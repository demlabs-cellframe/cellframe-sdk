--- conflicted
+++ resolved
@@ -74,52 +74,4 @@
     extends: .tests
     image: demlabs/android/any:qt6
     script:
-      - ./prod_build/build.sh release --target android -DDUMMY_INSTALL=1 -DANDROID_PLATFORM=29
-<<<<<<< HEAD
-
-
-# Performs an in-depth static code analysis with cppcheck, producing a detailed HTML report for manual inspection.
-cppcheck_full_analysis:
-  extends: .ci-polygon
-  stage: cppchecks
-  image: demlabs/debian/amd64:qt6
-  timeout: 12h
-  script:
-    - mkdir -p cpp_report && cd cpp_report
-    - cmake -DENABLE_CPPCHECK_ANALYSIS=ON ..
-    - make cppcheck_analysis
-    - echo "HTML report generated at cpp_report/cppcheck_html_report/index.html"
-  artifacts:
-    paths:
-      - cpp_report/cppcheck_html_report/
-    expire_in: 1 day
-  rules:
-    - when: manual
-      allow_failure: true
-  tags:
-    - ci-polygon
-
-# Generates a code quality report in JSON format for merge requests, identifying potential issues in the codebase.
-cppcheck_code_quality:
-  image: demlabs/debian/amd64:qt6
-  extends: .ci-polygon
-  stage: cppchecks
-  timeout: 1h
-  script:
-    - /usr/bin/cppcheck --xml --library=std --suppress=missingIncludeSystem --suppress=preprocessorErrorDirective --suppress=*:dap-sdk/3rdparty/* --suppress=*:dap-sdk/crypto/src/Kyber/* --suppress=*:dap-sdk/crypto/XKCP/* --suppress=*:3rdparty/* --force  -j$(nproc) -q . 2> cppcheck-report.xml
-    - cppcheck-codequality --input-file cppcheck-report.xml --output-file gl-code-quality-report.json
-    - cat gl-code-quality-report.json
-  artifacts:
-    reports:
-      codequality: gl-code-quality-report.json
-    paths:
-      - gl-code-quality-report.json
-    expire_in: 4 week
-  rules:
-    - if: $CI_PIPELINE_SOURCE == "merge_request_event"
-      when: always
-      allow_failure: true
-  tags:
-    - ci-polygon
-=======
->>>>>>> f4612ae1
+      - ./prod_build/build.sh release --target android -DDUMMY_INSTALL=1 -DANDROID_PLATFORM=29