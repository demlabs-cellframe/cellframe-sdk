--- conflicted
+++ resolved
@@ -1465,7 +1465,6 @@
     set_property(TARGET wolfcryptbench
                  PROPERTY RUNTIME_OUTPUT_NAME
                  benchmark)
-<<<<<<< HEAD
 endif()
 
 if(WOLFSSL_INSTALL_LIBS)
@@ -1531,6 +1530,4 @@
 
     # TODO: Distro build + rules for what to include in the distro.
     #       See various include.am files.
-=======
->>>>>>> 273e115b
 endif()