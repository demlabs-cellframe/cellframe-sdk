cmake_minimum_required(VERSION 3.10)
project(cellframe-sdk C)

set(CMAKE_C_STANDARD 11)
set(CELLFRAME_SDK_NATIVE_VERSION "3.3-0")

add_definitions ("-DCELLFRAME_SDK_VERSION=\"${CELLFRAME_SDK_NATIVE_VERSION}\"")

set(DAPSDK_MODULES "")
if (INSTALL_SDK)
    set(INSTALL_DAP_SDK ON)
endif()


if(NOT DEFINED CELLFRAME_MODULES)
    include (dap-sdk/cmake/OS_Detection.cmake)

    set(CELLFRAME_MODULES "core chains mining network srv cs-dag-poa cs-block-poa cs-dag-pos cs-block-pos cs-esbocs cs-none srv-app srv-app-db srv-datum srv-stake srv-xchange")

    if(LINUX OR DARWIN)
        set(CELLFRAME_MODULES "${CELLFRAME_MODULES} srv-vpn")
    endif()
<<<<<<< HEAD
=======
    if (BUILD_CELLFRAME_SDK_TESTS)
        set (CELLFRAME_MODULES ${CELLFRAME_MODULES} "test-framework")
    endif ()

>>>>>>> caf29b37
    add_subdirectory(dap-sdk)
endif()

message("Cellframe modules: ${CELLFRAME_MODULES}")

if (CELLFRAME_MODULES MATCHES "srv-stake")
     add_definitions("-DDAP_SRV_STAKE_USED")
endif()

option(DAP_INT128_SUPPORT "Use 128-bit varaibles, if supported" ON) # Enabled by default

if(NOT DAP_INT128_SUPPORT)
message("[!] INT128 DISABLED")
add_definitions(-DDAP_DISABLE_INT128)
else()
#    message("[!] INT128 ENABLED")
#    add_definitions(-DDAP_DISABLE_INT128=FALSE)
endif(NOT DAP_INT128_SUPPORT)


#set(BUILD_CELLFRAME_SDK_TESTS ON)

if (BUILD_CELLFRAME_SDK_TESTS)
    enable_testing()
    add_definitions("-DDAP_CHAIN_LEDGER_TEST")
endif()

add_subdirectory(3rdparty/crc32c_adler)             # https://github.com/fonic/crc32c_adler
include_directories(3rdparty/crc32c_adler)
set(CELLFRAME_LIBS ${CELLFRAME_LIBS} crc32c_adler)


if (BUILD_WITH_ZIP)
    add_subdirectory(3rdparty/libzip)
    include_directories(3rdparty/libzip/lib)
endif()

add_subdirectory(3rdparty/monero_crypto)
if(DAPSDK_MODULES MATCHES "ssl-support")
    add_subdirectory(3rdparty/wolfssl)
endif()

add_subdirectory(modules/)


add_library(${PROJECT_NAME} STATIC cellframe-sdk.c)

# init libs
set(CELLFRAME_LIBS "")

# Core libs from dap-sdk
if (CELLFRAME_MODULES MATCHES "core")
    message("[+] Module 'core'")
    set(CELLFRAME_LIBS ${CELLFRAME_LIBS} dap_core dap_app_cli dap_plugin dap_crypto m)
endif()

# General chain libs
if (CELLFRAME_MODULES MATCHES "chains")
    message("[+] Module 'chains'")
    set(CELLFRAME_LIBS ${CELLFRAME_LIBS} dap_chain_common dap_chain dap_global_db dap_chain_wallet)
endif()

# Networking
if (CELLFRAME_MODULES MATCHES "network")
    message("[+] Module 'network'")
<<<<<<< HEAD
    set(CELLFRAME_LIBS ${CELLFRAME_LIBS} dap_io dap_enc_server dap_notify_srv dap_http_server dap_session
        dap_stream dap_stream_ch dap_client dap_cli_server dap_stream_ch_chain dap_stream_ch_chain_net dap_chain_net dap_chain_net_srv dap_stream_ch_chain_voting dap_chain_mempool magic)
=======
    set(CELLFRAME_LIBS ${CELLFRAME_LIBS} dap_io dap_json_rpc dap_enc_server dap_notify_srv dap_http_server dap_session
        dap_stream dap_stream_ch dap_client dap_cli_server dap_stream_ch_chain dap_stream_ch_chain_net dap_chain_net dap_chain_net_srv dap_stream_ch_chain_voting dap_chain_mempool )
>>>>>>> caf29b37
endif()

# Chain net services
if (CELLFRAME_MODULES MATCHES "srv-" )
    set(CELLFRAME_LIBS ${CELLFRAME_LIBS} dap_stream_ch_chain_net_srv)
endif()

# DAG based consensus(es)
if (CELLFRAME_MODULES MATCHES "cs-dag-" )
    set(CELLFRAME_LIBS ${CELLFRAME_LIBS} dap_chain_cs_dag)
endif()

# PoA consensus for DAG
if (CELLFRAME_MODULES MATCHES "cs-dag-poa")
    message("[+] Module 'cs-dag-poa'")
    set(CELLFRAME_LIBS ${CELLFRAME_LIBS} dap_chain_cs_dag_poa)
endif()

# PoS consensus for DAG
if (CELLFRAME_MODULES MATCHES "cs-dag-pos")
    message("[+] Module 'cs-dag-pos'")
    set(CELLFRAME_LIBS ${CELLFRAME_LIBS} dap_chain_cs_dag_pos)
endif()

# Blocks based consensus(es)
if (CELLFRAME_MODULES MATCHES "cs-block-" OR CELLFRAME_MODULES MATCHES "cs-esbocs")
    set(CELLFRAME_LIBS ${CELLFRAME_LIBS} dap_chain_cs_blocks)
endif()

# PoA consensus for blocks
if (CELLFRAME_MODULES MATCHES "cs-block-poa")
    message("[+] Module 'cs-block-poa'")
    set(CELLFRAME_LIBS ${CELLFRAME_LIBS} dap_chain_cs_block_poa)
endif()

# PoS consensus for blocks
if (CELLFRAME_MODULES MATCHES "cs-block-pos")
    message("[+] Module 'cs-block-pos'")
    set(CELLFRAME_LIBS ${CELLFRAME_LIBS} dap_chain_cs_block_pos)
endif()

# TON consensus for blocks
if (CELLFRAME_MODULES MATCHES "cs-esbocs")
    message("[+] Module 'cs-esbocs'")
    set(CELLFRAME_LIBS ${CELLFRAME_LIBS} dap_chain_cs_esbocs)
endif()

# PoW consensus for blocks
if (CELLFRAME_MODULES MATCHES "cs-block-pow")
    message("[+] Module 'cs-block-pow'")
    set(CELLFRAME_LIBS ${CELLFRAME_LIBS} dap_chain_cs_block_pow)
endif()


# No-consensus
if (CELLFRAME_MODULES MATCHES "cs-none")
    message("[+] Module 'cs-none'")
    set(CELLFRAME_LIBS ${CELLFRAME_LIBS} dap_chain_cs_none)
endif()

# Enable service Application
if (CELLFRAME_MODULES MATCHES "srv-app")
    message("[+] Module 'srv-app'")
    set(CELLFRAME_LIBS ${CELLFRAME_LIBS} dap_chain_net_srv_app)
endif()

# Enable service Application DB
if (CELLFRAME_MODULES MATCHES "srv-app-db")
    message("[+] Module 'srv-app-db'")
    set(CELLFRAME_LIBS ${CELLFRAME_LIBS} dap_chain_net_srv_app_db)
endif()

# Enable service datum process
if (CELLFRAME_MODULES MATCHES "srv-datum")
    message("[+] Module 'srv-datum'")
    set(CELLFRAME_LIBS ${CELLFRAME_LIBS} dap_chain_net_srv_datum)
endif()

# Enable service VPN
if (CELLFRAME_MODULES MATCHES "srv-vpn")
    message("[+] Module 'srv-vpn'")
    set(CELLFRAME_LIBS ${CELLFRAME_LIBS} dap_chain_net_srv_vpn)
endif()

# Enable service eXchange
if (CELLFRAME_MODULES MATCHES "srv-xchange")
    message("[+] Module 'srv-xchange'")
    set(CELLFRAME_LIBS ${CELLFRAME_LIBS} dap_chain_net_srv_xchange)
endif()

# Enable service of stake token
if (CELLFRAME_MODULES MATCHES "srv-stake")
    message("[+] Module 'srv-stake'")
    set(CELLFRAME_LIBS ${CELLFRAME_LIBS} dap_chain_net_srv_stake)
endif()

# Enable service for dynamic modules
if (CELLFRAME_MODULES MATCHES "modules-dynamic")
    message("[+] Module 'dap_modules_dynamic_cdb'")
    set(CELLFRAME_LIBS ${CELLFRAME_LIBS} dap_modules_dynamic_cdb)
endif()

if (WIN32)
    set(CELLFRAME_LIBS ${CELLFRAME_LIBS} kernel32 user32 shell32 winmm gdi32 advapi32
					 ole32 version imm32 oleaut32 ws2_32 ntdll psapi
                                         shlwapi bcrypt crypt32 secur32 userenv) #mqrt)
endif()

if (DARWIN)
    set(CELLFRAME_LIBS ${CELLFRAME_LIBS} bz2)
endif()

set(CELLFRAME_LIBS ${CELLFRAME_LIBS} crc32c_adler)

target_link_libraries(${PROJECT_NAME} ${CELLFRAME_LIBS})

<|MERGE_RESOLUTION|>--- conflicted
+++ resolved
@@ -20,13 +20,11 @@
     if(LINUX OR DARWIN)
         set(CELLFRAME_MODULES "${CELLFRAME_MODULES} srv-vpn")
     endif()
-<<<<<<< HEAD
-=======
+
     if (BUILD_CELLFRAME_SDK_TESTS)
         set (CELLFRAME_MODULES ${CELLFRAME_MODULES} "test-framework")
     endif ()
 
->>>>>>> caf29b37
     add_subdirectory(dap-sdk)
 endif()
 
@@ -92,13 +90,8 @@
 # Networking
 if (CELLFRAME_MODULES MATCHES "network")
     message("[+] Module 'network'")
-<<<<<<< HEAD
     set(CELLFRAME_LIBS ${CELLFRAME_LIBS} dap_io dap_enc_server dap_notify_srv dap_http_server dap_session
-        dap_stream dap_stream_ch dap_client dap_cli_server dap_stream_ch_chain dap_stream_ch_chain_net dap_chain_net dap_chain_net_srv dap_stream_ch_chain_voting dap_chain_mempool magic)
-=======
-    set(CELLFRAME_LIBS ${CELLFRAME_LIBS} dap_io dap_json_rpc dap_enc_server dap_notify_srv dap_http_server dap_session
         dap_stream dap_stream_ch dap_client dap_cli_server dap_stream_ch_chain dap_stream_ch_chain_net dap_chain_net dap_chain_net_srv dap_stream_ch_chain_voting dap_chain_mempool )
->>>>>>> caf29b37
 endif()
 
 # Chain net services
