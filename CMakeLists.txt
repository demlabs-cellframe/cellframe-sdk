project(cellframe-sdk C)
cmake_minimum_required(VERSION 3.10)

set(CMAKE_C_STANDARD 11)
set(CELLFRAME_SDK_NATIVE_VERSION "3.1-1")

add_definitions ("-DCELLFRAME_SDK_VERSION=\"${CELLFRAME_SDK_NATIVE_VERSION}\"")

set(BUILD_CRYPTO_TESTS ON)

if(NOT DEFINED ${CELLFRAME_MODULES})
    include (cmake/OS_Detection.cmake)
    if (WIN32)
        set(CELLFRAME_MODULES "core chains mining network srv cs-dag-poa cs-block-poa cs-dag-pos cs-block-pos cs-block-ton cs-none srv-app srv-app-db srv-datum srv-stake srv-xchange")
    elseif(BSD)
        set(CELLFRAME_MODULES "core chains mining network srv cs-dag-poa cs-block-poa cs-dag-pos cs-block-pos cs-block-ton cs-none srv-app srv-app-db srv-datum srv-stake srv-xchange")
    elseif(DARWIN)
        set(CELLFRAME_MODULES "core chains mining network srv cs-dag-poa cs-block-poa cs-dag-pos cs-block-pos cs-block-ton cs-none srv-app srv-app-db srv-datum srv-stake srv-xchange")
    elseif(ANDROID)
        set(CELLFRAME_MODULES "core chains mining network srv cs-dag-poa cs-block-poa cs-dag-pos cs-block-pos cs-block-ton cs-none srv-app srv-app-db srv-datum srv-stake srv-xchange")
    elseif(LINUX)
        set(CELLFRAME_MODULES "core chains mining network srv cs-dag-poa cs-block-poa cs-dag-pos cs-block-pos cs-block-ton cs-none srv-app srv-app-db srv-datum srv-stake srv-xchange modules-dynamic srv-vpn")
    endif()
endif()

set(DAPSDK_MODULES "")

if(NOT DEFINED ${CELLFRAME_MODULES})
    include (cmake/OS_Detection.cmake)
    if (WIN32)
        set(CELLFRAME_MODULES "core chains mining network srv cs-dag-poa cs-block-poa cs-dag-pos cs-block-pos cs-block-ton cs-none srv-app srv-app-db srv-datum srv-stake srv-xchange")
    elseif(BSD)
        set(CELLFRAME_MODULES "core chains mining network srv cs-dag-poa cs-block-poa cs-dag-pos cs-block-pos cs-block-ton cs-none srv-app srv-app-db srv-datum srv-stake srv-xchange")
    elseif(DARWIN)
        set(CELLFRAME_MODULES "core chains mining network srv cs-dag-poa cs-block-poa cs-dag-pos cs-block-pos cs-block-ton cs-none srv-app srv-app-db srv-datum srv-stake srv-xchange")
    elseif(ANDROID)
        set(CELLFRAME_MODULES "core chains mining network srv cs-dag-poa cs-block-poa cs-dag-pos cs-block-pos cs-block-ton cs-none srv-app srv-app-db srv-datum srv-stake srv-xchange")
    elseif(LINUX)
        set(CELLFRAME_MODULES "core chains mining network srv cs-dag-poa cs-block-poa cs-dag-pos cs-block-pos cs-block-ton cs-none srv-app srv-app-db srv-datum srv-stake srv-xchange modules-dynamic srv-vpn")
    endif()
endif()

message("Cellframe modules: ${CELLFRAME_MODULES}")

if (CELLFRAME_MODULES MATCHES "modules-dynamic")
    add_definitions("-DDAP_MODULES_DYNAMIC")
endif()

if (CELLFRAME_MODULES MATCHES "srv-stake")
    add_definitions("-DDAP_SRV_STAKE_USED")
endif()

if (CELLFRAME_MODULES MATCHES "core")
    SET(DAPSDK_MODULES "${DAPSDK_MODULES} core crypto")
endif()


if (CELLFRAME_MODULES MATCHES "network")
    set(DAPSDK_MODULES "${DAPSDK_MODULES} network-core network-client network-server")
endif()

if (CELLFRAME_MODULES MATCHES "dap-sdk-net-client")
    set(DAPSDK_MODULES "core crypto network-core network-client network-server")
    set(CELLFRAME_LIBS ${CELLFRAME_LIBS} dap_core dap_crypto dap_server_core dap_server dap_client m pthread)
    if (SUPPORT_PYTHON_PLUGINS)
        set(CELLFRAME_MODULES "${CELLFRAME_MODULES} core chains network cs-none srv-")
    endif()
endif()

if (BUILD_CRYPTO_TESTS)
    if ( NOT(DAPSDK_MODULES MATCHES "core"))
        SET(DAPSDK_MODULES "${DAPSDK_MODULES} core")
    endif()
    if ( NOT(DAPSDK_MODULES MATCHES "crypto"))
        SET(DAPSDK_MODULES "${DAPSDK_MODULES} crypto")
    endif()
    set(BUILD_TESTS ON)
endif()

if(BUILD_TESTS)
    include(cmake/OS_Detection.cmake)
endif()

if( DARWIN)
    add_subdirectory(3rdparty/json-c-darwin)
    add_subdirectory(3rdparty/libmagic-darwin)
    include_directories(3rdparty/json-c-darwin)
endif()
if (ANDROID)
<<<<<<< HEAD
    find_path(LIB_MAGIC_H "magic.h")
    find_library(LIB_MAGIC libmagic.so)
#    target_include_directories(${PROJECT_NAME} ${LIB_MAGIC_H})
#    target_link_libraries(${PROJECT_NAME} ${LIB_MAGIC})
    #add_subdirectory(3rdparty/libmagic)
    add_subdirectory(3rdparty/libmagic-android)
=======
#        add_subdirectory(3rdparty/json-c-darwin)
#        add_subdirectory(3rdparty/libmagic-darwin)
#        include_directories(3rdparty/json-c-darwin)
    add_subdirectory(3rdparty/libmagic)
>>>>>>> c8231c2a
    add_subdirectory(3rdparty/json-c)
    include_directories(cellframe-sdk/3rdparty)
endif()

if (BUILD_WITH_ZIP)
    add_subdirectory(3rdparty/libzip)
    include_directories(3rdparty/libzip/lib)
endif()

add_subdirectory(dap-sdk)
add_subdirectory(3rdparty/monero_crypto)
add_subdirectory(3rdparty/cuttdb)
if(DAPSDK_MODULES MATCHES "ssl-support")
    add_subdirectory(3rdparty/wolfssl)
endif()

add_subdirectory(modules/)

add_library(${PROJECT_NAME} STATIC cellframe-sdk.c)

# init libs
set(CELLFRAME_LIBS "")

# Core libs from dap-sdk
if (CELLFRAME_MODULES MATCHES "core")
    message("[+] Module 'core'")
    set(CELLFRAME_LIBS ${CELLFRAME_LIBS} dap_core dap_app_cli dap_crypto m pthread)
endif()

# General chain libs
if (CELLFRAME_MODULES MATCHES "chains")
    message("[+] Module 'chains'")
    set(CELLFRAME_LIBS ${CELLFRAME_LIBS} dap_chain_common dap_chain dap_chain_global_db dap_chain_wallet)
endif()

# Networking
if (CELLFRAME_MODULES MATCHES "network")
    message("[+] Module 'network'")
    set(CELLFRAME_LIBS ${CELLFRAME_LIBS} dap_server_core dap_json_rpc dap_enc_server dap_notify_srv dap_http_server dap_session
        dap_stream dap_stream_ch dap_client dap_stream_ch_chain dap_stream_ch_chain_net dap_chain_net dap_chain_net_srv dap_stream_ch_chain_voting dap_chain_mempool magic)
endif()

# Chain net services
if (CELLFRAME_MODULES MATCHES "srv-" )
    set(CELLFRAME_LIBS ${CELLFRAME_LIBS} dap_stream_ch_chain_net_srv)
endif()

# DAG based consensus(es)
if (CELLFRAME_MODULES MATCHES "cs-dag-" )
    set(CELLFRAME_LIBS ${CELLFRAME_LIBS} dap_chain_cs_dag)
endif()

# PoA consensus for DAG
if (CELLFRAME_MODULES MATCHES "cs-dag-poa")
    message("[+] Module 'cs-dag-poa'")
    set(CELLFRAME_LIBS ${CELLFRAME_LIBS} dap_chain_cs_dag_poa)
endif()

# PoS consensus for DAG
if (CELLFRAME_MODULES MATCHES "cs-dag-pos")
    message("[+] Module 'cs-dag-pos'")
    set(CELLFRAME_LIBS ${CELLFRAME_LIBS} dap_chain_cs_dag_pos)
endif()

# Blocks based consensus(es)
if (CELLFRAME_MODULES MATCHES "cs-block-" )
    set(CELLFRAME_LIBS ${CELLFRAME_LIBS} dap_chain_cs_dag)
endif()

# PoA consensus for blocks
if (CELLFRAME_MODULES MATCHES "cs-block-poa")
    message("[+] Module 'cs-block-poa'")
    set(CELLFRAME_LIBS ${CELLFRAME_LIBS} dap_chain_cs_block_poa)
endif()

# PoS consensus for blocks
if (CELLFRAME_MODULES MATCHES "cs-block-pos")
    message("[+] Module 'cs-block-pos'")
    set(CELLFRAME_LIBS ${CELLFRAME_LIBS} dap_chain_cs_block_pos)
endif()

# TON consensus for blocks
if (CELLFRAME_MODULES MATCHES "cs-block-ton")
    message("[+] Module 'cs-block-ton'")
    set(CELLFRAME_LIBS ${CELLFRAME_LIBS} dap_chain_cs_block_ton)
endif()

# PoW consensus for blocks
if (CELLFRAME_MODULES MATCHES "cs-block-pow")
    message("[+] Module 'cs-block-pow'")
    set(CELLFRAME_LIBS ${CELLFRAME_LIBS} dap_chain_cs_block_pow)
endif()


# No-consensus
if (CELLFRAME_MODULES MATCHES "cs-none")
    message("[+] Module 'cs-none'")
    set(CELLFRAME_LIBS ${CELLFRAME_LIBS} dap_chain_cs_none)
endif()

# Enable service Application
if (CELLFRAME_MODULES MATCHES "srv-app")
    message("[+] Module 'srv-app'")
    set(CELLFRAME_LIBS ${CELLFRAME_LIBS} dap_chain_net_srv_app)
endif()

# Enable service Application DB
if (CELLFRAME_MODULES MATCHES "srv-app-db")
    message("[+] Module 'srv-app-db'")
    set(CELLFRAME_LIBS ${CELLFRAME_LIBS} dap_chain_net_srv_app_db)
endif()

# Enable service datum process
if (CELLFRAME_MODULES MATCHES "srv-datum")
    message("[+] Module 'srv-datum'")
    set(CELLFRAME_LIBS ${CELLFRAME_LIBS} dap_chain_net_srv_datum)
endif()

# Enable service VPN
if (CELLFRAME_MODULES MATCHES "srv-vpn")
    message("[+] Module 'srv-vpn'")
    set(CELLFRAME_LIBS ${CELLFRAME_LIBS} dap_chain_net_srv_vpn)
endif()

# Enable service eXchange
if (CELLFRAME_MODULES MATCHES "srv-xchange")
    message("[+] Module 'srv-xchange'")
    set(CELLFRAME_LIBS ${CELLFRAME_LIBS} dap_chain_net_srv_xchange)
endif()

# Enable service of delegated stake
if (CELLFRAME_MODULES MATCHES "srv-stake")
    message("[+] Module 'srv-stake'")
    set(CELLFRAME_LIBS ${CELLFRAME_LIBS} dap_chain_net_srv_stake)
endif()

# Enable service for dynamic modules
if (CELLFRAME_MODULES MATCHES "modules-dynamic")
    message("[+] Module 'dap_modules_dynamic_cdb'")
    set(CELLFRAME_LIBS ${CELLFRAME_LIBS} dap_modules_dynamic_cdb)
endif()

if (WIN32)
    set(CELLFRAME_LIBS ${CELLFRAME_LIBS} KERNEL32 USER32 SHELL32 WINMM GDI32 ADVAPI32
        Ole32 Version Imm32 OleAut32 ws2_32 ntdll psapi
        Shlwapi Bcrypt Crypt32 Secur32 userenv mqrt)
endif()

if (DARWIN)
    set(CELLFRAME_LIBS ${CELLFRAME_LIBS} bz2)
endif()

target_link_libraries(${PROJECT_NAME} ${CELLFRAME_LIBS})
#if(BUILD_DAP_TESTS)
#    file(COPY ${CMAKE_CURRENT_SOURCE_DIR}/test/main_test.py
#            DESTINATION ${CMAKE_CURRENT_BINARY_DIR}/)
#    enable_testing()
#add_subdirectory(test)
#endif()<|MERGE_RESOLUTION|>--- conflicted
+++ resolved
@@ -87,19 +87,15 @@
     include_directories(3rdparty/json-c-darwin)
 endif()
 if (ANDROID)
-<<<<<<< HEAD
     find_path(LIB_MAGIC_H "magic.h")
     find_library(LIB_MAGIC libmagic.so)
 #    target_include_directories(${PROJECT_NAME} ${LIB_MAGIC_H})
 #    target_link_libraries(${PROJECT_NAME} ${LIB_MAGIC})
     #add_subdirectory(3rdparty/libmagic)
     add_subdirectory(3rdparty/libmagic-android)
-=======
 #        add_subdirectory(3rdparty/json-c-darwin)
 #        add_subdirectory(3rdparty/libmagic-darwin)
 #        include_directories(3rdparty/json-c-darwin)
-    add_subdirectory(3rdparty/libmagic)
->>>>>>> c8231c2a
     add_subdirectory(3rdparty/json-c)
     include_directories(cellframe-sdk/3rdparty)
 endif()
