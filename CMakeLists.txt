--- conflicted
+++ resolved
@@ -11,11 +11,6 @@
     set(INSTALL_DAP_SDK ON)
 endif()
 
-<<<<<<< HEAD
-=======
-set(BUILD_CELLFRAME_SDK_TESTS ON)
-
->>>>>>> 7c533c65
 if(NOT DEFINED CELLFRAME_MODULES)
     include (dap-sdk/cmake/OS_Detection.cmake)
 
@@ -24,17 +19,10 @@
     if(LINUX OR DARWIN)
         set(CELLFRAME_MODULES "${CELLFRAME_MODULES} srv-vpn")
     endif()
-<<<<<<< HEAD
 
     if(BUILD_CELLFRAME_SDK_TESTS)
         set(DAPSDK_MODULES "test-framework")
     endif()
-=======
-    if (BUILD_CELLFRAME_SDK_TESTS)
-        set (CELLFRAME_MODULES ${CELLFRAME_MODULES} "test-framework")
-        set(BUILD_TESTS ON)
-    endif ()
->>>>>>> 7c533c65
 
     add_subdirectory(dap-sdk)
 
