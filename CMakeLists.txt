--- conflicted
+++ resolved
@@ -11,14 +11,11 @@
     set(INSTALL_DAP_SDK ON)
 endif()
 
-<<<<<<< HEAD
 # problem in /usr/include/linux/netlink.h:99:24: note: expanded from macro 'NLMSG_OK' (nlh)->nlmsg_len <= (len)
 if(CMAKE_C_COMPILER MATCHES "clang")
     add_compile_options(-Wno-sign-compare)
 endif()
 
-=======
->>>>>>> 11f5708c
 if(NOT DEFINED CELLFRAME_MODULES)
     include (dap-sdk/cmake/OS_Detection.cmake)
 
@@ -53,6 +50,7 @@
 endif(NOT DAP_INT128_SUPPORT)
 
 if (BUILD_CELLFRAME_SDK_TESTS)
+    enable_testing()
     add_definitions("-DDAP_LEDGER_TEST")
 endif()
 
