--- conflicted
+++ resolved
@@ -4,15 +4,9 @@
 set(CMAKE_C_STANDARD 11)
 set(CELLFRAME_SDK_NATIVE_VERSION "3.0-14")
 add_definitions ("-DCELLFRAME_SDK_VERSION=\"${CELLFRAME_SDK_NATIVE_VERSION}\"")
-#set(BUILD_CRYPTO_TESTS ON)
-
-<<<<<<< HEAD
+
 if(NOT DEFINED CELLFRAME_MODULES)
-=======
-#set(BUILD_CRYPTO_TESTS ON)
-
-if(NOT DEFINED ${CELLFRAME_MODULES})
->>>>>>> 5ef4b0a2
+    set(BUILD_CRYPTO_TESTS ON)
     include (cmake/OS_Detection.cmake)
     if (WIN32)
         set(CELLFRAME_MODULES "core chains mining network srv cs-dag-poa cs-block-poa cs-dag-pos cs-block-pos cs-none srv-app srv-app-db srv-datum srv-stake srv-xchange")
