cmake_minimum_required(VERSION 3.10)
project(cellframe-sdk C)

set(CMAKE_C_STANDARD 11)
set(CELLFRAME_SDK_NATIVE_VERSION "3.3-0")

add_definitions ("-DCELLFRAME_SDK_VERSION=\"${CELLFRAME_SDK_NATIVE_VERSION}\"")

set(DAPSDK_MODULES "")
if (INSTALL_SDK)
    set(INSTALL_DAP_SDK ON)
endif()

if(NOT DEFINED CELLFRAME_MODULES)
    include (dap-sdk/cmake/OS_Detection.cmake)

    set(CELLFRAME_MODULES "core chains mining network srv cs-dag-poa cs-block-poa cs-dag-pos cs-block-pos cs-esbocs cs-none srv-app srv-app-db srv-datum srv-stake srv-xchange")

    if(LINUX OR DARWIN)
        set(CELLFRAME_MODULES "${CELLFRAME_MODULES} srv-vpn")
    endif()

<<<<<<< HEAD
    if (BUILD_CELLFRAME_SDK_TESTS)
        set (CELLFRAME_MODULES ${CELLFRAME_MODULES} "test-framework")
        set(BUILD_TESTS ON)
    endif ()
=======
    if(BUILD_CELLFRAME_SDK_TESTS)
        set(DAPSDK_MODULES "test-framework")
    endif()
>>>>>>> 11f5708c

    add_subdirectory(dap-sdk)
endif()

message("Cellframe modules: ${CELLFRAME_MODULES}")

if (CELLFRAME_MODULES MATCHES "srv-stake")
     add_definitions("-DDAP_SRV_STAKE_USED")
endif()

option(DAP_INT128_SUPPORT "Use 128-bit varaibles, if supported" ON) # Enabled by default

if(NOT DAP_INT128_SUPPORT)
message("[!] INT128 DISABLED")
add_definitions(-DDAP_DISABLE_INT128)
else()
#    message("[!] INT128 ENABLED")
#    add_definitions(-DDAP_DISABLE_INT128=FALSE)
endif(NOT DAP_INT128_SUPPORT)

if (BUILD_CELLFRAME_SDK_TESTS)
    add_definitions("-DDAP_LEDGER_TEST")
endif()

add_subdirectory(3rdparty/crc32c_adler)             # https://github.com/fonic/crc32c_adler
include_directories(3rdparty/crc32c_adler)
set(CELLFRAME_LIBS ${CELLFRAME_LIBS} crc32c_adler)


if (BUILD_WITH_ZIP)
    add_subdirectory(3rdparty/libzip)
    include_directories(3rdparty/libzip/lib)
endif()

add_subdirectory(3rdparty/monero_crypto)

add_subdirectory(modules/)


add_library(${PROJECT_NAME} STATIC cellframe-sdk.c)

# init libs
set(CELLFRAME_LIBS "")

# Core libs from dap-sdk
if (CELLFRAME_MODULES MATCHES "core")
    message("[+] Module 'core'")
    set(CELLFRAME_LIBS ${CELLFRAME_LIBS} dap_core dap_app_cli dap_plugin dap_crypto m)
endif()

# General chain libs
if (CELLFRAME_MODULES MATCHES "chains")
    message("[+] Module 'chains'")
    set(CELLFRAME_LIBS ${CELLFRAME_LIBS} dap_chain_common dap_chain dap_global_db dap_chain_wallet)
endif()

# Networking
if (CELLFRAME_MODULES MATCHES "network")
    message("[+] Module 'network'")
    set(CELLFRAME_LIBS ${CELLFRAME_LIBS} dap_io dap_enc_server dap_notify_srv dap_http_server dap_session
        dap_stream dap_stream_ch dap_client dap_cli_server dap_stream_ch_chain dap_stream_ch_chain_net dap_chain_net dap_chain_net_srv dap_stream_ch_chain_voting dap_chain_mempool )
endif()

# Chain net services
if (CELLFRAME_MODULES MATCHES "srv-" )
    set(CELLFRAME_LIBS ${CELLFRAME_LIBS} dap_stream_ch_chain_net_srv)
endif()

# DAG based consensus(es)
if (CELLFRAME_MODULES MATCHES "cs-dag-" )
    set(CELLFRAME_LIBS ${CELLFRAME_LIBS} dap_chain_cs_dag)
endif()

# PoA consensus for DAG
if (CELLFRAME_MODULES MATCHES "cs-dag-poa")
    message("[+] Module 'cs-dag-poa'")
    set(CELLFRAME_LIBS ${CELLFRAME_LIBS} dap_chain_cs_dag_poa)
endif()

# PoS consensus for DAG
if (CELLFRAME_MODULES MATCHES "cs-dag-pos")
    message("[+] Module 'cs-dag-pos'")
    set(CELLFRAME_LIBS ${CELLFRAME_LIBS} dap_chain_cs_dag_pos)
endif()

# Blocks based consensus(es)
if (CELLFRAME_MODULES MATCHES "cs-block-" OR CELLFRAME_MODULES MATCHES "cs-esbocs")
    set(CELLFRAME_LIBS ${CELLFRAME_LIBS} dap_chain_cs_blocks)
endif()

# PoA consensus for blocks
if (CELLFRAME_MODULES MATCHES "cs-block-poa")
    message("[+] Module 'cs-block-poa'")
    set(CELLFRAME_LIBS ${CELLFRAME_LIBS} dap_chain_cs_block_poa)
endif()

# PoS consensus for blocks
if (CELLFRAME_MODULES MATCHES "cs-block-pos")
    message("[+] Module 'cs-block-pos'")
    set(CELLFRAME_LIBS ${CELLFRAME_LIBS} dap_chain_cs_block_pos)
endif()

# TON consensus for blocks
if (CELLFRAME_MODULES MATCHES "cs-esbocs")
    message("[+] Module 'cs-esbocs'")
    set(CELLFRAME_LIBS ${CELLFRAME_LIBS} dap_chain_cs_esbocs)
endif()

# PoW consensus for blocks
if (CELLFRAME_MODULES MATCHES "cs-block-pow")
    message("[+] Module 'cs-block-pow'")
    set(CELLFRAME_LIBS ${CELLFRAME_LIBS} dap_chain_cs_block_pow)
endif()


# No-consensus
if (CELLFRAME_MODULES MATCHES "cs-none")
    message("[+] Module 'cs-none'")
    set(CELLFRAME_LIBS ${CELLFRAME_LIBS} dap_chain_cs_none)
endif()

# Enable service Application
if (CELLFRAME_MODULES MATCHES "srv-app")
    message("[+] Module 'srv-app'")
    set(CELLFRAME_LIBS ${CELLFRAME_LIBS} dap_chain_net_srv_app)
endif()

# Enable service Application DB
if (CELLFRAME_MODULES MATCHES "srv-app-db")
    message("[+] Module 'srv-app-db'")
    set(CELLFRAME_LIBS ${CELLFRAME_LIBS} dap_chain_net_srv_app_db)
endif()

# Enable service datum process
if (CELLFRAME_MODULES MATCHES "srv-datum")
    message("[+] Module 'srv-datum'")
    set(CELLFRAME_LIBS ${CELLFRAME_LIBS} dap_chain_net_srv_datum)
endif()

# Enable service VPN
if (CELLFRAME_MODULES MATCHES "srv-vpn")
    message("[+] Module 'srv-vpn'")
    set(CELLFRAME_LIBS ${CELLFRAME_LIBS} dap_chain_net_srv_vpn)
endif()

# Enable service eXchange
if (CELLFRAME_MODULES MATCHES "srv-xchange")
    message("[+] Module 'srv-xchange'")
    set(CELLFRAME_LIBS ${CELLFRAME_LIBS} dap_chain_net_srv_xchange)
endif()

# Enable service of stake token
if (CELLFRAME_MODULES MATCHES "srv-stake")
    message("[+] Module 'srv-stake'")
    set(CELLFRAME_LIBS ${CELLFRAME_LIBS} dap_chain_net_srv_stake)
endif()

# Enable service for dynamic modules
if (CELLFRAME_MODULES MATCHES "modules-dynamic")
    message("[+] Module 'dap_modules_dynamic_cdb'")
    set(CELLFRAME_LIBS ${CELLFRAME_LIBS} dap_modules_dynamic_cdb)
endif()

if (WIN32)
    set(CELLFRAME_LIBS ${CELLFRAME_LIBS} kernel32 user32 shell32 winmm gdi32 advapi32
					 ole32 version imm32 oleaut32 ws2_32 ntdll psapi
                                         shlwapi bcrypt crypt32 secur32 userenv) #mqrt)
endif()

if (DARWIN)
    set(CELLFRAME_LIBS ${CELLFRAME_LIBS} bz2)
endif()

set(CELLFRAME_LIBS ${CELLFRAME_LIBS} crc32c_adler)

target_link_libraries(${PROJECT_NAME} ${CELLFRAME_LIBS})

<|MERGE_RESOLUTION|>--- conflicted
+++ resolved
@@ -20,16 +20,9 @@
         set(CELLFRAME_MODULES "${CELLFRAME_MODULES} srv-vpn")
     endif()
 
-<<<<<<< HEAD
-    if (BUILD_CELLFRAME_SDK_TESTS)
-        set (CELLFRAME_MODULES ${CELLFRAME_MODULES} "test-framework")
-        set(BUILD_TESTS ON)
-    endif ()
-=======
     if(BUILD_CELLFRAME_SDK_TESTS)
         set(DAPSDK_MODULES "test-framework")
     endif()
->>>>>>> 11f5708c
 
     add_subdirectory(dap-sdk)
 endif()
