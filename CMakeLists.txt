project(cellframe-sdk C)
cmake_minimum_required(VERSION 3.10)

set(CMAKE_C_STANDARD 11)
set(CELLFRAME_SDK_NATIVE_VERSION "3.1-0")

add_definitions ("-DCELLFRAME_SDK_VERSION=\"${CELLFRAME_SDK_NATIVE_VERSION}\"")

set(BUILD_CRYPTO_TESTS ON)

if(NOT DEFINED ${CELLFRAME_MODULES})
    include (cmake/OS_Detection.cmake)
    if (WIN32)
        set(CELLFRAME_MODULES "core chains mining network srv cs-dag-poa cs-block-poa cs-dag-pos cs-block-pos cs-block-ton cs-none srv-app srv-app-db srv-datum srv-stake srv-xchange")
    elseif(BSD)
        set(CELLFRAME_MODULES "core chains mining network srv cs-dag-poa cs-block-poa cs-dag-pos cs-block-pos cs-block-ton cs-none srv-app srv-app-db srv-datum srv-stake srv-xchange")
    elseif(DARWIN)
        set(CELLFRAME_MODULES "core chains mining network srv cs-dag-poa cs-block-poa cs-dag-pos cs-block-pos cs-block-ton cs-none srv-app srv-app-db srv-datum srv-stake srv-xchange")
    elseif(ANDROID)
        set(CELLFRAME_MODULES "core chains mining network srv cs-dag-poa cs-block-poa cs-dag-pos cs-block-pos cs-block-ton cs-none srv-app srv-app-db srv-datum srv-stake srv-xchange")
    elseif(LINUX)
        set(CELLFRAME_MODULES "core chains mining network srv cs-dag-poa cs-block-poa cs-dag-pos cs-block-pos cs-block-ton cs-none srv-app srv-app-db srv-datum srv-stake srv-xchange modules-dynamic srv-vpn")
    endif()
endif()

set(DAPSDK_MODULES "")

if(NOT DEFINED ${CELLFRAME_MODULES})
    include (cmake/OS_Detection.cmake)
    if (WIN32)
        set(CELLFRAME_MODULES "core chains mining network srv cs-dag-poa cs-block-poa cs-dag-pos cs-block-pos cs-block-ton cs-none srv-app srv-app-db srv-datum srv-stake srv-xchange")
    elseif(BSD)
        set(CELLFRAME_MODULES "core chains mining network srv cs-dag-poa cs-block-poa cs-dag-pos cs-block-pos cs-block-ton cs-none srv-app srv-app-db srv-datum srv-stake srv-xchange")
    elseif(DARWIN)
        set(CELLFRAME_MODULES "core chains mining network srv cs-dag-poa cs-block-poa cs-dag-pos cs-block-pos cs-block-ton cs-none srv-app srv-app-db srv-datum srv-stake srv-xchange")
    elseif(ANDROID)
        set(CELLFRAME_MODULES "core chains mining network srv cs-dag-poa cs-block-poa cs-dag-pos cs-block-pos cs-block-ton cs-none srv-app srv-app-db srv-datum srv-stake srv-xchange")
    elseif(LINUX)
        set(CELLFRAME_MODULES "core chains mining network srv cs-dag-poa cs-block-poa cs-dag-pos cs-block-pos cs-block-ton cs-none srv-app srv-app-db srv-datum srv-stake srv-xchange modules-dynamic srv-vpn")
    endif()
endif()

message("Cellframe modules: ${CELLFRAME_MODULES}")

if (CELLFRAME_MODULES MATCHES "modules-dynamic")
    add_definitions("-DDAP_MODULES_DYNAMIC")
endif()

if (CELLFRAME_MODULES MATCHES "srv-stake")
     add_definitions("-DDAP_SRV_STAKE_USED")
endif()

if (CELLFRAME_MODULES MATCHES "core")
    SET(DAPSDK_MODULES "${DAPSDK_MODULES} core crypto")
endif()


if (CELLFRAME_MODULES MATCHES "network")
    set(DAPSDK_MODULES "${DAPSDK_MODULES} network-core network-client network-server")
endif()

if (CELLFRAME_MODULES MATCHES "dap-sdk-net-client")
    set(DAPSDK_MODULES "core crypto network-core network-client network-server")
    set(CELLFRAME_LIBS ${CELLFRAME_LIBS} dap_core dap_crypto dap_server_core dap_server dap_client m pthread)
    if (SUPPORT_PYTHON_PLUGINS)
        set(CELLFRAME_MODULES "${CELLFRAME_MODULES} core chains network cs-none srv-")
    endif()
endif()

if (BUILD_CRYPTO_TESTS)
    if ( NOT(DAPSDK_MODULES MATCHES "core"))
	SET(DAPSDK_MODULES "${DAPSDK_MODULES} core")
    endif()
    if ( NOT(DAPSDK_MODULES MATCHES "crypto"))
	SET(DAPSDK_MODULES "${DAPSDK_MODULES} crypto")
    endif()
    set(BUILD_TESTS ON)
endif()

if(BUILD_TESTS)
    include(cmake/OS_Detection.cmake)
endif()

if( DARWIN)
    add_subdirectory(3rdparty/json-c-darwin)
    add_subdirectory(3rdparty/libmagic-darwin)
    include_directories(3rdparty/json-c-darwin)
endif()
if (ANDROID)
    add_subdirectory(3rdparty/libmagic)
    add_subdirectory(3rdparty/json-c)
    include_directories(cellframe-sdk/3rdparty/)
endif()

if (BUILD_WITH_ZIP)
<<<<<<< HEAD
    add_subdirectory(3rdparty/libzip)
=======
    if(LINUX)
        add_subdirectory(3rdparty/libzip)
        include_directories(3rdparty/libzip/lib)
    endif()
>>>>>>> 039d171c
endif()

add_subdirectory(dap-sdk)
add_subdirectory(3rdparty/monero_crypto)
add_subdirectory(3rdparty/cuttdb)
if(DAPSDK_MODULES MATCHES "ssl-support")
    add_subdirectory(3rdparty/wolfssl)
endif()

add_subdirectory(modules/)

add_library(${PROJECT_NAME} STATIC cellframe-sdk.c)

# init libs
set(CELLFRAME_LIBS "")

# Core libs from dap-sdk
if (CELLFRAME_MODULES MATCHES "core")
    message("[+] Module 'core'")
    set(CELLFRAME_LIBS ${CELLFRAME_LIBS} dap_core dap_app_cli dap_crypto m pthread)
endif()

# General chain libs
if (CELLFRAME_MODULES MATCHES "chains")
    message("[+] Module 'chains'")
    set(CELLFRAME_LIBS ${CELLFRAME_LIBS} dap_chain_common dap_chain dap_chain_global_db dap_chain_wallet)
endif()

# Networking
if (CELLFRAME_MODULES MATCHES "network")
    message("[+] Module 'network'")
    set(CELLFRAME_LIBS ${CELLFRAME_LIBS} dap_server_core dap_json_rpc dap_enc_server dap_notify_srv dap_http_server dap_session
        dap_stream dap_stream_ch dap_client dap_stream_ch_chain dap_stream_ch_chain_net dap_chain_net dap_chain_net_srv dap_stream_ch_chain_voting dap_chain_mempool magic)
endif()

# Chain net services
if (CELLFRAME_MODULES MATCHES "srv-" )
    set(CELLFRAME_LIBS ${CELLFRAME_LIBS} dap_stream_ch_chain_net_srv)
endif()

# DAG based consensus(es)
if (CELLFRAME_MODULES MATCHES "cs-dag-" )
    set(CELLFRAME_LIBS ${CELLFRAME_LIBS} dap_chain_cs_dag)
endif()

# PoA consensus for DAG
if (CELLFRAME_MODULES MATCHES "cs-dag-poa")
    message("[+] Module 'cs-dag-poa'")
    set(CELLFRAME_LIBS ${CELLFRAME_LIBS} dap_chain_cs_dag_poa)
endif()

# PoS consensus for DAG
if (CELLFRAME_MODULES MATCHES "cs-dag-pos")
    message("[+] Module 'cs-dag-pos'")
    set(CELLFRAME_LIBS ${CELLFRAME_LIBS} dap_chain_cs_dag_pos)
endif()

# Blocks based consensus(es)
if (CELLFRAME_MODULES MATCHES "cs-block-" )
    set(CELLFRAME_LIBS ${CELLFRAME_LIBS} dap_chain_cs_dag)
endif()

# PoA consensus for blocks
if (CELLFRAME_MODULES MATCHES "cs-block-poa")
    message("[+] Module 'cs-block-poa'")
    set(CELLFRAME_LIBS ${CELLFRAME_LIBS} dap_chain_cs_block_poa)
endif()

# PoS consensus for blocks
if (CELLFRAME_MODULES MATCHES "cs-block-pos")
    message("[+] Module 'cs-block-pos'")
    set(CELLFRAME_LIBS ${CELLFRAME_LIBS} dap_chain_cs_block_pos)
endif()

# TON consensus for blocks
if (CELLFRAME_MODULES MATCHES "cs-block-ton")
    message("[+] Module 'cs-block-ton'")
    set(CELLFRAME_LIBS ${CELLFRAME_LIBS} dap_chain_cs_block_ton)
endif()

# PoW consensus for blocks
if (CELLFRAME_MODULES MATCHES "cs-block-pow")
    message("[+] Module 'cs-block-pow'")
    set(CELLFRAME_LIBS ${CELLFRAME_LIBS} dap_chain_cs_block_pow)
endif()


# No-consensus
if (CELLFRAME_MODULES MATCHES "cs-none")
    message("[+] Module 'cs-none'")
    set(CELLFRAME_LIBS ${CELLFRAME_LIBS} dap_chain_cs_none)
endif()

# Enable service Application
if (CELLFRAME_MODULES MATCHES "srv-app")
    message("[+] Module 'srv-app'")
    set(CELLFRAME_LIBS ${CELLFRAME_LIBS} dap_chain_net_srv_app)
endif()

# Enable service Application DB
if (CELLFRAME_MODULES MATCHES "srv-app-db")
    message("[+] Module 'srv-app-db'")
    set(CELLFRAME_LIBS ${CELLFRAME_LIBS} dap_chain_net_srv_app_db)
endif()

# Enable service datum process
if (CELLFRAME_MODULES MATCHES "srv-datum")
    message("[+] Module 'srv-datum'")
    set(CELLFRAME_LIBS ${CELLFRAME_LIBS} dap_chain_net_srv_datum)
endif()

# Enable service VPN
if (CELLFRAME_MODULES MATCHES "srv-vpn")
    message("[+] Module 'srv-vpn'")
    set(CELLFRAME_LIBS ${CELLFRAME_LIBS} dap_chain_net_srv_vpn)
endif()

# Enable service eXchange
if (CELLFRAME_MODULES MATCHES "srv-xchange")
    message("[+] Module 'srv-xchange'")
    set(CELLFRAME_LIBS ${CELLFRAME_LIBS} dap_chain_net_srv_xchange)
endif()

# Enable service of delegated stake
if (CELLFRAME_MODULES MATCHES "srv-stake")
    message("[+] Module 'srv-stake'")
    set(CELLFRAME_LIBS ${CELLFRAME_LIBS} dap_chain_net_srv_stake)
endif()

# Enable service for dynamic modules
if (CELLFRAME_MODULES MATCHES "modules-dynamic")
    message("[+] Module 'dap_modules_dynamic_cdb'")
    set(CELLFRAME_LIBS ${CELLFRAME_LIBS} dap_modules_dynamic_cdb)
endif()

if (WIN32)
    set(CELLFRAME_LIBS ${CELLFRAME_LIBS} KERNEL32 USER32 SHELL32 WINMM GDI32 ADVAPI32
					 Ole32 Version Imm32 OleAut32 ws2_32 ntdll psapi 
                                         Shlwapi Bcrypt Crypt32 Secur32 userenv mqrt)
endif()

if (DARWIN)
    set(CELLFRAME_LIBS ${CELLFRAME_LIBS} bz2)
endif()

target_link_libraries(${PROJECT_NAME} ${CELLFRAME_LIBS})
#if(BUILD_DAP_TESTS)
#    file(COPY ${CMAKE_CURRENT_SOURCE_DIR}/test/main_test.py
#            DESTINATION ${CMAKE_CURRENT_BINARY_DIR}/)
#    enable_testing()
    #add_subdirectory(test)
#endif()<|MERGE_RESOLUTION|>--- conflicted
+++ resolved
@@ -93,14 +93,8 @@
 endif()
 
 if (BUILD_WITH_ZIP)
-<<<<<<< HEAD
     add_subdirectory(3rdparty/libzip)
-=======
-    if(LINUX)
-        add_subdirectory(3rdparty/libzip)
-        include_directories(3rdparty/libzip/lib)
-    endif()
->>>>>>> 039d171c
+    include_directories(3rdparty/libzip/lib)
 endif()
 
 add_subdirectory(dap-sdk)
