cmake_minimum_required(VERSION 3.10)
project(cellframe-sdk C)

set(CMAKE_C_STANDARD 11)
set(CELLFRAME_SDK_NATIVE_VERSION "4.0.0")

# =========================================
# UNIVERSAL BUILD SYSTEM - CELLFRAME SDK
# =========================================
# Cellframe SDK always builds its modules as STATIC internally,
# then combines them into one big STATIC or SHARED library

# Default: BUILD_SHARED=ON (final library is shared)
# Override: BUILD_SHARED=OFF (final library is static)
option(BUILD_SHARED "Build final Cellframe SDK library as shared (default)" ON)
option(INSTALL_CELLFRAME_SDK "Install Cellframe SDK library and headers (disable when used as subproject)" ON)

# Internal modules are ALWAYS static
set(CELLFRAME_INTERNAL_LIB_TYPE STATIC)

if(BUILD_SHARED)
    message("[+] Cellframe SDK: Building final library as SHARED (modules: static internally)")
    set(CELLFRAME_FINAL_LIB_TYPE SHARED)
    set(CELLFRAME_BUILD_MODE "shared")
else()
    message("[+] Cellframe SDK: Building final library as STATIC (modules: static internally)")
    set(CELLFRAME_FINAL_LIB_TYPE STATIC)
    set(CELLFRAME_BUILD_MODE "static")
endif()

# Export build mode for consumers
set(CELLFRAME_SDK_BUILD_MODE ${CELLFRAME_BUILD_MODE} CACHE STRING "Cellframe SDK final library mode (shared/static)")
set(CELLFRAME_SDK_INTERNAL_MODE "static" CACHE STRING "Cellframe SDK internal modules mode (always static)")

add_definitions ("-DCELLFRAME_SDK_VERSION=\"${CELLFRAME_SDK_NATIVE_VERSION}\"")

#set BUILD_CELLFRAME_SDK_TESTS to ON to build tests
set(BUILD_CELLFRAME_SDK_TESTS OFF)

# =========================================
# INTERNAL MODULE CREATION MACRO
# =========================================
# Creates internal static modules (always static)
# Usage: cellframe_add_library(target_name sources... HEADERS headers...)
macro(cellframe_add_library TARGET_NAME)
    cmake_parse_arguments(CELLFRAME_LIB "" "" "HEADERS" ${ARGN})
    
    # Create modules as STATIC (OBJECT doesn't support cycles)
    add_library(${TARGET_NAME} STATIC ${CELLFRAME_LIB_UNPARSED_ARGUMENTS} ${CELLFRAME_LIB_HEADERS})
    
    # Track modules for final library creation
    if(NOT DEFINED CELLFRAME_INTERNAL_MODULES)
        set(CELLFRAME_INTERNAL_MODULES "")
    endif()
    list(APPEND CELLFRAME_INTERNAL_MODULES ${TARGET_NAME})
    set(CELLFRAME_INTERNAL_MODULES ${CELLFRAME_INTERNAL_MODULES} CACHE INTERNAL "List of Cellframe internal modules")
    
    message("[+] Cellframe Internal Module: ${TARGET_NAME} (static)")
endmacro()

# =========================================
# FINAL LIBRARY CREATION (will be called at the end)
# =========================================
# Creates final combined Cellframe SDK library 
macro(cellframe_create_final_library)
    if(DEFINED CELLFRAME_INTERNAL_MODULES)
        message("[+] Creating final Cellframe SDK library: cellframe_sdk (${CELLFRAME_BUILD_MODE})")
        message("[+] Internal modules to combine: ${CELLFRAME_INTERNAL_MODULES}")
        
        # Create final library
        add_library(cellframe_sdk ${CELLFRAME_FINAL_LIB_TYPE} cellframe-sdk.c)
        
        # Set properties for final library
        if(BUILD_SHARED)
            set_target_properties(cellframe_sdk PROPERTIES
                POSITION_INDEPENDENT_CODE ON
                VERSION ${CELLFRAME_SDK_NATIVE_VERSION}
                SOVERSION 4
            )
            target_compile_definitions(cellframe_sdk PRIVATE CELLFRAME_BUILDING_LIB)
            target_compile_definitions(cellframe_sdk INTERFACE CELLFRAME_USING_SHARED)
        else()
            target_compile_definitions(cellframe_sdk INTERFACE CELLFRAME_USING_STATIC)
        endif()
        
        # Link internal STATIC modules
        # For SHARED: use PRIVATE (symbols are inside .so, don't propagate to consumers)
        # For STATIC: use PUBLIC (consumers need these modules too)
        if(BUILD_SHARED)
            target_link_libraries(cellframe_sdk PRIVATE ${CELLFRAME_INTERNAL_MODULES})
        else()
            target_link_libraries(cellframe_sdk PUBLIC ${CELLFRAME_INTERNAL_MODULES})
        endif()
        
        # Link with external Cellframe libraries (those not created via cellframe_add_library)
        # These are STATIC libraries like dap_chain_type_blocks, dap_chain_cs_esbocs, etc.
        if(DEFINED CELLFRAME_LIBS)
            # Filter out DAP SDK components
            string(REPLACE "dap_app_cli;" "" FILTERED_LIBS "${CELLFRAME_LIBS}")
            string(REPLACE "dap_core;" "" FILTERED_LIBS "${FILTERED_LIBS}")
            string(REPLACE "dap_plugin;" "" FILTERED_LIBS "${FILTERED_LIBS}")
            string(REPLACE "dap_crypto;" "" FILTERED_LIBS "${FILTERED_LIBS}")
            string(REPLACE "dap_io;" "" FILTERED_LIBS "${FILTERED_LIBS}")
            
            if(FILTERED_LIBS)
                target_link_libraries(cellframe_sdk PUBLIC ${FILTERED_LIBS})
                message("[+] Cellframe SDK: Linked with external libraries: ${FILTERED_LIBS}")
            endif()
        endif()
        
        # Link with DAP SDK (external if available, otherwise built-in)  
        if(CELLFRAME_USING_EXTERNAL_DAP_SDK)
            message("[+] Cellframe SDK: Linking with external DAP SDK (dap_sdk)")
            target_link_libraries(cellframe_sdk PUBLIC dap_sdk)
            
            # For SHARED builds, rely on the main dap_sdk library which contains all components
            if(BUILD_SHARED)
                message("[+] Cellframe SDK: Using main DAP SDK library for shared build")
                # The dap_sdk target already contains all necessary components
            endif()
        else()
            message("[+] Cellframe SDK: Using built-in DAP SDK targets")
            # Built-in DAP SDK targets will be automatically included
        endif()
        
        # Inherit include directories from internal modules
        foreach(module ${CELLFRAME_INTERNAL_MODULES})
            get_target_property(module_includes ${module} INTERFACE_INCLUDE_DIRECTORIES)
            if(module_includes)
                target_include_directories(cellframe_sdk PUBLIC ${module_includes})
            endif()
        endforeach()
        
        message("[+] Final Cellframe SDK Library: cellframe_sdk created successfully")
    endif()
endmacro()

if (INSTALL_SDK)
    set(INSTALL_DAP_SDK ON)
else()
    install(CODE "MESSAGE(\"No installation targets defined, using dummy install\")")
endif()

# problem in /usr/include/linux/netlink.h:99:24: note: expanded from macro 'NLMSG_OK' (nlh)->nlmsg_len <= (len)
if(CMAKE_C_COMPILER MATCHES "clang")
    add_compile_options(-Wno-sign-compare)
endif()

# =========================================
# DAP SDK INTEGRATION - CONDITIONAL
# =========================================
# IMPORTANT: Check if DAP SDK is already configured at parent level
# This MUST be checked REGARDLESS of CELLFRAME_MODULES to avoid symbol duplication
if(NOT TARGET dap_sdk)
    # DAP SDK not found - include our own copy
    message("[+] Cellframe SDK: Using embedded DAP SDK")
<<<<<<< HEAD

    include (dap-sdk/cmake/OS_Detection.cmake)

    # Configure DAP SDK modules
    # Default modules are set in dap-sdk/CMakeLists.txt: crypto plugin io network-* global-db
    if(BUILD_CELLFRAME_SDK_TESTS)
        # Add test-framework to default modules, don't replace them
        if(NOT DEFINED DAPSDK_MODULES OR DAPSDK_MODULES STREQUAL "")
            set(DAPSDK_MODULES "crypto plugin io network-core network-server network-client network-link_manager global-db test-framework")
        else()
            set(DAPSDK_MODULES "${DAPSDK_MODULES} test-framework")
        endif()
    endif()

    add_subdirectory(dap-sdk)
    set(CELLFRAME_USING_EXTERNAL_DAP_SDK OFF)
else()
    # DAP SDK already available from parent - use it
    message("[+] Cellframe SDK: Using external DAP SDK (target: dap_sdk)")
    message("[+] Cellframe SDK: ✅ No DAP SDK duplication - using shared instance")

    # Set the flag to indicate we're using external DAP SDK
    set(CELLFRAME_USING_EXTERNAL_DAP_SDK ON)
endif()

if(NOT DEFINED CELLFRAME_MODULES)
    set(CELLFRAME_MODULES "core chains ledger node network cs-dag-poa cs-esbocs cs-none srv-stake srv-voting srv-bridge srv-xchange srv-auctions compose")

    if(LINUX OR DARWIN)
        set(CELLFRAME_MODULES "${CELLFRAME_MODULES} srv-vpn")
    endif()

=======

    include (dap-sdk/cmake/OS_Detection.cmake)

    # Configure DAP SDK modules
    # Default modules are set in dap-sdk/CMakeLists.txt: crypto plugin io network-* global-db
    if(BUILD_CELLFRAME_SDK_TESTS)
        # Add test-framework to default modules, don't replace them
        if(NOT DEFINED DAPSDK_MODULES OR DAPSDK_MODULES STREQUAL "")
            set(DAPSDK_MODULES "crypto plugin io network-core network-server network-client network-link_manager global-db test-framework")
        else()
            set(DAPSDK_MODULES "${DAPSDK_MODULES} test-framework")
        endif()
    endif()

    add_subdirectory(dap-sdk)
    set(CELLFRAME_USING_EXTERNAL_DAP_SDK OFF)
else()
    # DAP SDK already available from parent - use it
    message("[+] Cellframe SDK: Using external DAP SDK (target: dap_sdk)")
    message("[+] Cellframe SDK: ✅ No DAP SDK duplication - using shared instance")

    # Set the flag to indicate we're using external DAP SDK
    set(CELLFRAME_USING_EXTERNAL_DAP_SDK ON)
endif()

if(NOT DEFINED CELLFRAME_MODULES)
    set(CELLFRAME_MODULES "core chains ledger node network cs-dag-poa cs-esbocs cs-none srv-stake srv-voting srv-bridge srv-xchange srv-stake-ext compose")

    if(LINUX OR DARWIN)
        set(CELLFRAME_MODULES "${CELLFRAME_MODULES} srv-vpn")
    endif()

>>>>>>> 56ae9939
    set(CELLFRAME_SDK_STANDALONE_BUILD ON)
endif()

message("Cellframe modules: ${CELLFRAME_MODULES}")

# srv-stake enabled
if (CELLFRAME_MODULES MATCHES "srv-stake")
    add_definitions("-DDAP_SRV_STAKE_USED")
endif()

option(DAP_INT128_SUPPORT "Use 128-bit varaibles, if supported" ON) # Enabled by default

if(NOT DAP_INT128_SUPPORT)
    message("[!] INT128 DISABLED")
    add_definitions(-DDAP_DISABLE_INT128)
else()
    #    message("[!] INT128 ENABLED")
    #    add_definitions(-DDAP_DISABLE_INT128=FALSE)
endif(NOT DAP_INT128_SUPPORT)

if (BUILD_CELLFRAME_SDK_TESTS)
    enable_testing()
    add_definitions("-DDAP_LEDGER_TEST")
    add_definitions("-DDAP_CHAIN_BLOCKS_TEST")
    add_definitions("-DDAP_CHAIN_TX_COMPOSE_TEST")
endif()

if (BUILD_WITH_ZIP)
    add_subdirectory(3rdparty/libzip)
    include_directories(3rdparty/libzip/lib)
endif()

# monero_crypto removed - not needed

add_subdirectory(modules/)


# NOTE: Final library will be created by cellframe_create_final_library() macro
# add_library(${PROJECT_NAME} STATIC cellframe-sdk.c)

# init libs
set(CELLFRAME_LIBS "")

# Core libs from dap-sdk
if (CELLFRAME_MODULES MATCHES "core")
    message("[+] Module 'core'")
    set(CELLFRAME_LIBS ${CELLFRAME_LIBS} dap_core dap_app_cli dap_plugin dap_crypto m)
endif()

# General chain libs
if (CELLFRAME_MODULES MATCHES "chains")
    message("[+] Module 'chains'")
    set(CELLFRAME_LIBS ${CELLFRAME_LIBS} dap_chain_datum dap_chain_ledger dap_chain dap_global_db dap_chain_wallet)
endif()

if (CELLFRAME_MODULES MATCHES "ledger")
    message("[+] Module 'ledger'")
    set(CELLFRAME_LIBS ${CELLFRAME_LIBS} dap_chain_ledger)
endif()

# Networking
if (CELLFRAME_MODULES MATCHES "network")
    message("[+] Module 'network'")
    set(CELLFRAME_LIBS ${CELLFRAME_LIBS} dap_io dap_json_rpc dap_enc_server dap_notify_srv dap_http_server dap_session
        dap_stream dap_stream_ch dap_client dap_cli_server dap_chain_net dap_chain_net_srv dap_chain_mempool)
endif()

# Compose
if (CELLFRAME_MODULES MATCHES "compose")
    message("[+] Module 'compose'")
    set(CELLFRAME_LIBS ${CELLFRAME_LIBS} dap_compose dap_json_rpc dap_enc_server dap_notify_srv dap_http_server dap_session
        dap_stream dap_stream_ch dap_client dap_cli_server dap_chain_net dap_chain_net_srv dap_chain_mempool)
endif()

# Chain net services
if (CELLFRAME_MODULES MATCHES "srv-" )
    set(CELLFRAME_LIBS ${CELLFRAME_LIBS} dap_chain_net_srv)
endif()

# DAG based consensus(es)
if (CELLFRAME_MODULES MATCHES "cs-dag-" )
    set(CELLFRAME_LIBS ${CELLFRAME_LIBS} dap_chain_type_dag)
endif()

# PoA consensus for DAG
if (CELLFRAME_MODULES MATCHES "cs-dag-poa")
    message("[+] Module 'cs-dag-poa'")
    set(CELLFRAME_LIBS ${CELLFRAME_LIBS} dap_chain_type_dag_poa)
endif()

# PoS consensus for DAG
if (CELLFRAME_MODULES MATCHES "cs-dag-pos")
    message("[+] Module 'cs-dag-pos'")
    set(CELLFRAME_LIBS ${CELLFRAME_LIBS} dap_chain_type_dag_pos)
endif()

# Blocks based consensus(es)
if (CELLFRAME_MODULES MATCHES "cs-block-" OR CELLFRAME_MODULES MATCHES "cs-esbocs")
    set(CELLFRAME_LIBS ${CELLFRAME_LIBS} dap_chain_type_blocks)
endif()

# ESBOCS consensus for blocks
if (CELLFRAME_MODULES MATCHES "cs-esbocs")
    message("[+] Module 'cs-esbocs'")
    set(CELLFRAME_LIBS ${CELLFRAME_LIBS} dap_chain_cs_esbocs)
endif()

# PoW consensus for blocks
if (CELLFRAME_MODULES MATCHES "cs-block-pow")
    message("[+] Module 'cs-block-pow'")
    set(CELLFRAME_LIBS ${CELLFRAME_LIBS} dap_chain_cs_block_pow)
endif()


# No-consensus
if (CELLFRAME_MODULES MATCHES "cs-none")
    message("[+] Module 'cs-none'")
    set(CELLFRAME_LIBS ${CELLFRAME_LIBS} dap_chain_type_none)
endif()

# Enable service Application
if (CELLFRAME_MODULES MATCHES "srv-app")
    message("[+] Module 'srv-app'")
    set(CELLFRAME_LIBS ${CELLFRAME_LIBS} dap_chain_net_srv_app)
endif()

# Enable service Application DB
if (CELLFRAME_MODULES MATCHES "srv-app-db")
    message("[+] Module 'srv-app-db'")
    set(CELLFRAME_LIBS ${CELLFRAME_LIBS} dap_chain_net_srv_app_db)
endif()

# Enable service datum process
if (CELLFRAME_MODULES MATCHES "srv-datum")
    message("[+] Module 'srv-datum'")
    set(CELLFRAME_LIBS ${CELLFRAME_LIBS} dap_chain_net_srv_datum)
endif()

# Enable service VPN
if (CELLFRAME_MODULES MATCHES "srv-vpn")
    message("[+] Module 'srv-vpn'")
    set(CELLFRAME_LIBS ${CELLFRAME_LIBS} dap_chain_net_srv_vpn)
endif()

# Enable service eXchange
if (CELLFRAME_MODULES MATCHES "srv-xchange")
    message("[+] Module 'srv-xchange'")
    set(CELLFRAME_LIBS ${CELLFRAME_LIBS} dap_chain_net_srv_xchange)
endif()

# Enable service of stake token
if (CELLFRAME_MODULES MATCHES "srv-stake")
    message("[+] Module 'srv-stake'")
    set(CELLFRAME_LIBS ${CELLFRAME_LIBS} dap_chain_net_srv_stake)
endif()

# Enable service bridge
if (CELLFRAME_MODULES MATCHES "srv-bridge")
    message("[+] Module 'srv-bridge'")
    set(CELLFRAME_LIBS ${CELLFRAME_LIBS} dap_chain_net_srv_bridge)
endif()

# Enable service voting
if (CELLFRAME_MODULES MATCHES "srv-voting")
    message("[+] Module 'srv-voting'")
    set(CELLFRAME_LIBS ${CELLFRAME_LIBS} dap_chain_net_srv_voting)
endif()

# Enable service stake-ext
if (CELLFRAME_MODULES MATCHES "srv-stake-ext")
    message("[+] Module 'srv-stake-ext'")
    set(CELLFRAME_LIBS ${CELLFRAME_LIBS} dap_chain_net_srv_stake_ext)
endif()

# Enable service for dynamic modules
if (CELLFRAME_MODULES MATCHES "modules-dynamic")
    message("[+] Module 'dap_modules_dynamic_cdb'")
    set(CELLFRAME_LIBS ${CELLFRAME_LIBS} dap_modules_dynamic_cdb)
endif()

if (WIN32)
    set(CELLFRAME_LIBS ${CELLFRAME_LIBS} kernel32 user32 shell32 winmm gdi32 advapi32
					 ole32 version imm32 oleaut32 ws2_32 ntdll psapi
                                         shlwapi bcrypt crypt32 secur32 userenv) #mqrt)
endif()

if (DARWIN)
    set(CELLFRAME_LIBS ${CELLFRAME_LIBS} bz2)
endif()

# NOTE: Linking is now handled in cellframe_create_final_library() macro
# target_link_libraries(${PROJECT_NAME} ${CELLFRAME_LIBS})

# For .so
#target_link_libraries(${PROJECT_NAME} -Wl,--whole-archive ${CELLFRAME_LIBS} -Wl,--no-whole-archive)


# Option to enable full cppcheck analysis
option(ENABLE_CPPCHECK_ANALYSIS "Enable full cppcheck static analysis" OFF)

# Cpp check
if(ENABLE_CPPCHECK_ANALYSIS)
    find_program(CPPCHECK cppcheck)
    if(CPPCHECK)
        message(STATUS "Found cppcheck: ${CPPCHECK}")
        add_custom_target(cppcheck_analysis
            COMMAND ${CPPCHECK}
                --std=c11
                --enable=warning,style,performance,portability
                --quiet
                --xml
                ${CMAKE_SOURCE_DIR}/cmake
                ${CMAKE_SOURCE_DIR}/modules
                ${CMAKE_SOURCE_DIR}/os
                ${CMAKE_SOURCE_DIR}/prod_build
                2> ${CMAKE_BINARY_DIR}/cppcheck_report.xml
            COMMAND cppcheck-htmlreport
                --file ${CMAKE_BINARY_DIR}/cppcheck_report.xml
                --report-dir ${CMAKE_BINARY_DIR}/cppcheck_html_report
                --source-dir ${CMAKE_SOURCE_DIR}
            WORKING_DIRECTORY ${CMAKE_SOURCE_DIR}
            COMMENT "Running full cppcheck static analysis and generating HTML report in ${CMAKE_BINARY_DIR}/cppcheck_html_report"
        )
    else()
        message(WARNING "cppcheck not found, cppcheck_analysis target unavailable")
    endif()
endif()

# =========================================
# CREATE FINAL CELLFRAME SDK LIBRARY
# =========================================
# Combine all internal static modules into one final library
cellframe_create_final_library()

# =========================================
# INSTALL TARGETS
# =========================================
# Only install when INSTALL_CELLFRAME_SDK is enabled
# Can be disabled by parent project (e.g., cellframe-node) by setting INSTALL_CELLFRAME_SDK to OFF
if(INSTALL_CELLFRAME_SDK)
    message(STATUS "[Cellframe-SDK] Installation enabled")
    
    # Install library
    install(TARGETS cellframe_sdk
            LIBRARY DESTINATION lib
            ARCHIVE DESTINATION lib)

    # Install headers
    install(DIRECTORY modules/
            DESTINATION include/cellframe-sdk
            FILES_MATCHING PATTERN "*.h")

    # Install DAP SDK headers (only if using embedded DAP SDK)
    if(NOT CELLFRAME_USING_EXTERNAL_DAP_SDK)
        install(DIRECTORY dap-sdk/module/core/include/
                DESTINATION include/dap-sdk/core
                FILES_MATCHING PATTERN "*.h")

        install(DIRECTORY dap-sdk/module/crypto/include/
                DESTINATION include/dap-sdk/crypto
                FILES_MATCHING PATTERN "*.h")
    endif()
else()
    message(STATUS "[Cellframe-SDK] Installation disabled (build-time dependency only)")
endif()<|MERGE_RESOLUTION|>--- conflicted
+++ resolved
@@ -154,7 +154,6 @@
 if(NOT TARGET dap_sdk)
     # DAP SDK not found - include our own copy
     message("[+] Cellframe SDK: Using embedded DAP SDK")
-<<<<<<< HEAD
 
     include (dap-sdk/cmake/OS_Detection.cmake)
 
@@ -181,46 +180,12 @@
 endif()
 
 if(NOT DEFINED CELLFRAME_MODULES)
-    set(CELLFRAME_MODULES "core chains ledger node network cs-dag-poa cs-esbocs cs-none srv-stake srv-voting srv-bridge srv-xchange srv-auctions compose")
+    set(CELLFRAME_MODULES "core chains ledger node network cs-dag-poa cs-esbocs cs-none srv-stake srv-voting srv-bridge srv-xchange srv-stake-ext compose")
 
     if(LINUX OR DARWIN)
         set(CELLFRAME_MODULES "${CELLFRAME_MODULES} srv-vpn")
     endif()
 
-=======
-
-    include (dap-sdk/cmake/OS_Detection.cmake)
-
-    # Configure DAP SDK modules
-    # Default modules are set in dap-sdk/CMakeLists.txt: crypto plugin io network-* global-db
-    if(BUILD_CELLFRAME_SDK_TESTS)
-        # Add test-framework to default modules, don't replace them
-        if(NOT DEFINED DAPSDK_MODULES OR DAPSDK_MODULES STREQUAL "")
-            set(DAPSDK_MODULES "crypto plugin io network-core network-server network-client network-link_manager global-db test-framework")
-        else()
-            set(DAPSDK_MODULES "${DAPSDK_MODULES} test-framework")
-        endif()
-    endif()
-
-    add_subdirectory(dap-sdk)
-    set(CELLFRAME_USING_EXTERNAL_DAP_SDK OFF)
-else()
-    # DAP SDK already available from parent - use it
-    message("[+] Cellframe SDK: Using external DAP SDK (target: dap_sdk)")
-    message("[+] Cellframe SDK: ✅ No DAP SDK duplication - using shared instance")
-
-    # Set the flag to indicate we're using external DAP SDK
-    set(CELLFRAME_USING_EXTERNAL_DAP_SDK ON)
-endif()
-
-if(NOT DEFINED CELLFRAME_MODULES)
-    set(CELLFRAME_MODULES "core chains ledger node network cs-dag-poa cs-esbocs cs-none srv-stake srv-voting srv-bridge srv-xchange srv-stake-ext compose")
-
-    if(LINUX OR DARWIN)
-        set(CELLFRAME_MODULES "${CELLFRAME_MODULES} srv-vpn")
-    endif()
-
->>>>>>> 56ae9939
     set(CELLFRAME_SDK_STANDALONE_BUILD ON)
 endif()
 
