cmake_minimum_required(VERSION 3.10)
project(cellframe-sdk C)

set(CMAKE_C_STANDARD 11)
set(CELLFRAME_SDK_NATIVE_VERSION "3.2-0")

add_definitions ("-DCELLFRAME_SDK_VERSION=\"${CELLFRAME_SDK_NATIVE_VERSION}\"")

set(DAPSDK_MODULES "")

if(NOT DEFINED CELLFRAME_MODULES)
    include (cmake/OS_Detection.cmake)

    set(CELLFRAME_MODULES "core chains mining network srv cs-dag-poa cs-block-poa cs-dag-pos cs-block-pos cs-block-ton cs-none srv-app srv-app-db srv-datum srv-stake-pos-delegate srv-stake-lock srv-xchange")

    if(LINUX OR DARWIN)
        set(CELLFRAME_MODULES "${CELLFRAME_MODULES} srv-vpn")
    endif()

endif()

message("Cellframe modules: ${CELLFRAME_MODULES}")

if (CELLFRAME_MODULES MATCHES "srv-stake")
     add_definitions("-DDAP_SRV_STAKE_USED")
endif()

<<<<<<< HEAD
if (CELLFRAME_MODULES MATCHES "core")
    SET(DAPSDK_MODULES "${DAPSDK_MODULES} core crypto io")
endif()

option(DAP_INT128_SUPPORT "Use 128-bit varaibles, if supported" ON) # Enabled by default

if(NOT DAP_INT128_SUPPORT)
    message("[!] INT128 DISABLED")
    add_definitions(-DDAP_DISABLE_INT128)
else()
#    message("[!] INT128 ENABLED")
#    add_definitions(-DDAP_DISABLE_INT128=FALSE)
endif(NOT DAP_INT128_SUPPORT)


if (CELLFRAME_MODULES MATCHES "network")
    set(DAPSDK_MODULES "${DAPSDK_MODULES} app-cli plugin network-core network-client network-server")
endif()

if (CELLFRAME_MODULES MATCHES "dap-sdk-net-client")
    set(DAPSDK_MODULES "core crypto network-core network-client network-server")
    set(CELLFRAME_LIBS ${CELLFRAME_LIBS} dap_core dap_crypto dap_io dap_server dap_client m pthread)
    if (SUPPORT_PYTHON_PLUGINS)
        set(CELLFRAME_MODULES "${CELLFRAME_MODULES} core chains network cs-none srv-")
    endif()
endif()

=======
>>>>>>> 019d1647
if (BUILD_CELLFRAME_SDK_TESTS)
    enable_testing()
    add_definitions("-DDAP_CHAIN_LEDGER_TEST")
    set(CELLFRAME_MODULES ${CELLFRAME_MODULES} "test-framework")
    if (NOT OFF_CORE_CELLFRAME_SDK_TESTS_OFF MATCHES "all")
        set(BUILD_DAP_TESTS ON)
        if ( NOT(DAPSDK_MODULES MATCHES "core"))
            SET(DAPSDK_MODULES "${DAPSDK_MODULES} core")
        endif()
    endif()
    if (OFF_CORE_CELLFRAME_SDK_TESTS_OFF MATCHES "network-monitor")
        message("[-] network-monitor tests")
        add_definitions("-DDAP_NETWORK_MONITOR_TEST_OFF")
    endif()
    if (NOT (OFF_CRYPTO_CELLFRAME_SDK_TESTS_OFF MATCHES "all"))
        set(BUILD_CRYPTO_TESTS ON)
    endif()
    if (OFF_CRYPTO_CELLFRAME_SDK_TESTS_OFF MATCHES "new-hope")
        message("[-] newhope tests")
        add_definitions("-DDAP_CRYPTO_NEWHOPE_TEST_OFF")
    endif()
    if (OFF_CRYPTO_CELLFRAME_SDK_TESTS_OFF MATCHES "multisign")
        message("[-] multisign tests")
        add_definitions("-DDAP_CRYPTO_MULTISIGN_TEST_OFF")
    endif()
    if (BUILD_CRYPTO_TESTS)
        if ( NOT(DAPSDK_MODULES MATCHES "core"))
            SET(DAPSDK_MODULES "${DAPSDK_MODULES} core")
        endif()
        if ( NOT(DAPSDK_MODULES MATCHES "crypto"))
            SET(DAPSDK_MODULES "${DAPSDK_MODULES} crypto")
        endif()
        set(BUILD_TESTS ON)
    endif()
    add_subdirectory(test) # tests
endif()

if (CELLFRAME_MODULES MATCHES "test-framework")
    add_subdirectory(test-framework)
    set(CELLFRAME_LIBS ${CELLFRAME_LIBS} dap_test)
endif()

add_subdirectory(3rdparty/crc32c_adler)             # https://github.com/fonic/crc32c_adler
include_directories(3rdparty/crc32c_adler)
set(CELLFRAME_LIBS ${CELLFRAME_LIBS} crc32c_adler)

if(BUILD_TESTS)
    include(cmake/OS_Detection.cmake)
    add_subdirectory(dap-sdk)
endif()


if (BUILD_WITH_ZIP)
    add_subdirectory(3rdparty/libzip)
    include_directories(3rdparty/libzip/lib)
endif()

add_subdirectory(3rdparty/monero_crypto)
if(DAPSDK_MODULES MATCHES "ssl-support")
    add_subdirectory(3rdparty/wolfssl)
endif()

add_subdirectory(modules/)


add_library(${PROJECT_NAME} STATIC cellframe-sdk.c)

# init libs
set(CELLFRAME_LIBS "")

# Core libs from dap-sdk
if (CELLFRAME_MODULES MATCHES "core")
    message("[+] Module 'core'")
    set(CELLFRAME_LIBS ${CELLFRAME_LIBS} dap_core dap_app_cli dap_plugin dap_crypto m pthread)
endif()

# General chain libs
if (CELLFRAME_MODULES MATCHES "chains")
    message("[+] Module 'chains'")
    set(CELLFRAME_LIBS ${CELLFRAME_LIBS} dap_chain_common dap_chain dap_global_db dap_chain_wallet)
endif()

# Networking
if (CELLFRAME_MODULES MATCHES "network")
    message("[+] Module 'network'")
    set(CELLFRAME_LIBS ${CELLFRAME_LIBS} dap_io dap_json_rpc dap_enc_server dap_notify_srv dap_http_server dap_session
        dap_stream dap_stream_ch dap_client dap_cli_server dap_stream_ch_chain dap_stream_ch_chain_net dap_chain_net dap_chain_net_srv dap_stream_ch_chain_voting dap_chain_mempool magic)
endif()

# Chain net services
if (CELLFRAME_MODULES MATCHES "srv-" )
    set(CELLFRAME_LIBS ${CELLFRAME_LIBS} dap_stream_ch_chain_net_srv)
endif()

# DAG based consensus(es)
if (CELLFRAME_MODULES MATCHES "cs-dag-" )
    set(CELLFRAME_LIBS ${CELLFRAME_LIBS} dap_chain_cs_dag)
endif()

# PoA consensus for DAG
if (CELLFRAME_MODULES MATCHES "cs-dag-poa")
    message("[+] Module 'cs-dag-poa'")
    set(CELLFRAME_LIBS ${CELLFRAME_LIBS} dap_chain_cs_dag_poa)
endif()

# PoS consensus for DAG
if (CELLFRAME_MODULES MATCHES "cs-dag-pos")
    message("[+] Module 'cs-dag-pos'")
    set(CELLFRAME_LIBS ${CELLFRAME_LIBS} dap_chain_cs_dag_pos)
endif()

# Blocks based consensus(es)
if (CELLFRAME_MODULES MATCHES "cs-block-" )
    set(CELLFRAME_LIBS ${CELLFRAME_LIBS} dap_chain_cs_dag)
endif()

# PoA consensus for blocks
if (CELLFRAME_MODULES MATCHES "cs-block-poa")
    message("[+] Module 'cs-block-poa'")
    set(CELLFRAME_LIBS ${CELLFRAME_LIBS} dap_chain_cs_block_poa)
endif()

# PoS consensus for blocks
if (CELLFRAME_MODULES MATCHES "cs-block-pos")
    message("[+] Module 'cs-block-pos'")
    set(CELLFRAME_LIBS ${CELLFRAME_LIBS} dap_chain_cs_block_pos)
endif()

# TON consensus for blocks
if (CELLFRAME_MODULES MATCHES "cs-block-ton")
    message("[+] Module 'cs-block-ton'")
    set(CELLFRAME_LIBS ${CELLFRAME_LIBS} dap_chain_cs_block_ton)
endif()

# PoW consensus for blocks
if (CELLFRAME_MODULES MATCHES "cs-block-pow")
    message("[+] Module 'cs-block-pow'")
    set(CELLFRAME_LIBS ${CELLFRAME_LIBS} dap_chain_cs_block_pow)
endif()


# No-consensus
if (CELLFRAME_MODULES MATCHES "cs-none")
    message("[+] Module 'cs-none'")
    set(CELLFRAME_LIBS ${CELLFRAME_LIBS} dap_chain_cs_none)
endif()

# Enable service Application
if (CELLFRAME_MODULES MATCHES "srv-app")
    message("[+] Module 'srv-app'")
    set(CELLFRAME_LIBS ${CELLFRAME_LIBS} dap_chain_net_srv_app)
endif()

# Enable service Application DB
if (CELLFRAME_MODULES MATCHES "srv-app-db")
    message("[+] Module 'srv-app-db'")
    set(CELLFRAME_LIBS ${CELLFRAME_LIBS} dap_chain_net_srv_app_db)
endif()

# Enable service datum process
if (CELLFRAME_MODULES MATCHES "srv-datum")
    message("[+] Module 'srv-datum'")
    set(CELLFRAME_LIBS ${CELLFRAME_LIBS} dap_chain_net_srv_datum)
endif()

# Enable service VPN
if (CELLFRAME_MODULES MATCHES "srv-vpn")
    message("[+] Module 'srv-vpn'")
    set(CELLFRAME_LIBS ${CELLFRAME_LIBS} dap_chain_net_srv_vpn)
endif()

# Enable service eXchange
if (CELLFRAME_MODULES MATCHES "srv-xchange")
    message("[+] Module 'srv-xchange'")
    set(CELLFRAME_LIBS ${CELLFRAME_LIBS} dap_chain_net_srv_xchange)
endif()

# Enable service of stake token
if (CELLFRAME_MODULES MATCHES "srv-stake-lock")
    message("[+] Module 'srv-stake-lock'")
    set(CELLFRAME_LIBS ${CELLFRAME_LIBS} dap_chain_net_srv_stake_lock)
endif()

# Enable service of delegated stake
if (CELLFRAME_MODULES MATCHES "srv-stake-pos-delegate")
    message("[+] Module 'srv-stake-pos-delegate'")
    #add TARGET_FILE for proper symbols resolving
    #pos_delegate depends on symbols from this libs
    set(CELLFRAME_LIBS ${CELLFRAME_LIBS} dap_chain_net_srv_stake_pos_delegate $<TARGET_FILE:dap_chain_cs_dag_poa> $<TARGET_FILE:dap_chain_cs_block_poa> $<TARGET_FILE:dap_chain_cs_dag> $<TARGET_FILE:dap_chain_cs_blocks>)
    set(CELLFRAME_LIBS ${CELLFRAME_LIBS} crc32c_adler)
endif()

# Enable service for dynamic modules
if (CELLFRAME_MODULES MATCHES "modules-dynamic")
    message("[+] Module 'dap_modules_dynamic_cdb'")
    set(CELLFRAME_LIBS ${CELLFRAME_LIBS} dap_modules_dynamic_cdb)
endif()

if (WIN32)
    set(CELLFRAME_LIBS ${CELLFRAME_LIBS} kernel32 user32 shell32 winmm gdi32 advapi32
					 ole32 version imm32 oleaut32 ws2_32 ntdll psapi
                                         shlwapi bcrypt crypt32 secur32 userenv) #mqrt)
endif()

if (DARWIN)
    set(CELLFRAME_LIBS ${CELLFRAME_LIBS} bz2)
endif()

set(CELLFRAME_LIBS ${CELLFRAME_LIBS} crc32c_adler)

target_link_libraries(${PROJECT_NAME} ${CELLFRAME_LIBS})<|MERGE_RESOLUTION|>--- conflicted
+++ resolved
@@ -25,7 +25,6 @@
      add_definitions("-DDAP_SRV_STAKE_USED")
 endif()
 
-<<<<<<< HEAD
 if (CELLFRAME_MODULES MATCHES "core")
     SET(DAPSDK_MODULES "${DAPSDK_MODULES} core crypto io")
 endif()
@@ -53,8 +52,6 @@
     endif()
 endif()
 
-=======
->>>>>>> 019d1647
 if (BUILD_CELLFRAME_SDK_TESTS)
     enable_testing()
     add_definitions("-DDAP_CHAIN_LEDGER_TEST")
@@ -106,7 +103,6 @@
     add_subdirectory(dap-sdk)
 endif()
 
-
 if (BUILD_WITH_ZIP)
     add_subdirectory(3rdparty/libzip)
     include_directories(3rdparty/libzip/lib)
