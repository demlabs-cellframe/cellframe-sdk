cmake_minimum_required(VERSION 3.0)
<<<<<<< HEAD

if(TARGET dap_server_core)
    return() # The project has already been built.
endif()

project (dap_server_core C)
set(CMAKE_C_STANDARD 11)

=======
project(dap_server_core)
>>>>>>> e2be3d6b
add_definitions ("-D_GNU_SOURCE")

if(NOT (${SUBMODULES_NO_BUILD} MATCHES ON))
    set(SUBMODULES_NO_BUILD ON)
    if ( NOT ( TARGET dap_core ) )
        add_subdirectory(libdap)
    endif()

    if ( NOT ( TARGET dap_crypto ) )
        add_subdirectory(libdap-crypto)
    endif()
<<<<<<< HEAD
endif()

if (BUILD_DAP_SERVER_CORE_TESTS)
    enable_testing()
    add_subdirectory(test)
endif()

file(GLOB CORE_SERVER_SOURCES src/*.c)
file(GLOB CORE_SERVER_HEADERS include/*.h src/*.h)
=======

endif()

file(GLOB DAP_SERVER_CORE_SOURCES src/*.c)
file(GLOB DAP_SERVER_CORE_HEADERS include/*.h)

add_library(${PROJECT_NAME} STATIC ${DAP_SERVER_CORE_HEADERS} ${DAP_SERVER_CORE_SOURCES})

target_link_libraries(${PROJECT_NAME} dap_test dap_core dap_crypto pthread memcached ev)
target_include_directories(${PROJECT_NAME} PUBLIC include)
target_include_directories(${PROJECT_NAME} PRIVATE src)
>>>>>>> e2be3d6b


<<<<<<< HEAD
target_link_libraries(${PROJECT_NAME} pthread ev memcached dap_core dap_crypto)
target_include_directories(${PROJECT_NAME} INTERFACE include/ )
=======
if (${BUILD_DAP_SERVER_CORE_TESTS} MATCHES ON)
    enable_testing()
    add_subdirectory(test)
endif()
>>>>>>> e2be3d6b
<|MERGE_RESOLUTION|>--- conflicted
+++ resolved
@@ -1,16 +1,8 @@
 cmake_minimum_required(VERSION 3.0)
-<<<<<<< HEAD
-
-if(TARGET dap_server_core)
-    return() # The project has already been built.
-endif()
 
 project (dap_server_core C)
 set(CMAKE_C_STANDARD 11)
 
-=======
-project(dap_server_core)
->>>>>>> e2be3d6b
 add_definitions ("-D_GNU_SOURCE")
 
 if(NOT (${SUBMODULES_NO_BUILD} MATCHES ON))
@@ -22,17 +14,6 @@
     if ( NOT ( TARGET dap_crypto ) )
         add_subdirectory(libdap-crypto)
     endif()
-<<<<<<< HEAD
-endif()
-
-if (BUILD_DAP_SERVER_CORE_TESTS)
-    enable_testing()
-    add_subdirectory(test)
-endif()
-
-file(GLOB CORE_SERVER_SOURCES src/*.c)
-file(GLOB CORE_SERVER_HEADERS include/*.h src/*.h)
-=======
 
 endif()
 
@@ -44,15 +25,9 @@
 target_link_libraries(${PROJECT_NAME} dap_test dap_core dap_crypto pthread memcached ev)
 target_include_directories(${PROJECT_NAME} PUBLIC include)
 target_include_directories(${PROJECT_NAME} PRIVATE src)
->>>>>>> e2be3d6b
 
 
-<<<<<<< HEAD
-target_link_libraries(${PROJECT_NAME} pthread ev memcached dap_core dap_crypto)
-target_include_directories(${PROJECT_NAME} INTERFACE include/ )
-=======
 if (${BUILD_DAP_SERVER_CORE_TESTS} MATCHES ON)
     enable_testing()
     add_subdirectory(test)
 endif()
->>>>>>> e2be3d6b
