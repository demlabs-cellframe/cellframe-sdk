project(cellframe-sdk C)
cmake_minimum_required(VERSION 3.10)

set(CMAKE_C_STANDARD 11)
set(CELLFRAME_SDK_NATIVE_VERSION "3.1-223")

add_definitions ("-DCELLFRAME_SDK_VERSION=\"${CELLFRAME_SDK_NATIVE_VERSION}\"")

set(BUILD_CRYPTO_TESTS ON)

<<<<<<< HEAD
message("Cellframe modules: ${CELLFRAME_MODULES}")

=======
>>>>>>> 39d0344a
set(DAPSDK_MODULES "")

if(NOT DEFINED CELLFRAME_MODULES)
    include (cmake/OS_Detection.cmake)
    set(CELLFRAME_MODULES "core chains mining network srv cs-dag-poa cs-block-poa cs-dag-pos cs-block-pos cs-block-ton cs-none srv-app srv-app-db srv-datum srv-stake-pos-delegate srv-stake-lock srv-xchange")

    if(LINUX)
        set(CELLFRAME_MODULES "${CELLFRAME_MODULES} modules-dynamic srv-vpn")
    endif()
endif()

message("Cellframe modules: ${CELLFRAME_MODULES}")

if (CELLFRAME_MODULES MATCHES "modules-dynamic")
    add_definitions("-DDAP_MODULES_DYNAMIC")
endif()

if (CELLFRAME_MODULES MATCHES "srv-stake")
     add_definitions("-DDAP_SRV_STAKE_USED")
endif()

if (CELLFRAME_MODULES MATCHES "core")
    SET(DAPSDK_MODULES "${DAPSDK_MODULES} core crypto")
endif()


if (CELLFRAME_MODULES MATCHES "network")
    set(DAPSDK_MODULES "${DAPSDK_MODULES} network-core network-client network-server")
endif()

if (CELLFRAME_MODULES MATCHES "dap-sdk-net-client")
    set(DAPSDK_MODULES "core crypto network-core network-client network-server")
    set(CELLFRAME_LIBS ${CELLFRAME_LIBS} dap_core dap_crypto dap_server_core dap_server dap_client m pthread)
    if (SUPPORT_PYTHON_PLUGINS)
        set(CELLFRAME_MODULES "${CELLFRAME_MODULES} core chains network cs-none srv-")
    endif()
endif()

if (BUILD_CRYPTO_TESTS)
    if ( NOT(DAPSDK_MODULES MATCHES "core"))
	SET(DAPSDK_MODULES "${DAPSDK_MODULES} core")
    endif()
    if ( NOT(DAPSDK_MODULES MATCHES "crypto"))
	SET(DAPSDK_MODULES "${DAPSDK_MODULES} crypto")
    endif()
    set(BUILD_TESTS ON)
endif()

if(BUILD_TESTS)
    include(cmake/OS_Detection.cmake)
endif()

    add_subdirectory(3rdparty/crc32c_adler)		# https://github.com/fonic/crc32c_adler


if( DARWIN)
    add_subdirectory(3rdparty/json-c-darwin)
    add_subdirectory(3rdparty/libmagic-darwin)
    include_directories(3rdparty/json-c-darwin)
elseif(ANDROID)
    add_subdirectory(3rdparty/libmagic)
    add_subdirectory(3rdparty/json-c)
    include_directories(cellframe-sdk/3rdparty/)
elseif(LINUX)
    add_subdirectory(3rdparty/json-c)
    
endif()

if (BUILD_WITH_ZIP)
    add_subdirectory(3rdparty/libzip)
    include_directories(3rdparty/libzip/lib)
endif()

add_subdirectory(dap-sdk)
add_subdirectory(3rdparty/monero_crypto)
add_subdirectory(3rdparty/cuttdb)

if (BUILD_WITH_GDB_DRIVER_MDBX)
    set(SAVED_CMAKE_MESSAGE_LOG_LEVEL ${CMAKE_MESSAGE_LOG_LEVEL})
    set(CMAKE_MESSAGE_LOG_LEVEL WARNING)
    add_subdirectory(3rdparty/libmdbx EXCLUDE_FROM_ALL)
    set(CMAKE_MESSAGE_LOG_LEVEL ${SAVED_CMAKE_MESSAGE_LOG_LEVEL})
endif()

if(DAPSDK_MODULES MATCHES "ssl-support")
    add_subdirectory(3rdparty/wolfssl)
endif()

add_subdirectory(modules/)

add_library(${PROJECT_NAME} STATIC cellframe-sdk.c)

# init libs
set(CELLFRAME_LIBS "")

# Core libs from dap-sdk
if (CELLFRAME_MODULES MATCHES "core")
    message("[+] Module 'core'")
    set(CELLFRAME_LIBS ${CELLFRAME_LIBS} dap_core dap_app_cli dap_crypto m pthread)
endif()

# General chain libs
if (CELLFRAME_MODULES MATCHES "chains")
    message("[+] Module 'chains'")
    set(CELLFRAME_LIBS ${CELLFRAME_LIBS} dap_chain_common dap_chain dap_chain_global_db dap_chain_wallet)
endif()

# Networking
if (CELLFRAME_MODULES MATCHES "network")
    message("[+] Module 'network'")
    set(CELLFRAME_LIBS ${CELLFRAME_LIBS} dap_server_core dap_json_rpc dap_enc_server dap_notify_srv dap_http_server dap_session
        dap_stream dap_stream_ch dap_client dap_stream_ch_chain dap_stream_ch_chain_net dap_chain_net dap_chain_net_srv dap_stream_ch_chain_voting dap_chain_mempool magic)
endif()

# Chain net services
if (CELLFRAME_MODULES MATCHES "srv-" )
    set(CELLFRAME_LIBS ${CELLFRAME_LIBS} dap_stream_ch_chain_net_srv)
endif()

# DAG based consensus(es)
if (CELLFRAME_MODULES MATCHES "cs-dag-" )
    set(CELLFRAME_LIBS ${CELLFRAME_LIBS} dap_chain_cs_dag)
endif()

# PoA consensus for DAG
if (CELLFRAME_MODULES MATCHES "cs-dag-poa")
    message("[+] Module 'cs-dag-poa'")
    set(CELLFRAME_LIBS ${CELLFRAME_LIBS} dap_chain_cs_dag_poa)
endif()

# PoS consensus for DAG
if (CELLFRAME_MODULES MATCHES "cs-dag-pos")
    message("[+] Module 'cs-dag-pos'")
    set(CELLFRAME_LIBS ${CELLFRAME_LIBS} dap_chain_cs_dag_pos)
endif()

# Blocks based consensus(es)
if (CELLFRAME_MODULES MATCHES "cs-block-" )
    set(CELLFRAME_LIBS ${CELLFRAME_LIBS} dap_chain_cs_dag)
endif()

# PoA consensus for blocks
if (CELLFRAME_MODULES MATCHES "cs-block-poa")
    message("[+] Module 'cs-block-poa'")
    set(CELLFRAME_LIBS ${CELLFRAME_LIBS} dap_chain_cs_block_poa)
endif()

# PoS consensus for blocks
if (CELLFRAME_MODULES MATCHES "cs-block-pos")
    message("[+] Module 'cs-block-pos'")
    set(CELLFRAME_LIBS ${CELLFRAME_LIBS} dap_chain_cs_block_pos)
endif()

# TON consensus for blocks
if (CELLFRAME_MODULES MATCHES "cs-block-ton")
    message("[+] Module 'cs-block-ton'")
    set(CELLFRAME_LIBS ${CELLFRAME_LIBS} dap_chain_cs_block_ton)
endif()

# PoW consensus for blocks
if (CELLFRAME_MODULES MATCHES "cs-block-pow")
    message("[+] Module 'cs-block-pow'")
    set(CELLFRAME_LIBS ${CELLFRAME_LIBS} dap_chain_cs_block_pow)
endif()


# No-consensus
if (CELLFRAME_MODULES MATCHES "cs-none")
    message("[+] Module 'cs-none'")
    set(CELLFRAME_LIBS ${CELLFRAME_LIBS} dap_chain_cs_none)
endif()

# Enable service Application
if (CELLFRAME_MODULES MATCHES "srv-app")
    message("[+] Module 'srv-app'")
    set(CELLFRAME_LIBS ${CELLFRAME_LIBS} dap_chain_net_srv_app)
endif()

# Enable service Application DB
if (CELLFRAME_MODULES MATCHES "srv-app-db")
    message("[+] Module 'srv-app-db'")
    set(CELLFRAME_LIBS ${CELLFRAME_LIBS} dap_chain_net_srv_app_db)
endif()

# Enable service datum process
if (CELLFRAME_MODULES MATCHES "srv-datum")
    message("[+] Module 'srv-datum'")
    set(CELLFRAME_LIBS ${CELLFRAME_LIBS} dap_chain_net_srv_datum)
endif()

# Enable service VPN
if (CELLFRAME_MODULES MATCHES "srv-vpn")
    message("[+] Module 'srv-vpn'")
    set(CELLFRAME_LIBS ${CELLFRAME_LIBS} dap_chain_net_srv_vpn)
endif()

# Enable service eXchange
if (CELLFRAME_MODULES MATCHES "srv-xchange")
    message("[+] Module 'srv-xchange'")
    set(CELLFRAME_LIBS ${CELLFRAME_LIBS} dap_chain_net_srv_xchange)
endif()



# Enable service of stake token
if (CELLFRAME_MODULES MATCHES "srv-stake-lock")
    message("[+] Module 'srv-stake-lock'")
    set(CELLFRAME_LIBS ${CELLFRAME_LIBS} dap_chain_net_srv_stake_lock)
endif()

# Enable service for dynamic modules
if (CELLFRAME_MODULES MATCHES "modules-dynamic")
    message("[+] Module 'dap_modules_dynamic_cdb'")
    set(CELLFRAME_LIBS ${CELLFRAME_LIBS} dap_modules_dynamic_cdb)
endif()

# Enable service of delegated stake
if (CELLFRAME_MODULES MATCHES "srv-stake-pos-delegate")
    message("[+] Module 'srv-stake-pos-delegate'")
    #add TARGET_FILE for proper symbols resolving 
    #pos_delegate depends on symbols from this libs
    set(CELLFRAME_LIBS ${CELLFRAME_LIBS} dap_chain_net_srv_stake_pos_delegate $<TARGET_FILE:dap_chain_cs_dag_poa> $<TARGET_FILE:dap_chain_cs_block_poa> $<TARGET_FILE:dap_chain_cs_dag> $<TARGET_FILE:dap_chain_cs_blocks>)
endif()

if (WIN32)
    set(CELLFRAME_LIBS ${CELLFRAME_LIBS} kernel32 user32 shell32 winmm gdi32 advapi32
					 ole32 version imm32 oleaut32 ws2_32 ntdll psapi 
					 shlwapi bcrypt crypt32 secur32 userenv #mqrt
					 )
endif()

if (DARWIN)
    set(CELLFRAME_LIBS ${CELLFRAME_LIBS} bz2)
endif()

target_link_libraries(${PROJECT_NAME} ${CELLFRAME_LIBS})

#if(BUILD_DAP_TESTS)
#    file(COPY ${CMAKE_CURRENT_SOURCE_DIR}/test/main_test.py
#            DESTINATION ${CMAKE_CURRENT_BINARY_DIR}/)
#    enable_testing()
    #add_subdirectory(test)
#endif()<|MERGE_RESOLUTION|>--- conflicted
+++ resolved
@@ -8,11 +8,6 @@
 
 set(BUILD_CRYPTO_TESTS ON)
 
-<<<<<<< HEAD
-message("Cellframe modules: ${CELLFRAME_MODULES}")
-
-=======
->>>>>>> 39d0344a
 set(DAPSDK_MODULES "")
 
 if(NOT DEFINED CELLFRAME_MODULES)
