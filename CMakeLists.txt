--- conflicted
+++ resolved
@@ -2,7 +2,7 @@
 cmake_minimum_required(VERSION 3.10)
 
 set(CMAKE_C_STANDARD 11)
-set(CELLFRAME_SDK_NATIVE_VERSION "3.1-122")
+set(CELLFRAME_SDK_NATIVE_VERSION "3.1-222")
 
 add_definitions ("-DCELLFRAME_SDK_VERSION=\"${CELLFRAME_SDK_NATIVE_VERSION}\"")
 
@@ -229,16 +229,7 @@
 endif()
 
 target_link_libraries(${PROJECT_NAME} ${CELLFRAME_LIBS})
-<<<<<<< HEAD
-
-if (LINUX)
-    add_definitions("-D_GNU_SOURCE")
-    add_subdirectory(3rdparty/json-c)
-    target_include_directories(json-c PUBLIC 3rdparty/)
-endif()
-
-=======
->>>>>>> 5a22d3f7
+
 #if(BUILD_DAP_TESTS)
 #    file(COPY ${CMAKE_CURRENT_SOURCE_DIR}/test/main_test.py
 #            DESTINATION ${CMAKE_CURRENT_BINARY_DIR}/)
