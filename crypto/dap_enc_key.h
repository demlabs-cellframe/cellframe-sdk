/*
 Copyright (c) 2017-2018 (c) Project "DeM Labs Inc" https://github.com/demlabsinc
  All rights reserved.

 This file is part of DAP (Deus Applications Prototypes) the open source project

    DAP (Deus Applicaions Prototypes) is free software: you can redistribute it and/or modify
    it under the terms of the GNU Lesser General Public License as published by
    the Free Software Foundation, either version 3 of the License, or
    (at your option) any later version.

    DAP is distributed in the hope that it will be useful,
    but WITHOUT ANY WARRANTY; without even the implied warranty of
    MERCHANTABILITY or FITNESS FOR A PARTICULAR PURPOSE.  See the
    GNU Lesser General Public License for more details.

    You should have received a copy of the GNU Lesser General Public License
    along with any DAP based project.  If not, see <http://www.gnu.org/licenses/>.
*/

#ifndef _DAP_ENC_KEY_H_
#define _DAP_ENC_KEY_H_

#include <stddef.h>
#include <time.h>
typedef enum dap_enc_data_type{DAP_ENC_DATA_TYPE_RAW,
<<<<<<< HEAD
                               DAP_ENC_DATA_TYPE_B64,
                               //DAP_ENC_DATA_TYPE_RLWE_MSRLN16//а оно мне надо?
                               } dap_enc_data_type_t;
=======
                               DAP_ENC_DATA_TYPE_B64
} dap_enc_data_type_t;
>>>>>>> 5aaad2c0

typedef enum dap_enc_key_type{ DAP_ENC_KEY_TYPE_AES, // Symmetric AES

                           DAP_ENC_KEY_TYPE_RLWE_BCNS15, // key exchange from the ring learning with errors problem
                                                // (Bos, Costello, Naehrig, Stebila,
                                                // IEEE Symposium on Security & Privacy 2015,
                                                // https://eprint.iacr.org/2014/599)

                           DAP_ENC_KEY_TYPE_RLWE_NEWHOPE, // "NewHope": key exchange from the ring learning with errors problem
                                                //  (Alkim, Ducas, Pöppelmann, Schwabe, USENIX Security 2016 )
                                                //  Using the reference C implementation of NewHope
                                                // from https://github.com/tpoeppelmann/newhop
                                                // https://eprint.iacr.org/2015/1092

                           DAP_ENC_KEY_TYPE_RLWE_MSRLN16, // Microsoft Research implementation of Peikert's ring-LWE key exchange
                                               // (Longa, Naehrig, CANS 2016, https://eprint.iacr.org/2016/504)
                                               // based on the implementation of Alkim, Ducas, Pöppelmann, and Schwabe,
                                               // with improvements from Longa and Naehrig,
                                               //  https://www.microsoft.com/en-us/research/project/lattice-cryptography-library/

                           DAP_ENC_KEY_TYPE_LWE_FRODO ,  // "Frodo": key exchange from the learning with errors problem
                                               // Bos, Costello, Ducas, Mironov, Naehrig, Nikolaenko, Raghunathan, Stebila
                                               // ACM Conference on Computer and Communications Security 2016
                                               // https://eprint.iacr.org/2016/659

                           DAP_ENC_KEY_TYPE_SIDH_CLN16 , // Key exchange from the supersingular isogeny Diffie-Hellman problem
                                               // (Costello, Naehrig, Longa, CRYPTO 2016, https://eprint.iacr.org/2016/413)
                                               // using the implementation of Microsoft Research
                                               // https://www.microsoft.com/en-us/research/project/sidh-library/

                           DAP_ENC_KEY_TYPE_SIDH_IQC_REF, // key exchange from the supersingular isogeny Diffie-Hellman problem
                                                 // (De Feo, Jao, Plût, J. Math. Cryptol. 8(3):209, 2014
                                                 // https://eprint.iacr.org/2011/506
                                                 //
                           DAP_ENC_KEY_TYPE_CODE_MCBITS, // "McBits": key exchange from the error correcting codes,
                                                // specifically Niederreiter's form of McEliece public key encryption
                                                //  using hidden Goppa codes (Bernstein, Chou, Schwabe, CHES 2013, https://eprint.iacr.org/2015/610)
                                                // using the implementation of McBits from https://www.win.tue.nl/~tchou/mcbits/

                           DAP_ENC_KEY_TYPE_NTRU,   // NTRU: key transport using NTRU public key encryption
                                               // (Hoffstein, Pipher, Silverman, ANTS 1998) with the EES743EP1 parameter set
                                               //  wrapper around the implementation from the NTRU Open Source project
                                               // https://github.com/NTRUOpenSourceProject/NTRUEncrypt)

                           DAP_ENC_KEY_TYPE_MLWE_KYBER, // Kyber: a CCA-secure module-lattice-based key exchange mechanism
                                               // (Bos, Ducas, Kiltz, Lepoint, Lyubashevsky, Schwabe, Shanck, Stehlé)
                                               // Real World Crypto 2017, https://eprint.iacr.org/2017/634)
                                               // using the reference C implementation of Kyber from pq-crystals/kyber
                           DAP_ENC_KEY_TYPE_SIG_PICNIC,  // signature based on zero-knowledge proof as specified in
                                               // Post-Quantum Zero-Knowledge and Signatures from Symmetric-Key Primitives
                                               // (Melissa Chase and David Derler and Steven Goldfeder and Claudio Orlandi
                                               // and Sebastian Ramacher and Christian Rechberger and Daniel Slamanig and Greg Zaverucha
                                               // https://eprint.iacr.org/2017/279.pdf), using the optimized implemenation
                                               //  from https://github.com/IAIK/Picnic
                               DAP_ENC_KEY_TYPE_FNAM2 //ХЗ ЧТО, ДОБАВИЛ ЧТОБЫ БЫЛО И НА МЕНЯ КОМПИЛЯТОР НЕ РУГАЛСЯ:(
                         } dap_enc_key_type_t;

struct dap_enc_key;

typedef void (*dap_enc_callback_t)(struct dap_enc_key *);
typedef void (*dap_enc_callback_ptr_t)(struct dap_enc_key *, void *);
typedef size_t (*dap_enc_callback_pptr_r_size_t)(struct dap_enc_key *, void **);
typedef void (*dap_enc_callback_data_t)(struct dap_enc_key *, const void * , size_t);
typedef void (*dap_enc_callback_size_t)(struct dap_enc_key *, size_t);

typedef void (*dap_enc_callback_str_t)(struct dap_enc_key *, const char*);
typedef char* (*dap_enc_callback_r_str_t)(struct dap_enc_key *);


typedef size_t (*dap_enc_callback_dataop_t)(struct dap_enc_key *, const void * , const size_t ,void *);

typedef struct dap_enc_key{
    size_t data_size;
    time_t last_used_timestamp;
    unsigned char * data;
    dap_enc_key_type_t type;

    dap_enc_callback_dataop_t enc;
    dap_enc_callback_dataop_t dec;
    dap_enc_callback_t delete_callback;

    void * _inheritor;
} dap_enc_key_t;

int dap_enc_key_init();
void dap_enc_key_deinit();

dap_enc_key_t *dap_enc_key_new(dap_enc_key_type_t a_key_type);

dap_enc_key_t *dap_enc_key_new_generate(dap_enc_key_type_t a_key_type, size_t a_key_size);
dap_enc_key_t *dap_enc_key_new_from_data(dap_enc_key_type_t a_key_type, void * a_key_input, size_t a_key_input_size);
dap_enc_key_t *dap_enc_key_new_from_str(dap_enc_key_type_t a_key_type, const char *a_key_str);
void dap_enc_key_delete(dap_enc_key_t * a_key);

#endif<|MERGE_RESOLUTION|>--- conflicted
+++ resolved
@@ -24,14 +24,14 @@
 #include <stddef.h>
 #include <time.h>
 typedef enum dap_enc_data_type{DAP_ENC_DATA_TYPE_RAW,
-<<<<<<< HEAD
+
                                DAP_ENC_DATA_TYPE_B64,
                                //DAP_ENC_DATA_TYPE_RLWE_MSRLN16//а оно мне надо?
                                } dap_enc_data_type_t;
-=======
-                               DAP_ENC_DATA_TYPE_B64
+
+                              
 } dap_enc_data_type_t;
->>>>>>> 5aaad2c0
+
 
 typedef enum dap_enc_key_type{ DAP_ENC_KEY_TYPE_AES, // Symmetric AES
 
