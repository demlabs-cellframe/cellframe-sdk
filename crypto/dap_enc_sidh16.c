#include <stdlib.h>
#include <stdio.h>
#include <stddef.h>
#include <stdint.h>
#include <string.h>
#include <stdbool.h>

#include "dap_enc_sidh16.h"
#include "dap_enc_key.h"

#include <../libdap/core/dap_common.h>
#include <../libdap/crypto/liboqs/kex_sidh_cln16/kex_sidh_cln16.h>
#include <../libdap/crypto/liboqs/kex_sidh_cln16/SIDH.h>

static const char *P751 = "p751";
static const char *CompressedP751 = "compressedp751";

static int isCompressed(void *_inheritor) {
    if (_inheritor != NULL && strcmp(_inheritor, CompressedP751) == 0) {
        return 1;
    }
    return 0;
}
<<<<<<< HEAD

extern bool dap_sidh16_CurveIsogenyStruct_isnull(PCurveIsogenyStruct pCurveIsogeny);

dap_enc_key_t *dap_enc_sidh16_key_new_generate(struct dap_enc_key *a_key, size_t a_size) {
    dap_enc_key_t *k = DAP_NEW(dap_enc_key_t);
    dap_enc_sidh16_key_t *sidh_a_key = DAP_ENC_SIDH16_KEY(a_key);
    if(k == NULL)
        return NULL;
    // инициализация системы изогенных кривых
    PCurveIsogenyStruct curveIsogeny = oqs_sidh_cln16_curve_allocate(&CurveIsogeny_SIDHp751);
    if(curveIsogeny == NULL || dap_sidh16_CurveIsogenyStruct_isnull(curveIsogeny)) {
        DAP_DELETE(k);
        // освобождаем память для изогении
        oqs_sidh_cln16_curve_free(curveIsogeny);
        return NULL;
    }
    // Инициализировать изогенную структуру кривой pCurveIsogeny со статическими данными, извлеченными из pCurveIsogenyData. 
    // Это нужно вызвать после выделения памяти для pCurveIsogeny с помощью SIDH_curve_allocate()
    if(oqs_sidh_cln16_curve_initialize(curveIsogeny, &CurveIsogeny_SIDHp751) != SIDH_CRYPTO_SUCCESS) {
        DAP_DELETE(k);
        oqs_sidh_cln16_curve_free(curveIsogeny);
        return NULL;
    }
    k->data;
    k->data_size;
    k->type = DAP_ENC_KEY_TYPE_SIDH_CLN16;
    k->last_used_timestamp;
    k->enc = &dap_enc_sidh16_encode;
    k->dec = &dap_enc_sidh16_decode;
    k->delete_callback = &dap_enc_sidh16_key_delete;

    sidh_a_key->rand;
    sidh_a_key->user_curveIsogeny;
    return k;

}


void dap_enc_sidh16_key_new_from_data(struct dap_enc_key *a_key, const void *a_in, size_t a_in_size) {
    
=======

extern bool dap_sidh16_CurveIsogenyStruct_isnull(PCurveIsogenyStruct pCurveIsogeny);

dap_enc_key_t *dap_enc_sidh16_key_new_generate(struct dap_enc_key *a_key, size_t a_size) {
    dap_enc_key_t *k = DAP_NEW(dap_enc_key_t);
    dap_enc_sidh16_key_t *sidh_a_key = DAP_ENC_SIDH16_KEY(a_key);
    if(k == NULL)
        return NULL;
    // инициализация системы изогенных кривых
    PCurveIsogenyStruct curveIsogeny = oqs_sidh_cln16_curve_allocate(&CurveIsogeny_SIDHp751);
    if(curveIsogeny == NULL || dap_sidh16_CurveIsogenyStruct_isnull(curveIsogeny)) {
        DAP_DELETE(k);
        // освобождаем память для изогении
        oqs_sidh_cln16_curve_free(curveIsogeny);
        return NULL;
    }
    // Инициализировать изогенную структуру кривой pCurveIsogeny со статическими данными, извлеченными из pCurveIsogenyData.
    // Это нужно вызвать после выделения памяти для pCurveIsogeny с помощью SIDH_curve_allocate()
    if(oqs_sidh_cln16_curve_initialize(curveIsogeny, &CurveIsogeny_SIDHp751) != SIDH_CRYPTO_SUCCESS) {
        DAP_DELETE(k);
        oqs_sidh_cln16_curve_free(curveIsogeny);
        return NULL;
    }
    k->data;
    k->data_size;
    k->type = DAP_ENC_KEY_TYPE_SIDH_CLN16;
    k->last_used_timestamp;
    k->enc = &dap_enc_sidh16_encode;
    k->dec = &dap_enc_sidh16_decode;
    k->delete_callback = &dap_enc_sidh16_key_delete;

    sidh_a_key->rand;
    sidh_a_key->user_curveIsogeny;
    return k;

}


void dap_enc_sidh16_key_new_from_data(struct dap_enc_key *a_key, const void *a_in, size_t a_in_size) {

>>>>>>> 6c43a84d
}

void dap_enc_sidh16_key_delete(struct dap_enc_key *a_key) {
    dap_enc_sidh16_key_t *sidh_a_key = DAP_ENC_SIDH16_KEY(a_key);
    (void) a_key;
    if(!a_key){
        return;
    }
    oqs_sidh_cln16_curve_free((PCurveIsogenyStruct)sidh_a_key->user_curveIsogeny);
    sidh_a_key->user_curveIsogeny = NULL;
    DAP_DELETE(a_key);
}


// alice_0
size_t dap_enc_sidh16_encode(struct dap_enc_key *a_key, const void *a_in, size_t a_in_size, void *a_out) {
    int ret;
    dap_enc_sidh16_key_t *sidh_a_key = DAP_ENC_SIDH16_KEY(a_key);
    // non-compressed public key
    uint8_t *key_a_tmp_pub = NULL;
    if(!a_key || !a_in || !a_in_size || !a_out)
        return 0;

    int compressed = isCompressed(a_key->_inheritor);
    if(compressed) {
        key_a_tmp_pub = malloc(SIDH_PUBKEY_LEN);
        a_key->data = malloc(SIDH_COMPRESSED_PUBKEY_LEN);
        if(key_a_tmp_pub == NULL || a_in == NULL) {
            ret = 0;
            DAP_DELETE(a_key->data);
            a_in = NULL;
            a_key->data = NULL;
        }
<<<<<<< HEAD
    }
    else {
        // non-compressed key
         a_key->data = malloc(SIDH_PUBKEY_LEN);
         if(a_key->data == NULL) {
             ret = 0;
             DAP_DELETE(a_key->data = NULL);
             a_key->data = NULL;
             a_in = NULL;
         }
         key_a_tmp_pub = a_key->data;
    }
    a_in = malloc(SIDH_SECRETKEY_LEN);
    if(a_in == NULL) {
        ret = 0;
        DAP_DELETE(a_key->data = NULL);
        a_key->data = NULL;
        a_in = NULL;
    }

    // generate A key pair
    if(oqs_sidh_cln16_EphemeralKeyGeneration_A((unsigned char *)a_in, (unsigned char *)key_a_tmp_pub, sidh_a_key->user_curveIsogeny, sidh_a_key->rand) != SIDH_CRYPTO_SUCCESS) {
        ret = 0;
        DAP_DELETE(a_key->data = NULL);
        a_key->data = NULL;
        a_in = NULL;
    }
    if (compressed) {
        // compress Alice's public key
        oqs_sidh_cln16_PublicKeyCompression_A(key_a_tmp_pub, (unsigned char *) a_in, sidh_a_key->user_curveIsogeny);
        a_in_size = SIDH_COMPRESSED_PUBKEY_LEN;
    } else {
        a_in_size = SIDH_PUBKEY_LEN;
        key_a_tmp_pub = NULL;
    }

    ret = 1;
    DAP_DELETE(key_a_tmp_pub);
    return ret;
}



// int OQS_KEX_sidh_cln16_bob(OQS_KEX *k, const uint8_t *alice_msg, const size_t alice_msg_len, uint8_t **bob_msg, size_t *bob_msg_len, uint8_t **key, size_t *key_len)
size_t dap_enc_sidh16_decode(struct dap_enc_key *a_key, const void *a_in, size_t a_in_size, void *a_out) {
    size_t ret;
    dap_enc_sidh16_key_t *sidh_a_key = DAP_ENC_SIDH16_KEY(a_key);
    uint8_t *bob_priv = NULL;
    // non-compressed public key
    uint8_t *bob_tmp_pub = NULL;
    // decompession values
    unsigned char *R = NULL, *A = NULL;

    if(!a_key || !a_in || !a_out){
        return 0;
    }

    a_out = NULL;
    a_key->data = NULL;

    int compressed = isCompressed(a_key->_inheritor);

    if(compressed) {
        if(sidh_a_key->alice_msg_len != SIDH_COMPRESSED_PUBKEY_LEN) {
            ret = 0;
            DAP_DELETE(a_out);
            a_out = NULL;
            DAP_DELETE(a_key->data);
            a_key->data = NULL;
        }
        bob_tmp_pub = malloc(SIDH_PUBKEY_LEN);
        a_out = malloc(SIDH_COMPRESSED_PUBKEY_LEN);
        if(bob_tmp_pub == NULL || a_out == NULL) {
            ret = 0;
            DAP_DELETE(a_out);
            a_out = NULL;
            DAP_DELETE(a_key->data);
            a_key->data = NULL;
        }
        A = malloc(SIDH_COMPRESSED_A_LEN);
        if(A == NULL) {
            ret = 0;
            DAP_DELETE(a_out);
            a_out = NULL;
            DAP_DELETE(a_key->data);
            a_key->data = NULL;
        }
        R = malloc(SIDH_COMPRESSED_R_LEN);
        if(R == NULL) {
            ret = 0;
            DAP_DELETE(a_out);
            a_out = NULL;
            DAP_DELETE(a_key->data);
            a_key->data = NULL;
        }
    }
    else {
        if(sidh_a_key->alice_msg_len != SIDH_PUBKEY_LEN) {
            ret = 0;
            DAP_DELETE(a_out);
            a_out = NULL;
            DAP_DELETE(a_key->data);
            a_key->data = NULL;
        }
        // non-compressed
        a_out = malloc(SIDH_PUBKEY_LEN);
        if(a_out == NULL) {
            ret = 0;
            DAP_DELETE(a_out);
            a_out = NULL;
            DAP_DELETE(a_key->data);
            a_key->data = NULL;
        }
        bob_tmp_pub = a_out;    // point to the pub key
    }

    bob_priv = malloc(SIDH_SECRETKEY_LEN);
    if(bob_priv == NULL){
        ret = 0;
        DAP_DELETE(a_out);
        a_out = NULL;
        DAP_DELETE(a_key->data);
        a_key->data = NULL;
    }
    a_key->data = malloc(SIDH_SHAREDKEY_LEN);
    if(a_key->data == NULL) {
        ret = 0;
        DAP_DELETE(a_out);
        a_out = NULL;
        DAP_DELETE(a_key->data);
        a_key->data = NULL;
    }

    // generate Bob's key pair
    if(oqs_sidh_cln16_EphemeralKeyGeneration_B((unsigned char *) bob_priv, (unsigned char *) bob_tmp_pub, sidh_a_key->user_curveIsogeny, sidh_a_key->rand) != SIDH_CRYPTO_SUCCESS) {
        ret = 0;
        DAP_DELETE(a_out);
        a_out = NULL;
        DAP_DELETE(a_key->data);
        a_key->data = NULL;
    }
    if(compressed) {
        // compress Bob's public key
        oqs_sidh_cln16_PublicKeyCompression_B(bob_tmp_pub, (unsigned char *) a_out, sidh_a_key->user_curveIsogeny);
        sidh_a_key->bob_msg_len = SIDH_COMPRESSED_PUBKEY_LEN;
        // decompress Alice's public key
        oqs_sidh_cln16_PublicKeyADecompression_B((unsigned char *) bob_priv, (unsigned char *) a_in, R, A, sidh_a_key->user_curveIsogeny);
        // compute Bob's shared secret
        if(oqs_sidh_cln16_EphemeralSecretAgreement_Compression_B((unsigned char *) bob_priv, R, A, (unsigned char *) a_key->data, sidh_a_key->user_curveIsogeny) != SIDH_CRYPTO_SUCCESS) {
            ret = 0;
            DAP_DELETE(a_out);
            a_out = NULL;
            DAP_DELETE(a_key->data);
            a_key->data = NULL;
        }
    } else {
       sidh_a_key->bob_msg_len = SIDH_PUBKEY_LEN;
        bob_tmp_pub = NULL;  // we do not want to double-free it
        // compute Bob's shared secret
        if(oqs_sidh_cln16_EphemeralSecretAgreement_B((unsigned char *) bob_priv, (unsigned char *) a_in, (unsigned char *) a_key->data, sidh_a_key->user_curveIsogeny) != SIDH_CRYPTO_SUCCESS) {
            ret = 0;
            DAP_DELETE(a_out);
            a_out = NULL;
            DAP_DELETE(a_key->data);
            a_key->data = NULL;
        }
    }
    sidh_a_key->key_len = SIDH_SHAREDKEY_LEN;
    ret = 1;
    DAP_DELETE(bob_tmp_pub);
    DAP_DELETE(bob_priv);
    DAP_DELETE(A);
    DAP_DELETE(R);

    return ret;
}


int OQS_KEX_sidh_cln16_alice_1(OQS_KEX *k, const void *alice_priv, const uint8_t *bob_msg, const size_t bob_msg_len, uint8_t **key, size_t *key_len) {

    int ret;
    // decompression values
    unsigned char *R = NULL, *A = NULL;

    if (!k || !alice_priv || !bob_msg || !key || !key_len) {
        return 0;
    }

    *key = NULL;

    int compressed = isCompressed(k->named_parameters);

    *key = malloc(SIDH_SHAREDKEY_LEN);
    if (*key == NULL) {
        goto err;
    }
    *key_len = SIDH_SHAREDKEY_LEN;

    if (compressed) {
        if (bob_msg_len != SIDH_COMPRESSED_PUBKEY_LEN) {
            goto err;
        }
        A = malloc(SIDH_COMPRESSED_A_LEN);
        if (A == NULL) {
            goto err;
        }
        R = malloc(SIDH_COMPRESSED_R_LEN);
        if (R == NULL) {
            goto err;
        }
        // compute Alice's shared secret
        oqs_sidh_cln16_PublicKeyBDecompression_A((unsigned char *) alice_priv, (unsigned char *) bob_msg, R, A, k->ctx);
        if (oqs_sidh_cln16_EphemeralSecretAgreement_Compression_A((unsigned char *) alice_priv, R, A, (unsigned char *) *key, k->ctx) != SIDH_CRYPTO_SUCCESS) {
            goto err;
        }
    } else {
        if (bob_msg_len != SIDH_PUBKEY_LEN) {
            goto err;
        }
        if (oqs_sidh_cln16_EphemeralSecretAgreement_A((unsigned char *) alice_priv, (unsigned char *) bob_msg, (unsigned char *) *key, k->ctx) != SIDH_CRYPTO_SUCCESS) {
            goto err;
        }
    }

    ret = 1;
    goto cleanup;

err:
    ret = 0;
    DAP_DELETE(*key);
    *key = NULL;

cleanup:
    DAP_DELETE(A);
    DAP_DELETE(R);

=======
    }
    else {
        // non-compressed key
         a_key->data = malloc(SIDH_PUBKEY_LEN);
         if(a_key->data == NULL) {
             ret = 0;
             DAP_DELETE(a_key->data = NULL);
             a_key->data = NULL;
             a_in = NULL;
         }
         key_a_tmp_pub = a_key->data;
    }
    a_in = malloc(SIDH_SECRETKEY_LEN);
    if(a_in == NULL) {
        ret = 0;
        DAP_DELETE(a_key->data = NULL);
        a_key->data = NULL;
        a_in = NULL;
    }

    // generate A key pair
    if(oqs_sidh_cln16_EphemeralKeyGeneration_A((unsigned char *)a_in, (unsigned char *)key_a_tmp_pub, sidh_a_key->user_curveIsogeny, sidh_a_key->rand) != SIDH_CRYPTO_SUCCESS) {
        ret = 0;
        DAP_DELETE(a_key->data = NULL);
        a_key->data = NULL;
        a_in = NULL;
    }
    if (compressed) {
        // compress Alice's public key
        oqs_sidh_cln16_PublicKeyCompression_A(key_a_tmp_pub, (unsigned char *) a_in, sidh_a_key->user_curveIsogeny);
        a_in_size = SIDH_COMPRESSED_PUBKEY_LEN;
    } else {
        a_in_size = SIDH_PUBKEY_LEN;
        key_a_tmp_pub = NULL;
    }

    ret = 1;
    DAP_DELETE(key_a_tmp_pub);
>>>>>>> 6c43a84d
    return ret;
}



// int OQS_KEX_sidh_cln16_bob(OQS_KEX *k, const uint8_t *alice_msg, const size_t alice_msg_len, uint8_t **bob_msg, size_t *bob_msg_len, uint8_t **key, size_t *key_len)
size_t dap_enc_sidh16_decode(struct dap_enc_key *a_key, const void *a_in, size_t a_in_size, void *a_out) {
    size_t ret;
    dap_enc_sidh16_key_t *sidh_a_key = DAP_ENC_SIDH16_KEY(a_key);
    uint8_t *bob_priv = NULL;
    // non-compressed public key
    uint8_t *bob_tmp_pub = NULL;
    // decompession values
    unsigned char *R = NULL, *A = NULL;

    if(!a_key || !a_in || !a_out){
        return 0;
    }

    a_out = NULL;
    a_key->data = NULL;

    int compressed = isCompressed(a_key->_inheritor);

    if(compressed) {
        if(sidh_a_key->alice_msg_len != SIDH_COMPRESSED_PUBKEY_LEN) {
            ret = 0;
            DAP_DELETE(a_out);
            a_out = NULL;
            DAP_DELETE(a_key->data);
            a_key->data = NULL;
        }
        bob_tmp_pub = malloc(SIDH_PUBKEY_LEN);
        a_out = malloc(SIDH_COMPRESSED_PUBKEY_LEN);
        if(bob_tmp_pub == NULL || a_out == NULL) {
            ret = 0;
            DAP_DELETE(a_out);
            a_out = NULL;
            DAP_DELETE(a_key->data);
            a_key->data = NULL;
        }
        A = malloc(SIDH_COMPRESSED_A_LEN);
        if(A == NULL) {
            ret = 0;
            DAP_DELETE(a_out);
            a_out = NULL;
            DAP_DELETE(a_key->data);
            a_key->data = NULL;
        }
        R = malloc(SIDH_COMPRESSED_R_LEN);
        if(R == NULL) {
            ret = 0;
            DAP_DELETE(a_out);
            a_out = NULL;
            DAP_DELETE(a_key->data);
            a_key->data = NULL;
        }
    }
    else {
        if(sidh_a_key->alice_msg_len != SIDH_PUBKEY_LEN) {
            ret = 0;
            DAP_DELETE(a_out);
            a_out = NULL;
            DAP_DELETE(a_key->data);
            a_key->data = NULL;
        }
        // non-compressed
        a_out = malloc(SIDH_PUBKEY_LEN);
        if(a_out == NULL) {
            ret = 0;
            DAP_DELETE(a_out);
            a_out = NULL;
            DAP_DELETE(a_key->data);
            a_key->data = NULL;
        }
        bob_tmp_pub = a_out;    // point to the pub key
    }

    bob_priv = malloc(SIDH_SECRETKEY_LEN);
    if(bob_priv == NULL){
        ret = 0;
        DAP_DELETE(a_out);
        a_out = NULL;
        DAP_DELETE(a_key->data);
        a_key->data = NULL;
    }
    a_key->data = malloc(SIDH_SHAREDKEY_LEN);
    if(a_key->data == NULL) {
        ret = 0;
        DAP_DELETE(a_out);
        a_out = NULL;
        DAP_DELETE(a_key->data);
        a_key->data = NULL;
    }

    // generate Bob's key pair
    if(oqs_sidh_cln16_EphemeralKeyGeneration_B((unsigned char *) bob_priv, (unsigned char *) bob_tmp_pub, sidh_a_key->user_curveIsogeny, sidh_a_key->rand) != SIDH_CRYPTO_SUCCESS) {
        ret = 0;
        DAP_DELETE(a_out);
        a_out = NULL;
        DAP_DELETE(a_key->data);
        a_key->data = NULL;
    }
    if(compressed) {
        // compress Bob's public key
        oqs_sidh_cln16_PublicKeyCompression_B(bob_tmp_pub, (unsigned char *) a_out, sidh_a_key->user_curveIsogeny);
        sidh_a_key->bob_msg_len = SIDH_COMPRESSED_PUBKEY_LEN;
        // decompress Alice's public key
        oqs_sidh_cln16_PublicKeyADecompression_B((unsigned char *) bob_priv, (unsigned char *) a_in, R, A, sidh_a_key->user_curveIsogeny);
        // compute Bob's shared secret
        if(oqs_sidh_cln16_EphemeralSecretAgreement_Compression_B((unsigned char *) bob_priv, R, A, (unsigned char *) a_key->data, sidh_a_key->user_curveIsogeny) != SIDH_CRYPTO_SUCCESS) {
            ret = 0;
            DAP_DELETE(a_out);
            a_out = NULL;
            DAP_DELETE(a_key->data);
            a_key->data = NULL;
        }
    } else {
       sidh_a_key->bob_msg_len = SIDH_PUBKEY_LEN;
        bob_tmp_pub = NULL;  // we do not want to double-free it
        // compute Bob's shared secret
        if(oqs_sidh_cln16_EphemeralSecretAgreement_B((unsigned char *) bob_priv, (unsigned char *) a_in, (unsigned char *) a_key->data, sidh_a_key->user_curveIsogeny) != SIDH_CRYPTO_SUCCESS) {
            ret = 0;
            DAP_DELETE(a_out);
            a_out = NULL;
            DAP_DELETE(a_key->data);
            a_key->data = NULL;
        }
    }
    sidh_a_key->key_len = SIDH_SHAREDKEY_LEN;
    ret = 1;
    DAP_DELETE(bob_tmp_pub);
    DAP_DELETE(bob_priv);
    DAP_DELETE(A);
    DAP_DELETE(R);

    return ret;
}


int OQS_KEX_sidh_cln16_alice_1(OQS_KEX *k, const void *alice_priv, const uint8_t *bob_msg, const size_t bob_msg_len, uint8_t **key, size_t *key_len) {

    int ret;
    // decompression values
    unsigned char *R = NULL, *A = NULL;

    if (!k || !alice_priv || !bob_msg || !key || !key_len) {
        return 0;
    }

    *key = NULL;

    int compressed = isCompressed(k->named_parameters);

    *key = malloc(SIDH_SHAREDKEY_LEN);
    if (*key == NULL) {
        goto err;
    }
    *key_len = SIDH_SHAREDKEY_LEN;

    if (compressed) {
        if (bob_msg_len != SIDH_COMPRESSED_PUBKEY_LEN) {
            goto err;
        }
        A = malloc(SIDH_COMPRESSED_A_LEN);
        if (A == NULL) {
            goto err;
        }
        R = malloc(SIDH_COMPRESSED_R_LEN);
        if (R == NULL) {
            goto err;
        }
        // compute Alice's shared secret
        oqs_sidh_cln16_PublicKeyBDecompression_A((unsigned char *) alice_priv, (unsigned char *) bob_msg, R, A, k->ctx);
        if (oqs_sidh_cln16_EphemeralSecretAgreement_Compression_A((unsigned char *) alice_priv, R, A, (unsigned char *) *key, k->ctx) != SIDH_CRYPTO_SUCCESS) {
            goto err;
        }
    } else {
        if (bob_msg_len != SIDH_PUBKEY_LEN) {
            goto err;
        }
        if (oqs_sidh_cln16_EphemeralSecretAgreement_A((unsigned char *) alice_priv, (unsigned char *) bob_msg, (unsigned char *) *key, k->ctx) != SIDH_CRYPTO_SUCCESS) {
            goto err;
        }
    }

    ret = 1;
    goto cleanup;

err:
    ret = 0;
    DAP_DELETE(*key);
    *key = NULL;

cleanup:
    DAP_DELETE(A);
    DAP_DELETE(R);

<<<<<<< HEAD


















=======
    return ret;
}
>>>>>>> 6c43a84d
<|MERGE_RESOLUTION|>--- conflicted
+++ resolved
@@ -21,7 +21,7 @@
     }
     return 0;
 }
-<<<<<<< HEAD
+
 
 extern bool dap_sidh16_CurveIsogenyStruct_isnull(PCurveIsogenyStruct pCurveIsogeny);
 
@@ -38,7 +38,7 @@
         oqs_sidh_cln16_curve_free(curveIsogeny);
         return NULL;
     }
-    // Инициализировать изогенную структуру кривой pCurveIsogeny со статическими данными, извлеченными из pCurveIsogenyData. 
+    // Инициализировать изогенную структуру кривой pCurveIsogeny со статическими данными, извлеченными из pCurveIsogenyData.
     // Это нужно вызвать после выделения памяти для pCurveIsogeny с помощью SIDH_curve_allocate()
     if(oqs_sidh_cln16_curve_initialize(curveIsogeny, &CurveIsogeny_SIDHp751) != SIDH_CRYPTO_SUCCESS) {
         DAP_DELETE(k);
@@ -61,49 +61,8 @@
 
 
 void dap_enc_sidh16_key_new_from_data(struct dap_enc_key *a_key, const void *a_in, size_t a_in_size) {
-    
-=======
-
-extern bool dap_sidh16_CurveIsogenyStruct_isnull(PCurveIsogenyStruct pCurveIsogeny);
-
-dap_enc_key_t *dap_enc_sidh16_key_new_generate(struct dap_enc_key *a_key, size_t a_size) {
-    dap_enc_key_t *k = DAP_NEW(dap_enc_key_t);
-    dap_enc_sidh16_key_t *sidh_a_key = DAP_ENC_SIDH16_KEY(a_key);
-    if(k == NULL)
-        return NULL;
-    // инициализация системы изогенных кривых
-    PCurveIsogenyStruct curveIsogeny = oqs_sidh_cln16_curve_allocate(&CurveIsogeny_SIDHp751);
-    if(curveIsogeny == NULL || dap_sidh16_CurveIsogenyStruct_isnull(curveIsogeny)) {
-        DAP_DELETE(k);
-        // освобождаем память для изогении
-        oqs_sidh_cln16_curve_free(curveIsogeny);
-        return NULL;
-    }
-    // Инициализировать изогенную структуру кривой pCurveIsogeny со статическими данными, извлеченными из pCurveIsogenyData.
-    // Это нужно вызвать после выделения памяти для pCurveIsogeny с помощью SIDH_curve_allocate()
-    if(oqs_sidh_cln16_curve_initialize(curveIsogeny, &CurveIsogeny_SIDHp751) != SIDH_CRYPTO_SUCCESS) {
-        DAP_DELETE(k);
-        oqs_sidh_cln16_curve_free(curveIsogeny);
-        return NULL;
-    }
-    k->data;
-    k->data_size;
-    k->type = DAP_ENC_KEY_TYPE_SIDH_CLN16;
-    k->last_used_timestamp;
-    k->enc = &dap_enc_sidh16_encode;
-    k->dec = &dap_enc_sidh16_decode;
-    k->delete_callback = &dap_enc_sidh16_key_delete;
-
-    sidh_a_key->rand;
-    sidh_a_key->user_curveIsogeny;
-    return k;
-
-}
-
-
-void dap_enc_sidh16_key_new_from_data(struct dap_enc_key *a_key, const void *a_in, size_t a_in_size) {
-
->>>>>>> 6c43a84d
+
+
 }
 
 void dap_enc_sidh16_key_delete(struct dap_enc_key *a_key) {
@@ -137,7 +96,6 @@
             a_in = NULL;
             a_key->data = NULL;
         }
-<<<<<<< HEAD
     }
     else {
         // non-compressed key
@@ -374,264 +332,6 @@
     DAP_DELETE(A);
     DAP_DELETE(R);
 
-=======
-    }
-    else {
-        // non-compressed key
-         a_key->data = malloc(SIDH_PUBKEY_LEN);
-         if(a_key->data == NULL) {
-             ret = 0;
-             DAP_DELETE(a_key->data = NULL);
-             a_key->data = NULL;
-             a_in = NULL;
-         }
-         key_a_tmp_pub = a_key->data;
-    }
-    a_in = malloc(SIDH_SECRETKEY_LEN);
-    if(a_in == NULL) {
-        ret = 0;
-        DAP_DELETE(a_key->data = NULL);
-        a_key->data = NULL;
-        a_in = NULL;
-    }
-
-    // generate A key pair
-    if(oqs_sidh_cln16_EphemeralKeyGeneration_A((unsigned char *)a_in, (unsigned char *)key_a_tmp_pub, sidh_a_key->user_curveIsogeny, sidh_a_key->rand) != SIDH_CRYPTO_SUCCESS) {
-        ret = 0;
-        DAP_DELETE(a_key->data = NULL);
-        a_key->data = NULL;
-        a_in = NULL;
-    }
-    if (compressed) {
-        // compress Alice's public key
-        oqs_sidh_cln16_PublicKeyCompression_A(key_a_tmp_pub, (unsigned char *) a_in, sidh_a_key->user_curveIsogeny);
-        a_in_size = SIDH_COMPRESSED_PUBKEY_LEN;
-    } else {
-        a_in_size = SIDH_PUBKEY_LEN;
-        key_a_tmp_pub = NULL;
-    }
-
-    ret = 1;
-    DAP_DELETE(key_a_tmp_pub);
->>>>>>> 6c43a84d
     return ret;
 }
 
-
-
-// int OQS_KEX_sidh_cln16_bob(OQS_KEX *k, const uint8_t *alice_msg, const size_t alice_msg_len, uint8_t **bob_msg, size_t *bob_msg_len, uint8_t **key, size_t *key_len)
-size_t dap_enc_sidh16_decode(struct dap_enc_key *a_key, const void *a_in, size_t a_in_size, void *a_out) {
-    size_t ret;
-    dap_enc_sidh16_key_t *sidh_a_key = DAP_ENC_SIDH16_KEY(a_key);
-    uint8_t *bob_priv = NULL;
-    // non-compressed public key
-    uint8_t *bob_tmp_pub = NULL;
-    // decompession values
-    unsigned char *R = NULL, *A = NULL;
-
-    if(!a_key || !a_in || !a_out){
-        return 0;
-    }
-
-    a_out = NULL;
-    a_key->data = NULL;
-
-    int compressed = isCompressed(a_key->_inheritor);
-
-    if(compressed) {
-        if(sidh_a_key->alice_msg_len != SIDH_COMPRESSED_PUBKEY_LEN) {
-            ret = 0;
-            DAP_DELETE(a_out);
-            a_out = NULL;
-            DAP_DELETE(a_key->data);
-            a_key->data = NULL;
-        }
-        bob_tmp_pub = malloc(SIDH_PUBKEY_LEN);
-        a_out = malloc(SIDH_COMPRESSED_PUBKEY_LEN);
-        if(bob_tmp_pub == NULL || a_out == NULL) {
-            ret = 0;
-            DAP_DELETE(a_out);
-            a_out = NULL;
-            DAP_DELETE(a_key->data);
-            a_key->data = NULL;
-        }
-        A = malloc(SIDH_COMPRESSED_A_LEN);
-        if(A == NULL) {
-            ret = 0;
-            DAP_DELETE(a_out);
-            a_out = NULL;
-            DAP_DELETE(a_key->data);
-            a_key->data = NULL;
-        }
-        R = malloc(SIDH_COMPRESSED_R_LEN);
-        if(R == NULL) {
-            ret = 0;
-            DAP_DELETE(a_out);
-            a_out = NULL;
-            DAP_DELETE(a_key->data);
-            a_key->data = NULL;
-        }
-    }
-    else {
-        if(sidh_a_key->alice_msg_len != SIDH_PUBKEY_LEN) {
-            ret = 0;
-            DAP_DELETE(a_out);
-            a_out = NULL;
-            DAP_DELETE(a_key->data);
-            a_key->data = NULL;
-        }
-        // non-compressed
-        a_out = malloc(SIDH_PUBKEY_LEN);
-        if(a_out == NULL) {
-            ret = 0;
-            DAP_DELETE(a_out);
-            a_out = NULL;
-            DAP_DELETE(a_key->data);
-            a_key->data = NULL;
-        }
-        bob_tmp_pub = a_out;    // point to the pub key
-    }
-
-    bob_priv = malloc(SIDH_SECRETKEY_LEN);
-    if(bob_priv == NULL){
-        ret = 0;
-        DAP_DELETE(a_out);
-        a_out = NULL;
-        DAP_DELETE(a_key->data);
-        a_key->data = NULL;
-    }
-    a_key->data = malloc(SIDH_SHAREDKEY_LEN);
-    if(a_key->data == NULL) {
-        ret = 0;
-        DAP_DELETE(a_out);
-        a_out = NULL;
-        DAP_DELETE(a_key->data);
-        a_key->data = NULL;
-    }
-
-    // generate Bob's key pair
-    if(oqs_sidh_cln16_EphemeralKeyGeneration_B((unsigned char *) bob_priv, (unsigned char *) bob_tmp_pub, sidh_a_key->user_curveIsogeny, sidh_a_key->rand) != SIDH_CRYPTO_SUCCESS) {
-        ret = 0;
-        DAP_DELETE(a_out);
-        a_out = NULL;
-        DAP_DELETE(a_key->data);
-        a_key->data = NULL;
-    }
-    if(compressed) {
-        // compress Bob's public key
-        oqs_sidh_cln16_PublicKeyCompression_B(bob_tmp_pub, (unsigned char *) a_out, sidh_a_key->user_curveIsogeny);
-        sidh_a_key->bob_msg_len = SIDH_COMPRESSED_PUBKEY_LEN;
-        // decompress Alice's public key
-        oqs_sidh_cln16_PublicKeyADecompression_B((unsigned char *) bob_priv, (unsigned char *) a_in, R, A, sidh_a_key->user_curveIsogeny);
-        // compute Bob's shared secret
-        if(oqs_sidh_cln16_EphemeralSecretAgreement_Compression_B((unsigned char *) bob_priv, R, A, (unsigned char *) a_key->data, sidh_a_key->user_curveIsogeny) != SIDH_CRYPTO_SUCCESS) {
-            ret = 0;
-            DAP_DELETE(a_out);
-            a_out = NULL;
-            DAP_DELETE(a_key->data);
-            a_key->data = NULL;
-        }
-    } else {
-       sidh_a_key->bob_msg_len = SIDH_PUBKEY_LEN;
-        bob_tmp_pub = NULL;  // we do not want to double-free it
-        // compute Bob's shared secret
-        if(oqs_sidh_cln16_EphemeralSecretAgreement_B((unsigned char *) bob_priv, (unsigned char *) a_in, (unsigned char *) a_key->data, sidh_a_key->user_curveIsogeny) != SIDH_CRYPTO_SUCCESS) {
-            ret = 0;
-            DAP_DELETE(a_out);
-            a_out = NULL;
-            DAP_DELETE(a_key->data);
-            a_key->data = NULL;
-        }
-    }
-    sidh_a_key->key_len = SIDH_SHAREDKEY_LEN;
-    ret = 1;
-    DAP_DELETE(bob_tmp_pub);
-    DAP_DELETE(bob_priv);
-    DAP_DELETE(A);
-    DAP_DELETE(R);
-
-    return ret;
-}
-
-
-int OQS_KEX_sidh_cln16_alice_1(OQS_KEX *k, const void *alice_priv, const uint8_t *bob_msg, const size_t bob_msg_len, uint8_t **key, size_t *key_len) {
-
-    int ret;
-    // decompression values
-    unsigned char *R = NULL, *A = NULL;
-
-    if (!k || !alice_priv || !bob_msg || !key || !key_len) {
-        return 0;
-    }
-
-    *key = NULL;
-
-    int compressed = isCompressed(k->named_parameters);
-
-    *key = malloc(SIDH_SHAREDKEY_LEN);
-    if (*key == NULL) {
-        goto err;
-    }
-    *key_len = SIDH_SHAREDKEY_LEN;
-
-    if (compressed) {
-        if (bob_msg_len != SIDH_COMPRESSED_PUBKEY_LEN) {
-            goto err;
-        }
-        A = malloc(SIDH_COMPRESSED_A_LEN);
-        if (A == NULL) {
-            goto err;
-        }
-        R = malloc(SIDH_COMPRESSED_R_LEN);
-        if (R == NULL) {
-            goto err;
-        }
-        // compute Alice's shared secret
-        oqs_sidh_cln16_PublicKeyBDecompression_A((unsigned char *) alice_priv, (unsigned char *) bob_msg, R, A, k->ctx);
-        if (oqs_sidh_cln16_EphemeralSecretAgreement_Compression_A((unsigned char *) alice_priv, R, A, (unsigned char *) *key, k->ctx) != SIDH_CRYPTO_SUCCESS) {
-            goto err;
-        }
-    } else {
-        if (bob_msg_len != SIDH_PUBKEY_LEN) {
-            goto err;
-        }
-        if (oqs_sidh_cln16_EphemeralSecretAgreement_A((unsigned char *) alice_priv, (unsigned char *) bob_msg, (unsigned char *) *key, k->ctx) != SIDH_CRYPTO_SUCCESS) {
-            goto err;
-        }
-    }
-
-    ret = 1;
-    goto cleanup;
-
-err:
-    ret = 0;
-    DAP_DELETE(*key);
-    *key = NULL;
-
-cleanup:
-    DAP_DELETE(A);
-    DAP_DELETE(R);
-
-<<<<<<< HEAD
-
-
-
-
-
-
-
-
-
-
-
-
-
-
-
-
-
-
-=======
-    return ret;
-}
->>>>>>> 6c43a84d
