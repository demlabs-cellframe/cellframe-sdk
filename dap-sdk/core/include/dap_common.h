/*
 * Authors:
 * Dmitriy A. Gearasimov <kahovski@gmail.com>
 * Anatolii Kurotych <akurotych@gmail.com>
 * DeM Labs Inc.   https://demlabs.net
 * DeM Labs Open source community https://github.com/demlabsinc
 * Copyright  (c) 2017-2019
 * All rights reserved.

 This file is part of DAP (Deus Applications Prototypes) the open source project

    DAP (Deus Applicaions Prototypes) is free software: you can redistribute it and/or modify
    it under the terms of the GNU General Public License as published by
    the Free Software Foundation, either version 3 of the License, or
    (at your option) any later version.

    DAP is distributed in the hope that it will be useful,
    but WITHOUT ANY WARRANTY; without even the implied warranty of
    MERCHANTABILITY or FITNESS FOR A PARTICULAR PURPOSE.  See the
    GNU General Public License for more details.

    You should have received a copy of the GNU General Public License
    along with any DAP based project.  If not, see <http://www.gnu.org/licenses/>.
*/
//#define _XOPEN_SOURCE 700

#pragma once
#ifndef __STDC_WANT_LIB_EXT1__
#define __STDC_WANT_LIB_EXT1__ 1
#endif
#include <string.h>
#include <stdarg.h>
#include <stddef.h>
#include <stdbool.h>
#include <stdint.h>
#include <stdlib.h>
#include <stdio.h>
#include <time.h>
#ifndef __cplusplus
# include <stdatomic.h>
#else
# include <atomic>
# define _Atomic(X) std::atomic< X >
#define atomic_bool _Atomic(bool)
#define atomic_uint _Atomic(uint)
#endif


#include <time.h>
#ifdef DAP_OS_WINDOWS
#include <fcntl.h>
#define pipe(pfds) _pipe(pfds, 4096, _O_BINARY)
#define strerror_r(arg1, arg2, arg3) strerror_s(arg2, arg3, arg1)
#endif
#ifdef __MACH__
#include <dispatch/dispatch.h>
#endif
#include "portable_endian.h"
typedef uint8_t byte_t;

#define BIT( x ) ( 1 << x )
// Stuffs an integer into a pointer type
#define DAP_INT_TO_POINTER(i) ((void*) (size_t) (i))
// Extracts an integer from a pointer
#define DAP_POINTER_TO_INT(p) ((int)  (size_t) (void *) (p))
// Stuffs an unsigned integer into a pointer type
#define DAP_UINT_TO_POINTER(u) ((void*) (unsigned long) (u))
// Extracts an unsigned integer from a pointer
#define DAP_POINTER_TO_UINT(p) ((unsigned int) (unsigned long) (p))
// Stuffs a size_t into a pointer type
#define DAP_SIZE_TO_POINTER(s) ((void*) (size_t) (s))
// Extracts a size_t from a pointer
#define DAP_POINTER_TO_SIZE(p) ((size_t) (p))

#if defined(__GNUC__) ||defined (__clang__)
  #define DAP_ALIGN_PACKED  __attribute__((aligned(1),packed))
#else
  #define DAP_ALIGN_PACKED  __attribute__((aligned(1),packed))
#endif

#ifdef _MSC_VER
  #define DAP_STATIC_INLINE static __forceinline
  #define DAP_INLINE __forceinline
  #define DAP_ALIGNED(x) __declspec( align(x) )
#else
  #define DAP_STATIC_INLINE static __attribute__((always_inline)) inline
  #define DAP_INLINE __attribute__((always_inline)) inline
  #define DAP_ALIGNED(x) __attribute__ ((aligned (x)))
#endif

#ifndef TRUE
  #define TRUE  true
  #define FALSE false
#endif

#ifndef UNUSED
  #define UNUSED(x) (void)(x)
#endif

#ifndef ROUNDUP
  #define ROUNDUP(n,width) (((n) + (width) - 1) & ~(unsigned)((width) - 1))
#endif

#ifdef __cplusplus
#define DAP_CAST_REINT(t,v) reinterpret_cast<t*>(v)
#else
#define DAP_CAST_REINT(t,v) ((t*) v)
#endif

#if DAP_USE_RPMALLOC
  #include "rpmalloc.h"
  #define DAP_MALLOC(a)         rpmalloc(a)
  #define DAP_FREE(a)           rpfree(a)
  #define DAP_CALLOC(a, b)      rpcalloc(a, b)
  #define DAP_ALMALLOC(a, b)    rpaligned_alloc(a, b)
  #define DAP_ALREALLOC(a,b,c)  rpaligned_realloc(a, b, c, 0, 0)
  #define DAP_ALFREE(a)         rpfree(a)
  #define DAP_NEW(a)            DAP_CAST_REINT(a, rpmalloc(sizeof(a)))
  #define DAP_NEW_SIZE(a, b)    DAP_CAST_REINT(a, rpmalloc(b))
  #define DAP_NEW_Z(a)          DAP_CAST_REINT(a, rpcalloc(1,sizeof(a)))
  #define DAP_NEW_Z_SIZE(a, b)  DAP_CAST_REINT(a, rpcalloc(1,b))
  #define DAP_REALLOC(a, b)     rprealloc(a,b)
  #define DAP_DELETE(a)         rpfree(a)
  #define DAP_DUP(a)            memcpy(rpmalloc(sizeof(*a)), a, sizeof(*a))
  #define DAP_DUP_SIZE(a, s)    memcpy(rpmalloc(s), a, s)
#else
  #define DAP_MALLOC(a)         malloc(a)
  #define DAP_FREE(a)           free(a)
  #define DAP_CALLOC(a, b)      calloc(a, b)
  #define DAP_ALMALLOC(a, b)    _dap_aligned_alloc(a, b)
  #define DAP_ALREALLOC(a, b)   _dap_aligned_realloc(a, b)
  #define DAP_ALFREE(a)         _dap_aligned_free(a, b)
  #define DAP_NEW( a )          DAP_CAST_REINT(a, malloc(sizeof(a)) )
  #define DAP_NEW_SIZE(a, b)    DAP_CAST_REINT(a, malloc(b) )
  #define DAP_NEW_S( a )        DAP_CAST_REINT(a, alloca(sizeof(a)) )
  #define DAP_NEW_S_SIZE(a, b)  DAP_CAST_REINT(a, alloca(b) )
  #define DAP_NEW_Z( a )        DAP_CAST_REINT(a, calloc(1,sizeof(a)))
  #define DAP_NEW_Z_SIZE(a, b)  DAP_CAST_REINT(a, calloc(1,b))
  #define DAP_REALLOC(a, b)     realloc(a,b)
  #define DAP_DELETE(a)         free((void *)a)
  #define DAP_DUP(a)            memcpy(malloc(sizeof(*a)), a, sizeof(*a))
  #define DAP_DUP_SIZE(a, s)    memcpy(malloc(s), a, s)
#endif

#define DAP_DEL_Z(a)            if (a) { DAP_DELETE((void *)a); (a) = NULL; }

DAP_STATIC_INLINE void *_dap_aligned_alloc( uintptr_t alignment, uintptr_t size )
{
    uintptr_t ptr = (uintptr_t) DAP_MALLOC( size + (alignment * 2) + sizeof(void *) );

    if ( !ptr )
        return (void *)ptr;

    uintptr_t al_ptr = ( ptr + sizeof(void *) + alignment) & ~(alignment - 1 );
    ((uintptr_t *)al_ptr)[-1] = ptr;

    return (void *)al_ptr;
}

DAP_STATIC_INLINE void *_dap_aligned_realloc( uintptr_t alignment, void *bptr, uintptr_t size )
{
    uintptr_t ptr = (uintptr_t) DAP_REALLOC( bptr, size + (alignment * 2) + sizeof(void *) );

    if ( !ptr )
        return (void *)ptr;

    uintptr_t al_ptr = ( ptr + sizeof(void *) + alignment) & ~(alignment - 1 );
    ((uintptr_t *)al_ptr)[-1] = ptr;

    return (void *)al_ptr;
}

DAP_STATIC_INLINE void _dap_aligned_free( void *ptr )
{
    if ( !ptr )
        return;

    void  *base_ptr = (void *)((uintptr_t *)ptr)[-1];
    DAP_FREE( base_ptr );
}

/*
 * 23: added support for encryption key type parameter and option to encrypt headers
 * 24: Update hashes protocol
*/
#define DAP_PROTOCOL_VERSION          24
#define DAP_PROTOCOL_VERSION_DEFAULT  24 // used if version is not explicitly specified

#define DAP_CLIENT_PROTOCOL_VERSION   24

#if (__SIZEOF_LONG__ == 4) || defined (DAP_OS_DARWIN)
#define DAP_UINT64_FORMAT_X  "llX"
#define DAP_UINT64_FORMAT_x  "llx"
#define DAP_UINT64_FORMAT_U  "llu"
<<<<<<< HEAD
#elif (__SIZEOF_LONG__ == 8)
=======
#ifdef DAP_OS_DARWIN
#else
#undef DAP_UINT64_FORMAT_X
#undef DAP_UINT64_FORMAT_x
#undef DAP_UINT64_FORMAT_U


>>>>>>> 875e218b
#define DAP_UINT64_FORMAT_X  "lX"
#define DAP_UINT64_FORMAT_x  "lx"
#define DAP_UINT64_FORMAT_U  "lu"
#else
#error "DAP_UINT64_FORMAT_* are undefined for your platform"
#endif

#ifdef DAP_OS_WINDOWS
#ifdef _WIN64
#define DAP_FORMAT_SOCKET "llu"
#else
#define DAP_FORMAT_SOCKET "lu"
#endif // _WIN64
#define DAP_FORMAT_HANDLE "p"
#else
#define DAP_FORMAT_SOCKET "d"
#define DAP_FORMAT_HANDLE "d"
#endif // DAP_OS_WINDOWS

#ifndef LOWORD
  #define LOWORD( l ) ((uint16_t) (((uintptr_t) (l)) & 0xFFFF))
  #define HIWORD( l ) ((uint16_t) ((((uintptr_t) (l)) >> 16) & 0xFFFF))
  #define LOBYTE( w ) ((uint8_t) (((uintptr_t) (w)) & 0xFF))
  #define HIBYTE( w ) ((uint8_t) ((((uintptr_t) (w)) >> 8) & 0xFF))
#endif

#ifndef RGB
  #define RGB(r,g,b) ((uint32_t)(((uint8_t)(r)|((uint16_t)((uint8_t)(g))<<8))|(((uint32_t)(uint8_t)(b))<<16)))
  #define RGBA(r, g, b, a) ((uint32_t) ((uint32_t)RGB(r,g,b) | (uint32_t)(a) << 24))
  #define GetRValue(rgb) (LOBYTE(rgb))
  #define GetGValue(rgb) (LOBYTE(((uint16_t)(rgb)) >> 8))
  #define GetBValue(rgb) (LOBYTE((rgb)>>16))
  #define GetAValue(rgb) (LOBYTE((rgb)>>24))
#endif

#define QBYTE RGBA

#define DAP_LOG_HISTORY 1

//#define DAP_LOG_HISTORY_STR_SIZE    128
//#define DAP_LOG_HISTORY_MAX_STRINGS 4096
//#define DAP_LOG_HISTORY_BUFFER_SIZE (DAP_LOG_HISTORY_STR_SIZE * DAP_LOG_HISTORY_MAX_STRINGS)
//#define DAP_LOG_HISTORY_M           (DAP_LOG_HISTORY_MAX_STRINGS - 1)

#ifdef _WIN32
  #define dap_sscanf            __mingw_sscanf
  #define dap_vsscanf           __mingw_vsscanf
  #define dap_scanf             __mingw_scanf
  #define dap_vscanf            __mingw_vscanf
  #define dap_fscanf            __mingw_fscanf
  #define dap_vfscanf           __mingw_vfscanf
  #define dap_sprintf           __mingw_sprintf
  #define dap_snprintf          __mingw_snprintf
  #define dap_printf            __mingw_printf
  #define dap_vprintf           __mingw_vprintf
  #define dap_fprintf           __mingw_fprintf
  #define dap_vfprintf          __mingw_vfprintf
  #define dap_vsprintf          __mingw_vsprintf
  #define dap_vsnprintf         __mingw_vsnprintf
  #define dap_asprintf          __mingw_asprintf
  #define dap_vasprintf         __mingw_vasprintf
#else
  #define dap_sscanf            sscanf
  #define dap_vsscanf           vsscanf
  #define dap_scanf             scanf
  #define dap_vscanf            vscanf
  #define dap_fscanf            fscanf
  #define dap_vfscanf           vfscanf
  #define dap_sprintf           sprintf
  #define dap_snprintf          snprintf
  #define dap_printf            printf
  #define dap_vprintf           vprintf
  #define dap_fprintf           fprintf
  #define dap_vfprintf          vfprintf
  #define dap_vsprintf          vsprintf
  #define dap_vsnprintf         vsnprintf
  #define dap_asprintf          asprintf
  #define dap_vasprintf         vasprintf
#endif

typedef int dap_spinlock_t;

/**
 * @brief The log_level enum
 */

typedef enum dap_log_level {

  L_DEBUG     = 0,
  L_INFO      = 1,
  L_NOTICE    = 2,
  L_MSG       = 3,
  L_DAP       = 4,
  L_WARNING   = 5,
  L_ATT       = 6,
  L_ERROR     = 7,
  L_CRITICAL  = 8,
  L_TOTAL,

} dap_log_level_t;

typedef struct dap_log_history_str_s {

  time_t    t;
  uint8_t   *str;
  uint32_t  len;

} dap_log_history_str_t;

#define DAP_INTERVAL_TIMERS_MAX 15

typedef void (*dap_timer_callback_t)(void *param);
typedef struct dap_timer_interface {
    void *timer;
    dap_timer_callback_t callback;
    void *param;
} dap_timer_interface_t;

#ifdef __cplusplus
extern "C" {
#endif

#ifndef MAX_PATH
#define MAX_PATH 120
#endif

#ifndef MAX
#define MAX(a, b) ((a) > (b) ? (a) : (b))
#endif
#ifndef MIN
#define MIN(a, b) ((a) < (b) ? (a) : (b))
#endif


extern uint16_t htoa_lut256[ 256 ];

#define dap_htoa64( out, in, len ) \
{\
  uintptr_t  _len = len; \
  uint16_t *__restrict _out = (uint16_t *__restrict)out; \
  uint64_t *__restrict _in  = (uint64_t *__restrict)in;\
\
  while ( _len ) {\
    uint64_t  _val = *_in ++;\
    _out[0] = htoa_lut256[  _val & 0x00000000000000FF ];\
    _out[1] = htoa_lut256[ (_val & 0x000000000000FF00) >> 8 ];\
    _out[2] = htoa_lut256[ (_val & 0x0000000000FF0000) >> 16 ];\
    _out[3] = htoa_lut256[ (_val & 0x00000000FF000000) >> 24 ];\
    _out[4] = htoa_lut256[ (_val & 0x000000FF00000000) >> 32 ];\
    _out[5] = htoa_lut256[ (_val & 0x0000FF0000000000) >> 40 ];\
    _out[6] = htoa_lut256[ (_val & 0x00FF000000000000) >> 48 ];\
    _out[7] = htoa_lut256[ (_val & 0xFF00000000000000) >> 56 ];\
    _out += 8;\
    _len -= 8;\
  }\
}

typedef enum {
    DAP_ASCII_ALNUM = 1 << 0,
    DAP_ASCII_ALPHA = 1 << 1,
    DAP_ASCII_CNTRL = 1 << 2,
    DAP_ASCII_DIGIT = 1 << 3,
    DAP_ASCII_GRAPH = 1 << 4,
    DAP_ASCII_LOWER = 1 << 5,
    DAP_ASCII_PRINT = 1 << 6,
    DAP_ASCII_PUNCT = 1 << 7,
    DAP_ASCII_SPACE = 1 << 8,
    DAP_ASCII_UPPER = 1 << 9,
    DAP_ASCII_XDIGIT = 1 << 10
} DapAsciiType;

static const uint16_t s_ascii_table_data[256] = {
    0x004, 0x004, 0x004, 0x004, 0x004, 0x004, 0x004, 0x004,
    0x004, 0x104, 0x104, 0x004, 0x104, 0x104, 0x004, 0x004,
    0x004, 0x004, 0x004, 0x004, 0x004, 0x004, 0x004, 0x004,
    0x004, 0x004, 0x004, 0x004, 0x004, 0x004, 0x004, 0x004,
    0x140, 0x0d0, 0x0d0, 0x0d0, 0x0d0, 0x0d0, 0x0d0, 0x0d0,
    0x0d0, 0x0d0, 0x0d0, 0x0d0, 0x0d0, 0x0d0, 0x0d0, 0x0d0,
    0x459, 0x459, 0x459, 0x459, 0x459, 0x459, 0x459, 0x459,
    0x459, 0x459, 0x0d0, 0x0d0, 0x0d0, 0x0d0, 0x0d0, 0x0d0,
    0x0d0, 0x653, 0x653, 0x653, 0x653, 0x653, 0x653, 0x253,
    0x253, 0x253, 0x253, 0x253, 0x253, 0x253, 0x253, 0x253,
    0x253, 0x253, 0x253, 0x253, 0x253, 0x253, 0x253, 0x253,
    0x253, 0x253, 0x253, 0x0d0, 0x0d0, 0x0d0, 0x0d0, 0x0d0,
    0x0d0, 0x473, 0x473, 0x473, 0x473, 0x473, 0x473, 0x073,
    0x073, 0x073, 0x073, 0x073, 0x073, 0x073, 0x073, 0x073,
    0x073, 0x073, 0x073, 0x073, 0x073, 0x073, 0x073, 0x073,
    0x073, 0x073, 0x073, 0x0d0, 0x0d0, 0x0d0, 0x0d0, 0x004
/* the upper 128 are all zeroes */
};

//const uint16_t * const c_dap_ascii_table = s_ascii_table_data;

#define dap_ascii_isspace(c) (s_ascii_table_data[(unsigned char) (c)] & DAP_ASCII_SPACE) != 0
#define dap_ascii_isalpha(c) (s_ascii_table_data[(unsigned char) (c)] & DAP_ASCII_ALPHA) != 0

void dap_sleep( uint32_t ms );

DAP_STATIC_INLINE bool DAP_AtomicTryLock( dap_spinlock_t *lock )
{
    return (__sync_lock_test_and_set(lock, 1) == 0);
}

DAP_STATIC_INLINE void DAP_AtomicLock( dap_spinlock_t *lock )
{
    while ( !DAP_AtomicTryLock(lock) ) {
        dap_sleep( 0 );
    }
}

DAP_STATIC_INLINE void DAP_AtomicUnlock( dap_spinlock_t *lock )
{
    __sync_lock_release( lock );
}

DAP_INLINE void dap_uint_to_hex(char *arr, uint64_t val, short size) {
    short i = 0;
    for (i = 0; i < size; ++i) {
        arr[i] = (char)(((uint64_t) val >> (8 * (size - 1 - i))) & 0xFFu);
    }
}

DAP_INLINE uint64_t dap_hex_to_uint(const char *arr, short size) {
    uint64_t val = 0;
    short i = 0;
    for (i = 0; i < size; ++i){
        uint8_t byte = (uint8_t) *arr++;
        val = (val << 8) | (byte & 0xFFu);
    }
    return val;
}

extern char *g_sys_dir_path;

//int dap_common_init( const char * a_log_file );
int dap_common_init( const char *console_title, const char *a_log_file, const char *a_log_dirpath );
int wdap_common_init( const char *console_title, const wchar_t *a_wlog_file);

void dap_common_deinit(void);

// set max items in log list
void dap_log_set_max_item(unsigned int a_max);
// get logs from list
char *dap_log_get_item(time_t a_start_time, int a_limit);

#if defined __GNUC__ || defined __clang__
#ifdef __MINGW_PRINTF_FORMAT
#define DAP_PRINTF_ATTR(format_index, args_index) \
    __attribute__ ((format (gnu_printf, format_index, args_index)))
#else
#define DAP_PRINTF_ATTR(format_index, args_index) \
    __attribute__ ((format (printf, format_index, args_index)))
#endif
#else /* __GNUC__ */
#define DAP_PRINTF_ATTR(format_index, args_index)
#endif /* __GNUC__ */


DAP_PRINTF_ATTR(3, 4) void _log_it( const char * log_tag, enum dap_log_level, const char * format, ... );
#define log_it(_log_level, ...) _log_it(LOG_TAG, _log_level, ##__VA_ARGS__)
#define debug_if(flg, lvl, ...) _log_it(((flg) ? LOG_TAG : NULL), (lvl), ##__VA_ARGS__)

#ifdef DAP_SYS_DEBUG
void    _log_it_ext( const char *, unsigned, enum dap_log_level, const char * format, ... );
void    _dump_it (const char *, unsigned , const char *a_var_name, const void *src, unsigned short srclen);
#undef  log_it
#define log_it( _log_level, ...)        _log_it_ext( __func__, __LINE__, (_log_level), ##__VA_ARGS__)
#undef  debug_if
#define debug_if(flg, _log_level, ...)  _log_it_ext( __func__, __LINE__, (flg) ? (_log_level) : -1 , ##__VA_ARGS__)

#define dump_it(v,s,l)                  _dump_it( __func__, __LINE__, (v), (s), (l))
#else
#define dump_it(v,s,l)
#endif

const char * log_error(void);
void dap_log_level_set(enum dap_log_level ll);
enum dap_log_level dap_log_level_get(void);
void dap_set_log_tag_width(size_t width);

const char * dap_get_appname();
void dap_set_appname(const char * a_appname);

char *dap_itoa(int i);

int get_select_breaker(void);
int send_select_break(void);
int exec_with_ret(char**, const char*);
char * exec_with_ret_multistring(const char * a_cmd);
char * dap_random_string_create_alloc(size_t a_length);
void dap_random_string_fill(char *str, size_t length);
void dap_dump_hex(const void* data, size_t size);

size_t dap_hex2bin(uint8_t *a_out, const char *a_in, size_t a_len);
size_t dap_bin2hex(char *a_out, const void *a_in, size_t a_len);
void dap_digit_from_string(const char *num_str, void *raw, size_t raw_len);
void dap_digit_from_string2(const char *num_str, void *raw, size_t raw_len);

void *dap_interval_timer_create(unsigned int a_msec, dap_timer_callback_t a_callback, void *a_param);
int dap_interval_timer_delete(void *a_timer);
void dap_interval_timer_deinit();

uint16_t dap_lendian_get16(const uint8_t *a_buf);
void dap_lendian_put16(uint8_t *a_buf, uint16_t a_val);
uint32_t dap_lendian_get32(const uint8_t *a_buf);
void dap_lendian_put32(uint8_t *a_buf, uint32_t a_val);
uint64_t dap_lendian_get64(const uint8_t *a_buf);
void dap_lendian_put64(uint8_t *a_buf, uint64_t a_val);


static inline void * dap_mempcpy(void * a_dest,const void * a_src,size_t n)
{
    return ((byte_t*) memcpy(a_dest,a_src,n))+n;
}

int dap_is_alpha_and_(char e);
int dap_is_alpha(char e);
int dap_is_digit(char e);
char **dap_parse_items(const char *a_str, char a_delimiter, int *a_count, const int a_only_digit);

#ifdef __MINGW32__
int exec_silent(const char *a_cmd);
#endif

#ifdef __cplusplus
}
#endif<|MERGE_RESOLUTION|>--- conflicted
+++ resolved
@@ -192,17 +192,7 @@
 #define DAP_UINT64_FORMAT_X  "llX"
 #define DAP_UINT64_FORMAT_x  "llx"
 #define DAP_UINT64_FORMAT_U  "llu"
-<<<<<<< HEAD
 #elif (__SIZEOF_LONG__ == 8)
-=======
-#ifdef DAP_OS_DARWIN
-#else
-#undef DAP_UINT64_FORMAT_X
-#undef DAP_UINT64_FORMAT_x
-#undef DAP_UINT64_FORMAT_U
-
-
->>>>>>> 875e218b
 #define DAP_UINT64_FORMAT_X  "lX"
 #define DAP_UINT64_FORMAT_x  "lx"
 #define DAP_UINT64_FORMAT_U  "lu"
