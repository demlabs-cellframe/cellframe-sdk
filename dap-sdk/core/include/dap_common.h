/*
 * Authors:
 * Dmitriy A. Gearasimov <kahovski@gmail.com>
 * Anatolii Kurotych <akurotych@gmail.com>
 * DeM Labs Inc.   https://demlabs.net
 * DeM Labs Open source community https://github.com/demlabsinc
 * Copyright  (c) 2017-2019
 * All rights reserved.

 This file is part of DAP (Deus Applications Prototypes) the open source project

    DAP (Deus Applicaions Prototypes) is free software: you can redistribute it and/or modify
    it under the terms of the GNU General Public License as published by
    the Free Software Foundation, either version 3 of the License, or
    (at your option) any later version.

    DAP is distributed in the hope that it will be useful,
    but WITHOUT ANY WARRANTY; without even the implied warranty of
    MERCHANTABILITY or FITNESS FOR A PARTICULAR PURPOSE.  See the
    GNU General Public License for more details.

    You should have received a copy of the GNU General Public License
    along with any DAP based project.  If not, see <http://www.gnu.org/licenses/>.
*/
//#define _XOPEN_SOURCE 700

#pragma once
#define __STDC_WANT_LIB_EXT1__ 1
#include <string.h>
#include <stdarg.h>
#include <stddef.h>
#include <stdbool.h>
#include <stdint.h>
#include <stdlib.h>
#include <stdio.h>
#include <time.h>
<<<<<<< HEAD
#ifndef __cplusplus
#include <stdatomic.h>
#else
#include <atomic>
//#define _Atomic(x) std::atomic<x>
#define atomic_bool std::atomic_bool
#define atomic_uint std::atomic_uint
=======
#ifdef DAP_OS_WINDOWS
#include <fcntl.h>
#define pipe(pfds) _pipe(pfds, 4096, _O_BINARY)
>>>>>>> d4df66b7
#endif
#ifdef __MACH__
#include <dispatch/dispatch.h>
#endif
#include "portable_endian.h"
typedef uint8_t byte_t;

// Stuffs an integer into a pointer type
#define DAP_INT_TO_POINTER(i) ((void*) (long) (i))
// Extracts an integer from a pointer
#define DAP_POINTER_TO_INT(p) ((int)  (long) (p))
// Stuffs an unsigned integer into a pointer type
#define DAP_UINT_TO_POINTER(u) ((void*) (unsigned long) (u))
// Extracts an unsigned integer from a pointer
#define DAP_POINTER_TO_UINT(p) ((unsigned int) (unsigned long) (p))
// Stuffs a size_t into a pointer type
#define DAP_SIZE_TO_POINTER(s) ((void*) (size_t) (s))
// Extracts a size_t from a pointer
#define DAP_POINTER_TO_SIZE(p) ((size_t) (p))

#if defined(__GNUC__) ||defined (__clang__)
  #define DAP_ALIGN_PACKED  __attribute__((aligned(1),packed))
#else
  #define DAP_ALIGN_PACKED  __attribute__((aligned(1),packed))
#endif

#ifdef _MSC_VER
  #define DAP_STATIC_INLINE static __forceinline
  #define DAP_INLINE __forceinline
  #define DAP_ALIGNED(x) __declspec( align(x) )
#else
  #define DAP_STATIC_INLINE static __attribute__((always_inline)) inline
  #define DAP_INLINE __attribute__((always_inline)) inline
  #define DAP_ALIGNED(x) __attribute__ ((aligned (x)))
#endif

#ifndef TRUE
  #define TRUE  true
  #define FALSE false
#endif

#ifndef UNUSED
  #define UNUSED(x) (void)(x)
#endif

#ifndef ROUNDUP
  #define ROUNDUP(n,width) (((n) + (width) - 1) & ~(unsigned)((width) - 1))
#endif

#ifdef __cplusplus
#define DAP_CAST_REINT(t,v) reinterpret_cast<t*>(v)
#else
#define DAP_CAST_REINT(t,v) ((t*) v)
#endif

#if DAP_USE_RPMALLOC
  #include "rpmalloc.h"
  #define DAP_MALLOC(a)         rpmalloc(a)
  #define DAP_FREE(a)           rpfree(a)
  #define DAP_CALLOC(a, b)      rpcalloc(a, b)
  #define DAP_ALMALLOC(a, b)    rpaligned_alloc(a, b)
  #define DAP_ALREALLOC(a,b,c)  rpaligned_realloc(a, b, c, 0, 0)
  #define DAP_ALFREE(a)         rpfree(a)
  #define DAP_NEW(a)            DAP_CAST_REINT(a, rpmalloc(sizeof(a)))
  #define DAP_NEW_SIZE(a, b)    DAP_CAST_REINT(a, rpmalloc(b))
  #define DAP_NEW_Z(a)          DAP_CAST_REINT(a, rpcalloc(1,sizeof(a)))
  #define DAP_NEW_Z_SIZE(a, b)  DAP_CAST_REINT(a, rpcalloc(1,b))
  #define DAP_REALLOC(a, b)     rprealloc(a,b)
  #define DAP_DELETE(a)         rpfree(a)
  #define DAP_DUP(a)            ( __typeof(a) ret = memcpy(ret,a,sizeof(*a)) )
  #define DAP_DUP_SIZE(a,b)       ( __typeof(a) ret = memcpy(ret,a,b) )
#else
  #define DAP_MALLOC(a)         malloc(a)
  #define DAP_FREE(a)           free(a)
  #define DAP_CALLOC(a, b)      calloc(a, b)
  #define DAP_ALMALLOC(a, b)    _dap_aligned_alloc(a, b)
  #define DAP_ALREALLOC(a, b)   _dap_aligned_realloc(a, b)
  #define DAP_ALFREE(a)         _dap_aligned_free(a, b)
  #define DAP_NEW( a )          DAP_CAST_REINT(a, malloc(sizeof(a)) )
  #define DAP_NEW_SIZE(a, b)    DAP_CAST_REINT(a, malloc(b) )
  #define DAP_NEW_S( a )          DAP_CAST_REINT(a, alloca(sizeof(a)) )
  #define DAP_NEW_S_SIZE(a, b)    DAP_CAST_REINT(a, alloca(b) )
  #define DAP_NEW_Z( a )        DAP_CAST_REINT(a, calloc(1,sizeof(a)))
  #define DAP_NEW_Z_SIZE(a, b)  DAP_CAST_REINT(a, calloc(1,b))
  #define DAP_REALLOC(a, b)     realloc(a,b)
  #define DAP_DELETE(a)         free(a)
  #define DAP_DUP(a)            ( __typeof(a) ret = memcpy(ret,a,sizeof(*a)) )
  #define DAP_DUP_SIZE(a,b)       ( __typeof(a) memcpy(ret,a,b) )
#endif

#define DAP_DEL_Z(a)          if(a) { DAP_DELETE(a); a=NULL;}

DAP_STATIC_INLINE void *_dap_aligned_alloc( uintptr_t alignment, uintptr_t size )
{
    uintptr_t ptr = (uintptr_t) DAP_MALLOC( size + (alignment * 2) + sizeof(void *) );

    if ( !ptr )
        return (void *)ptr;

    uintptr_t al_ptr = ( ptr + sizeof(void *) + alignment) & ~(alignment - 1 );
    ((uintptr_t *)al_ptr)[-1] = ptr;

    return (void *)al_ptr;
}

DAP_STATIC_INLINE void *_dap_aligned_realloc( uintptr_t alignment, void *bptr, uintptr_t size )
{
    uintptr_t ptr = (uintptr_t) DAP_REALLOC( bptr, size + (alignment * 2) + sizeof(void *) );

    if ( !ptr )
        return (void *)ptr;

    uintptr_t al_ptr = ( ptr + sizeof(void *) + alignment) & ~(alignment - 1 );
    ((uintptr_t *)al_ptr)[-1] = ptr;

    return (void *)al_ptr;
}

DAP_STATIC_INLINE void _dap_aligned_free( void *ptr )
{
    if ( !ptr )
        return;

    void  *base_ptr = (void *)((uintptr_t *)ptr)[-1];
    DAP_FREE( base_ptr );
}

/*
 * 23: added support for encryption key type parameter and option to encrypt headers
*/
#define DAP_PROTOCOL_VERSION          23
#define DAP_PROTOCOL_VERSION_DEFAULT  22 // used if version is not explicitly specified

#define DAP_CLIENT_PROTOCOL_VERSION   23

#if __SIZEOF_LONG__==8
#define DAP_UINT64_FORMAT_X  "lX"
#define     DAP_UINT64_FORMAT_x  "lx"
#define DAP_UINT64_FORMAT_u  "lu"
#define DAP_UINT64_FORMAT_U  "lU"
#elif __SIZEOF_LONG__==4
#define DAP_UINT64_FORMAT_X  "llX"
#define DAP_UINT64_FORMAT_x  "llx"
#define DAP_UINT64_FORMAT_u  "llu"
#define DAP_UINT64_FORMAT_U  "llU"
#else
#error "DAP_UINT64_FORMAT_* are undefined for your platform"
#endif

#ifndef LOWORD
  #define LOWORD( l ) ((uint16_t) (((uintptr_t) (l)) & 0xFFFF))
  #define HIWORD( l ) ((uint16_t) ((((uintptr_t) (l)) >> 16) & 0xFFFF))
  #define LOBYTE( w ) ((uint8_t) (((uintptr_t) (w)) & 0xFF))
  #define HIBYTE( w ) ((uint8_t) ((((uintptr_t) (w)) >> 8) & 0xFF))
#endif

#ifndef RGB
  #define RGB(r,g,b) ((uint32_t)(((uint8_t)(r)|((uint16_t)((uint8_t)(g))<<8))|(((uint32_t)(uint8_t)(b))<<16)))
  #define RGBA(r, g, b, a) ((uint32_t) ((uint32_t)RGB(r,g,b) | (uint32_t)(a) << 24))
  #define GetRValue(rgb) (LOBYTE(rgb))
  #define GetGValue(rgb) (LOBYTE(((uint16_t)(rgb)) >> 8))
  #define GetBValue(rgb) (LOBYTE((rgb)>>16))
  #define GetAValue(rgb) (LOBYTE((rgb)>>24))
#endif

#define QBYTE RGBA

#define DAP_LOG_HISTORY 1

//#define DAP_LOG_HISTORY_STR_SIZE    128
//#define DAP_LOG_HISTORY_MAX_STRINGS 4096
//#define DAP_LOG_HISTORY_BUFFER_SIZE (DAP_LOG_HISTORY_STR_SIZE * DAP_LOG_HISTORY_MAX_STRINGS)
//#define DAP_LOG_HISTORY_M           (DAP_LOG_HISTORY_MAX_STRINGS - 1)

#ifdef _WIN32
  #define dap_sscanf            __mingw_sscanf
  #define dap_vsscanf           __mingw_vsscanf
  #define dap_scanf             __mingw_scanf
  #define dap_vscanf            __mingw_vscanf
  #define dap_fscanf            __mingw_fscanf
  #define dap_vfscanf           __mingw_vfscanf
  #define dap_sprintf           __mingw_sprintf
  #define dap_snprintf          __mingw_snprintf
  #define dap_printf            __mingw_printf
  #define dap_vprintf           __mingw_vprintf
  #define dap_fprintf           __mingw_fprintf
  #define dap_vfprintf          __mingw_vfprintf
  #define dap_vsprintf          __mingw_vsprintf
  #define dap_vsnprintf         __mingw_vsnprintf
  #define dap_asprintf          __mingw_asprintf
  #define dap_vasprintf         __mingw_vasprintf
#else
  #define dap_sscanf            sscanf
  #define dap_vsscanf           vsscanf
  #define dap_scanf             scanf
  #define dap_vscanf            vscanf
  #define dap_fscanf            fscanf
  #define dap_vfscanf           vfscanf
  #define dap_sprintf           sprintf
  #define dap_snprintf          snprintf
  #define dap_printf            printf
  #define dap_vprintf           vprintf
  #define dap_fprintf           fprintf
  #define dap_vfprintf          vfprintf
  #define dap_vsprintf          vsprintf
  #define dap_vsnprintf         vsnprintf
  #define dap_asprintf          asprintf
  #define dap_vasprintf         vasprintf
#endif

typedef int dap_spinlock_t;

/**
 * @brief The log_level enum
 */

typedef enum dap_log_level { 

  L_DEBUG     = 0,
  L_INFO      = 1,
  L_NOTICE    = 2,
  L_MSG       = 3,
  L_DAP       = 4,
  L_WARNING   = 5,
  L_ATT       = 6,
  L_ERROR     = 7, 
  L_CRITICAL  = 8,
  L_TOTAL,

} dap_log_level_t;

typedef struct dap_log_history_str_s {

  time_t    t;
  uint8_t   *str;
  uint32_t  len;

} dap_log_history_str_t;

#define DAP_INTERVAL_TIMERS_MAX 15

typedef void (*dap_timer_callback_t)(void *param);
typedef struct dap_timer_interface {
    void *timer;
    dap_timer_callback_t callback;
    void *param;
} dap_timer_interface_t;

#ifdef __cplusplus
extern "C" {
#endif

#ifndef MAX_PATH
#define MAX_PATH 120
#endif

#ifndef MAX
#define MAX(a, b) ((a) > (b) ? (a) : (b))
#endif
#ifndef MIN
#define MIN(a, b) ((a) < (b) ? (a) : (b))
#endif


extern uint16_t htoa_lut256[ 256 ];

#define dap_htoa64( out, in, len ) \
{\
  uintptr_t  _len = len; \
  uint16_t *__restrict _out = (uint16_t *__restrict)out; \
  uint64_t *__restrict _in  = (uint64_t *__restrict)in;\
\
  while ( _len ) {\
    uint64_t  _val = *_in ++;\
    _out[0] = htoa_lut256[  _val & 0x00000000000000FF ];\
    _out[1] = htoa_lut256[ (_val & 0x000000000000FF00) >> 8 ];\
    _out[2] = htoa_lut256[ (_val & 0x0000000000FF0000) >> 16 ];\
    _out[3] = htoa_lut256[ (_val & 0x00000000FF000000) >> 24 ];\
    _out[4] = htoa_lut256[ (_val & 0x000000FF00000000) >> 32 ];\
    _out[5] = htoa_lut256[ (_val & 0x0000FF0000000000) >> 40 ];\
    _out[6] = htoa_lut256[ (_val & 0x00FF000000000000) >> 48 ];\
    _out[7] = htoa_lut256[ (_val & 0xFF00000000000000) >> 56 ];\
    _out += 8;\
    _len -= 8;\
  }\
}

typedef enum {
    DAP_ASCII_ALNUM = 1 << 0,
    DAP_ASCII_ALPHA = 1 << 1,
    DAP_ASCII_CNTRL = 1 << 2,
    DAP_ASCII_DIGIT = 1 << 3,
    DAP_ASCII_GRAPH = 1 << 4,
    DAP_ASCII_LOWER = 1 << 5,
    DAP_ASCII_PRINT = 1 << 6,
    DAP_ASCII_PUNCT = 1 << 7,
    DAP_ASCII_SPACE = 1 << 8,
    DAP_ASCII_UPPER = 1 << 9,
    DAP_ASCII_XDIGIT = 1 << 10
} DapAsciiType;

static const uint16_t s_ascii_table_data[256] = {
    0x004, 0x004, 0x004, 0x004, 0x004, 0x004, 0x004, 0x004,
    0x004, 0x104, 0x104, 0x004, 0x104, 0x104, 0x004, 0x004,
    0x004, 0x004, 0x004, 0x004, 0x004, 0x004, 0x004, 0x004,
    0x004, 0x004, 0x004, 0x004, 0x004, 0x004, 0x004, 0x004,
    0x140, 0x0d0, 0x0d0, 0x0d0, 0x0d0, 0x0d0, 0x0d0, 0x0d0,
    0x0d0, 0x0d0, 0x0d0, 0x0d0, 0x0d0, 0x0d0, 0x0d0, 0x0d0,
    0x459, 0x459, 0x459, 0x459, 0x459, 0x459, 0x459, 0x459,
    0x459, 0x459, 0x0d0, 0x0d0, 0x0d0, 0x0d0, 0x0d0, 0x0d0,
    0x0d0, 0x653, 0x653, 0x653, 0x653, 0x653, 0x653, 0x253,
    0x253, 0x253, 0x253, 0x253, 0x253, 0x253, 0x253, 0x253,
    0x253, 0x253, 0x253, 0x253, 0x253, 0x253, 0x253, 0x253,
    0x253, 0x253, 0x253, 0x0d0, 0x0d0, 0x0d0, 0x0d0, 0x0d0,
    0x0d0, 0x473, 0x473, 0x473, 0x473, 0x473, 0x473, 0x073,
    0x073, 0x073, 0x073, 0x073, 0x073, 0x073, 0x073, 0x073,
    0x073, 0x073, 0x073, 0x073, 0x073, 0x073, 0x073, 0x073,
    0x073, 0x073, 0x073, 0x0d0, 0x0d0, 0x0d0, 0x0d0, 0x004
/* the upper 128 are all zeroes */
};

//const uint16_t * const c_dap_ascii_table = s_ascii_table_data;

#define dap_ascii_isspace(c) (s_ascii_table_data[(unsigned char) (c)] & DAP_ASCII_SPACE) != 0
#define dap_ascii_isalpha(c) (s_ascii_table_data[(unsigned char) (c)] & DAP_ASCII_ALPHA) != 0

void dap_sleep( uint32_t ms );

DAP_STATIC_INLINE bool DAP_AtomicTryLock( dap_spinlock_t *lock )
{
    return (__sync_lock_test_and_set(lock, 1) == 0);
}

DAP_STATIC_INLINE void DAP_AtomicLock( dap_spinlock_t *lock )
{
    while ( !DAP_AtomicTryLock(lock) ) {
        dap_sleep( 0 );
    }
}

DAP_STATIC_INLINE void DAP_AtomicUnlock( dap_spinlock_t *lock )
{
    __sync_lock_release( lock );
}

extern char *g_sys_dir_path;

//int dap_common_init( const char * a_log_file );
int dap_common_init( const char *console_title, const char *a_log_file, const char *a_log_dirpath );
int wdap_common_init( const char *console_title, const wchar_t *a_wlog_file);

void dap_common_deinit(void);

// set max items in log list
void dap_log_set_max_item(unsigned int a_max);
// get logs from list
char *dap_log_get_item(time_t a_start_time, int a_limit);

void _log_it( const char * log_tag, enum dap_log_level, const char * format,... );
#define log_it( _log_level, ...) _log_it( LOG_TAG, _log_level, ##__VA_ARGS__)
//void _vlog_it( const char * log_tag, uint32_t taglen, enum dap_log_level, const char * format, va_list ap );

//#define vlog_it( a_log_level, a_format, a_ap ) _vlog_it( LOG_TAG, sizeof(LOG_TAG)-1, a_log_level, a_format, a_ap )

const char * log_error(void);
void dap_log_level_set(enum dap_log_level ll);
enum dap_log_level dap_log_level_get(void);
void dap_set_log_tag_width(size_t width);

const char * dap_get_appname();
void dap_set_appname(const char * a_appname);

char *dap_itoa(int i);

int dap_time_to_str_rfc822(char * out, size_t out_size_max, time_t t);
int timespec_diff(struct timespec *a_start, struct timespec *a_stop, struct timespec *a_result);

int get_select_breaker(void);
int send_select_break(void);
int exec_with_ret(char**, const char*);
char * dap_random_string_create_alloc(size_t a_length);
void dap_random_string_fill(char *str, size_t length);
void dap_dump_hex(const void* data, size_t size);

size_t dap_hex2bin(uint8_t *a_out, const char *a_in, size_t a_len);
size_t dap_bin2hex(char *a_out, const void *a_in, size_t a_len);
void dap_digit_from_string(const char *num_str, void *raw, size_t raw_len);
void dap_digit_from_string2(const char *num_str, void *raw, size_t raw_len);

void *dap_interval_timer_create(unsigned int a_msec, dap_timer_callback_t a_callback, void *a_param);
int dap_interval_timer_delete(void *a_timer);

uint16_t dap_lendian_get16(const uint8_t *a_buf);
void dap_lendian_put16(uint8_t *a_buf, uint16_t a_val);
uint32_t dap_lendian_get32(const uint8_t *a_buf);
void dap_lendian_put32(uint8_t *a_buf, uint32_t a_val);
uint64_t dap_lendian_get64(const uint8_t *a_buf);
void dap_lendian_put64(uint8_t *a_buf, uint64_t a_val);

// crossplatform usleep
#define DAP_USEC_PER_SEC 1000000
void dap_usleep(time_t a_microseconds);



#ifdef __MINGW32__
int exec_silent(const char *a_cmd);
#endif

#ifdef __cplusplus
}
#endif<|MERGE_RESOLUTION|>--- conflicted
+++ resolved
@@ -34,7 +34,12 @@
 #include <stdlib.h>
 #include <stdio.h>
 #include <time.h>
-<<<<<<< HEAD
+
+#ifdef DAP_OS_WINDOWS
+#include <fcntl.h>
+#define pipe(pfds) _pipe(pfds, 4096, _O_BINARY)
+#endif
+
 #ifndef __cplusplus
 #include <stdatomic.h>
 #else
@@ -42,12 +47,8 @@
 //#define _Atomic(x) std::atomic<x>
 #define atomic_bool std::atomic_bool
 #define atomic_uint std::atomic_uint
-=======
-#ifdef DAP_OS_WINDOWS
-#include <fcntl.h>
-#define pipe(pfds) _pipe(pfds, 4096, _O_BINARY)
->>>>>>> d4df66b7
-#endif
+#endif
+
 #ifdef __MACH__
 #include <dispatch/dispatch.h>
 #endif
