--- conflicted
+++ resolved
@@ -557,13 +557,7 @@
 #define debug_if(flg, _log_level, ...)  _log_it_ext( __func__, __LINE__, (flg) ? (_log_level) : -1 , ##__VA_ARGS__)
 
 #define dump_it(v,s,l)                  _dump_it( __func__, __LINE__, (v), (s), (l))
-<<<<<<< HEAD
-#else
-#define dump_it(v,s,l)
-#endif
-=======
-
->>>>>>> 39d0344a
+
 
 static inline void s_vm_free(
             const char  *a_rtn_name,
@@ -683,11 +677,7 @@
 void dap_digit_from_string(const char *num_str, void *raw, size_t raw_len);
 void dap_digit_from_string2(const char *num_str, void *raw, size_t raw_len);
 
-<<<<<<< HEAD
-dap_interval_timer_t *dap_interval_timer_create(unsigned int a_msec, dap_timer_callback_t a_callback, void *a_param);
-=======
 dap_interval_timer_t dap_interval_timer_create(unsigned int a_msec, dap_timer_callback_t a_callback, void *a_param);
->>>>>>> 39d0344a
 void dap_interval_timer_delete(dap_interval_timer_t a_timer);
 int dap_interval_timer_disable(dap_interval_timer_t a_timer);
 void dap_interval_timer_init();
@@ -711,21 +701,6 @@
 int dap_is_digit(char e);
 char **dap_parse_items(const char *a_str, char a_delimiter, int *a_count, const int a_only_digit);
 
-#define CRC32_POLY      (0xEDB88320)
-extern const unsigned int g_crc32c_table[];
-
-static inline unsigned int	dap_crc32c (unsigned int crc, const void *buf, size_t buflen)
-{
-const unsigned char  *p = (unsigned char *) buf;
-
-    crc = crc ^ ~0U;
-
-    while (buflen--)
-        crc = g_crc32c_table[(crc ^ *p++) & 0xFF] ^ (crc >> 8);
-
-    return crc ^ ~0U;
-}
-
 #ifdef __MINGW32__
 int exec_silent(const char *a_cmd);
 #endif
