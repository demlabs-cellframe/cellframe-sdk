#pragma once
#include <stdint.h>

#include "dap_common.h"
//#include "common/int-util.h"

#if defined(__GNUC__) ||defined (__clang__)

#if __SIZEOF_INT128__ == 16

#define DAP_GLOBAL_IS_INT128
typedef __int128 _dap_int128_t;

#if !defined (int128_t)
typedef __int128 int128_t;
#endif

#if !defined (uint128_t)
typedef unsigned __int128 uint128_t;
#endif

#endif

#if __SIZEOF_INT128__ != 16
typedef union uint128{uint64_t u64[2];} uint128_t;
typedef union int128{int64_t i64[2];} int128_t;

#endif


<<<<<<< HEAD
#endif
=======
#endif
>>>>>>> 236a8d84
<|MERGE_RESOLUTION|>--- conflicted
+++ resolved
@@ -27,9 +27,4 @@
 
 #endif
 
-
-<<<<<<< HEAD
-#endif
-=======
-#endif
->>>>>>> 236a8d84
+#endif