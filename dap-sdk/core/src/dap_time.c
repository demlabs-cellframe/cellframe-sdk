--- conflicted
+++ resolved
@@ -171,13 +171,6 @@
     }
     struct tm l_tm;
     memset(&l_tm, 0, sizeof(struct tm));
-<<<<<<< HEAD
-    
-#ifndef _WIN32
-    strptime(a_time_str, "%a, %d %b %y %T %z", &l_tm);
-#else
-    strptime(a_time_str, "%a, %d %b %y %H:%M:%S", &l_tm);
-=======
 
 #ifndef _WIN32
     strptime(a_time_str, "%a, %d %b %y %T %z", &l_tm);
@@ -248,7 +241,6 @@
     strptime(a_time_str, "%y%m%d", &l_tm);
 #else
     tmp_strptime(a_time_str, &l_tm);
->>>>>>> a2f6b091
 #endif
 
     time_t tmp = mktime(&l_tm);
