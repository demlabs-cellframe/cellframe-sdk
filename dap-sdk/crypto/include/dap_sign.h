/*
 * Authors:
 * Dmitriy A. Gearasimov <gerasimov.dmitriy@demlabs.net>
 * DeM Labs Inc.   https://demlabs.net    https:/gitlab.com/demlabs
 * Kelvin Project https://github.com/kelvinblockchain
 * Copyright  (c) 2017-2018
 * All rights reserved.

 This file is part of DAP (Deus Applications Prototypes) the open source project

    DAP (Deus Applicaions Prototypes) is free software: you can redistribute it and/or modify
    it under the terms of the GNU General Public License as published by
    the Free Software Foundation, either version 3 of the License, or
    (at your option) any later version.

    DAP is distributed in the hope that it will be useful,
    but WITHOUT ANY WARRANTY; without even the implied warranty of
    MERCHANTABILITY or FITNESS FOR A PARTICULAR PURPOSE.  See the
    GNU General Public License for more details.

    You should have received a copy of the GNU General Public License
    along with any DAP based project.  If not, see <http://www.gnu.org/licenses/>.
*/

#pragma once

#include <stdint.h>
#include "dap_common.h"
#include "dap_enc_ca.h"
#include "dap_enc_key.h"
#include "dap_pkey.h"
#include "dap_hash.h"
#include "dap_string.h"
<<<<<<< HEAD
#include "json.h"
=======
#include <json-c/json.h>
>>>>>>> eab72443

enum dap_sign_type_enum {
    SIG_TYPE_NULL       = 0x0000,
    SIG_TYPE_BLISS,
    SIG_TYPE_DEFEO,
    SIG_TYPE_TESLA,
    SIG_TYPE_PICNIC     = 0x0101,
    SIG_TYPE_DILITHIUM,
    SIG_TYPE_FALCON,
#ifdef DAP_PQLR
    SIG_TYPE_PQLR_DILITHIUM = 0x0200,
    SIG_TYPE_PQLR_FALCON,
    SIG_TYPE_PQLR_SPHINCS,
#endif
    SIG_TYPE_MULTI_CHAINED  = 0x0f00, ///  @brief Has inside subset of different signatures and sign composed with all of them
    SIG_TYPE_MULTI_COMBINED ///  @brief Has inside subset of different public keys and sign composed with all of appropriate private keys
};
typedef uint32_t dap_sign_type_enum_t;

#define DAP_SIGN_HASH_TYPE_NONE      0x00
#define DAP_SIGN_HASH_TYPE_SHA3      0x01
#define DAP_SIGN_HASH_TYPE_STREEBOG  0x02

typedef union dap_sign_type {
    dap_sign_type_enum_t type;
    uint32_t raw;
} DAP_ALIGN_PACKED dap_sign_type_t;

typedef struct dap_sign_hdr {
        dap_sign_type_t type; /// Signature type
        uint8_t hash_type;
        uint8_t padding;
        uint32_t sign_size; /// Signature size
        uint32_t sign_pkey_size; /// Signature serialized public key size
} DAP_ALIGN_PACKED dap_sign_hdr_t;

/**
  * @struct dap_sign
  * @brief Chain storage format for digital signature
  */
typedef struct dap_sign
{
    dap_sign_hdr_t header; /// Only header's hash is used for verification
    uint8_t pkey_n_sign[]; /// @param sig @brief raw signature data
} DAP_ALIGN_PACKED dap_sign_t;

#define MULTI_SIGN_MAX_COUNT 255

typedef struct _dap_multi_sign_params_t {
    dap_sign_type_t type;               // Multi-signature type
    uint8_t total_count;                // Total key count
    uint8_t sign_count;                 // Signatures count
    uint8_t *key_seq;                   // Signing key sequence
    dap_enc_key_t **keys;               // Signing keys
} dap_multi_sign_params_t;

typedef struct _dap_multi_sign_meta_t {
    uint32_t pkey_size;                 // Size of public key
    uint32_t sign_size;                 // Size of signature
} DAP_ALIGN_PACKED dap_multi_sign_meta_t;

typedef struct _dap_multi_sign_keys_t {
    uint8_t num;
    dap_sign_type_t type;
} DAP_ALIGN_PACKED dap_multi_sign_keys_t;

typedef struct _dap_multi_sign_t {
/*** Hashed metadata ***/
    dap_sign_type_t type;               // Multi-signature type
    uint8_t total_count;                // Total key count
    uint8_t sign_count;                 // Signatures count
    dap_multi_sign_keys_t *key_seq;     // Signing key sequence
/*** Unhashed metadata ***/
    dap_multi_sign_meta_t *meta;        // Sizes of keys and signatures
/*** Key hashes ***/
    dap_chain_hash_fast_t *key_hashes;  // Total key hashes
/*** Serialized public keys ***/
    uint8_t *pub_keys;                  // Public keys for this signature
/*** Serialized signatures chain ***/
    uint8_t *sign_data;                 // Signatures data
} DAP_ALIGN_PACKED dap_multi_sign_t;

#ifdef __cplusplus
extern "C" {
#endif

size_t dap_sign_get_size(dap_sign_t * a_chain_sign);

int dap_sign_verify (dap_sign_t * a_chain_sign, const void * a_data, const size_t a_data_size);
bool dap_sign_verify_size(dap_sign_t *a_sign, size_t a_max_sign_size);

/**
 * @brief dap_sign_verify_data
 * @param a_chain_sign
 * @param a_data
 * @param a_data_size
 * @return
 */
static inline bool dap_sign_verify_data (dap_sign_t * a_chain_sign, const void * a_data, const size_t a_data_size){
    return dap_sign_verify(a_chain_sign, a_data, a_data_size) == 1;
}

/**
 * @brief dap_sign_verify_all
 * @param a_sign
 * @param a_sign_size_max
 * @param a_data
 * @param a_data_size
 * @return
 */
static inline int dap_sign_verify_all(dap_sign_t * a_sign, const size_t a_sign_size_max, const void * a_data, const size_t a_data_size)
{
    if( a_sign_size_max < sizeof(dap_sign_t)) {
        return -3;
    } else if ( ! dap_sign_verify_size(a_sign,a_sign_size_max) ) {
        return -2;
    } else if (dap_sign_verify(a_sign,a_data, a_data_size) != 1) {
        return -1;
    }
    return 0;
}

dap_sign_t * dap_sign_create(dap_enc_key_t *a_key, const void * a_data, const size_t a_data_size
                                         ,  size_t a_output_wish_size );
dap_sign_t * dap_sign_pack(dap_enc_key_t *a_key, const void * a_sign_ser, const size_t a_sign_ser_size, const void * a_pkey, const size_t a_pub_key_size);

size_t dap_sign_create_output_unserialized_calc_size(dap_enc_key_t * a_key,size_t a_output_wish_size );
//int dap_sign_create_output(dap_enc_key_t *a_key, const void * a_data, const size_t a_data_size
//                                 , void * a_output, size_t a_output_size );


dap_sign_type_t dap_sign_type_from_key_type( dap_enc_key_type_t a_key_type);
dap_enc_key_type_t  dap_sign_type_to_key_type(dap_sign_type_t  a_chain_sign_type);

dap_sign_type_t dap_pkey_type_from_sign( dap_pkey_type_t a_pkey_type);

uint8_t* dap_sign_get_sign(dap_sign_t *a_sign, size_t *a_sign_out);
uint8_t* dap_sign_get_pkey(dap_sign_t *a_sign, size_t *a_pub_key_out);
bool dap_sign_get_pkey_hash(dap_sign_t *a_sign, dap_chain_hash_fast_t * a_sign_hash);
bool dap_sign_match_pkey_signs(dap_sign_t *l_sign1, dap_sign_t *l_sign2);

dap_enc_key_t *dap_sign_to_enc_key(dap_sign_t * a_chain_sign);
const char * dap_sign_type_to_str(dap_sign_type_t a_chain_sign_type);
dap_sign_type_t dap_sign_type_from_str(const char * a_type_str);
dap_sign_t **dap_sign_get_unique_signs(void *a_data, size_t a_data_size, size_t *a_signs_count);

uint8_t *dap_multi_sign_serialize(dap_multi_sign_t *a_sign, size_t *a_out_len);
dap_multi_sign_t *dap_multi_sign_deserialize(dap_sign_type_enum_t a_type, uint8_t *a_sign, size_t a_sign_len);
dap_multi_sign_params_t *dap_multi_sign_params_make(dap_sign_type_enum_t a_type, uint8_t a_total_count, uint8_t a_sign_count, dap_enc_key_t *a_key1, ...);
void dap_multi_sign_params_delete(dap_multi_sign_params_t *a_params);
dap_multi_sign_t *dap_multi_sign_create(dap_multi_sign_params_t *a_params, const void *a_data, const size_t a_data_size);
int dap_multi_sign_verify(dap_multi_sign_t *a_sign, const void *a_data, const size_t a_data_size);
void dap_multi_sign_delete(dap_multi_sign_t *a_sign);

void dap_sign_get_information(dap_sign_t *a_sign, dap_string_t *a_str_out, const char *a_hash_out_type);
json_object* dap_sign_to_json(const dap_sign_t *a_sign);

#ifdef __cplusplus
}
#endif<|MERGE_RESOLUTION|>--- conflicted
+++ resolved
@@ -31,11 +31,7 @@
 #include "dap_pkey.h"
 #include "dap_hash.h"
 #include "dap_string.h"
-<<<<<<< HEAD
 #include "json.h"
-=======
-#include <json-c/json.h>
->>>>>>> eab72443
 
 enum dap_sign_type_enum {
     SIG_TYPE_NULL       = 0x0000,
