/*
 Copyright (c) 2017-2018 (c) Project "DeM Labs Inc" https://github.com/demlabsinc
  All rights reserved.

 This file is part of DAP (Deus Applications Prototypes) the open source project

    DAP (Deus Applicaions Prototypes) is free software: you can redistribute it and/or modify
    it under the terms of the GNU Lesser General Public License as published by
    the Free Software Foundation, either version 3 of the License, or
    (at your option) any later version.

    DAP is distributed in the hope that it will be useful,
    but WITHOUT ANY WARRANTY; without even the implied warranty of
    MERCHANTABILITY or FITNESS FOR A PARTICULAR PURPOSE.  See the
    GNU Lesser General Public License for more details.

    You should have received a copy of the GNU Lesser General Public License
    along with any DAP based project.  If not, see <http://www.gnu.org/licenses/>.
*/


#include <stdlib.h>
#include <string.h>
#include "dap_common.h"

#include "dap_enc_iaes.h"
#include "dap_enc_oaes.h"
#include "dap_enc_bf.h"
#include "dap_enc_GOST.h"
#include "dap_enc_salsa2012.h"
#include "dap_enc_SEED.h"

#include "dap_enc_msrln.h"
#include "dap_enc_defeo.h"
#include "dap_enc_picnic.h"
#include "dap_enc_bliss.h"
#include "dap_enc_tesla.h"
#include "dap_enc_dilithium.h"
#include "dap_enc_newhope.h"
#include "dap_enc_falcon.h"
#include "dap_enc_ringct20.h"
#include "dap_enc_key.h"

#ifdef DAP_PQLR
#include "dap_pqlr.h"
#include "dap_pqlr_dilithium.h"
#include "dap_pqlr_falcon.h"
#include "dap_pqlr_sphincs.h"
#endif


#undef LOG_TAG
#define LOG_TAG "dap_enc_key"

const size_t c_callbacks_size = DAP_ENC_KEY_TYPE_LAST + 1;

dap_enc_key_callbacks_t s_callbacks[c_callbacks_size] = {
    /* Symmetric ciphers */
    [DAP_ENC_KEY_TYPE_IAES]={
        .name = "IAES",
        .enc = dap_enc_iaes256_cbc_encrypt,
        .enc_na = dap_enc_iaes256_cbc_encrypt_fast ,
        .dec = dap_enc_iaes256_cbc_decrypt,
        .dec_na = dap_enc_iaes256_cbc_decrypt_fast ,
        .new_callback = dap_enc_aes_key_new,
        .delete_callback = dap_enc_aes_key_delete,
        .new_generate_callback = dap_enc_aes_key_generate,
        .enc_out_size = dap_enc_iaes256_calc_encode_size,
        .dec_out_size = dap_enc_iaes256_calc_decode_max_size
    },

    [DAP_ENC_KEY_TYPE_OAES]={
        .name = "OAES",
        .enc = dap_enc_oaes_encrypt,
        .enc_na = dap_enc_oaes_encrypt_fast ,
        .dec = dap_enc_oaes_decrypt,
        .dec_na = dap_enc_oaes_decrypt_fast ,
        .new_callback = dap_enc_oaes_key_new,
        .delete_callback = dap_enc_oaes_key_delete,
        .new_generate_callback = dap_enc_oaes_key_generate,
        .enc_out_size = dap_enc_oaes_calc_encode_size,
        .dec_out_size = dap_enc_oaes_calc_decode_size
    },

    [DAP_ENC_KEY_TYPE_BF_CBC]={
        .name = "BF_CBC",
        .enc = dap_enc_bf_cbc_encrypt,
        .enc_na = dap_enc_bf_cbc_encrypt_fast ,
        .dec = dap_enc_bf_cbc_decrypt,
        .dec_na = dap_enc_bf_cbc_decrypt_fast ,
        .new_callback = dap_enc_bf_cbc_key_new,
        .delete_callback = dap_enc_bf_key_delete,
        .new_generate_callback = dap_enc_bf_key_generate,
        .enc_out_size = dap_enc_bf_cbc_calc_encode_size,
        .dec_out_size = dap_enc_bf_cbc_calc_decode_max_size
    },

    [DAP_ENC_KEY_TYPE_BF_OFB]={
        .name = "BF_OFB",
        .enc = dap_enc_bf_ofb_encrypt,
        .enc_na = dap_enc_bf_ofb_encrypt_fast ,
        .dec = dap_enc_bf_ofb_decrypt,
        .dec_na = dap_enc_bf_ofb_decrypt_fast ,
        .new_callback = dap_enc_bf_ofb_key_new,
        .delete_callback = dap_enc_bf_key_delete,
        .new_generate_callback = dap_enc_bf_key_generate,
        .enc_out_size = dap_enc_bf_ofb_calc_encode_size,
        .dec_out_size = dap_enc_bf_ofb_calc_decode_size
    },

    [DAP_ENC_KEY_TYPE_GOST_OFB]={
        .name = "GOST_OFB",
        .enc = dap_enc_gost_ofb_encrypt,
        .enc_na = dap_enc_gost_ofb_encrypt_fast ,
        .dec = dap_enc_gost_ofb_decrypt,
        .dec_na = dap_enc_gost_ofb_decrypt_fast ,
        .new_callback = dap_enc_gost_ofb_key_new,
        .delete_callback = dap_enc_gost_key_delete,
        .new_generate_callback = dap_enc_gost_key_generate,
        .enc_out_size = dap_enc_gost_ofb_calc_encode_size,
        .dec_out_size = dap_enc_gost_ofb_calc_decode_size
    },

    [DAP_ENC_KEY_TYPE_KUZN_OFB]={
        .name = "KUZN_OFB",
        .enc = dap_enc_kuzn_ofb_encrypt,
        .enc_na = dap_enc_kuzn_ofb_encrypt_fast ,
        .dec = dap_enc_kuzn_ofb_decrypt,
        .dec_na = dap_enc_kuzn_ofb_decrypt_fast ,
        .new_callback = dap_enc_kuzn_ofb_key_new,
        .delete_callback = dap_enc_gost_key_delete,
        .new_generate_callback = dap_enc_gost_key_generate,
        .enc_out_size = dap_enc_kuzn_ofb_calc_encode_size,
        .dec_out_size = dap_enc_kuzn_ofb_calc_decode_size
    },

    [DAP_ENC_KEY_TYPE_SALSA2012]={
        .name = "SALSA2012",
        .enc = dap_enc_salsa2012_encrypt,
        .enc_na = dap_enc_salsa2012_encrypt_fast ,
        .dec = dap_enc_salsa2012_decrypt,
        .dec_na = dap_enc_salsa2012_decrypt_fast ,
        .new_callback = dap_enc_salsa2012_key_new,
        .delete_callback = dap_enc_salsa2012_key_delete,
        .new_generate_callback = dap_enc_salsa2012_key_generate,
        .enc_out_size = dap_enc_salsa2012_calc_encode_size,
        .dec_out_size = dap_enc_salsa2012_calc_decode_size
    },

    [DAP_ENC_KEY_TYPE_SEED_OFB]={
        .name = "SEED_OFB",
        .enc = dap_enc_seed_ofb_encrypt,
        .enc_na = dap_enc_seed_ofb_encrypt_fast ,
        .dec = dap_enc_seed_ofb_decrypt,
        .dec_na = dap_enc_seed_ofb_decrypt_fast ,
        .new_callback = dap_enc_seed_ofb_key_new,
        .delete_callback = dap_enc_seed_key_delete,
        .new_generate_callback = dap_enc_seed_key_generate,
        .enc_out_size = dap_enc_seed_ofb_calc_encode_size,
        .dec_out_size = dap_enc_seed_ofb_calc_decode_size
    },

    /* Key Exchange Mechanichs */
    [DAP_ENC_KEY_TYPE_MSRLN] = {
        .name = "MSRLN",
        .new_callback = dap_enc_msrln_key_new,
        .delete_callback = dap_enc_msrln_key_delete,
        .new_generate_callback = dap_enc_msrln_key_generate,
        .gen_bob_shared_key = dap_enc_msrln_gen_bob_shared_key,
        .gen_alice_shared_key = dap_enc_msrln_gen_alice_shared_key,
        .new_from_data_public_callback = dap_enc_msrln_key_new_from_data_public
    },

    [DAP_ENC_KEY_TYPE_DEFEO]={
        .name = "DEFEO",
        .gen_bob_shared_key = dap_enc_defeo_gen_bob_shared_key,
        .gen_alice_shared_key = dap_enc_defeo_gen_alice_shared_key,
        .new_callback = dap_enc_defeo_key_new,
        .delete_callback = dap_enc_defeo_key_delete,
        .new_generate_callback = dap_enc_defeo_key_new_generate
    },

    [DAP_ENC_KEY_TYPE_RLWE_NEWHOPE_CPA_KEM]={
        .name = "NEWHOPE_CPA_KEM",
        .gen_bob_shared_key = dap_enc_newhope_pbk_enc,
        .gen_alice_shared_key = dap_enc_newhope_prk_dec,
        .new_callback = dap_enc_newhope_kem_key_new,
        .delete_callback = dap_enc_newhope_kem_key_delete,
        .new_generate_callback = dap_enc_newhope_kem_key_new_generate
    },

    /* Signatures */
    [DAP_ENC_KEY_TYPE_SIG_PICNIC]={
        .name = "PICNIC",
        .enc_na = dap_enc_sig_picnic_get_sign,
        .dec_na = dap_enc_sig_picnic_verify_sign,
        .new_callback = dap_enc_sig_picnic_key_new,
        .gen_key_public_size = dap_enc_picnic_calc_signature_size,
        .delete_callback = dap_enc_sig_picnic_key_delete,
        .new_generate_callback = dap_enc_sig_picnic_key_new_generate
    },

    [DAP_ENC_KEY_TYPE_SIG_BLISS]={
        .name = "SIG_BLISS",
        .sign_get = dap_enc_sig_bliss_get_sign,
        .sign_verify = dap_enc_sig_bliss_verify_sign,
        .new_callback = dap_enc_sig_bliss_key_new,
        .delete_callback = dap_enc_sig_bliss_key_delete,
        .new_generate_callback = dap_enc_sig_bliss_key_new_generate,
        .gen_key_public = dap_enc_sig_bliss_key_pub_output,
        .gen_key_public_size = dap_enc_sig_bliss_key_pub_output_size
    },

    [DAP_ENC_KEY_TYPE_SIG_TESLA]={
        .name = "SIG_TESLA",
        .enc_na = dap_enc_sig_tesla_get_sign,
        .dec_na = dap_enc_sig_tesla_verify_sign,
        .new_callback = dap_enc_sig_tesla_key_new,
        .delete_callback = dap_enc_sig_tesla_key_delete,
        .new_generate_callback = dap_enc_sig_tesla_key_new_generate
    },

    [DAP_ENC_KEY_TYPE_SIG_DILITHIUM]={
        .name = "SIG_DILITHIUM",
        .enc_na = dap_enc_sig_dilithium_get_sign,
        .dec_na = dap_enc_sig_dilithium_verify_sign,
        .new_callback = dap_enc_sig_dilithium_key_new,
        .delete_callback = dap_enc_sig_dilithium_key_delete,
        .new_generate_callback = dap_enc_sig_dilithium_key_new_generate
    },

    [DAP_ENC_KEY_TYPE_SIG_RINGCT20]={
        .name = "SIG_RINGCT20",
        .enc_na = dap_enc_sig_ringct20_get_sign_with_pb_list,//dap_enc_sig_ringct20_get_sign,
        .dec_na = dap_enc_sig_ringct20_verify_sign,
        .dec_na_ext = dap_enc_sig_ringct20_verify_sign_with_pbk_list,
        .new_callback = dap_enc_sig_ringct20_key_new,
        .delete_callback = dap_enc_sig_ringct20_key_delete,
        .new_generate_callback = dap_enc_sig_ringct20_key_new_generate
    },

<<<<<<< HEAD
    [DAP_ENC_KEY_TYPE_SIG_FALCON]={
        .name = "SIG_FALCON",
        .enc_na = dap_enc_sig_falcon_get_sign,
        .dec_na = dap_enc_sig_falcon_verify_sign,
        .new_callback = dap_enc_sig_falcon_key_new,
        .delete_callback = dap_enc_sig_falcon_key_delete,
        .new_generate_callback = dap_enc_sig_falcon_key_new_generate
    }
#ifdef DAP_PQLR
    ,
=======
/*#ifdef DAP_PQLR
>>>>>>> 73d89674
    [DAP_ENC_KEY_TYPE_PQLR_SIG_DILITHIUM] = {
        .name = "SIG_PQLR_DILITHIUM",
        .enc_na = dap_pqlr_dilithium_create_sign,
        .dec_na = dap_pqlr_dilithium_verify_sign,
        .new_callback = dap_pqlr_dilithium_key_new,
        .delete_callback = dap_pqlr_dilithium_key_delete,
        .new_generate_callback = dap_pqlr_dilithium_key_new_generate
    },

    [DAP_ENC_KEY_TYPE_PQLR_SIG_FALCON] = {
        .name = "SIG_PQLR_FALCON",
        .enc_na = dap_pqlr_falcon_create_sign,
        .dec_na = dap_pqlr_falcon_verify_sign,
        .new_callback = dap_pqlr_falcon_key_new,
        .delete_callback = dap_pqlr_falcon_key_delete,
        .new_generate_callback = dap_pqlr_falcon_key_new_generate
    },

    [DAP_ENC_KEY_TYPE_PQLR_SIG_SPHINCS] = {
        .name = "SIG_PQLR_SPHINCS",
        .enc_na = dap_pqlr_sphincs_create_sign,
        .dec_na = dap_pqlr_sphincs_verify_sign,
        .new_callback = dap_pqlr_sphincs_key_new,
        .delete_callback = dap_pqlr_sphincs_key_delete,
        .new_generate_callback = dap_pqlr_sphincs_key_new_generate
    },

    [DAP_ENC_KEY_TYPE_PQLR_KEM_SABER] = {
        .name = "PQLR_SABER",
    },

    [DAP_ENC_KEY_TYPE_PQLR_KEM_MCELIECE] = {
        .name = "PQLR_MCELIECE"
    },

    [DAP_ENC_KEY_TYPE_PQLR_KEM_NEWHOPE] = {
        .name = "PQLR_NEWHOPE"
<<<<<<< HEAD
=======
    },
#endif */
    [DAP_ENC_KEY_TYPE_SIG_FALCON]={
        .name = "SIG_FALCON",
        .enc_na = dap_enc_sig_falcon_get_sign,
        .dec_na = dap_enc_sig_falcon_verify_sign,
        .new_callback = dap_enc_sig_falcon_key_new,
        .delete_callback = dap_enc_sig_falcon_key_delete,
        .new_generate_callback = dap_enc_sig_falcon_key_new_generate
>>>>>>> 73d89674
    }
};

/**
 * @brief dap_enc_key_init empty stub
 * @return
 */
int dap_enc_key_init()
{
#ifdef DAP_PQLR
    if (dap_pqlr_init(s_callbacks))
        return -1;
#endif
    return 0;
}

/**
 * @brief dap_enc_key_deinit
 */
void dap_enc_key_deinit()
{
#ifdef DAP_PQLR
    dap_pqlr_deinit();
#endif
}

/**
 * @brief dap_enc_key_serialize_sign
 *
 * @param a_key_type
 * @param a_sign
 * @param a_sign_len [in/out]
 * @return allocates memory with private key
 */
uint8_t* dap_enc_key_serialize_sign(dap_enc_key_type_t a_key_type, uint8_t *a_sign, size_t *a_sign_len)
{
    if (!a_sign_len || !*a_sign_len)
        return NULL;

    switch (a_key_type) {
    case DAP_ENC_KEY_TYPE_SIG_BLISS:
        return dap_enc_sig_bliss_write_signature((bliss_signature_t*)a_sign, a_sign_len);
    case DAP_ENC_KEY_TYPE_SIG_TESLA:
        return dap_enc_tesla_write_signature((tesla_signature_t*)a_sign, a_sign_len);
    case DAP_ENC_KEY_TYPE_SIG_DILITHIUM:
        return dap_enc_dilithium_write_signature((dilithium_signature_t*)a_sign, a_sign_len);
    case DAP_ENC_KEY_TYPE_SIG_FALCON:
        return dap_enc_falcon_write_signature((falcon_signature_t *) a_sign, a_sign_len);
    default:
        return DAP_DUP_SIZE(a_sign, *a_sign_len);
    }
}

/**
 * @brief dap_enc_key_serialize_sign
 *
 * @param a_key_type
 * @param a_sign
 * @param a_sign_len [in/out]
 * @return allocates memory with private key
 */
uint8_t* dap_enc_key_deserialize_sign(dap_enc_key_type_t a_key_type, uint8_t *a_sign, size_t *a_sign_len)
{
    if (!a_sign || !a_sign_len || !*a_sign_len) {
        return NULL;
    }
    switch (a_key_type) {
    case DAP_ENC_KEY_TYPE_SIG_BLISS:
        return *a_sign_len = sizeof(bliss_signature_t),     (uint8_t*)dap_enc_sig_bliss_read_signature(a_sign, *a_sign_len);
    case DAP_ENC_KEY_TYPE_SIG_TESLA:
        return *a_sign_len = sizeof(tesla_signature_t),     (uint8_t*)dap_enc_tesla_read_signature(a_sign, *a_sign_len);
    case DAP_ENC_KEY_TYPE_SIG_DILITHIUM:
        return *a_sign_len = sizeof(dilithium_signature_t), (uint8_t*)dap_enc_dilithium_read_signature(a_sign, *a_sign_len);
    case DAP_ENC_KEY_TYPE_SIG_FALCON:
        return *a_sign_len = sizeof(falcon_signature_t),    (uint8_t*)dap_enc_falcon_read_signature(a_sign, *a_sign_len);
    default:
        return DAP_DUP_SIZE(a_sign, *a_sign_len);
    }
}

/**
 * @brief dap_enc_key_serialize_priv_key
 *
 * @param a_key
 * @param a_buflen_out
 * @return allocates memory with private key
 */
uint8_t* dap_enc_key_serialize_priv_key(dap_enc_key_t *a_key, size_t *a_buflen_out)
{
    if (!a_key || !a_key->priv_key_data || !a_key->priv_key_data_size) {
        log_it(L_ERROR, "Invalid key");
        return NULL;
    }

    switch (a_key->type) {
    case DAP_ENC_KEY_TYPE_SIG_BLISS:
        return a_buflen_out
                ? dap_enc_sig_bliss_write_private_key(a_key->priv_key_data, a_buflen_out)
                : NULL;
    case DAP_ENC_KEY_TYPE_SIG_TESLA:
        return a_buflen_out
                ? dap_enc_tesla_write_private_key(a_key->priv_key_data, a_buflen_out)
                : NULL;
    case DAP_ENC_KEY_TYPE_SIG_DILITHIUM:
        return a_buflen_out
                ? dap_enc_dilithium_write_private_key(a_key->priv_key_data, a_buflen_out)
                : NULL;
    case DAP_ENC_KEY_TYPE_SIG_FALCON:
        return a_buflen_out
                ? dap_enc_falcon_write_private_key(a_key->priv_key_data, a_buflen_out)
                : NULL;
    default:
        return ({ if (a_buflen_out) *a_buflen_out = a_key->priv_key_data_size;
                  DAP_DUP_SIZE(a_key->priv_key_data, a_key->priv_key_data_size);
                });
    }
}

/**
 * @brief dap_enc_key_serialize_pub_key
 *
 * @param a_key
 * @param a_buflen_out
 * @return allocates memory with private key
 */
uint8_t* dap_enc_key_serialize_pub_key(dap_enc_key_t *a_key, size_t *a_buflen_out)
{
    if (!a_key || !a_key->pub_key_data || !a_key->pub_key_data_size) {
        log_it(L_ERROR, "Invalid key");
        return NULL;
    }

    switch (a_key->type) {
    case DAP_ENC_KEY_TYPE_SIG_BLISS:
        return a_buflen_out
                ? dap_enc_sig_bliss_write_public_key(a_key->pub_key_data, a_buflen_out)
                : NULL;
    case DAP_ENC_KEY_TYPE_SIG_TESLA:
        return a_buflen_out
                ? dap_enc_tesla_write_public_key(a_key->pub_key_data, a_buflen_out)
                : NULL;
    case DAP_ENC_KEY_TYPE_SIG_DILITHIUM:
        return a_buflen_out
                ? dap_enc_dilithium_write_public_key(a_key->pub_key_data, a_buflen_out)
                : NULL;
    case DAP_ENC_KEY_TYPE_SIG_FALCON:
        return a_buflen_out
                ? dap_enc_falcon_write_public_key(a_key->pub_key_data, a_buflen_out)
                : NULL;
    default:
        return ({ if (a_buflen_out) *a_buflen_out = a_key->pub_key_data_size;
                  DAP_DUP_SIZE(a_key->pub_key_data, a_key->pub_key_data_size);
                });
    }
}
/**
 * @brief dap_enc_key_deserialize_priv_key
 *
 * @param a_key
 * @param a_buf
 * @param a_buflen_out
 * @return 0 Ok, -1 error
 */
int dap_enc_key_deserialize_priv_key(dap_enc_key_t *a_key, const uint8_t *a_buf, size_t a_buflen)
{
    if(!a_key || !a_buf || !a_buflen) {
        log_it(L_ERROR, "Invalid params");
        return -2;
    }

    switch (a_key->type) {
    case DAP_ENC_KEY_TYPE_SIG_BLISS:
        if((a_key->priv_key_data)) {
            bliss_b_private_key_delete((bliss_private_key_t *) a_key->priv_key_data);
            DAP_DELETE(a_key->pub_key_data);
        }
        a_key->priv_key_data        = (uint8_t*) dap_enc_sig_bliss_read_private_key(a_buf, a_buflen);
        a_key->priv_key_data_size   = a_key->priv_key_data ? sizeof(bliss_private_key_t) : 0;
        break;

    case DAP_ENC_KEY_TYPE_SIG_TESLA:
        tesla_private_key_delete((tesla_private_key_t *) a_key->priv_key_data);
        a_key->priv_key_data        = (uint8_t*) dap_enc_tesla_read_private_key(a_buf, a_buflen);
        a_key->priv_key_data_size   = a_key->priv_key_data ? sizeof(tesla_private_key_t) : 0;
        break;

    case DAP_ENC_KEY_TYPE_SIG_PICNIC:
        DAP_DELETE(a_key->priv_key_data);
        a_key->priv_key_data        = DAP_DUP_SIZE(a_buf, a_buflen);
        a_key->priv_key_data_size   = a_key->priv_key_data ? a_buflen : 0;
        dap_enc_sig_picnic_update(a_key);
        break;

    case DAP_ENC_KEY_TYPE_SIG_DILITHIUM:
        dilithium_private_key_delete((dilithium_private_key_t *) a_key->priv_key_data);
        a_key->priv_key_data        = (uint8_t*) dap_enc_dilithium_read_private_key(a_buf, a_buflen);
        a_key->priv_key_data_size   = a_key->priv_key_data ? sizeof(dilithium_private_key_t) : 0;
        break;

    case DAP_ENC_KEY_TYPE_SIG_FALCON:
        falcon_private_key_delete((falcon_private_key_t *) a_key->priv_key_data);
        a_key->priv_key_data        = (uint8_t*) dap_enc_falcon_read_private_key(a_buf, a_buflen);
        a_key->priv_key_data_size   = a_key->priv_key_data ? sizeof(falcon_private_key_t) : 0;
        break;

    default:
        DAP_DELETE(a_key->priv_key_data);
        a_key->priv_key_data        = DAP_DUP_SIZE(a_buf, a_buflen);
        a_key->priv_key_data_size   = a_key->priv_key_data ? a_buflen : 0;

    }
    return a_key->priv_key_data_size ? 0 : -1;
}

int dap_enc_key_deserialize_pub_key_old(dap_enc_key_t *a_key, const uint8_t *a_buf, size_t a_buflen)
{
    if(!a_key || !a_buf)
        return -1;
    switch (a_key->type) {
    case DAP_ENC_KEY_TYPE_SIG_BLISS:
        if((a_key->pub_key_data)) {
            bliss_b_public_key_delete((bliss_public_key_t *) a_key->pub_key_data);
            DAP_DELETE(a_key->pub_key_data);
        }
        a_key->pub_key_data = (uint8_t*) dap_enc_sig_bliss_read_public_key(a_buf, a_buflen);
        if(!a_key->pub_key_data)
        {
            a_key->pub_key_data_size = 0;
            return -1;
        }
        a_key->pub_key_data_size = sizeof(bliss_public_key_t);
        break;
    case DAP_ENC_KEY_TYPE_SIG_TESLA:
        tesla_public_key_delete((tesla_public_key_t *) a_key->pub_key_data);
        a_key->pub_key_data = (uint8_t*) dap_enc_tesla_read_public_key(a_buf, a_buflen);
        if(!a_key->pub_key_data)
        {
            a_key->pub_key_data_size = 0;
            return -1;
        }
        a_key->pub_key_data_size = sizeof(tesla_public_key_t);
        break;
    case DAP_ENC_KEY_TYPE_SIG_PICNIC:
        DAP_DELETE(a_key->pub_key_data);
        a_key->pub_key_data_size = a_buflen;
        a_key->pub_key_data = DAP_NEW_Z_SIZE(uint8_t, a_key->pub_key_data_size);
        memcpy(a_key->pub_key_data, a_buf, a_key->pub_key_data_size);
        dap_enc_sig_picnic_update(a_key);
        break;
    case DAP_ENC_KEY_TYPE_SIG_DILITHIUM:
        if ( a_key->pub_key_data )
            dilithium_public_key_delete((dilithium_public_key_t *) a_key->pub_key_data);
        a_key->pub_key_data = (uint8_t*) dap_enc_dilithium_read_public_key_old(a_buf, a_buflen);
        if(!a_key->pub_key_data)
        {
            a_key->pub_key_data_size = 0;
            return -1;
        }
        a_key->pub_key_data_size = sizeof(dilithium_public_key_t);
        break;
    default:
        DAP_DELETE(a_key->pub_key_data);
        a_key->pub_key_data_size = a_buflen;
        a_key->pub_key_data = DAP_NEW_Z_SIZE(uint8_t, a_key->pub_key_data_size);
        memcpy(a_key->pub_key_data, a_buf, a_key->pub_key_data_size);
    }
    return 0;

}

/**
 * @brief dap_enc_key_deserialize_pub_key
 *
 * @param a_key
 * @param a_buf
 * @param a_buflen_out
 * @return 0 Ok, -1 error
 */
int dap_enc_key_deserialize_pub_key(dap_enc_key_t *a_key, const uint8_t *a_buf, size_t a_buflen)
{
    if (!a_key || !a_buflen || !a_buf)
        return -2;

    switch (a_key->type) {
    case DAP_ENC_KEY_TYPE_SIG_BLISS:
        if((a_key->pub_key_data)) {
            bliss_b_public_key_delete((bliss_public_key_t *) a_key->pub_key_data);
            DAP_DELETE(a_key->pub_key_data);
        }
        a_key->pub_key_data = (uint8_t*) dap_enc_sig_bliss_read_public_key(a_buf, a_buflen);
        a_key->pub_key_data_size = a_key->pub_key_data ? sizeof(bliss_public_key_t) : 0;
        break;

    case DAP_ENC_KEY_TYPE_SIG_TESLA:
        tesla_public_key_delete((tesla_public_key_t *) a_key->pub_key_data);
        a_key->pub_key_data = (uint8_t*) dap_enc_tesla_read_public_key(a_buf, a_buflen);
        a_key->pub_key_data_size = a_key->pub_key_data ? sizeof(tesla_public_key_t) : 0;
        break;

    case DAP_ENC_KEY_TYPE_SIG_PICNIC:
        DAP_DELETE(a_key->pub_key_data);
        a_key->pub_key_data = DAP_DUP_SIZE(a_buf, a_buflen);
        a_key->pub_key_data_size = a_key->pub_key_data ? a_buflen : 0;
        dap_enc_sig_picnic_update(a_key);
        break;

    case DAP_ENC_KEY_TYPE_SIG_DILITHIUM:
        if (a_key->pub_key_data)
            dilithium_public_key_delete((dilithium_public_key_t *) a_key->pub_key_data);
        a_key->pub_key_data = (uint8_t*) dap_enc_dilithium_read_public_key(a_buf, a_buflen);
        a_key->pub_key_data_size = a_key->pub_key_data ? sizeof(dilithium_public_key_t) : 0;
        break;

    case DAP_ENC_KEY_TYPE_SIG_FALCON:
        if (a_key->pub_key_data)
            falcon_public_key_delete((falcon_public_key_t *) a_key->pub_key_data);
        a_key->pub_key_data = (uint8_t*) dap_enc_falcon_read_public_key(a_buf, a_buflen);
        a_key->pub_key_data_size = a_key->pub_key_data ? sizeof(falcon_public_key_t) : 0;
        break;

    default:
        DAP_DELETE(a_key->pub_key_data);
        a_key->pub_key_data = DAP_DUP_SIZE(a_buf, a_buflen);
        a_key->pub_key_data_size = a_key->pub_key_data ? a_buflen : 0;
    }
    return a_key->pub_key_data_size ? 0 : -1;
}

/**
 * @brief dap_enc_key_serialize
 * @param key
 * @return allocates dap_enc_key_serialize_t* dont remember use free()
 */
dap_enc_key_serialize_t* dap_enc_key_serialize(dap_enc_key_t * key)
{
    dap_enc_key_serialize_t *result = DAP_NEW_Z(dap_enc_key_serialize_t);
    *result = (dap_enc_key_serialize_t) {
            .priv_key_data_size     = key->priv_key_data_size,
            .pub_key_data_size      = key->pub_key_data_size,
            .last_used_timestamp    = key->last_used_timestamp,
            .inheritor_size         = key->_inheritor_size,
            .type   = key->type,
            .priv_key_data  = DAP_DUP_SIZE(key->priv_key_data, key->priv_key_data_size),
            .pub_key_data   = DAP_DUP_SIZE(key->pub_key_data, key->pub_key_data_size),
            .inheritor      = DAP_DUP_SIZE(key->_inheritor, key->_inheritor_size)
    };
    return result;
}

/**
 * @brief dap_enc_key_dup
 * @param a_key
 * @return
 */
dap_enc_key_t* dap_enc_key_dup(dap_enc_key_t * a_key)
{
    if (!a_key || a_key->type == DAP_ENC_KEY_TYPE_INVALID) {
        return NULL;
    }

    dap_enc_key_t *l_ret = dap_enc_key_new(a_key->type);
    l_ret->priv_key_data = a_key->priv_key_data && a_key->priv_key_data_size
            ? DAP_DUP_SIZE(a_key->priv_key_data, ({ l_ret->priv_key_data_size = a_key->priv_key_data_size; }))
            : NULL;
    l_ret->pub_key_data = a_key->pub_key_data && a_key->pub_key_data_size
            ? DAP_DUP_SIZE(a_key->pub_key_data, ({ l_ret->pub_key_data_size = a_key->pub_key_data_size; }))
            : NULL;
    l_ret->_inheritor =  a_key->_inheritor && a_key->_inheritor_size
            ? DAP_DUP_SIZE(a_key->_inheritor, ({ l_ret->_inheritor_size = a_key->_inheritor_size; }))
            : NULL;

    return l_ret;
}

/**
 * @brief dap_enc_key_deserialize
 * @param buf
 * @param buf_size
 * @return allocates dap_enc_key_t*. Use dap_enc_key_delete for free memory
 */
dap_enc_key_t* dap_enc_key_deserialize(const void *buf, size_t buf_size)
{
    if(buf_size != sizeof (dap_enc_key_serialize_t)) {
        log_it(L_ERROR, "Key can't be deserialized. buf_size(%zu) != sizeof (dap_enc_key_serialize_t)(%zu)",
               buf_size, sizeof (dap_enc_key_serialize_t));
        return NULL;
    }

    const dap_enc_key_serialize_t *in_key = (const dap_enc_key_serialize_t *)buf;
    dap_enc_key_t *result = dap_enc_key_new(in_key->type);
    result->last_used_timestamp     = in_key->last_used_timestamp;
    result->priv_key_data_size      = in_key->priv_key_data_size;
    result->pub_key_data_size       = in_key->pub_key_data_size;
    result->_inheritor_size         = in_key->inheritor_size;
    DAP_DEL_Z(result->priv_key_data);
    DAP_DEL_Z(result->pub_key_data);
    DAP_DEL_Z(result->_inheritor);
    result->priv_key_data   = DAP_DUP_SIZE(in_key->priv_key_data, result->priv_key_data_size);
    result->pub_key_data    = DAP_DUP_SIZE(in_key->pub_key_data, result->pub_key_data_size);
    result->_inheritor      = DAP_DUP_SIZE(in_key->inheritor, in_key->inheritor_size);
    return result;
}

/**
 * @brief dap_enc_key_new
 * @param a_key_type
 * @return
 */
dap_enc_key_t *dap_enc_key_new(dap_enc_key_type_t a_key_type)
{
    if ((size_t)a_key_type >= c_callbacks_size || !s_callbacks[a_key_type].new_callback)
        return NULL;

    dap_enc_key_t *l_ret = DAP_NEW_Z(dap_enc_key_t);
    if (l_ret) {
        s_callbacks[a_key_type].new_callback(l_ret);
        l_ret->type = a_key_type;
    }
    return l_ret;
}

/**
 * @brief dap_enc_key_new_generate
 * @param a_key_type
 * @param kex_buf
 * @param kex_size
 * @param seed
 * @param seed_size
 * @param key_size - can be NULL ( generate size by default )
 * @return
 */
dap_enc_key_t *dap_enc_key_new_generate(dap_enc_key_type_t a_key_type, const void *kex_buf,
                                        size_t kex_size, const void* seed,
                                        size_t seed_size, size_t key_size)
{
    if ((size_t)a_key_type >= c_callbacks_size || !s_callbacks[a_key_type].new_callback)
        return NULL;

    dap_enc_key_t *l_ret = dap_enc_key_new(a_key_type);
    if (l_ret) {
        s_callbacks[a_key_type].new_generate_callback(l_ret, kex_buf, kex_size, seed, seed_size, key_size);
    }
    return l_ret;
}

/**
 * @brief dap_enc_key_update
 * @param a_key_type
 * @return
 */
void dap_enc_key_update(dap_enc_key_t *a_key)
{
    if (!a_key)
        return;

    switch (a_key->type) {
    case DAP_ENC_KEY_TYPE_SIG_PICNIC:
        dap_enc_sig_picnic_update(a_key);
        break;
    case DAP_ENC_KEY_TYPE_SIG_TESLA:
    case DAP_ENC_KEY_TYPE_SIG_BLISS:
    case DAP_ENC_KEY_TYPE_SIG_DILITHIUM:
    default:
        break;
    }
}

size_t dap_enc_gen_key_public_size (dap_enc_key_t *a_key)
{
    return s_callbacks[a_key->type].gen_key_public_size
            ? s_callbacks[a_key->type].gen_key_public_size(a_key)
            : ({ log_it(L_ERROR, "No callback for key public size calculate"); 0; });
}

int dap_enc_gen_key_public (dap_enc_key_t *a_key, void * a_output)
{
    return s_callbacks[a_key->type].gen_key_public && a_output
            ? s_callbacks[a_key->type].gen_key_public(a_key,a_output)
            : ({ log_it(L_ERROR, "No callback for key public generate action"); -1; });
}

/**
 * @brief dap_enc_key_delete
 * @param a_key
 */
void dap_enc_key_signature_delete(dap_enc_key_type_t a_key_type, uint8_t *a_sig_buf)
{
    switch (a_key_type) {
    case DAP_ENC_KEY_TYPE_SIG_BLISS:
        bliss_signature_delete((bliss_signature_t*)a_sig_buf);
        break;
    case DAP_ENC_KEY_TYPE_SIG_TESLA:
        tesla_signature_delete((tesla_signature_t*)a_sig_buf);
        break;
    case DAP_ENC_KEY_TYPE_SIG_DILITHIUM:
        dilithium_signature_delete((dilithium_signature_t*)a_sig_buf);
        break;
    case DAP_ENC_KEY_TYPE_SIG_FALCON:
        DAP_DEL_Z(((falcon_signature_t *)a_sig_buf)->sig_data);
        break;
    default:
        break;
    }
    DAP_DELETE(a_sig_buf);
}

/**
 * @brief dap_enc_key_delete
 * @param a_key
 */
void dap_enc_key_delete(dap_enc_key_t * a_key)
{
    if(s_callbacks[a_key->type].delete_callback) {
        s_callbacks[a_key->type].delete_callback(a_key);
    } else {
        log_it(L_ERROR, "delete callback is null. Can be leak memory!");
    }

    /* a_key->_inheritor must be cleaned in delete_callback func */
    DAP_DEL_Z(a_key->pub_key_data);
    DAP_DEL_Z(a_key->priv_key_data);
    DAP_DELETE(a_key);
}

size_t dap_enc_key_get_enc_size(dap_enc_key_t * a_key, const size_t buf_in_size)
{
    return s_callbacks[a_key->type].enc_out_size
            ? s_callbacks[a_key->type].enc_out_size(buf_in_size)
            : ({ log_it(L_ERROR, "Can't calculate enc_size for key type %d", a_key->type); 0; });
}

size_t dap_enc_key_get_dec_size(dap_enc_key_t * a_key, const size_t buf_in_size)
{
    return s_callbacks[a_key->type].dec_out_size
            ? s_callbacks[a_key->type].dec_out_size(buf_in_size)
            : ({ log_it(L_ERROR, "Can't calculate dec_size for key type %d", a_key->type); 0; });
}

const char *dap_enc_get_type_name(dap_enc_key_type_t a_key_type)
{
    return a_key_type >= DAP_ENC_KEY_TYPE_NULL && a_key_type <= DAP_ENC_KEY_TYPE_LAST && s_callbacks[a_key_type].name
            ? s_callbacks[a_key_type].name
            : ({ log_it(L_ERROR, "Can't define name of key type %d", a_key_type); NULL; });
}

dap_enc_key_type_t dap_enc_key_type_find_by_name(const char * a_name){
    for (dap_enc_key_type_t i = 0; i <= DAP_ENC_KEY_TYPE_LAST; i++) {
        const char * l_current_key_name = dap_enc_get_type_name(i);
        if(l_current_key_name && !strcmp(a_name, l_current_key_name))
            return i;
    }
    log_it(L_WARNING, "No key type with name %s", a_name);
    return DAP_ENC_KEY_TYPE_INVALID;
}
<|MERGE_RESOLUTION|>--- conflicted
+++ resolved
@@ -239,7 +239,6 @@
         .new_generate_callback = dap_enc_sig_ringct20_key_new_generate
     },
 
-<<<<<<< HEAD
     [DAP_ENC_KEY_TYPE_SIG_FALCON]={
         .name = "SIG_FALCON",
         .enc_na = dap_enc_sig_falcon_get_sign,
@@ -250,9 +249,6 @@
     }
 #ifdef DAP_PQLR
     ,
-=======
-/*#ifdef DAP_PQLR
->>>>>>> 73d89674
     [DAP_ENC_KEY_TYPE_PQLR_SIG_DILITHIUM] = {
         .name = "SIG_PQLR_DILITHIUM",
         .enc_na = dap_pqlr_dilithium_create_sign,
@@ -290,19 +286,8 @@
 
     [DAP_ENC_KEY_TYPE_PQLR_KEM_NEWHOPE] = {
         .name = "PQLR_NEWHOPE"
-<<<<<<< HEAD
-=======
-    },
-#endif */
-    [DAP_ENC_KEY_TYPE_SIG_FALCON]={
-        .name = "SIG_FALCON",
-        .enc_na = dap_enc_sig_falcon_get_sign,
-        .dec_na = dap_enc_sig_falcon_verify_sign,
-        .new_callback = dap_enc_sig_falcon_key_new,
-        .delete_callback = dap_enc_sig_falcon_key_delete,
-        .new_generate_callback = dap_enc_sig_falcon_key_new_generate
->>>>>>> 73d89674
-    }
+    }
+#endif
 };
 
 /**
