#include <stdlib.h>
#include <stdio.h>
#include <stdint.h>
#include <stddef.h>
#include <string.h>

#include "dap_enc_salsa2012.h"
#include "dap_common.h"
#include "rand/dap_rand.h"
#include "sha3/KeccakHash.h"

#define LOG_TAG "dap_enc_salsa2012"
#define SALSA20_KEY_SIZE 32
#define SALSA20_NONCE_SIZE 8

/**
 * @brief dap_enc_salsa2012_key_generate
 * 
 * Generate key for Salsa20 crypto alghorithm. Key is stored in a_key->priv_key_data
 * 
 * @param a_key - dap_enc_key key descriptor
 * @param kex_buf - 
 * @param kex_size 
 * @param seed 
 * @param seed_size 
 * @param key_size 
 */
void dap_enc_salsa2012_key_generate(struct dap_enc_key * a_key, const void *kex_buf,
        size_t kex_size, const void * seed, size_t seed_size, size_t key_size)
{
    if(key_size < SALSA20_KEY_SIZE)
    {
        log_it(L_ERROR, "SALSA20 key cannot be less than 32 bytes but got %zd",key_size);
    }
    a_key->last_used_timestamp = time(NULL);


    a_key->priv_key_data_size = SALSA20_KEY_SIZE;
    a_key->priv_key_data = DAP_NEW_SIZE(uint8_t, a_key->priv_key_data_size);

    Keccak_HashInstance Keccak_ctx;
    Keccak_HashInitialize(&Keccak_ctx, 1088,  512, a_key->priv_key_data_size*8, 0x06);
    Keccak_HashUpdate(&Keccak_ctx, kex_buf, kex_size*8);
    if(seed_size)
        Keccak_HashUpdate(&Keccak_ctx, seed, seed_size*8);
    Keccak_HashFinal(&Keccak_ctx, a_key->priv_key_data);
}

/**
 * @brief dap_enc_salsa2012_key_delete 
 * 
 * @param a_key 
 */
void dap_enc_salsa2012_key_delete(struct dap_enc_key *a_key)
{
    if(a_key->priv_key_data != NULL)
    {
        randombytes(a_key->priv_key_data,a_key->priv_key_data_size);
        //DAP_DELETE(a_key->priv_key_data);
    }
    //a_key->priv_key_data_size = 0;
}

<<<<<<< HEAD
=======
//------SALSA2012-----------
>>>>>>> 666efc4e
/**
 * @brief dap_enc_salsa2012_key_new
 * 
 * @param a_key 
 */
void dap_enc_salsa2012_key_new(struct dap_enc_key * a_key)
{
    a_key->_inheritor = NULL;
    a_key->_inheritor_size = 0;
    a_key->type = DAP_ENC_KEY_TYPE_SALSA2012;
    a_key->enc = dap_enc_salsa2012_encrypt;
    a_key->dec = dap_enc_salsa2012_decrypt;
    a_key->enc_na = dap_enc_salsa2012_encrypt_fast;
    a_key->dec_na = dap_enc_salsa2012_decrypt_fast;
}

/**
 * @brief dap_enc_salsa2012_decrypt
 * 
 * @param a_key 
 * @param a_in 
 * @param a_in_size 
 * @param a_out 
 * @return size_t 
 */
size_t dap_enc_salsa2012_decrypt(struct dap_enc_key *a_key, const void * a_in, size_t a_in_size, void ** a_out)
{
    size_t l_out_size = a_in_size - SALSA20_NONCE_SIZE;
    if(l_out_size <= 0) {
        log_it(L_ERROR, "salsa2012 decryption ct with iv must be more than kBlockLen89 bytes");
        return 0;
    }
    *a_out = DAP_NEW_SIZE(uint8_t, a_in_size - SALSA20_NONCE_SIZE);
    l_out_size = dap_enc_salsa2012_decrypt_fast(a_key, a_in, a_in_size, *a_out, l_out_size);
    if(l_out_size == 0)
        DAP_DEL_Z(*a_out);
    return l_out_size;
}

/**
 * @brief dap_enc_salsa2012_encrypt
 * 
 * @param a_key 
 * @param a_in 
 * @param a_in_size 
 * @param a_out 
 * @return size_t 
 */
size_t dap_enc_salsa2012_encrypt(struct dap_enc_key * a_key, const void * a_in, size_t a_in_size, void ** a_out)
{
    if(a_in_size <= 0) {
        log_it(L_ERROR, "gost ofb encryption pt cannot be 0 bytes");
        return 0;
    }
    size_t l_out_size = a_in_size + SALSA20_NONCE_SIZE;
    *a_out = DAP_NEW_SIZE(uint8_t, l_out_size);
    l_out_size = dap_enc_salsa2012_encrypt_fast(a_key, a_in, a_in_size, *a_out, l_out_size);
    if(l_out_size == 0)
        DAP_DEL_Z(*a_out);
    return l_out_size;
}

/**
 * @brief dap_enc_salsa2012_calc_encode_size
 * 
 * @param size_in 
 * @return size_t 
 */
size_t dap_enc_salsa2012_calc_encode_size(const size_t size_in)
{
    return size_in + SALSA20_NONCE_SIZE;
}

/**
 * @brief dap_enc_salsa2012_calc_decode_size
 * 
 * @param size_in 
 * @return size_t 
 */
size_t dap_enc_salsa2012_calc_decode_size(const size_t size_in)
{
    if(size_in <= SALSA20_NONCE_SIZE) {
        log_it(L_ERROR, "salsa2012 decryption size_in ct with iv must be more than kBlockLen89 bytes");
        return 0;
    }
    return size_in - SALSA20_NONCE_SIZE;
}

/**
 * @brief dap_enc_salsa2012_decrypt_fast
 * 
 * @param a_key 
 * @param a_in 
 * @param a_in_size 
 * @param a_out 
 * @param buf_out_size 
 * @return size_t 
 */
size_t dap_enc_salsa2012_decrypt_fast(struct dap_enc_key *a_key, const void * a_in,
        size_t a_in_size, void * a_out, size_t buf_out_size) {
    size_t l_out_size = a_in_size - SALSA20_NONCE_SIZE;
    if(l_out_size > buf_out_size) {
        log_it(L_ERROR, "salsa2012 fast_decryption too small buf_out_size");
        return 0;
    }

    //memcpy(nonce, a_in, SALSA20_NONCE_SIZE);
    crypto_stream_salsa2012_xor(a_out, a_in + SALSA20_NONCE_SIZE, a_in_size - SALSA20_NONCE_SIZE, a_in, a_key->priv_key_data);
    return l_out_size;
}

/**
 * @brief dap_enc_salsa2012_encrypt_fast
 * 
 * @param a_key 
 * @param a_in 
 * @param a_in_size 
 * @param a_out 
 * @param buf_out_size 
 * @return size_t 
 */
size_t dap_enc_salsa2012_encrypt_fast(struct dap_enc_key * a_key, const void * a_in, size_t a_in_size, void * a_out,size_t buf_out_size)
{
    size_t l_out_size = a_in_size + SALSA20_NONCE_SIZE;
    if(l_out_size > buf_out_size) {
        log_it(L_ERROR, "salsa2012 fast_encryption too small buf_out_size");
        return 0;
    }

    if(randombytes(a_out, SALSA20_NONCE_SIZE) == 1)
    {
        log_it(L_ERROR, "failed to get SALSA20_NONCE_SIZE bytes nonce");
        return 0;
    }

    crypto_stream_salsa2012_xor(a_out + SALSA20_NONCE_SIZE, a_in, a_in_size, a_out, a_key->priv_key_data);
    return l_out_size;
 }
<|MERGE_RESOLUTION|>--- conflicted
+++ resolved
@@ -61,10 +61,7 @@
     //a_key->priv_key_data_size = 0;
 }
 
-<<<<<<< HEAD
-=======
 //------SALSA2012-----------
->>>>>>> 666efc4e
 /**
  * @brief dap_enc_salsa2012_key_new
  * 
