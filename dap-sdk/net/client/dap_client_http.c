--- conflicted
+++ resolved
@@ -119,15 +119,11 @@
     dap_events_t * l_events = dap_events_get_default();
     assert(l_events);
 
-<<<<<<< HEAD
     dap_worker_t * l_worker = dap_events_get_current_worker(l_events); // We're in own esocket context
-=======
-    dap_worker_t * l_worker =(dap_worker_t*) pthread_getspecific(l_events->pth_key_worker); // We're in own esocket context
->>>>>>> 57299015
     assert(l_worker);
 
     if(dap_events_socket_check_unsafe(l_worker, l_es) ){
-        if ((l_es->type != DESCRIPTOR_TYPE_SOCKET) && (l_es->type != DESCRIPTOR_TYPE_SOCKET_UDP)) {
+        if ((l_es->type != DESCRIPTOR_TYPE_SOCKET_CLIENT) && (l_es->type != DESCRIPTOR_TYPE_SOCKET_UDP)) {
             log_it(L_CRITICAL, "Timer esocket wrong argument: socket %d type %d, ignore this timeout...", l_es->socket, l_es->type);
             return false;
         }
