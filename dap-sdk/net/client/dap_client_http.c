--- conflicted
+++ resolved
@@ -185,19 +185,9 @@
 
     dap_worker_t * l_worker = dap_events_get_current_worker(dap_events_get_default()); // We're in own esocket context
     assert(l_worker);
-<<<<<<< HEAD
-
     dap_events_socket_t * l_es;
     if(l_es = dap_worker_esocket_find_uuid( l_worker, l_es_handler->esocket_uuid ) ){
-=======
-    if(dap_events_socket_check_unsafe(l_worker, l_es) ){
-        if (!dap_uint128_check_equal(l_es->uuid,l_es_handler->uuid)){
-            if(s_debug_more)
-                log_it(L_DEBUG,"Timer esocket wrong argument, ignore this timeout...");
-            DAP_DEL_Z(l_es_handler)
-            return false;
-        }
->>>>>>> 4c74e138
+
         dap_client_http_pvt_t * l_http_pvt = PVT(l_es);
         assert(l_http_pvt);
         if ( time(NULL)- l_http_pvt->ts_last_read >= (time_t) s_client_timeout_read_after_connect_ms){
@@ -234,19 +224,8 @@
 
     dap_worker_t * l_worker = dap_events_get_current_worker(dap_events_get_default()); // We're in own esocket context
     assert(l_worker);
-<<<<<<< HEAD
-
     dap_events_socket_t * l_es;
     if(l_es = dap_worker_esocket_find_uuid(l_worker, l_es_handler->esocket_uuid)){
-=======
-    if(dap_events_socket_check_unsafe(l_worker, l_es) ){
-        if (!dap_uint128_check_equal(l_es->uuid,l_es_handler->uuid)){
-            if(s_debug_more)
-                log_it(L_DEBUG,"Timer esocket wrong argument, ignore this timeout...");
-            DAP_DEL_Z(l_es_handler)
-            return false;
-        }
->>>>>>> 4c74e138
         if (l_es->flags & DAP_SOCK_CONNECTING ){
             dap_client_http_pvt_t * l_http_pvt = PVT(l_es);
             log_it(L_WARNING,"Connecting timeout for request http://%s:%u/%s, possible network problems or host is down",
@@ -636,9 +615,8 @@
             log_it(L_DEBUG, "Connecting to %s:%u", a_uplink_addr, a_uplink_port);
             l_http_pvt->worker = a_worker?a_worker: dap_events_worker_get_auto();
             dap_worker_add_events_socket(l_ev_socket,l_http_pvt->worker);
-            dap_events_socket_handler_t * l_ev_socket_handler = DAP_NEW_Z(dap_events_socket_handler_t);
-            l_ev_socket_handler->esocket = l_ev_socket;
-            l_ev_socket_handler->uuid = l_ev_socket->uuid;
+            dap_events_socket_handle_t * l_ev_socket_handler = DAP_NEW_Z(dap_events_socket_handle_t);
+            l_ev_socket_handler->esocket_uuid = l_ev_socket->uuid;
 
             dap_timerfd_start_on_worker(l_http_pvt->worker,s_client_timeout_ms, s_timer_timeout_check,l_ev_socket_handler);
             return l_http_pvt;
