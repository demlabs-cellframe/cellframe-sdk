--- conflicted
+++ resolved
@@ -399,7 +399,7 @@
     case STAGE_STATUS_IN_PROGRESS: {
         switch (a_client_pvt->stage) {
         case STAGE_ENC_INIT: {
-            log_it(L_INFO, "Go to stage ENC: prepare the request");         
+            log_it(L_INFO, "Go to stage ENC: prepare the request");
             a_client_pvt->session_key_open = dap_enc_key_new_generate(DAP_ENC_KEY_TYPE_MSRLN, NULL, 0, NULL, 0, 0);
             if (!a_client_pvt->session_key_open) {
                 log_it(L_ERROR, "Insufficient memory! May be a huge memory leak present");
@@ -449,11 +449,7 @@
                                              a_client_pvt->active_channels);
             }else{
                 l_suburl = dap_strdup_printf("stream_ctl,channels=%s,enc_type=%d,enc_headers=%d",
-<<<<<<< HEAD
                                              a_client_pvt->active_channels,dap_stream_get_preferred_encryption_type(),0);
-=======
-                                             a_client_pvt->active_channels,s_dap_client_pvt_preferred_encryption_type,0);
->>>>>>> 1bd4525a
             }
             //
             dap_client_pvt_request_enc(a_client_pvt,
@@ -473,7 +469,7 @@
                 a_client_pvt->stage_status = STAGE_STATUS_ERROR;
                 break;
             }
-#ifdef _WIN32 
+#ifdef _WIN32
             {
               int buffsize = 65536;
               int optsize = sizeof( int );
@@ -1352,4 +1348,4 @@
         return;
     }
     log_it(L_INFO, "m_es_stream_error: code %d", a_arg);
-}
+}