--- conflicted
+++ resolved
@@ -161,41 +161,6 @@
     //dap_client_pvt_t *a_client_pvt = (a_client) ? DAP_CLIENT_PVT(a_client) : NULL;
     if(!a_client_pvt)
         return -1;
-<<<<<<< HEAD
-    // stop connection
-    //dap_http_client_simple_request_break(l_client_internal->curl_sockfd);
-
-    if(a_client_pvt && a_client_pvt->stream_socket) {
-
-//        if ( l_client_internal->stream_es ) {
-//            dap_events_socket_remove_and_delete( l_client_internal->stream_es, true );
-//            l_client_internal->stream_es = NULL;
-//        }
-
-//        l_client_internal->stream_es->signal_close = true;
-        // start stopping connection
-        if(a_client_pvt->stream_es ) {
-            dap_events_socket_remove_and_delete_mt(a_client_pvt->stream_worker->worker, a_client_pvt->stream_es);
-            int l_counter = 0;
-            // wait for stop of connection (max 0.7 sec.)
-            while(a_client_pvt->stream_es && l_counter < 70) {
-                dap_usleep(DAP_USEC_PER_SEC / 100);
-                l_counter++;
-            }
-        }
-//        if (l_client_internal->stream_socket ) {
-//            close (l_client_internal->stream_socket);
-//        l_client_internal->stream_socket = 0;
-//        }
-
-        return 1;
-    }
-    //l_client_internal->stream_socket = 0;
-
-    a_client_pvt->is_reconnect = false;
-=======
->>>>>>> 236a8d84
-
     pthread_mutex_lock(&a_client_pvt->disconnected_mutex);
     dap_client_go_stage(a_client_pvt->client, STAGE_BEGIN, s_client_pvt_disconnected );
     pthread_cond_wait(&a_client_pvt->disconnected_cond, &a_client_pvt->disconnected_mutex);
@@ -306,52 +271,9 @@
                     break;
                 case STAGE_STREAM_CTL: {
                     log_it(L_INFO, "Go to stage STREAM_CTL: prepare the request");
-
-<<<<<<< HEAD
-    switch (a_client_pvt->stage_status) {
-    case STAGE_STATUS_IN_PROGRESS: {
-        switch (a_client_pvt->stage) {
-        case STAGE_ENC_INIT: {
-            log_it(L_INFO, "Go to stage ENC: prepare the request");
-            a_client_pvt->session_key_open = dap_enc_key_new_generate(DAP_ENC_KEY_TYPE_MSRLN, NULL, 0, NULL, 0, 0);
-            if (!a_client_pvt->session_key_open) {
-                log_it(L_ERROR, "Insufficient memory! May be a huge memory leak present");
-                a_client_pvt->stage_status = STAGE_STATUS_ERROR;
-                break;
-            }
-            size_t l_key_size = a_client_pvt->session_key_open->pub_key_data_size;
-            dap_cert_t *l_cert = a_client_pvt->auth_cert;
-            dap_sign_t *l_sign = NULL;
-            size_t l_sign_size = 0;
-            if (l_cert) {
-                l_sign = dap_sign_create(l_cert->enc_key, a_client_pvt->session_key_open->pub_key_data, l_key_size, 0);
-                l_sign_size = dap_sign_get_size(l_sign);
-            }
-            uint8_t l_data[l_key_size + l_sign_size];
-            memcpy(l_data,a_client_pvt->session_key_open->pub_key_data, l_key_size);
-            if (l_sign) {
-                memcpy(l_data + l_key_size, l_sign, l_sign_size);
-            }
-            size_t l_data_str_size_max = DAP_ENC_BASE64_ENCODE_SIZE(l_key_size + l_sign_size);
-            char l_data_str[l_data_str_size_max + 1];
-            // DAP_ENC_DATA_TYPE_B64_URLSAFE not need because send it by POST request
-            size_t l_data_str_enc_size = dap_enc_base64_encode(l_data, l_key_size + l_sign_size, l_data_str, DAP_ENC_DATA_TYPE_B64);
-            log_it(L_DEBUG, "ENC request size %u", l_data_str_enc_size);
-            int l_res = dap_client_pvt_request(a_client_pvt, DAP_UPLINK_PATH_ENC_INIT "/gd4y5yh78w42aaagh",
-                    l_data_str, l_data_str_enc_size, m_enc_init_response, m_enc_init_error);
-            // bad request
-            if(l_res<0){
-            	a_client_pvt->stage_status = STAGE_STATUS_ERROR;
-            }
-        }
-            break;
-        case STAGE_STREAM_CTL: {
-            log_it(L_INFO, "Go to stage STREAM_CTL: prepare the request");
-=======
                     char *l_request = dap_strdup_printf("%d", DAP_CLIENT_PROTOCOL_VERSION);
                     size_t l_request_size = dap_strlen(l_request);
                     log_it(L_DEBUG, "STREAM_CTL request size %u", strlen(l_request));
->>>>>>> 236a8d84
 
                     char *l_suburl;
 
@@ -380,99 +302,23 @@
                     a_client_pvt->stream_socket = socket( PF_INET, SOCK_STREAM, 0);
                     fcntl( a_client_pvt->stream_socket, F_SETFL, O_NONBLOCK);
 
-<<<<<<< HEAD
-            // Wrap socket and setup callbacks
-            static dap_events_socket_callbacks_t l_s_callbacks = {
-                .read_callback = m_es_stream_read,
-                .write_callback = m_es_stream_write,
-                .error_callback = m_es_stream_error,
-                .delete_callback = m_es_stream_delete
-            };
-            a_client_pvt->stream_es = dap_events_socket_wrap_no_add(a_client_pvt->events,
-                    a_client_pvt->stream_socket, &l_s_callbacks);
-            dap_worker_t * l_worker = dap_events_worker_get_auto();
-            assert(l_worker);
-            assert(l_worker->_inheritor);
-            a_client_pvt->stream_worker = DAP_STREAM_WORKER(l_worker);
-
-            a_client_pvt->stream_es->_inheritor = a_client_pvt;//->client;
-            a_client_pvt->stream = dap_stream_new_es_client(a_client_pvt->stream_es);
-            assert(a_client_pvt->stream);
-            a_client_pvt->stream->is_client_to_uplink = true;
-            a_client_pvt->stream->session = dap_stream_session_pure_new(); // may be from in packet?
-
-            // new added, whether it is necessary?
-            a_client_pvt->stream->session->key = a_client_pvt->stream_key;
-            a_client_pvt->stream->stream_worker = a_client_pvt->stream_worker;
-
-
-            // connect
-            struct sockaddr_in l_remote_addr;
-            memset(&l_remote_addr, 0, sizeof(l_remote_addr));
-            l_remote_addr.sin_family = AF_INET;
-            l_remote_addr.sin_port = htons(a_client_pvt->uplink_port);
-            if(inet_pton(AF_INET, a_client_pvt->uplink_addr, &(l_remote_addr.sin_addr)) < 0) {
-                log_it(L_ERROR, "Wrong remote address '%s:%u'", a_client_pvt->uplink_addr, a_client_pvt->uplink_port);
-                //close(a_client_pvt->stream_socket);
-                //dap_events_socket_remove_and_delete_mt(a_client_pvt->stream_worker->worker, a_client_pvt->stream_es);
-                //a_client_pvt->stream_socket = 0;
-                a_client_pvt->stage_status = STAGE_STATUS_ERROR;
-                dap_events_socket_delete_unsafe(a_client_pvt->stream_es, true);
-                a_client_pvt->stream_es = NULL;
-            }
-            else {
-                int l_err = 0;
-                if((l_err = connect(a_client_pvt->stream_socket, (struct sockaddr *) &l_remote_addr,
-                        sizeof(struct sockaddr_in))) != -1) {
-
-                    // a_client_pvt->stream_es->flags &= ~DAP_SOCK_SIGNAL_CLOSE;// ??? what it was? Why out of esocket context???
-                    //s_set_sock_nonblock(a_client_pvt->stream_socket, false);
-                    log_it(L_INFO, "Remote address connected (%s:%u) with sock_id %d (assign on worker #%u)", a_client_pvt->uplink_addr,
-                            a_client_pvt->uplink_port, a_client_pvt->stream_socket, l_worker->id);
-                    a_client_pvt->stage_status = STAGE_STATUS_DONE;
-                    // add to dap_worker
-                    dap_events_socket_assign_on_worker_mt(a_client_pvt->stream_es, l_worker);
-                }
-                else {
-                    log_it(L_ERROR, "Remote address can't connected (%s:%u) with sock_id %d", a_client_pvt->uplink_addr,
-                            a_client_pvt->uplink_port);
-                    //dap_events_socket_remove_and_delete_mt(a_client_pvt->stream_worker->worker, a_client_pvt->stream_es);
-                    //close(a_client_pvt->stream_socket);
-                    a_client_pvt->stream_socket = 0;
-                    a_client_pvt->stage_status = STAGE_STATUS_ERROR;
-                    dap_events_socket_delete_unsafe(a_client_pvt->stream_es, true);
-                    a_client_pvt->stream_es = NULL;
-                }
-            }
-            s_stage_status_after(a_client_pvt);
-
-        }
-            break;
-        case STAGE_STREAM_CONNECTED: {
-            log_it(L_INFO, "Go to stage STAGE_STREAM_CONNECTED");
-            size_t count_channels = a_client_pvt->active_channels? strlen(a_client_pvt->active_channels) : 0;
-            for(size_t i = 0; i < count_channels; i++) {
-                dap_stream_ch_new(a_client_pvt->stream, (uint8_t) a_client_pvt->active_channels[i]);
-                //sid->channel[i]->ready_to_write = true;
-            }
-=======
                     if (a_client_pvt->stream_socket == -1) {
                         log_it(L_ERROR, "Error %d with socket create", errno);
                         a_client_pvt->stage_status = STAGE_STATUS_ERROR;
                         break;
                     }
-        #ifdef _WIN32
+#ifdef _WIN32
                     {
                       int buffsize = 65536*4;
                       int optsize = sizeof( int );
                       setsockopt(a_client_pvt->stream_socket, SOL_SOCKET, SO_SNDBUF, (char *)&buffsize, &optsize );
                       setsockopt(a_client_pvt->stream_socket, SOL_SOCKET, SO_RCVBUF, (char *)&buffsize, &optsize );
                     }
-        #else
+#else
                     int buffsize = 65536*4;
                     setsockopt(a_client_pvt->stream_socket, SOL_SOCKET, SO_SNDBUF, (const void *) &buffsize, sizeof(int));
                     setsockopt(a_client_pvt->stream_socket, SOL_SOCKET, SO_RCVBUF, (const void *) &buffsize, sizeof(int));
-        #endif
+#endif
 
                     // Wrap socket and setup callbacks
                     static dap_events_socket_callbacks_t l_s_callbacks = {
@@ -545,9 +391,6 @@
                             log_it(L_INFO,"Connecting to remote %s:%s",a_client_pvt->uplink_addr, a_client_pvt->uplink_port);
                         }
                     }
-
->>>>>>> 236a8d84
-
                 }
                     break;
                 case STAGE_STREAM_CONNECTED: {
@@ -1243,11 +1086,8 @@
     (void) arg;
     log_it(L_INFO, "Stream delete callback");
 
-<<<<<<< HEAD
-    dap_client_pvt_t * l_client_pvt = a_es->_inheritor;
-=======
     dap_client_pvt_t * l_client_pvt =(dap_client_pvt_t*) a_es->_inheritor;
->>>>>>> 236a8d84
+
     a_es->_inheritor = NULL; // To prevent delete in reactor
 
     if(l_client_pvt == NULL) {
