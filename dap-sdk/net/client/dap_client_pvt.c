--- conflicted
+++ resolved
@@ -49,13 +49,9 @@
 
 #include <pthread.h>
 
-<<<<<<< HEAD
-#include <json-c/json.h>
 //#include <json.h>
-=======
 //#include <json-c/json.h>
 #include <json.h>
->>>>>>> c8231c2a
 
 #include "dap_enc_key.h"
 #include "dap_enc_base64.h"
