/*
 * Authors:
 * Dmitriy A. Gearasimov <gerasimov.dmitriy@demlabs.net>
 * DeM Labs Ltd.   https://demlabs.net
 * Copyright  (c) 2017-2020
 * All rights reserved.

 This file is part of DAP SDK the open source project

    DAP SDK is free software: you can redistribute it and/or modify
    it under the terms of the GNU General Public License as published by
    the Free Software Foundation, either version 3 of the License, or
    (at your option) any later version.

    DAP SDK is distributed in the hope that it will be useful,
    but WITHOUT ANY WARRANTY; without even the implied warranty of
    MERCHANTABILITY or FITNESS FOR A PARTICULAR PURPOSE.  See the
    GNU General Public License for more details.

    You should have received a copy of the GNU General Public License
    along with any DAP SDK based project.  If not, see <http://www.gnu.org/licenses/>.
*/

#include <stdlib.h>
#include <stdio.h>
#include <time.h>
#include <stdlib.h>
#include <stddef.h>
#include <stdint.h>
#include <string.h>
#include <stdbool.h>
#include <unistd.h>
#include <dirent.h>
#include <errno.h>
#include <assert.h>
#include <fcntl.h>

#ifdef WIN32
#include <winsock2.h>
#include <windows.h>
#include <mswsock.h>
#include <ws2tcpip.h>
#include <io.h>
#else
#include <sys/types.h>          /* See NOTES */
#include <sys/socket.h>
#include <arpa/inet.h>
#endif

#include <pthread.h>

#include <json-c/json.h>

#include "dap_enc_key.h"
#include "dap_enc_base64.h"
#include "dap_enc.h"
#include "dap_common.h"
#include "dap_strfuncs.h"
#include "dap_cert.h"
#include "dap_uuid.h"

#include "dap_timerfd.h"
//#include "dap_http_client_simple.h"
#include "dap_client_http.h"
#include "dap_client.h"
#include "dap_client_pvt.h"
#include "dap_server.h"
#include "dap_stream.h"
#include "dap_stream_worker.h"
#include "dap_stream_ch.h"
#include "dap_stream_ch_proc.h"
#include "dap_stream_ch_pkt.h"
#include "dap_stream_pkt.h"
#include "dap_http_client.h"

#define LOG_TAG "dap_client_pvt"

#ifndef DAP_ENC_KS_KEY_ID_SIZE
#define DAP_ENC_KS_KEY_ID_SIZE 33
#endif

static int s_max_attempts = 5;
static int s_timeout = 20;
static bool s_debug_more = false;
static time_t s_client_timeout_read_after_connect_seconds = 5;


static bool s_stage_status_after(dap_client_pvt_t * a_client_internal);

// ENC stage callbacks
static void s_enc_init_response(dap_client_t *, void *, size_t);
static void s_enc_init_error(dap_client_t *, int);
static bool s_enc_init_delay_before_request_timer_callback(void*);

// STREAM_CTL stage callbacks
static void s_stream_ctl_response(dap_client_t *, void *, size_t);
static void s_stream_ctl_error(dap_client_t *, int);
static void s_stage_stream_streaming(dap_client_t * a_client, void* arg);

// STREAM stage callbacks
static void s_stream_response(dap_client_t *, void *, size_t);
static void s_request_response(void * a_response, size_t a_response_size, void * a_obj);
static void s_request_error(int, void *);

// Stream connection callback
static void s_stream_connected(dap_client_pvt_t * a_client_pvt);

// stream callbacks
static void s_stream_es_callback_connected(dap_events_socket_t * a_es);
static void s_stream_es_callback_delete(dap_events_socket_t * a_es, void * arg);
static void s_stream_es_callback_read(dap_events_socket_t * a_es, void * arg);
static void s_stream_es_callback_write(dap_events_socket_t * a_es, void * arg);
static void s_stream_es_callback_error(dap_events_socket_t * a_es, int a_arg);

// Timer callbacks
static bool s_stream_timer_timeout_after_connected_check(void * a_arg);
static bool s_stream_timer_timeout_check(void * a_arg);



/**
 * @brief dap_client_internal_init
 * @return
 */
int dap_client_pvt_init()
{
    s_max_attempts = dap_config_get_item_int32_default(g_config,"dap_client","max_tries",5);
    s_timeout = dap_config_get_item_int32_default(g_config,"dap_client","timeout",10);
    s_debug_more = dap_config_get_item_bool_default(g_config,"dap_client","debug_more",false);
    s_client_timeout_read_after_connect_seconds = (time_t) dap_config_get_item_uint32_default(g_config,"dap_client","timeout_read_after_connect",5);

    return 0;
}

/**
 * @brief dap_client_internal_deinit
 */
void dap_client_pvt_deinit()
{
}

/**
 * @brief dap_client_internal_new
 * @param a_client_internal
 */
void dap_client_pvt_new(dap_client_pvt_t * a_client_pvt)
{
    a_client_pvt->uuid = dap_uuid_generate_uint64();
    a_client_pvt->session_key_type = DAP_ENC_KEY_TYPE_SALSA2012 ;
    a_client_pvt->session_key_open_type = DAP_ENC_KEY_TYPE_MSRLN ;
    a_client_pvt->session_key_block_size = 32;

    a_client_pvt->stage = STAGE_BEGIN; // start point of state machine
    a_client_pvt->stage_status = STAGE_STATUS_DONE;
    a_client_pvt->uplink_protocol_version = DAP_PROTOCOL_VERSION;
    a_client_pvt->events = dap_events_get_default();
    // add to list
    dap_client_pvt_hh_add_unsafe(a_client_pvt);
}



/**
 * @brief dap_client_pvt_delete
 * @param a_client_pvt
 */
void dap_client_pvt_delete(dap_client_pvt_t * a_client_pvt)
{
    assert(a_client_pvt);

    if (!dap_client_pvt_find(a_client_pvt->uuid)) {
        if(s_debug_more)
            log_it(L_DEBUG, "dap_client_pvt 0x%x already deleted", a_client_pvt);
        return;
    }
    if(a_client_pvt->delete_callback)
        a_client_pvt->delete_callback(a_client_pvt->client, NULL);
    if (a_client_pvt->stream_es) {
        dap_events_socket_remove_and_delete_unsafe(a_client_pvt->stream_es, true);
    }
    // delete from list
    dap_client_pvt_hh_del_unsafe(a_client_pvt);
    if(s_debug_more)
        log_it(L_INFO, "dap_client_pvt_delete 0x%x", a_client_pvt);

    if(a_client_pvt->uplink_addr)
        DAP_DELETE(a_client_pvt->uplink_addr);

    if(a_client_pvt->session_key_id)
        DAP_DELETE(a_client_pvt->session_key_id);

    if(a_client_pvt->active_channels)
        DAP_DELETE(a_client_pvt->active_channels);

    if(a_client_pvt->session_key)
        dap_enc_key_delete(a_client_pvt->session_key);

    if(a_client_pvt->session_key_open)
        dap_enc_key_delete(a_client_pvt->session_key_open);

    if(a_client_pvt->stream_key)
        dap_enc_key_delete(a_client_pvt->stream_key);

    DAP_DEL_Z(a_client_pvt)
}

/**
 * @brief s_stream_connected
 * @param a_client_pvt
 */
static void s_stream_connected(dap_client_pvt_t * a_client_pvt)
{
    log_it(L_INFO, "Remote address connected for streaming on (%s:%u) with sock_id %d (assign on worker #%u)", a_client_pvt->uplink_addr,
            a_client_pvt->uplink_port, a_client_pvt->stream_socket, a_client_pvt->stream_worker->worker->id);
    a_client_pvt->stage_status = STAGE_STATUS_DONE;
    s_stage_status_after(a_client_pvt);
    dap_events_socket_uuid_t * l_es_uuid_ptr = DAP_NEW_Z(dap_events_socket_uuid_t);
    assert(a_client_pvt->stream_es);
    *l_es_uuid_ptr = a_client_pvt->stream_es->uuid;
    if( dap_timerfd_start_on_worker(a_client_pvt->stream_es->worker, s_client_timeout_read_after_connect_seconds * 1000, s_stream_timer_timeout_after_connected_check ,l_es_uuid_ptr) == NULL ){
        log_it(L_ERROR,"Can't run timer for stream after connect check for esocket uuid %"DAP_UINT64_FORMAT_u" ");
        DAP_DEL_Z(l_es_uuid_ptr);
    }
}

/**
 * @brief s_stream_timer_timeout_check
 * @param a_arg
 * @return
 */
static bool s_stream_timer_timeout_check(void * a_arg)
{
    assert(a_arg);
    dap_events_socket_uuid_t *l_es_uuid_ptr = (dap_events_socket_uuid_t*) a_arg;
    dap_worker_t *l_worker = dap_events_get_current_worker(dap_events_get_default());
    assert(l_worker);

    dap_events_socket_t * l_es = dap_worker_esocket_find_uuid(l_worker, *l_es_uuid_ptr);
    if(l_es){
        if (l_es->flags & DAP_SOCK_CONNECTING ){
            dap_client_pvt_t * l_client_pvt = (dap_client_pvt_t *)l_es->_inheritor;
            if (dap_client_pvt_find(l_client_pvt->uuid)) {
                log_it(L_WARNING,"Connecting timeout for stream uplink request http://%s:%u/, possible network problems or host is down",
                       l_client_pvt->uplink_addr, l_client_pvt->uplink_port);
                l_client_pvt->is_closed_by_timeout = true;
                if(l_es->callbacks.error_callback) {
                    l_es->callbacks.error_callback(l_es,ETIMEDOUT);
                }
                log_it(L_INFO, "Close %s sock %u type %d by timeout",
                       l_es->remote_addr_str ? l_es->remote_addr_str : "", l_es->socket, l_es->type);
                dap_client_delete_unsafe(l_client_pvt->client);
            } else {
                log_it(L_ERROR,"Connecting timeout for unexistent client");
                dap_events_socket_remove_and_delete_unsafe(l_es,true);
            }
        }else
            if(s_debug_more)
                log_it(L_DEBUG,"Socket %d is connected, close check timer", l_es->socket);
    }else
        if(s_debug_more)
            log_it(L_DEBUG,"Esocket %"DAP_UINT64_FORMAT_u" is finished, close check timer", *l_es_uuid_ptr);

    DAP_DEL_Z(l_es_uuid_ptr)
    return false;
}

/**
 * @brief s_stream_timer_timeout_after_connected_check
 * @param a_arg
 * @return
 */
static bool s_stream_timer_timeout_after_connected_check(void * a_arg)
{
    assert(a_arg);
    dap_events_socket_uuid_t *l_es_uuid_ptr = (dap_events_socket_uuid_t*) a_arg;

    dap_worker_t * l_worker = dap_events_get_current_worker(dap_events_get_default());
    assert(l_worker);

    dap_events_socket_t * l_es = dap_worker_esocket_find_uuid(l_worker, *l_es_uuid_ptr);
    if( l_es ){
        dap_client_pvt_t * l_client_pvt = (dap_client_pvt_t *)l_es->_inheritor;
        if (dap_client_pvt_find(l_client_pvt->uuid)) {
            if ( time(NULL)- l_client_pvt->ts_last_read >= s_client_timeout_read_after_connect_seconds){

                log_it(L_WARNING,"Activity timeout for streaming uplink http://%s:%u/, possible network problems or host is down",
                       l_client_pvt->uplink_addr, l_client_pvt->uplink_port);
                l_client_pvt->is_closed_by_timeout = true;
                if(l_es->callbacks.error_callback) {
                    l_es->callbacks.error_callback(l_es,ETIMEDOUT);
                }
                log_it(L_INFO, "Close streaming socket %s by timeout",
                       l_es->remote_addr_str ? l_es->remote_addr_str : "", l_es->socket);
                dap_client_delete_unsafe(l_client_pvt->client);
            }else
                if(s_debug_more)
                    log_it(L_DEBUG,"Streaming socket %d is connected, close check timer", l_es->socket);
        } else {
            log_it(L_ERROR,"Activity timeout for unexistent client");
            dap_events_socket_remove_and_delete_unsafe(l_es,true);
        }

    }else
        if(s_debug_more)
            log_it(L_DEBUG,"Streaming socket %"DAP_UINT64_FORMAT_u" is finished, close check timer", *l_es_uuid_ptr);

    DAP_DEL_Z(l_es_uuid_ptr);
    return false;
}

/**
 * @brief s_enc_init_delay_before_request_timer_callback
 * @param a_arg
 * @return
 */
static bool s_enc_init_delay_before_request_timer_callback(void * a_arg)
{
    assert (a_arg);
    dap_events_socket_uuid_t* l_es_uuid_ptr = (dap_events_socket_uuid_t*) a_arg;
    dap_worker_t * l_worker = dap_events_get_current_worker(dap_events_get_default());
    dap_events_socket_t * l_es = dap_worker_esocket_find_uuid(l_worker, *l_es_uuid_ptr);
    if(l_es){
        dap_client_pvt_t * l_client_pvt =(dap_client_pvt_t*) l_es->_inheritor;
        s_stage_status_after(l_client_pvt);
    }
    DAP_DEL_Z(l_es_uuid_ptr);
    return false;
}


/**
 * @brief s_client_internal_stage_status_proc
 * @param a_client
 */
static bool s_stage_status_after(dap_client_pvt_t * a_client_pvt)
{
    if (!dap_client_pvt_find(a_client_pvt->uuid))
        return false;
    dap_worker_t * l_worker= a_client_pvt->worker;
    assert(l_worker);
    assert(l_worker->_inheritor);
    //bool l_is_unref = false;
    dap_client_stage_status_t l_stage_status = a_client_pvt->stage_status;
    dap_client_stage_t l_stage = a_client_pvt->stage;

    switch (l_stage_status) {
        case STAGE_STATUS_IN_PROGRESS: {
            if (a_client_pvt->stage_target == STAGE_BEGIN) {
                switch(l_stage) {
                case STAGE_STREAM_CONNECTED:
                case STAGE_STREAM_STREAMING:
                    dap_stream_delete(a_client_pvt->stream);
                    if(a_client_pvt->stream_es)
                       a_client_pvt->stream_es->flags |= DAP_SOCK_SIGNAL_CLOSE;
                    //dap_events_socket_remove_and_delete_unsafe(a_client_pvt->stream_es, true);
                    a_client_pvt->stream = NULL;
                    a_client_pvt->stream_es = NULL;
                    break;
                default:
                    break;
                }
                a_client_pvt->stage_status = STAGE_STATUS_DONE;
                s_stage_status_after(a_client_pvt);
                return false;
            }
            switch (l_stage) {
                case STAGE_ENC_INIT: {
                    log_it(L_INFO, "Go to stage ENC: prepare the request");


                    a_client_pvt->session_key_open = dap_enc_key_new_generate(a_client_pvt->session_key_open_type, NULL, 0, NULL, 0,
                                                                              a_client_pvt->session_key_block_size);
                    if (!a_client_pvt->session_key_open) {
                        log_it(L_ERROR, "Insufficient memory! May be a huge memory leak present");
                        a_client_pvt->stage_status = STAGE_STATUS_ERROR;
                        a_client_pvt->last_error = ERROR_OUT_OF_MEMORY;
                        break;
                    }
                    size_t l_key_size = a_client_pvt->session_key_open->pub_key_data_size;
                    dap_cert_t *l_cert = a_client_pvt->auth_cert;
                    dap_sign_t *l_sign = NULL;
                    size_t l_sign_size = 0;
                    if (l_cert) {
                        l_sign = dap_sign_create(l_cert->enc_key, a_client_pvt->session_key_open->pub_key_data, l_key_size, 0);
                        l_sign_size = dap_sign_get_size(l_sign);
                    }
                    uint8_t l_data[l_key_size + l_sign_size];
                    memset(l_data, 0, sizeof(l_data));
                    memcpy(l_data,a_client_pvt->session_key_open->pub_key_data, l_key_size);
                    if (l_sign) {
                        memcpy(l_data + l_key_size, l_sign, l_sign_size);
                    }
                    size_t l_data_str_size_max = DAP_ENC_BASE64_ENCODE_SIZE(l_key_size + l_sign_size);
                    char l_data_str[l_data_str_size_max + 1];
                    memset(l_data_str, 0, sizeof(l_data_str));
                    // DAP_ENC_DATA_TYPE_B64_URLSAFE not need because send it by POST request
                    size_t l_data_str_enc_size = dap_enc_base64_encode(l_data, l_key_size + l_sign_size, l_data_str, DAP_ENC_DATA_TYPE_B64);
                    if(s_debug_more)
                        log_it(L_DEBUG, "ENC request size %u", l_data_str_enc_size);

                    char l_enc_init_url[1024] = { '\0' };
                    dap_snprintf(l_enc_init_url, sizeof(l_enc_init_url), DAP_UPLINK_PATH_ENC_INIT
                                 "/gd4y5yh78w42aaagh" "?enc_type=%d,pkey_exchange_type=%d,pkey_exchange_size=%zd,block_key_size=%zd",
                                 a_client_pvt->session_key_type, a_client_pvt->session_key_open_type, l_key_size,
                                 a_client_pvt->session_key_block_size );
                    int l_res = dap_client_pvt_request(a_client_pvt, l_enc_init_url,
                            l_data_str, l_data_str_enc_size, s_enc_init_response, s_enc_init_error);
                    // bad request
                    if(l_res<0){
                        a_client_pvt->stage_status = STAGE_STATUS_ERROR;
                    }
                }
                    break;
                case STAGE_STREAM_CTL: {
                    log_it(L_INFO, "Go to stage STREAM_CTL: prepare the request");
                    char *l_request = dap_strdup_printf("%d", DAP_CLIENT_PROTOCOL_VERSION);
                    size_t l_request_size = dap_strlen(l_request);
                    if(s_debug_more)
                        log_it(L_DEBUG, "STREAM_CTL request size %u", strlen(l_request));

                    char *l_suburl;

                    uint32_t l_least_common_dap_protocol = min(a_client_pvt->remote_protocol_version,
                                                               a_client_pvt->uplink_protocol_version);

                    if(l_least_common_dap_protocol < 23){
                        l_suburl = dap_strdup_printf("stream_ctl,channels=%s",
                                                     a_client_pvt->active_channels);
                    }else{
                        l_suburl = dap_strdup_printf("channels=%s,enc_type=%d,enc_key_size=%d,enc_headers=%d",
                                                     a_client_pvt->active_channels,a_client_pvt->session_key_type,
                                                     a_client_pvt->session_key_block_size,0 );
                    }
                    if(s_debug_more)
                        log_it(L_DEBUG, "Prepared enc request for streaming");
                    dap_client_pvt_request_enc(a_client_pvt,
                    DAP_UPLINK_PATH_STREAM_CTL,
                            l_suburl, "type=tcp,maxconn=4", l_request, l_request_size,
                            s_stream_ctl_response, s_stream_ctl_error);
                    log_it(L_DEBUG, "Sent enc request for streaming");
                    DAP_DELETE(l_request);
                    DAP_DELETE(l_suburl);
                }
                    break;
                case STAGE_STREAM_SESSION: {
                    log_it(L_INFO, "Go to stage STREAM_SESSION: process the state ops");

                    a_client_pvt->stream_socket = socket(PF_INET, SOCK_STREAM, 0);
#ifdef DAP_OS_WINDOWS
                    if (a_client_pvt->stream_socket == INVALID_SOCKET) {
                        log_it(L_ERROR, "Socket create error %d", WSAGetLastError());
#else
                    if (a_client_pvt->stream_socket == -1) {
                        log_it(L_ERROR, "Error %d with socket create", errno);
#endif
                        a_client_pvt->stage_status = STAGE_STATUS_ERROR;
                        break;
                    }
                    struct timeval timeout;
                    timeout.tv_sec = 10;
                    timeout.tv_usec = 0;
#ifdef DAP_OS_WINDOWS
                    u_long l_socket_flags = 1;
                    if (ioctlsocket(a_client_pvt->stream_socket, (long)FIONBIO, &l_socket_flags) == SOCKET_ERROR) {
                        log_it(L_ERROR, "Can't set socket %d to nonblocking mode, error %d", a_client_pvt->stream_socket, WSAGetLastError());
                    }
                    int buffsize = 0x40000;
                    int optsize = sizeof( int );
#else
                    // Get socket flags
                    int l_socket_flags = fcntl(a_client_pvt->stream_socket, F_GETFL);
                    if (l_socket_flags == -1){
                        log_it(L_ERROR, "Error %d can't get socket flags", errno);
                        break;;
                    }
                    // Make it non-block
                    if (fcntl( a_client_pvt->stream_socket, F_SETFL,l_socket_flags| O_NONBLOCK) == -1){
                        log_it(L_ERROR, "Error %d can't get socket flags", errno);
                        break;
                    }
#endif

                    // Wrap socket and setup callbacks
                    static dap_events_socket_callbacks_t l_s_callbacks = {
                        .read_callback = s_stream_es_callback_read,
                        .write_callback = s_stream_es_callback_write,
                        .error_callback = s_stream_es_callback_error,
                        .delete_callback = s_stream_es_callback_delete,
                        .connected_callback = s_stream_es_callback_connected
                    };//
                    a_client_pvt->stream_es = dap_events_socket_wrap_no_add(a_client_pvt->events,
                            (int)a_client_pvt->stream_socket, &l_s_callbacks);
                    a_client_pvt->stream_es->flags |= DAP_SOCK_CONNECTING ; // To catch non-blocking error when connecting we should ar WRITE flag
                    a_client_pvt->stream_es->flags |= DAP_SOCK_READY_TO_WRITE;
                    a_client_pvt->stream_es->_inheritor = a_client_pvt;
                    a_client_pvt->stream = dap_stream_new_es_client(a_client_pvt->stream_es);
                    assert(a_client_pvt->stream);
                    a_client_pvt->stream->is_client_to_uplink = true;
                    a_client_pvt->stream->session = dap_stream_session_pure_new(); // may be from in packet?

                    // new added, whether it is necessary?
                    a_client_pvt->stream->session->key = a_client_pvt->stream_key;
                    a_client_pvt->stream_worker = DAP_STREAM_WORKER(l_worker);
                    a_client_pvt->stream->stream_worker = a_client_pvt->stream_worker;

                    // connect
                    memset(&a_client_pvt->stream_es->remote_addr, 0, sizeof(a_client_pvt->stream_es->remote_addr));
                    a_client_pvt->stream_es->remote_addr_str6   = NULL; //DAP_NEW_Z_SIZE(char, INET6_ADDRSTRLEN);
                    a_client_pvt->stream_es->remote_addr.sin_family = AF_INET;
                    a_client_pvt->stream_es->remote_addr.sin_port = htons(a_client_pvt->uplink_port);
                    if(inet_pton(AF_INET, a_client_pvt->uplink_addr, &(a_client_pvt->stream_es->remote_addr.sin_addr)) < 0) {
                        log_it(L_ERROR, "Wrong remote address '%s:%u'", a_client_pvt->uplink_addr, a_client_pvt->uplink_port);
                        //close(a_client_pvt->stream_socket);
                        //a_client_pvt->stream_socket = 0;
                        a_client_pvt->stage_status = STAGE_STATUS_ERROR;
                    }
                    else {
                        int l_err = 0;
                        a_client_pvt->stream_es->remote_addr_str = dap_strdup(a_client_pvt->uplink_addr);

                        if((l_err = connect(a_client_pvt->stream_socket, (struct sockaddr *) &a_client_pvt->stream_es->remote_addr,
                                sizeof(struct sockaddr_in))) ==0) {
                            log_it(L_INFO, "Connected momentaly with %s:%u", a_client_pvt->uplink_addr, a_client_pvt->uplink_port);
                            // add to dap_worker
                            dap_worker_add_events_socket( a_client_pvt->stream_es, l_worker);

                            // Add check timer
                            assert(a_client_pvt->stream_es);
                            dap_events_socket_uuid_t * l_stream_es_uuid_ptr = DAP_NEW_Z(dap_events_socket_uuid_t);
                            *l_stream_es_uuid_ptr  = a_client_pvt->stream_es->uuid;
                            dap_timerfd_start_on_worker(a_client_pvt->worker, (unsigned long)s_client_timeout_read_after_connect_seconds * 1000,
                                                        s_stream_timer_timeout_check,l_stream_es_uuid_ptr);
                        }
                        else if (l_err != EINPROGRESS && l_err != -1){
                            char l_errbuf[128];
                            l_errbuf[0]='\0';
                            if (l_err)
                                strerror_r(l_err,l_errbuf,sizeof (l_errbuf));
                            else
                                strncpy(l_errbuf,"Unknown Error",sizeof(l_errbuf)-1);
                            log_it(L_ERROR, "Remote address can't connect (%s:%u) with sock_id %d: \"%s\" (code %d)", a_client_pvt->uplink_addr,
                                    a_client_pvt->uplink_port, l_errbuf, l_err);
#ifdef DAP_OS_WINDOWS
                            closesocket(a_client_pvt->stream_socket);
#else
                            close(a_client_pvt->stream_socket);
#endif
                            a_client_pvt->stream_socket = 0;
                            a_client_pvt->stage_status = STAGE_STATUS_ERROR;
                            a_client_pvt->last_error = ERROR_STREAM_CONNECT ;

                            s_stage_status_after(a_client_pvt);
                        }else{
                            log_it(L_INFO,"Connecting stream to remote %s:%u",a_client_pvt->uplink_addr, a_client_pvt->uplink_port);
                            // add to dap_worker
                            assert (a_client_pvt->stream_es);
                            dap_worker_add_events_socket( a_client_pvt->stream_es, l_worker);
                            dap_events_socket_uuid_t * l_stream_es_uuid_ptr = DAP_NEW_Z(dap_events_socket_uuid_t);
                            *l_stream_es_uuid_ptr = a_client_pvt->stream_es->uuid;
                            dap_timerfd_start_on_worker(a_client_pvt->worker, (unsigned long)s_client_timeout_read_after_connect_seconds * 1000,
                                                        s_stream_timer_timeout_check,l_stream_es_uuid_ptr);
                        }
                    }
                }
                break;
                case STAGE_STREAM_CONNECTED: {
                    log_it(L_INFO, "Go to stage STAGE_STREAM_CONNECTED");
                    if(!a_client_pvt->stream){
                        a_client_pvt->stage_status = STAGE_STATUS_ERROR;
                        s_stage_status_after(a_client_pvt);
                        return false;
                    }

                    size_t count_channels = a_client_pvt->active_channels? strlen(a_client_pvt->active_channels) : 0;
                    for(size_t i = 0; i < count_channels; i++) {
                        dap_stream_ch_new(a_client_pvt->stream, (uint8_t) a_client_pvt->active_channels[i]);
                        //sid->channel[i]->ready_to_write = true;
                    }

                    char* l_full_path = NULL;
                    const char * l_path = "stream";
                    const char *l_suburl = "globaldb";
                    int l_full_path_size = snprintf(l_full_path, 0, "%s/%s?session_id=%s", DAP_UPLINK_PATH_STREAM, l_suburl,
                            dap_client_get_stream_id(a_client_pvt->client));
                    l_full_path = DAP_NEW_Z_SIZE(char, l_full_path_size + 1);
                    snprintf(l_full_path, l_full_path_size + 1, "%s/%s?session_id=%s", DAP_UPLINK_PATH_STREAM, l_suburl,
                            dap_client_get_stream_id(a_client_pvt->client));

                    //dap_client_request(a_client_pvt->client, l_full_path, "12345", 0, m_stream_response, m_stream_error);

                    const char *l_add_str = "";

                    dap_events_socket_write_f_unsafe( a_client_pvt->stream_es, "GET /%s HTTP/1.1\r\n"
                                                                        "Host: %s:%d%s\r\n"
                                                                        "\r\n",
                                               l_full_path, a_client_pvt->uplink_addr, a_client_pvt->uplink_port, l_add_str);
                    DAP_DELETE(l_full_path);



                    a_client_pvt->stage_status = STAGE_STATUS_DONE;
                    s_stage_status_after(a_client_pvt);
                }
                    break;
                case STAGE_STREAM_STREAMING: {
                    log_it(L_INFO, "Go to stage STAGE_STREAM_STREAMING");
                    a_client_pvt->stage_errors = 0;

                    a_client_pvt->stage_status = STAGE_STATUS_DONE;
                    s_stage_status_after(a_client_pvt);

                }
                    break;

                default: {
                    log_it(L_ERROR, "Undefined proccessing actions for stage status %s",
                            dap_client_stage_status_str(a_client_pvt->stage_status));
                    a_client_pvt->stage_status = STAGE_STATUS_ERROR;
                    s_stage_status_after(a_client_pvt); // be carefull to not to loop!
                }
            }
        }
        break;

        case STAGE_STATUS_ERROR: {
            if (a_client_pvt->is_to_delete)
                break;
            // limit the number of attempts
            a_client_pvt->stage_errors++;
            bool l_is_last_attempt = a_client_pvt->stage_errors > s_max_attempts ? true : false;
            //if (a_client_pvt->last_error == ERROR_NETWORK_CONNECTION_TIMEOUT) {
            //    l_is_last_attempt = true;
            //}

            log_it(L_ERROR, "Error state( %s), doing callback if present", dap_client_error_str(a_client_pvt->last_error));
            if(a_client_pvt->stage_status_error_callback)
                a_client_pvt->stage_status_error_callback(a_client_pvt->client, (void*) l_is_last_attempt);

            if(a_client_pvt->stage_target == STAGE_STREAM_ABORT) {
                a_client_pvt->stage = STAGE_STREAM_ABORT;
                a_client_pvt->stage_status = STAGE_STATUS_ABORTING;
            } else {
                if(!l_is_last_attempt ) {
                    a_client_pvt->stage = STAGE_ENC_INIT;
                    // Trying the step again
                    a_client_pvt->stage_status = STAGE_STATUS_IN_PROGRESS;
                    log_it(L_INFO, "Reconnect attempt %d in 0.3 seconds with %s:%u", a_client_pvt->stage_errors,
                           a_client_pvt->uplink_addr,a_client_pvt->uplink_port);
                    // small delay before next request
                    if(dap_timerfd_start( 300,(dap_timerfd_callback_t) s_stage_status_after,
                                                   a_client_pvt) == NULL){
                        log_it(L_ERROR,"Can't run timer for small delay before the next enc_init request");
                    }
                } else {
                    if (a_client_pvt->is_always_reconnect) {
                        log_it(L_INFO, "Too many attempts, reconnect attempt in %d seconds with %s:%u",s_timeout*3,
                               a_client_pvt->uplink_addr,a_client_pvt->uplink_port);                    // Trying the step again
                        a_client_pvt->stage_status = STAGE_STATUS_IN_PROGRESS;
                        a_client_pvt->stage_errors = 0;

                        // bigger delay before next request
                        if(dap_timerfd_start( s_timeout*3000,(dap_timerfd_callback_t) s_stage_status_after,
                                                       a_client_pvt ) == NULL){
                            log_it(L_ERROR,"Can't run timer for bigger delay before the next enc_init request");
                        }
                    } else {
                        log_it(L_ERROR, "Connect to %s:%u failed", a_client_pvt->uplink_addr, a_client_pvt->uplink_port);
                        dap_client_delete_mt(a_client_pvt->client);
                    }
                }
            }
        }
        break;
        case STAGE_STATUS_DONE: {
            log_it(L_INFO, "Stage status %s is done", dap_client_stage_str(a_client_pvt->stage));
            bool l_is_last_stage = (a_client_pvt->stage == a_client_pvt->stage_target);
            if(l_is_last_stage) {
                //l_is_unref = true;
                if(a_client_pvt->stage_target_done_callback) {
                    log_it(L_NOTICE, "Stage %s is achieved",
                            dap_client_stage_str(a_client_pvt->stage));
                    a_client_pvt->stage_target_done_callback(a_client_pvt->client, NULL);
                    // Expecting that its one-shot callback
                    a_client_pvt->stage_target_done_callback = NULL;
                }
            } else if (a_client_pvt->stage_status_done_callback) {
                // go to next stage
                a_client_pvt->stage_status_done_callback(a_client_pvt->client, NULL);
            }
        }
            break;
        default:
            log_it(L_ERROR, "Undefined proccessing actions for stage status %s",
                    dap_client_stage_status_str(a_client_pvt->stage_status));
    }

    if(a_client_pvt->stage_status_callback)
        a_client_pvt->stage_status_callback(a_client_pvt->client, NULL);
    return false;
}

/**
 * @brief dap_client_internal_stage_transaction_begin
 * @param a_client_internal
 * @param a_stage_next
 * @param a_done_callback
 */
void dap_client_pvt_stage_transaction_begin(dap_client_pvt_t * a_client_internal, dap_client_stage_t a_stage_next,
        dap_client_callback_t a_done_callback)
{
    assert(a_client_internal);
    if(s_debug_more)
        log_it(L_DEBUG, "Begin transaction for client %p to the next stage %s", a_client_internal->client, dap_client_stage_str(a_stage_next));
    a_client_internal->stage_status_done_callback = a_done_callback;
    a_client_internal->stage = a_stage_next;
    a_client_internal->stage_status = STAGE_STATUS_IN_PROGRESS;
    s_stage_status_after(a_client_internal);
}

/**
 * @brief dap_client_internal_request
 * @param a_client_internal
 * @param a_path
 * @param a_request
 * @param a_request_size
 * @param a_response_proc
 */
int dap_client_pvt_request(dap_client_pvt_t * a_client_internal, const char * a_path, void * a_request,
        size_t a_request_size, dap_client_callback_data_size_t a_response_proc,
        dap_client_callback_int_t a_response_error)
{
    a_client_internal->request_response_callback = a_response_proc;
    a_client_internal->request_error_callback = a_response_error;
    a_client_internal->is_encrypted = false;
    a_client_internal->refs_count++;;

    void *l_ret = dap_client_http_request(a_client_internal->worker,  a_client_internal->uplink_addr,a_client_internal->uplink_port,
                                           a_request ? "POST" : "GET", "text/text", a_path, a_request,
                                            a_request_size, NULL, s_request_response, s_request_error, a_client_internal, NULL);

    if(l_ret)
    	return 0;
    return -1;
}

/**
 * @brief dap_client_internal_request_enc
 * @param a_client_internal
 * @param a_path
 * @param a_sub_url
 * @param a_query
 * @param a_request
 * @param a_request_size
 * @param a_response_proc
 * @param a_response_error
 */
void dap_client_pvt_request_enc(dap_client_pvt_t * a_client_internal, const char * a_path,
        const char * a_sub_url, const char * a_query
        , void * a_request, size_t a_request_size
        , dap_client_callback_data_size_t a_response_proc
        , dap_client_callback_int_t a_response_error)
{
    bool is_query_enc = true; // if true, then encode a_query string  [Why do we even need this?]
    if(s_debug_more)
        log_it(L_DEBUG, "Encrypted request: sub_url '%s' query '%s'", a_sub_url ? a_sub_url : "NULL",
            a_query ? a_query : "NULL");
    size_t l_sub_url_size = a_sub_url ? strlen(a_sub_url) : 0;
    size_t l_query_size = a_query ? strlen(a_query) : 0;
    size_t l_url_size;

//    char l_url[1024] = { 0 };
//    snprintf(l_url, 1024, "http://%s:%u", a_client_internal->uplink_addr, a_client_internal->uplink_port);
//    l_url_size = strlen(l_url);

    size_t l_sub_url_enc_size_max = l_sub_url_size ? (5 * l_sub_url_size + 16) : 0;
    char *l_sub_url_enc = l_sub_url_size ? DAP_NEW_Z_SIZE(char, l_sub_url_enc_size_max + 1) : NULL;

    size_t l_query_enc_size_max = (is_query_enc) ? (l_query_size * 5 + 16) : l_query_size;
    char *l_query_enc =
            (is_query_enc) ? (l_query_size ? DAP_NEW_Z_SIZE(char, l_query_enc_size_max + 1) : NULL) : (char*) a_query;

//    size_t l_url_full_size_max = 5 * l_sub_url_size + 5 * l_query_size + 16 + l_url_size + 2;
//    char * l_url_full = DAP_NEW_Z_SIZE(char, l_url_full_size_max + 1);

    size_t l_request_enc_size_max = a_request_size ? a_request_size * 2 + 16 : 0;
    char * l_request_enc = a_request_size ? DAP_NEW_Z_SIZE(char, l_request_enc_size_max + 1) : NULL;
    size_t l_request_enc_size = 0;

    a_client_internal->request_response_callback = a_response_proc;
    a_client_internal->request_error_callback = a_response_error;
    a_client_internal->is_encrypted = true;
    size_t i;
    dap_enc_data_type_t l_enc_type;

    if(a_client_internal->uplink_protocol_version >= 21)
        l_enc_type = DAP_ENC_DATA_TYPE_B64_URLSAFE;
    else
        l_enc_type = DAP_ENC_DATA_TYPE_B64;

    if(l_sub_url_size)
        dap_enc_code(a_client_internal->session_key,
                a_sub_url, l_sub_url_size,
                l_sub_url_enc, l_sub_url_enc_size_max,
                l_enc_type);

    if(is_query_enc && l_query_size)
        dap_enc_code(a_client_internal->session_key,
                a_query, l_query_size,
                l_query_enc, l_query_enc_size_max,
                l_enc_type);

    if(a_request_size)
        l_request_enc_size = dap_enc_code(a_client_internal->session_key,
                a_request, a_request_size,
                l_request_enc, l_request_enc_size_max,
                DAP_ENC_DATA_TYPE_RAW);

/*
    if(a_path) {
        if(l_sub_url_size) {
            if(l_query_size) {
                snprintf(l_url_full, l_url_full_size_max - 1, "%s/%s/%s?%s"
                        , l_url, a_path, l_sub_url_enc, l_query_enc);

            } else {
                snprintf(l_url_full, l_url_full_size_max, "%s/%s/%s", l_url, a_path, l_sub_url_enc);
            }
        } else {
            snprintf(l_url_full, l_url_full_size_max, "%s/%s", l_url, a_path);
        }
    } else {
        snprintf(l_url_full, l_url_full_size_max, "%s", l_url);
    }
*/
    int l_off;
    size_t l_path_size= l_query_enc_size_max + l_sub_url_enc_size_max + 1;
    char *l_path = DAP_NEW_Z_SIZE(char, l_path_size);
    l_path[0] = '\0';
    if(a_path) {
        if(l_sub_url_size){
            if(l_query_size){
                dap_snprintf(l_path, l_path_size, "%s/%s?%s", a_path?a_path:"",
                             l_sub_url_enc?l_sub_url_enc:"",
                                   l_query_enc?l_query_enc:"");
            }else{
                dap_snprintf(l_path, l_path_size, "%s/%s", a_path, l_sub_url_enc);
            }
        } else {
            dap_stpcpy(l_path, a_path);
        }
    }

    size_t size_required = a_client_internal->session_key_id ? strlen(a_client_internal->session_key_id) + 40 : 40;
    char *l_custom = DAP_NEW_Z_SIZE(char, size_required);
    size_t l_off2 = size_required;

    l_off = dap_snprintf(l_custom, l_off2, "KeyID: %s\r\n", a_client_internal->session_key_id ? a_client_internal->session_key_id : "NULL");
    l_off += a_client_internal->is_close_session
            ? dap_snprintf(l_custom + l_off, l_off2 -= l_off, "%s\r\n", "SessionCloseAfterRequest: true")
            : 0;

    a_client_internal->refs_count++;
    dap_client_http_request(a_client_internal->worker, a_client_internal->uplink_addr, a_client_internal->uplink_port, a_request ? "POST" : "GET", "text/text",
                l_path, l_request_enc, l_request_enc_size, NULL,
                s_request_response, s_request_error, a_client_internal, l_custom);
    if(l_sub_url_enc)
        DAP_DELETE(l_sub_url_enc);
    if(l_custom)
        DAP_DELETE(l_custom);
    if(l_query_enc)
        DAP_DELETE(l_query_enc);
    if(l_path)
        DAP_DELETE(l_path);
    if(l_request_enc)
        DAP_DELETE(l_request_enc);
}

/**
 * @brief s_request_error
 * @param a_err_code
 * @param a_obj
 */
static void s_request_error(int a_err_code, void * a_obj)
{
    dap_client_pvt_t * l_client_pvt = (dap_client_pvt_t *) a_obj;
    assert(l_client_pvt);

    if(l_client_pvt && l_client_pvt->request_error_callback && l_client_pvt->client)
    {
        l_client_pvt = dap_client_pvt_find(l_client_pvt->uuid);
        if(l_client_pvt && l_client_pvt->request_error_callback
                && l_client_pvt->client && l_client_pvt->client->_internal)
            l_client_pvt->request_error_callback(l_client_pvt->client, a_err_code);
    }
}

/**
 * @brief s_request_response
 * @param a_response
 * @param a_response_size
 * @param a_obj
 */
static void s_request_response(void * a_response, size_t a_response_size, void * a_obj)
{
    dap_client_pvt_t * l_client_pvt = (dap_client_pvt_t *) a_obj;
<<<<<<< HEAD
    dap_client_pvt_hh_lock();
    if(!dap_client_pvt_hh_get(l_client_pvt)){
        dap_client_pvt_hh_unlock();
        return;
    }

    if(!l_client_pvt || !l_client_pvt->client){
        if( !l_client_pvt )
            log_it(L_ERROR,"Client internal is NULL for s_request_response");
        else
            log_it(L_ERROR,"Client is NULL for s_request_response");
        dap_client_pvt_hh_unlock();
        return;
    }
    l_client_pvt->refs_count--;

    if (l_client_pvt->is_to_delete){
        if(l_client_pvt->refs_count==0) {// Was requested to delete until we was working with request
            dap_client_pvt_hh_unlock();
            dap_client_delete_unsafe(l_client_pvt->client); // Init delete
            return;
        }
        dap_client_pvt_hh_unlock();
        return;
    }

=======
    assert(l_client_pvt);
>>>>>>> bc776cb9

    //int l_ref = dap_client_pvt_get_ref(a_client_internal);
    if(l_client_pvt->is_encrypted) {
        size_t l_response_dec_size_max = a_response_size ? a_response_size * 2 + 16 : 0;
        char * l_response_dec = a_response_size ? DAP_NEW_Z_SIZE(char, l_response_dec_size_max) : NULL;
        size_t l_response_dec_size = 0;
        if(a_response_size)
            l_response_dec_size = dap_enc_decode(l_client_pvt->session_key,
                    a_response, a_response_size,
                    l_response_dec, l_response_dec_size_max,
                    DAP_ENC_DATA_TYPE_RAW);

        if ( l_client_pvt->request_response_callback )
            l_client_pvt->request_response_callback(l_client_pvt->client, l_response_dec, l_response_dec_size);
        else
            log_it(L_ERROR, "NULL request_response_callback for encrypted client %p", l_client_pvt->client );

        if(l_response_dec)
            DAP_DELETE(l_response_dec);
    } else {
        if ( l_client_pvt->request_response_callback )
            l_client_pvt->request_response_callback(l_client_pvt->client, a_response, a_response_size);
        else
            log_it(L_ERROR, "NULL request_response_callback for unencrypted  client %p", l_client_pvt->client );
    }
}

/**
 * @brief s_enc_init_response
 * @param a_client
 * @param a_response
 * @param a_response_size
 */
static void s_enc_init_response(dap_client_t * a_client, void * a_response, size_t a_response_size)
{
    dap_client_pvt_t * l_client_pvt = dap_client_pvt_find(a_client->pvt_uuid);
    if (!l_client_pvt) return;

    if (!l_client_pvt->session_key_open){
        log_it(L_ERROR, "m_enc_init_response: session is NULL!");
        l_client_pvt->last_error = ERROR_ENC_SESSION_CLOSED ;
        l_client_pvt->stage_status = STAGE_STATUS_ERROR;
        s_stage_status_after(l_client_pvt);
        return;

    }

    if(a_response_size > 10) { // &&  a_response_size < 50){

        char *l_session_id_b64 = NULL;
        char *l_bob_message_b64 = NULL;
        int json_parse_count = 0;
        struct json_object *jobj = json_tokener_parse((const char *) a_response);
        if(jobj) {
            // parse encrypt_id & encrypt_msg
            json_object_object_foreach(jobj, key, val)
            {
                if(json_object_get_type(val) == json_type_string) {
                    const char *l_str = json_object_get_string(val);
                    if(!strcmp(key, "encrypt_id")) {
                        DAP_DELETE (l_session_id_b64);
<<<<<<< HEAD
                        l_session_id_b64 = DAP_NEW_Z_SIZE(char, strlen(str) + 1);
                        strcpy(l_session_id_b64, str);
=======
                        l_session_id_b64 = DAP_NEW_Z_SIZE(char, strlen(l_str) + 1);
                        strcpy(l_session_id_b64, l_str);
>>>>>>> bc776cb9
                        json_parse_count++;
                    }
                    if(!strcmp(key, "encrypt_msg")) {
                        DAP_DELETE(l_bob_message_b64);
<<<<<<< HEAD
                        l_bob_message_b64 = DAP_NEW_Z_SIZE(char, strlen(str) + 1);
                        strcpy(l_bob_message_b64, str);
=======
                        l_bob_message_b64 = DAP_NEW_Z_SIZE(char, strlen(l_str) + 1);
                        strcpy(l_bob_message_b64, l_str);
>>>>>>> bc776cb9
                        json_parse_count++;
                    }
                }
                if(json_object_get_type(val) == json_type_int) {
                    int val_int = json_object_get_int(val);
                    if(!strcmp(key, "dap_protocol_version")) {
                        l_client_pvt->remote_protocol_version = val_int;
                        json_parse_count++;
                    }
                }
            }
            // free jobj
            json_object_put(jobj);
            if(!l_client_pvt->remote_protocol_version)
                l_client_pvt->remote_protocol_version = DAP_PROTOCOL_VERSION_DEFAULT;
        }
        //char l_session_id_b64[DAP_ENC_BASE64_ENCODE_SIZE(DAP_ENC_KS_KEY_ID_SIZE) + 1] = { 0 };
        //char *l_bob_message_b64 = DAP_NEW_Z_SIZE(char, a_response_size - sizeof(l_session_id_b64) + 1);
        if(json_parse_count >= 2 && json_parse_count <=3) { //if (sscanf (a_response,"%s %s",l_session_id_b64, l_bob_message_b64) == 2 ){
            if(!l_session_id_b64){
                log_it(L_WARNING,"ENC: no session id in base64");
            }
            if(!l_bob_message_b64){
                log_it(L_WARNING,"ENC: no bob message in base64");
            }
            if( l_bob_message_b64 && l_session_id_b64){
                l_client_pvt->session_key_id = DAP_NEW_Z_SIZE(char, strlen(l_session_id_b64) + 1);
                dap_enc_base64_decode(l_session_id_b64, strlen(l_session_id_b64),
                        l_client_pvt->session_key_id, DAP_ENC_DATA_TYPE_B64);
                log_it(L_DEBUG, "ENC: session Key ID %s", l_client_pvt->session_key_id);

                char *l_bob_message = DAP_NEW_Z_SIZE(char, strlen(l_bob_message_b64) + 1);
                size_t l_bob_message_size = dap_enc_base64_decode(l_bob_message_b64, strlen(l_bob_message_b64),
                        l_bob_message, DAP_ENC_DATA_TYPE_B64);
                l_client_pvt->session_key_open->gen_alice_shared_key(
                        l_client_pvt->session_key_open, l_client_pvt->session_key_open->priv_key_data,
                        l_bob_message_size, (unsigned char*) l_bob_message);

                l_client_pvt->session_key = dap_enc_key_new_generate(l_client_pvt->session_key_type,
                        l_client_pvt->session_key_open->priv_key_data, // shared key
                        l_client_pvt->session_key_open->priv_key_data_size,
                        l_client_pvt->session_key_id, strlen(l_client_pvt->session_key_id), l_client_pvt->session_key_block_size);

                DAP_DELETE(l_bob_message);
            }

            if(l_client_pvt->stage == STAGE_ENC_INIT) { // We are in proper stage
                l_client_pvt->stage_status = STAGE_STATUS_DONE;
                s_stage_status_after(l_client_pvt);
            } else {
                log_it(L_WARNING, "ENC: initialized encryption but current stage is %s (%s)",
                        dap_client_get_stage_str(a_client), dap_client_get_stage_status_str(a_client));
            }
        } else {
            log_it(L_ERROR, "ENC: Wrong response (size %u data '%s')", a_response_size, (char* ) a_response);
            l_client_pvt->last_error = ERROR_ENC_NO_KEY;
            l_client_pvt->stage_status = STAGE_STATUS_ERROR;
            s_stage_status_after(l_client_pvt);
        }

        DAP_DELETE(l_session_id_b64);
        DAP_DELETE(l_bob_message_b64);
    } else if(a_response_size > 1) {
        log_it(L_ERROR, "ENC: Wrong response (size %u data '%s')", a_response_size, (char* ) a_response);
        l_client_pvt->last_error = ERROR_ENC_NO_KEY;
        l_client_pvt->stage_status = STAGE_STATUS_ERROR;
        s_stage_status_after(l_client_pvt);
    } else {
        log_it(L_ERROR, "ENC: Wrong response (size %u)", a_response_size);
        l_client_pvt->last_error = ERROR_ENC_NO_KEY;
        l_client_pvt->stage_status = STAGE_STATUS_ERROR;
        s_stage_status_after(l_client_pvt);
    }
}

/**
 * @brief s_enc_init_error
 * @param a_client
 * @param a_err_code
 */
static void s_enc_init_error(dap_client_t * a_client, int a_err_code)
{
    dap_client_pvt_t * l_client_pvt = dap_client_pvt_find(a_client->pvt_uuid);
    log_it(L_ERROR, "ENC: Can't init ecnryption session, err code %d", a_err_code);
    if (!l_client_pvt) return;
    if (a_err_code == ETIMEDOUT) {
        l_client_pvt->last_error = ERROR_NETWORK_CONNECTION_TIMEOUT;
    } else {
        l_client_pvt->last_error = ERROR_NETWORK_CONNECTION_REFUSE;
    }
    l_client_pvt->stage_status = STAGE_STATUS_ERROR;
    s_stage_status_after(l_client_pvt);
}

/**
 * @brief s_stream_ctl_response
 * @param a_client
 * @param a_data
 * @param a_data_size
 */
static void s_stream_ctl_response(dap_client_t * a_client, void * a_data, size_t a_data_size)
{
    dap_client_pvt_t *l_client_pvt = dap_client_pvt_find(a_client->pvt_uuid);
    if (!l_client_pvt) return;
    if(s_debug_more)
        log_it(L_DEBUG, "STREAM_CTL response %u bytes length recieved", a_data_size);
    char * l_response_str = DAP_NEW_Z_SIZE(char, a_data_size + 1);
    memcpy(l_response_str, a_data, a_data_size);

    if(a_data_size < 4) {
        log_it(L_ERROR, "STREAM_CTL Wrong reply: '%s'", l_response_str);
        l_client_pvt->last_error = ERROR_STREAM_CTL_ERROR_RESPONSE_FORMAT;
        l_client_pvt->stage_status = STAGE_STATUS_ERROR;
        s_stage_status_after(l_client_pvt);
    } else if(strcmp(l_response_str, "ERROR") == 0) {
        log_it(L_WARNING, "STREAM_CTL Got ERROR from the remote site,expecting thats ERROR_AUTH");
        l_client_pvt->last_error = ERROR_STREAM_CTL_ERROR_AUTH;
        l_client_pvt->stage_status = STAGE_STATUS_ERROR;
        s_stage_status_after(l_client_pvt);
    } else {
        int l_arg_count;
        char l_stream_id[26] = { 0 };
        char *l_stream_key = DAP_NEW_Z_SIZE(char, 4096 * 3);
        uint32_t l_remote_protocol_version;
        dap_enc_key_type_t l_enc_type = l_client_pvt->session_key_type;
        int l_enc_headers = 0;

        l_arg_count = sscanf(l_response_str, "%25s %4096s %u %d %d"
                , l_stream_id, l_stream_key, &l_remote_protocol_version, &l_enc_type, &l_enc_headers);
        if(l_arg_count < 2) {
            log_it(L_WARNING, "STREAM_CTL Need at least 2 arguments in reply (got %d)", l_arg_count);
            l_client_pvt->last_error = ERROR_STREAM_CTL_ERROR_RESPONSE_FORMAT;
            l_client_pvt->stage_status = STAGE_STATUS_ERROR;
            s_stage_status_after(l_client_pvt);
        } else {

            if(l_arg_count > 2) {
                l_client_pvt->uplink_protocol_version = l_remote_protocol_version;
                log_it(L_DEBUG, "Uplink protocol version %u", l_remote_protocol_version);
            } else
                log_it(L_WARNING, "No uplink protocol version, use legacy version %d"
                        , l_client_pvt->uplink_protocol_version = 22);

            if(strlen(l_stream_id) < 13) {
                //log_it(L_DEBUG, "Stream server id %s, stream key length(base64 encoded) %u"
                //       ,l_stream_id,strlen(l_stream_key) );
                log_it(L_DEBUG, "Stream server id %s", l_stream_id);

                // Delete old key if present
                if(l_client_pvt->stream_key)
                    dap_enc_key_delete(l_client_pvt->stream_key);

                strncpy(l_client_pvt->stream_id, l_stream_id, sizeof(l_client_pvt->stream_id) - 1);
                l_client_pvt->stream_key =
                        dap_enc_key_new_generate(l_enc_type, l_stream_key, strlen(l_stream_key), NULL, 0,
                                32);

                l_client_pvt->is_encrypted_headers = l_enc_headers;

                if(l_client_pvt->stage == STAGE_STREAM_CTL) { // We are on the right stage
                    l_client_pvt->stage_status = STAGE_STATUS_DONE;
                    s_stage_status_after(l_client_pvt);
                } else {
                    log_it(L_WARNING, "Expected to be stage STREAM_CTL but current stage is %s (%s)",
                            dap_client_get_stage_str(a_client), dap_client_get_stage_status_str(a_client));

                }
            } else {
                log_it(L_WARNING, "Wrong stream id response");
                l_client_pvt->last_error = ERROR_STREAM_CTL_ERROR_RESPONSE_FORMAT;
                l_client_pvt->stage_status = STAGE_STATUS_ERROR;
                s_stage_status_after(l_client_pvt);
            }

        }
        DAP_DELETE(l_stream_key);
    }
    DAP_DELETE(l_response_str);
}

/**
 * @brief s_stream_ctl_error
 * @param a_client
 * @param a_error
 */
static void s_stream_ctl_error(dap_client_t * a_client, int a_error)
{
    log_it(L_WARNING, "STREAM_CTL error %d", a_error);

    dap_client_pvt_t * l_client_pvt = DAP_CLIENT_PVT(a_client);
    assert(l_client_pvt);

    if (a_error == ETIMEDOUT) {
        l_client_pvt->last_error = ERROR_NETWORK_CONNECTION_TIMEOUT;
    } else {
        l_client_pvt->last_error = ERROR_STREAM_CTL_ERROR;
    }
    l_client_pvt->stage_status = STAGE_STATUS_ERROR;

    s_stage_status_after(l_client_pvt);

}

//
/**
 * @brief s_stream_response STREAM stage callbacks
 * @param a_client
 * @param a_data
 * @param a_data_size
 */
static void s_stream_response(dap_client_t * a_client, void * a_data, size_t a_data_size)
{
    dap_client_pvt_t * l_client_pvt = DAP_CLIENT_PVT(a_client);
    assert(l_client_pvt);
    if(s_debug_more)
        log_it(L_DEBUG, "STREAM response %u bytes length recieved", a_data_size);
//    char * l_response_str = DAP_NEW_Z_SIZE(char, a_data_size + 1);
//    memcpy(l_response_str, a_data, a_data_size);

    if(l_client_pvt->stage == STAGE_STREAM_CONNECTED) { // We are on the right stage
        l_client_pvt->stage_status = STAGE_STATUS_DONE;
        s_stage_status_after(l_client_pvt);
    }
    else {
        log_it(L_WARNING, "Expected to be stage STREAM_CONNECTED but current stage is %s (%s)",
                dap_client_get_stage_str(a_client), dap_client_get_stage_status_str(a_client));
        l_client_pvt->stage_status = STAGE_STATUS_ERROR;
    }
    s_stage_status_after(l_client_pvt);
}

/**
 * @brief s_stage_stream_opened
 * @param a_client
 * @param arg
 */
static void s_stage_stream_streaming(dap_client_t * a_client, void* arg)
{
    log_it(L_INFO, "Stream  is opened");
}

/**
 * @brief s_stream_es_callback_new
 * @param a_es
 * @param arg
 */
static void s_stream_es_callback_connected(dap_events_socket_t * a_es)
{
    dap_client_pvt_t * l_client_pvt =(dap_client_pvt_t*) a_es->_inheritor;
    s_stream_connected(l_client_pvt);
}

/**
 * @brief s_es_stream_delete
 * @param a_es
 * @param arg
 */
static void s_stream_es_callback_delete(dap_events_socket_t *a_es, void *arg)
{
    (void) arg;
    log_it(L_INFO, "Stream delete callback");

    dap_client_pvt_t *l_client_pvt = (dap_client_pvt_t *)a_es->_inheritor;
    a_es->_inheritor = NULL; // To prevent delete in reactor

    if(l_client_pvt == NULL) {
        log_it(L_ERROR, "dap_client_pvt_t is not initialized");
        return;
    }

    if (!dap_client_pvt_find(l_client_pvt->uuid)) {
        log_it(L_ERROR, "dap_client_pvt is corrupted");
        return;
    }

    if(s_debug_more)
        log_it(L_DEBUG, "Delete stream socket for client_pvt=0x%x", l_client_pvt);

    dap_stream_delete(l_client_pvt->stream);
    if (l_client_pvt->stream_es) {
        DAP_DEL_Z(l_client_pvt->stream_es->remote_addr_str)
        DAP_DEL_Z(l_client_pvt->stream_es->remote_addr_str6)
    }
    l_client_pvt->stream = NULL;
    l_client_pvt->stream_es = NULL;
}

/**
 * @brief s_es_stream_read
 * @param a_es
 * @param arg
 */
static void s_stream_es_callback_read(dap_events_socket_t * a_es, void * arg)
{
    (void) arg;
    dap_client_pvt_t * l_client_pvt =(dap_client_pvt_t *) a_es->_inheritor;

    l_client_pvt->ts_last_read = time(NULL);
    switch (l_client_pvt->stage) {
        case STAGE_STREAM_SESSION:
            dap_client_go_stage(l_client_pvt->client, STAGE_STREAM_STREAMING, s_stage_stream_streaming);
        break;
        case STAGE_STREAM_CONNECTED: { // Collect HTTP headers before streaming
            if(a_es->buf_in_size > 1) {
                char * l_pos_endl;
                l_pos_endl = (char*) memchr(a_es->buf_in, '\r', a_es->buf_in_size - 1);
                if(l_pos_endl) {
                    if(*(l_pos_endl + 1) == '\n') {
                        dap_events_socket_shrink_buf_in(a_es, l_pos_endl - (char*)a_es->buf_in);
                        log_it(L_DEBUG, "Header passed, go to streaming (%lu bytes already are in input buffer",
                                a_es->buf_in_size);

                        l_client_pvt->stage = STAGE_STREAM_STREAMING;
                        l_client_pvt->stage_status = STAGE_STATUS_DONE;
                        s_stage_status_after(l_client_pvt);

                        dap_stream_data_proc_read(l_client_pvt->stream);
                        dap_events_socket_shrink_buf_in(a_es, a_es->buf_in_size);
                    }
                }
            }
        }
            break;
        case STAGE_STREAM_STREAMING: { // if streaming - process data with stream processor
            dap_stream_data_proc_read(l_client_pvt->stream);
            dap_events_socket_shrink_buf_in(a_es, a_es->buf_in_size);
        }
            break;
        default: {
        }
    }
}

/**
 * @brief s_es_stream_write
 * @param a_es
 * @param arg
 */
static void s_stream_es_callback_write(dap_events_socket_t * a_es, void * arg)
{
    (void) arg;
    dap_client_pvt_t * l_client_pvt = a_es->_inheritor;

    if (l_client_pvt->stage_status == STAGE_STATUS_ERROR || !l_client_pvt->stream)
        return;
    switch (l_client_pvt->stage) {
        case STAGE_STREAM_STREAMING: {
            size_t i;
            bool ready_to_write = false;
            //  log_it(DEBUG,"Process channels data output (%u channels)",STREAM(sh)->channel_count);

            for(i = 0; i < l_client_pvt->stream->channel_count; i++) {
                dap_stream_ch_t * ch = l_client_pvt->stream->channel[i];
                if(ch->ready_to_write) {
                    ch->proc->packet_out_callback(ch, NULL);
                    ready_to_write |= ch->ready_to_write;
                }
            }
            //log_it(L_DEBUG,"stream_data_out (ready_to_write=%s)", ready_to_write?"true":"false");

            dap_events_socket_set_writable_unsafe(l_client_pvt->stream_es, ready_to_write);
            //log_it(ERROR,"No stream_data_write_callback is defined");
        }
            break;
        default: {
        }
    }
}

/**
 * @brief s_stream_es_callback_error
 * @param a_es
 * @param a_error
 */
static void s_stream_es_callback_error(dap_events_socket_t * a_es, int a_error)
{
    dap_client_pvt_t *l_client_pvt = (dap_client_pvt_t *) a_es->_inheritor;
    if (!l_client_pvt)
        return;
    l_client_pvt = dap_client_pvt_find(l_client_pvt->uuid);
    if (!l_client_pvt)
        return;

    char l_errbuf[128];
    l_errbuf[0]='\0';
    if (a_error)
        strerror_r(a_error,l_errbuf,sizeof (l_errbuf));
    else
        strncpy(l_errbuf,"Unknown Error",sizeof(l_errbuf)-1);

    log_it(L_WARNING, "STREAM error \"%s\" (code %d)", l_errbuf, a_error);    

    if (a_error == ETIMEDOUT) {
        l_client_pvt->last_error = ERROR_NETWORK_CONNECTION_TIMEOUT;
    } else {
        l_client_pvt->last_error = ERROR_STREAM_RESPONSE_WRONG;
    }
    l_client_pvt->stage_status = STAGE_STATUS_ERROR;

    s_stage_status_after(l_client_pvt);
}<|MERGE_RESOLUTION|>--- conflicted
+++ resolved
@@ -903,37 +903,8 @@
 static void s_request_response(void * a_response, size_t a_response_size, void * a_obj)
 {
     dap_client_pvt_t * l_client_pvt = (dap_client_pvt_t *) a_obj;
-<<<<<<< HEAD
-    dap_client_pvt_hh_lock();
-    if(!dap_client_pvt_hh_get(l_client_pvt)){
-        dap_client_pvt_hh_unlock();
-        return;
-    }
-
-    if(!l_client_pvt || !l_client_pvt->client){
-        if( !l_client_pvt )
-            log_it(L_ERROR,"Client internal is NULL for s_request_response");
-        else
-            log_it(L_ERROR,"Client is NULL for s_request_response");
-        dap_client_pvt_hh_unlock();
-        return;
-    }
-    l_client_pvt->refs_count--;
-
-    if (l_client_pvt->is_to_delete){
-        if(l_client_pvt->refs_count==0) {// Was requested to delete until we was working with request
-            dap_client_pvt_hh_unlock();
-            dap_client_delete_unsafe(l_client_pvt->client); // Init delete
-            return;
-        }
-        dap_client_pvt_hh_unlock();
-        return;
-    }
-
-=======
+
     assert(l_client_pvt);
->>>>>>> bc776cb9
-
     //int l_ref = dap_client_pvt_get_ref(a_client_internal);
     if(l_client_pvt->is_encrypted) {
         size_t l_response_dec_size_max = a_response_size ? a_response_size * 2 + 16 : 0;
@@ -994,24 +965,14 @@
                     const char *l_str = json_object_get_string(val);
                     if(!strcmp(key, "encrypt_id")) {
                         DAP_DELETE (l_session_id_b64);
-<<<<<<< HEAD
-                        l_session_id_b64 = DAP_NEW_Z_SIZE(char, strlen(str) + 1);
-                        strcpy(l_session_id_b64, str);
-=======
                         l_session_id_b64 = DAP_NEW_Z_SIZE(char, strlen(l_str) + 1);
                         strcpy(l_session_id_b64, l_str);
->>>>>>> bc776cb9
                         json_parse_count++;
                     }
                     if(!strcmp(key, "encrypt_msg")) {
                         DAP_DELETE(l_bob_message_b64);
-<<<<<<< HEAD
-                        l_bob_message_b64 = DAP_NEW_Z_SIZE(char, strlen(str) + 1);
-                        strcpy(l_bob_message_b64, str);
-=======
                         l_bob_message_b64 = DAP_NEW_Z_SIZE(char, strlen(l_str) + 1);
                         strcpy(l_bob_message_b64, l_str);
->>>>>>> bc776cb9
                         json_parse_count++;
                     }
                 }
