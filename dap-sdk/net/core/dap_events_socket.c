--- conflicted
+++ resolved
@@ -260,12 +260,7 @@
 {
     dap_worker_msg_reassign_t * l_msg = DAP_NEW_Z(dap_worker_msg_reassign_t);
     l_msg->esocket = a_es;
-<<<<<<< HEAD
-    if(a_es)
-        l_msg->esocket_uuid = a_es->uuid;
-=======
     l_msg->esocket_uuid = a_es->uuid;
->>>>>>> bc776cb9
     l_msg->worker_new = a_worker_new;
     if( dap_events_socket_queue_ptr_send(a_worker_old->queue_es_reassign, l_msg) != 0 ){
         log_it(L_ERROR,"Haven't sent reassign message with esocket %d", a_es?a_es->socket:-1);
@@ -1433,16 +1428,6 @@
  */
 void dap_events_socket_queue_on_remove_and_delete(dap_events_socket_t* a_es)
 {
-<<<<<<< HEAD
-    dap_events_socket_handler_t * l_es_handler= DAP_NEW_Z(dap_events_socket_handler_t);
-    l_es_handler->esocket = a_es;
-    l_es_handler->uuid = a_es->uuid;
-
-    int l_ret= dap_events_socket_queue_ptr_send( a_es->worker->queue_es_delete, l_es_handler );
-    if( l_ret != 0 ){
-        log_it(L_ERROR, "Queue send returned %d", l_ret);
-        DAP_DELETE(l_es_handler);
-=======
     dap_events_socket_uuid_t * l_es_uuid_ptr= DAP_NEW_Z(dap_events_socket_uuid_t);
     *l_es_uuid_ptr = a_es->uuid;
 
@@ -1450,7 +1435,6 @@
     if( l_ret != 0 ){
         log_it(L_ERROR, "Queue send returned %d", l_ret);
         DAP_DELETE(l_es_uuid_ptr);
->>>>>>> bc776cb9
     }
 }
 
@@ -1592,11 +1576,7 @@
             }
         }
         if (l_is_error && l_errno == EBADF){
-<<<<<<< HEAD
-            log_it(L_ATT,"Socket %d (%p ) disconnected, rise CLOSE flag to remove from queue, lost %"DAP_UINT64_FORMAT_u":%" DAP_UINT64_FORMAT_u
-=======
             log_it(L_ATT,"Poll update: socket %d (%p ) disconnected, rise CLOSE flag to remove from queue, lost %"DAP_UINT64_FORMAT_u":%" DAP_UINT64_FORMAT_u
->>>>>>> bc776cb9
                          " bytes",a_esocket->socket,a_esocket,a_esocket->buf_in_size,a_esocket->buf_out_size);
             a_esocket->flags |= DAP_SOCK_SIGNAL_CLOSE;
             a_esocket->buf_in_size = a_esocket->buf_out_size = 0; // Reset everything from buffer, we close it now all
@@ -1648,22 +1628,13 @@
                 l_errbuf[0]=0;
                 strerror_r(l_errno, l_errbuf, sizeof (l_errbuf));
                 if (l_errno == EBADF){
-<<<<<<< HEAD
-                    log_it(L_ATT,"Socket %d (%p ) disconnected, rise CLOSE flag to remove from queue, lost %"DAP_UINT64_FORMAT_u":%" DAP_UINT64_FORMAT_u
-                                 " bytes",a_esocket->socket,a_esocket,a_esocket->buf_in_size,a_esocket->buf_out_size);
-=======
                     log_it(L_ATT,"Set readable: socket %d (%p ) disconnected, rise CLOSE flag to remove from queue, lost %"DAP_UINT64_FORMAT_u":%" DAP_UINT64_FORMAT_u
                            " bytes",a_esocket->socket,a_esocket,a_esocket->buf_in_size,a_esocket->buf_out_size);
->>>>>>> bc776cb9
                     a_esocket->flags |= DAP_SOCK_SIGNAL_CLOSE;
                     a_esocket->buf_in_size = a_esocket->buf_out_size = 0; // Reset everything from buffer, we close it now all
                 }else{
                     log_it(L_ERROR,"Can't update client socket %d state on kqueue fd for set_read op %d: \"%s\" (%d)",
-<<<<<<< HEAD
-                                   a_esocket->socket, l_kqueue_fd, l_errbuf, l_errno);
-=======
                                     a_esocket->socket, l_kqueue_fd, l_errbuf, l_errno);
->>>>>>> bc776cb9
                 }
             }
         }
@@ -1725,11 +1696,7 @@
                 l_errbuf[0]=0;
                 strerror_r(l_errno, l_errbuf, sizeof (l_errbuf));
                 if (l_errno == EBADF){
-<<<<<<< HEAD
-                    log_it(L_ATT,"Socket %d (%p ) disconnected, rise CLOSE flag to remove from queue, lost %"DAP_UINT64_FORMAT_u":%" DAP_UINT64_FORMAT_u
-=======
                     log_it(L_ATT,"Set writable: socket %d (%p ) disconnected, rise CLOSE flag to remove from queue, lost %"DAP_UINT64_FORMAT_u":%" DAP_UINT64_FORMAT_u
->>>>>>> bc776cb9
                            " bytes",a_esocket->socket,a_esocket,a_esocket->buf_in_size,a_esocket->buf_out_size);
                     a_esocket->flags |= DAP_SOCK_SIGNAL_CLOSE;
                     a_esocket->buf_in_size = a_esocket->buf_out_size = 0; // Reset everything from buffer, we close it now all
@@ -1937,54 +1904,6 @@
     a_es->worker = NULL;
 }
 
-<<<<<<< HEAD
-/**
- * @brief dap_events_socket_check_uuid_unsafe
- * @param a_worker
- * @param a_es
- * @param a_es_uuid
- * @return
- */
-bool dap_events_socket_check_uuid_unsafe(dap_worker_t * a_worker,dap_events_socket_t * a_es, uint128_t a_es_uuid)
-{
-    if (a_es){
-        if ( a_worker->esockets){
-            dap_events_socket_t * l_es = NULL;
-            bool l_ret;
-            pthread_rwlock_rdlock(&a_worker->esocket_rwlock);
-            HASH_FIND(hh_worker,a_worker->esockets,&a_es, sizeof(void*), l_es );
-            l_ret = ( l_es == a_es && dap_uint128_check_equal(l_es->uuid,a_es_uuid) );
-            pthread_rwlock_unlock(&a_worker->esocket_rwlock);
-            return l_ret;
-        }else
-            return false;
-    }else
-        return false;
-}
-
-/**
- * @brief dap_events_socket_check_unsafe
- * @param a_worker
- * @param a_es
- * @return
- */
-bool dap_events_socket_check_unsafe(dap_worker_t * a_worker,dap_events_socket_t * a_es)
-{
-    if (a_es){
-        if ( a_worker->esockets){
-            dap_events_socket_t * l_es = NULL;
-            pthread_rwlock_rdlock(&a_worker->esocket_rwlock);
-            HASH_FIND(hh_worker,a_worker->esockets,&a_es, sizeof(void*), l_es );
-            pthread_rwlock_unlock(&a_worker->esocket_rwlock);
-            return l_es == a_es;
-        }else
-            return false;
-    }else
-        return false;
-}
-=======
->>>>>>> bc776cb9
-
 /**
  * @brief dap_events_socket_remove_and_delete
  * @param a_w
@@ -1993,17 +1912,6 @@
 void dap_events_socket_remove_and_delete_mt(dap_worker_t * a_w,  dap_events_socket_uuid_t a_es_uuid )
 {
     assert(a_w);
-<<<<<<< HEAD
-        dap_events_socket_handler_t * l_es_handler= DAP_NEW_Z(dap_events_socket_handler_t);
-        l_es_handler->esocket = a_es;
-        if(a_es)
-           l_es_handler->uuid = a_es->uuid;
-
-        if(dap_events_socket_queue_ptr_send( a_w->queue_es_delete, l_es_handler ) != 0 ){
-            log_it(L_ERROR,"Can't send %d fd in queue", a_es->fd);
-            DAP_DELETE(l_es_handler);
-        }
-=======
     dap_events_socket_uuid_t * l_es_uuid_ptr= DAP_NEW_Z(dap_events_socket_uuid_t);
     *l_es_uuid_ptr = a_es_uuid;
 
@@ -2011,7 +1919,6 @@
         log_it(L_ERROR,"Can't send %"DAP_UINT64_FORMAT_u" uuid in queue",a_es_uuid);
         DAP_DELETE(l_es_uuid_ptr);
     }
->>>>>>> bc776cb9
 }
 
 /**
@@ -2023,13 +1930,7 @@
 void dap_events_socket_set_readable_mt(dap_worker_t * a_w, dap_events_socket_uuid_t a_es_uuid,bool a_is_ready)
 {
     dap_worker_msg_io_t * l_msg = DAP_NEW_Z(dap_worker_msg_io_t); if (! l_msg) return;
-<<<<<<< HEAD
-    l_msg->esocket = a_es;
-    if(a_es)
-            l_msg->esocket_uuid = a_es->uuid;
-=======
     l_msg->esocket_uuid = a_es_uuid;
->>>>>>> bc776cb9
     if (a_is_ready)
         l_msg->flags_set = DAP_SOCK_READY_TO_READ;
     else
@@ -2051,14 +1952,7 @@
 void dap_events_socket_set_writable_mt(dap_worker_t * a_w, dap_events_socket_uuid_t a_es_uuid, bool a_is_ready)
 {
     dap_worker_msg_io_t * l_msg = DAP_NEW_Z(dap_worker_msg_io_t); if (!l_msg) return;
-<<<<<<< HEAD
-    l_msg->esocket = a_es;
-    if(a_es)
-            l_msg->esocket_uuid = a_es->uuid;
-=======
     l_msg->esocket_uuid = a_es_uuid;
-
->>>>>>> bc776cb9
     if (a_is_ready)
         l_msg->flags_set = DAP_SOCK_READY_TO_WRITE;
     else
@@ -2082,13 +1976,7 @@
 size_t dap_events_socket_write_inter(dap_events_socket_t * a_es_input, dap_events_socket_uuid_t a_es_uuid, const void * a_data, size_t a_data_size)
 {
     dap_worker_msg_io_t * l_msg = DAP_NEW_Z(dap_worker_msg_io_t); if( !l_msg) return 0;
-<<<<<<< HEAD
-    l_msg->esocket = a_es;
-    if(a_es)
-            l_msg->esocket_uuid = a_es->uuid;
-=======
     l_msg->esocket_uuid = a_es_uuid;
->>>>>>> bc776cb9
     l_msg->data = DAP_NEW_SIZE(void,a_data_size);
     l_msg->data_size = a_data_size;
     l_msg->flags_set = DAP_SOCK_READY_TO_WRITE;
@@ -2125,13 +2013,7 @@
     }
 
     dap_worker_msg_io_t * l_msg = DAP_NEW_Z(dap_worker_msg_io_t);
-<<<<<<< HEAD
-    l_msg->esocket = a_es;
-    if(a_es)
-            l_msg->esocket_uuid = a_es->uuid;
-=======
     l_msg->esocket_uuid = a_es_uuid;
->>>>>>> bc776cb9
     l_msg->data = DAP_NEW_SIZE(void,l_data_size);
     l_msg->data_size = l_data_size;
     l_msg->flags_set = DAP_SOCK_READY_TO_WRITE;
@@ -2158,13 +2040,7 @@
 size_t dap_events_socket_write_mt(dap_worker_t * a_w,dap_events_socket_uuid_t a_es_uuid, const void * data, size_t l_data_size)
 {
     dap_worker_msg_io_t * l_msg = DAP_NEW_Z(dap_worker_msg_io_t); if (!l_msg) return 0;
-<<<<<<< HEAD
-    l_msg->esocket = a_es;
-    if(a_es)
-            l_msg->esocket_uuid = a_es->uuid;
-=======
     l_msg->esocket_uuid = a_es_uuid;
->>>>>>> bc776cb9
     l_msg->data = DAP_NEW_SIZE(void,l_data_size);
     l_msg->data_size = l_data_size;
     l_msg->flags_set = DAP_SOCK_READY_TO_WRITE;
@@ -2198,13 +2074,7 @@
         return 0;
     }
     dap_worker_msg_io_t * l_msg = DAP_NEW_Z(dap_worker_msg_io_t);
-<<<<<<< HEAD
-    l_msg->esocket = a_es;
-    if(a_es)
-            l_msg->esocket_uuid = a_es->uuid;
-=======
     l_msg->esocket_uuid = a_es_uuid;
->>>>>>> bc776cb9
     l_msg->data = DAP_NEW_SIZE(void,l_data_size + 1);
     l_msg->flags_set = DAP_SOCK_READY_TO_WRITE;
     l_data_size = dap_vsprintf(l_msg->data,a_format,ap_copy);
@@ -2227,19 +2097,11 @@
 }
 
 /**
-<<<<<<< HEAD
  * @brief dap_events_socket_write Write data to the client
  * @param a_es Esocket instance
  * @param a_data Pointer to data
  * @param a_data_size Size of data to write
  * @return Number of bytes that were placed into the buffer
-=======
- * @brief dap_events_socket_write_unsafe
- * @param a_es
- * @param a_data
- * @param a_data_size
- * @return
->>>>>>> bc776cb9
  */
 size_t dap_events_socket_write_unsafe(dap_events_socket_t *a_es, const void * a_data, size_t a_data_size)
 {
