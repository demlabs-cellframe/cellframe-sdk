/*
 * Authors:
 * Dmitriy A. Gearasimov <gerasimov.dmitriy@demlabs.net>
 * DeM Labs Ltd.   https://demlabs.net
 * Copyright  (c) 2017
 * All rights reserved.

 This file is part of DAP SDK the open source project

    DAP SDK is free software: you can redistribute it and/or modify
    it under the terms of the GNU General Public License as published by
    the Free Software Foundation, either version 3 of the License, or
    (at your option) any later version.

    DAP SDK is distributed in the hope that it will be useful,
    but WITHOUT ANY WARRANTY; without even the implied warranty of
    MERCHANTABILITY or FITNESS FOR A PARTICULAR PURPOSE.  See the
    GNU General Public License for more details.

    You should have received a copy of the GNU General Public License
    along with any DAP SDK based project.  If not, see <http://www.gnu.org/licenses/>.
*/


#include <stdlib.h>
#include <stdio.h>
#include <stdarg.h>
#include <string.h>
#include <assert.h>
#include <errno.h>
#include <stdatomic.h>

#if defined (DAP_OS_LINUX)
#include <sys/epoll.h>
#include <sys/types.h>
#include <sys/select.h>
#include <unistd.h>
#include <sys/socket.h>
#include <arpa/inet.h>
#elif defined (DAP_OS_BSD)
#include <sys/types.h>
#include <sys/select.h>
#include <unistd.h>
#include <sys/socket.h>
#include <arpa/inet.h>

#elif defined (DAP_OS_WINDOWS)
#include <winsock2.h>
#include <windows.h>
#include <mswsock.h>
#include <io.h>

#endif



#if defined (DAP_EVENTS_CAPS_QUEUE_MQUEUE)
#include <sys/time.h>
#include <sys/resource.h>
#endif

#ifdef DAP_OS_BSD
#include <sys/event.h>
#include <err.h>

#ifndef DAP_OS_DARWIN
#include <pthread_np.h>
typedef cpuset_t cpu_set_t; // Adopt BSD CPU setstructure to POSIX variant
#else
#define NOTE_READ NOTE_LOWAT

#endif

#endif


#include <fcntl.h>
#include <pthread.h>

#include "dap_common.h"
#include "dap_config.h"
#include "dap_list.h"
#include "dap_worker.h"
#include "dap_uuid.h"
#include "dap_events.h"

#include "dap_timerfd.h"
#include "dap_events_socket.h"

#define LOG_TAG "dap_events_socket"

// Item for QUEUE_PTR input esocket
struct queue_ptr_input_item{
    dap_events_socket_t * esocket;
    void * ptr;
    struct queue_ptr_input_item * next;
};

// QUEUE_PTR input esocket pvt section
struct queue_ptr_input_pvt{
    dap_events_socket_t * esocket;
    struct queue_ptr_input_item * items_first;
    struct queue_ptr_input_item * items_last;
};
#define PVT_QUEUE_PTR_INPUT(a) ( (struct queue_ptr_input_pvt*) (a)->_pvt )

static uint64_t s_delayed_ops_timeout_ms = 5000;
bool s_remove_and_delete_unsafe_delayed_delete_callback(void * a_arg);

static pthread_attr_t s_attr_detached;                                      /* Thread's creation attribute = DETACHED ! */


/**
 * @brief dap_events_socket_init Init clients module
 * @return Zero if ok others if no
 */
int dap_events_socket_init( )
{
int l_rc;

    log_it(L_NOTICE,"Initialized events socket module");

    /*
     * @RRL: #6157
     * Use this thread's attribute to eliminate resource consuming by terminated threads
     */
    assert ( !(l_rc = pthread_attr_init(&s_attr_detached)) );
    assert ( !(l_rc = pthread_attr_setdetachstate(&s_attr_detached, PTHREAD_CREATE_DETACHED)) );

#if defined (DAP_EVENTS_CAPS_QUEUE_MQUEUE)
#include <sys/time.h>
#include <sys/resource.h>
    struct rlimit l_mqueue_limit;
    l_mqueue_limit.rlim_cur = RLIM_INFINITY;
    l_mqueue_limit.rlim_max = RLIM_INFINITY;
    setrlimit(RLIMIT_MSGQUEUE,&l_mqueue_limit);
    char l_cmd[256] ={0};
    snprintf(l_cmd, sizeof (l_cmd) - 1, "rm /dev/mqueue/%s-queue_ptr*", dap_get_appname());
    system(l_cmd);
    FILE *l_mq_msg_max = fopen("/proc/sys/fs/mqueue/msg_max", "w");
    if (l_mq_msg_max) {
        fprintf(l_mq_msg_max, "%d", DAP_QUEUE_MAX_MSGS);
        fclose(l_mq_msg_max);
    } else {
        log_it(L_ERROR, "Сan't open /proc/sys/fs/mqueue/msg_max file for writing, errno=%d", errno);
    }
#endif
    dap_timerfd_init();
    return 0;
}

/**
 * @brief dap_events_socket_deinit Deinit clients module
 */
void dap_events_socket_deinit( )
{
}

#ifdef DAP_OS_WINDOWS
void __stdcall mq_receive_cb(HRESULT hr, QUEUEHANDLE qh, DWORD timeout
                             , DWORD action, MQMSGPROPS *pmsgprops, LPOVERLAPPED pov, HANDLE cursor) {
    UNUSED(hr);
    UNUSED(qh);
    UNUSED(timeout);
    UNUSED(action);
    UNUSED(pmsgprops);
    UNUSED(cursor);
    switch (hr) {
    case MQ_OK:
        SetEvent(pov->hEvent);
        break;
    }
}
#endif

/**
 * @brief dap_events_socket_wrap
 * @param a_events
 * @param w
 * @param s
 * @param a_callbacks
 * @return
 */
dap_events_socket_t *dap_events_socket_wrap_no_add( dap_events_t *a_events,
                                            int a_sock, dap_events_socket_callbacks_t *a_callbacks )
{
    assert(a_events);
    assert(a_callbacks);

    dap_events_socket_t *l_ret = DAP_NEW_Z( dap_events_socket_t );
    if (!l_ret)
        return NULL;

    l_ret->socket = a_sock;
    l_ret->events = a_events;
    l_ret->uuid = dap_uuid_generate_uint64();
    if (a_callbacks)
        memcpy(&l_ret->callbacks, a_callbacks, sizeof(l_ret->callbacks) );
    l_ret->flags = DAP_SOCK_READY_TO_READ;

    l_ret->buf_in_size_max = DAP_EVENTS_SOCKET_BUF;
    l_ret->buf_out_size_max = DAP_EVENTS_SOCKET_BUF;

    l_ret->buf_in     = a_callbacks->timer_callback ? NULL : DAP_NEW_Z_SIZE(byte_t, l_ret->buf_in_size_max + 1);
    l_ret->buf_out    = a_callbacks->timer_callback ? NULL : DAP_NEW_Z_SIZE(byte_t, l_ret->buf_out_size_max + 1);
    l_ret->buf_in_size = l_ret->buf_out_size = 0;
    #if defined(DAP_EVENTS_CAPS_EPOLL)
    l_ret->ev_base_flags = EPOLLERR | EPOLLRDHUP | EPOLLHUP;
    #elif defined(DAP_EVENTS_CAPS_POLL)
    l_ret->poll_base_flags = POLLERR | POLLRDHUP | POLLHUP;
    #elif defined(DAP_EVENTS_CAPS_KQUEUE)
        l_ret->kqueue_event_catched_data.esocket = l_ret;
        l_ret->kqueue_base_flags = 0;
        l_ret->kqueue_base_filter = 0;
    #endif

    //log_it( L_DEBUG,"Dap event socket wrapped around %d sock a_events = %X", a_sock, a_events );

    return l_ret;
}

/**
 * @brief dap_events_socket_assign_on_worker
 * @param a_es
 * @param a_worker
 */
void dap_events_socket_assign_on_worker_mt(dap_events_socket_t * a_es, struct dap_worker * a_worker)
{
    a_es->last_ping_request = time(NULL);
   // log_it(L_DEBUG, "Assigned %p on worker %u", a_es, a_worker->id);
    dap_worker_add_events_socket(a_es,a_worker);
}

void dap_events_socket_assign_on_worker_inter(dap_events_socket_t * a_es_input, dap_events_socket_t * a_es)
{
    if (!a_es)
        log_it(L_ERROR, "Can't send NULL esocket in interthreads pipe input");
    if (!a_es_input)
        log_it(L_ERROR, "Interthreads pipe input is NULL");
    if (! a_es || ! a_es_input)
        return;

    a_es->last_ping_request = time(NULL);
    //log_it(L_DEBUG, "Interthread assign esocket %p(fd %d) on input esocket %p (fd %d)", a_es, a_es->fd,
    //       a_es_input, a_es_input->fd);
    dap_worker_add_events_socket_inter(a_es_input,a_es);

}

/**
 * @brief dap_events_socket_reassign_between_workers_unsafe
 * @param a_es
 * @param a_worker_new
 */
void dap_events_socket_reassign_between_workers_unsafe(dap_events_socket_t * a_es, dap_worker_t * a_worker_new)
{
    dap_worker_t * l_worker = a_es->worker;
    dap_events_socket_t * l_queue_input= l_worker->queue_es_new_input[a_worker_new->id];
    log_it(L_DEBUG, "Reassign between %u->%u workers: %p (%d)  ", l_worker->id, a_worker_new->id, a_es, a_es->fd );

    dap_events_socket_remove_from_worker_unsafe( a_es, l_worker );
    a_es->was_reassigned = true;
    if (a_es->callbacks.worker_unassign_callback)
        a_es->callbacks.worker_unassign_callback(a_es, l_worker);

    dap_worker_add_events_socket_inter( l_queue_input,  a_es);
}

/**
 * @brief dap_events_socket_reassign_between_workers_mt
 * @param a_worker_old
 * @param a_es
 * @param a_worker_new
 */
void dap_events_socket_reassign_between_workers_mt(dap_worker_t * a_worker_old, dap_events_socket_t * a_es, dap_worker_t * a_worker_new)
{
    dap_worker_msg_reassign_t * l_msg = DAP_NEW_Z(dap_worker_msg_reassign_t);
    l_msg->esocket = a_es;
    l_msg->esocket_uuid = a_es->uuid;
    l_msg->worker_new = a_worker_new;
    if( dap_events_socket_queue_ptr_send(a_worker_old->queue_es_reassign, l_msg) != 0 ){
#ifdef DAP_OS_WINDOWS
        log_it(L_ERROR,"Haven't sent reassign message with esocket %"DAP_UINT64_FORMAT_U, a_es ? a_es->socket : (SOCKET)-1);
#else
        log_it(L_ERROR,"Haven't sent reassign message with esocket %d", a_es?a_es->socket:-1);
#endif
        DAP_DELETE(l_msg);
    }
}

/**
 * @brief s_create_type_pipe
 * @param a_w
 * @param a_callback
 * @param a_flags
 * @return
 */
dap_events_socket_t * s_create_type_pipe(dap_worker_t * a_w, dap_events_socket_callback_t a_callback, uint32_t a_flags)
{
#ifdef DAP_OS_WINDOWS
    UNUSED(a_w);
    UNUSED(a_callback);
    UNUSED(a_flags);
    return NULL;
#else
    UNUSED(a_flags);
    dap_events_socket_t * l_es = DAP_NEW_Z(dap_events_socket_t);
    l_es->type = DESCRIPTOR_TYPE_PIPE;
    l_es->worker = a_w;
    l_es->events = a_w->events;
    l_es->uuid = dap_uuid_generate_uint64();
    l_es->callbacks.read_callback = a_callback; // Arm event callback
#if defined(DAP_EVENTS_CAPS_EPOLL)
    l_es->ev_base_flags = EPOLLIN | EPOLLERR | EPOLLRDHUP | EPOLLHUP;
#elif defined(DAP_EVENTS_CAPS_POLL)
    l_es->poll_base_flags = POLLIN | POLLERR | POLLRDHUP | POLLHUP;
#elif defined(DAP_EVENTS_CAPS_KQUEUE)
    l_es->kqueue_event_catched_data.esocket = l_es;
    l_es->kqueue_base_flags = EV_ENABLE | EV_CLEAR;
    l_es->kqueue_base_fflags = NOTE_DELETE | NOTE_REVOKE ;
#if !defined(DAP_OS_DARWIN)
    l_es->kqueue_base_fflags |= NOTE_CLOSE | NOTE_CLOSE_WRITE ;
#endif
    l_es->kqueue_base_filter = EVFILT_VNODE;
#else
#error "Not defined s_create_type_pipe for your platform"
#endif

#if defined(DAP_EVENTS_CAPS_PIPE_POSIX)
    int l_pipe[2];
    int l_errno;
    char l_errbuf[128];
    l_errbuf[0]=0;
    if( pipe(l_pipe) < 0 ){
        l_errno = errno;
        strerror_r(l_errno, l_errbuf, sizeof (l_errbuf));
        log_it( L_ERROR, "Error detected, can't create pipe(): '%s' (%d)", l_errbuf, l_errno);
        DAP_DELETE(l_es);
        return NULL;
    }//else
     //   log_it(L_DEBUG, "Created one-way unnamed bytestream pipe %d->%d", l_pipe[0], l_pipe[1]);
    l_es->fd = l_pipe[0];
    l_es->fd2 = l_pipe[1];
#if defined DAP_OS_UNIX
    fcntl( l_pipe[0], F_SETFL, O_NONBLOCK);
    fcntl( l_pipe[1], F_SETFL, O_NONBLOCK);
    // this sort of fd doesn't suit ioctlsocket()...
#endif

#else
#error "No defined s_create_type_pipe() for your platform"
#endif
    return l_es;
#endif
}

/**
 * @brief dap_events_socket_create_type_pipe_mt
 * @param a_w
 * @param a_callback
 * @param a_flags
 * @return
 */
dap_events_socket_t * dap_events_socket_create_type_pipe_mt(dap_worker_t * a_w, dap_events_socket_callback_t a_callback, uint32_t a_flags)
{
    dap_events_socket_t * l_es = s_create_type_pipe(a_w, a_callback, a_flags);
    dap_worker_add_events_socket_unsafe(l_es,a_w);
    return  l_es;
}

/**
 * @brief dap_events_socket_create
 * @param a_type
 * @param a_callbacks
 * @return
 */
dap_events_socket_t * dap_events_socket_create(dap_events_desc_type_t a_type, dap_events_socket_callbacks_t* a_callbacks)
{
    int l_sock_type = SOCK_STREAM;
    int l_sock_class = AF_INET;

    switch(a_type){
        case DESCRIPTOR_TYPE_SOCKET_CLIENT:
        break;
        case DESCRIPTOR_TYPE_SOCKET_UDP :
            l_sock_type = SOCK_DGRAM;
        break;
        case DESCRIPTOR_TYPE_SOCKET_LOCAL_LISTENING:
#ifdef DAP_OS_UNIX
            l_sock_class = AF_LOCAL;
#elif defined DAP_OS_WINDOWS
            l_sock_class = AF_INET;
#endif
        break;
        default:
            log_it(L_CRITICAL,"Can't create socket type %d", a_type );
            return NULL;
    }

#ifdef DAP_OS_WINDOWS
    SOCKET l_sock = socket(l_sock_class, l_sock_type, IPPROTO_IP);
    u_long l_socket_flags = 1;
    if (ioctlsocket((SOCKET)l_sock, (long)FIONBIO, &l_socket_flags))
        log_it(L_ERROR, "Error ioctl %d", WSAGetLastError());
#else
    int l_sock = socket(l_sock_class, l_sock_type, 0);
    int l_sock_flags = fcntl( l_sock, F_GETFL);
    l_sock_flags |= O_NONBLOCK;
    fcntl( l_sock, F_SETFL, l_sock_flags);

    if (l_sock == INVALID_SOCKET) {
        log_it(L_ERROR, "Socket create error");
        return NULL;
    }
#endif
    dap_events_socket_t * l_es =dap_events_socket_wrap_no_add(dap_events_get_default(),l_sock,a_callbacks);
    if(!l_es){
        log_it(L_CRITICAL,"Can't allocate memory for the new esocket");
        return NULL;
    }
    l_es->type = a_type ;
    if(g_debug_reactor)
        log_it(L_DEBUG,"Created socket %"DAP_FORMAT_SOCKET" type %d", l_sock,l_es->type);
    return l_es;
}

/**
 * @brief dap_events_socket_create_type_pipe_unsafe
 * @param a_w
 * @param a_callback
 * @param a_flags
 * @return
 */
dap_events_socket_t * dap_events_socket_create_type_pipe_unsafe(dap_worker_t * a_w, dap_events_socket_callback_t a_callback, uint32_t a_flags)
{
    dap_events_socket_t * l_es = s_create_type_pipe(a_w, a_callback, a_flags);
    dap_worker_add_events_socket_unsafe(l_es,a_w);
    return  l_es;
}

/**
 * @brief s_socket_type_queue_ptr_input_callback_delete
 * @param a_es
 * @param a_arg
 */
static void s_socket_type_queue_ptr_input_callback_delete(dap_events_socket_t * a_es, void * a_arg)
{
    (void) a_arg;
    for (struct queue_ptr_input_item * l_item = PVT_QUEUE_PTR_INPUT(a_es)->items_first; l_item;  ){
        struct queue_ptr_input_item * l_item_next= l_item->next;
        DAP_DELETE(l_item);
        l_item= l_item_next;
    }
    PVT_QUEUE_PTR_INPUT(a_es)->items_first = PVT_QUEUE_PTR_INPUT(a_es)->items_last = NULL;
}


/**
 * @brief dap_events_socket_queue_ptr_create_input
 * @param a_es
 * @return
 */
dap_events_socket_t * dap_events_socket_queue_ptr_create_input(dap_events_socket_t* a_es)
{
    dap_events_socket_t * l_es = DAP_NEW_Z(dap_events_socket_t);

    l_es->type = DESCRIPTOR_TYPE_QUEUE;
    l_es->buf_out_size_max = DAP_QUEUE_MAX_BUFLEN;
    l_es->buf_out       = DAP_NEW_Z_SIZE(byte_t,l_es->buf_out_size_max );
    l_es->buf_in_size_max = DAP_QUEUE_MAX_BUFLEN;
    l_es->buf_in       = DAP_NEW_Z_SIZE(byte_t,l_es->buf_in_size_max );
    l_es->events = a_es->events;
    l_es->uuid = dap_uuid_generate_uint64();
#if defined(DAP_EVENTS_CAPS_EPOLL)
    l_es->ev_base_flags = EPOLLERR | EPOLLRDHUP | EPOLLHUP;
#elif defined(DAP_EVENTS_CAPS_POLL)
    l_es->poll_base_flags = POLLERR | POLLRDHUP | POLLHUP;
#elif defined(DAP_EVENTS_CAPS_KQUEUE)
    // Here we have event identy thats we copy
    l_es->fd = a_es->fd; //
    l_es->pipe_out = a_es;
    l_es->kqueue_base_flags = EV_CLEAR;
    l_es->kqueue_base_fflags = 0;
    l_es->kqueue_base_filter = EVFILT_USER;
    l_es->kqueue_event_catched_data.esocket = l_es;

#else
#error "Not defined s_create_type_pipe for your platform"
#endif

#ifdef DAP_EVENTS_CAPS_QUEUE_MQUEUE
    int  l_errno;
    char l_errbuf[128] = {0}, l_mq_name[64] = {0};
    struct mq_attr l_mq_attr = {0};

    l_es->mqd_id = a_es->mqd_id;
    l_mq_attr.mq_maxmsg = DAP_QUEUE_MAX_MSGS;                               // Don't think we need to hold more than 1024 messages
    l_mq_attr.mq_msgsize = DAP_QUEUE_MAX_BUFLEN;
                                                                            // so use it with shared memory if you do access from another process
    snprintf(l_mq_name,sizeof (l_mq_name), "/%s-queue_ptr-%u", dap_get_appname(), l_es->mqd_id );

    //if ( (l_errno = mq_unlink(l_mq_name)) )                                 /* Mark this MQ to be deleted as the process will be terminated */
    //    log_it(L_DEBUG, "mq_unlink(%s)->%d", l_mq_name, l_errno);

    if ( 0 >= (l_es->mqd = mq_open(l_mq_name, O_CREAT|O_WRONLY /* |O_NONBLOCK */, 0700, &l_mq_attr)) )
    {
        log_it(L_CRITICAL,"Can't create mqueue descriptor %s: \"%s\" code %d (%s)", l_mq_name, l_errbuf, errno,
                           (strerror_r(errno, l_errbuf, sizeof (l_errbuf)), l_errbuf) );

        DAP_DELETE(l_es->buf_in);
        DAP_DELETE(l_es->buf_out);
        DAP_DELETE(l_es);
        return NULL;
    }

#elif defined (DAP_EVENTS_CAPS_QUEUE_PIPE2) || defined (DAP_EVENTS_CAPS_QUEUE_PIPE)
    l_es->fd = a_es->fd2;
#elif defined DAP_EVENTS_CAPS_MSMQ
    l_es->mqh       = a_es->mqh;
    l_es->mqh_recv  = a_es->mqh_recv;

    l_es->socket        = a_es->socket;
    l_es->port          = a_es->port;
    l_es->mq_num        = a_es->mq_num;

    WCHAR l_direct_name[MQ_MAX_Q_NAME_LEN] = { 0 };
    int pos = 0;
#ifdef DAP_BRAND
    pos = _snwprintf_s(l_direct_name, sizeof(l_direct_name)/sizeof(l_direct_name[0]), _TRUNCATE, L"DIRECT=OS:.\\PRIVATE$\\" DAP_BRAND "mq%d", l_es->mq_num);
#else
    pos = _snwprintf_s(l_direct_name, sizeof(l_direct_name)/sizeof(l_direct_name[0]), _TRUNCATE, L"DIRECT=OS:.\\PRIVATE$\\%hs_esmq%d", dap_get_appname(), l_es->mq_num);
#endif
    if (pos < 0) {
        log_it(L_ERROR, "Message queue path error");
        DAP_DELETE(l_es);
        return NULL;
    }

    HRESULT hr = MQOpenQueue(l_direct_name, MQ_SEND_ACCESS, MQ_DENY_NONE, &(l_es->mqh));
    if (hr == MQ_ERROR_QUEUE_NOT_FOUND) {
        log_it(L_INFO, "Queue still not created, wait a bit...");
        Sleep(300);
        hr = MQOpenQueue(l_direct_name, MQ_SEND_ACCESS, MQ_DENY_NONE, &(l_es->mqh));
        if (hr != MQ_OK) {
            log_it(L_ERROR, "Can't open message queue for queue type, error: %ld", hr);
            return NULL;
        }
    }
    hr = MQOpenQueue(l_direct_name, MQ_RECEIVE_ACCESS, MQ_DENY_NONE, &(l_es->mqh_recv));
    if (hr != MQ_OK) {
        log_it(L_ERROR, "Can't open message queue for queue type, error: %ld", hr);
        return NULL;
    }
#elif defined (DAP_EVENTS_CAPS_KQUEUE)
    // We don't create descriptor for kqueue at all
#else
#error "Not defined dap_events_socket_queue_ptr_create_input() for this platform"
#endif

    l_es->flags = DAP_SOCK_QUEUE_PTR;
    l_es->_pvt = DAP_NEW_Z(struct queue_ptr_input_pvt);
    l_es->callbacks.delete_callback  = s_socket_type_queue_ptr_input_callback_delete;
    l_es->callbacks.queue_ptr_callback = a_es->callbacks.queue_ptr_callback;
    return l_es;
}

/**
 * @brief s_create_type_queue
 * @param a_w
 * @param a_flags
 * @return
 */
dap_events_socket_t * s_create_type_queue_ptr(dap_worker_t * a_w, dap_events_socket_callback_queue_ptr_t a_callback)
{
    dap_events_socket_t * l_es = DAP_NEW_Z(dap_events_socket_t);
    if(!l_es){
        log_it(L_ERROR,"Can't allocate esocket!");
        return NULL;
    }

    l_es->type = DESCRIPTOR_TYPE_QUEUE;
    l_es->flags =  DAP_SOCK_QUEUE_PTR;
    l_es->uuid = dap_uuid_generate_uint64();
    if (a_w){
        l_es->events = a_w->events;
        l_es->worker = a_w;
    }

    l_es->callbacks.queue_ptr_callback = a_callback; // Arm event callback
    l_es->buf_in_size_max = DAP_QUEUE_MAX_BUFLEN;
    l_es->buf_in = DAP_NEW_Z_SIZE(byte_t,l_es->buf_in_size_max);
    l_es->buf_out = NULL;

#if defined(DAP_EVENTS_CAPS_EPOLL)
    l_es->ev_base_flags = EPOLLIN | EPOLLERR | EPOLLRDHUP | EPOLLHUP;
#elif defined(DAP_EVENTS_CAPS_POLL)
    l_es->poll_base_flags = POLLIN | POLLERR | POLLRDHUP | POLLHUP;
#elif defined(DAP_EVENTS_CAPS_KQUEUE)
    l_es->kqueue_event_catched_data.esocket = l_es;
    l_es->kqueue_base_flags =  EV_CLEAR;
    l_es->kqueue_base_fflags = 0;
    l_es->kqueue_base_filter = EVFILT_USER;
    l_es->socket = arc4random();
#else
#error "Not defined s_create_type_queue_ptr for your platform"
#endif


#if defined(DAP_EVENTS_CAPS_QUEUE_PIPE2) || defined(DAP_EVENTS_CAPS_QUEUE_PIPE)
    int l_pipe[2];
    l_errbuf[0]=0;
#if defined(DAP_EVENTS_CAPS_QUEUE_PIPE2)
    if( pipe2(l_pipe,O_DIRECT | O_NONBLOCK ) < 0 ){
#elif defined(DAP_EVENTS_CAPS_QUEUE_PIPE)
    if( pipe(l_pipe) < 0 ){
#endif
        l_errno = errno;
        strerror_r(l_errno, l_errbuf, sizeof (l_errbuf));
        switch (l_errno) {
            case EINVAL: log_it(L_CRITICAL, "Too old linux version thats doesn't support O_DIRECT flag for pipes (%s)", l_errbuf); break;
            default: log_it( L_ERROR, "Error detected, can't create pipe(): '%s' (%d)", l_errbuf, l_errno);
        }
        DAP_DELETE(l_es);
        return NULL;
    }
    //else
     //   log_it(L_DEBUG, "Created one-way unnamed packet pipe %d->%d", l_pipe[0], l_pipe[1]);
    l_es->fd = l_pipe[0];
    l_es->fd2 = l_pipe[1];

#if defined(DAP_EVENTS_CAPS_QUEUE_PIPE)
    // If we have no pipe2() we should set nonblock mode via fcntl
    if (l_es->fd > 0 && l_es->fd2 > 0 ) {
    int l_flags = fcntl(l_es->fd, F_GETFL, 0);
    if (l_flags != -1){
        l_flags |= O_NONBLOCK);
        fcntl(l_es->fd, F_SETFL, l_flags) == 0);
    }
    l_flags = fcntl(l_es->fd2, F_GETFL, 0);
    if (l_flags != -1){
        l_flags |= O_NONBLOCK);
        fcntl(l_es->fd2, F_SETFL, l_flags) == 0);
    }
    }
#endif

#if !defined (DAP_OS_ANDROID)
    FILE* l_sys_max_pipe_size_fd = fopen("/proc/sys/fs/pipe-max-size", "r");
    if (l_sys_max_pipe_size_fd) {
        const int l_file_buf_size = 64;
        char l_file_buf[l_file_buf_size];
        memset(l_file_buf, 0, l_file_buf_size);
        fread(l_file_buf, l_file_buf_size, 1, l_sys_max_pipe_size_fd);
        uint64_t l_sys_max_pipe_size = strtoull(l_file_buf, 0, 10);
        fcntl(l_pipe[0], F_SETPIPE_SZ, l_sys_max_pipe_size);
        fclose(l_sys_max_pipe_size_fd);
    }
#endif

#elif defined (DAP_EVENTS_CAPS_QUEUE_MQUEUE)
    char l_errbuf[128] = {0}, l_mq_name[64] = {0};
    struct mq_attr l_mq_attr = { 0 };
    static atomic_uint l_mq_last_number = 0;


    l_mq_attr.mq_maxmsg = DAP_QUEUE_MAX_MSGS;                               // Don't think we need to hold more than 1024 messages
    l_mq_attr.mq_msgsize = DAP_QUEUE_MAX_BUFLEN;
                                                                            // so use it with shared memory if you do access from another process

    l_es->mqd_id = atomic_fetch_add( &l_mq_last_number, 1);
    snprintf(l_mq_name,sizeof (l_mq_name), "/%s-queue_ptr-%u", dap_get_appname(), l_es->mqd_id );
    // if ( (l_errno = mq_unlink(l_mq_name)) )                                 /* Mark this MQ to be deleted as the process will be terminated */
    //    log_it(L_DEBUG, "mq_unlink(%s)->%d", l_mq_name, l_errno);

    if ( 0 >= (l_es->mqd = mq_open(l_mq_name, O_CREAT|O_RDWR  /* |O_NONBLOCK */, 0700, &l_mq_attr)) )
    {
        log_it(L_CRITICAL,"Can't create mqueue descriptor %s: \"%s\" code %d (%s)", l_mq_name, l_errbuf, errno,
                           (strerror_r(errno, l_errbuf, sizeof (l_errbuf)), l_errbuf) );

        DAP_DELETE(l_es->buf_in);
        DAP_DELETE(l_es);
        return NULL;
    }

#elif defined DAP_EVENTS_CAPS_MSMQ
    l_es->socket        = socket(AF_INET, SOCK_DGRAM, 0);

    if (l_es->socket == INVALID_SOCKET) {
        log_it(L_ERROR, "Error creating socket for TYPE_QUEUE: %d", WSAGetLastError());
        DAP_DELETE(l_es);
        return NULL;
    }

    int buffsize = 1024;
    setsockopt(l_es->socket, SOL_SOCKET, SO_RCVBUF, (char *)&buffsize, sizeof(int));

    int reuse = 1;
    if (setsockopt(l_es->socket, SOL_SOCKET, SO_REUSEADDR, (const char*)&reuse, sizeof(reuse)) < 0)
        log_it(L_WARNING, "Can't set up REUSEADDR flag to the socket, err: %d", WSAGetLastError());

    unsigned long l_mode = 1;
    ioctlsocket(l_es->socket, FIONBIO, &l_mode);

    int l_addr_len;
    struct sockaddr_in l_addr;
    l_addr.sin_family = AF_INET;
    IN_ADDR _in_addr = { { .S_addr = htonl(INADDR_LOOPBACK) } };
    l_addr.sin_addr = _in_addr;
    l_addr.sin_port = 0; //l_es->socket  + 32768;
    l_addr_len = sizeof(struct sockaddr_in);

    if (bind(l_es->socket, (struct sockaddr*)&l_addr, sizeof(l_addr)) < 0) {
        log_it(L_ERROR, "Bind error: %d", WSAGetLastError());
    } else {
        int dummy = 100;
        getsockname(l_es->socket, (struct sockaddr*)&l_addr, &dummy);
        l_es->port = l_addr.sin_port;
        //log_it(L_DEBUG, "Bound to port %d", l_addr.sin_port);
    }

    MQQUEUEPROPS   l_qps;
    MQPROPVARIANT  l_qp_var[1];
    QUEUEPROPID    l_qp_id[1];
    HRESULT        l_q_status[1];

    WCHAR l_pathname[MQ_MAX_Q_NAME_LEN - 10] = { 0 };
    static atomic_uint s_queue_num = 0;
    int pos = 0;
#ifdef DAP_BRAND
    pos = _snwprintf_s(l_pathname, sizeof(l_pathname)/sizeof(l_pathname[0]), _TRUNCATE, L".\\PRIVATE$\\" DAP_BRAND "mq%d", l_es->mq_num = s_queue_num++);
#else
    pos = _snwprintf_s(l_pathname, sizeof(l_pathname)/sizeof(l_pathname[0]), _TRUNCATE, L".\\PRIVATE$\\%hs_esmq%d", dap_get_appname(), l_es->mq_num = s_queue_num++);
#endif
    if (pos < 0) {
        log_it(L_ERROR, "Message queue path error");
        DAP_DELETE(l_es);
        return NULL;
    }
    u_long l_p_id         = 0;
    l_qp_id[l_p_id]       = PROPID_Q_PATHNAME;
    l_qp_var[l_p_id].vt   = VT_LPWSTR;
    l_qp_var[l_p_id].pwszVal = l_pathname;
    l_p_id++;

    l_qps.cProp     = l_p_id;
    l_qps.aPropID   = l_qp_id;
    l_qps.aPropVar  = l_qp_var;
    l_qps.aStatus   = l_q_status;

    WCHAR l_direct_name[MQ_MAX_Q_NAME_LEN]      = { 0 };
    WCHAR l_format_name[sizeof(l_direct_name) - 10] = { 0 };
    DWORD l_buflen = sizeof(l_format_name);
    HRESULT hr = MQCreateQueue(NULL, &l_qps, l_format_name, &l_buflen);
    if ((hr != MQ_OK) && (hr != MQ_ERROR_QUEUE_EXISTS) && (hr != MQ_INFORMATION_PROPERTY)) {
        log_it(L_ERROR, "Can't create message queue for queue type, error: %ld", hr);
        DAP_DELETE(l_es);
        return NULL;
    }
    _snwprintf_s(l_direct_name, sizeof(l_direct_name)/sizeof(l_direct_name[0]), _TRUNCATE, L"DIRECT=OS:%ls", l_pathname);

    hr = MQOpenQueue(l_direct_name, MQ_SEND_ACCESS, MQ_DENY_NONE, &(l_es->mqh));
    if (hr == MQ_ERROR_QUEUE_NOT_FOUND) {
        log_it(L_INFO, "Queue still not created, wait a bit...");
        Sleep(300);
        hr = MQOpenQueue(l_direct_name, MQ_SEND_ACCESS, MQ_DENY_NONE, &(l_es->mqh));
        if (hr != MQ_OK) {
            log_it(L_ERROR, "Can't open message queue for queue type, error: %ld", hr);
            DAP_DELETE(l_es);
            MQDeleteQueue(l_format_name);
            return NULL;
        }
    }
    hr = MQOpenQueue(l_direct_name, MQ_RECEIVE_ACCESS, MQ_DENY_NONE, &(l_es->mqh_recv));
    if (hr != MQ_OK) {
        log_it(L_ERROR, "Can't open message queue for queue type, error: %ld", hr);
        DAP_DELETE(l_es);
        MQCloseQueue(l_es->mqh);
        MQDeleteQueue(l_format_name);
        return NULL;
    }
    hr = MQPurgeQueue(l_es->mqh_recv);
    if (hr != MQ_OK) {
        log_it(L_DEBUG, "Message queue %u NOT purged, possible data corruption, err %ld", l_es->mq_num, hr);
    }
#elif defined (DAP_EVENTS_CAPS_KQUEUE)
    // We don't create descriptor for kqueue at all
#else
#error "Not implemented s_create_type_queue_ptr() on your platform"
#endif
    return l_es;
}

/**
 * @brief dap_events_socket_create_type_queue_mt
 * @param a_w
 * @param a_callback
 * @param a_flags
 * @return
 */
dap_events_socket_t * dap_events_socket_create_type_queue_ptr_mt(dap_worker_t * a_w, dap_events_socket_callback_queue_ptr_t a_callback)
{
    dap_events_socket_t * l_es = s_create_type_queue_ptr(a_w, a_callback);
    assert(l_es);
    // If no worker - don't assign
    if ( a_w)
        dap_events_socket_assign_on_worker_mt(l_es,a_w);
    return  l_es;
}


/**
 * @brief dap_events_socket_create_type_queue
 * @param a_w
 * @param a_callback
 * @return
 */
dap_events_socket_t * dap_events_socket_create_type_queue_ptr_unsafe(dap_worker_t * a_w, dap_events_socket_callback_queue_ptr_t a_callback)
{
    dap_events_socket_t * l_es = s_create_type_queue_ptr(a_w, a_callback);
    assert(l_es);
    // If no worker - don't assign
    if ( a_w) {
        if(dap_worker_add_events_socket_unsafe(l_es,a_w)) {
#ifdef DAP_OS_WINDOWS
            errno = WSAGetLastError();
#endif
            log_it(L_ERROR, "Can't add esocket %"DAP_FORMAT_SOCKET" to polling, err %d", l_es->socket, errno);
        }
    }
    return  l_es;
}

/**
 * @brief dap_events_socket_queue_proc_input
 * @param a_esocket
 */
int dap_events_socket_queue_proc_input_unsafe(dap_events_socket_t * a_esocket)
{
#ifdef DAP_OS_WINDOWS
    int l_read = dap_recvfrom(a_esocket->socket, a_esocket->buf_in, a_esocket->buf_in_size_max);
    if (l_read == SOCKET_ERROR) {
        log_it(L_ERROR, "Queue socket %zu received invalid data, error %d", a_esocket->socket, WSAGetLastError());
        return -1;
    }
#endif
    if (a_esocket->callbacks.queue_callback){
        if (a_esocket->flags & DAP_SOCK_QUEUE_PTR) {
            void * l_queue_ptr = NULL;
#if defined(DAP_EVENTS_CAPS_QUEUE_PIPE2)
            ssize_t l_read_ret = read( a_esocket->fd, &l_queue_ptr,sizeof (void *));
            int l_read_errno = errno;
            if( l_read_ret == (ssize_t) sizeof (void *))
                a_esocket->callbacks.queue_ptr_callback(a_esocket, l_queue_ptr);
            else if ( (errno != EAGAIN) && (errno != EWOULDBLOCK) )  // we use blocked socket for now but who knows...
                log_it(L_WARNING, "Can't read packet from pipe");
#elif defined (DAP_EVENTS_CAPS_QUEUE_MQUEUE)
            char l_body[DAP_QUEUE_MAX_BUFLEN] = { '\0' };
            ssize_t l_ret = mq_receive(a_esocket->mqd, l_body, sizeof(l_body), NULL);
            if (l_ret == -1){
                int l_errno = errno;
                char l_errbuf[128];
                l_errbuf[0]=0;
                strerror_r(l_errno, l_errbuf, sizeof (l_errbuf));
                log_it(L_ERROR, "mq_receive error in esocket queue_ptr:\"%s\" code %d", l_errbuf, l_errno);
                return -1;
            }
            debug_if(l_ret > 8, L_NOTICE, "mqueue processing %ld bytes in one pass", l_ret);
            /*for (long shift = 0; shift < l_ret; shift += sizeof(void*)) {
                l_queue_ptr = *(void **)(l_body + shift);
                a_esocket->callbacks.queue_ptr_callback(a_esocket, l_queue_ptr);
            }*/
#elif defined DAP_EVENTS_CAPS_MSMQ
            DWORD l_mp_id = 0;
            MQMSGPROPS    l_mps;
            MQPROPVARIANT l_mpvar[2];
            MSGPROPID     l_p_id[2];

            UCHAR l_body[4096] = { 0 }; // Normally a limit for MSMQ is ~4MB
            l_p_id[l_mp_id]				= PROPID_M_BODY;
            l_mpvar[l_mp_id].vt			= VT_UI1 | VT_VECTOR;
            l_mpvar[l_mp_id].caub.cElems = sizeof(l_body);
            l_mpvar[l_mp_id].caub.pElems = l_body;
            l_mp_id++;

            l_p_id[l_mp_id]				= PROPID_M_BODY_SIZE;
            l_mpvar[l_mp_id].vt			= VT_UI4;
            l_mp_id++;

            l_mps.cProp    = l_mp_id;
            l_mps.aPropID  = l_p_id;
            l_mps.aPropVar = l_mpvar;
            l_mps.aStatus  = NULL;

            HRESULT hr;
            while ((hr = MQReceiveMessage(a_esocket->mqh_recv, 0, MQ_ACTION_RECEIVE, &l_mps, NULL, NULL, NULL, MQ_NO_TRANSACTION))
                                          != MQ_ERROR_IO_TIMEOUT) {
                if (hr != MQ_OK) {
                    log_it(L_ERROR, "An error %ld occured receiving a message from queue", hr);
                    return -3;
                }
                debug_if(l_mpvar[1].ulVal > 8, L_NOTICE, "MSMQ: processing %d bytes in 1 pass", l_mpvar[1].ulVal);
                debug_if(g_debug_reactor, L_DEBUG, "Received msg: %p len %lu", *(void **)l_body, l_mpvar[1].ulVal);
                if (a_esocket->callbacks.queue_ptr_callback) {
                    for (long shift = 0; shift < (long)l_mpvar[1].ulVal; shift += sizeof(void*)) {
                        l_queue_ptr = *(void **)(l_body + shift);
                        a_esocket->callbacks.queue_ptr_callback(a_esocket, l_queue_ptr);
                    }
                }
            }
#elif defined DAP_EVENTS_CAPS_KQUEUE
        l_queue_ptr = (void*) a_esocket->kqueue_event_catched_data.data;
        if(g_debug_reactor)
            log_it(L_INFO,"Queue ptr received %p ptr on input", l_queue_ptr);
        if(a_esocket->callbacks.queue_ptr_callback)
            a_esocket->callbacks.queue_ptr_callback (a_esocket, l_queue_ptr);
#else
#error "No Queue fetch mechanism implemented on your platform"
#endif
        } else {
#ifdef DAP_EVENTS_CAPS_KQUEUE
        void * l_queue_ptr = a_esocket->kqueue_event_catched_data.data;
        size_t l_queue_ptr_size = a_esocket->kqueue_event_catched_data.size;
        if(g_debug_reactor)
            log_it(L_INFO,"Queue received %z bytes on input", l_queue_ptr_size);

        a_esocket->callbacks.queue_callback(a_esocket, l_queue_ptr, l_queue_ptr_size);
#elif !defined(DAP_OS_WINDOWS)
            size_t l_read = read(a_esocket->socket, a_esocket->buf_in, a_esocket->buf_in_size_max );
#endif
        }
    }else{
        log_it(L_ERROR, "Queue socket %"DAP_FORMAT_SOCKET" accepted data but callback is NULL ", a_esocket->socket);
        return -2;
    }
    return 0;
}

/**
 * @brief s_create_type_event
 * @param a_w
 * @param a_callback
 * @return
 */
dap_events_socket_t * s_create_type_event(dap_worker_t * a_w, dap_events_socket_callback_event_t a_callback)
{
    dap_events_socket_t * l_es = DAP_NEW_Z(dap_events_socket_t); if (!l_es) return NULL;
    l_es->buf_out_size_max = l_es->buf_in_size_max = 1;
    l_es->buf_out = DAP_NEW_Z_SIZE(byte_t, l_es->buf_out_size_max);
    l_es->type = DESCRIPTOR_TYPE_EVENT;
    l_es->uuid = dap_uuid_generate_uint64();
    if (a_w){
        l_es->events = a_w->events;
        l_es->worker = a_w;
    }
    l_es->callbacks.event_callback = a_callback; // Arm event callback
#if defined(DAP_EVENTS_CAPS_EPOLL)
    l_es->ev_base_flags = EPOLLIN | EPOLLERR | EPOLLRDHUP | EPOLLHUP;
#elif defined(DAP_EVENTS_CAPS_POLL)
    l_es->poll_base_flags = POLLIN | POLLERR | POLLRDHUP | POLLHUP;
#elif defined(DAP_EVENTS_CAPS_KQUEUE)
    l_es->kqueue_base_flags =  EV_CLEAR;
    l_es->kqueue_base_filter = EVFILT_USER;
    l_es->socket = arc4random();
    l_es->kqueue_event_catched_data.esocket = l_es;
#else
#error "Not defined s_create_type_event for your platform"
#endif

#ifdef DAP_EVENTS_CAPS_EVENT_EVENTFD
    if((l_es->fd = eventfd(0,EFD_NONBLOCK) ) < 0 ){
        int l_errno = errno;
        char l_errbuf[128];
        l_errbuf[0]=0;
        strerror_r(l_errno, l_errbuf, sizeof (l_errbuf));
        switch (l_errno) {
            case EINVAL: log_it(L_CRITICAL, "An unsupported value was specified in flags: \"%s\" (%d)", l_errbuf, l_errno); break;
            case EMFILE: log_it(L_CRITICAL, "The per-process limit on the number of open file descriptors has been reached: \"%s\" (%d)", l_errbuf, l_errno); break;
            case ENFILE: log_it(L_CRITICAL, "The system-wide limit on the total number of open files has been reached: \"%s\" (%d)", l_errbuf, l_errno); break;
            case ENODEV: log_it(L_CRITICAL, "Could not mount (internal) anonymous inode device: \"%s\" (%d)", l_errbuf, l_errno); break;
            case ENOMEM: log_it(L_CRITICAL, "There was insufficient memory to create a new eventfd file descriptor: \"%s\" (%d)", l_errbuf, l_errno); break;
            default: log_it( L_ERROR, "Error detected, can't create eventfd: '%s' (%d)", l_errbuf, l_errno);
        }
        DAP_DELETE(l_es);
        return NULL;
    }else {
        l_es->fd2 = l_es->fd;
        //log_it(L_DEBUG, "Created eventfd descriptor %d", l_es->fd );
    }
#elif defined DAP_OS_WINDOWS


    l_es->socket        = socket(AF_INET, SOCK_DGRAM, 0);

    if (l_es->socket == INVALID_SOCKET) {
        log_it(L_ERROR, "Error creating socket for TYPE_QUEUE: %d", WSAGetLastError());
        DAP_DELETE(l_es);
        return NULL;
    }

    int buffsize = 1024;
    setsockopt(l_es->socket, SOL_SOCKET, SO_RCVBUF, (char *)&buffsize, sizeof(int));

    unsigned long l_mode = 1;
    ioctlsocket(l_es->socket, FIONBIO, &l_mode);

    int reuse = 1;
    if (setsockopt(l_es->socket, SOL_SOCKET, SO_REUSEADDR, (const char*)&reuse, sizeof(reuse)) < 0)
        log_it(L_WARNING, "Can't set up REUSEADDR flag to the socket, err: %d", WSAGetLastError());

    int l_addr_len;
    struct sockaddr_in l_addr;
    l_addr.sin_family = AF_INET;
    IN_ADDR _in_addr = { { .S_addr = htonl(INADDR_LOOPBACK) } };
    l_addr.sin_addr = _in_addr;
    l_addr.sin_port = 0; //l_es->socket + 32768;
    l_addr_len = sizeof(struct sockaddr_in);

    if (bind(l_es->socket, (struct sockaddr*)&l_addr, sizeof(l_addr)) < 0) {
        log_it(L_ERROR, "Bind error: %d", WSAGetLastError());
    } else {
        int dummy = 100;
        getsockname(l_es->socket, (struct sockaddr*)&l_addr, &dummy);
        l_es->port = l_addr.sin_port;
        //log_it(L_DEBUG, "Bound to port %d", l_addr.sin_port);
    }
#elif defined(DAP_EVENTS_CAPS_KQUEUE)
    // nothing to do
#else
#error "Not defined s_create_type_event() on your platform"
#endif
    return l_es;
}

/**
 * @brief dap_events_socket_create_type_event_mt
 * @param a_w
 * @param a_callback
 * @return
 */
dap_events_socket_t * dap_events_socket_create_type_event_mt(dap_worker_t * a_w, dap_events_socket_callback_event_t a_callback)
{
    dap_events_socket_t * l_es = s_create_type_event(a_w, a_callback);
    // If no worker - don't assign
    if ( a_w)
        dap_events_socket_assign_on_worker_mt(l_es,a_w);
    return  l_es;
}

/**
 * @brief dap_events_socket_create_type_event_unsafe
 * @param a_w
 * @param a_callback
 * @return
 */
dap_events_socket_t * dap_events_socket_create_type_event_unsafe(dap_worker_t * a_w, dap_events_socket_callback_event_t a_callback)
{
    dap_events_socket_t * l_es = s_create_type_event(a_w, a_callback);
    // If no worker - don't assign
    if ( a_w)
        dap_worker_add_events_socket_unsafe(l_es,a_w);
    return  l_es;
}

/**
 * @brief dap_events_socket_event_proc_input_unsafe
 * @param a_esocket
 */
void dap_events_socket_event_proc_input_unsafe(dap_events_socket_t *a_esocket)
{
    if (a_esocket->callbacks.event_callback ){
#if defined(DAP_EVENTS_CAPS_EVENT_EVENTFD )
        eventfd_t l_value;
        if(eventfd_read( a_esocket->fd, &l_value)==0 ){ // would block if not ready
            a_esocket->callbacks.event_callback(a_esocket, l_value);
        }else if ( (errno != EAGAIN) && (errno != EWOULDBLOCK) ){  // we use blocked socket for now but who knows...
            int l_errno = errno;
            char l_errbuf[128];
            l_errbuf[0]=0;
            strerror_r(l_errno, l_errbuf, sizeof (l_errbuf));
            log_it(L_WARNING, "Can't read packet from event fd: \"%s\"(%d)", l_errbuf, l_errno);
        }else
            return; // do nothing
#elif defined DAP_OS_WINDOWS
        u_short l_value;
        int l_ret;
        switch (l_ret = dap_recvfrom(a_esocket->socket, a_esocket->buf_in, a_esocket->buf_in_size)) {
        case SOCKET_ERROR:
            log_it(L_CRITICAL, "Can't read from event socket, error: %d", WSAGetLastError());
            break;
        case 0:
            return;
        default:
            l_value = a_esocket->buf_out[0];
            a_esocket->callbacks.event_callback(a_esocket, l_value);
            return;
        }
#elif defined (DAP_EVENTS_CAPS_KQUEUE)
    a_esocket->callbacks.event_callback(a_esocket, a_esocket->kqueue_event_catched_data.value);

#else
#error "No Queue fetch mechanism implemented on your platform"
#endif
    } else
        log_it(L_ERROR, "Event socket %"DAP_FORMAT_SOCKET" accepted data but callback is NULL ", a_esocket->socket);
}


typedef struct dap_events_socket_buf_item
{
    dap_events_socket_t * es;
    void *arg;
} dap_events_socket_buf_item_t;

/**
 *  Waits on the socket
 *  return 0: timeout, 1: may send data, -1 error
 */
static int wait_send_socket(SOCKET a_sockfd, long timeout_ms)
{
    struct timeval l_tv;
    l_tv.tv_sec = timeout_ms / 1000;
    l_tv.tv_usec = (timeout_ms % 1000) * 1000;

    fd_set l_outfd;
    FD_ZERO(&l_outfd);
    FD_SET(a_sockfd, &l_outfd);

    while (1) {
#ifdef DAP_OS_WINDOWS
        int l_res = select(1, NULL, &l_outfd, NULL, &l_tv);
#else
        int l_res = select(a_sockfd + 1, NULL, &l_outfd, NULL, &l_tv);
#endif
        if (l_res == 0) {
            //log_it(L_DEBUG, "socket %d timed out", a_sockfd)
            return -2;
        }
        if (l_res == -1) {
            if (errno == EINTR)
                continue;
            log_it(L_DEBUG, "socket %"DAP_FORMAT_SOCKET" waiting errno=%d", a_sockfd, errno);
            return l_res;
        }
        break;
    };

    if (FD_ISSET(a_sockfd, &l_outfd))
        return 0;

    return -1;
}

/**
 * @brief dap_events_socket_buf_thread
 * @param arg
 * @return
 */
static void *dap_events_socket_buf_thread(void *arg)
{
    dap_events_socket_buf_item_t *l_item = (dap_events_socket_buf_item_t *)arg;
    if (!l_item)
        pthread_exit(0);
    int l_res = 0;
    int l_count = 0;
    SOCKET l_sock = INVALID_SOCKET;
    while (l_res < 1 && l_count++ < 3) {
#if defined(DAP_EVENTS_CAPS_QUEUE_PIPE2)
        l_sock = l_item->es->fd2;
#elif defined(DAP_EVENTS_CAPS_QUEUE_MQUEUE)
        l_sock = l_item->es->mqd;
#endif
        // wait max 5 min
        l_res = wait_send_socket(l_sock, 300000);
        if (l_res == 0) {
            dap_events_socket_queue_ptr_send(l_item->es, l_item->arg);
            break;
        }
    }
    if (l_res != 0)
        log_it(L_WARNING, "Lost data bulk in events socket buf thread");

    DAP_DELETE(l_item);
    pthread_exit(0);
    return NULL;
}

static void add_ptr_to_buf(dap_events_socket_t * a_es, void* a_arg)
{
static atomic_uint_fast64_t l_thd_count;
int     l_rc;
pthread_t l_thread;
dap_events_socket_buf_item_t *l_item;

    atomic_fetch_add(&l_thd_count, 1);                                      /* Count an every call of this routine */

    if ( !(l_item = DAP_NEW(dap_events_socket_buf_item_t)) )                /* Allocate new item - argument for new thread */
    {
        log_it (L_ERROR, "[#%"DAP_UINT64_FORMAT_U"] No memory for new item, errno=%d,  drop: a_es: %p, a_arg: %p",
                atomic_load(&l_thd_count), errno, a_es, a_arg);
        return;
    }

    l_item->es = a_es;
    l_item->arg = a_arg;

    if ( (l_rc = pthread_create(&l_thread, &s_attr_detached /* @RRL: #6157 */, dap_events_socket_buf_thread, l_item)) )
    {
        log_it(L_ERROR, "[#%"DAP_UINT64_FORMAT_U"] Cannot start thread, drop a_es: %p, a_arg: %p, rc: %d",
                 atomic_load(&l_thd_count), a_es, a_arg, l_rc);
        return;
    }

    debug_if(g_debug_reactor, L_DEBUG, "[#%"DAP_UINT64_FORMAT_U"] Created thread %"DAP_UINT64_FORMAT_x", a_es: %p, a_arg: %p",
             atomic_load(&l_thd_count), l_thread, a_es, a_arg);
}

/**
 * @brief dap_events_socket_queue_ptr_send_to_input
 * @param a_es_input
 * @param a_arg
 * @return
 */
int dap_events_socket_queue_ptr_send_to_input(dap_events_socket_t * a_es_input, void * a_arg)
{
#if defined (DAP_EVENTS_CAPS_KQUEUE)
    if (a_es_input->pipe_out){
        int l_ret;
        struct kevent l_event={0};
        dap_events_socket_t * l_es = a_es_input->pipe_out;
        assert(l_es);

        dap_events_socket_w_data_t * l_es_w_data = DAP_NEW_Z(dap_events_socket_w_data_t);
        if(!l_es_w_data){
            log_it(L_CRITICAL, "Can't allocate, out of memory");
            return -1024;
        }

        l_es_w_data->esocket = l_es;
        l_es_w_data->ptr = a_arg;
        EV_SET(&l_event,a_es_input->socket+arc4random()  , EVFILT_USER,EV_ADD | EV_CLEAR | EV_ONESHOT, NOTE_FFCOPY | NOTE_TRIGGER ,0, l_es_w_data);
        if(l_es->worker)
            l_ret=kevent(l_es->worker->kqueue_fd,&l_event,1,NULL,0,NULL);
        else if (l_es->proc_thread)
            l_ret=kevent(l_es->proc_thread->kqueue_fd,&l_event,1,NULL,0,NULL);
        else
            l_ret=-100;
        if(l_ret != -1 ){
            return 0;
        }else{
            log_it(L_ERROR,"Can't send message in queue, code %d", errno);
            DAP_DELETE(l_es_w_data);
            return l_ret;
        }
    }else{
        log_it(L_ERROR,"No pipe_out pointer for queue socket, possible created wrong");
        return -2;
    }

#else
    void *l_arg = a_arg;
    /*return dap_events_socket_write_unsafe(a_es_input, &l_arg, sizeof(l_arg))
            == sizeof(l_arg) ? 0 : -1;*/
    return dap_events_socket_queue_ptr_send(a_es_input, l_arg);
#endif
}

/**
 * @brief dap_events_socket_send_event
 * @param a_es
 * @param a_arg
 */
<<<<<<< HEAD
int dap_events_socket_queue_ptr_send( dap_events_socket_t *a_es, void *a_arg) {
    debug_if (g_debug_reactor, L_DEBUG,"Sent ptr %p to esocket queue %p (%d)", a_arg, a_es, a_es? a_es->fd : -1);
    int l_ret = -1024, l_errno;
=======
int dap_events_socket_queue_ptr_send( dap_events_socket_t *a_es, void *a_arg)
{
    int l_ret = -1024, l_errno;

    debug_if (g_debug_reactor, L_DEBUG,"Send ptr %p to esocket queue %p (%d) ...", a_arg, a_es, a_es? a_es->fd : -1);

>>>>>>> 51154716
#if defined(DAP_EVENTS_CAPS_QUEUE_PIPE2)
    l_ret = write(a_es->fd2, &a_arg, sizeof(a_arg));
    l_errno = errno;
#elif defined (DAP_EVENTS_CAPS_QUEUE_MQUEUE)
    assert(a_es);
    assert(a_es->mqd);
<<<<<<< HEAD
    if (!mq_send(a_es->mqd, (const char*)&a_arg, sizeof(a_arg), 0))
        return 0;
    switch (l_errno = errno) {
    case EINVAL:
    case EINTR:
    case EWOULDBLOCK:
        log_it(L_ERROR, "Can't send ptr to queue (err %d), will be resent again in a while...", l_errno);
        add_ptr_to_buf(a_es, a_arg);
        return 0;
    default: {
        char l_errbuf[128] = { '\0' };
        strerror_r(l_errno, l_errbuf, sizeof (l_errbuf));
        log_it(L_ERROR, "Can't send ptr to queue:\"%s\" code %d", l_errbuf, l_errno);
        return l_errno;
    }}
=======

    { /* @RRL */
    struct timespec tmo = {0};
    tmo.tv_sec = 7 + time(NULL);
    //l_ret = mq_send(a_es->mqd, (const char *)&a_arg, sizeof (a_arg), 0);
    l_ret = mq_timedsend(a_es->mqd, (const char *)&a_arg, sizeof (a_arg), 0, &tmo);
    }

    if ( l_ret < 0 )
        debug_if(g_debug_reactor, L_ERROR, "mq_send(#%d, %p)->%d, errno=%d", a_es->mqd, a_arg, l_ret, errno);


    l_errno = l_ret == -1 ? errno : 0;
    if (l_errno == EINVAL || l_errno == EINTR || l_errno == ETIMEDOUT)
        l_errno = EAGAIN;
    if (l_ret == 0)
        l_ret = sizeof (a_arg);

>>>>>>> 51154716
#elif defined (DAP_EVENTS_CAPS_QUEUE_POSIX)
    struct timespec l_timeout;
    clock_gettime(CLOCK_REALTIME, &l_timeout);
    l_timeout.tv_sec+=2; // Not wait more than 1 second to get and 2 to send
    int ret = mq_timedsend(a_es->mqd, (const char *)&a_arg,sizeof (a_arg),0, &l_timeout );
    int l_errno = errno;
    if (ret == sizeof(a_arg) )
        return  0;
    else
        return l_errno;
#elif defined DAP_EVENTS_CAPS_MSMQ

    char *pbuf = (char *)&a_arg;

    DWORD l_mp_id = 0;
    MQMSGPROPS    l_mps;
    MQPROPVARIANT l_mpvar[1];
    MSGPROPID     l_p_id[1];
    HRESULT       l_mstatus[1];

    l_p_id[l_mp_id] = PROPID_M_BODY;
    l_mpvar[l_mp_id].vt = VT_VECTOR | VT_UI1;
    l_mpvar[l_mp_id].caub.pElems = (unsigned char*)(pbuf);
    l_mpvar[l_mp_id].caub.cElems = sizeof(void*);
    l_mp_id++;

    l_mps.cProp = l_mp_id;
    l_mps.aPropID = l_p_id;
    l_mps.aPropVar = l_mpvar;
    l_mps.aStatus = l_mstatus;
    HRESULT hr = MQSendMessage(a_es->mqh, &l_mps, MQ_NO_TRANSACTION);

    if (hr != MQ_OK) {
        log_it(L_ERROR, "An error occured on sending message to queue, errno: %ld", hr);
        return hr;
    }

    if(dap_sendto(a_es->socket, a_es->port, NULL, 0) == SOCKET_ERROR) {
        return WSAGetLastError();
    } else {
        return 0;
    }
#elif defined (DAP_EVENTS_CAPS_KQUEUE)
    struct kevent l_event={0};
    dap_events_socket_w_data_t * l_es_w_data = DAP_NEW_Z(dap_events_socket_w_data_t);
    if(!l_es_w_data ) // Out of memory
        return -666;

    l_es_w_data->esocket = a_es;
    l_es_w_data->ptr = a_arg;
    EV_SET(&l_event,a_es->socket+arc4random()  , EVFILT_USER,EV_ADD | EV_CLEAR | EV_ONESHOT, NOTE_FFCOPY | NOTE_TRIGGER ,0, l_es_w_data);
    int l_n;
    if(a_es->pipe_out){ // If we have pipe out - we send events directly to the pipe out kqueue fd
        if(a_es->pipe_out->worker){
            if( g_debug_reactor) log_it(L_DEBUG, "Sent kevent() with ptr %p to pipe_out worker on esocket %d",a_arg,a_es);
            l_n = kevent(a_es->pipe_out->worker->kqueue_fd,&l_event,1,NULL,0,NULL);
        }else if (a_es->pipe_out->proc_thread){
            l_n = kevent(a_es->pipe_out->proc_thread->kqueue_fd,&l_event,1,NULL,0,NULL);
            if( g_debug_reactor) log_it(L_DEBUG, "Sent kevent() with ptr %p to pipe_out proc_thread on esocket %d",a_arg,a_es);
        }
        else {
            log_it(L_WARNING,"Trying to send pointer in pipe out queue thats not assigned to any worker or proc thread");
            l_n = 0;
            DAP_DELETE(l_es_w_data);
        }
    }else if(a_es->worker){
        l_n = kevent(a_es->worker->kqueue_fd,&l_event,1,NULL,0,NULL);
        if( g_debug_reactor) log_it(L_DEBUG, "Sent kevent() with ptr %p to worker on esocket %d",a_arg,a_es);
    }else if (a_es->proc_thread){
        l_n = kevent(a_es->proc_thread->kqueue_fd,&l_event,1,NULL,0,NULL);
        if( g_debug_reactor) log_it(L_DEBUG, "Sent kevent() with ptr %p to proc_thread on esocket %d",a_arg,a_es);
    }else {
        log_it(L_WARNING,"Trying to send pointer in queue thats not assigned to any worker or proc thread");
        l_n = 0;
        DAP_DELETE(l_es_w_data);
    }

    if(l_n != -1 ){
        return sizeof(a_arg);
    }else{
        l_errno = errno;
        log_it(L_ERROR,"Sending kevent error code %d", l_errno);
        return l_errno;
    }

#else
#error "Not implemented dap_events_socket_queue_ptr_send() for this platform"
#endif
}



/**
 * @brief dap_events_socket_event_signal
 * @param a_es
 * @param a_value
 * @return
 */
int dap_events_socket_event_signal( dap_events_socket_t * a_es, uint64_t a_value)
{
#if defined(DAP_EVENTS_CAPS_EVENT_EVENTFD)
    int ret = eventfd_write( a_es->fd2,a_value);
    int l_errno = errno;
    if (ret == 0 )
        return  0;
    else if ( ret < 0)
        return l_errno;
    else
        return 1;
#elif defined (DAP_OS_WINDOWS)
    a_es->buf_out[0] = (u_short)a_value;
    if(dap_sendto(a_es->socket, a_es->port, a_es->buf_out, sizeof(uint64_t)) == SOCKET_ERROR) {
        return WSAGetLastError();
    } else {
        return 0;
    }
#elif defined (DAP_EVENTS_CAPS_KQUEUE)
    struct kevent l_event={0};
    dap_events_socket_w_data_t * l_es_w_data = DAP_NEW_Z(dap_events_socket_w_data_t);
    l_es_w_data->esocket = a_es;
    l_es_w_data->value = a_value;

    EV_SET(&l_event,a_es->socket, EVFILT_USER,0, NOTE_TRIGGER ,(intptr_t) a_es->socket, l_es_w_data);

    int l_n;

    if(a_es->pipe_out){ // If we have pipe out - we send events directly to the pipe out kqueue fd
        if(a_es->pipe_out->worker)
            l_n = kevent(a_es->pipe_out->worker->kqueue_fd,&l_event,1,NULL,0,NULL);
        else if (a_es->pipe_out->proc_thread)
            l_n = kevent(a_es->pipe_out->proc_thread->kqueue_fd,&l_event,1,NULL,0,NULL);
        else {
            log_it(L_WARNING,"Trying to send pointer in pipe out queue thats not assigned to any worker or proc thread");
            l_n = -1;
        }
    }else if(a_es->worker)
        l_n = kevent(a_es->worker->kqueue_fd,&l_event,1,NULL,0,NULL);
    else if (a_es->proc_thread)
        l_n = kevent(a_es->proc_thread->kqueue_fd,&l_event,1,NULL,0,NULL);
    else
        l_n = -1;

    if(l_n == -1){
        log_it(L_ERROR,"Haven't sent pointer in pipe out queue, code %d", l_n);
        DAP_DELETE(l_es_w_data);
    }
    return l_n;
#else
#error "Not implemented dap_events_socket_event_signal() for this platform"
#endif
}

/**
 * @brief dap_events_socket_queue_on_remove_and_delete
 * @param a_es
 */
void dap_events_socket_queue_on_remove_and_delete(dap_events_socket_t* a_es)
{
    dap_events_socket_uuid_t * l_es_uuid_ptr= DAP_NEW_Z(dap_events_socket_uuid_t);
    *l_es_uuid_ptr = a_es->uuid;

    int l_ret= dap_events_socket_queue_ptr_send( a_es->worker->queue_es_delete, l_es_uuid_ptr );
    if( l_ret != 0 ){
        log_it(L_ERROR, "Queue send returned %d", l_ret);
        DAP_DELETE(l_es_uuid_ptr);
    }
}

/**
 * @brief dap_events_socket_wrap
 * @param a_events
 * @param w
 * @param s
 * @param a_callbacks
 * @return
 */
dap_events_socket_t * dap_events_socket_wrap2( dap_server_t *a_server, struct dap_events *a_events,
                                            int a_sock, dap_events_socket_callbacks_t *a_callbacks )
{
    assert( a_events );
    assert( a_callbacks );
    assert( a_server );

    //log_it( L_DEBUG,"Dap event socket wrapped around %d sock", a_sock );
    dap_events_socket_t * l_es = DAP_NEW_Z( dap_events_socket_t ); if (!l_es) return NULL;

    l_es->socket = a_sock;
    l_es->events = a_events;
    l_es->server = a_server;
    l_es->uuid = dap_uuid_generate_uint64();
    memcpy(&l_es->callbacks,a_callbacks, sizeof ( l_es->callbacks) );
    l_es->buf_out_size_max = l_es->buf_in_size_max = DAP_EVENTS_SOCKET_BUF;
    l_es->buf_in = a_callbacks->timer_callback ? NULL : DAP_NEW_Z_SIZE(byte_t, l_es->buf_in_size_max+1);
    l_es->buf_out = a_callbacks->timer_callback ? NULL : DAP_NEW_Z_SIZE(byte_t, l_es->buf_out_size_max+1);
    l_es->buf_in_size = l_es->buf_out_size = 0;
    l_es->flags = DAP_SOCK_READY_TO_READ;
    l_es->last_time_active = l_es->last_ping_request = time( NULL );

    return l_es;
}


/**
 * @brief dap_worker_esocket_find_uuid
 * @param a_worker
 * @param a_es_uuid
 * @return
 */
dap_events_socket_t *dap_worker_esocket_find_uuid(dap_worker_t * a_worker, dap_events_socket_uuid_t a_es_uuid )
{
    assert(a_worker);
    dap_events_socket_t * l_ret = NULL;
    if(a_worker->esockets ) {
        pthread_rwlock_rdlock(&a_worker->esocket_rwlock);
        //HASH_FIND_PTR( a_worker->esockets, &a_es_uuid,l_ret );
        HASH_FIND(hh_worker, a_worker->esockets, &a_es_uuid, sizeof(a_es_uuid), l_ret );
        pthread_rwlock_unlock(&a_worker->esocket_rwlock );
    }
    return l_ret;
}

void dap_events_socket_worker_poll_update_unsafe(dap_events_socket_t * a_esocket)
{
    #if defined (DAP_EVENTS_CAPS_EPOLL)
        int events = a_esocket->ev_base_flags | EPOLLERR;

        // Check & add
        if( a_esocket->flags & DAP_SOCK_READY_TO_READ )
            events |= EPOLLIN;

        if( a_esocket->flags & DAP_SOCK_READY_TO_WRITE || a_esocket->flags &DAP_SOCK_CONNECTING )
            events |= EPOLLOUT;

        a_esocket->ev.events = events;

        if( a_esocket->worker){
            if ( epoll_ctl(a_esocket->worker->epoll_fd, EPOLL_CTL_MOD, a_esocket->socket, &a_esocket->ev) ){
#ifdef DAP_OS_WINDOWS
                int l_errno = WSAGetLastError();
#else
                int l_errno = errno;
#endif
                char l_errbuf[128];
                l_errbuf[0]=0;
                strerror_r(l_errno, l_errbuf, sizeof (l_errbuf));
                log_it(L_ERROR,"Can't update client socket state in the epoll_fd %"DAP_FORMAT_HANDLE": \"%s\" (%d)",
                       a_esocket->worker->epoll_fd, l_errbuf, l_errno);
            }
        }
    #elif defined (DAP_EVENTS_CAPS_POLL)
        if( a_esocket->worker && a_esocket->is_initalized){
            if (a_esocket->poll_index < a_esocket->worker->poll_count ){
                struct pollfd * l_poll = &a_esocket->worker->poll[a_esocket->poll_index];
                l_poll->events = a_esocket->poll_base_flags | POLLERR ;
                // Check & add
                if( a_esocket->flags & DAP_SOCK_READY_TO_READ )
                    l_poll->events |= POLLIN;
                if( a_esocket->flags & DAP_SOCK_READY_TO_WRITE || a_esocket->flags &DAP_SOCK_CONNECTING )
                    l_poll->events |= POLLOUT;
            }else{
                log_it(L_ERROR, "Wrong poll index when remove from worker (unsafe): %u when total count %u", a_esocket->poll_index,
                       a_esocket->worker->poll_count);
            }
        }
    #elif defined (DAP_EVENTS_CAPS_KQUEUE)
    if (a_esocket->socket != -1  ){ // Not everything we add in poll
        struct kevent * l_event = &a_esocket->kqueue_event;
        short l_filter  =a_esocket->kqueue_base_filter;
        u_short l_flags =a_esocket->kqueue_base_flags;
        u_int l_fflags =a_esocket->kqueue_base_fflags;

        int l_kqueue_fd = a_esocket->worker? a_esocket->worker->kqueue_fd :
                          a_esocket->proc_thread ? a_esocket->proc_thread->kqueue_fd : -1;
        if ( l_kqueue_fd == -1 ){
            log_it(L_ERROR, "Esocket is not assigned with anything ,exit");
        }

        // Check & add
        bool l_is_error=false;
        int l_errno=0;
        if (a_esocket->type == DESCRIPTOR_TYPE_EVENT ){
            EV_SET(l_event, a_esocket->socket, EVFILT_USER,EV_ADD| EV_CLEAR ,0,0, &a_esocket->kqueue_event_catched_data );
            if( kevent( l_kqueue_fd,l_event,1,NULL,0,NULL) == -1){
                l_is_error = true;
                l_errno = errno;
            }
        }else{
            EV_SET(l_event, a_esocket->socket, l_filter,l_flags| EV_ADD,l_fflags,a_esocket->kqueue_data,a_esocket);
            if( a_esocket->flags & DAP_SOCK_READY_TO_READ ){
                EV_SET(l_event, a_esocket->socket, EVFILT_READ,l_flags| EV_ADD,l_fflags,a_esocket->kqueue_data,a_esocket);
                if( kevent( l_kqueue_fd,l_event,1,NULL,0,NULL) == -1 ){
                    l_is_error = true;
                    l_errno = errno;
                }
            }
            if( !l_is_error){
                if( a_esocket->flags & DAP_SOCK_READY_TO_WRITE || a_esocket->flags &DAP_SOCK_CONNECTING ){
                    EV_SET(l_event, a_esocket->socket, EVFILT_WRITE,l_flags| EV_ADD,l_fflags,a_esocket->kqueue_data,a_esocket);
                    if(kevent( l_kqueue_fd,l_event,1,NULL,0,NULL) == -1){
                        l_is_error = true;
                        l_errno = errno;
                    }
                }
            }
        }
        if (l_is_error && l_errno == EBADF){
            log_it(L_ATT,"Poll update: socket %d (%p ) disconnected, rise CLOSE flag to remove from queue, lost %"DAP_UINT64_FORMAT_U":%" DAP_UINT64_FORMAT_U
                         " bytes",a_esocket->socket,a_esocket,a_esocket->buf_in_size,a_esocket->buf_out_size);
            a_esocket->flags |= DAP_SOCK_SIGNAL_CLOSE;
            a_esocket->buf_in_size = a_esocket->buf_out_size = 0; // Reset everything from buffer, we close it now all
        }else if ( l_is_error && l_errno != EINPROGRESS && l_errno != ENOENT){
            char l_errbuf[128];
            l_errbuf[0]=0;
            strerror_r(l_errno, l_errbuf, sizeof (l_errbuf));
            log_it(L_ERROR,"Can't update client socket state on kqueue fd %d: \"%s\" (%d)",
                l_kqueue_fd, l_errbuf, l_errno);
        }
     }

    #else
    #error "Not defined dap_events_socket_set_writable_unsafe for your platform"
    #endif

}

/**
 * @brief dap_events_socket_ready_to_read
 * @param sc
 * @param isReady
 */
void dap_events_socket_set_readable_unsafe( dap_events_socket_t *a_esocket, bool a_is_ready )
{
    if( a_is_ready == (bool)(a_esocket->flags & DAP_SOCK_READY_TO_READ))
        return;
    if ( a_is_ready ){
        a_esocket->flags |= DAP_SOCK_READY_TO_READ;
    }else{
        a_esocket->flags ^= DAP_SOCK_READY_TO_READ;
    }
#ifdef DAP_EVENTS_CAPS_EVENT_KEVENT
    if( a_esocket->type != DESCRIPTOR_TYPE_EVENT &&
        a_esocket->type != DESCRIPTOR_TYPE_QUEUE &&
        a_esocket->type != DESCRIPTOR_TYPE_TIMER  ){
        struct kevent l_event;
        uint16_t l_op_flag = a_is_ready? EV_ADD : EV_DELETE;
        EV_SET(&l_event, a_esocket->socket, EVFILT_READ,
               a_esocket->kqueue_base_flags | l_op_flag,a_esocket->kqueue_base_fflags ,
               a_esocket->kqueue_data,a_esocket);
        int l_kqueue_fd = a_esocket->worker? a_esocket->worker->kqueue_fd :
                          a_esocket->proc_thread ? a_esocket->proc_thread->kqueue_fd : -1;
        if( l_kqueue_fd>0 ){
            int l_kevent_ret = kevent(l_kqueue_fd,&l_event,1,NULL,0,NULL);
            int l_errno = errno;
            if ( l_kevent_ret == -1 && l_errno != EINPROGRESS ){
                char l_errbuf[128];
                l_errbuf[0]=0;
                strerror_r(l_errno, l_errbuf, sizeof (l_errbuf));
                if (l_errno == EBADF){
                    log_it(L_ATT,"Set readable: socket %d (%p ) disconnected, rise CLOSE flag to remove from queue, lost %"DAP_UINT64_FORMAT_U":%" DAP_UINT64_FORMAT_U
                           " bytes",a_esocket->socket,a_esocket,a_esocket->buf_in_size,a_esocket->buf_out_size);
                    a_esocket->flags |= DAP_SOCK_SIGNAL_CLOSE;
                    a_esocket->buf_in_size = a_esocket->buf_out_size = 0; // Reset everything from buffer, we close it now all
                }else{
                    log_it(L_ERROR,"Can't update client socket %d state on kqueue fd for set_read op %d: \"%s\" (%d)",
                                    a_esocket->socket, l_kqueue_fd, l_errbuf, l_errno);
                }
            }
        }
    }else
        log_it(L_WARNING,"Trying to set readable/writable event, queue or timer thats you shouldnt do");
#else
    if( a_esocket->worker)
        dap_events_socket_worker_poll_update_unsafe( a_esocket);
    else if( a_esocket->proc_thread)
        dap_proc_thread_esocket_update_poll_flags(a_esocket->proc_thread,a_esocket );
#endif

}

/**
 * @brief dap_events_socket_ready_to_write
 * @param a_esocket
 * @param isReady
 */
void dap_events_socket_set_writable_unsafe( dap_events_socket_t *a_esocket, bool a_is_ready )
{
    if ( a_is_ready == (bool)(a_esocket->flags & DAP_SOCK_READY_TO_WRITE)) {
        return;
    }

    if ( a_is_ready )
        a_esocket->flags |= DAP_SOCK_READY_TO_WRITE;
    else
        a_esocket->flags ^= DAP_SOCK_READY_TO_WRITE;

#ifdef DAP_EVENTS_CAPS_EVENT_KEVENT
    if( a_esocket->type != DESCRIPTOR_TYPE_EVENT &&
        a_esocket->type != DESCRIPTOR_TYPE_QUEUE &&
        a_esocket->type != DESCRIPTOR_TYPE_TIMER  ){
        struct kevent l_event;
        uint16_t l_op_flag = a_is_ready? EV_ADD : EV_DELETE;
        int l_expected_reply = a_is_ready? 1: 0;
        EV_SET(&l_event, a_esocket->socket, EVFILT_WRITE,
               a_esocket->kqueue_base_flags | l_op_flag,a_esocket->kqueue_base_fflags ,
               a_esocket->kqueue_data,a_esocket);
        int l_kqueue_fd = a_esocket->worker? a_esocket->worker->kqueue_fd :
                          a_esocket->proc_thread ? a_esocket->proc_thread->kqueue_fd : -1;
        if( l_kqueue_fd>0 ){
            int l_kevent_ret=kevent(l_kqueue_fd,&l_event,1,NULL,0,NULL);
            int l_errno = errno;
            if ( l_kevent_ret == -1 && l_errno != EINPROGRESS && l_errno != ENOENT ){
                char l_errbuf[128];
                l_errbuf[0]=0;
                strerror_r(l_errno, l_errbuf, sizeof (l_errbuf));
                if (l_errno == EBADF){
                    log_it(L_ATT,"Set writable: socket %d (%p ) disconnected, rise CLOSE flag to remove from queue, lost %"DAP_UINT64_FORMAT_U":%" DAP_UINT64_FORMAT_U
                           " bytes",a_esocket->socket,a_esocket,a_esocket->buf_in_size,a_esocket->buf_out_size);
                    a_esocket->flags |= DAP_SOCK_SIGNAL_CLOSE;
                    a_esocket->buf_in_size = a_esocket->buf_out_size = 0; // Reset everything from buffer, we close it now all
                }else{
                    log_it(L_ERROR,"Can't update client socket %d state on kqueue fd for set_write op %d: \"%s\" (%d)",
                                    a_esocket->socket, l_kqueue_fd, l_errbuf, l_errno);
                }
            }
        }
    }else
        log_it(L_WARNING,"Trying to set readable/writable event, queue or timer thats you shouldnt do");
#else
    if( a_esocket->worker)
        dap_events_socket_worker_poll_update_unsafe(a_esocket);
    else if( a_esocket->proc_thread)
        dap_proc_thread_esocket_update_poll_flags(a_esocket->proc_thread,a_esocket );
#endif

}


/**
 * @brief s_remove_and_delete_unsafe_delayed_delete_callback
 * @param arg
 * @return
 */
bool s_remove_and_delete_unsafe_delayed_delete_callback(void * a_arg)
{
    dap_worker_t * l_worker = dap_events_get_current_worker(dap_events_get_default());
    dap_events_socket_uuid_w_data_t * l_es_handler = (dap_events_socket_uuid_w_data_t*) a_arg;
    assert(l_es_handler);
    assert(l_worker);
    dap_events_socket_t * l_es;
    if( (l_es = dap_worker_esocket_find_uuid(l_worker, l_es_handler->esocket_uuid)) != NULL)
        //dap_events_socket_remove_and_delete_unsafe(l_es,l_es_handler->value == 1);
        dap_events_remove_and_delete_socket_unsafe(dap_events_get_default(), l_es, l_es_handler->value == 1);
    DAP_DELETE(l_es_handler);

    return false;
}

/**
 * @brief dap_events_socket_remove_and_delete_unsafe_delayed
 * @param a_es
 * @param a_preserve_inheritor
 */
void dap_events_socket_remove_and_delete_unsafe_delayed( dap_events_socket_t *a_es, bool a_preserve_inheritor )
{
    dap_events_socket_uuid_w_data_t * l_es_handler = DAP_NEW_Z(dap_events_socket_uuid_w_data_t);
    l_es_handler->esocket_uuid = a_es->uuid;
    l_es_handler->value = a_preserve_inheritor ? 1 : 0;
    dap_events_socket_descriptor_close(a_es);

    dap_worker_t * l_worker = a_es->worker;
    dap_events_socket_remove_from_worker_unsafe( a_es, l_worker);
    a_es->flags |= DAP_SOCK_SIGNAL_CLOSE;
    dap_timerfd_start_on_worker(l_worker, s_delayed_ops_timeout_ms,
                                s_remove_and_delete_unsafe_delayed_delete_callback, l_es_handler );
}

/**
 * @brief dap_events_socket_remove Removes the client from the list
 * @param sc Connection instance
 */
void dap_events_socket_remove_and_delete_unsafe( dap_events_socket_t *a_es, bool preserve_inheritor )
{
    assert(a_es);

#ifdef DAP_EVENTS_CAPS_POLL
    if(a_es->worker){
        assert (a_es->poll_index>=0);
        a_es->worker->poll[a_es->poll_index].fd=-1;
        a_es->worker->poll_esocket[a_es->poll_index]=NULL;
    }
#endif

    //log_it( L_DEBUG, "es is going to be removed from the lists and free the memory (0x%016X)", a_es );
    dap_events_socket_remove_from_worker_unsafe(a_es, a_es->worker);

    if( a_es->callbacks.delete_callback )
        a_es->callbacks.delete_callback( a_es, NULL ); // Init internal structure

    //log_it( L_DEBUG, "dap_events_socket wrapped around %d socket is removed", a_es->socket );
    dap_events_socket_delete_unsafe(a_es, preserve_inheritor);

}

/**
 * @brief dap_events_socket_descriptor_close
 * @param a_socket
 */
void dap_events_socket_descriptor_close(dap_events_socket_t *a_esocket)
{
#ifdef DAP_OS_WINDOWS
    if ( a_esocket->socket && (a_esocket->socket != INVALID_SOCKET)) {
        closesocket( a_esocket->socket );
#else
    if ( a_esocket->socket && (a_esocket->socket != -1)) {
            close( a_esocket->socket );
        if( a_esocket->fd2 > 0 ){
            close( a_esocket->fd2);
        }
#endif
    }
    a_esocket->fd2 = -1;
    a_esocket->fd = -1;
}

/**
 * @brief dap_events_socket_delete_unsafe
 * @param a_esocket
 * @param a_preserve_inheritor
 */
void dap_events_socket_delete_unsafe( dap_events_socket_t * a_esocket , bool a_preserve_inheritor)
{
    dap_events_socket_descriptor_close(a_esocket);
    if (!a_preserve_inheritor )
        DAP_DEL_Z(a_esocket->_inheritor)

    DAP_DEL_Z(a_esocket->_pvt)
    DAP_DEL_Z(a_esocket->buf_in)
    DAP_DEL_Z(a_esocket->buf_out)
    DAP_DEL_Z(a_esocket->remote_addr_str)
    DAP_DEL_Z(a_esocket->remote_addr_str6)
    DAP_DEL_Z(a_esocket->hostaddr)
    DAP_DEL_Z(a_esocket->service)

    DAP_DEL_Z( a_esocket )
}

/**
 * @brief dap_events_socket_delete
 * @param a_es
 */
void dap_events_socket_remove_from_worker_unsafe( dap_events_socket_t *a_es, dap_worker_t * a_worker)
{
    if (!a_es->worker) {
        log_it(L_INFO, "No worker assigned to esocket %"DAP_FORMAT_SOCKET, a_es->socket);
        return;
    }

    pthread_rwlock_wrlock(&a_worker->esocket_rwlock);
    a_worker->event_sockets_count--;
    HASH_DELETE(hh_worker,a_worker->esockets, a_es);
    pthread_rwlock_unlock(&a_worker->esocket_rwlock);

#if defined(DAP_EVENTS_CAPS_EPOLL)

    if ( epoll_ctl( a_worker->epoll_fd, EPOLL_CTL_DEL, a_es->socket, &a_es->ev) == -1 ) {
        int l_errno = errno;
        char l_errbuf[128];
        strerror_r(l_errno, l_errbuf, sizeof (l_errbuf));
        log_it( L_ERROR,"Can't remove event socket's handler from the epoll_fd %"DAP_FORMAT_HANDLE"  \"%s\" (%d)",
                a_worker->epoll_fd, l_errbuf, l_errno);
    } //else
      //  log_it( L_DEBUG,"Removed epoll's event from dap_worker #%u", a_worker->id );
#elif defined(DAP_EVENTS_CAPS_KQUEUE)
    if (a_es->socket != -1 && a_es->type != DESCRIPTOR_TYPE_TIMER){
        struct kevent * l_event = &a_es->kqueue_event;
        if (a_es->kqueue_base_filter){
            EV_SET(l_event, a_es->socket, a_es->kqueue_base_filter ,EV_DELETE, 0,0,a_es);
            if ( kevent( a_worker->kqueue_fd,l_event,1,NULL,0,NULL) == -1 ) {
                int l_errno = errno;
                char l_errbuf[128];
                strerror_r(l_errno, l_errbuf, sizeof (l_errbuf));
                log_it( L_ERROR,"Can't remove event socket's handler %d from the kqueue %d filter %d \"%s\" (%d)", a_es->socket,
                    a_worker->kqueue_fd,a_es->kqueue_base_filter,  l_errbuf, l_errno);
            }
        }else{
            EV_SET(l_event, a_es->socket, EVFILT_EXCEPT ,EV_DELETE, 0,0,a_es);
            kevent( a_worker->kqueue_fd,l_event,1,NULL,0,NULL); // If this filter is not set up - no warnings


            if(a_es->flags & DAP_SOCK_READY_TO_WRITE){
                EV_SET(l_event, a_es->socket, EVFILT_WRITE ,EV_DELETE, 0,0,a_es);
                if ( kevent( a_worker->kqueue_fd,l_event,1,NULL,0,NULL) == -1 ) {
                    int l_errno = errno;
                    char l_errbuf[128];
                    strerror_r(l_errno, l_errbuf, sizeof (l_errbuf));
                    log_it( L_ERROR,"Can't remove event socket's handler %d from the kqueue %d filter EVFILT_WRITE \"%s\" (%d)", a_es->socket,
                        a_worker->kqueue_fd, l_errbuf, l_errno);
                }
            }
            if(a_es->flags & DAP_SOCK_READY_TO_READ){
                EV_SET(l_event, a_es->socket, EVFILT_READ ,EV_DELETE, 0,0,a_es);
                if ( kevent( a_worker->kqueue_fd,l_event,1,NULL,0,NULL) == -1 ) {
                    int l_errno = errno;
                    char l_errbuf[128];
                    strerror_r(l_errno, l_errbuf, sizeof (l_errbuf));
                    log_it( L_ERROR,"Can't remove event socket's handler %d from the kqueue %d filter EVFILT_READ \"%s\" (%d)", a_es->socket,
                        a_worker->kqueue_fd, l_errbuf, l_errno);
                }
            }

        }
    }
#elif defined (DAP_EVENTS_CAPS_POLL)
    if (a_es->poll_index < a_worker->poll_count ){
        a_worker->poll[a_es->poll_index].fd = -1;
        a_worker->poll_compress = true;
    }else{
        log_it(L_ERROR, "Wrong poll index when remove from worker (unsafe): %u when total count %u", a_es->poll_index, a_worker->poll_count);
    }
#else
#error "Unimplemented new esocket on worker callback for current platform"
#endif
    a_es->worker = NULL;
}

/**
 * @brief dap_events_socket_remove_and_delete
 * @param a_w
 * @param a_es_uuid
 */
void dap_events_socket_remove_and_delete_mt(dap_worker_t * a_w,  dap_events_socket_uuid_t a_es_uuid )
{
    assert(a_w);
    dap_events_socket_uuid_t * l_es_uuid_ptr= DAP_NEW_Z(dap_events_socket_uuid_t);
    *l_es_uuid_ptr = a_es_uuid;

    if(dap_events_socket_queue_ptr_send( a_w->queue_es_delete, l_es_uuid_ptr ) != 0 ){
        log_it(L_ERROR,"Can't send %"DAP_UINT64_FORMAT_U" uuid in queue",a_es_uuid);
        DAP_DELETE(l_es_uuid_ptr);
    }
}

/**
 * @brief dap_events_socket_set_readable_mt
 * @param a_w
 * @param a_es_uuid
 * @param a_is_ready
 */
void dap_events_socket_set_readable_mt(dap_worker_t * a_w, dap_events_socket_uuid_t a_es_uuid,bool a_is_ready)
{
    dap_worker_msg_io_t * l_msg = DAP_NEW_Z(dap_worker_msg_io_t); if (! l_msg) return;
    l_msg->esocket_uuid = a_es_uuid;
    if (a_is_ready)
        l_msg->flags_set = DAP_SOCK_READY_TO_READ;
    else
        l_msg->flags_unset = DAP_SOCK_READY_TO_READ;

    int l_ret= dap_events_socket_queue_ptr_send(a_w->queue_es_io, l_msg );
    if (l_ret!=0){
        log_it(L_ERROR, "set readable mt: wasn't send pointer to queue with set readble flag: code %d", l_ret);
        DAP_DELETE(l_msg);
    }
}

/**
 * @brief dap_events_socket_set_writable_mt
 * @param a_w
 * @param a_es_uuid
 * @param a_is_ready
 */
void dap_events_socket_set_writable_mt(dap_worker_t * a_w, dap_events_socket_uuid_t a_es_uuid, bool a_is_ready)
{
    dap_worker_msg_io_t * l_msg = DAP_NEW_Z(dap_worker_msg_io_t); if (!l_msg) return;
    l_msg->esocket_uuid = a_es_uuid;

    if (a_is_ready)
        l_msg->flags_set = DAP_SOCK_READY_TO_WRITE;
    else
        l_msg->flags_unset = DAP_SOCK_READY_TO_WRITE;

    int l_ret= dap_events_socket_queue_ptr_send(a_w->queue_es_io, l_msg );
    if (l_ret!=0){
        log_it(L_ERROR, "set writable mt: wasn't send pointer to queue: code %d", l_ret);
        DAP_DELETE(l_msg);
    }
}

/**
 * @brief dap_events_socket_write_inter
 * @param a_es_input
 * @param a_es_uuid
 * @param a_data
 * @param a_data_size
 * @return
 */
size_t dap_events_socket_write_inter(dap_events_socket_t * a_es_input, dap_events_socket_uuid_t a_es_uuid, const void * a_data, size_t a_data_size)
{
    dap_worker_msg_io_t * l_msg = DAP_NEW_Z(dap_worker_msg_io_t); if( !l_msg) return 0;
    l_msg->esocket_uuid = a_es_uuid;
    l_msg->data = DAP_NEW_SIZE(void,a_data_size);
    l_msg->data_size = a_data_size;
    l_msg->flags_set = DAP_SOCK_READY_TO_WRITE;
    if( a_data)
        memcpy( l_msg->data, a_data, a_data_size);

    int l_ret= dap_events_socket_queue_ptr_send_to_input( a_es_input, l_msg );
    if (l_ret!=0){
        log_it(L_ERROR, "write inter: wasn't send pointer to queue: code %d", l_ret);
        DAP_DELETE(l_msg);
        return 0;
    }
    return  a_data_size;
}

/**
 * @brief dap_events_socket_write_f_inter
 * @param a_es_input
 * @param a_es_uuid
 * @param a_format
 * @return
 */
size_t dap_events_socket_write_f_inter(dap_events_socket_t * a_es_input, dap_events_socket_uuid_t a_es_uuid, const char * a_format,...)
{
    va_list ap, ap_copy;
    va_start(ap,a_format);
    va_copy(ap_copy, ap);
    int l_data_size = dap_vsnprintf(NULL,0,a_format,ap);
    va_end(ap);
    if (l_data_size <0 ){
        log_it(L_ERROR,"Can't write out formatted data '%s' with values",a_format);
        va_end(ap_copy);
        return 0;
    }

    dap_worker_msg_io_t * l_msg = DAP_NEW_Z(dap_worker_msg_io_t);
    l_msg->esocket_uuid = a_es_uuid;
    l_msg->data = DAP_NEW_SIZE(void,l_data_size);
    l_msg->data_size = l_data_size;
    l_msg->flags_set = DAP_SOCK_READY_TO_WRITE;
    l_data_size = dap_vsprintf(l_msg->data,a_format,ap_copy);
    va_end(ap_copy);

    int l_ret= dap_events_socket_queue_ptr_send_to_input(a_es_input, l_msg );
    if (l_ret!=0){
        log_it(L_ERROR, "wite f inter: wasn't send pointer to queue input: code %d", l_ret);
        DAP_DELETE(l_msg);
        return 0;
    }
    return  l_data_size;
}

/**
 * @brief dap_events_socket_write_mt
 * @param a_w
 * @param a_es_uuid
 * @param a_data
 * @param l_data_size
 * @return
 */
size_t dap_events_socket_write_mt(dap_worker_t * a_w,dap_events_socket_uuid_t a_es_uuid, const void * data, size_t l_data_size)
{
    dap_worker_msg_io_t * l_msg = DAP_NEW_Z(dap_worker_msg_io_t); if (!l_msg) return 0;
    l_msg->esocket_uuid = a_es_uuid;
    l_msg->data = DAP_NEW_SIZE(void,l_data_size);
    l_msg->data_size = l_data_size;
    l_msg->flags_set = DAP_SOCK_READY_TO_WRITE;
    memcpy( l_msg->data, data, l_data_size);

    int l_ret= dap_events_socket_queue_ptr_send(a_w->queue_es_io, l_msg );
    if (l_ret!=0){
        log_it(L_ERROR, "wite mt: wasn't send pointer to queue input: code %d", l_ret);
        DAP_DELETE(l_msg);
        return 0;
    }
    return  l_data_size;
}

/**
 * @brief dap_events_socket_write_f_mt
 * @param a_es_uuid
 * @param a_format
 * @return
 */
size_t dap_events_socket_write_f_mt(dap_worker_t * a_w,dap_events_socket_uuid_t a_es_uuid, const char * a_format,...)
{
    va_list ap, ap_copy;
    va_start(ap,a_format);
    va_copy(ap_copy, ap);
    int l_data_size = dap_vsnprintf(NULL,0,a_format,ap);
    va_end(ap);
    if (l_data_size <0 ){
        log_it(L_ERROR,"Can't write out formatted data '%s' with values",a_format);
        va_end(ap_copy);
        return 0;
    }
    dap_worker_msg_io_t * l_msg = DAP_NEW_Z(dap_worker_msg_io_t);
    l_msg->esocket_uuid = a_es_uuid;
    l_msg->data = DAP_NEW_SIZE(void,l_data_size + 1);
    l_msg->flags_set = DAP_SOCK_READY_TO_WRITE;
    l_data_size = dap_vsprintf(l_msg->data,a_format,ap_copy);
    va_end(ap_copy);
    if (l_data_size <0 ){
        log_it(L_ERROR,"Write f mt: can't write out formatted data '%s' with values",a_format);
        DAP_DELETE(l_msg->data);
        DAP_DELETE(l_msg);
        return 0;
    }
    l_msg->data_size = l_data_size;
    int l_ret= dap_events_socket_queue_ptr_send(a_w->queue_es_io, l_msg );
    if (l_ret!=0){
        log_it(L_ERROR, "Wrrite f mt: wasn't send pointer to queue: code %d", l_ret);
        DAP_DELETE(l_msg->data);
        DAP_DELETE(l_msg);
        return 0;
    }
    return l_data_size;
}

/**
 * @brief dap_events_socket_write Write data to the client
 * @param a_es Esocket instance
 * @param a_data Pointer to data
 * @param a_data_size Size of data to write
 * @return Number of bytes that were placed into the buffer
 */
size_t dap_events_socket_write_unsafe(dap_events_socket_t *a_es, const void * a_data, size_t a_data_size)
{
    if (a_es->flags & DAP_SOCK_SIGNAL_CLOSE)
        return 0;
    if (a_es->buf_out_size + a_data_size > a_es->buf_out_size_max) {
        if (a_es->buf_out_size_max + a_data_size > DAP_EVENTS_SOCKET_BUF_LIMIT) {
            log_it(L_ERROR, "Write esocket (%p) buffer overflow size=%zu/max=%zu", a_es, a_es->buf_out_size_max, (size_t)DAP_EVENTS_SOCKET_BUF_LIMIT);
            return 0;
        } else {
            size_t l_new_size = a_es->buf_out_size_max * 2;
            if (l_new_size > DAP_EVENTS_SOCKET_BUF_LIMIT)
                l_new_size = DAP_EVENTS_SOCKET_BUF_LIMIT;
            a_es->buf_out = DAP_REALLOC(a_es->buf_out, l_new_size);
            a_es->buf_out_size_max = l_new_size;
        }
     }
     a_data_size = (a_es->buf_out_size + a_data_size < a_es->buf_out_size_max) ? a_data_size : (a_es->buf_out_size_max - a_es->buf_out_size);
     memcpy(a_es->buf_out + a_es->buf_out_size, a_data, a_data_size);
     a_es->buf_out_size += a_data_size;
     dap_events_socket_set_writable_unsafe(a_es, true);
     return a_data_size;
}

/**
 * @brief dap_events_socket_write_f Write formatted text to the client
 * @param a_es Conn instance
 * @param a_format Format
 * @return Number of bytes that were placed into the buffer
 */
size_t dap_events_socket_write_f_unsafe(dap_events_socket_t *a_es, const char * a_format,...)
{
    size_t l_max_data_size = a_es->buf_out_size_max - a_es->buf_out_size;
    if (! l_max_data_size)
        return 0;
    if(!a_es->buf_out){
        log_it(L_ERROR,"Can't write formatted data to NULL buffer output");
        return 0;
    }

    va_list l_ap;
    va_start(l_ap, a_format);
    int l_ret=dap_vsnprintf( ((char*)a_es->buf_out) + a_es->buf_out_size, l_max_data_size, a_format, l_ap);
    va_end(l_ap);
    if(l_ret > 0) {
        a_es->buf_out_size += (unsigned int)l_ret;
    } else {
        log_it(L_ERROR,"Can't write out formatted data '%s'", a_format);
    }
    dap_events_socket_set_writable_unsafe(a_es, true);
    return (l_ret > 0) ? (unsigned int)l_ret : 0;
}

/**
 * @brief dap_events_socket_pop_from_buf_in
 * @param a_essc
 * @param a_data
 * @param a_data_size
 * @return
 */
size_t dap_events_socket_pop_from_buf_in(dap_events_socket_t *a_es, void *a_data, size_t a_data_size)
{
    if ( a_data_size < a_es->buf_in_size)
    {
        memcpy(a_data, a_es->buf_in, a_data_size);
        memmove(a_es->buf_in, a_es->buf_in + a_data_size, a_es->buf_in_size - a_data_size);
    } else {
        if ( a_data_size > a_es->buf_in_size )
            a_data_size = a_es->buf_in_size;

        memcpy(a_data, a_es->buf_in, a_data_size);
    }

    a_es->buf_in_size -= a_data_size;

    return a_data_size;
}


/**
 * @brief dap_events_socket_shrink_client_buf_in Shrink input buffer (shift it left)
 * @param cl Client instance
 * @param shrink_size Size on wich we shrink the buffer with shifting it left
 */
void dap_events_socket_shrink_buf_in(dap_events_socket_t * cl, size_t shrink_size)
{
    if ( (!shrink_size) || (!cl->buf_in_size) )
        return;

    if (cl->buf_in_size > shrink_size)
    {
        size_t buf_size=cl->buf_in_size-shrink_size;
        uint8_t* tmp = cl->buf_in + shrink_size;
        memmove(cl->buf_in,tmp,buf_size);
        cl->buf_in_size=buf_size;
    }else{
        //log_it(WARNING,"Shrinking size of input buffer on amount bigger than actual buffer's size");
        cl->buf_in_size=0;
    }

}<|MERGE_RESOLUTION|>--- conflicted
+++ resolved
@@ -502,7 +502,7 @@
     //if ( (l_errno = mq_unlink(l_mq_name)) )                                 /* Mark this MQ to be deleted as the process will be terminated */
     //    log_it(L_DEBUG, "mq_unlink(%s)->%d", l_mq_name, l_errno);
 
-    if ( 0 >= (l_es->mqd = mq_open(l_mq_name, O_CREAT|O_WRONLY /* |O_NONBLOCK */, 0700, &l_mq_attr)) )
+    if ( 0 >= (l_es->mqd = mq_open(l_mq_name, O_CREAT | O_WRONLY | O_NONBLOCK, 0700, &l_mq_attr)) )
     {
         log_it(L_CRITICAL,"Can't create mqueue descriptor %s: \"%s\" code %d (%s)", l_mq_name, l_errbuf, errno,
                            (strerror_r(errno, l_errbuf, sizeof (l_errbuf)), l_errbuf) );
@@ -672,7 +672,7 @@
     // if ( (l_errno = mq_unlink(l_mq_name)) )                                 /* Mark this MQ to be deleted as the process will be terminated */
     //    log_it(L_DEBUG, "mq_unlink(%s)->%d", l_mq_name, l_errno);
 
-    if ( 0 >= (l_es->mqd = mq_open(l_mq_name, O_CREAT|O_RDWR  /* |O_NONBLOCK */, 0700, &l_mq_attr)) )
+    if ( 0 >= (l_es->mqd = mq_open(l_mq_name, O_CREAT | O_RDWR | O_NONBLOCK, 0700, &l_mq_attr)) )
     {
         log_it(L_CRITICAL,"Can't create mqueue descriptor %s: \"%s\" code %d (%s)", l_mq_name, l_errbuf, errno,
                            (strerror_r(errno, l_errbuf, sizeof (l_errbuf)), l_errbuf) );
@@ -1269,52 +1269,24 @@
  * @param a_es
  * @param a_arg
  */
-<<<<<<< HEAD
-int dap_events_socket_queue_ptr_send( dap_events_socket_t *a_es, void *a_arg) {
-    debug_if (g_debug_reactor, L_DEBUG,"Sent ptr %p to esocket queue %p (%d)", a_arg, a_es, a_es? a_es->fd : -1);
+int dap_events_socket_queue_ptr_send( dap_events_socket_t *a_es, void *a_arg)
+{
     int l_ret = -1024, l_errno;
-=======
-int dap_events_socket_queue_ptr_send( dap_events_socket_t *a_es, void *a_arg)
-{
-    int l_ret = -1024, l_errno;
 
     debug_if (g_debug_reactor, L_DEBUG,"Send ptr %p to esocket queue %p (%d) ...", a_arg, a_es, a_es? a_es->fd : -1);
 
->>>>>>> 51154716
+
 #if defined(DAP_EVENTS_CAPS_QUEUE_PIPE2)
     l_ret = write(a_es->fd2, &a_arg, sizeof(a_arg));
     l_errno = errno;
 #elif defined (DAP_EVENTS_CAPS_QUEUE_MQUEUE)
     assert(a_es);
     assert(a_es->mqd);
-<<<<<<< HEAD
-    if (!mq_send(a_es->mqd, (const char*)&a_arg, sizeof(a_arg), 0))
-        return 0;
-    switch (l_errno = errno) {
-    case EINVAL:
-    case EINTR:
-    case EWOULDBLOCK:
-        log_it(L_ERROR, "Can't send ptr to queue (err %d), will be resent again in a while...", l_errno);
-        add_ptr_to_buf(a_es, a_arg);
-        return 0;
-    default: {
-        char l_errbuf[128] = { '\0' };
-        strerror_r(l_errno, l_errbuf, sizeof (l_errbuf));
-        log_it(L_ERROR, "Can't send ptr to queue:\"%s\" code %d", l_errbuf, l_errno);
-        return l_errno;
-    }}
-=======
-
-    { /* @RRL */
-    struct timespec tmo = {0};
-    tmo.tv_sec = 7 + time(NULL);
-    //l_ret = mq_send(a_es->mqd, (const char *)&a_arg, sizeof (a_arg), 0);
-    l_ret = mq_timedsend(a_es->mqd, (const char *)&a_arg, sizeof (a_arg), 0, &tmo);
-    }
+
+    l_ret = mq_send(a_es->mqd, (const char *)&a_arg, sizeof (a_arg), 0);
 
     if ( l_ret < 0 )
-        debug_if(g_debug_reactor, L_ERROR, "mq_send(#%d, %p)->%d, errno=%d", a_es->mqd, a_arg, l_ret, errno);
-
+        log_it(L_ERROR, "mq_send(#%d, %p)->%d, errno=%d", a_es->mqd, a_arg, l_ret, errno);
 
     l_errno = l_ret == -1 ? errno : 0;
     if (l_errno == EINVAL || l_errno == EINTR || l_errno == ETIMEDOUT)
@@ -1322,7 +1294,7 @@
     if (l_ret == 0)
         l_ret = sizeof (a_arg);
 
->>>>>>> 51154716
+
 #elif defined (DAP_EVENTS_CAPS_QUEUE_POSIX)
     struct timespec l_timeout;
     clock_gettime(CLOCK_REALTIME, &l_timeout);
