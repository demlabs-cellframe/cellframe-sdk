/*
 * Authors:
 * Dmitriy A. Gearasimov <gerasimov.dmitriy@demlabs.net>
 * DeM Labs Ltd.   https://demlabs.net
 * Copyright  (c) 2017
 * All rights reserved.

 This file is part of DAP SDK the open source project

    DAP SDK is free software: you can redistribute it and/or modify
    it under the terms of the GNU General Public License as published by
    the Free Software Foundation, either version 3 of the License, or
    (at your option) any later version.

    DAP SDK is distributed in the hope that it will be useful,
    but WITHOUT ANY WARRANTY; without even the implied warranty of
    MERCHANTABILITY or FITNESS FOR A PARTICULAR PURPOSE.  See the
    GNU General Public License for more details.

    You should have received a copy of the GNU General Public License
    along with any DAP SDK based project.  If not, see <http://www.gnu.org/licenses/>.
*/


#include <stdlib.h>
#include <stdio.h>
#include <stdarg.h>
#include <string.h>
#include <assert.h>
#include <errno.h>
#ifndef _WIN32
#include <sys/epoll.h>
#include <sys/select.h>
#include <unistd.h>
#else
#include <winsock2.h>
#include <windows.h>
#include <mswsock.h>
#include <ws2tcpip.h>
#include <io.h>
#include "wepoll.h"
#endif

#if defined (DAP_EVENTS_CAPS_QUEUE_MQUEUE)
#include <sys/time.h>
#include <sys/resource.h>
#endif

#include <fcntl.h>
#include <pthread.h>

#include "dap_common.h"
#include "dap_config.h"
#include "dap_list.h"
#include "dap_worker.h"
#include "dap_events.h"

#include "dap_timerfd.h"
#include "dap_events_socket.h"

#define LOG_TAG "dap_events_socket"

// Item for QUEUE_PTR input esocket
struct queue_ptr_input_item{
    dap_events_socket_t * esocket;
    void * ptr;
    struct queue_ptr_input_item * next;
};

// QUEUE_PTR input esocket pvt section
struct queue_ptr_input_pvt{
    dap_events_socket_t * esocket;
    struct queue_ptr_input_item * items_first;
    struct queue_ptr_input_item * items_last;
};
#define PVT_QUEUE_PTR_INPUT(a) ( (struct queue_ptr_input_pvt*) (a)->_pvt )

static bool s_debug_reactor = false;

/**
 * @brief dap_events_socket_init Init clients module
 * @return Zero if ok others if no
 */
int dap_events_socket_init( )
{
    log_it(L_NOTICE,"Initialized events socket module");
<<<<<<< HEAD
    s_debug_reactor = dap_config_get_item_bool_default(g_config, "general","debug_reactor", true);
=======
    s_debug_reactor = g_config? dap_config_get_item_bool_default(g_config, "general","debug_reactor", false) : false;
>>>>>>> 77c13ee5
#if defined (DAP_EVENTS_CAPS_QUEUE_MQUEUE)
#include <sys/time.h>
#include <sys/resource.h>

    struct rlimit l_mqueue_limit;
    l_mqueue_limit.rlim_cur = RLIM_INFINITY;
    l_mqueue_limit.rlim_max = RLIM_INFINITY;
    setrlimit(RLIMIT_MSGQUEUE,&l_mqueue_limit);
    char l_cmd[256];
    snprintf(l_cmd,sizeof (l_cmd),"rm /dev/mqueue/%s-queue_ptr*", dap_get_appname());
    system(l_cmd);
#endif
    dap_timerfd_init();
    return 0;
}

/**
 * @brief dap_events_socket_deinit Deinit clients module
 */
void dap_events_socket_deinit( )
{
}

#ifdef DAP_OS_WINDOWS
void __stdcall mq_receive_cb(HRESULT hr, QUEUEHANDLE qh, DWORD timeout
                             , DWORD action, MQMSGPROPS *pmsgprops, LPOVERLAPPED pov, HANDLE cursor) {
    switch (hr) {
    case MQ_OK:
        SetEvent(pov->hEvent);
        break;
    }
}
#endif

/**
 * @brief dap_events_socket_wrap
 * @param a_events
 * @param w
 * @param s
 * @param a_callbacks
 * @return
 */
dap_events_socket_t *dap_events_socket_wrap_no_add( dap_events_t *a_events,
                                            int a_sock, dap_events_socket_callbacks_t *a_callbacks )
{
    assert(a_events);
    assert(a_callbacks);

    dap_events_socket_t *ret = DAP_NEW_Z( dap_events_socket_t );

    ret->socket = a_sock;
    ret->events = a_events;
    memcpy(&ret->callbacks, a_callbacks, sizeof(ret->callbacks) );
    ret->flags = DAP_SOCK_READY_TO_READ;
    ret->buf_in     = a_callbacks->timer_callback ? NULL : DAP_NEW_Z_SIZE(byte_t, DAP_EVENTS_SOCKET_BUF + 1);
    ret->buf_out    = a_callbacks->timer_callback ? NULL : DAP_NEW_Z_SIZE(byte_t, DAP_EVENTS_SOCKET_BUF + 1);
    ret->buf_in_size = ret->buf_out_size = 0;
    #if defined(DAP_EVENTS_CAPS_EPOLL)
    ret->ev_base_flags = EPOLLERR | EPOLLRDHUP | EPOLLHUP;
    #elif defined(DAP_EVENTS_CAPS_POLL)
    ret->poll_base_flags = POLLERR | POLLRDHUP | POLLHUP;
    #endif

    if ( a_sock!= 0 && a_sock != -1){
        pthread_rwlock_wrlock(&a_events->sockets_rwlock);
#ifdef DAP_OS_WINDOWS
        log_it(L_WARNING, "Hash add 0x%x", ret);
        HASH_ADD(hh,a_events->sockets, socket, sizeof(SOCKET), ret);
#else
        HASH_ADD_INT(hh,a_events->sockets, socket, ret);
#endif
        pthread_rwlock_unlock(&a_events->sockets_rwlock);
    }else
        log_it(L_WARNING, "Be carefull, you've wrapped socket 0 or -1 so it wasn't added to global list. Do it yourself when possible");

    //log_it( L_DEBUG,"Dap event socket wrapped around %d sock a_events = %X", a_sock, a_events );

    return ret;
}

/**
 * @brief dap_events_socket_assign_on_worker
 * @param a_es
 * @param a_worker
 */
void dap_events_socket_assign_on_worker_mt(dap_events_socket_t * a_es, struct dap_worker * a_worker)
{
    a_es->last_ping_request = time(NULL);
   // log_it(L_DEBUG, "Assigned %p on worker %u", a_es, a_worker->id);
    dap_worker_add_events_socket(a_es,a_worker);
}

void dap_events_socket_assign_on_worker_inter(dap_events_socket_t * a_es_input, dap_events_socket_t * a_es)
{
    if (!a_es)
        log_it(L_ERROR, "Can't send NULL esocket in interthreads pipe input");
    if (!a_es_input)
        log_it(L_ERROR, "Interthreads pipe input is NULL");
    if (! a_es || ! a_es_input)
        return;

    a_es->last_ping_request = time(NULL);
    //log_it(L_DEBUG, "Interthread assign esocket %p(fd %d) on input esocket %p (fd %d)", a_es, a_es->fd,
    //       a_es_input, a_es_input->fd);
    dap_worker_add_events_socket_inter(a_es_input,a_es);

}


void dap_events_socket_reassign_between_workers_unsafe(dap_events_socket_t * a_es, dap_worker_t * a_worker_new)
{
    log_it(L_DEBUG, "reassign between workers");
    dap_events_socket_remove_from_worker_unsafe( a_es, a_es->worker );
    a_es->was_reassigned = true;
    if (a_es->callbacks.worker_unassign_callback)
        a_es->callbacks.worker_unassign_callback(a_es, a_es->worker);

    dap_events_socket_assign_on_worker_mt( a_es, a_worker_new );
}

void dap_events_socket_reassign_between_workers_mt(dap_worker_t * a_worker_old, dap_events_socket_t * a_es, dap_worker_t * a_worker_new)
{
    dap_worker_msg_reassign_t * l_msg = DAP_NEW_Z(dap_worker_msg_reassign_t);
    l_msg->esocket = a_es;
    l_msg->worker_new = a_worker_new;
    dap_events_socket_queue_ptr_send(a_worker_old->queue_es_reassign, l_msg);
}

/**
 * @brief s_create_type_pipe
 * @param a_w
 * @param a_callback
 * @param a_flags
 * @return
 */
dap_events_socket_t * s_create_type_pipe(dap_worker_t * a_w, dap_events_socket_callback_t a_callback, uint32_t a_flags)
{
#ifdef DAP_OS_WINDOWS
    return NULL;
#else
    UNUSED(a_flags);
    dap_events_socket_t * l_es = DAP_NEW_Z(dap_events_socket_t);
    l_es->type = DESCRIPTOR_TYPE_PIPE;
    l_es->worker = a_w;
    l_es->events = a_w->events;
    l_es->callbacks.read_callback = a_callback; // Arm event callback
#if defined(DAP_EVENTS_CAPS_EPOLL)
    l_es->ev_base_flags = EPOLLIN | EPOLLERR | EPOLLRDHUP | EPOLLHUP;
#elif defined(DAP_EVENTS_CAPS_POLL)
    l_es->poll_base_flags = POLLIN | POLLERR | POLLRDHUP | POLLHUP;
#else
#error "Not defined s_create_type_pipe for your platform"
#endif

#if defined(DAP_EVENTS_CAPS_PIPE_POSIX)
    int l_pipe[2];
    int l_errno;
    char l_errbuf[128];
    l_errbuf[0]=0;
    if( pipe(l_pipe) < 0 ){
        l_errno = errno;
        strerror_r(l_errno, l_errbuf, sizeof (l_errbuf));
        log_it( L_ERROR, "Error detected, can't create pipe(): '%s' (%d)", l_errbuf, l_errno);
        DAP_DELETE(l_es);
        return NULL;
    }//else
     //   log_it(L_DEBUG, "Created one-way unnamed bytestream pipe %d->%d", l_pipe[0], l_pipe[1]);
    l_es->fd = l_pipe[0];
    l_es->fd2 = l_pipe[1];
#if defined DAP_OS_UNIX
    fcntl( l_pipe[0], F_SETFL, O_NONBLOCK);
    fcntl( l_pipe[1], F_SETFL, O_NONBLOCK);
    // this sort of fd doesn't suit ioctlsocket()...
#endif

#else
#error "No defined s_create_type_pipe() for your platform"
#endif
    return l_es;
#endif
}

/**
 * @brief dap_events_socket_create_type_pipe_mt
 * @param a_w
 * @param a_callback
 * @param a_flags
 * @return
 */
dap_events_socket_t * dap_events_socket_create_type_pipe_mt(dap_worker_t * a_w, dap_events_socket_callback_t a_callback, uint32_t a_flags)
{
    dap_events_socket_t * l_es = s_create_type_pipe(a_w, a_callback, a_flags);
    dap_worker_add_events_socket_unsafe(l_es,a_w);
    return  l_es;
}

/**
 * @brief dap_events_socket_create_type_pipe_unsafe
 * @param a_w
 * @param a_callback
 * @param a_flags
 * @return
 */
dap_events_socket_t * dap_events_socket_create_type_pipe_unsafe(dap_worker_t * a_w, dap_events_socket_callback_t a_callback, uint32_t a_flags)
{
    dap_events_socket_t * l_es = s_create_type_pipe(a_w, a_callback, a_flags);
    dap_worker_add_events_socket_unsafe(l_es,a_w);
    return  l_es;
}

/**
 * @brief s_socket_type_queue_ptr_input_callback_delete
 * @param a_es
 * @param a_arg
 */
static void s_socket_type_queue_ptr_input_callback_delete(dap_events_socket_t * a_es, void * a_arg)
{
    (void) a_arg;
    for (struct queue_ptr_input_item * l_item = PVT_QUEUE_PTR_INPUT(a_es)->items_first; l_item;  ){
        struct queue_ptr_input_item * l_item_next= l_item->next;
        DAP_DELETE(l_item);
        l_item= l_item_next;
    }
    PVT_QUEUE_PTR_INPUT(a_es)->items_first = PVT_QUEUE_PTR_INPUT(a_es)->items_last = NULL;
}


/**
 * @brief dap_events_socket_queue_ptr_create_input
 * @param a_es
 * @return
 */
dap_events_socket_t * dap_events_socket_queue_ptr_create_input(dap_events_socket_t* a_es)
{
    dap_events_socket_t * l_es = DAP_NEW_Z(dap_events_socket_t);
    l_es->type = DESCRIPTOR_TYPE_QUEUE;
    l_es->buf_out       = DAP_NEW_Z_SIZE(byte_t, 8 * sizeof(void*));
    //l_es->buf_out_size  = 8 * sizeof(void*);
    l_es->events = a_es->events;
#if defined(DAP_EVENTS_CAPS_EPOLL)
    l_es->ev_base_flags = EPOLLERR | EPOLLRDHUP | EPOLLHUP;
#elif defined(DAP_EVENTS_CAPS_POLL)
    l_es->poll_base_flags = POLLERR | POLLRDHUP | POLLHUP;
#else
#error "Not defined s_create_type_pipe for your platform"
#endif
#ifdef DAP_EVENTS_CAPS_QUEUE_MQUEUE
    l_es->mqd = a_es->mqd;
    char l_mq_name[64];
    struct mq_attr l_mq_attr;
    memset(&l_mq_attr,0,sizeof (l_mq_attr));
    l_mq_attr.mq_maxmsg = 8; // Don't think we need to hold more than 1024 messages
    l_mq_attr.mq_msgsize = sizeof (void*); // We send only pointer on memory,
                                            // so use it with shared memory if you do access from another process
    snprintf(l_mq_name,sizeof (l_mq_name),"/%s-queue_ptr-%u",dap_get_appname(), a_es->mqd_id );

    l_es->mqd = mq_open(l_mq_name,O_CREAT|O_WRONLY |O_NONBLOCK,0700, &l_mq_attr);
    l_es->mqd_id = a_es->mqd_id;
    if (l_es->mqd == -1  || l_es->mqd == 0){
        int l_errno = errno;
        char l_errbuf[128];
        l_errbuf[0]=0;
        if (l_errno == EMFILE)
            strncpy(l_errbuf,"EMFILE: The per-process limit on the number of open file and message queue descriptors has been reached",sizeof (l_errbuf)-1);
        else
            strerror_r(l_errno,l_errbuf,sizeof (l_errbuf) );
        DAP_DELETE(l_es);
        l_es = NULL;
        log_it(L_CRITICAL,"Can't create mqueue descriptor %s: \"%s\" code %d",l_mq_name, l_errbuf, l_errno);
        return NULL;
    }
    assert(l_es->mqd);
#elif defined (DAP_EVENTS_CAPS_QUEUE_PIPE2)
    l_es->fd = a_es->fd2;
#elif defined DAP_EVENTS_CAPS_MSMQ
    l_es->mqh       = a_es->mqh;
    l_es->mqh_recv  = a_es->mqh_recv;

    l_es->socket        = a_es->socket;

    WCHAR l_direct_name[MQ_MAX_Q_NAME_LEN + 1] = { 0 };
    size_t l_sz_in_words = sizeof(l_direct_name)/sizeof(l_direct_name[0]);
    int pos = _snwprintf_s(l_direct_name, l_sz_in_words, l_sz_in_words - 1, L"DIRECT=OS:.\\PRIVATE$\\DapEventSocketQueue%d", l_es->socket);
    if (pos < 0) {
        log_it(L_ERROR, "Message queue path error");
        DAP_DELETE(l_es);
        return NULL;
    }

    HRESULT hr = MQOpenQueue(l_direct_name, MQ_SEND_ACCESS, MQ_DENY_NONE, &(l_es->mqh));
    if (hr == MQ_ERROR_QUEUE_NOT_FOUND) {
        log_it(L_INFO, "Queue still not created, wait a bit...");
        Sleep(300);
        hr = MQOpenQueue(l_direct_name, MQ_SEND_ACCESS, MQ_DENY_NONE, &(l_es->mqh));
        if (hr != MQ_OK) {
            log_it(L_ERROR, "Can't open message queue for queue type, error: 0x%x", hr);
            return NULL;
        }
    }
    hr = MQOpenQueue(l_direct_name, MQ_RECEIVE_ACCESS, MQ_DENY_NONE, &(l_es->mqh_recv));
    if (hr != MQ_OK) {
        log_it(L_ERROR, "Can't open message queue for queue type, error: 0x%x", hr);
        return NULL;
    }
#else
#error "Not defined dap_events_socket_queue_ptr_create_input() for this platform"
#endif

    l_es->flags = DAP_SOCK_QUEUE_PTR;
    l_es->_pvt = DAP_NEW_Z(struct queue_ptr_input_pvt);
    l_es->callbacks.delete_callback  = s_socket_type_queue_ptr_input_callback_delete;
    return l_es;
}

/**
 * @brief s_create_type_queue
 * @param a_w
 * @param a_flags
 * @return
 */
dap_events_socket_t * s_create_type_queue_ptr(dap_worker_t * a_w, dap_events_socket_callback_queue_ptr_t a_callback)
{
    dap_events_socket_t * l_es = DAP_NEW_Z(dap_events_socket_t);
    if(!l_es){
        log_it(L_ERROR,"Can't allocate esocket!");
        return NULL;
    }
    l_es->type = DESCRIPTOR_TYPE_QUEUE;
    l_es->flags =  DAP_SOCK_QUEUE_PTR;
    if (a_w){
        l_es->events = a_w->events;
        l_es->worker = a_w;
    }
    l_es->callbacks.queue_ptr_callback = a_callback; // Arm event callback
    l_es->buf_out = NULL;

#if defined(DAP_EVENTS_CAPS_EPOLL)
    l_es->ev_base_flags = EPOLLIN | EPOLLERR | EPOLLRDHUP | EPOLLHUP;
#elif defined(DAP_EVENTS_CAPS_POLL)
    l_es->poll_base_flags = POLLIN | POLLERR | POLLRDHUP | POLLHUP;
#else
#error "Not defined s_create_type_queue_ptr for your platform"
#endif


#ifdef DAP_EVENTS_CAPS_QUEUE_PIPE2
    int l_pipe[2];
    int l_errno;
    char l_errbuf[128];
    l_errbuf[0]=0;
    if( pipe2(l_pipe,O_DIRECT | O_NONBLOCK ) < 0 ){
        l_errno = errno;
        strerror_r(l_errno, l_errbuf, sizeof (l_errbuf));
        switch (l_errno) {
            case EINVAL: log_it(L_CRITICAL, "Too old linux version thats doesn't support O_DIRECT flag for pipes (%s)", l_errbuf); break;
            default: log_it( L_ERROR, "Error detected, can't create pipe(): '%s' (%d)", l_errbuf, l_errno);
        }
        DAP_DELETE(l_es);
        return NULL;
    }//else
     //   log_it(L_DEBUG, "Created one-way unnamed packet pipe %d->%d", l_pipe[0], l_pipe[1]);
    l_es->fd = l_pipe[0];
    l_es->fd2 = l_pipe[1];
    const int l_file_buf_size = 64;
    FILE* l_sys_max_pipe_size_fd = fopen("/proc/sys/fs/pipe-max-size", "r");
    if (l_sys_max_pipe_size_fd == NULL) {
        log_it(L_WARNING, "Сan't resize pipe buffer");
    }
    char l_file_buf[l_file_buf_size];
    memset(l_file_buf, 0, l_file_buf_size);
    fread(l_file_buf, l_file_buf_size, 1, l_sys_max_pipe_size_fd);
    uint64_t l_sys_max_pipe_size = strtoull(l_file_buf, 0, 10);
    fcntl(l_pipe[0], F_SETPIPE_SZ, l_sys_max_pipe_size);

#elif defined (DAP_EVENTS_CAPS_QUEUE_MQUEUE)
    char l_mq_name[64];
    struct mq_attr l_mq_attr;
    static uint32_t l_mq_last_number=0;
    memset(&l_mq_attr,0,sizeof (l_mq_attr));
    l_mq_attr.mq_maxmsg = 8; // Don't think we need to hold more than 1024 messages
    l_mq_attr.mq_msgsize = sizeof (void*); // We send only pointer on memory,
                                            // so use it with shared memory if you do access from another process
    snprintf(l_mq_name,sizeof (l_mq_name),"/%s-queue_ptr-%u",dap_get_appname(),l_mq_last_number );

    l_es->mqd = mq_open(l_mq_name,O_CREAT|O_RDWR |O_NONBLOCK,0700, &l_mq_attr);
    if (l_es->mqd == -1  || l_es->mqd == 0){
        int l_errno = errno;
        char l_errbuf[128];
        l_errbuf[0]=0;
        if (l_errno == EMFILE)
            strncpy(l_errbuf,"EMFILE: The per-process limit on the number of open file and message queue descriptors has been reached",sizeof (l_errbuf)-1);
        else
            strerror_r(l_errno,l_errbuf,sizeof (l_errbuf) );
        DAP_DELETE(l_es);
        l_es = NULL;
        log_it(L_CRITICAL,"Can't create mqueue descriptor %s: \"%s\" code %d",l_mq_name, l_errbuf, l_errno);
        return NULL;
    }else{
        l_es->mqd_id = l_mq_last_number;
        l_mq_last_number++;
    }
    assert(l_es->mqd);
#elif defined DAP_EVENTS_CAPS_MSMQ
    l_es->socket        = socket(AF_INET, SOCK_DGRAM, 0);

    if (l_es->socket == INVALID_SOCKET) {
        log_it(L_ERROR, "Error creating socket for TYPE_QUEUE: %d", WSAGetLastError());
        DAP_DELETE(l_es);
        return NULL;
    }

    int buffsize = 1024;
    setsockopt(l_es->socket, SOL_SOCKET, SO_RCVBUF, (char *)&buffsize, sizeof(int));

    int reuse = 1;
    if (setsockopt(l_es->socket, SOL_SOCKET, SO_REUSEADDR, (const char*)&reuse, sizeof(reuse)) < 0)
        log_it(L_WARNING, "Can't set up REUSEADDR flag to the socket, err: %d", WSAGetLastError());

    unsigned long l_mode = 0;
    ioctlsocket(l_es->socket, FIONBIO, &l_mode);

    int l_addr_len;
    struct sockaddr_in l_addr;
    l_addr.sin_family = AF_INET;
    IN_ADDR _in_addr = { { .S_addr = htonl(INADDR_LOOPBACK) } };
    l_addr.sin_addr = _in_addr;
    l_addr.sin_port = l_es->socket  + 32768;
    l_addr_len = sizeof(struct sockaddr_in);

    if (bind(l_es->socket, (struct sockaddr*)&l_addr, sizeof(l_addr)) < 0) {
        log_it(L_ERROR, "Bind error: %d", WSAGetLastError());
    } else {
        log_it(L_INFO, "Binded %d", l_es->socket);
    }

    MQQUEUEPROPS   l_qps;
    MQPROPVARIANT  l_qp_var[1];
    QUEUEPROPID    l_qp_id[1];
    HRESULT        l_q_status[1];

    WCHAR l_pathname[MAX_PATH] = { 0 };
    size_t l_sz_in_words = sizeof(l_pathname)/sizeof(l_pathname[0]);
    int pos = _snwprintf_s(l_pathname, l_sz_in_words, l_sz_in_words - 1, L".\\PRIVATE$\\DapEventSocketQueue%d", l_es->socket);
    if (pos < 0) {
        log_it(L_ERROR, "Message queue path error");
        DAP_DELETE(l_es);
        return NULL;
    }
    u_long l_p_id         = 0;
    l_qp_id[l_p_id]       = PROPID_Q_PATHNAME;
    l_qp_var[l_p_id].vt   = VT_LPWSTR;
    l_qp_var[l_p_id].pwszVal = l_pathname;
    l_p_id++;

    l_qps.cProp     = l_p_id;
    l_qps.aPropID   = l_qp_id;
    l_qps.aPropVar  = l_qp_var;
    l_qps.aStatus   = l_q_status;

    WCHAR l_direct_name[MQ_MAX_Q_NAME_LEN + 1]      = { 0 };
    WCHAR l_format_name[sizeof(l_direct_name) - 10] = { 0 };
    DWORD l_buflen = sizeof(l_format_name);
    HRESULT hr = MQCreateQueue(NULL, &l_qps, l_format_name, &l_buflen);
    if ((hr != MQ_OK) && (hr != MQ_ERROR_QUEUE_EXISTS) && (hr != MQ_INFORMATION_PROPERTY)) {
        log_it(L_ERROR, "Can't create message queue for queue type, error: 0x%x", hr);
        DAP_DELETE(l_es);
        return NULL;
    }

    wcsncpy(l_direct_name, L"DIRECT=OS:", 10);
    wcscat_s(l_direct_name, l_buflen, l_pathname);

    hr = MQOpenQueue(l_direct_name, MQ_SEND_ACCESS, MQ_DENY_NONE, &(l_es->mqh));
    if (hr == MQ_ERROR_QUEUE_NOT_FOUND) {
        log_it(L_INFO, "Queue still not created, wait a bit...");
        Sleep(300);
        hr = MQOpenQueue(l_direct_name, MQ_SEND_ACCESS, MQ_DENY_NONE, &(l_es->mqh));
        if (hr != MQ_OK) {
            log_it(L_ERROR, "Can't open message queue for queue type, error: 0x%x", hr);
            DAP_DELETE(l_es);
            MQDeleteQueue(l_format_name);
            return NULL;
        }
    }
    hr = MQOpenQueue(l_direct_name, MQ_RECEIVE_ACCESS, MQ_DENY_NONE, &(l_es->mqh_recv));
    if (hr != MQ_OK) {
        log_it(L_ERROR, "Can't open message queue for queue type, error: 0x%x", hr);
        DAP_DELETE(l_es);
        MQCloseQueue(l_es->mqh);
        MQDeleteQueue(l_format_name);
        return NULL;
    }

#else
#error "Not implemented s_create_type_queue_ptr() on your platform"
#endif
    return l_es;
}

/**
 * @brief dap_events_socket_create_type_queue_mt
 * @param a_w
 * @param a_callback
 * @param a_flags
 * @return
 */
dap_events_socket_t * dap_events_socket_create_type_queue_ptr_mt(dap_worker_t * a_w, dap_events_socket_callback_queue_ptr_t a_callback)
{
    dap_events_socket_t * l_es = s_create_type_queue_ptr(a_w, a_callback);
    assert(l_es);
    // If no worker - don't assign
    if ( a_w)
        dap_events_socket_assign_on_worker_mt(l_es,a_w);
    return  l_es;
}


/**
 * @brief dap_events_socket_create_type_queue
 * @param a_w
 * @param a_callback
 * @return
 */
dap_events_socket_t * dap_events_socket_create_type_queue_ptr_unsafe(dap_worker_t * a_w, dap_events_socket_callback_queue_ptr_t a_callback)
{
    dap_events_socket_t * l_es = s_create_type_queue_ptr(a_w, a_callback);
    assert(l_es);
    // If no worker - don't assign
    if ( a_w) {
        if(dap_worker_add_events_socket_unsafe(l_es,a_w)) {
#ifdef DAP_OS_WINDOWS
            errno = WSAGetLastError();
#endif
            log_it(L_ERROR, "Can't add esocket %d to polling, err %d", l_es->socket, errno);
        }
    }
    return  l_es;
}

/**
 * @brief dap_events_socket_queue_proc_input
 * @param a_esocket
 */
int dap_events_socket_queue_proc_input_unsafe(dap_events_socket_t * a_esocket)
{
    if (a_esocket->callbacks.queue_callback){
        if (a_esocket->flags & DAP_SOCK_QUEUE_PTR){
            void * l_queue_ptr = NULL;
#if defined(DAP_EVENTS_CAPS_QUEUE_PIPE2)
            ssize_t l_read_ret = read( a_esocket->fd, &l_queue_ptr,sizeof (void *));
            int l_read_errno = errno;
            if( l_read_ret == (ssize_t) sizeof (void *))
                a_esocket->callbacks.queue_ptr_callback(a_esocket, l_queue_ptr);
            else if ( (errno != EAGAIN) && (errno != EWOULDBLOCK) )  // we use blocked socket for now but who knows...
                log_it(L_WARNING, "Can't read packet from pipe");
#elif defined (DAP_EVENTS_CAPS_QUEUE_MQUEUE)
            ssize_t l_ret = mq_receive(a_esocket->mqd,(char*) &l_queue_ptr, sizeof (l_queue_ptr),NULL);
            if (l_ret == -1){
                int l_errno = errno;
                char l_errbuf[128];
                l_errbuf[0]=0;
                strerror_r(l_errno, l_errbuf, sizeof (l_errbuf));
                log_it(L_ERROR, "Error in esocket queue_ptr:\"%s\" code %d", l_errbuf, l_errno);
                return -1;
            }
            a_esocket->callbacks.queue_ptr_callback (a_esocket, l_queue_ptr);
#elif defined DAP_EVENTS_CAPS_MSMQ
            DWORD l_mp_id = 0;
            MQMSGPROPS    l_mps;
            MQPROPVARIANT l_mpvar[2];
            MSGPROPID     l_p_id[2];

            UCHAR l_body[1024] = { 0 };
            l_p_id[l_mp_id]				= PROPID_M_BODY;
            l_mpvar[l_mp_id].vt			= VT_UI1 | VT_VECTOR;
            l_mpvar[l_mp_id].caub.cElems = sizeof(l_body);
            l_mpvar[l_mp_id].caub.pElems = l_body;
            l_mp_id++;

            l_p_id[l_mp_id]				= PROPID_M_BODY_SIZE;
            l_mpvar[l_mp_id].vt			= VT_UI4;
            l_mp_id++;

            l_mps.cProp    = l_mp_id;
            l_mps.aPropID  = l_p_id;
            l_mps.aPropVar = l_mpvar;
            l_mps.aStatus  = NULL;

            HRESULT hr = MQReceiveMessage(a_esocket->mqh_recv, 1000, MQ_ACTION_RECEIVE, &l_mps, NULL, NULL, NULL, MQ_NO_TRANSACTION);
            if (hr != MQ_OK) {
                log_it(L_ERROR, "An error 0x%x occured receiving a message from queue", hr);
                return -1;
            }
            if (l_mpvar[1].ulVal % sizeof(void*)) {
                log_it(L_ERROR, "Queue message size incorrect: %d", l_mpvar[1].ulVal);
                if (l_mpvar[1].ulVal < sizeof(void*)) {
                    log_it(L_ERROR, "Queue socket %d received invalid data", a_esocket->socket);
                    return -1;
                }
            }
            for (u_int pad = 0; pad < l_mpvar[1].ulVal; pad += sizeof(void*)) {
                memcpy(&l_queue_ptr, l_body + pad, sizeof(void*));
                a_esocket->callbacks.queue_ptr_callback (a_esocket, l_queue_ptr);
            }
#else
#error "No Queue fetch mechanism implemented on your platform"
#endif
        } else {
#ifdef DAP_OS_WINDOWS
            int l_read = dap_recvfrom(a_esocket->socket, a_esocket->buf_in, DAP_EVENTS_SOCKET_BUF);
            if (l_read == SOCKET_ERROR) {
                log_it(L_ERROR, "Queue socket %d received invalid data, error %d", a_esocket->socket, WSAGetLastError());
                return -1;
            }
#else
            size_t l_read = read(a_esocket->socket, a_esocket->buf_in,sizeof(a_esocket->buf_in));
#endif
            a_esocket->callbacks.queue_callback(a_esocket, a_esocket->buf_in, l_read);
        }
    }else{
        log_it(L_ERROR, "Queue socket %d accepted data but callback is NULL ", a_esocket->socket);
        return -1;
    }
    return 0;
}

/**
 * @brief s_create_type_event
 * @param a_w
 * @param a_callback
 * @return
 */
dap_events_socket_t * s_create_type_event(dap_worker_t * a_w, dap_events_socket_callback_event_t a_callback)
{
    dap_events_socket_t * l_es = DAP_NEW_Z(dap_events_socket_t); if (!l_es) return NULL;
    l_es->buf_out        = DAP_NEW_Z_SIZE(byte_t, 1);
    l_es->buf_out_size   = 1;
    l_es->type = DESCRIPTOR_TYPE_EVENT;
    if (a_w){
        l_es->events = a_w->events;
        l_es->worker = a_w;
    }
    l_es->callbacks.event_callback = a_callback; // Arm event callback
#if defined(DAP_EVENTS_CAPS_EPOLL)
    l_es->ev_base_flags = EPOLLIN | EPOLLERR | EPOLLRDHUP | EPOLLHUP;
#elif defined(DAP_EVENTS_CAPS_POLL)
    l_es->poll_base_flags = POLLIN | POLLERR | POLLRDHUP | POLLHUP;
#else
#error "Not defined s_create_type_event for your platform"
#endif

#ifdef DAP_EVENTS_CAPS_EVENT_EVENTFD
    if((l_es->fd = eventfd(0,EFD_NONBLOCK) ) < 0 ){
        int l_errno = errno;
        char l_errbuf[128];
        l_errbuf[0]=0;
        strerror_r(l_errno, l_errbuf, sizeof (l_errbuf));
        switch (l_errno) {
            case EINVAL: log_it(L_CRITICAL, "An unsupported value was specified in flags: \"%s\" (%d)", l_errbuf, l_errno); break;
            case EMFILE: log_it(L_CRITICAL, "The per-process limit on the number of open file descriptors has been reached: \"%s\" (%d)", l_errbuf, l_errno); break;
            case ENFILE: log_it(L_CRITICAL, "The system-wide limit on the total number of open files has been reached: \"%s\" (%d)", l_errbuf, l_errno); break;
            case ENODEV: log_it(L_CRITICAL, "Could not mount (internal) anonymous inode device: \"%s\" (%d)", l_errbuf, l_errno); break;
            case ENOMEM: log_it(L_CRITICAL, "There was insufficient memory to create a new eventfd file descriptor: \"%s\" (%d)", l_errbuf, l_errno); break;
            default: log_it( L_ERROR, "Error detected, can't create eventfd: '%s' (%d)", l_errbuf, l_errno);
        }
        DAP_DELETE(l_es);
        return NULL;
    }else {
        l_es->fd2 = l_es->fd;
        //log_it(L_DEBUG, "Created eventfd descriptor %d", l_es->fd );
    }
#elif defined DAP_OS_WINDOWS


    l_es->socket        = socket(AF_INET, SOCK_DGRAM, 0);
    
    if (l_es->socket == INVALID_SOCKET) {
        log_it(L_ERROR, "Error creating socket for TYPE_QUEUE: %d", WSAGetLastError());
        DAP_DELETE(l_es);
        return NULL;
    }
    
    int buffsize = 1024;
    setsockopt(l_es->socket, SOL_SOCKET, SO_RCVBUF, (char *)&buffsize, sizeof(int));

    unsigned long l_mode = 0;
    ioctlsocket(l_es->socket, FIONBIO, &l_mode);

    int reuse = 1;
    if (setsockopt(l_es->socket, SOL_SOCKET, SO_REUSEADDR, (const char*)&reuse, sizeof(reuse)) < 0)
        log_it(L_WARNING, "Can't set up REUSEADDR flag to the socket, err: %d", WSAGetLastError());

    int l_addr_len;
    struct sockaddr_in l_addr;
    l_addr.sin_family = AF_INET;
    IN_ADDR _in_addr = { { .S_addr = htonl(INADDR_LOOPBACK) } };
    l_addr.sin_addr = _in_addr;
    l_addr.sin_port = l_es->socket + 32768;
    l_addr_len = sizeof(struct sockaddr_in);

    if (bind(l_es->socket, (struct sockaddr*)&l_addr, sizeof(l_addr)) < 0) {
        log_it(L_ERROR, "Bind error: %d", WSAGetLastError());
    } else {
        log_it(L_INFO, "Binded %d", l_es->socket);
    }
#endif
    return l_es;
}

/**
 * @brief dap_events_socket_create_type_event_mt
 * @param a_w
 * @param a_callback
 * @return
 */
dap_events_socket_t * dap_events_socket_create_type_event_mt(dap_worker_t * a_w, dap_events_socket_callback_event_t a_callback)
{
    dap_events_socket_t * l_es = s_create_type_event(a_w, a_callback);
    // If no worker - don't assign
    if ( a_w)
        dap_events_socket_assign_on_worker_mt(l_es,a_w);
    return  l_es;
}

/**
 * @brief dap_events_socket_create_type_event_unsafe
 * @param a_w
 * @param a_callback
 * @return
 */
dap_events_socket_t * dap_events_socket_create_type_event_unsafe(dap_worker_t * a_w, dap_events_socket_callback_event_t a_callback)
{
    dap_events_socket_t * l_es = s_create_type_event(a_w, a_callback);
    // If no worker - don't assign
    if ( a_w)
        dap_worker_add_events_socket_unsafe(l_es,a_w);
    return  l_es;
}

/**
 * @brief dap_events_socket_event_proc_input_unsafe
 * @param a_esocket
 */
void dap_events_socket_event_proc_input_unsafe(dap_events_socket_t *a_esocket)
{
    if (a_esocket->callbacks.event_callback ){
#if defined(DAP_EVENTS_CAPS_EVENT_EVENTFD )
        eventfd_t l_value;
        if(eventfd_read( a_esocket->fd, &l_value)==0 ){ // would block if not ready
            a_esocket->callbacks.event_callback(a_esocket, l_value);
        }else if ( (errno != EAGAIN) && (errno != EWOULDBLOCK) ){  // we use blocked socket for now but who knows...
            int l_errno = errno;
            char l_errbuf[128];
            l_errbuf[0]=0;
            strerror_r(l_errno, l_errbuf, sizeof (l_errbuf));
            log_it(L_WARNING, "Can't read packet from event fd: \"%s\"(%d)", l_errbuf, l_errno);
        }else
            return; // do nothing
#elif defined DAP_OS_WINDOWS
        u_short l_value;
        int l_ret;
        switch (l_ret = dap_recvfrom(a_esocket->socket, a_esocket->buf_in, a_esocket->buf_in_size)) {
        case SOCKET_ERROR:
            log_it(L_CRITICAL, "Can't read from event socket, error: %d", WSAGetLastError());
            break;
        case 0:
            return;
        default:
            l_value = a_esocket->buf_out[0];
            log_it(L_INFO, "Proc input event %d, val %d", a_esocket->socket, l_value);
            a_esocket->callbacks.event_callback(a_esocket, l_value);
            return;
        }
#else
#error "No Queue fetch mechanism implemented on your platform"
#endif
    } else
        log_it(L_ERROR, "Event socket %d accepted data but callback is NULL ", a_esocket->socket);
}


typedef struct dap_events_socket_buf_item
{
    dap_events_socket_t * es;
    void *arg;
} dap_events_socket_buf_item_t;

int dap_events_socket_queue_ptr_send(dap_events_socket_t * a_es, void* a_arg);

/**
 *  Waits on the socket
 *  return 0: timeout, 1: may send data, -1 error
 */
static int wait_send_socket(int a_sockfd, long timeout_ms)
{
    struct timeval l_tv;
    fd_set l_outfd, l_errfd;

    l_tv.tv_sec = timeout_ms / 1000;
    l_tv.tv_usec = (timeout_ms % 1000) * 1000;

    FD_ZERO(&l_outfd);
    FD_ZERO(&l_errfd);
    FD_SET(a_sockfd, &l_errfd);
    FD_SET(a_sockfd, &l_outfd);

    while(1) {
#ifdef DAP_OS_WINDOWS
    int l_res = select(1, NULL, &l_outfd, &l_errfd, &l_tv);
#else
        int l_res = select(a_sockfd + 1, NULL, &l_outfd, &l_errfd, &l_tv);
#endif
        if(l_res == 0){
            l_res = -2;
            //log_it(L_DEBUG, "socket %d timed out", a_sockfd)
            break;
        }
        if(l_res == -1) {
            if(errno == EINTR)
                continue;
            log_it(L_DEBUG, "socket %d waiting errno=%d", errno);
            return l_res;
        }
        break;
    };

    if(FD_ISSET(a_sockfd, &l_outfd))
        return 0;

    return -1;
}

/**
 * @brief dap_events_socket_buf_thread
 * @param arg
 * @return
 */
static void *dap_events_socket_buf_thread(void *arg)
{
    dap_events_socket_buf_item_t *l_item = (dap_events_socket_buf_item_t*) arg;
    if(!l_item) {
        pthread_exit(0);
    }
    int l_res = 0;
    int l_count = 0;
    while(l_res < 1 && l_count < 3) {
    // wait max 5 min
#ifdef DAP_OS_WINDOWS
		log_it(L_INFO, "Wait 5 minutes");
    	l_res = wait_send_socket(l_item->es->socket, 300000);
#else
        l_res = wait_send_socket(l_item->es->fd2, 300000);
#endif
        if (l_res == 0){
            dap_events_socket_queue_ptr_send(l_item->es, l_item->arg);
            break;
        }
        l_count++;
    }
    if(l_res != 0)
        log_it(L_WARNING, "Lost data bulk in events socket buf thread");

    DAP_DELETE(l_item);
    pthread_exit(0);
}

static void add_ptr_to_buf(dap_events_socket_t * a_es, void* a_arg)
{
    dap_events_socket_buf_item_t *l_item = DAP_NEW(dap_events_socket_buf_item_t); if (!l_item) return;
    l_item->es = a_es;
    l_item->arg = a_arg;
    pthread_t l_thread;
    pthread_create(&l_thread, NULL, dap_events_socket_buf_thread, l_item);
}

/**
 * @brief dap_events_socket_queue_ptr_send_to_input
 * @param a_es_input
 * @param a_arg
 * @return
 */
int dap_events_socket_queue_ptr_send_to_input(dap_events_socket_t * a_es_input, void * a_arg)
{
    volatile void * l_arg = a_arg;
    if (a_es_input->buf_out_size >= sizeof(void*)) {
        if (memcmp(a_es_input->buf_out + a_es_input->buf_out_size - sizeof(void*), a_arg, sizeof(void*))) {
            log_it(L_INFO, "Ptr 0x%x already present in input, drop it", a_arg);
            return 2;
        }
    }
    return dap_events_socket_write_unsafe(a_es_input, &l_arg, sizeof(l_arg))
            == sizeof(l_arg) ? 0 : 1;
}

/**
 * @brief dap_events_socket_send_event
 * @param a_es
 * @param a_arg
 */
int dap_events_socket_queue_ptr_send( dap_events_socket_t * a_es, void* a_arg)
{
    int l_ret;
    int l_errno;
    if (s_debug_reactor)
        log_it(L_DEBUG,"Sent ptr %p to esocket queue %p (%d)", a_arg, a_es, a_es? a_es->fd : -1);
#if defined(DAP_EVENTS_CAPS_QUEUE_PIPE2)
    l_ret = write(a_es->fd2, &a_arg, sizeof(a_arg));
    l_errno = errno;
#elif defined (DAP_EVENTS_CAPS_QUEUE_MQUEUE)
    assert(a_es);
    assert(a_es->mqd);
    l_ret = mq_send(a_es->mqd, (const char *)&a_arg,sizeof (a_arg),0);
    l_errno = errno;
    if (l_errno == EINVAL || l_errno == EINTR || l_errno == ETIMEDOUT)
        l_errno = EAGAIN;
    if (l_ret == 0)
        l_ret = sizeof (a_arg);
#elif defined (DAP_EVENTS_CAPS_QUEUE_POSIX)
    struct timespec l_timeout;
    clock_gettime(CLOCK_REALTIME, &l_timeout);
    l_timeout.tv_sec+=2; // Not wait more than 1 second to get and 2 to send
    int ret = mq_timedsend(a_es->mqd, (const char *)&a_arg,sizeof (a_arg),0, &l_timeout );
    int l_errno = errno;
    if (ret == sizeof(a_arg) )
        return  0;
    else
        return l_errno;
#elif defined DAP_EVENTS_CAPS_MSMQ

    char *pbuf = (char *)&a_arg;

    DWORD l_mp_id = 0;
    MQMSGPROPS    l_mps;
    MQPROPVARIANT l_mpvar[1];
    MSGPROPID     l_p_id[1];
    HRESULT       l_mstatus[1];

    l_p_id[l_mp_id] = PROPID_M_BODY;
    l_mpvar[l_mp_id].vt = VT_VECTOR | VT_UI1;
    l_mpvar[l_mp_id].caub.pElems = (unsigned char*)(pbuf);
    l_mpvar[l_mp_id].caub.cElems = sizeof(void*);
    l_mp_id++;

    l_mps.cProp = l_mp_id;
    l_mps.aPropID = l_p_id;
    l_mps.aPropVar = l_mpvar;
    l_mps.aStatus = l_mstatus;
    HRESULT hr = MQSendMessage(a_es->mqh, &l_mps, MQ_NO_TRANSACTION);

    if (hr != MQ_OK) {
        log_it(L_ERROR, "An error occured on sending message to queue, errno: 0x%x", hr);
        return hr;
    }
    
    if(dap_sendto(a_es->socket, NULL, 0) == SOCKET_ERROR) {
        return WSAGetLastError();
    } else {
        return 0;
    }

#else
#error "Not implemented dap_events_socket_queue_ptr_send() for this platform"
#endif
    if (l_ret == sizeof(a_arg) )
        return  0;
    else{
        // Try again
        if(l_errno == EAGAIN || l_errno == EWOULDBLOCK ){
            add_ptr_to_buf(a_es, a_arg);
            return 0;
        }
        char l_errbuf[128];
        log_it(L_ERROR, "Can't send ptr to queue:\"%s\" code %d", strerror_r(l_errno, l_errbuf, sizeof (l_errbuf)), l_errno);
        return l_errno;
    }
}



/**
 * @brief dap_events_socket_event_signal
 * @param a_es
 * @param a_value
 * @return
 */
int dap_events_socket_event_signal( dap_events_socket_t * a_es, uint64_t a_value)
{
#if defined(DAP_EVENTS_CAPS_EVENT_EVENTFD)
    int ret = eventfd_write( a_es->fd2,a_value);
    int l_errno = errno;
    if (ret == 0 )
        return  0;
    else if ( ret < 0)
        return l_errno;
    else
        return 1;
#elif defined DAP_OS_WINDOWS
    a_es->buf_out[0] = (u_short)a_value;
    if(dap_sendto(a_es->socket, a_es->buf_out, sizeof(uint64_t)) == SOCKET_ERROR) {
        return WSAGetLastError();
    } else {
        return 0;
    }
#else
#error "Not implemented dap_events_socket_event_signal() for this platform"
#endif
}

/**
 * @brief dap_events_socket_queue_on_remove_and_delete
 * @param a_es
 */
void dap_events_socket_queue_on_remove_and_delete(dap_events_socket_t* a_es)
{
    int l_ret= dap_events_socket_queue_ptr_send( a_es->worker->queue_es_delete, a_es );
    if( l_ret != 0 ){
        log_it(L_ERROR, "Queue send returned %d", l_ret);
    }
}

/**
 * @brief dap_events_socket_wrap
 * @param a_events
 * @param w
 * @param s
 * @param a_callbacks
 * @return
 */
dap_events_socket_t * dap_events_socket_wrap2( dap_server_t *a_server, struct dap_events *a_events,
                                            int a_sock, dap_events_socket_callbacks_t *a_callbacks )
{
  assert( a_events );
  assert( a_callbacks );
  assert( a_server );

  //log_it( L_DEBUG,"Dap event socket wrapped around %d sock", a_sock );
  dap_events_socket_t * ret = DAP_NEW_Z( dap_events_socket_t ); if (!ret) return NULL;

  ret->socket = a_sock;
  ret->events = a_events;
  ret->server = a_server;

  memcpy(&ret->callbacks,a_callbacks, sizeof ( ret->callbacks) );
  ret->buf_in = ret->buf_out = a_callbacks->timer_callback ? NULL : DAP_NEW_Z_SIZE(byte_t, DAP_EVENTS_SOCKET_BUF+1);
  ret->buf_in_size = ret->buf_out_size = 0;
  ret->flags = DAP_SOCK_READY_TO_READ;
  ret->last_time_active = ret->last_ping_request = time( NULL );

  pthread_rwlock_wrlock( &a_events->sockets_rwlock );
  HASH_ADD_INT( a_events->sockets, socket, ret );
  pthread_rwlock_unlock( &a_events->sockets_rwlock );

  return ret;
}

/**
 * @brief dap_events_socket_find
 * @param sock
 * @param sh
 * @return
 */
dap_events_socket_t *dap_events_socket_find_unsafe( int sock, struct dap_events *a_events )
{
    // Why we have only unsafe socket? Because you need to lock sockets_rwlock when do any operations with
    // socket that you've find in global list
    dap_events_socket_t *ret = NULL;
    if(!a_events)
        return NULL;
    if(a_events->sockets)
#ifdef DAP_OS_WINDOWS
        HASH_FIND(hh, a_events->sockets, &sock, sizeof(SOCKET), ret );
#else
        HASH_FIND_INT( a_events->sockets, &sock, ret );
#endif

    return ret;
}

void dap_events_socket_worker_poll_update_unsafe(dap_events_socket_t * a_esocket)
{
    #if defined (DAP_EVENTS_CAPS_EPOLL)
        int events = a_esocket->ev_base_flags | EPOLLERR;

        // Check & add
        if( a_esocket->flags & DAP_SOCK_READY_TO_READ )
            events |= EPOLLIN;

        if( a_esocket->flags & DAP_SOCK_READY_TO_WRITE || a_esocket->flags &DAP_SOCK_CONNECTING )
            events |= EPOLLOUT;

        a_esocket->ev.events = events;

        if( a_esocket->worker){
            if ( epoll_ctl(a_esocket->worker->epoll_fd, EPOLL_CTL_MOD, a_esocket->socket, &a_esocket->ev) ){
#ifdef DAP_OS_WINDOWS
                int l_errno = WSAGetLastError();
#else
                int l_errno = errno;
#endif
                char l_errbuf[128];
                l_errbuf[0]=0;
                strerror_r(l_errno, l_errbuf, sizeof (l_errbuf));
                log_it(L_ERROR,"Can't update client socket state in the epoll_fd %d: \"%s\" (%d)",
                       a_esocket->worker->epoll_fd, l_errbuf, l_errno);
            }
        }
    #elif defined (DAP_EVENTS_CAPS_POLL)
        if( a_esocket->worker){
            if (a_esocket->poll_index < a_esocket->worker->poll_count ){
                struct pollfd * l_poll = &a_esocket->worker->poll[a_esocket->poll_index];
                l_poll->events = a_esocket->poll_base_flags | POLLERR ;
                // Check & add
                if( a_esocket->flags & DAP_SOCK_READY_TO_READ )
                    l_poll->events |= POLLIN;
                if( a_esocket->flags & DAP_SOCK_READY_TO_WRITE || a_esocket->flags &DAP_SOCK_CONNECTING )
                    l_poll->events |= POLLOUT;
            }else{
                log_it(L_ERROR, "Wrong poll index when remove from worker (unsafe): %u when total count %u", a_esocket->poll_index,
                       a_esocket->worker->poll_count);
            }
        }
    #else
    #error "Not defined dap_events_socket_set_writable_unsafe for your platform"
    #endif

}

/**
 * @brief dap_events_socket_ready_to_read
 * @param sc
 * @param isReady
 */
void dap_events_socket_set_readable_unsafe( dap_events_socket_t *a_esocket, bool is_ready )
{
    if( is_ready == (bool)(a_esocket->flags & DAP_SOCK_READY_TO_READ))
        return;

    if ( is_ready )
        a_esocket->flags |= DAP_SOCK_READY_TO_READ;
    else
        a_esocket->flags ^= DAP_SOCK_READY_TO_READ;

    if( a_esocket->worker)
        dap_events_socket_worker_poll_update_unsafe( a_esocket);
}

/**
 * @brief dap_events_socket_ready_to_write
 * @param a_esocket
 * @param isReady
 */
void dap_events_socket_set_writable_unsafe( dap_events_socket_t *a_esocket, bool a_is_ready )
{
    if ( a_is_ready == (bool)(a_esocket->flags & DAP_SOCK_READY_TO_WRITE)) {
        return;
    }

    if ( a_is_ready ) {
        a_esocket->flags |= DAP_SOCK_READY_TO_WRITE;
#ifdef DAP_OS_WINDOWS
        if (a_esocket->type == DESCRIPTOR_TYPE_QUEUE)
            a_esocket->flags |= EPOLLONESHOT;
#endif
    }
    else {
        a_esocket->flags ^= DAP_SOCK_READY_TO_WRITE;
#ifdef DAP_OS_WINDOWS
        if (a_esocket->type == DESCRIPTOR_TYPE_QUEUE)
            a_esocket->flags ^= EPOLLONESHOT;
#endif
	}
    if( a_esocket->worker )
        dap_events_socket_worker_poll_update_unsafe(a_esocket);
}

/**
 * @brief dap_events_socket_remove Removes the client from the list
 * @param sc Connection instance
 */
void dap_events_socket_remove_and_delete_unsafe( dap_events_socket_t *a_es, bool preserve_inheritor )
{
    if ( !a_es )
        return;

    //log_it( L_DEBUG, "es is going to be removed from the lists and free the memory (0x%016X)", a_es );
    if ( a_es->worker)
        dap_events_socket_remove_from_worker_unsafe(a_es, a_es->worker);

    //log_it( L_DEBUG, "dap_events_socket wrapped around %d socket is removed", a_es->socket );

    if( a_es->callbacks.delete_callback )
        a_es->callbacks.delete_callback( a_es, NULL ); // Init internal structure

    dap_events_socket_delete_unsafe(a_es, preserve_inheritor);
}

/**
 * @brief dap_events_socket_delete_unsafe
 * @param a_esocket
 * @param a_preserve_inheritor
 */
void dap_events_socket_delete_unsafe( dap_events_socket_t * a_esocket , bool a_preserve_inheritor)
{
    if (a_esocket->events){ // It could be socket NOT from events
        pthread_rwlock_wrlock( &a_esocket->events->sockets_rwlock );
        if(!dap_events_socket_find_unsafe(a_esocket->socket, a_esocket->events)){
            log_it( L_ERROR, "dap_events_socket 0x%x already deleted", a_esocket);
            pthread_rwlock_unlock( &a_esocket->events->sockets_rwlock );
            return ;
        }

        if(a_esocket->events->sockets)
            HASH_DEL( a_esocket->events->sockets, a_esocket );
        pthread_rwlock_unlock( &a_esocket->events->sockets_rwlock );
    }

    if (!a_preserve_inheritor )
        DAP_DEL_Z(a_esocket->_inheritor)

    DAP_DEL_Z(a_esocket->_pvt)
    DAP_DEL_Z(a_esocket->buf_in)
    DAP_DEL_Z(a_esocket->buf_out)
#ifdef DAP_OS_WINDOWS
    if ( a_esocket->socket && a_esocket->socket != SOCKET_ERROR) {
        closesocket( a_esocket->socket );
#else
        if ( a_esocket->socket && a_esocket->socket != -1) {
        close( a_esocket->socket );
#ifdef DAP_EVENTS_CAPS_QUEUE_PIPE2
        if( a_esocket->type == DESCRIPTOR_TYPE_QUEUE){
            close( a_esocket->fd2);
        }
#endif

#endif
    }
    DAP_DEL_Z( a_esocket )
}

/**
 * @brief dap_events_socket_delete
 * @param a_es
 */
void dap_events_socket_remove_from_worker_unsafe( dap_events_socket_t *a_es, dap_worker_t * a_worker)
{
    if (!a_es->worker) {
        // Socket already removed from worker
        return;
    }
#ifdef DAP_EVENTS_CAPS_EPOLL

    if ( epoll_ctl( a_worker->epoll_fd, EPOLL_CTL_DEL, a_es->socket, &a_es->ev) == -1 ) {
        int l_errno = errno;
        char l_errbuf[128];
        strerror_r(l_errno, l_errbuf, sizeof (l_errbuf));
        log_it( L_ERROR,"Can't remove event socket's handler from the epoll_fd %d  \"%s\" (%d)",
                a_worker->epoll_fd, l_errbuf, l_errno);
    } //else
      //  log_it( L_DEBUG,"Removed epoll's event from dap_worker #%u", a_worker->id );
#elif defined (DAP_EVENTS_CAPS_POLL)
    if (a_es->poll_index < a_worker->poll_count ){
        a_worker->poll[a_es->poll_index].fd = -1;
    }else{
        log_it(L_ERROR, "Wrong poll index when remove from worker (unsafe): %u when total count %u", a_es->poll_index, a_worker->poll_count);
    }
#else
#error "Unimplemented new esocket on worker callback for current platform"
#endif

    a_worker->event_sockets_count--;
    if(a_worker->esockets) {
        pthread_rwlock_wrlock(&a_worker->esocket_rwlock);
        HASH_DELETE(hh_worker,a_worker->esockets, a_es);
        pthread_rwlock_unlock(&a_worker->esocket_rwlock);
    }
    a_es->worker = NULL;
}

/**
 * @brief dap_events_socket_check_unsafe
 * @param a_worker
 * @param a_es
 * @return
 */
bool dap_events_socket_check_unsafe(dap_worker_t * a_worker,dap_events_socket_t * a_es)
{
    if (a_es){
        if ( a_worker->esockets){
            dap_events_socket_t * l_es = NULL;
            pthread_rwlock_rdlock(&a_worker->esocket_rwlock);
            HASH_FIND(hh_worker,a_worker->esockets,&a_es, sizeof(a_es), l_es );
            pthread_rwlock_unlock(&a_worker->esocket_rwlock);
            return l_es == a_es;
        }else
            return false;
    }else
        return false;
}

/**
 * @brief dap_events_socket_remove_and_delete
 * @param a_es
 * @param preserve_inheritor
 */
void dap_events_socket_remove_and_delete_mt(dap_worker_t * a_w,  dap_events_socket_t *a_es )
{
    if(a_w)
        dap_events_socket_queue_ptr_send( a_w->queue_es_delete, a_es );
}

/**
 * @brief dap_events_socket_set_readable_mt
 * @param a_w
 * @param a_es
 * @param a_is_ready
 */
void dap_events_socket_set_readable_mt(dap_worker_t * a_w, dap_events_socket_t * a_es,bool a_is_ready)
{
    dap_worker_msg_io_t * l_msg = DAP_NEW_Z(dap_worker_msg_io_t); if (! l_msg) return;
    l_msg->esocket = a_es;
    if (a_is_ready)
        l_msg->flags_set = DAP_SOCK_READY_TO_READ;
    else
        l_msg->flags_unset = DAP_SOCK_READY_TO_READ;

    int l_ret= dap_events_socket_queue_ptr_send(a_w->queue_es_io, l_msg );
    if (l_ret!=0){
        log_it(L_ERROR, "Wasn't send pointer to queue: code %d", l_ret);
        DAP_DELETE(l_msg);
    }
}

/**
 * @brief dap_events_socket_set_writable_mt
 * @param sc
 * @param is_ready
 */
void dap_events_socket_set_writable_mt(dap_worker_t * a_w, dap_events_socket_t * a_es,bool a_is_ready)
{
    dap_worker_msg_io_t * l_msg = DAP_NEW_Z(dap_worker_msg_io_t); if (!l_msg) return;
    l_msg->esocket = a_es;
    if (a_is_ready)
        l_msg->flags_set = DAP_SOCK_READY_TO_WRITE;
    else
        l_msg->flags_unset = DAP_SOCK_READY_TO_WRITE;

    int l_ret= dap_events_socket_queue_ptr_send(a_w->queue_es_io, l_msg );
    if (l_ret!=0){
        log_it(L_ERROR, "Wasn't send pointer to queue: code %d", l_ret);
        DAP_DELETE(l_msg);
    }
}

/**
 * @brief dap_events_socket_write_inter
 * @param a_es_input
 * @param a_es
 * @param a_data
 * @param a_data_size
 * @return
 */
size_t dap_events_socket_write_inter(dap_events_socket_t * a_es_input, dap_events_socket_t *a_es, const void * a_data, size_t a_data_size)
{
    dap_worker_msg_io_t * l_msg = DAP_NEW_Z(dap_worker_msg_io_t); if( !l_msg) return 0;
    l_msg->esocket = a_es;
    l_msg->data = DAP_NEW_SIZE(void,a_data_size);
    l_msg->data_size = a_data_size;
    l_msg->flags_set = DAP_SOCK_READY_TO_WRITE;
    memcpy( l_msg->data, a_data, a_data_size);

    int l_ret= dap_events_socket_queue_ptr_send_to_input( a_es_input, l_msg );
    if (l_ret!=0){
        log_it(L_ERROR, "Wasn't send pointer to queue: code %d", l_ret);
        DAP_DELETE(l_msg);
        return 0;
    }
    return  a_data_size;
}

/**
 * @brief dap_events_socket_write_f_inter
 * @param a_es_input
 * @param sc
 * @param format
 * @return
 */
size_t dap_events_socket_write_f_inter(dap_events_socket_t * a_es_input, dap_events_socket_t *a_es, const char * a_format,...)
{
    va_list ap, ap_copy;
    va_start(ap,a_format);
    va_copy(ap_copy, ap);
    int l_data_size = dap_vsnprintf(NULL,0,a_format,ap);
    va_end(ap);
    if (l_data_size <0 ){
        log_it(L_ERROR,"Can't write out formatted data '%s' with values",a_format);
        va_end(ap_copy);
        return 0;
    }

    dap_worker_msg_io_t * l_msg = DAP_NEW_Z(dap_worker_msg_io_t);
    l_msg->esocket = a_es;
    l_msg->data = DAP_NEW_SIZE(void,l_data_size);
    l_msg->data_size = l_data_size;
    l_msg->flags_set = DAP_SOCK_READY_TO_WRITE;
    l_data_size = dap_vsprintf(l_msg->data,a_format,ap_copy);
    va_end(ap_copy);

    int l_ret= dap_events_socket_queue_ptr_send_to_input(a_es_input, l_msg );
    if (l_ret!=0){
        log_it(L_ERROR, "Wasn't send pointer to queue input: code %d", l_ret);
        DAP_DELETE(l_msg);
        return 0;
    }
    return  l_data_size;
}

/**
 * @brief dap_events_socket_write_mt
 * @param sc
 * @param data
 * @param data_size
 * @return
 */
size_t dap_events_socket_write_mt(dap_worker_t * a_w,dap_events_socket_t *a_es, const void * data, size_t l_data_size)
{
    dap_worker_msg_io_t * l_msg = DAP_NEW_Z(dap_worker_msg_io_t); if (!l_msg) return 0;
    l_msg->esocket = a_es;
    l_msg->data = DAP_NEW_SIZE(void,l_data_size);
    l_msg->data_size = l_data_size;
    l_msg->flags_set = DAP_SOCK_READY_TO_WRITE;
    memcpy( l_msg->data, data, l_data_size);

    int l_ret= dap_events_socket_queue_ptr_send(a_w->queue_es_io, l_msg );
    if (l_ret!=0){
        log_it(L_ERROR, "Wasn't send pointer to queue input: code %d", l_ret);
        DAP_DELETE(l_msg);
        return 0;
    }
    return  l_data_size;
}

/**
 * @brief dap_events_socket_write_f_mt
 * @param a_es
 * @param format
 * @return
 */
size_t dap_events_socket_write_f_mt(dap_worker_t * a_w,dap_events_socket_t *a_es, const char * format,...)
{
    va_list ap, ap_copy;
    va_start(ap,format);
    va_copy(ap_copy, ap);
    int l_data_size = dap_vsnprintf(NULL,0,format,ap);
    va_end(ap);
    if (l_data_size <0 ){
        log_it(L_ERROR,"Can't write out formatted data '%s' with values",format);
        va_end(ap_copy);
        return 0;
    }
    dap_worker_msg_io_t * l_msg = DAP_NEW_Z(dap_worker_msg_io_t);
    l_msg->esocket = a_es;
    l_msg->data = DAP_NEW_SIZE(void,l_data_size + 1);
    l_msg->flags_set = DAP_SOCK_READY_TO_WRITE;
    l_data_size = dap_vsprintf(l_msg->data,format,ap_copy);
    va_end(ap_copy);
    if (l_data_size <0 ){
        log_it(L_ERROR,"Can't write out formatted data '%s' with values",format);
        DAP_DELETE(l_msg->data);
        DAP_DELETE(l_msg);
        return 0;
    }
    l_msg->data_size = l_data_size;
    int l_ret= dap_events_socket_queue_ptr_send(a_w->queue_es_io, l_msg );
    if (l_ret!=0){
        log_it(L_ERROR, "Wasn't send pointer to queue: code %d", l_ret);
        DAP_DELETE(l_msg->data);
        DAP_DELETE(l_msg);
        return 0;
    }
    return l_data_size;
}

/**
 * @brief dap_events_socket_write Write data to the client
 * @param sc Conn instance
 * @param data Pointer to data
 * @param data_size Size of data to write
 * @return Number of bytes that were placed into the buffer
 */
size_t dap_events_socket_write_unsafe(dap_events_socket_t *sc, const void * data, size_t data_size)
{
    if(sc->buf_out_size > DAP_EVENTS_SOCKET_BUF){
        log_it(L_DEBUG,"write buffer already overflow size=%u/max=%u", sc->buf_out_size, DAP_EVENTS_SOCKET_BUF);
        return 0;
    }
     //log_it(L_DEBUG,"dap_events_socket_write %u sock data %X size %u", sc->socket, data, data_size );
     data_size = (sc->buf_out_size + data_size < DAP_EVENTS_SOCKET_BUF) ? data_size : (DAP_EVENTS_SOCKET_BUF - sc->buf_out_size);
     memcpy(sc->buf_out + sc->buf_out_size, data, data_size);
     sc->buf_out_size += data_size;
     dap_events_socket_set_writable_unsafe(sc, true);
     return data_size;
}

/**
 * @brief dap_events_socket_write_f Write formatted text to the client
 * @param sc Conn instance
 * @param format Format
 * @return Number of bytes that were placed into the buffer
 */
size_t dap_events_socket_write_f_unsafe(dap_events_socket_t *sc, const char * format,...)
{
    //log_it(L_DEBUG,"dap_events_socket_write_f %u sock", sc->socket );

    size_t max_data_size = DAP_EVENTS_SOCKET_BUF - sc->buf_out_size;
    va_list ap;
    va_start(ap, format);
    int ret=dap_vsnprintf((char*)sc->buf_out + sc->buf_out_size, max_data_size, format, ap);
    va_end(ap);
    if(ret > 0) {
        sc->buf_out_size += (unsigned int)ret;
    } else {
        log_it(L_ERROR,"Can't write out formatted data '%s'", format);
    }
    dap_events_socket_set_writable_unsafe(sc, true);
    return (ret > 0) ? (unsigned int)ret : 0;
}

/**
 * @brief dap_events_socket_pop_from_buf_in Read data from input buffer
 * @param sc Conn instasnce
 * @param data Pointer to memory where to store the data
 * @param data_size Size of data to read
 * @return Actual bytes number that were read
 */
size_t dap_events_socket_pop_from_buf_in(dap_events_socket_t *sc, void *data, size_t data_size)
{
//    log_it(L_DEBUG,"dap_events_socket_read %u sock data %X size %u", sc->socket, data, data_size );

    if(data_size<sc->buf_in_size){
        memcpy(data,sc->buf_in,data_size);
        memmove(data,sc->buf_in+data_size,sc->buf_in_size-data_size);
    }else{
        if(data_size>sc->buf_in_size)
            data_size=sc->buf_in_size;
        memcpy(data,sc->buf_in,data_size);
    }
    sc->buf_in_size-=data_size;
    return data_size;
}


/**
 * @brief dap_events_socket_shrink_client_buf_in Shrink input buffer (shift it left)
 * @param cl Client instance
 * @param shrink_size Size on wich we shrink the buffer with shifting it left
 */
void dap_events_socket_shrink_buf_in(dap_events_socket_t * cl, size_t shrink_size)
{
    if((shrink_size==0)||(cl->buf_in_size==0) ){
        return;
    }else if(cl->buf_in_size>shrink_size){
        size_t buf_size=cl->buf_in_size-shrink_size;
        uint8_t* tmp = cl->buf_in + shrink_size;
        memmove(cl->buf_in,tmp,buf_size);
        cl->buf_in_size=buf_size;
    }else{
        //log_it(WARNING,"Shrinking size of input buffer on amount bigger than actual buffer's size");
        cl->buf_in_size=0;
    }

}

#ifdef DAP_OS_WINDOWS
int dap_recvfrom(SOCKET s, void* buf_in, size_t buf_size) {
    struct sockaddr_in l_dummy;
    socklen_t l_size = sizeof(l_dummy);
    int ret;
    if (buf_in) {
        memset(buf_in, 0, buf_size);
        ret = recvfrom(s, (char*)buf_in, (long)buf_size, 0, (struct sockaddr *)&l_dummy, &l_size);
    } else {
        char l_tempbuf[sizeof(void*)];
        ret = recvfrom(s, l_tempbuf, sizeof(l_tempbuf), 0, (struct sockaddr *)&l_dummy, &l_size);
    }
    return ret;
}

int dap_sendto(SOCKET s, void* buf_out, size_t buf_out_size) {
    int l_addr_len;
    struct sockaddr_in l_addr;
    l_addr.sin_family = AF_INET;
    IN_ADDR _in_addr = { { .S_addr = htonl(INADDR_LOOPBACK) } };
    l_addr.sin_addr = _in_addr;
    l_addr.sin_port = s + 32768;
    l_addr_len = sizeof(struct sockaddr_in);
    int ret;
    if (buf_out) {
        ret = sendto(s, (char*)buf_out, (long)buf_out_size, MSG_DONTWAIT | MSG_NOSIGNAL, (struct sockaddr *)&l_addr, l_addr_len);
    } else {
        char l_bytes[sizeof(void*)] = { 0 };
        ret = sendto(s, l_bytes, sizeof(l_bytes), MSG_DONTWAIT | MSG_NOSIGNAL, (struct sockaddr *)&l_addr, l_addr_len);
    }
    return ret;
}
#endif<|MERGE_RESOLUTION|>--- conflicted
+++ resolved
@@ -84,11 +84,7 @@
 int dap_events_socket_init( )
 {
     log_it(L_NOTICE,"Initialized events socket module");
-<<<<<<< HEAD
-    s_debug_reactor = dap_config_get_item_bool_default(g_config, "general","debug_reactor", true);
-=======
     s_debug_reactor = g_config? dap_config_get_item_bool_default(g_config, "general","debug_reactor", false) : false;
->>>>>>> 77c13ee5
 #if defined (DAP_EVENTS_CAPS_QUEUE_MQUEUE)
 #include <sys/time.h>
 #include <sys/resource.h>
