--- conflicted
+++ resolved
@@ -735,26 +735,18 @@
         log_it(L_ERROR,"Can't write out formatted data '%s' with values",format);
         return 0;
     }
-    l_data_size++; // To calc trailing zero
     dap_worker_msg_io_t * l_msg = DAP_NEW_Z(dap_worker_msg_io_t);
     l_msg->esocket = a_es;
     l_msg->data = DAP_NEW_SIZE(void,l_data_size + 1);
     l_msg->flags_set = DAP_SOCK_READY_TO_WRITE;
-<<<<<<< HEAD
     l_data_size = dap_vsprintf(l_msg->data,format,ap_copy);
     va_end(ap_copy);
-=======
-    va_start(ap, format);
-    l_data_size = dap_vsnprintf(l_msg->data,0,format,ap);
-    va_end(ap);
->>>>>>> dc525154
     if (l_data_size <0 ){
         log_it(L_ERROR,"Can't write out formatted data '%s' with values",format);
         DAP_DELETE(l_msg->data);
         DAP_DELETE(l_msg);
         return 0;
     }
-    //l_data_size++;
     l_msg->data_size = l_data_size;
     int l_ret= dap_events_socket_queue_ptr_send(a_w->queue_es_io, l_msg );
     if (l_ret!=0){
