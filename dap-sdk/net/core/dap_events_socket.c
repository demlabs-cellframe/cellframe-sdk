--- conflicted
+++ resolved
@@ -1286,7 +1286,6 @@
  * @param a_es
  * @param a_arg
  */
-<<<<<<< HEAD
 int dap_events_socket_queue_ptr_send( dap_events_socket_t *a_es, void *a_arg)
 {
     int l_ret = -1024, l_errno=0;
@@ -1294,10 +1293,6 @@
     if (g_debug_reactor)
         log_it(L_DEBUG,"Sent ptr %p to esocket queue %p (%d)", a_arg, a_es, a_es? a_es->fd : -1);
 
-=======
-int dap_events_socket_queue_ptr_send( dap_events_socket_t *a_es, void *a_arg) {
-    int l_ret = -1024, l_errno;
->>>>>>> 5a4d101d
 #if defined(DAP_EVENTS_CAPS_QUEUE_PIPE2)
     if ((l_ret = write(a_es->fd2, &a_arg, sizeof(a_arg)) == sizeof(a_arg))) {
         debug_if(g_debug_reactor, L_NOTICE, "send %d bytes to pipe", l_ret);
