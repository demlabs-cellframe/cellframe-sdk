/*
 * Authors:
 * Dmitriy A. Gearasimov <gerasimov.dmitriy@demlabs.net>
 * DeM Labs Ltd.   https://demlabs.net
 * Copyright  (c) 2017
 * All rights reserved.

 This file is part of DAP SDK the open source project

    DAP SDK is free software: you can redistribute it and/or modify
    it under the terms of the GNU General Public License as published by
    the Free Software Foundation, either version 3 of the License, or
    (at your option) any later version.

    DAP SDK is distributed in the hope that it will be useful,
    but WITHOUT ANY WARRANTY; without even the implied warranty of
    MERCHANTABILITY or FITNESS FOR A PARTICULAR PURPOSE.  See the
    GNU General Public License for more details.

    You should have received a copy of the GNU General Public License
    along with any DAP SDK based project.  If not, see <http://www.gnu.org/licenses/>.
*/


#include <stdlib.h>
#include <stdio.h>
#include <stdarg.h>
#include <string.h>
#include <assert.h>
#include <errno.h>

#if defined (DAP_OS_LINUX)
#include <sys/epoll.h>
#include <sys/types.h>
#include <sys/select.h>
#include <unistd.h>
#include <sys/socket.h>
#include <arpa/inet.h>
#elif defined (DAP_OS_BSD)
#include <sys/types.h>
#include <sys/select.h>
#include <unistd.h>
#include <sys/socket.h>
#include <arpa/inet.h>

#elif defined (DAP_OS_WINDOWS)
#include <winsock2.h>
#include <windows.h>
#include <mswsock.h>
#include <io.h>

#endif



#if defined (DAP_EVENTS_CAPS_QUEUE_MQUEUE)
#include <sys/time.h>
#include <sys/resource.h>
#endif

#ifdef DAP_OS_BSD
#include <sys/event.h>
#include <err.h>

#ifndef DAP_OS_DARWIN
#include <pthread_np.h>
typedef cpuset_t cpu_set_t; // Adopt BSD CPU setstructure to POSIX variant
#else
#define NOTE_READ NOTE_LOWAT

#endif

#endif


#include <fcntl.h>
#include <pthread.h>

#include "dap_common.h"
#include "dap_worker.h"
#include "dap_uuid.h"
#include "dap_events.h"

#include "dap_timerfd.h"
#include "dap_events_socket.h"

#define LOG_TAG "dap_events_socket"

// Item for QUEUE_PTR input esocket
struct queue_ptr_input_item{
    dap_events_socket_t * esocket;
    void * ptr;
    struct queue_ptr_input_item * next;
};

// QUEUE_PTR input esocket pvt section
struct queue_ptr_input_pvt{
    dap_events_socket_t * esocket;
    struct queue_ptr_input_item * items_first;
    struct queue_ptr_input_item * items_last;
};
#define PVT_QUEUE_PTR_INPUT(a) ( (struct queue_ptr_input_pvt*) (a)->_pvt )

static uint64_t s_delayed_ops_timeout_ms = 5000;
bool s_remove_and_delete_unsafe_delayed_delete_callback(void * a_arg);

static pthread_attr_t s_attr_detached;                                      /* Thread's creation attribute = DETACHED ! */

#ifdef   DAP_SYS_DEBUG
enum    {MEMSTAT$K_EVSOCK, MEMSTAT$K_BUF_IN, MEMSTAT$K_BUF_OUT, MEMSTAT$K_BUF_OUT_EXT, MEMSTAT$K_NR};
static  dap_memstat_rec_t   s_memstat [MEMSTAT$K_NR] = {
    {.fac_len = sizeof(LOG_TAG) - 1, .fac_name = {LOG_TAG}, .alloc_sz = sizeof(dap_events_socket_t)},
    {.fac_len = sizeof(LOG_TAG ".buf_in") - 1, .fac_name = {LOG_TAG ".buf_in"}, .alloc_sz = DAP_EVENTS_SOCKET_BUF},
    {.fac_len = sizeof(LOG_TAG ".buf_out") - 1, .fac_name = {LOG_TAG ".buf_out"}, .alloc_sz = DAP_EVENTS_SOCKET_BUF},
    {.fac_len = sizeof(LOG_TAG ".buf_out_ext") - 1, .fac_name = {LOG_TAG ".buf_out_ext"}, .alloc_sz = DAP_EVENTS_SOCKET_BUF_LIMIT}
};
#endif  /* DAP_SYS_DEBUG */



typedef struct __dap_stream_ch_rec__ {
    dap_events_socket_t     *es;
    UT_hash_handle          hh;
} dap_evsock_rec_t;

static dap_evsock_rec_t     *s_evsocks = NULL;                          /* @RRL:  A has table to track using of events sockets context */
static pthread_rwlock_t     s_evsocks_lock = PTHREAD_RWLOCK_INITIALIZER;


/*
 *   DESCRIPTION: Allocate a new <dap_events_socket> context, add record into the hash table to track usage
 *      of the contexts.
 *
 *   INPUTS:
 *      NONE
 *
 *   IMPLICITE INPUTS:
 *      s_evsocks;      A hash table
 *
 *   OUTPUTS:
 *      NONE
 *
 *   IMPLICITE OUTPUTS:
 *      s_evsocks
 *
 *   RETURNS:
 *      non-NULL        A has been allocated <dap_events_socket> context
 *      NULL:           See <errno>
 */
static inline dap_events_socket_t *s_dap_evsock_alloc (void)
{
int     l_rc;
dap_events_socket_t *l_es;
dap_evsock_rec_t    *l_es_rec;

    if ( !(l_es = DAP_NEW_Z( dap_events_socket_t )) )                   /* Allocate memory for new dap_events_socket context and the record */
        return  log_it(L_CRITICAL, "Cannot allocate memory for <dap_events_socket> context, errno=%d", errno), NULL;

    if ( !(l_es_rec = DAP_NEW_Z( dap_evsock_rec_t )) )                  /* Allocate memory for new record */
        return  log_it(L_CRITICAL, "Cannot allocate memory for record, errno=%d", errno),
                DAP_DELETE(l_es), NULL;

    l_es_rec->es = l_es;                                                /* Fill new track record */

                                                                        /* Add new record into the hash table */
    l_rc = pthread_rwlock_wrlock(&s_evsocks_lock);
    assert(!l_rc);
    HASH_ADD(hh, s_evsocks, es, sizeof(dap_events_socket_t *), l_es_rec );
    l_rc = pthread_rwlock_unlock(&s_evsocks_lock);
    assert(!l_rc);

    debug_if(g_debug_reactor, L_NOTICE, "dap_events_socket:%p - is allocated", l_es);

    return  l_es;
}

/*
 *   DESCRIPTION: Release has been allocated dap_events_context. Check firstly against hash table.
 *
 *   INPUTS:
 *      a_marker:       An comment for the record, ASCIZ
 *
 *   IMPLICITE INPUTS:
 *      s_evsocks;      A hash table
 *
 *   OUTPUT:
 *      NONE
 *
 *   IMPLICITE OUTPUTS:
 *      s_evsocks
 *
 *   RETURNS:
 *      0:          a_es contains valid pointer
 *      <errno>
 */
static inline int s_dap_evsock_free (
                dap_events_socket_t *a_es
                        )
{
int     l_rc;
dap_evsock_rec_t    *l_es_rec = NULL;

    /*
     * Add new record into the hash table
     */
    l_rc = pthread_rwlock_wrlock(&s_evsocks_lock);
    assert(!l_rc);

    HASH_FIND(hh, s_evsocks, &a_es, sizeof(dap_events_socket_t *), l_es_rec );
    if ( l_es_rec && (l_es_rec->es == a_es) )
        HASH_DELETE(hh, s_evsocks, l_es_rec);                           /* Remove record from the table */

    l_rc = pthread_rwlock_unlock(&s_evsocks_lock);
    assert(!l_rc);

    if ( !l_es_rec )
        log_it(L_ERROR, "dap_events_socket:%p - no record found!", a_es);
    else {
        DAP_DELETE(l_es_rec->es);
        DAP_DELETE(l_es_rec);

        debug_if(g_debug_reactor, L_NOTICE, "dap_events_socket:%p - is released", a_es);
    }

    return  0;  /* SS$_SUCCESS */
}



/**
 * @brief dap_events_socket_init Init clients module
 * @return Zero if ok others if no
 */
int dap_events_socket_init( )
{
int l_rc;

    log_it(L_NOTICE,"Initialized events socket module");

#if   DAP_SYS_DEBUG
    for (int i = 0; i < MEMSTAT$K_NR; i++)
        dap_memstat_reg(&s_memstat[i]);
#endif

    /*
     * @RRL: #6157
     * Use this thread's attribute to eliminate resource consuming by terminated threads
     */
<<<<<<< HEAD
    l_rc = pthread_attr_init(&s_attr_detached);
    l_rc = pthread_attr_setdetachstate(&s_attr_detached, PTHREAD_CREATE_DETACHED);
=======
    pthread_attr_init(&s_attr_detached);
    pthread_attr_setdetachstate(&s_attr_detached, PTHREAD_CREATE_DETACHED);
>>>>>>> 39d0344a

#if defined (DAP_EVENTS_CAPS_QUEUE_MQUEUE)
#include <sys/time.h>
#include <sys/resource.h>
    struct rlimit l_mqueue_limit;
    l_mqueue_limit.rlim_cur = RLIM_INFINITY;
    l_mqueue_limit.rlim_max = RLIM_INFINITY;
    setrlimit(RLIMIT_MSGQUEUE,&l_mqueue_limit);
    char l_cmd[256] ={0};
    snprintf(l_cmd, sizeof (l_cmd) - 1, "rm /dev/mqueue/%s-queue_ptr*", dap_get_appname());
    system(l_cmd);
    FILE *l_mq_msg_max = fopen("/proc/sys/fs/mqueue/msg_max", "w");
    if (l_mq_msg_max) {
        fprintf(l_mq_msg_max, "%d", DAP_QUEUE_MAX_MSGS);
        fclose(l_mq_msg_max);
    } else {
        log_it(L_ERROR, "Сan't open /proc/sys/fs/mqueue/msg_max file for writing, errno=%d", errno);
    }
#endif
    dap_timerfd_init();
    return 0;
}

/**
 * @brief dap_events_socket_deinit Deinit clients module
 */
void dap_events_socket_deinit( )
{
}

#ifdef DAP_OS_WINDOWS
void __stdcall mq_receive_cb(HRESULT hr, QUEUEHANDLE qh, DWORD timeout
                             , DWORD action, MQMSGPROPS *pmsgprops, LPOVERLAPPED pov, HANDLE cursor) {
    UNUSED(hr);
    UNUSED(qh);
    UNUSED(timeout);
    UNUSED(action);
    UNUSED(pmsgprops);
    UNUSED(cursor);
    switch (hr) {
    case MQ_OK:
        SetEvent(pov->hEvent);
        break;
    }
}
#endif

/**
 * @brief dap_events_socket_wrap
 * @param a_events
 * @param w
 * @param s
 * @param a_callbacks
 * @return
 */
dap_events_socket_t *dap_events_socket_wrap_no_add( dap_events_t *a_events,
                                            int a_sock, dap_events_socket_callbacks_t *a_callbacks )
{
    assert(a_events);
    assert(a_callbacks);

    //dap_events_socket_t *l_ret = DAP_NEW_Z( dap_events_socket_t );
    dap_events_socket_t *l_es = s_dap_evsock_alloc(); /* @RRL: #6901 */
    if (!l_es)
        return NULL;

    l_es->socket = a_sock;
    l_es->events = a_events;
    l_es->uuid = dap_uuid_generate_uint64();
    if (a_callbacks)
        l_es->callbacks = *a_callbacks;
    l_es->flags = DAP_SOCK_READY_TO_READ;

    l_es->buf_in_size_max = DAP_EVENTS_SOCKET_BUF;
    l_es->buf_out_size_max = DAP_EVENTS_SOCKET_BUF;

    l_es->buf_in     = a_callbacks->timer_callback ? NULL : DAP_NEW_Z_SIZE(byte_t, l_es->buf_in_size_max + 1);
    l_es->buf_out    = a_callbacks->timer_callback ? NULL : DAP_NEW_Z_SIZE(byte_t, l_es->buf_out_size_max + 1);

#ifdef   DAP_SYS_DEBUG
    atomic_fetch_add(&s_memstat[MEMSTAT$K_BUF_OUT].alloc_nr, 1);
    atomic_fetch_add(&s_memstat[MEMSTAT$K_BUF_IN].alloc_nr, 1);
#endif

    l_es->buf_in_size = l_es->buf_out_size = 0;

    #if defined(DAP_EVENTS_CAPS_EPOLL)
    l_es->ev_base_flags = EPOLLERR | EPOLLRDHUP | EPOLLHUP;
    #elif defined(DAP_EVENTS_CAPS_POLL)
    l_es->poll_base_flags = POLLERR | POLLRDHUP | POLLHUP;
    #elif defined(DAP_EVENTS_CAPS_KQUEUE)
        l_es->kqueue_event_catched_data.esocket = l_es;
        l_es->kqueue_base_flags = 0;
        l_es->kqueue_base_filter = 0;
    #endif

    //log_it( L_DEBUG,"Dap event socket wrapped around %d sock a_events = %X", a_sock, a_events );

    return l_es;
}

/**
 * @brief dap_events_socket_assign_on_worker
 * @param a_es
 * @param a_worker
 */
void dap_events_socket_assign_on_worker_mt(dap_events_socket_t * a_es, struct dap_worker * a_worker)
{
    a_es->last_ping_request = time(NULL);
   // log_it(L_DEBUG, "Assigned %p on worker %u", a_es, a_worker->id);
    dap_worker_add_events_socket(a_es,a_worker);
}

void dap_events_socket_assign_on_worker_inter(dap_events_socket_t * a_es_input, dap_events_socket_t * a_es)
{
    if (!a_es)
        log_it(L_ERROR, "Can't send NULL esocket in interthreads pipe input");
    if (!a_es_input)
        log_it(L_ERROR, "Interthreads pipe input is NULL");
    if (! a_es || ! a_es_input)
        return;

    a_es->last_ping_request = time(NULL);
    //log_it(L_DEBUG, "Interthread assign esocket %p(fd %d) on input esocket %p (fd %d)", a_es, a_es->fd,
    //       a_es_input, a_es_input->fd);
    dap_worker_add_events_socket_inter(a_es_input,a_es);

}

/**
 * @brief dap_events_socket_reassign_between_workers_unsafe
 * @param a_es
 * @param a_worker_new
 */
void dap_events_socket_reassign_between_workers_unsafe(dap_events_socket_t * a_es, dap_worker_t * a_worker_new)
{
    dap_worker_t * l_worker = a_es->worker;
    /* dap_events_socket_t * l_queue_input= l_worker->queue_es_new_input[a_worker_new->id]; */
    log_it(L_DEBUG, "Reassign between %u->%u workers: %p (%d)  ", l_worker->id, a_worker_new->id, a_es, a_es->fd );

    dap_events_socket_remove_from_worker_unsafe( a_es, l_worker );
    a_es->was_reassigned = true;
    if (a_es->callbacks.worker_unassign_callback)
        a_es->callbacks.worker_unassign_callback(a_es, l_worker);
    dap_worker_add_events_socket(a_es, a_worker_new);
    /* dap_worker_add_events_socket_inter( l_queue_input,  a_es); */
}

/**
 * @brief dap_events_socket_reassign_between_workers_mt
 * @param a_worker_old
 * @param a_es
 * @param a_worker_new
 */
void dap_events_socket_reassign_between_workers_mt(dap_worker_t * a_worker_old, dap_events_socket_t * a_es, dap_worker_t * a_worker_new)
{
    dap_worker_msg_reassign_t * l_msg = DAP_NEW_Z(dap_worker_msg_reassign_t);

    l_msg->esocket = a_es;
    l_msg->esocket_uuid = a_es->uuid;
    l_msg->worker_new = a_worker_new;
    if( dap_events_socket_queue_ptr_send(a_worker_old->queue_es_reassign, l_msg) != 0 ){
#ifdef DAP_OS_WINDOWS
        log_it(L_ERROR,"Haven't sent reassign message with esocket %"DAP_UINT64_FORMAT_U, a_es ? a_es->socket : (SOCKET)-1);
#else
        log_it(L_ERROR,"Haven't sent reassign message with esocket %d", a_es?a_es->socket:-1);
#endif
        DAP_DELETE(l_msg);
    }
}

/**
 * @brief s_create_type_pipe
 * @param a_w
 * @param a_callback
 * @param a_flags
 * @return
 */
dap_events_socket_t * s_create_type_pipe(dap_worker_t * a_w, dap_events_socket_callback_t a_callback, uint32_t a_flags)
{
#ifdef DAP_OS_WINDOWS
    UNUSED(a_w);
    UNUSED(a_callback);
    UNUSED(a_flags);
    return NULL;
#else
    UNUSED(a_flags);
    //dap_events_socket_t * l_es = DAP_NEW_Z(dap_events_socket_t);
    dap_events_socket_t *l_es = s_dap_evsock_alloc(); /* @RRL: #6901 */
    l_es->type = DESCRIPTOR_TYPE_PIPE;
    l_es->worker = a_w;
    l_es->events = a_w->events;
    l_es->uuid = dap_uuid_generate_uint64();
    l_es->callbacks.read_callback = a_callback; // Arm event callback
#if defined(DAP_EVENTS_CAPS_EPOLL)
    l_es->ev_base_flags = EPOLLIN | EPOLLERR | EPOLLRDHUP | EPOLLHUP;
#elif defined(DAP_EVENTS_CAPS_POLL)
    l_es->poll_base_flags = POLLIN | POLLERR | POLLRDHUP | POLLHUP;
#elif defined(DAP_EVENTS_CAPS_KQUEUE)
    l_es->kqueue_event_catched_data.esocket = l_es;
    l_es->kqueue_base_flags = EV_ENABLE | EV_CLEAR;
    l_es->kqueue_base_fflags = NOTE_DELETE | NOTE_REVOKE ;
#if !defined(DAP_OS_DARWIN)
    l_es->kqueue_base_fflags |= NOTE_CLOSE | NOTE_CLOSE_WRITE ;
#endif
    l_es->kqueue_base_filter = EVFILT_VNODE;
#else
#error "Not defined s_create_type_pipe for your platform"
#endif

#if defined(DAP_EVENTS_CAPS_PIPE_POSIX)
    int l_pipe[2];
    int l_errno;
    char l_errbuf[128];
    l_errbuf[0]=0;
    if( pipe(l_pipe) < 0 ){
        l_errno = errno;
        strerror_r(l_errno, l_errbuf, sizeof (l_errbuf));
        log_it( L_ERROR, "Error detected, can't create pipe(): '%s' (%d)", l_errbuf, l_errno);

        //DAP_DELETE(l_es);
        s_dap_evsock_free(l_es);

        return NULL;
    }//else
     //   log_it(L_DEBUG, "Created one-way unnamed bytestream pipe %d->%d", l_pipe[0], l_pipe[1]);
    l_es->fd = l_pipe[0];
    l_es->fd2 = l_pipe[1];
#if defined DAP_OS_UNIX
    fcntl( l_pipe[0], F_SETFL, O_NONBLOCK);
    fcntl( l_pipe[1], F_SETFL, O_NONBLOCK);
    // this sort of fd doesn't suit ioctlsocket()...
#endif

#else
#error "No defined s_create_type_pipe() for your platform"
#endif
    return l_es;
#endif
}

/**
 * @brief dap_events_socket_create_type_pipe_mt
 * @param a_w
 * @param a_callback
 * @param a_flags
 * @return
 */
dap_events_socket_t * dap_events_socket_create_type_pipe_mt(dap_worker_t * a_w, dap_events_socket_callback_t a_callback, uint32_t a_flags)
{
    dap_events_socket_t * l_es = s_create_type_pipe(a_w, a_callback, a_flags);
    dap_worker_add_events_socket_unsafe(l_es,a_w);
    return  l_es;
}

/**
 * @brief dap_events_socket_create
 * @param a_type
 * @param a_callbacks
 * @return
 */
dap_events_socket_t * dap_events_socket_create(dap_events_desc_type_t a_type, dap_events_socket_callbacks_t* a_callbacks)
{
    int l_sock_type = SOCK_STREAM;
    int l_sock_class = AF_INET;

    switch(a_type){
        case DESCRIPTOR_TYPE_SOCKET_CLIENT:
        break;
        case DESCRIPTOR_TYPE_SOCKET_UDP :
            l_sock_type = SOCK_DGRAM;
        break;
        case DESCRIPTOR_TYPE_SOCKET_LOCAL_LISTENING:
#ifdef DAP_OS_UNIX
            l_sock_class = AF_LOCAL;
#elif defined DAP_OS_WINDOWS
            l_sock_class = AF_INET;
#endif
        break;
        default:
            log_it(L_CRITICAL,"Can't create socket type %d", a_type );
            return NULL;
    }

#ifdef DAP_OS_WINDOWS
    SOCKET l_sock = socket(l_sock_class, l_sock_type, IPPROTO_IP);
    u_long l_socket_flags = 1;
    if (ioctlsocket((SOCKET)l_sock, (long)FIONBIO, &l_socket_flags))
        log_it(L_ERROR, "Error ioctl %d", WSAGetLastError());
#else
    int l_sock = socket(l_sock_class, l_sock_type, 0);
    int l_sock_flags = fcntl( l_sock, F_GETFL);
    l_sock_flags |= O_NONBLOCK;
    fcntl( l_sock, F_SETFL, l_sock_flags);

    if (l_sock == INVALID_SOCKET) {
        log_it(L_ERROR, "Socket create error");
        return NULL;
    }
#endif
    dap_events_socket_t * l_es =dap_events_socket_wrap_no_add(dap_events_get_default(),l_sock,a_callbacks);
    if(!l_es){
        log_it(L_CRITICAL,"Can't allocate memory for the new esocket");
        return NULL;
    }
    l_es->type = a_type ;
    if(g_debug_reactor)
        log_it(L_DEBUG,"Created socket %"DAP_FORMAT_SOCKET" type %d", l_sock,l_es->type);
    return l_es;
}

/**
 * @brief dap_events_socket_create_type_pipe_unsafe
 * @param a_w
 * @param a_callback
 * @param a_flags
 * @return
 */
dap_events_socket_t * dap_events_socket_create_type_pipe_unsafe(dap_worker_t * a_w, dap_events_socket_callback_t a_callback, uint32_t a_flags)
{
    dap_events_socket_t * l_es = s_create_type_pipe(a_w, a_callback, a_flags);
    dap_worker_add_events_socket_unsafe(l_es,a_w);
    return  l_es;
}

/**
 * @brief s_socket_type_queue_ptr_input_callback_delete
 * @param a_es
 * @param a_arg
 */
static void s_socket_type_queue_ptr_input_callback_delete(dap_events_socket_t * a_es, void * a_arg)
{
    (void) a_arg;
    for (struct queue_ptr_input_item * l_item = PVT_QUEUE_PTR_INPUT(a_es)->items_first; l_item;  ){
        struct queue_ptr_input_item * l_item_next= l_item->next;
        DAP_DELETE(l_item);
        l_item= l_item_next;
    }
    PVT_QUEUE_PTR_INPUT(a_es)->items_first = PVT_QUEUE_PTR_INPUT(a_es)->items_last = NULL;
}


/**
 * @brief dap_events_socket_queue_ptr_create_input
 * @param a_es
 * @return
 */
dap_events_socket_t * dap_events_socket_queue_ptr_create_input(dap_events_socket_t* a_es)
{
    //dap_events_socket_t * l_es = DAP_NEW_Z(dap_events_socket_t);
    dap_events_socket_t *l_es = s_dap_evsock_alloc(); /* @RRL: #6901 */

    l_es->type = DESCRIPTOR_TYPE_QUEUE;
    l_es->buf_out_size_max = DAP_QUEUE_MAX_BUFLEN * 0xFFF;
    l_es->buf_out = DAP_NEW_Z_SIZE(byte_t,l_es->buf_out_size_max);
    l_es->buf_in_size_max = DAP_QUEUE_MAX_BUFLEN  * 0xFFF;
    l_es->buf_in = DAP_NEW_Z_SIZE(byte_t,l_es->buf_in_size_max);
    l_es->events = a_es->events;
    l_es->uuid = dap_uuid_generate_uint64();
#if defined(DAP_EVENTS_CAPS_EPOLL)
    l_es->ev_base_flags = EPOLLERR | EPOLLRDHUP | EPOLLHUP;
#elif defined(DAP_EVENTS_CAPS_POLL)
    l_es->poll_base_flags = POLLERR | POLLRDHUP | POLLHUP;
#elif defined(DAP_EVENTS_CAPS_KQUEUE)
    // Here we have event identy thats we copy
    l_es->fd = a_es->fd; //
    l_es->pipe_out = a_es;
    l_es->kqueue_base_flags = EV_ONESHOT;
    l_es->kqueue_base_fflags = NOTE_FFNOP | NOTE_TRIGGER;
    l_es->kqueue_base_filter = EVFILT_USER;
    l_es->kqueue_event_catched_data.esocket = l_es;

#else
#error "Not defined s_create_type_pipe for your platform"
#endif

#ifdef DAP_EVENTS_CAPS_QUEUE_MQUEUE
    int  l_errno;
    char l_errbuf[128] = {0}, l_mq_name[64] = {0};
    struct mq_attr l_mq_attr = {0};

    l_es->mqd_id = a_es->mqd_id;
    l_mq_attr.mq_maxmsg = DAP_QUEUE_MAX_MSGS;                               // Don't think we need to hold more than 1024 messages
    l_mq_attr.mq_msgsize = DAP_QUEUE_MAX_BUFLEN;
                                                                            // so use it with shared memory if you do access from another process
    snprintf(l_mq_name,sizeof (l_mq_name), "/%s-queue_ptr-%u", dap_get_appname(), l_es->mqd_id );

    //if ( (l_errno = mq_unlink(l_mq_name)) )                                 /* Mark this MQ to be deleted as the process will be terminated */
    //    log_it(L_DEBUG, "mq_unlink(%s)->%d", l_mq_name, l_errno);

    if ( 0 >= (l_es->mqd = mq_open(l_mq_name, O_CREAT|O_WRONLY|O_NONBLOCK, 0700, &l_mq_attr)) )
    {
        log_it(L_CRITICAL,"Can't create mqueue descriptor %s: \"%s\" code %d (%s)", l_mq_name, l_errbuf, errno,
                           (strerror_r(errno, l_errbuf, sizeof (l_errbuf)), l_errbuf) );

        DAP_DELETE(l_es->buf_in);
        DAP_DELETE(l_es->buf_out);
        DAP_DELETE(l_es);
        return NULL;
    }

#elif defined (DAP_EVENTS_CAPS_QUEUE_PIPE2) || defined (DAP_EVENTS_CAPS_QUEUE_PIPE)
    l_es->fd = a_es->fd2;
#elif defined DAP_EVENTS_CAPS_MSMQ
    l_es->mqh       = a_es->mqh;
    l_es->mqh_recv  = a_es->mqh_recv;

    l_es->socket        = a_es->socket;
    l_es->port          = a_es->port;
    l_es->mq_num        = a_es->mq_num;
    /*
    WCHAR l_direct_name[MQ_MAX_Q_NAME_LEN] = { 0 };
    int pos = 0;
#ifdef DAP_BRAND
    pos = _snwprintf_s(l_direct_name, sizeof(l_direct_name)/sizeof(l_direct_name[0]), _TRUNCATE, L"DIRECT=OS:.\\PRIVATE$\\" DAP_BRAND "mq%d", l_es->mq_num);
#else
    pos = _snwprintf_s(l_direct_name, sizeof(l_direct_name)/sizeof(l_direct_name[0]), _TRUNCATE, L"DIRECT=OS:.\\PRIVATE$\\%hs_esmq%d", dap_get_appname(), l_es->mq_num);
#endif
    if (pos < 0) {
        log_it(L_ERROR, "Message queue path error");
        DAP_DELETE(l_es);
        return NULL;
    }

    HRESULT hr = MQOpenQueue(l_direct_name, MQ_SEND_ACCESS, MQ_DENY_NONE, &(l_es->mqh));
    if (hr == MQ_ERROR_QUEUE_NOT_FOUND) {
        log_it(L_INFO, "Queue still not created, wait a bit...");
        Sleep(300);
        hr = MQOpenQueue(l_direct_name, MQ_SEND_ACCESS, MQ_DENY_NONE, &(l_es->mqh));
        if (hr != MQ_OK) {
            log_it(L_ERROR, "Can't open message queue for queue type, error: %ld", hr);
            return NULL;
        }
    }
    hr = MQOpenQueue(l_direct_name, MQ_RECEIVE_ACCESS, MQ_DENY_NONE, &(l_es->mqh_recv));
    if (hr != MQ_OK) {
        log_it(L_ERROR, "Can't open message queue for queue type, error: %ld", hr);
        return NULL;
    }
    */
#elif defined (DAP_EVENTS_CAPS_KQUEUE)
    // We don't create descriptor for kqueue at all
#else
#error "Not defined dap_events_socket_queue_ptr_create_input() for this platform"
#endif

    l_es->flags = DAP_SOCK_QUEUE_PTR;
    l_es->_pvt = DAP_NEW_Z(struct queue_ptr_input_pvt);
    l_es->callbacks.delete_callback  = s_socket_type_queue_ptr_input_callback_delete;
    l_es->callbacks.queue_ptr_callback = a_es->callbacks.queue_ptr_callback;
    return l_es;
}

/**
 * @brief s_create_type_queue
 * @param a_w
 * @param a_flags
 * @return
 */
dap_events_socket_t * s_create_type_queue_ptr(dap_worker_t * a_w, dap_events_socket_callback_queue_ptr_t a_callback)
{
    //dap_events_socket_t * l_es = DAP_NEW_Z(dap_events_socket_t);
    dap_events_socket_t *l_es = s_dap_evsock_alloc(); /* @RRL: #6901 */
    if(!l_es){
        log_it(L_ERROR,"Can't allocate esocket!");
        return NULL;
    }

    l_es->type = DESCRIPTOR_TYPE_QUEUE;
    l_es->flags =  DAP_SOCK_QUEUE_PTR;
    l_es->uuid = dap_uuid_generate_uint64();
    if (a_w){
        l_es->events = a_w->events;
        l_es->worker = a_w;
    }

    l_es->callbacks.queue_ptr_callback = a_callback; // Arm event callback
    l_es->buf_in_size_max = DAP_QUEUE_MAX_BUFLEN * 0xFFF;
    l_es->buf_in = DAP_NEW_Z_SIZE(byte_t,l_es->buf_in_size_max);
    l_es->buf_out = NULL;

#if defined(DAP_EVENTS_CAPS_EPOLL)
    l_es->ev_base_flags = EPOLLIN | EPOLLERR | EPOLLRDHUP | EPOLLHUP;
#elif defined(DAP_EVENTS_CAPS_POLL)
    l_es->poll_base_flags = POLLIN | POLLERR | POLLRDHUP | POLLHUP;
#elif defined(DAP_EVENTS_CAPS_KQUEUE)
    l_es->kqueue_event_catched_data.esocket = l_es;
    l_es->kqueue_base_flags =  EV_ONESHOT;
    l_es->kqueue_base_fflags = NOTE_FFNOP | NOTE_TRIGGER;
    l_es->kqueue_base_filter = EVFILT_USER;
    l_es->socket = arc4random();
#else
#error "Not defined s_create_type_queue_ptr for your platform"
#endif


#if defined(DAP_EVENTS_CAPS_QUEUE_PIPE2) || defined(DAP_EVENTS_CAPS_QUEUE_PIPE)
    int l_pipe[2];
    char l_errbuf[255] = { '\0' };
    int l_errno;
#if defined(DAP_EVENTS_CAPS_QUEUE_PIPE2)
    if( pipe2(l_pipe, O_DIRECT | O_NONBLOCK ) < 0 ){
#elif defined(DAP_EVENTS_CAPS_QUEUE_PIPE)
    if( pipe(l_pipe) < 0 ){
#endif
        l_errno = errno;
        strerror_r(l_errno, l_errbuf, sizeof (l_errbuf));
        switch (l_errno) {
            case EINVAL: log_it(L_CRITICAL, "Too old linux version thats doesn't support O_DIRECT flag for pipes (%s)", l_errbuf); break;
            default: log_it( L_ERROR, "Error detected, can't create pipe(): '%s' (%d)", l_errbuf, l_errno);
        }
        DAP_DELETE(l_es);
        return NULL;
    }
    //else
     //   log_it(L_DEBUG, "Created one-way unnamed packet pipe %d->%d", l_pipe[0], l_pipe[1]);
    l_es->fd = l_pipe[0];
    l_es->fd2 = l_pipe[1];

#if defined(DAP_EVENTS_CAPS_QUEUE_PIPE)
    // If we have no pipe2() we should set nonblock mode via fcntl
    if (l_es->fd > 0 && l_es->fd2 > 0 ) {
    int l_flags = fcntl(l_es->fd, F_GETFL, 0);
    if (l_flags != -1){
        l_flags |= O_NONBLOCK);
        fcntl(l_es->fd, F_SETFL, l_flags) == 0);
    }
    l_flags = fcntl(l_es->fd2, F_GETFL, 0);
    if (l_flags != -1){
        l_flags |= O_NONBLOCK);
        fcntl(l_es->fd2, F_SETFL, l_flags) == 0);
    }
    }
#endif

#if !defined (DAP_OS_ANDROID)
    FILE* l_sys_max_pipe_size_fd = fopen("/proc/sys/fs/pipe-max-size", "r");
    if (l_sys_max_pipe_size_fd) {
        const int l_file_buf_size = 64;
        char l_file_buf[l_file_buf_size];
        memset(l_file_buf, 0, l_file_buf_size);
        fread(l_file_buf, l_file_buf_size, 1, l_sys_max_pipe_size_fd);
        uint64_t l_sys_max_pipe_size = strtoull(l_file_buf, 0, 10);
        fcntl(l_pipe[0], F_SETPIPE_SZ, l_sys_max_pipe_size);
        fclose(l_sys_max_pipe_size_fd);
    }
#endif

#elif defined (DAP_EVENTS_CAPS_QUEUE_MQUEUE)
    char l_errbuf[128] = {0}, l_mq_name[64] = {0};
    struct mq_attr l_mq_attr = { 0 };
    static atomic_uint l_mq_last_number = 0;


    l_mq_attr.mq_maxmsg = DAP_QUEUE_MAX_MSGS;                               // Don't think we need to hold more than 1024 messages
    l_mq_attr.mq_msgsize = DAP_QUEUE_MAX_BUFLEN;
                                                                            // so use it with shared memory if you do access from another process

    l_es->mqd_id = atomic_fetch_add( &l_mq_last_number, 1);
    snprintf(l_mq_name,sizeof (l_mq_name), "/%s-queue_ptr-%u", dap_get_appname(), l_es->mqd_id );
    // if ( (l_errno = mq_unlink(l_mq_name)) )                                 /* Mark this MQ to be deleted as the process will be terminated */
    //    log_it(L_DEBUG, "mq_unlink(%s)->%d", l_mq_name, l_errno);

    if ( 0 >= (l_es->mqd = mq_open(l_mq_name, O_CREAT|O_RDWR|O_NONBLOCK, 0700, &l_mq_attr)) )
    {
        log_it(L_CRITICAL,"Can't create mqueue descriptor %s: \"%s\" code %d (%s)", l_mq_name, l_errbuf, errno,
                           (strerror_r(errno, l_errbuf, sizeof (l_errbuf)), l_errbuf) );

        DAP_DELETE(l_es->buf_in);
        DAP_DELETE(l_es);
        return NULL;
    }

#elif defined DAP_EVENTS_CAPS_MSMQ
    l_es->socket        = socket(AF_INET, SOCK_DGRAM, 0);

    if (l_es->socket == INVALID_SOCKET) {
        log_it(L_ERROR, "Error creating socket for TYPE_QUEUE: %d", WSAGetLastError());
        DAP_DELETE(l_es);
        return NULL;
    }

    int buffsize = 1024;
    setsockopt(l_es->socket, SOL_SOCKET, SO_RCVBUF, (char *)&buffsize, sizeof(int));

    int reuse = 1;
    if (setsockopt(l_es->socket, SOL_SOCKET, SO_REUSEADDR, (const char*)&reuse, sizeof(reuse)) < 0)
        log_it(L_WARNING, "Can't set up REUSEADDR flag to the socket, err: %d", WSAGetLastError());

    unsigned long l_mode = 1;
    ioctlsocket(l_es->socket, FIONBIO, &l_mode);

    struct sockaddr_in l_addr = { .sin_family = AF_INET, .sin_port = 0, .sin_addr = {{ .S_addr = htonl(INADDR_LOOPBACK) }} };
    if (bind(l_es->socket, (struct sockaddr*)&l_addr, sizeof(l_addr)) < 0) {
        log_it(L_ERROR, "Bind error: %d", WSAGetLastError());
    } else {
        int dummy = 100;
        getsockname(l_es->socket, (struct sockaddr*)&l_addr, &dummy);
        l_es->port = l_addr.sin_port;
    }

    /*
    MQQUEUEPROPS   l_qps;
    MQPROPVARIANT  l_qp_var[1];
    QUEUEPROPID    l_qp_id[1];
    HRESULT        l_q_status[1];

    WCHAR l_pathname[MQ_MAX_Q_NAME_LEN - 10] = { 0 };
    static atomic_uint s_queue_num = 0;
    int pos = 0;
#ifdef DAP_BRAND
    pos = _snwprintf_s(l_pathname, sizeof(l_pathname)/sizeof(l_pathname[0]), _TRUNCATE, L".\\PRIVATE$\\" DAP_BRAND "mq%d", l_es->mq_num = s_queue_num++);
#else
    pos = _snwprintf_s(l_pathname, sizeof(l_pathname)/sizeof(l_pathname[0]), _TRUNCATE, L".\\PRIVATE$\\%hs_esmq%d", dap_get_appname(), l_es->mq_num = s_queue_num++);
#endif
    if (pos < 0) {
        log_it(L_ERROR, "Message queue path error");
        DAP_DELETE(l_es);
        return NULL;
    }
    u_long l_p_id         = 0;
    l_qp_id[l_p_id]       = PROPID_Q_PATHNAME;
    l_qp_var[l_p_id].vt   = VT_LPWSTR;
    l_qp_var[l_p_id].pwszVal = l_pathname;
    l_p_id++;

    l_qps.cProp     = l_p_id;
    l_qps.aPropID   = l_qp_id;
    l_qps.aPropVar  = l_qp_var;
    l_qps.aStatus   = l_q_status;

    WCHAR l_direct_name[MQ_MAX_Q_NAME_LEN]      = { 0 };
    WCHAR l_format_name[sizeof(l_direct_name) - 10] = { 0 };
    DWORD l_buflen = sizeof(l_format_name);
    HRESULT hr = MQCreateQueue(NULL, &l_qps, l_format_name, &l_buflen);
    if ((hr != MQ_OK) && (hr != MQ_ERROR_QUEUE_EXISTS) && (hr != MQ_INFORMATION_PROPERTY)) {
        log_it(L_ERROR, "Can't create message queue for queue type, error: %ld", hr);
        DAP_DELETE(l_es);
        return NULL;
    }
    _snwprintf_s(l_direct_name, sizeof(l_direct_name)/sizeof(l_direct_name[0]), _TRUNCATE, L"DIRECT=OS:%ls", l_pathname);

    hr = MQOpenQueue(l_direct_name, MQ_SEND_ACCESS, MQ_DENY_NONE, &(l_es->mqh));
    if (hr == MQ_ERROR_QUEUE_NOT_FOUND) {
        log_it(L_INFO, "Queue still not created, wait a bit...");
        Sleep(300);
        hr = MQOpenQueue(l_direct_name, MQ_SEND_ACCESS, MQ_DENY_NONE, &(l_es->mqh));
        if (hr != MQ_OK) {
            log_it(L_ERROR, "Can't open message queue for queue type, error: %ld", hr);
            DAP_DELETE(l_es);
            MQDeleteQueue(l_format_name);
            return NULL;
        }
    }
    hr = MQOpenQueue(l_direct_name, MQ_RECEIVE_ACCESS, MQ_DENY_NONE, &(l_es->mqh_recv));
    if (hr != MQ_OK) {
        log_it(L_ERROR, "Can't open message queue for queue type, error: %ld", hr);
        DAP_DELETE(l_es);
        MQCloseQueue(l_es->mqh);
        MQDeleteQueue(l_format_name);
        return NULL;
    }
    hr = MQPurgeQueue(l_es->mqh_recv);
    if (hr != MQ_OK) {
        log_it(L_DEBUG, "Message queue %u NOT purged, possible data corruption, err %ld", l_es->mq_num, hr);
    }
    */
#elif defined (DAP_EVENTS_CAPS_KQUEUE)
    // We don't create descriptor for kqueue at all
#else
#error "Not implemented s_create_type_queue_ptr() on your platform"
#endif
    return l_es;
}

/**
 * @brief dap_events_socket_create_type_queue_mt
 * @param a_w
 * @param a_callback
 * @param a_flags
 * @return
 */
dap_events_socket_t * dap_events_socket_create_type_queue_ptr_mt(dap_worker_t * a_w, dap_events_socket_callback_queue_ptr_t a_callback)
{
    dap_events_socket_t * l_es = s_create_type_queue_ptr(a_w, a_callback);
    assert(l_es);
    // If no worker - don't assign
    if ( a_w)
        dap_events_socket_assign_on_worker_mt(l_es,a_w);
    return  l_es;
}


/**
 * @brief dap_events_socket_create_type_queue
 * @param a_w
 * @param a_callback
 * @return
 */
dap_events_socket_t * dap_events_socket_create_type_queue_ptr_unsafe(dap_worker_t * a_w, dap_events_socket_callback_queue_ptr_t a_callback)
{
    dap_events_socket_t * l_es = s_create_type_queue_ptr(a_w, a_callback);
    assert(l_es);
    // If no worker - don't assign
    if ( a_w) {
        if(dap_worker_add_events_socket_unsafe(l_es,a_w)) {
#ifdef DAP_OS_WINDOWS
            errno = WSAGetLastError();
#endif
            log_it(L_ERROR, "Can't add esocket %"DAP_FORMAT_SOCKET" to polling, err %d", l_es->socket, errno);
        }
    }
    return  l_es;
}

/**
 * @brief dap_events_socket_queue_proc_input
 * @param a_esocket
 */
int dap_events_socket_queue_proc_input_unsafe(dap_events_socket_t * a_esocket)
{
#ifdef DAP_OS_WINDOWS
    ssize_t l_read = dap_recvfrom(a_esocket->socket, a_esocket->buf_in, a_esocket->buf_in_size_max);
    int l_errno = WSAGetLastError();
    if (l_read == SOCKET_ERROR) {
        log_it(L_ERROR, "Queue socket %zu received invalid data, error %d", a_esocket->socket, l_errno);
        return -1;
    }
#endif
    if (a_esocket->callbacks.queue_callback){
        if (a_esocket->flags & DAP_SOCK_QUEUE_PTR) {
            void * l_queue_ptr = NULL;
#if defined(DAP_EVENTS_CAPS_QUEUE_PIPE2)
            char l_body[DAP_QUEUE_MAX_BUFLEN] = { '\0' };
            ssize_t l_read_ret = read(a_esocket->fd, l_body, sizeof(l_body));
            int l_errno = errno;
            if(l_read_ret > 0) {
                debug_if(g_debug_reactor, L_NOTICE, "Got %ld bytes from pipe", l_read_ret);
                for (long shift = 0; shift < l_read_ret; shift += sizeof(void*)) {
                    l_queue_ptr = *(void **)(l_body + shift);
                    a_esocket->callbacks.queue_ptr_callback(a_esocket, l_queue_ptr);
                }
            }
            else if ((l_errno != EAGAIN) && (l_errno != EWOULDBLOCK) )  // we use blocked socket for now but who knows...
                log_it(L_ERROR, "Can't read message from pipe");
#elif defined (DAP_EVENTS_CAPS_QUEUE_MQUEUE)
            char l_body[DAP_QUEUE_MAX_BUFLEN * DAP_QUEUE_MAX_MSGS] = { '\0' };
            ssize_t l_ret, l_shift;
            for (l_ret = 0, l_shift = 0;
                 ((l_ret = mq_receive(a_esocket->mqd, l_body + l_shift, sizeof(void*), NULL)) == sizeof(void*)) && ((size_t)l_shift < sizeof(l_body) - sizeof(void*));
                 l_shift += l_ret)
            {
                l_queue_ptr = *(void**)(l_body + l_shift);
                a_esocket->callbacks.queue_ptr_callback(a_esocket, l_queue_ptr);
            }
            if (l_ret == -1) {
                int l_errno = errno;
                switch (l_errno) {
                case EAGAIN:
                    debug_if(g_debug_reactor, L_INFO, "Received and processed %lu callbacks in 1 pass", l_shift / 8);
                    break;
                default: {
                    char l_errbuf[128];
                    l_errbuf[0]=0;
                    strerror_r(l_errno, l_errbuf, sizeof (l_errbuf));
                    log_it(L_ERROR, "mq_receive error in esocket queue_ptr:\"%s\" code %d", l_errbuf, l_errno);
                    return -1;
                }
                }
            }
#elif defined DAP_EVENTS_CAPS_MSMQ
            /*
            DWORD l_mp_id = 0;
            MQMSGPROPS    l_mps;
            MQPROPVARIANT l_mpvar[2];
            MSGPROPID     l_p_id[2];

            UCHAR l_body[4096] = { 0 }; // Normally a limit for MSMQ is ~4MB
            l_p_id[l_mp_id]				= PROPID_M_BODY;
            l_mpvar[l_mp_id].vt			= VT_UI1 | VT_VECTOR;
            l_mpvar[l_mp_id].caub.cElems = sizeof(l_body);
            l_mpvar[l_mp_id].caub.pElems = l_body;
            l_mp_id++;

            l_p_id[l_mp_id]				= PROPID_M_BODY_SIZE;
            l_mpvar[l_mp_id].vt			= VT_UI4;
            l_mp_id++;

            l_mps.cProp    = l_mp_id;
            l_mps.aPropID  = l_p_id;
            l_mps.aPropVar = l_mpvar;
            l_mps.aStatus  = NULL;

            HRESULT hr;
            while ((hr = MQReceiveMessage(a_esocket->mqh_recv, 0, MQ_ACTION_RECEIVE, &l_mps, NULL, NULL, NULL, MQ_NO_TRANSACTION))
                                          != MQ_ERROR_IO_TIMEOUT) {
                if (hr != MQ_OK) {
                    log_it(L_ERROR, "An error %ld occured receiving a message from queue", hr);
                    return -3;
                }
                debug_if(l_mpvar[1].ulVal > 8, L_NOTICE, "MSMQ: processing %lu bytes in 1 pass", l_mpvar[1].ulVal);
                debug_if(g_debug_reactor, L_DEBUG, "Received msg: %p len %lu", *(void **)l_body, l_mpvar[1].ulVal);
                if (a_esocket->callbacks.queue_ptr_callback) {
                    for (long shift = 0; shift < (long)l_mpvar[1].ulVal; shift += sizeof(void*)) {
                        l_queue_ptr = *(void **)(l_body + shift);
                        a_esocket->callbacks.queue_ptr_callback(a_esocket, l_queue_ptr);
                    }
                }
            }
            */
            if(l_read > 0) {
                debug_if(g_debug_reactor, L_NOTICE, "Got %ld bytes from socket", l_read);
                for (long shift = 0; shift < l_read; shift += sizeof(void*)) {
                    l_queue_ptr = *(void **)(a_esocket->buf_in + shift);
                    a_esocket->callbacks.queue_ptr_callback(a_esocket, l_queue_ptr);
                }
            }
            else if ((l_errno != EAGAIN) && (l_errno != EWOULDBLOCK))  // we use blocked socket for now but who knows...
                log_it(L_ERROR, "Can't read message from socket");
#elif defined DAP_EVENTS_CAPS_KQUEUE
        l_queue_ptr = (void*) a_esocket->kqueue_event_catched_data.data;
        if(g_debug_reactor)
            log_it(L_INFO,"Queue ptr received %p ptr on input", l_queue_ptr);
        if(a_esocket->callbacks.queue_ptr_callback)
            a_esocket->callbacks.queue_ptr_callback (a_esocket, l_queue_ptr);
#else
#error "No Queue fetch mechanism implemented on your platform"
#endif
        } else {
#ifdef DAP_EVENTS_CAPS_KQUEUE
        void * l_queue_ptr = a_esocket->kqueue_event_catched_data.data;
        size_t l_queue_ptr_size = a_esocket->kqueue_event_catched_data.size;
        if(g_debug_reactor)
            log_it(L_INFO,"Queue received %z bytes on input", l_queue_ptr_size);

        a_esocket->callbacks.queue_callback(a_esocket, l_queue_ptr, l_queue_ptr_size);
#elif !defined(DAP_OS_WINDOWS)
            debug_if(g_debug_reactor, L_NOTICE, "Why are we even here?");
            size_t l_read = read(a_esocket->socket, a_esocket->buf_in, a_esocket->buf_in_size_max );
#endif
        }
    }else{
        log_it(L_ERROR, "Queue socket %"DAP_FORMAT_SOCKET" accepted data but callback is NULL ", a_esocket->socket);
        return -2;
    }
    return 0;
}

/**
 * @brief s_create_type_event
 * @param a_w
 * @param a_callback
 * @return
 */
dap_events_socket_t * s_create_type_event(dap_worker_t * a_w, dap_events_socket_callback_event_t a_callback)
{
    //dap_events_socket_t * l_es = DAP_NEW_Z(dap_events_socket_t);
    dap_events_socket_t *l_es = s_dap_evsock_alloc(); /* @RRL: #6901 */
    if (!l_es)
        return NULL;

    l_es->buf_out_size_max = l_es->buf_in_size_max = 1;
    l_es->buf_out = DAP_NEW_Z_SIZE(byte_t, l_es->buf_out_size_max);
    l_es->type = DESCRIPTOR_TYPE_EVENT;
    l_es->uuid = dap_uuid_generate_uint64();
    if (a_w){
        l_es->events = a_w->events;
        l_es->worker = a_w;
    }
    l_es->callbacks.event_callback = a_callback; // Arm event callback
#if defined(DAP_EVENTS_CAPS_EPOLL)
    l_es->ev_base_flags = EPOLLIN | EPOLLERR | EPOLLRDHUP | EPOLLHUP;
#elif defined(DAP_EVENTS_CAPS_POLL)
    l_es->poll_base_flags = POLLIN | POLLERR | POLLRDHUP | POLLHUP;
#elif defined(DAP_EVENTS_CAPS_KQUEUE)
    l_es->kqueue_base_flags =  EV_ONESHOT;
    l_es->kqueue_base_fflags = NOTE_FFNOP | NOTE_TRIGGER;
    l_es->kqueue_base_filter = EVFILT_USER;
    l_es->socket = arc4random();
    l_es->kqueue_event_catched_data.esocket = l_es;
#else
#error "Not defined s_create_type_event for your platform"
#endif

#ifdef DAP_EVENTS_CAPS_EVENT_EVENTFD
    if((l_es->fd = eventfd(0,EFD_NONBLOCK) ) < 0 ){
        int l_errno = errno;
        char l_errbuf[128];
        l_errbuf[0]=0;
        strerror_r(l_errno, l_errbuf, sizeof (l_errbuf));
        switch (l_errno) {
            case EINVAL: log_it(L_CRITICAL, "An unsupported value was specified in flags: \"%s\" (%d)", l_errbuf, l_errno); break;
            case EMFILE: log_it(L_CRITICAL, "The per-process limit on the number of open file descriptors has been reached: \"%s\" (%d)", l_errbuf, l_errno); break;
            case ENFILE: log_it(L_CRITICAL, "The system-wide limit on the total number of open files has been reached: \"%s\" (%d)", l_errbuf, l_errno); break;
            case ENODEV: log_it(L_CRITICAL, "Could not mount (internal) anonymous inode device: \"%s\" (%d)", l_errbuf, l_errno); break;
            case ENOMEM: log_it(L_CRITICAL, "There was insufficient memory to create a new eventfd file descriptor: \"%s\" (%d)", l_errbuf, l_errno); break;
            default: log_it( L_ERROR, "Error detected, can't create eventfd: '%s' (%d)", l_errbuf, l_errno);
        }
        DAP_DELETE(l_es);
        return NULL;
    }else {
        l_es->fd2 = l_es->fd;
        //log_it(L_DEBUG, "Created eventfd descriptor %d", l_es->fd );
    }
#elif defined DAP_OS_WINDOWS


    l_es->socket        = socket(AF_INET, SOCK_DGRAM, 0);

    if (l_es->socket == INVALID_SOCKET) {
        log_it(L_ERROR, "Error creating socket for TYPE_QUEUE: %d", WSAGetLastError());
        DAP_DELETE(l_es);
        return NULL;
    }

    int buffsize = 1024;
    setsockopt(l_es->socket, SOL_SOCKET, SO_RCVBUF, (char *)&buffsize, sizeof(int));

    unsigned long l_mode = 1;
    ioctlsocket(l_es->socket, FIONBIO, &l_mode);

    int reuse = 1;
    if (setsockopt(l_es->socket, SOL_SOCKET, SO_REUSEADDR, (const char*)&reuse, sizeof(reuse)) < 0)
        log_it(L_WARNING, "Can't set up REUSEADDR flag to the socket, err: %d", WSAGetLastError());

    struct sockaddr_in l_addr = { .sin_family = AF_INET, .sin_port = 0, .sin_addr = {{ .S_addr = htonl(INADDR_LOOPBACK) }} };
    if (bind(l_es->socket, (struct sockaddr*)&l_addr, sizeof(l_addr)) < 0) {
        log_it(L_ERROR, "Bind error: %d", WSAGetLastError());
    } else {
        int dummy = 100;
        getsockname(l_es->socket, (struct sockaddr*)&l_addr, &dummy);
        l_es->port = l_addr.sin_port;
    }
#elif defined(DAP_EVENTS_CAPS_KQUEUE)
    // nothing to do
#else
#error "Not defined s_create_type_event() on your platform"
#endif
    return l_es;
}

/**
 * @brief dap_events_socket_create_type_event_mt
 * @param a_w
 * @param a_callback
 * @return
 */
dap_events_socket_t * dap_events_socket_create_type_event_mt(dap_worker_t * a_w, dap_events_socket_callback_event_t a_callback)
{
    dap_events_socket_t * l_es = s_create_type_event(a_w, a_callback);
    // If no worker - don't assign
    if ( a_w)
        dap_events_socket_assign_on_worker_mt(l_es,a_w);
    return  l_es;
}

/**
 * @brief dap_events_socket_create_type_event_unsafe
 * @param a_w
 * @param a_callback
 * @return
 */
dap_events_socket_t * dap_events_socket_create_type_event_unsafe(dap_worker_t * a_w, dap_events_socket_callback_event_t a_callback)
{
    dap_events_socket_t * l_es = s_create_type_event(a_w, a_callback);
    // If no worker - don't assign
    if ( a_w)
        dap_worker_add_events_socket_unsafe(l_es,a_w);
    return  l_es;
}

/**
 * @brief dap_events_socket_event_proc_input_unsafe
 * @param a_esocket
 */
void dap_events_socket_event_proc_input_unsafe(dap_events_socket_t *a_esocket)
{
    if (a_esocket->callbacks.event_callback ){
#if defined(DAP_EVENTS_CAPS_EVENT_EVENTFD )
        eventfd_t l_value;
        if(eventfd_read( a_esocket->fd, &l_value)==0 ){ // would block if not ready
            a_esocket->callbacks.event_callback(a_esocket, l_value);
        }else if ( (errno != EAGAIN) && (errno != EWOULDBLOCK) ){  // we use blocked socket for now but who knows...
            int l_errno = errno;
            char l_errbuf[128];
            l_errbuf[0]=0;
            strerror_r(l_errno, l_errbuf, sizeof (l_errbuf));
            log_it(L_WARNING, "Can't read packet from event fd: \"%s\"(%d)", l_errbuf, l_errno);
        }else
            return; // do nothing
#elif defined DAP_OS_WINDOWS
        u_short l_value;
        int l_ret;
        switch (l_ret = dap_recvfrom(a_esocket->socket, &l_value, sizeof(char))) {
        case SOCKET_ERROR:
            log_it(L_CRITICAL, "Can't read from event socket, error: %d", WSAGetLastError());
            break;
        case 0:
            return;
        default:
            a_esocket->callbacks.event_callback(a_esocket, l_value);
            return;
        }
#elif defined (DAP_EVENTS_CAPS_KQUEUE)
    a_esocket->callbacks.event_callback(a_esocket, a_esocket->kqueue_event_catched_data.value);

#else
#error "No Queue fetch mechanism implemented on your platform"
#endif
    } else
        log_it(L_ERROR, "Event socket %"DAP_FORMAT_SOCKET" accepted data but callback is NULL ", a_esocket->socket);
}

static pthread_rwlock_t s_bufout_rwlock = PTHREAD_RWLOCK_INITIALIZER;
/**
 *  Waits on the socket
 *  return 0: timeout, 1: may send data, -1 error
 */
static int wait_send_socket(SOCKET a_sockfd, long timeout_ms)
{
    struct timeval l_tv;
    l_tv.tv_sec = timeout_ms / 1024;
    l_tv.tv_usec = (timeout_ms % 1024) * 1024;

    fd_set l_outfd;
    FD_ZERO(&l_outfd);
    FD_SET(a_sockfd, &l_outfd);

    while (1) {
#ifdef DAP_OS_WINDOWS
        int l_res = select(1, NULL, &l_outfd, NULL, &l_tv);
#else
        int l_res = select(a_sockfd + 1, NULL, &l_outfd, NULL, &l_tv);
#endif
        if (l_res == 0) {
            //log_it(L_DEBUG, "socket %d timed out", a_sockfd)
            return -2;
        }
        if (l_res == -1) {
            if (errno == EINTR)
                continue;
            log_it(L_DEBUG, "socket %"DAP_FORMAT_SOCKET" waiting errno=%d", a_sockfd, errno);
            return l_res;
        }
        break;
    };

    if (FD_ISSET(a_sockfd, &l_outfd))
        return 0;

    return -1;
}

/**
 * @brief dap_events_socket_buf_thread
 * @param arg
 * @return
 */
static void *dap_events_socket_buf_thread(void *arg)
{
    dap_events_socket_t *l_es = (dap_events_socket_t *)arg;
    if (!l_es) {
        log_it(L_ERROR, "NULL esocket in queue service thread");
        pthread_exit(0);
    }
    int l_res = 0;
    SOCKET l_sock = INVALID_SOCKET;
    bool l_lifecycle = true;

    while (l_lifecycle) {
#if defined(DAP_EVENTS_CAPS_QUEUE_PIPE2)
        l_sock = l_item->es->fd2;
#elif defined(DAP_EVENTS_CAPS_QUEUE_MQUEUE)
        l_sock = l_es->mqd;
#endif
        // wait max 1 min
        l_res = wait_send_socket(l_sock, 60000);
        if (l_res == 0) {
            pthread_rwlock_wrlock(&s_bufout_rwlock);
            void *l_ptr = *((void **)l_es->buf_out);
            memmove(l_es->buf_out, l_es->buf_out + sizeof(void *), (--l_es->buf_out_size) * sizeof(void *));
            pthread_rwlock_unlock(&s_bufout_rwlock);
            dap_events_socket_queue_ptr_send(l_es, l_ptr);
            break;
        }
        pthread_rwlock_rdlock(&s_bufout_rwlock);
        if (!l_es->buf_out_size)
            l_lifecycle = false;
        pthread_rwlock_unlock(&s_bufout_rwlock);
    }
    pthread_exit(0);
    return NULL;
}

static void s_add_ptr_to_buf(dap_events_socket_t * a_es, void* a_arg)
{
static atomic_uint_fast64_t l_thd_count;
int     l_rc;
pthread_t l_thread;
const size_t l_basic_buf_size = DAP_QUEUE_MAX_MSGS * sizeof(void *);

    atomic_fetch_add(&l_thd_count, 1);                                      /* Count an every call of this routine */

    pthread_rwlock_wrlock(&s_bufout_rwlock);

    if (!a_es->buf_out) {
        a_es->buf_out = DAP_NEW_SIZE(byte_t, l_basic_buf_size);
        a_es->buf_out_size_max = l_basic_buf_size;
    }
    if (!a_es->buf_out_size) {
        if ( (l_rc = pthread_create(&l_thread, &s_attr_detached /* @RRL: #6157 */, dap_events_socket_buf_thread, a_es)) )
        {
            log_it(L_ERROR, "[#%"DAP_UINT64_FORMAT_U"] Cannot start thread, drop a_es: %p, a_arg: %p, rc: %d",
                     atomic_load(&l_thd_count), a_es, a_arg, l_rc);
            s_dap_evsock_free(a_es);
            return;
        }
        debug_if(g_debug_reactor, L_DEBUG, "[#%"DAP_UINT64_FORMAT_U"] Created thread %"DAP_UINT64_FORMAT_x", a_es: %p, a_arg: %p",
                 atomic_load(&l_thd_count), l_thread, a_es, a_arg);
    }
    *((void **)a_es->buf_out + a_es->buf_out_size++) = a_arg;
    if (a_es->buf_out_size == a_es->buf_out_size_max) {
        a_es->buf_out = DAP_REALLOC(a_es->buf_out, a_es->buf_out_size + l_basic_buf_size);
        a_es->buf_out_size_max += l_basic_buf_size;
    }
    pthread_rwlock_unlock(&s_bufout_rwlock);
}

/**
 * @brief dap_events_socket_queue_ptr_send_to_input
 * @param a_es_input
 * @param a_arg
 * @return
 */
int dap_events_socket_queue_ptr_send_to_input(dap_events_socket_t * a_es_input, void * a_arg)
{
#if defined (DAP_EVENTS_CAPS_KQUEUE)
    if (a_es_input->pipe_out){
        int l_ret;
        struct kevent l_event={0};
        dap_events_socket_t * l_es = a_es_input->pipe_out;
        assert(l_es);

        dap_events_socket_w_data_t * l_es_w_data = DAP_NEW_Z(dap_events_socket_w_data_t);
        if(!l_es_w_data){
            log_it(L_CRITICAL, "Can't allocate, out of memory");
            return -1024;
        }

        l_es_w_data->esocket = l_es;
        l_es_w_data->ptr = a_arg;
        EV_SET(&l_event,a_es_input->socket+arc4random()  , EVFILT_USER,EV_ADD |EV_ONESHOT, NOTE_FFNOP | NOTE_TRIGGER ,0, l_es_w_data);
        if(l_es->worker)
            l_ret=kevent(l_es->worker->kqueue_fd,&l_event,1,NULL,0,NULL);
        else if (l_es->proc_thread)
            l_ret=kevent(l_es->proc_thread->kqueue_fd,&l_event,1,NULL,0,NULL);
        else
            l_ret=-100;
        if(l_ret != -1 ){
            return 0;
        }else{
            log_it(L_ERROR,"Can't send message in queue, code %d", errno);
            DAP_DELETE(l_es_w_data);
            return l_ret;
        }
    }else{
        log_it(L_ERROR,"No pipe_out pointer for queue socket, possible created wrong");
        return -2;
    }
#elif defined (DAP_EVENTS_CAPS_QUEUE_PIPE2)
    void *l_arg = a_arg;
    return dap_events_socket_write_unsafe(a_es_input, &l_arg, sizeof(l_arg))
            == sizeof(l_arg) ? 0 : -1;
#else
    return dap_events_socket_queue_ptr_send(a_es_input, a_arg);
#endif
}

/**
 * @brief dap_events_socket_send_event
 * @param a_es
 * @param a_arg
 */
int dap_events_socket_queue_ptr_send( dap_events_socket_t *a_es, void *a_arg)
{
int l_ret = -1024, l_errno = 0;
char l_errbuf[128] = { 0 };

#if defined(DAP_EVENTS_CAPS_QUEUE_PIPE2)
    if ((l_ret = write(a_es->fd2, &a_arg, sizeof(a_arg)) == sizeof(a_arg))) {
        debug_if(g_debug_reactor, L_NOTICE, "send %d bytes to pipe", l_ret);
        return 0;
    }
    l_errno = errno;
    char l_errbuf[128] = { '\0' };
    strerror_r(l_errno, l_errbuf, sizeof(l_errbuf));
    log_it(L_ERROR, "Can't send ptr to pipe:\"%s\" code %d", l_errbuf, l_errno);
    return l_errno;
#elif defined (DAP_EVENTS_CAPS_QUEUE_MQUEUE)
    assert(a_es);
    assert(a_es->mqd);
    //struct timespec tmo = {0};
    //tmo.tv_sec = 7 + time(NULL);
    if (!mq_send(a_es->mqd, (const char*)&a_arg, sizeof(a_arg), 0)) {
        debug_if (g_debug_reactor, L_DEBUG,"[es:%p] Sent ptr %p to esocket queue (sd #%d)", a_es, a_arg, a_es? a_es->fd : -1);
        return 0;
    }
    switch (l_errno = errno) {
    case EINVAL:
    case EINTR:
    case EWOULDBLOCK:
        log_it(L_ERROR, "Can't send ptr to queue (err %d), will be resent again in a while...", l_errno);
        log_it(L_ERROR, "Number of pending messages: %ld", a_es->buf_out_size);
        s_add_ptr_to_buf(a_es, a_arg);
        return 0;
    default: {
        char l_errbuf[128] = { '\0' };
        strerror_r(l_errno, l_errbuf, sizeof (l_errbuf));
        log_it(L_ERROR, "Can't send ptr to queue:\"%s\" code %d", l_errbuf, l_errno);
        return l_errno;
    }}
#elif defined (DAP_EVENTS_CAPS_QUEUE_POSIX)
    struct timespec l_timeout;
    clock_gettime(CLOCK_REALTIME, &l_timeout);
    l_timeout.tv_sec+=2; // Not wait more than 1 second to get and 2 to send
    int ret = mq_timedsend(a_es->mqd, (const char *)&a_arg,sizeof (a_arg),0, &l_timeout );
    int l_errno = errno;
    if (ret == sizeof(a_arg) )
        return  0;
    else
        return l_errno;
#elif defined DAP_EVENTS_CAPS_MSMQ
    /* TODO: Windows-way message waiting and handling
     *
    DWORD l_mp_id = 0;
    MQMSGPROPS    l_mps;
    MQPROPVARIANT l_mpvar[1];
    MSGPROPID     l_p_id[1];
    HRESULT       l_mstatus[1];

    l_p_id[l_mp_id] = PROPID_M_BODY;
    l_mpvar[l_mp_id].vt = VT_VECTOR | VT_UI1;
    l_mpvar[l_mp_id].caub.pElems = (unsigned char*)(&a_arg);
    l_mpvar[l_mp_id].caub.cElems = sizeof(void*);
    l_mp_id++;

    l_mps.cProp = l_mp_id;
    l_mps.aPropID = l_p_id;
    l_mps.aPropVar = l_mpvar;
    l_mps.aStatus = l_mstatus;
    HRESULT hr = MQSendMessage(a_es->mqh, &l_mps, MQ_NO_TRANSACTION);

    if (hr != MQ_OK) {
        log_it(L_ERROR, "An error occured on sending message to queue, errno: %ld", hr);
        return hr;
    }

    */
    return dap_sendto(a_es->socket, a_es->port, &a_arg, sizeof(void*)) == SOCKET_ERROR ? WSAGetLastError() : NO_ERROR;
#elif defined (DAP_EVENTS_CAPS_KQUEUE)
    struct kevent l_event={0};
    dap_events_socket_w_data_t * l_es_w_data = DAP_NEW_Z(dap_events_socket_w_data_t);
    if(!l_es_w_data ) // Out of memory
        return -666;

    l_es_w_data->esocket = a_es;
    l_es_w_data->ptr = a_arg;
    EV_SET(&l_event,a_es->socket+arc4random()  , EVFILT_USER,EV_ADD | EV_ONESHOT, NOTE_FFNOP | NOTE_TRIGGER ,0, l_es_w_data);
    int l_n;
    if(a_es->pipe_out){ // If we have pipe out - we send events directly to the pipe out kqueue fd
        if(a_es->pipe_out->worker){
            if( g_debug_reactor) log_it(L_DEBUG, "Sent kevent() with ptr %p to pipe_out worker on esocket %d",a_arg,a_es);
            l_n = kevent(a_es->pipe_out->worker->kqueue_fd,&l_event,1,NULL,0,NULL);
        }else if (a_es->pipe_out->proc_thread){
            l_n = kevent(a_es->pipe_out->proc_thread->kqueue_fd,&l_event,1,NULL,0,NULL);
            if( g_debug_reactor) log_it(L_DEBUG, "Sent kevent() with ptr %p to pipe_out proc_thread on esocket %d",a_arg,a_es);
        }
        else {
            log_it(L_WARNING,"Trying to send pointer in pipe out queue thats not assigned to any worker or proc thread");
            l_n = 0;
            DAP_DELETE(l_es_w_data);
        }
    }else if(a_es->worker){
        l_n = kevent(a_es->worker->kqueue_fd,&l_event,1,NULL,0,NULL);
        if( g_debug_reactor) log_it(L_DEBUG, "Sent kevent() with ptr %p to worker on esocket %d",a_arg,a_es);
    }else if (a_es->proc_thread){
        l_n = kevent(a_es->proc_thread->kqueue_fd,&l_event,1,NULL,0,NULL);
        if( g_debug_reactor) log_it(L_DEBUG, "Sent kevent() with ptr %p to proc_thread on esocket %d",a_arg,a_es);
    }else {
        log_it(L_WARNING,"Trying to send pointer in queue thats not assigned to any worker or proc thread");
        l_n = 0;
        DAP_DELETE(l_es_w_data);
    }

    if(l_n != -1 ){
        return 0;
    }else{
        l_errno = errno;
        log_it(L_ERROR,"Sending kevent error code %d", l_errno);
        return l_errno;
    }

#else
#error "Not implemented dap_events_socket_queue_ptr_send() for this platform"
#endif
}



/**
 * @brief dap_events_socket_event_signal
 * @param a_es
 * @param a_value
 * @return
 */
int dap_events_socket_event_signal( dap_events_socket_t * a_es, uint64_t a_value)
{
#if defined(DAP_EVENTS_CAPS_EVENT_EVENTFD)
    int ret = eventfd_write( a_es->fd2,a_value);
    int l_errno = errno;
    if (ret == 0 )
        return  0;
    else if ( ret < 0)
        return l_errno;
    else
        return 1;
#elif defined (DAP_OS_WINDOWS)
    return dap_sendto(a_es->socket, a_es->port, NULL, 0) == SOCKET_ERROR ? WSAGetLastError() : NO_ERROR;
#elif defined (DAP_EVENTS_CAPS_KQUEUE)
    struct kevent l_event={0};
    dap_events_socket_w_data_t * l_es_w_data = DAP_NEW_Z(dap_events_socket_w_data_t);
    l_es_w_data->esocket = a_es;
    l_es_w_data->value = a_value;

    EV_SET(&l_event,a_es->socket, EVFILT_USER, EV_ADD | EV_ONESHOT , NOTE_FFNOP | NOTE_TRIGGER ,(intptr_t) a_es->socket, l_es_w_data);

    int l_n;

    if(a_es->pipe_out){ // If we have pipe out - we send events directly to the pipe out kqueue fd
        if(a_es->pipe_out->worker)
            l_n = kevent(a_es->pipe_out->worker->kqueue_fd,&l_event,1,NULL,0,NULL);
        else if (a_es->pipe_out->proc_thread)
            l_n = kevent(a_es->pipe_out->proc_thread->kqueue_fd,&l_event,1,NULL,0,NULL);
        else {
            log_it(L_WARNING,"Trying to send pointer in pipe out queue thats not assigned to any worker or proc thread");
            l_n = -1;
        }
    }else if(a_es->worker)
        l_n = kevent(a_es->worker->kqueue_fd,&l_event,1,NULL,0,NULL);
    else if (a_es->proc_thread)
        l_n = kevent(a_es->proc_thread->kqueue_fd,&l_event,1,NULL,0,NULL);
    else
        l_n = -1;

    if(l_n == -1){
        log_it(L_ERROR,"Haven't sent pointer in pipe out queue, code %d", l_n);
        DAP_DELETE(l_es_w_data);
    }
    return l_n;
#else
#error "Not implemented dap_events_socket_event_signal() for this platform"
#endif
}

/**
 * @brief dap_events_socket_queue_on_remove_and_delete
 * @param a_es
 */
void dap_events_socket_queue_on_remove_and_delete(dap_events_socket_t* a_es)
{
    dap_events_socket_uuid_t * l_es_uuid_ptr= DAP_NEW_Z(dap_events_socket_uuid_t);
    *l_es_uuid_ptr = a_es->uuid;

    int l_ret= dap_events_socket_queue_ptr_send( a_es->worker->queue_es_delete, l_es_uuid_ptr );
    if( l_ret != 0 ){
        log_it(L_ERROR, "Queue send returned %d", l_ret);
        DAP_DELETE(l_es_uuid_ptr);
    }
}

/**
 * @brief dap_events_socket_wrap
 * @param a_events
 * @param w
 * @param s
 * @param a_callbacks
 * @return
 */
dap_events_socket_t * dap_events_socket_wrap2( dap_server_t *a_server, struct dap_events *a_events,
                                            int a_sock, dap_events_socket_callbacks_t *a_callbacks )
{
    assert( a_events );
    assert( a_callbacks );
    assert( a_server );

    //log_it( L_DEBUG,"Dap event socket wrapped around %d sock", a_sock );
    //dap_events_socket_t * l_es = DAP_NEW_Z( dap_events_socket_t );
    dap_events_socket_t *l_es = s_dap_evsock_alloc ();
    if (!l_es)
        return NULL;

    l_es->socket = a_sock;
    l_es->events = a_events;
    l_es->server = a_server;
    l_es->uuid = dap_uuid_generate_uint64();
    if (a_callbacks)
        l_es->callbacks = *a_callbacks;
    l_es->buf_out_size_max = l_es->buf_in_size_max = DAP_EVENTS_SOCKET_BUF;
    l_es->buf_in = a_callbacks->timer_callback ? NULL : DAP_NEW_Z_SIZE(byte_t, l_es->buf_in_size_max+1);
    l_es->buf_out = a_callbacks->timer_callback ? NULL : DAP_NEW_Z_SIZE(byte_t, l_es->buf_out_size_max+1);

#ifdef  DAP_SYS_DEBUG
    atomic_fetch_add(&s_memstat[MEMSTAT$K_BUF_IN].alloc_nr, 1);
    atomic_fetch_add(&s_memstat[MEMSTAT$K_BUF_OUT].alloc_nr, 1);
#endif

    l_es->buf_in_size = l_es->buf_out_size = 0;
    l_es->flags = DAP_SOCK_READY_TO_READ;
    l_es->last_time_active = l_es->last_ping_request = time( NULL );

    return l_es;
}


/**
 * @brief dap_worker_esocket_find_uuid
 * @param a_worker
 * @param a_es_uuid
 * @return
 */
dap_events_socket_t *dap_worker_esocket_find_uuid(dap_worker_t * a_worker, dap_events_socket_uuid_t a_es_uuid )
{
    assert(a_worker);
    dap_events_socket_t * l_ret = NULL;
    if(a_worker->esockets ) {
        pthread_rwlock_rdlock(&a_worker->esocket_rwlock);
        //HASH_FIND_PTR( a_worker->esockets, &a_es_uuid,l_ret );
        HASH_FIND(hh_worker, a_worker->esockets, &a_es_uuid, sizeof(a_es_uuid), l_ret );
        pthread_rwlock_unlock(&a_worker->esocket_rwlock );
    }
    return l_ret;
}

void dap_events_socket_worker_poll_update_unsafe(dap_events_socket_t * a_esocket)
{
    #if defined (DAP_EVENTS_CAPS_EPOLL)
        int events = a_esocket->ev_base_flags | EPOLLERR;

        // Check & add
        if( a_esocket->flags & DAP_SOCK_READY_TO_READ )
            events |= EPOLLIN;

        if( a_esocket->flags & DAP_SOCK_READY_TO_WRITE || a_esocket->flags &DAP_SOCK_CONNECTING )
            events |= EPOLLOUT;

        a_esocket->ev.events = events;

        if( a_esocket->worker){
            if ( epoll_ctl(a_esocket->worker->epoll_fd, EPOLL_CTL_MOD, a_esocket->socket, &a_esocket->ev) ){
#ifdef DAP_OS_WINDOWS
                int l_errno = WSAGetLastError();
#else
                int l_errno = errno;
#endif
                char l_errbuf[128];
                l_errbuf[0]=0;
                strerror_r(l_errno, l_errbuf, sizeof (l_errbuf));
                log_it(L_ERROR,"Can't update client socket state in the epoll_fd %"DAP_FORMAT_HANDLE": \"%s\" (%d)",
                       a_esocket->worker->epoll_fd, l_errbuf, l_errno);
            }
        }
    #elif defined (DAP_EVENTS_CAPS_POLL)
        if( a_esocket->worker && a_esocket->is_initalized){
            if (a_esocket->poll_index < a_esocket->worker->poll_count ){
                struct pollfd * l_poll = &a_esocket->worker->poll[a_esocket->poll_index];
                l_poll->events = a_esocket->poll_base_flags | POLLERR ;
                // Check & add
                if( a_esocket->flags & DAP_SOCK_READY_TO_READ )
                    l_poll->events |= POLLIN;
                if( a_esocket->flags & DAP_SOCK_READY_TO_WRITE || a_esocket->flags &DAP_SOCK_CONNECTING )
                    l_poll->events |= POLLOUT;
            }else{
                log_it(L_ERROR, "Wrong poll index when remove from worker (unsafe): %u when total count %u", a_esocket->poll_index,
                       a_esocket->worker->poll_count);
            }
        }
    #elif defined (DAP_EVENTS_CAPS_KQUEUE)
    if (a_esocket->socket != -1  ){ // Not everything we add in poll
        struct kevent * l_event = &a_esocket->kqueue_event;
        short l_filter  =a_esocket->kqueue_base_filter;
        u_short l_flags =a_esocket->kqueue_base_flags;
        u_int l_fflags =a_esocket->kqueue_base_fflags;

        int l_kqueue_fd = a_esocket->worker? a_esocket->worker->kqueue_fd :
                          a_esocket->proc_thread ? a_esocket->proc_thread->kqueue_fd : -1;
        if ( l_kqueue_fd == -1 ){
            log_it(L_ERROR, "Esocket is not assigned with anything ,exit");
        }

        // Check & add
        bool l_is_error=false;
        int l_errno=0;
        if (a_esocket->type == DESCRIPTOR_TYPE_EVENT || a_esocket->type == DESCRIPTOR_TYPE_QUEUE ){
            // Do nothing
        }else{
            EV_SET(l_event, a_esocket->socket, l_filter,l_flags| EV_ADD,l_fflags,a_esocket->kqueue_data,a_esocket);
            if( a_esocket->flags & DAP_SOCK_READY_TO_READ ){
                EV_SET(l_event, a_esocket->socket, EVFILT_READ,l_flags| EV_ADD,l_fflags,a_esocket->kqueue_data,a_esocket);
                if( kevent( l_kqueue_fd,l_event,1,NULL,0,NULL) == -1 ){
                    l_is_error = true;
                    l_errno = errno;
                }
            }
            if( !l_is_error){
                if( a_esocket->flags & DAP_SOCK_READY_TO_WRITE || a_esocket->flags &DAP_SOCK_CONNECTING ){
                    EV_SET(l_event, a_esocket->socket, EVFILT_WRITE,l_flags| EV_ADD,l_fflags,a_esocket->kqueue_data,a_esocket);
                    if(kevent( l_kqueue_fd,l_event,1,NULL,0,NULL) == -1){
                        l_is_error = true;
                        l_errno = errno;
                    }
                }
            }
        }
        if (l_is_error && l_errno == EBADF){
            log_it(L_ATT,"Poll update: socket %d (%p ) disconnected, rise CLOSE flag to remove from queue, lost %"DAP_UINT64_FORMAT_U":%" DAP_UINT64_FORMAT_U
                         " bytes",a_esocket->socket,a_esocket,a_esocket->buf_in_size,a_esocket->buf_out_size);
            a_esocket->flags |= DAP_SOCK_SIGNAL_CLOSE;
            a_esocket->buf_in_size = a_esocket->buf_out_size = 0; // Reset everything from buffer, we close it now all
        }else if ( l_is_error && l_errno != EINPROGRESS && l_errno != ENOENT){
            char l_errbuf[128];
            l_errbuf[0]=0;
            strerror_r(l_errno, l_errbuf, sizeof (l_errbuf));
            log_it(L_ERROR,"Can't update client socket state on kqueue fd %d: \"%s\" (%d)",
                l_kqueue_fd, l_errbuf, l_errno);
        }
     }

    #else
    #error "Not defined dap_events_socket_set_writable_unsafe for your platform"
    #endif

}

/**
 * @brief dap_events_socket_ready_to_read
 * @param sc
 * @param isReady
 */
void dap_events_socket_set_readable_unsafe( dap_events_socket_t *a_esocket, bool a_is_ready )
{
    if( a_is_ready == (bool)(a_esocket->flags & DAP_SOCK_READY_TO_READ))
        return;

    if ( a_is_ready )
        a_esocket->flags |= DAP_SOCK_READY_TO_READ;
    else a_esocket->flags &= ~DAP_SOCK_READY_TO_READ;

#ifdef DAP_EVENTS_CAPS_EVENT_KEVENT
    if( a_esocket->type != DESCRIPTOR_TYPE_EVENT &&
        a_esocket->type != DESCRIPTOR_TYPE_QUEUE &&
        a_esocket->type != DESCRIPTOR_TYPE_TIMER  ){
        struct kevent l_event;
        uint16_t l_op_flag = a_is_ready? EV_ADD : EV_DELETE;
        EV_SET(&l_event, a_esocket->socket, EVFILT_READ,
               a_esocket->kqueue_base_flags | l_op_flag,a_esocket->kqueue_base_fflags ,
               a_esocket->kqueue_data,a_esocket);
        int l_kqueue_fd = a_esocket->worker? a_esocket->worker->kqueue_fd :
                          a_esocket->proc_thread ? a_esocket->proc_thread->kqueue_fd : -1;
        if( l_kqueue_fd>0 ){
            int l_kevent_ret = kevent(l_kqueue_fd,&l_event,1,NULL,0,NULL);
            int l_errno = errno;
            if ( l_kevent_ret == -1 && l_errno != EINPROGRESS ){
                char l_errbuf[128];
                l_errbuf[0]=0;
                strerror_r(l_errno, l_errbuf, sizeof (l_errbuf));
                if (l_errno == EBADF){
                    log_it(L_ATT,"Set readable: socket %d (%p ) disconnected, rise CLOSE flag to remove from queue, lost %"DAP_UINT64_FORMAT_U":%" DAP_UINT64_FORMAT_U
                           " bytes",a_esocket->socket,a_esocket,a_esocket->buf_in_size,a_esocket->buf_out_size);
                    a_esocket->flags |= DAP_SOCK_SIGNAL_CLOSE;
                    a_esocket->buf_in_size = a_esocket->buf_out_size = 0; // Reset everything from buffer, we close it now all
                }else{
                    log_it(L_ERROR,"Can't update client socket %d state on kqueue fd for set_read op %d: \"%s\" (%d)",
                                    a_esocket->socket, l_kqueue_fd, l_errbuf, l_errno);
                }
            }
        }
    }else
        log_it(L_WARNING,"Trying to set readable/writable event, queue or timer thats you shouldnt do");
#else
    if( a_esocket->worker)
        dap_events_socket_worker_poll_update_unsafe( a_esocket);
    else if( a_esocket->proc_thread)
        dap_proc_thread_esocket_update_poll_flags(a_esocket->proc_thread,a_esocket );
#endif

}

/**
 * @brief dap_events_socket_ready_to_write
 * @param a_esocket
 * @param isReady
 */
void dap_events_socket_set_writable_unsafe( dap_events_socket_t *a_esocket, bool a_is_ready )
{
    if ( a_is_ready == (bool)(a_esocket->flags & DAP_SOCK_READY_TO_WRITE)) {
        return;
    }

    if ( a_is_ready )
        a_esocket->flags |= DAP_SOCK_READY_TO_WRITE;
    else a_esocket->flags &= ~DAP_SOCK_READY_TO_WRITE;

#ifdef DAP_EVENTS_CAPS_EVENT_KEVENT
    if( a_esocket->type != DESCRIPTOR_TYPE_EVENT &&
        a_esocket->type != DESCRIPTOR_TYPE_QUEUE &&
        a_esocket->type != DESCRIPTOR_TYPE_TIMER  ){
        struct kevent l_event;
        uint16_t l_op_flag = a_is_ready? EV_ADD : EV_DELETE;
        int l_expected_reply = a_is_ready? 1: 0;
        EV_SET(&l_event, a_esocket->socket, EVFILT_WRITE,
               a_esocket->kqueue_base_flags | l_op_flag,a_esocket->kqueue_base_fflags ,
               a_esocket->kqueue_data,a_esocket);
        int l_kqueue_fd = a_esocket->worker? a_esocket->worker->kqueue_fd :
                          a_esocket->proc_thread ? a_esocket->proc_thread->kqueue_fd : -1;
        if( l_kqueue_fd>0 ){
            int l_kevent_ret=kevent(l_kqueue_fd,&l_event,1,NULL,0,NULL);
            int l_errno = errno;
            if ( l_kevent_ret == -1 && l_errno != EINPROGRESS && l_errno != ENOENT ){
                char l_errbuf[128];
                l_errbuf[0]=0;
                strerror_r(l_errno, l_errbuf, sizeof (l_errbuf));
                if (l_errno == EBADF){
                    log_it(L_ATT,"Set writable: socket %d (%p ) disconnected, rise CLOSE flag to remove from queue, lost %"DAP_UINT64_FORMAT_U":%" DAP_UINT64_FORMAT_U
                           " bytes",a_esocket->socket,a_esocket,a_esocket->buf_in_size,a_esocket->buf_out_size);
                    a_esocket->flags |= DAP_SOCK_SIGNAL_CLOSE;
                    a_esocket->buf_in_size = a_esocket->buf_out_size = 0; // Reset everything from buffer, we close it now all
                }else{
                    log_it(L_ERROR,"Can't update client socket %d state on kqueue fd for set_write op %d: \"%s\" (%d)",
                                    a_esocket->socket, l_kqueue_fd, l_errbuf, l_errno);
                }
            }
        }
    }else
        log_it(L_WARNING,"Trying to set readable/writable event, queue or timer thats you shouldnt do");
#else
    if( a_esocket->worker)
        dap_events_socket_worker_poll_update_unsafe(a_esocket);
    else if( a_esocket->proc_thread)
        dap_proc_thread_esocket_update_poll_flags(a_esocket->proc_thread,a_esocket );
#endif

}


/**
 * @brief s_remove_and_delete_unsafe_delayed_delete_callback
 * @param arg
 * @return
 */
bool s_remove_and_delete_unsafe_delayed_delete_callback(void * a_arg)
{
    dap_worker_t * l_worker = dap_events_get_current_worker(dap_events_get_default());
    dap_events_socket_uuid_w_data_t * l_es_handler = (dap_events_socket_uuid_w_data_t*) a_arg;
    assert(l_es_handler);
    assert(l_worker);
    dap_events_socket_t * l_es;
    if( (l_es = dap_worker_esocket_find_uuid(l_worker, l_es_handler->esocket_uuid)) != NULL)
        //dap_events_socket_remove_and_delete_unsafe(l_es,l_es_handler->value == 1);
        dap_events_socket_remove_and_delete_unsafe(l_es, l_es_handler->value == 1);
    DAP_DELETE(l_es_handler);

    return false;
}

/**
 * @brief dap_events_socket_remove_and_delete_unsafe_delayed
 * @param a_es
 * @param a_preserve_inheritor
 */
void dap_events_socket_remove_and_delete_unsafe_delayed( dap_events_socket_t *a_es, bool a_preserve_inheritor )
{
    dap_events_socket_uuid_w_data_t * l_es_handler = DAP_NEW_Z(dap_events_socket_uuid_w_data_t);
    l_es_handler->esocket_uuid = a_es->uuid;
    l_es_handler->value = a_preserve_inheritor ? 1 : 0;
    dap_events_socket_descriptor_close(a_es);

    dap_worker_t * l_worker = a_es->worker;
    dap_events_socket_remove_from_worker_unsafe( a_es, l_worker);
    a_es->flags |= DAP_SOCK_SIGNAL_CLOSE;
    dap_timerfd_start_on_worker(l_worker, s_delayed_ops_timeout_ms,
                                s_remove_and_delete_unsafe_delayed_delete_callback, l_es_handler );
}

/**
 * @brief dap_events_socket_remove Removes the client from the list
 * @param sc Connection instance
 */
void dap_events_socket_remove_and_delete_unsafe( dap_events_socket_t *a_es, bool preserve_inheritor )
{
    assert(a_es);
    if(g_debug_reactor)
        log_it(L_DEBUG,"Remove and delete event socket %p (socket %"DAP_FORMAT_SOCKET" type %d)", a_es, a_es->socket, a_es->type);

#ifdef DAP_EVENTS_CAPS_POLL
    if(a_es->worker){
        a_es->worker->poll[a_es->poll_index].fd=-1;
        a_es->worker->poll_esocket[a_es->poll_index]=NULL;
    }
#endif

    //log_it( L_DEBUG, "es is going to be removed from the lists and free the memory (0x%016X)", a_es );
    dap_events_socket_remove_from_worker_unsafe(a_es, a_es->worker);

    if( a_es->callbacks.delete_callback )
        a_es->callbacks.delete_callback( a_es, NULL ); // Init internal structure

    //log_it( L_DEBUG, "dap_events_socket wrapped around %d socket is removed", a_es->socket );
    dap_events_socket_delete_unsafe(a_es, preserve_inheritor);

}

/**
 * @brief dap_events_socket_descriptor_close
 * @param a_socket
 */
void dap_events_socket_descriptor_close(dap_events_socket_t *a_esocket)
{
#ifdef DAP_OS_WINDOWS
    if ( a_esocket->socket && (a_esocket->socket != INVALID_SOCKET)) {
        closesocket( a_esocket->socket );
#else
    if ( a_esocket->socket && (a_esocket->socket != -1)) {
            close( a_esocket->socket );
        if( a_esocket->fd2 > 0 ){
            close( a_esocket->fd2);
        }
#endif
    }
    a_esocket->fd2 = -1;
    a_esocket->fd = -1;
}

/**
 * @brief dap_events_socket_delete_unsafe
 * @param a_esocket
 * @param a_preserve_inheritor
 */
void dap_events_socket_delete_unsafe( dap_events_socket_t * a_esocket , bool a_preserve_inheritor)
{
    dap_events_socket_descriptor_close(a_esocket);
    if (!a_preserve_inheritor )
        DAP_DEL_Z(a_esocket->_inheritor);

    DAP_DEL_Z(a_esocket->_pvt);
    DAP_DEL_Z(a_esocket->buf_in);
    DAP_DEL_Z(a_esocket->buf_out);

#ifdef  DAP_SYS_DEBUG
    atomic_fetch_add(&s_memstat[MEMSTAT$K_BUF_OUT].free_nr , 1);
    atomic_fetch_add(&s_memstat[MEMSTAT$K_BUF_IN].free_nr, 1);
#endif

    s_dap_evsock_free( a_esocket );
}

/**
 * @brief dap_events_socket_delete
 * @param a_es
 */
void dap_events_socket_remove_from_worker_unsafe( dap_events_socket_t *a_es, dap_worker_t * a_worker)
{
    if (!a_es->worker) {
        log_it(L_INFO, "No worker assigned to esocket %"DAP_FORMAT_SOCKET, a_es->socket);
        return;
    }

    pthread_rwlock_wrlock(&a_worker->esocket_rwlock);
    a_worker->event_sockets_count--;
    HASH_DELETE(hh_worker,a_worker->esockets, a_es);
    pthread_rwlock_unlock(&a_worker->esocket_rwlock);

#if defined(DAP_EVENTS_CAPS_EPOLL)
    //Check if its present on current selection
    for (ssize_t n = a_worker->esocket_current + 1; n< a_worker->esockets_selected; n++ ){
        struct epoll_event * l_event = &a_worker->epoll_events[n];
        if ( l_event->data.ptr == a_es ) // Found in selection
            l_event->data.ptr = NULL; // signal to skip on its iteration
    }

    if ( epoll_ctl( a_worker->epoll_fd, EPOLL_CTL_DEL, a_es->socket, &a_es->ev) == -1 ) {
        int l_errno = errno;
        char l_errbuf[128];
        strerror_r(l_errno, l_errbuf, sizeof (l_errbuf));
        log_it( L_ERROR,"Can't remove event socket's handler from the epoll_fd %"DAP_FORMAT_HANDLE"  \"%s\" (%d)",
                a_worker->epoll_fd, l_errbuf, l_errno);
    } //else
      //  log_it( L_DEBUG,"Removed epoll's event from dap_worker #%u", a_worker->id );
#elif defined(DAP_EVENTS_CAPS_KQUEUE)
    if (a_es->socket == -1) {
        log_it(L_ERROR, "Trying to remove bad socket from kqueue, a_es=%p", a_es);
    } else {
        if (a_es->type == DESCRIPTOR_TYPE_EVENT && a_es->type == DESCRIPTOR_TYPE_QUEUE)
            log_it(L_WARNING, "Removing basis type socket from worker %p", a_worker);
        for (ssize_t n = a_worker->esocket_current+1; n< a_worker->esockets_selected; n++ ){
            struct kevent * l_kevent_selected = &a_worker->kqueue_events_selected[n];
            dap_events_socket_t * l_cur = NULL;

            // Extract current esocket
            if ( l_kevent_selected->filter == EVFILT_USER){
                dap_events_socket_w_data_t * l_es_w_data = (dap_events_socket_w_data_t *) l_kevent_selected->udata;
                if(l_es_w_data){
                    l_cur = l_es_w_data->esocket;
                }
            }else{
                l_cur = (dap_events_socket_t*) l_kevent_selected->udata;
            }

            // Compare it with current thats removing
            if (l_cur == a_es){
                l_kevent_selected->udata = NULL; // Singal to the loop to remove it from processing
            }

        }

        // Delete from kqueue
        struct kevent * l_event = &a_es->kqueue_event;
        if (a_es->kqueue_base_filter){
            EV_SET(l_event, a_es->socket, a_es->kqueue_base_filter ,EV_DELETE, 0,0,a_es);
            if ( kevent( a_worker->kqueue_fd,l_event,1,NULL,0,NULL) == -1 ) {
                int l_errno = errno;
                char l_errbuf[128];
                strerror_r(l_errno, l_errbuf, sizeof (l_errbuf));
                log_it( L_ERROR,"Can't remove event socket's handler %d from the kqueue %d filter %d \"%s\" (%d)", a_es->socket,
                    a_worker->kqueue_fd,a_es->kqueue_base_filter,  l_errbuf, l_errno);
            }
        }else{
            EV_SET(l_event, a_es->socket, EVFILT_EXCEPT ,EV_DELETE, 0,0,a_es);
        }

        // Delete from flags ready
        if(a_es->flags & DAP_SOCK_READY_TO_WRITE){
            l_event->filter |= EVFILT_WRITE;
        }
        if(a_es->flags & DAP_SOCK_READY_TO_READ){
            l_event->filter |= EVFILT_READ;
        }

        if ( kevent( a_worker->kqueue_fd,l_event,1,NULL,0,NULL) == -1 ) {
            int l_errno = errno;
            char l_errbuf[128];
            strerror_r(l_errno, l_errbuf, sizeof (l_errbuf));
            log_it( L_ERROR,"Can't remove event socket's handler %d from the kqueue %d flags 0x%04X filter 0x%04X \"%s\" (%d)", a_es->socket,
                a_worker->kqueue_fd, l_event->flags, l_event->filter, l_errbuf, l_errno);
        }

    }
#elif defined (DAP_EVENTS_CAPS_POLL)
    if (a_es->poll_index < a_worker->poll_count ){
        a_worker->poll[a_es->poll_index].fd = -1;
        a_worker->poll_compress = true;
    }else{
        log_it(L_ERROR, "Wrong poll index when remove from worker (unsafe): %u when total count %u", a_es->poll_index, a_worker->poll_count);
    }
#else
#error "Unimplemented new esocket on worker callback for current platform"
#endif
    a_es->worker = NULL;
}

/**
 * @brief dap_events_socket_remove_and_delete
 * @param a_w
 * @param a_es_uuid
 */
void dap_events_socket_remove_and_delete_mt(dap_worker_t * a_w,  dap_events_socket_uuid_t a_es_uuid )
{
    assert(a_w);
    dap_events_socket_uuid_t * l_es_uuid_ptr= DAP_NEW_Z(dap_events_socket_uuid_t);
    *l_es_uuid_ptr = a_es_uuid;

    if(dap_events_socket_queue_ptr_send( a_w->queue_es_delete, l_es_uuid_ptr ) != 0 ){
        log_it(L_ERROR,"Can't send %"DAP_UINT64_FORMAT_U" uuid in queue",a_es_uuid);
        DAP_DELETE(l_es_uuid_ptr);
    }
}

/**
 * @brief dap_events_socket_set_readable_mt
 * @param a_w
 * @param a_es_uuid
 * @param a_is_ready
 */
void dap_events_socket_set_readable_mt(dap_worker_t * a_w, dap_events_socket_uuid_t a_es_uuid,bool a_is_ready)
{
    dap_worker_msg_io_t * l_msg = DAP_NEW_Z(dap_worker_msg_io_t); if (! l_msg) return;
    l_msg->esocket_uuid = a_es_uuid;

    if (a_is_ready)
        l_msg->flags_set = DAP_SOCK_READY_TO_READ;
    else
        l_msg->flags_unset = DAP_SOCK_READY_TO_READ;

    int l_ret= dap_events_socket_queue_ptr_send(a_w->queue_es_io, l_msg );
    if (l_ret!=0){
        log_it(L_ERROR, "set readable mt: wasn't send pointer to queue with set readble flag: code %d", l_ret);
        DAP_DELETE(l_msg);
    }
}

/**
 * @brief dap_events_socket_set_writable_mt
 * @param a_w
 * @param a_es_uuid
 * @param a_is_ready
 */
void dap_events_socket_set_writable_mt(dap_worker_t * a_w, dap_events_socket_uuid_t a_es_uuid, bool a_is_ready)
{
    dap_worker_msg_io_t * l_msg = DAP_NEW_Z(dap_worker_msg_io_t); if (!l_msg) return;
    l_msg->esocket_uuid = a_es_uuid;

    if (a_is_ready)
        l_msg->flags_set = DAP_SOCK_READY_TO_WRITE;
    else
        l_msg->flags_unset = DAP_SOCK_READY_TO_WRITE;

    int l_ret= dap_events_socket_queue_ptr_send(a_w->queue_es_io, l_msg );
    if (l_ret!=0){
        log_it(L_ERROR, "set writable mt: wasn't send pointer to queue: code %d", l_ret);
        DAP_DELETE(l_msg);
    }
}

/**
 * @brief dap_events_socket_write_inter
 * @param a_es_input
 * @param a_es_uuid
 * @param a_data
 * @param a_data_size
 * @return
 */
size_t dap_events_socket_write_inter(dap_events_socket_t * a_es_input, dap_events_socket_uuid_t a_es_uuid, const void * a_data, size_t a_data_size)
{
    dap_worker_msg_io_t * l_msg = DAP_NEW_Z(dap_worker_msg_io_t); if( !l_msg) return 0;
    l_msg->esocket_uuid = a_es_uuid;
    if (a_data && a_data_size)
        l_msg->data = DAP_DUP_SIZE(a_data ,a_data_size);
    l_msg->data_size = a_data_size;
    l_msg->flags_set = DAP_SOCK_READY_TO_WRITE;
    int l_ret= dap_events_socket_queue_ptr_send_to_input( a_es_input, l_msg );
    if (l_ret!=0){
        log_it(L_ERROR, "write inter: wasn't send pointer to queue: code %d", l_ret);
        DAP_DEL_Z(l_msg->data);
        DAP_DELETE(l_msg);
        return 0;
    }
    return  a_data_size;
}

/**
 * @brief dap_events_socket_write_f_inter
 * @param a_es_input
 * @param a_es_uuid
 * @param a_format
 * @return
 */
size_t dap_events_socket_write_f_inter(dap_events_socket_t * a_es_input, dap_events_socket_uuid_t a_es_uuid, const char * a_format,...)
{
    va_list ap, ap_copy;
    va_start(ap,a_format);
    va_copy(ap_copy, ap);
    int l_data_size = dap_vsnprintf(NULL,0,a_format,ap);
    va_end(ap);
    if (l_data_size <0 ){
        log_it(L_ERROR,"Can't write out formatted data '%s' with values",a_format);
        va_end(ap_copy);
        return 0;
    }

    dap_worker_msg_io_t * l_msg = DAP_NEW_Z(dap_worker_msg_io_t);
    l_msg->esocket_uuid = a_es_uuid;
    l_msg->data = DAP_NEW_SIZE(void,l_data_size);
    l_msg->data_size = l_data_size;
    l_msg->flags_set = DAP_SOCK_READY_TO_WRITE;
    l_data_size = dap_vsprintf(l_msg->data,a_format,ap_copy);
    va_end(ap_copy);

    int l_ret= dap_events_socket_queue_ptr_send_to_input(a_es_input, l_msg );
    if (l_ret!=0){
        log_it(L_ERROR, "wite f inter: wasn't send pointer to queue input: code %d", l_ret);
        DAP_DELETE(l_msg->data);
        DAP_DELETE(l_msg);
        return 0;
    }
    return  l_data_size;
}

/**
 * @brief dap_events_socket_write_mt
 * @param a_w
 * @param a_es_uuid
 * @param a_data
 * @param l_data_size
 * @return
 */
size_t dap_events_socket_write_mt(dap_worker_t * a_w,dap_events_socket_uuid_t a_es_uuid, const void * a_data, size_t a_data_size)
{
    dap_worker_msg_io_t * l_msg = DAP_NEW_Z(dap_worker_msg_io_t); if (!l_msg) return 0;
    l_msg->esocket_uuid = a_es_uuid;
    if (a_data && a_data_size)
        l_msg->data = DAP_DUP_SIZE(a_data, a_data_size);
    l_msg->data_size = a_data_size;
    l_msg->flags_set = DAP_SOCK_READY_TO_WRITE;

    int l_ret= dap_events_socket_queue_ptr_send(a_w->queue_es_io, l_msg );
    if (l_ret!=0){
        log_it(L_ERROR, "wite mt: wasn't send pointer to queue input: code %d", l_ret);
        DAP_DEL_Z(l_msg->data);
        DAP_DELETE(l_msg);
        return 0;
    }
    return a_data_size;
}

/**
 * @brief dap_events_socket_write_f_mt
 * @param a_es_uuid
 * @param a_format
 * @return
 */
size_t dap_events_socket_write_f_mt(dap_worker_t * a_w,dap_events_socket_uuid_t a_es_uuid, const char * a_format,...)
{
    va_list ap, ap_copy;
    va_start(ap,a_format);
    va_copy(ap_copy, ap);
    int l_data_size = dap_vsnprintf(NULL,0,a_format,ap);
    va_end(ap);
    if (l_data_size <0 ){
        log_it(L_ERROR, "Write f mt: can't write out formatted data '%s' with values", a_format);
        va_end(ap_copy);
        return 0;
    }
    dap_worker_msg_io_t * l_msg = DAP_NEW_Z(dap_worker_msg_io_t);
    l_msg->esocket_uuid = a_es_uuid;
    l_msg->data_size = l_data_size;
    l_msg->data = DAP_NEW_SIZE(void,l_data_size);
    l_msg->flags_set = DAP_SOCK_READY_TO_WRITE;
    l_data_size = dap_vsprintf(l_msg->data,a_format,ap_copy);
    va_end(ap_copy);

    int l_ret= dap_events_socket_queue_ptr_send(a_w->queue_es_io, l_msg );
    if (l_ret!=0){
        log_it(L_ERROR, "Wrrite f mt: wasn't send pointer to queue: code %d", l_ret);
        DAP_DELETE(l_msg->data);
        DAP_DELETE(l_msg);
        return 0;
    }
    return l_data_size;
}

/**
 * @brief dap_events_socket_write Write data to the client
 * @param a_es Esocket instance
 * @param a_data Pointer to data
 * @param a_data_size Size of data to write
 * @return Number of bytes that were placed into the buffer
 */
size_t dap_events_socket_write_unsafe(dap_events_socket_t *a_es, const void * a_data, size_t a_data_size)
{
    if (a_es->flags & DAP_SOCK_SIGNAL_CLOSE)
        return 0;
    if (a_es->buf_out_size + a_data_size > a_es->buf_out_size_max) {
        if (a_es->buf_out_size_max + a_data_size > DAP_EVENTS_SOCKET_BUF_LIMIT) {
            log_it(L_ERROR, "Write esocket (%p) buffer overflow data_size=%zu/max=%zu", a_es, a_data_size, a_es->buf_out_size_max);
            return 0;
        } else {
            size_t l_new_size = a_es->buf_out_size_max * 2;
            if (l_new_size > DAP_EVENTS_SOCKET_BUF_LIMIT)
                l_new_size = DAP_EVENTS_SOCKET_BUF_LIMIT;
            a_es->buf_out = DAP_REALLOC(a_es->buf_out, l_new_size);
            a_es->buf_out_size_max = l_new_size;
        }
     }
     a_data_size = (a_es->buf_out_size + a_data_size < a_es->buf_out_size_max) ? a_data_size : (a_es->buf_out_size_max - a_es->buf_out_size);
     memcpy(a_es->buf_out + a_es->buf_out_size, a_data, a_data_size);
     a_es->buf_out_size += a_data_size;
     dap_events_socket_set_writable_unsafe(a_es, true);
     return a_data_size;
}

/**
 * @brief dap_events_socket_write_f Write formatted text to the client
 * @param a_es Conn instance
 * @param a_format Format
 * @return Number of bytes that were placed into the buffer
 */
size_t dap_events_socket_write_f_unsafe(dap_events_socket_t *a_es, const char * a_format,...)
{
    size_t l_max_data_size = a_es->buf_out_size_max - a_es->buf_out_size;
    if (! l_max_data_size)
        return 0;
    if(!a_es->buf_out){
        log_it(L_ERROR,"Can't write formatted data to NULL buffer output");
        return 0;
    }

    va_list l_ap;
    va_start(l_ap, a_format);
    int l_ret=dap_vsnprintf( ((char*)a_es->buf_out) + a_es->buf_out_size, l_max_data_size, a_format, l_ap);
    va_end(l_ap);
    if(l_ret > 0) {
        a_es->buf_out_size += (unsigned int)l_ret;
    } else {
        log_it(L_ERROR,"Can't write out formatted data '%s'", a_format);
    }
    dap_events_socket_set_writable_unsafe(a_es, true);
    return (l_ret > 0) ? (unsigned int)l_ret : 0;
}

/**
 * @brief dap_events_socket_pop_from_buf_in
 * @param a_essc
 * @param a_data
 * @param a_data_size
 * @return
 */
size_t dap_events_socket_pop_from_buf_in(dap_events_socket_t *a_es, void *a_data, size_t a_data_size)
{
    if ( a_data_size < a_es->buf_in_size)
    {
        memcpy(a_data, a_es->buf_in, a_data_size);
        memmove(a_es->buf_in, a_es->buf_in + a_data_size, a_es->buf_in_size - a_data_size);
    } else {
        if ( a_data_size > a_es->buf_in_size )
            a_data_size = a_es->buf_in_size;

        memcpy(a_data, a_es->buf_in, a_data_size);
    }

    a_es->buf_in_size -= a_data_size;

    return a_data_size;
}


/**
 * @brief dap_events_socket_shrink_client_buf_in Shrink input buffer (shift it left)
 * @param cl Client instance
 * @param shrink_size Size on wich we shrink the buffer with shifting it left
 */
void dap_events_socket_shrink_buf_in(dap_events_socket_t * cl, size_t shrink_size)
{
    if ( (!shrink_size) || (!cl->buf_in_size) )
        return;

    if (cl->buf_in_size > shrink_size)
        memmove(cl->buf_in, cl->buf_in + shrink_size,  cl->buf_in_size -= shrink_size);
    else cl->buf_in_size = 0;
}<|MERGE_RESOLUTION|>--- conflicted
+++ resolved
@@ -246,13 +246,8 @@
      * @RRL: #6157
      * Use this thread's attribute to eliminate resource consuming by terminated threads
      */
-<<<<<<< HEAD
-    l_rc = pthread_attr_init(&s_attr_detached);
-    l_rc = pthread_attr_setdetachstate(&s_attr_detached, PTHREAD_CREATE_DETACHED);
-=======
     pthread_attr_init(&s_attr_detached);
     pthread_attr_setdetachstate(&s_attr_detached, PTHREAD_CREATE_DETACHED);
->>>>>>> 39d0344a
 
 #if defined (DAP_EVENTS_CAPS_QUEUE_MQUEUE)
 #include <sys/time.h>
