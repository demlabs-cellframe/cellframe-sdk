/*
 * Authors:
 * Dmitriy A. Gearasimov <gerasimov.dmitriy@demlabs.net>
 * DeM Labs Ltd.   https://demlabs.net
 * Copyright  (c) 2017
 * All rights reserved.

 This file is part of DAP SDK the open source project

    DAP SDK is free software: you can redistribute it and/or modify
    it under the terms of the GNU General Public License as published by
    the Free Software Foundation, either version 3 of the License, or
    (at your option) any later version.

    DAP SDK is distributed in the hope that it will be useful,
    but WITHOUT ANY WARRANTY; without even the implied warranty of
    MERCHANTABILITY or FITNESS FOR A PARTICULAR PURPOSE.  See the
    GNU General Public License for more details.

    You should have received a copy of the GNU General Public License
    along with any DAP SDK based project.  If not, see <http://www.gnu.org/licenses/>.
*/


#include <stdlib.h>
#include <stdio.h>
#include <stdarg.h>
#include <string.h>
#include <assert.h>
#include <errno.h>
#include <stdatomic.h>

#if defined (DAP_OS_LINUX)
#include <sys/epoll.h>
#include <sys/types.h>
#include <sys/select.h>
#include <unistd.h>
#include <sys/socket.h>
#include <arpa/inet.h>
#elif defined (DAP_OS_BSD)
#include <sys/types.h>
#include <sys/select.h>
#include <unistd.h>
#include <sys/socket.h>
#include <arpa/inet.h>

#elif defined (DAP_OS_WINDOWS)
#include <winsock2.h>
#include <windows.h>
#include <mswsock.h>
#include <io.h>

#endif



#if defined (DAP_EVENTS_CAPS_QUEUE_MQUEUE)
#include <sys/time.h>
#include <sys/resource.h>
#endif

#ifdef DAP_OS_BSD
#include <sys/event.h>
#include <err.h>

#ifndef DAP_OS_DARWIN
#include <pthread_np.h>
typedef cpuset_t cpu_set_t; // Adopt BSD CPU setstructure to POSIX variant
#else
#define NOTE_READ NOTE_LOWAT

#endif

#endif


#include <fcntl.h>
#include <pthread.h>

#include "dap_common.h"
#include "dap_config.h"
#include "dap_list.h"
#include "dap_worker.h"
#include "dap_uuid.h"
#include "dap_events.h"

#include "dap_timerfd.h"
#include "dap_events_socket.h"

#define LOG_TAG "dap_events_socket"

// Item for QUEUE_PTR input esocket
struct queue_ptr_input_item{
    dap_events_socket_t * esocket;
    void * ptr;
    struct queue_ptr_input_item * next;
};

// QUEUE_PTR input esocket pvt section
struct queue_ptr_input_pvt{
    dap_events_socket_t * esocket;
    struct queue_ptr_input_item * items_first;
    struct queue_ptr_input_item * items_last;
};
#define PVT_QUEUE_PTR_INPUT(a) ( (struct queue_ptr_input_pvt*) (a)->_pvt )

static uint64_t s_delayed_ops_timeout_ms = 5000;
bool s_remove_and_delete_unsafe_delayed_delete_callback(void * a_arg);

static pthread_attr_t s_attr_detached;                                      /* Thread's creation attribute = DETACHED ! */


/**
 * @brief dap_events_socket_init Init clients module
 * @return Zero if ok others if no
 */
int dap_events_socket_init( )
{
int l_rc;

    log_it(L_NOTICE,"Initialized events socket module");

    /*
     * @RRL: #6157
     * Use this thread's attribute to eliminate resource consuming by terminated threads
     */
    assert ( !(l_rc = pthread_attr_init(&s_attr_detached)) );
    assert ( !(l_rc = pthread_attr_setdetachstate(&s_attr_detached, PTHREAD_CREATE_DETACHED)) );

#if defined (DAP_EVENTS_CAPS_QUEUE_MQUEUE)
#include <sys/time.h>
#include <sys/resource.h>
    struct rlimit l_mqueue_limit;
    l_mqueue_limit.rlim_cur = RLIM_INFINITY;
    l_mqueue_limit.rlim_max = RLIM_INFINITY;
    setrlimit(RLIMIT_MSGQUEUE,&l_mqueue_limit);
    char l_cmd[256] ={0};
    snprintf(l_cmd, sizeof (l_cmd) - 1, "rm /dev/mqueue/%s-queue_ptr*", dap_get_appname());
    system(l_cmd);
    FILE *l_mq_msg_max = fopen("/proc/sys/fs/mqueue/msg_max", "w");
    if (l_mq_msg_max) {
        fprintf(l_mq_msg_max, "%d", DAP_QUEUE_MAX_MSGS);
        fclose(l_mq_msg_max);
    } else {
        log_it(L_ERROR, "Сan't open /proc/sys/fs/mqueue/msg_max file for writing, errno=%d", errno);
    }
#endif
    dap_timerfd_init();
    return 0;
}

/**
 * @brief dap_events_socket_deinit Deinit clients module
 */
void dap_events_socket_deinit( )
{
}

#ifdef DAP_OS_WINDOWS
void __stdcall mq_receive_cb(HRESULT hr, QUEUEHANDLE qh, DWORD timeout
                             , DWORD action, MQMSGPROPS *pmsgprops, LPOVERLAPPED pov, HANDLE cursor) {
    UNUSED(hr);
    UNUSED(qh);
    UNUSED(timeout);
    UNUSED(action);
    UNUSED(pmsgprops);
    UNUSED(cursor);
    switch (hr) {
    case MQ_OK:
        SetEvent(pov->hEvent);
        break;
    }
}
#endif

/**
 * @brief dap_events_socket_wrap
 * @param a_events
 * @param w
 * @param s
 * @param a_callbacks
 * @return
 */
dap_events_socket_t *dap_events_socket_wrap_no_add( dap_events_t *a_events,
                                            int a_sock, dap_events_socket_callbacks_t *a_callbacks )
{
    assert(a_events);
    assert(a_callbacks);

    dap_events_socket_t *l_ret = DAP_NEW_Z( dap_events_socket_t );
    if (!l_ret)
        return NULL;

    l_ret->socket = a_sock;
    l_ret->events = a_events;
    l_ret->uuid = dap_uuid_generate_uint64();
    if (a_callbacks)
        memcpy(&l_ret->callbacks, a_callbacks, sizeof(l_ret->callbacks) );
    l_ret->flags = DAP_SOCK_READY_TO_READ;

    l_ret->buf_in_size_max = DAP_EVENTS_SOCKET_BUF;
    l_ret->buf_out_size_max = DAP_EVENTS_SOCKET_BUF;

    l_ret->buf_in     = a_callbacks->timer_callback ? NULL : DAP_NEW_Z_SIZE(byte_t, l_ret->buf_in_size_max + 1);
    l_ret->buf_out    = a_callbacks->timer_callback ? NULL : DAP_NEW_Z_SIZE(byte_t, l_ret->buf_out_size_max + 1);
    l_ret->buf_in_size = l_ret->buf_out_size = 0;
    #if defined(DAP_EVENTS_CAPS_EPOLL)
    l_ret->ev_base_flags = EPOLLERR | EPOLLRDHUP | EPOLLHUP;
    #elif defined(DAP_EVENTS_CAPS_POLL)
    l_ret->poll_base_flags = POLLERR | POLLRDHUP | POLLHUP;
    #elif defined(DAP_EVENTS_CAPS_KQUEUE)
        l_ret->kqueue_event_catched_data.esocket = l_ret;
        l_ret->kqueue_base_flags = 0;
        l_ret->kqueue_base_filter = 0;
    #endif

    //log_it( L_DEBUG,"Dap event socket wrapped around %d sock a_events = %X", a_sock, a_events );

    return l_ret;
}

/**
 * @brief dap_events_socket_assign_on_worker
 * @param a_es
 * @param a_worker
 */
void dap_events_socket_assign_on_worker_mt(dap_events_socket_t * a_es, struct dap_worker * a_worker)
{
    a_es->last_ping_request = time(NULL);
   // log_it(L_DEBUG, "Assigned %p on worker %u", a_es, a_worker->id);
    dap_worker_add_events_socket(a_es,a_worker);
}

void dap_events_socket_assign_on_worker_inter(dap_events_socket_t * a_es_input, dap_events_socket_t * a_es)
{
    if (!a_es)
        log_it(L_ERROR, "Can't send NULL esocket in interthreads pipe input");
    if (!a_es_input)
        log_it(L_ERROR, "Interthreads pipe input is NULL");
    if (! a_es || ! a_es_input)
        return;

    a_es->last_ping_request = time(NULL);
    //log_it(L_DEBUG, "Interthread assign esocket %p(fd %d) on input esocket %p (fd %d)", a_es, a_es->fd,
    //       a_es_input, a_es_input->fd);
    dap_worker_add_events_socket_inter(a_es_input,a_es);

}

/**
 * @brief dap_events_socket_reassign_between_workers_unsafe
 * @param a_es
 * @param a_worker_new
 */
void dap_events_socket_reassign_between_workers_unsafe(dap_events_socket_t * a_es, dap_worker_t * a_worker_new)
{
    dap_worker_t * l_worker = a_es->worker;
    dap_events_socket_t * l_queue_input= l_worker->queue_es_new_input[a_worker_new->id];
    log_it(L_DEBUG, "Reassign between %u->%u workers: %p (%d)  ", l_worker->id, a_worker_new->id, a_es, a_es->fd );

    dap_events_socket_remove_from_worker_unsafe( a_es, l_worker );
    a_es->was_reassigned = true;
    if (a_es->callbacks.worker_unassign_callback)
        a_es->callbacks.worker_unassign_callback(a_es, l_worker);

    dap_worker_add_events_socket_inter( l_queue_input,  a_es);
}

/**
 * @brief dap_events_socket_reassign_between_workers_mt
 * @param a_worker_old
 * @param a_es
 * @param a_worker_new
 */
void dap_events_socket_reassign_between_workers_mt(dap_worker_t * a_worker_old, dap_events_socket_t * a_es, dap_worker_t * a_worker_new)
{
    dap_worker_msg_reassign_t * l_msg = DAP_NEW_Z(dap_worker_msg_reassign_t);
    l_msg->esocket = a_es;
    l_msg->esocket_uuid = a_es->uuid;
    l_msg->worker_new = a_worker_new;
    if( dap_events_socket_queue_ptr_send(a_worker_old->queue_es_reassign, l_msg) != 0 ){
#ifdef DAP_OS_WINDOWS
        log_it(L_ERROR,"Haven't sent reassign message with esocket %"DAP_UINT64_FORMAT_U, a_es ? a_es->socket : (SOCKET)-1);
#else
        log_it(L_ERROR,"Haven't sent reassign message with esocket %d", a_es?a_es->socket:-1);
#endif
        DAP_DELETE(l_msg);
    }
}

/**
 * @brief s_create_type_pipe
 * @param a_w
 * @param a_callback
 * @param a_flags
 * @return
 */
dap_events_socket_t * s_create_type_pipe(dap_worker_t * a_w, dap_events_socket_callback_t a_callback, uint32_t a_flags)
{
#ifdef DAP_OS_WINDOWS
    UNUSED(a_w);
    UNUSED(a_callback);
    UNUSED(a_flags);
    return NULL;
#else
    UNUSED(a_flags);
    dap_events_socket_t * l_es = DAP_NEW_Z(dap_events_socket_t);
    l_es->type = DESCRIPTOR_TYPE_PIPE;
    l_es->worker = a_w;
    l_es->events = a_w->events;
    l_es->uuid = dap_uuid_generate_uint64();
    l_es->callbacks.read_callback = a_callback; // Arm event callback
#if defined(DAP_EVENTS_CAPS_EPOLL)
    l_es->ev_base_flags = EPOLLIN | EPOLLERR | EPOLLRDHUP | EPOLLHUP;
#elif defined(DAP_EVENTS_CAPS_POLL)
    l_es->poll_base_flags = POLLIN | POLLERR | POLLRDHUP | POLLHUP;
#elif defined(DAP_EVENTS_CAPS_KQUEUE)
    l_es->kqueue_event_catched_data.esocket = l_es;
    l_es->kqueue_base_flags = EV_ENABLE | EV_CLEAR;
    l_es->kqueue_base_fflags = NOTE_DELETE | NOTE_REVOKE ;
#if !defined(DAP_OS_DARWIN)
    l_es->kqueue_base_fflags |= NOTE_CLOSE | NOTE_CLOSE_WRITE ;
#endif
    l_es->kqueue_base_filter = EVFILT_VNODE;
#else
#error "Not defined s_create_type_pipe for your platform"
#endif

#if defined(DAP_EVENTS_CAPS_PIPE_POSIX)
    int l_pipe[2];
    int l_errno;
    char l_errbuf[128];
    l_errbuf[0]=0;
    if( pipe(l_pipe) < 0 ){
        l_errno = errno;
        strerror_r(l_errno, l_errbuf, sizeof (l_errbuf));
        log_it( L_ERROR, "Error detected, can't create pipe(): '%s' (%d)", l_errbuf, l_errno);
        DAP_DELETE(l_es);
        return NULL;
    }//else
     //   log_it(L_DEBUG, "Created one-way unnamed bytestream pipe %d->%d", l_pipe[0], l_pipe[1]);
    l_es->fd = l_pipe[0];
    l_es->fd2 = l_pipe[1];
#if defined DAP_OS_UNIX
    fcntl( l_pipe[0], F_SETFL, O_NONBLOCK);
    fcntl( l_pipe[1], F_SETFL, O_NONBLOCK);
    // this sort of fd doesn't suit ioctlsocket()...
#endif

#else
#error "No defined s_create_type_pipe() for your platform"
#endif
    return l_es;
#endif
}

/**
 * @brief dap_events_socket_create_type_pipe_mt
 * @param a_w
 * @param a_callback
 * @param a_flags
 * @return
 */
dap_events_socket_t * dap_events_socket_create_type_pipe_mt(dap_worker_t * a_w, dap_events_socket_callback_t a_callback, uint32_t a_flags)
{
    dap_events_socket_t * l_es = s_create_type_pipe(a_w, a_callback, a_flags);
    dap_worker_add_events_socket_unsafe(l_es,a_w);
    return  l_es;
}

/**
 * @brief dap_events_socket_create
 * @param a_type
 * @param a_callbacks
 * @return
 */
dap_events_socket_t * dap_events_socket_create(dap_events_desc_type_t a_type, dap_events_socket_callbacks_t* a_callbacks)
{
    int l_sock_type = SOCK_STREAM;
    int l_sock_class = AF_INET;

    switch(a_type){
        case DESCRIPTOR_TYPE_SOCKET_CLIENT:
        break;
        case DESCRIPTOR_TYPE_SOCKET_UDP :
            l_sock_type = SOCK_DGRAM;
        break;
        case DESCRIPTOR_TYPE_SOCKET_LOCAL_LISTENING:
#ifdef DAP_OS_UNIX
            l_sock_class = AF_LOCAL;
#elif defined DAP_OS_WINDOWS
            l_sock_class = AF_INET;
#endif
        break;
        default:
            log_it(L_CRITICAL,"Can't create socket type %d", a_type );
            return NULL;
    }

#ifdef DAP_OS_WINDOWS
    SOCKET l_sock = socket(l_sock_class, l_sock_type, IPPROTO_IP);
    u_long l_socket_flags = 1;
    if (ioctlsocket((SOCKET)l_sock, (long)FIONBIO, &l_socket_flags))
        log_it(L_ERROR, "Error ioctl %d", WSAGetLastError());
#else
    int l_sock = socket(l_sock_class, l_sock_type, 0);
    int l_sock_flags = fcntl( l_sock, F_GETFL);
    l_sock_flags |= O_NONBLOCK;
    fcntl( l_sock, F_SETFL, l_sock_flags);

    if (l_sock == INVALID_SOCKET) {
        log_it(L_ERROR, "Socket create error");
        return NULL;
    }
#endif
    dap_events_socket_t * l_es =dap_events_socket_wrap_no_add(dap_events_get_default(),l_sock,a_callbacks);
    if(!l_es){
        log_it(L_CRITICAL,"Can't allocate memory for the new esocket");
        return NULL;
    }
    l_es->type = a_type ;
    if(g_debug_reactor)
        log_it(L_DEBUG,"Created socket %"DAP_FORMAT_SOCKET" type %d", l_sock,l_es->type);
    return l_es;
}

/**
 * @brief dap_events_socket_create_type_pipe_unsafe
 * @param a_w
 * @param a_callback
 * @param a_flags
 * @return
 */
dap_events_socket_t * dap_events_socket_create_type_pipe_unsafe(dap_worker_t * a_w, dap_events_socket_callback_t a_callback, uint32_t a_flags)
{
    dap_events_socket_t * l_es = s_create_type_pipe(a_w, a_callback, a_flags);
    dap_worker_add_events_socket_unsafe(l_es,a_w);
    return  l_es;
}

/**
 * @brief s_socket_type_queue_ptr_input_callback_delete
 * @param a_es
 * @param a_arg
 */
static void s_socket_type_queue_ptr_input_callback_delete(dap_events_socket_t * a_es, void * a_arg)
{
    (void) a_arg;
    for (struct queue_ptr_input_item * l_item = PVT_QUEUE_PTR_INPUT(a_es)->items_first; l_item;  ){
        struct queue_ptr_input_item * l_item_next= l_item->next;
        DAP_DELETE(l_item);
        l_item= l_item_next;
    }
    PVT_QUEUE_PTR_INPUT(a_es)->items_first = PVT_QUEUE_PTR_INPUT(a_es)->items_last = NULL;
}


/**
 * @brief dap_events_socket_queue_ptr_create_input
 * @param a_es
 * @return
 */
dap_events_socket_t * dap_events_socket_queue_ptr_create_input(dap_events_socket_t* a_es)
{
    dap_events_socket_t * l_es = DAP_NEW_Z(dap_events_socket_t);

    l_es->type = DESCRIPTOR_TYPE_QUEUE;
    l_es->buf_out_size_max = DAP_QUEUE_MAX_BUFLEN;
    l_es->buf_out       = DAP_NEW_Z_SIZE(byte_t,l_es->buf_out_size_max );
    l_es->buf_in_size_max = DAP_QUEUE_MAX_BUFLEN;
    l_es->buf_in       = DAP_NEW_Z_SIZE(byte_t,l_es->buf_in_size_max );
    l_es->events = a_es->events;
    l_es->uuid = dap_uuid_generate_uint64();
#if defined(DAP_EVENTS_CAPS_EPOLL)
    l_es->ev_base_flags = EPOLLERR | EPOLLRDHUP | EPOLLHUP;
#elif defined(DAP_EVENTS_CAPS_POLL)
    l_es->poll_base_flags = POLLERR | POLLRDHUP | POLLHUP;
#elif defined(DAP_EVENTS_CAPS_KQUEUE)
    // Here we have event identy thats we copy
    l_es->fd = a_es->fd; //
    l_es->pipe_out = a_es;
    l_es->kqueue_base_flags = EV_CLEAR;
    l_es->kqueue_base_fflags = 0;
    l_es->kqueue_base_filter = EVFILT_USER;
    l_es->kqueue_event_catched_data.esocket = l_es;

#else
#error "Not defined s_create_type_pipe for your platform"
#endif

#ifdef DAP_EVENTS_CAPS_QUEUE_MQUEUE
    int  l_errno;
    char l_errbuf[128] = {0}, l_mq_name[64] = {0};
    struct mq_attr l_mq_attr = {0};

    l_es->mqd_id = a_es->mqd_id;
    l_mq_attr.mq_maxmsg = DAP_QUEUE_MAX_MSGS;                               // Don't think we need to hold more than 1024 messages
    l_mq_attr.mq_msgsize = DAP_QUEUE_MAX_BUFLEN;
                                                                            // so use it with shared memory if you do access from another process
    snprintf(l_mq_name,sizeof (l_mq_name), "/%s-queue_ptr-%u", dap_get_appname(), l_es->mqd_id );

    //if ( (l_errno = mq_unlink(l_mq_name)) )                                 /* Mark this MQ to be deleted as the process will be terminated */
    //    log_it(L_DEBUG, "mq_unlink(%s)->%d", l_mq_name, l_errno);

    if ( 0 >= (l_es->mqd = mq_open(l_mq_name, O_CREAT|O_WRONLY /* |O_NONBLOCK */, 0700, &l_mq_attr)) )
    {
        log_it(L_CRITICAL,"Can't create mqueue descriptor %s: \"%s\" code %d (%s)", l_mq_name, l_errbuf, errno,
                           (strerror_r(errno, l_errbuf, sizeof (l_errbuf)), l_errbuf) );

        DAP_DELETE(l_es->buf_in);
        DAP_DELETE(l_es->buf_out);
        DAP_DELETE(l_es);
        return NULL;
    }

#elif defined (DAP_EVENTS_CAPS_QUEUE_PIPE2) || defined (DAP_EVENTS_CAPS_QUEUE_PIPE)
    l_es->fd = a_es->fd2;
#elif defined DAP_EVENTS_CAPS_MSMQ
    l_es->mqh       = a_es->mqh;
    l_es->mqh_recv  = a_es->mqh_recv;

    l_es->socket        = a_es->socket;
    l_es->port          = a_es->port;
    l_es->mq_num        = a_es->mq_num;

    WCHAR l_direct_name[MQ_MAX_Q_NAME_LEN] = { 0 };
    int pos = 0;
#ifdef DAP_BRAND
    pos = _snwprintf_s(l_direct_name, sizeof(l_direct_name)/sizeof(l_direct_name[0]), _TRUNCATE, L"DIRECT=OS:.\\PRIVATE$\\" DAP_BRAND "mq%d", l_es->mq_num);
#else
    pos = _snwprintf_s(l_direct_name, sizeof(l_direct_name)/sizeof(l_direct_name[0]), _TRUNCATE, L"DIRECT=OS:.\\PRIVATE$\\%hs_esmq%d", dap_get_appname(), l_es->mq_num);
#endif
    if (pos < 0) {
        log_it(L_ERROR, "Message queue path error");
        DAP_DELETE(l_es);
        return NULL;
    }

    HRESULT hr = MQOpenQueue(l_direct_name, MQ_SEND_ACCESS, MQ_DENY_NONE, &(l_es->mqh));
    if (hr == MQ_ERROR_QUEUE_NOT_FOUND) {
        log_it(L_INFO, "Queue still not created, wait a bit...");
        Sleep(300);
        hr = MQOpenQueue(l_direct_name, MQ_SEND_ACCESS, MQ_DENY_NONE, &(l_es->mqh));
        if (hr != MQ_OK) {
            log_it(L_ERROR, "Can't open message queue for queue type, error: %ld", hr);
            return NULL;
        }
    }
    hr = MQOpenQueue(l_direct_name, MQ_RECEIVE_ACCESS, MQ_DENY_NONE, &(l_es->mqh_recv));
    if (hr != MQ_OK) {
        log_it(L_ERROR, "Can't open message queue for queue type, error: %ld", hr);
        return NULL;
    }
#elif defined (DAP_EVENTS_CAPS_KQUEUE)
    // We don't create descriptor for kqueue at all
#else
#error "Not defined dap_events_socket_queue_ptr_create_input() for this platform"
#endif

    l_es->flags = DAP_SOCK_QUEUE_PTR;
    l_es->_pvt = DAP_NEW_Z(struct queue_ptr_input_pvt);
    l_es->callbacks.delete_callback  = s_socket_type_queue_ptr_input_callback_delete;
    l_es->callbacks.queue_ptr_callback = a_es->callbacks.queue_ptr_callback;
    return l_es;
}

/**
 * @brief s_create_type_queue
 * @param a_w
 * @param a_flags
 * @return
 */
dap_events_socket_t * s_create_type_queue_ptr(dap_worker_t * a_w, dap_events_socket_callback_queue_ptr_t a_callback)
{
    dap_events_socket_t * l_es = DAP_NEW_Z(dap_events_socket_t);
    if(!l_es){
        log_it(L_ERROR,"Can't allocate esocket!");
        return NULL;
    }

    l_es->type = DESCRIPTOR_TYPE_QUEUE;
    l_es->flags =  DAP_SOCK_QUEUE_PTR;
    l_es->uuid = dap_uuid_generate_uint64();
    if (a_w){
        l_es->events = a_w->events;
        l_es->worker = a_w;
    }

    l_es->callbacks.queue_ptr_callback = a_callback; // Arm event callback
    l_es->buf_in_size_max = DAP_QUEUE_MAX_BUFLEN;
    l_es->buf_in = DAP_NEW_Z_SIZE(byte_t,l_es->buf_in_size_max);
    l_es->buf_out = NULL;

#if defined(DAP_EVENTS_CAPS_EPOLL)
    l_es->ev_base_flags = EPOLLIN | EPOLLERR | EPOLLRDHUP | EPOLLHUP;
#elif defined(DAP_EVENTS_CAPS_POLL)
    l_es->poll_base_flags = POLLIN | POLLERR | POLLRDHUP | POLLHUP;
#elif defined(DAP_EVENTS_CAPS_KQUEUE)
    l_es->kqueue_event_catched_data.esocket = l_es;
    l_es->kqueue_base_flags =  EV_CLEAR;
    l_es->kqueue_base_fflags = 0;
    l_es->kqueue_base_filter = EVFILT_USER;
    l_es->socket = arc4random();
#else
#error "Not defined s_create_type_queue_ptr for your platform"
#endif


#if defined(DAP_EVENTS_CAPS_QUEUE_PIPE2) || defined(DAP_EVENTS_CAPS_QUEUE_PIPE)
    int l_pipe[2];
    l_errbuf[0]=0;
#if defined(DAP_EVENTS_CAPS_QUEUE_PIPE2)
    if( pipe2(l_pipe,O_DIRECT | O_NONBLOCK ) < 0 ){
#elif defined(DAP_EVENTS_CAPS_QUEUE_PIPE)
    if( pipe(l_pipe) < 0 ){
#endif
        l_errno = errno;
        strerror_r(l_errno, l_errbuf, sizeof (l_errbuf));
        switch (l_errno) {
            case EINVAL: log_it(L_CRITICAL, "Too old linux version thats doesn't support O_DIRECT flag for pipes (%s)", l_errbuf); break;
            default: log_it( L_ERROR, "Error detected, can't create pipe(): '%s' (%d)", l_errbuf, l_errno);
        }
        DAP_DELETE(l_es);
        return NULL;
    }
    //else
     //   log_it(L_DEBUG, "Created one-way unnamed packet pipe %d->%d", l_pipe[0], l_pipe[1]);
    l_es->fd = l_pipe[0];
    l_es->fd2 = l_pipe[1];

#if defined(DAP_EVENTS_CAPS_QUEUE_PIPE)
    // If we have no pipe2() we should set nonblock mode via fcntl
    if (l_es->fd > 0 && l_es->fd2 > 0 ) {
    int l_flags = fcntl(l_es->fd, F_GETFL, 0);
    if (l_flags != -1){
        l_flags |= O_NONBLOCK);
        fcntl(l_es->fd, F_SETFL, l_flags) == 0);
    }
    l_flags = fcntl(l_es->fd2, F_GETFL, 0);
    if (l_flags != -1){
        l_flags |= O_NONBLOCK);
        fcntl(l_es->fd2, F_SETFL, l_flags) == 0);
    }
    }
#endif

#if !defined (DAP_OS_ANDROID)
    FILE* l_sys_max_pipe_size_fd = fopen("/proc/sys/fs/pipe-max-size", "r");
    if (l_sys_max_pipe_size_fd) {
        const int l_file_buf_size = 64;
        char l_file_buf[l_file_buf_size];
        memset(l_file_buf, 0, l_file_buf_size);
        fread(l_file_buf, l_file_buf_size, 1, l_sys_max_pipe_size_fd);
        uint64_t l_sys_max_pipe_size = strtoull(l_file_buf, 0, 10);
        fcntl(l_pipe[0], F_SETPIPE_SZ, l_sys_max_pipe_size);
        fclose(l_sys_max_pipe_size_fd);
    }
#endif

#elif defined (DAP_EVENTS_CAPS_QUEUE_MQUEUE)
    char l_errbuf[128] = {0}, l_mq_name[64] = {0};
    struct mq_attr l_mq_attr = { 0 };
    static atomic_uint l_mq_last_number = 0;


    l_mq_attr.mq_maxmsg = DAP_QUEUE_MAX_MSGS;                               // Don't think we need to hold more than 1024 messages
    l_mq_attr.mq_msgsize = DAP_QUEUE_MAX_BUFLEN;
                                                                            // so use it with shared memory if you do access from another process

    l_es->mqd_id = atomic_fetch_add( &l_mq_last_number, 1);
    snprintf(l_mq_name,sizeof (l_mq_name), "/%s-queue_ptr-%u", dap_get_appname(), l_es->mqd_id );
    // if ( (l_errno = mq_unlink(l_mq_name)) )                                 /* Mark this MQ to be deleted as the process will be terminated */
    //    log_it(L_DEBUG, "mq_unlink(%s)->%d", l_mq_name, l_errno);

    if ( 0 >= (l_es->mqd = mq_open(l_mq_name, O_CREAT|O_RDWR  /* |O_NONBLOCK */, 0700, &l_mq_attr)) )
    {
        log_it(L_CRITICAL,"Can't create mqueue descriptor %s: \"%s\" code %d (%s)", l_mq_name, l_errbuf, errno,
                           (strerror_r(errno, l_errbuf, sizeof (l_errbuf)), l_errbuf) );

        DAP_DELETE(l_es->buf_in);
        DAP_DELETE(l_es);
        return NULL;
    }

#elif defined DAP_EVENTS_CAPS_MSMQ
    l_es->socket        = socket(AF_INET, SOCK_DGRAM, 0);

    if (l_es->socket == INVALID_SOCKET) {
        log_it(L_ERROR, "Error creating socket for TYPE_QUEUE: %d", WSAGetLastError());
        DAP_DELETE(l_es);
        return NULL;
    }

    int buffsize = 1024;
    setsockopt(l_es->socket, SOL_SOCKET, SO_RCVBUF, (char *)&buffsize, sizeof(int));

    int reuse = 1;
    if (setsockopt(l_es->socket, SOL_SOCKET, SO_REUSEADDR, (const char*)&reuse, sizeof(reuse)) < 0)
        log_it(L_WARNING, "Can't set up REUSEADDR flag to the socket, err: %d", WSAGetLastError());

    unsigned long l_mode = 1;
    ioctlsocket(l_es->socket, FIONBIO, &l_mode);

    int l_addr_len;
    struct sockaddr_in l_addr;
    l_addr.sin_family = AF_INET;
    IN_ADDR _in_addr = { { .S_addr = htonl(INADDR_LOOPBACK) } };
    l_addr.sin_addr = _in_addr;
    l_addr.sin_port = 0; //l_es->socket  + 32768;
    l_addr_len = sizeof(struct sockaddr_in);

    if (bind(l_es->socket, (struct sockaddr*)&l_addr, sizeof(l_addr)) < 0) {
        log_it(L_ERROR, "Bind error: %d", WSAGetLastError());
    } else {
        int dummy = 100;
        getsockname(l_es->socket, (struct sockaddr*)&l_addr, &dummy);
        l_es->port = l_addr.sin_port;
        //log_it(L_DEBUG, "Bound to port %d", l_addr.sin_port);
    }

    MQQUEUEPROPS   l_qps;
    MQPROPVARIANT  l_qp_var[1];
    QUEUEPROPID    l_qp_id[1];
    HRESULT        l_q_status[1];

    WCHAR l_pathname[MQ_MAX_Q_NAME_LEN - 10] = { 0 };
    static atomic_uint s_queue_num = 0;
    int pos = 0;
#ifdef DAP_BRAND
    pos = _snwprintf_s(l_pathname, sizeof(l_pathname)/sizeof(l_pathname[0]), _TRUNCATE, L".\\PRIVATE$\\" DAP_BRAND "mq%d", l_es->mq_num = s_queue_num++);
#else
    pos = _snwprintf_s(l_pathname, sizeof(l_pathname)/sizeof(l_pathname[0]), _TRUNCATE, L".\\PRIVATE$\\%hs_esmq%d", dap_get_appname(), l_es->mq_num = s_queue_num++);
#endif
    if (pos < 0) {
        log_it(L_ERROR, "Message queue path error");
        DAP_DELETE(l_es);
        return NULL;
    }
    u_long l_p_id         = 0;
    l_qp_id[l_p_id]       = PROPID_Q_PATHNAME;
    l_qp_var[l_p_id].vt   = VT_LPWSTR;
    l_qp_var[l_p_id].pwszVal = l_pathname;
    l_p_id++;

    l_qps.cProp     = l_p_id;
    l_qps.aPropID   = l_qp_id;
    l_qps.aPropVar  = l_qp_var;
    l_qps.aStatus   = l_q_status;

    WCHAR l_direct_name[MQ_MAX_Q_NAME_LEN]      = { 0 };
    WCHAR l_format_name[sizeof(l_direct_name) - 10] = { 0 };
    DWORD l_buflen = sizeof(l_format_name);
    HRESULT hr = MQCreateQueue(NULL, &l_qps, l_format_name, &l_buflen);
    if ((hr != MQ_OK) && (hr != MQ_ERROR_QUEUE_EXISTS) && (hr != MQ_INFORMATION_PROPERTY)) {
        log_it(L_ERROR, "Can't create message queue for queue type, error: %ld", hr);
        DAP_DELETE(l_es);
        return NULL;
    }
    _snwprintf_s(l_direct_name, sizeof(l_direct_name)/sizeof(l_direct_name[0]), _TRUNCATE, L"DIRECT=OS:%ls", l_pathname);

    hr = MQOpenQueue(l_direct_name, MQ_SEND_ACCESS, MQ_DENY_NONE, &(l_es->mqh));
    if (hr == MQ_ERROR_QUEUE_NOT_FOUND) {
        log_it(L_INFO, "Queue still not created, wait a bit...");
        Sleep(300);
        hr = MQOpenQueue(l_direct_name, MQ_SEND_ACCESS, MQ_DENY_NONE, &(l_es->mqh));
        if (hr != MQ_OK) {
            log_it(L_ERROR, "Can't open message queue for queue type, error: %ld", hr);
            DAP_DELETE(l_es);
            MQDeleteQueue(l_format_name);
            return NULL;
        }
    }
    hr = MQOpenQueue(l_direct_name, MQ_RECEIVE_ACCESS, MQ_DENY_NONE, &(l_es->mqh_recv));
    if (hr != MQ_OK) {
        log_it(L_ERROR, "Can't open message queue for queue type, error: %ld", hr);
        DAP_DELETE(l_es);
        MQCloseQueue(l_es->mqh);
        MQDeleteQueue(l_format_name);
        return NULL;
    }
    hr = MQPurgeQueue(l_es->mqh_recv);
    if (hr != MQ_OK) {
        log_it(L_DEBUG, "Message queue %u NOT purged, possible data corruption, err %ld", l_es->mq_num, hr);
    }
#elif defined (DAP_EVENTS_CAPS_KQUEUE)
    // We don't create descriptor for kqueue at all
#else
#error "Not implemented s_create_type_queue_ptr() on your platform"
#endif
    return l_es;
}

/**
 * @brief dap_events_socket_create_type_queue_mt
 * @param a_w
 * @param a_callback
 * @param a_flags
 * @return
 */
dap_events_socket_t * dap_events_socket_create_type_queue_ptr_mt(dap_worker_t * a_w, dap_events_socket_callback_queue_ptr_t a_callback)
{
    dap_events_socket_t * l_es = s_create_type_queue_ptr(a_w, a_callback);
    assert(l_es);
    // If no worker - don't assign
    if ( a_w)
        dap_events_socket_assign_on_worker_mt(l_es,a_w);
    return  l_es;
}


/**
 * @brief dap_events_socket_create_type_queue
 * @param a_w
 * @param a_callback
 * @return
 */
dap_events_socket_t * dap_events_socket_create_type_queue_ptr_unsafe(dap_worker_t * a_w, dap_events_socket_callback_queue_ptr_t a_callback)
{
    dap_events_socket_t * l_es = s_create_type_queue_ptr(a_w, a_callback);
    assert(l_es);
    // If no worker - don't assign
    if ( a_w) {
        if(dap_worker_add_events_socket_unsafe(l_es,a_w)) {
#ifdef DAP_OS_WINDOWS
            errno = WSAGetLastError();
#endif
            log_it(L_ERROR, "Can't add esocket %"DAP_FORMAT_SOCKET" to polling, err %d", l_es->socket, errno);
        }
    }
    return  l_es;
}

/**
 * @brief dap_events_socket_queue_proc_input
 * @param a_esocket
 */
int dap_events_socket_queue_proc_input_unsafe(dap_events_socket_t * a_esocket)
{
#ifdef DAP_OS_WINDOWS
    int l_read = dap_recvfrom(a_esocket->socket, a_esocket->buf_in, a_esocket->buf_in_size_max);
    if (l_read == SOCKET_ERROR) {
        log_it(L_ERROR, "Queue socket %zu received invalid data, error %d", a_esocket->socket, WSAGetLastError());
        return -1;
    }
#endif
    if (a_esocket->callbacks.queue_callback){
        if (a_esocket->flags & DAP_SOCK_QUEUE_PTR) {
            void * l_queue_ptr = NULL;
#if defined(DAP_EVENTS_CAPS_QUEUE_PIPE2)
            ssize_t l_read_ret = read( a_esocket->fd, &l_queue_ptr,sizeof (void *));
            int l_read_errno = errno;
            if( l_read_ret == (ssize_t) sizeof (void *))
                a_esocket->callbacks.queue_ptr_callback(a_esocket, l_queue_ptr);
            else if ( (errno != EAGAIN) && (errno != EWOULDBLOCK) )  // we use blocked socket for now but who knows...
                log_it(L_WARNING, "Can't read packet from pipe");
#elif defined (DAP_EVENTS_CAPS_QUEUE_MQUEUE)
            char l_body[DAP_QUEUE_MAX_BUFLEN] = { '\0' };
            ssize_t l_ret = mq_receive(a_esocket->mqd, l_body, sizeof(l_body), NULL);
            if (l_ret == -1){
                int l_errno = errno;
                char l_errbuf[128];
                l_errbuf[0]=0;
                strerror_r(l_errno, l_errbuf, sizeof (l_errbuf));
                log_it(L_ERROR, "mq_receive error in esocket queue_ptr:\"%s\" code %d", l_errbuf, l_errno);
                return -1;
            }
            debug_if(l_ret > 8, L_NOTICE, "mqueue processing %ld bytes in one pass", l_ret);
            /*for (long shift = 0; shift < l_ret; shift += sizeof(void*)) {
                l_queue_ptr = *(void **)(l_body + shift);
                a_esocket->callbacks.queue_ptr_callback(a_esocket, l_queue_ptr);
            }*/
#elif defined DAP_EVENTS_CAPS_MSMQ
            DWORD l_mp_id = 0;
            MQMSGPROPS    l_mps;
            MQPROPVARIANT l_mpvar[2];
            MSGPROPID     l_p_id[2];

            UCHAR l_body[4096] = { 0 }; // Normally a limit for MSMQ is ~4MB
            l_p_id[l_mp_id]				= PROPID_M_BODY;
            l_mpvar[l_mp_id].vt			= VT_UI1 | VT_VECTOR;
            l_mpvar[l_mp_id].caub.cElems = sizeof(l_body);
            l_mpvar[l_mp_id].caub.pElems = l_body;
            l_mp_id++;

            l_p_id[l_mp_id]				= PROPID_M_BODY_SIZE;
            l_mpvar[l_mp_id].vt			= VT_UI4;
            l_mp_id++;

            l_mps.cProp    = l_mp_id;
            l_mps.aPropID  = l_p_id;
            l_mps.aPropVar = l_mpvar;
            l_mps.aStatus  = NULL;

            HRESULT hr;
            while ((hr = MQReceiveMessage(a_esocket->mqh_recv, 0, MQ_ACTION_RECEIVE, &l_mps, NULL, NULL, NULL, MQ_NO_TRANSACTION))
                                          != MQ_ERROR_IO_TIMEOUT) {
                if (hr != MQ_OK) {
                    log_it(L_ERROR, "An error %ld occured receiving a message from queue", hr);
                    return -3;
                }
                debug_if(l_mpvar[1].ulVal > 8, L_NOTICE, "MSMQ: processing %d bytes in 1 pass", l_mpvar[1].ulVal);
                debug_if(g_debug_reactor, L_DEBUG, "Received msg: %p len %lu", *(void **)l_body, l_mpvar[1].ulVal);
                if (a_esocket->callbacks.queue_ptr_callback) {
                    for (long shift = 0; shift < (long)l_mpvar[1].ulVal; shift += sizeof(void*)) {
                        l_queue_ptr = *(void **)(l_body + shift);
                        a_esocket->callbacks.queue_ptr_callback(a_esocket, l_queue_ptr);
                    }
                }
            }
#elif defined DAP_EVENTS_CAPS_KQUEUE
        l_queue_ptr = (void*) a_esocket->kqueue_event_catched_data.data;
        if(g_debug_reactor)
            log_it(L_INFO,"Queue ptr received %p ptr on input", l_queue_ptr);
        if(a_esocket->callbacks.queue_ptr_callback)
            a_esocket->callbacks.queue_ptr_callback (a_esocket, l_queue_ptr);
#else
#error "No Queue fetch mechanism implemented on your platform"
#endif
        } else {
#ifdef DAP_EVENTS_CAPS_KQUEUE
        void * l_queue_ptr = a_esocket->kqueue_event_catched_data.data;
        size_t l_queue_ptr_size = a_esocket->kqueue_event_catched_data.size;
        if(g_debug_reactor)
            log_it(L_INFO,"Queue received %z bytes on input", l_queue_ptr_size);

        a_esocket->callbacks.queue_callback(a_esocket, l_queue_ptr, l_queue_ptr_size);
#elif !defined(DAP_OS_WINDOWS)
            size_t l_read = read(a_esocket->socket, a_esocket->buf_in, a_esocket->buf_in_size_max );
#endif
        }
    }else{
        log_it(L_ERROR, "Queue socket %"DAP_FORMAT_SOCKET" accepted data but callback is NULL ", a_esocket->socket);
        return -2;
    }
    return 0;
}

/**
 * @brief s_create_type_event
 * @param a_w
 * @param a_callback
 * @return
 */
dap_events_socket_t * s_create_type_event(dap_worker_t * a_w, dap_events_socket_callback_event_t a_callback)
{
    dap_events_socket_t * l_es = DAP_NEW_Z(dap_events_socket_t); if (!l_es) return NULL;
    l_es->buf_out_size_max = l_es->buf_in_size_max = 1;
    l_es->buf_out = DAP_NEW_Z_SIZE(byte_t, l_es->buf_out_size_max);
    l_es->type = DESCRIPTOR_TYPE_EVENT;
    l_es->uuid = dap_uuid_generate_uint64();
    if (a_w){
        l_es->events = a_w->events;
        l_es->worker = a_w;
    }
    l_es->callbacks.event_callback = a_callback; // Arm event callback
#if defined(DAP_EVENTS_CAPS_EPOLL)
    l_es->ev_base_flags = EPOLLIN | EPOLLERR | EPOLLRDHUP | EPOLLHUP;
#elif defined(DAP_EVENTS_CAPS_POLL)
    l_es->poll_base_flags = POLLIN | POLLERR | POLLRDHUP | POLLHUP;
#elif defined(DAP_EVENTS_CAPS_KQUEUE)
    l_es->kqueue_base_flags =  EV_CLEAR;
    l_es->kqueue_base_filter = EVFILT_USER;
    l_es->socket = arc4random();
    l_es->kqueue_event_catched_data.esocket = l_es;
#else
#error "Not defined s_create_type_event for your platform"
#endif

#ifdef DAP_EVENTS_CAPS_EVENT_EVENTFD
    if((l_es->fd = eventfd(0,EFD_NONBLOCK) ) < 0 ){
        int l_errno = errno;
        char l_errbuf[128];
        l_errbuf[0]=0;
        strerror_r(l_errno, l_errbuf, sizeof (l_errbuf));
        switch (l_errno) {
            case EINVAL: log_it(L_CRITICAL, "An unsupported value was specified in flags: \"%s\" (%d)", l_errbuf, l_errno); break;
            case EMFILE: log_it(L_CRITICAL, "The per-process limit on the number of open file descriptors has been reached: \"%s\" (%d)", l_errbuf, l_errno); break;
            case ENFILE: log_it(L_CRITICAL, "The system-wide limit on the total number of open files has been reached: \"%s\" (%d)", l_errbuf, l_errno); break;
            case ENODEV: log_it(L_CRITICAL, "Could not mount (internal) anonymous inode device: \"%s\" (%d)", l_errbuf, l_errno); break;
            case ENOMEM: log_it(L_CRITICAL, "There was insufficient memory to create a new eventfd file descriptor: \"%s\" (%d)", l_errbuf, l_errno); break;
            default: log_it( L_ERROR, "Error detected, can't create eventfd: '%s' (%d)", l_errbuf, l_errno);
        }
        DAP_DELETE(l_es);
        return NULL;
    }else {
        l_es->fd2 = l_es->fd;
        //log_it(L_DEBUG, "Created eventfd descriptor %d", l_es->fd );
    }
#elif defined DAP_OS_WINDOWS


    l_es->socket        = socket(AF_INET, SOCK_DGRAM, 0);

    if (l_es->socket == INVALID_SOCKET) {
        log_it(L_ERROR, "Error creating socket for TYPE_QUEUE: %d", WSAGetLastError());
        DAP_DELETE(l_es);
        return NULL;
    }

    int buffsize = 1024;
    setsockopt(l_es->socket, SOL_SOCKET, SO_RCVBUF, (char *)&buffsize, sizeof(int));

    unsigned long l_mode = 1;
    ioctlsocket(l_es->socket, FIONBIO, &l_mode);

    int reuse = 1;
    if (setsockopt(l_es->socket, SOL_SOCKET, SO_REUSEADDR, (const char*)&reuse, sizeof(reuse)) < 0)
        log_it(L_WARNING, "Can't set up REUSEADDR flag to the socket, err: %d", WSAGetLastError());

    int l_addr_len;
    struct sockaddr_in l_addr;
    l_addr.sin_family = AF_INET;
    IN_ADDR _in_addr = { { .S_addr = htonl(INADDR_LOOPBACK) } };
    l_addr.sin_addr = _in_addr;
    l_addr.sin_port = 0; //l_es->socket + 32768;
    l_addr_len = sizeof(struct sockaddr_in);

    if (bind(l_es->socket, (struct sockaddr*)&l_addr, sizeof(l_addr)) < 0) {
        log_it(L_ERROR, "Bind error: %d", WSAGetLastError());
    } else {
        int dummy = 100;
        getsockname(l_es->socket, (struct sockaddr*)&l_addr, &dummy);
        l_es->port = l_addr.sin_port;
        //log_it(L_DEBUG, "Bound to port %d", l_addr.sin_port);
    }
#elif defined(DAP_EVENTS_CAPS_KQUEUE)
    // nothing to do
#else
#error "Not defined s_create_type_event() on your platform"
#endif
    return l_es;
}

/**
 * @brief dap_events_socket_create_type_event_mt
 * @param a_w
 * @param a_callback
 * @return
 */
dap_events_socket_t * dap_events_socket_create_type_event_mt(dap_worker_t * a_w, dap_events_socket_callback_event_t a_callback)
{
    dap_events_socket_t * l_es = s_create_type_event(a_w, a_callback);
    // If no worker - don't assign
    if ( a_w)
        dap_events_socket_assign_on_worker_mt(l_es,a_w);
    return  l_es;
}

/**
 * @brief dap_events_socket_create_type_event_unsafe
 * @param a_w
 * @param a_callback
 * @return
 */
dap_events_socket_t * dap_events_socket_create_type_event_unsafe(dap_worker_t * a_w, dap_events_socket_callback_event_t a_callback)
{
    dap_events_socket_t * l_es = s_create_type_event(a_w, a_callback);
    // If no worker - don't assign
    if ( a_w)
        dap_worker_add_events_socket_unsafe(l_es,a_w);
    return  l_es;
}

/**
 * @brief dap_events_socket_event_proc_input_unsafe
 * @param a_esocket
 */
void dap_events_socket_event_proc_input_unsafe(dap_events_socket_t *a_esocket)
{
    if (a_esocket->callbacks.event_callback ){
#if defined(DAP_EVENTS_CAPS_EVENT_EVENTFD )
        eventfd_t l_value;
        if(eventfd_read( a_esocket->fd, &l_value)==0 ){ // would block if not ready
            a_esocket->callbacks.event_callback(a_esocket, l_value);
        }else if ( (errno != EAGAIN) && (errno != EWOULDBLOCK) ){  // we use blocked socket for now but who knows...
            int l_errno = errno;
            char l_errbuf[128];
            l_errbuf[0]=0;
            strerror_r(l_errno, l_errbuf, sizeof (l_errbuf));
            log_it(L_WARNING, "Can't read packet from event fd: \"%s\"(%d)", l_errbuf, l_errno);
        }else
            return; // do nothing
#elif defined DAP_OS_WINDOWS
        u_short l_value;
        int l_ret;
        switch (l_ret = dap_recvfrom(a_esocket->socket, a_esocket->buf_in, a_esocket->buf_in_size)) {
        case SOCKET_ERROR:
            log_it(L_CRITICAL, "Can't read from event socket, error: %d", WSAGetLastError());
            break;
        case 0:
            return;
        default:
            l_value = a_esocket->buf_out[0];
            a_esocket->callbacks.event_callback(a_esocket, l_value);
            return;
        }
#elif defined (DAP_EVENTS_CAPS_KQUEUE)
    a_esocket->callbacks.event_callback(a_esocket, a_esocket->kqueue_event_catched_data.value);

#else
#error "No Queue fetch mechanism implemented on your platform"
#endif
    } else
        log_it(L_ERROR, "Event socket %"DAP_FORMAT_SOCKET" accepted data but callback is NULL ", a_esocket->socket);
}


typedef struct dap_events_socket_buf_item
{
    dap_events_socket_t * es;
    void *arg;
} dap_events_socket_buf_item_t;

/**
 *  Waits on the socket
 *  return 0: timeout, 1: may send data, -1 error
 */
static int wait_send_socket(SOCKET a_sockfd, long timeout_ms)
{
    struct timeval l_tv;
    l_tv.tv_sec = timeout_ms / 1000;
    l_tv.tv_usec = (timeout_ms % 1000) * 1000;

    fd_set l_outfd;
    FD_ZERO(&l_outfd);
    FD_SET(a_sockfd, &l_outfd);

    while (1) {
#ifdef DAP_OS_WINDOWS
        int l_res = select(1, NULL, &l_outfd, NULL, &l_tv);
#else
        int l_res = select(a_sockfd + 1, NULL, &l_outfd, NULL, &l_tv);
#endif
        if (l_res == 0) {
            //log_it(L_DEBUG, "socket %d timed out", a_sockfd)
            return -2;
        }
        if (l_res == -1) {
            if (errno == EINTR)
                continue;
            log_it(L_DEBUG, "socket %"DAP_FORMAT_SOCKET" waiting errno=%d", a_sockfd, errno);
            return l_res;
        }
        break;
    };

    if (FD_ISSET(a_sockfd, &l_outfd))
        return 0;

    return -1;
}

/**
 * @brief dap_events_socket_buf_thread
 * @param arg
 * @return
 */
static void *dap_events_socket_buf_thread(void *arg)
{
    dap_events_socket_buf_item_t *l_item = (dap_events_socket_buf_item_t *)arg;
    if (!l_item)
        pthread_exit(0);
    int l_res = 0;
    int l_count = 0;
    SOCKET l_sock = INVALID_SOCKET;
    while (l_res < 1 && l_count++ < 3) {
#if defined(DAP_EVENTS_CAPS_QUEUE_PIPE2)
        l_sock = l_item->es->fd2;
#elif defined(DAP_EVENTS_CAPS_QUEUE_MQUEUE)
        l_sock = l_item->es->mqd;
#endif
        // wait max 5 min
        l_res = wait_send_socket(l_sock, 300000);
        if (l_res == 0) {
            dap_events_socket_queue_ptr_send(l_item->es, l_item->arg);
            break;
        }
    }
    if (l_res != 0)
        log_it(L_WARNING, "Lost data bulk in events socket buf thread");

    DAP_DELETE(l_item);
    pthread_exit(0);
    return NULL;
}

static void add_ptr_to_buf(dap_events_socket_t * a_es, void* a_arg)
{
static atomic_uint_fast64_t l_thd_count;
int     l_rc;
pthread_t l_thread;
dap_events_socket_buf_item_t *l_item;

    atomic_fetch_add(&l_thd_count, 1);                                      /* Count an every call of this routine */

    if ( !(l_item = DAP_NEW(dap_events_socket_buf_item_t)) )                /* Allocate new item - argument for new thread */
    {
        log_it (L_ERROR, "[#%"DAP_UINT64_FORMAT_U"] No memory for new item, errno=%d,  drop: a_es: %p, a_arg: %p",
                atomic_load(&l_thd_count), errno, a_es, a_arg);
        return;
    }

    l_item->es = a_es;
    l_item->arg = a_arg;

    if ( (l_rc = pthread_create(&l_thread, &s_attr_detached /* @RRL: #6157 */, dap_events_socket_buf_thread, l_item)) )
    {
        log_it(L_ERROR, "[#%"DAP_UINT64_FORMAT_U"] Cannot start thread, drop a_es: %p, a_arg: %p, rc: %d",
                 atomic_load(&l_thd_count), a_es, a_arg, l_rc);
        return;
    }

    debug_if(g_debug_reactor, L_DEBUG, "[#%"DAP_UINT64_FORMAT_U"] Created thread %"DAP_UINT64_FORMAT_x", a_es: %p, a_arg: %p",
             atomic_load(&l_thd_count), l_thread, a_es, a_arg);
}

/**
 * @brief dap_events_socket_queue_ptr_send_to_input
 * @param a_es_input
 * @param a_arg
 * @return
 */
int dap_events_socket_queue_ptr_send_to_input(dap_events_socket_t * a_es_input, void * a_arg)
{
#if defined (DAP_EVENTS_CAPS_KQUEUE)
    if (a_es_input->pipe_out){
        int l_ret;
        struct kevent l_event={0};
        dap_events_socket_t * l_es = a_es_input->pipe_out;
        assert(l_es);

        dap_events_socket_w_data_t * l_es_w_data = DAP_NEW_Z(dap_events_socket_w_data_t);
        if(!l_es_w_data){
            log_it(L_CRITICAL, "Can't allocate, out of memory");
            return -1024;
        }

        l_es_w_data->esocket = l_es;
        l_es_w_data->ptr = a_arg;
        EV_SET(&l_event,a_es_input->socket+arc4random()  , EVFILT_USER,EV_ADD | EV_CLEAR | EV_ONESHOT, NOTE_FFCOPY | NOTE_TRIGGER ,0, l_es_w_data);
        if(l_es->worker)
            l_ret=kevent(l_es->worker->kqueue_fd,&l_event,1,NULL,0,NULL);
        else if (l_es->proc_thread)
            l_ret=kevent(l_es->proc_thread->kqueue_fd,&l_event,1,NULL,0,NULL);
        else
            l_ret=-100;
        if(l_ret != -1 ){
            return 0;
        }else{
            log_it(L_ERROR,"Can't send message in queue, code %d", errno);
            DAP_DELETE(l_es_w_data);
            return l_ret;
        }
    }else{
        log_it(L_ERROR,"No pipe_out pointer for queue socket, possible created wrong");
        return -2;
    }

#else
    void *l_arg = a_arg;
    /*return dap_events_socket_write_unsafe(a_es_input, &l_arg, sizeof(l_arg))
            == sizeof(l_arg) ? 0 : -1;*/
    return dap_events_socket_queue_ptr_send(a_es_input, l_arg);
#endif
}

/**
 * @brief dap_events_socket_send_event
 * @param a_es
 * @param a_arg
 */
<<<<<<< HEAD
int dap_events_socket_queue_ptr_send( dap_events_socket_t *a_es, void *a_arg) {
    debug_if (g_debug_reactor, L_DEBUG,"Sent ptr %p to esocket queue %p (%d)", a_arg, a_es, a_es? a_es->fd : -1);
    int l_ret = -1024, l_errno;
=======
int dap_events_socket_queue_ptr_send( dap_events_socket_t *a_es, void *a_arg)
{
    int l_ret = -1024, l_errno;

    debug_if (g_debug_reactor, L_DEBUG,"Send ptr %p to esocket queue %p (%d) ...", a_arg, a_es, a_es? a_es->fd : -1);

>>>>>>> 51154716
#if defined(DAP_EVENTS_CAPS_QUEUE_PIPE2)
    l_ret = write(a_es->fd2, &a_arg, sizeof(a_arg));
    l_errno = errno;
#elif defined (DAP_EVENTS_CAPS_QUEUE_MQUEUE)
    assert(a_es);
    assert(a_es->mqd);
<<<<<<< HEAD
    if (!mq_send(a_es->mqd, (const char*)&a_arg, sizeof(a_arg), 0))
        return 0;
    switch (l_errno = errno) {
    case EINVAL:
    case EINTR:
    case EWOULDBLOCK:
        log_it(L_ERROR, "Can't send ptr to queue (err %d), will be resent again in a while...", l_errno);
        add_ptr_to_buf(a_es, a_arg);
        return 0;
    default: {
        char l_errbuf[128] = { '\0' };
        strerror_r(l_errno, l_errbuf, sizeof (l_errbuf));
        log_it(L_ERROR, "Can't send ptr to queue:\"%s\" code %d", l_errbuf, l_errno);
        return l_errno;
    }}
=======

    { /* @RRL */
    struct timespec tmo = {0};
    tmo.tv_sec = 7 + time(NULL);
    //l_ret = mq_send(a_es->mqd, (const char *)&a_arg, sizeof (a_arg), 0);
    l_ret = mq_timedsend(a_es->mqd, (const char *)&a_arg, sizeof (a_arg), 0, &tmo);
    }

    if ( l_ret < 0 )
        debug_if(g_debug_reactor, L_ERROR, "mq_send(#%d, %p)->%d, errno=%d", a_es->mqd, a_arg, l_ret, errno);


    l_errno = l_ret == -1 ? errno : 0;
    if (l_errno == EINVAL || l_errno == EINTR || l_errno == ETIMEDOUT)
        l_errno = EAGAIN;
    if (l_ret == 0)
        l_ret = sizeof (a_arg);

>>>>>>> 51154716
#elif defined (DAP_EVENTS_CAPS_QUEUE_POSIX)
    struct timespec l_timeout;
    clock_gettime(CLOCK_REALTIME, &l_timeout);
    l_timeout.tv_sec+=2; // Not wait more than 1 second to get and 2 to send
    int ret = mq_timedsend(a_es->mqd, (const char *)&a_arg,sizeof (a_arg),0, &l_timeout );
    int l_errno = errno;
    if (ret == sizeof(a_arg) )
        return  0;
    else
        return l_errno;
#elif defined DAP_EVENTS_CAPS_MSMQ

    char *pbuf = (char *)&a_arg;

    DWORD l_mp_id = 0;
    MQMSGPROPS    l_mps;
    MQPROPVARIANT l_mpvar[1];
    MSGPROPID     l_p_id[1];
    HRESULT       l_mstatus[1];

    l_p_id[l_mp_id] = PROPID_M_BODY;
    l_mpvar[l_mp_id].vt = VT_VECTOR | VT_UI1;
    l_mpvar[l_mp_id].caub.pElems = (unsigned char*)(pbuf);
    l_mpvar[l_mp_id].caub.cElems = sizeof(void*);
    l_mp_id++;

    l_mps.cProp = l_mp_id;
    l_mps.aPropID = l_p_id;
    l_mps.aPropVar = l_mpvar;
    l_mps.aStatus = l_mstatus;
    HRESULT hr = MQSendMessage(a_es->mqh, &l_mps, MQ_NO_TRANSACTION);

    if (hr != MQ_OK) {
        log_it(L_ERROR, "An error occured on sending message to queue, errno: %ld", hr);
        return hr;
    }

    if(dap_sendto(a_es->socket, a_es->port, NULL, 0) == SOCKET_ERROR) {
        return WSAGetLastError();
    } else {
        return 0;
    }
#elif defined (DAP_EVENTS_CAPS_KQUEUE)
    struct kevent l_event={0};
    dap_events_socket_w_data_t * l_es_w_data = DAP_NEW_Z(dap_events_socket_w_data_t);
    if(!l_es_w_data ) // Out of memory
        return -666;

    l_es_w_data->esocket = a_es;
    l_es_w_data->ptr = a_arg;
    EV_SET(&l_event,a_es->socket+arc4random()  , EVFILT_USER,EV_ADD | EV_CLEAR | EV_ONESHOT, NOTE_FFCOPY | NOTE_TRIGGER ,0, l_es_w_data);
    int l_n;
    if(a_es->pipe_out){ // If we have pipe out - we send events directly to the pipe out kqueue fd
        if(a_es->pipe_out->worker){
            if( g_debug_reactor) log_it(L_DEBUG, "Sent kevent() with ptr %p to pipe_out worker on esocket %d",a_arg,a_es);
            l_n = kevent(a_es->pipe_out->worker->kqueue_fd,&l_event,1,NULL,0,NULL);
        }else if (a_es->pipe_out->proc_thread){
            l_n = kevent(a_es->pipe_out->proc_thread->kqueue_fd,&l_event,1,NULL,0,NULL);
            if( g_debug_reactor) log_it(L_DEBUG, "Sent kevent() with ptr %p to pipe_out proc_thread on esocket %d",a_arg,a_es);
        }
        else {
            log_it(L_WARNING,"Trying to send pointer in pipe out queue thats not assigned to any worker or proc thread");
            l_n = 0;
            DAP_DELETE(l_es_w_data);
        }
    }else if(a_es->worker){
        l_n = kevent(a_es->worker->kqueue_fd,&l_event,1,NULL,0,NULL);
        if( g_debug_reactor) log_it(L_DEBUG, "Sent kevent() with ptr %p to worker on esocket %d",a_arg,a_es);
    }else if (a_es->proc_thread){
        l_n = kevent(a_es->proc_thread->kqueue_fd,&l_event,1,NULL,0,NULL);
        if( g_debug_reactor) log_it(L_DEBUG, "Sent kevent() with ptr %p to proc_thread on esocket %d",a_arg,a_es);
    }else {
        log_it(L_WARNING,"Trying to send pointer in queue thats not assigned to any worker or proc thread");
        l_n = 0;
        DAP_DELETE(l_es_w_data);
    }

    if(l_n != -1 ){
        return sizeof(a_arg);
    }else{
        l_errno = errno;
        log_it(L_ERROR,"Sending kevent error code %d", l_errno);
        return l_errno;
    }

#else
#error "Not implemented dap_events_socket_queue_ptr_send() for this platform"
#endif
}



/**
 * @brief dap_events_socket_event_signal
 * @param a_es
 * @param a_value
 * @return
 */
int dap_events_socket_event_signal( dap_events_socket_t * a_es, uint64_t a_value)
{
#if defined(DAP_EVENTS_CAPS_EVENT_EVENTFD)
    int ret = eventfd_write( a_es->fd2,a_value);
    int l_errno = errno;
    if (ret == 0 )
        return  0;
    else if ( ret < 0)
        return l_errno;
    else
        return 1;
#elif defined (DAP_OS_WINDOWS)
    a_es->buf_out[0] = (u_short)a_value;
    if(dap_sendto(a_es->socket, a_es->port, a_es->buf_out, sizeof(uint64_t)) == SOCKET_ERROR) {
        return WSAGetLastError();
    } else {
        return 0;
    }
#elif defined (DAP_EVENTS_CAPS_KQUEUE)
    struct kevent l_event={0};
    dap_events_socket_w_data_t * l_es_w_data = DAP_NEW_Z(dap_events_socket_w_data_t);
    l_es_w_data->esocket = a_es;
    l_es_w_data->value = a_value;

    EV_SET(&l_event,a_es->socket, EVFILT_USER,0, NOTE_TRIGGER ,(intptr_t) a_es->socket, l_es_w_data);

    int l_n;

    if(a_es->pipe_out){ // If we have pipe out - we send events directly to the pipe out kqueue fd
        if(a_es->pipe_out->worker)
            l_n = kevent(a_es->pipe_out->worker->kqueue_fd,&l_event,1,NULL,0,NULL);
        else if (a_es->pipe_out->proc_thread)
            l_n = kevent(a_es->pipe_out->proc_thread->kqueue_fd,&l_event,1,NULL,0,NULL);
        else {
            log_it(L_WARNING,"Trying to send pointer in pipe out queue thats not assigned to any worker or proc thread");
            l_n = -1;
        }
    }else if(a_es->worker)
        l_n = kevent(a_es->worker->kqueue_fd,&l_event,1,NULL,0,NULL);
    else if (a_es->proc_thread)
        l_n = kevent(a_es->proc_thread->kqueue_fd,&l_event,1,NULL,0,NULL);
    else
        l_n = -1;

    if(l_n == -1){
        log_it(L_ERROR,"Haven't sent pointer in pipe out queue, code %d", l_n);
        DAP_DELETE(l_es_w_data);
    }
    return l_n;
#else
#error "Not implemented dap_events_socket_event_signal() for this platform"
#endif
}

/**
 * @brief dap_events_socket_queue_on_remove_and_delete
 * @param a_es
 */
void dap_events_socket_queue_on_remove_and_delete(dap_events_socket_t* a_es)
{
    dap_events_socket_uuid_t * l_es_uuid_ptr= DAP_NEW_Z(dap_events_socket_uuid_t);
    *l_es_uuid_ptr = a_es->uuid;

    int l_ret= dap_events_socket_queue_ptr_send( a_es->worker->queue_es_delete, l_es_uuid_ptr );
    if( l_ret != 0 ){
        log_it(L_ERROR, "Queue send returned %d", l_ret);
        DAP_DELETE(l_es_uuid_ptr);
    }
}

/**
 * @brief dap_events_socket_wrap
 * @param a_events
 * @param w
 * @param s
 * @param a_callbacks
 * @return
 */
dap_events_socket_t * dap_events_socket_wrap2( dap_server_t *a_server, struct dap_events *a_events,
                                            int a_sock, dap_events_socket_callbacks_t *a_callbacks )
{
    assert( a_events );
    assert( a_callbacks );
    assert( a_server );

    //log_it( L_DEBUG,"Dap event socket wrapped around %d sock", a_sock );
    dap_events_socket_t * l_es = DAP_NEW_Z( dap_events_socket_t ); if (!l_es) return NULL;

    l_es->socket = a_sock;
    l_es->events = a_events;
    l_es->server = a_server;
    l_es->uuid = dap_uuid_generate_uint64();
    memcpy(&l_es->callbacks,a_callbacks, sizeof ( l_es->callbacks) );
    l_es->buf_out_size_max = l_es->buf_in_size_max = DAP_EVENTS_SOCKET_BUF;
    l_es->buf_in = a_callbacks->timer_callback ? NULL : DAP_NEW_Z_SIZE(byte_t, l_es->buf_in_size_max+1);
    l_es->buf_out = a_callbacks->timer_callback ? NULL : DAP_NEW_Z_SIZE(byte_t, l_es->buf_out_size_max+1);
    l_es->buf_in_size = l_es->buf_out_size = 0;
    l_es->flags = DAP_SOCK_READY_TO_READ;
    l_es->last_time_active = l_es->last_ping_request = time( NULL );

    return l_es;
}


/**
 * @brief dap_worker_esocket_find_uuid
 * @param a_worker
 * @param a_es_uuid
 * @return
 */
dap_events_socket_t *dap_worker_esocket_find_uuid(dap_worker_t * a_worker, dap_events_socket_uuid_t a_es_uuid )
{
    assert(a_worker);
    dap_events_socket_t * l_ret = NULL;
    if(a_worker->esockets ) {
        pthread_rwlock_rdlock(&a_worker->esocket_rwlock);
        //HASH_FIND_PTR( a_worker->esockets, &a_es_uuid,l_ret );
        HASH_FIND(hh_worker, a_worker->esockets, &a_es_uuid, sizeof(a_es_uuid), l_ret );
        pthread_rwlock_unlock(&a_worker->esocket_rwlock );
    }
    return l_ret;
}

void dap_events_socket_worker_poll_update_unsafe(dap_events_socket_t * a_esocket)
{
    #if defined (DAP_EVENTS_CAPS_EPOLL)
        int events = a_esocket->ev_base_flags | EPOLLERR;

        // Check & add
        if( a_esocket->flags & DAP_SOCK_READY_TO_READ )
            events |= EPOLLIN;

        if( a_esocket->flags & DAP_SOCK_READY_TO_WRITE || a_esocket->flags &DAP_SOCK_CONNECTING )
            events |= EPOLLOUT;

        a_esocket->ev.events = events;

        if( a_esocket->worker){
            if ( epoll_ctl(a_esocket->worker->epoll_fd, EPOLL_CTL_MOD, a_esocket->socket, &a_esocket->ev) ){
#ifdef DAP_OS_WINDOWS
                int l_errno = WSAGetLastError();
#else
                int l_errno = errno;
#endif
                char l_errbuf[128];
                l_errbuf[0]=0;
                strerror_r(l_errno, l_errbuf, sizeof (l_errbuf));
                log_it(L_ERROR,"Can't update client socket state in the epoll_fd %"DAP_FORMAT_HANDLE": \"%s\" (%d)",
                       a_esocket->worker->epoll_fd, l_errbuf, l_errno);
            }
        }
    #elif defined (DAP_EVENTS_CAPS_POLL)
        if( a_esocket->worker && a_esocket->is_initalized){
            if (a_esocket->poll_index < a_esocket->worker->poll_count ){
                struct pollfd * l_poll = &a_esocket->worker->poll[a_esocket->poll_index];
                l_poll->events = a_esocket->poll_base_flags | POLLERR ;
                // Check & add
                if( a_esocket->flags & DAP_SOCK_READY_TO_READ )
                    l_poll->events |= POLLIN;
                if( a_esocket->flags & DAP_SOCK_READY_TO_WRITE || a_esocket->flags &DAP_SOCK_CONNECTING )
                    l_poll->events |= POLLOUT;
            }else{
                log_it(L_ERROR, "Wrong poll index when remove from worker (unsafe): %u when total count %u", a_esocket->poll_index,
                       a_esocket->worker->poll_count);
            }
        }
    #elif defined (DAP_EVENTS_CAPS_KQUEUE)
    if (a_esocket->socket != -1  ){ // Not everything we add in poll
        struct kevent * l_event = &a_esocket->kqueue_event;
        short l_filter  =a_esocket->kqueue_base_filter;
        u_short l_flags =a_esocket->kqueue_base_flags;
        u_int l_fflags =a_esocket->kqueue_base_fflags;

        int l_kqueue_fd = a_esocket->worker? a_esocket->worker->kqueue_fd :
                          a_esocket->proc_thread ? a_esocket->proc_thread->kqueue_fd : -1;
        if ( l_kqueue_fd == -1 ){
            log_it(L_ERROR, "Esocket is not assigned with anything ,exit");
        }

        // Check & add
        bool l_is_error=false;
        int l_errno=0;
        if (a_esocket->type == DESCRIPTOR_TYPE_EVENT ){
            EV_SET(l_event, a_esocket->socket, EVFILT_USER,EV_ADD| EV_CLEAR ,0,0, &a_esocket->kqueue_event_catched_data );
            if( kevent( l_kqueue_fd,l_event,1,NULL,0,NULL) == -1){
                l_is_error = true;
                l_errno = errno;
            }
        }else{
            EV_SET(l_event, a_esocket->socket, l_filter,l_flags| EV_ADD,l_fflags,a_esocket->kqueue_data,a_esocket);
            if( a_esocket->flags & DAP_SOCK_READY_TO_READ ){
                EV_SET(l_event, a_esocket->socket, EVFILT_READ,l_flags| EV_ADD,l_fflags,a_esocket->kqueue_data,a_esocket);
                if( kevent( l_kqueue_fd,l_event,1,NULL,0,NULL) == -1 ){
                    l_is_error = true;
                    l_errno = errno;
                }
            }
            if( !l_is_error){
                if( a_esocket->flags & DAP_SOCK_READY_TO_WRITE || a_esocket->flags &DAP_SOCK_CONNECTING ){
                    EV_SET(l_event, a_esocket->socket, EVFILT_WRITE,l_flags| EV_ADD,l_fflags,a_esocket->kqueue_data,a_esocket);
                    if(kevent( l_kqueue_fd,l_event,1,NULL,0,NULL) == -1){
                        l_is_error = true;
                        l_errno = errno;
                    }
                }
            }
        }
        if (l_is_error && l_errno == EBADF){
            log_it(L_ATT,"Poll update: socket %d (%p ) disconnected, rise CLOSE flag to remove from queue, lost %"DAP_UINT64_FORMAT_U":%" DAP_UINT64_FORMAT_U
                         " bytes",a_esocket->socket,a_esocket,a_esocket->buf_in_size,a_esocket->buf_out_size);
            a_esocket->flags |= DAP_SOCK_SIGNAL_CLOSE;
            a_esocket->buf_in_size = a_esocket->buf_out_size = 0; // Reset everything from buffer, we close it now all
        }else if ( l_is_error && l_errno != EINPROGRESS && l_errno != ENOENT){
            char l_errbuf[128];
            l_errbuf[0]=0;
            strerror_r(l_errno, l_errbuf, sizeof (l_errbuf));
            log_it(L_ERROR,"Can't update client socket state on kqueue fd %d: \"%s\" (%d)",
                l_kqueue_fd, l_errbuf, l_errno);
        }
     }

    #else
    #error "Not defined dap_events_socket_set_writable_unsafe for your platform"
    #endif

}

/**
 * @brief dap_events_socket_ready_to_read
 * @param sc
 * @param isReady
 */
void dap_events_socket_set_readable_unsafe( dap_events_socket_t *a_esocket, bool a_is_ready )
{
    if( a_is_ready == (bool)(a_esocket->flags & DAP_SOCK_READY_TO_READ))
        return;
    if ( a_is_ready ){
        a_esocket->flags |= DAP_SOCK_READY_TO_READ;
    }else{
        a_esocket->flags ^= DAP_SOCK_READY_TO_READ;
    }
#ifdef DAP_EVENTS_CAPS_EVENT_KEVENT
    if( a_esocket->type != DESCRIPTOR_TYPE_EVENT &&
        a_esocket->type != DESCRIPTOR_TYPE_QUEUE &&
        a_esocket->type != DESCRIPTOR_TYPE_TIMER  ){
        struct kevent l_event;
        uint16_t l_op_flag = a_is_ready? EV_ADD : EV_DELETE;
        EV_SET(&l_event, a_esocket->socket, EVFILT_READ,
               a_esocket->kqueue_base_flags | l_op_flag,a_esocket->kqueue_base_fflags ,
               a_esocket->kqueue_data,a_esocket);
        int l_kqueue_fd = a_esocket->worker? a_esocket->worker->kqueue_fd :
                          a_esocket->proc_thread ? a_esocket->proc_thread->kqueue_fd : -1;
        if( l_kqueue_fd>0 ){
            int l_kevent_ret = kevent(l_kqueue_fd,&l_event,1,NULL,0,NULL);
            int l_errno = errno;
            if ( l_kevent_ret == -1 && l_errno != EINPROGRESS ){
                char l_errbuf[128];
                l_errbuf[0]=0;
                strerror_r(l_errno, l_errbuf, sizeof (l_errbuf));
                if (l_errno == EBADF){
                    log_it(L_ATT,"Set readable: socket %d (%p ) disconnected, rise CLOSE flag to remove from queue, lost %"DAP_UINT64_FORMAT_U":%" DAP_UINT64_FORMAT_U
                           " bytes",a_esocket->socket,a_esocket,a_esocket->buf_in_size,a_esocket->buf_out_size);
                    a_esocket->flags |= DAP_SOCK_SIGNAL_CLOSE;
                    a_esocket->buf_in_size = a_esocket->buf_out_size = 0; // Reset everything from buffer, we close it now all
                }else{
                    log_it(L_ERROR,"Can't update client socket %d state on kqueue fd for set_read op %d: \"%s\" (%d)",
                                    a_esocket->socket, l_kqueue_fd, l_errbuf, l_errno);
                }
            }
        }
    }else
        log_it(L_WARNING,"Trying to set readable/writable event, queue or timer thats you shouldnt do");
#else
    if( a_esocket->worker)
        dap_events_socket_worker_poll_update_unsafe( a_esocket);
    else if( a_esocket->proc_thread)
        dap_proc_thread_esocket_update_poll_flags(a_esocket->proc_thread,a_esocket );
#endif

}

/**
 * @brief dap_events_socket_ready_to_write
 * @param a_esocket
 * @param isReady
 */
void dap_events_socket_set_writable_unsafe( dap_events_socket_t *a_esocket, bool a_is_ready )
{
    if ( a_is_ready == (bool)(a_esocket->flags & DAP_SOCK_READY_TO_WRITE)) {
        return;
    }

    if ( a_is_ready )
        a_esocket->flags |= DAP_SOCK_READY_TO_WRITE;
    else
        a_esocket->flags ^= DAP_SOCK_READY_TO_WRITE;

#ifdef DAP_EVENTS_CAPS_EVENT_KEVENT
    if( a_esocket->type != DESCRIPTOR_TYPE_EVENT &&
        a_esocket->type != DESCRIPTOR_TYPE_QUEUE &&
        a_esocket->type != DESCRIPTOR_TYPE_TIMER  ){
        struct kevent l_event;
        uint16_t l_op_flag = a_is_ready? EV_ADD : EV_DELETE;
        int l_expected_reply = a_is_ready? 1: 0;
        EV_SET(&l_event, a_esocket->socket, EVFILT_WRITE,
               a_esocket->kqueue_base_flags | l_op_flag,a_esocket->kqueue_base_fflags ,
               a_esocket->kqueue_data,a_esocket);
        int l_kqueue_fd = a_esocket->worker? a_esocket->worker->kqueue_fd :
                          a_esocket->proc_thread ? a_esocket->proc_thread->kqueue_fd : -1;
        if( l_kqueue_fd>0 ){
            int l_kevent_ret=kevent(l_kqueue_fd,&l_event,1,NULL,0,NULL);
            int l_errno = errno;
            if ( l_kevent_ret == -1 && l_errno != EINPROGRESS && l_errno != ENOENT ){
                char l_errbuf[128];
                l_errbuf[0]=0;
                strerror_r(l_errno, l_errbuf, sizeof (l_errbuf));
                if (l_errno == EBADF){
                    log_it(L_ATT,"Set writable: socket %d (%p ) disconnected, rise CLOSE flag to remove from queue, lost %"DAP_UINT64_FORMAT_U":%" DAP_UINT64_FORMAT_U
                           " bytes",a_esocket->socket,a_esocket,a_esocket->buf_in_size,a_esocket->buf_out_size);
                    a_esocket->flags |= DAP_SOCK_SIGNAL_CLOSE;
                    a_esocket->buf_in_size = a_esocket->buf_out_size = 0; // Reset everything from buffer, we close it now all
                }else{
                    log_it(L_ERROR,"Can't update client socket %d state on kqueue fd for set_write op %d: \"%s\" (%d)",
                                    a_esocket->socket, l_kqueue_fd, l_errbuf, l_errno);
                }
            }
        }
    }else
        log_it(L_WARNING,"Trying to set readable/writable event, queue or timer thats you shouldnt do");
#else
    if( a_esocket->worker)
        dap_events_socket_worker_poll_update_unsafe(a_esocket);
    else if( a_esocket->proc_thread)
        dap_proc_thread_esocket_update_poll_flags(a_esocket->proc_thread,a_esocket );
#endif

}


/**
 * @brief s_remove_and_delete_unsafe_delayed_delete_callback
 * @param arg
 * @return
 */
bool s_remove_and_delete_unsafe_delayed_delete_callback(void * a_arg)
{
    dap_worker_t * l_worker = dap_events_get_current_worker(dap_events_get_default());
    dap_events_socket_uuid_w_data_t * l_es_handler = (dap_events_socket_uuid_w_data_t*) a_arg;
    assert(l_es_handler);
    assert(l_worker);
    dap_events_socket_t * l_es;
    if( (l_es = dap_worker_esocket_find_uuid(l_worker, l_es_handler->esocket_uuid)) != NULL)
        //dap_events_socket_remove_and_delete_unsafe(l_es,l_es_handler->value == 1);
        dap_events_remove_and_delete_socket_unsafe(dap_events_get_default(), l_es, l_es_handler->value == 1);
    DAP_DELETE(l_es_handler);

    return false;
}

/**
 * @brief dap_events_socket_remove_and_delete_unsafe_delayed
 * @param a_es
 * @param a_preserve_inheritor
 */
void dap_events_socket_remove_and_delete_unsafe_delayed( dap_events_socket_t *a_es, bool a_preserve_inheritor )
{
    dap_events_socket_uuid_w_data_t * l_es_handler = DAP_NEW_Z(dap_events_socket_uuid_w_data_t);
    l_es_handler->esocket_uuid = a_es->uuid;
    l_es_handler->value = a_preserve_inheritor ? 1 : 0;
    dap_events_socket_descriptor_close(a_es);

    dap_worker_t * l_worker = a_es->worker;
    dap_events_socket_remove_from_worker_unsafe( a_es, l_worker);
    a_es->flags |= DAP_SOCK_SIGNAL_CLOSE;
    dap_timerfd_start_on_worker(l_worker, s_delayed_ops_timeout_ms,
                                s_remove_and_delete_unsafe_delayed_delete_callback, l_es_handler );
}

/**
 * @brief dap_events_socket_remove Removes the client from the list
 * @param sc Connection instance
 */
void dap_events_socket_remove_and_delete_unsafe( dap_events_socket_t *a_es, bool preserve_inheritor )
{
    assert(a_es);

#ifdef DAP_EVENTS_CAPS_POLL
    if(a_es->worker){
        assert (a_es->poll_index>=0);
        a_es->worker->poll[a_es->poll_index].fd=-1;
        a_es->worker->poll_esocket[a_es->poll_index]=NULL;
    }
#endif

    //log_it( L_DEBUG, "es is going to be removed from the lists and free the memory (0x%016X)", a_es );
    dap_events_socket_remove_from_worker_unsafe(a_es, a_es->worker);

    if( a_es->callbacks.delete_callback )
        a_es->callbacks.delete_callback( a_es, NULL ); // Init internal structure

    //log_it( L_DEBUG, "dap_events_socket wrapped around %d socket is removed", a_es->socket );
    dap_events_socket_delete_unsafe(a_es, preserve_inheritor);

}

/**
 * @brief dap_events_socket_descriptor_close
 * @param a_socket
 */
void dap_events_socket_descriptor_close(dap_events_socket_t *a_esocket)
{
#ifdef DAP_OS_WINDOWS
    if ( a_esocket->socket && (a_esocket->socket != INVALID_SOCKET)) {
        closesocket( a_esocket->socket );
#else
    if ( a_esocket->socket && (a_esocket->socket != -1)) {
            close( a_esocket->socket );
        if( a_esocket->fd2 > 0 ){
            close( a_esocket->fd2);
        }
#endif
    }
    a_esocket->fd2 = -1;
    a_esocket->fd = -1;
}

/**
 * @brief dap_events_socket_delete_unsafe
 * @param a_esocket
 * @param a_preserve_inheritor
 */
void dap_events_socket_delete_unsafe( dap_events_socket_t * a_esocket , bool a_preserve_inheritor)
{
    dap_events_socket_descriptor_close(a_esocket);
    if (!a_preserve_inheritor )
        DAP_DEL_Z(a_esocket->_inheritor)

    DAP_DEL_Z(a_esocket->_pvt)
    DAP_DEL_Z(a_esocket->buf_in)
    DAP_DEL_Z(a_esocket->buf_out)
    DAP_DEL_Z(a_esocket->remote_addr_str)
    DAP_DEL_Z(a_esocket->remote_addr_str6)
    DAP_DEL_Z(a_esocket->hostaddr)
    DAP_DEL_Z(a_esocket->service)

    DAP_DEL_Z( a_esocket )
}

/**
 * @brief dap_events_socket_delete
 * @param a_es
 */
void dap_events_socket_remove_from_worker_unsafe( dap_events_socket_t *a_es, dap_worker_t * a_worker)
{
    if (!a_es->worker) {
        log_it(L_INFO, "No worker assigned to esocket %"DAP_FORMAT_SOCKET, a_es->socket);
        return;
    }

    pthread_rwlock_wrlock(&a_worker->esocket_rwlock);
    a_worker->event_sockets_count--;
    HASH_DELETE(hh_worker,a_worker->esockets, a_es);
    pthread_rwlock_unlock(&a_worker->esocket_rwlock);

#if defined(DAP_EVENTS_CAPS_EPOLL)

    if ( epoll_ctl( a_worker->epoll_fd, EPOLL_CTL_DEL, a_es->socket, &a_es->ev) == -1 ) {
        int l_errno = errno;
        char l_errbuf[128];
        strerror_r(l_errno, l_errbuf, sizeof (l_errbuf));
        log_it( L_ERROR,"Can't remove event socket's handler from the epoll_fd %"DAP_FORMAT_HANDLE"  \"%s\" (%d)",
                a_worker->epoll_fd, l_errbuf, l_errno);
    } //else
      //  log_it( L_DEBUG,"Removed epoll's event from dap_worker #%u", a_worker->id );
#elif defined(DAP_EVENTS_CAPS_KQUEUE)
    if (a_es->socket != -1 && a_es->type != DESCRIPTOR_TYPE_TIMER){
        struct kevent * l_event = &a_es->kqueue_event;
        if (a_es->kqueue_base_filter){
            EV_SET(l_event, a_es->socket, a_es->kqueue_base_filter ,EV_DELETE, 0,0,a_es);
            if ( kevent( a_worker->kqueue_fd,l_event,1,NULL,0,NULL) == -1 ) {
                int l_errno = errno;
                char l_errbuf[128];
                strerror_r(l_errno, l_errbuf, sizeof (l_errbuf));
                log_it( L_ERROR,"Can't remove event socket's handler %d from the kqueue %d filter %d \"%s\" (%d)", a_es->socket,
                    a_worker->kqueue_fd,a_es->kqueue_base_filter,  l_errbuf, l_errno);
            }
        }else{
            EV_SET(l_event, a_es->socket, EVFILT_EXCEPT ,EV_DELETE, 0,0,a_es);
            kevent( a_worker->kqueue_fd,l_event,1,NULL,0,NULL); // If this filter is not set up - no warnings


            if(a_es->flags & DAP_SOCK_READY_TO_WRITE){
                EV_SET(l_event, a_es->socket, EVFILT_WRITE ,EV_DELETE, 0,0,a_es);
                if ( kevent( a_worker->kqueue_fd,l_event,1,NULL,0,NULL) == -1 ) {
                    int l_errno = errno;
                    char l_errbuf[128];
                    strerror_r(l_errno, l_errbuf, sizeof (l_errbuf));
                    log_it( L_ERROR,"Can't remove event socket's handler %d from the kqueue %d filter EVFILT_WRITE \"%s\" (%d)", a_es->socket,
                        a_worker->kqueue_fd, l_errbuf, l_errno);
                }
            }
            if(a_es->flags & DAP_SOCK_READY_TO_READ){
                EV_SET(l_event, a_es->socket, EVFILT_READ ,EV_DELETE, 0,0,a_es);
                if ( kevent( a_worker->kqueue_fd,l_event,1,NULL,0,NULL) == -1 ) {
                    int l_errno = errno;
                    char l_errbuf[128];
                    strerror_r(l_errno, l_errbuf, sizeof (l_errbuf));
                    log_it( L_ERROR,"Can't remove event socket's handler %d from the kqueue %d filter EVFILT_READ \"%s\" (%d)", a_es->socket,
                        a_worker->kqueue_fd, l_errbuf, l_errno);
                }
            }

        }
    }
#elif defined (DAP_EVENTS_CAPS_POLL)
    if (a_es->poll_index < a_worker->poll_count ){
        a_worker->poll[a_es->poll_index].fd = -1;
        a_worker->poll_compress = true;
    }else{
        log_it(L_ERROR, "Wrong poll index when remove from worker (unsafe): %u when total count %u", a_es->poll_index, a_worker->poll_count);
    }
#else
#error "Unimplemented new esocket on worker callback for current platform"
#endif
    a_es->worker = NULL;
}

/**
 * @brief dap_events_socket_remove_and_delete
 * @param a_w
 * @param a_es_uuid
 */
void dap_events_socket_remove_and_delete_mt(dap_worker_t * a_w,  dap_events_socket_uuid_t a_es_uuid )
{
    assert(a_w);
    dap_events_socket_uuid_t * l_es_uuid_ptr= DAP_NEW_Z(dap_events_socket_uuid_t);
    *l_es_uuid_ptr = a_es_uuid;

    if(dap_events_socket_queue_ptr_send( a_w->queue_es_delete, l_es_uuid_ptr ) != 0 ){
        log_it(L_ERROR,"Can't send %"DAP_UINT64_FORMAT_U" uuid in queue",a_es_uuid);
        DAP_DELETE(l_es_uuid_ptr);
    }
}

/**
 * @brief dap_events_socket_set_readable_mt
 * @param a_w
 * @param a_es_uuid
 * @param a_is_ready
 */
void dap_events_socket_set_readable_mt(dap_worker_t * a_w, dap_events_socket_uuid_t a_es_uuid,bool a_is_ready)
{
    dap_worker_msg_io_t * l_msg = DAP_NEW_Z(dap_worker_msg_io_t); if (! l_msg) return;
    l_msg->esocket_uuid = a_es_uuid;
    if (a_is_ready)
        l_msg->flags_set = DAP_SOCK_READY_TO_READ;
    else
        l_msg->flags_unset = DAP_SOCK_READY_TO_READ;

    int l_ret= dap_events_socket_queue_ptr_send(a_w->queue_es_io, l_msg );
    if (l_ret!=0){
        log_it(L_ERROR, "set readable mt: wasn't send pointer to queue with set readble flag: code %d", l_ret);
        DAP_DELETE(l_msg);
    }
}

/**
 * @brief dap_events_socket_set_writable_mt
 * @param a_w
 * @param a_es_uuid
 * @param a_is_ready
 */
void dap_events_socket_set_writable_mt(dap_worker_t * a_w, dap_events_socket_uuid_t a_es_uuid, bool a_is_ready)
{
    dap_worker_msg_io_t * l_msg = DAP_NEW_Z(dap_worker_msg_io_t); if (!l_msg) return;
    l_msg->esocket_uuid = a_es_uuid;

    if (a_is_ready)
        l_msg->flags_set = DAP_SOCK_READY_TO_WRITE;
    else
        l_msg->flags_unset = DAP_SOCK_READY_TO_WRITE;

    int l_ret= dap_events_socket_queue_ptr_send(a_w->queue_es_io, l_msg );
    if (l_ret!=0){
        log_it(L_ERROR, "set writable mt: wasn't send pointer to queue: code %d", l_ret);
        DAP_DELETE(l_msg);
    }
}

/**
 * @brief dap_events_socket_write_inter
 * @param a_es_input
 * @param a_es_uuid
 * @param a_data
 * @param a_data_size
 * @return
 */
size_t dap_events_socket_write_inter(dap_events_socket_t * a_es_input, dap_events_socket_uuid_t a_es_uuid, const void * a_data, size_t a_data_size)
{
    dap_worker_msg_io_t * l_msg = DAP_NEW_Z(dap_worker_msg_io_t); if( !l_msg) return 0;
    l_msg->esocket_uuid = a_es_uuid;
    l_msg->data = DAP_NEW_SIZE(void,a_data_size);
    l_msg->data_size = a_data_size;
    l_msg->flags_set = DAP_SOCK_READY_TO_WRITE;
    if( a_data)
        memcpy( l_msg->data, a_data, a_data_size);

    int l_ret= dap_events_socket_queue_ptr_send_to_input( a_es_input, l_msg );
    if (l_ret!=0){
        log_it(L_ERROR, "write inter: wasn't send pointer to queue: code %d", l_ret);
        DAP_DELETE(l_msg);
        return 0;
    }
    return  a_data_size;
}

/**
 * @brief dap_events_socket_write_f_inter
 * @param a_es_input
 * @param a_es_uuid
 * @param a_format
 * @return
 */
size_t dap_events_socket_write_f_inter(dap_events_socket_t * a_es_input, dap_events_socket_uuid_t a_es_uuid, const char * a_format,...)
{
    va_list ap, ap_copy;
    va_start(ap,a_format);
    va_copy(ap_copy, ap);
    int l_data_size = dap_vsnprintf(NULL,0,a_format,ap);
    va_end(ap);
    if (l_data_size <0 ){
        log_it(L_ERROR,"Can't write out formatted data '%s' with values",a_format);
        va_end(ap_copy);
        return 0;
    }

    dap_worker_msg_io_t * l_msg = DAP_NEW_Z(dap_worker_msg_io_t);
    l_msg->esocket_uuid = a_es_uuid;
    l_msg->data = DAP_NEW_SIZE(void,l_data_size);
    l_msg->data_size = l_data_size;
    l_msg->flags_set = DAP_SOCK_READY_TO_WRITE;
    l_data_size = dap_vsprintf(l_msg->data,a_format,ap_copy);
    va_end(ap_copy);

    int l_ret= dap_events_socket_queue_ptr_send_to_input(a_es_input, l_msg );
    if (l_ret!=0){
        log_it(L_ERROR, "wite f inter: wasn't send pointer to queue input: code %d", l_ret);
        DAP_DELETE(l_msg);
        return 0;
    }
    return  l_data_size;
}

/**
 * @brief dap_events_socket_write_mt
 * @param a_w
 * @param a_es_uuid
 * @param a_data
 * @param l_data_size
 * @return
 */
size_t dap_events_socket_write_mt(dap_worker_t * a_w,dap_events_socket_uuid_t a_es_uuid, const void * data, size_t l_data_size)
{
    dap_worker_msg_io_t * l_msg = DAP_NEW_Z(dap_worker_msg_io_t); if (!l_msg) return 0;
    l_msg->esocket_uuid = a_es_uuid;
    l_msg->data = DAP_NEW_SIZE(void,l_data_size);
    l_msg->data_size = l_data_size;
    l_msg->flags_set = DAP_SOCK_READY_TO_WRITE;
    memcpy( l_msg->data, data, l_data_size);

    int l_ret= dap_events_socket_queue_ptr_send(a_w->queue_es_io, l_msg );
    if (l_ret!=0){
        log_it(L_ERROR, "wite mt: wasn't send pointer to queue input: code %d", l_ret);
        DAP_DELETE(l_msg);
        return 0;
    }
    return  l_data_size;
}

/**
 * @brief dap_events_socket_write_f_mt
 * @param a_es_uuid
 * @param a_format
 * @return
 */
size_t dap_events_socket_write_f_mt(dap_worker_t * a_w,dap_events_socket_uuid_t a_es_uuid, const char * a_format,...)
{
    va_list ap, ap_copy;
    va_start(ap,a_format);
    va_copy(ap_copy, ap);
    int l_data_size = dap_vsnprintf(NULL,0,a_format,ap);
    va_end(ap);
    if (l_data_size <0 ){
        log_it(L_ERROR,"Can't write out formatted data '%s' with values",a_format);
        va_end(ap_copy);
        return 0;
    }
    dap_worker_msg_io_t * l_msg = DAP_NEW_Z(dap_worker_msg_io_t);
    l_msg->esocket_uuid = a_es_uuid;
    l_msg->data = DAP_NEW_SIZE(void,l_data_size + 1);
    l_msg->flags_set = DAP_SOCK_READY_TO_WRITE;
    l_data_size = dap_vsprintf(l_msg->data,a_format,ap_copy);
    va_end(ap_copy);
    if (l_data_size <0 ){
        log_it(L_ERROR,"Write f mt: can't write out formatted data '%s' with values",a_format);
        DAP_DELETE(l_msg->data);
        DAP_DELETE(l_msg);
        return 0;
    }
    l_msg->data_size = l_data_size;
    int l_ret= dap_events_socket_queue_ptr_send(a_w->queue_es_io, l_msg );
    if (l_ret!=0){
        log_it(L_ERROR, "Wrrite f mt: wasn't send pointer to queue: code %d", l_ret);
        DAP_DELETE(l_msg->data);
        DAP_DELETE(l_msg);
        return 0;
    }
    return l_data_size;
}

/**
 * @brief dap_events_socket_write Write data to the client
 * @param a_es Esocket instance
 * @param a_data Pointer to data
 * @param a_data_size Size of data to write
 * @return Number of bytes that were placed into the buffer
 */
size_t dap_events_socket_write_unsafe(dap_events_socket_t *a_es, const void * a_data, size_t a_data_size)
{
    if (a_es->flags & DAP_SOCK_SIGNAL_CLOSE)
        return 0;
    if (a_es->buf_out_size + a_data_size > a_es->buf_out_size_max) {
        if (a_es->buf_out_size_max + a_data_size > DAP_EVENTS_SOCKET_BUF_LIMIT) {
            log_it(L_ERROR, "Write esocket (%p) buffer overflow size=%zu/max=%zu", a_es, a_es->buf_out_size_max, (size_t)DAP_EVENTS_SOCKET_BUF_LIMIT);
            return 0;
        } else {
            size_t l_new_size = a_es->buf_out_size_max * 2;
            if (l_new_size > DAP_EVENTS_SOCKET_BUF_LIMIT)
                l_new_size = DAP_EVENTS_SOCKET_BUF_LIMIT;
            a_es->buf_out = DAP_REALLOC(a_es->buf_out, l_new_size);
            a_es->buf_out_size_max = l_new_size;
        }
     }
     a_data_size = (a_es->buf_out_size + a_data_size < a_es->buf_out_size_max) ? a_data_size : (a_es->buf_out_size_max - a_es->buf_out_size);
     memcpy(a_es->buf_out + a_es->buf_out_size, a_data, a_data_size);
     a_es->buf_out_size += a_data_size;
     dap_events_socket_set_writable_unsafe(a_es, true);
     return a_data_size;
}

/**
 * @brief dap_events_socket_write_f Write formatted text to the client
 * @param a_es Conn instance
 * @param a_format Format
 * @return Number of bytes that were placed into the buffer
 */
size_t dap_events_socket_write_f_unsafe(dap_events_socket_t *a_es, const char * a_format,...)
{
    size_t l_max_data_size = a_es->buf_out_size_max - a_es->buf_out_size;
    if (! l_max_data_size)
        return 0;
    if(!a_es->buf_out){
        log_it(L_ERROR,"Can't write formatted data to NULL buffer output");
        return 0;
    }

    va_list l_ap;
    va_start(l_ap, a_format);
    int l_ret=dap_vsnprintf( ((char*)a_es->buf_out) + a_es->buf_out_size, l_max_data_size, a_format, l_ap);
    va_end(l_ap);
    if(l_ret > 0) {
        a_es->buf_out_size += (unsigned int)l_ret;
    } else {
        log_it(L_ERROR,"Can't write out formatted data '%s'", a_format);
    }
    dap_events_socket_set_writable_unsafe(a_es, true);
    return (l_ret > 0) ? (unsigned int)l_ret : 0;
}

/**
 * @brief dap_events_socket_pop_from_buf_in
 * @param a_essc
 * @param a_data
 * @param a_data_size
 * @return
 */
size_t dap_events_socket_pop_from_buf_in(dap_events_socket_t *a_es, void *a_data, size_t a_data_size)
{
    if ( a_data_size < a_es->buf_in_size)
    {
        memcpy(a_data, a_es->buf_in, a_data_size);
        memmove(a_es->buf_in, a_es->buf_in + a_data_size, a_es->buf_in_size - a_data_size);
    } else {
        if ( a_data_size > a_es->buf_in_size )
            a_data_size = a_es->buf_in_size;

        memcpy(a_data, a_es->buf_in, a_data_size);
    }

    a_es->buf_in_size -= a_data_size;

    return a_data_size;
}


/**
 * @brief dap_events_socket_shrink_client_buf_in Shrink input buffer (shift it left)
 * @param cl Client instance
 * @param shrink_size Size on wich we shrink the buffer with shifting it left
 */
void dap_events_socket_shrink_buf_in(dap_events_socket_t * cl, size_t shrink_size)
{
    if ( (!shrink_size) || (!cl->buf_in_size) )
        return;

    if (cl->buf_in_size > shrink_size)
    {
        size_t buf_size=cl->buf_in_size-shrink_size;
        uint8_t* tmp = cl->buf_in + shrink_size;
        memmove(cl->buf_in,tmp,buf_size);
        cl->buf_in_size=buf_size;
    }else{
        //log_it(WARNING,"Shrinking size of input buffer on amount bigger than actual buffer's size");
        cl->buf_in_size=0;
    }

}<|MERGE_RESOLUTION|>--- conflicted
+++ resolved
@@ -1269,26 +1269,18 @@
  * @param a_es
  * @param a_arg
  */
-<<<<<<< HEAD
 int dap_events_socket_queue_ptr_send( dap_events_socket_t *a_es, void *a_arg) {
     debug_if (g_debug_reactor, L_DEBUG,"Sent ptr %p to esocket queue %p (%d)", a_arg, a_es, a_es? a_es->fd : -1);
     int l_ret = -1024, l_errno;
-=======
-int dap_events_socket_queue_ptr_send( dap_events_socket_t *a_es, void *a_arg)
-{
-    int l_ret = -1024, l_errno;
-
-    debug_if (g_debug_reactor, L_DEBUG,"Send ptr %p to esocket queue %p (%d) ...", a_arg, a_es, a_es? a_es->fd : -1);
-
->>>>>>> 51154716
 #if defined(DAP_EVENTS_CAPS_QUEUE_PIPE2)
     l_ret = write(a_es->fd2, &a_arg, sizeof(a_arg));
     l_errno = errno;
 #elif defined (DAP_EVENTS_CAPS_QUEUE_MQUEUE)
     assert(a_es);
     assert(a_es->mqd);
-<<<<<<< HEAD
-    if (!mq_send(a_es->mqd, (const char*)&a_arg, sizeof(a_arg), 0))
+    struct timespec tmo = {0};
+    tmo.tv_sec = 7 + time(NULL);
+    if (!mq_timedsend(a_es->mqd, (const char*)&a_arg, sizeof(a_arg), 0, &tmo))
         return 0;
     switch (l_errno = errno) {
     case EINVAL:
@@ -1303,26 +1295,6 @@
         log_it(L_ERROR, "Can't send ptr to queue:\"%s\" code %d", l_errbuf, l_errno);
         return l_errno;
     }}
-=======
-
-    { /* @RRL */
-    struct timespec tmo = {0};
-    tmo.tv_sec = 7 + time(NULL);
-    //l_ret = mq_send(a_es->mqd, (const char *)&a_arg, sizeof (a_arg), 0);
-    l_ret = mq_timedsend(a_es->mqd, (const char *)&a_arg, sizeof (a_arg), 0, &tmo);
-    }
-
-    if ( l_ret < 0 )
-        debug_if(g_debug_reactor, L_ERROR, "mq_send(#%d, %p)->%d, errno=%d", a_es->mqd, a_arg, l_ret, errno);
-
-
-    l_errno = l_ret == -1 ? errno : 0;
-    if (l_errno == EINVAL || l_errno == EINTR || l_errno == ETIMEDOUT)
-        l_errno = EAGAIN;
-    if (l_ret == 0)
-        l_ret = sizeof (a_arg);
-
->>>>>>> 51154716
 #elif defined (DAP_EVENTS_CAPS_QUEUE_POSIX)
     struct timespec l_timeout;
     clock_gettime(CLOCK_REALTIME, &l_timeout);
