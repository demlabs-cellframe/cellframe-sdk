/*
 * Authors:
 * Dmitriy A. Gearasimov <gerasimov.dmitriy@demlabs.net>
 * DeM Labs Ltd.   https://demlabs.net
 * Copyright  (c) 2020
 * All rights reserved.

 This file is part of DAP SDK the open source project

    DAP SDK is free software: you can redistribute it and/or modify
    it under the terms of the GNU General Public License as published by
    the Free Software Foundation, either version 3 of the License, or
    (at your option) any later version.

    DAP SDK is distributed in the hope that it will be useful,
    but WITHOUT ANY WARRANTY; without even the implied warranty of
    MERCHANTABILITY or FITNESS FOR A PARTICULAR PURPOSE.  See the
    GNU General Public License for more details.

    You should have received a copy of the GNU General Public License
    along with any DAP SDK based project.  If not, see <http://www.gnu.org/licenses/>.
*/

#include <assert.h>
#include <errno.h>
#include "dap_server.h"

#if defined(DAP_EVENTS_CAPS_EPOLL) && !defined(DAP_OS_WINDOWS)
#include <sys/epoll.h>
#elif defined DAP_OS_WINDOWS
#include "wepoll.h"
#elif defined (DAP_EVENTS_CAPS_POLL)
#include <poll.h>
#elif defined (DAP_EVENTS_CAPS_KQUEUE)

#include <sys/event.h>
#include <err.h>

#ifndef DAP_OS_DARWIN
#include <pthread_np.h>
typedef cpuset_t cpu_set_t; // Adopt BSD CPU setstructure to POSIX variant
#else
#define NOTE_READ NOTE_LOWAT
#endif

#ifndef MSG_NOSIGNAL
#define MSG_NOSIGNAL SO_NOSIGPIPE
#endif

#else
#error "Unimplemented poll for this platform"
#endif

#include "dap_config.h"
#include "dap_events.h"
#include "dap_events_socket.h"
#include "dap_proc_thread.h"

#define LOG_TAG "dap_proc_thread"

static size_t s_threads_count = 0;
static bool s_debug_reactor = false;
static dap_proc_thread_t * s_threads = NULL;
static void * s_proc_thread_function(void * a_arg);
static void s_event_exit_callback( dap_events_socket_t * a_es, uint64_t a_flags);

/**
 * @brief dap_proc_thread_init
 * @param a_cpu_count 0 means autodetect
 * @return
 */
int dap_proc_thread_init(uint32_t a_threads_count){
    s_threads_count = a_threads_count ? a_threads_count : dap_get_cpu_count( );
    s_threads = DAP_NEW_Z_SIZE(dap_proc_thread_t, sizeof (dap_proc_thread_t)* s_threads_count);
    s_debug_reactor = g_config? dap_config_get_item_bool_default(g_config,"general","debug_reactor",false) : false;
    for (size_t i = 0; i < s_threads_count; i++ ){

        s_threads[i].cpu_id = i;
        pthread_cond_init( &s_threads[i].started_cond, NULL );
        pthread_mutex_init( &s_threads[i].started_mutex, NULL );
        pthread_mutex_lock( &s_threads[i].started_mutex );
        int res = pthread_create( &s_threads[i].thread_id,NULL, s_proc_thread_function, &s_threads[i] );
        if (res) {
            log_it(L_CRITICAL, "Create thread failed with code %d", res);
            pthread_mutex_unlock( &s_threads[i].started_mutex );
            return -1;
        }
        pthread_cond_wait( &s_threads[i].started_cond, &s_threads[i].started_mutex );
        pthread_mutex_unlock( &s_threads[i].started_mutex );
    }


    return 0;
}

/**
 * @brief dap_proc_thread_deinit
 */
void dap_proc_thread_deinit()
{
    for (uint32_t i = 0; i < s_threads_count; i++){
        dap_events_socket_event_signal(s_threads[i].event_exit, 1);
        pthread_join(s_threads[i].thread_id, NULL);
    }
<<<<<<< HEAD
	
=======
>>>>>>> e514d6d9
    // Signal to cancel working threads and wait for finish
    // TODO: Android realization
//#ifndef DAP_OS_ANDROID
//    for (size_t i = 0; i < s_threads_count; i++ ){
//        pthread_cancel(s_threads[i].thread_id);
//        pthread_join(s_threads[i].thread_id, NULL);
//    }
//#endif

}

/**
 * @brief dap_proc_thread_get
 * @param a_cpu_id
 * @return
 */
dap_proc_thread_t * dap_proc_thread_get(uint32_t a_cpu_id)
{
    return a_cpu_id<s_threads_count? &s_threads[a_cpu_id] : NULL;
}

/**
 * @brief dap_proc_thread_get_auto
 * @return
 */
dap_proc_thread_t * dap_proc_thread_get_auto()
{
    size_t l_id_min=0;
    size_t l_size_min=UINT32_MAX;
    for (size_t i = 0; i < s_threads_count; i++ ){
        size_t l_queue_size = s_threads[i].proc_queue_size;
        if( l_queue_size < l_size_min ){
            l_size_min = l_queue_size;
            l_id_min = i;
        }
    }
    return &s_threads[l_id_min];

}

/**
 * @brief s_proc_event_callback
 * @param a_esocket
 * @param a_value
 */
static void s_proc_event_callback(dap_events_socket_t * a_esocket, uint64_t a_value)
{
    (void) a_value;
    if(s_debug_reactor)
        log_it(L_DEBUG, "--> Proc event callback start");
    dap_proc_thread_t * l_thread = (dap_proc_thread_t *) a_esocket->_inheritor;
    dap_proc_queue_item_t * l_item = l_thread->proc_queue->item_first;
    dap_proc_queue_item_t * l_item_old = NULL;
    bool l_is_anybody_for_repeat=false;
    while(l_item){
        if(s_debug_reactor)
            log_it(L_INFO, "Proc event callback: %p/%p", l_item->callback, l_item->callback_arg);
        bool l_is_finished = l_item->callback(l_thread, l_item->callback_arg);
        if (l_is_finished){
            if ( l_item->prev ){
                l_item->prev->next = l_item_old;
            }
            if(l_item_old){
                l_item_old->prev = l_item->prev;

                if ( ! l_item->prev ) { // We deleted tail
                    l_thread->proc_queue->item_last = l_item_old;
                }

                DAP_DELETE(l_item);
                l_item = l_item_old->prev;
            }else{
                l_thread->proc_queue->item_first = l_item->prev;
                if ( l_item->prev){
                    l_item->prev->next = NULL; // Prev if it was - now its NULL
                }else
                    l_thread->proc_queue->item_last = NULL; // NULL last item

                DAP_DELETE(l_item);
                l_item = l_thread->proc_queue->item_first;
            }
            if(s_debug_reactor)
                log_it(L_DEBUG, "Proc event finished");
        }else{
            if(s_debug_reactor)
                log_it(L_DEBUG, "Proc event not finished");
            l_item_old = l_item;
            l_item=l_item->prev;
        }
        l_is_anybody_for_repeat = !l_is_finished;
    }
    if(l_is_anybody_for_repeat) // Arm event if we have smth to proc again
        dap_events_socket_event_signal(a_esocket,1);
    if(s_debug_reactor)
        log_it(L_DEBUG, "<-- Proc event callback end");
}


/**
 * @brief dap_proc_thread_assign_esocket_unsafe
 * @param a_thread
 * @param a_esocket
 * @return
 */
int dap_proc_thread_assign_esocket_unsafe(dap_proc_thread_t * a_thread, dap_events_socket_t * a_esocket)
{
    assert(a_esocket);
    assert(a_thread);
    a_esocket->proc_thread = a_thread;

#ifdef DAP_EVENTS_CAPS_EPOLL
        // Init events for EPOLL
        a_esocket->ev.events = a_esocket->ev_base_flags ;
        if(a_esocket->flags & DAP_SOCK_READY_TO_READ )
            a_esocket->ev.events |= EPOLLIN;
        if(a_esocket->flags & DAP_SOCK_READY_TO_WRITE )
            a_esocket->ev.events |= EPOLLOUT;
        a_esocket->ev.data.ptr = a_esocket;
        return epoll_ctl(a_thread->epoll_ctl, EPOLL_CTL_ADD, a_esocket->socket, &a_esocket->ev);
#elif defined (DAP_EVENTS_CAPS_POLL)
    if (  a_thread->poll_count == a_thread->poll_count_max ){ // realloc
        a_thread->poll_count_max *= 2;
        log_it(L_WARNING, "Too many descriptors (%u), resizing array twice to %u", a_thread->poll_count, a_thread->poll_count_max);
        a_thread->poll =DAP_REALLOC(a_thread->poll, a_thread->poll_count_max * sizeof(*a_thread->poll));
        a_thread->esockets =DAP_REALLOC(a_thread->esockets, a_thread->poll_count_max * sizeof(*a_thread->esockets));
    }

    a_thread->poll[a_thread->poll_count].fd = a_thread->proc_queue->esocket->fd;
    a_thread->poll[a_thread->poll_count].events = a_thread->proc_queue->esocket->poll_base_flags;
    a_thread->esockets[a_thread->poll_count] = a_thread->proc_queue->esocket;
    a_thread->poll_count++;
#elif defined (DAP_EVENTS_CAPS_KQUEUE)
/*    u_short l_flags = a_esocket->kqueue_base_flags;
    u_int   l_fflags = a_esocket->kqueue_base_fflags;
    short l_filter = a_esocket->kqueue_base_filter;
        if(a_esocket->flags & DAP_SOCK_READY_TO_READ )
            l_fflags |= NOTE_READ;
        if(a_esocket->flags & DAP_SOCK_READY_TO_WRITE )
            l_fflags |= NOTE_WRITE;

        EV_SET(&a_esocket->kqueue_event , a_esocket->socket, l_filter, EV_ADD| l_flags | EV_CLEAR, l_fflags,0, a_esocket);
        return kevent ( a_thread->kqueue_fd,&a_esocket->kqueue_event,1,NULL,0,NULL)==1 ? 0 : -1 ;
*/
    // Nothing to do if its input
    if ( a_esocket->type == DESCRIPTOR_TYPE_QUEUE && a_esocket->pipe_out)
        return 0;
#else
#error "Unimplemented new esocket on worker callback for current platform"
#endif

    return dap_proc_thread_esocket_update_poll_flags(a_thread,a_esocket);
}

/**
 * @brief dap_proc_thread_esocket_update_poll_flags
 * @param a_thread
 * @param a_esocket
 * @return
 */
int dap_proc_thread_esocket_update_poll_flags(dap_proc_thread_t * a_thread, dap_events_socket_t * a_esocket)
{
#ifdef DAP_EVENTS_CAPS_EPOLL
    u_int events = a_esocket->ev_base_flags;
    if( a_esocket->flags & DAP_SOCK_READY_TO_READ) {
        events |= EPOLLIN;
#ifdef DAP_OS_WINDOWS
        events ^= EPOLLONESHOT;
#endif
    }
    if( a_esocket->flags & DAP_SOCK_READY_TO_WRITE) {
        events |= EPOLLOUT;
#ifdef DAP_OS_WINDOWS
        events |= EPOLLONESHOT;
#endif
    }
    a_esocket->ev.events = events;
    if( epoll_ctl(a_thread->epoll_ctl, EPOLL_CTL_MOD, a_esocket->socket, &a_esocket->ev) != 0 ){
#ifdef DAP_OS_WINDOWS
		errno = WSAGetLastError();
#endif
        log_it(L_CRITICAL, "Can't add proc queue on epoll ctl, err: %d", errno);
        return -1;
    }
#elif defined (DAP_EVENTS_CAPS_POLL)
    if (  a_thread->poll_count == a_thread->poll_count_max ){ // realloc
        a_thread->poll_count_max *= 2;
        log_it(L_WARNING, "Too many descriptors (%u), resizing array twice to %u", a_thread->poll_count, a_thread->poll_count_max);
        a_thread->poll =DAP_REALLOC(a_thread->poll, a_thread->poll_count_max * sizeof(*a_thread->poll));
        a_thread->esockets =DAP_REALLOC(a_thread->esockets, a_thread->poll_count_max * sizeof(*a_thread->esockets));
    }
    a_thread->poll[a_esocket->poll_index].events= a_esocket->poll_base_flags;
    if( a_esocket->flags & DAP_SOCK_READY_TO_READ)
        a_thread->poll[a_esocket->poll_index].revents |= POLLIN;
    if( a_esocket->flags & DAP_SOCK_READY_TO_WRITE)
        a_thread->poll[a_esocket->poll_index].revents |= POLLOUT;
        
#elif defined (DAP_EVENTS_CAPS_KQUEUE)

    u_short l_flags = a_esocket->kqueue_base_flags;
    u_int   l_fflags = a_esocket->kqueue_base_fflags;
    short l_filter = a_esocket->kqueue_base_filter;
    int l_kqueue_fd = a_esocket->proc_thread ? a_esocket->proc_thread->kqueue_fd : -1;
    if ( l_kqueue_fd == -1 ){
        log_it(L_ERROR, "Esocket is not assigned with anything ,exit");
    }
    struct kevent * l_event = &a_esocket->kqueue_event;
    // Check & add
    bool l_is_error=false;
    int l_errno=0;
    if (a_esocket->type == DESCRIPTOR_TYPE_EVENT || a_esocket->type == DESCRIPTOR_TYPE_QUEUE){
        EV_SET(l_event, a_esocket->socket, EVFILT_USER,EV_ADD| EV_CLEAR ,0,0, &a_esocket->kqueue_event_catched_data );
        if( kevent( l_kqueue_fd,l_event,1,NULL,0,NULL)!=0){
            l_is_error = true;
            l_errno = errno;
        }
    }else{
        EV_SET(l_event, a_esocket->socket, l_filter,l_flags| EV_ADD,l_fflags,a_esocket->kqueue_data,a_esocket);
        if( a_esocket->flags & DAP_SOCK_READY_TO_READ ){
            EV_SET(l_event, a_esocket->socket, EVFILT_READ,l_flags| EV_ADD,l_fflags,a_esocket->kqueue_data,a_esocket);
            if( kevent( l_kqueue_fd,l_event,1,NULL,0,NULL) != 1 ){
                l_is_error = true;
                l_errno = errno;
            }
        }
        if( !l_is_error){
            if( a_esocket->flags & DAP_SOCK_READY_TO_WRITE || a_esocket->flags &DAP_SOCK_CONNECTING ){
                EV_SET(l_event, a_esocket->socket, EVFILT_WRITE,l_flags| EV_ADD,l_fflags,a_esocket->kqueue_data,a_esocket);
                if(kevent( l_kqueue_fd,l_event,1,NULL,0,NULL) != 1){
                    l_is_error = true;
                    l_errno = errno;
                }
            }
        }
    }

    if ( l_is_error){
        char l_errbuf[128];
        l_errbuf[0]=0;
        strerror_r(l_errno, l_errbuf, sizeof (l_errbuf));
        log_it(L_ERROR,"Can't update client socket state on kqueue fd %d: \"%s\" (%d)",
            l_kqueue_fd, l_errbuf, l_errno);
    }
        
#else
#error "Not defined dap_proc_thread.c::s_update_poll_flags() on your platform"
#endif
    return 0;
}

/**
 * @brief dap_proc_thread_create_queue_ptr
 * @details Call this function as others only from safe situation, or, thats better, from a_thread's context
 * @param a_thread
 * @param a_callback
 * @return
 */
dap_events_socket_t * dap_proc_thread_create_queue_ptr(dap_proc_thread_t * a_thread, dap_events_socket_callback_queue_ptr_t a_callback)
{
    dap_events_socket_t * l_es = dap_events_socket_create_type_queue_ptr_unsafe(NULL,a_callback);
    if(l_es == NULL)
        return NULL;
    l_es->proc_thread = a_thread;
    dap_proc_thread_assign_esocket_unsafe (a_thread, l_es);
    return l_es;
}

/**
 * @brief s_proc_thread_function
 * @param a_arg
 * @return
 */
static void * s_proc_thread_function(void * a_arg)
{

    dap_proc_thread_t * l_thread = (dap_proc_thread_t*) a_arg;
    assert(l_thread);
    dap_cpu_assign_thread_on(l_thread->cpu_id);

    struct sched_param l_shed_params;
    l_shed_params.sched_priority = 0;
#if defined(DAP_OS_WINDOWS)
	if (!SetThreadPriority(GetCurrentThread(), THREAD_PRIORITY_HIGHEST))
        log_it(L_ERROR, "Couldn't set thread priority, err: %d", GetLastError());
#elif defined (DAP_OS_LINUX)
    pthread_setschedparam(pthread_self(),SCHED_BATCH ,&l_shed_params);
#elif defined (DAP_OS_BSD)
    pthread_setschedparam(pthread_self(),SCHED_OTHER ,&l_shed_params);
#else
#error "Undefined set sched param"
#endif
    l_thread->proc_queue = dap_proc_queue_create(l_thread);

    // Init proc_queue for related worker
    dap_worker_t * l_worker_related = dap_events_worker_get(l_thread->cpu_id);
    assert(l_worker_related);
    l_worker_related->proc_queue = l_thread->proc_queue;
    l_worker_related->proc_queue_input = dap_events_socket_queue_ptr_create_input(l_worker_related->proc_queue->esocket);

    dap_events_socket_assign_on_worker_mt(l_worker_related->proc_queue_input,l_worker_related);

    l_thread->proc_event = dap_events_socket_create_type_event_unsafe(NULL, s_proc_event_callback);
<<<<<<< HEAD
	l_thread->event_exit = dap_events_socket_create_type_event_unsafe(NULL, s_event_exit_callback);
	
    l_thread->proc_event->_inheritor = l_thread; // we pass thread through it
	l_thread->event_exit->_inheritor = l_thread;
	
=======
    l_thread->event_exit = dap_events_socket_create_type_event_unsafe(NULL, s_event_exit_callback);

    l_thread->proc_event->_inheritor = l_thread; // we pass thread through it
    l_thread->event_exit->_inheritor = l_thread;

>>>>>>> e514d6d9
    size_t l_workers_count= dap_events_worker_get_count();
    assert(l_workers_count);
    l_thread->queue_assign_input = DAP_NEW_Z_SIZE(dap_events_socket_t*, sizeof (dap_events_socket_t*)*l_workers_count  );
    l_thread->queue_io_input = DAP_NEW_Z_SIZE(dap_events_socket_t*, sizeof (dap_events_socket_t*)*l_workers_count  );
    l_thread->queue_callback_input = DAP_NEW_Z_SIZE(dap_events_socket_t*, sizeof (dap_events_socket_t*)*l_workers_count  );

    assert(l_thread->queue_assign_input);
    assert(l_thread->queue_io_input);
    for (size_t n=0; n<l_workers_count; n++){
        dap_worker_t * l_worker =dap_events_worker_get(n);
        l_thread->queue_assign_input[n] = dap_events_socket_queue_ptr_create_input(l_worker->queue_es_new );
        l_thread->queue_io_input[n] = dap_events_socket_queue_ptr_create_input(l_worker->queue_es_io );
        l_thread->queue_callback_input[n] = dap_events_socket_queue_ptr_create_input(l_worker->queue_callback );
    }
#ifdef DAP_EVENTS_CAPS_EPOLL
    struct epoll_event l_epoll_events[ DAP_EVENTS_SOCKET_MAX]= { { 0 } };

    // Create epoll ctl
    l_thread->epoll_ctl = epoll_create( DAP_EVENTS_SOCKET_MAX );

    // add proc queue
    l_thread->proc_queue->esocket->ev.events    = l_thread->proc_queue->esocket->ev_base_flags;
    l_thread->proc_queue->esocket->ev.data.ptr  = l_thread->proc_queue->esocket;
    if( epoll_ctl(l_thread->epoll_ctl, EPOLL_CTL_ADD, l_thread->proc_queue->esocket->socket , &l_thread->proc_queue->esocket->ev) != 0 ){
#ifdef DAP_OS_WINDOWS
		errno = WSAGetLastError();    	
#endif
        log_it(L_CRITICAL, "Can't add proc queue %d on epoll ctl, error", l_thread->proc_queue->esocket->socket, errno);
        return NULL;
    }

    // Add proc event
    l_thread->proc_event->ev.events     = l_thread->proc_event->ev_base_flags ;
    l_thread->proc_event->ev.data.ptr   = l_thread->proc_event;
    if( epoll_ctl(l_thread->epoll_ctl, EPOLL_CTL_ADD, l_thread->proc_event->socket , &l_thread->proc_event->ev) != 0 ){
#ifdef DAP_OS_WINDOWS
		errno = WSAGetLastError();    	
#endif
        log_it(L_CRITICAL, "Can't add proc event on epoll ctl, err: %d", errno);
        return NULL;
    }
	
    // Add exit event
    l_thread->event_exit->ev.events     = l_thread->event_exit->ev_base_flags;
    l_thread->event_exit->ev.data.ptr   = l_thread->event_exit;
    if( epoll_ctl(l_thread->epoll_ctl, EPOLL_CTL_ADD, l_thread->event_exit->socket , &l_thread->event_exit->ev) != 0 ){
#ifdef DAP_OS_WINDOWS
        errno = WSAGetLastError();
#endif
        log_it(L_CRITICAL, "Can't add exit event on epoll ctl, err: %d", errno);
        return NULL;
    }


    // Add exit event
    l_thread->event_exit->ev.events     = l_thread->event_exit->ev_base_flags;
    l_thread->event_exit->ev.data.ptr   = l_thread->event_exit;
    if( epoll_ctl(l_thread->epoll_ctl, EPOLL_CTL_ADD, l_thread->event_exit->socket , &l_thread->event_exit->ev) != 0 ){
#ifdef DAP_OS_WINDOWS
        errno = WSAGetLastError();
#endif
        log_it(L_CRITICAL, "Can't add exit event on epoll ctl, err: %d", errno);
        return NULL;
    }

    for (size_t n = 0; n< dap_events_worker_get_count(); n++){
        // Queue asssign
        l_thread->queue_assign_input[n]->ev.events      = l_thread->queue_assign_input[n]->ev_base_flags ;
        l_thread->queue_assign_input[n]->ev.data.ptr    = l_thread->queue_assign_input[n];
        if( epoll_ctl(l_thread->epoll_ctl, EPOLL_CTL_ADD, l_thread->queue_assign_input[n]->socket, &l_thread->queue_assign_input[n]->ev) != 0 ){
#ifdef DAP_OS_WINDOWS
		errno = WSAGetLastError();    	
#endif
            log_it(L_CRITICAL, "Can't add queue input on epoll ctl, err: %d", errno);
            return NULL;
        }

        // Queue IO
        l_thread->queue_io_input[n]->ev.events      = l_thread->queue_io_input[n]->ev_base_flags ;
        l_thread->queue_io_input[n]->ev.data.ptr    = l_thread->queue_io_input[n];
        if( epoll_ctl(l_thread->epoll_ctl, EPOLL_CTL_ADD, l_thread->queue_io_input[n]->fd , &l_thread->queue_io_input[n]->ev) != 0 ){
#ifdef DAP_OS_WINDOWS
		errno = WSAGetLastError();    	
#endif
            log_it(L_CRITICAL, "Can't add proc io input on epoll ctl, err: %d", errno);
            return NULL;
        }

        // Queue callback
        l_thread->queue_callback_input[n]->ev.events      = l_thread->queue_callback_input[n]->ev_base_flags ;
        l_thread->queue_callback_input[n]->ev.data.ptr    = l_thread->queue_callback_input[n];
        if( epoll_ctl(l_thread->epoll_ctl, EPOLL_CTL_ADD, l_thread->queue_callback_input[n]->fd , &l_thread->queue_callback_input[n]->ev) != 0 ){
#ifdef DAP_OS_WINDOWS
        errno = WSAGetLastError();
#endif
            log_it(L_CRITICAL, "Can't add proc io input on epoll ctl, err: %d", errno);
            return NULL;
        }
    }
#elif defined(DAP_EVENTS_CAPS_POLL)
    l_thread->poll_count_max = DAP_EVENTS_SOCKET_MAX;
    l_thread->poll_count = 0;
    bool l_poll_compress = false;
    l_thread->poll = DAP_NEW_Z_SIZE(struct pollfd,l_thread->poll_count_max *sizeof (*l_thread->poll));
    l_thread->esockets = DAP_NEW_Z_SIZE(dap_events_socket_t*,l_thread->poll_count_max *sizeof (*l_thread->esockets));

    // Add proc queue
    dap_proc_thread_assign_esocket_unsafe(l_thread,l_thread->proc_queue->esocket);

    // Add proc event
    l_thread->poll[l_thread->poll_count].fd = l_thread->proc_event->fd;
    l_thread->poll[l_thread->poll_count].events = l_thread->proc_event->poll_base_flags;
    l_thread->esockets[l_thread->poll_count] = l_thread->proc_event;
    l_thread->poll_count++;
	
    // Add exit event
    l_thread->poll[l_thread->poll_count].fd = l_thread->event_exit->fd;
    l_thread->poll[l_thread->poll_count].events = l_thread->event_exit->poll_base_flags;
    l_thread->esockets[l_thread->poll_count] = l_thread->event_exit;
    l_thread->poll_count++;


    // Add exit event
    l_thread->poll[l_thread->poll_count].fd = l_thread->event_exit->fd;
    l_thread->poll[l_thread->poll_count].events = l_thread->event_exit->poll_base_flags;
    l_thread->esockets[l_thread->poll_count] = l_thread->event_exit;
    l_thread->poll_count++;

    for (size_t n = 0; n< dap_events_worker_get_count(); n++){
        dap_events_socket_t * l_queue_assign_input =  l_thread->queue_assign_input[n];
        dap_events_socket_t * l_queue_io_input =  l_thread->queue_io_input[n];
        dap_events_socket_t * l_queue_callback_input =  l_thread->queue_callback_input[n];
        if (l_queue_assign_input&&l_queue_io_input){

            // Queue assign input
            l_queue_assign_input->poll_index = l_thread->poll_count;
            l_thread->poll[l_thread->poll_count].fd = l_queue_assign_input->fd;
            l_thread->poll[l_thread->poll_count].events = l_queue_assign_input->poll_base_flags;
            l_thread->esockets[l_thread->poll_count] = l_queue_assign_input;
            l_thread->poll_count++;

            // Queue io input
            l_queue_io_input->poll_index = l_thread->poll_count;
            l_thread->poll[l_thread->poll_count].fd = l_queue_io_input->fd;
            l_thread->poll[l_thread->poll_count].events = l_queue_io_input->poll_base_flags;
            l_thread->esockets[l_thread->poll_count] = l_queue_io_input;
            l_thread->poll_count++;

            // Queue callback input
            l_queue_callback_input->poll_index = l_thread->poll_count;
            l_thread->poll[l_thread->poll_count].fd = l_queue_callback_input->fd;
            l_thread->poll[l_thread->poll_count].events = l_queue_callback_input->poll_base_flags;
            l_thread->esockets[l_thread->poll_count] = l_queue_callback_input;
            l_thread->poll_count++;
        }
    }
#elif defined (DAP_EVENTS_CAPS_KQUEUE)
    // Create kqueue fd
    l_thread->kqueue_fd = kqueue();
    l_thread->kqueue_events_count_max = DAP_EVENTS_SOCKET_MAX;
    l_thread->kqueue_events = DAP_NEW_Z_SIZE(struct kevent, l_thread->kqueue_events_count_max *sizeof(struct kevent));

    dap_proc_thread_assign_esocket_unsafe(l_thread,l_thread->proc_queue->esocket);
    dap_proc_thread_assign_esocket_unsafe(l_thread,l_thread->proc_event);
<<<<<<< HEAD
	dap_proc_thread_assign_esocket_unsafe(l_thread,l_thread->event_exit);
=======
    dap_proc_thread_assign_esocket_unsafe(l_thread,l_thread->event_exit);
>>>>>>> e514d6d9

    for (size_t n = 0; n< dap_events_worker_get_count(); n++){
        // Queue asssign
        dap_proc_thread_assign_esocket_unsafe(l_thread, l_thread->queue_assign_input[n]);

        // Queue IO
        dap_proc_thread_assign_esocket_unsafe(l_thread, l_thread->queue_io_input[n]);

        // Queue callback
        dap_proc_thread_assign_esocket_unsafe(l_thread, l_thread->queue_callback_input[n]);
    }

#else
#error "Unimplemented poll events analog for this platform"
#endif

    //We've started!
    pthread_mutex_lock(&l_thread->started_mutex);
    pthread_mutex_unlock(&l_thread->started_mutex);
    pthread_cond_broadcast(&l_thread->started_cond);
<<<<<<< HEAD
	
	l_thread->signal_exit = false;
	
=======

    l_thread->signal_exit = false;

>>>>>>> e514d6d9
    // Main loop
    while (!l_thread->signal_kill && !l_thread->signal_exit){

        int l_selected_sockets;
        size_t l_sockets_max;
#ifdef DAP_EVENTS_CAPS_EPOLL
        //log_it(L_DEBUG, "Epoll_wait call");
        l_selected_sockets = epoll_wait(l_thread->epoll_ctl, l_epoll_events, DAP_EVENTS_SOCKET_MAX, -1);
        l_sockets_max = (size_t)l_selected_sockets;
#elif defined (DAP_EVENTS_CAPS_POLL)
        l_selected_sockets = poll(l_thread->poll,l_thread->poll_count,-1);
        l_sockets_max = l_thread->poll_count;
#elif defined (DAP_EVENTS_CAPS_KQUEUE)
        l_selected_sockets = kevent(l_thread->kqueue_fd,NULL,0,l_thread->kqueue_events,l_thread->kqueue_events_count_max,NULL);
        l_sockets_max = l_selected_sockets;
#else
#error "Unimplemented poll wait analog for this platform"
#endif

        if(l_selected_sockets == -1) {
            if( errno == EINTR)
                continue;
#if defined DAP_OS_UNIX
            int l_errno = errno;
            char l_errbuf[128];
            strerror_r(l_errno, l_errbuf, sizeof (l_errbuf));
            log_it(L_ERROR, "Proc thread #%d got errno:\"%s\" (%d)", l_thread->cpu_id , l_errbuf, l_errno);
#elif DAP_OS_WINDOWS
            log_it(L_ERROR, "Error occured on thread #%d, errno: %d", l_thread->cpu_id , errno);
#endif
            break;
        }
        for(size_t n = 0; n < l_sockets_max; n++) {
            dap_events_socket_t * l_cur;
            bool l_flag_hup, l_flag_rdhup, l_flag_read, l_flag_write, l_flag_error,
                    l_flag_nval,l_flag_pri,l_flag_msg;
#ifdef DAP_EVENTS_CAPS_EPOLL
            l_cur = (dap_events_socket_t *) l_epoll_events[n].data.ptr;
            uint32_t l_cur_events = l_epoll_events[n].events;
            l_flag_hup = l_cur_events & EPOLLHUP;
            l_flag_rdhup = l_cur_events & EPOLLHUP;
            l_flag_write = l_cur_events & EPOLLOUT;
            l_flag_read = l_cur_events & EPOLLIN;
            l_flag_error = l_cur_events & EPOLLERR;
            l_flag_nval = false;
            l_flag_pri = false;
            l_flag_msg = false;
#elif defined ( DAP_EVENTS_CAPS_POLL)
            if(n>=l_thread->poll_count){
                log_it(L_WARNING,"selected_sockets(%d) is bigger then poll count (%u)", l_selected_sockets, l_thread->poll_count);
                break;
            }
            short l_cur_events = l_thread->poll[n].revents ;
            if (!l_cur_events)
                continue;
            l_cur = l_thread->esockets[n];
            l_flag_hup =  l_cur_events& POLLHUP;
            l_flag_rdhup = l_cur_events & POLLRDHUP;
            l_flag_write = (l_cur_events & POLLOUT) || (l_cur_events &POLLRDNORM)|| (l_cur_events &POLLRDBAND ) ;
            l_flag_read = l_cur_events & POLLIN || (l_cur_events &POLLWRNORM)|| (l_cur_events &POLLWRBAND );
            l_flag_error = l_cur_events & POLLERR;
            l_flag_nval = l_cur_events & POLLNVAL;
            l_flag_pri = l_cur_events & POLLPRI;
            l_flag_msg = l_cur_events & POLLMSG;
#elif defined (DAP_EVENTS_CAPS_KQUEUE)
            struct kevent * l_kevent = &l_thread->kqueue_events[n];
            l_flag_hup=l_flag_rdhup=l_flag_read=l_flag_write=l_flag_error=l_flag_nval=l_flag_msg =l_flag_pri = false;

            if (l_kevent->filter & EVFILT_USER){
                dap_events_socket_w_data_t * l_es_w_data = (dap_events_socket_w_data_t*) l_kevent->udata;
                assert(l_es_w_data);
                l_cur = l_es_w_data->esocket;
                assert(l_cur);
                memcpy(&l_cur->kqueue_event_catched_data,l_es_w_data,sizeof(*l_es_w_data));
                if(l_es_w_data != &l_cur->kqueue_event_catched_data )
                    DAP_DELETE(l_es_w_data);
                else if (s_debug_reactor)
                    log_it(L_DEBUG,"Own event signal without actual event data");
                if ( l_cur->pipe_out == NULL){ // If we're not the input for pipe or queue
                                               // we must drop write flag and set read flag
                    l_flag_read = true;
                }else{
                    l_flag_write = true;
                }
            }else{
                l_cur = (dap_events_socket_t*) l_kevent->udata;
                assert(l_cur);

                switch (l_kevent->filter) {
                    case EVFILT_TIMER:
                    case EVFILT_READ: l_flag_read = true; break;
                    case EVFILT_WRITE: l_flag_write = true; break;
                    case EVFILT_EXCEPT : l_flag_rdhup = true; break;
                    default: log_it(L_CRITICAL,"Unknown filter type in polling, exit thread"); return NULL;
                }

            }
            l_cur->kqueue_event_catched = l_kevent;
#ifndef DAP_OS_DARWIN
            u_int l_cur_events = l_thread->kqueue_events[n].fflags;
#else
            uint32_t l_cur_events = l_thread->kqueue_events[n].fflags;
#endif

#else
#error "Unimplemented fetch esocket after poll"
#endif
            assert(l_cur);
            if(s_debug_reactor)
                log_it(L_DEBUG, "Proc thread #%u esocket %p fd=%d type=%d flags=0x%0X (%s:%s:%s:%s:%s:%s:%s:%s)", l_thread->cpu_id, l_cur, l_cur->socket,
                    l_cur->type, l_cur_events, l_flag_read?"read":"", l_flag_write?"write":"", l_flag_error?"error":"",
                    l_flag_hup?"hup":"", l_flag_rdhup?"rdhup":"", l_flag_msg?"msg":"", l_flag_nval?"nval":"", l_flag_pri?"pri":"");

            //log_it(L_DEBUG,"Waked up esocket %p (socket %d) {read:%s,write:%s,error:%s} ", l_cur, l_cur->fd,
            //           l_flag_read?"true":"false", l_flag_write?"true":"false", l_flag_error?"true":"false" );
            time_t l_cur_time = time( NULL);
            l_cur->last_time_active = l_cur_time;
            if (l_flag_error){
#ifdef DAP_OS_WINDOWS
                int l_errno = WSAGetLastError();
#else
                int l_errno = errno;
#endif
                char l_errbuf[128];
                strerror_r(l_errno, l_errbuf,sizeof (l_errbuf));
                log_it(L_ERROR,"Some error on proc thread #%u with %d socket: %s(%d)",l_thread->cpu_id, l_cur->socket, l_errbuf, l_errno);
                if(l_cur->callbacks.error_callback)
                    l_cur->callbacks.error_callback(l_cur, errno);
            }
            if (l_flag_read ){
				int32_t l_bytes_read = 0;
                switch (l_cur->type) {
                    case DESCRIPTOR_TYPE_QUEUE:
                        dap_events_socket_queue_proc_input_unsafe(l_cur);
#ifdef DAP_OS_WINDOWS
                        l_bytes_read = dap_recvfrom(l_cur->socket, NULL, 0);
#endif
                        break;
                    case DESCRIPTOR_TYPE_EVENT:
                        dap_events_socket_event_proc_input_unsafe (l_cur);
                        break;

                    default:
                        log_it(L_ERROR, "Unprocessed descriptor type accepted in proc thread loop");
#ifdef DAP_OS_WINDOWS
                        l_bytes_read = dap_recvfrom(l_cur->socket, NULL, 0);
#endif
                        break;
                }
            }
            if (l_flag_write ){
                int l_errno=0;
                if (l_cur->buf_out_size){
                    ssize_t l_bytes_sent = -1;
                    switch (l_cur->type) {
                        case DESCRIPTOR_TYPE_QUEUE:
                            if (l_cur->flags & DAP_SOCK_QUEUE_PTR){
                                #if defined(DAP_EVENTS_CAPS_QUEUE_PIPE2)
                                    l_bytes_sent = write(l_cur->socket, l_cur->buf_out, sizeof (void *) ); // We send pointer by pointer
                                #elif defined DAP_EVENTS_CAPS_MSMQ
                                DWORD l_mp_id = 0;
                                MQMSGPROPS    l_mps;
                                MQPROPVARIANT l_mpvar[1];
                                MSGPROPID     l_p_id[1];
                                HRESULT       l_mstatus[1];

                                l_p_id[l_mp_id] = PROPID_M_BODY;
                                l_mpvar[l_mp_id].vt = VT_VECTOR | VT_UI1;
                                l_mpvar[l_mp_id].caub.pElems = l_cur->buf_out;
                                l_mpvar[l_mp_id].caub.cElems = (u_long)l_cur->buf_out_size;
                                l_mp_id++;

                                l_mps.cProp = l_mp_id;
                                l_mps.aPropID = l_p_id;
                                l_mps.aPropVar = l_mpvar;
                                l_mps.aStatus = l_mstatus;
                                HRESULT hr = MQSendMessage(l_cur->mqh, &l_mps, MQ_NO_TRANSACTION);

                                if (hr != MQ_OK) {
                                    log_it(L_ERROR, "An error occured on sending message to queue, errno: 0x%x", hr);
                                    break;
                                } else {
                                    if(dap_sendto(l_cur->socket, l_cur->port, NULL, 0) == SOCKET_ERROR) {
                                        log_it(L_ERROR, "Write to sock error: %d", WSAGetLastError());
                                    }
                                    l_cur->buf_out_size = 0;
                                    dap_events_socket_set_writable_unsafe(l_cur,false);

                                    break;
                                }
                                #elif defined (DAP_EVENTS_CAPS_QUEUE_MQUEUE)
                                    char * l_ptr = (char *) l_cur->buf_out;
                                    void *l_ptr_in;
                                    memcpy(&l_ptr_in,l_ptr, sizeof (l_ptr_in) );

                                    l_bytes_sent = mq_send(l_cur->mqd, l_ptr, sizeof (l_ptr),0);
                                    if (l_bytes_sent==0){
//                                        log_it(L_DEBUG,"mq_send %p success", l_ptr_in);
                                        l_bytes_sent = sizeof (void *);
                                    }else if (l_bytes_sent == -1 && errno == EINVAL){ // To make compatible with other
                                        l_errno = EAGAIN;                        // non-blocking sockets
//                                        log_it(L_DEBUG,"mq_send %p EAGAIN", l_ptr_in);
                                    }else{
                                        l_errno = errno;
                                        log_it(L_WARNING,"mq_send %p errno: %d", l_ptr_in, l_errno);
                                    }
                                #elif defined (DAP_EVENTS_CAPS_KQUEUE)

                                    // Select socket and kqueue fd to send the event
                                    dap_events_socket_t * l_es_output = l_cur->pipe_out ? l_cur->pipe_out : l_cur;
                                    int l_kqueue_fd = l_es_output->worker ? l_es_output->worker->kqueue_fd : l_es_output->proc_thread ? l_es_output->proc_thread->kqueue_fd : -1;

                                    struct kevent l_event;
                                    dap_events_socket_w_data_t * l_es_w_data = DAP_NEW_Z(dap_events_socket_w_data_t);
                                    l_es_w_data->esocket = l_es_output;

                                    memcpy(&l_es_w_data->ptr,l_cur->buf_out,sizeof(l_es_w_data->ptr) );
                                    EV_SET(&l_event,l_es_output->socket, EVFILT_USER,0,NOTE_TRIGGER ,0, l_es_w_data);


                                    int l_n =  l_kqueue_fd==-1 ? -1 : kevent(l_kqueue_fd,&l_event,1,NULL,0,NULL);
                                    if (l_n != -1)
                                        l_bytes_sent = sizeof(l_es_w_data->ptr);
                                    else{
                                        l_errno = errno;
                                        log_it(L_WARNING,"queue ptr send error: kevent %p errno: %d", l_es_w_data->ptr, l_errno);
                                        DAP_DELETE(l_es_w_data);
                                    }
                                #else
                                    #error "Not implemented dap_events_socket_queue_ptr_send() for this platform"
                                #endif
                                //int l_errno = errno;

                                break;
                            }break;
                        default:
                            log_it(L_ERROR, "Dont process write flags for this socket %d in proc thread", l_cur->fd);

                    }
                    l_errno = errno;

                    if(l_bytes_sent>0){
                        l_cur->buf_out_size -= l_bytes_sent;
                        //log_it(L_DEBUG,"Sent %zd bytes out, left %zd in buf out", l_bytes_sent, l_cur->buf_out);
                        if (l_cur->buf_out_size ){ // Shrink output buffer

                            memmove(l_cur->buf_out, l_cur->buf_out+l_bytes_sent, l_cur->buf_out_size );
                        }else{
#ifndef DAP_EVENTS_CAPS_KQUEUE
                            l_cur->flags ^= DAP_SOCK_READY_TO_WRITE;
                            dap_proc_thread_esocket_update_poll_flags(l_thread, l_cur);
#else
                            log_it(L_WARNING,"(!) Write event receieved but nothing in buffer");
                            sleep(500); // to prevent shitting the log files
#endif
                        }
                    }

                }else{
                    // TODO Make this code platform-independent
#ifndef DAP_EVENTS_CAPS_EVENT_KEVENT
                    log_it(L_DEBUG,"(!) Write event receieved but nothing in buffer, switching off this flag");
                    l_cur->flags ^= DAP_SOCK_READY_TO_WRITE;
                    dap_proc_thread_esocket_update_poll_flags(l_thread, l_cur);
                    // TODO Make this code platform-independent
#else
                    log_it(L_WARNING,"(!) Write event receieved but nothing in buffer");
                    sleep(500); // to prevent shitting the log files
#endif
                }


            }
            if(l_cur->flags & DAP_SOCK_SIGNAL_CLOSE){
#ifdef DAP_EVENTS_CAPS_EPOLL
                log_it(L_WARNING, "Deleting esocket %d from proc thread?...", l_cur->fd);
                if ( epoll_ctl( l_thread->epoll_ctl, EPOLL_CTL_DEL, l_cur->fd, &l_cur->ev) == -1 )
                    log_it( L_ERROR,"Can't remove event socket's handler from the epoll ctl" );
                //else
                //    log_it( L_DEBUG,"Removed epoll's event from proc thread #%u", l_thread->cpu_id );
                if (l_cur->callbacks.delete_callback)
                    l_cur->callbacks.delete_callback(l_cur, l_thread);
                if(l_cur->_inheritor)
                    DAP_DELETE(l_cur->_inheritor);
                DAP_DELETE(l_cur);
#elif defined (DAP_EVENTS_CAPS_POLL)
                l_thread->poll[n].fd = -1;
                l_poll_compress = true;
#elif defined (DAP_EVENTS_CAPS_KQUEUE)
		if (l_cur->socket != -1 ){
		    struct kevent * l_event = &l_cur->kqueue_event;
		    EV_SET(l_event, l_cur->socket, 0 ,EV_DELETE, 0,0,l_cur);
            if ( kevent( l_thread->kqueue_fd,l_event,1,NULL,0,NULL) != 1 ) {
                int l_errno = errno;
                char l_errbuf[128];
                strerror_r(l_errno, l_errbuf, sizeof (l_errbuf));
                log_it( L_ERROR,"Can't remove event socket's handler %d from the epoll_fd %d  \"%s\" (%d)", l_cur->socket,
				l_thread->kqueue_fd, l_errbuf, l_errno);
            }
		}

#else
#error "Unimplemented poll ctl analog for this platform"
#endif
            }

        }
#ifdef DAP_EVENTS_CAPS_POLL
      /***********************************************************/
       /* If the compress_array flag was turned on, we need       */
       /* to squeeze together the array and decrement the number  */
       /* of file descriptors. We do not need to move back the    */
       /* events and revents fields because the events will always*/
       /* be POLLIN in this case, and revents is output.          */
       /***********************************************************/
       if ( l_poll_compress){
           l_poll_compress = false;
           for (size_t i = 0; i < l_thread->poll_count ; i++)  {
               if ( l_thread->poll[i].fd == -1){
                    for(size_t j = i; j +1 < l_thread->poll_count; j++){
                        l_thread->poll[j].fd = l_thread->poll[j+1].fd;
                        l_thread->esockets[j] = l_thread->esockets[j+1];
                        if(l_thread->esockets[j])
                            l_thread->esockets[j]->poll_index = j;
                    }
                   i--;
                   l_thread->poll_count--;
               }
           }
       }
#endif
    }
    log_it(L_ATT, "Stop processing thread #%u", l_thread->cpu_id);
    fflush(stdout);

    // cleanip inputs
    for (size_t n=0; n<dap_events_worker_get_count(); n++){
        dap_events_socket_delete_unsafe(l_thread->queue_assign_input[n], false);
        dap_events_socket_delete_unsafe(l_thread->queue_io_input[n], false);
    }

    return NULL;
}

/**
 * @brief dap_proc_thread_assign_on_worker_inter
 * @param a_thread
 * @param a_worker
 * @param a_esocket
 * @return
 */
bool dap_proc_thread_assign_on_worker_inter(dap_proc_thread_t * a_thread, dap_worker_t * a_worker, dap_events_socket_t *a_esocket  )
{
    dap_events_socket_t * l_es_assign_input = a_thread->queue_assign_input[a_worker->id];
    if(s_debug_reactor)
        log_it(L_DEBUG,"Remove esocket %p from proc thread and send it to worker #%u",a_esocket, a_worker->id);

    dap_events_socket_assign_on_worker_inter(l_es_assign_input, a_esocket);
    // TODO Make this code platform-independent
#ifndef DAP_EVENTS_CAPS_EVENT_KEVENT
    l_es_assign_input->flags |= DAP_SOCK_READY_TO_WRITE;
    dap_proc_thread_esocket_update_poll_flags(a_thread, l_es_assign_input);
#endif
    return true;
}

/**
 * @brief dap_proc_thread_esocket_write_inter
 * @param a_thread
 * @param a_worker
 * @param a_es_uuid
 * @param a_data
 * @param a_data_size
 * @return
 */
int dap_proc_thread_esocket_write_inter(dap_proc_thread_t * a_thread,dap_worker_t * a_worker,   dap_events_socket_uuid_t a_es_uuid,
                                        const void * a_data, size_t a_data_size)
{
    dap_events_socket_t * l_es_io_input = a_thread->queue_io_input[a_worker->id];
    dap_events_socket_write_inter(l_es_io_input,a_es_uuid, a_data, a_data_size);
    // TODO Make this code platform-independent
#ifndef DAP_EVENTS_CAPS_EVENT_KEVENT
    l_es_io_input->flags |= DAP_SOCK_READY_TO_WRITE;
    dap_proc_thread_esocket_update_poll_flags(a_thread, l_es_io_input);
#endif
    return 0;
}


/**
 * @brief dap_proc_thread_esocket_write_f_inter
 * @param a_thread
 * @param a_worker
 * @param a_es_uuid,
 * @param a_format
 * @return
 */
int dap_proc_thread_esocket_write_f_inter(dap_proc_thread_t * a_thread,dap_worker_t * a_worker,  dap_events_socket_uuid_t a_es_uuid,
                                        const char * a_format,...)
{
    va_list ap, ap_copy;
    va_start(ap,a_format);
    va_copy(ap_copy, ap);
    int l_data_size = dap_vsnprintf(NULL,0,a_format,ap);
    va_end(ap);
    if (l_data_size <0 ){
        log_it(L_ERROR,"Can't write out formatted data '%s' with values",a_format);
        va_end(ap_copy);
        return 0;
    }

    dap_events_socket_t * l_es_io_input = a_thread->queue_io_input[a_worker->id];
    char * l_data = DAP_NEW_SIZE(char,l_data_size+1);
    if (!l_data){
        va_end(ap_copy);
        return -1;
    }
    l_data_size = dap_vsprintf(l_data,a_format,ap_copy);
    va_end(ap_copy);

    dap_events_socket_write_inter(l_es_io_input, a_es_uuid, l_data, l_data_size);
    // TODO Make this code platform-independent
#ifndef DAP_EVENTS_CAPS_EVENT_KEVENT
    l_es_io_input->flags |= DAP_SOCK_READY_TO_WRITE;
    dap_proc_thread_esocket_update_poll_flags(a_thread, l_es_io_input);
#endif
    DAP_DELETE(l_data);
    return 0;
}

/**
 * @brief dap_proc_thread_worker_exec_callback
 * @param a_thread
 * @param a_worker_id
 * @param a_callback
 * @param a_arg
 */
void dap_proc_thread_worker_exec_callback(dap_proc_thread_t * a_thread, size_t a_worker_id, dap_worker_callback_t a_callback, void * a_arg)
{
    dap_worker_msg_callback_t * l_msg = DAP_NEW_Z(dap_worker_msg_callback_t);
    l_msg->callback = a_callback;
    l_msg->arg = a_arg;
    dap_events_socket_queue_ptr_send_to_input(a_thread->queue_callback_input[a_worker_id],l_msg );

    // TODO Make this code platform-independent
#ifndef DAP_EVENTS_CAPS_EVENT_KEVENT
    a_thread->queue_callback_input[a_worker_id]->flags |= DAP_SOCK_READY_TO_WRITE;
    dap_proc_thread_esocket_update_poll_flags(a_thread, a_thread->queue_callback_input[a_worker_id]);
#endif
}

static void s_event_exit_callback( dap_events_socket_t * a_es, uint64_t a_flags)
{
    (void) a_flags;
    dap_proc_thread_t * l_thread = (dap_proc_thread_t *) a_es->_inheritor;
    l_thread->signal_exit = true;
    if(s_debug_reactor)
        log_it(L_DEBUG, "Proc_thread :%u signaled to exit", l_thread->cpu_id);
<<<<<<< HEAD
}
=======
}
>>>>>>> e514d6d9
<|MERGE_RESOLUTION|>--- conflicted
+++ resolved
@@ -102,10 +102,7 @@
         dap_events_socket_event_signal(s_threads[i].event_exit, 1);
         pthread_join(s_threads[i].thread_id, NULL);
     }
-<<<<<<< HEAD
 	
-=======
->>>>>>> e514d6d9
     // Signal to cancel working threads and wait for finish
     // TODO: Android realization
 //#ifndef DAP_OS_ANDROID
@@ -407,19 +404,11 @@
     dap_events_socket_assign_on_worker_mt(l_worker_related->proc_queue_input,l_worker_related);
 
     l_thread->proc_event = dap_events_socket_create_type_event_unsafe(NULL, s_proc_event_callback);
-<<<<<<< HEAD
 	l_thread->event_exit = dap_events_socket_create_type_event_unsafe(NULL, s_event_exit_callback);
 	
     l_thread->proc_event->_inheritor = l_thread; // we pass thread through it
 	l_thread->event_exit->_inheritor = l_thread;
 	
-=======
-    l_thread->event_exit = dap_events_socket_create_type_event_unsafe(NULL, s_event_exit_callback);
-
-    l_thread->proc_event->_inheritor = l_thread; // we pass thread through it
-    l_thread->event_exit->_inheritor = l_thread;
-
->>>>>>> e514d6d9
     size_t l_workers_count= dap_events_worker_get_count();
     assert(l_workers_count);
     l_thread->queue_assign_input = DAP_NEW_Z_SIZE(dap_events_socket_t*, sizeof (dap_events_socket_t*)*l_workers_count  );
@@ -584,11 +573,7 @@
 
     dap_proc_thread_assign_esocket_unsafe(l_thread,l_thread->proc_queue->esocket);
     dap_proc_thread_assign_esocket_unsafe(l_thread,l_thread->proc_event);
-<<<<<<< HEAD
 	dap_proc_thread_assign_esocket_unsafe(l_thread,l_thread->event_exit);
-=======
-    dap_proc_thread_assign_esocket_unsafe(l_thread,l_thread->event_exit);
->>>>>>> e514d6d9
 
     for (size_t n = 0; n< dap_events_worker_get_count(); n++){
         // Queue asssign
@@ -609,15 +594,9 @@
     pthread_mutex_lock(&l_thread->started_mutex);
     pthread_mutex_unlock(&l_thread->started_mutex);
     pthread_cond_broadcast(&l_thread->started_cond);
-<<<<<<< HEAD
 	
 	l_thread->signal_exit = false;
 	
-=======
-
-    l_thread->signal_exit = false;
-
->>>>>>> e514d6d9
     // Main loop
     while (!l_thread->signal_kill && !l_thread->signal_exit){
 
@@ -1076,8 +1055,4 @@
     l_thread->signal_exit = true;
     if(s_debug_reactor)
         log_it(L_DEBUG, "Proc_thread :%u signaled to exit", l_thread->cpu_id);
-<<<<<<< HEAD
-}
-=======
-}
->>>>>>> e514d6d9
+}
