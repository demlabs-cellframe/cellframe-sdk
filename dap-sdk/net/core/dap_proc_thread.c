/*
 * Authors:
 * Dmitriy A. Gearasimov <gerasimov.dmitriy@demlabs.net>
 * DeM Labs Ltd.   https://demlabs.net
 * Copyright  (c) 2020
 * All rights reserved.

 This file is part of DAP SDK the open source project

    DAP SDK is free software: you can redistribute it and/or modify
    it under the terms of the GNU General Public License as published by
    the Free Software Foundation, either version 3 of the License, or
    (at your option) any later version.

    DAP SDK is distributed in the hope that it will be useful,
    but WITHOUT ANY WARRANTY; without even the implied warranty of
    MERCHANTABILITY or FITNESS FOR A PARTICULAR PURPOSE.  See the
    GNU General Public License for more details.

    You should have received a copy of the GNU General Public License
    along with any DAP SDK based project.  If not, see <http://www.gnu.org/licenses/>.
*/

#include <assert.h>
#include <errno.h>
#include "dap_server.h"

#if defined(DAP_EVENTS_CAPS_EPOLL) && !defined(DAP_OS_WINDOWS)
#include <sys/epoll.h>
#elif defined DAP_OS_WINDOWS
#include "wepoll.h"
#elif defined (DAP_EVENTS_CAPS_POLL)
#include <poll.h>
#elif defined (DAP_EVENTS_CAPS_KQUEUE)

#include <sys/event.h>
#include <err.h>

#ifndef DAP_OS_DARWIN
#include <pthread_np.h>
typedef cpuset_t cpu_set_t; // Adopt BSD CPU setstructure to POSIX variant
#else
#define NOTE_READ NOTE_LOWAT
#endif

#ifndef MSG_NOSIGNAL
#define MSG_NOSIGNAL SO_NOSIGPIPE
#endif

#else
#error "Unimplemented poll for this platform"
#endif

#include "dap_config.h"
#include "dap_events.h"
#include "dap_events_socket.h"
#include "dap_proc_thread.h"

#define LOG_TAG "dap_proc_thread"

static size_t s_threads_count = 0;
static bool s_debug_reactor = false;
static dap_proc_thread_t * s_threads = NULL;
static void * s_proc_thread_function(void * a_arg);
static void s_event_exit_callback( dap_events_socket_t * a_es, uint64_t a_flags);

/**
 * @brief dap_proc_thread_init
 * @param a_cpu_count 0 means autodetect
 * @return
 */
int dap_proc_thread_init(uint32_t a_threads_count){
    s_threads_count = a_threads_count ? a_threads_count : dap_get_cpu_count( );
    s_threads = DAP_NEW_Z_SIZE(dap_proc_thread_t, sizeof (dap_proc_thread_t)* s_threads_count);
    s_debug_reactor = g_config? dap_config_get_item_bool_default(g_config,"general","debug_reactor",false) : false;
    for (size_t i = 0; i < s_threads_count; i++ ){

        s_threads[i].cpu_id = i;
        pthread_cond_init( &s_threads[i].started_cond, NULL );
        pthread_mutex_init( &s_threads[i].started_mutex, NULL );
        pthread_mutex_lock( &s_threads[i].started_mutex );
        int res = pthread_create( &s_threads[i].thread_id,NULL, s_proc_thread_function, &s_threads[i] );
        if (res) {
            log_it(L_CRITICAL, "Create thread failed with code %d", res);
            pthread_mutex_unlock( &s_threads[i].started_mutex );
            return -1;
        }
        pthread_cond_wait( &s_threads[i].started_cond, &s_threads[i].started_mutex );
        pthread_mutex_unlock( &s_threads[i].started_mutex );
    }


    return 0;
}

/**
 * @brief dap_proc_thread_deinit
 */
void dap_proc_thread_deinit()
{
    for (uint32_t i = 0; i < s_threads_count; i++){
        dap_events_socket_event_signal(s_threads[i].event_exit, 1);
        pthread_join(s_threads[i].thread_id, NULL);
    }
    // Signal to cancel working threads and wait for finish
    // TODO: Android realization
//#ifndef DAP_OS_ANDROID
//    for (size_t i = 0; i < s_threads_count; i++ ){
//        pthread_cancel(s_threads[i].thread_id);
//        pthread_join(s_threads[i].thread_id, NULL);
//    }
//#endif

}

/**
 * @brief dap_proc_thread_get
 * @param a_cpu_id
 * @return
 */
dap_proc_thread_t * dap_proc_thread_get(uint32_t a_cpu_id)
{
    return a_cpu_id<s_threads_count? &s_threads[a_cpu_id] : NULL;
}

/**
 * @brief dap_proc_thread_get_auto
 * @return
 */
dap_proc_thread_t * dap_proc_thread_get_auto()
{
    size_t l_id_min=0;
    size_t l_size_min=UINT32_MAX;
    for (size_t i = 0; i < s_threads_count; i++ ){
        size_t l_queue_size = s_threads[i].proc_queue_size;
        if( l_queue_size < l_size_min ){
            l_size_min = l_queue_size;
            l_id_min = i;
        }
    }
    return &s_threads[l_id_min];

}

/**
 * @brief s_proc_event_callback
 * @param a_esocket
 * @param a_value
 */
static void s_proc_event_callback(dap_events_socket_t * a_esocket, uint64_t a_value)
{
    (void) a_value;
    if(s_debug_reactor)
        log_it(L_DEBUG, "--> Proc event callback start");
    dap_proc_thread_t * l_thread = (dap_proc_thread_t *) a_esocket->_inheritor;
    dap_proc_queue_item_t * l_item = l_thread->proc_queue->item_first;
    dap_proc_queue_item_t * l_item_old = NULL;
    bool l_is_anybody_for_repeat=false;
    while(l_item){
        if(s_debug_reactor)
            log_it(L_INFO, "Proc event callback: %p/%p", l_item->callback, l_item->callback_arg);
        bool l_is_finished = l_item->callback(l_thread, l_item->callback_arg);
        if (l_is_finished){
            if ( l_item->prev ){
                l_item->prev->next = l_item_old;
            }
            if(l_item_old){
                l_item_old->prev = l_item->prev;

                if ( ! l_item->prev ) { // We deleted tail
                    l_thread->proc_queue->item_last = l_item_old;
                }

                DAP_DELETE(l_item);
                l_item = l_item_old->prev;
            }else{
                l_thread->proc_queue->item_first = l_item->prev;
                if ( l_item->prev){
                    l_item->prev->next = NULL; // Prev if it was - now its NULL
                }else
                    l_thread->proc_queue->item_last = NULL; // NULL last item

                DAP_DELETE(l_item);
                l_item = l_thread->proc_queue->item_first;
            }
            if(s_debug_reactor)
                log_it(L_DEBUG, "Proc event finished");
        }else{
            if(s_debug_reactor)
                log_it(L_DEBUG, "Proc event not finished");
            l_item_old = l_item;
            l_item=l_item->prev;
        }
        l_is_anybody_for_repeat = !l_is_finished;
    }
    if(l_is_anybody_for_repeat) // Arm event if we have smth to proc again
        dap_events_socket_event_signal(a_esocket,1);
    if(s_debug_reactor)
        log_it(L_DEBUG, "<-- Proc event callback end");
}


/**
 * @brief dap_proc_thread_assign_esocket_unsafe
 * @param a_thread
 * @param a_esocket
 * @return
 */
int dap_proc_thread_assign_esocket_unsafe(dap_proc_thread_t * a_thread, dap_events_socket_t * a_esocket)
{
    assert(a_esocket);
    assert(a_thread);
    a_esocket->proc_thread = a_thread;

#ifdef DAP_EVENTS_CAPS_EPOLL
        // Init events for EPOLL
        a_esocket->ev.events = a_esocket->ev_base_flags ;
        if(a_esocket->flags & DAP_SOCK_READY_TO_READ )
            a_esocket->ev.events |= EPOLLIN;
        if(a_esocket->flags & DAP_SOCK_READY_TO_WRITE )
            a_esocket->ev.events |= EPOLLOUT;
        a_esocket->ev.data.ptr = a_esocket;
        return epoll_ctl(a_worker->epoll_fd, EPOLL_CTL_ADD, a_esocket->socket, &a_esocket->ev);
#elif defined (DAP_EVENTS_CAPS_POLL)
    if (  a_thread->poll_count == a_thread->poll_count_max ){ // realloc
        a_thread->poll_count_max *= 2;
        log_it(L_WARNING, "Too many descriptors (%u), resizing array twice to %u", a_thread->poll_count, a_thread->poll_count_max);
        a_thread->poll =DAP_REALLOC(a_thread->poll, a_thread->poll_count_max * sizeof(*a_thread->poll));
        a_thread->esockets =DAP_REALLOC(a_thread->esockets, a_thread->poll_count_max * sizeof(*a_thread->esockets));
    }

    a_thread->poll[a_thread->poll_count].fd = a_thread->proc_queue->esocket->fd;
    a_thread->poll[a_thread->poll_count].events = a_thread->proc_queue->esocket->poll_base_flags;
    a_thread->esockets[a_thread->poll_count] = a_thread->proc_queue->esocket;
    a_thread->poll_count++;
#elif defined (DAP_EVENTS_CAPS_KQUEUE)
/*    u_short l_flags = a_esocket->kqueue_base_flags;
    u_int   l_fflags = a_esocket->kqueue_base_fflags;
    short l_filter = a_esocket->kqueue_base_filter;
        if(a_esocket->flags & DAP_SOCK_READY_TO_READ )
            l_fflags |= NOTE_READ;
        if(a_esocket->flags & DAP_SOCK_READY_TO_WRITE )
            l_fflags |= NOTE_WRITE;

        EV_SET(&a_esocket->kqueue_event , a_esocket->socket, l_filter, EV_ADD| l_flags | EV_CLEAR, l_fflags,0, a_esocket);
        return kevent ( a_thread->kqueue_fd,&a_esocket->kqueue_event,1,NULL,0,NULL)==1 ? 0 : -1 ;
*/
    // Nothing to do if its input
    if ( a_esocket->type == DESCRIPTOR_TYPE_QUEUE && a_esocket->pipe_out)
        return 0;
#else
#error "Unimplemented new esocket on worker callback for current platform"
#endif

    return dap_proc_thread_esocket_update_poll_flags(a_thread,a_esocket);
}

/**
 * @brief dap_proc_thread_esocket_update_poll_flags
 * @param a_thread
 * @param a_esocket
 * @return
 */
int dap_proc_thread_esocket_update_poll_flags(dap_proc_thread_t * a_thread, dap_events_socket_t * a_esocket)
{
#ifdef DAP_EVENTS_CAPS_EPOLL
    u_int events = a_esocket->ev_base_flags;
    if( a_esocket->flags & DAP_SOCK_READY_TO_READ) {
        events |= EPOLLIN;
#ifdef DAP_OS_WINDOWS
        events ^= EPOLLONESHOT;
#endif
    }
    if( a_esocket->flags & DAP_SOCK_READY_TO_WRITE) {
        events |= EPOLLOUT;
#ifdef DAP_OS_WINDOWS
        events |= EPOLLONESHOT;
#endif
    }
    a_esocket->ev.events = events;
    if( epoll_ctl(a_thread->epoll_ctl, EPOLL_CTL_MOD, a_esocket->socket, &a_esocket->ev) != 0 ){
#ifdef DAP_OS_WINDOWS
		errno = WSAGetLastError();
#endif
        log_it(L_CRITICAL, "Can't add proc queue on epoll ctl, err: %d", errno);
        return -1;
    }
#elif defined (DAP_EVENTS_CAPS_POLL)
    if (  a_thread->poll_count == a_thread->poll_count_max ){ // realloc
        a_thread->poll_count_max *= 2;
        log_it(L_WARNING, "Too many descriptors (%u), resizing array twice to %u", a_thread->poll_count, a_thread->poll_count_max);
        a_thread->poll =DAP_REALLOC(a_thread->poll, a_thread->poll_count_max * sizeof(*a_thread->poll));
        a_thread->esockets =DAP_REALLOC(a_thread->esockets, a_thread->poll_count_max * sizeof(*a_thread->esockets));
    }
    a_thread->poll[a_esocket->poll_index].events= a_esocket->poll_base_flags;
    if( a_esocket->flags & DAP_SOCK_READY_TO_READ)
        a_thread->poll[a_esocket->poll_index].revents |= POLLIN;
    if( a_esocket->flags & DAP_SOCK_READY_TO_WRITE)
        a_thread->poll[a_esocket->poll_index].revents |= POLLOUT;
        
#elif defined (DAP_EVENTS_CAPS_KQUEUE)

    u_short l_flags = a_esocket->kqueue_base_flags;
    u_int   l_fflags = a_esocket->kqueue_base_fflags;
    short l_filter = a_esocket->kqueue_base_filter;
    int l_kqueue_fd = a_esocket->proc_thread ? a_esocket->proc_thread->kqueue_fd : -1;
    if ( l_kqueue_fd == -1 ){
        log_it(L_ERROR, "Esocket is not assigned with anything ,exit");
    }
    struct kevent * l_event = &a_esocket->kqueue_event;
    // Check & add
    bool l_is_error=false;
    int l_errno=0;
    if (a_esocket->type == DESCRIPTOR_TYPE_EVENT || a_esocket->type == DESCRIPTOR_TYPE_QUEUE){
        EV_SET(l_event, a_esocket->socket, EVFILT_USER,EV_ADD| EV_CLEAR ,0,0, &a_esocket->kqueue_event_catched_data );
        if( kevent( l_kqueue_fd,l_event,1,NULL,0,NULL)!=0){
            l_is_error = true;
            l_errno = errno;
        }
    }else{
        EV_SET(l_event, a_esocket->socket, l_filter,l_flags| EV_ADD,l_fflags,a_esocket->kqueue_data,a_esocket);
        if( a_esocket->flags & DAP_SOCK_READY_TO_READ ){
            EV_SET(l_event, a_esocket->socket, EVFILT_READ,l_flags| EV_ADD,l_fflags,a_esocket->kqueue_data,a_esocket);
            if( kevent( l_kqueue_fd,l_event,1,NULL,0,NULL) != 1 ){
                l_is_error = true;
                l_errno = errno;
            }
        }
        if( !l_is_error){
            if( a_esocket->flags & DAP_SOCK_READY_TO_WRITE || a_esocket->flags &DAP_SOCK_CONNECTING ){
                EV_SET(l_event, a_esocket->socket, EVFILT_WRITE,l_flags| EV_ADD,l_fflags,a_esocket->kqueue_data,a_esocket);
                if(kevent( l_kqueue_fd,l_event,1,NULL,0,NULL) != 1){
                    l_is_error = true;
                    l_errno = errno;
                }
            }
        }
    }

    if ( l_is_error){
        char l_errbuf[128];
        l_errbuf[0]=0;
        strerror_r(l_errno, l_errbuf, sizeof (l_errbuf));
        log_it(L_ERROR,"Can't update client socket state on kqueue fd %d: \"%s\" (%d)",
            l_kqueue_fd, l_errbuf, l_errno);
    }
        
#else
#error "Not defined dap_proc_thread.c::s_update_poll_flags() on your platform"
#endif
    return 0;
}

/**
 * @brief dap_proc_thread_create_queue_ptr
 * @details Call this function as others only from safe situation, or, thats better, from a_thread's context
 * @param a_thread
 * @param a_callback
 * @return
 */
dap_events_socket_t * dap_proc_thread_create_queue_ptr(dap_proc_thread_t * a_thread, dap_events_socket_callback_queue_ptr_t a_callback)
{
    dap_events_socket_t * l_es = dap_events_socket_create_type_queue_ptr_unsafe(NULL,a_callback);
    if(l_es == NULL)
        return NULL;
    l_es->proc_thread = a_thread;
    dap_proc_thread_assign_esocket_unsafe (a_thread, l_es);
    return l_es;
}

/**
 * @brief s_proc_thread_function
 * @param a_arg
 * @return
 */
static void * s_proc_thread_function(void * a_arg)
{

    dap_proc_thread_t * l_thread = (dap_proc_thread_t*) a_arg;
    assert(l_thread);
    dap_cpu_assign_thread_on(l_thread->cpu_id);

    struct sched_param l_shed_params;
    l_shed_params.sched_priority = 0;
#if defined(DAP_OS_WINDOWS)
	if (!SetThreadPriority(GetCurrentThread(), THREAD_PRIORITY_HIGHEST))
        log_it(L_ERROR, "Couldn't set thread priority, err: %d", GetLastError());
#elif defined (DAP_OS_LINUX)
    pthread_setschedparam(pthread_self(),SCHED_BATCH ,&l_shed_params);
#elif defined (DAP_OS_BSD)
    pthread_setschedparam(pthread_self(),SCHED_OTHER ,&l_shed_params);
#else
#error "Undefined set sched param"
#endif
    l_thread->proc_queue = dap_proc_queue_create(l_thread);

    // Init proc_queue for related worker
    dap_worker_t * l_worker_related = dap_events_worker_get(l_thread->cpu_id);
    assert(l_worker_related);
    l_worker_related->proc_queue = l_thread->proc_queue;
    l_worker_related->proc_queue_input = dap_events_socket_queue_ptr_create_input(l_worker_related->proc_queue->esocket);

    dap_events_socket_assign_on_worker_mt(l_worker_related->proc_queue_input,l_worker_related);

    l_thread->proc_event = dap_events_socket_create_type_event_unsafe(NULL, s_proc_event_callback);
    l_thread->event_exit = dap_events_socket_create_type_event_unsafe(NULL, s_event_exit_callback);

    l_thread->proc_event->_inheritor = l_thread; // we pass thread through it
    l_thread->event_exit->_inheritor = l_thread;

    size_t l_workers_count= dap_events_worker_get_count();
    assert(l_workers_count);
    l_thread->queue_assign_input = DAP_NEW_Z_SIZE(dap_events_socket_t*, sizeof (dap_events_socket_t*)*l_workers_count  );
    l_thread->queue_io_input = DAP_NEW_Z_SIZE(dap_events_socket_t*, sizeof (dap_events_socket_t*)*l_workers_count  );
    l_thread->queue_callback_input = DAP_NEW_Z_SIZE(dap_events_socket_t*, sizeof (dap_events_socket_t*)*l_workers_count  );

    assert(l_thread->queue_assign_input);
    assert(l_thread->queue_io_input);
    for (size_t n=0; n<l_workers_count; n++){
        dap_worker_t * l_worker =dap_events_worker_get(n);
        l_thread->queue_assign_input[n] = dap_events_socket_queue_ptr_create_input(l_worker->queue_es_new );
        l_thread->queue_io_input[n] = dap_events_socket_queue_ptr_create_input(l_worker->queue_es_io );
        l_thread->queue_callback_input[n] = dap_events_socket_queue_ptr_create_input(l_worker->queue_callback );
    }
#ifdef DAP_EVENTS_CAPS_EPOLL
    struct epoll_event l_epoll_events[ DAP_EVENTS_SOCKET_MAX]= { { 0 } };

    // Create epoll ctl
    l_thread->epoll_ctl = epoll_create( DAP_EVENTS_SOCKET_MAX );

    // add proc queue
    l_thread->proc_queue->esocket->ev.events    = l_thread->proc_queue->esocket->ev_base_flags;
    l_thread->proc_queue->esocket->ev.data.ptr  = l_thread->proc_queue->esocket;
    if( epoll_ctl(l_thread->epoll_ctl, EPOLL_CTL_ADD, l_thread->proc_queue->esocket->socket , &l_thread->proc_queue->esocket->ev) != 0 ){
#ifdef DAP_OS_WINDOWS
		errno = WSAGetLastError();    	
#endif
        log_it(L_CRITICAL, "Can't add proc queue %d on epoll ctl, error", l_thread->proc_queue->esocket->socket, errno);
        return NULL;
    }

    // Add proc event
    l_thread->proc_event->ev.events     = l_thread->proc_event->ev_base_flags ;
    l_thread->proc_event->ev.data.ptr   = l_thread->proc_event;
    if( epoll_ctl(l_thread->epoll_ctl, EPOLL_CTL_ADD, l_thread->proc_event->socket , &l_thread->proc_event->ev) != 0 ){
#ifdef DAP_OS_WINDOWS
		errno = WSAGetLastError();    	
#endif
        log_it(L_CRITICAL, "Can't add proc event on epoll ctl, err: %d", errno);
        return NULL;
    }

    // Add exit event
    l_thread->event_exit->ev.events     = l_thread->event_exit->ev_base_flags;
    l_thread->event_exit->ev.data.ptr   = l_thread->event_exit;
    if( epoll_ctl(l_thread->epoll_ctl, EPOLL_CTL_ADD, l_thread->event_exit->socket , &l_thread->event_exit->ev) != 0 ){
#ifdef DAP_OS_WINDOWS
        errno = WSAGetLastError();
#endif
        log_it(L_CRITICAL, "Can't add exit event on epoll ctl, err: %d", errno);
        return NULL;
    }

    for (size_t n = 0; n< dap_events_worker_get_count(); n++){
        // Queue asssign
        l_thread->queue_assign_input[n]->ev.events      = l_thread->queue_assign_input[n]->ev_base_flags ;
        l_thread->queue_assign_input[n]->ev.data.ptr    = l_thread->queue_assign_input[n];
        if( epoll_ctl(l_thread->epoll_ctl, EPOLL_CTL_ADD, l_thread->queue_assign_input[n]->socket, &l_thread->queue_assign_input[n]->ev) != 0 ){
#ifdef DAP_OS_WINDOWS
		errno = WSAGetLastError();    	
#endif
            log_it(L_CRITICAL, "Can't add queue input on epoll ctl, err: %d", errno);
            return NULL;
        }

        // Queue IO
        l_thread->queue_io_input[n]->ev.events      = l_thread->queue_io_input[n]->ev_base_flags ;
        l_thread->queue_io_input[n]->ev.data.ptr    = l_thread->queue_io_input[n];
        if( epoll_ctl(l_thread->epoll_ctl, EPOLL_CTL_ADD, l_thread->queue_io_input[n]->fd , &l_thread->queue_io_input[n]->ev) != 0 ){
#ifdef DAP_OS_WINDOWS
		errno = WSAGetLastError();    	
#endif
            log_it(L_CRITICAL, "Can't add proc io input on epoll ctl, err: %d", errno);
            return NULL;
        }

        // Queue callback
        l_thread->queue_callback_input[n]->ev.events      = l_thread->queue_callback_input[n]->ev_base_flags ;
        l_thread->queue_callback_input[n]->ev.data.ptr    = l_thread->queue_callback_input[n];
        if( epoll_ctl(l_thread->epoll_ctl, EPOLL_CTL_ADD, l_thread->queue_callback_input[n]->fd , &l_thread->queue_callback_input[n]->ev) != 0 ){
#ifdef DAP_OS_WINDOWS
        errno = WSAGetLastError();
#endif
            log_it(L_CRITICAL, "Can't add proc io input on epoll ctl, err: %d", errno);
            return NULL;
        }
    }
#elif defined(DAP_EVENTS_CAPS_POLL)
    l_thread->poll_count_max = DAP_EVENTS_SOCKET_MAX;
    l_thread->poll_count = 0;
    bool l_poll_compress = false;
    l_thread->poll = DAP_NEW_Z_SIZE(struct pollfd,l_thread->poll_count_max *sizeof (*l_thread->poll));
    l_thread->esockets = DAP_NEW_Z_SIZE(dap_events_socket_t*,l_thread->poll_count_max *sizeof (*l_thread->esockets));

    // Add proc queue
    dap_proc_thread_assign_esocket_unsafe(l_thread,l_thread->proc_queue->esocket);

    // Add proc event
    l_thread->poll[l_thread->poll_count].fd = l_thread->proc_event->fd;
    l_thread->poll[l_thread->poll_count].events = l_thread->proc_event->poll_base_flags;
    l_thread->esockets[l_thread->poll_count] = l_thread->proc_event;
    l_thread->poll_count++;

    // Add exit event
    l_thread->poll[l_thread->poll_count].fd = l_thread->event_exit->fd;
    l_thread->poll[l_thread->poll_count].events = l_thread->event_exit->poll_base_flags;
    l_thread->esockets[l_thread->poll_count] = l_thread->event_exit;
    l_thread->poll_count++;

    for (size_t n = 0; n< dap_events_worker_get_count(); n++){
        dap_events_socket_t * l_queue_assign_input =  l_thread->queue_assign_input[n];
        dap_events_socket_t * l_queue_io_input =  l_thread->queue_io_input[n];
        dap_events_socket_t * l_queue_callback_input =  l_thread->queue_callback_input[n];
        if (l_queue_assign_input&&l_queue_io_input){

            // Queue assign input
            l_queue_assign_input->poll_index = l_thread->poll_count;
            l_thread->poll[l_thread->poll_count].fd = l_queue_assign_input->fd;
            l_thread->poll[l_thread->poll_count].events = l_queue_assign_input->poll_base_flags;
            l_thread->esockets[l_thread->poll_count] = l_queue_assign_input;
            l_thread->poll_count++;

            // Queue io input
            l_queue_io_input->poll_index = l_thread->poll_count;
            l_thread->poll[l_thread->poll_count].fd = l_queue_io_input->fd;
            l_thread->poll[l_thread->poll_count].events = l_queue_io_input->poll_base_flags;
            l_thread->esockets[l_thread->poll_count] = l_queue_io_input;
            l_thread->poll_count++;

            // Queue callback input
            l_queue_callback_input->poll_index = l_thread->poll_count;
            l_thread->poll[l_thread->poll_count].fd = l_queue_callback_input->fd;
            l_thread->poll[l_thread->poll_count].events = l_queue_callback_input->poll_base_flags;
            l_thread->esockets[l_thread->poll_count] = l_queue_callback_input;
            l_thread->poll_count++;
        }
    }
#elif defined (DAP_EVENTS_CAPS_KQUEUE)
    // Create kqueue fd
    l_thread->kqueue_fd = kqueue();
    l_thread->kqueue_events_count_max = DAP_EVENTS_SOCKET_MAX;
    l_thread->kqueue_events = DAP_NEW_Z_SIZE(struct kevent, l_thread->kqueue_events_count_max *sizeof(struct kevent));

    dap_proc_thread_assign_esocket_unsafe(l_thread,l_thread->proc_queue->esocket);
    dap_proc_thread_assign_esocket_unsafe(l_thread,l_thread->proc_event);
    dap_proc_thread_assign_esocket_unsafe(l_thread,l_thread->event_exit);

    for (size_t n = 0; n< dap_events_worker_get_count(); n++){
        // Queue asssign
        dap_proc_thread_assign_esocket_unsafe(l_thread, l_thread->queue_assign_input[n]);

        // Queue IO
        dap_proc_thread_assign_esocket_unsafe(l_thread, l_thread->queue_io_input[n]);

        // Queue callback
        dap_proc_thread_assign_esocket_unsafe(l_thread, l_thread->queue_callback_input[n]);
    }

#else
#error "Unimplemented poll events analog for this platform"
#endif

    //We've started!
    pthread_mutex_lock(&l_thread->started_mutex);
    pthread_mutex_unlock(&l_thread->started_mutex);
    pthread_cond_broadcast(&l_thread->started_cond);

    l_thread->signal_exit = false;

    // Main loop
    while (!l_thread->signal_kill && !l_thread->signal_exit){

        int l_selected_sockets;
        size_t l_sockets_max;
#ifdef DAP_EVENTS_CAPS_EPOLL
        //log_it(L_DEBUG, "Epoll_wait call");
        l_selected_sockets = epoll_wait(l_thread->epoll_ctl, l_epoll_events, DAP_EVENTS_SOCKET_MAX, -1);
        l_sockets_max = (size_t)l_selected_sockets;
#elif defined (DAP_EVENTS_CAPS_POLL)
        l_selected_sockets = poll(l_thread->poll,l_thread->poll_count,-1);
        l_sockets_max = l_thread->poll_count;
#elif defined (DAP_EVENTS_CAPS_KQUEUE)
        l_selected_sockets = kevent(l_thread->kqueue_fd,NULL,0,l_thread->kqueue_events,l_thread->kqueue_events_count_max,NULL);
        l_sockets_max = l_selected_sockets;
#else
#error "Unimplemented poll wait analog for this platform"
#endif

        if(l_selected_sockets == -1) {
            if( errno == EINTR)
                continue;
#if defined DAP_OS_UNIX
            int l_errno = errno;
            char l_errbuf[128];
            strerror_r(l_errno, l_errbuf, sizeof (l_errbuf));
            log_it(L_ERROR, "Proc thread #%d got errno:\"%s\" (%d)", l_thread->cpu_id , l_errbuf, l_errno);
#elif DAP_OS_WINDOWS
            log_it(L_ERROR, "Error occured on thread #%d, errno: %d", l_thread->cpu_id , errno);
#endif
            break;
        }
        for(size_t n = 0; n < l_sockets_max; n++) {
            dap_events_socket_t * l_cur;
            bool l_flag_hup, l_flag_rdhup, l_flag_read, l_flag_write, l_flag_error,
                    l_flag_nval,l_flag_pri,l_flag_msg;
#ifdef DAP_EVENTS_CAPS_EPOLL
            l_cur = (dap_events_socket_t *) l_epoll_events[n].data.ptr;
            uint32_t l_cur_events = l_epoll_events[n].events;
            l_flag_hup = l_cur_events & EPOLLHUP;
            l_flag_rdhup = l_cur_events & EPOLLHUP;
            l_flag_write = l_cur_events & EPOLLOUT;
            l_flag_read = l_cur_events & EPOLLIN;
            l_flag_error = l_cur_events & EPOLLERR;
            l_flag_nval = false;
            l_flag_pri = false;
            l_flag_msg = false;
#elif defined ( DAP_EVENTS_CAPS_POLL)
            if(n>=l_thread->poll_count){
                log_it(L_WARNING,"selected_sockets(%d) is bigger then poll count (%u)", l_selected_sockets, l_thread->poll_count);
                break;
            }
            short l_cur_events = l_thread->poll[n].revents ;
            if (!l_cur_events)
                continue;
            l_cur = l_thread->esockets[n];
            l_flag_hup =  l_cur_events& POLLHUP;
            l_flag_rdhup = l_cur_events & POLLRDHUP;
            l_flag_write = (l_cur_events & POLLOUT) || (l_cur_events &POLLRDNORM)|| (l_cur_events &POLLRDBAND ) ;
            l_flag_read = l_cur_events & POLLIN || (l_cur_events &POLLWRNORM)|| (l_cur_events &POLLWRBAND );
            l_flag_error = l_cur_events & POLLERR;
            l_flag_nval = l_cur_events & POLLNVAL;
            l_flag_pri = l_cur_events & POLLPRI;
            l_flag_msg = l_cur_events & POLLMSG;
#elif defined (DAP_EVENTS_CAPS_KQUEUE)
            struct kevent * l_kevent = &l_thread->kqueue_events[n];
            l_flag_hup=l_flag_rdhup=l_flag_read=l_flag_write=l_flag_error=l_flag_nval=l_flag_msg =l_flag_pri = false;

            if (l_kevent->filter & EVFILT_USER){
                dap_events_socket_w_data_t * l_es_w_data = (dap_events_socket_w_data_t*) l_kevent->udata;
                assert(l_es_w_data);
                l_cur = l_es_w_data->esocket;
                assert(l_cur);
                memcpy(&l_cur->kqueue_event_catched_data,l_es_w_data,sizeof(*l_es_w_data));
                if(l_es_w_data != &l_cur->kqueue_event_catched_data )
                    DAP_DELETE(l_es_w_data);
                else if (s_debug_reactor)
                    log_it(L_DEBUG,"Own event signal without actual event data");
                if ( l_cur->pipe_out == NULL){ // If we're not the input for pipe or queue
                                               // we must drop write flag and set read flag
                    l_flag_read = true;
                }else{
                    l_flag_write = true;
                }
            }else{
                l_cur = (dap_events_socket_t*) l_kevent->udata;
                assert(l_cur);

                switch (l_kevent->filter) {
                    case EVFILT_TIMER:
                    case EVFILT_READ: l_flag_read = true; break;
                    case EVFILT_WRITE: l_flag_write = true; break;
                    case EVFILT_EXCEPT : l_flag_rdhup = true; break;
                    default: log_it(L_CRITICAL,"Unknown filter type in polling, exit thread"); return NULL;
                }

            }
            l_cur->kqueue_event_catched = l_kevent;
#ifndef DAP_OS_DARWIN
            u_int l_cur_events = l_thread->kqueue_events[n].fflags;
#else
            uint32_t l_cur_events = l_thread->kqueue_events[n].fflags;
#endif

#else
#error "Unimplemented fetch esocket after poll"
#endif
            assert(l_cur);
            if(s_debug_reactor)
                log_it(L_DEBUG, "Proc thread #%u esocket %p fd=%d type=%d flags=0x%0X (%s:%s:%s:%s:%s:%s:%s:%s)", l_thread->cpu_id, l_cur, l_cur->socket,
                    l_cur->type, l_cur_events, l_flag_read?"read":"", l_flag_write?"write":"", l_flag_error?"error":"",
                    l_flag_hup?"hup":"", l_flag_rdhup?"rdhup":"", l_flag_msg?"msg":"", l_flag_nval?"nval":"", l_flag_pri?"pri":"");

            //log_it(L_DEBUG,"Waked up esocket %p (socket %d) {read:%s,write:%s,error:%s} ", l_cur, l_cur->fd,
            //           l_flag_read?"true":"false", l_flag_write?"true":"false", l_flag_error?"true":"false" );
            time_t l_cur_time = time( NULL);
            l_cur->last_time_active = l_cur_time;
            if (l_flag_error){
#ifdef DAP_OS_WINDOWS
                int l_errno = WSAGetLastError();
#else
                int l_errno = errno;
#endif
                char l_errbuf[128];
                strerror_r(l_errno, l_errbuf,sizeof (l_errbuf));
                log_it(L_ERROR,"Some error on proc thread #%u with %d socket: %s(%d)",l_thread->cpu_id, l_cur->socket, l_errbuf, l_errno);
                if(l_cur->callbacks.error_callback)
                    l_cur->callbacks.error_callback(l_cur, errno);
            }
            if (l_flag_read ){
				int32_t l_bytes_read = 0;
                switch (l_cur->type) {
                    case DESCRIPTOR_TYPE_QUEUE:
                        dap_events_socket_queue_proc_input_unsafe(l_cur);
#ifdef DAP_OS_WINDOWS
                        l_bytes_read = dap_recvfrom(l_cur->socket, NULL, 0);
#endif
                        break;
                    case DESCRIPTOR_TYPE_EVENT:
                        dap_events_socket_event_proc_input_unsafe (l_cur);
                        break;

                    default:
                        log_it(L_ERROR, "Unprocessed descriptor type accepted in proc thread loop");
#ifdef DAP_OS_WINDOWS
                        l_bytes_read = dap_recvfrom(l_cur->socket, NULL, 0);
#endif
                        break;
                }
            }
            if (l_flag_write ){
                int l_errno=0;
                if (l_cur->buf_out_size){
                    ssize_t l_bytes_sent = -1;
                    switch (l_cur->type) {
                        case DESCRIPTOR_TYPE_QUEUE:
                            if (l_cur->flags & DAP_SOCK_QUEUE_PTR){
                                #if defined(DAP_EVENTS_CAPS_QUEUE_PIPE2)
                                    l_bytes_sent = write(l_cur->socket, l_cur->buf_out, sizeof (void *) ); // We send pointer by pointer
                                #elif defined DAP_EVENTS_CAPS_MSMQ
                                DWORD l_mp_id = 0;
                                MQMSGPROPS    l_mps;
                                MQPROPVARIANT l_mpvar[1];
                                MSGPROPID     l_p_id[1];
                                HRESULT       l_mstatus[1];

                                l_p_id[l_mp_id] = PROPID_M_BODY;
                                l_mpvar[l_mp_id].vt = VT_VECTOR | VT_UI1;
                                l_mpvar[l_mp_id].caub.pElems = l_cur->buf_out;
                                l_mpvar[l_mp_id].caub.cElems = (u_long)l_cur->buf_out_size;
                                l_mp_id++;

                                l_mps.cProp = l_mp_id;
                                l_mps.aPropID = l_p_id;
                                l_mps.aPropVar = l_mpvar;
                                l_mps.aStatus = l_mstatus;
                                HRESULT hr = MQSendMessage(l_cur->mqh, &l_mps, MQ_NO_TRANSACTION);

                                if (hr != MQ_OK) {
                                    log_it(L_ERROR, "An error occured on sending message to queue, errno: 0x%x", hr);
                                    break;
                                } else {
                                    if(dap_sendto(l_cur->socket, l_cur->port, NULL, 0) == SOCKET_ERROR) {
                                        log_it(L_ERROR, "Write to sock error: %d", WSAGetLastError());
                                    }
                                    l_cur->buf_out_size = 0;
                                    dap_events_socket_set_writable_unsafe(l_cur,false);

                                    break;
                                }
                                #elif defined (DAP_EVENTS_CAPS_QUEUE_MQUEUE)
                                    char * l_ptr = (char *) l_cur->buf_out;
                                    void *l_ptr_in;
                                    memcpy(&l_ptr_in,l_ptr, sizeof (l_ptr_in) );

                                    l_bytes_sent = mq_send(l_cur->mqd, l_ptr, sizeof (l_ptr),0);
                                    if (l_bytes_sent==0){
//                                        log_it(L_DEBUG,"mq_send %p success", l_ptr_in);
                                        l_bytes_sent = sizeof (void *);
                                    }else if (l_bytes_sent == -1 && errno == EINVAL){ // To make compatible with other
                                        l_errno = EAGAIN;                        // non-blocking sockets
//                                        log_it(L_DEBUG,"mq_send %p EAGAIN", l_ptr_in);
                                    }else{
                                        l_errno = errno;
                                        log_it(L_WARNING,"mq_send %p errno: %d", l_ptr_in, l_errno);
                                    }
                                #elif defined (DAP_EVENTS_CAPS_KQUEUE)

                                    // Select socket and kqueue fd to send the event
                                    dap_events_socket_t * l_es_output = l_cur->pipe_out ? l_cur->pipe_out : l_cur;
                                    int l_kqueue_fd = l_es_output->worker ? l_es_output->worker->kqueue_fd : l_es_output->proc_thread ? l_es_output->proc_thread->kqueue_fd : -1;

                                    struct kevent l_event;
                                    dap_events_socket_w_data_t * l_es_w_data = DAP_NEW_Z(dap_events_socket_w_data_t);
                                    l_es_w_data->esocket = l_es_output;

                                    memcpy(&l_es_w_data->ptr,l_cur->buf_out,sizeof(l_es_w_data->ptr) );
                                    EV_SET(&l_event,l_es_output->socket, EVFILT_USER,0,NOTE_TRIGGER ,0, l_es_w_data);


                                    int l_n =  l_kqueue_fd==-1 ? -1 : kevent(l_kqueue_fd,&l_event,1,NULL,0,NULL);
                                    if (l_n != -1)
                                        l_bytes_sent = sizeof(l_es_w_data->ptr);
                                    else{
                                        l_errno = errno;
                                        log_it(L_WARNING,"queue ptr send error: kevent %p errno: %d", l_es_w_data->ptr, l_errno);
                                        DAP_DELETE(l_es_w_data->ptr);
                                    }
                                #else
                                    #error "Not implemented dap_events_socket_queue_ptr_send() for this platform"
                                #endif
                                //int l_errno = errno;

                                break;
                            }break;
                        default:
                            log_it(L_ERROR, "Dont process write flags for this socket %d in proc thread", l_cur->fd);

                    }
                    l_errno = errno;

                    if(l_bytes_sent>0){
                        l_cur->buf_out_size -= l_bytes_sent;
                        //log_it(L_DEBUG,"Sent %zd bytes out, left %zd in buf out", l_bytes_sent, l_cur->buf_out);
                        if (l_cur->buf_out_size ){ // Shrink output buffer

                            memmove(l_cur->buf_out, l_cur->buf_out+l_bytes_sent, l_cur->buf_out_size );
                        }else{
#ifndef DAP_EVENTS_CAPS_KQUEUE
                            l_cur->flags ^= DAP_SOCK_READY_TO_WRITE;
                            dap_proc_thread_esocket_update_poll_flags(l_thread, l_cur);
#else
                            log_it(L_WARNING,"(!) Write event receieved but nothing in buffer");
                            sleep(500); // to prevent shitting the log files
#endif
                        }
                    }

                }else{
                    // TODO Make this code platform-independent
#ifndef DAP_EVENTS_CAPS_EVENT_KEVENT
                    log_it(L_DEBUG,"(!) Write event receieved but nothing in buffer, switching off this flag");
                    l_cur->flags ^= DAP_SOCK_READY_TO_WRITE;
                    dap_proc_thread_esocket_update_poll_flags(l_thread, l_cur);
                    // TODO Make this code platform-independent
#else
                    log_it(L_WARNING,"(!) Write event receieved but nothing in buffer");
                    sleep(500); // to prevent shitting the log files
#endif
                }


            }
            if(l_cur->flags & DAP_SOCK_SIGNAL_CLOSE){
#ifdef DAP_EVENTS_CAPS_EPOLL
                log_it(L_WARNING, "Deleting esocket %d from proc thread?...", l_cur->fd);
                if ( epoll_ctl( l_thread->epoll_ctl, EPOLL_CTL_DEL, l_cur->fd, &l_cur->ev) == -1 )
                    log_it( L_ERROR,"Can't remove event socket's handler from the epoll ctl" );
                //else
                //    log_it( L_DEBUG,"Removed epoll's event from proc thread #%u", l_thread->cpu_id );
                if (l_cur->callbacks.delete_callback)
                    l_cur->callbacks.delete_callback(l_cur, l_thread);
                if(l_cur->_inheritor)
                    DAP_DELETE(l_cur->_inheritor);
                DAP_DELETE(l_cur);
#elif defined (DAP_EVENTS_CAPS_POLL)
                l_thread->poll[n].fd = -1;
                l_poll_compress = true;
#elif defined (DAP_EVENTS_CAPS_KQUEUE)
		if (l_cur->socket != -1 ){
		    struct kevent * l_event = &l_cur->kqueue_event;
		    EV_SET(l_event, l_cur->socket, 0 ,EV_DELETE, 0,0,l_cur);
            if ( kevent( l_thread->kqueue_fd,l_event,1,NULL,0,NULL) != 1 ) {
                int l_errno = errno;
                char l_errbuf[128];
                strerror_r(l_errno, l_errbuf, sizeof (l_errbuf));
                log_it( L_ERROR,"Can't remove event socket's handler %d from the epoll_fd %d  \"%s\" (%d)", l_cur->socket,
				l_thread->kqueue_fd, l_errbuf, l_errno);
            }
		}

#else
#error "Unimplemented poll ctl analog for this platform"
#endif
            }

        }
#ifdef DAP_EVENTS_CAPS_POLL
      /***********************************************************/
       /* If the compress_array flag was turned on, we need       */
       /* to squeeze together the array and decrement the number  */
       /* of file descriptors. We do not need to move back the    */
       /* events and revents fields because the events will always*/
       /* be POLLIN in this case, and revents is output.          */
       /***********************************************************/
       if ( l_poll_compress){
           l_poll_compress = false;
           for (size_t i = 0; i < l_thread->poll_count ; i++)  {
               if ( l_thread->poll[i].fd == -1){
                    for(size_t j = i; j +1 < l_thread->poll_count; j++){
                        l_thread->poll[j].fd = l_thread->poll[j+1].fd;
                        l_thread->esockets[j] = l_thread->esockets[j+1];
                        if(l_thread->esockets[j])
                            l_thread->esockets[j]->poll_index = j;
                    }
                   i--;
                   l_thread->poll_count--;
               }
           }
       }
#endif
    }
    log_it(L_ATT, "Stop processing thread #%u", l_thread->cpu_id);
    fflush(stdout);

    // cleanip inputs
    for (size_t n=0; n<dap_events_worker_get_count(); n++){
        dap_events_socket_delete_unsafe(l_thread->queue_assign_input[n], false);
        dap_events_socket_delete_unsafe(l_thread->queue_io_input[n], false);
    }

    return NULL;
}

/**
 * @brief dap_proc_thread_assign_on_worker_inter
 * @param a_thread
 * @param a_worker
 * @param a_esocket
 * @return
 */
bool dap_proc_thread_assign_on_worker_inter(dap_proc_thread_t * a_thread, dap_worker_t * a_worker, dap_events_socket_t *a_esocket  )
{
    dap_events_socket_t * l_es_assign_input = a_thread->queue_assign_input[a_worker->id];
    if(s_debug_reactor)
        log_it(L_DEBUG,"Remove esocket %p from proc thread and send it to worker #%u",a_esocket, a_worker->id);

    dap_events_socket_assign_on_worker_inter(l_es_assign_input, a_esocket);
    // TODO Make this code platform-independent
#ifndef DAP_EVENTS_CAPS_EVENT_KEVENT
    l_es_assign_input->flags |= DAP_SOCK_READY_TO_WRITE;
    dap_proc_thread_esocket_update_poll_flags(a_thread, l_es_assign_input);
#endif
    return true;
}

/**
 * @brief dap_proc_thread_esocket_write_inter
 * @param a_thread
 * @param a_worker
 * @param a_esocket
 * @param a_data
 * @param a_data_size
 * @return
 */
int dap_proc_thread_esocket_write_inter(dap_proc_thread_t * a_thread,dap_worker_t * a_worker,  dap_events_socket_t *a_esocket,
                                        const void * a_data, size_t a_data_size)
{
    dap_events_socket_t * l_es_io_input = a_thread->queue_io_input[a_worker->id];
    dap_events_socket_write_inter(l_es_io_input,a_esocket, a_data, a_data_size);
    // TODO Make this code platform-independent
#ifndef DAP_EVENTS_CAPS_EVENT_KEVENT
    l_es_io_input->flags |= DAP_SOCK_READY_TO_WRITE;
    dap_proc_thread_esocket_update_poll_flags(a_thread, l_es_io_input);
#endif
    return 0;
}


/**
 * @brief dap_proc_thread_esocket_write_f_inter
 * @param a_thread
 * @param a_worker
 * @param a_esocket
 * @param a_format
 * @return
 */
int dap_proc_thread_esocket_write_f_inter(dap_proc_thread_t * a_thread,dap_worker_t * a_worker,  dap_events_socket_t *a_esocket,
                                        const char * a_format,...)
{
    va_list ap, ap_copy;
    va_start(ap,a_format);
    va_copy(ap_copy, ap);
    int l_data_size = dap_vsnprintf(NULL,0,a_format,ap);
    va_end(ap);
    if (l_data_size <0 ){
        log_it(L_ERROR,"Can't write out formatted data '%s' with values",a_format);
        va_end(ap_copy);
        return 0;
    }

    dap_events_socket_t * l_es_io_input = a_thread->queue_io_input[a_worker->id];
    char * l_data = DAP_NEW_SIZE(char,l_data_size+1); if (!l_data) return -1;
    l_data_size = dap_vsprintf(l_data,a_format,ap_copy);
    va_end(ap_copy);

    dap_events_socket_write_inter(l_es_io_input,a_esocket, l_data, l_data_size);
    // TODO Make this code platform-independent
#ifndef DAP_EVENTS_CAPS_EVENT_KEVENT
    l_es_io_input->flags |= DAP_SOCK_READY_TO_WRITE;
    dap_proc_thread_esocket_update_poll_flags(a_thread, l_es_io_input);
#endif
    return 0;
}

/**
 * @brief dap_proc_thread_worker_exec_callback
 * @param a_thread
 * @param a_worker_id
 * @param a_callback
 * @param a_arg
 */
void dap_proc_thread_worker_exec_callback(dap_proc_thread_t * a_thread, size_t a_worker_id, dap_worker_callback_t a_callback, void * a_arg)
{
    dap_worker_msg_callback_t * l_msg = DAP_NEW_Z(dap_worker_msg_callback_t);
    l_msg->callback = a_callback;
    l_msg->arg = a_arg;
    dap_events_socket_queue_ptr_send_to_input(a_thread->queue_callback_input[a_worker_id],l_msg );

    // TODO Make this code platform-independent
#ifndef DAP_EVENTS_CAPS_EVENT_KEVENT
    a_thread->queue_callback_input[a_worker_id]->flags |= DAP_SOCK_READY_TO_WRITE;
    dap_proc_thread_esocket_update_poll_flags(a_thread, a_thread->queue_callback_input[a_worker_id]);
<<<<<<< HEAD

}

static void s_event_exit_callback( dap_events_socket_t * a_es, uint64_t a_flags)
{
    (void) a_flags;
    dap_proc_thread_t * l_thread = (dap_proc_thread_t *) a_es->_inheritor;
    l_thread->signal_exit = true;
    if(s_debug_reactor)
        log_it(L_DEBUG, "Proc_thread :%u signaled to exit", l_thread->cpu_id);
=======
#endif
>>>>>>> fcb29893
}<|MERGE_RESOLUTION|>--- conflicted
+++ resolved
@@ -1020,8 +1020,7 @@
 #ifndef DAP_EVENTS_CAPS_EVENT_KEVENT
     a_thread->queue_callback_input[a_worker_id]->flags |= DAP_SOCK_READY_TO_WRITE;
     dap_proc_thread_esocket_update_poll_flags(a_thread, a_thread->queue_callback_input[a_worker_id]);
-<<<<<<< HEAD
-
+#endif
 }
 
 static void s_event_exit_callback( dap_events_socket_t * a_es, uint64_t a_flags)
@@ -1031,7 +1030,4 @@
     l_thread->signal_exit = true;
     if(s_debug_reactor)
         log_it(L_DEBUG, "Proc_thread :%u signaled to exit", l_thread->cpu_id);
-=======
-#endif
->>>>>>> fcb29893
 }