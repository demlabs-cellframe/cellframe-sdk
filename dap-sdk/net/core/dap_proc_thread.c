/*
 * Authors:
 * Dmitriy A. Gearasimov <gerasimov.dmitriy@demlabs.net>
 * DeM Labs Ltd.   https://demlabs.net
 * Copyright  (c) 2020
 * All rights reserved.

 This file is part of DAP SDK the open source project

    DAP SDK is free software: you can redistribute it and/or modify
    it under the terms of the GNU General Public License as published by
    the Free Software Foundation, either version 3 of the License, or
    (at your option) any later version.

    DAP SDK is distributed in the hope that it will be useful,
    but WITHOUT ANY WARRANTY; without even the implied warranty of
    MERCHANTABILITY or FITNESS FOR A PARTICULAR PURPOSE.  See the
    GNU General Public License for more details.

    You should have received a copy of the GNU General Public License
    along with any DAP SDK based project.  If not, see <http://www.gnu.org/licenses/>.
*/
#include <errno.h>
#include <stdatomic.h>

#include "dap_config.h"
#include "dap_list.h"
#include "dap_events.h"
#include "dap_events_socket.h"
#include "dap_proc_thread.h"
#include "dap_server.h"

#if defined(DAP_EVENTS_CAPS_EPOLL) && !defined(DAP_OS_WINDOWS)
#include <sys/epoll.h>
#elif defined DAP_OS_WINDOWS
#include "wepoll.h"
#elif defined (DAP_EVENTS_CAPS_POLL)
#include <poll.h>
#elif defined (DAP_EVENTS_CAPS_KQUEUE)

#include <sys/event.h>
#include <err.h>

#ifndef DAP_OS_DARWIN
#include <pthread_np.h>
typedef cpuset_t cpu_set_t; // Adopt BSD CPU setstructure to POSIX variant
#else
#define NOTE_READ NOTE_LOWAT
#endif

#ifndef MSG_NOSIGNAL
#define MSG_NOSIGNAL SO_NOSIGPIPE
#endif

#else
#error "Unimplemented poll for this platform"
#endif

#define LOG_TAG "dap_proc_thread"

static size_t s_threads_count = 0;
static dap_proc_thread_t * s_threads = NULL;

static dap_slist_t s_custom_threads = $DAP_SLIST_INITALIZER;                    /* Customized proc threads out of the pool */
static pthread_rwlock_t s_custom_threads_rwlock = PTHREAD_RWLOCK_INITIALIZER;   /* Lock to protect <s_custom_threads> */


static void *s_proc_thread_function(void * a_arg);
static void s_event_exit_callback( dap_events_socket_t * a_es, uint64_t a_flags);

/**
 * @brief dap_proc_thread_init
 * @param a_cpu_count 0 means autodetect
 * @return
 */
static pthread_cond_t  s_started_cond = PTHREAD_COND_INITIALIZER;
static pthread_mutex_t s_started_mutex = PTHREAD_MUTEX_INITIALIZER;

int dap_proc_thread_init(uint32_t a_threads_count)
{
int l_ret = 0;

    s_threads_count = a_threads_count ? a_threads_count : dap_get_cpu_count( );
    s_threads = DAP_NEW_Z_SIZE(dap_proc_thread_t, sizeof (dap_proc_thread_t)* s_threads_count);

    for (uint32_t i = 0; i < s_threads_count; i++ )
    {
        s_threads[i].cpu_id = i;
        pthread_mutex_lock( &s_started_mutex );

        if ( (l_ret = pthread_create( &s_threads[i].thread_id,NULL, s_proc_thread_function, &s_threads[i] )) ) {
            log_it(L_CRITICAL, "Create thread failed with code %d", l_ret);
            pthread_mutex_unlock( &s_started_mutex );
            return l_ret;
        }

        pthread_cond_wait( &s_started_cond, &s_started_mutex);
        pthread_mutex_unlock( &s_started_mutex);
    }

    return l_ret;
}

/**
 * @brief dap_proc_thread_deinit
 */
void dap_proc_thread_deinit()
{
int l_rc;
size_t l_sz;
dap_proc_thread_t *l_proc_thread;

    for (uint32_t i = s_threads_count; i--; ){
        dap_events_socket_event_signal(s_threads[i].event_exit, 1);
        pthread_join(s_threads[i].thread_id, NULL);
    }

    // Cleaning custom proc threads
    pthread_rwlock_wrlock(&s_custom_threads_rwlock);

    for ( uint32_t i = s_custom_threads.nr; i--; ) {
        if ( s_dap_slist_get4head (&s_custom_threads, (void **) &l_proc_thread, &l_sz) )
            break;

        dap_events_socket_event_signal(l_proc_thread->event_exit, 1);
        pthread_join(l_proc_thread->thread_id, NULL);
        DAP_DELETE(l_proc_thread);
    }

    pthread_rwlock_unlock(&s_custom_threads_rwlock);

    // Signal to cancel working threads and wait for finish
    // TODO: Android realization
//#ifndef DAP_OS_ANDROID
//    for (size_t i = 0; i < s_threads_count; i++ ){
//        pthread_cancel(s_threads[i].thread_id);
//        pthread_join(s_threads[i].thread_id, NULL);
//    }
//#endif

}

/**
 * @brief dap_proc_thread_get
 * @param a_cpu_id
 * @return
 */
dap_proc_thread_t * dap_proc_thread_get(uint32_t a_cpu_id)
{
    return (a_cpu_id < s_threads_count) ? &s_threads[a_cpu_id] : NULL;
}

/**
 * @brief dap_proc_thread_get_auto
 * @return
 */
dap_proc_thread_t * dap_proc_thread_get_auto()
{
unsigned l_id_min = 0, l_size_min = UINT32_MAX, l_queue_size;

    for (size_t i = 0; i < s_threads_count; i++ )
    {
        l_queue_size = atomic_load(&s_threads[i].proc_queue_size);

        if( l_queue_size < l_size_min ){
            l_size_min = l_queue_size;
            l_id_min = i;
        }
    }

    return &s_threads[l_id_min];
}

/**
 * @brief dap_proc_thread_run_custom Create custom proc thread for specified task
 * @return
 */
dap_proc_thread_t * dap_proc_thread_run_custom(void)
{
dap_proc_thread_t * l_proc_thread = DAP_NEW_Z(dap_proc_thread_t);
int l_ret;

    if (l_proc_thread == NULL)
        return  log_it(L_CRITICAL,"Out of memory, can't create new proc thread, errno=%d", errno), NULL;

    pthread_mutex_lock( &s_started_mutex );

    if ( (l_ret = pthread_create( &l_proc_thread->thread_id ,NULL, s_proc_thread_function, l_proc_thread  )) ) {
        log_it(L_CRITICAL, "Create thread failed with code %d", l_ret);
        DAP_DEL_Z (l_proc_thread);
    }else{
        pthread_cond_wait( &s_started_cond, &s_started_mutex);
        pthread_rwlock_wrlock(&s_custom_threads_rwlock);
        assert ( !s_dap_slist_add2tail (&s_custom_threads, l_proc_thread, sizeof(l_proc_thread)) );
        pthread_rwlock_unlock(&s_custom_threads_rwlock);
    }

    pthread_mutex_unlock( &s_started_mutex );
    return l_proc_thread;
}

/**
 * @brief s_proc_event_callback - get from queue next element and execute action routine,
 *  repeat execution depending on status is returned by action routine.
 *
 * @param a_esocket
 * @param a_value
 *
 */
static void s_proc_event_callback(dap_events_socket_t * a_esocket, uint64_t __attribute__((unused))  a_value)
{
dap_proc_thread_t   *l_thread;
dap_proc_queue_item_t *l_item;
int     l_rc, l_is_anybody_in_queue, l_is_finished, l_iter_cnt, l_cur_pri;
<<<<<<< HEAD
size_t  l_size;
=======
size_t  l_item_sz;
>>>>>>> c1170122
dap_proc_queue_t    *l_queue;

    debug_if (g_debug_reactor, L_DEBUG, "--> Proc event callback start, a_esocket:%p ", a_esocket);

    if ( !(l_thread = (dap_proc_thread_t *) a_esocket->_inheritor) )
        {
        log_it(L_ERROR, "NULL <dap_proc_thread_t> context is detected");
        return;
        }

    l_iter_cnt = l_is_anybody_in_queue = 0;
    /*@RRL:  l_iter_cnt = DAP_QUE$K_ITER_NR; */
    l_queue = l_thread->proc_queue;

<<<<<<< HEAD
    for (l_cur_pri = (DAP_QUE$K_PRIMAX - 1); l_cur_pri; l_cur_pri--, l_iter_cnt++ )                          /* Run from higest to lowest ... */
=======
    for (l_cur_pri = (DAP_QUE$K_PRIMAX - 1); l_cur_pri; l_cur_pri--, l_iter_cnt++ ) /* Run from higest to lowest ... */
>>>>>>> c1170122
    {
        if ( !l_queue->list[l_cur_pri].items.nr )                           /* A lockless quick check */
            continue;

        pthread_mutex_lock(&l_queue->list[l_cur_pri].lock);                 /* Protect list from other threads */
        l_rc = s_dap_slist_get4head (&l_queue->list[l_cur_pri].items, (void **) &l_item, &l_item_sz);
        pthread_mutex_unlock(&l_queue->list[l_cur_pri].lock);

        if  ( l_rc == -ENOENT ) {                                           /* Queue is empty ? */
            debug_if (g_debug_reactor, L_DEBUG, "a_esocket:%p - nothing to do at prio: %d ", a_esocket, l_cur_pri);
            continue;
        }

        debug_if (g_debug_reactor, L_INFO, "Proc event callback: %p/%p, prio=%d, iteration=%d",
                       l_item->callback, l_item->callback_arg, l_cur_pri, l_iter_cnt);

        l_is_finished = l_item->callback(l_thread, l_item->callback_arg);

        debug_if (g_debug_reactor, L_INFO, "Proc event callback: %p/%p, prio=%d, iteration=%d - is %sfinished",
                           l_item->callback, l_item->callback_arg, l_cur_pri, l_iter_cnt, l_is_finished ? "" : "not ");

        if ( !(l_is_finished) ) {
                                                                            /* Rearm callback to be executed again */
            pthread_mutex_lock(&l_queue->list[l_cur_pri].lock);
<<<<<<< HEAD
            l_rc = s_dap_insqtail (&l_queue->list[l_cur_pri].items, l_item, l_size);
=======
            l_rc = s_dap_slist_add2tail (&l_queue->list[l_cur_pri].items, l_item, l_item_sz );
>>>>>>> c1170122
            pthread_mutex_unlock(&l_queue->list[l_cur_pri].lock);

            if ( l_rc ) {
                log_it(L_ERROR, "Error requeue event callback: %p/%p, errno=%d", l_item->callback, l_item->callback_arg, l_rc);
                DAP_DELETE(l_item);
            }
        }
        else    {
            DAP_DELETE(l_item);
    	}
    }
<<<<<<< HEAD
    for (l_cur_pri = (DAP_QUE$K_PRIMAX - 1); l_cur_pri; l_cur_pri--)
        l_is_anybody_in_queue += l_queue->list[l_cur_pri].items.nr;

    if ( l_is_anybody_in_queue )                                          /* Arm event if we have something to proc again */
=======
    for (l_cur_pri = (DAP_QUE$K_PRIMAX - 1); l_cur_pri; l_cur_pri--)        /* Really ?! */
        l_is_anybody_in_queue += l_queue->list[l_cur_pri].items.nr;

    if ( l_is_anybody_in_queue )                                            /* Arm event if we have something to proc again */
>>>>>>> c1170122
        dap_events_socket_event_signal(a_esocket, 1);

    debug_if(g_debug_reactor, L_DEBUG, "<-- Proc event callback end, items rest: %d, iterations: %d", l_is_anybody_in_queue, l_iter_cnt);
}


/**
 * @brief dap_proc_thread_assign_esocket_unsafe
 * @param a_thread
 * @param a_esocket
 * @return
 */
int dap_proc_thread_assign_esocket_unsafe(dap_proc_thread_t * a_thread, dap_events_socket_t * a_esocket)
{
    assert(a_esocket);
    assert(a_thread);
    a_esocket->proc_thread = a_thread;

#ifdef DAP_EVENTS_CAPS_EPOLL
        // Init events for EPOLL
        a_esocket->ev.events = a_esocket->ev_base_flags ;
        if(a_esocket->flags & DAP_SOCK_READY_TO_READ )
            a_esocket->ev.events |= EPOLLIN;
        if(a_esocket->flags & DAP_SOCK_READY_TO_WRITE )
            a_esocket->ev.events |= EPOLLOUT;
        a_esocket->ev.data.ptr = a_esocket;
        return epoll_ctl(a_thread->epoll_ctl, EPOLL_CTL_ADD, a_esocket->socket, &a_esocket->ev);
#elif defined (DAP_EVENTS_CAPS_POLL)
    if (  a_thread->poll_count == a_thread->poll_count_max ){ // realloc
        a_thread->poll_count_max *= 2;
        log_it(L_WARNING, "Too many descriptors (%zu), resizing array twice to %zu", a_thread->poll_count, a_thread->poll_count_max);
        a_thread->poll =DAP_REALLOC(a_thread->poll, a_thread->poll_count_max * sizeof(*a_thread->poll));
        a_thread->esockets =DAP_REALLOC(a_thread->esockets, a_thread->poll_count_max * sizeof(*a_thread->esockets));
    }

    a_thread->poll[a_thread->poll_count].fd = a_thread->proc_queue->esocket->fd;
    a_thread->poll[a_thread->poll_count].events = a_thread->proc_queue->esocket->poll_base_flags;
    a_thread->esockets[a_thread->poll_count] = a_thread->proc_queue->esocket;
    a_thread->poll_count++;
#elif defined (DAP_EVENTS_CAPS_KQUEUE)
/*    u_short l_flags = a_esocket->kqueue_base_flags;
    u_int   l_fflags = a_esocket->kqueue_base_fflags;
    short l_filter = a_esocket->kqueue_base_filter;
        if(a_esocket->flags & DAP_SOCK_READY_TO_READ )
            l_fflags |= NOTE_READ;
        if(a_esocket->flags & DAP_SOCK_READY_TO_WRITE )
            l_fflags |= NOTE_WRITE;

        EV_SET(&a_esocket->kqueue_event , a_esocket->socket, l_filter, EV_ADD| l_flags | EV_CLEAR, l_fflags,0, a_esocket);
        return kevent ( a_thread->kqueue_fd,&a_esocket->kqueue_event,1,NULL,0,NULL)==1 ? 0 : -1 ;
*/
    // Nothing to do if its input
    if ( a_esocket->type == DESCRIPTOR_TYPE_QUEUE && a_esocket->pipe_out)
        return 0;
#else
#error "Unimplemented new esocket on worker callback for current platform"
#endif

    return dap_proc_thread_esocket_update_poll_flags(a_thread,a_esocket);
}

/**
 * @brief dap_proc_thread_esocket_update_poll_flags
 * @param a_thread
 * @param a_esocket
 * @return
 */
int dap_proc_thread_esocket_update_poll_flags(dap_proc_thread_t * a_thread, dap_events_socket_t * a_esocket)
{
#ifdef DAP_EVENTS_CAPS_EPOLL
    u_int events = a_esocket->ev_base_flags;
    if( a_esocket->flags & DAP_SOCK_READY_TO_READ) {
        events |= EPOLLIN;
#ifdef DAP_OS_WINDOWS
        events ^= EPOLLONESHOT;
#endif
    }
    if( a_esocket->flags & DAP_SOCK_READY_TO_WRITE) {
        events |= EPOLLOUT;
#ifdef DAP_OS_WINDOWS
        events |= EPOLLONESHOT;
#endif
    }
    a_esocket->ev.events = events;
    if( epoll_ctl(a_thread->epoll_ctl, EPOLL_CTL_MOD, a_esocket->socket, &a_esocket->ev) != 0 ){
#ifdef DAP_OS_WINDOWS
        errno = WSAGetLastError();
#endif
        log_it(L_CRITICAL, "Can't add proc queue on epoll ctl, err: %d", errno);
        return -1;
    }
#elif defined (DAP_EVENTS_CAPS_POLL)
    if (  a_thread->poll_count == a_thread->poll_count_max ){ // realloc
        a_thread->poll_count_max *= 2;
        log_it(L_WARNING, "Too many descriptors (%zu), resizing array twice to %zu", a_thread->poll_count, a_thread->poll_count_max);
        a_thread->poll =DAP_REALLOC(a_thread->poll, a_thread->poll_count_max * sizeof(*a_thread->poll));
        a_thread->esockets =DAP_REALLOC(a_thread->esockets, a_thread->poll_count_max * sizeof(*a_thread->esockets));
    }
    a_thread->poll[a_esocket->poll_index].events= a_esocket->poll_base_flags;
    if( a_esocket->flags & DAP_SOCK_READY_TO_READ)
        a_thread->poll[a_esocket->poll_index].events |= POLLIN;
    if( a_esocket->flags & DAP_SOCK_READY_TO_WRITE)
        a_thread->poll[a_esocket->poll_index].events |= POLLOUT;

#elif defined (DAP_EVENTS_CAPS_KQUEUE)

    u_short l_flags = a_esocket->kqueue_base_flags;
    u_int   l_fflags = a_esocket->kqueue_base_fflags;
    short l_filter = a_esocket->kqueue_base_filter;
    int l_kqueue_fd = a_esocket->proc_thread ? a_esocket->proc_thread->kqueue_fd : -1;
    if ( l_kqueue_fd == -1 ){
        log_it(L_ERROR, "Esocket is not assigned with anything ,exit");
    }
    struct kevent * l_event = &a_esocket->kqueue_event;
    // Check & add
    int l_is_error=false;
    int l_errno=0;
    if (a_esocket->type == DESCRIPTOR_TYPE_EVENT || a_esocket->type == DESCRIPTOR_TYPE_QUEUE){
        EV_SET(l_event, a_esocket->socket, EVFILT_USER,EV_ADD| EV_CLEAR ,0,0, &a_esocket->kqueue_event_catched_data );
        if( kevent( l_kqueue_fd,l_event,1,NULL,0,NULL)!=0){
            l_is_error = true;
            l_errno = errno;
        }
    }else{
        EV_SET(l_event, a_esocket->socket, l_filter,l_flags| EV_ADD,l_fflags,a_esocket->kqueue_data,a_esocket);
        if( a_esocket->flags & DAP_SOCK_READY_TO_READ ){
            EV_SET(l_event, a_esocket->socket, EVFILT_READ,l_flags| EV_ADD,l_fflags,a_esocket->kqueue_data,a_esocket);
            if( kevent( l_kqueue_fd,l_event,1,NULL,0,NULL) != 1 ){
                l_is_error = true;
                l_errno = errno;
            }
        }
        if( !l_is_error){
            if( a_esocket->flags & DAP_SOCK_READY_TO_WRITE || a_esocket->flags &DAP_SOCK_CONNECTING ){
                EV_SET(l_event, a_esocket->socket, EVFILT_WRITE,l_flags| EV_ADD,l_fflags,a_esocket->kqueue_data,a_esocket);
                if(kevent( l_kqueue_fd,l_event,1,NULL,0,NULL) != 1){
                    l_is_error = true;
                    l_errno = errno;
                }
            }
        }
    }

    if ( l_is_error){
        char l_errbuf[128];
        l_errbuf[0]=0;
        strerror_r(l_errno, l_errbuf, sizeof (l_errbuf));
        log_it(L_ERROR,"Can't update client socket state on kqueue fd %d: \"%s\" (%d)",
            l_kqueue_fd, l_errbuf, l_errno);
    }

#else
#error "Not defined dap_proc_thread.c::s_update_poll_flags() on your platform"
#endif
    return 0;
}

/**
 * @brief dap_proc_thread_create_queue_ptr
 * @details Call this function as others only from safe situation, or, thats better, from a_thread's context
 * @param a_thread
 * @param a_callback
 * @return
 */
dap_events_socket_t * dap_proc_thread_create_queue_ptr(dap_proc_thread_t * a_thread, dap_events_socket_callback_queue_ptr_t a_callback)
{
    dap_events_socket_t * l_es = dap_events_socket_create_type_queue_ptr_unsafe(NULL,a_callback);
    if(l_es == NULL)
        return NULL;
    l_es->proc_thread = a_thread;
    dap_proc_thread_assign_esocket_unsafe (a_thread, l_es);
    return l_es;
}

/**
 * @brief s_proc_thread_function
 * @param a_arg
 * @return
 */
static void * s_proc_thread_function(void * a_arg)
{

    dap_proc_thread_t * l_thread = (dap_proc_thread_t*) a_arg;
    assert(l_thread);
    dap_cpu_assign_thread_on(l_thread->cpu_id);

    struct sched_param l_shed_params;
    l_shed_params.sched_priority = 0;
#if defined(DAP_OS_WINDOWS)
    if (!SetThreadPriority(GetCurrentThread(), THREAD_PRIORITY_HIGHEST))
        log_it(L_ERROR, "Couldn't set thread priority, err: %lu", GetLastError());
#elif defined (DAP_OS_LINUX)
    pthread_setschedparam(pthread_self(),SCHED_BATCH ,&l_shed_params);
#elif defined (DAP_OS_BSD)
    pthread_setschedparam(pthread_self(),SCHED_OTHER ,&l_shed_params);
#else
#error "Undefined set sched param"
#endif
    l_thread->proc_queue = dap_proc_queue_create(l_thread);

    // Init proc_queue for related worker
    dap_worker_t * l_worker_related = dap_events_worker_get(l_thread->cpu_id);
    assert(l_worker_related);
    l_worker_related->proc_queue = l_thread->proc_queue;
    l_worker_related->proc_queue_input = dap_events_socket_queue_ptr_create_input(l_worker_related->proc_queue->esocket);

    dap_events_socket_assign_on_worker_mt(l_worker_related->proc_queue_input,l_worker_related);

    l_thread->proc_event = dap_events_socket_create_type_event_unsafe(NULL, s_proc_event_callback);
    l_thread->event_exit = dap_events_socket_create_type_event_unsafe(NULL, s_event_exit_callback);

    l_thread->proc_event->_inheritor = l_thread; // we pass thread through it
    l_thread->event_exit->_inheritor = l_thread;

    size_t l_workers_count= dap_events_worker_get_count();
    assert(l_workers_count);
    l_thread->queue_assign_input = DAP_NEW_Z_SIZE(dap_events_socket_t*, sizeof (dap_events_socket_t*)*l_workers_count  );
    l_thread->queue_io_input = DAP_NEW_Z_SIZE(dap_events_socket_t*, sizeof (dap_events_socket_t*)*l_workers_count  );
    l_thread->queue_callback_input = DAP_NEW_Z_SIZE(dap_events_socket_t*, sizeof (dap_events_socket_t*)*l_workers_count  );

    assert(l_thread->queue_assign_input);
    assert(l_thread->queue_io_input);
    for (size_t n=0; n<l_workers_count; n++){
        dap_worker_t * l_worker =dap_events_worker_get(n);
        l_thread->queue_assign_input[n] = dap_events_socket_queue_ptr_create_input(l_worker->queue_es_new );
        l_thread->queue_io_input[n] = dap_events_socket_queue_ptr_create_input(l_worker->queue_es_io );
        l_thread->queue_callback_input[n] = dap_events_socket_queue_ptr_create_input(l_worker->queue_callback );
    }
#ifdef DAP_EVENTS_CAPS_EPOLL
    struct epoll_event l_epoll_events[ DAP_EVENTS_SOCKET_MAX]= { { 0 } };

    // Create epoll ctl
    l_thread->epoll_ctl = epoll_create( DAP_EVENTS_SOCKET_MAX );

    // add proc queue
    l_thread->proc_queue->esocket->ev.events    = l_thread->proc_queue->esocket->ev_base_flags;
    l_thread->proc_queue->esocket->ev.data.ptr  = l_thread->proc_queue->esocket;
    if( epoll_ctl(l_thread->epoll_ctl, EPOLL_CTL_ADD, l_thread->proc_queue->esocket->socket , &l_thread->proc_queue->esocket->ev) != 0 ){
#ifdef DAP_OS_WINDOWS
        errno = WSAGetLastError();
#endif
        log_it(L_CRITICAL, "Can't add proc queue %zu on epoll ctl, error %d", l_thread->proc_queue->esocket->socket, errno);
        return NULL;
    }

    // Add proc event
    l_thread->proc_event->ev.events     = l_thread->proc_event->ev_base_flags ;
    l_thread->proc_event->ev.data.ptr   = l_thread->proc_event;
    if( epoll_ctl(l_thread->epoll_ctl, EPOLL_CTL_ADD, l_thread->proc_event->socket , &l_thread->proc_event->ev) != 0 ){
#ifdef DAP_OS_WINDOWS
        errno = WSAGetLastError();
#endif
        log_it(L_CRITICAL, "Can't add proc event on epoll ctl, err: %d", errno);
        return NULL;
    }

    // Add exit event
    l_thread->event_exit->ev.events     = l_thread->event_exit->ev_base_flags;
    l_thread->event_exit->ev.data.ptr   = l_thread->event_exit;
    if( epoll_ctl(l_thread->epoll_ctl, EPOLL_CTL_ADD, l_thread->event_exit->socket , &l_thread->event_exit->ev) != 0 ){
#ifdef DAP_OS_WINDOWS
        errno = WSAGetLastError();
#endif
        log_it(L_CRITICAL, "Can't add exit event on epoll ctl, err: %d", errno);
        return NULL;
    }

    for (size_t n = 0; n< dap_events_worker_get_count(); n++){
        // Queue asssign
        l_thread->queue_assign_input[n]->ev.events      = l_thread->queue_assign_input[n]->ev_base_flags ;
        l_thread->queue_assign_input[n]->ev.data.ptr    = l_thread->queue_assign_input[n];
        if( epoll_ctl(l_thread->epoll_ctl, EPOLL_CTL_ADD, l_thread->queue_assign_input[n]->socket, &l_thread->queue_assign_input[n]->ev) != 0 ){
#ifdef DAP_OS_WINDOWS
        errno = WSAGetLastError();
#endif
            log_it(L_CRITICAL, "Can't add queue input on epoll ctl, err: %d", errno);
            return NULL;
        }

        // Queue IO
        l_thread->queue_io_input[n]->ev.events      = l_thread->queue_io_input[n]->ev_base_flags ;
        l_thread->queue_io_input[n]->ev.data.ptr    = l_thread->queue_io_input[n];
        if( epoll_ctl(l_thread->epoll_ctl, EPOLL_CTL_ADD, l_thread->queue_io_input[n]->fd , &l_thread->queue_io_input[n]->ev) != 0 ){
#ifdef DAP_OS_WINDOWS
        errno = WSAGetLastError();
#endif
            log_it(L_CRITICAL, "Can't add proc io input on epoll ctl, err: %d", errno);
            return NULL;
        }

        // Queue callback
        l_thread->queue_callback_input[n]->ev.events      = l_thread->queue_callback_input[n]->ev_base_flags ;
        l_thread->queue_callback_input[n]->ev.data.ptr    = l_thread->queue_callback_input[n];
        if( epoll_ctl(l_thread->epoll_ctl, EPOLL_CTL_ADD, l_thread->queue_callback_input[n]->fd , &l_thread->queue_callback_input[n]->ev) != 0 ){
#ifdef DAP_OS_WINDOWS
        errno = WSAGetLastError();
#endif
            log_it(L_CRITICAL, "Can't add proc io input on epoll ctl, err: %d", errno);
            return NULL;
        }
    }
#elif defined(DAP_EVENTS_CAPS_POLL)
    l_thread->poll_count_max = DAP_EVENTS_SOCKET_MAX;
    l_thread->poll_count = 0;
    int l_poll_compress = false;
    l_thread->poll = DAP_NEW_Z_SIZE(struct pollfd,l_thread->poll_count_max *sizeof (*l_thread->poll));
    l_thread->esockets = DAP_NEW_Z_SIZE(dap_events_socket_t*,l_thread->poll_count_max *sizeof (*l_thread->esockets));

    // Add proc queue
    dap_proc_thread_assign_esocket_unsafe(l_thread,l_thread->proc_queue->esocket);

    // Add proc event
    l_thread->poll[l_thread->poll_count].fd = l_thread->proc_event->fd;
    l_thread->poll[l_thread->poll_count].events = l_thread->proc_event->poll_base_flags;
    l_thread->esockets[l_thread->poll_count] = l_thread->proc_event;
    l_thread->poll_count++;

    // Add exit event
    l_thread->poll[l_thread->poll_count].fd = l_thread->event_exit->fd;
    l_thread->poll[l_thread->poll_count].events = l_thread->event_exit->poll_base_flags;
    l_thread->esockets[l_thread->poll_count] = l_thread->event_exit;
    l_thread->poll_count++;

    for (size_t n = 0; n< dap_events_worker_get_count(); n++){
        dap_events_socket_t * l_queue_assign_input =  l_thread->queue_assign_input[n];
        dap_events_socket_t * l_queue_io_input =  l_thread->queue_io_input[n];
        dap_events_socket_t * l_queue_callback_input =  l_thread->queue_callback_input[n];
        if (l_queue_assign_input&&l_queue_io_input){

            // Queue assign input
            l_queue_assign_input->poll_index = l_thread->poll_count;
            l_thread->poll[l_thread->poll_count].fd = l_queue_assign_input->fd;
            l_thread->poll[l_thread->poll_count].events = l_queue_assign_input->poll_base_flags;
            l_thread->esockets[l_thread->poll_count] = l_queue_assign_input;
            l_thread->poll_count++;

            // Queue io input
            l_queue_io_input->poll_index = l_thread->poll_count;
            l_thread->poll[l_thread->poll_count].fd = l_queue_io_input->fd;
            l_thread->poll[l_thread->poll_count].events = l_queue_io_input->poll_base_flags;
            l_thread->esockets[l_thread->poll_count] = l_queue_io_input;
            l_thread->poll_count++;

            // Queue callback input
            l_queue_callback_input->poll_index = l_thread->poll_count;
            l_thread->poll[l_thread->poll_count].fd = l_queue_callback_input->fd;
            l_thread->poll[l_thread->poll_count].events = l_queue_callback_input->poll_base_flags;
            l_thread->esockets[l_thread->poll_count] = l_queue_callback_input;
            l_thread->poll_count++;
        }
    }
#elif defined (DAP_EVENTS_CAPS_KQUEUE)
    // Create kqueue fd
    l_thread->kqueue_fd = kqueue();
    l_thread->kqueue_events_count_max = DAP_EVENTS_SOCKET_MAX;
    l_thread->kqueue_events = DAP_NEW_Z_SIZE(struct kevent, l_thread->kqueue_events_count_max *sizeof(struct kevent));

    dap_proc_thread_assign_esocket_unsafe(l_thread,l_thread->proc_queue->esocket);
    dap_proc_thread_assign_esocket_unsafe(l_thread,l_thread->proc_event);
    dap_proc_thread_assign_esocket_unsafe(l_thread,l_thread->event_exit);

    for (size_t n = 0; n< dap_events_worker_get_count(); n++){
        // Queue asssign
        dap_proc_thread_assign_esocket_unsafe(l_thread, l_thread->queue_assign_input[n]);

        // Queue IO
        dap_proc_thread_assign_esocket_unsafe(l_thread, l_thread->queue_io_input[n]);

        // Queue callback
        dap_proc_thread_assign_esocket_unsafe(l_thread, l_thread->queue_callback_input[n]);
    }

#else
#error "Unimplemented poll events analog for this platform"
#endif

    //We've started!
    pthread_mutex_lock(&s_started_mutex);
    pthread_mutex_unlock(&s_started_mutex);
    pthread_cond_broadcast(&s_started_cond);

    l_thread->signal_exit = false;

    // Main loop
    while (!l_thread->signal_kill && !l_thread->signal_exit){

        int l_selected_sockets;
        size_t l_sockets_max;
#ifdef DAP_EVENTS_CAPS_EPOLL
        //log_it(L_DEBUG, "Epoll_wait call");
        l_selected_sockets = epoll_wait(l_thread->epoll_ctl, l_epoll_events, DAP_EVENTS_SOCKET_MAX, -1);
        l_sockets_max = (size_t)l_selected_sockets;
#elif defined (DAP_EVENTS_CAPS_POLL)
        l_selected_sockets = poll(l_thread->poll,l_thread->poll_count,-1);
        l_sockets_max = l_thread->poll_count;
#elif defined (DAP_EVENTS_CAPS_KQUEUE)
        l_selected_sockets = kevent(l_thread->kqueue_fd,NULL,0,l_thread->kqueue_events,l_thread->kqueue_events_count_max,NULL);
        l_sockets_max = l_selected_sockets;
#else
#error "Unimplemented poll wait analog for this platform"
#endif

        if(l_selected_sockets == -1) {
            if( errno == EINTR)
                continue;
#if defined DAP_OS_UNIX
            int l_errno = errno;
            char l_errbuf[128];
            strerror_r(l_errno, l_errbuf, sizeof (l_errbuf));
            log_it(L_ERROR, "Proc thread #%d got errno:\"%s\" (%d)", l_thread->cpu_id , l_errbuf, l_errno);
#elif DAP_OS_WINDOWS
            log_it(L_ERROR, "Error occured on thread #%d, errno: %d", l_thread->cpu_id , errno);
#endif
            break;
        }
        for(size_t n = 0; n < l_sockets_max; n++) {
            dap_events_socket_t * l_cur;
            int l_flag_hup, l_flag_rdhup, l_flag_read, l_flag_write, l_flag_error,
                    l_flag_nval,l_flag_pri,l_flag_msg;
#ifdef DAP_EVENTS_CAPS_EPOLL
            l_cur = (dap_events_socket_t *) l_epoll_events[n].data.ptr;
            uint32_t l_cur_events = l_epoll_events[n].events;
            l_flag_hup = l_cur_events & EPOLLHUP;
            l_flag_rdhup = l_cur_events & EPOLLHUP;
            l_flag_write = l_cur_events & EPOLLOUT;
            l_flag_read = l_cur_events & EPOLLIN;
            l_flag_error = l_cur_events & EPOLLERR;
            l_flag_nval = false;
            l_flag_pri = false;
            l_flag_msg = false;
#elif defined ( DAP_EVENTS_CAPS_POLL)
            if(n>=l_thread->poll_count){
                log_it(L_WARNING,"selected_sockets(%d) is bigger then poll count (%zu)", l_selected_sockets, l_thread->poll_count);
                break;
            }
            short l_cur_events = l_thread->poll[n].revents ;
            if (!l_cur_events)
                continue;
            l_cur = l_thread->esockets[n];
            l_flag_hup =  l_cur_events& POLLHUP;
            l_flag_rdhup = l_cur_events & POLLRDHUP;
            l_flag_write = (l_cur_events & POLLOUT) || (l_cur_events &POLLRDNORM)|| (l_cur_events &POLLRDBAND ) ;
            l_flag_read = l_cur_events & POLLIN || (l_cur_events &POLLWRNORM)|| (l_cur_events &POLLWRBAND );
            l_flag_error = l_cur_events & POLLERR;
            l_flag_nval = l_cur_events & POLLNVAL;
            l_flag_pri = l_cur_events & POLLPRI;
            l_flag_msg = l_cur_events & POLLMSG;
#elif defined (DAP_EVENTS_CAPS_KQUEUE)
            struct kevent * l_kevent = &l_thread->kqueue_events[n];
            l_flag_hup=l_flag_rdhup=l_flag_read=l_flag_write=l_flag_error=l_flag_nval=l_flag_msg =l_flag_pri = false;

            if (l_kevent->filter & EVFILT_USER){
                dap_events_socket_w_data_t * l_es_w_data = (dap_events_socket_w_data_t*) l_kevent->udata;
                assert(l_es_w_data);
                l_cur = l_es_w_data->esocket;
                assert(l_cur);
                memcpy(&l_cur->kqueue_event_catched_data,l_es_w_data,sizeof(*l_es_w_data));
                if(l_es_w_data != &l_cur->kqueue_event_catched_data )
                    DAP_DELETE(l_es_w_data);
                else if (g_debug_reactor)
                    log_it(L_DEBUG,"Own event signal without actual event data");
                if ( l_cur->pipe_out == NULL){ // If we're not the input for pipe or queue
                                               // we must drop write flag and set read flag
                    l_flag_read = true;
                }else{
                    l_flag_write = true;
                }
            }else{
                l_cur = (dap_events_socket_t*) l_kevent->udata;
                assert(l_cur);

                switch (l_kevent->filter) {
                    case EVFILT_TIMER:
                    case EVFILT_READ: l_flag_read = true; break;
                    case EVFILT_WRITE: l_flag_write = true; break;
                    case EVFILT_EXCEPT : l_flag_rdhup = true; break;
                    default: log_it(L_CRITICAL,"Unknown filter type in polling, exit thread"); return NULL;
                }

            }
            l_cur->kqueue_event_catched = l_kevent;
#ifndef DAP_OS_DARWIN
            u_int l_cur_events = l_thread->kqueue_events[n].fflags;
#else
            uint32_t l_cur_events = l_thread->kqueue_events[n].fflags;
#endif

#else
#error "Unimplemented fetch esocket after poll"
#endif
            assert(l_cur);
            if(g_debug_reactor)
                log_it(L_DEBUG, "Proc thread #%u esocket %p fd=%"DAP_FORMAT_SOCKET" type=%d flags=0x%0X (%s:%s:%s:%s:%s:%s:%s:%s)", l_thread->cpu_id, l_cur, l_cur->socket,
                    l_cur->type, l_cur_events, l_flag_read?"read":"", l_flag_write?"write":"", l_flag_error?"error":"",
                    l_flag_hup?"hup":"", l_flag_rdhup?"rdhup":"", l_flag_msg?"msg":"", l_flag_nval?"nval":"", l_flag_pri?"pri":"");

            //log_it(L_DEBUG,"Waked up esocket %p (socket %d) {read:%s,write:%s,error:%s} ", l_cur, l_cur->fd,
            //           l_flag_read?"true":"false", l_flag_write?"true":"false", l_flag_error?"true":"false" );
            time_t l_cur_time = time( NULL);
            l_cur->last_time_active = l_cur_time;
            if (l_flag_error){
#ifdef DAP_OS_WINDOWS
                int l_errno = WSAGetLastError();
#else
                int l_errno = errno;
#endif
                char l_errbuf[128];
                strerror_r(l_errno, l_errbuf,sizeof (l_errbuf));
                log_it(L_ERROR,"Some error on proc thread #%u with %"DAP_FORMAT_SOCKET" socket: %s(%d)",l_thread->cpu_id, l_cur->socket, l_errbuf, l_errno);
                if(l_cur->callbacks.error_callback)
                    l_cur->callbacks.error_callback(l_cur, errno);
            }
            if (l_flag_read ){
                int32_t l_bytes_read = 0;
                switch (l_cur->type) {
                    case DESCRIPTOR_TYPE_QUEUE:
                        dap_events_socket_queue_proc_input_unsafe(l_cur);
#ifdef DAP_OS_WINDOWS
                        l_bytes_read = dap_recvfrom(l_cur->socket, NULL, 0);
#endif
                        break;
                    case DESCRIPTOR_TYPE_EVENT:
                        dap_events_socket_event_proc_input_unsafe (l_cur);
                        break;

                    default:
                        log_it(L_ERROR, "Unprocessed descriptor type accepted in proc thread loop");
#ifdef DAP_OS_WINDOWS
                        l_bytes_read = dap_recvfrom(l_cur->socket, NULL, 0);
#endif
                        break;
                }
            }
            if (l_flag_write ){
                int l_errno=0;
                if (l_cur->buf_out_size){
                    ssize_t l_bytes_sent = -1;
                    switch (l_cur->type) {
                        case DESCRIPTOR_TYPE_QUEUE:
                            if (l_cur->flags & DAP_SOCK_QUEUE_PTR){
                                #if defined(DAP_EVENTS_CAPS_QUEUE_PIPE2)
                                    l_bytes_sent = write(l_cur->socket, l_cur->buf_out, sizeof (void *) ); // We send pointer by pointer
                                #elif defined DAP_EVENTS_CAPS_MSMQ
                                DWORD l_mp_id = 0;
                                MQMSGPROPS    l_mps;
                                MQPROPVARIANT l_mpvar[1];
                                MSGPROPID     l_p_id[1];
                                HRESULT       l_mstatus[1];

                                l_p_id[l_mp_id] = PROPID_M_BODY;
                                l_mpvar[l_mp_id].vt = VT_VECTOR | VT_UI1;
                                l_mpvar[l_mp_id].caub.pElems = l_cur->buf_out;
                                l_mpvar[l_mp_id].caub.cElems = (u_long)l_cur->buf_out_size;
                                l_mp_id++;

                                l_mps.cProp = l_mp_id;
                                l_mps.aPropID = l_p_id;
                                l_mps.aPropVar = l_mpvar;
                                l_mps.aStatus = l_mstatus;
                                HRESULT hr = MQSendMessage(l_cur->mqh, &l_mps, MQ_NO_TRANSACTION);

                                if (hr != MQ_OK) {
                                    log_it(L_ERROR, "An error occured on sending message to queue, errno: %ld", hr);
                                    break;
                                } else {
                                    if(dap_sendto(l_cur->socket, l_cur->port, NULL, 0) == SOCKET_ERROR) {
                                        log_it(L_ERROR, "Write to sock error: %d", WSAGetLastError());
                                    }
                                    l_cur->buf_out_size = 0;
                                    dap_events_socket_set_writable_unsafe(l_cur,false);

                                    break;
                                }
                                #elif defined (DAP_EVENTS_CAPS_QUEUE_MQUEUE)
                                    char * l_ptr = (char *) l_cur->buf_out;
                                    l_bytes_sent = mq_send(l_cur->mqd, l_ptr, sizeof (l_ptr),0);
                                    if (l_bytes_sent==0){
//                                        log_it(L_DEBUG,"mq_send %p success", l_ptr_in);
                                        l_bytes_sent = sizeof (void *);
                                    }else if (l_bytes_sent == -1 && errno == EINVAL){ // To make compatible with other
                                        l_errno = EAGAIN;                        // non-blocking sockets
//                                        log_it(L_DEBUG,"mq_send %p EAGAIN", l_ptr_in);
                                    }else{
                                        l_errno = errno;
                                        log_it(L_WARNING,"mq_send %p errno: %d", l_ptr, l_errno);
                                    }
                                #elif defined (DAP_EVENTS_CAPS_KQUEUE)

                                    // Select socket and kqueue fd to send the event
                                    dap_events_socket_t * l_es_output = l_cur->pipe_out ? l_cur->pipe_out : l_cur;
                                    int l_kqueue_fd = l_es_output->worker ? l_es_output->worker->kqueue_fd : l_es_output->proc_thread ? l_es_output->proc_thread->kqueue_fd : -1;

                                    struct kevent l_event;
                                    dap_events_socket_w_data_t * l_es_w_data = DAP_NEW_Z(dap_events_socket_w_data_t);
                                    l_es_w_data->esocket = l_es_output;

                                    memcpy(&l_es_w_data->ptr,l_cur->buf_out,sizeof(l_es_w_data->ptr) );
                                    EV_SET(&l_event,l_es_output->socket, EVFILT_USER,0,NOTE_TRIGGER ,0, l_es_w_data);


                                    int l_n =  l_kqueue_fd==-1 ? -1 : kevent(l_kqueue_fd,&l_event,1,NULL,0,NULL);
                                    if (l_n != -1)
                                        l_bytes_sent = sizeof(l_es_w_data->ptr);
                                    else{
                                        l_errno = errno;
                                        log_it(L_WARNING,"queue ptr send error: kevent %p errno: %d", l_es_w_data->ptr, l_errno);
                                        DAP_DELETE(l_es_w_data);
                                    }
                                #else
                                    #error "Not implemented dap_events_socket_queue_ptr_send() for this platform"
                                #endif
                                //int l_errno = errno;

                                break;
                            }break;
                        default:
                            log_it(L_ERROR, "Dont process write flags for this socket %d in proc thread", l_cur->fd);

                    }
                    l_errno = errno;

                    if(l_bytes_sent>0){
                        l_cur->buf_out_size -= l_bytes_sent;
                        //log_it(L_DEBUG,"Sent %zd bytes out, left %zd in buf out", l_bytes_sent, l_cur->buf_out);
                        if (l_cur->buf_out_size ){ // Shrink output buffer

                            memmove(l_cur->buf_out, l_cur->buf_out+l_bytes_sent, l_cur->buf_out_size );
                        }else{
#ifndef DAP_EVENTS_CAPS_KQUEUE
                            l_cur->flags ^= DAP_SOCK_READY_TO_WRITE;
                            dap_proc_thread_esocket_update_poll_flags(l_thread, l_cur);
#else
                            log_it(L_WARNING,"(!) Write event receieved but nothing in buffer");
                            sleep(500); // to prevent shitting the log files
#endif
                        }
                    }

                }else{
                    // TODO Make this code platform-independent
#ifndef DAP_EVENTS_CAPS_EVENT_KEVENT
                    log_it(L_DEBUG,"(!) Write event receieved but nothing in buffer, switching off this flag");
                    l_cur->flags ^= DAP_SOCK_READY_TO_WRITE;
                    dap_proc_thread_esocket_update_poll_flags(l_thread, l_cur);
                    // TODO Make this code platform-independent
#else
                    log_it(L_WARNING,"(!) Write event receieved but nothing in buffer");
                    sleep(500); // to prevent shitting the log files
#endif
                }


            }
            if(l_cur->flags & DAP_SOCK_SIGNAL_CLOSE){
#ifdef DAP_EVENTS_CAPS_EPOLL
                log_it(L_WARNING, "Deleting esocket %d from proc thread?...", l_cur->fd);
                if ( epoll_ctl( l_thread->epoll_ctl, EPOLL_CTL_DEL, l_cur->fd, &l_cur->ev) == -1 )
                    log_it( L_ERROR,"Can't remove event socket's handler from the epoll ctl" );
                //else
                //    log_it( L_DEBUG,"Removed epoll's event from proc thread #%u", l_thread->cpu_id );
                if (l_cur->callbacks.delete_callback)
                    l_cur->callbacks.delete_callback(l_cur, l_thread);
                if(l_cur->_inheritor)
                    DAP_DELETE(l_cur->_inheritor);
                DAP_DELETE(l_cur);
#elif defined (DAP_EVENTS_CAPS_POLL)
                l_thread->poll[n].fd = -1;
                l_poll_compress = true;
#elif defined (DAP_EVENTS_CAPS_KQUEUE)
        if (l_cur->socket != -1 ){
            struct kevent * l_event = &l_cur->kqueue_event;
            EV_SET(l_event, l_cur->socket, 0 ,EV_DELETE, 0,0,l_cur);
            if ( kevent( l_thread->kqueue_fd,l_event,1,NULL,0,NULL) != 1 ) {
                int l_errno = errno;
                char l_errbuf[128];
                strerror_r(l_errno, l_errbuf, sizeof (l_errbuf));
                log_it( L_ERROR,"Can't remove event socket's handler %d from the epoll_fd %d  \"%s\" (%d)", l_cur->socket,
                l_thread->kqueue_fd, l_errbuf, l_errno);
            }
        }

#else
#error "Unimplemented poll ctl analog for this platform"
#endif
            }

        }
#ifdef DAP_EVENTS_CAPS_POLL
        /***********************************************************/
        /* If the compress_array flag was turned on, we need       */
        /* to squeeze together the array and decrement the number  */
        /* of file descriptors.                                    */
        /***********************************************************/
        if ( l_poll_compress){
           l_poll_compress = false;
           for (size_t i = 0; i < l_thread->poll_count ; i++)  {
               if ( l_thread->poll[i].fd == -1){
                    for(size_t j = i; j +1 < l_thread->poll_count; j++){
                        l_thread->poll[j].fd = l_thread->poll[j+1].fd;
                        l_thread->poll[j].events = l_thread->poll[j+1].events;
                        l_thread->poll[j].revents = l_thread->poll[j+1].revents;
                        l_thread->esockets[j] = l_thread->esockets[j+1];
                        if(l_thread->esockets[j])
                            l_thread->esockets[j]->poll_index = j;
                    }
                   i--;
                   l_thread->poll_count--;
               }
           }
        }
#endif
    }
    log_it(L_ATT, "Stop processing thread #%u", l_thread->cpu_id);
    fflush(stdout);

    // cleanip inputs
    for (size_t n=0; n<dap_events_worker_get_count(); n++){
        dap_events_socket_delete_unsafe(l_thread->queue_assign_input[n], false);
        dap_events_socket_delete_unsafe(l_thread->queue_io_input[n], false);
        dap_events_socket_delete_unsafe(l_thread->queue_callback_input[n], false);
    }

    return NULL;
}

/**
 * @brief dap_proc_thread_assign_on_worker_inter
 * @param a_thread
 * @param a_worker
 * @param a_esocket
 * @return
 */
bool dap_proc_thread_assign_on_worker_inter(dap_proc_thread_t * a_thread, dap_worker_t * a_worker, dap_events_socket_t *a_esocket  )
{
    dap_events_socket_t * l_es_assign_input = a_thread->queue_assign_input[a_worker->id];
    if(g_debug_reactor)
        log_it(L_DEBUG,"Remove esocket %p from proc thread and send it to worker #%u",a_esocket, a_worker->id);

    dap_events_socket_assign_on_worker_inter(l_es_assign_input, a_esocket);
    // TODO Make this code platform-independent
#ifndef DAP_EVENTS_CAPS_EVENT_KEVENT
    l_es_assign_input->flags |= DAP_SOCK_READY_TO_WRITE;
    dap_proc_thread_esocket_update_poll_flags(a_thread, l_es_assign_input);
#endif
    return true;
}

/**
 * @brief dap_proc_thread_esocket_write_inter
 * @param a_thread
 * @param a_worker
 * @param a_es_uuid
 * @param a_data
 * @param a_data_size
 * @return
 */
int dap_proc_thread_esocket_write_inter(dap_proc_thread_t * a_thread,dap_worker_t * a_worker,   dap_events_socket_uuid_t a_es_uuid,
                                        const void * a_data, size_t a_data_size)
{
    dap_events_socket_t * l_es_io_input = a_thread->queue_io_input[a_worker->id];
    dap_events_socket_write_inter(l_es_io_input,a_es_uuid, a_data, a_data_size);
    // TODO Make this code platform-independent
#ifndef DAP_EVENTS_CAPS_EVENT_KEVENT
    l_es_io_input->flags |= DAP_SOCK_READY_TO_WRITE;
    dap_proc_thread_esocket_update_poll_flags(a_thread, l_es_io_input);
#endif
    return 0;
}


/**
 * @brief dap_proc_thread_esocket_write_f_inter
 * @param a_thread
 * @param a_worker
 * @param a_es_uuid,
 * @param a_format
 * @return
 */
int dap_proc_thread_esocket_write_f_inter(dap_proc_thread_t * a_thread,dap_worker_t * a_worker,  dap_events_socket_uuid_t a_es_uuid,
                                        const char * a_format,...)
{
    va_list ap, ap_copy;
    va_start(ap,a_format);
    va_copy(ap_copy, ap);
    int l_data_size = dap_vsnprintf(NULL,0,a_format,ap);
    va_end(ap);
    if (l_data_size <0 ){
        log_it(L_ERROR,"Can't write out formatted data '%s' with values",a_format);
        va_end(ap_copy);
        return 0;
    }

    dap_events_socket_t * l_es_io_input = a_thread->queue_io_input[a_worker->id];
    char * l_data = DAP_NEW_SIZE(char,l_data_size+1);
    if (!l_data){
        va_end(ap_copy);
        return -1;
    }
    l_data_size = dap_vsprintf(l_data,a_format,ap_copy);
    va_end(ap_copy);

    dap_events_socket_write_inter(l_es_io_input, a_es_uuid, l_data, l_data_size);
    // TODO Make this code platform-independent
#ifndef DAP_EVENTS_CAPS_EVENT_KEVENT
    l_es_io_input->flags |= DAP_SOCK_READY_TO_WRITE;
    dap_proc_thread_esocket_update_poll_flags(a_thread, l_es_io_input);
#endif
    DAP_DELETE(l_data);
    return 0;
}

/**
 * @brief dap_proc_thread_worker_exec_callback
 * @param a_thread
 * @param a_worker_id
 * @param a_callback
 * @param a_arg
 */
void dap_proc_thread_worker_exec_callback(dap_proc_thread_t * a_thread, size_t a_worker_id, dap_worker_callback_t a_callback, void * a_arg)
{
    dap_worker_msg_callback_t * l_msg = DAP_NEW_Z(dap_worker_msg_callback_t);
    l_msg->callback = a_callback;
    l_msg->arg = a_arg;
    dap_events_socket_queue_ptr_send_to_input(a_thread->queue_callback_input[a_worker_id],l_msg );

    // TODO Make this code platform-independent
#ifndef DAP_EVENTS_CAPS_EVENT_KEVENT
    a_thread->queue_callback_input[a_worker_id]->flags |= DAP_SOCK_READY_TO_WRITE;
    dap_proc_thread_esocket_update_poll_flags(a_thread, a_thread->queue_callback_input[a_worker_id]);
#endif
}

static void s_event_exit_callback( dap_events_socket_t * a_es, uint64_t a_flags)
{
    (void) a_flags;
    dap_proc_thread_t * l_thread = (dap_proc_thread_t *) a_es->_inheritor;
    l_thread->signal_exit = true;
    if(g_debug_reactor)
        log_it(L_DEBUG, "Proc_thread :%u signaled to exit", l_thread->cpu_id);
}
<|MERGE_RESOLUTION|>--- conflicted
+++ resolved
@@ -212,11 +212,7 @@
 dap_proc_thread_t   *l_thread;
 dap_proc_queue_item_t *l_item;
 int     l_rc, l_is_anybody_in_queue, l_is_finished, l_iter_cnt, l_cur_pri;
-<<<<<<< HEAD
-size_t  l_size;
-=======
 size_t  l_item_sz;
->>>>>>> c1170122
 dap_proc_queue_t    *l_queue;
 
     debug_if (g_debug_reactor, L_DEBUG, "--> Proc event callback start, a_esocket:%p ", a_esocket);
@@ -231,11 +227,7 @@
     /*@RRL:  l_iter_cnt = DAP_QUE$K_ITER_NR; */
     l_queue = l_thread->proc_queue;
 
-<<<<<<< HEAD
-    for (l_cur_pri = (DAP_QUE$K_PRIMAX - 1); l_cur_pri; l_cur_pri--, l_iter_cnt++ )                          /* Run from higest to lowest ... */
-=======
     for (l_cur_pri = (DAP_QUE$K_PRIMAX - 1); l_cur_pri; l_cur_pri--, l_iter_cnt++ ) /* Run from higest to lowest ... */
->>>>>>> c1170122
     {
         if ( !l_queue->list[l_cur_pri].items.nr )                           /* A lockless quick check */
             continue;
@@ -260,11 +252,7 @@
         if ( !(l_is_finished) ) {
                                                                             /* Rearm callback to be executed again */
             pthread_mutex_lock(&l_queue->list[l_cur_pri].lock);
-<<<<<<< HEAD
-            l_rc = s_dap_insqtail (&l_queue->list[l_cur_pri].items, l_item, l_size);
-=======
             l_rc = s_dap_slist_add2tail (&l_queue->list[l_cur_pri].items, l_item, l_item_sz );
->>>>>>> c1170122
             pthread_mutex_unlock(&l_queue->list[l_cur_pri].lock);
 
             if ( l_rc ) {
@@ -276,17 +264,10 @@
             DAP_DELETE(l_item);
     	}
     }
-<<<<<<< HEAD
-    for (l_cur_pri = (DAP_QUE$K_PRIMAX - 1); l_cur_pri; l_cur_pri--)
-        l_is_anybody_in_queue += l_queue->list[l_cur_pri].items.nr;
-
-    if ( l_is_anybody_in_queue )                                          /* Arm event if we have something to proc again */
-=======
     for (l_cur_pri = (DAP_QUE$K_PRIMAX - 1); l_cur_pri; l_cur_pri--)        /* Really ?! */
         l_is_anybody_in_queue += l_queue->list[l_cur_pri].items.nr;
 
     if ( l_is_anybody_in_queue )                                            /* Arm event if we have something to proc again */
->>>>>>> c1170122
         dap_events_socket_event_signal(a_esocket, 1);
 
     debug_if(g_debug_reactor, L_DEBUG, "<-- Proc event callback end, items rest: %d, iterations: %d", l_is_anybody_in_queue, l_iter_cnt);
