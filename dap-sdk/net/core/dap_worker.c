--- conflicted
+++ resolved
@@ -67,13 +67,6 @@
     if ( a_conn_timeout )
       s_connection_timeout = a_conn_timeout;
 
-<<<<<<< HEAD
-    s_debug_reactor = dap_config_get_item_bool_default(g_config,"general","debug_reactor",false);
-#ifdef DAP_OS_UNIX
-=======
-
-=======
->>>>>>> 45adfabb
     s_debug_reactor =g_config? dap_config_get_item_bool_default(g_config,"general","debug_reactor",false) : false;
 #ifdef DAP_OS_UNIX
     struct rlimit l_fdlimit;
@@ -522,7 +515,6 @@
                                  l_mps.aPropID = l_p_id;
                                  l_mps.aPropVar = l_mpvar;
                                  l_mps.aStatus = l_mstatus;
-                                 log_it(L_INFO, "Sent to SOCKET %d", l_cur->socket);
                                  HRESULT hr = MQSendMessage(l_cur->mqh, &l_mps, MQ_NO_TRANSACTION);
 
                                  if (hr != MQ_OK) {
@@ -656,10 +648,6 @@
         // Socket already present in worker, it's OK
         return;
     }
-<<<<<<< HEAD
-    l_worker->esocket_rwlock = PTHREAD_RWLOCK_INITIALIZER;
-=======
->>>>>>> 45adfabb
     switch( l_es_new->type){
 
         case DESCRIPTOR_TYPE_SOCKET_UDP:
