/*
 * Authors:
 * Dmitriy A. Gearasimov <gerasimov.dmitriy@demlabs.net>
 * DeM Labs Ltd.   https://demlabs.net
 * Copyright  (c) 2017
 * All rights reserved.

 This file is part of DAP SDK the open source project

    DAP SDK is free software: you can redistribute it and/or modify
    it under the terms of the GNU General Public License as published by
    the Free Software Foundation, either version 3 of the License, or
    (at your option) any later version.

    DAP SDK is distributed in the hope that it will be useful,
    but WITHOUT ANY WARRANTY; without even the implied warranty of
    MERCHANTABILITY or FITNESS FOR A PARTICULAR PURPOSE.  See the
    GNU General Public License for more details.

    You should have received a copy of the GNU General Public License
    along with any DAP SDK based project.  If not, see <http://www.gnu.org/licenses/>.
*/
#include <time.h>
#include <errno.h>
#include <unistd.h>
#if ! defined (_GNU_SOURCE)
#define _GNU_SOURCE         /* See feature_test_macros(7) */
#endif
#include <fcntl.h>
#include <sys/types.h>
#ifdef DAP_OS_UNIX
#include <sys/socket.h>
#include <arpa/inet.h>
#include <sys/resource.h>
#elif defined DAP_OS_WINDOWS
#include <ws2tcpip.h>
#endif

#ifdef DAP_OS_DARWIN
#define NOTE_READ NOTE_LOWAT

#ifndef MSG_NOSIGNAL
#define MSG_NOSIGNAL SO_NOSIGPIPE
#endif

#endif

#include "dap_common.h"
#include "dap_config.h"
#include "dap_math_ops.h"
#include "dap_worker.h"
#include "dap_timerfd.h"
#include "dap_events.h"
#include "dap_enc_base64.h"
#include "dap_proc_queue.h"

#ifndef DAP_NET_CLIENT_NO_SSL
#include <wolfssl/options.h>
#include "wolfssl/ssl.h"
#endif

#define LOG_TAG "dap_worker"

static time_t s_connection_timeout = 60;    // seconds

static bool s_socket_all_check_activity( void * a_arg);
static void s_queue_add_es_callback( dap_events_socket_t * a_es, void * a_arg);
static void s_queue_delete_es_callback( dap_events_socket_t * a_es, void * a_arg);
static void s_queue_es_reassign_callback( dap_events_socket_t * a_es, void * a_arg);
static void s_queue_callback_callback( dap_events_socket_t * a_es, void * a_arg);
static void s_queue_es_io_callback( dap_events_socket_t * a_es, void * a_arg);
static void s_event_exit_callback( dap_events_socket_t * a_es, uint64_t a_flags);

/**
 * @brief dap_worker_init
 * @param a_threads_count
 * @param conn_timeout
 * @return
 */
int dap_worker_init( size_t a_conn_timeout )
{
    if ( a_conn_timeout )
      s_connection_timeout = a_conn_timeout;

#ifdef DAP_OS_UNIX
    struct rlimit l_fdlimit;
    if (getrlimit(RLIMIT_NOFILE, &l_fdlimit))
        return -1;

    rlim_t l_oldlimit = l_fdlimit.rlim_cur;
    l_fdlimit.rlim_cur = l_fdlimit.rlim_max;
    if (setrlimit(RLIMIT_NOFILE, &l_fdlimit))
        return -2;
    log_it(L_INFO, "Set maximum opened descriptors from %lu to %lu", l_oldlimit, l_fdlimit.rlim_cur);
#endif
    return 0;
}

void dap_worker_deinit( )
{
}

/**
 * @brief dap_worker_thread
 * @param arg
 * @return
 */
void *dap_worker_thread(void *arg)
{
    dap_events_socket_t *l_cur;
    dap_worker_t *l_worker = (dap_worker_t *) arg;
    uint32_t l_tn = l_worker->id;
    int l_errno = 0, l_selected_sockets;
    socklen_t l_error_len = sizeof(l_errno);
    char l_error_buf[128] = {0};
    ssize_t l_bytes_sent = 0, l_bytes_read = 0, l_sockets_max;
    const struct sched_param l_shed_params = {0};


    dap_cpu_assign_thread_on(l_worker->id);
    pthread_setspecific(l_worker->events->pth_key_worker, l_worker);

#ifdef DAP_OS_WINDOWS
    if (!SetThreadPriority(GetCurrentThread(), THREAD_PRIORITY_BELOW_NORMAL))
        log_it(L_ERROR, "Couldn'r set thread priority, err: %lu", GetLastError());
#else
    pthread_setschedparam(pthread_self(),SCHED_FIFO ,&l_shed_params);
#endif

#ifdef DAP_EVENTS_CAPS_EPOLL
    struct epoll_event l_epoll_events[ DAP_EVENTS_SOCKET_MAX]= {{0}};
    log_it(L_INFO, "Worker #%d started with epoll fd %"DAP_FORMAT_HANDLE" and assigned to dedicated CPU unit", l_worker->id, l_worker->epoll_fd);
#elif defined(DAP_EVENTS_CAPS_KQUEUE)
    l_worker->kqueue_fd = kqueue();

    if (l_worker->kqueue_fd == -1 ){
    int l_errno = errno;
    char l_errbuf[255];
    strerror_r(l_errno,l_errbuf,sizeof(l_errbuf));
    log_it (L_CRITICAL,"Can't create kqueue(): '%s' code %d",l_errbuf,l_errno);
    pthread_cond_broadcast(&l_worker->started_cond);
    return NULL;
    }

    l_worker->kqueue_events_selected_count_max = 100;
    l_worker->kqueue_events_count_max = DAP_EVENTS_SOCKET_MAX;
    l_worker->kqueue_events_selected = DAP_NEW_Z_SIZE(struct kevent, l_worker->kqueue_events_selected_count_max *sizeof(struct kevent));
#elif defined(DAP_EVENTS_CAPS_POLL)
    l_worker->poll_count_max = DAP_EVENTS_SOCKET_MAX;
    l_worker->poll = DAP_NEW_Z_SIZE(struct pollfd,l_worker->poll_count_max*sizeof (struct pollfd));
    l_worker->poll_esocket = DAP_NEW_Z_SIZE(dap_events_socket_t*,l_worker->poll_count_max*sizeof (dap_events_socket_t*));
#else
#error "Unimplemented socket array for this platform"
#endif

    l_worker->queue_es_new_input      = DAP_NEW_Z_SIZE(dap_events_socket_t*, sizeof (dap_events_socket_t*)* dap_events_worker_get_count() );
    l_worker->queue_es_delete_input   = DAP_NEW_Z_SIZE(dap_events_socket_t*, sizeof (dap_events_socket_t*)* dap_events_worker_get_count() );
    l_worker->queue_es_io_input       = DAP_NEW_Z_SIZE(dap_events_socket_t*, sizeof (dap_events_socket_t*)* dap_events_worker_get_count() );
    l_worker->queue_es_reassign_input = DAP_NEW_Z_SIZE(dap_events_socket_t*, sizeof (dap_events_socket_t*)* dap_events_worker_get_count() );


    l_worker->queue_es_new      = dap_events_socket_create_type_queue_ptr_unsafe(l_worker, s_queue_add_es_callback);
    l_worker->queue_es_delete   = dap_events_socket_create_type_queue_ptr_unsafe(l_worker, s_queue_delete_es_callback);
    l_worker->queue_es_io       = dap_events_socket_create_type_queue_ptr_unsafe(l_worker, s_queue_es_io_callback);
    l_worker->queue_es_reassign = dap_events_socket_create_type_queue_ptr_unsafe(l_worker, s_queue_es_reassign_callback );


    for( size_t n = 0; n < dap_events_worker_get_count(); n++) {
        l_worker->queue_es_new_input[n] = dap_events_socket_queue_ptr_create_input(l_worker->queue_es_new);
        l_worker->queue_es_delete_input[n] = dap_events_socket_queue_ptr_create_input(l_worker->queue_es_delete);
        l_worker->queue_es_io_input[n] = dap_events_socket_queue_ptr_create_input(l_worker->queue_es_io);
        l_worker->queue_es_reassign_input[n] = dap_events_socket_queue_ptr_create_input(l_worker->queue_es_reassign);
    }

    l_worker->queue_callback    = dap_events_socket_create_type_queue_ptr_unsafe(l_worker, s_queue_callback_callback);
    l_worker->event_exit        = dap_events_socket_create_type_event_unsafe(l_worker, s_event_exit_callback);

    l_worker->timer_check_activity = dap_timerfd_create(s_connection_timeout * 1000 / 2,
                                                        s_socket_all_check_activity, l_worker);
    dap_worker_add_events_socket_unsafe(  l_worker->timer_check_activity->events_socket, l_worker);
    pthread_mutex_lock(&l_worker->started_mutex);
    pthread_cond_broadcast(&l_worker->started_cond);
    pthread_mutex_unlock(&l_worker->started_mutex);

    while (1) {
#ifdef DAP_EVENTS_CAPS_EPOLL
        l_selected_sockets = epoll_wait(l_worker->epoll_fd, l_epoll_events, DAP_EVENTS_SOCKET_MAX, -1);
        l_sockets_max = l_selected_sockets;
#elif defined(DAP_EVENTS_CAPS_POLL)
        l_selected_sockets = poll(l_worker->poll, l_worker->poll_count, -1);
        l_sockets_max = l_worker->poll_count;
#elif defined(DAP_EVENTS_CAPS_KQUEUE)
        l_selected_sockets = kevent(l_worker->kqueue_fd,NULL,0,l_worker->kqueue_events_selected,l_worker->kqueue_events_selected_count_max,
                                                        NULL);
        l_sockets_max = l_selected_sockets;
#else
#error "Unimplemented poll wait analog for this platform"
#endif
        if(l_selected_sockets == -1) {
            if( errno == EINTR)
                continue;
#ifdef DAP_OS_WINDOWS
            log_it(L_ERROR, "Worker thread %d got errno %d", l_worker->id, WSAGetLastError());
#else
            strerror_r(l_errno, l_error_buf, sizeof (l_error_buf) - 1);
            log_it(L_ERROR, "Worker thread %d got errno:\"%s\" (%d)", l_worker->id, l_error_buf, l_errno);
            assert(l_errno);
#endif
            break;
        }

        time_t l_cur_time = time( NULL);
        for(ssize_t n = 0; n < l_sockets_max; n++) {
            bool l_flag_hup, l_flag_rdhup, l_flag_read, l_flag_write, l_flag_error, l_flag_nval, l_flag_msg, l_flag_pri;

#ifdef DAP_EVENTS_CAPS_EPOLL
            l_cur = (dap_events_socket_t *) l_epoll_events[n].data.ptr;
            uint32_t l_cur_flags = l_epoll_events[n].events;
            l_flag_hup      = l_cur_flags & EPOLLHUP;
            l_flag_rdhup    = l_cur_flags & EPOLLRDHUP;
            l_flag_write    = l_cur_flags & EPOLLOUT;
            l_flag_read     = l_cur_flags & EPOLLIN;
            l_flag_error    = l_cur_flags & EPOLLERR;
            l_flag_pri      = l_cur_flags & EPOLLPRI;
            l_flag_nval     = false;
            l_flag_msg = false;
#elif defined ( DAP_EVENTS_CAPS_POLL)
            short l_cur_flags =l_worker->poll[n].revents;

            if (l_worker->poll[n].fd == -1) // If it was deleted on previous iterations
                continue;

            if (!l_cur_flags) // No events for this socket
                continue;

            l_flag_hup =  l_cur_flags& POLLHUP;
            l_flag_rdhup = l_cur_flags & POLLRDHUP;
            l_flag_write = (l_cur_flags & POLLOUT) || (l_cur_flags &POLLWRNORM)|| (l_cur_flags &POLLWRBAND ) ;
            l_flag_read = l_cur_flags & POLLIN || (l_cur_flags &POLLRDNORM)|| (l_cur_flags &POLLRDBAND );
            l_flag_error = l_cur_flags & POLLERR;
            l_flag_nval = l_cur_flags & POLLNVAL;
            l_flag_pri = l_cur_flags & POLLPRI;
            l_flag_msg = l_cur_flags & POLLMSG;
            l_cur = l_worker->poll_esocket[n];
            //log_it(L_DEBUG, "flags: returned events 0x%0X requested events 0x%0X",l_worker->poll[n].revents,l_worker->poll[n].events );
#elif defined (DAP_EVENTS_CAPS_KQUEUE)
        l_flag_hup=l_flag_rdhup=l_flag_read=l_flag_write=l_flag_error=l_flag_nval=l_flag_msg =l_flag_pri = false;
        struct kevent * l_kevent_selected = &l_worker->kqueue_events_selected[n];
        if ( l_kevent_selected->filter == EVFILT_USER){ // If we have USER event it sends little different pointer
            dap_events_socket_w_data_t * l_es_w_data = (dap_events_socket_w_data_t *) l_kevent_selected->udata;
            //if(g_debug_reactor)
            //    log_it(L_DEBUG,"EVFILT_USER: udata=%p", l_es_w_data);

            l_cur = l_es_w_data->esocket;
            assert(l_cur);
            memcpy(&l_cur->kqueue_event_catched_data, l_es_w_data, sizeof (*l_es_w_data)); // Copy event info for further processing

            if ( l_cur->pipe_out == NULL){ // If we're not the input for pipe or queue
                                           // we must drop write flag and set read flag
                l_flag_read  = true;
            }else{
                l_flag_write = true;
            }
            void * l_ptr = &l_cur->kqueue_event_catched_data;
            if(l_es_w_data != l_ptr){
                DAP_DELETE(l_es_w_data);
            }else if (g_debug_reactor){
                log_it(L_DEBUG,"Own event signal without actual event data");
            }
        }else{
            switch (l_kevent_selected->filter) {
                case EVFILT_TIMER:
                case EVFILT_READ: l_flag_read = true; break;
                case EVFILT_WRITE: l_flag_write = true; break;
                case EVFILT_EXCEPT : l_flag_rdhup = true; break;
                default: log_it(L_CRITICAL,"Unknown filter type in polling, exit thread"); return NULL;
            }
            if (l_kevent_selected->flags & EV_EOF)
                l_flag_rdhup = true;
            l_cur = (dap_events_socket_t*) l_kevent_selected->udata;
        }

        if( !l_cur) {
            log_it(L_WARNING, "dap_events_socket was destroyed earlier");
            continue;
        }


        l_cur->kqueue_event_catched = l_kevent_selected;
#ifndef DAP_OS_DARWIN
            u_int l_cur_flags = l_kevent_selected->flags;
#else
            uint32_t l_cur_flags = l_kevent_selected->flags;
#endif

#else
#error "Unimplemented fetch esocket after poll"
#endif
            if(!l_cur || (l_cur->worker && l_cur->worker != l_worker)) {
                log_it(L_WARNING, "dap_events_socket was destroyed earlier");
                continue;
            }
            if(g_debug_reactor) {
                log_it(L_DEBUG, "--Worker #%u esocket %p uuid 0x%016"DAP_UINT64_FORMAT_x" type %d fd=%"DAP_FORMAT_SOCKET" flags=0x%0X (%s:%s:%s:%s:%s:%s:%s:%s)--",
                       l_worker->id, l_cur, l_cur->uuid, l_cur->type, l_cur->socket,
                    l_cur_flags, l_flag_read?"read":"", l_flag_write?"write":"", l_flag_error?"error":"",
                    l_flag_hup?"hup":"", l_flag_rdhup?"rdhup":"", l_flag_msg?"msg":"", l_flag_nval?"nval":"",
                       l_flag_pri?"pri":"");
            }

            int l_sock_err = 0, l_sock_err_size = sizeof(l_sock_err);
            //connection already closed (EPOLLHUP - shutdown has been made in both directions)

            if( l_flag_hup ) {
                switch (l_cur->type ){
                case DESCRIPTOR_TYPE_SOCKET_UDP:
                case DESCRIPTOR_TYPE_SOCKET_CLIENT: {
                    getsockopt(l_cur->socket, SOL_SOCKET, SO_ERROR, (void *)&l_sock_err, (socklen_t *)&l_sock_err_size);
#ifndef DAP_OS_WINDOWS
                    if (l_sock_err) {
                         log_it(L_DEBUG, "Socket %d error %d", l_cur->socket, l_sock_err);
#else
                    log_it(L_DEBUG, "Socket %"DAP_FORMAT_SOCKET" will be shutdown (EPOLLHUP), error %d", l_cur->socket, WSAGetLastError());
#endif
                    dap_events_socket_set_readable_unsafe(l_cur, false);
                    dap_events_socket_set_writable_unsafe(l_cur, false);
                    l_cur->buf_out_size = 0;
                    l_cur->flags |= DAP_SOCK_SIGNAL_CLOSE;
                    l_flag_error = l_flag_write = false;
                    l_cur->callbacks.error_callback(l_cur, l_sock_err); // Call callback to process error event
#ifndef DAP_OS_WINDOWS
                        log_it(L_INFO, "Socket shutdown (EPOLLHUP): %s", strerror(l_sock_err));
                    }
#endif
                    break;
                }
                default:
                    if(g_debug_reactor)
                        log_it(L_WARNING, "HUP event on esocket %p (%"DAP_FORMAT_SOCKET") type %d", l_cur, l_cur->socket, l_cur->type );
                }
            }

            if(l_flag_nval ){
                log_it(L_WARNING, "NVAL flag armed for socket %p (%"DAP_FORMAT_SOCKET")", l_cur, l_cur->socket);
                l_cur->buf_out_size = 0;
                l_cur->buf_in_size = 0;
                l_cur->flags |= DAP_SOCK_SIGNAL_CLOSE;
                if (l_cur->callbacks.error_callback)
                    l_cur->callbacks.error_callback(l_cur, l_sock_err); // Call callback to process error event
                if (l_cur->fd == 0 || l_cur->fd == -1) {
#ifdef DAP_OS_WINDOWS
                    log_it(L_ERROR, "Wrong fd: %d", l_cur->fd);
#else
                    assert(errno);
#endif
                }
                // If its not null or -1 we should try first to remove it from poll. Assert only if it doesn't help
            }

            if(l_flag_error) {
                switch (l_cur->type ){
                    case DESCRIPTOR_TYPE_SOCKET_LISTENING:
                    case DESCRIPTOR_TYPE_SOCKET_CLIENT:
                        getsockopt(l_cur->socket, SOL_SOCKET, SO_ERROR, (void *)&l_sock_err, (socklen_t *)&l_sock_err_size);
#ifdef DAP_OS_WINDOWS
                        log_it(L_ERROR, "Winsock error: %d", l_sock_err);
#else
                        log_it(L_ERROR, "Socket error: %s", strerror(l_sock_err));
#endif
                    default: ;
                }
                dap_events_socket_set_readable_unsafe(l_cur, false);
                dap_events_socket_set_writable_unsafe(l_cur, false);
                l_cur->buf_out_size = 0;
                if (!l_cur->no_close)
                    l_cur->flags |= DAP_SOCK_SIGNAL_CLOSE;
                if(l_cur->callbacks.error_callback)
                    l_cur->callbacks.error_callback(l_cur, l_sock_err); // Call callback to process error event
            }

            /*if (l_flag_hup) {
                log_it(L_INFO, "Client socket disconnected");
                dap_events_socket_set_readable_unsafe(l_cur, false);
                dap_events_socket_set_writable_unsafe(l_cur, false);
                l_cur->buf_out_size = 0;
                l_cur->flags |= DAP_SOCK_SIGNAL_CLOSE;

            }*/

            if(l_flag_read) {

                //log_it(L_DEBUG, "Comes connection with type %d", l_cur->type);
                if(l_cur->buf_in_size_max && l_cur->buf_in_size >= l_cur->buf_in_size_max ) {
                    log_it(L_WARNING, "Buffer is full when there is smth to read. Its dropped! esocket %p (%"DAP_FORMAT_SOCKET")", l_cur, l_cur->socket);
                    l_cur->buf_in_size = 0;
                }

                bool l_must_read_smth = false;
                switch (l_cur->type) {
                    case DESCRIPTOR_TYPE_PIPE:
                    case DESCRIPTOR_TYPE_FILE:
                        l_must_read_smth = true;
#ifdef DAP_OS_WINDOWS
                        l_bytes_read = dap_recvfrom(l_cur->socket, l_cur->buf_in + l_cur->buf_in_size, l_cur->buf_in_size_max - l_cur->buf_in_size);
#else
                        l_bytes_read = read(l_cur->socket, (char *) (l_cur->buf_in + l_cur->buf_in_size),
                                            l_cur->buf_in_size_max - l_cur->buf_in_size);
#endif
                        l_errno = errno;
                    break;
                    case DESCRIPTOR_TYPE_SOCKET_LOCAL_CLIENT:
                    case DESCRIPTOR_TYPE_SOCKET_CLIENT:
                        l_must_read_smth = true;
                        l_bytes_read = recv(l_cur->fd, (char *) (l_cur->buf_in + l_cur->buf_in_size),
                                            l_cur->buf_in_size_max - l_cur->buf_in_size, 0);
#ifdef DAP_OS_WINDOWS
                        l_errno = WSAGetLastError();
#else
                        l_errno = errno;
#endif
                    break;
                    case DESCRIPTOR_TYPE_SOCKET_UDP: {
                        l_must_read_smth = true;
                        socklen_t l_size = sizeof(l_cur->remote_addr);
                        l_bytes_read = recvfrom(l_cur->fd, (char *) (l_cur->buf_in + l_cur->buf_in_size),
                                                l_cur->buf_in_size_max - l_cur->buf_in_size, 0,
                                                (struct sockaddr *)&l_cur->remote_addr, &l_size);

#ifdef DAP_OS_WINDOWS
                        l_errno = WSAGetLastError();
#else
                        l_errno = errno;
#endif
                    }
                    break;
                    case DESCRIPTOR_TYPE_SOCKET_CLIENT_SSL: {
                        l_must_read_smth = true;
#ifndef DAP_NET_CLIENT_NO_SSL
                        WOLFSSL *l_ssl = SSL(l_cur);
                        l_bytes_read =  wolfSSL_read(l_ssl, (char *) (l_cur->buf_in + l_cur->buf_in_size),
                                                     l_cur->buf_in_size_max - l_cur->buf_in_size);
                        l_errno = wolfSSL_get_error(l_ssl, 0);
                        if (l_bytes_read > 0 && g_debug_reactor)
                            log_it(L_DEBUG, "SSL read: %s", (char *)(l_cur->buf_in + l_cur->buf_in_size));
#endif
                    }
                    break;
                    case DESCRIPTOR_TYPE_SOCKET_LOCAL_LISTENING:
                    case DESCRIPTOR_TYPE_SOCKET_LISTENING:
                        // Accept connection
                        if ( l_cur->callbacks.accept_callback){
                            struct sockaddr l_remote_addr;
                            socklen_t l_remote_addr_size= sizeof (l_remote_addr);
                            SOCKET l_remote_socket = accept(l_cur->socket ,&l_remote_addr,&l_remote_addr_size);
#ifdef DAP_OS_WINDOWS
                            /*u_long l_mode = 1;
                            ioctlsocket((SOCKET)l_remote_socket, (long)FIONBIO, &l_mode); */
                            // no need, since l_cur->socket is already NBIO
                            if (l_remote_socket == INVALID_SOCKET) {
                                int l_errno = WSAGetLastError();
                                if (l_errno == WSAEWOULDBLOCK)
                                    continue;
                                else {
                                    log_it(L_WARNING,"Can't accept on socket %"DAP_FORMAT_SOCKET", WSA errno: %d", l_cur->socket, l_errno);
                                    break;
                                }
                            }
#else
                            fcntl( l_remote_socket, F_SETFL, O_NONBLOCK);
                            int l_errno = errno;
                            if ( l_remote_socket == INVALID_SOCKET ){
                                if( l_errno == EAGAIN || l_errno == EWOULDBLOCK){// Everything is good, we'll receive ACCEPT on next poll
                                    continue;
                                }else{
                                    char l_errbuf[128];
                                    strerror_r(l_errno, l_errbuf, sizeof (l_errbuf));
                                    log_it(L_WARNING,"accept() on socket %d error:\"%s\"(%d)",l_cur->socket, l_errbuf,l_errno);
                                    break;
                                }
                            }
#endif
                            l_cur->callbacks.accept_callback(l_cur,l_remote_socket,&l_remote_addr);
                        }else
                            log_it(L_ERROR,"No accept_callback on listening socket");
                    break;
                    case DESCRIPTOR_TYPE_TIMER:{
                        /* if we not reading data from socket, he triggered again */
#ifdef DAP_OS_WINDOWS
                        l_bytes_read = dap_recvfrom(l_cur->socket, NULL, 0);
#else
                        uint64_t val;
                        read( l_cur->fd, &val, 8);
#endif
                        if (l_cur->callbacks.timer_callback)
                            l_cur->callbacks.timer_callback(l_cur);
                        else
                            log_it(L_ERROR, "Socket %"DAP_FORMAT_SOCKET" with timer callback fired, but callback is NULL ", l_cur->socket);

                    } break;
                    case DESCRIPTOR_TYPE_QUEUE:
#ifdef DAP_OS_WINDOWS
                        l_bytes_read = dap_recvfrom(l_cur->socket, NULL, 0);
#endif
                        dap_events_socket_queue_proc_input_unsafe(l_cur);
                        dap_events_socket_set_writable_unsafe(l_cur, false);
                    break;
                    case DESCRIPTOR_TYPE_EVENT:
#ifdef DAP_OS_WINDOWS
                        l_bytes_read = dap_recvfrom(l_cur->socket, NULL, 0);
#endif
                        dap_events_socket_event_proc_input_unsafe(l_cur);
                    break;
                }

                if (l_must_read_smth){ // Socket/Descriptor read
                    if(l_bytes_read > 0) {
                        if (l_cur->type == DESCRIPTOR_TYPE_SOCKET_CLIENT  || l_cur->type == DESCRIPTOR_TYPE_SOCKET_UDP) {
                            l_cur->last_time_active = l_cur_time;
                        }
                        l_cur->buf_in_size += l_bytes_read;
                        if(g_debug_reactor)
                            log_it(L_DEBUG, "Received %zd bytes for fd %d ", l_bytes_read, l_cur->fd);
                        if(l_cur->callbacks.read_callback){
                            l_cur->callbacks.read_callback(l_cur, NULL); // Call callback to process read event. At the end of callback buf_in_size should be zero if everything was read well
                            if (l_cur->worker == NULL ){ // esocket was unassigned in callback, we don't need any ops with it now,
                                                         // continue to poll another esockets
                                continue;
                            }
                        }else{
                            log_it(L_WARNING, "We have incomming %zd data but no read callback on socket %"DAP_FORMAT_SOCKET", removing from read set",
                                   l_bytes_read, l_cur->socket);
                            dap_events_socket_set_readable_unsafe(l_cur,false);
                        }
                    }
                    else if(l_bytes_read < 0) {
#ifdef DAP_OS_WINDOWS
                        if (l_cur->type != DESCRIPTOR_TYPE_SOCKET_CLIENT_SSL && l_errno != WSAEWOULDBLOCK) {
                            log_it(L_ERROR, "Can't recv on socket %zu, WSA error: %d", l_cur->socket, l_errno);
#else
                        if (l_cur->type != DESCRIPTOR_TYPE_SOCKET_CLIENT_SSL && l_errno != EAGAIN && l_errno != EWOULDBLOCK)
                        { // If we have non-blocking socket
                            log_it(L_ERROR, "Some error occured in recv() function: %s", strerror(errno));
#endif
                            dap_events_socket_set_readable_unsafe(l_cur, false);
                            if (!l_cur->no_close)
                                l_cur->flags |= DAP_SOCK_SIGNAL_CLOSE;
                            l_cur->buf_out_size = 0;
                        }
#ifndef DAP_NET_CLIENT_NO_SSL
                        if (l_cur->type == DESCRIPTOR_TYPE_SOCKET_CLIENT_SSL && l_errno != SSL_ERROR_WANT_READ && l_errno != SSL_ERROR_WANT_WRITE) {
                            char l_err_str[80];
                            wolfSSL_ERR_error_string(l_errno, l_err_str);
                            log_it(L_ERROR, "Some error occured in SSL read(): %s (code %d)", l_err_str, l_errno);
                            dap_events_socket_set_readable_unsafe(l_cur, false);
                            if (!l_cur->no_close)
                                l_cur->flags |= DAP_SOCK_SIGNAL_CLOSE;
                            l_cur->buf_out_size = 0;
                        }
#endif
                    }
                    else if (!l_flag_rdhup && !l_flag_error && !(l_cur->flags & DAP_SOCK_CONNECTING )) {
                        log_it(L_DEBUG, "EPOLLIN triggered but nothing to read");
                        //dap_events_socket_set_readable_unsafe(l_cur,false);
                    }
                }
            }

            // Possibly have data to read despite EPOLLRDHUP
            if (l_flag_rdhup){
                switch (l_cur->type ){
                    case DESCRIPTOR_TYPE_SOCKET_UDP:
                    case DESCRIPTOR_TYPE_SOCKET_CLIENT:
                    case DESCRIPTOR_TYPE_SOCKET_CLIENT_SSL:
                            dap_events_socket_set_readable_unsafe(l_cur, false);
                            dap_events_socket_set_writable_unsafe(l_cur, false);
                            l_cur->buf_out_size = 0;
                            l_cur->flags |= DAP_SOCK_SIGNAL_CLOSE;
                            l_flag_error = l_flag_write = false;
                    break;
                    default:{}
                }
                if(g_debug_reactor)
                    log_it(L_DEBUG, "RDHUP event on esocket %p (%"DAP_FORMAT_SOCKET") type %d", l_cur, l_cur->socket, l_cur->type);
            }

            // If its outgoing connection
            if ((l_flag_write && !l_cur->server && l_cur->flags & DAP_SOCK_CONNECTING && l_cur->type == DESCRIPTOR_TYPE_SOCKET_CLIENT) ||
                  (l_cur->type == DESCRIPTOR_TYPE_SOCKET_CLIENT_SSL && l_cur->flags & DAP_SOCK_CONNECTING)) {
                if (l_cur->type == DESCRIPTOR_TYPE_SOCKET_CLIENT_SSL) {
#ifndef DAP_NET_CLIENT_NO_SSL
                    WOLFSSL *l_ssl = SSL(l_cur);
                    int l_res = wolfSSL_negotiate(l_ssl);
                    if (l_res != WOLFSSL_SUCCESS) {
                        char l_err_str[80];
                        int l_err = wolfSSL_get_error(l_ssl, l_res);
                        if (l_err != WOLFSSL_ERROR_WANT_READ && l_err != WOLFSSL_ERROR_WANT_WRITE) {
                            wolfSSL_ERR_error_string(l_err, l_err_str);
                            log_it(L_ERROR, "SSL handshake error \"%s\" with code %d", l_err_str, l_err);
                            if ( l_cur->callbacks.error_callback )
                                l_cur->callbacks.error_callback(l_cur, l_error);
                        }
                    } else {
                        if(g_debug_reactor)
                            log_it(L_NOTICE, "SSL handshake done with %s", l_cur->remote_addr_str ? l_cur->remote_addr_str: "(NULL)");
                        l_cur->flags ^= DAP_SOCK_CONNECTING;
                        if (l_cur->callbacks.connected_callback)
                            l_cur->callbacks.connected_callback(l_cur);
                        dap_events_socket_worker_poll_update_unsafe(l_cur);
                    }
#endif
                } else {
                    l_error_len = sizeof(l_errno);

                    getsockopt(l_cur->socket, SOL_SOCKET, SO_ERROR, (void *)&l_errno, &l_error_len);
                    if(l_errno == EINPROGRESS) {
                        log_it(L_DEBUG, "Connecting with %s in progress...", l_cur->remote_addr_str ? l_cur->remote_addr_str: "(NULL)");
                    }else if (l_errno){
                        strerror_r(l_errno, l_error_buf, sizeof (l_error_buf));
                        log_it(L_ERROR,"Connecting error with %s: \"%s\" (code %d)", l_cur->remote_addr_str ? l_cur->remote_addr_str: "(NULL)",
                               l_error_buf, l_errno);
                        if ( l_cur->callbacks.error_callback )
                            l_cur->callbacks.error_callback(l_cur, l_errno);
                    }else{
                        if(g_debug_reactor)
                            log_it(L_NOTICE, "Connected with %s",l_cur->remote_addr_str ? l_cur->remote_addr_str: "(NULL)");
                        l_cur->flags ^= DAP_SOCK_CONNECTING;
                        if (l_cur->callbacks.connected_callback)
                            l_cur->callbacks.connected_callback(l_cur);
                        dap_events_socket_worker_poll_update_unsafe(l_cur);
                    }
                }
            }

<<<<<<< HEAD
            l_bytes_sent = 0;

            if (l_flag_write && (l_cur->flags & DAP_SOCK_READY_TO_WRITE) && !(l_cur->flags & DAP_SOCK_SIGNAL_CLOSE)) {
                debug_if (g_debug_reactor, L_DEBUG, "Main loop output: %zu bytes to send", l_cur->buf_out_size);
                /*
                 * Socket is ready to write and not going to close
                 */
                if ( !l_cur->buf_out_size )                                     /* Check firstly that output buffer is not empty */
                {
                    dap_events_socket_set_writable_unsafe(l_cur, false);        /* Clear "enable write flag" */

                    if ( l_cur->callbacks.write_finished_callback )             /* Optionaly call I/O completion routine */
                        l_cur->callbacks.write_finished_callback(l_cur, l_cur->callbacks.arg, l_errno);

                    l_flag_write = 0;                                           /* Clear flag to exclude unecessary processing of output */
                }

                if (l_cur->callbacks.write_callback)
                    l_cur->callbacks.write_callback(l_cur, NULL);           /* Call callback to process write event */

                if ( l_cur->worker && l_flag_write ){ // esocket wasn't unassigned in callback, we need some other ops with it
=======
            /*
             * Socket is ready to write and not going to close
             */
            if ( !l_cur->buf_out_size )                                     /* Check firstly that output buffer is not empty */
            {
                dap_events_socket_set_writable_unsafe(l_cur, false);        /* Clear "enable write flag" */

                if ( l_cur->callbacks.write_finished_callback )             /* Optionaly call I/O completion routine */
                    l_cur->callbacks.write_finished_callback(l_cur, l_worker, l_errno);

                l_flag_write = 0;                                           /* Clear flag to exclude unecessary processing of output */
            }

            l_bytes_sent = 0;

            if (   ( l_flag_write && (l_cur->flags & DAP_SOCK_READY_TO_WRITE) ) ||
                 (    (l_cur->flags & DAP_SOCK_READY_TO_WRITE) && !(l_cur->flags & DAP_SOCK_SIGNAL_CLOSE) ) ) {

                debug_if (g_debug_reactor, L_DEBUG, "Main loop output: %zu bytes to send", l_cur->buf_out_size);

                if(l_cur->callbacks.write_callback)
                    l_cur->callbacks.write_callback(l_cur, NULL);           /* Call callback to process write event */

                if ( l_cur->worker ){ // esocket wasn't unassigned in callback, we need some other ops with it
>>>>>>> ed1e3b6d
                        switch (l_cur->type){
                            case DESCRIPTOR_TYPE_SOCKET_CLIENT: {
                                l_bytes_sent = send(l_cur->socket, (const char *)l_cur->buf_out,
                                                    l_cur->buf_out_size, MSG_DONTWAIT | MSG_NOSIGNAL);
#ifdef DAP_OS_WINDOWS
                                //dap_events_socket_set_writable_unsafe(l_cur,false); // enabling this will break windows server replies
                                l_errno = WSAGetLastError();
#else
                                l_errno = errno;
#endif
                            }
                            break;
                            case DESCRIPTOR_TYPE_SOCKET_UDP:
                                l_bytes_sent = sendto(l_cur->socket, (const char *)l_cur->buf_out,
                                                      l_cur->buf_out_size, MSG_DONTWAIT | MSG_NOSIGNAL,
                                                      (struct sockaddr *)&l_cur->remote_addr, sizeof(l_cur->remote_addr));
#ifdef DAP_OS_WINDOWS
                                dap_events_socket_set_writable_unsafe(l_cur,false);
                                l_errno = WSAGetLastError();
#else
                                l_errno = errno;
#endif
                            break;
                            case DESCRIPTOR_TYPE_SOCKET_CLIENT_SSL: {
#ifndef DAP_NET_CLIENT_NO_SSL
                                WOLFSSL *l_ssl = SSL(l_cur);
                                l_bytes_sent = wolfSSL_write(l_ssl, (char *)(l_cur->buf_out), l_cur->buf_out_size);
                                if (l_bytes_sent > 0)
                                    log_it(L_DEBUG, "SSL write: %s", (char *)(l_cur->buf_out));
                                l_errno = wolfSSL_get_error(l_ssl, 0);
#endif
                            }
                            case DESCRIPTOR_TYPE_QUEUE:
                                 if (l_cur->flags & DAP_SOCK_QUEUE_PTR && l_cur->buf_out_size>= sizeof (void*)){
#if defined(DAP_EVENTS_CAPS_QUEUE_PIPE2)
                                    l_bytes_sent = write(l_cur->socket, l_cur->buf_out, sizeof (void *) ); // We send pointer by pointer
#elif defined (DAP_EVENTS_CAPS_QUEUE_POSIX)
                                    l_bytes_sent = mq_send(a_es->mqd, (const char *)&a_arg,sizeof (a_arg),0);
#elif defined DAP_EVENTS_CAPS_MSMQ
                                     DWORD l_mp_id = 0;
                                     MQMSGPROPS    l_mps;
                                     MQPROPVARIANT l_mpvar[1];
                                     MSGPROPID     l_p_id[1];
                                     HRESULT       l_mstatus[1];

                                     l_p_id[l_mp_id] = PROPID_M_BODY;
                                     l_mpvar[l_mp_id].vt = VT_VECTOR | VT_UI1;
                                     l_mpvar[l_mp_id].caub.pElems = l_cur->buf_out;
                                     l_mpvar[l_mp_id].caub.cElems = (u_long)sizeof(void*);
                                     l_mp_id++;

                                     l_mps.cProp = l_mp_id;
                                     l_mps.aPropID = l_p_id;
                                     l_mps.aPropVar = l_mpvar;
                                     l_mps.aStatus = l_mstatus;
                                     HRESULT hr = MQSendMessage(l_cur->mqh, &l_mps, MQ_NO_TRANSACTION);

                                     if (hr != MQ_OK) {
                                         l_errno = hr;
                                         log_it(L_ERROR, "An error occured on sending message to queue, errno: %ld", hr);
                                         break;
                                     } else {
                                         l_errno = WSAGetLastError();

                                         if(dap_sendto(l_cur->socket, l_cur->port, NULL, 0) == SOCKET_ERROR) {
                                             log_it(L_ERROR, "Write to socket error: %d", WSAGetLastError());
                                         }
                                         l_bytes_sent = sizeof(void*);

                                     }
#elif defined (DAP_EVENTS_CAPS_QUEUE_MQUEUE)
                                    l_bytes_sent = mq_send(l_cur->mqd , (const char *)l_cur->buf_out,sizeof (void*),0);
                                    if(l_bytes_sent == 0)
                                        l_bytes_sent = sizeof (void*);
                                    l_errno = errno;
                                    if (l_bytes_sent == -1 && l_errno == EINVAL) // To make compatible with other
                                        l_errno = EAGAIN;                        // non-blocking sockets
#elif defined (DAP_EVENTS_CAPS_KQUEUE)
                                    struct kevent* l_event=&l_cur->kqueue_event;
                                    dap_events_socket_w_data_t * l_es_w_data = DAP_NEW_Z(dap_events_socket_w_data_t);
                                    l_es_w_data->esocket = l_cur;
                                    memcpy(&l_es_w_data->ptr, l_cur->buf_out,sizeof(l_cur));
                                    EV_SET(l_event,l_cur->socket, l_cur->kqueue_base_filter,l_cur->kqueue_base_flags, l_cur->kqueue_base_fflags,l_cur->kqueue_data, l_es_w_data);
                                    int l_n = kevent(l_worker->kqueue_fd,l_event,1,NULL,0,NULL);
                                    if (l_n == 1){
                                        l_bytes_sent = sizeof(l_cur);
                                    }else{
                                        l_errno = errno;
                                        log_it(L_WARNING,"queue ptr send error: kevent %p errno: %d", l_es_w_data, l_errno);
                                        DAP_DELETE(l_es_w_data);
                                    }

#else
#error "Not implemented dap_events_socket_queue_ptr_send() for this platform"
#endif
                                }else{
                                     assert("Not implemented non-ptr queue send from outgoing buffer");
                                     // TODO Implement non-ptr queue output
                                 }
                            break;
                            case DESCRIPTOR_TYPE_PIPE:
                            case DESCRIPTOR_TYPE_FILE:
                                l_bytes_sent = write(l_cur->fd, (char *) (l_cur->buf_out), l_cur->buf_out_size );
                                l_errno = errno;
                            break;
                            default:
                                log_it(L_WARNING, "Socket %"DAP_FORMAT_SOCKET" is not SOCKET, PIPE or FILE but has WRITE state on. Switching it off", l_cur->socket);
                                dap_events_socket_set_writable_unsafe(l_cur,false);
                        }

                    if(l_bytes_sent < 0) {
#ifdef DAP_OS_WINDOWS
                        if (l_cur->type != DESCRIPTOR_TYPE_SOCKET_CLIENT_SSL && l_errno != WSAEWOULDBLOCK) {
                            log_it(L_ERROR, "Can't send to socket %zu, WSA error: %d", l_cur->socket, l_errno);
#else
                        if (l_cur->type != DESCRIPTOR_TYPE_SOCKET_CLIENT_SSL && l_errno != EAGAIN && l_errno != EWOULDBLOCK)
                        { // If we have non-blocking socket
                            log_it(L_ERROR, "Some error occured in send(): %s (code %d)", strerror(l_errno), l_errno);
#endif
                            if (!l_cur->no_close)
                                l_cur->flags |= DAP_SOCK_SIGNAL_CLOSE;
                            l_cur->buf_out_size = 0;
                        }
#ifndef DAP_NET_CLIENT_NO_SSL
                        if (l_cur->type == DESCRIPTOR_TYPE_SOCKET_CLIENT_SSL && l_errno != SSL_ERROR_WANT_READ && l_errno != SSL_ERROR_WANT_WRITE) {
                            char l_err_str[80];
                            wolfSSL_ERR_error_string(l_errno, l_err_str);
                            log_it(L_ERROR, "Some error occured in SSL write(): %s (code %d)", l_err_str, l_errno);
                            if (!l_cur->no_close)
                                l_cur->flags |= DAP_SOCK_SIGNAL_CLOSE;
                            l_cur->buf_out_size = 0;
                        }
#endif
                    }else{
                        //log_it(L_DEBUG, "Output: %u from %u bytes are sent ", l_bytes_sent,l_cur->buf_out_size);
                        if (l_bytes_sent) {
                            if (l_cur->type == DESCRIPTOR_TYPE_SOCKET_CLIENT  || l_cur->type == DESCRIPTOR_TYPE_SOCKET_UDP) {
                                l_cur->last_time_active = l_cur_time;
                            }
                            if ( l_bytes_sent <= (ssize_t) l_cur->buf_out_size ){
                                l_cur->buf_out_size -= l_bytes_sent;
                                if (l_cur->buf_out_size ) {
                                    memmove(l_cur->buf_out, &l_cur->buf_out[l_bytes_sent], l_cur->buf_out_size);
                                } else {
                                    /*
                                     * If whole buffer has been sent - clear "write flag" for socket/file descriptor to prevent
                                     * generation of unexpected I/O events like POLLOUT and consuming CPU by this.
                                     */
                                    dap_events_socket_set_writable_unsafe(l_cur, false);/* Clear "enable write flag" */
                                    if ( l_cur->callbacks.write_finished_callback )     /* Optionaly call I/O completion routine */
                                        l_cur->callbacks.write_finished_callback(l_cur, l_cur->callbacks.arg, l_errno);
                                }
                            }else{
                                log_it(L_ERROR, "Wrong bytes sent, %zd more then was in buffer %zd",l_bytes_sent, l_cur->buf_out_size);
                                l_cur->buf_out_size = 0;
                            }
                        }
                    }
                }

<<<<<<< HEAD
=======
                /*
                 * If whole buffer has been sent (or it was clrered) - clear "write flag" for socket/file descriptor to prevent
                 * generation of unexpected I/O events like POLLOUT and consuming CPU by this.
                 */
                if ( (l_cur->buf_out_size ) || (l_bytes_sent == l_cur->buf_out_size) )
                {
                    dap_events_socket_set_writable_unsafe(l_cur, false);/* Clear "enable write flag" */

                    if ( l_cur->callbacks.write_finished_callback )     /* Optionaly call I/O completion routine */
                        l_cur->callbacks.write_finished_callback(l_cur, l_worker, l_errno);
                }
>>>>>>> ed1e3b6d
            }


            if (l_cur->flags & DAP_SOCK_SIGNAL_CLOSE)
            {
                if (l_cur->buf_out_size == 0) {
                    if(g_debug_reactor)
                        log_it(L_INFO, "Process signal to close %s sock %"DAP_FORMAT_SOCKET" (ptr 0x%p uuid 0x%016"DAP_UINT64_FORMAT_x") type %d [thread %u]",
                           l_cur->remote_addr_str ? l_cur->remote_addr_str : "", l_cur->socket, l_cur, l_cur->uuid,
                               l_cur->type, l_tn);

                    for (ssize_t nn = n + 1; nn < l_sockets_max; nn++) { // Check for current selection if it has event duplication
                        dap_events_socket_t *l_es_selected = NULL;
#ifdef DAP_EVENTS_CAPS_EPOLL
                        l_es_selected = (dap_events_socket_t *) l_epoll_events[nn].data.ptr;
#elif defined ( DAP_EVENTS_CAPS_POLL)
                        l_es_selected = l_worker->poll_esocket[nn];
#elif defined (DAP_EVENTS_CAPS_KQUEUE)
                        struct kevent * l_kevent_selected = &l_worker->kqueue_events_selected[n];
                        if ( l_kevent_selected->filter == EVFILT_USER){ // If we have USER event it sends little different pointer
                            dap_events_socket_w_data_t * l_es_w_data = (dap_events_socket_w_data_t *) l_kevent_selected->udata;
                            l_es_selected = l_es_w_data->esocket;
                        }else{
                            l_es_selected = (dap_events_socket_t*) l_kevent_selected->udata;
                        }
#else
#error "No selection esockets left to proc implemenetation"
#endif
                        if(l_es_selected == NULL || l_es_selected == l_cur ){
                            if(l_es_selected == NULL)
                                log_it(L_CRITICAL,"NULL esocket found when cleaning selected list");
                            else if(g_debug_reactor)
                                log_it(L_INFO,"Duplicate esockets removed from selected event list");
                            n=nn; // TODO here we need to make smth like poll() array compressing.
                                  // Here we expect thats event duplicates goes together in it. If not - we lose some events between.
                        }
                    }
                    //dap_events_socket_remove_and_delete_unsafe( l_cur, false);
                    dap_events_remove_and_delete_socket_unsafe(dap_events_get_default(), l_cur, false);
#ifdef DAP_EVENTS_CAPS_KQUEUE
                    l_worker->kqueue_events_count--;
#endif
                } else if (l_cur->buf_out_size ) {
                    if(g_debug_reactor)
                        log_it(L_INFO, "Got signal to close %s sock %"DAP_FORMAT_SOCKET" [thread %u] type %d but buffer is not empty(%zu)",
                           l_cur->remote_addr_str ? l_cur->remote_addr_str : "", l_cur->socket, l_cur->type, l_tn,
                           l_cur->buf_out_size);
                }
            }

            if( l_worker->signal_exit){
                log_it(L_ATT,"Worker :%u finished", l_worker->id);
                return NULL;
            }

        }
#ifdef DAP_EVENTS_CAPS_POLL
        /***********************************************************/
        /* If the compress_array flag was turned on, we need       */
        /* to squeeze together the array and decrement the number  */
        /* of file descriptors.                                    */
        /***********************************************************/
        if ( l_worker->poll_compress){
            l_worker->poll_compress = false;
            for (size_t i = 0; i < l_worker->poll_count ; i++)  {
                if ( l_worker->poll[i].fd == -1){
                    if( l_worker->poll_count){
                        for(size_t j = i; j < l_worker->poll_count-1; j++){
                             l_worker->poll[j].fd = l_worker->poll[j+1].fd;
                             l_worker->poll[j].events = l_worker->poll[j+1].events;
                             l_worker->poll[j].revents = l_worker->poll[j+1].revents;
                             l_worker->poll_esocket[j] = l_worker->poll_esocket[j+1];
                             if(l_worker->poll_esocket[j])
                                 l_worker->poll_esocket[j]->poll_index = j;
                        }
                    }
                    i--;
                    l_worker->poll_count--;
                }
            }
        }
#endif
    } // while
    log_it(L_NOTICE,"Exiting thread #%u", l_worker->id);
    return NULL;
}

/**
 * @brief s_new_es_callback
 * @param a_es
 * @param a_arg
 */
static void s_queue_add_es_callback( dap_events_socket_t * a_es, void * a_arg)
{
    dap_worker_t * l_worker = a_es->worker;
    dap_events_socket_t * l_es_new =(dap_events_socket_t *) a_arg;
    if (!l_es_new){
        log_it(L_ERROR,"NULL esocket accepted to add on worker #%u", l_worker->id);
        return;
    }

    if(g_debug_reactor)
        log_it(L_NOTICE, "Received event socket %p (ident %"DAP_FORMAT_SOCKET" type %d) to add on worker", l_es_new, l_es_new->socket, l_es_new->type);

    switch( l_es_new->type){
        case DESCRIPTOR_TYPE_SOCKET_UDP: break;
        case DESCRIPTOR_TYPE_SOCKET_CLIENT: break;
        default:{}
    }

#ifdef DAP_EVENTS_CAPS_KQUEUE
    if(l_es_new->socket!=0 && l_es_new->socket != -1 &&
            l_es_new->type != DESCRIPTOR_TYPE_EVENT &&
        l_es_new->type != DESCRIPTOR_TYPE_QUEUE &&
        l_es_new->type != DESCRIPTOR_TYPE_TIMER
            )
#else
    if(l_es_new->socket!=0 && l_es_new->socket != INVALID_SOCKET)

#endif
    if(dap_worker_esocket_find_uuid( l_worker, l_es_new->uuid)){
        // Socket already present in worker, it's OK
        return;
    }

    switch( l_es_new->type){

        case DESCRIPTOR_TYPE_SOCKET_UDP:
        case DESCRIPTOR_TYPE_SOCKET_CLIENT:
        case DESCRIPTOR_TYPE_SOCKET_LISTENING:{

#ifdef DAP_OS_UNIX
#if defined (SO_INCOMING_CPU)
            int l_cpu = l_worker->id;
            setsockopt(l_es_new->socket , SOL_SOCKET, SO_INCOMING_CPU, &l_cpu, sizeof(l_cpu));
#endif
#endif
        } break;
        default: {}
    }

    l_es_new->worker = l_worker;
    l_es_new->last_time_active = time(NULL);
    // We need to differ new and reassigned esockets. If its new - is_initialized is false
    if ( ! l_es_new->is_initalized ){
        if (l_es_new->callbacks.new_callback)
            l_es_new->callbacks.new_callback(l_es_new, NULL);
        l_es_new->is_initalized = true;
    }

    int l_ret = dap_worker_add_events_socket_unsafe(l_es_new,l_worker);
    if (  l_ret != 0 ){
        log_it(L_CRITICAL,"Can't add event socket's handler to worker i/o poll mechanism with error %d", errno);
    }else{
        // Add in worker
        l_es_new->me = l_es_new;
        if (l_es_new->socket!=0 && l_es_new->socket != INVALID_SOCKET){
            pthread_rwlock_wrlock(&l_worker->esocket_rwlock);
            HASH_ADD(hh_worker, l_worker->esockets, uuid, sizeof(l_es_new->uuid), l_es_new );
            l_worker->event_sockets_count++;
            pthread_rwlock_unlock(&l_worker->esocket_rwlock);
        }
        //log_it(L_DEBUG, "Added socket %d on worker %u", l_es_new->socket, w->id);
        if (l_es_new->callbacks.worker_assign_callback)
            l_es_new->callbacks.worker_assign_callback(l_es_new, l_worker);

    }
}

/**
 * @brief s_delete_es_callback
 * @param a_es
 * @param a_arg
 */
static void s_queue_delete_es_callback( dap_events_socket_t * a_es, void * a_arg)
{
    assert(a_arg);
    dap_events_socket_uuid_t * l_es_uuid_ptr = (dap_events_socket_uuid_t*) a_arg;
    dap_events_socket_t * l_es;
    if ( (l_es = dap_worker_esocket_find_uuid(a_es->worker,*l_es_uuid_ptr)) != NULL ){
        //l_es->flags |= DAP_SOCK_SIGNAL_CLOSE; // Send signal to socket to kill
        dap_events_socket_remove_and_delete_unsafe(l_es,false);
    }else
        log_it(L_INFO, "While we were sending the delete() message, esocket %"DAP_UINT64_FORMAT_U" has been disconnected ", *l_es_uuid_ptr);
    DAP_DELETE(l_es_uuid_ptr);
}

/**
 * @brief s_reassign_es_callback
 * @param a_es
 * @param a_arg
 */
static void s_queue_es_reassign_callback( dap_events_socket_t * a_es, void * a_arg)
{
    assert(a_es);
    dap_worker_t * l_worker = a_es->worker;
    assert(l_worker);
    dap_worker_msg_reassign_t * l_msg = (dap_worker_msg_reassign_t*) a_arg;
    assert(l_msg);
    dap_events_socket_t * l_es_reassign;
    if ( ( l_es_reassign = dap_worker_esocket_find_uuid(l_worker, l_msg->esocket_uuid))!= NULL ){
        if( l_es_reassign->was_reassigned && l_es_reassign->flags & DAP_SOCK_REASSIGN_ONCE) {
            log_it(L_INFO, "Reassgment request with DAP_SOCK_REASSIGN_ONCE allowed only once, declined reassigment from %u to %u",
                   l_es_reassign->worker->id, l_msg->worker_new->id);

        }else{
            dap_events_socket_reassign_between_workers_unsafe(l_es_reassign,l_msg->worker_new);
        }
    }else{
        log_it(L_INFO, "While we were sending the reassign message, esocket %p has been disconnected", l_msg->esocket);
    }
    DAP_DELETE(l_msg);
}

/**
 * @brief s_queue_callback
 * @param a_es
 * @param a_arg
 */
static void s_queue_callback_callback( dap_events_socket_t * a_es, void * a_arg)
{
    dap_worker_msg_callback_t * l_msg = (dap_worker_msg_callback_t *) a_arg;
    assert(l_msg);
    assert(l_msg->callback);
    l_msg->callback(a_es->worker, l_msg->arg);
    DAP_DELETE(l_msg);
}

/**
 * @brief s_event_exit_callback
 * @param a_es
 * @param a_flags
 */
static void s_event_exit_callback( dap_events_socket_t * a_es, uint64_t a_flags)
{
    (void) a_flags;
    a_es->worker->signal_exit = true;
    if(g_debug_reactor)
        log_it(L_DEBUG, "Worker :%u signaled to exit", a_es->worker->id);
}

/**
 * @brief s_pipe_data_out_read_callback
 * @param a_es
 * @param a_arg
 */
static void s_queue_es_io_callback( dap_events_socket_t * a_es, void * a_arg)
{
    assert(a_es);
    dap_worker_t * l_worker = a_es->worker;
    dap_worker_msg_io_t * l_msg = a_arg;
    assert(l_msg);
    // Check if it was removed from the list
    dap_events_socket_t *l_msg_es = dap_worker_esocket_find_uuid(l_worker, l_msg->esocket_uuid);
    if ( l_msg_es == NULL){
        log_it(L_INFO, "We got i/o message for esocket %"DAP_UINT64_FORMAT_U" thats now not in list. Lost %zu data", l_msg->esocket_uuid, l_msg->data_size);
        DAP_DELETE(l_msg);
        return;
    }

    if (l_msg->flags_set & DAP_SOCK_CONNECTING)
        if (!  (l_msg_es->flags & DAP_SOCK_CONNECTING) ){
            l_msg_es->flags |= DAP_SOCK_CONNECTING;
            dap_events_socket_worker_poll_update_unsafe(l_msg_es);
        }

    if (l_msg->flags_set & DAP_SOCK_CONNECTING)
        if (!  (l_msg_es->flags & DAP_SOCK_CONNECTING) ){
            l_msg_es->flags ^= DAP_SOCK_CONNECTING;
            dap_events_socket_worker_poll_update_unsafe(l_msg_es);
        }

    if (l_msg->flags_set & DAP_SOCK_READY_TO_READ)
        dap_events_socket_set_readable_unsafe(l_msg_es, true);
    if (l_msg->flags_unset & DAP_SOCK_READY_TO_READ)
        dap_events_socket_set_readable_unsafe(l_msg_es, false);
    if (l_msg->flags_set & DAP_SOCK_READY_TO_WRITE)
        dap_events_socket_set_writable_unsafe(l_msg_es, true);
    if (l_msg->flags_unset & DAP_SOCK_READY_TO_WRITE)
        dap_events_socket_set_writable_unsafe(l_msg_es, false);
    if (l_msg->data_size && l_msg->data) {
        dap_events_socket_write_unsafe(l_msg_es, l_msg->data,l_msg->data_size);
        DAP_DELETE(l_msg->data);
    }
    DAP_DELETE(l_msg);
}

/**
 * @brief s_socket_all_check_activity
 * @param a_arg
 */
static bool s_socket_all_check_activity( void * a_arg)
{
    dap_worker_t *l_worker = (dap_worker_t*) a_arg;
    assert(l_worker);
    dap_events_socket_t *l_es = NULL, *tmp = NULL;
    char l_curtimebuf[64];
    time_t l_curtime= time(NULL);
    //dap_ctime_r(&l_curtime, l_curtimebuf);
    //log_it(L_DEBUG,"Check sockets activity on worker #%u at %s", l_worker->id, l_curtimebuf);
    pthread_rwlock_rdlock(&l_worker->esocket_rwlock);
    HASH_ITER(hh_worker, l_worker->esockets, l_es, tmp ) {
        pthread_rwlock_unlock(&l_worker->esocket_rwlock);
        if (l_es->type == DESCRIPTOR_TYPE_SOCKET_CLIENT){
            if ( !(l_es->flags & DAP_SOCK_SIGNAL_CLOSE) &&
                 (  l_curtime >=  (l_es->last_time_active + s_connection_timeout) ) && !l_es->no_close ) {
                log_it( L_INFO, "Socket %"DAP_FORMAT_SOCKET" timeout (diff %"DAP_UINT64_FORMAT_U" ), closing...",
                                l_es->socket, l_curtime -  (time_t)l_es->last_time_active - s_connection_timeout );
                if (l_es->callbacks.error_callback) {
                    l_es->callbacks.error_callback(l_es, ETIMEDOUT);
                }
                dap_events_socket_remove_and_delete_unsafe(l_es,false);
            }
        }
        pthread_rwlock_rdlock(&l_worker->esocket_rwlock);
    }
    pthread_rwlock_unlock(&l_worker->esocket_rwlock);
    return true;
}

/**
 * @brief sap_worker_add_events_socket
 * @param a_events_socket
 * @param a_worker
 */
void dap_worker_add_events_socket(dap_events_socket_t * a_events_socket, dap_worker_t * a_worker)
{
/*
#ifdef DAP_EVENTS_CAPS_KQUEUE
    a_events_socket->worker = a_worker;
    if(dap_worker_add_events_socket_unsafe(a_events_socket, a_worker)!=0)
        a_events_socket->worker = NULL;

#else*/
    if(g_debug_reactor)
        log_it(L_DEBUG,"Worker add esocket %"DAP_FORMAT_SOCKET, a_events_socket->socket);
    int l_ret = dap_events_socket_queue_ptr_send( a_worker->queue_es_new, a_events_socket );
    if(l_ret != 0 ){
        char l_errbuf[128];
        *l_errbuf = 0;
        strerror_r(l_ret, l_errbuf, sizeof(l_errbuf));
        log_it(L_ERROR, "Can't send pointer in queue: \"%s\"(code %d)", l_errbuf, l_ret);
    }
//#endif
}

/**
 * @brief dap_worker_add_events_socket_inter
 * @param a_es_input
 * @param a_events_socket
 */
void dap_worker_add_events_socket_inter(dap_events_socket_t * a_es_input, dap_events_socket_t * a_events_socket)
{
    if( dap_events_socket_queue_ptr_send_to_input( a_es_input, a_events_socket ) != 0 ){
        int l_errno = errno;
        char l_errbuf[128];
        *l_errbuf = 0;
        strerror_r(l_errno,l_errbuf,sizeof (l_errbuf));
        log_it(L_ERROR, "Cant send pointer to interthread queue input: \"%s\"(code %d)", l_errbuf, l_errno);
    }
}

/**
 * @brief dap_worker_add_events_socket_unsafe
 * @param a_worker
 * @param a_esocket
 */
int dap_worker_add_events_socket_unsafe( dap_events_socket_t * a_esocket, dap_worker_t * a_worker )
{
    if(g_debug_reactor){
        log_it(L_DEBUG,"Add event socket %p (socket %"DAP_FORMAT_SOCKET")", a_esocket, a_esocket->socket);
    }
#ifdef DAP_EVENTS_CAPS_EPOLL
        // Init events for EPOLL
        a_esocket->ev.events = a_esocket->ev_base_flags ;
        if(a_esocket->flags & DAP_SOCK_READY_TO_READ )
            a_esocket->ev.events |= EPOLLIN;
        if(a_esocket->flags & DAP_SOCK_READY_TO_WRITE )
            a_esocket->ev.events |= EPOLLOUT;
        a_esocket->ev.data.ptr = a_esocket;
        return epoll_ctl(a_worker->epoll_fd, EPOLL_CTL_ADD, a_esocket->socket, &a_esocket->ev);
#elif defined (DAP_EVENTS_CAPS_POLL)
    if (  a_worker->poll_count == a_worker->poll_count_max ){ // realloc
        a_worker->poll_count_max *= 2;
        log_it(L_WARNING, "Too many descriptors (%u), resizing array twice to %zu", a_worker->poll_count, a_worker->poll_count_max);
        a_worker->poll =DAP_REALLOC(a_worker->poll, a_worker->poll_count_max * sizeof(*a_worker->poll));
        a_worker->poll_esocket =DAP_REALLOC(a_worker->poll_esocket, a_worker->poll_count_max * sizeof(*a_worker->poll_esocket));
    }
    a_worker->poll[a_worker->poll_count].fd = a_esocket->socket;
    a_esocket->poll_index = a_worker->poll_count;
    a_worker->poll[a_worker->poll_count].events = a_esocket->poll_base_flags;
    if( a_esocket->flags & DAP_SOCK_READY_TO_READ )
        a_worker->poll[a_worker->poll_count].events |= POLLIN;
    if( (a_esocket->flags & DAP_SOCK_READY_TO_WRITE) || (a_esocket->flags & DAP_SOCK_CONNECTING) )
        a_worker->poll[a_worker->poll_count].events |= POLLOUT;


    a_worker->poll_esocket[a_worker->poll_count] = a_esocket;
    a_worker->poll_count++;
    return 0;
#elif defined (DAP_EVENTS_CAPS_KQUEUE)
    a_esocket->worker = a_worker;
    if ( a_esocket->type == DESCRIPTOR_TYPE_QUEUE ){
        return 0;
    }
    if ( a_esocket->type == DESCRIPTOR_TYPE_EVENT && a_esocket->pipe_out){
        return 0;
    }
    struct kevent l_event;
    u_short l_flags = a_esocket->kqueue_base_flags;
    u_int   l_fflags = a_esocket->kqueue_base_fflags;
    short l_filter = a_esocket->kqueue_base_filter;
    int l_kqueue_fd =a_worker->kqueue_fd;
    if ( l_kqueue_fd == -1 ){
        log_it(L_ERROR, "Esocket is not assigned with anything ,exit");
    }
    // Check & add
    bool l_is_error=false;
    int l_errno=0;
    if (a_esocket->type == DESCRIPTOR_TYPE_EVENT ){
        EV_SET(&l_event, a_esocket->socket, EVFILT_USER,EV_ADD| EV_CLEAR ,0,0, &a_esocket->kqueue_event_catched_data );
        if( kevent( l_kqueue_fd,&l_event,1,NULL,0,NULL)!=0){
            l_is_error = true;
            l_errno = errno;
        }
    }else{
        if( l_filter){
            EV_SET(&l_event, a_esocket->socket, l_filter,l_flags| EV_ADD,l_fflags,a_esocket->kqueue_data,a_esocket);
            if( kevent( l_kqueue_fd,&l_event,1,NULL,0,NULL) != 0 ){
                l_is_error = true;
                l_errno = errno;
            }else if (g_debug_reactor){
                log_it(L_DEBUG, "kevent set custom filter %d on fd %d",l_filter, a_esocket->socket);
            }
        }else{
            if( a_esocket->flags & DAP_SOCK_READY_TO_READ ){
                EV_SET(&l_event, a_esocket->socket, EVFILT_READ,l_flags| EV_ADD,l_fflags,a_esocket->kqueue_data,a_esocket);
                if( kevent( l_kqueue_fd,&l_event,1,NULL,0,NULL) != 0 ){
                    l_is_error = true;
                    l_errno = errno;
                }else if (g_debug_reactor){
                    log_it(L_DEBUG, "kevent set EVFILT_READ on fd %d", a_esocket->socket);
                }

            }
            if( !l_is_error){
                if( a_esocket->flags & DAP_SOCK_READY_TO_WRITE || a_esocket->flags &DAP_SOCK_CONNECTING ){
                    EV_SET(&l_event, a_esocket->socket, EVFILT_WRITE,l_flags| EV_ADD,l_fflags,a_esocket->kqueue_data,a_esocket);
                    if(kevent( l_kqueue_fd,&l_event,1,NULL,0,NULL) != 0){
                        l_is_error = true;
                        l_errno = errno;
                    }else if (g_debug_reactor){
                        log_it(L_DEBUG, "kevent set EVFILT_WRITE on fd %d", a_esocket->socket);
                    }
                }
            }
        }
    }

    if ( l_is_error ){
        char l_errbuf[128];
        l_errbuf[0]=0;
        strerror_r(l_errno, l_errbuf, sizeof (l_errbuf));
        log_it(L_ERROR,"Can't update client socket state on kqueue fd %d: \"%s\" (%d)",
            a_esocket->socket, l_errbuf, l_errno);
        return l_errno;
    }else
        return 0;

#else
#error "Unimplemented new esocket on worker callback for current platform"
#endif

}

/**
 * @brief dap_worker_exec_callback_on
 */
void dap_worker_exec_callback_on(dap_worker_t * a_worker, dap_worker_callback_t a_callback, void * a_arg)
{
    dap_worker_msg_callback_t * l_msg = DAP_NEW_Z(dap_worker_msg_callback_t);
    l_msg->callback = a_callback;
    l_msg->arg = a_arg;
    int l_ret=dap_events_socket_queue_ptr_send( a_worker->queue_callback,l_msg );
    if(l_ret != 0 ){
        char l_errbuf[128];
        *l_errbuf = 0;
        strerror_r(l_ret,l_errbuf,sizeof (l_errbuf));
        log_it(L_ERROR, "Cant send pointer in queue: \"%s\"(code %d)", l_errbuf, l_ret);
    }

}


/**
 * @brief dap_worker_add_events_socket
 * @param a_worker
 * @param a_events_socket
 */
dap_worker_t *dap_worker_add_events_socket_auto( dap_events_socket_t *a_es)
{
//  struct epoll_event ev = {0};
  dap_worker_t *l_worker = dap_events_worker_get_auto( );

  a_es->events = l_worker->events;
  dap_worker_add_events_socket( a_es, l_worker);
  return l_worker;
}


<|MERGE_RESOLUTION|>--- conflicted
+++ resolved
@@ -631,7 +631,6 @@
                 }
             }
 
-<<<<<<< HEAD
             l_bytes_sent = 0;
 
             if (l_flag_write && (l_cur->flags & DAP_SOCK_READY_TO_WRITE) && !(l_cur->flags & DAP_SOCK_SIGNAL_CLOSE)) {
@@ -653,32 +652,6 @@
                     l_cur->callbacks.write_callback(l_cur, NULL);           /* Call callback to process write event */
 
                 if ( l_cur->worker && l_flag_write ){ // esocket wasn't unassigned in callback, we need some other ops with it
-=======
-            /*
-             * Socket is ready to write and not going to close
-             */
-            if ( !l_cur->buf_out_size )                                     /* Check firstly that output buffer is not empty */
-            {
-                dap_events_socket_set_writable_unsafe(l_cur, false);        /* Clear "enable write flag" */
-
-                if ( l_cur->callbacks.write_finished_callback )             /* Optionaly call I/O completion routine */
-                    l_cur->callbacks.write_finished_callback(l_cur, l_worker, l_errno);
-
-                l_flag_write = 0;                                           /* Clear flag to exclude unecessary processing of output */
-            }
-
-            l_bytes_sent = 0;
-
-            if (   ( l_flag_write && (l_cur->flags & DAP_SOCK_READY_TO_WRITE) ) ||
-                 (    (l_cur->flags & DAP_SOCK_READY_TO_WRITE) && !(l_cur->flags & DAP_SOCK_SIGNAL_CLOSE) ) ) {
-
-                debug_if (g_debug_reactor, L_DEBUG, "Main loop output: %zu bytes to send", l_cur->buf_out_size);
-
-                if(l_cur->callbacks.write_callback)
-                    l_cur->callbacks.write_callback(l_cur, NULL);           /* Call callback to process write event */
-
-                if ( l_cur->worker ){ // esocket wasn't unassigned in callback, we need some other ops with it
->>>>>>> ed1e3b6d
                         switch (l_cur->type){
                             case DESCRIPTOR_TYPE_SOCKET_CLIENT: {
                                 l_bytes_sent = send(l_cur->socket, (const char *)l_cur->buf_out,
@@ -838,23 +811,7 @@
                         }
                     }
                 }
-
-<<<<<<< HEAD
-=======
-                /*
-                 * If whole buffer has been sent (or it was clrered) - clear "write flag" for socket/file descriptor to prevent
-                 * generation of unexpected I/O events like POLLOUT and consuming CPU by this.
-                 */
-                if ( (l_cur->buf_out_size ) || (l_bytes_sent == l_cur->buf_out_size) )
-                {
-                    dap_events_socket_set_writable_unsafe(l_cur, false);/* Clear "enable write flag" */
-
-                    if ( l_cur->callbacks.write_finished_callback )     /* Optionaly call I/O completion routine */
-                        l_cur->callbacks.write_finished_callback(l_cur, l_worker, l_errno);
-                }
->>>>>>> ed1e3b6d
-            }
-
+            }
 
             if (l_cur->flags & DAP_SOCK_SIGNAL_CLOSE)
             {
