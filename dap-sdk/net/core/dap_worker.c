--- conflicted
+++ resolved
@@ -357,7 +357,6 @@
 #ifdef DAP_OS_WINDOWS
                     log_it(L_ERROR, "Wrong fd: %d", l_es->fd);
 #else
-                    log_it(L_ERROR, "Wrong fd: %d", l_cur->fd);
                     assert(errno);
 #endif
                 }
@@ -751,14 +750,8 @@
 #else
 #error "Not implemented dap_events_socket_queue_ptr_send() for this platform"
 #endif
-<<<<<<< HEAD
-                                }else{
-                                     log_it (L_CRITICAL, "Not implemented non-ptr queue send from outgoing buffer");
-                                     abort();
-=======
                                 } else {
                                      assert("Not implemented non-ptr queue send from outgoing buffer");
->>>>>>> 39d0344a
                                      // TODO Implement non-ptr queue output
                                 }
                             break;
