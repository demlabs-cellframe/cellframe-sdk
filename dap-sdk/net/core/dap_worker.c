--- conflicted
+++ resolved
@@ -312,11 +312,6 @@
                 }
             }
 
-<<<<<<< HEAD
-            // Socket is ready to write
-            if(( l_flag_write || (l_cur->flags & DAP_SOCK_READY_TO_WRITE))
-                    && !(l_cur->flags & DAP_SOCK_SIGNAL_CLOSE)) {
-=======
             // If its outgoing connection
             if ( l_flag_write &&  ! l_cur->server &&  l_cur->flags& DAP_SOCK_CONNECTING &&
                  (l_cur->type == DESCRIPTOR_TYPE_SOCKET || l_cur->type == DESCRIPTOR_TYPE_SOCKET_UDP )){
@@ -341,7 +336,6 @@
                         l_cur->callbacks.connected_callback(l_cur);
                 }
             }
->>>>>>> 236a8d84
 
             // Socket is ready to write and not going to close
             if(   ( l_flag_write&&(l_cur->flags & DAP_SOCK_READY_TO_WRITE) ) ||
@@ -396,27 +390,13 @@
                             dap_events_socket_set_writable_unsafe(l_cur,false);
                     }
 
-<<<<<<< HEAD
-                    //log_it(L_DEBUG, "Output: %u from %u bytes are sent ", l_bytes_sent,l_cur->buf_out_size);
-                    if (l_bytes_sent) {
-                        if ( l_bytes_sent <= (ssize_t) l_cur->buf_out_size ){
-                            l_cur->buf_out_size -= l_bytes_sent;
-                            if (l_cur->buf_out_size ) {
-                                memmove(l_cur->buf_out, &l_cur->buf_out[l_bytes_sent], l_cur->buf_out_size);
-                            }
-                        }else{
-                            log_it(L_ERROR, "Wrong bytes sent, %zd more then was in buffer %zd",l_bytes_sent, l_cur->buf_out_size);
-=======
                     if(l_bytes_sent < 0) {
                         if (l_errno != EAGAIN && l_errno != EWOULDBLOCK ){ // If we have non-blocking socket
                             log_it(L_ERROR, "Some error occured in send(): %s", strerror(errno));
                             l_cur->flags |= DAP_SOCK_SIGNAL_CLOSE;
->>>>>>> 236a8d84
                             l_cur->buf_out_size = 0;
-
                         }
                     }else{
-
                         //log_it(L_DEBUG, "Output: %u from %u bytes are sent ", l_bytes_sent,l_cur->buf_out_size);
                         if (l_bytes_sent) {
                             if ( l_bytes_sent <= (ssize_t) l_cur->buf_out_size ){
@@ -710,13 +690,8 @@
         return epoll_ctl(a_worker->epoll_fd, EPOLL_CTL_ADD, a_esocket->socket, &a_esocket->ev);
 #elif defined (DAP_EVENTS_CAPS_POLL)
     if (  a_worker->poll_count == a_worker->poll_count_max ){ // realloc
-<<<<<<< HEAD
-        log_it(L_WARNING, "Too many descriptors, resizing array twice");
-        a_worker->poll_count_max *= 2;
-=======
         a_worker->poll_count_max *= 2;
         log_it(L_WARNING, "Too many descriptors (%u), resizing array twice to %u", a_worker->poll_count, a_worker->poll_count_max);
->>>>>>> 236a8d84
         a_worker->poll =DAP_REALLOC(a_worker->poll, a_worker->poll_count_max * sizeof(*a_worker->poll));
         a_worker->poll_esocket =DAP_REALLOC(a_worker->poll_esocket, a_worker->poll_count_max * sizeof(*a_worker->poll_esocket));
     }
@@ -725,11 +700,7 @@
     a_worker->poll[a_worker->poll_count].events = a_esocket->poll_base_flags;
     if( a_esocket->flags & DAP_SOCK_READY_TO_READ )
         a_worker->poll[a_worker->poll_count].events |= POLLIN;
-<<<<<<< HEAD
-    if( a_esocket->flags & DAP_SOCK_READY_TO_WRITE )
-=======
     if( a_esocket->flags & DAP_SOCK_READY_TO_WRITE || a_esocket->flags & DAP_SOCK_CONNECTING )
->>>>>>> 236a8d84
         a_worker->poll[a_worker->poll_count].events |= POLLOUT;
 
     a_worker->poll_esocket[a_worker->poll_count] = a_esocket;
