/*
 * Authors:
 * Dmitriy A. Gearasimov <gerasimov.dmitriy@demlabs.net>
 * DeM Labs Ltd.   https://demlabs.net
 * Copyright  (c) 2017
 * All rights reserved.

 This file is part of DAP SDK the open source project

    DAP SDK is free software: you can redistribute it and/or modify
    it under the terms of the GNU General Public License as published by
    the Free Software Foundation, either version 3 of the License, or
    (at your option) any later version.

    DAP SDK is distributed in the hope that it will be useful,
    but WITHOUT ANY WARRANTY; without even the implied warranty of
    MERCHANTABILITY or FITNESS FOR A PARTICULAR PURPOSE.  See the
    GNU General Public License for more details.

    You should have received a copy of the GNU General Public License
    along with any DAP SDK based project.  If not, see <http://www.gnu.org/licenses/>.
*/
#include <time.h>
#include <errno.h>
#include <unistd.h>
#if ! defined (_GNU_SOURCE)
#define _GNU_SOURCE         /* See feature_test_macros(7) */
#endif
#include <fcntl.h>
#include <sys/types.h>
#ifdef DAP_OS_UNIX
#include <sys/socket.h>
#include <arpa/inet.h>
#include <sys/resource.h>
#elif defined DAP_OS_WINDOWS
#include <ws2tcpip.h>
#endif

#ifdef DAP_OS_DARWIN
#define NOTE_READ NOTE_LOWAT

#ifndef MSG_NOSIGNAL
#define MSG_NOSIGNAL SO_NOSIGPIPE
#endif

#endif

#include "dap_common.h"
#include "dap_config.h"
#include "dap_math_ops.h"
#include "dap_worker.h"
#include "dap_timerfd.h"
#include "dap_events.h"
#include "dap_enc_base64.h"
#include "dap_proc_queue.h"

#ifndef DAP_NET_CLIENT_NO_SSL
#include <wolfssl/options.h>
#include "wolfssl/ssl.h"
#endif

#define LOG_TAG "dap_worker"

static time_t s_connection_timeout = 60;    // seconds
static bool s_debug_reactor=false;

static bool s_socket_all_check_activity( void * a_arg);
static void s_queue_add_es_callback( dap_events_socket_t * a_es, void * a_arg);
static void s_queue_delete_es_callback( dap_events_socket_t * a_es, void * a_arg);
static void s_queue_es_reassign_callback( dap_events_socket_t * a_es, void * a_arg);
static void s_queue_callback_callback( dap_events_socket_t * a_es, void * a_arg);
static void s_queue_es_io_callback( dap_events_socket_t * a_es, void * a_arg);
static void s_event_exit_callback( dap_events_socket_t * a_es, uint64_t a_flags);

/**
 * @brief dap_worker_init
 * @param a_threads_count
 * @param conn_timeout
 * @return
 */
int dap_worker_init( size_t a_conn_timeout )
{
    if ( a_conn_timeout )
      s_connection_timeout = a_conn_timeout;

    s_debug_reactor = g_config? dap_config_get_item_bool_default(g_config,"general","debug_reactor",false) : false;
#ifdef DAP_OS_UNIX
    struct rlimit l_fdlimit;
    if (getrlimit(RLIMIT_NOFILE, &l_fdlimit))
        return -1;

    rlim_t l_oldlimit = l_fdlimit.rlim_cur;
    l_fdlimit.rlim_cur = l_fdlimit.rlim_max;
    if (setrlimit(RLIMIT_NOFILE, &l_fdlimit))
        return -2;
    log_it(L_INFO, "Set maximum opened descriptors from %d to %d", l_oldlimit, l_fdlimit.rlim_cur);
#endif
    return 0;
}

void dap_worker_deinit( )
{
}

/**
 * @brief dap_worker_thread
 * @param arg
 * @return
 */
void *dap_worker_thread(void *arg)
{
    dap_events_socket_t *l_cur;
    dap_worker_t *l_worker = (dap_worker_t *) arg;
    //time_t l_next_time_timeout_check = time( NULL) + s_connection_timeout / 2;
    uint32_t l_tn = l_worker->id;

    dap_cpu_assign_thread_on(l_worker->id);
    pthread_setspecific(l_worker->events->pth_key_worker, l_worker);
    struct sched_param l_shed_params;
    l_shed_params.sched_priority = 0;
#ifdef DAP_OS_WINDOWS
	if (!SetThreadPriority(GetCurrentThread(), THREAD_PRIORITY_BELOW_NORMAL))
        log_it(L_ERROR, "Couldn'r set thread priority, err: %d", GetLastError());
#else
    pthread_setschedparam(pthread_self(),SCHED_FIFO ,&l_shed_params);
#endif

#ifdef DAP_EVENTS_CAPS_EPOLL
    struct epoll_event l_epoll_events[ DAP_EVENTS_SOCKET_MAX]= {{0}};
    log_it(L_INFO, "Worker #%d started with epoll fd %d and assigned to dedicated CPU unit", l_worker->id, l_worker->epoll_fd);
#elif defined(DAP_EVENTS_CAPS_KQUEUE)
    l_worker->kqueue_fd = kqueue();
        if (l_worker->kqueue_fd == -1 ){
        int l_errno = errno;
        char l_errbuf[255];
        strerror_r(l_errno,l_errbuf,sizeof(l_errbuf));
        log_it (L_CRITICAL,"Can't create kqueue():\"\" code %d",l_errbuf,l_errno);
            pthread_cond_broadcast(&l_worker->started_cond);
        return NULL;
    }
    l_worker->kqueue_events_selected_count_max = 100;
    l_worker->kqueue_events_count_max = DAP_EVENTS_SOCKET_MAX;
    l_worker->kqueue_events_selected = DAP_NEW_Z_SIZE(struct kevent, l_worker->kqueue_events_selected_count_max *sizeof(struct kevent));
#elif defined(DAP_EVENTS_CAPS_POLL)
    l_worker->poll_count_max = DAP_EVENTS_SOCKET_MAX;
    l_worker->poll = DAP_NEW_Z_SIZE(struct pollfd,l_worker->poll_count_max*sizeof (struct pollfd));
    l_worker->poll_esocket = DAP_NEW_Z_SIZE(dap_events_socket_t*,l_worker->poll_count_max*sizeof (dap_events_socket_t*));
#else
#error "Unimplemented socket array for this platform"
#endif
    l_worker->queue_es_new_input      = DAP_NEW_Z_SIZE(dap_events_socket_t*, sizeof (dap_events_socket_t*)* dap_events_worker_get_count() );
    l_worker->queue_es_delete_input   = DAP_NEW_Z_SIZE(dap_events_socket_t*, sizeof (dap_events_socket_t*)* dap_events_worker_get_count() );
    l_worker->queue_es_io_input       = DAP_NEW_Z_SIZE(dap_events_socket_t*, sizeof (dap_events_socket_t*)* dap_events_worker_get_count() );
    l_worker->queue_es_reassign_input = DAP_NEW_Z_SIZE(dap_events_socket_t*, sizeof (dap_events_socket_t*)* dap_events_worker_get_count() );


    l_worker->queue_es_new      = dap_events_socket_create_type_queue_ptr_unsafe(l_worker, s_queue_add_es_callback);
    l_worker->queue_es_delete   = dap_events_socket_create_type_queue_ptr_unsafe(l_worker, s_queue_delete_es_callback);
    l_worker->queue_es_io       = dap_events_socket_create_type_queue_ptr_unsafe(l_worker, s_queue_es_io_callback);
    l_worker->queue_es_reassign = dap_events_socket_create_type_queue_ptr_unsafe(l_worker, s_queue_es_reassign_callback );

    l_worker->queue_callback    = dap_events_socket_create_type_queue_ptr_unsafe(l_worker, s_queue_callback_callback);
    l_worker->event_exit        = dap_events_socket_create_type_event_unsafe(l_worker, s_event_exit_callback);
    
    l_worker->timer_check_activity = dap_timerfd_create(s_connection_timeout * 1000 / 2,
                                                        s_socket_all_check_activity, l_worker);
    dap_worker_add_events_socket_unsafe(  l_worker->timer_check_activity->events_socket, l_worker);
    pthread_mutex_lock(&l_worker->started_mutex);
    pthread_cond_broadcast(&l_worker->started_cond);
    pthread_mutex_unlock(&l_worker->started_mutex);
    bool s_loop_is_active = true;
    while(s_loop_is_active) {
	int l_selected_sockets;
	size_t l_sockets_max;
#ifdef DAP_EVENTS_CAPS_EPOLL
        l_selected_sockets = epoll_wait(l_worker->epoll_fd, l_epoll_events, DAP_EVENTS_SOCKET_MAX, -1);
        l_sockets_max = l_selected_sockets;
#elif defined(DAP_EVENTS_CAPS_POLL)
        l_selected_sockets = poll(l_worker->poll, l_worker->poll_count, -1);
        l_sockets_max = l_worker->poll_count;
#elif defined(DAP_EVENTS_CAPS_KQUEUE)
        l_selected_sockets = kevent(l_worker->kqueue_fd,NULL,0,l_worker->kqueue_events_selected,l_worker->kqueue_events_selected_count_max,
                                                        NULL);
        l_sockets_max = l_selected_sockets;
#else
#error "Unimplemented poll wait analog for this platform"
#endif
        if(l_selected_sockets == -1) {
            if( errno == EINTR)
                continue;
#ifdef DAP_OS_WINDOWS
            log_it(L_ERROR, "Worker thread %d got errno %d", l_worker->id, WSAGetLastError());
#else
            int l_errno = errno;
            char l_errbuf[128];
            strerror_r(l_errno, l_errbuf, sizeof (l_errbuf));
            log_it(L_ERROR, "Worker thread %d got errno:\"%s\" (%d)", l_worker->id, l_errbuf, l_errno);
            assert(l_errno);
#endif
            break;
        }

        time_t l_cur_time = time( NULL);
        for(size_t n = 0; n < l_sockets_max; n++) {

            bool l_flag_hup, l_flag_rdhup, l_flag_read, l_flag_write, l_flag_error, l_flag_nval, l_flag_msg, l_flag_pri;
#ifdef DAP_EVENTS_CAPS_EPOLL
            l_cur = (dap_events_socket_t *) l_epoll_events[n].data.ptr;
            uint32_t l_cur_flags = l_epoll_events[n].events;
            l_flag_hup      = l_cur_flags & EPOLLHUP;
            l_flag_rdhup    = l_cur_flags & EPOLLRDHUP;
            l_flag_write    = l_cur_flags & EPOLLOUT;
            l_flag_read     = l_cur_flags & EPOLLIN;
            l_flag_error    = l_cur_flags & EPOLLERR;
            l_flag_pri      = l_cur_flags & EPOLLPRI;
            l_flag_nval     = false;
            l_flag_msg = false;
#elif defined ( DAP_EVENTS_CAPS_POLL)
            short l_cur_flags =l_worker->poll[n].revents;

            if (l_worker->poll[n].fd == -1) // If it was deleted on previous iterations
                continue;

            if (!l_cur_flags) // No events for this socket
                continue;
            l_flag_hup =  l_cur_flags& POLLHUP;
            l_flag_rdhup = l_cur_flags & POLLRDHUP;
            l_flag_write = (l_cur_flags & POLLOUT) || (l_cur_flags &POLLRDNORM)|| (l_cur_flags &POLLRDBAND ) ;
            l_flag_read = l_cur_flags & POLLIN || (l_cur_flags &POLLWRNORM)|| (l_cur_flags &POLLWRBAND );
            l_flag_error = l_cur_flags & POLLERR;
            l_flag_nval = l_cur_flags & POLLNVAL;
            l_flag_pri = l_cur_flags & POLLPRI;
            l_flag_msg = l_cur_flags & POLLMSG;
            l_cur = l_worker->poll_esocket[n];
            //log_it(L_DEBUG, "flags: returned events 0x%0X requested events 0x%0X",l_worker->poll[n].revents,l_worker->poll[n].events );
#elif defined (DAP_EVENTS_CAPS_KQUEUE)
        l_flag_hup=l_flag_rdhup=l_flag_read=l_flag_write=l_flag_error=l_flag_nval=l_flag_msg =l_flag_pri = false;
        struct kevent * l_kevent_selected = &l_worker->kqueue_events_selected[n];
        if ( l_kevent_selected->filter == EVFILT_USER){ // If we have USER event it sends little different pointer
            dap_events_socket_w_data_t * l_es_w_data = (dap_events_socket_w_data_t *) l_kevent_selected->udata;
            //if(s_debug_reactor)
            //    log_it(L_DEBUG,"EVFILT_USER: udata=%p", l_es_w_data);

            l_cur = l_es_w_data->esocket;
            assert(l_cur);
            memcpy(&l_cur->kqueue_event_catched_data, l_es_w_data, sizeof (*l_es_w_data)); // Copy event info for further processing

            if ( l_cur->pipe_out == NULL){ // If we're not the input for pipe or queue
                                           // we must drop write flag and set read flag
                l_flag_read  = true;
            }else{
                l_flag_write = true;
            }
            void * l_ptr = &l_cur->kqueue_event_catched_data;
            if(l_es_w_data != l_ptr){
                DAP_DELETE(l_es_w_data);
            }else if (s_debug_reactor){
                log_it(L_DEBUG,"Own event signal without actual event data");
            }
        }else{
            switch (l_kevent_selected->filter) {
                case EVFILT_TIMER:
                case EVFILT_READ: l_flag_read = true; break;
                case EVFILT_WRITE: l_flag_write = true; break;
                case EVFILT_EXCEPT : l_flag_rdhup = true; break;
                default: log_it(L_CRITICAL,"Unknown filter type in polling, exit thread"); return NULL;
            }
            if (l_kevent_selected->flags & EV_EOF)
                l_flag_rdhup = true;
            l_cur = (dap_events_socket_t*) l_kevent_selected->udata;
        }
        assert(l_cur);
        l_cur->kqueue_event_catched = l_kevent_selected;
#ifndef DAP_OS_DARWIN
            u_int l_cur_flags = l_kevent_selected->flags;
#else
            uint32_t l_cur_flags = l_kevent_selected->flags;
#endif

#else
#error "Unimplemented fetch esocket after poll"
#endif
            if(!l_cur) {
                log_it(L_ERROR, "dap_events_socket NULL");
                continue;
            }
            if(s_debug_reactor) {
                log_it(L_DEBUG, "--Worker #%u esocket %p uuid 0x%016llx type %d fd=%d flags=0x%0X (%s:%s:%s:%s:%s:%s:%s:%s)--",
                       l_worker->id, l_cur, l_cur->uuid, l_cur->type, l_cur->socket,
                    l_cur_flags, l_flag_read?"read":"", l_flag_write?"write":"", l_flag_error?"error":"",
                    l_flag_hup?"hup":"", l_flag_rdhup?"rdhup":"", l_flag_msg?"msg":"", l_flag_nval?"nval":"",
                       l_flag_pri?"pri":"");
            }

            int l_sock_err = 0, l_sock_err_size = sizeof(l_sock_err);
            //connection already closed (EPOLLHUP - shutdown has been made in both directions)

            if( l_flag_hup ) {
                switch (l_cur->type ){
                case DESCRIPTOR_TYPE_SOCKET_UDP:
                case DESCRIPTOR_TYPE_SOCKET_CLIENT: {
                    int l_err = getsockopt(l_cur->socket, SOL_SOCKET, SO_ERROR, (void *)&l_sock_err, (socklen_t *)&l_sock_err_size);
#ifndef DAP_OS_WINDOWS
                    if (l_sock_err) {
                         log_it(L_DEBUG, "Socket %d error %d", l_cur->socket, l_sock_err);
#else
                    //if (l_err == SOCKET_ERROR) {
                        log_it(L_DEBUG, "Socket %d will be shutdown (EPOLLHUP), error %d", l_cur->socket, WSAGetLastError());
#endif
                        dap_events_socket_set_readable_unsafe(l_cur, false);
                        dap_events_socket_set_writable_unsafe(l_cur, false);
                        l_cur->buf_out_size = 0;
                        l_cur->flags |= DAP_SOCK_SIGNAL_CLOSE;
                        l_flag_error = l_flag_write = false;
                        l_cur->callbacks.error_callback(l_cur, l_sock_err); // Call callback to process error event
#ifndef DAP_OS_WINDOWS
                        log_it(L_INFO, "Socket shutdown (EPOLLHUP): %s", strerror(l_sock_err));
                    }
#endif
                    //}
                    break;
                }
                default:
                    if(s_debug_reactor)
                        log_it(L_INFO,"RDHUP event on esocket %p (%d) type %d", l_cur, l_cur->socket, l_cur->type );
                }
            }

            if(l_flag_nval ){
                log_it(L_WARNING, "NVAL flag armed for socket %p (%d)", l_cur, l_cur->socket);
                l_cur->buf_out_size = 0;
                l_cur->buf_in_size = 0;
                l_cur->flags |= DAP_SOCK_SIGNAL_CLOSE;
                if (l_cur->callbacks.error_callback)
                    l_cur->callbacks.error_callback(l_cur, l_sock_err); // Call callback to process error event
                if (l_cur->fd == 0 || l_cur->fd == -1) {
#ifdef DAP_OS_WINDOWS
                    log_it(L_ERROR, "Wrong fd: %d", l_cur->fd);
#else
                    assert(errno);
#endif
                }
                // If its not null or -1 we should try first to remove it from poll. Assert only if it doesn't help
            }

            if(l_flag_error) {
                switch (l_cur->type ){
                    case DESCRIPTOR_TYPE_SOCKET_LISTENING:
                    case DESCRIPTOR_TYPE_SOCKET_CLIENT:
                        getsockopt(l_cur->socket, SOL_SOCKET, SO_ERROR, (void *)&l_sock_err, (socklen_t *)&l_sock_err_size);
#ifdef DAP_OS_WINDOWS
                        log_it(L_ERROR, "Winsock error: %d", l_sock_err);
#else
                        log_it(L_ERROR, "Socket error: %s", strerror(l_sock_err));
#endif
                    default: ;
                }
                dap_events_socket_set_readable_unsafe(l_cur, false);
                dap_events_socket_set_writable_unsafe(l_cur, false);
                l_cur->buf_out_size = 0;
                l_cur->flags |= DAP_SOCK_SIGNAL_CLOSE;
                if(l_cur->callbacks.error_callback)
                    l_cur->callbacks.error_callback(l_cur, l_sock_err); // Call callback to process error event
            }

            /*if (l_flag_hup) {
                log_it(L_INFO, "Client socket disconnected");
                dap_events_socket_set_readable_unsafe(l_cur, false);
                dap_events_socket_set_writable_unsafe(l_cur, false);
                l_cur->buf_out_size = 0;
                l_cur->flags |= DAP_SOCK_SIGNAL_CLOSE;

            }*/

            if(l_flag_read) {

                //log_it(L_DEBUG, "Comes connection with type %d", l_cur->type);
                if(l_cur->buf_in_size_max && l_cur->buf_in_size >= l_cur->buf_in_size_max ) {
                    log_it(L_WARNING, "Buffer is full when there is smth to read. Its dropped! esocket %p (%d)", l_cur, l_cur->socket);
                    l_cur->buf_in_size = 0;
                }

                int32_t l_bytes_read = 0;
                int l_errno=0;
                bool l_must_read_smth = false;
                switch (l_cur->type) {
                    case DESCRIPTOR_TYPE_PIPE:
                    case DESCRIPTOR_TYPE_FILE:
                        l_must_read_smth = true;
#ifdef DAP_OS_WINDOWS
                        l_bytes_read = dap_recvfrom(l_cur->socket, l_cur->buf_in + l_cur->buf_in_size, l_cur->buf_in_size_max - l_cur->buf_in_size);
#else
                        l_bytes_read = read(l_cur->socket, (char *) (l_cur->buf_in + l_cur->buf_in_size),
                                            l_cur->buf_in_size_max - l_cur->buf_in_size);
#endif
                        l_errno = errno;
                    break;
                    case DESCRIPTOR_TYPE_SOCKET_LOCAL_CLIENT:
                    case DESCRIPTOR_TYPE_SOCKET_CLIENT:
                        l_must_read_smth = true;
                        l_bytes_read = recv(l_cur->fd, (char *) (l_cur->buf_in + l_cur->buf_in_size),
                                            l_cur->buf_in_size_max - l_cur->buf_in_size, 0);
#ifdef DAP_OS_WINDOWS
                        l_errno = WSAGetLastError();
#else
                        l_errno = errno;
#endif
                    break;
                    case DESCRIPTOR_TYPE_SOCKET_UDP: {
                        l_must_read_smth = true;
                        socklen_t l_size = sizeof(l_cur->remote_addr);
                        l_bytes_read = recvfrom(l_cur->fd, (char *) (l_cur->buf_in + l_cur->buf_in_size),
                                                l_cur->buf_in_size_max - l_cur->buf_in_size, 0,
                                                (struct sockaddr *)&l_cur->remote_addr, &l_size);

#ifdef DAP_OS_WINDOWS
                        l_errno = WSAGetLastError();
#else
                        l_errno = errno;
#endif
                    }
                    break;
                    case DESCRIPTOR_TYPE_SOCKET_CLIENT_SSL: {
                        l_must_read_smth = true;
#ifndef DAP_NET_CLIENT_NO_SSL
                        WOLFSSL *l_ssl = SSL(l_cur);
                        l_bytes_read =  wolfSSL_read(l_ssl, (char *) (l_cur->buf_in + l_cur->buf_in_size),
                                                     l_cur->buf_in_size_max - l_cur->buf_in_size);
                        l_errno = wolfSSL_get_error(l_ssl, 0);
                        if (l_bytes_read > 0 && s_debug_reactor)
                            log_it(L_DEBUG, "SSL read: %s", (char *)(l_cur->buf_in + l_cur->buf_in_size));
#endif
                    }
                    break;
                    case DESCRIPTOR_TYPE_SOCKET_LOCAL_LISTENING:
                    case DESCRIPTOR_TYPE_SOCKET_LISTENING:
                        // Accept connection
                        if ( l_cur->callbacks.accept_callback){
                            struct sockaddr l_remote_addr;
                            socklen_t l_remote_addr_size= sizeof (l_remote_addr);
                            int l_remote_socket= accept(l_cur->socket ,&l_remote_addr,&l_remote_addr_size);
#ifdef DAP_OS_WINDOWS
                            /*u_long l_mode = 1;
                            ioctlsocket((SOCKET)l_remote_socket, (long)FIONBIO, &l_mode); */
                            // no need, since l_cur->socket is already NBIO

                            int l_errno = WSAGetLastError();
                            if (l_errno == WSAEWOULDBLOCK)
                                continue;
                            else {
                                log_it(L_WARNING,"Can't accept on socket %d, WSA errno: %d",l_cur->socket, l_errno);
                                break;
                            }
#else
                            fcntl( l_remote_socket, F_SETFL, O_NONBLOCK);
                            int l_errno = errno;
                            if ( l_remote_socket == -1 ){
                                if( l_errno == EAGAIN || l_errno == EWOULDBLOCK){// Everything is good, we'll receive ACCEPT on next poll
                                    continue;
                                }else{
                                    char l_errbuf[128];
                                    strerror_r(l_errno, l_errbuf, sizeof (l_errbuf));
                                    log_it(L_WARNING,"accept() on socket %d error:\"%s\"(%d)",l_cur->socket, l_errbuf,l_errno);
                                    break;
                                }
                            }
#endif
                            l_cur->callbacks.accept_callback(l_cur,l_remote_socket,&l_remote_addr);
                        }else
                            log_it(L_ERROR,"No accept_callback on listening socket");
                    break;
                    case DESCRIPTOR_TYPE_TIMER:{
                        /* if we not reading data from socket, he triggered again */
#ifdef DAP_OS_WINDOWS
                        l_bytes_read = dap_recvfrom(l_cur->socket, NULL, 0);
#else
                        uint64_t val;
                        read( l_cur->fd, &val, 8);
#endif
                        if (l_cur->callbacks.timer_callback)
                            l_cur->callbacks.timer_callback(l_cur);
                        else
                            log_it(L_ERROR, "Socket %d with timer callback fired, but callback is NULL ", l_cur->socket);

                    } break;
                    case DESCRIPTOR_TYPE_QUEUE:
#ifdef DAP_OS_WINDOWS
                        l_bytes_read = dap_recvfrom(l_cur->socket, NULL, 0);
#endif
                        dap_events_socket_queue_proc_input_unsafe(l_cur);
                        dap_events_socket_set_writable_unsafe(l_cur, false);
                    break;
                    case DESCRIPTOR_TYPE_EVENT:
#ifdef DAP_OS_WINDOWS
                        l_bytes_read = dap_recvfrom(l_cur->socket, NULL, 0);
#endif
                        dap_events_socket_event_proc_input_unsafe(l_cur);
                    break;
                }

                if (l_must_read_smth){ // Socket/Descriptor read
                    if(l_bytes_read > 0) {
                        if (l_cur->type == DESCRIPTOR_TYPE_SOCKET_CLIENT  || l_cur->type == DESCRIPTOR_TYPE_SOCKET_UDP) {
                            l_cur->last_time_active = l_cur_time;
                        }
                        l_cur->buf_in_size += l_bytes_read;
                        if(s_debug_reactor)
                            log_it(L_DEBUG, "Received %d bytes for fd %d ", l_bytes_read, l_cur->fd);
                        if(l_cur->callbacks.read_callback){
                            l_cur->callbacks.read_callback(l_cur, NULL); // Call callback to process read event. At the end of callback buf_in_size should be zero if everything was read well
                            if (l_cur->worker == NULL ){ // esocket was unassigned in callback, we don't need any ops with it now,
                                                         // continue to poll another esockets
                                continue;
                            }
                        }else{
                            log_it(L_WARNING, "We have incomming %u data but no read callback on socket %d, removing from read set",
                                   l_bytes_read, l_cur->socket);
                            dap_events_socket_set_readable_unsafe(l_cur,false);
                        }
                    }
                    else if(l_bytes_read < 0) {
#ifdef DAP_OS_WINDOWS
                        if (l_cur->type != DESCRIPTOR_TYPE_SOCKET_CLIENT_SSL && l_errno != WSAEWOULDBLOCK) {
                            log_it(L_ERROR, "Can't recv on socket %d, WSA error: %d", l_cur->socket, l_errno);
#else
                        if (l_cur->type != DESCRIPTOR_TYPE_SOCKET_CLIENT_SSL && l_errno != EAGAIN && l_errno != EWOULDBLOCK)
                        { // If we have non-blocking socket
                            log_it(L_ERROR, "Some error occured in recv() function: %s", strerror(errno));
#endif
                            dap_events_socket_set_readable_unsafe(l_cur, false);
                            l_cur->flags |= DAP_SOCK_SIGNAL_CLOSE;
                            l_cur->buf_out_size = 0;
                        }
#ifndef DAP_NET_CLIENT_NO_SSL
                        if (l_cur->type == DESCRIPTOR_TYPE_SOCKET_CLIENT_SSL && l_errno != SSL_ERROR_WANT_READ && l_errno != SSL_ERROR_WANT_WRITE) {
                            char l_err_str[80];
                            wolfSSL_ERR_error_string(l_errno, l_err_str);
                            log_it(L_ERROR, "Some error occured in SSL read(): %s (code %d)", l_err_str, l_errno);
                            dap_events_socket_set_readable_unsafe(l_cur, false);
                            l_cur->flags |= DAP_SOCK_SIGNAL_CLOSE;
                            l_cur->buf_out_size = 0;
                        }
#endif
                    }
                    else if (  (! l_flag_rdhup || !l_flag_error ) && (!(l_cur->flags& DAP_SOCK_CONNECTING )) ) {
                        log_it(L_DEBUG, "EPOLLIN triggered but nothing to read");
                        //dap_events_socket_set_readable_unsafe(l_cur,false);
                    }
                }
            }

            // Possibly have data to read despite EPOLLRDHUP
            if (l_flag_rdhup){
                switch (l_cur->type ){
                    case DESCRIPTOR_TYPE_SOCKET_UDP:
                    case DESCRIPTOR_TYPE_SOCKET_CLIENT:
                    case DESCRIPTOR_TYPE_SOCKET_CLIENT_SSL:
                            dap_events_socket_set_readable_unsafe(l_cur, false);
                            dap_events_socket_set_writable_unsafe(l_cur, false);
                            l_cur->buf_out_size = 0;
                            l_cur->flags |= DAP_SOCK_SIGNAL_CLOSE;
                            l_flag_error = l_flag_write = false;
                    break;
                    default:{}
                }
                if(s_debug_reactor)
                    log_it(L_INFO,"RDHUP event on esocket %p (%d) type %d", l_cur, l_cur->socket, l_cur->type );
            }

            // If its outgoing connection
            if ((l_flag_write && !l_cur->server && l_cur->flags & DAP_SOCK_CONNECTING && l_cur->type == DESCRIPTOR_TYPE_SOCKET_CLIENT) ||
                  (l_cur->type == DESCRIPTOR_TYPE_SOCKET_CLIENT_SSL && l_cur->flags & DAP_SOCK_CONNECTING)) {
                int l_error = 0;
                socklen_t l_error_len = sizeof(l_error);
                char l_error_buf[128];
                l_error_buf[0]='\0';
                if (l_cur->type == DESCRIPTOR_TYPE_SOCKET_CLIENT_SSL) {
#ifndef DAP_NET_CLIENT_NO_SSL
                    WOLFSSL *l_ssl = SSL(l_cur);
                    int l_res = wolfSSL_negotiate(l_ssl);
                    if (l_res != WOLFSSL_SUCCESS) {
                        char l_err_str[80];
                        int l_err = wolfSSL_get_error(l_ssl, l_res);
                        if (l_err != WOLFSSL_ERROR_WANT_READ && l_err != WOLFSSL_ERROR_WANT_WRITE) {
                            wolfSSL_ERR_error_string(l_err, l_err_str);
                            log_it(L_ERROR, "SSL handshake error \"%s\" with code %d", l_err_str, l_err);
                            if ( l_cur->callbacks.error_callback )
                                l_cur->callbacks.error_callback(l_cur, l_error);
                        }
                    } else {
                        if(s_debug_reactor)
                            log_it(L_NOTICE, "SSL handshake done with %s", l_cur->remote_addr_str ? l_cur->remote_addr_str: "(NULL)");
                        l_cur->flags ^= DAP_SOCK_CONNECTING;
                        if (l_cur->callbacks.connected_callback)
                            l_cur->callbacks.connected_callback(l_cur);
                        dap_events_socket_worker_poll_update_unsafe(l_cur);
                    }
#endif
                } else {
                    getsockopt(l_cur->socket, SOL_SOCKET, SO_ERROR, (void *)&l_error, &l_error_len);
                    if(l_error == EINPROGRESS) {
                        log_it(L_DEBUG, "Connecting with %s in progress...", l_cur->remote_addr_str ? l_cur->remote_addr_str: "(NULL)");
                    }else if (l_error){
                        strerror_r(l_error, l_error_buf, sizeof (l_error_buf));
                        log_it(L_ERROR,"Connecting error with %s: \"%s\" (code %d)", l_cur->remote_addr_str ? l_cur->remote_addr_str: "(NULL)",
                               l_error_buf, l_error);
                        if ( l_cur->callbacks.error_callback )
                            l_cur->callbacks.error_callback(l_cur, l_error);
                    }else{
                        if(s_debug_reactor)
                            log_it(L_NOTICE, "Connected with %s",l_cur->remote_addr_str ? l_cur->remote_addr_str: "(NULL)");
                        l_cur->flags ^= DAP_SOCK_CONNECTING;
                        if (l_cur->callbacks.connected_callback)
                            l_cur->callbacks.connected_callback(l_cur);
                        dap_events_socket_worker_poll_update_unsafe(l_cur);
                    }
                }
            }

            // Socket is ready to write and not going to close
            if(   ( l_flag_write&&(l_cur->flags & DAP_SOCK_READY_TO_WRITE) ) ||
                 (    (l_cur->flags & DAP_SOCK_READY_TO_WRITE) && !(l_cur->flags & DAP_SOCK_SIGNAL_CLOSE) ) ) {
                if(s_debug_reactor)
                    log_it(L_DEBUG, "Main loop output: %u bytes to send", l_cur->buf_out_size);

                if(l_cur->callbacks.write_callback)
                    l_cur->callbacks.write_callback(l_cur, NULL); // Call callback to process write event

                if ( l_cur->worker ){ // esocket wasn't unassigned in callback, we need some other ops with it
                    if(l_cur->flags & DAP_SOCK_READY_TO_WRITE) {

                        static const uint32_t buf_out_zero_count_max = 2;
                        //l_cur->buf_out[l_cur->buf_out_size] = 0;

                        if(!l_cur->buf_out_size) {

                            //log_it(L_WARNING, "Output: nothing to send. Why we are in write socket set?");
                            l_cur->buf_out_zero_count++;

                            if(l_cur->buf_out_zero_count > buf_out_zero_count_max) { // How many time buf_out on write event could be empty
                                //log_it(L_WARNING, "Output: nothing to send %u times, remove socket from the write set",
                                //        buf_out_zero_count_max);
                                dap_events_socket_set_writable_unsafe(l_cur, false);
                            }
                        }
                        else
                            l_cur->buf_out_zero_count = 0;
                    }
                    //for(total_sent = 0; total_sent < cur->buf_out_size;) { // If after callback there is smth to send - we do it
                    ssize_t l_bytes_sent =0;
                    int l_errno=0;

                    switch (l_cur->type){
                        case DESCRIPTOR_TYPE_SOCKET_CLIENT: {
                            l_bytes_sent = send(l_cur->socket, (const char *)l_cur->buf_out,
                                                l_cur->buf_out_size, MSG_DONTWAIT | MSG_NOSIGNAL);
#ifdef DAP_OS_WINDOWS
							dap_events_socket_set_writable_unsafe(l_cur,false);
							l_errno = WSAGetLastError();
#else
							l_errno = errno;
#endif
                        }
                        break;
                        case DESCRIPTOR_TYPE_SOCKET_UDP:
                            l_bytes_sent = sendto(l_cur->socket, (const char *)l_cur->buf_out,
                                                  l_cur->buf_out_size, MSG_DONTWAIT | MSG_NOSIGNAL,
                                                  (struct sockaddr *)&l_cur->remote_addr, sizeof(l_cur->remote_addr));
#ifdef DAP_OS_WINDOWS
                            dap_events_socket_set_writable_unsafe(l_cur,false);
                            l_errno = WSAGetLastError();
#else
                            l_errno = errno;
#endif
                        break;
                        case DESCRIPTOR_TYPE_SOCKET_CLIENT_SSL: {
#ifndef DAP_NET_CLIENT_NO_SSL
                            WOLFSSL *l_ssl = SSL(l_cur);
                            l_bytes_sent = wolfSSL_write(l_ssl, (char *)(l_cur->buf_out), l_cur->buf_out_size);
                            if (l_bytes_sent > 0)
                                log_it(L_DEBUG, "SSL write: %s", (char *)(l_cur->buf_out));
                            l_errno = wolfSSL_get_error(l_ssl, 0);
#endif
                        }
                        case DESCRIPTOR_TYPE_QUEUE:
                             if (l_cur->flags & DAP_SOCK_QUEUE_PTR && l_cur->buf_out_size>= sizeof (void*)){
#if defined(DAP_EVENTS_CAPS_QUEUE_PIPE2)
                                l_bytes_sent = write(l_cur->socket, l_cur->buf_out, sizeof (void *) ); // We send pointer by pointer
#elif defined (DAP_EVENTS_CAPS_QUEUE_POSIX)
                                l_bytes_sent = mq_send(a_es->mqd, (const char *)&a_arg,sizeof (a_arg),0);
#elif defined DAP_EVENTS_CAPS_MSMQ
                                 DWORD l_mp_id = 0;
                                 MQMSGPROPS    l_mps;
                                 MQPROPVARIANT l_mpvar[1];
                                 MSGPROPID     l_p_id[1];
                                 HRESULT       l_mstatus[1];

                                 l_p_id[l_mp_id] = PROPID_M_BODY;
                                 l_mpvar[l_mp_id].vt = VT_VECTOR | VT_UI1;
                                 l_mpvar[l_mp_id].caub.pElems = l_cur->buf_out;
                                 l_mpvar[l_mp_id].caub.cElems = (u_long)sizeof(void*);
                                 l_mp_id++;

                                 l_mps.cProp = l_mp_id;
                                 l_mps.aPropID = l_p_id;
                                 l_mps.aPropVar = l_mpvar;
                                 l_mps.aStatus = l_mstatus;
                                 HRESULT hr = MQSendMessage(l_cur->mqh, &l_mps, MQ_NO_TRANSACTION);

                                 if (hr != MQ_OK) {
                                     l_errno = hr;
                                     log_it(L_ERROR, "An error occured on sending message to queue, errno: 0x%x", hr);
                                     break;
                                 } else {
                                     l_errno = WSAGetLastError();

                                     if(dap_sendto(l_cur->socket, l_cur->port, NULL, 0) == SOCKET_ERROR) {
                                         log_it(L_ERROR, "Write to socket error: %d", WSAGetLastError());
                                     }
                                     l_bytes_sent = sizeof(void*);
                                     dap_events_socket_set_writable_unsafe(l_cur,false);

                                 }
#elif defined (DAP_EVENTS_CAPS_QUEUE_MQUEUE)
                                l_bytes_sent = mq_send(l_cur->mqd , (const char *)l_cur->buf_out,sizeof (void*),0);
                                if(l_bytes_sent == 0)
                                    l_bytes_sent = sizeof (void*);
                                l_errno = errno;
                                if (l_bytes_sent == -1 && l_errno == EINVAL) // To make compatible with other
                                    l_errno = EAGAIN;                        // non-blocking sockets
#elif defined (DAP_EVENTS_CAPS_KQUEUE)                                    
                                struct kevent* l_event=&l_cur->kqueue_event;
                                dap_events_socket_w_data_t * l_es_w_data = DAP_NEW_Z(dap_events_socket_w_data_t);
                                l_es_w_data->esocket = l_cur;
                                memcpy(&l_es_w_data->ptr, l_cur->buf_out,sizeof(l_cur));
                                EV_SET(l_event,l_cur->socket, l_cur->kqueue_base_filter,l_cur->kqueue_base_flags, l_cur->kqueue_base_fflags,l_cur->kqueue_data, l_es_w_data);
                                int l_n = kevent(l_worker->kqueue_fd,l_event,1,NULL,0,NULL);
                                if (l_n == 1){
                                    l_bytes_sent = sizeof(l_cur);
                                }else{
                                    l_errno = errno;
                                    log_it(L_WARNING,"queue ptr send error: kevent %p errno: %d", l_es_w_data, l_errno);
                                    DAP_DELETE(l_es_w_data);
                                }
                                    
#else
#error "Not implemented dap_events_socket_queue_ptr_send() for this platform"
#endif
                            }else{
                                 assert("Not implemented non-ptr queue send from outgoing buffer");
                                 // TODO Implement non-ptr queue output
                             }
                        break;
                        case DESCRIPTOR_TYPE_PIPE:
                        case DESCRIPTOR_TYPE_FILE:
                            l_bytes_sent = write(l_cur->socket, (char *) (l_cur->buf_out), l_cur->buf_out_size );
                            l_errno = errno;
                        break;
                        default:
                            log_it(L_WARNING, "Socket %d is not SOCKET, PIPE or FILE but has WRITE state on. Switching it off");
                            dap_events_socket_set_writable_unsafe(l_cur,false);
                    }

                    if(l_bytes_sent < 0) {
#ifdef DAP_OS_WINDOWS
                        if (l_cur->type != DESCRIPTOR_TYPE_SOCKET_CLIENT_SSL && l_errno != WSAEWOULDBLOCK) {
                            log_it(L_ERROR, "Can't send to socket %d, WSA error: %d", l_cur->socket, l_errno);
#else
                        if (l_cur->type != DESCRIPTOR_TYPE_SOCKET_CLIENT_SSL && l_errno != EAGAIN && l_errno != EWOULDBLOCK)
                        { // If we have non-blocking socket
                            log_it(L_ERROR, "Some error occured in send(): %s (code %d)", strerror(l_errno), l_errno);
#endif
                            l_cur->flags |= DAP_SOCK_SIGNAL_CLOSE;
                            l_cur->buf_out_size = 0;
                        }
#ifndef DAP_NET_CLIENT_NO_SSL
                        if (l_cur->type == DESCRIPTOR_TYPE_SOCKET_CLIENT_SSL && l_errno != SSL_ERROR_WANT_READ && l_errno != SSL_ERROR_WANT_WRITE) {
                            char l_err_str[80];
                            wolfSSL_ERR_error_string(l_errno, l_err_str);
                            log_it(L_ERROR, "Some error occured in SSL write(): %s (code %d)", l_err_str, l_errno);
                            l_cur->flags |= DAP_SOCK_SIGNAL_CLOSE;
                            l_cur->buf_out_size = 0;
                        }
#endif
                    }else{
                        //log_it(L_DEBUG, "Output: %u from %u bytes are sent ", l_bytes_sent,l_cur->buf_out_size);
                        if (l_bytes_sent) {
                            if ( l_bytes_sent <= (ssize_t) l_cur->buf_out_size ){
                                l_cur->buf_out_size -= l_bytes_sent;
                                if (l_cur->buf_out_size ) {
                                    memmove(l_cur->buf_out, &l_cur->buf_out[l_bytes_sent], l_cur->buf_out_size);
                                }
                            }else{
                                log_it(L_ERROR, "Wrong bytes sent, %zd more then was in buffer %zd",l_bytes_sent, l_cur->buf_out_size);
                                l_cur->buf_out_size = 0;
                            }
                        }
                    }
                }
            }
            if (l_cur->buf_out_size) {
                dap_events_socket_set_writable_unsafe(l_cur,true);
            }

            if ((l_cur->flags & DAP_SOCK_SIGNAL_CLOSE) && !l_cur->no_close)
            {
                if (l_cur->buf_out_size == 0) {
                    if(s_debug_reactor)
                        log_it(L_INFO, "Process signal to close %s sock %d (ptr 0x%p uuid 0x%016llx) type %d [thread %u]",
                           l_cur->remote_addr_str ? l_cur->remote_addr_str : "", l_cur->socket, l_cur, l_cur->uuid,
                               l_cur->type, l_tn);

                    for(size_t nn=n+1; nn<l_sockets_max; nn++){ // Check for current selection if it has event duplication
                        dap_events_socket_t *l_es_selected = NULL;
#ifdef DAP_EVENTS_CAPS_EPOLL
                        l_es_selected = (dap_events_socket_t *) l_epoll_events[nn].data.ptr;
#elif defined ( DAP_EVENTS_CAPS_POLL)
                        l_es_selected = l_worker->poll_esocket[nn];
#elif defined (DAP_EVENTS_CAPS_KQUEUE)
                        struct kevent * l_kevent_selected = &l_worker->kqueue_events_selected[n];
                        if ( l_kevent_selected->filter == EVFILT_USER){ // If we have USER event it sends little different pointer
                            dap_events_socket_w_data_t * l_es_w_data = (dap_events_socket_w_data_t *) l_kevent_selected->udata;
                            l_es_selected = l_es_w_data->esocket;
                        }else{
                            l_es_selected = (dap_events_socket_t*) l_kevent_selected->udata;
                        }
#else
#error "No selection esockets left to proc implemenetation"
#endif
                        if(l_es_selected == NULL || l_es_selected == l_cur ){
                            if(l_es_selected == NULL)
                                log_it(L_CRITICAL,"NULL esocket found when cleaning selected list");
                            else if(s_debug_reactor)
                                log_it(L_INFO,"Duplicate esockets removed from selected event list");
                            n=nn; // TODO here we need to make smth like poll() array compressing.
                                  // Here we expect thats event duplicates goes together in it. If not - we lose some events between.
                        }
                    }
                    //dap_events_socket_remove_and_delete_unsafe( l_cur, false);
                    dap_events_remove_and_delete_socket_unsafe(dap_events_get_default(), l_cur, false);
#ifdef DAP_EVENTS_CAPS_KQUEUE
                    l_worker->kqueue_events_count--;
#endif
                } else if (l_cur->buf_out_size ) {
                    if(s_debug_reactor)
                        log_it(L_INFO, "Got signal to close %s sock %u [thread %u] type %d but buffer is not empty(%zd)",
                           l_cur->remote_addr_str ? l_cur->remote_addr_str : "", l_cur->socket, l_cur->type, l_tn,
                           l_cur->buf_out_size);
                }
            }

            if( l_worker->signal_exit){
                log_it(L_ATT,"Worker :%u finished", l_worker->id);
                return NULL;
            }

        }
#ifdef DAP_EVENTS_CAPS_POLL
      /***********************************************************/
       /* If the compress_array flag was turned on, we need       */
       /* to squeeze together the array and decrement the number  */
       /* of file descriptors. We do not need to move back the    */
       /* events and revents fields because the events will always*/
       /* be POLLIN in this case, and revents is output.          */
       /***********************************************************/
       if ( l_worker->poll_compress){
           l_worker->poll_compress = false;
           for (size_t i = 0; i < l_worker->poll_count ; i++)  {
               if ( l_worker->poll[i].fd == -1){
                   if( l_worker->poll_count){
                       for(size_t j = i; j < l_worker->poll_count-1; j++){
                            l_worker->poll[j].fd = l_worker->poll[j+1].fd;
                            l_worker->poll_esocket[j] = l_worker->poll_esocket[j+1];
                            if(l_worker->poll_esocket[j])
                                l_worker->poll_esocket[j]->poll_index = j;
                       }
                   }
                   i--;
                   l_worker->poll_count--;
               }
           }
       }
#endif
    } // while
    log_it(L_NOTICE,"Exiting thread #%u", l_worker->id);
    return NULL;
}

/**
 * @brief s_new_es_callback
 * @param a_es
 * @param a_arg
 */
static void s_queue_add_es_callback( dap_events_socket_t * a_es, void * a_arg)
{
    dap_worker_t * l_worker = a_es->worker;
    dap_events_socket_t * l_es_new =(dap_events_socket_t *) a_arg;
    if (!l_es_new){
        log_it(L_ERROR,"NULL esocket accepted to add on worker #%u", l_worker->id);
        return;
    }

    if(s_debug_reactor)
        log_it(L_NOTICE, "Received event socket %p (ident %d type %d) to add on worker", l_es_new, l_es_new->socket, l_es_new->type);

    switch( l_es_new->type){
        case DESCRIPTOR_TYPE_SOCKET_UDP: break;
        case DESCRIPTOR_TYPE_SOCKET_CLIENT: break;
        default:{}
    }

#ifdef DAP_EVENTS_CAPS_KQUEUE
    if(l_es_new->socket!=0 && l_es_new->socket != -1 &&
            l_es_new->type != DESCRIPTOR_TYPE_EVENT &&
        l_es_new->type != DESCRIPTOR_TYPE_QUEUE &&
        l_es_new->type != DESCRIPTOR_TYPE_TIMER
            )
#else
    if(l_es_new->socket!=0 && l_es_new->socket != -1)

#endif
    if(dap_worker_esocket_find_uuid( l_worker, l_es_new->uuid)){
        // Socket already present in worker, it's OK
        return;
    }

    switch( l_es_new->type){

        case DESCRIPTOR_TYPE_SOCKET_UDP:
        case DESCRIPTOR_TYPE_SOCKET_CLIENT:
        case DESCRIPTOR_TYPE_SOCKET_LISTENING:{

#ifdef DAP_OS_UNIX
#if defined (SO_INCOMING_CPU)
            int l_cpu = l_worker->id;
            setsockopt(l_es_new->socket , SOL_SOCKET, SO_INCOMING_CPU, &l_cpu, sizeof(l_cpu));
#endif
#endif
        } break;
        default: {}
    }

    l_es_new->worker = l_worker;
    l_es_new->last_time_active = time(NULL);
    // We need to differ new and reassigned esockets. If its new - is_initialized is false
    if ( ! l_es_new->is_initalized ){
        if (l_es_new->callbacks.new_callback)
            l_es_new->callbacks.new_callback(l_es_new, NULL);
        l_es_new->is_initalized = true;
    }

    int l_ret = dap_worker_add_events_socket_unsafe(l_es_new,l_worker);
    if (  l_ret != 0 ){
        log_it(L_CRITICAL,"Can't add event socket's handler to worker i/o poll mechanism with error %d", errno);
    }else{
        // Add in worker
        l_es_new->me = l_es_new;
        if (l_es_new->socket!=0 && l_es_new->socket != -1){
            pthread_rwlock_wrlock(&l_worker->esocket_rwlock);
            HASH_ADD(hh_worker, l_worker->esockets, uuid, sizeof(l_es_new->uuid), l_es_new );
            l_worker->event_sockets_count++;
            pthread_rwlock_unlock(&l_worker->esocket_rwlock);
        }
        //log_it(L_DEBUG, "Added socket %d on worker %u", l_es_new->socket, w->id);
        if (l_es_new->callbacks.worker_assign_callback)
            l_es_new->callbacks.worker_assign_callback(l_es_new, l_worker);

    }
}

/**
 * @brief s_delete_es_callback
 * @param a_es
 * @param a_arg
 */
static void s_queue_delete_es_callback( dap_events_socket_t * a_es, void * a_arg)
{
<<<<<<< HEAD
    dap_events_socket_handler_t * l_es_handler = (dap_events_socket_handler_t*) a_arg;
    assert(l_es_handler);
    dap_events_socket_t * l_esocket = (dap_events_socket_t*) l_es_handler->esocket;
    if (dap_events_socket_check_uuid_unsafe (a_es->worker,l_esocket, l_es_handler->uuid)){
        l_esocket->flags |= DAP_SOCK_SIGNAL_CLOSE; // Send signal to socket to kill
    }else{
        log_it(L_INFO, "While we were sending the delete() message, esocket %p has been disconnected", l_esocket);
        DAP_DELETE(l_es_handler);
    }
=======
    assert(a_arg);
    dap_events_socket_uuid_t * l_es_uuid_ptr = (dap_events_socket_uuid_t*) a_arg;
    dap_events_socket_t * l_es;
    if ( (l_es = dap_worker_esocket_find_uuid(a_es->worker,*l_es_uuid_ptr)) != NULL ){
        //l_es->flags |= DAP_SOCK_SIGNAL_CLOSE; // Send signal to socket to kill
        dap_events_socket_remove_and_delete_unsafe(l_es,false);
    }else
        log_it(L_INFO, "While we were sending the delete() message, esocket %"DAP_UINT64_FORMAT_u" has been disconnected ", l_es_uuid_ptr);
    DAP_DELETE(l_es_uuid_ptr);
>>>>>>> bc776cb9
}

/**
 * @brief s_reassign_es_callback
 * @param a_es
 * @param a_arg
 */
static void s_queue_es_reassign_callback( dap_events_socket_t * a_es, void * a_arg)
{
    assert(a_es);
    dap_worker_t * l_worker = a_es->worker;
    assert(l_worker);
    dap_worker_msg_reassign_t * l_msg = (dap_worker_msg_reassign_t*) a_arg;
<<<<<<< HEAD
    dap_events_socket_t * l_es_reassign = l_msg->esocket;
    if (dap_events_socket_check_uuid_unsafe(a_es->worker,l_es_reassign, l_msg->esocket_uuid)){
=======
    assert(l_msg);
    dap_events_socket_t * l_es_reassign;
    if ( ( l_es_reassign = dap_worker_esocket_find_uuid(l_worker, l_msg->esocket_uuid))!= NULL ){
>>>>>>> bc776cb9
        if( l_es_reassign->was_reassigned && l_es_reassign->flags & DAP_SOCK_REASSIGN_ONCE) {
            log_it(L_INFO, "Reassgment request with DAP_SOCK_REASSIGN_ONCE allowed only once, declined reassigment from %u to %u",
                   l_es_reassign->worker->id, l_msg->worker_new->id);

        }else{
            dap_events_socket_reassign_between_workers_unsafe(l_es_reassign,l_msg->worker_new);
        }
    }else{
        log_it(L_INFO, "While we were sending the reassign message, esocket %p has been disconnected", l_msg->esocket);
    }
    DAP_DELETE(l_msg);
}

/**
 * @brief s_queue_callback
 * @param a_es
 * @param a_arg
 */
static void s_queue_callback_callback( dap_events_socket_t * a_es, void * a_arg)
{
    dap_worker_msg_callback_t * l_msg = (dap_worker_msg_callback_t *) a_arg;
    assert(l_msg);
    assert(l_msg->callback);
    l_msg->callback(a_es->worker, l_msg->arg);
    DAP_DELETE(l_msg);
}

/**
 * @brief s_event_exit_callback
 * @param a_es
 * @param a_flags
 */
static void s_event_exit_callback( dap_events_socket_t * a_es, uint64_t a_flags)
{
    (void) a_flags;
    a_es->worker->signal_exit = true;
    if(s_debug_reactor)
        log_it(L_DEBUG, "Worker :%u signaled to exit", a_es->worker->id);
}

/**
 * @brief s_pipe_data_out_read_callback
 * @param a_es
 * @param a_arg
 */
static void s_queue_es_io_callback( dap_events_socket_t * a_es, void * a_arg)
{
    assert(a_es);
    dap_worker_t * l_worker = a_es->worker;
    dap_worker_msg_io_t * l_msg = a_arg;
<<<<<<< HEAD

    if ( !dap_events_socket_check_uuid_unsafe(a_es->worker,l_msg->esocket,l_msg->esocket_uuid)){
        log_it(L_INFO, "We got i/o message for esocket %p thats now not in list. Lost %u data", l_msg->esocket, l_msg->data_size);
        DAP_DELETE(l_msg);
        return;
    }
    dap_events_socket_t *l_msg_es = l_msg->esocket;
=======
    assert(l_msg);
    // Check if it was removed from the list
    dap_events_socket_t *l_msg_es = dap_worker_esocket_find_uuid(l_worker, l_msg->esocket_uuid);
    if ( l_msg_es == NULL){
        log_it(L_INFO, "We got i/o message for esocket %"DAP_UINT64_FORMAT_U" thats now not in list. Lost %u data", l_msg->esocket_uuid, l_msg->data_size);
        DAP_DELETE(l_msg);
        return;
    }
>>>>>>> bc776cb9

    if (l_msg->flags_set & DAP_SOCK_CONNECTING)
        if (!  (l_msg_es->flags & DAP_SOCK_CONNECTING) ){
            l_msg_es->flags |= DAP_SOCK_CONNECTING;
            dap_events_socket_worker_poll_update_unsafe(l_msg_es);
        }

    if (l_msg->flags_set & DAP_SOCK_CONNECTING)
        if (!  (l_msg_es->flags & DAP_SOCK_CONNECTING) ){
            l_msg_es->flags ^= DAP_SOCK_CONNECTING;
            dap_events_socket_worker_poll_update_unsafe(l_msg_es);
        }

    if (l_msg->flags_set & DAP_SOCK_READY_TO_READ)
        dap_events_socket_set_readable_unsafe(l_msg_es, true);
    if (l_msg->flags_unset & DAP_SOCK_READY_TO_READ)
        dap_events_socket_set_readable_unsafe(l_msg_es, false);
    if (l_msg->flags_set & DAP_SOCK_READY_TO_WRITE)
        dap_events_socket_set_writable_unsafe(l_msg_es, true);
    if (l_msg->flags_unset & DAP_SOCK_READY_TO_WRITE)
        dap_events_socket_set_writable_unsafe(l_msg_es, false);
    if (l_msg->data_size && l_msg->data)
        dap_events_socket_write_unsafe(l_msg_es, l_msg->data,l_msg->data_size);
    DAP_DELETE(l_msg);
}

/**
 * @brief s_socket_all_check_activity
 * @param a_arg
 */
static bool s_socket_all_check_activity( void * a_arg)
{
    dap_worker_t *l_worker = (dap_worker_t*) a_arg;
    assert(l_worker);
    dap_events_socket_t *l_es = NULL, *tmp = NULL;
    char l_curtimebuf[64];
    time_t l_curtime= time(NULL);
    dap_ctime_r(&l_curtime, l_curtimebuf);
    //log_it(L_DEBUG,"Check sockets activity on worker #%u at %s", l_worker->id, l_curtimebuf);
    pthread_rwlock_rdlock(&l_worker->esocket_rwlock);
    HASH_ITER(hh_worker, l_worker->esockets, l_es, tmp ) {
        pthread_rwlock_unlock(&l_worker->esocket_rwlock);
        if ( l_es->type == DESCRIPTOR_TYPE_SOCKET_CLIENT  || l_es->type == DESCRIPTOR_TYPE_SOCKET_UDP ){
            if ( !(l_es->flags & DAP_SOCK_SIGNAL_CLOSE) &&
                 (  l_curtime >=  (l_es->last_time_active + s_connection_timeout) ) && !l_es->no_close ) {
                log_it( L_INFO, "Socket %u timeout (diff %u ), closing...", l_es->socket, l_curtime -  (time_t)l_es->last_time_active - s_connection_timeout );
                if (l_es->callbacks.error_callback) {
                    l_es->callbacks.error_callback(l_es, ETIMEDOUT);
                }
                dap_events_socket_remove_and_delete_unsafe(l_es,false);
            }
        }
        pthread_rwlock_rdlock(&l_worker->esocket_rwlock);
    }
    pthread_rwlock_unlock(&l_worker->esocket_rwlock);
    return true;
}

/**
 * @brief sap_worker_add_events_socket
 * @param a_events_socket
 * @param a_worker
 */
void dap_worker_add_events_socket(dap_events_socket_t * a_events_socket, dap_worker_t * a_worker)
{
/*
#ifdef DAP_EVENTS_CAPS_KQUEUE
    a_events_socket->worker = a_worker;
    if(dap_worker_add_events_socket_unsafe(a_events_socket, a_worker)!=0)
        a_events_socket->worker = NULL;

#else*/
    if(s_debug_reactor)
        log_it(L_DEBUG,"Worker add esocket %d", a_events_socket->socket);
    int l_ret = dap_events_socket_queue_ptr_send( a_worker->queue_es_new, a_events_socket );
    if(l_ret != 0 ){
        char l_errbuf[128];
        *l_errbuf = 0;
        strerror_r(l_ret, l_errbuf, sizeof(l_errbuf));
        log_it(L_ERROR, "Can't send pointer in queue: \"%s\"(code %d)", l_errbuf, l_ret);
    }
//#endif
}

/**
 * @brief dap_worker_add_events_socket_inter
 * @param a_es_input
 * @param a_events_socket
 */
void dap_worker_add_events_socket_inter(dap_events_socket_t * a_es_input, dap_events_socket_t * a_events_socket)
{
    if( dap_events_socket_queue_ptr_send_to_input( a_es_input, a_events_socket ) != 0 ){
        int l_errno = errno;
        char l_errbuf[128];
        *l_errbuf = 0;
        strerror_r(l_errno,l_errbuf,sizeof (l_errbuf));
        log_it(L_ERROR, "Cant send pointer to interthread queue input: \"%s\"(code %d)", l_errbuf, l_errno);
    }
}

/**
 * @brief dap_worker_add_events_socket_unsafe
 * @param a_worker
 * @param a_esocket
 */
int dap_worker_add_events_socket_unsafe( dap_events_socket_t * a_esocket, dap_worker_t * a_worker )
{
    if(s_debug_reactor){
        log_it(L_DEBUG,"Add event socket %p (socket %d )", a_esocket, a_esocket->socket);
    }
#ifdef DAP_EVENTS_CAPS_EPOLL
        // Init events for EPOLL
        a_esocket->ev.events = a_esocket->ev_base_flags ;
        if(a_esocket->flags & DAP_SOCK_READY_TO_READ )
            a_esocket->ev.events |= EPOLLIN;
        if(a_esocket->flags & DAP_SOCK_READY_TO_WRITE )
            a_esocket->ev.events |= EPOLLOUT;
        a_esocket->ev.data.ptr = a_esocket;
        return epoll_ctl(a_worker->epoll_fd, EPOLL_CTL_ADD, a_esocket->socket, &a_esocket->ev);
#elif defined (DAP_EVENTS_CAPS_POLL)
    if (  a_worker->poll_count == a_worker->poll_count_max ){ // realloc
        a_worker->poll_count_max *= 2;
        log_it(L_WARNING, "Too many descriptors (%u), resizing array twice to %u", a_worker->poll_count, a_worker->poll_count_max);
        a_worker->poll =DAP_REALLOC(a_worker->poll, a_worker->poll_count_max * sizeof(*a_worker->poll));
        a_worker->poll_esocket =DAP_REALLOC(a_worker->poll_esocket, a_worker->poll_count_max * sizeof(*a_worker->poll_esocket));
    }
    a_worker->poll[a_worker->poll_count].fd = a_esocket->socket;
    a_esocket->poll_index = a_worker->poll_count;
    a_worker->poll[a_worker->poll_count].events = a_esocket->poll_base_flags;
    if( a_esocket->flags & DAP_SOCK_READY_TO_READ )
        a_worker->poll[a_worker->poll_count].events |= POLLIN;
    if( (a_esocket->flags & DAP_SOCK_READY_TO_WRITE) || (a_esocket->flags & DAP_SOCK_CONNECTING) )
        a_worker->poll[a_worker->poll_count].events |= POLLOUT;


    a_worker->poll_esocket[a_worker->poll_count] = a_esocket;
    a_worker->poll_count++;
    return 0;
#elif defined (DAP_EVENTS_CAPS_KQUEUE)
    a_esocket->worker = a_worker;
    if ( a_esocket->type == DESCRIPTOR_TYPE_QUEUE ){
        return 0;
    }
    if ( a_esocket->type == DESCRIPTOR_TYPE_EVENT && a_esocket->pipe_out){
        return 0;
    }
    struct kevent l_event;
    u_short l_flags = a_esocket->kqueue_base_flags;
	u_int   l_fflags = a_esocket->kqueue_base_fflags;
	short l_filter = a_esocket->kqueue_base_filter;
    int l_kqueue_fd =a_worker->kqueue_fd;
    if ( l_kqueue_fd == -1 ){
        log_it(L_ERROR, "Esocket is not assigned with anything ,exit");
    }
    // Check & add
    bool l_is_error=false;
    int l_errno=0;
    if (a_esocket->type == DESCRIPTOR_TYPE_EVENT ){
        EV_SET(&l_event, a_esocket->socket, EVFILT_USER,EV_ADD| EV_CLEAR ,0,0, &a_esocket->kqueue_event_catched_data );
        if( kevent( l_kqueue_fd,&l_event,1,NULL,0,NULL)!=0){
            l_is_error = true;
            l_errno = errno;
        }
    }else{
        if( l_filter){
            EV_SET(&l_event, a_esocket->socket, l_filter,l_flags| EV_ADD,l_fflags,a_esocket->kqueue_data,a_esocket);
            if( kevent( l_kqueue_fd,&l_event,1,NULL,0,NULL) != 0 ){
                l_is_error = true;
                l_errno = errno;
            }else if (s_debug_reactor){
                log_it(L_DEBUG, "kevent set custom filter %d on fd %d",l_filter, a_esocket->socket);
            }
        }else{
            if( a_esocket->flags & DAP_SOCK_READY_TO_READ ){
                EV_SET(&l_event, a_esocket->socket, EVFILT_READ,l_flags| EV_ADD,l_fflags,a_esocket->kqueue_data,a_esocket);
                if( kevent( l_kqueue_fd,&l_event,1,NULL,0,NULL) != 0 ){
                    l_is_error = true;
                    l_errno = errno;
                }else if (s_debug_reactor){
                    log_it(L_DEBUG, "kevent set EVFILT_READ on fd %d", a_esocket->socket);
                }

            }
            if( !l_is_error){
                if( a_esocket->flags & DAP_SOCK_READY_TO_WRITE || a_esocket->flags &DAP_SOCK_CONNECTING ){
                    EV_SET(&l_event, a_esocket->socket, EVFILT_WRITE,l_flags| EV_ADD,l_fflags,a_esocket->kqueue_data,a_esocket);
                    if(kevent( l_kqueue_fd,&l_event,1,NULL,0,NULL) != 0){
                        l_is_error = true;
                        l_errno = errno;
                    }else if (s_debug_reactor){
                        log_it(L_DEBUG, "kevent set EVFILT_WRITE on fd %d", a_esocket->socket);
                    }
                }
            }
        }
    }

    if ( l_is_error ){
        char l_errbuf[128];
        l_errbuf[0]=0;
        strerror_r(l_errno, l_errbuf, sizeof (l_errbuf));
        log_it(L_ERROR,"Can't update client socket state on kqueue fd %d: \"%s\" (%d)",
            a_esocket->socket, l_errbuf, l_errno);
        return l_errno;
    }else
        return 0;

#else
#error "Unimplemented new esocket on worker callback for current platform"
#endif

}

/**
 * @brief dap_worker_exec_callback_on
 */
void dap_worker_exec_callback_on(dap_worker_t * a_worker, dap_worker_callback_t a_callback, void * a_arg)
{
    dap_worker_msg_callback_t * l_msg = DAP_NEW_Z(dap_worker_msg_callback_t);
    l_msg->callback = a_callback;
    l_msg->arg = a_arg;
    int l_ret=dap_events_socket_queue_ptr_send( a_worker->queue_callback,l_msg );
    if(l_ret != 0 ){
        char l_errbuf[128];
        *l_errbuf = 0;
        strerror_r(l_ret,l_errbuf,sizeof (l_errbuf));
        log_it(L_ERROR, "Cant send pointer in queue: \"%s\"(code %d)", l_errbuf, l_ret);
    }

}


/**
 * @brief dap_worker_add_events_socket
 * @param a_worker
 * @param a_events_socket
 */
dap_worker_t *dap_worker_add_events_socket_auto( dap_events_socket_t *a_es)
{
//  struct epoll_event ev = {0};
  dap_worker_t *l_worker = dap_events_worker_get_auto( );

  a_es->events = l_worker->events;
  dap_worker_add_events_socket( a_es, l_worker);
  return l_worker;
}


<|MERGE_RESOLUTION|>--- conflicted
+++ resolved
@@ -975,17 +975,6 @@
  */
 static void s_queue_delete_es_callback( dap_events_socket_t * a_es, void * a_arg)
 {
-<<<<<<< HEAD
-    dap_events_socket_handler_t * l_es_handler = (dap_events_socket_handler_t*) a_arg;
-    assert(l_es_handler);
-    dap_events_socket_t * l_esocket = (dap_events_socket_t*) l_es_handler->esocket;
-    if (dap_events_socket_check_uuid_unsafe (a_es->worker,l_esocket, l_es_handler->uuid)){
-        l_esocket->flags |= DAP_SOCK_SIGNAL_CLOSE; // Send signal to socket to kill
-    }else{
-        log_it(L_INFO, "While we were sending the delete() message, esocket %p has been disconnected", l_esocket);
-        DAP_DELETE(l_es_handler);
-    }
-=======
     assert(a_arg);
     dap_events_socket_uuid_t * l_es_uuid_ptr = (dap_events_socket_uuid_t*) a_arg;
     dap_events_socket_t * l_es;
@@ -995,7 +984,6 @@
     }else
         log_it(L_INFO, "While we were sending the delete() message, esocket %"DAP_UINT64_FORMAT_u" has been disconnected ", l_es_uuid_ptr);
     DAP_DELETE(l_es_uuid_ptr);
->>>>>>> bc776cb9
 }
 
 /**
@@ -1009,14 +997,9 @@
     dap_worker_t * l_worker = a_es->worker;
     assert(l_worker);
     dap_worker_msg_reassign_t * l_msg = (dap_worker_msg_reassign_t*) a_arg;
-<<<<<<< HEAD
-    dap_events_socket_t * l_es_reassign = l_msg->esocket;
-    if (dap_events_socket_check_uuid_unsafe(a_es->worker,l_es_reassign, l_msg->esocket_uuid)){
-=======
     assert(l_msg);
     dap_events_socket_t * l_es_reassign;
     if ( ( l_es_reassign = dap_worker_esocket_find_uuid(l_worker, l_msg->esocket_uuid))!= NULL ){
->>>>>>> bc776cb9
         if( l_es_reassign->was_reassigned && l_es_reassign->flags & DAP_SOCK_REASSIGN_ONCE) {
             log_it(L_INFO, "Reassgment request with DAP_SOCK_REASSIGN_ONCE allowed only once, declined reassigment from %u to %u",
                    l_es_reassign->worker->id, l_msg->worker_new->id);
@@ -1067,15 +1050,6 @@
     assert(a_es);
     dap_worker_t * l_worker = a_es->worker;
     dap_worker_msg_io_t * l_msg = a_arg;
-<<<<<<< HEAD
-
-    if ( !dap_events_socket_check_uuid_unsafe(a_es->worker,l_msg->esocket,l_msg->esocket_uuid)){
-        log_it(L_INFO, "We got i/o message for esocket %p thats now not in list. Lost %u data", l_msg->esocket, l_msg->data_size);
-        DAP_DELETE(l_msg);
-        return;
-    }
-    dap_events_socket_t *l_msg_es = l_msg->esocket;
-=======
     assert(l_msg);
     // Check if it was removed from the list
     dap_events_socket_t *l_msg_es = dap_worker_esocket_find_uuid(l_worker, l_msg->esocket_uuid);
@@ -1084,7 +1058,6 @@
         DAP_DELETE(l_msg);
         return;
     }
->>>>>>> bc776cb9
 
     if (l_msg->flags_set & DAP_SOCK_CONNECTING)
         if (!  (l_msg_es->flags & DAP_SOCK_CONNECTING) ){
