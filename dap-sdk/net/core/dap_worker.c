--- conflicted
+++ resolved
@@ -313,14 +313,6 @@
 
                     //log_it(L_DEBUG, "Output: %u from %u bytes are sent ", l_bytes_sent,l_cur->buf_out_size);
                     if (l_bytes_sent) {
-<<<<<<< HEAD
-                        l_cur->buf_out_size -= l_bytes_sent;
-                        if (l_cur->buf_out_size) {
-                            memmove(l_cur->buf_out, &l_cur->buf_out[l_bytes_sent], l_cur->buf_out_size);
-                        } else {
-                            if (!l_cur->is_dont_reset_write_flag)
-                                dap_events_socket_set_writable_unsafe(l_cur, false);
-=======
                         if ( l_bytes_sent <= l_cur->buf_out_size ){
                             l_cur->buf_out_size -= l_bytes_sent;
                             if (l_cur->buf_out_size ) {
@@ -329,7 +321,6 @@
                         }else{
                             log_it(L_ERROR, "Wrong bytes sent, %zd more then was in buffer %zd",l_bytes_sent, l_cur->buf_out_size);
                             l_cur->buf_out_size = 0;
->>>>>>> 1ef8c494
                         }
                     }
                 }
