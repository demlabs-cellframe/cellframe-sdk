/*
 * Authors:
 * Dmitriy A. Gearasimov <gerasimov.dmitriy@demlabs.net>
 * DeM Labs Ltd.   https://demlabs.net
 * Copyright  (c) 2017
 * All rights reserved.

 This file is part of DAP SDK the open source project

    DAP SDK is free software: you can redistribute it and/or modify
    it under the terms of the GNU General Public License as published by
    the Free Software Foundation, either version 3 of the License, or
    (at your option) any later version.

    DAP SDK is distributed in the hope that it will be useful,
    but WITHOUT ANY WARRANTY; without even the implied warranty of
    MERCHANTABILITY or FITNESS FOR A PARTICULAR PURPOSE.  See the
    GNU General Public License for more details.

    You should have received a copy of the GNU General Public License
    along with any DAP SDK based project.  If not, see <http://www.gnu.org/licenses/>.
*/
#pragma once
#include <pthread.h>
#include "uthash.h"

#include "dap_common.h"

#define DAP_EVENTS_SOCKET_MAX 8194

// Caps for different platforms
#if defined(DAP_OS_LINUX)
//    #define DAP_EVENTS_CAPS_EPOLL
    #define DAP_EVENTS_CAPS_POLL
    #define DAP_EVENTS_CAPS_PIPE_POSIX
    //#define DAP_EVENTS_CAPS_QUEUE_PIPE2
    #define DAP_EVENTS_CAPS_QUEUE_MQUEUE
    #define DAP_EVENTS_CAPS_EVENT_EVENTFD
    #include <netinet/in.h>
    #include <sys/eventfd.h>
    #include <mqueue.h>
#elif defined (DAP_OS_UNIX)
    #define DAP_EVENTS_CAPS_KQUEUE
    #define DAP_EVENTS_CAPS_PIPE_POSIX
    #define DAP_EVENTS_CAPS_EVENT_KEVENT
    #define DAP_EVENTS_CAPS_QUEUE_SOCKETPAIR
    #include <netinet/in.h>
#elif defined (DAP_OS_WINDOWS)
    #define DAP_EVENTS_CAPS_WEPOLL
    #define DAP_EVENTS_CAPS_EPOLL
    #define DAP_EVENTS_CAPS_QUEUE_WEVENT
    #define DAP_EVENTS_CAPS_EVENT_WEVENT
    //#define DAP_EVENTS_CAPS_PIPE_POSIX
    #define DAP_EVENTS_CAPS_MSMQ
    #define INET_ADDRSTRLEN     16
    #define INET6_ADDRSTRLEN    46
#include <mq.h>
#include <ws2tcpip.h>
#define MSG_DONTWAIT 0
#define MSG_NOSIGNAL 0
#endif

#if defined(DAP_EVENTS_CAPS_WEPOLL)
#define EPOLL_HANDLE  HANDLE
#include "wepoll.h"
#elif defined (DAP_EVENTS_CAPS_EPOLL)
#include <sys/epoll.h>
#define EPOLL_HANDLE  int
#elif defined (DAP_EVENTS_CAPS_POLL)
#include <poll.h>
#endif

#define BIT( x ) ( 1 << x )
#define DAP_SOCK_READY_TO_READ     BIT( 0 )
#define DAP_SOCK_READY_TO_WRITE    BIT( 1 )
#define DAP_SOCK_SIGNAL_CLOSE      BIT( 2 )
#define DAP_SOCK_CONNECTING         BIT( 3 ) // When connection happens this flag is armed for outgoing connections until its establish the connection
#define DAP_SOCK_REASSIGN_ONCE     BIT( 4 )   // This usable for FlowControl to prevent multiple reassigment

// If set - queue limited to sizeof(void*) size of data transmitted
#define DAP_SOCK_QUEUE_PTR         BIT( 8 )

typedef struct dap_events dap_events_t;
typedef struct dap_events_socket dap_events_socket_t;
typedef struct dap_worker dap_worker_t;

typedef struct dap_server dap_server_t;
typedef void (*dap_events_socket_callback_t) (dap_events_socket_t *,void * ); // Callback for specific client operations
typedef void (*dap_events_socket_callback_error_t) (dap_events_socket_t *, int ); // Callback for specific client operations
typedef void (*dap_events_socket_callback_queue_t) (dap_events_socket_t *,const void * , size_t); // Callback for specific client operations
typedef void (*dap_events_socket_callback_event_t) (dap_events_socket_t *, uint64_t); // Callback for specific client operations
typedef void (*dap_events_socket_callback_pipe_t) (dap_events_socket_t *,const void * , size_t); // Callback for specific client operations
typedef void (*dap_events_socket_callback_queue_ptr_t) (dap_events_socket_t *, void *); // Callback for specific client operations
typedef void (*dap_events_socket_callback_timer_t) (dap_events_socket_t * ); // Callback for specific client operations
typedef void (*dap_events_socket_callback_accept_t) (dap_events_socket_t * , int, struct sockaddr* ); // Callback for accept of new connection
typedef void (*dap_events_socket_callback_connected_t) (dap_events_socket_t * ); // Callback for connected client connection
typedef void (*dap_events_socket_worker_callback_t) (dap_events_socket_t *,dap_worker_t * ); // Callback for specific client operations

typedef struct dap_events_socket_callbacks {
    union{ // Specific callbacks
        dap_events_socket_callback_connected_t connected_callback; // Connected callback for client socket
        dap_events_socket_callback_accept_t accept_callback; // Accept callback for listening socket
        dap_events_socket_callback_event_t event_callback; // Event callback for listening socket
        dap_events_socket_callback_queue_t queue_callback; // Queue callback for listening socket
        dap_events_socket_callback_queue_ptr_t queue_ptr_callback; // queue_ptr callback for listening socket
    };

    dap_events_socket_callback_timer_t timer_callback; // Timer callback for listening socket
    dap_events_socket_callback_t new_callback; // Create new client callback
    dap_events_socket_callback_t delete_callback; // Delete client callback
    dap_events_socket_callback_t read_callback; // Read function
    dap_events_socket_callback_t write_callback; // Write function
    dap_events_socket_callback_error_t error_callback; // Error processing function

    dap_events_socket_worker_callback_t worker_assign_callback; // After successful worker assign
    dap_events_socket_worker_callback_t worker_unassign_callback; // After successful worker unassign

} dap_events_socket_callbacks_t;

#define DAP_EVENTS_SOCKET_BUF 100000

typedef enum {
    DESCRIPTOR_TYPE_SOCKET = 0,
    DESCRIPTOR_TYPE_SOCKET_UDP,
    DESCRIPTOR_TYPE_SOCKET_LISTENING,
    DESCRIPTOR_TYPE_QUEUE,
    DESCRIPTOR_TYPE_PIPE,
    DESCRIPTOR_TYPE_TIMER,
    DESCRIPTOR_TYPE_EVENT,
    DESCRIPTOR_TYPE_FILE
} dap_events_desc_type_t;

typedef struct dap_events_socket {
    union {
#ifdef DAP_OS_WINDOWS
        SOCKET socket;
#else
        int socket;
#endif
        int fd;
#if defined(DAP_EVENTS_CAPS_QUEUE_MQUEUE)
        mqd_t mqd;
    };
    uint32_t mqd_id;
#elif defined DAP_EVENTS_CAPS_MSMQ
    };
    QUEUEHANDLE mqh, mqh_recv;
    HANDLE ev_timeout, ev_recv;
#endif

#if defined DAP_EVENTS_CAPS_PIPE_POSIX
    int fd2;
#endif
    dap_events_desc_type_t type;
    // Related sockets (be careful - possible problems, delete them before )
    dap_events_socket_t ** workers_es; // If not NULL - on every worker must be present
    size_t workers_es_size;           //  events socket with same socket

    // Flags. TODO  - rework in bool fields
    uint32_t  flags;
    bool no_close;
    atomic_bool is_initalized;
    bool was_reassigned; // Was reassigment at least once

    uint32_t buf_out_zero_count;

    // Input section
        //uint8_t buf_in[DAP_EVENTS_SOCKET_BUF+1]; // Internal buffer for input data
        //char buf_in_str[DAP_EVENTS_SOCKET_BUF+1];
    byte_t  *buf_in;
        //char    *buf_in_str;
    size_t buf_in_size; // size of data that is in the input buffer

    // Output section

    //byte_t buf_out[DAP_EVENTS_SOCKET_BUF+1]; // Internal buffer for output data
    byte_t *buf_out;
    size_t buf_out_size; // size of data that is in the output buffer
    dap_events_socket_t * pipe_out; // Pipe socket with data for output

    // Stored string representation
    //char hostaddr[1024]; // Address
    //char service[128];
    char *hostaddr;
    char *service;

    // Remote address, port and others
    struct sockaddr_in remote_addr;
    //char remote_addr_str[INET_ADDRSTRLEN];
    //char remote_addr_str6[INET6_ADDRSTRLEN];
    char *remote_addr_str;
    char *remote_addr_str6;
    short remote_port;


    // Links to related objects
    dap_events_t *events;
    dap_worker_t *worker;
    dap_server_t *server; // If this socket assigned with server

    // Platform specific things
#ifdef DAP_EVENTS_CAPS_EPOLL
    uint32_t ev_base_flags;
    struct epoll_event ev;
#elif defined (DAP_EVENTS_CAPS_POLL)
    short poll_base_flags;
    uint32_t poll_index; // index in poll array on worker
#endif

    dap_events_socket_callbacks_t callbacks;

    time_t time_connection;
    time_t last_time_active;
    time_t last_ping_request;

    void *_inheritor; // Inheritor data to specific client type, usualy states for state machine
    void *_pvt; //Private section, different for different types
    struct dap_events_socket * me; // pointer on itself
    UT_hash_handle hh;
    UT_hash_handle hh_worker; // Handle for local CPU storage on worker
} dap_events_socket_t; // Node of bidirectional list of clients


#ifdef __cplusplus
extern "C" {
#endif

int dap_events_socket_init(); //  Init clients module
void dap_events_socket_deinit(); // Deinit clients module

dap_events_socket_t * dap_events_socket_create_type_queue_ptr_unsafe(dap_worker_t * a_w, dap_events_socket_callback_queue_ptr_t a_callback);
dap_events_socket_t * dap_events_socket_create_type_queue_ptr_mt(dap_worker_t * a_w, dap_events_socket_callback_queue_ptr_t a_callback);
int dap_events_socket_queue_proc_input_unsafe(dap_events_socket_t * a_esocket);

dap_events_socket_t * dap_events_socket_create_type_event_unsafe(dap_worker_t * a_w, dap_events_socket_callback_event_t a_callback);
dap_events_socket_t * dap_events_socket_create_type_event_mt(dap_worker_t * a_w, dap_events_socket_callback_event_t a_callback);
void dap_events_socket_event_proc_input_unsafe(dap_events_socket_t *a_esocket);

dap_events_socket_t * dap_events_socket_create_type_pipe_unsafe(dap_worker_t * a_w, dap_events_socket_callback_t a_callback, uint32_t a_flags);
dap_events_socket_t * dap_events_socket_create_type_pipe_mt(dap_worker_t * a_w, dap_events_socket_callback_t a_callback, uint32_t a_flags);

dap_events_socket_t * dap_events_socket_queue_ptr_create_input(dap_events_socket_t* a_es);
int dap_events_socket_queue_ptr_send_to_input( dap_events_socket_t * a_es, void* a_arg);
int dap_events_socket_queue_ptr_send( dap_events_socket_t * a_es, void* a_arg);


int dap_events_socket_event_signal( dap_events_socket_t * a_es, uint64_t a_value);

void dap_events_socket_delete_unsafe( dap_events_socket_t * a_esocket , bool a_preserve_inheritor);

dap_events_socket_t *dap_events_socket_wrap_no_add( dap_events_t *a_events,
                                            int a_sock, dap_events_socket_callbacks_t *a_callbacks );
dap_events_socket_t * dap_events_socket_wrap2( dap_server_t *a_server, struct dap_events *a_events,
                                            int a_sock, dap_events_socket_callbacks_t *a_callbacks );

void dap_events_socket_assign_on_worker_mt(dap_events_socket_t * a_es, struct dap_worker * a_worker);
void dap_events_socket_assign_on_worker_inter(dap_events_socket_t * a_es_input, dap_events_socket_t * a_es);

void dap_events_socket_reassign_between_workers_mt(dap_worker_t * a_worker_old, dap_events_socket_t * a_es, dap_worker_t * a_worker_new);
void dap_events_socket_reassign_between_workers_unsafe(dap_events_socket_t * a_es, dap_worker_t * a_worker_new);

dap_events_socket_t * dap_events_socket_find_unsafe(int sock, struct dap_events * sh); // Find client by socket

size_t dap_events_socket_pop_from_buf_in(dap_events_socket_t *sc, void * data, size_t data_size);

// Non-MT functions
bool dap_events_socket_check_unsafe(dap_worker_t * a_worker,dap_events_socket_t * a_es);
void dap_events_socket_set_readable_unsafe(dap_events_socket_t * sc,bool is_ready);
void dap_events_socket_set_writable_unsafe(dap_events_socket_t * sc,bool is_ready);
void dap_events_socket_worker_poll_update_unsafe(dap_events_socket_t * a_esocket);


size_t dap_events_socket_write_unsafe(dap_events_socket_t *sc, const void * data, size_t data_size);
size_t dap_events_socket_write_f_unsafe(dap_events_socket_t *sc, const char * format,...);

// MT variants less
void dap_events_socket_set_readable_mt(dap_worker_t * a_w, dap_events_socket_t * a_es,bool a_is_ready);
void dap_events_socket_set_writable_mt(dap_worker_t * a_w, dap_events_socket_t * a_es,bool a_is_ready);

size_t dap_events_socket_write_mt(dap_worker_t * a_w, dap_events_socket_t *a_es, const void * a_data, size_t a_data_size);
size_t dap_events_socket_write_f_mt(dap_worker_t * a_w, dap_events_socket_t *a_es, const char * a_format,...);

size_t dap_events_socket_write_inter(dap_events_socket_t * a_es_input, dap_events_socket_t *a_es, const void * a_data, size_t a_data_size);
size_t dap_events_socket_write_f_inter(dap_events_socket_t * a_es_input, dap_events_socket_t *a_es, const char * a_format,...);

void dap_events_socket_remove_and_delete_mt( dap_worker_t * a_w, dap_events_socket_t* a_es);
void dap_events_socket_remove_and_delete_unsafe( dap_events_socket_t *a_es, bool preserve_inheritor );

void dap_events_socket_remove_from_worker_unsafe( dap_events_socket_t *a_es, dap_worker_t * a_worker);
void dap_events_socket_shrink_buf_in(dap_events_socket_t * cl, size_t shrink_size);

#ifdef DAP_OS_WINDOWS
extern inline int dap_recvfrom(SOCKET s, void* buf_in, size_t buf_size);
extern inline int dap_sendto(SOCKET s, void* buf_in, size_t buf_size);
<<<<<<< HEAD
=======
#endif


#ifdef __cplusplus
}
>>>>>>> cf3371fe
#endif<|MERGE_RESOLUTION|>--- conflicted
+++ resolved
@@ -292,12 +292,9 @@
 #ifdef DAP_OS_WINDOWS
 extern inline int dap_recvfrom(SOCKET s, void* buf_in, size_t buf_size);
 extern inline int dap_sendto(SOCKET s, void* buf_in, size_t buf_size);
-<<<<<<< HEAD
-=======
 #endif
 
 
 #ifdef __cplusplus
 }
->>>>>>> cf3371fe
 #endif