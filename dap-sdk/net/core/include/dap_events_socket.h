--- conflicted
+++ resolved
@@ -148,15 +148,9 @@
 
 } dap_events_socket_callbacks_t;
 
-<<<<<<< HEAD
-#define DAP_EVENTS_SOCKET_BUF 100000
-#define DAP_EVENTS_SOCKET_BUF_LIMIT 500000
-#define DAP_QUEUE_MAX_MSGS 8
-=======
 #define DAP_EVENTS_SOCKET_BUF       100000
 #define DAP_EVENTS_SOCKET_BUF_LIMIT 500000
 #define DAP_QUEUE_MAX_MSGS          8
->>>>>>> 666efc4e
 
 typedef enum {
     DESCRIPTOR_TYPE_SOCKET_CLIENT = 0,
