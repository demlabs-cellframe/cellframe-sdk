/*
 * Authors:
 * Dmitriy A. Gearasimov <gerasimov.dmitriy@demlabs.net>
 * DeM Labs Ltd.   https://demlabs.net
 * Copyright  (c) 2017
 * All rights reserved.

 This file is part of DAP SDK the open source project

    DAP SDK is free software: you can redistribute it and/or modify
    it under the terms of the GNU General Public License as published by
    the Free Software Foundation, either version 3 of the License, or
    (at your option) any later version.

    DAP SDK is distributed in the hope that it will be useful,
    but WITHOUT ANY WARRANTY; without even the implied warranty of
    MERCHANTABILITY or FITNESS FOR A PARTICULAR PURPOSE.  See the
    GNU General Public License for more details.

    You should have received a copy of the GNU General Public License
    along with any DAP SDK based project.  If not, see <http://www.gnu.org/licenses/>.
*/
#pragma once
#ifndef DAP_OS_WINDOWS
#include "unistd.h"
typedef int SOCKET;
#define closesocket close
#define INVALID_SOCKET  -1  // for win32 =  (SOCKET)(~0)
#define SOCKET_ERROR    -1  // for win32 =  (-1)
#else
#include <ws2tcpip.h>
#include <mq.h>
#define INVALID_SOCKET (SOCKET)(~0)
#endif

#include <pthread.h>
#include "uthash.h"

#include "dap_common.h"
#include "dap_math_ops.h"

#define DAP_EVENTS_SOCKET_MAX 8194

// Caps for different platforms
#if defined (DAP_OS_ANDROID)
#define DAP_EVENTS_CAPS_POLL
#define DAP_EVENTS_CAPS_PIPE_POSIX
#define DAP_EVENTS_CAPS_QUEUE_PIPE2
#define DAP_EVENTS_CAPS_EVENT_EVENTFD
#include <netinet/in.h>
#include <sys/eventfd.h>
#include <unistd.h>
#elif defined(DAP_OS_LINUX)
    //#define DAP_EVENTS_CAPS_EPOLL
    #define DAP_EVENTS_CAPS_POLL
    #define DAP_EVENTS_CAPS_PIPE_POSIX
    //#define DAP_EVENTS_CAPS_QUEUE_PIPE2
    #define DAP_EVENTS_CAPS_QUEUE_MQUEUE
    #define DAP_EVENTS_CAPS_EVENT_EVENTFD
    #include <netinet/in.h>
    #include <sys/eventfd.h>
    #include <mqueue.h>
#elif defined (DAP_OS_BSD)
    #define DAP_EVENTS_CAPS_KQUEUE
    #define DAP_EVENTS_CAPS_PIPE_POSIX
    #define DAP_EVENTS_CAPS_EVENT_KEVENT
    #define DAP_EVENTS_CAPS_QUEUE_KEVENT
    #include <netinet/in.h>
    #include <sys/event.h>
#elif defined (DAP_OS_UNIX)
    #define DAP_EVENTS_CAPS_POLL
    #define DAP_EVENTS_CAPS_PIPE_POSIX
    #define DAP_EVENTS_CAPS_EVENT_PIPE
    #define DAP_EVENTS_CAPS_QUEUE_SOCKETPAIR
    #include <netinet/in.h>
#elif defined (DAP_OS_WINDOWS)
    #define DAP_EVENTS_CAPS_WEPOLL
    #define DAP_EVENTS_CAPS_EPOLL
    #define DAP_EVENTS_CAPS_QUEUE_WEVENT
    #define DAP_EVENTS_CAPS_EVENT_WEVENT
    //#define DAP_EVENTS_CAPS_PIPE_POSIX
    #define DAP_EVENTS_CAPS_MSMQ
    #ifndef INET_ADDRSTRLEN
        #define INET_ADDRSTRLEN     16
    #endif
    #ifndef INET6_ADDRSTRLEN
        #define INET6_ADDRSTRLEN    46
    #endif
#define MSG_DONTWAIT 0
#define MSG_NOSIGNAL 0
#endif

#ifdef DAP_EVENTS_CAPS_QUEUE_PIPE2
#define DAP_QUEUE_MAX_BUFLEN 8192 /* In fact, hundreds of routines can potentially be scheduled to one proc-thread between the polls */
#else
#define DAP_QUEUE_MAX_BUFLEN sizeof(void*)
#endif

#if defined(DAP_EVENTS_CAPS_WEPOLL)
#define EPOLL_HANDLE  HANDLE
#include "wepoll.h"
#elif defined (DAP_EVENTS_CAPS_EPOLL)
#include <sys/epoll.h>
#define EPOLL_HANDLE  int
#elif defined (DAP_EVENTS_CAPS_POLL)
#include <poll.h>
#endif

#define BIT( x ) ( 1 << x )
#define DAP_SOCK_READY_TO_READ      BIT( 0 )
#define DAP_SOCK_READY_TO_WRITE     BIT( 1 )
#define DAP_SOCK_SIGNAL_CLOSE       BIT( 2 )
#define DAP_SOCK_CONNECTING         BIT( 3 )    // When connection happens this flag is armed for outgoing connections until its establish the connection
#define DAP_SOCK_REASSIGN_ONCE      BIT( 4 )    // This usable for FlowControl to prevent multiple reassigment
//#define DAP_SOCK_DROP_WRITE_IF_ZERO BIT( 5 )    // Drop down WRITE flag from socket if reach zero bytes in output buffer

// If set - queue limited to sizeof(void*) size of data transmitted
#define DAP_SOCK_QUEUE_PTR         BIT( 8 )

typedef struct dap_events dap_events_t;
typedef struct dap_events_socket dap_events_socket_t;
typedef struct dap_worker dap_worker_t;
typedef struct dap_proc_thread dap_proc_thread_t ;

typedef struct dap_server dap_server_t;
typedef void (*dap_events_socket_callback_t) (dap_events_socket_t *,void * ); // Callback for specific client operations
typedef void (*dap_events_socket_callback_error_t) (dap_events_socket_t *, int ); // Callback for specific client operations
typedef void (*dap_events_socket_callback_queue_t) (dap_events_socket_t *,const void * , size_t); // Callback for specific client operations
typedef void (*dap_events_socket_callback_event_t) (dap_events_socket_t *, uint64_t); // Callback for specific client operations
typedef void (*dap_events_socket_callback_pipe_t) (dap_events_socket_t *,const void * , size_t); // Callback for specific client operations
typedef void (*dap_events_socket_callback_queue_ptr_t) (dap_events_socket_t *, void *); // Callback for specific client operations
typedef void (*dap_events_socket_callback_timer_t) (dap_events_socket_t * ); // Callback for specific client operations
typedef void (*dap_events_socket_callback_accept_t) (dap_events_socket_t * , SOCKET, struct sockaddr* ); // Callback for accept of new connection
typedef void (*dap_events_socket_callback_connected_t) (dap_events_socket_t * ); // Callback for connected client connection
typedef void (*dap_events_socket_worker_callback_t) (dap_events_socket_t *,dap_worker_t * ); // Callback for specific client operations


                                                                            /* A callback routine is supposed to be called on completion I/O */
typedef void (*dap_events_socket_worker_complete_io_t) (dap_events_socket_t *, void *, int a_errno);

typedef struct dap_events_socket_callbacks {
    union{ // Specific callbacks
        dap_events_socket_callback_connected_t connected_callback;          /* Connected callback for client socket */
        dap_events_socket_callback_accept_t accept_callback;                /* Accept callback for listening socket */
        dap_events_socket_callback_event_t event_callback;                  /* Event callback for listening socket */
        dap_events_socket_callback_queue_t queue_callback;                  /* Queue callback for listening socket */
        dap_events_socket_callback_queue_ptr_t queue_ptr_callback;          /* queue_ptr callback for listening socket */
    };

    dap_events_socket_callback_timer_t timer_callback;                      /* Timer callback for listening socket */
    dap_events_socket_callback_t new_callback;                              /* Create new client callback */
    dap_events_socket_callback_t delete_callback;                           /* Delete client callback */
    dap_events_socket_callback_t read_callback;                             /* Read function */
    dap_events_socket_callback_t write_callback;                            /* Write function */
    dap_events_socket_worker_complete_io_t write_finished_callback;         /* Called on completion Write operation */
    dap_events_socket_callback_error_t error_callback;                      /* Error processing function */

    dap_events_socket_worker_callback_t worker_assign_callback;             /* After successful worker assign */
    dap_events_socket_worker_callback_t worker_unassign_callback;           /* After successful worker unassign */

    void *arg;                                                              /* Callbacks argument */
} dap_events_socket_callbacks_t;

#define DAP_STREAM_PKT_FRAGMENT_SIZE    (64 * 1024)
<<<<<<< HEAD
#define DAP_STREAM_PKT_SIZE_MAX         (2 * 1024 * 1024)
#define DAP_EVENTS_SOCKET_BUF           (DAP_STREAM_PKT_FRAGMENT_SIZE * 16)
=======
#define DAP_STREAM_PKT_SIZE_MAX         (4 * 1024 * 1024)
#define DAP_EVENTS_SOCKET_BUF_SIZE      (DAP_STREAM_PKT_FRAGMENT_SIZE * 16)
>>>>>>> 34cdc6d8
#define DAP_EVENTS_SOCKET_BUF_LIMIT     DAP_STREAM_PKT_SIZE_MAX
#define DAP_QUEUE_MAX_MSGS              1024

typedef enum {
    DESCRIPTOR_TYPE_SOCKET_CLIENT = 0,
    DESCRIPTOR_TYPE_SOCKET_UDP,
    DESCRIPTOR_TYPE_SOCKET_LISTENING,
    DESCRIPTOR_TYPE_QUEUE,
    DESCRIPTOR_TYPE_PIPE,
    DESCRIPTOR_TYPE_TIMER,
    DESCRIPTOR_TYPE_EVENT,
    DESCRIPTOR_TYPE_FILE,
    DESCRIPTOR_TYPE_SOCKET_LOCAL_LISTENING,
    DESCRIPTOR_TYPE_SOCKET_LOCAL_CLIENT,
    DESCRIPTOR_TYPE_SOCKET_CLIENT_SSL
} dap_events_desc_type_t;


// To transfer esocket link with some pre-sized data
typedef struct dap_events_socket_w_data{
    struct dap_events_socket * esocket;
    union{
        byte_t * data;
        void * ptr;
        uint64_t value;
    };
    size_t size;
} dap_events_socket_w_data_t;

typedef uint64_t dap_events_socket_uuid_t;

typedef struct dap_events_socket {
    union {
        SOCKET socket;
        int fd;
#if defined(DAP_EVENTS_CAPS_QUEUE_MQUEUE)
        mqd_t mqd;
    };
    uint32_t mqd_id;
#elif defined(DAP_EVENTS_CAPS_MSMQ)
    };
    QUEUEHANDLE mqh, mqh_recv;
    u_int mq_num;
    u_short port;
    HANDLE ev_timeout, ev_recv;
#else
    };
#endif

    int fd2;

    dap_events_desc_type_t type;
    dap_events_socket_uuid_t uuid; // Unique UID
    // Related sockets (be careful - possible problems, delete them before )
    dap_events_socket_t ** workers_es; // If not NULL - on every worker must be present
    size_t workers_es_size;           //  events socket with same socket

    // Flags. TODO  - rework in bool fields
    uint32_t  flags;
    bool no_close;
    atomic_bool is_initalized;
    bool was_reassigned; // Was reassigment at least once

    // Input section
    byte_t  *buf_in;
    size_t buf_in_size_max; //  size of alloced buffer
        //char    *buf_in_str;
    size_t buf_in_size; // size of data that is in the input buffer

    // Output section
    byte_t *buf_out;
    size_t buf_out_size; // size of data that is in the output buffer
    size_t buf_out_size_max; // max size of data
    dap_events_socket_t * pipe_out; // Pipe socket with data for output

    // Stored string representation
#define DAP_EVSOCK$SZ_HOSTNAME  256
#define DAP_EVSOCK$SZ_SERVICE   64

    char hostaddr[DAP_EVSOCK$SZ_HOSTNAME + 1];
    char service [DAP_EVSOCK$SZ_SERVICE + 1];

    // Remote address, port and others
    struct sockaddr_in remote_addr;
    char remote_addr_str[INET_ADDRSTRLEN];
    char remote_addr_str6[INET6_ADDRSTRLEN];
    short remote_port;


    // Links to related objects
    dap_events_t *events;
    dap_worker_t *worker;
    dap_proc_thread_t * proc_thread; // If assigned on dap_proc_thread_t object
    dap_server_t *server; // If this socket assigned with server

    // Platform specific things
#ifdef DAP_EVENTS_CAPS_EPOLL
    uint32_t ev_base_flags;
    struct epoll_event ev;
#elif defined (DAP_EVENTS_CAPS_POLL)
    short poll_base_flags;
    uint32_t poll_index; // index in poll array on worker
#elif defined (DAP_EVENTS_CAPS_KQUEUE)
    struct kevent kqueue_event;
    struct kevent *kqueue_event_catched;

    dap_events_socket_w_data_t kqueue_event_catched_data;

    short kqueue_base_filter;
    unsigned short kqueue_base_flags;
    unsigned int kqueue_base_fflags;

    int64_t kqueue_data;
#endif

    dap_events_socket_callbacks_t callbacks;

    time_t time_connection;
    time_t last_time_active;
    time_t last_ping_request;

    void *_inheritor; // Inheritor data to specific client type, usualy states for state machine
    void *_pvt; //Private section, different for different types
    struct dap_events_socket * me; // pointer on itself
    UT_hash_handle hh;
    UT_hash_handle hh_worker; // Handle for local CPU storage on worker
} dap_events_socket_t; // Node of bidirectional list of clients

#define SSL(a) (a ? (WOLFSSL *) (a)->_pvt : NULL)

typedef struct dap_events_socket_uuid_w_data{
    dap_events_socket_uuid_t esocket_uuid;
    struct {
        uint64_t value; // some custom data
        void * ptr;
    };
} dap_events_socket_uuid_w_data_t;



typedef struct dap_events_socket_handler_hh{
    dap_events_socket_t * esocket;
    dap_events_socket_uuid_t uuid;
    uint32_t worker_id;
    UT_hash_handle hh;
} dap_events_socket_handler_hh_t;

#ifdef __cplusplus
extern "C" {
#endif

int dap_events_socket_init(); //  Init clients module
void dap_events_socket_deinit(); // Deinit clients module

dap_events_socket_t * dap_events_socket_create(dap_events_desc_type_t a_type, dap_events_socket_callbacks_t* a_callbacks);

dap_events_socket_t * dap_events_socket_create_type_queue_ptr_unsafe(dap_worker_t * a_w, dap_events_socket_callback_queue_ptr_t a_callback);
dap_events_socket_t * dap_events_socket_create_type_queue_ptr_mt(dap_worker_t * a_w, dap_events_socket_callback_queue_ptr_t a_callback);
int dap_events_socket_queue_proc_input_unsafe(dap_events_socket_t * a_esocket);

dap_events_socket_t * dap_events_socket_create_type_event_unsafe(dap_worker_t * a_w, dap_events_socket_callback_event_t a_callback);
dap_events_socket_t * dap_events_socket_create_type_event_mt(dap_worker_t * a_w, dap_events_socket_callback_event_t a_callback);
void dap_events_socket_event_proc_input_unsafe(dap_events_socket_t *a_esocket);

dap_events_socket_t * dap_events_socket_create_type_pipe_unsafe(dap_worker_t * a_w, dap_events_socket_callback_t a_callback, uint32_t a_flags);
dap_events_socket_t * dap_events_socket_create_type_pipe_mt(dap_worker_t * a_w, dap_events_socket_callback_t a_callback, uint32_t a_flags);

dap_events_socket_t * dap_events_socket_queue_ptr_create_input(dap_events_socket_t* a_es);
int dap_events_socket_queue_ptr_send_to_input( dap_events_socket_t * a_es, void* a_arg);
int dap_events_socket_queue_ptr_send( dap_events_socket_t * a_es, void* a_arg);


int dap_events_socket_event_signal( dap_events_socket_t * a_es, uint64_t a_value);

void dap_events_socket_delete_unsafe( dap_events_socket_t * a_esocket , bool a_preserve_inheritor);

dap_events_socket_t *dap_events_socket_wrap_no_add( dap_events_t *a_events,
                                            int a_sock, dap_events_socket_callbacks_t *a_callbacks );
dap_events_socket_t * dap_events_socket_wrap2( dap_server_t *a_server, struct dap_events *a_events,
                                            int a_sock, dap_events_socket_callbacks_t *a_callbacks );

void dap_events_socket_assign_on_worker_mt(dap_events_socket_t * a_es, struct dap_worker * a_worker);
void dap_events_socket_assign_on_worker_inter(dap_events_socket_t * a_es_input, dap_events_socket_t * a_es);

void dap_events_socket_reassign_between_workers_mt(dap_worker_t * a_worker_old, dap_events_socket_t * a_es, dap_worker_t * a_worker_new);
void dap_events_socket_reassign_between_workers_unsafe(dap_events_socket_t * a_es, dap_worker_t * a_worker_new);

// Non-MT functions
dap_events_socket_t * dap_worker_esocket_find_uuid(dap_worker_t * a_worker, dap_events_socket_uuid_t a_es_uuid);

void dap_events_socket_set_readable_unsafe(dap_events_socket_t * sc,bool is_ready);
void dap_events_socket_set_writable_unsafe(dap_events_socket_t * sc,bool is_ready);
void dap_events_socket_worker_poll_update_unsafe(dap_events_socket_t * a_esocket);


size_t dap_events_socket_write_unsafe(dap_events_socket_t *sc, const void * data, size_t data_size);
size_t dap_events_socket_write_f_unsafe(dap_events_socket_t *sc, const char * format,...);

// MT variants less
void dap_events_socket_set_readable_mt(dap_worker_t * a_w, dap_events_socket_uuid_t a_es_uuid, bool a_is_ready);
void dap_events_socket_set_writable_mt(dap_worker_t * a_w, dap_events_socket_uuid_t a_es_uuid, bool a_is_ready);

size_t dap_events_socket_write_mt(dap_worker_t * a_w, dap_events_socket_uuid_t a_es_uuid, const void * a_data, size_t a_data_size);
size_t dap_events_socket_write_f_mt(dap_worker_t * a_w, dap_events_socket_uuid_t a_es_uuid, const char * a_format,...);

size_t dap_events_socket_write_inter(dap_events_socket_t * a_es_input, dap_events_socket_uuid_t a_es_uuid, const void * a_data, size_t a_data_size);
size_t dap_events_socket_write_f_inter(dap_events_socket_t * a_es_input, dap_events_socket_uuid_t a_es_uuid,const char * a_format,...);

void dap_events_socket_remove_and_delete_mt( dap_worker_t * a_w, dap_events_socket_uuid_t a_es_uuid);
void dap_events_socket_remove_and_delete_unsafe( dap_events_socket_t *a_es, bool preserve_inheritor );

// Delayed removed
void dap_events_socket_remove_and_delete_unsafe_delayed( dap_events_socket_t *a_es, bool a_preserve_inheritor);

// Just close socket descriptor
void dap_events_socket_descriptor_close(dap_events_socket_t *a_socket);

void dap_events_socket_remove_from_worker_unsafe( dap_events_socket_t *a_es, dap_worker_t * a_worker);

// Buffer functions
size_t dap_events_socket_pop_from_buf_in(dap_events_socket_t *sc, void * data, size_t data_size);
void dap_events_socket_shrink_buf_in(dap_events_socket_t * cl, size_t shrink_size);
DAP_STATIC_INLINE size_t dap_events_socket_get_free_buf_size(dap_events_socket_t *a_es) { return a_es->buf_out_size_max - a_es->buf_out_size; }

#ifdef DAP_OS_WINDOWS
DAP_STATIC_INLINE int dap_recvfrom(SOCKET s, void* buf_in, size_t buf_size) {
    struct sockaddr_in l_dummy;
    socklen_t l_size = sizeof(l_dummy);
    char l_signal;
    return recvfrom(s, buf_in && buf_size ? (char*)buf_in : &l_signal,
                    buf_in && buf_size ? buf_size : sizeof(char),
                    0, (struct sockaddr*)&l_dummy, &l_size);
}

DAP_STATIC_INLINE int dap_sendto(SOCKET s, u_short port, void* buf_out, size_t buf_out_size) {
    struct sockaddr_in l_addr = { .sin_family = AF_INET, .sin_port = port, .sin_addr = {{ .S_addr = htonl(INADDR_LOOPBACK) }} };
    return sendto(s, buf_out && buf_out_size ? (char*)buf_out : "\0",
                  buf_out && buf_out_size ? buf_out_size : sizeof(char),
                  MSG_DONTWAIT | MSG_NOSIGNAL, (struct sockaddr *)&l_addr, sizeof(struct sockaddr_in));
}
#endif


#ifdef __cplusplus
}
#endif<|MERGE_RESOLUTION|>--- conflicted
+++ resolved
@@ -162,13 +162,8 @@
 } dap_events_socket_callbacks_t;
 
 #define DAP_STREAM_PKT_FRAGMENT_SIZE    (64 * 1024)
-<<<<<<< HEAD
-#define DAP_STREAM_PKT_SIZE_MAX         (2 * 1024 * 1024)
-#define DAP_EVENTS_SOCKET_BUF           (DAP_STREAM_PKT_FRAGMENT_SIZE * 16)
-=======
 #define DAP_STREAM_PKT_SIZE_MAX         (4 * 1024 * 1024)
 #define DAP_EVENTS_SOCKET_BUF_SIZE      (DAP_STREAM_PKT_FRAGMENT_SIZE * 16)
->>>>>>> 34cdc6d8
 #define DAP_EVENTS_SOCKET_BUF_LIMIT     DAP_STREAM_PKT_SIZE_MAX
 #define DAP_QUEUE_MAX_MSGS              1024
 
