/*
 * Authors:
 * Dmitriy A. Gearasimov <gerasimov.dmitriy@demlabs.net>
 * DeM Labs Ltd.   https://demlabs.net
 * Copyright  (c) 2020
 * All rights reserved.

 This file is part of DAP SDK the open source project

    DAP SDK is free software: you can redistribute it and/or modify
    it under the terms of the GNU General Public License as published by
    the Free Software Foundation, either version 3 of the License, or
    (at your option) any later version.

    DAP SDK is distributed in the hope that it will be useful,
    but WITHOUT ANY WARRANTY; without even the implied warranty of
    MERCHANTABILITY or FITNESS FOR A PARTICULAR PURPOSE.  See the
    GNU General Public License for more details.

    You should have received a copy of the GNU General Public License
    along with any DAP SDK based project.  If not, see <http://www.gnu.org/licenses/>.
*/
#pragma once


#include <pthread.h>

#include "dap_common.h"
#include "dap_events_socket.h"


typedef struct dap_proc_queue dap_proc_queue_t;
typedef struct dap_timerfd dap_timerfd_t;
typedef struct dap_worker
{
    uint32_t id;
    dap_events_t* events;
    dap_proc_queue_t* proc_queue;
    dap_events_socket_t *proc_queue_input;

    atomic_uint event_sockets_count;
    pthread_rwlock_t esocket_rwlock;
    dap_events_socket_t *esockets; // Hashmap of event sockets

    // Signal to exit
    bool signal_exit;

    // worker control queues
    dap_events_socket_t * queue_es_new; // Queue socket for new socket
    dap_events_socket_t ** queue_es_new_input; // Queue socket for new socket

    dap_events_socket_t * queue_es_delete; // Queue socke
    dap_events_socket_t ** queue_es_delete_input; // Queue socke

    dap_events_socket_t * queue_es_reassign; // Queue for reassign between workers
    dap_events_socket_t ** queue_es_reassign_input; // Queue for reassign between workers

    dap_events_socket_t * queue_es_io; // Queue socket for io ops
    dap_events_socket_t ** queue_es_io_input; // Queue socket for io ops between workers

    dap_events_socket_t * event_exit; // Events socket for exit

    dap_events_socket_t * queue_callback; // Queue for pure callback on worker

    dap_timerfd_t * timer_check_activity;
#if defined DAP_EVENTS_CAPS_MSMQ
    HANDLE msmq_events[MAXIMUM_WAIT_OBJECTS];
#endif

#if defined DAP_EVENTS_CAPS_EPOLL
    EPOLL_HANDLE epoll_fd;
#elif defined ( DAP_EVENTS_CAPS_POLL)
    int poll_fd;
    struct pollfd * poll;
    dap_events_socket_t ** poll_esocket;
    size_t poll_count;
    size_t poll_count_max;
    bool poll_compress; // Some of fd's became NULL so arrays need to be reassigned
#elif defined (DAP_EVENTS_CAPS_KQUEUE)
    int kqueue_fd;
    struct kevent * kqueue_events_selected;
    struct kevent * kqueue_events;
    size_t kqueue_events_count;

    int kqueue_events_count_max;
    int kqueue_events_selected_count_max;
#else
#error "Not defined worker for your platform"
#endif
    pthread_cond_t started_cond;
    pthread_mutex_t started_mutex;
    void * _inheritor;
} dap_worker_t;

// Message for reassigment
typedef struct dap_worker_msg_reassign{
    dap_events_socket_t * esocket;
<<<<<<< HEAD
    uint128_t esocket_uuid;
=======
    dap_events_socket_uuid_t esocket_uuid;
>>>>>>> bc776cb9
    dap_worker_t * worker_new;
} dap_worker_msg_reassign_t;

// Message for input/output queue
typedef struct dap_worker_msg_io{
<<<<<<< HEAD
    dap_events_socket_t * esocket;
    uint128_t esocket_uuid;
=======
    dap_events_socket_uuid_t esocket_uuid;
>>>>>>> bc776cb9
    size_t data_size;
    void *data;
    uint32_t flags_set;
    uint32_t flags_unset;
} dap_worker_msg_io_t;

// Message for callback execution
typedef void (*dap_worker_callback_t)(dap_worker_t *,void *);
typedef struct dap_worker_msg_callback{
    dap_worker_callback_t callback; // Callback for specific client operations
    void * arg;
} dap_worker_msg_callback_t;


#ifdef __cplusplus
extern "C" {
#endif

int dap_worker_init( size_t a_conn_timeout );
void dap_worker_deinit();

int dap_worker_add_events_socket_unsafe( dap_events_socket_t * a_esocket, dap_worker_t * a_worker);
void dap_worker_add_events_socket(dap_events_socket_t * a_events_socket, dap_worker_t * a_worker);
void dap_worker_add_events_socket_inter(dap_events_socket_t * a_es_input, dap_events_socket_t * a_events_socket);
dap_worker_t *dap_worker_add_events_socket_auto( dap_events_socket_t * a_events_socket );
void dap_worker_exec_callback_on(dap_worker_t * a_worker, dap_worker_callback_t a_callback, void * a_arg);

bool dap_worker_check_esocket_polled_now(); // Check if esocket is right now polled and present in list
// Thread function
void *dap_worker_thread(void *arg);


#ifdef __cplusplus
}
#endif<|MERGE_RESOLUTION|>--- conflicted
+++ resolved
@@ -95,22 +95,13 @@
 // Message for reassigment
 typedef struct dap_worker_msg_reassign{
     dap_events_socket_t * esocket;
-<<<<<<< HEAD
-    uint128_t esocket_uuid;
-=======
     dap_events_socket_uuid_t esocket_uuid;
->>>>>>> bc776cb9
     dap_worker_t * worker_new;
 } dap_worker_msg_reassign_t;
 
 // Message for input/output queue
 typedef struct dap_worker_msg_io{
-<<<<<<< HEAD
-    dap_events_socket_t * esocket;
-    uint128_t esocket_uuid;
-=======
     dap_events_socket_uuid_t esocket_uuid;
->>>>>>> bc776cb9
     size_t data_size;
     void *data;
     uint32_t flags_set;
