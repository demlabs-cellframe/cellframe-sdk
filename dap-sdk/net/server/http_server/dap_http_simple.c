--- conflicted
+++ resolved
@@ -219,30 +219,14 @@
 
 inline static void s_write_data_to_socket(dap_proc_thread_t *a_thread, dap_http_simple_t * a_simple)
 {
-<<<<<<< HEAD
-    a_simple->http_client->state_write = DAP_HTTP_CLIENT_STATE_START;
-=======
->>>>>>> c1170122
     if (!a_simple->reply) {
         a_simple->esocket->flags |= DAP_SOCK_SIGNAL_CLOSE;
         log_it( L_WARNING, "No reply to write, close connection" );
     } else {
-<<<<<<< HEAD
         a_simple->reply_sent += dap_events_socket_write_unsafe(a_simple->esocket,
                                                   a_simple->reply_byte + a_simple->reply_sent,
                                                   a_simple->http_client->out_content_length - a_simple->reply_sent);
-        dap_events_socket_set_writable_unsafe(a_simple->esocket, true);
-    }
-=======
-#if 0
-        a_simple->reply_sent += dap_events_socket_write_unsafe(a_simple->esocket,
-                                                  a_simple->reply_byte + a_simple->reply_sent,
-                                                  a_simple->http_client->out_content_length - a_simple->reply_sent);
-#endif
-        dap_events_socket_set_writable_unsafe(a_simple->esocket, true);
-    }
-
->>>>>>> c1170122
+    }
     dap_proc_thread_assign_on_worker_inter(a_thread, a_simple->worker, a_simple->esocket);
 }
 
@@ -259,7 +243,6 @@
         l_http_simple->reply_sent += dap_events_socket_write_unsafe(l_http_simple->esocket,
                                                   l_http_simple->reply_byte + l_http_simple->reply_sent,
                                                   l_http_simple->http_client->out_content_length - l_http_simple->reply_sent);
-        dap_events_socket_set_writable_unsafe(l_http_simple->esocket, true);
     }
 }
 
@@ -344,12 +327,9 @@
         l_http_simple->http_client->reply_status_code = Http_Status_InternalServerError;
     }
     dap_http_client_out_header_generate(l_http_simple->http_client);
-<<<<<<< HEAD
-=======
-
     l_http_simple->http_client->state_write = DAP_HTTP_CLIENT_STATE_START;
->>>>>>> c1170122
-    s_write_data_to_socket(a_thread, l_http_simple);
+    dap_http_client_write(l_http_simple->esocket, NULL);
+    dap_proc_thread_assign_on_worker_inter(a_thread, l_http_simple->worker, l_http_simple->esocket);
     return true;
 }
 
@@ -403,23 +383,6 @@
     }
 }
 
-<<<<<<< HEAD
-static void s_http_client_data_write(dap_http_client_t * a_http_client, void *a_arg)
-{
-    (void) a_arg;
-    dap_http_simple_t *l_http_simple = DAP_HTTP_SIMPLE( a_http_client );
-    if ( l_http_simple->reply_sent >= a_http_client->out_content_length ) {
-        log_it(L_INFO, "All the reply (%zu) is sent out", a_http_client->out_content_length );
-        a_http_client->esocket->flags |= DAP_SOCK_SIGNAL_CLOSE;
-    } else {
-        l_http_simple->reply_sent += dap_events_socket_write_unsafe( a_http_client->esocket,
-                                                  l_http_simple->reply_byte + l_http_simple->reply_sent,
-                                                  a_http_client->out_content_length - l_http_simple->reply_sent);
-    }
-}
-=======
->>>>>>> c1170122
-
 void s_http_client_data_read( dap_http_client_t *a_http_client, void * a_arg )
 {
     int *ret = (int *)a_arg;
