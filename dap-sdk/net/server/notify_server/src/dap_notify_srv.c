/*
 * Authors:
 * Dmitriy A. Gearasimov <gerasimov.dmitriy@demlabs.net>
 * DeM Labs Ltd.   https://demlabs.net
 * Copyright  (c) 2021
 * All rights reserved.

 This file is part of DAP SDK the open source project

    DAP SDK is free software: you can redistribute it and/or modify
    it under the terms of the GNU General Public License as published by
    the Free Software Foundation, either version 3 of the License, or
    (at your option) any later version.

    DAP SDK is distributed in the hope that it will be useful,
    but WITHOUT ANY WARRANTY; without even the implied warranty of
    MERCHANTABILITY or FITNESS FOR A PARTICULAR PURPOSE.  See the
    GNU General Public License for more details.

    You should have received a copy of the GNU General Public License
    along with any DAP SDK based project.  If not, see <http://www.gnu.org/licenses/>.
*/

#include <stdlib.h>
#include <stdarg.h>
#include <unistd.h>

#include "dap_common.h"
#include "dap_config.h"
#include "dap_list.h"
#include "dap_strfuncs.h"
#include "dap_events_socket.h"
#include "dap_server.h"
#include "dap_events.h"
#include "dap_notify_srv.h"

#define LOG_TAG "notify_server"


dap_server_t * s_notify_server = NULL;
dap_events_socket_t * s_notify_server_queue = NULL;

dap_events_socket_t ** s_notify_server_queue_inter = NULL;


dap_events_socket_handler_hh_t * s_notify_server_clients = NULL;
pthread_rwlock_t s_notify_server_clients_mutex = PTHREAD_RWLOCK_INITIALIZER;

static void s_notify_server_callback_queue(dap_events_socket_t * a_es, void * a_arg);
static void s_notify_server_callback_new(dap_events_socket_t * a_es, void * a_arg);
static void s_notify_server_callback_delete(dap_events_socket_t * a_es, void * a_arg);


/**
 * @brief dap_notify_server_init
 * @param a_notify_socket_path
 * @return
 */
int dap_notify_server_init()
{
    dap_events_socket_callbacks_t l_callbacks={.new_callback = s_notify_server_callback_new,
                                              .delete_callback = s_notify_server_callback_delete };


    const char * l_notify_socket_path = dap_config_get_item_str_default(g_config, "notify_server", "listen_path",NULL);
    uint16_t l_notify_socket_path_mode = dap_config_get_item_uint16_default(g_config, "notify_server", "listen_path_mode",0600);

    const char * l_notify_socket_address = dap_config_get_item_str_default(g_config, "notify_server", "listen_address",NULL);
    uint16_t l_notify_socket_port = dap_config_get_item_uint16_default(g_config, "notify_server", "listen_port",0);

    if(l_notify_socket_path){
        s_notify_server = dap_server_new_local(dap_events_get_default(),l_notify_socket_path,l_notify_socket_path_mode , &l_callbacks);
    }else if (l_notify_socket_address && l_notify_socket_port ){
        s_notify_server = dap_server_new(dap_events_get_default(),l_notify_socket_address,
                                            l_notify_socket_port, SERVER_TCP, &l_callbacks);
    }else{
        log_it(L_INFO,"Notify server is not configured, nothing to init but thats okay");
        return 0;
    }

    if (!s_notify_server)
        return -1;

<<<<<<< HEAD
=======
#ifdef DAP_OS_UNIX
    struct sockaddr_un l_sock_un={0};
    l_sock_un.sun_family = AF_LOCAL;
    strncpy(l_sock_un.sun_path, a_notify_socket_path, sizeof(l_sock_un.sun_path) - 1);
#endif
>>>>>>> 3ab4e8a4

    s_notify_server_queue = dap_events_socket_create_type_queue_ptr_mt(dap_events_worker_get_auto(),s_notify_server_callback_queue);
    uint32_t l_workers_count = dap_events_worker_get_count();
    s_notify_server_queue_inter = DAP_NEW_Z_SIZE(dap_events_socket_t*,sizeof (dap_events_socket_t*)*l_workers_count );
    for(uint32_t i = 0; i < l_workers_count; i++){
        s_notify_server_queue_inter[i] = dap_events_socket_queue_ptr_create_input(s_notify_server_queue);
        dap_events_socket_assign_on_worker_mt(s_notify_server_queue_inter[i], dap_events_worker_get(i));
    }

    log_it(L_NOTICE,"Notify server initalized");
    return 0;
}

/**
 * @brief dap_notify_server_deinit
 */
void dap_notify_server_deinit()
{

}

/**
<<<<<<< HEAD
=======
 * @brief dap_notify_server_create_inter
 * @return
 */
struct dap_events_socket * dap_notify_server_create_inter()
{
    return NULL;
}

/**
>>>>>>> 3ab4e8a4
 * @brief dap_notify_server_send_fmt_inter
 * @param a_input
 * @param a_format
 * @return
 */
int dap_notify_server_send_f_inter(uint32_t a_worker_id, const char * a_format,...)
{
    if(a_worker_id>= dap_events_worker_get_count()){
        log_it(L_ERROR,"Wrong worker id %u for send_f_inter() function", a_worker_id);
        return -10;
    }
    dap_events_socket_t * l_input = s_notify_server_queue_inter[a_worker_id];
    va_list va;
    va_start(va, a_format);
    size_t l_str_size=dap_vsnprintf(NULL,0,a_format,va);
    char * l_str = DAP_NEW_SIZE(char,l_str_size+1);
    dap_vsnprintf(l_str,l_str_size+1,a_format,va);
    va_end(va);
    return dap_events_socket_queue_ptr_send_to_input(l_input,l_str);
}

/**
 * @brief dap_notify_server_send_fmt_mt
 * @param a_format
 * @return
 */
int dap_notify_server_send_f_mt(const char * a_format,...)
{
<<<<<<< HEAD
    va_list va;
    va_start(va, a_format);
    size_t l_str_size=dap_vsnprintf(NULL,0,a_format,va);
    char * l_str = DAP_NEW_SIZE(char,l_str_size+1);
    dap_vsnprintf(l_str,l_str_size+1,a_format,va);
    va_end(va);
    return dap_events_socket_queue_ptr_send(s_notify_server_callback_queue ,l_str);
=======
    return -1;
>>>>>>> 3ab4e8a4
}

/**
 * @brief s_notify_server_inter_queue
 * @param a_es
 * @param a_arg
 */
static void s_notify_server_callback_queue(dap_events_socket_t * a_es, void * a_arg)
{
    pthread_rwlock_rdlock(&s_notify_server_clients_mutex);
    dap_events_socket_handler_hh_t * l_socket_handler = NULL,* l_tmp = NULL;
    HASH_ITER(hh, s_notify_server_clients, l_socket_handler, l_tmp){
        uint32_t l_worker_id = l_socket_handler->worker_id;
        if(l_worker_id>= dap_events_worker_get_count()){
            log_it(L_ERROR,"Wrong worker id %u for send_inter() function", l_worker_id);
            continue;
        }
        size_t l_str_len = a_arg? strlen((char*)a_arg): 0;
        if(l_str_len)
            dap_events_socket_write_inter(a_es->worker->queue_es_io_input[l_worker_id],l_socket_handler->esocket,
                                      a_arg,l_str_len);
        DAP_DELETE(a_arg);
    }
    pthread_rwlock_unlock(&s_notify_server_clients_mutex);
}

/**
 * @brief s_notify_server_callback_new
 * @param a_es
 * @param a_arg
 */
static void s_notify_server_callback_new(dap_events_socket_t * a_es, void * a_arg)
{
    (void) a_arg;
    dap_events_socket_handler_hh_t * l_hh_new;
    pthread_rwlock_wrlock(&s_notify_server_clients_mutex);
    HASH_FIND(hh,s_notify_server_clients, &a_es->uuid, sizeof (a_es->uuid), l_hh_new);
    if (l_hh_new){
        uint64_t *l_uuid_u64 =(uint64_t*) &a_es->uuid;
        log_it(L_WARNING,"Trying to add notify client with uuid 0x%016"DAP_UINT64_FORMAT_X"%016"DAP_UINT64_FORMAT_X" but already present this UUID in list, updating only esocket pointer if so",l_uuid_u64 );
        l_hh_new->esocket = a_es;
        l_hh_new->worker_id = a_es->worker->id;
    }else {
        l_hh_new = DAP_NEW_Z(dap_events_socket_handler_hh_t);
        l_hh_new->esocket = a_es;
        l_hh_new->uuid = a_es->uuid;
        l_hh_new->worker_id = a_es->worker->id;
        HASH_ADD(hh, s_notify_server_clients, uuid, sizeof (l_hh_new->uuid), l_hh_new);
    }
    pthread_rwlock_unlock(&s_notify_server_clients_mutex);
}

/**
 * @brief s_notify_server_callback_delete
 * @param a_es
 * @param a_arg
 */
static void s_notify_server_callback_delete(dap_events_socket_t * a_es, void * a_arg)
{
    (void) a_arg;
    dap_events_socket_handler_hh_t * l_hh_new = NULL;
    pthread_rwlock_wrlock(&s_notify_server_clients_mutex);
    HASH_FIND(hh,s_notify_server_clients, &a_es->uuid, sizeof (a_es->uuid), l_hh_new);
    if (l_hh_new){
        HASH_DELETE(hh,s_notify_server_clients, l_hh_new);
    }else{
        uint64_t *l_uuid_u64 =(uint64_t*) &a_es->uuid;
        log_it(L_WARNING,"Trying to remove notify client with uuid 0x%016"DAP_UINT64_FORMAT_X"%016"DAP_UINT64_FORMAT_X" but can't find such client in table",l_uuid_u64 );
    }
    pthread_rwlock_unlock(&s_notify_server_clients_mutex);
}<|MERGE_RESOLUTION|>--- conflicted
+++ resolved
@@ -81,15 +81,6 @@
     if (!s_notify_server)
         return -1;
 
-<<<<<<< HEAD
-=======
-#ifdef DAP_OS_UNIX
-    struct sockaddr_un l_sock_un={0};
-    l_sock_un.sun_family = AF_LOCAL;
-    strncpy(l_sock_un.sun_path, a_notify_socket_path, sizeof(l_sock_un.sun_path) - 1);
-#endif
->>>>>>> 3ab4e8a4
-
     s_notify_server_queue = dap_events_socket_create_type_queue_ptr_mt(dap_events_worker_get_auto(),s_notify_server_callback_queue);
     uint32_t l_workers_count = dap_events_worker_get_count();
     s_notify_server_queue_inter = DAP_NEW_Z_SIZE(dap_events_socket_t*,sizeof (dap_events_socket_t*)*l_workers_count );
@@ -111,8 +102,6 @@
 }
 
 /**
-<<<<<<< HEAD
-=======
  * @brief dap_notify_server_create_inter
  * @return
  */
@@ -122,7 +111,6 @@
 }
 
 /**
->>>>>>> 3ab4e8a4
  * @brief dap_notify_server_send_fmt_inter
  * @param a_input
  * @param a_format
@@ -151,7 +139,6 @@
  */
 int dap_notify_server_send_f_mt(const char * a_format,...)
 {
-<<<<<<< HEAD
     va_list va;
     va_start(va, a_format);
     size_t l_str_size=dap_vsnprintf(NULL,0,a_format,va);
@@ -159,9 +146,6 @@
     dap_vsnprintf(l_str,l_str_size+1,a_format,va);
     va_end(va);
     return dap_events_socket_queue_ptr_send(s_notify_server_callback_queue ,l_str);
-=======
-    return -1;
->>>>>>> 3ab4e8a4
 }
 
 /**
