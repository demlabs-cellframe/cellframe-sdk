--- conflicted
+++ resolved
@@ -653,11 +653,7 @@
                 l_buf_in += l_pkt_size;
                 l_buf_in_left -= l_pkt_size;
             } else {
-<<<<<<< HEAD
-                log_it(L_DEBUG, "Input: Not found a whole stream packet in input (pkt_size=%zu buf_in_left=%zu)", l_pkt_size, l_buf_in_left);
-=======
                 debug_if(s_dump_packet_headers,L_DEBUG, "Input: Not all stream packet in input (pkt_size=%zu buf_in_left=%zu)", l_pkt_size, l_buf_in_left);
->>>>>>> 62054f2a
                 break;
             }
         }
