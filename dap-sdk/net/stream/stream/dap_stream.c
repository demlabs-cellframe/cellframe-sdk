--- conflicted
+++ resolved
@@ -675,29 +675,9 @@
             a_stream->pkt_buf_in_data_size = 0;
         }
     }
-<<<<<<< HEAD
-    /*if(!found_sig){
-        log_it(L_DEBUG,"Input: Not found signature in the incomming data ( client->buf_in_size = %u   *ret = %u )",
-               sh->client->buf_in_size, *ret);
-    }*/
-    if(bytes_left_to_read>0){
-        debug_if(s_debug, L_WARNING, "dap_stream_data_proc_read() left unprocessed data %zu bytes", bytes_left_to_read);
-        //        if(proc_data_defrag){
-        //            memmove(a_stream->buf_defrag, proc_data, bytes_left_to_read);
-        //            a_stream->buf_defrag_size=bytes_left_to_read;
-        //            //log_it(L_INFO,"Fragment of %u bytes shifted in the begining the defrag buffer",bytes_left_to_read);
-        //        }else{
-        //            memcpy(a_stream->buf_defrag, proc_data, bytes_left_to_read);
-        //            a_stream->buf_defrag_size=bytes_left_to_read;
-        //            //log_it(L_INFO,"Fragment of %u bytes stored in defrag buffer",bytes_left_to_read);
-        //        }
-        //    }else if(proc_data_defrag){
-        //        a_stream->buf_defrag_size=0;
-=======
     else {
         DAP_DEL_Z(a_stream->pkt_buf_in);
         a_stream->pkt_buf_in_data_size = 0;
->>>>>>> e31e71dd
     }
 
     return a_stream->esocket->buf_in_size; //a_stream->conn->buf_in_size;
@@ -730,13 +710,8 @@
             break;
         }
 
-<<<<<<< HEAD
-        if(a_stream->buf_fragments_size_fill != l_fragm_pkt->mem_shift) {
-            debug_if(s_dump_packet_headers, L_WARNING, "Input: wrong fragment position %u, have to be %zu. Drop packet", l_fragm_pkt->mem_shift, a_stream->buf_fragments_size_fill);
-=======
         if(a_stream->buf_fragments_size_filled != l_fragm_pkt->mem_shift) {
-            log_it(L_WARNING, "Input: wrong fragment position %u, have to be %zu. Drop packet", l_fragm_pkt->mem_shift, a_stream->buf_fragments_size_filled);
->>>>>>> e31e71dd
+            debug_if(s_dump_packet_headers, L_WARNING, "Input: wrong fragment position %u, have to be %zu. Drop packet", l_fragm_pkt->mem_shift, a_stream->buf_fragments_size_filled);
             l_is_clean_fragments = true;
             break;
         } else {
@@ -787,23 +762,12 @@
             }
         }
 
-<<<<<<< HEAD
         if(l_ch) {
             l_ch->stat.bytes_read += l_ch_pkt->hdr.size;
             if(l_ch->proc && l_ch->proc->packet_in_callback) {
                 debug_if(s_dump_packet_headers, L_INFO, "Income channel packet: id='%c' size=%u type=0x%02X seq_id=0x%016"DAP_UINT64_FORMAT_X" enc_type=0x%02X", (char ) l_ch_pkt->hdr.id,
                          l_ch_pkt->hdr.size, l_ch_pkt->hdr.type, l_ch_pkt->hdr.seq_id, l_ch_pkt->hdr.enc_type);
                 l_ch->proc->packet_in_callback(l_ch, l_ch_pkt);
-=======
-        if(l_ch){
-            l_ch->stat.bytes_read+=l_ch_pkt->hdr.size;
-            if(l_ch->proc && l_ch->proc->packet_in_callback){
-                if ( s_dump_packet_headers ){
-                    log_it(L_INFO,"Income channel packet: id='%c' size=%u type=0x%02X seq_id=0x%016"DAP_UINT64_FORMAT_X" enc_type=0x%02X",(char) l_ch_pkt->hdr.id,
-                        l_ch_pkt->hdr.size, l_ch_pkt->hdr.type, l_ch_pkt->hdr.seq_id , l_ch_pkt->hdr.enc_type);
-                }
-                l_ch->proc->packet_in_callback(l_ch,l_ch_pkt);
->>>>>>> e31e71dd
             }
         } else{
             log_it(L_WARNING, "Input: unprocessed channel packet id '%c'",(char) l_ch_pkt->hdr.id );
