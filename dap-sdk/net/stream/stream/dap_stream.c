--- conflicted
+++ resolved
@@ -845,20 +845,6 @@
  */
 static bool s_callback_keepalive( void * a_arg)
 {
-<<<<<<< HEAD
-    dap_worker_t * l_worker = dap_events_worker_get_auto();
-  dap_stream_t  *l_stream, *tmp;
-  pthread_mutex_lock( &s_mutex_keepalive_list );
-  stream_pkt_hdr_t l_pkt = {0};
-  l_pkt.type = STREAM_PKT_TYPE_KEEPALIVE;
-  memcpy(l_pkt.sig, c_dap_stream_sig, sizeof(l_pkt.sig));
-  DL_FOREACH_SAFE( s_stream_keepalive_list, l_stream, tmp ) {
-      dap_events_socket_write_mt(l_stream->stream_worker->worker, l_stream->esocket, &l_pkt, sizeof(l_pkt));
-  }
-  pthread_mutex_unlock( &s_mutex_keepalive_list );
-  return true;
-}
-=======
     dap_events_socket_uuid_t * l_es_uuid = (dap_events_socket_uuid_t*) a_arg;
     dap_worker_t * l_worker = dap_events_get_current_worker(dap_events_get_default());
     dap_events_socket_t * l_es = dap_worker_esocket_find_uuid(l_worker, *l_es_uuid);
@@ -876,5 +862,4 @@
         DAP_DELETE(l_es_uuid);
         return false; // Socket is removed from worker
     }
-}
->>>>>>> bc776cb9
+}