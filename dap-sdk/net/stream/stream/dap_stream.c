/*
 Copyright (c) 2017-2018 (c) Project "DeM Labs Inc" https://github.com/demlabsinc
  All rights reserved.

 This file is part of DAP (Deus Applications Prototypes) the open source project

    DAP (Deus Applicaions Prototypes) is free software: you can redistribute it and/or modify
    it under the terms of the GNU Lesser General Public License as published by
    the Free Software Foundation, either version 3 of the License, or
    (at your option) any later version.

    DAP is distributed in the hope that it will be useful,
    but WITHOUT ANY WARRANTY; without even the implied warranty of
    MERCHANTABILITY or FITNESS FOR A PARTICULAR PURPOSE.  See the
    GNU Lesser General Public License for more details.

    You should have received a copy of the GNU Lesser General Public License
    along with any DAP based project.  If not, see <http://www.gnu.org/licenses/>.
*/

#include <stdlib.h>
#include <stdio.h>
#include <time.h>
#include <stdlib.h>
#include <stddef.h>
#include <stdint.h>
#include <unistd.h>

#ifdef DAP_OS_WINDOWS
#include <winsock2.h>
#include <windows.h>
#include <mswsock.h>
#include <ws2tcpip.h>
#include <io.h>
#include <pthread.h>
#endif

#include "dap_common.h"
#include "dap_timerfd.h"
#include "dap_events.h"

#include "dap_events.h"
#include "dap_stream.h"
#include "dap_stream_pkt.h"
#include "dap_stream_ch.h"
#include "dap_stream_ch_proc.h"
#include "dap_stream_ch_pkt.h"
#include "dap_stream_session.h"
#include "dap_events_socket.h"

#include "dap_http.h"
#include "dap_http_client.h"
#include "dap_http_header.h"
#include "dap_stream_worker.h"

#define LOG_TAG "dap_stream"
#define HEADER_WITH_SIZE_FIELD 12  //This count of bytes enough for allocate memory for stream packet

static void s_stream_proc_pkt_in(dap_stream_t * a_stream);

// Callbacks for HTTP client
static void s_http_client_headers_read(dap_http_client_t * a_http_client, void * a_arg); // Prepare stream when all headers are read

static void s_http_client_headers_write(dap_http_client_t * a_http_client, void * a_arg); // Output headers
static void s_http_client_data_write(dap_http_client_t * a_http_client, void * a_arg); // Write the data
static void s_http_client_data_read(dap_http_client_t * a_http_client, void * a_arg); // Read the data

static void s_esocket_callback_worker_assign(dap_events_socket_t * a_esocket, dap_worker_t * a_worker);
static void s_esocket_callback_worker_unassign(dap_events_socket_t * a_esocket, dap_worker_t * a_worker);

static void s_esocket_data_read(dap_events_socket_t* a_esocket, void * a_arg);
static void s_esocket_write(dap_events_socket_t* a_esocket, void * a_arg);
static void s_esocket_callback_delete(dap_events_socket_t* a_esocket, void * a_arg);
static void s_udp_esocket_new(dap_events_socket_t* a_esocket,void * a_arg);

// Internal functions
static dap_stream_t * s_stream_new(dap_http_client_t * a_http_client); // Create new stream
static void s_http_client_new(dap_http_client_t * a_esocket, void * a_arg);
static void s_http_client_delete(dap_http_client_t * a_esocket, void * a_arg);

static bool s_callback_keepalive( void * a_arg);

static bool s_dump_packet_headers = false;
static bool s_debug = false;

bool dap_stream_get_dump_packet_headers(){ return  s_dump_packet_headers; }

static bool s_detect_loose_packet(dap_stream_t * a_stream);

dap_enc_key_type_t s_stream_get_preferred_encryption_type = DAP_ENC_KEY_TYPE_IAES;

void s_dap_stream_load_preferred_encryption_type(dap_config_t * a_config){
    const char * l_preferred_encryption_name = dap_config_get_item_str(a_config, "stream", "preferred_encryption");
    if(l_preferred_encryption_name){
        dap_enc_key_type_t l_found_key_type = dap_enc_key_type_find_by_name(l_preferred_encryption_name);
        if(l_found_key_type != DAP_ENC_KEY_TYPE_INVALID)
            s_stream_get_preferred_encryption_type = l_found_key_type;
    }

    log_it(L_NOTICE,"ecryption type is set to %s", dap_enc_get_type_name(s_stream_get_preferred_encryption_type));
}

dap_enc_key_type_t dap_stream_get_preferred_encryption_type(){
    return s_stream_get_preferred_encryption_type;
}

/**
 * @brief stream_init Init stream module
 * @return  0 if ok others if not
 */
int dap_stream_init(dap_config_t * a_config)
{
    if( dap_stream_ch_init() != 0 ){
        log_it(L_CRITICAL, "Can't init channel types submodule");
        return -1;
    }
    if( dap_stream_worker_init() != 0 ){
        log_it(L_CRITICAL, "Can't init stream worker extention submodule");
        return -2;
    }

    s_dap_stream_load_preferred_encryption_type(a_config);
    s_dump_packet_headers = dap_config_get_item_bool_default(g_config,"general","debug_dump_stream_headers",false);
    s_debug = dap_config_get_item_bool_default(g_config,"stream","debug",false);
    log_it(L_NOTICE,"Init streaming module");

    return 0;
}

/**
 * @brief stream_media_deinit Deinint Stream module
 */
void dap_stream_deinit()
{
    dap_stream_ch_deinit( );
}

/**
 * @brief stream_add_proc_http Add URL processor callback for streaming
 * @param sh HTTP server instance
 * @param url URL
 */
void dap_stream_add_proc_http(struct dap_http * a_http, const char * a_url)
{
    dap_http_add_proc(a_http,a_url
                      ,NULL, // _internal
                      s_http_client_new, // New
                      s_http_client_delete, // Delete
                      s_http_client_headers_read, // Headers read
                      s_http_client_headers_write, // Headerts write
                      s_http_client_data_read, // Data read
                      s_http_client_data_write, // Data write
                      NULL); // Error callback
}

/**
 * @brief stream_add_proc_udp Add processor callback for streaming
 * @param a_udp_server UDP server instance
 */
void dap_stream_add_proc_udp(dap_server_t *a_udp_server)
{
    a_udp_server->client_callbacks.read_callback = s_esocket_data_read;
    a_udp_server->client_callbacks.write_callback = s_esocket_write;
    a_udp_server->client_callbacks.delete_callback = s_esocket_callback_delete;
    a_udp_server->client_callbacks.new_callback = s_udp_esocket_new;
    a_udp_server->client_callbacks.worker_assign_callback = s_esocket_callback_worker_assign;
    a_udp_server->client_callbacks.worker_unassign_callback = s_esocket_callback_worker_unassign;

}

/**
 * @brief stream_states_update
 * @param a_stream stream instance
 */
void stream_states_update(struct dap_stream *a_stream)
{
    if(a_stream->conn_http)
        a_stream->conn_http->state_write=DAP_HTTP_CLIENT_STATE_START;
    size_t i;
    bool ready_to_write=false;
    for(i=0;i<a_stream->channel_count; i++)
        ready_to_write|=a_stream->channel[i]->ready_to_write;
    dap_events_socket_set_writable_unsafe(a_stream->esocket,ready_to_write);
    if(a_stream->conn_http)
        a_stream->conn_http->out_content_ready=true;
}



/**
 * @brief stream_new_udp Create new stream instance for UDP client
 * @param sh DAP client structure
 */
dap_stream_t * stream_new_udp(dap_events_socket_t * a_esocket)
{
    dap_stream_t * ret=(dap_stream_t*) calloc(1,sizeof(dap_stream_t));

    ret->esocket = a_esocket;
    ret->buf_defrag_size = 0;

    a_esocket->_inheritor = ret;

    log_it(L_NOTICE,"New stream instance udp");
    return ret;
}

/**
 * @brief check_session CHeck session status, open if need
 * @param id session id
 * @param cl DAP client structure
 */
void check_session( unsigned int a_id, dap_events_socket_t *a_esocket )
{
    dap_stream_session_t *l_session = NULL;

    l_session = dap_stream_session_id_mt( a_id );

    if ( l_session == NULL ) {
        log_it(L_ERROR,"No session id %u was found",a_id);
        return;
    }

    log_it( L_INFO, "Session id %u was found with media_id = %d", a_id,l_session->media_id );

    if ( dap_stream_session_open(l_session) != 0 ) { // Create new stream

        log_it( L_ERROR, "Can't open session id %u", a_id );
        return;
    }

    dap_stream_t *l_stream;
    dap_http_client_t *l_http_client = DAP_HTTP_CLIENT(a_esocket);
    if ( DAP_STREAM(l_http_client) == NULL )
        l_stream = stream_new_udp( a_esocket );
    else
        l_stream = DAP_STREAM( l_http_client );

    l_stream->session = l_session;

    if ( l_session->create_empty )
        log_it( L_INFO, "Session created empty" );

    log_it( L_INFO, "Opened stream session technical and data channels" );

    //size_t count_channels = strlen(l_session->active_channels);
    for (size_t i =0; i<sizeof (l_session->active_channels); i++ )
        if ( l_session->active_channels[i])
            dap_stream_ch_new( l_stream, l_session->active_channels[i] );

    stream_states_update( l_stream );

    dap_events_socket_set_readable_unsafe( a_esocket, true );

}

/**
 * @brief stream_new Create new stream instance for HTTP client
 * @return New stream_t instance
 */
dap_stream_t * s_stream_new(dap_http_client_t * a_http_client)
{
    dap_stream_t * ret= DAP_NEW_Z(dap_stream_t);

    ret->esocket = a_http_client->esocket;
    ret->stream_worker = (dap_stream_worker_t*) a_http_client->esocket->worker->_inheritor;
    ret->conn_http=a_http_client;
    ret->buf_defrag_size = 0;
    ret->seq_id = 0;
    ret->client_last_seq_id_packet = (size_t)-1;

    a_http_client->_inheritor=ret;

    log_it(L_NOTICE,"New stream instance");
    return ret;
}


/**
 * @brief dap_stream_delete
 * @param a_stream
 */
void dap_stream_delete(dap_stream_t *a_stream)
{
    if(a_stream == NULL) {
        log_it(L_ERROR,"stream delete NULL instance");
        return;
    }

    while (a_stream->channel_count) {
        dap_stream_ch_delete(a_stream->channel[a_stream->channel_count - 1]);
    }

    if(a_stream->session)
        dap_stream_session_close_mt(a_stream->session->id); // TODO make stream close after timeout, not momentaly
    a_stream->session = NULL;
    a_stream->esocket = NULL;
    DAP_DELETE(a_stream);
    log_it(L_NOTICE,"Stream connection is over");
}

/**
 * @brief stream_dap_delete Delete callback for UDP client
 * @param a_esocket DAP client instance
 * @param arg Not used
 */
static void s_esocket_callback_delete(dap_events_socket_t* a_esocket, void * a_arg)
{
    UNUSED(a_arg);
    assert (a_esocket);

    dap_http_client_t *l_http_client = DAP_HTTP_CLIENT(a_esocket);
    dap_stream_t *l_stream = DAP_STREAM(l_http_client);
    l_http_client->_inheritor = NULL; // To prevent double free
    dap_stream_delete(l_stream);
}


/**
 * @brief dap_stream_new_es
 * @param a_es
 * @return
 */
dap_stream_t* dap_stream_new_es_client(dap_events_socket_t * a_esocket)
{
    dap_stream_t * ret= DAP_NEW_Z(dap_stream_t);
    ret->esocket = a_esocket;
    ret->esocket_uuid = a_esocket->uuid;
    ret->buf_defrag_size=0;
    ret->is_client_to_uplink = true;
    return ret;
}


/**
 * @brief stream_header_read Read headers callback for HTTP
 * @param a_http_client HTTP client structure
 * @param a_arg Not used
 */
void s_http_client_headers_read(dap_http_client_t * a_http_client, void * a_arg)
{
    (void) a_arg;

   // char * raw=0;
   // int raw_size;
    unsigned int id=0;

    //log_it(L_DEBUG,"Prepare data stream");
    if(a_http_client->in_query_string[0]){
        log_it(L_INFO,"Query string [%s]",a_http_client->in_query_string);
//        if(sscanf(cl_ht->in_query_string,"fj913htmdgaq-d9hf=%u",&id)==1){
        if(sscanf(a_http_client->in_query_string,"session_id=%u",&id) == 1 ||
                sscanf(a_http_client->in_query_string,"fj913htmdgaq-d9hf=%u",&id) == 1) {
            dap_stream_session_t * ss=NULL;
            ss=dap_stream_session_id_mt(id);
            if(ss==NULL){
                log_it(L_ERROR,"No session id %u was found",id);
                a_http_client->reply_status_code=404;
                strcpy(a_http_client->reply_reason_phrase,"Not found");
            }else{
                log_it(L_INFO,"Session id %u was found with channels = %s",id,ss->active_channels);
                if(dap_stream_session_open(ss)==0){ // Create new stream
                    dap_stream_t * sid = s_stream_new(a_http_client);
                    sid->session=ss;
                    dap_http_header_t *header = dap_http_header_find(a_http_client->in_headers, "Service-Key");
                    if (header)
                        ss->service_key = strdup(header->value);
                    size_t count_channels = strlen(ss->active_channels);
                    for(size_t i = 0; i < count_channels; i++) {
                        dap_stream_ch_t * l_ch = dap_stream_ch_new(sid, ss->active_channels[i]);
                        l_ch->ready_to_read = true;
                        //sid->channel[i]->ready_to_write = true;
                    }

                    a_http_client->reply_status_code=200;
                    strcpy(a_http_client->reply_reason_phrase,"OK");
                    stream_states_update(sid);
                    a_http_client->state_read=DAP_HTTP_CLIENT_STATE_DATA;
                    a_http_client->state_write=DAP_HTTP_CLIENT_STATE_START;
                    dap_events_socket_set_readable_unsafe(a_http_client->esocket,true);
                    dap_events_socket_set_writable_unsafe(a_http_client->esocket,true); // Dirty hack, because previous function shouldn't
                    //                                                                    // set write flag off but it does!
                }else{
                    log_it(L_ERROR,"Can't open session id %u",id);
                    a_http_client->reply_status_code=404;
                    strcpy(a_http_client->reply_reason_phrase,"Not found");
                }
            }
        }
    }else{
        log_it(L_ERROR,"No query string");
    }
}

/**
 * @brief s_http_client_headers_write Prepare headers for output. Creates stream structure
 * @param sh HTTP client instance
 * @param arg Not used
 */
static void s_http_client_headers_write(dap_http_client_t * a_http_client, void *a_arg)
{
    (void) a_arg;
    //log_it(L_DEBUG,"s_http_client_headers_write()");
    if(a_http_client->reply_status_code==200){
        dap_stream_t *l_stream=DAP_STREAM(a_http_client);

        dap_http_out_header_add(a_http_client,"Content-Type","application/octet-stream");
        dap_http_out_header_add(a_http_client,"Connection","keep-alive");
        dap_http_out_header_add(a_http_client,"Cache-Control","no-cache");

        if(l_stream->stream_size>0)
            dap_http_out_header_add_f(a_http_client,"Content-Length","%u", (unsigned int) l_stream->stream_size );

        a_http_client->state_read=DAP_HTTP_CLIENT_STATE_DATA;
        dap_events_socket_set_readable_unsafe(a_http_client->esocket,true);
        // Connection is established, setting up keepalive timer
        if (!l_stream->keepalive_timer) {
            dap_events_socket_uuid_t * l_es_uuid= DAP_NEW_Z(dap_events_socket_uuid_t);
            *l_es_uuid = a_http_client->esocket->uuid;
            l_stream->keepalive_timer = dap_timerfd_start_on_worker(a_http_client->esocket->worker,
                                                                    STREAM_KEEPALIVE_TIMEOUT * 1000,
                                                                    s_callback_keepalive,
                                                                    l_es_uuid);
        }

    }
}

/**
 * @brief stream_data_write HTTP data write callback
 * @param a_http_client HTTP client instance
 * @param a_arg Not used
 */
static void s_http_client_data_write(dap_http_client_t * a_http_client, void * a_arg)
{
    (void) a_arg;

    if( a_http_client->reply_status_code == 200 ){
        s_esocket_write(a_http_client->esocket, a_arg);
    }else{
        log_it(L_WARNING, "Wrong request, reply status code is %u",a_http_client->reply_status_code);
    }
}

/**
 * @brief s_esocket_callback_worker_assign
 * @param a_esocket
 * @param a_worker
 */
static void s_esocket_callback_worker_assign(dap_events_socket_t * a_esocket, dap_worker_t * a_worker)
{
    dap_http_client_t *l_http_client = DAP_HTTP_CLIENT(a_esocket);
    assert(l_http_client);
    dap_stream_t * l_stream = DAP_STREAM(l_http_client);
    assert(l_stream);
    if (a_esocket->type == DESCRIPTOR_TYPE_SOCKET_UDP ||
            (l_http_client->state_read == DAP_HTTP_CLIENT_STATE_DATA && l_http_client->state_write == DAP_HTTP_CLIENT_STATE_DATA )) {
        if (!l_stream->keepalive_timer) {
            dap_events_socket_uuid_t * l_es_uuid= DAP_NEW_Z(dap_events_socket_uuid_t);
            *l_es_uuid = a_esocket->uuid;
            l_stream->keepalive_timer = dap_timerfd_start_on_worker(a_worker,
                                                                    STREAM_KEEPALIVE_TIMEOUT * 1000,
                                                                    (dap_timerfd_callback_t)s_callback_keepalive,
                                                                    l_es_uuid);
        }
    }
}

/**
 * @brief s_esocket_callback_worker_unassign
 * @param a_esocket
 * @param a_worker
 */
static void s_esocket_callback_worker_unassign(dap_events_socket_t * a_esocket, dap_worker_t * a_worker)
{
    UNUSED(a_worker);
    dap_http_client_t *l_http_client = DAP_HTTP_CLIENT(a_esocket);
    assert(l_http_client);
    dap_stream_t * l_stream = DAP_STREAM(l_http_client);
    assert(l_stream);
    DAP_DEL_Z(l_stream->keepalive_timer->callback_arg);
    dap_timerfd_delete(l_stream->keepalive_timer);
    l_stream->keepalive_timer = NULL;
}


/**
 * @brief s_data_read
 * @param a_client
 * @param a_arg
 */
static void s_esocket_data_read(dap_events_socket_t* a_client, void * a_arg)
{
    dap_http_client_t *l_http_client = DAP_HTTP_CLIENT(a_client);
    dap_stream_t * l_stream =DAP_STREAM(l_http_client);
    int * l_ret = (int *) a_arg;

    if (s_dump_packet_headers ) {
        log_it(L_DEBUG,"dap_stream_data_read: ready_to_write=%s, client->buf_in_size=%zu" ,
               (a_client->flags & DAP_SOCK_READY_TO_WRITE)?"true":"false", a_client->buf_in_size );
    }
    *l_ret = dap_stream_data_proc_read( l_stream);
}



/**
 * @brief stream_dap_data_write Write callback for UDP client
 * @param sh DAP client instance
 * @param arg Not used
 */
static void s_esocket_write(dap_events_socket_t* a_esocket , void * a_arg){
    (void) a_arg;
    size_t i;
    bool l_ready_to_write=false;
    dap_http_client_t *l_http_client = DAP_HTTP_CLIENT(a_esocket);
    //log_it(L_DEBUG,"Process channels data output (%u channels)", DAP_STREAM(l_http_client)->channel_count );
    for(i=0;i<DAP_STREAM(l_http_client)->channel_count; i++){
        dap_stream_ch_t * ch = DAP_STREAM(l_http_client)->channel[i];
        if(ch->ready_to_write){
            if(ch->proc->packet_out_callback)
                ch->proc->packet_out_callback(ch,NULL);
            l_ready_to_write|=ch->ready_to_write;
        }
    }
    if (s_dump_packet_headers ) {
        log_it(L_DEBUG,"dap_stream_data_write: ready_to_write=%s client->buf_out_size=%zu" ,
               l_ready_to_write?"true":"false", a_esocket->buf_out_size );
    }
    dap_events_socket_set_writable_unsafe(a_esocket, l_ready_to_write);
    //log_it(L_DEBUG,"stream_dap_data_write ok");
}

/**
 * @brief s_udp_esocket_new New connection callback for UDP client
 * @param a_esocket DAP client instance
 * @param arg Not used
 */
static void s_udp_esocket_new(dap_events_socket_t* a_esocket, void * a_arg)
{
    stream_new_udp(a_esocket);
}


/**
 * @brief s_http_client_data_read HTTP data read callback. Read packet and passes that to the channel's callback
 * @param a_http_client HTTP client instance
 * @param arg Processed number of bytes
 */
static void s_http_client_data_read(dap_http_client_t * a_http_client, void * arg)
{
    s_esocket_data_read(a_http_client->esocket,arg);
}

/**
 * @brief s_http_client_new
 * @param a_http_client
 * @param arg
 */
static void s_http_client_new(dap_http_client_t * a_http_client, void * arg)
{
    a_http_client->esocket->callbacks.worker_assign_callback = s_esocket_callback_worker_assign;
    a_http_client->esocket->callbacks.worker_unassign_callback = s_esocket_callback_worker_unassign;
}


/**
 * @brief stream_delete Delete stream and free its resources
 * @param sid Stream id
 */
static void s_http_client_delete(dap_http_client_t * a_http_client, void * arg)
{
    s_esocket_callback_delete(a_http_client->esocket,arg);
}

/**
 * @brief dap_stream_set_ready_to_write
 * @param a_stream
 * @param a_is_ready
 */
void dap_stream_set_ready_to_write(dap_stream_t * a_stream,bool a_is_ready)
{
    if(a_is_ready && a_stream->conn_http)
        a_stream->conn_http->state_write=DAP_HTTP_CLIENT_STATE_DATA;
    dap_events_socket_set_writable_unsafe(a_stream->esocket,a_is_ready);
}

/**
 * @brief dap_stream_data_proc_read
 * @param a_stream
 * @return
 */
size_t dap_stream_data_proc_read (dap_stream_t *a_stream)
{
    bool found_sig=false;
    dap_stream_pkt_t * pkt=NULL;

    if (!a_stream || !a_stream->esocket)
        return 0;

    char *l_buf_in = (char*)a_stream->esocket->buf_in ;
    size_t buf_in_size = a_stream->esocket->buf_in_size ;
    byte_t *proc_data = (byte_t *)l_buf_in;//a_stream->conn->buf_in;
    bool proc_data_defrag=false; // We are or not in defrag buffer
    size_t read_bytes_to=0;
    size_t bytes_left_to_read = buf_in_size;//a_stream->conn->buf_in_size;
    // Process prebuffered packets or glue defragmented data with the current input

    pkt = a_stream->pkt_buf_in;

    if ( pkt ) { // Packet signature detected
        if(a_stream->pkt_buf_in_data_size < sizeof(dap_stream_pkt_hdr_t))
        {
            //At first read header
            dap_stream_pkt_t* check_pkt = dap_stream_pkt_detect( proc_data , sizeof(dap_stream_pkt_hdr_t) - a_stream->pkt_buf_in_data_size);
            if(check_pkt){
                // Got duplication of packet header several times
                log_it(L_DEBUG, "Drop incorrect header part");
                a_stream->pkt_buf_in = NULL;
                a_stream->pkt_buf_in_data_size=0;
                return 0;
            }
            if(sizeof(dap_stream_pkt_hdr_t) - a_stream->pkt_buf_in_data_size > bytes_left_to_read)
                read_bytes_to = bytes_left_to_read;
            else
                read_bytes_to = sizeof(dap_stream_pkt_hdr_t) - a_stream->pkt_buf_in_data_size;
            memcpy((uint8_t*)a_stream->pkt_buf_in+a_stream->pkt_buf_in_data_size,proc_data,read_bytes_to);
            bytes_left_to_read-=read_bytes_to;
            a_stream->pkt_buf_in_data_size += read_bytes_to;
            proc_data += read_bytes_to;
            read_bytes_to = 0;
        }

        if  ((pkt->hdr.size + sizeof(dap_stream_pkt_hdr_t) -a_stream->pkt_buf_in_data_size) < bytes_left_to_read ) { // Looks the all packet is present in buffer
            read_bytes_to=(a_stream->pkt_buf_in->hdr.size + sizeof(dap_stream_pkt_hdr_t) -a_stream->pkt_buf_in_data_size);
        }else{
            read_bytes_to=bytes_left_to_read;
        }
        if (a_stream->pkt_buf_in_data_size + read_bytes_to > a_stream->pkt_buf_in_size_expected) {
            a_stream->pkt_buf_in_size_expected = a_stream->pkt_buf_in_data_size + read_bytes_to;
            a_stream->pkt_buf_in = (dap_stream_pkt_t *)DAP_REALLOC(a_stream->pkt_buf_in, a_stream->pkt_buf_in_size_expected);
        }
        memcpy((uint8_t*)a_stream->pkt_buf_in+a_stream->pkt_buf_in_data_size,proc_data,read_bytes_to);
        a_stream->pkt_buf_in_data_size+=read_bytes_to;
        bytes_left_to_read-=read_bytes_to;
        //log_it(L_DEBUG, "Prefilled packet buffer on %u bytes", read_bytes_to);
        read_bytes_to=0;
        if(a_stream->pkt_buf_in_data_size>=(a_stream->pkt_buf_in->hdr.size + sizeof(dap_stream_pkt_hdr_t)) ){ // If we have all the packet in packet buffer
            if(a_stream->pkt_buf_in_data_size > a_stream->pkt_buf_in->hdr.size + sizeof(dap_stream_pkt_hdr_t)){ // If we have little more data then we need for packet buffer
                log_it(L_WARNING,"Prefilled packet buffer has %zu bytes more than we need, it's lost",a_stream->pkt_buf_in_data_size-a_stream->pkt_buf_in->hdr.size);
                DAP_DEL_Z(a_stream->pkt_buf_in);
                a_stream->pkt_buf_in_data_size = 0;
            }
            else{
                s_stream_proc_pkt_in(a_stream);
            }
        }
        proc_data = (uint8_t *)(l_buf_in + buf_in_size - bytes_left_to_read);//proc_data=(a_stream->conn->buf_in + a_stream->conn->buf_in_size - bytes_left_to_read);

    }else if( a_stream->buf_defrag_size>0){ // If smth is present in defrag buffer - we glue everything together in it
        if( bytes_left_to_read  > 0){ // If there is smth to process in input buffer
            read_bytes_to=bytes_left_to_read;
            if( (read_bytes_to + a_stream->buf_defrag_size) > sizeof(a_stream->buf_defrag)   ){
                //log_it(L_WARNING,"Defrag buffer is overfilled, drop that" );
                if(read_bytes_to>sizeof(a_stream->buf_defrag))
                    read_bytes_to=sizeof(a_stream->buf_defrag);
                a_stream->buf_defrag_size=0;
            }
            //log_it(L_DEBUG,"Glue together defrag %u bytes and current %u bytes", a_stream->buf_defrag_size, read_bytes_to);
            memcpy(a_stream->buf_defrag+a_stream->buf_defrag_size,proc_data,read_bytes_to );
            bytes_left_to_read=a_stream->buf_defrag_size+read_bytes_to; // Then we have to read em all
            read_bytes_to=0;
        }else{
            bytes_left_to_read=a_stream->buf_defrag_size;
            //log_it(L_DEBUG,"Nothing to glue with defrag buffer, going to process just that (%u bytes)", bytes_left_to_read);
        }
        //log_it(L_WARNING,"Switch to defrag buffer");
        proc_data=a_stream->buf_defrag;
        proc_data_defrag=true;
    }//else
     //   log_it(DEBUG,"No prefill or defrag buffer, process directly buf_in");
    // Now lets see how many packets we have in buffer now
    while ( (pkt = dap_stream_pkt_detect( proc_data , bytes_left_to_read)) ){
        if(pkt->hdr.size > STREAM_PKT_SIZE_MAX ){
            //log_it(L_ERROR, "stream_pkt_detect() Too big packet size %u",
            //       pkt->hdr.size);
            bytes_left_to_read=0;
            break;
        }

        size_t pkt_offset=( ((uint8_t*)pkt)- proc_data );
        bytes_left_to_read -= pkt_offset ;
        found_sig=true;

        //dap_stream_pkt_t *temp_pkt = dap_stream_pkt_detect( (uint8_t*)pkt + 1 ,pkt->hdr.size+sizeof(stream_pkt_hdr_t) );
        size_t l_pkt_size = pkt->hdr.size + sizeof(dap_stream_pkt_hdr_t);
        if(bytes_left_to_read >= sizeof (dap_stream_pkt_t)){
            if (bytes_left_to_read < l_pkt_size) { // Is all the packet in da buf?
                read_bytes_to=bytes_left_to_read;
            }else{
                read_bytes_to = l_pkt_size;
            }
        }

        //log_it(L_DEBUG, "Detected packet signature pkt->hdr.size=%u read_bytes_to=%u bytes_left_to_read=%u pkt_offset=%u"
        //      ,pkt->hdr.size, read_bytes_to, bytes_left_to_read,pkt_offset);
        if(read_bytes_to > HEADER_WITH_SIZE_FIELD){ // If we have size field, we can allocate memory
            a_stream->pkt_buf_in_size_expected = l_pkt_size;
            a_stream->pkt_buf_in = DAP_NEW_SIZE(struct dap_stream_pkt, l_pkt_size);
            if (read_bytes_to > l_pkt_size) {
                //log_it(L_WARNING,"For some strange reasons we have read_bytes_to=%u is bigger than expected pkt length(%u bytes). Dropped %u bytes",
                //       pkt->hdr.size+sizeof(stream_pkt_hdr_t),read_bytes_to- pkt->hdr.size+sizeof(stream_pkt_hdr_t));
                read_bytes_to = l_pkt_size;
            }
            if(read_bytes_to>bytes_left_to_read){
                //log_it(L_WARNING,"For some strange reasons we have read_bytes_to=%u is bigger that's left in input buffer (%u bytes). Dropped %u bytes",
                //       read_bytes_to,bytes_left_to_read);
                read_bytes_to=bytes_left_to_read;
            }
            memcpy(a_stream->pkt_buf_in,pkt,read_bytes_to);
            proc_data+=(read_bytes_to + pkt_offset);
            bytes_left_to_read-=read_bytes_to;
            a_stream->pkt_buf_in_data_size=(read_bytes_to);
            if(a_stream->pkt_buf_in_data_size==l_pkt_size){
            //    log_it(INFO,"All the packet is present in da buffer (hdr.size=%u read_bytes_to=%u buf_in_size=%u)"
            //           ,sid->pkt_buf_in->hdr.size,read_bytes_to,sid->conn->buf_in_size);
                s_stream_proc_pkt_in(a_stream);
            }else if(a_stream->pkt_buf_in_data_size>l_pkt_size){
                //log_it(L_WARNING,"Input: packet buffer has %u bytes more than we need, they're lost",a_stream->pkt_buf_in_data_size-pkt->hdr.size);
            }else{
                //log_it(L_DEBUG,"Input: Not all stream packet in input (hdr.size=%u read_bytes_to=%u)",a_stream->pkt_buf_in->hdr.size,read_bytes_to);
            }
        }else{
            break;
        }
    }
    /*if(!found_sig){
        log_it(L_DEBUG,"Input: Not found signature in the incomming data ( client->buf_in_size = %u   *ret = %u )",
               sh->client->buf_in_size, *ret);
    }*/
    if(bytes_left_to_read>0){
        if(proc_data_defrag){
            memmove(a_stream->buf_defrag, proc_data, bytes_left_to_read);
            a_stream->buf_defrag_size=bytes_left_to_read;
            //log_it(L_INFO,"Fragment of %u bytes shifted in the begining the defrag buffer",bytes_left_to_read);
        }else{
            memcpy(a_stream->buf_defrag, proc_data, bytes_left_to_read);
            a_stream->buf_defrag_size=bytes_left_to_read;
            //log_it(L_INFO,"Fragment of %u bytes stored in defrag buffer",bytes_left_to_read);
        }
    }else if(proc_data_defrag){
        a_stream->buf_defrag_size=0;
    }

    return buf_in_size;//a_stream->conn->buf_in_size;
}

/**
 * @brief stream_proc_pkt_in
 * @param sid
 */
static void s_stream_proc_pkt_in(dap_stream_t * a_stream)
{
    dap_stream_pkt_t * l_pkt = a_stream->pkt_buf_in;
    size_t l_pkt_size = a_stream->pkt_buf_in_data_size;
    a_stream->pkt_buf_in=NULL;
    a_stream->pkt_buf_in_data_size=0;

    switch (l_pkt->hdr.type) {
    case STREAM_PKT_TYPE_DATA_PACKET: {
        dap_stream_ch_pkt_t * l_ch_pkt = (dap_stream_ch_pkt_t *) a_stream->pkt_cache;

        size_t l_dec_pkt_size = dap_stream_pkt_read_unsafe(a_stream, l_pkt, l_ch_pkt, sizeof(a_stream->pkt_cache));
        if (l_dec_pkt_size == 0) {
            log_it(L_WARNING, "Input: can't decode packet size=%zu",l_pkt_size);
            DAP_DELETE(l_pkt);
            return;
        }
        if (l_dec_pkt_size != l_ch_pkt->hdr.size + sizeof(l_ch_pkt->hdr)) {
            log_it(L_WARNING, "Input: decoded packet has bad size = %u, decoded size = %zu", l_ch_pkt->hdr.size, l_dec_pkt_size);
            DAP_DELETE(l_pkt);
            return;
        }

        s_detect_loose_packet(a_stream);

        // Find channel
        dap_stream_ch_t * l_ch = NULL;
        for(size_t i=0;i<a_stream->channel_count;i++){
            if(a_stream->channel[i]->proc){
                if(a_stream->channel[i]->proc->id == l_ch_pkt->hdr.id ){
                    l_ch=a_stream->channel[i];
                }
            }
        }

        if(l_ch){
            l_ch->stat.bytes_read+=l_ch_pkt->hdr.size;
            if(l_ch->proc && l_ch->proc->packet_in_callback){
                if ( s_dump_packet_headers ){
                    log_it(L_INFO,"Income channel packet: id='%c' size=%u type=0x%02X seq_id=0x%016"DAP_UINT64_FORMAT_X" enc_type=0x%02X",(char) l_ch_pkt->hdr.id,
                        l_ch_pkt->hdr.size, l_ch_pkt->hdr.type, l_ch_pkt->hdr.seq_id , l_ch_pkt->hdr.enc_type);
                }
                l_ch->proc->packet_in_callback(l_ch,l_ch_pkt);
            }
        } else{
            log_it(L_WARNING, "Input: unprocessed channel packet id '%c'",(char) l_ch_pkt->hdr.id );
        }
    } break;
    case STREAM_PKT_TYPE_SERVICE_PACKET: {
        stream_srv_pkt_t * srv_pkt = DAP_NEW(stream_srv_pkt_t);
        memcpy(srv_pkt, l_pkt->data,sizeof(stream_srv_pkt_t));
        uint32_t session_id = srv_pkt->session_id;
        check_session(session_id,a_stream->esocket);
        DAP_DELETE(srv_pkt);
    } break;
    case STREAM_PKT_TYPE_KEEPALIVE: {
        //log_it(L_DEBUG, "Keep alive check recieved");
        dap_stream_pkt_hdr_t l_ret_pkt = {};
        l_ret_pkt.type = STREAM_PKT_TYPE_ALIVE;
        memcpy(l_ret_pkt.sig, c_dap_stream_sig, sizeof(l_ret_pkt.sig));
        dap_events_socket_write_unsafe(a_stream->esocket, &l_ret_pkt, sizeof(l_ret_pkt));
        // Reset client keepalive timer
<<<<<<< HEAD
        if (a_stream->keepalive_timer && a_stream->keepalive_timer->events_socket->worker) {
            void *l_arg = a_stream->keepalive_timer->callback_arg;
            dap_timerfd_delete(a_stream->keepalive_timer);
            a_stream->keepalive_timer = dap_timerfd_start_on_worker(a_stream->stream_worker->worker,
                                                                    STREAM_KEEPALIVE_TIMEOUT * 1000,
                                                                    (dap_timerfd_callback_t)s_callback_keepalive,
                                                                    l_arg);
=======
        if (a_stream->keepalive_timer) {
            dap_timerfd_reset(a_stream->keepalive_timer);
>>>>>>> 5cf3f00a
        }
    } break;
    case STREAM_PKT_TYPE_ALIVE:
        //log_it(L_DEBUG, "Keep alive response recieved");
        break;
    default:
        log_it(L_WARNING, "Unknown header type");
    }

    DAP_DELETE(l_pkt);
}

/**
 * @brief _detect_loose_packet
 * @param a_stream
 * @return
 */
static bool s_detect_loose_packet(dap_stream_t * a_stream)
{
    dap_stream_ch_pkt_t * l_ch_pkt = (dap_stream_ch_pkt_t *) a_stream->pkt_cache;

    int l_count_loosed_packets = l_ch_pkt->hdr.seq_id - (a_stream->client_last_seq_id_packet + 1);
    if(l_count_loosed_packets > 0)
    {
        log_it(L_WARNING, "Detected loosed %d packets. "
                          "Last read seq_id packet: %zu Current: %"DAP_UINT64_FORMAT_U, l_count_loosed_packets,
               a_stream->client_last_seq_id_packet, l_ch_pkt->hdr.seq_id);
    } else if(l_count_loosed_packets < 0) {
        if(a_stream->client_last_seq_id_packet != 0 && l_ch_pkt->hdr.seq_id != 0) {
        log_it(L_WARNING, "Something wrong. count_loosed packets %d can't less than zero. "
                          "Last read seq_id packet: %zu Current: %"DAP_UINT64_FORMAT_U, l_count_loosed_packets,
               a_stream->client_last_seq_id_packet, l_ch_pkt->hdr.seq_id);
        } // else client don't support seqid functionality
    }
//    log_it(L_DEBUG, "Packet seq id: %d", ch_pkt->hdr.seq_id);
//    log_it(L_DEBUG, "Last seq id: %d", sid->last_seq_id_packet);
    a_stream->client_last_seq_id_packet = l_ch_pkt->hdr.seq_id;

    return false;
}

/**
 * @brief s_callback_keepalive
 * @param a_arg
 * @return
 */
static bool s_callback_keepalive( void * a_arg)
{
    if (!a_arg)
        return false;
    dap_events_socket_uuid_t * l_es_uuid = (dap_events_socket_uuid_t*) a_arg;
    dap_worker_t * l_worker = dap_events_get_current_worker(dap_events_get_default());
    dap_events_socket_t * l_es = dap_worker_esocket_find_uuid(l_worker, *l_es_uuid);
    if( l_es){
        if(s_debug)
            log_it(L_DEBUG,"Keepalive for sock fd %"DAP_FORMAT_SOCKET" uuid 0x%016"DAP_UINT64_FORMAT_x, l_es->socket, *l_es_uuid);
        dap_stream_pkt_hdr_t l_pkt = {};
        l_pkt.type = STREAM_PKT_TYPE_KEEPALIVE;
        memcpy(l_pkt.sig, c_dap_stream_sig, sizeof(l_pkt.sig));
        dap_events_socket_write_unsafe( l_es, &l_pkt, sizeof(l_pkt));
        return true;
    }else{
        if(s_debug)
            log_it(L_INFO,"Keepalive for sock uuid %016"DAP_UINT64_FORMAT_x" removed", *l_es_uuid);
        DAP_DELETE(l_es_uuid);
        return false; // Socket is removed from worker
    }
}<|MERGE_RESOLUTION|>--- conflicted
+++ resolved
@@ -820,18 +820,8 @@
         memcpy(l_ret_pkt.sig, c_dap_stream_sig, sizeof(l_ret_pkt.sig));
         dap_events_socket_write_unsafe(a_stream->esocket, &l_ret_pkt, sizeof(l_ret_pkt));
         // Reset client keepalive timer
-<<<<<<< HEAD
-        if (a_stream->keepalive_timer && a_stream->keepalive_timer->events_socket->worker) {
-            void *l_arg = a_stream->keepalive_timer->callback_arg;
-            dap_timerfd_delete(a_stream->keepalive_timer);
-            a_stream->keepalive_timer = dap_timerfd_start_on_worker(a_stream->stream_worker->worker,
-                                                                    STREAM_KEEPALIVE_TIMEOUT * 1000,
-                                                                    (dap_timerfd_callback_t)s_callback_keepalive,
-                                                                    l_arg);
-=======
         if (a_stream->keepalive_timer) {
             dap_timerfd_reset(a_stream->keepalive_timer);
->>>>>>> 5cf3f00a
         }
     } break;
     case STREAM_PKT_TYPE_ALIVE:
