/*
 Copyright (c) 2017-2018 (c) Project "DeM Labs Inc" https://github.com/demlabsinc
  All rights reserved.

 This file is part of DAP (Deus Applications Prototypes) the open source project

    DAP (Deus Applicaions Prototypes) is free software: you can redistribute it and/or modify
    it under the terms of the GNU Lesser General Public License as published by
    the Free Software Foundation, either version 3 of the License, or
    (at your option) any later version.

    DAP is distributed in the hope that it will be useful,
    but WITHOUT ANY WARRANTY; without even the implied warranty of
    MERCHANTABILITY or FITNESS FOR A PARTICULAR PURPOSE.  See the
    GNU Lesser General Public License for more details.

    You should have received a copy of the GNU Lesser General Public License
    along with any DAP based project.  If not, see <http://www.gnu.org/licenses/>.
*/

#include <stdlib.h>
#include <stdio.h>
#include <string.h>
#include <time.h>
#include <stdlib.h>
#include <stddef.h>
#include <stdint.h>

#ifdef WIN32
#include <winsock2.h>
#include <windows.h>
#include <mswsock.h>
#include <ws2tcpip.h>
#include <io.h>
#include <pthread.h>
#endif

#include "dap_common.h"

#include "dap_stream.h"

#include "dap_enc_http.h"
#include "dap_enc_key.h"

#include "dap_http.h"
#include "dap_http_client.h"
#include "dap_events_socket.h"
#include "dap_http_simple.h"

#include "dap_stream_session.h"
#include "dap_stream_ctl.h"
#include "http_status_code.h"
#include "dap_enc_ks.h"

#define LOG_TAG "dap_stream_ctl"

const char* connection_type_str[] =
{
        [STEAM_SESSION_HTTP] = "http",
        [STREAM_SESSION_UDP] = "udp"
};

#define DAPMP_VERSION 13
bool stream_check_proto_version(unsigned int ver);
void s_proc(struct dap_http_simple *cl_st, void * arg);

static struct {
    size_t size;
    dap_enc_key_type_t type;
} s_socket_forward_key;

/**
 * @brief stream_ctl_init Initialize stream control module
 * @return Zero if ok others if not
 */
int dap_stream_ctl_init()
{
    s_socket_forward_key.size = 32; // Why do we set it, not autodeceting?
    s_socket_forward_key.type = dap_stream_get_preferred_encryption_type();

    return 0;
}

/**
 * @brief stream_ctl_deinit Deinit stream control module
 */
void dap_stream_ctl_deinit()
{

}

/**
 * @brief stream_ctl_add_proc Add stream control url processor
 * @param sh HTTP server instance
 * @param url URL string
 */
void dap_stream_ctl_add_proc(struct dap_http * sh, const char * url)
{
     dap_http_simple_proc_add(sh,url,14096,s_proc);
}


/**
 * @brief s_proc Process CTL request
 * @param cl_st HTTP server instance
 * @param arg Not used
 */
void s_proc(struct dap_http_simple *a_http_simple, void * a_arg)
{
    http_status_code_t * return_code = (http_status_code_t*)a_arg;

   // unsigned int proto_version;
    dap_stream_session_t * ss=NULL;
   // unsigned int action_cmd=0;
    bool l_new_session = false;

    enc_http_delegate_t *l_dg = enc_http_request_decode(a_http_simple);

    if(l_dg){
        size_t l_channels_str_size = sizeof(ss->active_channels);
        char l_channels_str[sizeof(ss->active_channels)];
        dap_enc_key_type_t l_enc_type = s_socket_forward_key.type;
        int l_enc_headers = 0;
        bool l_is_legacy=true;
        char * l_tok_tmp = NULL;
        char * l_tok = strtok_r(l_dg->url_path, ",",&l_tok_tmp)   ;
        do {
            char * l_subtok_tmp = NULL;
            char * l_subtok_name = strtok_r(l_tok, "=",&l_subtok_tmp);
            char * l_subtok_value = strtok_r(NULL, "=",&l_subtok_tmp);
            if (l_subtok_value){
<<<<<<< HEAD
                if ( strcmp(l_subtok_name,"channels")==0 ){
                    strncpy(l_channels_str,l_subtok_value,sizeof (l_channels_str)-1);
                }else if(strcmp(l_subtok_name,"enc_type")==0){
                    l_enc_type = atoi(l_subtok_value);
                    l_is_legacy = false;
                }else if(strcmp(l_subtok_name,"enc_headers")==0){
                    l_enc_headers = atoi(l_subtok_value);
=======
                log_it(L_DEBUG, "tok = %s value =%s",l_subtok_name,l_subtok_value);
                if ( strcmp(l_subtok_name,"channels")==0 ){
                    strncpy(l_channels_str,l_subtok_value,sizeof (l_channels_str)-1);
                    log_it(L_DEBUG,"Param: channels=%s",l_channels_str);
                }else if(strcmp(l_subtok_name,"enc_type")==0){
                    l_enc_type = atoi(l_subtok_value);
                    log_it(L_DEBUG,"Param: enc_type=%s",dap_enc_get_type_name(l_enc_type));
                    l_is_legacy = false;
                }else if(strcmp(l_subtok_name,"enc_headers")==0){
                    l_enc_headers = atoi(l_subtok_value);
                    log_it(L_DEBUG,"Param: enc_headers=%d",l_enc_headers);
>>>>>>> 236a8d84
                }
            }
            l_tok = strtok_r(NULL, ",",&l_tok_tmp)   ;
        } while(l_tok);
        l_new_session = true;
        if(l_is_legacy){
            log_it(L_INFO, "legacy encryption mode used (OAES)");
            l_enc_type = DAP_ENC_KEY_TYPE_OAES;
            l_new_session = true;
<<<<<<< HEAD
        }else
            log_it(L_DEBUG,"Encryption type %s (enc headers %d)",dap_enc_get_type_name(l_enc_type), l_enc_headers);
=======
        }
        if(l_new_session){
>>>>>>> 236a8d84

        if(l_new_session){
            ss = dap_stream_session_pure_new();
            strncpy(ss->active_channels, l_channels_str, l_channels_str_size);
            char *key_str = calloc(1, KEX_KEY_STR_SIZE+1);
            dap_random_string_fill(key_str, KEX_KEY_STR_SIZE);
            ss->key = dap_enc_key_new_generate( l_enc_type, key_str, KEX_KEY_STR_SIZE,
                                               NULL, 0, s_socket_forward_key.size);
            dap_http_header_t *l_hdr_key_id = dap_http_header_find(a_http_simple->http_client->in_headers, "KeyID");
            if (l_hdr_key_id) {
                dap_enc_ks_key_t *l_ks_key = dap_enc_ks_find(l_hdr_key_id->value);
                if (!l_ks_key) {
                    log_it(L_WARNING, "Key with ID %s not found", l_hdr_key_id->value);
                    *return_code = Http_Status_BadRequest;
                    return;
                }
                ss->acl = l_ks_key->acl_list;
            }
            if (l_is_legacy)
                enc_http_reply_f(l_dg,"%u %s",ss->id, key_str);
            else
                enc_http_reply_f(l_dg,"%u %s %u %d %d",ss->id, key_str, DAP_PROTOCOL_VERSION, l_enc_type, l_enc_headers);
            *return_code = Http_Status_OK;

            log_it(L_INFO," New stream session %u initialized",ss->id);

            free(key_str);
        }else{
            log_it(L_ERROR,"Wrong request: \"%s\"",l_dg->in_query);
            *return_code = Http_Status_BadRequest;
            return;
        }

        unsigned int conn_t = 0;
        char *ct_str = strstr(l_dg->in_query, "connection_type");
        if (ct_str)
        {
            sscanf(ct_str, "connection_type=%u", &conn_t);
            if (conn_t < 0 || conn_t >= STREAM_SESSION_END_TYPE)
            {
                log_it(L_WARNING,"Error connection type : %i",conn_t);
                conn_t = STEAM_SESSION_HTTP;
            }

            if (ss)
            {
                ss->conn_type = conn_t;
            }

        }

        log_it(L_INFO,"setup connection_type: %s", connection_type_str[conn_t]);

        enc_http_reply_encode(a_http_simple,l_dg);
        enc_http_delegate_delete(l_dg);
    }else{
        log_it(L_ERROR,"No encryption layer was initialized well");
        *return_code = Http_Status_BadRequest;
    }
}


bool stream_check_proto_version(unsigned int ver)
{
    return ver<=DAPMP_VERSION;
}<|MERGE_RESOLUTION|>--- conflicted
+++ resolved
@@ -129,15 +129,6 @@
             char * l_subtok_name = strtok_r(l_tok, "=",&l_subtok_tmp);
             char * l_subtok_value = strtok_r(NULL, "=",&l_subtok_tmp);
             if (l_subtok_value){
-<<<<<<< HEAD
-                if ( strcmp(l_subtok_name,"channels")==0 ){
-                    strncpy(l_channels_str,l_subtok_value,sizeof (l_channels_str)-1);
-                }else if(strcmp(l_subtok_name,"enc_type")==0){
-                    l_enc_type = atoi(l_subtok_value);
-                    l_is_legacy = false;
-                }else if(strcmp(l_subtok_name,"enc_headers")==0){
-                    l_enc_headers = atoi(l_subtok_value);
-=======
                 log_it(L_DEBUG, "tok = %s value =%s",l_subtok_name,l_subtok_value);
                 if ( strcmp(l_subtok_name,"channels")==0 ){
                     strncpy(l_channels_str,l_subtok_value,sizeof (l_channels_str)-1);
@@ -149,7 +140,6 @@
                 }else if(strcmp(l_subtok_name,"enc_headers")==0){
                     l_enc_headers = atoi(l_subtok_value);
                     log_it(L_DEBUG,"Param: enc_headers=%d",l_enc_headers);
->>>>>>> 236a8d84
                 }
             }
             l_tok = strtok_r(NULL, ",",&l_tok_tmp)   ;
@@ -159,13 +149,8 @@
             log_it(L_INFO, "legacy encryption mode used (OAES)");
             l_enc_type = DAP_ENC_KEY_TYPE_OAES;
             l_new_session = true;
-<<<<<<< HEAD
         }else
             log_it(L_DEBUG,"Encryption type %s (enc headers %d)",dap_enc_get_type_name(l_enc_type), l_enc_headers);
-=======
-        }
-        if(l_new_session){
->>>>>>> 236a8d84
 
         if(l_new_session){
             ss = dap_stream_session_pure_new();
