/*
 Copyright (c) 2017-2018 (c) Project "DeM Labs Inc" https://github.com/demlabsinc
  All rights reserved.

 This file is part of DAP (Deus Applications Prototypes) the open source project

    DAP (Deus Applicaions Prototypes) is free software: you can redistribute it and/or modify
    it under the terms of the GNU Lesser General Public License as published by
    the Free Software Foundation, either version 3 of the License, or
    (at your option) any later version.

    DAP is distributed in the hope that it will be useful,
    but WITHOUT ANY WARRANTY; without even the implied warranty of
    MERCHANTABILITY or FITNESS FOR A PARTICULAR PURPOSE.  See the
    GNU Lesser General Public License for more details.

    You should have received a copy of the GNU Lesser General Public License
    along with any DAP based project.  If not, see <http://www.gnu.org/licenses/>.
*/

#include <stdlib.h>
#include <stdio.h>
#include <string.h>
#include <time.h>
#include <stdlib.h>
#include <stddef.h>
#include <stdint.h>
#include <unistd.h>

#ifdef WIN32
#include <winsock2.h>
#include <windows.h>
#include <mswsock.h>
#include <ws2tcpip.h>
#include <io.h>
#include <pthread.h>
#endif

#include "dap_common.h"
//#include "config.h"


#include "dap_events_socket.h"
#include "dap_worker.h"
#include "dap_http_client.h"

#include "dap_enc.h"
#include "dap_enc_key.h"

#include "dap_stream.h"
#include "dap_stream_pkt.h"
#include "dap_stream_ch.h"
#include "dap_stream_ch_pkt.h"
#include "dap_stream_ch_proc.h"

#include "dap_enc_iaes.h"

#define LOG_TAG "stream_pkt"



static const size_t s_dap_hdr_size=8+2+1+1+4;
const uint8_t c_dap_stream_sig[8]={0xa0,0x95,0x96,0xa9,0x9e,0x5c,0xfb,0xfa};

dap_stream_pkt_t * dap_stream_pkt_detect(void * a_data, size_t data_size)
{
    uint8_t * sig_start=(uint8_t*) a_data;
    dap_stream_pkt_t * ret=NULL;

    size_t length_left=data_size;

    while( (sig_start=memchr(sig_start, c_dap_stream_sig[0],length_left)) != NULL ){
        length_left= data_size- (size_t)  ( sig_start- (uint8_t *) a_data);
        if(length_left < sizeof(c_dap_stream_sig) )
            break;
        if(memcmp(sig_start,c_dap_stream_sig,sizeof(c_dap_stream_sig))==0){
            ret= (dap_stream_pkt_t*) sig_start;
            if(length_left>= sizeof (dap_stream_ch_pkt_t) ){
                if(ret->hdr.size > STREAM_PKT_SIZE_MAX ){
                    log_it(L_ERROR, "Too big packet size %u",ret->hdr.size);
                    ret=NULL;
                }
            }
            break;
        }else
        sig_start+=1;
    }

    return ret;
}

/**
 * @brief s_encode_dummy
 * @param a_buf
 * @param a_buf_size
 * @param a_buf_out
 * @return
 */
static size_t s_encode_dummy(const void * a_buf, size_t a_buf_size, void * a_buf_out){
    if(memcpy(a_buf_out,a_buf,a_buf_size) != NULL)
        return a_buf_size;
    else
        return 0;
}

/**
 * @brief stream_pkt_read
 * @param sid
 * @param pkt
 * @param buf_out
 */
size_t dap_stream_pkt_read_unsafe( dap_stream_t * a_stream, dap_stream_pkt_t * a_pkt, void * a_buf_out, size_t a_buf_out_size)
{
    size_t ds = a_stream->session->key->dec_na(a_stream->session->key,a_pkt->data,a_pkt->hdr.size,a_buf_out, a_buf_out_size);
//    log_it(L_DEBUG,"Stream decoded %lu bytes ( last bytes 0x%02x 0x%02x 0x%02x 0x%02x ) ", ds,
//           *((uint8_t *)buf_out+ds-4),*((uint8_t *)buf_out+ds-3),*((uint8_t *)buf_out+ds-2),*((uint8_t *)buf_out+ds-1)
//           );
//    size_t mv=35;
//    log_it(L_DEBUG,"(Decoded  bytes with mv %lu bytes 0x%02x 0x%02x 0x%02x 0x%02x ) ", mv,
//           *((uint8_t *)buf_out+mv-4),*((uint8_t *)buf_out+mv-3),*((uint8_t *)buf_out+mv-2),*((uint8_t *)buf_out+mv-1)
//           );
    return ds;
}


#define DAP_STREAM_CH_PKT_ENCRYPTION_OVERHEAD 200 //in fact is's about 2*16+15 for OAES

/**
 * @brief stream_ch_pkt_write
 * @param ch
 * @param data
 * @param data_size
 * @return
 */

size_t dap_stream_pkt_write_unsafe(dap_stream_t * a_stream, const void * a_data, size_t a_data_size)
{
    size_t ret=0;
    dap_stream_pkt_hdr_t pkt_hdr;

    uint8_t * l_buf_allocated = NULL;
    uint8_t * l_buf_selected = a_stream->buf;
    size_t  l_buf_size_required = a_data_size + DAP_STREAM_CH_PKT_ENCRYPTION_OVERHEAD;
    
    if(l_buf_size_required > sizeof(a_stream->buf) ){
        l_buf_allocated = DAP_NEW_SIZE(uint8_t, l_buf_size_required);
        l_buf_selected = l_buf_allocated;
    }

    memset(&pkt_hdr,0,sizeof(pkt_hdr));
    memcpy(pkt_hdr.sig,c_dap_stream_sig,sizeof(pkt_hdr.sig));

    pkt_hdr.size =(uint32_t) dap_enc_code( a_stream->session->key, a_data,a_data_size,l_buf_selected, l_buf_size_required, DAP_ENC_DATA_TYPE_RAW);

    ret+=dap_events_socket_write_unsafe(a_stream->esocket,&pkt_hdr,sizeof(pkt_hdr));
    ret+=dap_events_socket_write_unsafe(a_stream->esocket,l_buf_selected,pkt_hdr.size);

    if(l_buf_allocated)
        DAP_DELETE(l_buf_allocated);
    return ret;
}

/**
 * @brief dap_stream_pkt_write_mt
 * @param a_stream_session
 * @param a_es
 * @param a_data
 * @param a_data_size
 * @return
 */
size_t dap_stream_pkt_write_mt(dap_worker_t * a_w,dap_events_socket_uuid_t a_es_uuid, dap_enc_key_t *a_key, const void * a_data, size_t a_data_size)
{
    dap_worker_msg_io_t * l_msg = DAP_NEW_Z(dap_worker_msg_io_t);
<<<<<<< HEAD
    stream_pkt_hdr_t *l_pkt_hdr;
    l_msg->esocket = a_es;
    if(a_es)
       l_msg->esocket_uuid = a_es->uuid; // TODO replace function signature with UUID in place of worker+esocket
=======
    dap_stream_pkt_hdr_t *l_pkt_hdr;
    l_msg->esocket_uuid = a_es_uuid;
>>>>>>> bc776cb9
    l_msg->data_size = 16-a_data_size%16+a_data_size+sizeof(*l_pkt_hdr);
    l_msg->data = DAP_NEW_SIZE(void,l_msg->data_size);
    l_pkt_hdr=(dap_stream_pkt_hdr_t*) l_msg->data;
    memset(l_pkt_hdr,0,sizeof(*l_pkt_hdr));
    memcpy(l_pkt_hdr->sig,c_dap_stream_sig,sizeof(l_pkt_hdr->sig));
    l_msg->data_size=sizeof (*l_pkt_hdr) +dap_enc_code(a_key, a_data,a_data_size, ((byte_t*)l_msg->data)+sizeof (*l_pkt_hdr),l_msg->data_size-sizeof (*l_pkt_hdr),DAP_ENC_DATA_TYPE_RAW);

    int l_ret= dap_events_socket_queue_ptr_send(a_w->queue_es_io, l_msg );
    if (l_ret!=0){
        log_it(L_ERROR, "Wasn't send pointer to queue: code %d", l_ret);
        DAP_DELETE(l_msg);
        return 0;
    }
    return a_data_size;
}
<|MERGE_RESOLUTION|>--- conflicted
+++ resolved
@@ -171,15 +171,8 @@
 size_t dap_stream_pkt_write_mt(dap_worker_t * a_w,dap_events_socket_uuid_t a_es_uuid, dap_enc_key_t *a_key, const void * a_data, size_t a_data_size)
 {
     dap_worker_msg_io_t * l_msg = DAP_NEW_Z(dap_worker_msg_io_t);
-<<<<<<< HEAD
-    stream_pkt_hdr_t *l_pkt_hdr;
-    l_msg->esocket = a_es;
-    if(a_es)
-       l_msg->esocket_uuid = a_es->uuid; // TODO replace function signature with UUID in place of worker+esocket
-=======
     dap_stream_pkt_hdr_t *l_pkt_hdr;
     l_msg->esocket_uuid = a_es_uuid;
->>>>>>> bc776cb9
     l_msg->data_size = 16-a_data_size%16+a_data_size+sizeof(*l_pkt_hdr);
     l_msg->data = DAP_NEW_SIZE(void,l_msg->data_size);
     l_pkt_hdr=(dap_stream_pkt_hdr_t*) l_msg->data;
