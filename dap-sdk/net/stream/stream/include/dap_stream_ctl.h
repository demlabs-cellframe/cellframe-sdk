/*
 Copyright (c) 2017-2018 (c) Project "DeM Labs Inc" https://github.com/demlabsinc
  All rights reserved.

 This file is part of DAP (Deus Applications Prototypes) the open source project

    DAP (Deus Applicaions Prototypes) is free software: you can redistribute it and/or modify
    it under the terms of the GNU Lesser General Public License as published by
    the Free Software Foundation, either version 3 of the License, or
    (at your option) any later version.

    DAP is distributed in the hope that it will be useful,
    but WITHOUT ANY WARRANTY; without even the implied warranty of
    MERCHANTABILITY or FITNESS FOR A PARTICULAR PURPOSE.  See the
    GNU Lesser General Public License for more details.

    You should have received a copy of the GNU Lesser General Public License
    along with any DAP based project.  If not, see <http://www.gnu.org/licenses/>.
*/

#pragma once

#include "dap_enc.h"
#include "dap_config.h"
typedef struct dap_http dap_http_t;
#define KEX_KEY_STR_SIZE 128


<<<<<<< HEAD
int dap_stream_ctl_init(size_t socket_forward_key_size);
=======
int dap_stream_ctl_init(dap_config_t * a_config,
                        size_t socket_forward_key_size);
>>>>>>> 1bd4525a
void dap_stream_ctl_deinit();
void dap_stream_ctl_add_proc(struct dap_http * sh, const char * url);<|MERGE_RESOLUTION|>--- conflicted
+++ resolved
@@ -26,11 +26,6 @@
 #define KEX_KEY_STR_SIZE 128
 
 
-<<<<<<< HEAD
 int dap_stream_ctl_init(size_t socket_forward_key_size);
-=======
-int dap_stream_ctl_init(dap_config_t * a_config,
-                        size_t socket_forward_key_size);
->>>>>>> 1bd4525a
 void dap_stream_ctl_deinit();
 void dap_stream_ctl_add_proc(struct dap_http * sh, const char * url);