--- conflicted
+++ resolved
@@ -28,14 +28,9 @@
 #include "dap_chain_block_cache.h"
 
 typedef struct dap_chain{
-<<<<<<< HEAD
+    dap_chain_id_t id;
     dap_chain_block_cache_t * block_cache_first; // Mapped area start
     dap_chain_block_cache_t * block_cache_last; // Last block in mapped area
-=======
-    dap_chain_id_t id;
-    dap_chain_block_cache_t * block_first; // Mapped area start
-    dap_chain_block_cache_t * block_last; // Last block in mapped area
->>>>>>> 4eee10b3
     uint64_t blocks_count;
     uint64_t difficulty;
 
