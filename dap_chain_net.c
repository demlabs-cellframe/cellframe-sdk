--- conflicted
+++ resolved
@@ -1160,26 +1160,14 @@
                     continue;
                 }
                 if( l_seed_node_addr ){
-<<<<<<< HEAD
-                    inet_pton( AF_INET, l_seed_nodes_ipv4[i],&l_node_info->hdr.ext_addr_v4);
-                    l_node_info->hdr.address.uint64 = l_seed_node_addr->uint64;
+                    if ( l_seed_nodes_ipv4_len )
+                        inet_pton( AF_INET, l_seed_nodes_ipv4[i],&l_node_info->hdr.ext_addr_v4);
+                    if ( l_seed_nodes_ipv6_len )
+                        inet_pton( AF_INET6, l_seed_nodes_ipv6[i],&l_node_info->hdr.ext_addr_v6);
                     if(l_seed_nodes_port_len && l_seed_nodes_port_len >= i)
                         l_node_info->hdr.ext_port = strtoul(l_seed_nodes_port[i], NULL, 10);
                     else
                         l_node_info->hdr.ext_port = 8079;
-                    int l_ret;
-                    if ( (l_ret = dap_chain_node_info_save(l_net, l_node_info)) ==0 ){
-                        if (dap_chain_node_alias_register(l_net,PVT(l_net)->seed_aliases[i],l_seed_node_addr))
-                            log_it(L_NOTICE,"Seed node "NODE_ADDR_FP_STR" added to the curent list",NODE_ADDR_FP_ARGS(l_seed_node_addr) );
-                        else {
-                            log_it(L_WARNING,"Cant register alias %s for address "NODE_ADDR_FP_STR,NODE_ADDR_FP_ARGS(l_seed_node_addr));
-=======
-                    if ( l_seed_nodes_ipv4_len )
-                        inet_pton( AF_INET, l_seed_nodes_ipv4[i],&l_node_info->hdr.ext_addr_v4);
-                    if ( l_seed_nodes_ipv6_len )
-                        inet_pton( AF_INET6, l_seed_nodes_ipv6[i],&l_node_info->hdr.ext_addr_v6);
-                    if(l_seed_nodes_port_len >= i)
-                        l_node_info->hdr.ext_port = (uint16_t) strtoul(l_seed_nodes_port[i], NULL, 10);
 
                     if ( l_seed_nodes_hostnames_len ){
                         struct addrinfo l_hints={0}, *l_servinfo, *p;
@@ -1214,7 +1202,6 @@
                         }else{
                             log_it(L_WARNING,"Cant save node info for address "NODE_ADDR_FP_STR" return code %d",
                                    NODE_ADDR_FP_ARGS(l_seed_node_addr), l_ret);
->>>>>>> 984417cf
                         }
                     }
                     DAP_DELETE( l_seed_node_addr);
