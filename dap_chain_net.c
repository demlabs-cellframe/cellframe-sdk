--- conflicted
+++ resolved
@@ -1362,13 +1362,6 @@
             } break;
             case NODE_ROLE_CELL_MASTER:
             case NODE_ROLE_MASTER:{
-<<<<<<< HEAD
-                // Set to process only plasma chain (id 0x0000000000000001 )
-                dap_chain_id_t l_chain_id = { .raw = {0x0,0x0,0x0,0x0,0x0,0x0,0x0,0x01} };
-                dap_chain_t * l_chain = dap_chain_find_by_id(l_net->pub.id, l_chain_id );
-                if(l_chain) l_chain->is_datum_pool_proc = true;
-=======
-
                 uint16_t l_proc_chains_count=0;
                 char ** l_proc_chains = dap_config_get_array_str(l_cfg,"role-master" , "proc_chains", &l_proc_chains_count );
                 for ( size_t i = 0; i< l_proc_chains_count ; i++){
@@ -1388,7 +1381,6 @@
                     DAP_DELETE (l_proc_chains);
                 l_proc_chains = NULL;
 
->>>>>>> 3770ccbd
                 PVT(l_net)->state_target = NET_STATE_ONLINE;
                 log_it(L_INFO,"Master node role established");
             } break;
