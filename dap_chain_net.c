--- conflicted
+++ resolved
@@ -304,24 +304,15 @@
             case NODE_ROLE_ROOT:
             case NODE_ROLE_ARCHIVE:
                 l_utxo_flags |= DAP_CHAIN_UTXO_CHECK_TOKEN_EMISSION;
-<<<<<<< HEAD
                 break;
-            case MASTER:
+            case NODE_ROLE_MASTER:
                 l_utxo_flags |= DAP_CHAIN_UTXO_CHECK_CELLS_DS;
                 break;
-            case CELL_MASTER:
+            case NODE_ROLE_CELL_MASTER:
                 l_utxo_flags |= DAP_CHAIN_UTXO_CHECK_TOKEN_EMISSION;
                 break;
-            case FULL:
-            case LIGHT:
-=======
-            case NODE_ROLE_MASTER:
-                l_utxo_flags |= DAP_CHAIN_UTXO_CHECK_CELLS_DS;
-            case NODE_ROLE_CELL_MASTER:
-                l_utxo_flags |= DAP_CHAIN_UTXO_CHECK_TOKEN_EMISSION;
             case NODE_ROLE_FULL:
             case NODE_ROLE_LIGHT:
->>>>>>> b6726042
                 l_utxo_flags |= DAP_CHAIN_UTXO_CHECK_LOCAL_DS;
                 break;
         }
