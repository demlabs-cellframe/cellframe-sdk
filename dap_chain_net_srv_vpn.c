/*
 * Authors:
 * Dmitriy A. Gearasimov <gerasimov.dmitriy@demlabs.net>
 * Alexander Lysikov <alexander.lysikov@demlabs.net>
 * DeM Labs Inc.   https://demlabs.net
 * CellFrame       https://cellframe.net
 * Sources         https://gitlab.demlabs.net/cellframe
 * Copyright  (c) 2017-2019
 * All rights reserved.

 This file is part of DAP (Deus Applications Prototypes) the open source project

    DAP (Deus Applicaions Prototypes) is free software: you can redistribute it and/or modify
    it under the terms of the GNU General Public License as published by
    the Free Software Foundation, either version 3 of the License, or
    (at your option) any later version.

    DAP is distributed in the hope that it will be useful,
    but WITHOUT ANY WARRANTY; without even the implied warranty of
    MERCHANTABILITY or FITNESS FOR A PARTICULAR PURPOSE.  See the
    GNU General Public License for more details.

    You should have received a copy of the GNU General Public License
    along with any DAP based project.  If not, see <http://www.gnu.org/licenses/>.
*/

#include <sys/select.h>
#include <sys/types.h>
#include <sys/socket.h>
#include <sys/epoll.h>
#include <sys/un.h>
#include <sys/ioctl.h>

#include <netinet/in.h>
#include <netinet/ip.h>
#include <arpa/inet.h>

#include <pthread.h>
#include <stdint.h>
#include <unistd.h>
#include <fcntl.h>
#include <time.h>
#include <errno.h>
#include <signal.h>

#include <linux/if.h>
#include <linux/if_tun.h>

#include "uthash.h"
#include "utlist.h"

#include "dap_common.h"
#include "dap_strfuncs.h"
#include "dap_config.h"

#include "dap_client_remote.h"
#include "dap_http_client.h"

#include "dap_stream.h"
#include "dap_stream_ch.h"
#include "dap_stream_ch_proc.h"
#include "dap_stream_ch_pkt.h"

#include "dap_chain_net.h"
#include "dap_chain_net_srv.h"
#include "dap_chain_net_srv_vpn.h"
#include "dap_chain_net_srv_stream_session.h"
#include "dap_chain_net_vpn_client.h"
#include "dap_chain_ledger.h"

#define LOG_TAG "dap_chain_net_srv_vpn"

#define SF_MAX_EVENTS 256

typedef struct usage_client {
    pthread_rwlock_t rwlock;
    dap_chain_net_srv_ch_vpn_t * ch_vpn;
    dap_chain_net_srv_client_t *net_srv_client;
    dap_chain_datum_tx_receipt_t * receipt;
    size_t receipt_size;
    uint32_t usage_id;
    dap_chain_net_srv_t * srv;
    UT_hash_handle hh;
} usage_client_t;


typedef struct vpn_local_network {
    struct in_addr ipv4_lease_last;
    struct in_addr ipv4_network_mask;
    struct in_addr ipv4_host;
    struct in_addr ipv4_network_addr;
    int tun_ctl_fd;
    int tun_fd;
    struct ifreq ifr;

    ch_vpn_pkt_t * pkt_out[400];
    size_t pkt_out_size;
    size_t pkt_out_rindex;
    size_t pkt_out_windex;
    pthread_mutex_t pkt_out_mutex;

} vpn_local_network_t;

static usage_client_t * s_clients;
static dap_chain_net_srv_ch_vpn_t * s_ch_vpn_addrs ;
static pthread_rwlock_t s_clients_rwlock = PTHREAD_RWLOCK_INITIALIZER;

static ch_vpn_socket_proxy_t * sf_socks = NULL;
static ch_vpn_socket_proxy_t * sf_socks_client = NULL;
static pthread_mutex_t s_sf_socks_mutex;
static pthread_cond_t s_sf_socks_cond;
static int sf_socks_epoll_fd;
static pthread_t srv_sf_socks_pid;
static pthread_t srv_sf_socks_raw_pid;
static vpn_local_network_t *s_raw_server;
static pthread_rwlock_t s_raw_server_rwlock = PTHREAD_RWLOCK_INITIALIZER;

static const char *s_addr;

// Service callbacks
static int s_callback_requested(dap_chain_net_srv_t * a_srv, uint32_t a_usage_id, dap_chain_net_srv_client_t * a_srv_client
                                    , const void * a_custom_data, size_t a_custom_data_size );
static int s_callback_response_success(dap_chain_net_srv_t * a_srv, uint32_t a_usage_id, dap_chain_net_srv_client_t * a_srv_client
                                    , const void * a_custom_data, size_t a_custom_data_size );
static int s_callback_response_error(dap_chain_net_srv_t * a_srv, uint32_t a_usage_id, dap_chain_net_srv_client_t * a_srv_client
                                    , const void * a_custom_data, size_t a_custom_data_size );

static int s_callback_receipt_next_success(dap_chain_net_srv_t * a_srv, uint32_t a_usage_id, dap_chain_net_srv_client_t * a_srv_client,
                    const void * a_receipt_next, size_t a_receipt_next_size);


// Tunnel threads
static void *srv_ch_sf_thread(void * arg);
static void *srv_ch_sf_thread_raw(void *arg);
static void s_tun_create(void);
static void s_tun_destroy(void);


// Stream callbacks
static void s_new(dap_stream_ch_t* ch, void* arg);
static void srv_ch_vpn_delete(dap_stream_ch_t* ch, void* arg);
static void s_ch_packet_in(dap_stream_ch_t* ch, void* arg);
static void s_ch_packet_out(dap_stream_ch_t* ch, void* arg);

//static int srv_ch_sf_raw_write(uint8_t op_code, const void * data, size_t data_size);
//static void srv_stream_sf_disconnect(ch_vpn_socket_proxy_t * sf_sock);

static char *s_srv_vpn_addr = NULL, *s_srv_vpn_mask = NULL;

static void s_update_limits(dap_stream_ch_t * a_ch ,
                           dap_chain_net_srv_stream_session_t * a_srv_session,
                           dap_chain_net_srv_usage_t * a_usage, size_t a_bytes);

/**
 * @brief dap_stream_ch_vpn_init Init actions for VPN stream channel
 * @param vpn_addr Zero if only client mode. Address if the node shares its local VPN
 * @param vpn_mask Zero if only client mode. Mask if the node shares its local VPN
 * @return 0 if everything is okay, lesser then zero if errors
 */
int dap_chain_net_srv_vpn_init(dap_config_t * g_config) {
    const char *c_addr = dap_config_get_item_str(g_config, "srv_vpn", "network_address");
    const char *c_mask = dap_config_get_item_str(g_config, "srv_vpn", "network_mask");
    if(c_addr && c_mask) {
        s_srv_vpn_addr = strdup(c_addr);
        s_srv_vpn_mask = strdup(c_mask);

        s_raw_server = DAP_NEW_Z(vpn_local_network_t);
        pthread_mutex_init(&s_raw_server->pkt_out_mutex, NULL);
        pthread_mutex_init(&s_sf_socks_mutex, NULL);
        pthread_cond_init(&s_sf_socks_cond, NULL);
        pthread_create(&srv_sf_socks_raw_pid, NULL, srv_ch_sf_thread_raw, NULL);
        pthread_create(&srv_sf_socks_pid, NULL, srv_ch_sf_thread, NULL);
        dap_stream_ch_proc_add(DAP_STREAM_CH_ID_NET_SRV_VPN, s_new, srv_ch_vpn_delete, s_ch_packet_in,
                s_ch_packet_out);

        dap_chain_net_srv_uid_t l_uid = { .uint64 = DAP_CHAIN_NET_SRV_VPN_ID };
        dap_chain_net_srv_t* l_srv = dap_chain_net_srv_add( l_uid, s_callback_requested,
                                                            s_callback_response_success, s_callback_response_error,
                                                            s_callback_receipt_next_success);
        dap_chain_net_srv_vpn_t* l_srv_vpn  = DAP_NEW_Z( dap_chain_net_srv_vpn_t);
        l_srv->_inhertor = l_srv_vpn;
        l_srv_vpn->parent = l_srv;

        uint16_t l_pricelist_count = 0;

        /* ! IMPORTANT ! This fetch is single-action and cannot be further reused, since it modifies the stored config data
         * ! it also must NOT be freed within this module !
         */
        char **l_pricelist = dap_config_get_array_str(g_config, "srv_vpn", "pricelist", &l_pricelist_count); // must not be freed!
        for (uint16_t i = 0; i < l_pricelist_count; i++) {
            dap_chain_net_srv_price_t *l_price = DAP_NEW_Z(dap_chain_net_srv_price_t);
            short l_iter = 0;
            char *l_ctx;
            for (char *l_price_token = strtok_r(l_pricelist[i], ":", &l_ctx); l_price_token || l_iter == 6; l_price_token = strtok_r(NULL, ":", &l_ctx), ++l_iter) {
                //log_it(L_DEBUG, "Tokenizer: %s", l_price_token);
                switch (l_iter) {
                case 0:
                    l_price->net_name = l_price_token;
                    if (!(l_price->net = dap_chain_net_by_name(l_price->net_name))) {
                        log_it(L_ERROR, "Error parsing pricelist: can't find network \"%s\"", l_price_token);
                        DAP_DELETE(l_price);
                        break;
                    }
                    continue;
                case 1:
                    l_price->value_coins = atof(l_price_token);
                    if (!(l_price->value_datoshi = (uint64_t)dap_chain_coins_to_balance((long double)l_price->value_coins))) {
                        log_it(L_ERROR, "Error parsing pricelist: text on 2nd position \"%s\" is not floating number", l_price_token);
                        l_iter = 0;
                        DAP_DELETE(l_price);
                        break;
                    }
                    continue;
                case 2:
                    dap_stpcpy(l_price->token, l_price_token);
                    continue;
                case 3:
                    l_price->units = strtoul(l_price_token, NULL, 10);
                    if (!l_price->units) {
                        log_it(L_ERROR, "Error parsing pricelist: text on 4th position \"%s\" is not unsigned integer", l_price_token);
                        l_iter = 0;
                        DAP_DELETE(l_price);
                        break;
                    }
                    continue;
                case 4:
                    if (!strcmp(l_price_token,      "SEC"))
                        l_price->units_uid.enm = SERV_UNIT_SEC;
                    else if (!strcmp(l_price_token, "DAY"))
                        l_price->units_uid.enm = SERV_UNIT_DAY;
                    else if (!strcmp(l_price_token, "MB"))
                        l_price->units_uid.enm = SERV_UNIT_MB;
                    else {
                        log_it(L_ERROR, "Error parsing pricelist: wrong unit type \"%s\"", l_price_token);
                        l_iter = 0;
                        DAP_DELETE(l_price);
                        break;
                    }
                    continue;
                case 5:
                    if (!(l_price->wallet = dap_chain_wallet_open(l_price_token, dap_config_get_item_str_default(g_config, "resources", "wallets_path", NULL)))) {
                        log_it(L_ERROR, "Error parsing pricelist: can't open wallet \"%s\"", l_price_token);
                        l_iter = 0;
                        DAP_DELETE(l_price);
                        break;
                    }
                    continue;
                case 6:
                    log_it(L_INFO, "Price item correct, added to service");
                    DL_APPEND(l_srv->pricelist, l_price);
                    break;
                default:
                    break;
                }
                log_it(L_DEBUG, "Done with price item %d", i);
                break; // double break exits tokenizer loop and steps to next price item
            }
        }
        return 0;
    }
    return -1;
}

/**
 * @brief ch_sf_deinit
 */
void dap_chain_net_srv_vpn_deinit(void)
{
    pthread_mutex_destroy(&s_sf_socks_mutex);
    pthread_cond_destroy(&s_sf_socks_cond);
    DAP_DELETE(s_srv_vpn_addr);
    DAP_DELETE(s_srv_vpn_mask);
    if(s_raw_server)
        DAP_DELETE(s_raw_server);
}

/**
 * Callback calls after successful request for service
 */
static int s_callback_requested(dap_chain_net_srv_t * a_srv, uint32_t a_usage_id, dap_chain_net_srv_client_t * a_srv_client
                                    , const void * a_custom_data, size_t a_custom_data_size )
{

    // TODO parse custom data like JSON or smth like this
    (void) a_custom_data;
    (void) a_custom_data_size;
    (void) a_srv;
    return 0; // aways allow to use it for now
}

/**
 * Called if responses success with all signature checks
 */
static int s_callback_response_success(dap_chain_net_srv_t * a_srv, uint32_t a_usage_id, dap_chain_net_srv_client_t * a_srv_client
                                    , const void * a_request, size_t a_request_size )
{
    int l_ret = 0;
    const dap_chain_datum_tx_receipt_t * l_receipt = (const dap_chain_datum_tx_receipt_t *) a_request;
    size_t l_receipt_size = a_request_size;


//    dap_stream_ch_chain_net_srv_pkt_request_t * l_request =  (dap_stream_ch_chain_net_srv_pkt_request_t *) a_request;
//    dap_chain_net_srv_stream_session_t * l_srv_session = (dap_chain_net_srv_stream_session_t *) a_srv_client->ch->stream->session->_inheritor;
    dap_chain_net_srv_stream_session_t * l_srv_session = (dap_chain_net_srv_stream_session_t *) a_srv_client->ch->stream->session->_inheritor;
    dap_chain_net_srv_usage_t * l_usage_active= dap_chain_net_srv_usage_find(l_srv_session,a_usage_id);
    dap_chain_net_srv_ch_vpn_t * l_srv_ch_vpn =(dap_chain_net_srv_ch_vpn_t*) a_srv_client->ch->stream->channel[DAP_CHAIN_NET_SRV_VPN_ID] ?
            a_srv_client->ch->stream->channel[DAP_CHAIN_NET_SRV_VPN_ID]->internal : NULL;

    if ( !l_usage_active){
        log_it( L_ERROR, "No active service usage, can't success");
        return -1;
    }

    usage_client_t * l_usage_client = NULL;

    l_usage_client = DAP_NEW_Z(usage_client_t);
    l_usage_client->usage_id = a_usage_id;
    l_usage_client->net_srv_client = a_srv_client;
    l_usage_client->receipt = DAP_NEW_SIZE(dap_chain_datum_tx_receipt_t,l_receipt_size);
    pthread_rwlock_init(&l_usage_client->rwlock,NULL);

    memcpy(l_usage_client->receipt, l_receipt, l_receipt_size);

    pthread_rwlock_wrlock(&s_clients_rwlock);
    HASH_ADD(hh, s_clients,usage_id,sizeof(a_usage_id),l_usage_client);

    l_srv_session->usage_active = l_usage_active;
    l_srv_session->usage_active->is_active = true;
    log_it(L_NOTICE,"Enable VPN service");

    if ( l_srv_ch_vpn ){ // If channel is already opened

        dap_stream_ch_set_ready_to_read( l_srv_ch_vpn->ch , true );

        l_srv_ch_vpn->usage_id = a_usage_id;
        // So complicated to update usage client to be sure that nothing breaks it
        l_usage_client->ch_vpn = l_srv_ch_vpn;
    } else{
        log_it(L_WARNING, "VPN channel is not open, will be no data transmission");
        l_ret = -2;
    }
    pthread_rwlock_unlock(&s_clients_rwlock);
    return l_ret;
}



static int s_callback_receipt_next_success(dap_chain_net_srv_t * a_srv, uint32_t a_usage_id, dap_chain_net_srv_client_t * a_srv_client,
                    const void * a_receipt_next, size_t a_receipt_next_size)
{
    dap_chain_net_srv_stream_session_t * l_srv_session = (dap_chain_net_srv_stream_session_t *) a_srv_client->ch->stream->session->_inheritor;
    dap_chain_net_srv_ch_vpn_t * l_srv_ch_vpn =(dap_chain_net_srv_ch_vpn_t*) a_srv_client->ch->stream->channel[DAP_CHAIN_NET_SRV_VPN_ID] ?
            a_srv_client->ch->stream->channel[DAP_CHAIN_NET_SRV_VPN_ID]->internal : NULL;

    if ( ! l_srv_ch_vpn ){
        log_it(L_ERROR, "No VPN service stream channel, its closed?");
        return -3;
    }

    const dap_chain_datum_tx_receipt_t * l_receipt_next = (const dap_chain_datum_tx_receipt_t *) a_receipt_next;
    size_t l_receipt_next_size = a_receipt_next_size;

    log_it(L_INFO, "Next receipt successfuly accepted");
    // usage is present, we've accepted packets
    dap_stream_ch_set_ready_to_read( l_srv_ch_vpn->ch , true );
    return 0;
}

/**
 * If error
 */
static int s_callback_response_error(dap_chain_net_srv_t * a_srv, uint32_t a_usage_id, dap_chain_net_srv_client_t * a_srv_client
                                    , const void * a_custom_data, size_t a_custom_data_size )
{
    if (a_custom_data_size != sizeof (dap_stream_ch_chain_net_srv_pkt_error_t)){
        log_it(L_ERROR, "Wrong custom data size, must be %zd", sizeof(dap_stream_ch_chain_net_srv_pkt_error_t) );
        return -1;
    }
    dap_stream_ch_chain_net_srv_pkt_error_t * l_err = (dap_stream_ch_chain_net_srv_pkt_error_t *)a_custom_data;
    log_it(L_WARNING,"Response error code 0x%08X", l_err->code);
    return 0;
}


/**
 * @brief s_tun_create
 */
static void s_tun_create(void)
{
    pthread_rwlock_wrlock(& s_raw_server_rwlock);
    inet_aton(s_srv_vpn_addr, &s_raw_server->ipv4_network_addr);
    inet_aton(s_srv_vpn_mask, &s_raw_server->ipv4_network_mask);
    s_raw_server->ipv4_host.s_addr = (s_raw_server->ipv4_network_addr.s_addr | 0x01000000); // grow up some shit here!
    s_raw_server->ipv4_lease_last.s_addr = s_raw_server->ipv4_host.s_addr;

    if((s_raw_server->tun_ctl_fd = open("/dev/net/tun", O_RDWR)) < 0) {
        log_it(L_ERROR, "Opening /dev/net/tun error: '%s'", strerror(errno));
    } else {
        int err;
        memset(&s_raw_server->ifr, 0, sizeof(s_raw_server->ifr));
        s_raw_server->ifr.ifr_flags = IFF_TUN | IFF_NO_PI;
        if((err = ioctl(s_raw_server->tun_ctl_fd, TUNSETIFF, (void *) &s_raw_server->ifr)) < 0) {
            log_it(L_CRITICAL, "ioctl(TUNSETIFF) error: '%s' ", strerror(errno));
            close(s_raw_server->tun_ctl_fd);
            s_raw_server->tun_ctl_fd = -1;
        } else {
            char buf[256];
            log_it(L_NOTICE, "Bringed up %s virtual network interface (%s/%s)", s_raw_server->ifr.ifr_name,
                    inet_ntoa(s_raw_server->ipv4_host), s_srv_vpn_mask);
            s_raw_server->tun_fd = s_raw_server->tun_ctl_fd; // Looks yes, its so
            snprintf(buf, sizeof(buf), "ip link set %s up", s_raw_server->ifr.ifr_name);
            int res = system(buf);
            snprintf(buf, sizeof(buf), "ip addr add %s/%s dev %s ", inet_ntoa(s_raw_server->ipv4_host),
                    s_srv_vpn_mask,
                    s_raw_server->ifr.ifr_name);
            res = system(buf);
            res = 0;
        }
    }
    pthread_rwlock_unlock(& s_raw_server_rwlock);

}

/**
 * @brief s_tun_destroy
 */
static void s_tun_destroy(void)
{
    pthread_rwlock_wrlock(& s_raw_server_rwlock);
    close(s_raw_server->tun_fd);
    s_raw_server->tun_fd = -1;
    pthread_rwlock_unlock(& s_raw_server_rwlock);
}


/**
 * @brief ch_sf_socket_delete
 * @param sf
 */
static void ch_sf_socket_delete(ch_vpn_socket_proxy_t * a_vpn_socket_proxy)
{
    close(a_vpn_socket_proxy->sock);
    pthread_mutex_destroy(& (a_vpn_socket_proxy->mutex) );
    if (a_vpn_socket_proxy)
        DAP_DELETE(a_vpn_socket_proxy);
}


/**
 * @brief s_new Callback to constructor of object of Ch
 * @param ch
 * @param arg
 */
void s_new(dap_stream_ch_t* a_stream_ch, void* a_arg)
{
    (void) a_arg;

    a_stream_ch->internal = DAP_NEW_Z(dap_chain_net_srv_ch_vpn_t);
    dap_chain_net_srv_ch_vpn_t * l_srv_vpn = CH_VPN(a_stream_ch);

    if(a_stream_ch->stream->session->_inheritor == NULL && a_stream_ch->stream->session != NULL)
        dap_chain_net_srv_stream_session_create(a_stream_ch->stream->session);
    dap_chain_net_srv_uid_t l_uid = { .uint64 = DAP_CHAIN_NET_SRV_VPN_ID };
    l_srv_vpn->net_srv = dap_chain_net_srv_get(l_uid);
    l_srv_vpn->ch = a_stream_ch;

    dap_chain_net_srv_stream_session_t * l_srv_session = (dap_chain_net_srv_stream_session_t *) a_stream_ch->stream->session->_inheritor;
    pthread_mutex_init(&l_srv_vpn->mutex, NULL);
    l_srv_vpn->raw_l3_sock = socket(PF_INET, SOCK_RAW, IPPROTO_RAW);

    l_srv_vpn->usage_id = l_srv_session->usage_active?  l_srv_session->usage_active->id : 0;

    if( l_srv_vpn->usage_id) {
        // So complicated to update usage client to be sure that nothing breaks it
        usage_client_t * l_usage_client = NULL;
        pthread_rwlock_rdlock(&s_clients_rwlock);
        HASH_FIND(hh,s_clients, &l_srv_vpn->usage_id,sizeof(l_srv_vpn->usage_id),l_usage_client );
        if (l_usage_client){
            pthread_rwlock_wrlock(&l_usage_client->rwlock);
            l_usage_client->ch_vpn = l_srv_vpn;
            pthread_rwlock_unlock(&l_usage_client->rwlock);
        }
        pthread_rwlock_unlock(&s_clients_rwlock);
    }

}

/**
 * @brief stream_sf_delete
 * @param ch
 * @param arg
 */
void srv_ch_vpn_delete(dap_stream_ch_t* ch, void* arg)
{
    log_it(L_DEBUG, "ch_sf_delete() for %s", ch->stream->conn->hostaddr);
    dap_chain_net_srv_ch_vpn_t * l_ch_vpn = CH_VPN(ch);
    dap_chain_net_srv_vpn_t * l_srv_vpn =(dap_chain_net_srv_vpn_t *) l_ch_vpn->net_srv->_inhertor;
    pthread_mutex_lock(&(l_ch_vpn->mutex));
    // So complicated to update usage client to be sure that nothing breaks it
    usage_client_t * l_usage_client = NULL;

    bool l_is_unleased = true;
    if ( l_ch_vpn->addr_ipv4.s_addr ){ // if leased address
        pthread_rwlock_wrlock(& s_raw_server_rwlock);
        if ( s_raw_server->ipv4_lease_last.s_addr == l_ch_vpn->addr_ipv4.s_addr ){
            s_raw_server->ipv4_lease_last.s_addr = ntohl( ntohl(s_raw_server->ipv4_lease_last.s_addr)-1 );
            l_is_unleased = false;
        }
        pthread_rwlock_unlock(& s_raw_server_rwlock);
    }

    pthread_rwlock_wrlock(&s_clients_rwlock);
    if(s_ch_vpn_addrs) {
        HASH_DEL(s_ch_vpn_addrs, l_ch_vpn);
    }

    if ( l_is_unleased ){ // If unleased
        log_it(L_DEBUG, "Unlease address %s and store in treshold", inet_ntoa(l_ch_vpn->addr_ipv4));
        dap_chain_net_srv_vpn_item_ipv4_t * l_item_unleased = DAP_NEW_Z(dap_chain_net_srv_vpn_item_ipv4_t);
        l_item_unleased->addr.s_addr = l_ch_vpn->addr_ipv4.s_addr;
        l_item_unleased->next = l_srv_vpn->ipv4_unleased;
        l_srv_vpn->ipv4_unleased = l_item_unleased;
    }

    HASH_FIND(hh,s_clients, &l_ch_vpn->usage_id,sizeof(l_ch_vpn->usage_id),l_usage_client );
    if (l_usage_client){
        pthread_rwlock_wrlock(&l_usage_client->rwlock);

        l_usage_client->ch_vpn = NULL; // NULL the channel, nobody uses that indicates
        pthread_rwlock_unlock(&l_usage_client->rwlock);
    }

    pthread_rwlock_unlock(&s_clients_rwlock);

    ch_vpn_socket_proxy_t * cur, *tmp;
    // in_addr_t raw_client_addr = CH_SF(ch)->tun_client_addr.s_addr;
    HASH_ITER(hh, l_ch_vpn->socks , cur, tmp)
    {
        log_it(L_DEBUG, "delete socket: %i", cur->sock);
        if(l_ch_vpn->socks){
            HASH_DEL(l_ch_vpn->socks, cur);
        }
        if(cur)
            free(cur);
    }

    if(l_ch_vpn->raw_l3_sock)
        close(l_ch_vpn->raw_l3_sock);
    l_ch_vpn->ch = NULL;
    l_ch_vpn->net_srv = NULL;
    l_ch_vpn->is_allowed =false;
    pthread_mutex_unlock(&(l_ch_vpn->mutex));
    pthread_mutex_destroy(& l_ch_vpn->mutex);
}

static void s_ch_proxy_delete(ch_vpn_socket_proxy_t * a_sock_proxy)
{
    if( !a_sock_proxy)
        return;

    if(a_sock_proxy->sock > 0)
        close(a_sock_proxy->sock);
    // wait while mutex will be released if it be locked
    pthread_mutex_lock(&a_sock_proxy->mutex);
    pthread_mutex_unlock(&a_sock_proxy->mutex);

    pthread_mutex_destroy(&(a_sock_proxy->mutex));
    DAP_DELETE(a_sock_proxy);
}

static ch_vpn_pkt_t* srv_ch_sf_raw_read()
{
    ch_vpn_pkt_t*ret = NULL;
    pthread_mutex_lock(&s_raw_server->pkt_out_mutex);
    if(s_raw_server->pkt_out_rindex == (sizeof(s_raw_server->pkt_out) / sizeof(s_raw_server->pkt_out[0]))) {
        s_raw_server->pkt_out_rindex = 0; // ring the buffer!
    }
    if((s_raw_server->pkt_out_rindex != s_raw_server->pkt_out_windex) || (s_raw_server->pkt_out_size == 0)) {
        ret = s_raw_server->pkt_out[s_raw_server->pkt_out_rindex];
        s_raw_server->pkt_out_rindex++;
        s_raw_server->pkt_out_size--;
    } //else
      //  log_it(L_WARNING, "Packet drop on raw_read() operation, ring buffer is full");
    pthread_mutex_unlock(&s_raw_server->pkt_out_mutex);
    return ret;
}

/**
 * @brief stream_sf_packet_out Packet Out Ch callback
 * @param ch
 * @param arg
 */
static void s_ch_packet_out(dap_stream_ch_t* a_ch, void* a_arg)
{
    (void) a_arg;
    ch_vpn_socket_proxy_t * cur, *tmp;
    dap_chain_net_srv_stream_session_t * l_srv_session = DAP_CHAIN_NET_SRV_STREAM_SESSION( a_ch->stream->session );
    dap_chain_net_srv_ch_vpn_t *l_ch_vpn = CH_VPN(a_ch);

    dap_chain_net_srv_usage_t * l_usage = dap_chain_net_srv_usage_find(l_srv_session,  l_ch_vpn->usage_id);
    if ( ! l_usage){
        log_it(L_NOTICE, "No active usage in list, possible disconnected. Send nothin on this channel");
        dap_stream_ch_set_ready_to_write(a_ch,false);
        dap_stream_ch_set_ready_to_read(a_ch,false);
        return;
    }

    if ( ! l_usage->is_active ){
        log_it(L_INFO, "Usage inactivation: switch off packet output channel");
        dap_stream_ch_set_ready_to_write(a_ch,false);
        dap_stream_ch_set_ready_to_read(a_ch,false);
        if (l_usage->clients)
            dap_stream_ch_pkt_write( l_usage->clients->ch , DAP_STREAM_CH_CHAIN_NET_SRV_PKT_TYPE_NOTIFY_STOPPED , NULL, 0 );
        return;
    }
    if ( (! l_usage->is_free) && (! l_usage->receipt) ){
        log_it(L_WARNING, "No active receipt, switching off");
        dap_stream_ch_set_ready_to_write(a_ch,false);
        dap_stream_ch_set_ready_to_read(a_ch,false);
        if (l_usage->clients)
            dap_stream_ch_pkt_write( l_usage->clients->ch , DAP_STREAM_CH_CHAIN_NET_SRV_PKT_TYPE_NOTIFY_STOPPED , NULL, 0 );
        return;
    }

    bool l_is_smth_out = false;
//    log_it(L_DEBUG,"Socket forwarding packet out callback: %u sockets in hashtable", HASH_COUNT(CH_SF(ch)->socks) );
    HASH_ITER(hh, l_ch_vpn->socks , cur, tmp)
    {
        bool l_signal_to_break = false;
        pthread_mutex_lock(&(cur->mutex));
        size_t i;
        //log_it(L_DEBUG, "Socket with id %d has %u packets in output buffer", cur->id, cur->pkt_out_size);
        if(cur->pkt_out_size) {
            for(i = 0; i < cur->pkt_out_size; i++) {
                ch_vpn_pkt_t * pout = cur->pkt_out[i];
                if(pout) {
                    size_t l_wrote_size;
                    if((l_wrote_size = dap_stream_ch_pkt_write(a_ch, DAP_STREAM_CH_PKT_TYPE_NET_SRV_VPN_DATA, pout,
                            pout->header.op_data.data_size + sizeof(pout->header)))>0 ) {
                        l_is_smth_out = true;
                        DAP_DELETE(pout);
                        cur->pkt_out[i] = NULL;
                    } else {
                        //log_it(L_WARNING,
                        //        "Buffer is overflowed, breaking cycle to let the upper level cycle drop data to the output socket");
                        l_is_smth_out = true;
                        l_signal_to_break = true;
                        break;
                    }
                    s_update_limits (a_ch, l_srv_session, l_usage,l_wrote_size );
                }
            }
        }

        if(l_signal_to_break) {
            pthread_mutex_unlock(&(cur->mutex));
            break;
        }
        cur->pkt_out_size = 0;
        if(cur->signal_to_delete) {
            log_it(L_NOTICE, "Socket id %d got signal to be deleted", cur->id);
            pthread_mutex_lock(&( CH_VPN(a_ch)->mutex));
            HASH_DEL(l_ch_vpn->socks, cur);
            pthread_mutex_unlock(&( CH_VPN(a_ch)->mutex));

            pthread_mutex_lock(&(s_sf_socks_mutex));
            HASH_DELETE(hh2, sf_socks, cur);
            HASH_DELETE(hh_sock, sf_socks_client, cur);
            pthread_mutex_unlock(&(s_sf_socks_mutex));

            pthread_mutex_unlock(&(cur->mutex));
            s_ch_proxy_delete(cur);
        } else
            pthread_mutex_unlock(&(cur->mutex));
    }
    if(l_is_smth_out) {
        a_ch->stream->conn_http->state_write = DAP_HTTP_CLIENT_STATE_DATA;
    }

    dap_stream_ch_set_ready_to_write(a_ch, l_is_smth_out);
}

/**
 * @brief s_check_limits
 * @param a_ch
 * @param a_srv_session
 * @param a_usage
 * @param a_bytes
 */
static void s_update_limits(dap_stream_ch_t * a_ch ,
                           dap_chain_net_srv_stream_session_t * a_srv_session,
                           dap_chain_net_srv_usage_t * a_usage, size_t a_bytes)
{
    bool l_issue_new_receipt = false;
    // Check if there are time limits
    if( a_srv_session->limits_ts ){
        if( a_srv_session->limits_ts  < time(NULL) ){ // Limits out
            a_srv_session->limits_ts = 0;
            log_it(L_INFO, "Limits by timestamp are over. Switch to the next receipt");
            DAP_DELETE(a_usage->receipt);
            a_usage->receipt = a_usage->receipt_next;
            a_usage->receipt_next = NULL;
            l_issue_new_receipt = true;
            if ( a_usage->receipt){ // If there is next receipt add the time and request the next receipt
                a_srv_session->limits_units_type.uint32 = a_usage->receipt->receipt_info.units_type.uint32;
                switch( a_usage->receipt->receipt_info.units_type.enm){
                    case SERV_UNIT_DAY:{
                        a_srv_session->limits_ts = time(NULL) + (time_t)  a_usage->receipt->receipt_info.units*24*3600;
                        log_it(L_INFO,"%llu days more for VPN usage", a_usage->receipt->receipt_info.units);
                    } break;
                    case SERV_UNIT_SEC:{
                        a_srv_session->limits_ts = time(NULL) + (time_t)  a_usage->receipt->receipt_info.units;
                        log_it(L_INFO,"%llu seconds more for VPN usage", a_usage->receipt->receipt_info.units);
                    } break;
                    default: {
                        log_it(L_WARNING, "VPN doesnt accept serv unit type 0x%08X for limits_ts", a_usage->receipt->receipt_info.units_type.uint32 );
                        dap_stream_ch_set_ready_to_write(a_ch,false);
                        dap_stream_ch_set_ready_to_read(a_ch,false);
                        dap_stream_ch_pkt_write( a_usage->clients->ch , DAP_STREAM_CH_CHAIN_NET_SRV_PKT_TYPE_NOTIFY_STOPPED , NULL, 0 );
                    }
                }

                //l_ch_vpn->limits_ts = time(NULL) + l_usage->receipt->receipt
            }else {
                log_it( L_NOTICE, "No activate receipt in usage, switch off write callback for channel");
                dap_stream_ch_set_ready_to_write(a_ch,false);
                dap_stream_ch_set_ready_to_read(a_ch,false);
                dap_stream_ch_pkt_write( a_usage->clients->ch , DAP_STREAM_CH_CHAIN_NET_SRV_PKT_TYPE_NOTIFY_STOPPED , NULL, 0 );
            }
        }
    }else if ( a_srv_session->limits_bytes ){
        if ( a_srv_session->limits_bytes >(uint128_t) a_bytes ){
            // Update limits
            a_srv_session->limits_bytes -= (uint128_t) a_bytes;
        }else{ // traffic out
            log_it(L_INFO, "Limits by traffic is over. Switch to the next receipt");
            DAP_DELETE(a_usage->receipt);
            a_usage->receipt = a_usage->receipt_next;
            a_usage->receipt_next = NULL;
            l_issue_new_receipt = true;
            if ( a_usage->receipt){ // If there is next receipt add the time and request the next receipt
                a_srv_session->limits_units_type.uint32 = a_usage->receipt->receipt_info.units_type.uint32;
                switch( a_usage->receipt->receipt_info.units_type.enm){
                    case SERV_UNIT_B:{
                        a_srv_session->limits_bytes +=  (uint128_t) a_usage->receipt->receipt_info.units;
                        log_it(L_INFO,"%llu bytes more for VPN usage", a_usage->receipt->receipt_info.units);
                    } break;
                    case SERV_UNIT_KB:{
                        a_srv_session->limits_bytes += 1000ull * ( (uint128_t) a_usage->receipt->receipt_info.units);
                        log_it(L_INFO,"%llu bytes more for VPN usage", a_usage->receipt->receipt_info.units);
                    } break;
                    case SERV_UNIT_MB:{
                        a_srv_session->limits_bytes += 1000000ull * ( (uint128_t) a_usage->receipt->receipt_info.units);
                        log_it(L_INFO,"%llu bytes more for VPN usage", a_usage->receipt->receipt_info.units);
                    } break;
                    default: {
                        log_it(L_WARNING, "VPN doesnt accept serv unit type 0x%08X for limits_bytes", a_usage->receipt->receipt_info.units_type.uint32 );
                        dap_stream_ch_set_ready_to_write(a_ch,false);
                        dap_stream_ch_set_ready_to_read(a_ch,false);
                        dap_stream_ch_pkt_write( a_usage->clients->ch , DAP_STREAM_CH_CHAIN_NET_SRV_PKT_TYPE_NOTIFY_STOPPED , NULL, 0 );
                    }
                }


            }else {
                log_it( L_NOTICE, "No activate receipt in usage, switch off write callback for channel");
                dap_stream_ch_set_ready_to_write(a_ch,false);
                dap_stream_ch_set_ready_to_read(a_ch,false);
                dap_stream_ch_pkt_write( a_usage->clients->ch , DAP_STREAM_CH_CHAIN_NET_SRV_PKT_TYPE_NOTIFY_STOPPED , NULL, 0 );

            }

        }
    }

    // If issue new receipt
    if ( l_issue_new_receipt ) {
        if ( a_usage->receipt){
            dap_chain_datum_tx_receipt_t * l_receipt =dap_chain_net_srv_issue_receipt(a_usage->service, a_usage,a_usage->price,NULL,0 );
            a_usage->receipt_next = l_receipt;
            dap_stream_ch_pkt_write( a_usage->clients->ch , DAP_STREAM_CH_CHAIN_NET_SRV_PKT_TYPE_SIGN_REQUEST ,
                                     l_receipt, l_receipt->size);
        }
    }

}

/**
 * @brief stream_sf_packet_in
 * @param ch
 * @param arg
 */
void s_ch_packet_in(dap_stream_ch_t* a_ch, void* arg)
{
    dap_stream_ch_pkt_t * pkt = (dap_stream_ch_pkt_t *) arg;
    dap_chain_net_srv_stream_session_t * l_srv_session = DAP_CHAIN_NET_SRV_STREAM_SESSION (a_ch->stream->session );
    dap_chain_net_srv_ch_vpn_t *l_ch_vpn = CH_VPN(a_ch);
    dap_chain_net_srv_usage_t * l_usage = dap_chain_net_srv_usage_find(l_srv_session,  l_ch_vpn->usage_id);

    if ( ! l_usage){
        log_it(L_NOTICE, "No active usage in list, possible disconnected. Send nothin on this channel");
        dap_stream_ch_set_ready_to_write(a_ch,false);
        dap_stream_ch_set_ready_to_read(a_ch,false);
        return;
    }

    if ( ! l_usage->is_active ){
        log_it(L_INFO, "Usage inactivation: switch off packet input channel");
        dap_stream_ch_set_ready_to_write(a_ch,false);
        dap_stream_ch_set_ready_to_read(a_ch,false);
        return;
    }

    // TODO move address leasing to this structure
    dap_chain_net_srv_vpn_t * l_srv_vpn =(dap_chain_net_srv_vpn_t *) l_usage->service->_inhertor;

    if ( pkt->hdr.type == DAP_STREAM_CH_PKT_TYPE_NET_SRV_VPN_CLIENT )
        dap_chain_net_vpn_client_pkt_in( a_ch, pkt);
    else {
        static bool client_connected = false;
        ch_vpn_pkt_t * l_vpn_pkt = (ch_vpn_pkt_t *) pkt->data;
        size_t l_vpn_pkt_size = pkt->hdr.size - sizeof (l_vpn_pkt->header);

        int remote_sock_id = l_vpn_pkt->header.sock_id;

        //log_it(L_DEBUG, "Got SF packet with id %d op_code 0x%02x", remote_sock_id, sf_pkt->header.op_code);
        if(l_vpn_pkt->header.op_code >= 0xb0) { // Raw packets
            switch (l_vpn_pkt->header.op_code) {
            case VPN_PACKET_OP_CODE_VPN_ADDR_REQUEST: { // Client request after L3 connection the new IP address
                log_it(L_INFO, "Received address request  ");
                if ( l_ch_vpn->addr_ipv4.s_addr ){
                    log_it(L_WARNING,"We already have ip address leased to us");
                    ch_vpn_pkt_t *pkt_out = (ch_vpn_pkt_t*) calloc(1, sizeof(pkt_out->header));
                    pkt_out->header.op_code = VPN_PACKET_OP_CODE_PROBLEM;
                    pkt_out->header.op_problem.code = VPN_PROBLEM_CODE_ALREADY_ASSIGNED_ADDR;
                    pkt_out->header.sock_id = s_raw_server->tun_fd;
                    pkt_out->header.usage_id = l_usage->id;
                    dap_stream_ch_pkt_write(a_ch, DAP_STREAM_CH_PKT_TYPE_NET_SRV_VPN_DATA, pkt_out,
                            pkt_out->header.op_data.data_size + sizeof(pkt_out->header));
                    dap_stream_ch_set_ready_to_write(a_ch, true);
                    break;
                }
                dap_chain_net_srv_vpn_item_ipv4_t * l_item_ipv4 = l_srv_vpn->ipv4_unleased;
                if ( l_item_ipv4){
                    log_it(L_WARNING,"We have unleased ip address");
                    l_ch_vpn->addr_ipv4.s_addr = l_item_ipv4->addr.s_addr;

                    pthread_rwlock_wrlock( &s_clients_rwlock );
                    HASH_ADD(hh, s_ch_vpn_addrs, addr_ipv4, sizeof (l_ch_vpn->addr_ipv4), l_ch_vpn);
                    pthread_rwlock_unlock( &s_clients_rwlock );

                    ch_vpn_pkt_t *l_pkt_out = DAP_NEW_Z_SIZE(ch_vpn_pkt_t,
                            sizeof(l_pkt_out->header) + sizeof(l_ch_vpn->addr_ipv4) + sizeof(s_raw_server->ipv4_host));
                    l_pkt_out->header.sock_id = s_raw_server->tun_fd;
                    l_pkt_out->header.op_code = VPN_PACKET_OP_CODE_VPN_ADDR_REPLY;
                    l_pkt_out->header.op_data.data_size = sizeof(l_ch_vpn->addr_ipv4) + sizeof(s_raw_server->ipv4_host);
                    l_pkt_out->header.usage_id = l_usage->id;

                    memcpy(l_pkt_out->data, &l_ch_vpn->addr_ipv4, sizeof(l_ch_vpn->addr_ipv4));
                    memcpy(l_pkt_out->data + sizeof(l_ch_vpn->addr_ipv4), &s_raw_server->ipv4_host,
                            sizeof(s_raw_server->ipv4_host));
                    dap_stream_ch_pkt_write(a_ch, DAP_STREAM_CH_PKT_TYPE_NET_SRV_VPN_DATA , l_pkt_out,
                            l_pkt_out->header.op_data.data_size + sizeof(l_pkt_out->header));
                    log_it(L_NOTICE, "VPN client address %s leased", inet_ntoa(l_ch_vpn->addr_ipv4));
                    log_it(L_INFO, "\tgateway %s", inet_ntoa(s_raw_server->ipv4_host));
                    log_it(L_INFO, "\tmask %s", inet_ntoa(s_raw_server->ipv4_network_mask));
                    log_it(L_INFO, "\taddr %s", inet_ntoa(s_raw_server->ipv4_network_addr));
                    log_it(L_INFO, "\tlast_addr %s", inet_ntoa(s_raw_server->ipv4_lease_last));
                    //dap_stream_ch_set_ready_to_write(a_ch, true);
                    l_srv_vpn->ipv4_unleased = l_item_ipv4->next;
                    DAP_DELETE(l_item_ipv4);
                }else{
                    struct in_addr n_addr = { 0 }, n_addr_max;
                    n_addr.s_addr = ntohl(s_raw_server->ipv4_lease_last.s_addr);
                    n_addr.s_addr++;
                    n_addr_max.s_addr = (ntohl(s_raw_server->ipv4_network_addr.s_addr)
                                         | ~ntohl(s_raw_server->ipv4_network_mask.s_addr));

                    //  Just for log output we revert it back and forward
                    n_addr.s_addr = htonl(n_addr.s_addr);
                    n_addr_max.s_addr = htonl(n_addr_max.s_addr);
                    log_it(L_DEBUG, "Check if is address is lesser than");
                    log_it(L_DEBUG,"    new_address     = %s", inet_ntoa(n_addr));
                    log_it(L_DEBUG,"    new_address_max = %s", inet_ntoa(n_addr_max));
                    n_addr.s_addr = ntohl(n_addr.s_addr);
                    n_addr_max.s_addr = ntohl(n_addr_max.s_addr);
                    if(n_addr.s_addr <= n_addr_max.s_addr ) {
                        n_addr.s_addr = htonl(n_addr.s_addr);
                        n_addr_max.s_addr = htonl(n_addr_max.s_addr);

                        s_raw_server->ipv4_lease_last.s_addr =n_addr.s_addr;
                        a_ch->stream->session->tun_client_addr.s_addr = n_addr.s_addr;
                        l_ch_vpn->addr_ipv4.s_addr = n_addr.s_addr;

                        log_it(L_NOTICE, "VPN client address %s leased", inet_ntoa(n_addr));
                        log_it(L_INFO, "\tgateway %s", inet_ntoa(s_raw_server->ipv4_host));
                        log_it(L_INFO, "\tmask %s", inet_ntoa(s_raw_server->ipv4_network_mask));
                        log_it(L_INFO, "\taddr %s", inet_ntoa(s_raw_server->ipv4_network_addr));
                        log_it(L_INFO, "\tlast_addr %s", inet_ntoa(s_raw_server->ipv4_lease_last));
                        pthread_rwlock_wrlock( &s_clients_rwlock );
                        HASH_ADD(hh, s_ch_vpn_addrs, addr_ipv4, sizeof (l_ch_vpn->addr_ipv4), l_ch_vpn);
                        pthread_rwlock_unlock( &s_clients_rwlock );

                        ch_vpn_pkt_t *pkt_out = (ch_vpn_pkt_t*) calloc(1,
                                sizeof(pkt_out->header) + sizeof(l_ch_vpn->addr_ipv4) + sizeof(s_raw_server->ipv4_host));
                        pkt_out->header.sock_id = s_raw_server->tun_fd;
                        pkt_out->header.op_code = VPN_PACKET_OP_CODE_VPN_ADDR_REPLY;
                        pkt_out->header.op_data.data_size = sizeof(l_ch_vpn->addr_ipv4) + sizeof(s_raw_server->ipv4_host);
                        pkt_out->header.usage_id = l_usage->id;

                        memcpy(pkt_out->data, &l_ch_vpn->addr_ipv4, sizeof(l_ch_vpn->addr_ipv4));
                        memcpy(pkt_out->data + sizeof(l_ch_vpn->addr_ipv4), &s_raw_server->ipv4_host,
                                sizeof(s_raw_server->ipv4_host));

                        if(dap_stream_ch_pkt_write(a_ch, DAP_STREAM_CH_PKT_TYPE_NET_SRV_VPN_DATA, pkt_out,
                                                   pkt_out->header.op_data.data_size + sizeof(pkt_out->header))) {
                            dap_stream_ch_set_ready_to_write(a_ch, true);
                        }

                        //ch_sf_raw_write(n_addr.s_addr,STREAM_SF_PACKET_OP_CODE_RAW_L3_ADDR_REPLY,&n_addr,sizeof(n_addr));
                    } else { // All the network is filled with clients, can't lease a new address
                        log_it(L_WARNING, "All the network is filled with clients, can't lease a new address");
                        ch_vpn_pkt_t *pkt_out = (ch_vpn_pkt_t*) calloc(1, sizeof(pkt_out->header));
                        pkt_out->header.sock_id = s_raw_server->tun_fd;
                        pkt_out->header.op_code = VPN_PACKET_OP_CODE_PROBLEM;
                        pkt_out->header.usage_id = l_usage->id;
                        pkt_out->header.op_problem.code = VPN_PROBLEM_CODE_NO_FREE_ADDR;
                        dap_stream_ch_pkt_write(a_ch, DAP_STREAM_CH_PKT_TYPE_NET_SRV_VPN_DATA, pkt_out,
                                pkt_out->header.op_data.data_size + sizeof(pkt_out->header));
                        dap_stream_ch_set_ready_to_write(a_ch, true);
                    }
                }
            }
                break;
            case VPN_PACKET_OP_CODE_VPN_SEND: {
                struct in_addr in_saddr, in_daddr;
                in_saddr.s_addr = ((struct iphdr*) l_vpn_pkt->data)->saddr;
                in_daddr.s_addr = ((struct iphdr*) l_vpn_pkt->data)->daddr;
<<<<<<< HEAD

                char str_daddr[43], str_saddr[43];
                strncpy(str_saddr, inet_ntoa(in_saddr), sizeof(str_saddr)-1);
                strncpy(str_daddr, inet_ntoa(in_daddr), sizeof(str_daddr)-1);
=======
                // The packet can't be written, errno == EINVAL !!!
                log_it(L_DEBUG, "VPN packet, source: %s; dest: %s", inet_ntoa(in_saddr), inet_ntoa(in_daddr));
>>>>>>> 5d2b96f5
                int ret;
                //if( ch_sf_raw_write(STREAM_SF_PACKET_OP_CODE_RAW_SEND, sf_pkt->data, sf_pkt->op_data.data_size)<0){
                /*struct sockaddr_in sin = { 0 };
                sin.sin_family = AF_INET;
                sin.sin_port = 0;
                sin.sin_addr.s_addr = in_daddr.s_addr;*/


                //if((ret=sendto(CH_SF(ch)->raw_l3_sock , sf_pkt->data,sf_pkt->header.op_data.data_size,0,(struct sockaddr *) &sin, sizeof (sin)))<0){
                if((ret = write(s_raw_server->tun_fd, l_vpn_pkt->data, l_vpn_pkt->header.op_data.data_size)) < 0) {
                    log_it(L_ERROR, "write() returned error %d : '%s'", ret, strerror(errno));
                    //log_it(L_ERROR,"raw socket ring buffer overflowed");
                    ch_vpn_pkt_t *pkt_out = (ch_vpn_pkt_t*) calloc(1, sizeof(pkt_out->header));
                    pkt_out->header.op_code = VPN_PACKET_OP_CODE_PROBLEM;
                    pkt_out->header.op_problem.code = VPN_PROBLEM_CODE_PACKET_LOST;
                    pkt_out->header.sock_id = s_raw_server->tun_fd;
                    dap_stream_ch_pkt_write(a_ch, DAP_STREAM_CH_PKT_TYPE_NET_SRV_VPN_DATA, pkt_out,
                            pkt_out->header.op_data.data_size + sizeof(pkt_out->header));
                    dap_stream_ch_set_ready_to_write(a_ch, true);
                } else {
                    s_update_limits (a_ch, l_srv_session, l_usage,(size_t) ret );
                    //log_it(L_DEBUG, "Raw IP packet daddr:%s saddr:%s  %u from %d bytes sent to tun/tap interface",
                    //        str_saddr, str_daddr, sf_pkt->header.op_data.data_size, ret);
                    //log_it(L_DEBUG, "Raw IP sent %u bytes ", ret);
                }
                //}
            }
                break;
            default:
                log_it(L_WARNING, "Can't process SF type 0x%02x", l_vpn_pkt->header.op_code);
            }
        } else { // All except CONNECT
            ch_vpn_socket_proxy_t * sf_sock = NULL;
            if(l_vpn_pkt->header.op_code != VPN_PACKET_OP_CODE_CONNECT) {

                pthread_mutex_lock(&( CH_VPN(a_ch)->mutex));
                //      log_it(L_DEBUG,"Looking in hash table with %d",remote_sock_id);
                HASH_FIND_INT((CH_VPN(a_ch)->socks), &remote_sock_id, sf_sock);
                pthread_mutex_unlock(&( CH_VPN(a_ch)->mutex));

                if(sf_sock != NULL) {
                    pthread_mutex_lock(&sf_sock->mutex); // Unlock it in your case as soon as possible to reduce lock time
                    sf_sock->time_lastused = time(NULL);
                    switch (l_vpn_pkt->header.op_code) {
                    case VPN_PACKET_OP_CODE_SEND: {
                        if(client_connected == false)
                        {
                            log_it(L_WARNING, "Drop Packet! User not connected!"); // Client need send
                            pthread_mutex_unlock(&s_sf_socks_mutex);
                            break;
                        }
                        int ret;
                        if((ret = send(sf_sock->sock, l_vpn_pkt->data, l_vpn_pkt->header.op_data.data_size, 0)) < 0) {
                            log_it(L_INFO, "Disconnected from the remote host");
                            pthread_mutex_unlock(&sf_sock->mutex);
                            pthread_mutex_lock(&( CH_VPN(a_ch)->mutex));
                            HASH_DEL(CH_VPN(a_ch)->socks, sf_sock);
                            pthread_mutex_unlock(&( CH_VPN(a_ch)->mutex));

                            pthread_mutex_lock(&s_sf_socks_mutex);
                            HASH_DELETE(hh2, sf_socks, sf_sock);
                            HASH_DELETE(hh_sock, sf_socks_client, sf_sock);

                            struct epoll_event ev;
                            ev.data.fd = sf_sock->sock;
                            ev.events = EPOLLIN;
                            if(epoll_ctl(sf_socks_epoll_fd, EPOLL_CTL_DEL, sf_sock->sock, &ev) < 0) {
                                log_it(L_ERROR, "Can't remove sock_id %d from the epoll fd", remote_sock_id);
                                //stream_ch_pkt_write_f(ch,'i',"sock_id=%d op_code=0x%02x result=-2",sf_pkt->sock_id, sf_pkt->op_code);
                            } else {
                                log_it(L_NOTICE, "Removed sock_id %d from the the epoll fd", remote_sock_id);
                                //stream_ch_pkt_write_f(ch,'i',"sock_id=%d op_code=0x%02x result=0",sf_pkt->sock_id, sf_pkt->op_code);
                            }
                            pthread_mutex_unlock(&s_sf_socks_mutex);

                            s_ch_proxy_delete(sf_sock);
                        } else {
                            sf_sock->bytes_sent += ret;
                            pthread_mutex_unlock(&sf_sock->mutex);
                        }
                        //log_it(L_INFO, "Send action from %d sock_id (sf_packet size %lu,  ch packet size %lu, have sent %d)"
                        //        , sf_sock->id, sf_pkt->header.op_data.data_size, pkt->hdr.size, ret);
                    }
                        break;
                    case VPN_PACKET_OP_CODE_DISCONNECT: {
                        log_it(L_INFO, "Disconnect action from %d sock_id", sf_sock->id);

                        pthread_mutex_lock(&( CH_VPN(a_ch)->mutex));
                        HASH_DEL(CH_VPN(a_ch)->socks, sf_sock);
                        pthread_mutex_unlock(&( CH_VPN(a_ch)->mutex));

                        pthread_mutex_lock(&s_sf_socks_mutex);
                        HASH_DELETE(hh2, sf_socks, sf_sock);
                        HASH_DELETE(hh_sock, sf_socks_client, sf_sock);
                        struct epoll_event ev;
                        ev.data.fd = sf_sock->sock;
                        ev.events = EPOLLIN;
                        if(epoll_ctl(sf_socks_epoll_fd, EPOLL_CTL_DEL, sf_sock->sock, &ev) < 0) {
                            log_it(L_ERROR, "Can't remove sock_id %d to the epoll fd", remote_sock_id);
                            //stream_ch_pkt_write_f(ch,'i',"sock_id=%d op_code=%uc result=-2",sf_pkt->sock_id, sf_pkt->op_code);
                        } else {
                            log_it(L_NOTICE, "Removed sock_id %d from the epoll fd", remote_sock_id);
                            //stream_ch_pkt_write_f(ch,'i',"sock_id=%d op_code=%uc result=0",sf_pkt->sock_id, sf_pkt->op_code);
                        }
                        pthread_mutex_unlock(&s_sf_socks_mutex);

                        pthread_mutex_unlock(&sf_sock->mutex);
                        s_ch_proxy_delete(sf_sock);
                    }
                        break;
                    default: {
                        log_it(L_WARNING, "Unprocessed op code 0x%02x", l_vpn_pkt->header.op_code);
                        pthread_mutex_unlock(&sf_sock->mutex);
                    }
                    }
                } //else
                  //  log_it(L_WARNING, "Packet input: packet with sock_id %d thats not present in current stream channel",
                  //          remote_sock_id);
            } else {
                HASH_FIND_INT(CH_VPN(a_ch)->socks, &remote_sock_id, sf_sock);
                if(sf_sock) {
                    log_it(L_WARNING, "Socket id %d is already used, take another number for socket id", remote_sock_id);
                } else { // Connect action
                    struct sockaddr_in remote_addr;
                    char addr_str[1024];
                    size_t addr_str_size =
                            (l_vpn_pkt->header.op_connect.addr_size > (sizeof(addr_str) - 1)) ?
                                    (sizeof(addr_str) - 1) :
                                    l_vpn_pkt->header.op_connect.addr_size;
                    memset(&remote_addr, 0, sizeof(remote_addr));
                    remote_addr.sin_family = AF_INET;
                    remote_addr.sin_port = htons(l_vpn_pkt->header.op_connect.port);

                    memcpy(addr_str, l_vpn_pkt->data, addr_str_size);
                    addr_str[addr_str_size] = 0;

                    log_it(L_DEBUG, "Connect action to %s:%u (addr_size %lu)", addr_str, l_vpn_pkt->header.op_connect.port,
                            l_vpn_pkt->header.op_connect.addr_size);
                    if(inet_pton(AF_INET, addr_str, &(remote_addr.sin_addr)) < 0) {
                        log_it(L_ERROR, "Wrong remote address '%s:%u'", addr_str, l_vpn_pkt->header.op_connect.port);
                    } else {
                        int s;
                        if((s = socket(AF_INET, SOCK_STREAM, 0)) >= 0) {
                            log_it(L_DEBUG, "Socket is created (%d)", s);
                            if(connect(s, (struct sockaddr *) &remote_addr, sizeof(remote_addr)) >= 0) {
                                fcntl(s, F_SETFL, O_NONBLOCK);
                                log_it(L_INFO, "Remote address connected (%s:%u) with sock_id %d", addr_str,
                                        l_vpn_pkt->header.op_connect.port, remote_sock_id);
                                ch_vpn_socket_proxy_t * sf_sock = NULL;
                                sf_sock = DAP_NEW_Z(ch_vpn_socket_proxy_t);
                                sf_sock->id = remote_sock_id;
                                sf_sock->sock = s;
                                sf_sock->ch = a_ch;
                                pthread_mutex_init(&sf_sock->mutex, NULL);

                                pthread_mutex_lock(&s_sf_socks_mutex);
                                pthread_mutex_lock(&( CH_VPN(a_ch)->mutex));
                                HASH_ADD_INT(CH_VPN(a_ch)->socks, id, sf_sock);
                                log_it(L_DEBUG, "Added %d sock_id with sock %d to the hash table", sf_sock->id,
                                        sf_sock->sock);
                                HASH_ADD(hh2, sf_socks, id, sizeof(sf_sock->id), sf_sock);
                                log_it(L_DEBUG, "Added %d sock_id with sock %d to the hash table", sf_sock->id,
                                        sf_sock->sock);
                                HASH_ADD(hh_sock, sf_socks_client, sock, sizeof(int), sf_sock);
                                //log_it(L_DEBUG,"Added %d sock_id with sock %d to the socks hash table",sf->id,sf->sock);
                                pthread_mutex_unlock(&s_sf_socks_mutex);
                                pthread_mutex_unlock(&( CH_VPN(a_ch)->mutex));

                                struct epoll_event ev;
                                ev.data.fd = s;
                                ev.events = EPOLLIN | EPOLLERR;

                                if(epoll_ctl(sf_socks_epoll_fd, EPOLL_CTL_ADD, s, &ev) == -1) {
                                    log_it(L_ERROR, "Can't add sock_id %d to the epoll fd", remote_sock_id);
                                    //stream_ch_pkt_write_f(ch,'i',"sock_id=%d op_code=%uc result=-2",sf_pkt->sock_id, sf_pkt->op_code);
                                } else {
                                    log_it(L_NOTICE, "Added sock_id %d  with sock %d to the epoll fd", remote_sock_id, s);
                                    log_it(L_NOTICE, "Send Connected packet to User");
                                    ch_vpn_pkt_t *pkt_out = (ch_vpn_pkt_t*) calloc(1, sizeof(pkt_out->header));
                                    pkt_out->header.sock_id = remote_sock_id;
                                    pkt_out->header.op_code = VPN_PACKET_OP_CODE_CONNECTED;
                                    dap_stream_ch_pkt_write(a_ch, DAP_STREAM_CH_PKT_TYPE_NET_SRV_VPN_CLIENT, pkt_out,
                                            pkt_out->header.op_data.data_size + sizeof(pkt_out->header));
                                    free(pkt_out);
                                    client_connected = true;
                                }
                                dap_stream_ch_set_ready_to_write(a_ch, true);
                            } else {
                                log_it(L_INFO, "Can't connect to the remote server %s", addr_str);
                                dap_stream_ch_pkt_write_f(a_ch, 'i', "sock_id=%d op_code=%c result=-1",
                                        l_vpn_pkt->header.sock_id, l_vpn_pkt->header.op_code);
                                dap_stream_ch_set_ready_to_write(a_ch, true);
                            }
                        } else {
                            log_it(L_ERROR, "Can't create the socket");
                        }
                    }
                }
            }
        }
    }
}

/**
 * @brief stream_sf_disconnect
 * @param sf
 */
void srv_stream_sf_disconnect(ch_vpn_socket_proxy_t * sf_sock)
{
    struct epoll_event ev;
    ev.data.fd = sf_sock->sock;
    ev.events = EPOLLIN | EPOLLERR;
    if(epoll_ctl(sf_socks_epoll_fd, EPOLL_CTL_DEL, sf_sock->sock, &ev) == -1) {
        log_it(L_ERROR, "Can't del sock_id %d from the epoll fd", sf_sock->id);
        //stream_ch_pkt_write_f(sf->ch,'i',"sock_id=%d op_code=%uc result=-1",sf->id, STREAM_SF_PACKET_OP_CODE_RECV);
    } else {
        log_it(L_ERROR, "Removed sock_id %d from the epoll fd", sf_sock->id);
        //stream_ch_pkt_write_f(sf->ch,'i',"sock_id=%d op_code=%uc result=0",sf->id, STREAM_SF_PACKET_OP_CODE_RECV);
    }

    // Compise signal to disconnect to another side, with special opcode STREAM_SF_PACKET_OP_CODE_DISCONNECT
    ch_vpn_pkt_t * pkt_out;
    pkt_out = (ch_vpn_pkt_t*) calloc(1, sizeof(pkt_out->header) + 1);
    pkt_out->header.op_code = VPN_PACKET_OP_CODE_DISCONNECT;
    pkt_out->header.sock_id = sf_sock->id;
    sf_sock->pkt_out[sf_sock->pkt_out_size] = pkt_out;
    sf_sock->pkt_out_size++;
    sf_sock->signal_to_delete = true;
}

/**

 Socket forward
 **/

void * srv_ch_sf_thread(void * arg)
{
    struct epoll_event ev, events[SF_MAX_EVENTS] = { 0 };
    //pthread_mutex_lock(&sf_socks_mutex);
    sf_socks_epoll_fd = epoll_create(SF_MAX_EVENTS);
    sigset_t sf_sigmask;
    sigemptyset(&sf_sigmask);
    sigaddset(&sf_sigmask, SIGUSR2);

    while(1) {
        int nfds = epoll_pwait(sf_socks_epoll_fd, events, SF_MAX_EVENTS, 10000, &sf_sigmask);
        if(nfds < 0) {
            //log_it(L_CRITICAL,"Can't run epoll_wait: %s",strerror(errno));
            continue;
        }
        if(nfds > 0)
            log_it(L_DEBUG, "Epolled %d fd", nfds);
        else
            continue;
        int n;
        for(n = 0; n < nfds; ++n) {
            int s = events[n].data.fd;

            ch_vpn_socket_proxy_t * l_socket_proxy = NULL;
            pthread_mutex_lock(&s_sf_socks_mutex);
            HASH_FIND(hh_sock, sf_socks_client, &s, sizeof(s), l_socket_proxy);
            pthread_mutex_unlock(&s_sf_socks_mutex);
            if( l_socket_proxy ) {
                dap_chain_net_srv_stream_session_t * l_srv_session = DAP_CHAIN_NET_SRV_STREAM_SESSION (l_socket_proxy->ch->stream->session );
                dap_chain_net_srv_ch_vpn_t *l_ch_vpn = CH_VPN(l_socket_proxy->ch);
                dap_chain_net_srv_usage_t * l_usage = dap_chain_net_srv_usage_find(l_srv_session,  l_ch_vpn->usage_id);

                if(events[n].events & EPOLLERR) {
                    log_it(L_NOTICE, "Socket id %d has EPOLLERR flag on", s);
                    pthread_mutex_lock(&(l_socket_proxy->mutex));
                    srv_stream_sf_disconnect(l_socket_proxy);
                    pthread_mutex_unlock(&(l_socket_proxy->mutex));
                } else if(events[n].events & EPOLLIN) {
                    char buf[1000000];
                    ssize_t ret;
                    pthread_mutex_lock(&(l_socket_proxy->mutex));
                    if(l_socket_proxy->pkt_out_size < ((sizeof(l_socket_proxy->pkt_out) / sizeof(l_socket_proxy->pkt_out[0])) - 1)) {
                        ret = recv(l_socket_proxy->sock, buf, sizeof(buf), 0);
                        //log_it(L_DEBUG,"recv() returned %d",ret);
                        if(ret > 0) {
                            size_t buf_size = ret;
                            s_update_limits(l_socket_proxy->ch,l_srv_session,l_usage,buf_size);
                            if ( dap_stream_ch_get_ready_to_read(l_socket_proxy->ch) ){
                                ch_vpn_pkt_t * pout;
                                pout = l_socket_proxy->pkt_out[l_socket_proxy->pkt_out_size] = (ch_vpn_pkt_t *) calloc(1,
                                        buf_size + sizeof(pout->header));
                                pout->header.op_code = VPN_PACKET_OP_CODE_RECV;
                                pout->header.sock_id = l_socket_proxy->id;
                                pout->header.usage_id = l_usage->id;
                                pout->header.op_data.data_size = buf_size;
                                memcpy(pout->data, buf, buf_size);
                                l_socket_proxy->pkt_out_size++;
                                pthread_mutex_unlock(&(l_socket_proxy->mutex));
                                dap_stream_ch_set_ready_to_write(l_socket_proxy->ch, true);
                            }else{
                                pthread_mutex_unlock(&(l_socket_proxy->mutex));
                            }

                        } else {
                            log_it(L_NOTICE,
                                    "Socket id %d returned error on recv() function - may be host has disconnected", s);
                            pthread_mutex_unlock(&(l_socket_proxy->mutex));
                            dap_stream_ch_set_ready_to_write(l_socket_proxy->ch, true);
                            srv_stream_sf_disconnect(l_socket_proxy);
                        }
                    } else {
                        log_it(L_WARNING, "Can't receive data, full of stack");
                        pthread_mutex_unlock(&(l_socket_proxy->mutex));
                    }
                } else {
                    log_it(L_WARNING, "Unprocessed flags 0x%08X", events[n].events);
                }
            } else {
                if(epoll_ctl(sf_socks_epoll_fd, EPOLL_CTL_DEL, s, &ev) < 0) {
                    log_it(L_ERROR, "Can't remove sock_id %d to the epoll fd", s);
                } else {
                    log_it(L_NOTICE, "Socket id %d is removed from the list", s);
                }
            }
        }
        //pthread_mutex_unlock(&sf_socks_mutex);
    }
}

static volatile bool s_srv_ch_sf_thread_raw_is_exit = false;

/* Signal handler. */
static void s_sig_handle (int sig)
{
    s_srv_ch_sf_thread_raw_is_exit = true;
}

/**
 *
 *
 **/
void* srv_ch_sf_thread_raw(void *arg)
{
    s_tun_create();

    if(s_raw_server->tun_fd <= 0) {
        log_it(L_CRITICAL, "Tun/tap file descriptor is not initialized");
        return NULL;
    }
    /*    if (fcntl(raw_server->tun_fd, F_SETFL, O_NONBLOCK) < 0){ ;
     log_it(L_CRITICAL,"Can't switch tun/tap socket into the non-block mode");
     return NULL;
     }
     if (fcntl(raw_server->tun_fd, F_SETFD, FD_CLOEXEC) < 0){;
     log_it(L_CRITICAL,"Can't switch tun/tap socket to not be passed across execs");
     return NULL;
     }
     */
    uint8_t *l_tmp_buf;
    ssize_t tmp_buf_size;
    static int tun_MTU = 100000; /// TODO Replace with detection of MTU size

    l_tmp_buf = (uint8_t *) alloca(tun_MTU);
    if ( !l_tmp_buf){ // Can't allocate on stack
        log_it(L_ERROR,"Can't allocate read buffer on stack, trying to get one from heap");
        l_tmp_buf = DAP_NEW_SIZE(uint8_t, tun_MTU);
    }
    tmp_buf_size = 0;
    log_it(L_INFO, "Tun/tap thread starts with MTU = %d", tun_MTU);

    fd_set fds_read, fds_read_active;
    sigset_t l_sig_mask_proc;
    sigset_t l_sig_mask_orig;
    sigemptyset (&l_sig_mask_proc);
    sigaddset (&l_sig_mask_proc, SIGTERM);


    FD_ZERO(&fds_read);
    FD_SET(s_raw_server->tun_fd, &fds_read);
    FD_SET(get_select_breaker(), &fds_read);
    /// Main cycle
    do {
        fds_read_active = fds_read;
        int ret = select(FD_SETSIZE, &fds_read_active, NULL, NULL, NULL);
        //
        if(ret > 0) {
            if(FD_ISSET(get_select_breaker(), &fds_read_active)) { // Smth to send
                ch_vpn_pkt_t* pkt = srv_ch_sf_raw_read();
                if(pkt) {
                    int write_ret = write(s_raw_server->tun_fd, pkt->data, pkt->header.op_data.data_size);
                    if(write_ret > 0) {
                        //log_it(L_DEBUG, "Wrote out %d bytes to the tun/tap interface", write_ret);
                    } else {
                        log_it(L_ERROR, "Tun/tap write %u bytes returned '%s' error, code (%d)",
                                pkt->header.op_data.data_size, strerror(errno), write_ret);
                    }
                }
            }

            if(FD_ISSET(s_raw_server->tun_fd, &fds_read_active)) {
                int l_read_ret = read(s_raw_server->tun_fd, l_tmp_buf, tun_MTU);
                if(l_read_ret < 0) {
                    log_it(L_CRITICAL, "Tun/tap read returned '%s' error, code (%d)", strerror(errno), l_read_ret);
                    break;
                } else {
                    struct iphdr *iph = (struct iphdr*) l_tmp_buf;
                    struct in_addr in_daddr, in_saddr;
                    in_daddr.s_addr = iph->daddr;
                    in_saddr.s_addr = iph->saddr;
                    char str_daddr[42], str_saddr[42];
                    dap_snprintf(str_saddr, sizeof(str_saddr), "%s",inet_ntoa(in_saddr) );
                    dap_snprintf(str_daddr, sizeof(str_daddr), "%s",inet_ntoa(in_daddr) );

                    //log_it(L_DEBUG, "Read IP packet from tun/tap interface daddr=%s saddr=%s total_size = %d "
                    //        , str_daddr, str_saddr, read_ret);
                    dap_chain_net_srv_ch_vpn_t * l_ch_vpn = NULL;
                    pthread_rwlock_rdlock(&s_clients_rwlock);
                    HASH_FIND(hh,s_ch_vpn_addrs, &in_daddr, sizeof (in_daddr), l_ch_vpn);
//                  HASH_ADD_INT(CH_SF(ch)->socks, id, sf_sock );
//                  HASH_DEL(CH_SF(ch)->socks,sf_sock);

                    ///
                    if(l_ch_vpn) { // Is present in hash table such destination address

                        if (dap_stream_ch_get_ready_to_read(l_ch_vpn->ch ) ){
                            dap_chain_net_srv_stream_session_t * l_srv_session = DAP_CHAIN_NET_SRV_STREAM_SESSION (l_ch_vpn->ch->stream->session );
                            dap_chain_net_srv_usage_t * l_usage = dap_chain_net_srv_usage_find(l_srv_session,  l_ch_vpn->usage_id);
                            ch_vpn_pkt_t *l_pkt_out = DAP_NEW_Z_SIZE(ch_vpn_pkt_t, sizeof(l_pkt_out->header) + l_read_ret);
                            l_pkt_out->header.op_code = VPN_PACKET_OP_CODE_VPN_RECV;
                            l_pkt_out->header.sock_id = s_raw_server->tun_fd;
                            l_pkt_out->header.usage_id = l_ch_vpn->usage_id;
                            l_pkt_out->header.op_data.data_size = l_read_ret;
                            memcpy(l_pkt_out->data, l_tmp_buf, l_read_ret);
                            dap_stream_ch_pkt_write(l_ch_vpn->ch, DAP_STREAM_CH_PKT_TYPE_NET_SRV_VPN_DATA, l_pkt_out,
                                    l_pkt_out->header.op_data.data_size + sizeof(l_pkt_out->header));
                            s_update_limits(l_ch_vpn->ch,l_srv_session,l_usage, l_read_ret);
                        }
                    }
                    pthread_rwlock_unlock(&s_clients_rwlock);
                }
            }/*else {
             log_it(L_CRITICAL,"select() has no tun handler in the returned set");
             break;

             }*/
        } else {
            log_it(L_WARNING, "Select returned %d: %s", ret, strerror(errno));
            //break;
        }
    } while(! s_srv_ch_sf_thread_raw_is_exit );
    log_it(L_NOTICE, "Raw sockets listen thread is stopped");
    s_tun_destroy();
    return NULL;
}

<|MERGE_RESOLUTION|>--- conflicted
+++ resolved
@@ -936,15 +936,13 @@
                 struct in_addr in_saddr, in_daddr;
                 in_saddr.s_addr = ((struct iphdr*) l_vpn_pkt->data)->saddr;
                 in_daddr.s_addr = ((struct iphdr*) l_vpn_pkt->data)->daddr;
-<<<<<<< HEAD
 
                 char str_daddr[43], str_saddr[43];
                 strncpy(str_saddr, inet_ntoa(in_saddr), sizeof(str_saddr)-1);
                 strncpy(str_daddr, inet_ntoa(in_daddr), sizeof(str_daddr)-1);
-=======
+
                 // The packet can't be written, errno == EINVAL !!!
                 log_it(L_DEBUG, "VPN packet, source: %s; dest: %s", inet_ntoa(in_saddr), inet_ntoa(in_daddr));
->>>>>>> 5d2b96f5
                 int ret;
                 //if( ch_sf_raw_write(STREAM_SF_PACKET_OP_CODE_RAW_SEND, sf_pkt->data, sf_pkt->op_data.data_size)<0){
                 /*struct sockaddr_in sin = { 0 };
