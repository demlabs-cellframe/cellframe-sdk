--- conflicted
+++ resolved
@@ -324,11 +324,8 @@
         }
         enc_http_reply_f(a_delegate,"\t</tx_cond_tpl>\n");
     }
-<<<<<<< HEAD
 
     if (l_client_key)
         DAP_DELETE( l_client_key);
-=======
 #endif
->>>>>>> 0f6da86f
 }