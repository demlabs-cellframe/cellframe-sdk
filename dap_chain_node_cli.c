/*
 * Authors:
 * Dmitriy A. Gearasimov <naeper@demlabs.net>
 * DeM Labs Inc.   https://demlabs.net

 This file is part of DAP (Deus Applications Prototypes) the open source project

 DAP (Deus Applicaions Prototypes) is free software: you can redistribute it and/or modify
 it under the terms of the GNU General Public License as published by
 the Free Software Foundation, either version 3 of the License, or
 (at your option) any later version.

 DAP is distributed in the hope that it will be useful,
 but WITHOUT ANY WARRANTY; without even the implied warranty of
 MERCHANTABILITY or FITNESS FOR A PARTICULAR PURPOSE.  See the
 GNU General Public License for more details.

 You should have received a copy of the GNU General Public License
 along with any DAP based project.  If not, see <http://www.gnu.org/licenses/>.
 */

#include <pthread.h>
#include <stdio.h>
#include <string.h>
#include <errno.h>
#include <assert.h>
//#include <glib.h>

#ifndef _WIN32
#include <poll.h>
#include <sys/socket.h>
#include <sys/types.h>
#include <arpa/inet.h>
#include <unistd.h> // for close
#include <fcntl.h>
//#include <sys/poll.h>
//#include <sys/select.h>
#include <netinet/in.h>
#include <sys/un.h>
#define closesocket close
typedef int SOCKET;
#define SOCKET_ERROR    -1  // for win32 =  (-1)
#define INVALID_SOCKET  -1  // for win32 =  (SOCKET)(~0)
// for Windows
#else
#include <winsock2.h>
#include <WS2tcpip.h>
#endif

#include "iputils/iputils.h"
#include "dap_common.h"
#include "dap_strfuncs.h"
#include "dap_list.h"
#include "dap_chain_node_cli_cmd.h"
#include "dap_chain_node_client.h"
#include "dap_chain_node_cli.h"

//#include "dap_chain_node_cli.h"

#define LOG_TAG "chain_node_cli"

static SOCKET server_sockfd = -1;

static dap_chain_node_cmd_item_t * s_commands = NULL;


/**
 * Wait for data
 * timeout -  timeout in ms
 * [Specifying a negative value in timeout means an infinite timeout.]
 * [Specifying a timeout of zero causes poll() to return immediately, even if no file descriptors are ready.]
 * return zero if the time limit expired
 * return: >0 if data is present to read
 * return: -1 if error
 */
static int s_poll(int socket, int timeout)
{
    struct pollfd fds;
    int res;
    fds.fd = socket;
    // POLLIN - received data
    // POLLNVAL - closed the socket on our side
    // POLLHUP - closed the socket on another side (does not work! Received POLLIN and the next reading returns 0 bytes)
    fds.events = POLLIN; // | | POLLNVAL | POLLHUP | POLLERR | POLLPRI
    res = poll(&fds, 1, timeout);

    // since POLLIN=(POLLRDNORM | POLLRDBAND), then maybe revents=POLLRDNORM
    if(res == 1 && !(fds.revents & POLLIN)) //if(res==1 && fds.revents!=POLLIN)
        return -1;
    return res;
}

/**
 * Check socket for validity
 */
static bool is_valid_socket(SOCKET sock)
{
    struct pollfd fds;
    fds.fd = sock;
    fds.events = POLLIN;
    // return: -1 err, 0 timeout, 1 waited
    int count_desc = poll(&fds, 1, 0);
    // error
    if(count_desc == -1)
        return false;
    // event with an error code
    if(count_desc > 0)
            {
        // feature of disconnection under Windows
        // under Windows, with socket closed fds.revents=POLLHUP, in Unix fds.events = POLLIN
        if(fds.revents & (POLLERR | POLLHUP | POLLNVAL))
            return false;
        // feature of disconnection under Unix (QNX)
        // under Windows, with socket closed res = 0, in Unix res = -1
        char buf[2];
        long res = recv(sock, buf, 1, MSG_PEEK); // MSG_PEEK  The data is treated as unread and the next recv() function shall still return this data.
        if(res < 0)
            return false;
        // data in the buffer must be(count_desc>0), but read 0 bytes(res=0)
        if(!res && (fds.revents & POLLIN))
            return false;
    }
    return true;
}

/**
 * Read from socket
 *
 * timeout in milliseconds
 * return the number of read bytes (-1 err or -2 timeout)
 */
long s_recv(SOCKET sock, unsigned char *buf, size_t bufsize, int timeout)
{
    struct pollfd fds;
    long res;
    fds.fd = sock;
    fds.events = POLLIN; // | POLLNVAL | POLLHUP | POLLERR | POLLPRI;// | POLLRDNORM;//POLLOUT |
    res = poll(&fds, 1, timeout);
    if(res == 1 && !(fds.revents & POLLIN))
        return -1;
    if(!res) // timeout
        return -2;
    if(res < 1) {
        return -1;
    }
    //    res = read(sock, (char*) buf, bufsize);
    res = recv(sock, (char*) buf, bufsize, 0); //MSG_WAITALL
    if(res <= 0) { //EINTR=4  ENOENT=2 EINVAL=22 ECONNRESET=254
        printf("[s_recv] recv()=%ld errno=%d\n", res, errno);
    }
    return res;
}

/**
 * Reading from the socket till arrival the specified string
 *
 * stop_str - string to which reading will continue
 * del_stop_str - удалять ли строку для поиска в конце
 * timeout - in ms
 * return: string (if waited for final characters) or NULL, if the string requires deletion
 */
char* s_get_next_str(SOCKET nSocket, int *dwLen, const char *stop_str, bool del_stop_str, int timeout)
{
    bool bSuccess = false;
    long nRecv = 0; // count of bytes received
    size_t stop_str_len = (stop_str) ? strlen(stop_str) : 0;
    // if there is nothing to look for
    if(!stop_str_len)
        return NULL;
    size_t lpszBuffer_len = 256;
    char *lpszBuffer = DAP_NEW_Z_SIZE(char, lpszBuffer_len);
    // received string will not be larger than MAX_REPLY_LEN
    while(1) //nRecv < MAX_REPLY_LEN)
    {
        // read one byte
        long ret = s_recv(nSocket, (unsigned char *) (lpszBuffer + nRecv), 1, timeout);
        //int ret = recv(nSocket,lpszBuffer+nRecv,1, 0);
        if(ret <= 0)
                {
            break;
        }
        nRecv += ret;
        //printf("**debug** socket=%d read  %d bytes '%0s'",nSocket, ret, (lpszBuffer + nRecv));
        while((nRecv + 1) >= (long) lpszBuffer_len)
        {
            lpszBuffer_len *= 2;
            lpszBuffer = (char*) realloc(lpszBuffer, lpszBuffer_len);
        }
        // search for the required string
        if(nRecv >=  (long) stop_str_len) {
            // found the required string
            if(!strncasecmp(lpszBuffer + nRecv - stop_str_len, stop_str, stop_str_len)) {
                bSuccess = true;
                break;
            }
        }
    };
    // end reading
    if(bSuccess) {
        // delete the searched string
        if(del_stop_str) {
            lpszBuffer[nRecv -  (long) stop_str_len] = '\0';
            if(dwLen)
                *dwLen =(int) nRecv - (int) stop_str_len;
        }
        else {
            lpszBuffer[nRecv] = '\0';
            if(dwLen)
                *dwLen = (int) nRecv;
        }
        lpszBuffer = DAP_REALLOC(lpszBuffer,(size_t) *dwLen + 1);
        return lpszBuffer;
    }
    // in case of an error or missing string
    if(dwLen)
        *dwLen = 0;
    free(lpszBuffer);
    return NULL;
}

/**
 * threading function for processing a request from a client
 */
static void* thread_one_client_func(void *args)
{
    SOCKET newsockfd = (SOCKET) (intptr_t) args;
    log_it(L_INFO, "new connection sockfd=%d", newsockfd);

    int str_len, marker = 0;
    int timeout = 5000; // 5 sec
    char **argv = NULL;
    int argc = 0;
    dap_list_t *cmd_param_list = NULL;
    while(1)
    {
        // wait data from client
        int is_data = s_poll(newsockfd, timeout);
        // timeout
        if(!is_data)
            continue;
        // error (may be socket closed)
        if(is_data < 0)
            break;

        int is_valid = is_valid_socket(newsockfd);
        if(!is_valid)
        {
            break;
        }
        // receiving http header
        char *str_header = s_get_next_str(newsockfd, &str_len, "\r\n", true, timeout);
        // bad format
        if(!str_header)
            break;
        if(str_header && strlen(str_header) == 0) {
            marker++;
            if(marker == 1)
                continue;
        }
        // filling parameters of command
        if(marker == 1) {
            cmd_param_list = dap_list_append(cmd_param_list, str_header);
            //printf("g_list_append argc=%d command=%s ", argc, str_header);
            argc++;
        }
        else
            free(str_header);
        if(marker == 2) {
            dap_list_t *list = cmd_param_list;
            // form command
            unsigned int argc = dap_list_length(list);
            // command is found
            if(argc >= 1) {
                char *cmd_name = list->data;
                list = dap_list_next(list);
                // execute command
                char *str_cmd = dap_strdup_printf("%s", cmd_name);
                dap_chain_node_cmd_item_t *l_cmd = dap_chain_node_cli_cmd_find(cmd_name);
                int res = -1;
                char *str_reply = NULL;
                if(l_cmd){
                    while(list) {
                        str_cmd = dap_strdup_printf("%s;%s", str_cmd, list->data);
                        list = dap_list_next(list);
                    }
                    log_it(L_INFO, "execute command=%s", str_cmd);
                    // exec command

                    char **argv = dap_strsplit(str_cmd, ";", -1);
                    // Call the command function
                    if(l_cmd && l_cmd->func)
                        res = (*(l_cmd->func))(argc, (const char **) argv, &str_reply);
                    else {
                        log_it(L_WARNING,"No function for command \"%s\" but it registred?!", str_cmd);
                    }
                    dap_strfreev(argv);
                } else {
                    str_reply = dap_strdup_printf("can't recognize command=%s", str_cmd);
                    log_it(L_ERROR, str_reply);
                }
                char *reply_body = dap_strdup_printf("ret_code: %d\r\n%s\r\n", res, (str_reply) ? str_reply : "");
                // return the result of the command function
                char *reply_str = dap_strdup_printf("HTTP/1.1 200 OK\r\nContent-Length: %d\r\n\r\n%s",
                        strlen(reply_body), reply_body);
                int ret = send(newsockfd, reply_str, strlen(reply_str) + 1, 1000);
                DAP_DELETE(str_reply);
                DAP_DELETE(reply_str);
                DAP_DELETE(reply_body);

                DAP_DELETE(str_cmd);
            }
            dap_list_free_full(cmd_param_list, free);
            break;
        }
    }
    // close connection
    int cs = closesocket(newsockfd);
    log_it(L_INFO, "close connection=%d sockfd=%d", cs, newsockfd);
    return NULL;
}

/**
 * main threading server function
 */
static void* thread_main_func(void *args)
{
    SOCKET sockfd = (SOCKET) (intptr_t) args;
    SOCKET newsockfd;
    log_it(L_INFO, "Server start socket=%s", UNIX_SOCKET_FILE);
    // wait of clients
    while(1)
    {
        pthread_t threadId;
        struct sockaddr_in peer;
        socklen_t size = sizeof(peer);
        // received a new connection request
        if((newsockfd = accept(sockfd, (struct sockaddr*) &peer, &size)) == (SOCKET) -1) {
            log_it(L_ERROR, "new connection break newsockfd=%d", newsockfd);
            break;
        }
        // create child thread for a client connection
        pthread_create(&threadId, NULL, thread_one_client_func, (void*) (intptr_t) newsockfd);
        // in order to thread not remain in state "dead" after completion
        pthread_detach(threadId);
    };
    // close connection
    int cs = closesocket(sockfd);
    log_it(L_INFO, "Exit server thread=%d socket=%d", cs, sockfd);
    return NULL;
}

/**
 * Write text to reply string
 */
void dap_chain_node_cli_set_reply_text(char **str_reply, const char *str, ...)
{
    if(str_reply) {
        if(*str_reply) {
            assert(!*str_reply);
            DAP_DELETE(*str_reply);
            *str_reply = NULL;
        }
        va_list args;
        va_start(args, str);
        *str_reply = dap_strdup_vprintf(str, args); //*str_reply = dap_strdup(str);
        va_end(args);
    }
}

/**
 * find option value
 *
 * return index of string in argv, or 0 if not found
 */
int dap_chain_node_cli_find_option_val(const char** argv, int arg_start, int arg_end, const char *opt_name, const char **opt_value)
{
    int arg_index = arg_start;
    const char *arg_string;

    while(arg_index < arg_end)
    {
        arg_string = argv[arg_index];
        // find opt_name
        if(arg_string && opt_name && !strcmp(arg_string, opt_name)) {
            // find opt_value
            if(opt_value) {
                arg_string = argv[++arg_index];
                if(arg_string) {
                    *opt_value = arg_string;
                    return arg_index;
                }
            }
            else
                // need only opt_name
                return arg_index;
        }
        arg_index++;
    }
    return 0;
}

/**
 * @brief s_cmd_item_create
 * @param a_name
 * @param func
 * @param doc
 * @param doc_ex
 * @return
 */
void dap_chain_node_cli_cmd_item_create(const char * a_name, cmdfunc_t *a_func, const char *a_doc, const char *a_doc_ex)
{
    dap_chain_node_cmd_item_t *l_cmd_item = DAP_NEW_Z(dap_chain_node_cmd_item_t);
    snprintf(l_cmd_item->name,sizeof (l_cmd_item->name),"%s",a_name);
    l_cmd_item->doc = strdup( a_doc);
    l_cmd_item->doc_ex = strdup( a_doc_ex);
    l_cmd_item->func = a_func;
    HASH_ADD_STR(s_commands,name,l_cmd_item);
    log_it(L_DEBUG,"Added command %s",l_cmd_item->name);
}

/**
 * @brief dap_chain_node_cli_command_get_first
 * @return
 */
dap_chain_node_cmd_item_t* dap_chain_node_cli_cmd_get_first()
{
    return s_commands;
}

/**
 * @brief dap_chain_node_cli_command_find
 * @param a_name
 * @return
 */
dap_chain_node_cmd_item_t* dap_chain_node_cli_cmd_find(const char *a_name)
{
    dap_chain_node_cmd_item_t *l_cmd_item = NULL;
    HASH_FIND_STR(s_commands,a_name,l_cmd_item);
    return l_cmd_item;
}


/**
 * Initialization of the server side of the interaction
 * with the console kelvin-node-cli
 *
 * return 0 if OK, -1 error
 */
int dap_chain_node_cli_init(dap_config_t * g_config)
{
    struct sockaddr_un server = { AF_UNIX, UNIX_SOCKET_FILE };
    //server.sun_family = AF_UNIX;
    //strcpy(server.sun_path, SOCKET_FILE);
    dap_chain_node_cli_cmd_item_create ("global_db", com_global_db, "Work with global database",
           "global_db wallet_info set -addr <wallet address> -cell <cell id> \n\n"
           "global_db cells add -cell <cell id> \n\n"
           "global_db node add  -net <net name> -addr {<node address> | -alias <node alias>} -cell <cell id>  {-ipv4 <ipv4 external address> | -ipv6 <ipv6 external address>}\n\n"
                    "global_db node del  -net <net name> -addr <node address> | -alias <node alias>\n\n"
                    "global_db node link {add|del}  -net <net name> {-addr <node address> | -alias <node alias>} -link <node address>\n\n"
                    "global_db node dump  -net <net name>\n\n"
                    "global_db node dump  -net <net name> -addr <node address> | -alias <node alias>\n\n"
                    "global_db node get -net <net name>\n\n"
                    "global_db node set -net <net name> -addr <node address> | -alias <node alias>\n\n"
          "global_db node remote_set -addr <node address> | -alias <node alias>\n");
    dap_chain_node_cli_cmd_item_create ("node", com_node, "Work with node",
            "node alias {<node address> | -alias <node alias>}\n\n"
                    "node connect {<node address> | -alias <node alias>}\n\n"
                    "node handshake {<node address> | -alias <node alias>}\n");
    dap_chain_node_cli_cmd_item_create ("ping", com_ping, "Send ICMP ECHO_REQUEST to network hosts",
            "ping [-c <count>] host\n");
    dap_chain_node_cli_cmd_item_create ("traceroute", com_traceroute, "Print the hops and time of packets trace to network host",
            "traceroute host\n");
    dap_chain_node_cli_cmd_item_create ("tracepath", com_tracepath, "Traces path to a network host along this path",
            "tracepath host\n");
    dap_chain_node_cli_cmd_item_create ("help", com_help, "Description of command parameters",
                                        "help [<command>]\n"
                                        "\tObtain help for <command> or get the total list of the commands\n"
                                        );
    dap_chain_node_cli_cmd_item_create ("?", com_help, "Synonym for \"help\"",
                                        "? [<command>]\n"
                                        "\tObtain help for <command> or get the total list of the commands\n"
                                        );
<<<<<<< HEAD
    dap_chain_node_cli_cmd_item_create("wallet", com_tx_wallet, "Wallet operations",
            "wallet [new -w <wallet_name> | list | info -addr <addr> -w <wallet_name>]\n");
=======
    dap_chain_node_cli_cmd_item_create ("wallet", com_tx_wallet, "Wallet info", "wallet [list | info [ -addr <addr> | -w <wallet_name>] \n");

    // Token commands
    dap_chain_node_cli_cmd_item_create ("token_decl", com_token_decl, "Token declaration",
            "token_decl -net <net name> -chain <chain name> token <token ticker> total_supply <total supply> sign_total <sign total> sign_valid <sign valid> certs <certs list>\n"
            "\t Declare new token for <netname>:<chain name> with ticker <token ticker>, maximum emission <total supply> and <sign valid> from <sign total> signatures on valid emission\n"
            "token_decl_sign -net <net name> -chain <chain name> datum <datum_hash>  certs <certs list>\n"
            "\t Sign existent <datum hash> in mempool with <certs list>\n"
            );

    dap_chain_node_cli_cmd_item_create ("token_decl_sign", com_token_decl_sign, "Token declaration add sign",
            "token_decl_sign -net <net name> -chain <chain name> datum <datum_hash>  certs <certs list>\n"
            "\t Sign existent <datum hash> in mempool with <certs list>\n"
            );

>>>>>>> b6726042
    dap_chain_node_cli_cmd_item_create ("token_emit", com_token_emit, "Token emission",
            "token_emit -net <net name> -chain_emission <chain for emission> -chain_base_tx <chain for base tx> addr <addr> token <token ticker> certs <cert> emission_value <val>\n");

    dap_chain_node_cli_cmd_item_create ("mempool_list", com_mempool_list, "List mempool entries for selected chain network and chain id",
            "mempool_list -net <net name> -chain <chain name>\n");

    dap_chain_node_cli_cmd_item_create ("mempool_proc", com_mempool_proc, "Proc mempool entries for selected chain network and chain id",
            "mempool_list -net <net name> -chain <chain name>\n");



    // Transaction commands
    dap_chain_node_cli_cmd_item_create ("tx_create", com_tx_create, "Make transaction",
            "tx_create from_wallet_name <name> to_addr <addr> token <token> value <val> [fee <addr> value_fee <val>]\n" );
    dap_chain_node_cli_cmd_item_create ("tx_cond_create", com_tx_cond_create, "Make cond transaction",
            "tx_cond_create todo\n" );
    dap_chain_node_cli_cmd_item_create ("tx_verify", com_tx_verify, "Verifing transaction",
            "tx_verify  -wallet <wallet name> [-path <wallet path>]\n" );


    // init client for handshake

    SOCKET sockfd;

    if(server_sockfd >= 0) {
        dap_chain_node_cli_delete();
        server_sockfd = 0;
    }

    // create socket
    if((sockfd = socket(AF_UNIX, SOCK_STREAM, 0)) == INVALID_SOCKET)
        return -1;
    int gdsg = sizeof(struct sockaddr_un);
    if(access( UNIX_SOCKET_FILE, R_OK) != -1)
            {
        unlink(UNIX_SOCKET_FILE);
    }
    // connecting the address with a socket
    if(bind(sockfd, (const struct sockaddr*) &server, sizeof(struct sockaddr_un)) == SOCKET_ERROR) {
        // errno = EACCES  13  Permission denied
        if(errno == EACCES) // EACCES=13
            log_it(L_ERROR, "Server can't start(err=%d). Can't create file=%s [Permission denied]", errno,
                    UNIX_SOCKET_FILE);
        else
            log_it(L_ERROR, "Server can't start(err=%d). May be problem with file=%s?", errno, UNIX_SOCKET_FILE);
        closesocket(sockfd);
        return -1;
    }
    // turn on reception of connections
    if(listen(sockfd, 5) == SOCKET_ERROR)
        return -1;
    // create thread for waiting of clients
    pthread_t threadId;
    if(pthread_create(&threadId, NULL, thread_main_func, (void*) (intptr_t) sockfd) != 0) {
        closesocket(sockfd);
        return -1;
    }
    // in order to thread not remain in state "dead" after completion
    pthread_detach(threadId);
    server_sockfd = sockfd;
    return 0;
}

/**
 * Deinitialization of the server side
 *
 */
void dap_chain_node_cli_delete(void)
{
    if(server_sockfd >= 0)
        closesocket(server_sockfd);

    // deinit client for handshake
    dap_chain_node_client_deinit();
}<|MERGE_RESOLUTION|>--- conflicted
+++ resolved
@@ -480,11 +480,8 @@
                                         "? [<command>]\n"
                                         "\tObtain help for <command> or get the total list of the commands\n"
                                         );
-<<<<<<< HEAD
     dap_chain_node_cli_cmd_item_create("wallet", com_tx_wallet, "Wallet operations",
             "wallet [new -w <wallet_name> | list | info -addr <addr> -w <wallet_name>]\n");
-=======
-    dap_chain_node_cli_cmd_item_create ("wallet", com_tx_wallet, "Wallet info", "wallet [list | info [ -addr <addr> | -w <wallet_name>] \n");
 
     // Token commands
     dap_chain_node_cli_cmd_item_create ("token_decl", com_token_decl, "Token declaration",
@@ -499,7 +496,6 @@
             "\t Sign existent <datum hash> in mempool with <certs list>\n"
             );
 
->>>>>>> b6726042
     dap_chain_node_cli_cmd_item_create ("token_emit", com_token_emit, "Token emission",
             "token_emit -net <net name> -chain_emission <chain for emission> -chain_base_tx <chain for base tx> addr <addr> token <token ticker> certs <cert> emission_value <val>\n");
 
