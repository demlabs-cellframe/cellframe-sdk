--- conflicted
+++ resolved
@@ -937,24 +937,6 @@
                 return -1;
             }
 
-<<<<<<< HEAD
-        // send request
-        size_t l_data_size_out = 0;
-        // Get last timestamp in log
-        time_t l_timestamp_start = dap_db_log_get_last_timestamp();
-        size_t l_data_send_len = 0;
-        uint8_t *l_data_send = dap_stream_ch_chain_net_make_packet(l_cur_node_addr, node_info->hdr.address.uint64,
-                l_timestamp_start, NULL, 0, &l_data_send_len);
-
-        uint8_t l_ch_id = dap_stream_ch_chain_net_get_id(); // Channel id for global_db sync
-        res = dap_chain_node_client_send_chain_net_request(client, l_ch_id,
-        STREAM_CH_CHAIN_NET_PKT_TYPE_GLOBAL_DB_REQUEST_SYNC, l_data_send, l_data_send_len); //, NULL);
-        DAP_DELETE(l_data_send);
-        if(res != 1) {
-            dap_chain_node_cli_set_reply_text(str_reply, "no request sent");
-            // clean client struct
-            dap_chain_node_client_close(client);
-=======
             // send request
             size_t l_data_size_out = 0;
             // Get last timestamp in log
@@ -979,7 +961,6 @@
             timeout_ms = 120000; // 2 min = 120 sec = 120 000 ms
             // TODO add progress info to console
             res = chain_node_client_wait(client, NODE_CLIENT_STATE_END, timeout_ms);
->>>>>>> b6726042
             DAP_DELETE(node_info);
             dap_client_disconnect(client->client);
             dap_chain_node_client_close(client);
@@ -1966,46 +1947,8 @@
         return -4;
     }
 
-<<<<<<< HEAD
-    int n = 0;
-    char * l_certs_tmp_ptrs = NULL;
-    char * l_certs_str_dup = strdup(l_certs_str);
-    char *l_cert_str = strtok_r(l_certs_str_dup, ",", &l_certs_tmp_ptrs);
-
-    // First we just calc items
-    while(l_cert_str) {
-        l_cert_str = strtok_r(NULL, ",", &l_certs_tmp_ptrs);
-        l_certs_count++;
-    }
-    // init certs array
-    l_certs = DAP_NEW_Z_SIZE(dap_chain_cert_t*, l_certs_count * sizeof(dap_chain_cert_t));
-
-    // Second pass we parse them all
-    strcpy(l_certs_str_dup, l_certs_str);
-    l_cert_str = strtok_r(l_certs_str_dup, ",", &l_certs_tmp_ptrs);
-
-    size_t l_certs_pos = 0;
-    while(l_cert_str) {
-
-        // trim token whitespace
-        if(isspace(l_cert_str[0]))
-            l_cert_str = l_cert_str + 1;
-        if(isspace(l_cert_str[strlen(l_cert_str) - 1]))
-            l_cert_str[strlen(l_cert_str) - 1] = 0;
-        l_certs[l_certs_pos] = dap_chain_cert_find_by_name(l_cert_str);
-        if(l_certs[l_certs_pos]) {
-            l_certs_pos++;
-        } else {
-            dap_chain_node_cli_set_reply_text(str_reply, "Error: can't find %s certificate", l_cert_str);
-            return -6;
-        }
-        l_cert_str = strtok_r(NULL, ",", &l_certs_tmp_ptrs);
-    }
-    free(l_certs_str_dup);
-=======
     // Load certs
     dap_chain_cert_parse_str_list(l_certs_str,&l_certs,&l_certs_size);
->>>>>>> b6726042
 
     if(!l_certs_count) {
         dap_chain_node_cli_set_reply_text(str_reply,
@@ -2111,28 +2054,19 @@
     dap_chain_datum_t * l_datum_tx = dap_chain_datum_create(DAP_CHAIN_DATUM_TX, l_tx, l_tx_size);
     size_t l_datum_tx_size = dap_chain_datum_size(l_datum_tx);
 
-<<<<<<< HEAD
     // use l_tx hash for compatible with utho hash
-    dap_hash_fast(l_tx, l_tx_size, &l_key_hash); //dap_hash_fast(l_datum_tx, l_datum_tx_size, &l_key_hash);
-=======
+    //dap_hash_fast(l_tx, l_tx_size, &l_key_hash); //dap_hash_fast(l_datum_tx, l_datum_tx_size, &l_key_hash);
     // calc datum hash
     dap_hash_fast(l_datum_tx, l_datum_tx_size, &l_key_hash);
->>>>>>> b6726042
     l_key_str = dap_chain_hash_fast_to_str_new(&l_key_hash);
     DAP_DELETE(l_tx);
 
 
     // Add to mempool tx token
     if(dap_chain_global_db_gr_set(l_key_str, (uint8_t *) l_datum_tx, l_datum_tx_size
-<<<<<<< HEAD
-            , dap_config_get_item_str_default(g_config, "mempool", "gdb_group", "datum-pool"))) {
-        dap_chain_node_cli_set_reply_text(str_reply, "%s\ndatum tx %s is placed in datum pool ", str_reply_tmp,
-                l_key_str);
-        dap_chain_utxo_tx_add((dap_chain_datum_tx_t*) l_datum_tx->data);
-=======
             , l_gdb_group_mempool)) {
         dap_chain_node_cli_set_reply_text(str_reply, "%s\ndatum tx %s is placed in datum pool ", str_reply_tmp, l_key_str);
->>>>>>> b6726042
+        dap_chain_utxo_tx_add((dap_chain_datum_tx_t*) l_datum_tx->data);
     }
     else {
         dap_chain_node_cli_set_reply_text(str_reply, "%s\ndatum tx %s is not placed in datum pool ", str_reply_tmp,
