--- conflicted
+++ resolved
@@ -42,11 +42,8 @@
 #include <mswsock.h>
 #include <ws2tcpip.h>
 #include <io.h>
-<<<<<<< HEAD
 #include <wepoll.h>
 #include <signal.h>
-=======
->>>>>>> 491c088b
 #include <pthread.h>
 #else
 #include <sys/types.h>
