/*
 * Authors:
 * Alexander Lysikov <alexander.lysikov@demlabs.net>
 * DeM Labs Inc.   https://demlabs.net

 This file is part of DAP (Deus Applications Prototypes) the open source project

 DAP (Deus Applicaions Prototypes) is free software: you can redistribute it and/or modify
 it under the terms of the GNU General Public License as published by
 the Free Software Foundation, either version 3 of the License, or
 (at your option) any later version.

 DAP is distributed in the hope that it will be useful,
 but WITHOUT ANY WARRANTY; without even the implied warranty of
 MERCHANTABILITY or FITNESS FOR A PARTICULAR PURPOSE.  See the
 GNU General Public License for more details.

 You should have received a copy of the GNU General Public License
 along with any DAP based project.  If not, see <http://www.gnu.org/licenses/>.
 */

#include <stdio.h>
#include <string.h>
//#include <sys/socket.h>
#include <time.h>
#include <errno.h>
#include <pthread.h>

#include "dap_common.h"
#include "dap_client.h"
#include "dap_strfuncs.h"
#include "dap_list.h"
#include "dap_chain_common.h"
#include "dap_chain_node.h"
#include "dap_chain_node_ping.h"

/*
 #include <stdlib.h>
 #include <stdio.h>
 #include <stddef.h>
 #include <stdint.h>
 #include <string.h>
 #include <stdbool.h>
 #include <assert.h>
 #include <ctype.h>
 #include <dirent.h>
 */

#ifdef WIN32
#undef _WIN32_WINNT
#define _WIN32_WINNT 0x0600
#include <winsock2.h>
#include <windows.h>
#include <mswsock.h>
#include <ws2tcpip.h>
#include <io.h>
#include <wepoll.h>
#else
#include <signal.h>
#endif
#include <pthread.h>

#include "iputils/iputils.h"

#include "dap_common.h"
//#include "dap_client.h"
#include "dap_strfuncs.h"
#include "dap_chain_node_cli.h"
#include "dap_chain_node_ping.h"

#define LOG_TAG "chain_node_ping"

static void* node_ping_proc(void *a_arg)
{
    struct in_addr l_addr = { 0 };
    int l_port = 0;
    int l_count;
    if(!a_arg)
        return NULL ;
    memcpy(&l_count, a_arg, sizeof(int));
    memcpy(&l_port, (a_arg + sizeof(int)), sizeof(int));
    memcpy(&l_addr, (a_arg + 2 * sizeof(int)), sizeof(struct in_addr));
    DAP_DELETE(a_arg);

    char *host4 = DAP_NEW_SIZE(char, INET_ADDRSTRLEN);
    struct sockaddr_in sa4 = { .sin_family = AF_INET, .sin_addr = l_addr };
    const char* str_ip4 = inet_ntop(AF_INET, &(((struct sockaddr_in *) &sa4)->sin_addr), host4, INET_ADDRSTRLEN);
    if(!str_ip4)
        return NULL ;
    //printf(" %s %d ping start\n", str_ip4, l_count);
    /*
     // send ping
     ping_handle_t *l_ping_handle = ping_handle_create();
     //iputils_set_verbose();
     int res = ping_util(l_ping_handle, str_ip4, l_count);
     DAP_DELETE(l_ping_handle);
     printf(" %s %d ping=%d us\n",str_ip4,l_count,res );
     DAP_DELETE(host4);
     */

    // instead of ping to connect with server and send/recv header
    long res = -1;
    {
        struct timespec l_time_start, l_time_stop;
        struct sockaddr_in l_remote_addr = { 0 };
        //memset(&l_remote_addr, 0, sizeof(l_remote_addr));
        l_remote_addr.sin_family = AF_INET;
        l_remote_addr.sin_port = htons(l_port);
        l_remote_addr.sin_addr = l_addr;

        SOCKET l_socket = socket( PF_INET, SOCK_STREAM, 0);
        if(l_socket == INVALID_SOCKET) {
            log_it(L_ERROR, "Can't create socket");
            return (void*) -1;
        }
        clock_gettime(CLOCK_MONOTONIC, &l_time_start);

        if(connect(l_socket, (struct sockaddr *) &l_remote_addr, sizeof(struct sockaddr_in)) != SOCKET_ERROR) {
            size_t l_buf_size = 1024;
            uint8_t l_buf[l_buf_size];

            const char* str_ip4 = inet_ntop(AF_INET, &(((struct sockaddr_in *) &sa4)->sin_addr), host4,
            INET_ADDRSTRLEN);
            char *l_str_to_send = dap_strdup_printf("GET /%s/ping_sub_url HTTP/1.1\r\nHost: %s\r\n\r\n",
            DAP_UPLINK_PATH_ENC_INIT, str_ip4);
            // send data to bad suburl
            int l_send_count = send(l_socket, l_str_to_send, dap_strlen(l_str_to_send), 0);
            long l_recv_count = 0;
            // recv data with error message
            if(l_send_count > 30)
                l_recv_count = s_recv(l_socket, l_buf, l_buf_size, 1000);
            // connect/send/recv was successful
            if(l_recv_count > 20) {
                clock_gettime(CLOCK_MONOTONIC, &l_time_stop);
                res = timespec_diff(&l_time_start, &l_time_stop, NULL);
            }
            DAP_DELETE(l_str_to_send);
        }
        else {
            ; //log_it(L_INFO, "Can't connect to node for ping");
        }
        closesocket(l_socket);
    }
    return (void*) res;
}

// start sending ping
int start_node_ping(pthread_t *a_thread, struct in_addr a_addr, int a_port, int a_count)
{
    uint8_t *l_data = DAP_NEW_Z_SIZE(uint8_t, sizeof(struct in_addr) + 2 * sizeof(int));
    memcpy(l_data, &a_count, sizeof(int));
    memcpy(l_data + sizeof(int), &a_port, sizeof(int));
    memcpy(l_data + 2 * sizeof(int), &a_addr, sizeof(struct in_addr));
    pthread_create(a_thread, NULL, node_ping_proc, l_data);
    return 0;
}

// wait for ending ping within timeout_ms milliseconds
int wait_node_ping(pthread_t l_thread, int timeout_ms)
{
    int l_ping_time = 0;
    struct timespec l_wait_time;
    clock_gettime(CLOCK_REALTIME, &l_wait_time);

    timeout_ms *= 1000;
    l_wait_time.tv_sec += timeout_ms / DAP_USEC_PER_SEC;
    l_wait_time.tv_nsec += 1000 * (timeout_ms % DAP_USEC_PER_SEC);
<<<<<<< HEAD

#ifdef __ANDROID__
    int res = pthread_join(l_thread, (void **) &l_ping_time);
#else
    int res = pthread_timedjoin_np(l_thread, (void **) &l_ping_time, &l_wait_time);
=======
#ifndef _WIN32
    int res = pthread_timedjoin_np(l_thread, (void **) &l_ping_time, &l_wait_time);
#else
    int res = pthread_join(l_thread, (void **) &l_ping_time);
>>>>>>> 1c70a8e8
#endif
    if(res == ETIMEDOUT) {
        pthread_kill(l_thread, 3); // SIGQUIT SIGABRT
    }
    else if(!res)
        return l_ping_time;
    return -1;
}

static dap_chain_node_addr_t *s_node_addr_tr = NULL, *s_node_addr_ping = NULL;

static void* node_ping_background_proc(void *a_arg)
{
    dap_chain_net_t *l_net;
    dap_list_t *l_node_list;
    memcpy(&l_net, a_arg, sizeof(dap_chain_net_t*));
    memcpy(&l_node_list, a_arg + sizeof(dap_chain_net_t*), sizeof(dap_list_t*));
    DAP_DELETE(a_arg);
    dap_chain_node_addr_t l_node_addr = { 0 };


    // select the nearest node from the list
    unsigned int l_nodes_count = dap_list_length(l_node_list);
    unsigned int l_thread_id = 0;
    pthread_t *l_threads = DAP_NEW_Z_SIZE(pthread_t, sizeof(pthread_t) * l_nodes_count);
    uint64_t *l_nodes_addr = DAP_NEW_Z_SIZE(uint64_t, sizeof(uint64_t) * l_nodes_count);
    dap_list_t *l_node_list0 = l_node_list;

    dap_chain_node_addr_t *s_node_addr_tr = NULL, *l_node_addr_ping = NULL;
    int l_min_hops = INT32_MAX;
    int l_min_ping = INT32_MAX;
    // send ping to all nodes
    while(l_node_list) {
        dap_chain_node_addr_t *l_node_addr = l_node_list->data;
        dap_chain_node_info_t *l_node_info = dap_chain_node_info_read(l_net, l_node_addr);


        char *host4 = DAP_NEW_SIZE(char, INET_ADDRSTRLEN);
        struct sockaddr_in sa4 = { .sin_family = AF_INET, .sin_addr = l_node_info->hdr.ext_addr_v4 };
        const char* str_ip4 = inet_ntop(AF_INET, &(((struct sockaddr_in *) &sa4)->sin_addr), host4, INET_ADDRSTRLEN);
        if(!str_ip4)
            continue;
        int hops = 0, time_usec = 0;
        int res = traceroute_util(str_ip4, &hops, &time_usec);
        DAP_DELETE(host4);
        if(l_min_hops>hops)
            s_node_addr_tr = l_node_list->data;

        // start sending ping
        start_node_ping(&l_threads[l_thread_id], l_node_info->hdr.ext_addr_v4, l_node_info->hdr.ext_port, 1);

        l_nodes_addr[l_thread_id] = l_node_info->hdr.address.uint64;
        l_thread_id++;
        DAP_DELETE(l_node_info);
        l_node_list = dap_list_next(l_node_list);
    }
    // wait for reply from nodes
    int best_node_pos = -1;
    int best_node_reply = INT32_MAX;
    // timeout for all threads
    int l_timeout_full_ms = 3000; // wait max 3 second
    for(l_thread_id = 0; l_thread_id < l_nodes_count; l_thread_id++) {
        if(l_timeout_full_ms < 100)
            l_timeout_full_ms = 100; // make small timeout anyway, may be
        struct timespec l_time_start;
        clock_gettime(CLOCK_MONOTONIC, &l_time_start);
        int res = wait_node_ping(l_threads[l_thread_id], l_timeout_full_ms);
        if(res > 0 && res < best_node_reply) {
            best_node_pos = l_thread_id;
            s_node_addr_ping = l_node_list->data;
            best_node_reply = res;
        }
        struct timespec l_time_stop;
        clock_gettime(CLOCK_MONOTONIC, &l_time_stop);
        l_timeout_full_ms -= timespec_diff(&l_time_start, &l_time_stop, NULL);
        //printf(" thread %x ping=%d\n", l_threads[l_thread_id], res);
    }
    if(best_node_pos > 0) {
        l_node_addr.uint64 = l_nodes_addr[best_node_pos];
    }

    // allocate memory for best node addresses
    dap_chain_node_addr_t *s_node_addr_tmp;
    s_node_addr_tmp = DAP_NEW(dap_chain_node_addr_t);
    memcmp(s_node_addr_tmp, s_node_addr_tr, sizeof(dap_chain_node_addr_t));
    s_node_addr_tr = s_node_addr_tmp;
    s_node_addr_tmp = DAP_NEW(dap_chain_node_addr_t);
    memcmp(s_node_addr_tmp, s_node_addr_ping, sizeof(dap_chain_node_addr_t));
    s_node_addr_ping = s_node_addr_tmp;

    // delete memory
    DAP_DELETE(l_nodes_addr);
    DAP_DELETE(l_threads);
    dap_list_free_full(l_node_list0, free);
    return 0;
}

static pthread_t s_thread = 0;

// start background thread for testing connect to the nodes
int dap_chain_node_ping_background_start(dap_chain_net_t *a_net, dap_list_t *a_node_list)
{
    if(!a_node_list)
        return -1;
    // already started
    if(s_thread)
        return 0;
    // copy list
    dap_list_t *l_node_list = NULL;
    dap_list_t *l_node_list_tmp = a_node_list;
    while(l_node_list_tmp) {
        dap_chain_node_addr_t *l_addr = DAP_NEW(dap_chain_node_addr_t);
        memcpy(l_addr, l_node_list_tmp->data, sizeof(dap_chain_node_addr_t));
        l_node_list = dap_list_append(l_node_list, l_addr);
        l_node_list_tmp = dap_list_next(l_node_list_tmp);
    }
    // start searching for better nodes
    uint8_t *l_arg = DAP_NEW_SIZE(uint8_t, sizeof(dap_chain_net_t*) + sizeof(dap_chain_net_t*));
    memcpy(l_arg, &a_net, sizeof(dap_chain_net_t*));
    memcpy(l_arg + sizeof(dap_chain_net_t*), &l_node_list, sizeof(dap_list_t*));
    pthread_create(&s_thread, NULL, node_ping_background_proc, l_arg);
    return 0;
}

const dap_chain_node_addr_t* dap_chain_node_ping_get_node_tr(void)
{
    return s_node_addr_tr;
}

const dap_chain_node_addr_t* dap_chain_node_ping_get_node_ping(void)
{
    return s_node_addr_ping;
}

int dap_chain_node_ping_background_stop(void)
{
    int l_ret = wait_node_ping(s_thread, 500);
    s_thread = 0;
    return l_ret;
}

int dap_chain_node_ping_background_status(void)
{
    if(s_thread)
        return 1;
    return 0;
}<|MERGE_RESOLUTION|>--- conflicted
+++ resolved
@@ -165,18 +165,10 @@
     timeout_ms *= 1000;
     l_wait_time.tv_sec += timeout_ms / DAP_USEC_PER_SEC;
     l_wait_time.tv_nsec += 1000 * (timeout_ms % DAP_USEC_PER_SEC);
-<<<<<<< HEAD
-
-#ifdef __ANDROID__
-    int res = pthread_join(l_thread, (void **) &l_ping_time);
-#else
-    int res = pthread_timedjoin_np(l_thread, (void **) &l_ping_time, &l_wait_time);
-=======
-#ifndef _WIN32
+#if !defined(_WIN32) && !defined(__ANDROID__)
     int res = pthread_timedjoin_np(l_thread, (void **) &l_ping_time, &l_wait_time);
 #else
     int res = pthread_join(l_thread, (void **) &l_ping_time);
->>>>>>> 1c70a8e8
 #endif
     if(res == ETIMEDOUT) {
         pthread_kill(l_thread, 3); // SIGQUIT SIGABRT
