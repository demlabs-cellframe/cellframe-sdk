/*
<<<<<<< HEAD
 * Authors:
 * Dmitriy A. Gearasimov <gerasimov.dmitriy@demlabs.net>
 * DeM Labs Inc.   https://demlabs.net
 * Kelvin Project https://github.com/kelvinblockchain
 * Copyright  (c) 2017-2018
 * All rights reserved.

 This file is part of DAP (Deus Applications Prototypes) the open source project

    DAP (Deus Applicaions Prototypes) is free software: you can redistribute it and/or modify
    it under the terms of the GNU General Public License as published by
    the Free Software Foundation, either version 3 of the License, or
    (at your option) any later version.

    DAP is distributed in the hope that it will be useful,
    but WITHOUT ANY WARRANTY; without even the implied warranty of
    MERCHANTABILITY or FITNESS FOR A PARTICULAR PURPOSE.  See the
    GNU General Public License for more details.

    You should have received a copy of the GNU General Public License
    along with any DAP based project.  If not, see <http://www.gnu.org/licenses/>.
*/

#include <stdlib.h>
#include <stdio.h>
#include <time.h>
#include <stdlib.h>
#include <stddef.h>
#include <stdint.h>

#ifdef WIN32
#undef _WIN32_WINNT
#define _WIN32_WINNT 0x0600
#include <winsock2.h>
#include <windows.h>
#include <mswsock.h>
#include <ws2tcpip.h>
#include <io.h>
//#include "wrappers.h"
#include <wepoll.h>
#include <pthread.h>
#endif

#include "dap_common.h"
#include "dap_stream.h"
#include "dap_stream_ch.h"
#include "dap_stream_ch_chain_net_srv.h"
=======
* Authors:
* Dmitriy Gerasimov <naeper@demlabs.net>
* Cellframe       https://cellframe.net
* DeM Labs Inc.   https://demlabs.net
* Copyright  (c) 2017-2019
* All rights reserved.

This file is part of CellFrame SDK the open source project

CellFrame SDK is free software: you can redistribute it and/or modify
it under the terms of the GNU General Public License as published by
the Free Software Foundation, either version 3 of the License, or
(at your option) any later version.

CellFrame SDK is distributed in the hope that it will be useful,
but WITHOUT ANY WARRANTY; without even the implied warranty of
MERCHANTABILITY or FITNESS FOR A PARTICULAR PURPOSE.  See the
GNU General Public License for more details.

You should have received a copy of the GNU General Public License
along with any CellFrame SDK based project.  If not, see <http://www.gnu.org/licenses/>.
*/
#include "dap_common.h"
#include "dap_stream.h"
#include "dap_stream_ch.h"
#include "dap_stream_ch_pkt.h"
#include "dap_stream_ch_chain_net_srv.h"
#include "dap_stream_ch_chain_net_srv_pkt.h"
#include "dap_stream_ch_chain_net_srv_session.h"
>>>>>>> e136afe7
#include "dap_stream_ch_proc.h"

#define LOG_TAG "dap_stream_ch_chain_net_srv"

typedef struct dap_stream_ch_chain_net_srv {
    pthread_mutex_t mutex;
} dap_stream_ch_chain_net_srv_t;

#define DAP_STREAM_CH_CHAIN_NET_SRV(a) ((dap_stream_ch_chain_net_srv_t *) ((a)->internal) )

static void s_stream_ch_new(dap_stream_ch_t* ch , void* arg);
static void s_stream_ch_delete(dap_stream_ch_t* ch , void* arg);
static void s_stream_ch_packet_in(dap_stream_ch_t* ch , void* arg);
static void s_stream_ch_packet_out(dap_stream_ch_t* ch , void* arg);

/**
 * @brief dap_stream_ch_chain_net_init
 * @return
 */
<<<<<<< HEAD
int dap_stream_ch_chain_net_srv_init()
{
    log_it(L_NOTICE,"Chain network services channel initialized");
    dap_stream_ch_proc_add('S',s_stream_ch_new,s_stream_ch_delete,s_stream_ch_packet_in,s_stream_ch_packet_out);
=======
int dap_stream_ch_chain_net_srv_init(void)
{
    log_it(L_NOTICE,"Chain network services channel initialized");
    dap_stream_ch_proc_add('R',s_stream_ch_new,s_stream_ch_delete,s_stream_ch_packet_in,s_stream_ch_packet_out);
>>>>>>> e136afe7

    return 0;
}

/**
 * @brief dap_stream_ch_chain_deinit
 */
<<<<<<< HEAD
void dap_stream_ch_chain_net_srv_deinit()
=======
void dap_stream_ch_chain_net_srv_deinit(void)
>>>>>>> e136afe7
{

}

/**
 * @brief s_stream_ch_new
 * @param a_ch
 * @param arg
 */
void s_stream_ch_new(dap_stream_ch_t* a_ch , void* arg)
{
    a_ch->internal=DAP_NEW_Z(dap_stream_ch_chain_net_srv_t);
    dap_stream_ch_chain_net_srv_t * l_ch_chain_net_srv = DAP_STREAM_CH_CHAIN_NET_SRV(a_ch);
    pthread_mutex_init( &l_ch_chain_net_srv->mutex,NULL);
<<<<<<< HEAD
=======
    if (a_ch->stream->session->_inheritor == NULL && a_ch->stream->session != NULL)
        dap_stream_ch_chain_net_srv_session_create( a_ch->stream->session );
    else if ( a_ch->stream->session == NULL)
        log_it( L_ERROR, "No session at all!");
    else
        log_it(L_ERROR, "Session inheritor is already present!");
>>>>>>> e136afe7
}


/**
 * @brief s_stream_ch_delete
 * @param ch
 * @param arg
 */
<<<<<<< HEAD
void s_stream_ch_delete(dap_stream_ch_t* ch , void* arg)
=======
void s_stream_ch_delete(dap_stream_ch_t* a_ch , void* a_arg)
>>>>>>> e136afe7
{

}

/**
 * @brief s_stream_ch_packet_in
 * @param ch
 * @param arg
 */
<<<<<<< HEAD
void s_stream_ch_packet_in(dap_stream_ch_t* ch , void* arg)
{
=======
void s_stream_ch_packet_in(dap_stream_ch_t* a_ch , void* a_arg)
{
    dap_stream_ch_chain_net_srv_t * l_ch_chain_net = DAP_STREAM_CH_CHAIN_NET_SRV(a_ch);
    dap_stream_ch_pkt_t *l_ch_pkt = (dap_stream_ch_pkt_t *) a_arg; // chain packet
    if(l_ch_pkt) {
        switch (l_ch_pkt->hdr.type) {
            case DAP_STREAM_CH_CHAIN_NET_SRV_PKT_TYPE_REQUEST:{
            } break;
            case DAP_STREAM_CH_CHAIN_NET_SRV_PKT_TYPE_SIGN_REQUEST:{
            } break;
            case DAP_STREAM_CH_CHAIN_NET_SRV_PKT_TYPE_SIGN_RESPONSE:{
            } break;
            case DAP_STREAM_CH_CHAIN_NET_SRV_PKT_TYPE_RECEIPE:{
            } break;
            case DAP_STREAM_CH_CHAIN_NET_SRV_PKT_TYPE_RESPONSE_SUCCESS:{
            } break;
            case DAP_STREAM_CH_CHAIN_NET_SRV_PKT_TYPE_RESPONSE_ERROR:{
            } break;
            default: log_it( L_WARNING, "Unknown packet type 0x%02X", l_ch_pkt->hdr.type);
        }
    }
>>>>>>> e136afe7

}

/**
 * @brief s_stream_ch_packet_out
<<<<<<< HEAD
 * @param ch
 * @param arg
 */
void s_stream_ch_packet_out(dap_stream_ch_t* ch , void* arg)
{

=======
 * @param a_ch
 * @param a_arg
 */
void s_stream_ch_packet_out(dap_stream_ch_t* a_ch , void* a_arg)
{
    (void) a_arg;
    log_it(L_WARNING,"We don't need anything special to write but for some reasons write flag was on and now we're in output callback. Why?");
    dap_stream_ch_set_ready_to_write(a_ch, false);
>>>>>>> e136afe7
}<|MERGE_RESOLUTION|>--- conflicted
+++ resolved
@@ -1,53 +1,4 @@
 /*
-<<<<<<< HEAD
- * Authors:
- * Dmitriy A. Gearasimov <gerasimov.dmitriy@demlabs.net>
- * DeM Labs Inc.   https://demlabs.net
- * Kelvin Project https://github.com/kelvinblockchain
- * Copyright  (c) 2017-2018
- * All rights reserved.
-
- This file is part of DAP (Deus Applications Prototypes) the open source project
-
-    DAP (Deus Applicaions Prototypes) is free software: you can redistribute it and/or modify
-    it under the terms of the GNU General Public License as published by
-    the Free Software Foundation, either version 3 of the License, or
-    (at your option) any later version.
-
-    DAP is distributed in the hope that it will be useful,
-    but WITHOUT ANY WARRANTY; without even the implied warranty of
-    MERCHANTABILITY or FITNESS FOR A PARTICULAR PURPOSE.  See the
-    GNU General Public License for more details.
-
-    You should have received a copy of the GNU General Public License
-    along with any DAP based project.  If not, see <http://www.gnu.org/licenses/>.
-*/
-
-#include <stdlib.h>
-#include <stdio.h>
-#include <time.h>
-#include <stdlib.h>
-#include <stddef.h>
-#include <stdint.h>
-
-#ifdef WIN32
-#undef _WIN32_WINNT
-#define _WIN32_WINNT 0x0600
-#include <winsock2.h>
-#include <windows.h>
-#include <mswsock.h>
-#include <ws2tcpip.h>
-#include <io.h>
-//#include "wrappers.h"
-#include <wepoll.h>
-#include <pthread.h>
-#endif
-
-#include "dap_common.h"
-#include "dap_stream.h"
-#include "dap_stream_ch.h"
-#include "dap_stream_ch_chain_net_srv.h"
-=======
 * Authors:
 * Dmitriy Gerasimov <naeper@demlabs.net>
 * Cellframe       https://cellframe.net
@@ -77,7 +28,6 @@
 #include "dap_stream_ch_chain_net_srv.h"
 #include "dap_stream_ch_chain_net_srv_pkt.h"
 #include "dap_stream_ch_chain_net_srv_session.h"
->>>>>>> e136afe7
 #include "dap_stream_ch_proc.h"
 
 #define LOG_TAG "dap_stream_ch_chain_net_srv"
@@ -97,17 +47,10 @@
  * @brief dap_stream_ch_chain_net_init
  * @return
  */
-<<<<<<< HEAD
-int dap_stream_ch_chain_net_srv_init()
-{
-    log_it(L_NOTICE,"Chain network services channel initialized");
-    dap_stream_ch_proc_add('S',s_stream_ch_new,s_stream_ch_delete,s_stream_ch_packet_in,s_stream_ch_packet_out);
-=======
 int dap_stream_ch_chain_net_srv_init(void)
 {
     log_it(L_NOTICE,"Chain network services channel initialized");
     dap_stream_ch_proc_add('R',s_stream_ch_new,s_stream_ch_delete,s_stream_ch_packet_in,s_stream_ch_packet_out);
->>>>>>> e136afe7
 
     return 0;
 }
@@ -115,11 +58,7 @@
 /**
  * @brief dap_stream_ch_chain_deinit
  */
-<<<<<<< HEAD
-void dap_stream_ch_chain_net_srv_deinit()
-=======
 void dap_stream_ch_chain_net_srv_deinit(void)
->>>>>>> e136afe7
 {
 
 }
@@ -134,15 +73,12 @@
     a_ch->internal=DAP_NEW_Z(dap_stream_ch_chain_net_srv_t);
     dap_stream_ch_chain_net_srv_t * l_ch_chain_net_srv = DAP_STREAM_CH_CHAIN_NET_SRV(a_ch);
     pthread_mutex_init( &l_ch_chain_net_srv->mutex,NULL);
-<<<<<<< HEAD
-=======
     if (a_ch->stream->session->_inheritor == NULL && a_ch->stream->session != NULL)
         dap_stream_ch_chain_net_srv_session_create( a_ch->stream->session );
     else if ( a_ch->stream->session == NULL)
         log_it( L_ERROR, "No session at all!");
     else
         log_it(L_ERROR, "Session inheritor is already present!");
->>>>>>> e136afe7
 }
 
 
@@ -151,11 +87,7 @@
  * @param ch
  * @param arg
  */
-<<<<<<< HEAD
-void s_stream_ch_delete(dap_stream_ch_t* ch , void* arg)
-=======
 void s_stream_ch_delete(dap_stream_ch_t* a_ch , void* a_arg)
->>>>>>> e136afe7
 {
 
 }
@@ -165,10 +97,6 @@
  * @param ch
  * @param arg
  */
-<<<<<<< HEAD
-void s_stream_ch_packet_in(dap_stream_ch_t* ch , void* arg)
-{
-=======
 void s_stream_ch_packet_in(dap_stream_ch_t* a_ch , void* a_arg)
 {
     dap_stream_ch_chain_net_srv_t * l_ch_chain_net = DAP_STREAM_CH_CHAIN_NET_SRV(a_ch);
@@ -190,20 +118,11 @@
             default: log_it( L_WARNING, "Unknown packet type 0x%02X", l_ch_pkt->hdr.type);
         }
     }
->>>>>>> e136afe7
 
 }
 
 /**
  * @brief s_stream_ch_packet_out
-<<<<<<< HEAD
- * @param ch
- * @param arg
- */
-void s_stream_ch_packet_out(dap_stream_ch_t* ch , void* arg)
-{
-
-=======
  * @param a_ch
  * @param a_arg
  */
@@ -212,5 +131,4 @@
     (void) a_arg;
     log_it(L_WARNING,"We don't need anything special to write but for some reasons write flag was on and now we're in output callback. Why?");
     dap_stream_ch_set_ready_to_write(a_ch, false);
->>>>>>> e136afe7
 }