
# Core
if (CELLFRAME_MODULES MATCHES "core")
    add_subdirectory(common)
endif()

# Chains
if (CELLFRAME_MODULES MATCHES "chains")
    add_subdirectory(chain)
    add_subdirectory(wallet)
endif()

# Distributed Hash Tables (DHT)
if (CELLFRAME_MODULES MATCHES "dht")
    add_subdirectory(dht)
endif()

# Network
if (CELLFRAME_MODULES MATCHES "network")
    add_subdirectory(mempool)
    add_subdirectory(net)
    add_subdirectory(net/srv)
    # Stream channels
    add_subdirectory(channel/chain-net)
endif()

# Mining
if (CELLFRAME_MODULES MATCHES "mining")
    add_subdirectory(mining)
endif()

# Network services
if (CELLFRAME_MODULES MATCHES "srv")
    add_subdirectory(channel/chain-net-srv)
endif()

# No consensus
if (CELLFRAME_MODULES MATCHES "cs-none")
    add_subdirectory(type/none)
endif()

# Consensus type dag
if (CELLFRAME_MODULES MATCHES "cs-dag-")
    add_subdirectory(type/dag)
endif()

# DAG PoA
if (CELLFRAME_MODULES MATCHES "cs-dag-poa")
    add_subdirectory(consensus/dag-poa)
endif()

# Consensus type blocks
if (CELLFRAME_MODULES MATCHES "cs-block-" OR CELLFRAME_MODULES MATCHES "cs-esbocs")
    add_subdirectory(type/blocks)
endif()

# ESBOCS
if (CELLFRAME_MODULES MATCHES "cs-esbocs")
    add_subdirectory(consensus/esbocs)
endif()

# Block PoW
if (CELLFRAME_MODULES MATCHES "cs-block-pow")
    add_subdirectory(consensus/block-pow)
endif()

# Service App
if (CELLFRAME_MODULES MATCHES "srv-app")
    add_subdirectory(service/app)
endif()

# Service App DB
if (CELLFRAME_MODULES MATCHES "srv-app-db")
    add_subdirectory(service/app-db)
endif()

# Service Datum
if (CELLFRAME_MODULES MATCHES "srv-datum")
    add_subdirectory(service/datum)
endif()

# Service VPN
if (CELLFRAME_MODULES MATCHES "srv-vpn")
    add_subdirectory(service/vpn)
endif()

# Service eXchange
if (CELLFRAME_MODULES MATCHES "srv-xchange")
    add_subdirectory(service/xchange)
endif()

# Service for token staking and PoS delegation
if (CELLFRAME_MODULES MATCHES "srv-stake")
    add_subdirectory(service/stake)
endif()

# Service for polls and voting
if (CELLFRAME_MODULES MATCHES "srv-voting")
    add_subdirectory(service/voting)
endif()

# Service for bridge
if (CELLFRAME_MODULES MATCHES "srv-bridge")
    add_subdirectory(service/bridge)
<<<<<<< HEAD
endif()

# Service for emission rights delegate to wallets consensus
if (CELLFRAME_MODULES MATCHES "srv-emit-delegate")
    add_subdirectory(service/emit-delegate)
endif()

# compose service
if (CELLFRAME_MODULES MATCHES "compose")
    add_subdirectory(compose)
=======
>>>>>>> 6b045dbf
endif()<|MERGE_RESOLUTION|>--- conflicted
+++ resolved
@@ -102,17 +102,11 @@
 # Service for bridge
 if (CELLFRAME_MODULES MATCHES "srv-bridge")
     add_subdirectory(service/bridge)
-<<<<<<< HEAD
 endif()
 
 # Service for emission rights delegate to wallets consensus
-if (CELLFRAME_MODULES MATCHES "srv-emit-delegate")
-    add_subdirectory(service/emit-delegate)
-endif()
 
 # compose service
 if (CELLFRAME_MODULES MATCHES "compose")
     add_subdirectory(compose)
-=======
->>>>>>> 6b045dbf
 endif()