--- conflicted
+++ resolved
@@ -974,11 +974,6 @@
             return "decree";
         case CHAIN_TYPE_ANCHOR:
             return "anchor";
-<<<<<<< HEAD
-        default:
-            return "invalid";
-=======
         default: break;
->>>>>>> b3f7e543
     }
 }