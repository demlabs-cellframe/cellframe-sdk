/*
 * Authors:
 * Dmitriy A. Gearasimov <gerasimov.dmitriy@demlabs.net>
 * DeM Labs Inc.   https://demlabs.net
 * Kelvin Project https://github.com/kelvinblockchain
 * Copyright  (c) 2017-2018
 * All rights reserved.

 This file is part of DAP (Deus Applications Prototypes) the open source project

    DAP (Deus Applicaions Prototypes) is free software: you can redistribute it and/or modify
    it under the terms of the GNU General Public License as published by
    the Free Software Foundation, either version 3 of the License, or
    (at your option) any later version.

    DAP is distributed in the hope that it will be useful,
    but WITHOUT ANY WARRANTY; without even the implied warranty of
    MERCHANTABILITY or FITNESS FOR A PARTICULAR PURPOSE.  See the
    GNU General Public License for more details.

    You should have received a copy of the GNU General Public License
    along with any DAP based project.  If not, see <http://www.gnu.org/licenses/>.
*/
#include <sys/types.h>
#include <dirent.h>
#ifdef DAP_OS_LINUX
#include <stdc-predef.h>
#endif
#include <unistd.h>
#include "dap_chain_common.h"
#include "dap_chain_datum.h"
#include "dap_chain_datum_decree.h"
#include "dap_chain_pvt.h"
#include "dap_common.h"
#include "dap_strfuncs.h"
#include "dap_file_utils.h"
#include "dap_config.h"
#include "dap_chain.h"
#include "dap_chain_ledger.h"
#include "dap_cert.h"
#include "dap_chain_ledger.h"
#include "dap_chain_cs.h"
#include "dap_cert_file.h"
#include <uthash.h>
#include <pthread.h>

#define LOG_TAG "chain"

typedef struct dap_chain_item_id {
    dap_chain_id_t id;
    dap_chain_net_id_t net_id;
}  dap_chain_item_id_t;

typedef struct dap_chain_item {
    dap_chain_item_id_t item_id;
    dap_chain_t * chain;
   UT_hash_handle hh;
} dap_chain_item_t;

static pthread_rwlock_t s_chain_items_rwlock = PTHREAD_RWLOCK_INITIALIZER;
static dap_chain_item_t * s_chain_items = NULL;

int s_prepare_env();

/**
 * @brief dap_chain_init
 * @return
 */
int dap_chain_init(void)
{
    dap_cert_init();
    // Cell sharding init
    dap_chain_cell_init();
    dap_chain_ledger_init();
    dap_chain_cs_init();
    //dap_chain_show_hash_blocks_file(g_gold_hash_blocks_file);
    //dap_chain_show_hash_blocks_file(g_silver_hash_blocks_file);
    return 0;
}

/**
 * @brief dap_chain_deinit
 */
void dap_chain_deinit(void)
{
    dap_chain_item_t * l_item = NULL, *l_tmp = NULL;
    HASH_ITER(hh, s_chain_items, l_item, l_tmp) {
          dap_chain_delete(l_item->chain);
    }
    dap_chain_ledger_deinit();

}


/**
 * @brief dap_chain_deinit
 * note: require dap_chain_enum_unlock() after
 */
dap_chain_t* dap_chain_enum(void** a_item)
{
    // if a_item == 0x1 then first item
    dap_chain_item_t *l_item_start = ( *a_item == (void*) 0x1) ? s_chain_items : (dap_chain_item_t*) *a_item;
    dap_chain_item_t *l_item = NULL;
    dap_chain_item_t *l_item_tmp = NULL;
    pthread_rwlock_rdlock(&s_chain_items_rwlock);
    HASH_ITER(hh, l_item_start, l_item, l_item_tmp) {
        *a_item = l_item_tmp;
        return l_item->chain;
    }
    return NULL ;
}

/**
 * @brief dap_chain_enum_unlock
 */
void dap_chain_enum_unlock(void)
{
    pthread_rwlock_unlock(&s_chain_items_rwlock);
}

/**
 * @brief 
 * create dap chain object
 * @param a_ledger dap_ledger_t ledger object
 * @param a_chain_net_name blockchain network name
 * @param a_chain_name chain name
 * @param a_chain_net_id 
 * @param a_chain_id chain id
 * @return dap_chain_t* 
 */
dap_chain_t * dap_chain_create(dap_ledger_t* a_ledger, const char * a_chain_net_name, const char * a_chain_name, dap_chain_net_id_t a_chain_net_id, dap_chain_id_t a_chain_id )
{
    dap_chain_t * l_ret = DAP_NEW_Z(dap_chain_t);
    DAP_CHAIN_PVT_LOCAL_NEW(l_ret);
    memcpy(l_ret->id.raw,a_chain_id.raw,sizeof(a_chain_id));
    memcpy(l_ret->net_id.raw,a_chain_net_id.raw,sizeof(a_chain_net_id));
    l_ret->name = strdup (a_chain_name);
    l_ret->net_name = strdup (a_chain_net_name);
    l_ret->ledger = a_ledger;
    pthread_rwlock_init(&l_ret->rwlock, NULL);
    pthread_rwlock_init(&l_ret->atoms_rwlock,NULL);
    pthread_rwlock_init(&l_ret->cell_rwlock,NULL);
    dap_chain_item_t * l_ret_item = DAP_NEW_Z(dap_chain_item_t);
    l_ret_item->chain = l_ret;
    memcpy(l_ret_item->item_id.id.raw ,a_chain_id.raw,sizeof(a_chain_id));
    memcpy(l_ret_item->item_id.net_id.raw ,a_chain_net_id.raw,sizeof(a_chain_net_id));
    pthread_rwlock_wrlock(&s_chain_items_rwlock);
    HASH_ADD(hh,s_chain_items,item_id,sizeof(dap_chain_item_id_t),l_ret_item);
    pthread_rwlock_unlock(&s_chain_items_rwlock);
    return l_ret;
}

/**
 * @brief
 * delete dap chain object
 * @param a_chain dap_chain_t object
 */
void dap_chain_delete(dap_chain_t * a_chain)
{
    dap_chain_item_t * l_item = NULL;
    dap_chain_item_id_t l_chain_item_id = {
        .id = a_chain->id,
        .net_id = a_chain->net_id,
    };

    dap_list_free_full(a_chain->atom_notifiers,NULL);

    pthread_rwlock_wrlock(&s_chain_items_rwlock);
    HASH_FIND(hh,s_chain_items,&l_chain_item_id,sizeof(dap_chain_item_id_t),l_item);

    if( l_item){
       HASH_DEL(s_chain_items, l_item);
       if (a_chain->callback_delete )
           a_chain->callback_delete(a_chain);
       if ( a_chain->name)
           DAP_DELETE (a_chain->name);
       if ( a_chain->net_name)
           DAP_DELETE (a_chain->net_name);
       if (a_chain->_pvt ){
           DAP_DELETE(DAP_CHAIN_PVT(a_chain)->file_storage_dir);
           DAP_DELETE(a_chain->_pvt);
       }
       if (a_chain->_inheritor )
           DAP_DELETE(a_chain->_inheritor);
       DAP_DELETE(l_item);
    }else
       log_it(L_WARNING,"Trying to remove non-existent 0x%16"DAP_UINT64_FORMAT_X":0x%16"DAP_UINT64_FORMAT_X" chain",a_chain->id.uint64,
              a_chain->net_id.uint64);
    a_chain->datum_types_count = 0;
    DAP_DELETE(a_chain->datum_types);
    a_chain->autoproc_datum_types_count = 0;
    DAP_DELETE(a_chain->autoproc_datum_types);
    pthread_rwlock_destroy(&a_chain->rwlock);
    pthread_rwlock_destroy(&a_chain->atoms_rwlock);
    pthread_rwlock_destroy(&a_chain->cell_rwlock);
    pthread_rwlock_destroy(&a_chain->rwlock);
    pthread_rwlock_unlock(&s_chain_items_rwlock);
}

/**
 * @brief dap_chain_get_atom_by_hash
 * @param a_chain
 * @param a_atom_hash
 * @param a_atom_size
 * @return
 */
dap_chain_atom_ptr_t dap_chain_get_atom_by_hash(dap_chain_t * a_chain, dap_chain_hash_fast_t * a_atom_hash, size_t * a_atom_size)
{
    dap_chain_atom_ptr_t l_ret = NULL;
    dap_chain_cell_t *l_cell, *l_iter_tmp;
    HASH_ITER(hh, a_chain->cells, l_cell, l_iter_tmp) {
        dap_chain_atom_iter_t * l_iter = a_chain->callback_atom_iter_create(a_chain, l_cell->id, 0);
        l_ret = a_chain->callback_atom_find_by_hash(l_iter, a_atom_hash, a_atom_size);
        a_chain->callback_atom_iter_delete(l_iter);
        if (l_ret)
            break;
    }
    return l_ret;
}

/**
 * @brief dap_chain_find_by_id
 * @param a_chain_net_id
 * @param a_chain_id
 * @param a_cell_id
 * @return
 */
dap_chain_t * dap_chain_find_by_id(dap_chain_net_id_t a_chain_net_id,dap_chain_id_t a_chain_id)
{
    dap_chain_item_id_t l_chain_item_id = {
        .id = a_chain_id,
        .net_id = a_chain_net_id,
    };
    dap_chain_item_t * l_ret_item = NULL;
    pthread_rwlock_rdlock(&s_chain_items_rwlock);
    HASH_FIND(hh,s_chain_items,&l_chain_item_id,sizeof(dap_chain_item_id_t),l_ret_item);
    pthread_rwlock_unlock(&s_chain_items_rwlock);
    return l_ret_item ? l_ret_item->chain : NULL;
}

/**
 * @brief s_chain_type_from_str
 * get dap_chain_type_t value by str value a_type_str
 * @param a_type_str str values:token,emission,transaction,ca
 * @return dap_chain_type_t 
 */
static dap_chain_type_t s_chain_type_from_str(const char *a_type_str)
{
    if(!dap_strcmp(a_type_str, "token")) {
        return CHAIN_TYPE_TOKEN;
    }
    if(!dap_strcmp(a_type_str, "emission")) {
        return CHAIN_TYPE_EMISSION;
    }
    if(!dap_strcmp(a_type_str, "transaction")) {
        return CHAIN_TYPE_TX;
    }
    if(!dap_strcmp(a_type_str, "ca")) {
        return CHAIN_TYPE_CA;
    }
    if(!dap_strcmp(a_type_str, "signer")) {
	    return CHAIN_TYPE_SIGNER;
    }
    if (!dap_strcmp(a_type_str, "decree"))
        return CHAIN_TYPE_DECREE;
    if (!dap_strcmp(a_type_str, "anchor"))
        return CHAIN_TYPE_ANCHOR;
    return CHAIN_TYPE_LAST;
}

/**
 * @brief s_datum_type_from_str
 * get datum type (DAP_CHAIN_DATUM_TOKEN_DECL, DAP_CHAIN_DATUM_TOKEN_EMISSION, DAP_CHAIN_DATUM_TX) by str value
 * @param a_type_str datum type in string value (token,emission,transaction)
 * @return uint16_t 
 */
static uint16_t s_datum_type_from_str(const char *a_type_str)
{
    if(!dap_strcmp(a_type_str, "token")) {
        return DAP_CHAIN_DATUM_TOKEN_DECL;
    }
    if(!dap_strcmp(a_type_str, "emission")) {
        return DAP_CHAIN_DATUM_TOKEN_EMISSION;
    }
    if(!dap_strcmp(a_type_str, "transaction")) {
        return DAP_CHAIN_DATUM_TX;
    }
    if(!dap_strcmp(a_type_str, "ca")) {
        return DAP_CHAIN_DATUM_CA;
    }
    if (!dap_strcmp(a_type_str, "signer")) {
        return DAP_CHAIN_DATUM_SIGNER;
    }
    if (!dap_strcmp(a_type_str, "decree"))
        return DAP_CHAIN_DATUM_DECREE;
    if (!dap_strcmp(a_type_str, "anchor"))
        return DAP_CHAIN_DATUM_ANCHOR;
    return DAP_CHAIN_DATUM_CUSTOM;
}

/**
 * @brief s_chain_type_convert
 * convert dap_chain_type_t to  DAP_CNAIN* constants
 * @param a_type - dap_chain_type_t a_type [CHAIN_TYPE_TOKEN, CHAIN_TYPE_EMISSION, CHAIN_TYPE_TX]
 * @return uint16_t 
 */
static uint16_t s_chain_type_convert(dap_chain_type_t a_type)
{
    switch (a_type) {
    case CHAIN_TYPE_TOKEN: 
        return DAP_CHAIN_DATUM_TOKEN_DECL;
    case CHAIN_TYPE_EMISSION:
        return DAP_CHAIN_DATUM_TOKEN_EMISSION;
    case CHAIN_TYPE_TX:
        return DAP_CHAIN_DATUM_TX;
    case CHAIN_TYPE_CA:
        return DAP_CHAIN_DATUM_CA;
	case CHAIN_TYPE_SIGNER:
		return DAP_CHAIN_DATUM_SIGNER;
    case CHAIN_TYPE_DECREE:
        return DAP_CHAIN_DATUM_DECREE;
    case CHAIN_TYPE_ANCHOR:
        return DAP_CHAIN_DATUM_ANCHOR;
    default:
        return DAP_CHAIN_DATUM_CUSTOM;
    }
}

/**
 * @brief s_chain_in_chain_types
 * looks for a type (chain_type) in an array of types (*chain_types)
 * @param chain_type		- the type we are looking for
 * @param *chain_types		- array of types in which we are looking for
 * @param chain_types_count	- number of elements in the array *chain_types
 * @return true or false
 */
static bool s_chain_in_chain_types(dap_chain_type_t chain_type, dap_chain_type_t *chain_types, uint16_t chain_types_count)
{
	for (uint16_t i = 0; i < chain_types_count; i++)
		if (chain_types[i] == chain_type)
			return (true);
	return (false);
}

/**
 * @brief s_datum_in_chain_types
 * looks for a type (chain_type) in an array of types (*chain_types)
 * @param datum_type		- the type we are looking for
 * @param *chain_types		- array of types in which we are looking for
 * @param chain_types_count	- number of elements in the array *chain_types
 * @return true or false
 */
static bool s_datum_in_chain_types(uint16_t datum_type, dap_chain_type_t *chain_types, uint16_t chain_types_count)
{
	for (uint16_t i = 0; i < chain_types_count; i++)
		if (s_chain_type_convert(chain_types[i]) == datum_type)
			return (true);
	return (false);
}

/**
 * @brief dap_chain_load_from_cfg
 * Loading chain from config file
 * @param a_ledger - ledger object
 * @param a_chain_net_name - chain name, taken from config, for example - "home21-network"
 * @param a_chain_net_id - dap_chain_net_id_t chain network identification
 * @param a_chain_cfg_name chain config name, for example "network/home21-network/chain-0"
 * @return dap_chain_t* 
 */
dap_chain_t * dap_chain_load_from_cfg(dap_ledger_t* a_ledger, const char * a_chain_net_name,dap_chain_net_id_t a_chain_net_id, const char * a_chain_cfg_name)
{
    log_it (L_DEBUG, "Loading chain from config \"%s\"", a_chain_cfg_name);

    if (a_chain_net_name)
	{
        dap_config_t *l_cfg = dap_config_open(a_chain_cfg_name);
        if (l_cfg)
		{
            dap_chain_t		*l_chain		= NULL;
            dap_chain_id_t	l_chain_id		= {{0}};
            uint64_t		l_chain_id_u	= 0;
            const char		*l_chain_id_str	= NULL;
            const char 		*l_chain_name	= NULL;

            // Recognize chains id
            if ( (l_chain_id_str = dap_config_get_item_str(l_cfg,"chain","id")) != NULL )
			{
                if (sscanf(l_chain_id_str, "0x%"DAP_UINT64_FORMAT_X, & l_chain_id_u)		!=1)
				{
                    if (sscanf(l_chain_id_str, "0x%"DAP_UINT64_FORMAT_x, &l_chain_id_u)		!=1)
					{
                        if (sscanf(l_chain_id_str, "%"DAP_UINT64_FORMAT_U, &l_chain_id_u)	!=1)
						{
                            log_it (L_ERROR,"Can't recognize '%s' string as chain net id, hex or dec",l_chain_id_str);
                            dap_config_close(l_cfg);
                            return NULL;
                        }
                    }
                }
            }
            l_chain_id.uint64 = l_chain_id_u;

            if (l_chain_id_str)
                log_it (L_NOTICE, "Chain id 0x%016"DAP_UINT64_FORMAT_x"  ( \"%s\" )", l_chain_id.uint64, l_chain_id_str);
            else {
                log_it (L_ERROR,"Wasn't recognized '%s' string as chain net id, hex or dec", l_chain_id_str);
                dap_config_close(l_cfg);
                return NULL;

            }

            // Read chain name
            if ( ( l_chain_name = dap_config_get_item_str(l_cfg,"chain","name") ) == NULL )
			{
                log_it (L_ERROR,"Can't read chain net name %s", l_chain_id_str);
                dap_config_close(l_cfg);
                return NULL;
            }

            l_chain =  dap_chain_create(a_ledger,a_chain_net_name,l_chain_name, a_chain_net_id,l_chain_id);
            if ( dap_chain_cs_create(l_chain, l_cfg) == 0 ) {

                log_it (L_NOTICE, "Consensus initialized for chain id 0x%016"DAP_UINT64_FORMAT_x, l_chain_id.uint64);

                if ( dap_config_get_item_path_default(l_cfg , "files","storage_dir",NULL ) )
				{
                    DAP_CHAIN_PVT(l_chain)->file_storage_dir = dap_strdup( dap_config_get_item_path( l_cfg , "files","storage_dir" ) );
                } else
                    log_it (L_INFO, "Not set file storage path, will not stored in files");

                if (!l_chain->cells)
				{
                    dap_chain_cell_id_t l_cell_id = {.uint64 = 0};
                    dap_chain_cell_create_fill(l_chain, l_cell_id);
                }
            } else {
                log_it (L_ERROR, "Can't init consensus \"%s\"",dap_config_get_item_str_default( l_cfg , "chain","consensus","NULL"));
                dap_chain_delete(l_chain);
                l_chain = NULL;
            }

            if (l_chain)
			{
				// load priority for chain
				l_chain->load_priority = dap_config_get_item_uint16_default(l_cfg, "chain", "load_priority", 100);

				char**		l_datum_types				= NULL;
				char**		l_default_datum_types		= NULL;
				uint16_t	l_datum_types_count			= 0;
				uint16_t	l_default_datum_types_count = 0;
				uint16_t	l_count_recognized			= 0;

				//		l_datum_types			=	(read chain datum types)
				//	||	l_default_datum_types	=	(read chain default datum types if datum types readed and if present default datum types)

				if (	(l_datum_types			= dap_config_get_array_str(l_cfg, "chain", "datum_types", &l_datum_types_count)) 					== NULL
				||		(l_default_datum_types	= dap_config_get_array_str(l_cfg, "chain", "default_datum_types", &l_default_datum_types_count))	== NULL )
				{
					if (!l_datum_types)
						log_it(L_WARNING, "Can't read chain datum types for chain %s", l_chain_id_str);
					else
						log_it(L_WARNING, "Can't read chain DEFAULT datum types for chain %s", l_chain_id_str);
					//dap_config_close(l_cfg);
					//return NULL;
				}

				// add datum types
                if (l_datum_types && l_datum_types_count > 0)
				{
					l_chain->datum_types = DAP_NEW_SIZE(dap_chain_type_t, l_datum_types_count * sizeof(dap_chain_type_t)); // TODO: pls check counter for recognized types before memory allocation!
					l_count_recognized = 0;
					for (uint16_t i = 0; i < l_datum_types_count; i++)
					{
						dap_chain_type_t l_chain_type = s_chain_type_from_str(l_datum_types[i]);
						if (l_chain_type != CHAIN_TYPE_LAST)
						{
							l_chain->datum_types[l_count_recognized] = l_chain_type;
							l_count_recognized++;
						}
					}
					l_chain->datum_types_count = l_count_recognized;
				} else
					l_chain->datum_types_count = 0;

				// add default datum types present
				if (l_default_datum_types && l_default_datum_types_count > 0)
				{
					l_chain->default_datum_types = DAP_NEW_SIZE(dap_chain_type_t, l_default_datum_types_count * sizeof(dap_chain_type_t)); // TODO: pls check counter for recognized types before memory allocation!
					l_count_recognized = 0;
					for (uint16_t i = 0; i < l_default_datum_types_count; i++)
					{
						dap_chain_type_t l_chain_type = s_chain_type_from_str(l_default_datum_types[i]);
						if (l_chain_type != CHAIN_TYPE_LAST
						&& s_chain_in_chain_types(l_chain_type, l_chain->datum_types, l_chain->datum_types_count))// <<--- check this chain_type in readed datum_types
						{
							l_chain->default_datum_types[l_count_recognized] = l_chain_type;
							l_count_recognized++;
						}
					}
					l_chain->default_datum_types_count = l_count_recognized;
				} else
					l_chain->default_datum_types_count = 0;

				if ((l_datum_types = dap_config_get_array_str(l_cfg, "chain", "mempool_auto_types", &l_datum_types_count)) == NULL)
					log_it(L_WARNING, "Can't read chain mempool auto types for chain %s", l_chain_id_str);

				// add datum types for autoproc
				if (l_datum_types && l_datum_types_count)
				{
					l_chain->autoproc_datum_types = DAP_NEW_Z_SIZE(uint16_t, l_chain->datum_types_count * sizeof(uint16_t)); // TODO: pls check counter for recognized types before memory allocation!
					l_count_recognized = 0;
					for (uint16_t i = 0; i < l_datum_types_count; i++)
					{
						if (!dap_strcmp(l_datum_types[i], "all") && l_chain->datum_types_count)
						{
							for (int j = 0; j < l_chain->datum_types_count; j++)
								l_chain->autoproc_datum_types[j] = s_chain_type_convert(l_chain->datum_types[j]);
							l_count_recognized = l_chain->datum_types_count;
							break;
						}
						uint16_t l_chain_type = s_datum_type_from_str(l_datum_types[i]);
						if (l_chain_type != DAP_CHAIN_DATUM_CUSTOM
						&&	s_datum_in_chain_types(l_chain_type, l_chain->datum_types, l_chain->datum_types_count))// <<--- check this chain_datum_type in readed datum_types
						{
							l_chain->autoproc_datum_types[l_count_recognized] = l_chain_type;
							l_count_recognized++;
						}
					}
					l_chain->autoproc_datum_types_count = l_count_recognized;
				} else
					l_chain->autoproc_datum_types_count = 0;
			}
            dap_config_close(l_cfg);
            return l_chain;
        } else
            return NULL;

    } else {
        log_it (L_WARNING, "NULL net_id string");
        return NULL;
    }
}


/**
 * @brief dap_chain_has_file_store
 * @param a_chain
 * @return
 */
bool dap_chain_has_file_store(dap_chain_t * a_chain)
{
    return  DAP_CHAIN_PVT(a_chain)->file_storage_dir != NULL;
}


/**
 * @brief dap_chain_save_all
 * @param l_chain
 * @return
 */
int dap_chain_save_all (dap_chain_t * l_chain)
{
    int ret = 0;
    pthread_rwlock_rdlock(&l_chain->cell_rwlock);
    dap_chain_cell_t * l_item, *l_item_tmp = NULL;
    HASH_ITER(hh,l_chain->cells,l_item,l_item_tmp){
        if(dap_chain_cell_file_update(l_item) <= 0)
            ret++;
    }
    pthread_rwlock_unlock(&l_chain->cell_rwlock);
    return ret;
}

/**
 * @brief dap_chain_load_all
 * @param l_chain
 * @return
 */
int dap_chain_load_all(dap_chain_t *a_chain)
{
    int l_ret = 0;
    if (!a_chain)
        return -2;
    if (a_chain->callback_load_from_gdb) {
        a_chain->callback_load_from_gdb(a_chain);
        return 0;
    }
    char *l_storage_dir = DAP_CHAIN_PVT(a_chain)->file_storage_dir;
    if (!l_storage_dir)
        return 0;
    if (!dap_dir_test(l_storage_dir)) {
        dap_mkdir_with_parents(l_storage_dir);
    }
    DIR *l_dir = opendir(l_storage_dir);
    if (!l_dir) {
        log_it(L_ERROR, "Cannot open directory %s", DAP_CHAIN_PVT(a_chain)->file_storage_dir);
        return -3;
    }
    for (struct dirent *l_dir_entry = readdir(l_dir); l_dir_entry != NULL; l_dir_entry = readdir(l_dir))
    {
        const char * l_filename = l_dir_entry->d_name;
        const char l_suffix[] = ".dchaincell";
        size_t l_suffix_len = strlen(l_suffix);
        if (strncmp(l_filename + strlen(l_filename) - l_suffix_len, l_suffix, l_suffix_len) == 0 ) {
            l_ret += dap_chain_cell_load(a_chain, l_filename);
        }
    }
    closedir(l_dir);
    return l_ret;
}

/**
 * @brief dap_chain_init_net_cfg_name
 * @param a_chain_net_cfg_name
 * @return
 */
dap_chain_t * dap_chain_init_net_cfg_name(const char * a_chain_net_cfg_name)
{
    UNUSED( a_chain_net_cfg_name);
    return NULL;
}



/**
 * @brief dap_chain_close
 * @param a_chain
 */
void dap_chain_close(dap_chain_t * a_chain)
{
    if(a_chain){
        if(a_chain->callback_delete)
            a_chain->callback_delete(a_chain);
    }else
        log_it(L_WARNING,"Tried to close null pointer");
}


/**
 * @brief dap_chain_info_dump_log
 * @param a_chain
 */
void dap_chain_info_dump_log(dap_chain_t * a_chain)
{
    UNUSED(a_chain);
}

/**
 * @brief Add a callback to monitor changes in the chain
 * @param a_chain
 * @param a_callback
 * @param a_arg
 */
void dap_chain_add_callback_notify(dap_chain_t * a_chain, dap_chain_callback_notify_t a_callback, void * a_callback_arg)
{
    if(!a_chain){
        log_it(L_ERROR, "NULL chain passed to dap_chain_add_callback_notify()");
        return;
    }
    if(!a_callback){
        log_it(L_ERROR, "NULL callback passed to dap_chain_add_callback_notify()");
        return;
    }
    dap_chain_atom_notifier_t * l_notifier = DAP_NEW_Z(dap_chain_atom_notifier_t);
    if (l_notifier == NULL){
        log_it(L_ERROR, "Can't allocate memory for notifier in dap_chain_add_callback_notify()");
        return;
    }

    l_notifier->callback = a_callback;
    l_notifier->arg = a_callback_arg;
    pthread_rwlock_wrlock(&a_chain->rwlock);
    a_chain->atom_notifiers = dap_list_append(a_chain->atom_notifiers, l_notifier);
    pthread_rwlock_unlock(&a_chain->rwlock);
}


/**
 * @brief dap_chain_get_last_atom_hash
 * @param a_chain
 * @param a_atom_hash
 * @return
 */
bool dap_chain_get_atom_last_hash(dap_chain_t *a_chain, dap_hash_fast_t *a_atom_hash, dap_chain_cell_id_t a_cel_id)
{
    bool l_ret = false;
    dap_chain_atom_iter_t *l_atom_iter = a_chain->callback_atom_iter_create(a_chain, a_cel_id, 0);
    dap_chain_atom_ptr_t * l_lasts_atom;
    size_t l_lasts_atom_count=0;
    size_t* l_lasts_atom_size =NULL;
    l_lasts_atom = a_chain->callback_atom_iter_get_lasts(l_atom_iter, &l_lasts_atom_count,&l_lasts_atom_size);
    if (l_lasts_atom&& l_lasts_atom_count){
        assert(l_lasts_atom_size[0]);
        assert(l_lasts_atom[0]);
        if(a_atom_hash){
            dap_hash_fast(l_lasts_atom[0], l_lasts_atom_size[0],a_atom_hash);
            if(dap_log_level_get() <= L_DEBUG){
                char l_hash_str[128]={[0]='\0'};
                dap_chain_hash_fast_to_str(a_atom_hash,l_hash_str,sizeof (l_hash_str)-1);
                log_it(L_DEBUG,"Send sync chain request from %s to infinity",l_hash_str);
            }
        }
        l_ret = true;
    }
    a_chain->callback_atom_iter_delete(l_atom_iter);
    return l_ret;
}

ssize_t dap_chain_atom_save(dap_chain_t *a_chain, const uint8_t *a_atom, size_t a_atom_size, dap_chain_cell_id_t a_cell_id)
{
    dap_chain_cell_t *l_cell = dap_chain_cell_find_by_id(a_chain, a_cell_id);
    if (!l_cell) {
        log_it(L_INFO, "Creating cell 0x%016"DAP_UINT64_FORMAT_X, a_cell_id.uint64);
        l_cell = dap_chain_cell_create_fill(a_chain, a_cell_id);
        if (!l_cell) {
            log_it(L_ERROR, "Can't create cell with id 0x%"DAP_UINT64_FORMAT_x" to save event...", a_cell_id.uint64);
            return -7;
        }
    }
    ssize_t l_res =  dap_chain_cell_file_append(l_cell, a_atom, a_atom_size);
    if (a_chain->callback_atom_add_from_treshold) {
        dap_chain_atom_ptr_t l_atom_treshold;
        do {
            size_t l_atom_treshold_size;
            l_atom_treshold = a_chain->callback_atom_add_from_treshold(a_chain, &l_atom_treshold_size);
            if (l_atom_treshold) {
                dap_chain_cell_file_append(l_cell, l_atom_treshold, l_atom_treshold_size);
                log_it(L_INFO, "Added atom from treshold");
            }
        } while(l_atom_treshold);
    }
    return l_res;
}

/**
 * @brief dap_cert_chain_file_save
 * @param datum
 */
int dap_cert_chain_file_save(dap_chain_datum_t *datum, char *net_name)
{
    const char *s_system_chain_ca_dir = dap_config_get_item_str(g_config, "resources", "chain_ca_folder");
    if(dap_strlen(s_system_chain_ca_dir) == 0) {
        log_it(L_ERROR, "Not found 'chain_ca_folder' in .cfg file");
        return -1;
    }
    dap_cert_t *cert = dap_cert_mem_load(datum->data, datum->header.data_size);
    if(!cert) {
        log_it(L_ERROR, "Can't load cert, size: %d", datum->header.data_size);
        return -1;
    }
    const char *cert_name = cert->name;
    size_t cert_path_length = dap_strlen(net_name) + dap_strlen(cert_name) + 9 + dap_strlen(s_system_chain_ca_dir);
    char *cert_path = DAP_NEW_Z_SIZE(char, cert_path_length);
    snprintf(cert_path, cert_path_length, "%s/%s/%s.dcert", s_system_chain_ca_dir, net_name, cert_name);
    // In cert_path resolve all `..` and `.`s
    char *cert_path_c = dap_canonicalize_filename(cert_path, NULL);
    DAP_DELETE(cert_path);
    // Protect the ca folder from using "/.." in cert_name
    if(dap_strncmp(s_system_chain_ca_dir, cert_path_c, dap_strlen(s_system_chain_ca_dir))) {
        log_it(L_ERROR, "Cert path '%s' is not in ca dir: %s", cert_path_c, s_system_chain_ca_dir);
        return -1;
    }
    int l_ret = dap_cert_file_save(cert, cert_path_c);
    DAP_DELETE(cert_path_c);
//  if ( access( l_cert_path, F_OK ) != -1 ) {
//      log_it (L_ERROR, "File %s is already exists.", l_cert_path);
//      return -1;
//  } else
    return l_ret;
}

<<<<<<< HEAD
int dap_chain_datum_unledgered_search_iter(dap_chain_datum_t* a_datum, dap_chain_t* a_chain)
{
    /* Only for datum types which do not appear in ledger */
    switch (a_datum->header.type_id) {
    case DAP_CHAIN_DATUM_TOKEN_DECL:
    case DAP_CHAIN_DATUM_TOKEN_EMISSION:
    case DAP_CHAIN_DATUM_TX:
        return 0;
    /* The types above are checked while adding to ledger, otherwise let's unfold the chains */
    default: {
        if (!a_chain->callback_atom_get_datums) {
            log_it(L_WARNING, "No callback set to fetch datums from atom in chain '%s'", a_chain->name);
            return -2;
        }
        int l_found = 0;
        dap_chain_hash_fast_t l_datum_hash;
        dap_hash_fast(a_datum, dap_chain_datum_size(a_datum), &l_datum_hash);
        dap_chain_atom_iter_t *l_atom_iter = a_chain->callback_atom_iter_create(a_chain, a_chain->cells->id, 0);
        size_t l_atom_size = 0;
        for (dap_chain_atom_ptr_t l_atom = a_chain->callback_atom_iter_get_first(l_atom_iter, &l_atom_size);
             l_atom && l_atom_size && !l_found;
             l_atom = a_chain->callback_atom_iter_get_next(l_atom_iter, &l_atom_size))
        {
            size_t l_datums_count = 0;
            dap_chain_datum_t **l_datums = a_chain->callback_atom_get_datums(l_atom, l_atom_size, &l_datums_count);
            for (size_t i = 0; i < l_datums_count; ++i) {
                if ((*(l_datums + i))->header.type_id != a_datum->header.type_id) {
                    break;
                }
                dap_chain_hash_fast_t l_datum_i_hash;
                dap_hash_fast(*(l_datums + i), dap_chain_datum_size(*(l_datums + i)), &l_datum_i_hash);
                if (!memcmp(&l_datum_i_hash, &l_datum_hash, DAP_CHAIN_HASH_FAST_SIZE)) {
                    char l_datum_hash_str[DAP_CHAIN_HASH_FAST_STR_SIZE];
                    dap_hash_fast_to_str(&l_datum_hash, l_datum_hash_str, DAP_CHAIN_HASH_FAST_STR_SIZE);
                    log_it(L_INFO, "Datum %s found in chain %lu", l_datum_hash_str, a_chain->id.uint64);
                    l_found = 1;
                    break;
                }
            }
            DAP_DEL_Z(l_datums);
        }
        a_chain->callback_atom_iter_delete(l_atom_iter);
        return l_found;
    } /* default */
    }
=======
const char* dap_chain_get_path(dap_chain_t *a_chain){
    return DAP_CHAIN_PVT(a_chain)->file_storage_dir;
>>>>>>> f4e3da9e
}<|MERGE_RESOLUTION|>--- conflicted
+++ resolved
@@ -769,7 +769,6 @@
     return l_ret;
 }
 
-<<<<<<< HEAD
 int dap_chain_datum_unledgered_search_iter(dap_chain_datum_t* a_datum, dap_chain_t* a_chain)
 {
     /* Only for datum types which do not appear in ledger */
@@ -815,8 +814,8 @@
         return l_found;
     } /* default */
     }
-=======
+}
+
 const char* dap_chain_get_path(dap_chain_t *a_chain){
     return DAP_CHAIN_PVT(a_chain)->file_storage_dir;
->>>>>>> f4e3da9e
 }