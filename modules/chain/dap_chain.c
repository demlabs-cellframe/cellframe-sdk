--- conflicted
+++ resolved
@@ -248,27 +248,12 @@
     if(!dap_strcmp(a_type_str, "token")) {
         return CHAIN_TYPE_TOKEN;
     }
-    // if(!dap_strcmp(a_type_str, "token_256")) {
-    //     return CHAIN_TYPE_256_TOKEN;
-    // }
     if(!dap_strcmp(a_type_str, "emission")) {
         return CHAIN_TYPE_EMISSION;
     }
-<<<<<<< HEAD
-    // if(!dap_strcmp(a_type_str, "emission_256")) {
-    //     return CHAIN_TYPE_256_EMISSION;
-    // }
     if(!dap_strcmp(a_type_str, "transaction")) {
         return CHAIN_TYPE_TX;
     }
-    // if(!dap_strcmp(a_type_str, "transaction_256")) {
-    //     return CHAIN_TYPE_256_TX;
-    // }
-=======
-    if(!dap_strcmp(a_type_str, "transaction")) {
-        return CHAIN_TYPE_TX;
-    }
->>>>>>> 2634720f
     if(!dap_strcmp(a_type_str, "ca")) {
         return CHAIN_TYPE_CA;
     }
@@ -283,30 +268,17 @@
  */
 static uint16_t s_datum_type_from_str(const char *a_type_str)
 {
-    // if(!dap_strcmp(a_type_str, "token")) { // old
-    //     return DAP_CHAIN_DATUM_TOKEN_DECL;
-    // }
     if(!dap_strcmp(a_type_str, "token")) {
         return DAP_CHAIN_DATUM_256_TOKEN_DECL;
     }
-    // if(!dap_strcmp(a_type_str, "emission")) {
-    //     return DAP_CHAIN_DATUM_TOKEN_EMISSION;
-    // }
     if(!dap_strcmp(a_type_str, "emission")) {
-<<<<<<< HEAD
         return DAP_CHAIN_DATUM_256_TOKEN_EMISSION;
     }
-    // if(!dap_strcmp(a_type_str, "transaction")) {
-    //     return DAP_CHAIN_DATUM_TX;
-    // }
     if(!dap_strcmp(a_type_str, "transaction")) {
         return DAP_CHAIN_DATUM_256_TX;
-=======
-        return DAP_CHAIN_DATUM_TOKEN_EMISSION;
-    }
-    if(!dap_strcmp(a_type_str, "transaction")) {
-        return DAP_CHAIN_DATUM_TX;
->>>>>>> 2634720f
+    }
+    if(!dap_strcmp(a_type_str, "ca")) {
+        return DAP_CHAIN_DATUM_CA;
     }
     return DAP_CHAIN_DATUM_CUSTOM;
 }
@@ -321,23 +293,13 @@
 {
     switch (a_type) {
     case CHAIN_TYPE_TOKEN: 
-    //    return DAP_CHAIN_DATUM_TOKEN_DECL;
-    // case CHAIN_TYPE_256_TOKEN: 
-        return DAP_CHAIN_DATUM_256_TOKEN_DECL;
+        return DAP_CHAIN_DATUM_TOKEN_DECL;
     case CHAIN_TYPE_EMISSION:
-<<<<<<< HEAD
-    //    return DAP_CHAIN_DATUM_TOKEN_EMISSION;
-    // case CHAIN_TYPE_256_EMISSION: // 256
-        return DAP_CHAIN_DATUM_256_TOKEN_EMISSION;
-    case CHAIN_TYPE_TX:
-    //    return DAP_CHAIN_DATUM_TX;
-    // case CHAIN_TYPE_256_TX: // 256
-        return DAP_CHAIN_DATUM_256_TX;
-=======
         return DAP_CHAIN_DATUM_TOKEN_EMISSION;
     case CHAIN_TYPE_TX:
         return DAP_CHAIN_DATUM_TX;
->>>>>>> 2634720f
+    case CHAIN_TYPE_CA:
+        return DAP_CHAIN_DATUM_CA;
     default:
         return DAP_CHAIN_DATUM_CUSTOM;
     }
