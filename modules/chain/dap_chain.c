/*
 * Authors:
 * Dmitriy A. Gearasimov <gerasimov.dmitriy@demlabs.net>
 * DeM Labs Inc.   https://demlabs.net
 * Kelvin Project https://github.com/kelvinblockchain
 * Copyright  (c) 2017-2018
 * All rights reserved.

 This file is part of DAP (Deus Applications Prototypes) the open source project

    DAP (Deus Applicaions Prototypes) is free software: you can redistribute it and/or modify
    it under the terms of the GNU General Public License as published by
    the Free Software Foundation, either version 3 of the License, or
    (at your option) any later version.

    DAP is distributed in the hope that it will be useful,
    but WITHOUT ANY WARRANTY; without even the implied warranty of
    MERCHANTABILITY or FITNESS FOR A PARTICULAR PURPOSE.  See the
    GNU General Public License for more details.

    You should have received a copy of the GNU General Public License
    along with any DAP based project.  If not, see <http://www.gnu.org/licenses/>.
*/
#include <sys/types.h>
#include <dirent.h>
#ifdef DAP_OS_LINUX
#include <stdc-predef.h>
#endif
#include <unistd.h>
#include "dap_chain_common.h"
#include "dap_chain_datum.h"
#include "dap_chain_datum_decree.h"
#include "dap_chain_pvt.h"
#include "dap_common.h"
#include "dap_strfuncs.h"
#include "dap_file_utils.h"
#include "dap_config.h"
#include "dap_chain.h"
#include "dap_chain_ledger.h"
#include "dap_cert.h"
#include "dap_chain_ledger.h"
#include "dap_chain_cs.h"
#include "dap_cert_file.h"
#include <uthash.h>
#include <pthread.h>

#define LOG_TAG "chain"

typedef struct dap_chain_item_id {
    dap_chain_id_t id;
    dap_chain_net_id_t net_id;
}  dap_chain_item_id_t;

typedef struct dap_chain_item {
    dap_chain_item_id_t item_id;
    dap_chain_t * chain;
   UT_hash_handle hh;
} dap_chain_item_t;

static pthread_rwlock_t s_chain_items_rwlock = PTHREAD_RWLOCK_INITIALIZER;
static dap_chain_item_t * s_chain_items = NULL;

int s_prepare_env();

/**
 * @brief dap_chain_init
 * @return
 */
int dap_chain_init(void)
{
    dap_cert_init();
    // Cell sharding init
    dap_chain_cell_init();
    dap_chain_ledger_init();
    dap_chain_cs_init();
    //dap_chain_show_hash_blocks_file(g_gold_hash_blocks_file);
    //dap_chain_show_hash_blocks_file(g_silver_hash_blocks_file);
    return 0;
}

/**
 * @brief dap_chain_deinit
 */
void dap_chain_deinit(void)
{
    dap_chain_item_t * l_item = NULL, *l_tmp = NULL;
    HASH_ITER(hh, s_chain_items, l_item, l_tmp) {
          dap_chain_delete(l_item->chain);
    }
    dap_chain_ledger_deinit();

}


/**
 * @brief dap_chain_deinit
 * note: require dap_chain_enum_unlock() after
 */
dap_chain_t* dap_chain_enum(void** a_item)
{
    // if a_item == 0x1 then first item
    dap_chain_item_t *l_item_start = ( *a_item == (void*) 0x1) ? s_chain_items : (dap_chain_item_t*) *a_item;
    dap_chain_item_t *l_item = NULL;
    dap_chain_item_t *l_item_tmp = NULL;
    pthread_rwlock_rdlock(&s_chain_items_rwlock);
    HASH_ITER(hh, l_item_start, l_item, l_item_tmp) {
        *a_item = l_item_tmp;
        return l_item->chain;
    }
    return NULL ;
}

/**
 * @brief dap_chain_enum_unlock
 */
void dap_chain_enum_unlock(void)
{
    pthread_rwlock_unlock(&s_chain_items_rwlock);
}

/**
 * @brief 
 * create dap chain object
 * @param a_ledger dap_ledger_t ledger object
 * @param a_chain_net_name blockchain network name
 * @param a_chain_name chain name
 * @param a_chain_net_id 
 * @param a_chain_id chain id
 * @return dap_chain_t* 
 */
dap_chain_t * dap_chain_create(dap_ledger_t* a_ledger, const char * a_chain_net_name, const char * a_chain_name, dap_chain_net_id_t a_chain_net_id, dap_chain_id_t a_chain_id )
{
    dap_chain_t * l_ret = DAP_NEW_Z(dap_chain_t);
    DAP_CHAIN_PVT_LOCAL_NEW(l_ret);
    memcpy(l_ret->id.raw,a_chain_id.raw,sizeof(a_chain_id));
    memcpy(l_ret->net_id.raw,a_chain_net_id.raw,sizeof(a_chain_net_id));
    l_ret->name = strdup (a_chain_name);
    l_ret->net_name = strdup (a_chain_net_name);
    l_ret->ledger = a_ledger;
    pthread_rwlock_init(&l_ret->rwlock, NULL);
    pthread_rwlock_init(&l_ret->atoms_rwlock,NULL);
    pthread_rwlock_init(&l_ret->cell_rwlock,NULL);
    dap_chain_item_t * l_ret_item = DAP_NEW_Z(dap_chain_item_t);
    l_ret_item->chain = l_ret;
    memcpy(l_ret_item->item_id.id.raw ,a_chain_id.raw,sizeof(a_chain_id));
    memcpy(l_ret_item->item_id.net_id.raw ,a_chain_net_id.raw,sizeof(a_chain_net_id));
    pthread_rwlock_wrlock(&s_chain_items_rwlock);
    HASH_ADD(hh,s_chain_items,item_id,sizeof(dap_chain_item_id_t),l_ret_item);
    pthread_rwlock_unlock(&s_chain_items_rwlock);
    return l_ret;
}

/**
 * @brief
 * delete dap chain object
 * @param a_chain dap_chain_t object
 */
void dap_chain_delete(dap_chain_t * a_chain)
{
    dap_chain_item_t * l_item = NULL;
    dap_chain_item_id_t l_chain_item_id = {
        .id = a_chain->id,
        .net_id = a_chain->net_id,
    };

    dap_list_free_full(a_chain->atom_notifiers,NULL);

    pthread_rwlock_wrlock(&s_chain_items_rwlock);
    HASH_FIND(hh,s_chain_items,&l_chain_item_id,sizeof(dap_chain_item_id_t),l_item);

    if( l_item){
       HASH_DEL(s_chain_items, l_item);
       if (a_chain->callback_delete )
           a_chain->callback_delete(a_chain);
       if ( a_chain->name)
           DAP_DELETE (a_chain->name);
       if ( a_chain->net_name)
           DAP_DELETE (a_chain->net_name);
       if (a_chain->_pvt ){
           DAP_DELETE(DAP_CHAIN_PVT(a_chain)->file_storage_dir);
           DAP_DELETE(a_chain->_pvt);
       }
       if (a_chain->_inheritor )
           DAP_DELETE(a_chain->_inheritor);
       DAP_DELETE(l_item);
    }else
       log_it(L_WARNING,"Trying to remove non-existent 0x%16"DAP_UINT64_FORMAT_X":0x%16"DAP_UINT64_FORMAT_X" chain",a_chain->id.uint64,
              a_chain->net_id.uint64);
    a_chain->datum_types_count = 0;
    DAP_DELETE(a_chain->datum_types);
    a_chain->autoproc_datum_types_count = 0;
    DAP_DELETE(a_chain->autoproc_datum_types);
    pthread_rwlock_destroy(&a_chain->rwlock);
    pthread_rwlock_destroy(&a_chain->atoms_rwlock);
    pthread_rwlock_destroy(&a_chain->cell_rwlock);
    pthread_rwlock_destroy(&a_chain->rwlock);
    pthread_rwlock_unlock(&s_chain_items_rwlock);
}

/**
 * @brief dap_chain_get_atom_by_hash
 * @param a_chain
 * @param a_atom_hash
 * @param a_atom_size
 * @return
 */
dap_chain_atom_ptr_t dap_chain_get_atom_by_hash(dap_chain_t * a_chain, dap_chain_hash_fast_t * a_atom_hash, size_t * a_atom_size)
{
    dap_chain_atom_ptr_t l_ret = NULL;
    dap_chain_cell_t *l_cell, *l_iter_tmp;
    HASH_ITER(hh, a_chain->cells, l_cell, l_iter_tmp) {
        dap_chain_atom_iter_t * l_iter = a_chain->callback_atom_iter_create(a_chain, l_cell->id, 0);
        l_ret = a_chain->callback_atom_find_by_hash(l_iter, a_atom_hash, a_atom_size);
        a_chain->callback_atom_iter_delete(l_iter);
        if (l_ret)
            break;
    }
    return l_ret;
}

/**
 * @brief dap_chain_find_by_id
 * @param a_chain_net_id
 * @param a_chain_id
 * @param a_cell_id
 * @return
 */
dap_chain_t * dap_chain_find_by_id(dap_chain_net_id_t a_chain_net_id,dap_chain_id_t a_chain_id)
{
    dap_chain_item_id_t l_chain_item_id = {
        .id = a_chain_id,
        .net_id = a_chain_net_id,
    };
    dap_chain_item_t * l_ret_item = NULL;
    pthread_rwlock_rdlock(&s_chain_items_rwlock);
    HASH_FIND(hh,s_chain_items,&l_chain_item_id,sizeof(dap_chain_item_id_t),l_ret_item);
    pthread_rwlock_unlock(&s_chain_items_rwlock);
    return l_ret_item ? l_ret_item->chain : NULL;
}

/**
 * @brief s_chain_type_from_str
 * get dap_chain_type_t value by str value a_type_str
 * @param a_type_str str values:token,emission,transaction,ca
 * @return dap_chain_type_t 
 */
static dap_chain_type_t s_chain_type_from_str(const char *a_type_str)
{
    if(!dap_strcmp(a_type_str, "token")) {
        return CHAIN_TYPE_TOKEN;
    }
    if(!dap_strcmp(a_type_str, "emission")) {
        return CHAIN_TYPE_EMISSION;
    }
    if(!dap_strcmp(a_type_str, "transaction")) {
        return CHAIN_TYPE_TX;
    }
    if(!dap_strcmp(a_type_str, "ca")) {
        return CHAIN_TYPE_CA;
    }
    if(!dap_strcmp(a_type_str, "signer")) {
	    return CHAIN_TYPE_SIGNER;
    }
    if (!dap_strcmp(a_type_str, "decree"))
        return CHAIN_TYPE_DECREE;
<<<<<<< HEAD
    if (!dap_strcmp(a_type_str, "anchor"))
        return CHAIN_TYPE_ANCHOR;
=======
>>>>>>> f0f7c9ec
    return CHAIN_TYPE_LAST;
}

/**
 * @brief s_datum_type_from_str
 * get datum type (DAP_CHAIN_DATUM_TOKEN_DECL, DAP_CHAIN_DATUM_TOKEN_EMISSION, DAP_CHAIN_DATUM_TX) by str value
 * @param a_type_str datum type in string value (token,emission,transaction)
 * @return uint16_t 
 */
static uint16_t s_datum_type_from_str(const char *a_type_str)
{
    if(!dap_strcmp(a_type_str, "token")) {
        return DAP_CHAIN_DATUM_TOKEN_DECL;
    }
    if(!dap_strcmp(a_type_str, "emission")) {
        return DAP_CHAIN_DATUM_TOKEN_EMISSION;
    }
    if(!dap_strcmp(a_type_str, "transaction")) {
        return DAP_CHAIN_DATUM_TX;
    }
    if(!dap_strcmp(a_type_str, "ca")) {
        return DAP_CHAIN_DATUM_CA;
    }
    if (!dap_strcmp(a_type_str, "signer")) {
        return DAP_CHAIN_DATUM_SIGNER;
    }
    if (!dap_strcmp(a_type_str, "decree"))
        return DAP_CHAIN_DATUM_DECREE;
<<<<<<< HEAD
    if (!dap_strcmp(a_type_str, "anchor"))
        return DAP_CHAIN_DATUM_ANCHOR;
=======
>>>>>>> f0f7c9ec
    return DAP_CHAIN_DATUM_CUSTOM;
}

/**
 * @brief s_chain_type_convert
 * convert dap_chain_type_t to  DAP_CNAIN* constants
 * @param a_type - dap_chain_type_t a_type [CHAIN_TYPE_TOKEN, CHAIN_TYPE_EMISSION, CHAIN_TYPE_TX]
 * @return uint16_t 
 */
static uint16_t s_chain_type_convert(dap_chain_type_t a_type)
{
    switch (a_type) {
    case CHAIN_TYPE_TOKEN: 
        return DAP_CHAIN_DATUM_TOKEN_DECL;
    case CHAIN_TYPE_EMISSION:
        return DAP_CHAIN_DATUM_TOKEN_EMISSION;
    case CHAIN_TYPE_TX:
        return DAP_CHAIN_DATUM_TX;
    case CHAIN_TYPE_CA:
        return DAP_CHAIN_DATUM_CA;
	case CHAIN_TYPE_SIGNER:
		return DAP_CHAIN_DATUM_SIGNER;

    default:
        return DAP_CHAIN_DATUM_CUSTOM;
    }
}

/**
 * @brief s_chain_in_chain_types
 * looks for a type (chain_type) in an array of types (*chain_types)
 * @param chain_type		- the type we are looking for
 * @param *chain_types		- array of types in which we are looking for
 * @param chain_types_count	- number of elements in the array *chain_types
 * @return true or false
 */
static bool s_chain_in_chain_types(dap_chain_type_t chain_type, dap_chain_type_t *chain_types, uint16_t chain_types_count)
{
	for (uint16_t i = 0; i < chain_types_count; i++)
		if (chain_types[i] == chain_type)
			return (true);
	return (false);
}

/**
 * @brief s_datum_in_chain_types
 * looks for a type (chain_type) in an array of types (*chain_types)
 * @param datum_type		- the type we are looking for
 * @param *chain_types		- array of types in which we are looking for
 * @param chain_types_count	- number of elements in the array *chain_types
 * @return true or false
 */
static bool s_datum_in_chain_types(uint16_t datum_type, dap_chain_type_t *chain_types, uint16_t chain_types_count)
{
	for (uint16_t i = 0; i < chain_types_count; i++)
		if (s_chain_type_convert(chain_types[i]) == datum_type)
			return (true);
	return (false);
}

/**
 * @brief dap_chain_load_from_cfg
 * Loading chain from config file
 * @param a_ledger - ledger object
 * @param a_chain_net_name - chain name, taken from config, for example - "home21-network"
 * @param a_chain_net_id - dap_chain_net_id_t chain network identification
 * @param a_chain_cfg_name chain config name, for example "network/home21-network/chain-0"
 * @return dap_chain_t* 
 */
dap_chain_t * dap_chain_load_from_cfg(dap_ledger_t* a_ledger, const char * a_chain_net_name,dap_chain_net_id_t a_chain_net_id, const char * a_chain_cfg_name)
{
    log_it (L_DEBUG, "Loading chain from config \"%s\"", a_chain_cfg_name);

    if (a_chain_net_name)
	{
        dap_config_t *l_cfg = dap_config_open(a_chain_cfg_name);
        if (l_cfg)
		{
            dap_chain_t		*l_chain		= NULL;
            dap_chain_id_t	l_chain_id		= {{0}};
            uint64_t		l_chain_id_u	= 0;
            const char		*l_chain_id_str	= NULL;
            const char 		*l_chain_name	= NULL;

            // Recognize chains id
            if ( (l_chain_id_str = dap_config_get_item_str(l_cfg,"chain","id")) != NULL )
			{
                if (dap_sscanf(l_chain_id_str, "0x%"DAP_UINT64_FORMAT_X, & l_chain_id_u)		!=1)
				{
                    if (dap_sscanf(l_chain_id_str, "0x%"DAP_UINT64_FORMAT_x, &l_chain_id_u)		!=1)
					{
                        if (dap_sscanf(l_chain_id_str, "%"DAP_UINT64_FORMAT_U, &l_chain_id_u)	!=1)
						{
                            log_it (L_ERROR,"Can't recognize '%s' string as chain net id, hex or dec",l_chain_id_str);
                            dap_config_close(l_cfg);
                            return NULL;
                        }
                    }
                }
            }
            l_chain_id.uint64 = l_chain_id_u;

            if (l_chain_id_str)
                log_it (L_NOTICE, "Chain id 0x%016"DAP_UINT64_FORMAT_x"  ( \"%s\" )", l_chain_id.uint64, l_chain_id_str);
            else {
                log_it (L_ERROR,"Wasn't recognized '%s' string as chain net id, hex or dec", l_chain_id_str);
                dap_config_close(l_cfg);
                return NULL;

            }

            // Read chain name
            if ( ( l_chain_name = dap_config_get_item_str(l_cfg,"chain","name") ) == NULL )
			{
                log_it (L_ERROR,"Can't read chain net name %s", l_chain_id_str);
                dap_config_close(l_cfg);
                return NULL;
            }

            l_chain =  dap_chain_create(a_ledger,a_chain_net_name,l_chain_name, a_chain_net_id,l_chain_id);
            if ( dap_chain_cs_create(l_chain, l_cfg) == 0 ) {

                log_it (L_NOTICE, "Consensus initialized for chain id 0x%016"DAP_UINT64_FORMAT_x, l_chain_id.uint64);

                if ( dap_config_get_item_path_default(l_cfg , "files","storage_dir",NULL ) )
				{
                    DAP_CHAIN_PVT(l_chain)->file_storage_dir = dap_strdup( dap_config_get_item_path( l_cfg , "files","storage_dir" ) );
                } else
                    log_it (L_INFO, "Not set file storage path, will not stored in files");

                if (!l_chain->cells)
				{
                    dap_chain_cell_id_t l_cell_id = {.uint64 = 0};
                    dap_chain_cell_create_fill(l_chain, l_cell_id);
                }
            } else {
                log_it (L_ERROR, "Can't init consensus \"%s\"",dap_config_get_item_str_default( l_cfg , "chain","consensus","NULL"));
                dap_chain_delete(l_chain);
                l_chain = NULL;
            }

            if (l_chain)
			{
				// load priority for chain
				l_chain->load_priority = dap_config_get_item_uint16_default(l_cfg, "chain", "load_priority", 100);

				char**		l_datum_types				= NULL;
				char**		l_default_datum_types		= NULL;
				uint16_t	l_datum_types_count			= 0;
				uint16_t	l_default_datum_types_count = 0;
				uint16_t	l_count_recognized			= 0;

				//		l_datum_types			=	(read chain datum types)
				//	||	l_default_datum_types	=	(read chain default datum types if datum types readed and if present default datum types)

				if (	(l_datum_types			= dap_config_get_array_str(l_cfg, "chain", "datum_types", &l_datum_types_count)) 					== NULL
				||		(l_default_datum_types	= dap_config_get_array_str(l_cfg, "chain", "default_datum_types", &l_default_datum_types_count))	== NULL )
				{
					if (!l_datum_types)
						log_it(L_WARNING, "Can't read chain datum types for chain %s", l_chain_id_str);
					else
						log_it(L_WARNING, "Can't read chain DEFAULT datum types for chain %s", l_chain_id_str);
					//dap_config_close(l_cfg);
					//return NULL;
				}

				// add datum types
                if (l_datum_types && l_datum_types_count > 0)
				{
					l_chain->datum_types = DAP_NEW_SIZE(dap_chain_type_t, l_datum_types_count * sizeof(dap_chain_type_t)); // TODO: pls check counter for recognized types before memory allocation!
					l_count_recognized = 0;
					for (uint16_t i = 0; i < l_datum_types_count; i++)
					{
						dap_chain_type_t l_chain_type = s_chain_type_from_str(l_datum_types[i]);
						if (l_chain_type != CHAIN_TYPE_LAST)
						{
							l_chain->datum_types[l_count_recognized] = l_chain_type;
							l_count_recognized++;
						}
					}
					l_chain->datum_types_count = l_count_recognized;
				} else
					l_chain->datum_types_count = 0;

				// add default datum types present
				if (l_default_datum_types && l_default_datum_types_count > 0)
				{
					l_chain->default_datum_types = DAP_NEW_SIZE(dap_chain_type_t, l_default_datum_types_count * sizeof(dap_chain_type_t)); // TODO: pls check counter for recognized types before memory allocation!
					l_count_recognized = 0;
					for (uint16_t i = 0; i < l_default_datum_types_count; i++)
					{
						dap_chain_type_t l_chain_type = s_chain_type_from_str(l_default_datum_types[i]);
						if (l_chain_type != CHAIN_TYPE_LAST
						&& s_chain_in_chain_types(l_chain_type, l_chain->datum_types, l_chain->datum_types_count))// <<--- check this chain_type in readed datum_types
						{
							l_chain->default_datum_types[l_count_recognized] = l_chain_type;
							l_count_recognized++;
						}
					}
					l_chain->default_datum_types_count = l_count_recognized;
				} else
					l_chain->default_datum_types_count = 0;

				if ((l_datum_types = dap_config_get_array_str(l_cfg, "chain", "mempool_auto_types", &l_datum_types_count)) == NULL)
					log_it(L_WARNING, "Can't read chain mempool auto types for chain %s", l_chain_id_str);

				// add datum types for autoproc
				if (l_datum_types && l_datum_types_count)
				{
					l_chain->autoproc_datum_types = DAP_NEW_Z_SIZE(uint16_t, l_chain->datum_types_count * sizeof(uint16_t)); // TODO: pls check counter for recognized types before memory allocation!
					l_count_recognized = 0;
					for (uint16_t i = 0; i < l_datum_types_count; i++)
					{
						if (!dap_strcmp(l_datum_types[i], "all") && l_chain->datum_types_count)
						{
							for (int j = 0; j < l_chain->datum_types_count; j++)
								l_chain->autoproc_datum_types[j] = s_chain_type_convert(l_chain->datum_types[j]);
							l_count_recognized = l_chain->datum_types_count;
							break;
						}
						uint16_t l_chain_type = s_datum_type_from_str(l_datum_types[i]);
						if (l_chain_type != DAP_CHAIN_DATUM_CUSTOM
						&&	s_datum_in_chain_types(l_chain_type, l_chain->datum_types, l_chain->datum_types_count))// <<--- check this chain_datum_type in readed datum_types
						{
							l_chain->autoproc_datum_types[l_count_recognized] = l_chain_type;
							l_count_recognized++;
						}
					}
					l_chain->autoproc_datum_types_count = l_count_recognized;
				} else
					l_chain->autoproc_datum_types_count = 0;
			}
            dap_config_close(l_cfg);
            return l_chain;
        } else
            return NULL;

    } else {
        log_it (L_WARNING, "NULL net_id string");
        return NULL;
    }
}


/**
 * @brief dap_chain_has_file_store
 * @param a_chain
 * @return
 */
bool dap_chain_has_file_store(dap_chain_t * a_chain)
{
    return  DAP_CHAIN_PVT(a_chain)->file_storage_dir != NULL;
}


/**
 * @brief dap_chain_save_all
 * @param l_chain
 * @return
 */
int dap_chain_save_all (dap_chain_t * l_chain)
{
    int ret = 0;
    pthread_rwlock_rdlock(&l_chain->cell_rwlock);
    dap_chain_cell_t * l_item, *l_item_tmp = NULL;
    HASH_ITER(hh,l_chain->cells,l_item,l_item_tmp){
        if(dap_chain_cell_file_update(l_item) <= 0)
            ret++;
    }
    pthread_rwlock_unlock(&l_chain->cell_rwlock);
    return ret;
}

/**
 * @brief dap_chain_load_all
 * @param l_chain
 * @return
 */
int dap_chain_load_all(dap_chain_t *l_chain)
{
    int l_ret = 0;
    if (!l_chain)
        return -2;
    char *l_storage_dir = DAP_CHAIN_PVT(l_chain)->file_storage_dir;
    if (!l_storage_dir)
        return 0;
    if (!dap_dir_test(l_storage_dir)) {
        dap_mkdir_with_parents(l_storage_dir);
    }
    DIR *l_dir = opendir(l_storage_dir);
    if (!l_dir) {
        log_it(L_ERROR, "Cannot open directory %s", DAP_CHAIN_PVT (l_chain)->file_storage_dir);
        return -3;
    }
    for (struct dirent *l_dir_entry = readdir(l_dir); l_dir_entry != NULL; l_dir_entry = readdir(l_dir))
    {
        const char * l_filename = l_dir_entry->d_name;
        const char l_suffix[] = ".dchaincell";
        size_t l_suffix_len = strlen(l_suffix);
        if (strncmp(l_filename + strlen(l_filename) - l_suffix_len, l_suffix, l_suffix_len) == 0 ) {
            l_ret += dap_chain_cell_load(l_chain,l_filename);
        }
    }
    closedir(l_dir);
    return l_ret;
}

/**
 * @brief dap_chain_init_net_cfg_name
 * @param a_chain_net_cfg_name
 * @return
 */
dap_chain_t * dap_chain_init_net_cfg_name(const char * a_chain_net_cfg_name)
{
    UNUSED( a_chain_net_cfg_name);
    return NULL;
}



/**
 * @brief dap_chain_close
 * @param a_chain
 */
void dap_chain_close(dap_chain_t * a_chain)
{
    if(a_chain){
        if(a_chain->callback_delete)
            a_chain->callback_delete(a_chain);
    }else
        log_it(L_WARNING,"Tried to close null pointer");
}


/**
 * @brief dap_chain_info_dump_log
 * @param a_chain
 */
void dap_chain_info_dump_log(dap_chain_t * a_chain)
{
    UNUSED(a_chain);
}

/**
 * @brief Add a callback to monitor changes in the chain
 * @param a_chain
 * @param a_callback
 * @param a_arg
 */
void dap_chain_add_callback_notify(dap_chain_t * a_chain, dap_chain_callback_notify_t a_callback, void * a_callback_arg)
{
    if(!a_chain){
        log_it(L_ERROR, "NULL chain passed to dap_chain_add_callback_notify()");
        return;
    }
    if(!a_callback){
        log_it(L_ERROR, "NULL callback passed to dap_chain_add_callback_notify()");
        return;
    }
    dap_chain_atom_notifier_t * l_notifier = DAP_NEW_Z(dap_chain_atom_notifier_t);
    if (l_notifier == NULL){
        log_it(L_ERROR, "Can't allocate memory for notifier in dap_chain_add_callback_notify()");
        return;
    }

    l_notifier->callback = a_callback;
    l_notifier->arg = a_callback_arg;
    pthread_rwlock_wrlock(&a_chain->rwlock);
    a_chain->atom_notifiers = dap_list_append(a_chain->atom_notifiers, l_notifier);
    pthread_rwlock_unlock(&a_chain->rwlock);
}


/**
 * @brief dap_chain_get_last_atom_hash
 * @param a_chain
 * @param a_atom_hash
 * @return
 */
bool dap_chain_get_atom_last_hash(dap_chain_t *a_chain, dap_hash_fast_t *a_atom_hash, dap_chain_cell_id_t a_cel_id)
{
    bool l_ret = false;
    dap_chain_atom_iter_t *l_atom_iter = a_chain->callback_atom_iter_create(a_chain, a_cel_id, 0);
    dap_chain_atom_ptr_t * l_lasts_atom;
    size_t l_lasts_atom_count=0;
    size_t* l_lasts_atom_size =NULL;
    l_lasts_atom = a_chain->callback_atom_iter_get_lasts(l_atom_iter, &l_lasts_atom_count,&l_lasts_atom_size);
    if (l_lasts_atom&& l_lasts_atom_count){
        assert(l_lasts_atom_size[0]);
        assert(l_lasts_atom[0]);
        if(a_atom_hash){
            dap_hash_fast(l_lasts_atom[0], l_lasts_atom_size[0],a_atom_hash);
            if(dap_log_level_get() <= L_DEBUG){
                char l_hash_str[128]={[0]='\0'};
                dap_chain_hash_fast_to_str(a_atom_hash,l_hash_str,sizeof (l_hash_str)-1);
                log_it(L_DEBUG,"Send sync chain request from %s to infinity",l_hash_str);
            }
        }
        l_ret = true;
    }
    a_chain->callback_atom_iter_delete(l_atom_iter);
    return l_ret;
}

ssize_t dap_chain_atom_save(dap_chain_t *a_chain, const uint8_t *a_atom, size_t a_atom_size, dap_chain_cell_id_t a_cell_id)
{
    dap_chain_cell_t *l_cell = dap_chain_cell_find_by_id(a_chain, a_cell_id);
    if (!l_cell) {
        log_it(L_INFO, "Creating cell 0x%016"DAP_UINT64_FORMAT_X, a_cell_id.uint64);
        l_cell = dap_chain_cell_create_fill(a_chain, a_cell_id);
        if (!l_cell) {
            log_it(L_ERROR, "Can't create cell with id 0x%"DAP_UINT64_FORMAT_x" to save event...", a_cell_id.uint64);
            return -7;
        }
    }
    ssize_t l_res =  dap_chain_cell_file_append(l_cell, a_atom, a_atom_size);
    if (a_chain->callback_atom_add_from_treshold) {
        dap_chain_atom_ptr_t l_atom_treshold;
        do {
            size_t l_atom_treshold_size;
            l_atom_treshold = a_chain->callback_atom_add_from_treshold(a_chain, &l_atom_treshold_size);
            if (l_atom_treshold) {
                dap_chain_cell_file_append(l_cell, l_atom_treshold, l_atom_treshold_size);
                log_it(L_INFO, "Added atom from treshold");
            }
        } while(l_atom_treshold);
    }
    return l_res;
}

/**
 * @brief dap_cert_chain_file_save
 * @param datum
 */
int dap_cert_chain_file_save(dap_chain_datum_t *datum, char *net_name)
{
    const char *s_system_chain_ca_dir = dap_config_get_item_str(g_config, "resources", "chain_ca_folder");
    if(dap_strlen(s_system_chain_ca_dir) == 0) {
        log_it(L_ERROR, "Not found 'chain_ca_folder' in .cfg file");
        return -1;
    }
    dap_cert_t *cert = dap_cert_mem_load(datum->data, datum->header.data_size);
    if(!cert) {
        log_it(L_ERROR, "Can't load cert, size: %d", datum->header.data_size);
        return -1;
    }
    const char *cert_name = cert->name;
    size_t cert_path_length = dap_strlen(net_name) + dap_strlen(cert_name) + 9 + dap_strlen(s_system_chain_ca_dir);
    char *cert_path = DAP_NEW_Z_SIZE(char, cert_path_length);
    snprintf(cert_path, cert_path_length, "%s/%s/%s.dcert", s_system_chain_ca_dir, net_name, cert_name);
    // In cert_path resolve all `..` and `.`s
    char *cert_path_c = dap_canonicalize_filename(cert_path, NULL);
    DAP_DELETE(cert_path);
    // Protect the ca folder from using "/.." in cert_name
    if(dap_strncmp(s_system_chain_ca_dir, cert_path_c, dap_strlen(s_system_chain_ca_dir))) {
        log_it(L_ERROR, "Cert path '%s' is not in ca dir: %s", cert_path_c, s_system_chain_ca_dir);
        return -1;
    }
    int l_ret = dap_cert_file_save(cert, cert_path_c);
    DAP_DELETE(cert_path_c);
//  if ( access( l_cert_path, F_OK ) != -1 ) {
//      log_it (L_ERROR, "File %s is already exists.", l_cert_path);
//      return -1;
//  } else
    return l_ret;
}<|MERGE_RESOLUTION|>--- conflicted
+++ resolved
@@ -263,11 +263,8 @@
     }
     if (!dap_strcmp(a_type_str, "decree"))
         return CHAIN_TYPE_DECREE;
-<<<<<<< HEAD
     if (!dap_strcmp(a_type_str, "anchor"))
         return CHAIN_TYPE_ANCHOR;
-=======
->>>>>>> f0f7c9ec
     return CHAIN_TYPE_LAST;
 }
 
@@ -296,11 +293,8 @@
     }
     if (!dap_strcmp(a_type_str, "decree"))
         return DAP_CHAIN_DATUM_DECREE;
-<<<<<<< HEAD
     if (!dap_strcmp(a_type_str, "anchor"))
         return DAP_CHAIN_DATUM_ANCHOR;
-=======
->>>>>>> f0f7c9ec
     return DAP_CHAIN_DATUM_CUSTOM;
 }
 
