/*
 * Authors:
 * Dmitriy A. Gearasimov <gerasimov.dmitriy@demlabs.net>
 * DeM Labs Inc.   https://demlabs.net
 * Kelvin Project https://github.com/kelvinblockchain
 * Copyright  (c) 2017-2018
 * All rights reserved.

 This file is part of DAP (Distributed Applications Platform) the open source project

    DAP (Distributed Applications Platform) is free software: you can redistribute it and/or modify
    it under the terms of the GNU General Public License as published by
    the Free Software Foundation, either version 3 of the License, or
    (at your option) any later version.

    DAP is distributed in the hope that it will be useful,
    but WITHOUT ANY WARRANTY; without even the implied warranty of
    MERCHANTABILITY or FITNESS FOR A PARTICULAR PURPOSE.  See the
    GNU General Public License for more details.

    You should have received a copy of the GNU General Public License
    along with any DAP based project.  If not, see <http://www.gnu.org/licenses/>.
*/
#include <sys/types.h>
#include <dirent.h>
#if defined(DAP_OS_LINUX) && !defined(DAP_OS_ANDROID)
#include <stdc-predef.h>
#endif
#include <unistd.h>
#include "dap_chain_common.h"
#include "dap_chain_datum.h"
#include "dap_chain_datum_decree.h"
#include "dap_common.h"
#include "dap_strfuncs.h"
#include "dap_file_utils.h"
#include "dap_config.h"
#include "dap_chain.h"
#include "dap_cert.h"
#include "dap_chain_cell.h"
#include "dap_chain_cs.h"
#include "dap_cert_file.h"
#include "dap_chain_ch.h"
#include "dap_stream_ch_gossip.h"
#include "dap_notify_srv.h"
#include <uthash.h>
#include <pthread.h>
#include "json.h"

#define LOG_TAG "chain"

typedef struct dap_chain_item_id {
    dap_chain_id_t id;
    dap_chain_net_id_t net_id;
}  dap_chain_item_id_t;

typedef struct dap_chain_item {
    dap_chain_item_id_t item_id;
    dap_chain_t *chain;
    UT_hash_handle hh;
} dap_chain_item_t;

static pthread_rwlock_t s_chain_items_rwlock = PTHREAD_RWLOCK_INITIALIZER;
static dap_chain_item_t *s_chain_items = NULL;

int s_prepare_env();

/**
 * @brief dap_chain_init
 * @return
 */
int dap_chain_init(void)
{
    // Cell sharding init
    dap_chain_cell_init();
    dap_chain_cs_init();
    //dap_chain_show_hash_blocks_file(g_gold_hash_blocks_file);
    //dap_chain_show_hash_blocks_file(g_silver_hash_blocks_file);
    return 0;
}

/**
 * @brief dap_chain_deinit
 */
void dap_chain_deinit(void)
{
    dap_chain_item_t * l_item = NULL, *l_tmp = NULL;
    HASH_ITER(hh, s_chain_items, l_item, l_tmp) {
          dap_chain_delete(l_item->chain);
          DAP_DELETE(l_item);
    }
}

/**
 * @brief 
 * create dap chain object
 * @param a_ledger dap_ledger_t ledger object
 * @param a_chain_net_name blockchain network name
 * @param a_chain_name chain name
 * @param a_chain_net_id 
 * @param a_chain_id chain id
 * @return dap_chain_t* 
 */
dap_chain_t *dap_chain_create(const char *a_chain_net_name, const char *a_chain_name, dap_chain_net_id_t a_chain_net_id, dap_chain_id_t a_chain_id)
{
    dap_chain_item_t *l_chain_item = NULL;
    dap_chain_item_id_t l_id = { a_chain_id, a_chain_net_id };
    pthread_rwlock_wrlock(&s_chain_items_rwlock);
    HASH_FIND(hh, s_chain_items, &l_id, sizeof(dap_chain_item_id_t), l_chain_item);
    if (l_chain_item) {
        log_it(L_ERROR, "Chain id %"DAP_UINT64_FORMAT_U" in net %"DAP_UINT64_FORMAT_U" already exists",
                        a_chain_id.uint64, a_chain_net_id.uint64);
        return pthread_rwlock_unlock(&s_chain_items_rwlock), NULL;
    }
    dap_chain_t *l_ret = DAP_NEW(dap_chain_t);
    if ( !l_ret ) {
        log_it(L_CRITICAL, "%s", c_error_memory_alloc);
        return pthread_rwlock_unlock(&s_chain_items_rwlock), NULL;
    }
    *l_ret = (dap_chain_t) {
        .rwlock     = PTHREAD_RWLOCK_INITIALIZER,
        .id         = a_chain_id,
        .net_id     = a_chain_net_id,
        .name       = dap_strdup(a_chain_name),
        .net_name   = dap_strdup(a_chain_net_name),
        .is_mapped  = dap_config_get_item_bool_default(g_config, "ledger", "mapped", true),
        .cell_rwlock= PTHREAD_RWLOCK_INITIALIZER,
        ._pvt       = DAP_NEW_Z(dap_chain_pvt_t)
    };

    l_chain_item = DAP_NEW(dap_chain_item_t);
    *l_chain_item = (dap_chain_item_t) {
        .item_id    = l_id,
        .chain      = l_ret
    };

    HASH_ADD(hh, s_chain_items, item_id, sizeof(dap_chain_item_id_t), l_chain_item);
    pthread_rwlock_unlock(&s_chain_items_rwlock);
    return l_ret;
}

/**
 * @brief
 * delete dap chain object
 * @param a_chain dap_chain_t object
 */
void dap_chain_delete(dap_chain_t *a_chain)
{
    dap_chain_item_t * l_item = NULL;
    dap_chain_item_id_t l_chain_item_id = {
        .id     = a_chain->id,
        .net_id = a_chain->net_id,
    };

    pthread_rwlock_wrlock(&s_chain_items_rwlock);
    HASH_FIND(hh, s_chain_items, &l_chain_item_id, sizeof(dap_chain_item_id_t), l_item);
    if (l_item) {
       HASH_DEL(s_chain_items, l_item);
       DAP_DELETE(l_item);
    } else {
       log_it(L_WARNING,"Trying to remove non-existent 0x%16"DAP_UINT64_FORMAT_X":0x%16"DAP_UINT64_FORMAT_X" chain",
              a_chain->id.uint64, a_chain->net_id.uint64);
    }
    pthread_rwlock_unlock(&s_chain_items_rwlock);
    dap_list_free_full(a_chain->atom_notifiers, NULL);
    if (a_chain->callback_delete)
        a_chain->callback_delete(a_chain);
    dap_config_close(a_chain->config);
    if (DAP_CHAIN_PVT(a_chain)) {
        DAP_DEL_MULTY(DAP_CHAIN_PVT(a_chain)->file_storage_dir, DAP_CHAIN_PVT(a_chain));
    }
    DAP_DEL_MULTY(a_chain->name, a_chain->net_name, a_chain->datum_types, a_chain->autoproc_datum_types,
                  a_chain->authorized_nodes_addrs, a_chain->_inheritor);
    pthread_rwlock_destroy(&a_chain->rwlock);
    pthread_rwlock_destroy(&a_chain->cell_rwlock);
    DAP_DELETE(a_chain);
}

/**
 * @brief dap_chain_get_atom_by_hash
 * @param a_chain
 * @param a_atom_hash
 * @param a_atom_size
 * @return
 */
dap_chain_atom_ptr_t dap_chain_get_atom_by_hash(dap_chain_t * a_chain, dap_chain_hash_fast_t * a_atom_hash, size_t * a_atom_size)
{
    dap_chain_atom_ptr_t l_ret = NULL;
    dap_chain_cell_t *l_cell, *l_iter_tmp;
    HASH_ITER(hh, a_chain->cells, l_cell, l_iter_tmp) {
        dap_chain_atom_iter_t * l_iter = a_chain->callback_atom_iter_create(a_chain, l_cell->id, 0);
        l_ret = a_chain->callback_atom_find_by_hash(l_iter, a_atom_hash, a_atom_size);
        a_chain->callback_atom_iter_delete(l_iter);
        if (l_ret)
            break;
    }
    return l_ret;
}

/**
 * @brief dap_chain_find_by_id
 * @param a_chain_net_id
 * @param a_chain_id
 * @param a_cell_id
 * @return
 */
dap_chain_t * dap_chain_find_by_id(dap_chain_net_id_t a_chain_net_id,dap_chain_id_t a_chain_id)
{
    dap_chain_item_id_t l_chain_item_id = {
        .id = a_chain_id,
        .net_id = a_chain_net_id,
    };
    dap_chain_item_t * l_ret_item = NULL;
    pthread_rwlock_rdlock(&s_chain_items_rwlock);
    HASH_FIND(hh,s_chain_items,&l_chain_item_id,sizeof(dap_chain_item_id_t),l_ret_item);
    pthread_rwlock_unlock(&s_chain_items_rwlock);
    return l_ret_item ? l_ret_item->chain : NULL;
}

/**
 * @brief s_chain_type_from_str
 * get dap_chain_type_t value by str value a_type_str
 * @param a_type_str str values:token,emission,transaction,ca
 * @return dap_chain_type_t 
 */
static dap_chain_type_t s_chain_type_from_str(const char *a_type_str)
{
    if(!dap_strcmp(a_type_str, "token")) {
        return CHAIN_TYPE_TOKEN;
    }
    if(!dap_strcmp(a_type_str, "emission")) {
        return CHAIN_TYPE_EMISSION;
    }
    if(!dap_strcmp(a_type_str, "transaction")) {
        return CHAIN_TYPE_TX;
    }
    if(!dap_strcmp(a_type_str, "ca")) {
        return CHAIN_TYPE_CA;
    }
    if(!dap_strcmp(a_type_str, "signer")) {
	    return CHAIN_TYPE_SIGNER;
    }
    if (!dap_strcmp(a_type_str, "decree"))
        return CHAIN_TYPE_DECREE;
    if (!dap_strcmp(a_type_str, "anchor"))
        return CHAIN_TYPE_ANCHOR;
    return CHAIN_TYPE_INVALID;
}

/**
 * @brief s_datum_type_from_str
 * get datum type (DAP_CHAIN_DATUM_TOKEN, DAP_CHAIN_DATUM_TOKEN_EMISSION, DAP_CHAIN_DATUM_TX) by str value
 * @param a_type_str datum type in string value (token,emission,transaction)
 * @return uint16_t 
 */
static uint16_t s_datum_type_from_str(const char *a_type_str)
{
    if(!dap_strcmp(a_type_str, "token")) {
        return DAP_CHAIN_DATUM_TOKEN;
    }
    if(!dap_strcmp(a_type_str, "emission")) {
        return DAP_CHAIN_DATUM_TOKEN_EMISSION;
    }
    if(!dap_strcmp(a_type_str, "transaction")) {
        return DAP_CHAIN_DATUM_TX;
    }
    if(!dap_strcmp(a_type_str, "ca")) {
        return DAP_CHAIN_DATUM_CA;
    }
    if (!dap_strcmp(a_type_str, "signer")) {
        return DAP_CHAIN_DATUM_SIGNER;
    }
    if (!dap_strcmp(a_type_str, "decree"))
        return DAP_CHAIN_DATUM_DECREE;
    if (!dap_strcmp(a_type_str, "anchor"))
        return DAP_CHAIN_DATUM_ANCHOR;
    return DAP_CHAIN_DATUM_CUSTOM;
}

/**
 * @brief s_chain_type_convert
 * convert dap_chain_type_t to  DAP_CNAIN* constants
 * @param a_type - dap_chain_type_t a_type [CHAIN_TYPE_TOKEN, CHAIN_TYPE_EMISSION, CHAIN_TYPE_TX]
 * @return uint16_t 
 */
static uint16_t s_chain_type_convert(dap_chain_type_t a_type)
{
    switch (a_type) {
    case CHAIN_TYPE_TOKEN: 
        return DAP_CHAIN_DATUM_TOKEN;
    case CHAIN_TYPE_EMISSION:
        return DAP_CHAIN_DATUM_TOKEN_EMISSION;
    case CHAIN_TYPE_TX:
        return DAP_CHAIN_DATUM_TX;
    case CHAIN_TYPE_CA:
        return DAP_CHAIN_DATUM_CA;
	case CHAIN_TYPE_SIGNER:
		return DAP_CHAIN_DATUM_SIGNER;
    case CHAIN_TYPE_DECREE:
        return DAP_CHAIN_DATUM_DECREE;
    case CHAIN_TYPE_ANCHOR:
        return DAP_CHAIN_DATUM_ANCHOR;
    default:
        return DAP_CHAIN_DATUM_CUSTOM;
    }
}

/**
 * @brief s_chain_in_chain_types
 * looks for a type (chain_type) in an array of types (*chain_types)
 * @param chain_type		- the type we are looking for
 * @param *chain_types		- array of types in which we are looking for
 * @param chain_types_count	- number of elements in the array *chain_types
 * @return true or false
 */
static bool s_chain_in_chain_types(dap_chain_type_t chain_type, dap_chain_type_t *chain_types, uint16_t chain_types_count)
{
	for (uint16_t i = 0; i < chain_types_count; i++)
		if (chain_types[i] == chain_type)
			return (true);
	return (false);
}

/**
 * @brief s_datum_in_chain_types
 * looks for a type (chain_type) in an array of types (*chain_types)
 * @param datum_type		- the type we are looking for
 * @param *chain_types		- array of types in which we are looking for
 * @param chain_types_count	- number of elements in the array *chain_types
 * @return true or false
 */
static bool s_datum_in_chain_types(uint16_t datum_type, dap_chain_type_t *chain_types, uint16_t chain_types_count)
{
	for (uint16_t i = 0; i < chain_types_count; i++)
		if (s_chain_type_convert(chain_types[i]) == datum_type)
			return (true);
	return (false);
}

/**
 * @brief dap_chain_load_from_cfg
 * Loading chain from config file
 * @param a_chain_net_name - chain name, taken from config, for example - "home21-network"
 * @param a_chain_net_id - dap_chain_net_id_t chain network identification
 * @param a_chain_cfg_name chain config name, for example "network/home21-network/chain-0"
 * @return dap_chain_t* 
 */
dap_chain_t *dap_chain_load_from_cfg(const char *a_chain_net_name, dap_chain_net_id_t a_chain_net_id, dap_config_t *a_cfg)
{
    if (!a_chain_net_name || !a_cfg)
        return NULL;
    dap_chain_id_t l_chain_id = { };
    const char *l_chain_name    = dap_config_get_item_str(a_cfg, "chain", "name"),
               *l_chain_id_str  = dap_config_get_item_str(a_cfg, "chain", "id");
    if (!l_chain_name || !l_chain_id_str || dap_chain_id_parse(l_chain_id_str, &l_chain_id) )
        return log_it(L_ERROR, "Invalid chain name and/or id, fix \"%s\"", a_cfg->path), NULL;

    log_it (L_INFO, "Loading chain %s, id 0x%016"DAP_UINT64_FORMAT_x": \"%s\" for net \"%s\" from config \"%s\"",
                    l_chain_name, l_chain_id.uint64, l_chain_id_str, a_chain_net_name, a_cfg->path);

    dap_chain_t *l_chain = dap_chain_create(a_chain_net_name, l_chain_name, a_chain_net_id, l_chain_id);
    if (!l_chain)
        return log_it(L_ERROR, "Can't create this chain!"), NULL;
    if ( dap_chain_cs_create(l_chain, a_cfg) )
        return log_it (L_ERROR, "Can't init consensus \"%s\" for chain \"%s\"",
                                dap_config_get_item_str_default(a_cfg, "chain", "consensus", "<unknown>"), l_chain_name),
            dap_chain_delete(l_chain), NULL;

    log_it (L_INFO, "Consensus %s initialized for chain id 0x%016"DAP_UINT64_FORMAT_x,
                    dap_config_get_item_str(a_cfg, "chain", "consensus"), l_chain_id.uint64);

    if ( dap_config_get_item_str_default(a_cfg, "files", "storage_dir", NULL) )
    {
        DAP_CHAIN_PVT(l_chain)->file_storage_dir = dap_config_get_item_path( a_cfg, "files", "storage_dir" );
        if (!dap_dir_test(DAP_CHAIN_PVT(l_chain)->file_storage_dir))
            dap_mkdir_with_parents(DAP_CHAIN_PVT(l_chain)->file_storage_dir);
    } else
        log_it (L_INFO, "Not set file storage path, will not stored in files");

    if (!l_chain->cells)
        dap_chain_cell_create_fill( l_chain, (dap_chain_cell_id_t){ .uint64 = 0 } );
    l_chain->config = a_cfg;
    l_chain->load_priority = dap_config_get_item_uint16_default(a_cfg, "chain", "load_priority", 100);

    uint16_t l_datum_types_count = 0, l_default_datum_types_count = 0, i, j;
    const char  **l_datum_types = dap_config_get_array_str(a_cfg, "chain", "datum_types", &l_datum_types_count),
                **l_default_datum_types = dap_config_get_array_str(a_cfg, "chain", "default_datum_types", &l_default_datum_types_count);

    if ( l_datum_types && l_datum_types_count )
    {
        l_chain->datum_types = DAP_NEW_Z_COUNT(dap_chain_type_t, l_datum_types_count);
        if ( !l_chain->datum_types )
            return log_it(L_CRITICAL, "%s", c_error_memory_alloc), dap_chain_delete(l_chain), NULL;

        for (i = 0; i < l_datum_types_count; i++)
        {
            dap_chain_type_t l_chain_type = s_chain_type_from_str(l_datum_types[i]);
            if (l_chain_type != CHAIN_TYPE_INVALID)
                l_chain->datum_types[l_chain->datum_types_count++] = l_chain_type;
        }
    } else
        log_it(L_WARNING, "Can't read chain datum types for chain %s", l_chain_id_str);

    // add default datum types present
    if ( l_default_datum_types && l_default_datum_types_count )
    {
        l_chain->default_datum_types = DAP_NEW_Z_COUNT(dap_chain_type_t, l_default_datum_types_count);
        if ( !l_chain->default_datum_types ) {
            return log_it(L_CRITICAL, "%s", c_error_memory_alloc), dap_chain_delete(l_chain), NULL;
        }
        for (i = 0; i < l_default_datum_types_count; i++)
        {
            dap_chain_type_t l_chain_type = s_chain_type_from_str(l_default_datum_types[i]);
            if (l_chain_type != CHAIN_TYPE_INVALID
            && s_chain_in_chain_types(l_chain_type, l_chain->datum_types, l_chain->datum_types_count))// <<--- check this chain_type in readed datum_types
                l_chain->default_datum_types[l_chain->default_datum_types_count++] = l_chain_type;
        }
    } else
        log_it(L_WARNING, "Can't read chain default datum types for chain %s", l_chain_id_str);

    l_datum_types = dap_config_get_array_str(a_cfg, "chain", "mempool_auto_types", &l_datum_types_count);
    // add datum types for autoproc
    if (l_datum_types && l_datum_types_count)
    {
        l_chain->autoproc_datum_types = DAP_NEW_Z_COUNT(uint16_t, l_chain->datum_types_count);
        if ( !l_chain->autoproc_datum_types ) {
            return log_it(L_CRITICAL, "%s", c_error_memory_alloc), dap_chain_delete(l_chain), NULL;
        }
        for (i = 0; i < l_datum_types_count; i++)
        {
            if (!dap_strcmp(l_datum_types[i], "all") && l_chain->datum_types_count)
            {
                for (j = 0; j < l_chain->datum_types_count; j++)
                    l_chain->autoproc_datum_types[j] = s_chain_type_convert(l_chain->datum_types[j]);
                l_chain->autoproc_datum_types_count = l_chain->datum_types_count;
                break;
            }
            uint16_t l_chain_type = s_datum_type_from_str(l_datum_types[i]);
            if (l_chain_type != DAP_CHAIN_DATUM_CUSTOM
            &&	s_datum_in_chain_types(l_chain_type, l_chain->datum_types, l_chain->datum_types_count))// <<--- check this chain_datum_type in readed datum_types
                l_chain->autoproc_datum_types[l_chain->autoproc_datum_types_count++] = l_chain_type;
        }
    } else
        log_it(L_WARNING, "Can't read chain mempool auto types for chain %s", l_chain_id_str);
    if (l_chain->id.uint64 == 0) {  // for zerochain only
        if (dap_config_stream_addrs_parse(a_cfg, "chain", "authorized_nodes_addrs", &l_chain->authorized_nodes_addrs, &l_chain->authorized_nodes_count)) {
            dap_chain_delete(l_chain);
            return NULL;
        }
        if (!l_chain->authorized_nodes_count)
            log_it(L_WARNING, "Can't read PoA nodes addresses");
    }
    return l_chain;
}


/**
 * @brief dap_chain_has_file_store
 * @param a_chain
 * @return
 */
bool dap_chain_has_file_store(dap_chain_t * a_chain)
{
    return  DAP_CHAIN_PVT(a_chain)->file_storage_dir != NULL;
}


/**
 * @brief get type of chain
 *
 * @param l_chain
 * @return char*
 */
const char *dap_chain_get_cs_type(dap_chain_t *l_chain)
{
    if (!l_chain){
        log_it(L_DEBUG, "dap_get_chain_type. Chain object is 0");
        return NULL;
    }
    return (const char *)DAP_CHAIN_PVT(l_chain)->cs_name;
}

/**
 * @brief dap_chain_save_all
 * @param l_chain
 * @return
 */
int dap_chain_save_all(dap_chain_t *l_chain)
{
    int l_ret = 0;
    pthread_rwlock_rdlock(&l_chain->cell_rwlock);
    dap_chain_cell_t *l_item = NULL, *l_item_tmp = NULL;
    HASH_ITER(hh,l_chain->cells,l_item,l_item_tmp){
        if(dap_chain_cell_file_update(l_item) <= 0)
            l_ret++;
    }
    pthread_rwlock_unlock(&l_chain->cell_rwlock);
    return l_ret;
}

//send chain load_progress data to notify socket
bool download_notify_callback(dap_chain_t* a_chain) {
    json_object* l_chain_info = json_object_new_object();
    json_object_object_add(l_chain_info, "class", json_object_new_string("chain_init"));
    json_object_object_add(l_chain_info, "net", json_object_new_string(a_chain->net_name));
    json_object_object_add(l_chain_info, "chain_id", json_object_new_uint64(a_chain->id.uint64));
    json_object_object_add(l_chain_info, "load_progress", json_object_new_int(a_chain->load_progress));
    dap_notify_server_send_mt(json_object_get_string(l_chain_info));
    log_it(L_DEBUG, "Loading net \"%s\", chain \"%s\", ID 0x%016"DAP_UINT64_FORMAT_x " [%d%%]",
                    a_chain->net_name, a_chain->name, a_chain->id.uint64, a_chain->load_progress);
    json_object_put(l_chain_info);
    return true;
}

/**
 * @brief dap_chain_load_all
 * @param l_chain
 * @return
 */
int dap_chain_load_all(dap_chain_t *a_chain)
{
    int l_ret = 0;
    if (!a_chain)
        return -2;
    if (a_chain->callback_load_from_gdb) {
        a_chain->is_mapped = false;
        a_chain->callback_load_from_gdb(a_chain);
        return 0;
    }
    char *l_storage_dir = DAP_CHAIN_PVT(a_chain)->file_storage_dir;
    if (!l_storage_dir)
        return 0;
    DIR *l_dir = opendir(l_storage_dir);
    if (!l_dir) {
        log_it(L_ERROR, "Cannot open directory %s", DAP_CHAIN_PVT(a_chain)->file_storage_dir);
        return -3;
    }
    for (struct dirent *l_dir_entry = readdir(l_dir); l_dir_entry != NULL; l_dir_entry = readdir(l_dir)) {
        const char * l_filename = l_dir_entry->d_name;
        const char l_suffix[] = ".dchaincell";
        size_t l_suffix_len = strlen(l_suffix);
        if (!strncmp(l_filename + strlen(l_filename) - l_suffix_len, l_suffix, l_suffix_len)) {
            uint64_t l_cell_id_uint64 = 0;
            sscanf(l_filename, "%"DAP_UINT64_FORMAT_x".dchaincell", &l_cell_id_uint64);
            dap_chain_cell_t *l_cell = dap_chain_cell_create_fill(a_chain, (dap_chain_cell_id_t){ .uint64 = l_cell_id_uint64 });
            dap_timerfd_t* l_download_notify_timer = dap_timerfd_start(5000, (dap_timerfd_callback_t)download_notify_callback, a_chain);
            l_ret += dap_chain_cell_load(a_chain, l_cell);
            if ( DAP_CHAIN_PVT(a_chain)->need_reorder ) {
#ifdef DAP_OS_WINDOWS
                strcat(l_cell->file_storage_path, ".new");
                if (remove(l_cell->file_storage_path) == -1) {
                    log_it(L_ERROR, "File %s doesn't exist", l_cell->file_storage_path);
                }
                *(l_cell->file_storage_path + strlen(l_cell->file_storage_path) - 4) = '\0';
#else
                const char *l_filename_backup = dap_strdup_printf("%s.unsorted", l_cell->file_storage_path);
                if (remove(l_filename_backup) == -1) {
                    log_it(L_ERROR, "File %s doesn't exist", l_filename_backup);
                }
                if (rename(l_cell->file_storage_path, l_filename_backup)) {
                    log_it(L_ERROR, "Couldn't rename %s to %s", l_cell->file_storage_path, l_filename_backup);
                }
                DAP_DELETE(l_filename_backup);
#endif
            }
            dap_timerfd_delete_mt(l_download_notify_timer->worker, l_download_notify_timer->esocket_uuid);
            download_notify_callback(a_chain);
        }
    }
    closedir(l_dir);
    return l_ret;
}

/**
 * @brief dap_chain_init_net_cfg_name
 * @param a_chain_net_cfg_name
 * @return
 */
dap_chain_t * dap_chain_init_net_cfg_name(const char * a_chain_net_cfg_name)
{
    UNUSED( a_chain_net_cfg_name);
    return NULL;
}



/**
 * @brief dap_chain_close
 * @param a_chain
 */
void dap_chain_close(dap_chain_t * a_chain)
{
    if(a_chain){
        if(a_chain->callback_delete)
            a_chain->callback_delete(a_chain);
    }else
        log_it(L_WARNING,"Tried to close null pointer");
}


/**
 * @brief dap_chain_info_dump_log
 * @param a_chain
 */
void dap_chain_info_dump_log(dap_chain_t * a_chain)
{
    UNUSED(a_chain);
}

/**
 * @brief Add a callback to monitor changes in the chain
 * @param a_chain
 * @param a_callback
 * @param a_arg
 */
void dap_chain_add_callback_notify(dap_chain_t *a_chain, dap_chain_callback_notify_t a_callback, dap_proc_thread_t *a_thread, void *a_callback_arg)
{
    if(!a_chain){
        log_it(L_ERROR, "NULL chain passed to dap_chain_add_callback_notify()");
        return;
    }
    if(!a_callback){
        log_it(L_ERROR, "NULL callback passed to dap_chain_add_callback_notify()");
        return;
    }
    dap_chain_atom_notifier_t * l_notifier = DAP_NEW_Z(dap_chain_atom_notifier_t);
    if (l_notifier == NULL){
        log_it(L_ERROR, "Can't allocate memory for notifier in dap_chain_add_callback_notify()");
        return;
    }

    l_notifier->callback = a_callback;
    l_notifier->proc_thread = a_thread;
    l_notifier->arg = a_callback_arg;
    pthread_rwlock_wrlock(&a_chain->rwlock);
    a_chain->atom_notifiers = dap_list_append(a_chain->atom_notifiers, l_notifier);
    pthread_rwlock_unlock(&a_chain->rwlock);
}


/**
 * @brief Add a callback to monitor adding new atom into index
 * @param a_chain
 * @param a_callback
 * @param a_arg
 */
void dap_chain_add_callback_datum_index_notify(dap_chain_t *a_chain, dap_chain_callback_datum_notify_t a_callback, dap_proc_thread_t *a_thread, void *a_callback_arg)
{
    if(!a_chain){
        log_it(L_ERROR, "NULL chain passed to dap_chain_add_callback_notify()");
        return;
    }
    if(!a_callback){
        log_it(L_ERROR, "NULL callback passed to dap_chain_add_callback_notify()");
        return;
    }
    dap_chain_datum_notifier_t * l_notifier = DAP_NEW_Z(dap_chain_datum_notifier_t);
    if (l_notifier == NULL){
        log_it(L_ERROR, "Can't allocate memory for notifier in dap_chain_add_callback_notify()");
        return;
    }

    l_notifier->callback = a_callback;
    l_notifier->proc_thread = a_thread;
    l_notifier->arg = a_callback_arg;
    pthread_rwlock_wrlock(&a_chain->rwlock);
    a_chain->datum_notifiers = dap_list_append(a_chain->datum_notifiers, l_notifier);
    pthread_rwlock_unlock(&a_chain->rwlock);
}

/**
 * @brief Add a callback to monitor adding new atom into index
 * @param a_chain
 * @param a_callback
 * @param a_arg
 */
void dap_chain_add_callback_datum_removed_from_index_notify(dap_chain_t *a_chain, dap_chain_callback_datum_removed_notify_t a_callback, dap_proc_thread_t *a_thread, void *a_callback_arg)
{
    if(!a_chain){
        log_it(L_ERROR, "NULL chain passed to dap_chain_add_callback_notify()");
        return;
    }
    if(!a_callback){
        log_it(L_ERROR, "NULL callback passed to dap_chain_add_callback_notify()");
        return;
    }
    dap_chain_datum_removed_notifier_t * l_notifier = DAP_NEW_Z(dap_chain_datum_removed_notifier_t);
    if (l_notifier == NULL){
        log_it(L_ERROR, "Can't allocate memory for notifier in dap_chain_add_callback_notify()");
        return;
    }

    l_notifier->callback = a_callback;
    l_notifier->proc_thread = a_thread;
    l_notifier->arg = a_callback_arg;
    pthread_rwlock_wrlock(&a_chain->rwlock);
    a_chain->datum_removed_notifiers = dap_list_append(a_chain->datum_removed_notifiers, l_notifier);
    pthread_rwlock_unlock(&a_chain->rwlock);
}

/**
 * @brief Add a callback to monitor blocks received enough confirmations
 * @param a_chain
 * @param a_callback
 * @param a_arg
 */
void dap_chain_atom_confirmed_notify_add(dap_chain_t *a_chain, dap_chain_callback_notify_t a_callback, void *a_arg, uint64_t a_conf_cnt)
{
    if(!a_chain){
        log_it(L_ERROR, "NULL chain passed to dap_chain_add_callback_notify()");
        return;
    }
    if(!a_callback){
        log_it(L_ERROR, "NULL callback passed to dap_chain_add_callback_notify()");
        return;
    }
    dap_chain_atom_confirmed_notifier_t * l_notifier = DAP_NEW_Z(dap_chain_atom_confirmed_notifier_t);
    if (l_notifier == NULL){
        log_it(L_ERROR, "Can't allocate memory for notifier in dap_chain_add_callback_notify()");
        return;
    }
    l_notifier->block_notify_cnt = a_conf_cnt;
    l_notifier->callback = a_callback;
    l_notifier->arg = a_arg;
    pthread_rwlock_wrlock(&a_chain->rwlock);
    a_chain->atom_confirmed_notifiers = dap_list_append(a_chain->atom_confirmed_notifiers, l_notifier);
    pthread_rwlock_unlock(&a_chain->rwlock);
}

/**
 * @brief dap_chain_get_last_atom_hash
 * @param a_chain
 * @param a_atom_hash
 * @return
 */
bool dap_chain_get_atom_last_hash_num(dap_chain_t *a_chain, dap_chain_cell_id_t a_cell_id, dap_hash_fast_t *a_atom_hash, uint64_t *a_atom_num)
{
    dap_return_val_if_fail(a_atom_hash || a_atom_num, false);
    dap_chain_atom_iter_t *l_iter = a_chain->callback_atom_iter_create(a_chain, a_cell_id, NULL);
    if (!l_iter)
        return false;
    a_chain->callback_atom_iter_get(l_iter, DAP_CHAIN_ITER_OP_LAST, NULL);
    if (a_atom_hash)
        *a_atom_hash = l_iter->cur_hash ? *l_iter->cur_hash : (dap_hash_fast_t){0};
    if (a_atom_num)
        *a_atom_num = l_iter->cur_num;
    a_chain->callback_atom_iter_delete(l_iter);
    return true;
}

struct chain_thread_notifier {
    dap_chain_callback_notify_t callback;
    void *callback_arg;
    dap_chain_t *chain;
    dap_chain_cell_id_t cell_id;
    dap_hash_fast_t hash;
    void *atom;
    size_t atom_size;
};

struct chain_thread_datum_notifier {
    dap_chain_callback_datum_notify_t callback;
    void *callback_arg;
    dap_chain_t *chain;
    dap_chain_cell_id_t cell_id;
    dap_hash_fast_t hash;
    void *datum;
    uint32_t action;
    dap_chain_net_srv_uid_t uid;
    size_t datum_size;
    int ret_code;
};

struct chain_thread_datum_removed_notifier {
    dap_chain_callback_datum_removed_notify_t callback;
    void *callback_arg;
    dap_chain_t *chain;
    dap_chain_cell_id_t cell_id;
    dap_hash_fast_t hash;
    int ret_code;
};

static bool s_notify_atom_on_thread(void *a_arg)
{
    struct chain_thread_notifier *l_arg = a_arg;
    assert(l_arg->atom && l_arg->callback);
    l_arg->callback(l_arg->callback_arg, l_arg->chain, l_arg->cell_id, &l_arg->hash, l_arg->atom, l_arg->atom_size);
    if ( !l_arg->chain->is_mapped )
        DAP_DELETE(l_arg->atom);
    DAP_DELETE(l_arg);
    return false;
}

static bool s_notify_datum_on_thread(void *a_arg)
{
    struct chain_thread_datum_notifier *l_arg = a_arg;
    assert(l_arg->datum && l_arg->callback);
    l_arg->callback(l_arg->callback_arg, &l_arg->hash, l_arg->datum, l_arg->datum_size, l_arg->ret_code, l_arg->action, l_arg->uid);
    if ( !l_arg->chain->is_mapped )
        DAP_DELETE(l_arg->datum);
    DAP_DELETE(l_arg);
    return false;
}


static bool s_notify_datum_removed_on_thread(void *a_arg)
{
    struct chain_thread_datum_removed_notifier *l_arg = a_arg;
    assert(l_arg->callback);
    l_arg->callback(l_arg->callback_arg, &l_arg->hash);
    DAP_DELETE(l_arg);
    return false;
}

ssize_t dap_chain_atom_save(dap_chain_cell_t *a_chain_cell, const uint8_t *a_atom, size_t a_atom_size, dap_hash_fast_t *a_new_atom_hash)
{
    dap_return_val_if_fail(a_chain_cell && a_chain_cell->chain, -1);
    dap_chain_t *l_chain = a_chain_cell->chain;

    if (a_new_atom_hash) { // Atom is new and need to be distributed for the net
        dap_cluster_t *l_net_cluster = dap_cluster_find(dap_guuid_compose(l_chain->net_id.uint64, 0));
        if (l_net_cluster) {
            size_t l_pkt_size = a_atom_size + sizeof(dap_chain_ch_pkt_t);
            dap_chain_ch_pkt_t *l_pkt = dap_chain_ch_pkt_new(l_chain->net_id, l_chain->id,
                                                             a_chain_cell->id, a_atom, a_atom_size,
                                                             DAP_CHAIN_CH_PKT_VERSION_CURRENT);
            if (l_pkt) {
                dap_gossip_msg_issue(l_net_cluster, DAP_CHAIN_CH_ID, l_pkt, l_pkt_size, a_new_atom_hash);
                DAP_DELETE(l_pkt);
            }
        }
    }
    return dap_chain_cell_file_append(a_chain_cell, a_atom, a_atom_size);
}

/**
 * @brief dap_cert_chain_file_save
 * @param datum
 */
int dap_cert_chain_file_save(dap_chain_datum_t *datum, char *net_name)
{
    const char *s_system_chain_ca_dir = dap_config_get_item_str(g_config, "resources", "chain_ca_folder");
    if(dap_strlen(s_system_chain_ca_dir) == 0) {
        log_it(L_ERROR, "Not found 'chain_ca_folder' in .cfg file");
        return -1;
    }
    dap_cert_t *cert = dap_cert_mem_load(datum->data, datum->header.data_size);
    if(!cert) {
        log_it(L_ERROR, "Can't load cert, size: %d", datum->header.data_size);
        return -1;
    }
    const char *cert_name = cert->name;
    size_t cert_path_length = dap_strlen(net_name) + dap_strlen(cert_name) + 9 + dap_strlen(s_system_chain_ca_dir);
    char cert_path[cert_path_length];
    snprintf(cert_path, cert_path_length, "%s/%s/%s.dcert", s_system_chain_ca_dir, net_name, cert_name);
    // In cert_path resolve all `..` and `.`s
    char *cert_path_c = dap_canonicalize_path(cert_path, NULL);
    // Protect the ca folder from using "/.." in cert_name
    if(dap_strncmp(s_system_chain_ca_dir, cert_path_c, dap_strlen(s_system_chain_ca_dir))) {
        log_it(L_ERROR, "Cert path '%s' is not in ca dir: %s", cert_path_c, s_system_chain_ca_dir);
        dap_cert_delete(cert);
        DAP_DELETE(cert_path_c);
        return -1;
    }
    int l_ret = dap_cert_file_save(cert, cert_path_c);
    dap_cert_delete(cert);
    DAP_DELETE(cert_path_c);
    return l_ret;
}

const char* dap_chain_get_path(dap_chain_t *a_chain)
{
    return DAP_CHAIN_PVT(a_chain)->file_storage_dir;
}

void dap_chain_atom_notify(dap_chain_cell_t *a_chain_cell, dap_hash_fast_t *a_hash, const uint8_t *a_atom, size_t a_atom_size) {
#ifdef DAP_CHAIN_BLOCKS_TEST
    return;
#endif

    if ( !a_chain_cell->chain->atom_notifiers )
        return;
    dap_list_t *l_iter;
    DL_FOREACH(a_chain_cell->chain->atom_notifiers, l_iter) {
        dap_chain_atom_notifier_t *l_notifier = (dap_chain_atom_notifier_t*)l_iter->data;
        struct chain_thread_notifier *l_arg = DAP_NEW_Z(struct chain_thread_notifier);
        if (!l_arg) {
            log_it(L_CRITICAL, "%s", c_error_memory_alloc);
            continue;
        }
        *l_arg = (struct chain_thread_notifier) {
            .callback = l_notifier->callback, .callback_arg = l_notifier->arg,
            .chain = a_chain_cell->chain,     .cell_id = a_chain_cell->id,
            .hash = *a_hash,
            .atom = a_chain_cell->chain->is_mapped ? (byte_t*)a_atom : DAP_DUP_SIZE((byte_t*)a_atom, a_atom_size),
            .atom_size = a_atom_size };
        dap_proc_thread_callback_add_pri(l_notifier->proc_thread, s_notify_atom_on_thread, l_arg, DAP_QUEUE_MSG_PRIORITY_LOW);
    }
}

void dap_chain_datum_notify(dap_chain_cell_t *a_chain_cell,  dap_hash_fast_t *a_hash, const uint8_t *a_datum, size_t a_datum_size, int a_ret_code, uint32_t a_action, dap_chain_net_srv_uid_t a_uid) {
#ifdef DAP_CHAIN_BLOCKS_TEST
    return;
#endif

    if ( !a_chain_cell->chain->datum_notifiers )
        return;
    dap_list_t *l_iter;
    DL_FOREACH(a_chain_cell->chain->datum_notifiers, l_iter) {
        dap_chain_datum_notifier_t *l_notifier = (dap_chain_datum_notifier_t*)l_iter->data;
        struct chain_thread_datum_notifier *l_arg = DAP_NEW_Z(struct chain_thread_datum_notifier);
        if (!l_arg) {
            log_it(L_CRITICAL, "%s", c_error_memory_alloc);
            continue;
        }
        *l_arg = (struct chain_thread_datum_notifier) {
            .callback = l_notifier->callback, .callback_arg = l_notifier->arg,
            .chain = a_chain_cell->chain,     .cell_id = a_chain_cell->id,
            .hash = *a_hash,
            .datum = a_chain_cell->chain->is_mapped ? (byte_t*)a_datum
                                                    : DAP_DUP_SIZE((byte_t *)a_datum, a_datum_size),
            .datum_size = a_datum_size,
            .ret_code = a_ret_code,
            .action = a_action,
            .uid =  a_uid};
        dap_proc_thread_callback_add_pri(l_notifier->proc_thread, s_notify_datum_on_thread, l_arg, DAP_QUEUE_MSG_PRIORITY_LOW);
    }
}

void dap_chain_datum_removed_notify(dap_chain_cell_t *a_chain_cell,  dap_hash_fast_t *a_hash) {
#ifdef DAP_CHAIN_BLOCKS_TEST
    return;
#endif

    if ( !a_chain_cell->chain->datum_removed_notifiers )
        return;
    dap_list_t *l_iter;
    DL_FOREACH(a_chain_cell->chain->datum_removed_notifiers, l_iter) {
        dap_chain_datum_removed_notifier_t *l_notifier = (dap_chain_datum_removed_notifier_t*)l_iter->data;
        struct chain_thread_datum_removed_notifier *l_arg = DAP_NEW_Z(struct chain_thread_datum_removed_notifier);
        if (!l_arg) {
            log_it(L_CRITICAL, "%s", c_error_memory_alloc);
            continue;
        }
        *l_arg = (struct chain_thread_datum_removed_notifier) {
            .callback = l_notifier->callback, .callback_arg = l_notifier->arg,
            .chain = a_chain_cell->chain,     .cell_id = a_chain_cell->id,
            .hash = *a_hash};
        dap_proc_thread_callback_add_pri(l_notifier->proc_thread, s_notify_datum_removed_on_thread, l_arg, DAP_QUEUE_MSG_PRIORITY_LOW);
    }
}

void dap_chain_atom_add_from_threshold(dap_chain_t *a_chain) {
    if ( !a_chain->callback_atom_add_from_treshold )
        return;
    dap_chain_atom_ptr_t l_atom_treshold = NULL;
    do {
        size_t l_atom_treshold_size;
        l_atom_treshold = a_chain->callback_atom_add_from_treshold(a_chain, &l_atom_treshold_size);
    } while(l_atom_treshold);
}

const char *dap_chain_type_to_str(const dap_chain_type_t a_default_chain_type)
{
    switch (a_default_chain_type) {
        case CHAIN_TYPE_TOKEN:
            return "token";
        case CHAIN_TYPE_EMISSION:
            return "emission";
        case CHAIN_TYPE_TX:
            return "transaction";
        case CHAIN_TYPE_CA:
            return "ca";
        case CHAIN_TYPE_SIGNER:
            return "signer";
        case CHAIN_TYPE_DECREE:
            return "decree";
        case CHAIN_TYPE_ANCHOR:
            return "anchor";
<<<<<<< HEAD
        case CHAIN_TYPE_INVALID:
=======
>>>>>>> e6812837
        default:
            break;
    }
    return "invalid";
}<|MERGE_RESOLUTION|>--- conflicted
+++ resolved
@@ -976,10 +976,6 @@
             return "decree";
         case CHAIN_TYPE_ANCHOR:
             return "anchor";
-<<<<<<< HEAD
-        case CHAIN_TYPE_INVALID:
-=======
->>>>>>> e6812837
         default:
             break;
     }
