/*
 * Authors:
 * Dmitriy A. Gearasimov <gerasimov.dmitriy@demlabs.net>
 * DeM Labs Inc.   https://demlabs.net
 * Kelvin Project https://github.com/kelvinblockchain
 * Copyright  (c) 2017-2018
 * All rights reserved.

 This file is part of DAP (Deus Applications Prototypes) the open source project

    DAP (Deus Applicaions Prototypes) is free software: you can redistribute it and/or modify
    it under the terms of the GNU General Public License as published by
    the Free Software Foundation, either version 3 of the License, or
    (at your option) any later version.

    DAP is distributed in the hope that it will be useful,
    but WITHOUT ANY WARRANTY; without even the implied warranty of
    MERCHANTABILITY or FITNESS FOR A PARTICULAR PURPOSE.  See the
    GNU General Public License for more details.

    You should have received a copy of the GNU General Public License
    along with any DAP based project.  If not, see <http://www.gnu.org/licenses/>.
*/
#include <sys/types.h>
#include <dirent.h>
#ifdef DAP_OS_LINUX
#include <stdc-predef.h>
#endif
#include <unistd.h>

#include "dap_chain_pvt.h"
#include "dap_common.h"
#include "dap_strfuncs.h"
#include "dap_file_utils.h"
#include "dap_config.h"
#include "dap_chain.h"
#include "dap_chain_ledger.h"
#include "dap_cert.h"
#include "dap_chain_ledger.h"
#include "dap_chain_cs.h"
#include "dap_chain_vf.h"
#include <uthash.h>
#include <pthread.h>

#define LOG_TAG "chain"

typedef struct dap_chain_item_id {
    dap_chain_id_t id;
    dap_chain_net_id_t net_id;
}  dap_chain_item_id_t;

typedef struct dap_chain_item {
    dap_chain_item_id_t item_id;
    dap_chain_t * chain;
   UT_hash_handle hh;
} dap_chain_item_t;

static pthread_rwlock_t s_chain_items_rwlock = PTHREAD_RWLOCK_INITIALIZER;
static dap_chain_item_t * s_chain_items = NULL;

int s_prepare_env();

/**
 * @brief dap_chain_init
 * @return
 */
int dap_chain_init(void)
{
    uint16_t l_ca_folders_size = 0;
    char ** l_ca_folders;
    l_ca_folders = dap_config_get_array_str(g_config, "resources", "ca_folders", &l_ca_folders_size);
    dap_cert_init(l_ca_folders_size);
    for (uint16_t i=0; i < l_ca_folders_size; i++) {
        dap_cert_add_folder(l_ca_folders[i]);
    }
    // Cell sharding init
    dap_chain_cell_init();
    dap_chain_ledger_init();
    dap_chain_cs_init();

    dap_chain_vf_init();
    //dap_chain_show_hash_blocks_file(g_gold_hash_blocks_file);
    //dap_chain_show_hash_blocks_file(g_silver_hash_blocks_file);
    return 0;
}

/**
 * @brief dap_chain_deinit
 */
void dap_chain_deinit(void)
{
    dap_chain_item_t * l_item = NULL, *l_tmp = NULL;
    HASH_ITER(hh, s_chain_items, l_item, l_tmp) {
          dap_chain_delete(l_item->chain);
          DAP_DEL_Z(l_item->chain);
    }
    dap_chain_ledger_deinit();

}


/**
 * @brief dap_chain_deinit
 * note: require dap_chain_enum_unlock() after
 */
dap_chain_t* dap_chain_enum(void** a_item)
{
    // if a_item == 0x1 then first item
    dap_chain_item_t *l_item_start = ( *a_item == (void*) 0x1) ? s_chain_items : (dap_chain_item_t*) *a_item;
    dap_chain_item_t *l_item = NULL;
    dap_chain_item_t *l_item_tmp = NULL;
    pthread_rwlock_rdlock(&s_chain_items_rwlock);
    HASH_ITER(hh, l_item_start, l_item, l_item_tmp) {
        *a_item = l_item_tmp;
        return l_item->chain;
    }
    return NULL ;
}

/**
 * @brief dap_chain_enum_unlock
 */
void dap_chain_enum_unlock(void)
{
    pthread_rwlock_unlock(&s_chain_items_rwlock);
}

/**
 * @brief 
 * create dap chain object
 * @param a_ledger dap_ledger_t ledger object
 * @param a_chain_net_name blockchain network name
 * @param a_chain_name chain name
 * @param a_chain_net_id 
 * @param a_chain_id chain id
 * @return dap_chain_t* 
 */
dap_chain_t * dap_chain_create(dap_ledger_t* a_ledger, const char * a_chain_net_name, const char * a_chain_name, dap_chain_net_id_t a_chain_net_id, dap_chain_id_t a_chain_id )
{
    dap_chain_t * l_ret = DAP_NEW_Z(dap_chain_t);
    DAP_CHAIN_PVT_LOCAL_NEW(l_ret);
    memcpy(l_ret->id.raw,a_chain_id.raw,sizeof(a_chain_id));
    memcpy(l_ret->net_id.raw,a_chain_net_id.raw,sizeof(a_chain_net_id));
    l_ret->name = strdup (a_chain_name);
    l_ret->net_name = strdup (a_chain_net_name);
    l_ret->ledger = a_ledger;
    pthread_rwlock_init(&l_ret->rwlock, NULL);
    pthread_rwlock_init(&l_ret->atoms_rwlock,NULL);
    pthread_rwlock_init(&l_ret->cell_rwlock,NULL);

    dap_chain_item_t * l_ret_item = DAP_NEW_Z(dap_chain_item_t);
    l_ret_item->chain = l_ret;
    memcpy(l_ret_item->item_id.id.raw ,a_chain_id.raw,sizeof(a_chain_id));
    memcpy(l_ret_item->item_id.net_id.raw ,a_chain_net_id.raw,sizeof(a_chain_net_id));
    pthread_rwlock_wrlock(&s_chain_items_rwlock);
    HASH_ADD(hh,s_chain_items,item_id,sizeof(dap_chain_item_id_t),l_ret_item);
    pthread_rwlock_unlock(&s_chain_items_rwlock);
    return l_ret;
}

/**
 * @brief
 * delete dap chain object
 * @param a_chain dap_chain_t object
 */
void dap_chain_delete(dap_chain_t *a_chain)
{
    dap_chain_item_t * l_item = NULL;
    dap_chain_item_id_t l_chain_item_id = {
        .id = a_chain->id,
        .net_id = a_chain->net_id,
    };
    pthread_rwlock_wrlock(&s_chain_items_rwlock);
    HASH_FIND(hh,s_chain_items,&l_chain_item_id,sizeof(dap_chain_item_id_t),l_item);

    if(l_item) {
       HASH_DEL(s_chain_items, l_item);
       if (a_chain->callback_delete )
           a_chain->callback_delete(a_chain);
       DAP_DEL_Z(a_chain->name);
       DAP_DEL_Z(a_chain->net_name);
       DAP_DEL_Z(DAP_CHAIN_PVT(a_chain)->file_storage_dir);
       DAP_DEL_Z(a_chain->_pvt);
       DAP_DEL_Z(a_chain->_inheritor);
       DAP_DEL_Z(l_item);
    } else
       log_it(L_WARNING,"Trying to remove non-existent 0x%16"DAP_UINT64_FORMAT_X":0x%16"DAP_UINT64_FORMAT_X" chain",a_chain->id.uint64,
              a_chain->net_id.uint64);
    a_chain->datum_types_count = 0;
    DAP_DEL_Z(a_chain->datum_types);
    a_chain->autoproc_datum_types_count = 0;
    DAP_DEL_Z(a_chain->autoproc_datum_types);
    pthread_rwlock_destroy(&a_chain->rwlock);
    pthread_rwlock_destroy(&a_chain->atoms_rwlock);
    pthread_rwlock_destroy(&a_chain->cell_rwlock);
    pthread_rwlock_unlock(&s_chain_items_rwlock);
}

/**
 * @brief dap_chain_get_atom_by_hash
 * @param a_chain
 * @param a_atom_hash
 * @param a_atom_size
 * @return
 */
dap_chain_atom_ptr_t dap_chain_get_atom_by_hash(dap_chain_t * a_chain, dap_chain_hash_fast_t * a_atom_hash, size_t * a_atom_size)
{
    dap_chain_atom_ptr_t l_ret = NULL;
    dap_chain_cell_t *l_cell, *l_iter_tmp;
    HASH_ITER(hh, a_chain->cells, l_cell, l_iter_tmp) {
        dap_chain_atom_iter_t * l_iter = a_chain->callback_atom_iter_create(a_chain, l_cell->id, 0);
        l_ret = a_chain->callback_atom_find_by_hash(l_iter, a_atom_hash, a_atom_size);
        a_chain->callback_atom_iter_delete(l_iter);
        if (l_ret)
            break;
    }
    return l_ret;
}

/**
 * @brief dap_chain_find_by_id
 * @param a_chain_net_id
 * @param a_chain_id
 * @param a_cell_id
 * @return
 */
dap_chain_t * dap_chain_find_by_id(dap_chain_net_id_t a_chain_net_id,dap_chain_id_t a_chain_id)
{
    dap_chain_item_id_t l_chain_item_id = {
        .id = a_chain_id,
        .net_id = a_chain_net_id,
    };
    dap_chain_item_t * l_ret_item = NULL;
    pthread_rwlock_rdlock(&s_chain_items_rwlock);
    HASH_FIND(hh,s_chain_items,&l_chain_item_id,sizeof(dap_chain_item_id_t),l_ret_item);
    pthread_rwlock_unlock(&s_chain_items_rwlock);
    return l_ret_item ? l_ret_item->chain : NULL;
}

/**
 * @brief s_chain_type_from_str
 * get dap_chain_type_t value by str value a_type_str
 * @param a_type_str str values:token,emission,transaction,ca
 * @return dap_chain_type_t 
 */
static dap_chain_type_t s_chain_type_from_str(const char *a_type_str)
{
    if(!dap_strcmp(a_type_str, "token")) {
        return CHAIN_TYPE_TOKEN;
    }
    if(!dap_strcmp(a_type_str, "emission")) {
        return CHAIN_TYPE_EMISSION;
    }
    if(!dap_strcmp(a_type_str, "transaction")) {
        return CHAIN_TYPE_TX;
    }
    if(!dap_strcmp(a_type_str, "ca")) {
        return CHAIN_TYPE_CA;
    }
    if(!dap_strcmp(a_type_str, "signer")) {
	    return CHAIN_TYPE_SIGNER;
    }
    return CHAIN_TYPE_LAST;
}

/**
 * @brief s_datum_type_from_str
 * get datum type (DAP_CHAIN_DATUM_TOKEN_DECL, DAP_CHAIN_DATUM_TOKEN_EMISSION, DAP_CHAIN_DATUM_TX) by str value
 * @param a_type_str datum type in string value (token,emission,transaction)
 * @return uint16_t 
 */
static uint16_t s_datum_type_from_str(const char *a_type_str)
{
    if(!dap_strcmp(a_type_str, "token")) {
        return DAP_CHAIN_DATUM_TOKEN_DECL;
    }
    if(!dap_strcmp(a_type_str, "emission")) {
        return DAP_CHAIN_DATUM_TOKEN_EMISSION;
    }
    if(!dap_strcmp(a_type_str, "transaction")) {
        return DAP_CHAIN_DATUM_TX;
    }
    if(!dap_strcmp(a_type_str, "ca")) {
        return DAP_CHAIN_DATUM_CA;
    }
    if (!dap_strcmp(a_type_str, "signer")) {
        return DAP_CHAIN_DATUM_SIGNER;
    }
    return DAP_CHAIN_DATUM_CUSTOM;
}

/**
 * @brief s_chain_type_convert
 * convert dap_chain_type_t to  DAP_CNAIN* constants
 * @param a_type - dap_chain_type_t a_type [CHAIN_TYPE_TOKEN, CHAIN_TYPE_EMISSION, CHAIN_TYPE_TX]
 * @return uint16_t 
 */
static uint16_t s_chain_type_convert(dap_chain_type_t a_type)
{
    switch (a_type) {
    case CHAIN_TYPE_TOKEN: 
        return DAP_CHAIN_DATUM_TOKEN_DECL;
    case CHAIN_TYPE_EMISSION:
        return DAP_CHAIN_DATUM_TOKEN_EMISSION;
    case CHAIN_TYPE_TX:
        return DAP_CHAIN_DATUM_TX;
    case CHAIN_TYPE_CA:
        return DAP_CHAIN_DATUM_CA;
	case CHAIN_TYPE_SIGNER:
		return DAP_CHAIN_DATUM_SIGNER;

    default:
        return DAP_CHAIN_DATUM_CUSTOM;
    }
}

/**
 * @brief s_chain_in_chain_types
 * looks for a type (chain_type) in an array of types (*chain_types)
 * @param chain_type		- the type we are looking for
 * @param *chain_types		- array of types in which we are looking for
 * @param chain_types_count	- number of elements in the array *chain_types
 * @return true or false
 */
static bool s_chain_in_chain_types(dap_chain_type_t chain_type, dap_chain_type_t *chain_types, uint16_t chain_types_count)
{
	for (uint16_t i = 0; i < chain_types_count; i++)
		if (chain_types[i] == chain_type)
			return (true);
	return (false);
}

/**
 * @brief s_datum_in_chain_types
 * looks for a type (chain_type) in an array of types (*chain_types)
 * @param datum_type		- the type we are looking for
 * @param *chain_types		- array of types in which we are looking for
 * @param chain_types_count	- number of elements in the array *chain_types
 * @return true or false
 */
static bool s_datum_in_chain_types(uint16_t datum_type, dap_chain_type_t *chain_types, uint16_t chain_types_count)
{
	for (uint16_t i = 0; i < chain_types_count; i++)
		if (s_chain_type_convert(chain_types[i]) == datum_type)
			return (true);
	return (false);
}

/**
 * @brief dap_chain_load_from_cfg
 * Loading chain from config file
 * @param a_ledger - ledger object
 * @param a_chain_net_name - chain name, taken from config, for example - "home21-network"
 * @param a_chain_net_id - dap_chain_net_id_t chain network identification
 * @param a_chain_cfg_name chain config name, for example "network/home21-network/chain-0"
 * @return dap_chain_t* 
 */
dap_chain_t * dap_chain_load_from_cfg(dap_ledger_t* a_ledger, const char * a_chain_net_name,dap_chain_net_id_t a_chain_net_id, const char * a_chain_cfg_name)
{
    log_it (L_DEBUG, "Loading chain from config \"%s\"", a_chain_cfg_name);

    if (a_chain_net_name)
	{
        dap_config_t *l_cfg = dap_config_open(a_chain_cfg_name);
        if (l_cfg)
		{
            dap_chain_t		*l_chain		= NULL;
            dap_chain_id_t	l_chain_id		= {{0}};
            uint64_t		l_chain_id_u	= 0;
            const char		*l_chain_id_str	= NULL;
            const char 		*l_chain_name	= NULL;

            // Recognize chains id
            if ( (l_chain_id_str = dap_config_get_item_str(l_cfg,"chain","id")) != NULL )
			{
                if (dap_sscanf(l_chain_id_str, "0x%"DAP_UINT64_FORMAT_X, & l_chain_id_u)		!=1)
				{
                    if (dap_sscanf(l_chain_id_str, "0x%"DAP_UINT64_FORMAT_x, &l_chain_id_u)		!=1)
					{
                        if (dap_sscanf(l_chain_id_str, "%"DAP_UINT64_FORMAT_U, &l_chain_id_u)	!=1)
						{
                            log_it (L_ERROR,"Can't recognize '%s' string as chain net id, hex or dec",l_chain_id_str);
                            dap_config_close(l_cfg);
                            return NULL;
                        }
                    }
                }
            }
            l_chain_id.uint64 = l_chain_id_u;

            if (l_chain_id_str)
                log_it (L_NOTICE, "Chain id 0x%016"DAP_UINT64_FORMAT_x"  ( \"%s\" )", l_chain_id.uint64, l_chain_id_str);
            else {
                log_it (L_ERROR,"Wasn't recognized '%s' string as chain net id, hex or dec", l_chain_id_str);
                dap_config_close(l_cfg);
                return NULL;

            }

            // Read chain name
            if ( ( l_chain_name = dap_config_get_item_str(l_cfg,"chain","name") ) == NULL )
			{
                log_it (L_ERROR,"Can't read chain net name %s", l_chain_id_str);
                dap_config_close(l_cfg);
                return NULL;
            }

            l_chain =  dap_chain_create(a_ledger,a_chain_net_name,l_chain_name, a_chain_net_id,l_chain_id);
            if ( dap_chain_cs_create(l_chain, l_cfg) == 0 )
			{
                log_it (L_NOTICE, "Consensus initialized for chain id 0x%016"DAP_UINT64_FORMAT_x, l_chain_id.uint64);

                if ( dap_config_get_item_str_default(l_cfg , "files","storage_dir",NULL ) )
				{
                    DAP_CHAIN_PVT(l_chain)->file_storage_dir = dap_strdup( dap_config_get_item_str( l_cfg , "files","storage_dir" ) );
                    if (dap_chain_load_all(l_chain) == 0)
                        log_it (L_NOTICE, "Loaded chain files");
                    else {
                        dap_chain_save_all( l_chain );
                        log_it (L_NOTICE, "Initialized chain files");
                    }
                } else
                    log_it (L_INFO, "Not set file storage path, will not stored in files");

                if (!l_chain->cells)
				{
                    dap_chain_cell_id_t l_cell_id = {.uint64 = 0};
                    dap_chain_cell_create_fill(l_chain, l_cell_id);
                }
            } else {
                log_it (L_ERROR, "Can't init consensus \"%s\"",dap_config_get_item_str_default( l_cfg , "chain","consensus","NULL"));
                dap_chain_delete(l_chain);
<<<<<<< HEAD
                l_chain = NULL;
=======
                DAP_DEL_Z(l_chain);
>>>>>>> 0856318e
            }

			if (l_chain)
			{
				// load priority for chain
				l_chain->load_priority = dap_config_get_item_uint16_default(l_cfg, "chain", "load_priority", 100);

				char**		l_datum_types				= NULL;
				char**		l_default_datum_types		= NULL;
				uint16_t	l_datum_types_count			= 0;
				uint16_t	l_default_datum_types_count = 0;
				uint16_t	l_count_recognized			= 0;

				//		l_datum_types			=	(read chain datum types)
				//	||	l_default_datum_types	=	(read chain default datum types if datum types readed and if present default datum types)

				if (	(l_datum_types			= dap_config_get_array_str(l_cfg, "chain", "datum_types", &l_datum_types_count)) 					== NULL
				||		(l_default_datum_types	= dap_config_get_array_str(l_cfg, "chain", "default_datum_types", &l_default_datum_types_count))	== NULL )
				{
					if (!l_datum_types)
						log_it(L_WARNING, "Can't read chain datum types for chain %s", l_chain_id_str);
					else
						log_it(L_WARNING, "Can't read chain DEFAULT datum types for chain %s", l_chain_id_str);
					//dap_config_close(l_cfg);
					//return NULL;
				}

				// add datum types
				if (l_datum_types && l_datum_types_count > 0)
				{
					l_chain->datum_types = DAP_NEW_SIZE(dap_chain_type_t, l_datum_types_count * sizeof(dap_chain_type_t)); // TODO: pls check counter for recognized types before memory allocation!
					l_count_recognized = 0;
					for (uint16_t i = 0; i < l_datum_types_count; i++)
					{
						dap_chain_type_t l_chain_type = s_chain_type_from_str(l_datum_types[i]);
						if (l_chain_type != CHAIN_TYPE_LAST)
						{
							l_chain->datum_types[l_count_recognized] = l_chain_type;
							l_count_recognized++;
						}
					}
					l_chain->datum_types_count = l_count_recognized;
				} else
					l_chain->datum_types_count = 0;

				// add default datum types present
				if (l_default_datum_types && l_default_datum_types_count > 0)
				{
					l_chain->default_datum_types = DAP_NEW_SIZE(dap_chain_type_t, l_default_datum_types_count * sizeof(dap_chain_type_t)); // TODO: pls check counter for recognized types before memory allocation!
					l_count_recognized = 0;
					for (uint16_t i = 0; i < l_default_datum_types_count; i++)
					{
						dap_chain_type_t l_chain_type = s_chain_type_from_str(l_default_datum_types[i]);
						if (l_chain_type != CHAIN_TYPE_LAST
						&& s_chain_in_chain_types(l_chain_type, l_chain->datum_types, l_chain->datum_types_count))// <<--- check this chain_type in readed datum_types
						{
							l_chain->default_datum_types[l_count_recognized] = l_chain_type;
							l_count_recognized++;
						}
					}
					l_chain->default_datum_types_count = l_count_recognized;
				} else
					l_chain->default_datum_types_count = 0;

				if ((l_datum_types = dap_config_get_array_str(l_cfg, "chain", "mempool_auto_types", &l_datum_types_count)) == NULL)
					log_it(L_WARNING, "Can't read chain mempool auto types for chain %s", l_chain_id_str);

				// add datum types for autoproc
				if (l_datum_types && l_datum_types_count)
				{
					l_chain->autoproc_datum_types = DAP_NEW_Z_SIZE(uint16_t, l_chain->datum_types_count * sizeof(uint16_t)); // TODO: pls check counter for recognized types before memory allocation!
					l_count_recognized = 0;
					for (uint16_t i = 0; i < l_datum_types_count; i++)
					{
						if (!dap_strcmp(l_datum_types[i], "all") && l_chain->datum_types_count)
						{
							for (int j = 0; j < l_chain->datum_types_count; j++)
								l_chain->autoproc_datum_types[j] = s_chain_type_convert(l_chain->datum_types[j]);
							l_count_recognized = l_chain->datum_types_count;
							break;
						}
						uint16_t l_chain_type = s_datum_type_from_str(l_datum_types[i]);
						if (l_chain_type != DAP_CHAIN_DATUM_CUSTOM
						&&	s_datum_in_chain_types(l_chain_type, l_chain->datum_types, l_chain->datum_types_count))// <<--- check this chain_datum_type in readed datum_types
						{
							l_chain->autoproc_datum_types[l_count_recognized] = l_chain_type;
							l_count_recognized++;
						}
					}
					l_chain->autoproc_datum_types_count = l_count_recognized;
				} else
					l_chain->autoproc_datum_types_count = 0;
			}
            dap_config_close(l_cfg);
            return l_chain;
        } else
            return NULL;

    } else {
        log_it (L_WARNING, "NULL net_id string");
        return NULL;
    }
}


/**
 * @brief dap_chain_has_file_store
 * @param a_chain
 * @return
 */
bool dap_chain_has_file_store(dap_chain_t * a_chain)
{
    return  DAP_CHAIN_PVT(a_chain)->file_storage_dir != NULL;
}


/**
 * @brief dap_chain_save_all
 * @param l_chain
 * @return
 */
int dap_chain_save_all (dap_chain_t * l_chain)
{
    int ret = 0;
    pthread_rwlock_rdlock(&l_chain->cell_rwlock);
    dap_chain_cell_t * l_item, *l_item_tmp = NULL;
    HASH_ITER(hh,l_chain->cells,l_item,l_item_tmp){
        if(dap_chain_cell_file_update(l_item) <= 0)
            ret++;
    }
    pthread_rwlock_unlock(&l_chain->cell_rwlock);
    return ret;
}

/**
 * @brief dap_chain_load_all
 * @param l_chain
 * @return
 */
int dap_chain_load_all(dap_chain_t *l_chain)
{
    int l_ret = 0;
    if (!l_chain)
        return -2;
    if(!dap_dir_test(DAP_CHAIN_PVT (l_chain)->file_storage_dir)) {
        dap_mkdir_with_parents(DAP_CHAIN_PVT (l_chain)->file_storage_dir);
    }
    DIR * l_dir = opendir(DAP_CHAIN_PVT(l_chain)->file_storage_dir);
    if (!l_dir) {
        log_it(L_ERROR, "Cannot open directory %s", DAP_CHAIN_PVT (l_chain)->file_storage_dir);
        return -3;
    }
    for (struct dirent *l_dir_entry = readdir(l_dir); l_dir_entry != NULL; l_dir_entry = readdir(l_dir))
    {
        const char * l_filename = l_dir_entry->d_name;
        const char l_suffix[] = ".dchaincell";
        size_t l_suffix_len = strlen(l_suffix);
        if (strncmp(l_filename + strlen(l_filename) - l_suffix_len, l_suffix, l_suffix_len) == 0 ) {
            l_ret += dap_chain_cell_load(l_chain,l_filename);
        }
    }
    closedir(l_dir);
    return l_ret;
}

/**
 * @brief dap_chain_init_net_cfg_name
 * @param a_chain_net_cfg_name
 * @return
 */
dap_chain_t * dap_chain_init_net_cfg_name(const char * a_chain_net_cfg_name)
{
    UNUSED( a_chain_net_cfg_name);
    return NULL;
}



/**
 * @brief dap_chain_close
 * @param a_chain
 */
void dap_chain_close(dap_chain_t * a_chain)
{
    if(a_chain){
        if(a_chain->callback_delete)
            a_chain->callback_delete(a_chain);
    }else
        log_it(L_WARNING,"Tried to close null pointer");
}


/**
 * @brief dap_chain_info_dump_log
 * @param a_chain
 */
void dap_chain_info_dump_log(dap_chain_t * a_chain)
{
    UNUSED(a_chain);
}

/**
 * @brief Add a callback to monitor changes in the chain
 * @param a_chain
 * @param a_callback
 * @param a_arg
 */
void dap_chain_add_callback_notify(dap_chain_t * a_chain, dap_chain_callback_notify_t a_callback, void * a_callback_arg)
{
    if(!a_chain){
        log_it(L_ERROR, "NULL chain passed to dap_chain_add_callback_notify()");
        return;
    }
    if(!a_callback){
        log_it(L_ERROR, "NULL callback passed to dap_chain_add_callback_notify()");
        return;
    }
    dap_chain_atom_notifier_t * l_notifier = DAP_NEW_Z(dap_chain_atom_notifier_t);
    if (l_notifier == NULL){
        log_it(L_ERROR, "Can't allocate memory for notifier in dap_chain_add_callback_notify()");
        return;
    }

    l_notifier->callback = a_callback;
    l_notifier->arg = a_callback_arg;
    pthread_rwlock_wrlock(&a_chain->rwlock);
    a_chain->atom_notifiers = dap_list_append(a_chain->atom_notifiers, l_notifier);
    pthread_rwlock_unlock(&a_chain->rwlock);
}


/**
 * @brief dap_chain_get_last_atom_hash
 * @param a_chain
 * @param a_atom_hash
 * @return
 */
bool dap_chain_get_atom_last_hash(dap_chain_t *a_chain, dap_hash_fast_t *a_atom_hash, dap_chain_cell_id_t a_cel_id)
{
    bool l_ret = false;
    dap_chain_atom_iter_t *l_atom_iter = a_chain->callback_atom_iter_create(a_chain, a_cel_id, 0);
    dap_chain_atom_ptr_t * l_lasts_atom;
    size_t l_lasts_atom_count=0;
    size_t* l_lasts_atom_size =NULL;
    l_lasts_atom = a_chain->callback_atom_iter_get_lasts(l_atom_iter, &l_lasts_atom_count,&l_lasts_atom_size);
    if (l_lasts_atom&& l_lasts_atom_count){
        assert(l_lasts_atom_size[0]);
        assert(l_lasts_atom[0]);
        if(a_atom_hash){
            dap_hash_fast(l_lasts_atom[0], l_lasts_atom_size[0],a_atom_hash);
            if(dap_log_level_get() <= L_DEBUG){
                char l_hash_str[128]={[0]='\0'};
                dap_chain_hash_fast_to_str(a_atom_hash,l_hash_str,sizeof (l_hash_str)-1);
                log_it(L_DEBUG,"Send sync chain request from %s to infinity",l_hash_str);
            }
        }
        l_ret = true;
    }
    a_chain->callback_atom_iter_delete(l_atom_iter);
    return l_ret;
}

ssize_t dap_chain_atom_save(dap_chain_t *a_chain, const uint8_t *a_atom, size_t a_atom_size, dap_chain_cell_id_t a_cell_id)
{
    dap_chain_cell_t *l_cell = dap_chain_cell_find_by_id(a_chain, a_cell_id);
    if (!l_cell) {
        log_it(L_INFO, "Creating cell 0x%016"DAP_UINT64_FORMAT_X, a_cell_id.uint64);
        l_cell = dap_chain_cell_create_fill(a_chain, a_cell_id);
        if (!l_cell) {
            log_it(L_ERROR, "Can't create cell with id 0x%"DAP_UINT64_FORMAT_x" to save event...", a_cell_id.uint64);
            return -7;
        }
    }
    return dap_chain_cell_file_append(l_cell, a_atom, a_atom_size);
}<|MERGE_RESOLUTION|>--- conflicted
+++ resolved
@@ -430,11 +430,7 @@
             } else {
                 log_it (L_ERROR, "Can't init consensus \"%s\"",dap_config_get_item_str_default( l_cfg , "chain","consensus","NULL"));
                 dap_chain_delete(l_chain);
-<<<<<<< HEAD
-                l_chain = NULL;
-=======
                 DAP_DEL_Z(l_chain);
->>>>>>> 0856318e
             }
 
 			if (l_chain)
