--- conflicted
+++ resolved
@@ -722,11 +722,7 @@
             }
         } while(l_atom_treshold);
     }
-<<<<<<< HEAD
     return l_res;
-}
-=======
-    return dap_chain_cell_file_append(l_cell, a_atom, a_atom_size);
 }
 
 /**
@@ -765,4 +761,3 @@
 //  } else
     return l_ret;
 }
->>>>>>> 875e218b
