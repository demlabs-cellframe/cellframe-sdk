--- conflicted
+++ resolved
@@ -316,22 +316,15 @@
                 l_ret = -6;
                 break;
             }
-            if ( a_chain->callback_atom_add(a_chain, l_element, l_el_size) != ATOM_ACCEPT )
+            dap_hash_fast_t l_atom_hash = {};
+            dap_hash_fast(l_element, l_el_size, &l_atom_hash);
+            dap_chain_atom_verify_res_t l_res = a_chain->callback_atom_add(a_chain, l_element, l_el_size, &l_atom_hash);
+            if (l_res != ATOM_ACCEPT && l_res != ATOM_FORK) {
                 DAP_DELETE(l_element);
+            }
             ++q;
         }
-<<<<<<< HEAD
-        
-        dap_hash_fast_t l_atom_hash = {};
-        dap_hash_fast(l_element, l_el_size, &l_atom_hash);
-        dap_chain_atom_verify_res_t l_res = a_chain->callback_atom_add(a_chain, l_element, l_el_size, &l_atom_hash); // !!! blocking GDB call !!!
-        if (l_res == ATOM_PASS || l_res == ATOM_REJECT) {
-            DAP_DELETE(l_element);
-        }
-        ++q;
-=======
         fseek(a_cell->file_storage, l_full_size, SEEK_SET);
->>>>>>> 99299c81
     }
     log_it(L_INFO, "Loaded %lu atoms in cell %s", q, a_cell->file_storage_path);
     return l_ret;
