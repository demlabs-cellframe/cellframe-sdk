/*
 * Authors:
 * Dmitriy A. Gearasimov <gerasimov.dmitriy@demlabs.net>
 * DeM Labs Inc.   https://demlabs.net
 * Kelvin Project https://github.com/kelvinblockchain
 * Copyright  (c) 2017-2019
 * All rights reserved.

 This file is part of DAP (Deus Applications Prototypes) the open source project

    DAP (Deus Applicaions Prototypes) is free software: you can redistribute it and/or modify
    it under the terms of the GNU General Public License as published by
    the Free Software Foundation, either version 3 of the License, or
    (at your option) any later version.

    DAP is distributed in the hope that it will be useful,
    but WITHOUT ANY WARRANTY; without even the implied warranty of
    MERCHANTABILITY or FITNESS FOR A PARTICULAR PURPOSE.  See the
    GNU General Public License for more details.

    You should have received a copy of the GNU General Public License
    along with any DAP based project.  If not, see <http://www.gnu.org/licenses/>.
*/
#include "uthash.h"
#include <unistd.h>
#include "dap_chain.h"
#include "dap_chain_cell.h"
#include "dap_chain_cs.h"
#include "dap_chain_pvt.h"
#include "dap_common.h"
#include "dap_config.h"
#include "dap_strfuncs.h"

#define LOG_TAG "dap_chain_cell"



#define DAP_CHAIN_CELL_FILE_VERSION 1
#define DAP_CHAIN_CELL_FILE_SIGNATURE 0xfa340bef153eba48
#define DAP_CHAIN_CELL_FILE_TYPE_RAW 0
#define DAP_CHAIN_CELL_FILE_TYPE_COMPRESSED 1

/**
  * @struct dap_chain_cell_file_header
  */
typedef struct dap_chain_cell_file_header
{
    uint64_t signature;
    uint32_t version;
    uint8_t type;
    dap_chain_id_t chain_id;
    dap_chain_net_id_t chain_net_id;
    dap_chain_cell_id_t cell_id;
} DAP_ALIGN_PACKED dap_chain_cell_file_header_t;


/**
 * @brief dap_chain_cell_init
 * current version simply returns 0
 * @return
 */
int dap_chain_cell_init(void)
{
    //s_cells_path = dap_config_get_item_str(g_config,"resources","cells_storage");
    return  0;
}

/**
 * @brief dap_chain_cell_find_by_id
 * get dap_chain_cell_t object by cell (shard) id
 * @param a_chain dap_chain_t object
 * @param a_cell_id dap_chain_cell_id_t cell (shard) id
 * @return dap_chain_cell_t* 
 */
dap_chain_cell_t * dap_chain_cell_find_by_id(dap_chain_t * a_chain, dap_chain_cell_id_t a_cell_id)
{
    if (!a_chain->cells)
        return NULL;
    dap_chain_cell_t *l_cell = NULL;
    pthread_rwlock_rdlock(&a_chain->cell_rwlock);
    HASH_FIND(hh, a_chain->cells, &a_cell_id, sizeof(dap_chain_cell_id_t), l_cell);
    pthread_rwlock_unlock(&a_chain->cell_rwlock);
    return l_cell;
}

/**
 * @brief 
 * a_cell_id if < 0 then not used
 * @param a_chain dap_chain_t object
 * @param a_cell_id dap_chain_cell_id_t cell (shard) id
 * @return dap_chain_cell_t* 
 */
dap_chain_cell_t * dap_chain_cell_create_fill(dap_chain_t * a_chain, dap_chain_cell_id_t a_cell_id)
{
    dap_chain_cell_t * l_cell = DAP_NEW_Z(dap_chain_cell_t);
    l_cell->chain = a_chain;
    l_cell->id.uint64 = a_cell_id.uint64;
    l_cell->file_storage_path = dap_strdup_printf("%0"DAP_UINT64_FORMAT_x".dchaincell", l_cell->id.uint64);
    pthread_rwlock_init(&l_cell->storage_rwlock, NULL);
    pthread_rwlock_wrlock(&a_chain->cell_rwlock);
    HASH_ADD(hh, a_chain->cells, id, sizeof(dap_chain_cell_id_t), l_cell);
    pthread_rwlock_unlock(&a_chain->cell_rwlock);
    return l_cell;
}

/**
 * @brief dap_chain_cell_create_fill2
 * set l_cell->file_storage_path and l_cell->id.uint64 from name of chain. 
 * For example, 0.dchaincell. 0 - chain id, dchaincell - name of file
 * @param a_chain - chain object
 * @param a_filename - chain filename, for example "0.dchaincell"
 * @return dap_chain_cell_t* 
 */
dap_chain_cell_t * dap_chain_cell_create_fill2(dap_chain_t * a_chain, const char *a_filename)
{
    dap_chain_cell_id_t l_cell_id;
    dap_sscanf(a_filename, "%"DAP_UINT64_FORMAT_x".dchaincell", &l_cell_id.uint64);
    return dap_chain_cell_create_fill(a_chain, l_cell_id);
}

/**
 * @brief
 * close a_cell->file_storage file object
 * @param a_cell dap_chain_cell_t object
 */
void dap_chain_cell_close(dap_chain_cell_t *a_cell)
{
    if(!a_cell)
        return;
    if(a_cell->file_storage) {
        fclose(a_cell->file_storage);
        a_cell->file_storage = NULL;
    }
}

/**
 * @brief 
 * free chain cell objects
 * @param a_cell dap_chain_cell_t object
 */
void dap_chain_cell_delete(dap_chain_cell_t *a_cell)
{
    if(!a_cell)
        return;
    dap_chain_cell_close(a_cell);
    if (a_cell->chain->cells) {
        dap_chain_cell_t *l_cell = NULL;
        dap_chain_cell_id_t l_cell_id = {
            .uint64 = a_cell->id.uint64
        };
        pthread_rwlock_wrlock(&a_cell->chain->cell_rwlock);
        HASH_FIND(hh, a_cell->chain->cells, &l_cell_id, sizeof(dap_chain_cell_id_t), l_cell);
        if (l_cell)
            HASH_DEL(a_cell->chain->cells, l_cell);
        pthread_rwlock_unlock(&a_cell->chain->cell_rwlock);
    }
    a_cell->chain = NULL;
    DAP_DEL_Z(a_cell->file_storage_path)
    pthread_rwlock_destroy(&a_cell->storage_rwlock);
    DAP_DEL_Z(a_cell);
}

/**
 * @brief dap_chain_cell_load
 * load cell file, which is pointed in a_cell_file_path variable, for example "0.dchaincell"
 * @param a_chain dap_chain_t object
 * @param a_cell_file_path contains name of chain, for example "0.dchaincell" 
 * @return
 */
int dap_chain_cell_load(dap_chain_t * a_chain, const char * a_cell_file_path)
{
    int ret = 0;
    char l_file_path[MAX_PATH] = {'\0'};
    dap_snprintf(l_file_path, MAX_PATH, "%s/%s", DAP_CHAIN_PVT(a_chain)->file_storage_dir, a_cell_file_path);
    FILE *l_f = fopen(l_file_path, "rb");
    if (!l_f) {
        log_it(L_WARNING,"Can't read chain \"%s\"", l_file_path);
        return -1;
    }
    dap_chain_cell_file_header_t l_hdr = { 0 };
    if (fread(&l_hdr, 1, sizeof(l_hdr), l_f) != sizeof (l_hdr)) {
        log_it(L_ERROR,"Can't read chain header \"%s\"", l_file_path);
        fclose(l_f);
        return -2;
    }
    if (l_hdr.signature != DAP_CHAIN_CELL_FILE_SIGNATURE) {
        log_it(L_ERROR, "Wrong signature in chain \"%s\", possible file corrupt", l_file_path);
        fclose(l_f);
        return -3;
    }
    size_t l_el_size = 0;
    unsigned long q = 0;
    volatile int l_dummy;
    for (l_dummy = fread(&l_el_size, 1, sizeof(l_el_size), l_f); !feof(l_f); l_el_size = 0, l_dummy = fread(&l_el_size, 1, sizeof(l_el_size), l_f))
    {
        if (!l_el_size) {
            log_it(L_ERROR, "Zero element size, chain %s is corrupted", l_file_path);
            ret = -4;
            break;
        }
        dap_chain_atom_ptr_t l_element = DAP_NEW_SIZE(dap_chain_atom_ptr_t, l_el_size);
        if (!l_element) {
            log_it(L_ERROR, "Out of memory");
            ret = -5;
            break;
        }
        unsigned long l_read = fread(l_element, 1, l_el_size, l_f);
        if(l_read == l_el_size) {
            dap_chain_atom_verify_res_t l_res = a_chain->callback_atom_add(a_chain, l_element, l_el_size); // !!! blocking GDB call !!!
            if (l_res == ATOM_PASS || l_res == ATOM_REJECT) {
                DAP_DELETE(l_element);
            }
            ++q;
        } else {
            log_it(L_ERROR, "Read only %lu of %zu bytes, stop cell loading", l_read, l_el_size);
            DAP_DELETE(l_element);
            ret = -6;
            break;
        }
    }
    if (ret < 0) {
        log_it(L_INFO, "Couldn't load all atoms, %lu only", q);
    } else {
        log_it(L_INFO, "Loaded all %lu atoms in cell %s", q, a_cell_file_path);
    }
    if (q)
        dap_chain_cell_create_fill2(a_chain, a_cell_file_path);
    fclose(l_f);
    return ret;

}

/**
 * @brief s_cell_file_append
 * add atoms to selected chain
 * @param a_cell - cell object. Contains file path to cell storage data, for example - "0.dchaincell"
 * a_cell->chain contains 
 *  name - "zerochain"
 *  net_name - "kelvin-testnet"
 *  filepath - "C:\\Users\\Public\\Documents\\cellframe-node\\var\\lib\\network\\kelvin-testnet\\zerochain\\/0.dchaincell"
 * @param a_atom
 * @param a_atom_size
 * @return
 */
int dap_chain_cell_file_append( dap_chain_cell_t * a_cell, const void* a_atom, size_t a_atom_size)
{
    if(!a_cell)
        return -1;
    if (!a_atom && !a_cell->chain) {
        log_it(L_WARNING,"Chain not found for cell 0x%016"DAP_UINT64_FORMAT_X" ( %s )",
                               a_cell->id.uint64, a_cell->file_storage_path);
        return -1;
    }
    if(!a_cell->file_storage) {
        char l_file_path[MAX_PATH] = {'\0'};
        dap_snprintf(l_file_path, MAX_PATH, "%s/%s", DAP_CHAIN_PVT(a_cell->chain)->file_storage_dir,
                     a_cell->file_storage_path);
        a_cell->file_storage = fopen(l_file_path, "r+b");
        if (!a_cell->file_storage) {
            log_it(L_INFO, "Create chain cell");
            a_cell->file_storage = fopen(l_file_path, "w+b");
        }
        if (!a_cell->file_storage) {
            log_it(L_ERROR, "Chain cell \"%s\" cannot be opened 0x%016"DAP_UINT64_FORMAT_X,
                    a_cell->file_storage_path,
                    a_cell->id.uint64);
            return -3;
        }
    }
    pthread_rwlock_wrlock(&a_cell->storage_rwlock);
    fseek(a_cell->file_storage, 0L, SEEK_END);
    if (ftell(a_cell->file_storage) < (long)sizeof(dap_chain_cell_file_header_t)) { // fill the header
        fseek(a_cell->file_storage, 0L, SEEK_SET);
        dap_chain_cell_file_header_t l_hdr = {
            .signature = DAP_CHAIN_CELL_FILE_SIGNATURE,
            .version = DAP_CHAIN_CELL_FILE_VERSION,
            .type = DAP_CHAIN_CELL_FILE_TYPE_RAW,
            .chain_id = { .uint64 = a_cell->id.uint64 },
            .chain_net_id = a_cell->chain->net_id
        };
        if(fwrite(&l_hdr, 1, sizeof(l_hdr), a_cell->file_storage) == sizeof(l_hdr)) {
            log_it(L_NOTICE, "Initialized file storage for cell 0x%016"DAP_UINT64_FORMAT_X" ( %s )",
                    a_cell->id.uint64, a_cell->file_storage_path);
        } else {
            log_it(L_ERROR, "Can't init file storage for cell 0x%016"DAP_UINT64_FORMAT_X" ( %s )",
                    a_cell->id.uint64, a_cell->file_storage_path);
            dap_chain_cell_close(a_cell);
            return -4;
        }
    }
    // if no atom provided in arguments, we flush all the atoms in given chain
    size_t l_atom_size = a_atom_size ? a_atom_size : 0;
    size_t l_total_wrote_bytes = 0, l_count = 0;
    dap_chain_atom_iter_t *l_atom_iter = a_atom ? NULL : a_cell->chain->callback_atom_iter_create(a_cell->chain, a_cell->id, 0);
    if (!a_atom) {
        fseek(a_cell->file_storage, sizeof(dap_chain_cell_file_header_t), SEEK_SET);
    }
    for (dap_chain_atom_ptr_t l_atom = a_atom ? (dap_chain_atom_ptr_t)a_atom : a_cell->chain->callback_atom_iter_get_first(l_atom_iter, &l_atom_size);
         l_atom;
         l_atom = a_atom ? NULL : a_cell->chain->callback_atom_iter_get_next(l_atom_iter, &l_atom_size), l_count++)
    {
        if (fwrite(&l_atom_size, 1, sizeof(l_atom_size), a_cell->file_storage) != sizeof(l_atom_size)) {
            log_it (L_ERROR,"Can't write atom data size from cell 0x%016"DAP_UINT64_FORMAT_X" in \"%s\"",
                    a_cell->id.uint64,
                    a_cell->file_storage_path);
            dap_chain_cell_close(a_cell);
            l_total_wrote_bytes = -2;
            break;
        }
        l_total_wrote_bytes += sizeof(l_atom_size);
        if (fwrite(l_atom, 1, l_atom_size, a_cell->file_storage) != l_atom_size) {
            log_it (L_ERROR, "Can't write data from cell 0x%016"DAP_UINT64_FORMAT_X" to the file \"%s\"",
                            a_cell->id.uint64,
                            a_cell->file_storage_path);
            dap_chain_cell_close(a_cell);
            l_total_wrote_bytes = -3;
            break;
        }
        l_total_wrote_bytes += l_atom_size;
<<<<<<< HEAD
=======


>>>>>>> c1170122
        if(a_cell->chain && a_cell->chain->atom_notifiers ){
            for( dap_list_t * l_iter = a_cell->chain->atom_notifiers;l_iter; l_iter = dap_list_next(l_iter) ){
                dap_chain_atom_notifier_t * i = (dap_chain_atom_notifier_t *) l_iter->data;
                i->callback(i->arg, a_cell->chain, a_cell->id, (void *)l_atom, l_atom_size);
            }
        }
<<<<<<< HEAD

=======
>>>>>>> c1170122
    }
    if (l_total_wrote_bytes > 0) {
        fflush(a_cell->file_storage);
        if (!a_atom) {
            ftruncate(fileno(a_cell->file_storage), l_total_wrote_bytes + sizeof(dap_chain_cell_file_header_t));
            log_it(L_DEBUG, "Saved %zu atoms (total %zu bytes", l_count, l_total_wrote_bytes);
        }
    } else if (!a_atom) {
        log_it(L_WARNING, "Nothing to save, event table is empty");
    }

    pthread_rwlock_unlock(&a_cell->storage_rwlock);
    if (l_atom_iter) {
        a_cell->chain->callback_atom_iter_delete(l_atom_iter);
    }
    return (int)l_total_wrote_bytes;
}

/**
 * @brief
 * return dap_chain_cell_file_append(a_cell, NULL, 0);
 * @param a_cell dap_chain_cell_t
 * @return
 */
int dap_chain_cell_file_update( dap_chain_cell_t * a_cell)
{
    return dap_chain_cell_file_append(a_cell, NULL, 0);
}<|MERGE_RESOLUTION|>--- conflicted
+++ resolved
@@ -317,21 +317,13 @@
             break;
         }
         l_total_wrote_bytes += l_atom_size;
-<<<<<<< HEAD
-=======
-
-
->>>>>>> c1170122
+
         if(a_cell->chain && a_cell->chain->atom_notifiers ){
             for( dap_list_t * l_iter = a_cell->chain->atom_notifiers;l_iter; l_iter = dap_list_next(l_iter) ){
                 dap_chain_atom_notifier_t * i = (dap_chain_atom_notifier_t *) l_iter->data;
                 i->callback(i->arg, a_cell->chain, a_cell->id, (void *)l_atom, l_atom_size);
             }
         }
-<<<<<<< HEAD
-
-=======
->>>>>>> c1170122
     }
     if (l_total_wrote_bytes > 0) {
         fflush(a_cell->file_storage);
