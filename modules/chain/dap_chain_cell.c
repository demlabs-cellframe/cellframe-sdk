/*
 * Authors:
 * Dmitriy A. Gearasimov <gerasimov.dmitriy@demlabs.net>
 * DeM Labs Inc.   https://demlabs.net
 * Kelvin Project https://github.com/kelvinblockchain
 * Copyright  (c) 2017-2019
 * All rights reserved.

 This file is part of DAP (Deus Applications Prototypes) the open source project

    DAP (Deus Applicaions Prototypes) is free software: you can redistribute it and/or modify
    it under the terms of the GNU General Public License as published by
    the Free Software Foundation, either version 3 of the License, or
    (at your option) any later version.

    DAP is distributed in the hope that it will be useful,
    but WITHOUT ANY WARRANTY; without even the implied warranty of
    MERCHANTABILITY or FITNESS FOR A PARTICULAR PURPOSE.  See the
    GNU General Public License for more details.

    You should have received a copy of the GNU General Public License
    along with any DAP based project.  If not, see <http://www.gnu.org/licenses/>.
*/
#include "uthash.h"

#include "dap_common.h"
#include "dap_config.h"
#include "dap_strfuncs.h"
#include "dap_chain.h"
#include "dap_chain_cell.h"
#include "dap_chain_cs.h"
#include "dap_chain_pvt.h"

#define LOG_TAG "dap_chain_cell"



#define DAP_CHAIN_CELL_FILE_VERSION 1
#define DAP_CHAIN_CELL_FILE_SIGNATURE 0xfa340bef153eba48
#define DAP_CHAIN_CELL_FILE_TYPE_RAW 0
#define DAP_CHAIN_CELL_FILE_TYPE_COMPRESSED 1

/**
  * @struct dap_chain_cell_file_header
  */
typedef struct dap_chain_cell_file_header
{
    uint64_t signature;
    uint32_t version;
    uint8_t type;
    dap_chain_id_t chain_id;
    dap_chain_net_id_t chain_net_id;
    dap_chain_cell_id_t cell_id;
} DAP_ALIGN_PACKED dap_chain_cell_file_header_t;


//static const char* s_cells_path = NULL;

/**
 * @brief dap_chain_cell_init
 * @return
 */
int dap_chain_cell_init(void)
{
    //s_cells_path = dap_config_get_item_str(g_config,"resources","cells_storage");
    return  0;
}

/**
 * @brief dap_chain_cell_create
 * @return
 */
dap_chain_cell_t * dap_chain_cell_create(void)
{
    dap_chain_cell_t * l_cell = DAP_NEW_Z(dap_chain_cell_t);
    return  l_cell;
}

/**
 * @brief dap_chain_cell_create_fill
 * a_cell_id if <0 then not used
 * @return
 */
dap_chain_cell_t * dap_chain_cell_create_fill(dap_chain_t * a_chain, dap_chain_cell_id_t a_cell_id)
{
    dap_chain_cell_t * l_cell = dap_chain_cell_create();
    l_cell->chain = a_chain;
    l_cell->id.uint64 = a_cell_id.uint64;
    //dap_chain_net_t *l_net = dap_chain_net_by_id(a_net_id);
    //l_cell->id.uint64 = l_net ? l_net->pub.cell_id.uint64 : 0;
    l_cell->file_storage_path = dap_strdup_printf("%0llx.dchaincell", l_cell->id.uint64);
    return l_cell;
}

/**
 * @brief dap_chain_cell_delete
 * @return
 */
void dap_chain_cell_delete(dap_chain_cell_t *a_cell)
{
    if(!a_cell)
        return;
    if(a_cell->file_storage)
        fclose(a_cell->file_storage);
    DAP_DELETE(a_cell->file_storage_path);
    DAP_DELETE(a_cell);
}

/**
 * @brief dap_chain_cell_load
 * @param a_chain
 * @param a_cell_file_path
 * @return
 */
int dap_chain_cell_load(dap_chain_t * a_chain, const char * a_cell_file_path)
{
    dap_chain_cell_t * l_cell = dap_chain_cell_create();

    l_cell->file_storage_path = dap_strdup( a_cell_file_path );

    char *l_file_path = dap_strdup_printf("%s/%s", DAP_CHAIN_PVT (a_chain)->file_storage_dir,
            l_cell->file_storage_path);

    l_cell->file_storage = fopen(l_file_path,"rb");
    DAP_DELETE(l_file_path);
    if ( l_cell->file_storage ){
        dap_chain_cell_file_header_t l_hdr = {0};
        if ( fread( &l_hdr,1,sizeof(l_hdr),l_cell->file_storage ) == sizeof (l_hdr) ) {
            if ( l_hdr.signature == DAP_CHAIN_CELL_FILE_SIGNATURE ) {
                while ( feof( l_cell->file_storage) == 0 ){
                    size_t l_element_size = 0;
                    if ( fread(&l_element_size,1,sizeof(l_element_size),l_cell->file_storage) ==
                         sizeof(l_element_size) ){
                        if ( l_element_size > 0){
                            dap_chain_atom_ptr_t * l_element = DAP_NEW_Z_SIZE (dap_chain_atom_ptr_t, l_element_size );
<<<<<<< HEAD
                            if (l_element){
                                if ( fread( l_element,1,l_element_size,l_cell->file_storage ) == l_element_size ) {
                                    a_chain->callback_atom_add (a_chain, l_element, l_element_size);
=======
                            if ( l_element){
                                size_t l_read_bytes = fread( l_element,1,l_element_size,l_cell->file_storage );
                                if ( l_read_bytes == l_element_size ) {
                                    a_chain->callback_atom_add (a_chain, l_element, l_element_size);
                                }else{
                                    log_it (L_ERROR, "Can't read %zd bytes (processed only %zd), stop cell load process", l_element_size,
                                            l_read_bytes);
                                    break;
>>>>>>> dc8c90db
                                }
                            }else{
                                log_it (L_ERROR, "Can't allocate %zd bytes, stop cell load process", l_element_size);
                                break;
                            }

                        } else {
                            log_it (L_ERROR, "Zero element size, file is corrupted");
                            break;
                        }
                    }
                }
                dap_chain_cell_delete(l_cell);
                return 0;
            } else {
                log_it (L_ERROR,"Wrong signature in file \"%s\", possible file corrupt",l_cell->file_storage_path);
                dap_chain_cell_delete(l_cell);
                return -3;
            }
        } else {
            log_it (L_ERROR,"Can't read dap_chain file header \"%s\"",l_cell->file_storage_path);
            dap_chain_cell_delete(l_cell);
            return -2;
        }
    }else {
        log_it (L_WARNING,"Can't read dap_chain file \"%s\"",l_cell->file_storage_path);
        dap_chain_cell_delete(l_cell);
        return -1;
    }
    dap_chain_cell_delete(l_cell);
    return -4;
}

/**
 * @brief s_cell_file_append
 * @param a_cell
 * @param a_atom
 * @param a_atom_size
 * @return
 */
int dap_chain_cell_file_append( dap_chain_cell_t * a_cell, const void* a_atom, size_t a_atom_size)
{
    size_t l_total_wrote_bytes = 0;
    // file need to be opened or created
    if(a_cell->file_storage == NULL) {
        char *l_file_path = dap_strdup_printf("%s/%s", DAP_CHAIN_PVT ( a_cell->chain)->file_storage_dir,
                a_cell->file_storage_path);
        a_cell->file_storage = fopen(l_file_path, "ab");
        if(a_cell->file_storage == NULL)
            a_cell->file_storage = fopen(l_file_path, "wb");
        DAP_DELETE(l_file_path);
    }
    if(!a_cell->file_storage) {
        log_it(L_ERROR, "File \"%s\" not opened  for write cell 0x%016X",
                a_cell->file_storage_path,
                a_cell->id.uint64);
        return -3;
    }
    // write header if file empty or not created
    if(!ftell(a_cell->file_storage)) {
        dap_chain_cell_file_header_t l_hdr = {
            .signature = DAP_CHAIN_CELL_FILE_SIGNATURE,
            .version = DAP_CHAIN_CELL_FILE_VERSION,
            .type = DAP_CHAIN_CELL_FILE_TYPE_RAW,
            .chain_id = { .uint64 = a_cell->id.uint64 },
            .chain_net_id = a_cell->chain->net_id
        };
        if(fwrite(&l_hdr, 1, sizeof(l_hdr), a_cell->file_storage) == sizeof(l_hdr)) {
            log_it(L_NOTICE, "Initialized file storage for cell 0x%016X ( %s )",
                    a_cell->id.uint64, a_cell->file_storage_path);
        } else {
            log_it(L_ERROR, "Can't init file storage for cell 0x%016X ( %s )",
                    a_cell->id.uint64, a_cell->file_storage_path);
            fclose(a_cell->file_storage);
            a_cell->file_storage = NULL;
        }
    }
    if ( fwrite(&a_atom_size,1,sizeof(a_atom_size),a_cell->file_storage) == sizeof(a_atom_size) ){
        l_total_wrote_bytes += sizeof (a_atom_size);
        if ( fwrite(a_atom,1,a_atom_size,a_cell->file_storage) == a_atom_size ){
            l_total_wrote_bytes += a_atom_size;
            // change in chain happened -> nodes synchronization required
            if(a_cell->chain && a_cell->chain->callback_notify)
                a_cell->chain->callback_notify(a_cell->chain->callback_notify_arg, a_cell->chain, a_cell->id, (void *)a_atom, a_atom_size);
        } else {
            log_it (L_ERROR, "Can't write data from cell 0x%016X to the file \"%s\"",
                            a_cell->id.uint64,
                            a_cell->file_storage_path);
            return -1;
        }
    } else {
        log_it (L_ERROR,"Can't write atom data size from cell 0x%016X in \"%s\"",
                a_cell->id.uint64,
                a_cell->file_storage_path);
        return -2;
    }
    return (int)  l_total_wrote_bytes;
}

/**
 * @brief dap_chain_cell_file_update
 * @param a_cell
 * @return
 */
int dap_chain_cell_file_update( dap_chain_cell_t * a_cell)
{
    if(!a_cell)
        return -1;
    if(!a_cell->chain){
        log_it(L_WARNING,"chain not defined for cell for cell 0x%016X ( %s )",
                               a_cell->id.uint64,a_cell->file_storage_path);
        return -1;
    }
    if(a_cell->file_storage == NULL ){ // File need to be created
        char *l_file_path = dap_strdup_printf("%s/%s", DAP_CHAIN_PVT ( a_cell->chain)->file_storage_dir,
                a_cell->file_storage_path);
        a_cell->file_storage = fopen(l_file_path, "wb");
        DAP_DELETE(l_file_path);
        if(a_cell->file_storage) {
            dap_chain_cell_file_header_t l_hdr = {
                .signature = DAP_CHAIN_CELL_FILE_SIGNATURE,
                .version = DAP_CHAIN_CELL_FILE_VERSION,
                .type = DAP_CHAIN_CELL_FILE_TYPE_RAW,
                .chain_id = { .uint64 = a_cell->id.uint64 },
                .chain_net_id = a_cell->chain->net_id
            };
            if ( fwrite( &l_hdr,1,sizeof(l_hdr),a_cell->file_storage ) == sizeof (l_hdr) ) {
                log_it(L_NOTICE,"Initialized file storage for cell 0x%016X ( %s )",
                       a_cell->id.uint64,a_cell->file_storage_path);
            }else{
                log_it(L_ERROR,"Can't init file storage for cell 0x%016X ( %s )",
                       a_cell->id.uint64,a_cell->file_storage_path);
                fclose(a_cell->file_storage);
                a_cell->file_storage = NULL;
            }
        }
    }
    if ( a_cell->file_storage ){
        dap_chain_t * l_chain = a_cell->chain;
        dap_chain_atom_iter_t *l_atom_iter = l_chain->callback_atom_iter_create (l_chain);
        size_t l_atom_size = 0;
        dap_chain_atom_ptr_t *l_atom = l_chain->callback_atom_iter_get_first(l_atom_iter, &l_atom_size);
        while ( l_atom  && l_atom_size){
            if ( dap_chain_cell_file_append (a_cell,l_atom, l_atom_size) <0 )
                break;
            l_atom = l_chain->callback_atom_iter_get_next( l_atom_iter, &l_atom_size );
        }
    }else {
            log_it (L_ERROR,"Can't write cell 0x%016X file \"%s\"",a_cell->id.uint64, a_cell->file_storage_path);
            return -1;
    }
    return 0;
}<|MERGE_RESOLUTION|>--- conflicted
+++ resolved
@@ -133,11 +133,6 @@
                          sizeof(l_element_size) ){
                         if ( l_element_size > 0){
                             dap_chain_atom_ptr_t * l_element = DAP_NEW_Z_SIZE (dap_chain_atom_ptr_t, l_element_size );
-<<<<<<< HEAD
-                            if (l_element){
-                                if ( fread( l_element,1,l_element_size,l_cell->file_storage ) == l_element_size ) {
-                                    a_chain->callback_atom_add (a_chain, l_element, l_element_size);
-=======
                             if ( l_element){
                                 size_t l_read_bytes = fread( l_element,1,l_element_size,l_cell->file_storage );
                                 if ( l_read_bytes == l_element_size ) {
@@ -146,7 +141,6 @@
                                     log_it (L_ERROR, "Can't read %zd bytes (processed only %zd), stop cell load process", l_element_size,
                                             l_read_bytes);
                                     break;
->>>>>>> dc8c90db
                                 }
                             }else{
                                 log_it (L_ERROR, "Can't allocate %zd bytes, stop cell load process", l_element_size);
