--- conflicted
+++ resolved
@@ -1143,13 +1143,8 @@
                 if (!l_hash_item) {
                     l_hash_item = DAP_NEW_Z(dap_chain_ch_hash_item_t);
                     if (!l_hash_item) {
-<<<<<<< HEAD
                         log_it(L_CRITICAL, "%s", g_error_memory_alloc);
-                        return;
-=======
-                        log_it(L_CRITICAL, "Memory allocation error");
                         break;
->>>>>>> ba69bc1e
                     }
                     l_hash_item->hash = l_element->hash;
                     l_hash_item->size = l_element->size;
@@ -1322,13 +1317,8 @@
                 if( ! l_hash_item ){
                     l_hash_item = DAP_NEW_Z(dap_chain_ch_hash_item_t);
                     if (!l_hash_item) {
-<<<<<<< HEAD
                         log_it(L_CRITICAL, "%s", g_error_memory_alloc);
-                        return;
-=======
-                        log_it(L_CRITICAL, "Memory allocation error");
                         break;
->>>>>>> ba69bc1e
                     }
                     l_hash_item->hash = l_element->hash;
                     l_hash_item->size = l_element->size;
