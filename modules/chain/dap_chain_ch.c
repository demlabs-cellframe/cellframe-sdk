/*
 * Authors:
 * Dmitriy A. Gearasimov <gerasimov.dmitriy@demlabs.net>
 * Alexander Lysikov <alexander.lysikov@demlabs.net>
 * DeM Labs Inc.   https://demlabs.net
 * Kelvin Project https://github.com/kelvinblockchain
 * Copyright  (c) 2017-2018
 * All rights reserved.

 This file is part of DAP (Deus Applications Prototypes) the open source project

 DAP (Deus Applicaions Prototypes) is free software: you can redistribute it and/or modify
 it under the terms of the GNU General Public License as published by
 the Free Software Foundation, either version 3 of the License, or
 (at your option) any later version.

 DAP is distributed in the hope that it will be useful,
 but WITHOUT ANY WARRANTY; without even the implied warranty of
 MERCHANTABILITY or FITNESS FOR A PARTICULAR PURPOSE.  See the
 GNU General Public License for more details.

 You should have received a copy of the GNU General Public License
 along with any DAP based project.  If not, see <http://www.gnu.org/licenses/>.
 */

#include <stdlib.h>
#include <stdio.h>
#include <stdlib.h>
#include <stddef.h>
#include <stdint.h>

#ifdef WIN32
#include <winsock2.h>
#include <windows.h>
#include <mswsock.h>
#include <ws2tcpip.h>
#include <io.h>
#include <pthread.h>
#endif

#include "dap_common.h"
#include "dap_strfuncs.h"
#include "dap_list.h"
#include "dap_config.h"
#include "dap_hash.h"
#include "dap_time.h"
#include "utlist.h"

#include "dap_worker.h"
#include "dap_events.h"
#include "dap_proc_thread.h"
#include "dap_client_pvt.h"

#include "dap_chain.h"
#include "dap_chain_datum.h"
#include "dap_chain_cs.h"
#include "dap_chain_cell.h"

#include "dap_global_db.h"

#include "dap_stream.h"
#include "dap_stream_pkt.h"
#include "dap_stream_worker.h"
#include "dap_stream_ch_pkt.h"
#include "dap_stream_ch.h"
#include "dap_stream_ch_proc.h"
#include "dap_chain_ch.h"
#include "dap_chain_ch_pkt.h"
#include "dap_stream_ch_gossip.h"

#define LOG_TAG "dap_chain_ch"

struct sync_request
{
    dap_worker_t * worker;
    dap_stream_ch_uuid_t ch_uuid;
    dap_chain_ch_sync_request_t request;
    dap_chain_ch_pkt_hdr_t request_hdr;
    dap_chain_pkt_item_t pkt;

    dap_chain_ch_hash_item_t *remote_atoms; // Remote atoms
    dap_chain_ch_hash_item_t *remote_gdbs; // Remote gdbs

    uint64_t stats_request_elemets_processed;
    int last_err;
    union{
        struct{
            //dap_db_log_list_t *db_log; //  db log
            dap_list_t *db_iter;
            char *sync_group;
        } gdb;
        struct{
            dap_chain_atom_iter_t *request_atom_iter;
        } chain;
    };
};

enum sync_context_state {
    SYNC_STATE_IDLE,
    SYNC_STATE_READY,
    SYNC_STATE_BUSY,
    SYNC_STATE_OVER
};

struct sync_context {
    atomic_uint_fast64_t allowed_num;
    atomic_uint_fast16_t state;
    dap_chain_atom_iter_t *iter;
    dap_stream_node_addr_t addr;
    dap_chain_net_id_t net_id;
    dap_chain_id_t chain_id;
    dap_chain_cell_id_t cell_id;
    uint64_t num_last;
    dap_time_t last_activity;
};

static void s_ch_chain_go_idle(dap_chain_ch_t *a_ch_chain);
static inline bool s_ch_chain_get_idle(dap_chain_ch_t *a_ch_chain) { return a_ch_chain->state == DAP_CHAIN_CH_STATE_IDLE; }

static void s_stream_ch_new(dap_stream_ch_t* a_ch, void* a_arg);
static void s_stream_ch_delete(dap_stream_ch_t* a_ch, void* a_arg);
static void s_stream_ch_packet_in(dap_stream_ch_t* a_ch, void* a_arg);
static bool s_stream_ch_packet_out(dap_stream_ch_t* a_ch, void* a_arg);
static void s_stream_ch_io_complete(dap_events_socket_t *a_es, void *a_arg);
static void s_stream_ch_write_error_unsafe(dap_stream_ch_t *a_ch, uint64_t a_net_id, uint64_t a_chain_id, uint64_t a_cell_id, dap_chain_ch_error_type_t a_error);

static bool s_sync_out_chains_proc_callback(void *a_arg);
static void s_sync_out_chains_last_worker_callback(dap_worker_t *a_worker, void *a_arg);
static void s_sync_out_chains_first_worker_callback(dap_worker_t *a_worker, void *a_arg);

static bool s_sync_out_gdb_proc_callback(void *a_arg);

static bool s_sync_in_chains_callback(void *a_arg);

static bool s_gdb_in_pkt_proc_callback(void *a_arg);
static bool s_gdb_in_pkt_proc_set_raw_callback(dap_global_db_instance_t *a_dbi,
                                               int a_rc, const char *a_group,
                                               const size_t a_values_total, const size_t a_values_count,
                                               dap_store_obj_t *a_values, void *a_arg);
static void s_gdb_in_pkt_error_worker_callback(dap_worker_t *a_thread, void *a_arg);

static void s_stream_ch_chain_pkt_write(dap_stream_ch_t *a_ch, uint8_t a_type, uint64_t a_net_id,
                                        uint64_t a_chain_id, uint64_t a_cell_id,
                                        const void * a_data, size_t a_data_size);
static void s_gossip_payload_callback(void *a_payload, size_t a_payload_size, dap_stream_node_addr_t a_sender_addr);
static bool s_chain_iter_callback(void *a_arg);
static bool s_chain_iter_delete_callback(void *a_arg);
static bool s_sync_timer_callback(void *a_arg);

static bool s_debug_more = false;
static uint32_t s_sync_timeout = 30;
static uint32_t s_sync_packets_per_thread_call = 10;
static uint32_t s_sync_ack_window_size = 100; // atoms

static uint_fast16_t s_update_pack_size=100; // Number of hashes packed into the one packet
static uint_fast16_t s_skip_in_reactor_count=50; // Number of hashes packed to skip in one reactor loop callback out packet

#ifdef  DAP_SYS_DEBUG

enum    {MEMSTAT$K_STM_CH_CHAIN, MEMSTAT$K_NR};
static  dap_memstat_rec_t   s_memstat [MEMSTAT$K_NR] = {
    {.fac_len = sizeof(LOG_TAG) - 1, .fac_name = {LOG_TAG}, .alloc_sz = sizeof(dap_chain_ch_t)},
};

#endif

static const char *s_error_type_to_string(dap_chain_ch_error_type_t a_error)
{
    switch (a_error) {
    case DAP_CHAIN_CH_ERROR_SYNC_REQUEST_ALREADY_IN_PROCESS:
        return "SYNC_REQUEST_ALREADY_IN_PROCESS";
    case DAP_CHAIN_CH_ERROR_INCORRECT_SYNC_SEQUENCE:
        return "INCORRECT_SYNC_SEQUENCE";
    case DAP_CHAIN_CH_ERROR_CHAIN_PKT_DATA_SIZE:
        return "IVALID_PACKET_SIZE";
    case DAP_CHAIN_CH_ERROR_NET_INVALID_ID:
        return "INVALID_NET_ID";
    case DAP_CHAIN_CH_ERROR_CHAIN_NOT_FOUND:
        return "CHAIN_NOT_FOUND";
    case DAP_CHAIN_CH_ERROR_ATOM_NOT_FOUND:
        return "ATOM_NOT_FOUND";
    case DAP_CHAIN_CH_ERROR_UNKNOWN_CHAIN_PKT_TYPE:
        return "UNKNOWN_CHAIN_PACKET_TYPE";
    case DAP_CHAIN_CH_ERROR_GLOBAL_DB_INTERNAL_NOT_SAVED:
        return "GLOBAL_DB_INTERNAL_SAVING_ERROR";
    default:
        return "UNKNOWN_ERROR";
    }
}

/**
 * @brief dap_chain_ch_init
 * @return
 */
int dap_chain_ch_init()
{
    log_it(L_NOTICE, "Chains and global db exchange channel initialized");
    dap_stream_ch_proc_add(DAP_CHAIN_CH_ID, s_stream_ch_new, s_stream_ch_delete, s_stream_ch_packet_in,
            s_stream_ch_packet_out);
    s_sync_timeout = dap_config_get_item_uint32_default(g_config, "chain", "sync_timeout", s_sync_timeout);
    s_sync_ack_window_size = dap_config_get_item_uint32_default(g_config, "chain", "sync_ack_window_size", s_sync_ack_window_size);
    s_sync_packets_per_thread_call = dap_config_get_item_int16_default(g_config, "chain", "pack_size", s_sync_packets_per_thread_call);
    s_debug_more = dap_config_get_item_bool_default(g_config, "chain", "debug_more", false);
#ifdef  DAP_SYS_DEBUG
    for (int i = 0; i < MEMSTAT$K_NR; i++)
        dap_memstat_reg(&s_memstat[i]);
#endif
    assert(!dap_stream_ch_gossip_callback_add(DAP_CHAIN_CH_ID, s_gossip_payload_callback));
    return 0;
}

/**
 * @brief dap_chain_ch_deinit
 */
void dap_chain_ch_deinit()
{

}

/**
 * @brief s_stream_ch_new
 * @param a_ch
 * @param arg
 */
void s_stream_ch_new(dap_stream_ch_t* a_ch, void* a_arg)
{
    UNUSED(a_arg);
    if (!(a_ch->internal = DAP_NEW_Z(dap_chain_ch_t))) {
        log_it(L_CRITICAL, "Memory allocation error");
        return;
    };
    dap_chain_ch_t *l_ch_chain = DAP_CHAIN_CH(a_ch);
    l_ch_chain->_inheritor = a_ch;
    a_ch->stream->esocket->callbacks.write_finished_callback = s_stream_ch_io_complete;

#ifdef  DAP_SYS_DEBUG
    atomic_fetch_add(&s_memstat[MEMSTAT$K_STM_CH_CHAIN].alloc_nr, 1);
#endif
    debug_if(s_debug_more, L_DEBUG, "[stm_ch_chain:%p] --- created chain:%p", a_ch, l_ch_chain);
}

/**
 * @brief s_stream_ch_delete
 * @param ch
 * @param arg
 */
static void s_stream_ch_delete(dap_stream_ch_t *a_ch, void *a_arg)
{
    UNUSED(a_arg);
    dap_chain_ch_t *l_ch_chain = DAP_CHAIN_CH(a_ch);
    if (l_ch_chain->callback_notify_packet_out)
        l_ch_chain->callback_notify_packet_out(l_ch_chain, DAP_CHAIN_CH_PKT_TYPE_DELETE, NULL, 0,
                                               l_ch_chain->callback_notify_arg);
    s_ch_chain_go_idle(l_ch_chain);
    debug_if(s_debug_more, L_DEBUG, "[stm_ch_chain:%p] --- deleted chain:%p", a_ch, l_ch_chain);
    DAP_DEL_Z(a_ch->internal);

#ifdef  DAP_SYS_DEBUG
    atomic_fetch_add(&s_memstat[MEMSTAT$K_STM_CH_CHAIN].free_nr, 1);
#endif
}

void dap_chain_ch_reset_unsafe(dap_chain_ch_t *a_ch_chain)
{
    if (!a_ch_chain)
        return;
    s_ch_chain_go_idle(a_ch_chain);
}

/**
 * @brief s_stream_ch_chain_delete
 * @param a_ch_chain
 */
static void s_sync_request_delete(struct sync_request * a_sync_request)
{
    if (!a_sync_request) {
        //already NULL'ed
        return;
    }
    if (a_sync_request->pkt.pkt_data) {
        DAP_DEL_Z(a_sync_request->pkt.pkt_data);
    }

    if (a_sync_request->gdb.db_iter) {
        a_sync_request->gdb.db_iter = dap_list_first( a_sync_request->gdb.db_iter);
        dap_list_free_full( a_sync_request->gdb.db_iter, NULL);
        a_sync_request->gdb.db_iter = NULL;
    }
    DAP_DEL_Z(a_sync_request);
}

/**
 * @brief s_sync_out_chains_worker_callback
 * @param a_worker
 * @param a_arg
 */
static void s_sync_out_chains_first_worker_callback(dap_worker_t *a_worker, void *a_arg)
{
    struct sync_request * l_sync_request = (struct sync_request *) a_arg;
    dap_stream_ch_t *l_ch = dap_stream_ch_find_by_uuid_unsafe( DAP_STREAM_WORKER(a_worker) , l_sync_request->ch_uuid);
    if( l_ch == NULL ){
        log_it(L_INFO,"Client disconnected before we sent the reply");
        s_sync_request_delete(l_sync_request);
        return;
    }

    dap_chain_ch_t * l_ch_chain = DAP_CHAIN_CH(l_ch);
    if (!l_ch_chain) {
        log_it(L_CRITICAL, "Channel without chain, dump it");
        s_sync_request_delete(l_sync_request);
        return;
    }
    if (l_ch_chain->state != DAP_CHAIN_CH_STATE_UPDATE_CHAINS_REMOTE) {
        log_it(L_INFO, "Timeout fired before we sent the reply");
        s_sync_request_delete(l_sync_request);
        return;
    }

    l_ch_chain->state = DAP_CHAIN_CH_STATE_SYNC_CHAINS;
    l_ch_chain->request_atom_iter = l_sync_request->chain.request_atom_iter;

    if (s_debug_more )
        log_it(L_INFO,"Out: DAP_CHAIN_CH_PKT_TYPE_FIRST_CHAIN");

    dap_chain_ch_pkt_write_unsafe(l_ch, DAP_CHAIN_CH_PKT_TYPE_FIRST_CHAIN,
            l_ch_chain->request_hdr.net_id.uint64, l_ch_chain->request_hdr.chain_id.uint64,
            l_ch_chain->request_hdr.cell_id.uint64, &g_node_addr, sizeof(dap_chain_node_addr_t));
    DAP_DELETE(l_sync_request);

}

/**
 * @brief s_sync_out_chains_last_worker_callback
 * @param a_worker
 * @param a_arg
 */
static void s_sync_out_chains_last_worker_callback(dap_worker_t *a_worker, void *a_arg)
{
    struct sync_request * l_sync_request = (struct sync_request *) a_arg;
    dap_stream_ch_t *l_ch = dap_stream_ch_find_by_uuid_unsafe(DAP_STREAM_WORKER(a_worker), l_sync_request->ch_uuid);
    if( l_ch == NULL ){
        log_it(L_INFO,"Client disconnected before we sent the reply");
        s_sync_request_delete(l_sync_request);
        return;
    }

    dap_chain_ch_t * l_ch_chain = DAP_CHAIN_CH(l_ch);
    if (!l_ch_chain) {
        log_it(L_CRITICAL, "Channel without chain, dump it");
        s_sync_request_delete(l_sync_request);
        return;
    }
    l_ch_chain->request_atom_iter = l_sync_request->chain.request_atom_iter;
    // last packet
    dap_chain_ch_sync_request_t l_request = {};
    if (s_debug_more )
        log_it(L_INFO,"Out: DAP_CHAIN_CH_PKT_TYPE_SYNCED_CHAINS");
    dap_chain_ch_pkt_write_unsafe(l_ch, DAP_CHAIN_CH_PKT_TYPE_SYNCED_CHAINS,
            l_sync_request->request_hdr.net_id.uint64, l_sync_request->request_hdr.chain_id.uint64,
            l_sync_request->request_hdr.cell_id.uint64, &l_request, sizeof(l_request));
    s_ch_chain_go_idle(l_ch_chain);
    if (l_ch_chain->callback_notify_packet_out)
        l_ch_chain->callback_notify_packet_out(l_ch_chain, DAP_CHAIN_CH_PKT_TYPE_SYNCED_CHAINS,
                                                NULL, 0, l_ch_chain->callback_notify_arg);
    DAP_DELETE(l_sync_request);
}
/**
 * @brief s_sync_chains_callback
 * @param a_thread
 * @param a_arg
 * @return
 */
static bool s_sync_out_chains_proc_callback(void *a_arg)
{
    struct sync_request * l_sync_request = (struct sync_request *) a_arg;

    dap_chain_t * l_chain = dap_chain_find_by_id(l_sync_request->request_hdr.net_id, l_sync_request->request_hdr.chain_id);
    assert(l_chain);
    l_sync_request->chain.request_atom_iter = l_chain->callback_atom_iter_create(l_chain, l_sync_request->request_hdr.cell_id, NULL);
    size_t l_first_size = 0;
    dap_chain_atom_ptr_t l_atom = l_chain->callback_atom_iter_get(l_sync_request->chain.request_atom_iter, DAP_CHAIN_ITER_OP_FIRST, &l_first_size);
    if (l_atom && l_first_size) {
        // first packet
        dap_chain_hash_fast_t l_hash_from = l_sync_request->request.hash_from;
        if (!dap_hash_fast_is_blank(&l_hash_from)) {
            (void ) l_chain->callback_atom_find_by_hash(l_sync_request->chain.request_atom_iter,
                                                          &l_hash_from, &l_first_size);
        }
         dap_worker_exec_callback_on(dap_events_worker_get(l_sync_request->worker->id), s_sync_out_chains_first_worker_callback, l_sync_request );
    } else {
         dap_worker_exec_callback_on(dap_events_worker_get(l_sync_request->worker->id),s_sync_out_chains_last_worker_callback, l_sync_request );
    }
    return false;
}


/**
 * @brief s_sync_out_gdb_first_gdb_worker_callback
 * @param a_worker
 * @param a_arg
 */
static void s_sync_out_gdb_first_worker_callback(dap_worker_t *a_worker, void *a_arg)
{
    struct sync_request *l_sync_request = (struct sync_request *) a_arg;

    dap_stream_ch_t *l_ch = dap_stream_ch_find_by_uuid_unsafe(DAP_STREAM_WORKER(l_sync_request->worker), l_sync_request->ch_uuid);
    if( l_ch == NULL ){
        log_it(L_INFO,"Client disconnected before we sent the reply");
        s_sync_request_delete(l_sync_request);
        return;
    }

    dap_chain_ch_t *l_ch_chain = DAP_CHAIN_CH( l_ch );

    if (!l_ch_chain) {
        log_it(L_CRITICAL, "Channel without chain, dump it");
        s_sync_request_delete(l_sync_request);
        return;
    }

    if (l_ch_chain->state != DAP_CHAIN_CH_STATE_UPDATE_GLOBAL_DB_REMOTE) {
        log_it(L_INFO, "Timeout fired before we sent the reply");
        s_sync_request_delete(l_sync_request);
        return;
    }

    // Add it to outgoing list
    l_ch_chain->state = DAP_CHAIN_CH_STATE_SYNC_GLOBAL_DB;
    if (s_debug_more )
        log_it(L_INFO,"Out: DAP_CHAIN_CH_PKT_TYPE_FIRST_GLOBAL_DB");
    dap_chain_ch_pkt_write_unsafe(DAP_STREAM_CH(l_ch_chain), DAP_CHAIN_CH_PKT_TYPE_FIRST_GLOBAL_DB,
            l_ch_chain->request_hdr.net_id.uint64, l_ch_chain->request_hdr.chain_id.uint64,
            l_ch_chain->request_hdr.cell_id.uint64, &g_node_addr, sizeof(dap_chain_node_addr_t));
    if(l_ch_chain->callback_notify_packet_out)
        l_ch_chain->callback_notify_packet_out(l_ch_chain, DAP_CHAIN_CH_PKT_TYPE_FIRST_GLOBAL_DB,
                                                NULL, 0, l_ch_chain->callback_notify_arg);

    if( a_worker){ // We send NULL to prevent delete
        s_sync_request_delete(l_sync_request);
    }
}

/**
 * @brief s_sync_out_gdb_synced_data_worker_callback
 * @param a_worker
 * @param a_arg
 */
static void s_sync_out_gdb_last_worker_callback(dap_worker_t *a_worker, void *a_arg)
{
    struct sync_request * l_sync_request = (struct sync_request *) a_arg;
    dap_stream_ch_t *l_ch = dap_stream_ch_find_by_uuid_unsafe(DAP_STREAM_WORKER(a_worker), l_sync_request->ch_uuid);
    if( l_ch == NULL ){
        log_it(L_INFO,"Client disconnected before we sent the reply");
        s_sync_request_delete(l_sync_request);
        return;
    }

    dap_chain_ch_t *l_ch_chain = DAP_CHAIN_CH( l_ch );
    if (!l_ch_chain) {
        log_it(L_CRITICAL, "Channel without chain, dump it");
        s_sync_request_delete(l_sync_request);
        return;
    }
    s_sync_out_gdb_first_worker_callback(NULL,a_arg); // NULL to say callback not to delete request

    if (s_debug_more )
        log_it(L_INFO,"Out: DAP_CHAIN_CH_PKT_TYPE_SYNCED_GLOBAL_DB");
    dap_chain_ch_pkt_write_unsafe(DAP_STREAM_CH(l_ch_chain), DAP_CHAIN_CH_PKT_TYPE_SYNCED_GLOBAL_DB,
                                         l_ch_chain->request_hdr.net_id.uint64, l_ch_chain->request_hdr.chain_id.uint64,
                                         l_ch_chain->request_hdr.cell_id.uint64, NULL, 0);
    s_ch_chain_go_idle(l_ch_chain);
    if(l_ch_chain->callback_notify_packet_out)
        l_ch_chain->callback_notify_packet_out(l_ch_chain, DAP_CHAIN_CH_PKT_TYPE_SYNCED_GLOBAL_DB,
                                                NULL, 0, l_ch_chain->callback_notify_arg);
    s_sync_request_delete(l_sync_request);
}

/**
 * @brief s_sync_out_gdb_callback
 * @param a_thread
 * @param a_arg
 * @return
 */
static bool s_sync_out_gdb_proc_callback(void *a_arg)
{
    /*
    struct sync_request *l_sync_request = (struct sync_request *)a_arg;
    dap_chain_net_t *l_net = dap_chain_net_by_id(l_sync_request->request_hdr.net_id);
    dap_stream_ch_t *l_ch = dap_stream_ch_find_by_uuid_unsafe(DAP_STREAM_WORKER(l_sync_request->worker), l_sync_request->ch_uuid);
    if (l_ch == NULL) {
        log_it(L_INFO, "Client disconnected before we sent the reply");
        s_sync_request_delete(l_sync_request);
        return true;
    }
    dap_chain_ch_t *l_ch_chain = DAP_CHAIN_CH(l_ch);
    if (!l_ch_chain) {
        log_it(L_CRITICAL, "Channel without chain, dump it");
        s_sync_request_delete(l_sync_request);
        return true;
    }
    int l_flags = 0;
    if (dap_chain_net_get_extra_gdb_group(l_net, l_sync_request->request.node_addr))
        l_flags |= F_DB_LOG_ADD_EXTRA_GROUPS;
    if (!l_sync_request->request.id_start)
        l_flags |= F_DB_LOG_SYNC_FROM_ZERO;
    if (l_ch_chain->request_db_log != NULL)
        dap_db_log_list_delete(l_ch_chain->request_db_log);
    l_ch_chain->request_db_log = dap_db_log_list_start(l_net->pub.name, l_sync_request->request.node_addr.uint64, l_flags);

    if (l_ch_chain->request_db_log) {
        if (s_debug_more)
            log_it(L_DEBUG, "Sync out gdb proc, requested %"DAP_UINT64_FORMAT_U" records from address "NODE_ADDR_FP_STR,
                             l_ch_chain->request_db_log->items_number, NODE_ADDR_FP_ARGS_S(l_sync_request->request.node_addr));
        l_sync_request->gdb.db_log = l_ch_chain->request_db_log;
         dap_worker_exec_callback_on(dap_events_worker_get(l_sync_request->worker->id), s_sync_out_gdb_first_worker_callback, l_sync_request );
    } else {
         dap_worker_exec_callback_on(dap_events_worker_get(l_sync_request->worker->id), s_sync_out_gdb_last_worker_callback, l_sync_request );
    } */
    return false;
}

static void s_sync_update_gdb_start_worker_callback(dap_worker_t *a_worker, void *a_arg)
{
    struct sync_request *l_sync_request = (struct sync_request *) a_arg;

    dap_stream_ch_t *l_ch = dap_stream_ch_find_by_uuid_unsafe(DAP_STREAM_WORKER(a_worker), l_sync_request->ch_uuid);
    if( l_ch == NULL ){
        log_it(L_INFO,"Client disconnected before we sent the reply");
        s_sync_request_delete(l_sync_request);
        return;
    }
    dap_chain_ch_pkt_write_unsafe(l_ch, DAP_CHAIN_CH_PKT_TYPE_UPDATE_GLOBAL_DB_START,
                                         l_sync_request->request_hdr.net_id.uint64, l_sync_request->request_hdr.chain_id.uint64,
                                         l_sync_request->request_hdr.cell_id.uint64, NULL, 0);
    if (s_debug_more)
        log_it(L_INFO, "Out: DAP_CHAIN_CH_PKT_TYPE_UPDATE_GLOBAL_DB_START for net_id 0x%016"DAP_UINT64_FORMAT_x" "
                       "chain_id 0x%016"DAP_UINT64_FORMAT_x" cell_id 0x%016"DAP_UINT64_FORMAT_x"",
                       l_sync_request->request_hdr.net_id.uint64, l_sync_request->request_hdr.chain_id.uint64, l_sync_request->request_hdr.cell_id.uint64);
    DAP_DELETE(l_sync_request);
}

static bool s_sync_update_gdb_proc_callback(void *a_arg)
{
    /*
    struct sync_request *l_sync_request = (struct sync_request *)a_arg;
    log_it(L_DEBUG, "Prepare request to gdb sync from %s", l_sync_request->request.id_start ? "last sync" : "zero");
    dap_chain_net_t *l_net = dap_chain_net_by_id(l_sync_request->request_hdr.net_id);
    if (!l_net) {
        log_it(L_ERROR, "Network ID 0x%016"DAP_UINT64_FORMAT_x" not found", l_sync_request->request_hdr.net_id.uint64);
        DAP_DELETE(l_sync_request);
        return true;
    }
    dap_stream_ch_t *l_ch = dap_stream_ch_find_by_uuid_unsafe(DAP_STREAM_WORKER(l_sync_request->worker), l_sync_request->ch_uuid);
    if (!l_ch) {
        log_it(L_INFO, "Client disconnected before we sent the reply");
        DAP_DELETE(l_sync_request);
        return true;
    } else if (!DAP_CHAIN_CH(l_ch)) {
        log_it(L_CRITICAL, "Channel without chain, dump it");
        DAP_DELETE(l_sync_request);
        return true;
    }

    dap_chain_ch_t *l_ch_chain = DAP_CHAIN_CH(l_ch);
    int l_flags = 0;
    if (dap_chain_net_get_extra_gdb_group(l_net, l_sync_request->request.node_addr))
        l_flags |= F_DB_LOG_ADD_EXTRA_GROUPS;
    if (!l_sync_request->request.id_start)
        l_flags |= F_DB_LOG_SYNC_FROM_ZERO;
    if (l_ch_chain->request_db_log != NULL)
        dap_db_log_list_delete(l_ch_chain->request_db_log);
    l_ch_chain->request_db_log = dap_db_log_list_start(l_net->pub.name, l_sync_request->request.node_addr.uint64, l_flags);
    l_ch_chain->state = DAP_CHAIN_CH_STATE_UPDATE_GLOBAL_DB;
    l_sync_request->gdb.db_log = l_ch_chain->request_db_log;
    l_sync_request->request.node_addr.uint64 = dap_chain_net_get_cur_addr_int(l_net);
     dap_worker_exec_callback_on(dap_events_worker_get(l_sync_request->worker->id), s_sync_update_gdb_start_worker_callback, l_sync_request);
     */
    return false;
}

static bool s_gdb_in_pkt_proc_callback(void *a_arg)
{
    return false;
}

struct atom_processing_args {
    dap_stream_node_addr_t addr;
    bool ack_req;
    byte_t data[];
};

/**
 * @brief s_sync_in_chains_callback
 * @param a_thread dap_proc_thread_t
 * @param a_arg void
 * @return
 */
static bool s_sync_in_chains_callback(void *a_arg)
{
    assert(a_arg);
    struct atom_processing_args *l_args = a_arg;
    dap_chain_ch_pkt_t *l_chain_pkt = (dap_chain_ch_pkt_t *)l_args->data;
    if (!l_chain_pkt->hdr.data_size) {
        log_it(L_CRITICAL, "Proc thread received corrupted chain packet!");
        return false;
    }
    dap_chain_atom_ptr_t l_atom = (dap_chain_atom_ptr_t)l_chain_pkt->data;
    uint64_t l_atom_size = l_chain_pkt->hdr.data_size;
    dap_chain_t *l_chain = dap_chain_find_by_id(l_chain_pkt->hdr.net_id, l_chain_pkt->hdr.chain_id);
    if (!l_chain) {
        debug_if(s_debug_more, L_WARNING, "No chain found for DAP_CHAIN_CH_PKT_TYPE_CHAIN");
        DAP_DELETE(l_args);
        return false;
    }
    char *l_atom_hash_str = NULL;
    if (s_debug_more)
        dap_get_data_hash_str_static(l_atom, l_atom_size, l_atom_hash_str);
    dap_chain_atom_verify_res_t l_atom_add_res = l_chain->callback_atom_add(l_chain, l_atom, l_atom_size);
    switch (l_atom_add_res) {
    case ATOM_PASS:
        debug_if(s_debug_more, L_WARNING, "Atom with hash %s for %s:%s not accepted (code ATOM_PASS, already present)",
                                                l_atom_hash_str, l_chain->net_name, l_chain->name);
        break;
    case ATOM_MOVE_TO_THRESHOLD:
        debug_if(s_debug_more, L_INFO, "Thresholded atom with hash %s for %s:%s", l_atom_hash_str, l_chain->net_name, l_chain->name);
        break;
    case ATOM_ACCEPT:
        debug_if(s_debug_more, L_INFO,"Accepted atom with hash %s for %s:%s", l_atom_hash_str, l_chain->net_name, l_chain->name);
        if (dap_chain_atom_save(l_chain->cells, l_atom, l_atom_size, NULL) < 0)
            log_it(L_ERROR, "Can't save atom %s to the file", l_atom_hash_str);
        if (l_args->ack_req) {
            uint64_t l_ack_num = (l_chain_pkt->hdr.num_hi << 16) | l_chain_pkt->hdr.num_lo;
            dap_chain_ch_pkt_t *l_pkt = dap_chain_ch_pkt_new(l_chain_pkt->hdr.net_id.uint64, l_chain_pkt->hdr.chain_id.uint64, l_chain_pkt->hdr.cell_id.uint64,
                                                             &l_ack_num, sizeof(uint64_t));
            dap_stream_ch_pkt_send_by_addr(&l_args->addr, DAP_CHAIN_CH_ID, DAP_CHAIN_CH_PKT_TYPE_CHAIN_ACK, l_pkt, dap_chain_ch_pkt_get_size(l_chain_pkt));
            DAP_DELETE(l_pkt);
            debug_if(s_debug_more, L_DEBUG, "Out: CHAIN_ACK %s for net %s from source " NODE_ADDR_FP_STR "with num %" DAP_UINT64_FORMAT_U,
                                    l_chain ? l_chain->name : "(null)",
                                                l_chain ? l_chain->net_name : "(null)",
                                                                NODE_ADDR_FP_ARGS_S(l_args->addr),
                                    l_ack_num);
        }
        break;
    case ATOM_REJECT: {
        debug_if(s_debug_more, L_WARNING, "Atom with hash %s for %s:%s rejected", l_atom_hash_str, l_chain->net_name, l_chain->name);
        break;
    }
    default:
        log_it(L_CRITICAL, "Wtf is this ret code? %d", l_atom_add_res);
        break;
    }
    DAP_DELETE(l_args);
    return false;
}

static void s_gossip_payload_callback(void *a_payload, size_t a_payload_size, dap_stream_node_addr_t a_sender_addr)
{
    assert(a_payload && a_payload_size);
    dap_chain_ch_pkt_t *l_chain_pkt = a_payload;
    if (a_payload_size <= sizeof(dap_chain_ch_pkt_t) ||
            a_payload_size != sizeof(dap_chain_ch_pkt_t) + l_chain_pkt->hdr.data_size) {
        log_it(L_WARNING, "Incorrect chain GOSSIP packet size");
        return;
    }
    struct atom_processing_args *l_args = DAP_NEW_SIZE(struct atom_processing_args, a_payload_size + sizeof(struct atom_processing_args));
    if (!l_args) {
        log_it(L_CRITICAL, g_error_memory_alloc);
        return;
    }
    l_args->addr = a_sender_addr;
    l_args->ack_req = false;
    memcpy(l_args->data, a_payload, a_payload_size);
    dap_proc_thread_callback_add(NULL, s_sync_in_chains_callback, l_args);
}

/**
 * @brief s_gdb_in_pkt_error_worker_callback
 * @param a_thread
 * @param a_arg
 */
static void s_gdb_in_pkt_error_worker_callback(dap_worker_t *a_worker, void *a_arg)
{
    struct sync_request *l_sync_request = (struct sync_request *) a_arg;

    dap_stream_ch_t *l_ch = dap_stream_ch_find_by_uuid_unsafe(DAP_STREAM_WORKER(a_worker), l_sync_request->ch_uuid);
    if (l_ch == NULL)
        log_it(L_INFO,"Client disconnected before we sent the reply");
    else
        s_stream_ch_write_error_unsafe(l_ch, l_sync_request->request_hdr.net_id.uint64,
                                           l_sync_request->request_hdr.chain_id.uint64,
                                           l_sync_request->request_hdr.cell_id.uint64,
                                           DAP_CHAIN_CH_ERROR_GLOBAL_DB_INTERNAL_NOT_SAVED);
    DAP_DELETE(l_sync_request);
}

/**
 * @brief dap_chain_ch_create_sync_request_gdb
 * @param a_ch_chain
 * @param a_net
 */
struct sync_request *dap_chain_ch_create_sync_request(dap_chain_ch_pkt_t *a_chain_pkt, dap_stream_ch_t* a_ch)
{
    dap_chain_ch_t * l_ch_chain = DAP_CHAIN_CH(a_ch);
    if (!l_ch_chain) {
        log_it(L_CRITICAL, "Channel without chain, dump it");
        return NULL;
    }
    struct sync_request *l_sync_request = DAP_NEW_Z(struct sync_request);
    if (!l_sync_request) {
        log_it(L_CRITICAL, "Memory allocation error");
        return NULL;
    }
    *l_sync_request = (struct sync_request) {
            .worker         = a_ch->stream_worker->worker,
            .ch_uuid        = a_ch->uuid,
            .request        = l_ch_chain->request,
            .request_hdr    = a_chain_pkt->hdr,
            .remote_atoms   = l_ch_chain->remote_atoms,
            .remote_gdbs    = l_ch_chain->remote_gdbs };
    return l_sync_request;
}

static void s_stream_ch_write_error_unsafe(dap_stream_ch_t *a_ch, uint64_t a_net_id, uint64_t a_chain_id, uint64_t a_cell_id, dap_chain_ch_error_type_t a_error)
{
    dap_chain_ch_t *l_ch_chain = DAP_CHAIN_CH(a_ch);
    if (!l_ch_chain) {
        log_it(L_CRITICAL, "Channel without chain, dump it");
        return;
    }
    s_ch_chain_go_idle(l_ch_chain);
    dap_chain_ch_pkt_write_error_unsafe(a_ch, a_net_id, a_chain_id, a_cell_id, "%s", s_error_type_to_string(a_error));
}

static bool s_chain_timer_callback(void *a_arg)
{
    dap_worker_t *l_worker = dap_worker_get_current();
    dap_stream_ch_t *l_ch = dap_stream_ch_find_by_uuid_unsafe(DAP_STREAM_WORKER(l_worker), *(dap_stream_ch_uuid_t*)a_arg);
    if (!l_ch) {
        DAP_DELETE(a_arg);
        return false;
    }
    dap_chain_ch_t *l_ch_chain = DAP_CHAIN_CH(l_ch);
    if (!l_ch_chain) {
        log_it(L_CRITICAL, "Channel without chain, dump it");
        DAP_DELETE(a_arg);
        return false;
    }
    if (l_ch_chain->timer_shots++ >= DAP_SYNC_TICKS_PER_SECOND * s_sync_timeout) {
        if (!s_ch_chain_get_idle(l_ch_chain)) {
            s_ch_chain_go_idle(l_ch_chain);
            if (l_ch_chain->callback_notify_packet_out)
                l_ch_chain->callback_notify_packet_out(l_ch_chain, DAP_CHAIN_CH_PKT_TYPE_TIMEOUT, NULL, 0,
                                                      l_ch_chain->callback_notify_arg);
        }
        DAP_DELETE(a_arg);
        l_ch_chain->activity_timer = NULL;
        return false;
    }
    if (l_ch_chain->state != DAP_CHAIN_CH_STATE_WAITING && l_ch_chain->sent_breaks) {
        s_stream_ch_packet_out(l_ch, a_arg);
        if (l_ch_chain->activity_timer == NULL)
            return false;
    }
    // Sending dumb packet with nothing to inform remote thats we're just skiping atoms of GDB's, nothing freezed
    if (l_ch_chain->state == DAP_CHAIN_CH_STATE_SYNC_CHAINS && l_ch_chain->sent_breaks >= 3 * DAP_SYNC_TICKS_PER_SECOND) {
        debug_if(s_debug_more, L_INFO, "Send one chain TSD packet");
        dap_chain_ch_pkt_write_unsafe(l_ch, DAP_CHAIN_CH_PKT_TYPE_UPDATE_CHAINS_TSD,
                                             l_ch_chain->request_hdr.net_id.uint64, l_ch_chain->request_hdr.chain_id.uint64,
                                             l_ch_chain->request_hdr.cell_id.uint64, NULL, 0);
        l_ch_chain->sent_breaks = 0;
        l_ch_chain->timer_shots = 0;
    }
    return true;
}

static void s_chain_timer_reset(dap_chain_ch_t *a_ch_chain)
{
    a_ch_chain->timer_shots = 0;
    if (!a_ch_chain->activity_timer)
        dap_chain_ch_timer_start(a_ch_chain);
}

void dap_chain_ch_timer_start(dap_chain_ch_t *a_ch_chain)
{
    dap_stream_ch_uuid_t *l_uuid = DAP_DUP(&DAP_STREAM_CH(a_ch_chain)->uuid);
    a_ch_chain->activity_timer = dap_timerfd_start_on_worker(DAP_STREAM_CH(a_ch_chain)->stream_worker->worker,
                                                             1000 / DAP_SYNC_TICKS_PER_SECOND,
                                                             s_chain_timer_callback, (void *)l_uuid);
    a_ch_chain->sent_breaks = 0;
}

/**
 * @brief s_stream_ch_packet_in
 * @param a_ch
 * @param a_arg
 */
void s_stream_ch_packet_in(dap_stream_ch_t* a_ch, void* a_arg)
{
    dap_chain_ch_t *l_ch_chain = DAP_CHAIN_CH(a_ch);
    if (!l_ch_chain || l_ch_chain->_inheritor != a_ch) {
        log_it(L_ERROR, "No chain in channel, returning");
        return;
    }
    dap_stream_ch_pkt_t * l_ch_pkt = (dap_stream_ch_pkt_t *) a_arg;
    if (l_ch_pkt->hdr.data_size < sizeof(dap_chain_ch_pkt_t)) {
        log_it(L_ERROR, "Corrupted packet: too small size %u, smaller then header size %zu",
                                            l_ch_pkt->hdr.data_size, sizeof(dap_chain_ch_pkt_t));
        return;
    }

    dap_chain_ch_pkt_t *l_chain_pkt = (dap_chain_ch_pkt_t *)l_ch_pkt->data;
    size_t l_chain_pkt_data_size = l_ch_pkt->hdr.data_size - sizeof(l_chain_pkt->hdr);

    if (l_chain_pkt->hdr.version > DAP_CHAIN_CH_PKT_VERSION) {
        debug_if(s_debug_more, L_ATT, "Unsupported protocol version %d, current version %d",
                 l_chain_pkt->hdr.version, DAP_CHAIN_CH_PKT_VERSION);
        return;
    }
    if (l_chain_pkt->hdr.version >= 2 &&
                l_chain_pkt_data_size != l_chain_pkt->hdr.data_size) {
        log_it(L_WARNING, "Incorrect chain packet size %zu, expected %u",
                            l_chain_pkt_data_size, l_chain_pkt->hdr.data_size);
        return;
    }

    s_chain_timer_reset(l_ch_chain);

    switch (l_ch_pkt->hdr.type) {

    /* *** New synchronization protocol *** */

    case DAP_CHAIN_CH_PKT_TYPE_ERROR:{
        char * l_error_str = (char*)l_chain_pkt->data;
        if(l_chain_pkt_data_size>1)
            l_error_str[l_chain_pkt_data_size-1]='\0'; // To be sure that nobody sends us garbage
                                                       // without trailing zero
        log_it(L_WARNING, "In: from remote addr %s chain id 0x%016"DAP_UINT64_FORMAT_x" got error on his side: '%s'",
               DAP_STREAM_CH(l_ch_chain)->stream->esocket->remote_addr_str,
               l_chain_pkt->hdr.chain_id.uint64, l_chain_pkt_data_size ? l_error_str : "<empty>");
    } break;

    case DAP_CHAIN_CH_PKT_TYPE_CHAIN: {
        dap_cluster_t *l_cluster = dap_cluster_find(dap_cluster_guuid_compose(l_chain_pkt->hdr.net_id.uint64, 0));
        if (!l_cluster) {
            log_it(L_WARNING, "Can't find cluster with ID 0x%" DAP_UINT64_FORMAT_X, l_chain_pkt->hdr.net_id.uint64);
            s_stream_ch_write_error_unsafe(a_ch, l_chain_pkt->hdr.net_id.uint64,
                    l_chain_pkt->hdr.chain_id.uint64, l_chain_pkt->hdr.cell_id.uint64,
                    DAP_CHAIN_CH_ERROR_CHAIN_NOT_FOUND);
            break;
        }
        dap_cluster_member_t *l_check = dap_cluster_member_find_unsafe(l_cluster, &a_ch->stream->node);
        if (!l_check) {
            log_it(L_WARNING, "Node with addr "NODE_ADDR_FP_STR" isn't a member of cluster %s",
                                        NODE_ADDR_FP_ARGS_S(a_ch->stream->node), l_cluster->mnemonim);
            break;
        }
        struct atom_processing_args *l_args = DAP_NEW_SIZE(struct atom_processing_args, l_ch_pkt->hdr.data_size + sizeof(struct atom_processing_args));
        if (!l_args) {
            log_it(L_CRITICAL, g_error_memory_alloc);
            return;
        }
        l_args->addr = a_ch->stream->node;
        l_args->ack_req = true;
        if (l_chain_pkt->hdr.version < 2)
            l_chain_pkt->hdr.data_size = l_chain_pkt_data_size;
        memcpy(l_args->data, l_chain_pkt, l_ch_pkt->hdr.data_size);
        if (s_debug_more) {
            char *l_atom_hash_str;
            dap_get_data_hash_str_static(l_chain_pkt->data, l_chain_pkt_data_size, l_atom_hash_str);
            log_it(L_INFO, "In: CHAIN pkt: atom hash %s (size %zd)", l_atom_hash_str, l_chain_pkt_data_size);
        }
        dap_proc_thread_callback_add(a_ch->stream_worker->worker->proc_queue_input, s_sync_in_chains_callback, l_args);
    } break;

    case DAP_CHAIN_CH_PKT_TYPE_CHAIN_REQ: {
        if (l_chain_pkt_data_size != sizeof(dap_hash_fast_t)) {
            log_it(L_WARNING, "DAP_CHAIN_CH_PKT_TYPE_CHAIN_REQ: Wrong chain packet size %zd when expected %zd",
                                                                            l_chain_pkt_data_size, sizeof(dap_hash_fast_t));
            s_stream_ch_write_error_unsafe(a_ch, l_chain_pkt->hdr.net_id.uint64,
                    l_chain_pkt->hdr.chain_id.uint64, l_chain_pkt->hdr.cell_id.uint64,
                    DAP_CHAIN_CH_ERROR_CHAIN_PKT_DATA_SIZE);
            break;
        }
        if (s_debug_more)
            log_it(L_INFO, "In: CHAIN_REQ pkt: net 0x%016" DAP_UINT64_FORMAT_x " chain 0x%016" DAP_UINT64_FORMAT_x " cell 0x%016" DAP_UINT64_FORMAT_x,
                            l_chain_pkt->hdr.net_id.uint64, l_chain_pkt->hdr.chain_id.uint64, l_chain_pkt->hdr.cell_id.uint64);
        if (l_ch_chain->sync_context) {
            log_it(L_WARNING, "Can't process CHAIN_REQ request cause already busy with syncronization");
            dap_chain_ch_pkt_write_error_unsafe(a_ch, l_chain_pkt->hdr.net_id.uint64,
                    l_chain_pkt->hdr.chain_id.uint64, l_chain_pkt->hdr.cell_id.uint64,
                    DAP_CHAIN_CH_ERROR_SYNC_REQUEST_ALREADY_IN_PROCESS);
            break;
        }
        dap_chain_t *l_chain = dap_chain_find_by_id(l_chain_pkt->hdr.net_id, l_chain_pkt->hdr.chain_id);
        if (!l_chain) {
            log_it(L_WARNING, "Not found chain id 0x%016" DAP_UINT64_FORMAT_x " with net id 0x%016" DAP_UINT64_FORMAT_x,
                                                        l_chain_pkt->hdr.chain_id.uint64, l_chain_pkt->hdr.net_id.uint64);
            s_stream_ch_write_error_unsafe(a_ch, l_chain_pkt->hdr.net_id.uint64,
                    l_chain_pkt->hdr.chain_id.uint64, l_chain_pkt->hdr.cell_id.uint64,
                    DAP_CHAIN_CH_ERROR_CHAIN_NOT_FOUND);
            break;
        }
        dap_hash_fast_t *l_requested_hash = (dap_hash_fast_t *)l_chain_pkt->data;
        if (dap_hash_fast_is_blank(l_requested_hash))
            l_requested_hash = NULL;
        dap_chain_atom_iter_t *l_iter = l_chain->callback_atom_iter_create(l_chain, l_chain_pkt->hdr.cell_id, l_requested_hash);
        if (!l_requested_hash)
            l_chain->callback_atom_iter_get(l_iter, DAP_CHAIN_ITER_OP_FIRST, NULL);
        if (l_iter->cur) {
            dap_chain_ch_summary_t l_sum = { .num_cur = l_requested_hash ? l_iter->cur_num : 0, .num_last = l_chain->callback_count_atom(l_chain) };
            if (l_sum.num_last - l_sum.num_cur) {
                dap_chain_ch_pkt_write_unsafe(a_ch, DAP_CHAIN_CH_PKT_TYPE_CHAIN_SUMMARY,
                                                l_chain_pkt->hdr.net_id.uint64, l_chain_pkt->hdr.chain_id.uint64,
                                                l_chain_pkt->hdr.cell_id.uint64, &l_sum, sizeof(l_sum));
                struct sync_context *l_context = DAP_NEW_Z(struct sync_context);
                l_context->iter = l_iter;
                l_context->net_id = l_chain_pkt->hdr.net_id;
                l_context->chain_id = l_chain_pkt->hdr.chain_id;
                l_context->cell_id = l_chain_pkt->hdr.cell_id;
                l_context->num_last = l_sum.num_last;
                l_context->last_activity = dap_time_now();
                atomic_store_explicit(&l_context->state, SYNC_STATE_READY, memory_order_relaxed);
                atomic_store(&l_context->allowed_num, l_sum.num_cur + s_sync_ack_window_size);
                dap_proc_thread_callback_add(a_ch->stream_worker->worker->proc_queue_input, s_chain_iter_callback, l_context);
                l_ch_chain->sync_context = l_context;
                l_ch_chain->sync_timer = dap_timerfd_start_on_worker(a_ch->stream_worker->worker, 1000, s_sync_timer_callback, l_ch_chain);
                break;
            }
        } else
            debug_if(s_debug_more, L_DEBUG, "Requested atom with hash %s not found", dap_hash_fast_to_str_static(l_requested_hash));
        dap_chain_ch_pkt_write_unsafe(a_ch, DAP_CHAIN_CH_PKT_TYPE_SYNCED_CHAIN,
                                      l_chain_pkt->hdr.net_id.uint64, l_chain_pkt->hdr.chain_id.uint64,
                                      l_chain_pkt->hdr.cell_id.uint64, NULL, 0);
        l_chain->callback_atom_iter_delete(l_iter);
    } break;

    case DAP_CHAIN_CH_PKT_TYPE_CHAIN_SUMMARY: {
        if (l_chain_pkt_data_size != sizeof(dap_chain_ch_summary_t)) {
            log_it(L_WARNING, "DAP_CHAIN_CH_PKT_TYPE_CHAIN_SUMMARY: Wrong chain packet size %zd when expected %zd",
                                                                            l_chain_pkt_data_size, sizeof(dap_chain_ch_summary_t));
            s_stream_ch_write_error_unsafe(a_ch, l_chain_pkt->hdr.net_id.uint64,
                    l_chain_pkt->hdr.chain_id.uint64, l_chain_pkt->hdr.cell_id.uint64,
                    DAP_CHAIN_CH_ERROR_CHAIN_PKT_DATA_SIZE);
            break;
        }
        dap_chain_t *l_chain = dap_chain_find_by_id(l_chain_pkt->hdr.net_id, l_chain_pkt->hdr.chain_id);
        dap_chain_ch_summary_t *l_sum = (dap_chain_ch_summary_t *)l_chain_pkt->data;
        debug_if(s_debug_more, L_DEBUG, "In: CHAIN_SUMMARY of %s for net %s from source " NODE_ADDR_FP_STR
                                            "with %" DAP_UINT64_FORMAT_U "atoms to sync from %" DAP_UINT64_FORMAT_U " to %" DAP_UINT64_FORMAT_U,
                                l_chain ? l_chain->name : "(null)",
                                            l_chain ? l_chain->net_name : "(null)",
                                                            NODE_ADDR_FP_ARGS_S(a_ch->stream->node),
                                l_sum->num_last - l_sum->num_cur, l_sum->num_cur, l_sum->num_last);
    } break;

    case DAP_CHAIN_CH_PKT_TYPE_CHAIN_ACK: {
        if (l_chain_pkt_data_size != sizeof(uint64_t)) {
            log_it(L_WARNING, "DAP_CHAIN_CH_PKT_TYPE_CHAIN_ACK: Wrong chain packet size %zd when expected %zd",
                                                                            l_chain_pkt_data_size, sizeof(uint64_t));
            s_stream_ch_write_error_unsafe(a_ch, l_chain_pkt->hdr.net_id.uint64,
                    l_chain_pkt->hdr.chain_id.uint64, l_chain_pkt->hdr.cell_id.uint64,
                    DAP_CHAIN_CH_ERROR_CHAIN_PKT_DATA_SIZE);
            break;
        }
        uint64_t l_ack_num = *(uint64_t *)l_chain_pkt->data;
        dap_chain_t *l_chain = dap_chain_find_by_id(l_chain_pkt->hdr.net_id, l_chain_pkt->hdr.chain_id);
        debug_if(s_debug_more, L_DEBUG, "In: CHAIN_ACK %s for net %s from source " NODE_ADDR_FP_STR "with num %" DAP_UINT64_FORMAT_U,
                                l_chain ? l_chain->name : "(null)",
                                            l_chain ? l_chain->net_name : "(null)",
                                                            NODE_ADDR_FP_ARGS_S(a_ch->stream->node),
                                l_ack_num);
        struct sync_context *l_context = l_ch_chain->sync_context;
        if (!l_context) {
            log_it(L_WARNING, "CHAIN_ACK: No active sync context");
            s_stream_ch_write_error_unsafe(a_ch, l_chain_pkt->hdr.net_id.uint64,
                    l_chain_pkt->hdr.chain_id.uint64, l_chain_pkt->hdr.cell_id.uint64,
                    DAP_CHAIN_CH_ERROR_INCORRECT_SYNC_SEQUENCE);
        }
        if (l_context->num_last == l_ack_num) {
            dap_chain_ch_pkt_write_unsafe(a_ch, DAP_CHAIN_CH_PKT_TYPE_SYNCED_CHAIN,
                                                 l_chain_pkt->hdr.net_id.uint64, l_chain_pkt->hdr.chain_id.uint64,
                                                 l_chain_pkt->hdr.cell_id.uint64, NULL, 0);
            s_ch_chain_go_idle(l_ch_chain);
            break;
        }
        l_context->last_activity = dap_time_now();
        if (atomic_load_explicit(&l_context->state, memory_order_relaxed) == SYNC_STATE_OVER)
            break;
        atomic_store_explicit(&l_context->allowed_num,
                              dap_min(l_ack_num + s_sync_ack_window_size, l_context->num_last),
                              memory_order_release);
        if (atomic_exchange(&l_context->state, SYNC_STATE_READY) == SYNC_STATE_IDLE)
            dap_proc_thread_callback_add(a_ch->stream_worker->worker->proc_queue_input, s_chain_iter_callback, l_context);
    } break;

    case DAP_CHAIN_CH_PKT_TYPE_SYNCED_CHAIN: {
        dap_chain_t *l_chain = dap_chain_find_by_id(l_chain_pkt->hdr.net_id, l_chain_pkt->hdr.chain_id);
        log_it(L_INFO, "In: SYNCED_CHAIN %s for net %s from source " NODE_ADDR_FP_STR,
                    l_chain ? l_chain->name : "(null)",
                                l_chain ? l_chain->net_name : "(null)",
                                                NODE_ADDR_FP_ARGS_S(a_ch->stream->node));
    } break;

    default:
        s_stream_ch_write_error_unsafe(a_ch, l_chain_pkt->hdr.net_id.uint64,
                                            l_chain_pkt->hdr.chain_id.uint64, l_chain_pkt->hdr.cell_id.uint64,
                                            DAP_CHAIN_CH_ERROR_UNKNOWN_CHAIN_PKT_TYPE);

//    }
//}

    /* *** Legacy *** */

        /// --- GDB update ---
        // Request for gdbs list update
        case DAP_CHAIN_CH_PKT_TYPE_UPDATE_GLOBAL_DB_REQ:{
            if(l_ch_chain->state != DAP_CHAIN_CH_STATE_IDLE){
                log_it(L_WARNING, "Can't process UPDATE_GLOBAL_DB_REQ request because its already busy with syncronization");
                dap_chain_ch_pkt_write_error_unsafe(a_ch, l_chain_pkt->hdr.net_id.uint64,
                        l_chain_pkt->hdr.chain_id.uint64, l_chain_pkt->hdr.cell_id.uint64,
                        DAP_CHAIN_CH_ERROR_SYNC_REQUEST_ALREADY_IN_PROCESS);
                break;
            }
            log_it(L_INFO, "In:  UPDATE_GLOBAL_DB_REQ pkt: net 0x%016"DAP_UINT64_FORMAT_x" chain 0x%016"DAP_UINT64_FORMAT_x" cell 0x%016"DAP_UINT64_FORMAT_x,
                            l_chain_pkt->hdr.net_id.uint64, l_chain_pkt->hdr.chain_id.uint64, l_chain_pkt->hdr.cell_id.uint64);
            if (l_chain_pkt_data_size == (size_t)sizeof(dap_chain_ch_sync_request_t))
                l_ch_chain->request = *(dap_chain_ch_sync_request_t*)l_chain_pkt->data;
            struct sync_request *l_sync_request = dap_chain_ch_create_sync_request(l_chain_pkt, a_ch);
            l_ch_chain->stats_request_gdb_processed = 0;
            l_ch_chain->request_hdr = l_chain_pkt->hdr;
            dap_proc_thread_callback_add(a_ch->stream_worker->worker->proc_queue_input, s_sync_update_gdb_proc_callback, l_sync_request);
        } break;

        // Response with metadata organized in TSD
        case DAP_CHAIN_CH_PKT_TYPE_UPDATE_GLOBAL_DB_TSD: {
            if (s_debug_more)
                log_it(L_DEBUG, "Global DB TSD packet detected");
        } break;

        // If requested - begin to recieve record's hashes
        case DAP_CHAIN_CH_PKT_TYPE_UPDATE_GLOBAL_DB_START:{
            if (s_debug_more)
                log_it(L_INFO, "In:  UPDATE_GLOBAL_DB_START pkt net 0x%016"DAP_UINT64_FORMAT_x" chain 0x%016"DAP_UINT64_FORMAT_x" cell 0x%016"DAP_UINT64_FORMAT_x,
                                l_chain_pkt->hdr.net_id.uint64, l_chain_pkt->hdr.chain_id.uint64, l_chain_pkt->hdr.cell_id.uint64);
            if (l_ch_chain->state != DAP_CHAIN_CH_STATE_IDLE){
                log_it(L_WARNING, "Can't process UPDATE_GLOBAL_DB_START request because its already busy with syncronization");
                dap_chain_ch_pkt_write_error_unsafe(a_ch, l_chain_pkt->hdr.net_id.uint64,
                        l_chain_pkt->hdr.chain_id.uint64, l_chain_pkt->hdr.cell_id.uint64,
                        DAP_CHAIN_CH_ERROR_SYNC_REQUEST_ALREADY_IN_PROCESS);
                break;
            }
            l_ch_chain->request_hdr = l_chain_pkt->hdr;
            l_ch_chain->state = DAP_CHAIN_CH_STATE_UPDATE_GLOBAL_DB_REMOTE;
        } break;
        // Response with gdb element hashes and sizes
        case DAP_CHAIN_CH_PKT_TYPE_UPDATE_GLOBAL_DB:{
            if(s_debug_more)
                log_it(L_INFO, "In: UPDATE_GLOBAL_DB pkt data_size=%zu", l_chain_pkt_data_size);
            if (l_ch_chain->state != DAP_CHAIN_CH_STATE_UPDATE_GLOBAL_DB_REMOTE ||
                    memcmp(&l_ch_chain->request_hdr.net_id, &l_chain_pkt->hdr.net_id,
                           sizeof(dap_chain_net_id_t) + sizeof(dap_chain_id_t) + sizeof(dap_chain_cell_id_t))) {
                log_it(L_WARNING, "Can't process UPDATE_GLOBAL_DB request because its already busy with syncronization");
                s_stream_ch_write_error_unsafe(a_ch, l_chain_pkt->hdr.net_id.uint64,
                        l_chain_pkt->hdr.chain_id.uint64, l_chain_pkt->hdr.cell_id.uint64,
                        DAP_CHAIN_CH_ERROR_SYNC_REQUEST_ALREADY_IN_PROCESS);
                break;
            }
            for ( dap_chain_ch_update_element_t * l_element =(dap_chain_ch_update_element_t *) l_chain_pkt->data;
                   (size_t) (((byte_t*)l_element) - l_chain_pkt->data ) < l_chain_pkt_data_size;
                  l_element++){
                dap_chain_ch_hash_item_t * l_hash_item = NULL;
                unsigned l_hash_item_hashv;
                HASH_VALUE(&l_element->hash, sizeof(l_element->hash), l_hash_item_hashv);
                HASH_FIND_BYHASHVALUE(hh, l_ch_chain->remote_gdbs, &l_element->hash, sizeof(l_element->hash),
                                      l_hash_item_hashv, l_hash_item);
                if (!l_hash_item) {
                    l_hash_item = DAP_NEW_Z(dap_chain_ch_hash_item_t);
                    if (!l_hash_item) {
                        log_it(L_CRITICAL, "Memory allocation error");
                        return;
                    }
                    l_hash_item->hash = l_element->hash;
                    l_hash_item->size = l_element->size;
                    HASH_ADD_BYHASHVALUE(hh, l_ch_chain->remote_gdbs, hash, sizeof(l_hash_item->hash),
                                         l_hash_item_hashv, l_hash_item);
                    /*if (s_debug_more){
                        char l_hash_str[72]={ [0]='\0'};
                        dap_chain_hash_fast_to_str(&l_hash_item->hash,l_hash_str,sizeof (l_hash_str));
                        log_it(L_DEBUG,"In: Updated remote hash gdb list with %s ", l_hash_str);
                    }*/
                }
            }
        } break;
        // End of response with starting of DB sync
        case DAP_CHAIN_CH_PKT_TYPE_UPDATE_GLOBAL_DB_END: {
            if(l_chain_pkt_data_size == sizeof(dap_chain_ch_sync_request_t)) {
                if (l_ch_chain->state != DAP_CHAIN_CH_STATE_UPDATE_GLOBAL_DB_REMOTE ||
                        memcmp(&l_ch_chain->request_hdr.net_id, &l_chain_pkt->hdr.net_id,
                               sizeof(dap_chain_net_id_t) + sizeof(dap_chain_id_t) + sizeof(dap_chain_cell_id_t))) {
                    log_it(L_WARNING, "Can't process UPDATE_GLOBAL_DB_END request because its already busy with syncronization");
                    s_stream_ch_write_error_unsafe(a_ch, l_chain_pkt->hdr.net_id.uint64,
                            l_chain_pkt->hdr.chain_id.uint64, l_chain_pkt->hdr.cell_id.uint64,
                            DAP_CHAIN_CH_ERROR_SYNC_REQUEST_ALREADY_IN_PROCESS);
                    break;
                }
                debug_if(s_debug_more, L_INFO, "In: UPDATE_GLOBAL_DB_END pkt with total count %d hashes",
                                        HASH_COUNT(l_ch_chain->remote_gdbs));
                if (l_chain_pkt_data_size == sizeof(dap_chain_ch_sync_request_t))
                    l_ch_chain->request = *(dap_chain_ch_sync_request_t*)l_chain_pkt->data;
                struct sync_request *l_sync_request = dap_chain_ch_create_sync_request(l_chain_pkt, a_ch);
                dap_proc_thread_callback_add(a_ch->stream_worker->worker->proc_queue_input, s_sync_out_gdb_proc_callback, l_sync_request);
            } else {
                log_it(L_WARNING, "DAP_CHAIN_CH_PKT_TYPE_UPDATE_GLOBAL_DB_END: Wrong chain packet size %zd when expected %zd", l_chain_pkt_data_size, sizeof(l_ch_chain->request));
                s_stream_ch_write_error_unsafe(a_ch, l_chain_pkt->hdr.net_id.uint64,
                        l_chain_pkt->hdr.chain_id.uint64, l_chain_pkt->hdr.cell_id.uint64,
                        DAP_CHAIN_CH_ERROR_CHAIN_PKT_DATA_SIZE);
            }
        } break;
        // first packet of data with source node address
        case DAP_CHAIN_CH_PKT_TYPE_FIRST_GLOBAL_DB: {
            if(l_chain_pkt_data_size == (size_t)sizeof(dap_chain_node_addr_t)){
               l_ch_chain->request.node_addr = *(dap_chain_node_addr_t*)l_chain_pkt->data;
               l_ch_chain->stats_request_gdb_processed = 0;
               log_it(L_INFO, "In: FIRST_GLOBAL_DB data_size=%zu net 0x%016"DAP_UINT64_FORMAT_x" chain 0x%016"DAP_UINT64_FORMAT_x" cell 0x%016"DAP_UINT64_FORMAT_x
                              " from address "NODE_ADDR_FP_STR, l_chain_pkt_data_size,   l_chain_pkt->hdr.net_id.uint64 ,
                              l_chain_pkt->hdr.chain_id.uint64, l_chain_pkt->hdr.cell_id.uint64, NODE_ADDR_FP_ARGS_S(l_ch_chain->request.node_addr) );
            }else {
               log_it(L_WARNING,"Incorrect data size %zu in packet DAP_CHAIN_CH_PKT_TYPE_FIRST_GLOBAL_DB", l_chain_pkt_data_size);
               s_stream_ch_write_error_unsafe(a_ch, l_chain_pkt->hdr.net_id.uint64,
                       l_chain_pkt->hdr.chain_id.uint64, l_chain_pkt->hdr.cell_id.uint64,
                       DAP_CHAIN_CH_ERROR_CHAIN_PKT_DATA_SIZE);
            }
        } break;

        case DAP_CHAIN_CH_PKT_TYPE_GLOBAL_DB: {
            if(s_debug_more)
                log_it(L_INFO, "In: GLOBAL_DB data_size=%zu", l_chain_pkt_data_size);
            // get transaction and save it to global_db
            if(l_chain_pkt_data_size > 0) {
                struct sync_request *l_sync_request = dap_chain_ch_create_sync_request(l_chain_pkt, a_ch);
                dap_chain_pkt_item_t *l_pkt_item = &l_sync_request->pkt;
                l_pkt_item->pkt_data = DAP_DUP_SIZE(l_chain_pkt->data, l_chain_pkt_data_size);
                l_pkt_item->pkt_data_size = l_chain_pkt_data_size;
                dap_proc_thread_callback_add(a_ch->stream_worker->worker->proc_queue_input, s_gdb_in_pkt_proc_callback, l_sync_request);
            } else {
                log_it(L_WARNING, "Packet with GLOBAL_DB atom has zero body size");
                s_stream_ch_write_error_unsafe(a_ch, l_chain_pkt->hdr.net_id.uint64,
                        l_chain_pkt->hdr.chain_id.uint64, l_chain_pkt->hdr.cell_id.uint64,
                        DAP_CHAIN_CH_ERROR_CHAIN_PKT_DATA_SIZE);
            }
        }  break;

        case DAP_CHAIN_CH_PKT_TYPE_SYNCED_GLOBAL_DB: {
                log_it(L_INFO, "In:  SYNCED_GLOBAL_DB: net 0x%016"DAP_UINT64_FORMAT_x" chain 0x%016"DAP_UINT64_FORMAT_x" cell 0x%016"DAP_UINT64_FORMAT_x,
                                l_chain_pkt->hdr.net_id.uint64, l_chain_pkt->hdr.chain_id.uint64, l_chain_pkt->hdr.cell_id.uint64);
                if (!l_ch_chain->callback_notify_packet_in) { // we haven't node client waitng, so reply to other side
                    dap_chain_ch_sync_request_t l_sync_gdb = {};
                    l_sync_gdb.node_addr.uint64 = g_node_addr.uint64;
                    dap_chain_ch_pkt_write_unsafe(a_ch, DAP_CHAIN_CH_PKT_TYPE_UPDATE_GLOBAL_DB_REQ, l_chain_pkt->hdr.net_id.uint64,
                                                  l_chain_pkt->hdr.chain_id.uint64, l_chain_pkt->hdr.cell_id.uint64, &l_sync_gdb, sizeof(l_sync_gdb));
                }
        } break;

        /// --- Chains update ---
        // Request for atoms list update
        case DAP_CHAIN_CH_PKT_TYPE_UPDATE_CHAINS_REQ:{
            if (l_ch_chain->state != DAP_CHAIN_CH_STATE_IDLE) {
                log_it(L_WARNING, "Can't process UPDATE_CHAINS_REQ request because its already busy with syncronization");
                s_stream_ch_write_error_unsafe(a_ch, l_chain_pkt->hdr.net_id.uint64,
                        l_chain_pkt->hdr.chain_id.uint64, l_chain_pkt->hdr.cell_id.uint64,
                        DAP_CHAIN_CH_ERROR_SYNC_REQUEST_ALREADY_IN_PROCESS);
                break;
            }
            if(s_debug_more)
                log_it(L_INFO, "In: UPDATE_CHAINS_REQ pkt: net 0x%016"DAP_UINT64_FORMAT_x" chain 0x%016"DAP_UINT64_FORMAT_x" cell 0x%016"DAP_UINT64_FORMAT_x,
                                l_chain_pkt->hdr.net_id.uint64, l_chain_pkt->hdr.chain_id.uint64, l_chain_pkt->hdr.cell_id.uint64);
            dap_chain_t * l_chain = dap_chain_find_by_id(l_chain_pkt->hdr.net_id, l_chain_pkt->hdr.chain_id);
            if (l_chain) {
                l_ch_chain->state = DAP_CHAIN_CH_STATE_UPDATE_CHAINS;
                if(s_debug_more)
                    log_it(L_INFO, "Out: UPDATE_CHAINS_START pkt: net %s chain %s cell 0x%016"DAP_UINT64_FORMAT_X, l_chain->name,
                                        l_chain->net_name, l_chain_pkt->hdr.cell_id.uint64);
                l_ch_chain->request_atom_iter = l_chain->callback_atom_iter_create(l_chain, l_chain_pkt->hdr.cell_id, NULL);
                l_chain->callback_atom_iter_get(l_ch_chain->request_atom_iter, DAP_CHAIN_ITER_OP_FIRST, NULL);
                l_ch_chain->request_hdr = l_chain_pkt->hdr;
                dap_chain_ch_pkt_write_unsafe(a_ch, DAP_CHAIN_CH_PKT_TYPE_UPDATE_CHAINS_START,
                                                     l_chain_pkt->hdr.net_id.uint64,l_chain_pkt->hdr.chain_id.uint64,
                                                     l_chain_pkt->hdr.cell_id.uint64, NULL, 0);
            }
        } break;
        // Response with metadata organized in TSD
        case DAP_CHAIN_CH_PKT_TYPE_UPDATE_CHAINS_TSD :{
            if (s_debug_more)
                log_it(L_DEBUG, "Chain TSD packet detected");
        } break;

        // If requested - begin to send atom hashes
        case DAP_CHAIN_CH_PKT_TYPE_UPDATE_CHAINS_START:{
            if (l_ch_chain->state != DAP_CHAIN_CH_STATE_IDLE) {
                log_it(L_WARNING, "Can't process UPDATE_CHAINS_START request because its already busy with syncronization");
                dap_chain_ch_pkt_write_error_unsafe(a_ch, l_chain_pkt->hdr.net_id.uint64,
                        l_chain_pkt->hdr.chain_id.uint64, l_chain_pkt->hdr.cell_id.uint64,
                        DAP_CHAIN_CH_ERROR_SYNC_REQUEST_ALREADY_IN_PROCESS);
                break;
            }
            dap_chain_t * l_chain = dap_chain_find_by_id(l_chain_pkt->hdr.net_id, l_chain_pkt->hdr.chain_id);
            if (!l_chain) {
                log_it(L_ERROR, "Invalid UPDATE_CHAINS_START request from %s with net id 0x%016"DAP_UINT64_FORMAT_x
                                " chain id 0x%016"DAP_UINT64_FORMAT_x" cell_id 0x%016"DAP_UINT64_FORMAT_x" in packet",
                                a_ch->stream->esocket->remote_addr_str, l_chain_pkt->hdr.net_id.uint64, l_chain_pkt->hdr.chain_id.uint64,
                                l_chain_pkt->hdr.cell_id.uint64);
                s_stream_ch_write_error_unsafe(a_ch, l_chain_pkt->hdr.net_id.uint64,
                                                    l_chain_pkt->hdr.chain_id.uint64, l_chain_pkt->hdr.cell_id.uint64,
                                                    DAP_CHAIN_CH_ERROR_NET_INVALID_ID);
                // Who are you? I don't know you! go away!
                a_ch->stream->esocket->flags |= DAP_SOCK_SIGNAL_CLOSE;
                break;
            }
            l_ch_chain->state = DAP_CHAIN_CH_STATE_UPDATE_CHAINS_REMOTE;
            l_ch_chain->request_hdr = l_chain_pkt->hdr;
            debug_if(s_debug_more, L_INFO, "In: UPDATE_CHAINS_START pkt");
        } break;

        // Response with atom hashes and sizes
        case DAP_CHAIN_CH_PKT_TYPE_UPDATE_CHAINS: {
            unsigned int l_count_added=0;
            unsigned int l_count_total=0;

            dap_chain_t * l_chain = dap_chain_find_by_id(l_chain_pkt->hdr.net_id, l_chain_pkt->hdr.chain_id);
            if (! l_chain){
                log_it(L_ERROR, "Invalid UPDATE_CHAINS packet from %s with net id 0x%016"DAP_UINT64_FORMAT_x
                                " chain id 0x%016"DAP_UINT64_FORMAT_x" cell_id 0x%016"DAP_UINT64_FORMAT_x" in packet",
                                a_ch->stream->esocket->remote_addr_str,
                                l_chain_pkt->hdr.net_id.uint64, l_chain_pkt->hdr.chain_id.uint64,
                                l_chain_pkt->hdr.cell_id.uint64);
                s_stream_ch_write_error_unsafe(a_ch, l_chain_pkt->hdr.net_id.uint64,
                                                    l_chain_pkt->hdr.chain_id.uint64, l_chain_pkt->hdr.cell_id.uint64,
                                                    DAP_CHAIN_CH_ERROR_NET_INVALID_ID);
                // Who are you? I don't know you! go away!
                a_ch->stream->esocket->flags |= DAP_SOCK_SIGNAL_CLOSE;
                break;
            }
            for ( dap_chain_ch_update_element_t * l_element =(dap_chain_ch_update_element_t *) l_chain_pkt->data;
                   (size_t) (((byte_t*)l_element) - l_chain_pkt->data ) < l_chain_pkt_data_size;
                  l_element++){
                dap_chain_ch_hash_item_t * l_hash_item = NULL;
                unsigned l_hash_item_hashv;
                HASH_VALUE(&l_element->hash, sizeof(dap_hash_fast_t), l_hash_item_hashv);
                HASH_FIND_BYHASHVALUE(hh, l_ch_chain->remote_atoms, &l_element->hash, sizeof(dap_hash_fast_t),
                                      l_hash_item_hashv, l_hash_item);
                if( ! l_hash_item ){
                    l_hash_item = DAP_NEW_Z(dap_chain_ch_hash_item_t);
                    if (!l_hash_item) {
                        log_it(L_CRITICAL, "Memory allocation error");
                        return;
                    }
                    l_hash_item->hash = l_element->hash;
                    l_hash_item->size = l_element->size;
                    HASH_ADD_BYHASHVALUE(hh, l_ch_chain->remote_atoms, hash, sizeof(dap_hash_fast_t),
                                         l_hash_item_hashv, l_hash_item);
                    l_count_added++;
                    /*
                    if (s_debug_more){
                        char l_hash_str[72]={ [0]='\0'};
                        dap_chain_hash_fast_to_str(&l_hash_item->hash,l_hash_str,sizeof (l_hash_str));
                        log_it(L_DEBUG,"In: Updated remote atom hash list with %s ", l_hash_str);
                    }*/
                }
                l_count_total++;
            }
            if (s_debug_more)
                log_it(L_INFO,"In: Added %u from %u remote atom hash  in list",l_count_added,l_count_total);
        } break;

        case DAP_CHAIN_CH_PKT_TYPE_UPDATE_CHAINS_END: {
            if(l_chain_pkt_data_size == sizeof(dap_chain_ch_sync_request_t)) {
                if (l_ch_chain->state != DAP_CHAIN_CH_STATE_UPDATE_CHAINS_REMOTE ||
                        memcmp(&l_ch_chain->request_hdr.net_id, &l_chain_pkt->hdr.net_id,
                               sizeof(dap_chain_net_id_t) + sizeof(dap_chain_id_t) + sizeof(dap_chain_cell_id_t))) {
                    log_it(L_WARNING, "Can't process UPDATE_CHAINS_END request because its already busy with syncronization");
                    s_stream_ch_write_error_unsafe(a_ch, l_chain_pkt->hdr.net_id.uint64,
                            l_chain_pkt->hdr.chain_id.uint64, l_chain_pkt->hdr.cell_id.uint64,
                            DAP_CHAIN_CH_ERROR_SYNC_REQUEST_ALREADY_IN_PROCESS);
                    break;
                }
                dap_chain_t * l_chain = dap_chain_find_by_id(l_chain_pkt->hdr.net_id, l_chain_pkt->hdr.chain_id);
                if (!l_chain) {
                    log_it(L_ERROR, "Invalid UPDATE_CHAINS packet from %s with net id 0x%016"DAP_UINT64_FORMAT_x
                                    " chain id 0x%016"DAP_UINT64_FORMAT_x" cell_id 0x%016"DAP_UINT64_FORMAT_x" in packet",
                                    a_ch->stream->esocket->remote_addr_str, l_chain_pkt->hdr.net_id.uint64, l_chain_pkt->hdr.chain_id.uint64,
                                    l_chain_pkt->hdr.cell_id.uint64);
                    s_stream_ch_write_error_unsafe(a_ch, l_chain_pkt->hdr.net_id.uint64,
                                                        l_chain_pkt->hdr.chain_id.uint64, l_chain_pkt->hdr.cell_id.uint64,
                                                        DAP_CHAIN_CH_ERROR_NET_INVALID_ID);
                    break;
                }
                debug_if(s_debug_more, L_INFO, "In: UPDATE_CHAINS_END pkt with total count %d hashes",
                               HASH_COUNT(l_ch_chain->remote_atoms));
                struct sync_request *l_sync_request = dap_chain_ch_create_sync_request(l_chain_pkt, a_ch);
                l_ch_chain->stats_request_atoms_processed = 0;
                l_ch_chain->request_hdr = l_chain_pkt->hdr;
                dap_proc_thread_callback_add(a_ch->stream_worker->worker->proc_queue_input, s_sync_out_chains_proc_callback, l_sync_request);
            } else {
                log_it(L_WARNING, "DAP_CHAIN_CH_PKT_TYPE_UPDATE_CHAINS_END: Wrong chain packet size %zd when expected %zd",
                       l_chain_pkt_data_size, sizeof(l_ch_chain->request));
                s_stream_ch_write_error_unsafe(a_ch, l_chain_pkt->hdr.net_id.uint64,
                        l_chain_pkt->hdr.chain_id.uint64, l_chain_pkt->hdr.cell_id.uint64,
                        DAP_CHAIN_CH_ERROR_CHAIN_PKT_DATA_SIZE);
            }
        } break;
        // first packet of data with source node address
        case DAP_CHAIN_CH_PKT_TYPE_FIRST_CHAIN: {
            if(l_chain_pkt_data_size == (size_t)sizeof(dap_chain_node_addr_t)){
                l_ch_chain->request_hdr = l_chain_pkt->hdr;
                l_ch_chain->request.node_addr = *(dap_chain_node_addr_t*)l_chain_pkt->data;
                log_it(L_INFO, "From "NODE_ADDR_FP_STR": FIRST_CHAIN data_size=%zu net 0x%016"DAP_UINT64_FORMAT_x" chain 0x%016"DAP_UINT64_FORMAT_x" cell 0x%016"DAP_UINT64_FORMAT_x,
                               NODE_ADDR_FP_ARGS_S(l_ch_chain->request.node_addr),
                               l_chain_pkt_data_size, l_ch_chain->request_hdr.net_id.uint64 ,
                               l_ch_chain->request_hdr.chain_id.uint64, l_ch_chain->request_hdr.cell_id.uint64);
            }else{
                log_it(L_WARNING,"Incorrect data size %zd in packet DAP_CHAIN_CH_PKT_TYPE_FIRST_CHAIN", l_chain_pkt_data_size);
                s_stream_ch_write_error_unsafe(a_ch, l_chain_pkt->hdr.net_id.uint64,
                        l_chain_pkt->hdr.chain_id.uint64, l_chain_pkt->hdr.cell_id.uint64,
                        DAP_CHAIN_CH_ERROR_CHAIN_PKT_DATA_SIZE);
            }
        } break;

        case DAP_CHAIN_CH_PKT_TYPE_SYNCED_CHAINS: {
            if (dap_log_level_get() <= L_INFO) {
                dap_chain_hash_fast_t l_hash_from = l_ch_chain->request.hash_from;
                char l_hash_from_str[DAP_CHAIN_HASH_FAST_STR_SIZE] = { '\0' }, l_hash_to_str[DAP_CHAIN_HASH_FAST_STR_SIZE] = { '\0' };
                dap_chain_hash_fast_to_str(&l_hash_from, l_hash_from_str, DAP_CHAIN_HASH_FAST_STR_SIZE);
                dap_chain_hash_fast_to_str(&c_dap_chain_addr_blank.data.hash_fast, l_hash_to_str, DAP_CHAIN_HASH_FAST_STR_SIZE);
                log_it(L_INFO, "In:  SYNCED_CHAINS: between %s and %s",l_hash_from_str[0] ? l_hash_from_str : "(null)",
                       l_hash_to_str[0] ? l_hash_to_str: "(null)");

            }
            s_ch_chain_get_idle(l_ch_chain);
            if (l_ch_chain->activity_timer) {
                dap_timerfd_delete_unsafe(l_ch_chain->activity_timer);
                l_ch_chain->activity_timer = NULL;
            }
            if (!l_ch_chain->callback_notify_packet_in) { // we haven't node client waitng, so reply to other side
                dap_chain_t *l_chain = dap_chain_find_by_id(l_chain_pkt->hdr.net_id, l_chain_pkt->hdr.chain_id);
                if (!l_chain) {
                    log_it(L_ERROR, "Invalid SYNCED_CHAINS packet from %s with net id 0x%016"DAP_UINT64_FORMAT_x
                                    " chain id 0x%016"DAP_UINT64_FORMAT_x" cell_id 0x%016"DAP_UINT64_FORMAT_x" in packet",
                                    a_ch->stream->esocket->remote_addr_str, l_chain_pkt->hdr.net_id.uint64,
                                    l_chain_pkt->hdr.chain_id.uint64, l_chain_pkt->hdr.cell_id.uint64);
                    s_stream_ch_write_error_unsafe(a_ch, l_chain_pkt->hdr.net_id.uint64,
                                                        l_chain_pkt->hdr.chain_id.uint64, l_chain_pkt->hdr.cell_id.uint64,
                                                        DAP_CHAIN_CH_ERROR_NET_INVALID_ID);
                    break;
                }
                if (s_debug_more) {
                    log_it(L_INFO, "Out: UPDATE_CHAINS_REQ pkt");
                }
                dap_chain_ch_sync_request_t l_request= {};
                dap_chain_ch_pkt_write_unsafe(a_ch, DAP_CHAIN_CH_PKT_TYPE_UPDATE_CHAINS_REQ, l_chain_pkt->hdr.net_id.uint64,
                                              l_chain_pkt->hdr.chain_id.uint64, l_chain_pkt->hdr.cell_id.uint64, &l_request, sizeof(l_request));
            }
        } break;
    }
    if(l_ch_chain->callback_notify_packet_in)
        l_ch_chain->callback_notify_packet_in(l_ch_chain, l_ch_pkt->hdr.type, l_chain_pkt,
                                              l_chain_pkt_data_size, l_ch_chain->callback_notify_arg);
}

static bool s_sync_timer_callback(void *a_arg)
{
    dap_chain_ch_t *l_ch_chain = a_arg;
    struct sync_context *l_context = l_ch_chain->sync_context;
    if (l_context->last_activity + s_sync_timeout >= dap_time_now()) {
        l_ch_chain->sync_timer = NULL;
        s_ch_chain_go_idle(l_ch_chain);
        return false;
    }
    return true;
}

static bool s_chain_iter_callback(void *a_arg)
{
    assert(a_arg);
    struct sync_context *l_context = a_arg;
    dap_chain_atom_iter_t *l_iter = l_context->iter;
    assert(l_iter);
    dap_chain_t *l_chain = l_iter->chain;
    if (atomic_exchange(&l_context->state, SYNC_STATE_BUSY) == SYNC_STATE_OVER) {
        atomic_store(&l_context->state, SYNC_STATE_OVER);
        return false;
    }
    size_t l_atom_size = l_iter->cur_num;
    dap_chain_atom_ptr_t l_atom = l_iter->cur;
    uint32_t l_cycles_count = 0;
    while (l_atom && l_atom_size) {
        l_atom = l_chain->callback_atom_iter_get(l_iter, DAP_CHAIN_ITER_OP_NEXT, &l_atom_size);
        dap_chain_ch_pkt_t *l_pkt = dap_chain_ch_pkt_new(l_context->net_id.uint64, l_context->chain_id.uint64, l_context->cell_id.uint64,
                                                         l_atom, l_atom_size);
        // For master format binary complience
        l_pkt->hdr.num_lo = l_iter->cur_num & 0xFFFF;
        l_pkt->hdr.num_hi = (l_iter->cur_num >> 16) & 0xFF;
        dap_stream_ch_pkt_send_by_addr(&l_context->addr, DAP_CHAIN_CH_ID, DAP_CHAIN_CH_PKT_TYPE_CHAIN, l_pkt, dap_chain_ch_pkt_get_size(l_pkt));
        DAP_DELETE(l_pkt);
        debug_if(s_debug_more, L_DEBUG, "Out: CHAIN %s for net %s from source " NODE_ADDR_FP_STR "with num %" DAP_UINT64_FORMAT_U
<<<<<<< HEAD
                                            " hash %s and size %s",
                                l_chain ? l_chain->name : "(null)",
                                            l_chain ? l_chain->net_name : "(null)",
                                                            NODE_ADDR_FP_ARGS_S(l_args->addr),
=======
                                            " hash %s and size %zu",
                                l_chain ? l_chain->name : "(null)",
                                            l_chain ? l_chain->net_name : "(null)",
                                                            NODE_ADDR_FP_ARGS_S(l_context->addr),
>>>>>>> 20b8a105
                                l_iter->cur_num, dap_hash_fast_to_str_static(l_iter->cur_hash), l_iter->cur_size);
        if (atomic_exchange(&l_context->state, SYNC_STATE_BUSY) == SYNC_STATE_OVER) {
            atomic_store(&l_context->state, SYNC_STATE_OVER);
            return false;
        }
        if (l_iter->cur_num >= atomic_load_explicit(&l_context->allowed_num, memory_order_acquire))
            break;
        if (++l_cycles_count >= s_sync_packets_per_thread_call)
            return true;
    }
    uint16_t l_state = l_atom && l_atom_size && l_iter->cur_num < l_context->num_last
                ? SYNC_STATE_IDLE : SYNC_STATE_OVER;
    uint16_t l_prev_state = atomic_exchange(&l_context->state, l_state);
    if (l_prev_state == SYNC_STATE_OVER && l_state != SYNC_STATE_OVER)
        atomic_store(&l_context->state, SYNC_STATE_OVER);
    if (l_prev_state == SYNC_STATE_READY)   // Allowed num was changed since last state updating
        return true;
    return false;
}

static bool s_chain_iter_delete_callback(void *a_arg)
{
    struct sync_context *l_context = a_arg;
    assert(l_context->iter);
    l_context->iter->chain->callback_atom_iter_delete(l_context->iter);
    DAP_DELETE(l_context);
    return false;
}

/**
 * @brief s_ch_chain_go_idle
 * @param a_ch_chain
 */
static void s_ch_chain_go_idle(dap_chain_ch_t *a_ch_chain)
{
    // New protocol
    if (a_ch_chain->sync_context) {
        atomic_store(&((struct sync_context *)a_ch_chain->sync_context)->state, SYNC_STATE_OVER);
        dap_proc_thread_callback_add(DAP_STREAM_CH(a_ch_chain)->stream_worker->worker->proc_queue_input,
                                     s_chain_iter_delete_callback, a_ch_chain->sync_context);
        a_ch_chain->sync_context = NULL;
    }
    if (a_ch_chain->sync_timer) {
        dap_timerfd_delete_unsafe(a_ch_chain->sync_timer);
        a_ch_chain->sync_timer = NULL;
    }
//}
    // Legacy
    if (a_ch_chain->state == DAP_CHAIN_CH_STATE_IDLE) {
        return;
    }
    a_ch_chain->state = DAP_CHAIN_CH_STATE_IDLE;

    if(s_debug_more)
        log_it(L_INFO, "Go in DAP_CHAIN_CH_STATE_IDLE");

    // Cleanup after request
    memset(&a_ch_chain->request, 0, sizeof(a_ch_chain->request));
    memset(&a_ch_chain->request_hdr, 0, sizeof(a_ch_chain->request_hdr));
    if (a_ch_chain->request_atom_iter && a_ch_chain->request_atom_iter->chain &&
            a_ch_chain->request_atom_iter->chain->callback_atom_iter_delete) {
        a_ch_chain->request_atom_iter->chain->callback_atom_iter_delete(a_ch_chain->request_atom_iter);
        a_ch_chain->request_atom_iter = NULL;
    }

    dap_chain_ch_hash_item_t *l_hash_item = NULL, *l_tmp = NULL;

    HASH_ITER(hh, a_ch_chain->remote_atoms, l_hash_item, l_tmp) {
        // Clang bug at this, l_hash_item should change at every loop cycle
        HASH_DEL(a_ch_chain->remote_atoms, l_hash_item);
        DAP_DELETE(l_hash_item);
    }
    a_ch_chain->remote_atoms = NULL;
    a_ch_chain->sent_breaks = 0;
}

struct chain_io_complete {
    dap_stream_ch_uuid_t ch_uuid;
    dap_chain_ch_state_t state;
    uint8_t type;
    uint64_t net_id;
    uint64_t chain_id;
    uint64_t cell_id;
    size_t data_size;
    byte_t data[];
};

static void s_stream_ch_io_complete(dap_events_socket_t *a_es, void *a_arg)
{
    dap_stream_t *l_stream = NULL;
    if (!a_es->server) {
        dap_client_t *l_client = DAP_ESOCKET_CLIENT(a_es);
        assert(l_client);
        dap_client_pvt_t *l_client_pvt = DAP_CLIENT_PVT(l_client);
        l_stream = l_client_pvt->stream;
    } else {
        dap_http_client_t *l_http_client = DAP_HTTP_CLIENT(a_es);
        if (l_http_client)
            l_stream = DAP_STREAM(l_http_client);
    }
    if (!l_stream)
        return;
    dap_stream_ch_t *l_ch = NULL;
    for (size_t i = 0; i < l_stream->channel_count; i++)
        if (l_stream->channel[i]->proc->id == DAP_CHAIN_CH_ID)
            l_ch = l_stream->channel[i];
    if (!l_ch || !DAP_CHAIN_CH(l_ch))
        return;
    if (a_arg) {
        struct chain_io_complete *l_arg = (struct chain_io_complete *)a_arg;
        if (DAP_CHAIN_CH(l_ch)->state == DAP_CHAIN_CH_STATE_WAITING)
            DAP_CHAIN_CH(l_ch)->state = l_arg->state;
        dap_chain_ch_pkt_write_unsafe(l_ch, l_arg->type, l_arg->net_id, l_arg->chain_id,
                                             l_arg->cell_id, l_arg->data, l_arg->data_size);
        a_es->callbacks.arg = NULL;
        DAP_DELETE(a_arg);
        return;
    }
    s_stream_ch_packet_out(l_ch, NULL);
}

static void s_stream_ch_chain_pkt_write(dap_stream_ch_t *a_ch, uint8_t a_type, uint64_t a_net_id,
                                        uint64_t a_chain_id, uint64_t a_cell_id,
                                        const void * a_data, size_t a_data_size)
{
    size_t l_free_buf_size = dap_events_socket_get_free_buf_size(a_ch->stream->esocket) -
                                sizeof(dap_chain_ch_pkt_t) - sizeof(dap_stream_ch_pkt_t) -
                                sizeof(dap_stream_pkt_t) - DAP_STREAM_PKT_ENCRYPTION_OVERHEAD;
    if (l_free_buf_size < a_data_size) {
        struct chain_io_complete *l_arg = DAP_NEW_Z_SIZE(struct chain_io_complete, sizeof(struct chain_io_complete) + a_data_size);
        l_arg->ch_uuid = a_ch->uuid;
        l_arg->state = DAP_CHAIN_CH(a_ch)->state;
        DAP_CHAIN_CH(a_ch)->state = DAP_CHAIN_CH_STATE_WAITING;
        l_arg->type = a_type;
        l_arg->net_id = a_net_id;
        l_arg->chain_id = a_chain_id;
        l_arg->cell_id = a_cell_id;
        l_arg->data_size = a_data_size;
        memcpy(l_arg->data, a_data, a_data_size);
        a_ch->stream->esocket->callbacks.arg = l_arg;
    }
    else
       dap_chain_ch_pkt_write_unsafe(a_ch, a_type, a_net_id, a_chain_id, a_cell_id, a_data, a_data_size);
}

/**
 * @brief s_stream_ch_packet_out
 * @param ch
 * @param arg
 */
static bool s_stream_ch_packet_out(dap_stream_ch_t *a_ch, void *a_arg)
{
    dap_chain_ch_t *l_ch_chain = DAP_CHAIN_CH(a_ch);
    if (!l_ch_chain) {
        log_it(L_CRITICAL, "Channel without chain, dump it");
        s_ch_chain_go_idle(l_ch_chain);
        return false;
    }
    bool l_go_idle = false, l_was_sent_smth = false;
    switch (l_ch_chain->state) {
        // Update list of global DB records to remote
    case DAP_CHAIN_CH_STATE_UPDATE_GLOBAL_DB: {
#if 0
        size_t i, q =
                // s_update_pack_size;
                0;
        //dap_db_log_list_obj_t **l_objs = dap_db_log_list_get_multiple(l_ch_chain->request_db_log, DAP_STREAM_PKT_SIZE_MAX, &q);
        dap_chain_ch_update_element_t *l_data = DAP_NEW_Z_SIZE(dap_chain_ch_update_element_t, q * sizeof(dap_chain_ch_update_element_t));
        for (i = 0; i < q; ++i) {
            l_data[i].hash = l_objs[i]->hash;
            l_data[i].size = l_objs[i]->pkt->data_size;
            DAP_DELETE(l_objs[i]->pkt);
            DAP_DELETE(l_objs[i]);
        }
        if (i) {
            l_was_sent_smth = true;
            s_stream_ch_chain_pkt_write(a_ch, DAP_CHAIN_CH_PKT_TYPE_UPDATE_GLOBAL_DB,
                                        l_ch_chain->request_hdr.net_id.uint64, l_ch_chain->request_hdr.chain_id.uint64,
                                        l_ch_chain->request_hdr.cell_id.uint64,
                                        l_data, i * sizeof(dap_chain_ch_update_element_t));
            l_ch_chain->stats_request_gdb_processed += i;
            DAP_DELETE(l_data);
            DAP_DELETE(l_objs);
            debug_if(s_debug_more, L_INFO, "Out: DAP_CHAIN_CH_PKT_TYPE_UPDATE_GLOBAL_DB, %zu records", i);
        } else if (!l_objs) {
            l_was_sent_smth = true;
            l_ch_chain->request.node_addr.uint64 = dap_chain_net_get_cur_addr_int(dap_chain_net_by_id(
                                                                                      l_ch_chain->request_hdr.net_id));
            s_stream_ch_chain_pkt_write(a_ch, DAP_CHAIN_CH_PKT_TYPE_UPDATE_GLOBAL_DB_END,
                                                 l_ch_chain->request_hdr.net_id.uint64,
                                                 l_ch_chain->request_hdr.chain_id.uint64,
                                                 l_ch_chain->request_hdr.cell_id.uint64,
                                                 &l_ch_chain->request, sizeof(dap_chain_ch_sync_request_t));
            debug_if(s_debug_more, L_INFO, "Out: DAP_CHAIN_CH_PKT_TYPE_UPDATE_GLOBAL_DB_END");
            l_go_idle = true;
        }
            dap_chain_ch_update_element_t l_data[s_update_pack_size];
            uint_fast16_t i;
            dap_db_log_list_obj_t *l_obj = NULL;
            for (i = 0; i < s_update_pack_size; i++) {
                l_obj = dap_db_log_list_get(l_ch_chain->request_db_log);
                if (!l_obj || DAP_POINTER_TO_SIZE(l_obj) == 1)
                    break;
                l_data[i].hash = l_obj->hash;
                l_data[i].size = l_obj->pkt->data_size;
                DAP_DELETE(l_obj->pkt);
                DAP_DELETE(l_obj);
            }
            if (i) {
                l_was_sent_smth = true;
                s_stream_ch_chain_pkt_write(a_ch, DAP_CHAIN_CH_PKT_TYPE_UPDATE_GLOBAL_DB,
                                            l_ch_chain->request_hdr.net_id.uint64, l_ch_chain->request_hdr.chain_id.uint64,
                                            l_ch_chain->request_hdr.cell_id.uint64,
                                            l_data, i * sizeof(dap_chain_ch_update_element_t));
                l_ch_chain->stats_request_gdb_processed += i;
                if (s_debug_more)
                    log_it(L_INFO, "Out: DAP_CHAIN_CH_PKT_TYPE_UPDATE_GLOBAL_DB");
            } else if (!l_obj) {
                l_was_sent_smth = true;
                l_ch_chain->request.node_addr.uint64 = dap_chain_net_get_cur_addr_int(dap_chain_net_by_id(
                                                                                          l_ch_chain->request_hdr.net_id));
                s_stream_ch_chain_pkt_write(a_ch, DAP_CHAIN_CH_PKT_TYPE_UPDATE_GLOBAL_DB_END,
                                                     l_ch_chain->request_hdr.net_id.uint64,
                                                     l_ch_chain->request_hdr.chain_id.uint64,
                                                     l_ch_chain->request_hdr.cell_id.uint64,
                                                     &l_ch_chain->request, sizeof(dap_chain_ch_sync_request_t));
                if (s_debug_more )
                    log_it(L_INFO, "Out: DAP_CHAIN_CH_PKT_TYPE_UPDATE_GLOBAL_DB_END");
                l_go_idle = true;
            }
#endif
        } break;

        // Synchronize GDB
    case DAP_CHAIN_CH_STATE_SYNC_GLOBAL_DB: {
#if 0
        dap_global_db_pkt_t *l_pkt = NULL;
        size_t l_pkt_size = 0, i, q = 0;
        dap_db_log_list_obj_t **l_objs = dap_db_log_list_get_multiple(l_ch_chain->request_db_log, DAP_STREAM_PKT_SIZE_MAX, &q);
        for (i = 0; i < q; ++i) {
            dap_chain_ch_hash_item_t *l_hash_item = NULL;
            unsigned l_hash_item_hashv = 0;
            HASH_VALUE(&l_objs[i]->hash, sizeof(dap_chain_hash_fast_t), l_hash_item_hashv);
            HASH_FIND_BYHASHVALUE(hh, l_ch_chain->remote_gdbs, &l_objs[i]->hash,
                                  sizeof(dap_hash_fast_t), l_hash_item_hashv, l_hash_item);
            if (!l_hash_item) {
                l_hash_item = DAP_NEW_Z(dap_chain_ch_hash_item_t);
                *l_hash_item = (dap_chain_ch_hash_item_t) {
                        .hash   = l_objs[i]->hash, .size   = l_objs[i]->pkt->data_size
                };
                HASH_ADD_BYHASHVALUE(hh, l_ch_chain->remote_gdbs, hash, sizeof(dap_chain_hash_fast_t),
                                     l_hash_item_hashv, l_hash_item);
                l_pkt = dap_global_db_pkt_pack(l_pkt, l_objs[i]->pkt);
                l_ch_chain->stats_request_gdb_processed++;
                l_pkt_size = sizeof(dap_global_db_pkt_t) + l_pkt->data_size;
            }

            DAP_DELETE(l_objs[i]->pkt);
            DAP_DELETE(l_objs[i]);
        }

        if (l_pkt_size) {
            l_was_sent_smth = true;
            // If request was from defined node_addr we update its state
            s_stream_ch_chain_pkt_write(a_ch, DAP_CHAIN_CH_PKT_TYPE_GLOBAL_DB,
                                        l_ch_chain->request_hdr.net_id.uint64, l_ch_chain->request_hdr.chain_id.uint64,
                                        l_ch_chain->request_hdr.cell_id.uint64, l_pkt, l_pkt_size);
            debug_if(s_debug_more, L_INFO, "Send one global_db packet, size %zu, rest %zu/%zu items", l_pkt_size,
                     l_ch_chain->request_db_log->items_rest,
                     l_ch_chain->request_db_log->items_number);
            DAP_DELETE(l_pkt);
            DAP_DELETE(l_objs);
        } else if (!l_objs) {
            l_was_sent_smth = true;
            // last message
            dap_chain_ch_sync_request_t l_request = { };
            s_stream_ch_chain_pkt_write(a_ch, DAP_CHAIN_CH_PKT_TYPE_SYNCED_GLOBAL_DB,
                                        l_ch_chain->request_hdr.net_id.uint64, l_ch_chain->request_hdr.chain_id.uint64,
                                        l_ch_chain->request_hdr.cell_id.uint64, &l_request, sizeof(l_request));
            l_go_idle = true;
            if (l_ch_chain->callback_notify_packet_out)
                l_ch_chain->callback_notify_packet_out(l_ch_chain, DAP_CHAIN_CH_PKT_TYPE_SYNCED_GLOBAL_DB,
                                                       NULL, 0, l_ch_chain->callback_notify_arg);
            log_it(L_INFO,"Syncronized database: items syncronyzed %"DAP_UINT64_FORMAT_U" of %zu",
                    l_ch_chain->stats_request_gdb_processed, l_ch_chain->request_db_log->items_number);
        }
            // Get global DB record
            dap_global_db_pkt_t *l_pkt = NULL;
            dap_db_log_list_obj_t *l_obj = NULL;
            size_t l_pkt_size = 0;
            for (uint_fast16_t l_skip_count = 0; l_skip_count < s_skip_in_reactor_count; ) {
                l_obj = dap_db_log_list_get(l_ch_chain->request_db_log);
                if (!l_obj || DAP_POINTER_TO_SIZE(l_obj) == 1) {
                    l_skip_count = s_skip_in_reactor_count;
                    break;
                }
                dap_chain_ch_hash_item_t *l_hash_item = NULL;
                unsigned l_hash_item_hashv = 0;
                HASH_VALUE(&l_obj->hash, sizeof(dap_chain_hash_fast_t), l_hash_item_hashv);
                HASH_FIND_BYHASHVALUE(hh, l_ch_chain->remote_gdbs, &l_obj->hash, sizeof(dap_hash_fast_t),
                                      l_hash_item_hashv, l_hash_item);
                if (l_hash_item) { // If found - skip it
                    /*if (s_debug_more) {
                        char l_request_atom_hash_str[DAP_CHAIN_HASH_FAST_STR_SIZE];
                        dap_chain_hash_fast_to_str(&l_obj->hash, l_request_atom_hash_str, DAP_CHAIN_HASH_FAST_STR_SIZE);
                        log_it(L_DEBUG, "Out CHAIN: skip GDB hash %s because its already present in remote GDB hash table",
                                        l_request_atom_hash_str);
                    }*/
                    l_skip_count++;
                } else {
                    l_hash_item = DAP_NEW_Z(dap_chain_ch_hash_item_t);
                    if (!l_hash_item) {
                        log_it(L_CRITICAL, "Memory allocation error");
                        return;
                    }
                    l_hash_item->hash = l_obj->hash;
                    l_hash_item->size = l_obj->pkt->data_size;
                    HASH_ADD_BYHASHVALUE(hh, l_ch_chain->remote_gdbs, hash, sizeof(dap_chain_hash_fast_t),
                                         l_hash_item_hashv, l_hash_item);
                    l_pkt = dap_global_db_pkt_pack(l_pkt, l_obj->pkt);
                    l_ch_chain->stats_request_gdb_processed++;
                    l_pkt_size = sizeof(dap_global_db_pkt_t) + l_pkt->data_size;
                }
                DAP_DELETE(l_obj->pkt);
                DAP_DELETE(l_obj);
                if (l_pkt_size >= DAP_CHAIN_PKT_EXPECT_SIZE)
                    break;
            }
            if (l_pkt_size) {
                l_was_sent_smth = true;
                // If request was from defined node_addr we update its state
                if (s_debug_more)
                    log_it(L_INFO, "Send one global_db packet len=%zu (rest=%zu/%zu items)", l_pkt_size,
                                    dap_db_log_list_get_count_rest(l_ch_chain->request_db_log),
                                    dap_db_log_list_get_count(l_ch_chain->request_db_log));
                s_stream_ch_chain_pkt_write(a_ch, DAP_CHAIN_CH_PKT_TYPE_GLOBAL_DB,
                                                     l_ch_chain->request_hdr.net_id.uint64, l_ch_chain->request_hdr.chain_id.uint64,
                                                     l_ch_chain->request_hdr.cell_id.uint64, l_pkt, l_pkt_size);
                DAP_DELETE(l_pkt);
            } else if (!l_obj) {
                l_was_sent_smth = true;
                log_it( L_INFO,"Syncronized database: items syncronyzed %"DAP_UINT64_FORMAT_U" from %zu",
                        l_ch_chain->stats_request_gdb_processed, dap_db_log_list_get_count(l_ch_chain->request_db_log));
                // last message
                dap_chain_ch_sync_request_t l_request = {};
                s_stream_ch_chain_pkt_write(a_ch, DAP_CHAIN_CH_PKT_TYPE_SYNCED_GLOBAL_DB,
                                                     l_ch_chain->request_hdr.net_id.uint64, l_ch_chain->request_hdr.chain_id.uint64,
                                                     l_ch_chain->request_hdr.cell_id.uint64, &l_request, sizeof(l_request));
                l_go_idle = true;
                if (l_ch_chain->callback_notify_packet_out)
                    l_ch_chain->callback_notify_packet_out(l_ch_chain, DAP_CHAIN_CH_PKT_TYPE_SYNCED_GLOBAL_DB,
                                                           NULL, 0, l_ch_chain->callback_notify_arg);
            }
#endif
    } break;

        // Update list of atoms to remote
        case DAP_CHAIN_CH_STATE_UPDATE_CHAINS:{
            dap_chain_ch_update_element_t *l_data = DAP_NEW_Z_SIZE(dap_chain_ch_update_element_t,
                                                                          sizeof(dap_chain_ch_update_element_t) * s_update_pack_size);
            size_t l_data_size=0;
            for(uint_fast16_t n=0; n<s_update_pack_size && (l_ch_chain->request_atom_iter && l_ch_chain->request_atom_iter->cur);n++){
                l_data[n].hash = *l_ch_chain->request_atom_iter->cur_hash;
                // Shift offset counter
                l_data_size += sizeof(dap_chain_ch_update_element_t);
                // Then get next atom
                l_ch_chain->request_atom_iter->chain->callback_atom_iter_get(l_ch_chain->request_atom_iter, DAP_CHAIN_ITER_OP_NEXT, NULL);
            }
            if (l_data_size){
                l_was_sent_smth = true;
                if(s_debug_more)
                    log_it(L_DEBUG,"Out: UPDATE_CHAINS with %zu hashes sent", l_data_size / sizeof(dap_chain_ch_update_element_t));
                s_stream_ch_chain_pkt_write(a_ch, DAP_CHAIN_CH_PKT_TYPE_UPDATE_CHAINS,
                                                     l_ch_chain->request_hdr.net_id.uint64,
                                                     l_ch_chain->request_hdr.chain_id.uint64,
                                                     l_ch_chain->request_hdr.cell_id.uint64,
                                                     l_data,l_data_size);
            }
            if(!l_data_size  ||  !l_ch_chain->request_atom_iter){ // We over with all the hashes here
                l_was_sent_smth = true;
                if(s_debug_more)
                    log_it(L_INFO,"Out: UPDATE_CHAINS_END sent ");
                dap_chain_ch_sync_request_t l_request = {};
                s_stream_ch_chain_pkt_write(a_ch, DAP_CHAIN_CH_PKT_TYPE_UPDATE_CHAINS_END,
                                                     l_ch_chain->request_hdr.net_id.uint64,
                                                     l_ch_chain->request_hdr.chain_id.uint64,
                                                     l_ch_chain->request_hdr.cell_id.uint64,
                                                     &l_request, sizeof(dap_chain_ch_sync_request_t));
                l_go_idle = true;
                dap_stream_ch_set_ready_to_write_unsafe(a_ch, false);
            }
            DAP_DELETE(l_data);
        }break;

        // Synchronize chains
        case DAP_CHAIN_CH_STATE_SYNC_CHAINS: {
            // Process one chain from l_ch_chain->request_atom_iter
            // Pack loop to skip quicker
            for(uint_fast16_t k=0; k<s_skip_in_reactor_count     &&
                                   l_ch_chain->request_atom_iter &&
                                   l_ch_chain->request_atom_iter->cur; k++){
                // Check if present and skip if present
                dap_chain_ch_hash_item_t *l_hash_item = NULL;
                unsigned l_hash_item_hashv = 0;
                HASH_VALUE(l_ch_chain->request_atom_iter->cur_hash, sizeof(dap_chain_hash_fast_t), l_hash_item_hashv);
                HASH_FIND_BYHASHVALUE(hh, l_ch_chain->remote_atoms, l_ch_chain->request_atom_iter->cur_hash,
                                      sizeof(dap_chain_hash_fast_t), l_hash_item_hashv, l_hash_item);
                if( l_hash_item ){ // If found - skip it
                    /*if(s_debug_more){
                        char l_request_atom_hash_str[81]={[0]='\0'};
                        dap_chain_hash_fast_to_str(l_ch_chain->request_atom_iter->cur_hash,l_request_atom_hash_str,sizeof (l_request_atom_hash_str));
                        log_it(L_DEBUG, "Out CHAIN: skip atom hash %s because its already present in remote atom hash table",
                                        l_request_atom_hash_str);
                    }*/
                }else{
                    l_hash_item = DAP_NEW_Z(dap_chain_ch_hash_item_t);
                    if (!l_hash_item) {
                        log_it(L_CRITICAL, "Memory allocation error");
                        return false;
                    }
                    l_hash_item->hash = *l_ch_chain->request_atom_iter->cur_hash;
                    if(s_debug_more){
                        char l_atom_hash_str[DAP_CHAIN_HASH_FAST_STR_SIZE];
                        dap_chain_hash_fast_to_str(&l_hash_item->hash, l_atom_hash_str, sizeof(l_atom_hash_str));
                        log_it(L_INFO, "Out CHAIN pkt: atom hash %s (size %zd) ", l_atom_hash_str, l_ch_chain->request_atom_iter->cur_size);
                    }
                    s_stream_ch_chain_pkt_write(a_ch, DAP_CHAIN_CH_PKT_TYPE_CHAIN, l_ch_chain->request_hdr.net_id.uint64,
                                                         l_ch_chain->request_hdr.chain_id.uint64, l_ch_chain->request_hdr.cell_id.uint64,
                                                         l_ch_chain->request_atom_iter->cur, l_ch_chain->request_atom_iter->cur_size);
                    l_was_sent_smth = true;
                    l_ch_chain->stats_request_atoms_processed++;

                    l_hash_item->size = l_ch_chain->request_atom_iter->cur_size;
                    // Because we sent this atom to remote - we record it to not to send it twice
                    HASH_ADD_BYHASHVALUE(hh, l_ch_chain->remote_atoms, hash, sizeof(dap_hash_fast_t), l_hash_item_hashv,
                                         l_hash_item);
                }
                // Then get next atom and populate new last
                l_ch_chain->request_atom_iter->chain->callback_atom_iter_get(l_ch_chain->request_atom_iter, DAP_CHAIN_ITER_OP_NEXT, NULL);
                if (l_was_sent_smth)
                    break;
            }
            if(!l_ch_chain->request_atom_iter || !l_ch_chain->request_atom_iter->cur)  { // All chains synced
                dap_chain_ch_sync_request_t l_request = {};
                // last message
                l_was_sent_smth = true;
                s_stream_ch_chain_pkt_write(a_ch, DAP_CHAIN_CH_PKT_TYPE_SYNCED_CHAINS,
                                                     l_ch_chain->request_hdr.net_id.uint64, l_ch_chain->request_hdr.chain_id.uint64,
                                                     l_ch_chain->request_hdr.cell_id.uint64, &l_request, sizeof(l_request));
                log_it( L_INFO,"Synced: %"DAP_UINT64_FORMAT_U" atoms processed", l_ch_chain->stats_request_atoms_processed);
                l_go_idle = true;
                if (l_ch_chain->callback_notify_packet_out)
                    l_ch_chain->callback_notify_packet_out(l_ch_chain, DAP_CHAIN_CH_PKT_TYPE_SYNCED_CHAINS, NULL,
                                                           0, l_ch_chain->callback_notify_arg);
            }
        } break;

        default:
            return false;
    }
    if (l_was_sent_smth) {
        s_chain_timer_reset(l_ch_chain);
        l_ch_chain->sent_breaks = 0;
    } else
        l_ch_chain->sent_breaks++;
    if (l_go_idle) {
        s_ch_chain_go_idle(l_ch_chain);
        if (l_ch_chain->activity_timer) {
            if (!a_arg)
                dap_timerfd_delete_unsafe(l_ch_chain->activity_timer);
            l_ch_chain->activity_timer = NULL;
        }
        return false;
    }
    return true;
}<|MERGE_RESOLUTION|>--- conflicted
+++ resolved
@@ -1402,17 +1402,10 @@
         dap_stream_ch_pkt_send_by_addr(&l_context->addr, DAP_CHAIN_CH_ID, DAP_CHAIN_CH_PKT_TYPE_CHAIN, l_pkt, dap_chain_ch_pkt_get_size(l_pkt));
         DAP_DELETE(l_pkt);
         debug_if(s_debug_more, L_DEBUG, "Out: CHAIN %s for net %s from source " NODE_ADDR_FP_STR "with num %" DAP_UINT64_FORMAT_U
-<<<<<<< HEAD
-                                            " hash %s and size %s",
-                                l_chain ? l_chain->name : "(null)",
-                                            l_chain ? l_chain->net_name : "(null)",
-                                                            NODE_ADDR_FP_ARGS_S(l_args->addr),
-=======
                                             " hash %s and size %zu",
                                 l_chain ? l_chain->name : "(null)",
                                             l_chain ? l_chain->net_name : "(null)",
                                                             NODE_ADDR_FP_ARGS_S(l_context->addr),
->>>>>>> 20b8a105
                                 l_iter->cur_num, dap_hash_fast_to_str_static(l_iter->cur_hash), l_iter->cur_size);
         if (atomic_exchange(&l_context->state, SYNC_STATE_BUSY) == SYNC_STATE_OVER) {
             atomic_store(&l_context->state, SYNC_STATE_OVER);
