/*
 * Authors:
 * Dmitriy A. Gearasimov <gerasimov.dmitriy@demlabs.net>
 * Alexander Lysikov <alexander.lysikov@demlabs.net>
 * DeM Labs Inc.   https://demlabs.net
 * Kelvin Project https://github.com/kelvinblockchain
 * Copyright  (c) 2017-2018
 * All rights reserved.

 This file is part of DAP (Demlabs Application Protocol) the open source project

 DAP (Demlabs Application Protocol) is free software: you can redistribute it and/or modify
 it under the terms of the GNU General Public License as published by
 the Free Software Foundation, either version 3 of the License, or
 (at your option) any later version.

 DAP is distributed in the hope that it will be useful,
 but WITHOUT ANY WARRANTY; without even the implied warranty of
 MERCHANTABILITY or FITNESS FOR A PARTICULAR PURPOSE.  See the
 GNU General Public License for more details.

 You should have received a copy of the GNU General Public License
 along with any DAP based project.  If not, see <http://www.gnu.org/licenses/>.
 */

#include "dap_common.h"
#include "dap_list.h"
#include "dap_config.h"
#include "dap_hash.h"
#include "dap_time.h"
#include "dap_worker.h"
#include "dap_proc_thread.h"
#include "dap_chain.h"
#include "dap_chain_cell.h"
#include "dap_global_db_legacy.h"
#include "dap_global_db_ch.h"
#include "dap_stream.h"
#include "dap_stream_pkt.h"
#include "dap_stream_worker.h"
#include "dap_stream_ch_pkt.h"
#include "dap_stream_ch.h"
#include "dap_stream_ch_proc.h"
#include "dap_chain_ch.h"
#include "dap_chain_ch_pkt.h"
#include "dap_stream_ch_gossip.h"

#define LOG_TAG "dap_chain_ch"

#define DAP_CHAIN_PKT_EXPECT_SIZE   DAP_STREAM_PKT_FRAGMENT_SIZE

enum sync_context_state {
    SYNC_STATE_IDLE,
    SYNC_STATE_READY,
    SYNC_STATE_BUSY,
    SYNC_STATE_OVER
};

struct sync_context {
    atomic_uint_fast64_t allowed_num;
    atomic_uint_fast16_t state;
    dap_chain_atom_iter_t *iter;
    dap_stream_node_addr_t addr;
    dap_chain_net_id_t net_id;
    dap_chain_id_t chain_id;
    dap_chain_cell_id_t cell_id;
    uint64_t num_last;
    dap_time_t last_activity;
};

typedef struct dap_chain_ch_hash_item {
    dap_hash_fast_t hash;
    uint32_t size;
    UT_hash_handle hh;
} dap_chain_ch_hash_item_t;

struct legacy_sync_context {
    dap_stream_worker_t *worker;
    dap_stream_ch_uuid_t ch_uuid;
    dap_stream_node_addr_t remote_addr;
    dap_chain_ch_pkt_hdr_t request_hdr;

    _Atomic(dap_chain_ch_state_t) state;
    dap_chain_ch_error_type_t last_error;

    bool is_type_of_gdb;
    union {
        struct {
            dap_chain_ch_hash_item_t *remote_atoms;     // Remote atoms
            dap_chain_atom_iter_t *atom_iter;           // Atom iterator
            uint64_t stats_request_atoms_processed;     // Atoms statictic
        };
        struct {
            dap_chain_ch_hash_item_t *remote_gdbs;      // Remote gdbs
            dap_global_db_legacy_list_t *db_list;       // DB iterator
            uint64_t stats_request_gdbs_processed;      // DB statictic
        };
    };

    dap_time_t last_activity;
    dap_chain_ch_state_t prev_state;
    size_t enqueued_data_size;
};

typedef struct dap_chain_ch {
    void *_inheritor;
    dap_timerfd_t *sync_timer;
    struct sync_context *sync_context;

    // Legacy section //
    dap_timerfd_t *activity_timer;
    uint32_t timer_shots;
    int sent_breaks;
    struct legacy_sync_context *legacy_sync_context;
} dap_chain_ch_t;

#define DAP_CHAIN_CH(a) ((dap_chain_ch_t *) ((a)->internal) )
#define DAP_STREAM_CH(a) ((dap_stream_ch_t *)((a)->_inheritor))

static void s_ch_chain_go_idle(dap_chain_ch_t *a_ch_chain);

static void s_stream_ch_new(dap_stream_ch_t *a_ch, void *a_arg);
static void s_stream_ch_delete(dap_stream_ch_t *a_ch, void *a_arg);
static bool s_stream_ch_packet_in(dap_stream_ch_t * a_ch, void *a_arg);
static void s_stream_ch_io_complete(dap_events_socket_t *a_es, void *a_arg);

static bool s_sync_in_chains_callback(void *a_arg);
static bool s_sync_out_chains_proc_callback(void *a_arg);
static bool s_gdb_in_pkt_proc_callback(void *a_arg);
static bool s_sync_out_gdb_proc_callback(void *a_arg);

static void s_stream_ch_chain_pkt_write(dap_stream_ch_t *a_ch, uint8_t a_type, uint64_t a_net_id,
                                        uint64_t a_chain_id, uint64_t a_cell_id,
                                        const void * a_data, size_t a_data_size);

static void s_gossip_payload_callback(void *a_payload, size_t a_payload_size, dap_stream_node_addr_t a_sender_addr);
static bool s_chain_iter_callback(void *a_arg);
static bool s_chain_iter_delete_callback(void *a_arg);
static bool s_sync_timer_callback(void *a_arg);

static bool s_debug_more = false, s_debug_legacy = false;
static uint32_t s_sync_timeout = 30;
static uint32_t s_sync_packets_per_thread_call = 10;
static uint32_t s_sync_ack_window_size = 100; // atoms

// Legacy
static uint_fast16_t s_update_pack_size = 100; // Number of hashes packed into the one packet

#ifdef  DAP_SYS_DEBUG

enum    {MEMSTAT$K_STM_CH_CHAIN, MEMSTAT$K_NR};
static  dap_memstat_rec_t   s_memstat [MEMSTAT$K_NR] = {
    {.fac_len = sizeof(LOG_TAG) - 1, .fac_name = {LOG_TAG}, .alloc_sz = sizeof(dap_chain_ch_t)},
};

#endif

static const char *s_error_type_to_string(dap_chain_ch_error_type_t a_error)
{
    switch (a_error) {
    case DAP_CHAIN_CH_ERROR_SYNC_REQUEST_ALREADY_IN_PROCESS:
        return "SYNC_REQUEST_ALREADY_IN_PROCESS";
    case DAP_CHAIN_CH_ERROR_INCORRECT_SYNC_SEQUENCE:
        return "INCORRECT_SYNC_SEQUENCE";
    case DAP_CHAIN_CH_ERROR_SYNC_TIMEOUT:
        return "SYNCHRONIZATION TIMEOUT";
    case DAP_CHAIN_CH_ERROR_CHAIN_PKT_DATA_SIZE:
        return "INVALID_PACKET_SIZE";
    case DAP_CHAIN_CH_ERROR_LEGACY_PKT_DATA_SIZE:
        return "INVALID_LEGACY_PACKET_SIZE";
    case DAP_CHAIN_CH_ERROR_NET_INVALID_ID:
        return "INVALID_NET_ID";
    case DAP_CHAIN_CH_ERROR_CHAIN_NOT_FOUND:
        return "CHAIN_NOT_FOUND";
    case DAP_CHAIN_CH_ERROR_ATOM_NOT_FOUND:
        return "ATOM_NOT_FOUND";
    case DAP_CHAIN_CH_ERROR_UNKNOWN_CHAIN_PKT_TYPE:
        return "UNKNOWN_CHAIN_PACKET_TYPE";
    case DAP_CHAIN_CH_ERROR_GLOBAL_DB_INTERNAL_NOT_SAVED:
        return "GLOBAL_DB_INTERNAL_SAVING_ERROR";
    case DAP_CHAIN_CH_ERROR_NET_IS_OFFLINE:
        return "NET_IS_OFFLINE";
    case DAP_CHAIN_CH_ERROR_OUT_OF_MEMORY:
        return "OUT_OF_MEMORY";
    case DAP_CHAIN_CH_ERROR_INTERNAL:
        return "INTERNAL_ERROR";
    default:
        return "UNKNOWN_ERROR";
    }
}

/**
 * @brief dap_chain_ch_init
 * @return
 */
int dap_chain_ch_init()
{
    log_it(L_NOTICE, "Chains exchange channel initialized");
    dap_stream_ch_proc_add(DAP_CHAIN_CH_ID, s_stream_ch_new, s_stream_ch_delete, s_stream_ch_packet_in, NULL);
    s_sync_timeout = dap_config_get_item_uint32_default(g_config, "chain", "sync_timeout", s_sync_timeout);
    s_sync_ack_window_size = dap_config_get_item_uint32_default(g_config, "chain", "sync_ack_window_size", s_sync_ack_window_size);
    s_sync_packets_per_thread_call = dap_config_get_item_int16_default(g_config, "chain", "pack_size", s_sync_packets_per_thread_call);
    s_debug_more = dap_config_get_item_bool_default(g_config, "chain", "debug_more", false);
    s_debug_legacy = dap_config_get_item_bool_default(g_config, "chain", "debug_legacy", false);
#ifdef  DAP_SYS_DEBUG
    for (int i = 0; i < MEMSTAT$K_NR; i++)
        dap_memstat_reg(&s_memstat[i]);
#endif
    return dap_stream_ch_gossip_callback_add(DAP_CHAIN_CH_ID, s_gossip_payload_callback);
}

/**
 * @brief dap_chain_ch_deinit
 */
void dap_chain_ch_deinit()
{

}

/**
 * @brief s_stream_ch_new
 * @param a_ch
 * @param arg
 */
void s_stream_ch_new(dap_stream_ch_t *a_ch, void *a_arg)
{
    UNUSED(a_arg);
    if (!(a_ch->internal = DAP_NEW_Z(dap_chain_ch_t))) {
        log_it(L_CRITICAL, "%s", g_error_memory_alloc);
        return;
    };
    dap_chain_ch_t *l_ch_chain = DAP_CHAIN_CH(a_ch);
    l_ch_chain->_inheritor = a_ch;

#ifdef  DAP_SYS_DEBUG
    atomic_fetch_add(&s_memstat[MEMSTAT$K_STM_CH_CHAIN].alloc_nr, 1);
#endif
    debug_if(s_debug_more, L_DEBUG, "[stm_ch_chain:%p] --- created chain:%p", a_ch, l_ch_chain);
}

/**
 * @brief s_stream_ch_delete
 * @param ch
 * @param arg
 */
static void s_stream_ch_delete(dap_stream_ch_t *a_ch, void *a_arg)
{
    UNUSED(a_arg);
    dap_chain_ch_t *l_ch_chain = DAP_CHAIN_CH(a_ch);
    s_ch_chain_go_idle(l_ch_chain);
    debug_if(s_debug_more, L_DEBUG, "[stm_ch_chain:%p] --- deleted chain:%p", a_ch, l_ch_chain);
    DAP_DEL_Z(a_ch->internal);

#ifdef  DAP_SYS_DEBUG
    atomic_fetch_add(&s_memstat[MEMSTAT$K_STM_CH_CHAIN].free_nr, 1);
#endif
}

// *** Legacy support code *** //

/**
 * @brief dap_chain_ch_create_sync_request_gdb
 * @param a_ch_chain
 * @param a_net
 */
struct legacy_sync_context *s_legacy_sync_context_create(dap_chain_ch_pkt_t *a_chain_pkt, dap_stream_ch_t *a_ch)
{
    dap_chain_ch_t * l_ch_chain = DAP_CHAIN_CH(a_ch);
    dap_return_val_if_fail(l_ch_chain, NULL);

    struct legacy_sync_context *l_context;
    DAP_NEW_Z_RET_VAL(l_context, struct legacy_sync_context, NULL, NULL);

    *l_context = (struct legacy_sync_context) {
            .worker         = a_ch->stream_worker,
            .ch_uuid        = a_ch->uuid,
            .remote_addr    = *(dap_stream_node_addr_t *)a_chain_pkt->data,
            .request_hdr    = a_chain_pkt->hdr,
            .state          = DAP_CHAIN_CH_STATE_IDLE,
            .last_activity  = dap_time_now()
        };
    dap_stream_ch_uuid_t *l_uuid = DAP_DUP(&a_ch->uuid);
    if (!l_uuid) {
        log_it(L_CRITICAL, "%s", g_error_memory_alloc);
        DAP_DELETE(l_context);
        return NULL;
    }
    l_ch_chain->sync_timer = dap_timerfd_start_on_worker(a_ch->stream_worker->worker, 1000, s_sync_timer_callback, l_uuid);
    a_ch->stream->esocket->callbacks.write_finished_callback = s_stream_ch_io_complete;
    a_ch->stream->esocket->callbacks.arg = l_context;
    if (l_context->worker->worker->_inheritor != a_ch->stream_worker)
        log_it(L_CRITICAL, "Corrupted stream worker %p", a_ch->stream_worker);
    return l_context;
}

/**
 * @brief s_stream_ch_chain_delete
 * @param a_ch_chain
 */
static void s_legacy_sync_context_delete(void *a_arg)
{
    struct legacy_sync_context *l_context = a_arg;
    dap_return_if_fail(l_context);

    dap_chain_ch_hash_item_t *l_hash_item, *l_tmp;

    if (l_context->is_type_of_gdb) {
        HASH_ITER(hh, l_context->remote_gdbs, l_hash_item, l_tmp) {
            // Clang bug at this, l_hash_item should change at every loop cycle
            HASH_DEL(l_context->remote_gdbs, l_hash_item);
            DAP_DELETE(l_hash_item);
        }
        l_context->remote_atoms = NULL;

        if (l_context->db_list)
            dap_global_db_legacy_list_delete(l_context->db_list);
    } else {
        HASH_ITER(hh, l_context->remote_atoms, l_hash_item, l_tmp) {
            // Clang bug at this, l_hash_item should change at every loop cycle
            HASH_DEL(l_context->remote_atoms, l_hash_item);
            DAP_DELETE(l_hash_item);
        }
        l_context->remote_gdbs = NULL;

        if (l_context->atom_iter)
            l_context->atom_iter->chain->callback_atom_iter_delete(l_context->atom_iter);
    }

    dap_stream_ch_t *l_ch = dap_stream_ch_find_by_uuid_unsafe(l_context->worker, l_context->ch_uuid);
    if (l_ch) {
        DAP_CHAIN_CH(l_ch)->legacy_sync_context = NULL;
        l_ch->stream->esocket->callbacks.write_finished_callback = NULL;
        l_ch->stream->esocket->callbacks.arg = NULL;
    }

    DAP_DELETE(l_context);
}

static bool s_sync_out_gdb_proc_callback(void *a_arg)
{
    struct legacy_sync_context *l_context = a_arg;
    dap_chain_ch_state_t l_cur_state = l_context->state;
    if (l_cur_state != DAP_CHAIN_CH_STATE_UPDATE_GLOBAL_DB && l_cur_state != DAP_CHAIN_CH_STATE_SYNC_GLOBAL_DB) {
        // Illegal context
        assert(l_cur_state == DAP_CHAIN_CH_STATE_IDLE);
        goto context_delete;
    }
    dap_list_t *l_list_out = dap_global_db_legacy_list_get_multiple(l_context->db_list, s_update_pack_size);
    if (!l_list_out) {
        dap_chain_ch_sync_request_old_t l_payload = { .node_addr = g_node_addr };
        uint8_t l_type = l_cur_state == DAP_CHAIN_CH_STATE_UPDATE_GLOBAL_DB ? DAP_CHAIN_CH_PKT_TYPE_UPDATE_GLOBAL_DB_END
                                                                            : DAP_CHAIN_CH_PKT_TYPE_SYNCED_GLOBAL_DB;
        debug_if(s_debug_legacy, L_INFO, "Out: %s", dap_chain_ch_pkt_type_to_str(l_type));
        dap_chain_ch_pkt_write_mt(l_context->worker, l_context->ch_uuid, l_type,
                                  l_context->request_hdr.net_id, l_context->request_hdr.chain_id, l_context->request_hdr.cell_id,
                                  &l_payload, sizeof(l_payload), DAP_CHAIN_CH_PKT_VERSION_LEGACY);
        if (l_cur_state == DAP_CHAIN_CH_STATE_SYNC_GLOBAL_DB) {
            log_it(L_INFO, "Synchronized database: items synchronized %" DAP_UINT64_FORMAT_U " from %zu",
                                             l_context->stats_request_gdbs_processed, l_context->db_list->items_number);
            l_context->state = DAP_CHAIN_CH_STATE_IDLE;
            goto context_delete;
        }
        dap_global_db_legacy_list_rewind(l_context->db_list);
        if (atomic_compare_exchange_strong(&l_context->state, &l_cur_state, DAP_CHAIN_CH_STATE_SYNC_GLOBAL_DB_REMOTE))
            return false;
        goto context_delete;
    }

    void *l_data = NULL;
    size_t l_data_size = 0;
    uint8_t l_type = DAP_CHAIN_CH_PKT_TYPE_GLOBAL_DB;
    if (l_cur_state == DAP_CHAIN_CH_STATE_UPDATE_GLOBAL_DB) {
        l_type = DAP_CHAIN_CH_PKT_TYPE_UPDATE_GLOBAL_DB;
        l_data_size = dap_list_length(l_list_out) * sizeof(dap_chain_ch_update_element_t);
        l_data = DAP_NEW_Z_SIZE(dap_chain_ch_update_element_t, l_data_size);
        if (!l_data) {
            log_it(L_CRITICAL, "%s", g_error_memory_alloc);
            l_context->state = DAP_CHAIN_CH_STATE_ERROR;
            goto context_delete;
        }
    }
<<<<<<< HEAD
    l_ch_chain->request_atom_iter = l_sync_request->chain.request_atom_iter;
    // last packet
    dap_chain_ch_sync_request_old_t l_request = {};
    if (s_debug_more )
        log_it(L_INFO,"Out: DAP_CHAIN_CH_PKT_TYPE_SYNCED_CHAINS");
    dap_chain_ch_pkt_write_unsafe(l_ch, DAP_CHAIN_CH_PKT_TYPE_SYNCED_CHAINS,
            l_sync_request->request_hdr.net_id.uint64, l_sync_request->request_hdr.chain_id.uint64,
            l_sync_request->request_hdr.cell_id.uint64, &l_request, sizeof(l_request));
    s_ch_chain_go_idle(l_ch_chain);
    DAP_DELETE(l_sync_request);
}
/**
 * @brief s_sync_chains_callback
 * @param a_thread
 * @param a_arg
 * @return
 */
static bool s_sync_out_chains_proc_callback(void *a_arg)
{
    struct sync_request * l_sync_request = (struct sync_request *) a_arg;

    dap_chain_t * l_chain = dap_chain_find_by_id(l_sync_request->request_hdr.net_id, l_sync_request->request_hdr.chain_id);
    assert(l_chain);
    l_sync_request->chain.request_atom_iter = l_chain->callback_atom_iter_create(l_chain, l_sync_request->request_hdr.cell_id, NULL, false);
    size_t l_first_size = 0;
    dap_chain_atom_ptr_t l_atom = l_chain->callback_atom_iter_get(l_sync_request->chain.request_atom_iter, DAP_CHAIN_ITER_OP_FIRST, &l_first_size);
    if (l_atom && l_first_size) {
        // first packet
        dap_chain_hash_fast_t l_hash_from = l_sync_request->request.hash_from;
        if (!dap_hash_fast_is_blank(&l_hash_from)) {
            (void ) l_chain->callback_atom_find_by_hash(l_sync_request->chain.request_atom_iter,
                                                          &l_hash_from, &l_first_size);
        }
         dap_worker_exec_callback_on(dap_events_worker_get(l_sync_request->worker->id), s_sync_out_chains_first_worker_callback, l_sync_request );
    } else {
         dap_worker_exec_callback_on(dap_events_worker_get(l_sync_request->worker->id),s_sync_out_chains_last_worker_callback, l_sync_request );
=======
    bool l_go_wait = false;
    size_t i = 0;
    for (dap_list_t *it = l_list_out; it; it = it->next, i++) {
        dap_global_db_pkt_old_t *l_pkt = it->data;
        if (l_context->db_list->items_rest)
            --l_context->db_list->items_rest;
        dap_hash_t l_pkt_hash;
        dap_hash_fast(l_pkt->data, l_pkt->data_size, &l_pkt_hash);
        if (l_cur_state == DAP_CHAIN_CH_STATE_UPDATE_GLOBAL_DB) {
            dap_chain_ch_update_element_t *l_hashes = l_data;
            l_hashes[i].hash = l_pkt_hash;
            l_hashes[i].size = l_pkt->data_size;
        } else { // l_cur_state == DAP_CHAIN_CH_STATE_SYNC_GLOBAL_DB
            dap_chain_ch_hash_item_t *l_hash_item = NULL;
            HASH_FIND(hh, l_context->remote_gdbs, &l_pkt_hash, sizeof(dap_hash_fast_t), l_hash_item);
            if (!l_hash_item) {
                dap_global_db_pkt_old_t *l_pkt_pack = l_data;
                size_t l_cur_size = l_pkt_pack ? l_pkt_pack->data_size : 0;
                if (l_cur_size + sizeof(dap_global_db_pkt_old_t) + l_pkt->data_size >= DAP_CHAIN_PKT_EXPECT_SIZE) {
                    l_context->enqueued_data_size += l_data_size;
                    if (!l_go_wait && l_context->enqueued_data_size > DAP_EVENTS_SOCKET_BUF_SIZE / 2) {
                        if (!atomic_compare_exchange_strong(&l_context->state, &l_cur_state, DAP_CHAIN_CH_STATE_WAITING))
                            goto context_delete;
                        l_context->prev_state = l_cur_state;
                        l_go_wait = true;
                    }
                    dap_chain_ch_pkt_write_mt(l_context->worker, l_context->ch_uuid, l_type,
                                              l_context->request_hdr.net_id, l_context->request_hdr.chain_id, l_context->request_hdr.cell_id,
                                              l_data, l_data_size, DAP_CHAIN_CH_PKT_VERSION_LEGACY);
                    debug_if(s_debug_legacy, L_INFO, "Send one global_db packet len=%zu (rest=%zu/%zu items)", l_data_size,
                                                l_context->db_list->items_rest, l_context->db_list->items_number);
                    l_context->last_activity = dap_time_now();
                    DAP_DEL_Z(l_pkt_pack);
                    l_cur_size = 0;
                }
                l_pkt_pack = dap_global_db_pkt_pack_old(l_pkt_pack, l_pkt);
                if (!l_pkt_pack || l_cur_size == l_pkt_pack->data_size) {
                    log_it(L_CRITICAL, "%s", g_error_memory_alloc);
                    l_context->state = DAP_CHAIN_CH_STATE_ERROR;
                    goto context_delete;
                }
                l_context->stats_request_gdbs_processed++;
                l_data = l_pkt_pack;
                l_data_size = sizeof(dap_global_db_pkt_old_t) + l_pkt_pack->data_size;
            } /* else       // Over-extended debug
                debug_if(s_debug_legacy, L_DEBUG, "Skip GDB hash %s because its already present in remote GDB hash table",
                                                dap_hash_fast_to_str_static(&l_pkt_hash));
            */
        }
    }
    dap_list_free_full(l_list_out, NULL);

    if (l_data && l_data_size) {
        dap_chain_ch_pkt_write_mt(l_context->worker, l_context->ch_uuid, l_type,
                                  l_context->request_hdr.net_id, l_context->request_hdr.chain_id, l_context->request_hdr.cell_id,
                                  l_data, l_data_size, DAP_CHAIN_CH_PKT_VERSION_LEGACY);
        if (l_cur_state == DAP_CHAIN_CH_STATE_UPDATE_GLOBAL_DB)
            debug_if(s_debug_legacy, L_INFO, "Out: %s, %zu records", dap_chain_ch_pkt_type_to_str(l_type), i);
        else
            debug_if(s_debug_legacy, L_INFO, "Send one global_db packet len=%zu (rest=%zu/%zu items)", l_data_size,
                                            l_context->db_list->items_rest, l_context->db_list->items_number);
        l_context->last_activity = dap_time_now();
        DAP_DELETE(l_data);
    } else if (l_context->last_activity + 3 < dap_time_now()) {
        l_context->last_activity = dap_time_now();
        debug_if(s_debug_more, L_INFO, "Send one GlobalDB no freeze packet");
        dap_chain_ch_pkt_write_mt(l_context->worker, l_context->ch_uuid, DAP_CHAIN_CH_PKT_TYPE_GLOBAL_DB_NO_FREEZE,
                                             l_context->request_hdr.net_id, l_context->request_hdr.chain_id,
                                             l_context->request_hdr.cell_id, NULL, 0, DAP_CHAIN_CH_PKT_VERSION_LEGACY);
>>>>>>> ab2cde87
    }
    if (!l_go_wait)
        return true;
    return false;
context_delete:
    dap_worker_exec_callback_on(l_context->worker->worker, s_legacy_sync_context_delete, l_context);
    return false;
}

struct record_processing_args {
    dap_stream_worker_t *worker;
    dap_stream_ch_uuid_t uuid;
    dap_chain_ch_pkt_hdr_t hdr;
    dap_global_db_pkt_old_t *pkt;
    bool new;
};

static bool s_gdb_in_pkt_proc_callback(void *a_arg)
{
    struct record_processing_args *l_args = a_arg;
    size_t l_objs_count = 0;
    dap_store_obj_t *l_objs = dap_global_db_pkt_deserialize_old(l_args->pkt, &l_objs_count);
    DAP_DELETE(l_args->pkt);
    if (!l_objs || !l_objs_count) {
        log_it(L_WARNING, "Deserialization of legacy global DB packet failed");
        DAP_DELETE(l_args);
        return false;
    }
    bool l_success = false;
    dap_stream_node_addr_t l_blank_addr = { .uint64 = 0 };
    for (uint32_t i = 0; i < l_objs_count; i++)
        if (!(l_success = dap_global_db_ch_check_store_obj(l_objs + i, &l_blank_addr)))
            break;
    if (l_args->new && l_objs_count == 1)
        l_objs[0].flags |= DAP_GLOBAL_DB_RECORD_NEW;
    if (l_success)
        dap_global_db_set_raw_sync(l_objs, l_objs_count);
    dap_store_obj_free(l_objs, l_objs_count);
    DAP_DELETE(l_args);
    return false;
}

static bool s_sync_out_chains_proc_callback(void *a_arg)
{
    struct legacy_sync_context *l_context = a_arg;
    dap_chain_ch_state_t l_cur_state = l_context->state;
    if (l_cur_state != DAP_CHAIN_CH_STATE_UPDATE_CHAINS && l_cur_state != DAP_CHAIN_CH_STATE_SYNC_CHAINS) {
        // Illegal context
        assert(l_cur_state == DAP_CHAIN_CH_STATE_IDLE);
        goto context_delete;
    }

    dap_chain_ch_update_element_t *l_hashes = NULL;
    if (l_cur_state == DAP_CHAIN_CH_STATE_UPDATE_CHAINS) {
        l_hashes = DAP_NEW_Z_SIZE(dap_chain_ch_update_element_t, s_update_pack_size * sizeof(dap_chain_ch_update_element_t));
        if (!l_hashes) {
            log_it(L_CRITICAL, "%s", g_error_memory_alloc);
            l_context->state = DAP_CHAIN_CH_STATE_ERROR;
            goto context_delete;
        }
    }
    size_t l_data_size = 0;
    bool l_chain_end = false, l_go_wait = false;
    for (uint_fast16_t i = 0; i < s_update_pack_size; i++) {
        if (!l_context->atom_iter->cur || !l_context->atom_iter->cur_size) {
            l_chain_end = true;
            break;
        }
        if (l_cur_state == DAP_CHAIN_CH_STATE_UPDATE_CHAINS) {
            l_hashes[i].hash = *l_context->atom_iter->cur_hash;
            l_hashes[i].size = l_context->atom_iter->cur_size;
            l_data_size += sizeof(dap_chain_ch_update_element_t);
        } else { // l_cur_state == DAP_CHAIN_CH_STATE_SYNC_CHAINS
            dap_chain_ch_hash_item_t *l_hash_item = NULL;
            HASH_FIND(hh, l_context->remote_atoms, l_context->atom_iter->cur_hash, sizeof(dap_hash_fast_t), l_hash_item);
            if (!l_hash_item) {
                l_context->enqueued_data_size += l_context->atom_iter->cur_size;
                if (l_context->enqueued_data_size > DAP_EVENTS_SOCKET_BUF_SIZE / 2) {
                    if (!atomic_compare_exchange_strong(&l_context->state, &l_cur_state, DAP_CHAIN_CH_STATE_WAITING))
                        goto context_delete;
                    l_context->prev_state = l_cur_state;
                    l_go_wait = true;
                }
                dap_chain_ch_pkt_write_mt(l_context->worker, l_context->ch_uuid, DAP_CHAIN_CH_PKT_TYPE_CHAIN_OLD,
                                          l_context->request_hdr.net_id, l_context->request_hdr.chain_id, l_context->request_hdr.cell_id,
                                          l_context->atom_iter->cur, l_context->atom_iter->cur_size, DAP_CHAIN_CH_PKT_VERSION_LEGACY);
                debug_if(s_debug_legacy, L_INFO, "Out CHAIN pkt: atom hash %s (size %zd)", dap_hash_fast_to_str_static(l_context->atom_iter->cur_hash),
                                                                                           l_context->atom_iter->cur_size);
                l_context->last_activity = dap_time_now();
                l_context->stats_request_atoms_processed++;
            } /* else       // Over-extended debug
                debug_if(s_debug_legacy, L_DEBUG, "Skip atom hash %s because its already present in remote atoms hash table",
                                                dap_hash_fast_to_str_static(&l_context->atom_iter->cur_hash));
            */
        }
        l_context->atom_iter->chain->callback_atom_iter_get(l_context->atom_iter, DAP_CHAIN_ITER_OP_NEXT, NULL);
        if (l_go_wait)
            break;
    }

    if (l_hashes) {
        dap_chain_ch_pkt_write_mt(l_context->worker, l_context->ch_uuid, DAP_CHAIN_CH_PKT_TYPE_UPDATE_CHAINS,
                                  l_context->request_hdr.net_id, l_context->request_hdr.chain_id, l_context->request_hdr.cell_id,
                                  l_hashes, l_data_size, DAP_CHAIN_CH_PKT_VERSION_LEGACY);
        debug_if(s_debug_legacy, L_INFO, "Out: DAP_CHAIN_CH_PKT_TYPE_UPDATE_CHAINS, %zu records", l_data_size / sizeof(dap_chain_ch_update_element_t));
        DAP_DELETE(l_hashes);
    } else if (l_context->last_activity + 3 < dap_time_now()) {
        l_context->last_activity = dap_time_now();
        debug_if(s_debug_more, L_INFO, "Send one chain no freeze packet");
        dap_chain_ch_pkt_write_mt(l_context->worker, l_context->ch_uuid, DAP_CHAIN_CH_PKT_TYPE_CHAINS_NO_FREEZE,
                                        l_context->request_hdr.net_id, l_context->request_hdr.chain_id,
                                        l_context->request_hdr.cell_id, NULL, 0, DAP_CHAIN_CH_PKT_VERSION_LEGACY);
    }

    if (l_chain_end) {
        dap_chain_ch_sync_request_old_t l_payload = { .node_addr = g_node_addr };
        uint8_t l_type = l_cur_state == DAP_CHAIN_CH_STATE_UPDATE_CHAINS ? DAP_CHAIN_CH_PKT_TYPE_UPDATE_CHAINS_END
                                                                         : DAP_CHAIN_CH_PKT_TYPE_SYNCED_CHAINS;
        debug_if(s_debug_legacy, L_INFO, "Out: %s", dap_chain_ch_pkt_type_to_str(l_type));
        dap_chain_ch_pkt_write_mt(l_context->worker, l_context->ch_uuid, l_type,
                                  l_context->request_hdr.net_id, l_context->request_hdr.chain_id, l_context->request_hdr.cell_id,
                                  &l_payload, sizeof(l_payload), DAP_CHAIN_CH_PKT_VERSION_LEGACY);
        debug_if(l_cur_state == DAP_CHAIN_CH_STATE_UPDATE_CHAINS, L_INFO,
                    "Synchronized chain: items synchronized %" DAP_UINT64_FORMAT_U, l_context->stats_request_atoms_processed);
        if (l_cur_state == DAP_CHAIN_CH_STATE_SYNC_CHAINS) {
            l_context->state = DAP_CHAIN_CH_STATE_IDLE;
            goto context_delete;
        }
        l_context->atom_iter->chain->callback_atom_iter_get(l_context->atom_iter, DAP_CHAIN_ITER_OP_FIRST, NULL);
        if (atomic_compare_exchange_strong(&l_context->state, &l_cur_state, DAP_CHAIN_CH_STATE_SYNC_CHAINS_REMOTE))
            return false;
        goto context_delete;
    }
    if (!l_go_wait)
        return true;
    return false;
context_delete:
    dap_worker_exec_callback_on(l_context->worker->worker, s_legacy_sync_context_delete, l_context);
    return false;
}

// *** End of legacy support code *** //


struct atom_processing_args {
    dap_stream_node_addr_t addr;
    bool ack_req;
    byte_t data[];
};

/**
 * @brief s_sync_in_chains_callback
 * @param a_thread dap_proc_thread_t
 * @param a_arg void
 * @return
 */
static bool s_sync_in_chains_callback(void *a_arg)
{
    assert(a_arg);
    struct atom_processing_args *l_args = a_arg;
    dap_chain_ch_pkt_t *l_chain_pkt = (dap_chain_ch_pkt_t *)l_args->data;
    if (!l_chain_pkt->hdr.data_size) {
        log_it(L_CRITICAL, "Proc thread received corrupted chain packet!");
        return false;
    }
    dap_chain_atom_ptr_t l_atom = (dap_chain_atom_ptr_t)l_chain_pkt->data;
    uint64_t l_atom_size = l_chain_pkt->hdr.data_size;
    dap_chain_t *l_chain = dap_chain_find_by_id(l_chain_pkt->hdr.net_id, l_chain_pkt->hdr.chain_id);
    if (!l_chain) {
        debug_if(s_debug_more, L_WARNING, "No chain found for DAP_CHAIN_CH_PKT_TYPE_CHAIN");
        DAP_DELETE(l_args);
        return false;
    }
    char *l_atom_hash_str = NULL;
    l_atom_hash_str = DAP_NEW_STACK_SIZE(char, DAP_CHAIN_HASH_FAST_STR_SIZE); 
    dap_hash_fast_t l_atom_hash = {}; 
    dap_hash_fast(l_atom, l_atom_size, &l_atom_hash); 
    if (s_debug_more)
        dap_get_data_hash_str_static(l_atom, l_atom_size, l_atom_hash_str);
    dap_chain_atom_verify_res_t l_atom_add_res = l_chain->callback_atom_add(l_chain, l_atom, l_atom_size, &l_atom_hash);
    bool l_ack_send = false;
    switch (l_atom_add_res) {
    case ATOM_PASS:
        debug_if(s_debug_more, L_WARNING, "Atom with hash %s for %s:%s not accepted (code ATOM_PASS, already present)",
                                                l_atom_hash_str, l_chain->net_name, l_chain->name);
        l_ack_send = true;
        break;
    case ATOM_MOVE_TO_THRESHOLD:
        debug_if(s_debug_more, L_INFO, "Thresholded atom with hash %s for %s:%s", l_atom_hash_str, l_chain->net_name, l_chain->name);
        break;
    case ATOM_ACCEPT:
        debug_if(s_debug_more, L_INFO, "Accepted atom with hash %s for %s:%s", l_atom_hash_str, l_chain->net_name, l_chain->name);
        if (dap_chain_atom_save(l_chain->cells, l_atom, l_atom_size, NULL) < 0)
            log_it(L_ERROR, "Can't save atom %s to the file", l_atom_hash_str);
        else
            l_ack_send = true;
        break;
    case ATOM_REJECT: {
        debug_if(s_debug_more, L_WARNING, "Atom with hash %s for %s:%s rejected", l_atom_hash_str, l_chain->net_name, l_chain->name);
        break;
    }
    case ATOM_FORK: {
        debug_if(s_debug_more, L_WARNING, "Atom with hash %s for %s:%s added to a fork branch.", l_atom_hash_str, l_chain->net_name, l_chain->name);
        if (dap_chain_atom_save(l_chain->cells, l_atom, l_atom_size, NULL) < 0)
            log_it(L_ERROR, "Can't save atom %s to the file", l_atom_hash_str);
        else
            l_ack_send = true;
        break;
    }
    default:
        log_it(L_CRITICAL, "Wtf is this ret code? %d", l_atom_add_res);
        break;
    }
    if (l_ack_send && l_args->ack_req) {
        uint64_t l_ack_num = (l_chain_pkt->hdr.num_hi << 16) | l_chain_pkt->hdr.num_lo;
        dap_chain_ch_pkt_t *l_pkt = dap_chain_ch_pkt_new(l_chain_pkt->hdr.net_id, l_chain_pkt->hdr.chain_id, l_chain_pkt->hdr.cell_id,
                                                         &l_ack_num, sizeof(uint64_t), DAP_CHAIN_CH_PKT_VERSION_CURRENT);
        dap_stream_ch_pkt_send_by_addr(&l_args->addr, DAP_CHAIN_CH_ID, DAP_CHAIN_CH_PKT_TYPE_CHAIN_ACK, l_pkt, dap_chain_ch_pkt_get_size(l_pkt));
        DAP_DELETE(l_pkt);
        debug_if(s_debug_more, L_DEBUG, "Out: CHAIN_ACK %s for net %s to destination " NODE_ADDR_FP_STR " with num %" DAP_UINT64_FORMAT_U,
                                l_chain ? l_chain->name : "(null)",
                                            l_chain ? l_chain->net_name : "(null)",
                                                            NODE_ADDR_FP_ARGS_S(l_args->addr),
                                l_ack_num);
    }
    DAP_DELETE(l_args);
    return false;
}

static void s_gossip_payload_callback(void *a_payload, size_t a_payload_size, dap_stream_node_addr_t a_sender_addr)
{
    assert(a_payload && a_payload_size);
    dap_chain_ch_pkt_t *l_chain_pkt = a_payload;
    if (a_payload_size <= sizeof(dap_chain_ch_pkt_t) ||
            a_payload_size != sizeof(dap_chain_ch_pkt_t) + l_chain_pkt->hdr.data_size) {
        log_it(L_WARNING, "Incorrect chain GOSSIP packet size");
        return;
    }
    struct atom_processing_args *l_args = DAP_NEW_SIZE(struct atom_processing_args, a_payload_size + sizeof(struct atom_processing_args));
    if (!l_args) {
        log_it(L_CRITICAL, "%s", g_error_memory_alloc);
        return;
    }
    l_args->addr = a_sender_addr;
    l_args->ack_req = false;
    memcpy(l_args->data, a_payload, a_payload_size);
    dap_proc_thread_callback_add(NULL, s_sync_in_chains_callback, l_args);
}

void dap_stream_ch_write_error_unsafe(dap_stream_ch_t *a_ch, dap_chain_net_id_t a_net_id, dap_chain_id_t a_chain_id, dap_chain_cell_id_t a_cell_id, dap_chain_ch_error_type_t a_error)
{
    dap_chain_ch_t *l_ch_chain = DAP_CHAIN_CH(a_ch);
    dap_return_if_fail(l_ch_chain);
    const char *l_err_str = s_error_type_to_string(a_error);
    dap_chain_ch_pkt_write_unsafe(a_ch, DAP_CHAIN_CH_PKT_TYPE_ERROR, a_net_id, a_chain_id, a_cell_id, l_err_str, strlen(l_err_str) + 1, DAP_CHAIN_CH_PKT_VERSION_LEGACY);
    s_ch_chain_go_idle(l_ch_chain);
}

/**
 * @brief s_stream_ch_packet_in
 * @param a_ch
 * @param a_arg
 */
static bool s_stream_ch_packet_in(dap_stream_ch_t* a_ch, void* a_arg)
{
    dap_chain_ch_t *l_ch_chain = DAP_CHAIN_CH(a_ch);
    if (!l_ch_chain || l_ch_chain->_inheritor != a_ch) {
        log_it(L_ERROR, "No chain in channel, returning");
        return false;
    }
    dap_stream_ch_pkt_t * l_ch_pkt = (dap_stream_ch_pkt_t *) a_arg;
    if (l_ch_pkt->hdr.data_size < sizeof(dap_chain_ch_pkt_t)) {
        log_it(L_ERROR, "Corrupted packet: too small size %u, smaller then header size %zu",
                                            l_ch_pkt->hdr.data_size, sizeof(dap_chain_ch_pkt_t));
        return false;
    }

    dap_chain_ch_pkt_t *l_chain_pkt = (dap_chain_ch_pkt_t *)l_ch_pkt->data;
    size_t l_chain_pkt_data_size = l_ch_pkt->hdr.data_size - sizeof(l_chain_pkt->hdr);

    if (!l_chain_pkt->hdr.version || l_chain_pkt->hdr.version > DAP_CHAIN_CH_PKT_VERSION_CURRENT) {
        debug_if(s_debug_more, L_ATT, "Unsupported protocol version %d, current version %d",
                 l_chain_pkt->hdr.version, DAP_CHAIN_CH_PKT_VERSION_CURRENT);
        return false;
    }
    if (l_chain_pkt->hdr.version > DAP_CHAIN_CH_PKT_VERSION_LEGACY &&
                l_chain_pkt_data_size != l_chain_pkt->hdr.data_size) {
        log_it(L_WARNING, "Incorrect chain packet size %zu, expected %u",
                            l_chain_pkt_data_size, l_chain_pkt->hdr.data_size);
        return false;
    }

    switch (l_ch_pkt->hdr.type) {

    /* *** New synchronization protocol *** */

    case DAP_CHAIN_CH_PKT_TYPE_ERROR: {
        if (!l_chain_pkt_data_size || l_chain_pkt->data[l_chain_pkt_data_size - 1] != 0) {
            log_it(L_WARNING, "Incorrect format with data size %zu in packet %s", l_chain_pkt_data_size,
                                                    dap_chain_ch_pkt_type_to_str(l_ch_pkt->hdr.type));
            return false;
        }
        log_it(L_WARNING, "In: from remote addr %s chain id 0x%016" DAP_UINT64_FORMAT_x " got error on his side: '%s'",
               DAP_STREAM_CH(l_ch_chain)->stream->esocket->remote_addr_str,
               l_chain_pkt->hdr.chain_id.uint64, (char *)l_chain_pkt->data);
        s_ch_chain_go_idle(l_ch_chain);
    } break;

    case DAP_CHAIN_CH_PKT_TYPE_CHAIN: {
        if (!l_chain_pkt_data_size) {
            log_it(L_WARNING, "Incorrect data size %zu in packet %s", l_chain_pkt_data_size,
                                                    dap_chain_ch_pkt_type_to_str(l_ch_pkt->hdr.type));
            dap_stream_ch_write_error_unsafe(a_ch, l_chain_pkt->hdr.net_id,
                    l_chain_pkt->hdr.chain_id, l_chain_pkt->hdr.cell_id,
                    DAP_CHAIN_CH_ERROR_CHAIN_PKT_DATA_SIZE);
            return false;
        }
        dap_cluster_t *l_cluster = dap_cluster_find(dap_guuid_compose(l_chain_pkt->hdr.net_id.uint64, 0));
        if (!l_cluster) {
            log_it(L_WARNING, "Can't find cluster with ID 0x%" DAP_UINT64_FORMAT_X, l_chain_pkt->hdr.net_id.uint64);
            dap_stream_ch_write_error_unsafe(a_ch, l_chain_pkt->hdr.net_id,
                    l_chain_pkt->hdr.chain_id, l_chain_pkt->hdr.cell_id,
                    DAP_CHAIN_CH_ERROR_CHAIN_PKT_DATA_SIZE);
            return false;
        }
        dap_cluster_member_t *l_check = dap_cluster_member_find_unsafe(l_cluster, &a_ch->stream->node);
        if (!l_check) {
            log_it(L_WARNING, "Node with addr "NODE_ADDR_FP_STR" isn't a member of cluster %s",
                                        NODE_ADDR_FP_ARGS_S(a_ch->stream->node), l_cluster->mnemonim);
            return false;
        }
        struct atom_processing_args *l_args = DAP_NEW_SIZE(struct atom_processing_args, l_ch_pkt->hdr.data_size + sizeof(struct atom_processing_args));
        if (!l_args) {
            log_it(L_CRITICAL, "%s", g_error_memory_alloc);
            break;
        }
        l_args->addr = a_ch->stream->node;
        l_args->ack_req = true;
        memcpy(l_args->data, l_chain_pkt, l_ch_pkt->hdr.data_size);
        if (s_debug_more) {
            char *l_atom_hash_str;
            dap_get_data_hash_str_static(l_chain_pkt->data, l_chain_pkt_data_size, l_atom_hash_str);
            log_it(L_INFO, "In: CHAIN pkt: atom hash %s (size %zd)", l_atom_hash_str, l_chain_pkt_data_size);
        }
        dap_proc_thread_callback_add(a_ch->stream_worker->worker->proc_queue_input, s_sync_in_chains_callback, l_args);
    } break;

    case DAP_CHAIN_CH_PKT_TYPE_CHAIN_REQ: {
        if (l_chain_pkt_data_size != sizeof(dap_chain_ch_sync_request_t)) {
            log_it(L_WARNING, "DAP_CHAIN_CH_PKT_TYPE_CHAIN_REQ: Wrong chain packet size %zd when expected %zd",
                                                                            l_chain_pkt_data_size, sizeof(dap_chain_ch_sync_request_t));
            dap_stream_ch_write_error_unsafe(a_ch, l_chain_pkt->hdr.net_id,
                    l_chain_pkt->hdr.chain_id, l_chain_pkt->hdr.cell_id,
                    DAP_CHAIN_CH_ERROR_CHAIN_PKT_DATA_SIZE);
            return false;
        }
        dap_chain_ch_sync_request_t *l_request = (dap_chain_ch_sync_request_t *)l_chain_pkt->data;
        if (s_debug_more)
            log_it(L_INFO, "In: CHAIN_REQ pkt: net 0x%016" DAP_UINT64_FORMAT_x " chain 0x%016" DAP_UINT64_FORMAT_x
                            " cell 0x%016" DAP_UINT64_FORMAT_x ", hash from %s, num from %" DAP_UINT64_FORMAT_U,
                            l_chain_pkt->hdr.net_id.uint64, l_chain_pkt->hdr.chain_id.uint64, l_chain_pkt->hdr.cell_id.uint64,
                            dap_hash_fast_to_str_static(&l_request->hash_from), l_request->num_from);
        if (l_ch_chain->sync_context || l_ch_chain->legacy_sync_context) {
            log_it(L_WARNING, "Can't process CHAIN_REQ request cause already busy with synchronization");
            dap_stream_ch_write_error_unsafe(a_ch, l_chain_pkt->hdr.net_id,
                    l_chain_pkt->hdr.chain_id, l_chain_pkt->hdr.cell_id,
                    DAP_CHAIN_CH_ERROR_SYNC_REQUEST_ALREADY_IN_PROCESS);
            break;
        }
        dap_chain_t *l_chain = dap_chain_find_by_id(l_chain_pkt->hdr.net_id, l_chain_pkt->hdr.chain_id);
        if (!l_chain || l_chain->callback_load_from_gdb) {
            log_it(L_WARNING, "Not found valid chain with id 0x%016" DAP_UINT64_FORMAT_x " and net id 0x%016" DAP_UINT64_FORMAT_x,
                                                        l_chain_pkt->hdr.chain_id.uint64, l_chain_pkt->hdr.net_id.uint64);
            dap_stream_ch_write_error_unsafe(a_ch, l_chain_pkt->hdr.net_id,
                    l_chain_pkt->hdr.chain_id, l_chain_pkt->hdr.cell_id,
                    DAP_CHAIN_CH_ERROR_CHAIN_NOT_FOUND);
            break;
        }
        if (!dap_link_manager_get_net_condition(l_chain_pkt->hdr.net_id.uint64)) {
            log_it(L_WARNING, "Net id 0x%016" DAP_UINT64_FORMAT_x " is offline", l_chain_pkt->hdr.net_id.uint64);
            dap_stream_ch_write_error_unsafe(a_ch, l_chain_pkt->hdr.net_id,
                    l_chain_pkt->hdr.chain_id, l_chain_pkt->hdr.cell_id,
                    DAP_CHAIN_CH_ERROR_NET_IS_OFFLINE);
            break;
        }
        bool l_sync_from_begin = dap_hash_fast_is_blank(&l_request->hash_from);
        dap_chain_atom_iter_t *l_iter = l_chain->callback_atom_iter_create(l_chain, l_chain_pkt->hdr.cell_id, l_sync_from_begin
                                                                           ? NULL : &l_request->hash_from, false);
        if (!l_iter) {
            dap_stream_ch_write_error_unsafe(a_ch, l_chain_pkt->hdr.net_id,
                    l_chain_pkt->hdr.chain_id, l_chain_pkt->hdr.cell_id,
                    DAP_CHAIN_CH_ERROR_OUT_OF_MEMORY);
            break;
        }
        if (l_sync_from_begin)
            l_chain->callback_atom_iter_get(l_iter, DAP_CHAIN_ITER_OP_FIRST, NULL);
        bool l_missed_hash = false;
        uint64_t l_last_num = l_chain->callback_count_atom(l_chain);
        if (l_iter->cur) {
            if (l_sync_from_begin ||
                    (l_request->num_from == l_iter->cur_num &&
                    l_last_num > l_iter->cur_num)) {
                dap_chain_ch_summary_t l_sum = { .num_cur = l_iter->cur_num, .num_last = l_last_num };
                dap_chain_ch_pkt_write_unsafe(a_ch, DAP_CHAIN_CH_PKT_TYPE_CHAIN_SUMMARY,
                                                l_chain_pkt->hdr.net_id, l_chain_pkt->hdr.chain_id,
                                                l_chain_pkt->hdr.cell_id, &l_sum, sizeof(l_sum),
                                                DAP_CHAIN_CH_PKT_VERSION_CURRENT);
                debug_if(s_debug_more, L_DEBUG, "Out: CHAIN_SUMMARY %s for net %s to destination " NODE_ADDR_FP_STR,
                                                        l_chain->name, l_chain->net_name, NODE_ADDR_FP_ARGS_S(a_ch->stream->node));
                struct sync_context *l_context = DAP_NEW_Z(struct sync_context);
                l_context->addr = a_ch->stream->node;
                l_context->iter = l_iter;
                l_context->net_id = l_chain_pkt->hdr.net_id;
                l_context->chain_id = l_chain_pkt->hdr.chain_id;
                l_context->cell_id = l_chain_pkt->hdr.cell_id;
                l_context->num_last = l_sum.num_last;
                l_context->last_activity = dap_time_now();
                atomic_store_explicit(&l_context->state, SYNC_STATE_READY, memory_order_relaxed);
                atomic_store(&l_context->allowed_num, l_sum.num_cur + s_sync_ack_window_size);
                dap_stream_ch_uuid_t *l_uuid = DAP_DUP(&a_ch->uuid);
                if (!l_uuid) {
                    log_it(L_CRITICAL, "%s", g_error_memory_alloc);
                    DAP_DELETE(l_context);
                    break;
                }
                l_ch_chain->sync_context = l_context;
                dap_proc_thread_callback_add(a_ch->stream_worker->worker->proc_queue_input, s_chain_iter_callback, l_context);
                l_ch_chain->sync_timer = dap_timerfd_start_on_worker(a_ch->stream_worker->worker, 1000, s_sync_timer_callback, l_uuid);
                break;
            }
            if (l_request->num_from < l_iter->cur_num || l_last_num > l_iter->cur_num)
                l_missed_hash = true;
        } else if (!l_sync_from_begin && l_last_num >= l_request->num_from) {
            l_missed_hash = true;
            debug_if(s_debug_more, L_WARNING, "Requested atom with hash %s not found", dap_hash_fast_to_str_static(&l_request->hash_from));
        }
        if (l_missed_hash) {
            l_chain->callback_atom_iter_get(l_iter, DAP_CHAIN_ITER_OP_LAST, NULL);
            dap_chain_ch_miss_info_t l_miss_info = { .missed_hash = l_request->hash_from,
                                                     .last_hash = *l_iter->cur_hash,
                                                     .last_num = l_iter->cur_num };
            dap_chain_ch_pkt_write_unsafe(a_ch, DAP_CHAIN_CH_PKT_TYPE_CHAIN_MISS,
                                          l_chain_pkt->hdr.net_id, l_chain_pkt->hdr.chain_id,
                                          l_chain_pkt->hdr.cell_id, &l_miss_info, sizeof(l_miss_info),
                                          DAP_CHAIN_CH_PKT_VERSION_CURRENT);
            if (s_debug_more) {
                char l_last_hash_str[DAP_HASH_FAST_STR_SIZE];
                dap_hash_fast_to_str(&l_miss_info.last_hash, l_last_hash_str, DAP_HASH_FAST_STR_SIZE);
                log_it(L_INFO, "Out: CHAIN_MISS %s for net %s to source " NODE_ADDR_FP_STR
                                             " with hash missed %s, hash last %s and num last %" DAP_UINT64_FORMAT_U,
                        l_chain ? l_chain->name : "(null)",
                                    l_chain ? l_chain->net_name : "(null)",
                                                    NODE_ADDR_FP_ARGS_S(a_ch->stream->node),
                        dap_hash_fast_to_str_static(&l_miss_info.missed_hash),
                        l_last_hash_str,
                        l_miss_info.last_num);
            }
        } else {
            dap_chain_ch_pkt_write_unsafe(a_ch, DAP_CHAIN_CH_PKT_TYPE_SYNCED_CHAIN,
                                          l_chain_pkt->hdr.net_id, l_chain_pkt->hdr.chain_id,
                                          l_chain_pkt->hdr.cell_id, NULL, 0,
                                          DAP_CHAIN_CH_PKT_VERSION_CURRENT);
            debug_if(s_debug_more, L_DEBUG, "Out: SYNCED_CHAIN %s for net %s to destination " NODE_ADDR_FP_STR,
                                    l_chain ? l_chain->name : "(null)",
                                                l_chain ? l_chain->net_name : "(null)",
                                                                NODE_ADDR_FP_ARGS_S(a_ch->stream->node));
        }
        l_chain->callback_atom_iter_delete(l_iter);
    } break;

    case DAP_CHAIN_CH_PKT_TYPE_CHAIN_SUMMARY: {
        if (l_chain_pkt_data_size != sizeof(dap_chain_ch_summary_t)) {
            log_it(L_WARNING, "DAP_CHAIN_CH_PKT_TYPE_CHAIN_SUMMARY: Wrong chain packet size %zd when expected %zd",
                                                                            l_chain_pkt_data_size, sizeof(dap_chain_ch_summary_t));
            dap_stream_ch_write_error_unsafe(a_ch, l_chain_pkt->hdr.net_id,
                    l_chain_pkt->hdr.chain_id, l_chain_pkt->hdr.cell_id,
                    DAP_CHAIN_CH_ERROR_CHAIN_PKT_DATA_SIZE);
            return false;
        }
        dap_chain_t *l_chain = dap_chain_find_by_id(l_chain_pkt->hdr.net_id, l_chain_pkt->hdr.chain_id);
        dap_chain_ch_summary_t *l_sum = (dap_chain_ch_summary_t *)l_chain_pkt->data;
        debug_if(s_debug_more, L_DEBUG, "In: CHAIN_SUMMARY of %s for net %s from source " NODE_ADDR_FP_STR
                                            " with %" DAP_UINT64_FORMAT_U " atoms to sync from %" DAP_UINT64_FORMAT_U " to %" DAP_UINT64_FORMAT_U,
                                l_chain ? l_chain->name : "(null)",
                                            l_chain ? l_chain->net_name : "(null)",
                                                            NODE_ADDR_FP_ARGS_S(a_ch->stream->node),
                                l_sum->num_last - l_sum->num_cur, l_sum->num_cur, l_sum->num_last);
    } break;

    case DAP_CHAIN_CH_PKT_TYPE_CHAIN_ACK: {
        if (l_chain_pkt_data_size != sizeof(uint64_t)) {
            log_it(L_WARNING, "DAP_CHAIN_CH_PKT_TYPE_CHAIN_ACK: Wrong chain packet size %zd when expected %zd",
                                                                            l_chain_pkt_data_size, sizeof(uint64_t));
            dap_stream_ch_write_error_unsafe(a_ch, l_chain_pkt->hdr.net_id,
                    l_chain_pkt->hdr.chain_id, l_chain_pkt->hdr.cell_id,
                    DAP_CHAIN_CH_ERROR_CHAIN_PKT_DATA_SIZE);
            return false;
        }
        uint64_t l_ack_num = *(uint64_t *)l_chain_pkt->data;
        dap_chain_t *l_chain = dap_chain_find_by_id(l_chain_pkt->hdr.net_id, l_chain_pkt->hdr.chain_id);
        debug_if(s_debug_more, L_DEBUG, "In: CHAIN_ACK %s for net %s from source " NODE_ADDR_FP_STR " with num %" DAP_UINT64_FORMAT_U,
                                l_chain ? l_chain->name : "(null)",
                                            l_chain ? l_chain->net_name : "(null)",
                                                            NODE_ADDR_FP_ARGS_S(a_ch->stream->node),
                                l_ack_num);
        struct sync_context *l_context = l_ch_chain->sync_context;
        if (!l_context) {
            log_it(L_WARNING, "CHAIN_ACK: No active sync context");
            dap_stream_ch_write_error_unsafe(a_ch, l_chain_pkt->hdr.net_id,
                    l_chain_pkt->hdr.chain_id, l_chain_pkt->hdr.cell_id,
                    DAP_CHAIN_CH_ERROR_INCORRECT_SYNC_SEQUENCE);
            break;
        }
        if (l_context->num_last == l_ack_num) {
            dap_chain_ch_pkt_write_unsafe(a_ch, DAP_CHAIN_CH_PKT_TYPE_SYNCED_CHAIN,
                                                l_chain_pkt->hdr.net_id, l_chain_pkt->hdr.chain_id,
                                                l_chain_pkt->hdr.cell_id, NULL, 0,
                                                DAP_CHAIN_CH_PKT_VERSION_CURRENT);
            s_ch_chain_go_idle(l_ch_chain);
            break;
        }
        l_context->last_activity = dap_time_now();
        if (atomic_load_explicit(&l_context->state, memory_order_relaxed) == SYNC_STATE_OVER)
            break;
        atomic_store_explicit(&l_context->allowed_num,
                              dap_min(l_ack_num + s_sync_ack_window_size, l_context->num_last),
                              memory_order_release);
        if (atomic_exchange(&l_context->state, SYNC_STATE_READY) == SYNC_STATE_IDLE)
            dap_proc_thread_callback_add(a_ch->stream_worker->worker->proc_queue_input, s_chain_iter_callback, l_context);
    } break;

    case DAP_CHAIN_CH_PKT_TYPE_SYNCED_CHAIN: {
        dap_chain_t *l_chain = dap_chain_find_by_id(l_chain_pkt->hdr.net_id, l_chain_pkt->hdr.chain_id);
        log_it(L_INFO, "In: SYNCED_CHAIN %s for net %s from source " NODE_ADDR_FP_STR,
                    l_chain ? l_chain->name : "(null)",
                                l_chain ? l_chain->net_name : "(null)",
                                                NODE_ADDR_FP_ARGS_S(a_ch->stream->node));
    } break;

    case DAP_CHAIN_CH_PKT_TYPE_CHAIN_MISS: {
        if (l_chain_pkt_data_size != sizeof(dap_chain_ch_miss_info_t)) {
            log_it(L_WARNING, "DAP_CHAIN_CH_PKT_TYPE_CHAIN_MISS: Wrong chain packet size %zd when expected %zd",
                                                                            l_chain_pkt_data_size, sizeof(dap_chain_ch_miss_info_t));
            dap_stream_ch_write_error_unsafe(a_ch, l_chain_pkt->hdr.net_id,
                    l_chain_pkt->hdr.chain_id, l_chain_pkt->hdr.cell_id,
                    DAP_CHAIN_CH_ERROR_CHAIN_PKT_DATA_SIZE);
            return false;
        }
        dap_chain_t *l_chain = dap_chain_find_by_id(l_chain_pkt->hdr.net_id, l_chain_pkt->hdr.chain_id);
        dap_chain_ch_miss_info_t *l_miss_info = (dap_chain_ch_miss_info_t *)l_chain_pkt->data;
        if (s_debug_more) {
            char l_last_hash_str[DAP_HASH_FAST_STR_SIZE];
            dap_hash_fast_to_str(&l_miss_info->last_hash, l_last_hash_str, DAP_HASH_FAST_STR_SIZE);
            log_it(L_INFO, "In: CHAIN_MISS %s for net %s from source " NODE_ADDR_FP_STR
                                         " with hash missed %s, hash last %s and num last %" DAP_UINT64_FORMAT_U,
                    l_chain ? l_chain->name : "(null)",
                                l_chain ? l_chain->net_name : "(null)",
                                                NODE_ADDR_FP_ARGS_S(a_ch->stream->node),
                    dap_hash_fast_to_str_static(&l_miss_info->missed_hash),
                    l_last_hash_str,
                    l_miss_info->last_num);
        }
        // Will be processed upper in net packet notifier callback
    } break;

    default:
        dap_stream_ch_write_error_unsafe(a_ch, l_chain_pkt->hdr.net_id,
                                            l_chain_pkt->hdr.chain_id, l_chain_pkt->hdr.cell_id,
                                            DAP_CHAIN_CH_ERROR_UNKNOWN_CHAIN_PKT_TYPE);
        return false;

//    }
//}

    /* *** Legacy *** */

    /// --- GDB update ---
    // Request for gdbs list update
    case DAP_CHAIN_CH_PKT_TYPE_UPDATE_GLOBAL_DB_REQ: {
        if (l_chain_pkt_data_size != sizeof(dap_chain_ch_sync_request_old_t)) {
            log_it(L_WARNING, "Incorrect data size %zu in packet %s", l_chain_pkt_data_size,
                                                    dap_chain_ch_pkt_type_to_str(l_ch_pkt->hdr.type));
            dap_stream_ch_write_error_unsafe(a_ch, l_chain_pkt->hdr.net_id,
                    l_chain_pkt->hdr.chain_id, l_chain_pkt->hdr.cell_id,
                    DAP_CHAIN_CH_ERROR_LEGACY_PKT_DATA_SIZE);
            return false;
        }
        dap_cluster_t *l_net_cluster = dap_cluster_find(dap_guuid_compose(l_chain_pkt->hdr.net_id.uint64, 0));
        if (!l_net_cluster || !l_net_cluster->mnemonim) {
            log_it(L_WARNING, "Net id 0x%016" DAP_UINT64_FORMAT_x " not found", l_chain_pkt->hdr.net_id.uint64);
            dap_stream_ch_write_error_unsafe(a_ch, l_chain_pkt->hdr.net_id,
                    l_chain_pkt->hdr.chain_id, l_chain_pkt->hdr.cell_id,
                    DAP_CHAIN_CH_ERROR_NET_INVALID_ID);
            break;
        }
        if (!dap_link_manager_get_net_condition(l_chain_pkt->hdr.net_id.uint64)) {
            log_it(L_WARNING, "Net id 0x%016" DAP_UINT64_FORMAT_x " is offline", l_chain_pkt->hdr.net_id.uint64);
            dap_stream_ch_write_error_unsafe(a_ch, l_chain_pkt->hdr.net_id,
                    l_chain_pkt->hdr.chain_id, l_chain_pkt->hdr.cell_id,
                    DAP_CHAIN_CH_ERROR_NET_IS_OFFLINE);
            break;
        }
        if (l_ch_chain->sync_context || l_ch_chain->legacy_sync_context) {
            log_it(L_WARNING, "Can't process UPDATE_GLOBAL_DB request because its already busy with syncronization");
            dap_stream_ch_write_error_unsafe(a_ch, l_chain_pkt->hdr.net_id,
                    l_chain_pkt->hdr.chain_id, l_chain_pkt->hdr.cell_id,
                    DAP_CHAIN_CH_ERROR_SYNC_REQUEST_ALREADY_IN_PROCESS);
            break;
        }
        dap_global_db_legacy_list_t *l_db_list = dap_global_db_legacy_list_start(l_net_cluster->mnemonim);
        if (!l_db_list) {
            log_it(L_ERROR, "Can't create legacy DB list");
            dap_global_db_legacy_list_delete(l_db_list);
            dap_stream_ch_write_error_unsafe(a_ch, l_chain_pkt->hdr.net_id,
                                            l_chain_pkt->hdr.chain_id, l_chain_pkt->hdr.cell_id,
                                            DAP_CHAIN_CH_ERROR_OUT_OF_MEMORY);
            break;
        }
        struct legacy_sync_context *l_context = s_legacy_sync_context_create(l_chain_pkt, a_ch);
        if (!l_context) {
            log_it(L_ERROR, "Can't create sychronization context");
            dap_global_db_legacy_list_delete(l_db_list);
            dap_stream_ch_write_error_unsafe(a_ch, l_chain_pkt->hdr.net_id,
                                            l_chain_pkt->hdr.chain_id, l_chain_pkt->hdr.cell_id,
                                            DAP_CHAIN_CH_ERROR_OUT_OF_MEMORY);
            break;
        }
        l_context->is_type_of_gdb = true;
        l_context->db_list = l_db_list;
        l_context->remote_addr = *(dap_stream_node_addr_t *)l_chain_pkt->data;
        l_context->request_hdr = l_chain_pkt->hdr;
        l_ch_chain->legacy_sync_context = l_context;
        l_context->state = DAP_CHAIN_CH_STATE_UPDATE_GLOBAL_DB;
        debug_if(s_debug_legacy, L_DEBUG, "Sync out gdb proc, requested %" DAP_UINT64_FORMAT_U " records from address " NODE_ADDR_FP_STR " (unverified)",
                                                l_db_list->items_number, NODE_ADDR_FP_ARGS_S(l_context->remote_addr));
        log_it(L_INFO, "In: UPDATE_GLOBAL_DB_REQ pkt: net 0x%016"DAP_UINT64_FORMAT_x" chain 0x%016"DAP_UINT64_FORMAT_x" cell 0x%016"DAP_UINT64_FORMAT_x,
                        l_chain_pkt->hdr.net_id.uint64, l_chain_pkt->hdr.chain_id.uint64, l_chain_pkt->hdr.cell_id.uint64);
        debug_if(s_debug_legacy, L_INFO, "Out: DAP_CHAIN_CH_PKT_TYPE_UPDATE_GLOBAL_DB_START");
        dap_chain_ch_pkt_write_unsafe(DAP_STREAM_CH(l_ch_chain), DAP_CHAIN_CH_PKT_TYPE_UPDATE_GLOBAL_DB_START,
                                        l_chain_pkt->hdr.net_id, l_chain_pkt->hdr.chain_id,
                                        l_chain_pkt->hdr.cell_id, &g_node_addr, sizeof(dap_chain_node_addr_t),
                                        DAP_CHAIN_CH_PKT_VERSION_LEGACY);
        dap_proc_thread_callback_add(a_ch->stream_worker->worker->proc_queue_input, s_sync_out_gdb_proc_callback, l_context);
    } break;

    // If requested - begin to recieve record's hashes
    case DAP_CHAIN_CH_PKT_TYPE_UPDATE_GLOBAL_DB_START: {
        struct legacy_sync_context *l_context = l_ch_chain->legacy_sync_context;
        if (!l_context || l_context->state != DAP_CHAIN_CH_STATE_UPDATE_GLOBAL_DB_REMOTE) {
            log_it(L_WARNING, "Can't process UPDATE_GLOBAL_DB_START packet cause synchronization sequence violation");
            dap_stream_ch_write_error_unsafe(a_ch, l_chain_pkt->hdr.net_id,
                    l_chain_pkt->hdr.chain_id, l_chain_pkt->hdr.cell_id,
                    DAP_CHAIN_CH_ERROR_INCORRECT_SYNC_SEQUENCE);
            break;
        }
        debug_if(s_debug_legacy, L_INFO, "In: UPDATE_GLOBAL_DB_START pkt net 0x%016"DAP_UINT64_FORMAT_x" chain 0x%016"DAP_UINT64_FORMAT_x" cell 0x%016"DAP_UINT64_FORMAT_x,
                            l_context->request_hdr.net_id.uint64, l_context->request_hdr.chain_id.uint64, l_context->request_hdr.cell_id.uint64);
    } break;

    // Response with gdb element hashes and sizes
    case DAP_CHAIN_CH_PKT_TYPE_UPDATE_GLOBAL_DB: {
        if (l_chain_pkt_data_size % sizeof(dap_chain_ch_update_element_t)) {
            log_it(L_WARNING, "Incorrect data size %zu in packet %s", l_chain_pkt_data_size,
                                                    dap_chain_ch_pkt_type_to_str(l_ch_pkt->hdr.type));
            dap_stream_ch_write_error_unsafe(a_ch, l_chain_pkt->hdr.net_id,
                    l_chain_pkt->hdr.chain_id, l_chain_pkt->hdr.cell_id,
                    DAP_CHAIN_CH_ERROR_LEGACY_PKT_DATA_SIZE);
            return false;
        }
        debug_if(s_debug_legacy, L_INFO, "In: UPDATE_GLOBAL_DB pkt data_size=%zu", l_chain_pkt_data_size);
        struct legacy_sync_context *l_context = l_ch_chain->legacy_sync_context;
        if (!l_context || l_context->state != DAP_CHAIN_CH_STATE_UPDATE_GLOBAL_DB_REMOTE) {
            log_it(L_WARNING, "Can't process UPDATE_GLOBAL_DB packet cause synchronization sequence violation");
            dap_stream_ch_write_error_unsafe(a_ch, l_chain_pkt->hdr.net_id,
                    l_chain_pkt->hdr.chain_id, l_chain_pkt->hdr.cell_id,
                    DAP_CHAIN_CH_ERROR_INCORRECT_SYNC_SEQUENCE);
            break;
        }
        l_context->last_activity = dap_time_now();

        for (dap_chain_ch_update_element_t *l_element = (dap_chain_ch_update_element_t *)l_chain_pkt->data;
                (size_t)((byte_t *)(l_element + 1) - l_chain_pkt->data) <= l_chain_pkt_data_size;
                l_element++) {
            dap_chain_ch_hash_item_t * l_hash_item = NULL;
            unsigned l_hash_item_hashv;
            HASH_VALUE(&l_element->hash, sizeof(l_element->hash), l_hash_item_hashv);
            HASH_FIND_BYHASHVALUE(hh, l_context->remote_gdbs, &l_element->hash, sizeof(l_element->hash),
                                  l_hash_item_hashv, l_hash_item);
            if (!l_hash_item) {
                l_hash_item = DAP_NEW_Z(dap_chain_ch_hash_item_t);
                if (!l_hash_item) {
                    log_it(L_CRITICAL, "%s", g_error_memory_alloc);
                    dap_stream_ch_write_error_unsafe(a_ch, l_chain_pkt->hdr.net_id,
                            l_chain_pkt->hdr.chain_id, l_chain_pkt->hdr.cell_id,
                            DAP_CHAIN_CH_ERROR_OUT_OF_MEMORY);
                    break;
                }
<<<<<<< HEAD
                debug_if(s_debug_more, L_INFO, "In: UPDATE_GLOBAL_DB_END pkt with total count %d hashes",
                                        HASH_COUNT(l_ch_chain->remote_gdbs));
                if (l_chain_pkt_data_size == sizeof(dap_chain_ch_sync_request_old_t))
                    l_ch_chain->request = *(dap_chain_ch_sync_request_old_t*)l_chain_pkt->data;
                struct sync_request *l_sync_request = dap_chain_ch_create_sync_request(l_chain_pkt, a_ch);
                dap_proc_thread_callback_add(a_ch->stream_worker->worker->proc_queue_input, s_sync_out_gdb_proc_callback, l_sync_request);
            } else {
                log_it(L_WARNING, "DAP_CHAIN_CH_PKT_TYPE_UPDATE_GLOBAL_DB_END: Wrong chain packet size %zd when expected %zd", l_chain_pkt_data_size, sizeof(l_ch_chain->request));
                dap_stream_ch_write_error_unsafe(a_ch, l_chain_pkt->hdr.net_id.uint64,
                        l_chain_pkt->hdr.chain_id.uint64, l_chain_pkt->hdr.cell_id.uint64,
                        DAP_CHAIN_CH_ERROR_CHAIN_PKT_DATA_SIZE);
            }
        } break;
        // first packet of data with source node address
        case DAP_CHAIN_CH_PKT_TYPE_FIRST_GLOBAL_DB: {
            if(l_chain_pkt_data_size == (size_t)sizeof(dap_chain_node_addr_t)){
               l_ch_chain->request.node_addr = *(dap_chain_node_addr_t*)l_chain_pkt->data;
               l_ch_chain->stats_request_gdb_processed = 0;
               log_it(L_INFO, "In: FIRST_GLOBAL_DB data_size=%zu net 0x%016"DAP_UINT64_FORMAT_x" chain 0x%016"DAP_UINT64_FORMAT_x" cell 0x%016"DAP_UINT64_FORMAT_x
                              " from address "NODE_ADDR_FP_STR, l_chain_pkt_data_size,   l_chain_pkt->hdr.net_id.uint64 ,
                              l_chain_pkt->hdr.chain_id.uint64, l_chain_pkt->hdr.cell_id.uint64, NODE_ADDR_FP_ARGS_S(l_ch_chain->request.node_addr) );
            }else {
               log_it(L_WARNING,"Incorrect data size %zu in packet DAP_CHAIN_CH_PKT_TYPE_FIRST_GLOBAL_DB", l_chain_pkt_data_size);
               dap_stream_ch_write_error_unsafe(a_ch, l_chain_pkt->hdr.net_id.uint64,
                       l_chain_pkt->hdr.chain_id.uint64, l_chain_pkt->hdr.cell_id.uint64,
                       DAP_CHAIN_CH_ERROR_CHAIN_PKT_DATA_SIZE);
            }
        } break;

        case DAP_CHAIN_CH_PKT_TYPE_GLOBAL_DB: {
            if(s_debug_more)
                log_it(L_INFO, "In: GLOBAL_DB data_size=%zu", l_chain_pkt_data_size);
            // get transaction and save it to global_db
            if(l_chain_pkt_data_size > 0) {
                struct sync_request *l_sync_request = dap_chain_ch_create_sync_request(l_chain_pkt, a_ch);
                dap_chain_pkt_item_t *l_pkt_item = &l_sync_request->pkt;
                l_pkt_item->pkt_data = DAP_DUP_SIZE(l_chain_pkt->data, l_chain_pkt_data_size);
                l_pkt_item->pkt_data_size = l_chain_pkt_data_size;
                dap_proc_thread_callback_add(a_ch->stream_worker->worker->proc_queue_input, s_gdb_in_pkt_proc_callback, l_sync_request);
            } else {
                log_it(L_WARNING, "Packet with GLOBAL_DB atom has zero body size");
                dap_stream_ch_write_error_unsafe(a_ch, l_chain_pkt->hdr.net_id.uint64,
                        l_chain_pkt->hdr.chain_id.uint64, l_chain_pkt->hdr.cell_id.uint64,
                        DAP_CHAIN_CH_ERROR_CHAIN_PKT_DATA_SIZE);
            }
        }  break;

        case DAP_CHAIN_CH_PKT_TYPE_SYNCED_GLOBAL_DB: {
                log_it(L_INFO, "In:  SYNCED_GLOBAL_DB: net 0x%016"DAP_UINT64_FORMAT_x" chain 0x%016"DAP_UINT64_FORMAT_x" cell 0x%016"DAP_UINT64_FORMAT_x,
                                l_chain_pkt->hdr.net_id.uint64, l_chain_pkt->hdr.chain_id.uint64, l_chain_pkt->hdr.cell_id.uint64);
                // we haven't node client waitng, so reply to other side
                dap_chain_ch_sync_request_old_t l_sync_gdb = {};
                l_sync_gdb.node_addr.uint64 = g_node_addr.uint64;
                dap_chain_ch_pkt_write_unsafe(a_ch, DAP_CHAIN_CH_PKT_TYPE_UPDATE_GLOBAL_DB_REQ, l_chain_pkt->hdr.net_id.uint64,
                                              l_chain_pkt->hdr.chain_id.uint64, l_chain_pkt->hdr.cell_id.uint64, &l_sync_gdb, sizeof(l_sync_gdb));
        } break;

        /// --- Chains update ---
        // Request for atoms list update
        case DAP_CHAIN_CH_PKT_TYPE_UPDATE_CHAINS_REQ:{
            if (l_ch_chain->state != DAP_CHAIN_CH_STATE_IDLE) {
                log_it(L_WARNING, "Can't process UPDATE_CHAINS_REQ request because its already busy with syncronization");
                dap_stream_ch_write_error_unsafe(a_ch, l_chain_pkt->hdr.net_id.uint64,
                        l_chain_pkt->hdr.chain_id.uint64, l_chain_pkt->hdr.cell_id.uint64,
                        DAP_CHAIN_CH_ERROR_SYNC_REQUEST_ALREADY_IN_PROCESS);
                break;
            }
            if(s_debug_more)
                log_it(L_INFO, "In: UPDATE_CHAINS_REQ pkt: net 0x%016"DAP_UINT64_FORMAT_x" chain 0x%016"DAP_UINT64_FORMAT_x" cell 0x%016"DAP_UINT64_FORMAT_x,
                                l_chain_pkt->hdr.net_id.uint64, l_chain_pkt->hdr.chain_id.uint64, l_chain_pkt->hdr.cell_id.uint64);
            dap_chain_t * l_chain = dap_chain_find_by_id(l_chain_pkt->hdr.net_id, l_chain_pkt->hdr.chain_id);
            if (l_chain) {
                l_ch_chain->state = DAP_CHAIN_CH_STATE_UPDATE_CHAINS;
                if(s_debug_more)
                    log_it(L_INFO, "Out: UPDATE_CHAINS_START pkt: net %s chain %s cell 0x%016"DAP_UINT64_FORMAT_X, l_chain->name,
                                        l_chain->net_name, l_chain_pkt->hdr.cell_id.uint64);
                l_ch_chain->request_atom_iter = l_chain->callback_atom_iter_create(l_chain, l_chain_pkt->hdr.cell_id, NULL, false);
                l_chain->callback_atom_iter_get(l_ch_chain->request_atom_iter, DAP_CHAIN_ITER_OP_FIRST, NULL);
                l_ch_chain->request_hdr = l_chain_pkt->hdr;
                dap_chain_ch_pkt_write_unsafe(a_ch, DAP_CHAIN_CH_PKT_TYPE_UPDATE_CHAINS_START,
                                                     l_chain_pkt->hdr.net_id.uint64,l_chain_pkt->hdr.chain_id.uint64,
                                                     l_chain_pkt->hdr.cell_id.uint64, NULL, 0);
            }
        } break;
        // Response with metadata organized in TSD
        case DAP_CHAIN_CH_PKT_TYPE_UPDATE_CHAINS_TSD :{
            if (s_debug_more)
                log_it(L_DEBUG, "Chain TSD packet detected");
        } break;

        // If requested - begin to send atom hashes
        case DAP_CHAIN_CH_PKT_TYPE_UPDATE_CHAINS_START:{
            if (l_ch_chain->state != DAP_CHAIN_CH_STATE_IDLE) {
                log_it(L_WARNING, "Can't process UPDATE_CHAINS_START request because its already busy with syncronization");
                dap_chain_ch_pkt_write_error_unsafe(a_ch, l_chain_pkt->hdr.net_id.uint64,
                        l_chain_pkt->hdr.chain_id.uint64, l_chain_pkt->hdr.cell_id.uint64,
                        DAP_CHAIN_CH_ERROR_SYNC_REQUEST_ALREADY_IN_PROCESS);
                break;
            }
            dap_chain_t * l_chain = dap_chain_find_by_id(l_chain_pkt->hdr.net_id, l_chain_pkt->hdr.chain_id);
            if (!l_chain) {
                log_it(L_ERROR, "Invalid UPDATE_CHAINS_START request from %s with net id 0x%016"DAP_UINT64_FORMAT_x
                                " chain id 0x%016"DAP_UINT64_FORMAT_x" cell_id 0x%016"DAP_UINT64_FORMAT_x" in packet",
                                a_ch->stream->esocket->remote_addr_str, l_chain_pkt->hdr.net_id.uint64, l_chain_pkt->hdr.chain_id.uint64,
                                l_chain_pkt->hdr.cell_id.uint64);
                dap_stream_ch_write_error_unsafe(a_ch, l_chain_pkt->hdr.net_id.uint64,
                                                    l_chain_pkt->hdr.chain_id.uint64, l_chain_pkt->hdr.cell_id.uint64,
                                                    DAP_CHAIN_CH_ERROR_NET_INVALID_ID);
                // Who are you? I don't know you! go away!
                a_ch->stream->esocket->flags |= DAP_SOCK_SIGNAL_CLOSE;
                break;
            }
            l_ch_chain->state = DAP_CHAIN_CH_STATE_UPDATE_CHAINS_REMOTE;
            l_ch_chain->request_hdr = l_chain_pkt->hdr;
            debug_if(s_debug_more, L_INFO, "In: UPDATE_CHAINS_START pkt");
        } break;

        // Response with atom hashes and sizes
        case DAP_CHAIN_CH_PKT_TYPE_UPDATE_CHAINS: {
            unsigned int l_count_added=0;
            unsigned int l_count_total=0;

            dap_chain_t * l_chain = dap_chain_find_by_id(l_chain_pkt->hdr.net_id, l_chain_pkt->hdr.chain_id);
            if (! l_chain){
                log_it(L_ERROR, "Invalid UPDATE_CHAINS packet from %s with net id 0x%016"DAP_UINT64_FORMAT_x
                                " chain id 0x%016"DAP_UINT64_FORMAT_x" cell_id 0x%016"DAP_UINT64_FORMAT_x" in packet",
                                a_ch->stream->esocket->remote_addr_str,
                                l_chain_pkt->hdr.net_id.uint64, l_chain_pkt->hdr.chain_id.uint64,
                                l_chain_pkt->hdr.cell_id.uint64);
                dap_stream_ch_write_error_unsafe(a_ch, l_chain_pkt->hdr.net_id.uint64,
                                                    l_chain_pkt->hdr.chain_id.uint64, l_chain_pkt->hdr.cell_id.uint64,
                                                    DAP_CHAIN_CH_ERROR_NET_INVALID_ID);
                // Who are you? I don't know you! go away!
                a_ch->stream->esocket->flags |= DAP_SOCK_SIGNAL_CLOSE;
                break;
            }
            for ( dap_chain_ch_update_element_t * l_element =(dap_chain_ch_update_element_t *) l_chain_pkt->data;
                   (size_t) (((byte_t*)l_element) - l_chain_pkt->data ) < l_chain_pkt_data_size;
                  l_element++){
                dap_chain_ch_hash_item_t * l_hash_item = NULL;
                unsigned l_hash_item_hashv;
                HASH_VALUE(&l_element->hash, sizeof(dap_hash_fast_t), l_hash_item_hashv);
                HASH_FIND_BYHASHVALUE(hh, l_ch_chain->remote_atoms, &l_element->hash, sizeof(dap_hash_fast_t),
                                      l_hash_item_hashv, l_hash_item);
                if( ! l_hash_item ){
                    l_hash_item = DAP_NEW_Z(dap_chain_ch_hash_item_t);
                    if (!l_hash_item) {
                        log_it(L_CRITICAL, "%s", g_error_memory_alloc);
                        break;
                    }
                    l_hash_item->hash = l_element->hash;
                    l_hash_item->size = l_element->size;
                    HASH_ADD_BYHASHVALUE(hh, l_ch_chain->remote_atoms, hash, sizeof(dap_hash_fast_t),
                                         l_hash_item_hashv, l_hash_item);
                    l_count_added++;
                    /*
                    if (s_debug_more){
                        char l_hash_str[72]={ [0]='\0'};
                        dap_chain_hash_fast_to_str(&l_hash_item->hash,l_hash_str,sizeof (l_hash_str));
                        log_it(L_DEBUG,"In: Updated remote atom hash list with %s ", l_hash_str);
                    }*/
                }
                l_count_total++;
=======
                l_hash_item->hash = l_element->hash;
                l_hash_item->size = l_element->size;
                HASH_ADD_BYHASHVALUE(hh, l_context->remote_gdbs, hash, sizeof(l_hash_item->hash),
                                     l_hash_item_hashv, l_hash_item);
                //debug_if(s_debug_legacy, L_DEBUG, "In: Updated remote hash GDB list with %s", dap_chain_hash_fast_to_str_static(&l_hash_item->hash));
>>>>>>> ab2cde87
            }
        }
    } break;

    // End of response with GlobalDB hashes
    case DAP_CHAIN_CH_PKT_TYPE_UPDATE_GLOBAL_DB_END: {
        if (l_chain_pkt_data_size != sizeof(dap_chain_ch_sync_request_old_t)) {
            log_it(L_WARNING, "Incorrect data size %zu in packet %s", l_chain_pkt_data_size,
                                                    dap_chain_ch_pkt_type_to_str(l_ch_pkt->hdr.type));
            dap_stream_ch_write_error_unsafe(a_ch, l_chain_pkt->hdr.net_id,
                    l_chain_pkt->hdr.chain_id, l_chain_pkt->hdr.cell_id,
                    DAP_CHAIN_CH_ERROR_LEGACY_PKT_DATA_SIZE);
            return false;
        }
        struct legacy_sync_context *l_context = l_ch_chain->legacy_sync_context;
        if (!l_context || l_context->state != DAP_CHAIN_CH_STATE_UPDATE_GLOBAL_DB_REMOTE) {
            log_it(L_WARNING, "Can't process UPDATE_GLOBAL_DB_END packet cause synchronization sequence violation");
            dap_stream_ch_write_error_unsafe(a_ch, l_chain_pkt->hdr.net_id,
                    l_chain_pkt->hdr.chain_id, l_chain_pkt->hdr.cell_id,
                    DAP_CHAIN_CH_ERROR_INCORRECT_SYNC_SEQUENCE);
            break;
        }
        debug_if(s_debug_legacy, L_INFO, "In: UPDATE_GLOBAL_DB_END pkt with total count %d hashes", HASH_COUNT(l_context->remote_gdbs));
        l_context->state = DAP_CHAIN_CH_STATE_SYNC_GLOBAL_DB;
        debug_if(s_debug_legacy, L_INFO, "Out: DAP_CHAIN_CH_PKT_TYPE_FIRST_GLOBAL_DB");
        dap_chain_ch_pkt_write_unsafe(DAP_STREAM_CH(l_ch_chain), DAP_CHAIN_CH_PKT_TYPE_FIRST_GLOBAL_DB,
                l_context->request_hdr.net_id, l_context->request_hdr.chain_id,
                l_context->request_hdr.cell_id, &g_node_addr, sizeof(dap_chain_node_addr_t),
                DAP_CHAIN_CH_PKT_VERSION_LEGACY);
        dap_proc_thread_callback_add(a_ch->stream_worker->worker->proc_queue_input, s_sync_out_gdb_proc_callback, l_context);
    } break;

    // first packet of data with source node address
    case DAP_CHAIN_CH_PKT_TYPE_FIRST_GLOBAL_DB: {
        if (l_chain_pkt_data_size != sizeof(dap_chain_node_addr_t)) {
            log_it(L_WARNING, "Incorrect data size %zu in packet %s", l_chain_pkt_data_size,
                                                    dap_chain_ch_pkt_type_to_str(l_ch_pkt->hdr.type));
            dap_stream_ch_write_error_unsafe(a_ch, l_chain_pkt->hdr.net_id,
                    l_chain_pkt->hdr.chain_id, l_chain_pkt->hdr.cell_id,
                    DAP_CHAIN_CH_ERROR_LEGACY_PKT_DATA_SIZE);
            return false;
        }
        struct legacy_sync_context *l_context = l_ch_chain->legacy_sync_context;
        if (!l_context || l_context->state != DAP_CHAIN_CH_STATE_SYNC_GLOBAL_DB_REMOTE) {
            log_it(L_WARNING, "Can't process FIRST_GLOBAL_DB packet cause synchronization sequence violation");
            dap_stream_ch_write_error_unsafe(a_ch, l_chain_pkt->hdr.net_id,
                    l_chain_pkt->hdr.chain_id, l_chain_pkt->hdr.cell_id,
                    DAP_CHAIN_CH_ERROR_INCORRECT_SYNC_SEQUENCE);
            break;
        }
        debug_if(s_debug_legacy, L_INFO, "In: FIRST_GLOBAL_DB data_size=%zu net 0x%016"DAP_UINT64_FORMAT_x" chain 0x%016"DAP_UINT64_FORMAT_x" cell 0x%016"DAP_UINT64_FORMAT_x
                        " from address "NODE_ADDR_FP_STR "(unverified)", l_chain_pkt_data_size, l_context->request_hdr.net_id.uint64,
                        l_context->request_hdr.chain_id.uint64, l_context->request_hdr.cell_id.uint64, NODE_ADDR_FP_ARGS_S(l_context->remote_addr));
    } break;

    // Dummy packet for freeze detection
    case DAP_CHAIN_CH_PKT_TYPE_GLOBAL_DB_NO_FREEZE: {
        struct legacy_sync_context *l_context = l_ch_chain->legacy_sync_context;
        if (!l_context || l_context->state != DAP_CHAIN_CH_STATE_SYNC_GLOBAL_DB_REMOTE) {
            log_it(L_WARNING, "Can't process GLOBAL_DB_NO_FREEZE packet cause synchronization sequence violation");
            dap_stream_ch_write_error_unsafe(a_ch, l_chain_pkt->hdr.net_id,
                    l_chain_pkt->hdr.chain_id, l_chain_pkt->hdr.cell_id,
                    DAP_CHAIN_CH_ERROR_INCORRECT_SYNC_SEQUENCE);
            break;
        }
        debug_if(s_debug_legacy, L_DEBUG, "Global DB no freeze packet detected");
        l_context->last_activity = dap_time_now();
    } break;

    case DAP_CHAIN_CH_PKT_TYPE_GLOBAL_DB: {
        dap_global_db_pkt_old_t *l_pkt = (dap_global_db_pkt_old_t *)l_chain_pkt->data;
        if (l_chain_pkt_data_size < sizeof(dap_global_db_pkt_old_t) ||
                l_chain_pkt_data_size != sizeof(*l_pkt) + l_pkt->data_size) {
            log_it(L_WARNING, "Incorrect data size %zu in packet %s", l_chain_pkt_data_size,
                                                    dap_chain_ch_pkt_type_to_str(l_ch_pkt->hdr.type));
            dap_stream_ch_write_error_unsafe(a_ch, l_chain_pkt->hdr.net_id,
                    l_chain_pkt->hdr.chain_id, l_chain_pkt->hdr.cell_id,
                    DAP_CHAIN_CH_ERROR_LEGACY_PKT_DATA_SIZE);
            return false;
        }
        struct legacy_sync_context *l_context = l_ch_chain->legacy_sync_context;
        if (l_context && l_context->state != DAP_CHAIN_CH_STATE_SYNC_GLOBAL_DB_REMOTE) {
            log_it(L_WARNING, "Can't process GLOBAL_DB packet cause synchronization sequence violation");
            break;
        }
        if (l_context)
            l_context->last_activity = dap_time_now();
        debug_if(s_debug_legacy, L_INFO, "In: GLOBAL_DB_OLD data_size=%zu", l_chain_pkt_data_size);
        // get records and save it to global_db
        struct record_processing_args *l_args;
        DAP_NEW_Z_RET_VAL(l_args, struct record_processing_args, true, NULL);
        l_args->pkt = DAP_DUP_SIZE(l_pkt, l_chain_pkt_data_size);
        if (!l_args->pkt) {
            log_it(L_CRITICAL, "%s", g_error_memory_alloc);
            dap_stream_ch_write_error_unsafe(a_ch, l_chain_pkt->hdr.net_id,
                    l_chain_pkt->hdr.chain_id, l_chain_pkt->hdr.cell_id,
                    DAP_CHAIN_CH_ERROR_OUT_OF_MEMORY);
            break;
        }
        l_args->worker = a_ch->stream_worker;
        l_args->uuid = a_ch->uuid;
        l_args->hdr = l_chain_pkt->hdr;
        l_args->new = !l_context && l_pkt->obj_count == 1;
        dap_proc_thread_callback_add(a_ch->stream_worker->worker->proc_queue_input, s_gdb_in_pkt_proc_callback, l_args);
    } break;

    case DAP_CHAIN_CH_PKT_TYPE_SYNCED_GLOBAL_DB: {
        struct legacy_sync_context *l_context = l_ch_chain->legacy_sync_context;
        if (!l_context || l_context->state != DAP_CHAIN_CH_STATE_SYNC_GLOBAL_DB_REMOTE) {
            log_it(L_WARNING, "Can't process SYNCED_GLOBAL_DB packet cause synchronization sequence violation");
            dap_stream_ch_write_error_unsafe(a_ch, l_chain_pkt->hdr.net_id,
                    l_chain_pkt->hdr.chain_id, l_chain_pkt->hdr.cell_id,
                    DAP_CHAIN_CH_ERROR_INCORRECT_SYNC_SEQUENCE);
            break;
        }
        debug_if(s_debug_legacy, L_INFO, "In:  SYNCED_GLOBAL_DB: net 0x%016"DAP_UINT64_FORMAT_x" chain 0x%016"DAP_UINT64_FORMAT_x" cell 0x%016"DAP_UINT64_FORMAT_x,
                        l_context->request_hdr.net_id.uint64, l_context->request_hdr.chain_id.uint64, l_context->request_hdr.cell_id.uint64);
        // we haven't node client waitng, so reply to other side
        l_context->state = DAP_CHAIN_CH_STATE_UPDATE_GLOBAL_DB_REMOTE;
        dap_chain_ch_sync_request_old_t l_request = { .node_addr = g_node_addr };
        debug_if(s_debug_legacy, L_INFO, "Out: UPDATE_GLOBAL_DB_REQ pkt");
        dap_chain_ch_pkt_write_unsafe(a_ch, DAP_CHAIN_CH_PKT_TYPE_UPDATE_GLOBAL_DB_REQ, l_context->request_hdr.net_id,
                                      l_context->request_hdr.chain_id, l_context->request_hdr.cell_id, &l_request, sizeof(l_request),
                                      DAP_CHAIN_CH_PKT_VERSION_LEGACY);
    } break;

    /// --- Chains update ---
    // Request for atoms list update
    case DAP_CHAIN_CH_PKT_TYPE_UPDATE_CHAINS_REQ: {
        if (l_chain_pkt_data_size) { // Expected packet with no data
            log_it(L_WARNING, "Incorrect data size %zu in packet %s", l_chain_pkt_data_size,
                                                    dap_chain_ch_pkt_type_to_str(l_ch_pkt->hdr.type));
            dap_stream_ch_write_error_unsafe(a_ch, l_chain_pkt->hdr.net_id,
                    l_chain_pkt->hdr.chain_id, l_chain_pkt->hdr.cell_id,
                    DAP_CHAIN_CH_ERROR_LEGACY_PKT_DATA_SIZE);
            return false;
        }
        if (!dap_link_manager_get_net_condition(l_chain_pkt->hdr.net_id.uint64)) {
            log_it(L_WARNING, "Net id 0x%016" DAP_UINT64_FORMAT_x " is offline", l_chain_pkt->hdr.net_id.uint64);
            dap_stream_ch_write_error_unsafe(a_ch, l_chain_pkt->hdr.net_id,
                    l_chain_pkt->hdr.chain_id, l_chain_pkt->hdr.cell_id,
                    DAP_CHAIN_CH_ERROR_NET_IS_OFFLINE);
            break;
        }
        if (l_ch_chain->sync_context || l_ch_chain->legacy_sync_context) {
            log_it(L_WARNING, "Can't process UPDATE_CHAINS request because its already busy with syncronization");
            dap_stream_ch_write_error_unsafe(a_ch, l_chain_pkt->hdr.net_id,
                    l_chain_pkt->hdr.chain_id, l_chain_pkt->hdr.cell_id,
                    DAP_CHAIN_CH_ERROR_SYNC_REQUEST_ALREADY_IN_PROCESS);
            break;
        }
        dap_chain_t * l_chain = dap_chain_find_by_id(l_chain_pkt->hdr.net_id, l_chain_pkt->hdr.chain_id);
        if (!l_chain) {
            log_it(L_WARNING, "Requested chain not found");
            dap_stream_ch_write_error_unsafe(a_ch, l_chain_pkt->hdr.net_id, l_chain_pkt->hdr.chain_id, l_chain_pkt->hdr.cell_id,
                                                DAP_CHAIN_CH_ERROR_CHAIN_NOT_FOUND);
            break;
        }
        dap_chain_atom_iter_t *l_atom_iter = l_chain->callback_atom_iter_create(l_chain, l_chain_pkt->hdr.cell_id, NULL);
        if (!l_atom_iter) {
            log_it(L_ERROR, "Can't create legacy atom iterator");
            dap_stream_ch_write_error_unsafe(a_ch, l_chain_pkt->hdr.net_id,
                                            l_chain_pkt->hdr.chain_id, l_chain_pkt->hdr.cell_id,
                                            DAP_CHAIN_CH_ERROR_OUT_OF_MEMORY);
            break;
        }
        struct legacy_sync_context *l_context = s_legacy_sync_context_create(l_chain_pkt, a_ch);
        if (!l_context) {
            log_it(L_ERROR, "Can't create sychronization context");
            l_chain->callback_atom_iter_delete(l_atom_iter);
            dap_stream_ch_write_error_unsafe(a_ch, l_chain_pkt->hdr.net_id,
                                            l_chain_pkt->hdr.chain_id, l_chain_pkt->hdr.cell_id,
                                            DAP_CHAIN_CH_ERROR_OUT_OF_MEMORY);
            break;
        }
        l_chain->callback_atom_iter_get(l_atom_iter, DAP_CHAIN_ITER_OP_FIRST, NULL);
        l_context->atom_iter = l_atom_iter;
        l_context->remote_addr = *(dap_stream_node_addr_t *)l_chain_pkt->data;
        l_context->request_hdr = l_chain_pkt->hdr;
        l_ch_chain->legacy_sync_context = l_context;
        l_context->state = DAP_CHAIN_CH_STATE_UPDATE_CHAINS;
        debug_if(s_debug_legacy, L_DEBUG, "Sync out chains proc, requested chain %s for net %s from address " NODE_ADDR_FP_STR " (unverified)",
                                                l_chain->name, l_chain->net_name, NODE_ADDR_FP_ARGS_S(l_context->remote_addr));
        debug_if(s_debug_legacy, L_INFO, "In: UPDATE_CHAINS_REQ pkt: net 0x%016"DAP_UINT64_FORMAT_x" chain 0x%016"DAP_UINT64_FORMAT_x" cell 0x%016"DAP_UINT64_FORMAT_x,
                            l_chain_pkt->hdr.net_id.uint64, l_chain_pkt->hdr.chain_id.uint64, l_chain_pkt->hdr.cell_id.uint64);
        debug_if(s_debug_legacy, L_INFO, "Out: UPDATE_CHAINS_START pkt: net %s chain %s cell 0x%016"DAP_UINT64_FORMAT_X, l_chain->name,
                                            l_chain->net_name, l_chain_pkt->hdr.cell_id.uint64);
        dap_chain_ch_pkt_write_unsafe(a_ch, DAP_CHAIN_CH_PKT_TYPE_UPDATE_CHAINS_START,
                                            l_chain_pkt->hdr.net_id, l_chain_pkt->hdr.chain_id,
                                            l_chain_pkt->hdr.cell_id, NULL, 0,
                                            DAP_CHAIN_CH_PKT_VERSION_LEGACY);
        dap_proc_thread_callback_add(a_ch->stream_worker->worker->proc_queue_input, s_sync_out_chains_proc_callback, l_context);
    } break;

    // If requested - begin to send atom hashes
    case DAP_CHAIN_CH_PKT_TYPE_UPDATE_CHAINS_START: {
        struct legacy_sync_context *l_context = l_ch_chain->legacy_sync_context;
        if (!l_context || l_context->state != DAP_CHAIN_CH_STATE_UPDATE_CHAINS_REMOTE) {
            log_it(L_WARNING, "Can't process UPDATE_CHAINS_START packet cause synchronization sequence violation");
            dap_stream_ch_write_error_unsafe(a_ch, l_chain_pkt->hdr.net_id,
                    l_chain_pkt->hdr.chain_id, l_chain_pkt->hdr.cell_id,
                    DAP_CHAIN_CH_ERROR_INCORRECT_SYNC_SEQUENCE);
            break;
        }
        debug_if(s_debug_legacy, L_INFO, "In: UPDATE_CHAINS_START pkt net 0x%016"DAP_UINT64_FORMAT_x" chain 0x%016"DAP_UINT64_FORMAT_x" cell 0x%016"DAP_UINT64_FORMAT_x,
                            l_context->request_hdr.net_id.uint64, l_context->request_hdr.chain_id.uint64, l_context->request_hdr.cell_id.uint64);
    } break;

    // Response with atom hashes and sizes
    case DAP_CHAIN_CH_PKT_TYPE_UPDATE_CHAINS: {
        if (l_chain_pkt_data_size > sizeof(dap_chain_ch_update_element_t) * s_update_pack_size) {
            log_it(L_WARNING, "Incorrect data size %zu in packet %s", l_chain_pkt_data_size,
                                                    dap_chain_ch_pkt_type_to_str(l_ch_pkt->hdr.type));
            dap_stream_ch_write_error_unsafe(a_ch, l_chain_pkt->hdr.net_id,
                    l_chain_pkt->hdr.chain_id, l_chain_pkt->hdr.cell_id,
                    DAP_CHAIN_CH_ERROR_LEGACY_PKT_DATA_SIZE);
            return false;
        }
        debug_if(s_debug_legacy, L_INFO, "In: UPDATE_CHAINS pkt data_size=%zu", l_chain_pkt_data_size);
        struct legacy_sync_context *l_context = l_ch_chain->legacy_sync_context;
        if (!l_context || l_context->state != DAP_CHAIN_CH_STATE_UPDATE_CHAINS_REMOTE) {
            log_it(L_WARNING, "Can't process UPDATE_CHAINS packet cause synchronization sequence violation");
            dap_stream_ch_write_error_unsafe(a_ch, l_context->request_hdr.net_id,
                    l_context->request_hdr.chain_id, l_context->request_hdr.cell_id,
                    DAP_CHAIN_CH_ERROR_INCORRECT_SYNC_SEQUENCE);
            break;
        }
        l_context->last_activity = dap_time_now();

        unsigned int l_count_added = 0;
        unsigned int l_count_total = 0;
        for (dap_chain_ch_update_element_t *l_element = (dap_chain_ch_update_element_t *)l_chain_pkt->data;
                (size_t)((byte_t *)(l_element + 1) - l_chain_pkt->data) <= l_chain_pkt_data_size;
                l_element++) {
            dap_chain_ch_hash_item_t *l_hash_item = NULL;
            unsigned l_hash_item_hashv;
            HASH_VALUE(&l_element->hash, sizeof(l_element->hash), l_hash_item_hashv);
            HASH_FIND_BYHASHVALUE(hh, l_context->remote_atoms, &l_element->hash, sizeof(l_element->hash),
                                  l_hash_item_hashv, l_hash_item);
            if (!l_hash_item) {
                l_hash_item = DAP_NEW_Z(dap_chain_ch_hash_item_t);
                if (!l_hash_item) {
                    log_it(L_CRITICAL, "%s", g_error_memory_alloc);
                    dap_stream_ch_write_error_unsafe(a_ch, l_chain_pkt->hdr.net_id,
                            l_chain_pkt->hdr.chain_id, l_chain_pkt->hdr.cell_id,
                            DAP_CHAIN_CH_ERROR_OUT_OF_MEMORY);
                    break;
                }
                l_hash_item->hash = l_element->hash;
                l_hash_item->size = l_element->size;
                HASH_ADD_BYHASHVALUE(hh, l_context->remote_atoms, hash, sizeof(l_hash_item->hash),
                                     l_hash_item_hashv, l_hash_item);
                l_count_added++;
                //debug_if(s_debug_legacy, L_DEBUG, "In: Updated remote hash GDB list with %s", dap_chain_hash_fast_to_str_static(&l_hash_item->hash));
            }
            l_count_total++;
        }
        debug_if(s_debug_legacy, L_INFO, "In: Added %u from %u remote atom hash in list", l_count_added, l_count_total);
    } break;

    // End of response with chain hashes
    case DAP_CHAIN_CH_PKT_TYPE_UPDATE_CHAINS_END: {
        if (l_chain_pkt_data_size != sizeof(dap_chain_ch_sync_request_old_t)) {
            log_it(L_WARNING, "Incorrect data size %zu in packet %s", l_chain_pkt_data_size,
                                                    dap_chain_ch_pkt_type_to_str(l_ch_pkt->hdr.type));
            dap_stream_ch_write_error_unsafe(a_ch, l_chain_pkt->hdr.net_id,
                    l_chain_pkt->hdr.chain_id, l_chain_pkt->hdr.cell_id,
                    DAP_CHAIN_CH_ERROR_LEGACY_PKT_DATA_SIZE);
            return false;
        }
        struct legacy_sync_context *l_context = l_ch_chain->legacy_sync_context;
        if (!l_context || l_context->state != DAP_CHAIN_CH_STATE_UPDATE_CHAINS_REMOTE) {
            log_it(L_WARNING, "Can't process UPDATE_CHAINS_END packet cause synchronization sequence violation");
            dap_stream_ch_write_error_unsafe(a_ch, l_chain_pkt->hdr.net_id,
                    l_chain_pkt->hdr.chain_id, l_chain_pkt->hdr.cell_id,
                    DAP_CHAIN_CH_ERROR_INCORRECT_SYNC_SEQUENCE);
            break;
        }
        debug_if(s_debug_legacy, L_INFO, "In: UPDATE_CHAINS_END pkt with total count %d hashes", HASH_COUNT(l_context->remote_atoms));
        l_context->state = DAP_CHAIN_CH_STATE_SYNC_CHAINS;
        debug_if(s_debug_legacy, L_INFO, "Out: DAP_CHAIN_CH_PKT_TYPE_FIRST_CHAIN");
        dap_chain_ch_pkt_write_unsafe(DAP_STREAM_CH(l_ch_chain), DAP_CHAIN_CH_PKT_TYPE_FIRST_CHAIN,
                l_context->request_hdr.net_id, l_context->request_hdr.chain_id,
                l_context->request_hdr.cell_id, &g_node_addr, sizeof(dap_chain_node_addr_t),
                DAP_CHAIN_CH_PKT_VERSION_LEGACY);
        dap_proc_thread_callback_add(a_ch->stream_worker->worker->proc_queue_input, s_sync_out_chains_proc_callback, l_context);
    } break;

    // first packet of data with source node address (legacy, unverified)
    case DAP_CHAIN_CH_PKT_TYPE_FIRST_CHAIN: {
        if (l_chain_pkt_data_size != sizeof(dap_chain_node_addr_t)) {
            log_it(L_WARNING, "Incorrect data size %zu in packet %s", l_chain_pkt_data_size,
                                                    dap_chain_ch_pkt_type_to_str(l_ch_pkt->hdr.type));
            dap_stream_ch_write_error_unsafe(a_ch, l_chain_pkt->hdr.net_id,
                    l_chain_pkt->hdr.chain_id, l_chain_pkt->hdr.cell_id,
                    DAP_CHAIN_CH_ERROR_LEGACY_PKT_DATA_SIZE);
            return false;
        }
        struct legacy_sync_context *l_context = l_ch_chain->legacy_sync_context;
        if (!l_context || l_context->state != DAP_CHAIN_CH_STATE_SYNC_CHAINS_REMOTE) {
            log_it(L_WARNING, "Can't process FIRST_CHAIN packet cause synchronization sequence violation");
            dap_stream_ch_write_error_unsafe(a_ch, l_chain_pkt->hdr.net_id,
                    l_chain_pkt->hdr.chain_id, l_chain_pkt->hdr.cell_id,
                    DAP_CHAIN_CH_ERROR_INCORRECT_SYNC_SEQUENCE);
            break;
        }
        debug_if(s_debug_legacy, L_INFO, "In: FIRST_CHAIN data_size=%zu net 0x%016"DAP_UINT64_FORMAT_x" chain 0x%016"DAP_UINT64_FORMAT_x" cell 0x%016"DAP_UINT64_FORMAT_x
                        " from address "NODE_ADDR_FP_STR "(unverified)", l_chain_pkt_data_size, l_context->request_hdr.net_id.uint64,
                        l_context->request_hdr.chain_id.uint64, l_context->request_hdr.cell_id.uint64, NODE_ADDR_FP_ARGS_S(l_context->remote_addr));
    } break;

    // Dummy packet for freeze detection
    case DAP_CHAIN_CH_PKT_TYPE_CHAINS_NO_FREEZE: {
        struct legacy_sync_context *l_context = l_ch_chain->legacy_sync_context;
        if (!l_context || l_context->state != DAP_CHAIN_CH_STATE_SYNC_CHAINS_REMOTE) {
            log_it(L_WARNING, "Can't process CHAINS_NO_FREEZE packet cause synchronization sequence violation");
            dap_stream_ch_write_error_unsafe(a_ch, l_chain_pkt->hdr.net_id,
                    l_chain_pkt->hdr.chain_id, l_chain_pkt->hdr.cell_id,
                    DAP_CHAIN_CH_ERROR_INCORRECT_SYNC_SEQUENCE);
            break;
        }
        debug_if(s_debug_legacy, L_DEBUG, "Chains no freeze packet detected");
        l_context->last_activity = dap_time_now();
    } break;

    case DAP_CHAIN_CH_PKT_TYPE_CHAIN_OLD: {
        if (!l_chain_pkt_data_size) {
            log_it(L_WARNING, "Incorrect data size %zu in packet %s", l_chain_pkt_data_size,
                                                    dap_chain_ch_pkt_type_to_str(l_ch_pkt->hdr.type));
            dap_stream_ch_write_error_unsafe(a_ch, l_chain_pkt->hdr.net_id,
                    l_chain_pkt->hdr.chain_id, l_chain_pkt->hdr.cell_id,
                    DAP_CHAIN_CH_ERROR_LEGACY_PKT_DATA_SIZE);
            return false;
        }
        struct legacy_sync_context *l_context = l_ch_chain->legacy_sync_context;
        if (!l_context || l_context->state != DAP_CHAIN_CH_STATE_SYNC_CHAINS_REMOTE) {
            log_it(L_WARNING, "Can't process FIRST_CHAIN packet cause synchronization sequence violation");
            dap_stream_ch_write_error_unsafe(a_ch, l_chain_pkt->hdr.net_id,
                    l_chain_pkt->hdr.chain_id, l_chain_pkt->hdr.cell_id,
                    DAP_CHAIN_CH_ERROR_INCORRECT_SYNC_SEQUENCE);
            break;
        }
        debug_if(s_debug_legacy, L_INFO, "In: CHAIN_OLD data_size=%zu", l_chain_pkt_data_size);
        struct atom_processing_args *l_args = DAP_NEW_Z_SIZE(struct atom_processing_args, l_ch_pkt->hdr.data_size + sizeof(struct atom_processing_args));
        if (!l_args) {
            log_it(L_CRITICAL, "%s", g_error_memory_alloc);
            dap_stream_ch_write_error_unsafe(a_ch, l_chain_pkt->hdr.net_id,
                    l_chain_pkt->hdr.chain_id, l_chain_pkt->hdr.cell_id,
                    DAP_CHAIN_CH_ERROR_OUT_OF_MEMORY);
            break;
        }
        l_chain_pkt->hdr.data_size = l_chain_pkt_data_size;
        memcpy(l_args->data, l_chain_pkt, l_ch_pkt->hdr.data_size);
        if (s_debug_more) {
            char *l_atom_hash_str;
            dap_get_data_hash_str_static(l_chain_pkt->data, l_chain_pkt_data_size, l_atom_hash_str);
            log_it(L_INFO, "In: CHAIN_OLD pkt: atom hash %s (size %zd)", l_atom_hash_str, l_chain_pkt_data_size);
        }
        dap_proc_thread_callback_add(a_ch->stream_worker->worker->proc_queue_input, s_sync_in_chains_callback, l_args);
    } break;

    case DAP_CHAIN_CH_PKT_TYPE_SYNCED_CHAINS: {
        struct legacy_sync_context *l_context = l_ch_chain->legacy_sync_context;
        if (!l_context || l_context->state != DAP_CHAIN_CH_STATE_SYNC_CHAINS_REMOTE) {
            log_it(L_WARNING, "Can't process SYNCED_CHAINS packet cause synchronization sequence violation");
            dap_stream_ch_write_error_unsafe(a_ch, l_chain_pkt->hdr.net_id,
                    l_chain_pkt->hdr.chain_id, l_chain_pkt->hdr.cell_id,
                    DAP_CHAIN_CH_ERROR_INCORRECT_SYNC_SEQUENCE);
            break;
        }
        debug_if(s_debug_legacy, L_INFO, "In:  SYNCED_CHAINS: net 0x%016"DAP_UINT64_FORMAT_x" chain 0x%016"DAP_UINT64_FORMAT_x" cell 0x%016"DAP_UINT64_FORMAT_x,
                        l_context->request_hdr.net_id.uint64, l_context->request_hdr.chain_id.uint64, l_context->request_hdr.cell_id.uint64);
        // we haven't node client waitng, so reply to other side
        l_context->state = DAP_CHAIN_CH_STATE_UPDATE_CHAINS_REMOTE;
        debug_if(s_debug_legacy, L_INFO, "Out: UPDATE_CHAINS_REQ pkt");
        dap_chain_ch_sync_request_old_t l_request = { .node_addr = g_node_addr };
        dap_chain_ch_pkt_write_unsafe(a_ch, DAP_CHAIN_CH_PKT_TYPE_UPDATE_CHAINS_REQ, l_context->request_hdr.net_id,
                                      l_context->request_hdr.chain_id, l_context->request_hdr.cell_id, &l_request, sizeof(l_request),
                                      DAP_CHAIN_CH_PKT_VERSION_LEGACY);
    } break;

    }

    return true;
}

static bool s_sync_timer_callback(void *a_arg)
{
    dap_worker_t *l_worker = dap_worker_get_current();
    dap_stream_ch_t *l_ch = dap_stream_ch_find_by_uuid_unsafe(DAP_STREAM_WORKER(l_worker), *(dap_stream_ch_uuid_t *)a_arg);
    if (!l_ch) {
        DAP_DELETE(a_arg);
        return false;
    }
    dap_chain_ch_t *l_ch_chain = DAP_CHAIN_CH(l_ch);
    if (!l_ch_chain) {
        log_it(L_ERROR, "Channel without chain, dump it");
        DAP_DELETE(a_arg);
        return false;
    }

    bool l_timer_break = false;
    const char *l_err_str = s_error_type_to_string(DAP_CHAIN_CH_ERROR_SYNC_TIMEOUT);
    if (l_ch_chain->sync_context) {
        struct sync_context *l_context = l_ch_chain->sync_context;
        if (l_context->last_activity + s_sync_timeout <= dap_time_now()) {
            log_it(L_ERROR, "Sync timeout for node " NODE_ADDR_FP_STR " with net 0x%016" DAP_UINT64_FORMAT_x
                                " chain 0x%016" DAP_UINT64_FORMAT_x " cell 0x%016" DAP_UINT64_FORMAT_x,
                                            NODE_ADDR_FP_ARGS_S(l_context->addr), l_context->net_id.uint64,
                                            l_context->chain_id.uint64, l_context->cell_id.uint64);
            dap_chain_ch_pkt_write_unsafe(l_ch, DAP_CHAIN_CH_PKT_TYPE_ERROR, l_context->net_id,
                                          l_context->chain_id, l_context->cell_id, l_err_str, strlen(l_err_str) + 1,
                                          DAP_CHAIN_CH_PKT_VERSION_CURRENT);
            l_timer_break = true;
        }
    } else if (l_ch_chain->legacy_sync_context) {
        struct legacy_sync_context *l_context = l_ch_chain->legacy_sync_context;
        if (l_context->last_activity + s_sync_timeout <= dap_time_now()) {
            log_it(L_ERROR, "Sync timeout for node " NODE_ADDR_FP_STR " (unverified) with net 0x%016" DAP_UINT64_FORMAT_x
                                " chain 0x%016" DAP_UINT64_FORMAT_x " cell 0x%016" DAP_UINT64_FORMAT_x,
                                            NODE_ADDR_FP_ARGS_S(l_context->remote_addr), l_context->request_hdr.net_id.uint64,
                                            l_context->request_hdr.chain_id.uint64, l_context->request_hdr.cell_id.uint64);
            dap_chain_ch_pkt_write_unsafe(l_ch, DAP_CHAIN_CH_PKT_TYPE_ERROR, l_context->request_hdr.net_id,
                                          l_context->request_hdr.chain_id, l_context->request_hdr.cell_id, l_err_str, strlen(l_err_str) + 1,
                                          DAP_CHAIN_CH_PKT_VERSION_LEGACY);
            l_timer_break = true;
        }
    } else
        l_timer_break = true;

    if (l_timer_break) {
        l_ch_chain->sync_timer = NULL;      // Preserve timer removing from s_ch_chain_go_idle()
        s_ch_chain_go_idle(l_ch_chain);
        DAP_DELETE(a_arg);
        return false;
    }
    return true;
}

static bool s_chain_iter_callback(void *a_arg)
{
    assert(a_arg);
    struct sync_context *l_context = a_arg;
    dap_chain_atom_iter_t *l_iter = l_context->iter;
    assert(l_iter);
    dap_chain_t *l_chain = l_iter->chain;
    if (atomic_exchange(&l_context->state, SYNC_STATE_BUSY) == SYNC_STATE_OVER) {
        atomic_store(&l_context->state, SYNC_STATE_OVER);
        return false;
    }
    size_t l_atom_size = l_iter->cur_size;
    dap_chain_atom_ptr_t l_atom = l_iter->cur;
    uint32_t l_cycles_count = 0;
    while (l_atom && l_atom_size) {
        if (l_iter->cur_num > atomic_load_explicit(&l_context->allowed_num, memory_order_acquire))
            break;
        dap_chain_ch_pkt_t *l_pkt = dap_chain_ch_pkt_new(l_context->net_id, l_context->chain_id, l_context->cell_id,
                                                         l_atom, l_atom_size, DAP_CHAIN_CH_PKT_VERSION_CURRENT);
        // For master format binary complience
        l_pkt->hdr.num_lo = l_iter->cur_num & 0xFFFF;
        l_pkt->hdr.num_hi = (l_iter->cur_num >> 16) & 0xFF;
        dap_stream_ch_pkt_send_by_addr(&l_context->addr, DAP_CHAIN_CH_ID, DAP_CHAIN_CH_PKT_TYPE_CHAIN, l_pkt, dap_chain_ch_pkt_get_size(l_pkt));
        DAP_DELETE(l_pkt);
        debug_if(s_debug_more, L_DEBUG, "Out: CHAIN %s for net %s to destination " NODE_ADDR_FP_STR " with num %" DAP_UINT64_FORMAT_U
                                            " hash %s and size %zu",
                                l_chain ? l_chain->name : "(null)",
                                            l_chain ? l_chain->net_name : "(null)",
                                                            NODE_ADDR_FP_ARGS_S(l_context->addr),
                                l_iter->cur_num, dap_hash_fast_to_str_static(l_iter->cur_hash), l_iter->cur_size);
        l_atom = l_chain->callback_atom_iter_get(l_iter, DAP_CHAIN_ITER_OP_NEXT, &l_atom_size);
        if (!l_atom || !l_atom_size || l_iter->cur_num > l_context->num_last)
            break;
        if (atomic_exchange(&l_context->state, SYNC_STATE_BUSY) == SYNC_STATE_OVER) {
            atomic_store(&l_context->state, SYNC_STATE_OVER);
            return false;
        }
        if (++l_cycles_count >= s_sync_packets_per_thread_call)
            return true;
    }
    uint16_t l_state = l_atom && l_atom_size && l_iter->cur_num <= l_context->num_last
                ? SYNC_STATE_IDLE : SYNC_STATE_OVER;
    uint16_t l_prev_state = atomic_exchange(&l_context->state, l_state);
    if (l_prev_state == SYNC_STATE_OVER && l_state != SYNC_STATE_OVER)
        atomic_store(&l_context->state, SYNC_STATE_OVER);
    if (l_prev_state == SYNC_STATE_READY)   // Allowed num was changed since last state updating
        return true;
    return false;
}

static bool s_chain_iter_delete_callback(void *a_arg)
{
    struct sync_context *l_context = a_arg;
    assert(l_context->iter);
    l_context->iter->chain->callback_atom_iter_delete(l_context->iter);
    DAP_DELETE(l_context);
    return false;
}

/**
 * @brief s_ch_chain_go_idle
 * @param a_ch_chain
 */
static void s_ch_chain_go_idle(dap_chain_ch_t *a_ch_chain)
{
    debug_if(s_debug_more, L_INFO, "Going to chain's stream channel STATE_IDLE");

    // New protocol
    if (a_ch_chain->sync_context) {
        atomic_store(&((struct sync_context *)a_ch_chain->sync_context)->state, SYNC_STATE_OVER);
        dap_proc_thread_callback_add(DAP_STREAM_CH(a_ch_chain)->stream_worker->worker->proc_queue_input,
                                     s_chain_iter_delete_callback, a_ch_chain->sync_context);
        a_ch_chain->sync_context = NULL;
    }
    if (a_ch_chain->sync_timer) {
        dap_timerfd_delete_unsafe(a_ch_chain->sync_timer);
        a_ch_chain->sync_timer = NULL;
    }
//}
    // Legacy
    if (a_ch_chain->legacy_sync_context) {
        dap_chain_ch_state_t l_current_state = atomic_exchange(
                    &((struct legacy_sync_context *)a_ch_chain->legacy_sync_context)->state, DAP_CHAIN_CH_STATE_IDLE);
        if (l_current_state != DAP_CHAIN_CH_STATE_UPDATE_CHAINS &&
                l_current_state != DAP_CHAIN_CH_STATE_SYNC_CHAINS &&
                l_current_state != DAP_CHAIN_CH_STATE_UPDATE_GLOBAL_DB &&
                l_current_state != DAP_CHAIN_CH_STATE_SYNC_GLOBAL_DB &&
                l_current_state != DAP_CHAIN_CH_STATE_IDLE &&
                l_current_state != DAP_CHAIN_CH_STATE_ERROR)
            // Context will not be removed from proc thread
            s_legacy_sync_context_delete(a_ch_chain->legacy_sync_context);
        a_ch_chain->legacy_sync_context = NULL;
    }
}

static void s_stream_ch_io_complete(dap_events_socket_t *a_es, void *a_arg)
{
    dap_return_if_fail(a_arg);
    dap_stream_t *l_stream = dap_stream_get_from_es(a_es);
    assert(l_stream);
    dap_stream_ch_t *l_ch = dap_stream_ch_by_id_unsafe(l_stream, DAP_CHAIN_CH_ID);
    assert(l_ch);
    struct legacy_sync_context *l_context = DAP_CHAIN_CH(l_ch)->legacy_sync_context;
    if (!l_context)
        return;
    dap_chain_ch_state_t l_expected = DAP_CHAIN_CH_STATE_WAITING;
    if (!atomic_compare_exchange_strong(&l_context->state, &l_expected, l_context->prev_state))
        return;
    if (l_context->prev_state == DAP_CHAIN_CH_STATE_UPDATE_CHAINS ||
            l_context->prev_state == DAP_CHAIN_CH_STATE_SYNC_CHAINS) {
        l_context->enqueued_data_size = 0;
        dap_proc_thread_callback_add(l_ch->stream_worker->worker->proc_queue_input, s_sync_out_chains_proc_callback, l_context);
    } else if (l_context->prev_state == DAP_CHAIN_CH_STATE_UPDATE_GLOBAL_DB ||
                l_context->prev_state == DAP_CHAIN_CH_STATE_SYNC_GLOBAL_DB) {
        l_context->enqueued_data_size = 0;
        dap_proc_thread_callback_add(l_ch->stream_worker->worker->proc_queue_input, s_sync_out_gdb_proc_callback, l_context);
    } else
        log_it(L_ERROR, "Unexpected legacy sync context state %d", l_context->state);
}<|MERGE_RESOLUTION|>--- conflicted
+++ resolved
@@ -378,44 +378,6 @@
             goto context_delete;
         }
     }
-<<<<<<< HEAD
-    l_ch_chain->request_atom_iter = l_sync_request->chain.request_atom_iter;
-    // last packet
-    dap_chain_ch_sync_request_old_t l_request = {};
-    if (s_debug_more )
-        log_it(L_INFO,"Out: DAP_CHAIN_CH_PKT_TYPE_SYNCED_CHAINS");
-    dap_chain_ch_pkt_write_unsafe(l_ch, DAP_CHAIN_CH_PKT_TYPE_SYNCED_CHAINS,
-            l_sync_request->request_hdr.net_id.uint64, l_sync_request->request_hdr.chain_id.uint64,
-            l_sync_request->request_hdr.cell_id.uint64, &l_request, sizeof(l_request));
-    s_ch_chain_go_idle(l_ch_chain);
-    DAP_DELETE(l_sync_request);
-}
-/**
- * @brief s_sync_chains_callback
- * @param a_thread
- * @param a_arg
- * @return
- */
-static bool s_sync_out_chains_proc_callback(void *a_arg)
-{
-    struct sync_request * l_sync_request = (struct sync_request *) a_arg;
-
-    dap_chain_t * l_chain = dap_chain_find_by_id(l_sync_request->request_hdr.net_id, l_sync_request->request_hdr.chain_id);
-    assert(l_chain);
-    l_sync_request->chain.request_atom_iter = l_chain->callback_atom_iter_create(l_chain, l_sync_request->request_hdr.cell_id, NULL, false);
-    size_t l_first_size = 0;
-    dap_chain_atom_ptr_t l_atom = l_chain->callback_atom_iter_get(l_sync_request->chain.request_atom_iter, DAP_CHAIN_ITER_OP_FIRST, &l_first_size);
-    if (l_atom && l_first_size) {
-        // first packet
-        dap_chain_hash_fast_t l_hash_from = l_sync_request->request.hash_from;
-        if (!dap_hash_fast_is_blank(&l_hash_from)) {
-            (void ) l_chain->callback_atom_find_by_hash(l_sync_request->chain.request_atom_iter,
-                                                          &l_hash_from, &l_first_size);
-        }
-         dap_worker_exec_callback_on(dap_events_worker_get(l_sync_request->worker->id), s_sync_out_chains_first_worker_callback, l_sync_request );
-    } else {
-         dap_worker_exec_callback_on(dap_events_worker_get(l_sync_request->worker->id),s_sync_out_chains_last_worker_callback, l_sync_request );
-=======
     bool l_go_wait = false;
     size_t i = 0;
     for (dap_list_t *it = l_list_out; it; it = it->next, i++) {
@@ -485,7 +447,6 @@
         dap_chain_ch_pkt_write_mt(l_context->worker, l_context->ch_uuid, DAP_CHAIN_CH_PKT_TYPE_GLOBAL_DB_NO_FREEZE,
                                              l_context->request_hdr.net_id, l_context->request_hdr.chain_id,
                                              l_context->request_hdr.cell_id, NULL, 0, DAP_CHAIN_CH_PKT_VERSION_LEGACY);
->>>>>>> ab2cde87
     }
     if (!l_go_wait)
         return true;
@@ -1183,177 +1144,11 @@
                             DAP_CHAIN_CH_ERROR_OUT_OF_MEMORY);
                     break;
                 }
-<<<<<<< HEAD
-                debug_if(s_debug_more, L_INFO, "In: UPDATE_GLOBAL_DB_END pkt with total count %d hashes",
-                                        HASH_COUNT(l_ch_chain->remote_gdbs));
-                if (l_chain_pkt_data_size == sizeof(dap_chain_ch_sync_request_old_t))
-                    l_ch_chain->request = *(dap_chain_ch_sync_request_old_t*)l_chain_pkt->data;
-                struct sync_request *l_sync_request = dap_chain_ch_create_sync_request(l_chain_pkt, a_ch);
-                dap_proc_thread_callback_add(a_ch->stream_worker->worker->proc_queue_input, s_sync_out_gdb_proc_callback, l_sync_request);
-            } else {
-                log_it(L_WARNING, "DAP_CHAIN_CH_PKT_TYPE_UPDATE_GLOBAL_DB_END: Wrong chain packet size %zd when expected %zd", l_chain_pkt_data_size, sizeof(l_ch_chain->request));
-                dap_stream_ch_write_error_unsafe(a_ch, l_chain_pkt->hdr.net_id.uint64,
-                        l_chain_pkt->hdr.chain_id.uint64, l_chain_pkt->hdr.cell_id.uint64,
-                        DAP_CHAIN_CH_ERROR_CHAIN_PKT_DATA_SIZE);
-            }
-        } break;
-        // first packet of data with source node address
-        case DAP_CHAIN_CH_PKT_TYPE_FIRST_GLOBAL_DB: {
-            if(l_chain_pkt_data_size == (size_t)sizeof(dap_chain_node_addr_t)){
-               l_ch_chain->request.node_addr = *(dap_chain_node_addr_t*)l_chain_pkt->data;
-               l_ch_chain->stats_request_gdb_processed = 0;
-               log_it(L_INFO, "In: FIRST_GLOBAL_DB data_size=%zu net 0x%016"DAP_UINT64_FORMAT_x" chain 0x%016"DAP_UINT64_FORMAT_x" cell 0x%016"DAP_UINT64_FORMAT_x
-                              " from address "NODE_ADDR_FP_STR, l_chain_pkt_data_size,   l_chain_pkt->hdr.net_id.uint64 ,
-                              l_chain_pkt->hdr.chain_id.uint64, l_chain_pkt->hdr.cell_id.uint64, NODE_ADDR_FP_ARGS_S(l_ch_chain->request.node_addr) );
-            }else {
-               log_it(L_WARNING,"Incorrect data size %zu in packet DAP_CHAIN_CH_PKT_TYPE_FIRST_GLOBAL_DB", l_chain_pkt_data_size);
-               dap_stream_ch_write_error_unsafe(a_ch, l_chain_pkt->hdr.net_id.uint64,
-                       l_chain_pkt->hdr.chain_id.uint64, l_chain_pkt->hdr.cell_id.uint64,
-                       DAP_CHAIN_CH_ERROR_CHAIN_PKT_DATA_SIZE);
-            }
-        } break;
-
-        case DAP_CHAIN_CH_PKT_TYPE_GLOBAL_DB: {
-            if(s_debug_more)
-                log_it(L_INFO, "In: GLOBAL_DB data_size=%zu", l_chain_pkt_data_size);
-            // get transaction and save it to global_db
-            if(l_chain_pkt_data_size > 0) {
-                struct sync_request *l_sync_request = dap_chain_ch_create_sync_request(l_chain_pkt, a_ch);
-                dap_chain_pkt_item_t *l_pkt_item = &l_sync_request->pkt;
-                l_pkt_item->pkt_data = DAP_DUP_SIZE(l_chain_pkt->data, l_chain_pkt_data_size);
-                l_pkt_item->pkt_data_size = l_chain_pkt_data_size;
-                dap_proc_thread_callback_add(a_ch->stream_worker->worker->proc_queue_input, s_gdb_in_pkt_proc_callback, l_sync_request);
-            } else {
-                log_it(L_WARNING, "Packet with GLOBAL_DB atom has zero body size");
-                dap_stream_ch_write_error_unsafe(a_ch, l_chain_pkt->hdr.net_id.uint64,
-                        l_chain_pkt->hdr.chain_id.uint64, l_chain_pkt->hdr.cell_id.uint64,
-                        DAP_CHAIN_CH_ERROR_CHAIN_PKT_DATA_SIZE);
-            }
-        }  break;
-
-        case DAP_CHAIN_CH_PKT_TYPE_SYNCED_GLOBAL_DB: {
-                log_it(L_INFO, "In:  SYNCED_GLOBAL_DB: net 0x%016"DAP_UINT64_FORMAT_x" chain 0x%016"DAP_UINT64_FORMAT_x" cell 0x%016"DAP_UINT64_FORMAT_x,
-                                l_chain_pkt->hdr.net_id.uint64, l_chain_pkt->hdr.chain_id.uint64, l_chain_pkt->hdr.cell_id.uint64);
-                // we haven't node client waitng, so reply to other side
-                dap_chain_ch_sync_request_old_t l_sync_gdb = {};
-                l_sync_gdb.node_addr.uint64 = g_node_addr.uint64;
-                dap_chain_ch_pkt_write_unsafe(a_ch, DAP_CHAIN_CH_PKT_TYPE_UPDATE_GLOBAL_DB_REQ, l_chain_pkt->hdr.net_id.uint64,
-                                              l_chain_pkt->hdr.chain_id.uint64, l_chain_pkt->hdr.cell_id.uint64, &l_sync_gdb, sizeof(l_sync_gdb));
-        } break;
-
-        /// --- Chains update ---
-        // Request for atoms list update
-        case DAP_CHAIN_CH_PKT_TYPE_UPDATE_CHAINS_REQ:{
-            if (l_ch_chain->state != DAP_CHAIN_CH_STATE_IDLE) {
-                log_it(L_WARNING, "Can't process UPDATE_CHAINS_REQ request because its already busy with syncronization");
-                dap_stream_ch_write_error_unsafe(a_ch, l_chain_pkt->hdr.net_id.uint64,
-                        l_chain_pkt->hdr.chain_id.uint64, l_chain_pkt->hdr.cell_id.uint64,
-                        DAP_CHAIN_CH_ERROR_SYNC_REQUEST_ALREADY_IN_PROCESS);
-                break;
-            }
-            if(s_debug_more)
-                log_it(L_INFO, "In: UPDATE_CHAINS_REQ pkt: net 0x%016"DAP_UINT64_FORMAT_x" chain 0x%016"DAP_UINT64_FORMAT_x" cell 0x%016"DAP_UINT64_FORMAT_x,
-                                l_chain_pkt->hdr.net_id.uint64, l_chain_pkt->hdr.chain_id.uint64, l_chain_pkt->hdr.cell_id.uint64);
-            dap_chain_t * l_chain = dap_chain_find_by_id(l_chain_pkt->hdr.net_id, l_chain_pkt->hdr.chain_id);
-            if (l_chain) {
-                l_ch_chain->state = DAP_CHAIN_CH_STATE_UPDATE_CHAINS;
-                if(s_debug_more)
-                    log_it(L_INFO, "Out: UPDATE_CHAINS_START pkt: net %s chain %s cell 0x%016"DAP_UINT64_FORMAT_X, l_chain->name,
-                                        l_chain->net_name, l_chain_pkt->hdr.cell_id.uint64);
-                l_ch_chain->request_atom_iter = l_chain->callback_atom_iter_create(l_chain, l_chain_pkt->hdr.cell_id, NULL, false);
-                l_chain->callback_atom_iter_get(l_ch_chain->request_atom_iter, DAP_CHAIN_ITER_OP_FIRST, NULL);
-                l_ch_chain->request_hdr = l_chain_pkt->hdr;
-                dap_chain_ch_pkt_write_unsafe(a_ch, DAP_CHAIN_CH_PKT_TYPE_UPDATE_CHAINS_START,
-                                                     l_chain_pkt->hdr.net_id.uint64,l_chain_pkt->hdr.chain_id.uint64,
-                                                     l_chain_pkt->hdr.cell_id.uint64, NULL, 0);
-            }
-        } break;
-        // Response with metadata organized in TSD
-        case DAP_CHAIN_CH_PKT_TYPE_UPDATE_CHAINS_TSD :{
-            if (s_debug_more)
-                log_it(L_DEBUG, "Chain TSD packet detected");
-        } break;
-
-        // If requested - begin to send atom hashes
-        case DAP_CHAIN_CH_PKT_TYPE_UPDATE_CHAINS_START:{
-            if (l_ch_chain->state != DAP_CHAIN_CH_STATE_IDLE) {
-                log_it(L_WARNING, "Can't process UPDATE_CHAINS_START request because its already busy with syncronization");
-                dap_chain_ch_pkt_write_error_unsafe(a_ch, l_chain_pkt->hdr.net_id.uint64,
-                        l_chain_pkt->hdr.chain_id.uint64, l_chain_pkt->hdr.cell_id.uint64,
-                        DAP_CHAIN_CH_ERROR_SYNC_REQUEST_ALREADY_IN_PROCESS);
-                break;
-            }
-            dap_chain_t * l_chain = dap_chain_find_by_id(l_chain_pkt->hdr.net_id, l_chain_pkt->hdr.chain_id);
-            if (!l_chain) {
-                log_it(L_ERROR, "Invalid UPDATE_CHAINS_START request from %s with net id 0x%016"DAP_UINT64_FORMAT_x
-                                " chain id 0x%016"DAP_UINT64_FORMAT_x" cell_id 0x%016"DAP_UINT64_FORMAT_x" in packet",
-                                a_ch->stream->esocket->remote_addr_str, l_chain_pkt->hdr.net_id.uint64, l_chain_pkt->hdr.chain_id.uint64,
-                                l_chain_pkt->hdr.cell_id.uint64);
-                dap_stream_ch_write_error_unsafe(a_ch, l_chain_pkt->hdr.net_id.uint64,
-                                                    l_chain_pkt->hdr.chain_id.uint64, l_chain_pkt->hdr.cell_id.uint64,
-                                                    DAP_CHAIN_CH_ERROR_NET_INVALID_ID);
-                // Who are you? I don't know you! go away!
-                a_ch->stream->esocket->flags |= DAP_SOCK_SIGNAL_CLOSE;
-                break;
-            }
-            l_ch_chain->state = DAP_CHAIN_CH_STATE_UPDATE_CHAINS_REMOTE;
-            l_ch_chain->request_hdr = l_chain_pkt->hdr;
-            debug_if(s_debug_more, L_INFO, "In: UPDATE_CHAINS_START pkt");
-        } break;
-
-        // Response with atom hashes and sizes
-        case DAP_CHAIN_CH_PKT_TYPE_UPDATE_CHAINS: {
-            unsigned int l_count_added=0;
-            unsigned int l_count_total=0;
-
-            dap_chain_t * l_chain = dap_chain_find_by_id(l_chain_pkt->hdr.net_id, l_chain_pkt->hdr.chain_id);
-            if (! l_chain){
-                log_it(L_ERROR, "Invalid UPDATE_CHAINS packet from %s with net id 0x%016"DAP_UINT64_FORMAT_x
-                                " chain id 0x%016"DAP_UINT64_FORMAT_x" cell_id 0x%016"DAP_UINT64_FORMAT_x" in packet",
-                                a_ch->stream->esocket->remote_addr_str,
-                                l_chain_pkt->hdr.net_id.uint64, l_chain_pkt->hdr.chain_id.uint64,
-                                l_chain_pkt->hdr.cell_id.uint64);
-                dap_stream_ch_write_error_unsafe(a_ch, l_chain_pkt->hdr.net_id.uint64,
-                                                    l_chain_pkt->hdr.chain_id.uint64, l_chain_pkt->hdr.cell_id.uint64,
-                                                    DAP_CHAIN_CH_ERROR_NET_INVALID_ID);
-                // Who are you? I don't know you! go away!
-                a_ch->stream->esocket->flags |= DAP_SOCK_SIGNAL_CLOSE;
-                break;
-            }
-            for ( dap_chain_ch_update_element_t * l_element =(dap_chain_ch_update_element_t *) l_chain_pkt->data;
-                   (size_t) (((byte_t*)l_element) - l_chain_pkt->data ) < l_chain_pkt_data_size;
-                  l_element++){
-                dap_chain_ch_hash_item_t * l_hash_item = NULL;
-                unsigned l_hash_item_hashv;
-                HASH_VALUE(&l_element->hash, sizeof(dap_hash_fast_t), l_hash_item_hashv);
-                HASH_FIND_BYHASHVALUE(hh, l_ch_chain->remote_atoms, &l_element->hash, sizeof(dap_hash_fast_t),
-                                      l_hash_item_hashv, l_hash_item);
-                if( ! l_hash_item ){
-                    l_hash_item = DAP_NEW_Z(dap_chain_ch_hash_item_t);
-                    if (!l_hash_item) {
-                        log_it(L_CRITICAL, "%s", g_error_memory_alloc);
-                        break;
-                    }
-                    l_hash_item->hash = l_element->hash;
-                    l_hash_item->size = l_element->size;
-                    HASH_ADD_BYHASHVALUE(hh, l_ch_chain->remote_atoms, hash, sizeof(dap_hash_fast_t),
-                                         l_hash_item_hashv, l_hash_item);
-                    l_count_added++;
-                    /*
-                    if (s_debug_more){
-                        char l_hash_str[72]={ [0]='\0'};
-                        dap_chain_hash_fast_to_str(&l_hash_item->hash,l_hash_str,sizeof (l_hash_str));
-                        log_it(L_DEBUG,"In: Updated remote atom hash list with %s ", l_hash_str);
-                    }*/
-                }
-                l_count_total++;
-=======
                 l_hash_item->hash = l_element->hash;
                 l_hash_item->size = l_element->size;
                 HASH_ADD_BYHASHVALUE(hh, l_context->remote_gdbs, hash, sizeof(l_hash_item->hash),
                                      l_hash_item_hashv, l_hash_item);
                 //debug_if(s_debug_legacy, L_DEBUG, "In: Updated remote hash GDB list with %s", dap_chain_hash_fast_to_str_static(&l_hash_item->hash));
->>>>>>> ab2cde87
             }
         }
     } break;
