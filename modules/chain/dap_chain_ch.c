/*
 * Authors:
 * Dmitriy A. Gearasimov <gerasimov.dmitriy@demlabs.net>
 * Alexander Lysikov <alexander.lysikov@demlabs.net>
 * DeM Labs Inc.   https://demlabs.net
 * Kelvin Project https://github.com/kelvinblockchain
 * Copyright  (c) 2017-2018
 * All rights reserved.

 This file is part of DAP (Distributed Applications Platform) the open source project

 DAP (Distributed Applications Platform) is free software: you can redistribute it and/or modify
 it under the terms of the GNU General Public License as published by
 the Free Software Foundation, either version 3 of the License, or
 (at your option) any later version.

 DAP is distributed in the hope that it will be useful,
 but WITHOUT ANY WARRANTY; without even the implied warranty of
 MERCHANTABILITY or FITNESS FOR A PARTICULAR PURPOSE.  See the
 GNU General Public License for more details.

 You should have received a copy of the GNU General Public License
 along with any DAP based project.  If not, see <http://www.gnu.org/licenses/>.
 */

#include "dap_common.h"
#include "dap_list.h"
#include "dap_config.h"
#include "dap_hash.h"
#include "dap_time.h"
#include "dap_worker.h"
#include "dap_proc_thread.h"
#include "dap_chain.h"
#include "dap_chain_cell.h"
#include "dap_global_db_legacy.h"
#include "dap_global_db_ch.h"
#include "dap_stream.h"
#include "dap_stream_pkt.h"
#include "dap_stream_worker.h"
#include "dap_stream_ch_pkt.h"
#include "dap_stream_ch.h"
#include "dap_stream_ch_proc.h"
#include "dap_chain_ch.h"
#include "dap_chain_ch_pkt.h"
#include "dap_stream_ch_gossip.h"

#define LOG_TAG "dap_chain_ch"

#define DAP_CHAIN_PKT_EXPECT_SIZE   DAP_STREAM_PKT_FRAGMENT_SIZE

enum sync_context_state {
    SYNC_STATE_IDLE,
    SYNC_STATE_READY,
    SYNC_STATE_BUSY,
    SYNC_STATE_OVER
};

struct sync_context {
    atomic_uint_fast64_t allowed_num;
    atomic_uint_fast16_t state;
    dap_chain_atom_iter_t *iter;
    dap_stream_node_addr_t addr;
    dap_chain_net_id_t net_id;
    dap_chain_id_t chain_id;
    dap_chain_cell_id_t cell_id;
    uint64_t num_last;
    dap_time_t last_activity;
};

typedef struct dap_chain_ch_hash_item {
    dap_hash_fast_t hash;
    uint32_t size;
    UT_hash_handle hh;
} dap_chain_ch_hash_item_t;

struct legacy_sync_context {
    dap_stream_worker_t *worker;
    dap_stream_ch_uuid_t ch_uuid;
    dap_stream_node_addr_t remote_addr;
    dap_chain_ch_pkt_hdr_t request_hdr;

    _Atomic(dap_chain_ch_state_t) state;
    dap_chain_ch_error_type_t last_error;

    bool is_type_of_gdb;
    union {
        struct {
            dap_chain_ch_hash_item_t *remote_atoms;     // Remote atoms
            dap_chain_atom_iter_t *atom_iter;           // Atom iterator
            uint64_t stats_request_atoms_processed;     // Atoms statictic
        };
        struct {
            dap_chain_ch_hash_item_t *remote_gdbs;      // Remote gdbs
            dap_global_db_legacy_list_t *db_list;       // DB iterator
            uint64_t stats_request_gdbs_processed;      // DB statictic
        };
    };

    dap_time_t last_activity;
    dap_chain_ch_state_t prev_state;
    size_t enqueued_data_size;
};

typedef struct dap_chain_ch {
    void *_inheritor;
    dap_timerfd_t *sync_timer;
    struct sync_context *sync_context;

    // Legacy section //
    dap_timerfd_t *activity_timer;
    uint32_t timer_shots;
    int sent_breaks;
    struct legacy_sync_context *legacy_sync_context;
} dap_chain_ch_t;

#define DAP_CHAIN_CH(a) ((dap_chain_ch_t *) ((a)->internal) )
#define DAP_STREAM_CH(a) ((dap_stream_ch_t *)((a)->_inheritor))

static void s_ch_chain_go_idle(dap_chain_ch_t *a_ch_chain);

static void s_stream_ch_new(dap_stream_ch_t *a_ch, void *a_arg);
static void s_stream_ch_delete(dap_stream_ch_t *a_ch, void *a_arg);
static bool s_stream_ch_packet_in(dap_stream_ch_t * a_ch, void *a_arg);
static void s_stream_ch_io_complete(dap_events_socket_t *a_es, void *a_arg);

static bool s_sync_in_chains_callback(void *a_arg);
static bool s_sync_out_chains_proc_callback(void *a_arg);
static bool s_gdb_in_pkt_proc_callback(void *a_arg);
static bool s_sync_out_gdb_proc_callback(void *a_arg);

static void s_stream_ch_chain_pkt_write(dap_stream_ch_t *a_ch, uint8_t a_type, uint64_t a_net_id,
                                        uint64_t a_chain_id, uint64_t a_cell_id,
                                        const void * a_data, size_t a_data_size);

static void s_gossip_payload_callback(void *a_payload, size_t a_payload_size, dap_stream_node_addr_t a_sender_addr);
static bool s_chain_iter_callback(void *a_arg);
static bool s_chain_iter_delete_callback(void *a_arg);
static bool s_sync_timer_callback(void *a_arg);

static bool s_debug_more = false, s_debug_legacy = false;
static uint32_t s_sync_timeout = 30;
static uint32_t s_sync_packets_per_thread_call = 10;
static uint32_t s_sync_ack_window_size = 512; // atoms

// Legacy
static const uint_fast16_t s_update_pack_size = 100; // Number of hashes packed into the one packet

#ifdef  DAP_SYS_DEBUG

enum    {MEMSTAT$K_STM_CH_CHAIN, MEMSTAT$K_NR};
static  dap_memstat_rec_t   s_memstat [MEMSTAT$K_NR] = {
    {.fac_len = sizeof(LOG_TAG) - 1, .fac_name = {LOG_TAG}, .alloc_sz = sizeof(dap_chain_ch_t)},
};

#endif

static const char *s_error_type_to_string(dap_chain_ch_error_type_t a_error)
{
    switch (a_error) {
    case DAP_CHAIN_CH_ERROR_SYNC_REQUEST_ALREADY_IN_PROCESS:
        return "SYNC_REQUEST_ALREADY_IN_PROCESS";
    case DAP_CHAIN_CH_ERROR_INCORRECT_SYNC_SEQUENCE:
        return "INCORRECT_SYNC_SEQUENCE";
    case DAP_CHAIN_CH_ERROR_SYNC_TIMEOUT:
        return "SYNCHRONIZATION TIMEOUT";
    case DAP_CHAIN_CH_ERROR_CHAIN_PKT_DATA_SIZE:
        return "INVALID_PACKET_SIZE";
    case DAP_CHAIN_CH_ERROR_LEGACY_PKT_DATA_SIZE:
        return "INVALID_LEGACY_PACKET_SIZE";
    case DAP_CHAIN_CH_ERROR_NET_INVALID_ID:
        return "INVALID_NET_ID";
    case DAP_CHAIN_CH_ERROR_CHAIN_NOT_FOUND:
        return "CHAIN_NOT_FOUND";
    case DAP_CHAIN_CH_ERROR_ATOM_NOT_FOUND:
        return "ATOM_NOT_FOUND";
    case DAP_CHAIN_CH_ERROR_UNKNOWN_CHAIN_PKT_TYPE:
        return "UNKNOWN_CHAIN_PACKET_TYPE";
    case DAP_CHAIN_CH_ERROR_GLOBAL_DB_INTERNAL_NOT_SAVED:
        return "GLOBAL_DB_INTERNAL_SAVING_ERROR";
    case DAP_CHAIN_CH_ERROR_NET_IS_OFFLINE:
        return "NET_IS_OFFLINE";
    case DAP_CHAIN_CH_ERROR_OUT_OF_MEMORY:
        return "OUT_OF_MEMORY";
    case DAP_CHAIN_CH_ERROR_INTERNAL:
        return "INTERNAL_ERROR";
    default:
        return "UNKNOWN_ERROR";
    }
}

/**
 * @brief dap_chain_ch_init
 * @return
 */
int dap_chain_ch_init()
{
    log_it(L_NOTICE, "Chains exchange channel initialized");
    dap_stream_ch_proc_add(DAP_CHAIN_CH_ID, s_stream_ch_new, s_stream_ch_delete, s_stream_ch_packet_in, NULL);
    s_sync_timeout = dap_config_get_item_uint32_default(g_config, "chain", "sync_timeout", s_sync_timeout);
    s_sync_ack_window_size = dap_config_get_item_uint32_default(g_config, "chain", "sync_ack_window_size", s_sync_ack_window_size);
    s_sync_packets_per_thread_call = dap_config_get_item_int16_default(g_config, "chain", "pack_size", s_sync_packets_per_thread_call);
    s_debug_more = dap_config_get_item_bool_default(g_config, "chain", "debug_more", false);
    s_debug_legacy = dap_config_get_item_bool_default(g_config, "chain", "debug_legacy", false);
#ifdef  DAP_SYS_DEBUG
    for (int i = 0; i < MEMSTAT$K_NR; i++)
        dap_memstat_reg(&s_memstat[i]);
#endif
    return dap_stream_ch_gossip_callback_add(DAP_CHAIN_CH_ID, s_gossip_payload_callback);
}

/**
 * @brief dap_chain_ch_deinit
 */
void dap_chain_ch_deinit()
{

}

/**
 * @brief s_stream_ch_new
 * @param a_ch
 * @param arg
 */
void s_stream_ch_new(dap_stream_ch_t *a_ch, void *a_arg)
{
    UNUSED(a_arg);
    if (!(a_ch->internal = DAP_NEW_Z(dap_chain_ch_t))) {
        log_it(L_CRITICAL, "%s", c_error_memory_alloc);
        return;
    };
    dap_chain_ch_t *l_ch_chain = DAP_CHAIN_CH(a_ch);
    l_ch_chain->_inheritor = a_ch;

#ifdef  DAP_SYS_DEBUG
    atomic_fetch_add(&s_memstat[MEMSTAT$K_STM_CH_CHAIN].alloc_nr, 1);
#endif
    debug_if(s_debug_more, L_DEBUG, "[stm_ch_chain:%p] --- created chain:%p", a_ch, l_ch_chain);
}

/**
 * @brief s_stream_ch_delete
 * @param ch
 * @param arg
 */
static void s_stream_ch_delete(dap_stream_ch_t *a_ch, void *a_arg)
{
    UNUSED(a_arg);
    dap_chain_ch_t *l_ch_chain = DAP_CHAIN_CH(a_ch);
    s_ch_chain_go_idle(l_ch_chain);
    debug_if(s_debug_more, L_DEBUG, "[stm_ch_chain:%p] --- deleted chain:%p", a_ch, l_ch_chain);
    DAP_DEL_Z(a_ch->internal);

#ifdef  DAP_SYS_DEBUG
    atomic_fetch_add(&s_memstat[MEMSTAT$K_STM_CH_CHAIN].free_nr, 1);
#endif
}

// *** Legacy support code *** //

/**
 * @brief dap_chain_ch_create_sync_request_gdb
 * @param a_ch_chain
 * @param a_net
 */
struct legacy_sync_context *s_legacy_sync_context_create(dap_stream_ch_t *a_ch)
{
    dap_chain_ch_t * l_ch_chain = DAP_CHAIN_CH(a_ch);
    dap_return_val_if_fail(l_ch_chain, NULL);

    struct legacy_sync_context *l_context;
    DAP_NEW_Z_RET_VAL(l_context, struct legacy_sync_context, NULL, NULL);

    *l_context = (struct legacy_sync_context) {
            .worker         = a_ch->stream_worker,
            .ch_uuid        = a_ch->uuid,
            .state          = DAP_CHAIN_CH_STATE_IDLE,
            .last_activity  = dap_time_now()
        };

    
    dap_stream_ch_uuid_t *l_uuid = DAP_DUP(&a_ch->uuid);
    if (!l_uuid) {
        log_it(L_CRITICAL, "%s", c_error_memory_alloc);
        DAP_DELETE(l_context);
        return NULL;
    }
    l_ch_chain->sync_timer = dap_timerfd_start_on_worker(a_ch->stream_worker->worker, 1000, s_sync_timer_callback, l_uuid);
    a_ch->stream->esocket->callbacks.write_finished_callback = s_stream_ch_io_complete;
    a_ch->stream->esocket->callbacks.arg = l_context;
    if (l_context->worker->worker->_inheritor != a_ch->stream_worker)
        log_it(L_CRITICAL, "Corrupted stream worker %p", a_ch->stream_worker);
    return l_context;
}

/**
 * @brief s_stream_ch_chain_delete
 * @param a_ch_chain
 */
static void s_legacy_sync_context_delete(void *a_arg)
{
    struct legacy_sync_context *l_context = a_arg;
    dap_return_if_fail(l_context);

    dap_chain_ch_hash_item_t *l_hash_item, *l_tmp;

    if (l_context->is_type_of_gdb) {
        HASH_ITER(hh, l_context->remote_gdbs, l_hash_item, l_tmp) {
            // Clang bug at this, l_hash_item should change at every loop cycle
            HASH_DEL(l_context->remote_gdbs, l_hash_item);
            DAP_DELETE(l_hash_item);
        }
        l_context->remote_atoms = NULL;

        if (l_context->db_list)
            dap_global_db_legacy_list_delete(l_context->db_list);
    } else {
        HASH_ITER(hh, l_context->remote_atoms, l_hash_item, l_tmp) {
            // Clang bug at this, l_hash_item should change at every loop cycle
            HASH_DEL(l_context->remote_atoms, l_hash_item);
            DAP_DELETE(l_hash_item);
        }
        l_context->remote_gdbs = NULL;

        if (l_context->atom_iter)
            l_context->atom_iter->chain->callback_atom_iter_delete(l_context->atom_iter);
    }

    dap_stream_ch_t *l_ch = dap_stream_ch_find_by_uuid_unsafe(l_context->worker, l_context->ch_uuid);
    if (l_ch) {
        DAP_CHAIN_CH(l_ch)->legacy_sync_context = NULL;
        l_ch->stream->esocket->callbacks.write_finished_callback = NULL;
        l_ch->stream->esocket->callbacks.arg = NULL;
    }

    DAP_DELETE(l_context);
}

static bool s_sync_out_gdb_proc_callback(void *a_arg)
{
    struct legacy_sync_context *l_context = a_arg;
    dap_chain_ch_state_t l_cur_state = l_context->state;
    if (l_cur_state != DAP_CHAIN_CH_STATE_UPDATE_GLOBAL_DB && l_cur_state != DAP_CHAIN_CH_STATE_SYNC_GLOBAL_DB) {
        // Illegal context
        assert(l_cur_state == DAP_CHAIN_CH_STATE_IDLE);
        goto context_delete;
    }
    dap_list_t *l_list_out = dap_global_db_legacy_list_get_multiple(l_context->db_list, s_update_pack_size);
    if (!l_list_out) {
        dap_chain_ch_sync_request_old_t l_payload = { .node_addr = g_node_addr };
        uint8_t l_type = l_cur_state == DAP_CHAIN_CH_STATE_UPDATE_GLOBAL_DB ? DAP_CHAIN_CH_PKT_TYPE_UPDATE_GLOBAL_DB_END
                                                                            : DAP_CHAIN_CH_PKT_TYPE_SYNCED_GLOBAL_DB;
        debug_if(s_debug_legacy, L_INFO, "Out: %s", dap_chain_ch_pkt_type_to_str(l_type));
        dap_chain_ch_pkt_write_mt(l_context->worker, l_context->ch_uuid, l_type,
                                  l_context->request_hdr.net_id, l_context->request_hdr.chain_id, l_context->request_hdr.cell_id,
                                  &l_payload, sizeof(l_payload), DAP_CHAIN_CH_PKT_VERSION_LEGACY);
        if (l_cur_state == DAP_CHAIN_CH_STATE_SYNC_GLOBAL_DB) {
            log_it(L_INFO, "Synchronized database: items synchronized %" DAP_UINT64_FORMAT_U " from %zu",
                                             l_context->stats_request_gdbs_processed, l_context->db_list->items_number);
            l_context->state = DAP_CHAIN_CH_STATE_IDLE;
            goto context_delete;
        }
        dap_global_db_legacy_list_rewind(l_context->db_list);
        if (atomic_compare_exchange_strong(&l_context->state, &l_cur_state, DAP_CHAIN_CH_STATE_SYNC_GLOBAL_DB_REMOTE))
            return false;
        goto context_delete;
    }

    void *l_data = NULL;
    size_t l_data_size = 0;
    uint8_t l_type = DAP_CHAIN_CH_PKT_TYPE_GLOBAL_DB;
    if (l_cur_state == DAP_CHAIN_CH_STATE_UPDATE_GLOBAL_DB) {
        l_type = DAP_CHAIN_CH_PKT_TYPE_UPDATE_GLOBAL_DB;
        l_data_size = dap_list_length(l_list_out) * sizeof(dap_chain_ch_update_element_t);
        l_data = DAP_NEW_Z_SIZE(dap_chain_ch_update_element_t, l_data_size);
        if (!l_data) {
            log_it(L_CRITICAL, "%s", c_error_memory_alloc);
            l_context->state = DAP_CHAIN_CH_STATE_ERROR;
            goto context_delete;
        }
    }
    bool l_go_wait = false;
    size_t i = 0;
    for (dap_list_t *it = l_list_out; it; it = it->next, i++) {
        dap_global_db_pkt_old_t *l_pkt = it->data;
        if (l_context->db_list->items_rest)
            --l_context->db_list->items_rest;
        dap_hash_t l_pkt_hash;
        dap_hash_fast(l_pkt->data, l_pkt->data_size, &l_pkt_hash);
        if (l_cur_state == DAP_CHAIN_CH_STATE_UPDATE_GLOBAL_DB) {
            dap_chain_ch_update_element_t *l_hashes = l_data;
            l_hashes[i].hash = l_pkt_hash;
            l_hashes[i].size = l_pkt->data_size;
        } else { // l_cur_state == DAP_CHAIN_CH_STATE_SYNC_GLOBAL_DB
            dap_chain_ch_hash_item_t *l_hash_item = NULL;
            HASH_FIND(hh, l_context->remote_gdbs, &l_pkt_hash, sizeof(dap_hash_fast_t), l_hash_item);
            if (!l_hash_item) {
                dap_global_db_pkt_old_t *l_pkt_pack = l_data;
                size_t l_cur_size = l_pkt_pack ? l_pkt_pack->data_size : 0;
                if (l_cur_size + sizeof(dap_global_db_pkt_old_t) + l_pkt->data_size >= DAP_CHAIN_PKT_EXPECT_SIZE) {
                    l_context->enqueued_data_size += l_data_size;
                    if (l_context->enqueued_data_size > DAP_EVENTS_SOCKET_BUF_SIZE / 2)
                        l_go_wait = true;
                    dap_chain_ch_pkt_write_mt(l_context->worker, l_context->ch_uuid, l_type,
                                              l_context->request_hdr.net_id, l_context->request_hdr.chain_id, l_context->request_hdr.cell_id,
                                              l_data, l_data_size, DAP_CHAIN_CH_PKT_VERSION_LEGACY);
                    debug_if(s_debug_legacy, L_INFO, "Send one global_db packet len=%zu (rest=%zu/%zu items)", l_data_size,
                                                l_context->db_list->items_rest, l_context->db_list->items_number);
                    l_context->last_activity = dap_time_now();
                    DAP_DEL_Z(l_pkt_pack);
                    l_cur_size = 0;
                }
                l_pkt_pack = dap_global_db_pkt_pack_old(l_pkt_pack, l_pkt);
                if (!l_pkt_pack || l_cur_size == l_pkt_pack->data_size) {
                    log_it(L_CRITICAL, "%s", c_error_memory_alloc);
                    l_context->state = DAP_CHAIN_CH_STATE_ERROR;
                    goto context_delete;
                }
                l_context->stats_request_gdbs_processed++;
                l_data = l_pkt_pack;
                l_data_size = sizeof(dap_global_db_pkt_old_t) + l_pkt_pack->data_size;
            } /* else       // Over-extended debug
                debug_if(s_debug_legacy, L_DEBUG, "Skip GDB hash %s because its already present in remote GDB hash table",
                                                dap_hash_fast_to_str_static(&l_pkt_hash));
            */
        }
    }
    dap_list_free_full(l_list_out, NULL);

    if (l_data && l_data_size) {
        dap_chain_ch_pkt_write_mt(l_context->worker, l_context->ch_uuid, l_type,
                                  l_context->request_hdr.net_id, l_context->request_hdr.chain_id, l_context->request_hdr.cell_id,
                                  l_data, l_data_size, DAP_CHAIN_CH_PKT_VERSION_LEGACY);
        if (l_cur_state == DAP_CHAIN_CH_STATE_UPDATE_GLOBAL_DB)
            debug_if(s_debug_legacy, L_INFO, "Out: %s, %zu records", dap_chain_ch_pkt_type_to_str(l_type), i);
        else
            debug_if(s_debug_legacy, L_INFO, "Send one global_db packet len=%zu (rest=%zu/%zu items)", l_data_size,
                                            l_context->db_list->items_rest, l_context->db_list->items_number);
        l_context->last_activity = dap_time_now();
        DAP_DELETE(l_data);
    } else if (l_context->last_activity + 3 < dap_time_now()) {
        l_context->last_activity = dap_time_now();
        debug_if(s_debug_more, L_INFO, "Send one GlobalDB no freeze packet");
        dap_chain_ch_pkt_write_mt(l_context->worker, l_context->ch_uuid, DAP_CHAIN_CH_PKT_TYPE_GLOBAL_DB_NO_FREEZE,
                                             l_context->request_hdr.net_id, l_context->request_hdr.chain_id,
                                             l_context->request_hdr.cell_id, NULL, 0, DAP_CHAIN_CH_PKT_VERSION_LEGACY);
    }
    if (!l_go_wait)
        return true;
    l_context->prev_state = l_cur_state;
    if (!atomic_compare_exchange_strong(&l_context->state, &l_cur_state, DAP_CHAIN_CH_STATE_WAITING))
        goto context_delete;
    return false;
context_delete:
    dap_worker_exec_callback_on(l_context->worker->worker, s_legacy_sync_context_delete, l_context);
    return false;
}

struct record_processing_args {
    dap_stream_worker_t *worker;
    dap_stream_ch_uuid_t uuid;
    dap_chain_ch_pkt_hdr_t hdr;
    dap_global_db_pkt_old_t *pkt;
    bool new;
};

static bool s_gdb_in_pkt_proc_callback(void *a_arg)
{
    struct record_processing_args *l_args = a_arg;
    size_t l_objs_count = 0;
    dap_store_obj_t *l_objs = dap_global_db_pkt_deserialize_old(l_args->pkt, &l_objs_count);
    DAP_DELETE(l_args->pkt);
    if (!l_objs || !l_objs_count) {
        log_it(L_WARNING, "Deserialization of legacy global DB packet failed");
        DAP_DELETE(l_args);
        return false;
    }
    bool l_success = false;
    dap_stream_node_addr_t l_blank_addr = { .uint64 = 0 };
    for (uint32_t i = 0; i < l_objs_count; i++)
        if (!(l_success = dap_global_db_ch_check_store_obj(l_objs + i, &l_blank_addr)))
            break;
    if (l_args->new && l_objs_count == 1)
        l_objs[0].flags |= DAP_GLOBAL_DB_RECORD_NEW;
    if (l_success)
        dap_global_db_set_raw_sync(l_objs, l_objs_count);
    dap_store_obj_free(l_objs, l_objs_count);
    DAP_DELETE(l_args);
    return false;
}

static bool s_sync_out_chains_proc_callback(void *a_arg)
{
    struct legacy_sync_context *l_context = a_arg;
    dap_chain_ch_state_t l_cur_state = l_context->state;
    if (l_cur_state != DAP_CHAIN_CH_STATE_UPDATE_CHAINS && l_cur_state != DAP_CHAIN_CH_STATE_SYNC_CHAINS) {
        // Illegal context
        assert(l_cur_state == DAP_CHAIN_CH_STATE_IDLE);
        goto context_delete;
    }

    dap_chain_ch_update_element_t *l_hashes = NULL;
    if (l_cur_state == DAP_CHAIN_CH_STATE_UPDATE_CHAINS) {
        l_hashes = DAP_NEW_Z_SIZE(dap_chain_ch_update_element_t, s_update_pack_size * sizeof(dap_chain_ch_update_element_t));
        if (!l_hashes) {
            log_it(L_CRITICAL, "%s", c_error_memory_alloc);
            l_context->state = DAP_CHAIN_CH_STATE_ERROR;
            goto context_delete;
        }
    }
    size_t l_data_size = 0;
    bool l_chain_end = false, l_go_wait = false;
    for (uint_fast16_t i = 0; i < s_update_pack_size; i++) {
        if (!l_context->atom_iter->cur || !l_context->atom_iter->cur_size) {
            l_chain_end = true;
            break;
        }
        if (l_cur_state == DAP_CHAIN_CH_STATE_UPDATE_CHAINS) {
            l_hashes[i].hash = *l_context->atom_iter->cur_hash;
            l_hashes[i].size = l_context->atom_iter->cur_size;
            l_data_size += sizeof(dap_chain_ch_update_element_t);
        } else { // l_cur_state == DAP_CHAIN_CH_STATE_SYNC_CHAINS
            dap_chain_ch_hash_item_t *l_hash_item = NULL;
            HASH_FIND(hh, l_context->remote_atoms, l_context->atom_iter->cur_hash, sizeof(dap_hash_fast_t), l_hash_item);
            if (!l_hash_item) {
                l_context->enqueued_data_size += l_context->atom_iter->cur_size;
                if (l_context->enqueued_data_size > DAP_EVENTS_SOCKET_BUF_SIZE / 2)
                    l_go_wait = true;
                dap_chain_ch_pkt_write_mt(l_context->worker, l_context->ch_uuid, DAP_CHAIN_CH_PKT_TYPE_CHAIN_OLD,
                                          l_context->request_hdr.net_id, l_context->request_hdr.chain_id, l_context->request_hdr.cell_id,
                                          l_context->atom_iter->cur, l_context->atom_iter->cur_size, DAP_CHAIN_CH_PKT_VERSION_LEGACY);
                debug_if(s_debug_legacy, L_INFO, "Out CHAIN pkt: atom hash %s (size %zd)", dap_hash_fast_to_str_static(l_context->atom_iter->cur_hash),
                                                                                           l_context->atom_iter->cur_size);
                l_context->last_activity = dap_time_now();
                l_context->stats_request_atoms_processed++;
            } /* else       // Over-extended debug
                debug_if(s_debug_legacy, L_DEBUG, "Skip atom hash %s because its already present in remote atoms hash table",
                                                dap_hash_fast_to_str_static(&l_context->atom_iter->cur_hash));
            */
        }
        l_context->atom_iter->chain->callback_atom_iter_get(l_context->atom_iter, DAP_CHAIN_ITER_OP_NEXT, NULL);
        if (l_go_wait)
            break;
    }

    if (l_hashes) {
        dap_chain_ch_pkt_write_mt(l_context->worker, l_context->ch_uuid, DAP_CHAIN_CH_PKT_TYPE_UPDATE_CHAINS,
                                  l_context->request_hdr.net_id, l_context->request_hdr.chain_id, l_context->request_hdr.cell_id,
                                  l_hashes, l_data_size, DAP_CHAIN_CH_PKT_VERSION_LEGACY);
        debug_if(s_debug_legacy, L_INFO, "Out: DAP_CHAIN_CH_PKT_TYPE_UPDATE_CHAINS, %zu records", l_data_size / sizeof(dap_chain_ch_update_element_t));
        DAP_DELETE(l_hashes);
    } else if (l_context->last_activity + 3 < dap_time_now()) {
        l_context->last_activity = dap_time_now();
        debug_if(s_debug_more, L_INFO, "Send one chain no freeze packet");
        dap_chain_ch_pkt_write_mt(l_context->worker, l_context->ch_uuid, DAP_CHAIN_CH_PKT_TYPE_CHAINS_NO_FREEZE,
                                        l_context->request_hdr.net_id, l_context->request_hdr.chain_id,
                                        l_context->request_hdr.cell_id, NULL, 0, DAP_CHAIN_CH_PKT_VERSION_LEGACY);
    }

    if (l_chain_end) {
        dap_chain_ch_sync_request_old_t l_payload = { .node_addr = g_node_addr };
        uint8_t l_type = l_cur_state == DAP_CHAIN_CH_STATE_UPDATE_CHAINS ? DAP_CHAIN_CH_PKT_TYPE_UPDATE_CHAINS_END
                                                                         : DAP_CHAIN_CH_PKT_TYPE_SYNCED_CHAINS;
        debug_if(s_debug_legacy, L_INFO, "Out: %s", dap_chain_ch_pkt_type_to_str(l_type));
        dap_chain_ch_pkt_write_mt(l_context->worker, l_context->ch_uuid, l_type,
                                  l_context->request_hdr.net_id, l_context->request_hdr.chain_id, l_context->request_hdr.cell_id,
                                  &l_payload, sizeof(l_payload), DAP_CHAIN_CH_PKT_VERSION_LEGACY);
        debug_if(l_cur_state == DAP_CHAIN_CH_STATE_UPDATE_CHAINS, L_INFO,
                    "Synchronized chain: items synchronized %" DAP_UINT64_FORMAT_U, l_context->stats_request_atoms_processed);
        if (l_cur_state == DAP_CHAIN_CH_STATE_SYNC_CHAINS) {
            l_context->state = DAP_CHAIN_CH_STATE_IDLE;
            goto context_delete;
        }
        l_context->atom_iter->chain->callback_atom_iter_get(l_context->atom_iter, DAP_CHAIN_ITER_OP_FIRST, NULL);
        if (atomic_compare_exchange_strong(&l_context->state, &l_cur_state, DAP_CHAIN_CH_STATE_SYNC_CHAINS_REMOTE))
            return false;
        goto context_delete;
    }
    if (!l_go_wait)
        return true;
    l_context->prev_state = l_cur_state;
    if (!atomic_compare_exchange_strong(&l_context->state, &l_cur_state, DAP_CHAIN_CH_STATE_WAITING))
        goto context_delete;
    return false;
context_delete:
    dap_worker_exec_callback_on(l_context->worker->worker, s_legacy_sync_context_delete, l_context);
    return false;
}

// *** End of legacy support code *** //


struct atom_processing_args {
    dap_stream_node_addr_t addr;
    bool ack_req;
    byte_t data[];
};

/**
 * @brief s_sync_in_chains_callback
 * @param a_thread dap_proc_thread_t
 * @param a_arg void
 * @return
 */
static bool s_sync_in_chains_callback(void *a_arg)
{
    assert(a_arg);
    struct atom_processing_args *l_args = a_arg;
    dap_chain_ch_pkt_t *l_chain_pkt = (dap_chain_ch_pkt_t *)l_args->data;
    if (!l_chain_pkt->hdr.data_size) {
        log_it(L_CRITICAL, "Proc thread received corrupted chain packet!");
        return false;
    }
    dap_chain_atom_ptr_t l_atom = (dap_chain_atom_ptr_t)l_chain_pkt->data;
    uint64_t l_atom_size = l_chain_pkt->hdr.data_size;
    dap_chain_t *l_chain = dap_chain_find_by_id(l_chain_pkt->hdr.net_id, l_chain_pkt->hdr.chain_id);
    if (!l_chain) {
        debug_if(s_debug_more, L_WARNING, "No chain found for DAP_CHAIN_CH_PKT_TYPE_CHAIN");
        DAP_DELETE(l_args);
        return false;
    }
<<<<<<< HEAD
    
=======
    const char *l_atom_hash_str = NULL;
>>>>>>> 8bc02e78
    dap_hash_fast_t l_atom_hash = { }; 
    dap_hash_fast(l_atom, l_atom_size, &l_atom_hash);
    char *l_atom_hash_str = dap_hash_fast_to_str_static(&l_atom_hash);
    dap_chain_atom_verify_res_t l_atom_add_res = l_chain->callback_atom_add(l_chain, l_atom, l_atom_size, &l_atom_hash, false);
    bool l_ack_send = false;
    switch (l_atom_add_res) {
    case ATOM_PASS:
        debug_if(s_debug_more, L_WARNING, "Atom with hash %s for %s:%s not accepted (code ATOM_PASS, already present)",
                                          l_atom_hash_str, l_chain->net_name, l_chain->name);
        l_ack_send = true;
        break;
    case ATOM_MOVE_TO_THRESHOLD:
        debug_if(s_debug_more, L_INFO, "Thresholded atom with hash %s for %s:%s", l_atom_hash_str, l_chain->net_name, l_chain->name);
        break;
    case ATOM_ACCEPT:
        debug_if(s_debug_more, L_INFO, "Accepted atom with hash %s for %s:%s", l_atom_hash_str, l_chain->net_name, l_chain->name);
        l_ack_send = true;
        break;
    case ATOM_REJECT: {
        debug_if(s_debug_more, L_WARNING, "Atom with hash %s for %s:%s rejected", l_atom_hash_str, l_chain->net_name, l_chain->name);
        break;
    }
    case ATOM_FORK: {
        debug_if(s_debug_more, L_WARNING, "Atom with hash %s for %s:%s added to a fork branch.", l_atom_hash_str, l_chain->net_name, l_chain->name);
        l_ack_send = true;
        break;
    }
    default:
        log_it(L_CRITICAL, "Wtf is this ret code? %d", l_atom_add_res);
        break;
    }
    if (l_ack_send && l_args->ack_req) {
        uint64_t l_ack_num = ((uint32_t)l_chain_pkt->hdr.num_hi << 16) | l_chain_pkt->hdr.num_lo;
        dap_chain_ch_pkt_t *l_pkt = dap_chain_ch_pkt_new(l_chain_pkt->hdr.net_id, l_chain_pkt->hdr.chain_id, l_chain_pkt->hdr.cell_id,
                                                         &l_ack_num, sizeof(uint64_t), DAP_CHAIN_CH_PKT_VERSION_CURRENT);
        dap_stream_ch_pkt_send_by_addr(&l_args->addr, DAP_CHAIN_CH_ID, DAP_CHAIN_CH_PKT_TYPE_CHAIN_ACK, l_pkt, dap_chain_ch_pkt_get_size(l_pkt));
        DAP_DELETE(l_pkt);
        debug_if(s_debug_more, L_DEBUG, "Out: CHAIN_ACK %s for net %s to destination " NODE_ADDR_FP_STR " with num %" DAP_UINT64_FORMAT_U,
                                         l_chain->name, l_chain->net_name, NODE_ADDR_FP_ARGS_S(l_args->addr), l_ack_num);
    }
    DAP_DELETE(l_args);
    return false;
}

static void s_gossip_payload_callback(void *a_payload, size_t a_payload_size, dap_stream_node_addr_t a_sender_addr)
{
    assert(a_payload && a_payload_size);
    dap_chain_ch_pkt_t *l_chain_pkt = a_payload;
    if (a_payload_size <= sizeof(dap_chain_ch_pkt_t) ||
            a_payload_size != sizeof(dap_chain_ch_pkt_t) + l_chain_pkt->hdr.data_size) {
        log_it(L_WARNING, "Incorrect chain GOSSIP packet size");
        return;
    }
    struct atom_processing_args *l_args = DAP_NEW_SIZE(struct atom_processing_args, a_payload_size + sizeof(struct atom_processing_args));
    if (!l_args) {
        log_it(L_CRITICAL, "%s", c_error_memory_alloc);
        return;
    }
    l_args->addr = a_sender_addr;
    l_args->ack_req = false;
    memcpy(l_args->data, a_payload, a_payload_size);
    dap_proc_thread_callback_add(NULL, s_sync_in_chains_callback, l_args);
}

void dap_stream_ch_write_error_unsafe(dap_stream_ch_t *a_ch, dap_chain_net_id_t a_net_id, dap_chain_id_t a_chain_id, dap_chain_cell_id_t a_cell_id, dap_chain_ch_error_type_t a_error)
{
    dap_chain_ch_t *l_ch_chain = DAP_CHAIN_CH(a_ch);
    dap_return_if_fail(l_ch_chain);
    const char *l_err_str = s_error_type_to_string(a_error);
    dap_chain_ch_pkt_write_unsafe(a_ch, DAP_CHAIN_CH_PKT_TYPE_ERROR, a_net_id, a_chain_id, a_cell_id, l_err_str, strlen(l_err_str) + 1, DAP_CHAIN_CH_PKT_VERSION_LEGACY);
    s_ch_chain_go_idle(l_ch_chain);
}

/**
 * @brief s_stream_ch_packet_in
 * @param a_ch
 * @param a_arg
 */
static bool s_stream_ch_packet_in(dap_stream_ch_t* a_ch, void* a_arg)
{
    dap_chain_ch_t *l_ch_chain = DAP_CHAIN_CH(a_ch);
    if (!l_ch_chain || l_ch_chain->_inheritor != a_ch) {
        log_it(L_ERROR, "No chain in channel, returning");
        return false;
    }
    dap_stream_ch_pkt_t * l_ch_pkt = (dap_stream_ch_pkt_t *) a_arg;
    if (l_ch_pkt->hdr.data_size < sizeof(dap_chain_ch_pkt_t)) {
        log_it(L_ERROR, "Corrupted packet: too small size %u, smaller then header size %zu",
                                            l_ch_pkt->hdr.data_size, sizeof(dap_chain_ch_pkt_t));
        return false;
    }

    dap_chain_ch_pkt_t *l_chain_pkt = (dap_chain_ch_pkt_t *)l_ch_pkt->data;
    size_t l_chain_pkt_data_size = l_ch_pkt->hdr.data_size - sizeof(l_chain_pkt->hdr);

    if (!l_chain_pkt->hdr.version || l_chain_pkt->hdr.version > DAP_CHAIN_CH_PKT_VERSION_CURRENT) {
        debug_if(s_debug_more, L_ATT, "Unsupported protocol version %d, current version %d",
                 l_chain_pkt->hdr.version, DAP_CHAIN_CH_PKT_VERSION_CURRENT);
        return false;
    }
    if (l_chain_pkt->hdr.version > DAP_CHAIN_CH_PKT_VERSION_LEGACY &&
                l_chain_pkt_data_size != l_chain_pkt->hdr.data_size) {
        log_it(L_WARNING, "Incorrect chain packet size %zu, expected %u",
                            l_chain_pkt_data_size, l_chain_pkt->hdr.data_size);
        return false;
    }

    switch (l_ch_pkt->hdr.type) {

    /* *** New synchronization protocol *** */

    case DAP_CHAIN_CH_PKT_TYPE_ERROR: {
        if (!l_chain_pkt_data_size || l_chain_pkt->data[l_chain_pkt_data_size - 1] != 0) {
            log_it(L_WARNING, "Incorrect format with data size %zu in packet %s", l_chain_pkt_data_size,
                                                    dap_chain_ch_pkt_type_to_str(l_ch_pkt->hdr.type));
            return false;
        }
        log_it(L_WARNING, "In: from remote addr %s chain id 0x%016" DAP_UINT64_FORMAT_x " got error on his side: '%s'",
               DAP_STREAM_CH(l_ch_chain)->stream->esocket->remote_addr_str,
               l_chain_pkt->hdr.chain_id.uint64, (char *)l_chain_pkt->data);
        s_ch_chain_go_idle(l_ch_chain);
    } break;

    case DAP_CHAIN_CH_PKT_TYPE_CHAIN: {
        if (!l_chain_pkt_data_size || l_chain_pkt_data_size > sizeof(dap_chain_ch_pkt_t) + DAP_CHAIN_ATOM_MAX_SIZE
                                                                                         * 5) { // For legacy block sizes
            log_it(L_WARNING, "Incorrect data size %zu in packet %s", l_chain_pkt_data_size,
                                                    dap_chain_ch_pkt_type_to_str(l_ch_pkt->hdr.type));
            dap_stream_ch_write_error_unsafe(a_ch, l_chain_pkt->hdr.net_id,
                    l_chain_pkt->hdr.chain_id, l_chain_pkt->hdr.cell_id,
                    DAP_CHAIN_CH_ERROR_CHAIN_PKT_DATA_SIZE);
            return false;
        }
        dap_cluster_t *l_cluster = dap_cluster_find(dap_guuid_compose(l_chain_pkt->hdr.net_id.uint64, 0));
        if (!l_cluster) {
            log_it(L_WARNING, "Can't find cluster with ID 0x%" DAP_UINT64_FORMAT_X, l_chain_pkt->hdr.net_id.uint64);
            dap_stream_ch_write_error_unsafe(a_ch, l_chain_pkt->hdr.net_id,
                    l_chain_pkt->hdr.chain_id, l_chain_pkt->hdr.cell_id,
                    DAP_CHAIN_CH_ERROR_CHAIN_PKT_DATA_SIZE);
            return false;
        }
        dap_cluster_member_t *l_check = dap_cluster_member_find_unsafe(l_cluster, &a_ch->stream->node);
        if (!l_check) {
            log_it(L_WARNING, "Node with addr "NODE_ADDR_FP_STR" isn't a member of cluster %s",
                                        NODE_ADDR_FP_ARGS_S(a_ch->stream->node), l_cluster->mnemonim);
            return false;
        }
        struct atom_processing_args *l_args = DAP_NEW_SIZE(struct atom_processing_args, l_ch_pkt->hdr.data_size + sizeof(struct atom_processing_args));
        if (!l_args) {
            log_it(L_CRITICAL, "%s", c_error_memory_alloc);
            break;
        }
        l_args->addr = a_ch->stream->node;
        l_args->ack_req = true;
        memcpy(l_args->data, l_chain_pkt, l_ch_pkt->hdr.data_size);
        debug_if(s_debug_more, L_INFO, "In: CHAIN pkt: atom hash %s, size %zd, net id %" DAP_UINT64_FORMAT_U ", chain id %" DAP_UINT64_FORMAT_U,
                                        dap_get_data_hash_str(l_chain_pkt->data, l_chain_pkt_data_size).s, l_chain_pkt_data_size, 
                                        l_chain_pkt->hdr.net_id.uint64, l_chain_pkt->hdr.chain_id.uint64);
        dap_proc_thread_callback_add(a_ch->stream_worker->worker->proc_queue_input, s_sync_in_chains_callback, l_args);
    } break;

    case DAP_CHAIN_CH_PKT_TYPE_CHAIN_REQ: {
        if (l_chain_pkt_data_size != sizeof(dap_chain_ch_sync_request_t)) {
            log_it(L_WARNING, "DAP_CHAIN_CH_PKT_TYPE_CHAIN_REQ: Wrong chain packet size %zd when expected %zd",
                                                                            l_chain_pkt_data_size, sizeof(dap_chain_ch_sync_request_t));
            dap_stream_ch_write_error_unsafe(a_ch, l_chain_pkt->hdr.net_id,
                    l_chain_pkt->hdr.chain_id, l_chain_pkt->hdr.cell_id,
                    DAP_CHAIN_CH_ERROR_CHAIN_PKT_DATA_SIZE);
            return false;
        }
        dap_chain_ch_sync_request_t *l_request = (dap_chain_ch_sync_request_t *)l_chain_pkt->data;
        if (s_debug_more)
            log_it(L_INFO, "In: CHAIN_REQ pkt: net 0x%016" DAP_UINT64_FORMAT_x " chain 0x%016" DAP_UINT64_FORMAT_x
                            " cell 0x%016" DAP_UINT64_FORMAT_x ", hash from %s, num from %" DAP_UINT64_FORMAT_U,
                            l_chain_pkt->hdr.net_id.uint64, l_chain_pkt->hdr.chain_id.uint64, l_chain_pkt->hdr.cell_id.uint64,
                            dap_hash_fast_to_str_static(&l_request->hash_from), l_request->num_from);
        if (l_ch_chain->sync_context || l_ch_chain->legacy_sync_context) {
            log_it(L_WARNING, "Can't process CHAIN_REQ request cause already busy with synchronization");
            dap_stream_ch_write_error_unsafe(a_ch, l_chain_pkt->hdr.net_id,
                    l_chain_pkt->hdr.chain_id, l_chain_pkt->hdr.cell_id,
                    DAP_CHAIN_CH_ERROR_SYNC_REQUEST_ALREADY_IN_PROCESS);
            break;
        }
        dap_chain_t *l_chain = dap_chain_find_by_id(l_chain_pkt->hdr.net_id, l_chain_pkt->hdr.chain_id);
        if (!l_chain || l_chain->callback_load_from_gdb) {
            log_it(L_WARNING, "Not found valid chain with id 0x%016" DAP_UINT64_FORMAT_x " and net id 0x%016" DAP_UINT64_FORMAT_x,
                                                        l_chain_pkt->hdr.chain_id.uint64, l_chain_pkt->hdr.net_id.uint64);
            dap_stream_ch_write_error_unsafe(a_ch, l_chain_pkt->hdr.net_id,
                    l_chain_pkt->hdr.chain_id, l_chain_pkt->hdr.cell_id,
                    DAP_CHAIN_CH_ERROR_CHAIN_NOT_FOUND);
            break;
        }
        if (!dap_link_manager_get_net_condition(l_chain_pkt->hdr.net_id.uint64)) {
            log_it(L_WARNING, "Net id 0x%016" DAP_UINT64_FORMAT_x " is offline", l_chain_pkt->hdr.net_id.uint64);
            dap_stream_ch_write_error_unsafe(a_ch, l_chain_pkt->hdr.net_id,
                    l_chain_pkt->hdr.chain_id, l_chain_pkt->hdr.cell_id,
                    DAP_CHAIN_CH_ERROR_NET_IS_OFFLINE);
            break;
        }
        bool l_sync_from_begin = dap_hash_fast_is_blank(&l_request->hash_from);
        dap_chain_atom_iter_t *l_iter = l_chain->callback_atom_iter_create(l_chain, l_chain_pkt->hdr.cell_id, l_sync_from_begin
                                                                           ? NULL : &l_request->hash_from);
        if (!l_iter) {
            dap_stream_ch_write_error_unsafe(a_ch, l_chain_pkt->hdr.net_id,
                    l_chain_pkt->hdr.chain_id, l_chain_pkt->hdr.cell_id,
                    DAP_CHAIN_CH_ERROR_OUT_OF_MEMORY);
            break;
        }
        if (l_sync_from_begin)
            l_chain->callback_atom_iter_get(l_iter, DAP_CHAIN_ITER_OP_FIRST, NULL);
        bool l_missed_hash = false;
        uint64_t l_last_num = l_chain->callback_count_atom(l_chain);
        if (l_iter->cur) {
            if (l_sync_from_begin ||
                    (l_request->num_from == l_iter->cur_num &&
                    l_last_num > l_iter->cur_num)) {
                dap_chain_ch_summary_t l_sum = { .num_cur = l_iter->cur_num, .num_last = l_last_num };
                dap_chain_ch_pkt_write_unsafe(a_ch, DAP_CHAIN_CH_PKT_TYPE_CHAIN_SUMMARY,
                                                l_chain_pkt->hdr.net_id, l_chain_pkt->hdr.chain_id,
                                                l_chain_pkt->hdr.cell_id, &l_sum, sizeof(l_sum),
                                                DAP_CHAIN_CH_PKT_VERSION_CURRENT);
                debug_if(s_debug_more, L_DEBUG, "Out: CHAIN_SUMMARY %s for net %s to destination " NODE_ADDR_FP_STR,
                                                        l_chain->name, l_chain->net_name, NODE_ADDR_FP_ARGS_S(a_ch->stream->node));
                struct sync_context *l_context = DAP_NEW_Z(struct sync_context);
                l_context->addr = a_ch->stream->node;
                l_context->iter = l_iter;
                l_context->net_id = l_chain_pkt->hdr.net_id;
                l_context->chain_id = l_chain_pkt->hdr.chain_id;
                l_context->cell_id = l_chain_pkt->hdr.cell_id;
                l_context->num_last = l_sum.num_last;
                l_context->last_activity = dap_time_now();
                atomic_store_explicit(&l_context->state, SYNC_STATE_READY, memory_order_relaxed);
                atomic_store(&l_context->allowed_num, l_sum.num_cur + s_sync_ack_window_size);
                dap_stream_ch_uuid_t *l_uuid = DAP_DUP(&a_ch->uuid);
                if (!l_uuid) {
                    log_it(L_CRITICAL, "%s", c_error_memory_alloc);
                    DAP_DELETE(l_context);
                    break;
                }
                l_ch_chain->sync_context = l_context;
                dap_proc_thread_callback_add(a_ch->stream_worker->worker->proc_queue_input, s_chain_iter_callback, l_context);
                l_ch_chain->sync_timer = dap_timerfd_start_on_worker(a_ch->stream_worker->worker, 1000, s_sync_timer_callback, l_uuid);
                break;
            }
            if (l_request->num_from < l_iter->cur_num || l_last_num > l_iter->cur_num)
                l_missed_hash = true;
        } else if (!l_sync_from_begin && l_last_num >= l_request->num_from) {
            l_missed_hash = true;
            debug_if(s_debug_more, L_WARNING, "Requested atom with hash %s not found", dap_hash_fast_to_str_static(&l_request->hash_from));
        }
        if (l_missed_hash) {
            l_chain->callback_atom_iter_get(l_iter, DAP_CHAIN_ITER_OP_LAST, NULL);
            dap_chain_ch_miss_info_t l_miss_info = { .missed_hash = l_request->hash_from,
                                                     .last_hash = l_iter->cur_hash ? *l_iter->cur_hash : (dap_hash_fast_t){ },
                                                     .last_num = l_iter->cur_num };
            dap_chain_ch_pkt_write_unsafe(a_ch, DAP_CHAIN_CH_PKT_TYPE_CHAIN_MISS,
                                          l_chain_pkt->hdr.net_id, l_chain_pkt->hdr.chain_id,
                                          l_chain_pkt->hdr.cell_id, &l_miss_info, sizeof(l_miss_info),
                                          DAP_CHAIN_CH_PKT_VERSION_CURRENT);
            if (s_debug_more) {
                char l_last_hash_str[DAP_HASH_FAST_STR_SIZE];
                dap_hash_fast_to_str(&l_miss_info.last_hash, l_last_hash_str, DAP_HASH_FAST_STR_SIZE);
                log_it(L_INFO, "Out: CHAIN_MISS %s for net %s to source " NODE_ADDR_FP_STR
                                             " with hash missed %s, hash last %s and num last %" DAP_UINT64_FORMAT_U,
                        l_chain ? l_chain->name : "(null)",
                                    l_chain ? l_chain->net_name : "(null)",
                                                    NODE_ADDR_FP_ARGS_S(a_ch->stream->node),
                        dap_hash_fast_to_str_static(&l_miss_info.missed_hash),
                        l_last_hash_str,
                        l_miss_info.last_num);
            }
        } else {
            dap_chain_ch_pkt_write_unsafe(a_ch, DAP_CHAIN_CH_PKT_TYPE_SYNCED_CHAIN,
                                          l_chain_pkt->hdr.net_id, l_chain_pkt->hdr.chain_id,
                                          l_chain_pkt->hdr.cell_id, NULL, 0,
                                          DAP_CHAIN_CH_PKT_VERSION_CURRENT);
            debug_if(s_debug_more, L_DEBUG, "Out: SYNCED_CHAIN %s for net %s to destination " NODE_ADDR_FP_STR,
                                    l_chain ? l_chain->name : "(null)",
                                                l_chain ? l_chain->net_name : "(null)",
                                                                NODE_ADDR_FP_ARGS_S(a_ch->stream->node));
        }
        l_chain->callback_atom_iter_delete(l_iter);
    } break;

    case DAP_CHAIN_CH_PKT_TYPE_CHAIN_SUMMARY: {
        if (l_chain_pkt_data_size != sizeof(dap_chain_ch_summary_t)) {
            log_it(L_WARNING, "DAP_CHAIN_CH_PKT_TYPE_CHAIN_SUMMARY: Wrong chain packet size %zd when expected %zd",
                                                                            l_chain_pkt_data_size, sizeof(dap_chain_ch_summary_t));
            dap_stream_ch_write_error_unsafe(a_ch, l_chain_pkt->hdr.net_id,
                    l_chain_pkt->hdr.chain_id, l_chain_pkt->hdr.cell_id,
                    DAP_CHAIN_CH_ERROR_CHAIN_PKT_DATA_SIZE);
            return false;
        }
        dap_chain_t *l_chain = dap_chain_find_by_id(l_chain_pkt->hdr.net_id, l_chain_pkt->hdr.chain_id);
        dap_chain_ch_summary_t *l_sum = (dap_chain_ch_summary_t *)l_chain_pkt->data;
        if(l_chain->atom_num_last < l_sum->num_last)
            l_chain->atom_num_last = l_sum->num_last;
        debug_if(s_debug_more, L_DEBUG, "In: CHAIN_SUMMARY of %s for net %s from source " NODE_ADDR_FP_STR
                                            " with %" DAP_UINT64_FORMAT_U " atoms to sync from %" DAP_UINT64_FORMAT_U " to %" DAP_UINT64_FORMAT_U,
                                l_chain ? l_chain->name : "(null)",
                                            l_chain ? l_chain->net_name : "(null)",
                                                            NODE_ADDR_FP_ARGS_S(a_ch->stream->node),
                                l_sum->num_last - l_sum->num_cur, l_sum->num_cur, l_sum->num_last);
    } break;

    case DAP_CHAIN_CH_PKT_TYPE_CHAIN_ACK: {
        if (l_chain_pkt_data_size != sizeof(uint64_t)) {
            log_it(L_WARNING, "DAP_CHAIN_CH_PKT_TYPE_CHAIN_ACK: Wrong chain packet size %zd when expected %zd",
                                                                            l_chain_pkt_data_size, sizeof(uint64_t));
            dap_stream_ch_write_error_unsafe(a_ch, l_chain_pkt->hdr.net_id,
                    l_chain_pkt->hdr.chain_id, l_chain_pkt->hdr.cell_id,
                    DAP_CHAIN_CH_ERROR_CHAIN_PKT_DATA_SIZE);
            return false;
        }
        uint64_t l_ack_num = *(uint64_t *)l_chain_pkt->data;
        dap_chain_t *l_chain = dap_chain_find_by_id(l_chain_pkt->hdr.net_id, l_chain_pkt->hdr.chain_id);
        debug_if(s_debug_more, L_DEBUG, "In: CHAIN_ACK %s for net %s from source " NODE_ADDR_FP_STR " with num %" DAP_UINT64_FORMAT_U,
                                l_chain ? l_chain->name : "(null)",
                                            l_chain ? l_chain->net_name : "(null)",
                                                            NODE_ADDR_FP_ARGS_S(a_ch->stream->node),
                                l_ack_num);
        struct sync_context *l_context = l_ch_chain->sync_context;
        if (!l_context) {
            log_it(L_WARNING, "CHAIN_ACK: No active sync context");
            dap_stream_ch_write_error_unsafe(a_ch, l_chain_pkt->hdr.net_id,
                    l_chain_pkt->hdr.chain_id, l_chain_pkt->hdr.cell_id,
                    DAP_CHAIN_CH_ERROR_INCORRECT_SYNC_SEQUENCE);
            break;
        }
        if (l_context->num_last == l_ack_num) {
            dap_chain_ch_pkt_write_unsafe(a_ch, DAP_CHAIN_CH_PKT_TYPE_SYNCED_CHAIN,
                                                l_chain_pkt->hdr.net_id, l_chain_pkt->hdr.chain_id,
                                                l_chain_pkt->hdr.cell_id, NULL, 0,
                                                DAP_CHAIN_CH_PKT_VERSION_CURRENT);
            s_ch_chain_go_idle(l_ch_chain);
            break;
        }
        l_context->last_activity = dap_time_now();
        if (atomic_load_explicit(&l_context->state, memory_order_relaxed) == SYNC_STATE_OVER)
            break;
        atomic_store_explicit(&l_context->allowed_num,
                              dap_min(l_ack_num + s_sync_ack_window_size, l_context->num_last),
                              memory_order_release);
        if (atomic_exchange(&l_context->state, SYNC_STATE_READY) == SYNC_STATE_IDLE)
            dap_proc_thread_callback_add(a_ch->stream_worker->worker->proc_queue_input, s_chain_iter_callback, l_context);
    } break;

    case DAP_CHAIN_CH_PKT_TYPE_SYNCED_CHAIN: {
        dap_chain_t *l_chain = dap_chain_find_by_id(l_chain_pkt->hdr.net_id, l_chain_pkt->hdr.chain_id);
        l_chain->atom_num_last = l_chain->callback_count_atom(l_chain);
        log_it(L_INFO, "In: SYNCED_CHAIN %s for net %s from source " NODE_ADDR_FP_STR,
                    l_chain ? l_chain->name : "(null)",
                                l_chain ? l_chain->net_name : "(null)",
                                                NODE_ADDR_FP_ARGS_S(a_ch->stream->node));
    } break;

    case DAP_CHAIN_CH_PKT_TYPE_CHAIN_MISS: {
        if (l_chain_pkt_data_size != sizeof(dap_chain_ch_miss_info_t)) {
            log_it(L_WARNING, "DAP_CHAIN_CH_PKT_TYPE_CHAIN_MISS: Wrong chain packet size %zd when expected %zd",
                                                                            l_chain_pkt_data_size, sizeof(dap_chain_ch_miss_info_t));
            dap_stream_ch_write_error_unsafe(a_ch, l_chain_pkt->hdr.net_id,
                    l_chain_pkt->hdr.chain_id, l_chain_pkt->hdr.cell_id,
                    DAP_CHAIN_CH_ERROR_CHAIN_PKT_DATA_SIZE);
            return false;
        }
        dap_chain_t *l_chain = dap_chain_find_by_id(l_chain_pkt->hdr.net_id, l_chain_pkt->hdr.chain_id);
        dap_chain_ch_miss_info_t *l_miss_info = (dap_chain_ch_miss_info_t *)l_chain_pkt->data;
        if (s_debug_more) {
            char l_last_hash_str[DAP_HASH_FAST_STR_SIZE];
            dap_hash_fast_to_str(&l_miss_info->last_hash, l_last_hash_str, DAP_HASH_FAST_STR_SIZE);
            log_it(L_INFO, "In: CHAIN_MISS %s for net %s from source " NODE_ADDR_FP_STR
                                         " with hash missed %s, hash last %s and num last %" DAP_UINT64_FORMAT_U,
                    l_chain ? l_chain->name : "(null)",
                                l_chain ? l_chain->net_name : "(null)",
                                                NODE_ADDR_FP_ARGS_S(a_ch->stream->node),
                    dap_hash_fast_to_str_static(&l_miss_info->missed_hash),
                    l_last_hash_str,
                    l_miss_info->last_num);
        }
        // Will be processed upper in net packet notifier callback
    } break;

    default:
        dap_stream_ch_write_error_unsafe(a_ch, l_chain_pkt->hdr.net_id,
                                            l_chain_pkt->hdr.chain_id, l_chain_pkt->hdr.cell_id,
                                            DAP_CHAIN_CH_ERROR_UNKNOWN_CHAIN_PKT_TYPE);
        return false;

//    }
//}

    /* *** Legacy *** */

    /// --- GDB update ---
    // Request for gdbs list update
    case DAP_CHAIN_CH_PKT_TYPE_UPDATE_GLOBAL_DB_REQ: {
        if (l_chain_pkt_data_size != sizeof(dap_chain_ch_sync_request_old_t)) {
            log_it(L_WARNING, "Incorrect data size %zu in packet %s", l_chain_pkt_data_size,
                                                    dap_chain_ch_pkt_type_to_str(l_ch_pkt->hdr.type));
            dap_stream_ch_write_error_unsafe(a_ch, l_chain_pkt->hdr.net_id,
                    l_chain_pkt->hdr.chain_id, l_chain_pkt->hdr.cell_id,
                    DAP_CHAIN_CH_ERROR_LEGACY_PKT_DATA_SIZE);
            return false;
        }
        dap_cluster_t *l_net_cluster = dap_cluster_find(dap_guuid_compose(l_chain_pkt->hdr.net_id.uint64, 0));
        if (!l_net_cluster || !l_net_cluster->mnemonim) {
            log_it(L_WARNING, "Net id 0x%016" DAP_UINT64_FORMAT_x " not found", l_chain_pkt->hdr.net_id.uint64);
            dap_stream_ch_write_error_unsafe(a_ch, l_chain_pkt->hdr.net_id,
                    l_chain_pkt->hdr.chain_id, l_chain_pkt->hdr.cell_id,
                    DAP_CHAIN_CH_ERROR_NET_INVALID_ID);
            break;
        }
        if (!dap_link_manager_get_net_condition(l_chain_pkt->hdr.net_id.uint64)) {
            log_it(L_WARNING, "Net id 0x%016" DAP_UINT64_FORMAT_x " is offline", l_chain_pkt->hdr.net_id.uint64);
            dap_stream_ch_write_error_unsafe(a_ch, l_chain_pkt->hdr.net_id,
                    l_chain_pkt->hdr.chain_id, l_chain_pkt->hdr.cell_id,
                    DAP_CHAIN_CH_ERROR_NET_IS_OFFLINE);
            break;
        }
        if (l_ch_chain->sync_context || l_ch_chain->legacy_sync_context) {
            log_it(L_WARNING, "Can't process UPDATE_GLOBAL_DB request because its already busy with syncronization");
            dap_stream_ch_write_error_unsafe(a_ch, l_chain_pkt->hdr.net_id,
                    l_chain_pkt->hdr.chain_id, l_chain_pkt->hdr.cell_id,
                    DAP_CHAIN_CH_ERROR_SYNC_REQUEST_ALREADY_IN_PROCESS);
            break;
        }
        dap_global_db_legacy_list_t *l_db_list = dap_global_db_legacy_list_start(l_net_cluster->mnemonim);
        if (!l_db_list) {
            log_it(L_ERROR, "Can't create legacy DB list");
            dap_global_db_legacy_list_delete(l_db_list);
            dap_stream_ch_write_error_unsafe(a_ch, l_chain_pkt->hdr.net_id,
                                            l_chain_pkt->hdr.chain_id, l_chain_pkt->hdr.cell_id,
                                            DAP_CHAIN_CH_ERROR_OUT_OF_MEMORY);
            break;
        }
        struct legacy_sync_context *l_context = s_legacy_sync_context_create(a_ch);
        if (!l_context) {
            log_it(L_ERROR, "Can't create sychronization context");
            dap_global_db_legacy_list_delete(l_db_list);
            dap_stream_ch_write_error_unsafe(a_ch, l_chain_pkt->hdr.net_id,
                                            l_chain_pkt->hdr.chain_id, l_chain_pkt->hdr.cell_id,
                                            DAP_CHAIN_CH_ERROR_OUT_OF_MEMORY);
            break;
        }
        l_context->is_type_of_gdb = true;
        l_context->db_list = l_db_list;
        l_context->remote_addr = *(dap_stream_node_addr_t *)l_chain_pkt->data;
        l_context->request_hdr = l_chain_pkt->hdr;
        l_ch_chain->legacy_sync_context = l_context;
        l_context->state = DAP_CHAIN_CH_STATE_UPDATE_GLOBAL_DB;
        debug_if(s_debug_legacy, L_DEBUG, "Sync out gdb proc, requested %" DAP_UINT64_FORMAT_U " records from address " NODE_ADDR_FP_STR " (unverified)",
                                                l_db_list->items_number, NODE_ADDR_FP_ARGS_S(l_context->remote_addr));
        log_it(L_INFO, "In: UPDATE_GLOBAL_DB_REQ pkt: net 0x%016"DAP_UINT64_FORMAT_x" chain 0x%016"DAP_UINT64_FORMAT_x" cell 0x%016"DAP_UINT64_FORMAT_x,
                        l_chain_pkt->hdr.net_id.uint64, l_chain_pkt->hdr.chain_id.uint64, l_chain_pkt->hdr.cell_id.uint64);
        debug_if(s_debug_legacy, L_INFO, "Out: DAP_CHAIN_CH_PKT_TYPE_UPDATE_GLOBAL_DB_START");
        dap_chain_ch_pkt_write_unsafe(DAP_STREAM_CH(l_ch_chain), DAP_CHAIN_CH_PKT_TYPE_UPDATE_GLOBAL_DB_START,
                                        l_chain_pkt->hdr.net_id, l_chain_pkt->hdr.chain_id,
                                        l_chain_pkt->hdr.cell_id, &g_node_addr, sizeof(dap_chain_node_addr_t),
                                        DAP_CHAIN_CH_PKT_VERSION_LEGACY);
        dap_proc_thread_callback_add(a_ch->stream_worker->worker->proc_queue_input, s_sync_out_gdb_proc_callback, l_context);
    } break;

    // If requested - begin to recieve record's hashes
    case DAP_CHAIN_CH_PKT_TYPE_UPDATE_GLOBAL_DB_START: {
        struct legacy_sync_context *l_context = l_ch_chain->legacy_sync_context;
        if (!l_context || l_context->state != DAP_CHAIN_CH_STATE_UPDATE_GLOBAL_DB_REMOTE) {
            log_it(L_WARNING, "Can't process UPDATE_GLOBAL_DB_START packet cause synchronization sequence violation");
            dap_stream_ch_write_error_unsafe(a_ch, l_chain_pkt->hdr.net_id,
                    l_chain_pkt->hdr.chain_id, l_chain_pkt->hdr.cell_id,
                    DAP_CHAIN_CH_ERROR_INCORRECT_SYNC_SEQUENCE);
            break;
        }
        debug_if(s_debug_legacy, L_INFO, "In: UPDATE_GLOBAL_DB_START pkt net 0x%016"DAP_UINT64_FORMAT_x" chain 0x%016"DAP_UINT64_FORMAT_x" cell 0x%016"DAP_UINT64_FORMAT_x,
                            l_context->request_hdr.net_id.uint64, l_context->request_hdr.chain_id.uint64, l_context->request_hdr.cell_id.uint64);
    } break;

    // Response with gdb element hashes and sizes
    case DAP_CHAIN_CH_PKT_TYPE_UPDATE_GLOBAL_DB: {
        if (l_chain_pkt_data_size % sizeof(dap_chain_ch_update_element_t) || l_chain_pkt_data_size > UINT16_MAX) {
            log_it(L_WARNING, "Incorrect data size %zu in packet %s", l_chain_pkt_data_size,
                                                    dap_chain_ch_pkt_type_to_str(l_ch_pkt->hdr.type));
            dap_stream_ch_write_error_unsafe(a_ch, l_chain_pkt->hdr.net_id,
                    l_chain_pkt->hdr.chain_id, l_chain_pkt->hdr.cell_id,
                    DAP_CHAIN_CH_ERROR_LEGACY_PKT_DATA_SIZE);
            return false;
        }
        debug_if(s_debug_legacy, L_INFO, "In: UPDATE_GLOBAL_DB pkt data_size=%zu", l_chain_pkt_data_size);
        struct legacy_sync_context *l_context = l_ch_chain->legacy_sync_context;
        if (!l_context || l_context->state != DAP_CHAIN_CH_STATE_UPDATE_GLOBAL_DB_REMOTE) {
            log_it(L_WARNING, "Can't process UPDATE_GLOBAL_DB packet cause synchronization sequence violation");
            dap_stream_ch_write_error_unsafe(a_ch, l_chain_pkt->hdr.net_id,
                    l_chain_pkt->hdr.chain_id, l_chain_pkt->hdr.cell_id,
                    DAP_CHAIN_CH_ERROR_INCORRECT_SYNC_SEQUENCE);
            break;
        }
        l_context->last_activity = dap_time_now();

        for (dap_chain_ch_update_element_t *l_element = (dap_chain_ch_update_element_t *)l_chain_pkt->data;
                (size_t)((byte_t *)(l_element + 1) - l_chain_pkt->data) <= l_chain_pkt_data_size;
                l_element++) {
            dap_chain_ch_hash_item_t * l_hash_item = NULL;
            unsigned l_hash_item_hashv;
            HASH_VALUE(&l_element->hash, sizeof(l_element->hash), l_hash_item_hashv);
            HASH_FIND_BYHASHVALUE(hh, l_context->remote_gdbs, &l_element->hash, sizeof(l_element->hash),
                                  l_hash_item_hashv, l_hash_item);
            if (!l_hash_item) {
                l_hash_item = DAP_NEW_Z(dap_chain_ch_hash_item_t);
                if (!l_hash_item) {
                    log_it(L_CRITICAL, "%s", c_error_memory_alloc);
                    dap_stream_ch_write_error_unsafe(a_ch, l_chain_pkt->hdr.net_id,
                            l_chain_pkt->hdr.chain_id, l_chain_pkt->hdr.cell_id,
                            DAP_CHAIN_CH_ERROR_OUT_OF_MEMORY);
                    break;
                }
                l_hash_item->hash = l_element->hash;
                l_hash_item->size = l_element->size;
                HASH_ADD_BYHASHVALUE(hh, l_context->remote_gdbs, hash, sizeof(l_hash_item->hash),
                                     l_hash_item_hashv, l_hash_item);
                //debug_if(s_debug_legacy, L_DEBUG, "In: Updated remote hash GDB list with %s", dap_chain_hash_fast_to_str_static(&l_hash_item->hash));
            }
        }
    } break;

    // End of response with GlobalDB hashes
    case DAP_CHAIN_CH_PKT_TYPE_UPDATE_GLOBAL_DB_END: {
        if (l_chain_pkt_data_size != sizeof(dap_chain_ch_sync_request_old_t)) {
            log_it(L_WARNING, "Incorrect data size %zu in packet %s", l_chain_pkt_data_size,
                                                    dap_chain_ch_pkt_type_to_str(l_ch_pkt->hdr.type));
            dap_stream_ch_write_error_unsafe(a_ch, l_chain_pkt->hdr.net_id,
                    l_chain_pkt->hdr.chain_id, l_chain_pkt->hdr.cell_id,
                    DAP_CHAIN_CH_ERROR_LEGACY_PKT_DATA_SIZE);
            return false;
        }
        struct legacy_sync_context *l_context = l_ch_chain->legacy_sync_context;
        if (!l_context || l_context->state != DAP_CHAIN_CH_STATE_UPDATE_GLOBAL_DB_REMOTE) {
            log_it(L_WARNING, "Can't process UPDATE_GLOBAL_DB_END packet cause synchronization sequence violation");
            dap_stream_ch_write_error_unsafe(a_ch, l_chain_pkt->hdr.net_id,
                    l_chain_pkt->hdr.chain_id, l_chain_pkt->hdr.cell_id,
                    DAP_CHAIN_CH_ERROR_INCORRECT_SYNC_SEQUENCE);
            break;
        }
        debug_if(s_debug_legacy, L_INFO, "In: UPDATE_GLOBAL_DB_END pkt with total count %d hashes", HASH_COUNT(l_context->remote_gdbs));
        l_context->state = DAP_CHAIN_CH_STATE_SYNC_GLOBAL_DB;
        debug_if(s_debug_legacy, L_INFO, "Out: DAP_CHAIN_CH_PKT_TYPE_FIRST_GLOBAL_DB");
        dap_chain_ch_pkt_write_unsafe(DAP_STREAM_CH(l_ch_chain), DAP_CHAIN_CH_PKT_TYPE_FIRST_GLOBAL_DB,
                l_context->request_hdr.net_id, l_context->request_hdr.chain_id,
                l_context->request_hdr.cell_id, &g_node_addr, sizeof(dap_chain_node_addr_t),
                DAP_CHAIN_CH_PKT_VERSION_LEGACY);
        dap_proc_thread_callback_add(a_ch->stream_worker->worker->proc_queue_input, s_sync_out_gdb_proc_callback, l_context);
    } break;

    // first packet of data with source node address
    case DAP_CHAIN_CH_PKT_TYPE_FIRST_GLOBAL_DB: {
        if (l_chain_pkt_data_size != sizeof(dap_chain_node_addr_t)) {
            log_it(L_WARNING, "Incorrect data size %zu in packet %s", l_chain_pkt_data_size,
                                                    dap_chain_ch_pkt_type_to_str(l_ch_pkt->hdr.type));
            dap_stream_ch_write_error_unsafe(a_ch, l_chain_pkt->hdr.net_id,
                    l_chain_pkt->hdr.chain_id, l_chain_pkt->hdr.cell_id,
                    DAP_CHAIN_CH_ERROR_LEGACY_PKT_DATA_SIZE);
            return false;
        }
        struct legacy_sync_context *l_context = l_ch_chain->legacy_sync_context;
        if (!l_context || l_context->state != DAP_CHAIN_CH_STATE_SYNC_GLOBAL_DB_REMOTE) {
            log_it(L_WARNING, "Can't process FIRST_GLOBAL_DB packet cause synchronization sequence violation");
            dap_stream_ch_write_error_unsafe(a_ch, l_chain_pkt->hdr.net_id,
                    l_chain_pkt->hdr.chain_id, l_chain_pkt->hdr.cell_id,
                    DAP_CHAIN_CH_ERROR_INCORRECT_SYNC_SEQUENCE);
            break;
        }
        debug_if(s_debug_legacy, L_INFO, "In: FIRST_GLOBAL_DB data_size=%zu net 0x%016"DAP_UINT64_FORMAT_x" chain 0x%016"DAP_UINT64_FORMAT_x" cell 0x%016"DAP_UINT64_FORMAT_x
                        " from address "NODE_ADDR_FP_STR "(unverified)", l_chain_pkt_data_size, l_context->request_hdr.net_id.uint64,
                        l_context->request_hdr.chain_id.uint64, l_context->request_hdr.cell_id.uint64, NODE_ADDR_FP_ARGS_S(l_context->remote_addr));
    } break;

    // Dummy packet for freeze detection
    case DAP_CHAIN_CH_PKT_TYPE_GLOBAL_DB_NO_FREEZE: {
        struct legacy_sync_context *l_context = l_ch_chain->legacy_sync_context;
        if (!l_context || l_context->state != DAP_CHAIN_CH_STATE_SYNC_GLOBAL_DB_REMOTE) {
            log_it(L_WARNING, "Can't process GLOBAL_DB_NO_FREEZE packet cause synchronization sequence violation");
            dap_stream_ch_write_error_unsafe(a_ch, l_chain_pkt->hdr.net_id,
                    l_chain_pkt->hdr.chain_id, l_chain_pkt->hdr.cell_id,
                    DAP_CHAIN_CH_ERROR_INCORRECT_SYNC_SEQUENCE);
            break;
        }
        debug_if(s_debug_legacy, L_DEBUG, "Global DB no freeze packet detected");
        l_context->last_activity = dap_time_now();
    } break;

    case DAP_CHAIN_CH_PKT_TYPE_GLOBAL_DB: {
        dap_global_db_pkt_old_t *l_pkt = (dap_global_db_pkt_old_t *)l_chain_pkt->data;
        if (l_chain_pkt_data_size < sizeof(dap_global_db_pkt_old_t) ||
                (uint64_t)sizeof(*l_pkt) + l_pkt->data_size < l_pkt->data_size ||
                l_chain_pkt_data_size != (uint64_t)sizeof(*l_pkt) + l_pkt->data_size) {
            log_it(L_WARNING, "Incorrect data size %zu in packet %s", l_chain_pkt_data_size,
                                                    dap_chain_ch_pkt_type_to_str(l_ch_pkt->hdr.type));
            dap_stream_ch_write_error_unsafe(a_ch, l_chain_pkt->hdr.net_id,
                    l_chain_pkt->hdr.chain_id, l_chain_pkt->hdr.cell_id,
                    DAP_CHAIN_CH_ERROR_LEGACY_PKT_DATA_SIZE);
            return false;
        }
        struct legacy_sync_context *l_context = l_ch_chain->legacy_sync_context;
        if (l_context && l_context->state != DAP_CHAIN_CH_STATE_SYNC_GLOBAL_DB_REMOTE) {
            log_it(L_WARNING, "Can't process GLOBAL_DB packet cause synchronization sequence violation");
            break;
        }
        if (l_context)
            l_context->last_activity = dap_time_now();
        debug_if(s_debug_legacy, L_INFO, "In: GLOBAL_DB_OLD data_size=%zu", l_chain_pkt_data_size);
        // get records and save it to global_db
        struct record_processing_args *l_args;
        DAP_NEW_Z_RET_VAL(l_args, struct record_processing_args, true, NULL);
        l_args->pkt = DAP_DUP_SIZE(l_pkt, l_chain_pkt_data_size);
        if (!l_args->pkt) {
            log_it(L_CRITICAL, "%s", c_error_memory_alloc);
            DAP_DEL_Z(l_args);
            dap_stream_ch_write_error_unsafe(a_ch, l_chain_pkt->hdr.net_id,
                    l_chain_pkt->hdr.chain_id, l_chain_pkt->hdr.cell_id,
                    DAP_CHAIN_CH_ERROR_OUT_OF_MEMORY);

            break;
        }
        l_args->worker = a_ch->stream_worker;
        l_args->uuid = a_ch->uuid;
        l_args->hdr = l_chain_pkt->hdr;
        l_args->new = !l_context && l_pkt->obj_count == 1;
        dap_proc_thread_callback_add(a_ch->stream_worker->worker->proc_queue_input, s_gdb_in_pkt_proc_callback, l_args);
    } break;

    case DAP_CHAIN_CH_PKT_TYPE_SYNCED_GLOBAL_DB: {
        struct legacy_sync_context *l_context = l_ch_chain->legacy_sync_context;
        if (!l_context || l_context->state != DAP_CHAIN_CH_STATE_SYNC_GLOBAL_DB_REMOTE) {
            log_it(L_WARNING, "Can't process SYNCED_GLOBAL_DB packet cause synchronization sequence violation");
            dap_stream_ch_write_error_unsafe(a_ch, l_chain_pkt->hdr.net_id,
                    l_chain_pkt->hdr.chain_id, l_chain_pkt->hdr.cell_id,
                    DAP_CHAIN_CH_ERROR_INCORRECT_SYNC_SEQUENCE);
            break;
        }
        debug_if(s_debug_legacy, L_INFO, "In:  SYNCED_GLOBAL_DB: net 0x%016"DAP_UINT64_FORMAT_x" chain 0x%016"DAP_UINT64_FORMAT_x" cell 0x%016"DAP_UINT64_FORMAT_x,
                        l_context->request_hdr.net_id.uint64, l_context->request_hdr.chain_id.uint64, l_context->request_hdr.cell_id.uint64);
        // we haven't node client waitng, so reply to other side
        l_context->state = DAP_CHAIN_CH_STATE_UPDATE_GLOBAL_DB_REMOTE;
        dap_chain_ch_sync_request_old_t l_request = { .node_addr = g_node_addr };
        debug_if(s_debug_legacy, L_INFO, "Out: UPDATE_GLOBAL_DB_REQ pkt");
        dap_chain_ch_pkt_write_unsafe(a_ch, DAP_CHAIN_CH_PKT_TYPE_UPDATE_GLOBAL_DB_REQ, l_context->request_hdr.net_id,
                                      l_context->request_hdr.chain_id, l_context->request_hdr.cell_id, &l_request, sizeof(l_request),
                                      DAP_CHAIN_CH_PKT_VERSION_LEGACY);
    } break;

    /// --- Chains update ---
    // Request for atoms list update
    case DAP_CHAIN_CH_PKT_TYPE_UPDATE_CHAINS_REQ: {
        if (l_chain_pkt_data_size) { // Expected packet with no data
            log_it(L_WARNING, "Incorrect data size %zu in packet %s", l_chain_pkt_data_size,
                                                    dap_chain_ch_pkt_type_to_str(l_ch_pkt->hdr.type));
            dap_stream_ch_write_error_unsafe(a_ch, l_chain_pkt->hdr.net_id,
                    l_chain_pkt->hdr.chain_id, l_chain_pkt->hdr.cell_id,
                    DAP_CHAIN_CH_ERROR_LEGACY_PKT_DATA_SIZE);
            return false;
        }
        if (!dap_link_manager_get_net_condition(l_chain_pkt->hdr.net_id.uint64)) {
            log_it(L_WARNING, "Net id 0x%016" DAP_UINT64_FORMAT_x " is offline", l_chain_pkt->hdr.net_id.uint64);
            dap_stream_ch_write_error_unsafe(a_ch, l_chain_pkt->hdr.net_id,
                    l_chain_pkt->hdr.chain_id, l_chain_pkt->hdr.cell_id,
                    DAP_CHAIN_CH_ERROR_NET_IS_OFFLINE);
            break;
        }
        if (l_ch_chain->sync_context || l_ch_chain->legacy_sync_context) {
            log_it(L_WARNING, "Can't process UPDATE_CHAINS request because its already busy with syncronization");
            dap_stream_ch_write_error_unsafe(a_ch, l_chain_pkt->hdr.net_id,
                    l_chain_pkt->hdr.chain_id, l_chain_pkt->hdr.cell_id,
                    DAP_CHAIN_CH_ERROR_SYNC_REQUEST_ALREADY_IN_PROCESS);
            break;
        }
        dap_chain_t * l_chain = dap_chain_find_by_id(l_chain_pkt->hdr.net_id, l_chain_pkt->hdr.chain_id);
        if (!l_chain) {
            log_it(L_WARNING, "Requested chain not found");
            dap_stream_ch_write_error_unsafe(a_ch, l_chain_pkt->hdr.net_id, l_chain_pkt->hdr.chain_id, l_chain_pkt->hdr.cell_id,
                                                DAP_CHAIN_CH_ERROR_CHAIN_NOT_FOUND);
            break;
        }
        dap_chain_atom_iter_t *l_atom_iter = l_chain->callback_atom_iter_create(l_chain, l_chain_pkt->hdr.cell_id, NULL);
        if (!l_atom_iter) {
            log_it(L_ERROR, "Can't create legacy atom iterator");
            dap_stream_ch_write_error_unsafe(a_ch, l_chain_pkt->hdr.net_id,
                                            l_chain_pkt->hdr.chain_id, l_chain_pkt->hdr.cell_id,
                                            DAP_CHAIN_CH_ERROR_OUT_OF_MEMORY);
            break;
        }
        struct legacy_sync_context *l_context = s_legacy_sync_context_create(a_ch);
        if (!l_context) {
            log_it(L_ERROR, "Can't create sychronization context");
            l_chain->callback_atom_iter_delete(l_atom_iter);
            dap_stream_ch_write_error_unsafe(a_ch, l_chain_pkt->hdr.net_id,
                                            l_chain_pkt->hdr.chain_id, l_chain_pkt->hdr.cell_id,
                                            DAP_CHAIN_CH_ERROR_OUT_OF_MEMORY);
            break;
        }
        l_chain->callback_atom_iter_get(l_atom_iter, DAP_CHAIN_ITER_OP_FIRST, NULL);
        l_context->atom_iter = l_atom_iter;
        l_context->request_hdr = l_chain_pkt->hdr;
        l_ch_chain->legacy_sync_context = l_context;
        l_context->state = DAP_CHAIN_CH_STATE_UPDATE_CHAINS;
        debug_if(s_debug_legacy, L_DEBUG, "Sync out chains proc, requested chain %s for net %s from address " NODE_ADDR_FP_STR " (unverified)",
                                                l_chain->name, l_chain->net_name, NODE_ADDR_FP_ARGS_S(l_context->remote_addr));
        debug_if(s_debug_legacy, L_INFO, "In: UPDATE_CHAINS_REQ pkt: net 0x%016"DAP_UINT64_FORMAT_x" chain 0x%016"DAP_UINT64_FORMAT_x" cell 0x%016"DAP_UINT64_FORMAT_x,
                            l_chain_pkt->hdr.net_id.uint64, l_chain_pkt->hdr.chain_id.uint64, l_chain_pkt->hdr.cell_id.uint64);
        debug_if(s_debug_legacy, L_INFO, "Out: UPDATE_CHAINS_START pkt: net %s chain %s cell 0x%016"DAP_UINT64_FORMAT_X, l_chain->name,
                                            l_chain->net_name, l_chain_pkt->hdr.cell_id.uint64);
        dap_chain_ch_pkt_write_unsafe(a_ch, DAP_CHAIN_CH_PKT_TYPE_UPDATE_CHAINS_START,
                                            l_chain_pkt->hdr.net_id, l_chain_pkt->hdr.chain_id,
                                            l_chain_pkt->hdr.cell_id, NULL, 0,
                                            DAP_CHAIN_CH_PKT_VERSION_LEGACY);
        dap_proc_thread_callback_add(a_ch->stream_worker->worker->proc_queue_input, s_sync_out_chains_proc_callback, l_context);
    } break;

    // If requested - begin to send atom hashes
    case DAP_CHAIN_CH_PKT_TYPE_UPDATE_CHAINS_START: {
        struct legacy_sync_context *l_context = l_ch_chain->legacy_sync_context;
        if (!l_context || l_context->state != DAP_CHAIN_CH_STATE_UPDATE_CHAINS_REMOTE) {
            log_it(L_WARNING, "Can't process UPDATE_CHAINS_START packet cause synchronization sequence violation");
            dap_stream_ch_write_error_unsafe(a_ch, l_chain_pkt->hdr.net_id,
                    l_chain_pkt->hdr.chain_id, l_chain_pkt->hdr.cell_id,
                    DAP_CHAIN_CH_ERROR_INCORRECT_SYNC_SEQUENCE);
            break;
        }
        debug_if(s_debug_legacy, L_INFO, "In: UPDATE_CHAINS_START pkt net 0x%016"DAP_UINT64_FORMAT_x" chain 0x%016"DAP_UINT64_FORMAT_x" cell 0x%016"DAP_UINT64_FORMAT_x,
                            l_context->request_hdr.net_id.uint64, l_context->request_hdr.chain_id.uint64, l_context->request_hdr.cell_id.uint64);
    } break;

    // Response with atom hashes and sizes
    case DAP_CHAIN_CH_PKT_TYPE_UPDATE_CHAINS: {
        if (l_chain_pkt_data_size % sizeof(dap_chain_ch_update_element_t) || l_chain_pkt_data_size > UINT16_MAX) {
            log_it(L_WARNING, "Incorrect data size %zu in packet %s", l_chain_pkt_data_size,
                                                    dap_chain_ch_pkt_type_to_str(l_ch_pkt->hdr.type));
            dap_stream_ch_write_error_unsafe(a_ch, l_chain_pkt->hdr.net_id,
                    l_chain_pkt->hdr.chain_id, l_chain_pkt->hdr.cell_id,
                    DAP_CHAIN_CH_ERROR_LEGACY_PKT_DATA_SIZE);
            return false;
        }
        debug_if(s_debug_legacy, L_INFO, "In: UPDATE_CHAINS pkt data_size=%zu", l_chain_pkt_data_size);
        struct legacy_sync_context *l_context = l_ch_chain->legacy_sync_context;
        if (!l_context || l_context->state != DAP_CHAIN_CH_STATE_UPDATE_CHAINS_REMOTE) {
            log_it(L_WARNING, "Can't process UPDATE_CHAINS packet cause synchronization sequence violation");
            if(l_context)
                dap_stream_ch_write_error_unsafe(a_ch, l_context->request_hdr.net_id,
                    l_context->request_hdr.chain_id, l_context->request_hdr.cell_id,
                    DAP_CHAIN_CH_ERROR_INCORRECT_SYNC_SEQUENCE);
            break;
        }
        l_context->last_activity = dap_time_now();

        unsigned int l_count_added = 0;
        unsigned int l_count_total = 0;
        for (dap_chain_ch_update_element_t *l_element = (dap_chain_ch_update_element_t *)l_chain_pkt->data;
                (size_t)((byte_t *)(l_element + 1) - l_chain_pkt->data) <= l_chain_pkt_data_size;
                l_element++) {
            dap_chain_ch_hash_item_t *l_hash_item = NULL;
            unsigned l_hash_item_hashv;
            HASH_VALUE(&l_element->hash, sizeof(l_element->hash), l_hash_item_hashv);
            HASH_FIND_BYHASHVALUE(hh, l_context->remote_atoms, &l_element->hash, sizeof(l_element->hash),
                                  l_hash_item_hashv, l_hash_item);
            if (!l_hash_item) {
                l_hash_item = DAP_NEW_Z(dap_chain_ch_hash_item_t);
                if (!l_hash_item) {
                    log_it(L_CRITICAL, "%s", c_error_memory_alloc);
                    dap_stream_ch_write_error_unsafe(a_ch, l_chain_pkt->hdr.net_id,
                            l_chain_pkt->hdr.chain_id, l_chain_pkt->hdr.cell_id,
                            DAP_CHAIN_CH_ERROR_OUT_OF_MEMORY);
                    break;
                }
                l_hash_item->hash = l_element->hash;
                l_hash_item->size = l_element->size;
                HASH_ADD_BYHASHVALUE(hh, l_context->remote_atoms, hash, sizeof(l_hash_item->hash),
                                     l_hash_item_hashv, l_hash_item);
                l_count_added++;
                //debug_if(s_debug_legacy, L_DEBUG, "In: Updated remote hash GDB list with %s", dap_chain_hash_fast_to_str_static(&l_hash_item->hash));
            }
            l_count_total++;
        }
        debug_if(s_debug_legacy, L_INFO, "In: Added %u from %u remote atom hash in list", l_count_added, l_count_total);
    } break;

    // End of response with chain hashes
    case DAP_CHAIN_CH_PKT_TYPE_UPDATE_CHAINS_END: {
        if (l_chain_pkt_data_size != sizeof(dap_chain_ch_sync_request_old_t)) {
            log_it(L_WARNING, "Incorrect data size %zu in packet %s", l_chain_pkt_data_size,
                                                    dap_chain_ch_pkt_type_to_str(l_ch_pkt->hdr.type));
            dap_stream_ch_write_error_unsafe(a_ch, l_chain_pkt->hdr.net_id,
                    l_chain_pkt->hdr.chain_id, l_chain_pkt->hdr.cell_id,
                    DAP_CHAIN_CH_ERROR_LEGACY_PKT_DATA_SIZE);
            return false;
        }
        struct legacy_sync_context *l_context = l_ch_chain->legacy_sync_context;
        if (!l_context || l_context->state != DAP_CHAIN_CH_STATE_UPDATE_CHAINS_REMOTE) {
            log_it(L_WARNING, "Can't process UPDATE_CHAINS_END packet cause synchronization sequence violation");
            dap_stream_ch_write_error_unsafe(a_ch, l_chain_pkt->hdr.net_id,
                    l_chain_pkt->hdr.chain_id, l_chain_pkt->hdr.cell_id,
                    DAP_CHAIN_CH_ERROR_INCORRECT_SYNC_SEQUENCE);
            break;
        }
        debug_if(s_debug_legacy, L_INFO, "In: UPDATE_CHAINS_END pkt with total count %d hashes", HASH_COUNT(l_context->remote_atoms));
        l_context->state = DAP_CHAIN_CH_STATE_SYNC_CHAINS;
        debug_if(s_debug_legacy, L_INFO, "Out: DAP_CHAIN_CH_PKT_TYPE_FIRST_CHAIN");
        dap_chain_ch_pkt_write_unsafe(DAP_STREAM_CH(l_ch_chain), DAP_CHAIN_CH_PKT_TYPE_FIRST_CHAIN,
                l_context->request_hdr.net_id, l_context->request_hdr.chain_id,
                l_context->request_hdr.cell_id, &g_node_addr, sizeof(dap_chain_node_addr_t),
                DAP_CHAIN_CH_PKT_VERSION_LEGACY);
        dap_proc_thread_callback_add(a_ch->stream_worker->worker->proc_queue_input, s_sync_out_chains_proc_callback, l_context);
    } break;

    // first packet of data with source node address (legacy, unverified)
    case DAP_CHAIN_CH_PKT_TYPE_FIRST_CHAIN: {
        if (l_chain_pkt_data_size != sizeof(dap_chain_node_addr_t)) {
            log_it(L_WARNING, "Incorrect data size %zu in packet %s", l_chain_pkt_data_size,
                                                    dap_chain_ch_pkt_type_to_str(l_ch_pkt->hdr.type));
            dap_stream_ch_write_error_unsafe(a_ch, l_chain_pkt->hdr.net_id,
                    l_chain_pkt->hdr.chain_id, l_chain_pkt->hdr.cell_id,
                    DAP_CHAIN_CH_ERROR_LEGACY_PKT_DATA_SIZE);
            return false;
        }
        struct legacy_sync_context *l_context = l_ch_chain->legacy_sync_context;
        if (!l_context || l_context->state != DAP_CHAIN_CH_STATE_SYNC_CHAINS_REMOTE) {
            log_it(L_WARNING, "Can't process FIRST_CHAIN packet cause synchronization sequence violation");
            dap_stream_ch_write_error_unsafe(a_ch, l_chain_pkt->hdr.net_id,
                    l_chain_pkt->hdr.chain_id, l_chain_pkt->hdr.cell_id,
                    DAP_CHAIN_CH_ERROR_INCORRECT_SYNC_SEQUENCE);
            break;
        }
        debug_if(s_debug_legacy, L_INFO, "In: FIRST_CHAIN data_size=%zu net 0x%016"DAP_UINT64_FORMAT_x" chain 0x%016"DAP_UINT64_FORMAT_x" cell 0x%016"DAP_UINT64_FORMAT_x
                        " from address "NODE_ADDR_FP_STR "(unverified)", l_chain_pkt_data_size, l_context->request_hdr.net_id.uint64,
                        l_context->request_hdr.chain_id.uint64, l_context->request_hdr.cell_id.uint64, NODE_ADDR_FP_ARGS_S(l_context->remote_addr));
    } break;

    // Dummy packet for freeze detection
    case DAP_CHAIN_CH_PKT_TYPE_CHAINS_NO_FREEZE: {
        struct legacy_sync_context *l_context = l_ch_chain->legacy_sync_context;
        if (!l_context || l_context->state != DAP_CHAIN_CH_STATE_SYNC_CHAINS_REMOTE) {
            log_it(L_WARNING, "Can't process CHAINS_NO_FREEZE packet cause synchronization sequence violation");
            dap_stream_ch_write_error_unsafe(a_ch, l_chain_pkt->hdr.net_id,
                    l_chain_pkt->hdr.chain_id, l_chain_pkt->hdr.cell_id,
                    DAP_CHAIN_CH_ERROR_INCORRECT_SYNC_SEQUENCE);
            break;
        }
        debug_if(s_debug_legacy, L_DEBUG, "Chains no freeze packet detected");
        l_context->last_activity = dap_time_now();
    } break;

    case DAP_CHAIN_CH_PKT_TYPE_CHAIN_OLD: {
        if (!l_chain_pkt_data_size || l_chain_pkt_data_size > sizeof(dap_chain_ch_pkt_t) + DAP_CHAIN_ATOM_MAX_SIZE) {
            log_it(L_WARNING, "Incorrect data size %zu in packet %s", l_chain_pkt_data_size,
                                                    dap_chain_ch_pkt_type_to_str(l_ch_pkt->hdr.type));
            dap_stream_ch_write_error_unsafe(a_ch, l_chain_pkt->hdr.net_id,
                    l_chain_pkt->hdr.chain_id, l_chain_pkt->hdr.cell_id,
                    DAP_CHAIN_CH_ERROR_LEGACY_PKT_DATA_SIZE);
            return false;
        }
        struct legacy_sync_context *l_context = l_ch_chain->legacy_sync_context;
        if (!l_context || l_context->state != DAP_CHAIN_CH_STATE_SYNC_CHAINS_REMOTE) {
            log_it(L_WARNING, "Can't process CHAIN_OLD packet cause synchronization sequence violation");
            dap_stream_ch_write_error_unsafe(a_ch, l_chain_pkt->hdr.net_id,
                    l_chain_pkt->hdr.chain_id, l_chain_pkt->hdr.cell_id,
                    DAP_CHAIN_CH_ERROR_INCORRECT_SYNC_SEQUENCE);
            break;
        }
        struct atom_processing_args *l_args = DAP_NEW_Z_SIZE(struct atom_processing_args, l_ch_pkt->hdr.data_size + sizeof(struct atom_processing_args));
        if (!l_args) {
            log_it(L_CRITICAL, "%s", c_error_memory_alloc);
            dap_stream_ch_write_error_unsafe(a_ch, l_chain_pkt->hdr.net_id,
                    l_chain_pkt->hdr.chain_id, l_chain_pkt->hdr.cell_id,
                    DAP_CHAIN_CH_ERROR_OUT_OF_MEMORY);
            break;
        }
        l_chain_pkt->hdr.data_size = l_chain_pkt_data_size;
        memcpy(l_args->data, l_chain_pkt, l_ch_pkt->hdr.data_size);
        debug_if(s_debug_legacy, L_INFO, "In: CHAIN_OLD pkt: atom hash %s (size %zd)",
                                         dap_get_data_hash_str(l_chain_pkt->data, l_chain_pkt_data_size).s, l_chain_pkt_data_size);
        dap_proc_thread_callback_add(a_ch->stream_worker->worker->proc_queue_input, s_sync_in_chains_callback, l_args);
    } break;

    case DAP_CHAIN_CH_PKT_TYPE_SYNCED_CHAINS: {
        struct legacy_sync_context *l_context = l_ch_chain->legacy_sync_context;
        if (!l_context || l_context->state != DAP_CHAIN_CH_STATE_SYNC_CHAINS_REMOTE) {
            log_it(L_WARNING, "Can't process SYNCED_CHAINS packet cause synchronization sequence violation");
            dap_stream_ch_write_error_unsafe(a_ch, l_chain_pkt->hdr.net_id,
                    l_chain_pkt->hdr.chain_id, l_chain_pkt->hdr.cell_id,
                    DAP_CHAIN_CH_ERROR_INCORRECT_SYNC_SEQUENCE);
            break;
        }
        debug_if(s_debug_legacy, L_INFO, "In:  SYNCED_CHAINS: net 0x%016"DAP_UINT64_FORMAT_x" chain 0x%016"DAP_UINT64_FORMAT_x" cell 0x%016"DAP_UINT64_FORMAT_x,
                        l_context->request_hdr.net_id.uint64, l_context->request_hdr.chain_id.uint64, l_context->request_hdr.cell_id.uint64);
        // we haven't node client waitng, so reply to other side
        l_context->state = DAP_CHAIN_CH_STATE_UPDATE_CHAINS_REMOTE;
        debug_if(s_debug_legacy, L_INFO, "Out: UPDATE_CHAINS_REQ pkt");
        dap_chain_ch_sync_request_old_t l_request = { .node_addr = g_node_addr };
        dap_chain_ch_pkt_write_unsafe(a_ch, DAP_CHAIN_CH_PKT_TYPE_UPDATE_CHAINS_REQ, l_context->request_hdr.net_id,
                                      l_context->request_hdr.chain_id, l_context->request_hdr.cell_id, &l_request, sizeof(l_request),
                                      DAP_CHAIN_CH_PKT_VERSION_LEGACY);
    } break;

    }

    return true;
}

static bool s_sync_timer_callback(void *a_arg)
{
    dap_worker_t *l_worker = dap_worker_get_current();
    if (!l_worker) {
        DAP_DELETE(a_arg);
        return false;
    }
    dap_stream_ch_t *l_ch = dap_stream_ch_find_by_uuid_unsafe(DAP_STREAM_WORKER(l_worker), *(dap_stream_ch_uuid_t *)a_arg);
    if (!l_ch) {
        DAP_DELETE(a_arg);
        return false;
    }
    dap_chain_ch_t *l_ch_chain = DAP_CHAIN_CH(l_ch);
    if (!l_ch_chain) {
        log_it(L_ERROR, "Channel without chain, dump it");
        DAP_DELETE(a_arg);
        return false;
    }

    bool l_timer_break = false;
    const char *l_err_str = s_error_type_to_string(DAP_CHAIN_CH_ERROR_SYNC_TIMEOUT);
    if (l_ch_chain->sync_context) {
        struct sync_context *l_context = l_ch_chain->sync_context;
        if (l_context->last_activity + s_sync_timeout <= dap_time_now()) {
            log_it(L_ERROR, "Sync timeout for node " NODE_ADDR_FP_STR " with net 0x%016" DAP_UINT64_FORMAT_x
                                " chain 0x%016" DAP_UINT64_FORMAT_x " cell 0x%016" DAP_UINT64_FORMAT_x,
                                            NODE_ADDR_FP_ARGS_S(l_context->addr), l_context->net_id.uint64,
                                            l_context->chain_id.uint64, l_context->cell_id.uint64);
            dap_chain_ch_pkt_write_unsafe(l_ch, DAP_CHAIN_CH_PKT_TYPE_ERROR, l_context->net_id,
                                          l_context->chain_id, l_context->cell_id, l_err_str, strlen(l_err_str) + 1,
                                          DAP_CHAIN_CH_PKT_VERSION_CURRENT);
            l_timer_break = true;
        }
    } else if (l_ch_chain->legacy_sync_context) {
        struct legacy_sync_context *l_context = l_ch_chain->legacy_sync_context;
        if (l_context->last_activity + s_sync_timeout <= dap_time_now()) {
            log_it(L_ERROR, "Sync timeout for node " NODE_ADDR_FP_STR " (unverified) with net 0x%016" DAP_UINT64_FORMAT_x
                                " chain 0x%016" DAP_UINT64_FORMAT_x " cell 0x%016" DAP_UINT64_FORMAT_x,
                                            NODE_ADDR_FP_ARGS_S(l_context->remote_addr), l_context->request_hdr.net_id.uint64,
                                            l_context->request_hdr.chain_id.uint64, l_context->request_hdr.cell_id.uint64);
            dap_chain_ch_pkt_write_unsafe(l_ch, DAP_CHAIN_CH_PKT_TYPE_ERROR, l_context->request_hdr.net_id,
                                          l_context->request_hdr.chain_id, l_context->request_hdr.cell_id, l_err_str, strlen(l_err_str) + 1,
                                          DAP_CHAIN_CH_PKT_VERSION_LEGACY);
            l_timer_break = true;
        }
    } else
        l_timer_break = true;

    if (l_timer_break) {
        l_ch_chain->sync_timer = NULL;      // Preserve timer removing from s_ch_chain_go_idle()
        s_ch_chain_go_idle(l_ch_chain);
        DAP_DELETE(a_arg);
        return false;
    }
    return true;
}

static bool s_chain_iter_callback(void *a_arg)
{
    assert(a_arg);
    struct sync_context *l_context = a_arg;
    dap_chain_atom_iter_t *l_iter = l_context->iter;
    assert(l_iter);
    dap_chain_t *l_chain = l_iter->chain;
    if (atomic_exchange(&l_context->state, SYNC_STATE_BUSY) == SYNC_STATE_OVER) {
        atomic_store(&l_context->state, SYNC_STATE_OVER);
        return false;
    }
    size_t l_atom_size = l_iter->cur_size;
    dap_chain_atom_ptr_t l_atom = l_iter->cur;
    uint32_t l_cycles_count = 0;
    while (l_atom && l_atom_size) {
        if (l_iter->cur_num > atomic_load_explicit(&l_context->allowed_num, memory_order_acquire))
            break;
        dap_chain_ch_pkt_t *l_pkt = dap_chain_ch_pkt_new(l_context->net_id, l_context->chain_id, l_context->cell_id,
                                                         l_atom, l_atom_size, DAP_CHAIN_CH_PKT_VERSION_CURRENT);
        // For master format binary complience
        l_pkt->hdr.num_lo = l_iter->cur_num & 0xFFFF;
        l_pkt->hdr.num_hi = (l_iter->cur_num >> 16) & 0xFF;
        dap_stream_ch_pkt_send_by_addr(&l_context->addr, DAP_CHAIN_CH_ID, DAP_CHAIN_CH_PKT_TYPE_CHAIN, l_pkt, dap_chain_ch_pkt_get_size(l_pkt));
        DAP_DELETE(l_pkt);
        debug_if(s_debug_more, L_DEBUG, "Out: CHAIN %s for net %s to destination " NODE_ADDR_FP_STR " with num %" DAP_UINT64_FORMAT_U
                                            " hash %s and size %zu",
                                l_chain ? l_chain->name : "(null)",
                                            l_chain ? l_chain->net_name : "(null)",
                                                            NODE_ADDR_FP_ARGS_S(l_context->addr),
                                l_iter->cur_num, dap_hash_fast_to_str_static(l_iter->cur_hash), l_iter->cur_size);
        l_atom = l_chain->callback_atom_iter_get(l_iter, DAP_CHAIN_ITER_OP_NEXT, &l_atom_size);
        if (!l_atom || !l_atom_size || l_iter->cur_num > l_context->num_last)
            break;
        if (atomic_exchange(&l_context->state, SYNC_STATE_BUSY) == SYNC_STATE_OVER) {
            atomic_store(&l_context->state, SYNC_STATE_OVER);
            return false;
        }
        if (++l_cycles_count >= s_sync_packets_per_thread_call)
            return true;
    }
    uint16_t l_state = l_atom && l_atom_size && l_iter->cur_num <= l_context->num_last
                ? SYNC_STATE_IDLE : SYNC_STATE_OVER;
    uint16_t l_prev_state = atomic_exchange(&l_context->state, l_state);
    if (l_prev_state == SYNC_STATE_OVER && l_state != SYNC_STATE_OVER)
        atomic_store(&l_context->state, SYNC_STATE_OVER);
    if (l_prev_state == SYNC_STATE_READY)   // Allowed num was changed since last state updating
        return true;
    return false;
}

static bool s_chain_iter_delete_callback(void *a_arg)
{
    struct sync_context *l_context = a_arg;
    assert(l_context->iter);
    l_context->iter->chain->callback_atom_iter_delete(l_context->iter);
    DAP_DELETE(l_context);
    return false;
}

/**
 * @brief s_ch_chain_go_idle
 * @param a_ch_chain
 */
static void s_ch_chain_go_idle(dap_chain_ch_t *a_ch_chain)
{
    debug_if(s_debug_more, L_INFO, "Going to chain's stream channel STATE_IDLE");

    // New protocol
    if (a_ch_chain->sync_context) {
        atomic_store(&((struct sync_context *)a_ch_chain->sync_context)->state, SYNC_STATE_OVER);
        dap_proc_thread_callback_add(DAP_STREAM_CH(a_ch_chain)->stream_worker->worker->proc_queue_input,
                                     s_chain_iter_delete_callback, a_ch_chain->sync_context);
        a_ch_chain->sync_context = NULL;
    }
    if (a_ch_chain->sync_timer) {
        dap_timerfd_delete_unsafe(a_ch_chain->sync_timer);
        a_ch_chain->sync_timer = NULL;
    }
//}
    // Legacy
    if (a_ch_chain->legacy_sync_context) {
        dap_chain_ch_state_t l_current_state = atomic_exchange(&a_ch_chain->legacy_sync_context->state,
                                                               DAP_CHAIN_CH_STATE_IDLE);
        if (l_current_state != DAP_CHAIN_CH_STATE_UPDATE_CHAINS &&
                l_current_state != DAP_CHAIN_CH_STATE_SYNC_CHAINS &&
                l_current_state != DAP_CHAIN_CH_STATE_UPDATE_GLOBAL_DB &&
                l_current_state != DAP_CHAIN_CH_STATE_SYNC_GLOBAL_DB &&
                l_current_state != DAP_CHAIN_CH_STATE_IDLE &&
                l_current_state != DAP_CHAIN_CH_STATE_ERROR)
            // Context will not be destroyed from proc thread
            s_legacy_sync_context_delete(a_ch_chain->legacy_sync_context);
        a_ch_chain->legacy_sync_context = NULL;
    }
}

static void s_stream_ch_io_complete(dap_events_socket_t *a_es, void *a_arg)
{
    dap_return_if_fail(a_arg);
    dap_stream_t *l_stream = dap_stream_get_from_es(a_es);
    assert(l_stream);
    dap_stream_ch_t *l_ch = dap_stream_ch_by_id_unsafe(l_stream, DAP_CHAIN_CH_ID);
    assert(l_ch);
    struct legacy_sync_context *l_context = DAP_CHAIN_CH(l_ch)->legacy_sync_context;
    if (!l_context)
        return;
    dap_chain_ch_state_t l_expected = DAP_CHAIN_CH_STATE_WAITING;
    if (!atomic_compare_exchange_strong(&l_context->state, &l_expected, l_context->prev_state))
        return;
    if (l_context->prev_state == DAP_CHAIN_CH_STATE_UPDATE_CHAINS ||
            l_context->prev_state == DAP_CHAIN_CH_STATE_SYNC_CHAINS) {
        l_context->enqueued_data_size = 0;
        dap_proc_thread_callback_add(l_ch->stream_worker->worker->proc_queue_input, s_sync_out_chains_proc_callback, l_context);
    } else if (l_context->prev_state == DAP_CHAIN_CH_STATE_UPDATE_GLOBAL_DB ||
                l_context->prev_state == DAP_CHAIN_CH_STATE_SYNC_GLOBAL_DB) {
        l_context->enqueued_data_size = 0;
        dap_proc_thread_callback_add(l_ch->stream_worker->worker->proc_queue_input, s_sync_out_gdb_proc_callback, l_context);
    } else
        log_it(L_ERROR, "Unexpected legacy sync context state %d", l_context->state);
}<|MERGE_RESOLUTION|>--- conflicted
+++ resolved
@@ -618,11 +618,7 @@
         DAP_DELETE(l_args);
         return false;
     }
-<<<<<<< HEAD
-    
-=======
     const char *l_atom_hash_str = NULL;
->>>>>>> 8bc02e78
     dap_hash_fast_t l_atom_hash = { }; 
     dap_hash_fast(l_atom, l_atom_size, &l_atom_hash);
     char *l_atom_hash_str = dap_hash_fast_to_str_static(&l_atom_hash);
