--- conflicted
+++ resolved
@@ -602,14 +602,9 @@
     dap_hash_fast_t l_atom_hash = {}; 
     dap_hash_fast(l_atom, l_atom_size, &l_atom_hash); 
     if (s_debug_more)
-<<<<<<< HEAD
-        dap_chain_hash_fast_to_str(&l_atom_hash, l_atom_hash_str, DAP_CHAIN_HASH_FAST_STR_SIZE); 
+        dap_get_data_hash_str_static(l_atom, l_atom_size, l_atom_hash_str);
     dap_chain_atom_verify_res_t l_atom_add_res = l_chain->callback_atom_add(l_chain, l_atom, l_atom_size, &l_atom_hash);
-=======
-        dap_get_data_hash_str_static(l_atom, l_atom_size, l_atom_hash_str);
-    dap_chain_atom_verify_res_t l_atom_add_res = l_chain->callback_atom_add(l_chain, l_atom, l_atom_size);
     bool l_ack_send = false;
->>>>>>> 6cb15400
     switch (l_atom_add_res) {
     case ATOM_PASS:
         debug_if(s_debug_more, L_WARNING, "Atom with hash %s for %s:%s not accepted (code ATOM_PASS, already present)",
