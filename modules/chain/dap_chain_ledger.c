﻿/*
 * Authors:
 * Dmitriy A. Gearasimov <gerasimov.dmitriy@demlabs.net>
 * Alexander Lysikov <alexander.lysikov@demlabs.net>
 * DeM Labs Inc.   https://demlabs.net
 * DeM Labs Open source community https://github.com/demlabsinc
 * Copyright  (c) 2017-2019
 * All rights reserved.

 This file is part of DAP (Deus Applications Prototypes) the open source project

 DAP (Deus Applicaions Prototypes) is free software: you can redistribute it and/or modify
 it under the terms of the GNU General Public License as published by
 the Free Software Foundation, either version 3 of the License, or
 (at your option) any later version.

 DAP is distributed in the hope that it will be useful,
 but WITHOUT ANY WARRANTY; without even the implied warranty of
 MERCHANTABILITY or FITNESS FOR A PARTICULAR PURPOSE.  See the
 GNU General Public License for more details.

 You should have received a copy of the GNU General Public License
 along with any DAP based project.  If not, see <http://www.gnu.org/licenses/>.
 */

#include <stdio.h>
#include <stdlib.h>
#include <stdint.h>
#include <stdbool.h>
#include <stddef.h>
#include <string.h>
#include <pthread.h>
//#include <malloc.h>

#ifdef _WIN32
#include <winsock2.h>
#include <windows.h>
#include <mswsock.h>
#include <ws2tcpip.h>
#include <io.h>
#include <time.h>
#endif

#include "uthash.h"
#include "utlist.h"

#include "dap_chain_common.h"
#include "dap_events.h"
#include "dap_math_ops.h"
#include "dap_list.h"
#include "dap_hash.h"
#include "dap_enc_base58.h"
#include "dap_string.h"
#include "dap_strfuncs.h"
#include "dap_config.h"
#include "dap_cert.h"
#include "dap_timerfd.h"
#include "dap_chain_datum_tx_in_ems.h"
#include "dap_chain_datum_token.h"
#include "dap_chain_mempool.h"
#include "dap_global_db.h"
#include "dap_chain_ledger.h"
#include "dap_chain_pvt.h"
#include "json-c/json.h"
#include "json-c/json_object.h"
#include "dap_notify_srv.h"
#include "dap_chain_net_tx.h"

#define LOG_TAG "dap_chain_ledger"

typedef struct dap_chain_ledger_verificator {
    int subtype;    // hash key
    dap_chain_ledger_verificator_callback_t callback;
    dap_chain_ledger_verificator_callback_out_t callback_added;
    UT_hash_handle hh;
} dap_chain_ledger_verificator_t;

static dap_chain_ledger_verificator_t *s_verificators;
static  pthread_rwlock_t s_verificators_rwlock;

#define MAX_OUT_ITEMS   10

typedef struct dap_chain_ledger_stake_lock_item {
    dap_chain_hash_fast_t	tx_for_stake_lock_hash;
    dap_chain_hash_fast_t	tx_used_out;
    uint256_t ems_value;
    UT_hash_handle hh;
} dap_chain_ledger_stake_lock_item_t;

typedef struct dap_chain_ledger_token_emission_item {
    dap_chain_hash_fast_t datum_token_emission_hash;
    dap_chain_datum_token_emission_t *datum_token_emission;
    size_t datum_token_emission_size;
    dap_chain_hash_fast_t tx_used_out;
    dap_nanotime_t ts_added;
    UT_hash_handle hh;
} dap_chain_ledger_token_emission_item_t;

typedef struct dap_chain_ledger_token_update_item {
    dap_hash_fast_t			update_token_hash;
    dap_chain_datum_token_t	*datum_token_update;
    size_t					datum_token_update_size;
    time_t					updated_time;
    UT_hash_handle hh;
} dap_chain_ledger_token_update_item_t;

typedef struct dap_chain_ledger_token_item {
    uint16_t version;
    char ticker[DAP_CHAIN_TICKER_SIZE_MAX];
    uint16_t type;
    uint16_t subtype;
    dap_chain_datum_token_t * datum_token;
    uint64_t datum_token_size;

    uint256_t total_supply;
    uint256_t current_supply;

    pthread_rwlock_t token_emissions_rwlock;
    dap_chain_ledger_token_emission_item_t * token_emissions;

    pthread_rwlock_t token_ts_updated_rwlock;
    dap_chain_ledger_token_update_item_t * token_ts_updated;
    time_t last_update_token_time;

    // for auth operations
    dap_sign_t ** auth_signs;
    dap_chain_hash_fast_t * auth_signs_pkey_hash;
    size_t auth_signs_total;
    size_t auth_signs_valid;
    uint16_t           flags;
    dap_chain_addr_t * tx_recv_allow;
    size_t             tx_recv_allow_size;
    dap_chain_addr_t * tx_recv_block;
    size_t             tx_recv_block_size;
    dap_chain_addr_t * tx_send_allow;
    size_t             tx_send_allow_size;
    dap_chain_addr_t * tx_send_block;
    size_t             tx_send_block_size;
    UT_hash_handle hh;
} dap_chain_ledger_token_item_t;

// ledger cache item - one of unspent outputs
typedef struct dap_chain_ledger_tx_item {
    dap_chain_hash_fast_t tx_hash_fast;
    dap_chain_datum_tx_t *tx;
    dap_nanotime_t ts_added;
    struct {
        dap_time_t ts_created;
        uint32_t n_outs;
        uint32_t n_outs_used;
        char token_ticker[DAP_CHAIN_TICKER_SIZE_MAX];
        byte_t padding[6];
        byte_t multichannel;
        byte_t pad[15];
        // TODO dynamically allocates the memory in order not to limit the number of outputs in transaction
        dap_chain_hash_fast_t tx_hash_spent_fast[MAX_OUT_ITEMS]; // spent outs list
    } DAP_ALIGN_PACKED cache_data;
    UT_hash_handle hh;
} dap_chain_ledger_tx_item_t;

typedef struct dap_chain_ledger_tx_spent_item {
    dap_chain_hash_fast_t tx_hash_fast;
    struct {
        dap_time_t spent_time;
        char token_ticker[DAP_CHAIN_TICKER_SIZE_MAX];
        char padding[22];
        dap_chain_hash_fast_t tx_hash_spent_fast; // spent outs list
    } DAP_ALIGN_PACKED cache_data;
    UT_hash_handle hh;
} dap_chain_ledger_tx_spent_item_t;

typedef struct dap_chain_ledger_tokenizer {
    char token_ticker[DAP_CHAIN_TICKER_SIZE_MAX];
    uint256_t sum;
    UT_hash_handle hh;
} dap_chain_ledger_tokenizer_t;

typedef struct dap_chain_ledger_tx_bound {
    dap_chain_hash_fast_t tx_prev_hash;
    dap_chain_datum_tx_t *tx_prev;
    union {
        dap_chain_tx_in_t *tx_cur_in;
        dap_chain_tx_in_cond_t *tx_cur_in_cond;
        dap_chain_tx_in_ems_t *tx_cur_in_ems;
    } in;    
    union {
        dap_chain_tx_out_old_t *tx_prev_out;
        // 256
        dap_chain_tx_out_t *tx_prev_out_256;
        dap_chain_tx_out_ext_t *tx_prev_out_ext_256;
        dap_chain_tx_out_cond_t *tx_prev_out_cond_256;
    } out;
    union {
        dap_chain_ledger_tx_item_t *item_out;
        dap_chain_ledger_token_emission_item_t *item_emission;
        dap_chain_ledger_stake_lock_item_t *stake_lock_item;
    };
} dap_chain_ledger_tx_bound_t;

// in-memory wallet balance
typedef struct dap_ledger_wallet_balance {
    char *key;
    char token_ticker[DAP_CHAIN_TICKER_SIZE_MAX];
    uint256_t balance;
    UT_hash_handle hh;
} dap_ledger_wallet_balance_t;

typedef struct dap_ledger_cache_item {
    dap_chain_hash_fast_t *hash;
    bool found;
} dap_ledger_cache_item_t;

typedef struct dap_ledger_cache_str_item {
    char *key;
    bool found;
} dap_ledger_cache_str_item_t;

typedef struct dap_chain_ledger_tx_notifier {
    dap_chain_ledger_tx_add_notify_t callback;
    void *arg;
} dap_chain_ledger_tx_notifier_t;

// dap_ledget_t private section
typedef struct dap_ledger_private {
    dap_chain_net_t * net;
    // List of ledger - unspent transactions cache
    dap_chain_ledger_tx_item_t *threshold_txs;
    dap_chain_ledger_token_emission_item_t * threshold_emissions;

    dap_chain_ledger_tx_item_t *ledger_items;
    dap_chain_ledger_tx_spent_item_t *spent_items;
    dap_chain_ledger_token_item_t *tokens;
    dap_chain_ledger_stake_lock_item_t *emissions_for_stake_lock;
    dap_ledger_wallet_balance_t *balance_accounts;

    // for separate access to ledger
    pthread_rwlock_t ledger_rwlock;
    // for separate access to tokens
    pthread_rwlock_t tokens_rwlock;
    pthread_rwlock_t stake_lock_rwlock;
    pthread_rwlock_t threshold_txs_rwlock;
    pthread_rwlock_t threshold_emissions_rwlock;
    pthread_rwlock_t balance_accounts_rwlock;

    // Save/load operations condition
    pthread_mutex_t load_mutex;
    pthread_cond_t load_cond;
    bool load_end;

    uint16_t check_flags;
    bool check_ds;
    bool check_cells_ds;
    bool check_token_emission;
    dap_chain_cell_id_t local_cell_id;

    bool load_mode;
    bool cached;
    dap_chain_ledger_cache_tx_check_callback_t cache_tx_check_callback;
    // TPS section
    dap_timerfd_t *tps_timer;
    struct timespec tps_start_time;
    struct timespec tps_current_time;
    struct timespec tps_end_time;
    size_t tps_count;
    // Threshold fee
    dap_timerfd_t *threshold_txs_free_timer;
    dap_timerfd_t *threshold_emissions_free_timer;
} dap_ledger_private_t;
#define PVT(a) ( (dap_ledger_private_t* ) a->_internal )


static  dap_chain_ledger_tx_item_t* tx_item_find_by_addr(dap_ledger_t *a_ledger,
        const dap_chain_addr_t *a_addr, const char * a_token, dap_chain_hash_fast_t *a_tx_first_hash);
static void s_threshold_emissions_proc( dap_ledger_t * a_ledger);
static void s_threshold_txs_proc( dap_ledger_t * a_ledger);
static void s_threshold_txs_free(dap_ledger_t *a_ledger);
static void s_threshold_emission_free(dap_ledger_t *a_ledger);
static int s_token_tsd_parse(dap_ledger_t * a_ledger, dap_chain_ledger_token_item_t *a_token_item , dap_chain_datum_token_t * a_token, size_t a_token_size);
static int s_ledger_permissions_check(dap_chain_ledger_token_item_t *  a_token_item, uint16_t a_permission_id, const void * a_data,size_t a_data_size );
static bool s_ledger_tps_callback(void *a_arg);
static int s_sort_ledger_tx_item(dap_chain_ledger_tx_item_t* a, dap_chain_ledger_tx_item_t* b);

static inline int s_tx_add(dap_ledger_t *a_ledger, dap_chain_datum_tx_t *a_tx, dap_hash_fast_t *a_tx_hash, bool a_from_threshold, bool a_safe_call);
static int s_tx_add_unsafe(dap_ledger_t *a_ledger, dap_chain_datum_tx_t *a_tx, dap_hash_fast_t *a_tx_hash, bool a_from_threshold);

static int s_token_emission_add_unsafe(dap_ledger_t *a_ledger, byte_t *a_token_emission, size_t a_token_emission_size,
                                        dap_hash_fast_t *a_emission_hash, bool a_from_threshold);
static inline int s_token_emission_add(dap_ledger_t *a_ledger, byte_t *a_token_emission, size_t a_token_emission_size,
                                        dap_hash_fast_t *a_emission_hash, bool a_from_threshold, bool a_safe_call);

static size_t s_threshold_emissions_max = 1000;
static size_t s_threshold_txs_max = 10000;
static bool s_debug_more = false;
static size_t s_threshold_free_timer_tick = 900000; // 900000 ms = 15 minutes.

struct json_object *wallet_info_json_collect(dap_ledger_t *a_ledger, dap_ledger_wallet_balance_t* a_bal);

/**
 * @brief dap_chain_ledger_init
 * current function version set s_debug_more parameter, if it define in config, and returns 0
 * @return
 */
int dap_chain_ledger_init()
{
    s_debug_more = dap_config_get_item_bool_default(g_config,"ledger","debug_more",false);
    pthread_rwlock_init(&s_verificators_rwlock, NULL);
    return 0;
}

/**
 * @brief dap_chain_ledger_deinit
 * nothing do
 */
void dap_chain_ledger_deinit()
{
    uint16_t l_net_count = 0;
    dap_chain_net_t **l_net_list = dap_chain_net_list(&l_net_count);
    for(uint16_t i =0; i < l_net_count; i++) {
        dap_chain_ledger_purge(l_net_list[i]->pub.ledger, true);
    }
    DAP_DELETE(l_net_list);
    pthread_rwlock_destroy(&s_verificators_rwlock);
}

/**
 * @brief dap_chain_ledger_handle_new
 * Create empty dap_ledger_t structure
 * @return dap_ledger_t*
 */
static dap_ledger_t * dap_chain_ledger_handle_new(void)
{
    dap_ledger_t *l_ledger = DAP_NEW_Z(dap_ledger_t);
    dap_ledger_private_t * l_ledger_pvt;
    l_ledger->_internal = l_ledger_pvt = DAP_NEW_Z(dap_ledger_private_t);

    // Initialize Read/Write Lock Attribute
    pthread_rwlock_init(&l_ledger_pvt->ledger_rwlock, NULL);
    pthread_rwlock_init(&l_ledger_pvt->tokens_rwlock, NULL);
    pthread_rwlock_init(&l_ledger_pvt->threshold_txs_rwlock , NULL);
    pthread_rwlock_init(&l_ledger_pvt->threshold_emissions_rwlock , NULL);
    pthread_rwlock_init(&l_ledger_pvt->balance_accounts_rwlock , NULL);
    pthread_rwlock_init(&l_ledger_pvt->stake_lock_rwlock, NULL);
    l_ledger_pvt->threshold_txs_free_timer = dap_interval_timer_create(s_threshold_free_timer_tick,
                                                                      (dap_timer_callback_t)s_threshold_txs_free, l_ledger);
    l_ledger_pvt->threshold_emissions_free_timer = dap_interval_timer_create(s_threshold_free_timer_tick,
                                                                            (dap_timer_callback_t) s_threshold_emission_free, l_ledger);
    return l_ledger;
}

/**
 * @brief dap_chain_ledger_handle_free
 * Remove dap_ledger_t structure
 * @param a_ledger
 */
void dap_chain_ledger_handle_free(dap_ledger_t *a_ledger)
{
    if(!a_ledger)
        return;
    log_it(L_INFO,"Ledger %s destroyed", a_ledger->net_name);
    // Destroy Read/Write Lock
    pthread_rwlock_destroy(&PVT(a_ledger)->ledger_rwlock);
    pthread_rwlock_destroy(&PVT(a_ledger)->tokens_rwlock);
    pthread_rwlock_destroy(&PVT(a_ledger)->threshold_txs_rwlock);
    pthread_rwlock_destroy(&PVT(a_ledger)->threshold_emissions_rwlock);
    pthread_rwlock_destroy(&PVT(a_ledger)->balance_accounts_rwlock);
    pthread_rwlock_destroy(&PVT(a_ledger)->stake_lock_rwlock);
    DAP_DELETE(PVT(a_ledger));
    DAP_DELETE(a_ledger);

}

void dap_chain_ledger_load_end(dap_ledger_t *a_ledger)
{
    PVT(a_ledger)->load_mode = false;
}

struct json_object *wallet_info_json_collect(dap_ledger_t *a_ledger, dap_ledger_wallet_balance_t *a_bal) {
    struct json_object *l_json = json_object_new_object();
    json_object_object_add(l_json, "class", json_object_new_string("Wallet"));
    struct json_object *l_network = json_object_new_object();
    json_object_object_add(l_network, "name", json_object_new_string(a_ledger->net_name));
    char *pos = strrchr(a_bal->key, ' ');
    if (pos) {
        size_t l_addr_len = pos - a_bal->key;
        char *l_addr_str = DAP_NEW_STACK_SIZE(char, l_addr_len + 1);
        memcpy(l_addr_str, a_bal->key, pos - a_bal->key);
        *(l_addr_str + l_addr_len) = '\0';
        json_object_object_add(l_network, "address", json_object_new_string(l_addr_str));
    } else {
        json_object_object_add(l_network, "address", json_object_new_string("Unknown"));
    }
    struct json_object *l_token = json_object_new_object();
    json_object_object_add(l_token, "name", json_object_new_string(a_bal->token_ticker));
    char *l_balance_coins = dap_chain_balance_to_coins(a_bal->balance);
    char *l_balance_datoshi = dap_chain_balance_print(a_bal->balance);
    json_object_object_add(l_token, "full_balance", json_object_new_string(l_balance_coins));
    json_object_object_add(l_token, "datoshi", json_object_new_string(l_balance_datoshi));
    DAP_DELETE(l_balance_coins);
    DAP_DELETE(l_balance_datoshi);
    json_object_object_add(l_network, "tokens", l_token);
    json_object_object_add(l_json, "networks", l_network);
    return l_json;
}

/**
 * @brief s_chain_ledger_token_update_check
 * @param a_cur_token_item
 * @param a_token_update
 * @param a_token_update_size
 * @return true or false
 */
static bool s_ledger_token_update_check(dap_chain_ledger_token_item_t *a_cur_token_item, dap_chain_datum_token_t *a_token_update, size_t a_token_update_size)
{
    dap_sign_t								**l_signs_upd_token;
    size_t									auth_signs_total = 0;
    size_t									auth_signs_valid = 0;
    dap_chain_ledger_token_update_item_t	*l_token_update_item;
    dap_hash_fast_t							l_hash_token_update;

    dap_hash_fast(a_token_update, a_token_update_size, &l_hash_token_update);
    pthread_rwlock_rdlock(&a_cur_token_item->token_ts_updated_rwlock);
    HASH_FIND(hh, a_cur_token_item->token_ts_updated, &l_hash_token_update, sizeof(dap_hash_fast_t),
              l_token_update_item);
    pthread_rwlock_unlock(&a_cur_token_item->token_ts_updated_rwlock);
    if (l_token_update_item
    &&	a_cur_token_item->last_update_token_time == l_token_update_item->updated_time) {
        if (s_debug_more)
            log_it(L_WARNING,"This upadate already applied for token with ticker '%s' ", a_token_update->ticker);
        return false;
    }

    /*if (a_cur_token_item->auth_signs_total != a_token_update->signs_total
    ||	a_cur_token_item->auth_signs_valid != a_token_update->signs_valid) {
        if(s_debug_more)
            log_it(L_WARNING,"Can't update token with ticker '%s' because: "
                             "l_token_item auth signs total/valid == %lu/%lu | "
                             "token_update auth signs total/valid == %hu/%hu",
                   a_token_update->ticker,
                   a_cur_token_item->auth_signs_total, a_cur_token_item->auth_signs_valid,
                   a_token_update->signs_total, a_token_update->signs_valid);
        return false;
    }*/

    l_signs_upd_token = dap_chain_datum_token_signs_parse(a_token_update, a_token_update_size,
                                                          &auth_signs_total, &auth_signs_valid);
    if (a_cur_token_item->auth_signs_total != auth_signs_total
    ||	a_cur_token_item->auth_signs_valid != auth_signs_valid) {
        DAP_DEL_Z(l_signs_upd_token);
        if(s_debug_more)
            log_it(L_WARNING,"Can't update token with ticker '%s' because: "
                             "l_token_item auth signs total/valid == %lu/%lu | "
                             "token_update auth signs total/valid == %lu/%lu",
                   a_token_update->ticker,
                   a_cur_token_item->auth_signs_total, a_cur_token_item->auth_signs_valid,
                   auth_signs_total, auth_signs_valid);
        return false;
    }
    if(auth_signs_total) {
        for(uint16_t i = 0; i < auth_signs_total; i++){
            if (!dap_sign_match_pkey_signs(a_cur_token_item->auth_signs[i], l_signs_upd_token[i])) {
                DAP_DEL_Z(l_signs_upd_token);
                if(s_debug_more)
                    log_it(L_WARNING, "Can't update token with ticker '%s' because: Signs not compare", a_token_update->ticker);
                return false;
            }
        }
    }
    DAP_DEL_Z(l_signs_upd_token);
    if (!IS_ZERO_256(a_token_update->total_supply)){
        if (compare256(a_token_update->total_supply, a_cur_token_item->total_supply) < 0) {//compare old 'total_supply' to updated
            if(s_debug_more)
                log_it(L_WARNING, "Can't update token with ticker '%s' because: the new 'total_supply' cannot be smaller than the old one", a_token_update->ticker);
            return false;
        }
    }
    return true;
}


/**
 * @brief dap_chain_ledger_token_check
 * @param a_ledger
 * @param a_token
 * @param a_token_size
 * @return
 */
int dap_chain_ledger_token_decl_add_check(dap_ledger_t *a_ledger, dap_chain_datum_token_t *a_token, size_t a_token_size)
{
    if ( !a_ledger){
        if(s_debug_more)
            log_it(L_ERROR, "NULL ledger, can't add datum with token declaration!");
        return  -1;
    }

    bool update_token = false;
    dap_chain_ledger_token_item_t *l_token_item;
    pthread_rwlock_rdlock(&PVT(a_ledger)->tokens_rwlock);
    HASH_FIND_STR(PVT(a_ledger)->tokens, a_token->ticker, l_token_item);
    pthread_rwlock_unlock(&PVT(a_ledger)->tokens_rwlock);
    if (a_token->type == DAP_CHAIN_DATUM_TOKEN_TYPE_UPDATE)
        update_token = true;

    if	(l_token_item != NULL) {
        if (update_token == false) {
            log_it(L_WARNING,"Duplicate token declaration for ticker '%s' ", a_token->ticker);
            return -3;
        } else if (s_ledger_token_update_check(l_token_item, a_token, a_token_size) == false) {
            return -2;
        }
    }
    else if	(l_token_item == NULL && update_token == true) {
        log_it(L_WARNING,"Can't update token that doesn't exist for ticker '%s' ", a_token->ticker);
        return -6;
    }
    // Check signs
    size_t l_signs_unique = 0;
    size_t l_size_tsd_section = 0;
    switch (a_token->type) {
        case DAP_CHAIN_DATUM_TOKEN_TYPE_DECL: {
            switch (a_token->subtype) {
                case DAP_CHAIN_DATUM_TOKEN_SUBTYPE_PRIVATE:
                    l_size_tsd_section = a_token->header_private_decl.tsd_total_size; break;
                case DAP_CHAIN_DATUM_TOKEN_SUBTYPE_NATIVE:
                    l_size_tsd_section = a_token->header_native_decl.tsd_total_size; break;
            }
        }break;
        case DAP_CHAIN_DATUM_TOKEN_TYPE_UPDATE: {
            switch (a_token->subtype) {
                case DAP_CHAIN_DATUM_TOKEN_SUBTYPE_PRIVATE:
                    l_size_tsd_section = a_token->header_private_update.tsd_total_size; break;
                case DAP_CHAIN_DATUM_TOKEN_SUBTYPE_NATIVE:
                    l_size_tsd_section = a_token->header_native_update.tsd_total_size; break;
            }
        } break;
    }
    size_t l_signs_size = a_token_size - sizeof(dap_chain_datum_token_t) - l_size_tsd_section;
    dap_sign_t **l_signs = dap_sign_get_unique_signs(a_token->data_n_tsd + l_size_tsd_section, l_signs_size, &l_signs_unique);
    if (l_signs_unique == a_token->signs_total){
        size_t l_signs_approve = 0;
        uint16_t l_tmp_auth_signs = a_token->signs_total;
        if (a_token->version == 2) a_token->signs_total = 0;
        for (size_t i=0; i < l_signs_unique; i++)
            if (!dap_sign_verify_all(l_signs[i], l_signs_size, a_token, sizeof(dap_chain_datum_token_t)))
                l_signs_approve++;
        a_token->signs_total = l_tmp_auth_signs;
        if (l_signs_approve == a_token->signs_total){
            return 0;
        } else {
            log_it(L_WARNING, "The token declaration has %zu valid signatures out of %hu.", l_signs_approve, a_token->signs_total);
            return -5;
        }
    } else {
        log_it(L_WARNING, "The number of unique token signs %zu is less than total token signs set to %hu.",
               l_signs_unique, a_token->signs_total);
        return -4;
    }
//    dap_sign_t **l_signs = dap_sign_get_unique_signs(a_token->data_n_tsd, a_token->header_native_decl.
    // Checks passed
    return 0;
}

/**
 * @brief dap_chain_ledger_token_ticker_check
 * @param a_ledger
 * @param a_token_ticker
 * @return
 */
dap_chain_datum_token_t *dap_chain_ledger_token_ticker_check(dap_ledger_t * a_ledger, const char *a_token_ticker)
{
    if ( !a_ledger){
        if(s_debug_more)
            log_it(L_WARNING, "NULL ledger, can't find token ticker");
        return NULL;
    }
    dap_chain_ledger_token_item_t *l_token_item;
    pthread_rwlock_rdlock(&PVT(a_ledger)->tokens_rwlock);
    HASH_FIND_STR(PVT(a_ledger)->tokens, a_token_ticker, l_token_item);
    pthread_rwlock_unlock(&PVT(a_ledger)->tokens_rwlock);
    return l_token_item ? l_token_item->datum_token : NULL;
}

/**
 * @brief s_tx_header_print
 * prepare data for print, add time
 *
 * return history string
 * @param a_tx
 * @param a_tx_hash
 * @param a_hash_out_type
 * @return a_str_out
 */

static void s_tx_header_print(dap_string_t *a_str_out, dap_chain_datum_tx_t *a_tx,
                              const char *a_hash_out_type, dap_chain_hash_fast_t *a_tx_hash)
{
    // transaction time
    char l_time_str[32] = "unknown";
    if (a_tx->header.ts_created) {
        uint64_t l_ts = a_tx->header.ts_created;
        dap_ctime_r(&l_ts, l_time_str);
    }
    char *l_tx_hash_str;
    if (!dap_strcmp(a_hash_out_type, "hex")) {
        l_tx_hash_str = dap_chain_hash_fast_to_str_new(a_tx_hash);
    } else {
        l_tx_hash_str = dap_enc_base58_encode_hash_to_str(a_tx_hash);
    }
    dap_string_append_printf(a_str_out, "TX hash %s  \n\t%s",l_tx_hash_str, l_time_str);
    DAP_DELETE(l_tx_hash_str);
}

char * dap_ledger_token_tx_item_list(dap_ledger_t * a_ledger, dap_chain_addr_t *a_addr, const char *a_hash_out_type)
{
        dap_string_t *l_str_out =dap_string_new(NULL);

        //dap_chain_tx_hash_processed_ht_t *l_tx_data_ht = NULL;
        dap_chain_ledger_tx_item_t *l_tx_item, *l_tx_tmp;
        dap_ledger_private_t * l_ledger_pvt = PVT(a_ledger);

        pthread_rwlock_rdlock(&l_ledger_pvt->ledger_rwlock);
        //unsigned test = dap_chain_ledger_count(a_ledger);
        HASH_ITER(hh, l_ledger_pvt->ledger_items, l_tx_item, l_tx_tmp) {

            dap_chain_datum_tx_t *l_tx = l_tx_item->tx;
            dap_chain_hash_fast_t *l_tx_hash = &l_tx_item->tx_hash_fast;
            dap_list_t *l_list_in_items = dap_chain_datum_tx_items_get(l_tx, TX_ITEM_TYPE_IN_ALL, NULL);
            if (!l_list_in_items) { // a bad tx
                continue;
            }
            dap_chain_addr_t *l_src_addr = NULL;
            bool l_base_tx = false;
            const char *l_src_token = NULL;
            int l_src_subtype = DAP_CHAIN_TX_OUT_COND_SUBTYPE_UNDEFINED;
            for (dap_list_t *it = l_list_in_items; it; it = it->next) {
                assert(it->data);
                dap_chain_hash_fast_t *l_tx_prev_hash;
                int l_tx_prev_out_idx;
                dap_chain_datum_tx_t *l_tx_prev = NULL;
                if (*(byte_t *)l_list_in_items->data == TX_ITEM_TYPE_IN) {
                    dap_chain_tx_in_t *l_tx_in = (dap_chain_tx_in_t *)l_list_in_items->data;
                    l_tx_prev_hash = &l_tx_in->header.tx_prev_hash;
                    l_tx_prev_out_idx = l_tx_in->header.tx_out_prev_idx;
                } else { // TX_ITEM_TYPE_IN_COND
                    dap_chain_tx_in_cond_t *l_tx_in_cond = (dap_chain_tx_in_cond_t *)l_list_in_items->data;
                    l_tx_prev_hash = &l_tx_in_cond->header.tx_prev_hash;
                    l_tx_prev_out_idx = l_tx_in_cond->header.tx_out_prev_idx;
                }
                if (dap_hash_fast_is_blank(l_tx_prev_hash)) {
                    l_base_tx = true;
                    dap_chain_tx_in_ems_t *l_token = (dap_chain_tx_in_ems_t *)dap_chain_datum_tx_item_get(
                                                                            l_tx, NULL, TX_ITEM_TYPE_IN_EMS, NULL);
                    if (l_token)
                        l_src_token = l_token->header.ticker;
                    break;
                }
                l_tx_prev = dap_chain_ledger_tx_find_by_hash (a_ledger,l_tx_prev_hash);
                if (l_tx_prev) {
                    uint8_t *l_prev_out_union = dap_chain_datum_tx_item_get_nth(l_tx_prev, TX_ITEM_TYPE_OUT_ALL, l_tx_prev_out_idx);
                    if (!l_prev_out_union)
                        continue;
                    switch (*l_prev_out_union) {
                    case TX_ITEM_TYPE_OUT:
                        l_src_addr = &((dap_chain_tx_out_t *)l_prev_out_union)->addr;
                        break;
                    case TX_ITEM_TYPE_OUT_EXT:
                        l_src_addr = &((dap_chain_tx_out_ext_t *)l_prev_out_union)->addr;
                        l_src_token = (const char *)(((dap_chain_tx_out_ext_t *)l_prev_out_union)->token);
                        break;
                    case TX_ITEM_TYPE_OUT_COND:
                        l_src_subtype = ((dap_chain_tx_out_cond_t *)l_prev_out_union)->header.subtype;
                    default:
                        break;
                    }
                }
                else
                {
                    continue; //temporary stub
                }
                if (!l_src_token){
                    l_src_token = dap_chain_ledger_tx_get_token_ticker_by_hash(a_ledger, l_tx_prev_hash);
                    l_src_token = l_tx_item->cache_data.token_ticker;
                }
                if (l_src_addr && memcmp(l_src_addr, a_addr, sizeof(dap_chain_addr_t)))
                    break;  //it's not our addr
            }
            dap_list_free(l_list_in_items);

            bool l_header_printed = false;
            dap_list_t *l_list_out_items = dap_chain_datum_tx_items_get(l_tx, TX_ITEM_TYPE_OUT_ALL, NULL);
            if(!l_list_out_items)
                continue;
            for(dap_list_t *l_list_out = l_list_out_items; l_list_out; l_list_out = dap_list_next(l_list_out)) {
                assert(l_list_out->data);
                dap_chain_addr_t *l_dst_addr = NULL;
                dap_chain_tx_item_type_t l_type = *(uint8_t *)l_list_out->data;
                uint256_t l_value;
                switch (l_type) {
                case TX_ITEM_TYPE_OUT:
                    l_dst_addr = &((dap_chain_tx_out_t *)l_list_out->data)->addr;
                    l_value = ((dap_chain_tx_out_t *)l_list_out->data)->header.value;
                    break;
                case TX_ITEM_TYPE_OUT_EXT:
                    l_dst_addr = &((dap_chain_tx_out_ext_t *)l_list_out->data)->addr;
                    l_value = ((dap_chain_tx_out_ext_t *)l_list_out->data)->header.value;
                    break;
                case TX_ITEM_TYPE_OUT_COND:
                    l_value = ((dap_chain_tx_out_cond_t *)l_list_out->data)->header.value;
                default:
                    break;
                }
                if (l_src_addr && l_dst_addr && !memcmp(l_dst_addr, l_src_addr, sizeof(dap_chain_addr_t)))
                    continue;   // send to self
                if (l_src_addr && !memcmp(l_src_addr, a_addr, sizeof(dap_chain_addr_t))) {
                    if (!l_header_printed) {
                        s_tx_header_print(l_str_out, l_tx, a_hash_out_type, l_tx_hash);
                        l_header_printed = true;
                    }
                    //const char *l_token_ticker = dap_chain_ledger_tx_get_token_ticker_by_hash(l_ledger, &l_tx_hash);
                    const char *l_dst_addr_str = l_dst_addr ? dap_chain_addr_to_str(l_dst_addr)
                                                            : dap_chain_tx_out_cond_subtype_to_str(
                                                                  ((dap_chain_tx_out_cond_t *)l_list_out->data)->header.subtype);
                    char *l_value_str = dap_chain_balance_print(l_value);
                    dap_string_append_printf(l_str_out, "\tsend %s %s to %s\n",
                                             l_value_str,
                                             l_src_token ? l_src_token : "UNKNOWN",
                                             l_dst_addr_str);
                    if (l_dst_addr)
                        DAP_DELETE(l_dst_addr_str);
                    DAP_DELETE(l_value_str);
                }
                if (l_dst_addr && !memcmp(l_dst_addr, a_addr, sizeof(dap_chain_addr_t))) {
                    if (!l_header_printed) {
                       s_tx_header_print(l_str_out, l_tx, a_hash_out_type, l_tx_hash);
                       l_header_printed = true;
                    }
                    const char *l_dst_token = (l_type == TX_ITEM_TYPE_OUT_EXT) ?
                                (const char *)(((dap_chain_tx_out_ext_t *)l_list_out->data)->token) : NULL;
                    const char *l_src_addr_str = l_base_tx ? "emission"
                                                           : (l_src_addr ? dap_chain_addr_to_str(l_src_addr)
                                                                         : dap_chain_tx_out_cond_subtype_to_str(
                                                                               l_src_subtype));
                    char *l_value_str = dap_chain_balance_print(l_value);
                    dap_string_append_printf(l_str_out, "\trecv %s %s from %s\n",
                                             l_value_str,
                                             l_dst_token ? l_dst_token :
                                                           (l_src_token ? l_src_token : "UNKNOWN"),
                                             l_src_addr_str);
                    if (l_src_addr)
                        DAP_DELETE(l_src_addr_str);
                    DAP_DELETE(l_value_str);
                }
            }
            dap_list_free(l_list_out_items);
        }
        pthread_rwlock_unlock(&l_ledger_pvt->ledger_rwlock);

        // if no history
        if(!l_str_out->len)
            dap_string_append(l_str_out, "\tempty");
        char *l_ret_str = l_str_out ? dap_string_free(l_str_out, false) : NULL;
        return l_ret_str;
}

/**
 * @brief update current_supply in token cache
 *
 * @param a_ledger ledger object
 * @param l_token_item token item object
 */
void s_ledger_token_cache_update(dap_ledger_t *a_ledger, dap_chain_ledger_token_item_t *l_token_item)
{
    char *l_gdb_group = dap_chain_ledger_get_gdb_group(a_ledger, DAP_CHAIN_LEDGER_TOKENS_STR);
    size_t l_cache_size = l_token_item->datum_token_size + sizeof(uint256_t);
    uint8_t *l_cache = DAP_NEW_STACK_SIZE(uint8_t, l_cache_size);
    memcpy(l_cache, &l_token_item->current_supply, sizeof(uint256_t));
    memcpy(l_cache + sizeof(uint256_t), l_token_item->datum_token, l_token_item->datum_token_size);
    if (dap_global_db_set(l_gdb_group, l_token_item->ticker, l_cache, l_cache_size, false, NULL, NULL)) {
        char *l_supply = dap_chain_balance_print(l_token_item->current_supply);
        log_it(L_WARNING, "Ledger cache mismatch, can't add token [%s] with supply %s", l_token_item->ticker, l_supply);
        DAP_FREE(l_supply);
    }
    DAP_DELETE(l_gdb_group);
}

/**
 * @brief s_ledger_update_token_add_in_hash_table
 * @param a_cur_token_item
 * @param a_token_update
 * @param a_token_update_size
 * @return true or false
 */
static bool s_ledger_update_token_add_in_hash_table(dap_chain_ledger_token_item_t *a_cur_token_item, dap_chain_datum_token_t *a_token_update, size_t a_token_update_size)
{
    dap_chain_ledger_token_update_item_t	*l_token_update_item;
    dap_hash_fast_t							l_hash_token_update;
    bool									new_item = false;

    dap_hash_fast(a_token_update, a_token_update_size, &l_hash_token_update);
    pthread_rwlock_rdlock(&a_cur_token_item->token_ts_updated_rwlock);
    HASH_FIND(hh, a_cur_token_item->token_ts_updated, &l_hash_token_update, sizeof(dap_hash_fast_t),
              l_token_update_item);
    pthread_rwlock_unlock(&a_cur_token_item->token_ts_updated_rwlock);
    if (l_token_update_item
    &&	a_cur_token_item->last_update_token_time == l_token_update_item->updated_time) {
        if (s_debug_more)
            log_it(L_WARNING, "Error: item 'dap_chain_ledger_token_update_item_t' already exist in hash-table");
        return false;
    } else if (!l_token_update_item){
        new_item = true;
        l_token_update_item = DAP_NEW(dap_chain_ledger_token_update_item_t);
        if (!l_token_update_item) {
            if (s_debug_more)
                log_it(L_ERROR, "Error: memory allocation when try adding item 'dap_chain_ledger_token_update_item_t' to hash-table");
            return false;
        }
        *l_token_update_item = (dap_chain_ledger_token_update_item_t) {
                .update_token_hash			= l_hash_token_update,
                .datum_token_update			= a_token_update,
                .datum_token_update_size	= a_token_update_size
        };
    }

    l_token_update_item->updated_time		= dap_time_now();

    if (new_item) {
        pthread_rwlock_wrlock(&a_cur_token_item->token_ts_updated_rwlock);
        HASH_ADD(hh, a_cur_token_item->token_ts_updated, update_token_hash, sizeof(dap_chain_hash_fast_t), l_token_update_item);
        pthread_rwlock_unlock(&a_cur_token_item->token_ts_updated_rwlock);
    }

    if (!l_token_update_item) {
        if (s_debug_more)
            log_it(L_ERROR, "Error: adding to hash-table. Be careful, there may be leaks");
        return false;
    }

    a_cur_token_item->last_update_token_time = l_token_update_item->updated_time;

    return true;
}

/**
 * @brief dap_chain_ledger_token_add
 * @param a_token
 * @param a_token_size
 * @return
 */
int dap_chain_ledger_token_add(dap_ledger_t *a_ledger, dap_chain_datum_token_t *a_token, size_t a_token_size) {
    if (!a_ledger) {
        debug_if(s_debug_more, L_ERROR, "NULL ledger, can't add datum with token declaration!");
        return -1;
    }

    bool update_token = false;
    if (a_token->type == DAP_CHAIN_DATUM_TOKEN_TYPE_UPDATE)
        update_token = true;


    dap_chain_ledger_token_item_t *l_token_item;
    pthread_rwlock_rdlock(&PVT(a_ledger)->tokens_rwlock);
    HASH_FIND_STR(PVT(a_ledger)->tokens, a_token->ticker, l_token_item);
    pthread_rwlock_unlock(&PVT(a_ledger)->tokens_rwlock);

    if (l_token_item != NULL) {
        if (update_token == false) {
            log_it(L_WARNING, "Duplicate token declaration for ticker '%s' ", a_token->ticker);
            return -3;
        } else if (s_ledger_token_update_check(l_token_item, a_token, a_token_size) == true) {
            if (s_ledger_update_token_add_in_hash_table(l_token_item, a_token, a_token_size) == false) {
                if (s_debug_more)
                    log_it(L_ERROR, "Failed to add ticker '%s' to hash-table", a_token->ticker);
                return -5;
            }
            if (!IS_ZERO_256(a_token->total_supply)) {
                SUBTRACT_256_256(l_token_item->total_supply, l_token_item->current_supply,
                                 &l_token_item->current_supply);
                SUBTRACT_256_256(a_token->total_supply, l_token_item->current_supply, &l_token_item->current_supply);
            } else {
                l_token_item->current_supply = a_token->total_supply;
            }
            l_token_item->total_supply = a_token->total_supply;
            DAP_DEL_Z(l_token_item->datum_token);
        } else {
            return -2;
        }
    } else if (l_token_item == NULL && update_token == true) {
        log_it(L_WARNING, "Can't update token that doesn't exist for ticker '%s' ", a_token->ticker);
        return -6;
    }

    dap_chain_datum_token_t *l_token = NULL;

    switch (a_token->type) {
        case DAP_CHAIN_DATUM_TOKEN_TYPE_OLD_SIMPLE:
        case DAP_CHAIN_DATUM_TOKEN_TYPE_OLD_PRIVATE_DECL:
        case DAP_CHAIN_DATUM_TOKEN_TYPE_OLD_PRIVATE_UPDATE:
        case DAP_CHAIN_DATUM_TOKEN_TYPE_OLD_NATIVE_DECL:
        case DAP_CHAIN_DATUM_TOKEN_TYPE_OLD_NATIVE_UPDATE:
        case DAP_CHAIN_DATUM_TOKEN_TYPE_OLD_PUBLIC:
            l_token = dap_chain_datum_token_read((byte_t *) a_token, &a_token_size);
            break;
        default:
            l_token = DAP_DUP_SIZE(a_token, a_token_size);
            break;
    }

    if (update_token == false) {//create new token
        l_token_item = DAP_NEW_Z(dap_chain_ledger_token_item_t);
<<<<<<< HEAD
        dap_snprintf(l_token_item->ticker, sizeof(l_token_item->ticker), "%s", l_token->ticker);
        pthread_rwlock_init(&l_token_item->token_emissions_rwlock, NULL);
        pthread_rwlock_init(&l_token_item->token_ts_updated_rwlock, NULL);
=======
        snprintf(l_token_item->ticker,sizeof (l_token_item->ticker), "%s", l_token->ticker);
        pthread_rwlock_init(&l_token_item->token_emissions_rwlock,NULL);
        pthread_rwlock_init(&l_token_item->token_ts_updated_rwlock,NULL);
>>>>>>> 8ca66082
        l_token_item->type = l_token->type;
        l_token_item->total_supply = l_token->total_supply;
        l_token_item->current_supply = l_token_item->total_supply;
        l_token_item->auth_signs_total = l_token->signs_total;
        l_token_item->auth_signs_valid = l_token->signs_valid;
        l_token_item->auth_signs = dap_chain_datum_token_signs_parse(a_token, a_token_size,
                                                                     &l_token_item->auth_signs_total,
                                                                     &l_token_item->auth_signs_valid);
        if (l_token_item->auth_signs_total) {
            l_token_item->auth_signs_pkey_hash = DAP_NEW_Z_SIZE(dap_chain_hash_fast_t, sizeof(dap_chain_hash_fast_t) *
                                                                                       l_token_item->auth_signs_total);
            for (uint16_t k = 0; k < l_token_item->auth_signs_total; k++) {
                dap_sign_get_pkey_hash(l_token_item->auth_signs[k], &l_token_item->auth_signs_pkey_hash[k]);
            }
        }
    }

    l_token_item->datum_token_size = a_token_size;
    l_token_item->datum_token = DAP_DUP_SIZE(l_token, a_token_size);
    l_token_item->datum_token->type = l_token_item->type;

    if (update_token == false) {
        pthread_rwlock_wrlock(&PVT(a_ledger)->tokens_rwlock);
        HASH_ADD_STR(PVT(a_ledger)->tokens, ticker, l_token_item);
        pthread_rwlock_unlock(&PVT(a_ledger)->tokens_rwlock);
    }
    int l_res_token_tsd_parse = 0;

    switch (a_token->type) {
        case DAP_CHAIN_DATUM_TOKEN_TYPE_DECL: {
            switch (a_token->subtype) {
                case DAP_CHAIN_DATUM_TOKEN_SUBTYPE_SIMPLE: {
                    if (s_debug_more) {
                        char *l_balance = dap_chain_balance_to_coins(l_token->total_supply);
                        log_it(L_NOTICE,
                               "Simple token %s added (total_supply = %s total_signs_valid=%hu signs_total=%hu)",
                               l_token->ticker, l_balance,
                               l_token->signs_valid, l_token->signs_total);
                        DAP_DEL_Z(l_balance);
                    }
                }
                    break;
                case DAP_CHAIN_DATUM_TOKEN_SUBTYPE_PRIVATE: {
                    if (s_debug_more) {
                        char *l_balance = dap_chain_balance_to_coins(a_token->total_supply);
                        log_it(L_NOTICE,
                               "Private token %s added (total_supply = %s total_signs_valid=%hu signs_total=%hu)",
                               a_token->ticker, l_balance,
                               a_token->signs_valid, a_token->signs_total);
                        DAP_DEL_Z(l_balance);
                    }
                    l_res_token_tsd_parse = s_token_tsd_parse(a_ledger, l_token_item, a_token, a_token_size);
                }
                    break;
                case DAP_CHAIN_DATUM_TOKEN_SUBTYPE_NATIVE: {
                    if (s_debug_more) {
                        char *l_balance = dap_chain_balance_to_coins(a_token->total_supply);
                        log_it(L_NOTICE,
                               "CF20 token %s added (total_supply = %s total_signs_valid=%hu signs_total=%hu)",
                               a_token->ticker, l_balance,
                               a_token->signs_valid, a_token->signs_total);
                        DAP_DELETE(l_balance);
                    }
                    l_res_token_tsd_parse = s_token_tsd_parse(a_ledger, l_token_item, a_token, a_token_size);
                }
                    break;
            }
        }
            break;
        case DAP_CHAIN_DATUM_TOKEN_TYPE_UPDATE: {
            switch (a_token->subtype) {
                case DAP_CHAIN_DATUM_TOKEN_SUBTYPE_SIMPLE: {
                    if (s_debug_more) {
                        char *l_balance = dap_chain_balance_to_coins(l_token->total_supply);
                        log_it(L_NOTICE,
                               "Simple token %s update (total_supply = %s total_signs_valid=%hu signs_total=%hu)",
                               l_token->ticker, l_balance,
                               l_token->signs_valid, l_token->signs_total);
                        DAP_DEL_Z(l_balance);
                    }
                }
                    break;
                case DAP_CHAIN_DATUM_TOKEN_SUBTYPE_PRIVATE: {
                    if (s_debug_more) {
                        char *l_balance = dap_chain_balance_to_coins(a_token->total_supply);
                        log_it(L_NOTICE,
                               "Private token %s updated (total_supply = %s total_signs_valid=%hu signs_total=%hu)",
                               a_token->ticker, l_balance,
                               a_token->signs_valid, a_token->signs_total);
                        DAP_DEL_Z(l_balance);
                    }
                    l_res_token_tsd_parse = s_token_tsd_parse(a_ledger, l_token_item, a_token, a_token_size);
                }
                    break;
                case DAP_CHAIN_DATUM_TOKEN_SUBTYPE_NATIVE: {
                    if (s_debug_more) {
                        char *l_balance = dap_chain_balance_to_coins(a_token->total_supply);
                        log_it(L_NOTICE,
                               "CF20 token %s updated (total_supply = %s total_signs_valid=%hu signs_total=%hu)",
                               a_token->ticker, l_balance,
                               a_token->signs_valid, a_token->signs_total);
                        DAP_DEL_Z(l_balance);
                    }
                    l_res_token_tsd_parse = s_token_tsd_parse(a_ledger, l_token_item, a_token, a_token_size);
                }
                    break;
            }
        }
            break;
        default:
            if (s_debug_more)
                log_it(L_WARNING, "Unknown token declaration type 0x%04X", a_token->type);
            break;
    }
    if (l_res_token_tsd_parse) {
        if (s_debug_more) {
            log_it(L_ERROR, "Can't parse tsd section for %s token, code error: %i", a_token->ticker, l_res_token_tsd_parse);
        }
        return -1;
    }
    s_threshold_emissions_proc(a_ledger); //TODO process thresholds only for no-consensus chains
    if (PVT(a_ledger)->cached)
        s_ledger_token_cache_update(a_ledger, l_token_item);
    if (a_token->type == DAP_CHAIN_DATUM_TOKEN_TYPE_OLD_SIMPLE)
        DAP_DELETE(l_token);
    return 0;
}

/**
 * @brief s_token_tsd_parse
 *
 * @param a_ledger
 * @param a_token_item
 * @param a_token
 * @param a_token_size
 * @return int
 */
static int s_token_tsd_parse(dap_ledger_t * a_ledger, dap_chain_ledger_token_item_t *a_token_item , dap_chain_datum_token_t * a_token, size_t a_token_size)
{
    UNUSED(a_ledger);
    dap_tsd_t * l_tsd= dap_chain_datum_token_tsd_get(a_token,a_token_size);
    size_t l_tsd_size=0;
    size_t l_tsd_total_size = a_token->header_native_decl.tsd_total_size;
    a_token_item->flags = a_token->header_native_decl.flags;

    for( size_t l_offset=0; l_offset < l_tsd_total_size;  l_offset += l_tsd_size ){
        l_tsd = (dap_tsd_t *)(((byte_t *)l_tsd ) + l_tsd_size);
        l_tsd_size =  l_tsd? dap_tsd_size(l_tsd): 0;
        if( l_tsd_size==0 ){
            if(s_debug_more)
                log_it(L_ERROR,"Wrong zero TSD size, exiting TSD parse");
            break;
        }else if (l_tsd_size + l_offset > l_tsd_total_size ){
            if(s_debug_more)
                log_it(L_ERROR,"Wrong %zd TSD size, exiting TSD parse", l_tsd_size);
            break;
        }
        switch (l_tsd->type) {
           // set flags
            case DAP_CHAIN_DATUM_TOKEN_TSD_TYPE_SET_FLAGS:{
                a_token_item->flags |= dap_tsd_get_scalar(l_tsd,uint16_t);
            }break;

           // unset flags
            case DAP_CHAIN_DATUM_TOKEN_TSD_TYPE_UNSET_FLAGS:{
                a_token_item->flags ^= dap_tsd_get_scalar(l_tsd,uint16_t);
            }break;

            // set total supply
            case DAP_CHAIN_DATUM_TOKEN_TSD_TYPE_TOTAL_SUPPLY:{ // 256
                a_token_item->total_supply = dap_tsd_get_scalar(l_tsd,uint256_t);
            }break;

            case DAP_CHAIN_DATUM_TOKEN_TSD_TYPE_TOTAL_SUPPLY_OLD:{ // 128
                a_token_item->total_supply = GET_256_FROM_128(dap_tsd_get_scalar(l_tsd,uint128_t));
            }break;

            // Set total signs count value to set to be valid
            case DAP_CHAIN_DATUM_TOKEN_TSD_TYPE_TOTAL_SIGNS_VALID:{
                a_token_item->auth_signs_valid = dap_tsd_get_scalar(l_tsd,uint16_t);
            }break;

            // Remove owner signature by pkey fingerprint
            case DAP_CHAIN_DATUM_TOKEN_TSD_TYPE_TOTAL_SIGNS_REMOVE:{
                dap_hash_fast_t l_hash = dap_tsd_get_scalar(l_tsd,dap_hash_fast_t);
                for( size_t i=0; i<a_token_item->auth_signs_total; i++){
                    if (dap_hash_fast_compare(&l_hash, &a_token_item->auth_signs_pkey_hash[i] )){
                        if (i+1 != a_token_item->auth_signs_total){
                            memmove(a_token_item->auth_signs+i,a_token_item->auth_signs+i+1,
                                   (a_token_item->auth_signs_total-i-1)*sizeof (void*));
                            memmove(a_token_item->auth_signs_pkey_hash+i,a_token_item->auth_signs_pkey_hash+i+1,
                                   (a_token_item->auth_signs_total-i-1)*sizeof (void*));
                        }
                        a_token_item->auth_signs_total--;
                        if(a_token_item->auth_signs_total){
                            // Type sizeof's misunderstanding in realloc?
                            a_token_item->auth_signs = DAP_REALLOC(a_token_item->auth_signs,a_token_item->auth_signs_total*sizeof (void*) );
                            a_token_item->auth_signs_pkey_hash = DAP_REALLOC(a_token_item->auth_signs_pkey_hash,a_token_item->auth_signs_total*sizeof (void*) );
                        }else{
                            DAP_DEL_Z(a_token_item->auth_signs);
                            DAP_DEL_Z(a_token_item->auth_signs_pkey_hash);
                        }

                        break;
                    }
                }
            }break;

            // Add owner signature's pkey fingerprint
            case DAP_CHAIN_DATUM_TOKEN_TSD_TYPE_TOTAL_SIGNS_ADD:{
                if(l_tsd->size == sizeof (dap_hash_fast_t) ){
                    a_token_item->auth_signs_total++;
                    // Type sizeof's misunderstanding in realloc?
                    a_token_item->auth_signs = DAP_REALLOC(a_token_item->auth_signs,a_token_item->auth_signs_total*sizeof (void*) );
                    a_token_item->auth_signs_pkey_hash = DAP_REALLOC(a_token_item->auth_signs_pkey_hash,a_token_item->auth_signs_total*sizeof (void*) );
                    a_token_item->auth_signs[a_token_item->auth_signs_total-1] = NULL;
                    memcpy( &a_token_item->auth_signs_pkey_hash[a_token_item->auth_signs_total-1], l_tsd->data, l_tsd->size ) ;
                }else{
                    if(s_debug_more)
                        log_it(L_ERROR,"TSD param DAP_CHAIN_DATUM_TOKEN_TSD_TYPE_TOTAL_SIGNS_ADD expected to have %zd bytes data length, not %zd",
                           sizeof (dap_hash_fast_t), l_tsd_size );
                }
            }break;

            //Allowed tx receiver addres list add, remove or clear
            case DAP_CHAIN_DATUM_TOKEN_TSD_TYPE_TX_RECEIVER_ALLOWED_ADD:{
                if( l_tsd->size == sizeof (dap_chain_addr_t) ){

                    if (a_token_item->tx_recv_allow)
                        a_token_item->tx_recv_allow = DAP_REALLOC(a_token_item->tx_recv_allow,(a_token_item->tx_recv_allow_size+1)*sizeof (*a_token_item->tx_recv_allow));
                    else
                        a_token_item->tx_recv_allow = DAP_NEW_Z_SIZE( dap_chain_addr_t,sizeof(*a_token_item->tx_recv_allow));

                    // Check if its correct
                    dap_chain_addr_t * l_add_addr = (dap_chain_addr_t *) l_tsd->data;
                    int l_add_addr_check;
                    if (  (l_add_addr_check=dap_chain_addr_check_sum(l_add_addr))!=1){
                        if(s_debug_more)
                            log_it(L_ERROR,"Wrong address checksum in TSD param DAP_CHAIN_DATUM_TOKEN_TSD_TYPE_TX_RECEIVER_ALLOWED_ADD (code %d)",
                               l_add_addr_check);
                        return -12;
                    }
                    // Check if its already present
                    if (a_token_item->tx_recv_allow) {
                        for( size_t i=0; i < a_token_item->tx_recv_allow_size; i++){ // Check for all the list
                            if ( memcmp(&a_token_item->tx_recv_allow[i], l_tsd->data, l_tsd->size) == 0 ){ // Found
                                char * l_addr_str= dap_chain_addr_to_str((dap_chain_addr_t*) l_tsd->data );
                                if(s_debug_more)
                                    log_it(L_ERROR,"TSD param DAP_CHAIN_DATUM_TOKEN_TSD_TYPE_TX_RECEIVER_ALLOWED_ADD has address %s thats already present in list",
                                       l_addr_str);
                                DAP_DELETE(l_addr_str);
                                DAP_DELETE(a_token_item->tx_recv_allow);
                                a_token_item->tx_recv_allow = NULL;
                                return -11;
                            }
                        }
                        if(a_token_item->tx_recv_allow){
                            a_token_item->tx_recv_allow[a_token_item->tx_recv_allow_size] = *(dap_chain_addr_t*)l_tsd->data;
                            a_token_item->tx_recv_allow_size++;
                        }

                    }else{
                        log_it(L_ERROR,"Out of memory! Can't extend TX_RECEIVER_ALLOWED array");
                        return -20;
                    }
                }else{
                    if(s_debug_more)
                        log_it(L_ERROR,"TSD param DAP_CHAIN_DATUM_TOKEN_TSD_TYPE_TX_RECEIVER_ALLOWED_ADD expected to have %zu bytes data length, not %u",
                           sizeof (dap_chain_addr_t), l_tsd->size );
                    return -10;
                }
            }break;

            case DAP_CHAIN_DATUM_TOKEN_TSD_TYPE_TX_RECEIVER_ALLOWED_REMOVE:{
                if( l_tsd->size == sizeof (dap_chain_addr_t) ){
                    // Check if its correct
                    dap_chain_addr_t * l_add_addr = (dap_chain_addr_t *) l_tsd->data;
                    int l_add_addr_check;
                    if (  (l_add_addr_check=dap_chain_addr_check_sum(l_add_addr))!=0){
                        if(s_debug_more)
                            log_it(L_ERROR,"Wrong address checksum in TSD param DAP_CHAIN_DATUM_TOKEN_TSD_TYPE_TX_RECEIVER_ALLOWED_REMOVE (code %d)",
                               l_add_addr_check);
                        return -12;
                    }
                    bool l_was_found=false;
                    for( size_t i=0; i < a_token_item->tx_recv_allow_size; i++){ // Check for all the list
                        if ( memcmp(&a_token_item->tx_recv_allow[i], l_tsd->data, l_tsd->size) == 0 ){ // Found
                            if( i +1 != a_token_item->tx_recv_allow_size )
                                memmove(&a_token_item->tx_recv_allow[i],&a_token_item->tx_recv_allow[i+1],
                                        sizeof(*a_token_item->tx_recv_allow)*(a_token_item->tx_recv_allow_size-i-1 ) );
                            a_token_item->tx_recv_allow_size--;
                            l_was_found = true;
                            break;
                        }
                    }
                }else{
                    if(s_debug_more)
                        log_it(L_ERROR,"TSD param DAP_CHAIN_DATUM_TOKEN_TSD_TYPE_TX_RECEIVER_ALLOWED_REMOVE expected to have %zu bytes data length, not %u",
                           sizeof (dap_chain_addr_t), l_tsd->size );
                    return -10;
                }
            }break;

            case DAP_CHAIN_DATUM_TOKEN_TSD_TYPE_TX_RECEIVER_ALLOWED_CLEAR:{
                if( l_tsd->size == 0 ){
                    if( a_token_item->tx_recv_allow )
                        DAP_DEL_Z(a_token_item->tx_recv_allow);
                    a_token_item->tx_recv_allow_size = 0;
                }else{
                    if(s_debug_more)
                        log_it(L_ERROR,"TSD param DAP_CHAIN_DATUM_TOKEN_TSD_TYPE_TX_RECEIVER_ALLOWED_CLEAR expected to have 0 bytes data length, not %u",
                           l_tsd->size );
                    return -10;
                }
            }break;


            //Blocked tx receiver addres list add, remove or clear
            case DAP_CHAIN_DATUM_TOKEN_TSD_TYPE_TX_RECEIVER_BLOCKED_ADD:{
                if( l_tsd->size == sizeof (dap_chain_addr_t) ){
                    dap_chain_addr_t * l_addrs = a_token_item->tx_recv_block
                            ? DAP_NEW_Z_SIZE(dap_chain_addr_t, sizeof(*a_token_item->tx_recv_block))
                            : DAP_REALLOC(a_token_item->tx_recv_block,
                                          (a_token_item->tx_recv_block_size + 1) * sizeof(*a_token_item->tx_recv_block));
                    // Check if its correct
                    dap_chain_addr_t * l_add_addr = (dap_chain_addr_t *) l_tsd->data;
                    int l_add_addr_check;
                    if ((l_add_addr_check=dap_chain_addr_check_sum(l_add_addr)) != 1) {
                        if(s_debug_more)
                            log_it(L_ERROR,"Wrong address checksum in TSD param DAP_CHAIN_DATUM_TOKEN_TSD_TYPE_TX_RECEIVER_BLOCKED_ADD (code %d)",
                               l_add_addr_check);
                        DAP_DELETE(l_addrs);
                        return -12;
                    }
                    // Check if its already present
                    if(a_token_item->tx_recv_block)
                        for( size_t i=0; i < a_token_item->tx_recv_block_size; i++){ // Check for all the list
                            if ( memcmp(&a_token_item->tx_recv_block[i], l_tsd->data, l_tsd->size) == 0 ){ // Found
                                char * l_addr_str = dap_chain_addr_to_str((dap_chain_addr_t*) l_tsd->data );
                                if(s_debug_more)
                                    log_it(L_ERROR,"TSD param DAP_CHAIN_DATUM_TOKEN_TSD_TYPE_TX_RECEIVER_BLOCKED_ADD has address %s thats already present in list",
                                       l_addr_str);
                                DAP_DELETE(l_addr_str);
                                DAP_DELETE(l_addrs);
                                DAP_DEL_Z(a_token_item->tx_recv_allow);
                                return -11;
                            }
                        }

                    if(l_addrs) {
                        l_addrs[a_token_item->tx_recv_block_size] = *(dap_chain_addr_t*)l_tsd->data;
                        a_token_item->tx_recv_block_size++;
                        a_token_item->tx_recv_block = l_addrs;

                    } else {
                        log_it(L_ERROR,"Out of memory! Can't extend TX_RECEIVER_BLOCKED array");
                    }
                }else{
                    if(s_debug_more)
                        log_it(L_ERROR,"TSD param DAP_CHAIN_DATUM_TOKEN_TSD_TYPE_TX_RECEIVER_BLOCKED_ADD expected to have %zu bytes data length, not %u",
                           sizeof (dap_chain_addr_t), l_tsd->size );
                    return -10;
                }
            }break;

            case DAP_CHAIN_DATUM_TOKEN_TSD_TYPE_TX_RECEIVER_BLOCKED_REMOVE:{
                if( l_tsd->size == sizeof (dap_chain_addr_t) ){
                    // Check if its correct
                    dap_chain_addr_t * l_add_addr = (dap_chain_addr_t *) l_tsd->data;
                    int l_add_addr_check;
                    if (  (l_add_addr_check=dap_chain_addr_check_sum(l_add_addr))!=0){
                        if(s_debug_more)
                            log_it(L_ERROR,"Wrong address checksum in TSD param DAP_CHAIN_DATUM_TOKEN_TSD_TYPE_TX_RECEIVER_BLOCKED_REMOVE (code %d)",
                               l_add_addr_check);
                        return -12;
                    }
                    bool l_was_found=false;
                    for( size_t i=0; i < a_token_item->tx_recv_block_size; i++){ // Check for all the list
                        if ( memcmp(&a_token_item->tx_recv_block[i], l_tsd->data, l_tsd->size) == 0 ){ // Found
                            if( i +1 != a_token_item->tx_recv_block_size )
                                memmove(&a_token_item->tx_recv_block[i],&a_token_item->tx_recv_block[i+1],
                                        sizeof(*a_token_item->tx_recv_block)*(a_token_item->tx_recv_block_size-i-1 ) );
                            a_token_item->tx_recv_block_size--;
                            l_was_found = true;
                            break;
                        }
                    }
                }else{
                    if(s_debug_more)
                        log_it(L_ERROR,"TSD param DAP_CHAIN_DATUM_TOKEN_TSD_TYPE_TX_RECEIVER_BLOCKED_REMOVE expected to have %zu bytes data length, not %u",
                           sizeof (dap_chain_addr_t), l_tsd->size );
                    return -10;
                }
            }break;

            case DAP_CHAIN_DATUM_TOKEN_TSD_TYPE_TX_RECEIVER_BLOCKED_CLEAR:{
                if( l_tsd->size == 0 ){
                    if( a_token_item->tx_recv_block )
                        DAP_DEL_Z(a_token_item->tx_recv_block);
                    a_token_item->tx_recv_block_size = 0;
                }else{
                    if(s_debug_more)
                        log_it(L_ERROR,"TSD param DAP_CHAIN_DATUM_TOKEN_TSD_TYPE_TX_RECEIVER_BLOCKED_CLEAR expected to have 0 bytes data length, not %u",
                           l_tsd->size );
                    return -10;
                }
            }break;

            //Allowed tx sender addres list add, remove or clear
            case DAP_CHAIN_DATUM_TOKEN_TSD_TYPE_TX_SENDER_ALLOWED_ADD:{
                if( l_tsd->size == sizeof (dap_chain_addr_t) ){
                    dap_chain_addr_t * l_addrs = a_token_item->tx_send_allow ? DAP_NEW_Z_SIZE( dap_chain_addr_t,
                                                                                              sizeof(*a_token_item->tx_send_allow) )
                                : DAP_REALLOC(a_token_item->tx_send_allow,(a_token_item->tx_send_allow_size+1)*sizeof (*a_token_item->tx_send_allow) );
                    // Check if its correct
                    dap_chain_addr_t * l_add_addr = (dap_chain_addr_t *) l_tsd->data;
                    int l_add_addr_check;
                    if (  (l_add_addr_check=dap_chain_addr_check_sum(l_add_addr)) != 1){
                        if(s_debug_more)
                            log_it(L_ERROR,"Wrong address checksum in TSD param DAP_CHAIN_DATUM_TOKEN_TSD_TYPE_TX_SENDER_ALLOWED_ADD (code %d)",
                               l_add_addr_check);
                        DAP_DELETE(l_addrs);
                        return -12;
                    }
                    // Check if its already present
                    for( size_t i=0; i < a_token_item->tx_send_allow_size; i++){ // Check for all the list
                        if ( memcmp(&a_token_item->tx_send_allow[i], l_tsd->data, l_tsd->size) == 0 ){ // Found
                            char * l_addr_str= dap_chain_addr_to_str((dap_chain_addr_t*) l_tsd->data );
                            if(s_debug_more)
                                log_it(L_ERROR,"TSD param DAP_CHAIN_DATUM_TOKEN_TSD_TYPE_TX_SENDER_ALLOWED_ADD has address %s thats already present in list",
                                   l_addr_str);
                            DAP_DELETE(l_addr_str);
                            DAP_DELETE(l_addrs);
                            return -11;
                        }
                    }
                    if(l_addrs) {
                        l_addrs[a_token_item->tx_send_allow_size] = *(dap_chain_addr_t*)l_tsd->data;
                        a_token_item->tx_send_allow_size++;
                        a_token_item->tx_send_allow = l_addrs;

                    } else {
                        log_it(L_ERROR,"Out of memory! Can't extend TX_SENDER_ALLOWED array");
                    }
                }else{
                    if(s_debug_more)
                        log_it(L_ERROR,"TSD param DAP_CHAIN_DATUM_TOKEN_TSD_TYPE_TX_SENDER_ALLOWED_ADD expected to have %zu bytes data length, not %u",
                           sizeof (dap_chain_addr_t), l_tsd->size );
                }
            }break;

            case DAP_CHAIN_DATUM_TOKEN_TSD_TYPE_TX_SENDER_ALLOWED_REMOVE:{
                if( l_tsd->size == sizeof (dap_chain_addr_t) ){
                    // Check if its correct
                    dap_chain_addr_t * l_add_addr = (dap_chain_addr_t *) l_tsd->data;
                    int l_add_addr_check;
                    if (  (l_add_addr_check=dap_chain_addr_check_sum(l_add_addr))!=0){
                        if(s_debug_more)
                            log_it(L_ERROR,"Wrong address checksum in TSD param DAP_CHAIN_DATUM_TOKEN_TSD_TYPE_TX_SENDER_ALLOWED_REMOVE (code %d)",
                               l_add_addr_check);
                        return -12;
                    }
                    bool l_was_found=false;
                    for( size_t i=0; i < a_token_item->tx_send_allow_size; i++){ // Check for all the list
                        if ( memcmp(&a_token_item->tx_send_allow[i], l_tsd->data, l_tsd->size) == 0 ){ // Found
                            if( i +1 != a_token_item->tx_send_allow_size )
                                memmove(&a_token_item->tx_send_allow[i],&a_token_item->tx_send_allow[i+1],
                                        sizeof(*a_token_item->tx_send_allow)*(a_token_item->tx_send_allow_size-i-1 ) );
                            a_token_item->tx_send_allow_size--;
                            l_was_found = true;
                            break;
                        }
                    }
                }else{
                    if(s_debug_more)
                        log_it(L_ERROR,"TSD param DAP_CHAIN_DATUM_TOKEN_TSD_TYPE_TX_SENDER_ALLOWED_REMOVE expected to have %zu bytes data length, not %u",
                           sizeof (dap_chain_addr_t), l_tsd->size );
                    return -10;
                }
            }break;

            case DAP_CHAIN_DATUM_TOKEN_TSD_TYPE_TX_SENDER_ALLOWED_CLEAR:{
                if( l_tsd->size == 0 ){
                    if( a_token_item->tx_send_allow )
                        DAP_DEL_Z(a_token_item->tx_send_allow);
                    a_token_item->tx_send_allow_size = 0;
                }else{
                    if(s_debug_more)
                        log_it(L_ERROR,"TSD param DAP_CHAIN_DATUM_TOKEN_TSD_TYPE_TX_SENDER_ALLOWED_CLEAR expected to have 0 bytes data length, not %u",
                           l_tsd->size );
                    return -10;
                }
            }break;


            //Blocked tx sender addres list add, remove or clear
            case DAP_CHAIN_DATUM_TOKEN_TSD_TYPE_TX_SENDER_BLOCKED_ADD:{
                if( l_tsd->size == sizeof (dap_chain_addr_t) ){
                    dap_chain_addr_t * l_addrs = a_token_item->tx_send_block ? DAP_NEW_Z_SIZE( dap_chain_addr_t,
                                                                                              sizeof(*a_token_item->tx_send_block) )
                                : DAP_REALLOC(a_token_item->tx_send_block,(a_token_item->tx_send_block_size+1)*sizeof (*a_token_item->tx_send_block) );
                    // Check if its correct
                    dap_chain_addr_t * l_add_addr = (dap_chain_addr_t *) l_tsd->data;
                    int l_add_addr_check;
                    if ((l_add_addr_check=dap_chain_addr_check_sum(l_add_addr)) != 1) {
                        if(s_debug_more)
                            log_it(L_ERROR,"Wrong address checksum in TSD param DAP_CHAIN_DATUM_TOKEN_TSD_TYPE_TX_SENDER_ALLOWED_ADD (code %d)",
                               l_add_addr_check);
                        DAP_DELETE(l_addrs);
                        return -12;
                    }
                    // Check if its already present
                    for( size_t i=0; i < a_token_item->tx_send_block_size; i++){ // Check for all the list
                        if ( memcmp(&a_token_item->tx_send_block[i], l_tsd->data, l_tsd->size) == 0 ){ // Found
                            char * l_addr_str= dap_chain_addr_to_str((dap_chain_addr_t*) l_tsd->data );
                            if(s_debug_more)
                                log_it(L_ERROR,"TSD param DAP_CHAIN_DATUM_TOKEN_TSD_TYPE_TX_SENDER_ALLOWED_ADD has address %s thats already present in list",
                                   l_addr_str);
                            DAP_DELETE(l_addr_str);
                            DAP_DELETE(l_addrs);
                            return -11;
                        }
                    }
                    if(l_addrs) {
                        l_addrs[a_token_item->tx_send_block_size] = *(dap_chain_addr_t*)l_tsd->data;
                        a_token_item->tx_send_block_size++;
                        a_token_item->tx_send_block = l_addrs;

                    } else {
                        log_it(L_ERROR,"Out of memory! Can't extend TX_SENDER_BLOCKED array");
                    }
                }else{
                    if(s_debug_more)
                        log_it(L_ERROR,"TSD param DAP_CHAIN_DATUM_TOKEN_TSD_TYPE_TX_SENDER_BLOCKED_ADD expected to have %zu bytes data length, not %u",
                           sizeof (dap_chain_addr_t), l_tsd->size );
                }
            }break;

            case DAP_CHAIN_DATUM_TOKEN_TSD_TYPE_TX_SENDER_BLOCKED_REMOVE:{
                if( l_tsd->size == sizeof (dap_chain_addr_t) ){
                    // Check if its correct
                    dap_chain_addr_t * l_add_addr = (dap_chain_addr_t *) l_tsd->data;
                    int l_add_addr_check;
                    if (  (l_add_addr_check=dap_chain_addr_check_sum(l_add_addr))!=0){
                        if(s_debug_more)
                            log_it(L_ERROR,"Wrong address checksum in TSD param DAP_CHAIN_DATUM_TOKEN_TSD_TYPE_TX_SENDER_BLOCKED_REMOVE (code %d)",
                               l_add_addr_check);
                        return -12;
                    }
                    bool l_was_found=false;
                    for( size_t i=0; i < a_token_item->tx_send_block_size; i++){ // Check for all the list
                        if ( memcmp(&a_token_item->tx_send_block[i], l_tsd->data, l_tsd->size) == 0 ){ // Found
                            if( i +1 != a_token_item->tx_send_block_size )
                                memmove(&a_token_item->tx_send_block[i],&a_token_item->tx_send_block[i+1],
                                        sizeof(*a_token_item->tx_send_block)*(a_token_item->tx_send_block_size-i-1 ) );
                            a_token_item->tx_send_block_size--;
                            l_was_found = true;
                            break;
                        }
                    }
                }else{
                    if(s_debug_more)
                        log_it(L_ERROR,"TSD param DAP_CHAIN_DATUM_TOKEN_TSD_TYPE_TX_SENDER_BLOCKED_REMOVE expected to have %zu bytes data length, not %u",
                           sizeof (dap_chain_addr_t), l_tsd->size );
                    return -10;
                }
            }break;

            case DAP_CHAIN_DATUM_TOKEN_TSD_TYPE_TX_SENDER_BLOCKED_CLEAR:{
                if( l_tsd->size == 0 ){
                    if( a_token_item->tx_send_block )
                        DAP_DEL_Z(a_token_item->tx_send_block);
                    a_token_item->tx_send_block_size = 0;
                }else{
                    if(s_debug_more)
                        log_it(L_ERROR,"TSD param DAP_CHAIN_DATUM_TOKEN_TSD_TYPE_TX_SENDER_BLOCKED_CLEAR expected to have 0 bytes data length, not %u",
                           l_tsd->size );
                    return -10;
                }
            }break;
            default:{}
        }
    }
    return 0;
}

/**
 * @brief dap_chain_ledger_get_net
 * @param a_ledger
 * @return
 */
dap_chain_net_t* dap_chain_ledger_get_net(dap_ledger_t* a_ledger)
{
    return PVT(a_ledger)->net;
}

int dap_chain_ledger_token_load(dap_ledger_t *a_ledger, dap_chain_datum_token_t *a_token, size_t a_token_size)
{
    if (PVT(a_ledger)->load_mode) {
        bool l_update_token = (a_token->type == DAP_CHAIN_DATUM_TOKEN_TYPE_UPDATE);
        dap_chain_ledger_token_item_t *l_token_item;
        pthread_rwlock_rdlock(&PVT(a_ledger)->tokens_rwlock);
        HASH_FIND_STR(PVT(a_ledger)->tokens, a_token->ticker, l_token_item);
        pthread_rwlock_unlock(&PVT(a_ledger)->tokens_rwlock);
        if (l_token_item && l_update_token == false)
            return 0;
    }
    return dap_chain_ledger_token_add(a_ledger, a_token, a_token_size);
}

dap_string_t *dap_chain_ledger_threshold_info(dap_ledger_t *a_ledger)
{
    dap_ledger_private_t *l_ledger_pvt = PVT(a_ledger);
    dap_chain_ledger_tx_item_t *l_tx_item, *l_tx_tmp;
    dap_string_t *l_str_ret = dap_string_new("");
    uint32_t l_counter = 0;
    pthread_rwlock_rdlock(&l_ledger_pvt->threshold_txs_rwlock);
    HASH_ITER(hh, l_ledger_pvt->threshold_txs, l_tx_item, l_tx_tmp){
        char l_tx_prev_hash_str[70]={0};
        char l_time[1024] = {0};
        char l_item_size[70] = {0};
        dap_chain_hash_fast_to_str(&l_tx_item->tx_hash_fast,l_tx_prev_hash_str,sizeof(l_tx_prev_hash_str));
        dap_time_to_str_rfc822(l_time, sizeof(l_time), l_tx_item->tx->header.ts_created);
        //log_it(L_DEBUG,"Ledger thresholded tx_hash_fast %s, time_created: %s, tx_item_size: %d", l_tx_prev_hash_str, l_time, l_tx_item->tx->header.tx_items_size);
        dap_string_append(l_str_ret, "Ledger thresholded tx_hash_fast");
        dap_string_append(l_str_ret, l_tx_prev_hash_str);
        dap_string_append(l_str_ret, ", time_created:");
        dap_string_append(l_str_ret, l_time);
        dap_string_append(l_str_ret, "");
        sprintf(l_item_size, ", tx_item_size: %d\n", l_tx_item->tx->header.tx_items_size);
        dap_string_append(l_str_ret, l_item_size);
        l_counter +=1;
    }
    if (!l_counter)
        dap_string_append(l_str_ret, "0 items in ledger tx threshold\n");
    pthread_rwlock_unlock(&l_ledger_pvt->threshold_txs_rwlock);

    pthread_rwlock_rdlock(&l_ledger_pvt->threshold_emissions_rwlock);
    l_counter = 0;
    dap_chain_ledger_token_emission_item_t *l_emission_item, *l_emission_tmp;
    HASH_ITER(hh, l_ledger_pvt->threshold_emissions, l_emission_item, l_emission_tmp){
        char l_emission_hash_str[70]={0};
        char l_item_size[70] = {0};
        dap_chain_hash_fast_to_str(&l_emission_item->datum_token_emission_hash,l_emission_hash_str,sizeof(l_emission_hash_str));
       //log_it(L_DEBUG,"Ledger thresholded datum_token_emission_hash %s, emission_item_size: %lld", l_emission_hash_str, l_emission_item->datum_token_emission_size);
        dap_string_append(l_str_ret, "Ledger thresholded datum_token_emission_hash: ");
        dap_string_append(l_str_ret, l_emission_hash_str);
        sprintf(l_item_size, ", tx_item_size: %zu\n", l_emission_item->datum_token_emission_size);
        dap_string_append(l_str_ret, l_item_size);
        l_counter +=1;
    }
    if (!l_counter)
        dap_string_append(l_str_ret, "0 items in ledger emission threshold\n");
    pthread_rwlock_unlock(&l_ledger_pvt->threshold_emissions_rwlock);

    return l_str_ret;
}

dap_string_t *dap_chain_ledger_threshold_hash_info(dap_ledger_t *a_ledger, dap_chain_hash_fast_t *l_threshold_hash)
{
    dap_ledger_private_t *l_ledger_pvt = PVT(a_ledger);
    dap_chain_ledger_tx_item_t *l_tx_item, *l_tx_tmp;
    dap_string_t *l_str_ret = dap_string_new("");
    uint32_t l_counter = 0;
    pthread_rwlock_rdlock(&l_ledger_pvt->threshold_txs_rwlock);
    HASH_ITER(hh, l_ledger_pvt->threshold_txs, l_tx_item, l_tx_tmp){
        if (!memcmp(l_threshold_hash,&l_tx_item->tx_hash_fast, sizeof(dap_chain_hash_fast_t))){
            char l_tx_hash_str[70]={0};
            dap_chain_hash_fast_to_str(l_threshold_hash,l_tx_hash_str,sizeof(l_tx_hash_str));
            dap_string_append(l_str_ret, "Hash was found in ledger tx threshold:");
            dap_string_append(l_str_ret, l_tx_hash_str);
            dap_string_append(l_str_ret, "\n");
            pthread_rwlock_unlock(&l_ledger_pvt->threshold_txs_rwlock);
            return l_str_ret;
        }
    }
    pthread_rwlock_unlock(&l_ledger_pvt->threshold_txs_rwlock);

    pthread_rwlock_rdlock(&l_ledger_pvt->threshold_emissions_rwlock);
    l_counter = 0;
    dap_chain_ledger_token_emission_item_t *l_emission_item, *l_emission_tmp;
    HASH_ITER(hh, l_ledger_pvt->threshold_emissions, l_emission_item, l_emission_tmp){
        if (!memcmp(&l_emission_item->datum_token_emission_hash,l_threshold_hash, sizeof(dap_chain_hash_fast_t))){
            char l_emission_hash_str[70]={0};
            dap_chain_hash_fast_to_str(l_threshold_hash,l_emission_hash_str,sizeof(l_emission_hash_str));
            dap_string_append(l_str_ret, "Hash was found in ledger emission threshold: ");
            dap_string_append(l_str_ret, l_emission_hash_str);
            dap_string_append(l_str_ret, "\n");
            pthread_rwlock_unlock(&l_ledger_pvt->threshold_txs_rwlock);
            return l_str_ret;
        }
    }
    pthread_rwlock_unlock(&l_ledger_pvt->threshold_emissions_rwlock);
    dap_string_append(l_str_ret, "Hash wasn't found in ledger\n");
    return l_str_ret;
}

dap_string_t *dap_chain_ledger_balance_info(dap_ledger_t *a_ledger)
{
    dap_ledger_private_t *l_ledger_pvt = PVT(a_ledger);
    dap_string_t *l_str_ret = dap_string_new("");
    pthread_rwlock_rdlock(&l_ledger_pvt->balance_accounts_rwlock);
    uint32_t l_counter = 0;
    dap_ledger_wallet_balance_t *l_balance_item, *l_balance_tmp;
    HASH_ITER(hh, l_ledger_pvt->balance_accounts, l_balance_item, l_balance_tmp) {
        //log_it(L_DEBUG,"Ledger balance key %s, token_ticker: %s, balance: %s", l_balance_key, l_balance_item->token_ticker,
        //                        dap_chain_balance_print(l_balance_item->balance));
        dap_string_append(l_str_ret, "Ledger balance key: ");
        dap_string_append(l_str_ret, l_balance_item->key);
        dap_string_append(l_str_ret, ", token_ticker:");
        dap_string_append(l_str_ret, l_balance_item->token_ticker);
        dap_string_append(l_str_ret, ", balance:");
        char *l_balance = dap_chain_balance_print(l_balance_item->balance);
        dap_string_append(l_str_ret, l_balance);
        DAP_DELETE(l_balance);
        dap_string_append(l_str_ret, "\n");
        l_counter +=1;
    }
    if (!l_counter)
        dap_string_append(l_str_ret, "0 items in ledger balance_accounts\n");
    pthread_rwlock_unlock(&l_ledger_pvt->balance_accounts_rwlock);
    return l_str_ret;
}

/**
 * @brief Compose string list of all tokens with information
 * @param a_ledger
 * @return
 */
dap_list_t *dap_chain_ledger_token_info(dap_ledger_t *a_ledger)
{
    dap_list_t *l_ret_list = NULL;
    dap_string_t *l_str_tmp;// = dap_string_new("");
    dap_chain_ledger_token_item_t *l_token_item, *l_tmp_item;
    pthread_rwlock_rdlock(&PVT(a_ledger)->tokens_rwlock);
    HASH_ITER(hh, PVT(a_ledger)->tokens, l_token_item, l_tmp_item) {
        l_str_tmp = dap_string_new("");
        const char *l_type_str;
        const char *l_flags_str = s_flag_str_from_code(l_token_item->datum_token->header_private_decl.flags);
        switch (l_token_item->type) {
            case DAP_CHAIN_DATUM_TOKEN_DECL: {
                switch (l_token_item->subtype) {
                    case DAP_CHAIN_DATUM_TOKEN_SUBTYPE_SIMPLE:
                        l_type_str = "SIMPLE"; break;
                    case DAP_CHAIN_DATUM_TOKEN_SUBTYPE_PRIVATE:
                        l_type_str = "PRIVATE"; break;
                    case DAP_CHAIN_DATUM_TOKEN_SUBTYPE_NATIVE:
                        l_type_str = "CF20"; break;
                    case DAP_CHAIN_DATUM_TOKEN_SUBTYPE_PUBLIC:
                        l_type_str = "PUBLIC"; break;
                    default: l_type_str = "UNKNOWN"; break;
                }
            }break;
            case DAP_CHAIN_DATUM_TOKEN_TYPE_UPDATE: {
                switch (l_token_item->subtype) {
                    case DAP_CHAIN_DATUM_TOKEN_SUBTYPE_SIMPLE:
                        l_type_str = "SIMPLE"; break;
                    case DAP_CHAIN_DATUM_TOKEN_SUBTYPE_PRIVATE:
                        l_type_str = "PRIVATE_UPDATE"; break;
                    case DAP_CHAIN_DATUM_TOKEN_SUBTYPE_NATIVE:
                        l_type_str = "CF20_UPDATE"; break;
                    default: l_type_str = "UNKNOWN"; break;
                }
            } break;
            default:
                l_type_str = "UNKNOWN"; break;
        }
       char *l_item_str = NULL;

        if ((l_token_item->subtype != DAP_CHAIN_DATUM_TOKEN_SUBTYPE_SIMPLE)
                ||	(l_token_item->type != DAP_CHAIN_DATUM_TOKEN_SUBTYPE_PUBLIC)) {
            char *l_balance_cur = dap_chain_balance_print(l_token_item->current_supply);
            char *l_balance_total = dap_chain_balance_print(l_token_item->total_supply);
            s_datum_token_dump_tsd(l_str_tmp, l_token_item->datum_token, l_token_item->datum_token_size, "hex");
            size_t l_certs_field_size = l_token_item->datum_token_size - sizeof(*l_token_item->datum_token) - l_token_item->datum_token->header_native_decl.tsd_total_size;
            dap_chain_datum_token_certs_dump(l_str_tmp, l_token_item->datum_token->data_n_tsd + l_token_item->datum_token->header_native_decl.tsd_total_size,
                                         l_certs_field_size, "hex");
            l_item_str = dap_strdup_printf("-->Token name '%s', type %s, flags: %s\n"
                                            "\tSupply (current/total) %s/%s\n"
                                            "\tDecimals: 18\n"
                                            "\tAuth signs (valid/total) %zu/%zu\n"
                                            "TSD and Signs:\n"
                                            "%s"
                                            "\tTotal emissions %u\n___\n",
                                            l_token_item->ticker, l_type_str, s_flag_str_from_code(l_token_item->datum_token->header_native_decl.flags),
                                            l_balance_cur, l_balance_total,
                                            l_token_item->auth_signs_valid, l_token_item->auth_signs_total,
                                            l_str_tmp->str,
                                            HASH_COUNT(l_token_item->token_emissions));
            DAP_DEL_Z(l_balance_cur);
            DAP_DEL_Z(l_balance_total);
        } else {
                char *l_balance_cur = dap_chain_balance_print(l_token_item->current_supply);
                char *l_balance_total = dap_chain_balance_print(l_token_item->total_supply);
                size_t l_certs_field_size = l_token_item->datum_token_size - sizeof(*l_token_item->datum_token);
                dap_chain_datum_token_certs_dump(l_str_tmp, l_token_item->datum_token->data_n_tsd,
                                                 l_certs_field_size, "hex");
                l_item_str = dap_strdup_printf("-->Token name '%s', type %s, flags: %s\n"
                                                "\tSupply (current/total) %s/%s\n"
                                                "\tDecimals: 18\n"
                                                "\tAuth signs (valid/total) %zu/%zu\n"
                                                "%s"
                                                "\tTotal emissions %u\n___\n",
                                                l_token_item->ticker, l_type_str, "SIMPLE token has no flags",
                                                l_balance_cur, l_balance_total,
                                                l_token_item->auth_signs_valid, l_token_item->auth_signs_total,
                                                l_str_tmp->str,
                                                HASH_COUNT(l_token_item->token_emissions));
                DAP_DEL_Z(l_balance_cur);
                DAP_DEL_Z(l_balance_total);
        }
        l_ret_list = dap_list_append(l_ret_list, l_item_str);
        dap_string_free(l_str_tmp, true);
    }
    pthread_rwlock_unlock(&PVT(a_ledger)->tokens_rwlock);
    return l_ret_list;
}

/**
 * @brief s_threshold_emissions_proc
 * @param a_ledger
 */
static void s_threshold_emissions_proc(dap_ledger_t * a_ledger)
{
    bool l_success;
    do {
        l_success = false;
        dap_chain_ledger_token_emission_item_t *l_emission_item, *l_emission_tmp;
        pthread_rwlock_wrlock(&PVT(a_ledger)->threshold_emissions_rwlock);
        HASH_ITER(hh, PVT(a_ledger)->threshold_emissions, l_emission_item, l_emission_tmp) {
            int l_res = s_token_emission_add_unsafe(a_ledger, (byte_t *)l_emission_item->datum_token_emission,
                                                            l_emission_item->datum_token_emission_size,
                                                            &l_emission_item->datum_token_emission_hash, true);
            if (l_res != DAP_CHAIN_CS_VERIFY_CODE_TX_NO_TOKEN) {
                HASH_DEL(PVT(a_ledger)->threshold_emissions, l_emission_item);
                if (l_res)
                    DAP_DELETE(l_emission_item->datum_token_emission);
                DAP_DELETE(l_emission_item);
                l_success = true;
            }

        }
        pthread_rwlock_unlock(&PVT(a_ledger)->threshold_emissions_rwlock);
    } while (l_success);
}

/**
 * @brief s_threshold_txs_proc
 * @param a_ledger
 */
static void s_threshold_txs_proc( dap_ledger_t *a_ledger)
{
    bool l_success;
    dap_ledger_private_t * l_ledger_pvt = PVT(a_ledger);
    pthread_rwlock_wrlock(&l_ledger_pvt->threshold_txs_rwlock);
    do {
        l_success = false;
        dap_chain_ledger_tx_item_t *l_tx_item, *l_tx_tmp;
        HASH_ITER(hh, l_ledger_pvt->threshold_txs, l_tx_item, l_tx_tmp) {
            int l_res = s_tx_add_unsafe(a_ledger, l_tx_item->tx, &l_tx_item->tx_hash_fast, true);
            if (l_res != DAP_CHAIN_CS_VERIFY_CODE_TX_NO_EMISSION &&
                    l_res != DAP_CHAIN_CS_VERIFY_CODE_TX_NO_PREVIOUS) {
                HASH_DEL(l_ledger_pvt->threshold_txs, l_tx_item);
                    DAP_DELETE(l_tx_item->tx);
                DAP_DELETE(l_tx_item);
                l_success = true;
            }
        }
    } while (l_success);
    pthread_rwlock_unlock(&l_ledger_pvt->threshold_txs_rwlock);
}

/**
 * @breif s_treshold_txs_free
 * @param a_ledger
 */
static void s_threshold_txs_free(dap_ledger_t *a_ledger){
    log_it(L_DEBUG, "Start free threshold txs");
    dap_ledger_private_t *l_pvt = PVT(a_ledger);
    dap_chain_ledger_tx_item_t *l_current = NULL, *l_tmp = NULL;
    dap_nanotime_t l_time_cut_off = dap_nanotime_now() - dap_nanotime_from_sec(7200); //7200 sec = 2 hours.
    pthread_rwlock_wrlock(&l_pvt->threshold_txs_rwlock);
    HASH_ITER(hh, l_pvt->threshold_txs, l_current, l_tmp) {
        if (l_current->ts_added < l_time_cut_off) {
            HASH_DEL(l_pvt->threshold_txs, l_current);
            char *l_hash_tx = dap_chain_hash_fast_to_str_new(&l_current->tx_hash_fast);
            DAP_DELETE(l_current->tx);
            DAP_DELETE(l_current);
            log_it(L_NOTICE, "Removed transaction %s form threshold ledger", l_hash_tx);
            DAP_DELETE(l_hash_tx);
        }
    }
    pthread_rwlock_unlock(&l_pvt->threshold_txs_rwlock);
}

/**
 * @breif s_treshold_emission_free
 * @param a_ledger
 */
static void s_threshold_emission_free(dap_ledger_t *a_ledger){
    log_it(L_DEBUG, "Start free threshold emission");
    dap_ledger_private_t *l_pvt = PVT(a_ledger);
    dap_chain_ledger_token_emission_item_t *l_current = NULL, *l_tmp = NULL;
    dap_nanotime_t l_time_cut_off = dap_nanotime_now() - dap_nanotime_from_sec(7200); //7200 sec = 2 hours.
    pthread_rwlock_wrlock(&l_pvt->threshold_emissions_rwlock);
    HASH_ITER(hh, l_pvt->threshold_emissions, l_current, l_tmp) {
        if (l_current->ts_added < l_time_cut_off) {
            char *l_hash_token = dap_chain_hash_fast_to_str_new(&l_current->datum_token_emission_hash);
            HASH_DEL(l_pvt->threshold_emissions, l_current);
            DAP_DELETE(l_current->datum_token_emission);
            log_it(L_NOTICE, "Removed token emission %s form threshold ledger", l_hash_token);
            DAP_DELETE(l_hash_token);
        }
    }
    pthread_rwlock_unlock(&l_pvt->threshold_emissions_rwlock);
}


/**
 * @brief s_load_cache_gdb_loaded_balances_callback
 * @param a_global_db_context
 * @param a_rc
 * @param a_group
 * @param a_key
 * @param a_values_total
 * @param a_values_shift
 * @param a_values_count
 * @param a_values
 * @param a_arg
 */
static void s_load_cache_gdb_loaded_balances_callback(dap_global_db_context_t *a_global_db_context,
                                                      int a_rc, const char *a_group,
                                                      const size_t a_values_total, const size_t a_values_count,
                                                      dap_global_db_obj_t *a_values, void *a_arg)
{
    dap_ledger_t * l_ledger = (dap_ledger_t*) a_arg;
    dap_ledger_private_t * l_ledger_pvt = PVT(l_ledger);
    for (size_t i = 0; i < a_values_count; i++) {
        dap_ledger_wallet_balance_t *l_balance_item = DAP_NEW_Z(dap_ledger_wallet_balance_t);
        l_balance_item->key = DAP_NEW_Z_SIZE(char, strlen(a_values[i].key) + 1);
        strcpy(l_balance_item->key, a_values[i].key);
        char *l_ptr = strchr(l_balance_item->key, ' ');
        if (l_ptr++) {
            strcpy(l_balance_item->token_ticker, l_ptr);
        }
        l_balance_item->balance = *(uint256_t *)a_values[i].value;
        HASH_ADD_KEYPTR(hh, l_ledger_pvt->balance_accounts, l_balance_item->key,
                        strlen(l_balance_item->key), l_balance_item);
        /* Notify the world */
        /*struct json_object *l_json = wallet_info_json_collect(a_ledger, l_balance_item);
        dap_notify_server_send_mt(json_object_get_string(l_json));
        json_object_put(l_json);*/ // TODO: unstable and spammy
    }
    pthread_mutex_lock( &l_ledger_pvt->load_mutex );
    l_ledger_pvt->load_end = true;
    pthread_cond_broadcast( &l_ledger_pvt->load_cond );
    pthread_mutex_unlock( &l_ledger_pvt->load_mutex );
}

/**
 * @brief s_load_cache_gdb_loaded_spent_txs_callback
 * @param a_global_db_context
 * @param a_rc
 * @param a_group
 * @param a_key
 * @param a_values_total
 * @param a_values_shift
 * @param a_values_count
 * @param a_values
 * @param a_arg
 */
static void s_load_cache_gdb_loaded_spent_txs_callback(dap_global_db_context_t *a_global_db_context,
                                                       int a_rc, const char *a_group,
                                                       const size_t a_values_total, const size_t a_values_count,
                                                       dap_global_db_obj_t *a_values, void *a_arg)
{
    dap_ledger_t * l_ledger = (dap_ledger_t*) a_arg;
    dap_ledger_private_t * l_ledger_pvt = PVT(l_ledger);

    for (size_t i = 0; i < a_values_count; i++) {
        dap_chain_ledger_tx_spent_item_t *l_tx_spent_item = DAP_NEW_Z(dap_chain_ledger_tx_spent_item_t);
        dap_chain_hash_fast_from_str(a_values[i].key, &l_tx_spent_item->tx_hash_fast);
        l_tx_spent_item->cache_data = *(typeof(((dap_chain_ledger_tx_spent_item_t*)0)->cache_data)*)a_values[i].value;
        HASH_ADD(hh, l_ledger_pvt->spent_items, tx_hash_fast, sizeof(dap_chain_hash_fast_t), l_tx_spent_item);
    }

    char * l_gdb_group = dap_chain_ledger_get_gdb_group(l_ledger, DAP_CHAIN_LEDGER_BALANCES_STR);
    dap_global_db_get_all(l_gdb_group,0, s_load_cache_gdb_loaded_balances_callback, l_ledger);
    DAP_DELETE(l_gdb_group);
}

/**
 * @brief s_load_cache_gdb_loaded_txs_callback
 * @param a_global_db_context
 * @param a_rc
 * @param a_group
 * @param a_key
 * @param a_values_total
 * @param a_values_shift
 * @param a_values_count
 * @param a_values
 * @param a_arg
 */
static void s_load_cache_gdb_loaded_txs_callback(dap_global_db_context_t *a_global_db_context,
                                                 int a_rc, const char *a_group,
                                                 const size_t a_values_total, const size_t a_values_count,
                                                 dap_global_db_obj_t *a_values, void *a_arg)
{
    dap_ledger_t * l_ledger = (dap_ledger_t*) a_arg;
    dap_ledger_private_t * l_ledger_pvt = PVT(l_ledger);
    for (size_t i = 0; i < a_values_count; i++) {
        dap_chain_ledger_tx_item_t *l_tx_item = DAP_NEW_Z(dap_chain_ledger_tx_item_t);
        dap_chain_hash_fast_from_str(a_values[i].key, &l_tx_item->tx_hash_fast);
        l_tx_item->tx = DAP_NEW_Z_SIZE(dap_chain_datum_tx_t, a_values[i].value_len - sizeof(l_tx_item->cache_data));
        memcpy(&l_tx_item->cache_data, a_values[i].value, sizeof(l_tx_item->cache_data));
        memcpy(l_tx_item->tx, a_values[i].value + sizeof(l_tx_item->cache_data), a_values[i].value_len - sizeof(l_tx_item->cache_data));
        l_tx_item->ts_added = dap_nanotime_now();
        HASH_ADD_INORDER(hh, l_ledger_pvt->ledger_items, tx_hash_fast, sizeof(dap_chain_hash_fast_t), l_tx_item, s_sort_ledger_tx_item);
    }

    char *l_gdb_group = dap_chain_ledger_get_gdb_group(l_ledger, DAP_CHAIN_LEDGER_SPENT_TXS_STR);
    dap_global_db_get_all(l_gdb_group,0, s_load_cache_gdb_loaded_spent_txs_callback, l_ledger);
    DAP_DELETE(l_gdb_group);
}

static void s_load_cache_gdb_loaded_stake_lock_callback(dap_global_db_context_t *a_global_db_context,
                                                        int a_rc, const char *a_group,
                                                        const size_t a_values_total, const size_t a_values_count,
                                                        dap_global_db_obj_t *a_values, void *a_arg)
{
    dap_ledger_t *l_ledger = (dap_ledger_t *) a_arg;
    dap_ledger_private_t *l_ledger_pvt = PVT(l_ledger);

    for (size_t i = 0; i < a_values_count; i++) {
        if (a_values[i].value_len != sizeof(dap_hash_fast_t))
            continue;
        dap_chain_ledger_stake_lock_item_t *l_new_stake_lock_emission = DAP_NEW(dap_chain_ledger_stake_lock_item_t);
        if (!l_new_stake_lock_emission) {
            debug_if(s_debug_more, L_ERROR, "Error: memory allocation when try adding item 'dap_chain_ledger_stake_lock_item_t' to hash-table");
            continue;
        }
        dap_chain_hash_fast_from_str(a_values[i].key, &l_new_stake_lock_emission->tx_for_stake_lock_hash);
        l_new_stake_lock_emission->tx_used_out = *(dap_hash_fast_t *)(a_values[i].value);
        HASH_ADD(hh, l_ledger_pvt->emissions_for_stake_lock, tx_for_stake_lock_hash, sizeof(dap_chain_hash_fast_t), l_new_stake_lock_emission);
    }

    char* l_gdb_group = dap_chain_ledger_get_gdb_group(l_ledger, DAP_CHAIN_LEDGER_TXS_STR);
    dap_global_db_get_all(l_gdb_group,0, s_load_cache_gdb_loaded_txs_callback, l_ledger);
    DAP_DELETE(l_gdb_group);
}


/**
 * @brief GDB callback for loaded emissions from cache
 * @param a_global_db_context
 * @param a_rc
 * @param a_group
 * @param a_key
 * @param a_values_total
 * @param a_values_shift
 * @param a_values_count
 * @param a_values
 * @param a_arg
 * @return Always true thats means to clear up a_values
 */
static void s_load_cache_gdb_loaded_emissions_callback(dap_global_db_context_t *a_global_db_context,
                                                       int a_rc, const char *a_group,
                                                       const size_t a_values_total, const size_t a_values_count,
                                                       dap_global_db_obj_t *a_values, void *a_arg)
{
    dap_ledger_t * l_ledger = (dap_ledger_t*) a_arg;
    dap_ledger_private_t * l_ledger_pvt = PVT(l_ledger);

    for (size_t i = 0; i < a_values_count; i++) {
        if (a_values[i].value_len <= sizeof(dap_hash_fast_t))
            continue;
        const char *c_token_ticker = ((dap_chain_datum_token_emission_t *)
                                      (a_values[i].value + sizeof(dap_hash_fast_t)))->hdr.ticker;
        dap_chain_ledger_token_item_t *l_token_item = NULL;
        HASH_FIND_STR(l_ledger_pvt->tokens, c_token_ticker, l_token_item);
        if (!l_token_item) {
            log_it(L_WARNING, "Not found token with ticker [%s], need to 'ledger reload' to update cache", c_token_ticker);
            continue;
        }
        dap_chain_ledger_token_emission_item_t *l_emission_item = DAP_NEW_Z(dap_chain_ledger_token_emission_item_t);
        dap_chain_hash_fast_from_str(a_values[i].key, &l_emission_item->datum_token_emission_hash);
        l_emission_item->tx_used_out = *(dap_hash_fast_t*)a_values[i].value;
        l_emission_item->datum_token_emission = DAP_DUP_SIZE(a_values[i].value + sizeof(dap_hash_fast_t),
                                                             a_values[i].value_len - sizeof(dap_hash_fast_t));
        l_emission_item->datum_token_emission_size = a_values[i].value_len - sizeof(dap_hash_fast_t);
        HASH_ADD(hh, l_token_item->token_emissions, datum_token_emission_hash,
                 sizeof(dap_chain_hash_fast_t), l_emission_item);
    }

    char* l_gdb_group = dap_chain_ledger_get_gdb_group(l_ledger, DAP_CHAIN_LEDGER_STAKE_LOCK_STR);
    dap_global_db_get_all(l_gdb_group,0, s_load_cache_gdb_loaded_stake_lock_callback, l_ledger);
    DAP_DELETE(l_gdb_group);
}


/**
 * @brief s_load_cache_gdb_loaded_callback
 * @param a_global_db_context
 * @param a_rc
 * @param a_group
 * @param a_key
 * @param a_values_total
 * @param a_values_shift
 * @param a_values_count
 * @param a_values
 * @param a_arg
 */
static void s_load_cache_gdb_loaded_tokens_callback(dap_global_db_context_t *a_global_db_context,
                                                    int a_rc, const char *a_group,
                                                    const size_t a_values_total, const size_t a_values_count,
                                                    dap_global_db_obj_t *a_values, void *a_arg)
{
    dap_ledger_t * l_ledger = (dap_ledger_t*) a_arg;
    dap_ledger_private_t * l_ledger_pvt = PVT(l_ledger);
    if( a_rc != 0){
        log_it(L_NOTICE, "No ledger cache found");
        pthread_mutex_lock(&l_ledger_pvt->load_mutex);
        l_ledger_pvt->load_end = true;
        pthread_cond_broadcast(&l_ledger_pvt->load_cond );
        pthread_mutex_unlock(&l_ledger_pvt->load_mutex);

    }
    for (size_t i = 0; i < a_values_count; i++) {
        if (a_values[i].value_len <= sizeof(uint256_t))
            continue;
        dap_chain_datum_token_t *l_token = (dap_chain_datum_token_t *)(a_values[i].value + sizeof(uint256_t));
        size_t l_token_size = a_values[i].value_len - sizeof(uint256_t);
        if (strcmp(l_token->ticker, a_values[i].key)) {
            log_it(L_WARNING, "Corrupted token with ticker [%s], need to 'ledger reload' to update cache", a_values[i].key);
            continue;
        }
        dap_chain_ledger_token_add(l_ledger, l_token, l_token_size);
        dap_chain_ledger_token_item_t *l_token_item = NULL;
        HASH_FIND_STR(l_ledger_pvt->tokens, l_token->ticker, l_token_item);
        if (!l_token_item) {
            log_it(L_WARNING, "Can't load token with ticker [%s], need to 'ledger reload' to update cache", l_token->ticker);
            continue;
        }
        l_token_item->current_supply = *(uint256_t*)a_values[i].value;
    }

    char *l_gdb_group = dap_chain_ledger_get_gdb_group(l_ledger, DAP_CHAIN_LEDGER_EMISSIONS_STR);
    dap_global_db_get_all(l_gdb_group,0, s_load_cache_gdb_loaded_emissions_callback, l_ledger);
    DAP_DELETE(l_gdb_group);
}

/**
 * @brief Load ledger from cache (stored in GDB)
 * @param a_ledger
 */
void dap_chain_ledger_load_cache(dap_ledger_t *a_ledger)
{
    dap_ledger_private_t *l_ledger_pvt = PVT(a_ledger);
    char *l_gdb_group = dap_chain_ledger_get_gdb_group(a_ledger, DAP_CHAIN_LEDGER_TOKENS_STR);

    pthread_mutex_lock(& l_ledger_pvt->load_mutex);
    dap_global_db_get_all(l_gdb_group,0,s_load_cache_gdb_loaded_tokens_callback, a_ledger);
    while (!l_ledger_pvt->load_end)
        pthread_cond_wait(& l_ledger_pvt->load_cond, &l_ledger_pvt->load_mutex);
    pthread_mutex_unlock(& l_ledger_pvt->load_mutex);

    DAP_DELETE(l_gdb_group);
}


/**
 * @brief
 * create ledger for specific net
 * load ledger cache
 * @param a_check_flags checking flags
 *          DAP_CHAIN_LEDGER_CHECK_TOKEN_EMISSION
 *          DAP_CHAIN_LEDGER_CHECK_CELLS_DS
 *          DAP_CHAIN_LEDGER_CHECK_CELLS_DS
 * @param a_net_name char * network name, for example "kelvin-testnet"
 * @return dap_ledger_t*
 */
dap_ledger_t* dap_chain_ledger_create(uint16_t a_check_flags, char *a_net_name)
{
    dap_ledger_t *l_ledger = dap_chain_ledger_handle_new();
    l_ledger->net_name = a_net_name;
    dap_ledger_private_t *l_ledger_priv = PVT(l_ledger);
    l_ledger_priv->check_flags = a_check_flags;
    l_ledger_priv->check_ds = a_check_flags & DAP_CHAIN_LEDGER_CHECK_LOCAL_DS;
    l_ledger_priv->check_cells_ds = a_check_flags & DAP_CHAIN_LEDGER_CHECK_CELLS_DS;
    l_ledger_priv->check_token_emission = a_check_flags & DAP_CHAIN_LEDGER_CHECK_TOKEN_EMISSION;
    l_ledger_priv->net = dap_chain_net_by_name(a_net_name);
    pthread_cond_init(&l_ledger_priv->load_cond, NULL);
    pthread_mutex_init(&l_ledger_priv->load_mutex, NULL);


    log_it(L_DEBUG,"Created ledger \"%s\"",a_net_name);
    l_ledger_priv->load_mode = true;
    l_ledger_priv->tps_timer = NULL;
    l_ledger_priv->tps_count = 0;

#ifndef DAP_CHAIN_LEDGER_TEST
    dap_chain_node_role_t l_role = dap_chain_net_get_role(l_ledger_priv->net);
    if (l_role.enums != NODE_ROLE_MASTER && l_role.enums != NODE_ROLE_ROOT)
        l_ledger_priv->cached = dap_config_get_item_bool_default(g_config, "ledger", "cache_enabled", true);
    if ( l_ledger_priv->cached )
        // load ledger cache from GDB
        dap_chain_ledger_load_cache(l_ledger);
#endif

    return l_ledger;
}

int dap_chain_ledger_token_emission_add_check(dap_ledger_t *a_ledger, byte_t *a_token_emission, size_t a_token_emission_size)
{
    if (!a_token_emission || !a_token_emission_size)
        return -100;

    int l_ret = 0;
    dap_ledger_private_t *l_ledger_priv = PVT(a_ledger);

    const char * c_token_ticker = ((dap_chain_datum_token_emission_t *)a_token_emission)->hdr.ticker;
    dap_chain_ledger_token_item_t * l_token_item = NULL;
    pthread_rwlock_rdlock(&l_ledger_priv->tokens_rwlock);
    HASH_FIND_STR(l_ledger_priv->tokens, c_token_ticker, l_token_item);
    pthread_rwlock_unlock(&l_ledger_priv->tokens_rwlock);

    dap_chain_ledger_token_emission_item_t * l_token_emission_item = NULL;

    if (!l_token_item) {
        log_it(L_WARNING, "Ledger_token_emission_add_check. Token ticker %s was not found", c_token_ticker);
        return DAP_CHAIN_CS_VERIFY_CODE_TX_NO_TOKEN; // old return -5
    }

    // check if such emission is already present in table
    dap_chain_hash_fast_t l_token_emission_hash={0};
    //dap_chain_hash_fast_t * l_token_emission_hash_ptr = &l_token_emission_hash;
    dap_hash_fast(a_token_emission, a_token_emission_size, &l_token_emission_hash);
    char * l_hash_str = dap_chain_hash_fast_to_str_new(&l_token_emission_hash);
    pthread_rwlock_rdlock(l_token_item ? &l_token_item->token_emissions_rwlock
                                       : &l_ledger_priv->threshold_emissions_rwlock);
    HASH_FIND(hh,l_token_item ? l_token_item->token_emissions : l_ledger_priv->threshold_emissions,
              &l_token_emission_hash, sizeof(l_token_emission_hash), l_token_emission_item);
    unsigned long long l_threshold_emissions_count = HASH_COUNT( l_ledger_priv->threshold_emissions);
    pthread_rwlock_unlock(l_token_item ? &l_token_item->token_emissions_rwlock
                                       : &l_ledger_priv->threshold_emissions_rwlock);
    if(l_token_emission_item ) {
        if(s_debug_more) {
            if ( l_token_emission_item->datum_token_emission->hdr.version == 2 ) {
                char *l_balance = dap_chain_balance_print(l_token_emission_item->datum_token_emission->hdr.value_256);
                log_it(L_ERROR, "Can't add token emission datum of %s %s ( %s ): already present in cache",
                        l_balance, c_token_ticker, l_hash_str);
                DAP_DELETE(l_balance);
            }
            else
                log_it(L_ERROR, "Can't add token emission datum of %"DAP_UINT64_FORMAT_U" %s ( %s ): already present in cache",
                    l_token_emission_item->datum_token_emission->hdr.value, c_token_ticker, l_hash_str);
        }
        l_ret = -1;
    }else if ( (! l_token_item) && ( l_threshold_emissions_count >= s_threshold_emissions_max)) {
        if(s_debug_more)
            log_it(L_WARNING,"threshold for emissions is overfulled (%zu max)",
               s_threshold_emissions_max);
        l_ret = -2;
    }
    DAP_DELETE(l_hash_str);
    if (l_ret || !PVT(a_ledger)->check_token_emission)
        return l_ret;
    // Check emission correctness
    size_t l_emission_size = a_token_emission_size;
    dap_chain_datum_token_emission_t *l_emission = dap_chain_datum_emission_read(a_token_emission, &l_emission_size);

    // if total_supply > 0 we can check current_supply
    if (!IS_ZERO_256(l_token_item->total_supply)){
        if(compare256(l_token_item->current_supply, l_emission->hdr.value_256) < 0) {
            char *l_balance_cur = dap_chain_balance_print(l_token_item->current_supply);
            char *l_balance_em = dap_chain_balance_print(l_emission->hdr.value_256);
            log_it(L_WARNING, "Ledger_token_emission_add_check. current_supply %s is lower, then l_emission->hdr.value_256: %s",
                    l_balance_cur, l_balance_em);
            DAP_DELETE(l_balance_cur);
            DAP_DELETE(l_balance_em);
            return -4;
        }
    }

    //additional check for private tokens
    if ((l_token_item->subtype == DAP_CHAIN_DATUM_TOKEN_SUBTYPE_PRIVATE)
        ||  (l_token_item->subtype == DAP_CHAIN_DATUM_TOKEN_SUBTYPE_NATIVE)) {
        //s_ledger_permissions_check(l_token_item)
        //    return -5;

    }
    switch (l_emission->hdr.type){
        case DAP_CHAIN_DATUM_TOKEN_EMISSION_TYPE_AUTH:{
            dap_chain_ledger_token_item_t *l_token_item=NULL;
            pthread_rwlock_rdlock(&PVT(a_ledger)->tokens_rwlock);
            HASH_FIND_STR(PVT(a_ledger)->tokens, l_emission->hdr.ticker, l_token_item);
            pthread_rwlock_unlock(&PVT(a_ledger)->tokens_rwlock);
            if (l_token_item){
                assert(l_token_item->datum_token);
                dap_sign_t *l_sign = (dap_sign_t *)(l_emission->tsd_n_signs + l_emission->data.type_auth.tsd_total_size);
                size_t l_offset = (byte_t *)l_sign - (byte_t *)l_emission;
                uint16_t l_aproves = 0, l_aproves_valid = l_token_item->auth_signs_valid;
                for (uint16_t i = 0; i < l_emission->data.type_auth.signs_count && l_offset < l_emission_size; i++) {
                    if (dap_sign_verify_size(l_sign, l_emission_size - l_offset)) {
                        dap_chain_hash_fast_t l_sign_pkey_hash;
                        dap_sign_get_pkey_hash(l_sign, &l_sign_pkey_hash);
                        // Find pkey in auth hashes
                        for (uint16_t k=0; k< l_token_item->auth_signs_total; k++) {
                            if (dap_hash_fast_compare(&l_sign_pkey_hash, &l_token_item->auth_signs_pkey_hash[k])) {
                                // Verify if its token emission header signed
                                if (dap_sign_verify(l_sign, &l_emission->hdr, sizeof(l_emission->hdr)) == 1) {
                                    l_aproves++;
                                    break;
                                }
                            }
                        }
                        size_t l_sign_size = dap_sign_get_size(l_sign);
                        l_offset += l_sign_size;
                        l_sign = (dap_sign_t *)((byte_t *)l_emission + l_offset);
                    } else
                        break;
                }
                if (l_aproves < l_aproves_valid ){
                    if(s_debug_more) {
                        char *l_balance = dap_chain_balance_print(l_emission->hdr.value_256);
                        log_it(L_WARNING, "Emission of %s datoshi of %s:%s is wrong: only %u valid aproves when %u need",
                                l_balance, a_ledger->net_name, l_emission->hdr.ticker, l_aproves, l_aproves_valid);
                        DAP_DELETE(l_balance);
                    }
                    l_ret = -3;
                }
            }else{
                if(s_debug_more)
                    log_it(L_WARNING,"Can't find token declaration %s:%s thats pointed in token emission datum", a_ledger->net_name, l_emission->hdr.ticker);
                l_ret = DAP_CHAIN_CS_VERIFY_CODE_TX_NO_TOKEN;
            }
        }break;
        default:{}
    }
    DAP_DELETE(l_emission);
    return l_ret;
}

bool s_chain_ledger_token_address_check(dap_chain_addr_t * a_addrs, dap_chain_datum_token_emission_t *a_token_emission, size_t a_addrs_count)
{
    // if l_addrs is empty - nothing to check
    if (!a_addrs)
        return true;

    for(size_t n=0; n<a_addrs_count;n++ ){
        dap_chain_addr_t l_addr = a_addrs[n];
        if (memcmp(&l_addr,&a_token_emission->hdr.address,sizeof(dap_chain_addr_t))==0)
            return true;
    }

    return false;
}

bool s_chain_ledger_token_tsd_check(dap_chain_ledger_token_item_t * a_token_item, dap_chain_datum_token_emission_t *a_token_emission)
{
    if (!a_token_item){
        log_it(L_WARNING, "Token object is null. Probably, you set unknown token ticker in -token parameter");
        return false;
    }

    // tsd section was parsed in s_token_tsd_parse

    if ((a_token_item->flags & DAP_CHAIN_DATUM_TOKEN_FLAG_ALL_RECEIVER_BLOCKED) ||
        (a_token_item->flags & DAP_CHAIN_DATUM_TOKEN_FLAG_ALL_RECEIVER_FROZEN)) { // in white list
        if (!s_chain_ledger_token_address_check(a_token_item->tx_recv_allow, a_token_emission, a_token_item->tx_recv_allow_size)){
            log_it(L_WARNING, "Address %s is not in tx_recv_allow for emission for token %s",
                   dap_chain_addr_to_str(&a_token_emission->hdr.address), a_token_item->ticker);
            return false;
        }
        return true;
    }

    if (a_token_item->flags & DAP_CHAIN_DATUM_TOKEN_FLAG_ALL_RECEIVER_ALLOWED) {
        if (s_chain_ledger_token_address_check(a_token_item->tx_recv_block, a_token_emission, a_token_item->tx_recv_block_size)){
            log_it(L_WARNING, "Address %s is in tx_recv_block for emission for token %s",
                   dap_chain_addr_to_str(&a_token_emission->hdr.address), a_token_item->ticker);
            return false;
        }
    }

    return true;
}

static void s_ledger_emission_cache_update(dap_ledger_t *a_ledger, dap_chain_ledger_token_emission_item_t *a_emission_item)
{
    char *l_gdb_group = dap_chain_ledger_get_gdb_group(a_ledger, DAP_CHAIN_LEDGER_EMISSIONS_STR);
    size_t l_cache_size = a_emission_item->datum_token_emission_size + sizeof(dap_hash_fast_t);
    uint8_t *l_cache = DAP_NEW_STACK_SIZE(uint8_t, l_cache_size);
    memcpy(l_cache, &a_emission_item->tx_used_out, sizeof(dap_hash_fast_t));
    memcpy(l_cache + sizeof(dap_hash_fast_t), a_emission_item->datum_token_emission, a_emission_item->datum_token_emission_size);
    char *l_hash_str = dap_hash_fast_to_str_new(&a_emission_item->datum_token_emission_hash);
    if (dap_global_db_set(l_gdb_group, l_hash_str, l_cache, l_cache_size, false, NULL, NULL)) {
        log_it(L_WARNING, "Ledger cache mismatch");
    }
    DAP_DELETE(l_gdb_group);
}

/**
 * @brief dap_chain_ledger_token_emission_add
 * @param a_token_emission
 * @param a_token_emision_size
 * @return
 */

int dap_chain_ledger_token_emission_add(dap_ledger_t *a_ledger, byte_t *a_token_emission, size_t a_token_emission_size,
                                        dap_hash_fast_t *a_emission_hash, bool a_from_threshold)
{
    return s_token_emission_add(a_ledger, a_token_emission, a_token_emission_size, a_emission_hash, a_from_threshold, true);
}

/**
 * @brief s_token_emission_add_unsafe
 * @param a_ledger
 * @param a_token_emission
 * @param a_token_emission_size
 * @param a_emission_hash
 * @param a_from_threshold
 * @return
 */
static int s_token_emission_add_unsafe(dap_ledger_t *a_ledger, byte_t *a_token_emission, size_t a_token_emission_size,
                                        dap_hash_fast_t *a_emission_hash, bool a_from_threshold)
{
    return s_token_emission_add(a_ledger, a_token_emission, a_token_emission_size, a_emission_hash, a_from_threshold, false);
}

/**
 * @brief s_token_emission_add
 * @param a_ledger
 * @param a_token_emission
 * @param a_token_emission_size
 * @param a_emission_hash
 * @param a_from_threshold
 * @param a_safe_call
 * @return
 */
static inline int s_token_emission_add(dap_ledger_t *a_ledger, byte_t *a_token_emission, size_t a_token_emission_size,
                                        dap_hash_fast_t *a_emission_hash, bool a_from_threshold, bool a_safe_call)
{
    dap_ledger_private_t *l_ledger_priv = PVT(a_ledger);
    dap_chain_ledger_token_emission_item_t * l_token_emission_item = NULL;
    int l_ret = dap_chain_ledger_token_emission_add_check(a_ledger, a_token_emission, a_token_emission_size);
    if (l_ret) {
        if (l_ret == DAP_CHAIN_CS_VERIFY_CODE_TX_NO_TOKEN) {
            if (HASH_COUNT(l_ledger_priv->threshold_emissions) < s_threshold_emissions_max) {
                l_token_emission_item = DAP_NEW_Z(dap_chain_ledger_token_emission_item_t);
                l_token_emission_item->datum_token_emission = DAP_DUP_SIZE(a_token_emission, a_token_emission_size);
                l_token_emission_item->datum_token_emission_size = a_token_emission_size;
                dap_hash_fast_t l_emi_hash = {0};
                dap_hash_fast(a_token_emission, a_token_emission_size, &l_emi_hash);
                pthread_rwlock_wrlock(&l_ledger_priv->threshold_emissions_rwlock);
                l_token_emission_item->datum_token_emission_hash = l_emi_hash;
                l_token_emission_item->ts_added = dap_nanotime_now();
                HASH_ADD(hh, l_ledger_priv->threshold_emissions, datum_token_emission_hash,
                         sizeof(*a_emission_hash), l_token_emission_item);
                pthread_rwlock_unlock(&l_ledger_priv->threshold_emissions_rwlock);
            } else {
                if(s_debug_more)
                    log_it(L_WARNING,"threshold for emissions is overfulled (%zu max), dropping down new data, added nothing",
                           s_threshold_emissions_max);
            }
        }
        return l_ret;
    }
    const char * c_token_ticker = ((dap_chain_datum_token_emission_t *)a_token_emission)->hdr.ticker;
    dap_chain_ledger_token_item_t * l_token_item = NULL;
    pthread_rwlock_rdlock(&l_ledger_priv->tokens_rwlock);
    HASH_FIND_STR(l_ledger_priv->tokens, c_token_ticker, l_token_item);
    pthread_rwlock_unlock(&l_ledger_priv->tokens_rwlock);
    if (!l_token_item && a_from_threshold)
        return DAP_CHAIN_CS_VERIFY_CODE_TX_NO_TOKEN;

    // check if such emission is already present in table
    if(a_safe_call) pthread_rwlock_rdlock( l_token_item ? &l_token_item->token_emissions_rwlock
                                        : &l_ledger_priv->threshold_emissions_rwlock);
    HASH_FIND(hh,l_token_item ? l_token_item->token_emissions : l_ledger_priv->threshold_emissions,
              a_emission_hash, sizeof(*a_emission_hash), l_token_emission_item);
    if(a_safe_call) pthread_rwlock_unlock(l_token_item ? &l_token_item->token_emissions_rwlock
                                       : &l_ledger_priv->threshold_emissions_rwlock);
    char *l_hash_str = dap_chain_hash_fast_to_str_new(a_emission_hash);
    if (!l_token_emission_item) {
        l_token_emission_item = DAP_NEW_Z(dap_chain_ledger_token_emission_item_t);
        l_token_emission_item->datum_token_emission_size = a_token_emission_size;
        l_token_emission_item->datum_token_emission_hash = *a_emission_hash;
        if (l_token_item) {
            l_token_emission_item->datum_token_emission = dap_chain_datum_emission_read(a_token_emission,
                                                                                        &l_token_emission_item->datum_token_emission_size);

            //additional check for private tokens
            if((l_token_item->subtype == DAP_CHAIN_DATUM_TOKEN_SUBTYPE_PRIVATE)
                ||  (l_token_item->subtype == DAP_CHAIN_DATUM_TOKEN_SUBTYPE_NATIVE)) {
                if (!s_chain_ledger_token_tsd_check(l_token_item, (dap_chain_datum_token_emission_t *)a_token_emission)) {
                    DAP_DELETE(l_token_emission_item->datum_token_emission);
                    DAP_DELETE(l_token_emission_item);
                    DAP_DELETE(l_hash_str);
                    return -114;
                }
            }
            //Update value in ledger memory object
            if (!IS_ZERO_256(l_token_item->total_supply)) {
                uint256_t l_emission_value = l_token_emission_item->datum_token_emission->hdr.value_256;
                if (compare256(l_token_item->current_supply, l_emission_value) >= 0){
                    SUBTRACT_256_256(l_token_item->current_supply, l_emission_value, &l_token_item->current_supply);
                    char *l_balance = dap_chain_balance_print(l_token_item->current_supply);
                    log_it(L_DEBUG,"New current supply %s for token %s", l_balance, l_token_item->ticker);
                    DAP_DELETE(l_balance);
                } else {
                    char *l_balance = dap_chain_balance_print(l_token_item->current_supply);
                    char *l_value = dap_chain_balance_print(l_emission_value);
                    log_it(L_WARNING,"Token current supply %s lower, than emission value = %s",
                                        l_balance, l_value);
                    DAP_DELETE(l_balance);
                    DAP_DELETE(l_value);
                    DAP_DELETE(l_token_emission_item->datum_token_emission);
                    DAP_DELETE(l_token_emission_item);
                    DAP_DELETE(l_hash_str);
                    return -4;
                }
                if (PVT(a_ledger)->cached)
                    s_ledger_token_cache_update(a_ledger, l_token_item);
            }

            pthread_rwlock_wrlock(&l_token_item->token_emissions_rwlock);
            HASH_ADD(hh, l_token_item->token_emissions, datum_token_emission_hash,
                     sizeof(*a_emission_hash), l_token_emission_item);
            pthread_rwlock_unlock(&l_token_item->token_emissions_rwlock);
            if (PVT(a_ledger)->cached)
                // Add it to cache
                s_ledger_emission_cache_update(a_ledger, l_token_emission_item);
            if(s_debug_more) {
                char * l_token_emission_address_str = dap_chain_addr_to_str(&(l_token_emission_item->datum_token_emission->hdr.address));
                char *l_balance = dap_chain_balance_to_coins(l_token_emission_item->datum_token_emission->hdr.value_256);
                log_it(L_NOTICE, "Added token emission datum to emissions cache: type=%s value=%s token=%s to_addr=%s ",
                               c_dap_chain_datum_token_emission_type_str[l_token_emission_item->datum_token_emission->hdr.type],
                               l_balance, c_token_ticker, l_token_emission_address_str);
                DAP_DELETE(l_token_emission_address_str);
                DAP_DELETE(l_balance);
            }
            s_threshold_txs_proc(a_ledger);
        } else if (HASH_COUNT(l_ledger_priv->threshold_emissions) < s_threshold_emissions_max) {
            l_token_emission_item->datum_token_emission = DAP_DUP_SIZE(a_token_emission, a_token_emission_size);
            l_token_emission_item->datum_token_emission_size = a_token_emission_size;
            if(a_safe_call) pthread_rwlock_wrlock(&l_ledger_priv->threshold_emissions_rwlock);
            l_token_emission_item->ts_added = dap_nanotime_now();
            dap_chain_hash_fast_t l_emi_hash = {0};
            dap_hash_fast(a_token_emission, a_token_emission_size, &l_emi_hash);
            l_token_emission_item->datum_token_emission_hash = l_emi_hash;
            HASH_ADD(hh, l_ledger_priv->threshold_emissions, datum_token_emission_hash,
                     sizeof(*a_emission_hash), l_token_emission_item);
            if(a_safe_call) pthread_rwlock_unlock(&l_ledger_priv->threshold_emissions_rwlock);
            l_ret = DAP_CHAIN_CS_VERIFY_CODE_TX_NO_TOKEN;
            if(s_debug_more) {
                char * l_token_emission_address_str = dap_chain_addr_to_str(&(l_token_emission_item->datum_token_emission->hdr.address));
                log_it(L_NOTICE, "Added token emission datum to emissions threshold: type=%s value=%.1Lf token=%s to_addr=%s ",
                               c_dap_chain_datum_token_emission_type_str[l_token_emission_item->datum_token_emission->hdr.type],
                               dap_chain_datoshi_to_coins(l_token_emission_item->datum_token_emission->hdr.value),
                               c_token_ticker, l_token_emission_address_str);
                DAP_DELETE(l_token_emission_address_str);
            }
        } else {
            DAP_DELETE(l_token_emission_item->datum_token_emission);
            DAP_DELETE(l_token_emission_item);
            if(s_debug_more)
                log_it(L_WARNING,"threshold for emissions is overfulled (%zu max), dropping down new data, added nothing",
                   s_threshold_emissions_max);
            l_ret = -2;
        }
    } else {
        if (l_token_item) {
            if(s_debug_more) {
                if ( ((dap_chain_datum_token_emission_t *)a_token_emission)->hdr.version == 2 ) {
                    char *l_balance = dap_chain_balance_print(((dap_chain_datum_token_emission_t *)a_token_emission)->hdr.value_256);
                    log_it(L_ERROR, "Duplicate token emission datum of %s %s ( %s )", l_balance, c_token_ticker, l_hash_str);
                    DAP_DELETE(l_balance);
                }
                else
                    log_it(L_ERROR, "Duplicate token emission datum of %"DAP_UINT64_FORMAT_U" %s ( %s )",
                            ((dap_chain_datum_token_emission_t *)a_token_emission)->hdr.value, c_token_ticker, l_hash_str);
            }
        }
        l_ret = -1;
    }
    DAP_DELETE(l_hash_str);
    return l_ret;
}

void s_ledger_stake_lock_cache_update(dap_ledger_t *a_ledger, dap_chain_ledger_stake_lock_item_t *a_stake_lock_item)
{
    char *l_hash_str = dap_chain_hash_fast_to_str_new(&a_stake_lock_item->tx_for_stake_lock_hash);
    char *l_group = dap_chain_ledger_get_gdb_group(a_ledger, DAP_CHAIN_LEDGER_STAKE_LOCK_STR);
    if (dap_global_db_set(l_group, l_hash_str, &a_stake_lock_item->tx_used_out, sizeof(dap_hash_fast_t), false, NULL, NULL))
        log_it(L_WARNING, "Ledger cache mismatch");
    DAP_DEL_Z(l_hash_str);
    DAP_DEL_Z(l_group);
}

int dap_chain_ledger_emission_for_stake_lock_item_add(dap_ledger_t *a_ledger, const dap_chain_hash_fast_t *a_tx_hash)
{
    dap_ledger_private_t *l_ledger_priv = PVT(a_ledger);
    dap_chain_ledger_stake_lock_item_t *l_new_stake_lock_emission;
    pthread_rwlock_rdlock(&l_ledger_priv->stake_lock_rwlock);
    HASH_FIND(hh, l_ledger_priv->emissions_for_stake_lock, a_tx_hash, sizeof(dap_hash_fast_t),
              l_new_stake_lock_emission);
    pthread_rwlock_unlock(&l_ledger_priv->stake_lock_rwlock);
    if (l_new_stake_lock_emission) {
        return -1;
    }
    l_new_stake_lock_emission = DAP_NEW_Z(dap_chain_ledger_stake_lock_item_t);
    if (!l_new_stake_lock_emission) {
        if (s_debug_more) {
            log_it(L_ERROR, "Error: memory allocation when try adding item 'dap_chain_ledger_stake_lock_item_t' to hash-table");
        }
        return -13;
    }
    l_new_stake_lock_emission->tx_for_stake_lock_hash = *a_tx_hash;
    pthread_rwlock_wrlock(&l_ledger_priv->stake_lock_rwlock);
    HASH_ADD(hh, l_ledger_priv->emissions_for_stake_lock, tx_for_stake_lock_hash, sizeof(dap_chain_hash_fast_t), l_new_stake_lock_emission);
    pthread_rwlock_unlock(&l_ledger_priv->stake_lock_rwlock);

    if (!l_new_stake_lock_emission)
        debug_if(s_debug_more, L_ERROR, "Error: adding to hash-table. Be careful, there may be leaks");
    else if (PVT(a_ledger)->cached)
        s_ledger_stake_lock_cache_update(a_ledger, l_new_stake_lock_emission);

    return 0;

}

dap_chain_ledger_stake_lock_item_t *s_emissions_for_stake_lock_item_find(dap_ledger_t *a_ledger, const dap_chain_hash_fast_t *a_token_emission_hash)
{
    dap_ledger_private_t *l_ledger_priv = PVT(a_ledger);
    dap_chain_ledger_stake_lock_item_t *l_new_stake_lock_emission;
    pthread_rwlock_rdlock(&l_ledger_priv->stake_lock_rwlock);
    HASH_FIND(hh, l_ledger_priv->emissions_for_stake_lock, a_token_emission_hash, sizeof(dap_chain_hash_fast_t),
              l_new_stake_lock_emission);
    pthread_rwlock_unlock(&l_ledger_priv->stake_lock_rwlock);
    return l_new_stake_lock_emission;
}


int dap_chain_ledger_token_emission_load(dap_ledger_t *a_ledger, byte_t *a_token_emission, size_t a_token_emission_size)
{
    dap_chain_hash_fast_t l_token_emission_hash = {};
    dap_hash_fast(a_token_emission, a_token_emission_size, &l_token_emission_hash);
    if (PVT(a_ledger)->load_mode) {
        dap_chain_ledger_token_emission_item_t *l_token_emission_item;
        dap_chain_ledger_token_item_t *l_token_item, *l_item_tmp;
        pthread_rwlock_rdlock(&PVT(a_ledger)->tokens_rwlock);
        HASH_ITER(hh, PVT(a_ledger)->tokens, l_token_item, l_item_tmp) {
            pthread_rwlock_rdlock(&l_token_item->token_emissions_rwlock);
            HASH_FIND(hh, l_token_item->token_emissions, &l_token_emission_hash, sizeof(l_token_emission_hash),
                    l_token_emission_item);
            pthread_rwlock_unlock(&l_token_item->token_emissions_rwlock);
            if (l_token_emission_item) {
                pthread_rwlock_unlock(&PVT(a_ledger)->tokens_rwlock);
                return 0;
            }
        }
        pthread_rwlock_unlock(&PVT(a_ledger)->tokens_rwlock);
        pthread_rwlock_rdlock(&PVT(a_ledger)->threshold_emissions_rwlock);
        HASH_FIND(hh, PVT(a_ledger)->threshold_emissions, &l_token_emission_hash, sizeof(l_token_emission_hash),
                l_token_emission_item);
        pthread_rwlock_unlock(&PVT(a_ledger)->threshold_emissions_rwlock);
        if (l_token_emission_item) {
            return DAP_CHAIN_CS_VERIFY_CODE_TX_NO_TOKEN;
        }
    }
    return dap_chain_ledger_token_emission_add(a_ledger, a_token_emission, a_token_emission_size, &l_token_emission_hash, false);
}

dap_chain_ledger_token_emission_item_t *s_emission_item_find(dap_ledger_t *a_ledger,
                const char *a_token_ticker, const dap_chain_hash_fast_t *a_token_emission_hash)
{
    dap_ledger_private_t *l_ledger_priv = PVT(a_ledger);
    dap_chain_ledger_token_item_t * l_token_item = NULL;
    pthread_rwlock_rdlock(&l_ledger_priv->tokens_rwlock);
    HASH_FIND_STR(l_ledger_priv->tokens, a_token_ticker, l_token_item);
    pthread_rwlock_unlock(&l_ledger_priv->tokens_rwlock);

    if (!l_token_item)
        return NULL;
    dap_chain_ledger_token_emission_item_t * l_token_emission_item = NULL;
    pthread_rwlock_rdlock(&l_token_item->token_emissions_rwlock);
    HASH_FIND(hh, l_token_item->token_emissions, a_token_emission_hash, sizeof(*a_token_emission_hash),
            l_token_emission_item);
    pthread_rwlock_unlock(&l_token_item->token_emissions_rwlock);
    return l_token_emission_item;
}

/**
 * @brief dap_chain_ledger_token_emission_find
 * @param a_token_ticker
 * @param a_token_emission_hash
 * @return
 */
dap_chain_datum_token_emission_t *dap_chain_ledger_token_emission_find(dap_ledger_t *a_ledger,
        const char *a_token_ticker, const dap_chain_hash_fast_t *a_token_emission_hash)
{
    dap_chain_ledger_token_emission_item_t *l_emission_item = s_emission_item_find(a_ledger, a_token_ticker, a_token_emission_hash);
    return l_emission_item ? l_emission_item->datum_token_emission : NULL;
}

/**
 * @brief dap_chain_ledger_set_local_cell_id
 * @param a_local_cell_id
 */
void dap_chain_ledger_set_local_cell_id(dap_ledger_t *a_ledger, dap_chain_cell_id_t a_local_cell_id)
{
    PVT(a_ledger)->local_cell_id.uint64 = a_local_cell_id.uint64;
}

/**
 * @brief dap_chain_ledger_tx_get_token_ticker_by_hash
 * @param a_ledger
 * @param a_tx_hash
 * @return
 */
const char* dap_chain_ledger_tx_get_token_ticker_by_hash(dap_ledger_t *a_ledger,dap_chain_hash_fast_t *a_tx_hash)
{
    if(!a_ledger || !a_tx_hash)
        return NULL;
    dap_ledger_private_t *l_ledger_priv = PVT(a_ledger);

    if ( dap_hash_fast_is_blank(a_tx_hash) )
        return NULL;

    dap_chain_ledger_tx_item_t *l_item;
    unsigned l_hash_value;
    HASH_VALUE(a_tx_hash, sizeof(*a_tx_hash), l_hash_value);
    pthread_rwlock_rdlock(&l_ledger_priv->ledger_rwlock);
    HASH_FIND_BYHASHVALUE(hh, l_ledger_priv->ledger_items, a_tx_hash, sizeof(*a_tx_hash), l_hash_value, l_item);
    if (l_item) {
        pthread_rwlock_unlock(&l_ledger_priv->ledger_rwlock);
        return l_item->cache_data.token_ticker;
    }
    dap_chain_ledger_tx_spent_item_t *l_spent_item;
    HASH_FIND_BYHASHVALUE(hh, l_ledger_priv->spent_items, a_tx_hash, sizeof(*a_tx_hash), l_hash_value, l_spent_item);
    pthread_rwlock_unlock(&l_ledger_priv->ledger_rwlock);
    return l_spent_item ? l_spent_item->cache_data.token_ticker : NULL;

}

/**
 * @brief dap_chain_ledger_addr_get_token_ticker_all_depricated
 * @param a_addr
 * @param a_tickers
 * @param a_tickers_size
 */
void dap_chain_ledger_addr_get_token_ticker_all_depricated(dap_ledger_t *a_ledger, dap_chain_addr_t * a_addr,
        char *** a_tickers, size_t * a_tickers_size)
{
    dap_chain_hash_fast_t l_tx_first_hash = { 0 };
    const dap_chain_ledger_tx_item_t * l_tx_item = tx_item_find_by_addr(a_ledger, a_addr,NULL, &l_tx_first_hash);
    char ** l_tickers = NULL;
    size_t l_tickers_size = 10;
    size_t l_tickers_pos = 0;

    if(l_tx_item) {
        l_tickers_size = 10;
        l_tickers = DAP_NEW_Z_SIZE(char *, l_tickers_size * sizeof(char*));
        while(l_tx_item) {
            bool l_is_not_in_list = true;
            for(size_t i = 0; i < l_tickers_size; i++) {
                if (l_tickers[i]==NULL)
                    break;
                if(l_tickers[i] && strcmp(l_tickers[i], l_tx_item->cache_data.token_ticker) == 0) {
                    l_is_not_in_list = false;
                    break;
                }
            }
            if(l_is_not_in_list) {
                if((l_tickers_pos + 1) == l_tickers_size) {
                    l_tickers_size += (l_tickers_size / 2);
                    l_tickers = DAP_REALLOC(l_tickers, l_tickers_size);
                }
                l_tickers[l_tickers_pos] = dap_strdup(l_tx_item->cache_data.token_ticker);
                l_tickers_pos++;
            }
            dap_chain_hash_fast_t* l_tx_hash = dap_chain_node_datum_tx_calc_hash(l_tx_item->tx);
            l_tx_item = tx_item_find_by_addr(a_ledger, a_addr, NULL, l_tx_hash);
            DAP_DELETE(l_tx_hash);
        }
        l_tickers_size = l_tickers_pos + 1;
        l_tickers = DAP_REALLOC(l_tickers, l_tickers_size * sizeof(char*));
    }
    *a_tickers = l_tickers;
    *a_tickers_size = l_tickers_pos;
}


/**
 * @brief Get list of all tickets for ledger and address. If address is NULL returns all the tockens present in system
 * @param a_ledger
 * @param a_addr
 * @param a_tickers
 * @param a_tickers_size
 */
void dap_chain_ledger_addr_get_token_ticker_all(dap_ledger_t *a_ledger, dap_chain_addr_t * a_addr,
        char *** a_tickers, size_t * a_tickers_size)
{
    if (a_addr == NULL){ // Get all tockens
        pthread_rwlock_rdlock(&PVT(a_ledger)->tokens_rwlock);
        size_t l_count = HASH_COUNT(PVT(a_ledger)->tokens);
        if (l_count && a_tickers){
            dap_chain_ledger_token_item_t * l_token_item, *l_tmp;
            char **l_tickers = DAP_NEW_Z_SIZE(char*, l_count * sizeof(char*));
            l_count = 0;
            HASH_ITER(hh, PVT(a_ledger)->tokens, l_token_item, l_tmp) {
                l_tickers[l_count] = dap_strdup(l_token_item->ticker);
                l_count++;
            }
            *a_tickers = l_tickers;
        }
        pthread_rwlock_unlock(&PVT(a_ledger)->tokens_rwlock);
        if(a_tickers_size)
            *a_tickers_size = l_count;
    }else{ // Calc only tokens from address balance
        dap_ledger_wallet_balance_t *wallet_balance, *tmp;
        size_t l_count = HASH_COUNT(PVT(a_ledger)->balance_accounts);
        if(l_count && a_tickers){
            char **l_tickers = DAP_NEW_Z_SIZE(char*, l_count * sizeof(char*));
            l_count = 0;
            char *l_addr = dap_chain_addr_to_str(a_addr);
            pthread_rwlock_rdlock(&PVT(a_ledger)->balance_accounts_rwlock);
            HASH_ITER(hh, PVT(a_ledger)->balance_accounts, wallet_balance, tmp) {
                char **l_keys = dap_strsplit(wallet_balance->key, " ", -1);
                if (!dap_strcmp(l_keys[0], l_addr)) {
                    l_tickers[l_count] = dap_strdup(wallet_balance->token_ticker);
                    ++l_count;
                }
                dap_strfreev(l_keys);
            }
            pthread_rwlock_unlock(&PVT(a_ledger)->balance_accounts_rwlock);
            *a_tickers = l_tickers;
        }
        if(a_tickers_size)
            *a_tickers_size = l_count;
    }
}



/**
 * Get transaction in the cache by hash
 *
 * return transaction, or NULL if transaction not found in the cache
 */
static dap_chain_datum_tx_t* s_find_datum_tx_by_hash(dap_ledger_t *a_ledger,
        dap_chain_hash_fast_t *a_tx_hash, dap_chain_ledger_tx_item_t **a_item_out)
{
    if(!a_tx_hash)
        return NULL;

//    log_it( L_ERROR, "s_find_datum_tx_by_hash( )...");

    dap_ledger_private_t *l_ledger_priv = PVT(a_ledger);
    dap_chain_datum_tx_t *l_tx_ret = NULL;
    dap_chain_ledger_tx_item_t *l_tx_item;
    pthread_rwlock_rdlock(&l_ledger_priv->ledger_rwlock);
    HASH_FIND(hh, l_ledger_priv->ledger_items, a_tx_hash, sizeof(dap_chain_hash_fast_t), l_tx_item);
    pthread_rwlock_unlock(&l_ledger_priv->ledger_rwlock);
    if(l_tx_item) {
        l_tx_ret = l_tx_item->tx;
        if(a_item_out)
            *a_item_out = l_tx_item;
    }
    return l_tx_ret;
}

/**
 * @brief dap_chain_ledger_tx_find_by_hash
 * @param a_tx_hash
 * @return
 */

dap_chain_datum_tx_t* dap_chain_ledger_tx_find_by_hash(dap_ledger_t *a_ledger, dap_chain_hash_fast_t *a_tx_hash)
{
    return s_find_datum_tx_by_hash(a_ledger, a_tx_hash, NULL);
}

bool dap_chain_ledger_tx_spent_find_by_hash(dap_ledger_t *a_ledger, dap_chain_hash_fast_t *a_tx_hash)
{
    dap_chain_ledger_tx_spent_item_t *l_tx_item;
    pthread_rwlock_rdlock(&PVT(a_ledger)->ledger_rwlock);
    HASH_FIND(hh, PVT(a_ledger)->spent_items, a_tx_hash, sizeof(dap_chain_hash_fast_t), l_tx_item);
    pthread_rwlock_unlock(&PVT(a_ledger)->ledger_rwlock);
    return l_tx_item;
}

dap_hash_fast_t *dap_chain_ledger_get_final_chain_tx_hash(dap_ledger_t *a_ledger, dap_chain_tx_item_type_t a_cond_type, dap_chain_hash_fast_t *a_tx_hash)
{
    if (!a_ledger || !a_tx_hash || dap_hash_fast_is_blank(a_tx_hash))
        return NULL;
    dap_ledger_private_t *l_ledger_priv = PVT(a_ledger);
    dap_chain_ledger_tx_item_t *l_item;
    unsigned l_hash_value;
    dap_chain_hash_fast_t *l_tx_hash = a_tx_hash;
    pthread_rwlock_rdlock(&l_ledger_priv->ledger_rwlock);
    while (l_tx_hash) {
        HASH_VALUE(l_tx_hash, sizeof(*l_tx_hash), l_hash_value);
        HASH_FIND_BYHASHVALUE(hh, l_ledger_priv->ledger_items, l_tx_hash, sizeof(*l_tx_hash), l_hash_value, l_item);
        if (l_item) {
            int l_out_num = -1;
            dap_chain_datum_tx_out_cond_get(l_item->tx, a_cond_type, &l_out_num);
            if (l_out_num != -1 && l_out_num < MAX_OUT_ITEMS) {
                if (dap_hash_fast_is_blank(&l_item->cache_data.tx_hash_spent_fast[l_out_num]))
                    break;      // We have unused conditional output
                else {
                    l_tx_hash = &l_item->cache_data.tx_hash_spent_fast[l_out_num];
                    continue;   // Conditional output is used out
                }
            } else {            // No conditional output found
                l_tx_hash = NULL;
                break;
            }
        }
        dap_chain_ledger_tx_spent_item_t *l_spent_item;
        HASH_FIND_BYHASHVALUE(hh, l_ledger_priv->spent_items, l_tx_hash, sizeof(*l_tx_hash), l_hash_value, l_spent_item);
        if (l_spent_item && // We have condional output with spent item
                !dap_hash_fast_is_blank(&l_spent_item->cache_data.tx_hash_spent_fast)) {
            l_tx_hash = &l_spent_item->cache_data.tx_hash_spent_fast;        
        } else
            l_tx_hash = NULL;   // We can't find pointed hash in the ledger or it's a not conditional tx
    }
    pthread_rwlock_unlock(&l_ledger_priv->ledger_rwlock);
    return l_tx_hash;
}

/**
 * Check whether used 'out' items (local function)
 */
static bool dap_chain_ledger_item_is_used_out(dap_chain_ledger_tx_item_t *a_item, int a_idx_out)
{
    bool l_used_out = false;
    if (!a_item || !a_item->cache_data.n_outs) {
        //log_it(L_DEBUG, "list_cached_item is NULL");
        return true;
    }
    if(a_idx_out >= MAX_OUT_ITEMS) {
        if(s_debug_more)
            log_it(L_ERROR, "Too big index(%d) of 'out' items (max=%d)", a_idx_out, MAX_OUT_ITEMS);
    }
    assert(a_idx_out < MAX_OUT_ITEMS);
    // if there are used 'out' items
    if(a_item->cache_data.n_outs_used > 0) {
        if(!dap_hash_fast_is_blank(&(a_item->cache_data.tx_hash_spent_fast[a_idx_out])))
            l_used_out = true;
    }
    return l_used_out;
}

/**
 * @brief dap_chain_ledger_permissions_check
 * @param a_token_item
 * @param a_permission_id
 * @param a_data
 * @param a_data_size
 * @return
 */
static int s_ledger_permissions_check(dap_chain_ledger_token_item_t *  a_token_item, uint16_t a_permission_id, const void * a_data,size_t a_data_size )
{
    dap_chain_addr_t * l_addrs = NULL;
    size_t l_addrs_count =0;
    switch (a_permission_id) {
        case DAP_CHAIN_DATUM_TOKEN_TSD_TYPE_TX_RECEIVER_ALLOWED_ADD:
            l_addrs = a_token_item->tx_recv_allow;
            l_addrs_count = a_token_item->tx_recv_allow_size;
        break;
        case DAP_CHAIN_DATUM_TOKEN_TSD_TYPE_TX_RECEIVER_BLOCKED_ADD:
            l_addrs = a_token_item->tx_recv_block;
            l_addrs_count = a_token_item->tx_recv_block_size;
        break;
        case DAP_CHAIN_DATUM_TOKEN_TSD_TYPE_TX_SENDER_ALLOWED_ADD:
            l_addrs = a_token_item->tx_send_allow;
            l_addrs_count = a_token_item->tx_send_allow_size;
        break;
        case DAP_CHAIN_DATUM_TOKEN_TSD_TYPE_TX_SENDER_BLOCKED_ADD:
            l_addrs = a_token_item->tx_send_block;
            l_addrs_count = a_token_item->tx_send_block_size;
        break;
    }
    if ( l_addrs && l_addrs_count){
        if (a_data_size != sizeof (*l_addrs)){
            log_it(L_ERROR,"Wrong data size %zd for ledger permission check", a_data_size);
            return -2;
        }
        for(size_t n=0; n<l_addrs_count;n++ ){
            if (memcmp(&l_addrs[n],a_data,a_data_size)==0)
                return 0;
        }
        return -1;
    }
    return -10;
}

/**
 * Match the signature of the emission with the transaction
 *
 * return true or false
 */
bool s_tx_match_sign(dap_chain_datum_token_emission_t *a_datum_emission, dap_chain_datum_tx_t *a_tx)
{
    if(!a_datum_emission || !a_tx) {
        return false;
    }
    // First emission sign
    dap_sign_t *l_emission_sign = (dap_sign_t*) (a_datum_emission->tsd_n_signs + a_datum_emission->data.type_auth.tsd_total_size);
    size_t l_emission_sign_offset = (byte_t*) l_emission_sign - (byte_t*) a_datum_emission;
    int l_emission_sign_num = a_datum_emission->data.type_auth.signs_count;

    // Get all tx signs
    int l_tx_sign_num = 0;
    dap_list_t *l_list_sig = dap_chain_datum_tx_items_get(a_tx, TX_ITEM_TYPE_SIG, &l_tx_sign_num);

    if(!l_emission_sign_num || !l_tx_sign_num)
        return false;

    size_t l_emission_size = dap_chain_datum_emission_get_size((uint8_t*) a_datum_emission);
    dap_sign_t *l_sign = (dap_sign_t*) (a_datum_emission->tsd_n_signs + a_datum_emission->data.type_auth.tsd_total_size);
    size_t l_offset = (byte_t*) l_sign - (byte_t*) a_datum_emission;
    for(uint16_t i = 0; i < a_datum_emission->data.type_auth.signs_count && l_offset < l_emission_size; i++) {
        if(dap_sign_verify_size(l_sign, l_emission_size - l_offset)) {
            dap_chain_hash_fast_t l_sign_pkey_hash;
            dap_sign_get_pkey_hash(l_sign, &l_sign_pkey_hash);

            size_t l_sign_size = dap_sign_get_size(l_sign);
            l_offset += l_sign_size;
            l_sign = (dap_sign_t*) ((byte_t*) a_datum_emission + l_offset);
        } else
            break;
    }
    // For each emission signs
    for(int l_sign_em_num = 0; l_sign_em_num < l_emission_sign_num && l_emission_sign_offset < l_emission_size; l_sign_em_num++) {
        // For each tx signs
        for(dap_list_t *l_list_tmp = l_list_sig; l_list_tmp; l_list_tmp = dap_list_next(l_list_tmp)) {
            dap_chain_tx_sig_t *l_tx_sig = (dap_chain_tx_sig_t*) l_list_tmp->data;
            // Get sign from sign item
            dap_sign_t *l_tx_sign = dap_chain_datum_tx_item_sign_get_sig((dap_chain_tx_sig_t*) l_tx_sig);
            // Compare signs
            if(dap_sign_match_pkey_signs(l_emission_sign, l_tx_sign)) {
                dap_list_free(l_list_sig);
                return true;
            }
        }
        // Go to the next emission sign
        size_t l_sign_size = dap_sign_get_size(l_emission_sign);
        l_emission_sign_offset += l_sign_size;
        l_emission_sign = (dap_sign_t*) ((byte_t*) a_datum_emission + l_emission_sign_offset);
    }
    dap_list_free(l_list_sig);
    return false;
}

/**
 * Checking a new transaction before adding to the cache
 *
 * return 1 OK, -1 error
 */
// Checking a new transaction before adding to the cache
int dap_chain_ledger_tx_cache_check(dap_ledger_t *a_ledger, dap_chain_datum_tx_t *a_tx, dap_hash_fast_t *a_tx_hash,
                                    bool a_from_threshold, dap_list_t **a_list_bound_items, dap_list_t **a_list_tx_out)
{
    if (!PVT(a_ledger)->load_mode && !a_from_threshold) {
        dap_chain_ledger_tx_item_t *l_ledger_item;
        pthread_rwlock_rdlock(&PVT(a_ledger)->ledger_rwlock);
        HASH_FIND(hh, PVT(a_ledger)->ledger_items, a_tx_hash, sizeof(dap_chain_hash_fast_t), l_ledger_item);
        pthread_rwlock_unlock(&PVT(a_ledger)->ledger_rwlock);
        if (l_ledger_item) {     // transaction already present in the cache list
            if (s_debug_more) {
                char l_tx_hash_str[DAP_CHAIN_HASH_FAST_STR_SIZE];
                dap_chain_hash_fast_to_str(a_tx_hash, l_tx_hash_str, sizeof(l_tx_hash_str));
                log_it(L_WARNING, "Transaction %s already present in the cache", l_tx_hash_str);
            }
            return -1;
        }
    }
/*
 * Steps of checking for current transaction tx2 and every previous transaction tx1:
 * 1. valid(tx2.dap_chain_datum_tx_sig.pkey)
 * &&
 * 2. !is_used_out(tx1.dap_chain_datum_tx_out)
 * &&
 * 3. tx1.output != tx2.bound_items.outputs.used
 * &&
 * 4. tx1.dap_chain_datum_tx_out.addr.data.key == tx2.dap_chain_datum_tx_sig.pkey for unconditional output
 * \\
 * 5. tx1.dap_chain_datum_tx_out.condition == verify_svc_type(tx2) for conditional output
 * &&
 * 6. sum(  find (tx2.input.tx_prev_hash).output[tx2.input_tx_prev_idx].value )  ==  sum (tx2.outputs.value) per token
 * &&
 * 7. valid(fee)
*/
    dap_ledger_private_t *l_ledger_priv = PVT(a_ledger);
    if(!a_tx){
        log_it(L_DEBUG, "NULL transaction, check broken");
        return -1;
    }

    dap_list_t *l_list_bound_items = NULL;

    dap_list_t* l_list_tx_out = NULL;
    if (a_list_tx_out)
        *a_list_tx_out = l_list_tx_out;

    // sum of values in 'out' items from the previous transactions
    dap_chain_ledger_tokenizer_t *l_values_from_prev_tx = NULL, *l_values_from_cur_tx = NULL,
                                 *l_value_cur = NULL, *l_tmp = NULL, *l_res = NULL;
    char *l_token = NULL, *l_main_ticker = NULL;
    dap_chain_ledger_token_item_t * l_token_item = NULL;
    dap_chain_hash_fast_t *l_emission_hash = NULL;

    // check all previous transactions
    int l_err_num = 0;
    int l_prev_tx_count = 0;

    // 1. Verify signature in current transaction
    if (!a_from_threshold && dap_chain_datum_tx_verify_sign(a_tx) != 1)
        return -2;

    // ----------------------------------------------------------------
    // find all 'in' & conditional 'in' items in current transaction
    dap_list_t *l_list_in = dap_chain_datum_tx_items_get(a_tx, TX_ITEM_TYPE_IN_ALL,
                                                          &l_prev_tx_count);
    if (!l_list_in) {
        log_it(L_WARNING, "Tx check: no valid inputs found");
        return -22;
    }
    dap_chain_ledger_tx_bound_t *bound_item;
    dap_chain_hash_fast_t l_hash_pkey = {};
     // find all previous transactions
    dap_list_t *l_list_tmp = l_list_in;
    for (int l_list_tmp_num = 0; l_list_tmp; l_list_tmp = dap_list_next(l_list_tmp), l_list_tmp_num++) {
        bound_item = DAP_NEW_Z(dap_chain_ledger_tx_bound_t);
        dap_chain_tx_in_t *l_tx_in = NULL;
        dap_chain_addr_t l_tx_in_from={0};
        dap_chain_tx_in_cond_t *l_tx_in_cond = NULL;
        dap_chain_tx_in_ems_t * l_tx_in_ems = NULL;
        dap_chain_hash_fast_t l_tx_prev_hash={0};
        uint8_t l_cond_type = *(uint8_t *)l_list_tmp->data;
        // one of the previous transaction
        switch (l_cond_type) {
        case TX_ITEM_TYPE_IN:
            l_tx_in = (dap_chain_tx_in_t *)l_list_tmp->data;
            l_tx_prev_hash = l_tx_in->header.tx_prev_hash;
            bound_item->in.tx_cur_in = l_tx_in;
            break;
        case TX_ITEM_TYPE_IN_COND:
            l_tx_in_cond = (dap_chain_tx_in_cond_t *)l_list_tmp->data;
            l_tx_prev_hash = l_tx_in_cond->header.tx_prev_hash;
            bound_item->in.tx_cur_in_cond = l_tx_in_cond;
            break;
        case TX_ITEM_TYPE_IN_EMS:
            l_tx_in_ems = (dap_chain_tx_in_ems_t *)l_list_tmp->data;
            l_tx_prev_hash =l_tx_in_ems->header.token_emission_hash;
            bound_item->in.tx_cur_in_ems = l_tx_in_ems;
            break;
        default:
            break;
        }
        bound_item->tx_prev_hash = l_tx_prev_hash;

        bool l_is_ems = (l_cond_type ==TX_ITEM_TYPE_IN_EMS) ? 1 : 0;
        char l_tx_prev_hash_str[70]={[0]='\0'};
        if (l_is_ems){
            debug_if(s_debug_more && !a_from_threshold, L_DEBUG, "Tx check: blank prev hash");
            snprintf(l_tx_prev_hash_str,sizeof( l_tx_prev_hash_str),"BLANK");
        }else{
            dap_chain_hash_fast_to_str(&l_tx_prev_hash,l_tx_prev_hash_str,sizeof(l_tx_prev_hash_str));
        }

        uint256_t l_value;
        void *l_tx_prev_out = NULL;
        dap_chain_datum_tx_t *l_tx_prev = NULL;
        bool is_emission = false;
        if (l_is_ems) {   // It's the emission TX

            dap_chain_tx_in_ems_t *l_tx_token = (dap_chain_tx_in_ems_t *)dap_chain_datum_tx_item_get(a_tx, NULL, TX_ITEM_TYPE_IN_EMS, NULL);
            if (!l_tx_token) {
                log_it(L_WARNING, "tx token item is mandatory for base TX");
                l_err_num = -4;
                break;
            }
            //bool is_emission = false;
            l_token = l_tx_token->header.ticker;
            l_emission_hash = &l_tx_token->header.token_emission_hash;
            dap_chain_ledger_token_emission_item_t *l_emission_item = s_emission_item_find(a_ledger, l_token, l_emission_hash);
            dap_chain_ledger_stake_lock_item_t *stake_lock_emission = s_emissions_for_stake_lock_item_find(a_ledger, l_emission_hash);
            if (!l_emission_item && stake_lock_emission) {//check emission for STAKE_LOCK
                dap_hash_fast_t cur_tx_hash;
                dap_hash_fast(a_tx, dap_chain_datum_tx_get_size(a_tx), &cur_tx_hash);
                if (!dap_hash_fast_is_blank(&stake_lock_emission->tx_used_out)) {
                    if (!dap_hash_fast_compare(&cur_tx_hash, &stake_lock_emission->tx_used_out))
                        debug_if(s_debug_more, L_WARNING, "stake_lock_emission already present in cache for tx_token [%s]", l_token);
                    else
                        debug_if(s_debug_more, L_WARNING, "stake_lock_emission is used out for tx_token [%s]", l_token);
                    l_err_num = -22;
                    break;
                }
                dap_tsd_t *l_tsd;
                dap_chain_datum_token_t *l_datum_token = dap_chain_ledger_token_ticker_check(a_ledger, l_token);
                if (l_datum_token
                &&	(l_datum_token->subtype == DAP_CHAIN_DATUM_TOKEN_SUBTYPE_NATIVE)
                &&	l_datum_token->header_native_decl.tsd_total_size
                &&	NULL != (l_tsd = dap_tsd_find(l_datum_token->data_n_tsd, l_datum_token->header_native_decl.tsd_total_size, DAP_CHAIN_DATUM_TOKEN_TSD_TYPE_DELEGATE_EMISSION_FROM_STAKE_LOCK))) {
                    dap_chain_datum_token_tsd_delegate_from_stake_lock_t l_tsd_section = dap_tsd_get_scalar(l_tsd, dap_chain_datum_token_tsd_delegate_from_stake_lock_t);
                    if (!dap_chain_ledger_token_ticker_check(a_ledger, (char *)l_tsd_section.ticker_token_from)) {
                        debug_if(s_debug_more, L_WARNING, "tx_token [%s] no found", l_tsd_section.ticker_token_from);
                        l_err_num = -23;
                        break;
                    }
//				int item_count = 0;
                    dap_chain_tx_out_t *l_tx_out = (dap_chain_tx_out_t*)dap_chain_datum_tx_item_get(a_tx, 0, TX_ITEM_TYPE_OUT_EXT, 0);//TODO: ADD CHECK COUNT TX
                    if (!l_tx_out) {
                        debug_if(true, L_WARNING, "Can't find OUT item for base TX with tx_token [%s]", l_tx_token->header.ticker);
                        l_err_num = -24;
                        break;
                    }
                    dap_chain_datum_tx_t *l_tx_stake_lock = dap_chain_ledger_tx_find_by_hash(a_ledger, l_emission_hash);
                    if (!l_tx_stake_lock) {
                        debug_if(s_debug_more, L_WARNING, "Not found stake_lock transaction");
                        l_err_num = DAP_CHAIN_CS_VERIFY_CODE_TX_NO_EMISSION;
                        break;
                    }
                    dap_chain_tx_out_cond_t *l_tx_stake_lock_out_cond = (dap_chain_tx_out_cond_t*)dap_chain_datum_tx_item_get(l_tx_stake_lock, 0, TX_ITEM_TYPE_OUT_COND, 0);//TODO: ADD CHECK COUNT TX
                    if (!l_tx_stake_lock_out_cond) {
                        debug_if(s_debug_more, L_WARNING, "No OUT_COND to for tx_token [%s]", l_tx_token->header.ticker);
                        l_err_num = -32;
                        break;
                    }
                    if (l_tx_stake_lock_out_cond->header.subtype != DAP_CHAIN_TX_OUT_COND_SUBTYPE_SRV_STAKE_LOCK) {
                        debug_if(s_debug_more, L_WARNING, "OUT_COND is not stake_lock subtype to for tx_token [%s]", l_tx_token->header.ticker);
                        l_err_num = -25;
                        break;
                    }
                    uint256_t l_value_expected ={};
                    if (MULT_256_COIN(l_tx_stake_lock_out_cond->header.value, l_tsd_section.emission_rate, &l_value_expected)!=0){
                        if(s_debug_more){
                            char * l_emission_rate_str = dap_chain_balance_print(l_tsd_section.emission_rate);
                            char * l_locked_value_str = dap_chain_balance_print(l_tx_stake_lock_out_cond->header.value);
                            log_it( L_WARNING, "Multiplication overflow for %s emission: locked value %s emission rate %s"
                            , l_tx_token->header.ticker, l_locked_value_str, l_emission_rate_str);
                            DAP_DEL_Z(l_emission_rate_str);
                            DAP_DEL_Z(l_locked_value_str);
                        }
                        l_err_num = -26;
                        break;
                    }
                    l_token_item = NULL;
                    pthread_rwlock_rdlock(&l_ledger_priv->tokens_rwlock);
                    HASH_FIND_STR(l_ledger_priv->tokens, l_token, l_token_item);
                    pthread_rwlock_unlock(&l_ledger_priv->tokens_rwlock);
                    if (!l_token_item){
                        if(s_debug_more)
                            log_it(L_WARNING, "No token item found for token %s", l_token);
                        l_err_num = -15;
                        break;
                    }
                    if (!IS_ZERO_256(l_token_item->total_supply) &&
                            compare256(l_token_item->current_supply, l_tx_out->header.value) < 0) {
                        char *l_balance = dap_chain_balance_print(l_token_item->current_supply);
                        char *l_value_ch = dap_chain_balance_print(l_tx_out->header.value);
                        log_it(L_WARNING, "Token current supply %s lower, than emission value = %s",
                               l_balance, l_value_ch);
                        DAP_DEL_Z(l_balance);
                        DAP_DEL_Z(l_value_ch);
                        l_err_num = -30;
                        break;
                    }
                    if (!EQUAL_256(l_value_expected, l_tx_out->header.value)) {
                        char * l_value_expected_str = dap_chain_balance_print(l_value_expected);
                        char * l_locked_value_str = dap_chain_balance_print(l_tx_out->header.value);

                        debug_if(s_debug_more, L_WARNING, "Value %s not thats expected %s for [%s]",l_locked_value_str, l_value_expected_str,
                                 l_tx_token->header.ticker);

                        DAP_DEL_Z(l_value_expected_str);
                        DAP_DEL_Z(l_locked_value_str);
                        l_err_num = -34;
                        break;
                    }
                    // check tiker
                    const char *tx_tiker = dap_chain_ledger_tx_get_token_ticker_by_hash(a_ledger, l_emission_hash);
                    if (!tx_tiker) {
                        debug_if(s_debug_more, L_WARNING, "No ticker stake_lock to for tx_token [%s]", l_tx_token->header.ticker);
                        l_err_num = -33;
                        break;
                    }
                    if (strcmp(tx_tiker, (char *)l_tsd_section.ticker_token_from)) {
                        debug_if(s_debug_more, L_WARNING, "Tickers not equal for [%s]", l_tx_token->header.ticker);
                        l_err_num = -35;
                        break;
                    }
                    debug_if(s_debug_more, L_NOTICE, "Check emission passed for tx_token [%s]", l_tx_token->header.ticker);
                    bound_item->tx_prev = l_tx_stake_lock;
                    bound_item->stake_lock_item = stake_lock_emission;
                    bound_item->stake_lock_item->ems_value = l_value_expected;
                    //l_list_bound_items = dap_list_append(l_list_bound_items, bound_item);
                    is_emission = true;

                } else {
                    debug_if(s_debug_more, L_WARNING, "tx_token [%s] not valid for stake_lock transaction", l_token);
                    l_err_num = -31;
                    break;
                }
            }
            else
                if(l_emission_item)
            {
                    if (!dap_hash_fast_is_blank(&l_emission_item->tx_used_out)) {
                        debug_if(s_debug_more, L_WARNING, "Emission for tx_token [%s] is already used", l_tx_token->header.ticker);
                        l_err_num = -22;
                        break;
                    }
                    bound_item->item_emission = l_emission_item;
            }//end else emission

        }
        else //It's not the emission TX
        {
            // Get previous transaction in the cache by hash
            dap_chain_ledger_tx_item_t *l_item_out = NULL;
            l_tx_prev = s_find_datum_tx_by_hash(a_ledger, &l_tx_prev_hash, &l_item_out);
            if (!l_tx_prev) { // Unchained transaction
                debug_if(s_debug_more && !a_from_threshold, L_DEBUG, "No previous transaction was found for hash %s", l_tx_prev_hash_str);
                l_err_num = DAP_CHAIN_CS_VERIFY_CODE_TX_NO_PREVIOUS;
                break;
            }
            bound_item->item_out = l_item_out;
            l_token = l_item_out->cache_data.token_ticker;
            debug_if(s_debug_more && !a_from_threshold, L_INFO, "Previous transaction was found for hash %s",l_tx_prev_hash_str);
            bound_item->tx_prev = l_tx_prev;

            // 2. Check if out in previous transaction has spent
            int l_idx = (l_cond_type == TX_ITEM_TYPE_IN) ? l_tx_in->header.tx_out_prev_idx : l_tx_in_cond->header.tx_out_prev_idx;
            if (dap_chain_ledger_item_is_used_out(l_item_out, l_idx)) {
                l_err_num = -6;
                break;
            }

            // Get one 'out' item in previous transaction bound with current 'in' item
            l_tx_prev_out = dap_chain_datum_tx_item_get_nth(l_tx_prev, TX_ITEM_TYPE_OUT_ALL, l_idx);
            if(!l_tx_prev_out) {
                l_err_num = -8;
                break;
            }
            // 3. Compare out in previous transaction with currently used out
            for (dap_list_t *it = l_list_bound_items; it; it = it->next) {
                dap_chain_ledger_tx_bound_t *l_bound_tmp = it->data;
                if (l_tx_prev_out == l_bound_tmp->out.tx_prev_out) {
                    debug_if(s_debug_more, L_ERROR, "Previous transaction output already used in current tx");
                    l_err_num = -7;
                    break;
                }
            }
        }
        if (l_err_num)
            break;

        if (l_cond_type == TX_ITEM_TYPE_IN) {
            dap_chain_tx_item_type_t l_type = *(uint8_t *)l_tx_prev_out;
            dap_hash_fast_t *l_prev_out_addr_key = NULL;
            switch (l_type) {
            case TX_ITEM_TYPE_OUT_OLD:
                bound_item->out.tx_prev_out = l_tx_prev_out;
                l_tx_in_from = bound_item->out.tx_prev_out->addr;
                l_prev_out_addr_key = &bound_item->out.tx_prev_out->addr.data.hash_fast;
                l_value = dap_chain_uint256_from(bound_item->out.tx_prev_out->header.value);
                break;
            case TX_ITEM_TYPE_OUT: // 256
                bound_item->out.tx_prev_out_256 = l_tx_prev_out;
                l_tx_in_from = bound_item->out.tx_prev_out_256->addr;
                l_prev_out_addr_key = &bound_item->out.tx_prev_out_256->addr.data.hash_fast;
                l_value = bound_item->out.tx_prev_out_256->header.value;
                break;
            case TX_ITEM_TYPE_OUT_EXT: // 256
                bound_item->out.tx_prev_out_ext_256 = l_tx_prev_out;
                l_tx_in_from = bound_item->out.tx_prev_out_ext_256->addr;
                l_prev_out_addr_key = &bound_item->out.tx_prev_out_ext_256->addr.data.hash_fast;
                l_value = bound_item->out.tx_prev_out_ext_256->header.value;
                l_token = bound_item->out.tx_prev_out_ext_256->token;
                break;
            default:
                l_err_num = -8;
                break;
            }
            if (l_err_num)
                break;

            // 4. compare public key hashes in the signature of the current transaction and in the 'out' item of the previous transaction
            if (dap_hash_fast_is_blank(&l_hash_pkey)) {
                // Get sign item
                dap_chain_tx_sig_t *l_tx_sig = (dap_chain_tx_sig_t*) dap_chain_datum_tx_item_get(a_tx, NULL,
                        TX_ITEM_TYPE_SIG, NULL);
                // Get sign from sign item
                dap_sign_t *l_sign = dap_chain_datum_tx_item_sign_get_sig(l_tx_sig);
                // calculate hash from sign public key
                dap_sign_get_pkey_hash(l_sign, &l_hash_pkey);
            }
            if (!dap_hash_fast_compare(&l_hash_pkey, l_prev_out_addr_key)) {
                l_err_num = -9;
                break;
            }
        } else if(l_cond_type == TX_ITEM_TYPE_IN_COND) { // TX_ITEM_TYPE_IN_COND
            if(*(uint8_t *)l_tx_prev_out != TX_ITEM_TYPE_OUT_COND) {
                l_err_num = -8;
                break;
            }
            // 5a. Check for condition owner
            dap_chain_tx_sig_t *l_tx_prev_sig = (dap_chain_tx_sig_t *)dap_chain_datum_tx_item_get(l_tx_prev, NULL, TX_ITEM_TYPE_SIG, NULL);
            dap_sign_t *l_prev_sign = dap_chain_datum_tx_item_sign_get_sig((dap_chain_tx_sig_t *)l_tx_prev_sig);            
            dap_chain_tx_sig_t *l_tx_sig = (dap_chain_tx_sig_t *)dap_chain_datum_tx_item_get(a_tx, NULL, TX_ITEM_TYPE_SIG, NULL);
            dap_sign_t *l_sign = dap_chain_datum_tx_item_sign_get_sig((dap_chain_tx_sig_t *)l_tx_sig);

            dap_chain_tx_out_cond_t *l_tx_prev_out_cond = NULL;
            l_tx_prev_out_cond = (dap_chain_tx_out_cond_t *)l_tx_prev_out;
            if (l_tx_prev_out_cond->header.subtype != DAP_CHAIN_TX_OUT_COND_SUBTYPE_FEE)
                l_main_ticker = l_token;

            bool l_owner = false;
            l_owner = dap_sign_match_pkey_signs(l_prev_sign,l_sign);

            // 5b. Call verificator for conditional output
            dap_chain_ledger_verificator_t *l_verificator;
            int l_sub_tmp = l_tx_prev_out_cond->header.subtype;

            pthread_rwlock_rdlock(&s_verificators_rwlock);
            HASH_FIND_INT(s_verificators, &l_sub_tmp, l_verificator);
            pthread_rwlock_unlock(&s_verificators_rwlock);
            if (!l_verificator || !l_verificator->callback) {
                if(s_debug_more)
                    log_it(L_ERROR, "No verificator set for conditional output subtype %d", l_sub_tmp);
                l_err_num = -13;
                break;
            }
            if (l_verificator->callback(a_ledger, &l_tx_prev_hash, l_tx_prev_out_cond, a_tx, l_owner) == false) {
                if (l_sub_tmp == DAP_CHAIN_TX_OUT_COND_SUBTYPE_SRV_STAKE_LOCK) {
                    l_err_num = DAP_CHAIN_CS_VERIFY_CODE_TX_NO_PREVIOUS;
                } else {
                    l_err_num = -14;
                }
                break;
            }
            // calculate sum of values from previous transactions
            bound_item->out.tx_prev_out_cond_256 = l_tx_prev_out_cond;
            l_value = l_tx_prev_out_cond->header.value;
        }
        else if(l_cond_type == TX_ITEM_TYPE_IN_EMS){
            if(is_emission){
                l_token = bound_item->in.tx_cur_in_ems->header.ticker;
                l_value = bound_item->stake_lock_item->ems_value;
                is_emission = false;
            }
            else{
                l_token = bound_item->item_emission->datum_token_emission->hdr.ticker;
                l_value = bound_item->item_emission->datum_token_emission->hdr.value_256;
            }
        }
        if (! l_token || !*l_token ) {
            log_it(L_WARNING, "No token ticker found in previous transaction");
            l_err_num = -15;
            break;
        }
        // Get permissions
        l_token_item = NULL;
        pthread_rwlock_rdlock(&l_ledger_priv->tokens_rwlock);
        HASH_FIND_STR(l_ledger_priv->tokens, l_token, l_token_item);
        pthread_rwlock_unlock(&l_ledger_priv->tokens_rwlock);
        if (! l_token_item){
            if(s_debug_more)
                log_it(L_WARNING, "No token item found for token %s", l_token);
            l_err_num = -15;
            break;
        }
        // Check permissions
        if ( (l_token_item->flags & DAP_CHAIN_DATUM_TOKEN_FLAG_ALL_SENDER_BLOCKED ) ||  // If all is blocked - check if we're
             (l_token_item->flags & DAP_CHAIN_DATUM_TOKEN_FLAG_ALL_RECEIVER_FROZEN) ){ // in white list

            if(s_ledger_permissions_check(l_token_item, DAP_CHAIN_DATUM_TOKEN_TSD_TYPE_TX_SENDER_ALLOWED_ADD,&l_tx_in_from,
                                          sizeof (l_tx_in_from)) != 0 ){
                char * l_tmp_tx_in_from = dap_chain_addr_to_str(&l_tx_in_from);
                if(s_debug_more)
                    log_it(L_WARNING, "No permission for addr %s", l_tmp_tx_in_from?l_tmp_tx_in_from:"(null)");
                DAP_DELETE(l_tmp_tx_in_from);
                l_err_num = -20;
                break;
            }
        }
        if ((l_token_item->flags & DAP_CHAIN_DATUM_TOKEN_FLAG_ALL_SENDER_ALLOWED ) || // If all is allowed - check if we're
            (l_token_item->flags & DAP_CHAIN_DATUM_TOKEN_FLAG_ALL_SENDER_UNFROZEN ) ){ // in black list
            if(s_ledger_permissions_check(l_token_item, DAP_CHAIN_DATUM_TOKEN_TSD_TYPE_TX_SENDER_BLOCKED_ADD ,&l_tx_in_from,
                                          sizeof (l_tx_in_from)) == 0 ){
                char * l_tmp_tx_in_from = dap_chain_addr_to_str(&l_tx_in_from);
                if(s_debug_more)
                    log_it(L_WARNING, "No permission for addr %s", l_tmp_tx_in_from?l_tmp_tx_in_from:"(null)");
                DAP_DELETE(l_tmp_tx_in_from);
                l_err_num = -20;
                break;
            }
        }

        HASH_FIND_STR(l_values_from_prev_tx, l_token, l_value_cur);
        if (!l_value_cur) {
            l_value_cur = DAP_NEW_Z(dap_chain_ledger_tokenizer_t);
            strcpy(l_value_cur->token_ticker, l_token);
            HASH_ADD_STR(l_values_from_prev_tx, token_ticker, l_value_cur);
        }
        // calculate  from previous transactions per each token
        SUM_256_256(l_value_cur->sum, l_value, &l_value_cur->sum);

        l_list_bound_items = dap_list_append(l_list_bound_items, bound_item);
    }

    if (l_list_in)
        dap_list_free(l_list_in);

    if (l_err_num) {
        DAP_DELETE(bound_item);
        if ( l_list_bound_items )
            dap_list_free_full(l_list_bound_items, NULL);
        HASH_ITER(hh, l_values_from_prev_tx, l_value_cur, l_tmp) {
            HASH_DEL(l_values_from_prev_tx, l_value_cur);
            DAP_DELETE(l_value_cur);
        }
        return l_err_num;
    }

    // 6. Compare sum of values in 'out' items in the current transaction and in the previous transactions
    // Calculate the sum of values in 'out' items from the current transaction
    bool l_multichannel = false;
    if (HASH_COUNT(l_values_from_prev_tx) > 1) {
        l_multichannel = true;
        if (HASH_COUNT(l_values_from_prev_tx) == 2 && !l_main_ticker) {
            HASH_FIND_STR(l_values_from_cur_tx, PVT(a_ledger)->net->pub.native_ticker, l_value_cur);
            if (l_value_cur) {
                l_value_cur = l_value_cur->hh.next ? l_value_cur->hh.next : l_value_cur->hh.prev;
                l_main_ticker = l_value_cur->token_ticker;
            }
        }
    } else {
        l_value_cur = DAP_NEW_Z(dap_chain_ledger_tokenizer_t);
        if(l_token)
            strcpy(l_value_cur->token_ticker, l_token);
        HASH_ADD_STR(l_values_from_cur_tx, token_ticker, l_value_cur);
    }

    // find 'out' items
    dap_list_t *l_list_out = dap_chain_datum_tx_items_get((dap_chain_datum_tx_t*) a_tx, TX_ITEM_TYPE_OUT_ALL, NULL);
    uint256_t l_value = {}, l_fee_value = {}, l_fee_sum = {};
    dap_chain_addr_t l_fee_addr = {};
#ifndef DAP_CHAIN_LEDGER_TEST
    bool l_fee_check = dap_chain_net_tx_get_fee(PVT(a_ledger)->net->pub.id, NULL, &l_fee_value, &l_fee_addr);
#else
    bool l_fee_check = false;
#endif
    int l_item_idx = 0;
    for (l_list_tmp = l_list_out; l_list_tmp; l_list_tmp = dap_list_next(l_list_tmp), l_item_idx++) {
        dap_chain_tx_item_type_t l_type = *(uint8_t *)l_list_tmp->data;
        dap_chain_addr_t l_tx_out_to={0};
        switch (l_type) {
        case TX_ITEM_TYPE_OUT_OLD: {
            dap_chain_tx_out_old_t *l_tx_out = (dap_chain_tx_out_old_t *)l_list_tmp->data;
            if (l_multichannel) { // token ticker is mandatory for multichannel transactions
                l_err_num = -16;
                break;
            }
            l_value = dap_chain_uint256_from(l_tx_out->header.value);
            l_tx_out_to = l_tx_out->addr;
            l_list_tx_out = dap_list_append(l_list_tx_out, l_tx_out);
        } break;
        case TX_ITEM_TYPE_OUT: { // 256
            dap_chain_tx_out_t *l_tx_out = (dap_chain_tx_out_t *)l_list_tmp->data;
            if (l_multichannel) { // token ticker is mandatory for multichannel transactions
                if (l_main_ticker)
                    l_token = l_main_ticker;
                else {
                    l_err_num = -16;
                    break;
                }
            }
            l_value = l_tx_out->header.value;
            l_tx_out_to = l_tx_out->addr;
            l_list_tx_out = dap_list_append(l_list_tx_out, l_tx_out);
        } break;
        case TX_ITEM_TYPE_OUT_EXT: { // 256
            dap_chain_tx_out_ext_t *l_tx_out = (dap_chain_tx_out_ext_t *)l_list_tmp->data;
            if (!l_multichannel) { // token ticker is depricated for single-channel transactions
                l_err_num = -16;
                break;
            }
            l_value = l_tx_out->header.value;
            l_token = l_tx_out->token;
            l_tx_out_to = l_tx_out->addr;
            l_list_tx_out = dap_list_append(l_list_tx_out, l_tx_out);
        } break;
        case TX_ITEM_TYPE_OUT_COND: {
            dap_chain_tx_out_cond_t *l_tx_out = (dap_chain_tx_out_cond_t *)l_list_tmp->data;
            if (l_multichannel) {
                if (l_main_ticker)
                    l_token = l_main_ticker;
                else if (l_tx_out->header.subtype == DAP_CHAIN_TX_OUT_COND_SUBTYPE_FEE)
                    l_token = (char *)PVT(a_ledger)->net->pub.native_ticker;
                else {
                    log_it(L_WARNING, "No conditional output support for multichannel transaction");
                    l_err_num = -18;
                    break;
                }
            }
            l_value = l_tx_out->header.value;
            l_list_tx_out = dap_list_append(l_list_tx_out, l_tx_out);
        } break;
        default: {}
        }
        if (l_multichannel) {
            HASH_FIND_STR(l_values_from_cur_tx, l_token, l_value_cur);
            if (!l_value_cur) {
                l_value_cur = DAP_NEW_Z(dap_chain_ledger_tokenizer_t);
                strcpy(l_value_cur->token_ticker, l_token);
                HASH_ADD_STR(l_values_from_cur_tx, token_ticker, l_value_cur);
            }
        }
        if (SUM_256_256(l_value_cur->sum, l_value, &l_value_cur->sum)) {
            debug_if(s_debug_more, L_WARNING, "Sum result overflow for tx_add_check with ticker %s",
                                    l_value_cur->token_ticker);
            l_err_num = -77;
            break;
        }

        // Get permissions for token
        l_token_item = NULL;
        pthread_rwlock_rdlock(&l_ledger_priv->tokens_rwlock);
        if(l_ledger_priv->tokens)
            HASH_FIND_STR(l_ledger_priv->tokens,l_token, l_token_item);
        pthread_rwlock_unlock(&l_ledger_priv->tokens_rwlock);
        if (! l_token_item){
            if(s_debug_more)
                log_it(L_WARNING, "No token item found for token %s", l_token);
            l_err_num = -15;
            break;
        }
        // Check permissions

        if ( (l_token_item->flags & DAP_CHAIN_DATUM_TOKEN_FLAG_ALL_RECEIVER_BLOCKED )||   //  If all is blocked or frozen
             (l_token_item->flags & DAP_CHAIN_DATUM_TOKEN_FLAG_ALL_RECEIVER_FROZEN) ){ //  check if we're in white list
            if(s_ledger_permissions_check(l_token_item, DAP_CHAIN_DATUM_TOKEN_TSD_TYPE_TX_RECEIVER_ALLOWED_ADD,&l_tx_out_to ,
                                          sizeof (l_tx_out_to)) != 0 ){
                char * l_tmp_tx_out_to = dap_chain_addr_to_str(&l_tx_out_to);
                if(s_debug_more)
                    log_it(L_WARNING, "No permission for addr %s", l_tmp_tx_out_to?l_tmp_tx_out_to:"(null)");
                DAP_DELETE(l_tmp_tx_out_to);
                l_err_num = -20;
                break;
            }
        }
        if ( (l_token_item->flags & DAP_CHAIN_DATUM_TOKEN_FLAG_ALL_RECEIVER_ALLOWED )||
             (l_token_item->flags & DAP_CHAIN_DATUM_TOKEN_FLAG_ALL_RECEIVER_UNFROZEN )
             ){ // If all is allowed - check if we're in black list
            if(s_ledger_permissions_check(l_token_item, DAP_CHAIN_DATUM_TOKEN_TSD_TYPE_TX_RECEIVER_BLOCKED_ADD ,&l_tx_out_to,
                                          sizeof (l_tx_out_to)) == 0 ){
                char * l_tmp_tx_out_to = dap_chain_addr_to_str(&l_tx_out_to);
                if(s_debug_more)
                    log_it(L_WARNING, "No permission for addr %s", l_tmp_tx_out_to?l_tmp_tx_out_to:"(null)");
                DAP_DELETE(l_tmp_tx_out_to);
                l_err_num = -20;
                break;
            }
        }

        if (l_fee_check && !memcmp(&l_tx_out_to, &l_fee_addr, sizeof(dap_chain_addr_t)) &&
                !dap_strcmp(l_value_cur->token_ticker, PVT(a_ledger)->net->pub.native_ticker)) {
            SUM_256_256(l_fee_sum, l_value, &l_fee_sum);
        }
    }

    if ( l_list_out )
        dap_list_free(l_list_out);

    // Check for transaction consistency (sum(ins) == sum(outs))
    if (!l_err_num) {
        HASH_ITER(hh, l_values_from_prev_tx, l_value_cur, l_tmp) {
            HASH_FIND_STR(l_values_from_cur_tx, l_value_cur->token_ticker, l_res);
            if (!l_res || !EQUAL_256(l_res->sum, l_value_cur->sum) ) {
                if (s_debug_more) {
                    char *l_balance = dap_chain_balance_to_coins(l_res ? l_res->sum : uint256_0);
                    char *l_balance_cur = dap_chain_balance_to_coins(l_value_cur->sum);
                    log_it(L_ERROR, "Sum of values of out items from current tx (%s) is not equal outs from previous tx (%s) for token %s",
                            l_balance, l_balance_cur, l_value_cur->token_ticker);
                    DAP_DELETE(l_balance);
                    DAP_DELETE(l_balance_cur);
                }
                l_err_num = -12;
                break;
            }
        }
    }

    // 7. Check the network fee
    if (l_fee_check && compare256(l_fee_sum, l_fee_value) == -1) {
        char *l_current_fee = dap_chain_balance_to_coins(l_fee_sum);
        char *l_expected_fee = dap_chain_balance_to_coins(l_fee_value);
        log_it(L_ERROR, "Fee value is invalid, expected %s pointed %s", l_expected_fee, l_current_fee);
        l_err_num = -55;
        DAP_DEL_Z(l_current_fee);
        DAP_DEL_Z(l_expected_fee);
    }

    HASH_ITER(hh, l_values_from_prev_tx, l_value_cur, l_tmp) {
        HASH_DEL(l_values_from_prev_tx, l_value_cur);
        DAP_DELETE(l_value_cur);
    }
    HASH_ITER(hh, l_values_from_cur_tx, l_value_cur, l_tmp) {
        HASH_DEL(l_values_from_cur_tx, l_value_cur);
        DAP_DELETE(l_value_cur);
    }
    if (!a_list_bound_items || l_err_num) {
        dap_list_free_full(l_list_bound_items, NULL);
    } else {
        *a_list_bound_items = l_list_bound_items;
    }

    if (!a_list_tx_out || l_err_num) {
        dap_list_free(l_list_tx_out);
    } else {
        *a_list_tx_out = l_list_tx_out;
    }

    return l_err_num;
}

/**
 * @brief dap_chain_ledger_tx_check
 * @param a_ledger
 * @param a_tx
 * @return
 */
int dap_chain_ledger_tx_add_check(dap_ledger_t *a_ledger, dap_chain_datum_tx_t *a_tx)
{
    if(!a_tx)
        return -2;
    dap_list_t *l_list_bound_items = NULL;
    dap_list_t *l_list_tx_out = NULL;
    dap_hash_fast_t l_tx_hash;
    dap_hash_fast(a_tx, dap_chain_datum_tx_get_size(a_tx), &l_tx_hash);

    int l_ret_check;
    if( (l_ret_check = dap_chain_ledger_tx_cache_check(a_ledger, a_tx, &l_tx_hash, false,
                                                       &l_list_bound_items, &l_list_tx_out)) < 0) {
        debug_if(s_debug_more, L_DEBUG, "dap_chain_ledger_tx_add_check() tx not passed the check: code %d ", l_ret_check);
        return l_ret_check;
    }
    if(s_debug_more) {
        char l_tx_hash_str[DAP_CHAIN_HASH_FAST_STR_SIZE];
        dap_chain_hash_fast_to_str(&l_tx_hash, l_tx_hash_str, sizeof(l_tx_hash_str));
        log_it ( L_INFO, "dap_chain_ledger_tx_add_check() check passed for tx %s", l_tx_hash_str);
    }
    return 0;
}

/**
 * @brief s_balance_cache_update
 * @param a_ledger
 * @param a_balance
 * @return
 */
static int s_balance_cache_update(dap_ledger_t *a_ledger, dap_ledger_wallet_balance_t *a_balance)
{
    if (PVT(a_ledger)->cached) {
        char *l_gdb_group = dap_chain_ledger_get_gdb_group(a_ledger, DAP_CHAIN_LEDGER_BALANCES_STR);
        if (dap_global_db_set(l_gdb_group, a_balance->key, &a_balance->balance, sizeof(uint256_t), false, NULL, NULL)) {
            debug_if(s_debug_more, L_WARNING, "Ledger cache mismatch");
            return -1;
        }
        DAP_DELETE(l_gdb_group);
    }
    /* Notify the world*/
    struct json_object *l_json = wallet_info_json_collect(a_ledger, a_balance);
    dap_notify_server_send_mt(json_object_get_string(l_json));
    json_object_put(l_json);
    return 0;
}

static int s_sort_ledger_tx_item(dap_chain_ledger_tx_item_t* a, dap_chain_ledger_tx_item_t* b)
{
    return a->tx->header.ts_created == b->tx->header.ts_created ? 0 :
                a->tx->header.ts_created < b->tx->header.ts_created ? -1 : 1;
}


/**
 * @brief Add new transaction to the cache list
 * @param a_ledger
 * @param a_tx
 * @param a_tx_hash
 * @param a_from_threshold
 * @return return 1 OK, -1 error
 */
int dap_chain_ledger_tx_add(dap_ledger_t *a_ledger, dap_chain_datum_tx_t *a_tx, dap_hash_fast_t *a_tx_hash, bool a_from_threshold)
{
    return s_tx_add(a_ledger,a_tx,a_tx_hash,a_from_threshold,true);
}

/**
 * @brief Add new transaction to the cache list, without rwlocks lock
 * @param a_ledger
 * @param a_tx
 * @param a_tx_hash
 * @param a_from_threshold
 * @return return 1 OK, -1 error
 */
static int s_tx_add_unsafe(dap_ledger_t *a_ledger, dap_chain_datum_tx_t *a_tx, dap_hash_fast_t *a_tx_hash, bool a_from_threshold)
{
    return s_tx_add(a_ledger,a_tx,a_tx_hash,a_from_threshold,false);
}

void dap_chain_ledger_set_tps_start_time(dap_ledger_t *a_ledger)
{
    clock_gettime(CLOCK_REALTIME, &PVT(a_ledger)->tps_start_time);
}

/**
 * @brief Add new transaction to the cache list
 * @param a_ledger
 * @param a_tx
 * @param a_tx_hash
 * @param a_from_threshold
 * @param a_safe_call True if we need to lock rwlock, false if not
 * @return return 1 OK, -1 error
 */
static inline int s_tx_add(dap_ledger_t *a_ledger, dap_chain_datum_tx_t *a_tx, dap_hash_fast_t *a_tx_hash, bool a_from_threshold, bool a_safe_call)
{
    if(!a_tx){
        if(s_debug_more)
            log_it(L_ERROR, "NULL tx detected");
        return -1;
    }
    int ret = 1;
    dap_ledger_private_t *l_ledger_priv = PVT(a_ledger);
    dap_list_t *l_list_bound_items = NULL;
    dap_list_t *l_list_tx_out = NULL;
    dap_chain_ledger_tx_item_t *l_item_tmp = NULL;

    if (!l_ledger_priv->tps_timer) {
#ifndef DAP_TPS_TEST
        dap_chain_ledger_set_tps_start_time(a_ledger);
#endif
        l_ledger_priv->tps_current_time.tv_sec = l_ledger_priv->tps_start_time.tv_sec;
        l_ledger_priv->tps_current_time.tv_nsec = l_ledger_priv->tps_start_time.tv_nsec;
        l_ledger_priv->tps_count = 0;
        if (dap_events_workers_init_status())
            l_ledger_priv->tps_timer = dap_timerfd_start(500, s_ledger_tps_callback, l_ledger_priv);
        else
            l_ledger_priv->tps_timer = NULL;
    }
    bool l_from_threshold = a_from_threshold;
    char l_tx_hash_str[DAP_CHAIN_HASH_FAST_STR_SIZE];
    dap_chain_hash_fast_to_str(a_tx_hash, l_tx_hash_str, sizeof(l_tx_hash_str));

    int l_ret_check;
    l_item_tmp = NULL;
    if( (l_ret_check = dap_chain_ledger_tx_cache_check(a_ledger, a_tx, a_tx_hash, a_from_threshold,
                                                       &l_list_bound_items, &l_list_tx_out)) < 0) {
        if (l_ret_check == DAP_CHAIN_CS_VERIFY_CODE_TX_NO_PREVIOUS ||
                l_ret_check == DAP_CHAIN_CS_VERIFY_CODE_TX_NO_EMISSION) {
            if (!l_from_threshold) {
                unsigned l_hash_value = 0;
                HASH_VALUE(a_tx_hash, sizeof(*a_tx_hash), l_hash_value);
                pthread_rwlock_rdlock(&l_ledger_priv->threshold_txs_rwlock);
                HASH_FIND_BYHASHVALUE(hh, l_ledger_priv->threshold_txs, a_tx_hash, sizeof(*a_tx_hash), l_hash_value, l_item_tmp);
                unsigned long long l_threshold_txs_count = HASH_COUNT(l_ledger_priv->threshold_txs);
                if (!l_item_tmp) {
                    if (l_threshold_txs_count >= s_threshold_txs_max) {
                        if(s_debug_more)
                            log_it(L_WARNING, "Threshold for tranactions is overfulled (%zu max), dropping down new data, added nothing",
                                       s_threshold_txs_max);
                    } else {
                        l_item_tmp = DAP_NEW_Z(dap_chain_ledger_tx_item_t);
                        l_item_tmp->tx_hash_fast = *a_tx_hash;
                        l_item_tmp->tx = DAP_DUP_SIZE(a_tx, dap_chain_datum_tx_get_size(a_tx));
                        l_item_tmp->ts_added = dap_nanotime_now();
                        HASH_ADD_BYHASHVALUE(hh, l_ledger_priv->threshold_txs, tx_hash_fast, sizeof(dap_chain_hash_fast_t), l_hash_value, l_item_tmp);
                        if(s_debug_more)
                            log_it (L_DEBUG, "Tx %s added to threshold", l_tx_hash_str);
                    }
                }
                pthread_rwlock_unlock(&l_ledger_priv->threshold_txs_rwlock);
            }
        } else {
            if(s_debug_more)
                log_it (L_WARNING, "dap_chain_ledger_tx_add() tx %s not passed the check: code %d ",l_tx_hash_str, l_ret_check);
        }
        return l_ret_check;
    }
    if(s_debug_more)
        log_it ( L_DEBUG, "dap_chain_ledger_tx_add() check passed for tx %s",l_tx_hash_str);

    // Mark 'out' items in cache if they were used & delete previous transactions from cache if it need
    // find all bound pairs 'in' and 'out'
    dap_list_t *l_list_tmp = l_list_bound_items;
    size_t l_outs_used = dap_list_length(l_list_bound_items);
    size_t l_cache_size = sizeof(dap_store_obj_t) * (l_outs_used + 1);
    dap_store_obj_t *l_cache_used_outs = DAP_NEW_Z_SIZE(dap_store_obj_t, l_cache_size);
    char *l_gdb_group = dap_chain_ledger_get_gdb_group(a_ledger, DAP_CHAIN_LEDGER_TXS_STR);
    char *l_main_token_ticker = NULL, *l_cur_token_ticker = NULL;
    bool l_ticker_in_heap = false;

    // Update balance: deducts
    for (int i = 1; l_list_tmp; i++) {
        dap_chain_ledger_tx_bound_t *bound_item = l_list_tmp->data;
        void *l_item_in = *(void **)&bound_item->in;
        dap_chain_tx_item_type_t l_type = *(uint8_t *)l_item_in;
        if (l_type == TX_ITEM_TYPE_IN_EMS) {
             // It's the emission behind
            // Find token ticker for emission
            dap_chain_tx_in_ems_t * l_tx_token = (dap_chain_tx_in_ems_t *) dap_chain_datum_tx_item_get(a_tx, NULL, TX_ITEM_TYPE_IN_EMS, NULL);
            if (l_tx_token)
                 l_main_token_ticker = l_tx_token->header.ticker;
            else {
                log_it(L_ERROR, "No token item with blank prev tx hash");
                break;
            }
            if (bound_item->tx_prev) { // It's the stake lock emission
                dap_chain_ledger_token_item_t *l_token_item = NULL;
                pthread_rwlock_rdlock(&l_ledger_priv->tokens_rwlock);
                HASH_FIND_STR(l_ledger_priv->tokens, l_main_token_ticker, l_token_item);
                pthread_rwlock_unlock(&l_ledger_priv->tokens_rwlock);
                if (!l_token_item){
                    log_it(L_ERROR, "No token item found for token %s", l_main_token_ticker);
                    break;
                }
                if (!IS_ZERO_256(l_token_item->total_supply)) {
                    SUBTRACT_256_256(l_token_item->current_supply, bound_item->stake_lock_item->ems_value,
                                     &l_token_item->current_supply);
                    char *l_balance = dap_chain_balance_print(l_token_item->current_supply);
                    log_it(L_DEBUG, "New current supply %s for token %s", l_balance, l_token_item->ticker);
                    DAP_DEL_Z(l_balance);
                    if (PVT(a_ledger)->cached)
                        s_ledger_token_cache_update(a_ledger, l_token_item);
                }
                bound_item->stake_lock_item->tx_used_out = *a_tx_hash;
                if (PVT(a_ledger)->cached)
                    // Mirror it in cache
                    s_ledger_stake_lock_cache_update(a_ledger, bound_item->stake_lock_item);
            } else {    // It's the general emission
                // Mark it as used with base tx hash
                bound_item->item_emission->tx_used_out = *a_tx_hash;
                if (PVT(a_ledger)->cached)
                    // Mirror it in cache
                    s_ledger_emission_cache_update(a_ledger, bound_item->item_emission);
            }
            l_list_tmp = dap_list_next(l_list_tmp);
            i--;    // Do not calc this output with tx used items
            l_outs_used--;
            continue;
        }
        dap_chain_ledger_tx_item_t *l_prev_item_out = bound_item->item_out;
        l_cur_token_ticker = l_prev_item_out->cache_data.token_ticker;
        if (!l_main_token_ticker)
            l_main_token_ticker = l_cur_token_ticker;
        int l_tx_prev_out_used_idx = 0;
        if (l_type == TX_ITEM_TYPE_IN) {
            dap_chain_tx_in_t *l_tx_in = bound_item->in.tx_cur_in;
            dap_ledger_wallet_balance_t *wallet_balance = NULL;
            uint256_t l_value = {};
            dap_chain_addr_t *l_addr = NULL;
            void *l_item_out = *(void **)&bound_item->out;
            dap_chain_tx_item_type_t l_out_type = *(uint8_t *)l_item_out;
            switch (l_out_type) {
            case TX_ITEM_TYPE_OUT:
                l_addr = &bound_item->out.tx_prev_out_256->addr;
                l_value = bound_item->out.tx_prev_out_256->header.value;
                break;
            case TX_ITEM_TYPE_OUT_OLD:
                l_addr = &bound_item->out.tx_prev_out->addr;
                l_value = GET_256_FROM_64(bound_item->out.tx_prev_out->header.value);
                break;
            case TX_ITEM_TYPE_OUT_EXT:
                l_addr = &bound_item->out.tx_prev_out_ext_256->addr;
                l_value = bound_item->out.tx_prev_out_ext_256->header.value;
                l_cur_token_ticker = bound_item->out.tx_prev_out_ext_256->token;
                break;
            default:
                log_it(L_DEBUG, "Unknown item type %d", l_out_type);
                break;
            }
            char *l_addr_str = dap_chain_addr_to_str(l_addr);
            char *l_wallet_balance_key = dap_strjoin(" ", l_addr_str, l_cur_token_ticker, (char*)NULL);
            pthread_rwlock_rdlock(&PVT(a_ledger)->balance_accounts_rwlock);
            HASH_FIND_STR(PVT(a_ledger)->balance_accounts, l_wallet_balance_key, wallet_balance);
            pthread_rwlock_unlock(&PVT(a_ledger)->balance_accounts_rwlock);
            if (wallet_balance) {
                if(s_debug_more) {
                    char *l_balance = dap_chain_balance_print(l_value);
                    log_it(L_DEBUG,"SPEND %s from addr: %s", l_balance, l_wallet_balance_key);
                    DAP_DELETE(l_balance);
                }
                SUBTRACT_256_256(wallet_balance->balance, l_value, &wallet_balance->balance);
                // Update the cache
                s_balance_cache_update(a_ledger, wallet_balance);
            } else {
                if(s_debug_more)
                    log_it(L_ERROR,"!!! Attempt to SPEND from some non-existent balance !!!: %s %s", l_addr_str, l_cur_token_ticker);
            }
            DAP_DELETE(l_addr_str);
            DAP_DELETE(l_wallet_balance_key);
            /// Mark 'out' item in cache because it used
            l_tx_prev_out_used_idx = l_tx_in->header.tx_out_prev_idx;
        } else {//TX_ITEM_TYPE_IN_COND
            // all balance deducts performed with previous conditional transaction
            dap_chain_tx_in_cond_t *l_tx_in_cond = bound_item->in.tx_cur_in_cond;
            /// Mark 'out' item in cache because it used
            l_tx_prev_out_used_idx = l_tx_in_cond->header.tx_out_prev_idx;
            dap_chain_tx_out_cond_t *l_cond = bound_item->out.tx_prev_out_cond_256;
            if (l_cond->header.subtype == DAP_CHAIN_TX_OUT_COND_SUBTYPE_SRV_XCHANGE)
                l_main_token_ticker = l_prev_item_out->cache_data.token_ticker;
            if (l_cond->header.subtype == DAP_CHAIN_TX_OUT_COND_SUBTYPE_FEE)
                l_cur_token_ticker = (char *)PVT(a_ledger)->net->pub.native_ticker;
            // Update service items if any
            dap_chain_ledger_verificator_t *l_verificator;
            int l_tmp = l_cond->header.subtype;
            pthread_rwlock_rdlock(&s_verificators_rwlock);
            HASH_FIND_INT(s_verificators, &l_tmp, l_verificator);
            pthread_rwlock_unlock(&s_verificators_rwlock);
            if (l_verificator && l_verificator->callback_added)
                l_verificator->callback_added(a_ledger, a_tx, l_cond);
        }

        // add a used output
        l_prev_item_out->cache_data.tx_hash_spent_fast[l_tx_prev_out_used_idx] = *a_tx_hash;
        l_prev_item_out->cache_data.n_outs_used++;
        // mirror it in the cache
        size_t l_tx_size = dap_chain_datum_tx_get_size(l_prev_item_out->tx);
        size_t l_tx_cache_sz = l_tx_size + sizeof(l_prev_item_out->cache_data);
        uint8_t *l_tx_cache = DAP_NEW_Z_SIZE(uint8_t, l_tx_cache_sz);
        memcpy(l_tx_cache, &l_prev_item_out->cache_data, sizeof(l_prev_item_out->cache_data));
        memcpy(l_tx_cache + sizeof(l_prev_item_out->cache_data), l_prev_item_out->tx, l_tx_size);
        char *l_tx_i_hash = dap_chain_hash_fast_to_str_new(&l_prev_item_out->tx_hash_fast);
        l_cache_used_outs[i] = (dap_store_obj_t) {
                .key        = l_tx_i_hash,
                .value      = l_tx_cache,
                .value_len  = l_tx_cache_sz,
                .group      = l_gdb_group,
                .type       = DAP_DB$K_OPTYPE_ADD
        };
        l_cache_used_outs[i].timestamp = dap_nanotime_now();

        // delete previous transactions from cache because all out is used
        if(l_prev_item_out->cache_data.n_outs_used == l_prev_item_out->cache_data.n_outs) {
            if (l_main_token_ticker == l_prev_item_out->cache_data.token_ticker) {
                l_main_token_ticker = dap_strdup(l_prev_item_out->cache_data.token_ticker);
                l_ticker_in_heap = true;
            }
            dap_chain_hash_fast_t l_tx_prev_hash_to_del = bound_item->tx_prev_hash;
            // remove from memory ledger
            int res = dap_chain_ledger_tx_remove(a_ledger, &l_tx_prev_hash_to_del, a_tx->header.ts_created);
            if(res == -2) {
                if(s_debug_more) {
                    char * l_tx_prev_hash_str = dap_chain_hash_fast_to_str_new(&l_tx_prev_hash_to_del);
                    log_it(L_ERROR, "Can't delete previous transactions because hash=%s not found", l_tx_prev_hash_str);
                    DAP_DELETE(l_tx_prev_hash_str);
                }
                ret = -100;
                l_outs_used = i;
                goto FIN;
            }
            else if(res != 1) {
                if(s_debug_more) {
                    char * l_tx_prev_hash_str = dap_chain_hash_fast_to_str_new(&l_tx_prev_hash_to_del);
                    log_it(L_ERROR, "Can't delete previous transactions with hash=%s", l_tx_prev_hash_str);
                    DAP_DELETE(l_tx_prev_hash_str);
                }
                ret = -101;
                l_outs_used = i;
                goto FIN;
            }
        }
        // go to next previous transaction
        l_list_tmp = dap_list_next(l_list_tmp);
    }


    //Update balance : raise
    bool l_multichannel = false;
    for (dap_list_t *l_tx_out = l_list_tx_out; l_tx_out; l_tx_out = dap_list_next(l_tx_out)) {
        if (!l_tx_out->data) {
            debug_if(s_debug_more, L_WARNING, "Can't detect tx ticker or matching output, can't append balances cache");
            continue;
        }
        dap_chain_tx_item_type_t l_type = *(uint8_t *)l_tx_out->data;
        if (l_type == TX_ITEM_TYPE_OUT_COND) {
            // Update service items if any
            dap_chain_tx_out_cond_t *l_cond = (dap_chain_tx_out_cond_t *)l_tx_out->data;
            dap_chain_ledger_verificator_t *l_verificator;
            int l_tmp = l_cond->header.subtype;
            pthread_rwlock_rdlock(&s_verificators_rwlock);
            HASH_FIND_INT(s_verificators, &l_tmp, l_verificator);
            pthread_rwlock_unlock(&s_verificators_rwlock);
            if (l_verificator && l_verificator->callback_added)
                l_verificator->callback_added(a_ledger, a_tx, NULL);
            continue;   // balance raise will be with next conditional transaction
        }

        dap_chain_addr_t *l_addr;
        uint256_t l_value = {};
        switch (l_type) {
        case TX_ITEM_TYPE_OUT: {
            dap_chain_tx_out_t *l_out_item_256 = (dap_chain_tx_out_t *)l_tx_out->data;
            l_addr = &l_out_item_256->addr;
            l_value = l_out_item_256->header.value;
            l_cur_token_ticker = l_main_token_ticker;
        } break;
        case TX_ITEM_TYPE_OUT_OLD: {
            dap_chain_tx_out_old_t *l_out_item = (dap_chain_tx_out_old_t *)l_tx_out->data;
            l_addr = &l_out_item->addr;
            l_value = GET_256_FROM_64(l_out_item->header.value);
            l_cur_token_ticker = l_main_token_ticker;
        } break;
        case TX_ITEM_TYPE_OUT_EXT: {
            dap_chain_tx_out_ext_t *l_out_item_ext_256 = (dap_chain_tx_out_ext_t *)l_tx_out->data;
            l_addr = &l_out_item_ext_256->addr;
            l_value = l_out_item_ext_256->header.value;
            l_cur_token_ticker = l_out_item_ext_256->token;
            l_multichannel = true;
        } break;
        default:
            log_it(L_DEBUG, "Unknown item type %d", l_type);
            break;
        }
        char *l_addr_str = dap_chain_addr_to_str(l_addr);
        dap_ledger_wallet_balance_t *wallet_balance = NULL;
        char *l_wallet_balance_key = dap_strjoin(" ", l_addr_str, l_cur_token_ticker, (char*)NULL);
        if(s_debug_more) {
            char *l_balance = dap_chain_balance_print(l_value);
            log_it(L_DEBUG, "GOT %s to addr: %s", l_balance, l_wallet_balance_key);
            DAP_DELETE(l_balance);
        }
        pthread_rwlock_rdlock(&l_ledger_priv->balance_accounts_rwlock);
        HASH_FIND_STR(PVT(a_ledger)->balance_accounts, l_wallet_balance_key, wallet_balance);
        pthread_rwlock_unlock(&l_ledger_priv->balance_accounts_rwlock);
        if (wallet_balance) {
            //if(s_debug_more)
            //    log_it(L_DEBUG, "Balance item is present in cache");
            SUM_256_256(wallet_balance->balance, l_value, &wallet_balance->balance);
            DAP_DELETE (l_wallet_balance_key);
            // Update the cache
            s_balance_cache_update(a_ledger, wallet_balance);
        } else {
            wallet_balance = DAP_NEW_Z(dap_ledger_wallet_balance_t);
            wallet_balance->key = l_wallet_balance_key;
            strcpy(wallet_balance->token_ticker, l_cur_token_ticker);
            SUM_256_256(wallet_balance->balance, l_value, &wallet_balance->balance);
            if(s_debug_more)
                log_it(L_DEBUG, "Create new balance item: %s %s", l_addr_str, l_cur_token_ticker);
            pthread_rwlock_wrlock(&l_ledger_priv->balance_accounts_rwlock);
            HASH_ADD_KEYPTR(hh, PVT(a_ledger)->balance_accounts, wallet_balance->key,
                            strlen(l_wallet_balance_key), wallet_balance);
            pthread_rwlock_unlock(&l_ledger_priv->balance_accounts_rwlock);
            // Add it to cache
            s_balance_cache_update(a_ledger, wallet_balance);
        }
        DAP_DELETE (l_addr_str);
    }

    // add transaction to the cache list
    dap_chain_ledger_tx_item_t *l_tx_item = DAP_NEW_Z(dap_chain_ledger_tx_item_t);
    l_tx_item->tx_hash_fast = *a_tx_hash;
    size_t l_tx_size = dap_chain_datum_tx_get_size(a_tx);
    l_tx_item->tx = DAP_DUP_SIZE(a_tx, l_tx_size);
    l_tx_item->cache_data.ts_created = dap_time_now(); // Time of transasction added to ledger
    int l_outs_count = 0;
    dap_list_t *l_tist_tmp = dap_chain_datum_tx_items_get(a_tx, TX_ITEM_TYPE_OUT_ALL, &l_outs_count);
    l_tx_item->cache_data.n_outs = l_outs_count;
    // TODO: dump the UTXO in debug mode if need

    if(l_tist_tmp)
        dap_list_free(l_tist_tmp);
    if (l_main_token_ticker) {
        dap_stpcpy(l_tx_item->cache_data.token_ticker, l_main_token_ticker);
        if (l_ticker_in_heap)
            DAP_DELETE(l_main_token_ticker);
    }
    else
        debug_if(s_debug_more, L_ERROR, "No token ticker in previous txs");
    l_tx_item->cache_data.multichannel = l_multichannel;
    if(a_safe_call) pthread_rwlock_wrlock(&l_ledger_priv->ledger_rwlock);
    l_tx_item->ts_added = dap_nanotime_now();
    HASH_ADD_INORDER(hh, l_ledger_priv->ledger_items, tx_hash_fast, sizeof(dap_chain_hash_fast_t),
                         l_tx_item, s_sort_ledger_tx_item); // tx_hash_fast: name of key field
    if(a_safe_call) pthread_rwlock_unlock(&l_ledger_priv->ledger_rwlock);
    // Callable callback
    for (dap_list_t *notifier = a_ledger->tx_add_notifiers; notifier != NULL; notifier = notifier->next) {
        dap_chain_ledger_tx_notifier_t *l_notify = (dap_chain_ledger_tx_notifier_t *)notifier->data;
        l_notify->callback(l_notify->arg, a_ledger, l_tx_item->tx);
    }
    // Count TPS
    clock_gettime(CLOCK_REALTIME, &l_ledger_priv->tps_end_time);
    l_ledger_priv->tps_count++;
    if (PVT(a_ledger)->cached) {
        // Add it to cache
        size_t l_tx_cache_sz = l_tx_size + sizeof(l_tx_item->cache_data);
        uint8_t *l_tx_cache = DAP_NEW_STACK_SIZE(uint8_t, l_tx_cache_sz);
        memcpy(l_tx_cache, &l_tx_item->cache_data, sizeof(l_tx_item->cache_data));
        memcpy(l_tx_cache + sizeof(l_tx_item->cache_data), a_tx, l_tx_size);
        l_cache_used_outs[0] = (dap_store_obj_t) {
                .key        = l_tx_hash_str,
                .value      = l_tx_cache,
                .value_len  = l_tx_cache_sz,
                .group      = l_gdb_group,
                .type       = DAP_DB$K_OPTYPE_ADD
        };
        l_cache_used_outs[0].timestamp = dap_nanotime_now();
        // Apply it with single DB transaction
        if (dap_global_db_set_raw(l_cache_used_outs, l_outs_used + 1, NULL, NULL))
            debug_if(s_debug_more, L_WARNING, "Ledger cache mismatch");
    }
    if (!a_from_threshold)
        s_threshold_txs_proc(a_ledger);
    ret = 1;
FIN:
    if (l_list_bound_items)
        dap_list_free_full(l_list_bound_items, NULL);
    if (l_list_tx_out)
        dap_list_free(l_list_tx_out);
    for (size_t i = 1; i <= l_outs_used; i++) {
        DAP_DELETE(l_cache_used_outs[i].key);
        DAP_DELETE(l_cache_used_outs[i].value);
    }
    DAP_DELETE(l_gdb_group);
    DAP_DELETE(l_cache_used_outs);
    return ret;
}

static bool s_ledger_tps_callback(void *a_arg)
{
    dap_ledger_private_t *l_ledger_pvt = (dap_ledger_private_t *)a_arg;
    if (l_ledger_pvt->tps_current_time.tv_sec != l_ledger_pvt->tps_end_time.tv_sec ||
            l_ledger_pvt->tps_current_time.tv_nsec != l_ledger_pvt->tps_end_time.tv_nsec) {
        l_ledger_pvt->tps_current_time.tv_sec = l_ledger_pvt->tps_end_time.tv_sec;
        l_ledger_pvt->tps_current_time.tv_nsec = l_ledger_pvt->tps_end_time.tv_nsec;
        return true;
    }
    l_ledger_pvt->tps_timer = NULL;
    return false;
}

int dap_chain_ledger_tx_load(dap_ledger_t *a_ledger, dap_chain_datum_tx_t *a_tx, dap_chain_hash_fast_t *a_tx_hash)
{
    dap_chain_hash_fast_t l_tx_hash;
    dap_hash_fast(a_tx, dap_chain_datum_tx_get_size(a_tx), &l_tx_hash);
    if (a_tx_hash)
        *a_tx_hash = l_tx_hash;
    if (PVT(a_ledger)->load_mode) {
        if (PVT(a_ledger)->cache_tx_check_callback)
            PVT(a_ledger)->cache_tx_check_callback(&l_tx_hash);
        dap_chain_ledger_tx_item_t *l_tx_item;
        unsigned l_hash_value;
        HASH_VALUE(&l_tx_hash, sizeof(dap_chain_hash_fast_t), l_hash_value);
        pthread_rwlock_rdlock(&PVT(a_ledger)->ledger_rwlock);
        HASH_FIND_BYHASHVALUE(hh, PVT(a_ledger)->ledger_items, &l_tx_hash, sizeof(dap_chain_hash_fast_t), l_hash_value, l_tx_item);
        if (l_tx_item) {
            pthread_rwlock_unlock(&PVT(a_ledger)->ledger_rwlock);
            return 1;
        }
        HASH_FIND_BYHASHVALUE(hh, PVT(a_ledger)->threshold_txs, &l_tx_hash, sizeof(dap_chain_hash_fast_t), l_hash_value, l_tx_item);
        if (l_tx_item) {
            pthread_rwlock_unlock(&PVT(a_ledger)->ledger_rwlock);
            return DAP_CHAIN_CS_VERIFY_CODE_TX_NO_PREVIOUS;
        }
        dap_chain_ledger_tx_spent_item_t *l_tx_spent_item;
        HASH_FIND_BYHASHVALUE(hh, PVT(a_ledger)->spent_items, &l_tx_hash, sizeof(dap_chain_hash_fast_t), l_hash_value, l_tx_spent_item);
        pthread_rwlock_unlock(&PVT(a_ledger)->ledger_rwlock);
        if (l_tx_spent_item)
            return 1;
    }
    return dap_chain_ledger_tx_add(a_ledger, a_tx, &l_tx_hash, false);
}

/**
 * Delete transaction from the cache
 *
 * return 1 OK, -1 error, -2 tx_hash not found
 */
int dap_chain_ledger_tx_remove(dap_ledger_t *a_ledger, dap_chain_hash_fast_t *a_tx_hash, dap_time_t a_spent_time)
{
    if(!a_tx_hash)
        return -1;
    int l_ret = -1;
    dap_ledger_private_t *l_ledger_priv = PVT(a_ledger);
    dap_chain_ledger_tx_item_t *l_item_tmp;
    unsigned l_hash_value;
    HASH_VALUE(a_tx_hash, sizeof(*a_tx_hash), l_hash_value);
    pthread_rwlock_wrlock(&l_ledger_priv->ledger_rwlock);
    HASH_FIND_BYHASHVALUE(hh, l_ledger_priv->ledger_items, a_tx_hash, sizeof(dap_chain_hash_fast_t), l_hash_value, l_item_tmp);
    if(l_item_tmp != NULL) {
        HASH_DEL(l_ledger_priv->ledger_items, l_item_tmp);
        if (PVT(a_ledger)->cached) {
            // Remove it from cache
            char *l_gdb_group = dap_chain_ledger_get_gdb_group(a_ledger, DAP_CHAIN_LEDGER_TXS_STR);
            char *l_tx_hash_str = dap_chain_hash_fast_to_str_new(a_tx_hash);
            dap_global_db_del(l_gdb_group, l_tx_hash_str, NULL, NULL);
            DAP_DELETE(l_tx_hash_str);
            DAP_DELETE(l_gdb_group);
        }
        l_ret = 1;
        dap_chain_ledger_tx_spent_item_t *l_item_used;
        HASH_FIND_BYHASHVALUE(hh, l_ledger_priv->spent_items, a_tx_hash, sizeof(dap_chain_hash_fast_t), l_hash_value, l_item_used);
        if (!l_item_used) {   // Add it to spent items
            l_item_used = DAP_NEW_Z(dap_chain_ledger_tx_spent_item_t);
            l_item_used->tx_hash_fast = *a_tx_hash;
            l_item_used->cache_data.spent_time = a_spent_time;
            strncpy(l_item_used->cache_data.token_ticker, l_item_tmp->cache_data.token_ticker, DAP_CHAIN_TICKER_SIZE_MAX);
            int l_out_num = -1;
            dap_chain_datum_tx_out_cond_get(l_item_tmp->tx, DAP_CHAIN_TX_OUT_COND_SUBTYPE_ALL, &l_out_num);
            if (l_out_num != -1 && l_out_num < MAX_OUT_ITEMS)
                l_item_used->cache_data.tx_hash_spent_fast = l_item_tmp->cache_data.tx_hash_spent_fast[l_out_num];
            HASH_ADD_BYHASHVALUE(hh, l_ledger_priv->spent_items, tx_hash_fast, sizeof(dap_chain_hash_fast_t), l_hash_value, l_item_used);
           if (PVT(a_ledger)->cached) {
                // Add it to cache
                char *l_gdb_group = dap_chain_ledger_get_gdb_group(a_ledger, DAP_CHAIN_LEDGER_SPENT_TXS_STR);
                char *l_tx_hash_str = dap_hash_fast_to_str_new(a_tx_hash);
                if (dap_global_db_set(l_gdb_group, l_tx_hash_str, &l_item_used->cache_data, sizeof(l_item_used->cache_data), false, NULL, NULL))
                    debug_if(s_debug_more, L_WARNING, "Ledger cache mismatch");
                DAP_DELETE(l_tx_hash_str);
                DAP_DELETE(l_gdb_group);
           }
        }
        // delete tx & its item
        DAP_DELETE(l_item_tmp->tx);
        DAP_DELETE(l_item_tmp);
    }
    else
        // hash not found in the cache
        l_ret = -2;
    pthread_rwlock_unlock(&l_ledger_priv->ledger_rwlock);
    return l_ret;
}

/**
 * Delete all transactions from the cache
 */
void dap_chain_ledger_purge(dap_ledger_t *a_ledger, bool a_preserve_db)
{
    dap_ledger_private_t *l_ledger_priv = PVT(a_ledger);
    pthread_rwlock_wrlock(&l_ledger_priv->ledger_rwlock);
    pthread_rwlock_wrlock(&l_ledger_priv->tokens_rwlock);
    pthread_rwlock_wrlock(&l_ledger_priv->threshold_emissions_rwlock);
    pthread_rwlock_wrlock(&l_ledger_priv->threshold_txs_rwlock);
    pthread_rwlock_wrlock(&l_ledger_priv->balance_accounts_rwlock);
    pthread_rwlock_wrlock(&l_ledger_priv->stake_lock_rwlock);

    /* Delete regular transactions */
    dap_chain_ledger_tx_item_t *l_item_current, *l_item_tmp;
    char *l_gdb_group;
    HASH_ITER(hh, l_ledger_priv->ledger_items , l_item_current, l_item_tmp) {
        HASH_DEL(l_ledger_priv->ledger_items, l_item_current);
        DAP_DELETE(l_item_current->tx);
        DAP_DEL_Z(l_item_current);
    }
    if (!a_preserve_db) {
        l_gdb_group = dap_chain_ledger_get_gdb_group(a_ledger, DAP_CHAIN_LEDGER_TXS_STR);
        dap_global_db_del(l_gdb_group, NULL, NULL, NULL);
        DAP_DELETE(l_gdb_group);
    }

    /* Delete spent transactions */
    dap_chain_ledger_tx_spent_item_t *l_spent_item_current, *l_spent_item_tmp;
    HASH_ITER(hh, l_ledger_priv->spent_items, l_spent_item_current, l_spent_item_tmp) {
        HASH_DEL(l_ledger_priv->spent_items, l_spent_item_current);
        DAP_DEL_Z(l_item_current);
    }
    if (!a_preserve_db) {
        l_gdb_group = dap_chain_ledger_get_gdb_group(a_ledger, DAP_CHAIN_LEDGER_SPENT_TXS_STR);
        dap_global_db_del(l_gdb_group, NULL, NULL, NULL);
        DAP_DELETE(l_gdb_group);
    }

    /* Delete balances */
    dap_ledger_wallet_balance_t *l_balance_current, *l_balance_tmp;
    HASH_ITER(hh, l_ledger_priv->balance_accounts, l_balance_current, l_balance_tmp) {
        HASH_DEL(l_ledger_priv->balance_accounts, l_balance_current);
        DAP_DELETE(l_balance_current->key);
        DAP_DELETE(l_balance_current);
    }
    if (!a_preserve_db) {
        l_gdb_group = dap_chain_ledger_get_gdb_group(a_ledger, DAP_CHAIN_LEDGER_BALANCES_STR);
        dap_global_db_del(l_gdb_group, NULL, NULL, NULL);
        DAP_DELETE(l_gdb_group);
    }

    /* Delete tokens and their emissions */
    dap_chain_ledger_token_item_t *l_token_current, *l_token_tmp;
    dap_chain_ledger_token_emission_item_t *l_emission_current, *l_emission_tmp;
    HASH_ITER(hh, l_ledger_priv->tokens, l_token_current, l_token_tmp) {
        HASH_DEL(l_ledger_priv->tokens, l_token_current);
        pthread_rwlock_wrlock(&l_token_current->token_emissions_rwlock);
        HASH_ITER(hh, l_token_current->token_emissions, l_emission_current, l_emission_tmp) {
            HASH_DEL(l_token_current->token_emissions, l_emission_current);
            DAP_DELETE(l_emission_current->datum_token_emission);
            DAP_DEL_Z(l_emission_current);
        }
        pthread_rwlock_unlock(&l_token_current->token_emissions_rwlock);
        DAP_DELETE(l_token_current->datum_token);
        DAP_DELETE(l_token_current->auth_signs);
        DAP_DELETE(l_token_current->auth_signs_pkey_hash);
        DAP_DEL_Z(l_token_current->tx_recv_allow);
        DAP_DEL_Z(l_token_current->tx_recv_block);
        DAP_DEL_Z(l_token_current->tx_send_allow);
        DAP_DEL_Z(l_token_current->tx_send_block);
        pthread_rwlock_destroy(&l_token_current->token_emissions_rwlock);
        DAP_DELETE(l_token_current);
    }
    if (!a_preserve_db) {
        l_gdb_group = dap_chain_ledger_get_gdb_group(a_ledger, DAP_CHAIN_LEDGER_TOKENS_STR);
        dap_global_db_del(l_gdb_group, NULL, NULL, NULL);
        DAP_DELETE(l_gdb_group);
        l_gdb_group = dap_chain_ledger_get_gdb_group(a_ledger, DAP_CHAIN_LEDGER_EMISSIONS_STR);
        dap_global_db_del(l_gdb_group, NULL, NULL, NULL);
        DAP_DELETE(l_gdb_group);
    }

    /* Delete stake-lock items */
    dap_chain_ledger_stake_lock_item_t *l_stake_item_current, *l_stake_item_tmp;
    HASH_ITER(hh, l_ledger_priv->emissions_for_stake_lock, l_stake_item_current, l_stake_item_tmp) {
        HASH_DEL(l_ledger_priv->emissions_for_stake_lock, l_stake_item_current);
        DAP_DELETE(l_stake_item_current);
    }
    if (!a_preserve_db) {
        l_gdb_group = dap_chain_ledger_get_gdb_group(a_ledger, DAP_CHAIN_LEDGER_STAKE_LOCK_STR);
        dap_global_db_del(l_gdb_group, NULL, NULL, NULL);
        DAP_DELETE(l_gdb_group);
    }

    /* Delete threshold emissions */
    HASH_ITER(hh, l_ledger_priv->threshold_emissions, l_emission_current, l_emission_tmp) {
        HASH_DEL(l_ledger_priv->threshold_emissions, l_emission_current);
        DAP_DELETE(l_emission_current->datum_token_emission);
        DAP_DEL_Z(l_emission_current);
    }
    /* Delete threshold transactions */
    HASH_ITER(hh, l_ledger_priv->threshold_txs, l_item_current, l_item_tmp) {
        HASH_DEL(l_ledger_priv->threshold_txs, l_item_current);
        DAP_DELETE(l_item_current->tx);
        DAP_DEL_Z(l_item_current);
    }

    l_ledger_priv->ledger_items         = NULL;
    l_ledger_priv->spent_items          = NULL;
    l_ledger_priv->balance_accounts     = NULL;
    l_ledger_priv->tokens               = NULL;
    l_ledger_priv->threshold_emissions  = NULL;
    l_ledger_priv->threshold_txs        = NULL;

    pthread_rwlock_unlock(&l_ledger_priv->ledger_rwlock);
    pthread_rwlock_unlock(&l_ledger_priv->tokens_rwlock);
    pthread_rwlock_unlock(&l_ledger_priv->threshold_emissions_rwlock);
    pthread_rwlock_unlock(&l_ledger_priv->threshold_txs_rwlock);
    pthread_rwlock_unlock(&l_ledger_priv->balance_accounts_rwlock);
    pthread_rwlock_unlock(&l_ledger_priv->stake_lock_rwlock);

    l_ledger_priv->load_end = false;
}

/**
 * Return number transactions from the cache
 * According to UT_hash_handle size of return value is sizeof(unsigned int)
 */
unsigned dap_chain_ledger_count(dap_ledger_t *a_ledger)
{
    pthread_rwlock_rdlock(&PVT(a_ledger)->ledger_rwlock);
    unsigned long ret = HASH_COUNT(PVT(a_ledger)->ledger_items);
    pthread_rwlock_unlock(&PVT(a_ledger)->ledger_rwlock);
    return ret;
}

/**
 * @brief dap_chain_ledger_count_from_to
 * @param a_ledger
 * @param a_ts_from
 * @param a_ts_to
 * @return
 */
uint64_t dap_chain_ledger_count_from_to(dap_ledger_t * a_ledger, dap_time_t a_ts_from, dap_time_t a_ts_to)
{
    uint64_t l_ret = 0;
    dap_ledger_private_t *l_ledger_priv = PVT(a_ledger);
    dap_chain_ledger_tx_item_t *l_iter_current, *l_item_tmp;
    pthread_rwlock_rdlock(&l_ledger_priv->ledger_rwlock);
    if ( a_ts_from && a_ts_to) {
        HASH_ITER(hh, l_ledger_priv->ledger_items , l_iter_current, l_item_tmp){
            if ( l_iter_current->cache_data.ts_created >= a_ts_from && l_iter_current->cache_data.ts_created <= a_ts_to )
            l_ret++;
        }
    } else if ( a_ts_to ){
        HASH_ITER(hh, l_ledger_priv->ledger_items , l_iter_current, l_item_tmp){
            if ( l_iter_current->cache_data.ts_created <= a_ts_to )
            l_ret++;
        }
    } else if ( a_ts_from ){
        HASH_ITER(hh, l_ledger_priv->ledger_items , l_iter_current, l_item_tmp){
            if ( l_iter_current->cache_data.ts_created >= a_ts_from )
            l_ret++;
        }
    }else {
        HASH_ITER(hh, l_ledger_priv->ledger_items , l_iter_current, l_item_tmp){
            l_ret++;
        }
    }

    pthread_rwlock_unlock(&l_ledger_priv->ledger_rwlock);
    return l_ret;
}

size_t dap_chain_ledger_count_tps(dap_ledger_t *a_ledger, struct timespec *a_ts_from, struct timespec *a_ts_to)
{
    if (!a_ledger)
        return 0;
    dap_ledger_private_t *l_ledger_priv = PVT(a_ledger);
    if (a_ts_from) {
        a_ts_from->tv_sec = l_ledger_priv->tps_start_time.tv_sec;
        a_ts_from->tv_nsec = l_ledger_priv->tps_start_time.tv_nsec;
    }
    if (a_ts_to) {
        a_ts_to->tv_sec = l_ledger_priv->tps_end_time.tv_sec;
        a_ts_to->tv_nsec = l_ledger_priv->tps_end_time.tv_nsec;
    }
    return l_ledger_priv->tps_count;
}

/**
 * Check whether used 'out' items
 */
bool dap_chain_ledger_tx_hash_is_used_out_item(dap_ledger_t *a_ledger, dap_chain_hash_fast_t *a_tx_hash, int a_idx_out)
{
    dap_chain_ledger_tx_item_t *l_item_out = NULL;
    //dap_chain_datum_tx_t *l_tx =
    s_find_datum_tx_by_hash(a_ledger, a_tx_hash, &l_item_out);
    return dap_chain_ledger_item_is_used_out(l_item_out, a_idx_out);
}

/**
 * Calculate balance of addr
 *
 */
uint256_t dap_chain_ledger_calc_balance(dap_ledger_t *a_ledger, const dap_chain_addr_t *a_addr,
                                        const char *a_token_ticker)
{
    uint256_t l_ret = uint256_0;

    dap_ledger_wallet_balance_t *l_balance_item = NULL;// ,* l_balance_item_tmp = NULL;
    char *l_addr = dap_chain_addr_to_str(a_addr);
    char *l_wallet_balance_key = dap_strjoin(" ", l_addr, a_token_ticker, (char*)NULL);
    pthread_rwlock_rdlock(&PVT(a_ledger)->balance_accounts_rwlock);
    HASH_FIND_STR(PVT(a_ledger)->balance_accounts, l_wallet_balance_key, l_balance_item);
    pthread_rwlock_unlock(&PVT(a_ledger)->balance_accounts_rwlock);
    if (l_balance_item) {
        if(s_debug_more) {
            char *l_balance = dap_chain_balance_print(l_balance_item->balance);
            log_it(L_INFO, "Found address in cache with balance %s", l_balance);
            DAP_DELETE(l_balance);
        }
        l_ret = l_balance_item->balance;
    } else {
        if (s_debug_more)
            log_it (L_WARNING, "Balance item %s not found", l_wallet_balance_key);
    }
    DAP_DELETE(l_addr);
    DAP_DELETE(l_wallet_balance_key);
    return l_ret;
}

uint256_t dap_chain_ledger_calc_balance_full(dap_ledger_t *a_ledger, const dap_chain_addr_t *a_addr,
                                             const char *a_token_ticker)
{
    uint256_t balance = uint256_0;

    if(!a_addr || !dap_chain_addr_check_sum(a_addr))
        return balance;

    dap_ledger_private_t *l_ledger_priv = PVT(a_ledger);
    dap_chain_ledger_tx_item_t *l_iter_current, *l_item_tmp;
    pthread_rwlock_rdlock(&l_ledger_priv->ledger_rwlock);
    HASH_ITER(hh, l_ledger_priv->ledger_items , l_iter_current, l_item_tmp)
    {
        dap_chain_datum_tx_t *l_cur_tx = l_iter_current->tx;

        //        dap_chain_hash_fast_t *l_cur_tx_hash = &l_iter_current->tx_hash_fast;
        //        int l_n_outs_used = l_iter_current->n_outs_used; // number of used 'out' items

        // Get 'out' items from transaction
        int l_out_item_count = 0;
        dap_list_t *l_list_out_items = dap_chain_datum_tx_items_get(l_cur_tx, TX_ITEM_TYPE_OUT_ALL, &l_out_item_count);
        if(l_out_item_count >= MAX_OUT_ITEMS) {
            if(s_debug_more)
                log_it(L_ERROR, "Too many 'out' items=%d in transaction (max=%d)", l_out_item_count, MAX_OUT_ITEMS);
            if (l_out_item_count >= MAX_OUT_ITEMS){
                // uint128_t l_ret;
                uint256_t l_ret = uint256_0;
                memset(&l_ret,0,sizeof(l_ret));
                return l_ret;
            }
        }
        int l_out_idx_tmp = 0;
        for (dap_list_t *l_list_tmp = l_list_out_items; l_list_tmp; l_list_tmp = dap_list_next(l_list_tmp), l_out_idx_tmp++) {
            assert(l_list_tmp->data);
            dap_chain_tx_item_type_t l_type = *(uint8_t *)l_list_tmp->data;
            if (l_type == TX_ITEM_TYPE_OUT_COND_OLD || (l_type == TX_ITEM_TYPE_OUT_COND)) {
                continue;
            }
            if (l_type == TX_ITEM_TYPE_OUT_OLD) {
                const dap_chain_tx_out_old_t *l_tx_out = (const dap_chain_tx_out_old_t*) l_list_tmp->data;
                // Check for token name
                if (!strcmp(a_token_ticker, l_iter_current->cache_data.token_ticker))
                {   // if transaction has the out item with requested addr
                    if (!memcmp(a_addr, &l_tx_out->addr, sizeof(dap_chain_addr_t))) {
                        // if 'out' item not used & transaction is valid
                        if(!dap_chain_ledger_item_is_used_out(l_iter_current, l_out_idx_tmp) &&
                                dap_chain_datum_tx_verify_sign(l_cur_tx)) {
                            // uint128_t l_add = dap_chain_uint128_from(l_tx_out->header.value);
                            // balance = dap_uint128_add(balance, l_add);
                            uint256_t l_add = dap_chain_uint256_from(l_tx_out->header.value);
                            SUM_256_256(balance, l_add, &balance);
                        }
                    }
                }
            }
            if (l_type == TX_ITEM_TYPE_OUT) { // 256
                const dap_chain_tx_out_t *l_tx_out = (const dap_chain_tx_out_t*) l_list_tmp->data;
                // const dap_chain_tx_out_old_t *l_tx_out = (const dap_chain_tx_out_old_t*) l_list_tmp->data;
                // Check for token name
                if (!strcmp(a_token_ticker, l_iter_current->cache_data.token_ticker))
                {   // if transaction has the out item with requested addr
                    if (!memcmp(a_addr, &l_tx_out->addr, sizeof(dap_chain_addr_t))) {
                        // if 'out' item not used & transaction is valid
                        if(!dap_chain_ledger_item_is_used_out(l_iter_current, l_out_idx_tmp) &&
                                dap_chain_datum_tx_verify_sign(l_cur_tx)) {
                            SUM_256_256(balance, l_tx_out->header.value, &balance);
                        }
                    }
                }
            }
            if (l_type == TX_ITEM_TYPE_OUT_EXT) { // 256
                const dap_chain_tx_out_ext_t *l_tx_out = (const dap_chain_tx_out_ext_t*) l_list_tmp->data;
                // const dap_chain_tx_out_ext_t *l_tx_out = (const dap_chain_tx_out_ext_t*) l_list_tmp->data;
                // Check for token name
                if (!strcmp(a_token_ticker, l_tx_out->token))
                {   // if transaction has the out item with requested addr
                    if (!memcmp(a_addr, &l_tx_out->addr, sizeof(dap_chain_addr_t))) {
                        // if 'out' item not used & transaction is valid
                        if(!dap_chain_ledger_item_is_used_out(l_iter_current, l_out_idx_tmp) &&
                                dap_chain_datum_tx_verify_sign(l_cur_tx)) {
                            SUM_256_256(balance, l_tx_out->header.value, &balance);
                        }
                    }
                }
            }
        }
        dap_list_free(l_list_out_items);
    }
    pthread_rwlock_unlock(&l_ledger_priv->ledger_rwlock);
    return balance;
}

/**
 * Get the transaction in the cache by the addr in out item
 *
 * a_public_key[in] public key that signed the transaction
 * a_public_key_size[in] public key size
 * a_tx_first_hash [in/out] hash of the initial transaction/ found transaction, if 0 start from the beginning
 */
static dap_chain_ledger_tx_item_t* tx_item_find_by_addr(dap_ledger_t *a_ledger, const dap_chain_addr_t *a_addr,
                                                        const char * a_token, dap_chain_hash_fast_t *a_tx_first_hash)
{
    if(!a_addr || !a_tx_first_hash)
        return NULL;
    dap_ledger_private_t *l_ledger_priv = PVT(a_ledger);
    bool is_tx_found = false;
    bool is_null_hash = dap_hash_fast_is_blank(a_tx_first_hash);
    bool is_search_enable = is_null_hash;
    dap_chain_ledger_tx_item_t *l_iter_current, *l_item_tmp;
    pthread_rwlock_rdlock(&l_ledger_priv->ledger_rwlock);
    HASH_ITER(hh, l_ledger_priv->ledger_items , l_iter_current, l_item_tmp)
    {
        // If a_token is setup we check if its not our token - miss it
        if (a_token && *l_iter_current->cache_data.token_ticker &&
                dap_strcmp(l_iter_current->cache_data.token_ticker, a_token) &&
                !l_iter_current->cache_data.multichannel)
            continue;
        // Now work with it
        dap_chain_datum_tx_t *l_tx = l_iter_current->tx;
        dap_chain_hash_fast_t *l_tx_hash = &l_iter_current->tx_hash_fast;
        // start searching from the next hash after a_tx_first_hash
        if(!is_search_enable) {
            if(dap_hash_fast_compare(l_tx_hash, a_tx_first_hash))
                is_search_enable = true;
            continue;
        }
        // Get 'out' items from transaction
        dap_list_t *l_list_out_items = dap_chain_datum_tx_items_get(l_tx, TX_ITEM_TYPE_OUT_ALL, NULL);
        for(dap_list_t *l_list_tmp = l_list_out_items; l_list_tmp; l_list_tmp = dap_list_next(l_list_tmp)) {
            assert(l_list_tmp->data);
            dap_chain_tx_item_type_t l_type = *(uint8_t *)l_list_tmp->data;
            if (l_type == TX_ITEM_TYPE_OUT_COND || l_type == TX_ITEM_TYPE_OUT_COND_OLD) {
                continue;
            }
            if (l_type == TX_ITEM_TYPE_OUT) {
                const dap_chain_tx_out_t *l_tx_out = (const dap_chain_tx_out_t *)l_list_tmp->data;
                // if transaction has the out item with requested addr
                if(!memcmp(a_addr, &l_tx_out->addr, sizeof(dap_chain_addr_t))) {
                    memcpy(a_tx_first_hash, l_tx_hash, sizeof(dap_chain_hash_fast_t));
                    is_tx_found = true;
                    break;
                }
            }
            if (l_type == TX_ITEM_TYPE_OUT_OLD) {
                const dap_chain_tx_out_old_t *l_tx_out = (const dap_chain_tx_out_old_t *)l_list_tmp->data;
                // if transaction has the out item with requested addr
                if(!memcmp(a_addr, &l_tx_out->addr, sizeof(dap_chain_addr_t))) {
                    memcpy(a_tx_first_hash, l_tx_hash, sizeof(dap_chain_hash_fast_t));
                    is_tx_found = true;
                    break;
                }
            }
            if (l_type == TX_ITEM_TYPE_OUT_EXT) {
                const dap_chain_tx_out_ext_t *l_tx_out_ext = (const dap_chain_tx_out_ext_t *)l_list_tmp->data;
                // If a_token is setup we check if its not our token - miss it
                if (a_token && dap_strcmp(l_tx_out_ext->token, a_token)) {
                    continue;
                }                // if transaction has the out item with requested addr
                if(!memcmp(a_addr, &l_tx_out_ext->addr, sizeof(dap_chain_addr_t))) {
                    memcpy(a_tx_first_hash, l_tx_hash, sizeof(dap_chain_hash_fast_t));
                    is_tx_found = true;
                    break;
                }
            }
        }
        dap_list_free(l_list_out_items);
        // already found transaction
        if(is_tx_found)
            break;

    }
    pthread_rwlock_unlock(&l_ledger_priv->ledger_rwlock);
    if(is_tx_found)
        return l_iter_current;
    else
        return NULL;
}

/**
 * @brief dap_chain_ledger_tx_find_by_addr
 * @param a_addr
 * @param a_tx_first_hash
 * @return
 */
 dap_chain_datum_tx_t* dap_chain_ledger_tx_find_by_addr(dap_ledger_t *a_ledger , const char * a_token ,
         const dap_chain_addr_t *a_addr, dap_chain_hash_fast_t *a_tx_first_hash)
{
    dap_chain_ledger_tx_item_t* l_tx_item = tx_item_find_by_addr(a_ledger, a_addr, a_token, a_tx_first_hash);
    return (l_tx_item) ? l_tx_item->tx : NULL;
}



/**
 * Get the transaction in the cache by the public key that signed the transaction,
 * starting from the next hash after a_tx_first_hash
 *
 * a_public_key[in] public key that signed the transaction
 * a_public_key_size[in] public key size
 * a_tx_first_hash [in/out] hash of the initial transaction/ found transaction, if 0 start from the beginning
 */
const dap_chain_datum_tx_t* dap_chain_ledger_tx_find_by_pkey(dap_ledger_t *a_ledger,
        char *a_public_key, size_t a_public_key_size, dap_chain_hash_fast_t *a_tx_first_hash)
{
    if(!a_public_key || !a_tx_first_hash)
        return NULL;
    dap_ledger_private_t *l_ledger_priv = PVT(a_ledger);
    dap_chain_datum_tx_t *l_cur_tx = NULL;
    bool is_null_hash = dap_hash_fast_is_blank(a_tx_first_hash);
    bool is_search_enable = is_null_hash;
    dap_chain_ledger_tx_item_t *l_iter_current, *l_item_tmp;
    pthread_rwlock_rdlock(&l_ledger_priv->ledger_rwlock);
    HASH_ITER(hh, l_ledger_priv->ledger_items , l_iter_current, l_item_tmp) {
        dap_chain_datum_tx_t *l_tx_tmp = l_iter_current->tx;
        dap_chain_hash_fast_t *l_tx_hash_tmp = &l_iter_current->tx_hash_fast;
        // start searching from the next hash after a_tx_first_hash
        if(!is_search_enable) {
            if(dap_hash_fast_compare(l_tx_hash_tmp, a_tx_first_hash))
                is_search_enable = true;
            continue;
        }
        // Get sign item from transaction
        dap_chain_tx_sig_t *l_tx_sig = (dap_chain_tx_sig_t*) dap_chain_datum_tx_item_get(l_tx_tmp, NULL,
                TX_ITEM_TYPE_SIG, NULL);
        // Get dap_sign_t from item
        dap_sign_t *l_sig = dap_chain_datum_tx_item_sign_get_sig(l_tx_sig);
        if(l_sig) {
            // compare public key in transaction with a_public_key
            if(a_public_key_size == l_sig->header.sign_pkey_size &&
                    !memcmp(a_public_key, l_sig->pkey_n_sign, a_public_key_size)) {
                l_cur_tx = l_tx_tmp;
                memcpy(a_tx_first_hash, l_tx_hash_tmp, sizeof(dap_chain_hash_fast_t));
                break;
            }
        }
    }
    pthread_rwlock_unlock(&l_ledger_priv->ledger_rwlock);
    return l_cur_tx;
}

/**
 * @brief Get all transactions from the cache with the out_cond item
 * @param a_ledger
 * @param a_srv_uid
 * @return
 */
dap_list_t* dap_chain_ledger_tx_cache_find_out_cond_all(dap_ledger_t *a_ledger,dap_chain_net_srv_uid_t a_srv_uid)
{
    dap_list_t * l_ret = NULL;
    dap_ledger_private_t *l_ledger_priv = PVT(a_ledger);
    dap_chain_ledger_tx_item_t *l_iter_current = NULL, *l_item_tmp = NULL;
    HASH_ITER(hh, l_ledger_priv->ledger_items, l_iter_current, l_item_tmp) {
        dap_chain_datum_tx_t *l_tx = l_iter_current->tx;
        dap_list_t *l_list_out_items = dap_chain_datum_tx_items_get(l_tx, TX_ITEM_TYPE_OUT_COND, NULL);
        for (dap_list_t *it = l_list_out_items; it; it = it->next) {
            // Is present cond out
            dap_chain_tx_out_cond_t *l_tx_out_cond = it->data;
            if (l_tx_out_cond->header.srv_uid.uint64 == a_srv_uid.uint64) // is srv uid is same as we're searching for?
                l_ret = dap_list_append(l_ret,l_tx);
        }
    }
    return l_ret;
}


/**
 * Get the transaction in the cache with the out_cond item
 *
 * a_addr[in] wallet address, whose owner can use the service
 */
dap_chain_datum_tx_t* dap_chain_ledger_tx_cache_find_out_cond(dap_ledger_t *a_ledger, dap_chain_tx_out_cond_subtype_t a_cond_type,
        dap_chain_hash_fast_t *a_tx_first_hash, dap_chain_tx_out_cond_t **a_out_cond, int *a_out_cond_idx, char *a_token_ticker)
{
    if (!a_tx_first_hash)
        return NULL;
    dap_ledger_private_t *l_ledger_priv = PVT(a_ledger);
    dap_chain_datum_tx_t *l_cur_tx = NULL;
    bool is_null_hash = dap_hash_fast_is_blank(a_tx_first_hash);
    bool is_search_enable = is_null_hash;
    dap_chain_ledger_tx_item_t *l_iter_current = NULL, *l_item_tmp = NULL;
    dap_chain_tx_out_cond_t *l_tx_out_cond = NULL;
    int l_tx_out_cond_idx = 0;
    pthread_rwlock_rdlock(&l_ledger_priv->ledger_rwlock);
    HASH_ITER(hh, l_ledger_priv->ledger_items, l_iter_current, l_item_tmp) {
        dap_chain_datum_tx_t *l_tx_tmp = l_iter_current->tx;
        dap_chain_hash_fast_t *l_tx_hash_tmp = &l_iter_current->tx_hash_fast;
        // start searching from the next hash after a_tx_first_hash
        if(!is_search_enable) {
            if(dap_hash_fast_compare(l_tx_hash_tmp, a_tx_first_hash))
                is_search_enable = true;
            continue;
        }
        // Get out_cond item from transaction
        l_tx_out_cond = dap_chain_datum_tx_out_cond_get(l_tx_tmp, a_cond_type, &l_tx_out_cond_idx);

        if(l_tx_out_cond) {
            l_cur_tx = l_tx_tmp;
            memcpy(a_tx_first_hash, l_tx_hash_tmp, sizeof(dap_chain_hash_fast_t));
            if (a_token_ticker) {
                strcpy(a_token_ticker, l_iter_current->cache_data.token_ticker);
            }
            break;
        }
    }
    pthread_rwlock_unlock(&l_ledger_priv->ledger_rwlock);
    if (a_out_cond) {
        *a_out_cond = l_tx_out_cond;
    }
    if (a_out_cond_idx) {
        *a_out_cond_idx = l_tx_out_cond_idx;
    }
    return l_cur_tx;
}

/**
 * Get the value from all transactions in the cache with out_cond item
 *
 * a_addr[in] wallet address, whose owner can use the service
 * a_sign [in] signature of a_addr hash for check valid key
 * a_sign_size [in] signature size
 *
 * a_public_key[in] public key that signed the transaction
 * a_public_key_size[in] public key size
 */
uint256_t dap_chain_ledger_tx_cache_get_out_cond_value(dap_ledger_t *a_ledger, dap_chain_tx_out_cond_subtype_t a_cond_type,
                                                       dap_chain_addr_t *a_addr, dap_chain_tx_out_cond_t **tx_out_cond)

{
    uint256_t l_ret_value = {};

    dap_chain_datum_tx_t *l_tx_tmp;
    dap_chain_hash_fast_t l_tx_first_hash = { 0 }; // start hash
    /* size_t l_pub_key_size = a_key_from->pub_key_data_size;
     uint8_t *l_pub_key = dap_enc_key_serealize_pub_key(a_key_from, &l_pub_key_size);*/
    dap_chain_tx_out_cond_t *l_tx_out_cond;
    // Find all transactions
    do {
        l_tx_tmp = dap_chain_ledger_tx_cache_find_out_cond(a_ledger, a_cond_type, &l_tx_first_hash, &l_tx_out_cond, NULL, NULL);
        // Get out_cond item from transaction
        if(l_tx_tmp) {
            UNUSED(a_addr);
            // TODO check relations a_addr with cond_data and public key
            if(l_tx_out_cond) {
                l_ret_value = l_tx_out_cond->header.value;
                if(tx_out_cond)
                    *tx_out_cond = l_tx_out_cond;
            }
        }
    } while(l_tx_tmp);
    return l_ret_value;
}

/**
 * @brief dap_chain_ledger_get_list_tx_outs_with_val
 * @param a_ledger
 * @param a_token_ticker
 * @param a_addr_from
 * @param a_value_need
 * @param a_value_transfer
 * @return list of list_used_item_t
 */
dap_list_t *dap_chain_ledger_get_list_tx_outs_with_val(dap_ledger_t *a_ledger, const char *a_token_ticker, const dap_chain_addr_t *a_addr_from,
                                                       uint256_t a_value_need, uint256_t *a_value_transfer)
{
    dap_list_t *l_list_used_out = NULL; // list of transaction with 'out' items
    dap_chain_hash_fast_t l_tx_cur_hash = { 0 };
    uint256_t l_value_transfer = {};
    while(compare256(l_value_transfer, a_value_need) == -1)
    {
        // Get the transaction in the cache by the addr in out item
        dap_chain_datum_tx_t *l_tx = dap_chain_ledger_tx_find_by_addr(a_ledger, a_token_ticker, a_addr_from,
                                                                             &l_tx_cur_hash);
        if(!l_tx)
            break;
        // Get all item from transaction by type
        dap_list_t *l_list_out_items = dap_chain_datum_tx_items_get(l_tx, TX_ITEM_TYPE_OUT_ALL, NULL);

        uint32_t l_out_idx_tmp = 0; // current index of 'out' item
        for (dap_list_t *l_list_tmp = l_list_out_items; l_list_tmp; l_list_tmp = dap_list_next(l_list_tmp), l_out_idx_tmp++) {
            dap_chain_tx_item_type_t l_type = *(uint8_t *)l_list_tmp->data;
            uint256_t l_value = {};
            switch (l_type) {
                case TX_ITEM_TYPE_OUT_OLD: {
                    dap_chain_tx_out_old_t *l_out = (dap_chain_tx_out_old_t *)l_list_tmp->data;
                    if (!l_out->header.value || memcmp(a_addr_from, &l_out->addr, sizeof(dap_chain_addr_t))) {
                        continue;
                    }
                    l_value = GET_256_FROM_64(l_out->header.value);
                } break;
                case TX_ITEM_TYPE_OUT: {
                    dap_chain_tx_out_t *l_out = (dap_chain_tx_out_t *)l_list_tmp->data;
                    if ( IS_ZERO_256(l_out->header.value) || memcmp(a_addr_from, &l_out->addr, sizeof(dap_chain_addr_t))) {
                        continue;
                    }
                    l_value = l_out->header.value;
                } break;
                case TX_ITEM_TYPE_OUT_EXT: {
                    dap_chain_tx_out_ext_t *l_out_ext = (dap_chain_tx_out_ext_t *)l_list_tmp->data;
                    if (IS_ZERO_256(l_out_ext->header.value) || memcmp(a_addr_from, &l_out_ext->addr, sizeof(dap_chain_addr_t)) ||
                            strcmp((char *)a_token_ticker, l_out_ext->token)) {
                        continue;
                    }
                    l_value = l_out_ext->header.value;
                } break;
                case TX_ITEM_TYPE_OUT_COND_OLD:
                case TX_ITEM_TYPE_OUT_COND:
                default:
                    continue;
            }
            // Check whether used 'out' items
            if (!dap_chain_ledger_tx_hash_is_used_out_item (a_ledger, &l_tx_cur_hash, l_out_idx_tmp)) {
                list_used_item_t *l_item = DAP_NEW_Z(list_used_item_t);
                l_item->tx_hash_fast = l_tx_cur_hash;
                l_item->num_idx_out = l_out_idx_tmp;
                l_item->value = l_value;
                l_list_used_out = dap_list_append(l_list_used_out, l_item);
                SUM_256_256(l_value_transfer, l_item->value, &l_value_transfer);
                // already accumulated the required value, finish the search for 'out' items
                if (compare256(l_value_transfer, a_value_need) != -1) {
                    break;
                }
            }
        }
        dap_list_free(l_list_out_items);
    }

    // nothing to tranfer (not enough funds)
    if(!l_list_used_out || compare256(l_value_transfer, a_value_need) == -1) {
        dap_list_free_full(l_list_used_out, NULL);
        return NULL;
    }

    if (a_value_transfer) {
        *a_value_transfer = l_value_transfer;
    }
    return l_list_used_out;
}

// Add new verificator callback with associated subtype. Returns 1 if callback replaced, overwise returns 0
int dap_chain_ledger_verificator_add(dap_chain_tx_out_cond_subtype_t a_subtype, dap_chain_ledger_verificator_callback_t a_callback, dap_chain_ledger_verificator_callback_out_t a_callback_added)
{
    dap_chain_ledger_verificator_t *l_new_verificator;
    int l_tmp = (int)a_subtype;
    pthread_rwlock_rdlock(&s_verificators_rwlock);
    HASH_FIND_INT(s_verificators, &l_tmp, l_new_verificator);
    pthread_rwlock_unlock(&s_verificators_rwlock);
    if (l_new_verificator) {
        l_new_verificator->callback = a_callback;
        return 1;
    }
    l_new_verificator = DAP_NEW(dap_chain_ledger_verificator_t);
    l_new_verificator->subtype = (int)a_subtype;
    l_new_verificator->callback = a_callback;
    l_new_verificator->callback_added = a_callback_added;
    pthread_rwlock_wrlock(&s_verificators_rwlock);
    HASH_ADD_INT(s_verificators, subtype, l_new_verificator);
    pthread_rwlock_unlock(&s_verificators_rwlock);
    return 0;
}

dap_list_t * dap_chain_ledger_get_txs(dap_ledger_t *a_ledger, size_t a_count, size_t a_page, bool a_reverse)
{
    dap_ledger_private_t *l_ledger_priv = PVT(a_ledger);
    size_t l_offset = a_count * (a_page - 1);
    size_t l_count = HASH_COUNT(l_ledger_priv->ledger_items);
    if (a_page < 2)
        l_offset = 0;
    if (l_offset > l_count){
        return NULL;
    }
    dap_list_t *l_list = NULL;
    size_t l_counter = 0;
    size_t l_end = l_offset + a_count;
    if (!l_ledger_priv->ledger_items) {
        return NULL;
    }
    if (a_reverse) {
        dap_chain_ledger_tx_item_t *l_ptr = l_ledger_priv->ledger_items->hh.tbl->tail->prev;
        if (!l_ptr)
            l_ptr = l_ledger_priv->ledger_items;
        else
            l_ptr = l_ptr->hh.next;
        for (dap_chain_ledger_tx_item_t *ptr = l_ptr; ptr != NULL && l_counter < l_end; ptr = ptr->hh.prev) {
            if (l_counter >= l_offset) {
                dap_chain_datum_tx_t *l_tx = ptr->tx;
                l_list = dap_list_append(l_list, l_tx);
            }
            l_counter++;
        }
    } else {
        dap_chain_ledger_tx_item_t *l_ptr = l_ledger_priv->ledger_items;
        for (dap_chain_ledger_tx_item_t *ptr = l_ptr; ptr != NULL && l_counter < l_end; ptr = ptr->hh.next) {
            if (l_counter >= l_offset) {
                dap_chain_datum_tx_t *l_tx = ptr->tx;
                l_list = dap_list_append(l_list, l_tx);
            }
            l_counter++;
        }
    }

    return l_list;
}

/**
 * @brief dap_chain_ledger_get_list_tx_cond_outs_with_val
 * @param a_ledger
 * @param a_token_ticker
 * @param a_addr_from
 * @param a_subtype
 * @param a_value_need
 * @param a_value_transfer
 * @return
 */
dap_list_t *dap_chain_ledger_get_list_tx_cond_outs_with_val(dap_ledger_t *a_ledger, const char *a_token_ticker,  const dap_chain_addr_t *a_addr_from,
        dap_chain_tx_out_cond_subtype_t a_subtype, uint256_t a_value_need, uint256_t *a_value_transfer)
{
    dap_list_t *l_list_used_out = NULL; // list of transaction with 'out' items
    dap_chain_hash_fast_t l_tx_cur_hash = { 0 };
    uint256_t l_value_transfer = { };
    while(compare256(l_value_transfer, a_value_need) == -1)
    {
        // Get the transaction in the cache by the addr in out item
        dap_chain_datum_tx_t *l_tx = dap_chain_ledger_tx_find_by_addr(a_ledger, a_token_ticker, a_addr_from, &l_tx_cur_hash);
        if(!l_tx)
            break;
        // Get all item from transaction by type
        dap_list_t *l_list_out_cond_items = dap_chain_datum_tx_items_get(l_tx, TX_ITEM_TYPE_OUT_COND, NULL);

        uint32_t l_out_idx_tmp = 0; // current index of 'out' item
        for(dap_list_t *l_list_tmp = l_list_out_cond_items; l_list_tmp; l_list_tmp = dap_list_next(l_list_tmp), l_out_idx_tmp++) {
            dap_chain_tx_item_type_t l_type = *(uint8_t*) l_list_tmp->data;
            uint256_t l_value = { };
            switch (l_type) {
            case TX_ITEM_TYPE_OUT_COND: {
                dap_chain_tx_out_cond_t *l_out_cond = (dap_chain_tx_out_cond_t*) l_list_tmp->data;
                if(IS_ZERO_256(l_out_cond->header.value) || a_subtype != l_out_cond->header.subtype) {
                    continue;
                }
                l_value = l_out_cond->header.value;
            }
                break;
            default:
                continue;
            }
            if (!IS_ZERO_256(l_value)) {
                list_used_item_t *l_item = DAP_NEW(list_used_item_t);
                l_item->tx_hash_fast = l_tx_cur_hash;
                l_item->num_idx_out = l_out_idx_tmp;
                l_item->value = l_value;
                l_list_used_out = dap_list_append(l_list_used_out, l_item);
                SUM_256_256(l_value_transfer, l_item->value, &l_value_transfer);
                // already accumulated the required value, finish the search for 'out' items
                if (compare256(l_value_transfer, a_value_need) != -1) {
                    break;
                }
            }
        }
        dap_list_free(l_list_out_cond_items);
    }

    // nothing to tranfer (not enough funds)
    if(!l_list_used_out || compare256(l_value_transfer, a_value_need) == -1) {
        dap_list_free_full(l_list_used_out, free);
        return NULL;
    }

    if (a_value_transfer) {
        *a_value_transfer = l_value_transfer;
    }
    return l_list_used_out;
}

void dap_chain_ledger_tx_add_notify(dap_ledger_t *a_ledger, dap_chain_ledger_tx_add_notify_t a_callback, void *a_arg) {
    if (!a_ledger) {
        log_it(L_ERROR, "NULL ledger passed to dap_chain_ledger_tx_add_notify()");
        return;
    }
    if (!a_callback) {
        log_it(L_ERROR, "NULL callback passed to dap_chain_ledger_tx_add_notify()");
        return;
    }
    dap_chain_ledger_tx_notifier_t *l_notifier = DAP_NEW(dap_chain_ledger_tx_notifier_t);
    if (!l_notifier){
        log_it(L_ERROR, "Can't allocate memory for notifier in dap_chain_ledger_tx_add_notify()");
        return;
    }
    l_notifier->callback = a_callback;
    l_notifier->arg = a_arg;
    a_ledger->tx_add_notifiers = dap_list_append(a_ledger->tx_add_notifiers, l_notifier);
}

bool dap_chain_ledger_cache_enabled(dap_ledger_t *a_ledger)
{
    return PVT(a_ledger)->cached;
}

void dap_chain_ledger_set_cache_tx_check_callback(dap_ledger_t *a_ledger, dap_chain_ledger_cache_tx_check_callback_t a_callback)
{
    PVT(a_ledger)->cache_tx_check_callback = a_callback;
}<|MERGE_RESOLUTION|>--- conflicted
+++ resolved
@@ -906,15 +906,9 @@
 
     if (update_token == false) {//create new token
         l_token_item = DAP_NEW_Z(dap_chain_ledger_token_item_t);
-<<<<<<< HEAD
-        dap_snprintf(l_token_item->ticker, sizeof(l_token_item->ticker), "%s", l_token->ticker);
+        snprintf(l_token_item->ticker, sizeof(l_token_item->ticker), "%s", l_token->ticker);
         pthread_rwlock_init(&l_token_item->token_emissions_rwlock, NULL);
         pthread_rwlock_init(&l_token_item->token_ts_updated_rwlock, NULL);
-=======
-        snprintf(l_token_item->ticker,sizeof (l_token_item->ticker), "%s", l_token->ticker);
-        pthread_rwlock_init(&l_token_item->token_emissions_rwlock,NULL);
-        pthread_rwlock_init(&l_token_item->token_ts_updated_rwlock,NULL);
->>>>>>> 8ca66082
         l_token_item->type = l_token->type;
         l_token_item->total_supply = l_token->total_supply;
         l_token_item->current_supply = l_token_item->total_supply;
@@ -2839,7 +2833,7 @@
         HASH_FIND_BYHASHVALUE(hh, l_ledger_priv->spent_items, l_tx_hash, sizeof(*l_tx_hash), l_hash_value, l_spent_item);
         if (l_spent_item && // We have condional output with spent item
                 !dap_hash_fast_is_blank(&l_spent_item->cache_data.tx_hash_spent_fast)) {
-            l_tx_hash = &l_spent_item->cache_data.tx_hash_spent_fast;        
+            l_tx_hash = &l_spent_item->cache_data.tx_hash_spent_fast;
         } else
             l_tx_hash = NULL;   // We can't find pointed hash in the ledger or it's a not conditional tx
     }
@@ -3328,7 +3322,7 @@
             }
             // 5a. Check for condition owner
             dap_chain_tx_sig_t *l_tx_prev_sig = (dap_chain_tx_sig_t *)dap_chain_datum_tx_item_get(l_tx_prev, NULL, TX_ITEM_TYPE_SIG, NULL);
-            dap_sign_t *l_prev_sign = dap_chain_datum_tx_item_sign_get_sig((dap_chain_tx_sig_t *)l_tx_prev_sig);            
+            dap_sign_t *l_prev_sign = dap_chain_datum_tx_item_sign_get_sig((dap_chain_tx_sig_t *)l_tx_prev_sig);
             dap_chain_tx_sig_t *l_tx_sig = (dap_chain_tx_sig_t *)dap_chain_datum_tx_item_get(a_tx, NULL, TX_ITEM_TYPE_SIG, NULL);
             dap_sign_t *l_sign = dap_chain_datum_tx_item_sign_get_sig((dap_chain_tx_sig_t *)l_tx_sig);
 
