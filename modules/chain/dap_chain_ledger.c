--- conflicted
+++ resolved
@@ -1912,21 +1912,12 @@
                 log_it(L_WARNING, "Output addr of base TX must be equal emission addr");
                 break;
             }
-            // Base TX can be unsigned!
             // Match the signature of the emission with the transaction
-<<<<<<< HEAD
             /*if(!s_tx_match_sign(l_token_emission, a_tx)) {
                 log_it(L_WARNING, "Base TX is not signed by the same certificate as the emission");
                 l_err_num = -25;
                 break;
-            }*/ // temporary disabled
-=======
-            //if(!s_tx_match_sign(l_token_emission, a_tx)) {
-            //    log_it(L_WARNING, "Base TX is not signed by the same certificate as the emission");
-            //    l_err_num = -25;
-            //    break;
-            //}
->>>>>>> d196459d
+            }*/ // Base TX can be unsigned so temporary disabled
             bound_item->item_emission = l_emission_item;
             l_list_bound_items = dap_list_append(l_list_bound_items, bound_item);
             break;
