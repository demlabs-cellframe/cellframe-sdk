--- conflicted
+++ resolved
@@ -2365,20 +2365,12 @@
 
 					debug_if(s_debug_more, L_NOTICE, "Check emission passed for tx_token [%s]", l_tx_token->header.ticker);
 					break;
-<<<<<<< HEAD
 
 				} else {
 					debug_if(s_debug_more, L_WARNING, "tx_token [%s] not valid for stake_lock transaction", l_token);
 					l_err_num = -31;
 					break;
 				}
-=======
-                } else {
-                    debug_if(s_debug_more, L_WARNING, "Emission for tx_token [%s] wasn't found", l_tx_token->header.ticker);
-                    l_err_num = DAP_CHAIN_CS_VERIFY_CODE_TX_NO_EMISSION;
-                    break;
-                }
->>>>>>> c49aec60
 			}
 
             if (!dap_hash_fast_is_blank(&l_emission_item->tx_used_out)) {
