--- conflicted
+++ resolved
@@ -1049,16 +1049,6 @@
                                         dap_chain_balance_print(l_emission_value));
             return false;
     }
-<<<<<<< HEAD
-    //if load mode, we don't save anything
-    if (PVT(a_ledger)->load_mode)
-        return true;
-    // if cache mode disable we can't read something from GDB
-    if (!dap_config_get_item_bool_default(g_config, "ledger", "cached", true))
-        return true;
-
-=======
->>>>>>> a247ebe8
     // load ledger cache from GDB
     // Get dap_chain_datum_token_t token object from GDB, key is token name
     char *l_gdb_group = dap_chain_ledger_get_gdb_group(a_ledger, DAP_CHAIN_LEDGER_TOKENS_STR);
