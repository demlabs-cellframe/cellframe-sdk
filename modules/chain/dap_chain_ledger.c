﻿/*
 * Authors:
 * Dmitriy A. Gearasimov <gerasimov.dmitriy@demlabs.net>
 * Alexander Lysikov <alexander.lysikov@demlabs.net>
 * DeM Labs Inc.   https://demlabs.net
 * DeM Labs Open source community https://github.com/demlabsinc
 * Copyright  (c) 2017-2019
 * All rights reserved.

 This file is part of DAP (Deus Applications Prototypes) the open source project

 DAP (Deus Applicaions Prototypes) is free software: you can redistribute it and/or modify
 it under the terms of the GNU General Public License as published by
 the Free Software Foundation, either version 3 of the License, or
 (at your option) any later version.

 DAP is distributed in the hope that it will be useful,
 but WITHOUT ANY WARRANTY; without even the implied warranty of
 MERCHANTABILITY or FITNESS FOR A PARTICULAR PURPOSE.  See the
 GNU General Public License for more details.

 You should have received a copy of the GNU General Public License
 along with any DAP based project.  If not, see <http://www.gnu.org/licenses/>.
 */

#include "dap_common.h"
#include <dirent.h>
#ifdef _WIN32
#include <winsock2.h>
#include <windows.h>
#include <mswsock.h>
#include <ws2tcpip.h>
#include <io.h>
#include <time.h>
#endif

#include "uthash.h"
#include "utlist.h"

#include "dap_chain_common.h"
#include "dap_events.h"
#include "dap_math_ops.h"
#include "dap_list.h"
#include "dap_hash.h"
#include "dap_enc_base58.h"
#include "dap_string.h"
#include "dap_strfuncs.h"
#include "dap_config.h"
#include "dap_cert.h"
#include "dap_timerfd.h"
#include "dap_chain_datum_tx_in_ems.h"
#include "dap_chain_datum_token.h"
#include "dap_global_db.h"
#include "dap_chain_ledger.h"
#include "dap_chain_pvt.h"
#include "json.h"
#include "json_object.h"
#include "dap_notify_srv.h"


#define LOG_TAG "dap_chain_ledger"

typedef struct dap_chain_ledger_verificator {
    int subtype;    // hash key
    dap_chain_ledger_verificator_callback_t callback;
    dap_chain_ledger_updater_callback_t callback_added;
    UT_hash_handle hh;
} dap_chain_ledger_verificator_t;

static dap_chain_ledger_verificator_t *s_verificators;
static  pthread_rwlock_t s_verificators_rwlock;

#define MAX_OUT_ITEMS   10

static const char *s_ledger_tx_check_err_str[] = {
    [DAP_CHAIN_LEDGER_TX_CHECK_OK] = "DAP_CHAIN_LEDGER_TX_CHECK_OK",
    [DAP_CHAIN_LEDGER_TX_CHECK_NULL_TX] = "DAP_CHAIN_LEDGER_TX_CHECK_NULL_TX",
    [DAP_CHAIN_LEDGER_TX_CHECK_INVALID_TX_SIZE] = "DAP_CHAIN_LEDGER_TX_CHECK_INVALID_TX_SIZE",
    [DAP_CHAIN_LEDGER_TX_ALREADY_CACHED] = "DAP_CHAIN_LEDGER_TX_ALREADY_CACHED",
    [DAP_CHAIN_LEDGER_TX_CACHE_CHECK_NULL_TX] = "DAP_CHAIN_LEDGER_TX_CACHE_CHECK_NULL_TX",
    [DAP_CHAIN_LEDGER_TX_CACHE_CHECK_INVALID_TX_SIGN] = "DAP_CHAIN_LEDGER_TX_CACHE_CHECK_INVALID_TX_SIGN",
    [DAP_CHAIN_LEDGER_TX_CACHE_IN_EMS_ALREADY_USED] = "DAP_CHAIN_LEDGER_TX_CACHE_IN_EMS_ALREADY_USED",
    [DAP_CHAIN_LEDGER_TX_CACHE_STAKE_LOCK_IN_EMS_ALREADY_USED] = "DAP_CHAIN_LEDGER_TX_CACHE_STAKE_LOCK_IN_EMS_ALREADY_USED",
    [DAP_CHAIN_LEDGER_TX_CACHE_CHECK_EMISSION_NOT_FOUND] = "DAP_CHAIN_LEDGER_TX_CACHE_CHECK_EMISSION_NOT_FOUND",
    [DAP_CHAIN_LEDGER_TX_CACHE_CHECK_TX_NO_VALID_INPUTS] = "DAP_CHAIN_LEDGER_TX_CACHE_CHECK_TX_NO_VALID_INPUTS",
    [DAP_CHAIN_LEDGER_TX_CACHE_CHECK_TICKER_NOT_FOUND] = "DAP_CHAIN_LEDGER_TX_CACHE_CHECK_TICKER_NOT_FOUND",
    [DAP_CHAIN_LEDGER_TX_CACHE_STAKE_LOCK_INVALID_TOKEN] = "DAP_CHAIN_LEDGER_TX_CACHE_STAKE_LOCK_INVALID_TOKEN",
    [DAP_CHAIN_LEDGER_TX_CACHE_STAKE_LOCK_NO_OUT_COND_FOR_IN_EMS] = "DAP_CHAIN_LEDGER_TX_CACHE_STAKE_LOCK_NO_OUT_COND_FOR_IN_EMS",
    [DAP_CHAIN_LEDGER_TX_CACHE_MULT256_OVERFLOW_EMS_LOCKED_X_RATE] = "DAP_CHAIN_LEDGER_TX_CACHE_MULT256_OVERFLOW_EMS_LOCKED_X_RATE",
    [DAP_CHAIN_LEDGER_TX_CACHE_CHECK_NO_OUT_EXT_FOR_GIRDLED_IN_EMS] = "DAP_CHAIN_LEDGER_TX_CACHE_CHECK_NO_OUT_EXT_FOR_GIRDLED_IN_EMS",
    [DAP_CHAIN_LEDGER_TX_CACHE_NO_OUT_ITEMS_FOR_BASE_TX] = "DAP_CHAIN_LEDGER_TX_CACHE_NO_OUT_ITEMS_FOR_BASE_TX",
    [DAP_CHAIN_LEDGER_TX_CACHE_CHECK_TOKEN_EMS_VALUE_EXEEDS_CUR_SUPPLY] = "DAP_CHAIN_LEDGER_TX_CACHE_CHECK_TOKEN_EMS_VALUE_EXEEDS_CUR_SUPPLY",
    [DAP_CHAIN_LEDGER_TX_CACHE_STAKE_LOCK_UNEXPECTED_VALUE] = "DAP_CHAIN_LEDGER_TX_CACHE_STAKE_LOCK_UNEXPECTED_VALUE",
    [DAP_CHAIN_LEDGER_TX_CACHE_STAKE_LOCK_TICKER_NOT_FOUND] = "DAP_CHAIN_LEDGER_TX_CACHE_STAKE_LOCK_TICKER_NOT_FOUND",
    [DAP_CHAIN_LEDGER_TX_CACHE_STAKE_LOCK_OTHER_TICKER_EXPECTED] = "DAP_CHAIN_LEDGER_TX_CACHE_STAKE_LOCK_OTHER_TICKER_EXPECTED",
    [DAP_CHAIN_LEDGER_TX_CACHE_CHECK_OUT_ITEM_ALREADY_USED] = "DAP_CHAIN_LEDGER_TX_CACHE_CHECK_OUT_ITEM_ALREADY_USED",
    [DAP_CHAIN_LEDGER_TX_CACHE_CHECK_PREV_TX_NOT_FOUND] = "DAP_CHAIN_LEDGER_TX_CACHE_CHECK_PREV_TX_NOT_FOUND",
    [DAP_CHAIN_LEDGER_TX_CACHE_CHECK_PREV_OUT_ITEM_NOT_FOUND] = "DAP_CHAIN_LEDGER_TX_CACHE_CHECK_PREV_OUT_ITEM_NOT_FOUND",
    [DAP_CHAIN_LEDGER_TX_CACHE_CHECK_PKEY_HASHES_DONT_MATCH] = "DAP_CHAIN_LEDGER_TX_CACHE_CHECK_PKEY_HASHES_DONT_MATCH",
    [DAP_CHAIN_LEDGER_TX_CACHE_CHECK_PREV_OUT_ALREADY_USED_IN_CURRENT_TX] = "DAP_CHAIN_LEDGER_TX_CACHE_CHECK_PREV_OUT_ALREADY_USED_IN_CURRENT_TX",
    [DAP_CHAIN_LEDGER_TX_CACHE_CHECK_NO_VERIFICATOR_SET] = "DAP_CHAIN_LEDGER_TX_CACHE_CHECK_NO_VERIFICATOR_SET",
    [DAP_CHAIN_LEDGER_TX_CACHE_VERIFICATOR_CHECK_FAILURE] = "DAP_CHAIN_LEDGER_TX_CACHE_VERIFICATOR_CHECK_FAILURE",
    [DAP_CHAIN_LEDGER_TX_CACHE_CHECK_PREV_TICKER_NOT_FOUND] = "DAP_CHAIN_LEDGER_TX_CACHE_CHECK_PREV_TICKER_NOT_FOUND",
    [DAP_CHAIN_LEDGER_TX_CACHE_CHECK_PREV_TOKEN_NOT_FOUND] = "DAP_CHAIN_LEDGER_TX_CACHE_CHECK_PREV_TOKEN_NOT_FOUND",
    [DAP_CHAIN_LEDGER_PERMISSION_CHECK_FAILED] = "DAP_CHAIN_LEDGER_PERMISSION_CHECK_FAILED"
};

static const char *s_ledger_emission_add_err_str[] = {
    [DAP_CHAIN_LEDGER_EMISSION_ADD_OK] = "DAP_CHAIN_LEDGER_EMISSION_ADD_OK",
    [DAP_CHAIN_LEDGER_EMISSION_ADD_CHECK_EMS_IS_NULL] = "DAP_CHAIN_LEDGER_EMISSION_ADD_CHECK_EMS_IS_NULL",
    [DAP_CHAIN_LEDGER_EMISSION_ADD_CHECK_EMS_ALREADY_CACHED] = "DAP_CHAIN_LEDGER_EMISSION_ADD_CHECK_EMS_ALREADY_CACHED",
    [DAP_CHAIN_LEDGER_EMISSION_ADD_CHECK_THRESHOLD_OVERFLOW] = "DAP_CHAIN_LEDGER_EMISSION_ADD_CHECK_THRESHOLD_OVERFLOW",
    [DAP_CHAIN_LEDGER_EMISSION_ADD_CHECK_VALUE_EXEEDS_CURRENT_SUPPLY] = "DAP_CHAIN_LEDGER_EMISSION_ADD_CHECK_VALUE_EXEEDS_CURRENT_SUPPLY",
    [DAP_CHAIN_LEDGER_EMISSION_ADD_CHECK_NOT_ENOUGH_VALID_SIGNS] = "DAP_CHAIN_LEDGER_EMISSION_ADD_CHECK_NOT_ENOUGH_VALID_SIGNS",
    [DAP_CHAIN_LEDGER_EMISSION_ADD_CHECK_CANT_FIND_DECLARATION_TOKEN] = "DAP_CHAIN_LEDGER_EMISSION_ADD_CHECK_CANT_FIND_DECLARATION_TOKEN",
    [DAP_CHAIN_LEDGER_EMISSION_ADD_CHECK_ZERO_VALUE] = "DAP_CHAIN_LEDGER_EMISSION_ADD_CHECK_ZERO_VALUE",
    [DAP_CHAIN_LEDGER_EMISSION_ADD_TSD_CHECK_FAILED] = "DAP_CHAIN_LEDGER_EMISSION_ADD_TSD_CHECK_FAILED"
};

static const char *s_ledger_token_decl_err_str[] = {
    [DAP_CHAIN_LEDGER_TOKEN_DECL_ADD_OK] = "DAP_CHAIN_LEDGER_TOKEN_DECL_ADD_OK",
    [DAP_CHAIN_LEDGER_TOKEN_DECL_ADD_ERR_LEDGER_IS_NULL] = "DAP_CHAIN_LEDGER_TOKEN_DECL_ADD_ERR_LEDGER_IS_NULL",
    [DAP_CHAIN_LEDGER_TOKEN_DECL_ADD_ERR_DECL_DUPLICATE] = "DAP_CHAIN_LEDGER_TOKEN_DECL_ADD_ERR_DECL_DUPLICATE",
    [DAP_CHAIN_LEDGER_TOKEN_DECL_ADD_ERR_TOKEN_UPDATE_CHECK] = "DAP_CHAIN_LEDGER_TOKEN_DECL_ADD_ERR_TOKEN_UPDATE_CHECK",
    [DAP_CHAIN_LEDGER_TOKEN_DECL_ADD_ERR_TOKEN_UPDATE_ABSENT_TOKEN] = "DAP_CHAIN_LEDGER_TOKEN_DECL_ADD_ERR_TOKEN_UPDATE_ABSENT_TOKEN",
    [DAP_CHAIN_LEDGER_TOKEN_DECL_ADD_ERR_NOT_ENOUGH_VALID_SIGN] = "DAP_CHAIN_LEDGER_TOKEN_DECL_ADD_ERR_NOT_ENOUGH_VALID_SIGN",
    [DAP_CHAIN_LEDGER_TOKEN_DECL_ADD_ERR_TOTAL_SIGNS_EXCEED_UNIQUE_SIGNS] = "DAP_CHAIN_LEDGER_TOKEN_DECL_ADD_ERR_TOTAL_SIGNS_EXCEED_UNIQUE_SIGNS"
};

char *dap_chain_ledger_tx_check_err_str(int a_code) {
    return (a_code >= DAP_CHAIN_LEDGER_TX_CHECK_OK) && (a_code < DAP_CHAIN_LEDGER_TX_CHECK_UNKNOWN)
            ? (char*)s_ledger_tx_check_err_str[(dap_chain_ledger_tx_check_t)a_code]
            : dap_itoa(a_code);
}

typedef struct dap_chain_ledger_stake_lock_item {
    dap_chain_hash_fast_t	tx_for_stake_lock_hash;
    dap_chain_hash_fast_t	tx_used_out;
    uint256_t ems_value;
    UT_hash_handle hh;
} dap_chain_ledger_stake_lock_item_t;

typedef struct dap_chain_ledger_token_emission_item {
    dap_chain_hash_fast_t datum_token_emission_hash;
    dap_chain_datum_token_emission_t *datum_token_emission;
    size_t datum_token_emission_size;
    dap_chain_hash_fast_t tx_used_out;
    dap_nanotime_t ts_added;
    UT_hash_handle hh;
} dap_chain_ledger_token_emission_item_t;

typedef struct dap_chain_ledger_token_update_item {
    dap_hash_fast_t			update_token_hash;
    dap_chain_datum_token_t	*datum_token_update;
    size_t					datum_token_update_size;
    time_t					updated_time;
    UT_hash_handle hh;
} dap_chain_ledger_token_update_item_t;

typedef struct dap_chain_ledger_token_item {
    uint16_t version;
    char ticker[DAP_CHAIN_TICKER_SIZE_MAX];
    uint16_t type;
    uint16_t subtype;
    dap_chain_datum_token_t * datum_token;
    uint64_t datum_token_size;

    uint256_t total_supply;
    uint256_t current_supply;

    pthread_rwlock_t token_emissions_rwlock;
    dap_chain_ledger_token_emission_item_t * token_emissions;

    pthread_rwlock_t token_ts_updated_rwlock;
    dap_chain_ledger_token_update_item_t * token_ts_updated;
    time_t last_update_token_time;

    // for auth operations
    dap_pkey_t ** auth_pkeys;
    dap_chain_hash_fast_t *auth_pkeys_hash;
    size_t auth_signs_total;
    size_t auth_signs_valid;
    uint16_t           flags;
    dap_chain_addr_t * tx_recv_allow;
    size_t             tx_recv_allow_size;
    dap_chain_addr_t * tx_recv_block;
    size_t             tx_recv_block_size;
    dap_chain_addr_t * tx_send_allow;
    size_t             tx_send_allow_size;
    dap_chain_addr_t * tx_send_block;
    size_t             tx_send_block_size;
    UT_hash_handle hh;
} dap_chain_ledger_token_item_t;

// ledger cache item - one of unspent outputs
typedef struct dap_chain_ledger_tx_item {
    dap_chain_hash_fast_t tx_hash_fast;
    dap_chain_datum_tx_t *tx;
    dap_nanotime_t ts_added;
    struct {
        dap_time_t ts_created;
        uint32_t n_outs;
        uint32_t n_outs_used;
        char token_ticker[DAP_CHAIN_TICKER_SIZE_MAX];
        byte_t padding[6];
        byte_t multichannel;
        byte_t pad[15];
        // TODO dynamically allocates the memory in order not to limit the number of outputs in transaction
        dap_chain_hash_fast_t tx_hash_spent_fast[MAX_OUT_ITEMS]; // spent outs list
    } DAP_ALIGN_PACKED cache_data;
    UT_hash_handle hh;
} dap_chain_ledger_tx_item_t;

typedef struct dap_chain_ledger_tx_spent_item {
    dap_chain_hash_fast_t tx_hash_fast;
    struct {
        dap_time_t spent_time;
        char token_ticker[DAP_CHAIN_TICKER_SIZE_MAX];
        char padding[22];
        dap_chain_hash_fast_t tx_hash_spent_fast; // spent outs list
    } DAP_ALIGN_PACKED cache_data;
    UT_hash_handle hh;
} dap_chain_ledger_tx_spent_item_t;

typedef struct dap_chain_ledger_tokenizer {
    char token_ticker[DAP_CHAIN_TICKER_SIZE_MAX];
    uint256_t sum;
    UT_hash_handle hh;
} dap_chain_ledger_tokenizer_t;

typedef struct dap_chain_ledger_tx_bound {
    dap_chain_hash_fast_t tx_prev_hash;
    dap_chain_datum_tx_t *tx_prev;
    union {
        dap_chain_tx_in_t *tx_cur_in;
        dap_chain_tx_in_cond_t *tx_cur_in_cond;
        dap_chain_tx_in_ems_t *tx_cur_in_ems;
    } in;
    union {
        dap_chain_tx_out_old_t *tx_prev_out;
        // 256
        dap_chain_tx_out_t *tx_prev_out_256;
        dap_chain_tx_out_ext_t *tx_prev_out_ext_256;
        dap_chain_tx_out_cond_t *tx_prev_out_cond_256;
    } out;
    union {
        dap_chain_ledger_tx_item_t *item_out;
        dap_chain_ledger_token_emission_item_t *item_emission;
        dap_chain_ledger_stake_lock_item_t *stake_lock_item;
    };
} dap_chain_ledger_tx_bound_t;

// in-memory wallet balance
typedef struct dap_ledger_wallet_balance {
    char *key;
    char token_ticker[DAP_CHAIN_TICKER_SIZE_MAX];
    uint256_t balance;
    UT_hash_handle hh;
} dap_ledger_wallet_balance_t;

typedef struct dap_ledger_cache_item {
    dap_chain_hash_fast_t *hash;
    bool found;
} dap_ledger_cache_item_t;

typedef struct dap_ledger_cache_str_item {
    char *key;
    bool found;
} dap_ledger_cache_str_item_t;

typedef struct dap_chain_ledger_tx_notifier {
    dap_chain_ledger_tx_add_notify_t callback;
    void *arg;
} dap_chain_ledger_tx_notifier_t;

typedef struct dap_chain_ledger_bridged_tx_notificator {
    dap_chain_ledger_bridged_tx_notify_t callback;
    void *arg;
} dap_chain_ledger_bridged_tx_notificator_t;

// dap_ledget_t private section
typedef struct dap_ledger_private {
    const char *net_native_ticker;
    uint256_t fee_value;
    dap_chain_addr_t fee_addr;
    dap_list_t *poa_certs;
    // List of ledger - unspent transactions cache
    dap_chain_ledger_tx_item_t *threshold_txs;
    dap_chain_ledger_token_emission_item_t * threshold_emissions;

    dap_chain_ledger_tx_item_t *ledger_items;
    dap_chain_ledger_tx_spent_item_t *spent_items;
    dap_chain_ledger_token_item_t *tokens;
    dap_chain_ledger_stake_lock_item_t *emissions_for_stake_lock;
    dap_ledger_wallet_balance_t *balance_accounts;

    // for separate access to ledger
    pthread_rwlock_t ledger_rwlock;
    // for separate access to tokens
    pthread_rwlock_t tokens_rwlock;
    pthread_rwlock_t stake_lock_rwlock;
    pthread_rwlock_t threshold_txs_rwlock;
    pthread_rwlock_t threshold_emissions_rwlock;
    pthread_rwlock_t balance_accounts_rwlock;

    // Save/load operations condition
    pthread_mutex_t load_mutex;
    pthread_cond_t load_cond;
    bool load_end;

    uint16_t flags;
    bool check_ds;
    bool check_cells_ds;
    bool check_token_emission;
    dap_chain_cell_id_t local_cell_id;

    //Notificators
    dap_list_t *bridged_tx_notificators;
    dap_list_t *tx_add_notifiers;

    bool load_mode;
    bool cached;
    dap_chain_ledger_cache_tx_check_callback_t cache_tx_check_callback;
    // TPS section
    dap_timerfd_t *tps_timer;
    struct timespec tps_start_time;
    struct timespec tps_current_time;
    struct timespec tps_end_time;
    size_t tps_count;
    // Threshold fee
    dap_interval_timer_t threshold_txs_free_timer, threshold_emissions_free_timer;
} dap_ledger_private_t;
#define PVT(a) ( (dap_ledger_private_t* ) a->_internal )

typedef struct dap_ledger_hal_item {
    dap_chain_hash_fast_t hash;
    UT_hash_handle hh;
} dap_ledger_hal_item_t;

static dap_ledger_hal_item_t *s_hal_items = NULL;

static  dap_chain_ledger_tx_item_t* tx_item_find_by_addr(dap_ledger_t *a_ledger,
        const dap_chain_addr_t *a_addr, const char * a_token, dap_chain_hash_fast_t *a_tx_first_hash);
static void s_threshold_emissions_proc( dap_ledger_t * a_ledger);
static void s_threshold_txs_proc( dap_ledger_t * a_ledger);
static void s_threshold_txs_free(dap_ledger_t *a_ledger);
static void s_threshold_emission_free(dap_ledger_t *a_ledger);
static int s_token_tsd_parse(dap_ledger_t * a_ledger, dap_chain_ledger_token_item_t *a_token_item , dap_chain_datum_token_t * a_token, size_t a_token_size);
static int s_tsd_sign_apply(dap_ledger_t *a_ledger, dap_chain_ledger_token_item_t *a_token_item , dap_chain_datum_token_t *a_token, size_t a_token_size);
static int s_ledger_permissions_check(dap_chain_ledger_token_item_t *  a_token_item, uint16_t a_permission_id, const void * a_data,size_t a_data_size );
static bool s_ledger_tps_callback(void *a_arg);
static int s_sort_ledger_tx_item(dap_chain_ledger_tx_item_t* a, dap_chain_ledger_tx_item_t* b);

static inline int s_tx_add(dap_ledger_t *a_ledger, dap_chain_datum_tx_t *a_tx, dap_hash_fast_t *a_tx_hash, bool a_from_threshold, bool a_safe_call);
static int s_tx_add_unsafe(dap_ledger_t *a_ledger, dap_chain_datum_tx_t *a_tx, dap_hash_fast_t *a_tx_hash, bool a_from_threshold);

static int s_token_emission_add_unsafe(dap_ledger_t *a_ledger, byte_t *a_token_emission, size_t a_token_emission_size,
                                        dap_hash_fast_t *a_emission_hash, bool a_from_threshold);
static inline int s_token_emission_add(dap_ledger_t *a_ledger, byte_t *a_token_emission, size_t a_token_emission_size,
                                        dap_hash_fast_t *a_emission_hash, bool a_from_threshold, bool a_safe_call);

static size_t s_threshold_emissions_max = 1000;
static size_t s_threshold_txs_max = 10000;
static bool s_debug_more = false;
static size_t s_threshold_free_timer_tick = 900000; // 900000 ms = 15 minutes.

struct json_object *wallet_info_json_collect(dap_ledger_t *a_ledger, dap_ledger_wallet_balance_t* a_bal);

/**
 * @brief dap_chain_ledger_init
 * current function version set s_debug_more parameter, if it define in config, and returns 0
 * @return
 */
int dap_chain_ledger_init()
{
    s_debug_more = dap_config_get_item_bool_default(g_config,"ledger","debug_more",false);
    pthread_rwlock_init(&s_verificators_rwlock, NULL);
    return 0;
}

/**
 * @brief dap_chain_ledger_deinit
 * nothing do
 */
void dap_chain_ledger_deinit()
{
    // TODO write correct deinit of all net ledgers
/*    uint16_t l_net_count = 0;
    dap_chain_net_t **l_net_list = dap_chain_net_list(&l_net_count);
    for(uint16_t i =0; i < l_net_count; i++) {
        dap_chain_ledger_purge(l_net_list[i]->pub.ledger, true);
    }
    DAP_DELETE(l_net_list); */
    pthread_rwlock_destroy(&s_verificators_rwlock);
}

/**
 * @brief dap_chain_ledger_handle_new
 * Create empty dap_ledger_t structure
 * @return dap_ledger_t*
 */
static dap_ledger_t * dap_chain_ledger_handle_new(void)
{
    dap_ledger_t *l_ledger = DAP_NEW_Z(dap_ledger_t);
    if ( !l_ledger ) {
        log_it(L_CRITICAL, "Memory allocation error");
        return NULL;
    }
    dap_ledger_private_t * l_ledger_pvt;
    l_ledger->_internal = l_ledger_pvt = DAP_NEW_Z(dap_ledger_private_t);
    if ( !l_ledger_pvt ) {
        log_it(L_CRITICAL, "Memory allocation error");
        DAP_DELETE(l_ledger);
        return NULL;
    }
    // Initialize Read/Write Lock Attribute
    pthread_rwlock_init(&l_ledger_pvt->ledger_rwlock, NULL);
    pthread_rwlock_init(&l_ledger_pvt->tokens_rwlock, NULL);
    pthread_rwlock_init(&l_ledger_pvt->threshold_txs_rwlock , NULL);
    pthread_rwlock_init(&l_ledger_pvt->threshold_emissions_rwlock , NULL);
    pthread_rwlock_init(&l_ledger_pvt->balance_accounts_rwlock , NULL);
    pthread_rwlock_init(&l_ledger_pvt->stake_lock_rwlock, NULL);
    l_ledger_pvt->threshold_txs_free_timer = dap_interval_timer_create(s_threshold_free_timer_tick,
                                                                      (dap_timer_callback_t)s_threshold_txs_free, l_ledger);
    l_ledger_pvt->threshold_emissions_free_timer = dap_interval_timer_create(s_threshold_free_timer_tick,
                                                                            (dap_timer_callback_t) s_threshold_emission_free, l_ledger);
    return l_ledger;
}

/**
 * @brief dap_chain_ledger_handle_free
 * Remove dap_ledger_t structure
 * @param a_ledger
 */
void dap_chain_ledger_handle_free(dap_ledger_t *a_ledger)
{
    if(!a_ledger)
        return;
    log_it(L_INFO,"Ledger %s destroyed", a_ledger->net_name);
    // Destroy Read/Write Lock
    pthread_rwlock_destroy(&PVT(a_ledger)->ledger_rwlock);
    pthread_rwlock_destroy(&PVT(a_ledger)->tokens_rwlock);
    pthread_rwlock_destroy(&PVT(a_ledger)->threshold_txs_rwlock);
    pthread_rwlock_destroy(&PVT(a_ledger)->threshold_emissions_rwlock);
    pthread_rwlock_destroy(&PVT(a_ledger)->balance_accounts_rwlock);
    pthread_rwlock_destroy(&PVT(a_ledger)->stake_lock_rwlock);
    DAP_DELETE(PVT(a_ledger));
    DAP_DELETE(a_ledger);

}

void dap_chain_ledger_load_end(dap_ledger_t *a_ledger)
{
    PVT(a_ledger)->load_mode = false;
}

struct json_object *wallet_info_json_collect(dap_ledger_t *a_ledger, dap_ledger_wallet_balance_t *a_bal) {
    struct json_object *l_json = json_object_new_object();
    json_object_object_add(l_json, "class", json_object_new_string("Wallet"));
    struct json_object *l_network = json_object_new_object();
    json_object_object_add(l_network, "name", json_object_new_string(a_ledger->net_name));
    char *pos = strrchr(a_bal->key, ' ');
    if (pos) {
        size_t l_addr_len = pos - a_bal->key;
        char *l_addr_str = DAP_NEW_STACK_SIZE(char, l_addr_len + 1);
        if ( !l_addr_str )
        log_it(L_CRITICAL, "Memory allocation error");
        memcpy(l_addr_str, a_bal->key, pos - a_bal->key);
        *(l_addr_str + l_addr_len) = '\0';
        json_object_object_add(l_network, "address", json_object_new_string(l_addr_str));
    } else {
        json_object_object_add(l_network, "address", json_object_new_string("Unknown"));
    }
    struct json_object *l_token = json_object_new_object();
    json_object_object_add(l_token, "name", json_object_new_string(a_bal->token_ticker));
    char *l_balance_coins = dap_chain_balance_to_coins(a_bal->balance);
    char *l_balance_datoshi = dap_chain_balance_print(a_bal->balance);
    json_object_object_add(l_token, "full_balance", json_object_new_string(l_balance_coins));
    json_object_object_add(l_token, "datoshi", json_object_new_string(l_balance_datoshi));
    DAP_DELETE(l_balance_coins);
    DAP_DELETE(l_balance_datoshi);
    json_object_object_add(l_network, "tokens", l_token);
    json_object_object_add(l_json, "networks", l_network);
    return l_json;
}

/**
 * @brief s_chain_ledger_token_update_check
 * @param a_cur_token_item
 * @param a_token_update
 * @param a_token_update_size
 * @return true or false
 */
static bool s_ledger_token_update_check(dap_chain_ledger_token_item_t *a_cur_token_item, dap_chain_datum_token_t *a_token_update, size_t a_token_update_size)
{
    dap_sign_t								**l_signs_upd_token;
    size_t									auth_signs_total = 0;
    size_t									auth_signs_valid = 0;
    dap_chain_ledger_token_update_item_t	*l_token_update_item;
    dap_hash_fast_t							l_hash_token_update;

    dap_hash_fast(a_token_update, a_token_update_size, &l_hash_token_update);
    pthread_rwlock_rdlock(&a_cur_token_item->token_ts_updated_rwlock);
    HASH_FIND(hh, a_cur_token_item->token_ts_updated, &l_hash_token_update, sizeof(dap_hash_fast_t),
              l_token_update_item);
    pthread_rwlock_unlock(&a_cur_token_item->token_ts_updated_rwlock);
    if (l_token_update_item
    &&	a_cur_token_item->last_update_token_time == l_token_update_item->updated_time) {
        if (s_debug_more)
            log_it(L_WARNING,"This update for token '%s' was already applied", a_token_update->ticker);
        return false;
    }

    /*if (a_cur_token_item->auth_signs_total != a_token_update->signs_total
    ||	a_cur_token_item->auth_signs_valid != a_token_update->signs_valid) {
        if(s_debug_more)
            log_it(L_WARNING,"Can't update token with ticker '%s' because: "
                             "l_token_item auth signs total/valid == %lu/%lu | "
                             "token_update auth signs total/valid == %hu/%hu",
                   a_token_update->ticker,
                   a_cur_token_item->auth_signs_total, a_cur_token_item->auth_signs_valid,
                   a_token_update->signs_total, a_token_update->signs_valid);
        return false;
    }*/

    l_signs_upd_token = dap_chain_datum_token_signs_parse(a_token_update, a_token_update_size,
                                                          &auth_signs_total, &auth_signs_valid);
    if (a_cur_token_item->auth_signs_valid > auth_signs_total) {
        DAP_DEL_Z(l_signs_upd_token);
        if(s_debug_more)
            log_it(L_WARNING,"Can't update token with ticker '%s' because: "
                             "l_token_item auth signs total/valid == %lu/%lu | "
                             "token_update auth signs total/valid == %lu/%lu",
                   a_token_update->ticker,
                   a_cur_token_item->auth_signs_total, a_cur_token_item->auth_signs_valid,
                   auth_signs_total, auth_signs_valid);
        return false;
    }
    if(auth_signs_total) {
        size_t l_valid_pkeys = 0;
        for(uint16_t i = 0; i < auth_signs_total; i++){
            dap_pkey_t *l_pkey_upd_token = dap_pkey_get_from_sign_deserialization(l_signs_upd_token[i]);
            for (size_t j = 0; j < a_cur_token_item->auth_signs_total; j++) {
                if (dap_pkey_match(a_cur_token_item->auth_pkeys[j], l_pkey_upd_token)) {
                    l_valid_pkeys++;
                    break;
                }
            }
            DAP_DELETE(l_pkey_upd_token);
        }
        if (a_cur_token_item->auth_signs_valid > l_valid_pkeys) {
            DAP_DEL_Z(l_signs_upd_token);
            if (s_debug_more)
                log_it(L_WARNING, "Can't update token with ticker '%s' because: Insufficient number of valid signatures "
                                  "for an token update. Verified %zu needs %zu.", a_token_update->ticker, l_valid_pkeys,
                                  a_cur_token_item->auth_signs_valid);
            return false;
        }
    }
    DAP_DEL_Z(l_signs_upd_token);
    if (!IS_ZERO_256(a_token_update->total_supply)){
        if (compare256(a_token_update->total_supply, a_cur_token_item->total_supply) < 0) {//compare old 'total_supply' to updated
            if(s_debug_more)
                log_it(L_WARNING, "Can't update token with ticker '%s' because: the new 'total_supply' cannot be smaller than the old one", a_token_update->ticker);
            return false;
        }
    }
    // Check edit auth signs
    size_t l_tsd_total_size = 0;
    if (a_token_update->subtype  == DAP_CHAIN_DATUM_TOKEN_SUBTYPE_NATIVE)
        l_tsd_total_size = a_token_update->header_native_update.tsd_total_size;
    else if (a_token_update->subtype  == DAP_CHAIN_DATUM_TOKEN_SUBTYPE_PRIVATE)
        l_tsd_total_size = a_token_update->header_native_update.tsd_total_size;
    // Checking that the TSD section with the threshold change is the only one.
    //And getting lists of TSD sections with the removal and addition of certificates.
    int l_quantity_tsd_section_edit_signs_emission = 0;
    dap_tsd_t *l_tsd_signs_valid = NULL;
    dap_list_t *l_tsd_list_remote_pkeys = NULL;
    int l_quantity_tsd_remote_pkeys = 0;
    dap_list_t *l_tsd_list_added_pkeys = NULL;
    int l_quantity_tsd_add_pkeys = 0;
    for (size_t l_tsd_offset = 0; l_tsd_offset < l_tsd_total_size; ) {
        dap_tsd_t *l_tsd = (dap_tsd_t*)((byte_t*)a_token_update->data_n_tsd + l_tsd_offset);
        size_t l_tsd_size = dap_tsd_size(l_tsd);
        if (l_tsd_size == 0) {
            if (s_debug_more)
                log_it(L_ERROR, "Token refresh datum %s contains a non-valid TSD section. Size TSD section is 0.", a_token_update->ticker);
            return false;
        } else if (l_tsd_size + l_tsd_offset > l_tsd_total_size) {
            if (s_debug_more)
                log_it(L_ERROR, "Token refresh datum %s contains a non-valid TSD section. "
                                "The size of the TSD section and the offset exceed the set size of the TSD sections.", a_token_update->ticker);
            return false;
        }
        switch (l_tsd->type) {
            case DAP_CHAIN_DATUM_TOKEN_TSD_TYPE_TOTAL_SIGNS_VALID:
                l_quantity_tsd_section_edit_signs_emission++;
                l_tsd_signs_valid = l_tsd;
                break;
            case DAP_CHAIN_DATUM_TOKEN_TSD_TYPE_TOTAL_PKEYS_REMOVE:
                l_quantity_tsd_remote_pkeys++;
                l_tsd_list_remote_pkeys = dap_list_append(l_tsd_list_remote_pkeys, l_tsd);
                break;
            case DAP_CHAIN_DATUM_TOKEN_TSD_TYPE_TOTAL_PKEYS_ADD:
                l_quantity_tsd_add_pkeys++;
                l_tsd_list_added_pkeys = dap_list_append(l_tsd_list_added_pkeys, l_tsd);
                break;
        }
        l_tsd_offset += l_tsd_size;
    }
    if (l_quantity_tsd_section_edit_signs_emission > 1) {
        if (s_debug_more) {
            log_it(L_ERROR, "Datum contains %ud TSD sections of type DAP_CHAIN_DATUM_TOKEN_TSD_TYPE_TOTAL_SIGNS_VALID which is not true. "
                            "There can be at most one such TSD section.", l_quantity_tsd_section_edit_signs_emission);
        }
        dap_list_free1(l_tsd_list_added_pkeys);
        dap_list_free1(l_tsd_list_remote_pkeys);
        return false;
    }
    //Check new count signs
    size_t l_new_signs_total = auth_signs_total + l_quantity_tsd_add_pkeys - l_quantity_tsd_remote_pkeys;
    if (l_tsd_signs_valid) {
        size_t l_signs_valid_from_tsd = (size_t)(dap_tsd_get_scalar(l_tsd_signs_valid,uint16_t));
        if (l_new_signs_total < l_signs_valid_from_tsd || l_signs_valid_from_tsd < 1) {
            dap_list_free1(l_tsd_list_added_pkeys);
            dap_list_free1(l_tsd_list_remote_pkeys);
            return false;
        }
    } else {
        if (l_new_signs_total < auth_signs_valid){
            dap_list_free1(l_tsd_list_added_pkeys);
            dap_list_free1(l_tsd_list_remote_pkeys);
            return false;
        }
    }
    //Check valid remove_signs
    bool isAccepted = false;
    if (!l_tsd_list_remote_pkeys)
        isAccepted = true;
    else {
        for (dap_list_t *l_ptr = l_tsd_list_remote_pkeys; l_ptr; l_ptr = dap_list_next(l_ptr)) {
            dap_tsd_t *l_tsd = (dap_tsd_t *) l_ptr->data;
            dap_hash_fast_t l_hash = dap_tsd_get_scalar(l_tsd, dap_hash_fast_t);
            bool accepted = false;
            for (size_t i = 0; i < auth_signs_total; i++) {
                if (dap_hash_fast_compare(&a_cur_token_item->auth_pkeys_hash[i], &l_hash)) {
                    accepted = true;
                    break;
                }
            }
            if (!accepted) {
                if (s_debug_more) {
                    char *l_hash_str = dap_hash_fast_to_str_new(&l_hash);
                    log_it(L_ERROR,
                           "It is expected that the TSD parameter DAP_CHAIN_DATUM_TOKEN_TSD_TYPE_TOTAL_PKEYS_REMOVE will contain only "
                           "the hashes of the public keys of the signatures with which the given token was previously signed. But not %s",
                           l_hash_str);
                    DAP_DELETE(l_hash_str);
                }
            }
            isAccepted = accepted;
        }
    }
    if (!isAccepted) {
        dap_list_free1(l_tsd_list_added_pkeys);
        dap_list_free1(l_tsd_list_remote_pkeys);
        return false;
    }
    //Check added signs
    dap_chain_datum_token_t *l_token_tmp = DAP_DUP_SIZE(a_token_update, a_token_update_size);
    if (!l_token_tmp) {
        log_it(L_CRITICAL, "Memory allocation error");
        dap_list_free1(l_tsd_list_added_pkeys);
        dap_list_free1(l_tsd_list_remote_pkeys);
        return false;
    }

    l_token_tmp->header_native_update.tsd_total_size = 0;
    isAccepted = true;
    for (dap_list_t *l_ptr = l_tsd_list_added_pkeys; l_ptr; l_ptr = dap_list_next(l_ptr)) {
        dap_tsd_t *l_tsd = (dap_tsd_t*)l_ptr->data;
        if (l_tsd->size >= sizeof(dap_pkey_t)) {
            dap_pkey_t *l_pkey = (dap_pkey_t *) l_tsd->data;
            dap_hash_fast_t l_hf_pkey = {0};
            if (!dap_pkey_get_hash(l_pkey, &l_hf_pkey)) {
                if (s_debug_more)
                    log_it(L_ERROR, "Failed to calculate the hash for the public key located in the "
                                    "DAP_CHAIN_DATUM_TOKEN_TSD_TYPE_TOTAL_PKEYS_ADD section of the TSD");
                isAccepted = false;
                break;
            }
            for (size_t i = 0; i < a_cur_token_item->auth_signs_total; i++) {
                if (dap_hash_fast_compare(&l_hf_pkey, &a_cur_token_item->auth_pkeys_hash[i])) {
                    if (s_debug_more) {
                        char *l_hf_str = dap_hash_fast_to_str_new(&l_hf_pkey);
                        log_it(L_ERROR, "The public key with hash %s from the TSD section of the type "
                                        "DAP_CHAIN_DATUM_TOKEN_TSD_TYPE_TOTAL_PKEYS_ADD cannot be added, because such "
                                        "a key already exists in the ledger.", l_hf_str);
                        DAP_DELETE(l_hf_str);
                    }
                    isAccepted = false;
                    break;
                }
            }
        } else {
            if (s_debug_more)
                log_it(L_ERROR, "It is expected that the size %zu of information from the TSD section of type "
                                "DAP_CHAIN_DATUM_TOKEN_TSD_TYPE_TOTAL_PKEYS_ADD will be greater than or equal to %zu.",
                       dap_tsd_size(l_tsd), sizeof(dap_pkey_t));
            isAccepted = false;
            break;
        }
    }
    dap_list_free1(l_tsd_list_added_pkeys);
    dap_list_free1(l_tsd_list_remote_pkeys);
    DAP_DELETE(l_token_tmp);
    return isAccepted;
}


/**
 * @brief dap_chain_ledger_token_check
 * @param a_ledger
 * @param a_token
 * @param a_token_size
 * @return
 */
int dap_chain_ledger_token_decl_add_check(dap_ledger_t *a_ledger, dap_chain_datum_token_t *a_token, size_t a_token_size)
{
    if ( !a_ledger){
        if(s_debug_more)
            log_it(L_ERROR, "NULL ledger, can't add datum with token declaration!");
        return  DAP_CHAIN_LEDGER_TOKEN_DECL_ADD_ERR_LEDGER_IS_NULL;
    }


    bool update_token = false;
    dap_chain_ledger_token_item_t *l_token_item;
    pthread_rwlock_rdlock(&PVT(a_ledger)->tokens_rwlock);
    HASH_FIND_STR(PVT(a_ledger)->tokens, a_token->ticker, l_token_item);
    pthread_rwlock_unlock(&PVT(a_ledger)->tokens_rwlock);
    if (a_token->type == DAP_CHAIN_DATUM_TOKEN_TYPE_UPDATE)
        update_token = true;

    if	(l_token_item != NULL) {
        if (update_token == false) {
            log_it(L_WARNING,"Duplicate token declaration for ticker '%s' ", a_token->ticker);
            return DAP_CHAIN_LEDGER_TOKEN_DECL_ADD_ERR_DECL_DUPLICATE;
        } else if (s_ledger_token_update_check(l_token_item, a_token, a_token_size) == false) {
            return DAP_CHAIN_LEDGER_TOKEN_DECL_ADD_ERR_TOKEN_UPDATE_CHECK;
        }
    }
    else if	(l_token_item == NULL && update_token == true) {
        log_it(L_WARNING,"Can't update token that doesn't exist for ticker '%s' ", a_token->ticker);
        return DAP_CHAIN_LEDGER_TOKEN_DECL_ADD_ERR_TOKEN_UPDATE_ABSENT_TOKEN;
    }
    // Check signs
    size_t l_signs_unique = 0;
    size_t l_size_tsd_section = 0;
    switch (a_token->type) {
        case DAP_CHAIN_DATUM_TOKEN_TYPE_DECL: {
            switch (a_token->subtype) {
                case DAP_CHAIN_DATUM_TOKEN_SUBTYPE_PRIVATE:
                    l_size_tsd_section = a_token->header_private_decl.tsd_total_size; break;
                case DAP_CHAIN_DATUM_TOKEN_SUBTYPE_NATIVE:
                    l_size_tsd_section = a_token->header_native_decl.tsd_total_size; break;
            }
        }break;
        case DAP_CHAIN_DATUM_TOKEN_TYPE_UPDATE: {
            switch (a_token->subtype) {
                case DAP_CHAIN_DATUM_TOKEN_SUBTYPE_PRIVATE:
                    l_size_tsd_section = a_token->header_private_update.tsd_total_size; break;
                case DAP_CHAIN_DATUM_TOKEN_SUBTYPE_NATIVE:
                    l_size_tsd_section = a_token->header_native_update.tsd_total_size; break;
            }
        } break;
    }
    size_t l_signs_size = a_token_size - sizeof(dap_chain_datum_token_t) - l_size_tsd_section;
    dap_sign_t **l_signs = dap_sign_get_unique_signs(a_token->data_n_tsd + l_size_tsd_section, l_signs_size, &l_signs_unique);
    if (l_signs_unique == a_token->signs_total){
        size_t l_signs_approve = 0;
        uint16_t l_tmp_auth_signs = a_token->signs_total;
        if (a_token->version == 2) a_token->signs_total = 0;
        for (size_t i=0; i < l_signs_unique; i++)
            if (!dap_sign_verify_all(l_signs[i], l_signs_size, a_token, sizeof(dap_chain_datum_token_t)+l_size_tsd_section))
                l_signs_approve++;
        a_token->signs_total = l_tmp_auth_signs;
        if (l_signs_approve == a_token->signs_total){
            return DAP_CHAIN_LEDGER_TOKEN_DECL_ADD_OK;
        } else {
            log_it(L_WARNING, "The token declaration has %zu valid signatures out of %hu.", l_signs_approve, a_token->signs_total);
            return DAP_CHAIN_LEDGER_TOKEN_DECL_ADD_ERR_NOT_ENOUGH_VALID_SIGN;
        }
    } else {
        log_it(L_WARNING, "The number of unique token signs %zu is less than total token signs set to %hu.",
               l_signs_unique, a_token->signs_total);
        return DAP_CHAIN_LEDGER_TOKEN_DECL_ADD_ERR_TOTAL_SIGNS_EXCEED_UNIQUE_SIGNS;
    }
    // Checks passed
    return DAP_CHAIN_LEDGER_TOKEN_DECL_ADD_OK;
}

char *dap_chain_ledger_token_decl_add_err_code_to_str(int a_code) {
    return (a_code >= DAP_CHAIN_LEDGER_TOKEN_DECL_ADD_OK) && (a_code < DAP_CHAIN_LEDGER_TOKEN_DECL_ADD_UNKNOWN)
            ? (char*)s_ledger_token_decl_err_str[(dap_chain_ledger_token_decl_add_err_t)a_code]
            : dap_itoa(a_code);
}

/**
 * @brief dap_chain_ledger_token_ticker_check
 * @param a_ledger
 * @param a_token_ticker
 * @return
 */
dap_chain_datum_token_t *dap_chain_ledger_token_ticker_check(dap_ledger_t * a_ledger, const char *a_token_ticker)
{
    if ( !a_ledger){
        if(s_debug_more)
            log_it(L_WARNING, "NULL ledger, can't find token ticker");
        return NULL;
    }
    dap_chain_ledger_token_item_t *l_token_item;
    pthread_rwlock_rdlock(&PVT(a_ledger)->tokens_rwlock);
    HASH_FIND_STR(PVT(a_ledger)->tokens, a_token_ticker, l_token_item);
    pthread_rwlock_unlock(&PVT(a_ledger)->tokens_rwlock);
    return l_token_item ? l_token_item->datum_token : NULL;
}

/**
 * @brief s_tx_header_print
 * prepare data for print, add time
 *
 * return history string
 * @param a_tx
 * @param a_tx_hash
 * @param a_hash_out_type
 * @return a_str_out
 */

static void s_tx_header_print(dap_string_t *a_str_out, dap_chain_datum_tx_t *a_tx,
                              const char *a_hash_out_type, dap_chain_hash_fast_t *a_tx_hash)
{
    char l_time_str[32] = "unknown";
    if (a_tx->header.ts_created) {
        uint64_t l_ts = a_tx->header.ts_created;
        dap_ctime_r(&l_ts, l_time_str);
    }
    char *l_tx_hash_str = dap_strcmp(a_hash_out_type, "hex")
            ? dap_enc_base58_encode_hash_to_str(a_tx_hash)
            : dap_chain_hash_fast_to_str_new(a_tx_hash);
    dap_string_append_printf(a_str_out, "TX hash %s  \n\t%s",l_tx_hash_str, l_time_str);
    DAP_DELETE(l_tx_hash_str);
}

char * dap_ledger_token_tx_item_list(dap_ledger_t * a_ledger, dap_chain_addr_t *a_addr, const char *a_hash_out_type)
{
        dap_string_t *l_str_out =dap_string_new(NULL);
        if (!l_str_out) {
        log_it(L_CRITICAL, "Memory allocation error");
            return NULL;
        }

        //dap_chain_tx_hash_processed_ht_t *l_tx_data_ht = NULL;
        dap_chain_ledger_tx_item_t *l_tx_item, *l_tx_tmp;
        dap_ledger_private_t * l_ledger_pvt = PVT(a_ledger);

        pthread_rwlock_rdlock(&l_ledger_pvt->ledger_rwlock);
        //unsigned test = dap_chain_ledger_count(a_ledger);
        HASH_ITER(hh, l_ledger_pvt->ledger_items, l_tx_item, l_tx_tmp) {

            dap_chain_datum_tx_t *l_tx = l_tx_item->tx;
            dap_chain_hash_fast_t *l_tx_hash = &l_tx_item->tx_hash_fast;
            dap_list_t *l_list_in_items = dap_chain_datum_tx_items_get(l_tx, TX_ITEM_TYPE_IN_ALL, NULL);
            if (!l_list_in_items) { // a bad tx
                continue;
            }
            dap_chain_addr_t *l_src_addr = NULL;
            bool l_base_tx = false;
            const char *l_src_token = NULL;
            int l_src_subtype = DAP_CHAIN_TX_OUT_COND_SUBTYPE_UNDEFINED;
            for (dap_list_t *it = l_list_in_items; it; it = it->next) {
                assert(it->data);
                dap_chain_hash_fast_t *l_tx_prev_hash;
                int l_tx_prev_out_idx;
                dap_chain_datum_tx_t *l_tx_prev = NULL;
                if (*(byte_t *)l_list_in_items->data == TX_ITEM_TYPE_IN) {
                    dap_chain_tx_in_t *l_tx_in = (dap_chain_tx_in_t *)l_list_in_items->data;
                    l_tx_prev_hash = &l_tx_in->header.tx_prev_hash;
                    l_tx_prev_out_idx = l_tx_in->header.tx_out_prev_idx;
                } else { // TX_ITEM_TYPE_IN_COND
                    dap_chain_tx_in_cond_t *l_tx_in_cond = (dap_chain_tx_in_cond_t *)l_list_in_items->data;
                    l_tx_prev_hash = &l_tx_in_cond->header.tx_prev_hash;
                    l_tx_prev_out_idx = l_tx_in_cond->header.tx_out_prev_idx;
                }
                if (dap_hash_fast_is_blank(l_tx_prev_hash)) {
                    l_base_tx = true;
                    dap_chain_tx_in_ems_t *l_token = (dap_chain_tx_in_ems_t *)dap_chain_datum_tx_item_get(
                                                                            l_tx, NULL, TX_ITEM_TYPE_IN_EMS, NULL);
                    if (l_token)
                        l_src_token = l_token->header.ticker;
                    break;
                }
                l_tx_prev = dap_chain_ledger_tx_find_by_hash (a_ledger,l_tx_prev_hash);
                if (l_tx_prev) {
                    uint8_t *l_prev_out_union = dap_chain_datum_tx_item_get_nth(l_tx_prev, TX_ITEM_TYPE_OUT_ALL, l_tx_prev_out_idx);
                    if (!l_prev_out_union)
                        continue;
                    switch (*l_prev_out_union) {
                    case TX_ITEM_TYPE_OUT:
                        l_src_addr = &((dap_chain_tx_out_t *)l_prev_out_union)->addr;
                        break;
                    case TX_ITEM_TYPE_OUT_EXT:
                        l_src_addr = &((dap_chain_tx_out_ext_t *)l_prev_out_union)->addr;
                        l_src_token = (const char *)(((dap_chain_tx_out_ext_t *)l_prev_out_union)->token);
                        break;
                    case TX_ITEM_TYPE_OUT_COND:
                        l_src_subtype = ((dap_chain_tx_out_cond_t *)l_prev_out_union)->header.subtype;
                    default:
                        break;
                    }
                }
                else
                {
                    continue; //temporary stub
                }
                if (!l_src_token){
                    l_src_token = dap_chain_ledger_tx_get_token_ticker_by_hash(a_ledger, l_tx_prev_hash);
                    l_src_token = l_tx_item->cache_data.token_ticker;
                }
                if (l_src_addr && memcmp(l_src_addr, a_addr, sizeof(dap_chain_addr_t)))
                    break;  //it's not our addr
            }
            dap_list_free(l_list_in_items);

            bool l_header_printed = false;
            dap_list_t *l_list_out_items = dap_chain_datum_tx_items_get(l_tx, TX_ITEM_TYPE_OUT_ALL, NULL);
            if(!l_list_out_items)
                continue;
            for(dap_list_t *l_list_out = l_list_out_items; l_list_out; l_list_out = dap_list_next(l_list_out)) {
                assert(l_list_out->data);
                dap_chain_addr_t *l_dst_addr = NULL;
                dap_chain_tx_item_type_t l_type = *(uint8_t *)l_list_out->data;
                uint256_t l_value;
                switch (l_type) {
                case TX_ITEM_TYPE_OUT:
                    l_dst_addr = &((dap_chain_tx_out_t *)l_list_out->data)->addr;
                    l_value = ((dap_chain_tx_out_t *)l_list_out->data)->header.value;
                    break;
                case TX_ITEM_TYPE_OUT_EXT:
                    l_dst_addr = &((dap_chain_tx_out_ext_t *)l_list_out->data)->addr;
                    l_value = ((dap_chain_tx_out_ext_t *)l_list_out->data)->header.value;
                    break;
                case TX_ITEM_TYPE_OUT_COND:
                    l_value = ((dap_chain_tx_out_cond_t *)l_list_out->data)->header.value;
                default:
                    break;
                }
                if (l_src_addr && l_dst_addr && !memcmp(l_dst_addr, l_src_addr, sizeof(dap_chain_addr_t)))
                    continue;   // send to self
                if (l_src_addr && !memcmp(l_src_addr, a_addr, sizeof(dap_chain_addr_t))) {
                    if (!l_header_printed) {
                        s_tx_header_print(l_str_out, l_tx, a_hash_out_type, l_tx_hash);
                        l_header_printed = true;
                    }
                    //const char *l_token_ticker = dap_chain_ledger_tx_get_token_ticker_by_hash(l_ledger, &l_tx_hash);
                    const char *l_dst_addr_str = l_dst_addr ? dap_chain_addr_to_str(l_dst_addr)
                                                            : dap_chain_tx_out_cond_subtype_to_str(
                                                                  ((dap_chain_tx_out_cond_t *)l_list_out->data)->header.subtype);
                    char *l_value_str = dap_chain_balance_print(l_value);
                    dap_string_append_printf(l_str_out, "\tsend %s %s to %s\n",
                                             l_value_str,
                                             l_src_token ? l_src_token : "UNKNOWN",
                                             l_dst_addr_str);
                    if (l_dst_addr)
                        DAP_DELETE(l_dst_addr_str);
                    DAP_DELETE(l_value_str);
                }
                if (l_dst_addr && !memcmp(l_dst_addr, a_addr, sizeof(dap_chain_addr_t))) {
                    if (!l_header_printed) {
                       s_tx_header_print(l_str_out, l_tx, a_hash_out_type, l_tx_hash);
                       l_header_printed = true;
                    }
                    const char *l_dst_token = (l_type == TX_ITEM_TYPE_OUT_EXT) ?
                                (const char *)(((dap_chain_tx_out_ext_t *)l_list_out->data)->token) : NULL;
                    const char *l_src_addr_str = l_base_tx ? "emission"
                                                           : (l_src_addr ? dap_chain_addr_to_str(l_src_addr)
                                                                         : dap_chain_tx_out_cond_subtype_to_str(
                                                                               l_src_subtype));
                    char *l_value_str = dap_chain_balance_print(l_value);
                    dap_string_append_printf(l_str_out, "\trecv %s %s from %s\n",
                                             l_value_str,
                                             l_dst_token ? l_dst_token :
                                                           (l_src_token ? l_src_token : "UNKNOWN"),
                                             l_src_addr_str);
                    if (l_src_addr)
                        DAP_DELETE(l_src_addr_str);
                    DAP_DELETE(l_value_str);
                }
            }
            dap_list_free(l_list_out_items);
        }
        pthread_rwlock_unlock(&l_ledger_pvt->ledger_rwlock);

        // if no history
        if(!l_str_out->len)
            dap_string_append(l_str_out, "\tempty");
        char *l_ret_str = l_str_out ? dap_string_free(l_str_out, false) : NULL;
        return l_ret_str;
}

/**
 * @brief update current_supply in token cache
 *
 * @param a_ledger ledger object
 * @param l_token_item token item object
 */
void s_ledger_token_cache_update(dap_ledger_t *a_ledger, dap_chain_ledger_token_item_t *l_token_item)
{
    char *l_gdb_group = dap_chain_ledger_get_gdb_group(a_ledger, DAP_CHAIN_LEDGER_TOKENS_STR);
    size_t l_cache_size = l_token_item->datum_token_size + sizeof(uint256_t);
    uint8_t *l_cache = DAP_NEW_STACK_SIZE(uint8_t, l_cache_size);
    if ( !l_cache ) {
        log_it(L_CRITICAL, "Memory allocation error");
        return;
    }
    memcpy(l_cache, &l_token_item->current_supply, sizeof(uint256_t));
    memcpy(l_cache + sizeof(uint256_t), l_token_item->datum_token, l_token_item->datum_token_size);
    if (dap_global_db_set(l_gdb_group, l_token_item->ticker, l_cache, l_cache_size, false, NULL, NULL)) {
        char *l_supply = dap_chain_balance_print(l_token_item->current_supply);
        log_it(L_WARNING, "Ledger cache mismatch, can't add token [%s] with supply %s", l_token_item->ticker, l_supply);
        DAP_DELETE(l_supply);
    }
    DAP_DELETE(l_gdb_group);
}

/**
 * @brief s_ledger_update_token_add_in_hash_table
 * @param a_cur_token_item
 * @param a_token_update
 * @param a_token_update_size
 * @return true or false
 */
static bool s_ledger_update_token_add_in_hash_table(dap_chain_ledger_token_item_t *a_cur_token_item, dap_chain_datum_token_t *a_token_update, size_t a_token_update_size)
{
    dap_chain_ledger_token_update_item_t	*l_token_update_item;
    dap_hash_fast_t							l_hash_token_update;
    bool									new_item = false;

    dap_hash_fast(a_token_update, a_token_update_size, &l_hash_token_update);
    pthread_rwlock_rdlock(&a_cur_token_item->token_ts_updated_rwlock);
    HASH_FIND(hh, a_cur_token_item->token_ts_updated, &l_hash_token_update, sizeof(dap_hash_fast_t),
              l_token_update_item);
    pthread_rwlock_unlock(&a_cur_token_item->token_ts_updated_rwlock);
    if (l_token_update_item
    &&	a_cur_token_item->last_update_token_time == l_token_update_item->updated_time) {
        if (s_debug_more)
            log_it(L_WARNING, "Error: item 'dap_chain_ledger_token_update_item_t' already exist in hash-table");
        return false;
    } else if (!l_token_update_item){
        new_item = true;
        l_token_update_item = DAP_NEW(dap_chain_ledger_token_update_item_t);
        if (!l_token_update_item) {
            if (s_debug_more)
                log_it(L_ERROR, "Error: memory allocation when try adding item 'dap_chain_ledger_token_update_item_t' to hash-table");
            return false;
        }
        *l_token_update_item = (dap_chain_ledger_token_update_item_t) {
                .update_token_hash			= l_hash_token_update,
                .datum_token_update			= a_token_update,
                .datum_token_update_size	= a_token_update_size
        };
    }

    l_token_update_item->updated_time		= dap_time_now();

    if (new_item) {
        pthread_rwlock_wrlock(&a_cur_token_item->token_ts_updated_rwlock);
        HASH_ADD(hh, a_cur_token_item->token_ts_updated, update_token_hash, sizeof(dap_chain_hash_fast_t), l_token_update_item);
        pthread_rwlock_unlock(&a_cur_token_item->token_ts_updated_rwlock);
    }

    if (!l_token_update_item) {
        if (s_debug_more)
            log_it(L_ERROR, "Error: adding to hash-table. Be careful, there may be leaks");
        return false;
    }

    a_cur_token_item->last_update_token_time = l_token_update_item->updated_time;

    return true;
}

/**
 * @brief dap_chain_ledger_token_add
 * @param a_token
 * @param a_token_size
 * @return
 */
int dap_chain_ledger_token_add(dap_ledger_t *a_ledger, dap_chain_datum_token_t *a_token, size_t a_token_size) {
    if (!a_ledger || !a_token) {
        debug_if(s_debug_more, L_ERROR, "NULL ledger, can't add datum with token declaration!");
        return -1;
    }

    dap_chain_datum_token_t *l_token = NULL;
    size_t l_token_size = a_token_size;

    switch (a_token->type) {
        case DAP_CHAIN_DATUM_TOKEN_TYPE_OLD_SIMPLE:
        case DAP_CHAIN_DATUM_TOKEN_TYPE_OLD_PRIVATE_DECL:
        case DAP_CHAIN_DATUM_TOKEN_TYPE_OLD_PRIVATE_UPDATE:
        case DAP_CHAIN_DATUM_TOKEN_TYPE_OLD_NATIVE_DECL:
        case DAP_CHAIN_DATUM_TOKEN_TYPE_OLD_NATIVE_UPDATE:
        case DAP_CHAIN_DATUM_TOKEN_TYPE_OLD_PUBLIC:
            l_token = dap_chain_datum_token_read((byte_t *) a_token, &l_token_size);
            break;
        default:
            l_token = DAP_DUP_SIZE(a_token, a_token_size);
            if ( !l_token ) {
        log_it(L_CRITICAL, "Memory allocation error");
                return -6;
            }
            break;
    }

    dap_chain_ledger_token_item_t *l_token_item;
    pthread_rwlock_rdlock(&PVT(a_ledger)->tokens_rwlock);
    HASH_FIND_STR(PVT(a_ledger)->tokens, l_token->ticker, l_token_item);
    pthread_rwlock_unlock(&PVT(a_ledger)->tokens_rwlock);

    if (l_token_item) {
        if (l_token->type != DAP_CHAIN_DATUM_TOKEN_TYPE_UPDATE) {
            log_it(L_ERROR, "Duplicate token declaration for ticker '%s'", l_token->ticker);
            DAP_DEL_Z(l_token);
            return -3;
        }
        if (s_ledger_token_update_check(l_token_item, l_token, l_token_size)) {
            if (!s_ledger_update_token_add_in_hash_table(l_token_item, l_token, l_token_size)) {
                log_it(L_ERROR, "Failed to update token with ticker '%s' in ledger", l_token->ticker);
                DAP_DEL_Z(l_token);
                return -5;
            }
            if (!IS_ZERO_256(l_token->total_supply)) {
                SUBTRACT_256_256(l_token_item->total_supply, l_token_item->current_supply, &l_token_item->current_supply);
                SUBTRACT_256_256(l_token->total_supply, l_token_item->current_supply, &l_token_item->current_supply);
            } else {
                l_token_item->current_supply = l_token->total_supply;
            }
            l_token_item->total_supply = l_token->total_supply;
            DAP_DELETE(l_token_item->datum_token);
        } else {
            log_it(L_ERROR, "Token with ticker '%s' update check failed", l_token->ticker);
            DAP_DEL_Z(l_token);
            return -2;
        }
    } else if (l_token->type == DAP_CHAIN_DATUM_TOKEN_TYPE_UPDATE) {
        log_it(L_WARNING, "Token with ticker '%s' does not yet exist, declare it first", l_token->ticker);
        DAP_DEL_Z(l_token);
        return -6;
    }

    if (!l_token_item) {
        size_t l_auth_signs_total, l_auth_signs_valid;
        dap_sign_t **l_signs = dap_chain_datum_token_signs_parse(l_token, l_token_size, &l_auth_signs_total, &l_auth_signs_valid);
        if (!l_signs || !l_auth_signs_total) {
            log_it(L_ERROR, "No auth signs in token '%s' datum!", l_token->ticker);
            DAP_DEL_Z(l_token);
            return -7;
        }
        l_token_item = DAP_NEW_Z(dap_chain_ledger_token_item_t);
        if ( !l_token_item ) {
            DAP_DEL_Z(l_token);
        log_it(L_CRITICAL, "Memory allocation error");
            return -8;
        }
        *l_token_item = (dap_chain_ledger_token_item_t) {
                .version        = l_token->version,
                .type           = l_token->type,
                .subtype        = l_token->subtype,
                .total_supply   = l_token->total_supply,
                .current_supply = l_token->total_supply,
                .token_emissions_rwlock     = PTHREAD_RWLOCK_INITIALIZER,
                .token_ts_updated_rwlock    = PTHREAD_RWLOCK_INITIALIZER,
                .auth_pkeys         = DAP_NEW_Z_SIZE(dap_pkey_t*, sizeof(dap_pkey_t*) * l_token->signs_total),
                .auth_pkeys_hash    = DAP_NEW_Z_SIZE(dap_chain_hash_fast_t, sizeof(dap_chain_hash_fast_t) * l_token->signs_total),
                .auth_signs_total   = l_auth_signs_total,
                .auth_signs_valid   = l_auth_signs_valid
        };
        if ( !l_token_item->auth_pkeys ) {
            if (l_token)
                DAP_DELETE(l_token);
            DAP_DELETE(l_token_item);
        log_it(L_CRITICAL, "Memory allocation error");
            return -6;
        };
        if ( !l_token_item->auth_pkeys ) {
            if (l_token)
                DAP_DELETE(l_token);
            DAP_DEL_Z(l_token_item->auth_pkeys);
            DAP_DELETE(l_token_item);
        log_it(L_CRITICAL, "Memory allocation error");
            return -6;
        }
        dap_stpcpy(l_token_item->ticker, l_token->ticker);
        for (uint16_t k = 0; k < l_token_item->auth_signs_total; k++) {
            l_token_item->auth_pkeys[k] = dap_pkey_get_from_sign_deserialization(l_signs[k]);
            dap_pkey_get_hash(l_token_item->auth_pkeys[k], &l_token_item->auth_pkeys_hash[k]);
        }
        DAP_DELETE(l_signs);
    }


    l_token_item->datum_token_size  = l_token_size;
    l_token_item->datum_token       = l_token;
    l_token_item->datum_token->type = l_token->type;

    if (l_token->type != DAP_CHAIN_DATUM_TOKEN_TYPE_UPDATE) {
        pthread_rwlock_wrlock(&PVT(a_ledger)->tokens_rwlock);
        HASH_ADD_STR(PVT(a_ledger)->tokens, ticker, l_token_item);
        pthread_rwlock_unlock(&PVT(a_ledger)->tokens_rwlock);
    }
    int l_res_token_tsd_parse = 0;

    char *l_balance_dbg = s_debug_more ? dap_chain_balance_to_coins(l_token->total_supply) : NULL;

#define CLEAN_UP do { DAP_DELETE(l_token); \
    DAP_DELETE(l_token_item->auth_pkeys); \
    DAP_DELETE(l_token_item->auth_pkeys_hash); \
    DAP_DELETE(l_token_item); \
    DAP_DELETE(l_balance_dbg); } while (0);

    switch (l_token->type) {
    case DAP_CHAIN_DATUM_TOKEN_TYPE_DECL:
        switch (l_token->subtype) {
        case DAP_CHAIN_DATUM_TOKEN_SUBTYPE_SIMPLE:
            debug_if(s_debug_more, L_INFO, "Simple token %s declared, total_supply: %s, total_signs_valid: %hu, signs_total: %hu",
                   l_token->ticker, l_balance_dbg,
                   l_token->signs_valid, l_token->signs_total);
            break;
        case DAP_CHAIN_DATUM_TOKEN_SUBTYPE_PRIVATE:
            debug_if(s_debug_more, L_INFO, "Private token %s declared, total_supply: %s, total_signs_valid: %hu, signs_total: %hu",
                    l_token->ticker, l_balance_dbg,
                    l_token->signs_valid, l_token->signs_total);
            l_res_token_tsd_parse = s_token_tsd_parse(a_ledger, l_token_item, l_token, l_token_size);
            s_tsd_sign_apply(a_ledger, l_token_item, l_token, l_token_size);
            break;
        case DAP_CHAIN_DATUM_TOKEN_SUBTYPE_NATIVE:
            debug_if(s_debug_more, L_INFO, "CF20 token %s declared, total_supply: %s, total_signs_valid: %hu, signs_total: %hu",
                    l_token->ticker, l_balance_dbg,
                    l_token->signs_valid, l_token->signs_total);
            l_res_token_tsd_parse = s_token_tsd_parse(a_ledger, l_token_item, l_token, l_token_size);
            s_tsd_sign_apply(a_ledger, l_token_item, l_token, l_token_size);
            break;
        default:
            /* Bogdanoff, unknown token subtype declaration. What shall we TODO? */
            debug_if(s_debug_more, L_ERROR, "Unknown token subtype '0x%04X' declaration! Ticker: %s, total_supply: %s, total_signs_valid: %hu, signs_total: %hu"
                     "Dump it!",
                   l_token->type, l_token->ticker, l_balance_dbg,
                   l_token->signs_valid, l_token->signs_total);
            /* Dump it right now */
            CLEAN_UP;
            return -8;
        } break;
    case DAP_CHAIN_DATUM_TOKEN_TYPE_UPDATE:
        switch (l_token->subtype) {
        case DAP_CHAIN_DATUM_TOKEN_SUBTYPE_SIMPLE:
            debug_if(s_debug_more, L_INFO, "Simple token %s updated, total_supply: %s, total_signs_valid: %hu, signs_total: %hu",
                   l_token->ticker, l_balance_dbg,
                   l_token->signs_valid, l_token->signs_total);
            break;
        case DAP_CHAIN_DATUM_TOKEN_SUBTYPE_PRIVATE:
            debug_if(s_debug_more, L_INFO, "Private token %s updated, total_supply: %s, total_signs_valid: %hu, signs_total: %hu",
                    l_token->ticker, l_balance_dbg,
                    l_token->signs_valid, l_token->signs_total);
            l_res_token_tsd_parse = s_token_tsd_parse(a_ledger, l_token_item, l_token, l_token_size);
            s_tsd_sign_apply(a_ledger, l_token_item, l_token, l_token_size);
            break;
        case DAP_CHAIN_DATUM_TOKEN_SUBTYPE_NATIVE:
            debug_if(s_debug_more, L_INFO, "CF20 token %s updated, total_supply: %s, total_signs_valid: %hu, signs_total: %hu",
                    l_token->ticker, l_balance_dbg,
                    l_token->signs_valid, l_token->signs_total);
            l_res_token_tsd_parse = s_token_tsd_parse(a_ledger, l_token_item, l_token, l_token_size);
            s_tsd_sign_apply(a_ledger, l_token_item, l_token, l_token_size);
            break;
        default:
            /* Bogdanoff, unknown token type update. What shall we TODO? */
            debug_if(s_debug_more, L_ERROR, "Unknown token subtype '0x%04X' update! Ticker: %s, total_supply: %s, total_signs_valid: %hu, signs_total: %hu"
                     "Dump it!",
                   l_token->type, l_token->ticker, l_balance_dbg,
                   l_token->signs_valid, l_token->signs_total);
            /* Dump it right now */
            CLEAN_UP;
            return -8;
        } break;
    default:
        debug_if(s_debug_more, L_ERROR, "Unknown token type 0x%04X, Dump it!", l_token->type);
        CLEAN_UP;
        return -8;
    }
    if (l_res_token_tsd_parse) {
        debug_if(s_debug_more, L_ERROR, "Can't parse tsd section for %s token, code error: %i", l_token->ticker, l_res_token_tsd_parse);
        CLEAN_UP;
        return -1;
    }
#undef CLEAN_UP
    DAP_DELETE(l_balance_dbg);
    s_threshold_emissions_proc(a_ledger); /* TODO process thresholds only for no-consensus chains */
    if (PVT(a_ledger)->cached)
        s_ledger_token_cache_update(a_ledger, l_token_item);
    return 0;
}

/**
 * @brief s_token_tsd_parse
 *
 * @param a_ledger
 * @param a_token_item
 * @param a_token
 * @param a_token_size
 * @return int
 */
static int s_token_tsd_parse(dap_ledger_t * a_ledger, dap_chain_ledger_token_item_t *a_token_item , dap_chain_datum_token_t * a_token, size_t a_token_size)
{
    UNUSED(a_ledger);
    dap_tsd_t * l_tsd= dap_chain_datum_token_tsd_get(a_token,a_token_size);
    size_t l_tsd_size=0;
    size_t l_tsd_total_size = a_token->header_native_decl.tsd_total_size;
    a_token_item->flags = a_token->header_native_decl.flags;

    for( size_t l_offset=0; l_offset < l_tsd_total_size;  l_offset += l_tsd_size ){
        l_tsd = (dap_tsd_t *)(((byte_t *)l_tsd ) + l_tsd_size);
        l_tsd_size =  l_tsd? dap_tsd_size(l_tsd): 0;
        if( l_tsd_size==0 ){
            if(s_debug_more)
                log_it(L_ERROR,"Wrong zero TSD size, exiting TSD parse");
            break;
        }else if (l_tsd_size + l_offset > l_tsd_total_size ){
            if(s_debug_more)
                log_it(L_ERROR,"Wrong %zd TSD size, exiting TSD parse", l_tsd_size);
            break;
        }
        switch (l_tsd->type) {
           // set flags
            case DAP_CHAIN_DATUM_TOKEN_TSD_TYPE_SET_FLAGS:{
                a_token_item->flags |= dap_tsd_get_scalar(l_tsd,uint16_t);
            }break;

           // unset flags
            case DAP_CHAIN_DATUM_TOKEN_TSD_TYPE_UNSET_FLAGS:{
                a_token_item->flags &= ~dap_tsd_get_scalar(l_tsd,uint16_t);
            }break;

            // set total supply
            case DAP_CHAIN_DATUM_TOKEN_TSD_TYPE_TOTAL_SUPPLY:{ // 256
                a_token_item->total_supply = dap_tsd_get_scalar(l_tsd,uint256_t);
            }break;

            case DAP_CHAIN_DATUM_TOKEN_TSD_TYPE_TOTAL_SUPPLY_OLD:{ // 128
                a_token_item->total_supply = GET_256_FROM_128(dap_tsd_get_scalar(l_tsd,uint128_t));
            }break;

            // Set total signs count value to set to be valid
            case DAP_CHAIN_DATUM_TOKEN_TSD_TYPE_TOTAL_SIGNS_VALID:{
                a_token_item->auth_signs_valid = dap_tsd_get_scalar(l_tsd,uint16_t);
            }break;

            //Allowed tx receiver addres list add, remove or clear
            case DAP_CHAIN_DATUM_TOKEN_TSD_TYPE_TX_RECEIVER_ALLOWED_ADD:{
                if( l_tsd->size == sizeof (dap_chain_addr_t) ){

                    if (a_token_item->tx_recv_allow)
                        a_token_item->tx_recv_allow = DAP_REALLOC(a_token_item->tx_recv_allow,(a_token_item->tx_recv_allow_size+1)*sizeof (*a_token_item->tx_recv_allow));
                    else
                        a_token_item->tx_recv_allow = DAP_NEW_Z_SIZE( dap_chain_addr_t,sizeof(*a_token_item->tx_recv_allow));

                    // Check if its correct
                    dap_chain_addr_t * l_add_addr = (dap_chain_addr_t *) l_tsd->data;
                    int l_add_addr_check;
                    if (  (l_add_addr_check=dap_chain_addr_check_sum(l_add_addr))!=1){
                        if(s_debug_more)
                            log_it(L_ERROR,"Wrong address checksum in TSD param DAP_CHAIN_DATUM_TOKEN_TSD_TYPE_TX_RECEIVER_ALLOWED_ADD (code %d)",
                               l_add_addr_check);
                        return -12;
                    }
                    // Check if its already present
                    if (a_token_item->tx_recv_allow) {
                        for( size_t i=0; i < a_token_item->tx_recv_allow_size; i++){ // Check for all the list
                            if ( memcmp(&a_token_item->tx_recv_allow[i], l_tsd->data, l_tsd->size) == 0 ){ // Found
                                char * l_addr_str= dap_chain_addr_to_str((dap_chain_addr_t*) l_tsd->data );
                                if(s_debug_more)
                                    log_it(L_ERROR,"TSD param DAP_CHAIN_DATUM_TOKEN_TSD_TYPE_TX_RECEIVER_ALLOWED_ADD has address %s thats already present in list",
                                       l_addr_str);
                                DAP_DELETE(l_addr_str);
                                DAP_DELETE(a_token_item->tx_recv_allow);
                                a_token_item->tx_recv_allow = NULL;
                                return -11;
                            }
                        }
                        if(a_token_item->tx_recv_allow){
                            a_token_item->tx_recv_allow[a_token_item->tx_recv_allow_size] = *(dap_chain_addr_t*)l_tsd->data;
                            a_token_item->tx_recv_allow_size++;
                        }

                    }else{
                        log_it(L_ERROR,"Out of memory! Can't extend TX_RECEIVER_ALLOWED array");
                        return -20;
                    }
                }else{
                    if(s_debug_more)
                        log_it(L_ERROR,"TSD param DAP_CHAIN_DATUM_TOKEN_TSD_TYPE_TX_RECEIVER_ALLOWED_ADD expected to have %zu bytes data length, not %u",
                           sizeof (dap_chain_addr_t), l_tsd->size );
                    return -10;
                }
            }break;

            case DAP_CHAIN_DATUM_TOKEN_TSD_TYPE_TX_RECEIVER_ALLOWED_REMOVE:{
                if( l_tsd->size == sizeof (dap_chain_addr_t) ){
                    // Check if its correct
                    dap_chain_addr_t * l_add_addr = (dap_chain_addr_t *) l_tsd->data;
                    int l_add_addr_check;
                    if (  (l_add_addr_check=dap_chain_addr_check_sum(l_add_addr))!=0){
                        if(s_debug_more)
                            log_it(L_ERROR,"Wrong address checksum in TSD param DAP_CHAIN_DATUM_TOKEN_TSD_TYPE_TX_RECEIVER_ALLOWED_REMOVE (code %d)",
                               l_add_addr_check);
                        return -12;
                    }
                    bool l_was_found=false;
                    for( size_t i=0; i < a_token_item->tx_recv_allow_size; i++){ // Check for all the list
                        if ( memcmp(&a_token_item->tx_recv_allow[i], l_tsd->data, l_tsd->size) == 0 ){ // Found
                            if( i +1 != a_token_item->tx_recv_allow_size )
                                memmove(&a_token_item->tx_recv_allow[i],&a_token_item->tx_recv_allow[i+1],
                                        sizeof(*a_token_item->tx_recv_allow)*(a_token_item->tx_recv_allow_size-i-1 ) );
                            a_token_item->tx_recv_allow_size--;
                            l_was_found = true;
                            break;
                        }
                    }
                    // TODO
                    UNUSED(l_was_found);
                }else{
                    if(s_debug_more)
                        log_it(L_ERROR,"TSD param DAP_CHAIN_DATUM_TOKEN_TSD_TYPE_TX_RECEIVER_ALLOWED_REMOVE expected to have %zu bytes data length, not %u",
                           sizeof (dap_chain_addr_t), l_tsd->size );
                    return -10;
                }
            }break;

            case DAP_CHAIN_DATUM_TOKEN_TSD_TYPE_TX_RECEIVER_ALLOWED_CLEAR:{
                if( l_tsd->size == 0 ){
                    if( a_token_item->tx_recv_allow )
                        DAP_DEL_Z(a_token_item->tx_recv_allow);
                    a_token_item->tx_recv_allow_size = 0;
                }else{
                    if(s_debug_more)
                        log_it(L_ERROR,"TSD param DAP_CHAIN_DATUM_TOKEN_TSD_TYPE_TX_RECEIVER_ALLOWED_CLEAR expected to have 0 bytes data length, not %u",
                           l_tsd->size );
                    return -10;
                }
            }break;


            //Blocked tx receiver addres list add, remove or clear
            case DAP_CHAIN_DATUM_TOKEN_TSD_TYPE_TX_RECEIVER_BLOCKED_ADD:{
                if( l_tsd->size == sizeof (dap_chain_addr_t) ){
                    dap_chain_addr_t * l_addrs = a_token_item->tx_recv_block
                            ? DAP_NEW_Z_SIZE(dap_chain_addr_t, sizeof(*a_token_item->tx_recv_block))
                            : DAP_REALLOC(a_token_item->tx_recv_block,
                                          (a_token_item->tx_recv_block_size + 1) * sizeof(*a_token_item->tx_recv_block));
                    // Check if its correct
                    dap_chain_addr_t * l_add_addr = (dap_chain_addr_t *) l_tsd->data;
                    int l_add_addr_check;
                    if ((l_add_addr_check=dap_chain_addr_check_sum(l_add_addr)) != 1) {
                        if(s_debug_more)
                            log_it(L_ERROR,"Wrong address checksum in TSD param DAP_CHAIN_DATUM_TOKEN_TSD_TYPE_TX_RECEIVER_BLOCKED_ADD (code %d)",
                               l_add_addr_check);
                        DAP_DELETE(l_addrs);
                        return -12;
                    }
                    // Check if its already present
                    if(a_token_item->tx_recv_block)
                        for( size_t i=0; i < a_token_item->tx_recv_block_size; i++){ // Check for all the list
                            if ( memcmp(&a_token_item->tx_recv_block[i], l_tsd->data, l_tsd->size) == 0 ){ // Found
                                char * l_addr_str = dap_chain_addr_to_str((dap_chain_addr_t*) l_tsd->data );
                                if(s_debug_more)
                                    log_it(L_ERROR,"TSD param DAP_CHAIN_DATUM_TOKEN_TSD_TYPE_TX_RECEIVER_BLOCKED_ADD has address %s thats already present in list",
                                       l_addr_str);
                                DAP_DELETE(l_addr_str);
                                DAP_DELETE(l_addrs);
                                DAP_DEL_Z(a_token_item->tx_recv_allow);
                                return -11;
                            }
                        }

                    if(l_addrs) {
                        l_addrs[a_token_item->tx_recv_block_size] = *(dap_chain_addr_t*)l_tsd->data;
                        a_token_item->tx_recv_block_size++;
                        a_token_item->tx_recv_block = l_addrs;

                    } else {
                        log_it(L_ERROR,"Out of memory! Can't extend TX_RECEIVER_BLOCKED array");
                    }
                }else{
                    if(s_debug_more)
                        log_it(L_ERROR,"TSD param DAP_CHAIN_DATUM_TOKEN_TSD_TYPE_TX_RECEIVER_BLOCKED_ADD expected to have %zu bytes data length, not %u",
                           sizeof (dap_chain_addr_t), l_tsd->size );
                    return -10;
                }
            }break;

            case DAP_CHAIN_DATUM_TOKEN_TSD_TYPE_TX_RECEIVER_BLOCKED_REMOVE:{
                if( l_tsd->size == sizeof (dap_chain_addr_t) ){
                    // Check if its correct
                    dap_chain_addr_t * l_add_addr = (dap_chain_addr_t *) l_tsd->data;
                    int l_add_addr_check;
                    if (  (l_add_addr_check=dap_chain_addr_check_sum(l_add_addr))!=0){
                        if(s_debug_more)
                            log_it(L_ERROR,"Wrong address checksum in TSD param DAP_CHAIN_DATUM_TOKEN_TSD_TYPE_TX_RECEIVER_BLOCKED_REMOVE (code %d)",
                               l_add_addr_check);
                        return -12;
                    }
                    bool l_was_found=false;
                    for( size_t i=0; i < a_token_item->tx_recv_block_size; i++){ // Check for all the list
                        if ( memcmp(&a_token_item->tx_recv_block[i], l_tsd->data, l_tsd->size) == 0 ){ // Found
                            if( i +1 != a_token_item->tx_recv_block_size )
                                memmove(&a_token_item->tx_recv_block[i],&a_token_item->tx_recv_block[i+1],
                                        sizeof(*a_token_item->tx_recv_block)*(a_token_item->tx_recv_block_size-i-1 ) );
                            a_token_item->tx_recv_block_size--;
                            l_was_found = true;
                            break;
                        }
                    }
                    // TODO
                    UNUSED(l_was_found);
                }else{
                    if(s_debug_more)
                        log_it(L_ERROR,"TSD param DAP_CHAIN_DATUM_TOKEN_TSD_TYPE_TX_RECEIVER_BLOCKED_REMOVE expected to have %zu bytes data length, not %u",
                           sizeof (dap_chain_addr_t), l_tsd->size );
                    return -10;
                }
            }break;

            case DAP_CHAIN_DATUM_TOKEN_TSD_TYPE_TX_RECEIVER_BLOCKED_CLEAR:{
                if( l_tsd->size == 0 ){
                    if( a_token_item->tx_recv_block )
                        DAP_DEL_Z(a_token_item->tx_recv_block);
                    a_token_item->tx_recv_block_size = 0;
                }else{
                    if(s_debug_more)
                        log_it(L_ERROR,"TSD param DAP_CHAIN_DATUM_TOKEN_TSD_TYPE_TX_RECEIVER_BLOCKED_CLEAR expected to have 0 bytes data length, not %u",
                           l_tsd->size );
                    return -10;
                }
            }break;

            //Allowed tx sender addres list add, remove or clear
            case DAP_CHAIN_DATUM_TOKEN_TSD_TYPE_TX_SENDER_ALLOWED_ADD:{
                if( l_tsd->size == sizeof (dap_chain_addr_t) ){
                    dap_chain_addr_t * l_addrs = a_token_item->tx_send_allow ? DAP_NEW_Z_SIZE( dap_chain_addr_t,
                                                                                              sizeof(*a_token_item->tx_send_allow) )
                                : DAP_REALLOC(a_token_item->tx_send_allow,(a_token_item->tx_send_allow_size+1)*sizeof (*a_token_item->tx_send_allow) );
                    // Check if its correct
                    dap_chain_addr_t * l_add_addr = (dap_chain_addr_t *) l_tsd->data;
                    int l_add_addr_check;
                    if (  (l_add_addr_check=dap_chain_addr_check_sum(l_add_addr)) != 1){
                        if(s_debug_more)
                            log_it(L_ERROR,"Wrong address checksum in TSD param DAP_CHAIN_DATUM_TOKEN_TSD_TYPE_TX_SENDER_ALLOWED_ADD (code %d)",
                               l_add_addr_check);
                        DAP_DELETE(l_addrs);
                        return -12;
                    }
                    // Check if its already present
                    for( size_t i=0; i < a_token_item->tx_send_allow_size; i++){ // Check for all the list
                        if ( memcmp(&a_token_item->tx_send_allow[i], l_tsd->data, l_tsd->size) == 0 ){ // Found
                            char * l_addr_str= dap_chain_addr_to_str((dap_chain_addr_t*) l_tsd->data );
                            if(s_debug_more)
                                log_it(L_ERROR,"TSD param DAP_CHAIN_DATUM_TOKEN_TSD_TYPE_TX_SENDER_ALLOWED_ADD has address %s thats already present in list",
                                   l_addr_str);
                            DAP_DELETE(l_addr_str);
                            DAP_DELETE(l_addrs);
                            return -11;
                        }
                    }
                    if(l_addrs) {
                        l_addrs[a_token_item->tx_send_allow_size] = *(dap_chain_addr_t*)l_tsd->data;
                        a_token_item->tx_send_allow_size++;
                        a_token_item->tx_send_allow = l_addrs;

                    } else {
                        log_it(L_ERROR,"Out of memory! Can't extend TX_SENDER_ALLOWED array");
                    }
                }else{
                    if(s_debug_more)
                        log_it(L_ERROR,"TSD param DAP_CHAIN_DATUM_TOKEN_TSD_TYPE_TX_SENDER_ALLOWED_ADD expected to have %zu bytes data length, not %u",
                           sizeof (dap_chain_addr_t), l_tsd->size );
                }
            }break;

            case DAP_CHAIN_DATUM_TOKEN_TSD_TYPE_TX_SENDER_ALLOWED_REMOVE:{
                if( l_tsd->size == sizeof (dap_chain_addr_t) ){
                    // Check if its correct
                    dap_chain_addr_t * l_add_addr = (dap_chain_addr_t *) l_tsd->data;
                    int l_add_addr_check;
                    if (  (l_add_addr_check=dap_chain_addr_check_sum(l_add_addr))!=0){
                        if(s_debug_more)
                            log_it(L_ERROR,"Wrong address checksum in TSD param DAP_CHAIN_DATUM_TOKEN_TSD_TYPE_TX_SENDER_ALLOWED_REMOVE (code %d)",
                               l_add_addr_check);
                        return -12;
                    }
                    bool l_was_found=false;
                    for( size_t i=0; i < a_token_item->tx_send_allow_size; i++){ // Check for all the list
                        if ( memcmp(&a_token_item->tx_send_allow[i], l_tsd->data, l_tsd->size) == 0 ){ // Found
                            if( i +1 != a_token_item->tx_send_allow_size )
                                memmove(&a_token_item->tx_send_allow[i],&a_token_item->tx_send_allow[i+1],
                                        sizeof(*a_token_item->tx_send_allow)*(a_token_item->tx_send_allow_size-i-1 ) );
                            a_token_item->tx_send_allow_size--;
                            l_was_found = true;
                            break;
                        }
                    }
                    // TODO
                    UNUSED(l_was_found);
                }else{
                    if(s_debug_more)
                        log_it(L_ERROR,"TSD param DAP_CHAIN_DATUM_TOKEN_TSD_TYPE_TX_SENDER_ALLOWED_REMOVE expected to have %zu bytes data length, not %u",
                           sizeof (dap_chain_addr_t), l_tsd->size );
                    return -10;
                }
            }break;

            case DAP_CHAIN_DATUM_TOKEN_TSD_TYPE_TX_SENDER_ALLOWED_CLEAR:{
                if( l_tsd->size == 0 ){
                    if( a_token_item->tx_send_allow )
                        DAP_DEL_Z(a_token_item->tx_send_allow);
                    a_token_item->tx_send_allow_size = 0;
                }else{
                    if(s_debug_more)
                        log_it(L_ERROR,"TSD param DAP_CHAIN_DATUM_TOKEN_TSD_TYPE_TX_SENDER_ALLOWED_CLEAR expected to have 0 bytes data length, not %u",
                           l_tsd->size );
                    return -10;
                }
            }break;


            //Blocked tx sender addres list add, remove or clear
            case DAP_CHAIN_DATUM_TOKEN_TSD_TYPE_TX_SENDER_BLOCKED_ADD:{
                if( l_tsd->size == sizeof (dap_chain_addr_t) ){
                    dap_chain_addr_t * l_addrs = a_token_item->tx_send_block ? DAP_NEW_Z_SIZE( dap_chain_addr_t,
                                                                                              sizeof(*a_token_item->tx_send_block) )
                                : DAP_REALLOC(a_token_item->tx_send_block,(a_token_item->tx_send_block_size+1)*sizeof (*a_token_item->tx_send_block) );
                    // Check if its correct
                    dap_chain_addr_t * l_add_addr = (dap_chain_addr_t *) l_tsd->data;
                    int l_add_addr_check;
                    if ((l_add_addr_check=dap_chain_addr_check_sum(l_add_addr)) != 1) {
                        if(s_debug_more)
                            log_it(L_ERROR,"Wrong address checksum in TSD param DAP_CHAIN_DATUM_TOKEN_TSD_TYPE_TX_SENDER_ALLOWED_ADD (code %d)",
                               l_add_addr_check);
                        if (l_addrs)
                            DAP_DELETE(l_addrs);
                        return -12;
                    }
                    // Check if its already present
                    for( size_t i=0; i < a_token_item->tx_send_block_size; i++){ // Check for all the list
                        if ( memcmp(&a_token_item->tx_send_block[i], l_tsd->data, l_tsd->size) == 0 ){ // Found
                            char * l_addr_str= dap_chain_addr_to_str((dap_chain_addr_t*) l_tsd->data );
                            if(s_debug_more)
                                log_it(L_ERROR,"TSD param DAP_CHAIN_DATUM_TOKEN_TSD_TYPE_TX_SENDER_ALLOWED_ADD has address %s thats already present in list",
                                   l_addr_str);
                            DAP_DELETE(l_addr_str);
                            if (l_addrs)
                                DAP_DELETE(l_addrs);
                            return -11;
                        }
                    }
                    if(l_addrs) {
                        l_addrs[a_token_item->tx_send_block_size] = *(dap_chain_addr_t*)l_tsd->data;
                        a_token_item->tx_send_block_size++;
                        a_token_item->tx_send_block = l_addrs;

                    } else {
                        log_it(L_ERROR,"Out of memory! Can't extend TX_SENDER_BLOCKED array");
                    }
                }else{
                    if(s_debug_more)
                        log_it(L_ERROR,"TSD param DAP_CHAIN_DATUM_TOKEN_TSD_TYPE_TX_SENDER_BLOCKED_ADD expected to have %zu bytes data length, not %u",
                           sizeof (dap_chain_addr_t), l_tsd->size );
                }
            }break;

            case DAP_CHAIN_DATUM_TOKEN_TSD_TYPE_TX_SENDER_BLOCKED_REMOVE:{
                if( l_tsd->size == sizeof (dap_chain_addr_t) ){
                    // Check if its correct
                    dap_chain_addr_t * l_add_addr = (dap_chain_addr_t *) l_tsd->data;
                    int l_add_addr_check;
                    if (  (l_add_addr_check=dap_chain_addr_check_sum(l_add_addr))!=0){
                        if(s_debug_more)
                            log_it(L_ERROR,"Wrong address checksum in TSD param DAP_CHAIN_DATUM_TOKEN_TSD_TYPE_TX_SENDER_BLOCKED_REMOVE (code %d)",
                               l_add_addr_check);
                        return -12;
                    }
                    bool l_was_found=false;
                    for( size_t i=0; i < a_token_item->tx_send_block_size; i++){ // Check for all the list
                        if ( memcmp(&a_token_item->tx_send_block[i], l_tsd->data, l_tsd->size) == 0 ){ // Found
                            if( i +1 != a_token_item->tx_send_block_size )
                                memmove(&a_token_item->tx_send_block[i],&a_token_item->tx_send_block[i+1],
                                        sizeof(*a_token_item->tx_send_block)*(a_token_item->tx_send_block_size-i-1 ) );
                            a_token_item->tx_send_block_size--;
                            l_was_found = true;
                            break;
                        }
                    }
                    // TODO
                    UNUSED(l_was_found);
                }else{
                    if(s_debug_more)
                        log_it(L_ERROR,"TSD param DAP_CHAIN_DATUM_TOKEN_TSD_TYPE_TX_SENDER_BLOCKED_REMOVE expected to have %zu bytes data length, not %u",
                           sizeof (dap_chain_addr_t), l_tsd->size );
                    return -10;
                }
            }break;

            case DAP_CHAIN_DATUM_TOKEN_TSD_TYPE_TX_SENDER_BLOCKED_CLEAR:{
                if( l_tsd->size == 0 ){
                    if( a_token_item->tx_send_block )
                        DAP_DEL_Z(a_token_item->tx_send_block);
                    a_token_item->tx_send_block_size = 0;
                }else{
                    if(s_debug_more)
                        log_it(L_ERROR,"TSD param DAP_CHAIN_DATUM_TOKEN_TSD_TYPE_TX_SENDER_BLOCKED_CLEAR expected to have 0 bytes data length, not %u",
                           l_tsd->size );
                    return -10;
                }
            }break;
            default:{}
        }
    }
    return 0;
}

static int s_tsd_sign_apply(dap_ledger_t *a_ledger, dap_chain_ledger_token_item_t *a_token_item , dap_chain_datum_token_t *a_token, size_t a_token_size){
    dap_tsd_t * l_tsd= dap_chain_datum_token_tsd_get(a_token,a_token_size);
    size_t l_tsd_size=0;
    size_t l_tsd_total_size = a_token->header_native_decl.tsd_total_size;
    dap_tsd_t *l_new_signs_valid = NULL;
    dap_list_t *l_remove_pkeys = NULL;
    dap_list_t *l_added_pkeys = NULL;

    for( size_t l_offset=0; l_offset < l_tsd_total_size;  l_offset += l_tsd_size ){
        l_tsd = (dap_tsd_t *) (((byte_t*)l_tsd) + l_tsd_size);
        l_tsd_size =  l_tsd? dap_tsd_size(l_tsd): 0;
        if( l_tsd_size==0 ){
            if(s_debug_more)
                log_it(L_ERROR,"Wrong zero TSD size, exiting TSD parse");
            break;
        }else if (l_tsd_size + l_offset > l_tsd_total_size ){
            if(s_debug_more)
                log_it(L_ERROR,"Wrong %zd TSD size, exiting TSD parse", l_tsd_size);
            break;
        }
        switch (l_tsd->type) {
            case DAP_CHAIN_DATUM_TOKEN_TSD_TYPE_TOTAL_SIGNS_VALID:
                l_new_signs_valid = l_tsd;
                break;
            case DAP_CHAIN_DATUM_TOKEN_TSD_TYPE_TOTAL_PKEYS_ADD:
                l_added_pkeys = dap_list_append(l_added_pkeys, l_tsd->data);
                break;
            case DAP_CHAIN_DATUM_TOKEN_TSD_TYPE_TOTAL_PKEYS_REMOVE:
                l_remove_pkeys = dap_list_append(l_remove_pkeys, l_tsd);
                break;
        }
    }
    for (dap_list_t *l_ptr = l_remove_pkeys; l_ptr; l_ptr = dap_list_next(l_ptr)) {
        dap_tsd_t *l_tsd = l_ptr->data;
        dap_hash_fast_t l_hash = dap_tsd_get_scalar(l_tsd, dap_chain_hash_fast_t);
        for( size_t i=0; i<a_token_item->auth_signs_total; i++){
            if (dap_hash_fast_compare(&l_hash, &a_token_item->auth_pkeys_hash[i] )){
                if (i+1 != a_token_item->auth_signs_total){
                    memmove(a_token_item->auth_pkeys+i,a_token_item->auth_pkeys+i+1,
                            (a_token_item->auth_signs_total-i-1)*sizeof (void*));
                    memmove(a_token_item->auth_pkeys_hash+i,a_token_item->auth_pkeys_hash+i+1,
                            (a_token_item->auth_signs_total-i-1)*sizeof(dap_chain_hash_fast_t));
                }
                a_token_item->auth_signs_total--;
                if(a_token_item->auth_signs_total) {
                    // Type sizeof's misunderstanding in realloc?
                    a_token_item->auth_pkeys = DAP_REALLOC(a_token_item->auth_pkeys,a_token_item->auth_signs_total*sizeof (dap_pkey_t*) );
                    a_token_item->auth_pkeys_hash = DAP_REALLOC(a_token_item->auth_pkeys_hash,a_token_item->auth_signs_total*sizeof(dap_chain_hash_fast_t));
                } else {
                    DAP_DEL_Z(a_token_item->auth_pkeys);
                    DAP_DEL_Z(a_token_item->auth_pkeys_hash);
                }
                break;
            }
        }
    }
    for (dap_list_t *l_ptr = l_added_pkeys; l_ptr; l_ptr = dap_list_next(l_ptr)) {
        dap_pkey_t *l_pkey = (dap_pkey_t*)l_ptr->data;
        a_token_item->auth_signs_total++;
        // Type sizeof's misunderstanding in realloc?
        a_token_item->auth_pkeys = DAP_REALLOC(a_token_item->auth_pkeys,a_token_item->auth_signs_total*sizeof (dap_pkey_t*) );
        a_token_item->auth_pkeys_hash = DAP_REALLOC(a_token_item->auth_pkeys_hash,a_token_item->auth_signs_total*sizeof (dap_chain_hash_fast_t));
        a_token_item->auth_pkeys[a_token_item->auth_signs_total-1] = DAP_NEW_SIZE(dap_pkey_t, sizeof(dap_pkey_t)+l_pkey->header.size);
        memcpy(a_token_item->auth_pkeys[a_token_item->auth_signs_total-1], l_pkey, sizeof(dap_pkey_t)+l_pkey->header.size);
        dap_pkey_get_hash(l_pkey, &a_token_item->auth_pkeys_hash[a_token_item->auth_signs_total-1]);
    }
    if (l_new_signs_valid) {
        a_token_item->auth_signs_valid = dap_tsd_get_scalar(l_new_signs_valid,uint16_t);
    }
    return 0;
}

int dap_chain_ledger_token_load(dap_ledger_t *a_ledger, dap_chain_datum_token_t *a_token, size_t a_token_size)
{
    if (PVT(a_ledger)->load_mode) {
        dap_chain_ledger_token_item_t *l_token_item;
        pthread_rwlock_rdlock(&PVT(a_ledger)->tokens_rwlock);
        HASH_FIND_STR(PVT(a_ledger)->tokens, a_token->ticker, l_token_item);
        pthread_rwlock_unlock(&PVT(a_ledger)->tokens_rwlock);
        if (l_token_item && a_token->type != DAP_CHAIN_DATUM_TOKEN_TYPE_UPDATE)
            return 0;
    }
    return dap_chain_ledger_token_add(a_ledger, a_token, a_token_size);
}

dap_string_t *dap_chain_ledger_threshold_info(dap_ledger_t *a_ledger)
{
    dap_ledger_private_t *l_ledger_pvt = PVT(a_ledger);
    dap_chain_ledger_tx_item_t *l_tx_item, *l_tx_tmp;
    dap_string_t *l_str_ret = dap_string_new("");
    uint32_t l_counter = 0;
    pthread_rwlock_rdlock(&l_ledger_pvt->threshold_txs_rwlock);
    HASH_ITER(hh, l_ledger_pvt->threshold_txs, l_tx_item, l_tx_tmp){
        char l_tx_prev_hash_str[70]={0};
        char l_time[1024] = {0};
        char l_item_size[70] = {0};
        dap_chain_hash_fast_to_str(&l_tx_item->tx_hash_fast,l_tx_prev_hash_str,sizeof(l_tx_prev_hash_str));
        dap_time_to_str_rfc822(l_time, sizeof(l_time), l_tx_item->tx->header.ts_created);
        //log_it(L_DEBUG,"Ledger thresholded tx_hash_fast %s, time_created: %s, tx_item_size: %d", l_tx_prev_hash_str, l_time, l_tx_item->tx->header.tx_items_size);
        dap_string_append(l_str_ret, "Ledger thresholded tx_hash_fast");
        dap_string_append(l_str_ret, l_tx_prev_hash_str);
        dap_string_append(l_str_ret, ", time_created:");
        dap_string_append(l_str_ret, l_time);
        dap_string_append(l_str_ret, "");
        sprintf(l_item_size, ", tx_item_size: %d\n", l_tx_item->tx->header.tx_items_size);
        dap_string_append(l_str_ret, l_item_size);
        l_counter +=1;
    }
    if (!l_counter)
        dap_string_append(l_str_ret, "0 items in ledger tx threshold\n");
    pthread_rwlock_unlock(&l_ledger_pvt->threshold_txs_rwlock);

    pthread_rwlock_rdlock(&l_ledger_pvt->threshold_emissions_rwlock);
    l_counter = 0;
    dap_chain_ledger_token_emission_item_t *l_emission_item, *l_emission_tmp;
    HASH_ITER(hh, l_ledger_pvt->threshold_emissions, l_emission_item, l_emission_tmp){
        char l_emission_hash_str[70]={0};
        char l_item_size[70] = {0};
        dap_chain_hash_fast_to_str(&l_emission_item->datum_token_emission_hash,l_emission_hash_str,sizeof(l_emission_hash_str));
       //log_it(L_DEBUG,"Ledger thresholded datum_token_emission_hash %s, emission_item_size: %lld", l_emission_hash_str, l_emission_item->datum_token_emission_size);
        dap_string_append(l_str_ret, "Ledger thresholded datum_token_emission_hash: ");
        dap_string_append(l_str_ret, l_emission_hash_str);
        sprintf(l_item_size, ", tx_item_size: %zu\n", l_emission_item->datum_token_emission_size);
        dap_string_append(l_str_ret, l_item_size);
        l_counter +=1;
    }
    if (!l_counter)
        dap_string_append(l_str_ret, "0 items in ledger emission threshold\n");
    pthread_rwlock_unlock(&l_ledger_pvt->threshold_emissions_rwlock);

    return l_str_ret;
}

dap_string_t *dap_chain_ledger_threshold_hash_info(dap_ledger_t *a_ledger, dap_chain_hash_fast_t *l_threshold_hash)
{
    dap_ledger_private_t *l_ledger_pvt = PVT(a_ledger);
    dap_chain_ledger_tx_item_t *l_tx_item, *l_tx_tmp;
    dap_string_t *l_str_ret = dap_string_new("");
    pthread_rwlock_rdlock(&l_ledger_pvt->threshold_txs_rwlock);
    HASH_ITER(hh, l_ledger_pvt->threshold_txs, l_tx_item, l_tx_tmp){
        if (!memcmp(l_threshold_hash,&l_tx_item->tx_hash_fast, sizeof(dap_chain_hash_fast_t))){
            char l_tx_hash_str[70]={0};
            dap_chain_hash_fast_to_str(l_threshold_hash,l_tx_hash_str,sizeof(l_tx_hash_str));
            dap_string_append(l_str_ret, "Hash was found in ledger tx threshold:");
            dap_string_append(l_str_ret, l_tx_hash_str);
            dap_string_append(l_str_ret, "\n");
            pthread_rwlock_unlock(&l_ledger_pvt->threshold_txs_rwlock);
            return l_str_ret;
        }
    }
    pthread_rwlock_unlock(&l_ledger_pvt->threshold_txs_rwlock);

    pthread_rwlock_rdlock(&l_ledger_pvt->threshold_emissions_rwlock);
    dap_chain_ledger_token_emission_item_t *l_emission_item, *l_emission_tmp;
    HASH_ITER(hh, l_ledger_pvt->threshold_emissions, l_emission_item, l_emission_tmp){
        if (!memcmp(&l_emission_item->datum_token_emission_hash,l_threshold_hash, sizeof(dap_chain_hash_fast_t))){
            char l_emission_hash_str[70]={0};
            dap_chain_hash_fast_to_str(l_threshold_hash,l_emission_hash_str,sizeof(l_emission_hash_str));
            dap_string_append(l_str_ret, "Hash was found in ledger emission threshold: ");
            dap_string_append(l_str_ret, l_emission_hash_str);
            dap_string_append(l_str_ret, "\n");
            pthread_rwlock_unlock(&l_ledger_pvt->threshold_txs_rwlock);
            return l_str_ret;
        }
    }
    pthread_rwlock_unlock(&l_ledger_pvt->threshold_emissions_rwlock);
    dap_string_append(l_str_ret, "Hash wasn't found in ledger\n");
    return l_str_ret;
}

dap_string_t *dap_chain_ledger_balance_info(dap_ledger_t *a_ledger)
{
    dap_ledger_private_t *l_ledger_pvt = PVT(a_ledger);
    dap_string_t *l_str_ret = dap_string_new("");
    pthread_rwlock_rdlock(&l_ledger_pvt->balance_accounts_rwlock);
    uint32_t l_counter = 0;
    dap_ledger_wallet_balance_t *l_balance_item, *l_balance_tmp;
    HASH_ITER(hh, l_ledger_pvt->balance_accounts, l_balance_item, l_balance_tmp) {
        //log_it(L_DEBUG,"Ledger balance key %s, token_ticker: %s, balance: %s", l_balance_key, l_balance_item->token_ticker,
        //                        dap_chain_balance_print(l_balance_item->balance));
        dap_string_append(l_str_ret, "Ledger balance key: ");
        dap_string_append(l_str_ret, l_balance_item->key);
        dap_string_append(l_str_ret, ", token_ticker:");
        dap_string_append(l_str_ret, l_balance_item->token_ticker);
        dap_string_append(l_str_ret, ", balance:");
        char *l_balance = dap_chain_balance_print(l_balance_item->balance);
        dap_string_append(l_str_ret, l_balance);
        DAP_DELETE(l_balance);
        dap_string_append(l_str_ret, "\n");
        l_counter +=1;
    }
    if (!l_counter)
        dap_string_append(l_str_ret, "0 items in ledger balance_accounts\n");
    pthread_rwlock_unlock(&l_ledger_pvt->balance_accounts_rwlock);
    return l_str_ret;
}

/**
 * @breif dap_chain_ledger_token_auth_signs_valid
 * @param a_ledger
 * @param a_token_ticker
 * @return 0 if no ticker found
 */
size_t dap_chain_ledger_token_auth_signs_valid(dap_ledger_t *a_ledger, const char * a_token_ticker)
{
    dap_chain_ledger_token_item_t *l_token_item, *l_tmp_item;
    pthread_rwlock_rdlock(&PVT(a_ledger)->tokens_rwlock);
    size_t l_res = 0;
    HASH_ITER(hh, PVT(a_ledger)->tokens, l_token_item, l_tmp_item) {
        if (!dap_strcmp(l_token_item->ticker, a_token_ticker)) {
            l_res = l_token_item->auth_signs_valid;
            break;
        }
    }
    pthread_rwlock_unlock(&PVT(a_ledger)->tokens_rwlock);
    return l_res;
}

/**
 * @breif dap_chain_ledger_token_auth_signs_total
 * @param a_ledger
 * @param a_token_ticker
 * @return
 */
size_t dap_chain_ledger_token_auth_signs_total(dap_ledger_t *a_ledger, const char * a_token_ticker)
{
    dap_chain_ledger_token_item_t *l_token_item, *l_tmp_item;
    pthread_rwlock_rdlock(&PVT(a_ledger)->tokens_rwlock);
    size_t l_res = 0;
    HASH_ITER(hh, PVT(a_ledger)->tokens, l_token_item, l_tmp_item) {
        if (!dap_strcmp(l_token_item->ticker, a_token_ticker)) {
            l_res = l_token_item->auth_signs_total;
            break;
        }
    }
    pthread_rwlock_unlock(&PVT(a_ledger)->tokens_rwlock);
    return l_res;
}

/**
 * @breif dap_chain_ledger_token_auth_signs_hashes
 * @param a_ledger
 * @param a_token_ticker
 * @return
 */
dap_list_t * dap_chain_ledger_token_auth_pkeys_hashes(dap_ledger_t *a_ledger, const char * a_token_ticker)
{
    dap_list_t * l_ret = NULL;
    dap_chain_ledger_token_item_t *l_token_item, *l_tmp_item;
    pthread_rwlock_rdlock(&PVT(a_ledger)->tokens_rwlock);
    HASH_ITER(hh, PVT(a_ledger)->tokens, l_token_item, l_tmp_item) {
        if (!dap_strcmp(l_token_item->ticker, a_token_ticker)) {
            debug_if(s_debug_more, L_INFO, " ! Token %s : total %lu auth signs", a_token_ticker, l_token_item->auth_signs_total);
            for (size_t i = 0; i < l_token_item->auth_signs_total; i++) {
                l_ret = dap_list_append(l_ret, (dap_chain_hash_fast_t*)(&l_token_item->auth_pkeys_hash[i]));
            }
            break;
        }
    }
    pthread_rwlock_unlock(&PVT(a_ledger)->tokens_rwlock);
    return l_ret;
}

/**
 * @brief Compose string list of all tokens with information
 * @param a_ledger
 * @return
 */
dap_list_t *dap_chain_ledger_token_info(dap_ledger_t *a_ledger)
{
    dap_list_t *l_ret_list = NULL;
    dap_string_t *l_str_tmp;// = dap_string_new("");
    dap_chain_ledger_token_item_t *l_token_item, *l_tmp_item;
    pthread_rwlock_rdlock(&PVT(a_ledger)->tokens_rwlock);
    HASH_ITER(hh, PVT(a_ledger)->tokens, l_token_item, l_tmp_item) {
        l_str_tmp = dap_string_new("");
        const char *l_type_str;
        const char *l_flags_str = s_flag_str_from_code(l_token_item->datum_token->header_private_decl.flags);
        switch (l_token_item->type) {
            case DAP_CHAIN_DATUM_TOKEN_TYPE_DECL: {
                switch (l_token_item->subtype) {
                    case DAP_CHAIN_DATUM_TOKEN_SUBTYPE_SIMPLE:
                        l_type_str = "SIMPLE"; break;
                    case DAP_CHAIN_DATUM_TOKEN_SUBTYPE_PRIVATE:
                        l_type_str = "PRIVATE"; break;
                    case DAP_CHAIN_DATUM_TOKEN_SUBTYPE_NATIVE:
                        l_type_str = "CF20"; break;
                    case DAP_CHAIN_DATUM_TOKEN_SUBTYPE_PUBLIC:
                        l_type_str = "PUBLIC"; break;
                    default: l_type_str = "UNKNOWN"; break;
                }
            }break;
            case DAP_CHAIN_DATUM_TOKEN_TYPE_UPDATE: {
                switch (l_token_item->subtype) {
                    case DAP_CHAIN_DATUM_TOKEN_SUBTYPE_SIMPLE:
                        l_type_str = "SIMPLE"; break;
                    case DAP_CHAIN_DATUM_TOKEN_SUBTYPE_PRIVATE:
                        l_type_str = "PRIVATE_UPDATE"; break;
                    case DAP_CHAIN_DATUM_TOKEN_SUBTYPE_NATIVE:
                        l_type_str = "CF20_UPDATE"; break;
                    default: l_type_str = "UNKNOWN"; break;
                }
            } break;
            default:
                l_type_str = "UNKNOWN"; break;
        }
       char *l_item_str = NULL;

        if ((l_token_item->subtype != DAP_CHAIN_DATUM_TOKEN_SUBTYPE_SIMPLE)
                ||	(l_token_item->type != DAP_CHAIN_DATUM_TOKEN_SUBTYPE_PUBLIC)) {
            char *l_balance_cur = dap_chain_balance_print(l_token_item->current_supply);
            char *l_balance_total = dap_chain_balance_print(l_token_item->total_supply);
            s_datum_token_dump_tsd(l_str_tmp, l_token_item->datum_token, l_token_item->datum_token_size, "hex");
            size_t l_certs_field_size = l_token_item->datum_token_size - sizeof(*l_token_item->datum_token) - l_token_item->datum_token->header_native_decl.tsd_total_size;
            dap_chain_datum_token_certs_dump(l_str_tmp, l_token_item->datum_token->data_n_tsd + l_token_item->datum_token->header_native_decl.tsd_total_size,
                                         l_certs_field_size, "hex");
            l_item_str = dap_strdup_printf("-->Token name '%s', type %s, flags: %s\n"
                                            "\tSupply (current/total) %s/%s\n"
                                            "\tDecimals: 18\n"
                                            "\tAuth signs (valid/total) %zu/%zu\n"
                                            "TSD and Signs:\n"
                                            "%s"
                                            "\tTotal emissions %u\n___\n",
                                            l_token_item->ticker, l_type_str, s_flag_str_from_code(l_token_item->datum_token->header_native_decl.flags),
                                            l_balance_cur, l_balance_total,
                                            l_token_item->auth_signs_valid, l_token_item->auth_signs_total,
                                            l_str_tmp->str,
                                            HASH_COUNT(l_token_item->token_emissions));
            DAP_DEL_Z(l_balance_cur);
            DAP_DEL_Z(l_balance_total);
        } else {
                char *l_balance_cur = dap_chain_balance_print(l_token_item->current_supply);
                char *l_balance_total = dap_chain_balance_print(l_token_item->total_supply);
                size_t l_certs_field_size = l_token_item->datum_token_size - sizeof(*l_token_item->datum_token);
                dap_chain_datum_token_certs_dump(l_str_tmp, l_token_item->datum_token->data_n_tsd,
                                                 l_certs_field_size, "hex");
                l_item_str = dap_strdup_printf("-->Token name '%s', type %s, flags: %s\n"
                                                "\tSupply (current/total) %s/%s\n"
                                                "\tDecimals: 18\n"
                                                "\tAuth signs (valid/total) %zu/%zu\n"
                                                "%s"
                                                "\tTotal emissions %u\n___\n",
                                                l_token_item->ticker, l_type_str, "SIMPLE token has no flags",
                                                l_balance_cur, l_balance_total,
                                                l_token_item->auth_signs_valid, l_token_item->auth_signs_total,
                                                l_str_tmp->str,
                                                HASH_COUNT(l_token_item->token_emissions));
                DAP_DEL_Z(l_balance_cur);
                DAP_DEL_Z(l_balance_total);
        }
        l_ret_list = dap_list_append(l_ret_list, l_item_str);
        dap_string_free(l_str_tmp, true);
    }
    pthread_rwlock_unlock(&PVT(a_ledger)->tokens_rwlock);
    return l_ret_list;
}

/**
 * @brief Get all token declatations
 * @param a_ledger
 * @return
 */
dap_list_t* dap_chain_ledger_token_decl_all(dap_ledger_t *a_ledger)
{
    dap_list_t * l_ret = NULL;
    dap_chain_ledger_token_item_t *l_token_item, *l_tmp_item;
    pthread_rwlock_rdlock(&PVT(a_ledger)->tokens_rwlock);

    HASH_ITER(hh, PVT(a_ledger)->tokens, l_token_item, l_tmp_item) {
        dap_chain_datum_token_t *l_token = l_token_item->datum_token;
        l_ret = dap_list_append(l_ret, l_token);
    }
    pthread_rwlock_unlock(&PVT(a_ledger)->tokens_rwlock);
    return l_ret;
}


/**
 * @brief s_threshold_emissions_proc
 * @param a_ledger
 */
static void s_threshold_emissions_proc(dap_ledger_t * a_ledger)
{
    bool l_success;
    do {
        l_success = false;
        dap_chain_ledger_token_emission_item_t *l_emission_item, *l_emission_tmp;
        pthread_rwlock_wrlock(&PVT(a_ledger)->threshold_emissions_rwlock);
        HASH_ITER(hh, PVT(a_ledger)->threshold_emissions, l_emission_item, l_emission_tmp) {
            int l_res = s_token_emission_add_unsafe(a_ledger, (byte_t *)l_emission_item->datum_token_emission,
                                                            l_emission_item->datum_token_emission_size,
                                                            &l_emission_item->datum_token_emission_hash, true);
            if (l_res != DAP_CHAIN_CS_VERIFY_CODE_NO_DECREE) {
                HASH_DEL(PVT(a_ledger)->threshold_emissions, l_emission_item);
                if (l_res)
                    DAP_DELETE(l_emission_item->datum_token_emission);
                DAP_DELETE(l_emission_item);
                l_success = true;
            }

        }
        pthread_rwlock_unlock(&PVT(a_ledger)->threshold_emissions_rwlock);
    } while (l_success);
}

/**
 * @brief s_threshold_txs_proc
 * @param a_ledger
 */
static void s_threshold_txs_proc( dap_ledger_t *a_ledger)
{
    bool l_success;
    dap_ledger_private_t * l_ledger_pvt = PVT(a_ledger);
    pthread_rwlock_wrlock(&l_ledger_pvt->threshold_txs_rwlock);
    do {
        l_success = false;
        dap_chain_ledger_tx_item_t *l_tx_item, *l_tx_tmp;
        HASH_ITER(hh, l_ledger_pvt->threshold_txs, l_tx_item, l_tx_tmp) {
            int l_res = s_tx_add_unsafe(a_ledger, l_tx_item->tx, &l_tx_item->tx_hash_fast, true);
            if (l_res != DAP_CHAIN_CS_VERIFY_CODE_TX_NO_EMISSION &&
                    l_res != DAP_CHAIN_CS_VERIFY_CODE_TX_NO_PREVIOUS) {
                HASH_DEL(l_ledger_pvt->threshold_txs, l_tx_item);
                    DAP_DELETE(l_tx_item->tx);
                DAP_DELETE(l_tx_item);
                l_success = true;
            }
        }
    } while (l_success);
    pthread_rwlock_unlock(&l_ledger_pvt->threshold_txs_rwlock);
}

/**
 * @breif s_treshold_txs_free
 * @param a_ledger
 */
static void s_threshold_txs_free(dap_ledger_t *a_ledger){
    log_it(L_DEBUG, "Start free threshold txs");
    dap_ledger_private_t *l_pvt = PVT(a_ledger);
    dap_chain_ledger_tx_item_t *l_current = NULL, *l_tmp = NULL;
    dap_nanotime_t l_time_cut_off = dap_nanotime_now() - dap_nanotime_from_sec(7200); //7200 sec = 2 hours.
    pthread_rwlock_wrlock(&l_pvt->threshold_txs_rwlock);
    HASH_ITER(hh, l_pvt->threshold_txs, l_current, l_tmp) {
        if (l_current->ts_added < l_time_cut_off) {
            HASH_DEL(l_pvt->threshold_txs, l_current);
            char l_tx_hash_str[DAP_CHAIN_HASH_FAST_STR_SIZE];
            dap_chain_hash_fast_to_str(&l_current->tx_hash_fast, l_tx_hash_str, sizeof(l_tx_hash_str));
            DAP_DELETE(l_current->tx);
            DAP_DELETE(l_current);
            log_it(L_NOTICE, "Removed transaction %s form threshold ledger", l_tx_hash_str);
        }
    }
    pthread_rwlock_unlock(&l_pvt->threshold_txs_rwlock);
}

/**
 * @breif s_treshold_emission_free
 * @param a_ledger
 */
static void s_threshold_emission_free(dap_ledger_t *a_ledger){
    log_it(L_DEBUG, "Start free threshold emission");
    dap_ledger_private_t *l_pvt = PVT(a_ledger);
    dap_chain_ledger_token_emission_item_t *l_current = NULL, *l_tmp = NULL;
    dap_nanotime_t l_time_cut_off = dap_nanotime_now() - dap_nanotime_from_sec(7200); //7200 sec = 2 hours.
    pthread_rwlock_wrlock(&l_pvt->threshold_emissions_rwlock);
    HASH_ITER(hh, l_pvt->threshold_emissions, l_current, l_tmp) {
        if (l_current->ts_added < l_time_cut_off) {
            char l_token_hash_str[DAP_CHAIN_HASH_FAST_STR_SIZE];
            dap_chain_hash_fast_to_str(&l_current->datum_token_emission_hash, l_token_hash_str, sizeof(l_token_hash_str));
            HASH_DEL(l_pvt->threshold_emissions, l_current);
            DAP_DELETE(l_current->datum_token_emission);
            log_it(L_NOTICE, "Removed token emission %s form threshold ledger", l_token_hash_str);
        }
    }
    pthread_rwlock_unlock(&l_pvt->threshold_emissions_rwlock);
}


/**
 * @brief s_load_cache_gdb_loaded_balances_callback
 * @param a_global_db_context
 * @param a_rc
 * @param a_group
 * @param a_key
 * @param a_values_total
 * @param a_values_shift
 * @param a_values_count
 * @param a_values
 * @param a_arg
 */
static void s_load_cache_gdb_loaded_balances_callback(dap_global_db_context_t *a_global_db_context,
                                                      int a_rc, const char *a_group,
                                                      const size_t a_values_total, const size_t a_values_count,
                                                      dap_global_db_obj_t *a_values, void *a_arg)
{
    dap_ledger_t * l_ledger = (dap_ledger_t*) a_arg;
    dap_ledger_private_t * l_ledger_pvt = PVT(l_ledger);
    for (size_t i = 0; i < a_values_count; i++) {
        dap_ledger_wallet_balance_t *l_balance_item = DAP_NEW_Z(dap_ledger_wallet_balance_t);
        if (!l_balance_item) {
        log_it(L_CRITICAL, "Memory allocation error");
            return;
        }
        l_balance_item->key = DAP_NEW_Z_SIZE(char, strlen(a_values[i].key) + 1);
        if (!l_balance_item->key) {
        log_it(L_CRITICAL, "Memory allocation error");
            DAP_DEL_Z(l_balance_item);
            return;
        }
        strcpy(l_balance_item->key, a_values[i].key);
        char *l_ptr = strchr(l_balance_item->key, ' ');
        if (l_ptr++) {
            strcpy(l_balance_item->token_ticker, l_ptr);
        }
        l_balance_item->balance = *(uint256_t *)a_values[i].value;
        HASH_ADD_KEYPTR(hh, l_ledger_pvt->balance_accounts, l_balance_item->key,
                        strlen(l_balance_item->key), l_balance_item);
        /* Notify the world */
        /*struct json_object *l_json = wallet_info_json_collect(a_ledger, l_balance_item);
        dap_notify_server_send_mt(json_object_get_string(l_json));
        json_object_put(l_json);*/ // TODO: unstable and spammy
    }
    pthread_mutex_lock( &l_ledger_pvt->load_mutex );
    l_ledger_pvt->load_end = true;
    pthread_cond_broadcast( &l_ledger_pvt->load_cond );
    pthread_mutex_unlock( &l_ledger_pvt->load_mutex );
}

/**
 * @brief s_load_cache_gdb_loaded_spent_txs_callback
 * @param a_global_db_context
 * @param a_rc
 * @param a_group
 * @param a_key
 * @param a_values_total
 * @param a_values_shift
 * @param a_values_count
 * @param a_values
 * @param a_arg
 */
static void s_load_cache_gdb_loaded_spent_txs_callback(dap_global_db_context_t *a_global_db_context,
                                                       int a_rc, const char *a_group,
                                                       const size_t a_values_total, const size_t a_values_count,
                                                       dap_global_db_obj_t *a_values, void *a_arg)
{
    dap_ledger_t * l_ledger = (dap_ledger_t*) a_arg;
    dap_ledger_private_t * l_ledger_pvt = PVT(l_ledger);

    for (size_t i = 0; i < a_values_count; i++) {
        dap_chain_ledger_tx_spent_item_t *l_tx_spent_item = DAP_NEW_Z(dap_chain_ledger_tx_spent_item_t);
        if ( !l_tx_spent_item ) {
        log_it(L_CRITICAL, "Memory allocation error");
            return;
        }
        dap_chain_hash_fast_from_str(a_values[i].key, &l_tx_spent_item->tx_hash_fast);
        l_tx_spent_item->cache_data = *(typeof(l_tx_spent_item->cache_data)*)a_values[i].value;
        HASH_ADD(hh, l_ledger_pvt->spent_items, tx_hash_fast, sizeof(dap_chain_hash_fast_t), l_tx_spent_item);
    }

    char * l_gdb_group = dap_chain_ledger_get_gdb_group(l_ledger, DAP_CHAIN_LEDGER_BALANCES_STR);
    dap_global_db_get_all(l_gdb_group,0, s_load_cache_gdb_loaded_balances_callback, l_ledger);
    DAP_DELETE(l_gdb_group);
}

/**
 * @brief s_load_cache_gdb_loaded_txs_callback
 * @param a_global_db_context
 * @param a_rc
 * @param a_group
 * @param a_key
 * @param a_values_total
 * @param a_values_shift
 * @param a_values_count
 * @param a_values
 * @param a_arg
 */
static void s_load_cache_gdb_loaded_txs_callback(dap_global_db_context_t *a_global_db_context,
                                                 int a_rc, const char *a_group,
                                                 const size_t a_values_total, const size_t a_values_count,
                                                 dap_global_db_obj_t *a_values, void *a_arg)
{
    dap_ledger_t * l_ledger = (dap_ledger_t*) a_arg;
    dap_ledger_private_t * l_ledger_pvt = PVT(l_ledger);
    for (size_t i = 0; i < a_values_count; i++) {
        dap_chain_ledger_tx_item_t *l_tx_item = DAP_NEW_Z(dap_chain_ledger_tx_item_t);
        if ( !l_tx_item ) {
            log_it(L_CRITICAL, "Memory allocation error");
            return;
        }
        dap_chain_hash_fast_from_str(a_values[i].key, &l_tx_item->tx_hash_fast);
        l_tx_item->tx = DAP_NEW_Z_SIZE(dap_chain_datum_tx_t, a_values[i].value_len - sizeof(l_tx_item->cache_data));
        if ( !l_tx_item->tx ) {
            DAP_DELETE(l_tx_item);
            log_it(L_CRITICAL, "Memory allocation error");
            return;
        }
        memcpy(&l_tx_item->cache_data, a_values[i].value, sizeof(l_tx_item->cache_data));
        memcpy(l_tx_item->tx, a_values[i].value + sizeof(l_tx_item->cache_data), a_values[i].value_len - sizeof(l_tx_item->cache_data));
        l_tx_item->ts_added = dap_nanotime_now();
        HASH_ADD_INORDER(hh, l_ledger_pvt->ledger_items, tx_hash_fast, sizeof(dap_chain_hash_fast_t), l_tx_item, s_sort_ledger_tx_item);
    }

    char *l_gdb_group = dap_chain_ledger_get_gdb_group(l_ledger, DAP_CHAIN_LEDGER_SPENT_TXS_STR);
    dap_global_db_get_all(l_gdb_group,0, s_load_cache_gdb_loaded_spent_txs_callback, l_ledger);
    DAP_DELETE(l_gdb_group);
}

static void s_load_cache_gdb_loaded_stake_lock_callback(dap_global_db_context_t *a_global_db_context,
                                                        int a_rc, const char *a_group,
                                                        const size_t a_values_total, const size_t a_values_count,
                                                        dap_global_db_obj_t *a_values, void *a_arg)
{
    dap_ledger_t *l_ledger = (dap_ledger_t *) a_arg;
    dap_ledger_private_t *l_ledger_pvt = PVT(l_ledger);

    for (size_t i = 0; i < a_values_count; i++) {
        if (a_values[i].value_len != sizeof(dap_hash_fast_t))
            continue;
        dap_chain_ledger_stake_lock_item_t *l_new_stake_lock_emission = DAP_NEW(dap_chain_ledger_stake_lock_item_t);
        if (!l_new_stake_lock_emission) {
            debug_if(s_debug_more, L_ERROR, "Error: memory allocation when try adding item 'dap_chain_ledger_stake_lock_item_t' to hash-table");
            continue;
        }
        dap_chain_hash_fast_from_str(a_values[i].key, &l_new_stake_lock_emission->tx_for_stake_lock_hash);
        l_new_stake_lock_emission->tx_used_out = *(dap_hash_fast_t *)(a_values[i].value);
        HASH_ADD(hh, l_ledger_pvt->emissions_for_stake_lock, tx_for_stake_lock_hash, sizeof(dap_chain_hash_fast_t), l_new_stake_lock_emission);
    }

    char* l_gdb_group = dap_chain_ledger_get_gdb_group(l_ledger, DAP_CHAIN_LEDGER_TXS_STR);
    dap_global_db_get_all(l_gdb_group,0, s_load_cache_gdb_loaded_txs_callback, l_ledger);
    DAP_DELETE(l_gdb_group);
}


/**
 * @brief GDB callback for loaded emissions from cache
 * @param a_global_db_context
 * @param a_rc
 * @param a_group
 * @param a_key
 * @param a_values_total
 * @param a_values_shift
 * @param a_values_count
 * @param a_values
 * @param a_arg
 * @return Always true thats means to clear up a_values
 */
static void s_load_cache_gdb_loaded_emissions_callback(dap_global_db_context_t *a_global_db_context,
                                                       int a_rc, const char *a_group,
                                                       const size_t a_values_total, const size_t a_values_count,
                                                       dap_global_db_obj_t *a_values, void *a_arg)
{
    dap_ledger_t * l_ledger = (dap_ledger_t*) a_arg;
    dap_ledger_private_t * l_ledger_pvt = PVT(l_ledger);

    for (size_t i = 0; i < a_values_count; i++) {
        if (a_values[i].value_len <= sizeof(dap_hash_fast_t))
            continue;
        const char *c_token_ticker = ((dap_chain_datum_token_emission_t *)
                                      (a_values[i].value + sizeof(dap_hash_fast_t)))->hdr.ticker;
        dap_chain_ledger_token_item_t *l_token_item = NULL;
        HASH_FIND_STR(l_ledger_pvt->tokens, c_token_ticker, l_token_item);
        if (!l_token_item) {
            log_it(L_WARNING, "Not found token with ticker [%s], need to 'ledger reload' to update cache", c_token_ticker);
            continue;
        }
        dap_chain_ledger_token_emission_item_t *l_emission_item = DAP_NEW_Z(dap_chain_ledger_token_emission_item_t);
        if ( !l_emission_item ) {
            log_it(L_CRITICAL, "Memory allocation error");
            return;
        }
        dap_chain_hash_fast_from_str(a_values[i].key, &l_emission_item->datum_token_emission_hash);
        l_emission_item->tx_used_out = *(dap_hash_fast_t*)a_values[i].value;
        l_emission_item->datum_token_emission = DAP_DUP_SIZE(a_values[i].value + sizeof(dap_hash_fast_t),
                                                             a_values[i].value_len - sizeof(dap_hash_fast_t));
        l_emission_item->datum_token_emission_size = a_values[i].value_len - sizeof(dap_hash_fast_t);
        HASH_ADD(hh, l_token_item->token_emissions, datum_token_emission_hash,
                 sizeof(dap_chain_hash_fast_t), l_emission_item);
    }

    char* l_gdb_group = dap_chain_ledger_get_gdb_group(l_ledger, DAP_CHAIN_LEDGER_STAKE_LOCK_STR);
    dap_global_db_get_all(l_gdb_group,0, s_load_cache_gdb_loaded_stake_lock_callback, l_ledger);
    DAP_DELETE(l_gdb_group);
}


/**
 * @brief s_load_cache_gdb_loaded_callback
 * @param a_global_db_context
 * @param a_rc
 * @param a_group
 * @param a_key
 * @param a_values_total
 * @param a_values_shift
 * @param a_values_count
 * @param a_values
 * @param a_arg
 */
static void s_load_cache_gdb_loaded_tokens_callback(dap_global_db_context_t *a_global_db_context,
                                                    int a_rc, const char *a_group,
                                                    const size_t a_values_total, const size_t a_values_count,
                                                    dap_global_db_obj_t *a_values, void *a_arg)
{
    dap_ledger_t * l_ledger = (dap_ledger_t*) a_arg;
    dap_ledger_private_t * l_ledger_pvt = PVT(l_ledger);
    if( a_rc != 0){
        log_it(L_NOTICE, "No ledger cache found");
        pthread_mutex_lock(&l_ledger_pvt->load_mutex);
        l_ledger_pvt->load_end = true;
        pthread_cond_broadcast(&l_ledger_pvt->load_cond );
        pthread_mutex_unlock(&l_ledger_pvt->load_mutex);

    }
    for (size_t i = 0; i < a_values_count; i++) {
        if (a_values[i].value_len <= sizeof(uint256_t))
            continue;
        dap_chain_datum_token_t *l_token = (dap_chain_datum_token_t *)(a_values[i].value + sizeof(uint256_t));
        size_t l_token_size = a_values[i].value_len - sizeof(uint256_t);
        if (strcmp(l_token->ticker, a_values[i].key)) {
            log_it(L_WARNING, "Corrupted token with ticker [%s], need to 'ledger reload' to update cache", a_values[i].key);
            continue;
        }
        dap_chain_ledger_token_add(l_ledger, l_token, l_token_size);
        dap_chain_ledger_token_item_t *l_token_item = NULL;
        HASH_FIND_STR(l_ledger_pvt->tokens, l_token->ticker, l_token_item);
        if (!l_token_item) {
            log_it(L_WARNING, "Can't load token with ticker [%s], need to 'ledger reload' to update cache", l_token->ticker);
            continue;
        }
        l_token_item->current_supply = *(uint256_t*)a_values[i].value;
    }

    char *l_gdb_group = dap_chain_ledger_get_gdb_group(l_ledger, DAP_CHAIN_LEDGER_EMISSIONS_STR);
    dap_global_db_get_all(l_gdb_group,0, s_load_cache_gdb_loaded_emissions_callback, l_ledger);
    DAP_DELETE(l_gdb_group);
}

/**
 * @brief Load ledger from cache (stored in GDB)
 * @param a_ledger
 */
void dap_chain_ledger_load_cache(dap_ledger_t *a_ledger)
{
    dap_ledger_private_t *l_ledger_pvt = PVT(a_ledger);
    char *l_gdb_group = dap_chain_ledger_get_gdb_group(a_ledger, DAP_CHAIN_LEDGER_TOKENS_STR);

    pthread_mutex_lock(& l_ledger_pvt->load_mutex);
    dap_global_db_get_all(l_gdb_group,0,s_load_cache_gdb_loaded_tokens_callback, a_ledger);
    while (!l_ledger_pvt->load_end)
        pthread_cond_wait(& l_ledger_pvt->load_cond, &l_ledger_pvt->load_mutex);
    pthread_mutex_unlock(& l_ledger_pvt->load_mutex);

    DAP_DELETE(l_gdb_group);
}


/**
 * @brief
 * create ledger for specific net
 * load ledger cache
 * @param a_check_flags checking flags
 *          DAP_CHAIN_LEDGER_CHECK_TOKEN_EMISSION
 *          DAP_CHAIN_LEDGER_CHECK_CELLS_DS
 *          DAP_CHAIN_LEDGER_CHECK_CELLS_DS
 * @param a_net_name char * network name, for example "kelvin-testnet"
 * @return dap_ledger_t*
 */
dap_ledger_t *dap_chain_ledger_create(uint16_t a_flags, dap_chain_net_id_t a_net_id, char *a_net_name, const char *a_net_native_ticker, dap_list_t *a_poa_certs)
{
    dap_ledger_t *l_ledger = dap_chain_ledger_handle_new();
    if (!l_ledger) {
        log_it(L_CRITICAL, "Memory allocation error");
        return NULL;
    }
    l_ledger->net_name = a_net_name;
    l_ledger->net_id = a_net_id;
    dap_ledger_private_t *l_ledger_pvt = PVT(l_ledger);
    l_ledger_pvt->net_native_ticker = a_net_native_ticker;
    l_ledger_pvt->poa_certs = a_poa_certs;
    l_ledger_pvt->flags = a_flags;
    l_ledger_pvt->check_ds = a_flags & DAP_CHAIN_LEDGER_CHECK_LOCAL_DS;
    l_ledger_pvt->check_cells_ds = a_flags & DAP_CHAIN_LEDGER_CHECK_CELLS_DS;
    l_ledger_pvt->check_token_emission = a_flags & DAP_CHAIN_LEDGER_CHECK_TOKEN_EMISSION;
    l_ledger_pvt->cached = a_flags & DAP_CHAIN_LEDGER_CACHE_ENABLED;
    pthread_cond_init(&l_ledger_pvt->load_cond, NULL);
    pthread_mutex_init(&l_ledger_pvt->load_mutex, NULL);

#ifndef DAP_CHAIN_LEDGER_TEST
    char * l_chains_path = dap_strdup_printf("%s/network/%s", dap_config_path(), a_net_name);
    DIR * l_chains_dir = opendir(l_chains_path);
    DAP_DEL_Z(l_chains_path);

    struct dirent * l_dir_entry;
    while ( (l_dir_entry = readdir(l_chains_dir) )!= NULL ){
        if (l_dir_entry->d_name[0] == '\0')
            continue;
        char * l_entry_name = dap_strdup(l_dir_entry->d_name);
        if (strlen(l_entry_name) > 4) {
            if ( strncmp (l_entry_name + strlen(l_entry_name)-4,".cfg",4) == 0 ) { // its .cfg file
                l_entry_name [strlen(l_entry_name)-4] = 0;
                log_it(L_DEBUG,"Open chain config \"%s\"...",l_entry_name);
                l_chains_path = dap_strdup_printf("network/%s/%s", a_net_name, l_entry_name);
                dap_config_t * l_cfg = dap_config_open(l_chains_path);
                uint16_t l_whitelist_size;
                char **l_whitelist = dap_config_get_array_str(l_cfg, "ledger", "hard_accept_list", &l_whitelist_size);
                for (uint16_t i = 0; i < l_whitelist_size; ++i) {
                    dap_ledger_hal_item_t *l_hal_item = DAP_NEW_Z(dap_ledger_hal_item_t);
                    if (!l_hal_item) {
                        log_it(L_CRITICAL, "Memory allocation error");
                        DAP_DEL_Z(l_ledger_pvt);
                        DAP_DEL_Z(l_ledger);
                        dap_config_close(l_cfg);
                        DAP_DELETE (l_entry_name);
                        closedir(l_chains_dir);
                        return NULL;
                    }
                    dap_chain_hash_fast_from_str(l_whitelist[i], &l_hal_item->hash);
                    HASH_ADD(hh, s_hal_items, hash, sizeof(l_hal_item->hash), l_hal_item);
                }
                dap_config_close(l_cfg);
                log_it(L_DEBUG, "HAL items count for chain %s : %d", l_entry_name, l_whitelist_size);
            }
        }
        DAP_DELETE (l_entry_name);
    }
    closedir(l_chains_dir);

    if ( l_ledger_pvt->cached )
        // load ledger cache from GDB
        dap_chain_ledger_load_cache(l_ledger);
#endif

    return l_ledger;
}

void dap_chain_ledger_set_fee(dap_ledger_t *a_ledger, uint256_t a_fee, dap_chain_addr_t a_fee_addr)
{
    PVT(a_ledger)->fee_value = a_fee;
    PVT(a_ledger)->fee_addr = a_fee_addr;
}

int dap_chain_ledger_token_emission_add_check(dap_ledger_t *a_ledger, byte_t *a_token_emission, size_t a_token_emission_size, dap_chain_hash_fast_t *a_emission_hash)
{
    if (!a_token_emission || !a_token_emission_size)
        return DAP_CHAIN_LEDGER_EMISSION_ADD_CHECK_EMS_IS_NULL;

    int l_ret = DAP_CHAIN_LEDGER_EMISSION_ADD_OK;
    dap_ledger_private_t *l_ledger_pvt = PVT(a_ledger);

    const char *l_token_ticker = ((dap_chain_datum_token_emission_t *)a_token_emission)->hdr.ticker;
    dap_chain_ledger_token_item_t * l_token_item = NULL;
    pthread_rwlock_rdlock(&l_ledger_pvt->tokens_rwlock);
    HASH_FIND_STR(l_ledger_pvt->tokens, l_token_ticker, l_token_item);
    pthread_rwlock_unlock(&l_ledger_pvt->tokens_rwlock);

    if (!l_token_item) {
        log_it(L_ERROR, "Check emission: token %s was not found", l_token_ticker);
        return DAP_CHAIN_LEDGER_EMISSION_ADD_CHECK_CANT_FIND_DECLARATION_TOKEN;
    }

    dap_chain_ledger_token_emission_item_t * l_token_emission_item = NULL;
    // check if such emission is already present in table
    pthread_rwlock_rdlock(l_token_item ? &l_token_item->token_emissions_rwlock
                                       : &l_ledger_pvt->threshold_emissions_rwlock);
    HASH_FIND(hh,l_token_item ? l_token_item->token_emissions : l_ledger_pvt->threshold_emissions,
              a_emission_hash, sizeof(*a_emission_hash), l_token_emission_item);
    unsigned long long l_threshold_emissions_count = HASH_COUNT( l_ledger_pvt->threshold_emissions);
    pthread_rwlock_unlock(l_token_item ? &l_token_item->token_emissions_rwlock
                                       : &l_ledger_pvt->threshold_emissions_rwlock);
    if(l_token_emission_item ) {
        if(s_debug_more) {
            char l_token_hash_str[DAP_CHAIN_HASH_FAST_STR_SIZE];
            dap_chain_hash_fast_to_str(a_emission_hash, l_token_hash_str, sizeof(l_token_hash_str));
            if ( l_token_emission_item->datum_token_emission->hdr.version >= 2 ) {
                char *l_balance = dap_chain_balance_print(l_token_emission_item->datum_token_emission->hdr.value_256);
                log_it(L_ERROR, "Can't add token emission datum of %s %s ( %s ): already present in cache",
                        l_balance, l_token_ticker, l_token_hash_str);
                DAP_DELETE(l_balance);
            }
            else
                log_it(L_ERROR, "Can't add token emission datum of %"DAP_UINT64_FORMAT_U" %s ( %s ): already present in cache",
                    l_token_emission_item->datum_token_emission->hdr.value, l_token_ticker, l_token_hash_str);
        }
        l_ret = DAP_CHAIN_LEDGER_EMISSION_ADD_CHECK_EMS_ALREADY_CACHED;
    }else if ( (! l_token_item) && ( l_threshold_emissions_count >= s_threshold_emissions_max)) {
        if(s_debug_more)
            log_it(L_WARNING,"Emissions threshold overflow, max %zu items", s_threshold_emissions_max);
        l_ret = DAP_CHAIN_LEDGER_EMISSION_ADD_CHECK_THRESHOLD_OVERFLOW;
    }
    if (l_ret || !PVT(a_ledger)->check_token_emission)
        return l_ret;

    if (s_hal_items) {
        dap_ledger_hal_item_t *l_hash_found = NULL;
        HASH_FIND(hh, s_hal_items, a_emission_hash, sizeof(*a_emission_hash), l_hash_found);
        if (l_hash_found) {
            char l_hash_str[DAP_CHAIN_HASH_FAST_STR_SIZE] = { '\0' };
            dap_chain_hash_fast_to_str(a_emission_hash, l_hash_str, sizeof(l_hash_str));
            debug_if(s_debug_more, L_MSG, "Event %s is whitelisted", l_hash_str);
            return l_ret;
        }
    }

    // Check emission correctness
    size_t l_emission_size = a_token_emission_size;
    dap_chain_datum_token_emission_t *l_emission = dap_chain_datum_emission_read(a_token_emission, &l_emission_size);

    if (IS_ZERO_256((l_emission->hdr.value_256))) {
        log_it(L_ERROR, "Emission check: zero %s emission value", l_token_item->ticker);
        DAP_DELETE(l_emission);
        return DAP_CHAIN_LEDGER_EMISSION_ADD_CHECK_ZERO_VALUE;
    }

    // if total_supply > 0 we can check current_supply
    if (!IS_ZERO_256(l_token_item->total_supply)){
        if(compare256(l_token_item->current_supply, l_emission->hdr.value_256) < 0) {
            char *l_balance_cur = dap_chain_balance_print(l_token_item->current_supply);
            char *l_balance_em = dap_chain_balance_print(l_emission->hdr.value_256);
            log_it(L_ERROR, "Emission check: current_supply %s < emission value %s",
                    l_balance_cur, l_balance_em);
            DAP_DELETE(l_balance_cur);
            DAP_DELETE(l_balance_em);
            DAP_DELETE(l_emission);
            return DAP_CHAIN_LEDGER_EMISSION_ADD_CHECK_VALUE_EXEEDS_CURRENT_SUPPLY;
        }
    }

    //additional check for private tokens
    if ((l_token_item->subtype == DAP_CHAIN_DATUM_TOKEN_SUBTYPE_PRIVATE)
        ||  (l_token_item->subtype == DAP_CHAIN_DATUM_TOKEN_SUBTYPE_NATIVE)) {
        //s_ledger_permissions_check(l_token_item)
        //    return -5;

    }
    switch (l_emission->hdr.type){
        case DAP_CHAIN_DATUM_TOKEN_EMISSION_TYPE_AUTH:{
            dap_chain_ledger_token_item_t *l_token_item=NULL;
            pthread_rwlock_rdlock(&PVT(a_ledger)->tokens_rwlock);
            HASH_FIND_STR(PVT(a_ledger)->tokens, l_emission->hdr.ticker, l_token_item);
            pthread_rwlock_unlock(&PVT(a_ledger)->tokens_rwlock);
            if (l_token_item){
                assert(l_token_item->datum_token);
                dap_sign_t *l_sign = (dap_sign_t *)(l_emission->tsd_n_signs + l_emission->data.type_auth.tsd_total_size);
                size_t l_offset = (byte_t *)l_sign - (byte_t *)l_emission;
                uint16_t l_aproves = 0, l_aproves_valid = l_token_item->auth_signs_valid;
                size_t l_sign_data_check_size = sizeof(l_emission->hdr);
                size_t l_sign_auth_count = l_emission->data.type_auth.signs_count;
                size_t l_sign_auth_size = l_emission->data.type_auth.size;
                void *l_emi_ptr_check_size = &l_emission->hdr;
                if (l_emission->hdr.version == 3) {
                    l_sign_data_check_size = sizeof(dap_chain_datum_token_emission_t) + l_emission->data.type_auth.tsd_total_size;
                    l_emission->data.type_auth.signs_count = 0;
                    l_emission->data.type_auth.size = 0;
                    l_emi_ptr_check_size = l_emission;
                }
                for (uint16_t i = 0; i < l_sign_auth_count && l_offset < l_emission_size; i++) {
                    if (dap_sign_verify_size(l_sign, l_emission_size - l_offset)) {
                        dap_chain_hash_fast_t l_sign_pkey_hash;
                        dap_sign_get_pkey_hash(l_sign, &l_sign_pkey_hash);
                        // Find pkey in auth hashes
                        for (uint16_t k=0; k< l_token_item->auth_signs_total; k++) {
                            if (dap_hash_fast_compare(&l_sign_pkey_hash, &l_token_item->auth_pkeys_hash[k])) {
                                // Verify if its token emission header signed
                                if (dap_sign_verify(l_sign, l_emi_ptr_check_size, l_sign_data_check_size) == 1) {
                                    l_aproves++;
                                    break;
                                }
                            }
                        }
                        size_t l_sign_size = dap_sign_get_size(l_sign);
                        l_offset += l_sign_size;
                        l_sign = (dap_sign_t *)((byte_t *)l_emission + l_offset);
                    } else
                        break;
                }
                if (l_emission->hdr.version == 3) {
                    l_emission->data.type_auth.signs_count = l_sign_auth_count;
                    l_emission->data.type_auth.size = l_sign_auth_size;
                }
                if (l_aproves < l_aproves_valid ){
                    if(s_debug_more) {
                        char *l_balance = dap_chain_balance_print(l_emission->hdr.value_256);
                        log_it(L_WARNING, "Emission of %s datoshi of %s:%s is wrong: only %u valid aproves when %u need",
                                l_balance, a_ledger->net_name, l_emission->hdr.ticker, l_aproves, l_aproves_valid);
                        DAP_DELETE(l_balance);
                    }
                    l_ret = DAP_CHAIN_LEDGER_EMISSION_ADD_CHECK_NOT_ENOUGH_VALID_SIGNS;
                    char l_hash_str[DAP_CHAIN_HASH_FAST_STR_SIZE] = { '\0' };
                    dap_chain_hash_fast_to_str(a_emission_hash, l_hash_str, sizeof(l_hash_str));
                    log_it(L_MSG, "!!! Datum hash for HAL: %s", l_hash_str);
                }
            }else{
                if(s_debug_more)
                    log_it(L_WARNING,"Can't find token declaration %s:%s thats pointed in token emission datum", a_ledger->net_name, l_emission->hdr.ticker);
                l_ret = DAP_CHAIN_LEDGER_EMISSION_ADD_CHECK_CANT_FIND_DECLARATION_TOKEN;
            }
        }break;
        default:{}
    }
    DAP_DELETE(l_emission);
    return l_ret;
}

bool s_chain_ledger_token_address_check(dap_chain_addr_t * a_addrs, dap_chain_datum_token_emission_t *a_token_emission, size_t a_addrs_count)
{
    // if l_addrs is empty - nothing to check
    if (!a_addrs)
        return true;

    for(size_t n=0; n<a_addrs_count;n++ ){
        dap_chain_addr_t l_addr = a_addrs[n];
        if (memcmp(&l_addr,&a_token_emission->hdr.address,sizeof(dap_chain_addr_t))==0)
            return true;
    }

    return false;
}

bool s_chain_ledger_token_tsd_check(dap_chain_ledger_token_item_t * a_token_item, dap_chain_datum_token_emission_t *a_token_emission)
{
    if (!a_token_item){
        log_it(L_WARNING, "Token object is null. Probably, you set unknown token ticker in -token parameter");
        return false;
    }

    // tsd section was parsed in s_token_tsd_parse

    if ((a_token_item->flags & DAP_CHAIN_DATUM_TOKEN_FLAG_ALL_RECEIVER_BLOCKED) ||
        (a_token_item->flags & DAP_CHAIN_DATUM_TOKEN_FLAG_ALL_RECEIVER_FROZEN)) { // in white list
        if (!s_chain_ledger_token_address_check(a_token_item->tx_recv_allow, a_token_emission, a_token_item->tx_recv_allow_size)){
            log_it(L_WARNING, "Address %s is not in tx_recv_allow for emission for token %s",
                   dap_chain_addr_to_str(&a_token_emission->hdr.address), a_token_item->ticker);
            return false;
        }
        return true;
    }

    if (a_token_item->flags & DAP_CHAIN_DATUM_TOKEN_FLAG_ALL_RECEIVER_ALLOWED) {
        if (s_chain_ledger_token_address_check(a_token_item->tx_recv_block, a_token_emission, a_token_item->tx_recv_block_size)){
            log_it(L_WARNING, "Address %s is in tx_recv_block for emission for token %s",
                   dap_chain_addr_to_str(&a_token_emission->hdr.address), a_token_item->ticker);
            return false;
        }
    }

    return true;
}

static void s_ledger_emission_cache_update(dap_ledger_t *a_ledger, dap_chain_ledger_token_emission_item_t *a_emission_item)
{
    char *l_gdb_group = dap_chain_ledger_get_gdb_group(a_ledger, DAP_CHAIN_LEDGER_EMISSIONS_STR);
    size_t l_cache_size = a_emission_item->datum_token_emission_size + sizeof(dap_hash_fast_t);
    uint8_t *l_cache = DAP_NEW_STACK_SIZE(uint8_t, l_cache_size);
    memcpy(l_cache, &a_emission_item->tx_used_out, sizeof(dap_hash_fast_t));
    memcpy(l_cache + sizeof(dap_hash_fast_t), a_emission_item->datum_token_emission, a_emission_item->datum_token_emission_size);
    char l_hash_str[DAP_CHAIN_HASH_FAST_STR_SIZE];
    dap_chain_hash_fast_to_str(&a_emission_item->datum_token_emission_hash, l_hash_str, sizeof(l_hash_str));
    if (dap_global_db_set(l_gdb_group, l_hash_str, l_cache, l_cache_size, false, NULL, NULL)) {
        log_it(L_WARNING, "Ledger cache mismatch");
    }
    DAP_DELETE(l_gdb_group);
}

/**
 * @brief dap_chain_ledger_token_emission_add
 * @param a_token_emission
 * @param a_token_emision_size
 * @return
 */

int dap_chain_ledger_token_emission_add(dap_ledger_t *a_ledger, byte_t *a_token_emission, size_t a_token_emission_size,
                                        dap_hash_fast_t *a_emission_hash, bool a_from_threshold)
{
    return s_token_emission_add(a_ledger, a_token_emission, a_token_emission_size, a_emission_hash, a_from_threshold, true);
}

/**
 * @brief s_token_emission_add_unsafe
 * @param a_ledger
 * @param a_token_emission
 * @param a_token_emission_size
 * @param a_emission_hash
 * @param a_from_threshold
 * @return
 */
static int s_token_emission_add_unsafe(dap_ledger_t *a_ledger, byte_t *a_token_emission, size_t a_token_emission_size,
                                        dap_hash_fast_t *a_emission_hash, bool a_from_threshold)
{
    return s_token_emission_add(a_ledger, a_token_emission, a_token_emission_size, a_emission_hash, a_from_threshold, false);
}

/**
 * @brief s_token_emission_add
 * @param a_ledger
 * @param a_token_emission
 * @param a_token_emission_size
 * @param a_emission_hash
 * @param a_from_threshold
 * @param a_safe_call
 * @return
 */
static inline int s_token_emission_add(dap_ledger_t *a_ledger, byte_t *a_token_emission, size_t a_token_emission_size,
                                        dap_hash_fast_t *a_emission_hash, bool a_from_threshold, bool a_safe_call)
{
    dap_ledger_private_t *l_ledger_pvt = PVT(a_ledger);
    dap_chain_ledger_token_emission_item_t * l_token_emission_item = NULL;
    char l_hash_str[DAP_CHAIN_HASH_FAST_STR_SIZE];
    dap_chain_hash_fast_to_str(a_emission_hash, l_hash_str, sizeof(l_hash_str));
    int l_ret = dap_chain_ledger_token_emission_add_check(a_ledger, a_token_emission, a_token_emission_size, a_emission_hash);
    if (l_ret) {
        if (l_ret == DAP_CHAIN_CS_VERIFY_CODE_NO_DECREE) { // TODO remove emissions threshold
            if (HASH_COUNT(l_ledger_pvt->threshold_emissions) < s_threshold_emissions_max) {
                l_token_emission_item = DAP_NEW_Z(dap_chain_ledger_token_emission_item_t);
                if ( !l_token_emission_item ) {
        log_it(L_CRITICAL, "Memory allocation error");
                    return DAP_CHAIN_LEDGER_EMISSION_ADD_MEMORY_PROBLEM;
                }
                l_token_emission_item->datum_token_emission = DAP_DUP_SIZE(a_token_emission, a_token_emission_size);
                if ( !l_token_emission_item->datum_token_emission ) {
                    DAP_DELETE(l_token_emission_item);
        log_it(L_CRITICAL, "Memory allocation error");
                    return DAP_CHAIN_LEDGER_EMISSION_ADD_MEMORY_PROBLEM;
                }
                l_token_emission_item->datum_token_emission_size = a_token_emission_size;
                dap_hash_fast_t l_emi_hash = {0};
                dap_hash_fast(a_token_emission, a_token_emission_size, &l_emi_hash);
                pthread_rwlock_wrlock(&l_ledger_pvt->threshold_emissions_rwlock);
                l_token_emission_item->datum_token_emission_hash = l_emi_hash;
                l_token_emission_item->ts_added = dap_nanotime_now();
                HASH_ADD(hh, l_ledger_pvt->threshold_emissions, datum_token_emission_hash,
                         sizeof(*a_emission_hash), l_token_emission_item);
                pthread_rwlock_unlock(&l_ledger_pvt->threshold_emissions_rwlock);
            } else {
                if(s_debug_more)
                    log_it(L_WARNING,"threshold for emissions is overfulled (%zu max), dropping down new data, added nothing",
                           s_threshold_emissions_max);
            }
        }
        return l_ret;
    }
    const char * c_token_ticker = ((dap_chain_datum_token_emission_t *)a_token_emission)->hdr.ticker;
    dap_chain_ledger_token_item_t * l_token_item = NULL;
    pthread_rwlock_rdlock(&l_ledger_pvt->tokens_rwlock);
    HASH_FIND_STR(l_ledger_pvt->tokens, c_token_ticker, l_token_item);
    pthread_rwlock_unlock(&l_ledger_pvt->tokens_rwlock);
    if (!l_token_item && a_from_threshold)
        return DAP_CHAIN_LEDGER_EMISSION_ADD_CHECK_CANT_FIND_DECLARATION_TOKEN;

    // check if such emission is already present in table
    if(a_safe_call) pthread_rwlock_rdlock( l_token_item ? &l_token_item->token_emissions_rwlock
                                        : &l_ledger_pvt->threshold_emissions_rwlock);
    HASH_FIND(hh,l_token_item ? l_token_item->token_emissions : l_ledger_pvt->threshold_emissions,
              a_emission_hash, sizeof(*a_emission_hash), l_token_emission_item);
    if(a_safe_call) pthread_rwlock_unlock(l_token_item ? &l_token_item->token_emissions_rwlock
                                       : &l_ledger_pvt->threshold_emissions_rwlock);
    if (!l_token_emission_item) {
        l_token_emission_item = DAP_NEW_Z(dap_chain_ledger_token_emission_item_t);
        if ( !l_token_emission_item ) {
        log_it(L_CRITICAL, "Memory allocation error");
            return DAP_CHAIN_LEDGER_EMISSION_ADD_MEMORY_PROBLEM;
        }
        l_token_emission_item->datum_token_emission_size = a_token_emission_size;
        l_token_emission_item->datum_token_emission_hash = *a_emission_hash;
        if (l_token_item) {
            l_token_emission_item->datum_token_emission = dap_chain_datum_emission_read(a_token_emission,
                                                                                        &l_token_emission_item->datum_token_emission_size);

            //additional check for private tokens
            if((l_token_item->subtype == DAP_CHAIN_DATUM_TOKEN_SUBTYPE_PRIVATE)
                ||  (l_token_item->subtype == DAP_CHAIN_DATUM_TOKEN_SUBTYPE_NATIVE)) {
                if (!s_chain_ledger_token_tsd_check(l_token_item, (dap_chain_datum_token_emission_t *)a_token_emission)) {
                    DAP_DELETE(l_token_emission_item->datum_token_emission);
                    DAP_DELETE(l_token_emission_item);
                    return DAP_CHAIN_LEDGER_EMISSION_ADD_TSD_CHECK_FAILED;
                }
            }
            //Update value in ledger memory object
            if (!IS_ZERO_256(l_token_item->total_supply)) {
                uint256_t l_emission_value = l_token_emission_item->datum_token_emission->hdr.value_256;
                if (compare256(l_token_item->current_supply, l_emission_value) >= 0){
                    SUBTRACT_256_256(l_token_item->current_supply, l_emission_value, &l_token_item->current_supply);
                    char *l_balance = dap_chain_balance_print(l_token_item->current_supply);
                    log_it(L_DEBUG,"New current supply %s for token %s", l_balance, l_token_item->ticker);
                    DAP_DELETE(l_balance);
                } else {
                    char *l_balance = dap_chain_balance_print(l_token_item->current_supply);
                    char *l_value = dap_chain_balance_print(l_emission_value);

                    log_it(L_WARNING,"Token %s current supply %s < emission value %s",
                                        l_token_item->ticker, l_balance, l_value);
                    DAP_DELETE(l_balance);
                    DAP_DELETE(l_value);
                    DAP_DELETE(l_token_emission_item->datum_token_emission);
                    DAP_DELETE(l_token_emission_item);
                    return DAP_CHAIN_LEDGER_EMISSION_ADD_CHECK_VALUE_EXEEDS_CURRENT_SUPPLY;
                }
                if (PVT(a_ledger)->cached)
                    s_ledger_token_cache_update(a_ledger, l_token_item);
            }

            pthread_rwlock_wrlock(&l_token_item->token_emissions_rwlock);
            HASH_ADD(hh, l_token_item->token_emissions, datum_token_emission_hash,
                     sizeof(*a_emission_hash), l_token_emission_item);
            pthread_rwlock_unlock(&l_token_item->token_emissions_rwlock);
            if (PVT(a_ledger)->cached)
                // Add it to cache
                s_ledger_emission_cache_update(a_ledger, l_token_emission_item);
            if(s_debug_more) {
                char * l_token_emission_address_str = dap_chain_addr_to_str(&(l_token_emission_item->datum_token_emission->hdr.address));
                char *l_balance = dap_chain_balance_to_coins(l_token_emission_item->datum_token_emission->hdr.value_256);
                log_it(L_NOTICE, "Added token emission datum to emissions cache: type=%s value=%s token=%s to_addr=%s ",
                               c_dap_chain_datum_token_emission_type_str[l_token_emission_item->datum_token_emission->hdr.type],
                               l_balance, c_token_ticker, l_token_emission_address_str);
                DAP_DELETE(l_token_emission_address_str);
                DAP_DELETE(l_balance);
            }
            s_threshold_txs_proc(a_ledger);
        } else if (HASH_COUNT(l_ledger_pvt->threshold_emissions) < s_threshold_emissions_max) {
            l_token_emission_item->datum_token_emission = DAP_DUP_SIZE(a_token_emission, a_token_emission_size);
            l_token_emission_item->datum_token_emission_size = a_token_emission_size;
            if(a_safe_call) pthread_rwlock_wrlock(&l_ledger_pvt->threshold_emissions_rwlock);
            l_token_emission_item->ts_added = dap_nanotime_now();
            dap_chain_hash_fast_t l_emi_hash = {0};
            dap_hash_fast(a_token_emission, a_token_emission_size, &l_emi_hash);
            l_token_emission_item->datum_token_emission_hash = l_emi_hash;
            HASH_ADD(hh, l_ledger_pvt->threshold_emissions, datum_token_emission_hash,
                     sizeof(*a_emission_hash), l_token_emission_item);
            if(a_safe_call) pthread_rwlock_unlock(&l_ledger_pvt->threshold_emissions_rwlock);
            l_ret = -5;
            if(s_debug_more) {
                char * l_token_emission_address_str = dap_chain_addr_to_str(&(l_token_emission_item->datum_token_emission->hdr.address));
                log_it(L_NOTICE, "Added token emission datum to emissions threshold: type=%s value=%.1Lf token=%s to_addr=%s ",
                               c_dap_chain_datum_token_emission_type_str[l_token_emission_item->datum_token_emission->hdr.type],
                               dap_chain_datoshi_to_coins(l_token_emission_item->datum_token_emission->hdr.value),
                               c_token_ticker, l_token_emission_address_str);
                DAP_DELETE(l_token_emission_address_str);
            }
        } else {
            DAP_DELETE(l_token_emission_item->datum_token_emission);
            DAP_DELETE(l_token_emission_item);
            if(s_debug_more)
                log_it(L_WARNING,"threshold for emissions is overfulled (%zu max), dropping down new data, added nothing",
                   s_threshold_emissions_max);
            l_ret = DAP_CHAIN_LEDGER_EMISSION_ADD_CHECK_THRESHOLD_OVERFLOW;
        }
    } else {
        if (l_token_item) {
            if(s_debug_more) {
                char l_hash_str[DAP_CHAIN_HASH_FAST_STR_SIZE];
                dap_chain_hash_fast_to_str(a_emission_hash, l_hash_str, sizeof(l_hash_str));
                if ( ((dap_chain_datum_token_emission_t *)a_token_emission)->hdr.version == 2 ) {
                    char *l_balance = dap_chain_balance_print(((dap_chain_datum_token_emission_t *)a_token_emission)->hdr.value_256);
                    log_it(L_ERROR, "Duplicate token emission datum of %s %s ( %s )", l_balance, c_token_ticker, l_hash_str);
                    DAP_DELETE(l_balance);
                }
                else
                    log_it(L_ERROR, "Duplicate token emission datum of %"DAP_UINT64_FORMAT_U" %s ( %s )",
                            ((dap_chain_datum_token_emission_t *)a_token_emission)->hdr.value, c_token_ticker, l_hash_str);
            }
        }
        l_ret = DAP_CHAIN_LEDGER_EMISSION_ADD_CHECK_EMS_ALREADY_CACHED;
    }
    return l_ret;
}

void s_ledger_stake_lock_cache_update(dap_ledger_t *a_ledger, dap_chain_ledger_stake_lock_item_t *a_stake_lock_item)
{
    char l_hash_str[DAP_CHAIN_HASH_FAST_STR_SIZE];
    dap_chain_hash_fast_to_str(&a_stake_lock_item->tx_for_stake_lock_hash, l_hash_str, sizeof(l_hash_str));
    char *l_group = dap_chain_ledger_get_gdb_group(a_ledger, DAP_CHAIN_LEDGER_STAKE_LOCK_STR);
    if (dap_global_db_set(l_group, l_hash_str, &a_stake_lock_item->tx_used_out, sizeof(dap_hash_fast_t), false, NULL, NULL))
        log_it(L_WARNING, "Ledger cache mismatch");
    DAP_DEL_Z(l_group);
}

int dap_chain_ledger_emission_for_stake_lock_item_add(dap_ledger_t *a_ledger, const dap_chain_hash_fast_t *a_tx_hash)
{
    dap_ledger_private_t *l_ledger_pvt = PVT(a_ledger);
    dap_chain_ledger_stake_lock_item_t *l_new_stake_lock_emission;
    pthread_rwlock_rdlock(&l_ledger_pvt->stake_lock_rwlock);
    HASH_FIND(hh, l_ledger_pvt->emissions_for_stake_lock, a_tx_hash, sizeof(dap_hash_fast_t),
              l_new_stake_lock_emission);
    pthread_rwlock_unlock(&l_ledger_pvt->stake_lock_rwlock);
    if (l_new_stake_lock_emission) {
        return -1;
    }
    l_new_stake_lock_emission = DAP_NEW_Z(dap_chain_ledger_stake_lock_item_t);
    if (!l_new_stake_lock_emission) {
        if (s_debug_more) {
            log_it(L_ERROR, "Error: memory allocation when try adding item 'dap_chain_ledger_stake_lock_item_t' to hash-table");
        }
        return -13;
    }
    l_new_stake_lock_emission->tx_for_stake_lock_hash = *a_tx_hash;
    pthread_rwlock_wrlock(&l_ledger_pvt->stake_lock_rwlock);
    HASH_ADD(hh, l_ledger_pvt->emissions_for_stake_lock, tx_for_stake_lock_hash, sizeof(dap_chain_hash_fast_t), l_new_stake_lock_emission);
    pthread_rwlock_unlock(&l_ledger_pvt->stake_lock_rwlock);

    if (!l_new_stake_lock_emission)
        debug_if(s_debug_more, L_ERROR, "Error: adding to hash-table. Be careful, there may be leaks");
    else if (PVT(a_ledger)->cached)
        s_ledger_stake_lock_cache_update(a_ledger, l_new_stake_lock_emission);

    return 0;

}

dap_chain_ledger_stake_lock_item_t *s_emissions_for_stake_lock_item_find(dap_ledger_t *a_ledger, const dap_chain_hash_fast_t *a_token_emission_hash)
{
    dap_ledger_private_t *l_ledger_pvt = PVT(a_ledger);
    dap_chain_ledger_stake_lock_item_t *l_new_stake_lock_emission;
    pthread_rwlock_rdlock(&l_ledger_pvt->stake_lock_rwlock);
    HASH_FIND(hh, l_ledger_pvt->emissions_for_stake_lock, a_token_emission_hash, sizeof(dap_chain_hash_fast_t),
              l_new_stake_lock_emission);
    pthread_rwlock_unlock(&l_ledger_pvt->stake_lock_rwlock);
    return l_new_stake_lock_emission;
}


int dap_chain_ledger_token_emission_load(dap_ledger_t *a_ledger, byte_t *a_token_emission,
                                         size_t a_token_emission_size, dap_hash_fast_t *a_token_emission_hash)
{
    if (PVT(a_ledger)->load_mode) {
        dap_chain_ledger_token_emission_item_t *l_token_emission_item;
        dap_chain_ledger_token_item_t *l_token_item, *l_item_tmp;
        pthread_rwlock_rdlock(&PVT(a_ledger)->tokens_rwlock);
        HASH_ITER(hh, PVT(a_ledger)->tokens, l_token_item, l_item_tmp) {
            pthread_rwlock_rdlock(&l_token_item->token_emissions_rwlock);
            HASH_FIND(hh, l_token_item->token_emissions, a_token_emission_hash, sizeof(*a_token_emission_hash),
                    l_token_emission_item);
            pthread_rwlock_unlock(&l_token_item->token_emissions_rwlock);
            if (l_token_emission_item) {
                pthread_rwlock_unlock(&PVT(a_ledger)->tokens_rwlock);
                return 0;
            }
        }
        pthread_rwlock_unlock(&PVT(a_ledger)->tokens_rwlock);
        pthread_rwlock_rdlock(&PVT(a_ledger)->threshold_emissions_rwlock);
        HASH_FIND(hh, PVT(a_ledger)->threshold_emissions, a_token_emission_hash, sizeof(*a_token_emission_hash),
                l_token_emission_item);
        pthread_rwlock_unlock(&PVT(a_ledger)->threshold_emissions_rwlock);
        if (l_token_emission_item) {
            return -5;
        }
    }
    return dap_chain_ledger_token_emission_add(a_ledger, a_token_emission, a_token_emission_size, a_token_emission_hash, false);
}

char *dap_chain_ledger_token_emission_err_code_to_str(int a_code) {
    return (a_code >= DAP_CHAIN_LEDGER_EMISSION_ADD_OK && a_code < DAP_CHAIN_LEDGER_EMISSION_ADD_UNKNOWN)
            ? (char*)s_ledger_emission_add_err_str[(dap_chain_ledger_emission_err_code_t)a_code]
            : dap_itoa(a_code);
}

dap_chain_ledger_token_emission_item_t *s_emission_item_find(dap_ledger_t *a_ledger,
                const char *a_token_ticker, const dap_chain_hash_fast_t *a_token_emission_hash)
{
    dap_ledger_private_t *l_ledger_pvt = PVT(a_ledger);
    dap_chain_ledger_token_item_t * l_token_item = NULL;
    pthread_rwlock_rdlock(&l_ledger_pvt->tokens_rwlock);
    HASH_FIND_STR(l_ledger_pvt->tokens, a_token_ticker, l_token_item);
    pthread_rwlock_unlock(&l_ledger_pvt->tokens_rwlock);

    if (!l_token_item)
        return NULL;
    dap_chain_ledger_token_emission_item_t * l_token_emission_item = NULL;
    pthread_rwlock_rdlock(&l_token_item->token_emissions_rwlock);
    HASH_FIND(hh, l_token_item->token_emissions, a_token_emission_hash, sizeof(*a_token_emission_hash),
            l_token_emission_item);
    pthread_rwlock_unlock(&l_token_item->token_emissions_rwlock);
    return l_token_emission_item;
}

/**
 * @brief dap_chain_ledger_token_emission_find
 * @param a_token_ticker
 * @param a_token_emission_hash
 * @return
 */
dap_chain_datum_token_emission_t *dap_chain_ledger_token_emission_find(dap_ledger_t *a_ledger,
        const char *a_token_ticker, const dap_chain_hash_fast_t *a_token_emission_hash)
{
    dap_chain_ledger_token_emission_item_t *l_emission_item = s_emission_item_find(a_ledger, a_token_ticker, a_token_emission_hash);
    return l_emission_item ? l_emission_item->datum_token_emission : NULL;
}

/**
 * @brief dap_chain_ledger_set_local_cell_id
 * @param a_local_cell_id
 */
void dap_chain_ledger_set_local_cell_id(dap_ledger_t *a_ledger, dap_chain_cell_id_t a_local_cell_id)
{
    PVT(a_ledger)->local_cell_id.uint64 = a_local_cell_id.uint64;
}

/**
 * @brief dap_chain_ledger_tx_get_token_ticker_by_hash
 * @param a_ledger
 * @param a_tx_hash
 * @return
 */
const char* dap_chain_ledger_tx_get_token_ticker_by_hash(dap_ledger_t *a_ledger,dap_chain_hash_fast_t *a_tx_hash)
{
    if(!a_ledger || !a_tx_hash)
        return NULL;
    dap_ledger_private_t *l_ledger_pvt = PVT(a_ledger);

    if ( dap_hash_fast_is_blank(a_tx_hash) )
        return NULL;

    dap_chain_ledger_tx_item_t *l_item;
    unsigned l_hash_value;
    HASH_VALUE(a_tx_hash, sizeof(*a_tx_hash), l_hash_value);
    pthread_rwlock_rdlock(&l_ledger_pvt->ledger_rwlock);
    HASH_FIND_BYHASHVALUE(hh, l_ledger_pvt->ledger_items, a_tx_hash, sizeof(*a_tx_hash), l_hash_value, l_item);
    if (l_item) {
        pthread_rwlock_unlock(&l_ledger_pvt->ledger_rwlock);
        return l_item->cache_data.token_ticker;
    }
    dap_chain_ledger_tx_spent_item_t *l_spent_item;
    HASH_FIND_BYHASHVALUE(hh, l_ledger_pvt->spent_items, a_tx_hash, sizeof(*a_tx_hash), l_hash_value, l_spent_item);
    pthread_rwlock_unlock(&l_ledger_pvt->ledger_rwlock);
    return l_spent_item ? l_spent_item->cache_data.token_ticker : NULL;

}

/**
 * @brief dap_chain_ledger_addr_get_token_ticker_all_depricated
 * @param a_addr
 * @param a_tickers
 * @param a_tickers_size
 */
void dap_chain_ledger_addr_get_token_ticker_all_depricated(dap_ledger_t *a_ledger, dap_chain_addr_t * a_addr,
        char *** a_tickers, size_t * a_tickers_size)
{
    dap_chain_hash_fast_t l_tx_first_hash = { 0 };
    const dap_chain_ledger_tx_item_t * l_tx_item = tx_item_find_by_addr(a_ledger, a_addr,NULL, &l_tx_first_hash);
    char ** l_tickers = NULL;
    size_t l_tickers_size = 10;
    size_t l_tickers_pos = 0;

    if(l_tx_item) {
        l_tickers = DAP_NEW_Z_SIZE(char *, l_tickers_size * sizeof(char*));
        if ( !l_tickers ) {
            log_it(L_CRITICAL, "Memory allocation error");
            return;
        }
        while(l_tx_item) {
            bool l_is_not_in_list = true;
            for(size_t i = 0; i < l_tickers_size; i++) {
                if (l_tickers[i]==NULL)
                    break;
                if(l_tickers[i] && strcmp(l_tickers[i], l_tx_item->cache_data.token_ticker) == 0) {
                    l_is_not_in_list = false;
                    break;
                }
            }
            if(l_is_not_in_list) {
                if((l_tickers_pos + 1) == l_tickers_size) {
                    l_tickers_size += (l_tickers_size / 2);
                    l_tickers = DAP_REALLOC(l_tickers, l_tickers_size);
                    if ( !l_tickers ) {
            log_it(L_CRITICAL, "Memory allocation error");
                        return;
                    }
                }
                l_tickers[l_tickers_pos] = dap_strdup(l_tx_item->cache_data.token_ticker);
                l_tickers_pos++;
            }
            dap_chain_hash_fast_t* l_tx_hash = dap_chain_node_datum_tx_calc_hash(l_tx_item->tx);
            l_tx_item = tx_item_find_by_addr(a_ledger, a_addr, NULL, l_tx_hash);
            DAP_DELETE(l_tx_hash);
        }
        l_tickers_size = l_tickers_pos + 1;
        l_tickers = DAP_REALLOC(l_tickers, l_tickers_size * sizeof(char*));
        if ( !l_tickers ) {
            log_it(L_CRITICAL, "Memory allocation error");
            return;
        }
    }
    *a_tickers = l_tickers;
    *a_tickers_size = l_tickers_pos;
}


/**
 * @brief Get list of all tickets for ledger and address. If address is NULL returns all the tockens present in system
 * @param a_ledger
 * @param a_addr
 * @param a_tickers
 * @param a_tickers_size
 */
void dap_chain_ledger_addr_get_token_ticker_all(dap_ledger_t *a_ledger, dap_chain_addr_t * a_addr,
        char *** a_tickers, size_t * a_tickers_size)
{
    if (a_addr == NULL){ // Get all tockens
        pthread_rwlock_rdlock(&PVT(a_ledger)->tokens_rwlock);
        size_t l_count = HASH_COUNT(PVT(a_ledger)->tokens);
        if (l_count && a_tickers){
            dap_chain_ledger_token_item_t * l_token_item, *l_tmp;
            char **l_tickers = DAP_NEW_Z_SIZE(char*, l_count * sizeof(char*));
            if (!l_tickers) {
                log_it(L_CRITICAL, "Memory allocation error");
                pthread_rwlock_unlock(&PVT(a_ledger)->balance_accounts_rwlock);
                return;
            }
            l_count = 0;
            HASH_ITER(hh, PVT(a_ledger)->tokens, l_token_item, l_tmp) {
                l_tickers[l_count] = dap_strdup(l_token_item->ticker);
                l_count++;
            }
            *a_tickers = l_tickers;
        }
        pthread_rwlock_unlock(&PVT(a_ledger)->tokens_rwlock);
        if(a_tickers_size)
            *a_tickers_size = l_count;
    }else{ // Calc only tokens from address balance
        dap_ledger_wallet_balance_t *wallet_balance, *tmp;
        size_t l_count = HASH_COUNT(PVT(a_ledger)->balance_accounts);
        if(l_count && a_tickers){
            char **l_tickers = DAP_NEW_Z_SIZE(char*, l_count * sizeof(char*));
            if (!l_tickers) {
                log_it(L_CRITICAL, "Memory allocation error");
                pthread_rwlock_unlock(&PVT(a_ledger)->balance_accounts_rwlock);
                return;
            }
            l_count = 0;
            char *l_addr = dap_chain_addr_to_str(a_addr);
            pthread_rwlock_rdlock(&PVT(a_ledger)->balance_accounts_rwlock);
            HASH_ITER(hh, PVT(a_ledger)->balance_accounts, wallet_balance, tmp) {
                char **l_keys = dap_strsplit(wallet_balance->key, " ", -1);
                if (!dap_strcmp(l_keys[0], l_addr)) {
                    l_tickers[l_count] = dap_strdup(wallet_balance->token_ticker);
                    ++l_count;
                }
                dap_strfreev(l_keys);
            }
            pthread_rwlock_unlock(&PVT(a_ledger)->balance_accounts_rwlock);
            *a_tickers = l_tickers;
        }
        if(a_tickers_size)
            *a_tickers_size = l_count;
    }
}



/**
 * Get transaction in the cache by hash
 *
 * return transaction, or NULL if transaction not found in the cache
 */
static dap_chain_datum_tx_t* s_find_datum_tx_by_hash(dap_ledger_t *a_ledger,
        dap_chain_hash_fast_t *a_tx_hash, dap_chain_ledger_tx_item_t **a_item_out)
{
    if(!a_tx_hash)
        return NULL;

//    log_it( L_ERROR, "s_find_datum_tx_by_hash( )...");

    dap_ledger_private_t *l_ledger_pvt = PVT(a_ledger);
    dap_chain_datum_tx_t *l_tx_ret = NULL;
    dap_chain_ledger_tx_item_t *l_tx_item;
    pthread_rwlock_rdlock(&l_ledger_pvt->ledger_rwlock);
    HASH_FIND(hh, l_ledger_pvt->ledger_items, a_tx_hash, sizeof(dap_chain_hash_fast_t), l_tx_item);
    pthread_rwlock_unlock(&l_ledger_pvt->ledger_rwlock);
    if(l_tx_item) {
        l_tx_ret = l_tx_item->tx;
        if(a_item_out)
            *a_item_out = l_tx_item;
    }
    return l_tx_ret;
}

/**
 * @brief dap_chain_ledger_tx_find_by_hash
 * @param a_tx_hash
 * @return
 */

dap_chain_datum_tx_t* dap_chain_ledger_tx_find_by_hash(dap_ledger_t *a_ledger, dap_chain_hash_fast_t *a_tx_hash)
{
    return s_find_datum_tx_by_hash(a_ledger, a_tx_hash, NULL);
}

bool dap_chain_ledger_tx_spent_find_by_hash(dap_ledger_t *a_ledger, dap_chain_hash_fast_t *a_tx_hash)
{
    dap_chain_ledger_tx_spent_item_t *l_tx_item;
    pthread_rwlock_rdlock(&PVT(a_ledger)->ledger_rwlock);
    HASH_FIND(hh, PVT(a_ledger)->spent_items, a_tx_hash, sizeof(dap_chain_hash_fast_t), l_tx_item);
    pthread_rwlock_unlock(&PVT(a_ledger)->ledger_rwlock);
    return l_tx_item;
}

dap_hash_fast_t *dap_chain_ledger_get_final_chain_tx_hash(dap_ledger_t *a_ledger, dap_chain_tx_item_type_t a_cond_type, dap_chain_hash_fast_t *a_tx_hash)
{
    if (!a_ledger || !a_tx_hash || dap_hash_fast_is_blank(a_tx_hash))
        return NULL;
    dap_ledger_private_t *l_ledger_pvt = PVT(a_ledger);
    dap_chain_ledger_tx_item_t *l_item;
    unsigned l_hash_value;
    dap_chain_hash_fast_t *l_tx_hash = a_tx_hash;
    pthread_rwlock_rdlock(&l_ledger_pvt->ledger_rwlock);
    while (l_tx_hash) {
        HASH_VALUE(l_tx_hash, sizeof(*l_tx_hash), l_hash_value);
        HASH_FIND_BYHASHVALUE(hh, l_ledger_pvt->ledger_items, l_tx_hash, sizeof(*l_tx_hash), l_hash_value, l_item);
        if (l_item) {
            int l_out_num = 0;
            dap_chain_datum_tx_out_cond_get(l_item->tx, a_cond_type, &l_out_num);
            if (l_out_num != -1 && l_out_num < MAX_OUT_ITEMS) {
                if (dap_hash_fast_is_blank(&l_item->cache_data.tx_hash_spent_fast[l_out_num]))
                    break;      // We have unused conditional output
                else {
                    l_tx_hash = &l_item->cache_data.tx_hash_spent_fast[l_out_num];
                    continue;   // Conditional output is used out
                }
            } else {            // No conditional output found
                l_tx_hash = NULL;
                break;
            }
        }
        dap_chain_ledger_tx_spent_item_t *l_spent_item;
        HASH_FIND_BYHASHVALUE(hh, l_ledger_pvt->spent_items, l_tx_hash, sizeof(*l_tx_hash), l_hash_value, l_spent_item);
        if (l_spent_item && // We have condional output with spent item
                !dap_hash_fast_is_blank(&l_spent_item->cache_data.tx_hash_spent_fast)) {
            l_tx_hash = &l_spent_item->cache_data.tx_hash_spent_fast;
        } else
            l_tx_hash = NULL;   // We can't find pointed hash in the ledger or it's a not conditional tx
    }
    pthread_rwlock_unlock(&l_ledger_pvt->ledger_rwlock);
    return l_tx_hash;
}

/**
 * Check whether used 'out' items (local function)
 */
static bool s_ledger_tx_hash_is_used_out_item(dap_chain_ledger_tx_item_t *a_item, int a_idx_out, dap_hash_fast_t *a_out_spender_hash)
{
    if (!a_item || !a_item->cache_data.n_outs) {
        //log_it(L_DEBUG, "list_cached_item is NULL");
        return true;
    }
    if(a_idx_out >= MAX_OUT_ITEMS) {
        if(s_debug_more)
            log_it(L_ERROR, "Too big index(%d) of 'out' items (max=%d)", a_idx_out, MAX_OUT_ITEMS);
    }
    assert(a_idx_out < MAX_OUT_ITEMS);
    // if there are used 'out' items
    if ((a_item->cache_data.n_outs_used > 0) && !dap_hash_fast_is_blank(&(a_item->cache_data.tx_hash_spent_fast[a_idx_out]))) {
        if (a_out_spender_hash)
            *a_out_spender_hash = a_item->cache_data.tx_hash_spent_fast[a_idx_out];
        return true;
    }
    return false;
}

/**
 * @brief dap_chain_ledger_permissions_check
 * @param a_token_item
 * @param a_permission_id
 * @param a_data
 * @param a_data_size
 * @return
 */
static int s_ledger_permissions_check(dap_chain_ledger_token_item_t *  a_token_item, uint16_t a_permission_id, const void * a_data,size_t a_data_size )
{
    dap_chain_addr_t * l_addrs = NULL;
    size_t l_addrs_count =0;
    switch (a_permission_id) {
        case DAP_CHAIN_DATUM_TOKEN_TSD_TYPE_TX_RECEIVER_ALLOWED_ADD:
            l_addrs = a_token_item->tx_recv_allow;
            l_addrs_count = a_token_item->tx_recv_allow_size;
        break;
        case DAP_CHAIN_DATUM_TOKEN_TSD_TYPE_TX_RECEIVER_BLOCKED_ADD:
            l_addrs = a_token_item->tx_recv_block;
            l_addrs_count = a_token_item->tx_recv_block_size;
        break;
        case DAP_CHAIN_DATUM_TOKEN_TSD_TYPE_TX_SENDER_ALLOWED_ADD:
            l_addrs = a_token_item->tx_send_allow;
            l_addrs_count = a_token_item->tx_send_allow_size;
        break;
        case DAP_CHAIN_DATUM_TOKEN_TSD_TYPE_TX_SENDER_BLOCKED_ADD:
            l_addrs = a_token_item->tx_send_block;
            l_addrs_count = a_token_item->tx_send_block_size;
        break;
    }
    if ( l_addrs && l_addrs_count){
        if (a_data_size != sizeof (dap_chain_addr_t)){
            log_it(L_ERROR,"Wrong data size %zd for ledger permission check", a_data_size);
            return -2;
        }
        for(size_t n=0; n<l_addrs_count;n++ ){
            if (memcmp(&l_addrs[n],a_data,a_data_size)==0)
                return 0;
        }
        return -1;
    }
    return -10;
}

/**
 * Match the signature of the emission with the transaction
 *
 * return true or false
 */
bool s_tx_match_sign(dap_chain_datum_token_emission_t *a_datum_emission, dap_chain_datum_tx_t *a_tx)
{
    if(!a_datum_emission || !a_tx) {
        return false;
    }
    // First emission sign
    dap_sign_t *l_emission_sign = (dap_sign_t*) (a_datum_emission->tsd_n_signs + a_datum_emission->data.type_auth.tsd_total_size);
    size_t l_emission_sign_offset = (byte_t*) l_emission_sign - (byte_t*) a_datum_emission;
    int l_emission_sign_num = a_datum_emission->data.type_auth.signs_count;

    // Get all tx signs
    int l_tx_sign_num = 0;
    dap_list_t *l_list_sig = dap_chain_datum_tx_items_get(a_tx, TX_ITEM_TYPE_SIG, &l_tx_sign_num);

    if(!l_emission_sign_num || !l_tx_sign_num)
        return false;

    size_t l_emission_size = dap_chain_datum_emission_get_size((uint8_t*) a_datum_emission);
    dap_sign_t *l_sign = (dap_sign_t*) (a_datum_emission->tsd_n_signs + a_datum_emission->data.type_auth.tsd_total_size);
    size_t l_offset = (byte_t*) l_sign - (byte_t*) a_datum_emission;
    for(uint16_t i = 0; i < a_datum_emission->data.type_auth.signs_count && l_offset < l_emission_size; i++) {
        if(dap_sign_verify_size(l_sign, l_emission_size - l_offset)) {
            dap_chain_hash_fast_t l_sign_pkey_hash;
            dap_sign_get_pkey_hash(l_sign, &l_sign_pkey_hash);

            size_t l_sign_size = dap_sign_get_size(l_sign);
            l_offset += l_sign_size;
            l_sign = (dap_sign_t*) ((byte_t*) a_datum_emission + l_offset);
        } else
            break;
    }
    // For each emission signs
    for(int l_sign_em_num = 0; l_sign_em_num < l_emission_sign_num && l_emission_sign_offset < l_emission_size; l_sign_em_num++) {
        // For each tx signs
        for(dap_list_t *l_list_tmp = l_list_sig; l_list_tmp; l_list_tmp = dap_list_next(l_list_tmp)) {
            dap_chain_tx_sig_t *l_tx_sig = (dap_chain_tx_sig_t*) l_list_tmp->data;
            // Get sign from sign item
            dap_sign_t *l_tx_sign = dap_chain_datum_tx_item_sign_get_sig((dap_chain_tx_sig_t*) l_tx_sig);
            // Compare signs
            if(dap_sign_match_pkey_signs(l_emission_sign, l_tx_sign)) {
                dap_list_free(l_list_sig);
                return true;
            }
        }
        // Go to the next emission sign
        size_t l_sign_size = dap_sign_get_size(l_emission_sign);
        l_emission_sign_offset += l_sign_size;
        l_emission_sign = (dap_sign_t*) ((byte_t*) a_datum_emission + l_emission_sign_offset);
    }
    dap_list_free(l_list_sig);
    return false;
}

static int s_callback_sign_compare(const void *a, const void *b)
{
    return !dap_pkey_match_sign((dap_pkey_t *)a, (dap_sign_t *)b);
}

bool dap_chain_ledger_tx_poa_signed(dap_ledger_t *a_ledger, dap_chain_datum_tx_t *a_tx)
{
    dap_chain_tx_sig_t *l_tx_sig = (dap_chain_tx_sig_t *)dap_chain_datum_tx_item_get(a_tx, NULL, TX_ITEM_TYPE_SIG, NULL);
    dap_sign_t *l_sign = dap_chain_datum_tx_item_sign_get_sig((dap_chain_tx_sig_t *)l_tx_sig);
    return dap_list_find_custom(PVT(a_ledger)->poa_certs, l_sign, s_callback_sign_compare);
}


/**
 * Checking a new transaction before adding to the cache
 *
 * return 0 OK, otherwise error
 */
// Checking a new transaction before adding to the cache
int dap_chain_ledger_tx_cache_check(dap_ledger_t *a_ledger, dap_chain_datum_tx_t *a_tx, dap_hash_fast_t *a_tx_hash,
                                    bool a_from_threshold, dap_list_t **a_list_bound_items, dap_list_t **a_list_tx_out, char **a_main_ticker)
{
    if (!PVT(a_ledger)->load_mode && !a_from_threshold) {
        dap_chain_ledger_tx_item_t *l_ledger_item;
        pthread_rwlock_rdlock(&PVT(a_ledger)->ledger_rwlock);
        HASH_FIND(hh, PVT(a_ledger)->ledger_items, a_tx_hash, sizeof(dap_chain_hash_fast_t), l_ledger_item);
        pthread_rwlock_unlock(&PVT(a_ledger)->ledger_rwlock);
        if (l_ledger_item) {     // transaction already present in the cache list
            if (s_debug_more) {
                char l_tx_hash_str[DAP_CHAIN_HASH_FAST_STR_SIZE];
                dap_chain_hash_fast_to_str(a_tx_hash, l_tx_hash_str, sizeof(l_tx_hash_str));
                log_it(L_WARNING, "Transaction %s already present in the cache", l_tx_hash_str);
            }
            return DAP_CHAIN_LEDGER_TX_ALREADY_CACHED;
        }
    }
/*
 * Steps of checking for current transaction tx2 and every previous transaction tx1:
 * 1. valid(tx2.dap_chain_datum_tx_sig.pkey)
 * &&
 * 2. !is_used_out(tx1.dap_chain_datum_tx_out)
 * &&
 * 3. tx1.output != tx2.bound_items.outputs.used
 * &&
 * 4. tx1.dap_chain_datum_tx_out.addr.data.key == tx2.dap_chain_datum_tx_sig.pkey for unconditional output
 * \\
 * 5. tx1.dap_chain_datum_tx_out.condition == verify_svc_type(tx2) for conditional output
 * &&
 * 6. sum(  find (tx2.input.tx_prev_hash).output[tx2.input_tx_prev_idx].value )  ==  sum (tx2.outputs.value) per token
 * &&
 * 7. valid(fee)
*/
    dap_ledger_private_t *l_ledger_pvt = PVT(a_ledger);
    if(!a_tx){
        log_it(L_DEBUG, "NULL transaction, check broken");
        return DAP_CHAIN_LEDGER_TX_CACHE_CHECK_NULL_TX;
    }

    dap_list_t *l_list_bound_items = NULL;

    dap_list_t* l_list_tx_out = NULL;
    if (a_list_tx_out)
        *a_list_tx_out = l_list_tx_out;

    // sum of values in 'out' items from the previous transactions
    dap_chain_ledger_tokenizer_t *l_values_from_prev_tx = NULL, *l_values_from_cur_tx = NULL,
                                 *l_value_cur = NULL, *l_tmp = NULL, *l_res = NULL;
    const char *l_token = NULL, *l_main_ticker = NULL;
    dap_chain_ledger_token_item_t * l_token_item = NULL;
    dap_chain_hash_fast_t *l_emission_hash = NULL;

    // check all previous transactions
    int l_err_num = DAP_CHAIN_LEDGER_TX_CHECK_OK;
    int l_prev_tx_count = 0;

    // 1. Verify signature in current transaction
    if (!a_from_threshold && dap_chain_datum_tx_verify_sign(a_tx) != 1)
        return DAP_CHAIN_LEDGER_TX_CACHE_CHECK_INVALID_TX_SIGN;

    // ----------------------------------------------------------------
    // find all 'in' & conditional 'in' items in current transaction
    dap_list_t *l_list_in = dap_chain_datum_tx_items_get(a_tx, TX_ITEM_TYPE_IN_ALL,
                                                          &l_prev_tx_count);
    if (!l_list_in) {
        log_it(L_WARNING, "Tx check: no valid inputs found");
        return DAP_CHAIN_LEDGER_TX_CACHE_CHECK_TX_NO_VALID_INPUTS;
    }
    dap_chain_ledger_tx_bound_t *bound_item;
    dap_chain_hash_fast_t l_hash_pkey = {};
    bool l_girdled_ems_used = false;
     // find all previous transactions
    dap_list_t *l_list_tmp = l_list_in;
    for (int l_list_tmp_num = 0; l_list_tmp; l_list_tmp = dap_list_next(l_list_tmp), l_list_tmp_num++) {
        bound_item = DAP_NEW_Z(dap_chain_ledger_tx_bound_t);
        if (!bound_item) {
        log_it(L_CRITICAL, "Memory allocation error");
            if ( l_list_bound_items )
                dap_list_free_full(l_list_bound_items, NULL);
            if (l_list_tx_out)
                dap_list_free(l_list_tx_out);
            HASH_ITER(hh, l_values_from_prev_tx, l_value_cur, l_tmp) {
                HASH_DEL(l_values_from_prev_tx, l_value_cur);
                DAP_DELETE(l_value_cur);
            }
            HASH_ITER(hh, l_values_from_cur_tx, l_value_cur, l_tmp) {
                HASH_DEL(l_values_from_cur_tx, l_value_cur);
                DAP_DELETE(l_value_cur);
            }
            return -1;
        }
        dap_chain_tx_in_t *l_tx_in = NULL;
        dap_chain_addr_t l_tx_in_from={0};
        dap_chain_tx_in_cond_t *l_tx_in_cond = NULL;
        dap_chain_tx_in_ems_t * l_tx_in_ems = NULL;
        dap_chain_hash_fast_t l_tx_prev_hash={0};
        uint8_t l_cond_type = *(uint8_t *)l_list_tmp->data;
        // one of the previous transaction
        switch (l_cond_type) {
        case TX_ITEM_TYPE_IN:
            l_tx_in = (dap_chain_tx_in_t *)l_list_tmp->data;
            l_tx_prev_hash = l_tx_in->header.tx_prev_hash;
            bound_item->in.tx_cur_in = l_tx_in;
            if (dap_hash_fast_is_blank(&l_tx_prev_hash))
                continue; // old base tx compliance
            break;
        case TX_ITEM_TYPE_IN_COND:
            l_tx_in_cond = (dap_chain_tx_in_cond_t *)l_list_tmp->data;
            l_tx_prev_hash = l_tx_in_cond->header.tx_prev_hash;
            bound_item->in.tx_cur_in_cond = l_tx_in_cond;
            break;
        case TX_ITEM_TYPE_IN_EMS:
            l_tx_in_ems = (dap_chain_tx_in_ems_t *)l_list_tmp->data;
            l_tx_prev_hash =l_tx_in_ems->header.token_emission_hash;
            bound_item->in.tx_cur_in_ems = l_tx_in_ems;
            break;
        default:
            break;
        }
        bound_item->tx_prev_hash = l_tx_prev_hash;

        char l_tx_prev_hash_str[70]={[0]='\0'};
        dap_chain_hash_fast_to_str(&l_tx_prev_hash, l_tx_prev_hash_str, sizeof(l_tx_prev_hash_str));
        uint256_t l_value;
        void *l_tx_prev_out = NULL;
        dap_chain_datum_tx_t *l_tx_prev = NULL;
        dap_chain_ledger_token_emission_item_t *l_emission_item = NULL;
        dap_chain_ledger_stake_lock_item_t *l_stake_lock_emission = NULL;
        bool l_girdled_ems = false;
        if (l_cond_type == TX_ITEM_TYPE_IN_EMS) {   // It's the emission (base) TX
            l_token = l_tx_in_ems->header.ticker;
            l_emission_hash = &l_tx_in_ems->header.token_emission_hash;
            if ( (l_emission_item = s_emission_item_find(a_ledger, l_token, l_emission_hash)) ) {
                // check AUTH token emission
                if (!dap_hash_fast_is_blank(&l_emission_item->tx_used_out)) {
                    debug_if(s_debug_more, L_WARNING, "Emission for IN_EMS [%s] is already used", l_tx_in_ems->header.ticker);
                    l_err_num = DAP_CHAIN_LEDGER_TX_CACHE_IN_EMS_ALREADY_USED;
                    break;
                }
                bound_item->item_emission = l_emission_item;
            } else if ((l_girdled_ems = dap_hash_fast_is_blank(l_emission_hash)) ||
                            (l_stake_lock_emission = s_emissions_for_stake_lock_item_find(a_ledger, l_emission_hash))) {
                dap_chain_datum_tx_t *l_tx_stake_lock = a_tx;
                // check emission for STAKE_LOCK
                if (!dap_hash_fast_is_blank(l_emission_hash)) {
                    dap_hash_fast_t cur_tx_hash;
                    dap_hash_fast(a_tx, dap_chain_datum_tx_get_size(a_tx), &cur_tx_hash);
                    if (!dap_hash_fast_is_blank(&l_stake_lock_emission->tx_used_out)) {
                        if (!dap_hash_fast_compare(&cur_tx_hash, &l_stake_lock_emission->tx_used_out))
                            debug_if(s_debug_more, L_WARNING, "stake_lock_emission already present in cache for IN_EMS [%s]", l_token);
                        else
                            debug_if(s_debug_more, L_WARNING, "stake_lock_emission is used out for IN_EMS [%s]", l_token);
                        l_err_num = DAP_CHAIN_LEDGER_TX_CACHE_STAKE_LOCK_IN_EMS_ALREADY_USED;
                        break;
                    }
                    l_tx_stake_lock = dap_chain_ledger_tx_find_by_hash(a_ledger, l_emission_hash);
                } else {
                    if (l_girdled_ems_used) {    // Only one allowed item with girdled emission
                        debug_if(s_debug_more, L_WARNING, "stake_lock_emission is used out for IN_EMS [%s]", l_token);
                        l_err_num = DAP_CHAIN_LEDGER_TX_CACHE_STAKE_LOCK_IN_EMS_ALREADY_USED;
                        break;
                    } else
                        l_girdled_ems_used = true;
                }
                if (!l_tx_stake_lock) {
                    debug_if(s_debug_more, L_WARNING, "Not found stake_lock transaction");
                    l_err_num = DAP_CHAIN_CS_VERIFY_CODE_TX_NO_EMISSION;
                    break;
                }
                dap_tsd_t *l_tsd;
                dap_chain_ledger_token_item_t *l_delegated_item = NULL;
                pthread_rwlock_rdlock(&PVT(a_ledger)->tokens_rwlock);
                HASH_FIND_STR(PVT(a_ledger)->tokens, l_token, l_delegated_item);
                pthread_rwlock_unlock(&PVT(a_ledger)->tokens_rwlock);
                if (!l_delegated_item) {
                    debug_if(s_debug_more, L_WARNING, "Token [%s] not found", l_token);
                    l_err_num = DAP_CHAIN_LEDGER_TX_CACHE_CHECK_TICKER_NOT_FOUND;
                    break;
                }
                dap_chain_datum_token_t *l_datum_token = l_delegated_item->datum_token;
                if (l_datum_token->subtype != DAP_CHAIN_DATUM_TOKEN_SUBTYPE_NATIVE ||
                        !(l_tsd = dap_tsd_find(l_datum_token->data_n_tsd,
                                                  l_datum_token->header_native_decl.tsd_total_size,
                                                  DAP_CHAIN_DATUM_TOKEN_TSD_TYPE_DELEGATE_EMISSION_FROM_STAKE_LOCK))) {
                    debug_if(s_debug_more, L_WARNING, "Token [%s] not valid for stake_lock transaction", l_token);
                    l_err_num = DAP_CHAIN_LEDGER_TX_CACHE_STAKE_LOCK_INVALID_TOKEN;
                    break;
                }
                dap_chain_datum_token_tsd_delegate_from_stake_lock_t *l_tsd_section = dap_tsd_get_object(l_tsd, dap_chain_datum_token_tsd_delegate_from_stake_lock_t);
                if (!dap_chain_ledger_token_ticker_check(a_ledger, (char *)l_tsd_section->ticker_token_from)) {
                    debug_if(s_debug_more, L_WARNING, "Token [%s] not found", l_tsd_section->ticker_token_from);
                    l_err_num = DAP_CHAIN_LEDGER_TX_CACHE_CHECK_TICKER_NOT_FOUND;
                    break;
                }

                if (l_girdled_ems)
                    l_main_ticker = (const char *)l_tsd_section->ticker_token_from;

                dap_chain_tx_out_cond_t *l_tx_stake_lock_out_cond = dap_chain_datum_tx_out_cond_get(l_tx_stake_lock, DAP_CHAIN_TX_OUT_COND_SUBTYPE_SRV_STAKE_LOCK, NULL);
                if (!l_tx_stake_lock_out_cond) {
                    debug_if(s_debug_more, L_WARNING, "No OUT_COND of stake_lock subtype for IN_EMS [%s]", l_tx_in_ems->header.ticker);
                    l_err_num = DAP_CHAIN_LEDGER_TX_CACHE_STAKE_LOCK_NO_OUT_COND_FOR_IN_EMS;
                    break;
                }
                uint256_t l_value_expected ={};
                if (MULT_256_COIN(l_tx_stake_lock_out_cond->header.value, l_tsd_section->emission_rate, &l_value_expected)!=0){
                    if(s_debug_more){
                        char * l_emission_rate_str = dap_chain_balance_print(l_tsd_section->emission_rate);
                        char * l_locked_value_str = dap_chain_balance_print(l_tx_stake_lock_out_cond->header.value);
                        log_it( L_WARNING, "Multiplication overflow for %s emission: locked value %s emission rate %s"
                        , l_tx_in_ems->header.ticker, l_locked_value_str, l_emission_rate_str);
                        DAP_DEL_Z(l_emission_rate_str);
                        DAP_DEL_Z(l_locked_value_str);
                    }
                    l_err_num = DAP_CHAIN_LEDGER_TX_CACHE_MULT256_OVERFLOW_EMS_LOCKED_X_RATE;
                    break;
                }
                dap_chain_tx_out_ext_t *l_tx_out_ext = NULL;
                uint256_t l_stake_lock_ems_value = {};
                int l_item_idx = 0;
                do {
                    l_tx_out_ext = (dap_chain_tx_out_ext_t *)dap_chain_datum_tx_item_get(a_tx, &l_item_idx, TX_ITEM_TYPE_OUT_EXT, NULL);
                    if (!l_tx_out_ext) {
                        if (l_girdled_ems) {
                            debug_if(s_debug_more, L_WARNING, "No OUT_EXT for girdled IN_EMS [%s]", l_tx_in_ems->header.ticker);
                            l_err_num = DAP_CHAIN_LEDGER_TX_CACHE_CHECK_NO_OUT_EXT_FOR_GIRDLED_IN_EMS;
                        }
                        break;
                    }
                    l_item_idx++;
                } while (strcmp(l_tx_out_ext->token, l_token));
                if (!l_tx_out_ext) {
                    dap_chain_tx_out_t *l_tx_out = (dap_chain_tx_out_t *)dap_chain_datum_tx_item_get(a_tx, NULL, TX_ITEM_TYPE_OUT, NULL);
                    if (!l_tx_out) {
                        debug_if(true, L_WARNING, "Can't find OUT nor OUT_EXT item for base TX with IN_EMS [%s]", l_tx_in_ems->header.ticker);
                        l_err_num = DAP_CHAIN_LEDGER_TX_CACHE_NO_OUT_ITEMS_FOR_BASE_TX;
                        break;
                    } else
                        l_stake_lock_ems_value = l_tx_out->header.value;
                } else
                    l_stake_lock_ems_value = l_tx_out_ext->header.value;
                if (!IS_ZERO_256(l_delegated_item->total_supply) &&
                        compare256(l_delegated_item->current_supply, l_stake_lock_ems_value) < 0) {
                    char *l_balance = dap_chain_balance_print(l_delegated_item->current_supply);
                    char *l_value_ch = dap_chain_balance_print(l_stake_lock_ems_value);
                    log_it(L_WARNING, "Token current supply %s < emission value %s",
                           l_balance, l_value_ch);
                    DAP_DEL_Z(l_balance);
                    DAP_DEL_Z(l_value_ch);
                    l_err_num = DAP_CHAIN_LEDGER_TX_CACHE_CHECK_TOKEN_EMS_VALUE_EXEEDS_CUR_SUPPLY;
                    break;
                }
                if (!EQUAL_256(l_value_expected, l_stake_lock_ems_value)) {
                    char *l_value_expected_str = dap_chain_balance_print(l_value_expected);
                    char *l_locked_value_str = dap_chain_balance_print(l_stake_lock_ems_value);

                    debug_if(s_debug_more, L_WARNING, "Value %s != %s expected for [%s]",l_locked_value_str, l_value_expected_str,
                             l_tx_in_ems->header.ticker);

                    DAP_DEL_Z(l_value_expected_str);
                    DAP_DEL_Z(l_locked_value_str);
                    l_err_num = DAP_CHAIN_LEDGER_TX_CACHE_STAKE_LOCK_UNEXPECTED_VALUE;
                    break;
                }
                if (!l_girdled_ems) {
                    // check tiker
                    const char *l_tx_ticker = dap_chain_ledger_tx_get_token_ticker_by_hash(a_ledger, l_emission_hash);
                    if (!l_tx_ticker) {
                        debug_if(s_debug_more, L_WARNING, "No ticker found for stake_lock tx [expected '%s']", l_tx_in_ems->header.ticker);
                        l_err_num = DAP_CHAIN_LEDGER_TX_CACHE_STAKE_LOCK_TICKER_NOT_FOUND;
                        break;
                    }
                    if (strcmp(l_tx_ticker, (char *)l_tsd_section->ticker_token_from)) {
                        debug_if(s_debug_more, L_WARNING, "Ticker '%s' != expected '%s'", l_tx_ticker, l_tx_in_ems->header.ticker);
                        l_err_num = DAP_CHAIN_LEDGER_TX_CACHE_STAKE_LOCK_OTHER_TICKER_EXPECTED;
                        break;
                    }
                }
                debug_if(s_debug_more, L_NOTICE, "Check emission passed for IN_EMS [%s]", l_tx_in_ems->header.ticker);
                bound_item->tx_prev = l_tx_stake_lock;
                if (l_stake_lock_emission) {
                    bound_item->stake_lock_item = l_stake_lock_emission;
                    bound_item->stake_lock_item->ems_value = l_value_expected;
                } else // girdled emission
                    bound_item->out.tx_prev_out_ext_256 = l_tx_out_ext;
            } else {
                l_err_num = DAP_CHAIN_CS_VERIFY_CODE_TX_NO_EMISSION;
                break;
            }
        } else { //It's not the emission TX
            // Get previous transaction in the cache by hash
            dap_chain_ledger_tx_item_t *l_item_out = NULL;
            l_tx_prev = s_find_datum_tx_by_hash(a_ledger, &l_tx_prev_hash, &l_item_out);
            if (!l_tx_prev) { // Unchained transaction
                debug_if(s_debug_more && !a_from_threshold, L_DEBUG, "No previous transaction was found for hash %s", l_tx_prev_hash_str);
                l_err_num = DAP_CHAIN_CS_VERIFY_CODE_TX_NO_PREVIOUS;
                break;
            }
            bound_item->item_out = l_item_out;
            l_token = l_item_out->cache_data.token_ticker;
            debug_if(s_debug_more && !a_from_threshold, L_INFO, "Previous transaction was found for hash %s",l_tx_prev_hash_str);
            bound_item->tx_prev = l_tx_prev;

            // 2. Check if out in previous transaction has spent
            int l_idx = (l_cond_type == TX_ITEM_TYPE_IN) ? l_tx_in->header.tx_out_prev_idx : l_tx_in_cond->header.tx_out_prev_idx;
            dap_hash_fast_t l_spender;
            if (s_ledger_tx_hash_is_used_out_item(l_item_out, l_idx, &l_spender)) {
                l_err_num = DAP_CHAIN_LEDGER_TX_CACHE_CHECK_OUT_ITEM_ALREADY_USED;
                char l_hash[DAP_CHAIN_HASH_FAST_STR_SIZE];
                dap_chain_hash_fast_to_str(&l_spender, l_hash, sizeof(l_hash));
                 debug_if(s_debug_more, L_INFO, "'Out' item of previous tx %s already spent by %s", l_tx_prev_hash_str, l_hash);
                break;
            }

            // Get one 'out' item in previous transaction bound with current 'in' item
            l_tx_prev_out = dap_chain_datum_tx_item_get_nth(l_tx_prev, TX_ITEM_TYPE_OUT_ALL, l_idx);
            if(!l_tx_prev_out) {
                l_err_num = DAP_CHAIN_LEDGER_TX_CACHE_CHECK_PREV_OUT_ITEM_NOT_FOUND;
                break;
            }
            // 3. Compare out in previous transaction with currently used out
            for (dap_list_t *it = l_list_bound_items; it; it = it->next) {
                dap_chain_ledger_tx_bound_t *l_bound_tmp = it->data;
                if (l_tx_prev_out == l_bound_tmp->out.tx_prev_out) {
                    debug_if(s_debug_more, L_ERROR, "Previous transaction output already used in current tx");
                    l_err_num = DAP_CHAIN_LEDGER_TX_CACHE_CHECK_PREV_OUT_ALREADY_USED_IN_CURRENT_TX;
                    break;
                }
            }
        }
        if (l_err_num)
            break;

        if (l_cond_type == TX_ITEM_TYPE_IN) {
            dap_chain_tx_item_type_t l_type = *(uint8_t *)l_tx_prev_out;
            dap_hash_fast_t *l_prev_out_addr_key = NULL;
            switch (l_type) {
            case TX_ITEM_TYPE_OUT_OLD:
                bound_item->out.tx_prev_out = l_tx_prev_out;
                l_tx_in_from = bound_item->out.tx_prev_out->addr;
                l_prev_out_addr_key = &bound_item->out.tx_prev_out->addr.data.hash_fast;
                l_value = dap_chain_uint256_from(bound_item->out.tx_prev_out->header.value);
                break;
            case TX_ITEM_TYPE_OUT: // 256
                bound_item->out.tx_prev_out_256 = l_tx_prev_out;
                l_tx_in_from = bound_item->out.tx_prev_out_256->addr;
                l_prev_out_addr_key = &bound_item->out.tx_prev_out_256->addr.data.hash_fast;
                l_value = bound_item->out.tx_prev_out_256->header.value;
                break;
            case TX_ITEM_TYPE_OUT_EXT: // 256
                bound_item->out.tx_prev_out_ext_256 = l_tx_prev_out;
                l_tx_in_from = bound_item->out.tx_prev_out_ext_256->addr;
                l_prev_out_addr_key = &bound_item->out.tx_prev_out_ext_256->addr.data.hash_fast;
                l_value = bound_item->out.tx_prev_out_ext_256->header.value;
                l_token = bound_item->out.tx_prev_out_ext_256->token;
                break;
            default:
                l_err_num = DAP_CHAIN_LEDGER_TX_CACHE_CHECK_PREV_OUT_ITEM_NOT_FOUND;
                break;
            }
            if (l_err_num)
                break;

            // 4. compare public key hashes in the signature of the current transaction and in the 'out' item of the previous transaction
            if (dap_hash_fast_is_blank(&l_hash_pkey)) {
                // Get sign item
                dap_chain_tx_sig_t *l_tx_sig = (dap_chain_tx_sig_t*) dap_chain_datum_tx_item_get(a_tx, NULL,
                        TX_ITEM_TYPE_SIG, NULL);
                // Get sign from sign item
                dap_sign_t *l_sign = dap_chain_datum_tx_item_sign_get_sig(l_tx_sig);
                // calculate hash from sign public key
                dap_sign_get_pkey_hash(l_sign, &l_hash_pkey);
            }
            if (!dap_hash_fast_compare(&l_hash_pkey, l_prev_out_addr_key)) {
                l_err_num = DAP_CHAIN_LEDGER_TX_CACHE_CHECK_PKEY_HASHES_DONT_MATCH;
                break;
            }
        } else if(l_cond_type == TX_ITEM_TYPE_IN_COND) { // TX_ITEM_TYPE_IN_COND
            if(*(uint8_t *)l_tx_prev_out != TX_ITEM_TYPE_OUT_COND) {
                l_err_num = DAP_CHAIN_LEDGER_TX_CACHE_CHECK_PREV_OUT_ITEM_NOT_FOUND;
                break;
            }
            // 5a. Check for condition owner
            dap_chain_tx_sig_t *l_tx_prev_sig = (dap_chain_tx_sig_t *)dap_chain_datum_tx_item_get(l_tx_prev, NULL, TX_ITEM_TYPE_SIG, NULL);
            dap_sign_t *l_prev_sign = dap_chain_datum_tx_item_sign_get_sig((dap_chain_tx_sig_t *)l_tx_prev_sig);
            dap_chain_tx_sig_t *l_tx_sig = (dap_chain_tx_sig_t *)dap_chain_datum_tx_item_get(a_tx, NULL, TX_ITEM_TYPE_SIG, NULL);
            dap_sign_t *l_sign = dap_chain_datum_tx_item_sign_get_sig((dap_chain_tx_sig_t *)l_tx_sig);

            dap_chain_tx_out_cond_t *l_tx_prev_out_cond = NULL;
            l_tx_prev_out_cond = (dap_chain_tx_out_cond_t *)l_tx_prev_out;
            if (l_tx_prev_out_cond->header.subtype != DAP_CHAIN_TX_OUT_COND_SUBTYPE_FEE)
                l_main_ticker = l_token;
            else
                l_token = l_main_ticker = l_ledger_pvt->net_native_ticker;

            bool l_owner = false;
            l_owner = dap_sign_match_pkey_signs(l_prev_sign,l_sign);

            // 5b. Call verificator for conditional output
            dap_chain_ledger_verificator_t *l_verificator;
            int l_sub_tmp = l_tx_prev_out_cond->header.subtype;

            pthread_rwlock_rdlock(&s_verificators_rwlock);
            HASH_FIND_INT(s_verificators, &l_sub_tmp, l_verificator);
            pthread_rwlock_unlock(&s_verificators_rwlock);
            if (!l_verificator || !l_verificator->callback) {
                debug_if(s_debug_more, L_ERROR, "No verificator set for conditional output subtype %d", l_sub_tmp);
                l_err_num = DAP_CHAIN_LEDGER_TX_CACHE_CHECK_NO_VERIFICATOR_SET;
                break;
            }
            if (l_verificator->callback(a_ledger, l_tx_prev_out_cond, a_tx, l_owner) == false) {
                debug_if(s_debug_more, L_WARNING, "Verificator check error for conditional output %s",
                                                    dap_chain_tx_out_cond_subtype_to_str(l_sub_tmp));
                l_err_num = DAP_CHAIN_LEDGER_TX_CACHE_VERIFICATOR_CHECK_FAILURE;
                break;
            }
            // calculate sum of values from previous transactions
            bound_item->out.tx_prev_out_cond_256 = l_tx_prev_out_cond;
            l_value = l_tx_prev_out_cond->header.value;
        } else if(l_cond_type == TX_ITEM_TYPE_IN_EMS) {
            if (l_stake_lock_emission) {
                l_token = bound_item->in.tx_cur_in_ems->header.ticker;
                l_value = bound_item->stake_lock_item->ems_value;
            } else if (l_girdled_ems) {
                l_token = bound_item->in.tx_cur_in_ems->header.ticker;
                l_value = bound_item->out.tx_prev_out_ext_256->header.value;
            } else {
                l_token = bound_item->item_emission->datum_token_emission->hdr.ticker;
                l_value = bound_item->item_emission->datum_token_emission->hdr.value_256;
            }
        }
        if (! l_token || !*l_token ) {
            log_it(L_WARNING, "No token ticker found in previous transaction");
            l_err_num = DAP_CHAIN_LEDGER_TX_CACHE_CHECK_PREV_TICKER_NOT_FOUND;
            break;
        }
        // Get permissions
        l_token_item = NULL;
        pthread_rwlock_rdlock(&l_ledger_pvt->tokens_rwlock);
        HASH_FIND_STR(l_ledger_pvt->tokens, l_token, l_token_item);
        pthread_rwlock_unlock(&l_ledger_pvt->tokens_rwlock);
        if (! l_token_item){
            if(s_debug_more)
                log_it(L_WARNING, "No token item found for token %s", l_token);
            l_err_num = DAP_CHAIN_LEDGER_TX_CACHE_CHECK_PREV_TOKEN_NOT_FOUND;
            break;
        }
        // Check permissions
        if ( (l_token_item->flags & DAP_CHAIN_DATUM_TOKEN_FLAG_ALL_SENDER_BLOCKED ) ||  // If all is blocked - check if we're
             (l_token_item->flags & DAP_CHAIN_DATUM_TOKEN_FLAG_ALL_RECEIVER_FROZEN) ){ // in white list

            if(!dap_chain_addr_is_blank(&l_tx_in_from) && s_ledger_permissions_check(l_token_item,
                                           DAP_CHAIN_DATUM_TOKEN_TSD_TYPE_TX_SENDER_ALLOWED_ADD,&l_tx_in_from,
                                          sizeof (l_tx_in_from)) != 0 ){
                char * l_tmp_tx_in_from = dap_chain_addr_to_str(&l_tx_in_from);
                if(s_debug_more)
                    log_it(L_WARNING, "No permission for addr %s", l_tmp_tx_in_from?l_tmp_tx_in_from:"(null)");
                DAP_DELETE(l_tmp_tx_in_from);
                l_err_num = DAP_CHAIN_LEDGER_PERMISSION_CHECK_FAILED;
                break;
            }
        }
        if ((l_token_item->flags & DAP_CHAIN_DATUM_TOKEN_FLAG_ALL_SENDER_ALLOWED ) || // If all is allowed - check if we're
            (l_token_item->flags & DAP_CHAIN_DATUM_TOKEN_FLAG_ALL_SENDER_UNFROZEN ) ){ // in black list
            if(s_ledger_permissions_check(l_token_item, DAP_CHAIN_DATUM_TOKEN_TSD_TYPE_TX_SENDER_BLOCKED_ADD ,&l_tx_in_from,
                                          sizeof (l_tx_in_from)) == 0 ){
                char * l_tmp_tx_in_from = dap_chain_addr_to_str(&l_tx_in_from);
                if(s_debug_more)
                    log_it(L_WARNING, "No permission for addr %s", l_tmp_tx_in_from?l_tmp_tx_in_from:"(null)");
                DAP_DELETE(l_tmp_tx_in_from);
                l_err_num = DAP_CHAIN_LEDGER_PERMISSION_CHECK_FAILED;
                break;
            }
        }

        HASH_FIND_STR(l_values_from_prev_tx, l_token, l_value_cur);
        if (!l_value_cur) {
            l_value_cur = DAP_NEW_Z(dap_chain_ledger_tokenizer_t);
            if ( !l_value_cur ) {
        log_it(L_CRITICAL, "Memory allocation error");
                if (bound_item)
                    DAP_DELETE(bound_item);
                if ( l_list_bound_items )
                    dap_list_free_full(l_list_bound_items, NULL);
                if (l_list_tx_out)
                    dap_list_free(l_list_tx_out);
                return -1;
            }
            strcpy(l_value_cur->token_ticker, l_token);
            HASH_ADD_STR(l_values_from_prev_tx, token_ticker, l_value_cur);
        }
        // calculate  from previous transactions per each token
        SUM_256_256(l_value_cur->sum, l_value, &l_value_cur->sum);

        l_list_bound_items = dap_list_append(l_list_bound_items, bound_item);
    }

    if (l_list_in)
        dap_list_free(l_list_in);

    if (l_err_num) {
        DAP_DELETE(bound_item);
        if ( l_list_bound_items )
            dap_list_free_full(l_list_bound_items, NULL);
        HASH_ITER(hh, l_values_from_prev_tx, l_value_cur, l_tmp) {
            HASH_DEL(l_values_from_prev_tx, l_value_cur);
            DAP_DELETE(l_value_cur);
        }
        return l_err_num;
    }

    // 6. Compare sum of values in 'out' items in the current transaction and in the previous transactions
    // Calculate the sum of values in 'out' items from the current transaction
    bool l_multichannel = false;
    if (HASH_COUNT(l_values_from_prev_tx) > 1) {
        l_multichannel = true;
        if (HASH_COUNT(l_values_from_prev_tx) == 2 && !l_main_ticker) {
            HASH_FIND_STR(l_values_from_prev_tx, PVT(a_ledger)->net_native_ticker, l_value_cur);
            if (l_value_cur) {
                l_value_cur = l_value_cur->hh.next ? l_value_cur->hh.next : l_value_cur->hh.prev;
                l_main_ticker = l_value_cur->token_ticker;
            }
        }
    } else {
        l_value_cur = DAP_NEW_Z(dap_chain_ledger_tokenizer_t);
        if ( !l_value_cur ) {
        log_it(L_CRITICAL, "Memory allocation error");
            if (bound_item)
                DAP_DELETE(bound_item);
            if ( l_list_bound_items )
                dap_list_free_full(l_list_bound_items, NULL);
            if (l_list_tx_out)
                dap_list_free(l_list_tx_out);
            return -1;
        }
        dap_stpcpy(l_value_cur->token_ticker, l_token);
        if (!l_main_ticker)
            l_main_ticker = l_value_cur->token_ticker;
        HASH_ADD_STR(l_values_from_cur_tx, token_ticker, l_value_cur);
    }

    // find 'out' items
    dap_list_t *l_list_out = dap_chain_datum_tx_items_get((dap_chain_datum_tx_t*) a_tx, TX_ITEM_TYPE_OUT_ALL, NULL);
    uint256_t l_value = {}, l_fee_sum = {};
    bool l_fee_check = !IS_ZERO_256(l_ledger_pvt->fee_value) && !dap_chain_addr_is_blank(&l_ledger_pvt->fee_addr);
    int l_item_idx = 0;
    for (l_list_tmp = l_list_out; l_list_tmp; l_list_tmp = dap_list_next(l_list_tmp), l_item_idx++) {
        dap_chain_tx_item_type_t l_type = *(uint8_t *)l_list_tmp->data;
        dap_chain_addr_t l_tx_out_to={0};
        switch (l_type) {
        case TX_ITEM_TYPE_OUT_OLD: {
            dap_chain_tx_out_old_t *l_tx_out = (dap_chain_tx_out_old_t *)l_list_tmp->data;
            if (l_multichannel) { // token ticker is mandatory for multichannel transactions
                l_err_num = -16;
                break;
            }
            l_value = dap_chain_uint256_from(l_tx_out->header.value);
            l_tx_out_to = l_tx_out->addr;
            l_list_tx_out = dap_list_append(l_list_tx_out, l_tx_out);
        } break;
        case TX_ITEM_TYPE_OUT: { // 256
            dap_chain_tx_out_t *l_tx_out = (dap_chain_tx_out_t *)l_list_tmp->data;
            if (l_multichannel) { // token ticker is mandatory for multichannel transactions
                if (l_main_ticker)
                    l_token = l_main_ticker;
                else {
                    l_err_num = -16;
                    break;
                }
            }
            l_value = l_tx_out->header.value;
            l_tx_out_to = l_tx_out->addr;
            l_list_tx_out = dap_list_append(l_list_tx_out, l_tx_out);
        } break;
        case TX_ITEM_TYPE_OUT_EXT: { // 256
            dap_chain_tx_out_ext_t *l_tx_out = (dap_chain_tx_out_ext_t *)l_list_tmp->data;
            if (!l_multichannel) { // token ticker is depricated for single-channel transactions
                l_err_num = -16;
                break;
            }
            l_value = l_tx_out->header.value;
            l_token = l_tx_out->token;
            l_tx_out_to = l_tx_out->addr;
            l_list_tx_out = dap_list_append(l_list_tx_out, l_tx_out);
        } break;
        case TX_ITEM_TYPE_OUT_COND: {
            dap_chain_tx_out_cond_t *l_tx_out = (dap_chain_tx_out_cond_t *)l_list_tmp->data;
            if (l_multichannel) {
                if (l_tx_out->header.subtype == DAP_CHAIN_TX_OUT_COND_SUBTYPE_FEE)
                    l_token = (char *)PVT(a_ledger)->net_native_ticker;
                else if (l_main_ticker)
                    l_token = l_main_ticker;
                else {
                    log_it(L_WARNING, "No conditional output support for multichannel transaction");
                    l_err_num = -18;
                    break;
                }
            }
            l_value = l_tx_out->header.value;
            l_list_tx_out = dap_list_append(l_list_tx_out, l_tx_out);
        } break;
        default: {}
        }
        if (l_multichannel) {
            HASH_FIND_STR(l_values_from_cur_tx, l_token, l_value_cur);
            if (!l_value_cur) {
                l_value_cur = DAP_NEW_Z(dap_chain_ledger_tokenizer_t);
                if ( !l_value_cur ) {
                    log_it(L_CRITICAL, "Memory allocation error");
                    if (bound_item)
                        DAP_DELETE(bound_item);
                    if ( l_list_bound_items )
                        dap_list_free_full(l_list_bound_items, NULL);
                    if (l_list_tx_out)
                        dap_list_free(l_list_tx_out);
                    return -1;
                }
                strcpy(l_value_cur->token_ticker, l_token);
                HASH_ADD_STR(l_values_from_cur_tx, token_ticker, l_value_cur);
            }
        }
        if (SUM_256_256(l_value_cur->sum, l_value, &l_value_cur->sum)) {
            debug_if(s_debug_more, L_WARNING, "Sum result overflow for tx_add_check with ticker %s",
                                    l_value_cur->token_ticker);
            l_err_num = -77;
            break;
        }

        // Get permissions for token
        l_token_item = NULL;
        pthread_rwlock_rdlock(&l_ledger_pvt->tokens_rwlock);
        if(l_ledger_pvt->tokens)
            HASH_FIND_STR(l_ledger_pvt->tokens,l_token, l_token_item);
        pthread_rwlock_unlock(&l_ledger_pvt->tokens_rwlock);
        if (! l_token_item){
            if(s_debug_more)
                log_it(L_WARNING, "No token item found for token %s", l_token);
            l_err_num = -15;
            break;
        }
        // Check permissions

        if ( (l_token_item->flags & DAP_CHAIN_DATUM_TOKEN_FLAG_ALL_RECEIVER_BLOCKED )||   //  If all is blocked or frozen
             (l_token_item->flags & DAP_CHAIN_DATUM_TOKEN_FLAG_ALL_RECEIVER_FROZEN) ){ //  check if we're in white list
            if(!dap_chain_addr_is_blank(&l_tx_out_to) && s_ledger_permissions_check(l_token_item, DAP_CHAIN_DATUM_TOKEN_TSD_TYPE_TX_RECEIVER_ALLOWED_ADD,&l_tx_out_to ,
                                          sizeof (l_tx_out_to)) != 0 ){
                char * l_tmp_tx_out_to = dap_chain_addr_to_str(&l_tx_out_to);
                if(s_debug_more)
                    log_it(L_WARNING, "No permission for addr %s", l_tmp_tx_out_to?l_tmp_tx_out_to:"(null)");
                DAP_DELETE(l_tmp_tx_out_to);
                l_err_num = -20;
                break;
            }
        }
        if ( (l_token_item->flags & DAP_CHAIN_DATUM_TOKEN_FLAG_ALL_RECEIVER_ALLOWED )||
             (l_token_item->flags & DAP_CHAIN_DATUM_TOKEN_FLAG_ALL_RECEIVER_UNFROZEN )
             ){ // If all is allowed - check if we're in black list
            if(s_ledger_permissions_check(l_token_item, DAP_CHAIN_DATUM_TOKEN_TSD_TYPE_TX_RECEIVER_BLOCKED_ADD ,&l_tx_out_to,
                                          sizeof (l_tx_out_to)) == 0 ){
                char * l_tmp_tx_out_to = dap_chain_addr_to_str(&l_tx_out_to);
                if(s_debug_more)
                    log_it(L_WARNING, "No permission for addr %s", l_tmp_tx_out_to?l_tmp_tx_out_to:"(null)");
                DAP_DELETE(l_tmp_tx_out_to);
                l_err_num = -20;
                break;
            }
        }

        if (l_fee_check && dap_chain_addr_compare(&l_tx_out_to, &l_ledger_pvt->fee_addr) &&
                !dap_strcmp(l_value_cur->token_ticker, PVT(a_ledger)->net_native_ticker)) {
            SUM_256_256(l_fee_sum, l_value, &l_fee_sum);
        }
    }

    if ( l_list_out )
        dap_list_free(l_list_out);

    // Check for transaction consistency (sum(ins) == sum(outs))
    if (!l_err_num) {
        HASH_ITER(hh, l_values_from_prev_tx, l_value_cur, l_tmp) {
            HASH_FIND_STR(l_values_from_cur_tx, l_value_cur->token_ticker, l_res);
            if (!l_res || !EQUAL_256(l_res->sum, l_value_cur->sum) ) {
                if (s_debug_more) {
                    char *l_balance = dap_chain_balance_to_coins(l_res ? l_res->sum : uint256_0);
                    char *l_balance_cur = dap_chain_balance_to_coins(l_value_cur->sum);
                    log_it(L_ERROR, "Sum of values of out items from current tx (%s) is not equal outs from previous tx (%s) for token %s",
                            l_balance, l_balance_cur, l_value_cur->token_ticker);
                    DAP_DELETE(l_balance);
                    DAP_DELETE(l_balance_cur);
                }
                l_err_num = -12;
                break;
            }
        }
    }

    // 7. Check the network fee
    if (l_fee_check && compare256(l_fee_sum, l_ledger_pvt->fee_value) == -1) {
        // Check for PoA-cert-signed "service" no-tax tx
        if (!dap_chain_ledger_tx_poa_signed(a_ledger, a_tx)) {
            char *l_current_fee = dap_chain_balance_to_coins(l_fee_sum);
            char *l_expected_fee = dap_chain_balance_to_coins(l_ledger_pvt->fee_value);
            log_it(L_ERROR, "Fee value is invalid, expected %s pointed %s", l_expected_fee, l_current_fee);
            l_err_num = -55;
            DAP_DEL_Z(l_current_fee);
            DAP_DEL_Z(l_expected_fee);
        }
    }

    if (a_main_ticker && !l_err_num)
        *a_main_ticker = dap_strdup(l_main_ticker);

    HASH_ITER(hh, l_values_from_prev_tx, l_value_cur, l_tmp) {
        HASH_DEL(l_values_from_prev_tx, l_value_cur);
        DAP_DELETE(l_value_cur);
    }
    HASH_ITER(hh, l_values_from_cur_tx, l_value_cur, l_tmp) {
        HASH_DEL(l_values_from_cur_tx, l_value_cur);
        DAP_DELETE(l_value_cur);
    }
    if (!a_list_bound_items || l_err_num) {
        dap_list_free_full(l_list_bound_items, NULL);
    } else {
        *a_list_bound_items = l_list_bound_items;
    }

    if (!a_list_tx_out || l_err_num) {
        dap_list_free(l_list_tx_out);
    } else {
        *a_list_tx_out = l_list_tx_out;
    }

    return l_err_num;
}

/**
 * @brief dap_chain_ledger_tx_check
 * @param a_ledger
 * @param a_tx
 * @return
 */
int dap_chain_ledger_tx_add_check(dap_ledger_t *a_ledger, dap_chain_datum_tx_t *a_tx, size_t a_datum_size, dap_hash_fast_t *a_datum_hash)
{
    if (!a_tx)
        return DAP_CHAIN_LEDGER_TX_CHECK_NULL_TX;

    size_t l_tx_size = dap_chain_datum_tx_get_size(a_tx);
    if (l_tx_size != a_datum_size) {
        log_it (L_WARNING, "Inconsistent datum TX: datum size %zu != tx size %zu", a_datum_size, l_tx_size);
        return DAP_CHAIN_LEDGER_TX_CHECK_INVALID_TX_SIZE;
    }

    int l_ret_check = dap_chain_ledger_tx_cache_check(a_ledger, a_tx, a_datum_hash,
                                                      false, NULL, NULL, NULL);
    if(s_debug_more) {
        char l_tx_hash_str[DAP_CHAIN_HASH_FAST_STR_SIZE];
        dap_chain_hash_fast_to_str(a_datum_hash, l_tx_hash_str, sizeof(l_tx_hash_str));
        if (l_ret_check)
            log_it(L_NOTICE, "Ledger TX adding check not passed for TX %s: error %s",
                   l_tx_hash_str, dap_chain_ledger_tx_check_err_str(l_ret_check));
        else
            log_it(L_INFO, "Ledger TX adding check passed for TX %s", l_tx_hash_str);
    }

    return l_ret_check;
}

/**
 * @brief s_balance_cache_update
 * @param a_ledger
 * @param a_balance
 * @return
 */
static int s_balance_cache_update(dap_ledger_t *a_ledger, dap_ledger_wallet_balance_t *a_balance)
{
    if (PVT(a_ledger)->cached) {
        char *l_gdb_group = dap_chain_ledger_get_gdb_group(a_ledger, DAP_CHAIN_LEDGER_BALANCES_STR);
        if (dap_global_db_set(l_gdb_group, a_balance->key, &a_balance->balance, sizeof(uint256_t), false, NULL, NULL)) {
            debug_if(s_debug_more, L_WARNING, "Ledger cache mismatch");
            return -1;
        }
        DAP_DELETE(l_gdb_group);
    }
    /* Notify the world*/
    struct json_object *l_json = wallet_info_json_collect(a_ledger, a_balance);
    dap_notify_server_send_mt(json_object_get_string(l_json));
    json_object_put(l_json);
    return 0;
}

static int s_sort_ledger_tx_item(dap_chain_ledger_tx_item_t* a, dap_chain_ledger_tx_item_t* b)
{
    return a->tx->header.ts_created == b->tx->header.ts_created ? 0 :
                a->tx->header.ts_created < b->tx->header.ts_created ? -1 : 1;
}


/**
 * @brief Add new transaction to the cache list
 * @param a_ledger
 * @param a_tx
 * @param a_tx_hash
 * @param a_from_threshold
 * @return return 1 OK, -1 error
 */
int dap_chain_ledger_tx_add(dap_ledger_t *a_ledger, dap_chain_datum_tx_t *a_tx, dap_hash_fast_t *a_tx_hash, bool a_from_threshold)
{
    return s_tx_add(a_ledger,a_tx,a_tx_hash,a_from_threshold,true);
}

/**
 * @brief Add new transaction to the cache list, without rwlocks lock
 * @param a_ledger
 * @param a_tx
 * @param a_tx_hash
 * @param a_from_threshold
 * @return return 1 OK, -1 error
 */
static int s_tx_add_unsafe(dap_ledger_t *a_ledger, dap_chain_datum_tx_t *a_tx, dap_hash_fast_t *a_tx_hash, bool a_from_threshold)
{
    return s_tx_add(a_ledger,a_tx,a_tx_hash,a_from_threshold,false);
}

void dap_chain_ledger_set_tps_start_time(dap_ledger_t *a_ledger)
{
    clock_gettime(CLOCK_REALTIME, &PVT(a_ledger)->tps_start_time);
}

/**
 * @brief Add new transaction to the cache list
 * @param a_ledger
 * @param a_tx
 * @param a_tx_hash
 * @param a_from_threshold
 * @param a_safe_call True if we need to lock rwlock, false if not
 * @return return 1 OK, -1 error
 */
static inline int s_tx_add(dap_ledger_t *a_ledger, dap_chain_datum_tx_t *a_tx, dap_hash_fast_t *a_tx_hash, bool a_from_threshold, bool a_safe_call)
{
    if(!a_tx) {
        debug_if(s_debug_more, L_ERROR, "NULL tx detected");
        return -1;
    }
    int l_ret = 0;
    dap_ledger_private_t *l_ledger_pvt = PVT(a_ledger);
    dap_list_t *l_list_bound_items = NULL;
    dap_list_t *l_list_tx_out = NULL;
    dap_chain_ledger_tx_item_t *l_item_tmp = NULL;
    char *l_main_token_ticker = NULL;

    if (!l_ledger_pvt->tps_timer) {
#ifndef DAP_TPS_TEST
        dap_chain_ledger_set_tps_start_time(a_ledger);
#endif
        l_ledger_pvt->tps_current_time.tv_sec = l_ledger_pvt->tps_start_time.tv_sec;
        l_ledger_pvt->tps_current_time.tv_nsec = l_ledger_pvt->tps_start_time.tv_nsec;
        l_ledger_pvt->tps_count = 0;
        if (dap_events_workers_init_status())
            l_ledger_pvt->tps_timer = dap_timerfd_start(500, s_ledger_tps_callback, l_ledger_pvt);
        else
            l_ledger_pvt->tps_timer = NULL;
    }
    bool l_from_threshold = a_from_threshold;
    char l_tx_hash_str[DAP_CHAIN_HASH_FAST_STR_SIZE];
    dap_chain_hash_fast_to_str(a_tx_hash, l_tx_hash_str, sizeof(l_tx_hash_str));

    int l_ret_check;
    l_item_tmp = NULL;
    if( (l_ret_check = dap_chain_ledger_tx_cache_check(a_ledger, a_tx, a_tx_hash, a_from_threshold,
                                                       &l_list_bound_items, &l_list_tx_out,
                                                       &l_main_token_ticker))) {
        if (l_ret_check == DAP_CHAIN_CS_VERIFY_CODE_TX_NO_PREVIOUS ||
                l_ret_check == DAP_CHAIN_CS_VERIFY_CODE_TX_NO_EMISSION) {
            if (!l_from_threshold) {
                unsigned l_hash_value = 0;
                HASH_VALUE(a_tx_hash, sizeof(*a_tx_hash), l_hash_value);
                pthread_rwlock_rdlock(&l_ledger_pvt->threshold_txs_rwlock);
                HASH_FIND_BYHASHVALUE(hh, l_ledger_pvt->threshold_txs, a_tx_hash, sizeof(*a_tx_hash), l_hash_value, l_item_tmp);
                unsigned long long l_threshold_txs_count = HASH_COUNT(l_ledger_pvt->threshold_txs);
                if (!l_item_tmp) {
                    if (l_threshold_txs_count >= s_threshold_txs_max) {
                        if(s_debug_more)
                            log_it(L_WARNING, "Threshold for tranactions is overfulled (%zu max), dropping down new data, added nothing",
                                       s_threshold_txs_max);
                    } else {
                        l_item_tmp = DAP_NEW_Z(dap_chain_ledger_tx_item_t);
                        if ( !l_item_tmp ) {
                            log_it(L_CRITICAL, "Memory allocation error");
                            return -1;
                        }
                        l_item_tmp->tx_hash_fast = *a_tx_hash;
                        l_item_tmp->tx = DAP_DUP_SIZE(a_tx, dap_chain_datum_tx_get_size(a_tx));
                        if ( !l_item_tmp->tx ) {
                            DAP_DELETE(l_item_tmp);
                            log_it(L_CRITICAL, "Memory allocation error");
                            return -1;
                        }
                        l_item_tmp->ts_added = dap_nanotime_now();
                        HASH_ADD_BYHASHVALUE(hh, l_ledger_pvt->threshold_txs, tx_hash_fast, sizeof(dap_chain_hash_fast_t), l_hash_value, l_item_tmp);
                        if(s_debug_more)
                            log_it (L_DEBUG, "Tx %s added to threshold", l_tx_hash_str);
                    }
                }
                pthread_rwlock_unlock(&l_ledger_pvt->threshold_txs_rwlock);
            }
        } else {
            debug_if(s_debug_more, L_WARNING, "dap_chain_ledger_tx_add() tx %s not passed the check: %s ", l_tx_hash_str,
                        dap_chain_ledger_tx_check_err_str(l_ret_check));
        }
        return l_ret_check;
    }
    if(s_debug_more)
        log_it ( L_DEBUG, "dap_chain_ledger_tx_add() check passed for tx %s",l_tx_hash_str);

    // Mark 'out' items in cache if they were used & delete previous transactions from cache if it need
    // find all bound pairs 'in' and 'out'
    size_t l_outs_used = dap_list_length(l_list_bound_items);

    dap_store_obj_t *l_cache_used_outs = NULL;
    char *l_ledger_cache_group = NULL;
    if (PVT(a_ledger)->cached) {
        dap_store_obj_t *l_cache_used_outs = DAP_NEW_Z_SIZE(dap_store_obj_t, sizeof(dap_store_obj_t) * (l_outs_used + 1));
        if ( !l_cache_used_outs ) {
            if (l_item_tmp) {
                DAP_DEL_Z(l_item_tmp->tx);
                DAP_DELETE(l_item_tmp);
            }
            dap_list_free(l_list_bound_items);
            log_it(L_CRITICAL, "Memory allocation error");
            return -1;
        }
        l_ledger_cache_group = dap_chain_ledger_get_gdb_group(a_ledger, DAP_CHAIN_LEDGER_TXS_STR);
    }
    const char *l_cur_token_ticker = NULL;
    dap_list_t *l_list_tmp = l_list_bound_items;
    // Update balance: deducts
    for (int i = 1; l_list_tmp; i++) {
        dap_chain_ledger_tx_bound_t *bound_item = l_list_tmp->data;
        void *l_item_in = *(void **)&bound_item->in;
        dap_chain_tx_item_type_t l_type = *(uint8_t *)l_item_in;
        if (l_type == TX_ITEM_TYPE_IN_EMS) {
             // It's the emission behind
            dap_chain_tx_in_ems_t *l_in_ems = bound_item->in.tx_cur_in_ems;
            const char *l_delegated_ticker_str = l_in_ems->header.ticker;
            if (bound_item->tx_prev) { // It's the stake lock emission
                dap_chain_ledger_token_item_t *l_token_item = NULL;
                pthread_rwlock_rdlock(&l_ledger_pvt->tokens_rwlock);
                HASH_FIND_STR(l_ledger_pvt->tokens, l_delegated_ticker_str, l_token_item);
                pthread_rwlock_unlock(&l_ledger_pvt->tokens_rwlock);
                if (l_token_item) {
                    if (!IS_ZERO_256(l_token_item->total_supply)) {
                        uint256_t *l_value = bound_item->stake_lock_item ?
                                    &bound_item->stake_lock_item->ems_value :
                                    &bound_item->out.tx_prev_out_ext_256->header.value;
                        SUBTRACT_256_256(l_token_item->current_supply, *l_value,
                                         &l_token_item->current_supply);
                        char *l_balance = dap_chain_balance_print(l_token_item->current_supply);
                        log_it(L_DEBUG, "New current supply %s for token %s", l_balance, l_token_item->ticker);
                        DAP_DEL_Z(l_balance);
                        if (PVT(a_ledger)->cached)
                            s_ledger_token_cache_update(a_ledger, l_token_item);
                    }
                } else
                    log_it(L_ERROR, "No token item found for token %s", l_delegated_ticker_str);
                if (bound_item->stake_lock_item) {
                    bound_item->stake_lock_item->tx_used_out = *a_tx_hash;
                    if (PVT(a_ledger)->cached)
                        // Mirror it in cache
                        s_ledger_stake_lock_cache_update(a_ledger, bound_item->stake_lock_item);
                }
            } else {    // It's the general emission
                // Mark it as used with base tx hash
                bound_item->item_emission->tx_used_out = *a_tx_hash;
                if (PVT(a_ledger)->cached)
                    // Mirror it in cache
                    s_ledger_emission_cache_update(a_ledger, bound_item->item_emission);
            }
            l_list_tmp = dap_list_next(l_list_tmp);
            i--;    // Do not calc this output with tx used items
            l_outs_used--;
            continue;
        }
        dap_chain_ledger_tx_item_t *l_prev_item_out = bound_item->item_out;
        if (l_prev_item_out->cache_data.n_outs <= l_prev_item_out->cache_data.n_outs_used) {
            log_it(L_ERROR, "[!] Irrelevant prev tx: out items mismatch %d <= %d",
                   l_prev_item_out->cache_data.n_outs, l_prev_item_out->cache_data.n_outs_used);
            l_list_tmp = dap_list_next(l_list_tmp);
            i--;
            l_outs_used--;
            continue;
        }
        l_cur_token_ticker = l_prev_item_out->cache_data.token_ticker;
        int l_tx_prev_out_used_idx = 0;
        if (l_type == TX_ITEM_TYPE_IN) {
            dap_chain_tx_in_t *l_tx_in = bound_item->in.tx_cur_in;
            dap_ledger_wallet_balance_t *wallet_balance = NULL;
            uint256_t l_value = {};
            dap_chain_addr_t *l_addr = NULL;
            void *l_item_out = *(void **)&bound_item->out;
            dap_chain_tx_item_type_t l_out_type = *(uint8_t *)l_item_out;
            switch (l_out_type) {
            case TX_ITEM_TYPE_OUT:
                l_addr = &bound_item->out.tx_prev_out_256->addr;
                l_value = bound_item->out.tx_prev_out_256->header.value;
                break;
            case TX_ITEM_TYPE_OUT_OLD:
                l_addr = &bound_item->out.tx_prev_out->addr;
                l_value = GET_256_FROM_64(bound_item->out.tx_prev_out->header.value);
                break;
            case TX_ITEM_TYPE_OUT_EXT:
                l_addr = &bound_item->out.tx_prev_out_ext_256->addr;
                l_value = bound_item->out.tx_prev_out_ext_256->header.value;
                l_cur_token_ticker = bound_item->out.tx_prev_out_ext_256->token;
                break;
            default:
                log_it(L_DEBUG, "Unknown item type %d", l_out_type);
                break;
            }
            char *l_addr_str = dap_chain_addr_to_str(l_addr);
            char *l_wallet_balance_key = dap_strjoin(" ", l_addr_str, l_cur_token_ticker, (char*)NULL);
            pthread_rwlock_rdlock(&PVT(a_ledger)->balance_accounts_rwlock);
            HASH_FIND_STR(PVT(a_ledger)->balance_accounts, l_wallet_balance_key, wallet_balance);
            pthread_rwlock_unlock(&PVT(a_ledger)->balance_accounts_rwlock);
            if (wallet_balance) {
                if(s_debug_more) {
                    char *l_balance = dap_chain_balance_print(l_value);
                    log_it(L_DEBUG,"SPEND %s from addr: %s", l_balance, l_wallet_balance_key);
                    DAP_DELETE(l_balance);
                }
                SUBTRACT_256_256(wallet_balance->balance, l_value, &wallet_balance->balance);
                // Update the cache
                s_balance_cache_update(a_ledger, wallet_balance);
            } else {
                if(s_debug_more)
                    log_it(L_ERROR,"!!! Attempt to SPEND from some non-existent balance !!!: %s %s", l_addr_str, l_cur_token_ticker);
            }
            DAP_DELETE(l_addr_str);
            DAP_DELETE(l_wallet_balance_key);
            /// Mark 'out' item in cache because it used
            l_tx_prev_out_used_idx = l_tx_in->header.tx_out_prev_idx;
        } else {//TX_ITEM_TYPE_IN_COND
            // all balance deducts performed with previous conditional transaction
            dap_chain_tx_in_cond_t *l_tx_in_cond = bound_item->in.tx_cur_in_cond;
            /// Mark 'out' item in cache because it used
            l_tx_prev_out_used_idx = l_tx_in_cond->header.tx_out_prev_idx;
            dap_chain_tx_out_cond_t *l_cond = bound_item->out.tx_prev_out_cond_256;
            if (l_cond->header.subtype == DAP_CHAIN_TX_OUT_COND_SUBTYPE_FEE)
                l_cur_token_ticker = (char *)PVT(a_ledger)->net_native_ticker;
            // Update service items if any
            dap_chain_ledger_verificator_t *l_verificator;
            int l_tmp = l_cond->header.subtype;
            pthread_rwlock_rdlock(&s_verificators_rwlock);
            HASH_FIND_INT(s_verificators, &l_tmp, l_verificator);
            pthread_rwlock_unlock(&s_verificators_rwlock);
            if (l_verificator && l_verificator->callback_added)
                l_verificator->callback_added(a_ledger, a_tx, l_cond);
        }

        // add a used output
        l_prev_item_out->cache_data.tx_hash_spent_fast[l_tx_prev_out_used_idx] = *a_tx_hash;
        l_prev_item_out->cache_data.n_outs_used++;
        // mirror it in the cache
<<<<<<< HEAD
        size_t l_tx_size = dap_chain_datum_tx_get_size(l_prev_item_out->tx);
        size_t l_tx_cache_sz = l_tx_size + sizeof(l_prev_item_out->cache_data);
        uint8_t *l_tx_cache = DAP_NEW_Z_SIZE(uint8_t, l_tx_cache_sz);
        *(typeof(l_prev_item_out->cache_data)*)l_tx_cache = l_prev_item_out->cache_data;
        memcpy(l_tx_cache + sizeof(l_prev_item_out->cache_data), l_prev_item_out->tx, l_tx_size);
        char *l_tx_i_hash = dap_chain_hash_fast_to_str_new(&l_prev_item_out->tx_hash_fast);
        l_cache_used_outs[i] = (dap_store_obj_t) {
                .key        = l_tx_i_hash,
                .value      = l_tx_cache,
                .value_len  = l_tx_cache_sz,
                .group      = l_gdb_group,
                .type       = DAP_DB$K_OPTYPE_ADD
        };
        l_cache_used_outs[i].timestamp = dap_nanotime_now();
=======
        if (PVT(a_ledger)->cached) {
            size_t l_tx_size = dap_chain_datum_tx_get_size(l_prev_item_out->tx);
            size_t l_tx_cache_sz = l_tx_size + sizeof(l_prev_item_out->cache_data);
            byte_t *l_tx_cache = DAP_NEW_Z_SIZE(byte_t, l_tx_cache_sz);
            memcpy(l_tx_cache, &l_prev_item_out->cache_data, sizeof(l_prev_item_out->cache_data));
            memcpy(l_tx_cache + sizeof(l_prev_item_out->cache_data), l_prev_item_out->tx, l_tx_size);
            char *l_tx_i_hash = dap_chain_hash_fast_to_str_new(&l_prev_item_out->tx_hash_fast);
            l_cache_used_outs[i] = (dap_store_obj_t) {
                    .key        = l_tx_i_hash,
                    .value      = l_tx_cache,
                    .value_len  = l_tx_cache_sz,
                    .group      = l_ledger_cache_group,
                    .type       = DAP_DB$K_OPTYPE_ADD
            };
            l_cache_used_outs[i].timestamp = dap_nanotime_now();
        }
>>>>>>> 987620b7

        // delete previous transactions from cache because all out is used
        if(l_prev_item_out->cache_data.n_outs_used == l_prev_item_out->cache_data.n_outs) {
            dap_chain_hash_fast_t *l_tx_prev_hash_to_del = &l_prev_item_out->tx_hash_fast; //&bound_item->tx_prev_hash;
            char l_tx_prev_hash_str[DAP_CHAIN_HASH_FAST_STR_SIZE];
            dap_chain_hash_fast_to_str(l_tx_prev_hash_to_del, l_tx_prev_hash_str, DAP_CHAIN_HASH_FAST_STR_SIZE);
            // remove from memory ledger
            int res = dap_chain_ledger_tx_remove(a_ledger, l_tx_prev_hash_to_del, a_tx->header.ts_created);
            switch (res) {
            case 1:
                debug_if(s_debug_more, L_INFO, "Deleted prev tx %s from ledger", l_tx_prev_hash_str);
                break;
            case -2:
                debug_if(s_debug_more, L_ERROR, "Can't delete previous transactions %s: hash not found", l_tx_prev_hash_str);
                l_ret = -100;
                l_outs_used = i;
                goto FIN;
            default:
                debug_if(s_debug_more, L_ERROR, "Can't delete previous transaction %s, res code %d", l_tx_prev_hash_str, res);
                l_ret = -101;
                l_outs_used = i;
                goto FIN;
            }
        }
        // go to next previous transaction
        l_list_tmp = dap_list_next(l_list_tmp);
    }


    //Update balance : raise
    bool l_multichannel = false;
    bool l_cross_network = false;
    for (dap_list_t *l_tx_out = l_list_tx_out; l_tx_out; l_tx_out = dap_list_next(l_tx_out)) {
        if (!l_tx_out->data) {
            debug_if(s_debug_more, L_WARNING, "Can't detect tx ticker or matching output, can't append balances cache");
            continue;
        }
        dap_chain_tx_item_type_t l_type = *(uint8_t *)l_tx_out->data;
        if (l_type == TX_ITEM_TYPE_OUT_COND) {
            // Update service items if any
            dap_chain_tx_out_cond_t *l_cond = (dap_chain_tx_out_cond_t *)l_tx_out->data;
            dap_chain_ledger_verificator_t *l_verificator;
            int l_tmp = l_cond->header.subtype;
            pthread_rwlock_rdlock(&s_verificators_rwlock);
            HASH_FIND_INT(s_verificators, &l_tmp, l_verificator);
            pthread_rwlock_unlock(&s_verificators_rwlock);
            if (l_verificator && l_verificator->callback_added)
                l_verificator->callback_added(a_ledger, a_tx, NULL);
            continue;   // balance raise will be with next conditional transaction
        }

        dap_chain_addr_t *l_addr = NULL;
        uint256_t l_value = {};
        switch (l_type) {
        case TX_ITEM_TYPE_OUT: {
            dap_chain_tx_out_t *l_out_item_256 = (dap_chain_tx_out_t *)l_tx_out->data;
            l_addr = &l_out_item_256->addr;
            l_value = l_out_item_256->header.value;
            l_cur_token_ticker = l_main_token_ticker;
        } break;
        case TX_ITEM_TYPE_OUT_OLD: {
            dap_chain_tx_out_old_t *l_out_item = (dap_chain_tx_out_old_t *)l_tx_out->data;
            l_addr = &l_out_item->addr;
            l_value = GET_256_FROM_64(l_out_item->header.value);
            l_cur_token_ticker = l_main_token_ticker;
        } break;
        case TX_ITEM_TYPE_OUT_EXT: {
            dap_chain_tx_out_ext_t *l_out_item_ext_256 = (dap_chain_tx_out_ext_t *)l_tx_out->data;
            l_addr = &l_out_item_ext_256->addr;
            l_value = l_out_item_ext_256->header.value;
            l_cur_token_ticker = l_out_item_ext_256->token;
            l_multichannel = true;
        } break;
        default:
            log_it(L_DEBUG, "Unknown item type %d", l_type);
            break;
        }
        if (!l_addr)
            continue;
        else if (l_addr->net_id.uint64 != a_ledger->net_id.uint64 &&
                 !dap_chain_addr_is_blank(l_addr))
            l_cross_network = true;
        char *l_addr_str = dap_chain_addr_to_str(l_addr);
        dap_ledger_wallet_balance_t *wallet_balance = NULL;
        char *l_wallet_balance_key = dap_strjoin(" ", l_addr_str, l_cur_token_ticker, (char*)NULL);
        if(s_debug_more) {
            char *l_balance = dap_chain_balance_print(l_value);
            log_it(L_DEBUG, "GOT %s to addr: %s", l_balance, l_wallet_balance_key);
            DAP_DELETE(l_balance);
        }
        pthread_rwlock_rdlock(&l_ledger_pvt->balance_accounts_rwlock);
        HASH_FIND_STR(PVT(a_ledger)->balance_accounts, l_wallet_balance_key, wallet_balance);
        pthread_rwlock_unlock(&l_ledger_pvt->balance_accounts_rwlock);
        if (wallet_balance) {
            //if(s_debug_more)
            //    log_it(L_DEBUG, "Balance item is present in cache");
            SUM_256_256(wallet_balance->balance, l_value, &wallet_balance->balance);
            DAP_DELETE (l_wallet_balance_key);
            // Update the cache
            s_balance_cache_update(a_ledger, wallet_balance);
        } else {
            wallet_balance = DAP_NEW_Z(dap_ledger_wallet_balance_t);
            if (!wallet_balance) {
                log_it(L_ERROR, "Memoru allocation error in s_load_cache_gdb_loaded_txs_callback");
                l_ret = -1;
                goto FIN;
            }
            wallet_balance->key = l_wallet_balance_key;
            strcpy(wallet_balance->token_ticker, l_cur_token_ticker);
            SUM_256_256(wallet_balance->balance, l_value, &wallet_balance->balance);
            if(s_debug_more)
                log_it(L_DEBUG, "Create new balance item: %s %s", l_addr_str, l_cur_token_ticker);
            pthread_rwlock_wrlock(&l_ledger_pvt->balance_accounts_rwlock);
            HASH_ADD_KEYPTR(hh, PVT(a_ledger)->balance_accounts, wallet_balance->key,
                            strlen(l_wallet_balance_key), wallet_balance);
            pthread_rwlock_unlock(&l_ledger_pvt->balance_accounts_rwlock);
            // Add it to cache
            s_balance_cache_update(a_ledger, wallet_balance);
        }
        DAP_DELETE (l_addr_str);
    }

    // add transaction to the cache list
    dap_chain_ledger_tx_item_t *l_tx_item = DAP_NEW_Z(dap_chain_ledger_tx_item_t);
    if ( !l_tx_item ) {
        log_it(L_CRITICAL, "Memory allocation error");
        l_ret = -1;
        goto FIN;
    }
    l_tx_item->tx_hash_fast = *a_tx_hash;
    size_t l_tx_size = dap_chain_datum_tx_get_size(a_tx);
    l_tx_item->tx = DAP_DUP_SIZE(a_tx, l_tx_size);
    l_tx_item->cache_data.ts_created = dap_time_now(); // Time of transasction added to ledger
    int l_outs_count = 0;
    dap_list_t *l_tist_tmp = dap_chain_datum_tx_items_get(a_tx, TX_ITEM_TYPE_OUT_ALL, &l_outs_count);
    l_tx_item->cache_data.n_outs = l_outs_count;
    // TODO: dump the UTXO in debug mode if need

    if(l_tist_tmp)
        dap_list_free(l_tist_tmp);
    dap_stpcpy(l_tx_item->cache_data.token_ticker, l_main_token_ticker);

    l_tx_item->cache_data.multichannel = l_multichannel;
    if(a_safe_call) pthread_rwlock_wrlock(&l_ledger_pvt->ledger_rwlock);
    l_tx_item->ts_added = dap_nanotime_now();
    HASH_ADD_INORDER(hh, l_ledger_pvt->ledger_items, tx_hash_fast, sizeof(dap_chain_hash_fast_t),
                         l_tx_item, s_sort_ledger_tx_item); // tx_hash_fast: name of key field
    if(a_safe_call) pthread_rwlock_unlock(&l_ledger_pvt->ledger_rwlock);
    // Callable callback
    for (dap_list_t *notifier = PVT(a_ledger)->tx_add_notifiers; notifier != NULL; notifier = notifier->next) {
        dap_chain_ledger_tx_notifier_t *l_notify = (dap_chain_ledger_tx_notifier_t *)notifier->data;
        l_notify->callback(l_notify->arg, a_ledger, l_tx_item->tx);
    }
    if (l_cross_network) {
        for (dap_list_t *it = PVT(a_ledger)->bridged_tx_notificators; it; it = it->next) {
            dap_chain_ledger_bridged_tx_notificator_t *l_notify = it->data;
            l_notify->callback(a_ledger, a_tx, a_tx_hash, l_notify->arg);
        }
    }
    // Count TPS
    clock_gettime(CLOCK_REALTIME, &l_ledger_pvt->tps_end_time);
    l_ledger_pvt->tps_count++;
    if (PVT(a_ledger)->cached) {
        // Add it to cache
        size_t l_tx_cache_sz = l_tx_size + sizeof(l_tx_item->cache_data);
        uint8_t *l_tx_cache = DAP_NEW_STACK_SIZE(uint8_t, l_tx_cache_sz);
        memcpy(l_tx_cache, &l_tx_item->cache_data, sizeof(l_tx_item->cache_data));
        memcpy(l_tx_cache + sizeof(l_tx_item->cache_data), a_tx, l_tx_size);
        l_cache_used_outs[0] = (dap_store_obj_t) {
                .key        = l_tx_hash_str,
                .value      = l_tx_cache,
                .value_len  = l_tx_cache_sz,
                .group      = l_ledger_cache_group,
                .type       = DAP_DB$K_OPTYPE_ADD
        };
        l_cache_used_outs[0].timestamp = dap_nanotime_now();
        // Apply it with single DB transaction
        if (dap_global_db_set_raw(l_cache_used_outs, l_outs_used + 1, NULL, NULL))
            debug_if(s_debug_more, L_WARNING, "Ledger cache mismatch");
    }
    if (!a_from_threshold)
        s_threshold_txs_proc(a_ledger);
FIN:
    if (l_list_bound_items)
        dap_list_free_full(l_list_bound_items, NULL);
    if (l_list_tx_out)
        dap_list_free(l_list_tx_out);
    DAP_DEL_Z(l_main_token_ticker);
    if (PVT(a_ledger)->cached) {
        for (size_t i = 1; i <= l_outs_used; i++) {
            DAP_DEL_Z(l_cache_used_outs[i].key);
            DAP_DEL_Z(l_cache_used_outs[i].value);
        }
        DAP_DELETE(l_cache_used_outs);
        DAP_DELETE(l_ledger_cache_group);
    }
    return l_ret;
}

static bool s_ledger_tps_callback(void *a_arg)
{
    dap_ledger_private_t *l_ledger_pvt = (dap_ledger_private_t *)a_arg;
    if (l_ledger_pvt->tps_current_time.tv_sec != l_ledger_pvt->tps_end_time.tv_sec ||
            l_ledger_pvt->tps_current_time.tv_nsec != l_ledger_pvt->tps_end_time.tv_nsec) {
        l_ledger_pvt->tps_current_time.tv_sec = l_ledger_pvt->tps_end_time.tv_sec;
        l_ledger_pvt->tps_current_time.tv_nsec = l_ledger_pvt->tps_end_time.tv_nsec;
        return true;
    }
    l_ledger_pvt->tps_timer = NULL;
    return false;
}

int dap_chain_ledger_tx_load(dap_ledger_t *a_ledger, dap_chain_datum_tx_t *a_tx, dap_chain_hash_fast_t *a_tx_hash)
{
    if (PVT(a_ledger)->load_mode) {
        if (PVT(a_ledger)->cache_tx_check_callback)
            PVT(a_ledger)->cache_tx_check_callback(a_tx_hash);
        dap_chain_ledger_tx_item_t *l_tx_item;
        unsigned l_hash_value;
        HASH_VALUE(a_tx_hash, sizeof(dap_chain_hash_fast_t), l_hash_value);
        pthread_rwlock_rdlock(&PVT(a_ledger)->ledger_rwlock);
        HASH_FIND_BYHASHVALUE(hh, PVT(a_ledger)->ledger_items, a_tx_hash, sizeof(dap_chain_hash_fast_t), l_hash_value, l_tx_item);
        if (l_tx_item) {
            pthread_rwlock_unlock(&PVT(a_ledger)->ledger_rwlock);
            return DAP_CHAIN_LEDGER_TX_ALREADY_CACHED;
        }
        HASH_FIND_BYHASHVALUE(hh, PVT(a_ledger)->threshold_txs, a_tx_hash, sizeof(dap_chain_hash_fast_t), l_hash_value, l_tx_item);
        if (l_tx_item) {
            pthread_rwlock_unlock(&PVT(a_ledger)->ledger_rwlock);
            return DAP_CHAIN_CS_VERIFY_CODE_TX_NO_PREVIOUS;
        }
        dap_chain_ledger_tx_spent_item_t *l_tx_spent_item;
        HASH_FIND_BYHASHVALUE(hh, PVT(a_ledger)->spent_items, a_tx_hash, sizeof(dap_chain_hash_fast_t), l_hash_value, l_tx_spent_item);
        pthread_rwlock_unlock(&PVT(a_ledger)->ledger_rwlock);
        if (l_tx_spent_item)
            return DAP_CHAIN_LEDGER_TX_CACHE_CHECK_OUT_ITEM_ALREADY_USED;
    }
    return dap_chain_ledger_tx_add(a_ledger, a_tx, a_tx_hash, false);
}

/**
 * Delete transaction from the cache
 *
 * return 1 OK, -1 error, -2 tx_hash not found
 */
int dap_chain_ledger_tx_remove(dap_ledger_t *a_ledger, dap_chain_hash_fast_t *a_tx_hash, dap_time_t a_spent_time)
{
    if(!a_tx_hash)
        return -1;
    int l_ret = -1;
    dap_ledger_private_t *l_ledger_pvt = PVT(a_ledger);
    dap_chain_ledger_tx_item_t *l_item_tmp;
    unsigned l_hash_value;
    HASH_VALUE(a_tx_hash, sizeof(*a_tx_hash), l_hash_value);
    pthread_rwlock_wrlock(&l_ledger_pvt->ledger_rwlock);
    HASH_FIND_BYHASHVALUE(hh, l_ledger_pvt->ledger_items, a_tx_hash, sizeof(dap_chain_hash_fast_t), l_hash_value, l_item_tmp);
    if(l_item_tmp != NULL) {
        HASH_DEL(l_ledger_pvt->ledger_items, l_item_tmp);
        if (PVT(a_ledger)->cached) {
            // Remove it from cache
            char *l_gdb_group = dap_chain_ledger_get_gdb_group(a_ledger, DAP_CHAIN_LEDGER_TXS_STR);
            char l_tx_hash_str[DAP_CHAIN_HASH_FAST_STR_SIZE];
            dap_chain_hash_fast_to_str(a_tx_hash, l_tx_hash_str, sizeof(l_tx_hash_str));
            dap_global_db_del(l_gdb_group, l_tx_hash_str, NULL, NULL);
            DAP_DELETE(l_gdb_group);
        }
        l_ret = 1;
        dap_chain_ledger_tx_spent_item_t *l_item_used;
        HASH_FIND_BYHASHVALUE(hh, l_ledger_pvt->spent_items, a_tx_hash, sizeof(dap_chain_hash_fast_t), l_hash_value, l_item_used);
        if (!l_item_used) {   // Add it to spent items
            l_item_used = DAP_NEW_Z(dap_chain_ledger_tx_spent_item_t);
            if ( !l_item_used ) {
                log_it(L_CRITICAL, "Memory allocation error");
                if (l_item_tmp->tx)
                    DAP_DELETE(l_item_tmp->tx);
                if (l_item_tmp)
                    DAP_DELETE(l_item_tmp);
                pthread_rwlock_unlock(&l_ledger_pvt->ledger_rwlock);
                return -1;
            }
            l_item_used->tx_hash_fast = *a_tx_hash;
            l_item_used->cache_data.spent_time = a_spent_time;
            strncpy(l_item_used->cache_data.token_ticker, l_item_tmp->cache_data.token_ticker, DAP_CHAIN_TICKER_SIZE_MAX);
            int l_out_num = -1;
            dap_chain_datum_tx_out_cond_get(l_item_tmp->tx, DAP_CHAIN_TX_OUT_COND_SUBTYPE_ALL, &l_out_num);
            if (l_out_num != -1 && l_out_num < MAX_OUT_ITEMS)
                l_item_used->cache_data.tx_hash_spent_fast = l_item_tmp->cache_data.tx_hash_spent_fast[l_out_num];
            HASH_ADD_BYHASHVALUE(hh, l_ledger_pvt->spent_items, tx_hash_fast, sizeof(dap_chain_hash_fast_t), l_hash_value, l_item_used);
           if (PVT(a_ledger)->cached) {
                // Add it to cache
                char *l_gdb_group = dap_chain_ledger_get_gdb_group(a_ledger, DAP_CHAIN_LEDGER_SPENT_TXS_STR);
                char l_tx_hash_str[DAP_CHAIN_HASH_FAST_STR_SIZE];
                dap_chain_hash_fast_to_str(a_tx_hash, l_tx_hash_str, sizeof(l_tx_hash_str));
                if (dap_global_db_set(l_gdb_group, l_tx_hash_str, &l_item_used->cache_data, sizeof(l_item_used->cache_data), false, NULL, NULL))
                    debug_if(s_debug_more, L_WARNING, "Ledger cache mismatch");
                DAP_DELETE(l_gdb_group);
           }
        }
        // delete tx & its item
        DAP_DEL_Z(l_item_tmp->tx);
        DAP_DELETE(l_item_tmp);
    }
    else
        // hash not found in the cache
        l_ret = -2;
    pthread_rwlock_unlock(&l_ledger_pvt->ledger_rwlock);
    return l_ret;
}

/**
 * Delete all transactions from the cache
 */
void dap_chain_ledger_purge(dap_ledger_t *a_ledger, bool a_preserve_db)
{
    dap_ledger_private_t *l_ledger_pvt = PVT(a_ledger);
    pthread_rwlock_wrlock(&l_ledger_pvt->ledger_rwlock);
    pthread_rwlock_wrlock(&l_ledger_pvt->tokens_rwlock);
    pthread_rwlock_wrlock(&l_ledger_pvt->threshold_emissions_rwlock);
    pthread_rwlock_wrlock(&l_ledger_pvt->threshold_txs_rwlock);
    pthread_rwlock_wrlock(&l_ledger_pvt->balance_accounts_rwlock);
    pthread_rwlock_wrlock(&l_ledger_pvt->stake_lock_rwlock);

    /* Delete regular transactions */
    dap_chain_ledger_tx_item_t *l_item_current, *l_item_tmp;
    char *l_gdb_group;
    HASH_ITER(hh, l_ledger_pvt->ledger_items , l_item_current, l_item_tmp) {
        HASH_DEL(l_ledger_pvt->ledger_items, l_item_current);
        DAP_DELETE(l_item_current->tx);
        DAP_DEL_Z(l_item_current);
    }
    if (!a_preserve_db) {
        l_gdb_group = dap_chain_ledger_get_gdb_group(a_ledger, DAP_CHAIN_LEDGER_TXS_STR);
        dap_global_db_del(l_gdb_group, NULL, NULL, NULL);
        DAP_DELETE(l_gdb_group);
    }

    /* Delete spent transactions */
    dap_chain_ledger_tx_spent_item_t *l_spent_item_current, *l_spent_item_tmp;
    HASH_ITER(hh, l_ledger_pvt->spent_items, l_spent_item_current, l_spent_item_tmp) {
        HASH_DEL(l_ledger_pvt->spent_items, l_spent_item_current);
        DAP_DEL_Z(l_item_current);
    }
    if (!a_preserve_db) {
        l_gdb_group = dap_chain_ledger_get_gdb_group(a_ledger, DAP_CHAIN_LEDGER_SPENT_TXS_STR);
        dap_global_db_del(l_gdb_group, NULL, NULL, NULL);
        DAP_DELETE(l_gdb_group);
    }

    /* Delete balances */
    dap_ledger_wallet_balance_t *l_balance_current, *l_balance_tmp;
    HASH_ITER(hh, l_ledger_pvt->balance_accounts, l_balance_current, l_balance_tmp) {
        HASH_DEL(l_ledger_pvt->balance_accounts, l_balance_current);
        DAP_DELETE(l_balance_current->key);
        DAP_DELETE(l_balance_current);
    }
    if (!a_preserve_db) {
        l_gdb_group = dap_chain_ledger_get_gdb_group(a_ledger, DAP_CHAIN_LEDGER_BALANCES_STR);
        dap_global_db_del(l_gdb_group, NULL, NULL, NULL);
        DAP_DELETE(l_gdb_group);
    }

    /* Delete tokens and their emissions */
    dap_chain_ledger_token_item_t *l_token_current, *l_token_tmp;
    dap_chain_ledger_token_emission_item_t *l_emission_current, *l_emission_tmp;
    HASH_ITER(hh, l_ledger_pvt->tokens, l_token_current, l_token_tmp) {
        HASH_DEL(l_ledger_pvt->tokens, l_token_current);
        pthread_rwlock_wrlock(&l_token_current->token_emissions_rwlock);
        HASH_ITER(hh, l_token_current->token_emissions, l_emission_current, l_emission_tmp) {
            HASH_DEL(l_token_current->token_emissions, l_emission_current);
            DAP_DELETE(l_emission_current->datum_token_emission);
            DAP_DEL_Z(l_emission_current);
        }
        pthread_rwlock_unlock(&l_token_current->token_emissions_rwlock);
        DAP_DELETE(l_token_current->datum_token);
        DAP_DELETE(l_token_current->auth_pkeys);
        DAP_DELETE(l_token_current->auth_pkeys_hash);
        DAP_DEL_Z(l_token_current->tx_recv_allow);
        DAP_DEL_Z(l_token_current->tx_recv_block);
        DAP_DEL_Z(l_token_current->tx_send_allow);
        DAP_DEL_Z(l_token_current->tx_send_block);
        pthread_rwlock_destroy(&l_token_current->token_emissions_rwlock);
        DAP_DELETE(l_token_current);
    }
    if (!a_preserve_db) {
        l_gdb_group = dap_chain_ledger_get_gdb_group(a_ledger, DAP_CHAIN_LEDGER_TOKENS_STR);
        dap_global_db_del(l_gdb_group, NULL, NULL, NULL);
        DAP_DELETE(l_gdb_group);
        l_gdb_group = dap_chain_ledger_get_gdb_group(a_ledger, DAP_CHAIN_LEDGER_EMISSIONS_STR);
        dap_global_db_del(l_gdb_group, NULL, NULL, NULL);
        DAP_DELETE(l_gdb_group);
    }

    /* Delete stake-lock items */
    dap_chain_ledger_stake_lock_item_t *l_stake_item_current, *l_stake_item_tmp;
    HASH_ITER(hh, l_ledger_pvt->emissions_for_stake_lock, l_stake_item_current, l_stake_item_tmp) {
        HASH_DEL(l_ledger_pvt->emissions_for_stake_lock, l_stake_item_current);
        DAP_DELETE(l_stake_item_current);
    }
    if (!a_preserve_db) {
        l_gdb_group = dap_chain_ledger_get_gdb_group(a_ledger, DAP_CHAIN_LEDGER_STAKE_LOCK_STR);
        dap_global_db_del(l_gdb_group, NULL, NULL, NULL);
        DAP_DELETE(l_gdb_group);
    }

    /* Delete threshold emissions */
    HASH_ITER(hh, l_ledger_pvt->threshold_emissions, l_emission_current, l_emission_tmp) {
        HASH_DEL(l_ledger_pvt->threshold_emissions, l_emission_current);
        DAP_DELETE(l_emission_current->datum_token_emission);
        DAP_DEL_Z(l_emission_current);
    }
    /* Delete threshold transactions */
    HASH_ITER(hh, l_ledger_pvt->threshold_txs, l_item_current, l_item_tmp) {
        HASH_DEL(l_ledger_pvt->threshold_txs, l_item_current);
        DAP_DELETE(l_item_current->tx);
        DAP_DEL_Z(l_item_current);
    }

    l_ledger_pvt->ledger_items         = NULL;
    l_ledger_pvt->spent_items          = NULL;
    l_ledger_pvt->balance_accounts     = NULL;
    l_ledger_pvt->tokens               = NULL;
    l_ledger_pvt->threshold_emissions  = NULL;
    l_ledger_pvt->threshold_txs        = NULL;

    pthread_rwlock_unlock(&l_ledger_pvt->ledger_rwlock);
    pthread_rwlock_unlock(&l_ledger_pvt->tokens_rwlock);
    pthread_rwlock_unlock(&l_ledger_pvt->threshold_emissions_rwlock);
    pthread_rwlock_unlock(&l_ledger_pvt->threshold_txs_rwlock);
    pthread_rwlock_unlock(&l_ledger_pvt->balance_accounts_rwlock);
    pthread_rwlock_unlock(&l_ledger_pvt->stake_lock_rwlock);

    l_ledger_pvt->load_end = false;
}

/**
 * Return number transactions from the cache
 * According to UT_hash_handle size of return value is sizeof(unsigned int)
 */
unsigned dap_chain_ledger_count(dap_ledger_t *a_ledger)
{
    pthread_rwlock_rdlock(&PVT(a_ledger)->ledger_rwlock);
    unsigned long ret = HASH_COUNT(PVT(a_ledger)->ledger_items);
    pthread_rwlock_unlock(&PVT(a_ledger)->ledger_rwlock);
    return ret;
}

/**
 * @brief dap_chain_ledger_count_from_to
 * @param a_ledger
 * @param a_ts_from
 * @param a_ts_to
 * @return
 */
uint64_t dap_chain_ledger_count_from_to(dap_ledger_t * a_ledger, dap_time_t a_ts_from, dap_time_t a_ts_to)
{
    uint64_t l_ret = 0;
    dap_ledger_private_t *l_ledger_pvt = PVT(a_ledger);
    dap_chain_ledger_tx_item_t *l_iter_current, *l_item_tmp;
    pthread_rwlock_rdlock(&l_ledger_pvt->ledger_rwlock);
    if ( a_ts_from && a_ts_to) {
        HASH_ITER(hh, l_ledger_pvt->ledger_items , l_iter_current, l_item_tmp){
            if ( l_iter_current->cache_data.ts_created >= a_ts_from && l_iter_current->cache_data.ts_created <= a_ts_to )
            l_ret++;
        }
    } else if ( a_ts_to ){
        HASH_ITER(hh, l_ledger_pvt->ledger_items , l_iter_current, l_item_tmp){
            if ( l_iter_current->cache_data.ts_created <= a_ts_to )
            l_ret++;
        }
    } else if ( a_ts_from ){
        HASH_ITER(hh, l_ledger_pvt->ledger_items , l_iter_current, l_item_tmp){
            if ( l_iter_current->cache_data.ts_created >= a_ts_from )
            l_ret++;
        }
    }else {
        HASH_ITER(hh, l_ledger_pvt->ledger_items , l_iter_current, l_item_tmp){
            l_ret++;
        }
    }

    pthread_rwlock_unlock(&l_ledger_pvt->ledger_rwlock);
    return l_ret;
}

size_t dap_chain_ledger_count_tps(dap_ledger_t *a_ledger, struct timespec *a_ts_from, struct timespec *a_ts_to)
{
    if (!a_ledger)
        return 0;
    dap_ledger_private_t *l_ledger_pvt = PVT(a_ledger);
    if (a_ts_from) {
        a_ts_from->tv_sec = l_ledger_pvt->tps_start_time.tv_sec;
        a_ts_from->tv_nsec = l_ledger_pvt->tps_start_time.tv_nsec;
    }
    if (a_ts_to) {
        a_ts_to->tv_sec = l_ledger_pvt->tps_end_time.tv_sec;
        a_ts_to->tv_nsec = l_ledger_pvt->tps_end_time.tv_nsec;
    }
    return l_ledger_pvt->tps_count;
}

/**
 * Check whether used 'out' items
 */
bool dap_chain_ledger_tx_hash_is_used_out_item(dap_ledger_t *a_ledger, dap_chain_hash_fast_t *a_tx_hash, int a_idx_out, dap_hash_fast_t *a_out_spender)
{
    dap_chain_ledger_tx_item_t *l_item_out = NULL;
    //dap_chain_datum_tx_t *l_tx =
    s_find_datum_tx_by_hash(a_ledger, a_tx_hash, &l_item_out);
    return s_ledger_tx_hash_is_used_out_item(l_item_out, a_idx_out, a_out_spender);
}

/**
 * Calculate balance of addr
 *
 */
uint256_t dap_chain_ledger_calc_balance(dap_ledger_t *a_ledger, const dap_chain_addr_t *a_addr,
                                        const char *a_token_ticker)
{
    uint256_t l_ret = uint256_0;

    dap_ledger_wallet_balance_t *l_balance_item = NULL;// ,* l_balance_item_tmp = NULL;
    char *l_addr = dap_chain_addr_to_str(a_addr);
    char *l_wallet_balance_key = dap_strjoin(" ", l_addr, a_token_ticker, (char*)NULL);
    pthread_rwlock_rdlock(&PVT(a_ledger)->balance_accounts_rwlock);
    HASH_FIND_STR(PVT(a_ledger)->balance_accounts, l_wallet_balance_key, l_balance_item);
    pthread_rwlock_unlock(&PVT(a_ledger)->balance_accounts_rwlock);
    if (l_balance_item) {
        if(s_debug_more) {
            char *l_balance = dap_chain_balance_print(l_balance_item->balance);
            log_it(L_INFO, "Found address in cache with balance %s", l_balance);
            DAP_DELETE(l_balance);
        }
        l_ret = l_balance_item->balance;
    } else {
        if (s_debug_more)
            log_it (L_WARNING, "Balance item %s not found", l_wallet_balance_key);
    }
    DAP_DELETE(l_addr);
    DAP_DELETE(l_wallet_balance_key);
    return l_ret;
}

uint256_t dap_chain_ledger_calc_balance_full(dap_ledger_t *a_ledger, const dap_chain_addr_t *a_addr,
                                             const char *a_token_ticker)
{
    uint256_t balance = uint256_0;

    if(!a_addr || !dap_chain_addr_check_sum(a_addr))
        return balance;

    dap_ledger_private_t *l_ledger_pvt = PVT(a_ledger);
    dap_chain_ledger_tx_item_t *l_iter_current, *l_item_tmp;
    pthread_rwlock_rdlock(&l_ledger_pvt->ledger_rwlock);
    HASH_ITER(hh, l_ledger_pvt->ledger_items , l_iter_current, l_item_tmp)
    {
        dap_chain_datum_tx_t *l_cur_tx = l_iter_current->tx;

        //        dap_chain_hash_fast_t *l_cur_tx_hash = &l_iter_current->tx_hash_fast;
        //        int l_n_outs_used = l_iter_current->n_outs_used; // number of used 'out' items

        // Get 'out' items from transaction
        int l_out_item_count = 0;
        dap_list_t *l_list_out_items = dap_chain_datum_tx_items_get(l_cur_tx, TX_ITEM_TYPE_OUT_ALL, &l_out_item_count);
        if(l_out_item_count >= MAX_OUT_ITEMS) {
            if(s_debug_more)
                log_it(L_ERROR, "Too many 'out' items=%d in transaction (max=%d)", l_out_item_count, MAX_OUT_ITEMS);
            if (l_out_item_count >= MAX_OUT_ITEMS){
                // uint128_t l_ret;
                uint256_t l_ret = uint256_0;
                memset(&l_ret,0,sizeof(l_ret));
                return l_ret;
            }
        }
        int l_out_idx_tmp = 0;
        for (dap_list_t *l_list_tmp = l_list_out_items; l_list_tmp; l_list_tmp = dap_list_next(l_list_tmp), l_out_idx_tmp++) {
            assert(l_list_tmp->data);
            dap_chain_tx_item_type_t l_type = *(uint8_t *)l_list_tmp->data;
            if (l_type == TX_ITEM_TYPE_OUT_COND_OLD || (l_type == TX_ITEM_TYPE_OUT_COND)) {
                continue;
            }
            if (l_type == TX_ITEM_TYPE_OUT_OLD) {
                const dap_chain_tx_out_old_t *l_tx_out = (const dap_chain_tx_out_old_t*) l_list_tmp->data;
                // Check for token name
                if (!strcmp(a_token_ticker, l_iter_current->cache_data.token_ticker))
                {   // if transaction has the out item with requested addr
                    if (!memcmp(a_addr, &l_tx_out->addr, sizeof(dap_chain_addr_t))) {
                        // if 'out' item not used & transaction is valid
                        if(!s_ledger_tx_hash_is_used_out_item(l_iter_current, l_out_idx_tmp, NULL) &&
                                dap_chain_datum_tx_verify_sign(l_cur_tx)) {
                            // uint128_t l_add = dap_chain_uint128_from(l_tx_out->header.value);
                            // balance = dap_uint128_add(balance, l_add);
                            uint256_t l_add = dap_chain_uint256_from(l_tx_out->header.value);
                            SUM_256_256(balance, l_add, &balance);
                        }
                    }
                }
            }
            if (l_type == TX_ITEM_TYPE_OUT) { // 256
                const dap_chain_tx_out_t *l_tx_out = (const dap_chain_tx_out_t*) l_list_tmp->data;
                // const dap_chain_tx_out_old_t *l_tx_out = (const dap_chain_tx_out_old_t*) l_list_tmp->data;
                // Check for token name
                if (!strcmp(a_token_ticker, l_iter_current->cache_data.token_ticker))
                {   // if transaction has the out item with requested addr
                    if (!memcmp(a_addr, &l_tx_out->addr, sizeof(dap_chain_addr_t))) {
                        // if 'out' item not used & transaction is valid
                        if(!s_ledger_tx_hash_is_used_out_item(l_iter_current, l_out_idx_tmp, NULL) &&
                                dap_chain_datum_tx_verify_sign(l_cur_tx)) {
                            SUM_256_256(balance, l_tx_out->header.value, &balance);
                        }
                    }
                }
            }
            if (l_type == TX_ITEM_TYPE_OUT_EXT) { // 256
                const dap_chain_tx_out_ext_t *l_tx_out = (const dap_chain_tx_out_ext_t*) l_list_tmp->data;
                // const dap_chain_tx_out_ext_t *l_tx_out = (const dap_chain_tx_out_ext_t*) l_list_tmp->data;
                // Check for token name
                if (!strcmp(a_token_ticker, l_tx_out->token))
                {   // if transaction has the out item with requested addr
                    if (!memcmp(a_addr, &l_tx_out->addr, sizeof(dap_chain_addr_t))) {
                        // if 'out' item not used & transaction is valid
                        if(!s_ledger_tx_hash_is_used_out_item(l_iter_current, l_out_idx_tmp, NULL) &&
                                dap_chain_datum_tx_verify_sign(l_cur_tx)) {
                            SUM_256_256(balance, l_tx_out->header.value, &balance);
                        }
                    }
                }
            }
        }
        dap_list_free(l_list_out_items);
    }
    pthread_rwlock_unlock(&l_ledger_pvt->ledger_rwlock);
    return balance;
}

/**
 * Get the transaction in the cache by the addr in out item
 *
 * a_public_key[in] public key that signed the transaction
 * a_public_key_size[in] public key size
 * a_tx_first_hash [in/out] hash of the initial transaction/ found transaction, if 0 start from the beginning
 */
static dap_chain_ledger_tx_item_t* tx_item_find_by_addr(dap_ledger_t *a_ledger, const dap_chain_addr_t *a_addr,
                                                        const char * a_token, dap_chain_hash_fast_t *a_tx_first_hash)
{
    if(!a_addr || !a_tx_first_hash)
        return NULL;
    dap_ledger_private_t *l_ledger_pvt = PVT(a_ledger);
    bool is_tx_found = false;
    bool is_null_hash = dap_hash_fast_is_blank(a_tx_first_hash);
    bool is_search_enable = is_null_hash;
    dap_chain_ledger_tx_item_t *l_iter_current, *l_item_tmp;
    pthread_rwlock_rdlock(&l_ledger_pvt->ledger_rwlock);
    HASH_ITER(hh, l_ledger_pvt->ledger_items , l_iter_current, l_item_tmp)
    {
        // If a_token is setup we check if its not our token - miss it
        if (a_token && *l_iter_current->cache_data.token_ticker &&
                dap_strcmp(l_iter_current->cache_data.token_ticker, a_token) &&
                !l_iter_current->cache_data.multichannel)
            continue;
        // Now work with it
        dap_chain_datum_tx_t *l_tx = l_iter_current->tx;
        dap_chain_hash_fast_t *l_tx_hash = &l_iter_current->tx_hash_fast;
        // start searching from the next hash after a_tx_first_hash
        if(!is_search_enable) {
            if(dap_hash_fast_compare(l_tx_hash, a_tx_first_hash))
                is_search_enable = true;
            continue;
        }
        // Get 'out' items from transaction
        dap_list_t *l_list_out_items = dap_chain_datum_tx_items_get(l_tx, TX_ITEM_TYPE_OUT_ALL, NULL);
        for(dap_list_t *l_list_tmp = l_list_out_items; l_list_tmp; l_list_tmp = dap_list_next(l_list_tmp)) {
            assert(l_list_tmp->data);
            dap_chain_tx_item_type_t l_type = *(uint8_t *)l_list_tmp->data;
            if (l_type == TX_ITEM_TYPE_OUT_COND || l_type == TX_ITEM_TYPE_OUT_COND_OLD) {
                continue;
            }
            if (l_type == TX_ITEM_TYPE_OUT) {
                const dap_chain_tx_out_t *l_tx_out = (const dap_chain_tx_out_t *)l_list_tmp->data;
                // if transaction has the out item with requested addr
                if(!memcmp(a_addr, &l_tx_out->addr, sizeof(dap_chain_addr_t))) {
                    memcpy(a_tx_first_hash, l_tx_hash, sizeof(dap_chain_hash_fast_t));
                    is_tx_found = true;
                    break;
                }
            }
            if (l_type == TX_ITEM_TYPE_OUT_OLD) {
                const dap_chain_tx_out_old_t *l_tx_out = (const dap_chain_tx_out_old_t *)l_list_tmp->data;
                // if transaction has the out item with requested addr
                if(!memcmp(a_addr, &l_tx_out->addr, sizeof(dap_chain_addr_t))) {
                    memcpy(a_tx_first_hash, l_tx_hash, sizeof(dap_chain_hash_fast_t));
                    is_tx_found = true;
                    break;
                }
            }
            if (l_type == TX_ITEM_TYPE_OUT_EXT) {
                const dap_chain_tx_out_ext_t *l_tx_out_ext = (const dap_chain_tx_out_ext_t *)l_list_tmp->data;
                // If a_token is setup we check if its not our token - miss it
                if (a_token && dap_strcmp(l_tx_out_ext->token, a_token)) {
                    continue;
                }                // if transaction has the out item with requested addr
                if(!memcmp(a_addr, &l_tx_out_ext->addr, sizeof(dap_chain_addr_t))) {
                    memcpy(a_tx_first_hash, l_tx_hash, sizeof(dap_chain_hash_fast_t));
                    is_tx_found = true;
                    break;
                }
            }
        }
        dap_list_free(l_list_out_items);
        // already found transaction
        if(is_tx_found)
            break;

    }
    pthread_rwlock_unlock(&l_ledger_pvt->ledger_rwlock);
    if(is_tx_found)
        return l_iter_current;
    else
        return NULL;
}

/**
 * @brief dap_chain_ledger_tx_find_by_addr
 * @param a_addr
 * @param a_tx_first_hash
 * @return
 */
 dap_chain_datum_tx_t* dap_chain_ledger_tx_find_by_addr(dap_ledger_t *a_ledger , const char * a_token ,
         const dap_chain_addr_t *a_addr, dap_chain_hash_fast_t *a_tx_first_hash)
{
    dap_chain_ledger_tx_item_t* l_tx_item = tx_item_find_by_addr(a_ledger, a_addr, a_token, a_tx_first_hash);
    return (l_tx_item) ? l_tx_item->tx : NULL;
}



/**
 * Get the transaction in the cache by the public key that signed the transaction,
 * starting from the next hash after a_tx_first_hash
 *
 * a_public_key[in] public key that signed the transaction
 * a_public_key_size[in] public key size
 * a_tx_first_hash [in/out] hash of the initial transaction/ found transaction, if 0 start from the beginning
 */
const dap_chain_datum_tx_t* dap_chain_ledger_tx_find_by_pkey(dap_ledger_t *a_ledger,
        char *a_public_key, size_t a_public_key_size, dap_chain_hash_fast_t *a_tx_first_hash)
{
    if(!a_public_key || !a_tx_first_hash)
        return NULL;
    dap_ledger_private_t *l_ledger_pvt = PVT(a_ledger);
    dap_chain_datum_tx_t *l_cur_tx = NULL;
    bool is_null_hash = dap_hash_fast_is_blank(a_tx_first_hash);
    bool is_search_enable = is_null_hash;
    dap_chain_ledger_tx_item_t *l_iter_current, *l_item_tmp;
    pthread_rwlock_rdlock(&l_ledger_pvt->ledger_rwlock);
    HASH_ITER(hh, l_ledger_pvt->ledger_items , l_iter_current, l_item_tmp) {
        dap_chain_datum_tx_t *l_tx_tmp = l_iter_current->tx;
        dap_chain_hash_fast_t *l_tx_hash_tmp = &l_iter_current->tx_hash_fast;
        // start searching from the next hash after a_tx_first_hash
        if(!is_search_enable) {
            if(dap_hash_fast_compare(l_tx_hash_tmp, a_tx_first_hash))
                is_search_enable = true;
            continue;
        }
        // Get sign item from transaction
        dap_chain_tx_sig_t *l_tx_sig = (dap_chain_tx_sig_t*) dap_chain_datum_tx_item_get(l_tx_tmp, NULL,
                TX_ITEM_TYPE_SIG, NULL);
        // Get dap_sign_t from item
        dap_sign_t *l_sig = dap_chain_datum_tx_item_sign_get_sig(l_tx_sig);
        if(l_sig) {
            // compare public key in transaction with a_public_key
            if(a_public_key_size == l_sig->header.sign_pkey_size &&
                    !memcmp(a_public_key, l_sig->pkey_n_sign, a_public_key_size)) {
                l_cur_tx = l_tx_tmp;
                memcpy(a_tx_first_hash, l_tx_hash_tmp, sizeof(dap_chain_hash_fast_t));
                break;
            }
        }
    }
    pthread_rwlock_unlock(&l_ledger_pvt->ledger_rwlock);
    return l_cur_tx;
}

/**
 * @brief Get all transactions from the cache with the out_cond item
 * @param a_ledger
 * @param a_srv_uid
 * @return
 */
dap_list_t* dap_chain_ledger_tx_cache_find_out_cond_all(dap_ledger_t *a_ledger,dap_chain_net_srv_uid_t a_srv_uid)
{
    dap_list_t * l_ret = NULL;
    dap_ledger_private_t *l_ledger_pvt = PVT(a_ledger);
    dap_chain_ledger_tx_item_t *l_iter_current = NULL, *l_item_tmp = NULL;
    HASH_ITER(hh, l_ledger_pvt->ledger_items, l_iter_current, l_item_tmp) {
        dap_chain_datum_tx_t *l_tx = l_iter_current->tx;
        dap_list_t *l_list_out_items = dap_chain_datum_tx_items_get(l_tx, TX_ITEM_TYPE_OUT_COND, NULL);
        for (dap_list_t *it = l_list_out_items; it; it = it->next) {
            // Is present cond out
            dap_chain_tx_out_cond_t *l_tx_out_cond = it->data;
            if (l_tx_out_cond->header.srv_uid.uint64 == a_srv_uid.uint64) // is srv uid is same as we're searching for?
                l_ret = dap_list_append(l_ret,l_tx);
        }
    }
    return l_ret;
}


/**
 * Get the transaction in the cache with the out_cond item
 *
 * a_addr[in] wallet address, whose owner can use the service
 */
dap_chain_datum_tx_t* dap_chain_ledger_tx_cache_find_out_cond(dap_ledger_t *a_ledger, dap_chain_tx_out_cond_subtype_t a_cond_type,
        dap_chain_hash_fast_t *a_tx_first_hash, dap_chain_tx_out_cond_t **a_out_cond, int *a_out_cond_idx, char *a_token_ticker)
{
    if (!a_tx_first_hash)
        return NULL;
    dap_ledger_private_t *l_ledger_pvt = PVT(a_ledger);
    dap_chain_datum_tx_t *l_cur_tx = NULL;
    bool is_null_hash = dap_hash_fast_is_blank(a_tx_first_hash);
    bool is_search_enable = is_null_hash;
    dap_chain_ledger_tx_item_t *l_iter_current = NULL, *l_item_tmp = NULL;
    dap_chain_tx_out_cond_t *l_tx_out_cond = NULL;
    int l_tx_out_cond_idx = 0;
    pthread_rwlock_rdlock(&l_ledger_pvt->ledger_rwlock);
    HASH_ITER(hh, l_ledger_pvt->ledger_items, l_iter_current, l_item_tmp) {
        dap_chain_datum_tx_t *l_tx_tmp = l_iter_current->tx;
        dap_chain_hash_fast_t *l_tx_hash_tmp = &l_iter_current->tx_hash_fast;
        // start searching from the next hash after a_tx_first_hash
        if(!is_search_enable) {
            if(dap_hash_fast_compare(l_tx_hash_tmp, a_tx_first_hash))
                is_search_enable = true;
            continue;
        }
        // Get out_cond item from transaction
        l_tx_out_cond = dap_chain_datum_tx_out_cond_get(l_tx_tmp, a_cond_type, &l_tx_out_cond_idx);

        if(l_tx_out_cond) {
            l_cur_tx = l_tx_tmp;
            memcpy(a_tx_first_hash, l_tx_hash_tmp, sizeof(dap_chain_hash_fast_t));
            if (a_token_ticker) {
                strcpy(a_token_ticker, l_iter_current->cache_data.token_ticker);
            }
            break;
        }
    }
    pthread_rwlock_unlock(&l_ledger_pvt->ledger_rwlock);
    if (a_out_cond) {
        *a_out_cond = l_tx_out_cond;
    }
    if (a_out_cond_idx) {
        *a_out_cond_idx = l_tx_out_cond_idx;
    }
    return l_cur_tx;
}

/**
 * Get the value from all transactions in the cache with out_cond item
 *
 * a_addr[in] wallet address, whose owner can use the service
 * a_sign [in] signature of a_addr hash for check valid key
 * a_sign_size [in] signature size
 *
 * a_public_key[in] public key that signed the transaction
 * a_public_key_size[in] public key size
 */
uint256_t dap_chain_ledger_tx_cache_get_out_cond_value(dap_ledger_t *a_ledger, dap_chain_tx_out_cond_subtype_t a_cond_type,
                                                       dap_chain_addr_t *a_addr, dap_chain_tx_out_cond_t **tx_out_cond)

{
    uint256_t l_ret_value = {};

    dap_chain_datum_tx_t *l_tx_tmp;
    dap_chain_hash_fast_t l_tx_first_hash = { 0 }; // start hash
    /* size_t l_pub_key_size = a_key_from->pub_key_data_size;
     uint8_t *l_pub_key = dap_enc_key_serialize_pub_key(a_key_from, &l_pub_key_size);*/
    dap_chain_tx_out_cond_t *l_tx_out_cond;
    // Find all transactions
    do {
        l_tx_tmp = dap_chain_ledger_tx_cache_find_out_cond(a_ledger, a_cond_type, &l_tx_first_hash, &l_tx_out_cond, NULL, NULL);
        // Get out_cond item from transaction
        if(l_tx_tmp) {
            UNUSED(a_addr);
            // TODO check relations a_addr with cond_data and public key
            if(l_tx_out_cond) {
                l_ret_value = l_tx_out_cond->header.value;
                if(tx_out_cond)
                    *tx_out_cond = l_tx_out_cond;
            }
        }
    } while(l_tx_tmp);
    return l_ret_value;
}

/**
 * @brief dap_chain_ledger_get_list_tx_outs_with_val
 * @param a_ledger
 * @param a_token_ticker
 * @param a_addr_from
 * @param a_value_need
 * @param a_value_transfer
 * @return list of dap_chain_tx_used_out_item_t
 */
dap_list_t *dap_chain_ledger_get_list_tx_outs_with_val(dap_ledger_t *a_ledger, const char *a_token_ticker, const dap_chain_addr_t *a_addr_from,
                                                       uint256_t a_value_need, uint256_t *a_value_transfer)
{
    dap_list_t *l_list_used_out = NULL; // list of transaction with 'out' items
    dap_chain_hash_fast_t l_tx_cur_hash = { 0 };
    uint256_t l_value_transfer = {};
    while(compare256(l_value_transfer, a_value_need) == -1)
    {
        // Get the transaction in the cache by the addr in out item
        dap_chain_datum_tx_t *l_tx = dap_chain_ledger_tx_find_by_addr(a_ledger, a_token_ticker, a_addr_from,
                                                                             &l_tx_cur_hash);
        if(!l_tx)
            break;
        // Get all item from transaction by type
        dap_list_t *l_list_out_items = dap_chain_datum_tx_items_get(l_tx, TX_ITEM_TYPE_OUT_ALL, NULL);

        uint32_t l_out_idx_tmp = 0; // current index of 'out' item
        for (dap_list_t *l_list_tmp = l_list_out_items; l_list_tmp; l_list_tmp = dap_list_next(l_list_tmp), l_out_idx_tmp++) {
            dap_chain_tx_item_type_t l_type = *(uint8_t *)l_list_tmp->data;
            uint256_t l_value = {};
            switch (l_type) {
                case TX_ITEM_TYPE_OUT_OLD: {
                    dap_chain_tx_out_old_t *l_out = (dap_chain_tx_out_old_t *)l_list_tmp->data;
                    if (!l_out->header.value || memcmp(a_addr_from, &l_out->addr, sizeof(dap_chain_addr_t))) {
                        continue;
                    }
                    l_value = GET_256_FROM_64(l_out->header.value);
                } break;
                case TX_ITEM_TYPE_OUT: {
                    dap_chain_tx_out_t *l_out = (dap_chain_tx_out_t *)l_list_tmp->data;
                    if ( IS_ZERO_256(l_out->header.value) || memcmp(a_addr_from, &l_out->addr, sizeof(dap_chain_addr_t))) {
                        continue;
                    }
                    l_value = l_out->header.value;
                } break;
                case TX_ITEM_TYPE_OUT_EXT: {
                    dap_chain_tx_out_ext_t *l_out_ext = (dap_chain_tx_out_ext_t *)l_list_tmp->data;
                    if (IS_ZERO_256(l_out_ext->header.value) || memcmp(a_addr_from, &l_out_ext->addr, sizeof(dap_chain_addr_t)) ||
                            strcmp((char *)a_token_ticker, l_out_ext->token)) {
                        continue;
                    }
                    l_value = l_out_ext->header.value;
                } break;
                case TX_ITEM_TYPE_OUT_COND_OLD:
                case TX_ITEM_TYPE_OUT_COND:
                default:
                    continue;
            }
            // Check whether used 'out' items
            if (!dap_chain_ledger_tx_hash_is_used_out_item (a_ledger, &l_tx_cur_hash, l_out_idx_tmp, NULL)) {
                dap_chain_tx_used_out_item_t *l_item = DAP_NEW_Z(dap_chain_tx_used_out_item_t);
                if ( !l_item ) {
                    if (l_list_used_out)
                        dap_list_free_full(l_list_used_out, NULL);
                    dap_list_free(l_list_out_items);
                    return NULL;
                }
                l_item->tx_hash_fast = l_tx_cur_hash;
                l_item->num_idx_out = l_out_idx_tmp;
                l_item->value = l_value;
                l_list_used_out = dap_list_append(l_list_used_out, l_item);
                SUM_256_256(l_value_transfer, l_item->value, &l_value_transfer);
                // already accumulated the required value, finish the search for 'out' items
                if (compare256(l_value_transfer, a_value_need) != -1) {
                    break;
                }
            }
        }
        dap_list_free(l_list_out_items);
    }

    // nothing to tranfer (not enough funds)
    if(!l_list_used_out || compare256(l_value_transfer, a_value_need) == -1) {
        dap_list_free_full(l_list_used_out, NULL);
        return NULL;
    }

    if (a_value_transfer) {
        *a_value_transfer = l_value_transfer;
    }
    return l_list_used_out;
}

// Add new verificator callback with associated subtype. Returns 1 if callback replaced, -1 error, overwise returns 0
int dap_chain_ledger_verificator_add(dap_chain_tx_out_cond_subtype_t a_subtype, dap_chain_ledger_verificator_callback_t a_callback, dap_chain_ledger_updater_callback_t a_callback_added)
{
    dap_chain_ledger_verificator_t *l_new_verificator;
    int l_tmp = (int)a_subtype;
    pthread_rwlock_rdlock(&s_verificators_rwlock);
    HASH_FIND_INT(s_verificators, &l_tmp, l_new_verificator);
    pthread_rwlock_unlock(&s_verificators_rwlock);
    if (l_new_verificator) {
        l_new_verificator->callback = a_callback;
        return 1;
    }
    l_new_verificator = DAP_NEW(dap_chain_ledger_verificator_t);
    if ( !l_new_verificator ) {
<<<<<<< HEAD
        log_it(L_ERROR, "Memory allocation error in %s, line %d", __PRETTY_FUNCTION__, __LINE__);
        return -1;
=======
        log_it(L_CRITICAL, "Memory allocation error");
        return -1; 
>>>>>>> 987620b7
    }
    l_new_verificator->subtype = (int)a_subtype;
    l_new_verificator->callback = a_callback;
    l_new_verificator->callback_added = a_callback_added;
    pthread_rwlock_wrlock(&s_verificators_rwlock);
    HASH_ADD_INT(s_verificators, subtype, l_new_verificator);
    pthread_rwlock_unlock(&s_verificators_rwlock);
    return 0;
}

dap_list_t * dap_chain_ledger_get_txs(dap_ledger_t *a_ledger, size_t a_count, size_t a_page, bool a_reverse)
{
    dap_ledger_private_t *l_ledger_pvt = PVT(a_ledger);
    size_t l_offset = a_count * (a_page - 1);
    size_t l_count = HASH_COUNT(l_ledger_pvt->ledger_items);
    if (a_page < 2)
        l_offset = 0;
    if (l_offset > l_count){
        return NULL;
    }
    dap_list_t *l_list = NULL;
    size_t l_counter = 0;
    size_t l_end = l_offset + a_count;
    if (!l_ledger_pvt->ledger_items) {
        return NULL;
    }
    if (a_reverse) {
        dap_chain_ledger_tx_item_t *l_ptr = l_ledger_pvt->ledger_items->hh.tbl->tail->prev;
        if (!l_ptr)
            l_ptr = l_ledger_pvt->ledger_items;
        else
            l_ptr = l_ptr->hh.next;
        for (dap_chain_ledger_tx_item_t *ptr = l_ptr; ptr != NULL && l_counter < l_end; ptr = ptr->hh.prev) {
            if (l_counter >= l_offset) {
                dap_chain_datum_tx_t *l_tx = ptr->tx;
                l_list = dap_list_append(l_list, l_tx);
            }
            l_counter++;
        }
    } else {
        dap_chain_ledger_tx_item_t *l_ptr = l_ledger_pvt->ledger_items;
        for (dap_chain_ledger_tx_item_t *ptr = l_ptr; ptr != NULL && l_counter < l_end; ptr = ptr->hh.next) {
            if (l_counter >= l_offset) {
                dap_chain_datum_tx_t *l_tx = ptr->tx;
                l_list = dap_list_append(l_list, l_tx);
            }
            l_counter++;
        }
    }

    return l_list;
}

/**
 * @brief dap_chain_ledger_get_list_tx_cond_outs_with_val
 * @param a_ledger
 * @param a_token_ticker
 * @param a_addr_from
 * @param a_subtype
 * @param a_value_need
 * @param a_value_transfer
 * @return
 */
dap_list_t *dap_chain_ledger_get_list_tx_cond_outs_with_val(dap_ledger_t *a_ledger, const char *a_token_ticker,  const dap_chain_addr_t *a_addr_from,
        dap_chain_tx_out_cond_subtype_t a_subtype, uint256_t a_value_need, uint256_t *a_value_transfer)
{
    dap_list_t *l_list_used_out = NULL; // list of transaction with 'out' items
    dap_chain_hash_fast_t l_tx_cur_hash = { 0 };
    uint256_t l_value_transfer = { };
    while(compare256(l_value_transfer, a_value_need) == -1)
    {
        // Get the transaction in the cache by the addr in out item
        dap_chain_datum_tx_t *l_tx = dap_chain_ledger_tx_find_by_addr(a_ledger, a_token_ticker, a_addr_from, &l_tx_cur_hash);
        if(!l_tx)
            break;
        // Get all item from transaction by type
        dap_list_t *l_list_out_cond_items = dap_chain_datum_tx_items_get(l_tx, TX_ITEM_TYPE_OUT_COND, NULL);

        uint32_t l_out_idx_tmp = 0; // current index of 'out' item
        for(dap_list_t *l_list_tmp = l_list_out_cond_items; l_list_tmp; l_list_tmp = dap_list_next(l_list_tmp), l_out_idx_tmp++) {
            dap_chain_tx_item_type_t l_type = *(uint8_t*) l_list_tmp->data;
            uint256_t l_value = { };
            switch (l_type) {
            case TX_ITEM_TYPE_OUT_COND: {
                dap_chain_tx_out_cond_t *l_out_cond = (dap_chain_tx_out_cond_t*) l_list_tmp->data;
                if(IS_ZERO_256(l_out_cond->header.value) || a_subtype != l_out_cond->header.subtype) {
                    continue;
                }
                l_value = l_out_cond->header.value;
            }
                break;
            default:
                continue;
            }
            if (!IS_ZERO_256(l_value)) {
                dap_chain_tx_used_out_item_t *l_item = DAP_NEW(dap_chain_tx_used_out_item_t);
                if ( !l_item ) {
                    if (l_list_used_out)
                        dap_list_free_full(l_list_used_out, free);
                    dap_list_free(l_list_out_cond_items);
                    return NULL;
                }
                l_item->tx_hash_fast = l_tx_cur_hash;
                l_item->num_idx_out = l_out_idx_tmp;
                l_item->value = l_value;
                l_list_used_out = dap_list_append(l_list_used_out, l_item);
                SUM_256_256(l_value_transfer, l_item->value, &l_value_transfer);
                // already accumulated the required value, finish the search for 'out' items
                if (compare256(l_value_transfer, a_value_need) != -1) {
                    break;
                }
            }
        }
        dap_list_free(l_list_out_cond_items);
    }

    // nothing to tranfer (not enough funds)
    if(!l_list_used_out || compare256(l_value_transfer, a_value_need) == -1) {
        dap_list_free_full(l_list_used_out, free);
        return NULL;
    }

    if (a_value_transfer) {
        *a_value_transfer = l_value_transfer;
    }
    return l_list_used_out;
}

void dap_chain_ledger_tx_add_notify(dap_ledger_t *a_ledger, dap_chain_ledger_tx_add_notify_t a_callback, void *a_arg) {
    if (!a_ledger) {
        log_it(L_ERROR, "NULL ledger passed to dap_chain_ledger_tx_add_notify()");
        return;
    }
    if (!a_callback) {
        log_it(L_ERROR, "NULL callback passed to dap_chain_ledger_tx_add_notify()");
        return;
    }
    dap_chain_ledger_tx_notifier_t *l_notifier = DAP_NEW(dap_chain_ledger_tx_notifier_t);
    if (!l_notifier){
        log_it(L_ERROR, "Can't allocate memory for notifier in dap_chain_ledger_tx_add_notify()");
        return;
    }
    l_notifier->callback = a_callback;
    l_notifier->arg = a_arg;
    PVT(a_ledger)->tx_add_notifiers = dap_list_append(PVT(a_ledger)->tx_add_notifiers, l_notifier);
}

void dap_chain_ledger_bridged_tx_notify_add(dap_ledger_t *a_ledger, dap_chain_ledger_bridged_tx_notify_t a_callback, void *a_arg)
{
    if (!a_ledger || !a_callback)
        return;
    dap_chain_ledger_bridged_tx_notificator_t *l_notifier = DAP_NEW_Z(dap_chain_ledger_bridged_tx_notificator_t);
    if (!l_notifier) {
        log_it(L_ERROR, "Can't allocate memory for notifier in dap_chain_ledger_tx_add_notify()");
        return;
    }
    l_notifier->callback = a_callback;
    l_notifier->arg = a_arg;
    PVT(a_ledger)->bridged_tx_notificators = dap_list_append(PVT(a_ledger)->bridged_tx_notificators , l_notifier);
}

bool dap_chain_ledger_cache_enabled(dap_ledger_t *a_ledger)
{
    return PVT(a_ledger)->cached;
}

void dap_chain_ledger_set_cache_tx_check_callback(dap_ledger_t *a_ledger, dap_chain_ledger_cache_tx_check_callback_t a_callback)
{
    PVT(a_ledger)->cache_tx_check_callback = a_callback;
}<|MERGE_RESOLUTION|>--- conflicted
+++ resolved
@@ -4573,24 +4573,8 @@
         // add a used output
         l_prev_item_out->cache_data.tx_hash_spent_fast[l_tx_prev_out_used_idx] = *a_tx_hash;
         l_prev_item_out->cache_data.n_outs_used++;
-        // mirror it in the cache
-<<<<<<< HEAD
-        size_t l_tx_size = dap_chain_datum_tx_get_size(l_prev_item_out->tx);
-        size_t l_tx_cache_sz = l_tx_size + sizeof(l_prev_item_out->cache_data);
-        uint8_t *l_tx_cache = DAP_NEW_Z_SIZE(uint8_t, l_tx_cache_sz);
-        *(typeof(l_prev_item_out->cache_data)*)l_tx_cache = l_prev_item_out->cache_data;
-        memcpy(l_tx_cache + sizeof(l_prev_item_out->cache_data), l_prev_item_out->tx, l_tx_size);
-        char *l_tx_i_hash = dap_chain_hash_fast_to_str_new(&l_prev_item_out->tx_hash_fast);
-        l_cache_used_outs[i] = (dap_store_obj_t) {
-                .key        = l_tx_i_hash,
-                .value      = l_tx_cache,
-                .value_len  = l_tx_cache_sz,
-                .group      = l_gdb_group,
-                .type       = DAP_DB$K_OPTYPE_ADD
-        };
-        l_cache_used_outs[i].timestamp = dap_nanotime_now();
-=======
         if (PVT(a_ledger)->cached) {
+            // mirror it in the cache
             size_t l_tx_size = dap_chain_datum_tx_get_size(l_prev_item_out->tx);
             size_t l_tx_cache_sz = l_tx_size + sizeof(l_prev_item_out->cache_data);
             byte_t *l_tx_cache = DAP_NEW_Z_SIZE(byte_t, l_tx_cache_sz);
@@ -4606,7 +4590,6 @@
             };
             l_cache_used_outs[i].timestamp = dap_nanotime_now();
         }
->>>>>>> 987620b7
 
         // delete previous transactions from cache because all out is used
         if(l_prev_item_out->cache_data.n_outs_used == l_prev_item_out->cache_data.n_outs) {
@@ -5606,14 +5589,9 @@
         return 1;
     }
     l_new_verificator = DAP_NEW(dap_chain_ledger_verificator_t);
-    if ( !l_new_verificator ) {
-<<<<<<< HEAD
-        log_it(L_ERROR, "Memory allocation error in %s, line %d", __PRETTY_FUNCTION__, __LINE__);
-        return -1;
-=======
+    if (!l_new_verificator) {
         log_it(L_CRITICAL, "Memory allocation error");
         return -1; 
->>>>>>> 987620b7
     }
     l_new_verificator->subtype = (int)a_subtype;
     l_new_verificator->callback = a_callback;
