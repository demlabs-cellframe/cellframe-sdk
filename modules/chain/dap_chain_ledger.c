--- conflicted
+++ resolved
@@ -301,24 +301,11 @@
     json_object_object_add(l_json, "class", json_object_new_string("Wallet"));
     struct json_object *l_network = json_object_new_object();
     json_object_object_add(l_network, "name", json_object_new_string(a_ledger->net_name));
-<<<<<<< HEAD
-    char *pos = strrchr(a_bal->key, ' ');
-    if (pos) {
-        char *l_addr_str = DAP_NEW_S_SIZE(char, pos - a_bal->key + 1);
-        memcpy(l_addr_str, a_bal->key, pos - a_bal->key);
-        json_object_object_add(l_network, "address", json_object_new_string(l_addr_str));
-    } else {
-        json_object_object_add(l_network, "address", json_object_new_string("Unknown"));
-    }
-    struct json_object *l_token = json_object_new_object();
-    json_object_object_add(l_token, "name", json_object_new_string(a_bal->token_ticker));
-=======
     char **l_keys = dap_strsplit(a_bal->key, " ", -1);
     json_object_object_add(l_network, "address", json_object_new_string(l_keys[0]));
     struct json_object *l_token = json_object_new_object();
     json_object_object_add(l_token, "name", json_object_new_string(l_keys[1]));
     dap_strfreev(l_keys);
->>>>>>> 483b3981
     char *l_balance_coins = dap_chain_balance_to_coins(a_bal->balance);
     char *l_balance_datoshi = dap_chain_balance_print(a_bal->balance);
     json_object_object_add(l_token, "full_balance", json_object_new_string(l_balance_coins));
