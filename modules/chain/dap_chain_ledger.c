--- conflicted
+++ resolved
@@ -2660,27 +2660,6 @@
                 break;
             }
 
-<<<<<<< HEAD
-=======
-            // Check for add out callback
-            dap_chain_ledger_verificator_t * l_verificator;
-            int l_tmp = l_tx_out->header.subtype;
-
-            pthread_rwlock_rdlock(&s_verificators_rwlock);
-            HASH_FIND_INT(s_verificators, &l_tmp, l_verificator);
-            pthread_rwlock_unlock(&s_verificators_rwlock);
-            if (!l_verificator ) {
-                if(s_debug_more)
-                    log_it(L_ERROR, "No verificator set for conditional output subtype %d", l_tmp);
-                l_err_num = -13;
-                break;
-            }
-            if ( l_verificator->callback_added && l_verificator->callback_added(a_ledger, a_tx, l_tx_out) == false) {
-                l_err_num = -14;
-                break;
-            }
-
->>>>>>> 26b9ee93
             l_value = l_tx_out->header.value;
             l_list_tx_out = dap_list_append(l_list_tx_out, l_tx_out);
             l_list_tx_out_cond = dap_list_append(l_list_tx_out_cond, l_tx_out);
