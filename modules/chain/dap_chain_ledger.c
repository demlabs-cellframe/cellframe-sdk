--- conflicted
+++ resolved
@@ -5577,13 +5577,8 @@
     }
     l_new_verificator = DAP_NEW(dap_chain_ledger_verificator_t);
     if ( !l_new_verificator ) {
-<<<<<<< HEAD
         log_it(L_CRITICAL, "Memory allocation error");
         return -1; 
-=======
-        log_it(L_ERROR, "Memory allocation error in %s, line %d", __PRETTY_FUNCTION__, __LINE__);
-        return -1;
->>>>>>> a0fcec79
     }
     l_new_verificator->subtype = (int)a_subtype;
     l_new_verificator->callback = a_callback;
