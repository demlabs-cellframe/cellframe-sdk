﻿/*
 * Authors:
 * Dmitriy A. Gearasimov <gerasimov.dmitriy@demlabs.net>
 * Alexander Lysikov <alexander.lysikov@demlabs.net>
 * DeM Labs Inc.   https://demlabs.net
 * DeM Labs Open source community https://github.com/demlabsinc
 * Copyright  (c) 2017-2019
 * All rights reserved.

 This file is part of DAP (Deus Applications Prototypes) the open source project

 DAP (Deus Applicaions Prototypes) is free software: you can redistribute it and/or modify
 it under the terms of the GNU General Public License as published by
 the Free Software Foundation, either version 3 of the License, or
 (at your option) any later version.

 DAP is distributed in the hope that it will be useful,
 but WITHOUT ANY WARRANTY; without even the implied warranty of
 MERCHANTABILITY or FITNESS FOR A PARTICULAR PURPOSE.  See the
 GNU General Public License for more details.

 You should have received a copy of the GNU General Public License
 along with any DAP based project.  If not, see <http://www.gnu.org/licenses/>.
 */

#include <stdio.h>
#include <stdlib.h>
#include <stdint.h>
#include <stdbool.h>
#include <stddef.h>
#include <string.h>
#include <pthread.h>
//#include <malloc.h>

#ifdef _WIN32
#include <winsock2.h>
#include <windows.h>
#include <mswsock.h>
#include <ws2tcpip.h>
#include <io.h>
#include <time.h>
#endif

#include "uthash.h"
#include "utlist.h"

#include "dap_list.h"
#include "dap_hash.h"
#include "dap_string.h"
#include "dap_strfuncs.h"
#include "dap_config.h"
#include "dap_cert.h"
#include "dap_timerfd.h"
#include "dap_chain_datum_tx_token.h"
#include "dap_chain_datum_token.h"
#include "dap_chain_mempool.h"
#include "dap_chain_global_db.h"
#include "dap_chain_ledger.h"

#define LOG_TAG "dap_chain_ledger"

typedef struct dap_chain_ledger_verificator {
    int subtype;    // hash key
    dap_chain_ledger_verificator_callback_t callback;
    UT_hash_handle hh;
} dap_chain_ledger_verificator_t;

static dap_chain_ledger_verificator_t *s_verificators;
static  pthread_rwlock_t s_verificators_rwlock;

#define MAX_OUT_ITEMS   10
typedef struct dap_chain_ledger_token_emission_item {
    dap_chain_hash_fast_t datum_token_emission_hash;
    dap_chain_datum_token_emission_t *datum_token_emission;
    size_t datum_token_emission_size;
    UT_hash_handle hh;
} dap_chain_ledger_token_emission_item_t;

typedef struct dap_chain_ledger_token_item {
    char ticker[DAP_CHAIN_TICKER_SIZE_MAX];
    uint16_t type;
    dap_chain_datum_token_t * datum_token;

    //union {
    //    uint64_t total_supply;
        uint256_t total_supply; // 256
    //};
    // union {
    //    uint64_t current_supply;
        uint256_t current_supply;
    //};

    pthread_rwlock_t token_emissions_rwlock;
    dap_chain_ledger_token_emission_item_t * token_emissions;

    // for auth operations
    dap_sign_t ** auth_signs;
    dap_chain_hash_fast_t * auth_signs_pkey_hash;
    size_t auth_signs_total;
    size_t auth_signs_valid;
    uint16_t           flags;
    dap_chain_addr_t * tx_recv_allow;
    size_t             tx_recv_allow_size;
    dap_chain_addr_t * tx_recv_block;
    size_t             tx_recv_block_size;
    dap_chain_addr_t * tx_send_allow;
    size_t             tx_send_allow_size;
    dap_chain_addr_t * tx_send_block;
    size_t             tx_send_block_size;
    UT_hash_handle hh;
} dap_chain_ledger_token_item_t;

// ledger cache item - one of unspent outputs
typedef struct dap_chain_ledger_tx_item {
    dap_chain_hash_fast_t tx_hash_fast;
    dap_chain_datum_tx_t *tx;
    struct {
        time_t ts_created;
        int n_outs;
        int n_outs_used;
        char token_ticker[DAP_CHAIN_TICKER_SIZE_MAX];
        // TODO dynamically allocates the memory in order not to limit the number of outputs in transaction
        dap_chain_hash_fast_t tx_hash_spent_fast[MAX_OUT_ITEMS]; // spent outs list
    } cache_data;
    UT_hash_handle hh;
} dap_chain_ledger_tx_item_t;

typedef struct dap_chain_ledger_tx_spent_item {
    dap_chain_hash_fast_t tx_hash_fast;
    char token_ticker[DAP_CHAIN_TICKER_SIZE_MAX];
    UT_hash_handle hh;
} dap_chain_ledger_tx_spent_item_t;

typedef struct dap_chain_ledger_tokenizer {
    char token_ticker[DAP_CHAIN_TICKER_SIZE_MAX];
    uint256_t sum;
    UT_hash_handle hh;
} dap_chain_ledger_tokenizer_t;

typedef struct dap_chain_ledger_tx_bound {
    dap_chain_hash_fast_t tx_prev_hash_fast;
    dap_chain_datum_tx_t *tx_prev;
    union {
        dap_chain_tx_in_t *tx_cur_in;
        dap_chain_tx_in_cond_t *tx_cur_in_cond;
    } in;
    union {
        dap_chain_tx_out_t *tx_prev_out;
        // 256
        dap_chain_256_tx_out_t *tx_prev_out_256;
        dap_chain_tx_out_ext_t *tx_prev_out_ext_256;
        dap_chain_tx_out_cond_t *tx_prev_out_cond_256;
    } out;
    dap_chain_ledger_tx_item_t *item_out;
} dap_chain_ledger_tx_bound_t;

// in-memory wallet balance
typedef struct dap_ledger_wallet_balance {
    char *key;
    char token_ticker[DAP_CHAIN_TICKER_SIZE_MAX];
    uint256_t balance;
    UT_hash_handle hh;
} dap_ledger_wallet_balance_t;

typedef struct dap_ledger_cache_item {
    dap_chain_hash_fast_t *hash;
    bool found;
} dap_ledger_cache_item_t;

typedef struct dap_ledger_cache_str_item {
    char *key;
    bool found;
} dap_ledger_cache_str_item_t;

// dap_ledget_t private section
typedef struct dap_ledger_private {
    dap_chain_net_t * net;
    // List of ledger - unspent transactions cache
    dap_chain_ledger_tx_item_t *treshold_txs;
    dap_chain_ledger_token_emission_item_t * treshold_emissions;

    dap_chain_ledger_tx_item_t *ledger_items;
    dap_chain_ledger_tx_spent_item_t *spent_items;

    dap_chain_ledger_token_item_t *tokens;

    dap_ledger_wallet_balance_t *balance_accounts;

    // for separate access to ledger
    pthread_rwlock_t ledger_rwlock;
    // for separate access to tokens
    pthread_rwlock_t tokens_rwlock;

    pthread_rwlock_t treshold_txs_rwlock;
    pthread_rwlock_t treshold_emissions_rwlock;
    pthread_rwlock_t balance_accounts_rwlock;

    uint16_t check_flags;
    bool check_ds;
    bool check_cells_ds;
    bool check_token_emission;
    dap_chain_cell_id_t local_cell_id;

    bool load_mode;
    // TPS section
    dap_timerfd_t *tps_timer;
    struct timespec tps_start_time;
    struct timespec tps_current_time;
    struct timespec tps_end_time;
    size_t tps_count;
} dap_ledger_private_t;
#define PVT(a) ( (dap_ledger_private_t* ) a->_internal )


static  dap_chain_ledger_tx_item_t* tx_item_find_by_addr(dap_ledger_t *a_ledger,
        const dap_chain_addr_t *a_addr, const char * a_token, dap_chain_hash_fast_t *a_tx_first_hash);
static void s_treshold_emissions_proc( dap_ledger_t * a_ledger);
static void s_treshold_txs_proc( dap_ledger_t * a_ledger);
static int s_token_tsd_parse(dap_ledger_t * a_ledger, dap_chain_ledger_token_item_t *a_token_item , dap_chain_datum_token_t * a_token, size_t a_token_size);
static int s_ledger_permissions_check(dap_chain_ledger_token_item_t *  a_token_item, uint16_t a_permission_id, const void * a_data,size_t a_data_size );
static bool s_ledger_tps_callback(void *a_arg);

static size_t s_treshold_emissions_max = 1000;
static size_t s_treshold_txs_max = 10000;
static bool s_debug_more = false;

/**
 * @brief dap_chain_ledger_init
 * current function version set s_debug_more parameter, if it define in config, and returns 0
 * @return
 */
int dap_chain_ledger_init()
{
    s_debug_more = dap_config_get_item_bool_default(g_config,"ledger","debug_more",false);
    return 0;
}

/**
 * @brief dap_chain_ledger_deinit
 * nothing do
 */
void dap_chain_ledger_deinit()
{
    uint16_t l_net_count = 0;
    dap_chain_net_t **l_net_list = dap_chain_net_list(&l_net_count);
    for(uint16_t i =0; i < l_net_count; i++) {
        dap_chain_ledger_purge(l_net_list[i]->pub.ledger, true);
    }
    DAP_DELETE(l_net_list);
}

/**
 * @brief dap_chain_ledger_handle_new
 * Create empty dap_ledger_t structure
 * @return dap_ledger_t*
 */
static dap_ledger_t * dap_chain_ledger_handle_new(void)
{
    dap_ledger_t *l_ledger = DAP_NEW_Z(dap_ledger_t);
    dap_ledger_private_t * l_ledger_pvt;
    l_ledger->_internal = l_ledger_pvt = DAP_NEW_Z(dap_ledger_private_t);

    // Initialize Read/Write Lock Attribute
    pthread_rwlock_init(&l_ledger_pvt->ledger_rwlock, NULL); // PTHREAD_RWLOCK_INITIALIZER;
    pthread_rwlock_init(&l_ledger_pvt->tokens_rwlock, NULL);
    pthread_rwlock_init(&l_ledger_pvt->treshold_txs_rwlock , NULL);
    pthread_rwlock_init(&l_ledger_pvt->treshold_emissions_rwlock , NULL);
    pthread_rwlock_init(&l_ledger_pvt->balance_accounts_rwlock , NULL);
    return l_ledger;
}

/**
 * @brief dap_chain_ledger_handle_free
 * Remove dap_ledger_t structure
 * @param a_ledger
 */
void dap_chain_ledger_handle_free(dap_ledger_t *a_ledger)
{
    if(!a_ledger)
        return;
    log_it(L_INFO,"Ledger %s destroyed", a_ledger->net_name);
    // Destroy Read/Write Lock
    pthread_rwlock_destroy(&PVT(a_ledger)->ledger_rwlock);
    pthread_rwlock_destroy(&PVT(a_ledger)->tokens_rwlock);
    pthread_rwlock_destroy(&PVT(a_ledger)->treshold_txs_rwlock );
    pthread_rwlock_destroy(&PVT(a_ledger)->treshold_emissions_rwlock );
    pthread_rwlock_destroy(&PVT(a_ledger)->balance_accounts_rwlock );
    DAP_DELETE(PVT(a_ledger));
    DAP_DELETE(a_ledger);

}

void dap_chain_ledger_load_end(dap_ledger_t *a_ledger)
{
    PVT(a_ledger)->load_mode = false;
}


/**
 * @brief dap_chain_ledger_token_check
 * @param a_ledger
 * @param a_token
 * @return
 */
int dap_chain_ledger_token_decl_add_check(dap_ledger_t *a_ledger, dap_chain_datum_token_t *a_token)
{
    if ( !a_ledger){
        if(s_debug_more)
            log_it(L_ERROR, "NULL ledger, can't add datum with token declaration!");
        return  -1;
    }

    dap_chain_ledger_token_item_t *l_token_item;
    pthread_rwlock_rdlock(&PVT(a_ledger)->tokens_rwlock);
    HASH_FIND_STR(PVT(a_ledger)->tokens, a_token->ticker, l_token_item);
    pthread_rwlock_unlock(&PVT(a_ledger)->tokens_rwlock);
    if ( l_token_item != NULL ){
        log_it(L_WARNING,"Duplicate token declaration for ticker '%s' ", a_token->ticker);
        return -3;
    }
    // Checks passed
    return 0;
}

/**
 * @brief dap_chain_ledger_token_ticker_check
 * @param a_ledger
 * @param a_token_ticker
 * @return
 */
int dap_chain_ledger_token_ticker_check(dap_ledger_t * a_ledger, const char *a_token_ticker)
{
    if ( !a_ledger){
        if(s_debug_more)
            log_it(L_WARNING, "NULL ledger, can't find token ticker");
        return  -2;
    }
    dap_chain_ledger_token_item_t *l_token_item;
    pthread_rwlock_rdlock(&PVT(a_ledger)->tokens_rwlock);
    HASH_FIND_STR(PVT(a_ledger)->tokens, a_token_ticker, l_token_item);
    pthread_rwlock_unlock(&PVT(a_ledger)->tokens_rwlock);
    return (size_t)l_token_item;
}

/**
 * @brief dap_chain_ledger_token_add
 * @param a_token
 * @param a_token_size
 * @return
 */
int dap_chain_ledger_token_add(dap_ledger_t *a_ledger, dap_chain_datum_token_t *a_token, size_t a_token_size)
{
    if ( !a_ledger){
        if(s_debug_more)
            log_it(L_ERROR, "NULL ledger, can't add datum with token declaration!");
        return  -1;
    }
    dap_chain_ledger_token_item_t * l_token_item;
    pthread_rwlock_rdlock(&PVT(a_ledger)->tokens_rwlock);
    HASH_FIND_STR(PVT(a_ledger)->tokens, a_token->ticker,l_token_item);
    pthread_rwlock_unlock(&PVT(a_ledger)->tokens_rwlock);

    if (l_token_item) {
        if(s_debug_more)
            log_it(L_WARNING,"Duplicate token declaration for ticker '%s' ", a_token->ticker);
        return -3;
    }

    l_token_item = DAP_NEW_Z(dap_chain_ledger_token_item_t);
    dap_snprintf(l_token_item->ticker,sizeof (l_token_item->ticker), "%s", a_token->ticker);
    pthread_rwlock_init(&l_token_item->token_emissions_rwlock,NULL);
    l_token_item->datum_token = DAP_NEW_Z_SIZE(dap_chain_datum_token_t, a_token_size);
    memcpy(l_token_item->datum_token, a_token, a_token_size);
    pthread_rwlock_wrlock(&PVT(a_ledger)->tokens_rwlock);
    HASH_ADD_STR(PVT(a_ledger)->tokens, ticker, l_token_item);
    pthread_rwlock_unlock(&PVT(a_ledger)->tokens_rwlock);

    // Add it to cache
    char *l_gdb_group = dap_chain_ledger_get_gdb_group(a_ledger, DAP_CHAIN_LEDGER_TOKENS_STR);
    if (!dap_chain_global_db_gr_set( a_token->ticker, a_token, a_token_size, l_gdb_group)) {
        if(s_debug_more)
            log_it(L_WARNING, "Ledger cache mismatch");
    }
    DAP_DELETE(l_gdb_group);

    l_token_item->type = a_token->type;
    switch(a_token->type){
        case DAP_CHAIN_DATUM_TOKEN_TYPE_SIMPLE: {// 256
            l_token_item->total_supply = a_token->header_private.total_supply_256;
            l_token_item->auth_signs= dap_chain_datum_token_simple_signs_parse(a_token,a_token_size,
                                                                                       &l_token_item->auth_signs_total,
                                                                                       &l_token_item->auth_signs_valid );
            if(l_token_item->auth_signs_total){
                l_token_item->auth_signs_pkey_hash = DAP_NEW_Z_SIZE(dap_chain_hash_fast_t,sizeof (dap_chain_hash_fast_t)* l_token_item->auth_signs_total);
                for(uint16_t k=0; k<l_token_item->auth_signs_total;k++){
                    dap_sign_get_pkey_hash(l_token_item->auth_signs[k],&l_token_item->auth_signs_pkey_hash[k]);
                }
                if(s_debug_more)
                    log_it(L_NOTICE, "Simple token %s added (total_supply = %s total_signs_valid=%hu signs_total=%hu type=DAP_CHAIN_DATUM_TOKEN_TYPE_SIMPLE )",
                       a_token->ticker, dap_chain_balance_to_coins(a_token->header_private.total_supply_256),
                       a_token->header_private.signs_valid, a_token->header_private.signs_total);
            }
            break;
        }
        case DAP_CHAIN_DATUM_TOKEN_TYPE_OLD_SIMPLE: {
            l_token_item->total_supply = GET_256_FROM_64(a_token->header_private.total_supply);
            l_token_item->auth_signs= dap_chain_datum_token_simple_signs_parse(a_token,a_token_size,
                                                                                       &l_token_item->auth_signs_total,
                                                                                       &l_token_item->auth_signs_valid );
            if(l_token_item->auth_signs_total){
                l_token_item->auth_signs_pkey_hash = DAP_NEW_Z_SIZE(dap_chain_hash_fast_t,sizeof (dap_chain_hash_fast_t)* l_token_item->auth_signs_total);
                for(uint16_t k=0; k<l_token_item->auth_signs_total;k++){
                    dap_sign_get_pkey_hash(l_token_item->auth_signs[k],&l_token_item->auth_signs_pkey_hash[k]);
                }
                if(s_debug_more)
                    log_it(L_NOTICE, "Simple token %s added (total_supply = %.1Lf total_signs_valid=%hu signs_total=%hu type=DAP_CHAIN_DATUM_TOKEN_TYPE_OLD_SIMPLE )",
                       a_token->ticker, dap_chain_datoshi_to_coins(a_token->header_private.total_supply),
                       a_token->header_private.signs_valid, a_token->header_private.signs_total);
            }
            break;
        }
        case DAP_CHAIN_DATUM_TOKEN_TYPE_PRIVATE_DECL: // 256
            if(s_debug_more)
                log_it( L_NOTICE, "Private token %s type=DAP_CHAIN_DATUM_TOKEN_TYPE_PRIVATE_DECL ", a_token->ticker);
            s_token_tsd_parse(a_ledger,l_token_item, a_token, a_token_size);
            break;
        case DAP_CHAIN_DATUM_TOKEN_TYPE_OLD_PRIVATE_DECL: {
            if(s_debug_more)
                log_it( L_NOTICE, "Private token %s type=DAP_CHAIN_DATUM_TOKEN_TYPE_OLD_PRIVATE_DECL ", a_token->ticker);
            s_token_tsd_parse(a_ledger,l_token_item, a_token, a_token_size);
            break;
        }
        case DAP_CHAIN_DATUM_TOKEN_TYPE_PRIVATE_UPDATE: // 256
            if(s_debug_more)
                log_it( L_WARNING, "Private token %s type=DAP_CHAIN_DATUM_TOKEN_TYPE_PRIVATE_UPDATE. Not processed, wait for software update", a_token->ticker);
            break;
        case DAP_CHAIN_DATUM_TOKEN_TYPE_OLD_PRIVATE_UPDATE:
            if(s_debug_more)
                log_it( L_WARNING, "Private token %s type=DAP_CHAIN_DATUM_TOKEN_TYPE_OLD_PRIVATE_UPDATE. Not processed, wait for software update", a_token->ticker);
                    // TODO: Check authorithy
                    //s_token_tsd_parse(a_ledger,l_token_item, a_token, a_token_size);
            break;
        default:
            if(s_debug_more)
                log_it(L_WARNING,"Unknown token declaration type 0x%04X", a_token->type );
    }
    // Proc emissions tresholds
    s_treshold_emissions_proc( a_ledger); //TODO process thresholds only for no-consensus chains

    return  0;
}

/**
 * @brief s_token_tsd_parse
 *
 * @param a_ledger
 * @param a_token_item
 * @param a_token
 * @param a_token_size
 * @return int
 */
static int s_token_tsd_parse(dap_ledger_t * a_ledger, dap_chain_ledger_token_item_t *a_token_item , dap_chain_datum_token_t * a_token, size_t a_token_size)
{
    UNUSED(a_ledger);
    dap_tsd_t * l_tsd= dap_chain_datum_token_tsd_get(a_token,a_token_size);
    size_t l_tsd_size=0;
    size_t l_tsd_total_size =a_token_size-  (((byte_t*)l_tsd)- (byte_t*) a_token );

    for( size_t l_offset=0; l_tsd && l_offset < l_tsd_total_size;  l_offset += l_tsd_size ){
        l_tsd = (dap_tsd_t *) (((byte_t*)l_tsd ) +l_offset);
        l_tsd_size =  l_tsd? dap_tsd_size(l_tsd): 0;
        if( l_tsd_size==0 ){
            if(s_debug_more)
                log_it(L_ERROR,"Wrong zero TSD size, exiting TSD parse");
            break;
        }else if (l_tsd_size + l_offset > l_tsd_total_size ){
            if(s_debug_more)
                log_it(L_ERROR,"Wrong %zd TSD size, exiting TSD parse", l_tsd_size);
            break;
        }
        switch (l_tsd->type) {
           // set flags
            case DAP_CHAIN_DATUM_TOKEN_TSD_TYPE_SET_FLAGS:{
                a_token_item->flags |= dap_tsd_get_scalar(l_tsd,uint16_t);
            }break;

           // unset flags
            case DAP_CHAIN_DATUM_TOKEN_TSD_TYPE_UNSET_FLAGS:{
                a_token_item->flags ^= dap_tsd_get_scalar(l_tsd,uint16_t);
            }break;

            // set total supply
            case DAP_CHAIN_DATUM_TOKEN_TSD_TYPE_TOTAL_SUPPLY_256:{ // 256
                a_token_item->total_supply = dap_tsd_get_scalar(l_tsd,uint256_t);
            }break;

            case DAP_CHAIN_DATUM_TOKEN_TSD_TYPE_TOTAL_SUPPLY:{ // 128
                a_token_item->total_supply = GET_256_FROM_128(dap_tsd_get_scalar(l_tsd,uint128_t));
            }break;

            // Set total signs count value to set to be valid
            case DAP_CHAIN_DATUM_TOKEN_TSD_TYPE_TOTAL_SIGNS_VALID:{
                a_token_item->auth_signs_valid = dap_tsd_get_scalar(l_tsd,uint16_t);
            }break;

            // Remove owner signature by pkey fingerprint
            case DAP_CHAIN_DATUM_TOKEN_TSD_TYPE_TOTAL_SIGNS_REMOVE:{
                dap_hash_fast_t l_hash = dap_tsd_get_scalar(l_tsd,dap_hash_fast_t);
                for( size_t i=0; i<a_token_item->auth_signs_total; i++){
                    if (dap_hash_fast_compare(&l_hash, &a_token_item->auth_signs_pkey_hash[i] )){
                        if (i+1 != a_token_item->auth_signs_total){
                            memmove(a_token_item->auth_signs+i,a_token_item->auth_signs+i+1,
                                   (a_token_item->auth_signs_total-i-1)*sizeof (void*));
                            memmove(a_token_item->auth_signs_pkey_hash+i,a_token_item->auth_signs_pkey_hash+i+1,
                                   (a_token_item->auth_signs_total-i-1)*sizeof (void*));
                        }
                        a_token_item->auth_signs_total--;
                        if(a_token_item->auth_signs_total){
                            a_token_item->auth_signs = DAP_REALLOC(a_token_item->auth_signs,a_token_item->auth_signs_total*sizeof (void*) );
                            a_token_item->auth_signs_pkey_hash = DAP_REALLOC(a_token_item->auth_signs_pkey_hash,a_token_item->auth_signs_total*sizeof (void*) );
                        }else{
                            DAP_DEL_Z(a_token_item->auth_signs);
                            DAP_DEL_Z(a_token_item->auth_signs_pkey_hash);
                        }

                        break;
                    }
                }
            }break;

            // Add owner signature's pkey fingerprint
            case DAP_CHAIN_DATUM_TOKEN_TSD_TYPE_TOTAL_SIGNS_ADD:{
                if(l_tsd->size == sizeof (dap_hash_fast_t) ){
                    a_token_item->auth_signs_total++;
                    a_token_item->auth_signs = DAP_REALLOC(a_token_item->auth_signs,a_token_item->auth_signs_total*sizeof (void*) );
                    a_token_item->auth_signs_pkey_hash = DAP_REALLOC(a_token_item->auth_signs_pkey_hash,a_token_item->auth_signs_total*sizeof (void*) );
                    a_token_item->auth_signs[a_token_item->auth_signs_total-1] = NULL;
                    memcpy( &a_token_item->auth_signs_pkey_hash[a_token_item->auth_signs_total-1], l_tsd->data, l_tsd->size ) ;
                }else{
                    if(s_debug_more)
                        log_it(L_ERROR,"TSD param DAP_CHAIN_DATUM_TOKEN_TSD_TYPE_TOTAL_SIGNS_ADD expected to have %zd bytes data length, not %zd",
                           sizeof (dap_hash_fast_t), l_tsd_size );
                }
            }break;

            //Allowed tx receiver addres list add, remove or clear
            case DAP_CHAIN_DATUM_TOKEN_TSD_TYPE_TX_RECEIVER_ALLOWED_ADD:{
                if( l_tsd->size == sizeof (dap_chain_addr_t) ){
                    dap_chain_addr_t * l_addrs = a_token_item->tx_recv_allow? DAP_NEW_Z_SIZE( dap_chain_addr_t,
                                                                                              sizeof(*a_token_item->tx_recv_allow) )
                                : DAP_REALLOC(a_token_item->tx_recv_allow,(a_token_item->tx_recv_allow_size+1)*sizeof (*a_token_item->tx_recv_allow) );

                    // Check if its correct
                    dap_chain_addr_t * l_add_addr = (dap_chain_addr_t *) l_tsd->data;
                    int l_add_addr_check;
                    if (  (l_add_addr_check=dap_chain_addr_check_sum(l_add_addr))!=0){
                        if(s_debug_more)
                            log_it(L_ERROR,"Wrong address checksum in TSD param DAP_CHAIN_DATUM_TOKEN_TSD_TYPE_TX_RECEIVER_ALLOWED_ADD (code %d)",
                               l_add_addr_check);
                        DAP_DELETE(l_addrs);
                        return -12;
                    }
                    // Check if its already present
                    if (a_token_item->tx_recv_allow)
                        for( size_t i=0; i < a_token_item->tx_recv_allow_size; i++){ // Check for all the list
                            if ( memcmp(&a_token_item->tx_recv_allow[i], l_tsd->data, l_tsd->size) == 0 ){ // Found
                                char * l_addr_str= dap_chain_addr_to_str((dap_chain_addr_t*) l_tsd->data );
                                if(s_debug_more)
                                    log_it(L_ERROR,"TSD param DAP_CHAIN_DATUM_TOKEN_TSD_TYPE_TX_RECEIVER_ALLOWED_ADD has address %s thats already present in list",
                                       l_addr_str);
                                DAP_DELETE(l_addr_str);
                                DAP_DELETE(l_addrs);
                                return -11;
                            }
                        }
                    if( l_addrs){
                        memcpy(&l_addrs[a_token_item->tx_recv_allow_size], l_tsd->data,l_tsd->size);
                        a_token_item->tx_recv_allow_size++;
                        a_token_item->tx_recv_allow = l_addrs;

                    }else{
                        log_it(L_ERROR,"Out of memory! Can't extend TX_RECEIVER_ALLOWED array");
                        DAP_DELETE(l_addrs);
                        return -20;
                    }
                }else{
                    if(s_debug_more)
                        log_it(L_ERROR,"TSD param DAP_CHAIN_DATUM_TOKEN_TSD_TYPE_TX_RECEIVER_ALLOWED_ADD expected to have %zu bytes data length, not %u",
                           sizeof (dap_chain_addr_t), l_tsd->size );
                    return -10;
                }
            }break;

            case DAP_CHAIN_DATUM_TOKEN_TSD_TYPE_TX_RECEIVER_ALLOWED_REMOVE:{
                if( l_tsd->size == sizeof (dap_chain_addr_t) ){
                    // Check if its correct
                    dap_chain_addr_t * l_add_addr = (dap_chain_addr_t *) l_tsd->data;
                    int l_add_addr_check;
                    if (  (l_add_addr_check=dap_chain_addr_check_sum(l_add_addr))!=0){
                        if(s_debug_more)
                            log_it(L_ERROR,"Wrong address checksum in TSD param DAP_CHAIN_DATUM_TOKEN_TSD_TYPE_TX_RECEIVER_ALLOWED_REMOVE (code %d)",
                               l_add_addr_check);
                        return -12;
                    }
                    bool l_was_found=false;
                    for( size_t i=0; i < a_token_item->tx_recv_allow_size; i++){ // Check for all the list
                        if ( memcmp(&a_token_item->tx_recv_allow[i], l_tsd->data, l_tsd->size) == 0 ){ // Found
                            if( i +1 != a_token_item->tx_recv_allow_size )
                                memmove(&a_token_item->tx_recv_allow[i],&a_token_item->tx_recv_allow[i+1],
                                        sizeof(*a_token_item->tx_recv_allow)*(a_token_item->tx_recv_allow_size-i-1 ) );
                            a_token_item->tx_recv_allow_size--;
                            l_was_found = true;
                            break;
                        }
                    }
                }else{
                    if(s_debug_more)
                        log_it(L_ERROR,"TSD param DAP_CHAIN_DATUM_TOKEN_TSD_TYPE_TX_RECEIVER_ALLOWED_REMOVE expected to have %zu bytes data length, not %u",
                           sizeof (dap_chain_addr_t), l_tsd->size );
                    return -10;
                }
            }break;

            case DAP_CHAIN_DATUM_TOKEN_TSD_TYPE_TX_RECEIVER_ALLOWED_CLEAR:{
                if( l_tsd->size == 0 ){
                    if( a_token_item->tx_recv_allow )
                        DAP_DEL_Z(a_token_item->tx_recv_allow);
                    a_token_item->tx_recv_allow_size = 0;
                }else{
                    if(s_debug_more)
                        log_it(L_ERROR,"TSD param DAP_CHAIN_DATUM_TOKEN_TSD_TYPE_TX_RECEIVER_ALLOWED_CLEAR expected to have 0 bytes data length, not %u",
                           l_tsd->size );
                    return -10;
                }
            }break;


            //Blocked tx receiver addres list add, remove or clear
            case DAP_CHAIN_DATUM_TOKEN_TSD_TYPE_TX_RECEIVER_BLOCKED_ADD:{
                if( l_tsd->size == sizeof (dap_chain_addr_t) ){
                    dap_chain_addr_t * l_addrs = a_token_item->tx_recv_block? DAP_NEW_Z_SIZE( dap_chain_addr_t,
                                                                                              sizeof(*a_token_item->tx_recv_block) )
                                : DAP_REALLOC(a_token_item->tx_recv_block,(a_token_item->tx_recv_block_size+1)*sizeof (*a_token_item->tx_recv_block) );
                    // Check if its correct
                    dap_chain_addr_t * l_add_addr = (dap_chain_addr_t *) l_tsd->data;
                    int l_add_addr_check;
                    if (  (l_add_addr_check=dap_chain_addr_check_sum(l_add_addr))!=0){
                        if(s_debug_more)
                            log_it(L_ERROR,"Wrong address checksum in TSD param DAP_CHAIN_DATUM_TOKEN_TSD_TYPE_TX_RECEIVER_BLOCKED_ADD (code %d)",
                               l_add_addr_check);
                        DAP_DELETE(l_addrs);
                        return -12;
                    }
                    // Check if its already present
                    if(a_token_item->tx_recv_block)
                        for( size_t i=0; i < a_token_item->tx_recv_block_size; i++){ // Check for all the list
                            if ( memcmp(&a_token_item->tx_recv_block[i], l_tsd->data, l_tsd->size) == 0 ){ // Found
                                char * l_addr_str= dap_chain_addr_to_str((dap_chain_addr_t*) l_tsd->data );
                                if(s_debug_more)
                                    log_it(L_ERROR,"TSD param DAP_CHAIN_DATUM_TOKEN_TSD_TYPE_TX_RECEIVER_BLOCKED_ADD has address %s thats already present in list",
                                       l_addr_str);
                                DAP_DELETE(l_addr_str);
                                DAP_DELETE(l_addrs);
                                return -11;
                            }
                        }

                    if( l_addrs){
                        memcpy(&l_addrs[a_token_item->tx_recv_block_size], l_tsd->data,l_tsd->size);
                        a_token_item->tx_recv_block_size++;
                        a_token_item->tx_recv_block = l_addrs;

                    }else{
                        log_it(L_ERROR,"Out of memory! Can't extend TX_RECEIVER_BLOCKED array");
                    }
                }else{
                    if(s_debug_more)
                        log_it(L_ERROR,"TSD param DAP_CHAIN_DATUM_TOKEN_TSD_TYPE_TX_RECEIVER_BLOCKED_ADD expected to have %zu bytes data length, not %u",
                           sizeof (dap_chain_addr_t), l_tsd->size );
                    return -10;
                }
            }break;

            case DAP_CHAIN_DATUM_TOKEN_TSD_TYPE_TX_RECEIVER_BLOCKED_REMOVE:{
                if( l_tsd->size == sizeof (dap_chain_addr_t) ){
                    // Check if its correct
                    dap_chain_addr_t * l_add_addr = (dap_chain_addr_t *) l_tsd->data;
                    int l_add_addr_check;
                    if (  (l_add_addr_check=dap_chain_addr_check_sum(l_add_addr))!=0){
                        if(s_debug_more)
                            log_it(L_ERROR,"Wrong address checksum in TSD param DAP_CHAIN_DATUM_TOKEN_TSD_TYPE_TX_RECEIVER_BLOCKED_REMOVE (code %d)",
                               l_add_addr_check);
                        return -12;
                    }
                    bool l_was_found=false;
                    for( size_t i=0; i < a_token_item->tx_recv_block_size; i++){ // Check for all the list
                        if ( memcmp(&a_token_item->tx_recv_block[i], l_tsd->data, l_tsd->size) == 0 ){ // Found
                            if( i +1 != a_token_item->tx_recv_block_size )
                                memmove(&a_token_item->tx_recv_block[i],&a_token_item->tx_recv_block[i+1],
                                        sizeof(*a_token_item->tx_recv_block)*(a_token_item->tx_recv_block_size-i-1 ) );
                            a_token_item->tx_recv_block_size--;
                            l_was_found = true;
                            break;
                        }
                    }
                }else{
                    if(s_debug_more)
                        log_it(L_ERROR,"TSD param DAP_CHAIN_DATUM_TOKEN_TSD_TYPE_TX_RECEIVER_BLOCKED_REMOVE expected to have %zu bytes data length, not %u",
                           sizeof (dap_chain_addr_t), l_tsd->size );
                    return -10;
                }
            }break;

            case DAP_CHAIN_DATUM_TOKEN_TSD_TYPE_TX_RECEIVER_BLOCKED_CLEAR:{
                if( l_tsd->size == 0 ){
                    if( a_token_item->tx_recv_block )
                        DAP_DEL_Z(a_token_item->tx_recv_block);
                    a_token_item->tx_recv_block_size = 0;
                }else{
                    if(s_debug_more)
                        log_it(L_ERROR,"TSD param DAP_CHAIN_DATUM_TOKEN_TSD_TYPE_TX_RECEIVER_BLOCKED_CLEAR expected to have 0 bytes data length, not %u",
                           l_tsd->size );
                    return -10;
                }
            }break;

            //Allowed tx sender addres list add, remove or clear
            case DAP_CHAIN_DATUM_TOKEN_TSD_TYPE_TX_SENDER_ALLOWED_ADD:{
                if( l_tsd->size == sizeof (dap_chain_addr_t) ){
                    dap_chain_addr_t * l_addrs = a_token_item->tx_send_allow ? DAP_NEW_Z_SIZE( dap_chain_addr_t,
                                                                                              sizeof(*a_token_item->tx_send_allow) )
                                : DAP_REALLOC(a_token_item->tx_send_allow,(a_token_item->tx_send_allow_size+1)*sizeof (*a_token_item->tx_send_allow) );
                    // Check if its correct
                    dap_chain_addr_t * l_add_addr = (dap_chain_addr_t *) l_tsd->data;
                    int l_add_addr_check;
                    if (  (l_add_addr_check=dap_chain_addr_check_sum(l_add_addr))!=0){
                        if(s_debug_more)
                            log_it(L_ERROR,"Wrong address checksum in TSD param DAP_CHAIN_DATUM_TOKEN_TSD_TYPE_TX_SENDER_ALLOWED_ADD (code %d)",
                               l_add_addr_check);
                        DAP_DELETE(l_addrs);
                        return -12;
                    }
                    // Check if its already present
                    for( size_t i=0; i < a_token_item->tx_send_allow_size; i++){ // Check for all the list
                        if ( memcmp(&a_token_item->tx_send_allow[i], l_tsd->data, l_tsd->size) == 0 ){ // Found
                            char * l_addr_str= dap_chain_addr_to_str((dap_chain_addr_t*) l_tsd->data );
                            if(s_debug_more)
                                log_it(L_ERROR,"TSD param DAP_CHAIN_DATUM_TOKEN_TSD_TYPE_TX_SENDER_ALLOWED_ADD has address %s thats already present in list",
                                   l_addr_str);
                            DAP_DELETE(l_addr_str);
                            DAP_DELETE(l_addrs);
                            return -11;
                        }
                    }
                    if( l_addrs){
                        memcpy(&l_addrs[a_token_item->tx_send_allow_size], l_tsd->data,l_tsd->size);
                        a_token_item->tx_send_allow_size++;
                        a_token_item->tx_send_allow = l_addrs;

                    }else{
                        log_it(L_ERROR,"Out of memory! Can't extend TX_SENDER_ALLOWED array");
                    }
                }else{
                    if(s_debug_more)
                        log_it(L_ERROR,"TSD param DAP_CHAIN_DATUM_TOKEN_TSD_TYPE_TX_SENDER_ALLOWED_ADD expected to have %zu bytes data length, not %u",
                           sizeof (dap_chain_addr_t), l_tsd->size );
                }
            }break;

            case DAP_CHAIN_DATUM_TOKEN_TSD_TYPE_TX_SENDER_ALLOWED_REMOVE:{
                if( l_tsd->size == sizeof (dap_chain_addr_t) ){
                    // Check if its correct
                    dap_chain_addr_t * l_add_addr = (dap_chain_addr_t *) l_tsd->data;
                    int l_add_addr_check;
                    if (  (l_add_addr_check=dap_chain_addr_check_sum(l_add_addr))!=0){
                        if(s_debug_more)
                            log_it(L_ERROR,"Wrong address checksum in TSD param DAP_CHAIN_DATUM_TOKEN_TSD_TYPE_TX_SENDER_ALLOWED_REMOVE (code %d)",
                               l_add_addr_check);
                        return -12;
                    }
                    bool l_was_found=false;
                    for( size_t i=0; i < a_token_item->tx_send_allow_size; i++){ // Check for all the list
                        if ( memcmp(&a_token_item->tx_send_allow[i], l_tsd->data, l_tsd->size) == 0 ){ // Found
                            if( i +1 != a_token_item->tx_send_allow_size )
                                memmove(&a_token_item->tx_send_allow[i],&a_token_item->tx_send_allow[i+1],
                                        sizeof(*a_token_item->tx_send_allow)*(a_token_item->tx_send_allow_size-i-1 ) );
                            a_token_item->tx_send_allow_size--;
                            l_was_found = true;
                            break;
                        }
                    }
                }else{
                    if(s_debug_more)
                        log_it(L_ERROR,"TSD param DAP_CHAIN_DATUM_TOKEN_TSD_TYPE_TX_SENDER_ALLOWED_REMOVE expected to have %zu bytes data length, not %u",
                           sizeof (dap_chain_addr_t), l_tsd->size );
                    return -10;
                }
            }break;

            case DAP_CHAIN_DATUM_TOKEN_TSD_TYPE_TX_SENDER_ALLOWED_CLEAR:{
                if( l_tsd->size == 0 ){
                    if( a_token_item->tx_send_allow )
                        DAP_DEL_Z(a_token_item->tx_send_allow);
                    a_token_item->tx_send_allow_size = 0;
                }else{
                    if(s_debug_more)
                        log_it(L_ERROR,"TSD param DAP_CHAIN_DATUM_TOKEN_TSD_TYPE_TX_SENDER_ALLOWED_CLEAR expected to have 0 bytes data length, not %u",
                           l_tsd->size );
                    return -10;
                }
            }break;


            //Blocked tx sender addres list add, remove or clear
            case DAP_CHAIN_DATUM_TOKEN_TSD_TYPE_TX_SENDER_BLOCKED_ADD:{
                if( l_tsd->size == sizeof (dap_chain_addr_t) ){
                    dap_chain_addr_t * l_addrs = a_token_item->tx_send_block ? DAP_NEW_Z_SIZE( dap_chain_addr_t,
                                                                                              sizeof(*a_token_item->tx_send_block) )
                                : DAP_REALLOC(a_token_item->tx_send_block,(a_token_item->tx_send_block_size+1)*sizeof (*a_token_item->tx_send_block) );
                    // Check if its correct
                    dap_chain_addr_t * l_add_addr = (dap_chain_addr_t *) l_tsd->data;
                    int l_add_addr_check;
                    if (  (l_add_addr_check=dap_chain_addr_check_sum(l_add_addr))!=0){
                        if(s_debug_more)
                            log_it(L_ERROR,"Wrong address checksum in TSD param DAP_CHAIN_DATUM_TOKEN_TSD_TYPE_TX_SENDER_ALLOWED_ADD (code %d)",
                               l_add_addr_check);
                        DAP_DELETE(l_addrs);
                        return -12;
                    }
                    // Check if its already present
                    for( size_t i=0; i < a_token_item->tx_send_block_size; i++){ // Check for all the list
                        if ( memcmp(&a_token_item->tx_send_block[i], l_tsd->data, l_tsd->size) == 0 ){ // Found
                            char * l_addr_str= dap_chain_addr_to_str((dap_chain_addr_t*) l_tsd->data );
                            if(s_debug_more)
                                log_it(L_ERROR,"TSD param DAP_CHAIN_DATUM_TOKEN_TSD_TYPE_TX_SENDER_ALLOWED_ADD has address %s thats already present in list",
                                   l_addr_str);
                            DAP_DELETE(l_addr_str);
                            DAP_DELETE(l_addrs);
                            return -11;
                        }
                    }
                    if( l_addrs){
                        memcpy(&l_addrs[a_token_item->tx_send_block_size], l_tsd->data,l_tsd->size);
                        a_token_item->tx_send_block_size++;
                        a_token_item->tx_send_block = l_addrs;

                    }else{
                        log_it(L_ERROR,"Out of memory! Can't extend TX_SENDER_BLOCKED array");
                    }
                }else{
                    if(s_debug_more)
                        log_it(L_ERROR,"TSD param DAP_CHAIN_DATUM_TOKEN_TSD_TYPE_TX_SENDER_BLOCKED_ADD expected to have %zu bytes data length, not %u",
                           sizeof (dap_chain_addr_t), l_tsd->size );
                }
            }break;

            case DAP_CHAIN_DATUM_TOKEN_TSD_TYPE_TX_SENDER_BLOCKED_REMOVE:{
                if( l_tsd->size == sizeof (dap_chain_addr_t) ){
                    // Check if its correct
                    dap_chain_addr_t * l_add_addr = (dap_chain_addr_t *) l_tsd->data;
                    int l_add_addr_check;
                    if (  (l_add_addr_check=dap_chain_addr_check_sum(l_add_addr))!=0){
                        if(s_debug_more)
                            log_it(L_ERROR,"Wrong address checksum in TSD param DAP_CHAIN_DATUM_TOKEN_TSD_TYPE_TX_SENDER_BLOCKED_REMOVE (code %d)",
                               l_add_addr_check);
                        return -12;
                    }
                    bool l_was_found=false;
                    for( size_t i=0; i < a_token_item->tx_send_block_size; i++){ // Check for all the list
                        if ( memcmp(&a_token_item->tx_send_block[i], l_tsd->data, l_tsd->size) == 0 ){ // Found
                            if( i +1 != a_token_item->tx_send_block_size )
                                memmove(&a_token_item->tx_send_block[i],&a_token_item->tx_send_block[i+1],
                                        sizeof(*a_token_item->tx_send_block)*(a_token_item->tx_send_block_size-i-1 ) );
                            a_token_item->tx_send_block_size--;
                            l_was_found = true;
                            break;
                        }
                    }
                }else{
                    if(s_debug_more)
                        log_it(L_ERROR,"TSD param DAP_CHAIN_DATUM_TOKEN_TSD_TYPE_TX_SENDER_BLOCKED_REMOVE expected to have %zu bytes data length, not %u",
                           sizeof (dap_chain_addr_t), l_tsd->size );
                    return -10;
                }
            }break;

            case DAP_CHAIN_DATUM_TOKEN_TSD_TYPE_TX_SENDER_BLOCKED_CLEAR:{
                if( l_tsd->size == 0 ){
                    if( a_token_item->tx_send_block )
                        DAP_DEL_Z(a_token_item->tx_send_block);
                    a_token_item->tx_send_block_size = 0;
                }else{
                    if(s_debug_more)
                        log_it(L_ERROR,"TSD param DAP_CHAIN_DATUM_TOKEN_TSD_TYPE_TX_SENDER_BLOCKED_CLEAR expected to have 0 bytes data length, not %u",
                           l_tsd->size );
                    return -10;
                }
            }break;
            default:{}
        }
    }
    return 0;
}

int dap_chain_ledger_token_load(dap_ledger_t *a_ledger, dap_chain_datum_token_t *a_token, size_t a_token_size)
{
    if (PVT(a_ledger)->load_mode) {
        dap_chain_ledger_token_item_t *l_token_item;
        pthread_rwlock_rdlock(&PVT(a_ledger)->tokens_rwlock);
        HASH_FIND_STR(PVT(a_ledger)->tokens, a_token->ticker, l_token_item);
        pthread_rwlock_unlock(&PVT(a_ledger)->tokens_rwlock);
        if (l_token_item)
            return 0;
    }
    return dap_chain_ledger_token_add(a_ledger, a_token, a_token_size);
}

dap_list_t *dap_chain_ledger_token_info(dap_ledger_t *a_ledger)
{
    dap_list_t *l_ret_list = NULL;
    dap_chain_ledger_token_item_t *l_token_item, *l_tmp_item;
    pthread_rwlock_rdlock(&PVT(a_ledger)->tokens_rwlock);
    HASH_ITER(hh, PVT(a_ledger)->tokens, l_token_item, l_tmp_item) {
        const char *l_type_str;
        switch (l_token_item->type) {
            case DAP_CHAIN_DATUM_TOKEN_TYPE_SIMPLE: // 256
            case DAP_CHAIN_DATUM_TOKEN_TYPE_OLD_SIMPLE:
                l_type_str = "SIMPLE"; break;
            case DAP_CHAIN_DATUM_TOKEN_TYPE_PRIVATE_DECL: // 256
            case DAP_CHAIN_DATUM_TOKEN_TYPE_OLD_PRIVATE_DECL:
                l_type_str = "PRIVATE_DECL"; break;
            case DAP_CHAIN_DATUM_TOKEN_TYPE_PRIVATE_UPDATE: // 256
            case DAP_CHAIN_DATUM_TOKEN_TYPE_OLD_PRIVATE_UPDATE:
                l_type_str = "PRIVATE_UPDATE"; break;
            case DAP_CHAIN_DATUM_TOKEN_TYPE_PUBLIC: // 256
            case DAP_CHAIN_DATUM_TOKEN_TYPE_OLD_PUBLIC:
                l_type_str = "PUBLIC";
            default:
                l_type_str = "UNKNOWN"; break;
        }
        char *l_item_str = dap_strdup_printf("Token name '%s', type %s, flags %hu\n"
                                             "\tSupply (current/total) %s/%s \n"
                                             "\tAuth signs (valid/total) %zu/%zu\n"
                                             "\tTotal emissions %u\n",
                                             &l_token_item->ticker, l_type_str, l_token_item->flags,
                                             dap_chain_balance_print(l_token_item->current_supply), dap_chain_balance_print(l_token_item->total_supply),
                                             l_token_item->auth_signs_valid, l_token_item->auth_signs_total,
                                             HASH_COUNT(l_token_item->token_emissions));
        l_ret_list = dap_list_append(l_ret_list, l_item_str);
    }
    pthread_rwlock_unlock(&PVT(a_ledger)->tokens_rwlock);
    return l_ret_list;
}

/**
 * @brief s_treshold_emissions_proc
 * @param a_ledger
 */
static void s_treshold_emissions_proc(dap_ledger_t * a_ledger)
{
    bool l_success;
    do {
        l_success = false;
        dap_chain_ledger_token_emission_item_t *l_emission_item, *l_emission_tmp;
        pthread_rwlock_rdlock(&PVT(a_ledger)->treshold_emissions_rwlock);
        HASH_ITER(hh, PVT(a_ledger)->treshold_emissions, l_emission_item, l_emission_tmp) {
            pthread_rwlock_unlock(&PVT(a_ledger)->treshold_emissions_rwlock);
            int l_res = dap_chain_ledger_token_emission_add(a_ledger, (byte_t *)l_emission_item->datum_token_emission,
                                                            l_emission_item->datum_token_emission_size);
            if (l_res != DAP_CHAIN_CS_VERIFY_CODE_TX_NO_TOKEN) {
                pthread_rwlock_wrlock(&PVT(a_ledger)->treshold_emissions_rwlock);
                HASH_DEL(PVT(a_ledger)->treshold_emissions, l_emission_item);
                pthread_rwlock_unlock(&PVT(a_ledger)->treshold_emissions_rwlock);
                DAP_DELETE(l_emission_item);
                l_success = true;
            }

            pthread_rwlock_rdlock(&PVT(a_ledger)->treshold_emissions_rwlock);
        }
        pthread_rwlock_unlock(&PVT(a_ledger)->treshold_emissions_rwlock);
    } while (l_success);
}

/**
 * @brief s_treshold_txs_proc
 * @param a_ledger
 */
static void s_treshold_txs_proc( dap_ledger_t *a_ledger)
{
    bool l_success;
    dap_ledger_private_t * l_ledger_pvt = PVT(a_ledger);
    pthread_rwlock_rdlock(&l_ledger_pvt->treshold_txs_rwlock);
    do {
        l_success = false;
        dap_chain_ledger_tx_item_t *l_tx_item, *l_tx_tmp;
        HASH_ITER(hh, l_ledger_pvt->treshold_txs, l_tx_item, l_tx_tmp) {
            pthread_rwlock_unlock(&l_ledger_pvt->treshold_txs_rwlock );
            int l_res = dap_chain_ledger_tx_add(a_ledger, l_tx_item->tx, &l_tx_item->tx_hash_fast, true);
            pthread_rwlock_wrlock(&l_ledger_pvt->treshold_txs_rwlock);
            if (l_res != DAP_CHAIN_CS_VERIFY_CODE_TX_NO_EMISSION &&
                    l_res != DAP_CHAIN_CS_VERIFY_CODE_TX_NO_PREVIOUS) {
                HASH_DEL(l_ledger_pvt->treshold_txs, l_tx_item);
                DAP_DELETE(l_tx_item);
                l_success = true;
            }
        }
    } while (l_success);
    pthread_rwlock_unlock(&l_ledger_pvt->treshold_txs_rwlock);
}

void dap_chain_ledger_load_cache(dap_ledger_t *a_ledger)
{
    dap_ledger_private_t *l_ledger_pvt = PVT(a_ledger);

    char *l_gdb_group = dap_chain_ledger_get_gdb_group(a_ledger, DAP_CHAIN_LEDGER_TOKENS_STR);
    size_t l_objs_count = 0;
    dap_global_db_obj_t *l_objs = dap_chain_global_db_gr_load(l_gdb_group, &l_objs_count);
    for (size_t i = 0; i < l_objs_count; i++) {
        dap_chain_ledger_token_item_t *l_token_item = DAP_NEW_Z(dap_chain_ledger_token_item_t);
        strncpy(l_token_item->ticker, l_objs[i].key, sizeof(l_token_item->ticker) - 1);
        l_token_item->ticker[sizeof(l_token_item->ticker) - 1] = '\0';
        // l_token_item->datum_token = DAP_NEW_Z_SIZE(dap_chain_datum_token_t, l_objs[i].value_len);
        // memcpy(l_token_item->datum_token, l_objs[i].value, l_objs[i].value_len);
        size_t l_token_size = l_objs[i].value_len;
        l_token_item->datum_token = dap_chain_datum_token_read(l_objs[i].value, &l_token_size);
        pthread_rwlock_init(&l_token_item->token_emissions_rwlock, NULL);
        // test tsd
        // size_t signs_total = 0, signs_valid = 0, l_token_size_test = l_token_size - sizeof(dap_chain_datum_token_t) + sizeof(dap_chain_datum_token_old_t);
        // dap_sign_t **sign = dap_chain_datum_token_simple_signs_parse( l_token_item->datum_token, l_token_size_test, &signs_total, &signs_valid);
        // printf("---!!! dap_chain_ledger_load_cache() sign_type %d \n", ( (dap_sign_t *)sign[0])->header.type.type );

        if (l_token_item->datum_token->type == DAP_CHAIN_DATUM_TOKEN_TYPE_OLD_SIMPLE) {
            l_token_item->total_supply = GET_256_FROM_64(l_token_item->datum_token->header_private.total_supply);
        }  else if (l_token_item->datum_token->type == DAP_CHAIN_DATUM_TOKEN_TYPE_SIMPLE) {
            l_token_item->total_supply = l_token_item->datum_token->header_private.total_supply_256;
            if (l_token_item->auth_signs_total) {
                l_token_item->auth_signs_pkey_hash = DAP_NEW_Z_SIZE(dap_chain_hash_fast_t,
                                                                    sizeof(dap_chain_hash_fast_t) * l_token_item->auth_signs_total);
                for (uint16_t k=0; k < l_token_item->auth_signs_total; k++) {
                    dap_sign_get_pkey_hash(l_token_item->auth_signs[k], &l_token_item->auth_signs_pkey_hash[k]);
                }
            }
        }
        HASH_ADD_STR(l_ledger_pvt->tokens, ticker, l_token_item);
    }
    dap_chain_global_db_objs_delete(l_objs, l_objs_count);
    DAP_DELETE(l_gdb_group);

    l_gdb_group = dap_chain_ledger_get_gdb_group(a_ledger, DAP_CHAIN_LEDGER_EMISSIONS_STR);
    l_objs_count = 0;
    l_objs = dap_chain_global_db_gr_load(l_gdb_group, &l_objs_count);
    for (size_t i = 0; i < l_objs_count; i++) {
        if (!l_objs[i].value_len)
            continue;
        dap_chain_ledger_token_emission_item_t *l_emission_item = DAP_NEW_Z(dap_chain_ledger_token_emission_item_t);
        dap_chain_hash_fast_from_str(l_objs[i].key, &l_emission_item->datum_token_emission_hash);
        size_t l_emission_size = l_objs[i].value_len;
        const char *c_token_ticker = ((dap_chain_datum_token_emission_t *)l_objs[i].value)->hdr.ticker;
        dap_chain_ledger_token_item_t *l_token_item = NULL;
        HASH_FIND_STR(l_ledger_pvt->tokens, c_token_ticker, l_token_item);
        // l_emission_item->datum_token_emission = l_token_item
        //                                                    ? dap_chain_datum_emission_read(l_objs[i].value, &l_emission_size)
        //                                                    : DAP_DUP_SIZE(l_objs[i].value, l_objs[i].value_len);
        l_emission_item->datum_token_emission = dap_chain_datum_emission_read(l_objs[i].value, &l_emission_size);
        l_emission_item->datum_token_emission_size = l_emission_size;
        if (l_token_item) {
            HASH_ADD(hh, l_token_item->token_emissions, datum_token_emission_hash,
                     sizeof(dap_chain_hash_fast_t), l_emission_item);
        } else {
            HASH_ADD(hh, l_ledger_pvt->treshold_emissions, datum_token_emission_hash,
                     sizeof(dap_chain_hash_fast_t), l_emission_item);
        }
    }
    dap_chain_global_db_objs_delete(l_objs, l_objs_count);
    DAP_DELETE(l_gdb_group);

    l_gdb_group = dap_chain_ledger_get_gdb_group(a_ledger, DAP_CHAIN_LEDGER_TXS_STR);
    l_objs_count = 0;
    l_objs = dap_chain_global_db_gr_load(l_gdb_group, &l_objs_count);
    for (size_t i = 0; i < l_objs_count; i++) {
        dap_chain_ledger_tx_item_t *l_tx_item = DAP_NEW_Z(dap_chain_ledger_tx_item_t);
        dap_chain_hash_fast_from_str(l_objs[i].key, &l_tx_item->tx_hash_fast);
        l_tx_item->tx = DAP_NEW_Z_SIZE(dap_chain_datum_tx_t, l_objs[i].value_len - sizeof(l_tx_item->cache_data));
        memcpy(l_tx_item->tx, l_objs[i].value + sizeof(l_tx_item->cache_data), l_objs[i].value_len - sizeof(l_tx_item->cache_data));
        memcpy(&l_tx_item->cache_data, l_objs[i].value, sizeof(l_tx_item->cache_data));
        HASH_ADD(hh, l_ledger_pvt->ledger_items, tx_hash_fast, sizeof(dap_chain_hash_fast_t), l_tx_item);
    }
    dap_chain_global_db_objs_delete(l_objs, l_objs_count);
    DAP_DELETE(l_gdb_group);

    l_gdb_group = dap_chain_ledger_get_gdb_group(a_ledger, DAP_CHAIN_LEDGER_SPENT_TXS_STR);
    l_objs_count = 0;
    l_objs = dap_chain_global_db_gr_load(l_gdb_group, &l_objs_count);
    for (size_t i = 0; i < l_objs_count; i++) {
        dap_chain_ledger_tx_spent_item_t *l_tx_spent_item = DAP_NEW_Z(dap_chain_ledger_tx_spent_item_t);
        dap_chain_hash_fast_from_str(l_objs[i].key, &l_tx_spent_item->tx_hash_fast);
        strncpy(l_tx_spent_item->token_ticker, (char *)l_objs[i].value, DAP_CHAIN_TICKER_SIZE_MAX);
        HASH_ADD(hh, l_ledger_pvt->spent_items, tx_hash_fast, sizeof(dap_chain_hash_fast_t), l_tx_spent_item);
    }
    dap_chain_global_db_objs_delete(l_objs, l_objs_count);
    DAP_DELETE(l_gdb_group);

    l_gdb_group = dap_chain_ledger_get_gdb_group(a_ledger, DAP_CHAIN_LEDGER_BALANCES_STR);
    l_objs_count = 0;
    l_objs = dap_chain_global_db_gr_load(l_gdb_group, &l_objs_count);
    for (size_t i = 0; i < l_objs_count; i++) {
        dap_ledger_wallet_balance_t *l_balance_item = DAP_NEW_Z(dap_ledger_wallet_balance_t);
        size_t l_v0_size = sizeof(uint128_t); // for old data

        l_balance_item->key = DAP_NEW_Z_SIZE(char, strlen(l_objs[i].key) + 1);
        strcpy(l_balance_item->key, l_objs[i].key);
        char *l_ptr = strchr(l_balance_item->key, ' ');
        if (l_ptr++) {
            strcpy(l_balance_item->token_ticker, l_ptr);
        }
        if ( l_v0_size == l_objs[i].value_len ) { // old data
            l_balance_item->balance.lo = *(uint128_t *)l_objs[i].value;
        } else {
            l_balance_item->balance = *(uint256_t *)l_objs[i].value;
        }
        HASH_ADD_KEYPTR(hh, l_ledger_pvt->balance_accounts, l_balance_item->key,
                        strlen(l_balance_item->key), l_balance_item);
    }
    dap_chain_global_db_objs_delete(l_objs, l_objs_count);
    DAP_DELETE(l_gdb_group);
}

/**
 * @brief
 * create ledger for specific net
 * load ledger cache
 * @param a_check_flags checking flags
 *          DAP_CHAIN_LEDGER_CHECK_TOKEN_EMISSION
 *          DAP_CHAIN_LEDGER_CHECK_CELLS_DS
 *          DAP_CHAIN_LEDGER_CHECK_CELLS_DS
 * @param a_net_name char * network name, for example "kelvin-testnet"
 * @return dap_ledger_t*
 */
dap_ledger_t* dap_chain_ledger_create(uint16_t a_check_flags, char *a_net_name)
{
    dap_ledger_t *l_ledger = dap_chain_ledger_handle_new();
    l_ledger->net_name = a_net_name;
    dap_ledger_private_t *l_ledger_priv = PVT(l_ledger);
    l_ledger_priv->check_flags = a_check_flags;
    l_ledger_priv->check_ds = a_check_flags & DAP_CHAIN_LEDGER_CHECK_LOCAL_DS;
    l_ledger_priv->check_cells_ds = a_check_flags & DAP_CHAIN_LEDGER_CHECK_CELLS_DS;
    l_ledger_priv->check_token_emission = a_check_flags & DAP_CHAIN_LEDGER_CHECK_TOKEN_EMISSION;
    l_ledger_priv->net = dap_chain_net_by_name(a_net_name);

    log_it(L_DEBUG,"Created ledger \"%s\"",a_net_name);
    l_ledger_priv->load_mode = true;
    l_ledger_priv->tps_timer = NULL;
    l_ledger_priv->tps_count = 0;
    if (dap_config_get_item_bool_default(g_config, "ledger", "cached", true)) {
        // load ledger cache from GDB
        dap_chain_ledger_load_cache(l_ledger);
    }
    return l_ledger;
}

int dap_chain_ledger_token_emission_add_check(dap_ledger_t *a_ledger, byte_t *a_token_emission, size_t a_token_emission_size)
{
    int l_ret = 0;
    dap_ledger_private_t *l_ledger_priv = PVT(a_ledger);

    const char * c_token_ticker = ((dap_chain_datum_token_emission_t *)a_token_emission)->hdr.ticker;
    dap_chain_ledger_token_item_t * l_token_item = NULL;
    pthread_rwlock_rdlock(&l_ledger_priv->tokens_rwlock);
    HASH_FIND_STR(l_ledger_priv->tokens, c_token_ticker, l_token_item);
    pthread_rwlock_unlock(&l_ledger_priv->tokens_rwlock);

    dap_chain_ledger_token_emission_item_t * l_token_emission_item = NULL;

    // check if such emission is already present in table
    dap_chain_hash_fast_t l_token_emission_hash={0};
    //dap_chain_hash_fast_t * l_token_emission_hash_ptr = &l_token_emission_hash;
    dap_hash_fast(a_token_emission, a_token_emission_size, &l_token_emission_hash);
    char * l_hash_str = dap_chain_hash_fast_to_str_new(&l_token_emission_hash);
    pthread_rwlock_rdlock(l_token_item ? &l_token_item->token_emissions_rwlock
                                       : &l_ledger_priv->treshold_emissions_rwlock);
    HASH_FIND(hh,l_token_item ? l_token_item->token_emissions : l_ledger_priv->treshold_emissions,
              &l_token_emission_hash, sizeof(l_token_emission_hash), l_token_emission_item);
    unsigned long long l_threshold_emissions_count = HASH_COUNT( l_ledger_priv->treshold_emissions);
    pthread_rwlock_unlock(l_token_item ? &l_token_item->token_emissions_rwlock
                                       : &l_ledger_priv->treshold_emissions_rwlock);
    if(l_token_emission_item ) {
        if(s_debug_more) {
            if ( l_token_emission_item->datum_token_emission->hdr.version == 1 ) //&& l_token_emission_item->datum_token_emission->hdr.type_256 )
                log_it(L_ERROR, "Can't add token emission datum of %s %s ( %s ): already present in cache",
                    dap_chain_balance_print(l_token_emission_item->datum_token_emission->hdr.value_256), c_token_ticker, l_hash_str);
            else
                log_it(L_ERROR, "Can't add token emission datum of %"DAP_UINT64_FORMAT_U" %s ( %s ): already present in cache",
                    l_token_emission_item->datum_token_emission->hdr.value, c_token_ticker, l_hash_str);
        }
        l_ret = -1;
    }else if ( (! l_token_item) && ( l_threshold_emissions_count >= s_treshold_emissions_max)) {
        if(s_debug_more)
            log_it(L_WARNING,"Treshold for emissions is overfulled (%zu max)",
               s_treshold_emissions_max);
        l_ret = -2;
    }
    DAP_DELETE(l_hash_str);
    if (l_ret || !PVT(a_ledger)->check_token_emission)
        return l_ret;
    // Check emission correctness
    size_t l_emission_size = a_token_emission_size;
    dap_chain_datum_token_emission_t *l_emission = dap_chain_datum_emission_read(a_token_emission, &l_emission_size);
    switch (l_emission->hdr.type){
        case DAP_CHAIN_DATUM_TOKEN_EMISSION_TYPE_AUTH:{
            dap_chain_ledger_token_item_t *l_token_item=NULL;
            pthread_rwlock_rdlock(&PVT(a_ledger)->tokens_rwlock);
            HASH_FIND_STR(PVT(a_ledger)->tokens, l_emission->hdr.ticker, l_token_item);
            pthread_rwlock_unlock(&PVT(a_ledger)->tokens_rwlock);
            if (l_token_item){
                assert(l_token_item->datum_token);
                dap_sign_t *l_sign = (dap_sign_t *)l_emission->data.type_auth.signs;
                size_t l_offset = (byte_t *)l_sign - (byte_t *)l_emission;
                uint16_t l_aproves = 0, l_aproves_valid = l_token_item->auth_signs_valid;
                for (uint16_t i = 0; i < l_emission->data.type_auth.signs_count && l_offset < l_emission_size; i++) {
                    if (dap_sign_verify_size(l_sign, l_emission_size - l_offset)) {
                        dap_chain_hash_fast_t l_sign_pkey_hash;
                        dap_sign_get_pkey_hash(l_sign, &l_sign_pkey_hash);
                        // Find pkey in auth hashes
                        for (uint16_t k=0; k< l_token_item->auth_signs_total; k++) {
                            if (dap_hash_fast_compare(&l_sign_pkey_hash, &l_token_item->auth_signs_pkey_hash[k])) {
                                // Verify if its token emission header signed
                                if (dap_sign_verify(l_sign, &l_emission->hdr, sizeof(l_emission->hdr)) == 1) {
                                    l_aproves++;
                                    break;
                                }
                            }
                        }
                        size_t l_sign_size = dap_sign_get_size(l_sign);
                        l_offset += l_sign_size;
                        l_sign = (dap_sign_t *)((byte_t *)l_emission + l_offset);
                    } else
                        break;
                }
                if (l_aproves < l_aproves_valid ){
                    if(s_debug_more) {
                            if ( l_emission->hdr.version == 2 ) // 256
                               log_it(L_WARNING, "Emission of %s datoshi of %s:%s is wrong: only %u valid aproves when %u need",
                                   dap_chain_balance_print(l_emission->hdr.value_256), a_ledger->net_name, l_emission->hdr.ticker, l_aproves, l_aproves_valid );
                            else
                                log_it(L_WARNING, "Emission of %"DAP_UINT64_FORMAT_U" datoshi of %s:%s is wrong: only %u valid aproves when %u need",
                                   l_emission->hdr.value, a_ledger->net_name, l_emission->hdr.ticker, l_aproves, l_aproves_valid );
                    }
                    l_ret = -3;
                }
            }else{
                if(s_debug_more)
                    log_it(L_WARNING,"Can't find token declaration %s:%s thats pointed in token emission datum", a_ledger->net_name, l_emission->hdr.ticker);
                l_ret = DAP_CHAIN_CS_VERIFY_CODE_TX_NO_TOKEN;
            }
        }break;
        default:{}
    }
    DAP_DELETE(l_emission);
    return l_ret;
}

/**
 * @brief dap_chain_ledger_token_emission_add
 * @param a_token_emission
 * @param a_token_emision_size
 * @return
 */
int dap_chain_ledger_token_emission_add(dap_ledger_t *a_ledger, byte_t *a_token_emission, size_t a_token_emission_size)
{
    int l_ret = 0;
    dap_ledger_private_t *l_ledger_priv = PVT(a_ledger);

    const char * c_token_ticker = ((dap_chain_datum_token_emission_t *)a_token_emission)->hdr.ticker;
    dap_chain_ledger_token_item_t * l_token_item = NULL;
    pthread_rwlock_rdlock(&l_ledger_priv->tokens_rwlock);
    HASH_FIND_STR(l_ledger_priv->tokens, c_token_ticker, l_token_item);
    pthread_rwlock_unlock(&l_ledger_priv->tokens_rwlock);
    dap_chain_ledger_token_emission_item_t * l_token_emission_item = NULL;
    // check if such emission is already present in table
    dap_chain_hash_fast_t l_token_emission_hash = {};
    dap_hash_fast(a_token_emission, a_token_emission_size, &l_token_emission_hash);
    char * l_hash_str = dap_chain_hash_fast_to_str_new(&l_token_emission_hash);
    pthread_rwlock_rdlock( l_token_item ? &l_token_item->token_emissions_rwlock
                                        : &l_ledger_priv->treshold_emissions_rwlock);
    HASH_FIND(hh,l_token_item ? l_token_item->token_emissions : l_ledger_priv->treshold_emissions,
              &l_token_emission_hash, sizeof(l_token_emission_hash), l_token_emission_item);
    unsigned long long l_threshold_emissions_count = HASH_COUNT( l_ledger_priv->treshold_emissions);
    pthread_rwlock_unlock(l_token_item ? &l_token_item->token_emissions_rwlock
                                       : &l_ledger_priv->treshold_emissions_rwlock);
    if(l_token_emission_item == NULL ) {
        if ( l_token_item || l_threshold_emissions_count < s_treshold_emissions_max  ) {
            l_token_emission_item = DAP_NEW_Z(dap_chain_ledger_token_emission_item_t);
            size_t l_emission_size = a_token_emission_size;
            l_token_emission_item->datum_token_emission = l_token_item
                                                                     ? dap_chain_datum_emission_read(a_token_emission, &l_emission_size)
                                                                     : DAP_DUP_SIZE(a_token_emission, a_token_emission_size);
            memcpy(&l_token_emission_item->datum_token_emission_hash, &l_token_emission_hash, sizeof(l_token_emission_hash));
            l_token_emission_item->datum_token_emission_size = l_emission_size;
            if (l_token_item) {
                pthread_rwlock_wrlock(&l_token_item->token_emissions_rwlock);
                HASH_ADD(hh, l_token_item->token_emissions, datum_token_emission_hash,
                         sizeof(l_token_emission_hash), l_token_emission_item);
                pthread_rwlock_unlock(&l_token_item->token_emissions_rwlock);
                // Add it to cache
                dap_chain_datum_token_emission_t *l_emission_cache = DAP_DUP_SIZE(a_token_emission, a_token_emission_size);
                char *l_gdb_group = dap_chain_ledger_get_gdb_group(a_ledger, DAP_CHAIN_LEDGER_EMISSIONS_STR);
                if (!dap_chain_global_db_gr_set(dap_strdup(l_hash_str), l_emission_cache, a_token_emission_size, l_gdb_group)) {
                    log_it(L_WARNING, "Ledger cache mismatch");
                    DAP_DELETE(l_emission_cache);
                }
                DAP_DELETE(l_gdb_group);
            } else {
                pthread_rwlock_wrlock(&l_ledger_priv->treshold_emissions_rwlock);
                HASH_ADD(hh, l_ledger_priv->treshold_emissions, datum_token_emission_hash,
                         sizeof(l_token_emission_hash), l_token_emission_item);
                pthread_rwlock_unlock(&l_ledger_priv->treshold_emissions_rwlock);
                l_ret = DAP_CHAIN_CS_VERIFY_CODE_TX_NO_TOKEN;
            }
<<<<<<< HEAD
            pthread_rwlock_unlock( l_token_item ? &l_token_item->token_emissions_rwlock
                                                : &l_ledger_priv->treshold_emissions_rwlock);
            // Add it to cache
            char *l_gdb_group = dap_chain_ledger_get_gdb_group(a_ledger, DAP_CHAIN_LEDGER_EMISSIONS_STR);
            if (!dap_chain_global_db_gr_set(l_hash_str, a_token_emission, a_token_emission_size, l_gdb_group)) {
                log_it(L_WARNING, "Ledger cache mismatch");
            }

            DAP_DELETE(l_gdb_group);

=======
>>>>>>> 908120bb
            char * l_token_emission_address_str = dap_chain_addr_to_str(&(l_token_emission_item->datum_token_emission->hdr.address) );
            if(s_debug_more) {
                if ( l_token_emission_item->datum_token_emission->hdr.version == 1 ) // && l_token_emission_item->datum_token_emission->hdr.type_256 )
                    log_it(L_NOTICE, "Added token emission datum to %s: type=%s value=%s token=%s to_addr=%s ",
                               l_token_item?"emissions cache":"emissions treshold",
                               c_dap_chain_datum_token_emission_type_str[ l_token_emission_item->datum_token_emission->hdr.type ] ,
                               dap_chain_balance_to_coins(
                                    l_token_emission_item->datum_token_emission->hdr.value_256
                                ), c_token_ticker,
                               l_token_emission_address_str);
                else
                    log_it(L_NOTICE, "Added token emission datum to %s: type=%s value=%.1Lf token=%s to_addr=%s ",
                               l_token_item?"emissions cache":"emissions treshold",
                               c_dap_chain_datum_token_emission_type_str[ l_token_emission_item->datum_token_emission->hdr.type ] ,
                               dap_chain_datoshi_to_coins(l_token_emission_item->datum_token_emission->hdr.value), c_token_ticker,
                               l_token_emission_address_str);
            }
            DAP_DELETE(l_token_emission_address_str);
        }else{
            if(s_debug_more)
                log_it(L_WARNING,"Treshold for emissions is overfulled (%zu max), dropping down new data, added nothing",
                   s_treshold_emissions_max);
            l_ret = -2;
        }
    } else {
        if (l_token_item) {
            if(s_debug_more) {
                if ( ((dap_chain_datum_token_emission_t *)a_token_emission)->hdr.version == 1 ) // && ((dap_chain_datum_token_emission_t *)a_token_emission)->hdr.type_256 ) // 256
                    log_it(L_ERROR, "Duplicate token emission datum of %s %s ( %s )",
                            dap_chain_balance_print(((dap_chain_datum_token_emission_t *)a_token_emission)->hdr.value_256), c_token_ticker, l_hash_str);
                else
                    log_it(L_ERROR, "Duplicate token emission datum of %"DAP_UINT64_FORMAT_U" %s ( %s )",
                            ((dap_chain_datum_token_emission_t *)a_token_emission)->hdr.value, c_token_ticker, l_hash_str);
            }
        }
        l_ret = -1;
    }
    DAP_DELETE(l_hash_str);
    if (!l_ret)
        s_treshold_txs_proc(a_ledger);
    return l_ret;
}

int dap_chain_ledger_token_emission_load(dap_ledger_t *a_ledger, byte_t *a_token_emission, size_t a_token_emission_size)
{
    if (PVT(a_ledger)->load_mode) {
        dap_chain_hash_fast_t l_token_emission_hash = {};
        dap_hash_fast(a_token_emission, a_token_emission_size, &l_token_emission_hash);
        dap_chain_ledger_token_emission_item_t *l_token_emission_item;
        dap_chain_ledger_token_item_t *l_token_item, *l_item_tmp;
        pthread_rwlock_rdlock(&PVT(a_ledger)->tokens_rwlock);
        HASH_ITER(hh, PVT(a_ledger)->tokens, l_token_item, l_item_tmp) {
            pthread_rwlock_rdlock(&l_token_item->token_emissions_rwlock);
            HASH_FIND(hh, l_token_item->token_emissions, &l_token_emission_hash, sizeof(l_token_emission_hash),
                    l_token_emission_item);
            pthread_rwlock_unlock(&l_token_item->token_emissions_rwlock);
            if (l_token_emission_item) {
                pthread_rwlock_unlock(&PVT(a_ledger)->tokens_rwlock);
                return 0;
            }
        }
        pthread_rwlock_unlock(&PVT(a_ledger)->tokens_rwlock);
        pthread_rwlock_rdlock(&PVT(a_ledger)->treshold_emissions_rwlock);
        HASH_FIND(hh, PVT(a_ledger)->treshold_emissions, &l_token_emission_hash, sizeof(l_token_emission_hash),
                l_token_emission_item);
        pthread_rwlock_unlock(&PVT(a_ledger)->treshold_emissions_rwlock);
        if (l_token_emission_item) {
            return DAP_CHAIN_CS_VERIFY_CODE_TX_NO_TOKEN;
        }
    }
    return dap_chain_ledger_token_emission_add(a_ledger, a_token_emission, a_token_emission_size);
}

/**
 * @brief dap_chain_ledger_token_emission_find
 * @param a_token_ticker
 * @param a_token_emission_hash
 * @return
 */
dap_chain_datum_token_emission_t * dap_chain_ledger_token_emission_find(dap_ledger_t *a_ledger,
        const char *a_token_ticker, const dap_chain_hash_fast_t *a_token_emission_hash)
{
    dap_ledger_private_t *l_ledger_priv = PVT(a_ledger);
    dap_chain_datum_token_emission_t * l_token_emission = NULL;
    dap_chain_ledger_token_item_t * l_token_item = NULL;
    pthread_rwlock_rdlock(&l_ledger_priv->tokens_rwlock);
    HASH_FIND_STR(l_ledger_priv->tokens, a_token_ticker, l_token_item);
    pthread_rwlock_unlock(&l_ledger_priv->tokens_rwlock);

    if(l_token_item) {
        dap_chain_ledger_token_emission_item_t * l_token_emission_item = NULL;
        pthread_rwlock_rdlock(&l_token_item->token_emissions_rwlock);
        HASH_FIND(hh, l_token_item->token_emissions, a_token_emission_hash, sizeof(*a_token_emission_hash),
                l_token_emission_item);
        pthread_rwlock_unlock(&l_token_item->token_emissions_rwlock);
        if( l_token_emission_item)
            l_token_emission = l_token_emission_item->datum_token_emission;
    }
    return l_token_emission;
}

/**
 * @brief dap_chain_ledger_set_local_cell_id
 * @param a_local_cell_id
 */
void dap_chain_ledger_set_local_cell_id(dap_ledger_t *a_ledger, dap_chain_cell_id_t a_local_cell_id)
{
    PVT(a_ledger)->local_cell_id.uint64 = a_local_cell_id.uint64;
}

/**
 * @brief dap_chain_ledger_tx_get_token_ticker_by_hash
 * @param a_ledger
 * @param a_tx_hash
 * @return
 */
const char* dap_chain_ledger_tx_get_token_ticker_by_hash(dap_ledger_t *a_ledger,dap_chain_hash_fast_t *a_tx_hash)
{
    if(!a_ledger || !a_tx_hash)
        return NULL;
    dap_ledger_private_t *l_ledger_priv = PVT(a_ledger);

    if ( dap_hash_fast_is_blank(a_tx_hash) )
        return NULL;

    dap_chain_ledger_tx_item_t *l_item;
    pthread_rwlock_rdlock(&l_ledger_priv->ledger_rwlock);
    HASH_FIND(hh, l_ledger_priv->ledger_items, a_tx_hash, sizeof (*a_tx_hash), l_item);
    if (l_item) {
        pthread_rwlock_unlock(&l_ledger_priv->ledger_rwlock);
        return l_item->cache_data.token_ticker;
    }
    dap_chain_ledger_tx_spent_item_t *l_spent_item;
    HASH_FIND(hh, l_ledger_priv->spent_items, a_tx_hash, sizeof (*a_tx_hash), l_spent_item);
    pthread_rwlock_unlock(&l_ledger_priv->ledger_rwlock);
    return l_spent_item ? l_spent_item->token_ticker : NULL;

}

/**
 * @brief dap_chain_ledger_addr_get_token_ticker_all
 * @param a_addr
 * @param a_tickers
 * @param a_tickers_size
 */
void dap_chain_ledger_addr_get_token_ticker_all(dap_ledger_t *a_ledger, dap_chain_addr_t * a_addr,
        char *** a_tickers, size_t * a_tickers_size)
{
    dap_chain_hash_fast_t l_tx_first_hash = { 0 };
    const dap_chain_ledger_tx_item_t * l_tx_item = tx_item_find_by_addr(a_ledger, a_addr,NULL, &l_tx_first_hash);
    char ** l_tickers = NULL;
    size_t l_tickers_size = 10;
    size_t l_tickers_pos = 0;

    if(l_tx_item) {
        l_tickers_size = 10;
        l_tickers = DAP_NEW_Z_SIZE(char *, l_tickers_size * sizeof(char*));
        while(l_tx_item) {
            bool l_is_not_in_list = true;
            for(size_t i = 0; i < l_tickers_size; i++) {
                if (l_tickers[i]==NULL)
                    break;
                if(l_tickers[i] && strcmp(l_tickers[i], l_tx_item->cache_data.token_ticker) == 0) {
                    l_is_not_in_list = false;
                    break;
                }
            }
            if(l_is_not_in_list) {
                if((l_tickers_pos + 1) == l_tickers_size) {
                    l_tickers_size += (l_tickers_size / 2);
                    l_tickers = DAP_REALLOC(l_tickers, l_tickers_size);
                }
                l_tickers[l_tickers_pos] = dap_strdup(l_tx_item->cache_data.token_ticker);
                l_tickers_pos++;
            }
            dap_chain_hash_fast_t* l_tx_hash = dap_chain_node_datum_tx_calc_hash(l_tx_item->tx);
            l_tx_item = tx_item_find_by_addr(a_ledger, a_addr, NULL, l_tx_hash);
            DAP_DELETE(l_tx_hash);
        }
        l_tickers_size = l_tickers_pos + 1;
        l_tickers = DAP_REALLOC(l_tickers, l_tickers_size * sizeof(char*));
    }
    *a_tickers = l_tickers;
    *a_tickers_size = l_tickers_pos;
}

void dap_chain_ledger_addr_get_token_ticker_all_fast(dap_ledger_t *a_ledger, dap_chain_addr_t * a_addr,
        char *** a_tickers, size_t * a_tickers_size) {
    dap_ledger_wallet_balance_t *wallet_balance, *tmp;
    size_t l_count = HASH_COUNT(PVT(a_ledger)->balance_accounts);
    if(l_count){
        char **l_tickers = DAP_NEW_Z_SIZE(char*, l_count * sizeof(char*));
        l_count = 0;
        char *l_addr = dap_chain_addr_to_str(a_addr);
        pthread_rwlock_rdlock(&PVT(a_ledger)->balance_accounts_rwlock);
        HASH_ITER(hh, PVT(a_ledger)->balance_accounts, wallet_balance, tmp) {
            char **l_keys = dap_strsplit(wallet_balance->key, " ", -1);
            if (!dap_strcmp(l_keys[0], l_addr)) {
                l_tickers[l_count] = dap_strdup(wallet_balance->token_ticker);
                ++l_count;
            }
            dap_strfreev(l_keys);
        }
        pthread_rwlock_unlock(&PVT(a_ledger)->balance_accounts_rwlock);
        *a_tickers = l_tickers;
    }
    *a_tickers_size = l_count;
}



/**
 * Get transaction in the cache by hash
 *
 * return transaction, or NULL if transaction not found in the cache
 */
static dap_chain_datum_tx_t* s_find_datum_tx_by_hash(dap_ledger_t *a_ledger,
        dap_chain_hash_fast_t *a_tx_hash, dap_chain_ledger_tx_item_t **a_item_out)
{
    if(!a_tx_hash)
        return NULL;

//    log_it( L_ERROR, "s_find_datum_tx_by_hash( )...");

    dap_ledger_private_t *l_ledger_priv = PVT(a_ledger);
    dap_chain_datum_tx_t *l_tx_ret = NULL;
    dap_chain_ledger_tx_item_t *l_tx_item;
    pthread_rwlock_rdlock(&l_ledger_priv->ledger_rwlock);
    HASH_FIND(hh, l_ledger_priv->ledger_items, a_tx_hash, sizeof(dap_chain_hash_fast_t), l_tx_item); // tx_hash already in the hash?
    pthread_rwlock_unlock(&l_ledger_priv->ledger_rwlock);
    if(l_tx_item) {
        l_tx_ret = l_tx_item->tx;
        if(a_item_out)
            *a_item_out = l_tx_item;
    }
    return l_tx_ret;
}

/**
 * @brief dap_chain_ledger_tx_find_by_hash
 * @param a_tx_hash
 * @return
 */

dap_chain_datum_tx_t* dap_chain_ledger_tx_find_by_hash(dap_ledger_t *a_ledger, dap_chain_hash_fast_t *a_tx_hash)
{
    return s_find_datum_tx_by_hash(a_ledger, a_tx_hash, NULL);
}

/**
 * Check whether used 'out' items (local function)
 */
static bool dap_chain_ledger_item_is_used_out(dap_chain_ledger_tx_item_t *a_item, int a_idx_out)
{
    bool l_used_out = false;
    if (!a_item || !a_item->cache_data.n_outs) {
        //log_it(L_DEBUG, "list_cached_item is NULL");
        return true;
    }
    if(a_idx_out >= MAX_OUT_ITEMS) {
        if(s_debug_more)
            log_it(L_ERROR, "Too big index(%d) of 'out'items (max=%d)", a_idx_out, MAX_OUT_ITEMS);
    }
    assert(a_idx_out < MAX_OUT_ITEMS);
    // if there are used 'out' items
    if(a_item->cache_data.n_outs_used > 0) {
        if(!dap_hash_fast_is_blank(&(a_item->cache_data.tx_hash_spent_fast[a_idx_out])))
            l_used_out = true;
    }
    return l_used_out;
}

/**
 * @brief dap_chain_ledger_permissions_check
 * @param a_token_item
 * @param a_permission_id
 * @param a_data
 * @param a_data_size
 * @return
 */
static int s_ledger_permissions_check(dap_chain_ledger_token_item_t *  a_token_item, uint16_t a_permission_id, const void * a_data,size_t a_data_size )
{
    dap_chain_addr_t * l_addrs = NULL;
    size_t l_addrs_count =0;
    switch (a_permission_id) {
        case DAP_CHAIN_DATUM_TOKEN_TSD_TYPE_TX_RECEIVER_ALLOWED_ADD:
            l_addrs = a_token_item->tx_recv_allow;
            l_addrs_count = a_token_item->tx_recv_allow_size;
        break;
        case DAP_CHAIN_DATUM_TOKEN_TSD_TYPE_TX_RECEIVER_BLOCKED_ADD:
            l_addrs = a_token_item->tx_recv_block;
            l_addrs_count = a_token_item->tx_recv_block_size;
        break;
        case DAP_CHAIN_DATUM_TOKEN_TSD_TYPE_TX_SENDER_ALLOWED_ADD:
            l_addrs = a_token_item->tx_send_allow;
            l_addrs_count = a_token_item->tx_send_allow_size;
        break;
        case DAP_CHAIN_DATUM_TOKEN_TSD_TYPE_TX_SENDER_BLOCKED_ADD:
            l_addrs = a_token_item->tx_send_block;
            l_addrs_count = a_token_item->tx_send_block_size;
        break;
    }
    if ( l_addrs && l_addrs_count){
        if (a_data_size != sizeof (*l_addrs)){
            log_it(L_ERROR,"Wrong data size %zd for ledger permission check", a_data_size);
            return -2;
        }
        for(size_t n=0; n<l_addrs_count;n++ ){
            if (memcmp(&l_addrs[n],a_data,a_data_size)==0)
                return 0;
        }
        return -1;
    }
    return -10;
}

/**
 * Checking a new transaction before adding to the cache
 *
 * return 1 OK, -1 error
 */
// Checking a new transaction before adding to the cache
int dap_chain_ledger_tx_cache_check(dap_ledger_t *a_ledger, dap_chain_datum_tx_t *a_tx,
        dap_list_t **a_list_bound_items, dap_list_t **a_list_tx_out)
{
    /*
     Steps of checking for current transaction tx2 and every previous transaction tx1:
     1. !is_used_out(tx1.dap_chain_datum_tx_out)
     &&
     2. valid(tx2.dap_chain_datum_tx_sig.pkey)
     &&
     3. hash(tx1) == tx2.dap_chain_datump_tx_in.tx_prev_hash
     &&
     4. tx1.dap_chain_datum_tx_out.addr.data.key == tx2.dap_chain_datum_tx_sig.pkey for unconditional output
     \\
     5a. tx1.dap_chain_datum_tx_sig.pkey == tx2.dap_chain_datum_tx_sig.pkey for conditional owner
     \\
     5b. tx1.dap_chain_datum_tx_out.condition == verify_svc_type(tx2) for conditional output
     &&
     6. sum(  find (tx2.input.tx_prev_hash).output[tx2.input_tx_prev_idx].value )  ==  sum (tx2.outputs.value) per token
     */

    dap_ledger_private_t *l_ledger_priv = PVT(a_ledger);
    if(!a_tx){
        log_it(L_DEBUG, "NULL transaction, check broken");
        return -1;
    }

    dap_list_t *l_list_bound_items = NULL;

    bool l_is_first_transaction = false;
    // sum of values in 'out' items from the previous transactions
    dap_chain_ledger_tokenizer_t *l_values_from_prev_tx = NULL, *l_values_from_cur_tx = NULL,
                                 *l_value_cur = NULL, *l_tmp = NULL, *l_res = NULL;
    char *l_token = NULL;
    dap_chain_ledger_token_item_t * l_token_item = NULL;
    dap_chain_hash_fast_t *l_emission_hash;

    // check all previous transactions
    int l_err_num = 0;
    int l_prev_tx_count = 0;

    // ----------------------------------------------------------------
    // find all 'in' items in current transaction
    dap_list_t *l_list_in = dap_chain_datum_tx_items_get((dap_chain_datum_tx_t*) a_tx, TX_ITEM_TYPE_IN,
                                                          &l_prev_tx_count);
    // find all conditional 'in' items in current transaction
    dap_list_t *l_list_tmp = dap_chain_datum_tx_items_get((dap_chain_datum_tx_t *)a_tx, TX_ITEM_TYPE_IN_COND,
                                                          &l_prev_tx_count);
    if (l_list_tmp) {
        // add conditional input to common list
        l_list_in = dap_list_append(l_list_in, l_list_tmp->data);
        dap_list_free(l_list_tmp);
    }
    l_list_tmp = l_list_in;
    dap_chain_ledger_tx_bound_t *bound_item;
    int l_list_tmp_num = 0;
     // find all previous transactions
    for (dap_list_t *l_list_tmp = l_list_in; l_list_tmp; l_list_tmp = dap_list_next(l_list_tmp), l_list_tmp_num++) {
        bound_item = DAP_NEW_Z(dap_chain_ledger_tx_bound_t);
        dap_chain_tx_in_t *l_tx_in = NULL;
        dap_chain_addr_t l_tx_in_from={0};
        dap_chain_tx_in_cond_t *l_tx_in_cond;
        dap_chain_hash_fast_t l_tx_prev_hash={0};
        uint8_t l_cond_type = *(uint8_t *)l_list_tmp->data;
        // one of the previous transaction
        if (l_cond_type == TX_ITEM_TYPE_IN) {
            l_tx_in = (dap_chain_tx_in_t *)l_list_tmp->data;
            l_tx_prev_hash = l_tx_in->header.tx_prev_hash;
            bound_item->in.tx_cur_in = l_tx_in;
        } else { // TX_ITEM_TYPE_IN_COND
            l_tx_in_cond = (dap_chain_tx_in_cond_t *)l_list_tmp->data;
            l_tx_prev_hash = l_tx_in_cond->header.tx_prev_hash;
            bound_item->in.tx_cur_in_cond = l_tx_in_cond;
        }
        memcpy(&bound_item->tx_prev_hash_fast, &l_tx_prev_hash, sizeof(dap_chain_hash_fast_t));

        bool l_is_blank = dap_hash_fast_is_blank(&l_tx_prev_hash);
        char l_tx_prev_hash_str[70]={[0]='\0'};
        if (l_is_blank){
            if(s_debug_more)
                log_it(L_DEBUG, "Tx check: blank prev hash ");
           dap_snprintf(l_tx_prev_hash_str,sizeof( l_tx_prev_hash_str),"BLANK");
        }else{
            dap_chain_hash_fast_to_str(&l_tx_prev_hash,l_tx_prev_hash_str,sizeof(l_tx_prev_hash_str));
            if(s_debug_more)
                log_it(L_DEBUG, "Tx check:  tx prev hash %s",l_tx_prev_hash_str);
        }

        if(l_is_blank || l_is_first_transaction) {
            // if at least one blank hash is present, then all the hashes should be blank
            if((!l_is_first_transaction && l_list_tmp_num > 1) || !l_is_blank) {
                l_err_num = -3;
                break;
            }
            l_is_first_transaction = true;
            if (!l_token) {
                dap_chain_tx_token_t *l_tx_token = (dap_chain_tx_token_t *)dap_chain_datum_tx_item_get(a_tx, NULL, TX_ITEM_TYPE_TOKEN, NULL);
                if (!l_tx_token) {
                    l_err_num = -4;
                    break;
                }
                l_token = l_tx_token->header.ticker;
                l_emission_hash = &l_tx_token->header.token_emission_hash;
            }
            DAP_DELETE(bound_item);
            continue;
        }
        // Get previous transaction in the cache by hash
        dap_chain_ledger_tx_item_t *l_item_out = NULL;
        dap_chain_datum_tx_t *l_tx_prev =
                s_find_datum_tx_by_hash(a_ledger, &l_tx_prev_hash, &l_item_out); // dap_chain_datum_tx_t *l_tx_prev = (dap_chain_datum_tx_t*) dap_chain_node_datum_tx_cache_find(&tx_prev_hash);
        bound_item->item_out = l_item_out;
        if(!l_tx_prev) { // First transaction
            if(s_debug_more)
                log_it(L_DEBUG,"No previous transaction was found for hash %s",l_tx_prev_hash_str);
            l_err_num = DAP_CHAIN_CS_VERIFY_CODE_TX_NO_PREVIOUS;
            break;
        }
        if(s_debug_more)
            log_it(L_INFO,"Previous transaction was found for hash %s",l_tx_prev_hash_str);
        bound_item->tx_prev = l_tx_prev;

        // 1. Check if out in previous transaction has spent
        int l_idx = (l_cond_type == TX_ITEM_TYPE_IN) ? l_tx_in->header.tx_out_prev_idx : l_tx_in_cond->header.tx_out_prev_idx;
        if (dap_chain_ledger_item_is_used_out(l_item_out, l_idx)) {
            l_err_num = -6;
            break;
        }

        // 2. Verify signature in current transaction
        if(dap_chain_datum_tx_verify_sign(a_tx) != 1)
            return -2;

        // 3. Compare hash in previous transaction with hash inside 'in' item
        // calculate hash of previous transaction anew
        dap_chain_hash_fast_t *l_hash_prev = dap_chain_node_datum_tx_calc_hash(l_tx_prev);
        int l_res_hash = dap_hash_fast_compare(l_hash_prev, &l_tx_prev_hash);

        DAP_DELETE(l_hash_prev);
        if (l_res_hash != 1) {
            l_err_num = -7;
            break;
        }

        uint256_t l_value;
        // Get list of all 'out' items from previous transaction
        dap_list_t *l_list_prev_out = dap_chain_datum_tx_items_get(l_tx_prev, TX_ITEM_TYPE_OUT_ALL, NULL);
        // Get one 'out' item in previous transaction bound with current 'in' item
        void *l_tx_prev_out = dap_list_nth_data(l_list_prev_out, l_idx);
        dap_list_free(l_list_prev_out);
        if(!l_tx_prev_out) {
            l_err_num = -8;
            break;
        }
        if (l_cond_type == TX_ITEM_TYPE_IN) {
            dap_chain_tx_item_type_t l_type = *(uint8_t *)l_tx_prev_out;
            switch (l_type) {
            case TX_ITEM_TYPE_OUT:
                bound_item->out.tx_prev_out = l_tx_prev_out;
                memcpy(&l_tx_in_from, &bound_item->out.tx_prev_out->addr,sizeof (bound_item->out.tx_prev_out->addr));
                break;
            case TX_ITEM_TYPE_OUT_256: // 256
                bound_item->out.tx_prev_out_256 = l_tx_prev_out;
                memcpy(&l_tx_in_from, &bound_item->out.tx_prev_out_256->addr,sizeof (bound_item->out.tx_prev_out_256->addr));
                break;
            case TX_ITEM_TYPE_OUT_EXT: // 256
                bound_item->out.tx_prev_out_ext_256 = l_tx_prev_out;
                memcpy(&l_tx_in_from, &bound_item->out.tx_prev_out_ext_256->addr,sizeof (bound_item->out.tx_prev_out_ext_256->addr));
                break;
            default:
                l_err_num = -8;
            }
            if (l_err_num)
                break;

            // calculate hash of public key in current transaction
            dap_chain_hash_fast_t l_hash_pkey;
            {
                // Get sign item
                dap_chain_tx_sig_t *l_tx_sig = (dap_chain_tx_sig_t*) dap_chain_datum_tx_item_get(a_tx, NULL,
                        TX_ITEM_TYPE_SIG, NULL);
                // Get sign from sign item
                dap_sign_t *l_sign = dap_chain_datum_tx_item_sign_get_sig((dap_chain_tx_sig_t*) l_tx_sig);
                // Get public key from sign
                size_t l_pkey_ser_size = 0;
                const uint8_t *l_pkey_ser = dap_sign_get_pkey(l_sign, &l_pkey_ser_size);
                // calculate hash from public key
                dap_hash_fast(l_pkey_ser, l_pkey_ser_size, &l_hash_pkey);
                // hash of public key in 'out' item of previous transaction

                uint8_t *l_prev_out_addr_key = NULL;
                switch (l_type) {
                    case TX_ITEM_TYPE_OUT_256:
                        l_prev_out_addr_key = bound_item->out.tx_prev_out_256->addr.data.key; break;
                    case TX_ITEM_TYPE_OUT:
                        l_prev_out_addr_key = bound_item->out.tx_prev_out->addr.data.key; break;
                    case TX_ITEM_TYPE_OUT_EXT:
                        l_prev_out_addr_key = bound_item->out.tx_prev_out_ext_256->addr.data.key; break;
                    default:
                        log_it(L_DEBUG, "Unknown item type %d", l_type);
                    break;
                }

                // 4. compare public key hashes in the signature of the current transaction and in the 'out' item of the previous transaction
                if(memcmp(&l_hash_pkey, l_prev_out_addr_key, sizeof(dap_chain_hash_fast_t))) {
                    l_err_num = -9;
                    break;
                }
            }

            switch (l_type) {
                case TX_ITEM_TYPE_OUT_256: // 256
                    l_value = bound_item->out.tx_prev_out_256->header.value; break;
                case TX_ITEM_TYPE_OUT:
                    l_value = dap_chain_uint256_from(bound_item->out.tx_prev_out->header.value); break;
                case TX_ITEM_TYPE_OUT_EXT: // 256
                    l_value = bound_item->out.tx_prev_out_ext_256->header.value;
                    l_token = bound_item->out.tx_prev_out_ext_256->token;
                    break;
                default:
                    log_it(L_DEBUG, "Unknown item type %d", l_type);
                    break;
            }
        } else { // TX_ITEM_TYPE_IN_COND
            if(*(uint8_t *)l_tx_prev_out != TX_ITEM_TYPE_OUT_256_COND) {
                l_err_num = -8;
                break;
            }
            if (! l_token_item){
                l_err_num = -16;
                log_it(L_ERROR,"Can't find token item for conditioned tx out");
                break;
            }
            // 5a. Check for condition owner
            dap_chain_tx_sig_t *l_tx_prev_sig = (dap_chain_tx_sig_t *)dap_chain_datum_tx_item_get(l_tx_prev, NULL, TX_ITEM_TYPE_SIG, NULL);
            dap_sign_t *l_prev_sign = dap_chain_datum_tx_item_sign_get_sig((dap_chain_tx_sig_t *)l_tx_prev_sig);
            size_t l_prev_pkey_ser_size = 0;
            const uint8_t *l_prev_pkey_ser = dap_sign_get_pkey(l_prev_sign, &l_prev_pkey_ser_size);
            dap_chain_tx_sig_t *l_tx_sig = (dap_chain_tx_sig_t *)dap_chain_datum_tx_item_get(a_tx, NULL, TX_ITEM_TYPE_SIG, NULL);
            dap_sign_t *l_sign = dap_chain_datum_tx_item_sign_get_sig((dap_chain_tx_sig_t *)l_tx_sig);
            size_t l_pkey_ser_size = 0;
            const uint8_t *l_pkey_ser = dap_sign_get_pkey(l_sign, &l_pkey_ser_size);

            dap_chain_tx_out_cond_t *l_tx_prev_out_cond = NULL;
            l_tx_prev_out_cond = (dap_chain_tx_out_cond_t *)l_tx_prev_out;

            bool l_owner = false;
            if (l_pkey_ser_size == l_prev_pkey_ser_size &&
                    !memcmp(l_prev_pkey_ser, l_pkey_ser, l_prev_pkey_ser_size)) {
                l_owner = true;
            }
            // 5b. Call verificator for conditional output
            dap_chain_ledger_verificator_t *l_verificator;
            int l_tmp = l_tx_prev_out_cond->header.subtype;

            pthread_rwlock_rdlock(&s_verificators_rwlock);
            HASH_FIND_INT(s_verificators, &l_tmp, l_verificator);
            pthread_rwlock_unlock(&s_verificators_rwlock);
            if (!l_verificator || !l_verificator->callback) {
                if(s_debug_more)
                    log_it(L_ERROR, "No verificator set for conditional output subtype %d", l_tmp);
                l_err_num = -13;
                break;
            }
            if (l_verificator->callback(l_tx_prev_out_cond, a_tx, l_owner) == false) {
                l_err_num = -14;
                break;
            }
            // calculate sum of values from previous transactions
            bound_item->out.tx_prev_out_cond_256 = l_tx_prev_out_cond;
            l_value = l_tx_prev_out_cond->header.value;
            l_token = NULL;
        }
        if (!l_token || !*l_token) {
            l_token = l_item_out->cache_data.token_ticker;
        }
        if (! l_token || !*l_token ) {
            log_it(L_WARNING, "No token ticker found in previous transaction");
            l_err_num = -15;
            break;
        }
        // Get permissions
        l_token_item = NULL;
        pthread_rwlock_rdlock(&l_ledger_priv->tokens_rwlock);
        HASH_FIND_STR(l_ledger_priv->tokens, l_token, l_token_item);
        pthread_rwlock_unlock(&l_ledger_priv->tokens_rwlock);
        if (! l_token_item){
            if(s_debug_more)
                log_it(L_WARNING, "No token item found for token %s", l_token);
            l_err_num = -15;
            break;
        }
        // Check permissions
        if ( (l_token_item->flags & DAP_CHAIN_DATUM_TOKEN_FLAG_ALL_SENDER_BLOCKED ) ||  // If all is blocked - check if we're
             (l_token_item->flags & DAP_CHAIN_DATUM_TOKEN_FLAG_ALL_RECEIVER_FROZEN) ){ // in white list

            if(s_ledger_permissions_check(l_token_item, DAP_CHAIN_DATUM_TOKEN_TSD_TYPE_TX_SENDER_ALLOWED_ADD,&l_tx_in_from,
                                          sizeof (l_tx_in_from)) != 0 ){
                char * l_tmp_tx_in_from = dap_chain_addr_to_str(&l_tx_in_from);
                if(s_debug_more)
                    log_it(L_WARNING, "No permission for addr %s", l_tmp_tx_in_from?l_tmp_tx_in_from:"(null)");
                DAP_DELETE(l_tmp_tx_in_from);
                l_err_num = -20;
                break;
            }
        }
        if ((l_token_item->flags & DAP_CHAIN_DATUM_TOKEN_FLAG_ALL_SENDER_ALLOWED ) || // If all is allowed - check if we're
            (l_token_item->flags & DAP_CHAIN_DATUM_TOKEN_FLAG_ALL_SENDER_UNFROZEN ) ){ // in black list
            if(s_ledger_permissions_check(l_token_item, DAP_CHAIN_DATUM_TOKEN_TSD_TYPE_TX_SENDER_BLOCKED_ADD ,&l_tx_in_from,
                                          sizeof (l_tx_in_from)) == 0 ){
                char * l_tmp_tx_in_from = dap_chain_addr_to_str(&l_tx_in_from);
                if(s_debug_more)
                    log_it(L_WARNING, "No permission for addr %s", l_tmp_tx_in_from?l_tmp_tx_in_from:"(null)");
                DAP_DELETE(l_tmp_tx_in_from);
                l_err_num = -20;
                break;
            }
        }

        HASH_FIND_STR(l_values_from_prev_tx, l_token, l_value_cur);
        if (!l_value_cur) {
            l_value_cur = DAP_NEW_Z(dap_chain_ledger_tokenizer_t);
            strcpy(l_value_cur->token_ticker, l_token);
            HASH_ADD_STR(l_values_from_prev_tx, token_ticker, l_value_cur);
        }
        // calculate sum of values from previous transactions per each token
        SUM_256_256(l_value_cur->sum, l_value, &l_value_cur->sum);

        l_list_bound_items = dap_list_append(l_list_bound_items, bound_item);
    }

    if (l_list_in)
        dap_list_free(l_list_in);

    if (l_err_num) {
        DAP_DELETE(bound_item);
        if ( l_list_bound_items )
            dap_list_free_full(l_list_bound_items, free);
        HASH_ITER(hh, l_values_from_prev_tx, l_value_cur, l_tmp) {
            DAP_DELETE(l_value_cur);
        }
        return l_err_num;
    }

    // 6. Compare sum of values in 'out' items in the current transaction and in the previous transactions
    // Calculate the sum of values in 'out' items from the current transaction
    bool l_multichannel = false;
    if (HASH_COUNT(l_values_from_prev_tx) > 1) {
        l_multichannel = true;
    } else {
        l_value_cur = DAP_NEW_Z(dap_chain_ledger_tokenizer_t);
        if(l_token)
            strcpy(l_value_cur->token_ticker, l_token);
        HASH_ADD_STR(l_values_from_cur_tx, token_ticker, l_value_cur);
    }
    dap_list_t *l_list_tx_out = NULL;
    bool emission_flag = !l_is_first_transaction || (l_is_first_transaction && l_ledger_priv->check_token_emission);
    // find 'out' items
    dap_list_t *l_list_out = dap_chain_datum_tx_items_get((dap_chain_datum_tx_t*) a_tx, TX_ITEM_TYPE_OUT_ALL, NULL);
    uint256_t l_value = {};
    for (l_list_tmp = l_list_out; l_list_tmp; l_list_tmp = dap_list_next(l_list_tmp)) {
        dap_chain_tx_item_type_t l_type = *(uint8_t *)l_list_tmp->data;
        dap_chain_addr_t l_tx_out_to={0};
        switch (l_type) {
        case TX_ITEM_TYPE_OUT: {
            dap_chain_tx_out_t *l_tx_out = (dap_chain_tx_out_t *)l_list_tmp->data;
            if (l_multichannel) { // token ticker is mandatory for multichannel transactions
                l_err_num = -16;
                break;
            }
            if (emission_flag) {
                 l_value = dap_chain_uint256_from(l_tx_out->header.value);
            }
            memcpy(&l_tx_out_to , &l_tx_out->addr, sizeof (l_tx_out_to));
            l_list_tx_out = dap_list_append(l_list_tx_out, l_tx_out);
        } break;
        case TX_ITEM_TYPE_OUT_256: { // 256
            dap_chain_256_tx_out_t *l_tx_out = (dap_chain_256_tx_out_t *)l_list_tmp->data;
            if (l_multichannel) { // token ticker is mandatory for multichannel transactions
                l_err_num = -16;
                break;
            }
            if (emission_flag) {
                 l_value = l_tx_out->header.value;
            }
            memcpy(&l_tx_out_to , &l_tx_out->addr, sizeof (l_tx_out_to));
            l_list_tx_out = dap_list_append(l_list_tx_out, l_tx_out);
        } break;
        case TX_ITEM_TYPE_OUT_EXT: { // 256
            dap_chain_tx_out_ext_t *l_tx_out = (dap_chain_tx_out_ext_t *)l_list_tmp->data;
            if (!l_multichannel) { // token ticker is depricated for single-channel transactions
                l_err_num = -16;
                break;
            }
            if (emission_flag) {
                 l_value = l_tx_out->header.value;
                 l_token = l_tx_out->token;
            }
            memcpy(&l_tx_out_to , &l_tx_out->addr, sizeof (l_tx_out_to));
            l_list_tx_out = dap_list_append(l_list_tx_out, l_tx_out);
        } break;
        case TX_ITEM_TYPE_OUT_256_COND: {
            dap_chain_tx_out_cond_t *l_tx_out = (dap_chain_tx_out_cond_t *)l_list_tmp->data;
            if (emission_flag) {
                l_value = l_tx_out->header.value;
            }
            if (l_multichannel) { // out_cond have no field .token
                log_it(L_WARNING, "No conditional output support for multichannel transaction");
                l_err_num = -18;
                break;
            }
            l_list_tx_out = dap_list_append(l_list_tx_out, l_tx_out);
        } break;
        default: {}
        }
        if (l_multichannel) {
            HASH_FIND_STR(l_values_from_cur_tx, l_token, l_value_cur);
            if (!l_value_cur) {
                l_value_cur = DAP_NEW_Z(dap_chain_ledger_tokenizer_t);
                strcpy(l_value_cur->token_ticker, l_token);
                HASH_ADD_STR(l_values_from_cur_tx, token_ticker, l_value_cur);
            }
        }
        SUM_256_256(l_value_cur->sum, l_value, &l_value_cur->sum);

        // Get permissions for token
        l_token_item = NULL;
        pthread_rwlock_rdlock(&l_ledger_priv->tokens_rwlock);
        if(l_ledger_priv->tokens)
            HASH_FIND_STR(l_ledger_priv->tokens,l_token, l_token_item);
        pthread_rwlock_unlock(&l_ledger_priv->tokens_rwlock);
        if (! l_token_item){
            if(s_debug_more)
                log_it(L_WARNING, "No token item found for token %s", l_token);
            l_err_num = -15;
            break;
        }
        // Check permissions

        if ( (l_token_item->flags & DAP_CHAIN_DATUM_TOKEN_FLAG_ALL_RECEIVER_BLOCKED )||   //  If all is blocked or frozen
             (l_token_item->flags & DAP_CHAIN_DATUM_TOKEN_FLAG_ALL_RECEIVER_FROZEN) ){ //  check if we're in white list
            if(s_ledger_permissions_check(l_token_item, DAP_CHAIN_DATUM_TOKEN_TSD_TYPE_TX_RECEIVER_ALLOWED_ADD,&l_tx_out_to ,
                                          sizeof (l_tx_out_to)) != 0 ){
                char * l_tmp_tx_out_to = dap_chain_addr_to_str(&l_tx_out_to);
                if(s_debug_more)
                    log_it(L_WARNING, "No permission for addr %s", l_tmp_tx_out_to?l_tmp_tx_out_to:"(null)");
                DAP_DELETE(l_tmp_tx_out_to);
                l_err_num = -20;
                break;
            }
        }
        if ( (l_token_item->flags & DAP_CHAIN_DATUM_TOKEN_FLAG_ALL_RECEIVER_ALLOWED )||
             (l_token_item->flags & DAP_CHAIN_DATUM_TOKEN_FLAG_ALL_RECEIVER_UNFROZEN )
             ){ // If all is allowed - check if we're in black list
            if(s_ledger_permissions_check(l_token_item, DAP_CHAIN_DATUM_TOKEN_TSD_TYPE_TX_RECEIVER_BLOCKED_ADD ,&l_tx_out_to,
                                          sizeof (l_tx_out_to)) == 0 ){
                char * l_tmp_tx_out_to = dap_chain_addr_to_str(&l_tx_out_to);
                if(s_debug_more)
                    log_it(L_WARNING, "No permission for addr %s", l_tmp_tx_out_to?l_tmp_tx_out_to:"(null)");
                DAP_DELETE(l_tmp_tx_out_to);
                l_err_num = -20;
                break;
            }
        }
    }


    if ( l_list_out )
        dap_list_free(l_list_out);

    // Additional check whether the transaction is first
    if (l_is_first_transaction && !l_err_num) {
        if (l_ledger_priv->check_token_emission) { // Check the token emission
            dap_chain_datum_token_emission_t * l_token_emission = dap_chain_ledger_token_emission_find(a_ledger, l_token, l_emission_hash);
            if (l_token_emission) {
                if (!EQUAL_256(l_token_emission->hdr.value_256, l_value_cur->sum)) {
                    l_err_num = -10;
                }
                l_value_cur = NULL;
            } else {
                log_it(L_WARNING, "Emission for tx_token wasn't found");
                l_err_num = DAP_CHAIN_CS_VERIFY_CODE_TX_NO_EMISSION;
            }
        }
    }
    if (!l_is_first_transaction && !l_err_num) {
        HASH_ITER(hh, l_values_from_prev_tx, l_value_cur, l_tmp) {
            HASH_FIND_STR(l_values_from_cur_tx, l_value_cur->token_ticker, l_res);
            if (!l_res || !EQUAL_256(l_res->sum, l_value_cur->sum) ) {
                if(s_debug_more)
                    log_it(L_ERROR, "Sum of values in out items of current tx 256 (%s) is not equal outs from previous tx (%s) for token %s",
                       dap_chain_balance_print(l_res ? l_res->sum : uint256_0), dap_chain_balance_print(l_value_cur->sum), l_value_cur->token_ticker);
                l_err_num = -12;
                break;
            }
        }

    }

    HASH_ITER(hh, l_values_from_prev_tx, l_value_cur, l_tmp) {
        DAP_DELETE(l_value_cur);
    }
    HASH_ITER(hh, l_values_from_cur_tx, l_value_cur, l_tmp) {
        DAP_DELETE(l_value_cur);
    }
    if (!a_list_bound_items || l_err_num) {
        dap_list_free_full(l_list_bound_items, free);
    } else {
        *a_list_bound_items = l_list_bound_items;
    }
    if (!a_list_tx_out || l_err_num) {
        dap_list_free(l_list_tx_out);
    } else {
        *a_list_tx_out = l_list_tx_out;
    }

    return l_err_num;
}

/**
 * @brief dap_chain_ledger_tx_check
 * @param a_ledger
 * @param a_tx
 * @return
 */
int dap_chain_ledger_tx_add_check(dap_ledger_t *a_ledger, dap_chain_datum_tx_t *a_tx)
{
    if(!a_tx)
        return -2;
    dap_list_t *l_list_bound_items = NULL;
    dap_list_t *l_list_tx_out = NULL;

    int l_ret_check;
    if( (l_ret_check = dap_chain_ledger_tx_cache_check(
             a_ledger, a_tx, &l_list_bound_items, &l_list_tx_out)) < 0){
        if(s_debug_more)
            log_it (L_DEBUG, "dap_chain_ledger_tx_add_check() tx not passed the check: code %d ",l_ret_check);
        return l_ret_check;
    }
    dap_chain_hash_fast_t *l_tx_hash = dap_chain_node_datum_tx_calc_hash(a_tx);
    char l_tx_hash_str[70];
    dap_chain_hash_fast_to_str(l_tx_hash,l_tx_hash_str,sizeof(l_tx_hash_str));
    if(s_debug_more)
        log_it ( L_INFO, "dap_chain_ledger_tx_add_check() check passed for tx %s",l_tx_hash_str);
    return 0;
}

static int s_balance_cache_update(dap_ledger_t *a_ledger, dap_ledger_wallet_balance_t *a_balance)
{
    char *l_gdb_group = dap_chain_ledger_get_gdb_group(a_ledger, DAP_CHAIN_LEDGER_BALANCES_STR);

    if (!dap_chain_global_db_gr_set(a_balance->key, &a_balance->balance, sizeof(uint256_t), l_gdb_group)) {
        if(s_debug_more)
            log_it(L_WARNING, "Ledger cache mismatch");
        return -1;
    }

    DAP_DELETE(l_gdb_group);
    return 0;
}

static int s_tx_cache_update(dap_ledger_t *a_ledger, dap_chain_ledger_tx_item_t *a_item)
{
    int    rc;

    size_t l_tx_size = dap_chain_datum_tx_get_size(a_item->tx),
            l_tx_cache_sz = l_tx_size + sizeof(a_item->cache_data);

    uint8_t *l_tx_cache = DAP_NEW_Z_SIZE(uint8_t, l_tx_cache_sz);
    memcpy(l_tx_cache, &a_item->cache_data, sizeof(a_item->cache_data));
    memcpy(l_tx_cache + sizeof(a_item->cache_data), a_item->tx, l_tx_size);

    char *l_gdb_group = dap_chain_ledger_get_gdb_group(a_ledger, DAP_CHAIN_LEDGER_TXS_STR);
    char *l_tx_hash_str = dap_chain_hash_fast_to_str_new(&a_item->tx_hash_fast);

    if ( !(rc = dap_chain_global_db_gr_set(l_tx_hash_str, l_tx_cache, l_tx_cache_sz, l_gdb_group)) ) {
        if(s_debug_more)
            log_it(L_WARNING, "Ledger cache mismatch");
    }

    DAP_DELETE(l_tx_hash_str);
    DAP_DELETE(l_tx_cache);
    DAP_DELETE(l_gdb_group);

    return (rc == true) ? 0 : -1;
}

/**
 * Add new transaction to the cache list
 *
 * return 1 OK, -1 error
 */
int dap_chain_ledger_tx_add(dap_ledger_t *a_ledger, dap_chain_datum_tx_t *a_tx, dap_hash_fast_t *a_tx_hash, bool a_from_threshold)
{
    if(!a_tx){
        if(s_debug_more)
            log_it(L_ERROR, "NULL tx detected");
        return -1;
    }
    int ret = 1;
    dap_ledger_private_t *l_ledger_priv = PVT(a_ledger);
    dap_list_t *l_list_bound_items = NULL;
    dap_list_t *l_list_tx_out = NULL;
    dap_chain_ledger_tx_item_t *l_item_tmp = NULL;

    if (!l_ledger_priv->tps_timer) {
        clock_gettime(CLOCK_REALTIME, &l_ledger_priv->tps_start_time);
        l_ledger_priv->tps_current_time.tv_sec = l_ledger_priv->tps_start_time.tv_sec;
        l_ledger_priv->tps_current_time.tv_nsec = l_ledger_priv->tps_start_time.tv_nsec;
        l_ledger_priv->tps_count = 0;
        l_ledger_priv->tps_timer = dap_timerfd_start(500, s_ledger_tps_callback, l_ledger_priv);
    }
    bool l_from_threshold = a_from_threshold;
    pthread_rwlock_rdlock(&l_ledger_priv->ledger_rwlock);
    HASH_FIND(hh, l_ledger_priv->ledger_items, a_tx_hash, sizeof(dap_chain_hash_fast_t), l_item_tmp);
    pthread_rwlock_unlock(&l_ledger_priv->ledger_rwlock);
    char l_tx_hash_str[70];
    dap_chain_hash_fast_to_str(a_tx_hash, l_tx_hash_str, sizeof(l_tx_hash_str));
    if (l_item_tmp) {     // transaction already present in the cache list
        if(s_debug_more)
            log_it(L_WARNING, "Transaction %s already present in the cache", l_tx_hash_str);
        return -1;
    }

    int l_ret_check;
    l_item_tmp = NULL;
    if( (l_ret_check = dap_chain_ledger_tx_cache_check(
             a_ledger, a_tx, &l_list_bound_items, &l_list_tx_out)) < 0) {
        if (l_ret_check == DAP_CHAIN_CS_VERIFY_CODE_TX_NO_PREVIOUS) {
<<<<<<< HEAD
            pthread_rwlock_rdlock(&l_ledger_priv->treshold_txs_rwlock);
            HASH_FIND(hh, l_ledger_priv->treshold_txs, l_tx_hash, sizeof(*l_tx_hash), l_item_tmp);
            unsigned long long l_threshold_txs_count = HASH_COUNT(l_ledger_priv->treshold_txs);
            pthread_rwlock_unlock(&l_ledger_priv->treshold_txs_rwlock);
            if (!l_item_tmp) {
                if (l_threshold_txs_count >= s_treshold_txs_max) {
                    if(s_debug_more)
                        log_it(L_WARNING,"Treshold for tranactions is overfulled (%zu max), dropping down new data, added nothing",
                                   s_treshold_txs_max);
                } else {
                    l_item_tmp = DAP_NEW_Z(dap_chain_ledger_tx_item_t);
                    memcpy(&l_item_tmp->tx_hash_fast, l_tx_hash, sizeof(dap_chain_hash_fast_t));
                    size_t l_tx_size = dap_chain_datum_tx_get_size(a_tx);
                    l_item_tmp->tx = DAP_NEW_SIZE(dap_chain_datum_tx_t, l_tx_size);
                    memcpy(l_item_tmp->tx, a_tx, l_tx_size);
                    pthread_rwlock_wrlock(&l_ledger_priv->treshold_txs_rwlock);
                    HASH_ADD(hh, l_ledger_priv->treshold_txs, tx_hash_fast, sizeof(dap_chain_hash_fast_t), l_item_tmp);
                    pthread_rwlock_unlock(&l_ledger_priv->treshold_txs_rwlock);
                    if(s_debug_more)
                        log_it (L_DEBUG, "Tx %s added to threshold", l_tx_hash_str);
                    // Add it to cache
                    char *l_gdb_group = dap_chain_ledger_get_gdb_group(a_ledger, DAP_CHAIN_LEDGER_TXS_THRES_STR);
            if (!dap_chain_global_db_gr_set(l_tx_hash_str, a_tx, l_tx_size, l_gdb_group)) {
                        if(s_debug_more)
                            log_it(L_WARNING, "Ledger cache mismatch");
=======
            if (!l_from_threshold) {
                pthread_rwlock_rdlock(&l_ledger_priv->treshold_txs_rwlock);
                HASH_FIND(hh, l_ledger_priv->treshold_txs, a_tx_hash, sizeof(*a_tx_hash), l_item_tmp);
                unsigned long long l_threshold_txs_count = HASH_COUNT(l_ledger_priv->treshold_txs);
                if (!l_item_tmp) {
                    if (l_threshold_txs_count >= s_treshold_txs_max) {
                        if(s_debug_more)
                            log_it(L_WARNING,"Treshold for tranactions is overfulled (%zu max), dropping down new data, added nothing",
                                       s_treshold_txs_max);
                    } else {
                        l_item_tmp = DAP_NEW_Z(dap_chain_ledger_tx_item_t);
                        memcpy(&l_item_tmp->tx_hash_fast, a_tx_hash, sizeof(dap_chain_hash_fast_t));
                        l_item_tmp->tx = a_tx;
                        HASH_ADD(hh, l_ledger_priv->treshold_txs, tx_hash_fast, sizeof(dap_chain_hash_fast_t), l_item_tmp);
                        if(s_debug_more)
                            log_it (L_DEBUG, "Tx %s added to threshold", l_tx_hash_str);
>>>>>>> 908120bb
                    }
                }
                pthread_rwlock_unlock(&l_ledger_priv->treshold_txs_rwlock);
            }
        } else {
            if(s_debug_more)
                log_it (L_WARNING, "dap_chain_ledger_tx_add() tx %s not passed the check: code %d ",l_tx_hash_str, l_ret_check);
        }
        return l_ret_check;
    }
    if(s_debug_more)
        log_it ( L_DEBUG, "dap_chain_ledger_tx_add() check passed for tx %s",l_tx_hash_str);

    char l_token_ticker[DAP_CHAIN_TICKER_SIZE_MAX]      = { '\0'},
         l_token_ticker_old[DAP_CHAIN_TICKER_SIZE_MAX]  = { '\0'};

    //char *l_token_ticker = NULL, *l_token_ticker_old = NULL;
    bool l_multichannel = false;
    // Mark 'out' items in cache if they were used & delete previous transactions from cache if it need
    // find all bound pairs 'in' and 'out'
    dap_list_t *l_list_tmp = l_list_bound_items;
    char *l_ticker_trl = NULL, *l_ticker_old_trl = NULL;
    bool l_stake_updated = false;
    // Update balance: deducts
    while(l_list_tmp) {
        dap_chain_ledger_tx_bound_t *bound_item = l_list_tmp->data;
        void *l_item_in = *(void **)&bound_item->in;
        dap_chain_tx_item_type_t l_type = *(uint8_t *)l_item_in;
        dap_chain_ledger_tx_item_t *l_prev_item_out = bound_item->item_out;
        dap_chain_tx_item_type_t l_out_type = *(uint8_t *)l_prev_item_out;

        if ( *l_prev_item_out->cache_data.token_ticker )
            l_ticker_trl = dap_stpcpy(l_token_ticker, l_prev_item_out->cache_data.token_ticker);
        else if ( l_out_type == TX_ITEM_TYPE_OUT_EXT) // 256
            l_ticker_trl = dap_stpcpy(l_token_ticker, bound_item->out.tx_prev_out_ext_256->token);

        if (!l_multichannel && l_ticker_old_trl && strcmp(l_token_ticker, l_token_ticker_old)) {
            l_multichannel = true;
        }
        l_ticker_old_trl = dap_stpcpy(l_token_ticker_old, l_token_ticker);
        int l_tx_prev_out_used_idx;
        if (l_type == TX_ITEM_TYPE_IN) {
            dap_chain_tx_in_t *l_tx_in = bound_item->in.tx_cur_in;
            dap_ledger_wallet_balance_t *wallet_balance = NULL;
            uint256_t l_value = {};
            dap_chain_addr_t *l_addr = NULL;
            switch (l_out_type) {
                case TX_ITEM_TYPE_OUT_256: l_addr = &bound_item->out.tx_prev_out_256->addr; break;
                case TX_ITEM_TYPE_OUT: l_addr = &bound_item->out.tx_prev_out->addr; break;
                case TX_ITEM_TYPE_OUT_EXT: l_addr = &bound_item->out.tx_prev_out_ext_256->addr; break;
                default:
                    log_it(L_DEBUG, "Unknown item type %d", l_type);
                    break;
            }
            char *l_addr_str = dap_chain_addr_to_str(l_addr);
            char *l_wallet_balance_key = dap_strjoin(" ", l_addr_str, l_token_ticker, (char*)NULL);
            pthread_rwlock_rdlock(&PVT(a_ledger)->balance_accounts_rwlock);
            HASH_FIND_STR(PVT(a_ledger)->balance_accounts, l_wallet_balance_key, wallet_balance);
            pthread_rwlock_unlock(&PVT(a_ledger)->balance_accounts_rwlock);
            if (wallet_balance) {
                switch (l_out_type) {
                    case TX_ITEM_TYPE_OUT_256: l_value = bound_item->out.tx_prev_out_256->header.value; break;
                    case TX_ITEM_TYPE_OUT: l_value = GET_256_FROM_64(bound_item->out.tx_prev_out->header.value); break;
                    case TX_ITEM_TYPE_OUT_EXT: l_value = bound_item->out.tx_prev_out_ext_256->header.value; break;
                    default:
                        log_it(L_DEBUG, "Unknown item type %d", l_type);
                    break;
                }

                if(s_debug_more)
                    log_it(L_DEBUG,"SPEND %s from addr: %s", dap_chain_balance_print(l_value), l_wallet_balance_key);

                SUBTRACT_256_256(wallet_balance->balance, l_value, &wallet_balance->balance);

                // Update the cache
                s_balance_cache_update(a_ledger, wallet_balance);
            } else {
                if(s_debug_more)
                    log_it(L_ERROR,"!!! Attempt to SPEND from some non-existent balance !!!: %s %s", l_addr_str, l_token_ticker);
            }
            DAP_DELETE(l_addr_str);
            DAP_DELETE(l_wallet_balance_key);
            /// Mark 'out' item in cache because it used
            l_tx_prev_out_used_idx = l_tx_in->header.tx_out_prev_idx;
        } else { // TX_ITEM_TYPE_IN_COND
            // all balance deducts performed with previous conditional transaction
            dap_chain_tx_in_cond_t *l_tx_in_cond = bound_item->in.tx_cur_in_cond;
            /// Mark 'out' item in cache because it used
            l_tx_prev_out_used_idx = l_tx_in_cond->header.tx_out_prev_idx;
            // Update stakes if any
            dap_chain_tx_out_cond_t *l_cond = bound_item->out.tx_prev_out_cond_256;
            if (l_cond->header.subtype == DAP_CHAIN_TX_OUT_COND_SUBTYPE_SRV_STAKE) {
                dap_chain_ledger_verificator_t *l_verificator;
                int l_tmp = (int)DAP_CHAIN_TX_OUT_COND_SUBTYPE_SRV_STAKE_UPDATE;
                pthread_rwlock_rdlock(&s_verificators_rwlock);
                HASH_FIND_INT(s_verificators, &l_tmp, l_verificator);
                pthread_rwlock_unlock(&s_verificators_rwlock);
                if (l_verificator && l_verificator->callback) {
                    l_verificator->callback(l_cond, a_tx, true);
                }
                l_stake_updated = true;
            }
        }
        // add a used output
        memcpy(&(l_prev_item_out->cache_data.tx_hash_spent_fast[l_tx_prev_out_used_idx]), a_tx_hash, sizeof(dap_chain_hash_fast_t));
        l_prev_item_out->cache_data.n_outs_used++;
        // mirror it in the cache
        s_tx_cache_update(a_ledger, l_prev_item_out);

        // delete previous transactions from cache because all out is used
        if(l_prev_item_out->cache_data.n_outs_used == l_prev_item_out->cache_data.n_outs) {
            dap_chain_hash_fast_t l_tx_prev_hash_to_del = bound_item->tx_prev_hash_fast;
            // remove from memory ledger
            int res = dap_chain_ledger_tx_remove(a_ledger, &l_tx_prev_hash_to_del);
            if(res == -2) {
                if(s_debug_more) {
                    char * l_tx_prev_hash_str = dap_chain_hash_fast_to_str_new(&l_tx_prev_hash_to_del);
                    log_it(L_ERROR, "Can't delete previous transactions because hash=%s not found", l_tx_prev_hash_str);
                    DAP_DELETE(l_tx_prev_hash_str);
                }
                dap_list_free_full(l_list_bound_items, free);
                return -100;
            }
            else if(res != 1) {
                if(s_debug_more) {
                    char * l_tx_prev_hash_str = dap_chain_hash_fast_to_str_new(&l_tx_prev_hash_to_del);
                    log_it(L_ERROR, "Can't delete previous transactions with hash=%s", l_tx_prev_hash_str);
                    DAP_DELETE(l_tx_prev_hash_str);
                }
                dap_list_free_full(l_list_bound_items, free);
                return -101;
            }
        }
        // go to next previous transaction
        l_list_tmp = dap_list_next(l_list_tmp);
    }
    if (l_list_bound_items)
        dap_list_free_full(l_list_bound_items, free);

    // Try to find token ticker if wasn't
    if (!l_ticker_trl){
        //int l_base_tx_count = 0;
        //dap_list_t *l_base_tx_list = dap_chain_datum_tx_items_get(a_tx, TX_ITEM_TYPE_TOKEN, &l_base_tx_count );
        //if (l_base_tx_count >=1  && l_base_tx_list){
        dap_chain_tx_token_t * l_tx_token = (dap_chain_tx_token_t *) dap_chain_datum_tx_item_get(a_tx, NULL, TX_ITEM_TYPE_TOKEN, NULL);
        if (l_tx_token)
            l_ticker_trl = dap_stpcpy(l_token_ticker, l_tx_token->header.ticker);
        //}
    }

    //Update balance : raise
    for (dap_list_t *l_tx_out = l_list_tx_out; l_tx_out; l_tx_out = dap_list_next(l_tx_out)) {
        dap_chain_tx_item_type_t l_type = *(uint8_t *)l_tx_out->data;
        if (l_type == TX_ITEM_TYPE_OUT_COND) {
            // Update stakes if any
            dap_chain_tx_out_cond_t *l_cond = (dap_chain_tx_out_cond_t *)l_tx_out->data;
            if (l_cond->header.subtype == DAP_CHAIN_TX_OUT_COND_SUBTYPE_SRV_STAKE && !l_stake_updated) {
                dap_chain_ledger_verificator_t *l_verificator;
                int l_tmp = (int)DAP_CHAIN_TX_OUT_COND_SUBTYPE_SRV_STAKE_UPDATE;
                pthread_rwlock_rdlock(&s_verificators_rwlock);
                HASH_FIND_INT(s_verificators, &l_tmp, l_verificator);
                pthread_rwlock_unlock(&s_verificators_rwlock);
                if (l_verificator && l_verificator->callback) {
                    l_verificator->callback(NULL, a_tx, true);
                }
            }
            continue;   // balance raise will be with next conditional transaction
        }
        dap_chain_tx_out_t *l_out_item = NULL;
        dap_chain_256_tx_out_t *l_out_item_256 = NULL;
        dap_chain_tx_out_ext_t *l_out_item_ext_256 = NULL;

        switch (l_type) {
            case TX_ITEM_TYPE_OUT_256: l_out_item_256 = (dap_chain_256_tx_out_t *)l_tx_out->data; break;
            case TX_ITEM_TYPE_OUT: l_out_item = (dap_chain_tx_out_t *)l_tx_out->data; break;
            case TX_ITEM_TYPE_OUT_EXT: l_out_item_ext_256 = (dap_chain_tx_out_ext_t *)l_tx_out->data; break;
            default:
                log_it(L_DEBUG, "Unknown item type %d", l_type);
                break;
        }

        if ((l_out_item||l_out_item_256||l_out_item_ext_256) && l_ticker_trl) {
            dap_chain_addr_t *l_addr;
            switch (l_type) {
                case TX_ITEM_TYPE_OUT_256: l_addr = &l_out_item_256->addr; break;
                case TX_ITEM_TYPE_OUT: l_addr = &l_out_item->addr; break;
                case TX_ITEM_TYPE_OUT_EXT: l_addr = &l_out_item_ext_256->addr; break;
                default:
                    log_it(L_DEBUG, "Unknown item type %d", l_type);
                    break;
            }
            char *l_addr_str = dap_chain_addr_to_str(l_addr);

            //log_it (L_DEBUG, "Check unspent %.03Lf %s for addr %s",
            //        (long double) l_out_item->header.value/ 1000000000000.0L,
            //        l_token_ticker, l_addr_str);
            dap_ledger_wallet_balance_t *wallet_balance = NULL;
            if (l_multichannel) {
                l_ticker_trl = dap_stpcpy(l_token_ticker, l_out_item_ext_256->token);
            }
            char *l_wallet_balance_key = dap_strjoin(" ", l_addr_str, l_token_ticker, (char*)NULL);
            uint256_t l_value_256 = {};
            switch (l_type) {
                case TX_ITEM_TYPE_OUT_256: l_value_256 = l_out_item_256->header.value; break; // _256
                case TX_ITEM_TYPE_OUT: l_value_256 = GET_256_FROM_64(l_out_item->header.value); break;
                case TX_ITEM_TYPE_OUT_EXT: l_value_256 = l_out_item_ext_256->header.value; break; // _256
                default:
                    log_it(L_DEBUG, "Unknown item type %d", l_type);
                    break;
            }

            if(s_debug_more)
                log_it (L_DEBUG,"GOT %s to addr: %s", dap_chain_balance_print(l_value_256), l_wallet_balance_key);
            pthread_rwlock_rdlock(&l_ledger_priv->balance_accounts_rwlock);
            HASH_FIND_STR(PVT(a_ledger)->balance_accounts, l_wallet_balance_key, wallet_balance);
            pthread_rwlock_unlock(&l_ledger_priv->balance_accounts_rwlock);
            if (wallet_balance) {
                if(s_debug_more)
                    log_it(L_DEBUG, "Balance item is present in cache");
                SUM_256_256(wallet_balance->balance, l_value_256, &wallet_balance->balance);
                DAP_DELETE (l_wallet_balance_key);
                // Update the cache
                s_balance_cache_update(a_ledger, wallet_balance);
            } else {
                wallet_balance = DAP_NEW_Z(dap_ledger_wallet_balance_t);
                wallet_balance->key = l_wallet_balance_key;
                strcpy(wallet_balance->token_ticker, l_token_ticker);
                SUM_256_256(wallet_balance->balance, l_value_256, &wallet_balance->balance);
                if(s_debug_more)
                    log_it(L_DEBUG,"!!! Create new balance item: %s %s", l_addr_str, l_token_ticker);
                pthread_rwlock_wrlock(&l_ledger_priv->balance_accounts_rwlock);
                HASH_ADD_KEYPTR(hh, PVT(a_ledger)->balance_accounts, wallet_balance->key,
                                strlen(l_wallet_balance_key), wallet_balance);
                pthread_rwlock_unlock(&l_ledger_priv->balance_accounts_rwlock);
                // Add it to cache
                s_balance_cache_update(a_ledger, wallet_balance);
            }
            DAP_DELETE (l_addr_str);
        } else {
            if(s_debug_more)
                log_it(L_WARNING, "Can't detect tx ticker or matching output, can't append balances cache");
        }
    }

    if (l_list_tx_out)
        dap_list_free(l_list_tx_out);

    // add transaction to the cache list
    if(ret == 1){
        l_item_tmp = DAP_NEW_Z(dap_chain_ledger_tx_item_t);
        memcpy(&l_item_tmp->tx_hash_fast, a_tx_hash, sizeof(dap_chain_hash_fast_t));
        l_item_tmp->tx = DAP_NEW_SIZE(dap_chain_datum_tx_t, dap_chain_datum_tx_get_size(a_tx));
        l_item_tmp->cache_data.ts_created = time(NULL); // Time of transasction added to ledger
        dap_list_t *l_tist_tmp = dap_chain_datum_tx_items_get(a_tx, TX_ITEM_TYPE_OUT_ALL, &l_item_tmp->cache_data.n_outs);
        // If debug mode dump the UTXO
        if (dap_log_level_get() == L_DEBUG && s_debug_more) {
            for (size_t i =0; i < (size_t) l_item_tmp->cache_data.n_outs; i++){
                dap_chain_tx_out_t * l_tx_out = l_tist_tmp->data;
                char * l_tx_out_addr_str = dap_chain_addr_to_str( &l_tx_out->addr );
                log_it(L_DEBUG,"Added tx out to %s",l_tx_out_addr_str );
                DAP_DELETE (l_tx_out_addr_str);
            }
        }
        if(l_tist_tmp)
            dap_list_free(l_tist_tmp);
        if (!l_ticker_trl) { //No token ticker in previous txs
            if(s_debug_more)
                log_it(L_DEBUG, "No token ticker in previous txs");
            dap_chain_tx_token_t *l_token = (dap_chain_tx_token_t *)dap_chain_datum_tx_item_get(a_tx, NULL, TX_ITEM_TYPE_TOKEN, NULL);
            l_ticker_trl = l_token
                    ? dap_stpcpy(l_token_ticker, l_token->header.ticker)
                    : NULL;
        }
        if (l_ticker_trl && !l_multichannel)
            dap_stpcpy(l_item_tmp->cache_data.token_ticker, l_token_ticker);

        size_t l_tx_size = dap_chain_datum_tx_get_size(a_tx);
        memcpy(l_item_tmp->tx, a_tx, l_tx_size);
        pthread_rwlock_wrlock(&l_ledger_priv->ledger_rwlock);
        HASH_ADD(hh, l_ledger_priv->ledger_items, tx_hash_fast, sizeof(dap_chain_hash_fast_t), l_item_tmp); // tx_hash_fast: name of key field
        pthread_rwlock_unlock(&l_ledger_priv->ledger_rwlock);
        // Count TPS
        clock_gettime(CLOCK_REALTIME, &l_ledger_priv->tps_end_time);
        l_ledger_priv->tps_count++;
        // Add it to cache
        uint8_t *l_tx_cache = DAP_NEW_Z_SIZE(uint8_t, l_tx_size + sizeof(l_item_tmp->cache_data));
        memcpy(l_tx_cache, &l_item_tmp->cache_data, sizeof(l_item_tmp->cache_data));
        memcpy(l_tx_cache + sizeof(l_item_tmp->cache_data), a_tx, l_tx_size);
        char *l_gdb_group = dap_chain_ledger_get_gdb_group(a_ledger, DAP_CHAIN_LEDGER_TXS_STR);
        if (!dap_chain_global_db_gr_set( l_tx_hash_str, l_tx_cache, l_tx_size + sizeof(l_item_tmp->cache_data), l_gdb_group)) {
            if(s_debug_more)
                log_it(L_WARNING, "Ledger cache mismatch");
        }

        DAP_DELETE(l_tx_cache);
        DAP_DELETE(l_gdb_group);
<<<<<<< HEAD

=======
        if (!a_from_threshold)
            s_treshold_txs_proc(a_ledger);        // TODO process thresholds only for non consensus chains
>>>>>>> 908120bb
        ret = 1;
    }
    return ret;
}

static bool s_ledger_tps_callback(void *a_arg)
{
    dap_ledger_private_t *l_ledger_pvt = (dap_ledger_private_t *)a_arg;
    if (l_ledger_pvt->tps_current_time.tv_sec != l_ledger_pvt->tps_end_time.tv_sec ||
            l_ledger_pvt->tps_current_time.tv_nsec != l_ledger_pvt->tps_end_time.tv_nsec) {
        l_ledger_pvt->tps_current_time.tv_sec = l_ledger_pvt->tps_end_time.tv_sec;
        l_ledger_pvt->tps_current_time.tv_nsec = l_ledger_pvt->tps_end_time.tv_nsec;
        return true;
    }
    l_ledger_pvt->tps_timer = NULL;
    return false;
}

int dap_chain_ledger_tx_load(dap_ledger_t *a_ledger, dap_chain_datum_tx_t *a_tx, dap_chain_hash_fast_t *a_tx_hash)
{
    dap_chain_hash_fast_t l_tx_hash;
    dap_hash_fast(a_tx, dap_chain_datum_tx_get_size(a_tx), &l_tx_hash);
    if (a_tx_hash)
        memcpy(a_tx_hash, &l_tx_hash, sizeof(l_tx_hash));
    if (PVT(a_ledger)->load_mode) {
        dap_chain_ledger_tx_item_t *l_tx_item;
        pthread_rwlock_rdlock(&PVT(a_ledger)->ledger_rwlock);
        HASH_FIND(hh, PVT(a_ledger)->ledger_items, &l_tx_hash, sizeof(dap_chain_hash_fast_t), l_tx_item);
        if (l_tx_item) {
            pthread_rwlock_unlock(&PVT(a_ledger)->ledger_rwlock);
            return 1;
        }
        HASH_FIND(hh, PVT(a_ledger)->treshold_txs, &l_tx_hash, sizeof(dap_chain_hash_fast_t), l_tx_item);
        if (l_tx_item) {
            pthread_rwlock_unlock(&PVT(a_ledger)->ledger_rwlock);
            return DAP_CHAIN_CS_VERIFY_CODE_TX_NO_PREVIOUS;
        }
        dap_chain_ledger_tx_spent_item_t *l_tx_spent_item;
        HASH_FIND(hh, PVT(a_ledger)->spent_items, &l_tx_hash, sizeof(dap_chain_hash_fast_t), l_tx_spent_item);
        pthread_rwlock_unlock(&PVT(a_ledger)->ledger_rwlock);
        if (l_tx_spent_item)
            return 1;
    }
    return dap_chain_ledger_tx_add(a_ledger, a_tx, &l_tx_hash, false);
}

/**
 * Delete transaction from the cache
 *
 * return 1 OK, -1 error, -2 tx_hash not found
 */
int dap_chain_ledger_tx_remove(dap_ledger_t *a_ledger, dap_chain_hash_fast_t *a_tx_hash)
{
    if(!a_tx_hash)
        return -1;
    int l_ret = -1;
    dap_ledger_private_t *l_ledger_priv = PVT(a_ledger);
    dap_chain_ledger_tx_item_t *l_item_tmp;
    pthread_rwlock_rdlock(&l_ledger_priv->ledger_rwlock);
    HASH_FIND(hh, l_ledger_priv->ledger_items, a_tx_hash, sizeof(dap_chain_hash_fast_t), l_item_tmp);
    if(l_item_tmp != NULL) {
        // Remove it from cache
        char *l_gdb_group = dap_chain_ledger_get_gdb_group(a_ledger, DAP_CHAIN_LEDGER_TXS_STR);
        char *l_tx_hash_str = dap_chain_hash_fast_to_str_new(a_tx_hash);
        dap_chain_global_db_gr_del( l_tx_hash_str, l_gdb_group);
        DAP_DELETE(l_tx_hash_str);
        DAP_DELETE(l_gdb_group);
        l_ret = 1;
        dap_chain_ledger_tx_spent_item_t *l_item_used;
        HASH_FIND(hh, l_ledger_priv->spent_items, a_tx_hash, sizeof(dap_chain_hash_fast_t), l_item_used);
        if (!l_item_used) {   // Add it to spent items
            l_item_used = DAP_NEW_Z(dap_chain_ledger_tx_spent_item_t);
            memcpy(&l_item_used->tx_hash_fast, a_tx_hash, sizeof(dap_chain_hash_fast_t));
            strncpy(l_item_used->token_ticker, l_item_tmp->cache_data.token_ticker, DAP_CHAIN_TICKER_SIZE_MAX);
            HASH_ADD(hh, l_ledger_priv->spent_items, tx_hash_fast, sizeof(dap_chain_hash_fast_t), l_item_used);

            // Add it to cache
            l_gdb_group = dap_chain_ledger_get_gdb_group(a_ledger, DAP_CHAIN_LEDGER_SPENT_TXS_STR);
            char *l_tx_hash_str = dap_hash_fast_to_str_new(a_tx_hash);
            if (!dap_chain_global_db_gr_set(l_tx_hash_str, l_item_used->token_ticker, -1, l_gdb_group)) {
                if(s_debug_more)
                    log_it(L_WARNING, "Ledger cache mismatch");
            }

            DAP_DELETE(l_tx_hash_str);
            DAP_DELETE(l_gdb_group);
        }
        // del struct for hash
        DAP_DELETE(l_item_tmp);
    }
    else
        // hash not found in the cache
        l_ret = -2;
    pthread_rwlock_unlock(&l_ledger_priv->ledger_rwlock);
    return l_ret;
}

/**
 * Delete all transactions from the cache
 */
void dap_chain_ledger_purge(dap_ledger_t *a_ledger, bool a_preserve_db)
{
    dap_ledger_private_t *l_ledger_priv = PVT(a_ledger);
    pthread_rwlock_wrlock(&l_ledger_priv->ledger_rwlock);
    pthread_rwlock_wrlock(&l_ledger_priv->tokens_rwlock);
    pthread_rwlock_wrlock(&l_ledger_priv->treshold_emissions_rwlock);
    pthread_rwlock_wrlock(&l_ledger_priv->treshold_txs_rwlock);
    pthread_rwlock_wrlock(&l_ledger_priv->balance_accounts_rwlock);

    // delete transactions
    dap_chain_ledger_tx_item_t *l_item_current, *l_item_tmp;
    char *l_gdb_group;
    HASH_ITER(hh, l_ledger_priv->ledger_items , l_item_current, l_item_tmp) {
        HASH_DEL(l_ledger_priv->ledger_items, l_item_current);
        DAP_DELETE(l_item_current->tx);
        DAP_DELETE(l_item_current);
    }
    if (!a_preserve_db) {
        l_gdb_group = dap_chain_ledger_get_gdb_group(a_ledger, DAP_CHAIN_LEDGER_TXS_STR);
        dap_chain_global_db_gr_del(NULL, l_gdb_group);
        DAP_DELETE(l_gdb_group);
    }

    // delete spent transactions
    dap_chain_ledger_tx_spent_item_t *l_spent_item_current, *l_spent_item_tmp;
    HASH_ITER(hh, l_ledger_priv->spent_items, l_spent_item_current, l_spent_item_tmp) {
        HASH_DEL(l_ledger_priv->spent_items, l_spent_item_current);
        DAP_DELETE(l_item_current);
    }
    if (!a_preserve_db) {
        l_gdb_group = dap_chain_ledger_get_gdb_group(a_ledger, DAP_CHAIN_LEDGER_SPENT_TXS_STR);
        dap_chain_global_db_gr_del(NULL, l_gdb_group);
        DAP_DELETE(l_gdb_group);
    }

    // delete balances
    dap_ledger_wallet_balance_t *l_balance_current, *l_balance_tmp;
    HASH_ITER(hh, l_ledger_priv->balance_accounts, l_balance_current, l_balance_tmp) {
        HASH_DEL(l_ledger_priv->balance_accounts, l_balance_current);
        DAP_DELETE(l_balance_current);
    }
    if (!a_preserve_db) {
        l_gdb_group = dap_chain_ledger_get_gdb_group(a_ledger, DAP_CHAIN_LEDGER_BALANCES_STR);
        dap_chain_global_db_gr_del(NULL, l_gdb_group);
        DAP_DELETE(l_gdb_group);
    }

    // delete tokens & its emissions
    dap_chain_ledger_token_item_t *l_token_current, *l_token_tmp;
    dap_chain_ledger_token_emission_item_t *l_emission_current, *l_emission_tmp;
    HASH_ITER(hh, l_ledger_priv->tokens, l_token_current, l_token_tmp) {
        HASH_DEL(l_ledger_priv->tokens, l_token_current);
        pthread_rwlock_wrlock(&l_token_current->token_emissions_rwlock);
        HASH_ITER(hh, l_token_current->token_emissions, l_emission_current, l_emission_tmp) {
            HASH_DEL(l_token_current->token_emissions, l_emission_current);
            DAP_DELETE(l_emission_current->datum_token_emission);
            DAP_DELETE(l_emission_current);
        }
        pthread_rwlock_unlock(&l_token_current->token_emissions_rwlock);
        DAP_DELETE(l_token_current->datum_token);
        pthread_rwlock_destroy(&l_token_current->token_emissions_rwlock);
        DAP_DELETE(l_token_current);
    }
    if (!a_preserve_db) {
        l_gdb_group = dap_chain_ledger_get_gdb_group(a_ledger, DAP_CHAIN_LEDGER_TOKENS_STR);
        dap_chain_global_db_gr_del(NULL, l_gdb_group);
        DAP_DELETE(l_gdb_group);
        l_gdb_group = dap_chain_ledger_get_gdb_group(a_ledger, DAP_CHAIN_LEDGER_EMISSIONS_STR);
        dap_chain_global_db_gr_del(NULL, l_gdb_group);
        DAP_DELETE(l_gdb_group);
    }



    // delete threshold emissions
    HASH_ITER(hh, l_ledger_priv->treshold_emissions, l_emission_current, l_emission_tmp) {
        HASH_DEL(l_ledger_priv->treshold_emissions, l_emission_current);
        DAP_DELETE(l_emission_current->datum_token_emission);
        DAP_DELETE(l_emission_current);
    }
    // delete threshold transactions
    HASH_ITER(hh, l_ledger_priv->treshold_txs, l_item_current, l_item_tmp) {
        HASH_DEL(l_ledger_priv->treshold_txs, l_item_current);
        DAP_DELETE(l_item_current->tx);
        DAP_DELETE(l_item_current);
    }

    pthread_rwlock_unlock(&l_ledger_priv->ledger_rwlock);
    pthread_rwlock_unlock(&l_ledger_priv->tokens_rwlock);
    pthread_rwlock_unlock(&l_ledger_priv->treshold_emissions_rwlock);
    pthread_rwlock_unlock(&l_ledger_priv->treshold_txs_rwlock);
    pthread_rwlock_unlock(&l_ledger_priv->balance_accounts_rwlock);
}

/**
 * Return number transactions from the cache
 * According to UT_hash_handle size of return value is sizeof(unsigned int)
 */
unsigned dap_chain_ledger_count(dap_ledger_t *a_ledger)
{
    pthread_rwlock_rdlock(&PVT(a_ledger)->ledger_rwlock);
    unsigned long ret = HASH_COUNT(PVT(a_ledger)->ledger_items);
    pthread_rwlock_unlock(&PVT(a_ledger)->ledger_rwlock);
    return ret;
}

/**
 * @brief dap_chain_ledger_count_from_to
 * @param a_ledger
 * @param a_ts_from
 * @param a_ts_to
 * @return
 */
uint64_t dap_chain_ledger_count_from_to(dap_ledger_t * a_ledger, time_t a_ts_from, time_t a_ts_to )
{
    uint64_t l_ret = 0;
    dap_ledger_private_t *l_ledger_priv = PVT(a_ledger);
    dap_chain_ledger_tx_item_t *l_iter_current, *l_item_tmp;
    pthread_rwlock_rdlock(&l_ledger_priv->ledger_rwlock);
    if ( a_ts_from && a_ts_to) {
        HASH_ITER(hh, l_ledger_priv->ledger_items , l_iter_current, l_item_tmp){
            if ( l_iter_current->cache_data.ts_created >= a_ts_from && l_iter_current->cache_data.ts_created <= a_ts_to )
            l_ret++;
        }
    } else if ( a_ts_to ){
        HASH_ITER(hh, l_ledger_priv->ledger_items , l_iter_current, l_item_tmp){
            if ( l_iter_current->cache_data.ts_created <= a_ts_to )
            l_ret++;
        }
    } else if ( a_ts_from ){
        HASH_ITER(hh, l_ledger_priv->ledger_items , l_iter_current, l_item_tmp){
            if ( l_iter_current->cache_data.ts_created >= a_ts_from )
            l_ret++;
        }
    }else {
        HASH_ITER(hh, l_ledger_priv->ledger_items , l_iter_current, l_item_tmp){
            l_ret++;
        }
    }

    pthread_rwlock_unlock(&l_ledger_priv->ledger_rwlock);
    return l_ret;
}

size_t dap_chain_ledger_count_tps(dap_ledger_t *a_ledger, struct timespec *a_ts_from, struct timespec *a_ts_to)
{
    if (!a_ledger)
        return 0;
    dap_ledger_private_t *l_ledger_priv = PVT(a_ledger);
    if (a_ts_from) {
        a_ts_from->tv_sec = l_ledger_priv->tps_start_time.tv_sec;
        a_ts_from->tv_nsec = l_ledger_priv->tps_start_time.tv_nsec;
    }
    if (a_ts_to) {
        a_ts_to->tv_sec = l_ledger_priv->tps_end_time.tv_sec;
        a_ts_to->tv_nsec = l_ledger_priv->tps_end_time.tv_nsec;
    }
    return l_ledger_priv->tps_count;
}

/**
 * Check whether used 'out' items
 */
bool dap_chain_ledger_tx_hash_is_used_out_item(dap_ledger_t *a_ledger, dap_chain_hash_fast_t *a_tx_hash, int a_idx_out)
{
    dap_chain_ledger_tx_item_t *l_item_out = NULL;
    //dap_chain_datum_tx_t *l_tx =
    s_find_datum_tx_by_hash(a_ledger, a_tx_hash, &l_item_out);
    return dap_chain_ledger_item_is_used_out(l_item_out, a_idx_out);
}

/**
 * Calculate balance of addr
 *
 */
uint256_t dap_chain_ledger_calc_balance(dap_ledger_t *a_ledger, const dap_chain_addr_t *a_addr,
                                        const char *a_token_ticker)
{
    uint256_t l_ret = uint256_0;

    dap_ledger_wallet_balance_t *l_balance_item = NULL;// ,* l_balance_item_tmp = NULL;
    char *l_addr = dap_chain_addr_to_str(a_addr);
    char *l_wallet_balance_key = dap_strjoin(" ", l_addr, a_token_ticker, (char*)NULL);
    pthread_rwlock_rdlock(&PVT(a_ledger)->balance_accounts_rwlock);
    HASH_FIND_STR(PVT(a_ledger)->balance_accounts, l_wallet_balance_key, l_balance_item);
    pthread_rwlock_unlock(&PVT(a_ledger)->balance_accounts_rwlock);
    if (l_balance_item) {
        if(s_debug_more)
            log_it (L_INFO,"Found address in cache with balance %s",
                            dap_chain_balance_print(l_balance_item->balance));
        l_ret = l_balance_item->balance;
    } else {
        if (s_debug_more)
            log_it (L_WARNING, "Balance item %s not found", l_wallet_balance_key);
    }
    DAP_DELETE(l_addr);
    DAP_DELETE(l_wallet_balance_key);
    return l_ret;
}

uint256_t dap_chain_ledger_calc_balance_full(dap_ledger_t *a_ledger, const dap_chain_addr_t *a_addr,
                                             const char *a_token_ticker)
{
    uint256_t balance = uint256_0;

    if(!a_addr || !dap_chain_addr_check_sum(a_addr))
        return balance;

    dap_ledger_private_t *l_ledger_priv = PVT(a_ledger);
    dap_chain_ledger_tx_item_t *l_iter_current, *l_item_tmp;
    pthread_rwlock_rdlock(&l_ledger_priv->ledger_rwlock);
    HASH_ITER(hh, l_ledger_priv->ledger_items , l_iter_current, l_item_tmp)
    {
        dap_chain_datum_tx_t *l_cur_tx = l_iter_current->tx;

        //        dap_chain_hash_fast_t *l_cur_tx_hash = &l_iter_current->tx_hash_fast;
        //        int l_n_outs_used = l_iter_current->n_outs_used; // number of used 'out' items

        // Get 'out' items from transaction
        int l_out_item_count = 0;
        dap_list_t *l_list_out_items = dap_chain_datum_tx_items_get(l_cur_tx, TX_ITEM_TYPE_OUT_ALL, &l_out_item_count);
        if(l_out_item_count >= MAX_OUT_ITEMS) {
            if(s_debug_more)
                log_it(L_ERROR, "Too many 'out' items=%d in transaction (max=%d)", l_out_item_count, MAX_OUT_ITEMS);
            if (l_out_item_count >= MAX_OUT_ITEMS){
                // uint128_t l_ret;
                uint256_t l_ret = uint256_0;
                memset(&l_ret,0,sizeof(l_ret));
                return l_ret;
            }
        }
        int l_out_idx_tmp = 0;
        for (dap_list_t *l_list_tmp = l_list_out_items; l_list_tmp; l_list_tmp = dap_list_next(l_list_tmp), l_out_idx_tmp++) {
            assert(l_list_tmp->data);
            dap_chain_tx_item_type_t l_type = *(uint8_t *)l_list_tmp->data;
            if (l_type == TX_ITEM_TYPE_OUT_COND) {
                continue;
            }
            if (l_type == TX_ITEM_TYPE_OUT) {
                const dap_chain_tx_out_t *l_tx_out = (const dap_chain_tx_out_t*) l_list_tmp->data;
                // Check for token name
                if (!strcmp(a_token_ticker, l_iter_current->cache_data.token_ticker))
                {   // if transaction has the out item with requested addr
                    if (!memcmp(a_addr, &l_tx_out->addr, sizeof(dap_chain_addr_t))) {
                        // if 'out' item not used & transaction is valid
                        if(!dap_chain_ledger_item_is_used_out(l_iter_current, l_out_idx_tmp) &&
                                dap_chain_datum_tx_verify_sign(l_cur_tx)) {
                            // uint128_t l_add = dap_chain_uint128_from(l_tx_out->header.value);
                            // balance = dap_uint128_add(balance, l_add);
                            uint256_t l_add = dap_chain_uint256_from(l_tx_out->header.value);
                            SUM_256_256(balance, l_add, &balance);
                        }
                    }
                }
            }
            if (l_type == TX_ITEM_TYPE_OUT_256) { // 256
                const dap_chain_256_tx_out_t *l_tx_out = (const dap_chain_256_tx_out_t*) l_list_tmp->data;
                // const dap_chain_tx_out_t *l_tx_out = (const dap_chain_tx_out_t*) l_list_tmp->data;
                // Check for token name
                if (!strcmp(a_token_ticker, l_iter_current->cache_data.token_ticker))
                {   // if transaction has the out item with requested addr
                    if (!memcmp(a_addr, &l_tx_out->addr, sizeof(dap_chain_addr_t))) {
                        // if 'out' item not used & transaction is valid
                        if(!dap_chain_ledger_item_is_used_out(l_iter_current, l_out_idx_tmp) &&
                                dap_chain_datum_tx_verify_sign(l_cur_tx)) {
                            SUM_256_256(balance, l_tx_out->header.value, &balance);
                        }
                    }
                }
            }
            if (l_type == TX_ITEM_TYPE_OUT_EXT) { // 256
                const dap_chain_tx_out_ext_t *l_tx_out = (const dap_chain_tx_out_ext_t*) l_list_tmp->data;
                // const dap_chain_tx_out_ext_t *l_tx_out = (const dap_chain_tx_out_ext_t*) l_list_tmp->data;
                // Check for token name
                if (!strcmp(a_token_ticker, l_tx_out->token))
                {   // if transaction has the out item with requested addr
                    if (!memcmp(a_addr, &l_tx_out->addr, sizeof(dap_chain_addr_t))) {
                        // if 'out' item not used & transaction is valid
                        if(!dap_chain_ledger_item_is_used_out(l_iter_current, l_out_idx_tmp) &&
                                dap_chain_datum_tx_verify_sign(l_cur_tx)) {
                            SUM_256_256(balance, l_tx_out->header.value, &balance);
                        }
                    }
                }
            }
        }
        dap_list_free(l_list_out_items);
    }
    pthread_rwlock_unlock(&l_ledger_priv->ledger_rwlock);
    return balance;
}


/**
 * Get the transaction in the cache by the addr in out item
 *
 * a_public_key[in] public key that signed the transaction
 * a_public_key_size[in] public key size
 * a_tx_first_hash [in/out] hash of the initial transaction/ found transaction, if 0 start from the beginning
 */
static dap_chain_ledger_tx_item_t* tx_item_find_by_addr(dap_ledger_t *a_ledger, const dap_chain_addr_t *a_addr,
                                                        const char * a_token, dap_chain_hash_fast_t *a_tx_first_hash)
{
    if(!a_addr || !a_tx_first_hash)
        return NULL;
    dap_ledger_private_t *l_ledger_priv = PVT(a_ledger);
    bool is_tx_found = false;
    bool is_null_hash = dap_hash_fast_is_blank(a_tx_first_hash);
    bool is_search_enable = is_null_hash;
    dap_chain_ledger_tx_item_t *l_iter_current, *l_item_tmp;
    pthread_rwlock_rdlock(&l_ledger_priv->ledger_rwlock);
    HASH_ITER(hh, l_ledger_priv->ledger_items , l_iter_current, l_item_tmp)
    {
        // If a_token is setup we check if its not our token - miss it
        if (a_token && *l_iter_current->cache_data.token_ticker &&
                dap_strcmp(l_iter_current->cache_data.token_ticker, a_token))
            continue;
        // Now work with it
        dap_chain_datum_tx_t *l_tx = l_iter_current->tx;
        dap_chain_hash_fast_t *l_tx_hash = &l_iter_current->tx_hash_fast;
        // start searching from the next hash after a_tx_first_hash
        if(!is_search_enable) {
            if(dap_hash_fast_compare(l_tx_hash, a_tx_first_hash))
                is_search_enable = true;
            continue;
        }
        // Get 'out' items from transaction
        dap_list_t *l_list_out_items = dap_chain_datum_tx_items_get(l_tx, TX_ITEM_TYPE_OUT_ALL, NULL);
        for(dap_list_t *l_list_tmp = l_list_out_items; l_list_tmp; l_list_tmp = dap_list_next(l_list_tmp)) {
            assert(l_list_tmp->data);
            dap_chain_tx_item_type_t l_type = *(uint8_t *)l_list_tmp->data;
            if (l_type == TX_ITEM_TYPE_OUT_COND) {
                continue;
            }
            if (l_type == TX_ITEM_TYPE_OUT) {
                const dap_chain_tx_out_t *l_tx_out = (const dap_chain_tx_out_t *)l_list_tmp->data;
                // if transaction has the out item with requested addr
                if(!memcmp(a_addr, &l_tx_out->addr, sizeof(dap_chain_addr_t))) {
                    memcpy(a_tx_first_hash, l_tx_hash, sizeof(dap_chain_hash_fast_t));
                    is_tx_found = true;
                    break;
                }
            }
            if (l_type == TX_ITEM_TYPE_OUT_EXT) {
                const dap_chain_tx_out_ext_t *l_tx_out_ext = (const dap_chain_tx_out_ext_t *)l_list_tmp->data;
                // If a_token is setup we check if its not our token - miss it
                if (a_token && dap_strcmp(l_tx_out_ext->token, a_token)) {
                    continue;
                }                // if transaction has the out item with requested addr
                if(!memcmp(a_addr, &l_tx_out_ext->addr, sizeof(dap_chain_addr_t))) {
                    memcpy(a_tx_first_hash, l_tx_hash, sizeof(dap_chain_hash_fast_t));
                    is_tx_found = true;
                    break;
                }
            }
        }
        dap_list_free(l_list_out_items);
        // already found transaction
        if(is_tx_found)
            break;

    }
    pthread_rwlock_unlock(&l_ledger_priv->ledger_rwlock);
    if(is_tx_found)
        return l_iter_current;
    else
        return NULL;
}

/**
 * @brief dap_chain_ledger_tx_find_by_addr
 * @param a_addr
 * @param a_tx_first_hash
 * @return
 */
 dap_chain_datum_tx_t* dap_chain_ledger_tx_find_by_addr(dap_ledger_t *a_ledger , const char * a_token ,
         const dap_chain_addr_t *a_addr, dap_chain_hash_fast_t *a_tx_first_hash)
{
    dap_chain_ledger_tx_item_t* l_tx_item = tx_item_find_by_addr(a_ledger, a_addr, a_token, a_tx_first_hash);
    return (l_tx_item) ? l_tx_item->tx : NULL;
}



/**
 * Get the transaction in the cache by the public key that signed the transaction,
 * starting from the next hash after a_tx_first_hash
 *
 * a_public_key[in] public key that signed the transaction
 * a_public_key_size[in] public key size
 * a_tx_first_hash [in/out] hash of the initial transaction/ found transaction, if 0 start from the beginning
 */
const dap_chain_datum_tx_t* dap_chain_ledger_tx_find_by_pkey(dap_ledger_t *a_ledger,
        char *a_public_key, size_t a_public_key_size, dap_chain_hash_fast_t *a_tx_first_hash)
{
    if(!a_public_key || !a_tx_first_hash)
        return NULL;
    dap_ledger_private_t *l_ledger_priv = PVT(a_ledger);
    dap_chain_datum_tx_t *l_cur_tx = NULL;
    bool is_null_hash = dap_hash_fast_is_blank(a_tx_first_hash);
    bool is_search_enable = is_null_hash;
    dap_chain_ledger_tx_item_t *l_iter_current, *l_item_tmp;
    pthread_rwlock_rdlock(&l_ledger_priv->ledger_rwlock);
    HASH_ITER(hh, l_ledger_priv->ledger_items , l_iter_current, l_item_tmp)
    {
        pthread_rwlock_unlock(&l_ledger_priv->ledger_rwlock);

        dap_chain_datum_tx_t *l_tx_tmp = l_iter_current->tx;
        dap_chain_hash_fast_t *l_tx_hash_tmp = &l_iter_current->tx_hash_fast;
        // start searching from the next hash after a_tx_first_hash
        if(!is_search_enable) {
            if(dap_hash_fast_compare(l_tx_hash_tmp, a_tx_first_hash))
                is_search_enable = true;
            continue;
        }
        // Get sign item from transaction
        dap_chain_tx_sig_t *l_tx_sig = (dap_chain_tx_sig_t*) dap_chain_datum_tx_item_get(l_tx_tmp, NULL,
                TX_ITEM_TYPE_SIG, NULL);
        // Get dap_sign_t from item
        dap_sign_t *l_sig = dap_chain_datum_tx_item_sign_get_sig(l_tx_sig);
        if(l_sig) {
            // compare public key in transaction with a_public_key
            if(a_public_key_size == l_sig->header.sign_pkey_size &&
                    !memcmp(a_public_key, l_sig->pkey_n_sign, a_public_key_size)) {
                l_cur_tx = l_tx_tmp;
                memcpy(a_tx_first_hash, l_tx_hash_tmp, sizeof(dap_chain_hash_fast_t));
                break;
            }
        }
        pthread_rwlock_rdlock(&l_ledger_priv->ledger_rwlock);
    }
    pthread_rwlock_unlock(&l_ledger_priv->ledger_rwlock);
    return l_cur_tx;
}

/**
 * Get the transaction in the cache with the out_cond item
 *
 * a_addr[in] wallet address, whose owner can use the service
 */
dap_chain_datum_tx_t* dap_chain_ledger_tx_cache_find_out_cond(dap_ledger_t *a_ledger,
        dap_chain_hash_fast_t *a_tx_first_hash, dap_chain_tx_out_cond_t **a_out_cond, int *a_out_cond_idx, char *a_token_ticker)
{
    if (!a_tx_first_hash)
        return NULL;
    dap_ledger_private_t *l_ledger_priv = PVT(a_ledger);
    dap_chain_datum_tx_t *l_cur_tx = NULL;
    bool is_null_hash = dap_hash_fast_is_blank(a_tx_first_hash);
    bool is_search_enable = is_null_hash;
    dap_chain_ledger_tx_item_t *l_iter_current = NULL, *l_item_tmp = NULL;
    dap_chain_tx_out_cond_t *l_tx_out_cond = NULL;
    int l_tx_out_cond_idx;
    pthread_rwlock_rdlock(&l_ledger_priv->ledger_rwlock);
    HASH_ITER(hh, l_ledger_priv->ledger_items, l_iter_current, l_item_tmp)
    {
        pthread_rwlock_unlock(&l_ledger_priv->ledger_rwlock);
        dap_chain_datum_tx_t *l_tx_tmp = l_iter_current->tx;
        dap_chain_hash_fast_t *l_tx_hash_tmp = &l_iter_current->tx_hash_fast;
        // start searching from the next hash after a_tx_first_hash
        if(!is_search_enable) {
            if(dap_hash_fast_compare(l_tx_hash_tmp, a_tx_first_hash))
                is_search_enable = true;
            continue;
        }
        // Get out_cond item from transaction
        l_tx_out_cond = dap_chain_datum_tx_out_cond_get(l_tx_tmp, &l_tx_out_cond_idx);

        if(l_tx_out_cond) {
            l_cur_tx = l_tx_tmp;
            memcpy(a_tx_first_hash, l_tx_hash_tmp, sizeof(dap_chain_hash_fast_t));
            if (a_token_ticker) {
                strcpy(a_token_ticker, l_iter_current->cache_data.token_ticker);
            }
            break;
        }
        pthread_rwlock_rdlock(&l_ledger_priv->ledger_rwlock);
    }
    pthread_rwlock_unlock(&l_ledger_priv->ledger_rwlock);
    if (a_out_cond) {
        *a_out_cond = l_tx_out_cond;
    }
    if (a_out_cond_idx) {
        *a_out_cond_idx = l_tx_out_cond_idx;
    }
    return l_cur_tx;
}

/**
 * Get the value from all transactions in the cache with out_cond item
 *
 * a_addr[in] wallet address, whose owner can use the service
 * a_sign [in] signature of a_addr hash for check valid key
 * a_sign_size [in] signature size
 *
 * a_public_key[in] public key that signed the transaction
 * a_public_key_size[in] public key size
 */
uint256_t dap_chain_ledger_tx_cache_get_out_cond_value(dap_ledger_t *a_ledger, dap_chain_addr_t *a_addr,
        dap_chain_tx_out_cond_t **tx_out_cond)
{
    uint256_t l_ret_value = {};

    dap_chain_datum_tx_t *l_tx_tmp;
    dap_chain_hash_fast_t l_tx_first_hash = { 0 }; // start hash
    //memcpy(&l_tx_first_hash, 0, sizeof(dap_chain_hash_fast_t));
    /* size_t l_pub_key_size = a_key_from->pub_key_data_size;
     uint8_t *l_pub_key = dap_enc_key_serealize_pub_key(a_key_from, &l_pub_key_size);*/
    dap_chain_tx_out_cond_t *l_tx_out_cond;
    // Find all transactions
    do {

        l_tx_tmp = dap_chain_ledger_tx_cache_find_out_cond(a_ledger, &l_tx_first_hash, &l_tx_out_cond, NULL, NULL);

        // Get out_cond item from transaction
        if(l_tx_tmp) {
            UNUSED(a_addr);
            // TODO check relations a_addr with cond_data and public key

            if(l_tx_out_cond) {
                l_ret_value = l_tx_out_cond->header.value;
                if(tx_out_cond)
                    *tx_out_cond = l_tx_out_cond;
            }
        }
    } while(l_tx_tmp);
    return l_ret_value;
}

/**
 * @brief dap_chain_ledger_get_list_tx_outs_with_val
 * @param a_ledger
 * @param a_token_ticker
 * @param a_addr_from
 * @param a_value_need
 * @param a_value_transfer
 * @return
 */
dap_list_t *dap_chain_ledger_get_list_tx_outs_with_val(dap_ledger_t *a_ledger, const char *a_token_ticker, const dap_chain_addr_t *a_addr_from,
                                                       uint256_t a_value_need, uint256_t *a_value_transfer)
{
    dap_list_t *l_list_used_out = NULL; // list of transaction with 'out' items
    dap_chain_hash_fast_t l_tx_cur_hash = { 0 };
    uint256_t l_value_transfer = {};
    while(compare256(l_value_transfer, a_value_need) == -1)
    {
        // Get the transaction in the cache by the addr in out item
        dap_chain_datum_tx_t *l_tx = dap_chain_ledger_tx_find_by_addr(a_ledger, a_token_ticker, a_addr_from,
                                                                             &l_tx_cur_hash);
        if(!l_tx)
            break;
        // Get all item from transaction by type
        dap_list_t *l_list_out_items = dap_chain_datum_tx_items_get(l_tx, TX_ITEM_TYPE_OUT_ALL, NULL);

        uint32_t l_out_idx_tmp = 0; // current index of 'out' item
        for (dap_list_t *l_list_tmp = l_list_out_items; l_list_tmp; l_list_tmp = dap_list_next(l_list_tmp), l_out_idx_tmp++) {
            dap_chain_tx_item_type_t l_type = *(uint8_t *)l_list_tmp->data;
            uint256_t l_value = {};
            switch (l_type) {
                case TX_ITEM_TYPE_OUT: {
                    dap_chain_tx_out_t *l_out = (dap_chain_tx_out_t *)l_list_tmp->data;
                    if (!l_out->header.value || memcmp(a_addr_from, &l_out->addr, sizeof(dap_chain_addr_t))) {
                        continue;
                    }
                    l_value = GET_256_FROM_64(l_out->header.value);
                } break;
                case TX_ITEM_TYPE_OUT_256: {
                    dap_chain_256_tx_out_t *l_out = (dap_chain_256_tx_out_t *)l_list_tmp->data;
                    if ( IS_ZERO_256(l_out->header.value) || memcmp(a_addr_from, &l_out->addr, sizeof(dap_chain_addr_t))) {
                        continue;
                    }
                    l_value = l_out->header.value;
                } break;
                case TX_ITEM_TYPE_OUT_EXT: {
                    dap_chain_tx_out_ext_t *l_out_ext = (dap_chain_tx_out_ext_t *)l_list_tmp->data;
                    if (IS_ZERO_256(l_out_ext->header.value) || memcmp(a_addr_from, &l_out_ext->addr, sizeof(dap_chain_addr_t)) ||
                            strcmp((char *)a_token_ticker, l_out_ext->token)) {
                        continue;
                    }
                    l_value = l_out_ext->header.value;
                } break;
                case TX_ITEM_TYPE_OUT_COND:
                case TX_ITEM_TYPE_OUT_256_COND:
                default:
                    continue;
            }
            // Check whether used 'out' items
            if (!dap_chain_ledger_tx_hash_is_used_out_item (a_ledger, &l_tx_cur_hash, l_out_idx_tmp)) {
                list_used_item_t *l_item = DAP_NEW(list_used_item_t);
                memcpy(&l_item->tx_hash_fast, &l_tx_cur_hash, sizeof(dap_chain_hash_fast_t));
                l_item->num_idx_out = l_out_idx_tmp;
                l_item->value = l_value;
                l_list_used_out = dap_list_append(l_list_used_out, l_item);
                SUM_256_256(l_value_transfer, l_item->value, &l_value_transfer);
                // already accumulated the required value, finish the search for 'out' items
                if (compare256(l_value_transfer, a_value_need) != -1) {
                    break;
                }
            }
        }
        dap_list_free(l_list_out_items);
    }

    // nothing to tranfer (not enough funds)
    if(!l_list_used_out || compare256(l_value_transfer, a_value_need) == -1) {
        dap_list_free_full(l_list_used_out, free);
        return NULL;
    }

    if (a_value_transfer) {
        *a_value_transfer = l_value_transfer;
    }
    return l_list_used_out;
}

// Add new verificator callback with associated subtype. Returns 1 if callback replaced, overwise returns 0
int dap_chain_ledger_verificator_add(dap_chain_tx_out_cond_subtype_t a_subtype, dap_chain_ledger_verificator_callback_t a_callback)
{
    dap_chain_ledger_verificator_t *l_new_verificator;
    int l_tmp = (int)a_subtype;
    pthread_rwlock_rdlock(&s_verificators_rwlock);
    HASH_FIND_INT(s_verificators, &l_tmp, l_new_verificator);
    pthread_rwlock_unlock(&s_verificators_rwlock);
    if (l_new_verificator) {
        l_new_verificator->callback = a_callback;
        return 1;
    }
    l_new_verificator = DAP_NEW(dap_chain_ledger_verificator_t);
    l_new_verificator->subtype = (int)a_subtype;
    l_new_verificator->callback = a_callback;
    pthread_rwlock_wrlock(&s_verificators_rwlock);
    HASH_ADD_INT(s_verificators, subtype, l_new_verificator);
    pthread_rwlock_unlock(&s_verificators_rwlock);
    return 0;
}

int dap_chain_ledger_verificator_rwlock_init(void) {
    return pthread_rwlock_init(&s_verificators_rwlock, NULL);
}<|MERGE_RESOLUTION|>--- conflicted
+++ resolved
@@ -1316,19 +1316,6 @@
                 pthread_rwlock_unlock(&l_ledger_priv->treshold_emissions_rwlock);
                 l_ret = DAP_CHAIN_CS_VERIFY_CODE_TX_NO_TOKEN;
             }
-<<<<<<< HEAD
-            pthread_rwlock_unlock( l_token_item ? &l_token_item->token_emissions_rwlock
-                                                : &l_ledger_priv->treshold_emissions_rwlock);
-            // Add it to cache
-            char *l_gdb_group = dap_chain_ledger_get_gdb_group(a_ledger, DAP_CHAIN_LEDGER_EMISSIONS_STR);
-            if (!dap_chain_global_db_gr_set(l_hash_str, a_token_emission, a_token_emission_size, l_gdb_group)) {
-                log_it(L_WARNING, "Ledger cache mismatch");
-            }
-
-            DAP_DELETE(l_gdb_group);
-
-=======
->>>>>>> 908120bb
             char * l_token_emission_address_str = dap_chain_addr_to_str(&(l_token_emission_item->datum_token_emission->hdr.address) );
             if(s_debug_more) {
                 if ( l_token_emission_item->datum_token_emission->hdr.version == 1 ) // && l_token_emission_item->datum_token_emission->hdr.type_256 )
@@ -2279,33 +2266,6 @@
     if( (l_ret_check = dap_chain_ledger_tx_cache_check(
              a_ledger, a_tx, &l_list_bound_items, &l_list_tx_out)) < 0) {
         if (l_ret_check == DAP_CHAIN_CS_VERIFY_CODE_TX_NO_PREVIOUS) {
-<<<<<<< HEAD
-            pthread_rwlock_rdlock(&l_ledger_priv->treshold_txs_rwlock);
-            HASH_FIND(hh, l_ledger_priv->treshold_txs, l_tx_hash, sizeof(*l_tx_hash), l_item_tmp);
-            unsigned long long l_threshold_txs_count = HASH_COUNT(l_ledger_priv->treshold_txs);
-            pthread_rwlock_unlock(&l_ledger_priv->treshold_txs_rwlock);
-            if (!l_item_tmp) {
-                if (l_threshold_txs_count >= s_treshold_txs_max) {
-                    if(s_debug_more)
-                        log_it(L_WARNING,"Treshold for tranactions is overfulled (%zu max), dropping down new data, added nothing",
-                                   s_treshold_txs_max);
-                } else {
-                    l_item_tmp = DAP_NEW_Z(dap_chain_ledger_tx_item_t);
-                    memcpy(&l_item_tmp->tx_hash_fast, l_tx_hash, sizeof(dap_chain_hash_fast_t));
-                    size_t l_tx_size = dap_chain_datum_tx_get_size(a_tx);
-                    l_item_tmp->tx = DAP_NEW_SIZE(dap_chain_datum_tx_t, l_tx_size);
-                    memcpy(l_item_tmp->tx, a_tx, l_tx_size);
-                    pthread_rwlock_wrlock(&l_ledger_priv->treshold_txs_rwlock);
-                    HASH_ADD(hh, l_ledger_priv->treshold_txs, tx_hash_fast, sizeof(dap_chain_hash_fast_t), l_item_tmp);
-                    pthread_rwlock_unlock(&l_ledger_priv->treshold_txs_rwlock);
-                    if(s_debug_more)
-                        log_it (L_DEBUG, "Tx %s added to threshold", l_tx_hash_str);
-                    // Add it to cache
-                    char *l_gdb_group = dap_chain_ledger_get_gdb_group(a_ledger, DAP_CHAIN_LEDGER_TXS_THRES_STR);
-            if (!dap_chain_global_db_gr_set(l_tx_hash_str, a_tx, l_tx_size, l_gdb_group)) {
-                        if(s_debug_more)
-                            log_it(L_WARNING, "Ledger cache mismatch");
-=======
             if (!l_from_threshold) {
                 pthread_rwlock_rdlock(&l_ledger_priv->treshold_txs_rwlock);
                 HASH_FIND(hh, l_ledger_priv->treshold_txs, a_tx_hash, sizeof(*a_tx_hash), l_item_tmp);
@@ -2322,7 +2282,6 @@
                         HASH_ADD(hh, l_ledger_priv->treshold_txs, tx_hash_fast, sizeof(dap_chain_hash_fast_t), l_item_tmp);
                         if(s_debug_more)
                             log_it (L_DEBUG, "Tx %s added to threshold", l_tx_hash_str);
->>>>>>> 908120bb
                     }
                 }
                 pthread_rwlock_unlock(&l_ledger_priv->treshold_txs_rwlock);
@@ -2619,12 +2578,8 @@
 
         DAP_DELETE(l_tx_cache);
         DAP_DELETE(l_gdb_group);
-<<<<<<< HEAD
-
-=======
         if (!a_from_threshold)
             s_treshold_txs_proc(a_ledger);        // TODO process thresholds only for non consensus chains
->>>>>>> 908120bb
         ret = 1;
     }
     return ret;
