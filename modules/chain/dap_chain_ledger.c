﻿/*
 * Authors:
 * Dmitriy A. Gearasimov <gerasimov.dmitriy@demlabs.net>
 * Alexander Lysikov <alexander.lysikov@demlabs.net>
 * DeM Labs Inc.   https://demlabs.net
 * DeM Labs Open source community https://github.com/demlabsinc
 * Copyright  (c) 2017-2019
 * All rights reserved.

 This file is part of DAP (Deus Applications Prototypes) the open source project

 DAP (Deus Applicaions Prototypes) is free software: you can redistribute it and/or modify
 it under the terms of the GNU General Public License as published by
 the Free Software Foundation, either version 3 of the License, or
 (at your option) any later version.

 DAP is distributed in the hope that it will be useful,
 but WITHOUT ANY WARRANTY; without even the implied warranty of
 MERCHANTABILITY or FITNESS FOR A PARTICULAR PURPOSE.  See the
 GNU General Public License for more details.

 You should have received a copy of the GNU General Public License
 along with any DAP based project.  If not, see <http://www.gnu.org/licenses/>.
 */

#include <stdio.h>
#include <stdlib.h>
#include <stdint.h>
#include <stdbool.h>
#include <stddef.h>
#include <string.h>
#include <pthread.h>
//#include <malloc.h>

#ifdef _WIN32
#include <winsock2.h>
#include <windows.h>
#include <mswsock.h>
#include <ws2tcpip.h>
#include <io.h>
#include <time.h>
#endif

#include "uthash.h"
#include "utlist.h"
#include "dap_chain_common.h"
#include "dap_events.h"
#include "dap_math_ops.h"
#include "dap_list.h"
#include "dap_hash.h"
#include "dap_string.h"
#include "dap_strfuncs.h"
#include "dap_config.h"
#include "dap_cert.h"
#include "dap_timerfd.h"
#include "dap_chain_datum_tx_token.h"
#include "dap_chain_datum_token.h"
#include "dap_chain_mempool.h"
#include "dap_chain_global_db.h"
#include "dap_chain_ledger.h"
#include "dap_chain_pvt.h"
#include "json-c/json.h"
#include "json-c/json_object.h"
#include "dap_notify_srv.h"
#include "dap_chain_net_srv.h"
#include "dap_chain_net_srv_xchange.h"
#include "dap_chain_net_srv_stake_lock.h"
#include "dap_chain_net_srv_stake_pos_delegate.h"

#define LOG_TAG "dap_chain_ledger"

typedef struct dap_chain_ledger_verificator {
    int subtype;    // hash key
    dap_chain_ledger_verificator_callback_t callback;
    dap_chain_ledger_verificator_callback_out_t callback_added;
    UT_hash_handle hh;
} dap_chain_ledger_verificator_t;

static dap_chain_ledger_verificator_t *s_verificators;
static  pthread_rwlock_t s_verificators_rwlock;

#define MAX_OUT_ITEMS   10

typedef struct dap_chain_ledger_token_emission_for_stake_lock_item {
	dap_chain_hash_fast_t	datum_token_emission_for_stake_lock_hash;
	dap_chain_hash_fast_t	tx_used_out;
//	const char 				datum_token_emission_hash[DAP_CHAIN_HASH_FAST_STR_SIZE];
	UT_hash_handle hh;
} dap_chain_ledger_token_emission_for_stake_lock_item_t;

static dap_chain_ledger_token_emission_for_stake_lock_item_t	*s_emission_for_stake_lock;
static  pthread_rwlock_t 										s_emission_for_stake_lock_rwlock;

typedef struct dap_chain_ledger_token_emission_item {
    dap_chain_hash_fast_t datum_token_emission_hash;
    dap_chain_datum_token_emission_t *datum_token_emission;
    size_t datum_token_emission_size;
    dap_chain_hash_fast_t tx_used_out;
    UT_hash_handle hh;
} dap_chain_ledger_token_emission_item_t;

typedef struct dap_chain_ledger_token_item {
    char ticker[DAP_CHAIN_TICKER_SIZE_MAX];
    uint16_t type;
    dap_chain_datum_token_t * datum_token;
    uint64_t datum_token_size;

    uint256_t total_supply;
    uint256_t current_supply;

    pthread_rwlock_t token_emissions_rwlock;
    dap_chain_ledger_token_emission_item_t * token_emissions;

    // for auth operations
    dap_sign_t ** auth_signs;
    dap_chain_hash_fast_t * auth_signs_pkey_hash;
    size_t auth_signs_total;
    size_t auth_signs_valid;
    uint16_t           flags;
    dap_chain_addr_t * tx_recv_allow;
    size_t             tx_recv_allow_size;
    dap_chain_addr_t * tx_recv_block;
    size_t             tx_recv_block_size;
    dap_chain_addr_t * tx_send_allow;
    size_t             tx_send_allow_size;
    dap_chain_addr_t * tx_send_block;
    size_t             tx_send_block_size;
    UT_hash_handle hh;
} dap_chain_ledger_token_item_t;

// ledger cache item - one of unspent outputs
typedef struct dap_chain_ledger_tx_item {
    dap_chain_hash_fast_t tx_hash_fast;
    dap_chain_datum_tx_t *tx;
    struct {
        dap_time_t ts_created;
        uint32_t n_outs;
        uint32_t n_outs_used;
        char token_ticker[DAP_CHAIN_TICKER_SIZE_MAX];
        char padding[6];
        byte_t multichannel;
        char pad[15];
        // TODO dynamically allocates the memory in order not to limit the number of outputs in transaction
        dap_chain_hash_fast_t tx_hash_spent_fast[MAX_OUT_ITEMS]; // spent outs list
    } DAP_ALIGN_PACKED cache_data;
    UT_hash_handle hh;
} dap_chain_ledger_tx_item_t;

typedef struct dap_chain_ledger_tx_spent_item {
        dap_chain_hash_fast_t tx_hash_fast;
    struct {
        dap_time_t spent_time;
        char token_ticker[DAP_CHAIN_TICKER_SIZE_MAX];
        char padding[22];
        dap_chain_hash_fast_t tx_hash_spent_fast; // spent outs list
    } DAP_ALIGN_PACKED cache_data;
    UT_hash_handle hh;
} dap_chain_ledger_tx_spent_item_t;

typedef struct dap_chain_ledger_tokenizer {
    char token_ticker[DAP_CHAIN_TICKER_SIZE_MAX];
    uint256_t sum;
    UT_hash_handle hh;
} dap_chain_ledger_tokenizer_t;

typedef struct dap_chain_ledger_tx_bound {
    dap_chain_hash_fast_t tx_prev_hash;
    dap_chain_datum_tx_t *tx_prev;
    union {
        dap_chain_tx_in_t *tx_cur_in;
        dap_chain_tx_in_cond_t *tx_cur_in_cond;
    } in;
    union {
        dap_chain_tx_out_old_t *tx_prev_out;
        // 256
        dap_chain_tx_out_t *tx_prev_out_256;
        dap_chain_tx_out_ext_t *tx_prev_out_ext_256;
        dap_chain_tx_out_cond_t *tx_prev_out_cond_256;
    } out;
    union {
        dap_chain_ledger_tx_item_t *item_out;
        dap_chain_ledger_token_emission_item_t *item_emission;
        dap_chain_ledger_token_emission_for_stake_lock_item_t *stake_lock_item;
    };
} dap_chain_ledger_tx_bound_t;

// in-memory wallet balance
typedef struct dap_ledger_wallet_balance {
    char *key;
    char token_ticker[DAP_CHAIN_TICKER_SIZE_MAX];
    uint256_t balance;
    UT_hash_handle hh;
} dap_ledger_wallet_balance_t;

typedef struct dap_ledger_cache_item {
    dap_chain_hash_fast_t *hash;
    bool found;
} dap_ledger_cache_item_t;

typedef struct dap_ledger_cache_str_item {
    char *key;
    bool found;
} dap_ledger_cache_str_item_t;

// dap_ledget_t private section
typedef struct dap_ledger_private {
    dap_chain_net_t * net;
    // List of ledger - unspent transactions cache
    dap_chain_ledger_tx_item_t *threshold_txs;
    dap_chain_ledger_token_emission_item_t * threshold_emissions;

    dap_chain_ledger_tx_item_t *ledger_items;
    dap_chain_ledger_tx_spent_item_t *spent_items;

    dap_chain_ledger_token_item_t *tokens;

    dap_ledger_wallet_balance_t *balance_accounts;

    // for separate access to ledger
    pthread_rwlock_t ledger_rwlock;
    // for separate access to tokens
    pthread_rwlock_t tokens_rwlock;

    pthread_rwlock_t threshold_txs_rwlock;
    pthread_rwlock_t threshold_emissions_rwlock;
    pthread_rwlock_t balance_accounts_rwlock;

    uint16_t check_flags;
    bool check_ds;
    bool check_cells_ds;
    bool check_token_emission;
    dap_chain_cell_id_t local_cell_id;

    bool load_mode;
    bool cached;
    // TPS section
    dap_timerfd_t *tps_timer;
    struct timespec tps_start_time;
    struct timespec tps_current_time;
    struct timespec tps_end_time;
    size_t tps_count;
} dap_ledger_private_t;
#define PVT(a) ( (dap_ledger_private_t* ) a->_internal )


static  dap_chain_ledger_tx_item_t* tx_item_find_by_addr(dap_ledger_t *a_ledger,
        const dap_chain_addr_t *a_addr, const char * a_token, dap_chain_hash_fast_t *a_tx_first_hash);
static void s_threshold_emissions_proc( dap_ledger_t * a_ledger);
static void s_threshold_txs_proc( dap_ledger_t * a_ledger);
static int s_token_tsd_parse(dap_ledger_t * a_ledger, dap_chain_ledger_token_item_t *a_token_item , dap_chain_datum_token_t * a_token, size_t a_token_size);
static int s_ledger_permissions_check(dap_chain_ledger_token_item_t *  a_token_item, uint16_t a_permission_id, const void * a_data,size_t a_data_size );
static bool s_ledger_tps_callback(void *a_arg);
static int s_sort_ledger_tx_item(dap_chain_ledger_tx_item_t* a, dap_chain_ledger_tx_item_t* b);

static size_t s_threshold_emissions_max = 1000;
static size_t s_threshold_txs_max = 10000;
static bool s_debug_more = false;

struct json_object *wallet_info_json_collect(dap_ledger_t *a_ledger, dap_ledger_wallet_balance_t* a_bal);

/**
 * @brief dap_chain_ledger_init
 * current function version set s_debug_more parameter, if it define in config, and returns 0
 * @return
 */
int dap_chain_ledger_init()
{
    s_debug_more = dap_config_get_item_bool_default(g_config,"ledger","debug_more",false);
    return 0;
}

static bool s_net_fee_verificator_callback(dap_ledger_t *a_ledger, dap_hash_fast_t *a_tx_out_hash, dap_chain_tx_out_cond_t *a_cond,
                                           dap_chain_datum_tx_t *a_tx_in, bool a_owner)
{
    return false;
}

bool dap_chain_global_rwlocks_and_verificators_init(void)
{
	pthread_rwlock_init(&s_verificators_rwlock, NULL);
	pthread_rwlock_init(&s_emission_for_stake_lock_rwlock, NULL);
	dap_chain_ledger_verificator_add(DAP_CHAIN_TX_OUT_COND_SUBTYPE_SRV_PAY, s_pay_verificator_callback, NULL);
    dap_chain_ledger_verificator_add(DAP_CHAIN_TX_OUT_COND_SUBTYPE_FEE, s_net_fee_verificator_callback, NULL);
	dap_chain_ledger_verificator_add(DAP_CHAIN_TX_OUT_COND_SUBTYPE_SRV_XCHANGE, s_verificator_callback, NULL);
	dap_chain_ledger_verificator_add(DAP_CHAIN_TX_OUT_COND_SUBTYPE_SRV_STAKE_POS_DELEGATE, s_verificator_stake_callback, NULL);
	dap_chain_ledger_verificator_add(DAP_CHAIN_TX_OUT_COND_SUBTYPE_SRV_STAKE_POS_DELEGATE_UPDATE, s_verificator_stake_updater_callback, NULL);
	dap_chain_ledger_verificator_add(DAP_CHAIN_TX_OUT_COND_SUBTYPE_SRV_STAKE_LOCK, s_callback_verificator, s_callback_verificator_added);
	return true;
}

/**
 * @brief dap_chain_ledger_deinit
 * nothing do
 */
void dap_chain_ledger_deinit()
{
    uint16_t l_net_count = 0;
    dap_chain_net_t **l_net_list = dap_chain_net_list(&l_net_count);
    for(uint16_t i =0; i < l_net_count; i++) {
        dap_chain_ledger_purge(l_net_list[i]->pub.ledger, true);
    }
    DAP_DELETE(l_net_list);
}

/**
 * @brief dap_chain_ledger_handle_new
 * Create empty dap_ledger_t structure
 * @return dap_ledger_t*
 */
static dap_ledger_t * dap_chain_ledger_handle_new(void)
{
    dap_ledger_t *l_ledger = DAP_NEW_Z(dap_ledger_t);
    dap_ledger_private_t * l_ledger_pvt;
    l_ledger->_internal = l_ledger_pvt = DAP_NEW_Z(dap_ledger_private_t);

    // Initialize Read/Write Lock Attribute
    pthread_rwlock_init(&l_ledger_pvt->ledger_rwlock, NULL);
    pthread_rwlock_init(&l_ledger_pvt->tokens_rwlock, NULL);
    pthread_rwlock_init(&l_ledger_pvt->threshold_txs_rwlock , NULL);
    pthread_rwlock_init(&l_ledger_pvt->threshold_emissions_rwlock , NULL);
    pthread_rwlock_init(&l_ledger_pvt->balance_accounts_rwlock , NULL);
    return l_ledger;
}

/**
 * @brief dap_chain_ledger_handle_free
 * Remove dap_ledger_t structure
 * @param a_ledger
 */
void dap_chain_ledger_handle_free(dap_ledger_t *a_ledger)
{
    if(!a_ledger)
        return;
    log_it(L_INFO,"Ledger %s destroyed", a_ledger->net_name);
    // Destroy Read/Write Lock
    pthread_rwlock_destroy(&PVT(a_ledger)->ledger_rwlock);
    pthread_rwlock_destroy(&PVT(a_ledger)->tokens_rwlock);
    pthread_rwlock_destroy(&PVT(a_ledger)->threshold_txs_rwlock );
    pthread_rwlock_destroy(&PVT(a_ledger)->threshold_emissions_rwlock );
    pthread_rwlock_destroy(&PVT(a_ledger)->balance_accounts_rwlock );
    DAP_DELETE(PVT(a_ledger));
    DAP_DELETE(a_ledger);

}

void dap_chain_ledger_load_end(dap_ledger_t *a_ledger)
{
    PVT(a_ledger)->load_mode = false;
}

struct json_object *wallet_info_json_collect(dap_ledger_t *a_ledger, dap_ledger_wallet_balance_t *a_bal) {
    struct json_object *l_json = json_object_new_object();
    json_object_object_add(l_json, "class", json_object_new_string("Wallet"));
    struct json_object *l_network = json_object_new_object();
    json_object_object_add(l_network, "name", json_object_new_string(a_ledger->net_name));
    char *pos = strrchr(a_bal->key, ' ');
    if (pos) {
        size_t l_addr_len = pos - a_bal->key;
        char *l_addr_str = DAP_NEW_S_SIZE(char, l_addr_len + 1);
        memcpy(l_addr_str, a_bal->key, pos - a_bal->key);
        *(l_addr_str + l_addr_len) = '\0';
        json_object_object_add(l_network, "address", json_object_new_string(l_addr_str));
    } else {
        json_object_object_add(l_network, "address", json_object_new_string("Unknown"));
    }
    struct json_object *l_token = json_object_new_object();
    json_object_object_add(l_token, "name", json_object_new_string(a_bal->token_ticker));
    char *l_balance_coins = dap_chain_balance_to_coins(a_bal->balance);
    char *l_balance_datoshi = dap_chain_balance_print(a_bal->balance);
    json_object_object_add(l_token, "full_balance", json_object_new_string(l_balance_coins));
    json_object_object_add(l_token, "datoshi", json_object_new_string(l_balance_datoshi));
    DAP_DELETE(l_balance_coins);
    DAP_DELETE(l_balance_datoshi);
    json_object_object_add(l_network, "tokens", l_token);
    json_object_object_add(l_json, "networks", l_network);
    return l_json;
}

/**
 * @brief dap_chain_ledger_token_check
 * @param a_ledger
 * @param a_token
 * @return
 */
int dap_chain_ledger_token_decl_add_check(dap_ledger_t *a_ledger, dap_chain_datum_token_t *a_token, size_t a_token_size)
{
    if ( !a_ledger){
        if(s_debug_more)
            log_it(L_ERROR, "NULL ledger, can't add datum with token declaration!");
        return  -1;
    }

    dap_chain_ledger_token_item_t *l_token_item;
    pthread_rwlock_rdlock(&PVT(a_ledger)->tokens_rwlock);
    HASH_FIND_STR(PVT(a_ledger)->tokens, a_token->ticker, l_token_item);
    pthread_rwlock_unlock(&PVT(a_ledger)->tokens_rwlock);
    if ( l_token_item != NULL ){
        log_it(L_WARNING,"Duplicate token declaration for ticker '%s' ", a_token->ticker);
        return -3;
    }
    // Check signs
    size_t l_signs_unique = 0;
    size_t l_size_tsd_section = 0;
    switch (a_token->type) {
        case DAP_CHAIN_DATUM_TOKEN_TYPE_NATIVE_DECL:
        case DAP_CHAIN_DATUM_TOKEN_TYPE_PRIVATE_DECL:
            l_size_tsd_section = a_token->header_native_decl.tsd_total_size;
            break;
    }
    size_t l_signs_size = a_token_size - sizeof(dap_chain_datum_token_t) - l_size_tsd_section;
    dap_sign_t **l_signs = dap_sign_get_unique_signs(a_token->data_n_tsd + l_size_tsd_section, l_signs_size, &l_signs_unique);
    if (l_signs_unique >= a_token->signs_total){
        size_t l_signs_approve = 0;
        for (size_t i=0; i < l_signs_unique; i++) {
            dap_sign_t *l_sign = l_signs[i];
            if (!dap_sign_verify_all(l_sign, l_signs_size, a_token, sizeof(dap_chain_datum_token_t) - sizeof(uint16_t))) {
                l_signs_approve++;
            }
        }
        if (l_signs_approve >= a_token->signs_total){
            return 0;
        } else {
            log_it(L_WARNING, "The token declaration has %zu valid signatures out of %hu.", l_signs_approve, a_token->signs_total);
            return -5;
        }
    } else {
        log_it(L_WARNING, "The number of unique token signs %zu is less than total token signs set to %hu.",
               l_signs_unique, a_token->signs_total);
        return -4;
    }
    // Checks passed
    return 0;
}

/**
 * @brief dap_chain_ledger_token_ticker_check
 * @param a_ledger
 * @param a_token_ticker
 * @return
 */
dap_chain_datum_token_t *dap_chain_ledger_token_ticker_check(dap_ledger_t * a_ledger, const char *a_token_ticker)
{
    if ( !a_ledger){
        if(s_debug_more)
            log_it(L_WARNING, "NULL ledger, can't find token ticker");
        return NULL;
    }
    dap_chain_ledger_token_item_t *l_token_item;
    pthread_rwlock_rdlock(&PVT(a_ledger)->tokens_rwlock);
    HASH_FIND_STR(PVT(a_ledger)->tokens, a_token_ticker, l_token_item);
    pthread_rwlock_unlock(&PVT(a_ledger)->tokens_rwlock);
    return l_token_item ? l_token_item->datum_token : NULL;
}

/**
 * @brief update current_supply in token cache
 *
 * @param a_ledger ledger object
 * @param l_token_item token item object
 */
void s_update_token_cache(dap_ledger_t *a_ledger, dap_chain_ledger_token_item_t *l_token_item)
{
    char *l_gdb_group = dap_chain_ledger_get_gdb_group(a_ledger, DAP_CHAIN_LEDGER_TOKENS_STR);
    size_t l_cache_size = l_token_item->datum_token_size + sizeof(uint256_t);
    uint8_t *l_cache = DAP_NEW_S_SIZE(uint8_t, l_cache_size);
    memcpy(l_cache, &l_token_item->current_supply, sizeof(uint256_t));
    memcpy(l_cache + sizeof(uint256_t), l_token_item->datum_token, l_token_item->datum_token_size);
    if (!dap_chain_global_db_gr_set(l_token_item->ticker, l_cache, l_cache_size, l_gdb_group)) {
        char *l_supply = dap_chain_balance_print(l_token_item->current_supply);
        log_it(L_WARNING, "Ledger cache mismatch, can't add token [%s] with supply %s", l_token_item->ticker, l_supply);
        DAP_FREE(l_supply);
    }
    DAP_DELETE(l_gdb_group);
}

/**
 * @brief dap_chain_ledger_token_add
 * @param a_token
 * @param a_token_size
 * @return
 */
int dap_chain_ledger_token_add(dap_ledger_t *a_ledger, dap_chain_datum_token_t *a_token, size_t a_token_size)
{
    if ( !a_ledger){
        if(s_debug_more)
            log_it(L_ERROR, "NULL ledger, can't add datum with token declaration!");
        return  -1;
    }
    dap_chain_ledger_token_item_t * l_token_item;
    pthread_rwlock_rdlock(&PVT(a_ledger)->tokens_rwlock);
    HASH_FIND_STR(PVT(a_ledger)->tokens, a_token->ticker,l_token_item);
    pthread_rwlock_unlock(&PVT(a_ledger)->tokens_rwlock);

    if (l_token_item) {
        if(s_debug_more)
            log_it(L_WARNING,"Duplicate token declaration for ticker '%s' ", a_token->ticker);
        return -3;
    }

    l_token_item = DAP_NEW_Z(dap_chain_ledger_token_item_t);
    dap_snprintf(l_token_item->ticker,sizeof (l_token_item->ticker), "%s", a_token->ticker);
    pthread_rwlock_init(&l_token_item->token_emissions_rwlock,NULL);

    dap_chain_datum_token_t *l_token = a_token->type == DAP_CHAIN_DATUM_TOKEN_TYPE_OLD_SIMPLE ?
                dap_chain_datum_token_read((byte_t *)a_token, &a_token_size) : a_token;

    l_token_item->datum_token_size  = a_token_size;
    l_token_item->type              = a_token->type;
    l_token_item->datum_token       = DAP_DUP_SIZE(a_token, a_token_size);
    l_token_item->total_supply      = l_token->total_supply;
    l_token_item->auth_signs_total  = l_token->signs_total;
    l_token_item->auth_signs_valid  = l_token->signs_valid;
    l_token_item->auth_signs = dap_chain_datum_token_signs_parse(a_token, a_token_size,
                                                               &l_token_item->auth_signs_total,
                                                               &l_token_item->auth_signs_valid);
    if(l_token_item->auth_signs_total) {
        l_token_item->auth_signs_pkey_hash = DAP_NEW_Z_SIZE(dap_chain_hash_fast_t, sizeof(dap_chain_hash_fast_t) * l_token_item->auth_signs_total);
        for(uint16_t k=0; k<l_token_item->auth_signs_total;k++){
            dap_sign_get_pkey_hash(l_token_item->auth_signs[k], &l_token_item->auth_signs_pkey_hash[k]);
        }
    }

    l_token_item->current_supply = l_token_item->total_supply;

    pthread_rwlock_wrlock(&PVT(a_ledger)->tokens_rwlock);
    HASH_ADD_STR(PVT(a_ledger)->tokens, ticker, l_token_item);
    pthread_rwlock_unlock(&PVT(a_ledger)->tokens_rwlock);

    switch(a_token->type) {
    case DAP_CHAIN_DATUM_TOKEN_TYPE_OLD_SIMPLE:
    case DAP_CHAIN_DATUM_TOKEN_TYPE_SIMPLE:
        if(s_debug_more) {
            char *l_balance = dap_chain_balance_to_coins(l_token->total_supply);
            log_it(L_NOTICE, "Simple token %s added (total_supply = %s total_signs_valid=%hu signs_total=%hu type=DAP_CHAIN_DATUM_TOKEN_TYPE_SIMPLE )",
                    l_token->ticker, l_balance,
                    l_token->signs_valid, l_token->signs_total);
            DAP_DELETE(l_balance);
        }
        break;
    case DAP_CHAIN_DATUM_TOKEN_TYPE_PRIVATE_DECL:
        if(s_debug_more) {
            char *l_balance = dap_chain_balance_to_coins(a_token->total_supply);
            log_it(L_NOTICE, "Private token %s added (total_supply = %s total_signs_valid=%hu signs_total=%hu type=DAP_CHAIN_DATUM_TOKEN_TYPE_PRIVATE_DECL)",
                    a_token->ticker, l_balance,
                    a_token->signs_valid, a_token->signs_total);
            DAP_DELETE(l_balance);
        }
        s_token_tsd_parse(a_ledger,l_token_item, a_token, a_token_size);
        break;
   case DAP_CHAIN_DATUM_TOKEN_TYPE_NATIVE_DECL:
        if(s_debug_more) {
            char *l_balance = dap_chain_balance_to_coins(a_token->total_supply);
            log_it(L_NOTICE, "CF20 token %s added (total_supply = %s total_signs_valid=%hu signs_total=%hu)",
                    a_token->ticker, l_balance,
                    a_token->signs_valid, a_token->signs_total);
            DAP_DELETE(l_balance);
        }
        s_token_tsd_parse(a_ledger,l_token_item, a_token, a_token_size);
        break;
    case DAP_CHAIN_DATUM_TOKEN_TYPE_PRIVATE_UPDATE:
        if(s_debug_more)
            log_it( L_WARNING, "Private token %s type=DAP_CHAIN_DATUM_TOKEN_TYPE_PRIVATE_UPDATE. Not processed, wait for software update", a_token->ticker);
            // TODO: Check authorithy
            //s_token_tsd_parse(a_ledger,l_token_item, a_token, a_token_size);
        break;
    default:
        if(s_debug_more)
            log_it(L_WARNING,"Unknown token declaration type 0x%04X", a_token->type );
    }

    s_threshold_emissions_proc(a_ledger); //TODO process thresholds only for no-consensus chains
    if (PVT(a_ledger)->cached)
        s_update_token_cache(a_ledger, l_token_item);
    if (a_token->type == DAP_CHAIN_DATUM_TOKEN_TYPE_OLD_SIMPLE)
        DAP_DELETE(l_token);
    return 0;
}

/**
 * @brief s_token_tsd_parse
 *
 * @param a_ledger
 * @param a_token_item
 * @param a_token
 * @param a_token_size
 * @return int
 */
static int s_token_tsd_parse(dap_ledger_t * a_ledger, dap_chain_ledger_token_item_t *a_token_item , dap_chain_datum_token_t * a_token, size_t a_token_size)
{
    UNUSED(a_ledger);
    dap_tsd_t * l_tsd= dap_chain_datum_token_tsd_get(a_token,a_token_size);
    size_t l_tsd_size=0;
    size_t l_tsd_total_size = a_token->header_native_decl.tsd_total_size;

    for( size_t l_offset=0; l_offset < l_tsd_total_size;  l_offset += l_tsd_size ){
        l_tsd = (dap_tsd_t *) (((byte_t*)l_tsd) + l_tsd_size);
        l_tsd_size =  l_tsd? dap_tsd_size(l_tsd): 0;
        if( l_tsd_size==0 ){
            if(s_debug_more)
                log_it(L_ERROR,"Wrong zero TSD size, exiting TSD parse");
            break;
        }else if (l_tsd_size + l_offset > l_tsd_total_size ){
            if(s_debug_more)
                log_it(L_ERROR,"Wrong %zd TSD size, exiting TSD parse", l_tsd_size);
            break;
        }
        switch (l_tsd->type) {
           // set flags
            case DAP_CHAIN_DATUM_TOKEN_TSD_TYPE_SET_FLAGS:{
                a_token_item->flags |= dap_tsd_get_scalar(l_tsd,uint16_t);
            }break;

           // unset flags
            case DAP_CHAIN_DATUM_TOKEN_TSD_TYPE_UNSET_FLAGS:{
                a_token_item->flags ^= dap_tsd_get_scalar(l_tsd,uint16_t);
            }break;

            // set total supply
            case DAP_CHAIN_DATUM_TOKEN_TSD_TYPE_TOTAL_SUPPLY:{ // 256
                a_token_item->total_supply = dap_tsd_get_scalar(l_tsd,uint256_t);
            }break;

            case DAP_CHAIN_DATUM_TOKEN_TSD_TYPE_TOTAL_SUPPLY_OLD:{ // 128
                a_token_item->total_supply = GET_256_FROM_128(dap_tsd_get_scalar(l_tsd,uint128_t));
            }break;

            // Set total signs count value to set to be valid
            case DAP_CHAIN_DATUM_TOKEN_TSD_TYPE_TOTAL_SIGNS_VALID:{
                a_token_item->auth_signs_valid = dap_tsd_get_scalar(l_tsd,uint16_t);
            }break;

            // Remove owner signature by pkey fingerprint
            case DAP_CHAIN_DATUM_TOKEN_TSD_TYPE_TOTAL_SIGNS_REMOVE:{
                dap_hash_fast_t l_hash = dap_tsd_get_scalar(l_tsd,dap_hash_fast_t);
                for( size_t i=0; i<a_token_item->auth_signs_total; i++){
                    if (dap_hash_fast_compare(&l_hash, &a_token_item->auth_signs_pkey_hash[i] )){
                        if (i+1 != a_token_item->auth_signs_total){
                            memmove(a_token_item->auth_signs+i,a_token_item->auth_signs+i+1,
                                   (a_token_item->auth_signs_total-i-1)*sizeof (void*));
                            memmove(a_token_item->auth_signs_pkey_hash+i,a_token_item->auth_signs_pkey_hash+i+1,
                                   (a_token_item->auth_signs_total-i-1)*sizeof (void*));
                        }
                        a_token_item->auth_signs_total--;
                        if(a_token_item->auth_signs_total){
                            // Type sizeof's misunderstanding in realloc?
                            a_token_item->auth_signs = DAP_REALLOC(a_token_item->auth_signs,a_token_item->auth_signs_total*sizeof (void*) );
                            a_token_item->auth_signs_pkey_hash = DAP_REALLOC(a_token_item->auth_signs_pkey_hash,a_token_item->auth_signs_total*sizeof (void*) );
                        }else{
                            DAP_DEL_Z(a_token_item->auth_signs);
                            DAP_DEL_Z(a_token_item->auth_signs_pkey_hash);
                        }

                        break;
                    }
                }
            }break;

            // Add owner signature's pkey fingerprint
            case DAP_CHAIN_DATUM_TOKEN_TSD_TYPE_TOTAL_SIGNS_ADD:{
                if(l_tsd->size == sizeof (dap_hash_fast_t) ){
                    a_token_item->auth_signs_total++;
                    // Type sizeof's misunderstanding in realloc?
                    a_token_item->auth_signs = DAP_REALLOC(a_token_item->auth_signs,a_token_item->auth_signs_total*sizeof (void*) );
                    a_token_item->auth_signs_pkey_hash = DAP_REALLOC(a_token_item->auth_signs_pkey_hash,a_token_item->auth_signs_total*sizeof (void*) );
                    a_token_item->auth_signs[a_token_item->auth_signs_total-1] = NULL;
                    memcpy( &a_token_item->auth_signs_pkey_hash[a_token_item->auth_signs_total-1], l_tsd->data, l_tsd->size ) ;
                }else{
                    if(s_debug_more)
                        log_it(L_ERROR,"TSD param DAP_CHAIN_DATUM_TOKEN_TSD_TYPE_TOTAL_SIGNS_ADD expected to have %zd bytes data length, not %zd",
                           sizeof (dap_hash_fast_t), l_tsd_size );
                }
            }break;

            //Allowed tx receiver addres list add, remove or clear
            case DAP_CHAIN_DATUM_TOKEN_TSD_TYPE_TX_RECEIVER_ALLOWED_ADD:{
                if( l_tsd->size == sizeof (dap_chain_addr_t) ){

                    if (a_token_item->tx_recv_allow)
                        a_token_item->tx_recv_allow = DAP_REALLOC(a_token_item->tx_recv_allow,(a_token_item->tx_recv_allow_size+1)*sizeof (*a_token_item->tx_recv_allow));
                    else
                        a_token_item->tx_recv_allow = DAP_NEW_Z_SIZE( dap_chain_addr_t,sizeof(*a_token_item->tx_recv_allow));

                    // Check if its correct
                    dap_chain_addr_t * l_add_addr = (dap_chain_addr_t *) l_tsd->data;
                    int l_add_addr_check;
                    if (  (l_add_addr_check=dap_chain_addr_check_sum(l_add_addr))!=1){
                        if(s_debug_more)
                            log_it(L_ERROR,"Wrong address checksum in TSD param DAP_CHAIN_DATUM_TOKEN_TSD_TYPE_TX_RECEIVER_ALLOWED_ADD (code %d)",
                               l_add_addr_check);
                        return -12;
                    }
                    // Check if its already present
                    if (a_token_item->tx_recv_allow) {
                        for( size_t i=0; i < a_token_item->tx_recv_allow_size; i++){ // Check for all the list
                            if ( memcmp(&a_token_item->tx_recv_allow[i], l_tsd->data, l_tsd->size) == 0 ){ // Found
                                char * l_addr_str= dap_chain_addr_to_str((dap_chain_addr_t*) l_tsd->data );
                                if(s_debug_more)
                                    log_it(L_ERROR,"TSD param DAP_CHAIN_DATUM_TOKEN_TSD_TYPE_TX_RECEIVER_ALLOWED_ADD has address %s thats already present in list",
                                       l_addr_str);
                                DAP_DELETE(l_addr_str);
                                DAP_DELETE(a_token_item->tx_recv_allow);
                                a_token_item->tx_recv_allow = NULL;
                                return -11;
                            }
                        }
                        if(a_token_item->tx_recv_allow){
                            a_token_item->tx_recv_allow[a_token_item->tx_recv_allow_size] = *(dap_chain_addr_t*)l_tsd->data;
                            a_token_item->tx_recv_allow_size++;
                        }

                    }else{
                        log_it(L_ERROR,"Out of memory! Can't extend TX_RECEIVER_ALLOWED array");
                        return -20;
                    }
                }else{
                    if(s_debug_more)
                        log_it(L_ERROR,"TSD param DAP_CHAIN_DATUM_TOKEN_TSD_TYPE_TX_RECEIVER_ALLOWED_ADD expected to have %zu bytes data length, not %u",
                           sizeof (dap_chain_addr_t), l_tsd->size );
                    return -10;
                }
            }break;

            case DAP_CHAIN_DATUM_TOKEN_TSD_TYPE_TX_RECEIVER_ALLOWED_REMOVE:{
                if( l_tsd->size == sizeof (dap_chain_addr_t) ){
                    // Check if its correct
                    dap_chain_addr_t * l_add_addr = (dap_chain_addr_t *) l_tsd->data;
                    int l_add_addr_check;
                    if (  (l_add_addr_check=dap_chain_addr_check_sum(l_add_addr))!=0){
                        if(s_debug_more)
                            log_it(L_ERROR,"Wrong address checksum in TSD param DAP_CHAIN_DATUM_TOKEN_TSD_TYPE_TX_RECEIVER_ALLOWED_REMOVE (code %d)",
                               l_add_addr_check);
                        return -12;
                    }
                    bool l_was_found=false;
                    for( size_t i=0; i < a_token_item->tx_recv_allow_size; i++){ // Check for all the list
                        if ( memcmp(&a_token_item->tx_recv_allow[i], l_tsd->data, l_tsd->size) == 0 ){ // Found
                            if( i +1 != a_token_item->tx_recv_allow_size )
                                memmove(&a_token_item->tx_recv_allow[i],&a_token_item->tx_recv_allow[i+1],
                                        sizeof(*a_token_item->tx_recv_allow)*(a_token_item->tx_recv_allow_size-i-1 ) );
                            a_token_item->tx_recv_allow_size--;
                            l_was_found = true;
                            break;
                        }
                    }
                }else{
                    if(s_debug_more)
                        log_it(L_ERROR,"TSD param DAP_CHAIN_DATUM_TOKEN_TSD_TYPE_TX_RECEIVER_ALLOWED_REMOVE expected to have %zu bytes data length, not %u",
                           sizeof (dap_chain_addr_t), l_tsd->size );
                    return -10;
                }
            }break;

            case DAP_CHAIN_DATUM_TOKEN_TSD_TYPE_TX_RECEIVER_ALLOWED_CLEAR:{
                if( l_tsd->size == 0 ){
                    if( a_token_item->tx_recv_allow )
                        DAP_DEL_Z(a_token_item->tx_recv_allow);
                    a_token_item->tx_recv_allow_size = 0;
                }else{
                    if(s_debug_more)
                        log_it(L_ERROR,"TSD param DAP_CHAIN_DATUM_TOKEN_TSD_TYPE_TX_RECEIVER_ALLOWED_CLEAR expected to have 0 bytes data length, not %u",
                           l_tsd->size );
                    return -10;
                }
            }break;


            //Blocked tx receiver addres list add, remove or clear
            case DAP_CHAIN_DATUM_TOKEN_TSD_TYPE_TX_RECEIVER_BLOCKED_ADD:{
                if( l_tsd->size == sizeof (dap_chain_addr_t) ){
                    dap_chain_addr_t * l_addrs = a_token_item->tx_recv_block
                            ? DAP_NEW_Z_SIZE(dap_chain_addr_t, sizeof(*a_token_item->tx_recv_block))
                            : DAP_REALLOC(a_token_item->tx_recv_block,
                                          (a_token_item->tx_recv_block_size + 1) * sizeof(*a_token_item->tx_recv_block));
                    // Check if its correct
                    dap_chain_addr_t * l_add_addr = (dap_chain_addr_t *) l_tsd->data;
                    int l_add_addr_check;
                    if (  (l_add_addr_check=dap_chain_addr_check_sum(l_add_addr))!=0){
                        if(s_debug_more)
                            log_it(L_ERROR,"Wrong address checksum in TSD param DAP_CHAIN_DATUM_TOKEN_TSD_TYPE_TX_RECEIVER_BLOCKED_ADD (code %d)",
                               l_add_addr_check);
                        DAP_DELETE(l_addrs);
                        return -12;
                    }
                    // Check if its already present
                    if(a_token_item->tx_recv_block)
                        for( size_t i=0; i < a_token_item->tx_recv_block_size; i++){ // Check for all the list
                            if ( memcmp(&a_token_item->tx_recv_block[i], l_tsd->data, l_tsd->size) == 0 ){ // Found
                                char * l_addr_str = dap_chain_addr_to_str((dap_chain_addr_t*) l_tsd->data );
                                if(s_debug_more)
                                    log_it(L_ERROR,"TSD param DAP_CHAIN_DATUM_TOKEN_TSD_TYPE_TX_RECEIVER_BLOCKED_ADD has address %s thats already present in list",
                                       l_addr_str);
                                DAP_DELETE(l_addr_str);
                                DAP_DELETE(l_addrs);
                                DAP_DEL_Z(a_token_item->tx_recv_allow)
                                return -11;
                            }
                        }

                    if(l_addrs){
                        l_addrs[a_token_item->tx_recv_block_size] = *(dap_chain_addr_t*)l_tsd->data;
                        a_token_item->tx_recv_block_size++;
                        a_token_item->tx_recv_block = l_addrs;

                    }else{
                        log_it(L_ERROR,"Out of memory! Can't extend TX_RECEIVER_BLOCKED array");
                    }
                }else{
                    if(s_debug_more)
                        log_it(L_ERROR,"TSD param DAP_CHAIN_DATUM_TOKEN_TSD_TYPE_TX_RECEIVER_BLOCKED_ADD expected to have %zu bytes data length, not %u",
                           sizeof (dap_chain_addr_t), l_tsd->size );
                    return -10;
                }
            }break;

            case DAP_CHAIN_DATUM_TOKEN_TSD_TYPE_TX_RECEIVER_BLOCKED_REMOVE:{
                if( l_tsd->size == sizeof (dap_chain_addr_t) ){
                    // Check if its correct
                    dap_chain_addr_t * l_add_addr = (dap_chain_addr_t *) l_tsd->data;
                    int l_add_addr_check;
                    if (  (l_add_addr_check=dap_chain_addr_check_sum(l_add_addr))!=0){
                        if(s_debug_more)
                            log_it(L_ERROR,"Wrong address checksum in TSD param DAP_CHAIN_DATUM_TOKEN_TSD_TYPE_TX_RECEIVER_BLOCKED_REMOVE (code %d)",
                               l_add_addr_check);
                        return -12;
                    }
                    bool l_was_found=false;
                    for( size_t i=0; i < a_token_item->tx_recv_block_size; i++){ // Check for all the list
                        if ( memcmp(&a_token_item->tx_recv_block[i], l_tsd->data, l_tsd->size) == 0 ){ // Found
                            if( i +1 != a_token_item->tx_recv_block_size )
                                memmove(&a_token_item->tx_recv_block[i],&a_token_item->tx_recv_block[i+1],
                                        sizeof(*a_token_item->tx_recv_block)*(a_token_item->tx_recv_block_size-i-1 ) );
                            a_token_item->tx_recv_block_size--;
                            l_was_found = true;
                            break;
                        }
                    }
                }else{
                    if(s_debug_more)
                        log_it(L_ERROR,"TSD param DAP_CHAIN_DATUM_TOKEN_TSD_TYPE_TX_RECEIVER_BLOCKED_REMOVE expected to have %zu bytes data length, not %u",
                           sizeof (dap_chain_addr_t), l_tsd->size );
                    return -10;
                }
            }break;

            case DAP_CHAIN_DATUM_TOKEN_TSD_TYPE_TX_RECEIVER_BLOCKED_CLEAR:{
                if( l_tsd->size == 0 ){
                    if( a_token_item->tx_recv_block )
                        DAP_DEL_Z(a_token_item->tx_recv_block);
                    a_token_item->tx_recv_block_size = 0;
                }else{
                    if(s_debug_more)
                        log_it(L_ERROR,"TSD param DAP_CHAIN_DATUM_TOKEN_TSD_TYPE_TX_RECEIVER_BLOCKED_CLEAR expected to have 0 bytes data length, not %u",
                           l_tsd->size );
                    return -10;
                }
            }break;

            //Allowed tx sender addres list add, remove or clear
            case DAP_CHAIN_DATUM_TOKEN_TSD_TYPE_TX_SENDER_ALLOWED_ADD:{
                if( l_tsd->size == sizeof (dap_chain_addr_t) ){
                    dap_chain_addr_t * l_addrs = a_token_item->tx_send_allow ? DAP_NEW_Z_SIZE( dap_chain_addr_t,
                                                                                              sizeof(*a_token_item->tx_send_allow) )
                                : DAP_REALLOC(a_token_item->tx_send_allow,(a_token_item->tx_send_allow_size+1)*sizeof (*a_token_item->tx_send_allow) );
                    // Check if its correct
                    dap_chain_addr_t * l_add_addr = (dap_chain_addr_t *) l_tsd->data;
                    int l_add_addr_check;
                    if (  (l_add_addr_check=dap_chain_addr_check_sum(l_add_addr))!=0){
                        if(s_debug_more)
                            log_it(L_ERROR,"Wrong address checksum in TSD param DAP_CHAIN_DATUM_TOKEN_TSD_TYPE_TX_SENDER_ALLOWED_ADD (code %d)",
                               l_add_addr_check);
                        DAP_DELETE(l_addrs);
                        return -12;
                    }
                    // Check if its already present
                    for( size_t i=0; i < a_token_item->tx_send_allow_size; i++){ // Check for all the list
                        if ( memcmp(&a_token_item->tx_send_allow[i], l_tsd->data, l_tsd->size) == 0 ){ // Found
                            char * l_addr_str= dap_chain_addr_to_str((dap_chain_addr_t*) l_tsd->data );
                            if(s_debug_more)
                                log_it(L_ERROR,"TSD param DAP_CHAIN_DATUM_TOKEN_TSD_TYPE_TX_SENDER_ALLOWED_ADD has address %s thats already present in list",
                                   l_addr_str);
                            DAP_DELETE(l_addr_str);
                            DAP_DELETE(l_addrs);
                            return -11;
                        }
                    }
                    if( l_addrs){
                        l_addrs[a_token_item->tx_send_allow_size] = *(dap_chain_addr_t*)l_tsd->data;
                        a_token_item->tx_send_allow_size++;
                        a_token_item->tx_send_allow = l_addrs;

                    }else{
                        log_it(L_ERROR,"Out of memory! Can't extend TX_SENDER_ALLOWED array");
                    }
                }else{
                    if(s_debug_more)
                        log_it(L_ERROR,"TSD param DAP_CHAIN_DATUM_TOKEN_TSD_TYPE_TX_SENDER_ALLOWED_ADD expected to have %zu bytes data length, not %u",
                           sizeof (dap_chain_addr_t), l_tsd->size );
                }
            }break;

            case DAP_CHAIN_DATUM_TOKEN_TSD_TYPE_TX_SENDER_ALLOWED_REMOVE:{
                if( l_tsd->size == sizeof (dap_chain_addr_t) ){
                    // Check if its correct
                    dap_chain_addr_t * l_add_addr = (dap_chain_addr_t *) l_tsd->data;
                    int l_add_addr_check;
                    if (  (l_add_addr_check=dap_chain_addr_check_sum(l_add_addr))!=0){
                        if(s_debug_more)
                            log_it(L_ERROR,"Wrong address checksum in TSD param DAP_CHAIN_DATUM_TOKEN_TSD_TYPE_TX_SENDER_ALLOWED_REMOVE (code %d)",
                               l_add_addr_check);
                        return -12;
                    }
                    bool l_was_found=false;
                    for( size_t i=0; i < a_token_item->tx_send_allow_size; i++){ // Check for all the list
                        if ( memcmp(&a_token_item->tx_send_allow[i], l_tsd->data, l_tsd->size) == 0 ){ // Found
                            if( i +1 != a_token_item->tx_send_allow_size )
                                memmove(&a_token_item->tx_send_allow[i],&a_token_item->tx_send_allow[i+1],
                                        sizeof(*a_token_item->tx_send_allow)*(a_token_item->tx_send_allow_size-i-1 ) );
                            a_token_item->tx_send_allow_size--;
                            l_was_found = true;
                            break;
                        }
                    }
                }else{
                    if(s_debug_more)
                        log_it(L_ERROR,"TSD param DAP_CHAIN_DATUM_TOKEN_TSD_TYPE_TX_SENDER_ALLOWED_REMOVE expected to have %zu bytes data length, not %u",
                           sizeof (dap_chain_addr_t), l_tsd->size );
                    return -10;
                }
            }break;

            case DAP_CHAIN_DATUM_TOKEN_TSD_TYPE_TX_SENDER_ALLOWED_CLEAR:{
                if( l_tsd->size == 0 ){
                    if( a_token_item->tx_send_allow )
                        DAP_DEL_Z(a_token_item->tx_send_allow);
                    a_token_item->tx_send_allow_size = 0;
                }else{
                    if(s_debug_more)
                        log_it(L_ERROR,"TSD param DAP_CHAIN_DATUM_TOKEN_TSD_TYPE_TX_SENDER_ALLOWED_CLEAR expected to have 0 bytes data length, not %u",
                           l_tsd->size );
                    return -10;
                }
            }break;


            //Blocked tx sender addres list add, remove or clear
            case DAP_CHAIN_DATUM_TOKEN_TSD_TYPE_TX_SENDER_BLOCKED_ADD:{
                if( l_tsd->size == sizeof (dap_chain_addr_t) ){
                    dap_chain_addr_t * l_addrs = a_token_item->tx_send_block ? DAP_NEW_Z_SIZE( dap_chain_addr_t,
                                                                                              sizeof(*a_token_item->tx_send_block) )
                                : DAP_REALLOC(a_token_item->tx_send_block,(a_token_item->tx_send_block_size+1)*sizeof (*a_token_item->tx_send_block) );
                    // Check if its correct
                    dap_chain_addr_t * l_add_addr = (dap_chain_addr_t *) l_tsd->data;
                    int l_add_addr_check;
                    if (  (l_add_addr_check=dap_chain_addr_check_sum(l_add_addr))!=0){
                        if(s_debug_more)
                            log_it(L_ERROR,"Wrong address checksum in TSD param DAP_CHAIN_DATUM_TOKEN_TSD_TYPE_TX_SENDER_ALLOWED_ADD (code %d)",
                               l_add_addr_check);
                        DAP_DELETE(l_addrs);
                        return -12;
                    }
                    // Check if its already present
                    for( size_t i=0; i < a_token_item->tx_send_block_size; i++){ // Check for all the list
                        if ( memcmp(&a_token_item->tx_send_block[i], l_tsd->data, l_tsd->size) == 0 ){ // Found
                            char * l_addr_str= dap_chain_addr_to_str((dap_chain_addr_t*) l_tsd->data );
                            if(s_debug_more)
                                log_it(L_ERROR,"TSD param DAP_CHAIN_DATUM_TOKEN_TSD_TYPE_TX_SENDER_ALLOWED_ADD has address %s thats already present in list",
                                   l_addr_str);
                            DAP_DELETE(l_addr_str);
                            DAP_DELETE(l_addrs);
                            return -11;
                        }
                    }
                    if( l_addrs){
                        l_addrs[a_token_item->tx_send_block_size] = *(dap_chain_addr_t*)l_tsd->data;
                        a_token_item->tx_send_block_size++;
                        a_token_item->tx_send_block = l_addrs;

                    }else{
                        log_it(L_ERROR,"Out of memory! Can't extend TX_SENDER_BLOCKED array");
                    }
                }else{
                    if(s_debug_more)
                        log_it(L_ERROR,"TSD param DAP_CHAIN_DATUM_TOKEN_TSD_TYPE_TX_SENDER_BLOCKED_ADD expected to have %zu bytes data length, not %u",
                           sizeof (dap_chain_addr_t), l_tsd->size );
                }
            }break;

            case DAP_CHAIN_DATUM_TOKEN_TSD_TYPE_TX_SENDER_BLOCKED_REMOVE:{
                if( l_tsd->size == sizeof (dap_chain_addr_t) ){
                    // Check if its correct
                    dap_chain_addr_t * l_add_addr = (dap_chain_addr_t *) l_tsd->data;
                    int l_add_addr_check;
                    if (  (l_add_addr_check=dap_chain_addr_check_sum(l_add_addr))!=0){
                        if(s_debug_more)
                            log_it(L_ERROR,"Wrong address checksum in TSD param DAP_CHAIN_DATUM_TOKEN_TSD_TYPE_TX_SENDER_BLOCKED_REMOVE (code %d)",
                               l_add_addr_check);
                        return -12;
                    }
                    bool l_was_found=false;
                    for( size_t i=0; i < a_token_item->tx_send_block_size; i++){ // Check for all the list
                        if ( memcmp(&a_token_item->tx_send_block[i], l_tsd->data, l_tsd->size) == 0 ){ // Found
                            if( i +1 != a_token_item->tx_send_block_size )
                                memmove(&a_token_item->tx_send_block[i],&a_token_item->tx_send_block[i+1],
                                        sizeof(*a_token_item->tx_send_block)*(a_token_item->tx_send_block_size-i-1 ) );
                            a_token_item->tx_send_block_size--;
                            l_was_found = true;
                            break;
                        }
                    }
                }else{
                    if(s_debug_more)
                        log_it(L_ERROR,"TSD param DAP_CHAIN_DATUM_TOKEN_TSD_TYPE_TX_SENDER_BLOCKED_REMOVE expected to have %zu bytes data length, not %u",
                           sizeof (dap_chain_addr_t), l_tsd->size );
                    return -10;
                }
            }break;

            case DAP_CHAIN_DATUM_TOKEN_TSD_TYPE_TX_SENDER_BLOCKED_CLEAR:{
                if( l_tsd->size == 0 ){
                    if( a_token_item->tx_send_block )
                        DAP_DEL_Z(a_token_item->tx_send_block);
                    a_token_item->tx_send_block_size = 0;
                }else{
                    if(s_debug_more)
                        log_it(L_ERROR,"TSD param DAP_CHAIN_DATUM_TOKEN_TSD_TYPE_TX_SENDER_BLOCKED_CLEAR expected to have 0 bytes data length, not %u",
                           l_tsd->size );
                    return -10;
                }
            }break;
            default:{}
        }
    }
    return 0;
}

/**
 * @brief dap_chain_ledger_get_net
 * @param a_ledger
 * @return
 */
dap_chain_net_t * dap_chain_ledger_get_net(dap_ledger_t * a_ledger)
{
    return PVT(a_ledger)->net;
}

int dap_chain_ledger_token_load(dap_ledger_t *a_ledger, dap_chain_datum_token_t *a_token, size_t a_token_size)
{
    if (PVT(a_ledger)->load_mode) {
        dap_chain_ledger_token_item_t *l_token_item;
        pthread_rwlock_rdlock(&PVT(a_ledger)->tokens_rwlock);
        HASH_FIND_STR(PVT(a_ledger)->tokens, a_token->ticker, l_token_item);
        pthread_rwlock_unlock(&PVT(a_ledger)->tokens_rwlock);
        if (l_token_item)
            return 0;
    }
    return dap_chain_ledger_token_add(a_ledger, a_token, a_token_size);
}

dap_string_t *dap_chain_ledger_threshold_info(dap_ledger_t *a_ledger)
{
    dap_ledger_private_t *l_ledger_pvt = PVT(a_ledger);
    dap_chain_ledger_tx_item_t *l_tx_item, *l_tx_tmp;
    dap_string_t *l_str_ret = dap_string_new("");
    uint32_t l_counter = 0;
    pthread_rwlock_rdlock(&l_ledger_pvt->threshold_txs_rwlock);
    HASH_ITER(hh, l_ledger_pvt->threshold_txs, l_tx_item, l_tx_tmp){  
        char l_tx_prev_hash_str[70]={0};
        char l_time[1024] = {0};
        char l_item_size[70] = {0};
        dap_chain_hash_fast_to_str(&l_tx_item->tx_hash_fast,l_tx_prev_hash_str,sizeof(l_tx_prev_hash_str));
        dap_time_to_str_rfc822(l_time, sizeof(l_time), l_tx_item->tx->header.ts_created);
        //log_it(L_DEBUG,"Ledger thresholded tx_hash_fast %s, time_created: %s, tx_item_size: %d", l_tx_prev_hash_str, l_time, l_tx_item->tx->header.tx_items_size);
        dap_string_append(l_str_ret, "Ledger thresholded tx_hash_fast");
        dap_string_append(l_str_ret, l_tx_prev_hash_str);
        dap_string_append(l_str_ret, ", time_created:");
        dap_string_append(l_str_ret, l_time);
        dap_string_append(l_str_ret, "");
        sprintf(l_item_size, ", tx_item_size: %d\n", l_tx_item->tx->header.tx_items_size);  
        dap_string_append(l_str_ret, l_item_size);
        l_counter +=1;
    }
    if (!l_counter)
        dap_string_append(l_str_ret, "0 items in ledger tx threshold\n");
    pthread_rwlock_unlock(&l_ledger_pvt->threshold_txs_rwlock);

    pthread_rwlock_rdlock(&l_ledger_pvt->threshold_emissions_rwlock);
    l_counter = 0;
    dap_chain_ledger_token_emission_item_t *l_emission_item, *l_emission_tmp;
    HASH_ITER(hh, l_ledger_pvt->threshold_emissions, l_emission_item, l_emission_tmp){  
        char l_emission_hash_str[70]={0};
        char l_item_size[70] = {0};
        dap_chain_hash_fast_to_str(&l_emission_item->datum_token_emission_hash,l_emission_hash_str,sizeof(l_emission_hash_str));
       //log_it(L_DEBUG,"Ledger thresholded datum_token_emission_hash %s, emission_item_size: %lld", l_emission_hash_str, l_emission_item->datum_token_emission_size);
        dap_string_append(l_str_ret, "Ledger thresholded datum_token_emission_hash: ");
        dap_string_append(l_str_ret, l_emission_hash_str);
        dap_sprintf(l_item_size, ", tx_item_size: %zu\n", l_emission_item->datum_token_emission_size);
        dap_string_append(l_str_ret, l_item_size);
        l_counter +=1;
    }
    if (!l_counter)
        dap_string_append(l_str_ret, "0 items in ledger emission threshold\n");
    pthread_rwlock_unlock(&l_ledger_pvt->threshold_emissions_rwlock);

    return l_str_ret;
}

dap_string_t *dap_chain_ledger_threshold_hash_info(dap_ledger_t *a_ledger, dap_chain_hash_fast_t *l_threshold_hash)
{
    dap_ledger_private_t *l_ledger_pvt = PVT(a_ledger);
    dap_chain_ledger_tx_item_t *l_tx_item, *l_tx_tmp;
    dap_string_t *l_str_ret = dap_string_new("");
    uint32_t l_counter = 0;
    pthread_rwlock_rdlock(&l_ledger_pvt->threshold_txs_rwlock);
    HASH_ITER(hh, l_ledger_pvt->threshold_txs, l_tx_item, l_tx_tmp){ 
        if (!memcmp(l_threshold_hash,&l_tx_item->tx_hash_fast, sizeof(dap_chain_hash_fast_t))){
            char l_tx_hash_str[70]={0};
            dap_chain_hash_fast_to_str(l_threshold_hash,l_tx_hash_str,sizeof(l_tx_hash_str));
            dap_string_append(l_str_ret, "Hash was found in ledger tx threshold:");
            dap_string_append(l_str_ret, l_tx_hash_str);
            dap_string_append(l_str_ret, "\n");
            return l_str_ret;
        }
    }
    pthread_rwlock_unlock(&l_ledger_pvt->threshold_txs_rwlock);

    pthread_rwlock_rdlock(&l_ledger_pvt->threshold_emissions_rwlock);
    l_counter = 0;
    dap_chain_ledger_token_emission_item_t *l_emission_item, *l_emission_tmp;
    HASH_ITER(hh, l_ledger_pvt->threshold_emissions, l_emission_item, l_emission_tmp){  
        if (!memcmp(&l_emission_item->datum_token_emission_hash,l_threshold_hash, sizeof(dap_chain_hash_fast_t))){
            char l_emission_hash_str[70]={0};
            dap_chain_hash_fast_to_str(l_threshold_hash,l_emission_hash_str,sizeof(l_emission_hash_str));
            dap_string_append(l_str_ret, "Hash was found in ledger emission threshold: ");
            dap_string_append(l_str_ret, l_emission_hash_str);
            dap_string_append(l_str_ret, "\n");
            return l_str_ret;
        }
    }
    pthread_rwlock_unlock(&l_ledger_pvt->threshold_emissions_rwlock);
    dap_string_append(l_str_ret, "Hash wasn't found in ledger\n");
    return l_str_ret;
}

dap_string_t *dap_chain_ledger_balance_info(dap_ledger_t *a_ledger)
{
    dap_ledger_private_t *l_ledger_pvt = PVT(a_ledger);
    dap_string_t *l_str_ret = dap_string_new("");
    pthread_rwlock_rdlock(&l_ledger_pvt->balance_accounts_rwlock);
    uint32_t l_counter = 0;
    dap_ledger_wallet_balance_t *l_balance_item, *l_balance_tmp;
    HASH_ITER(hh, l_ledger_pvt->balance_accounts, l_balance_item, l_balance_tmp){  
        //log_it(L_DEBUG,"Ledger balance key %s, token_ticker: %s, balance: %s", l_balance_key, l_balance_item->token_ticker, 
        //                        dap_chain_balance_print(l_balance_item->balance));
        dap_string_append(l_str_ret, "Ledger balance key: ");
        dap_string_append(l_str_ret, l_balance_item->key);
        dap_string_append(l_str_ret, ", token_ticker:");
        dap_string_append(l_str_ret, l_balance_item->token_ticker);
        dap_string_append(l_str_ret, ", balance:");
        char *l_balance = dap_chain_balance_print(l_balance_item->balance);
        dap_string_append(l_str_ret, l_balance);
        DAP_DELETE(l_balance);
        dap_string_append(l_str_ret, "\n");
        l_counter +=1;
    }
    if (!l_counter)
        dap_string_append(l_str_ret, "0 items in ledger balance_accounts\n");
    pthread_rwlock_unlock(&l_ledger_pvt->balance_accounts_rwlock);
    return l_str_ret;
}

dap_list_t *dap_chain_ledger_token_info(dap_ledger_t *a_ledger)
{
    dap_list_t *l_ret_list = NULL;
    dap_chain_ledger_token_item_t *l_token_item, *l_tmp_item;
    pthread_rwlock_rdlock(&PVT(a_ledger)->tokens_rwlock);
    HASH_ITER(hh, PVT(a_ledger)->tokens, l_token_item, l_tmp_item) {
        const char *l_type_str;
        const char *l_flags_str = s_flag_str_from_code(l_token_item->datum_token->header_private_decl.flags);;
        switch (l_token_item->type) {
            case DAP_CHAIN_DATUM_TOKEN_TYPE_SIMPLE: // 256
            case DAP_CHAIN_DATUM_TOKEN_TYPE_OLD_SIMPLE:
                l_type_str = "SIMPLE"; break;
            case DAP_CHAIN_DATUM_TOKEN_TYPE_PRIVATE_DECL: // 256
                l_type_str = "PRIVATE"; break;
            case DAP_CHAIN_DATUM_TOKEN_TYPE_PRIVATE_UPDATE: // 256
                l_type_str = "PRIVATE_UPDATE"; break;
            case DAP_CHAIN_DATUM_TOKEN_TYPE_NATIVE_DECL: // 256
                l_type_str = "CF20"; break;
            case DAP_CHAIN_DATUM_TOKEN_TYPE_NATIVE_UPDATE: // 256
                l_type_str = "CF20_UPDATE"; break;
            case DAP_CHAIN_DATUM_TOKEN_TYPE_PUBLIC: // 256
            case DAP_CHAIN_DATUM_TOKEN_TYPE_OLD_PUBLIC:
                l_type_str = "PUBLIC";
            default:
                l_type_str = "UNKNOWN"; break;
        }
       char *l_item_str = NULL;

        if ((l_token_item->type == DAP_CHAIN_DATUM_TOKEN_TYPE_NATIVE_DECL)
		||	(l_token_item->type == DAP_CHAIN_DATUM_TOKEN_TYPE_NATIVE_UPDATE)){
				char *l_balance_cur = dap_chain_balance_print(l_token_item->current_supply);
				char *l_balance_total = dap_chain_balance_print(l_token_item->total_supply);
                l_item_str = dap_strdup_printf("Token name '%s', type %s, flags: %s\n"
											   	"\tSupply (current/total) %s/%s\n"
                                                "\tDecimals: 18\n"
                                                "\tAuth signs (valid/total) %zu/%zu\n"
                                                "\tTotal emissions %u\n",
                                                &l_token_item->ticker, l_type_str, s_flag_str_from_code(l_token_item->datum_token->header_private_decl.flags),
											   	l_balance_cur, l_balance_total,
                                                l_token_item->auth_signs_valid, l_token_item->auth_signs_total,
                                                HASH_COUNT(l_token_item->token_emissions));
				DAP_DEL_Z(l_balance_cur);
				DAP_DEL_Z(l_balance_total);
        } else {
                char *l_balance_cur = dap_chain_balance_print(l_token_item->current_supply);
                char *l_balance_total = dap_chain_balance_print(l_token_item->total_supply);
                l_item_str = dap_strdup_printf("Token name '%s', type %s, flags: %s\n"
                                                "\tSupply (current/total) %s/%s\n"
											   	"\tDecimals: 18\n"
                                                "\tAuth signs (valid/total) %zu/%zu\n"
                                                "\tTotal emissions %u\n",
                                                &l_token_item->ticker, l_type_str, s_flag_str_from_code(l_token_item->datum_token->header_private_decl.flags),
                                                l_balance_cur, l_balance_total,
                                                l_token_item->auth_signs_valid, l_token_item->auth_signs_total,
                                                HASH_COUNT(l_token_item->token_emissions));
                DAP_DEL_Z(l_balance_cur);
                DAP_DEL_Z(l_balance_total);
        }

        l_ret_list = dap_list_append(l_ret_list, l_item_str);
    }
    pthread_rwlock_unlock(&PVT(a_ledger)->tokens_rwlock);
    return l_ret_list;
}

/**
 * @brief s_threshold_emissions_proc
 * @param a_ledger
 */
static void s_threshold_emissions_proc(dap_ledger_t * a_ledger)
{
    bool l_success;
    do {
        l_success = false;
        dap_chain_ledger_token_emission_item_t *l_emission_item, *l_emission_tmp;
        pthread_rwlock_rdlock(&PVT(a_ledger)->threshold_emissions_rwlock);
        HASH_ITER(hh, PVT(a_ledger)->threshold_emissions, l_emission_item, l_emission_tmp) {
            pthread_rwlock_unlock(&PVT(a_ledger)->threshold_emissions_rwlock);
            int l_res = dap_chain_ledger_token_emission_add(a_ledger, (byte_t *)l_emission_item->datum_token_emission,
                                                            l_emission_item->datum_token_emission_size,
                                                            &l_emission_item->datum_token_emission_hash, true);
            if (l_res != DAP_CHAIN_CS_VERIFY_CODE_TX_NO_TOKEN) {
                pthread_rwlock_wrlock(&PVT(a_ledger)->threshold_emissions_rwlock);
                HASH_DEL(PVT(a_ledger)->threshold_emissions, l_emission_item);
                pthread_rwlock_unlock(&PVT(a_ledger)->threshold_emissions_rwlock);
                if (l_res)
                    DAP_DELETE(l_emission_item->datum_token_emission);
                DAP_DELETE(l_emission_item);
                l_success = true;
            }

            pthread_rwlock_rdlock(&PVT(a_ledger)->threshold_emissions_rwlock);
        }
        pthread_rwlock_unlock(&PVT(a_ledger)->threshold_emissions_rwlock);
    } while (l_success);
}

/**
 * @brief s_threshold_txs_proc
 * @param a_ledger
 */
static void s_threshold_txs_proc( dap_ledger_t *a_ledger)
{
    bool l_success;
    dap_ledger_private_t * l_ledger_pvt = PVT(a_ledger);
    pthread_rwlock_rdlock(&l_ledger_pvt->threshold_txs_rwlock);
    do {
        l_success = false;
        dap_chain_ledger_tx_item_t *l_tx_item, *l_tx_tmp;
        HASH_ITER(hh, l_ledger_pvt->threshold_txs, l_tx_item, l_tx_tmp) {
            pthread_rwlock_unlock(&l_ledger_pvt->threshold_txs_rwlock );
            int l_res = dap_chain_ledger_tx_add(a_ledger, l_tx_item->tx, &l_tx_item->tx_hash_fast, true);
            pthread_rwlock_wrlock(&l_ledger_pvt->threshold_txs_rwlock);
            if (l_res != DAP_CHAIN_CS_VERIFY_CODE_TX_NO_EMISSION &&
                    l_res != DAP_CHAIN_CS_VERIFY_CODE_TX_NO_PREVIOUS) {
                HASH_DEL(l_ledger_pvt->threshold_txs, l_tx_item);
                if (l_res != 1)
                    DAP_DELETE(l_tx_item->tx);
                DAP_DELETE(l_tx_item);
                l_success = true;
            }
        }
    } while (l_success);
    pthread_rwlock_unlock(&l_ledger_pvt->threshold_txs_rwlock);
}

void dap_chain_ledger_load_cache(dap_ledger_t *a_ledger)
{
    dap_ledger_private_t *l_ledger_pvt = PVT(a_ledger);

    char *l_gdb_group = dap_chain_ledger_get_gdb_group(a_ledger, DAP_CHAIN_LEDGER_TOKENS_STR);
    size_t l_objs_count = 0;
    dap_global_db_obj_t *l_objs = dap_chain_global_db_gr_load(l_gdb_group, &l_objs_count);
    for (size_t i = 0; i < l_objs_count; i++) {
        if (l_objs[i].value_len <= sizeof(uint256_t))
            continue;
        dap_chain_datum_token_t *l_token = (dap_chain_datum_token_t *)(l_objs[i].value + sizeof(uint256_t));
        size_t l_token_size = l_objs[i].value_len - sizeof(uint256_t);
        if (strcmp(l_token->ticker, l_objs[i].key)) {
            log_it(L_WARNING, "Corrupted token with ticker [%s], need to 'ledger reload' to update cache", l_objs[i].key);
            continue;
        }
        dap_chain_ledger_token_add(a_ledger, l_token, l_token_size);
        dap_chain_ledger_token_item_t *l_token_item = NULL;
        HASH_FIND_STR(l_ledger_pvt->tokens, l_token->ticker, l_token_item);
        if (!l_token_item) {
            log_it(L_WARNING, "Can't load token with ticker [%s], need to 'ledger reload' to update cache", l_token->ticker);
            continue;
        }
        l_token_item->current_supply = *(uint256_t*)l_objs[i].value;
    }
    dap_chain_global_db_objs_delete(l_objs, l_objs_count);
    DAP_DELETE(l_gdb_group);

    l_gdb_group = dap_chain_ledger_get_gdb_group(a_ledger, DAP_CHAIN_LEDGER_EMISSIONS_STR);
    l_objs_count = 0;
    l_objs = dap_chain_global_db_gr_load(l_gdb_group, &l_objs_count);
    for (size_t i = 0; i < l_objs_count; i++) {
        if (l_objs[i].value_len <= sizeof(dap_hash_fast_t))
            continue;
        const char *c_token_ticker = ((dap_chain_datum_token_emission_t *)
                                      (l_objs[i].value + sizeof(dap_hash_fast_t)))->hdr.ticker;
        dap_chain_ledger_token_item_t *l_token_item = NULL;
        HASH_FIND_STR(l_ledger_pvt->tokens, c_token_ticker, l_token_item);
        if (!l_token_item) {
            log_it(L_WARNING, "Not found token with ticker [%s], need to 'ledger reload' to update cache", c_token_ticker);
            continue;
        }
        dap_chain_ledger_token_emission_item_t *l_emission_item = DAP_NEW_Z(dap_chain_ledger_token_emission_item_t);
        dap_chain_hash_fast_from_str(l_objs[i].key, &l_emission_item->datum_token_emission_hash);
        l_emission_item->tx_used_out = *(dap_hash_fast_t*)l_objs[i].value;
        l_emission_item->datum_token_emission = DAP_DUP_SIZE(l_objs[i].value + sizeof(dap_hash_fast_t),
                                                             l_objs[i].value_len - sizeof(dap_hash_fast_t));
        l_emission_item->datum_token_emission_size = l_objs[i].value_len - sizeof(dap_hash_fast_t);
        HASH_ADD(hh, l_token_item->token_emissions, datum_token_emission_hash,
                 sizeof(dap_chain_hash_fast_t), l_emission_item);
    }
    dap_chain_global_db_objs_delete(l_objs, l_objs_count);
    DAP_DELETE(l_gdb_group);

    l_gdb_group = dap_chain_ledger_get_gdb_group(a_ledger, DAP_CHAIN_LEDGER_TXS_STR);
    l_objs_count = 0;
    l_objs = dap_chain_global_db_gr_load(l_gdb_group, &l_objs_count);
    for (size_t i = 0; i < l_objs_count; i++) {
        dap_chain_ledger_tx_item_t *l_tx_item = DAP_NEW_Z(dap_chain_ledger_tx_item_t);
        dap_chain_hash_fast_from_str(l_objs[i].key, &l_tx_item->tx_hash_fast);
        l_tx_item->tx = DAP_NEW_Z_SIZE(dap_chain_datum_tx_t, l_objs[i].value_len - sizeof(l_tx_item->cache_data));
        memcpy(&l_tx_item->cache_data, l_objs[i].value, sizeof(l_tx_item->cache_data));
        memcpy(l_tx_item->tx, l_objs[i].value + sizeof(l_tx_item->cache_data), l_objs[i].value_len - sizeof(l_tx_item->cache_data));
        HASH_ADD_INORDER(hh, l_ledger_pvt->ledger_items, tx_hash_fast, sizeof(dap_chain_hash_fast_t), l_tx_item, s_sort_ledger_tx_item);
    }
    dap_chain_global_db_objs_delete(l_objs, l_objs_count);
    DAP_DELETE(l_gdb_group);

    l_gdb_group = dap_chain_ledger_get_gdb_group(a_ledger, DAP_CHAIN_LEDGER_SPENT_TXS_STR);
    l_objs_count = 0;
    l_objs = dap_chain_global_db_gr_load(l_gdb_group, &l_objs_count);
    for (size_t i = 0; i < l_objs_count; i++) {
        dap_chain_ledger_tx_spent_item_t *l_tx_spent_item = DAP_NEW_Z(dap_chain_ledger_tx_spent_item_t);
        dap_chain_hash_fast_from_str(l_objs[i].key, &l_tx_spent_item->tx_hash_fast);
        l_tx_spent_item->cache_data = *(typeof(((dap_chain_ledger_tx_spent_item_t*)0)->cache_data)*)l_objs[i].value;
        HASH_ADD(hh, l_ledger_pvt->spent_items, tx_hash_fast, sizeof(dap_chain_hash_fast_t), l_tx_spent_item);
    }
    dap_chain_global_db_objs_delete(l_objs, l_objs_count);
    DAP_DELETE(l_gdb_group);

    l_gdb_group = dap_chain_ledger_get_gdb_group(a_ledger, DAP_CHAIN_LEDGER_BALANCES_STR);
    l_objs_count = 0;
    l_objs = dap_chain_global_db_gr_load(l_gdb_group, &l_objs_count);
    for (size_t i = 0; i < l_objs_count; i++) {
        dap_ledger_wallet_balance_t *l_balance_item = DAP_NEW_Z(dap_ledger_wallet_balance_t);
        l_balance_item->key = DAP_NEW_Z_SIZE(char, strlen(l_objs[i].key) + 1);
        strcpy(l_balance_item->key, l_objs[i].key);
        char *l_ptr = strchr(l_balance_item->key, ' ');
        if (l_ptr++) {
            strcpy(l_balance_item->token_ticker, l_ptr);
        }
        l_balance_item->balance = *(uint256_t *)l_objs[i].value;
        HASH_ADD_KEYPTR(hh, l_ledger_pvt->balance_accounts, l_balance_item->key,
                        strlen(l_balance_item->key), l_balance_item);
        /* Notify the world */
        /*struct json_object *l_json = wallet_info_json_collect(a_ledger, l_balance_item);
        dap_notify_server_send_mt(json_object_get_string(l_json));
        json_object_put(l_json);*/ // TODO: unstable and spammy
    }
    dap_chain_global_db_objs_delete(l_objs, l_objs_count);
    DAP_DELETE(l_gdb_group);
}


/**
 * @brief
 * create ledger for specific net
 * load ledger cache
 * @param a_check_flags checking flags
 *          DAP_CHAIN_LEDGER_CHECK_TOKEN_EMISSION
 *          DAP_CHAIN_LEDGER_CHECK_CELLS_DS
 *          DAP_CHAIN_LEDGER_CHECK_CELLS_DS
 * @param a_net_name char * network name, for example "kelvin-testnet"
 * @return dap_ledger_t*
 */
dap_ledger_t* dap_chain_ledger_create(uint16_t a_check_flags, char *a_net_name)
{
    dap_ledger_t *l_ledger = dap_chain_ledger_handle_new();
    l_ledger->net_name = a_net_name;
    dap_ledger_private_t *l_ledger_priv = PVT(l_ledger);
    l_ledger_priv->check_flags = a_check_flags;
    l_ledger_priv->check_ds = a_check_flags & DAP_CHAIN_LEDGER_CHECK_LOCAL_DS;
    l_ledger_priv->check_cells_ds = a_check_flags & DAP_CHAIN_LEDGER_CHECK_CELLS_DS;
    l_ledger_priv->check_token_emission = a_check_flags & DAP_CHAIN_LEDGER_CHECK_TOKEN_EMISSION;
    l_ledger_priv->net = dap_chain_net_by_name(a_net_name);

    log_it(L_DEBUG,"Created ledger \"%s\"",a_net_name);
    l_ledger_priv->load_mode = true;
    l_ledger_priv->tps_timer = NULL;
    l_ledger_priv->tps_count = 0;
    if (dap_config_get_item_bool_default(g_config, "ledger", "cache_enabled", true)) {
        l_ledger_priv->cached = true;
        // load ledger cache from GDB
        dap_chain_ledger_load_cache(l_ledger);
    }

    return l_ledger;
}

int dap_chain_ledger_token_emission_add_check(dap_ledger_t *a_ledger, byte_t *a_token_emission, size_t a_token_emission_size)
{
    int l_ret = 0;
    dap_ledger_private_t *l_ledger_priv = PVT(a_ledger);

    const char * c_token_ticker = ((dap_chain_datum_token_emission_t *)a_token_emission)->hdr.ticker;
    dap_chain_ledger_token_item_t * l_token_item = NULL;
    pthread_rwlock_rdlock(&l_ledger_priv->tokens_rwlock);
    HASH_FIND_STR(l_ledger_priv->tokens, c_token_ticker, l_token_item);
    pthread_rwlock_unlock(&l_ledger_priv->tokens_rwlock);

    dap_chain_ledger_token_emission_item_t * l_token_emission_item = NULL;

    if (!l_token_item){
        log_it(L_WARNING,"Ledger_token_emission_add_check. Token ticker %s was not found",c_token_ticker);
        return -5;
    }

    // check if such emission is already present in table
    dap_chain_hash_fast_t l_token_emission_hash={0};
    //dap_chain_hash_fast_t * l_token_emission_hash_ptr = &l_token_emission_hash;
    dap_hash_fast(a_token_emission, a_token_emission_size, &l_token_emission_hash);
    char * l_hash_str = dap_chain_hash_fast_to_str_new(&l_token_emission_hash);
    pthread_rwlock_rdlock(l_token_item ? &l_token_item->token_emissions_rwlock
                                       : &l_ledger_priv->threshold_emissions_rwlock);
    HASH_FIND(hh,l_token_item ? l_token_item->token_emissions : l_ledger_priv->threshold_emissions,
              &l_token_emission_hash, sizeof(l_token_emission_hash), l_token_emission_item);
    unsigned long long l_threshold_emissions_count = HASH_COUNT( l_ledger_priv->threshold_emissions);
    pthread_rwlock_unlock(l_token_item ? &l_token_item->token_emissions_rwlock
                                       : &l_ledger_priv->threshold_emissions_rwlock);
    if(l_token_emission_item ) {
        if(s_debug_more) {
            if ( l_token_emission_item->datum_token_emission->hdr.version == 2 ) {
                char *l_balance = dap_chain_balance_print(l_token_emission_item->datum_token_emission->hdr.value_256);
                log_it(L_ERROR, "Can't add token emission datum of %s %s ( %s ): already present in cache",
                        l_balance, c_token_ticker, l_hash_str);
                DAP_DELETE(l_balance);
            }
            else
                log_it(L_ERROR, "Can't add token emission datum of %"DAP_UINT64_FORMAT_U" %s ( %s ): already present in cache",
                    l_token_emission_item->datum_token_emission->hdr.value, c_token_ticker, l_hash_str);
        }
        l_ret = -1;
    }else if ( (! l_token_item) && ( l_threshold_emissions_count >= s_threshold_emissions_max)) {
        if(s_debug_more)
            log_it(L_WARNING,"threshold for emissions is overfulled (%zu max)",
               s_threshold_emissions_max);
        l_ret = -2;
    }
    DAP_DELETE(l_hash_str);
    if (l_ret || !PVT(a_ledger)->check_token_emission)
        return l_ret;
    // Check emission correctness
    size_t l_emission_size = a_token_emission_size;
    dap_chain_datum_token_emission_t *l_emission = dap_chain_datum_emission_read(a_token_emission, &l_emission_size);

    // if total_supply > 0 we can check current_supply
    if (!IS_ZERO_256(l_token_item->total_supply)){
        if(compare256(l_token_item->current_supply, l_emission->hdr.value_256) < 0) {
            char *l_balance_cur = dap_chain_balance_print(l_token_item->current_supply);
            char *l_balance_em = dap_chain_balance_print(l_emission->hdr.value_256);
            log_it(L_WARNING, "Ledger_token_emission_add_check. current_supply %s is lower, then l_emission->hdr.value_256: %s",
                    l_balance_cur, l_balance_em);
            DAP_DELETE(l_balance_cur);
            DAP_DELETE(l_balance_em);
            DAP_DELETE(l_emission);
            return -4;
        }
    }
        
    //additional check for private tokens
    if ((l_token_item->type == DAP_CHAIN_DATUM_TOKEN_TYPE_PRIVATE_DECL)
	||	(l_token_item->type == DAP_CHAIN_DATUM_TOKEN_TYPE_PRIVATE_UPDATE)
	||	(l_token_item->type == DAP_CHAIN_DATUM_TOKEN_TYPE_NATIVE_DECL)
	||	(l_token_item->type == DAP_CHAIN_DATUM_TOKEN_TYPE_NATIVE_UPDATE)) {
        //s_ledger_permissions_check(l_token_item)
        //    return -5;  /*TODO: ???*/
    }
    switch (l_emission->hdr.type){
        case DAP_CHAIN_DATUM_TOKEN_EMISSION_TYPE_AUTH:{
            dap_chain_ledger_token_item_t *l_token_item=NULL;
            pthread_rwlock_rdlock(&PVT(a_ledger)->tokens_rwlock);
            HASH_FIND_STR(PVT(a_ledger)->tokens, l_emission->hdr.ticker, l_token_item);
            pthread_rwlock_unlock(&PVT(a_ledger)->tokens_rwlock);
            if (l_token_item){
                assert(l_token_item->datum_token);
                dap_sign_t *l_sign = (dap_sign_t *)(l_emission->tsd_n_signs + l_emission->data.type_auth.tsd_total_size);
                size_t l_offset = (byte_t *)l_sign - (byte_t *)l_emission;
                uint16_t l_aproves = 0, l_aproves_valid = l_token_item->auth_signs_valid;
                for (uint16_t i = 0; i < l_emission->data.type_auth.signs_count && l_offset < l_emission_size; i++) {
                    if (dap_sign_verify_size(l_sign, l_emission_size - l_offset)) {
                        dap_chain_hash_fast_t l_sign_pkey_hash;
                        dap_sign_get_pkey_hash(l_sign, &l_sign_pkey_hash);
                        // Find pkey in auth hashes
                        for (uint16_t k=0; k< l_token_item->auth_signs_total; k++) {
                            if (dap_hash_fast_compare(&l_sign_pkey_hash, &l_token_item->auth_signs_pkey_hash[k])) {
                                // Verify if its token emission header signed
                                if (dap_sign_verify(l_sign, &l_emission->hdr, sizeof(l_emission->hdr)) == 1) {
                                    l_aproves++;
                                    break;
                                }
                            }
                        }
                        size_t l_sign_size = dap_sign_get_size(l_sign);
                        l_offset += l_sign_size;
                        l_sign = (dap_sign_t *)((byte_t *)l_emission + l_offset);
                    } else
                        break;
                }
                if (l_aproves < l_aproves_valid ){
                    if(s_debug_more) {
                        char *l_balance = dap_chain_balance_print(l_emission->hdr.value_256);
                        log_it(L_WARNING, "Emission of %s datoshi of %s:%s is wrong: only %u valid aproves when %u need",
                                l_balance, a_ledger->net_name, l_emission->hdr.ticker, l_aproves, l_aproves_valid);
                        DAP_DELETE(l_balance);
                    }
                    l_ret = -3;
                }
            }else{
                if(s_debug_more)
                    log_it(L_WARNING,"Can't find token declaration %s:%s thats pointed in token emission datum", a_ledger->net_name, l_emission->hdr.ticker);
                l_ret = DAP_CHAIN_CS_VERIFY_CODE_TX_NO_TOKEN;
            }
        }break;
        default:{}
    }
    DAP_DELETE(l_emission);
    return l_ret;
}

bool s_chain_ledger_token_address_check(dap_chain_addr_t * l_addrs, dap_chain_datum_token_emission_t *a_token_emission, size_t l_addrs_count)
{
    // if l_addrs is empty - nothing to check
    if (!l_addrs)
        return true;

    for(size_t n=0; n<l_addrs_count;n++ ){
        if (memcmp(&l_addrs[n],&a_token_emission->hdr.address,sizeof(dap_chain_addr_t))==0)
            return true;
    }

    return false; 
}

bool s_chain_ledger_token_tsd_check(dap_chain_ledger_token_item_t * a_token_item, dap_chain_datum_token_emission_t *a_token_emission)
{
    if (!a_token_item){
        log_it(L_WARNING, "Token object is null. Probably, you set unknown token ticker in -token parameter");
        return false;
    }

    // tsd section was parsed in s_token_tsd_parse
    if (!s_chain_ledger_token_address_check(a_token_item->tx_recv_allow, a_token_emission, a_token_item->tx_recv_allow_size)){
        log_it(L_WARNING, "Address %s is not in tx_recv_allow for emission for token %s",
                dap_chain_addr_to_str(&a_token_emission->hdr.address), a_token_item->ticker);
        return false;
    }

    if (!s_chain_ledger_token_address_check(a_token_item->tx_recv_block, a_token_emission, a_token_item->tx_recv_block_size)){
        log_it(L_WARNING, "Address %s is not in tx_recv_block for emission for token %s",
                dap_chain_addr_to_str(&a_token_emission->hdr.address), a_token_item->ticker);
        return false;
    }

    if (!s_chain_ledger_token_address_check(a_token_item->tx_send_allow, a_token_emission, a_token_item->tx_send_allow_size)){
        log_it(L_WARNING, "Address %s is not in tx_send_allow for emission for token %s",
                dap_chain_addr_to_str(&a_token_emission->hdr.address), a_token_item->ticker);
        return false;
    }

    if (!s_chain_ledger_token_address_check(a_token_item->tx_send_block, a_token_emission, a_token_item->tx_send_block_size)){
        log_it(L_WARNING, "Address %s is not in tx_send_block for emission for token %s",
                dap_chain_addr_to_str(&a_token_emission->hdr.address), a_token_item->ticker);
        return false;
    }

    return true;
}

/**
 * @brief dap_chain_ledger_token_emission_add
 * @param a_token_emission
 * @param a_token_emision_size
 * @return
 */
int dap_chain_ledger_token_emission_add(dap_ledger_t *a_ledger, byte_t *a_token_emission, size_t a_token_emission_size,
                                        dap_hash_fast_t *a_emission_hash, bool a_from_threshold)
{
    int l_ret = dap_chain_ledger_token_emission_add_check(a_ledger, a_token_emission, a_token_emission_size);
    if (l_ret)
        return l_ret;
    dap_ledger_private_t *l_ledger_priv = PVT(a_ledger);
    const char * c_token_ticker = ((dap_chain_datum_token_emission_t *)a_token_emission)->hdr.ticker;
    dap_chain_ledger_token_item_t * l_token_item = NULL;
    pthread_rwlock_rdlock(&l_ledger_priv->tokens_rwlock);
    HASH_FIND_STR(l_ledger_priv->tokens, c_token_ticker, l_token_item);
    pthread_rwlock_unlock(&l_ledger_priv->tokens_rwlock);
    dap_chain_ledger_token_emission_item_t * l_token_emission_item = NULL;
    if (!l_token_item && a_from_threshold)
        return DAP_CHAIN_CS_VERIFY_CODE_TX_NO_TOKEN;

    // check if such emission is already present in table
    pthread_rwlock_rdlock( l_token_item ? &l_token_item->token_emissions_rwlock
                                        : &l_ledger_priv->threshold_emissions_rwlock);
    HASH_FIND(hh,l_token_item ? l_token_item->token_emissions : l_ledger_priv->threshold_emissions,
              a_emission_hash, sizeof(*a_emission_hash), l_token_emission_item);
    pthread_rwlock_unlock(l_token_item ? &l_token_item->token_emissions_rwlock
                                       : &l_ledger_priv->threshold_emissions_rwlock);
    char *l_hash_str = dap_chain_hash_fast_to_str_new(a_emission_hash);
    if (!l_token_emission_item) {
        l_token_emission_item = DAP_NEW_Z(dap_chain_ledger_token_emission_item_t);
        l_token_emission_item->datum_token_emission_size = a_token_emission_size;
        l_token_emission_item->datum_token_emission_hash = *a_emission_hash;
        if (l_token_item) {
            l_token_emission_item->datum_token_emission = dap_chain_datum_emission_read(a_token_emission,
                                                                                        &l_token_emission_item->datum_token_emission_size);

            //additional check for private tokens
            if ((l_token_item->type == DAP_CHAIN_DATUM_TOKEN_TYPE_PRIVATE_DECL)
			||	(l_token_item->type == DAP_CHAIN_DATUM_TOKEN_TYPE_PRIVATE_UPDATE)
			||	(l_token_item->type == DAP_CHAIN_DATUM_TOKEN_TYPE_NATIVE_DECL)
			||	(l_token_item->type == DAP_CHAIN_DATUM_TOKEN_TYPE_NATIVE_UPDATE)) {
                    if (!s_chain_ledger_token_tsd_check(l_token_item, (dap_chain_datum_token_emission_t *)a_token_emission))
                        return -114;
            }
            //Update value in ledger memory object
            if (!IS_ZERO_256(l_token_item->total_supply)) {
                uint256_t l_emission_value = l_token_emission_item->datum_token_emission->hdr.value_256;
                if (compare256(l_token_item->current_supply, l_emission_value) >= 0){
                    SUBTRACT_256_256(l_token_item->current_supply, l_emission_value, &l_token_item->current_supply);
                    char *l_balance = dap_chain_balance_print(l_token_item->current_supply);
                    log_it(L_DEBUG,"New current supply %s for token %s", l_balance, l_token_item->ticker);
                    DAP_DELETE(l_balance);
                } else {
                    char *l_balance = dap_chain_balance_print(l_token_item->current_supply);
                    char *l_value = dap_chain_balance_print(l_emission_value);
                    log_it(L_WARNING,"Token current supply %s lower, than emission value = %s",
                                        l_balance, l_value);
                    DAP_DELETE(l_balance);
                    DAP_DELETE(l_value);
                    return -4;
                }
                if (PVT(a_ledger)->cached)
                    s_update_token_cache(a_ledger, l_token_item);
            }

            pthread_rwlock_wrlock(&l_token_item->token_emissions_rwlock);
            HASH_ADD(hh, l_token_item->token_emissions, datum_token_emission_hash,
                     sizeof(*a_emission_hash), l_token_emission_item);
            pthread_rwlock_unlock(&l_token_item->token_emissions_rwlock);
            if (PVT(a_ledger)->cached) {
                // Add it to cache
                char *l_gdb_group = dap_chain_ledger_get_gdb_group(a_ledger, DAP_CHAIN_LEDGER_EMISSIONS_STR);
                size_t l_cache_size = a_token_emission_size + sizeof(dap_hash_fast_t);
                uint8_t *l_cache = DAP_NEW_Z_SIZE(uint8_t, l_cache_size);
                memcpy(l_cache + sizeof(dap_hash_fast_t), a_token_emission, a_token_emission_size);
                if (!dap_chain_global_db_gr_set(l_hash_str, l_cache, l_cache_size, l_gdb_group)) {
                    log_it(L_WARNING, "Ledger cache mismatch");
                }
                DAP_DELETE(l_cache);
                DAP_DELETE(l_gdb_group);
            }
            if(s_debug_more) {
                char * l_token_emission_address_str = dap_chain_addr_to_str(&(l_token_emission_item->datum_token_emission->hdr.address));
                char *l_balance = dap_chain_balance_to_coins(l_token_emission_item->datum_token_emission->hdr.value_256);
                log_it(L_NOTICE, "Added token emission datum to emissions cache: type=%s value=%s token=%s to_addr=%s ",
                               c_dap_chain_datum_token_emission_type_str[l_token_emission_item->datum_token_emission->hdr.type],
                               l_balance, c_token_ticker, l_token_emission_address_str);
                DAP_DELETE(l_token_emission_address_str);
                DAP_DELETE(l_balance);
            }
            s_threshold_txs_proc(a_ledger);
        } else if (HASH_COUNT(l_ledger_priv->threshold_emissions) < s_threshold_emissions_max) {
            l_token_emission_item->datum_token_emission = DAP_DUP_SIZE(a_token_emission, a_token_emission_size);
            pthread_rwlock_wrlock(&l_ledger_priv->threshold_emissions_rwlock);
            HASH_ADD(hh, l_ledger_priv->threshold_emissions, datum_token_emission_hash,
                     sizeof(*a_emission_hash), l_token_emission_item);
            pthread_rwlock_unlock(&l_ledger_priv->threshold_emissions_rwlock);
            l_ret = DAP_CHAIN_CS_VERIFY_CODE_TX_NO_TOKEN;
            if(s_debug_more) {
                char * l_token_emission_address_str = dap_chain_addr_to_str(&(l_token_emission_item->datum_token_emission->hdr.address));
                log_it(L_NOTICE, "Added token emission datum to emissions threshold: type=%s value=%.1Lf token=%s to_addr=%s ",
                               c_dap_chain_datum_token_emission_type_str[l_token_emission_item->datum_token_emission->hdr.type],
                               dap_chain_datoshi_to_coins(l_token_emission_item->datum_token_emission->hdr.value),
                               c_token_ticker, l_token_emission_address_str);
                DAP_DELETE(l_token_emission_address_str);
            }
        } else {
            DAP_DELETE(l_token_emission_item);
            if(s_debug_more)
                log_it(L_WARNING,"threshold for emissions is overfulled (%zu max), dropping down new data, added nothing",
                   s_threshold_emissions_max);
            l_ret = -2;
        }
    } else {
        if (l_token_item) {
            if(s_debug_more) {
                if ( ((dap_chain_datum_token_emission_t *)a_token_emission)->hdr.version == 1 ) { // && ((dap_chain_datum_token_emission_t *)a_token_emission)->hdr.type_256 ) // 256
                    char *l_balance = dap_chain_balance_print(((dap_chain_datum_token_emission_t *)a_token_emission)->hdr.value_256);
                    log_it(L_ERROR, "Duplicate token emission datum of %s %s ( %s )", l_balance, c_token_ticker, l_hash_str);
                    DAP_DELETE(l_balance);
                }
                else
                    log_it(L_ERROR, "Duplicate token emission datum of %"DAP_UINT64_FORMAT_U" %s ( %s )",
                            ((dap_chain_datum_token_emission_t *)a_token_emission)->hdr.value, c_token_ticker, l_hash_str);
            }
        }
        l_ret = -1;
    }
    DAP_DELETE(l_hash_str);
    return l_ret;
}

int dap_chain_ledger_token_emission_load(dap_ledger_t *a_ledger, byte_t *a_token_emission, size_t a_token_emission_size)
{
    dap_chain_hash_fast_t l_token_emission_hash = {};
    dap_hash_fast(a_token_emission, a_token_emission_size, &l_token_emission_hash);
    if (PVT(a_ledger)->load_mode) {
        dap_chain_ledger_token_emission_item_t *l_token_emission_item;
        dap_chain_ledger_token_item_t *l_token_item, *l_item_tmp;
        pthread_rwlock_rdlock(&PVT(a_ledger)->tokens_rwlock);
        HASH_ITER(hh, PVT(a_ledger)->tokens, l_token_item, l_item_tmp) {
            pthread_rwlock_rdlock(&l_token_item->token_emissions_rwlock);
            HASH_FIND(hh, l_token_item->token_emissions, &l_token_emission_hash, sizeof(l_token_emission_hash),
                    l_token_emission_item);
            pthread_rwlock_unlock(&l_token_item->token_emissions_rwlock);
            if (l_token_emission_item) {
                pthread_rwlock_unlock(&PVT(a_ledger)->tokens_rwlock);
                return 0;
            }
        }
        pthread_rwlock_unlock(&PVT(a_ledger)->tokens_rwlock);
        pthread_rwlock_rdlock(&PVT(a_ledger)->threshold_emissions_rwlock);
        HASH_FIND(hh, PVT(a_ledger)->threshold_emissions, &l_token_emission_hash, sizeof(l_token_emission_hash),
                l_token_emission_item);
        pthread_rwlock_unlock(&PVT(a_ledger)->threshold_emissions_rwlock);
        if (l_token_emission_item) {
            return DAP_CHAIN_CS_VERIFY_CODE_TX_NO_TOKEN;
        }
    }
    return dap_chain_ledger_token_emission_add(a_ledger, a_token_emission, a_token_emission_size, &l_token_emission_hash, false);
}

dap_chain_ledger_token_emission_item_t *s_emission_item_find(dap_ledger_t *a_ledger,
                const char *a_token_ticker, const dap_chain_hash_fast_t *a_token_emission_hash)
{
    dap_ledger_private_t *l_ledger_priv = PVT(a_ledger);
    dap_chain_ledger_token_item_t * l_token_item = NULL;
    pthread_rwlock_rdlock(&l_ledger_priv->tokens_rwlock);
    HASH_FIND_STR(l_ledger_priv->tokens, a_token_ticker, l_token_item);
    pthread_rwlock_unlock(&l_ledger_priv->tokens_rwlock);

    if (!l_token_item)
        return NULL;
    dap_chain_ledger_token_emission_item_t * l_token_emission_item = NULL;
    pthread_rwlock_rdlock(&l_token_item->token_emissions_rwlock);
    HASH_FIND(hh, l_token_item->token_emissions, a_token_emission_hash, sizeof(*a_token_emission_hash),
            l_token_emission_item);
    pthread_rwlock_unlock(&l_token_item->token_emissions_rwlock);
    return l_token_emission_item;
}

dap_chain_ledger_token_emission_for_stake_lock_item_t *s_emission_for_stake_lock_item_add(dap_ledger_t *a_ledger, const dap_chain_hash_fast_t *a_token_emission_hash)
{
	dap_ledger_private_t *l_ledger_priv = PVT(a_ledger);
	dap_chain_ledger_token_emission_for_stake_lock_item_t *l_new_stake_lock_emission;
	pthread_rwlock_rdlock(&s_emission_for_stake_lock_rwlock);
	HASH_FIND(hh, s_emission_for_stake_lock, a_token_emission_hash, sizeof(dap_hash_fast_t),
			  l_new_stake_lock_emission);
	pthread_rwlock_unlock(&s_emission_for_stake_lock_rwlock);
	if (l_new_stake_lock_emission) {
		return l_new_stake_lock_emission;
	}
	l_new_stake_lock_emission = DAP_NEW(dap_chain_ledger_token_emission_for_stake_lock_item_t);
    l_new_stake_lock_emission->datum_token_emission_for_stake_lock_hash = *a_token_emission_hash;
    l_new_stake_lock_emission->tx_used_out = (dap_chain_hash_fast_t){ 0 };
	pthread_rwlock_wrlock(&s_emission_for_stake_lock_rwlock);
	HASH_ADD(hh, s_emission_for_stake_lock, datum_token_emission_for_stake_lock_hash, sizeof(dap_chain_hash_fast_t), l_new_stake_lock_emission);
	pthread_rwlock_unlock(&s_emission_for_stake_lock_rwlock);

	if (!l_new_stake_lock_emission
	&&	s_debug_more) {
		log_it(L_ERROR, "Error: memory allocation when adding item 'dap_chain_ledger_token_emission_for_stake_lock_item_t' to hash-table");
	}

	return l_new_stake_lock_emission;
}

dap_chain_ledger_token_emission_for_stake_lock_item_t *s_emission_for_stake_lock_item_find(dap_ledger_t *a_ledger, const dap_chain_hash_fast_t *a_token_emission_hash)
{
	dap_ledger_private_t *l_ledger_priv = PVT(a_ledger);
	dap_chain_ledger_token_emission_for_stake_lock_item_t *l_new_stake_lock_emission;
	pthread_rwlock_rdlock(&s_emission_for_stake_lock_rwlock);
	HASH_FIND(hh, s_emission_for_stake_lock, a_token_emission_hash, sizeof(dap_chain_hash_fast_t),
			  l_new_stake_lock_emission);
	pthread_rwlock_unlock(&s_emission_for_stake_lock_rwlock);
	return l_new_stake_lock_emission;
}

/**
 * @brief dap_chain_ledger_token_emission_find
 * @param a_token_ticker
 * @param a_token_emission_hash
 * @return
 */
dap_chain_datum_token_emission_t *dap_chain_ledger_token_emission_find(dap_ledger_t *a_ledger,
        const char *a_token_ticker, const dap_chain_hash_fast_t *a_token_emission_hash)
{
    dap_chain_ledger_token_emission_item_t *l_emission_item = s_emission_item_find(a_ledger, a_token_ticker, a_token_emission_hash);
    return l_emission_item ? l_emission_item->datum_token_emission : NULL;
}

/**
 * @brief dap_chain_ledger_set_local_cell_id
 * @param a_local_cell_id
 */
void dap_chain_ledger_set_local_cell_id(dap_ledger_t *a_ledger, dap_chain_cell_id_t a_local_cell_id)
{
    PVT(a_ledger)->local_cell_id.uint64 = a_local_cell_id.uint64;
}

/**
 * @brief dap_chain_ledger_tx_get_token_ticker_by_hash
 * @param a_ledger
 * @param a_tx_hash
 * @return
 */
const char* dap_chain_ledger_tx_get_token_ticker_by_hash(dap_ledger_t *a_ledger,dap_chain_hash_fast_t *a_tx_hash)
{
    if(!a_ledger || !a_tx_hash)
        return NULL;
    dap_ledger_private_t *l_ledger_priv = PVT(a_ledger);

    if ( dap_hash_fast_is_blank(a_tx_hash) )
        return NULL;

    dap_chain_ledger_tx_item_t *l_item;
    unsigned l_hash_value;
    HASH_VALUE(a_tx_hash, sizeof(*a_tx_hash), l_hash_value);
    pthread_rwlock_rdlock(&l_ledger_priv->ledger_rwlock);
    HASH_FIND_BYHASHVALUE(hh, l_ledger_priv->ledger_items, a_tx_hash, sizeof(*a_tx_hash), l_hash_value, l_item);
    if (l_item) {
        pthread_rwlock_unlock(&l_ledger_priv->ledger_rwlock);
        return l_item->cache_data.token_ticker;
    }
    dap_chain_ledger_tx_spent_item_t *l_spent_item;
    HASH_FIND_BYHASHVALUE(hh, l_ledger_priv->spent_items, a_tx_hash, sizeof(*a_tx_hash), l_hash_value, l_spent_item);
    pthread_rwlock_unlock(&l_ledger_priv->ledger_rwlock);
    return l_spent_item ? l_spent_item->cache_data.token_ticker : NULL;

}

/**
 * @brief dap_chain_ledger_addr_get_token_ticker_all
 * @param a_addr
 * @param a_tickers
 * @param a_tickers_size
 */
void dap_chain_ledger_addr_get_token_ticker_all(dap_ledger_t *a_ledger, dap_chain_addr_t * a_addr,
        char *** a_tickers, size_t * a_tickers_size)
{
    dap_chain_hash_fast_t l_tx_first_hash = { 0 };
    const dap_chain_ledger_tx_item_t * l_tx_item = tx_item_find_by_addr(a_ledger, a_addr,NULL, &l_tx_first_hash);
    char ** l_tickers = NULL;
    size_t l_tickers_size = 10;
    size_t l_tickers_pos = 0;

    if(l_tx_item) {
        l_tickers_size = 10;
        l_tickers = DAP_NEW_Z_SIZE(char *, l_tickers_size * sizeof(char*));
        while(l_tx_item) {
            bool l_is_not_in_list = true;
            for(size_t i = 0; i < l_tickers_size; i++) {
                if (l_tickers[i]==NULL)
                    break;
                if(l_tickers[i] && strcmp(l_tickers[i], l_tx_item->cache_data.token_ticker) == 0) {
                    l_is_not_in_list = false;
                    break;
                }
            }
            if(l_is_not_in_list) {
                if((l_tickers_pos + 1) == l_tickers_size) {
                    l_tickers_size += (l_tickers_size / 2);
                    l_tickers = DAP_REALLOC(l_tickers, l_tickers_size);
                }
                l_tickers[l_tickers_pos] = dap_strdup(l_tx_item->cache_data.token_ticker);
                l_tickers_pos++;
            }
            dap_chain_hash_fast_t* l_tx_hash = dap_chain_node_datum_tx_calc_hash(l_tx_item->tx);
            l_tx_item = tx_item_find_by_addr(a_ledger, a_addr, NULL, l_tx_hash);
            DAP_DELETE(l_tx_hash);
        }
        l_tickers_size = l_tickers_pos + 1;
        l_tickers = DAP_REALLOC(l_tickers, l_tickers_size * sizeof(char*));
    }
    *a_tickers = l_tickers;
    *a_tickers_size = l_tickers_pos;
}

void dap_chain_ledger_addr_get_token_ticker_all_fast(dap_ledger_t *a_ledger, dap_chain_addr_t * a_addr,
        char *** a_tickers, size_t * a_tickers_size)
{
    if (a_addr == NULL){ // Get all tockens
        pthread_rwlock_rdlock(&PVT(a_ledger)->tokens_rwlock);
        size_t l_count = HASH_COUNT(PVT(a_ledger)->tokens);
        if (l_count && a_tickers){
            dap_chain_ledger_token_item_t * l_token_item, *l_tmp;
            char **l_tickers = DAP_NEW_Z_SIZE(char*, l_count * sizeof(char*));
            size_t i = 0;
            HASH_ITER(hh, PVT(a_ledger)->tokens, l_token_item, l_tmp) {
                l_tickers[i] = dap_strdup(l_token_item->ticker);
                i++;
            }
            *a_tickers = l_tickers;
        }
        pthread_rwlock_unlock(&PVT(a_ledger)->tokens_rwlock);
        if(a_tickers_size)
            *a_tickers_size = l_count;
    }else{ // Calc only tokens from address balance
        dap_ledger_wallet_balance_t *wallet_balance, *tmp;
        size_t l_count = HASH_COUNT(PVT(a_ledger)->balance_accounts);
        if(l_count){
            char **l_tickers = DAP_NEW_Z_SIZE(char*, l_count * sizeof(char*));
            l_count = 0;
            char *l_addr = dap_chain_addr_to_str(a_addr);
            pthread_rwlock_rdlock(&PVT(a_ledger)->balance_accounts_rwlock);
            HASH_ITER(hh, PVT(a_ledger)->balance_accounts, wallet_balance, tmp) {
                char **l_keys = dap_strsplit(wallet_balance->key, " ", -1);
                if (!dap_strcmp(l_keys[0], l_addr)) {
                    l_tickers[l_count] = dap_strdup(wallet_balance->token_ticker);
                    ++l_count;
                }
                dap_strfreev(l_keys);
            }
            pthread_rwlock_unlock(&PVT(a_ledger)->balance_accounts_rwlock);
            if(a_tickers)
                *a_tickers = l_tickers;
        }
        if(a_tickers_size)
            *a_tickers_size = l_count;
    }
}



/**
 * Get transaction in the cache by hash
 *
 * return transaction, or NULL if transaction not found in the cache
 */
static dap_chain_datum_tx_t* s_find_datum_tx_by_hash(dap_ledger_t *a_ledger,
        dap_chain_hash_fast_t *a_tx_hash, dap_chain_ledger_tx_item_t **a_item_out)
{
    if(!a_tx_hash)
        return NULL;

//    log_it( L_ERROR, "s_find_datum_tx_by_hash( )...");

    dap_ledger_private_t *l_ledger_priv = PVT(a_ledger);
    dap_chain_datum_tx_t *l_tx_ret = NULL;
    dap_chain_ledger_tx_item_t *l_tx_item;
    pthread_rwlock_rdlock(&l_ledger_priv->ledger_rwlock);
    HASH_FIND(hh, l_ledger_priv->ledger_items, a_tx_hash, sizeof(dap_chain_hash_fast_t), l_tx_item);
    pthread_rwlock_unlock(&l_ledger_priv->ledger_rwlock);
    if(l_tx_item) {
        l_tx_ret = l_tx_item->tx;
        if(a_item_out)
            *a_item_out = l_tx_item;
    }
    return l_tx_ret;
}

/**
 * @brief dap_chain_ledger_tx_find_by_hash
 * @param a_tx_hash
 * @return
 */

dap_chain_datum_tx_t* dap_chain_ledger_tx_find_by_hash(dap_ledger_t *a_ledger, dap_chain_hash_fast_t *a_tx_hash)
{
    return s_find_datum_tx_by_hash(a_ledger, a_tx_hash, NULL);
}

bool dap_chain_ledger_tx_spent_find_by_hash(dap_ledger_t *a_ledger, dap_chain_hash_fast_t *a_tx_hash)
{
    dap_chain_ledger_tx_spent_item_t *l_tx_item;
    pthread_rwlock_rdlock(&PVT(a_ledger)->ledger_rwlock);
    HASH_FIND(hh, PVT(a_ledger)->spent_items, a_tx_hash, sizeof(dap_chain_hash_fast_t), l_tx_item);
    pthread_rwlock_unlock(&PVT(a_ledger)->ledger_rwlock);
    return l_tx_item;
}

dap_hash_fast_t *dap_chain_ledger_get_final_chain_tx_hash(dap_ledger_t *a_ledger, dap_chain_hash_fast_t *a_tx_hash)
{
    if(!a_ledger || !a_tx_hash || dap_hash_fast_is_blank(a_tx_hash))
        return NULL;
    dap_ledger_private_t *l_ledger_priv = PVT(a_ledger);
    dap_chain_ledger_tx_item_t *l_item;
    unsigned l_hash_value;
    dap_chain_hash_fast_t *l_tx_hash = a_tx_hash;
    pthread_rwlock_rdlock(&l_ledger_priv->ledger_rwlock);
    while (l_tx_hash) {
        HASH_VALUE(l_tx_hash, sizeof(*l_tx_hash), l_hash_value);
        HASH_FIND_BYHASHVALUE(hh, l_ledger_priv->ledger_items, l_tx_hash, sizeof(*l_tx_hash), l_hash_value, l_item);
        if (l_item) {
            int l_out_num = -1;
            dap_chain_datum_tx_out_cond_get(l_item->tx, &l_out_num);
            if (l_out_num != -1 && l_out_num < MAX_OUT_ITEMS) {
                if (dap_hash_fast_is_blank(&l_item->cache_data.tx_hash_spent_fast[l_out_num]))
                    break;      // We have unused conditional output
                else {
                    l_tx_hash = &l_item->cache_data.tx_hash_spent_fast[l_out_num];
                    continue;   // Conditional output is used out
                }
            } else {            // No conditional output found
                l_tx_hash = NULL;
                break;
            }
        }
        dap_chain_ledger_tx_spent_item_t *l_spent_item;
        HASH_FIND_BYHASHVALUE(hh, l_ledger_priv->spent_items, l_tx_hash, sizeof(*l_tx_hash), l_hash_value, l_spent_item);
        if (l_spent_item) {
            l_tx_hash = &l_spent_item->cache_data.tx_hash_spent_fast;
            if (dap_hash_fast_is_blank(l_tx_hash))
                break;          // We have no condional outpul with spent item
        } else {
            l_tx_hash = NULL;   // We can't find pointed hash in the ledger
            break;
        }
    }
    pthread_rwlock_unlock(&l_ledger_priv->ledger_rwlock);
    if (l_tx_hash && !dap_hash_fast_is_blank(l_tx_hash))
        return l_tx_hash;
    return NULL;
}

/**
 * Check whether used 'out' items (local function)
 */
static bool dap_chain_ledger_item_is_used_out(dap_chain_ledger_tx_item_t *a_item, int a_idx_out)
{
    bool l_used_out = false;
    if (!a_item || !a_item->cache_data.n_outs) {
        //log_it(L_DEBUG, "list_cached_item is NULL");
        return true;
    }
    if(a_idx_out >= MAX_OUT_ITEMS) {
        if(s_debug_more)
            log_it(L_ERROR, "Too big index(%d) of 'out' items (max=%d)", a_idx_out, MAX_OUT_ITEMS);
    }
    assert(a_idx_out < MAX_OUT_ITEMS);
    // if there are used 'out' items
    if(a_item->cache_data.n_outs_used > 0) {
        if(!dap_hash_fast_is_blank(&(a_item->cache_data.tx_hash_spent_fast[a_idx_out])))
            l_used_out = true;
    }
    return l_used_out;
}

/**
 * @brief dap_chain_ledger_permissions_check
 * @param a_token_item
 * @param a_permission_id
 * @param a_data
 * @param a_data_size
 * @return
 */
static int s_ledger_permissions_check(dap_chain_ledger_token_item_t *  a_token_item, uint16_t a_permission_id, const void * a_data,size_t a_data_size )
{
    dap_chain_addr_t * l_addrs = NULL;
    size_t l_addrs_count =0;
    switch (a_permission_id) {
        case DAP_CHAIN_DATUM_TOKEN_TSD_TYPE_TX_RECEIVER_ALLOWED_ADD:
            l_addrs = a_token_item->tx_recv_allow;
            l_addrs_count = a_token_item->tx_recv_allow_size;
        break;
        case DAP_CHAIN_DATUM_TOKEN_TSD_TYPE_TX_RECEIVER_BLOCKED_ADD:
            l_addrs = a_token_item->tx_recv_block;
            l_addrs_count = a_token_item->tx_recv_block_size;
        break;
        case DAP_CHAIN_DATUM_TOKEN_TSD_TYPE_TX_SENDER_ALLOWED_ADD:
            l_addrs = a_token_item->tx_send_allow;
            l_addrs_count = a_token_item->tx_send_allow_size;
        break;
        case DAP_CHAIN_DATUM_TOKEN_TSD_TYPE_TX_SENDER_BLOCKED_ADD:
            l_addrs = a_token_item->tx_send_block;
            l_addrs_count = a_token_item->tx_send_block_size;
        break;
    }
    if ( l_addrs && l_addrs_count){
        if (a_data_size != sizeof (*l_addrs)){
            log_it(L_ERROR,"Wrong data size %zd for ledger permission check", a_data_size);
            return -2;
        }
        for(size_t n=0; n<l_addrs_count;n++ ){
            if (memcmp(&l_addrs[n],a_data,a_data_size)==0)
                return 0;
        }
        return -1;
    }
    return -10;
}

/**
 * Match the signature of the emission with the transaction
 *
 * return true or false
 */
bool s_tx_match_sign(dap_chain_datum_token_emission_t *a_datum_emission, dap_chain_datum_tx_t *a_tx)
{
    if(!a_datum_emission || !a_tx) {
        return false;
    }
    // First emission sign
    dap_sign_t *l_emission_sign = (dap_sign_t*) (a_datum_emission->tsd_n_signs + a_datum_emission->data.type_auth.tsd_total_size);
    size_t l_emission_sign_offset = (byte_t*) l_emission_sign - (byte_t*) a_datum_emission;
    int l_emission_sign_num = a_datum_emission->data.type_auth.signs_count;

    // Get all tx signs
    int l_tx_sign_num = 0;
    dap_list_t *l_list_sig = dap_chain_datum_tx_items_get(a_tx, TX_ITEM_TYPE_SIG, &l_tx_sign_num);

    if(!l_emission_sign_num || !l_tx_sign_num)
        return false;

    size_t l_emission_size = dap_chain_datum_emission_get_size((uint8_t*) a_datum_emission);
    dap_sign_t *l_sign = (dap_sign_t*) (a_datum_emission->tsd_n_signs + a_datum_emission->data.type_auth.tsd_total_size);
    size_t l_offset = (byte_t*) l_sign - (byte_t*) a_datum_emission;
    for(uint16_t i = 0; i < a_datum_emission->data.type_auth.signs_count && l_offset < l_emission_size; i++) {
        if(dap_sign_verify_size(l_sign, l_emission_size - l_offset)) {
            dap_chain_hash_fast_t l_sign_pkey_hash;
            dap_sign_get_pkey_hash(l_sign, &l_sign_pkey_hash);

            size_t l_sign_size = dap_sign_get_size(l_sign);
            l_offset += l_sign_size;
            l_sign = (dap_sign_t*) ((byte_t*) a_datum_emission + l_offset);
        } else
            break;
    }
    // For each emission signs
    for(int l_sign_em_num = 0; l_sign_em_num < l_emission_sign_num && l_emission_sign_offset < l_emission_size; l_sign_em_num++) {
        // For each tx signs
        for(dap_list_t *l_list_tmp = l_list_sig; l_list_tmp; l_list_tmp = dap_list_next(l_list_tmp)) {
            dap_chain_tx_sig_t *l_tx_sig = (dap_chain_tx_sig_t*) l_list_tmp->data;
            // Get sign from sign item
            dap_sign_t *l_tx_sign = dap_chain_datum_tx_item_sign_get_sig((dap_chain_tx_sig_t*) l_tx_sig);
            // Compare signs
            if(dap_sign_match_pkey_signs(l_emission_sign, l_tx_sign)) {
                dap_list_free(l_list_sig);
                return true;
            }
        }
        // Go to the next emission sign
        size_t l_sign_size = dap_sign_get_size(l_emission_sign);
        l_emission_sign_offset += l_sign_size;
        l_emission_sign = (dap_sign_t*) ((byte_t*) a_datum_emission + l_emission_sign_offset);
    }
    dap_list_free(l_list_sig);
    return false;
}

/**
 * Checking a new transaction before adding to the cache
 *
 * return 0 OK, < 0 error
 */

static int s_check_out_cond_verificator_added(dap_ledger_t *a_ledger, dap_chain_datum_tx_t *a_tx, dap_list_t *a_list_tx_out_cond)
{
	for (dap_list_t *list_tmp = a_list_tx_out_cond; list_tmp; list_tmp = dap_list_next(list_tmp)) {

			dap_chain_tx_out_cond_t *l_tx_out_cond = (dap_chain_tx_out_cond_t *)list_tmp->data;

			// Check for add out callback
			dap_chain_ledger_verificator_t *l_verificator;
			int l_tmp = l_tx_out_cond->header.subtype;

			pthread_rwlock_rdlock(&s_verificators_rwlock);
			HASH_FIND_INT(s_verificators, &l_tmp, l_verificator);
			pthread_rwlock_unlock(&s_verificators_rwlock);

			if (!l_verificator) {
				if (s_debug_more)
					log_it(L_ERROR, "No verificator set for conditional output subtype %d", l_tmp);
				return -13;
			}
			else if (l_verificator->callback_added && l_verificator->callback_added(a_ledger, a_tx, l_tx_out_cond) == false)
				return -14;

/*
TODO: use this code when issuing for special emission-transactions is approved. needed for smart contracts in the future

			dap_ledger_private_t *l_ledger_priv = PVT(a_ledger);
			dap_chain_ledger_token_item_t * l_token_item = NULL;
			pthread_rwlock_rdlock(&l_ledger_priv->tokens_rwlock);
			HASH_FIND_STR(l_ledger_priv->tokens, a_token_ticker, l_token_item);
			pthread_rwlock_unlock(&l_ledger_priv->tokens_rwlock);

			if (!l_token_item)
				return NULL;
			dap_chain_ledger_token_emission_item_t * l_token_emission_item = NULL;
			pthread_rwlock_rdlock(&l_token_item->token_emissions_rwlock);
			HASH_FIND(hh, l_token_item->token_emissions, a_token_emission_hash, sizeof(*a_token_emission_hash),
					  l_token_emission_item);
			pthread_rwlock_unlock(&l_token_item->token_emissions_rwlock);
			return l_token_emission_item;
*/

	}
	return 0;
}

// Checking a new transaction before adding to the cache
int dap_chain_ledger_tx_cache_check(dap_ledger_t *a_ledger, dap_chain_datum_tx_t *a_tx, dap_hash_fast_t *a_tx_hash,
                                    bool a_from_threshold, dap_list_t **a_list_bound_items, dap_list_t **a_list_tx_out)
{
    if (!PVT(a_ledger)->load_mode && !a_from_threshold) {
        dap_chain_ledger_tx_item_t *l_ledger_item;
        pthread_rwlock_rdlock(&PVT(a_ledger)->ledger_rwlock);
        HASH_FIND(hh, PVT(a_ledger)->ledger_items, a_tx_hash, sizeof(dap_chain_hash_fast_t), l_ledger_item);
        pthread_rwlock_unlock(&PVT(a_ledger)->ledger_rwlock);
        if (l_ledger_item) {     // transaction already present in the cache list
            if (s_debug_more) {
                char l_tx_hash_str[DAP_CHAIN_HASH_FAST_STR_SIZE];
                dap_chain_hash_fast_to_str(a_tx_hash, l_tx_hash_str, sizeof(l_tx_hash_str));
                log_it(L_WARNING, "Transaction %s already present in the cache", l_tx_hash_str);
            }
            return -1;
        }
    }
    /*
     Steps of checking for current transaction tx2 and every previous transaction tx1:
     1. !is_used_out(tx1.dap_chain_datum_tx_out)
     &&
     2. valid(tx2.dap_chain_datum_tx_sig.pkey)
     &&
     3. hash(tx1) == tx2.dap_chain_datump_tx_in.tx_prev_hash
     &&
     4. tx1.dap_chain_datum_tx_out.addr.data.key == tx2.dap_chain_datum_tx_sig.pkey for unconditional output
     \\
     5a. tx1.dap_chain_datum_tx_sig.pkey == tx2.dap_chain_datum_tx_sig.pkey for conditional owner
     \\
     5b. tx1.dap_chain_datum_tx_out.condition == verify_svc_type(tx2) for conditional output
     &&
     6. sum(  find (tx2.input.tx_prev_hash).output[tx2.input_tx_prev_idx].value )  ==  sum (tx2.outputs.value) per token
     */

    dap_ledger_private_t *l_ledger_priv = PVT(a_ledger);
    if(!a_tx){
        log_it(L_DEBUG, "NULL transaction, check broken");
        return -1;
    }

    dap_list_t *l_list_bound_items = NULL;

	dap_list_t *l_list_tx_out = NULL;
	if (a_list_tx_out)
		*a_list_tx_out = l_list_tx_out;

	dap_list_t *l_list_tx_out_cond = NULL;

    // sum of values in 'out' items from the previous transactions
    dap_chain_ledger_tokenizer_t *l_values_from_prev_tx = NULL, *l_values_from_cur_tx = NULL,
                                 *l_value_cur = NULL, *l_tmp = NULL, *l_res = NULL;
    char *l_token = NULL;
    dap_chain_ledger_token_item_t * l_token_item = NULL;
    dap_chain_hash_fast_t *l_emission_hash = NULL;

    // check all previous transactions
    int l_err_num = 0;
    int l_prev_tx_count = 0;

    // ----------------------------------------------------------------
    // find all 'in' items in current transaction
    dap_list_t *l_list_in = dap_chain_datum_tx_items_get(a_tx, TX_ITEM_TYPE_IN,
                                                          &l_prev_tx_count);
    // find all conditional 'in' items in current transaction
    dap_list_t *l_list_tmp = dap_chain_datum_tx_items_get(a_tx, TX_ITEM_TYPE_IN_COND,
                                                          &l_prev_tx_count);
    if (l_list_tmp) {
        // add conditional input to common list
        l_list_in = dap_list_concat(l_list_in, l_list_tmp);
    }
    l_list_tmp = l_list_in;
    if (!l_list_in) {
        log_it(L_WARNING, "Tx check: no valid inputs found");
        return -22;
    }
    dap_chain_ledger_tx_bound_t *bound_item;
     // find all previous transactions
    for (int l_list_tmp_num = 0; l_list_tmp; l_list_tmp = dap_list_next(l_list_tmp), l_list_tmp_num++) {
        bound_item = DAP_NEW_Z(dap_chain_ledger_tx_bound_t);
        dap_chain_tx_in_t *l_tx_in = NULL;
        dap_chain_addr_t l_tx_in_from={0};
        dap_chain_tx_in_cond_t *l_tx_in_cond;
        dap_chain_hash_fast_t l_tx_prev_hash={0};
        uint8_t l_cond_type = *(uint8_t *)l_list_tmp->data;
        // one of the previous transaction
        if (l_cond_type == TX_ITEM_TYPE_IN) {
            l_tx_in = (dap_chain_tx_in_t *)l_list_tmp->data;
            l_tx_prev_hash = l_tx_in->header.tx_prev_hash;
            bound_item->in.tx_cur_in = l_tx_in;
        } else { // TX_ITEM_TYPE_IN_COND
            l_tx_in_cond = (dap_chain_tx_in_cond_t *)l_list_tmp->data;
            l_tx_prev_hash = l_tx_in_cond->header.tx_prev_hash;
            bound_item->in.tx_cur_in_cond = l_tx_in_cond;
        }
        bound_item->tx_prev_hash = l_tx_prev_hash;

        bool l_is_blank = dap_hash_fast_is_blank(&l_tx_prev_hash);
        char l_tx_prev_hash_str[70]={[0]='\0'};
        if (l_is_blank){
            if(s_debug_more)
                log_it(L_DEBUG, "Tx check: blank prev hash ");
            dap_snprintf(l_tx_prev_hash_str,sizeof( l_tx_prev_hash_str),"BLANK");
        }else{
            dap_chain_hash_fast_to_str(&l_tx_prev_hash,l_tx_prev_hash_str,sizeof(l_tx_prev_hash_str));
        }

        if (l_is_blank) {   // It's the first TX
            // if at least one blank hash is present, then all the hashes should be blank
            if (l_list_tmp_num > 1) {
                l_err_num = -3;
                log_it(L_WARNING, "Only one IN item allowed for base TX");
                break;
            }
            dap_chain_tx_token_t *l_tx_token = (dap_chain_tx_token_t *)dap_chain_datum_tx_item_get(a_tx, NULL, TX_ITEM_TYPE_TOKEN, NULL);
            if (!l_tx_token) {
                log_it(L_WARNING, "tx token item is mandatory fot base TX");
                l_err_num = -4;
                break;
            }
            l_token = l_tx_token->header.ticker;
            l_emission_hash = &l_tx_token->header.token_emission_hash;
            dap_chain_ledger_token_emission_item_t *l_emission_item = s_emission_item_find(a_ledger, l_token, l_emission_hash);
			dap_chain_ledger_token_emission_for_stake_lock_item_t *stake_lock_emission = s_emission_for_stake_lock_item_find(a_ledger, l_emission_hash);
			if (!l_emission_item && stake_lock_emission) {//check emission for STAKE_LOCK
				dap_hash_fast_t cur_tx_hash;
				dap_hash_fast(a_tx, dap_chain_datum_tx_get_size(a_tx), &cur_tx_hash);
				if (!dap_hash_fast_is_blank(&stake_lock_emission->tx_used_out)
				&& 	!dap_hash_fast_compare(&cur_tx_hash, &stake_lock_emission->tx_used_out)) {
					debug_if(s_debug_more, L_WARNING, "stake_lock_emission is used out for tx_token [%s]", l_token);
					l_err_num = -22;
					break;
				}
				dap_tsd_t *l_tsd;
				dap_chain_datum_token_t *l_datum_token = dap_chain_ledger_token_ticker_check(a_ledger, l_token);
				if (l_datum_token
				&&	(l_datum_token->type == DAP_CHAIN_DATUM_TOKEN_TYPE_NATIVE_DECL || l_datum_token->type == DAP_CHAIN_DATUM_TOKEN_TYPE_NATIVE_UPDATE)
				&&	l_datum_token->header_native_decl.tsd_total_size
				&&	NULL != (l_tsd = dap_tsd_find(l_datum_token->data_n_tsd, l_datum_token->header_native_decl.tsd_total_size, DAP_CHAIN_DATUM_TOKEN_TSD_TYPE_DELEGATE_EMISSION_FROM_STAKE_LOCK))) {
					dap_chain_datum_token_tsd_delegate_from_stake_lock_t l_tsd_section = dap_tsd_get_scalar(l_tsd, dap_chain_datum_token_tsd_delegate_from_stake_lock_t);
					if (!dap_chain_ledger_token_ticker_check(a_ledger, l_tsd_section.ticker_token_from)) {
						debug_if(s_debug_more, L_WARNING, "tx_token [%s] no found", l_tsd_section.ticker_token_from);
						l_err_num = -23;
						break;
					}
//				int item_count = 0;
                    dap_chain_tx_out_t *l_tx_out = (dap_chain_tx_out_t*)dap_chain_datum_tx_item_get(a_tx, 0, TX_ITEM_TYPE_OUT, 0);//TODO: ADD CHECK COUNT TX
					if (!l_tx_out) {
						debug_if(s_debug_more, L_WARNING, "Can't find OUT item for base TX with tx_token [%s]", l_tx_token->header.ticker);
						l_err_num = -24;
						break;
					}
					dap_chain_datum_tx_t *l_tx_stake_lock = dap_chain_ledger_tx_find_by_hash(a_ledger, l_emission_hash);
					if (!l_tx_stake_lock) {
						debug_if(s_debug_more, L_WARNING, "Not found stake_lock transaction");
						l_err_num = DAP_CHAIN_CS_VERIFY_CODE_TX_NO_EMISSION;
						break;
					}
					dap_chain_tx_out_cond_t *l_tx_stake_lock_out_cond = (dap_chain_tx_out_cond_t*)dap_chain_datum_tx_item_get(l_tx_stake_lock, 0, TX_ITEM_TYPE_OUT_COND, 0);//TODO: ADD CHECK COUNT TX
					if (!l_tx_stake_lock_out_cond) {
						debug_if(s_debug_more, L_WARNING, "No OUT_COND to for tx_token [%s]", l_tx_token->header.ticker);
						l_err_num = -32;
						break;
					}
					if (l_tx_stake_lock_out_cond->header.subtype != DAP_CHAIN_TX_OUT_COND_SUBTYPE_SRV_STAKE_LOCK) {
						debug_if(s_debug_more, L_WARNING, "OUT_COND is not stake_lock subtype to for tx_token [%s]", l_tx_token->header.ticker);
						l_err_num = -25;
						break;
					}
					uint256_t l_value_expected ={};
					if (MULT_256_COIN(l_tx_stake_lock_out_cond->header.value, l_tsd_section.emission_rate, &l_value_expected)!=0){
						if(s_debug_more){
							char * l_emission_rate_str = dap_chain_balance_print(l_tsd_section.emission_rate);
							char * l_locked_value_str = dap_chain_balance_print(l_tx_stake_lock_out_cond->header.value);
							log_it( L_WARNING, "Multiplication overflow for %s emission: locked value %s emission rate %s"
							, l_tx_token->header.ticker, l_locked_value_str, l_emission_rate_str);
							DAP_DEL_Z(l_emission_rate_str);
							DAP_DEL_Z(l_locked_value_str);
						}
						l_err_num = -26;
						break;
					}
                    l_token_item = NULL;
                    pthread_rwlock_rdlock(&l_ledger_priv->tokens_rwlock);
                    HASH_FIND_STR(l_ledger_priv->tokens, l_token, l_token_item);
                    pthread_rwlock_unlock(&l_ledger_priv->tokens_rwlock);
                    if (!l_token_item){
                        if(s_debug_more)
                            log_it(L_WARNING, "No token item found for token %s", l_token);
                        l_err_num = -15;
                        break;
                    }
                    if (!IS_ZERO_256(l_token_item->total_supply) &&
                            compare256(l_token_item->current_supply, l_tx_out->header.value) < 0) {
                        char *l_balance = dap_chain_balance_print(l_token_item->current_supply);
                        char *l_value = dap_chain_balance_print(l_tx_out->header.value);
                        log_it(L_WARNING, "Token current supply %s lower, than emission value = %s",
                               l_balance, l_value);
                        DAP_DEL_Z(l_balance);
                        DAP_DEL_Z(l_value);
                        l_err_num = -30;
                        break;
                    }
					if (!EQUAL_256(l_value_expected, l_tx_out->header.value)) {
						char * l_value_expected_str = dap_chain_balance_print(l_value_expected);
						char * l_locked_value_str = dap_chain_balance_print(l_tx_out->header.value);

						debug_if(s_debug_more, L_WARNING, "Value %s not thats expected %s for [%s]",l_locked_value_str, l_value_expected_str,
								 l_tx_token->header.ticker);

						DAP_DEL_Z(l_value_expected_str);
						DAP_DEL_Z(l_locked_value_str);
						l_err_num = -34;
						break;
					}
					// check tiker
					const char *tx_tiker = dap_chain_ledger_tx_get_token_ticker_by_hash(a_ledger, l_emission_hash);
					if (!tx_tiker) {
                        debug_if(s_debug_more, L_WARNING, "No ticker stake_lock to for tx_token [%s]", l_tx_token->header.ticker);
						l_err_num = -33;
						break;
					}
					if (strcmp(tx_tiker, l_tsd_section.ticker_token_from)) {
                        debug_if(s_debug_more, L_WARNING, "Tickers not equal for [%s]", l_tx_token->header.ticker);
						l_err_num = -35;
						break;
                    }
					debug_if(s_debug_more, L_NOTICE, "Check emission passed for tx_token [%s]", l_tx_token->header.ticker);
                    bound_item->tx_prev = l_tx_stake_lock;
                    bound_item->stake_lock_item = stake_lock_emission;
                    l_list_bound_items = dap_list_append(l_list_bound_items, bound_item);
                    break;

				} else {
					debug_if(s_debug_more, L_WARNING, "tx_token [%s] not valid for stake_lock transaction", l_token);
					l_err_num = -31;
					break;
				}
			}

			if (!l_emission_item) {
				debug_if(s_debug_more, L_WARNING, "Emission for tx_token [%s] wasn't found", l_tx_token->header.ticker);
				l_err_num = DAP_CHAIN_CS_VERIFY_CODE_TX_NO_EMISSION;
				break;
			}
            if (!dap_hash_fast_is_blank(&l_emission_item->tx_used_out)) {
                debug_if(s_debug_more, L_WARNING, "Emission for tx_token [%s] is already used", l_tx_token->header.ticker);
                l_err_num = -22;
                break;
            }
            dap_chain_datum_token_emission_t * l_token_emission = l_emission_item->datum_token_emission;
            int l_outs_count;
            dap_list_t *l_list_out = dap_chain_datum_tx_items_get(a_tx, TX_ITEM_TYPE_OUT, &l_outs_count);
            dap_chain_tx_out_t *l_out = l_list_out ? (dap_chain_tx_out_t *)l_list_out->data : NULL;
            dap_list_free(l_list_out);
            if (l_outs_count != 1) {
                l_err_num = -23;
                log_it(L_WARNING, "Only one OUT item allowed for base TX");
                break;
            }
            if (!EQUAL_256(l_token_emission->hdr.value_256, l_out->header.value)) {
                l_err_num = -10;
                log_it(L_WARNING, "Output value of base TX must be equal emission value");
                break;
            }
            if (memcmp(&l_token_emission->hdr.address, &l_out->addr, sizeof(dap_chain_addr_t))) {
                l_err_num = -24;
                log_it(L_WARNING, "Output addr of base TX must be equal emission addr");
                break;
            }
            // Match the signature of the emission with the transaction
            /*if(!s_tx_match_sign(l_token_emission, a_tx)) {
                log_it(L_WARNING, "Base TX is not signed by the same certificate as the emission");
                l_err_num = -25;
                break;
            }*/ // Base TX can be unsigned so temporary disabled
            bound_item->item_emission = l_emission_item;
            l_list_bound_items = dap_list_append(l_list_bound_items, bound_item);
            break;
        }
        // Get previous transaction in the cache by hash
        dap_chain_ledger_tx_item_t *l_item_out = NULL;
        dap_chain_datum_tx_t *l_tx_prev =
                s_find_datum_tx_by_hash(a_ledger, &l_tx_prev_hash, &l_item_out); // dap_chain_datum_tx_t *l_tx_prev = (dap_chain_datum_tx_t*) dap_chain_node_datum_tx_cache_find(&tx_prev_hash);
        if(!l_tx_prev) { // Unchained transaction
            if (s_debug_more && !a_from_threshold)
                log_it(L_DEBUG, "No previous transaction was found for hash %s", l_tx_prev_hash_str);
            l_err_num = DAP_CHAIN_CS_VERIFY_CODE_TX_NO_PREVIOUS;
            break;
        }
        bound_item->item_out = l_item_out;
        l_token = l_item_out->cache_data.token_ticker;
        if (s_debug_more && !a_from_threshold)
            log_it(L_INFO,"Previous transaction was found for hash %s",l_tx_prev_hash_str);
        bound_item->tx_prev = l_tx_prev;

        // 1. Check if out in previous transaction has spent
        int l_idx = (l_cond_type == TX_ITEM_TYPE_IN) ? l_tx_in->header.tx_out_prev_idx : l_tx_in_cond->header.tx_out_prev_idx;
        if (dap_chain_ledger_item_is_used_out(l_item_out, l_idx)) {
            l_err_num = -6;
            break;
        }

        // 2. Verify signature in current transaction
        if(dap_chain_datum_tx_verify_sign(a_tx) != 1) {
            l_err_num = -2;
            break;
        }

        // 3. Compare hash in previous transaction with hash inside 'in' item
        // calculate hash of previous transaction anew
        dap_chain_hash_fast_t *l_hash_prev = dap_chain_node_datum_tx_calc_hash(l_tx_prev);
        int l_res_hash = dap_hash_fast_compare(l_hash_prev, &l_tx_prev_hash);

        DAP_DELETE(l_hash_prev);
        if (l_res_hash != 1) {
            l_err_num = -7;
            break;
        }

        uint256_t l_value;
        // Get list of all 'out' items from previous transaction
        dap_list_t *l_list_prev_out = dap_chain_datum_tx_items_get(l_tx_prev, TX_ITEM_TYPE_OUT_ALL, NULL);
        // Get one 'out' item in previous transaction bound with current 'in' item
        void *l_tx_prev_out = dap_list_nth_data(l_list_prev_out, l_idx);
        dap_list_free(l_list_prev_out);
        if(!l_tx_prev_out) {
            l_err_num = -8;
            break;
        }
        if (l_cond_type == TX_ITEM_TYPE_IN) {
            dap_chain_tx_item_type_t l_type = *(uint8_t *)l_tx_prev_out;
            uint8_t *l_prev_out_addr_key = NULL;
            switch (l_type) {
            case TX_ITEM_TYPE_OUT_OLD:
                bound_item->out.tx_prev_out = l_tx_prev_out;
                l_tx_in_from = bound_item->out.tx_prev_out->addr;
                l_prev_out_addr_key = bound_item->out.tx_prev_out->addr.data.key;
                l_value = dap_chain_uint256_from(bound_item->out.tx_prev_out->header.value);
                break;
            case TX_ITEM_TYPE_OUT: // 256
                bound_item->out.tx_prev_out_256 = l_tx_prev_out;
                l_tx_in_from = bound_item->out.tx_prev_out_256->addr;
                l_prev_out_addr_key = bound_item->out.tx_prev_out_256->addr.data.key;
                l_value = bound_item->out.tx_prev_out_256->header.value;
                break;
            case TX_ITEM_TYPE_OUT_EXT: // 256
                bound_item->out.tx_prev_out_ext_256 = l_tx_prev_out;
                l_tx_in_from = bound_item->out.tx_prev_out_ext_256->addr;
                l_prev_out_addr_key = bound_item->out.tx_prev_out_ext_256->addr.data.key;
                l_value = bound_item->out.tx_prev_out_ext_256->header.value;
                l_token = bound_item->out.tx_prev_out_ext_256->token;
                break;
            default:
                l_err_num = -8;
                break;
            }
            if (l_err_num)
                break;

            // calculate hash of public key in current transaction
            dap_chain_hash_fast_t l_hash_pkey;
            // Get sign item
            dap_chain_tx_sig_t *l_tx_sig = (dap_chain_tx_sig_t*) dap_chain_datum_tx_item_get(a_tx, NULL,
                    TX_ITEM_TYPE_SIG, NULL);
            // Get sign from sign item
            dap_sign_t *l_sign = dap_chain_datum_tx_item_sign_get_sig((dap_chain_tx_sig_t*) l_tx_sig);
            // Get public key from sign
            size_t l_pkey_ser_size = 0;
            const uint8_t *l_pkey_ser = dap_sign_get_pkey(l_sign, &l_pkey_ser_size);
            // calculate hash from public key
            dap_hash_fast(l_pkey_ser, l_pkey_ser_size, &l_hash_pkey);
            // hash of public key in 'out' item of previous transaction

            // 4. compare public key hashes in the signature of the current transaction and in the 'out' item of the previous transaction
            if(memcmp(&l_hash_pkey, l_prev_out_addr_key, sizeof(dap_chain_hash_fast_t))) {
                l_err_num = -9;
                break;
            }
        } else { // TX_ITEM_TYPE_IN_COND
            if(*(uint8_t *)l_tx_prev_out != TX_ITEM_TYPE_OUT_COND) {
                l_err_num = -8;
                break;
            }
            // 5a. Check for condition owner
            dap_chain_tx_sig_t *l_tx_prev_sig = (dap_chain_tx_sig_t *)dap_chain_datum_tx_item_get(l_tx_prev, NULL, TX_ITEM_TYPE_SIG, NULL);
            dap_sign_t *l_prev_sign = dap_chain_datum_tx_item_sign_get_sig((dap_chain_tx_sig_t *)l_tx_prev_sig);
            size_t l_prev_pkey_ser_size = 0;
            const uint8_t *l_prev_pkey_ser = dap_sign_get_pkey(l_prev_sign, &l_prev_pkey_ser_size);
            dap_chain_tx_sig_t *l_tx_sig = (dap_chain_tx_sig_t *)dap_chain_datum_tx_item_get(a_tx, NULL, TX_ITEM_TYPE_SIG, NULL);
            dap_sign_t *l_sign = dap_chain_datum_tx_item_sign_get_sig((dap_chain_tx_sig_t *)l_tx_sig);
            size_t l_pkey_ser_size = 0;
            const uint8_t *l_pkey_ser = dap_sign_get_pkey(l_sign, &l_pkey_ser_size);

            dap_chain_tx_out_cond_t *l_tx_prev_out_cond = NULL;
            l_tx_prev_out_cond = (dap_chain_tx_out_cond_t *)l_tx_prev_out;

            bool l_owner = false;
            if (l_pkey_ser_size == l_prev_pkey_ser_size &&
                    !memcmp(l_prev_pkey_ser, l_pkey_ser, l_prev_pkey_ser_size)) {
                l_owner = true;
            }
            // 5b. Call verificator for conditional output
            dap_chain_ledger_verificator_t *l_verificator;
            int l_sub_tmp = l_tx_prev_out_cond->header.subtype;

            pthread_rwlock_rdlock(&s_verificators_rwlock);
            HASH_FIND_INT(s_verificators, &l_sub_tmp, l_verificator);
            pthread_rwlock_unlock(&s_verificators_rwlock);
            if (!l_verificator || !l_verificator->callback) {
                if(s_debug_more)
                    log_it(L_ERROR, "No verificator set for conditional output subtype %d", l_sub_tmp);
                l_err_num = -13;
                break;
            }
            if (l_verificator->callback(a_ledger, &l_tx_prev_hash, l_tx_prev_out_cond, a_tx, l_owner) == false) {
                l_err_num = -14;
                break;
            }
            // calculate sum of values from previous transactions
            bound_item->out.tx_prev_out_cond_256 = l_tx_prev_out_cond;
            l_value = l_tx_prev_out_cond->header.value;
        }
        if (! l_token || !*l_token ) {
            log_it(L_WARNING, "No token ticker found in previous transaction");
            l_err_num = -15;
            break;
        }
        // Get permissions
        l_token_item = NULL;
        pthread_rwlock_rdlock(&l_ledger_priv->tokens_rwlock);
        HASH_FIND_STR(l_ledger_priv->tokens, l_token, l_token_item);
        pthread_rwlock_unlock(&l_ledger_priv->tokens_rwlock);
        if (! l_token_item){
            if(s_debug_more)
                log_it(L_WARNING, "No token item found for token %s", l_token);
            l_err_num = -15;
            break;
        }
        // Check permissions
        if ( (l_token_item->flags & DAP_CHAIN_DATUM_TOKEN_FLAG_ALL_SENDER_BLOCKED ) ||  // If all is blocked - check if we're
             (l_token_item->flags & DAP_CHAIN_DATUM_TOKEN_FLAG_ALL_RECEIVER_FROZEN) ){ // in white list

            if(s_ledger_permissions_check(l_token_item, DAP_CHAIN_DATUM_TOKEN_TSD_TYPE_TX_SENDER_ALLOWED_ADD,&l_tx_in_from,
                                          sizeof (l_tx_in_from)) != 0 ){
                char * l_tmp_tx_in_from = dap_chain_addr_to_str(&l_tx_in_from);
                if(s_debug_more)
                    log_it(L_WARNING, "No permission for addr %s", l_tmp_tx_in_from?l_tmp_tx_in_from:"(null)");
                DAP_DELETE(l_tmp_tx_in_from);
                l_err_num = -20;
                break;
            }
        }
        if ((l_token_item->flags & DAP_CHAIN_DATUM_TOKEN_FLAG_ALL_SENDER_ALLOWED ) || // If all is allowed - check if we're
            (l_token_item->flags & DAP_CHAIN_DATUM_TOKEN_FLAG_ALL_SENDER_UNFROZEN ) ){ // in black list
            if(s_ledger_permissions_check(l_token_item, DAP_CHAIN_DATUM_TOKEN_TSD_TYPE_TX_SENDER_BLOCKED_ADD ,&l_tx_in_from,
                                          sizeof (l_tx_in_from)) == 0 ){
                char * l_tmp_tx_in_from = dap_chain_addr_to_str(&l_tx_in_from);
                if(s_debug_more)
                    log_it(L_WARNING, "No permission for addr %s", l_tmp_tx_in_from?l_tmp_tx_in_from:"(null)");
                DAP_DELETE(l_tmp_tx_in_from);
                l_err_num = -20;
                break;
            }
        }

        HASH_FIND_STR(l_values_from_prev_tx, l_token, l_value_cur);
        if (!l_value_cur) {
            l_value_cur = DAP_NEW_Z(dap_chain_ledger_tokenizer_t);
            strcpy(l_value_cur->token_ticker, l_token);
            HASH_ADD_STR(l_values_from_prev_tx, token_ticker, l_value_cur);
        }
        // calculate  from previous transactions per each token
        SUM_256_256(l_value_cur->sum, l_value, &l_value_cur->sum);

        l_list_bound_items = dap_list_append(l_list_bound_items, bound_item);
    }

    if (l_list_in)
        dap_list_free(l_list_in);

    if (l_err_num) {
        DAP_DELETE(bound_item);
        if ( l_list_bound_items )
            dap_list_free_full(l_list_bound_items, free);
        HASH_ITER(hh, l_values_from_prev_tx, l_value_cur, l_tmp) {
            HASH_DEL(l_values_from_prev_tx, l_value_cur);
            DAP_DELETE(l_value_cur);
        }
        return l_err_num;
    }

    // 6. Compare sum of values in 'out' items in the current transaction and in the previous transactions
    // Calculate the sum of values in 'out' items from the current transaction
    bool l_multichannel = false;
    if (HASH_COUNT(l_values_from_prev_tx) > 1) {
        l_multichannel = true;
    } else {
        l_value_cur = DAP_NEW_Z(dap_chain_ledger_tokenizer_t);
        if(l_token)
            strcpy(l_value_cur->token_ticker, l_token);
        HASH_ADD_STR(l_values_from_cur_tx, token_ticker, l_value_cur);
    }

    // find 'out' items
    dap_list_t *l_list_out = dap_chain_datum_tx_items_get((dap_chain_datum_tx_t*) a_tx, TX_ITEM_TYPE_OUT_ALL, NULL);
    uint256_t l_value = {};
    int l_item_idx = 0;
    for (l_list_tmp = l_list_out; l_list_tmp; l_list_tmp = dap_list_next(l_list_tmp), l_item_idx++) {
        dap_chain_tx_item_type_t l_type = *(uint8_t *)l_list_tmp->data;
        dap_chain_addr_t l_tx_out_to={0};
        switch (l_type) {
        case TX_ITEM_TYPE_OUT_OLD: {
            dap_chain_tx_out_old_t *l_tx_out = (dap_chain_tx_out_old_t *)l_list_tmp->data;
            if (l_multichannel) { // token ticker is mandatory for multichannel transactions
                l_err_num = -16;
                break;
            }
            l_value = dap_chain_uint256_from(l_tx_out->header.value);
            l_tx_out_to = l_tx_out->addr;
            l_list_tx_out = dap_list_append(l_list_tx_out, l_tx_out);
        } break;
        case TX_ITEM_TYPE_OUT: { // 256
            dap_chain_tx_out_t *l_tx_out = (dap_chain_tx_out_t *)l_list_tmp->data;
            if (l_multichannel) { // token ticker is mandatory for multichannel transactions
                l_err_num = -16;
                break;
            }
            l_value = l_tx_out->header.value;
            l_tx_out_to = l_tx_out->addr;
            l_list_tx_out = dap_list_append(l_list_tx_out, l_tx_out);
        } break;
        case TX_ITEM_TYPE_OUT_EXT: { // 256
            dap_chain_tx_out_ext_t *l_tx_out = (dap_chain_tx_out_ext_t *)l_list_tmp->data;
            if (!l_multichannel) { // token ticker is depricated for single-channel transactions
                l_err_num = -16;
                break;
            }
            l_value = l_tx_out->header.value;
            l_token = l_tx_out->token;
            l_tx_out_to = l_tx_out->addr;
            l_list_tx_out = dap_list_append(l_list_tx_out, l_tx_out);
        } break;
        case TX_ITEM_TYPE_OUT_COND: {
            dap_chain_tx_out_cond_t *l_tx_out = (dap_chain_tx_out_cond_t *)l_list_tmp->data;
            if (l_multichannel && l_tx_out->header.subtype != DAP_CHAIN_TX_OUT_COND_SUBTYPE_SRV_XCHANGE) { // out_cond have no field .token
                log_it(L_WARNING, "No conditional output support for multichannel transaction");
                l_err_num = -18;
                break;
			} else {
				l_value = l_tx_out->header.value;
			}
            l_list_tx_out = dap_list_append(l_list_tx_out, l_tx_out);
            l_list_tx_out_cond = dap_list_append(l_list_tx_out_cond, l_tx_out);
        } break;
        default: {}
        }
        if (l_multichannel) {
            HASH_FIND_STR(l_values_from_cur_tx, l_token, l_value_cur);
            if (!l_value_cur) {
                l_value_cur = DAP_NEW_Z(dap_chain_ledger_tokenizer_t);
                strcpy(l_value_cur->token_ticker, l_token);
                HASH_ADD_STR(l_values_from_cur_tx, token_ticker, l_value_cur);
            }
        }
        if (SUM_256_256(l_value_cur->sum, l_value, &l_value_cur->sum)) {
            debug_if(s_debug_more, L_WARNING, "Sum result overflow for tx_add_check with ticker %s",
                                    l_value_cur->token_ticker);
            l_err_num = -77;
            break;
        }

        // Get permissions for token
        l_token_item = NULL;
        pthread_rwlock_rdlock(&l_ledger_priv->tokens_rwlock);
        if(l_ledger_priv->tokens)
            HASH_FIND_STR(l_ledger_priv->tokens,l_token, l_token_item);
        pthread_rwlock_unlock(&l_ledger_priv->tokens_rwlock);
        if (! l_token_item){
            if(s_debug_more)
                log_it(L_WARNING, "No token item found for token %s", l_token);
            l_err_num = -15;
            break;
        }
        // Check permissions

        if ( (l_token_item->flags & DAP_CHAIN_DATUM_TOKEN_FLAG_ALL_RECEIVER_BLOCKED )||   //  If all is blocked or frozen
             (l_token_item->flags & DAP_CHAIN_DATUM_TOKEN_FLAG_ALL_RECEIVER_FROZEN) ){ //  check if we're in white list
            if(s_ledger_permissions_check(l_token_item, DAP_CHAIN_DATUM_TOKEN_TSD_TYPE_TX_RECEIVER_ALLOWED_ADD,&l_tx_out_to ,
                                          sizeof (l_tx_out_to)) != 0 ){
                char * l_tmp_tx_out_to = dap_chain_addr_to_str(&l_tx_out_to);
                if(s_debug_more)
                    log_it(L_WARNING, "No permission for addr %s", l_tmp_tx_out_to?l_tmp_tx_out_to:"(null)");
                DAP_DELETE(l_tmp_tx_out_to);
                l_err_num = -20;
                break;
            }
        }
        if ( (l_token_item->flags & DAP_CHAIN_DATUM_TOKEN_FLAG_ALL_RECEIVER_ALLOWED )||
             (l_token_item->flags & DAP_CHAIN_DATUM_TOKEN_FLAG_ALL_RECEIVER_UNFROZEN )
             ){ // If all is allowed - check if we're in black list
            if(s_ledger_permissions_check(l_token_item, DAP_CHAIN_DATUM_TOKEN_TSD_TYPE_TX_RECEIVER_BLOCKED_ADD ,&l_tx_out_to,
                                          sizeof (l_tx_out_to)) == 0 ){
                char * l_tmp_tx_out_to = dap_chain_addr_to_str(&l_tx_out_to);
                if(s_debug_more)
                    log_it(L_WARNING, "No permission for addr %s", l_tmp_tx_out_to?l_tmp_tx_out_to:"(null)");
                DAP_DELETE(l_tmp_tx_out_to);
                l_err_num = -20;
                break;
            }
        }
    }


    if ( l_list_out )
        dap_list_free(l_list_out);

    // Check for transaction consistency (sum(ins) == sum(outs))
    if (!l_err_num) {
        HASH_ITER(hh, l_values_from_prev_tx, l_value_cur, l_tmp) {
            HASH_FIND_STR(l_values_from_cur_tx, l_value_cur->token_ticker, l_res);
            if (!l_res || !EQUAL_256(l_res->sum, l_value_cur->sum) ) {
                if(s_debug_more) {
                    char *l_balance = dap_chain_balance_to_coins(l_res ? l_res->sum : uint256_0);
                    char *l_balance_cur = dap_chain_balance_to_coins(l_value_cur->sum);
                    log_it(L_ERROR, "Sum of values of out items from current tx (%s) is not equal outs from previous tx (%s) for token %s",
                            l_balance, l_balance_cur, l_value_cur->token_ticker);
                    DAP_DELETE(l_balance);
                    DAP_DELETE(l_balance_cur);
                }
                l_err_num = -12;
                break;
            }
        }
    }

    HASH_ITER(hh, l_values_from_prev_tx, l_value_cur, l_tmp) {
        HASH_DEL(l_values_from_prev_tx, l_value_cur);
        DAP_DELETE(l_value_cur);
    }
    HASH_ITER(hh, l_values_from_cur_tx, l_value_cur, l_tmp) {
        HASH_DEL(l_values_from_cur_tx, l_value_cur);
        DAP_DELETE(l_value_cur);
    }
    if (!a_list_bound_items || l_err_num) {
        dap_list_free_full(l_list_bound_items, free);
    } else {
        *a_list_bound_items = l_list_bound_items;
    }

	if (l_list_tx_out_cond && !l_err_num){
		l_err_num = s_check_out_cond_verificator_added(a_ledger, a_tx, l_list_tx_out_cond);
		dap_list_free(l_list_tx_out_cond);
	}

    if (!a_list_tx_out || l_err_num) {
        dap_list_free(l_list_tx_out);
    } else {
        *a_list_tx_out = l_list_tx_out;
    }

    return l_err_num;
}

/**
 * @brief dap_chain_ledger_tx_check
 * @param a_ledger
 * @param a_tx
 * @return
 */
int dap_chain_ledger_tx_add_check(dap_ledger_t *a_ledger, dap_chain_datum_tx_t *a_tx)
{
    if(!a_tx)
        return -2;
    dap_list_t *l_list_bound_items = NULL;
    dap_list_t *l_list_tx_out = NULL;

    dap_hash_fast_t l_tx_hash;
    dap_hash_fast(a_tx, dap_chain_datum_tx_get_size(a_tx), &l_tx_hash);
    int l_ret_check;
    if( (l_ret_check = dap_chain_ledger_tx_cache_check(a_ledger, a_tx, &l_tx_hash, false,
                                                       &l_list_bound_items, &l_list_tx_out)) < 0) {
        debug_if(s_debug_more, L_DEBUG, "dap_chain_ledger_tx_add_check() tx not passed the check: code %d ", l_ret_check);
        return l_ret_check;
    }
    if(s_debug_more) {
        char l_tx_hash_str[DAP_CHAIN_HASH_FAST_STR_SIZE];
        dap_chain_hash_fast_to_str(&l_tx_hash, l_tx_hash_str, sizeof(l_tx_hash_str));
        log_it ( L_INFO, "dap_chain_ledger_tx_add_check() check passed for tx %s", l_tx_hash_str);
    }
    return 0;
}

static int s_balance_cache_update(dap_ledger_t *a_ledger, dap_ledger_wallet_balance_t *a_balance)
{
    if (PVT(a_ledger)->cached) {
        char *l_gdb_group = dap_chain_ledger_get_gdb_group(a_ledger, DAP_CHAIN_LEDGER_BALANCES_STR);
        if (!dap_chain_global_db_gr_set(a_balance->key, &a_balance->balance, sizeof(uint256_t), l_gdb_group)) {
            if(s_debug_more)
                log_it(L_WARNING, "Ledger cache mismatch");
            return -1;
        }
        DAP_DELETE(l_gdb_group);
    }
    /* Notify the world*/
    struct json_object *l_json = wallet_info_json_collect(a_ledger, a_balance);
    dap_notify_server_send_mt(json_object_get_string(l_json));
    json_object_put(l_json);
    return 0;
}

static int s_sort_ledger_tx_item(dap_chain_ledger_tx_item_t* a, dap_chain_ledger_tx_item_t* b)
{
    return a->tx->header.ts_created == b->tx->header.ts_created ? 0 :
                a->tx->header.ts_created < b->tx->header.ts_created ? -1 : 1;
}

/**
 * Add new transaction to the cache list
 *
 * return 1 OK, -1 error
 */
int dap_chain_ledger_tx_add(dap_ledger_t *a_ledger, dap_chain_datum_tx_t *a_tx, dap_hash_fast_t *a_tx_hash, bool a_from_threshold)
{
    if(!a_tx){
        if(s_debug_more)
            log_it(L_ERROR, "NULL tx detected");
        return -1;
    }
    int ret = 1;
    dap_ledger_private_t *l_ledger_priv = PVT(a_ledger);
    dap_list_t *l_list_bound_items = NULL;
    dap_list_t *l_list_tx_out = NULL;
    dap_chain_ledger_tx_item_t *l_item_tmp = NULL;

    if (!l_ledger_priv->tps_timer) {
        clock_gettime(CLOCK_REALTIME, &l_ledger_priv->tps_start_time);
        l_ledger_priv->tps_current_time.tv_sec = l_ledger_priv->tps_start_time.tv_sec;
        l_ledger_priv->tps_current_time.tv_nsec = l_ledger_priv->tps_start_time.tv_nsec;
        l_ledger_priv->tps_count = 0;
        l_ledger_priv->tps_timer = dap_timerfd_start(500, s_ledger_tps_callback, l_ledger_priv);
    }
    bool l_from_threshold = a_from_threshold;
<<<<<<< HEAD
    if (!l_ledger_priv->load_mode && !a_from_threshold) {
        HASH_VALUE(a_tx_hash, sizeof(*a_tx_hash), l_hash_value);
        pthread_rwlock_rdlock(&l_ledger_priv->ledger_rwlock);
        HASH_FIND_BYHASHVALUE(hh, l_ledger_priv->ledger_items, a_tx_hash, sizeof(dap_chain_hash_fast_t), l_hash_value, l_item_tmp);
        pthread_rwlock_unlock(&l_ledger_priv->ledger_rwlock);
    }
=======
>>>>>>> 216a8ced
    char l_tx_hash_str[DAP_CHAIN_HASH_FAST_STR_SIZE];
    dap_chain_hash_fast_to_str(a_tx_hash, l_tx_hash_str, sizeof(l_tx_hash_str));
    int l_ret_check;
    l_item_tmp = NULL;
    if( (l_ret_check = dap_chain_ledger_tx_cache_check(a_ledger, a_tx, a_tx_hash, a_from_threshold,
                                                       &l_list_bound_items, &l_list_tx_out)) < 0) {
        if (l_ret_check == DAP_CHAIN_CS_VERIFY_CODE_TX_NO_PREVIOUS ||
                l_ret_check == DAP_CHAIN_CS_VERIFY_CODE_TX_NO_EMISSION) {
            if (!l_from_threshold) {
                unsigned l_hash_value = 0;
                HASH_VALUE(a_tx_hash, sizeof(*a_tx_hash), l_hash_value);
                pthread_rwlock_rdlock(&l_ledger_priv->threshold_txs_rwlock);
                HASH_FIND_BYHASHVALUE(hh, l_ledger_priv->threshold_txs, a_tx_hash, sizeof(*a_tx_hash), l_hash_value, l_item_tmp);
                unsigned long long l_threshold_txs_count = HASH_COUNT(l_ledger_priv->threshold_txs);
                if (!l_item_tmp) {
                    if (l_threshold_txs_count >= s_threshold_txs_max) {
                        if(s_debug_more)
                            log_it(L_WARNING, "Threshold for tranactions is overfulled (%zu max), dropping down new data, added nothing",
                                       s_threshold_txs_max);
                    } else {
                        l_item_tmp = DAP_NEW_Z(dap_chain_ledger_tx_item_t);
                        l_item_tmp->tx_hash_fast = *a_tx_hash;
                        l_item_tmp->tx = DAP_DUP_SIZE(a_tx, dap_chain_datum_tx_get_size(a_tx));
                        HASH_ADD_BYHASHVALUE(hh, l_ledger_priv->threshold_txs, tx_hash_fast, sizeof(dap_chain_hash_fast_t), l_hash_value, l_item_tmp);
                        if(s_debug_more)
                            log_it (L_DEBUG, "Tx %s added to threshold", l_tx_hash_str);
                    }
                }
                pthread_rwlock_unlock(&l_ledger_priv->threshold_txs_rwlock);
            }
        } else {
            if(s_debug_more)
                log_it (L_WARNING, "dap_chain_ledger_tx_add() tx %s not passed the check: code %d ",l_tx_hash_str, l_ret_check);
        }
        return l_ret_check;
    }
    if(s_debug_more)
        log_it ( L_DEBUG, "dap_chain_ledger_tx_add() check passed for tx %s",l_tx_hash_str);

    // Mark 'out' items in cache if they were used & delete previous transactions from cache if it need
    // find all bound pairs 'in' and 'out'
    dap_list_t *l_list_tmp = l_list_bound_items;
    size_t l_outs_used = dap_list_length(l_list_bound_items);
    size_t l_cache_size = sizeof(dap_store_obj_t) * (l_outs_used + 1);
    dap_store_obj_t *l_cache_used_outs = DAP_NEW_Z_SIZE(dap_store_obj_t, l_cache_size);
    char *l_gdb_group = dap_chain_ledger_get_gdb_group(a_ledger, DAP_CHAIN_LEDGER_TXS_STR);
    char *l_main_token_ticker = NULL, *l_cur_token_ticker = NULL;
    bool l_stake_updated = false, l_ticker_in_heap = false;
    // Update balance: deducts

    for (int i = 1; l_list_tmp; i++) {
        dap_chain_ledger_tx_bound_t *bound_item = l_list_tmp->data;
        void *l_item_in = *(void **)&bound_item->in;
        dap_chain_tx_item_type_t l_type = *(uint8_t *)l_item_in;
        if (l_type == TX_ITEM_TYPE_IN) {
            dap_chain_tx_in_t *l_tx_in = bound_item->in.tx_cur_in;
            if (dap_hash_fast_is_blank(&l_tx_in->header.tx_prev_hash)) { // It's the emission behind
                // Find token ticker for emission
                dap_chain_tx_token_t * l_tx_token = (dap_chain_tx_token_t *) dap_chain_datum_tx_item_get(a_tx, NULL, TX_ITEM_TYPE_TOKEN, NULL);
                if (l_tx_token)
                     l_main_token_ticker = l_tx_token->header.ticker;
                else {
                    log_it(L_ERROR, "No token item with blank prev tx hash");
                    break;
                }
                if (bound_item->tx_prev) { // It's the stake lock emission
                    dap_chain_ledger_token_item_t *l_token_item = NULL;
                    pthread_rwlock_rdlock(&l_ledger_priv->tokens_rwlock);
                    HASH_FIND_STR(l_ledger_priv->tokens, l_main_token_ticker, l_token_item);
                    pthread_rwlock_unlock(&l_ledger_priv->tokens_rwlock);
                    if (!l_token_item){
                        log_it(L_ERROR, "No token item found for token %s", l_main_token_ticker);
                        break;
                    }
                    if (!IS_ZERO_256(l_token_item->total_supply)) {
                        dap_chain_tx_out_t *l_tx_out = (dap_chain_tx_out_t*)dap_chain_datum_tx_item_get(a_tx, 0, TX_ITEM_TYPE_OUT, 0);
                        SUBTRACT_256_256(l_token_item->current_supply, l_tx_out->header.value, &l_token_item->current_supply);
                        char *l_balance = dap_chain_balance_print(l_token_item->current_supply);
                        log_it(L_DEBUG, "New current supply %s for token %s", l_balance, l_token_item->ticker);
                        DAP_DEL_Z(l_balance);
                        if (PVT(a_ledger)->cached)
                            s_update_token_cache(a_ledger, l_token_item);
                    }
                    bound_item->stake_lock_item->tx_used_out = *a_tx_hash;
                } else {    // It's the general emission
                    // Mark it as used with base tx hash
                    bound_item->item_emission->tx_used_out = *a_tx_hash;
                    if (PVT(a_ledger)->cached) {
                        // Mirror it in cache
                        char *l_hash_str = dap_chain_hash_fast_to_str_new(&bound_item->item_emission->datum_token_emission_hash);
                        size_t l_emission_size = bound_item->item_emission->datum_token_emission_size;
                        char *l_ems_group = dap_chain_ledger_get_gdb_group(a_ledger, DAP_CHAIN_LEDGER_EMISSIONS_STR);
                        size_t l_cache_size = l_emission_size + sizeof(dap_hash_fast_t);
                        uint8_t *l_cache = DAP_NEW_Z_SIZE(uint8_t, l_cache_size);
                        memcpy(l_cache, a_tx_hash, sizeof(dap_hash_fast_t));
                        memcpy(l_cache + sizeof(dap_hash_fast_t), bound_item->item_emission->datum_token_emission, l_emission_size);
                        if (!dap_chain_global_db_gr_set(l_hash_str, l_cache, l_cache_size, l_ems_group)) {
                            log_it(L_WARNING, "Ledger cache mismatch");
                        }
                        DAP_DELETE(l_hash_str);
                        DAP_DELETE(l_cache);
                        DAP_DELETE(l_ems_group);
                    }
                }
                l_list_tmp = dap_list_next(l_list_tmp);
                i--;    // Do not calc this output with tx used items
                l_outs_used--;
                continue;
            }
        }
        dap_chain_ledger_tx_item_t *l_prev_item_out = bound_item->item_out;
        l_cur_token_ticker = l_prev_item_out->cache_data.token_ticker;
        if (!l_main_token_ticker)
            l_main_token_ticker = l_cur_token_ticker;
        int l_tx_prev_out_used_idx;
        if (l_type == TX_ITEM_TYPE_IN) {
            dap_chain_tx_in_t *l_tx_in = bound_item->in.tx_cur_in;
            dap_ledger_wallet_balance_t *wallet_balance = NULL;
            uint256_t l_value = {};
            dap_chain_addr_t *l_addr = NULL;
            void *l_item_out = *(void **)&bound_item->out;
            dap_chain_tx_item_type_t l_out_type = *(uint8_t *)l_item_out;
            switch (l_out_type) {
                case TX_ITEM_TYPE_OUT:
                    l_addr = &bound_item->out.tx_prev_out_256->addr;
                    l_value = bound_item->out.tx_prev_out_256->header.value;
                    break;
                case TX_ITEM_TYPE_OUT_OLD:
                    l_addr = &bound_item->out.tx_prev_out->addr;
                    l_value = GET_256_FROM_64(bound_item->out.tx_prev_out->header.value);
                    break;
                case TX_ITEM_TYPE_OUT_EXT:
                    l_addr = &bound_item->out.tx_prev_out_ext_256->addr;
                    l_value = bound_item->out.tx_prev_out_ext_256->header.value;
                    l_cur_token_ticker = bound_item->out.tx_prev_out_ext_256->token;
                    break;
                default:
                    log_it(L_DEBUG, "Unknown item type %d", l_out_type);
                    break;
            }
            char *l_addr_str = dap_chain_addr_to_str(l_addr);
            char *l_wallet_balance_key = dap_strjoin(" ", l_addr_str, l_cur_token_ticker, (char*)NULL);
            pthread_rwlock_rdlock(&PVT(a_ledger)->balance_accounts_rwlock);
            HASH_FIND_STR(PVT(a_ledger)->balance_accounts, l_wallet_balance_key, wallet_balance);
            pthread_rwlock_unlock(&PVT(a_ledger)->balance_accounts_rwlock);
            if (wallet_balance) {
                if(s_debug_more) {
                    char *l_balance = dap_chain_balance_print(l_value);
                    log_it(L_DEBUG,"SPEND %s from addr: %s", l_balance, l_wallet_balance_key);
                    DAP_DELETE(l_balance);
                }
                SUBTRACT_256_256(wallet_balance->balance, l_value, &wallet_balance->balance);
                // Update the cache
                s_balance_cache_update(a_ledger, wallet_balance);
            } else {
                if(s_debug_more)
                    log_it(L_ERROR,"!!! Attempt to SPEND from some non-existent balance !!!: %s %s", l_addr_str, l_cur_token_ticker);
            }
            DAP_DELETE(l_addr_str);
            DAP_DELETE(l_wallet_balance_key);
            /// Mark 'out' item in cache because it used
            l_tx_prev_out_used_idx = l_tx_in->header.tx_out_prev_idx;
        } else { // TX_ITEM_TYPE_IN_COND
            // all balance deducts performed with previous conditional transaction
            dap_chain_tx_in_cond_t *l_tx_in_cond = bound_item->in.tx_cur_in_cond;
            /// Mark 'out' item in cache because it used
            l_tx_prev_out_used_idx = l_tx_in_cond->header.tx_out_prev_idx;
            // Update stakes if any
            dap_chain_tx_out_cond_t *l_cond = bound_item->out.tx_prev_out_cond_256;
            switch (l_cond->header.subtype) {
            case DAP_CHAIN_TX_OUT_COND_SUBTYPE_SRV_STAKE_POS_DELEGATE: {
                dap_chain_ledger_verificator_t *l_verificator;
                int l_tmp = (int)DAP_CHAIN_TX_OUT_COND_SUBTYPE_SRV_STAKE_POS_DELEGATE_UPDATE;
                pthread_rwlock_rdlock(&s_verificators_rwlock);
                HASH_FIND_INT(s_verificators, &l_tmp, l_verificator);
                pthread_rwlock_unlock(&s_verificators_rwlock);
                if (l_verificator && l_verificator->callback) {
                    l_verificator->callback(a_ledger,&bound_item->tx_prev_hash, l_cond, a_tx, true);
                }
                l_stake_updated = true;
            } break;
            case DAP_CHAIN_TX_OUT_COND_SUBTYPE_SRV_XCHANGE:
                l_main_token_ticker = l_prev_item_out->cache_data.token_ticker;
            break;
            default: {}
            }
        }
        // add a used output
        l_prev_item_out->cache_data.tx_hash_spent_fast[l_tx_prev_out_used_idx] = *a_tx_hash;
        l_prev_item_out->cache_data.n_outs_used++;
        // mirror it in the cache
        size_t l_tx_size = dap_chain_datum_tx_get_size(l_prev_item_out->tx);
        size_t l_tx_cache_sz = l_tx_size + sizeof(l_prev_item_out->cache_data);
        uint8_t *l_tx_cache = DAP_NEW_Z_SIZE(uint8_t, l_tx_cache_sz);
        memcpy(l_tx_cache, &l_prev_item_out->cache_data, sizeof(l_prev_item_out->cache_data));
        memcpy(l_tx_cache + sizeof(l_prev_item_out->cache_data), l_prev_item_out->tx, l_tx_size);
        char l_tx_i_hash[DAP_CHAIN_HASH_FAST_STR_SIZE];
        dap_chain_hash_fast_to_str(&l_prev_item_out->tx_hash_fast, l_tx_i_hash, DAP_CHAIN_HASH_FAST_STR_SIZE);
        l_cache_used_outs[i] = (dap_store_obj_t) {
                .key        = l_tx_i_hash,
                .value      = l_tx_cache,
                .value_len  = l_tx_cache_sz,
                .group      = l_gdb_group
        };

        // delete previous transactions from cache because all out is used
        if(l_prev_item_out->cache_data.n_outs_used == l_prev_item_out->cache_data.n_outs) {
            if (l_main_token_ticker == l_prev_item_out->cache_data.token_ticker) {
                l_main_token_ticker = dap_strdup(l_prev_item_out->cache_data.token_ticker);
                l_ticker_in_heap = true;
            }
            dap_chain_hash_fast_t l_tx_prev_hash_to_del = bound_item->tx_prev_hash;
            // remove from memory ledger
            int res = dap_chain_ledger_tx_remove(a_ledger, &l_tx_prev_hash_to_del, a_tx->header.ts_created);
            if(res == -2) {
                if(s_debug_more) {
                    char * l_tx_prev_hash_str = dap_chain_hash_fast_to_str_new(&l_tx_prev_hash_to_del);
                    log_it(L_ERROR, "Can't delete previous transactions because hash=%s not found", l_tx_prev_hash_str);
                    DAP_DELETE(l_tx_prev_hash_str);
                }
                ret = -100;
                l_outs_used = i;
                goto FIN;
            }
            else if(res != 1) {
                if(s_debug_more) {
                    char * l_tx_prev_hash_str = dap_chain_hash_fast_to_str_new(&l_tx_prev_hash_to_del);
                    log_it(L_ERROR, "Can't delete previous transactions with hash=%s", l_tx_prev_hash_str);
                    DAP_DELETE(l_tx_prev_hash_str);
                }
                ret = -101;
                l_outs_used = i;
                goto FIN;
            }
        }
        // go to next previous transaction
        l_list_tmp = dap_list_next(l_list_tmp);
    }

    //Update balance : raise
    bool l_multichannel = false;
    for (dap_list_t *l_tx_out = l_list_tx_out; l_tx_out; l_tx_out = dap_list_next(l_tx_out)) {
        if (!l_tx_out->data) {
            debug_if(s_debug_more, L_WARNING, "Can't detect tx ticker or matching output, can't append balances cache");
            continue;
        }
        dap_chain_tx_item_type_t l_type = *(uint8_t *)l_tx_out->data;
        if (l_type == TX_ITEM_TYPE_OUT_COND) {
            // Update stakes if any
            dap_chain_tx_out_cond_t *l_cond = (dap_chain_tx_out_cond_t *)l_tx_out->data;
            if (l_cond->header.subtype == DAP_CHAIN_TX_OUT_COND_SUBTYPE_SRV_STAKE_POS_DELEGATE && !l_stake_updated) {
                dap_chain_ledger_verificator_t *l_verificator;
                int l_tmp = (int)DAP_CHAIN_TX_OUT_COND_SUBTYPE_SRV_STAKE_POS_DELEGATE_UPDATE;
                pthread_rwlock_rdlock(&s_verificators_rwlock);
                HASH_FIND_INT(s_verificators, &l_tmp, l_verificator);
                pthread_rwlock_unlock(&s_verificators_rwlock);
                if (l_verificator && l_verificator->callback)
                    l_verificator->callback(a_ledger, NULL, NULL, a_tx, true);
            }
            continue;   // balance raise will be with next conditional transaction
        }

        dap_chain_addr_t *l_addr;
        uint256_t l_value = {};
        switch (l_type) {
            case TX_ITEM_TYPE_OUT: {
                dap_chain_tx_out_t *l_out_item_256 = (dap_chain_tx_out_t *)l_tx_out->data;
                l_addr = &l_out_item_256->addr;
                l_value = l_out_item_256->header.value;
                l_cur_token_ticker = l_main_token_ticker;
            } break;
            case TX_ITEM_TYPE_OUT_OLD: {
                dap_chain_tx_out_old_t *l_out_item = (dap_chain_tx_out_old_t *)l_tx_out->data;
                l_addr = &l_out_item->addr;
                l_value = GET_256_FROM_64(l_out_item->header.value);
                l_cur_token_ticker = l_main_token_ticker;
            } break;
            case TX_ITEM_TYPE_OUT_EXT: {
                dap_chain_tx_out_ext_t *l_out_item_ext_256 = (dap_chain_tx_out_ext_t *)l_tx_out->data;
                l_addr = &l_out_item_ext_256->addr;
                l_value = l_out_item_ext_256->header.value;
                l_cur_token_ticker = l_out_item_ext_256->token;
                l_multichannel = true;
            } break;
            default:
                log_it(L_DEBUG, "Unknown item type %d", l_type);
                break;
        }
        char *l_addr_str = dap_chain_addr_to_str(l_addr);
        dap_ledger_wallet_balance_t *wallet_balance = NULL;
        char *l_wallet_balance_key = dap_strjoin(" ", l_addr_str, l_cur_token_ticker, (char*)NULL);
        if(s_debug_more) {
            char *l_balance = dap_chain_balance_print(l_value);
            log_it(L_DEBUG, "GOT %s to addr: %s", l_balance, l_wallet_balance_key);
            DAP_DELETE(l_balance);
        }
        pthread_rwlock_rdlock(&l_ledger_priv->balance_accounts_rwlock);
        HASH_FIND_STR(PVT(a_ledger)->balance_accounts, l_wallet_balance_key, wallet_balance);
        pthread_rwlock_unlock(&l_ledger_priv->balance_accounts_rwlock);
        if (wallet_balance) {
            //if(s_debug_more)
            //    log_it(L_DEBUG, "Balance item is present in cache");
            SUM_256_256(wallet_balance->balance, l_value, &wallet_balance->balance);
            DAP_DELETE (l_wallet_balance_key);
            // Update the cache
            s_balance_cache_update(a_ledger, wallet_balance);
        } else {
            wallet_balance = DAP_NEW_Z(dap_ledger_wallet_balance_t);
            wallet_balance->key = l_wallet_balance_key;
            strcpy(wallet_balance->token_ticker, l_cur_token_ticker);
            SUM_256_256(wallet_balance->balance, l_value, &wallet_balance->balance);
            if(s_debug_more)
                log_it(L_DEBUG, "Create new balance item: %s %s", l_addr_str, l_cur_token_ticker);
            pthread_rwlock_wrlock(&l_ledger_priv->balance_accounts_rwlock);
            HASH_ADD_KEYPTR(hh, PVT(a_ledger)->balance_accounts, wallet_balance->key,
                            strlen(l_wallet_balance_key), wallet_balance);
            pthread_rwlock_unlock(&l_ledger_priv->balance_accounts_rwlock);
            // Add it to cache
            s_balance_cache_update(a_ledger, wallet_balance);
        }
        DAP_DELETE (l_addr_str);
    }

    // add transaction to the cache list
    dap_chain_ledger_tx_item_t *l_tx_item = DAP_NEW_Z(dap_chain_ledger_tx_item_t);
    l_tx_item->tx_hash_fast = *a_tx_hash;
    size_t l_tx_size = dap_chain_datum_tx_get_size(a_tx);
    l_tx_item->tx = DAP_DUP_SIZE(a_tx, l_tx_size);
    l_tx_item->cache_data.ts_created = dap_time_now(); // Time of transasction added to ledge
    int l_outs_count = 0;
    dap_list_t *l_tist_tmp = dap_chain_datum_tx_items_get(a_tx, TX_ITEM_TYPE_OUT_ALL, &l_outs_count);
    l_tx_item->cache_data.n_outs = l_outs_count;
    // If debug mode dump the UTXO
    if (dap_log_level_get() == L_DEBUG && s_debug_more) {
        dap_list_t *it = l_tist_tmp;
        for (uint32_t i = 0; i < l_tx_item->cache_data.n_outs; i++) {
            dap_chain_tx_out_old_t *l_tx_out = it->data;
            if (l_tx_out->header.type != TX_ITEM_TYPE_OUT_OLD)
                continue;
            char * l_tx_out_addr_str = dap_chain_addr_to_str( &l_tx_out->addr );
            log_it(L_DEBUG, "Added tx out to %s", l_tx_out_addr_str);
            DAP_DELETE (l_tx_out_addr_str);
            it = it->next;
        }
    }
    if(l_tist_tmp)
        dap_list_free(l_tist_tmp);
    if (l_main_token_ticker) {
        dap_stpcpy(l_tx_item->cache_data.token_ticker, l_main_token_ticker);
        if (l_ticker_in_heap)
            DAP_DELETE(l_main_token_ticker);
    }
    else
        debug_if(s_debug_more, L_ERROR, "No token ticker in previous txs");
    l_tx_item->cache_data.multichannel = l_multichannel;
    pthread_rwlock_wrlock(&l_ledger_priv->ledger_rwlock);
<<<<<<< HEAD
    HASH_ADD_BYHASHVALUE_INORDER(hh, l_ledger_priv->ledger_items, tx_hash_fast, sizeof(dap_chain_hash_fast_t),
                                 l_hash_value, l_tx_item, s_sort_ledger_tx_item); // tx_hash_fast: name of key field
=======
    HASH_ADD_INORDER(hh, l_ledger_priv->ledger_items, tx_hash_fast, sizeof(dap_chain_hash_fast_t),
                                 l_tx_item, s_sort_ledger_tx_item); // tx_hash_fast: name of key field
>>>>>>> 216a8ced
    pthread_rwlock_unlock(&l_ledger_priv->ledger_rwlock);
    // Count TPS
    clock_gettime(CLOCK_REALTIME, &l_ledger_priv->tps_end_time);
    l_ledger_priv->tps_count++;
    if (PVT(a_ledger)->cached) {
        // Add it to cache
        size_t l_tx_cache_sz = l_tx_size + sizeof(l_tx_item->cache_data);
        uint8_t *l_tx_cache = DAP_NEW_S_SIZE(uint8_t, l_tx_cache_sz);
        memcpy(l_tx_cache, &l_tx_item->cache_data, sizeof(l_tx_item->cache_data));
        memcpy(l_tx_cache + sizeof(l_tx_item->cache_data), a_tx, l_tx_size);
        l_cache_used_outs[0] = (dap_store_obj_t) {
                .key        = l_tx_hash_str,
                .value      = l_tx_cache,
                .value_len  = l_tx_cache_sz,
                .group      = l_gdb_group
        };
        // Apply it with single DB transaction
        if (dap_chain_global_db_driver_add(l_cache_used_outs, l_outs_used + 1)) {
            if(s_debug_more)
                log_it(L_WARNING, "Ledger cache mismatch");
        }
    }
    if (!a_from_threshold)
        s_threshold_txs_proc(a_ledger);
    ret = 1;
FIN:
    if (l_list_bound_items)
        dap_list_free_full(l_list_bound_items, free);
    if (l_list_tx_out)
        dap_list_free(l_list_tx_out);
    for (size_t i = 1; i <= l_outs_used; i++) {
        DAP_DELETE(l_cache_used_outs[i].value);
    }
    DAP_DELETE(l_gdb_group);
    DAP_DELETE(l_cache_used_outs);
    return ret;
}

static bool s_ledger_tps_callback(void *a_arg)
{
    dap_ledger_private_t *l_ledger_pvt = (dap_ledger_private_t *)a_arg;
    if (l_ledger_pvt->tps_current_time.tv_sec != l_ledger_pvt->tps_end_time.tv_sec ||
            l_ledger_pvt->tps_current_time.tv_nsec != l_ledger_pvt->tps_end_time.tv_nsec) {
        l_ledger_pvt->tps_current_time.tv_sec = l_ledger_pvt->tps_end_time.tv_sec;
        l_ledger_pvt->tps_current_time.tv_nsec = l_ledger_pvt->tps_end_time.tv_nsec;
        return true;
    }
    l_ledger_pvt->tps_timer = NULL;
    return false;
}

int dap_chain_ledger_tx_load(dap_ledger_t *a_ledger, dap_chain_datum_tx_t *a_tx, dap_chain_hash_fast_t *a_tx_hash)
{
    dap_chain_hash_fast_t l_tx_hash;
    dap_hash_fast(a_tx, dap_chain_datum_tx_get_size(a_tx), &l_tx_hash);
    if (a_tx_hash)
        memcpy(a_tx_hash, &l_tx_hash, sizeof(l_tx_hash));
    if (PVT(a_ledger)->load_mode) {
        dap_chain_ledger_tx_item_t *l_tx_item;
        unsigned l_hash_value;
        HASH_VALUE(&l_tx_hash, sizeof(dap_chain_hash_fast_t), l_hash_value);
        pthread_rwlock_rdlock(&PVT(a_ledger)->ledger_rwlock);
        HASH_FIND_BYHASHVALUE(hh, PVT(a_ledger)->ledger_items, &l_tx_hash, sizeof(dap_chain_hash_fast_t), l_hash_value, l_tx_item);
        if (l_tx_item) {
            pthread_rwlock_unlock(&PVT(a_ledger)->ledger_rwlock);
            return 1;
        }
        HASH_FIND_BYHASHVALUE(hh, PVT(a_ledger)->threshold_txs, &l_tx_hash, sizeof(dap_chain_hash_fast_t), l_hash_value, l_tx_item);
        if (l_tx_item) {
            pthread_rwlock_unlock(&PVT(a_ledger)->ledger_rwlock);
            return DAP_CHAIN_CS_VERIFY_CODE_TX_NO_PREVIOUS;
        }
        dap_chain_ledger_tx_spent_item_t *l_tx_spent_item;
        HASH_FIND_BYHASHVALUE(hh, PVT(a_ledger)->spent_items, &l_tx_hash, sizeof(dap_chain_hash_fast_t), l_hash_value, l_tx_spent_item);
        pthread_rwlock_unlock(&PVT(a_ledger)->ledger_rwlock);
        if (l_tx_spent_item)
            return 1;
    }
    return dap_chain_ledger_tx_add(a_ledger, a_tx, &l_tx_hash, false);
}

/**
 * Delete transaction from the cache
 *
 * return 1 OK, -1 error, -2 tx_hash not found
 */
int dap_chain_ledger_tx_remove(dap_ledger_t *a_ledger, dap_chain_hash_fast_t *a_tx_hash, dap_time_t a_spent_time)
{
    if(!a_tx_hash)
        return -1;
    int l_ret = -1;
    dap_ledger_private_t *l_ledger_priv = PVT(a_ledger);
    dap_chain_ledger_tx_item_t *l_item_tmp;
    unsigned l_hash_value;
    HASH_VALUE(a_tx_hash, sizeof(*a_tx_hash), l_hash_value);
    pthread_rwlock_wrlock(&l_ledger_priv->ledger_rwlock);
    HASH_FIND_BYHASHVALUE(hh, l_ledger_priv->ledger_items, a_tx_hash, sizeof(dap_chain_hash_fast_t), l_hash_value, l_item_tmp);
    if(l_item_tmp != NULL) {
        HASH_DEL(l_ledger_priv->ledger_items, l_item_tmp);
        if (PVT(a_ledger)->cached) {
            // Remove it from cache
            char *l_gdb_group = dap_chain_ledger_get_gdb_group(a_ledger, DAP_CHAIN_LEDGER_TXS_STR);
            char *l_tx_hash_str = dap_chain_hash_fast_to_str_new(a_tx_hash);
            dap_chain_global_db_gr_del( l_tx_hash_str, l_gdb_group);
            DAP_DELETE(l_tx_hash_str);
            DAP_DELETE(l_gdb_group);
        }
        l_ret = 1;
        dap_chain_ledger_tx_spent_item_t *l_item_used;
        HASH_FIND_BYHASHVALUE(hh, l_ledger_priv->spent_items, a_tx_hash, sizeof(dap_chain_hash_fast_t), l_hash_value, l_item_used);
        if (!l_item_used) {   // Add it to spent items
            l_item_used = DAP_NEW_Z(dap_chain_ledger_tx_spent_item_t);
            l_item_used->tx_hash_fast = *a_tx_hash;
            l_item_used->cache_data.spent_time = a_spent_time;
            strncpy(l_item_used->cache_data.token_ticker, l_item_tmp->cache_data.token_ticker, DAP_CHAIN_TICKER_SIZE_MAX);
            int l_out_num = -1;
            dap_chain_datum_tx_out_cond_get(l_item_tmp->tx, &l_out_num);
            if (l_out_num != -1 && l_out_num < MAX_OUT_ITEMS)
                l_item_used->cache_data.tx_hash_spent_fast = l_item_tmp->cache_data.tx_hash_spent_fast[l_out_num];
            HASH_ADD_BYHASHVALUE(hh, l_ledger_priv->spent_items, tx_hash_fast, sizeof(dap_chain_hash_fast_t), l_hash_value, l_item_used);
            if (PVT(a_ledger)->cached) {
                // Add it to cache
                char *l_gdb_group = dap_chain_ledger_get_gdb_group(a_ledger, DAP_CHAIN_LEDGER_SPENT_TXS_STR);
                char *l_tx_hash_str = dap_hash_fast_to_str_new(a_tx_hash);
                if (!dap_chain_global_db_gr_set(l_tx_hash_str, &l_item_used->cache_data, sizeof(l_item_used->cache_data), l_gdb_group)) {
                    if(s_debug_more)
                        log_it(L_WARNING, "Ledger cache mismatch");
                }
                DAP_DELETE(l_tx_hash_str);
                DAP_DELETE(l_gdb_group);
            }
        }
        // delete tx & its item
        DAP_DELETE(l_item_tmp->tx);
        DAP_DELETE(l_item_tmp);
    }
    else
        // hash not found in the cache
        l_ret = -2;
    pthread_rwlock_unlock(&l_ledger_priv->ledger_rwlock);
    return l_ret;
}

/**
 * Delete all transactions from the cache
 */
void dap_chain_ledger_purge(dap_ledger_t *a_ledger, bool a_preserve_db)
{
    dap_ledger_private_t *l_ledger_priv = PVT(a_ledger);
    pthread_rwlock_wrlock(&l_ledger_priv->ledger_rwlock);
    pthread_rwlock_wrlock(&l_ledger_priv->tokens_rwlock);
    pthread_rwlock_wrlock(&l_ledger_priv->threshold_emissions_rwlock);
    pthread_rwlock_wrlock(&l_ledger_priv->threshold_txs_rwlock);
    pthread_rwlock_wrlock(&l_ledger_priv->balance_accounts_rwlock);

    /* Delete regular transactions */
    dap_chain_ledger_tx_item_t *l_item_current, *l_item_tmp;
    char *l_gdb_group;
    HASH_ITER(hh, l_ledger_priv->ledger_items , l_item_current, l_item_tmp) {
        HASH_DEL(l_ledger_priv->ledger_items, l_item_current);
        DAP_DELETE(l_item_current->tx);
        DAP_DEL_Z(l_item_current);
    }
    if (!a_preserve_db) {
        l_gdb_group = dap_chain_ledger_get_gdb_group(a_ledger, DAP_CHAIN_LEDGER_TXS_STR);
        dap_chain_global_db_gr_del(NULL, l_gdb_group);
        DAP_DELETE(l_gdb_group);
    }

    /* Delete spent transactions */
    dap_chain_ledger_tx_spent_item_t *l_spent_item_current, *l_spent_item_tmp;
    HASH_ITER(hh, l_ledger_priv->spent_items, l_spent_item_current, l_spent_item_tmp) {
        HASH_DEL(l_ledger_priv->spent_items, l_spent_item_current);
        DAP_DEL_Z(l_item_current);
    }
    if (!a_preserve_db) {
        l_gdb_group = dap_chain_ledger_get_gdb_group(a_ledger, DAP_CHAIN_LEDGER_SPENT_TXS_STR);
        dap_chain_global_db_gr_del(NULL, l_gdb_group);
        DAP_DELETE(l_gdb_group);
    }

    /* Delete balances */
    dap_ledger_wallet_balance_t *l_balance_current, *l_balance_tmp;
    HASH_ITER(hh, l_ledger_priv->balance_accounts, l_balance_current, l_balance_tmp) {
        HASH_DEL(l_ledger_priv->balance_accounts, l_balance_current);
        DAP_DELETE(l_balance_current->key);
        DAP_DELETE(l_balance_current);
    }
    if (!a_preserve_db) {
        l_gdb_group = dap_chain_ledger_get_gdb_group(a_ledger, DAP_CHAIN_LEDGER_BALANCES_STR);
        dap_chain_global_db_gr_del(NULL, l_gdb_group);
        DAP_DELETE(l_gdb_group);
    }

    /* Delete tokens and their emissions */
    dap_chain_ledger_token_item_t *l_token_current, *l_token_tmp;
    dap_chain_ledger_token_emission_item_t *l_emission_current, *l_emission_tmp;
    HASH_ITER(hh, l_ledger_priv->tokens, l_token_current, l_token_tmp) {
        HASH_DEL(l_ledger_priv->tokens, l_token_current);
        pthread_rwlock_wrlock(&l_token_current->token_emissions_rwlock);
        HASH_ITER(hh, l_token_current->token_emissions, l_emission_current, l_emission_tmp) {
            HASH_DEL(l_token_current->token_emissions, l_emission_current);
            DAP_DELETE(l_emission_current->datum_token_emission);
            DAP_DEL_Z(l_emission_current);
        }
        pthread_rwlock_unlock(&l_token_current->token_emissions_rwlock);
        DAP_DELETE(l_token_current->datum_token);
        DAP_DELETE(l_token_current->auth_signs);
        DAP_DELETE(l_token_current->auth_signs_pkey_hash);
        DAP_DEL_Z(l_token_current->tx_recv_allow);
        DAP_DEL_Z(l_token_current->tx_recv_block);
        DAP_DEL_Z(l_token_current->tx_send_allow);
        DAP_DEL_Z(l_token_current->tx_send_block);
        pthread_rwlock_destroy(&l_token_current->token_emissions_rwlock);
        DAP_DELETE(l_token_current);
    }
    if (!a_preserve_db) {
        l_gdb_group = dap_chain_ledger_get_gdb_group(a_ledger, DAP_CHAIN_LEDGER_TOKENS_STR);
        dap_chain_global_db_gr_del(NULL, l_gdb_group);
        DAP_DELETE(l_gdb_group);
        l_gdb_group = dap_chain_ledger_get_gdb_group(a_ledger, DAP_CHAIN_LEDGER_EMISSIONS_STR);
        dap_chain_global_db_gr_del(NULL, l_gdb_group);
        DAP_DELETE(l_gdb_group);
    }

    /* Delete threshold emissions */
    HASH_ITER(hh, l_ledger_priv->threshold_emissions, l_emission_current, l_emission_tmp) {
        HASH_DEL(l_ledger_priv->threshold_emissions, l_emission_current);
        DAP_DELETE(l_emission_current->datum_token_emission);
        DAP_DELETE(l_emission_current);
    }
    /* Delete threshold transactions */
    HASH_ITER(hh, l_ledger_priv->threshold_txs, l_item_current, l_item_tmp) {
        HASH_DEL(l_ledger_priv->threshold_txs, l_item_current);
        DAP_DELETE(l_item_current->tx);
        DAP_DELETE(l_item_current);
    }

    l_ledger_priv->ledger_items         = NULL;
    l_ledger_priv->spent_items          = NULL;
    l_ledger_priv->balance_accounts     = NULL;
    l_ledger_priv->tokens               = NULL;
    l_ledger_priv->threshold_emissions  = NULL;
    l_ledger_priv->threshold_txs        = NULL;

    pthread_rwlock_unlock(&l_ledger_priv->ledger_rwlock);
    pthread_rwlock_unlock(&l_ledger_priv->tokens_rwlock);
    pthread_rwlock_unlock(&l_ledger_priv->threshold_emissions_rwlock);
    pthread_rwlock_unlock(&l_ledger_priv->threshold_txs_rwlock);
    pthread_rwlock_unlock(&l_ledger_priv->balance_accounts_rwlock);
}

/**
 * Return number transactions from the cache
 * According to UT_hash_handle size of return value is sizeof(unsigned int)
 */
unsigned dap_chain_ledger_count(dap_ledger_t *a_ledger)
{
    pthread_rwlock_rdlock(&PVT(a_ledger)->ledger_rwlock);
    unsigned long ret = HASH_COUNT(PVT(a_ledger)->ledger_items);
    pthread_rwlock_unlock(&PVT(a_ledger)->ledger_rwlock);
    return ret;
}

/**
 * @brief dap_chain_ledger_count_from_to
 * @param a_ledger
 * @param a_ts_from
 * @param a_ts_to
 * @return
 */
uint64_t dap_chain_ledger_count_from_to(dap_ledger_t * a_ledger, dap_time_t a_ts_from, dap_time_t a_ts_to)
{
    uint64_t l_ret = 0;
    dap_ledger_private_t *l_ledger_priv = PVT(a_ledger);
    dap_chain_ledger_tx_item_t *l_iter_current, *l_item_tmp;
    pthread_rwlock_rdlock(&l_ledger_priv->ledger_rwlock);
    if ( a_ts_from && a_ts_to) {
        HASH_ITER(hh, l_ledger_priv->ledger_items , l_iter_current, l_item_tmp){
            if ( l_iter_current->cache_data.ts_created >= a_ts_from && l_iter_current->cache_data.ts_created <= a_ts_to )
            l_ret++;
        }
    } else if ( a_ts_to ){
        HASH_ITER(hh, l_ledger_priv->ledger_items , l_iter_current, l_item_tmp){
            if ( l_iter_current->cache_data.ts_created <= a_ts_to )
            l_ret++;
        }
    } else if ( a_ts_from ){
        HASH_ITER(hh, l_ledger_priv->ledger_items , l_iter_current, l_item_tmp){
            if ( l_iter_current->cache_data.ts_created >= a_ts_from )
            l_ret++;
        }
    }else {
        HASH_ITER(hh, l_ledger_priv->ledger_items , l_iter_current, l_item_tmp){
            l_ret++;
        }
    }

    pthread_rwlock_unlock(&l_ledger_priv->ledger_rwlock);
    return l_ret;
}

size_t dap_chain_ledger_count_tps(dap_ledger_t *a_ledger, struct timespec *a_ts_from, struct timespec *a_ts_to)
{
    if (!a_ledger)
        return 0;
    dap_ledger_private_t *l_ledger_priv = PVT(a_ledger);
    if (a_ts_from) {
        a_ts_from->tv_sec = l_ledger_priv->tps_start_time.tv_sec;
        a_ts_from->tv_nsec = l_ledger_priv->tps_start_time.tv_nsec;
    }
    if (a_ts_to) {
        a_ts_to->tv_sec = l_ledger_priv->tps_end_time.tv_sec;
        a_ts_to->tv_nsec = l_ledger_priv->tps_end_time.tv_nsec;
    }
    return l_ledger_priv->tps_count;
}

/**
 * Check whether used 'out' items
 */
bool dap_chain_ledger_tx_hash_is_used_out_item(dap_ledger_t *a_ledger, dap_chain_hash_fast_t *a_tx_hash, int a_idx_out)
{
    dap_chain_ledger_tx_item_t *l_item_out = NULL;
    //dap_chain_datum_tx_t *l_tx =
    s_find_datum_tx_by_hash(a_ledger, a_tx_hash, &l_item_out);
    return dap_chain_ledger_item_is_used_out(l_item_out, a_idx_out);
}

/**
 * Calculate balance of addr
 *
 */
uint256_t dap_chain_ledger_calc_balance(dap_ledger_t *a_ledger, const dap_chain_addr_t *a_addr,
                                        const char *a_token_ticker)
{
    uint256_t l_ret = uint256_0;

    dap_ledger_wallet_balance_t *l_balance_item = NULL;// ,* l_balance_item_tmp = NULL;
    char *l_addr = dap_chain_addr_to_str(a_addr);
    char *l_wallet_balance_key = dap_strjoin(" ", l_addr, a_token_ticker, (char*)NULL);
    pthread_rwlock_rdlock(&PVT(a_ledger)->balance_accounts_rwlock);
    HASH_FIND_STR(PVT(a_ledger)->balance_accounts, l_wallet_balance_key, l_balance_item);
    pthread_rwlock_unlock(&PVT(a_ledger)->balance_accounts_rwlock);
    if (l_balance_item) {
        if(s_debug_more) {
            char *l_balance = dap_chain_balance_print(l_balance_item->balance);
            log_it(L_INFO, "Found address in cache with balance %s", l_balance);
            DAP_DELETE(l_balance);
        }
        l_ret = l_balance_item->balance;
    } else {
        if (s_debug_more)
            log_it (L_WARNING, "Balance item %s not found", l_wallet_balance_key);
    }
    DAP_DELETE(l_addr);
    DAP_DELETE(l_wallet_balance_key);
    return l_ret;
}

uint256_t dap_chain_ledger_calc_balance_full(dap_ledger_t *a_ledger, const dap_chain_addr_t *a_addr,
                                             const char *a_token_ticker)
{
    uint256_t balance = uint256_0;

    if(!a_addr || !dap_chain_addr_check_sum(a_addr))
        return balance;

    dap_ledger_private_t *l_ledger_priv = PVT(a_ledger);
    dap_chain_ledger_tx_item_t *l_iter_current, *l_item_tmp;
    pthread_rwlock_rdlock(&l_ledger_priv->ledger_rwlock);
    HASH_ITER(hh, l_ledger_priv->ledger_items , l_iter_current, l_item_tmp)
    {
        dap_chain_datum_tx_t *l_cur_tx = l_iter_current->tx;

        //        dap_chain_hash_fast_t *l_cur_tx_hash = &l_iter_current->tx_hash_fast;
        //        int l_n_outs_used = l_iter_current->n_outs_used; // number of used 'out' items

        // Get 'out' items from transaction
        int l_out_item_count = 0;
        dap_list_t *l_list_out_items = dap_chain_datum_tx_items_get(l_cur_tx, TX_ITEM_TYPE_OUT_ALL, &l_out_item_count);
        if(l_out_item_count >= MAX_OUT_ITEMS) {
            if(s_debug_more)
                log_it(L_ERROR, "Too many 'out' items=%d in transaction (max=%d)", l_out_item_count, MAX_OUT_ITEMS);
            if (l_out_item_count >= MAX_OUT_ITEMS){
                // uint128_t l_ret;
                uint256_t l_ret = uint256_0;
                memset(&l_ret,0,sizeof(l_ret));
                return l_ret;
            }
        }
        int l_out_idx_tmp = 0;
        for (dap_list_t *l_list_tmp = l_list_out_items; l_list_tmp; l_list_tmp = dap_list_next(l_list_tmp), l_out_idx_tmp++) {
            assert(l_list_tmp->data);
            dap_chain_tx_item_type_t l_type = *(uint8_t *)l_list_tmp->data;
            if (l_type == TX_ITEM_TYPE_OUT_COND_OLD || (l_type == TX_ITEM_TYPE_OUT_COND)) {
                continue;
            }
            if (l_type == TX_ITEM_TYPE_OUT_OLD) {
                const dap_chain_tx_out_old_t *l_tx_out = (const dap_chain_tx_out_old_t*) l_list_tmp->data;
                // Check for token name
                if (!strcmp(a_token_ticker, l_iter_current->cache_data.token_ticker))
                {   // if transaction has the out item with requested addr
                    if (!memcmp(a_addr, &l_tx_out->addr, sizeof(dap_chain_addr_t))) {
                        // if 'out' item not used & transaction is valid
                        if(!dap_chain_ledger_item_is_used_out(l_iter_current, l_out_idx_tmp) &&
                                dap_chain_datum_tx_verify_sign(l_cur_tx)) {
                            // uint128_t l_add = dap_chain_uint128_from(l_tx_out->header.value);
                            // balance = dap_uint128_add(balance, l_add);
                            uint256_t l_add = dap_chain_uint256_from(l_tx_out->header.value);
                            SUM_256_256(balance, l_add, &balance);
                        }
                    }
                }
            }
            if (l_type == TX_ITEM_TYPE_OUT) { // 256
                const dap_chain_tx_out_t *l_tx_out = (const dap_chain_tx_out_t*) l_list_tmp->data;
                // const dap_chain_tx_out_old_t *l_tx_out = (const dap_chain_tx_out_old_t*) l_list_tmp->data;
                // Check for token name
                if (!strcmp(a_token_ticker, l_iter_current->cache_data.token_ticker))
                {   // if transaction has the out item with requested addr
                    if (!memcmp(a_addr, &l_tx_out->addr, sizeof(dap_chain_addr_t))) {
                        // if 'out' item not used & transaction is valid
                        if(!dap_chain_ledger_item_is_used_out(l_iter_current, l_out_idx_tmp) &&
                                dap_chain_datum_tx_verify_sign(l_cur_tx)) {
                            SUM_256_256(balance, l_tx_out->header.value, &balance);
                        }
                    }
                }
            }
            if (l_type == TX_ITEM_TYPE_OUT_EXT) { // 256
                const dap_chain_tx_out_ext_t *l_tx_out = (const dap_chain_tx_out_ext_t*) l_list_tmp->data;
                // const dap_chain_tx_out_ext_t *l_tx_out = (const dap_chain_tx_out_ext_t*) l_list_tmp->data;
                // Check for token name
                if (!strcmp(a_token_ticker, l_tx_out->token))
                {   // if transaction has the out item with requested addr
                    if (!memcmp(a_addr, &l_tx_out->addr, sizeof(dap_chain_addr_t))) {
                        // if 'out' item not used & transaction is valid
                        if(!dap_chain_ledger_item_is_used_out(l_iter_current, l_out_idx_tmp) &&
                                dap_chain_datum_tx_verify_sign(l_cur_tx)) {
                            SUM_256_256(balance, l_tx_out->header.value, &balance);
                        }
                    }
                }
            }
        }
        dap_list_free(l_list_out_items);
    }
    pthread_rwlock_unlock(&l_ledger_priv->ledger_rwlock);
    return balance;
}


/**
 * Get the transaction in the cache by the addr in out item
 *
 * a_public_key[in] public key that signed the transaction
 * a_public_key_size[in] public key size
 * a_tx_first_hash [in/out] hash of the initial transaction/ found transaction, if 0 start from the beginning
 */
static dap_chain_ledger_tx_item_t* tx_item_find_by_addr(dap_ledger_t *a_ledger, const dap_chain_addr_t *a_addr,
                                                        const char * a_token, dap_chain_hash_fast_t *a_tx_first_hash)
{
    if(!a_addr || !a_tx_first_hash)
        return NULL;
    dap_ledger_private_t *l_ledger_priv = PVT(a_ledger);
    bool is_tx_found = false;
    bool is_null_hash = dap_hash_fast_is_blank(a_tx_first_hash);
    bool is_search_enable = is_null_hash;
    dap_chain_ledger_tx_item_t *l_iter_current, *l_item_tmp;
    pthread_rwlock_rdlock(&l_ledger_priv->ledger_rwlock);
    HASH_ITER(hh, l_ledger_priv->ledger_items , l_iter_current, l_item_tmp)
    {
        // If a_token is setup we check if its not our token - miss it
        if (a_token && *l_iter_current->cache_data.token_ticker &&
                dap_strcmp(l_iter_current->cache_data.token_ticker, a_token) &&
                !l_iter_current->cache_data.multichannel)
            continue;
        // Now work with it
        dap_chain_datum_tx_t *l_tx = l_iter_current->tx;
        dap_chain_hash_fast_t *l_tx_hash = &l_iter_current->tx_hash_fast;
        // start searching from the next hash after a_tx_first_hash
        if(!is_search_enable) {
            if(dap_hash_fast_compare(l_tx_hash, a_tx_first_hash))
                is_search_enable = true;
            continue;
        }
        // Get 'out' items from transaction
        dap_list_t *l_list_out_items = dap_chain_datum_tx_items_get(l_tx, TX_ITEM_TYPE_OUT_ALL, NULL);
        for(dap_list_t *l_list_tmp = l_list_out_items; l_list_tmp; l_list_tmp = dap_list_next(l_list_tmp)) {
            assert(l_list_tmp->data);
            dap_chain_tx_item_type_t l_type = *(uint8_t *)l_list_tmp->data;
            if (l_type == TX_ITEM_TYPE_OUT_COND || l_type == TX_ITEM_TYPE_OUT_COND_OLD) {
                continue;
            }
            if (l_type == TX_ITEM_TYPE_OUT) {
                const dap_chain_tx_out_t *l_tx_out = (const dap_chain_tx_out_t *)l_list_tmp->data;
                // if transaction has the out item with requested addr
                if(!memcmp(a_addr, &l_tx_out->addr, sizeof(dap_chain_addr_t))) {
                    memcpy(a_tx_first_hash, l_tx_hash, sizeof(dap_chain_hash_fast_t));
                    is_tx_found = true;
                    break;
                }
            }
            if (l_type == TX_ITEM_TYPE_OUT_OLD) {
                const dap_chain_tx_out_old_t *l_tx_out = (const dap_chain_tx_out_old_t *)l_list_tmp->data;
                // if transaction has the out item with requested addr
                if(!memcmp(a_addr, &l_tx_out->addr, sizeof(dap_chain_addr_t))) {
                    memcpy(a_tx_first_hash, l_tx_hash, sizeof(dap_chain_hash_fast_t));
                    is_tx_found = true;
                    break;
                }
            }
            if (l_type == TX_ITEM_TYPE_OUT_EXT) {
                const dap_chain_tx_out_ext_t *l_tx_out_ext = (const dap_chain_tx_out_ext_t *)l_list_tmp->data;
                // If a_token is setup we check if its not our token - miss it
                if (a_token && dap_strcmp(l_tx_out_ext->token, a_token)) {
                    continue;
                }                // if transaction has the out item with requested addr
                if(!memcmp(a_addr, &l_tx_out_ext->addr, sizeof(dap_chain_addr_t))) {
                    memcpy(a_tx_first_hash, l_tx_hash, sizeof(dap_chain_hash_fast_t));
                    is_tx_found = true;
                    break;
                }
            }
        }
        dap_list_free(l_list_out_items);
        // already found transaction
        if(is_tx_found)
            break;

    }
    pthread_rwlock_unlock(&l_ledger_priv->ledger_rwlock);
    if(is_tx_found)
        return l_iter_current;
    else
        return NULL;
}

/**
 * @brief dap_chain_ledger_tx_find_by_addr
 * @param a_addr
 * @param a_tx_first_hash
 * @return
 */
 dap_chain_datum_tx_t* dap_chain_ledger_tx_find_by_addr(dap_ledger_t *a_ledger , const char * a_token ,
         const dap_chain_addr_t *a_addr, dap_chain_hash_fast_t *a_tx_first_hash)
{
    dap_chain_ledger_tx_item_t* l_tx_item = tx_item_find_by_addr(a_ledger, a_addr, a_token, a_tx_first_hash);
    return (l_tx_item) ? l_tx_item->tx : NULL;
}



/**
 * Get the transaction in the cache by the public key that signed the transaction,
 * starting from the next hash after a_tx_first_hash
 *
 * a_public_key[in] public key that signed the transaction
 * a_public_key_size[in] public key size
 * a_tx_first_hash [in/out] hash of the initial transaction/ found transaction, if 0 start from the beginning
 */
const dap_chain_datum_tx_t* dap_chain_ledger_tx_find_by_pkey(dap_ledger_t *a_ledger,
        char *a_public_key, size_t a_public_key_size, dap_chain_hash_fast_t *a_tx_first_hash)
{
    if(!a_public_key || !a_tx_first_hash)
        return NULL;
    dap_ledger_private_t *l_ledger_priv = PVT(a_ledger);
    dap_chain_datum_tx_t *l_cur_tx = NULL;
    bool is_null_hash = dap_hash_fast_is_blank(a_tx_first_hash);
    bool is_search_enable = is_null_hash;
    dap_chain_ledger_tx_item_t *l_iter_current, *l_item_tmp;
    pthread_rwlock_rdlock(&l_ledger_priv->ledger_rwlock);
    HASH_ITER(hh, l_ledger_priv->ledger_items , l_iter_current, l_item_tmp) {
        dap_chain_datum_tx_t *l_tx_tmp = l_iter_current->tx;
        dap_chain_hash_fast_t *l_tx_hash_tmp = &l_iter_current->tx_hash_fast;
        // start searching from the next hash after a_tx_first_hash
        if(!is_search_enable) {
            if(dap_hash_fast_compare(l_tx_hash_tmp, a_tx_first_hash))
                is_search_enable = true;
            continue;
        }
        // Get sign item from transaction
        dap_chain_tx_sig_t *l_tx_sig = (dap_chain_tx_sig_t*) dap_chain_datum_tx_item_get(l_tx_tmp, NULL,
                TX_ITEM_TYPE_SIG, NULL);
        // Get dap_sign_t from item
        dap_sign_t *l_sig = dap_chain_datum_tx_item_sign_get_sig(l_tx_sig);
        if(l_sig) {
            // compare public key in transaction with a_public_key
            if(a_public_key_size == l_sig->header.sign_pkey_size &&
                    !memcmp(a_public_key, l_sig->pkey_n_sign, a_public_key_size)) {
                l_cur_tx = l_tx_tmp;
                memcpy(a_tx_first_hash, l_tx_hash_tmp, sizeof(dap_chain_hash_fast_t));
                break;
            }
        }
    }
    pthread_rwlock_unlock(&l_ledger_priv->ledger_rwlock);
    return l_cur_tx;
}

/**
 * @brief Get all transactions from the cache with the out_cond item
 * @param a_ledger
 * @param a_srv_uid
 * @return
 */
dap_list_t* dap_chain_ledger_tx_cache_find_out_cond_all(dap_ledger_t *a_ledger,dap_chain_net_srv_uid_t a_srv_uid)
{
    dap_list_t * l_ret = NULL;
    dap_ledger_private_t *l_ledger_priv = PVT(a_ledger);
    dap_chain_ledger_tx_item_t *l_iter_current = NULL, *l_item_tmp = NULL;
    HASH_ITER(hh, l_ledger_priv->ledger_items, l_iter_current, l_item_tmp) {
        dap_chain_datum_tx_t *l_tx = l_iter_current->tx;
        dap_chain_hash_fast_t *l_tx_hash = &l_iter_current->tx_hash_fast;
        int l_tx_out_cond_idx = 0;
        dap_chain_tx_out_cond_t *l_tx_out_cond = dap_chain_datum_tx_out_cond_get(l_tx, &l_tx_out_cond_idx);
        if(l_tx_out_cond){ // Is present cond out
            if(l_tx_out_cond->header.srv_uid.uint64 == a_srv_uid.uint64 ) // is srv uid is same as we're searching for?
                l_ret = dap_list_append(l_ret,l_tx);
        }

    }
    return l_ret;
}


/**
 * Get the transaction in the cache with the out_cond item
 *
 * a_addr[in] wallet address, whose owner can use the service
 */
dap_chain_datum_tx_t* dap_chain_ledger_tx_cache_find_out_cond(dap_ledger_t *a_ledger,
        dap_chain_hash_fast_t *a_tx_first_hash, dap_chain_tx_out_cond_t **a_out_cond, int *a_out_cond_idx, char *a_token_ticker)
{
    if (!a_tx_first_hash)
        return NULL;
    dap_ledger_private_t *l_ledger_priv = PVT(a_ledger);
    dap_chain_datum_tx_t *l_cur_tx = NULL;
    bool is_null_hash = dap_hash_fast_is_blank(a_tx_first_hash);
    bool is_search_enable = is_null_hash;
    dap_chain_ledger_tx_item_t *l_iter_current = NULL, *l_item_tmp = NULL;
    dap_chain_tx_out_cond_t *l_tx_out_cond = NULL;
    int l_tx_out_cond_idx;
    pthread_rwlock_rdlock(&l_ledger_priv->ledger_rwlock);
    HASH_ITER(hh, l_ledger_priv->ledger_items, l_iter_current, l_item_tmp) {
        dap_chain_datum_tx_t *l_tx_tmp = l_iter_current->tx;
        dap_chain_hash_fast_t *l_tx_hash_tmp = &l_iter_current->tx_hash_fast;
        // start searching from the next hash after a_tx_first_hash
        if(!is_search_enable) {
            if(dap_hash_fast_compare(l_tx_hash_tmp, a_tx_first_hash))
                is_search_enable = true;
            continue;
        }
        // Get out_cond item from transaction
        l_tx_out_cond = dap_chain_datum_tx_out_cond_get(l_tx_tmp, &l_tx_out_cond_idx);

        if(l_tx_out_cond) {
            l_cur_tx = l_tx_tmp;
            memcpy(a_tx_first_hash, l_tx_hash_tmp, sizeof(dap_chain_hash_fast_t));
            if (a_token_ticker) {
                strcpy(a_token_ticker, l_iter_current->cache_data.token_ticker);
            }
            break;
        }
    }
    pthread_rwlock_unlock(&l_ledger_priv->ledger_rwlock);
    if (a_out_cond) {
        *a_out_cond = l_tx_out_cond;
    }
    if (a_out_cond_idx) {
        *a_out_cond_idx = l_tx_out_cond_idx;
    }
    return l_cur_tx;
}

/**
 * Get the value from all transactions in the cache with out_cond item
 *
 * a_addr[in] wallet address, whose owner can use the service
 * a_sign [in] signature of a_addr hash for check valid key
 * a_sign_size [in] signature size
 *
 * a_public_key[in] public key that signed the transaction
 * a_public_key_size[in] public key size
 */
uint256_t dap_chain_ledger_tx_cache_get_out_cond_value(dap_ledger_t *a_ledger, dap_chain_addr_t *a_addr,
        dap_chain_tx_out_cond_t **tx_out_cond)
{
    uint256_t l_ret_value = {};

    dap_chain_datum_tx_t *l_tx_tmp;
    dap_chain_hash_fast_t l_tx_first_hash = { 0 }; // start hash
    /* size_t l_pub_key_size = a_key_from->pub_key_data_size;
     uint8_t *l_pub_key = dap_enc_key_serealize_pub_key(a_key_from, &l_pub_key_size);*/
    dap_chain_tx_out_cond_t *l_tx_out_cond;
    // Find all transactions
    do {

        l_tx_tmp = dap_chain_ledger_tx_cache_find_out_cond(a_ledger, &l_tx_first_hash, &l_tx_out_cond, NULL, NULL);

        // Get out_cond item from transaction
        if(l_tx_tmp) {
            UNUSED(a_addr);
            // TODO check relations a_addr with cond_data and public key

            if(l_tx_out_cond) {
                l_ret_value = l_tx_out_cond->header.value;
                if(tx_out_cond)
                    *tx_out_cond = l_tx_out_cond;
            }
        }
    } while(l_tx_tmp);
    return l_ret_value;
}

/**
 * @brief dap_chain_ledger_get_list_tx_outs_with_val
 * @param a_ledger
 * @param a_token_ticker
 * @param a_addr_from
 * @param a_value_need
 * @param a_value_transfer
 * @return
 */
dap_list_t *dap_chain_ledger_get_list_tx_outs_with_val(dap_ledger_t *a_ledger, const char *a_token_ticker, const dap_chain_addr_t *a_addr_from,
                                                       uint256_t a_value_need, uint256_t *a_value_transfer)
{
    dap_list_t *l_list_used_out = NULL; // list of transaction with 'out' items
    dap_chain_hash_fast_t l_tx_cur_hash = { 0 };
    uint256_t l_value_transfer = {};
    while(compare256(l_value_transfer, a_value_need) == -1)
    {
        // Get the transaction in the cache by the addr in out item
        dap_chain_datum_tx_t *l_tx = dap_chain_ledger_tx_find_by_addr(a_ledger, a_token_ticker, a_addr_from,
                                                                             &l_tx_cur_hash);
        if(!l_tx)
            break;
        // Get all item from transaction by type
        dap_list_t *l_list_out_items = dap_chain_datum_tx_items_get(l_tx, TX_ITEM_TYPE_OUT_ALL, NULL);

        uint32_t l_out_idx_tmp = 0; // current index of 'out' item
        for (dap_list_t *l_list_tmp = l_list_out_items; l_list_tmp; l_list_tmp = dap_list_next(l_list_tmp), l_out_idx_tmp++) {
            dap_chain_tx_item_type_t l_type = *(uint8_t *)l_list_tmp->data;
            uint256_t l_value = {};
            switch (l_type) {
                case TX_ITEM_TYPE_OUT_OLD: {
                    dap_chain_tx_out_old_t *l_out = (dap_chain_tx_out_old_t *)l_list_tmp->data;
                    if (!l_out->header.value || memcmp(a_addr_from, &l_out->addr, sizeof(dap_chain_addr_t))) {
                        continue;
                    }
                    l_value = GET_256_FROM_64(l_out->header.value);
                } break;
                case TX_ITEM_TYPE_OUT: {
                    dap_chain_tx_out_t *l_out = (dap_chain_tx_out_t *)l_list_tmp->data;
                    if ( IS_ZERO_256(l_out->header.value) || memcmp(a_addr_from, &l_out->addr, sizeof(dap_chain_addr_t))) {
                        continue;
                    }
                    l_value = l_out->header.value;
                } break;
                case TX_ITEM_TYPE_OUT_EXT: {
                    dap_chain_tx_out_ext_t *l_out_ext = (dap_chain_tx_out_ext_t *)l_list_tmp->data;
                    if (IS_ZERO_256(l_out_ext->header.value) || memcmp(a_addr_from, &l_out_ext->addr, sizeof(dap_chain_addr_t)) ||
                            strcmp((char *)a_token_ticker, l_out_ext->token)) {
                        continue;
                    }
                    l_value = l_out_ext->header.value;
                } break;
                case TX_ITEM_TYPE_OUT_COND_OLD:
                case TX_ITEM_TYPE_OUT_COND:
                default:
                    continue;
            }
            // Check whether used 'out' items
            if (!dap_chain_ledger_tx_hash_is_used_out_item (a_ledger, &l_tx_cur_hash, l_out_idx_tmp)) {
                list_used_item_t *l_item = DAP_NEW_Z(list_used_item_t);
                l_item->tx_hash_fast = l_tx_cur_hash;
                l_item->num_idx_out = l_out_idx_tmp;
                l_item->value = l_value;
                l_list_used_out = dap_list_append(l_list_used_out, l_item);
                SUM_256_256(l_value_transfer, l_item->value, &l_value_transfer);
                // already accumulated the required value, finish the search for 'out' items
                if (compare256(l_value_transfer, a_value_need) != -1) {
                    break;
                }
            }
        }
        dap_list_free(l_list_out_items);
    }

    // nothing to tranfer (not enough funds)
    if(!l_list_used_out || compare256(l_value_transfer, a_value_need) == -1) {
        dap_list_free_full(l_list_used_out, free);
        return NULL;
    }

    if (a_value_transfer) {
        *a_value_transfer = l_value_transfer;
    }
    return l_list_used_out;
}

/**
 * @brief dap_chain_ledger_get_list_tx_cond_outs_with_val
 * @param a_ledger
 * @param a_token_ticker
 * @param a_addr_from
 * @param a_subtype
 * @param a_value_need
 * @param a_value_transfer
 * @return
 */
dap_list_t *dap_chain_ledger_get_list_tx_cond_outs_with_val(dap_ledger_t *a_ledger, const char *a_token_ticker,  const dap_chain_addr_t *a_addr_from,
        dap_chain_tx_out_cond_subtype_t a_subtype, uint256_t a_value_need, uint256_t *a_value_transfer)
{
    dap_list_t *l_list_used_out = NULL; // list of transaction with 'out' items
    dap_chain_hash_fast_t l_tx_cur_hash = { 0 };
    uint256_t l_value_transfer = { };
    while(compare256(l_value_transfer, a_value_need) == -1)
    {
        // Get the transaction in the cache by the addr in out item
        dap_chain_datum_tx_t *l_tx = dap_chain_ledger_tx_find_by_addr(a_ledger, a_token_ticker, a_addr_from, &l_tx_cur_hash);
        if(!l_tx)
            break;
        // Get all item from transaction by type
        dap_list_t *l_list_out_cond_items = dap_chain_datum_tx_items_get(l_tx, TX_ITEM_TYPE_OUT_COND, NULL);

        uint32_t l_out_idx_tmp = 0; // current index of 'out' item
        for(dap_list_t *l_list_tmp = l_list_out_cond_items; l_list_tmp; l_list_tmp = dap_list_next(l_list_tmp), l_out_idx_tmp++) {
            dap_chain_tx_item_type_t l_type = *(uint8_t*) l_list_tmp->data;
            uint256_t l_value = { };
            switch (l_type) {
            case TX_ITEM_TYPE_OUT_COND: {
                dap_chain_tx_out_cond_t *l_out_cond = (dap_chain_tx_out_cond_t*) l_list_tmp->data;
                if(IS_ZERO_256(l_out_cond->header.value) || a_subtype != l_out_cond->header.subtype) {
                    continue;
                }
                l_value = l_out_cond->header.value;
            }
                break;
            default:
                continue;
            }
            if (!IS_ZERO_256(l_value)) {
                list_used_item_t *l_item = DAP_NEW(list_used_item_t);
                l_item->tx_hash_fast = l_tx_cur_hash;
                l_item->num_idx_out = l_out_idx_tmp;
                l_item->value = l_value;
                l_list_used_out = dap_list_append(l_list_used_out, l_item);
                SUM_256_256(l_value_transfer, l_item->value, &l_value_transfer);
                // already accumulated the required value, finish the search for 'out' items
                if (compare256(l_value_transfer, a_value_need) != -1) {
                    break;
                }
            }
        }
        dap_list_free(l_list_out_cond_items);
    }

    // nothing to tranfer (not enough funds)
    if(!l_list_used_out || compare256(l_value_transfer, a_value_need) == -1) {
        dap_list_free_full(l_list_used_out, free);
        return NULL;
    }

    if (a_value_transfer) {
        *a_value_transfer = l_value_transfer;
    }
    return l_list_used_out;
}

// Add new verificator callback with associated subtype. Returns 1 if callback replaced, overwise returns 0
int dap_chain_ledger_verificator_add(dap_chain_tx_out_cond_subtype_t a_subtype, dap_chain_ledger_verificator_callback_t a_callback, dap_chain_ledger_verificator_callback_out_t a_callback_added)
{
    dap_chain_ledger_verificator_t *l_new_verificator;
    int l_tmp = (int)a_subtype;
    pthread_rwlock_rdlock(&s_verificators_rwlock);
    HASH_FIND_INT(s_verificators, &l_tmp, l_new_verificator);
    pthread_rwlock_unlock(&s_verificators_rwlock);
    if (l_new_verificator) {
        l_new_verificator->callback = a_callback;
        return 1;
    }
    l_new_verificator = DAP_NEW(dap_chain_ledger_verificator_t);
    l_new_verificator->subtype = (int)a_subtype;
    l_new_verificator->callback = a_callback;
    l_new_verificator->callback_added = a_callback_added;
    pthread_rwlock_wrlock(&s_verificators_rwlock);
    HASH_ADD_INT(s_verificators, subtype, l_new_verificator);
    pthread_rwlock_unlock(&s_verificators_rwlock);
    return 0;
}


dap_list_t * dap_chain_ledger_get_txs(dap_ledger_t *a_ledger, size_t a_count, size_t a_page, bool reverse){
    dap_ledger_private_t *l_ledger_priv = PVT(a_ledger);
    size_t l_offset = a_count * (a_page - 1);
    size_t l_count = HASH_COUNT(l_ledger_priv->ledger_items);
    if (a_page < 2)
        l_offset = 0;
    if (l_offset > l_count){
        return NULL;
    }
    dap_list_t *l_list = NULL;
    size_t l_counter = 0;
    size_t l_end = l_offset + a_count;
    if (!l_ledger_priv->ledger_items) {
        return NULL;
    }
    if (reverse) {
        dap_chain_ledger_tx_item_t *l_ptr = l_ledger_priv->ledger_items->hh.tbl->tail->prev;
        if (!l_ptr)
            l_ptr = l_ledger_priv->ledger_items;
        else
            l_ptr = l_ptr->hh.next;
        for (dap_chain_ledger_tx_item_t *ptr = l_ptr; ptr != NULL && l_counter < l_end; ptr = ptr->hh.prev) {
            if (l_counter >= l_offset) {
                dap_chain_datum_tx_t *l_tx = ptr->tx;
                l_list = dap_list_append(l_list, l_tx);
            }
            l_counter++;
        }
    } else {
        dap_chain_ledger_tx_item_t *l_ptr = l_ledger_priv->ledger_items;
        for (dap_chain_ledger_tx_item_t *ptr = l_ptr; ptr != NULL && l_counter < l_end; ptr = ptr->hh.next) {
            if (l_counter >= l_offset) {
                dap_chain_datum_tx_t *l_tx = ptr->tx;
                l_list = dap_list_append(l_list, l_tx);
            }
            l_counter++;
        }
    }
    return l_list;
}
<|MERGE_RESOLUTION|>--- conflicted
+++ resolved
@@ -2988,15 +2988,6 @@
         l_ledger_priv->tps_timer = dap_timerfd_start(500, s_ledger_tps_callback, l_ledger_priv);
     }
     bool l_from_threshold = a_from_threshold;
-<<<<<<< HEAD
-    if (!l_ledger_priv->load_mode && !a_from_threshold) {
-        HASH_VALUE(a_tx_hash, sizeof(*a_tx_hash), l_hash_value);
-        pthread_rwlock_rdlock(&l_ledger_priv->ledger_rwlock);
-        HASH_FIND_BYHASHVALUE(hh, l_ledger_priv->ledger_items, a_tx_hash, sizeof(dap_chain_hash_fast_t), l_hash_value, l_item_tmp);
-        pthread_rwlock_unlock(&l_ledger_priv->ledger_rwlock);
-    }
-=======
->>>>>>> 216a8ced
     char l_tx_hash_str[DAP_CHAIN_HASH_FAST_STR_SIZE];
     dap_chain_hash_fast_to_str(a_tx_hash, l_tx_hash_str, sizeof(l_tx_hash_str));
     int l_ret_check;
@@ -3353,13 +3344,8 @@
         debug_if(s_debug_more, L_ERROR, "No token ticker in previous txs");
     l_tx_item->cache_data.multichannel = l_multichannel;
     pthread_rwlock_wrlock(&l_ledger_priv->ledger_rwlock);
-<<<<<<< HEAD
-    HASH_ADD_BYHASHVALUE_INORDER(hh, l_ledger_priv->ledger_items, tx_hash_fast, sizeof(dap_chain_hash_fast_t),
-                                 l_hash_value, l_tx_item, s_sort_ledger_tx_item); // tx_hash_fast: name of key field
-=======
     HASH_ADD_INORDER(hh, l_ledger_priv->ledger_items, tx_hash_fast, sizeof(dap_chain_hash_fast_t),
                                  l_tx_item, s_sort_ledger_tx_item); // tx_hash_fast: name of key field
->>>>>>> 216a8ced
     pthread_rwlock_unlock(&l_ledger_priv->ledger_rwlock);
     // Count TPS
     clock_gettime(CLOCK_REALTIME, &l_ledger_priv->tps_end_time);
