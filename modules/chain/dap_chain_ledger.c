--- conflicted
+++ resolved
@@ -318,6 +318,7 @@
  */
 static void s_treshold_emissions_proc( dap_ledger_t * a_ledger)
 {
+    UNUSED(a_ledger);
     // TODO
 }
 
@@ -327,6 +328,7 @@
  */
 static void s_treshold_txs_proc( dap_ledger_t * a_ledger)
 {
+    UNUSED(a_ledger);
     // TODO
 }
 
@@ -664,15 +666,9 @@
 {
     /*
      Steps of checking for current transaction tx2 and every previous transaction tx1:
-<<<<<<< HEAD
-     1. valid(tx2.dap_chain_datum_tx_sig )
-     &&
-     2. valid (tx1.dap_chain_datum_tx_sig)
-=======
      1. valid(tx2.dap_chain_datum_tx_sig.pkey ) && valid (tx1.dap_chain_datum_tx_sig.pkey)
      &&
      2. !is_used_out(tx1.dap_chain_datum_tx_out)
->>>>>>> 6f94f7b4
      &&
      3. hash(tx1) == tx2.dap_chain_datump_tx_in.tx_prev_hash
      &&
@@ -680,11 +676,7 @@
      &&
      5. tx1.dap_chain_datum_tx_out.condition == verify_svc_type(tx2) for conditional ouput
      &&
-<<<<<<< HEAD
      6. sum(  find (tx2.input.tx_prev_hash).output[tx2.input_tx_prev_idx].value )  ==  sum (tx2.outputs.value) per token
-=======
-     5. sum(  find (tx2.input.tx_prev_hash).output[tx2.input_tx_prev_idx].value )  ==  sum (tx2.outputs.value) per token
->>>>>>> 6f94f7b4
      */
 
     dap_ledger_private_t *l_ledger_priv = PVT(a_ledger);
@@ -716,7 +708,6 @@
     // ----------------------------------------------------------------
     // find all 'in' items in current transaction
     dap_list_t *l_list_in = dap_chain_datum_tx_items_get((dap_chain_datum_tx_t*) a_tx, TX_ITEM_TYPE_IN,
-<<<<<<< HEAD
                                                           &l_prev_tx_count);
     // find all conditional 'in' items in current transaction
     dap_list_t *l_list_tmp = dap_chain_datum_tx_items_get((dap_chain_datum_tx_t *)a_tx, TX_ITEM_TYPE_IN_COND,
@@ -727,17 +718,16 @@
         dap_list_free(l_list_tmp);
     }
     l_list_tmp = l_list_in;
+    dap_chain_ledger_tx_bound_t *bound_item;
     int l_list_tmp_num = 0;
-
-    //log_it(L_DEBUG,"Tx check: %d inputs",l_prev_tx_count);
-    dap_chain_ledger_tx_bound_t *bound_item;
-    while(l_list_tmp) {
+     // find all previous transactions
+    for (dap_list_t *l_list_tmp = l_list_in; l_list_tmp; l_list_tmp = dap_list_next(l_list_tmp), l_list_tmp_num++) {
         bound_item = DAP_NEW_Z(dap_chain_ledger_tx_bound_t);
-        l_list_tmp_num++;
         dap_chain_tx_in_t *l_tx_in;
         dap_chain_tx_in_cond_t *l_tx_in_cond;
         dap_chain_hash_fast_t l_tx_prev_hash;
         uint8_t l_cond_type = *(uint8_t *)l_list_tmp->data;
+        // one of the previous transaction
         if (l_cond_type == TX_ITEM_TYPE_IN) {
             l_tx_in = (dap_chain_tx_in_t *)l_list_tmp->data;
             l_tx_prev_hash = l_tx_in->header.tx_prev_hash;
@@ -747,19 +737,6 @@
             l_tx_prev_hash = l_tx_in_cond->header.tx_prev_hash;
             bound_item->tx_cur_in_cond = l_tx_in_cond;
         }
-=======
-            &l_prev_tx_count);
-    //log_it(L_DEBUG,"Tx check: %d inputs",l_prev_tx_count);
-    dap_chain_ledger_tx_bound_t *bound_item;
-    int l_list_tmp_num = 0;
-     // find all previous transactions
-    for (dap_list_t *l_list_tmp = l_list_in; l_list_tmp; l_list_tmp = dap_list_next(l_list_tmp), l_list_tmp_num++) {
-        bound_item = DAP_NEW_Z(dap_chain_ledger_tx_bound_t);
-        dap_chain_tx_in_t *l_tx_in = (dap_chain_tx_in_t*) l_list_tmp->data;
-        // one of the previous transaction
-        dap_chain_hash_fast_t l_tx_prev_hash = l_tx_in->header.tx_prev_hash;
-        bound_item->tx_cur_in = l_tx_in;
->>>>>>> 6f94f7b4
         memcpy(&bound_item->tx_prev_hash_fast, &l_tx_prev_hash, sizeof(dap_chain_hash_fast_t));
 
         bool l_is_blank = dap_hash_fast_is_blank(&l_tx_prev_hash);
@@ -775,11 +752,7 @@
         if(l_is_blank || l_is_first_transaction) {
             // if at least one blank hash is present, then all the hashes should be blank
             if((!l_is_first_transaction && l_list_tmp_num > 1) || !l_is_blank) {
-<<<<<<< HEAD
-                l_is_err = true;
-=======
                 l_err_num = -3;
->>>>>>> 6f94f7b4
                 break;
             }
             l_is_first_transaction = true;
@@ -806,86 +779,8 @@
             break;
         }
         //log_it(L_INFO,"Previous transaction was found for hash %s",l_tx_prev_hash_str);
-
         bound_item->tx_prev = l_tx_prev;
 
-<<<<<<< HEAD
-            // calculate hash of previous transaction anew
-            dap_chain_hash_fast_t *l_hash_prev = dap_chain_node_datum_tx_calc_hash(l_tx_prev);
-            // 3. Compare hash in previous transaction with hash inside 'in' item
-            int l_res_hash = dap_hash_fast_compare(l_hash_prev, &l_tx_prev_hash);
-            DAP_DELETE(l_hash_prev);
-            if(l_res_sign != 1 || l_res_hash != 1) {
-                l_is_err = true;
-                break;
-            }
-
-            if (l_cond_type == TX_ITEM_TYPE_IN_COND) {
-                // Get list of all 'out cond' items from previous transaction
-                dap_list_t *l_list_prev_out_cond = dap_chain_datum_tx_items_get(l_tx_prev, TX_ITEM_TYPE_OUT_COND, NULL);
-                if (!l_list_prev_out_cond || dap_list_length(l_list_prev_out_cond) != 1) {
-                    l_is_err = true;    // expected one and only one conditional output
-                    break;
-                }
-                dap_chain_tx_out_cond_t *l_tx_prev_out_cond = (dap_chain_tx_out_cond_t *)l_list_prev_out_cond->data;
-                dap_chain_ledger_verificator_t *l_verificator;
-                int l_tmp = (int)l_tx_prev_out_cond->header.subtype;
-                HASH_FIND_INT(s_verificators, &l_tmp, l_verificator);
-                if (!l_verificator || !l_verificator->callback) {
-                    log_it(L_ERROR, "No verificator set for conditional output subtype %d", l_tmp);
-                    l_is_err = true;
-                    break;
-                }
-                if (l_verificator->callback(l_tx_prev_out_cond, a_tx) == false) {
-                    l_is_err = true;
-                    break;
-                }
-                bound_item->tx_prev_out_cond = l_tx_prev_out_cond;
-                // calculate sum of values from previous transactions
-                l_values_from_prev_tx += l_tx_prev_out_cond->header.value;
-            } else {
-                // Get list of all 'out' items from previous transaction
-                dap_list_t *l_list_prev_out = dap_chain_datum_tx_items_get(l_tx_prev, TX_ITEM_TYPE_OUT, NULL);
-                // Get one 'out' item in previous transaction bound with current 'in' item
-                dap_chain_tx_out_t *l_tx_prev_out = dap_list_nth_data(l_list_prev_out, l_tx_in->header.tx_out_prev_idx);
-                if(!l_tx_prev_out) {
-                    l_is_err = true;
-                    break;
-                }
-                dap_list_free(l_list_prev_out);
-                bound_item->tx_prev_out = l_tx_prev_out;
-
-                // calculate hash of public key in current transaction
-                dap_chain_hash_fast_t l_hash_pkey;
-                {
-                    // Get sign item
-                    dap_chain_tx_sig_t *l_tx_sig = (dap_chain_tx_sig_t*) dap_chain_datum_tx_item_get(a_tx, NULL,
-                            TX_ITEM_TYPE_SIG, NULL);
-                    // Get sign from sign item
-                    dap_sign_t *l_sign = dap_chain_datum_tx_item_sign_get_sig((dap_chain_tx_sig_t*) l_tx_sig);
-                    // Get public key from sign
-                    size_t l_pkey_ser_size = 0;
-                    const uint8_t *l_pkey_ser = dap_sign_get_pkey(l_sign, &l_pkey_ser_size);
-                    // calculate hash from public key
-                    dap_hash_fast(l_pkey_ser, l_pkey_ser_size, &l_hash_pkey);
-                }
-                // hash of public key in 'out' item of previous transaction
-                uint8_t *l_prev_out_addr_key = l_tx_prev_out->addr.data.key;
-
-                // 4. compare public key hashes in the signature of the current transaction and in the 'out' item of the previous transaction
-                if(memcmp(&l_hash_pkey, l_prev_out_addr_key, sizeof(dap_chain_hash_fast_t))) {
-                    l_is_err = true;
-                    break;
-                }
-                // calculate sum of values from previous transactions
-                l_values_from_prev_tx += l_tx_prev_out->header.value;
-            }
-
-            l_list_bound_items = dap_list_append(l_list_bound_items, bound_item);
-
-            // go to next 'in' item bound with next previous transaction
-            l_list_tmp = dap_list_next(l_list_tmp);
-=======
         // 1. Verify signature in previous transaction
         int l_res_sign = dap_chain_datum_tx_verify_sign(l_tx_prev);
 
@@ -905,42 +800,76 @@
             break;
         }
         DAP_DELETE(l_hash_prev);
-
-        // Get list of all 'out' items from previous transaction
-        dap_list_t *l_list_prev_out = dap_chain_datum_tx_items_get(l_tx_prev, TX_ITEM_TYPE_OUT, NULL);
-        // Get one 'out' item in previous transaction bound with current 'in' item
-        dap_chain_tx_out_t *l_tx_prev_out = dap_list_nth_data(l_list_prev_out, l_tx_in->header.tx_out_prev_idx);
-        if(!l_tx_prev_out) {
-            l_err_num = -8;
+        uint64_t l_value;
+        if (l_cond_type == TX_ITEM_TYPE_IN) {
+            // Get list of all 'out' items from previous transaction
+            dap_list_t *l_list_prev_out = dap_chain_datum_tx_items_get(l_tx_prev, TX_ITEM_TYPE_OUT, NULL);
+            // Get one 'out' item in previous transaction bound with current 'in' item
+            dap_chain_tx_out_t *l_tx_prev_out = dap_list_nth_data(l_list_prev_out, l_tx_in->header.tx_out_prev_idx);
+            if(!l_tx_prev_out) {
+                l_err_num = -8;
+                break;
+            }
+            dap_list_free(l_list_prev_out);
+            bound_item->tx_prev_out = l_tx_prev_out;
+            // calculate hash of public key in current transaction
+            dap_chain_hash_fast_t l_hash_pkey;
+            {
+                // Get sign item
+                dap_chain_tx_sig_t *l_tx_sig = (dap_chain_tx_sig_t*) dap_chain_datum_tx_item_get(a_tx, NULL,
+                        TX_ITEM_TYPE_SIG, NULL);
+                // Get sign from sign item
+                dap_sign_t *l_sign = dap_chain_datum_tx_item_sign_get_sig((dap_chain_tx_sig_t*) l_tx_sig);
+                // Get public key from sign
+                size_t l_pkey_ser_size = 0;
+                const uint8_t *l_pkey_ser = dap_sign_get_pkey(l_sign, &l_pkey_ser_size);
+                // calculate hash from public key
+                dap_hash_fast(l_pkey_ser, l_pkey_ser_size, &l_hash_pkey);
+                // hash of public key in 'out' item of previous transaction
+                uint8_t *l_prev_out_addr_key = l_tx_prev_out->addr.data.key;
+
+                // 4. compare public key hashes in the signature of the current transaction and in the 'out' item of the previous transaction
+                if(memcmp(&l_hash_pkey, l_prev_out_addr_key, sizeof(dap_chain_hash_fast_t))) {
+                    l_err_num = -9;
+                    break;
+                }
+            }
+            l_value = l_tx_prev_out->header.value;
+            l_token = l_tx_prev_out->token;
+        } else { // TX_ITEM_TYPE_IN_COND
+            // Get list of all 'out_cond' items from previous transaction
+            dap_list_t *l_list_prev_out_cond = dap_chain_datum_tx_items_get(l_tx_prev, TX_ITEM_TYPE_OUT_COND, NULL);
+            if (!l_list_prev_out_cond || dap_list_length(l_list_prev_out_cond) != 1) {
+                l_err_num = -8;    // expected one and only one conditional output
+                break;
+            }
+            dap_chain_tx_out_cond_t *l_tx_prev_out_cond = (dap_chain_tx_out_cond_t *)l_list_prev_out_cond->data;
+            dap_chain_ledger_verificator_t *l_verificator;
+            int l_tmp = (int)l_tx_prev_out_cond->header.subtype;
+            HASH_FIND_INT(s_verificators, &l_tmp, l_verificator);
+            if (!l_verificator || !l_verificator->callback) {
+                log_it(L_ERROR, "No verificator set for conditional output subtype %d", l_tmp);
+                l_err_num = -13;
+                break;
+            }
+            // 5. Call verificator for conditional output
+            if (l_verificator->callback(l_tx_prev_out_cond, a_tx) == false) {
+                l_err_num = -14;
+                break;
+            }
+            bound_item->tx_prev_out_cond = l_tx_prev_out_cond;
+            // calculate sum of values from previous transactions
+            l_value = l_tx_prev_out_cond->header.value;
+            l_token = NULL;
+        }
+        if (!l_token || !*l_token) {
+            l_token = l_item_out->token_tiker;
+        }
+        if (!*l_token) {
+            log_it(L_WARNING, "No token ticker found in previous transaction");
+            l_err_num = -15;
             break;
         }
-        dap_list_free(l_list_prev_out);
-        bound_item->tx_prev_out = l_tx_prev_out;
-
-        // calculate hash of public key in current transaction
-        dap_chain_hash_fast_t l_hash_pkey;
-        {
-            // Get sign item
-            dap_chain_tx_sig_t *l_tx_sig = (dap_chain_tx_sig_t*) dap_chain_datum_tx_item_get(a_tx, NULL,
-                    TX_ITEM_TYPE_SIG, NULL);
-            // Get sign from sign item
-            dap_sign_t *l_sign = dap_chain_datum_tx_item_sign_get_sig((dap_chain_tx_sig_t*) l_tx_sig);
-            // Get public key from sign
-            size_t l_pkey_ser_size = 0;
-            const uint8_t *l_pkey_ser = dap_sign_get_pkey(l_sign, &l_pkey_ser_size);
-            // calculate hash from public key
-            dap_hash_fast(l_pkey_ser, l_pkey_ser_size, &l_hash_pkey);
-        }
-        // hash of public key in 'out' item of previous transaction
-        uint8_t *l_prev_out_addr_key = l_tx_prev_out->addr.data.key;
->>>>>>> 6f94f7b4
-
-        // 4. compare public key hashes in the signature of the current transaction and in the 'out' item of the previous transaction
-        if(memcmp(&l_hash_pkey, l_prev_out_addr_key, sizeof(dap_chain_hash_fast_t))) {
-            l_err_num = -9;
-            break;
-        }
-        l_token = l_item_out->token_tiker;
         HASH_FIND_STR(l_values_from_prev_tx, l_token, l_value_cur);
         if (!l_value_cur) {
             l_value_cur = DAP_NEW_Z(dap_chain_ledger_tokenizer_t);
@@ -948,19 +877,13 @@
             HASH_ADD_STR(l_values_from_prev_tx, token_ticker, l_value_cur);
         }
         // calculate sum of values from previous transactions per each token
-        l_value_cur->sum += l_tx_prev_out->header.value;
-        l_value_cur = NULL;
-
+        l_value_cur->sum += l_value;
         l_list_bound_items = dap_list_append(l_list_bound_items, bound_item);
     }
     if (l_list_in)
         dap_list_free(l_list_in);
 
-<<<<<<< HEAD
-    if(l_is_err) {
-=======
     if (l_err_num) {
->>>>>>> 6f94f7b4
         DAP_DELETE(bound_item);
         if ( l_list_bound_items )
             dap_list_free_full(l_list_bound_items, free);
@@ -970,66 +893,75 @@
         return l_err_num;
     }
 
-    // 5. Compare sum of values in 'out' items in the current transaction and in the previous transactions
+    // 6. Compare sum of values in 'out' items in the current transaction and in the previous transactions
     // Calculate the sum of values in 'out' items from the current transaction
-    l_value_cur = DAP_NEW_Z(dap_chain_ledger_tokenizer_t);
-    strcpy(l_value_cur->token_ticker, l_token);
-    HASH_ADD_STR(l_values_from_cur_tx, token_ticker, l_value_cur);
+    bool l_multichannel = false;
+    if (HASH_COUNT(l_values_from_prev_tx) > 1) {
+        l_multichannel = true;
+    } else {
+        l_value_cur = DAP_NEW_Z(dap_chain_ledger_tokenizer_t);
+        strcpy(l_value_cur->token_ticker, l_token);
+        HASH_ADD_STR(l_values_from_cur_tx, token_ticker, l_value_cur);
+    }
     dap_list_t *l_list_tx_out = NULL;
     bool emission_flag = !l_is_first_transaction || (l_is_first_transaction && l_ledger_priv->check_token_emission);
     // find 'out' items
     dap_list_t *l_list_out = dap_chain_datum_tx_items_get((dap_chain_datum_tx_t*) a_tx, TX_ITEM_TYPE_OUT, NULL);
-<<<<<<< HEAD
-    dap_list_t *l_list_out_cond = dap_chain_datum_tx_items_get((dap_chain_datum_tx_t*) a_tx, TX_ITEM_TYPE_OUT_COND, NULL);
-    // accumalate value ​from all 'out' items
-    l_list_tmp = l_list_out;
-    while(l_list_tmp) {
-        dap_chain_tx_out_t *l_tx_out = (dap_chain_tx_out_t*) l_list_tmp->data;
-        if (emission_flag) {
-            l_values_from_cur_tx += l_tx_out->header.value;
-        }
-        l_list_tx_out = dap_list_append(l_list_tx_out, l_tx_out);
-        l_list_tmp = dap_list_next(l_list_tmp);
-    }
-    // accumalate value ​from all 'out_cond' items
-    l_list_tmp = l_list_out_cond;
-    while(l_list_tmp) {
-        dap_chain_tx_out_cond_t *l_tx_out = (dap_chain_tx_out_cond_t*) l_list_tmp->data;
-        if (emission_flag) {
-            l_values_from_cur_tx += l_tx_out->header.value;
-=======
-    dap_list_t *l_list_tmp = dap_chain_datum_tx_items_get((dap_chain_datum_tx_t*) a_tx, TX_ITEM_TYPE_OUT_COND, NULL);
+    l_list_tmp = dap_chain_datum_tx_items_get((dap_chain_datum_tx_t*) a_tx, TX_ITEM_TYPE_OUT_COND, NULL);
     // accumalate value ​from all 'out' & 'out_cond' transactions
     if (l_list_tmp) {
         l_list_out = dap_list_append(l_list_out, l_list_tmp);
     }
+    uint64_t l_value;
     for (l_list_tmp = l_list_out; l_list_tmp; l_list_tmp = dap_list_next(l_list_tmp)) {
         if (*(uint8_t *)l_list_tmp->data == TX_ITEM_TYPE_OUT) {
             dap_chain_tx_out_t *l_tx_out = (dap_chain_tx_out_t*) l_list_tmp->data;
             if (emission_flag) {
-                l_value_cur->sum += l_tx_out->header.value;
+                 l_value = l_tx_out->header.value;
+            }
+            if (l_multichannel) {
+                l_token = l_tx_out->token;
+                if (!*l_token) { // token ticker is mandatory for multichannel transactions
+                    l_err_num = -16;
+                    break;
+                }
+            } else if (*l_tx_out->token) { // token ticker is deprecated for single-channel tx
+                l_err_num = -17;
+                break;
             }
             l_list_tx_out = dap_list_append(l_list_tx_out, l_tx_out);
         } else {
             dap_chain_tx_out_cond_t *l_tx_out = (dap_chain_tx_out_cond_t*) l_list_tmp->data;
             if (emission_flag) {
-                l_value_cur->sum += l_tx_out->header.value;
+                l_value = l_tx_out->header.value;
+            }
+            if (l_multichannel) { // out_cond have no field .token
+                log_it(L_WARNING, "No conditional output support for multichannel transaction");
+                l_err_num = -18;
+                break;
             }
             l_list_tx_out = dap_list_append(l_list_tx_out, l_tx_out);
->>>>>>> 6f94f7b4
-        }
+        }
+        if (l_multichannel) {
+            HASH_FIND_STR(l_values_from_cur_tx, l_token, l_value_cur);
+            if (!l_value_cur) {
+                l_value_cur = DAP_NEW_Z(dap_chain_ledger_tokenizer_t);
+                strcpy(l_value_cur->token_ticker, l_token);
+                HASH_ADD_STR(l_values_from_cur_tx, token_ticker, l_value_cur);
+            }
+        }
+        l_value_cur->sum += l_value;
     }
     if ( l_list_out )
         dap_list_free(l_list_out);
     l_value_cur = NULL;
 
     // Additional check whether the transaction is first
-    while (l_is_first_transaction) {
+    while (l_is_first_transaction && !l_err_num) {
         if (l_ledger_priv->check_token_emission) { // Check the token emission
             dap_chain_datum_token_emission_t * l_token_emission = dap_chain_ledger_token_emission_find(a_ledger, l_token, l_emission_hash);
             if (l_token_emission) {
-                HASH_FIND_STR(l_values_from_cur_tx, l_token, l_value_cur);
-                if (!l_value_cur || l_token_emission->hdr.value != l_value_cur->sum) {
+                if (l_token_emission->hdr.value != l_value_cur->sum) {
                     l_err_num = -10;
                 }
                 l_value_cur = NULL;
@@ -1040,19 +972,7 @@
         }
         break;
     }
-
-<<<<<<< HEAD
-    } else if(l_values_from_cur_tx != l_values_from_prev_tx) { // 6. Compare sum of values in 'out' items in
-                                                               // the current transaction and in the previous transactions
-        log_it(L_ERROR, "Sum of values in out items of current tx (%llu) is not equal outs from previous tx (%llu)",
-               l_values_from_cur_tx, l_values_from_prev_tx);
-        if ( l_list_bound_items )
-            dap_list_free_full(l_list_bound_items, free);
-        if (l_list_tx_out)
-            dap_list_free(l_list_tx_out);
-        return -7;
-=======
-    while (!l_is_first_transaction) {
+    while (!l_is_first_transaction && !l_err_num) {
         HASH_ITER(hh, l_values_from_prev_tx, l_value_cur, l_tmp) {
             HASH_FIND_STR(l_values_from_cur_tx, l_value_cur->token_ticker, l_res);
             if (!l_res || l_res->sum != l_value_cur->sum) {
@@ -1063,7 +983,6 @@
             }
         }
         break;
->>>>>>> 6f94f7b4
     }
 
     HASH_ITER(hh, l_values_from_prev_tx, l_value_cur, l_tmp) {
@@ -1157,6 +1076,7 @@
     if (ret == -1) {
         goto FIN;
     }
+    bool l_multichannel = false;
     // Mark 'out' items in cache if they were used & delete previous transactions from cache if it need
     // find all bound pairs 'in' and 'out'
     dap_list_t *l_list_tmp = l_list_bound_items;
@@ -1171,16 +1091,19 @@
             l_token_ticker = bound_item->tx_prev_out->token;
         }
         dap_chain_hash_fast_t *l_tx_prev_hash;
-        if (l_cond != TX_ITEM_TYPE_IN_COND) {
+        if (l_cond == TX_ITEM_TYPE_IN) {
             dap_chain_tx_in_t *l_tx_in = bound_item->tx_cur_in;
             // Update balance: deducts
-            dap_ledger_wallet_balance_t *wallet_balance = NULL;
+            dap_ledger_wallet_balance_t *wallet_balance = NULL, *l_balance_tmp = NULL;
             char *l_addr_str = dap_chain_addr_to_str(&bound_item->tx_prev_out->addr);
             char *l_wallet_balance_key = dap_strjoin(" ", l_addr_str, l_token_ticker, (char*)NULL);
             HASH_FIND_STR(PVT(a_ledger)->balance_accounts, l_wallet_balance_key, wallet_balance);
             if (wallet_balance) {
                 //log_it(L_DEBUG,"SPEND %lu from addr: %s", bound_item->tx_prev_out->header.value, l_wallet_balance_key);
                 wallet_balance->balance -= bound_item->tx_prev_out->header.value;
+                if (l_balance_tmp && l_balance_tmp != wallet_balance) {
+                    l_multichannel = true;
+                }
             } else {
                 log_it(L_ERROR,"!!! Attempt to SPEND from some non-existent balance !!!: %s %s", l_addr_str, l_token_ticker);
             }
@@ -1188,7 +1111,7 @@
             DAP_DELETE(l_wallet_balance_key);
             /// Mark 'out' item in cache because it used
             l_tx_prev_hash = &(l_prev_item_out->tx_hash_spent_fast[l_tx_in->header.tx_out_prev_idx]);
-        } else {
+        } else { // TX_ITEM_TYPE_IN_COND
             // all balance deducts performed with previous conditional transaction
             dap_chain_tx_in_cond_t *l_tx_in_cond = bound_item->tx_cur_in_cond;
             /// Mark 'out' item in cache because it used
@@ -1241,12 +1164,11 @@
         if (l_base_tx_count >=1  && l_base_tx_list){
             dap_chain_tx_token_t * l_tx_token =(dap_chain_tx_token_t *) l_base_tx_list->data;
             if ( l_tx_token )
-                l_token_ticker = dap_strdup( l_tx_token->header.ticker);
+                l_token_ticker = l_tx_token->header.ticker;
         }
     }
 
     //Update balance : raise
-    bool l_multichannel = false;
     for (dap_list_t *l_tx_out = l_list_tx_out; l_tx_out; l_tx_out = dap_list_next(l_tx_out)) {
         if (*(uint8_t *)l_tx_out->data == TX_ITEM_TYPE_OUT_COND) {
             continue;   // balance raise will be with next conditional transaction
@@ -1258,9 +1180,8 @@
             //        (long double) l_out_item->header.value/ 1000000000000.0L,
             //        l_token_ticker, l_addr_str);
             dap_ledger_wallet_balance_t *wallet_balance = NULL;
-            if (*l_out_item->token) { // Multichannel transaction
+            if (l_multichannel) {
                 l_token_ticker = l_out_item->token;
-                l_multichannel = true;
             }
             char *l_wallet_balance_key = dap_strjoin(" ", l_addr_str, l_token_ticker, (char*)NULL);
             //log_it (L_DEBUG,"\t\tAddr: %s token: %s", l_addr_str, l_token_ticker);
