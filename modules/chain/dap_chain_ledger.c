﻿/*
 * Authors:
 * Dmitriy A. Gearasimov <gerasimov.dmitriy@demlabs.net>
 * Alexander Lysikov <alexander.lysikov@demlabs.net>
 * DeM Labs Inc.   https://demlabs.net
 * DeM Labs Open source community https://github.com/demlabsinc
 * Copyright  (c) 2017-2019
 * All rights reserved.

 This file is part of DAP (Deus Applications Prototypes) the open source project

 DAP (Deus Applicaions Prototypes) is free software: you can redistribute it and/or modify
 it under the terms of the GNU General Public License as published by
 the Free Software Foundation, either version 3 of the License, or
 (at your option) any later version.

 DAP is distributed in the hope that it will be useful,
 but WITHOUT ANY WARRANTY; without even the implied warranty of
 MERCHANTABILITY or FITNESS FOR A PARTICULAR PURPOSE.  See the
 GNU General Public License for more details.

 You should have received a copy of the GNU General Public License
 along with any DAP based project.  If not, see <http://www.gnu.org/licenses/>.
 */

#include <stdio.h>
#include <stdlib.h>
#include <stdint.h>
#include <stdbool.h>
#include <stddef.h>
#include <string.h>
#include <pthread.h>
//#include <malloc.h>

#ifdef _WIN32
#include <winsock2.h>
#include <windows.h>
#include <mswsock.h>
#include <ws2tcpip.h>
#include <io.h>
#include <time.h>
#endif

#include "uthash.h"
#include "utlist.h"
#include "dap_chain_common.h"
#include "dap_events.h"
#include "dap_math_ops.h"
#include "dap_list.h"
#include "dap_hash.h"
#include "dap_string.h"
#include "dap_strfuncs.h"
#include "dap_config.h"
#include "dap_cert.h"
#include "dap_timerfd.h"
#include "dap_chain_datum_tx_token.h"
#include "dap_chain_datum_token.h"
#include "dap_chain_mempool.h"
#include "dap_chain_global_db.h"
#include "dap_chain_ledger.h"
#include "dap_chain_pvt.h"
#include "json-c/json.h"
#include "json-c/json_object.h"
#include "dap_notify_srv.h"
#include "dap_chain_net_srv.h"

#define LOG_TAG "dap_chain_ledger"

typedef struct dap_chain_ledger_verificator {
    int subtype;    // hash key
    dap_chain_ledger_verificator_callback_t callback;
    dap_chain_ledger_verificator_callback_out_t callback_added;
    UT_hash_handle hh;
} dap_chain_ledger_verificator_t;

static dap_chain_ledger_verificator_t *s_verificators;
static  pthread_rwlock_t s_verificators_rwlock;

#define MAX_OUT_ITEMS   10

typedef struct dap_chain_ledger_token_emission_for_stake_lock_item {
	dap_chain_hash_fast_t	datum_token_emission_for_stake_lock_hash;
	dap_chain_hash_fast_t	tx_used_out;
//	const char 				datum_token_emission_hash[DAP_CHAIN_HASH_FAST_STR_SIZE];
	UT_hash_handle hh;
} dap_chain_ledger_token_emission_for_stake_lock_item_t;

static dap_chain_ledger_token_emission_for_stake_lock_item_t	*s_emission_for_stake_lock;
static  pthread_rwlock_t 										s_emission_for_stake_lock_rwlock;

typedef struct dap_chain_ledger_token_emission_item {
    dap_chain_hash_fast_t datum_token_emission_hash;
    dap_chain_datum_token_emission_t *datum_token_emission;
    size_t datum_token_emission_size;
    dap_chain_hash_fast_t tx_used_out;
    UT_hash_handle hh;
} dap_chain_ledger_token_emission_item_t;

typedef struct dap_chain_ledger_token_item {
    char ticker[DAP_CHAIN_TICKER_SIZE_MAX];
    uint16_t type;
    dap_chain_datum_token_t * datum_token;
    uint64_t datum_token_size;

    uint256_t total_supply;
    uint256_t current_supply;

    pthread_rwlock_t token_emissions_rwlock;
    dap_chain_ledger_token_emission_item_t * token_emissions;

    // for auth operations
    dap_sign_t ** auth_signs;
    dap_chain_hash_fast_t * auth_signs_pkey_hash;
    size_t auth_signs_total;
    size_t auth_signs_valid;
    uint16_t           flags;
    dap_chain_addr_t * tx_recv_allow;
    size_t             tx_recv_allow_size;
    dap_chain_addr_t * tx_recv_block;
    size_t             tx_recv_block_size;
    dap_chain_addr_t * tx_send_allow;
    size_t             tx_send_allow_size;
    dap_chain_addr_t * tx_send_block;
    size_t             tx_send_block_size;
    UT_hash_handle hh;
} dap_chain_ledger_token_item_t;

// ledger cache item - one of unspent outputs
typedef struct dap_chain_ledger_tx_item {
    dap_chain_hash_fast_t tx_hash_fast;
    dap_chain_datum_tx_t *tx;
    struct {
        dap_time_t ts_created;
        int n_outs;
        int n_outs_used;
        char token_ticker[DAP_CHAIN_TICKER_SIZE_MAX];
        // TODO dynamically allocates the memory in order not to limit the number of outputs in transaction
        dap_chain_hash_fast_t tx_hash_spent_fast[MAX_OUT_ITEMS]; // spent outs list
    } cache_data;
    UT_hash_handle hh;
} dap_chain_ledger_tx_item_t;

typedef struct dap_chain_ledger_tx_spent_item {
    dap_chain_hash_fast_t tx_hash_fast;
    dap_time_t spent_time;
    char token_ticker[DAP_CHAIN_TICKER_SIZE_MAX];
    UT_hash_handle hh;
} dap_chain_ledger_tx_spent_item_t;

typedef struct dap_chain_ledger_tokenizer {
    char token_ticker[DAP_CHAIN_TICKER_SIZE_MAX];
    uint256_t sum;
    UT_hash_handle hh;
} dap_chain_ledger_tokenizer_t;

typedef struct dap_chain_ledger_tx_bound {
    dap_chain_hash_fast_t tx_prev_hash;
    dap_chain_datum_tx_t *tx_prev;
    union {
        dap_chain_tx_in_t *tx_cur_in;
        dap_chain_tx_in_cond_t *tx_cur_in_cond;
    } in;
    union {
        dap_chain_tx_out_old_t *tx_prev_out;
        // 256
        dap_chain_tx_out_t *tx_prev_out_256;
        dap_chain_tx_out_ext_t *tx_prev_out_ext_256;
        dap_chain_tx_out_cond_t *tx_prev_out_cond_256;
    } out;
    union {
        dap_chain_ledger_tx_item_t *item_out;
        dap_chain_ledger_token_emission_item_t *item_emission;
    };
} dap_chain_ledger_tx_bound_t;

// in-memory wallet balance
typedef struct dap_ledger_wallet_balance {
    char *key;
    char token_ticker[DAP_CHAIN_TICKER_SIZE_MAX];
    uint256_t balance;
    UT_hash_handle hh;
} dap_ledger_wallet_balance_t;

typedef struct dap_ledger_cache_item {
    dap_chain_hash_fast_t *hash;
    bool found;
} dap_ledger_cache_item_t;

typedef struct dap_ledger_cache_str_item {
    char *key;
    bool found;
} dap_ledger_cache_str_item_t;

// dap_ledget_t private section
typedef struct dap_ledger_private {
    dap_chain_net_t * net;
    // List of ledger - unspent transactions cache
    dap_chain_ledger_tx_item_t *threshold_txs;
    dap_chain_ledger_token_emission_item_t * threshold_emissions;

    dap_chain_ledger_tx_item_t *ledger_items;
    dap_chain_ledger_tx_spent_item_t *spent_items;

    dap_chain_ledger_token_item_t *tokens;

    dap_ledger_wallet_balance_t *balance_accounts;

    // for separate access to ledger
    pthread_rwlock_t ledger_rwlock;
    // for separate access to tokens
    pthread_rwlock_t tokens_rwlock;

    pthread_rwlock_t threshold_txs_rwlock;
    pthread_rwlock_t threshold_emissions_rwlock;
    pthread_rwlock_t balance_accounts_rwlock;

    uint16_t check_flags;
    bool check_ds;
    bool check_cells_ds;
    bool check_token_emission;
    dap_chain_cell_id_t local_cell_id;

    bool load_mode;
    // TPS section
    dap_timerfd_t *tps_timer;
    struct timespec tps_start_time;
    struct timespec tps_current_time;
    struct timespec tps_end_time;
    size_t tps_count;
} dap_ledger_private_t;
#define PVT(a) ( (dap_ledger_private_t* ) a->_internal )


static  dap_chain_ledger_tx_item_t* tx_item_find_by_addr(dap_ledger_t *a_ledger,
        const dap_chain_addr_t *a_addr, const char * a_token, dap_chain_hash_fast_t *a_tx_first_hash);
static void s_threshold_emissions_proc( dap_ledger_t * a_ledger);
static void s_threshold_txs_proc( dap_ledger_t * a_ledger);
static int s_token_tsd_parse(dap_ledger_t * a_ledger, dap_chain_ledger_token_item_t *a_token_item , dap_chain_datum_token_t * a_token, size_t a_token_size);
static int s_ledger_permissions_check(dap_chain_ledger_token_item_t *  a_token_item, uint16_t a_permission_id, const void * a_data,size_t a_data_size );
static bool s_ledger_tps_callback(void *a_arg);

static size_t s_threshold_emissions_max = 1000;
static size_t s_threshold_txs_max = 10000;
static bool s_debug_more = false;

struct json_object *wallet_info_json_collect(dap_ledger_t *a_ledger, dap_ledger_wallet_balance_t* a_bal);
static void wallet_info_notify();

/**
 * @brief dap_chain_ledger_init
 * current function version set s_debug_more parameter, if it define in config, and returns 0
 * @return
 */
int dap_chain_ledger_init()
{
    s_debug_more = dap_config_get_item_bool_default(g_config,"ledger","debug_more",false);
    pthread_rwlock_init(&s_verificators_rwlock, NULL);
    pthread_rwlock_init(&s_emission_for_stake_lock_rwlock, NULL);
    return 0;
}

/**
 * @brief dap_chain_ledger_deinit
 * nothing do
 */
void dap_chain_ledger_deinit()
{
    uint16_t l_net_count = 0;
    dap_chain_net_t **l_net_list = dap_chain_net_list(&l_net_count);
    for(uint16_t i =0; i < l_net_count; i++) {
        dap_chain_ledger_purge(l_net_list[i]->pub.ledger, true);
    }
    DAP_DELETE(l_net_list);
}

/**
 * @brief dap_chain_ledger_handle_new
 * Create empty dap_ledger_t structure
 * @return dap_ledger_t*
 */
static dap_ledger_t * dap_chain_ledger_handle_new(void)
{
    dap_ledger_t *l_ledger = DAP_NEW_Z(dap_ledger_t);
    dap_ledger_private_t * l_ledger_pvt;
    l_ledger->_internal = l_ledger_pvt = DAP_NEW_Z(dap_ledger_private_t);

    // Initialize Read/Write Lock Attribute
    pthread_rwlock_init(&l_ledger_pvt->ledger_rwlock, NULL);
    pthread_rwlock_init(&l_ledger_pvt->tokens_rwlock, NULL);
    pthread_rwlock_init(&l_ledger_pvt->threshold_txs_rwlock , NULL);
    pthread_rwlock_init(&l_ledger_pvt->threshold_emissions_rwlock , NULL);
    pthread_rwlock_init(&l_ledger_pvt->balance_accounts_rwlock , NULL);
    return l_ledger;
}

/**
 * @brief dap_chain_ledger_handle_free
 * Remove dap_ledger_t structure
 * @param a_ledger
 */
void dap_chain_ledger_handle_free(dap_ledger_t *a_ledger)
{
    if(!a_ledger)
        return;
    log_it(L_INFO,"Ledger %s destroyed", a_ledger->net_name);
    // Destroy Read/Write Lock
    pthread_rwlock_destroy(&PVT(a_ledger)->ledger_rwlock);
    pthread_rwlock_destroy(&PVT(a_ledger)->tokens_rwlock);
    pthread_rwlock_destroy(&PVT(a_ledger)->threshold_txs_rwlock );
    pthread_rwlock_destroy(&PVT(a_ledger)->threshold_emissions_rwlock );
    pthread_rwlock_destroy(&PVT(a_ledger)->balance_accounts_rwlock );
    DAP_DELETE(PVT(a_ledger));
    DAP_DELETE(a_ledger);

}

void dap_chain_ledger_load_end(dap_ledger_t *a_ledger)
{
    PVT(a_ledger)->load_mode = false;
}

struct json_object *wallet_info_json_collect(dap_ledger_t *a_ledger, dap_ledger_wallet_balance_t *a_bal) {
    struct json_object *l_json = json_object_new_object();
    json_object_object_add(l_json, "class", json_object_new_string("Wallet"));
    struct json_object *l_network = json_object_new_object();
    json_object_object_add(l_network, "name", json_object_new_string(a_ledger->net_name));
    char *pos = strrchr(a_bal->key, ' ');
    if (pos) {
        size_t l_addr_len = pos - a_bal->key;
        char *l_addr_str = DAP_NEW_S_SIZE(char, l_addr_len + 1);
        memcpy(l_addr_str, a_bal->key, pos - a_bal->key);
        *(l_addr_str + l_addr_len) = '\0';
        json_object_object_add(l_network, "address", json_object_new_string(l_addr_str));
    } else {
        json_object_object_add(l_network, "address", json_object_new_string("Unknown"));
    }
    struct json_object *l_token = json_object_new_object();
    json_object_object_add(l_token, "name", json_object_new_string(a_bal->token_ticker));
    char *l_balance_coins = dap_chain_balance_to_coins(a_bal->balance);
    char *l_balance_datoshi = dap_chain_balance_print(a_bal->balance);
    json_object_object_add(l_token, "full_balance", json_object_new_string(l_balance_coins));
    json_object_object_add(l_token, "datoshi", json_object_new_string(l_balance_datoshi));
    DAP_DELETE(l_balance_coins);
    DAP_DELETE(l_balance_datoshi);
    json_object_object_add(l_network, "tokens", l_token);
    json_object_object_add(l_json, "networks", l_network);
    return l_json;
}

/**
 * @brief dap_chain_ledger_token_check
 * @param a_ledger
 * @param a_token
 * @return
 */
int dap_chain_ledger_token_decl_add_check(dap_ledger_t *a_ledger, dap_chain_datum_token_t *a_token, size_t a_token_size)
{
    if ( !a_ledger){
        if(s_debug_more)
            log_it(L_ERROR, "NULL ledger, can't add datum with token declaration!");
        return  -1;
    }

    dap_chain_ledger_token_item_t *l_token_item;
    pthread_rwlock_rdlock(&PVT(a_ledger)->tokens_rwlock);
    HASH_FIND_STR(PVT(a_ledger)->tokens, a_token->ticker, l_token_item);
    pthread_rwlock_unlock(&PVT(a_ledger)->tokens_rwlock);
    if ( l_token_item != NULL ){
        log_it(L_WARNING,"Duplicate token declaration for ticker '%s' ", a_token->ticker);
        return -3;
    }
    // Check signs
    size_t l_signs_unique = 0;
    size_t l_size_tsd_section = 0;
    switch (a_token->type) {
        case DAP_CHAIN_DATUM_TOKEN_TYPE_NATIVE_DECL:
        case DAP_CHAIN_DATUM_TOKEN_TYPE_PRIVATE_DECL:
            l_size_tsd_section = a_token->header_native_decl.tsd_total_size;
            break;
    }
    size_t l_signs_size = a_token_size - sizeof(dap_chain_datum_token_t) - l_size_tsd_section;
    dap_sign_t **l_signs = dap_sign_get_unique_signs(a_token->data_n_tsd + l_size_tsd_section, l_signs_size, &l_signs_unique);
    if (l_signs_unique >= a_token->signs_total){
        size_t l_signs_approve = 0;
        for (size_t i=0; i < l_signs_unique; i++){
            dap_sign_t *l_sign = l_signs[i];
            if (dap_sign_verify_size(l_sign, l_signs_size)) {
                if (dap_sign_verify(l_sign, a_token, sizeof(dap_chain_datum_token_t) - sizeof(uint16_t)) == 1) {
                    l_signs_approve++;
                }
            }
        }
        if (l_signs_approve >= a_token->signs_total){
            return 0;
        } else {
            log_it(L_WARNING, "The token declaration has %zu valid signatures out of %hu.", l_signs_approve, a_token->signs_total);
            return -5;
        }
    } else {
        log_it(L_WARNING, "The number of unique token signs %zu is less than total token signs set to %hu.",
               l_signs_unique, a_token->signs_total);
        return -4;
    }
    // Checks passed
    return 0;
}

/**
 * @brief dap_chain_ledger_token_ticker_check
 * @param a_ledger
 * @param a_token_ticker
 * @return
 */
dap_chain_datum_token_t *dap_chain_ledger_token_ticker_check(dap_ledger_t * a_ledger, const char *a_token_ticker)
{
    if ( !a_ledger){
        if(s_debug_more)
            log_it(L_WARNING, "NULL ledger, can't find token ticker");
        return NULL;
    }
    dap_chain_ledger_token_item_t *l_token_item;
    pthread_rwlock_rdlock(&PVT(a_ledger)->tokens_rwlock);
    HASH_FIND_STR(PVT(a_ledger)->tokens, a_token_ticker, l_token_item);
    pthread_rwlock_unlock(&PVT(a_ledger)->tokens_rwlock);
    return l_token_item ? l_token_item->datum_token : NULL;
}

/**
 * @brief update current_supply in token cache
 *
 * @param a_ledger ledger object
 * @param l_token_item token item object
 */
void s_update_token_cache(dap_ledger_t *a_ledger, dap_chain_ledger_token_item_t *l_token_item)
{
    char *l_gdb_group = dap_chain_ledger_get_gdb_group(a_ledger, DAP_CHAIN_LEDGER_TOKENS_STR);
    size_t l_cache_size = l_token_item->datum_token_size + sizeof(uint256_t);
    uint8_t *l_cache = DAP_NEW_S_SIZE(uint8_t, l_cache_size);
    memcpy(l_cache, &l_token_item->current_supply, sizeof(uint256_t));
    memcpy(l_cache + sizeof(uint256_t), l_token_item->datum_token, l_token_item->datum_token_size);
    if (!dap_chain_global_db_gr_set(l_token_item->ticker, l_cache, l_cache_size, l_gdb_group)) {
        char *l_supply = dap_chain_balance_print(l_token_item->current_supply);
        log_it(L_WARNING, "Ledger cache mismatch, can't add token [%s] with supply %s", l_token_item->ticker, l_supply);
        DAP_FREE(l_supply);
    }
    DAP_DELETE(l_gdb_group);
}

/**
 * @brief dap_chain_ledger_token_add
 * @param a_token
 * @param a_token_size
 * @return
 */
int dap_chain_ledger_token_add(dap_ledger_t *a_ledger, dap_chain_datum_token_t *a_token, size_t a_token_size)
{
    if ( !a_ledger){
        if(s_debug_more)
            log_it(L_ERROR, "NULL ledger, can't add datum with token declaration!");
        return  -1;
    }
    dap_chain_ledger_token_item_t * l_token_item;
    pthread_rwlock_rdlock(&PVT(a_ledger)->tokens_rwlock);
    HASH_FIND_STR(PVT(a_ledger)->tokens, a_token->ticker,l_token_item);
    pthread_rwlock_unlock(&PVT(a_ledger)->tokens_rwlock);

    if (l_token_item) {
        if(s_debug_more)
            log_it(L_WARNING,"Duplicate token declaration for ticker '%s' ", a_token->ticker);
        return -3;
    }

    l_token_item = DAP_NEW_Z(dap_chain_ledger_token_item_t);
    dap_snprintf(l_token_item->ticker,sizeof (l_token_item->ticker), "%s", a_token->ticker);
    pthread_rwlock_init(&l_token_item->token_emissions_rwlock,NULL);

    dap_chain_datum_token_t *l_token = a_token->type == DAP_CHAIN_DATUM_TOKEN_TYPE_OLD_SIMPLE ?
                dap_chain_datum_token_read((byte_t *)a_token, &a_token_size) : a_token;

    l_token_item->datum_token_size  = a_token_size;
    l_token_item->type              = a_token->type;
    l_token_item->datum_token       = DAP_DUP_SIZE(a_token, a_token_size);
    l_token_item->total_supply      = l_token->total_supply;
    l_token_item->auth_signs_total  = l_token->signs_total;
    l_token_item->auth_signs_valid  = l_token->signs_valid;
    l_token_item->auth_signs = dap_chain_datum_token_signs_parse(a_token, a_token_size,
                                                               &l_token_item->auth_signs_total,
                                                               &l_token_item->auth_signs_valid);
    if(l_token_item->auth_signs_total) {
        l_token_item->auth_signs_pkey_hash = DAP_NEW_Z_SIZE(dap_chain_hash_fast_t, sizeof(dap_chain_hash_fast_t) * l_token_item->auth_signs_total);
        for(uint16_t k=0; k<l_token_item->auth_signs_total;k++){
            dap_sign_get_pkey_hash(l_token_item->auth_signs[k], &l_token_item->auth_signs_pkey_hash[k]);
        }
    }

    l_token_item->current_supply = l_token_item->total_supply;

    pthread_rwlock_wrlock(&PVT(a_ledger)->tokens_rwlock);
    HASH_ADD_STR(PVT(a_ledger)->tokens, ticker, l_token_item);
    pthread_rwlock_unlock(&PVT(a_ledger)->tokens_rwlock);

    switch(a_token->type) {
    case DAP_CHAIN_DATUM_TOKEN_TYPE_OLD_SIMPLE:
    case DAP_CHAIN_DATUM_TOKEN_TYPE_SIMPLE:
        if(s_debug_more) {
            char *l_balance = dap_chain_balance_to_coins(l_token->total_supply);
            log_it(L_NOTICE, "Simple token %s added (total_supply = %s total_signs_valid=%hu signs_total=%hu type=DAP_CHAIN_DATUM_TOKEN_TYPE_SIMPLE )",
                    l_token->ticker, l_balance,
                    l_token->signs_valid, l_token->signs_total);
            DAP_DELETE(l_balance);
        }
        break;
    case DAP_CHAIN_DATUM_TOKEN_TYPE_PRIVATE_DECL:
        if(s_debug_more) {
            char *l_balance = dap_chain_balance_to_coins(a_token->total_supply);
            log_it(L_NOTICE, "Private token %s added (total_supply = %s total_signs_valid=%hu signs_total=%hu type=DAP_CHAIN_DATUM_TOKEN_TYPE_PRIVATE_DECL)",
                    a_token->ticker, l_balance,
                    a_token->signs_valid, a_token->signs_total);
            DAP_DELETE(l_balance);
        }
        s_token_tsd_parse(a_ledger,l_token_item, a_token, a_token_size);
        break;
   case DAP_CHAIN_DATUM_TOKEN_TYPE_NATIVE_DECL:
        if(s_debug_more) {
            char *l_balance = dap_chain_balance_to_coins(a_token->total_supply);
            log_it(L_NOTICE, "CF20 token %s added (total_supply = %s total_signs_valid=%hu signs_total=%hu)",
                    a_token->ticker, l_balance,
                    a_token->signs_valid, a_token->signs_total);
            DAP_DELETE(l_balance);
        }
        s_token_tsd_parse(a_ledger,l_token_item, a_token, a_token_size);
        break;
    case DAP_CHAIN_DATUM_TOKEN_TYPE_PRIVATE_UPDATE:
        if(s_debug_more)
            log_it( L_WARNING, "Private token %s type=DAP_CHAIN_DATUM_TOKEN_TYPE_PRIVATE_UPDATE. Not processed, wait for software update", a_token->ticker);
            // TODO: Check authorithy
            //s_token_tsd_parse(a_ledger,l_token_item, a_token, a_token_size);
        break;
    default:
        if(s_debug_more)
            log_it(L_WARNING,"Unknown token declaration type 0x%04X", a_token->type );
    }

    s_threshold_emissions_proc(a_ledger); //TODO process thresholds only for no-consensus chains
    s_update_token_cache(a_ledger, l_token_item);
    if (a_token->type == DAP_CHAIN_DATUM_TOKEN_TYPE_OLD_SIMPLE)
        DAP_DELETE(l_token);
    return 0;
}

/**
 * @brief s_token_tsd_parse
 *
 * @param a_ledger
 * @param a_token_item
 * @param a_token
 * @param a_token_size
 * @return int
 */
static int s_token_tsd_parse(dap_ledger_t * a_ledger, dap_chain_ledger_token_item_t *a_token_item , dap_chain_datum_token_t * a_token, size_t a_token_size)
{
    UNUSED(a_ledger);
    dap_tsd_t * l_tsd= dap_chain_datum_token_tsd_get(a_token,a_token_size);
    size_t l_tsd_size=0;
    size_t l_tsd_total_size = a_token->header_native_decl.tsd_total_size;

    for( size_t l_offset=0; l_offset < l_tsd_total_size;  l_offset += l_tsd_size ){
        l_tsd = (dap_tsd_t *) (((byte_t*)l_tsd ) +l_offset);
        l_tsd_size =  l_tsd? dap_tsd_size(l_tsd): 0;
        if( l_tsd_size==0 ){
            if(s_debug_more)
                log_it(L_ERROR,"Wrong zero TSD size, exiting TSD parse");
            break;
        }else if (l_tsd_size + l_offset > l_tsd_total_size ){
            if(s_debug_more)
                log_it(L_ERROR,"Wrong %zd TSD size, exiting TSD parse", l_tsd_size);
            break;
        }
        switch (l_tsd->type) {
           // set flags
            case DAP_CHAIN_DATUM_TOKEN_TSD_TYPE_SET_FLAGS:{
                a_token_item->flags |= dap_tsd_get_scalar(l_tsd,uint16_t);
            }break;

           // unset flags
            case DAP_CHAIN_DATUM_TOKEN_TSD_TYPE_UNSET_FLAGS:{
                a_token_item->flags ^= dap_tsd_get_scalar(l_tsd,uint16_t);
            }break;

            // set total supply
            case DAP_CHAIN_DATUM_TOKEN_TSD_TYPE_TOTAL_SUPPLY:{ // 256
                a_token_item->total_supply = dap_tsd_get_scalar(l_tsd,uint256_t);
            }break;

            case DAP_CHAIN_DATUM_TOKEN_TSD_TYPE_TOTAL_SUPPLY_OLD:{ // 128
                a_token_item->total_supply = GET_256_FROM_128(dap_tsd_get_scalar(l_tsd,uint128_t));
            }break;

            // Set total signs count value to set to be valid
            case DAP_CHAIN_DATUM_TOKEN_TSD_TYPE_TOTAL_SIGNS_VALID:{
                a_token_item->auth_signs_valid = dap_tsd_get_scalar(l_tsd,uint16_t);
            }break;

            // Remove owner signature by pkey fingerprint
            case DAP_CHAIN_DATUM_TOKEN_TSD_TYPE_TOTAL_SIGNS_REMOVE:{
                dap_hash_fast_t l_hash = dap_tsd_get_scalar(l_tsd,dap_hash_fast_t);
                for( size_t i=0; i<a_token_item->auth_signs_total; i++){
                    if (dap_hash_fast_compare(&l_hash, &a_token_item->auth_signs_pkey_hash[i] )){
                        if (i+1 != a_token_item->auth_signs_total){
                            memmove(a_token_item->auth_signs+i,a_token_item->auth_signs+i+1,
                                   (a_token_item->auth_signs_total-i-1)*sizeof (void*));
                            memmove(a_token_item->auth_signs_pkey_hash+i,a_token_item->auth_signs_pkey_hash+i+1,
                                   (a_token_item->auth_signs_total-i-1)*sizeof (void*));
                        }
                        a_token_item->auth_signs_total--;
                        if(a_token_item->auth_signs_total){
                            // Type sizeof's misunderstanding in realloc?
                            a_token_item->auth_signs = DAP_REALLOC(a_token_item->auth_signs,a_token_item->auth_signs_total*sizeof (void*) );
                            a_token_item->auth_signs_pkey_hash = DAP_REALLOC(a_token_item->auth_signs_pkey_hash,a_token_item->auth_signs_total*sizeof (void*) );
                        }else{
                            DAP_DEL_Z(a_token_item->auth_signs);
                            DAP_DEL_Z(a_token_item->auth_signs_pkey_hash);
                        }

                        break;
                    }
                }
            }break;

            // Add owner signature's pkey fingerprint
            case DAP_CHAIN_DATUM_TOKEN_TSD_TYPE_TOTAL_SIGNS_ADD:{
                if(l_tsd->size == sizeof (dap_hash_fast_t) ){
                    a_token_item->auth_signs_total++;
                    // Type sizeof's misunderstanding in realloc?
                    a_token_item->auth_signs = DAP_REALLOC(a_token_item->auth_signs,a_token_item->auth_signs_total*sizeof (void*) );
                    a_token_item->auth_signs_pkey_hash = DAP_REALLOC(a_token_item->auth_signs_pkey_hash,a_token_item->auth_signs_total*sizeof (void*) );
                    a_token_item->auth_signs[a_token_item->auth_signs_total-1] = NULL;
                    memcpy( &a_token_item->auth_signs_pkey_hash[a_token_item->auth_signs_total-1], l_tsd->data, l_tsd->size ) ;
                }else{
                    if(s_debug_more)
                        log_it(L_ERROR,"TSD param DAP_CHAIN_DATUM_TOKEN_TSD_TYPE_TOTAL_SIGNS_ADD expected to have %zd bytes data length, not %zd",
                           sizeof (dap_hash_fast_t), l_tsd_size );
                }
            }break;

            //Allowed tx receiver addres list add, remove or clear
            case DAP_CHAIN_DATUM_TOKEN_TSD_TYPE_TX_RECEIVER_ALLOWED_ADD:{
                if( l_tsd->size == sizeof (dap_chain_addr_t) ){

                    if (a_token_item->tx_recv_allow)
                        a_token_item->tx_recv_allow = DAP_REALLOC(a_token_item->tx_recv_allow,(a_token_item->tx_recv_allow_size+1)*sizeof (*a_token_item->tx_recv_allow));
                    else
                        a_token_item->tx_recv_allow = DAP_NEW_Z_SIZE( dap_chain_addr_t,sizeof(*a_token_item->tx_recv_allow));

                    // Check if its correct
                    dap_chain_addr_t * l_add_addr = (dap_chain_addr_t *) l_tsd->data;
                    int l_add_addr_check;
                    if (  (l_add_addr_check=dap_chain_addr_check_sum(l_add_addr))!=1){
                        if(s_debug_more)
                            log_it(L_ERROR,"Wrong address checksum in TSD param DAP_CHAIN_DATUM_TOKEN_TSD_TYPE_TX_RECEIVER_ALLOWED_ADD (code %d)",
                               l_add_addr_check);
                        return -12;
                    }
                    // Check if its already present
                    if (a_token_item->tx_recv_allow) {
                        for( size_t i=0; i < a_token_item->tx_recv_allow_size; i++){ // Check for all the list
                            if ( memcmp(&a_token_item->tx_recv_allow[i], l_tsd->data, l_tsd->size) == 0 ){ // Found
                                char * l_addr_str= dap_chain_addr_to_str((dap_chain_addr_t*) l_tsd->data );
                                if(s_debug_more)
                                    log_it(L_ERROR,"TSD param DAP_CHAIN_DATUM_TOKEN_TSD_TYPE_TX_RECEIVER_ALLOWED_ADD has address %s thats already present in list",
                                       l_addr_str);
                                DAP_DELETE(l_addr_str);
                                DAP_DELETE(a_token_item->tx_recv_allow);
                                a_token_item->tx_recv_allow = NULL;
                                return -11;
                            }
                        }
                        if(a_token_item->tx_recv_allow){
                            a_token_item->tx_recv_allow[a_token_item->tx_recv_allow_size] = *(dap_chain_addr_t*)l_tsd->data;
                            a_token_item->tx_recv_allow_size++;
                        }

                    }else{
                        log_it(L_ERROR,"Out of memory! Can't extend TX_RECEIVER_ALLOWED array");
                        return -20;
                    }
                }else{
                    if(s_debug_more)
                        log_it(L_ERROR,"TSD param DAP_CHAIN_DATUM_TOKEN_TSD_TYPE_TX_RECEIVER_ALLOWED_ADD expected to have %zu bytes data length, not %u",
                           sizeof (dap_chain_addr_t), l_tsd->size );
                    return -10;
                }
            }break;

            case DAP_CHAIN_DATUM_TOKEN_TSD_TYPE_TX_RECEIVER_ALLOWED_REMOVE:{
                if( l_tsd->size == sizeof (dap_chain_addr_t) ){
                    // Check if its correct
                    dap_chain_addr_t * l_add_addr = (dap_chain_addr_t *) l_tsd->data;
                    int l_add_addr_check;
                    if (  (l_add_addr_check=dap_chain_addr_check_sum(l_add_addr))!=0){
                        if(s_debug_more)
                            log_it(L_ERROR,"Wrong address checksum in TSD param DAP_CHAIN_DATUM_TOKEN_TSD_TYPE_TX_RECEIVER_ALLOWED_REMOVE (code %d)",
                               l_add_addr_check);
                        return -12;
                    }
                    bool l_was_found=false;
                    for( size_t i=0; i < a_token_item->tx_recv_allow_size; i++){ // Check for all the list
                        if ( memcmp(&a_token_item->tx_recv_allow[i], l_tsd->data, l_tsd->size) == 0 ){ // Found
                            if( i +1 != a_token_item->tx_recv_allow_size )
                                memmove(&a_token_item->tx_recv_allow[i],&a_token_item->tx_recv_allow[i+1],
                                        sizeof(*a_token_item->tx_recv_allow)*(a_token_item->tx_recv_allow_size-i-1 ) );
                            a_token_item->tx_recv_allow_size--;
                            l_was_found = true;
                            break;
                        }
                    }
                }else{
                    if(s_debug_more)
                        log_it(L_ERROR,"TSD param DAP_CHAIN_DATUM_TOKEN_TSD_TYPE_TX_RECEIVER_ALLOWED_REMOVE expected to have %zu bytes data length, not %u",
                           sizeof (dap_chain_addr_t), l_tsd->size );
                    return -10;
                }
            }break;

            case DAP_CHAIN_DATUM_TOKEN_TSD_TYPE_TX_RECEIVER_ALLOWED_CLEAR:{
                if( l_tsd->size == 0 ){
                    if( a_token_item->tx_recv_allow )
                        DAP_DEL_Z(a_token_item->tx_recv_allow);
                    a_token_item->tx_recv_allow_size = 0;
                }else{
                    if(s_debug_more)
                        log_it(L_ERROR,"TSD param DAP_CHAIN_DATUM_TOKEN_TSD_TYPE_TX_RECEIVER_ALLOWED_CLEAR expected to have 0 bytes data length, not %u",
                           l_tsd->size );
                    return -10;
                }
            }break;


            //Blocked tx receiver addres list add, remove or clear
            case DAP_CHAIN_DATUM_TOKEN_TSD_TYPE_TX_RECEIVER_BLOCKED_ADD:{
                if( l_tsd->size == sizeof (dap_chain_addr_t) ){
                    dap_chain_addr_t * l_addrs = a_token_item->tx_recv_block
                            ? DAP_NEW_Z_SIZE(dap_chain_addr_t, sizeof(*a_token_item->tx_recv_block))
                            : DAP_REALLOC(a_token_item->tx_recv_block,
                                          (a_token_item->tx_recv_block_size + 1) * sizeof(*a_token_item->tx_recv_block));
                    // Check if its correct
                    dap_chain_addr_t * l_add_addr = (dap_chain_addr_t *) l_tsd->data;
                    int l_add_addr_check;
                    if (  (l_add_addr_check=dap_chain_addr_check_sum(l_add_addr))!=0){
                        if(s_debug_more)
                            log_it(L_ERROR,"Wrong address checksum in TSD param DAP_CHAIN_DATUM_TOKEN_TSD_TYPE_TX_RECEIVER_BLOCKED_ADD (code %d)",
                               l_add_addr_check);
                        DAP_DELETE(l_addrs);
                        return -12;
                    }
                    // Check if its already present
                    if(a_token_item->tx_recv_block)
                        for( size_t i=0; i < a_token_item->tx_recv_block_size; i++){ // Check for all the list
                            if ( memcmp(&a_token_item->tx_recv_block[i], l_tsd->data, l_tsd->size) == 0 ){ // Found
                                char * l_addr_str = dap_chain_addr_to_str((dap_chain_addr_t*) l_tsd->data );
                                if(s_debug_more)
                                    log_it(L_ERROR,"TSD param DAP_CHAIN_DATUM_TOKEN_TSD_TYPE_TX_RECEIVER_BLOCKED_ADD has address %s thats already present in list",
                                       l_addr_str);
                                DAP_DELETE(l_addr_str);
                                DAP_DELETE(l_addrs);
                                DAP_DEL_Z(a_token_item->tx_recv_allow)
                                return -11;
                            }
                        }

                    if(l_addrs){
                        l_addrs[a_token_item->tx_recv_block_size] = *(dap_chain_addr_t*)l_tsd->data;
                        a_token_item->tx_recv_block_size++;
                        a_token_item->tx_recv_block = l_addrs;

                    }else{
                        log_it(L_ERROR,"Out of memory! Can't extend TX_RECEIVER_BLOCKED array");
                    }
                }else{
                    if(s_debug_more)
                        log_it(L_ERROR,"TSD param DAP_CHAIN_DATUM_TOKEN_TSD_TYPE_TX_RECEIVER_BLOCKED_ADD expected to have %zu bytes data length, not %u",
                           sizeof (dap_chain_addr_t), l_tsd->size );
                    return -10;
                }
            }break;

            case DAP_CHAIN_DATUM_TOKEN_TSD_TYPE_TX_RECEIVER_BLOCKED_REMOVE:{
                if( l_tsd->size == sizeof (dap_chain_addr_t) ){
                    // Check if its correct
                    dap_chain_addr_t * l_add_addr = (dap_chain_addr_t *) l_tsd->data;
                    int l_add_addr_check;
                    if (  (l_add_addr_check=dap_chain_addr_check_sum(l_add_addr))!=0){
                        if(s_debug_more)
                            log_it(L_ERROR,"Wrong address checksum in TSD param DAP_CHAIN_DATUM_TOKEN_TSD_TYPE_TX_RECEIVER_BLOCKED_REMOVE (code %d)",
                               l_add_addr_check);
                        return -12;
                    }
                    bool l_was_found=false;
                    for( size_t i=0; i < a_token_item->tx_recv_block_size; i++){ // Check for all the list
                        if ( memcmp(&a_token_item->tx_recv_block[i], l_tsd->data, l_tsd->size) == 0 ){ // Found
                            if( i +1 != a_token_item->tx_recv_block_size )
                                memmove(&a_token_item->tx_recv_block[i],&a_token_item->tx_recv_block[i+1],
                                        sizeof(*a_token_item->tx_recv_block)*(a_token_item->tx_recv_block_size-i-1 ) );
                            a_token_item->tx_recv_block_size--;
                            l_was_found = true;
                            break;
                        }
                    }
                }else{
                    if(s_debug_more)
                        log_it(L_ERROR,"TSD param DAP_CHAIN_DATUM_TOKEN_TSD_TYPE_TX_RECEIVER_BLOCKED_REMOVE expected to have %zu bytes data length, not %u",
                           sizeof (dap_chain_addr_t), l_tsd->size );
                    return -10;
                }
            }break;

            case DAP_CHAIN_DATUM_TOKEN_TSD_TYPE_TX_RECEIVER_BLOCKED_CLEAR:{
                if( l_tsd->size == 0 ){
                    if( a_token_item->tx_recv_block )
                        DAP_DEL_Z(a_token_item->tx_recv_block);
                    a_token_item->tx_recv_block_size = 0;
                }else{
                    if(s_debug_more)
                        log_it(L_ERROR,"TSD param DAP_CHAIN_DATUM_TOKEN_TSD_TYPE_TX_RECEIVER_BLOCKED_CLEAR expected to have 0 bytes data length, not %u",
                           l_tsd->size );
                    return -10;
                }
            }break;

            //Allowed tx sender addres list add, remove or clear
            case DAP_CHAIN_DATUM_TOKEN_TSD_TYPE_TX_SENDER_ALLOWED_ADD:{
                if( l_tsd->size == sizeof (dap_chain_addr_t) ){
                    dap_chain_addr_t * l_addrs = a_token_item->tx_send_allow ? DAP_NEW_Z_SIZE( dap_chain_addr_t,
                                                                                              sizeof(*a_token_item->tx_send_allow) )
                                : DAP_REALLOC(a_token_item->tx_send_allow,(a_token_item->tx_send_allow_size+1)*sizeof (*a_token_item->tx_send_allow) );
                    // Check if its correct
                    dap_chain_addr_t * l_add_addr = (dap_chain_addr_t *) l_tsd->data;
                    int l_add_addr_check;
                    if (  (l_add_addr_check=dap_chain_addr_check_sum(l_add_addr))!=0){
                        if(s_debug_more)
                            log_it(L_ERROR,"Wrong address checksum in TSD param DAP_CHAIN_DATUM_TOKEN_TSD_TYPE_TX_SENDER_ALLOWED_ADD (code %d)",
                               l_add_addr_check);
                        DAP_DELETE(l_addrs);
                        return -12;
                    }
                    // Check if its already present
                    for( size_t i=0; i < a_token_item->tx_send_allow_size; i++){ // Check for all the list
                        if ( memcmp(&a_token_item->tx_send_allow[i], l_tsd->data, l_tsd->size) == 0 ){ // Found
                            char * l_addr_str= dap_chain_addr_to_str((dap_chain_addr_t*) l_tsd->data );
                            if(s_debug_more)
                                log_it(L_ERROR,"TSD param DAP_CHAIN_DATUM_TOKEN_TSD_TYPE_TX_SENDER_ALLOWED_ADD has address %s thats already present in list",
                                   l_addr_str);
                            DAP_DELETE(l_addr_str);
                            DAP_DELETE(l_addrs);
                            return -11;
                        }
                    }
                    if( l_addrs){
                        l_addrs[a_token_item->tx_send_allow_size] = *(dap_chain_addr_t*)l_tsd->data;
                        a_token_item->tx_send_allow_size++;
                        a_token_item->tx_send_allow = l_addrs;

                    }else{
                        log_it(L_ERROR,"Out of memory! Can't extend TX_SENDER_ALLOWED array");
                    }
                }else{
                    if(s_debug_more)
                        log_it(L_ERROR,"TSD param DAP_CHAIN_DATUM_TOKEN_TSD_TYPE_TX_SENDER_ALLOWED_ADD expected to have %zu bytes data length, not %u",
                           sizeof (dap_chain_addr_t), l_tsd->size );
                }
            }break;

            case DAP_CHAIN_DATUM_TOKEN_TSD_TYPE_TX_SENDER_ALLOWED_REMOVE:{
                if( l_tsd->size == sizeof (dap_chain_addr_t) ){
                    // Check if its correct
                    dap_chain_addr_t * l_add_addr = (dap_chain_addr_t *) l_tsd->data;
                    int l_add_addr_check;
                    if (  (l_add_addr_check=dap_chain_addr_check_sum(l_add_addr))!=0){
                        if(s_debug_more)
                            log_it(L_ERROR,"Wrong address checksum in TSD param DAP_CHAIN_DATUM_TOKEN_TSD_TYPE_TX_SENDER_ALLOWED_REMOVE (code %d)",
                               l_add_addr_check);
                        return -12;
                    }
                    bool l_was_found=false;
                    for( size_t i=0; i < a_token_item->tx_send_allow_size; i++){ // Check for all the list
                        if ( memcmp(&a_token_item->tx_send_allow[i], l_tsd->data, l_tsd->size) == 0 ){ // Found
                            if( i +1 != a_token_item->tx_send_allow_size )
                                memmove(&a_token_item->tx_send_allow[i],&a_token_item->tx_send_allow[i+1],
                                        sizeof(*a_token_item->tx_send_allow)*(a_token_item->tx_send_allow_size-i-1 ) );
                            a_token_item->tx_send_allow_size--;
                            l_was_found = true;
                            break;
                        }
                    }
                }else{
                    if(s_debug_more)
                        log_it(L_ERROR,"TSD param DAP_CHAIN_DATUM_TOKEN_TSD_TYPE_TX_SENDER_ALLOWED_REMOVE expected to have %zu bytes data length, not %u",
                           sizeof (dap_chain_addr_t), l_tsd->size );
                    return -10;
                }
            }break;

            case DAP_CHAIN_DATUM_TOKEN_TSD_TYPE_TX_SENDER_ALLOWED_CLEAR:{
                if( l_tsd->size == 0 ){
                    if( a_token_item->tx_send_allow )
                        DAP_DEL_Z(a_token_item->tx_send_allow);
                    a_token_item->tx_send_allow_size = 0;
                }else{
                    if(s_debug_more)
                        log_it(L_ERROR,"TSD param DAP_CHAIN_DATUM_TOKEN_TSD_TYPE_TX_SENDER_ALLOWED_CLEAR expected to have 0 bytes data length, not %u",
                           l_tsd->size );
                    return -10;
                }
            }break;


            //Blocked tx sender addres list add, remove or clear
            case DAP_CHAIN_DATUM_TOKEN_TSD_TYPE_TX_SENDER_BLOCKED_ADD:{
                if( l_tsd->size == sizeof (dap_chain_addr_t) ){
                    dap_chain_addr_t * l_addrs = a_token_item->tx_send_block ? DAP_NEW_Z_SIZE( dap_chain_addr_t,
                                                                                              sizeof(*a_token_item->tx_send_block) )
                                : DAP_REALLOC(a_token_item->tx_send_block,(a_token_item->tx_send_block_size+1)*sizeof (*a_token_item->tx_send_block) );
                    // Check if its correct
                    dap_chain_addr_t * l_add_addr = (dap_chain_addr_t *) l_tsd->data;
                    int l_add_addr_check;
                    if (  (l_add_addr_check=dap_chain_addr_check_sum(l_add_addr))!=0){
                        if(s_debug_more)
                            log_it(L_ERROR,"Wrong address checksum in TSD param DAP_CHAIN_DATUM_TOKEN_TSD_TYPE_TX_SENDER_ALLOWED_ADD (code %d)",
                               l_add_addr_check);
                        DAP_DELETE(l_addrs);
                        return -12;
                    }
                    // Check if its already present
                    for( size_t i=0; i < a_token_item->tx_send_block_size; i++){ // Check for all the list
                        if ( memcmp(&a_token_item->tx_send_block[i], l_tsd->data, l_tsd->size) == 0 ){ // Found
                            char * l_addr_str= dap_chain_addr_to_str((dap_chain_addr_t*) l_tsd->data );
                            if(s_debug_more)
                                log_it(L_ERROR,"TSD param DAP_CHAIN_DATUM_TOKEN_TSD_TYPE_TX_SENDER_ALLOWED_ADD has address %s thats already present in list",
                                   l_addr_str);
                            DAP_DELETE(l_addr_str);
                            DAP_DELETE(l_addrs);
                            return -11;
                        }
                    }
                    if( l_addrs){
                        l_addrs[a_token_item->tx_send_block_size] = *(dap_chain_addr_t*)l_tsd->data;
                        a_token_item->tx_send_block_size++;
                        a_token_item->tx_send_block = l_addrs;

                    }else{
                        log_it(L_ERROR,"Out of memory! Can't extend TX_SENDER_BLOCKED array");
                    }
                }else{
                    if(s_debug_more)
                        log_it(L_ERROR,"TSD param DAP_CHAIN_DATUM_TOKEN_TSD_TYPE_TX_SENDER_BLOCKED_ADD expected to have %zu bytes data length, not %u",
                           sizeof (dap_chain_addr_t), l_tsd->size );
                }
            }break;

            case DAP_CHAIN_DATUM_TOKEN_TSD_TYPE_TX_SENDER_BLOCKED_REMOVE:{
                if( l_tsd->size == sizeof (dap_chain_addr_t) ){
                    // Check if its correct
                    dap_chain_addr_t * l_add_addr = (dap_chain_addr_t *) l_tsd->data;
                    int l_add_addr_check;
                    if (  (l_add_addr_check=dap_chain_addr_check_sum(l_add_addr))!=0){
                        if(s_debug_more)
                            log_it(L_ERROR,"Wrong address checksum in TSD param DAP_CHAIN_DATUM_TOKEN_TSD_TYPE_TX_SENDER_BLOCKED_REMOVE (code %d)",
                               l_add_addr_check);
                        return -12;
                    }
                    bool l_was_found=false;
                    for( size_t i=0; i < a_token_item->tx_send_block_size; i++){ // Check for all the list
                        if ( memcmp(&a_token_item->tx_send_block[i], l_tsd->data, l_tsd->size) == 0 ){ // Found
                            if( i +1 != a_token_item->tx_send_block_size )
                                memmove(&a_token_item->tx_send_block[i],&a_token_item->tx_send_block[i+1],
                                        sizeof(*a_token_item->tx_send_block)*(a_token_item->tx_send_block_size-i-1 ) );
                            a_token_item->tx_send_block_size--;
                            l_was_found = true;
                            break;
                        }
                    }
                }else{
                    if(s_debug_more)
                        log_it(L_ERROR,"TSD param DAP_CHAIN_DATUM_TOKEN_TSD_TYPE_TX_SENDER_BLOCKED_REMOVE expected to have %zu bytes data length, not %u",
                           sizeof (dap_chain_addr_t), l_tsd->size );
                    return -10;
                }
            }break;

            case DAP_CHAIN_DATUM_TOKEN_TSD_TYPE_TX_SENDER_BLOCKED_CLEAR:{
                if( l_tsd->size == 0 ){
                    if( a_token_item->tx_send_block )
                        DAP_DEL_Z(a_token_item->tx_send_block);
                    a_token_item->tx_send_block_size = 0;
                }else{
                    if(s_debug_more)
                        log_it(L_ERROR,"TSD param DAP_CHAIN_DATUM_TOKEN_TSD_TYPE_TX_SENDER_BLOCKED_CLEAR expected to have 0 bytes data length, not %u",
                           l_tsd->size );
                    return -10;
                }
            }break;
            default:{}
        }
    }
    return 0;
}

/**
 * @brief dap_chain_ledger_get_net
 * @param a_ledger
 * @return
 */
dap_chain_net_t * dap_chain_ledger_get_net(dap_ledger_t * a_ledger)
{
    return PVT(a_ledger)->net;
}

int dap_chain_ledger_token_load(dap_ledger_t *a_ledger, dap_chain_datum_token_t *a_token, size_t a_token_size)
{
    if (PVT(a_ledger)->load_mode) {
        dap_chain_ledger_token_item_t *l_token_item;
        pthread_rwlock_rdlock(&PVT(a_ledger)->tokens_rwlock);
        HASH_FIND_STR(PVT(a_ledger)->tokens, a_token->ticker, l_token_item);
        pthread_rwlock_unlock(&PVT(a_ledger)->tokens_rwlock);
        if (l_token_item)
            return 0;
    }
    return dap_chain_ledger_token_add(a_ledger, a_token, a_token_size);
}

dap_string_t *dap_chain_ledger_threshold_info(dap_ledger_t *a_ledger)
{
    dap_ledger_private_t *l_ledger_pvt = PVT(a_ledger);
    dap_chain_ledger_tx_item_t *l_tx_item, *l_tx_tmp;
    dap_string_t *l_str_ret = dap_string_new("");
    uint32_t l_counter = 0;
    pthread_rwlock_rdlock(&l_ledger_pvt->threshold_txs_rwlock);
    HASH_ITER(hh, l_ledger_pvt->threshold_txs, l_tx_item, l_tx_tmp){  
        char l_tx_prev_hash_str[70]={0};
        char l_time[1024] = {0};
        char l_item_size[70] = {0};
        dap_chain_hash_fast_to_str(&l_tx_item->tx_hash_fast,l_tx_prev_hash_str,sizeof(l_tx_prev_hash_str));
        dap_time_to_str_rfc822(l_time, sizeof(l_time), l_tx_item->tx->header.ts_created);
        //log_it(L_DEBUG,"Ledger thresholded tx_hash_fast %s, time_created: %s, tx_item_size: %d", l_tx_prev_hash_str, l_time, l_tx_item->tx->header.tx_items_size);
        dap_string_append(l_str_ret, "Ledger thresholded tx_hash_fast");
        dap_string_append(l_str_ret, l_tx_prev_hash_str);
        dap_string_append(l_str_ret, ", time_created:");
        dap_string_append(l_str_ret, l_time);
        dap_string_append(l_str_ret, "");
        sprintf(l_item_size, ", tx_item_size: %d\n", l_tx_item->tx->header.tx_items_size);  
        dap_string_append(l_str_ret, l_item_size);
        l_counter +=1;
    }
    if (!l_counter)
        dap_string_append(l_str_ret, "0 items in ledger tx threshold\n");
    pthread_rwlock_unlock(&l_ledger_pvt->threshold_txs_rwlock);

    pthread_rwlock_rdlock(&l_ledger_pvt->threshold_emissions_rwlock);
    l_counter = 0;
    dap_chain_ledger_token_emission_item_t *l_emission_item, *l_emission_tmp;
    HASH_ITER(hh, l_ledger_pvt->threshold_emissions, l_emission_item, l_emission_tmp){  
        char l_emission_hash_str[70]={0};
        char l_item_size[70] = {0};
        dap_chain_hash_fast_to_str(&l_emission_item->datum_token_emission_hash,l_emission_hash_str,sizeof(l_emission_hash_str));
       //log_it(L_DEBUG,"Ledger thresholded datum_token_emission_hash %s, emission_item_size: %lld", l_emission_hash_str, l_emission_item->datum_token_emission_size);
        dap_string_append(l_str_ret, "Ledger thresholded datum_token_emission_hash: ");
        dap_string_append(l_str_ret, l_emission_hash_str);
        dap_sprintf(l_item_size, ", tx_item_size: %zu\n", l_emission_item->datum_token_emission_size);
        dap_string_append(l_str_ret, l_item_size);
        l_counter +=1;
    }
    if (!l_counter)
        dap_string_append(l_str_ret, "0 items in ledger emission threshold\n");
    pthread_rwlock_unlock(&l_ledger_pvt->threshold_emissions_rwlock);

    return l_str_ret;
}

dap_string_t *dap_chain_ledger_threshold_hash_info(dap_ledger_t *a_ledger, dap_chain_hash_fast_t *l_threshold_hash)
{
    dap_ledger_private_t *l_ledger_pvt = PVT(a_ledger);
    dap_chain_ledger_tx_item_t *l_tx_item, *l_tx_tmp;
    dap_string_t *l_str_ret = dap_string_new("");
    uint32_t l_counter = 0;
    pthread_rwlock_rdlock(&l_ledger_pvt->threshold_txs_rwlock);
    HASH_ITER(hh, l_ledger_pvt->threshold_txs, l_tx_item, l_tx_tmp){ 
        if (!memcmp(l_threshold_hash,&l_tx_item->tx_hash_fast, sizeof(dap_chain_hash_fast_t))){
            char l_tx_hash_str[70]={0};
            dap_chain_hash_fast_to_str(l_threshold_hash,l_tx_hash_str,sizeof(l_tx_hash_str));
            dap_string_append(l_str_ret, "Hash was found in ledger tx threshold:");
            dap_string_append(l_str_ret, l_tx_hash_str);
            dap_string_append(l_str_ret, "\n");
            return l_str_ret;
        }
    }
    pthread_rwlock_unlock(&l_ledger_pvt->threshold_txs_rwlock);

    pthread_rwlock_rdlock(&l_ledger_pvt->threshold_emissions_rwlock);
    l_counter = 0;
    dap_chain_ledger_token_emission_item_t *l_emission_item, *l_emission_tmp;
    HASH_ITER(hh, l_ledger_pvt->threshold_emissions, l_emission_item, l_emission_tmp){  
        if (!memcmp(&l_emission_item->datum_token_emission_hash,l_threshold_hash, sizeof(dap_chain_hash_fast_t))){
            char l_emission_hash_str[70]={0};
            dap_chain_hash_fast_to_str(l_threshold_hash,l_emission_hash_str,sizeof(l_emission_hash_str));
            dap_string_append(l_str_ret, "Hash was found in ledger emission threshold: ");
            dap_string_append(l_str_ret, l_emission_hash_str);
            dap_string_append(l_str_ret, "\n");
            return l_str_ret;
        }
    }
    pthread_rwlock_unlock(&l_ledger_pvt->threshold_emissions_rwlock);
    dap_string_append(l_str_ret, "Hash wasn't found in ledger\n");
    return l_str_ret;
}

dap_string_t *dap_chain_ledger_balance_info(dap_ledger_t *a_ledger)
{
    dap_ledger_private_t *l_ledger_pvt = PVT(a_ledger);
    dap_chain_ledger_tx_item_t *l_tx_item, *l_tx_tmp;
    dap_string_t *l_str_ret = dap_string_new("");
    pthread_rwlock_rdlock(&l_ledger_pvt->balance_accounts_rwlock);
    uint32_t l_counter = 0;
    dap_ledger_wallet_balance_t *l_balance_item, *l_balance_tmp;
    HASH_ITER(hh, l_ledger_pvt->balance_accounts, l_balance_item, l_balance_tmp){  
        char l_time[1024] = {0};
        //log_it(L_DEBUG,"Ledger balance key %s, token_ticker: %s, balance: %s", l_balance_key, l_balance_item->token_ticker, 
        //                        dap_chain_balance_print(l_balance_item->balance));
        dap_string_append(l_str_ret, "Ledger balance key: ");
        dap_string_append(l_str_ret, l_balance_item->key);
        dap_string_append(l_str_ret, ", token_ticker:");
        dap_string_append(l_str_ret, l_balance_item->token_ticker);
        dap_string_append(l_str_ret, ", balance:");
        char *l_balance = dap_chain_balance_print(l_balance_item->balance);
        dap_string_append(l_str_ret, l_balance);
        DAP_DELETE(l_balance);
        dap_string_append(l_str_ret, "\n");
        l_counter +=1;
    }
    if (!l_counter)
        dap_string_append(l_str_ret, "0 items in ledger balance_accounts\n");
    pthread_rwlock_unlock(&l_ledger_pvt->balance_accounts_rwlock);
    return l_str_ret;
}

dap_list_t *dap_chain_ledger_token_info(dap_ledger_t *a_ledger)
{
    dap_list_t *l_ret_list = NULL;
    dap_chain_ledger_token_item_t *l_token_item, *l_tmp_item;
    pthread_rwlock_rdlock(&PVT(a_ledger)->tokens_rwlock);
    HASH_ITER(hh, PVT(a_ledger)->tokens, l_token_item, l_tmp_item) {
        const char *l_type_str;
        const char *l_flags_str = s_flag_str_from_code(l_token_item->datum_token->header_private_decl.flags);;
        switch (l_token_item->type) {
            case DAP_CHAIN_DATUM_TOKEN_TYPE_SIMPLE: // 256
            case DAP_CHAIN_DATUM_TOKEN_TYPE_OLD_SIMPLE:
                l_type_str = "SIMPLE"; break;
            case DAP_CHAIN_DATUM_TOKEN_TYPE_PRIVATE_DECL: // 256
                l_type_str = "PRIVATE"; break;
            case DAP_CHAIN_DATUM_TOKEN_TYPE_PRIVATE_UPDATE: // 256
                l_type_str = "PRIVATE_UPDATE"; break;
            case DAP_CHAIN_DATUM_TOKEN_TYPE_NATIVE_DECL: // 256
                l_type_str = "CF20"; break;
            case DAP_CHAIN_DATUM_TOKEN_TYPE_NATIVE_UPDATE: // 256
                l_type_str = "CF20_UPDATE"; break;
            case DAP_CHAIN_DATUM_TOKEN_TYPE_PUBLIC: // 256
            case DAP_CHAIN_DATUM_TOKEN_TYPE_OLD_PUBLIC:
                l_type_str = "PUBLIC";
            default:
                l_type_str = "UNKNOWN"; break;
        }
       char *l_item_str = NULL;

        if ((l_token_item->type == DAP_CHAIN_DATUM_TOKEN_TYPE_NATIVE_DECL)
		||	(l_token_item->type == DAP_CHAIN_DATUM_TOKEN_TYPE_NATIVE_UPDATE)){
				char *l_balance_cur = dap_chain_balance_print(l_token_item->current_supply);
				char *l_balance_total = dap_chain_balance_print(l_token_item->total_supply);
                l_item_str = dap_strdup_printf("Token name '%s', type %s, flags: %s\n"
											   	"\tSupply (current/total) %s/%s\n"
                                                "\tDecimals: 18\n"
                                                "\tAuth signs (valid/total) %zu/%zu\n"
                                                "\tTotal emissions %u\n",
                                                &l_token_item->ticker, l_type_str, s_flag_str_from_code(l_token_item->datum_token->header_private_decl.flags),
											   	l_balance_cur, l_balance_total,
                                                l_token_item->auth_signs_valid, l_token_item->auth_signs_total,
                                                HASH_COUNT(l_token_item->token_emissions));
				DAP_DEL_Z(l_balance_cur);
				DAP_DEL_Z(l_balance_total);
        } else {
                char *l_balance_cur = dap_chain_balance_print(l_token_item->current_supply);
                char *l_balance_total = dap_chain_balance_print(l_token_item->total_supply);
                l_item_str = dap_strdup_printf("Token name '%s', type %s, flags: %s\n"
                                                "\tSupply (current/total) %s/%s\n"
											   	"\tDecimals: 18\n"
                                                "\tAuth signs (valid/total) %zu/%zu\n"
                                                "\tTotal emissions %u\n",
                                                &l_token_item->ticker, l_type_str, s_flag_str_from_code(l_token_item->datum_token->header_private_decl.flags),
                                                l_balance_cur, l_balance_total,
                                                l_token_item->auth_signs_valid, l_token_item->auth_signs_total,
                                                HASH_COUNT(l_token_item->token_emissions));
                DAP_DEL_Z(l_balance_cur);
                DAP_DEL_Z(l_balance_total);
        }

        l_ret_list = dap_list_append(l_ret_list, l_item_str);
    }
    pthread_rwlock_unlock(&PVT(a_ledger)->tokens_rwlock);
    return l_ret_list;
}

/**
 * @brief s_threshold_emissions_proc
 * @param a_ledger
 */
static void s_threshold_emissions_proc(dap_ledger_t * a_ledger)
{
    bool l_success;
    do {
        l_success = false;
        dap_chain_ledger_token_emission_item_t *l_emission_item, *l_emission_tmp;
        pthread_rwlock_rdlock(&PVT(a_ledger)->threshold_emissions_rwlock);
        HASH_ITER(hh, PVT(a_ledger)->threshold_emissions, l_emission_item, l_emission_tmp) {
            pthread_rwlock_unlock(&PVT(a_ledger)->threshold_emissions_rwlock);
            int l_res = dap_chain_ledger_token_emission_add(a_ledger, (byte_t *)l_emission_item->datum_token_emission,
                                                            l_emission_item->datum_token_emission_size,
                                                            &l_emission_item->datum_token_emission_hash, true);
            if (l_res != DAP_CHAIN_CS_VERIFY_CODE_TX_NO_TOKEN) {
                pthread_rwlock_wrlock(&PVT(a_ledger)->threshold_emissions_rwlock);
                HASH_DEL(PVT(a_ledger)->threshold_emissions, l_emission_item);
                pthread_rwlock_unlock(&PVT(a_ledger)->threshold_emissions_rwlock);
                if (l_res)
                    DAP_DELETE(l_emission_item->datum_token_emission);
                DAP_DELETE(l_emission_item);
                l_success = true;
            }

            pthread_rwlock_rdlock(&PVT(a_ledger)->threshold_emissions_rwlock);
        }
        pthread_rwlock_unlock(&PVT(a_ledger)->threshold_emissions_rwlock);
    } while (l_success);
}

/**
 * @brief s_threshold_txs_proc
 * @param a_ledger
 */
static void s_threshold_txs_proc( dap_ledger_t *a_ledger)
{
    bool l_success;
    dap_ledger_private_t * l_ledger_pvt = PVT(a_ledger);
    pthread_rwlock_rdlock(&l_ledger_pvt->threshold_txs_rwlock);
    do {
        l_success = false;
        dap_chain_ledger_tx_item_t *l_tx_item, *l_tx_tmp;
        HASH_ITER(hh, l_ledger_pvt->threshold_txs, l_tx_item, l_tx_tmp) {
            pthread_rwlock_unlock(&l_ledger_pvt->threshold_txs_rwlock );
            int l_res = dap_chain_ledger_tx_add(a_ledger, l_tx_item->tx, &l_tx_item->tx_hash_fast, true);
            pthread_rwlock_wrlock(&l_ledger_pvt->threshold_txs_rwlock);
            if (l_res != DAP_CHAIN_CS_VERIFY_CODE_TX_NO_EMISSION &&
                    l_res != DAP_CHAIN_CS_VERIFY_CODE_TX_NO_PREVIOUS) {
                HASH_DEL(l_ledger_pvt->threshold_txs, l_tx_item);
                if (l_res != 1)
                    DAP_DELETE(l_tx_item->tx);
                DAP_DELETE(l_tx_item);
                l_success = true;
            }
        }
    } while (l_success);
    pthread_rwlock_unlock(&l_ledger_pvt->threshold_txs_rwlock);
}

void dap_chain_ledger_load_cache(dap_ledger_t *a_ledger)
{
    dap_ledger_private_t *l_ledger_pvt = PVT(a_ledger);

    char *l_gdb_group = dap_chain_ledger_get_gdb_group(a_ledger, DAP_CHAIN_LEDGER_TOKENS_STR);
    size_t l_objs_count = 0;
    dap_global_db_obj_t *l_objs = dap_chain_global_db_gr_load(l_gdb_group, &l_objs_count);
    for (size_t i = 0; i < l_objs_count; i++) {
        if (l_objs[i].value_len <= sizeof(uint256_t))
            continue;
        dap_chain_datum_token_t *l_token = (dap_chain_datum_token_t *)(l_objs[i].value + sizeof(uint256_t));
        size_t l_token_size = l_objs[i].value_len - sizeof(uint256_t);
        if (strcmp(l_token->ticker, l_objs[i].key)) {
            log_it(L_WARNING, "Corrupted token with ticker [%s], need to 'ledger reload' to update cache", l_objs[i].key);
            continue;
        }
        dap_chain_ledger_token_add(a_ledger, l_token, l_token_size);
        dap_chain_ledger_token_item_t *l_token_item = NULL;
        HASH_FIND_STR(l_ledger_pvt->tokens, l_token->ticker, l_token_item);
        if (!l_token_item) {
            log_it(L_WARNING, "Can't load token with ticker [%s], need to 'ledger reload' to update cache", l_token->ticker);
            continue;
        }
        l_token_item->current_supply = *(uint256_t*)l_objs[i].value;
    }
    dap_chain_global_db_objs_delete(l_objs, l_objs_count);
    DAP_DELETE(l_gdb_group);

    l_gdb_group = dap_chain_ledger_get_gdb_group(a_ledger, DAP_CHAIN_LEDGER_EMISSIONS_STR);
    l_objs_count = 0;
    l_objs = dap_chain_global_db_gr_load(l_gdb_group, &l_objs_count);
    for (size_t i = 0; i < l_objs_count; i++) {
        if (l_objs[i].value_len <= sizeof(dap_hash_fast_t))
            continue;
        const char *c_token_ticker = ((dap_chain_datum_token_emission_t *)
                                      (l_objs[i].value + sizeof(dap_hash_fast_t)))->hdr.ticker;
        dap_chain_ledger_token_item_t *l_token_item = NULL;
        HASH_FIND_STR(l_ledger_pvt->tokens, c_token_ticker, l_token_item);
        if (!l_token_item) {
            log_it(L_WARNING, "Not found token with ticker [%s], need to 'ledger reload' to update cache", c_token_ticker);
            continue;
        }
        dap_chain_ledger_token_emission_item_t *l_emission_item = DAP_NEW_Z(dap_chain_ledger_token_emission_item_t);
        dap_chain_hash_fast_from_str(l_objs[i].key, &l_emission_item->datum_token_emission_hash);
        l_emission_item->tx_used_out = *(dap_hash_fast_t*)l_objs[i].value;
        l_emission_item->datum_token_emission = DAP_DUP_SIZE(l_objs[i].value + sizeof(dap_hash_fast_t),
                                                             l_objs[i].value_len - sizeof(dap_hash_fast_t));
        l_emission_item->datum_token_emission_size = l_objs[i].value_len - sizeof(dap_hash_fast_t);
        HASH_ADD(hh, l_token_item->token_emissions, datum_token_emission_hash,
                 sizeof(dap_chain_hash_fast_t), l_emission_item);
    }
    dap_chain_global_db_objs_delete(l_objs, l_objs_count);
    DAP_DELETE(l_gdb_group);

    l_gdb_group = dap_chain_ledger_get_gdb_group(a_ledger, DAP_CHAIN_LEDGER_TXS_STR);
    l_objs_count = 0;
    l_objs = dap_chain_global_db_gr_load(l_gdb_group, &l_objs_count);
    for (size_t i = 0; i < l_objs_count; i++) {
        dap_chain_ledger_tx_item_t *l_tx_item = DAP_NEW_Z(dap_chain_ledger_tx_item_t);
        dap_chain_hash_fast_from_str(l_objs[i].key, &l_tx_item->tx_hash_fast);
        l_tx_item->tx = DAP_NEW_Z_SIZE(dap_chain_datum_tx_t, l_objs[i].value_len - sizeof(l_tx_item->cache_data));
        memcpy(&l_tx_item->cache_data, l_objs[i].value, sizeof(l_tx_item->cache_data));
        memcpy(l_tx_item->tx, l_objs[i].value + sizeof(l_tx_item->cache_data), l_objs[i].value_len - sizeof(l_tx_item->cache_data));
        HASH_ADD(hh, l_ledger_pvt->ledger_items, tx_hash_fast, sizeof(dap_chain_hash_fast_t), l_tx_item);
    }
    dap_chain_global_db_objs_delete(l_objs, l_objs_count);
    DAP_DELETE(l_gdb_group);

    l_gdb_group = dap_chain_ledger_get_gdb_group(a_ledger, DAP_CHAIN_LEDGER_SPENT_TXS_STR);
    l_objs_count = 0;
    l_objs = dap_chain_global_db_gr_load(l_gdb_group, &l_objs_count);
    for (size_t i = 0; i < l_objs_count; i++) {
        dap_chain_ledger_tx_spent_item_t *l_tx_spent_item = DAP_NEW_Z(dap_chain_ledger_tx_spent_item_t);
        dap_chain_hash_fast_from_str(l_objs[i].key, &l_tx_spent_item->tx_hash_fast);
        strncpy(l_tx_spent_item->token_ticker, (char *)l_objs[i].value,
                min(l_objs[i].value_len, DAP_CHAIN_TICKER_SIZE_MAX - 1));
        size_t l_spent_time_len = 0;
        byte_t * l_spent_time_data = dap_chain_global_db_gr_get(l_objs[i].key,&l_spent_time_len,DAP_CHAIN_LEDGER_SPENT_TXS_TIME_STR);
        if(l_spent_time_data && l_spent_time_len == sizeof(dap_time_t)){
            l_tx_spent_item->spent_time = *(dap_time_t*)l_spent_time_data;
            DAP_DELETE(l_spent_time_data);
        }
        HASH_ADD(hh, l_ledger_pvt->spent_items, tx_hash_fast, sizeof(dap_chain_hash_fast_t), l_tx_spent_item);
    }
    dap_chain_global_db_objs_delete(l_objs, l_objs_count);
    DAP_DELETE(l_gdb_group);

    l_gdb_group = dap_chain_ledger_get_gdb_group(a_ledger, DAP_CHAIN_LEDGER_BALANCES_STR);
    l_objs_count = 0;
    l_objs = dap_chain_global_db_gr_load(l_gdb_group, &l_objs_count);
    for (size_t i = 0; i < l_objs_count; i++) {
        dap_ledger_wallet_balance_t *l_balance_item = DAP_NEW_Z(dap_ledger_wallet_balance_t);
        l_balance_item->key = DAP_NEW_Z_SIZE(char, strlen(l_objs[i].key) + 1);
        strcpy(l_balance_item->key, l_objs[i].key);
        char *l_ptr = strchr(l_balance_item->key, ' ');
        if (l_ptr++) {
            strcpy(l_balance_item->token_ticker, l_ptr);
        }
        l_balance_item->balance = *(uint256_t *)l_objs[i].value;
        HASH_ADD_KEYPTR(hh, l_ledger_pvt->balance_accounts, l_balance_item->key,
                        strlen(l_balance_item->key), l_balance_item);
        /* Notify the world */
        /*struct json_object *l_json = wallet_info_json_collect(a_ledger, l_balance_item);
        dap_notify_server_send_mt(json_object_get_string(l_json));
        json_object_put(l_json);*/ // TODO: unstable and spammy
    }
    dap_chain_global_db_objs_delete(l_objs, l_objs_count);
    DAP_DELETE(l_gdb_group);
}


/**
 * @brief
 * create ledger for specific net
 * load ledger cache
 * @param a_check_flags checking flags
 *          DAP_CHAIN_LEDGER_CHECK_TOKEN_EMISSION
 *          DAP_CHAIN_LEDGER_CHECK_CELLS_DS
 *          DAP_CHAIN_LEDGER_CHECK_CELLS_DS
 * @param a_net_name char * network name, for example "kelvin-testnet"
 * @return dap_ledger_t*
 */
dap_ledger_t* dap_chain_ledger_create(uint16_t a_check_flags, char *a_net_name)
{
    dap_ledger_t *l_ledger = dap_chain_ledger_handle_new();
    l_ledger->net_name = a_net_name;
    dap_ledger_private_t *l_ledger_priv = PVT(l_ledger);
    l_ledger_priv->check_flags = a_check_flags;
    l_ledger_priv->check_ds = a_check_flags & DAP_CHAIN_LEDGER_CHECK_LOCAL_DS;
    l_ledger_priv->check_cells_ds = a_check_flags & DAP_CHAIN_LEDGER_CHECK_CELLS_DS;
    l_ledger_priv->check_token_emission = a_check_flags & DAP_CHAIN_LEDGER_CHECK_TOKEN_EMISSION;
    l_ledger_priv->net = dap_chain_net_by_name(a_net_name);

    log_it(L_DEBUG,"Created ledger \"%s\"",a_net_name);
    l_ledger_priv->load_mode = true;
    l_ledger_priv->tps_timer = NULL;
    l_ledger_priv->tps_count = 0;
    if (dap_config_get_item_bool_default(g_config, "ledger", "cached", true)) {
        // load ledger cache from GDB
        dap_chain_ledger_load_cache(l_ledger);
    }

    return l_ledger;
}

int dap_chain_ledger_token_emission_add_check(dap_ledger_t *a_ledger, byte_t *a_token_emission, size_t a_token_emission_size)
{
    int l_ret = 0;
    dap_ledger_private_t *l_ledger_priv = PVT(a_ledger);

    const char * c_token_ticker = ((dap_chain_datum_token_emission_t *)a_token_emission)->hdr.ticker;
    dap_chain_ledger_token_item_t * l_token_item = NULL;
    pthread_rwlock_rdlock(&l_ledger_priv->tokens_rwlock);
    HASH_FIND_STR(l_ledger_priv->tokens, c_token_ticker, l_token_item);
    pthread_rwlock_unlock(&l_ledger_priv->tokens_rwlock);

    dap_chain_ledger_token_emission_item_t * l_token_emission_item = NULL;

    if (!l_token_item){
        log_it(L_WARNING,"Ledger_token_emission_add_check. Token ticker %s was not found",c_token_ticker);
        return -5;
    }

    // check if such emission is already present in table
    dap_chain_hash_fast_t l_token_emission_hash={0};
    //dap_chain_hash_fast_t * l_token_emission_hash_ptr = &l_token_emission_hash;
    dap_hash_fast(a_token_emission, a_token_emission_size, &l_token_emission_hash);
    char * l_hash_str = dap_chain_hash_fast_to_str_new(&l_token_emission_hash);
    pthread_rwlock_rdlock(l_token_item ? &l_token_item->token_emissions_rwlock
                                       : &l_ledger_priv->threshold_emissions_rwlock);
    HASH_FIND(hh,l_token_item ? l_token_item->token_emissions : l_ledger_priv->threshold_emissions,
              &l_token_emission_hash, sizeof(l_token_emission_hash), l_token_emission_item);
    unsigned long long l_threshold_emissions_count = HASH_COUNT( l_ledger_priv->threshold_emissions);
    pthread_rwlock_unlock(l_token_item ? &l_token_item->token_emissions_rwlock
                                       : &l_ledger_priv->threshold_emissions_rwlock);
    if(l_token_emission_item ) {
        if(s_debug_more) {
            if ( l_token_emission_item->datum_token_emission->hdr.version == 2 ) {
                char *l_balance = dap_chain_balance_print(l_token_emission_item->datum_token_emission->hdr.value_256);
                log_it(L_ERROR, "Can't add token emission datum of %s %s ( %s ): already present in cache",
                        l_balance, c_token_ticker, l_hash_str);
                DAP_DELETE(l_balance);
            }
            else
                log_it(L_ERROR, "Can't add token emission datum of %"DAP_UINT64_FORMAT_U" %s ( %s ): already present in cache",
                    l_token_emission_item->datum_token_emission->hdr.value, c_token_ticker, l_hash_str);
        }
        l_ret = -1;
    }else if ( (! l_token_item) && ( l_threshold_emissions_count >= s_threshold_emissions_max)) {
        if(s_debug_more)
            log_it(L_WARNING,"threshold for emissions is overfulled (%zu max)",
               s_threshold_emissions_max);
        l_ret = -2;
    }
    DAP_DELETE(l_hash_str);
    if (l_ret || !PVT(a_ledger)->check_token_emission)
        return l_ret;
    // Check emission correctness
    size_t l_emission_size = a_token_emission_size;
    dap_chain_datum_token_emission_t *l_emission = dap_chain_datum_emission_read(a_token_emission, &l_emission_size);

    // if total_supply > 0 we can check current_supply
    if (!IS_ZERO_256(l_token_item->total_supply)){
        if(compare256(l_token_item->current_supply, l_emission->hdr.value_256) < 0) {
            char *l_balance_cur = dap_chain_balance_print(l_token_item->current_supply);
            char *l_balance_em = dap_chain_balance_print(l_emission->hdr.value_256);
            log_it(L_WARNING, "Ledger_token_emission_add_check. current_supply %s is lower, then l_emission->hdr.value_256: %s",
                    l_balance_cur, l_balance_em);
            DAP_DELETE(l_balance_cur);
            DAP_DELETE(l_balance_em);
            DAP_DELETE(l_emission);
            return -4;
        }
    }
        
    //additional check for private tokens
    if ((l_token_item->type == DAP_CHAIN_DATUM_TOKEN_TYPE_PRIVATE_DECL)
	||	(l_token_item->type == DAP_CHAIN_DATUM_TOKEN_TYPE_PRIVATE_UPDATE)
	||	(l_token_item->type == DAP_CHAIN_DATUM_TOKEN_TYPE_NATIVE_DECL)
	||	(l_token_item->type == DAP_CHAIN_DATUM_TOKEN_TYPE_NATIVE_UPDATE)) {
        //s_ledger_permissions_check(l_token_item)
        //    return -5;  /*TODO: ???*/
    }
    switch (l_emission->hdr.type){
        case DAP_CHAIN_DATUM_TOKEN_EMISSION_TYPE_AUTH:{
            dap_chain_ledger_token_item_t *l_token_item=NULL;
            pthread_rwlock_rdlock(&PVT(a_ledger)->tokens_rwlock);
            HASH_FIND_STR(PVT(a_ledger)->tokens, l_emission->hdr.ticker, l_token_item);
            pthread_rwlock_unlock(&PVT(a_ledger)->tokens_rwlock);
            if (l_token_item){
                assert(l_token_item->datum_token);
                dap_sign_t *l_sign = (dap_sign_t *)(l_emission->tsd_n_signs + l_emission->data.type_auth.tsd_total_size);
                size_t l_offset = (byte_t *)l_sign - (byte_t *)l_emission;
                uint16_t l_aproves = 0, l_aproves_valid = l_token_item->auth_signs_valid;
                for (uint16_t i = 0; i < l_emission->data.type_auth.signs_count && l_offset < l_emission_size; i++) {
                    if (dap_sign_verify_size(l_sign, l_emission_size - l_offset)) {
                        dap_chain_hash_fast_t l_sign_pkey_hash;
                        dap_sign_get_pkey_hash(l_sign, &l_sign_pkey_hash);
                        // Find pkey in auth hashes
                        for (uint16_t k=0; k< l_token_item->auth_signs_total; k++) {
                            if (dap_hash_fast_compare(&l_sign_pkey_hash, &l_token_item->auth_signs_pkey_hash[k])) {
                                // Verify if its token emission header signed
                                if (dap_sign_verify(l_sign, &l_emission->hdr, sizeof(l_emission->hdr)) == 1) {
                                    l_aproves++;
                                    break;
                                }
                            }
                        }
                        size_t l_sign_size = dap_sign_get_size(l_sign);
                        l_offset += l_sign_size;
                        l_sign = (dap_sign_t *)((byte_t *)l_emission + l_offset);
                    } else
                        break;
                }
                if (l_aproves < l_aproves_valid ){
                    if(s_debug_more) {
                        char *l_balance = dap_chain_balance_print(l_emission->hdr.value_256);
                        log_it(L_WARNING, "Emission of %s datoshi of %s:%s is wrong: only %u valid aproves when %u need",
                                l_balance, a_ledger->net_name, l_emission->hdr.ticker, l_aproves, l_aproves_valid);
                        DAP_DELETE(l_balance);
                    }
                    l_ret = -3;
                }
            }else{
                if(s_debug_more)
                    log_it(L_WARNING,"Can't find token declaration %s:%s thats pointed in token emission datum", a_ledger->net_name, l_emission->hdr.ticker);
                l_ret = DAP_CHAIN_CS_VERIFY_CODE_TX_NO_TOKEN;
            }
        }break;
        default:{}
    }
    DAP_DELETE(l_emission);
    return l_ret;
}

bool s_chain_ledger_token_address_check(dap_chain_addr_t * l_addrs, dap_chain_datum_token_emission_t *a_token_emission, size_t l_addrs_count)
{
    // if l_addrs is empty - nothing to check
    if (!l_addrs)
        return true;

    for(size_t n=0; n<l_addrs_count;n++ ){
        if (memcmp(&l_addrs[n],&a_token_emission->hdr.address,sizeof(dap_chain_addr_t))==0)
            return true;
    }

    return false; 
}

bool s_chain_ledger_token_tsd_check(dap_chain_ledger_token_item_t * a_token_item, dap_chain_datum_token_emission_t *a_token_emission)
{
    if (!a_token_item){
        log_it(L_WARNING, "Token object is null. Probably, you set unknown token ticker in -token parameter");
        return false;
    }

    // tsd section was parsed in s_token_tsd_parse
    if (!s_chain_ledger_token_address_check(a_token_item->tx_recv_allow, a_token_emission, a_token_item->tx_recv_allow_size)){
        log_it(L_WARNING, "Address %s is not in tx_recv_allow for emission for token %s",
                dap_chain_addr_to_str(&a_token_emission->hdr.address), a_token_item->ticker);
        return false;
    }

    if (!s_chain_ledger_token_address_check(a_token_item->tx_recv_block, a_token_emission, a_token_item->tx_recv_block_size)){
        log_it(L_WARNING, "Address %s is not in tx_recv_block for emission for token %s",
                dap_chain_addr_to_str(&a_token_emission->hdr.address), a_token_item->ticker);
        return false;
    }

    if (!s_chain_ledger_token_address_check(a_token_item->tx_send_allow, a_token_emission, a_token_item->tx_send_allow_size)){
        log_it(L_WARNING, "Address %s is not in tx_send_allow for emission for token %s",
                dap_chain_addr_to_str(&a_token_emission->hdr.address), a_token_item->ticker);
        return false;
    }

    if (!s_chain_ledger_token_address_check(a_token_item->tx_send_block, a_token_emission, a_token_item->tx_send_block_size)){
        log_it(L_WARNING, "Address %s is not in tx_send_block for emission for token %s",
                dap_chain_addr_to_str(&a_token_emission->hdr.address), a_token_item->ticker);
        return false;
    }

    return true;
}

/**
 * @brief dap_chain_ledger_token_emission_add
 * @param a_token_emission
 * @param a_token_emision_size
 * @return
 */
int dap_chain_ledger_token_emission_add(dap_ledger_t *a_ledger, byte_t *a_token_emission, size_t a_token_emission_size,
                                        dap_hash_fast_t *a_emission_hash, bool a_from_threshold)
{
    int l_ret = dap_chain_ledger_token_emission_add_check(a_ledger, a_token_emission, a_token_emission_size);
    if (l_ret)
        return l_ret;
    dap_ledger_private_t *l_ledger_priv = PVT(a_ledger);
    const char * c_token_ticker = ((dap_chain_datum_token_emission_t *)a_token_emission)->hdr.ticker;
    dap_chain_ledger_token_item_t * l_token_item = NULL;
    pthread_rwlock_rdlock(&l_ledger_priv->tokens_rwlock);
    HASH_FIND_STR(l_ledger_priv->tokens, c_token_ticker, l_token_item);
    pthread_rwlock_unlock(&l_ledger_priv->tokens_rwlock);
    dap_chain_ledger_token_emission_item_t * l_token_emission_item = NULL;
    if (!l_token_item && a_from_threshold)
        return DAP_CHAIN_CS_VERIFY_CODE_TX_NO_TOKEN;

    // check if such emission is already present in table
    pthread_rwlock_rdlock( l_token_item ? &l_token_item->token_emissions_rwlock
                                        : &l_ledger_priv->threshold_emissions_rwlock);
    HASH_FIND(hh,l_token_item ? l_token_item->token_emissions : l_ledger_priv->threshold_emissions,
              a_emission_hash, sizeof(*a_emission_hash), l_token_emission_item);
    pthread_rwlock_unlock(l_token_item ? &l_token_item->token_emissions_rwlock
                                       : &l_ledger_priv->threshold_emissions_rwlock);
    char *l_hash_str = dap_chain_hash_fast_to_str_new(a_emission_hash);
    if (!l_token_emission_item) {
        l_token_emission_item = DAP_NEW_Z(dap_chain_ledger_token_emission_item_t);
        l_token_emission_item->datum_token_emission_size = a_token_emission_size;
        l_token_emission_item->datum_token_emission_hash = *a_emission_hash;
        if (l_token_item) {
            l_token_emission_item->datum_token_emission = dap_chain_datum_emission_read(a_token_emission,
                                                                                        &l_token_emission_item->datum_token_emission_size);

            //additional check for private tokens
            if ((l_token_item->type == DAP_CHAIN_DATUM_TOKEN_TYPE_PRIVATE_DECL)
			||	(l_token_item->type == DAP_CHAIN_DATUM_TOKEN_TYPE_PRIVATE_UPDATE)
			||	(l_token_item->type == DAP_CHAIN_DATUM_TOKEN_TYPE_NATIVE_DECL)
			||	(l_token_item->type == DAP_CHAIN_DATUM_TOKEN_TYPE_NATIVE_UPDATE)) {
                    if (!s_chain_ledger_token_tsd_check(l_token_item, (dap_chain_datum_token_emission_t *)a_token_emission))
                        return -114;
            }
            //Update value in ledger memory object
            if (!IS_ZERO_256(l_token_item->total_supply)) {
                uint256_t l_emission_value = l_token_emission_item->datum_token_emission->hdr.value_256;
                if (compare256(l_token_item->current_supply, l_emission_value) >= 0){
                    SUBTRACT_256_256(l_token_item->current_supply, l_emission_value, &l_token_item->current_supply);
                    char *l_balance = dap_chain_balance_print(l_token_item->current_supply);
                    log_it(L_DEBUG,"New current supply %s for token %s", l_balance, l_token_item->ticker);
                    DAP_DELETE(l_balance);
                } else {
                    char *l_balance = dap_chain_balance_print(l_token_item->current_supply);
                    char *l_value = dap_chain_balance_print(l_emission_value);
                    log_it(L_WARNING,"Token current supply %s lower, than emission value = %s",
                                        l_balance, l_value);
                    DAP_DELETE(l_balance);
                    DAP_DELETE(l_value);
                    return -4;
                }
                //update current_supply in ledger cache and ledger memory object
                s_update_token_cache(a_ledger, l_token_item);
            }

            pthread_rwlock_wrlock(&l_token_item->token_emissions_rwlock);
            HASH_ADD(hh, l_token_item->token_emissions, datum_token_emission_hash,
                     sizeof(*a_emission_hash), l_token_emission_item);
            pthread_rwlock_unlock(&l_token_item->token_emissions_rwlock);
            // Add it to cache
            char *l_gdb_group = dap_chain_ledger_get_gdb_group(a_ledger, DAP_CHAIN_LEDGER_EMISSIONS_STR);
            size_t l_cache_size = a_token_emission_size + sizeof(dap_hash_fast_t);
            uint8_t *l_cache = DAP_NEW_Z_SIZE(uint8_t, l_cache_size);
            memcpy(l_cache + sizeof(dap_hash_fast_t), a_token_emission, a_token_emission_size);
            if (!dap_chain_global_db_gr_set(l_hash_str, l_cache, l_cache_size, l_gdb_group)) {
                log_it(L_WARNING, "Ledger cache mismatch");
            }
            DAP_DELETE(l_cache);
            DAP_DELETE(l_gdb_group);
            if(s_debug_more) {
                char * l_token_emission_address_str = dap_chain_addr_to_str(&(l_token_emission_item->datum_token_emission->hdr.address));
                char *l_balance = dap_chain_balance_to_coins(l_token_emission_item->datum_token_emission->hdr.value_256);
                log_it(L_NOTICE, "Added token emission datum to emissions cache: type=%s value=%s token=%s to_addr=%s ",
                               c_dap_chain_datum_token_emission_type_str[l_token_emission_item->datum_token_emission->hdr.type],
                               l_balance, c_token_ticker, l_token_emission_address_str);
                DAP_DELETE(l_token_emission_address_str);
                DAP_DELETE(l_balance);
            }
            s_threshold_txs_proc(a_ledger);
        } else if (HASH_COUNT(l_ledger_priv->threshold_emissions) < s_threshold_emissions_max) {
            l_token_emission_item->datum_token_emission = DAP_DUP_SIZE(a_token_emission, a_token_emission_size);
            pthread_rwlock_wrlock(&l_ledger_priv->threshold_emissions_rwlock);
            HASH_ADD(hh, l_ledger_priv->threshold_emissions, datum_token_emission_hash,
                     sizeof(*a_emission_hash), l_token_emission_item);
            pthread_rwlock_unlock(&l_ledger_priv->threshold_emissions_rwlock);
            l_ret = DAP_CHAIN_CS_VERIFY_CODE_TX_NO_TOKEN;
            if(s_debug_more) {
                char * l_token_emission_address_str = dap_chain_addr_to_str(&(l_token_emission_item->datum_token_emission->hdr.address));
                log_it(L_NOTICE, "Added token emission datum to emissions threshold: type=%s value=%.1Lf token=%s to_addr=%s ",
                               c_dap_chain_datum_token_emission_type_str[l_token_emission_item->datum_token_emission->hdr.type],
                               dap_chain_datoshi_to_coins(l_token_emission_item->datum_token_emission->hdr.value),
                               c_token_ticker, l_token_emission_address_str);
                DAP_DELETE(l_token_emission_address_str);
            }
        } else {
            DAP_DELETE(l_token_emission_item);
            if(s_debug_more)
                log_it(L_WARNING,"threshold for emissions is overfulled (%zu max), dropping down new data, added nothing",
                   s_threshold_emissions_max);
            l_ret = -2;
        }
    } else {
        if (l_token_item) {
            if(s_debug_more) {
                if ( ((dap_chain_datum_token_emission_t *)a_token_emission)->hdr.version == 1 ) { // && ((dap_chain_datum_token_emission_t *)a_token_emission)->hdr.type_256 ) // 256
                    char *l_balance = dap_chain_balance_print(((dap_chain_datum_token_emission_t *)a_token_emission)->hdr.value_256);
                    log_it(L_ERROR, "Duplicate token emission datum of %s %s ( %s )", l_balance, c_token_ticker, l_hash_str);
                    DAP_DELETE(l_balance);
                }
                else
                    log_it(L_ERROR, "Duplicate token emission datum of %"DAP_UINT64_FORMAT_U" %s ( %s )",
                            ((dap_chain_datum_token_emission_t *)a_token_emission)->hdr.value, c_token_ticker, l_hash_str);
            }
        }
        l_ret = -1;
    }
    DAP_DELETE(l_hash_str);
    return l_ret;
}

int dap_chain_ledger_token_emission_load(dap_ledger_t *a_ledger, byte_t *a_token_emission, size_t a_token_emission_size)
{
    dap_chain_hash_fast_t l_token_emission_hash = {};
    dap_hash_fast(a_token_emission, a_token_emission_size, &l_token_emission_hash);
    if (PVT(a_ledger)->load_mode) {
        dap_chain_ledger_token_emission_item_t *l_token_emission_item;
        dap_chain_ledger_token_item_t *l_token_item, *l_item_tmp;
        pthread_rwlock_rdlock(&PVT(a_ledger)->tokens_rwlock);
        HASH_ITER(hh, PVT(a_ledger)->tokens, l_token_item, l_item_tmp) {
            pthread_rwlock_rdlock(&l_token_item->token_emissions_rwlock);
            HASH_FIND(hh, l_token_item->token_emissions, &l_token_emission_hash, sizeof(l_token_emission_hash),
                    l_token_emission_item);
            pthread_rwlock_unlock(&l_token_item->token_emissions_rwlock);
            if (l_token_emission_item) {
                pthread_rwlock_unlock(&PVT(a_ledger)->tokens_rwlock);
                return 0;
            }
        }
        pthread_rwlock_unlock(&PVT(a_ledger)->tokens_rwlock);
        pthread_rwlock_rdlock(&PVT(a_ledger)->threshold_emissions_rwlock);
        HASH_FIND(hh, PVT(a_ledger)->threshold_emissions, &l_token_emission_hash, sizeof(l_token_emission_hash),
                l_token_emission_item);
        pthread_rwlock_unlock(&PVT(a_ledger)->threshold_emissions_rwlock);
        if (l_token_emission_item) {
            return DAP_CHAIN_CS_VERIFY_CODE_TX_NO_TOKEN;
        }
    }
    return dap_chain_ledger_token_emission_add(a_ledger, a_token_emission, a_token_emission_size, &l_token_emission_hash, false);
}

dap_chain_ledger_token_emission_item_t *s_emission_item_find(dap_ledger_t *a_ledger,
                const char *a_token_ticker, const dap_chain_hash_fast_t *a_token_emission_hash)
{
    dap_ledger_private_t *l_ledger_priv = PVT(a_ledger);
    dap_chain_ledger_token_item_t * l_token_item = NULL;
    pthread_rwlock_rdlock(&l_ledger_priv->tokens_rwlock);
    HASH_FIND_STR(l_ledger_priv->tokens, a_token_ticker, l_token_item);
    pthread_rwlock_unlock(&l_ledger_priv->tokens_rwlock);

    if (!l_token_item)
        return NULL;
    dap_chain_ledger_token_emission_item_t * l_token_emission_item = NULL;
    pthread_rwlock_rdlock(&l_token_item->token_emissions_rwlock);
    HASH_FIND(hh, l_token_item->token_emissions, a_token_emission_hash, sizeof(*a_token_emission_hash),
            l_token_emission_item);
    pthread_rwlock_unlock(&l_token_item->token_emissions_rwlock);
    return l_token_emission_item;
}

dap_chain_ledger_token_emission_for_stake_lock_item_t *s_emission_for_stake_lock_item_add(dap_ledger_t *a_ledger, const dap_chain_hash_fast_t *a_token_emission_hash)
{
	dap_ledger_private_t *l_ledger_priv = PVT(a_ledger);
	dap_chain_ledger_token_emission_for_stake_lock_item_t *l_new_stake_lock_emission;
	pthread_rwlock_rdlock(&s_emission_for_stake_lock_rwlock);
	HASH_FIND(hh, s_emission_for_stake_lock, a_token_emission_hash, sizeof(dap_hash_fast_t),
			  l_new_stake_lock_emission);
	pthread_rwlock_unlock(&s_emission_for_stake_lock_rwlock);
	if (l_new_stake_lock_emission) {
		return l_new_stake_lock_emission;
	}
	l_new_stake_lock_emission = DAP_NEW(dap_chain_ledger_token_emission_for_stake_lock_item_t);
    l_new_stake_lock_emission->datum_token_emission_for_stake_lock_hash = *a_token_emission_hash;
    l_new_stake_lock_emission->tx_used_out = (dap_chain_hash_fast_t){ 0 };
	pthread_rwlock_wrlock(&s_emission_for_stake_lock_rwlock);
	HASH_ADD(hh, s_emission_for_stake_lock, datum_token_emission_for_stake_lock_hash, sizeof(dap_chain_hash_fast_t), l_new_stake_lock_emission);
	pthread_rwlock_unlock(&s_emission_for_stake_lock_rwlock);

	if (!l_new_stake_lock_emission
	&&	s_debug_more) {
		log_it(L_ERROR, "Error: memory allocation when adding item 'dap_chain_ledger_token_emission_for_stake_lock_item_t' to hash-table");
	}

	return l_new_stake_lock_emission;
}

dap_chain_ledger_token_emission_for_stake_lock_item_t *s_emission_for_stake_lock_item_find(dap_ledger_t *a_ledger, const dap_chain_hash_fast_t *a_token_emission_hash)
{
	dap_ledger_private_t *l_ledger_priv = PVT(a_ledger);
	dap_chain_ledger_token_emission_for_stake_lock_item_t *l_new_stake_lock_emission;
	pthread_rwlock_rdlock(&s_emission_for_stake_lock_rwlock);
	HASH_FIND(hh, s_emission_for_stake_lock, a_token_emission_hash, sizeof(dap_chain_hash_fast_t),
			  l_new_stake_lock_emission);
	pthread_rwlock_unlock(&s_emission_for_stake_lock_rwlock);
	return l_new_stake_lock_emission;
}

/**
 * @brief dap_chain_ledger_token_emission_find
 * @param a_token_ticker
 * @param a_token_emission_hash
 * @return
 */
dap_chain_datum_token_emission_t *dap_chain_ledger_token_emission_find(dap_ledger_t *a_ledger,
        const char *a_token_ticker, const dap_chain_hash_fast_t *a_token_emission_hash)
{
    dap_chain_ledger_token_emission_item_t *l_emission_item = s_emission_item_find(a_ledger, a_token_ticker, a_token_emission_hash);
    return l_emission_item ? l_emission_item->datum_token_emission : NULL;
}

/**
 * @brief dap_chain_ledger_set_local_cell_id
 * @param a_local_cell_id
 */
void dap_chain_ledger_set_local_cell_id(dap_ledger_t *a_ledger, dap_chain_cell_id_t a_local_cell_id)
{
    PVT(a_ledger)->local_cell_id.uint64 = a_local_cell_id.uint64;
}

/**
 * @brief dap_chain_ledger_tx_get_token_ticker_by_hash
 * @param a_ledger
 * @param a_tx_hash
 * @return
 */
const char* dap_chain_ledger_tx_get_token_ticker_by_hash(dap_ledger_t *a_ledger,dap_chain_hash_fast_t *a_tx_hash)
{
    if(!a_ledger || !a_tx_hash)
        return NULL;
    dap_ledger_private_t *l_ledger_priv = PVT(a_ledger);

    if ( dap_hash_fast_is_blank(a_tx_hash) )
        return NULL;

    dap_chain_ledger_tx_item_t *l_item;
    unsigned l_hash_value;
    HASH_VALUE(a_tx_hash, sizeof(*a_tx_hash), l_hash_value);
    pthread_rwlock_rdlock(&l_ledger_priv->ledger_rwlock);
    HASH_FIND_BYHASHVALUE(hh, l_ledger_priv->ledger_items, a_tx_hash, sizeof(*a_tx_hash), l_hash_value, l_item);
    if (l_item) {
        pthread_rwlock_unlock(&l_ledger_priv->ledger_rwlock);
        return l_item->cache_data.token_ticker;
    }
    dap_chain_ledger_tx_spent_item_t *l_spent_item;
    HASH_FIND_BYHASHVALUE(hh, l_ledger_priv->spent_items, a_tx_hash, sizeof(*a_tx_hash), l_hash_value, l_spent_item);
    pthread_rwlock_unlock(&l_ledger_priv->ledger_rwlock);
    return l_spent_item ? l_spent_item->token_ticker : NULL;

}

/**
 * @brief dap_chain_ledger_addr_get_token_ticker_all
 * @param a_addr
 * @param a_tickers
 * @param a_tickers_size
 */
void dap_chain_ledger_addr_get_token_ticker_all(dap_ledger_t *a_ledger, dap_chain_addr_t * a_addr,
        char *** a_tickers, size_t * a_tickers_size)
{
    dap_chain_hash_fast_t l_tx_first_hash = { 0 };
    const dap_chain_ledger_tx_item_t * l_tx_item = tx_item_find_by_addr(a_ledger, a_addr,NULL, &l_tx_first_hash);
    char ** l_tickers = NULL;
    size_t l_tickers_size = 10;
    size_t l_tickers_pos = 0;

    if(l_tx_item) {
        l_tickers_size = 10;
        l_tickers = DAP_NEW_Z_SIZE(char *, l_tickers_size * sizeof(char*));
        while(l_tx_item) {
            bool l_is_not_in_list = true;
            for(size_t i = 0; i < l_tickers_size; i++) {
                if (l_tickers[i]==NULL)
                    break;
                if(l_tickers[i] && strcmp(l_tickers[i], l_tx_item->cache_data.token_ticker) == 0) {
                    l_is_not_in_list = false;
                    break;
                }
            }
            if(l_is_not_in_list) {
                if((l_tickers_pos + 1) == l_tickers_size) {
                    l_tickers_size += (l_tickers_size / 2);
                    l_tickers = DAP_REALLOC(l_tickers, l_tickers_size);
                }
                l_tickers[l_tickers_pos] = dap_strdup(l_tx_item->cache_data.token_ticker);
                l_tickers_pos++;
            }
            dap_chain_hash_fast_t* l_tx_hash = dap_chain_node_datum_tx_calc_hash(l_tx_item->tx);
            l_tx_item = tx_item_find_by_addr(a_ledger, a_addr, NULL, l_tx_hash);
            DAP_DELETE(l_tx_hash);
        }
        l_tickers_size = l_tickers_pos + 1;
        l_tickers = DAP_REALLOC(l_tickers, l_tickers_size * sizeof(char*));
    }
    *a_tickers = l_tickers;
    *a_tickers_size = l_tickers_pos;
}

void dap_chain_ledger_addr_get_token_ticker_all_fast(dap_ledger_t *a_ledger, dap_chain_addr_t * a_addr,
        char *** a_tickers, size_t * a_tickers_size)
{
    if (a_addr == NULL){ // Get all tockens
        pthread_rwlock_rdlock(&PVT(a_ledger)->tokens_rwlock);
        size_t l_count = HASH_COUNT(PVT(a_ledger)->tokens);
        if (l_count && a_tickers){
            dap_chain_ledger_token_item_t * l_token_item, *l_tmp;
            char **l_tickers = DAP_NEW_Z_SIZE(char*, l_count * sizeof(char*));
            size_t i = 0;
            HASH_ITER(hh, PVT(a_ledger)->tokens, l_token_item, l_tmp) {
                l_tickers[i] = dap_strdup(l_token_item->ticker);
                i++;
            }
            *a_tickers = l_tickers;
        }
        pthread_rwlock_unlock(&PVT(a_ledger)->tokens_rwlock);
        if(a_tickers_size)
            *a_tickers_size = l_count;
    }else{ // Calc only tokens from address balance
        dap_ledger_wallet_balance_t *wallet_balance, *tmp;
        size_t l_count = HASH_COUNT(PVT(a_ledger)->balance_accounts);
        if(l_count){
            char **l_tickers = DAP_NEW_Z_SIZE(char*, l_count * sizeof(char*));
            l_count = 0;
            char *l_addr = dap_chain_addr_to_str(a_addr);
            pthread_rwlock_rdlock(&PVT(a_ledger)->balance_accounts_rwlock);
            HASH_ITER(hh, PVT(a_ledger)->balance_accounts, wallet_balance, tmp) {
                char **l_keys = dap_strsplit(wallet_balance->key, " ", -1);
                if (!dap_strcmp(l_keys[0], l_addr)) {
                    l_tickers[l_count] = dap_strdup(wallet_balance->token_ticker);
                    ++l_count;
                }
                dap_strfreev(l_keys);
            }
            pthread_rwlock_unlock(&PVT(a_ledger)->balance_accounts_rwlock);
            if(a_tickers)
                *a_tickers = l_tickers;
        }
        if(a_tickers_size)
            *a_tickers_size = l_count;
    }
}



/**
 * Get transaction in the cache by hash
 *
 * return transaction, or NULL if transaction not found in the cache
 */
static dap_chain_datum_tx_t* s_find_datum_tx_by_hash(dap_ledger_t *a_ledger,
        dap_chain_hash_fast_t *a_tx_hash, dap_chain_ledger_tx_item_t **a_item_out)
{
    if(!a_tx_hash)
        return NULL;

//    log_it( L_ERROR, "s_find_datum_tx_by_hash( )...");

    dap_ledger_private_t *l_ledger_priv = PVT(a_ledger);
    dap_chain_datum_tx_t *l_tx_ret = NULL;
    dap_chain_ledger_tx_item_t *l_tx_item;
    pthread_rwlock_rdlock(&l_ledger_priv->ledger_rwlock);
    HASH_FIND(hh, l_ledger_priv->ledger_items, a_tx_hash, sizeof(dap_chain_hash_fast_t), l_tx_item);
    pthread_rwlock_unlock(&l_ledger_priv->ledger_rwlock);
    if(l_tx_item) {
        l_tx_ret = l_tx_item->tx;
        if(a_item_out)
            *a_item_out = l_tx_item;
    }
    return l_tx_ret;
}

/**
 * @brief dap_chain_ledger_tx_find_by_hash
 * @param a_tx_hash
 * @return
 */

dap_chain_datum_tx_t* dap_chain_ledger_tx_find_by_hash(dap_ledger_t *a_ledger, dap_chain_hash_fast_t *a_tx_hash)
{
    return s_find_datum_tx_by_hash(a_ledger, a_tx_hash, NULL);
}

bool dap_chain_ledger_tx_spent_find_by_hash(dap_ledger_t *a_ledger, dap_chain_hash_fast_t *a_tx_hash)
{
    dap_chain_ledger_tx_spent_item_t *l_tx_item;
    pthread_rwlock_rdlock(&PVT(a_ledger)->ledger_rwlock);
    HASH_FIND(hh, PVT(a_ledger)->spent_items, a_tx_hash, sizeof(dap_chain_hash_fast_t), l_tx_item);
    pthread_rwlock_unlock(&PVT(a_ledger)->ledger_rwlock);
    return l_tx_item;
}

/**
 * Check whether used 'out' items (local function)
 */
static bool dap_chain_ledger_item_is_used_out(dap_chain_ledger_tx_item_t *a_item, int a_idx_out)
{
    bool l_used_out = false;
    if (!a_item || !a_item->cache_data.n_outs) {
        //log_it(L_DEBUG, "list_cached_item is NULL");
        return true;
    }
    if(a_idx_out >= MAX_OUT_ITEMS) {
        if(s_debug_more)
            log_it(L_ERROR, "Too big index(%d) of 'out'items (max=%d)", a_idx_out, MAX_OUT_ITEMS);
    }
    assert(a_idx_out < MAX_OUT_ITEMS);
    // if there are used 'out' items
    if(a_item->cache_data.n_outs_used > 0) {
        if(!dap_hash_fast_is_blank(&(a_item->cache_data.tx_hash_spent_fast[a_idx_out])))
            l_used_out = true;
    }
    return l_used_out;
}

/**
 * @brief dap_chain_ledger_permissions_check
 * @param a_token_item
 * @param a_permission_id
 * @param a_data
 * @param a_data_size
 * @return
 */
static int s_ledger_permissions_check(dap_chain_ledger_token_item_t *  a_token_item, uint16_t a_permission_id, const void * a_data,size_t a_data_size )
{
    dap_chain_addr_t * l_addrs = NULL;
    size_t l_addrs_count =0;
    switch (a_permission_id) {
        case DAP_CHAIN_DATUM_TOKEN_TSD_TYPE_TX_RECEIVER_ALLOWED_ADD:
            l_addrs = a_token_item->tx_recv_allow;
            l_addrs_count = a_token_item->tx_recv_allow_size;
        break;
        case DAP_CHAIN_DATUM_TOKEN_TSD_TYPE_TX_RECEIVER_BLOCKED_ADD:
            l_addrs = a_token_item->tx_recv_block;
            l_addrs_count = a_token_item->tx_recv_block_size;
        break;
        case DAP_CHAIN_DATUM_TOKEN_TSD_TYPE_TX_SENDER_ALLOWED_ADD:
            l_addrs = a_token_item->tx_send_allow;
            l_addrs_count = a_token_item->tx_send_allow_size;
        break;
        case DAP_CHAIN_DATUM_TOKEN_TSD_TYPE_TX_SENDER_BLOCKED_ADD:
            l_addrs = a_token_item->tx_send_block;
            l_addrs_count = a_token_item->tx_send_block_size;
        break;
    }
    if ( l_addrs && l_addrs_count){
        if (a_data_size != sizeof (*l_addrs)){
            log_it(L_ERROR,"Wrong data size %zd for ledger permission check", a_data_size);
            return -2;
        }
        for(size_t n=0; n<l_addrs_count;n++ ){
            if (memcmp(&l_addrs[n],a_data,a_data_size)==0)
                return 0;
        }
        return -1;
    }
    return -10;
}

/**
 * Match the signature of the emission with the transaction
 *
 * return true or false
 */
bool s_tx_match_sign(dap_chain_datum_token_emission_t *a_datum_emission, dap_chain_datum_tx_t *a_tx)
{
    bool l_ret_value = false;
    if(!a_datum_emission || !a_tx) {
        return false;
    }
    // First emission sign
    dap_sign_t *l_emission_sign = (dap_sign_t*) (a_datum_emission->tsd_n_signs + a_datum_emission->data.type_auth.tsd_total_size);
    size_t l_emission_sign_offset = (byte_t*) l_emission_sign - (byte_t*) a_datum_emission;
    int l_emission_sign_num = a_datum_emission->data.type_auth.signs_count;

    // Get all tx signs
    int l_tx_sign_num = 0;
    dap_list_t *l_list_sig = dap_chain_datum_tx_items_get(a_tx, TX_ITEM_TYPE_SIG, &l_tx_sign_num);

    if(!l_emission_sign_num || !l_tx_sign_num)
        return false;

    size_t l_emission_size = dap_chain_datum_emission_get_size((uint8_t*) a_datum_emission);
    dap_sign_t *l_sign = (dap_sign_t*) (a_datum_emission->tsd_n_signs + a_datum_emission->data.type_auth.tsd_total_size);
    size_t l_offset = (byte_t*) l_sign - (byte_t*) a_datum_emission;
    for(uint16_t i = 0; i < a_datum_emission->data.type_auth.signs_count && l_offset < l_emission_size; i++) {
        if(dap_sign_verify_size(l_sign, l_emission_size - l_offset)) {
            dap_chain_hash_fast_t l_sign_pkey_hash;
            dap_sign_get_pkey_hash(l_sign, &l_sign_pkey_hash);

            size_t l_sign_size = dap_sign_get_size(l_sign);
            l_offset += l_sign_size;
            l_sign = (dap_sign_t*) ((byte_t*) a_datum_emission + l_offset);
        } else
            break;
    }
    // For each emission signs
    for(int l_sign_em_num = 0; l_sign_em_num < l_emission_sign_num && l_emission_sign_offset < l_emission_size; l_sign_em_num++) {
        // For each tx signs
        for(dap_list_t *l_list_tmp = l_list_sig; l_list_tmp; l_list_tmp = dap_list_next(l_list_tmp)) {
            dap_chain_tx_sig_t *l_tx_sig = (dap_chain_tx_sig_t*) l_list_tmp->data;
            // Get sign from sign item
            dap_sign_t *l_tx_sign = dap_chain_datum_tx_item_sign_get_sig((dap_chain_tx_sig_t*) l_tx_sig);
            // Compare signs
            if(dap_sign_match_pkey_signs(l_emission_sign, l_tx_sign)) {
                dap_list_free(l_list_sig);
                return true;
            }
        }
        // Go to the next emission sign
        size_t l_sign_size = dap_sign_get_size(l_emission_sign);
        l_emission_sign_offset += l_sign_size;
        l_emission_sign = (dap_sign_t*) ((byte_t*) a_datum_emission + l_emission_sign_offset);
    }
    dap_list_free(l_list_sig);
    return false;
}

/**
 * Checking a new transaction before adding to the cache
 *
 * return 1 OK, -1 error
 */

static int s_check_out_cond_verificator_added(dap_ledger_t *a_ledger, dap_chain_datum_tx_t *a_tx, dap_list_t *a_list_tx_out_cond)
{
	for (dap_list_t *list_tmp = a_list_tx_out_cond; list_tmp; list_tmp = dap_list_next(list_tmp)) {

			dap_chain_tx_out_cond_t *l_tx_out = (dap_chain_tx_out_cond_t *) a_list_tx_out_cond->data;

			// Check for add out callback
			dap_chain_ledger_verificator_t *l_verificator;
			int l_tmp = l_tx_out->header.subtype;

			pthread_rwlock_rdlock(&s_verificators_rwlock);
			HASH_FIND_INT(s_verificators, &l_tmp, l_verificator);
			pthread_rwlock_unlock(&s_verificators_rwlock);

			if (!l_verificator) {
				if (s_debug_more)
					log_it(L_ERROR, "No verificator set for conditional output subtype %d", l_tmp);
				return -13;
			}
			else if (l_verificator->callback_added && l_verificator->callback_added(a_ledger, a_tx, l_tx_out) == false)
				return -14;

/*
TODO: use this code when issuing for special emission-transactions is approved. needed for smart contracts in the future

			dap_ledger_private_t *l_ledger_priv = PVT(a_ledger);
			dap_chain_ledger_token_item_t * l_token_item = NULL;
			pthread_rwlock_rdlock(&l_ledger_priv->tokens_rwlock);
			HASH_FIND_STR(l_ledger_priv->tokens, a_token_ticker, l_token_item);
			pthread_rwlock_unlock(&l_ledger_priv->tokens_rwlock);

			if (!l_token_item)
				return NULL;
			dap_chain_ledger_token_emission_item_t * l_token_emission_item = NULL;
			pthread_rwlock_rdlock(&l_token_item->token_emissions_rwlock);
			HASH_FIND(hh, l_token_item->token_emissions, a_token_emission_hash, sizeof(*a_token_emission_hash),
					  l_token_emission_item);
			pthread_rwlock_unlock(&l_token_item->token_emissions_rwlock);
			return l_token_emission_item;
*/

	}
	return 0;
}

// Checking a new transaction before adding to the cache
int dap_chain_ledger_tx_cache_check(dap_ledger_t *a_ledger, dap_chain_datum_tx_t *a_tx,
        bool a_from_threshold, dap_list_t **a_list_bound_items, dap_list_t **a_list_tx_out)
{
    /*
     Steps of checking for current transaction tx2 and every previous transaction tx1:
     1. !is_used_out(tx1.dap_chain_datum_tx_out)
     &&
     2. valid(tx2.dap_chain_datum_tx_sig.pkey)
     &&
     3. hash(tx1) == tx2.dap_chain_datump_tx_in.tx_prev_hash
     &&
     4. tx1.dap_chain_datum_tx_out.addr.data.key == tx2.dap_chain_datum_tx_sig.pkey for unconditional output
     \\
     5a. tx1.dap_chain_datum_tx_sig.pkey == tx2.dap_chain_datum_tx_sig.pkey for conditional owner
     \\
     5b. tx1.dap_chain_datum_tx_out.condition == verify_svc_type(tx2) for conditional output
     &&
     6. sum(  find (tx2.input.tx_prev_hash).output[tx2.input_tx_prev_idx].value )  ==  sum (tx2.outputs.value) per token
     */

    dap_ledger_private_t *l_ledger_priv = PVT(a_ledger);
    if(!a_tx){
        log_it(L_DEBUG, "NULL transaction, check broken");
        return -1;
    }

    dap_list_t *l_list_bound_items = NULL;

	dap_list_t *l_list_tx_out = NULL;
	if (a_list_tx_out)
		*a_list_tx_out = l_list_tx_out;

	dap_list_t *l_list_tx_out_cond = NULL;

    // sum of values in 'out' items from the previous transactions
    dap_chain_ledger_tokenizer_t *l_values_from_prev_tx = NULL, *l_values_from_cur_tx = NULL,
                                 *l_value_cur = NULL, *l_tmp = NULL, *l_res = NULL;
    char *l_token = NULL;
    dap_chain_ledger_token_item_t * l_token_item = NULL;
    dap_chain_hash_fast_t *l_emission_hash = NULL;

    // check all previous transactions
    int l_err_num = 0;
    int l_prev_tx_count = 0;

    // ----------------------------------------------------------------
    // find all 'in' items in current transaction
    dap_list_t *l_list_in = dap_chain_datum_tx_items_get(a_tx, TX_ITEM_TYPE_IN,
                                                          &l_prev_tx_count);
    // find all conditional 'in' items in current transaction
    dap_list_t *l_list_tmp = dap_chain_datum_tx_items_get(a_tx, TX_ITEM_TYPE_IN_COND,
                                                          &l_prev_tx_count);
    if (l_list_tmp) {
        // add conditional input to common list
        l_list_in = dap_list_concat(l_list_in, l_list_tmp);
    }
    l_list_tmp = l_list_in;
    if (!l_list_in) {
        log_it(L_WARNING, "Tx check: no valid inputs found");
        return -22;
    }
    dap_chain_ledger_tx_bound_t *bound_item;
     // find all previous transactions
    for (int l_list_tmp_num = 0; l_list_tmp; l_list_tmp = dap_list_next(l_list_tmp), l_list_tmp_num++) {
        bound_item = DAP_NEW_Z(dap_chain_ledger_tx_bound_t);
        dap_chain_tx_in_t *l_tx_in = NULL;
        dap_chain_addr_t l_tx_in_from={0};
        dap_chain_tx_in_cond_t *l_tx_in_cond;
        dap_chain_hash_fast_t l_tx_prev_hash={0};
        uint8_t l_cond_type = *(uint8_t *)l_list_tmp->data;
        // one of the previous transaction
        if (l_cond_type == TX_ITEM_TYPE_IN) {
            l_tx_in = (dap_chain_tx_in_t *)l_list_tmp->data;
            l_tx_prev_hash = l_tx_in->header.tx_prev_hash;
            bound_item->in.tx_cur_in = l_tx_in;
        } else { // TX_ITEM_TYPE_IN_COND
            l_tx_in_cond = (dap_chain_tx_in_cond_t *)l_list_tmp->data;
            l_tx_prev_hash = l_tx_in_cond->header.tx_prev_hash;
            bound_item->in.tx_cur_in_cond = l_tx_in_cond;
        }
<<<<<<< HEAD
        memcpy(&bound_item->tx_prev_hash, &l_tx_prev_hash, sizeof(dap_chain_hash_fast_t));
=======
        bound_item->tx_prev_hash_fast = l_tx_prev_hash;
>>>>>>> a71a35f9

        bool l_is_blank = dap_hash_fast_is_blank(&l_tx_prev_hash);
        char l_tx_prev_hash_str[70]={[0]='\0'};
        if (l_is_blank){
            if(s_debug_more)
                log_it(L_DEBUG, "Tx check: blank prev hash ");
            dap_snprintf(l_tx_prev_hash_str,sizeof( l_tx_prev_hash_str),"BLANK");
        }else{
            dap_chain_hash_fast_to_str(&l_tx_prev_hash,l_tx_prev_hash_str,sizeof(l_tx_prev_hash_str));
        }

        if (l_is_blank) {   // It's the first TX
            // if at least one blank hash is present, then all the hashes should be blank
            if (l_list_tmp_num > 1) {
                l_err_num = -3;
                log_it(L_WARNING, "Only one IN item allowed for base TX");
                break;
            }
            dap_chain_tx_token_t *l_tx_token = (dap_chain_tx_token_t *)dap_chain_datum_tx_item_get(a_tx, NULL, TX_ITEM_TYPE_TOKEN, NULL);
            if (!l_tx_token) {
                log_it(L_WARNING, "tx token item is mandatory fot base TX");
                l_err_num = -4;
                break;
            }
            l_token = l_tx_token->header.ticker;
            l_emission_hash = &l_tx_token->header.token_emission_hash;
            dap_chain_ledger_token_emission_item_t *l_emission_item = s_emission_item_find(a_ledger, l_token, l_emission_hash);
			dap_chain_ledger_token_emission_for_stake_lock_item_t *stake_lock_emission = s_emission_for_stake_lock_item_find(a_ledger, l_emission_hash);
			if (!l_emission_item && stake_lock_emission) {//check emission for STAKE_LOCK
				dap_hash_fast_t cur_tx_hash;
				dap_hash_fast(a_tx, dap_chain_datum_tx_get_size(a_tx), &cur_tx_hash);
				if (!dap_hash_fast_is_blank(&stake_lock_emission->tx_used_out)
				&& 	!dap_hash_fast_compare(&cur_tx_hash, &stake_lock_emission->tx_used_out)) {
					debug_if(s_debug_more, L_WARNING, "stake_lock_emission is used out for tx_token [%s]", l_token);
					l_err_num = -22;
					break;
				}
				dap_tsd_t *l_tsd;
				dap_chain_datum_token_t *l_datum_token = dap_chain_ledger_token_ticker_check(a_ledger, l_token);
				if (l_datum_token
				&&	l_datum_token->type == DAP_CHAIN_DATUM_TOKEN_TYPE_NATIVE_DECL
				&&	l_datum_token->header_native_decl.tsd_total_size
				&&	NULL != (l_tsd = dap_tsd_find(l_datum_token->data_n_tsd, l_datum_token->header_native_decl.tsd_total_size, DAP_CHAIN_DATUM_TOKEN_TSD_TYPE_DELEGATE_EMISSION_FROM_STAKE_LOCK))) {
					dap_chain_datum_token_tsd_delegate_from_stake_lock_t l_tsd_section = dap_tsd_get_scalar(l_tsd, dap_chain_datum_token_tsd_delegate_from_stake_lock_t);
					if (!dap_chain_ledger_token_ticker_check(a_ledger, l_tsd_section.ticker_token_from)) {
						debug_if(s_debug_more, L_WARNING, "tx_token [%s] no found", l_tsd_section.ticker_token_from);
						l_err_num = -23;
						break;
					}
//				int item_count = 0;
					dap_chain_tx_out_t *l_tx_out = (dap_chain_tx_out_t*)dap_chain_datum_tx_item_get(a_tx, 0, TX_ITEM_TYPE_OUT, 0);//TODO: ADD CHECK COUNT TX
					if (!l_tx_out) {
						debug_if(s_debug_more, L_WARNING, "Can't find OUT item for base TX with tx_token [%s]", l_tx_token->header.ticker);
						l_err_num = -24;
						break;
					}
					dap_chain_datum_tx_t *l_tx_stake_lock = dap_chain_ledger_tx_find_by_hash(a_ledger, l_emission_hash);
					dap_chain_tx_out_cond_t *l_tx_stake_lock_out_cond = (dap_chain_tx_out_cond_t*)dap_chain_datum_tx_item_get(l_tx_stake_lock, 0, TX_ITEM_TYPE_OUT_COND, 0);//TODO: ADD CHECK COUNT TX
					if (!l_tx_stake_lock_out_cond) {
						debug_if(s_debug_more, L_WARNING, "No OUT_COND to for tx_token [%s]", l_tx_token->header.ticker);
						l_err_num = -30;
						break;
					}
					if (l_tx_stake_lock_out_cond->header.subtype != DAP_CHAIN_TX_OUT_COND_SUBTYPE_SRV_STAKE_LOCK) {
						debug_if(s_debug_more, L_WARNING, "OUT_COND is not stake_lock subtype to for tx_token [%s]", l_tx_token->header.ticker);
						l_err_num = -25;
						break;
					}
					uint256_t l_value_expected ={};
					if (MULT_256_COIN(l_tx_stake_lock_out_cond->header.value, l_tsd_section.emission_rate, &l_value_expected)!=0){
						if(s_debug_more){
							char * l_emission_rate_str = dap_chain_balance_print(l_tsd_section.emission_rate);
							char * l_locked_value_str = dap_chain_balance_print(l_tx_stake_lock_out_cond->header.value);
							log_it( L_WARNING, "Multiplication overflow for %s emission: locked value %s emission rate %s"
							, l_tx_token->header.ticker, l_locked_value_str, l_emission_rate_str);
							DAP_DEL_Z(l_emission_rate_str);
							DAP_DEL_Z(l_locked_value_str);
						}
						l_err_num = -26;
						break;
					}

					if (!EQUAL_256(l_value_expected, l_tx_out->header.value)) {
						char * l_value_expected_str = dap_chain_balance_print(l_value_expected);
						char * l_locked_value_str = dap_chain_balance_print(l_tx_out->header.value);

						debug_if(s_debug_more, L_WARNING, "Value %s not thats expected %s for [%s]",l_locked_value_str, l_value_expected_str,
								 l_tx_token->header.ticker);

						DAP_DEL_Z(l_value_expected_str);
						DAP_DEL_Z(l_locked_value_str);
						l_err_num = -34;
						break;
					}
					// check tiker
					const char *tx_tiker = dap_chain_ledger_tx_get_token_ticker_by_hash(a_ledger, l_emission_hash);
					if (!tx_tiker) {
						debug_if(s_debug_more, L_WARNING, "No tiker stake_lock to for tx_token [%s]", l_tx_token->header.ticker);
						l_err_num = -33;
						break;
					}
					if (strcmp(tx_tiker, l_tsd_section.ticker_token_from)) {
						debug_if(s_debug_more, L_WARNING, "Tikers not equal for [%s]", l_tx_token->header.ticker);
						l_err_num = -35;
						break;
                    }

					//Update value in ledger memory object
					if (dap_hash_fast_is_blank(&stake_lock_emission->tx_used_out)) {
						l_token_item = NULL;
						pthread_rwlock_rdlock(&l_ledger_priv->tokens_rwlock);
						HASH_FIND_STR(l_ledger_priv->tokens, l_token, l_token_item);
						pthread_rwlock_unlock(&l_ledger_priv->tokens_rwlock);
						if (!l_token_item){
							if(s_debug_more)
								log_it(L_WARNING, "No token item found for token %s", l_token);
							l_err_num = -15;
							break;
						}
						if (!IS_ZERO_256(l_token_item->total_supply)) {
							if (compare256(l_token_item->current_supply, l_tx_out->header.value) >= 0){
								SUBTRACT_256_256(l_token_item->current_supply, l_tx_out->header.value, &l_token_item->current_supply);
								char *l_balance = dap_chain_balance_print(l_token_item->current_supply);
								log_it(L_DEBUG, "New current supply %s for token %s", l_balance, l_token_item->ticker);
								DAP_DEL_Z(l_balance);
							} else {
								char *l_balance = dap_chain_balance_print(l_token_item->current_supply);
								char *l_value = dap_chain_balance_print(l_tx_out->header.value);
								log_it(L_WARNING, "Token current supply %s lower, than emission value = %s",
									   l_balance, l_value);
								DAP_DEL_Z(l_balance);
								DAP_DEL_Z(l_value);
								l_err_num = -30;
								break;
							}
                            stake_lock_emission->tx_used_out = cur_tx_hash;
							//update current_supply in ledger cache and ledger memory object
							s_update_token_cache(a_ledger, l_token_item);
						} else {
							log_it(L_DEBUG, "Total supply for token %s not found", l_token_item->ticker);
							l_err_num = -32;
							break;
						}
					}

					debug_if(s_debug_more, L_NOTICE, "Check emission passed for tx_token [%s]", l_tx_token->header.ticker);
					break;

				} else {
					debug_if(s_debug_more, L_WARNING, "tx_token [%s] not valid for stake_lock transaction", l_token);
					l_err_num = -31;
					break;
				}
			}

			if (!l_emission_item) {
				debug_if(s_debug_more, L_WARNING, "Emission for tx_token [%s] wasn't found", l_tx_token->header.ticker);
				l_err_num = DAP_CHAIN_CS_VERIFY_CODE_TX_NO_EMISSION;
				break;
			}
            if (!dap_hash_fast_is_blank(&l_emission_item->tx_used_out)) {
                debug_if(s_debug_more, L_WARNING, "Emission for tx_token [%s] is already used", l_tx_token->header.ticker);
                l_err_num = -22;
                break;
            }
            dap_chain_datum_token_emission_t * l_token_emission = l_emission_item->datum_token_emission;
            int l_outs_count;
            dap_list_t *l_list_out = dap_chain_datum_tx_items_get(a_tx, TX_ITEM_TYPE_OUT, &l_outs_count);
            dap_chain_tx_out_t *l_out = l_list_out ? (dap_chain_tx_out_t *)l_list_out->data : NULL;
            dap_list_free(l_list_out);
            if (l_outs_count != 1) {
                l_err_num = -23;
                log_it(L_WARNING, "Only one OUT item allowed for base TX");
                break;
            }
            if (!EQUAL_256(l_token_emission->hdr.value_256, l_out->header.value)) {
                l_err_num = -10;
                log_it(L_WARNING, "Output value of base TX must be equal emission value");
                break;
            }
            if (memcmp(&l_token_emission->hdr.address, &l_out->addr, sizeof(dap_chain_addr_t))) {
                l_err_num = -24;
                log_it(L_WARNING, "Output addr of base TX must be equal emission addr");
                break;
            }
            // Match the signature of the emission with the transaction
            /*if(!s_tx_match_sign(l_token_emission, a_tx)) {
                log_it(L_WARNING, "Base TX is not signed by the same certificate as the emission");
                l_err_num = -25;
                break;
            }*/ // Base TX can be unsigned so temporary disabled
            bound_item->item_emission = l_emission_item;
            l_list_bound_items = dap_list_append(l_list_bound_items, bound_item);
            break;
        }
        // Get previous transaction in the cache by hash
        dap_chain_ledger_tx_item_t *l_item_out = NULL;
        dap_chain_datum_tx_t *l_tx_prev =
                s_find_datum_tx_by_hash(a_ledger, &l_tx_prev_hash, &l_item_out); // dap_chain_datum_tx_t *l_tx_prev = (dap_chain_datum_tx_t*) dap_chain_node_datum_tx_cache_find(&tx_prev_hash);
        bound_item->item_out = l_item_out;
        if(!l_tx_prev) { // Unchained transaction
            if (s_debug_more && !a_from_threshold)
                log_it(L_DEBUG, "No previous transaction was found for hash %s", l_tx_prev_hash_str);
            l_err_num = DAP_CHAIN_CS_VERIFY_CODE_TX_NO_PREVIOUS;
            break;
        }
        if (s_debug_more && !a_from_threshold)
            log_it(L_INFO,"Previous transaction was found for hash %s",l_tx_prev_hash_str);
        bound_item->tx_prev = l_tx_prev;

        // 1. Check if out in previous transaction has spent
        int l_idx = (l_cond_type == TX_ITEM_TYPE_IN) ? l_tx_in->header.tx_out_prev_idx : l_tx_in_cond->header.tx_out_prev_idx;
        if (dap_chain_ledger_item_is_used_out(l_item_out, l_idx)) {
            l_err_num = -6;
            break;
        }

        // 2. Verify signature in current transaction
        if(dap_chain_datum_tx_verify_sign(a_tx) != 1) {
            l_err_num = -2;
            break;
        }

        // 3. Compare hash in previous transaction with hash inside 'in' item
        // calculate hash of previous transaction anew
        dap_chain_hash_fast_t *l_hash_prev = dap_chain_node_datum_tx_calc_hash(l_tx_prev);
        int l_res_hash = dap_hash_fast_compare(l_hash_prev, &l_tx_prev_hash);

        DAP_DELETE(l_hash_prev);
        if (l_res_hash != 1) {
            l_err_num = -7;
            break;
        }

        uint256_t l_value;
        // Get list of all 'out' items from previous transaction
        dap_list_t *l_list_prev_out = dap_chain_datum_tx_items_get(l_tx_prev, TX_ITEM_TYPE_OUT_ALL, NULL);
        // Get one 'out' item in previous transaction bound with current 'in' item
        void *l_tx_prev_out = dap_list_nth_data(l_list_prev_out, l_idx);
        dap_list_free(l_list_prev_out);
        if(!l_tx_prev_out) {
            l_err_num = -8;
            break;
        }
        if (l_cond_type == TX_ITEM_TYPE_IN) {
            dap_chain_tx_item_type_t l_type = *(uint8_t *)l_tx_prev_out;
            switch (l_type) {
            case TX_ITEM_TYPE_OUT_OLD:
                bound_item->out.tx_prev_out = l_tx_prev_out;
                l_tx_in_from = bound_item->out.tx_prev_out->addr;
                break;
            case TX_ITEM_TYPE_OUT: // 256
                bound_item->out.tx_prev_out_256 = l_tx_prev_out;
                l_tx_in_from = bound_item->out.tx_prev_out_256->addr;
                break;
            case TX_ITEM_TYPE_OUT_EXT: // 256
                bound_item->out.tx_prev_out_ext_256 = l_tx_prev_out;
                l_tx_in_from = bound_item->out.tx_prev_out_ext_256->addr;
                break;
            default:
                l_err_num = -8;
                break;
            }
            if (l_err_num)
                break;

            // calculate hash of public key in current transaction
            dap_chain_hash_fast_t l_hash_pkey;
            // Get sign item
            dap_chain_tx_sig_t *l_tx_sig = (dap_chain_tx_sig_t*) dap_chain_datum_tx_item_get(a_tx, NULL,
                    TX_ITEM_TYPE_SIG, NULL);
            // Get sign from sign item
            dap_sign_t *l_sign = dap_chain_datum_tx_item_sign_get_sig((dap_chain_tx_sig_t*) l_tx_sig);
            // Get public key from sign
            size_t l_pkey_ser_size = 0;
            const uint8_t *l_pkey_ser = dap_sign_get_pkey(l_sign, &l_pkey_ser_size);
            // calculate hash from public key
            dap_hash_fast(l_pkey_ser, l_pkey_ser_size, &l_hash_pkey);
            // hash of public key in 'out' item of previous transaction

            uint8_t *l_prev_out_addr_key = NULL;
            switch (l_type) {
                case TX_ITEM_TYPE_OUT:
                    l_prev_out_addr_key = bound_item->out.tx_prev_out_256->addr.data.key; break;
                case TX_ITEM_TYPE_OUT_OLD:
                    l_prev_out_addr_key = bound_item->out.tx_prev_out->addr.data.key; break;
                case TX_ITEM_TYPE_OUT_EXT:
                    l_prev_out_addr_key = bound_item->out.tx_prev_out_ext_256->addr.data.key; break;
                default: break;
            }

            // 4. compare public key hashes in the signature of the current transaction and in the 'out' item of the previous transaction
            if(memcmp(&l_hash_pkey, l_prev_out_addr_key, sizeof(dap_chain_hash_fast_t))) {
                l_err_num = -9;
                break;
            }

            switch (l_type) {
                case TX_ITEM_TYPE_OUT: // 256
                    l_value = bound_item->out.tx_prev_out_256->header.value; break;
                case TX_ITEM_TYPE_OUT_OLD:
                    l_value = dap_chain_uint256_from(bound_item->out.tx_prev_out->header.value); break;
                case TX_ITEM_TYPE_OUT_EXT: // 256
                    l_value = bound_item->out.tx_prev_out_ext_256->header.value;
                    l_token = bound_item->out.tx_prev_out_ext_256->token;
                    break;
                default: break;
            }
        } else { // TX_ITEM_TYPE_IN_COND
            if(*(uint8_t *)l_tx_prev_out != TX_ITEM_TYPE_OUT_COND) {
                l_err_num = -8;
                break;
            }
            // 5a. Check for condition owner
            dap_chain_tx_sig_t *l_tx_prev_sig = (dap_chain_tx_sig_t *)dap_chain_datum_tx_item_get(l_tx_prev, NULL, TX_ITEM_TYPE_SIG, NULL);
            dap_sign_t *l_prev_sign = dap_chain_datum_tx_item_sign_get_sig((dap_chain_tx_sig_t *)l_tx_prev_sig);
            size_t l_prev_pkey_ser_size = 0;
            const uint8_t *l_prev_pkey_ser = dap_sign_get_pkey(l_prev_sign, &l_prev_pkey_ser_size);
            dap_chain_tx_sig_t *l_tx_sig = (dap_chain_tx_sig_t *)dap_chain_datum_tx_item_get(a_tx, NULL, TX_ITEM_TYPE_SIG, NULL);
            dap_sign_t *l_sign = dap_chain_datum_tx_item_sign_get_sig((dap_chain_tx_sig_t *)l_tx_sig);
            size_t l_pkey_ser_size = 0;
            const uint8_t *l_pkey_ser = dap_sign_get_pkey(l_sign, &l_pkey_ser_size);

            dap_chain_tx_out_cond_t *l_tx_prev_out_cond = NULL;
            l_tx_prev_out_cond = (dap_chain_tx_out_cond_t *)l_tx_prev_out;

            bool l_owner = false;
            if (l_pkey_ser_size == l_prev_pkey_ser_size &&
                    !memcmp(l_prev_pkey_ser, l_pkey_ser, l_prev_pkey_ser_size)) {
                l_owner = true;
            }
            // 5b. Call verificator for conditional output
            dap_chain_ledger_verificator_t *l_verificator;
            int l_sub_tmp = l_tx_prev_out_cond->header.subtype;

            pthread_rwlock_rdlock(&s_verificators_rwlock);
            HASH_FIND_INT(s_verificators, &l_sub_tmp, l_verificator);
            pthread_rwlock_unlock(&s_verificators_rwlock);
            if (!l_verificator || !l_verificator->callback) {
                if(s_debug_more)
                    log_it(L_ERROR, "No verificator set for conditional output subtype %d", l_sub_tmp);
                l_err_num = -13;
                break;
            }
            if (l_verificator->callback(a_ledger, &l_tx_prev_hash, l_tx_prev_out_cond, a_tx, l_owner) == false) {
                l_err_num = -14;
                break;
            }
            // calculate sum of values from previous transactions
            bound_item->out.tx_prev_out_cond_256 = l_tx_prev_out_cond;
            l_value = l_tx_prev_out_cond->header.value;
            l_token = NULL;
        }
        if (!l_token || !*l_token) {
            l_token = l_item_out->cache_data.token_ticker;
        }
        if (! l_token || !*l_token ) {
            log_it(L_WARNING, "No token ticker found in previous transaction");
            l_err_num = -15;
            break;
        }
        // Get permissions
        l_token_item = NULL;
        pthread_rwlock_rdlock(&l_ledger_priv->tokens_rwlock);
        HASH_FIND_STR(l_ledger_priv->tokens, l_token, l_token_item);
        pthread_rwlock_unlock(&l_ledger_priv->tokens_rwlock);
        if (! l_token_item){
            if(s_debug_more)
                log_it(L_WARNING, "No token item found for token %s", l_token);
            l_err_num = -15;
            break;
        }
        // Check permissions
        if ( (l_token_item->flags & DAP_CHAIN_DATUM_TOKEN_FLAG_ALL_SENDER_BLOCKED ) ||  // If all is blocked - check if we're
             (l_token_item->flags & DAP_CHAIN_DATUM_TOKEN_FLAG_ALL_RECEIVER_FROZEN) ){ // in white list

            if(s_ledger_permissions_check(l_token_item, DAP_CHAIN_DATUM_TOKEN_TSD_TYPE_TX_SENDER_ALLOWED_ADD,&l_tx_in_from,
                                          sizeof (l_tx_in_from)) != 0 ){
                char * l_tmp_tx_in_from = dap_chain_addr_to_str(&l_tx_in_from);
                if(s_debug_more)
                    log_it(L_WARNING, "No permission for addr %s", l_tmp_tx_in_from?l_tmp_tx_in_from:"(null)");
                DAP_DELETE(l_tmp_tx_in_from);
                l_err_num = -20;
                break;
            }
        }
        if ((l_token_item->flags & DAP_CHAIN_DATUM_TOKEN_FLAG_ALL_SENDER_ALLOWED ) || // If all is allowed - check if we're
            (l_token_item->flags & DAP_CHAIN_DATUM_TOKEN_FLAG_ALL_SENDER_UNFROZEN ) ){ // in black list
            if(s_ledger_permissions_check(l_token_item, DAP_CHAIN_DATUM_TOKEN_TSD_TYPE_TX_SENDER_BLOCKED_ADD ,&l_tx_in_from,
                                          sizeof (l_tx_in_from)) == 0 ){
                char * l_tmp_tx_in_from = dap_chain_addr_to_str(&l_tx_in_from);
                if(s_debug_more)
                    log_it(L_WARNING, "No permission for addr %s", l_tmp_tx_in_from?l_tmp_tx_in_from:"(null)");
                DAP_DELETE(l_tmp_tx_in_from);
                l_err_num = -20;
                break;
            }
        }

        HASH_FIND_STR(l_values_from_prev_tx, l_token, l_value_cur);
        if (!l_value_cur) {
            l_value_cur = DAP_NEW_Z(dap_chain_ledger_tokenizer_t);
            strcpy(l_value_cur->token_ticker, l_token);
            HASH_ADD_STR(l_values_from_prev_tx, token_ticker, l_value_cur);
        }
        // calculate  from previous transactions per each token
        SUM_256_256(l_value_cur->sum, l_value, &l_value_cur->sum);

        l_list_bound_items = dap_list_append(l_list_bound_items, bound_item);
    }

    if (l_list_in)
        dap_list_free(l_list_in);

    if (l_err_num) {
        DAP_DELETE(bound_item);
        if ( l_list_bound_items )
            dap_list_free_full(l_list_bound_items, free);
        HASH_ITER(hh, l_values_from_prev_tx, l_value_cur, l_tmp) {
            HASH_DEL(l_values_from_prev_tx, l_value_cur);
            DAP_DELETE(l_value_cur);
        }
        return l_err_num;
    }

    // 6. Compare sum of values in 'out' items in the current transaction and in the previous transactions
    // Calculate the sum of values in 'out' items from the current transaction
    bool l_multichannel = false;
    if (HASH_COUNT(l_values_from_prev_tx) > 1) {
        l_multichannel = true;
    } else {
        l_value_cur = DAP_NEW_Z(dap_chain_ledger_tokenizer_t);
        if(l_token)
            strcpy(l_value_cur->token_ticker, l_token);
        HASH_ADD_STR(l_values_from_cur_tx, token_ticker, l_value_cur);
    }

    // find 'out' items
    dap_list_t *l_list_out = dap_chain_datum_tx_items_get((dap_chain_datum_tx_t*) a_tx, TX_ITEM_TYPE_OUT_ALL, NULL);
    uint256_t l_value = {};
    int l_item_idx = 0;
    for (l_list_tmp = l_list_out; l_list_tmp; l_list_tmp = dap_list_next(l_list_tmp), l_item_idx++) {
        dap_chain_tx_item_type_t l_type = *(uint8_t *)l_list_tmp->data;
        dap_chain_addr_t l_tx_out_to={0};
        switch (l_type) {
        case TX_ITEM_TYPE_OUT_OLD: {
            dap_chain_tx_out_old_t *l_tx_out = (dap_chain_tx_out_old_t *)l_list_tmp->data;
            if (l_multichannel) { // token ticker is mandatory for multichannel transactions
                l_err_num = -16;
                break;
            }
            l_value = dap_chain_uint256_from(l_tx_out->header.value);
            l_tx_out_to = l_tx_out->addr;
            l_list_tx_out = dap_list_append(l_list_tx_out, l_tx_out);
        } break;
        case TX_ITEM_TYPE_OUT: { // 256
            dap_chain_tx_out_t *l_tx_out = (dap_chain_tx_out_t *)l_list_tmp->data;
            if (l_multichannel) { // token ticker is mandatory for multichannel transactions
                l_err_num = -16;
                break;
            }
            l_value = l_tx_out->header.value;
            l_tx_out_to = l_tx_out->addr;
            l_list_tx_out = dap_list_append(l_list_tx_out, l_tx_out);
        } break;
        case TX_ITEM_TYPE_OUT_EXT: { // 256
            dap_chain_tx_out_ext_t *l_tx_out = (dap_chain_tx_out_ext_t *)l_list_tmp->data;
            if (!l_multichannel) { // token ticker is depricated for single-channel transactions
                l_err_num = -16;
                break;
            }
            l_value = l_tx_out->header.value;
            l_token = l_tx_out->token;
            l_tx_out_to = l_tx_out->addr;
            l_list_tx_out = dap_list_append(l_list_tx_out, l_tx_out);
        } break;
        case TX_ITEM_TYPE_OUT_COND: {
            dap_chain_tx_out_cond_t *l_tx_out = (dap_chain_tx_out_cond_t *)l_list_tmp->data;
            if (l_multichannel) { // out_cond have no field .token
                log_it(L_WARNING, "No conditional output support for multichannel transaction");
                l_err_num = -18;
                break;
            }

            l_value = l_tx_out->header.value;
            l_list_tx_out = dap_list_append(l_list_tx_out, l_tx_out);
            l_list_tx_out_cond = dap_list_append(l_list_tx_out_cond, l_tx_out);
        } break;
        default: {}
        }
        if (l_multichannel) {
            HASH_FIND_STR(l_values_from_cur_tx, l_token, l_value_cur);
            if (!l_value_cur) {
                l_value_cur = DAP_NEW_Z(dap_chain_ledger_tokenizer_t);
                strcpy(l_value_cur->token_ticker, l_token);
                HASH_ADD_STR(l_values_from_cur_tx, token_ticker, l_value_cur);
            }
        }
        SUM_256_256(l_value_cur->sum, l_value, &l_value_cur->sum);

        // Get permissions for token
        l_token_item = NULL;
        pthread_rwlock_rdlock(&l_ledger_priv->tokens_rwlock);
        if(l_ledger_priv->tokens)
            HASH_FIND_STR(l_ledger_priv->tokens,l_token, l_token_item);
        pthread_rwlock_unlock(&l_ledger_priv->tokens_rwlock);
        if (! l_token_item){
            if(s_debug_more)
                log_it(L_WARNING, "No token item found for token %s", l_token);
            l_err_num = -15;
            break;
        }
        // Check permissions

        if ( (l_token_item->flags & DAP_CHAIN_DATUM_TOKEN_FLAG_ALL_RECEIVER_BLOCKED )||   //  If all is blocked or frozen
             (l_token_item->flags & DAP_CHAIN_DATUM_TOKEN_FLAG_ALL_RECEIVER_FROZEN) ){ //  check if we're in white list
            if(s_ledger_permissions_check(l_token_item, DAP_CHAIN_DATUM_TOKEN_TSD_TYPE_TX_RECEIVER_ALLOWED_ADD,&l_tx_out_to ,
                                          sizeof (l_tx_out_to)) != 0 ){
                char * l_tmp_tx_out_to = dap_chain_addr_to_str(&l_tx_out_to);
                if(s_debug_more)
                    log_it(L_WARNING, "No permission for addr %s", l_tmp_tx_out_to?l_tmp_tx_out_to:"(null)");
                DAP_DELETE(l_tmp_tx_out_to);
                l_err_num = -20;
                break;
            }
        }
        if ( (l_token_item->flags & DAP_CHAIN_DATUM_TOKEN_FLAG_ALL_RECEIVER_ALLOWED )||
             (l_token_item->flags & DAP_CHAIN_DATUM_TOKEN_FLAG_ALL_RECEIVER_UNFROZEN )
             ){ // If all is allowed - check if we're in black list
            if(s_ledger_permissions_check(l_token_item, DAP_CHAIN_DATUM_TOKEN_TSD_TYPE_TX_RECEIVER_BLOCKED_ADD ,&l_tx_out_to,
                                          sizeof (l_tx_out_to)) == 0 ){
                char * l_tmp_tx_out_to = dap_chain_addr_to_str(&l_tx_out_to);
                if(s_debug_more)
                    log_it(L_WARNING, "No permission for addr %s", l_tmp_tx_out_to?l_tmp_tx_out_to:"(null)");
                DAP_DELETE(l_tmp_tx_out_to);
                l_err_num = -20;
                break;
            }
        }
    }


    if ( l_list_out )
        dap_list_free(l_list_out);

    // Check for transaction consistency (sum(ins) == sum(outs))
    if (!l_err_num) {
        HASH_ITER(hh, l_values_from_prev_tx, l_value_cur, l_tmp) {
            HASH_FIND_STR(l_values_from_cur_tx, l_value_cur->token_ticker, l_res);
            if (!l_res || !EQUAL_256(l_res->sum, l_value_cur->sum) ) {
                if(s_debug_more) {
                    char *l_balance = dap_chain_balance_print(l_res ? l_res->sum : uint256_0);
                    char *l_balance_cur = dap_chain_balance_print(l_value_cur->sum);
                    log_it(L_ERROR, "Sum of values of out items from current tx 256 (%s) is not equal outs from previous tx (%s) for token %s",
                            l_balance, l_balance_cur, l_value_cur->token_ticker);
                    DAP_DELETE(l_balance);
                    DAP_DELETE(l_balance_cur);
                }
                l_err_num = -12;
                break;
            }
        }
    }

    HASH_ITER(hh, l_values_from_prev_tx, l_value_cur, l_tmp) {
        HASH_DEL(l_values_from_prev_tx, l_value_cur);
        DAP_DELETE(l_value_cur);
    }
    HASH_ITER(hh, l_values_from_cur_tx, l_value_cur, l_tmp) {
        HASH_DEL(l_values_from_cur_tx, l_value_cur);
        DAP_DELETE(l_value_cur);
    }
    if (!a_list_bound_items || l_err_num) {
        dap_list_free_full(l_list_bound_items, free);
    } else {
        *a_list_bound_items = l_list_bound_items;
    }

	if (l_list_tx_out_cond && !l_err_num){
		l_err_num = s_check_out_cond_verificator_added(a_ledger, a_tx, l_list_tx_out_cond);
		dap_list_free(l_list_tx_out_cond);
	}

    if (!a_list_tx_out || l_err_num) {
        dap_list_free(l_list_tx_out);
    } else {
        *a_list_tx_out = l_list_tx_out;
    }

    return l_err_num;
}

/**
 * @brief dap_chain_ledger_tx_check
 * @param a_ledger
 * @param a_tx
 * @return
 */
int dap_chain_ledger_tx_add_check(dap_ledger_t *a_ledger, dap_chain_datum_tx_t *a_tx)
{
    if(!a_tx)
        return -2;
    dap_list_t *l_list_bound_items = NULL;
    dap_list_t *l_list_tx_out = NULL;

    int l_ret_check;
    if( (l_ret_check = dap_chain_ledger_tx_cache_check(
             a_ledger, a_tx, false, &l_list_bound_items, &l_list_tx_out)) < 0){
        if(s_debug_more)
            log_it (L_DEBUG, "dap_chain_ledger_tx_add_check() tx not passed the check: code %d ",l_ret_check);
        return l_ret_check;
    }
    dap_chain_hash_fast_t *l_tx_hash = dap_chain_node_datum_tx_calc_hash(a_tx);
    char l_tx_hash_str[70];
    dap_chain_hash_fast_to_str(l_tx_hash,l_tx_hash_str,sizeof(l_tx_hash_str));
    if(s_debug_more)
        log_it ( L_INFO, "dap_chain_ledger_tx_add_check() check passed for tx %s",l_tx_hash_str);
    return 0;
}

static int s_balance_cache_update(dap_ledger_t *a_ledger, dap_ledger_wallet_balance_t *a_balance)
{
    char *l_gdb_group = dap_chain_ledger_get_gdb_group(a_ledger, DAP_CHAIN_LEDGER_BALANCES_STR);

    if (!dap_chain_global_db_gr_set(a_balance->key, &a_balance->balance, sizeof(uint256_t), l_gdb_group)) {
        if(s_debug_more)
            log_it(L_WARNING, "Ledger cache mismatch");
        return -1;
    }

    DAP_DELETE(l_gdb_group);
    /* Notify the world*/
    struct json_object *l_json = wallet_info_json_collect(a_ledger, a_balance);
    dap_notify_server_send_mt(json_object_get_string(l_json));
    json_object_put(l_json);
    return 0;
}

int sort_ledger_tx_item(dap_chain_ledger_tx_item_t* a, dap_chain_ledger_tx_item_t* b)
{
    return a->tx->header.ts_created == b->tx->header.ts_created ? 0 :
                a->tx->header.ts_created < b->tx->header.ts_created ? -1 : 1;
}

/**
 * Add new transaction to the cache list
 *
 * return 1 OK, -1 error
 */
int dap_chain_ledger_tx_add(dap_ledger_t *a_ledger, dap_chain_datum_tx_t *a_tx, dap_hash_fast_t *a_tx_hash, bool a_from_threshold)
{
    if(!a_tx){
        if(s_debug_more)
            log_it(L_ERROR, "NULL tx detected");
        return -1;
    }
    int ret = 1;
    dap_ledger_private_t *l_ledger_priv = PVT(a_ledger);
    dap_list_t *l_list_bound_items = NULL;
    dap_list_t *l_list_tx_out = NULL;
    dap_chain_ledger_tx_item_t *l_item_tmp = NULL;
    unsigned l_hash_value = 0;

    if (!l_ledger_priv->tps_timer) {
        clock_gettime(CLOCK_REALTIME, &l_ledger_priv->tps_start_time);
        l_ledger_priv->tps_current_time.tv_sec = l_ledger_priv->tps_start_time.tv_sec;
        l_ledger_priv->tps_current_time.tv_nsec = l_ledger_priv->tps_start_time.tv_nsec;
        l_ledger_priv->tps_count = 0;
        l_ledger_priv->tps_timer = dap_timerfd_start(500, s_ledger_tps_callback, l_ledger_priv);
    }
    bool l_from_threshold = a_from_threshold;
    if (!l_ledger_priv->load_mode && !a_from_threshold) {
        HASH_VALUE(a_tx_hash, sizeof(*a_tx_hash), l_hash_value);
        pthread_rwlock_rdlock(&l_ledger_priv->ledger_rwlock);
        HASH_FIND_BYHASHVALUE(hh, l_ledger_priv->ledger_items, a_tx_hash, sizeof(dap_chain_hash_fast_t), l_hash_value, l_item_tmp);
        pthread_rwlock_unlock(&l_ledger_priv->ledger_rwlock);
    }
    char l_tx_hash_str[70];
    dap_chain_hash_fast_to_str(a_tx_hash, l_tx_hash_str, sizeof(l_tx_hash_str));
    if (l_item_tmp) {     // transaction already present in the cache list
        if(s_debug_more)
            log_it(L_WARNING, "Transaction %s already present in the cache", l_tx_hash_str);
        return -1;
    }

    int l_ret_check;
    l_item_tmp = NULL;
    if( (l_ret_check = dap_chain_ledger_tx_cache_check(
             a_ledger, a_tx, a_from_threshold, &l_list_bound_items, &l_list_tx_out)) < 0) {
        if (l_ret_check == DAP_CHAIN_CS_VERIFY_CODE_TX_NO_PREVIOUS ||
                l_ret_check == DAP_CHAIN_CS_VERIFY_CODE_TX_NO_EMISSION) {
            if (!l_from_threshold) {
                if (!l_hash_value)
                    HASH_VALUE(a_tx_hash, sizeof(*a_tx_hash), l_hash_value);
                pthread_rwlock_rdlock(&l_ledger_priv->threshold_txs_rwlock);
                HASH_FIND_BYHASHVALUE(hh, l_ledger_priv->threshold_txs, a_tx_hash, sizeof(*a_tx_hash), l_hash_value, l_item_tmp);
                unsigned long long l_threshold_txs_count = HASH_COUNT(l_ledger_priv->threshold_txs);
                if (!l_item_tmp) {
                    if (l_threshold_txs_count >= s_threshold_txs_max) {
                        if(s_debug_more)
                            log_it(L_WARNING, "Threshold for tranactions is overfulled (%zu max), dropping down new data, added nothing",
                                       s_threshold_txs_max);
                    } else {
                        l_item_tmp = DAP_NEW_Z(dap_chain_ledger_tx_item_t);
                        l_item_tmp->tx_hash_fast = *a_tx_hash;
                        l_item_tmp->tx = DAP_DUP_SIZE(a_tx, dap_chain_datum_tx_get_size(a_tx));
                        HASH_ADD_BYHASHVALUE(hh, l_ledger_priv->threshold_txs, tx_hash_fast, sizeof(dap_chain_hash_fast_t), l_hash_value, l_item_tmp);
                        if(s_debug_more)
                            log_it (L_DEBUG, "Tx %s added to threshold", l_tx_hash_str);
                    }
                }
                pthread_rwlock_unlock(&l_ledger_priv->threshold_txs_rwlock);
            }
        } else {
            if(s_debug_more)
                log_it (L_WARNING, "dap_chain_ledger_tx_add() tx %s not passed the check: code %d ",l_tx_hash_str, l_ret_check);
        }
        return l_ret_check;
    }
    if(s_debug_more)
        log_it ( L_DEBUG, "dap_chain_ledger_tx_add() check passed for tx %s",l_tx_hash_str);

    char l_token_ticker[DAP_CHAIN_TICKER_SIZE_MAX]      = { '\0'},
         l_token_ticker_old[DAP_CHAIN_TICKER_SIZE_MAX]  = { '\0'};

    //char *l_token_ticker = NULL, *l_token_ticker_old = NULL;
    bool l_multichannel = false;
    // Mark 'out' items in cache if they were used & delete previous transactions from cache if it need
    // find all bound pairs 'in' and 'out'
    dap_list_t *l_list_tmp = l_list_bound_items;
    size_t l_outs_used = dap_list_length(l_list_bound_items);
    size_t l_cache_size = sizeof(dap_store_obj_t) * (l_outs_used + 1);
    dap_store_obj_t *l_cache_used_outs = DAP_NEW_Z_SIZE(dap_store_obj_t, l_cache_size);
    char *l_gdb_group = dap_chain_ledger_get_gdb_group(a_ledger, DAP_CHAIN_LEDGER_TXS_STR);
    char *l_ticker_trl = NULL, *l_ticker_old_trl = NULL;
    bool l_stake_updated = false;
    // Update balance: deducts

    for (int i = 1; l_list_tmp; i++) {
        dap_chain_ledger_tx_bound_t *bound_item = l_list_tmp->data;
        void *l_item_in = *(void **)&bound_item->in;
        dap_chain_tx_item_type_t l_type = *(uint8_t *)l_item_in;
        if (l_type == TX_ITEM_TYPE_IN) {
            dap_chain_tx_in_t *l_tx_in = bound_item->in.tx_cur_in;
            if (dap_hash_fast_is_blank(&l_tx_in->header.tx_prev_hash)) { // It's the emission behind
                // Mark it as used with base tx hash
                bound_item->item_emission->tx_used_out = *a_tx_hash;
                // Mirror it in cache
                char *l_hash_str = dap_chain_hash_fast_to_str_new(&bound_item->item_emission->datum_token_emission_hash);
                size_t l_emission_size = bound_item->item_emission->datum_token_emission_size;
                char *l_ems_group = dap_chain_ledger_get_gdb_group(a_ledger, DAP_CHAIN_LEDGER_EMISSIONS_STR);
                size_t l_cache_size = l_emission_size + sizeof(dap_hash_fast_t);
                uint8_t *l_cache = DAP_NEW_Z_SIZE(uint8_t, l_cache_size);
                memcpy(l_cache, a_tx_hash, sizeof(dap_hash_fast_t));
                memcpy(l_cache + sizeof(dap_hash_fast_t), bound_item->item_emission->datum_token_emission, l_emission_size);
                if (!dap_chain_global_db_gr_set(l_hash_str, l_cache, l_cache_size, l_ems_group)) {
                    log_it(L_WARNING, "Ledger cache mismatch");
                }
                DAP_DELETE(l_hash_str);
                DAP_DELETE(l_cache);
                DAP_DELETE(l_ems_group);
                l_list_tmp = dap_list_next(l_list_tmp);
                i--;    // Do not calc this output with tx used items
                l_outs_used--;
                continue;
            }
        }
        dap_chain_ledger_tx_item_t *l_prev_item_out = bound_item->item_out;

        if ( *l_prev_item_out->cache_data.token_ticker )
            l_ticker_trl = dap_stpcpy(l_token_ticker, l_prev_item_out->cache_data.token_ticker);
        else
            l_ticker_trl = dap_stpcpy(l_token_ticker, bound_item->out.tx_prev_out_ext_256->token);

        if (!l_multichannel && l_ticker_old_trl && strcmp(l_token_ticker, l_token_ticker_old)) {
            l_multichannel = true;
        }
        l_ticker_old_trl = dap_stpcpy(l_token_ticker_old, l_token_ticker);
        int l_tx_prev_out_used_idx;
        if (l_type == TX_ITEM_TYPE_IN) {
            dap_chain_tx_in_t *l_tx_in = bound_item->in.tx_cur_in;
            dap_ledger_wallet_balance_t *wallet_balance = NULL;
            uint256_t l_value = {};
            dap_chain_addr_t *l_addr = NULL;
            void *l_item_out = *(void **)&bound_item->out;
            dap_chain_tx_item_type_t l_out_type = *(uint8_t *)l_item_out;
            switch (l_out_type) {
                case TX_ITEM_TYPE_OUT: l_addr = &bound_item->out.tx_prev_out_256->addr; break;
                case TX_ITEM_TYPE_OUT_OLD: l_addr = &bound_item->out.tx_prev_out->addr; break;
                case TX_ITEM_TYPE_OUT_EXT: l_addr = &bound_item->out.tx_prev_out_ext_256->addr; break;
                default:
                    log_it(L_DEBUG, "Unknown item type %d", l_out_type);
                    break;
            }
            char *l_addr_str = dap_chain_addr_to_str(l_addr);
            char *l_wallet_balance_key = dap_strjoin(" ", l_addr_str, l_token_ticker, (char*)NULL);
            pthread_rwlock_rdlock(&PVT(a_ledger)->balance_accounts_rwlock);
            HASH_FIND_STR(PVT(a_ledger)->balance_accounts, l_wallet_balance_key, wallet_balance);
            pthread_rwlock_unlock(&PVT(a_ledger)->balance_accounts_rwlock);
            if (wallet_balance) {
                switch (l_out_type) {
                    case TX_ITEM_TYPE_OUT: l_value = bound_item->out.tx_prev_out_256->header.value; break;
                    case TX_ITEM_TYPE_OUT_OLD: l_value = GET_256_FROM_64(bound_item->out.tx_prev_out->header.value); break;
                    case TX_ITEM_TYPE_OUT_EXT: l_value = bound_item->out.tx_prev_out_ext_256->header.value; break;
                    default:
                        log_it(L_DEBUG, "Unknown item type %d", l_out_type);
                    break;
                }

                if(s_debug_more) {
                    char *l_balance = dap_chain_balance_print(l_value);
                    log_it(L_DEBUG,"SPEND %s from addr: %s", l_balance, l_wallet_balance_key);
                    DAP_DELETE(l_balance);
                }

                SUBTRACT_256_256(wallet_balance->balance, l_value, &wallet_balance->balance);

                // Update the cache
                s_balance_cache_update(a_ledger, wallet_balance);
            } else {
                if(s_debug_more)
                    log_it(L_ERROR,"!!! Attempt to SPEND from some non-existent balance !!!: %s %s", l_addr_str, l_token_ticker);
            }
            DAP_DELETE(l_addr_str);
            DAP_DELETE(l_wallet_balance_key);
            /// Mark 'out' item in cache because it used
            l_tx_prev_out_used_idx = l_tx_in->header.tx_out_prev_idx;
        } else { // TX_ITEM_TYPE_IN_COND
            // all balance deducts performed with previous conditional transaction
            dap_chain_tx_in_cond_t *l_tx_in_cond = bound_item->in.tx_cur_in_cond;
            /// Mark 'out' item in cache because it used
            l_tx_prev_out_used_idx = l_tx_in_cond->header.tx_out_prev_idx;
            // Update stakes if any
            dap_chain_tx_out_cond_t *l_cond = bound_item->out.tx_prev_out_cond_256;
            if (l_cond->header.subtype == DAP_CHAIN_TX_OUT_COND_SUBTYPE_SRV_STAKE_POS_DELEGATE) {
                dap_chain_ledger_verificator_t *l_verificator;
                int l_tmp = (int)DAP_CHAIN_TX_OUT_COND_SUBTYPE_SRV_STAKE_POS_DELEGATE_UPDATE;
                pthread_rwlock_rdlock(&s_verificators_rwlock);
                HASH_FIND_INT(s_verificators, &l_tmp, l_verificator);
                pthread_rwlock_unlock(&s_verificators_rwlock);
                if (l_verificator && l_verificator->callback) {
                    l_verificator->callback(a_ledger,&bound_item->tx_prev_hash, l_cond, a_tx, true);
                }
                l_stake_updated = true;
            }
        }
        // add a used output
        l_prev_item_out->cache_data.tx_hash_spent_fast[l_tx_prev_out_used_idx] = *a_tx_hash;
        l_prev_item_out->cache_data.n_outs_used++;
        // mirror it in the cache
        size_t l_tx_size = dap_chain_datum_tx_get_size(l_prev_item_out->tx);
        size_t l_tx_cache_sz = l_tx_size + sizeof(l_prev_item_out->cache_data);
        uint8_t *l_tx_cache = DAP_NEW_Z_SIZE(uint8_t, l_tx_cache_sz);
        memcpy(l_tx_cache, &l_prev_item_out->cache_data, sizeof(l_prev_item_out->cache_data));
        memcpy(l_tx_cache + sizeof(l_prev_item_out->cache_data), l_prev_item_out->tx, l_tx_size);
        l_cache_used_outs[i] = (dap_store_obj_t) {
                .key        = dap_chain_hash_fast_to_str_new(&l_prev_item_out->tx_hash_fast),
                .value      = l_tx_cache,
                .value_len  = l_tx_cache_sz,
                .group      = l_gdb_group
        };

        // delete previous transactions from cache because all out is used
        if(l_prev_item_out->cache_data.n_outs_used == l_prev_item_out->cache_data.n_outs) {
            dap_chain_hash_fast_t l_tx_prev_hash_to_del = bound_item->tx_prev_hash;
            // remove from memory ledger
            int res = dap_chain_ledger_tx_remove(a_ledger, &l_tx_prev_hash_to_del);
            if(res == -2) {
                if(s_debug_more) {
                    char * l_tx_prev_hash_str = dap_chain_hash_fast_to_str_new(&l_tx_prev_hash_to_del);
                    log_it(L_ERROR, "Can't delete previous transactions because hash=%s not found", l_tx_prev_hash_str);
                    DAP_DELETE(l_tx_prev_hash_str);
                }
                ret = -100;
                l_outs_used = i;
                goto FIN;
            }
            else if(res != 1) {
                if(s_debug_more) {
                    char * l_tx_prev_hash_str = dap_chain_hash_fast_to_str_new(&l_tx_prev_hash_to_del);
                    log_it(L_ERROR, "Can't delete previous transactions with hash=%s", l_tx_prev_hash_str);
                    DAP_DELETE(l_tx_prev_hash_str);
                }
                ret = -101;
                l_outs_used = i;
                goto FIN;
            }
        }
        // go to next previous transaction
        l_list_tmp = dap_list_next(l_list_tmp);
    }

    // Try to find token ticker if wasn't
    if (!l_ticker_trl){
        //int l_base_tx_count = 0;
        //dap_list_t *l_base_tx_list = dap_chain_datum_tx_items_get(a_tx, TX_ITEM_TYPE_TOKEN, &l_base_tx_count );
        //if (l_base_tx_count >=1  && l_base_tx_list){
        dap_chain_tx_token_t * l_tx_token = (dap_chain_tx_token_t *) dap_chain_datum_tx_item_get(a_tx, NULL, TX_ITEM_TYPE_TOKEN, NULL);
        if (l_tx_token)
            l_ticker_trl = dap_stpcpy(l_token_ticker, l_tx_token->header.ticker);
        //}
    }

    //Update balance : raise
    for (dap_list_t *l_tx_out = l_list_tx_out; l_tx_out; l_tx_out = dap_list_next(l_tx_out)) {
        dap_chain_tx_item_type_t l_type = *(uint8_t *)l_tx_out->data;
        if (l_type == TX_ITEM_TYPE_OUT_COND) {
            // Update stakes if any
            dap_chain_tx_out_cond_t *l_cond = (dap_chain_tx_out_cond_t *)l_tx_out->data;
            if (l_cond->header.subtype == DAP_CHAIN_TX_OUT_COND_SUBTYPE_SRV_STAKE_POS_DELEGATE && !l_stake_updated) {
                dap_chain_ledger_verificator_t *l_verificator;
                int l_tmp = (int)DAP_CHAIN_TX_OUT_COND_SUBTYPE_SRV_STAKE_POS_DELEGATE_UPDATE;
                pthread_rwlock_rdlock(&s_verificators_rwlock);
                HASH_FIND_INT(s_verificators, &l_tmp, l_verificator);
                pthread_rwlock_unlock(&s_verificators_rwlock);
                if (l_verificator && l_verificator->callback) {

                    l_verificator->callback(a_ledger, NULL, NULL, a_tx, true);
                }
            }
            continue;   // balance raise will be with next conditional transaction
        }
        dap_chain_tx_out_old_t *l_out_item = NULL;
        dap_chain_tx_out_t *l_out_item_256 = NULL;
        dap_chain_tx_out_ext_t *l_out_item_ext_256 = NULL;

        switch (l_type) {
            case TX_ITEM_TYPE_OUT: l_out_item_256 = (dap_chain_tx_out_t *)l_tx_out->data; break;
            case TX_ITEM_TYPE_OUT_OLD: l_out_item = (dap_chain_tx_out_old_t *)l_tx_out->data; break;
            case TX_ITEM_TYPE_OUT_EXT: l_out_item_ext_256 = (dap_chain_tx_out_ext_t *)l_tx_out->data; break;
            default:
                log_it(L_DEBUG, "Unknown item type %d", l_type);
                break;
        }

        if ((l_out_item||l_out_item_256||l_out_item_ext_256) && l_ticker_trl) {
            dap_chain_addr_t *l_addr;
            switch (l_type) {
                case TX_ITEM_TYPE_OUT: l_addr = &l_out_item_256->addr; break;
                case TX_ITEM_TYPE_OUT_OLD: l_addr = &l_out_item->addr; break;
                case TX_ITEM_TYPE_OUT_EXT: l_addr = &l_out_item_ext_256->addr; break;
                default:
                    log_it(L_DEBUG, "Unknown item type %d", l_type);
                    break;
            }
            char *l_addr_str = dap_chain_addr_to_str(l_addr);
            dap_ledger_wallet_balance_t *wallet_balance = NULL;
            if (l_multichannel) {
                l_ticker_trl = dap_stpcpy(l_token_ticker, l_out_item_ext_256->token);
            }
            char *l_wallet_balance_key = dap_strjoin(" ", l_addr_str, l_token_ticker, (char*)NULL);
            uint256_t l_value_256 = {};
            switch (l_type) {
                case TX_ITEM_TYPE_OUT: l_value_256 = l_out_item_256->header.value; break; // _256
                case TX_ITEM_TYPE_OUT_OLD: l_value_256 = GET_256_FROM_64(l_out_item->header.value); break;
                case TX_ITEM_TYPE_OUT_EXT: l_value_256 = l_out_item_ext_256->header.value; break; // _256
                default:
                    log_it(L_DEBUG, "Unknown item type %d", l_type);
                    break;
            }

            if(s_debug_more) {
                char *l_balance = dap_chain_balance_print(l_value_256);
                log_it(L_DEBUG, "GOT %s to addr: %s", l_balance, l_wallet_balance_key);
                DAP_DELETE(l_balance);
            }
            pthread_rwlock_rdlock(&l_ledger_priv->balance_accounts_rwlock);
            HASH_FIND_STR(PVT(a_ledger)->balance_accounts, l_wallet_balance_key, wallet_balance);
            pthread_rwlock_unlock(&l_ledger_priv->balance_accounts_rwlock);
            if (wallet_balance) {
                //if(s_debug_more)
                //    log_it(L_DEBUG, "Balance item is present in cache");
                SUM_256_256(wallet_balance->balance, l_value_256, &wallet_balance->balance);
                DAP_DELETE (l_wallet_balance_key);
                // Update the cache
                s_balance_cache_update(a_ledger, wallet_balance);
            } else {
                wallet_balance = DAP_NEW_Z(dap_ledger_wallet_balance_t);
                wallet_balance->key = l_wallet_balance_key;
                strcpy(wallet_balance->token_ticker, l_token_ticker);
                SUM_256_256(wallet_balance->balance, l_value_256, &wallet_balance->balance);
                if(s_debug_more)
                    log_it(L_DEBUG, "Create new balance item: %s %s", l_addr_str, l_token_ticker);
                pthread_rwlock_wrlock(&l_ledger_priv->balance_accounts_rwlock);
                HASH_ADD_KEYPTR(hh, PVT(a_ledger)->balance_accounts, wallet_balance->key,
                                strlen(l_wallet_balance_key), wallet_balance);
                pthread_rwlock_unlock(&l_ledger_priv->balance_accounts_rwlock);
                // Add it to cache
                s_balance_cache_update(a_ledger, wallet_balance);
            }
            DAP_DELETE (l_addr_str);
        } else {
            if(s_debug_more)
                log_it(L_WARNING, "Can't detect tx ticker or matching output, can't append balances cache");
        }
    }

    // add transaction to the cache list
    dap_chain_ledger_tx_item_t *l_tx_item = DAP_NEW_Z(dap_chain_ledger_tx_item_t);
    l_tx_item->tx_hash_fast = *a_tx_hash;
    size_t l_tx_size = dap_chain_datum_tx_get_size(a_tx);
    l_tx_item->tx = DAP_DUP_SIZE(a_tx, l_tx_size);
    l_tx_item->cache_data.ts_created = dap_time_now(); // Time of transasction added to ledger
    dap_list_t *l_tist_tmp = dap_chain_datum_tx_items_get(a_tx, TX_ITEM_TYPE_OUT_ALL, &l_tx_item->cache_data.n_outs);
    // If debug mode dump the UTXO
    if (dap_log_level_get() == L_DEBUG && s_debug_more) {
        dap_list_t *it = l_tist_tmp;
        for (int i = 0; i < l_tx_item->cache_data.n_outs; i++) {
            dap_chain_tx_out_old_t *l_tx_out = it->data;
            if (l_tx_out->header.type != TX_ITEM_TYPE_OUT_OLD)
                continue;
            char * l_tx_out_addr_str = dap_chain_addr_to_str( &l_tx_out->addr );
            log_it(L_DEBUG, "Added tx out to %s", l_tx_out_addr_str);
            DAP_DELETE (l_tx_out_addr_str);
            it = it->next;
        }
    }
    if(l_tist_tmp)
        dap_list_free(l_tist_tmp);
    if (!l_ticker_trl) { //No token ticker in previous txs
        if(s_debug_more)
            log_it(L_DEBUG, "No token ticker in previous txs");
        dap_chain_tx_token_t *l_token = (dap_chain_tx_token_t *)dap_chain_datum_tx_item_get(a_tx, NULL, TX_ITEM_TYPE_TOKEN, NULL);
        l_ticker_trl = l_token
                ? dap_stpcpy(l_token_ticker, l_token->header.ticker)
                : NULL;
        }
    if (l_ticker_trl && !l_multichannel)
        dap_stpcpy(l_tx_item->cache_data.token_ticker, l_token_ticker);

    if (!l_hash_value)
        HASH_VALUE(a_tx_hash, sizeof(*a_tx_hash), l_hash_value);
    pthread_rwlock_wrlock(&l_ledger_priv->ledger_rwlock);
    HASH_ADD_BYHASHVALUE_INORDER(hh, l_ledger_priv->ledger_items, tx_hash_fast, sizeof(dap_chain_hash_fast_t),
                                 l_hash_value, l_tx_item, sort_ledger_tx_item); // tx_hash_fast: name of key field
    pthread_rwlock_unlock(&l_ledger_priv->ledger_rwlock);
    // Count TPS
    clock_gettime(CLOCK_REALTIME, &l_ledger_priv->tps_end_time);
    l_ledger_priv->tps_count++;
    // Add it to cache
    size_t l_tx_cache_sz = l_tx_size + sizeof(l_tx_item->cache_data);
    uint8_t *l_tx_cache = DAP_NEW_S_SIZE(uint8_t, l_tx_cache_sz);
    memcpy(l_tx_cache, &l_tx_item->cache_data, sizeof(l_tx_item->cache_data));
    memcpy(l_tx_cache + sizeof(l_tx_item->cache_data), a_tx, l_tx_size);
    l_cache_used_outs[0] = (dap_store_obj_t) {
            .key        = l_tx_hash_str,
            .value      = l_tx_cache,
            .value_len  = l_tx_cache_sz,
            .group      = l_gdb_group
    };
    // Apply it with single DB transaction
    if (dap_chain_global_db_driver_add(l_cache_used_outs, l_outs_used + 1)) {
        if(s_debug_more)
            log_it(L_WARNING, "Ledger cache mismatch");
    }
    if (!a_from_threshold)
        s_threshold_txs_proc(a_ledger);
    ret = 1;
FIN:
    if (l_list_bound_items)
        dap_list_free_full(l_list_bound_items, free);
    if (l_list_tx_out)
        dap_list_free(l_list_tx_out);
    for (size_t i = 1; i <= l_outs_used; i++) {
        DAP_DELETE(l_cache_used_outs[i].key);
        DAP_DELETE(l_cache_used_outs[i].value);
    }
    DAP_DELETE(l_gdb_group);
    DAP_DELETE(l_cache_used_outs);
    return ret;
}

static bool s_ledger_tps_callback(void *a_arg)
{
    dap_ledger_private_t *l_ledger_pvt = (dap_ledger_private_t *)a_arg;
    if (l_ledger_pvt->tps_current_time.tv_sec != l_ledger_pvt->tps_end_time.tv_sec ||
            l_ledger_pvt->tps_current_time.tv_nsec != l_ledger_pvt->tps_end_time.tv_nsec) {
        l_ledger_pvt->tps_current_time.tv_sec = l_ledger_pvt->tps_end_time.tv_sec;
        l_ledger_pvt->tps_current_time.tv_nsec = l_ledger_pvt->tps_end_time.tv_nsec;
        return true;
    }
    l_ledger_pvt->tps_timer = NULL;
    return false;
}

int dap_chain_ledger_tx_load(dap_ledger_t *a_ledger, dap_chain_datum_tx_t *a_tx, dap_chain_hash_fast_t *a_tx_hash)
{
    dap_chain_hash_fast_t l_tx_hash;
    dap_hash_fast(a_tx, dap_chain_datum_tx_get_size(a_tx), &l_tx_hash);
    if (a_tx_hash)
        memcpy(a_tx_hash, &l_tx_hash, sizeof(l_tx_hash));
    if (PVT(a_ledger)->load_mode) {
        dap_chain_ledger_tx_item_t *l_tx_item;
        unsigned l_hash_value;
        HASH_VALUE(&l_tx_hash, sizeof(dap_chain_hash_fast_t), l_hash_value);
        pthread_rwlock_rdlock(&PVT(a_ledger)->ledger_rwlock);
        HASH_FIND_BYHASHVALUE(hh, PVT(a_ledger)->ledger_items, &l_tx_hash, sizeof(dap_chain_hash_fast_t), l_hash_value, l_tx_item);
        if (l_tx_item) {
            pthread_rwlock_unlock(&PVT(a_ledger)->ledger_rwlock);
            return 1;
        }
        HASH_FIND_BYHASHVALUE(hh, PVT(a_ledger)->threshold_txs, &l_tx_hash, sizeof(dap_chain_hash_fast_t), l_hash_value, l_tx_item);
        if (l_tx_item) {
            pthread_rwlock_unlock(&PVT(a_ledger)->ledger_rwlock);
            return DAP_CHAIN_CS_VERIFY_CODE_TX_NO_PREVIOUS;
        }
        dap_chain_ledger_tx_spent_item_t *l_tx_spent_item;
        HASH_FIND_BYHASHVALUE(hh, PVT(a_ledger)->spent_items, &l_tx_hash, sizeof(dap_chain_hash_fast_t), l_hash_value, l_tx_spent_item);
        pthread_rwlock_unlock(&PVT(a_ledger)->ledger_rwlock);
        if (l_tx_spent_item)
            return 1;
    }
    return dap_chain_ledger_tx_add(a_ledger, a_tx, &l_tx_hash, false);
}

/**
 * Delete transaction from the cache
 *
 * return 1 OK, -1 error, -2 tx_hash not found
 */
int dap_chain_ledger_tx_remove(dap_ledger_t *a_ledger, dap_chain_hash_fast_t *a_tx_hash)
{
    if(!a_tx_hash)
        return -1;
    int l_ret = -1;
    dap_ledger_private_t *l_ledger_priv = PVT(a_ledger);
    dap_chain_ledger_tx_item_t *l_item_tmp;
    unsigned l_hash_value;
    HASH_VALUE(a_tx_hash, sizeof(*a_tx_hash), l_hash_value);
    pthread_rwlock_wrlock(&l_ledger_priv->ledger_rwlock);
    HASH_FIND_BYHASHVALUE(hh, l_ledger_priv->ledger_items, a_tx_hash, sizeof(dap_chain_hash_fast_t), l_hash_value, l_item_tmp);
    if(l_item_tmp != NULL) {
        HASH_DEL(l_ledger_priv->ledger_items, l_item_tmp);
        // Remove it from cache
        char *l_gdb_group = dap_chain_ledger_get_gdb_group(a_ledger, DAP_CHAIN_LEDGER_TXS_STR);
        char *l_tx_hash_str = dap_chain_hash_fast_to_str_new(a_tx_hash);
        dap_chain_global_db_gr_del( l_tx_hash_str, l_gdb_group);
        DAP_DELETE(l_tx_hash_str);
        DAP_DELETE(l_gdb_group);
        l_ret = 1;
        dap_chain_ledger_tx_spent_item_t *l_item_used;
        HASH_FIND_BYHASHVALUE(hh, l_ledger_priv->spent_items, a_tx_hash, sizeof(dap_chain_hash_fast_t), l_hash_value, l_item_used);
        if (!l_item_used) {   // Add it to spent items
            l_item_used = DAP_NEW_Z(dap_chain_ledger_tx_spent_item_t);
            l_item_used->tx_hash_fast = *a_tx_hash;
            strncpy(l_item_used->token_ticker, l_item_tmp->cache_data.token_ticker, DAP_CHAIN_TICKER_SIZE_MAX);
            HASH_ADD_BYHASHVALUE(hh, l_ledger_priv->spent_items, tx_hash_fast, sizeof(dap_chain_hash_fast_t), l_hash_value, l_item_used);

            // Add it to cache
            l_gdb_group = dap_chain_ledger_get_gdb_group(a_ledger, DAP_CHAIN_LEDGER_SPENT_TXS_STR);
            char *l_tx_hash_str = dap_hash_fast_to_str_new(a_tx_hash);
            if (!dap_chain_global_db_gr_set(l_tx_hash_str, l_item_used->token_ticker, -1, l_gdb_group)) {
                if(s_debug_more)
                    log_it(L_WARNING, "Ledger cache mismatch");
            }

            DAP_DELETE(l_tx_hash_str);
            DAP_DELETE(l_gdb_group);
        }
        // delete tx & its item
        DAP_DELETE(l_item_tmp->tx);
        DAP_DELETE(l_item_tmp);
    }
    else
        // hash not found in the cache
        l_ret = -2;
    pthread_rwlock_unlock(&l_ledger_priv->ledger_rwlock);
    return l_ret;
}

/**
 * Delete all transactions from the cache
 */
void dap_chain_ledger_purge(dap_ledger_t *a_ledger, bool a_preserve_db)
{
    dap_ledger_private_t *l_ledger_priv = PVT(a_ledger);
    pthread_rwlock_wrlock(&l_ledger_priv->ledger_rwlock);
    pthread_rwlock_wrlock(&l_ledger_priv->tokens_rwlock);
    pthread_rwlock_wrlock(&l_ledger_priv->threshold_emissions_rwlock);
    pthread_rwlock_wrlock(&l_ledger_priv->threshold_txs_rwlock);
    pthread_rwlock_wrlock(&l_ledger_priv->balance_accounts_rwlock);

    /* Delete regular transactions */
    dap_chain_ledger_tx_item_t *l_item_current, *l_item_tmp;
    char *l_gdb_group;
    HASH_ITER(hh, l_ledger_priv->ledger_items , l_item_current, l_item_tmp) {
        HASH_DEL(l_ledger_priv->ledger_items, l_item_current);
        DAP_DELETE(l_item_current->tx);
        DAP_DEL_Z(l_item_current);
    }
    if (!a_preserve_db) {
        l_gdb_group = dap_chain_ledger_get_gdb_group(a_ledger, DAP_CHAIN_LEDGER_TXS_STR);
        dap_chain_global_db_gr_del(NULL, l_gdb_group);
        DAP_DELETE(l_gdb_group);
    }

    /* Delete spent transactions */
    dap_chain_ledger_tx_spent_item_t *l_spent_item_current, *l_spent_item_tmp;
    HASH_ITER(hh, l_ledger_priv->spent_items, l_spent_item_current, l_spent_item_tmp) {
        HASH_DEL(l_ledger_priv->spent_items, l_spent_item_current);
        DAP_DEL_Z(l_item_current);
    }
    if (!a_preserve_db) {
        l_gdb_group = dap_chain_ledger_get_gdb_group(a_ledger, DAP_CHAIN_LEDGER_SPENT_TXS_STR);
        dap_chain_global_db_gr_del(NULL, l_gdb_group);
        DAP_DELETE(l_gdb_group);
    }

    /* Delete balances */
    dap_ledger_wallet_balance_t *l_balance_current, *l_balance_tmp;
    HASH_ITER(hh, l_ledger_priv->balance_accounts, l_balance_current, l_balance_tmp) {
        HASH_DEL(l_ledger_priv->balance_accounts, l_balance_current);
        DAP_DELETE(l_balance_current->key);
        DAP_DELETE(l_balance_current);
    }
    if (!a_preserve_db) {
        l_gdb_group = dap_chain_ledger_get_gdb_group(a_ledger, DAP_CHAIN_LEDGER_BALANCES_STR);
        dap_chain_global_db_gr_del(NULL, l_gdb_group);
        DAP_DELETE(l_gdb_group);
    }

    /* Delete tokens and their emissions */
    dap_chain_ledger_token_item_t *l_token_current, *l_token_tmp;
    dap_chain_ledger_token_emission_item_t *l_emission_current, *l_emission_tmp;
    HASH_ITER(hh, l_ledger_priv->tokens, l_token_current, l_token_tmp) {
        HASH_DEL(l_ledger_priv->tokens, l_token_current);
        pthread_rwlock_wrlock(&l_token_current->token_emissions_rwlock);
        HASH_ITER(hh, l_token_current->token_emissions, l_emission_current, l_emission_tmp) {
            HASH_DEL(l_token_current->token_emissions, l_emission_current);
            DAP_DELETE(l_emission_current->datum_token_emission);
            DAP_DEL_Z(l_emission_current);
        }
        pthread_rwlock_unlock(&l_token_current->token_emissions_rwlock);
        DAP_DELETE(l_token_current->datum_token);
        DAP_DELETE(l_token_current->auth_signs);
        DAP_DELETE(l_token_current->auth_signs_pkey_hash);
        DAP_DEL_Z(l_token_current->tx_recv_allow);
        DAP_DEL_Z(l_token_current->tx_recv_block);
        DAP_DEL_Z(l_token_current->tx_send_allow);
        DAP_DEL_Z(l_token_current->tx_send_block);
        pthread_rwlock_destroy(&l_token_current->token_emissions_rwlock);
        DAP_DELETE(l_token_current);
    }
    if (!a_preserve_db) {
        l_gdb_group = dap_chain_ledger_get_gdb_group(a_ledger, DAP_CHAIN_LEDGER_TOKENS_STR);
        dap_chain_global_db_gr_del(NULL, l_gdb_group);
        DAP_DELETE(l_gdb_group);
        l_gdb_group = dap_chain_ledger_get_gdb_group(a_ledger, DAP_CHAIN_LEDGER_EMISSIONS_STR);
        dap_chain_global_db_gr_del(NULL, l_gdb_group);
        DAP_DELETE(l_gdb_group);
    }

    /* Delete threshold emissions */
    HASH_ITER(hh, l_ledger_priv->threshold_emissions, l_emission_current, l_emission_tmp) {
        HASH_DEL(l_ledger_priv->threshold_emissions, l_emission_current);
        DAP_DELETE(l_emission_current->datum_token_emission);
        DAP_DELETE(l_emission_current);
    }
    /* Delete threshold transactions */
    HASH_ITER(hh, l_ledger_priv->threshold_txs, l_item_current, l_item_tmp) {
        HASH_DEL(l_ledger_priv->threshold_txs, l_item_current);
        DAP_DELETE(l_item_current->tx);
        DAP_DELETE(l_item_current);
    }

    l_ledger_priv->ledger_items         = NULL;
    l_ledger_priv->spent_items          = NULL;
    l_ledger_priv->balance_accounts     = NULL;
    l_ledger_priv->tokens               = NULL;
    l_ledger_priv->threshold_emissions  = NULL;
    l_ledger_priv->threshold_txs        = NULL;

    pthread_rwlock_unlock(&l_ledger_priv->ledger_rwlock);
    pthread_rwlock_unlock(&l_ledger_priv->tokens_rwlock);
    pthread_rwlock_unlock(&l_ledger_priv->threshold_emissions_rwlock);
    pthread_rwlock_unlock(&l_ledger_priv->threshold_txs_rwlock);
    pthread_rwlock_unlock(&l_ledger_priv->balance_accounts_rwlock);
}

/**
 * Return number transactions from the cache
 * According to UT_hash_handle size of return value is sizeof(unsigned int)
 */
unsigned dap_chain_ledger_count(dap_ledger_t *a_ledger)
{
    pthread_rwlock_rdlock(&PVT(a_ledger)->ledger_rwlock);
    unsigned long ret = HASH_COUNT(PVT(a_ledger)->ledger_items);
    pthread_rwlock_unlock(&PVT(a_ledger)->ledger_rwlock);
    return ret;
}

/**
 * @brief dap_chain_ledger_count_from_to
 * @param a_ledger
 * @param a_ts_from
 * @param a_ts_to
 * @return
 */
uint64_t dap_chain_ledger_count_from_to(dap_ledger_t * a_ledger, dap_time_t a_ts_from, dap_time_t a_ts_to)
{
    uint64_t l_ret = 0;
    dap_ledger_private_t *l_ledger_priv = PVT(a_ledger);
    dap_chain_ledger_tx_item_t *l_iter_current, *l_item_tmp;
    pthread_rwlock_rdlock(&l_ledger_priv->ledger_rwlock);
    if ( a_ts_from && a_ts_to) {
        HASH_ITER(hh, l_ledger_priv->ledger_items , l_iter_current, l_item_tmp){
            if ( l_iter_current->cache_data.ts_created >= a_ts_from && l_iter_current->cache_data.ts_created <= a_ts_to )
            l_ret++;
        }
    } else if ( a_ts_to ){
        HASH_ITER(hh, l_ledger_priv->ledger_items , l_iter_current, l_item_tmp){
            if ( l_iter_current->cache_data.ts_created <= a_ts_to )
            l_ret++;
        }
    } else if ( a_ts_from ){
        HASH_ITER(hh, l_ledger_priv->ledger_items , l_iter_current, l_item_tmp){
            if ( l_iter_current->cache_data.ts_created >= a_ts_from )
            l_ret++;
        }
    }else {
        HASH_ITER(hh, l_ledger_priv->ledger_items , l_iter_current, l_item_tmp){
            l_ret++;
        }
    }

    pthread_rwlock_unlock(&l_ledger_priv->ledger_rwlock);
    return l_ret;
}

size_t dap_chain_ledger_count_tps(dap_ledger_t *a_ledger, struct timespec *a_ts_from, struct timespec *a_ts_to)
{
    if (!a_ledger)
        return 0;
    dap_ledger_private_t *l_ledger_priv = PVT(a_ledger);
    if (a_ts_from) {
        a_ts_from->tv_sec = l_ledger_priv->tps_start_time.tv_sec;
        a_ts_from->tv_nsec = l_ledger_priv->tps_start_time.tv_nsec;
    }
    if (a_ts_to) {
        a_ts_to->tv_sec = l_ledger_priv->tps_end_time.tv_sec;
        a_ts_to->tv_nsec = l_ledger_priv->tps_end_time.tv_nsec;
    }
    return l_ledger_priv->tps_count;
}

/**
 * Check whether used 'out' items
 */
bool dap_chain_ledger_tx_hash_is_used_out_item(dap_ledger_t *a_ledger, dap_chain_hash_fast_t *a_tx_hash, int a_idx_out)
{
    dap_chain_ledger_tx_item_t *l_item_out = NULL;
    //dap_chain_datum_tx_t *l_tx =
    s_find_datum_tx_by_hash(a_ledger, a_tx_hash, &l_item_out);
    return dap_chain_ledger_item_is_used_out(l_item_out, a_idx_out);
}

/**
 * Calculate balance of addr
 *
 */
uint256_t dap_chain_ledger_calc_balance(dap_ledger_t *a_ledger, const dap_chain_addr_t *a_addr,
                                        const char *a_token_ticker)
{
    uint256_t l_ret = uint256_0;

    dap_ledger_wallet_balance_t *l_balance_item = NULL;// ,* l_balance_item_tmp = NULL;
    char *l_addr = dap_chain_addr_to_str(a_addr);
    char *l_wallet_balance_key = dap_strjoin(" ", l_addr, a_token_ticker, (char*)NULL);
    pthread_rwlock_rdlock(&PVT(a_ledger)->balance_accounts_rwlock);
    HASH_FIND_STR(PVT(a_ledger)->balance_accounts, l_wallet_balance_key, l_balance_item);
    pthread_rwlock_unlock(&PVT(a_ledger)->balance_accounts_rwlock);
    if (l_balance_item) {
        if(s_debug_more) {
            char *l_balance = dap_chain_balance_print(l_balance_item->balance);
            log_it(L_INFO, "Found address in cache with balance %s", l_balance);
            DAP_DELETE(l_balance);
        }
        l_ret = l_balance_item->balance;
    } else {
        if (s_debug_more)
            log_it (L_WARNING, "Balance item %s not found", l_wallet_balance_key);
    }
    DAP_DELETE(l_addr);
    DAP_DELETE(l_wallet_balance_key);
    return l_ret;
}

uint256_t dap_chain_ledger_calc_balance_full(dap_ledger_t *a_ledger, const dap_chain_addr_t *a_addr,
                                             const char *a_token_ticker)
{
    uint256_t balance = uint256_0;

    if(!a_addr || !dap_chain_addr_check_sum(a_addr))
        return balance;

    dap_ledger_private_t *l_ledger_priv = PVT(a_ledger);
    dap_chain_ledger_tx_item_t *l_iter_current, *l_item_tmp;
    pthread_rwlock_rdlock(&l_ledger_priv->ledger_rwlock);
    HASH_ITER(hh, l_ledger_priv->ledger_items , l_iter_current, l_item_tmp)
    {
        dap_chain_datum_tx_t *l_cur_tx = l_iter_current->tx;

        //        dap_chain_hash_fast_t *l_cur_tx_hash = &l_iter_current->tx_hash_fast;
        //        int l_n_outs_used = l_iter_current->n_outs_used; // number of used 'out' items

        // Get 'out' items from transaction
        int l_out_item_count = 0;
        dap_list_t *l_list_out_items = dap_chain_datum_tx_items_get(l_cur_tx, TX_ITEM_TYPE_OUT_ALL, &l_out_item_count);
        if(l_out_item_count >= MAX_OUT_ITEMS) {
            if(s_debug_more)
                log_it(L_ERROR, "Too many 'out' items=%d in transaction (max=%d)", l_out_item_count, MAX_OUT_ITEMS);
            if (l_out_item_count >= MAX_OUT_ITEMS){
                // uint128_t l_ret;
                uint256_t l_ret = uint256_0;
                memset(&l_ret,0,sizeof(l_ret));
                return l_ret;
            }
        }
        int l_out_idx_tmp = 0;
        for (dap_list_t *l_list_tmp = l_list_out_items; l_list_tmp; l_list_tmp = dap_list_next(l_list_tmp), l_out_idx_tmp++) {
            assert(l_list_tmp->data);
            dap_chain_tx_item_type_t l_type = *(uint8_t *)l_list_tmp->data;
            if (l_type == TX_ITEM_TYPE_OUT_COND_OLD || (l_type == TX_ITEM_TYPE_OUT_COND)) {
                continue;
            }
            if (l_type == TX_ITEM_TYPE_OUT_OLD) {
                const dap_chain_tx_out_old_t *l_tx_out = (const dap_chain_tx_out_old_t*) l_list_tmp->data;
                // Check for token name
                if (!strcmp(a_token_ticker, l_iter_current->cache_data.token_ticker))
                {   // if transaction has the out item with requested addr
                    if (!memcmp(a_addr, &l_tx_out->addr, sizeof(dap_chain_addr_t))) {
                        // if 'out' item not used & transaction is valid
                        if(!dap_chain_ledger_item_is_used_out(l_iter_current, l_out_idx_tmp) &&
                                dap_chain_datum_tx_verify_sign(l_cur_tx)) {
                            // uint128_t l_add = dap_chain_uint128_from(l_tx_out->header.value);
                            // balance = dap_uint128_add(balance, l_add);
                            uint256_t l_add = dap_chain_uint256_from(l_tx_out->header.value);
                            SUM_256_256(balance, l_add, &balance);
                        }
                    }
                }
            }
            if (l_type == TX_ITEM_TYPE_OUT) { // 256
                const dap_chain_tx_out_t *l_tx_out = (const dap_chain_tx_out_t*) l_list_tmp->data;
                // const dap_chain_tx_out_old_t *l_tx_out = (const dap_chain_tx_out_old_t*) l_list_tmp->data;
                // Check for token name
                if (!strcmp(a_token_ticker, l_iter_current->cache_data.token_ticker))
                {   // if transaction has the out item with requested addr
                    if (!memcmp(a_addr, &l_tx_out->addr, sizeof(dap_chain_addr_t))) {
                        // if 'out' item not used & transaction is valid
                        if(!dap_chain_ledger_item_is_used_out(l_iter_current, l_out_idx_tmp) &&
                                dap_chain_datum_tx_verify_sign(l_cur_tx)) {
                            SUM_256_256(balance, l_tx_out->header.value, &balance);
                        }
                    }
                }
            }
            if (l_type == TX_ITEM_TYPE_OUT_EXT) { // 256
                const dap_chain_tx_out_ext_t *l_tx_out = (const dap_chain_tx_out_ext_t*) l_list_tmp->data;
                // const dap_chain_tx_out_ext_t *l_tx_out = (const dap_chain_tx_out_ext_t*) l_list_tmp->data;
                // Check for token name
                if (!strcmp(a_token_ticker, l_tx_out->token))
                {   // if transaction has the out item with requested addr
                    if (!memcmp(a_addr, &l_tx_out->addr, sizeof(dap_chain_addr_t))) {
                        // if 'out' item not used & transaction is valid
                        if(!dap_chain_ledger_item_is_used_out(l_iter_current, l_out_idx_tmp) &&
                                dap_chain_datum_tx_verify_sign(l_cur_tx)) {
                            SUM_256_256(balance, l_tx_out->header.value, &balance);
                        }
                    }
                }
            }
        }
        dap_list_free(l_list_out_items);
    }
    pthread_rwlock_unlock(&l_ledger_priv->ledger_rwlock);
    return balance;
}


/**
 * Get the transaction in the cache by the addr in out item
 *
 * a_public_key[in] public key that signed the transaction
 * a_public_key_size[in] public key size
 * a_tx_first_hash [in/out] hash of the initial transaction/ found transaction, if 0 start from the beginning
 */
static dap_chain_ledger_tx_item_t* tx_item_find_by_addr(dap_ledger_t *a_ledger, const dap_chain_addr_t *a_addr,
                                                        const char * a_token, dap_chain_hash_fast_t *a_tx_first_hash)
{
    if(!a_addr || !a_tx_first_hash)
        return NULL;
    dap_ledger_private_t *l_ledger_priv = PVT(a_ledger);
    bool is_tx_found = false;
    bool is_null_hash = dap_hash_fast_is_blank(a_tx_first_hash);
    bool is_search_enable = is_null_hash;
    dap_chain_ledger_tx_item_t *l_iter_current, *l_item_tmp;
    pthread_rwlock_rdlock(&l_ledger_priv->ledger_rwlock);
    HASH_ITER(hh, l_ledger_priv->ledger_items , l_iter_current, l_item_tmp)
    {
        // If a_token is setup we check if its not our token - miss it
        if (a_token && *l_iter_current->cache_data.token_ticker &&
                dap_strcmp(l_iter_current->cache_data.token_ticker, a_token))
            continue;
        // Now work with it
        dap_chain_datum_tx_t *l_tx = l_iter_current->tx;
        dap_chain_hash_fast_t *l_tx_hash = &l_iter_current->tx_hash_fast;
        // start searching from the next hash after a_tx_first_hash
        if(!is_search_enable) {
            if(dap_hash_fast_compare(l_tx_hash, a_tx_first_hash))
                is_search_enable = true;
            continue;
        }
        // Get 'out' items from transaction
        dap_list_t *l_list_out_items = dap_chain_datum_tx_items_get(l_tx, TX_ITEM_TYPE_OUT_ALL, NULL);
        for(dap_list_t *l_list_tmp = l_list_out_items; l_list_tmp; l_list_tmp = dap_list_next(l_list_tmp)) {
            assert(l_list_tmp->data);
            dap_chain_tx_item_type_t l_type = *(uint8_t *)l_list_tmp->data;
            if (l_type == TX_ITEM_TYPE_OUT_COND || l_type == TX_ITEM_TYPE_OUT_COND_OLD) {
                continue;
            }
            if (l_type == TX_ITEM_TYPE_OUT) {
                const dap_chain_tx_out_t *l_tx_out = (const dap_chain_tx_out_t *)l_list_tmp->data;
                // if transaction has the out item with requested addr
                if(!memcmp(a_addr, &l_tx_out->addr, sizeof(dap_chain_addr_t))) {
                    memcpy(a_tx_first_hash, l_tx_hash, sizeof(dap_chain_hash_fast_t));
                    is_tx_found = true;
                    break;
                }
            }
            if (l_type == TX_ITEM_TYPE_OUT_OLD) {
                const dap_chain_tx_out_old_t *l_tx_out = (const dap_chain_tx_out_old_t *)l_list_tmp->data;
                // if transaction has the out item with requested addr
                if(!memcmp(a_addr, &l_tx_out->addr, sizeof(dap_chain_addr_t))) {
                    memcpy(a_tx_first_hash, l_tx_hash, sizeof(dap_chain_hash_fast_t));
                    is_tx_found = true;
                    break;
                }
            }
            if (l_type == TX_ITEM_TYPE_OUT_EXT) {
                const dap_chain_tx_out_ext_t *l_tx_out_ext = (const dap_chain_tx_out_ext_t *)l_list_tmp->data;
                // If a_token is setup we check if its not our token - miss it
                if (a_token && dap_strcmp(l_tx_out_ext->token, a_token)) {
                    continue;
                }                // if transaction has the out item with requested addr
                if(!memcmp(a_addr, &l_tx_out_ext->addr, sizeof(dap_chain_addr_t))) {
                    memcpy(a_tx_first_hash, l_tx_hash, sizeof(dap_chain_hash_fast_t));
                    is_tx_found = true;
                    break;
                }
            }
        }
        dap_list_free(l_list_out_items);
        // already found transaction
        if(is_tx_found)
            break;

    }
    pthread_rwlock_unlock(&l_ledger_priv->ledger_rwlock);
    if(is_tx_found)
        return l_iter_current;
    else
        return NULL;
}

/**
 * @brief dap_chain_ledger_tx_find_by_addr
 * @param a_addr
 * @param a_tx_first_hash
 * @return
 */
 dap_chain_datum_tx_t* dap_chain_ledger_tx_find_by_addr(dap_ledger_t *a_ledger , const char * a_token ,
         const dap_chain_addr_t *a_addr, dap_chain_hash_fast_t *a_tx_first_hash)
{
    dap_chain_ledger_tx_item_t* l_tx_item = tx_item_find_by_addr(a_ledger, a_addr, a_token, a_tx_first_hash);
    return (l_tx_item) ? l_tx_item->tx : NULL;
}



/**
 * Get the transaction in the cache by the public key that signed the transaction,
 * starting from the next hash after a_tx_first_hash
 *
 * a_public_key[in] public key that signed the transaction
 * a_public_key_size[in] public key size
 * a_tx_first_hash [in/out] hash of the initial transaction/ found transaction, if 0 start from the beginning
 */
const dap_chain_datum_tx_t* dap_chain_ledger_tx_find_by_pkey(dap_ledger_t *a_ledger,
        char *a_public_key, size_t a_public_key_size, dap_chain_hash_fast_t *a_tx_first_hash)
{
    if(!a_public_key || !a_tx_first_hash)
        return NULL;
    dap_ledger_private_t *l_ledger_priv = PVT(a_ledger);
    dap_chain_datum_tx_t *l_cur_tx = NULL;
    bool is_null_hash = dap_hash_fast_is_blank(a_tx_first_hash);
    bool is_search_enable = is_null_hash;
    dap_chain_ledger_tx_item_t *l_iter_current, *l_item_tmp;
    pthread_rwlock_rdlock(&l_ledger_priv->ledger_rwlock);
    HASH_ITER(hh, l_ledger_priv->ledger_items , l_iter_current, l_item_tmp) {
        dap_chain_datum_tx_t *l_tx_tmp = l_iter_current->tx;
        dap_chain_hash_fast_t *l_tx_hash_tmp = &l_iter_current->tx_hash_fast;
        // start searching from the next hash after a_tx_first_hash
        if(!is_search_enable) {
            if(dap_hash_fast_compare(l_tx_hash_tmp, a_tx_first_hash))
                is_search_enable = true;
            continue;
        }
        // Get sign item from transaction
        dap_chain_tx_sig_t *l_tx_sig = (dap_chain_tx_sig_t*) dap_chain_datum_tx_item_get(l_tx_tmp, NULL,
                TX_ITEM_TYPE_SIG, NULL);
        // Get dap_sign_t from item
        dap_sign_t *l_sig = dap_chain_datum_tx_item_sign_get_sig(l_tx_sig);
        if(l_sig) {
            // compare public key in transaction with a_public_key
            if(a_public_key_size == l_sig->header.sign_pkey_size &&
                    !memcmp(a_public_key, l_sig->pkey_n_sign, a_public_key_size)) {
                l_cur_tx = l_tx_tmp;
                memcpy(a_tx_first_hash, l_tx_hash_tmp, sizeof(dap_chain_hash_fast_t));
                break;
            }
        }
    }
    pthread_rwlock_unlock(&l_ledger_priv->ledger_rwlock);
    return l_cur_tx;
}

/**
 * @brief Get all transactions from the cache with the out_cond item
 * @param a_ledger
 * @param a_srv_uid
 * @return
 */
dap_list_t* dap_chain_ledger_tx_cache_find_out_cond_all(dap_ledger_t *a_ledger,dap_chain_net_srv_uid_t a_srv_uid)
{
    dap_list_t * l_ret = NULL;
    dap_ledger_private_t *l_ledger_priv = PVT(a_ledger);
    dap_chain_ledger_tx_item_t *l_iter_current = NULL, *l_item_tmp = NULL;
    HASH_ITER(hh, l_ledger_priv->ledger_items, l_iter_current, l_item_tmp) {
        dap_chain_datum_tx_t *l_tx = l_iter_current->tx;
        dap_chain_hash_fast_t *l_tx_hash = &l_iter_current->tx_hash_fast;
        int l_tx_out_cond_idx = 0;
        dap_chain_tx_out_cond_t *l_tx_out_cond = dap_chain_datum_tx_out_cond_get(l_tx, &l_tx_out_cond_idx);
        if(l_tx_out_cond){ // Is present cond out
            if(l_tx_out_cond->header.srv_uid.uint64 == a_srv_uid.uint64 ) // is srv uid is same as we're searching for?
                l_ret = dap_list_append(l_ret,l_tx);
        }

    }
    return l_ret;
}


/**
 * Get the transaction in the cache with the out_cond item
 *
 * a_addr[in] wallet address, whose owner can use the service
 */
dap_chain_datum_tx_t* dap_chain_ledger_tx_cache_find_out_cond(dap_ledger_t *a_ledger,
        dap_chain_hash_fast_t *a_tx_first_hash, dap_chain_tx_out_cond_t **a_out_cond, int *a_out_cond_idx, char *a_token_ticker)
{
    if (!a_tx_first_hash)
        return NULL;
    dap_ledger_private_t *l_ledger_priv = PVT(a_ledger);
    dap_chain_datum_tx_t *l_cur_tx = NULL;
    bool is_null_hash = dap_hash_fast_is_blank(a_tx_first_hash);
    bool is_search_enable = is_null_hash;
    dap_chain_ledger_tx_item_t *l_iter_current = NULL, *l_item_tmp = NULL;
    dap_chain_tx_out_cond_t *l_tx_out_cond = NULL;
    int l_tx_out_cond_idx;
    pthread_rwlock_rdlock(&l_ledger_priv->ledger_rwlock);
    HASH_ITER(hh, l_ledger_priv->ledger_items, l_iter_current, l_item_tmp) {
        dap_chain_datum_tx_t *l_tx_tmp = l_iter_current->tx;
        dap_chain_hash_fast_t *l_tx_hash_tmp = &l_iter_current->tx_hash_fast;
        // start searching from the next hash after a_tx_first_hash
        if(!is_search_enable) {
            if(dap_hash_fast_compare(l_tx_hash_tmp, a_tx_first_hash))
                is_search_enable = true;
            continue;
        }
        // Get out_cond item from transaction
        l_tx_out_cond = dap_chain_datum_tx_out_cond_get(l_tx_tmp, &l_tx_out_cond_idx);

        if(l_tx_out_cond) {
            l_cur_tx = l_tx_tmp;
            memcpy(a_tx_first_hash, l_tx_hash_tmp, sizeof(dap_chain_hash_fast_t));
            if (a_token_ticker) {
                strcpy(a_token_ticker, l_iter_current->cache_data.token_ticker);
            }
            break;
        }
    }
    pthread_rwlock_unlock(&l_ledger_priv->ledger_rwlock);
    if (a_out_cond) {
        *a_out_cond = l_tx_out_cond;
    }
    if (a_out_cond_idx) {
        *a_out_cond_idx = l_tx_out_cond_idx;
    }
    return l_cur_tx;
}

/**
 * Get the value from all transactions in the cache with out_cond item
 *
 * a_addr[in] wallet address, whose owner can use the service
 * a_sign [in] signature of a_addr hash for check valid key
 * a_sign_size [in] signature size
 *
 * a_public_key[in] public key that signed the transaction
 * a_public_key_size[in] public key size
 */
uint256_t dap_chain_ledger_tx_cache_get_out_cond_value(dap_ledger_t *a_ledger, dap_chain_addr_t *a_addr,
        dap_chain_tx_out_cond_t **tx_out_cond)
{
    uint256_t l_ret_value = {};

    dap_chain_datum_tx_t *l_tx_tmp;
    dap_chain_hash_fast_t l_tx_first_hash = { 0 }; // start hash
    /* size_t l_pub_key_size = a_key_from->pub_key_data_size;
     uint8_t *l_pub_key = dap_enc_key_serealize_pub_key(a_key_from, &l_pub_key_size);*/
    dap_chain_tx_out_cond_t *l_tx_out_cond;
    // Find all transactions
    do {

        l_tx_tmp = dap_chain_ledger_tx_cache_find_out_cond(a_ledger, &l_tx_first_hash, &l_tx_out_cond, NULL, NULL);

        // Get out_cond item from transaction
        if(l_tx_tmp) {
            UNUSED(a_addr);
            // TODO check relations a_addr with cond_data and public key

            if(l_tx_out_cond) {
                l_ret_value = l_tx_out_cond->header.value;
                if(tx_out_cond)
                    *tx_out_cond = l_tx_out_cond;
            }
        }
    } while(l_tx_tmp);
    return l_ret_value;
}

/**
 * @brief dap_chain_ledger_get_list_tx_outs_with_val
 * @param a_ledger
 * @param a_token_ticker
 * @param a_addr_from
 * @param a_value_need
 * @param a_value_transfer
 * @return
 */
dap_list_t *dap_chain_ledger_get_list_tx_outs_with_val(dap_ledger_t *a_ledger, const char *a_token_ticker, const dap_chain_addr_t *a_addr_from,
                                                       uint256_t a_value_need, uint256_t *a_value_transfer)
{
    dap_list_t *l_list_used_out = NULL; // list of transaction with 'out' items
    dap_chain_hash_fast_t l_tx_cur_hash = { 0 };
    uint256_t l_value_transfer = {};
    while(compare256(l_value_transfer, a_value_need) == -1)
    {
        // Get the transaction in the cache by the addr in out item
        dap_chain_datum_tx_t *l_tx = dap_chain_ledger_tx_find_by_addr(a_ledger, a_token_ticker, a_addr_from,
                                                                             &l_tx_cur_hash);
        if(!l_tx)
            break;
        // Get all item from transaction by type
        dap_list_t *l_list_out_items = dap_chain_datum_tx_items_get(l_tx, TX_ITEM_TYPE_OUT_ALL, NULL);

        uint32_t l_out_idx_tmp = 0; // current index of 'out' item
        for (dap_list_t *l_list_tmp = l_list_out_items; l_list_tmp; l_list_tmp = dap_list_next(l_list_tmp), l_out_idx_tmp++) {
            dap_chain_tx_item_type_t l_type = *(uint8_t *)l_list_tmp->data;
            uint256_t l_value = {};
            switch (l_type) {
                case TX_ITEM_TYPE_OUT_OLD: {
                    dap_chain_tx_out_old_t *l_out = (dap_chain_tx_out_old_t *)l_list_tmp->data;
                    if (!l_out->header.value || memcmp(a_addr_from, &l_out->addr, sizeof(dap_chain_addr_t))) {
                        continue;
                    }
                    l_value = GET_256_FROM_64(l_out->header.value);
                } break;
                case TX_ITEM_TYPE_OUT: {
                    dap_chain_tx_out_t *l_out = (dap_chain_tx_out_t *)l_list_tmp->data;
                    if ( IS_ZERO_256(l_out->header.value) || memcmp(a_addr_from, &l_out->addr, sizeof(dap_chain_addr_t))) {
                        continue;
                    }
                    l_value = l_out->header.value;
                } break;
                case TX_ITEM_TYPE_OUT_EXT: {
                    dap_chain_tx_out_ext_t *l_out_ext = (dap_chain_tx_out_ext_t *)l_list_tmp->data;
                    if (IS_ZERO_256(l_out_ext->header.value) || memcmp(a_addr_from, &l_out_ext->addr, sizeof(dap_chain_addr_t)) ||
                            strcmp((char *)a_token_ticker, l_out_ext->token)) {
                        continue;
                    }
                    l_value = l_out_ext->header.value;
                } break;
                case TX_ITEM_TYPE_OUT_COND_OLD:
                case TX_ITEM_TYPE_OUT_COND:
                default:
                    continue;
            }
            // Check whether used 'out' items
            if (!dap_chain_ledger_tx_hash_is_used_out_item (a_ledger, &l_tx_cur_hash, l_out_idx_tmp)) {
                list_used_item_t *l_item = DAP_NEW_Z(list_used_item_t);
                l_item->tx_hash_fast = l_tx_cur_hash;
                l_item->num_idx_out = l_out_idx_tmp;
                l_item->value = l_value;
                l_list_used_out = dap_list_append(l_list_used_out, l_item);
                SUM_256_256(l_value_transfer, l_item->value, &l_value_transfer);
                // already accumulated the required value, finish the search for 'out' items
                if (compare256(l_value_transfer, a_value_need) != -1) {
                    break;
                }
            }
        }
        dap_list_free(l_list_out_items);
    }

    // nothing to tranfer (not enough funds)
    if(!l_list_used_out || compare256(l_value_transfer, a_value_need) == -1) {
        dap_list_free_full(l_list_used_out, free);
        return NULL;
    }

    if (a_value_transfer) {
        *a_value_transfer = l_value_transfer;
    }
    return l_list_used_out;
}

/**
 * @brief dap_chain_ledger_get_list_tx_cond_outs_with_val
 * @param a_ledger
 * @param a_token_ticker
 * @param a_addr_from
 * @param a_subtype
 * @param a_value_need
 * @param a_value_transfer
 * @return
 */
dap_list_t *dap_chain_ledger_get_list_tx_cond_outs_with_val(dap_ledger_t *a_ledger, const char *a_token_ticker,  const dap_chain_addr_t *a_addr_from,
        dap_chain_tx_out_cond_subtype_t a_subtype, uint256_t a_value_need, uint256_t *a_value_transfer)
{
    dap_list_t *l_list_used_out = NULL; // list of transaction with 'out' items
    dap_chain_hash_fast_t l_tx_cur_hash = { 0 };
    uint256_t l_value_transfer = { };
    while(compare256(l_value_transfer, a_value_need) == -1)
    {
        // Get the transaction in the cache by the addr in out item
        dap_chain_datum_tx_t *l_tx = dap_chain_ledger_tx_find_by_addr(a_ledger, a_token_ticker, a_addr_from, &l_tx_cur_hash);
        if(!l_tx)
            break;
        // Get all item from transaction by type
        dap_list_t *l_list_out_cond_items = dap_chain_datum_tx_items_get(l_tx, TX_ITEM_TYPE_OUT_COND, NULL);

        uint32_t l_out_idx_tmp = 0; // current index of 'out' item
        for(dap_list_t *l_list_tmp = l_list_out_cond_items; l_list_tmp; l_list_tmp = dap_list_next(l_list_tmp), l_out_idx_tmp++) {
            dap_chain_tx_item_type_t l_type = *(uint8_t*) l_list_tmp->data;
            uint256_t l_value = { };
            switch (l_type) {
            case TX_ITEM_TYPE_OUT_COND: {
                dap_chain_tx_out_cond_t *l_out_cond = (dap_chain_tx_out_cond_t*) l_list_tmp->data;
                if(IS_ZERO_256(l_out_cond->header.value) || a_subtype != l_out_cond->header.subtype) {
                    continue;
                }
                l_value = l_out_cond->header.value;
            }
                break;
            default:
                continue;
            }
            if (!IS_ZERO_256(l_value)) {
                list_used_item_t *l_item = DAP_NEW(list_used_item_t);
                l_item->tx_hash_fast = l_tx_cur_hash;
                l_item->num_idx_out = l_out_idx_tmp;
                l_item->value = l_value;
                l_list_used_out = dap_list_append(l_list_used_out, l_item);
                SUM_256_256(l_value_transfer, l_item->value, &l_value_transfer);
                // already accumulated the required value, finish the search for 'out' items
                if (compare256(l_value_transfer, a_value_need) != -1) {
                    break;
                }
            }
        }
        dap_list_free(l_list_out_cond_items);
    }

    // nothing to tranfer (not enough funds)
    if(!l_list_used_out || compare256(l_value_transfer, a_value_need) == -1) {
        dap_list_free_full(l_list_used_out, free);
        return NULL;
    }

    if (a_value_transfer) {
        *a_value_transfer = l_value_transfer;
    }
    return l_list_used_out;
}

// Add new verificator callback with associated subtype. Returns 1 if callback replaced, overwise returns 0
int dap_chain_ledger_verificator_add(dap_chain_tx_out_cond_subtype_t a_subtype, dap_chain_ledger_verificator_callback_t a_callback, dap_chain_ledger_verificator_callback_out_t a_callback_added)
{
    dap_chain_ledger_verificator_t *l_new_verificator;
    int l_tmp = (int)a_subtype;
    pthread_rwlock_rdlock(&s_verificators_rwlock);
    HASH_FIND_INT(s_verificators, &l_tmp, l_new_verificator);
    pthread_rwlock_unlock(&s_verificators_rwlock);
    if (l_new_verificator) {
        l_new_verificator->callback = a_callback;
        return 1;
    }
    l_new_verificator = DAP_NEW(dap_chain_ledger_verificator_t);
    l_new_verificator->subtype = (int)a_subtype;
    l_new_verificator->callback = a_callback;
    l_new_verificator->callback_added = a_callback_added;
    pthread_rwlock_wrlock(&s_verificators_rwlock);
    HASH_ADD_INT(s_verificators, subtype, l_new_verificator);
    pthread_rwlock_unlock(&s_verificators_rwlock);
    return 0;
}


dap_list_t * dap_chain_ledger_get_txs(dap_ledger_t *a_ledger, size_t a_count, size_t a_page, bool reverse){
    dap_ledger_private_t *l_ledger_priv = PVT(a_ledger);
    size_t l_offset = a_count * (a_page - 1);
    size_t l_count = HASH_COUNT(l_ledger_priv->ledger_items);
    if (a_page < 2)
        l_offset = 0;
    if (l_offset > l_count){
        return NULL;
    }
    dap_list_t *l_list = NULL;
    size_t l_counter = 0;
    size_t l_end = l_offset + a_count;
    if (reverse) {
        dap_chain_ledger_tx_item_t *l_ptr = l_ledger_priv->ledger_items->hh.tbl->tail->prev;
        if (!l_ptr)
            l_ptr = l_ledger_priv->ledger_items;
        else
            l_ptr = l_ptr->hh.next;
        for (dap_chain_ledger_tx_item_t *ptr = l_ptr; ptr != NULL && l_counter < l_end; ptr = ptr->hh.prev) {
            if (l_counter >= l_offset) {
                dap_chain_datum_tx_t *l_tx = ptr->tx;
                l_list = dap_list_append(l_list, l_tx);
            }
            l_counter++;
        }
    } else {
        dap_chain_ledger_tx_item_t *l_ptr = l_ledger_priv->ledger_items;
        for (dap_chain_ledger_tx_item_t *ptr = l_ptr; ptr != NULL && l_counter < l_end; ptr = ptr->hh.next) {
            if (l_counter >= l_offset) {
                dap_chain_datum_tx_t *l_tx = ptr->tx;
                l_list = dap_list_append(l_list, l_tx);
            }
            l_counter++;
        }
    }
    return l_list;
}
<|MERGE_RESOLUTION|>--- conflicted
+++ resolved
@@ -2261,11 +2261,7 @@
             l_tx_prev_hash = l_tx_in_cond->header.tx_prev_hash;
             bound_item->in.tx_cur_in_cond = l_tx_in_cond;
         }
-<<<<<<< HEAD
-        memcpy(&bound_item->tx_prev_hash, &l_tx_prev_hash, sizeof(dap_chain_hash_fast_t));
-=======
         bound_item->tx_prev_hash_fast = l_tx_prev_hash;
->>>>>>> a71a35f9
 
         bool l_is_blank = dap_hash_fast_is_blank(&l_tx_prev_hash);
         char l_tx_prev_hash_str[70]={[0]='\0'};
