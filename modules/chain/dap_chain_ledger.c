--- conflicted
+++ resolved
@@ -2231,46 +2231,6 @@
 }
 
 /**
-<<<<<<< HEAD
-=======
- * @brief s_load_cache_gdb_loaded_spent_txs_callback
- * @param a_global_db_context
- * @param a_rc
- * @param a_group
- * @param a_key
- * @param a_values_total
- * @param a_values_shift
- * @param a_values_count
- * @param a_values
- * @param a_arg
- */
-static bool s_load_cache_gdb_loaded_spent_txs_callback(dap_global_db_instance_t *a_dbi,
-                                                       int a_rc, const char *a_group,
-                                                       const size_t a_values_total, const size_t a_values_count,
-                                                       dap_global_db_obj_t *a_values, void *a_arg)
-{
-    dap_ledger_t * l_ledger = (dap_ledger_t*) a_arg;
-    dap_ledger_private_t * l_ledger_pvt = PVT(l_ledger);
-
-    for (size_t i = 0; i < a_values_count; i++) {
-        dap_chain_ledger_tx_spent_item_t *l_tx_spent_item = DAP_NEW_Z(dap_chain_ledger_tx_spent_item_t);
-        if ( !l_tx_spent_item ) {
-        log_it(L_CRITICAL, "Memory allocation error");
-            return false;
-        }
-        dap_chain_hash_fast_from_str(a_values[i].key, &l_tx_spent_item->tx_hash_fast);
-        l_tx_spent_item->cache_data = *(typeof(l_tx_spent_item->cache_data)*)a_values[i].value;
-        HASH_ADD(hh, l_ledger_pvt->spent_items, tx_hash_fast, sizeof(dap_chain_hash_fast_t), l_tx_spent_item);
-    }
-
-    char *l_gdb_group = dap_chain_ledger_get_gdb_group(l_ledger, DAP_CHAIN_LEDGER_BALANCES_STR);
-    dap_global_db_get_all(l_gdb_group, 0, s_load_cache_gdb_loaded_balances_callback, l_ledger);
-    DAP_DELETE(l_gdb_group);
-    return true;
-}
-
-/**
->>>>>>> 48784b7f
  * @brief s_load_cache_gdb_loaded_txs_callback
  * @param a_global_db_context
  * @param a_rc
@@ -2307,14 +2267,7 @@
         l_tx_item->ts_added = dap_nanotime_now();
         HASH_ADD_INORDER(hh, l_ledger_pvt->ledger_items, tx_hash_fast, sizeof(dap_chain_hash_fast_t), l_tx_item, s_sort_ledger_tx_item);
     }
-<<<<<<< HEAD
-=======
-
-    char *l_gdb_group = dap_chain_ledger_get_gdb_group(l_ledger, DAP_CHAIN_LEDGER_SPENT_TXS_STR);
-    dap_global_db_get_all(l_gdb_group, 0, s_load_cache_gdb_loaded_spent_txs_callback, l_ledger);
-    DAP_DELETE(l_gdb_group);
     return true;
->>>>>>> 48784b7f
 }
 
 static bool s_load_cache_gdb_loaded_stake_lock_callback(dap_global_db_instance_t *a_dbi,
@@ -4781,78 +4734,6 @@
 }
 
 /**
-<<<<<<< HEAD
-=======
- * Delete transaction from the cache
- *
- * return 1 OK, -1 error, -2 tx_hash not found
- */
-int dap_chain_ledger_tx_remove(dap_ledger_t *a_ledger, dap_chain_hash_fast_t *a_tx_hash, dap_time_t a_spent_time)
-{
-    if(!a_tx_hash)
-        return -1;
-    int l_ret = -1;
-    dap_ledger_private_t *l_ledger_pvt = PVT(a_ledger);
-    dap_chain_ledger_tx_item_t *l_item_tmp;
-    unsigned l_hash_value;
-    HASH_VALUE(a_tx_hash, sizeof(*a_tx_hash), l_hash_value);
-    pthread_rwlock_wrlock(&l_ledger_pvt->ledger_rwlock);
-    HASH_FIND_BYHASHVALUE(hh, l_ledger_pvt->ledger_items, a_tx_hash, sizeof(dap_chain_hash_fast_t), l_hash_value, l_item_tmp);
-    if(l_item_tmp != NULL) {
-        HASH_DEL(l_ledger_pvt->ledger_items, l_item_tmp);
-        if (PVT(a_ledger)->cached) {
-            // Remove it from cache
-            char *l_gdb_group = dap_chain_ledger_get_gdb_group(a_ledger, DAP_CHAIN_LEDGER_TXS_STR);
-            char l_tx_hash_str[DAP_CHAIN_HASH_FAST_STR_SIZE];
-            dap_chain_hash_fast_to_str(a_tx_hash, l_tx_hash_str, sizeof(l_tx_hash_str));
-            dap_global_db_del(l_gdb_group, l_tx_hash_str, NULL, NULL);
-            DAP_DELETE(l_gdb_group);
-        }
-        l_ret = 1;
-        dap_chain_ledger_tx_spent_item_t *l_item_used;
-        HASH_FIND_BYHASHVALUE(hh, l_ledger_pvt->spent_items, a_tx_hash, sizeof(dap_chain_hash_fast_t), l_hash_value, l_item_used);
-        if (!l_item_used) {   // Add it to spent items
-            l_item_used = DAP_NEW_Z(dap_chain_ledger_tx_spent_item_t);
-            if ( !l_item_used ) {
-                log_it(L_CRITICAL, "Memory allocation error");
-                if (l_item_tmp->tx)
-                    DAP_DELETE(l_item_tmp->tx);
-                if (l_item_tmp)
-                    DAP_DELETE(l_item_tmp);
-                pthread_rwlock_unlock(&l_ledger_pvt->ledger_rwlock);
-                return -1;
-            }
-            l_item_used->tx_hash_fast = *a_tx_hash;
-            l_item_used->cache_data.spent_time = a_spent_time;
-            strncpy(l_item_used->cache_data.token_ticker, l_item_tmp->cache_data.token_ticker, DAP_CHAIN_TICKER_SIZE_MAX);
-            int l_out_num = 0;
-            dap_chain_datum_tx_out_cond_get(l_item_tmp->tx, DAP_CHAIN_TX_OUT_COND_SUBTYPE_ALL, &l_out_num);
-            if (l_out_num != -1 && l_out_num < MAX_OUT_ITEMS)
-                l_item_used->cache_data.tx_hash_spent_fast = l_item_tmp->cache_data.tx_hash_spent_fast[l_out_num];
-            HASH_ADD_BYHASHVALUE(hh, l_ledger_pvt->spent_items, tx_hash_fast, sizeof(dap_chain_hash_fast_t), l_hash_value, l_item_used);
-           if (PVT(a_ledger)->cached) {
-                // Add it to cache
-                char *l_gdb_group = dap_chain_ledger_get_gdb_group(a_ledger, DAP_CHAIN_LEDGER_SPENT_TXS_STR);
-                char l_tx_hash_str[DAP_CHAIN_HASH_FAST_STR_SIZE];
-                dap_chain_hash_fast_to_str(a_tx_hash, l_tx_hash_str, sizeof(l_tx_hash_str));
-                if (dap_global_db_set(l_gdb_group, l_tx_hash_str, &l_item_used->cache_data, sizeof(l_item_used->cache_data), false, NULL, NULL))
-                    debug_if(s_debug_more, L_WARNING, "Ledger cache mismatch");
-                DAP_DELETE(l_gdb_group);
-           }
-        }
-        // delete tx & its item
-        DAP_DEL_Z(l_item_tmp->tx);
-        DAP_DELETE(l_item_tmp);
-    }
-    else
-        // hash not found in the cache
-        l_ret = -2;
-    pthread_rwlock_unlock(&l_ledger_pvt->ledger_rwlock);
-    return l_ret;
-}
-
-/**
->>>>>>> 48784b7f
  * Delete all transactions from the cache
  */
 void dap_chain_ledger_purge(dap_ledger_t *a_ledger, bool a_preserve_db)
