﻿/*
 * Authors:
 * Dmitriy A. Gearasimov <gerasimov.dmitriy@demlabs.net>
 * Alexander Lysikov <alexander.lysikov@demlabs.net>
 * DeM Labs Inc.   https://demlabs.net
 * DeM Labs Open source community https://github.com/demlabsinc
 * Copyright  (c) 2017-2019
 * All rights reserved.

 This file is part of DAP (Deus Applications Prototypes) the open source project

 DAP (Deus Applicaions Prototypes) is free software: you can redistribute it and/or modify
 it under the terms of the GNU General Public License as published by
 the Free Software Foundation, either version 3 of the License, or
 (at your option) any later version.

 DAP is distributed in the hope that it will be useful,
 but WITHOUT ANY WARRANTY; without even the implied warranty of
 MERCHANTABILITY or FITNESS FOR A PARTICULAR PURPOSE.  See the
 GNU General Public License for more details.

 You should have received a copy of the GNU General Public License
 along with any DAP based project.  If not, see <http://www.gnu.org/licenses/>.
 */

#include "dap_common.h"
#include <dirent.h>
#ifdef _WIN32
#include <winsock2.h>
#include <windows.h>
#include <mswsock.h>
#include <ws2tcpip.h>
#include <io.h>
#include <time.h>
#endif

#include "uthash.h"
#include "utlist.h"

#include "dap_chain_common.h"
#include "dap_events.h"
#include "dap_math_ops.h"
#include "dap_list.h"
#include "dap_hash.h"
#include "dap_enc_base58.h"
#include "dap_string.h"
#include "dap_strfuncs.h"
#include "dap_config.h"
#include "dap_cert.h"
#include "dap_timerfd.h"
#include "dap_chain_datum_tx_in_ems.h"
#include "dap_chain_datum_token.h"
#include "dap_global_db.h"
#include "dap_chain_ledger.h"
#include "dap_chain_pvt.h"
#include "json.h"
#include "json_object.h"
#include "dap_notify_srv.h"


#define LOG_TAG "dap_chain_ledger"

typedef struct dap_chain_ledger_verificator {
    int subtype;    // hash key
    dap_chain_ledger_verificator_callback_t callback;
    dap_chain_ledger_updater_callback_t callback_added;
    UT_hash_handle hh;
} dap_chain_ledger_verificator_t;

static dap_chain_ledger_verificator_t *s_verificators;
static  pthread_rwlock_t s_verificators_rwlock;

#define MAX_OUT_ITEMS   10

static const char *s_ledger_tx_check_err_str[] = {
    [DAP_CHAIN_LEDGER_TX_CHECK_OK] = "DAP_CHAIN_LEDGER_TX_CHECK_OK",
    [DAP_CHAIN_LEDGER_TX_CHECK_NULL_TX] = "DAP_CHAIN_LEDGER_TX_CHECK_NULL_TX",
    [DAP_CHAIN_LEDGER_TX_CHECK_INVALID_TX_SIZE] = "DAP_CHAIN_LEDGER_TX_CHECK_INVALID_TX_SIZE",
    [DAP_CHAIN_LEDGER_TX_ALREADY_CACHED] = "DAP_CHAIN_LEDGER_TX_ALREADY_CACHED",
    [DAP_CHAIN_LEDGER_TX_CACHE_CHECK_NULL_TX] = "DAP_CHAIN_LEDGER_TX_CACHE_CHECK_NULL_TX",
    [DAP_CHAIN_LEDGER_TX_CACHE_CHECK_INVALID_TX_SIGN] = "DAP_CHAIN_LEDGER_TX_CACHE_CHECK_INVALID_TX_SIGN",
    [DAP_CHAIN_LEDGER_TX_CACHE_IN_EMS_ALREADY_USED] = "DAP_CHAIN_LEDGER_TX_CACHE_IN_EMS_ALREADY_USED",
    [DAP_CHAIN_LEDGER_TX_CACHE_STAKE_LOCK_IN_EMS_ALREADY_USED] = "DAP_CHAIN_LEDGER_TX_CACHE_STAKE_LOCK_IN_EMS_ALREADY_USED",
    [DAP_CHAIN_LEDGER_TX_CACHE_CHECK_EMISSION_NOT_FOUND] = "DAP_CHAIN_LEDGER_TX_CACHE_CHECK_EMISSION_NOT_FOUND",
    [DAP_CHAIN_LEDGER_TX_CACHE_CHECK_TX_NO_VALID_INPUTS] = "DAP_CHAIN_LEDGER_TX_CACHE_CHECK_TX_NO_VALID_INPUTS",
    [DAP_CHAIN_LEDGER_TX_CACHE_CHECK_TICKER_NOT_FOUND] = "DAP_CHAIN_LEDGER_TX_CACHE_CHECK_TICKER_NOT_FOUND",
    [DAP_CHAIN_LEDGER_TX_CACHE_STAKE_LOCK_INVALID_TOKEN] = "DAP_CHAIN_LEDGER_TX_CACHE_STAKE_LOCK_INVALID_TOKEN",
    [DAP_CHAIN_LEDGER_TX_CACHE_STAKE_LOCK_NO_OUT_COND_FOR_IN_EMS] = "DAP_CHAIN_LEDGER_TX_CACHE_STAKE_LOCK_NO_OUT_COND_FOR_IN_EMS",
    [DAP_CHAIN_LEDGER_TX_CACHE_MULT256_OVERFLOW_EMS_LOCKED_X_RATE] = "DAP_CHAIN_LEDGER_TX_CACHE_MULT256_OVERFLOW_EMS_LOCKED_X_RATE",
    [DAP_CHAIN_LEDGER_TX_CACHE_CHECK_NO_OUT_EXT_FOR_GIRDLED_IN_EMS] = "DAP_CHAIN_LEDGER_TX_CACHE_CHECK_NO_OUT_EXT_FOR_GIRDLED_IN_EMS",
    [DAP_CHAIN_LEDGER_TX_CACHE_NO_OUT_ITEMS_FOR_BASE_TX] = "DAP_CHAIN_LEDGER_TX_CACHE_NO_OUT_ITEMS_FOR_BASE_TX",
    [DAP_CHAIN_LEDGER_TX_CACHE_CHECK_TOKEN_EMS_VALUE_EXEEDS_CUR_SUPPLY] = "DAP_CHAIN_LEDGER_TX_CACHE_CHECK_TOKEN_EMS_VALUE_EXEEDS_CUR_SUPPLY",
    [DAP_CHAIN_LEDGER_TX_CACHE_STAKE_LOCK_UNEXPECTED_VALUE] = "DAP_CHAIN_LEDGER_TX_CACHE_STAKE_LOCK_UNEXPECTED_VALUE",
    [DAP_CHAIN_LEDGER_TX_CACHE_STAKE_LOCK_TICKER_NOT_FOUND] = "DAP_CHAIN_LEDGER_TX_CACHE_STAKE_LOCK_TICKER_NOT_FOUND",
    [DAP_CHAIN_LEDGER_TX_CACHE_STAKE_LOCK_OTHER_TICKER_EXPECTED] = "DAP_CHAIN_LEDGER_TX_CACHE_STAKE_LOCK_OTHER_TICKER_EXPECTED",
    [DAP_CHAIN_LEDGER_TX_CACHE_CHECK_OUT_ITEM_ALREADY_USED] = "DAP_CHAIN_LEDGER_TX_CACHE_CHECK_OUT_ITEM_ALREADY_USED",
    [DAP_CHAIN_LEDGER_TX_CACHE_CHECK_PREV_TX_NOT_FOUND] = "DAP_CHAIN_LEDGER_TX_CACHE_CHECK_PREV_TX_NOT_FOUND",
    [DAP_CHAIN_LEDGER_TX_CACHE_CHECK_PREV_OUT_ITEM_NOT_FOUND] = "DAP_CHAIN_LEDGER_TX_CACHE_CHECK_PREV_OUT_ITEM_NOT_FOUND",
    [DAP_CHAIN_LEDGER_TX_CACHE_CHECK_PKEY_HASHES_DONT_MATCH] = "DAP_CHAIN_LEDGER_TX_CACHE_CHECK_PKEY_HASHES_DONT_MATCH",
    [DAP_CHAIN_LEDGER_TX_CACHE_CHECK_PREV_OUT_ALREADY_USED_IN_CURRENT_TX] = "DAP_CHAIN_LEDGER_TX_CACHE_CHECK_PREV_OUT_ALREADY_USED_IN_CURRENT_TX",
    [DAP_CHAIN_LEDGER_TX_CACHE_CHECK_NO_VERIFICATOR_SET] = "DAP_CHAIN_LEDGER_TX_CACHE_CHECK_NO_VERIFICATOR_SET",
    [DAP_CHAIN_LEDGER_TX_CACHE_VERIFICATOR_CHECK_FAILURE] = "DAP_CHAIN_LEDGER_TX_CACHE_VERIFICATOR_CHECK_FAILURE",
    [DAP_CHAIN_LEDGER_TX_CACHE_CHECK_PREV_TICKER_NOT_FOUND] = "DAP_CHAIN_LEDGER_TX_CACHE_CHECK_PREV_TICKER_NOT_FOUND",
    [DAP_CHAIN_LEDGER_TX_CACHE_CHECK_PREV_TOKEN_NOT_FOUND] = "DAP_CHAIN_LEDGER_TX_CACHE_CHECK_PREV_TOKEN_NOT_FOUND",
    [DAP_CHAIN_LEDGER_PERMISSION_CHECK_FAILED] = "DAP_CHAIN_LEDGER_PERMISSION_CHECK_FAILED",
    [DAP_CHAIN_LEDGER_TX_CACHE_CHECK_SUM_INS_NOT_EQUAL_SUM_OUTS] = "DAP_CHAIN_LEDGER_TX_CACHE_CHECK_SUM_INS_NOT_EQUAL_SUM_OUTS"
};

static const char *s_ledger_emission_add_err_str[] = {
    [DAP_CHAIN_LEDGER_EMISSION_ADD_OK] = "DAP_CHAIN_LEDGER_EMISSION_ADD_OK",
    [DAP_CHAIN_LEDGER_EMISSION_ADD_CHECK_EMS_IS_NULL] = "DAP_CHAIN_LEDGER_EMISSION_ADD_CHECK_EMS_IS_NULL",
    [DAP_CHAIN_LEDGER_EMISSION_ADD_CHECK_EMS_ALREADY_CACHED] = "DAP_CHAIN_LEDGER_EMISSION_ADD_CHECK_EMS_ALREADY_CACHED",
    [DAP_CHAIN_LEDGER_EMISSION_ADD_CHECK_THRESHOLD_OVERFLOW] = "DAP_CHAIN_LEDGER_EMISSION_ADD_CHECK_THRESHOLD_OVERFLOW",
    [DAP_CHAIN_LEDGER_EMISSION_ADD_CHECK_VALUE_EXEEDS_CURRENT_SUPPLY] = "DAP_CHAIN_LEDGER_EMISSION_ADD_CHECK_VALUE_EXEEDS_CURRENT_SUPPLY",
    [DAP_CHAIN_LEDGER_EMISSION_ADD_CHECK_NOT_ENOUGH_VALID_SIGNS] = "DAP_CHAIN_LEDGER_EMISSION_ADD_CHECK_NOT_ENOUGH_VALID_SIGNS",
    [DAP_CHAIN_LEDGER_EMISSION_ADD_CHECK_CANT_FIND_DECLARATION_TOKEN] = "DAP_CHAIN_LEDGER_EMISSION_ADD_CHECK_CANT_FIND_DECLARATION_TOKEN",
    [DAP_CHAIN_LEDGER_EMISSION_ADD_CHECK_ZERO_VALUE] = "DAP_CHAIN_LEDGER_EMISSION_ADD_CHECK_ZERO_VALUE",
    [DAP_CHAIN_LEDGER_EMISSION_ADD_TSD_CHECK_FAILED] = "DAP_CHAIN_LEDGER_EMISSION_ADD_TSD_CHECK_FAILED"
};

static const char *s_ledger_token_decl_err_str[] = {
    [DAP_CHAIN_LEDGER_TOKEN_DECL_ADD_OK] = "DAP_CHAIN_LEDGER_TOKEN_DECL_ADD_OK",
    [DAP_CHAIN_LEDGER_TOKEN_DECL_ADD_ERR_LEDGER_IS_NULL] = "DAP_CHAIN_LEDGER_TOKEN_DECL_ADD_ERR_LEDGER_IS_NULL",
    [DAP_CHAIN_LEDGER_TOKEN_DECL_ADD_ERR_DECL_DUPLICATE] = "DAP_CHAIN_LEDGER_TOKEN_DECL_ADD_ERR_DECL_DUPLICATE",
    [DAP_CHAIN_LEDGER_TOKEN_DECL_ADD_ERR_TOKEN_UPDATE_CHECK] = "DAP_CHAIN_LEDGER_TOKEN_DECL_ADD_ERR_TOKEN_UPDATE_CHECK",
    [DAP_CHAIN_LEDGER_TOKEN_DECL_ADD_ERR_TOKEN_UPDATE_ABSENT_TOKEN] = "DAP_CHAIN_LEDGER_TOKEN_DECL_ADD_ERR_TOKEN_UPDATE_ABSENT_TOKEN",
    [DAP_CHAIN_LEDGER_TOKEN_DECL_ADD_ERR_NOT_ENOUGH_VALID_SIGN] = "DAP_CHAIN_LEDGER_TOKEN_DECL_ADD_ERR_NOT_ENOUGH_VALID_SIGN",
    [DAP_CHAIN_LEDGER_TOKEN_DECL_ADD_ERR_TOTAL_SIGNS_EXCEED_UNIQUE_SIGNS] = "DAP_CHAIN_LEDGER_TOKEN_DECL_ADD_ERR_TOTAL_SIGNS_EXCEED_UNIQUE_SIGNS"
};

char *dap_chain_ledger_tx_check_err_str(int a_code) {
    return (a_code >= DAP_CHAIN_LEDGER_TX_CHECK_OK) && (a_code < DAP_CHAIN_LEDGER_TX_CHECK_UNKNOWN)
            ? (char*)s_ledger_tx_check_err_str[(dap_chain_ledger_tx_check_t)a_code]
            : dap_itoa(a_code);
}

typedef struct dap_chain_ledger_stake_lock_item {
    dap_chain_hash_fast_t	tx_for_stake_lock_hash;
    dap_chain_hash_fast_t	tx_used_out;
    uint256_t ems_value;
    UT_hash_handle hh;
} dap_chain_ledger_stake_lock_item_t;

typedef struct dap_chain_ledger_token_emission_item {
    dap_chain_hash_fast_t datum_token_emission_hash;
    dap_chain_datum_token_emission_t *datum_token_emission;
    size_t datum_token_emission_size;
    dap_chain_hash_fast_t tx_used_out;
    dap_nanotime_t ts_added;
    UT_hash_handle hh;
} dap_chain_ledger_token_emission_item_t;

typedef struct dap_chain_ledger_token_update_item {
    dap_hash_fast_t			update_token_hash;
    dap_chain_datum_token_t	*datum_token_update;
    size_t					datum_token_update_size;
    time_t					updated_time;
    UT_hash_handle hh;
} dap_chain_ledger_token_update_item_t;

typedef struct dap_chain_ledger_token_item {
    uint16_t version;
    char ticker[DAP_CHAIN_TICKER_SIZE_MAX];
    uint16_t type;
    uint16_t subtype;
    dap_chain_datum_token_t * datum_token;
    uint64_t datum_token_size;

    uint256_t total_supply;
    uint256_t current_supply;

    pthread_rwlock_t token_emissions_rwlock;
    dap_chain_ledger_token_emission_item_t * token_emissions;

    pthread_rwlock_t token_ts_updated_rwlock;
    dap_chain_ledger_token_update_item_t * token_ts_updated;
    time_t last_update_token_time;

    // for auth operations
    dap_pkey_t ** auth_pkeys;
    dap_chain_hash_fast_t *auth_pkeys_hash;
    size_t auth_signs_total;
    size_t auth_signs_valid;
    uint16_t           flags;
    dap_chain_addr_t * tx_recv_allow;
    size_t             tx_recv_allow_size;
    dap_chain_addr_t * tx_recv_block;
    size_t             tx_recv_block_size;
    dap_chain_addr_t * tx_send_allow;
    size_t             tx_send_allow_size;
    dap_chain_addr_t * tx_send_block;
    size_t             tx_send_block_size;
    char *description_token;
    size_t description_token_size;
    UT_hash_handle hh;
} dap_chain_ledger_token_item_t;

// ledger cache item - one of unspent outputs
typedef struct dap_chain_ledger_tx_item {
    dap_chain_hash_fast_t tx_hash_fast;
    dap_chain_datum_tx_t *tx;
    dap_nanotime_t ts_added;
    struct {
        dap_time_t ts_created;
        uint32_t n_outs;
        uint32_t n_outs_used;
        char token_ticker[DAP_CHAIN_TICKER_SIZE_MAX];
        byte_t padding[6];
        byte_t multichannel;
        dap_time_t ts_spent;
        byte_t pad[7];
        // TODO dynamically allocates the memory in order not to limit the number of outputs in transaction
        dap_chain_hash_fast_t tx_hash_spent_fast[MAX_OUT_ITEMS]; // spent outs list
    } DAP_ALIGN_PACKED cache_data;
    UT_hash_handle hh;
} dap_chain_ledger_tx_item_t;

typedef struct dap_chain_ledger_tokenizer {
    char token_ticker[DAP_CHAIN_TICKER_SIZE_MAX];
    uint256_t sum;
    UT_hash_handle hh;
} dap_chain_ledger_tokenizer_t;

typedef struct dap_chain_ledger_tx_bound {
    dap_chain_hash_fast_t tx_prev_hash;
    dap_chain_datum_tx_t *tx_prev;
    union {
        dap_chain_tx_in_t *tx_cur_in;
        dap_chain_tx_in_cond_t *tx_cur_in_cond;
        dap_chain_tx_in_ems_t *tx_cur_in_ems;
    } in;
    union {
        dap_chain_tx_out_old_t *tx_prev_out;
        // 256
        dap_chain_tx_out_t *tx_prev_out_256;
        dap_chain_tx_out_ext_t *tx_prev_out_ext_256;
        dap_chain_tx_out_cond_t *tx_prev_out_cond_256;
    } out;
    union {
        dap_chain_ledger_tx_item_t *item_out;
        dap_chain_ledger_token_emission_item_t *item_emission;
        dap_chain_ledger_stake_lock_item_t *stake_lock_item;
    };
} dap_chain_ledger_tx_bound_t;

// in-memory wallet balance
typedef struct dap_ledger_wallet_balance {
    char *key;
    char token_ticker[DAP_CHAIN_TICKER_SIZE_MAX];
    uint256_t balance;
    UT_hash_handle hh;
} dap_ledger_wallet_balance_t;

typedef struct dap_ledger_cache_item {
    dap_chain_hash_fast_t *hash;
    bool found;
} dap_ledger_cache_item_t;

typedef struct dap_ledger_cache_str_item {
    char *key;
    bool found;
} dap_ledger_cache_str_item_t;

typedef struct dap_chain_ledger_tx_notifier {
    dap_chain_ledger_tx_add_notify_t callback;
    void *arg;
} dap_chain_ledger_tx_notifier_t;

typedef struct dap_chain_ledger_bridged_tx_notificator {
    dap_chain_ledger_bridged_tx_notify_t callback;
    void *arg;
} dap_chain_ledger_bridged_tx_notificator_t;

// dap_ledget_t private section
typedef struct dap_ledger_private {
    const char *net_native_ticker;
    uint256_t fee_value;
    dap_chain_addr_t fee_addr;
    dap_list_t *poa_certs;
    // List of ledger - unspent transactions cache
    dap_chain_ledger_tx_item_t *threshold_txs;
    dap_chain_ledger_token_emission_item_t * threshold_emissions;

    dap_chain_ledger_tx_item_t *ledger_items;
    dap_chain_ledger_token_item_t *tokens;
    dap_chain_ledger_stake_lock_item_t *emissions_for_stake_lock;
    dap_ledger_wallet_balance_t *balance_accounts;

    // for separate access to ledger
    pthread_rwlock_t ledger_rwlock;
    // for separate access to tokens
    pthread_rwlock_t tokens_rwlock;
    pthread_rwlock_t stake_lock_rwlock;
    pthread_rwlock_t threshold_txs_rwlock;
    pthread_rwlock_t threshold_emissions_rwlock;
    pthread_rwlock_t balance_accounts_rwlock;

    // Save/load operations condition
    pthread_mutex_t load_mutex;
    pthread_cond_t load_cond;
    bool load_end;

    uint16_t flags;
    bool check_ds;
    bool check_cells_ds;
    bool check_token_emission;
    dap_chain_cell_id_t local_cell_id;

    //Notificators
    dap_list_t *bridged_tx_notificators;
    dap_list_t *tx_add_notifiers;

    bool load_mode;
    bool cached;
    dap_chain_ledger_cache_tx_check_callback_t cache_tx_check_callback;
    // TPS section
    dap_timerfd_t *tps_timer;
    struct timespec tps_start_time;
    struct timespec tps_current_time;
    struct timespec tps_end_time;
    size_t tps_count;
    // Threshold fee
    dap_interval_timer_t threshold_txs_free_timer, threshold_emissions_free_timer;
} dap_ledger_private_t;
#define PVT(a) ( (dap_ledger_private_t* ) a->_internal )

typedef struct dap_ledger_hal_item {
    dap_chain_hash_fast_t hash;
    UT_hash_handle hh;
} dap_ledger_hal_item_t;

static dap_ledger_hal_item_t *s_hal_items = NULL;

static  dap_chain_ledger_tx_item_t* tx_item_find_by_addr(dap_ledger_t *a_ledger,
        const dap_chain_addr_t *a_addr, const char * a_token, dap_chain_hash_fast_t *a_tx_first_hash);
static void s_threshold_emissions_proc( dap_ledger_t * a_ledger);
static void s_threshold_txs_proc( dap_ledger_t * a_ledger);
static void s_threshold_txs_free(dap_ledger_t *a_ledger);
static void s_threshold_emission_free(dap_ledger_t *a_ledger);
static int s_token_tsd_parse(dap_ledger_t * a_ledger, dap_chain_ledger_token_item_t *a_token_item , dap_chain_datum_token_t * a_token, size_t a_token_size);
static int s_tsd_sign_apply(dap_ledger_t *a_ledger, dap_chain_ledger_token_item_t *a_token_item , dap_chain_datum_token_t *a_token, size_t a_token_size);
static int s_ledger_permissions_check(dap_chain_ledger_token_item_t *  a_token_item, uint16_t a_permission_id, const void * a_data,size_t a_data_size );
static bool s_ledger_tps_callback(void *a_arg);
static int s_sort_ledger_tx_item(dap_chain_ledger_tx_item_t* a, dap_chain_ledger_tx_item_t* b);

static inline int s_tx_add(dap_ledger_t *a_ledger, dap_chain_datum_tx_t *a_tx, dap_hash_fast_t *a_tx_hash, bool a_from_threshold, bool a_safe_call);
static int s_tx_add_unsafe(dap_ledger_t *a_ledger, dap_chain_datum_tx_t *a_tx, dap_hash_fast_t *a_tx_hash, bool a_from_threshold);

static int s_token_emission_add_unsafe(dap_ledger_t *a_ledger, byte_t *a_token_emission, size_t a_token_emission_size,
                                        dap_hash_fast_t *a_emission_hash, bool a_from_threshold);
static inline int s_token_emission_add(dap_ledger_t *a_ledger, byte_t *a_token_emission, size_t a_token_emission_size,
                                        dap_hash_fast_t *a_emission_hash, bool a_from_threshold, bool a_safe_call);

static size_t s_threshold_emissions_max = 1000;
static size_t s_threshold_txs_max = 10000;
static bool s_debug_more = false;
static size_t s_threshold_free_timer_tick = 900000; // 900000 ms = 15 minutes.

struct json_object *wallet_info_json_collect(dap_ledger_t *a_ledger, dap_ledger_wallet_balance_t* a_bal);

/**
 * @brief dap_chain_ledger_init
 * current function version set s_debug_more parameter, if it define in config, and returns 0
 * @return
 */
int dap_chain_ledger_init()
{
    s_debug_more = dap_config_get_item_bool_default(g_config,"ledger","debug_more",false);
    pthread_rwlock_init(&s_verificators_rwlock, NULL);
    return 0;
}

/**
 * @brief dap_chain_ledger_deinit
 * nothing do
 */
void dap_chain_ledger_deinit()
{
    // TODO write correct deinit of all net ledgers
/*    uint16_t l_net_count = 0;
    dap_chain_net_t **l_net_list = dap_chain_net_list(&l_net_count);
    for(uint16_t i =0; i < l_net_count; i++) {
        dap_chain_ledger_purge(l_net_list[i]->pub.ledger, true);
    }
    DAP_DELETE(l_net_list); */
    pthread_rwlock_destroy(&s_verificators_rwlock);
}

/**
 * @brief dap_chain_ledger_handle_new
 * Create empty dap_ledger_t structure
 * @return dap_ledger_t*
 */
static dap_ledger_t * dap_chain_ledger_handle_new(void)
{
    dap_ledger_t *l_ledger = DAP_NEW_Z(dap_ledger_t);
    if ( !l_ledger ) {
        log_it(L_CRITICAL, "Memory allocation error");
        return NULL;
    }
    dap_ledger_private_t * l_ledger_pvt;
    l_ledger->_internal = l_ledger_pvt = DAP_NEW_Z(dap_ledger_private_t);
    if ( !l_ledger_pvt ) {
        log_it(L_CRITICAL, "Memory allocation error");
        DAP_DELETE(l_ledger);
        return NULL;
    }
    // Initialize Read/Write Lock Attribute
    pthread_rwlock_init(&l_ledger_pvt->ledger_rwlock, NULL);
    pthread_rwlock_init(&l_ledger_pvt->tokens_rwlock, NULL);
    pthread_rwlock_init(&l_ledger_pvt->threshold_txs_rwlock , NULL);
    pthread_rwlock_init(&l_ledger_pvt->threshold_emissions_rwlock , NULL);
    pthread_rwlock_init(&l_ledger_pvt->balance_accounts_rwlock , NULL);
    pthread_rwlock_init(&l_ledger_pvt->stake_lock_rwlock, NULL);
    l_ledger_pvt->threshold_txs_free_timer = dap_interval_timer_create(s_threshold_free_timer_tick,
                                                                      (dap_timer_callback_t)s_threshold_txs_free, l_ledger);
    l_ledger_pvt->threshold_emissions_free_timer = dap_interval_timer_create(s_threshold_free_timer_tick,
                                                                            (dap_timer_callback_t) s_threshold_emission_free, l_ledger);
    return l_ledger;
}

/**
 * @brief dap_chain_ledger_handle_free
 * Remove dap_ledger_t structure
 * @param a_ledger
 */
void dap_chain_ledger_handle_free(dap_ledger_t *a_ledger)
{
    if(!a_ledger)
        return;
    log_it(L_INFO,"Ledger %s destroyed", a_ledger->net_name);
    // Destroy Read/Write Lock
    pthread_rwlock_destroy(&PVT(a_ledger)->ledger_rwlock);
    pthread_rwlock_destroy(&PVT(a_ledger)->tokens_rwlock);
    pthread_rwlock_destroy(&PVT(a_ledger)->threshold_txs_rwlock);
    pthread_rwlock_destroy(&PVT(a_ledger)->threshold_emissions_rwlock);
    pthread_rwlock_destroy(&PVT(a_ledger)->balance_accounts_rwlock);
    pthread_rwlock_destroy(&PVT(a_ledger)->stake_lock_rwlock);
    DAP_DELETE(PVT(a_ledger));
    DAP_DELETE(a_ledger);

}

void dap_chain_ledger_load_end(dap_ledger_t *a_ledger)
{
    PVT(a_ledger)->load_mode = false;
}

struct json_object *wallet_info_json_collect(dap_ledger_t *a_ledger, dap_ledger_wallet_balance_t *a_bal) {
    struct json_object *l_json = json_object_new_object();
    json_object_object_add(l_json, "class", json_object_new_string("Wallet"));
    struct json_object *l_network = json_object_new_object();
    json_object_object_add(l_network, "name", json_object_new_string(a_ledger->net_name));
    char *pos = strrchr(a_bal->key, ' ');
    if (pos) {
        size_t l_addr_len = pos - a_bal->key;
        char *l_addr_str = DAP_NEW_STACK_SIZE(char, l_addr_len + 1);
        if ( !l_addr_str )
        log_it(L_CRITICAL, "Memory allocation error");
        memcpy(l_addr_str, a_bal->key, pos - a_bal->key);
        *(l_addr_str + l_addr_len) = '\0';
        json_object_object_add(l_network, "address", json_object_new_string(l_addr_str));
    } else {
        json_object_object_add(l_network, "address", json_object_new_string("Unknown"));
    }
    struct json_object *l_token = json_object_new_object();
    json_object_object_add(l_token, "name", json_object_new_string(a_bal->token_ticker));
    char *l_balance_coins = dap_chain_balance_to_coins(a_bal->balance);
    char *l_balance_datoshi = dap_chain_balance_print(a_bal->balance);
    json_object_object_add(l_token, "full_balance", json_object_new_string(l_balance_coins));
    json_object_object_add(l_token, "datoshi", json_object_new_string(l_balance_datoshi));
    DAP_DELETE(l_balance_coins);
    DAP_DELETE(l_balance_datoshi);
    json_object_object_add(l_network, "tokens", l_token);
    json_object_object_add(l_json, "networks", l_network);
    return l_json;
}

/**
 * @brief s_chain_ledger_token_update_check
 * @param a_cur_token_item
 * @param a_token_update
 * @param a_token_update_size
 * @return true or false
 */
static bool s_ledger_token_update_check(dap_chain_ledger_token_item_t *a_cur_token_item, dap_chain_datum_token_t *a_token_update, size_t a_token_update_size)
{
    dap_sign_t								**l_signs_upd_token;
    size_t									auth_signs_total = 0;
    size_t									auth_signs_valid = 0;
    dap_chain_ledger_token_update_item_t	*l_token_update_item;
    dap_hash_fast_t							l_hash_token_update;

    dap_hash_fast(a_token_update, a_token_update_size, &l_hash_token_update);
    pthread_rwlock_rdlock(&a_cur_token_item->token_ts_updated_rwlock);
    HASH_FIND(hh, a_cur_token_item->token_ts_updated, &l_hash_token_update, sizeof(dap_hash_fast_t),
              l_token_update_item);
    pthread_rwlock_unlock(&a_cur_token_item->token_ts_updated_rwlock);
    if (l_token_update_item
    &&	a_cur_token_item->last_update_token_time == l_token_update_item->updated_time) {
        if (s_debug_more)
            log_it(L_WARNING,"This update for token '%s' was already applied", a_token_update->ticker);
        return false;
    }

    /*if (a_cur_token_item->auth_signs_total != a_token_update->signs_total
    ||	a_cur_token_item->auth_signs_valid != a_token_update->signs_valid) {
        if(s_debug_more)
            log_it(L_WARNING,"Can't update token with ticker '%s' because: "
                             "l_token_item auth signs total/valid == %lu/%lu | "
                             "token_update auth signs total/valid == %hu/%hu",
                   a_token_update->ticker,
                   a_cur_token_item->auth_signs_total, a_cur_token_item->auth_signs_valid,
                   a_token_update->signs_total, a_token_update->signs_valid);
        return false;
    }*/

    l_signs_upd_token = dap_chain_datum_token_signs_parse(a_token_update, a_token_update_size,
                                                          &auth_signs_total, &auth_signs_valid);
    if (a_cur_token_item->auth_signs_valid > auth_signs_total) {
        DAP_DEL_Z(l_signs_upd_token);
        if(s_debug_more)
            log_it(L_WARNING,"Can't update token with ticker '%s' because: "
                             "l_token_item auth signs total/valid == %lu/%lu | "
                             "token_update auth signs total/valid == %lu/%lu",
                   a_token_update->ticker,
                   a_cur_token_item->auth_signs_total, a_cur_token_item->auth_signs_valid,
                   auth_signs_total, auth_signs_valid);
        return false;
    }
    if(auth_signs_total) {
        size_t l_valid_pkeys = 0;
        for(uint16_t i = 0; i < auth_signs_total; i++){
            dap_pkey_t *l_pkey_upd_token = dap_pkey_get_from_sign(l_signs_upd_token[i]);
            for (size_t j = 0; j < a_cur_token_item->auth_signs_total; j++) {
                if (dap_pkey_match(a_cur_token_item->auth_pkeys[j], l_pkey_upd_token)) {
                    l_valid_pkeys++;
                    break;
                }
            }
            DAP_DELETE(l_pkey_upd_token);
        }
        if (a_cur_token_item->auth_signs_valid > l_valid_pkeys) {
            DAP_DEL_Z(l_signs_upd_token);
            if (s_debug_more)
                log_it(L_WARNING, "Can't update token with ticker '%s' because: Insufficient number of valid signatures "
                                  "for an token update. Verified %zu needs %zu.", a_token_update->ticker, l_valid_pkeys,
                                  a_cur_token_item->auth_signs_valid);
            return false;
        }
    }
    DAP_DEL_Z(l_signs_upd_token);
    if (!IS_ZERO_256(a_token_update->total_supply)){
        if (compare256(a_token_update->total_supply, a_cur_token_item->total_supply) < 0) {//compare old 'total_supply' to updated
            if(s_debug_more)
                log_it(L_WARNING, "Can't update token with ticker '%s' because: the new 'total_supply' cannot be smaller than the old one", a_token_update->ticker);
            return false;
        }
    }
    // Check edit auth signs
    size_t l_tsd_total_size = 0;
    if (a_token_update->subtype  == DAP_CHAIN_DATUM_TOKEN_SUBTYPE_NATIVE)
        l_tsd_total_size = a_token_update->header_native_update.tsd_total_size;
    else if (a_token_update->subtype  == DAP_CHAIN_DATUM_TOKEN_SUBTYPE_PRIVATE)
        l_tsd_total_size = a_token_update->header_native_update.tsd_total_size;
    // Checking that the TSD section with the threshold change is the only one.
    //And getting lists of TSD sections with the removal and addition of certificates.
    int l_quantity_tsd_section_edit_signs_emission = 0;
    dap_tsd_t *l_tsd_signs_valid = NULL;
    dap_list_t *l_tsd_list_remote_pkeys = NULL, *l_tsd_list_added_pkeys = NULL;
    int l_quantity_tsd_remote_pkeys = 0, l_quantity_tsd_add_pkeys = 0;
    for (size_t l_tsd_offset = 0; l_tsd_offset < l_tsd_total_size; ) {
        dap_tsd_t *l_tsd = (dap_tsd_t*)((byte_t*)a_token_update->data_n_tsd + l_tsd_offset);
        size_t l_tsd_size = dap_tsd_size(l_tsd);
        if (l_tsd_size == 0) {
            if (s_debug_more)
                log_it(L_ERROR, "Token refresh datum %s contains a non-valid TSD section. Size TSD section is 0.", a_token_update->ticker);
            return false;
        } else if (l_tsd_size + l_tsd_offset > l_tsd_total_size) {
            if (s_debug_more)
                log_it(L_ERROR, "Token refresh datum %s contains a non-valid TSD section. "
                                "The size of the TSD section and the offset exceed the set size of the TSD sections.", a_token_update->ticker);
            return false;
        }
        switch (l_tsd->type) {
            case DAP_CHAIN_DATUM_TOKEN_TSD_TYPE_TOTAL_SIGNS_VALID:
                l_quantity_tsd_section_edit_signs_emission++;
                l_tsd_signs_valid = l_tsd;
                break;
            case DAP_CHAIN_DATUM_TOKEN_TSD_TYPE_TOTAL_PKEYS_REMOVE:
                l_quantity_tsd_remote_pkeys++;
                l_tsd_list_remote_pkeys = dap_list_append(l_tsd_list_remote_pkeys, l_tsd);
                break;
            case DAP_CHAIN_DATUM_TOKEN_TSD_TYPE_TOTAL_PKEYS_ADD:
                l_quantity_tsd_add_pkeys++;
                l_tsd_list_added_pkeys = dap_list_append(l_tsd_list_added_pkeys, l_tsd);
                break;
        }
        l_tsd_offset += l_tsd_size;
    }
    if (l_quantity_tsd_section_edit_signs_emission > 1) {
        if (s_debug_more) {
            log_it(L_ERROR, "Datum contains %ud TSD sections of type DAP_CHAIN_DATUM_TOKEN_TSD_TYPE_TOTAL_SIGNS_VALID which is not true. "
                            "There can be at most one such TSD section.", l_quantity_tsd_section_edit_signs_emission);
        }
        dap_list_free(l_tsd_list_added_pkeys);
        dap_list_free(l_tsd_list_remote_pkeys);
        return false;
    }
    //Check new count signs
    size_t l_new_signs_total = auth_signs_total + l_quantity_tsd_add_pkeys - l_quantity_tsd_remote_pkeys;
    if (l_tsd_signs_valid) {
        uint16_t l_signs_valid_from_tsd = 0;
        _dap_tsd_get_scalar(l_tsd_signs_valid, &l_signs_valid_from_tsd);
        if (l_new_signs_total < (size_t)l_signs_valid_from_tsd || l_signs_valid_from_tsd < 1) {
            dap_list_free(l_tsd_list_added_pkeys);
            dap_list_free(l_tsd_list_remote_pkeys);
            return false;
        }
    } else {
        if (l_new_signs_total < auth_signs_valid){
            dap_list_free(l_tsd_list_added_pkeys);
            dap_list_free(l_tsd_list_remote_pkeys);
            return false;
        }
    }
    //Check valid remove_signs
    bool isAccepted = false;
    if (!l_tsd_list_remote_pkeys)
        isAccepted = true;
    else {
        for (dap_list_t *l_ptr = l_tsd_list_remote_pkeys; l_ptr; l_ptr = dap_list_next(l_ptr)) {
            dap_tsd_t *l_tsd = (dap_tsd_t *) l_ptr->data;
            dap_hash_fast_t l_hash = { };
            _dap_tsd_get_scalar(l_tsd, &l_hash);
            bool accepted = false;
            for (size_t i = 0; i < auth_signs_total; i++) {
                if (dap_hash_fast_compare(&a_cur_token_item->auth_pkeys_hash[i], &l_hash)) {
                    accepted = true;
                    break;
                }
            }
            if (!accepted) {
                if (s_debug_more) {
                    char *l_hash_str = dap_hash_fast_to_str_new(&l_hash);
                    log_it(L_ERROR,
                           "It is expected that the TSD parameter DAP_CHAIN_DATUM_TOKEN_TSD_TYPE_TOTAL_PKEYS_REMOVE will contain only "
                           "the hashes of the public keys of the signatures with which the given token was previously signed. But not %s",
                           l_hash_str);
                    DAP_DELETE(l_hash_str);
                }
            }
            isAccepted = accepted;
        }
    }
    if (!isAccepted) {
        dap_list_free(l_tsd_list_added_pkeys);
        dap_list_free(l_tsd_list_remote_pkeys);
        return false;
    }
    //Check added signs
    dap_chain_datum_token_t *l_token_tmp = DAP_DUP_SIZE(a_token_update, a_token_update_size);
    if (!l_token_tmp) {
        log_it(L_CRITICAL, "Memory allocation error");
        dap_list_free(l_tsd_list_added_pkeys);
        dap_list_free(l_tsd_list_remote_pkeys);
        return false;
    }

    l_token_tmp->header_native_update.tsd_total_size = 0;
    isAccepted = true;
    for (dap_list_t *l_ptr = l_tsd_list_added_pkeys; l_ptr; l_ptr = dap_list_next(l_ptr)) {
        dap_tsd_t *l_tsd = (dap_tsd_t*)l_ptr->data;
        if (l_tsd->size >= sizeof(dap_pkey_t)) {
            dap_pkey_t *l_pkey = (dap_pkey_t *) l_tsd->data;
            dap_hash_fast_t l_hf_pkey = {0};
            if (!dap_pkey_get_hash(l_pkey, &l_hf_pkey)) {
                if (s_debug_more)
                    log_it(L_ERROR, "Failed to calculate the hash for the public key located in the "
                                    "DAP_CHAIN_DATUM_TOKEN_TSD_TYPE_TOTAL_PKEYS_ADD section of the TSD");
                isAccepted = false;
                break;
            }
            for (size_t i = 0; i < a_cur_token_item->auth_signs_total; i++) {
                if (dap_hash_fast_compare(&l_hf_pkey, &a_cur_token_item->auth_pkeys_hash[i])) {
                    if (s_debug_more) {
                        char *l_hf_str = dap_hash_fast_to_str_new(&l_hf_pkey);
                        log_it(L_ERROR, "The public key with hash %s from the TSD section of the type "
                                        "DAP_CHAIN_DATUM_TOKEN_TSD_TYPE_TOTAL_PKEYS_ADD cannot be added, because such "
                                        "a key already exists in the ledger.", l_hf_str);
                        DAP_DELETE(l_hf_str);
                    }
                    isAccepted = false;
                    break;
                }
            }
        } else {
            if (s_debug_more)
                log_it(L_ERROR, "It is expected that the size %zu of information from the TSD section of type "
                                "DAP_CHAIN_DATUM_TOKEN_TSD_TYPE_TOTAL_PKEYS_ADD will be greater than or equal to %zu.",
                       dap_tsd_size(l_tsd), sizeof(dap_pkey_t));
            isAccepted = false;
            break;
        }
    }
    dap_list_free(l_tsd_list_added_pkeys);
    dap_list_free(l_tsd_list_remote_pkeys);
    DAP_DELETE(l_token_tmp);
    return isAccepted;
}


/**
 * @brief dap_chain_ledger_token_check
 * @param a_ledger
 * @param a_token
 * @param a_token_size
 * @return
 */
int dap_chain_ledger_token_decl_add_check(dap_ledger_t *a_ledger, dap_chain_datum_token_t *a_token, size_t a_token_size)
{
    if ( !a_ledger){
        if(s_debug_more)
            log_it(L_ERROR, "NULL ledger, can't add datum with token declaration!");
        return  DAP_CHAIN_LEDGER_TOKEN_DECL_ADD_ERR_LEDGER_IS_NULL;
    }


    bool update_token = false;
    dap_chain_ledger_token_item_t *l_token_item;
    pthread_rwlock_rdlock(&PVT(a_ledger)->tokens_rwlock);
    HASH_FIND_STR(PVT(a_ledger)->tokens, a_token->ticker, l_token_item);
    pthread_rwlock_unlock(&PVT(a_ledger)->tokens_rwlock);
    if (a_token->type == DAP_CHAIN_DATUM_TOKEN_TYPE_UPDATE)
        update_token = true;

    if	(l_token_item != NULL) {
        if (update_token == false) {
            log_it(L_WARNING,"Duplicate token declaration for ticker '%s' ", a_token->ticker);
            return DAP_CHAIN_LEDGER_TOKEN_DECL_ADD_ERR_DECL_DUPLICATE;
        } else if (s_ledger_token_update_check(l_token_item, a_token, a_token_size) == false) {
            return DAP_CHAIN_LEDGER_TOKEN_DECL_ADD_ERR_TOKEN_UPDATE_CHECK;
        }
    }
    else if	(l_token_item == NULL && update_token == true) {
        log_it(L_WARNING,"Can't update token that doesn't exist for ticker '%s' ", a_token->ticker);
        return DAP_CHAIN_LEDGER_TOKEN_DECL_ADD_ERR_TOKEN_UPDATE_ABSENT_TOKEN;
    }
    // Check signs
    size_t l_signs_unique = 0;
    size_t l_size_tsd_section = 0;
    switch (a_token->type) {
        case DAP_CHAIN_DATUM_TOKEN_TYPE_DECL: {
            switch (a_token->subtype) {
                case DAP_CHAIN_DATUM_TOKEN_SUBTYPE_PRIVATE:
                    l_size_tsd_section = a_token->header_private_decl.tsd_total_size; break;
                case DAP_CHAIN_DATUM_TOKEN_SUBTYPE_NATIVE:
                    l_size_tsd_section = a_token->header_native_decl.tsd_total_size; break;
            }
        }break;
        case DAP_CHAIN_DATUM_TOKEN_TYPE_UPDATE: {
            switch (a_token->subtype) {
                case DAP_CHAIN_DATUM_TOKEN_SUBTYPE_PRIVATE:
                    l_size_tsd_section = a_token->header_private_update.tsd_total_size; break;
                case DAP_CHAIN_DATUM_TOKEN_SUBTYPE_NATIVE:
                    l_size_tsd_section = a_token->header_native_update.tsd_total_size; break;
            }
        } break;
    }
    size_t l_signs_size = a_token_size - sizeof(dap_chain_datum_token_t) - l_size_tsd_section;
    dap_sign_t **l_signs = dap_sign_get_unique_signs(a_token->data_n_tsd + l_size_tsd_section, l_signs_size, &l_signs_unique);
    if (l_signs_unique == a_token->signs_total){
        size_t l_signs_approve = 0;
        uint16_t l_tmp_auth_signs = a_token->signs_total;
        if (a_token->version == 2) a_token->signs_total = 0;
        for (size_t i=0; i < l_signs_unique; i++)
            if (!dap_sign_verify_all(l_signs[i], l_signs_size, a_token, sizeof(dap_chain_datum_token_t)+l_size_tsd_section))
                l_signs_approve++;
        a_token->signs_total = l_tmp_auth_signs;
        if (l_signs_approve == a_token->signs_total){
            return DAP_CHAIN_LEDGER_TOKEN_DECL_ADD_OK;
        } else {
            log_it(L_WARNING, "The token declaration has %zu valid signatures out of %hu.", l_signs_approve, a_token->signs_total);
            return DAP_CHAIN_LEDGER_TOKEN_DECL_ADD_ERR_NOT_ENOUGH_VALID_SIGN;
        }
    } else {
        log_it(L_WARNING, "The number of unique token signs %zu is less than total token signs set to %hu.",
               l_signs_unique, a_token->signs_total);
        return DAP_CHAIN_LEDGER_TOKEN_DECL_ADD_ERR_TOTAL_SIGNS_EXCEED_UNIQUE_SIGNS;
    }
    // Checks passed
    return DAP_CHAIN_LEDGER_TOKEN_DECL_ADD_OK;
}

char *dap_chain_ledger_token_decl_add_err_code_to_str(int a_code) {
    return (a_code >= DAP_CHAIN_LEDGER_TOKEN_DECL_ADD_OK) && (a_code < DAP_CHAIN_LEDGER_TOKEN_DECL_ADD_UNKNOWN)
            ? (char*)s_ledger_token_decl_err_str[(dap_chain_ledger_token_decl_add_err_t)a_code]
            : dap_itoa(a_code);
}

/**
 * @brief dap_chain_ledger_token_ticker_check
 * @param a_ledger
 * @param a_token_ticker
 * @return
 */
dap_chain_datum_token_t *dap_chain_ledger_token_ticker_check(dap_ledger_t * a_ledger, const char *a_token_ticker)
{
    if ( !a_ledger){
        if(s_debug_more)
            log_it(L_WARNING, "NULL ledger, can't find token ticker");
        return NULL;
    }
    dap_chain_ledger_token_item_t *l_token_item;
    pthread_rwlock_rdlock(&PVT(a_ledger)->tokens_rwlock);
    HASH_FIND_STR(PVT(a_ledger)->tokens, a_token_ticker, l_token_item);
    pthread_rwlock_unlock(&PVT(a_ledger)->tokens_rwlock);
    return l_token_item ? l_token_item->datum_token : NULL;
}

/**
 * @brief s_tx_header_print
 * prepare data for print, add time
 *
 * return history string
 * @param a_tx
 * @param a_tx_hash
 * @param a_hash_out_type
 * @return a_str_out
 */

static void s_tx_header_print(dap_string_t *a_str_out, dap_chain_datum_tx_t *a_tx,
                              const char *a_hash_out_type, dap_chain_hash_fast_t *a_tx_hash)
{
    char l_time_str[32] = "unknown";
    if (a_tx->header.ts_created) {
        uint64_t l_ts = a_tx->header.ts_created;
        dap_ctime_r(&l_ts, l_time_str);
    }
    char *l_tx_hash_str = dap_strcmp(a_hash_out_type, "hex")
            ? dap_enc_base58_encode_hash_to_str(a_tx_hash)
            : dap_chain_hash_fast_to_str_new(a_tx_hash);
    dap_string_append_printf(a_str_out, "TX hash %s  \n\t%s",l_tx_hash_str, l_time_str);
    DAP_DELETE(l_tx_hash_str);
}

static void s_dump_datum_tx_for_addr(dap_chain_ledger_tx_item_t *a_item, bool a_unspent, dap_ledger_t *a_ledger, dap_chain_addr_t *a_addr, const char *a_hash_out_type, dap_string_t *a_str_out) {
    if (a_unspent && a_item->cache_data.ts_spent) {
        // With 'unspent' flag spent ones are ignored
        return;
    }
    dap_chain_datum_tx_t *l_tx = a_item->tx;
    dap_chain_hash_fast_t *l_tx_hash = &a_item->tx_hash_fast;
    dap_list_t *l_list_in_items = dap_chain_datum_tx_items_get(l_tx, TX_ITEM_TYPE_IN_ALL, NULL);
    if (!l_list_in_items) { // a bad tx
        return;
    }
    dap_chain_addr_t *l_src_addr = NULL;
    bool l_base_tx = false;
    const char *l_src_token = NULL;
    int l_src_subtype = DAP_CHAIN_TX_OUT_COND_SUBTYPE_UNDEFINED;
    dap_list_t *l_in_item;
    DL_FOREACH(l_list_in_items, l_in_item) {
        //assert(it->data);
        dap_chain_hash_fast_t *l_tx_prev_hash;
        int l_tx_prev_out_idx;
        dap_chain_datum_tx_t *l_tx_prev = NULL;
        if (*(byte_t*)l_in_item->data == TX_ITEM_TYPE_IN) {
            dap_chain_tx_in_t *l_tx_in = (dap_chain_tx_in_t*)l_in_item->data;
            l_tx_prev_hash = &l_tx_in->header.tx_prev_hash;
            l_tx_prev_out_idx = l_tx_in->header.tx_out_prev_idx;
        } else { // TX_ITEM_TYPE_IN_COND
            dap_chain_tx_in_cond_t *l_tx_in_cond = (dap_chain_tx_in_cond_t*)l_in_item->data;
            l_tx_prev_hash = &l_tx_in_cond->header.tx_prev_hash;
            l_tx_prev_out_idx = l_tx_in_cond->header.tx_out_prev_idx;
        }
        if (dap_hash_fast_is_blank(l_tx_prev_hash)) {
            l_base_tx = true;
            dap_chain_tx_in_ems_t *l_token = (dap_chain_tx_in_ems_t *)dap_chain_datum_tx_item_get(
                                                                    l_tx, NULL, TX_ITEM_TYPE_IN_EMS, NULL);
            if (l_token)
                l_src_token = l_token->header.ticker;
            break;
        }
        l_tx_prev = dap_chain_ledger_tx_find_by_hash (a_ledger,l_tx_prev_hash);
        if (l_tx_prev) {
            uint8_t *l_prev_out_union = dap_chain_datum_tx_item_get_nth(l_tx_prev, TX_ITEM_TYPE_OUT_ALL, l_tx_prev_out_idx);
            if (!l_prev_out_union)
                continue;
            switch (*l_prev_out_union) {
            case TX_ITEM_TYPE_OUT:
                l_src_addr = &((dap_chain_tx_out_t *)l_prev_out_union)->addr;
                break;
            case TX_ITEM_TYPE_OUT_EXT:
                l_src_addr = &((dap_chain_tx_out_ext_t *)l_prev_out_union)->addr;
                l_src_token = (const char *)(((dap_chain_tx_out_ext_t *)l_prev_out_union)->token);
                break;
            case TX_ITEM_TYPE_OUT_COND:
                l_src_subtype = ((dap_chain_tx_out_cond_t *)l_prev_out_union)->header.subtype;
            default:
                break;
            }
        }
        else
        {
            continue; //temporary stub
        }
        if (!l_src_token){
            l_src_token = a_item->cache_data.token_ticker;
        }
        if (l_src_addr && memcmp(l_src_addr, a_addr, sizeof(dap_chain_addr_t)))
            break;  //it's not our addr
    }
    dap_list_free(l_list_in_items);

    bool l_header_printed = false;
    dap_list_t *l_list_out_items = dap_chain_datum_tx_items_get(l_tx, TX_ITEM_TYPE_OUT_ALL, NULL);
    if(!l_list_out_items)
        return;
    for(dap_list_t *l_list_out = l_list_out_items; l_list_out; l_list_out = dap_list_next(l_list_out)) {
        assert(l_list_out->data);
        dap_chain_addr_t *l_dst_addr = NULL;
        dap_chain_tx_item_type_t l_type = *(uint8_t *)l_list_out->data;
        uint256_t l_value;
        switch (l_type) {
        case TX_ITEM_TYPE_OUT:
            l_dst_addr = &((dap_chain_tx_out_t *)l_list_out->data)->addr;
            l_value = ((dap_chain_tx_out_t *)l_list_out->data)->header.value;
            break;
        case TX_ITEM_TYPE_OUT_EXT:
            l_dst_addr = &((dap_chain_tx_out_ext_t *)l_list_out->data)->addr;
            l_value = ((dap_chain_tx_out_ext_t *)l_list_out->data)->header.value;
            break;
        case TX_ITEM_TYPE_OUT_COND:
            l_value = ((dap_chain_tx_out_cond_t *)l_list_out->data)->header.value;
        default:
            break;
        }
        if (l_src_addr && l_dst_addr && !memcmp(l_dst_addr, l_src_addr, sizeof(dap_chain_addr_t)))
            continue;   // send to self
        if (l_src_addr && !memcmp(l_src_addr, a_addr, sizeof(dap_chain_addr_t))) {
            if (!l_header_printed) {
                s_tx_header_print(a_str_out, l_tx, a_hash_out_type, l_tx_hash);
                l_header_printed = true;
            }
            //const char *l_token_ticker = dap_chain_ledger_tx_get_token_ticker_by_hash(l_ledger, &l_tx_hash);
            const char *l_dst_addr_str = l_dst_addr ? dap_chain_addr_to_str(l_dst_addr)
                                                    : dap_chain_tx_out_cond_subtype_to_str(
                                                          ((dap_chain_tx_out_cond_t *)l_list_out->data)->header.subtype);
            char *l_value_str = dap_chain_balance_print(l_value);
            dap_string_append_printf(a_str_out, "\tsend %s %s to %s\n",
                                     l_value_str,
                                     l_src_token ? l_src_token : "UNKNOWN",
                                     l_dst_addr_str);
            if (l_dst_addr)
                DAP_DELETE(l_dst_addr_str);
            DAP_DELETE(l_value_str);
        }
        if (l_dst_addr && !memcmp(l_dst_addr, a_addr, sizeof(dap_chain_addr_t))) {
            if (!l_header_printed) {
               s_tx_header_print(a_str_out, l_tx, a_hash_out_type, l_tx_hash);
               l_header_printed = true;
            }
            const char *l_dst_token = (l_type == TX_ITEM_TYPE_OUT_EXT) ?
                        (const char *)(((dap_chain_tx_out_ext_t *)l_list_out->data)->token) : NULL;
            const char *l_src_addr_str = l_base_tx ? "emission"
                                                   : (l_src_addr ? dap_chain_addr_to_str(l_src_addr)
                                                                 : dap_chain_tx_out_cond_subtype_to_str(
                                                                       l_src_subtype));
            char *l_value_str = dap_chain_balance_print(l_value);
            dap_string_append_printf(a_str_out, "\trecv %s %s from %s\n",
                                     l_value_str,
                                     l_dst_token ? l_dst_token :
                                                   (l_src_token ? l_src_token : "UNKNOWN"),
                                     l_src_addr_str);
            if (l_src_addr)
                DAP_DELETE(l_src_addr_str);
            DAP_DELETE(l_value_str);
        }
    }
    dap_list_free(l_list_out_items);
}

char *dap_ledger_token_tx_item_list(dap_ledger_t * a_ledger, dap_chain_addr_t *a_addr, const char *a_hash_out_type, bool a_unspent_only)
{
    dap_string_t *l_str_out = dap_string_new(NULL);
    if (!l_str_out) {
    log_it(L_CRITICAL, "Memory allocation error");
        return NULL;
    }

    //dap_chain_tx_hash_processed_ht_t *l_tx_data_ht = NULL;
    dap_chain_ledger_tx_item_t *l_tx_item, *l_tx_tmp;
    dap_ledger_private_t * l_ledger_pvt = PVT(a_ledger);

    pthread_rwlock_rdlock(&l_ledger_pvt->ledger_rwlock);
    //unsigned test = dap_chain_ledger_count(a_ledger);
    HASH_ITER(hh, l_ledger_pvt->ledger_items, l_tx_item, l_tx_tmp) {
        s_dump_datum_tx_for_addr(l_tx_item, a_unspent_only, a_ledger, a_addr, a_hash_out_type, l_str_out);
    }
    pthread_rwlock_unlock(&l_ledger_pvt->ledger_rwlock);

    // if no history
    if(!l_str_out->len)
        dap_string_append(l_str_out, "\tempty");
    char *l_ret_str = l_str_out ? dap_string_free(l_str_out, false) : NULL;
    return l_ret_str;
}

/**
 * @brief update current_supply in token cache
 *
 * @param a_ledger ledger object
 * @param l_token_item token item object
 */
void s_ledger_token_cache_update(dap_ledger_t *a_ledger, dap_chain_ledger_token_item_t *l_token_item)
{
    char *l_gdb_group = dap_chain_ledger_get_gdb_group(a_ledger, DAP_CHAIN_LEDGER_TOKENS_STR);
    size_t l_cache_size = l_token_item->datum_token_size + sizeof(uint256_t);
    uint8_t *l_cache = DAP_NEW_STACK_SIZE(uint8_t, l_cache_size);
    if ( !l_cache ) {
        log_it(L_CRITICAL, "Memory allocation error");
        return;
    }
    memcpy(l_cache, &l_token_item->current_supply, sizeof(uint256_t));
    memcpy(l_cache + sizeof(uint256_t), l_token_item->datum_token, l_token_item->datum_token_size);
    if (dap_global_db_set(l_gdb_group, l_token_item->ticker, l_cache, l_cache_size, false, NULL, NULL)) {
        char *l_supply = dap_chain_balance_print(l_token_item->current_supply);
        log_it(L_WARNING, "Ledger cache mismatch, can't add token [%s] with supply %s", l_token_item->ticker, l_supply);
        DAP_DELETE(l_supply);
    }
    DAP_DELETE(l_gdb_group);
}

/**
 * @brief s_ledger_update_token_add_in_hash_table
 * @param a_cur_token_item
 * @param a_token_update
 * @param a_token_update_size
 * @return true or false
 */
static bool s_ledger_update_token_add_in_hash_table(dap_chain_ledger_token_item_t *a_cur_token_item, dap_chain_datum_token_t *a_token_update, size_t a_token_update_size)
{
    dap_chain_ledger_token_update_item_t	*l_token_update_item;
    dap_hash_fast_t							l_hash_token_update;
    bool									new_item = false;

    dap_hash_fast(a_token_update, a_token_update_size, &l_hash_token_update);
    pthread_rwlock_rdlock(&a_cur_token_item->token_ts_updated_rwlock);
    HASH_FIND(hh, a_cur_token_item->token_ts_updated, &l_hash_token_update, sizeof(dap_hash_fast_t),
              l_token_update_item);
    pthread_rwlock_unlock(&a_cur_token_item->token_ts_updated_rwlock);
    if (l_token_update_item
    &&	a_cur_token_item->last_update_token_time == l_token_update_item->updated_time) {
        if (s_debug_more)
            log_it(L_WARNING, "Error: item 'dap_chain_ledger_token_update_item_t' already exist in hash-table");
        return false;
    } else if (!l_token_update_item){
        new_item = true;
        l_token_update_item = DAP_NEW(dap_chain_ledger_token_update_item_t);
        if (!l_token_update_item) {
            if (s_debug_more)
                log_it(L_ERROR, "Error: memory allocation when try adding item 'dap_chain_ledger_token_update_item_t' to hash-table");
            return false;
        }
        *l_token_update_item = (dap_chain_ledger_token_update_item_t) {
                .update_token_hash			= l_hash_token_update,
                .datum_token_update			= a_token_update,
                .datum_token_update_size	= a_token_update_size
        };
    }

    l_token_update_item->updated_time		= dap_time_now();

    if (new_item) {
        pthread_rwlock_wrlock(&a_cur_token_item->token_ts_updated_rwlock);
        HASH_ADD(hh, a_cur_token_item->token_ts_updated, update_token_hash, sizeof(dap_chain_hash_fast_t), l_token_update_item);
        pthread_rwlock_unlock(&a_cur_token_item->token_ts_updated_rwlock);
    }

    if (!l_token_update_item) {
        if (s_debug_more)
            log_it(L_ERROR, "Error: adding to hash-table. Be careful, there may be leaks");
        return false;
    }

    a_cur_token_item->last_update_token_time = l_token_update_item->updated_time;

    return true;
}

/**
 * @brief dap_chain_ledger_token_add
 * @param a_token
 * @param a_token_size
 * @return
 */
int dap_chain_ledger_token_add(dap_ledger_t *a_ledger, dap_chain_datum_token_t *a_token, size_t a_token_size) {
    if (!a_ledger || !a_token) {
        debug_if(s_debug_more, L_ERROR, "NULL ledger, can't add datum with token declaration!");
        return -1;
    }

    dap_chain_datum_token_t *l_token = a_token;

    dap_chain_ledger_token_item_t *l_token_item;
    pthread_rwlock_rdlock(&PVT(a_ledger)->tokens_rwlock);
    HASH_FIND_STR(PVT(a_ledger)->tokens, l_token->ticker, l_token_item);
    pthread_rwlock_unlock(&PVT(a_ledger)->tokens_rwlock);

    if (l_token_item) {
        if (l_token->type != DAP_CHAIN_DATUM_TOKEN_TYPE_UPDATE
                && l_token->type != DAP_CHAIN_DATUM_TOKEN_TYPE_OLD_PRIVATE_UPDATE
                && l_token->type != DAP_CHAIN_DATUM_TOKEN_TYPE_OLD_NATIVE_UPDATE) {
            log_it(L_ERROR, "Duplicate token declaration for ticker '%s'", l_token->ticker);
            DAP_DELETE(l_token);
            return -3;
        }
        if (s_ledger_token_update_check(l_token_item, l_token, a_token_size)) {
            if (!s_ledger_update_token_add_in_hash_table(l_token_item, l_token, a_token_size)) {
                log_it(L_ERROR, "Failed to update token with ticker '%s' in ledger", l_token->ticker);
                DAP_DELETE(l_token);
                return -5;
            }
            if (!IS_ZERO_256(l_token->total_supply)) {
                SUBTRACT_256_256(l_token_item->total_supply, l_token_item->current_supply, &l_token_item->current_supply);
                SUBTRACT_256_256(l_token->total_supply, l_token_item->current_supply, &l_token_item->current_supply);
            } else {
                l_token_item->current_supply = l_token->total_supply;
            }
            l_token_item->total_supply = l_token->total_supply;
            DAP_DELETE(l_token_item->datum_token);
        } else {
            log_it(L_ERROR, "Token with ticker '%s' update check failed", l_token->ticker);
            DAP_DEL_Z(l_token);
            return -2;
        }
    } else if (l_token->type == DAP_CHAIN_DATUM_TOKEN_TYPE_UPDATE) {
        log_it(L_WARNING, "Token with ticker '%s' does not yet exist, declare it first", l_token->ticker);
        DAP_DEL_Z(l_token);
        return -6;
    }

    if (!l_token_item) {
        size_t l_auth_signs_total, l_auth_signs_valid;
        dap_sign_t **l_signs = dap_chain_datum_token_signs_parse(l_token, a_token_size, &l_auth_signs_total, &l_auth_signs_valid);
        if (!l_signs || !l_auth_signs_total) {
            log_it(L_ERROR, "No auth signs in token '%s' datum!", l_token->ticker);
            DAP_DEL_Z(l_token);
            return -7;
        }
        l_token_item = DAP_NEW_Z(dap_chain_ledger_token_item_t);
        if ( !l_token_item ) {
            DAP_DEL_Z(l_token);
        log_it(L_CRITICAL, "Memory allocation error");
            return -8;
        }
        *l_token_item = (dap_chain_ledger_token_item_t) {
                .version        = l_token->version,
                .type           = l_token->type,
                .subtype        = l_token->subtype,
                .total_supply   = l_token->total_supply,
                .current_supply = l_token->total_supply,
                .token_emissions_rwlock     = PTHREAD_RWLOCK_INITIALIZER,
                .token_ts_updated_rwlock    = PTHREAD_RWLOCK_INITIALIZER,
                .auth_pkeys         = DAP_NEW_Z_SIZE(dap_pkey_t*, sizeof(dap_pkey_t*) * l_token->signs_total),
                .auth_pkeys_hash    = DAP_NEW_Z_SIZE(dap_chain_hash_fast_t, sizeof(dap_chain_hash_fast_t) * l_token->signs_total),
                .auth_signs_total   = l_auth_signs_total,
                .auth_signs_valid   = l_auth_signs_valid,
                .description_token_size = 0
        };
        if ( !l_token_item->auth_pkeys ) {
            if (l_token)
                DAP_DELETE(l_token);
            DAP_DELETE(l_token_item);
        log_it(L_CRITICAL, "Memory allocation error");
            return -6;
        };
        if ( !l_token_item->auth_pkeys ) {
            if (l_token)
                DAP_DELETE(l_token);
            DAP_DEL_Z(l_token_item->auth_pkeys);
            DAP_DELETE(l_token_item);
        log_it(L_CRITICAL, "Memory allocation error");
            return -6;
        }
        dap_stpcpy(l_token_item->ticker, l_token->ticker);
        for (uint16_t k = 0; k < l_token_item->auth_signs_total; k++) {
            l_token_item->auth_pkeys[k] = dap_pkey_get_from_sign(l_signs[k]);
            dap_pkey_get_hash(l_token_item->auth_pkeys[k], &l_token_item->auth_pkeys_hash[k]);
        }
        DAP_DELETE(l_signs);
    }


    l_token_item->datum_token_size  = a_token_size;
    l_token_item->datum_token       = l_token;
    l_token_item->datum_token->type = l_token->type;

    if(l_token->type != DAP_CHAIN_DATUM_TOKEN_TYPE_UPDATE
            && l_token->type != DAP_CHAIN_DATUM_TOKEN_TYPE_OLD_PRIVATE_UPDATE
            && l_token->type != DAP_CHAIN_DATUM_TOKEN_TYPE_OLD_NATIVE_UPDATE) {
        pthread_rwlock_wrlock(&PVT(a_ledger)->tokens_rwlock);
        HASH_ADD_STR(PVT(a_ledger)->tokens, ticker, l_token_item);
        pthread_rwlock_unlock(&PVT(a_ledger)->tokens_rwlock);
    }
    int l_res_token_tsd_parse = 0;

    char *l_balance_dbg = s_debug_more ? dap_chain_balance_to_coins(l_token->total_supply) : NULL;

#define CLEAN_UP do { DAP_DELETE(l_token); \
    DAP_DELETE(l_token_item->auth_pkeys); \
    DAP_DELETE(l_token_item->auth_pkeys_hash); \
    DAP_DELETE(l_token_item); \
    DAP_DELETE(l_balance_dbg); } while (0);

    switch (l_token->type) {
    case DAP_CHAIN_DATUM_TOKEN_TYPE_DECL:
        switch (l_token->subtype) {
        case DAP_CHAIN_DATUM_TOKEN_SUBTYPE_SIMPLE:
            debug_if(s_debug_more, L_INFO, "Simple token %s declared, total_supply: %s, total_signs_valid: %hu, signs_total: %hu",
                   l_token->ticker, l_balance_dbg,
                   l_token->signs_valid, l_token->signs_total);
            break;
        case DAP_CHAIN_DATUM_TOKEN_SUBTYPE_PRIVATE:
            debug_if(s_debug_more, L_INFO, "Private token %s declared, total_supply: %s, total_signs_valid: %hu, signs_total: %hu",
                    l_token->ticker, l_balance_dbg,
                    l_token->signs_valid, l_token->signs_total);
            l_res_token_tsd_parse = s_token_tsd_parse(a_ledger, l_token_item, l_token, a_token_size);
            s_tsd_sign_apply(a_ledger, l_token_item, l_token, a_token_size);
            break;
        case DAP_CHAIN_DATUM_TOKEN_SUBTYPE_NATIVE:
            debug_if(s_debug_more, L_INFO, "CF20 token %s declared, total_supply: %s, total_signs_valid: %hu, signs_total: %hu",
                    l_token->ticker, l_balance_dbg,
                    l_token->signs_valid, l_token->signs_total);
            l_res_token_tsd_parse = s_token_tsd_parse(a_ledger, l_token_item, l_token, a_token_size);
            s_tsd_sign_apply(a_ledger, l_token_item, l_token, a_token_size);
            break;
        default:
            /* Bogdanoff, unknown token subtype declaration. What shall we TODO? */
            debug_if(s_debug_more, L_ERROR, "Unknown token subtype '0x%04X' declaration! Ticker: %s, total_supply: %s, total_signs_valid: %hu, signs_total: %hu"
                     "Dump it!",
                   l_token->type, l_token->ticker, l_balance_dbg,
                   l_token->signs_valid, l_token->signs_total);
            /* Dump it right now */
            CLEAN_UP;
            return -8;
        } break;
    case DAP_CHAIN_DATUM_TOKEN_TYPE_UPDATE:
        switch (l_token->subtype) {
        case DAP_CHAIN_DATUM_TOKEN_SUBTYPE_SIMPLE:
            debug_if(s_debug_more, L_INFO, "Simple token %s updated, total_supply: %s, total_signs_valid: %hu, signs_total: %hu",
                   l_token->ticker, l_balance_dbg,
                   l_token->signs_valid, l_token->signs_total);
            break;
        case DAP_CHAIN_DATUM_TOKEN_SUBTYPE_PRIVATE:
            debug_if(s_debug_more, L_INFO, "Private token %s updated, total_supply: %s, total_signs_valid: %hu, signs_total: %hu",
                    l_token->ticker, l_balance_dbg,
                    l_token->signs_valid, l_token->signs_total);
            l_res_token_tsd_parse = s_token_tsd_parse(a_ledger, l_token_item, l_token, a_token_size);
            s_tsd_sign_apply(a_ledger, l_token_item, l_token, a_token_size);
            break;
        case DAP_CHAIN_DATUM_TOKEN_SUBTYPE_NATIVE:
            debug_if(s_debug_more, L_INFO, "CF20 token %s updated, total_supply: %s, total_signs_valid: %hu, signs_total: %hu",
                    l_token->ticker, l_balance_dbg,
                    l_token->signs_valid, l_token->signs_total);
            l_res_token_tsd_parse = s_token_tsd_parse(a_ledger, l_token_item, l_token, a_token_size);
            s_tsd_sign_apply(a_ledger, l_token_item, l_token, a_token_size);
            break;
        default:
            /* Bogdanoff, unknown token type update. What shall we TODO? */
            debug_if(s_debug_more, L_ERROR, "Unknown token subtype '0x%04X' update! Ticker: %s, total_supply: %s, total_signs_valid: %hu, signs_total: %hu"
                     "Dump it!",
                   l_token->type, l_token->ticker, l_balance_dbg,
                   l_token->signs_valid, l_token->signs_total);
            /* Dump it right now */
            CLEAN_UP;
            return -8;
        } break;
    default:
        debug_if(s_debug_more, L_ERROR, "Unknown token type 0x%04X, Dump it!", l_token->type);
        CLEAN_UP;
        return -8;
    }
    if (l_res_token_tsd_parse) {
        debug_if(s_debug_more, L_ERROR, "Can't parse tsd section for %s token, code error: %i", l_token->ticker, l_res_token_tsd_parse);
        CLEAN_UP;
        return -1;
    }
#undef CLEAN_UP
    DAP_DELETE(l_balance_dbg);
    s_threshold_emissions_proc(a_ledger); /* TODO process thresholds only for no-consensus chains */
    if (PVT(a_ledger)->cached)
        s_ledger_token_cache_update(a_ledger, l_token_item);
    return 0;
}

/**
 * @brief s_token_tsd_parse
 *
 * @param a_ledger
 * @param a_token_item
 * @param a_token
 * @param a_token_size
 * @return int
 */
static int s_token_tsd_parse(dap_ledger_t * a_ledger, dap_chain_ledger_token_item_t *a_token_item , dap_chain_datum_token_t * a_token, size_t a_token_size)
{
    UNUSED(a_ledger);
    dap_tsd_t * l_tsd= dap_chain_datum_token_tsd_get(a_token,a_token_size);
    size_t l_tsd_size=0;
    size_t l_tsd_total_size = a_token->header_native_decl.tsd_total_size;
    a_token_item->flags = a_token->header_native_decl.flags;

    for( size_t l_offset=0; l_offset < l_tsd_total_size;  l_offset += l_tsd_size ){
        l_tsd = (dap_tsd_t *)(((byte_t *)l_tsd ) + l_tsd_size);
        l_tsd_size =  l_tsd? dap_tsd_size(l_tsd): 0;
        if( l_tsd_size==0 ){
            if(s_debug_more)
                log_it(L_ERROR,"Wrong zero TSD size, exiting TSD parse");
            break;
        }else if (l_tsd_size + l_offset > l_tsd_total_size ){
            if(s_debug_more)
                log_it(L_ERROR,"Wrong %zd TSD size, exiting TSD parse", l_tsd_size);
            break;
        }
        switch (l_tsd->type) {
           // set flags
            case DAP_CHAIN_DATUM_TOKEN_TSD_TYPE_SET_FLAGS:{
                uint16_t l_flags = 0;
                a_token_item->flags |= _dap_tsd_get_scalar(l_tsd, &l_flags);
            }break;

           // unset flags
            case DAP_CHAIN_DATUM_TOKEN_TSD_TYPE_UNSET_FLAGS:{
                uint16_t l_flags = 0;
                a_token_item->flags &= ~_dap_tsd_get_scalar(l_tsd, &l_flags);
            }break;

            // set total supply
            case DAP_CHAIN_DATUM_TOKEN_TSD_TYPE_TOTAL_SUPPLY:{ // 256
                a_token_item->total_supply = uint256_0;
                _dap_tsd_get_scalar(l_tsd, &a_token_item->total_supply);
            }break;

            case DAP_CHAIN_DATUM_TOKEN_TSD_TYPE_TOTAL_SUPPLY_OLD:{ // 128
                uint128_t l_total_supply128 = uint128_0;
                a_token_item->total_supply = GET_256_FROM_128(_dap_tsd_get_scalar(l_tsd,&l_total_supply128));
            }break;

            // Set total signs count value to set to be valid
            case DAP_CHAIN_DATUM_TOKEN_TSD_TYPE_TOTAL_SIGNS_VALID:{
                uint16_t l_signs_valid = 0;
                a_token_item->auth_signs_valid = _dap_tsd_get_scalar(l_tsd, &l_signs_valid);
            }break;

            //Allowed tx receiver addres list add, remove or clear
            case DAP_CHAIN_DATUM_TOKEN_TSD_TYPE_TX_RECEIVER_ALLOWED_ADD:{
                if( l_tsd->size == sizeof (dap_chain_addr_t) ){
                    a_token_item->tx_recv_allow = a_token_item->tx_recv_allow
                            ? DAP_REALLOC(a_token_item->tx_recv_allow, (a_token_item->tx_recv_allow_size + 1) * sizeof(*a_token_item->tx_recv_allow))
                            : DAP_NEW_Z_SIZE(dap_chain_addr_t,sizeof(*a_token_item->tx_recv_allow));

                    // Check if its correct
                    dap_chain_addr_t * l_add_addr = (dap_chain_addr_t *) l_tsd->data;
                    if (dap_chain_addr_check_sum(l_add_addr)) {
                        debug_if(s_debug_more, L_ERROR, "Wrong address checksum in TSD param DAP_CHAIN_DATUM_TOKEN_TSD_TYPE_TX_RECEIVER_ALLOWED_ADD");
                        return -12;
                    }
                    // Check if its already present
                    if (a_token_item->tx_recv_allow) {
                        for( size_t i=0; i < a_token_item->tx_recv_allow_size; i++){ // Check for all the list
                            if ( memcmp(&a_token_item->tx_recv_allow[i], l_tsd->data, l_tsd->size) == 0 ){ // Found
                                char * l_addr_str= dap_chain_addr_to_str((dap_chain_addr_t*) l_tsd->data );
                                if(s_debug_more)
                                    log_it(L_ERROR,"TSD param DAP_CHAIN_DATUM_TOKEN_TSD_TYPE_TX_RECEIVER_ALLOWED_ADD has address %s thats already present in list",
                                       l_addr_str);
                                DAP_DELETE(l_addr_str);
                                DAP_DELETE(a_token_item->tx_recv_allow);
                                a_token_item->tx_recv_allow = NULL;
                                return -11;
                            }
                        }
                        if(a_token_item->tx_recv_allow){
                            a_token_item->tx_recv_allow[a_token_item->tx_recv_allow_size] = *(dap_chain_addr_t*)l_tsd->data;
                            a_token_item->tx_recv_allow_size++;
                        }

                    }else{
                        log_it(L_ERROR,"Out of memory! Can't extend TX_RECEIVER_ALLOWED array");
                        return -20;
                    }
                }else{
                    if(s_debug_more)
                        log_it(L_ERROR,"TSD param DAP_CHAIN_DATUM_TOKEN_TSD_TYPE_TX_RECEIVER_ALLOWED_ADD expected to have %zu bytes data length, not %u",
                           sizeof (dap_chain_addr_t), l_tsd->size );
                    return -10;
                }
            }break;

            case DAP_CHAIN_DATUM_TOKEN_TSD_TYPE_TX_RECEIVER_ALLOWED_REMOVE:{
                if( l_tsd->size == sizeof (dap_chain_addr_t) ){
                    // Check if its correct
                    dap_chain_addr_t * l_add_addr = (dap_chain_addr_t *) l_tsd->data;
                    if (dap_chain_addr_check_sum(l_add_addr)) {
                        debug_if(s_debug_more, L_ERROR, "Wrong address checksum in TSD param DAP_CHAIN_DATUM_TOKEN_TSD_TYPE_TX_RECEIVER_ALLOWED_REMOVE");
                        return -12;
                    }
                    bool l_was_found=false;
                    for( size_t i=0; i < a_token_item->tx_recv_allow_size; i++){ // Check for all the list
                        if ( memcmp(&a_token_item->tx_recv_allow[i], l_tsd->data, l_tsd->size) == 0 ){ // Found
                            if( i +1 != a_token_item->tx_recv_allow_size )
                                memmove(&a_token_item->tx_recv_allow[i],&a_token_item->tx_recv_allow[i+1],
                                        sizeof(*a_token_item->tx_recv_allow)*(a_token_item->tx_recv_allow_size-i-1 ) );
                            a_token_item->tx_recv_allow_size--;
                            l_was_found = true;
                            break;
                        }
                    }
                    // TODO
                    UNUSED(l_was_found);
                }else{
                    if(s_debug_more)
                        log_it(L_ERROR,"TSD param DAP_CHAIN_DATUM_TOKEN_TSD_TYPE_TX_RECEIVER_ALLOWED_REMOVE expected to have %zu bytes data length, not %u",
                           sizeof (dap_chain_addr_t), l_tsd->size );
                    return -10;
                }
            }break;

            case DAP_CHAIN_DATUM_TOKEN_TSD_TYPE_TX_RECEIVER_ALLOWED_CLEAR:{
                if( l_tsd->size == 0 ){
                    if( a_token_item->tx_recv_allow )
                        DAP_DEL_Z(a_token_item->tx_recv_allow);
                    a_token_item->tx_recv_allow_size = 0;
                }else{
                    if(s_debug_more)
                        log_it(L_ERROR,"TSD param DAP_CHAIN_DATUM_TOKEN_TSD_TYPE_TX_RECEIVER_ALLOWED_CLEAR expected to have 0 bytes data length, not %u",
                           l_tsd->size );
                    return -10;
                }
            }break;


            //Blocked tx receiver addres list add, remove or clear
            case DAP_CHAIN_DATUM_TOKEN_TSD_TYPE_TX_RECEIVER_BLOCKED_ADD:{
                if( l_tsd->size == sizeof (dap_chain_addr_t) ){
                    dap_chain_addr_t * l_addrs = a_token_item->tx_recv_block
                            ? DAP_NEW_Z_SIZE(dap_chain_addr_t, sizeof(*a_token_item->tx_recv_block))
                            : DAP_REALLOC(a_token_item->tx_recv_block,
                                          (a_token_item->tx_recv_block_size + 1) * sizeof(*a_token_item->tx_recv_block));
                    // Check if its correct
                    dap_chain_addr_t * l_add_addr = (dap_chain_addr_t *) l_tsd->data;
                    if (dap_chain_addr_check_sum(l_add_addr)) {
                        debug_if(s_debug_more, L_ERROR, "Wrong address checksum in TSD param DAP_CHAIN_DATUM_TOKEN_TSD_TYPE_TX_RECEIVER_BLOCKED_ADD");
                        return -12;
                    }
                    // Check if its already present
                    if(a_token_item->tx_recv_block)
                        for( size_t i=0; i < a_token_item->tx_recv_block_size; i++){ // Check for all the list
                            if ( memcmp(&a_token_item->tx_recv_block[i], l_tsd->data, l_tsd->size) == 0 ){ // Found
                                char * l_addr_str = dap_chain_addr_to_str((dap_chain_addr_t*) l_tsd->data );
                                if(s_debug_more)
                                    log_it(L_ERROR,"TSD param DAP_CHAIN_DATUM_TOKEN_TSD_TYPE_TX_RECEIVER_BLOCKED_ADD has address %s thats already present in list",
                                       l_addr_str);
                                DAP_DELETE(l_addr_str);
                                DAP_DELETE(l_addrs);
                                DAP_DEL_Z(a_token_item->tx_recv_allow);
                                return -11;
                            }
                        }

                    if(l_addrs) {
                        l_addrs[a_token_item->tx_recv_block_size] = *(dap_chain_addr_t*)l_tsd->data;
                        a_token_item->tx_recv_block_size++;
                        a_token_item->tx_recv_block = l_addrs;

                    } else {
                        log_it(L_ERROR,"Out of memory! Can't extend TX_RECEIVER_BLOCKED array");
                    }
                }else{
                    if(s_debug_more)
                        log_it(L_ERROR,"TSD param DAP_CHAIN_DATUM_TOKEN_TSD_TYPE_TX_RECEIVER_BLOCKED_ADD expected to have %zu bytes data length, not %u",
                           sizeof (dap_chain_addr_t), l_tsd->size );
                    return -10;
                }
            }break;

            case DAP_CHAIN_DATUM_TOKEN_TSD_TYPE_TX_RECEIVER_BLOCKED_REMOVE:{
                if( l_tsd->size == sizeof (dap_chain_addr_t) ){
                    // Check if its correct
                    dap_chain_addr_t * l_add_addr = (dap_chain_addr_t *) l_tsd->data;
                    if (dap_chain_addr_check_sum(l_add_addr)) {
                        debug_if(s_debug_more, L_ERROR, "Wrong address checksum in TSD param DAP_CHAIN_DATUM_TOKEN_TSD_TYPE_TX_RECEIVER_BLOCKED_REMOVE");
                        return -12;
                    }
                    bool l_was_found=false;
                    for( size_t i=0; i < a_token_item->tx_recv_block_size; i++){ // Check for all the list
                        if ( memcmp(&a_token_item->tx_recv_block[i], l_tsd->data, l_tsd->size) == 0 ){ // Found
                            if( i +1 != a_token_item->tx_recv_block_size )
                                memmove(&a_token_item->tx_recv_block[i],&a_token_item->tx_recv_block[i+1],
                                        sizeof(*a_token_item->tx_recv_block)*(a_token_item->tx_recv_block_size-i-1 ) );
                            a_token_item->tx_recv_block_size--;
                            l_was_found = true;
                            break;
                        }
                    }
                    // TODO
                    UNUSED(l_was_found);
                }else{
                    if(s_debug_more)
                        log_it(L_ERROR,"TSD param DAP_CHAIN_DATUM_TOKEN_TSD_TYPE_TX_RECEIVER_BLOCKED_REMOVE expected to have %zu bytes data length, not %u",
                           sizeof (dap_chain_addr_t), l_tsd->size );
                    return -10;
                }
            }break;

            case DAP_CHAIN_DATUM_TOKEN_TSD_TYPE_TX_RECEIVER_BLOCKED_CLEAR:{
                if( l_tsd->size == 0 ){
                    if( a_token_item->tx_recv_block )
                        DAP_DEL_Z(a_token_item->tx_recv_block);
                    a_token_item->tx_recv_block_size = 0;
                }else{
                    if(s_debug_more)
                        log_it(L_ERROR,"TSD param DAP_CHAIN_DATUM_TOKEN_TSD_TYPE_TX_RECEIVER_BLOCKED_CLEAR expected to have 0 bytes data length, not %u",
                           l_tsd->size );
                    return -10;
                }
            }break;

            //Allowed tx sender addres list add, remove or clear
            case DAP_CHAIN_DATUM_TOKEN_TSD_TYPE_TX_SENDER_ALLOWED_ADD:{
                if( l_tsd->size == sizeof (dap_chain_addr_t) ){
                    dap_chain_addr_t * l_addrs = a_token_item->tx_send_allow ? DAP_NEW_Z_SIZE( dap_chain_addr_t,
                                                                                              sizeof(*a_token_item->tx_send_allow) )
                                : DAP_REALLOC(a_token_item->tx_send_allow,(a_token_item->tx_send_allow_size+1)*sizeof (*a_token_item->tx_send_allow) );
                    // Check if its correct
                    dap_chain_addr_t * l_add_addr = (dap_chain_addr_t *) l_tsd->data;
                    if (dap_chain_addr_check_sum(l_add_addr)) {
                        debug_if(s_debug_more, L_ERROR, "Wrong address checksum in TSD param DAP_CHAIN_DATUM_TOKEN_TSD_TYPE_TX_SENDER_ALLOWED_ADD");
                        return -12;
                    }
                    // Check if its already present
                    for( size_t i=0; i < a_token_item->tx_send_allow_size; i++){ // Check for all the list
                        if ( memcmp(&a_token_item->tx_send_allow[i], l_tsd->data, l_tsd->size) == 0 ){ // Found
                            char * l_addr_str= dap_chain_addr_to_str((dap_chain_addr_t*) l_tsd->data );
                            if(s_debug_more)
                                log_it(L_ERROR,"TSD param DAP_CHAIN_DATUM_TOKEN_TSD_TYPE_TX_SENDER_ALLOWED_ADD has address %s thats already present in list",
                                   l_addr_str);
                            DAP_DELETE(l_addr_str);
                            DAP_DELETE(l_addrs);
                            return -11;
                        }
                    }
                    if(l_addrs) {
                        l_addrs[a_token_item->tx_send_allow_size] = *(dap_chain_addr_t*)l_tsd->data;
                        a_token_item->tx_send_allow_size++;
                        a_token_item->tx_send_allow = l_addrs;

                    } else {
                        log_it(L_ERROR,"Out of memory! Can't extend TX_SENDER_ALLOWED array");
                    }
                }else{
                    if(s_debug_more)
                        log_it(L_ERROR,"TSD param DAP_CHAIN_DATUM_TOKEN_TSD_TYPE_TX_SENDER_ALLOWED_ADD expected to have %zu bytes data length, not %u",
                           sizeof (dap_chain_addr_t), l_tsd->size );
                }
            }break;

            case DAP_CHAIN_DATUM_TOKEN_TSD_TYPE_TX_SENDER_ALLOWED_REMOVE:{
                if( l_tsd->size == sizeof (dap_chain_addr_t) ){
                    // Check if its correct
                    dap_chain_addr_t * l_add_addr = (dap_chain_addr_t *) l_tsd->data;
                    if (dap_chain_addr_check_sum(l_add_addr)) {
                        debug_if(s_debug_more, L_ERROR, "Wrong address checksum in TSD param DAP_CHAIN_DATUM_TOKEN_TSD_TYPE_TX_SENDER_ALLOWED_REMOVE");
                        return -12;
                    }
                    bool l_was_found=false;
                    for( size_t i=0; i < a_token_item->tx_send_allow_size; i++){ // Check for all the list
                        if ( memcmp(&a_token_item->tx_send_allow[i], l_tsd->data, l_tsd->size) == 0 ){ // Found
                            if( i +1 != a_token_item->tx_send_allow_size )
                                memmove(&a_token_item->tx_send_allow[i],&a_token_item->tx_send_allow[i+1],
                                        sizeof(*a_token_item->tx_send_allow)*(a_token_item->tx_send_allow_size-i-1 ) );
                            a_token_item->tx_send_allow_size--;
                            l_was_found = true;
                            break;
                        }
                    }
                    // TODO
                    UNUSED(l_was_found);
                }else{
                    if(s_debug_more)
                        log_it(L_ERROR,"TSD param DAP_CHAIN_DATUM_TOKEN_TSD_TYPE_TX_SENDER_ALLOWED_REMOVE expected to have %zu bytes data length, not %u",
                           sizeof (dap_chain_addr_t), l_tsd->size );
                    return -10;
                }
            }break;

            case DAP_CHAIN_DATUM_TOKEN_TSD_TYPE_TX_SENDER_ALLOWED_CLEAR:{
                if( l_tsd->size == 0 ){
                    if( a_token_item->tx_send_allow )
                        DAP_DEL_Z(a_token_item->tx_send_allow);
                    a_token_item->tx_send_allow_size = 0;
                }else{
                    if(s_debug_more)
                        log_it(L_ERROR,"TSD param DAP_CHAIN_DATUM_TOKEN_TSD_TYPE_TX_SENDER_ALLOWED_CLEAR expected to have 0 bytes data length, not %u",
                           l_tsd->size );
                    return -10;
                }
            }break;


            //Blocked tx sender addres list add, remove or clear
            case DAP_CHAIN_DATUM_TOKEN_TSD_TYPE_TX_SENDER_BLOCKED_ADD:{
                if( l_tsd->size == sizeof (dap_chain_addr_t) ){
                    dap_chain_addr_t *l_addrs = a_token_item->tx_send_block
                            ? DAP_NEW_Z_SIZE(dap_chain_addr_t, sizeof(*a_token_item->tx_send_block))
                            : DAP_REALLOC(a_token_item->tx_send_block, (a_token_item->tx_send_block_size + 1) * sizeof(*a_token_item->tx_send_block));
                    // Check if its correct
                    dap_chain_addr_t * l_add_addr = (dap_chain_addr_t *) l_tsd->data;
                    if (dap_chain_addr_check_sum(l_add_addr)) {
                        debug_if(s_debug_more, L_ERROR, "Wrong address checksum in TSD param DAP_CHAIN_DATUM_TOKEN_TSD_TYPE_TX_SENDER_BLOCKED_ADD");
                        return -12;
                    }
                    // Check if its already present
                    for( size_t i=0; i < a_token_item->tx_send_block_size; i++){ // Check for all the list
                        if ( memcmp(&a_token_item->tx_send_block[i], l_tsd->data, l_tsd->size) == 0 ){ // Found
                            char * l_addr_str= dap_chain_addr_to_str((dap_chain_addr_t*) l_tsd->data );
                            if(s_debug_more)
                                log_it(L_ERROR,"TSD param DAP_CHAIN_DATUM_TOKEN_TSD_TYPE_TX_SENDER_ALLOWED_ADD has address %s thats already present in list",
                                   l_addr_str);
                            DAP_DELETE(l_addr_str);
                            if (l_addrs)
                                DAP_DELETE(l_addrs);
                            return -11;
                        }
                    }
                    if(l_addrs) {
                        l_addrs[a_token_item->tx_send_block_size] = *(dap_chain_addr_t*)l_tsd->data;
                        a_token_item->tx_send_block_size++;
                        a_token_item->tx_send_block = l_addrs;

                    } else {
                        log_it(L_ERROR,"Out of memory! Can't extend TX_SENDER_BLOCKED array");
                    }
                }else{
                    if(s_debug_more)
                        log_it(L_ERROR,"TSD param DAP_CHAIN_DATUM_TOKEN_TSD_TYPE_TX_SENDER_BLOCKED_ADD expected to have %zu bytes data length, not %u",
                           sizeof (dap_chain_addr_t), l_tsd->size );
                }
            }break;

            case DAP_CHAIN_DATUM_TOKEN_TSD_TYPE_TX_SENDER_BLOCKED_REMOVE:{
                if( l_tsd->size == sizeof (dap_chain_addr_t) ){
                    // Check if its correct
                    dap_chain_addr_t * l_add_addr = (dap_chain_addr_t *) l_tsd->data;
                    if (dap_chain_addr_check_sum(l_add_addr)) {
                        debug_if(s_debug_more, L_ERROR, "Wrong address checksum in TSD param DAP_CHAIN_DATUM_TOKEN_TSD_TYPE_TX_SENDER_BLOCKED_REMOVE");
                        return -12;
                    }
                    bool l_was_found=false;
                    for( size_t i=0; i < a_token_item->tx_send_block_size; i++){ // Check for all the list
                        if ( memcmp(&a_token_item->tx_send_block[i], l_tsd->data, l_tsd->size) == 0 ){ // Found
                            if( i +1 != a_token_item->tx_send_block_size )
                                memmove(&a_token_item->tx_send_block[i],&a_token_item->tx_send_block[i+1],
                                        sizeof(*a_token_item->tx_send_block)*(a_token_item->tx_send_block_size-i-1 ) );
                            a_token_item->tx_send_block_size--;
                            l_was_found = true;
                            break;
                        }
                    }
                    // TODO
                    UNUSED(l_was_found);
                }else{
                    if(s_debug_more)
                        log_it(L_ERROR,"TSD param DAP_CHAIN_DATUM_TOKEN_TSD_TYPE_TX_SENDER_BLOCKED_REMOVE expected to have %zu bytes data length, not %u",
                           sizeof (dap_chain_addr_t), l_tsd->size );
                    return -10;
                }
            }break;

            case DAP_CHAIN_DATUM_TOKEN_TSD_TYPE_TX_SENDER_BLOCKED_CLEAR:{
                if( l_tsd->size == 0 ){
                    if( a_token_item->tx_send_block )
                        DAP_DEL_Z(a_token_item->tx_send_block);
                    a_token_item->tx_send_block_size = 0;
                }else{
                    if(s_debug_more)
                        log_it(L_ERROR,"TSD param DAP_CHAIN_DATUM_TOKEN_TSD_TYPE_TX_SENDER_BLOCKED_CLEAR expected to have 0 bytes data length, not %u",
                           l_tsd->size );
                    return -10;
                }
            }break;
            case DAP_CHAIN_DATUM_TOKEN_TSD_TOKEN_DESCRIPTION: {
                if (l_tsd->size == 0){
                    if (s_debug_more)
                        log_it(L_ERROR, "TSD param DAP_CHAIN_DATUM_TOKEN_TSD_TOKEN_DESCRIPTION expected to "
                                        "have 0 bytes data length");
                    return  -10;
                }
                if (a_token_item->description_token_size != 0)
                    DAP_DELETE(a_token_item->description_token);
                a_token_item->description_token_size = l_tsd->size;
                a_token_item->description_token = DAP_NEW_Z_SIZE(char, l_tsd->size);
                memcpy(a_token_item->description_token, l_tsd->data, l_tsd->size);
            } break;
            default:{}
        }
    }
    return 0;
}

static int s_tsd_sign_apply(dap_ledger_t *a_ledger, dap_chain_ledger_token_item_t *a_token_item , dap_chain_datum_token_t *a_token, size_t a_token_size){
    dap_tsd_t * l_tsd= dap_chain_datum_token_tsd_get(a_token,a_token_size);
    size_t l_tsd_size=0;
    size_t l_tsd_total_size = a_token->header_native_decl.tsd_total_size;
    dap_tsd_t *l_new_signs_valid = NULL;
    dap_list_t *l_remove_pkeys = NULL;
    dap_list_t *l_added_pkeys = NULL;

    for( size_t l_offset=0; l_offset < l_tsd_total_size;  l_offset += l_tsd_size ){
        l_tsd = (dap_tsd_t *) (((byte_t*)l_tsd) + l_tsd_size);
        l_tsd_size =  l_tsd? dap_tsd_size(l_tsd): 0;
        if( l_tsd_size==0 ){
            if(s_debug_more)
                log_it(L_ERROR,"Wrong zero TSD size, exiting TSD parse");
            break;
        }else if (l_tsd_size + l_offset > l_tsd_total_size ){
            if(s_debug_more)
                log_it(L_ERROR,"Wrong %zd TSD size, exiting TSD parse", l_tsd_size);
            break;
        }
        switch (l_tsd->type) {
            case DAP_CHAIN_DATUM_TOKEN_TSD_TYPE_TOTAL_SIGNS_VALID:
                l_new_signs_valid = l_tsd;
                break;
            case DAP_CHAIN_DATUM_TOKEN_TSD_TYPE_TOTAL_PKEYS_ADD:
                l_added_pkeys = dap_list_append(l_added_pkeys, l_tsd->data);
                break;
            case DAP_CHAIN_DATUM_TOKEN_TSD_TYPE_TOTAL_PKEYS_REMOVE:
                l_remove_pkeys = dap_list_append(l_remove_pkeys, l_tsd);
                break;
        }
    }
    for (dap_list_t *l_ptr = l_remove_pkeys; l_ptr; l_ptr = dap_list_next(l_ptr)) {
        dap_tsd_t *l_tsd = l_ptr->data;
        dap_hash_fast_t l_hash = { };
        _dap_tsd_get_scalar(l_tsd, &l_hash);
        for( size_t i=0; i<a_token_item->auth_signs_total; i++){
            if (dap_hash_fast_compare(&l_hash, &a_token_item->auth_pkeys_hash[i] )){
                if (i+1 != a_token_item->auth_signs_total){
                    memmove(a_token_item->auth_pkeys+i,a_token_item->auth_pkeys+i+1,
                            (a_token_item->auth_signs_total-i-1)*sizeof (void*));
                    memmove(a_token_item->auth_pkeys_hash+i,a_token_item->auth_pkeys_hash+i+1,
                            (a_token_item->auth_signs_total-i-1)*sizeof(dap_chain_hash_fast_t));
                }
                a_token_item->auth_signs_total--;
                if(a_token_item->auth_signs_total) {
                    // Type sizeof's misunderstanding in realloc?
                    a_token_item->auth_pkeys = DAP_REALLOC(a_token_item->auth_pkeys,a_token_item->auth_signs_total*sizeof (dap_pkey_t*) );
                    a_token_item->auth_pkeys_hash = DAP_REALLOC(a_token_item->auth_pkeys_hash,a_token_item->auth_signs_total*sizeof(dap_chain_hash_fast_t));
                } else {
                    DAP_DEL_Z(a_token_item->auth_pkeys);
                    DAP_DEL_Z(a_token_item->auth_pkeys_hash);
                }
                break;
            }
        }
    }
    for (dap_list_t *l_ptr = l_added_pkeys; l_ptr; l_ptr = dap_list_next(l_ptr)) {
        dap_pkey_t *l_pkey = (dap_pkey_t*)l_ptr->data;
        a_token_item->auth_signs_total++;
        // Type sizeof's misunderstanding in realloc?
        a_token_item->auth_pkeys = DAP_REALLOC(a_token_item->auth_pkeys,a_token_item->auth_signs_total*sizeof (dap_pkey_t*) );
        a_token_item->auth_pkeys_hash = DAP_REALLOC(a_token_item->auth_pkeys_hash,a_token_item->auth_signs_total*sizeof (dap_chain_hash_fast_t));
        a_token_item->auth_pkeys[a_token_item->auth_signs_total-1] = DAP_NEW_SIZE(dap_pkey_t, sizeof(dap_pkey_t)+l_pkey->header.size);
        memcpy(a_token_item->auth_pkeys[a_token_item->auth_signs_total-1], l_pkey, sizeof(dap_pkey_t)+l_pkey->header.size);
        dap_pkey_get_hash(l_pkey, &a_token_item->auth_pkeys_hash[a_token_item->auth_signs_total-1]);
    }
    if (l_new_signs_valid) {
        uint16_t l_tmp = 0;
        a_token_item->auth_signs_valid = _dap_tsd_get_scalar(l_new_signs_valid, &l_tmp);
    }
    return 0;
}

int dap_chain_ledger_token_load(dap_ledger_t *a_ledger, byte_t *a_token, size_t a_token_size)
{
    dap_chain_datum_token_t *l_token = dap_chain_datum_token_read(a_token, &a_token_size);

    if (PVT(a_ledger)->load_mode) {
        dap_chain_ledger_token_item_t *l_token_item;
        pthread_rwlock_rdlock(&PVT(a_ledger)->tokens_rwlock);
        HASH_FIND_STR(PVT(a_ledger)->tokens, l_token->ticker, l_token_item);
        pthread_rwlock_unlock(&PVT(a_ledger)->tokens_rwlock);
        if (l_token_item
                && l_token->type != DAP_CHAIN_DATUM_TOKEN_TYPE_UPDATE
                && l_token->type != DAP_CHAIN_DATUM_TOKEN_TYPE_OLD_NATIVE_UPDATE
                && l_token->type != DAP_CHAIN_DATUM_TOKEN_TYPE_OLD_PRIVATE_UPDATE) {
            DAP_DELETE(l_token);
            return 0;
        }
    }
    return dap_chain_ledger_token_add(a_ledger, l_token, a_token_size);
}

dap_string_t *dap_chain_ledger_threshold_info(dap_ledger_t *a_ledger)
{
    dap_ledger_private_t *l_ledger_pvt = PVT(a_ledger);
    dap_chain_ledger_tx_item_t *l_tx_item, *l_tx_tmp;
    dap_string_t *l_str_ret = dap_string_new("");
    uint32_t l_counter = 0;
    pthread_rwlock_rdlock(&l_ledger_pvt->threshold_txs_rwlock);
    HASH_ITER(hh, l_ledger_pvt->threshold_txs, l_tx_item, l_tx_tmp){
        char l_tx_prev_hash_str[70]={0};
        char l_time[1024] = {0};
        char l_item_size[70] = {0};
        dap_chain_hash_fast_to_str(&l_tx_item->tx_hash_fast,l_tx_prev_hash_str,sizeof(l_tx_prev_hash_str));
        dap_time_to_str_rfc822(l_time, sizeof(l_time), l_tx_item->tx->header.ts_created);
        //log_it(L_DEBUG,"Ledger thresholded tx_hash_fast %s, time_created: %s, tx_item_size: %d", l_tx_prev_hash_str, l_time, l_tx_item->tx->header.tx_items_size);
        dap_string_append(l_str_ret, "Ledger thresholded tx_hash_fast");
        dap_string_append(l_str_ret, l_tx_prev_hash_str);
        dap_string_append(l_str_ret, ", time_created:");
        dap_string_append(l_str_ret, l_time);
        dap_string_append(l_str_ret, "");
        sprintf(l_item_size, ", tx_item_size: %d\n", l_tx_item->tx->header.tx_items_size);
        dap_string_append(l_str_ret, l_item_size);
        l_counter +=1;
    }
    if (!l_counter)
        dap_string_append(l_str_ret, "0 items in ledger tx threshold\n");
    pthread_rwlock_unlock(&l_ledger_pvt->threshold_txs_rwlock);

    pthread_rwlock_rdlock(&l_ledger_pvt->threshold_emissions_rwlock);
    l_counter = 0;
    dap_chain_ledger_token_emission_item_t *l_emission_item, *l_emission_tmp;
    HASH_ITER(hh, l_ledger_pvt->threshold_emissions, l_emission_item, l_emission_tmp){
        char l_emission_hash_str[70]={0};
        char l_item_size[70] = {0};
        dap_chain_hash_fast_to_str(&l_emission_item->datum_token_emission_hash,l_emission_hash_str,sizeof(l_emission_hash_str));
       //log_it(L_DEBUG,"Ledger thresholded datum_token_emission_hash %s, emission_item_size: %lld", l_emission_hash_str, l_emission_item->datum_token_emission_size);
        dap_string_append(l_str_ret, "Ledger thresholded datum_token_emission_hash: ");
        dap_string_append(l_str_ret, l_emission_hash_str);
        sprintf(l_item_size, ", tx_item_size: %zu\n", l_emission_item->datum_token_emission_size);
        dap_string_append(l_str_ret, l_item_size);
        l_counter +=1;
    }
    if (!l_counter)
        dap_string_append(l_str_ret, "0 items in ledger emission threshold\n");
    pthread_rwlock_unlock(&l_ledger_pvt->threshold_emissions_rwlock);

    return l_str_ret;
}

dap_string_t *dap_chain_ledger_threshold_hash_info(dap_ledger_t *a_ledger, dap_chain_hash_fast_t *l_threshold_hash)
{
    dap_ledger_private_t *l_ledger_pvt = PVT(a_ledger);
    dap_chain_ledger_tx_item_t *l_tx_item, *l_tx_tmp;
    dap_string_t *l_str_ret = dap_string_new("");
    pthread_rwlock_rdlock(&l_ledger_pvt->threshold_txs_rwlock);
    HASH_ITER(hh, l_ledger_pvt->threshold_txs, l_tx_item, l_tx_tmp){
        if (!memcmp(l_threshold_hash, &l_tx_item->tx_hash_fast, sizeof(dap_chain_hash_fast_t))){
            char l_tx_hash_str[70]={0};
            dap_chain_hash_fast_to_str(l_threshold_hash,l_tx_hash_str,sizeof(l_tx_hash_str));
            dap_string_append(l_str_ret, "Hash was found in ledger tx threshold:");
            dap_string_append(l_str_ret, l_tx_hash_str);
            dap_string_append(l_str_ret, "\n");
            pthread_rwlock_unlock(&l_ledger_pvt->threshold_txs_rwlock);
            return l_str_ret;
        }
    }
    pthread_rwlock_unlock(&l_ledger_pvt->threshold_txs_rwlock);

    pthread_rwlock_rdlock(&l_ledger_pvt->threshold_emissions_rwlock);
    dap_chain_ledger_token_emission_item_t *l_emission_item, *l_emission_tmp;
    HASH_ITER(hh, l_ledger_pvt->threshold_emissions, l_emission_item, l_emission_tmp){
        if (!memcmp(&l_emission_item->datum_token_emission_hash,l_threshold_hash, sizeof(dap_chain_hash_fast_t))){
            char l_emission_hash_str[70]={0};
            dap_chain_hash_fast_to_str(l_threshold_hash,l_emission_hash_str,sizeof(l_emission_hash_str));
            dap_string_append(l_str_ret, "Hash was found in ledger emission threshold: ");
            dap_string_append(l_str_ret, l_emission_hash_str);
            dap_string_append(l_str_ret, "\n");
            pthread_rwlock_unlock(&l_ledger_pvt->threshold_txs_rwlock);
            return l_str_ret;
        }
    }
    pthread_rwlock_unlock(&l_ledger_pvt->threshold_emissions_rwlock);
    dap_string_append(l_str_ret, "Hash wasn't found in ledger\n");
    return l_str_ret;
}

dap_string_t *dap_chain_ledger_balance_info(dap_ledger_t *a_ledger)
{
    dap_ledger_private_t *l_ledger_pvt = PVT(a_ledger);
    dap_string_t *l_str_ret = dap_string_new("");
    pthread_rwlock_rdlock(&l_ledger_pvt->balance_accounts_rwlock);
    uint32_t l_counter = 0;
    dap_ledger_wallet_balance_t *l_balance_item, *l_balance_tmp;
    HASH_ITER(hh, l_ledger_pvt->balance_accounts, l_balance_item, l_balance_tmp) {
        //log_it(L_DEBUG,"Ledger balance key %s, token_ticker: %s, balance: %s", l_balance_key, l_balance_item->token_ticker,
        //                        dap_chain_balance_print(l_balance_item->balance));
        dap_string_append(l_str_ret, "Ledger balance key: ");
        dap_string_append(l_str_ret, l_balance_item->key);
        dap_string_append(l_str_ret, ", token_ticker:");
        dap_string_append(l_str_ret, l_balance_item->token_ticker);
        dap_string_append(l_str_ret, ", balance:");
        char *l_balance = dap_chain_balance_print(l_balance_item->balance);
        dap_string_append(l_str_ret, l_balance);
        DAP_DELETE(l_balance);
        dap_string_append(l_str_ret, "\n");
        l_counter +=1;
    }
    if (!l_counter)
        dap_string_append(l_str_ret, "0 items in ledger balance_accounts\n");
    pthread_rwlock_unlock(&l_ledger_pvt->balance_accounts_rwlock);
    return l_str_ret;
}

/**
 * @breif dap_chain_ledger_token_auth_signs_valid
 * @param a_ledger
 * @param a_token_ticker
 * @return 0 if no ticker found
 */
size_t dap_chain_ledger_token_auth_signs_valid(dap_ledger_t *a_ledger, const char * a_token_ticker)
{
    dap_chain_ledger_token_item_t *l_token_item, *l_tmp_item;
    pthread_rwlock_rdlock(&PVT(a_ledger)->tokens_rwlock);
    size_t l_res = 0;
    HASH_ITER(hh, PVT(a_ledger)->tokens, l_token_item, l_tmp_item) {
        if (!dap_strcmp(l_token_item->ticker, a_token_ticker)) {
            l_res = l_token_item->auth_signs_valid;
            break;
        }
    }
    pthread_rwlock_unlock(&PVT(a_ledger)->tokens_rwlock);
    return l_res;
}

/**
 * @breif dap_chain_ledger_token_auth_signs_total
 * @param a_ledger
 * @param a_token_ticker
 * @return
 */
size_t dap_chain_ledger_token_auth_signs_total(dap_ledger_t *a_ledger, const char * a_token_ticker)
{
    dap_chain_ledger_token_item_t *l_token_item, *l_tmp_item;
    pthread_rwlock_rdlock(&PVT(a_ledger)->tokens_rwlock);
    size_t l_res = 0;
    HASH_ITER(hh, PVT(a_ledger)->tokens, l_token_item, l_tmp_item) {
        if (!dap_strcmp(l_token_item->ticker, a_token_ticker)) {
            l_res = l_token_item->auth_signs_total;
            break;
        }
    }
    pthread_rwlock_unlock(&PVT(a_ledger)->tokens_rwlock);
    return l_res;
}

/**
 * @breif dap_chain_ledger_token_auth_signs_hashes
 * @param a_ledger
 * @param a_token_ticker
 * @return
 */
dap_list_t * dap_chain_ledger_token_auth_pkeys_hashes(dap_ledger_t *a_ledger, const char * a_token_ticker)
{
    dap_list_t * l_ret = NULL;
    dap_chain_ledger_token_item_t *l_token_item, *l_tmp_item;
    pthread_rwlock_rdlock(&PVT(a_ledger)->tokens_rwlock);
    HASH_ITER(hh, PVT(a_ledger)->tokens, l_token_item, l_tmp_item) {
        if (!dap_strcmp(l_token_item->ticker, a_token_ticker)) {
            debug_if(s_debug_more, L_INFO, " ! Token %s : total %lu auth signs", a_token_ticker, l_token_item->auth_signs_total);
            for (size_t i = 0; i < l_token_item->auth_signs_total; i++) {
                l_ret = dap_list_append(l_ret, (dap_chain_hash_fast_t*)(&l_token_item->auth_pkeys_hash[i]));
            }
            break;
        }
    }
    pthread_rwlock_unlock(&PVT(a_ledger)->tokens_rwlock);
    return l_ret;
}

/**
 * @brief Compose string list of all tokens with information
 * @param a_ledger
 * @return
 */
dap_list_t *dap_chain_ledger_token_info(dap_ledger_t *a_ledger)
{
    dap_list_t *l_ret_list = NULL;
    dap_string_t *l_str_tmp;// = dap_string_new("");
    dap_chain_ledger_token_item_t *l_token_item, *l_tmp_item;
    pthread_rwlock_rdlock(&PVT(a_ledger)->tokens_rwlock);
    HASH_ITER(hh, PVT(a_ledger)->tokens, l_token_item, l_tmp_item) {
        l_str_tmp = dap_string_new("");
        const char *l_type_str;
        const char *l_flags_str = s_flag_str_from_code(l_token_item->datum_token->header_private_decl.flags);
        switch (l_token_item->type) {
            case DAP_CHAIN_DATUM_TOKEN_TYPE_DECL: {
                switch (l_token_item->subtype) {
                    case DAP_CHAIN_DATUM_TOKEN_SUBTYPE_SIMPLE:
                        l_type_str = "SIMPLE"; break;
                    case DAP_CHAIN_DATUM_TOKEN_SUBTYPE_PRIVATE:
                        l_type_str = "PRIVATE"; break;
                    case DAP_CHAIN_DATUM_TOKEN_SUBTYPE_NATIVE:
                        l_type_str = "CF20"; break;
                    case DAP_CHAIN_DATUM_TOKEN_SUBTYPE_PUBLIC:
                        l_type_str = "PUBLIC"; break;
                    default: l_type_str = "UNKNOWN"; break;
                }
            }break;
            case DAP_CHAIN_DATUM_TOKEN_TYPE_UPDATE: {
                switch (l_token_item->subtype) {
                    case DAP_CHAIN_DATUM_TOKEN_SUBTYPE_SIMPLE:
                        l_type_str = "SIMPLE"; break;
                    case DAP_CHAIN_DATUM_TOKEN_SUBTYPE_PRIVATE:
                        l_type_str = "PRIVATE_UPDATE"; break;
                    case DAP_CHAIN_DATUM_TOKEN_SUBTYPE_NATIVE:
                        l_type_str = "CF20_UPDATE"; break;
                    default: l_type_str = "UNKNOWN"; break;
                }
            } break;
            default:
                l_type_str = "UNKNOWN"; break;
        }
       char *l_item_str = NULL;

        if ((l_token_item->subtype != DAP_CHAIN_DATUM_TOKEN_SUBTYPE_SIMPLE)
                ||	(l_token_item->type != DAP_CHAIN_DATUM_TOKEN_SUBTYPE_PUBLIC)) {
            char *l_balance_cur = dap_chain_balance_print(l_token_item->current_supply);
            char *l_balance_total = dap_chain_balance_print(l_token_item->total_supply);
            s_datum_token_dump_tsd(l_str_tmp, l_token_item->datum_token, l_token_item->datum_token_size, "hex");
            size_t l_certs_field_size = l_token_item->datum_token_size - sizeof(*l_token_item->datum_token) - l_token_item->datum_token->header_native_decl.tsd_total_size;
            dap_chain_datum_token_certs_dump(l_str_tmp, l_token_item->datum_token->data_n_tsd + l_token_item->datum_token->header_native_decl.tsd_total_size,
                                         l_certs_field_size, "hex");
            l_item_str = dap_strdup_printf("-->Token name '%s', type %s, flags: %s, description: '%s'\n"
                                            "\tSupply (current/total) %s/%s\n"
                                            "\tDecimals: 18\n"
                                            "\tAuth signs (valid/total) %zu/%zu\n"
                                            "TSD and Signs:\n"
                                            "%s"
                                            "\tTotal emissions %u\n___\n",
                                            l_token_item->ticker, l_type_str, s_flag_str_from_code(l_token_item->datum_token->header_native_decl.flags),
                                            l_token_item->description_token_size != 0 ? l_token_item->description_token : "The token description is not set",
                                            l_balance_cur, l_balance_total,
                                            l_token_item->auth_signs_valid, l_token_item->auth_signs_total,
                                            l_str_tmp->str,
                                            HASH_COUNT(l_token_item->token_emissions));
            DAP_DEL_Z(l_balance_cur);
            DAP_DEL_Z(l_balance_total);
        } else {
                char *l_balance_cur = dap_chain_balance_print(l_token_item->current_supply);
                char *l_balance_total = dap_chain_balance_print(l_token_item->total_supply);
                size_t l_certs_field_size = l_token_item->datum_token_size - sizeof(*l_token_item->datum_token);
                dap_chain_datum_token_certs_dump(l_str_tmp, l_token_item->datum_token->data_n_tsd,
                                                 l_certs_field_size, "hex");
                l_item_str = dap_strdup_printf("-->Token name '%s', type %s, flags: %s\n"
                                                "\tSupply (current/total) %s/%s\n"
                                                "\tDecimals: 18\n"
                                                "\tAuth signs (valid/total) %zu/%zu\n"
                                                "%s"
                                                "\tTotal emissions %u\n___\n",
                                                l_token_item->ticker, l_type_str, "SIMPLE token has no flags",
                                                l_balance_cur, l_balance_total,
                                                l_token_item->auth_signs_valid, l_token_item->auth_signs_total,
                                                l_str_tmp->str,
                                                HASH_COUNT(l_token_item->token_emissions));
                DAP_DEL_Z(l_balance_cur);
                DAP_DEL_Z(l_balance_total);
        }
        l_ret_list = dap_list_append(l_ret_list, l_item_str);
        dap_string_free(l_str_tmp, true);
    }
    pthread_rwlock_unlock(&PVT(a_ledger)->tokens_rwlock);
    return l_ret_list;
}

/**
 * @brief Get all token declatations
 * @param a_ledger
 * @return
 */
dap_list_t* dap_chain_ledger_token_decl_all(dap_ledger_t *a_ledger)
{
    dap_list_t * l_ret = NULL;
    dap_chain_ledger_token_item_t *l_token_item, *l_tmp_item;
    pthread_rwlock_rdlock(&PVT(a_ledger)->tokens_rwlock);

    HASH_ITER(hh, PVT(a_ledger)->tokens, l_token_item, l_tmp_item) {
        dap_chain_datum_token_t *l_token = l_token_item->datum_token;
        l_ret = dap_list_append(l_ret, l_token);
    }
    pthread_rwlock_unlock(&PVT(a_ledger)->tokens_rwlock);
    return l_ret;
}


/**
 * @brief s_threshold_emissions_proc
 * @param a_ledger
 */
static void s_threshold_emissions_proc(dap_ledger_t * a_ledger)
{
    bool l_success;
    do {
        l_success = false;
        dap_chain_ledger_token_emission_item_t *l_emission_item, *l_emission_tmp;
        pthread_rwlock_wrlock(&PVT(a_ledger)->threshold_emissions_rwlock);
        HASH_ITER(hh, PVT(a_ledger)->threshold_emissions, l_emission_item, l_emission_tmp) {
            int l_res = s_token_emission_add_unsafe(a_ledger, (byte_t *)l_emission_item->datum_token_emission,
                                                            l_emission_item->datum_token_emission_size,
                                                            &l_emission_item->datum_token_emission_hash, true);
            if (l_res != DAP_CHAIN_CS_VERIFY_CODE_NO_DECREE) {
                HASH_DEL(PVT(a_ledger)->threshold_emissions, l_emission_item);
                if (l_res)
                    DAP_DELETE(l_emission_item->datum_token_emission);
                DAP_DELETE(l_emission_item);
                l_success = true;
            }

        }
        pthread_rwlock_unlock(&PVT(a_ledger)->threshold_emissions_rwlock);
    } while (l_success);
}

/**
 * @brief s_threshold_txs_proc
 * @param a_ledger
 */
static void s_threshold_txs_proc( dap_ledger_t *a_ledger)
{
    bool l_success;
    dap_ledger_private_t * l_ledger_pvt = PVT(a_ledger);
    pthread_rwlock_wrlock(&l_ledger_pvt->threshold_txs_rwlock);
    do {
        l_success = false;
        dap_chain_ledger_tx_item_t *l_tx_item, *l_tx_tmp;
        HASH_ITER(hh, l_ledger_pvt->threshold_txs, l_tx_item, l_tx_tmp) {
            int l_res = s_tx_add_unsafe(a_ledger, l_tx_item->tx, &l_tx_item->tx_hash_fast, true);
            if (l_res != DAP_CHAIN_CS_VERIFY_CODE_TX_NO_EMISSION &&
                    l_res != DAP_CHAIN_CS_VERIFY_CODE_TX_NO_PREVIOUS) {
                HASH_DEL(l_ledger_pvt->threshold_txs, l_tx_item);
                    DAP_DELETE(l_tx_item->tx);
                DAP_DELETE(l_tx_item);
                l_success = true;
            }
        }
    } while (l_success);
    pthread_rwlock_unlock(&l_ledger_pvt->threshold_txs_rwlock);
}

/**
 * @breif s_treshold_txs_free
 * @param a_ledger
 */
static void s_threshold_txs_free(dap_ledger_t *a_ledger){
    log_it(L_DEBUG, "Start free threshold txs");
    dap_ledger_private_t *l_pvt = PVT(a_ledger);
    dap_chain_ledger_tx_item_t *l_current = NULL, *l_tmp = NULL;
    dap_nanotime_t l_time_cut_off = dap_nanotime_now() - dap_nanotime_from_sec(7200); //7200 sec = 2 hours.
    pthread_rwlock_wrlock(&l_pvt->threshold_txs_rwlock);
    HASH_ITER(hh, l_pvt->threshold_txs, l_current, l_tmp) {
        if (l_current->ts_added < l_time_cut_off) {
            HASH_DEL(l_pvt->threshold_txs, l_current);
            char l_tx_hash_str[DAP_CHAIN_HASH_FAST_STR_SIZE];
            dap_chain_hash_fast_to_str(&l_current->tx_hash_fast, l_tx_hash_str, sizeof(l_tx_hash_str));
            DAP_DELETE(l_current->tx);
            DAP_DELETE(l_current);
            log_it(L_NOTICE, "Removed transaction %s form threshold ledger", l_tx_hash_str);
        }
    }
    pthread_rwlock_unlock(&l_pvt->threshold_txs_rwlock);
}

/**
 * @breif s_treshold_emission_free
 * @param a_ledger
 */
static void s_threshold_emission_free(dap_ledger_t *a_ledger){
    log_it(L_DEBUG, "Start free threshold emission");
    dap_ledger_private_t *l_pvt = PVT(a_ledger);
    dap_chain_ledger_token_emission_item_t *l_current = NULL, *l_tmp = NULL;
    dap_nanotime_t l_time_cut_off = dap_nanotime_now() - dap_nanotime_from_sec(7200); //7200 sec = 2 hours.
    pthread_rwlock_wrlock(&l_pvt->threshold_emissions_rwlock);
    HASH_ITER(hh, l_pvt->threshold_emissions, l_current, l_tmp) {
        if (l_current->ts_added < l_time_cut_off) {
            char l_token_hash_str[DAP_CHAIN_HASH_FAST_STR_SIZE];
            dap_chain_hash_fast_to_str(&l_current->datum_token_emission_hash, l_token_hash_str, sizeof(l_token_hash_str));
            HASH_DEL(l_pvt->threshold_emissions, l_current);
            DAP_DELETE(l_current->datum_token_emission);
            log_it(L_NOTICE, "Removed token emission %s form threshold ledger", l_token_hash_str);
        }
    }
    pthread_rwlock_unlock(&l_pvt->threshold_emissions_rwlock);
}


/**
 * @brief s_load_cache_gdb_loaded_balances_callback
 * @param a_global_db_context
 * @param a_rc
 * @param a_group
 * @param a_key
 * @param a_values_total
 * @param a_values_shift
 * @param a_values_count
 * @param a_values
 * @param a_arg
 */
static void s_load_cache_gdb_loaded_balances_callback(dap_global_db_context_t *a_global_db_context,
                                                      int a_rc, const char *a_group,
                                                      const size_t a_values_total, const size_t a_values_count,
                                                      dap_global_db_obj_t *a_values, void *a_arg)
{
    dap_ledger_t * l_ledger = (dap_ledger_t*) a_arg;
    dap_ledger_private_t * l_ledger_pvt = PVT(l_ledger);
    for (size_t i = 0; i < a_values_count; i++) {
        dap_ledger_wallet_balance_t *l_balance_item = DAP_NEW_Z(dap_ledger_wallet_balance_t);
        if (!l_balance_item) {
        log_it(L_CRITICAL, "Memory allocation error");
            return;
        }
        l_balance_item->key = DAP_NEW_Z_SIZE(char, strlen(a_values[i].key) + 1);
        if (!l_balance_item->key) {
        log_it(L_CRITICAL, "Memory allocation error");
            DAP_DEL_Z(l_balance_item);
            return;
        }
        strcpy(l_balance_item->key, a_values[i].key);
        char *l_ptr = strchr(l_balance_item->key, ' ');
        if (l_ptr++) {
            strcpy(l_balance_item->token_ticker, l_ptr);
        }
        l_balance_item->balance = *(uint256_t *)a_values[i].value;
        HASH_ADD_KEYPTR(hh, l_ledger_pvt->balance_accounts, l_balance_item->key,
                        strlen(l_balance_item->key), l_balance_item);
        /* Notify the world */
        /*struct json_object *l_json = wallet_info_json_collect(a_ledger, l_balance_item);
        dap_notify_server_send_mt(json_object_get_string(l_json));
        json_object_put(l_json);*/ // TODO: unstable and spammy
    }
    pthread_mutex_lock( &l_ledger_pvt->load_mutex );
    l_ledger_pvt->load_end = true;
    pthread_cond_broadcast( &l_ledger_pvt->load_cond );
    pthread_mutex_unlock( &l_ledger_pvt->load_mutex );
}

/**
 * @brief s_load_cache_gdb_loaded_txs_callback
 * @param a_global_db_context
 * @param a_rc
 * @param a_group
 * @param a_key
 * @param a_values_total
 * @param a_values_shift
 * @param a_values_count
 * @param a_values
 * @param a_arg
 */
static void s_load_cache_gdb_loaded_txs_callback(dap_global_db_context_t *a_global_db_context,
                                                 int a_rc, const char *a_group,
                                                 const size_t a_values_total, const size_t a_values_count,
                                                 dap_global_db_obj_t *a_values, void *a_arg)
{
    dap_ledger_t * l_ledger = (dap_ledger_t*) a_arg;
    dap_ledger_private_t * l_ledger_pvt = PVT(l_ledger);
    for (size_t i = 0; i < a_values_count; i++) {
        dap_chain_ledger_tx_item_t *l_tx_item = DAP_NEW_Z(dap_chain_ledger_tx_item_t);
        if ( !l_tx_item ) {
            log_it(L_CRITICAL, "Memory allocation error");
            return;
        }
        dap_chain_hash_fast_from_str(a_values[i].key, &l_tx_item->tx_hash_fast);
        l_tx_item->tx = DAP_NEW_Z_SIZE(dap_chain_datum_tx_t, a_values[i].value_len - sizeof(l_tx_item->cache_data));
        if ( !l_tx_item->tx ) {
            DAP_DELETE(l_tx_item);
            log_it(L_CRITICAL, "Memory allocation error");
            return;
        }
        memcpy(&l_tx_item->cache_data, a_values[i].value, sizeof(l_tx_item->cache_data));
        memcpy(l_tx_item->tx, a_values[i].value + sizeof(l_tx_item->cache_data), a_values[i].value_len - sizeof(l_tx_item->cache_data));
        l_tx_item->ts_added = dap_nanotime_now();
        HASH_ADD_INORDER(hh, l_ledger_pvt->ledger_items, tx_hash_fast, sizeof(dap_chain_hash_fast_t), l_tx_item, s_sort_ledger_tx_item);
    }
}

static void s_load_cache_gdb_loaded_stake_lock_callback(dap_global_db_context_t *a_global_db_context,
                                                        int a_rc, const char *a_group,
                                                        const size_t a_values_total, const size_t a_values_count,
                                                        dap_global_db_obj_t *a_values, void *a_arg)
{
    dap_ledger_t *l_ledger = (dap_ledger_t *) a_arg;
    dap_ledger_private_t *l_ledger_pvt = PVT(l_ledger);

    for (size_t i = 0; i < a_values_count; i++) {
        if (a_values[i].value_len != sizeof(dap_hash_fast_t))
            continue;
        dap_chain_ledger_stake_lock_item_t *l_new_stake_lock_emission = DAP_NEW(dap_chain_ledger_stake_lock_item_t);
        if (!l_new_stake_lock_emission) {
            debug_if(s_debug_more, L_ERROR, "Error: memory allocation when try adding item 'dap_chain_ledger_stake_lock_item_t' to hash-table");
            continue;
        }
        dap_chain_hash_fast_from_str(a_values[i].key, &l_new_stake_lock_emission->tx_for_stake_lock_hash);
        l_new_stake_lock_emission->tx_used_out = *(dap_hash_fast_t *)(a_values[i].value);
        HASH_ADD(hh, l_ledger_pvt->emissions_for_stake_lock, tx_for_stake_lock_hash, sizeof(dap_chain_hash_fast_t), l_new_stake_lock_emission);
    }

    char* l_gdb_group = dap_chain_ledger_get_gdb_group(l_ledger, DAP_CHAIN_LEDGER_TXS_STR);
    dap_global_db_get_all(l_gdb_group,0, s_load_cache_gdb_loaded_txs_callback, l_ledger);
    DAP_DELETE(l_gdb_group);
}


/**
 * @brief GDB callback for loaded emissions from cache
 * @param a_global_db_context
 * @param a_rc
 * @param a_group
 * @param a_key
 * @param a_values_total
 * @param a_values_shift
 * @param a_values_count
 * @param a_values
 * @param a_arg
 * @return Always true thats means to clear up a_values
 */
static void s_load_cache_gdb_loaded_emissions_callback(dap_global_db_context_t *a_global_db_context,
                                                       int a_rc, const char *a_group,
                                                       const size_t a_values_total, const size_t a_values_count,
                                                       dap_global_db_obj_t *a_values, void *a_arg)
{
    dap_ledger_t * l_ledger = (dap_ledger_t*) a_arg;
    dap_ledger_private_t * l_ledger_pvt = PVT(l_ledger);

    for (size_t i = 0; i < a_values_count; i++) {
        if (a_values[i].value_len <= sizeof(dap_hash_fast_t))
            continue;
        const char *c_token_ticker = ((dap_chain_datum_token_emission_t *)
                                      (a_values[i].value + sizeof(dap_hash_fast_t)))->hdr.ticker;
        dap_chain_ledger_token_item_t *l_token_item = NULL;
        HASH_FIND_STR(l_ledger_pvt->tokens, c_token_ticker, l_token_item);
        if (!l_token_item) {
            log_it(L_WARNING, "Not found token with ticker [%s], need to 'ledger reload' to update cache", c_token_ticker);
            continue;
        }
        dap_chain_ledger_token_emission_item_t *l_emission_item = DAP_NEW_Z(dap_chain_ledger_token_emission_item_t);
        if ( !l_emission_item ) {
            log_it(L_CRITICAL, "Memory allocation error");
            return;
        }
        dap_chain_hash_fast_from_str(a_values[i].key, &l_emission_item->datum_token_emission_hash);
        l_emission_item->tx_used_out = *(dap_hash_fast_t*)a_values[i].value;
        l_emission_item->datum_token_emission = DAP_DUP_SIZE(a_values[i].value + sizeof(dap_hash_fast_t),
                                                             a_values[i].value_len - sizeof(dap_hash_fast_t));
        l_emission_item->datum_token_emission_size = a_values[i].value_len - sizeof(dap_hash_fast_t);
        HASH_ADD(hh, l_token_item->token_emissions, datum_token_emission_hash,
                 sizeof(dap_chain_hash_fast_t), l_emission_item);
    }

    char* l_gdb_group = dap_chain_ledger_get_gdb_group(l_ledger, DAP_CHAIN_LEDGER_STAKE_LOCK_STR);
    dap_global_db_get_all(l_gdb_group,0, s_load_cache_gdb_loaded_stake_lock_callback, l_ledger);
    DAP_DELETE(l_gdb_group);
}


/**
 * @brief s_load_cache_gdb_loaded_callback
 * @param a_global_db_context
 * @param a_rc
 * @param a_group
 * @param a_key
 * @param a_values_total
 * @param a_values_shift
 * @param a_values_count
 * @param a_values
 * @param a_arg
 */
static void s_load_cache_gdb_loaded_tokens_callback(dap_global_db_context_t *a_global_db_context,
                                                    int a_rc, const char *a_group,
                                                    const size_t a_values_total, const size_t a_values_count,
                                                    dap_global_db_obj_t *a_values, void *a_arg)
{
    dap_ledger_t * l_ledger = (dap_ledger_t*) a_arg;
    dap_ledger_private_t * l_ledger_pvt = PVT(l_ledger);
    if( a_rc != 0){
        log_it(L_NOTICE, "No ledger cache found");
        pthread_mutex_lock(&l_ledger_pvt->load_mutex);
        l_ledger_pvt->load_end = true;
        pthread_cond_broadcast(&l_ledger_pvt->load_cond );
        pthread_mutex_unlock(&l_ledger_pvt->load_mutex);

    }
    for (size_t i = 0; i < a_values_count; i++) {
        if (a_values[i].value_len <= sizeof(uint256_t))
            continue;
        dap_chain_datum_token_t *l_token = (dap_chain_datum_token_t *)(a_values[i].value + sizeof(uint256_t));
        size_t l_token_size = a_values[i].value_len - sizeof(uint256_t);
        if (strcmp(l_token->ticker, a_values[i].key)) {
            log_it(L_WARNING, "Corrupted token with ticker [%s], need to 'ledger reload' to update cache", a_values[i].key);
            continue;
        }
        // TODO: rework! Old token types may be passed unchecked!
        dap_chain_ledger_token_add(l_ledger, l_token, l_token_size);
        dap_chain_ledger_token_item_t *l_token_item = NULL;
        HASH_FIND_STR(l_ledger_pvt->tokens, l_token->ticker, l_token_item);
        if (!l_token_item) {
            log_it(L_WARNING, "Can't load token with ticker [%s], need to 'ledger reload' to update cache", l_token->ticker);
            continue;
        }
        l_token_item->current_supply = *(uint256_t*)a_values[i].value;
    }

    char *l_gdb_group = dap_chain_ledger_get_gdb_group(l_ledger, DAP_CHAIN_LEDGER_EMISSIONS_STR);
    dap_global_db_get_all(l_gdb_group,0, s_load_cache_gdb_loaded_emissions_callback, l_ledger);
    DAP_DELETE(l_gdb_group);
}

/**
 * @brief Load ledger from cache (stored in GDB)
 * @param a_ledger
 */
void dap_chain_ledger_load_cache(dap_ledger_t *a_ledger)
{
    dap_ledger_private_t *l_ledger_pvt = PVT(a_ledger);
    char *l_gdb_group = dap_chain_ledger_get_gdb_group(a_ledger, DAP_CHAIN_LEDGER_TOKENS_STR);

    pthread_mutex_lock(& l_ledger_pvt->load_mutex);
    dap_global_db_get_all(l_gdb_group,0,s_load_cache_gdb_loaded_tokens_callback, a_ledger);
    while (!l_ledger_pvt->load_end)
        pthread_cond_wait(& l_ledger_pvt->load_cond, &l_ledger_pvt->load_mutex);
    pthread_mutex_unlock(& l_ledger_pvt->load_mutex);

    DAP_DELETE(l_gdb_group);
}


/**
 * @brief
 * create ledger for specific net
 * load ledger cache
 * @param a_check_flags checking flags
 *          DAP_CHAIN_LEDGER_CHECK_TOKEN_EMISSION
 *          DAP_CHAIN_LEDGER_CHECK_CELLS_DS
 *          DAP_CHAIN_LEDGER_CHECK_CELLS_DS
 * @param a_net_name char * network name, for example "kelvin-testnet"
 * @return dap_ledger_t*
 */
dap_ledger_t *dap_chain_ledger_create(uint16_t a_flags, dap_chain_net_id_t a_net_id, char *a_net_name, const char *a_net_native_ticker, dap_list_t *a_poa_certs)
{
    dap_ledger_t *l_ledger = dap_chain_ledger_handle_new();
    if (!l_ledger) {
        log_it(L_CRITICAL, "Memory allocation error");
        return NULL;
    }
    l_ledger->net_name = a_net_name;
    l_ledger->net_id = a_net_id;
    dap_ledger_private_t *l_ledger_pvt = PVT(l_ledger);
    l_ledger_pvt->net_native_ticker = a_net_native_ticker;
    l_ledger_pvt->poa_certs = a_poa_certs;
    l_ledger_pvt->flags = a_flags;
    l_ledger_pvt->check_ds = a_flags & DAP_CHAIN_LEDGER_CHECK_LOCAL_DS;
    l_ledger_pvt->check_cells_ds = a_flags & DAP_CHAIN_LEDGER_CHECK_CELLS_DS;
    l_ledger_pvt->check_token_emission = a_flags & DAP_CHAIN_LEDGER_CHECK_TOKEN_EMISSION;
    l_ledger_pvt->cached = a_flags & DAP_CHAIN_LEDGER_CACHE_ENABLED;
    pthread_cond_init(&l_ledger_pvt->load_cond, NULL);
    pthread_mutex_init(&l_ledger_pvt->load_mutex, NULL);

#ifndef DAP_CHAIN_LEDGER_TEST
    char * l_chains_path = dap_strdup_printf("%s/network/%s", dap_config_path(), a_net_name);
    DIR * l_chains_dir = opendir(l_chains_path);
    DAP_DEL_Z(l_chains_path);

    struct dirent * l_dir_entry;
    while ( (l_dir_entry = readdir(l_chains_dir) )!= NULL ){
        if (l_dir_entry->d_name[0] == '\0')
            continue;
        char * l_entry_name = dap_strdup(l_dir_entry->d_name);
        if (strlen(l_entry_name) > 4) {
            if ( strncmp (l_entry_name + strlen(l_entry_name)-4,".cfg",4) == 0 ) { // its .cfg file
                l_entry_name [strlen(l_entry_name)-4] = 0;
                log_it(L_DEBUG,"Open chain config \"%s\"...",l_entry_name);
                l_chains_path = dap_strdup_printf("network/%s/%s", a_net_name, l_entry_name);
                dap_config_t * l_cfg = dap_config_open(l_chains_path);
                uint16_t l_whitelist_size;
                char **l_whitelist = dap_config_get_array_str(l_cfg, "ledger", "hard_accept_list", &l_whitelist_size);
                for (uint16_t i = 0; i < l_whitelist_size; ++i) {
                    dap_ledger_hal_item_t *l_hal_item = DAP_NEW_Z(dap_ledger_hal_item_t);
                    if (!l_hal_item) {
                        log_it(L_CRITICAL, "Memory allocation error");
                        DAP_DEL_Z(l_ledger_pvt);
                        DAP_DEL_Z(l_ledger);
                        dap_config_close(l_cfg);
                        DAP_DELETE (l_entry_name);
                        closedir(l_chains_dir);
                        return NULL;
                    }
                    dap_chain_hash_fast_from_str(l_whitelist[i], &l_hal_item->hash);
                    HASH_ADD(hh, s_hal_items, hash, sizeof(l_hal_item->hash), l_hal_item);
                }
                dap_config_close(l_cfg);
                log_it(L_DEBUG, "HAL items count for chain %s : %d", l_entry_name, l_whitelist_size);
            }
        }
        DAP_DELETE (l_entry_name);
    }
    closedir(l_chains_dir);

    if ( l_ledger_pvt->cached )
        // load ledger cache from GDB
        dap_chain_ledger_load_cache(l_ledger);
#endif

    return l_ledger;
}

void dap_chain_ledger_set_fee(dap_ledger_t *a_ledger, uint256_t a_fee, dap_chain_addr_t a_fee_addr)
{
    PVT(a_ledger)->fee_value = a_fee;
    PVT(a_ledger)->fee_addr = a_fee_addr;
}

int dap_chain_ledger_token_emission_add_check(dap_ledger_t *a_ledger, byte_t *a_token_emission, size_t a_token_emission_size, dap_chain_hash_fast_t *a_emission_hash)
{
    if (!a_token_emission || !a_token_emission_size)
        return DAP_CHAIN_LEDGER_EMISSION_ADD_CHECK_EMS_IS_NULL;

    int l_ret = DAP_CHAIN_LEDGER_EMISSION_ADD_OK;
    dap_ledger_private_t *l_ledger_pvt = PVT(a_ledger);

    const char *l_token_ticker = ((dap_chain_datum_token_emission_t *)a_token_emission)->hdr.ticker;
    dap_chain_ledger_token_item_t * l_token_item = NULL;
    pthread_rwlock_rdlock(&l_ledger_pvt->tokens_rwlock);
    HASH_FIND_STR(l_ledger_pvt->tokens, l_token_ticker, l_token_item);
    pthread_rwlock_unlock(&l_ledger_pvt->tokens_rwlock);

    if (!l_token_item) {
        log_it(L_ERROR, "Check emission: token %s was not found", l_token_ticker);
        return DAP_CHAIN_LEDGER_EMISSION_ADD_CHECK_CANT_FIND_DECLARATION_TOKEN;
    }

    dap_chain_ledger_token_emission_item_t * l_token_emission_item = NULL;
    // check if such emission is already present in table
    pthread_rwlock_rdlock(l_token_item ? &l_token_item->token_emissions_rwlock
                                       : &l_ledger_pvt->threshold_emissions_rwlock);
    HASH_FIND(hh,l_token_item ? l_token_item->token_emissions : l_ledger_pvt->threshold_emissions,
              a_emission_hash, sizeof(*a_emission_hash), l_token_emission_item);
    unsigned long long l_threshold_emissions_count = HASH_COUNT( l_ledger_pvt->threshold_emissions);
    pthread_rwlock_unlock(l_token_item ? &l_token_item->token_emissions_rwlock
                                       : &l_ledger_pvt->threshold_emissions_rwlock);
    if(l_token_emission_item ) {
        if(s_debug_more) {
            char l_token_hash_str[DAP_CHAIN_HASH_FAST_STR_SIZE];
            dap_chain_hash_fast_to_str(a_emission_hash, l_token_hash_str, sizeof(l_token_hash_str));
            if ( l_token_emission_item->datum_token_emission->hdr.version >= 2 ) {
                char *l_balance = dap_chain_balance_print(l_token_emission_item->datum_token_emission->hdr.value_256);
                log_it(L_ERROR, "Can't add token emission datum of %s %s ( %s ): already present in cache",
                        l_balance, l_token_ticker, l_token_hash_str);
                DAP_DELETE(l_balance);
            }
            else
                log_it(L_ERROR, "Can't add token emission datum of %"DAP_UINT64_FORMAT_U" %s ( %s ): already present in cache",
                    l_token_emission_item->datum_token_emission->hdr.value, l_token_ticker, l_token_hash_str);
        }
        l_ret = DAP_CHAIN_LEDGER_EMISSION_ADD_CHECK_EMS_ALREADY_CACHED;
    }else if ( (! l_token_item) && ( l_threshold_emissions_count >= s_threshold_emissions_max)) {
        if(s_debug_more)
            log_it(L_WARNING,"Emissions threshold overflow, max %zu items", s_threshold_emissions_max);
        l_ret = DAP_CHAIN_LEDGER_EMISSION_ADD_CHECK_THRESHOLD_OVERFLOW;
    }
    if (l_ret || !PVT(a_ledger)->check_token_emission)
        return l_ret;

    if (s_hal_items) {
        dap_ledger_hal_item_t *l_hash_found = NULL;
        HASH_FIND(hh, s_hal_items, a_emission_hash, sizeof(*a_emission_hash), l_hash_found);
        if (l_hash_found) {
            char l_hash_str[DAP_CHAIN_HASH_FAST_STR_SIZE] = { '\0' };
            dap_chain_hash_fast_to_str(a_emission_hash, l_hash_str, sizeof(l_hash_str));
            debug_if(s_debug_more, L_MSG, "Event %s is whitelisted", l_hash_str);
            return l_ret;
        }
    }

    // Check emission correctness
    size_t l_emission_size = a_token_emission_size;
    dap_chain_datum_token_emission_t *l_emission = dap_chain_datum_emission_read(a_token_emission, &l_emission_size);

    if (IS_ZERO_256((l_emission->hdr.value_256))) {
        log_it(L_ERROR, "Emission check: zero %s emission value", l_token_item->ticker);
        DAP_DELETE(l_emission);
        return DAP_CHAIN_LEDGER_EMISSION_ADD_CHECK_ZERO_VALUE;
    }

    // if total_supply > 0 we can check current_supply
    if (!IS_ZERO_256(l_token_item->total_supply)){
        if(compare256(l_token_item->current_supply, l_emission->hdr.value_256) < 0) {
            char *l_balance_cur = dap_chain_balance_print(l_token_item->current_supply);
            char *l_balance_em = dap_chain_balance_print(l_emission->hdr.value_256);
            log_it(L_ERROR, "Emission check: current_supply %s < emission value %s",
                    l_balance_cur, l_balance_em);
            DAP_DELETE(l_balance_cur);
            DAP_DELETE(l_balance_em);
            DAP_DELETE(l_emission);
            return DAP_CHAIN_LEDGER_EMISSION_ADD_CHECK_VALUE_EXEEDS_CURRENT_SUPPLY;
        }
    }

    //additional check for private tokens
    if ((l_token_item->subtype == DAP_CHAIN_DATUM_TOKEN_SUBTYPE_PRIVATE)
        ||  (l_token_item->subtype == DAP_CHAIN_DATUM_TOKEN_SUBTYPE_NATIVE)) {
        //s_ledger_permissions_check(l_token_item)
        //    return -5;

    }
    switch (l_emission->hdr.type){
        case DAP_CHAIN_DATUM_TOKEN_EMISSION_TYPE_AUTH:{
            dap_chain_ledger_token_item_t *l_token_item=NULL;
            pthread_rwlock_rdlock(&PVT(a_ledger)->tokens_rwlock);
            HASH_FIND_STR(PVT(a_ledger)->tokens, l_emission->hdr.ticker, l_token_item);
            pthread_rwlock_unlock(&PVT(a_ledger)->tokens_rwlock);
            if (l_token_item){
                assert(l_token_item->datum_token);
                dap_sign_t *l_sign = (dap_sign_t *)(l_emission->tsd_n_signs + l_emission->data.type_auth.tsd_total_size);
                size_t l_offset = (byte_t *)l_sign - (byte_t *)l_emission;
                uint16_t l_aproves = 0, l_aproves_valid = l_token_item->auth_signs_valid;
                size_t l_sign_data_check_size = sizeof(l_emission->hdr);
                size_t l_sign_auth_count = l_emission->data.type_auth.signs_count;
                size_t l_sign_auth_size = l_emission->data.type_auth.size;
                void *l_emi_ptr_check_size = &l_emission->hdr;
                if (l_emission->hdr.version == 3) {
                    l_sign_data_check_size = sizeof(dap_chain_datum_token_emission_t) + l_emission->data.type_auth.tsd_total_size;
                    l_emission->data.type_auth.signs_count = 0;
                    l_emission->data.type_auth.size = 0;
                    l_emi_ptr_check_size = l_emission;
                }
                for (uint16_t i = 0; i < l_sign_auth_count && l_offset < l_emission_size; i++) {
                    if (dap_sign_verify_size(l_sign, l_emission_size - l_offset)) {
                        dap_chain_hash_fast_t l_sign_pkey_hash;
                        dap_sign_get_pkey_hash(l_sign, &l_sign_pkey_hash);
                        // Find pkey in auth hashes
                        for (uint16_t k=0; k< l_token_item->auth_signs_total; k++) {
                            if (dap_hash_fast_compare(&l_sign_pkey_hash, &l_token_item->auth_pkeys_hash[k])) {
                                // Verify if its token emission header signed
                                if (dap_sign_verify(l_sign, l_emi_ptr_check_size, l_sign_data_check_size) == 1) {
                                    l_aproves++;
                                    break;
                                }
                            }
                        }
                        size_t l_sign_size = dap_sign_get_size(l_sign);
                        l_offset += l_sign_size;
                        l_sign = (dap_sign_t *)((byte_t *)l_emission + l_offset);
                    } else
                        break;
                }
                if (l_emission->hdr.version == 3) {
                    l_emission->data.type_auth.signs_count = l_sign_auth_count;
                    l_emission->data.type_auth.size = l_sign_auth_size;
                }
                if (l_aproves < l_aproves_valid ){
                    if(s_debug_more) {
                        char *l_balance = dap_chain_balance_print(l_emission->hdr.value_256);
                        log_it(L_WARNING, "Emission of %s datoshi of %s:%s is wrong: only %u valid aproves when %u need",
                                l_balance, a_ledger->net_name, l_emission->hdr.ticker, l_aproves, l_aproves_valid);
                        DAP_DELETE(l_balance);
                    }
                    l_ret = DAP_CHAIN_LEDGER_EMISSION_ADD_CHECK_NOT_ENOUGH_VALID_SIGNS;
                    char l_hash_str[DAP_CHAIN_HASH_FAST_STR_SIZE] = { '\0' };
                    dap_chain_hash_fast_to_str(a_emission_hash, l_hash_str, sizeof(l_hash_str));
                    log_it(L_MSG, "!!! Datum hash for HAL: %s", l_hash_str);
                }
            }else{
                if(s_debug_more)
                    log_it(L_WARNING,"Can't find token declaration %s:%s thats pointed in token emission datum", a_ledger->net_name, l_emission->hdr.ticker);
                l_ret = DAP_CHAIN_LEDGER_EMISSION_ADD_CHECK_CANT_FIND_DECLARATION_TOKEN;
            }
        }break;
        default:{}
    }
    DAP_DELETE(l_emission);
    return l_ret;
}

bool s_chain_ledger_token_address_check(dap_chain_addr_t * a_addrs, dap_chain_datum_token_emission_t *a_token_emission, size_t a_addrs_count)
{
    // if l_addrs is empty - nothing to check
    if (!a_addrs)
        return true;

    for(size_t n=0; n<a_addrs_count;n++ ){
        dap_chain_addr_t l_addr = a_addrs[n];
        if (memcmp(&l_addr,&a_token_emission->hdr.address,sizeof(dap_chain_addr_t))==0)
            return true;
    }

    return false;
}

bool s_chain_ledger_token_tsd_check(dap_chain_ledger_token_item_t * a_token_item, dap_chain_datum_token_emission_t *a_token_emission)
{
    if (!a_token_item){
        log_it(L_WARNING, "Token object is null. Probably, you set unknown token ticker in -token parameter");
        return false;
    }

    // tsd section was parsed in s_token_tsd_parse

    if ((a_token_item->flags & DAP_CHAIN_DATUM_TOKEN_FLAG_ALL_RECEIVER_BLOCKED) ||
        (a_token_item->flags & DAP_CHAIN_DATUM_TOKEN_FLAG_ALL_RECEIVER_FROZEN)) { // in white list
        if (!s_chain_ledger_token_address_check(a_token_item->tx_recv_allow, a_token_emission, a_token_item->tx_recv_allow_size)){
            log_it(L_WARNING, "Address %s is not in tx_recv_allow for emission for token %s",
                   dap_chain_addr_to_str(&a_token_emission->hdr.address), a_token_item->ticker);
            return false;
        }
        return true;
    }

    if (a_token_item->flags & DAP_CHAIN_DATUM_TOKEN_FLAG_ALL_RECEIVER_ALLOWED) {
        if (s_chain_ledger_token_address_check(a_token_item->tx_recv_block, a_token_emission, a_token_item->tx_recv_block_size)){
            log_it(L_WARNING, "Address %s is in tx_recv_block for emission for token %s",
                   dap_chain_addr_to_str(&a_token_emission->hdr.address), a_token_item->ticker);
            return false;
        }
    }

    return true;
}

static void s_ledger_emission_cache_update(dap_ledger_t *a_ledger, dap_chain_ledger_token_emission_item_t *a_emission_item)
{
    char *l_gdb_group = dap_chain_ledger_get_gdb_group(a_ledger, DAP_CHAIN_LEDGER_EMISSIONS_STR);
    size_t l_cache_size = a_emission_item->datum_token_emission_size + sizeof(dap_hash_fast_t);
    uint8_t *l_cache = DAP_NEW_STACK_SIZE(uint8_t, l_cache_size);
    memcpy(l_cache, &a_emission_item->tx_used_out, sizeof(dap_hash_fast_t));
    memcpy(l_cache + sizeof(dap_hash_fast_t), a_emission_item->datum_token_emission, a_emission_item->datum_token_emission_size);
    char l_hash_str[DAP_CHAIN_HASH_FAST_STR_SIZE];
    dap_chain_hash_fast_to_str(&a_emission_item->datum_token_emission_hash, l_hash_str, sizeof(l_hash_str));
    if (dap_global_db_set(l_gdb_group, l_hash_str, l_cache, l_cache_size, false, NULL, NULL)) {
        log_it(L_WARNING, "Ledger cache mismatch");
    }
    DAP_DELETE(l_gdb_group);
}

/**
 * @brief dap_chain_ledger_token_emission_add
 * @param a_token_emission
 * @param a_token_emision_size
 * @return
 */

int dap_chain_ledger_token_emission_add(dap_ledger_t *a_ledger, byte_t *a_token_emission, size_t a_token_emission_size,
                                        dap_hash_fast_t *a_emission_hash, bool a_from_threshold)
{
    return s_token_emission_add(a_ledger, a_token_emission, a_token_emission_size, a_emission_hash, a_from_threshold, true);
}

/**
 * @brief s_token_emission_add_unsafe
 * @param a_ledger
 * @param a_token_emission
 * @param a_token_emission_size
 * @param a_emission_hash
 * @param a_from_threshold
 * @return
 */
static int s_token_emission_add_unsafe(dap_ledger_t *a_ledger, byte_t *a_token_emission, size_t a_token_emission_size,
                                        dap_hash_fast_t *a_emission_hash, bool a_from_threshold)
{
    return s_token_emission_add(a_ledger, a_token_emission, a_token_emission_size, a_emission_hash, a_from_threshold, false);
}

/**
 * @brief s_token_emission_add
 * @param a_ledger
 * @param a_token_emission
 * @param a_token_emission_size
 * @param a_emission_hash
 * @param a_from_threshold
 * @param a_safe_call
 * @return
 */
static inline int s_token_emission_add(dap_ledger_t *a_ledger, byte_t *a_token_emission, size_t a_token_emission_size,
                                        dap_hash_fast_t *a_emission_hash, bool a_from_threshold, bool a_safe_call)
{
    dap_ledger_private_t *l_ledger_pvt = PVT(a_ledger);
    dap_chain_ledger_token_emission_item_t * l_token_emission_item = NULL;
    char l_hash_str[DAP_CHAIN_HASH_FAST_STR_SIZE];
    dap_chain_hash_fast_to_str(a_emission_hash, l_hash_str, sizeof(l_hash_str));
    int l_ret = dap_chain_ledger_token_emission_add_check(a_ledger, a_token_emission, a_token_emission_size, a_emission_hash);
    if (l_ret) {
        if (l_ret == DAP_CHAIN_CS_VERIFY_CODE_NO_DECREE) { // TODO remove emissions threshold
            if (HASH_COUNT(l_ledger_pvt->threshold_emissions) < s_threshold_emissions_max) {
                l_token_emission_item = DAP_NEW_Z(dap_chain_ledger_token_emission_item_t);
                if ( !l_token_emission_item ) {
        log_it(L_CRITICAL, "Memory allocation error");
                    return DAP_CHAIN_LEDGER_EMISSION_ADD_MEMORY_PROBLEM;
                }
                l_token_emission_item->datum_token_emission = DAP_DUP_SIZE(a_token_emission, a_token_emission_size);
                if ( !l_token_emission_item->datum_token_emission ) {
                    DAP_DELETE(l_token_emission_item);
        log_it(L_CRITICAL, "Memory allocation error");
                    return DAP_CHAIN_LEDGER_EMISSION_ADD_MEMORY_PROBLEM;
                }
                l_token_emission_item->datum_token_emission_size = a_token_emission_size;
                dap_hash_fast_t l_emi_hash = {0};
                dap_hash_fast(a_token_emission, a_token_emission_size, &l_emi_hash);
                pthread_rwlock_wrlock(&l_ledger_pvt->threshold_emissions_rwlock);
                l_token_emission_item->datum_token_emission_hash = l_emi_hash;
                l_token_emission_item->ts_added = dap_nanotime_now();
                HASH_ADD(hh, l_ledger_pvt->threshold_emissions, datum_token_emission_hash,
                         sizeof(*a_emission_hash), l_token_emission_item);
                pthread_rwlock_unlock(&l_ledger_pvt->threshold_emissions_rwlock);
            } else {
                if(s_debug_more)
                    log_it(L_WARNING,"threshold for emissions is overfulled (%zu max), dropping down new data, added nothing",
                           s_threshold_emissions_max);
            }
        }
        return l_ret;
    }
    const char * c_token_ticker = ((dap_chain_datum_token_emission_t *)a_token_emission)->hdr.ticker;
    dap_chain_ledger_token_item_t * l_token_item = NULL;
    pthread_rwlock_rdlock(&l_ledger_pvt->tokens_rwlock);
    HASH_FIND_STR(l_ledger_pvt->tokens, c_token_ticker, l_token_item);
    pthread_rwlock_unlock(&l_ledger_pvt->tokens_rwlock);
    if (!l_token_item && a_from_threshold)
        return DAP_CHAIN_LEDGER_EMISSION_ADD_CHECK_CANT_FIND_DECLARATION_TOKEN;

    // check if such emission is already present in table
    if(a_safe_call) pthread_rwlock_rdlock( l_token_item ? &l_token_item->token_emissions_rwlock
                                        : &l_ledger_pvt->threshold_emissions_rwlock);
    HASH_FIND(hh,l_token_item ? l_token_item->token_emissions : l_ledger_pvt->threshold_emissions,
              a_emission_hash, sizeof(*a_emission_hash), l_token_emission_item);
    if(a_safe_call) pthread_rwlock_unlock(l_token_item ? &l_token_item->token_emissions_rwlock
                                       : &l_ledger_pvt->threshold_emissions_rwlock);
    if (!l_token_emission_item) {
        l_token_emission_item = DAP_NEW_Z(dap_chain_ledger_token_emission_item_t);
        if ( !l_token_emission_item ) {
        log_it(L_CRITICAL, "Memory allocation error");
            return DAP_CHAIN_LEDGER_EMISSION_ADD_MEMORY_PROBLEM;
        }
        l_token_emission_item->datum_token_emission_size = a_token_emission_size;
        l_token_emission_item->datum_token_emission_hash = *a_emission_hash;
        if (l_token_item) {
            l_token_emission_item->datum_token_emission = dap_chain_datum_emission_read(a_token_emission,
                                                                                        &l_token_emission_item->datum_token_emission_size);

            //additional check for private tokens
            if((l_token_item->subtype == DAP_CHAIN_DATUM_TOKEN_SUBTYPE_PRIVATE)
                ||  (l_token_item->subtype == DAP_CHAIN_DATUM_TOKEN_SUBTYPE_NATIVE)) {
                if (!s_chain_ledger_token_tsd_check(l_token_item, (dap_chain_datum_token_emission_t *)a_token_emission)) {
                    DAP_DELETE(l_token_emission_item->datum_token_emission);
                    DAP_DELETE(l_token_emission_item);
                    return DAP_CHAIN_LEDGER_EMISSION_ADD_TSD_CHECK_FAILED;
                }
            }
            //Update value in ledger memory object
            if (!IS_ZERO_256(l_token_item->total_supply)) {
                uint256_t l_emission_value = l_token_emission_item->datum_token_emission->hdr.value_256;
                if (compare256(l_token_item->current_supply, l_emission_value) >= 0){
                    SUBTRACT_256_256(l_token_item->current_supply, l_emission_value, &l_token_item->current_supply);
                    char *l_balance = dap_chain_balance_print(l_token_item->current_supply);
                    log_it(L_DEBUG,"New current supply %s for token %s", l_balance, l_token_item->ticker);
                    DAP_DELETE(l_balance);
                } else {
                    char *l_balance = dap_chain_balance_print(l_token_item->current_supply);
                    char *l_value = dap_chain_balance_print(l_emission_value);

                    log_it(L_WARNING,"Token %s current supply %s < emission value %s",
                                        l_token_item->ticker, l_balance, l_value);
                    DAP_DELETE(l_balance);
                    DAP_DELETE(l_value);
                    DAP_DELETE(l_token_emission_item->datum_token_emission);
                    DAP_DELETE(l_token_emission_item);
                    return DAP_CHAIN_LEDGER_EMISSION_ADD_CHECK_VALUE_EXEEDS_CURRENT_SUPPLY;
                }
                if (PVT(a_ledger)->cached)
                    s_ledger_token_cache_update(a_ledger, l_token_item);
            }

            pthread_rwlock_wrlock(&l_token_item->token_emissions_rwlock);
            HASH_ADD(hh, l_token_item->token_emissions, datum_token_emission_hash,
                     sizeof(*a_emission_hash), l_token_emission_item);
            pthread_rwlock_unlock(&l_token_item->token_emissions_rwlock);
            if (PVT(a_ledger)->cached)
                // Add it to cache
                s_ledger_emission_cache_update(a_ledger, l_token_emission_item);
            if(s_debug_more) {
                char * l_token_emission_address_str = dap_chain_addr_to_str(&(l_token_emission_item->datum_token_emission->hdr.address));
                char *l_balance = dap_chain_balance_to_coins(l_token_emission_item->datum_token_emission->hdr.value_256);
                log_it(L_NOTICE, "Added token emission datum to emissions cache: type=%s value=%s token=%s to_addr=%s ",
                               c_dap_chain_datum_token_emission_type_str[l_token_emission_item->datum_token_emission->hdr.type],
                               l_balance, c_token_ticker, l_token_emission_address_str);
                DAP_DELETE(l_token_emission_address_str);
                DAP_DELETE(l_balance);
            }
            s_threshold_txs_proc(a_ledger);
        } else if (HASH_COUNT(l_ledger_pvt->threshold_emissions) < s_threshold_emissions_max) {
            l_token_emission_item->datum_token_emission = DAP_DUP_SIZE(a_token_emission, a_token_emission_size);
            l_token_emission_item->datum_token_emission_size = a_token_emission_size;
            if(a_safe_call) pthread_rwlock_wrlock(&l_ledger_pvt->threshold_emissions_rwlock);
            l_token_emission_item->ts_added = dap_nanotime_now();
            dap_chain_hash_fast_t l_emi_hash = {0};
            dap_hash_fast(a_token_emission, a_token_emission_size, &l_emi_hash);
            l_token_emission_item->datum_token_emission_hash = l_emi_hash;
            HASH_ADD(hh, l_ledger_pvt->threshold_emissions, datum_token_emission_hash,
                     sizeof(*a_emission_hash), l_token_emission_item);
            if(a_safe_call) pthread_rwlock_unlock(&l_ledger_pvt->threshold_emissions_rwlock);
            l_ret = -5;
            if(s_debug_more) {
                char * l_token_emission_address_str = dap_chain_addr_to_str(&(l_token_emission_item->datum_token_emission->hdr.address));
                log_it(L_NOTICE, "Added token emission datum to emissions threshold: type=%s value=%.1Lf token=%s to_addr=%s ",
                               c_dap_chain_datum_token_emission_type_str[l_token_emission_item->datum_token_emission->hdr.type],
                               dap_chain_datoshi_to_coins(l_token_emission_item->datum_token_emission->hdr.value),
                               c_token_ticker, l_token_emission_address_str);
                DAP_DELETE(l_token_emission_address_str);
            }
        } else {
            DAP_DELETE(l_token_emission_item->datum_token_emission);
            DAP_DELETE(l_token_emission_item);
            if(s_debug_more)
                log_it(L_WARNING,"threshold for emissions is overfulled (%zu max), dropping down new data, added nothing",
                   s_threshold_emissions_max);
            l_ret = DAP_CHAIN_LEDGER_EMISSION_ADD_CHECK_THRESHOLD_OVERFLOW;
        }
    } else {
        if (l_token_item) {
            if(s_debug_more) {
                char l_hash_str[DAP_CHAIN_HASH_FAST_STR_SIZE];
                dap_chain_hash_fast_to_str(a_emission_hash, l_hash_str, sizeof(l_hash_str));
                if ( ((dap_chain_datum_token_emission_t *)a_token_emission)->hdr.version == 2 ) {
                    char *l_balance = dap_chain_balance_print(((dap_chain_datum_token_emission_t *)a_token_emission)->hdr.value_256);
                    log_it(L_ERROR, "Duplicate token emission datum of %s %s ( %s )", l_balance, c_token_ticker, l_hash_str);
                    DAP_DELETE(l_balance);
                }
                else
                    log_it(L_ERROR, "Duplicate token emission datum of %"DAP_UINT64_FORMAT_U" %s ( %s )",
                            ((dap_chain_datum_token_emission_t *)a_token_emission)->hdr.value, c_token_ticker, l_hash_str);
            }
        }
        l_ret = DAP_CHAIN_LEDGER_EMISSION_ADD_CHECK_EMS_ALREADY_CACHED;
    }
    return l_ret;
}

void s_ledger_stake_lock_cache_update(dap_ledger_t *a_ledger, dap_chain_ledger_stake_lock_item_t *a_stake_lock_item)
{
    char l_hash_str[DAP_CHAIN_HASH_FAST_STR_SIZE];
    dap_chain_hash_fast_to_str(&a_stake_lock_item->tx_for_stake_lock_hash, l_hash_str, sizeof(l_hash_str));
    char *l_group = dap_chain_ledger_get_gdb_group(a_ledger, DAP_CHAIN_LEDGER_STAKE_LOCK_STR);
    if (dap_global_db_set(l_group, l_hash_str, &a_stake_lock_item->tx_used_out, sizeof(dap_hash_fast_t), false, NULL, NULL))
        log_it(L_WARNING, "Ledger cache mismatch");
    DAP_DEL_Z(l_group);
}

int dap_chain_ledger_emission_for_stake_lock_item_add(dap_ledger_t *a_ledger, const dap_chain_hash_fast_t *a_tx_hash)
{
    dap_ledger_private_t *l_ledger_pvt = PVT(a_ledger);
    dap_chain_ledger_stake_lock_item_t *l_new_stake_lock_emission;
    pthread_rwlock_rdlock(&l_ledger_pvt->stake_lock_rwlock);
    HASH_FIND(hh, l_ledger_pvt->emissions_for_stake_lock, a_tx_hash, sizeof(dap_hash_fast_t),
              l_new_stake_lock_emission);
    pthread_rwlock_unlock(&l_ledger_pvt->stake_lock_rwlock);
    if (l_new_stake_lock_emission) {
        return -1;
    }
    l_new_stake_lock_emission = DAP_NEW_Z(dap_chain_ledger_stake_lock_item_t);
    if (!l_new_stake_lock_emission) {
        if (s_debug_more) {
            log_it(L_ERROR, "Error: memory allocation when try adding item 'dap_chain_ledger_stake_lock_item_t' to hash-table");
        }
        return -13;
    }
    l_new_stake_lock_emission->tx_for_stake_lock_hash = *a_tx_hash;
    pthread_rwlock_wrlock(&l_ledger_pvt->stake_lock_rwlock);
    HASH_ADD(hh, l_ledger_pvt->emissions_for_stake_lock, tx_for_stake_lock_hash, sizeof(dap_chain_hash_fast_t), l_new_stake_lock_emission);
    pthread_rwlock_unlock(&l_ledger_pvt->stake_lock_rwlock);

    if (!l_new_stake_lock_emission)
        debug_if(s_debug_more, L_ERROR, "Error: adding to hash-table. Be careful, there may be leaks");
    else if (PVT(a_ledger)->cached)
        s_ledger_stake_lock_cache_update(a_ledger, l_new_stake_lock_emission);

    return 0;

}

dap_chain_ledger_stake_lock_item_t *s_emissions_for_stake_lock_item_find(dap_ledger_t *a_ledger, const dap_chain_hash_fast_t *a_token_emission_hash)
{
    dap_ledger_private_t *l_ledger_pvt = PVT(a_ledger);
    dap_chain_ledger_stake_lock_item_t *l_new_stake_lock_emission;
    pthread_rwlock_rdlock(&l_ledger_pvt->stake_lock_rwlock);
    HASH_FIND(hh, l_ledger_pvt->emissions_for_stake_lock, a_token_emission_hash, sizeof(dap_chain_hash_fast_t),
              l_new_stake_lock_emission);
    pthread_rwlock_unlock(&l_ledger_pvt->stake_lock_rwlock);
    return l_new_stake_lock_emission;
}


int dap_chain_ledger_token_emission_load(dap_ledger_t *a_ledger, byte_t *a_token_emission,
                                         size_t a_token_emission_size, dap_hash_fast_t *a_token_emission_hash)
{
    if (PVT(a_ledger)->load_mode) {
        dap_chain_ledger_token_emission_item_t *l_token_emission_item;
        dap_chain_ledger_token_item_t *l_token_item, *l_item_tmp;
        pthread_rwlock_rdlock(&PVT(a_ledger)->tokens_rwlock);
        HASH_ITER(hh, PVT(a_ledger)->tokens, l_token_item, l_item_tmp) {
            pthread_rwlock_rdlock(&l_token_item->token_emissions_rwlock);
            HASH_FIND(hh, l_token_item->token_emissions, a_token_emission_hash, sizeof(*a_token_emission_hash),
                    l_token_emission_item);
            pthread_rwlock_unlock(&l_token_item->token_emissions_rwlock);
            if (l_token_emission_item) {
                pthread_rwlock_unlock(&PVT(a_ledger)->tokens_rwlock);
                return 0;
            }
        }
        pthread_rwlock_unlock(&PVT(a_ledger)->tokens_rwlock);
        pthread_rwlock_rdlock(&PVT(a_ledger)->threshold_emissions_rwlock);
        HASH_FIND(hh, PVT(a_ledger)->threshold_emissions, a_token_emission_hash, sizeof(*a_token_emission_hash),
                l_token_emission_item);
        pthread_rwlock_unlock(&PVT(a_ledger)->threshold_emissions_rwlock);
        if (l_token_emission_item) {
            return -5;
        }
    }
    return dap_chain_ledger_token_emission_add(a_ledger, a_token_emission, a_token_emission_size, a_token_emission_hash, false);
}

char *dap_chain_ledger_token_emission_err_code_to_str(int a_code) {
    return (a_code >= DAP_CHAIN_LEDGER_EMISSION_ADD_OK && a_code < DAP_CHAIN_LEDGER_EMISSION_ADD_UNKNOWN)
            ? (char*)s_ledger_emission_add_err_str[(dap_chain_ledger_emission_err_code_t)a_code]
            : dap_itoa(a_code);
}

dap_chain_ledger_token_emission_item_t *s_emission_item_find(dap_ledger_t *a_ledger,
                const char *a_token_ticker, const dap_chain_hash_fast_t *a_token_emission_hash)
{
    dap_ledger_private_t *l_ledger_pvt = PVT(a_ledger);
    dap_chain_ledger_token_item_t * l_token_item = NULL;
    pthread_rwlock_rdlock(&l_ledger_pvt->tokens_rwlock);
    HASH_FIND_STR(l_ledger_pvt->tokens, a_token_ticker, l_token_item);
    pthread_rwlock_unlock(&l_ledger_pvt->tokens_rwlock);

    if (!l_token_item)
        return NULL;
    dap_chain_ledger_token_emission_item_t * l_token_emission_item = NULL;
    pthread_rwlock_rdlock(&l_token_item->token_emissions_rwlock);
    HASH_FIND(hh, l_token_item->token_emissions, a_token_emission_hash, sizeof(*a_token_emission_hash),
            l_token_emission_item);
    pthread_rwlock_unlock(&l_token_item->token_emissions_rwlock);
    return l_token_emission_item;
}

/**
 * @brief dap_chain_ledger_token_emission_find
 * @param a_token_ticker
 * @param a_token_emission_hash
 * @return
 */
dap_chain_datum_token_emission_t *dap_chain_ledger_token_emission_find(dap_ledger_t *a_ledger,
        const char *a_token_ticker, const dap_chain_hash_fast_t *a_token_emission_hash)
{
    dap_chain_ledger_token_emission_item_t *l_emission_item = s_emission_item_find(a_ledger, a_token_ticker, a_token_emission_hash);
    return l_emission_item ? l_emission_item->datum_token_emission : NULL;
}

/**
 * @brief dap_chain_ledger_set_local_cell_id
 * @param a_local_cell_id
 */
void dap_chain_ledger_set_local_cell_id(dap_ledger_t *a_ledger, dap_chain_cell_id_t a_local_cell_id)
{
    PVT(a_ledger)->local_cell_id.uint64 = a_local_cell_id.uint64;
}

/**
 * @brief dap_chain_ledger_tx_get_token_ticker_by_hash
 * @param a_ledger
 * @param a_tx_hash
 * @return
 */
const char* dap_chain_ledger_tx_get_token_ticker_by_hash(dap_ledger_t *a_ledger,dap_chain_hash_fast_t *a_tx_hash)
{
    if(!a_ledger || !a_tx_hash)
        return NULL;
    dap_ledger_private_t *l_ledger_pvt = PVT(a_ledger);

    if ( dap_hash_fast_is_blank(a_tx_hash) )
        return NULL;

    dap_chain_ledger_tx_item_t *l_item;
    unsigned l_hash_value;
    HASH_VALUE(a_tx_hash, sizeof(*a_tx_hash), l_hash_value);
    pthread_rwlock_rdlock(&l_ledger_pvt->ledger_rwlock);
    HASH_FIND_BYHASHVALUE(hh, l_ledger_pvt->ledger_items, a_tx_hash, sizeof(*a_tx_hash), l_hash_value, l_item);
    pthread_rwlock_unlock(&l_ledger_pvt->ledger_rwlock);
    return l_item ? l_item->cache_data.token_ticker : NULL;
}

/**
 * @brief dap_chain_ledger_addr_get_token_ticker_all_depricated
 * @param a_addr
 * @param a_tickers
 * @param a_tickers_size
 */
void dap_chain_ledger_addr_get_token_ticker_all_depricated(dap_ledger_t *a_ledger, dap_chain_addr_t * a_addr,
        char *** a_tickers, size_t * a_tickers_size)
{
    dap_chain_hash_fast_t l_tx_first_hash = { 0 };
    const dap_chain_ledger_tx_item_t * l_tx_item = tx_item_find_by_addr(a_ledger, a_addr,NULL, &l_tx_first_hash);
    char ** l_tickers = NULL;
    size_t l_tickers_size = 10;
    size_t l_tickers_pos = 0;

    if(l_tx_item) {
        l_tickers = DAP_NEW_Z_SIZE(char *, l_tickers_size * sizeof(char*));
        if ( !l_tickers ) {
            log_it(L_CRITICAL, "Memory allocation error");
            return;
        }
        while(l_tx_item) {
            bool l_is_not_in_list = true;
            for(size_t i = 0; i < l_tickers_size; i++) {
                if (l_tickers[i]==NULL)
                    break;
                if(l_tickers[i] && strcmp(l_tickers[i], l_tx_item->cache_data.token_ticker) == 0) {
                    l_is_not_in_list = false;
                    break;
                }
            }
            if(l_is_not_in_list) {
                if((l_tickers_pos + 1) == l_tickers_size) {
                    l_tickers_size += (l_tickers_size / 2);
                    l_tickers = DAP_REALLOC(l_tickers, l_tickers_size);
                    if ( !l_tickers ) {
            log_it(L_CRITICAL, "Memory allocation error");
                        return;
                    }
                }
                l_tickers[l_tickers_pos] = dap_strdup(l_tx_item->cache_data.token_ticker);
                l_tickers_pos++;
            }
            dap_chain_hash_fast_t* l_tx_hash = dap_chain_node_datum_tx_calc_hash(l_tx_item->tx);
            l_tx_item = tx_item_find_by_addr(a_ledger, a_addr, NULL, l_tx_hash);
            DAP_DELETE(l_tx_hash);
        }
        l_tickers_size = l_tickers_pos + 1;
        l_tickers = DAP_REALLOC(l_tickers, l_tickers_size * sizeof(char*));
        if ( !l_tickers ) {
            log_it(L_CRITICAL, "Memory allocation error");
            return;
        }
    }
    *a_tickers = l_tickers;
    *a_tickers_size = l_tickers_pos;
}


/**
 * @brief Get list of all tickets for ledger and address. If address is NULL returns all the tockens present in system
 * @param a_ledger
 * @param a_addr
 * @param a_tickers
 * @param a_tickers_size
 */
void dap_chain_ledger_addr_get_token_ticker_all(dap_ledger_t *a_ledger, dap_chain_addr_t * a_addr,
        char *** a_tickers, size_t * a_tickers_size)
{
    if (a_addr == NULL){ // Get all tockens
        pthread_rwlock_rdlock(&PVT(a_ledger)->tokens_rwlock);
        size_t l_count = HASH_COUNT(PVT(a_ledger)->tokens);
        if (l_count && a_tickers){
            dap_chain_ledger_token_item_t * l_token_item, *l_tmp;
            char **l_tickers = DAP_NEW_Z_SIZE(char*, l_count * sizeof(char*));
            if (!l_tickers) {
                log_it(L_CRITICAL, "Memory allocation error");
                pthread_rwlock_unlock(&PVT(a_ledger)->balance_accounts_rwlock);
                return;
            }
            l_count = 0;
            HASH_ITER(hh, PVT(a_ledger)->tokens, l_token_item, l_tmp) {
                l_tickers[l_count] = dap_strdup(l_token_item->ticker);
                l_count++;
            }
            *a_tickers = l_tickers;
        }
        pthread_rwlock_unlock(&PVT(a_ledger)->tokens_rwlock);
        if(a_tickers_size)
            *a_tickers_size = l_count;
    }else{ // Calc only tokens from address balance
        dap_ledger_wallet_balance_t *wallet_balance, *tmp;
        size_t l_count = HASH_COUNT(PVT(a_ledger)->balance_accounts);
        if(l_count && a_tickers){
            char **l_tickers = DAP_NEW_Z_SIZE(char*, l_count * sizeof(char*));
            if (!l_tickers) {
                log_it(L_CRITICAL, "Memory allocation error");
                pthread_rwlock_unlock(&PVT(a_ledger)->balance_accounts_rwlock);
                return;
            }
            l_count = 0;
            char *l_addr = dap_chain_addr_to_str(a_addr);
            pthread_rwlock_rdlock(&PVT(a_ledger)->balance_accounts_rwlock);
            HASH_ITER(hh, PVT(a_ledger)->balance_accounts, wallet_balance, tmp) {
                char **l_keys = dap_strsplit(wallet_balance->key, " ", -1);
                if (!dap_strcmp(l_keys[0], l_addr)) {
                    l_tickers[l_count] = dap_strdup(wallet_balance->token_ticker);
                    ++l_count;
                }
                dap_strfreev(l_keys);
            }
            pthread_rwlock_unlock(&PVT(a_ledger)->balance_accounts_rwlock);
            *a_tickers = l_tickers;
        }
        if(a_tickers_size)
            *a_tickers_size = l_count;
    }
}



/**
 * Get transaction in the cache by hash
 *
 * return transaction, or NULL if transaction not found in the cache
 */
static dap_chain_datum_tx_t* s_find_datum_tx_by_hash(dap_ledger_t *a_ledger,
        dap_chain_hash_fast_t *a_tx_hash, dap_chain_ledger_tx_item_t **a_item_out, bool a_unspent_only)
{
    if(!a_tx_hash)
        return NULL;

//    log_it( L_ERROR, "s_find_datum_tx_by_hash( )...");

    dap_ledger_private_t *l_ledger_pvt = PVT(a_ledger);
    dap_chain_datum_tx_t *l_tx_ret = NULL;
    dap_chain_ledger_tx_item_t *l_tx_item;
    pthread_rwlock_rdlock(&l_ledger_pvt->ledger_rwlock);
    HASH_FIND(hh, l_ledger_pvt->ledger_items, a_tx_hash, sizeof(dap_chain_hash_fast_t), l_tx_item);
    pthread_rwlock_unlock(&l_ledger_pvt->ledger_rwlock);
    if(l_tx_item) {
        if (!a_unspent_only || !l_tx_item->cache_data.ts_spent) {
            l_tx_ret = l_tx_item->tx;
            if(a_item_out)
                *a_item_out = l_tx_item;
        }
    }
    return l_tx_ret;
}

/**
 * @brief dap_chain_ledger_tx_find_by_hash
 * @param a_tx_hash
 * @return
 */

dap_chain_datum_tx_t *dap_chain_ledger_tx_find_by_hash(dap_ledger_t *a_ledger, dap_chain_hash_fast_t *a_tx_hash)
{
    return s_find_datum_tx_by_hash(a_ledger, a_tx_hash, NULL, true);
}

dap_chain_datum_tx_t *dap_chain_ledger_tx_spent_find_by_hash(dap_ledger_t *a_ledger, dap_chain_hash_fast_t *a_tx_hash)
{
    return s_find_datum_tx_by_hash(a_ledger, a_tx_hash, NULL, false);
}

dap_hash_fast_t *dap_chain_ledger_get_final_chain_tx_hash(dap_ledger_t *a_ledger, dap_chain_tx_item_type_t a_cond_type, dap_chain_hash_fast_t *a_tx_hash)
{
    if (!a_ledger || !a_tx_hash || dap_hash_fast_is_blank(a_tx_hash))
        return NULL;
    dap_ledger_private_t *l_ledger_pvt = PVT(a_ledger);
    dap_chain_ledger_tx_item_t *l_item;
    unsigned l_hash_value;
    dap_chain_hash_fast_t *l_tx_hash = a_tx_hash;
    pthread_rwlock_rdlock(&l_ledger_pvt->ledger_rwlock);
    while (l_tx_hash) {
        HASH_VALUE(l_tx_hash, sizeof(*l_tx_hash), l_hash_value);
        HASH_FIND_BYHASHVALUE(hh, l_ledger_pvt->ledger_items, l_tx_hash, sizeof(*l_tx_hash), l_hash_value, l_item);
        if (!l_item) {
            l_tx_hash = NULL;
            break;      // Not found in ledger
        }
        int l_out_num = 0;
<<<<<<< HEAD
        if (!dap_chain_datum_tx_out_cond_get(l_item->tx, a_cond_type, &l_out_num) ||
            dap_hash_fast_is_blank(&l_item->cache_data.tx_hash_spent_fast[l_out_num]))
=======
        if (!dap_chain_datum_tx_out_cond_get(l_item->tx, a_cond_type, &l_out_num) || dap_hash_fast_is_blank(&l_item->cache_data.tx_hash_spent_fast[l_out_num]))
>>>>>>> 7c533c65
            break;      // Unused conditional output found, that's what we need
        else {
            l_tx_hash = &l_item->cache_data.tx_hash_spent_fast[l_out_num];
            continue;   // Conditional output is used out
        }
    }
    pthread_rwlock_unlock(&l_ledger_pvt->ledger_rwlock);
    return l_tx_hash;
}

/**
 * Check whether used 'out' items (local function)
 */
static bool s_ledger_tx_hash_is_used_out_item(dap_chain_ledger_tx_item_t *a_item, int a_idx_out, dap_hash_fast_t *a_out_spender_hash)
{
    if (!a_item || !a_item->cache_data.n_outs) {
        //log_it(L_DEBUG, "list_cached_item is NULL");
        return true;
    }
    if(a_idx_out >= MAX_OUT_ITEMS) {
        if(s_debug_more)
            log_it(L_ERROR, "Too big index(%d) of 'out' items (max=%d)", a_idx_out, MAX_OUT_ITEMS);
    }
    assert(a_idx_out < MAX_OUT_ITEMS);
    // if there are used 'out' items
    if ((a_item->cache_data.n_outs_used > 0) && !dap_hash_fast_is_blank(&(a_item->cache_data.tx_hash_spent_fast[a_idx_out]))) {
        if (a_out_spender_hash)
            *a_out_spender_hash = a_item->cache_data.tx_hash_spent_fast[a_idx_out];
        return true;
    }
    return false;
}

/**
 * @brief dap_chain_ledger_permissions_check
 * @param a_token_item
 * @param a_permission_id
 * @param a_data
 * @param a_data_size
 * @return
 */
static int s_ledger_permissions_check(dap_chain_ledger_token_item_t *  a_token_item, uint16_t a_permission_id, const void * a_data,size_t a_data_size )
{
    dap_chain_addr_t * l_addrs = NULL;
    size_t l_addrs_count =0;
    switch (a_permission_id) {
        case DAP_CHAIN_DATUM_TOKEN_TSD_TYPE_TX_RECEIVER_ALLOWED_ADD:
            l_addrs = a_token_item->tx_recv_allow;
            l_addrs_count = a_token_item->tx_recv_allow_size;
        break;
        case DAP_CHAIN_DATUM_TOKEN_TSD_TYPE_TX_RECEIVER_BLOCKED_ADD:
            l_addrs = a_token_item->tx_recv_block;
            l_addrs_count = a_token_item->tx_recv_block_size;
        break;
        case DAP_CHAIN_DATUM_TOKEN_TSD_TYPE_TX_SENDER_ALLOWED_ADD:
            l_addrs = a_token_item->tx_send_allow;
            l_addrs_count = a_token_item->tx_send_allow_size;
        break;
        case DAP_CHAIN_DATUM_TOKEN_TSD_TYPE_TX_SENDER_BLOCKED_ADD:
            l_addrs = a_token_item->tx_send_block;
            l_addrs_count = a_token_item->tx_send_block_size;
        break;
    }
    if ( l_addrs && l_addrs_count){
        if (a_data_size != sizeof (dap_chain_addr_t)){
            log_it(L_ERROR,"Wrong data size %zd for ledger permission check", a_data_size);
            return -2;
        }
        for(size_t n=0; n<l_addrs_count;n++ ){
            if (memcmp(&l_addrs[n],a_data,a_data_size)==0)
                return 0;
        }
        return -1;
    }
    return -10;
}

/**
 * Match the signature of the emission with the transaction
 *
 * return true or false
 */
bool s_tx_match_sign(dap_chain_datum_token_emission_t *a_datum_emission, dap_chain_datum_tx_t *a_tx)
{
    if(!a_datum_emission || !a_tx) {
        return false;
    }
    // First emission sign
    dap_sign_t *l_emission_sign = (dap_sign_t*) (a_datum_emission->tsd_n_signs + a_datum_emission->data.type_auth.tsd_total_size);
    size_t l_emission_sign_offset = (byte_t*) l_emission_sign - (byte_t*) a_datum_emission;
    int l_emission_sign_num = a_datum_emission->data.type_auth.signs_count;

    // Get all tx signs
    int l_tx_sign_num = 0;
    dap_list_t *l_list_sig = dap_chain_datum_tx_items_get(a_tx, TX_ITEM_TYPE_SIG, &l_tx_sign_num);

    if(!l_emission_sign_num || !l_tx_sign_num)
        return false;

    size_t l_emission_size = dap_chain_datum_emission_get_size((uint8_t*) a_datum_emission);
    dap_sign_t *l_sign = (dap_sign_t*) (a_datum_emission->tsd_n_signs + a_datum_emission->data.type_auth.tsd_total_size);
    size_t l_offset = (byte_t*) l_sign - (byte_t*) a_datum_emission;
    for(uint16_t i = 0; i < a_datum_emission->data.type_auth.signs_count && l_offset < l_emission_size; i++) {
        if(dap_sign_verify_size(l_sign, l_emission_size - l_offset)) {
            dap_chain_hash_fast_t l_sign_pkey_hash;
            dap_sign_get_pkey_hash(l_sign, &l_sign_pkey_hash);

            size_t l_sign_size = dap_sign_get_size(l_sign);
            l_offset += l_sign_size;
            l_sign = (dap_sign_t*) ((byte_t*) a_datum_emission + l_offset);
        } else
            break;
    }
    // For each emission signs
    for(int l_sign_em_num = 0; l_sign_em_num < l_emission_sign_num && l_emission_sign_offset < l_emission_size; l_sign_em_num++) {
        // For each tx signs
        for(dap_list_t *l_list_tmp = l_list_sig; l_list_tmp; l_list_tmp = dap_list_next(l_list_tmp)) {
            dap_chain_tx_sig_t *l_tx_sig = (dap_chain_tx_sig_t*) l_list_tmp->data;
            // Get sign from sign item
            dap_sign_t *l_tx_sign = dap_chain_datum_tx_item_sign_get_sig((dap_chain_tx_sig_t*) l_tx_sig);
            // Compare signs
            if(dap_sign_match_pkey_signs(l_emission_sign, l_tx_sign)) {
                dap_list_free(l_list_sig);
                return true;
            }
        }
        // Go to the next emission sign
        size_t l_sign_size = dap_sign_get_size(l_emission_sign);
        l_emission_sign_offset += l_sign_size;
        l_emission_sign = (dap_sign_t*) ((byte_t*) a_datum_emission + l_emission_sign_offset);
    }
    dap_list_free(l_list_sig);
    return false;
}

static int s_callback_sign_compare(const void *a_list_elem, const void *a_sign_elem)
{
    dap_pkey_t* l_key = (dap_pkey_t*)((dap_list_t*)a_list_elem)->data;
    dap_sign_t* l_sign = (dap_sign_t*)((dap_list_t*)a_sign_elem)->data;
    if (!l_key || !l_sign) {
        log_it(L_CRITICAL, "Invalid argument");
        return -1;
    }
    return !dap_pkey_match_sign(l_key, l_sign);
}

bool dap_chain_ledger_tx_poa_signed(dap_ledger_t *a_ledger, dap_chain_datum_tx_t *a_tx)
{
    dap_chain_tx_sig_t *l_tx_sig = (dap_chain_tx_sig_t *)dap_chain_datum_tx_item_get(a_tx, NULL, TX_ITEM_TYPE_SIG, NULL);
    dap_sign_t *l_sign = dap_chain_datum_tx_item_sign_get_sig((dap_chain_tx_sig_t *)l_tx_sig);
    return dap_list_find(PVT(a_ledger)->poa_certs, l_sign, s_callback_sign_compare);
}


/**
 * Checking a new transaction before adding to the cache
 *
 * return 0 OK, otherwise error
 */
// Checking a new transaction before adding to the cache
int dap_chain_ledger_tx_cache_check(dap_ledger_t *a_ledger, dap_chain_datum_tx_t *a_tx, dap_hash_fast_t *a_tx_hash,
                                    bool a_from_threshold, dap_list_t **a_list_bound_items, dap_list_t **a_list_tx_out, char **a_main_ticker)
{
    if (!PVT(a_ledger)->load_mode && !a_from_threshold) {
        dap_chain_ledger_tx_item_t *l_ledger_item;
        pthread_rwlock_rdlock(&PVT(a_ledger)->ledger_rwlock);
        HASH_FIND(hh, PVT(a_ledger)->ledger_items, a_tx_hash, sizeof(dap_chain_hash_fast_t), l_ledger_item);
        pthread_rwlock_unlock(&PVT(a_ledger)->ledger_rwlock);
        if (l_ledger_item) {     // transaction already present in the cache list
            if (s_debug_more) {
                char l_tx_hash_str[DAP_CHAIN_HASH_FAST_STR_SIZE];
                dap_chain_hash_fast_to_str(a_tx_hash, l_tx_hash_str, sizeof(l_tx_hash_str));
                log_it(L_WARNING, "Transaction %s already present in the cache", l_tx_hash_str);
            }
            return DAP_CHAIN_LEDGER_TX_ALREADY_CACHED;
        }
    }
/*
 * Steps of checking for current transaction tx2 and every previous transaction tx1:
 * 1. valid(tx2.dap_chain_datum_tx_sig.pkey)
 * &&
 * 2. !is_used_out(tx1.dap_chain_datum_tx_out)
 * &&
 * 3. tx1.output != tx2.bound_items.outputs.used
 * &&
 * 4. tx1.dap_chain_datum_tx_out.addr.data.key == tx2.dap_chain_datum_tx_sig.pkey for unconditional output
 * \\
 * 5. tx1.dap_chain_datum_tx_out.condition == verify_svc_type(tx2) for conditional output
 * &&
 * 6. sum(  find (tx2.input.tx_prev_hash).output[tx2.input_tx_prev_idx].value )  ==  sum (tx2.outputs.value) per token
 * &&
 * 7. valid(fee)
*/
    dap_ledger_private_t *l_ledger_pvt = PVT(a_ledger);
    if(!a_tx){
        log_it(L_DEBUG, "NULL transaction, check broken");
        return DAP_CHAIN_LEDGER_TX_CACHE_CHECK_NULL_TX;
    }

    dap_list_t *l_list_bound_items = NULL;

    dap_list_t* l_list_tx_out = NULL;
    if (a_list_tx_out)
        *a_list_tx_out = l_list_tx_out;

    // sum of values in 'out' items from the previous transactions
    dap_chain_ledger_tokenizer_t *l_values_from_prev_tx = NULL, *l_values_from_cur_tx = NULL,
                                 *l_value_cur = NULL, *l_tmp = NULL, *l_res = NULL;
    const char *l_token = NULL, *l_main_ticker = NULL;
    dap_chain_ledger_token_item_t * l_token_item = NULL;
    dap_chain_hash_fast_t *l_emission_hash = NULL;

    // check all previous transactions
    int l_err_num = DAP_CHAIN_LEDGER_TX_CHECK_OK;
    int l_prev_tx_count = 0;

    // 1. Verify signature in current transaction
    if (!a_from_threshold && dap_chain_datum_tx_verify_sign(a_tx) != 1)
        return DAP_CHAIN_LEDGER_TX_CACHE_CHECK_INVALID_TX_SIGN;

    // ----------------------------------------------------------------
    // find all 'in' & conditional 'in' items in current transaction
    dap_list_t *l_list_in = dap_chain_datum_tx_items_get(a_tx, TX_ITEM_TYPE_IN_ALL,
                                                          &l_prev_tx_count);
    if (!l_list_in) {
        log_it(L_WARNING, "Tx check: no valid inputs found");
        return DAP_CHAIN_LEDGER_TX_CACHE_CHECK_TX_NO_VALID_INPUTS;
    }
    dap_chain_ledger_tx_bound_t *bound_item;
    dap_chain_hash_fast_t l_hash_pkey = {};
    bool l_girdled_ems_used = false;
     // find all previous transactions
    dap_list_t *l_list_tmp = l_list_in;
    for (int l_list_tmp_num = 0; l_list_tmp; l_list_tmp = dap_list_next(l_list_tmp), l_list_tmp_num++) {
        bound_item = DAP_NEW_Z(dap_chain_ledger_tx_bound_t);
        if (!bound_item) {
        log_it(L_CRITICAL, "Memory allocation error");
            if ( l_list_bound_items )
                dap_list_free_full(l_list_bound_items, NULL);
            if (l_list_tx_out)
                dap_list_free(l_list_tx_out);
            HASH_ITER(hh, l_values_from_prev_tx, l_value_cur, l_tmp) {
                HASH_DEL(l_values_from_prev_tx, l_value_cur);
                DAP_DELETE(l_value_cur);
            }
            HASH_ITER(hh, l_values_from_cur_tx, l_value_cur, l_tmp) {
                HASH_DEL(l_values_from_cur_tx, l_value_cur);
                DAP_DELETE(l_value_cur);
            }
            return -1;
        }
        dap_chain_tx_in_t *l_tx_in = NULL;
        dap_chain_addr_t l_tx_in_from={0};
        dap_chain_tx_in_cond_t *l_tx_in_cond = NULL;
        dap_chain_tx_in_ems_t * l_tx_in_ems = NULL;
        dap_chain_hash_fast_t l_tx_prev_hash={0};
        uint8_t l_cond_type = *(uint8_t *)l_list_tmp->data;
        // one of the previous transaction
        switch (l_cond_type) {
        case TX_ITEM_TYPE_IN:
            l_tx_in = (dap_chain_tx_in_t *)l_list_tmp->data;
            l_tx_prev_hash = l_tx_in->header.tx_prev_hash;
            bound_item->in.tx_cur_in = l_tx_in;
            if (dap_hash_fast_is_blank(&l_tx_prev_hash))
                continue; // old base tx compliance
            break;
        case TX_ITEM_TYPE_IN_COND:
            l_tx_in_cond = (dap_chain_tx_in_cond_t *)l_list_tmp->data;
            l_tx_prev_hash = l_tx_in_cond->header.tx_prev_hash;
            bound_item->in.tx_cur_in_cond = l_tx_in_cond;
            break;
        case TX_ITEM_TYPE_IN_EMS:
            l_tx_in_ems = (dap_chain_tx_in_ems_t *)l_list_tmp->data;
            l_tx_prev_hash =l_tx_in_ems->header.token_emission_hash;
            bound_item->in.tx_cur_in_ems = l_tx_in_ems;
            break;
        default:
            break;
        }
        bound_item->tx_prev_hash = l_tx_prev_hash;

        char l_tx_prev_hash_str[70]={[0]='\0'};
        dap_chain_hash_fast_to_str(&l_tx_prev_hash, l_tx_prev_hash_str, sizeof(l_tx_prev_hash_str));
        uint256_t l_value;
        void *l_tx_prev_out = NULL;
        dap_chain_datum_tx_t *l_tx_prev = NULL;
        dap_chain_ledger_token_emission_item_t *l_emission_item = NULL;
        dap_chain_ledger_stake_lock_item_t *l_stake_lock_emission = NULL;
        bool l_girdled_ems = false;
        if (l_cond_type == TX_ITEM_TYPE_IN_EMS) {   // It's the emission (base) TX
            l_token = l_tx_in_ems->header.ticker;
            l_emission_hash = &l_tx_in_ems->header.token_emission_hash;
            if ( (l_emission_item = s_emission_item_find(a_ledger, l_token, l_emission_hash)) ) {
                // check AUTH token emission
                if (!dap_hash_fast_is_blank(&l_emission_item->tx_used_out)) {
                    debug_if(s_debug_more, L_WARNING, "Emission for IN_EMS [%s] is already used", l_tx_in_ems->header.ticker);
                    l_err_num = DAP_CHAIN_LEDGER_TX_CACHE_IN_EMS_ALREADY_USED;
                    break;
                }
                bound_item->item_emission = l_emission_item;
                // 3. Compare emission with currently used emission
                dap_list_t *l_bound_item;
                DL_FOREACH(l_list_bound_items, l_bound_item) {
                    if (l_emission_item == ((dap_chain_ledger_tx_bound_t*)l_bound_item->data)->item_emission) {
                        debug_if(s_debug_more, L_ERROR, "Previous transaction output already used in current tx");
                        l_err_num = DAP_CHAIN_LEDGER_TX_CACHE_CHECK_PREV_OUT_ALREADY_USED_IN_CURRENT_TX;
                        break;
                    }
                }
            } else if ((l_girdled_ems = dap_hash_fast_is_blank(l_emission_hash)) ||
                            (l_stake_lock_emission = s_emissions_for_stake_lock_item_find(a_ledger, l_emission_hash))) {
                dap_chain_datum_tx_t *l_tx_stake_lock = a_tx;
                // check emission for STAKE_LOCK
                if (!dap_hash_fast_is_blank(l_emission_hash)) {
                    dap_hash_fast_t cur_tx_hash;
                    dap_hash_fast(a_tx, dap_chain_datum_tx_get_size(a_tx), &cur_tx_hash);
                    if (!dap_hash_fast_is_blank(&l_stake_lock_emission->tx_used_out)) {
                        if (!dap_hash_fast_compare(&cur_tx_hash, &l_stake_lock_emission->tx_used_out))
                            debug_if(s_debug_more, L_WARNING, "stake_lock_emission already present in cache for IN_EMS [%s]", l_token);
                        else
                            debug_if(s_debug_more, L_WARNING, "stake_lock_emission is used out for IN_EMS [%s]", l_token);
                        l_err_num = DAP_CHAIN_LEDGER_TX_CACHE_STAKE_LOCK_IN_EMS_ALREADY_USED;
                        break;
                    }
                    l_tx_stake_lock = dap_chain_ledger_tx_find_by_hash(a_ledger, l_emission_hash);
                } else {
                    if (l_girdled_ems_used) {    // Only one allowed item with girdled emission
                        debug_if(s_debug_more, L_WARNING, "stake_lock_emission is used out for IN_EMS [%s]", l_token);
                        l_err_num = DAP_CHAIN_LEDGER_TX_CACHE_STAKE_LOCK_IN_EMS_ALREADY_USED;
                        break;
                    } else
                        l_girdled_ems_used = true;
                }
                if (!l_tx_stake_lock) {
                    debug_if(s_debug_more, L_WARNING, "Not found stake_lock transaction");
                    l_err_num = DAP_CHAIN_CS_VERIFY_CODE_TX_NO_EMISSION;
                    break;
                }
                dap_tsd_t *l_tsd;
                dap_chain_ledger_token_item_t *l_delegated_item = NULL;
                pthread_rwlock_rdlock(&PVT(a_ledger)->tokens_rwlock);
                HASH_FIND_STR(PVT(a_ledger)->tokens, l_token, l_delegated_item);
                pthread_rwlock_unlock(&PVT(a_ledger)->tokens_rwlock);
                if (!l_delegated_item) {
                    debug_if(s_debug_more, L_WARNING, "Token [%s] not found", l_token);
                    l_err_num = DAP_CHAIN_LEDGER_TX_CACHE_CHECK_TICKER_NOT_FOUND;
                    break;
                }
                dap_chain_datum_token_t *l_datum_token = l_delegated_item->datum_token;
                if (l_datum_token->subtype != DAP_CHAIN_DATUM_TOKEN_SUBTYPE_NATIVE ||
                        !(l_tsd = dap_tsd_find(l_datum_token->data_n_tsd,
                                                  l_datum_token->header_native_decl.tsd_total_size,
                                                  DAP_CHAIN_DATUM_TOKEN_TSD_TYPE_DELEGATE_EMISSION_FROM_STAKE_LOCK))) {
                    debug_if(s_debug_more, L_WARNING, "Token [%s] not valid for stake_lock transaction", l_token);
                    l_err_num = DAP_CHAIN_LEDGER_TX_CACHE_STAKE_LOCK_INVALID_TOKEN;
                    break;
                }
                dap_chain_datum_token_tsd_delegate_from_stake_lock_t *l_tsd_section = _dap_tsd_get_object(l_tsd, dap_chain_datum_token_tsd_delegate_from_stake_lock_t);
                if (!dap_chain_ledger_token_ticker_check(a_ledger, (char*)l_tsd_section->ticker_token_from)) {
                    debug_if(s_debug_more, L_WARNING, "Token [%s] not found", l_tsd_section->ticker_token_from);
                    l_err_num = DAP_CHAIN_LEDGER_TX_CACHE_CHECK_TICKER_NOT_FOUND;
                    break;
                }

                if (l_girdled_ems)
                    l_main_ticker = (const char *)l_tsd_section->ticker_token_from;

                dap_chain_tx_out_cond_t *l_tx_stake_lock_out_cond = dap_chain_datum_tx_out_cond_get(l_tx_stake_lock, DAP_CHAIN_TX_OUT_COND_SUBTYPE_SRV_STAKE_LOCK, NULL);
                if (!l_tx_stake_lock_out_cond) {
                    debug_if(s_debug_more, L_WARNING, "No OUT_COND of stake_lock subtype for IN_EMS [%s]", l_tx_in_ems->header.ticker);
                    l_err_num = DAP_CHAIN_LEDGER_TX_CACHE_STAKE_LOCK_NO_OUT_COND_FOR_IN_EMS;
                    break;
                }
                uint256_t l_value_expected ={};
                if (MULT_256_COIN(l_tx_stake_lock_out_cond->header.value, l_tsd_section->emission_rate, &l_value_expected)!=0){
                    if(s_debug_more){
                        char * l_emission_rate_str = dap_chain_balance_print(l_tsd_section->emission_rate);
                        char * l_locked_value_str = dap_chain_balance_print(l_tx_stake_lock_out_cond->header.value);
                        log_it( L_WARNING, "Multiplication overflow for %s emission: locked value %s emission rate %s"
                        , l_tx_in_ems->header.ticker, l_locked_value_str, l_emission_rate_str);
                        DAP_DEL_Z(l_emission_rate_str);
                        DAP_DEL_Z(l_locked_value_str);
                    }
                    l_err_num = DAP_CHAIN_LEDGER_TX_CACHE_MULT256_OVERFLOW_EMS_LOCKED_X_RATE;
                    break;
                }
                dap_chain_tx_out_ext_t *l_tx_out_ext = NULL;
                uint256_t l_stake_lock_ems_value = {};
                int l_item_idx = 0;
                do {
                    l_tx_out_ext = (dap_chain_tx_out_ext_t *)dap_chain_datum_tx_item_get(a_tx, &l_item_idx, TX_ITEM_TYPE_OUT_EXT, NULL);
                    if (!l_tx_out_ext) {
                        if (l_girdled_ems) {
                            debug_if(s_debug_more, L_WARNING, "No OUT_EXT for girdled IN_EMS [%s]", l_tx_in_ems->header.ticker);
                            l_err_num = DAP_CHAIN_LEDGER_TX_CACHE_CHECK_NO_OUT_EXT_FOR_GIRDLED_IN_EMS;
                        }
                        break;
                    }
                    l_item_idx++;
                } while (strcmp(l_tx_out_ext->token, l_token));
                if (!l_tx_out_ext) {
                    dap_chain_tx_out_t *l_tx_out = (dap_chain_tx_out_t *)dap_chain_datum_tx_item_get(a_tx, NULL, TX_ITEM_TYPE_OUT, NULL);
                    if (!l_tx_out) {
                        debug_if(true, L_WARNING, "Can't find OUT nor OUT_EXT item for base TX with IN_EMS [%s]", l_tx_in_ems->header.ticker);
                        l_err_num = DAP_CHAIN_LEDGER_TX_CACHE_NO_OUT_ITEMS_FOR_BASE_TX;
                        break;
                    } else
                        l_stake_lock_ems_value = l_tx_out->header.value;
                } else
                    l_stake_lock_ems_value = l_tx_out_ext->header.value;
                if (!IS_ZERO_256(l_delegated_item->total_supply) &&
                        compare256(l_delegated_item->current_supply, l_stake_lock_ems_value) < 0) {
                    char *l_balance = dap_chain_balance_print(l_delegated_item->current_supply);
                    char *l_value_ch = dap_chain_balance_print(l_stake_lock_ems_value);
                    log_it(L_WARNING, "Token current supply %s < emission value %s",
                           l_balance, l_value_ch);
                    DAP_DEL_Z(l_balance);
                    DAP_DEL_Z(l_value_ch);
                    l_err_num = DAP_CHAIN_LEDGER_TX_CACHE_CHECK_TOKEN_EMS_VALUE_EXEEDS_CUR_SUPPLY;
                    break;
                }
                if (!EQUAL_256(l_value_expected, l_stake_lock_ems_value)) {
                    // !!! A terrible legacy crutch, TODO !!!
                    SUM_256_256(l_value_expected, GET_256_FROM_64(10), &l_value_expected);
                    if (!EQUAL_256(l_value_expected, l_stake_lock_ems_value)) {
                            char *l_value_expected_str = dap_chain_balance_print(l_value_expected);
                            char *l_locked_value_str = dap_chain_balance_print(l_stake_lock_ems_value);

                            debug_if(s_debug_more, L_WARNING, "Value %s != %s expected for [%s]",l_locked_value_str, l_value_expected_str,
                                     l_tx_in_ems->header.ticker);

                            DAP_DEL_Z(l_value_expected_str);
                            DAP_DEL_Z(l_locked_value_str);
                            l_err_num = DAP_CHAIN_LEDGER_TX_CACHE_STAKE_LOCK_UNEXPECTED_VALUE;
                            break;
                    }
                }
                if (!l_girdled_ems) {
                    // check tiker
                    const char *l_tx_ticker = dap_chain_ledger_tx_get_token_ticker_by_hash(a_ledger, l_emission_hash);
                    if (!l_tx_ticker) {
                        debug_if(s_debug_more, L_WARNING, "No ticker found for stake_lock tx [expected '%s']", l_tx_in_ems->header.ticker);
                        l_err_num = DAP_CHAIN_LEDGER_TX_CACHE_STAKE_LOCK_TICKER_NOT_FOUND;
                        break;
                    }
                    if (strcmp(l_tx_ticker, (char *)l_tsd_section->ticker_token_from)) {
                        debug_if(s_debug_more, L_WARNING, "Ticker '%s' != expected '%s'", l_tx_ticker, l_tx_in_ems->header.ticker);
                        l_err_num = DAP_CHAIN_LEDGER_TX_CACHE_STAKE_LOCK_OTHER_TICKER_EXPECTED;
                        break;
                    }
                }
                debug_if(s_debug_more, L_NOTICE, "Check emission passed for IN_EMS [%s]", l_tx_in_ems->header.ticker);
                bound_item->tx_prev = l_tx_stake_lock;
                if (l_stake_lock_emission) {
                    bound_item->stake_lock_item = l_stake_lock_emission;
                    bound_item->stake_lock_item->ems_value = l_value_expected;
                    // 3. Compare emission with currently used emission
                    dap_list_t *l_bound_item;
                    DL_FOREACH(l_list_bound_items, l_bound_item) {
                        if (l_stake_lock_emission == ((dap_chain_ledger_tx_bound_t*)l_bound_item->data)->stake_lock_item) {
                            debug_if(s_debug_more, L_ERROR, "Previous transaction output already used in current tx");
                            l_err_num = DAP_CHAIN_LEDGER_TX_CACHE_CHECK_PREV_OUT_ALREADY_USED_IN_CURRENT_TX;
                            break;
                        }
                    }
                } else // girdled emission
                    bound_item->out.tx_prev_out_ext_256 = l_tx_out_ext;
            } else {
                l_err_num = DAP_CHAIN_CS_VERIFY_CODE_TX_NO_EMISSION;
                break;
            }
        } else { //It's not the emission TX
            // Get previous transaction in the cache by hash
            dap_chain_ledger_tx_item_t *l_item_out = NULL;
            l_tx_prev = s_find_datum_tx_by_hash(a_ledger, &l_tx_prev_hash, &l_item_out, false);
            if (!l_tx_prev) { // Unchained transaction or previous TX was already spent and removed from ledger
                debug_if(s_debug_more && !a_from_threshold, L_DEBUG, "No previous transaction was found for hash %s", l_tx_prev_hash_str);
                l_err_num = DAP_CHAIN_CS_VERIFY_CODE_TX_NO_PREVIOUS;
                break;
            } else if (l_item_out->cache_data.ts_spent) {
                l_err_num = DAP_CHAIN_LEDGER_TX_CACHE_CHECK_OUT_ITEM_ALREADY_USED;
                debug_if(s_debug_more, L_INFO, "All 'out' items of previous tx %s were already spent", l_tx_prev_hash_str);
                break;
            }
            bound_item->item_out = l_item_out;
            l_token = l_item_out->cache_data.token_ticker;
            debug_if(s_debug_more && !a_from_threshold, L_INFO, "Previous transaction was found for hash %s",l_tx_prev_hash_str);
            bound_item->tx_prev = l_tx_prev;

            // 2. Check if out in previous transaction has spent
            int l_idx = (l_cond_type == TX_ITEM_TYPE_IN) ? l_tx_in->header.tx_out_prev_idx : l_tx_in_cond->header.tx_out_prev_idx;
            dap_hash_fast_t l_spender;
            if (s_ledger_tx_hash_is_used_out_item(l_item_out, l_idx, &l_spender)) {
                l_err_num = DAP_CHAIN_LEDGER_TX_CACHE_CHECK_OUT_ITEM_ALREADY_USED;
                char l_hash[DAP_CHAIN_HASH_FAST_STR_SIZE];
                dap_chain_hash_fast_to_str(&l_spender, l_hash, sizeof(l_hash));
                debug_if(s_debug_more, L_INFO, "'Out' item of previous tx %s already spent by %s", l_tx_prev_hash_str, l_hash);
                break;
            }

            // Get one 'out' item in previous transaction bound with current 'in' item
            l_tx_prev_out = dap_chain_datum_tx_item_get_nth(l_tx_prev, TX_ITEM_TYPE_OUT_ALL, l_idx);
            if(!l_tx_prev_out) {
                l_err_num = DAP_CHAIN_LEDGER_TX_CACHE_CHECK_PREV_OUT_ITEM_NOT_FOUND;
                break;
            }
            // 3. Compare out in previous transaction with currently used out
            dap_list_t *l_bound_item;
            DL_FOREACH(l_list_bound_items, l_bound_item) {
                if (l_tx_prev_out == ((dap_chain_ledger_tx_bound_t*)l_bound_item->data)->out.tx_prev_out) {
                    debug_if(s_debug_more, L_ERROR, "Previous transaction output already used in current tx");
                    l_err_num = DAP_CHAIN_LEDGER_TX_CACHE_CHECK_PREV_OUT_ALREADY_USED_IN_CURRENT_TX;
                    break;
                }
            }
        }
        if (l_err_num)
            break;

        if (l_cond_type == TX_ITEM_TYPE_IN) {
            dap_chain_tx_item_type_t l_type = *(uint8_t *)l_tx_prev_out;
            dap_hash_fast_t *l_prev_out_addr_key = NULL;
            switch (l_type) {
            case TX_ITEM_TYPE_OUT_OLD:
                bound_item->out.tx_prev_out = l_tx_prev_out;
                l_tx_in_from = bound_item->out.tx_prev_out->addr;
                l_prev_out_addr_key = &bound_item->out.tx_prev_out->addr.data.hash_fast;
                l_value = dap_chain_uint256_from(bound_item->out.tx_prev_out->header.value);
                break;
            case TX_ITEM_TYPE_OUT: // 256
                bound_item->out.tx_prev_out_256 = l_tx_prev_out;
                l_tx_in_from = bound_item->out.tx_prev_out_256->addr;
                l_prev_out_addr_key = &bound_item->out.tx_prev_out_256->addr.data.hash_fast;
                l_value = bound_item->out.tx_prev_out_256->header.value;
                break;
            case TX_ITEM_TYPE_OUT_EXT: // 256
                bound_item->out.tx_prev_out_ext_256 = l_tx_prev_out;
                l_tx_in_from = bound_item->out.tx_prev_out_ext_256->addr;
                l_prev_out_addr_key = &bound_item->out.tx_prev_out_ext_256->addr.data.hash_fast;
                l_value = bound_item->out.tx_prev_out_ext_256->header.value;
                l_token = bound_item->out.tx_prev_out_ext_256->token;
                break;
            default:
                l_err_num = DAP_CHAIN_LEDGER_TX_CACHE_CHECK_PREV_OUT_ITEM_NOT_FOUND;
                break;
            }
            if (l_err_num)
                break;

            // 4. compare public key hashes in the signature of the current transaction and in the 'out' item of the previous transaction
            if (dap_hash_fast_is_blank(&l_hash_pkey)) {
                // Get sign item
                dap_chain_tx_sig_t *l_tx_sig = (dap_chain_tx_sig_t*) dap_chain_datum_tx_item_get(a_tx, NULL,
                        TX_ITEM_TYPE_SIG, NULL);
                // Get sign from sign item
                dap_sign_t *l_sign = dap_chain_datum_tx_item_sign_get_sig(l_tx_sig);
                // calculate hash from sign public key
                dap_sign_get_pkey_hash(l_sign, &l_hash_pkey);
            }
            if (!dap_hash_fast_compare(&l_hash_pkey, l_prev_out_addr_key)) {
                l_err_num = DAP_CHAIN_LEDGER_TX_CACHE_CHECK_PKEY_HASHES_DONT_MATCH;
                break;
            }
        } else if(l_cond_type == TX_ITEM_TYPE_IN_COND) { // TX_ITEM_TYPE_IN_COND
            if(*(uint8_t *)l_tx_prev_out != TX_ITEM_TYPE_OUT_COND) {
                l_err_num = DAP_CHAIN_LEDGER_TX_CACHE_CHECK_PREV_OUT_ITEM_NOT_FOUND;
                break;
            }
            // 5a. Check for condition owner
            dap_chain_tx_sig_t *l_tx_prev_sig = (dap_chain_tx_sig_t *)dap_chain_datum_tx_item_get(l_tx_prev, NULL, TX_ITEM_TYPE_SIG, NULL);
            dap_sign_t *l_prev_sign = dap_chain_datum_tx_item_sign_get_sig((dap_chain_tx_sig_t *)l_tx_prev_sig);
            dap_chain_tx_sig_t *l_tx_sig = (dap_chain_tx_sig_t *)dap_chain_datum_tx_item_get(a_tx, NULL, TX_ITEM_TYPE_SIG, NULL);
            dap_sign_t *l_sign = dap_chain_datum_tx_item_sign_get_sig((dap_chain_tx_sig_t *)l_tx_sig);

            dap_chain_tx_out_cond_t *l_tx_prev_out_cond = NULL;
            l_tx_prev_out_cond = (dap_chain_tx_out_cond_t *)l_tx_prev_out;
            if (l_tx_prev_out_cond->header.subtype != DAP_CHAIN_TX_OUT_COND_SUBTYPE_FEE)
                l_main_ticker = l_token;
            else
                l_token = l_main_ticker = l_ledger_pvt->net_native_ticker;

            bool l_owner = false;
            l_owner = dap_sign_match_pkey_signs(l_prev_sign,l_sign);

            // 5b. Call verificator for conditional output
            dap_chain_ledger_verificator_t *l_verificator;
            int l_sub_tmp = l_tx_prev_out_cond->header.subtype;

            pthread_rwlock_rdlock(&s_verificators_rwlock);
            HASH_FIND_INT(s_verificators, &l_sub_tmp, l_verificator);
            pthread_rwlock_unlock(&s_verificators_rwlock);
            if (!l_verificator || !l_verificator->callback) {
                debug_if(s_debug_more, L_ERROR, "No verificator set for conditional output subtype %d", l_sub_tmp);
                l_err_num = DAP_CHAIN_LEDGER_TX_CACHE_CHECK_NO_VERIFICATOR_SET;
                break;
            }
            if (l_verificator->callback(a_ledger, l_tx_prev_out_cond, a_tx, l_owner) == false) {
                debug_if(s_debug_more, L_WARNING, "Verificator check error for conditional output %s",
                                                    dap_chain_tx_out_cond_subtype_to_str(l_sub_tmp));
                l_err_num = DAP_CHAIN_LEDGER_TX_CACHE_VERIFICATOR_CHECK_FAILURE;
                break;
            }
            // calculate sum of values from previous transactions
            bound_item->out.tx_prev_out_cond_256 = l_tx_prev_out_cond;
            l_value = l_tx_prev_out_cond->header.value;
        } else if(l_cond_type == TX_ITEM_TYPE_IN_EMS) {
            if (l_stake_lock_emission) {
                l_token = bound_item->in.tx_cur_in_ems->header.ticker;
                l_value = bound_item->stake_lock_item->ems_value;
            } else if (l_girdled_ems) {
                l_token = bound_item->in.tx_cur_in_ems->header.ticker;
                l_value = bound_item->out.tx_prev_out_ext_256->header.value;
            } else {
                l_token = bound_item->item_emission->datum_token_emission->hdr.ticker;
                l_value = bound_item->item_emission->datum_token_emission->hdr.value_256;
            }
        }
        if (! l_token || !*l_token ) {
            log_it(L_WARNING, "No token ticker found in previous transaction");
            l_err_num = DAP_CHAIN_LEDGER_TX_CACHE_CHECK_PREV_TICKER_NOT_FOUND;
            break;
        }
        // Get permissions
        l_token_item = NULL;
        pthread_rwlock_rdlock(&l_ledger_pvt->tokens_rwlock);
        HASH_FIND_STR(l_ledger_pvt->tokens, l_token, l_token_item);
        pthread_rwlock_unlock(&l_ledger_pvt->tokens_rwlock);
        if (! l_token_item){
            if(s_debug_more)
                log_it(L_WARNING, "No token item found for token %s", l_token);
            l_err_num = DAP_CHAIN_LEDGER_TX_CACHE_CHECK_PREV_TOKEN_NOT_FOUND;
            break;
        }
        // Check permissions
        if ( (l_token_item->flags & DAP_CHAIN_DATUM_TOKEN_FLAG_ALL_SENDER_BLOCKED ) ||  // If all is blocked - check if we're
             (l_token_item->flags & DAP_CHAIN_DATUM_TOKEN_FLAG_ALL_RECEIVER_FROZEN) ){ // in white list

            if(!dap_chain_addr_is_blank(&l_tx_in_from) && s_ledger_permissions_check(l_token_item,
                                           DAP_CHAIN_DATUM_TOKEN_TSD_TYPE_TX_SENDER_ALLOWED_ADD,&l_tx_in_from,
                                          sizeof (l_tx_in_from)) != 0 ){
                char * l_tmp_tx_in_from = dap_chain_addr_to_str(&l_tx_in_from);
                if(s_debug_more)
                    log_it(L_WARNING, "No permission for addr %s", l_tmp_tx_in_from?l_tmp_tx_in_from:"(null)");
                DAP_DELETE(l_tmp_tx_in_from);
                l_err_num = DAP_CHAIN_LEDGER_PERMISSION_CHECK_FAILED;
                break;
            }
        }
        if ((l_token_item->flags & DAP_CHAIN_DATUM_TOKEN_FLAG_ALL_SENDER_ALLOWED ) || // If all is allowed - check if we're
            (l_token_item->flags & DAP_CHAIN_DATUM_TOKEN_FLAG_ALL_SENDER_UNFROZEN ) ){ // in black list
            if(s_ledger_permissions_check(l_token_item, DAP_CHAIN_DATUM_TOKEN_TSD_TYPE_TX_SENDER_BLOCKED_ADD ,&l_tx_in_from,
                                          sizeof (l_tx_in_from)) == 0 ){
                char * l_tmp_tx_in_from = dap_chain_addr_to_str(&l_tx_in_from);
                if(s_debug_more)
                    log_it(L_WARNING, "No permission for addr %s", l_tmp_tx_in_from?l_tmp_tx_in_from:"(null)");
                DAP_DELETE(l_tmp_tx_in_from);
                l_err_num = DAP_CHAIN_LEDGER_PERMISSION_CHECK_FAILED;
                break;
            }
        }

        HASH_FIND_STR(l_values_from_prev_tx, l_token, l_value_cur);
        if (!l_value_cur) {
            l_value_cur = DAP_NEW_Z(dap_chain_ledger_tokenizer_t);
            if ( !l_value_cur ) {
        log_it(L_CRITICAL, "Memory allocation error");
                if (bound_item)
                    DAP_DELETE(bound_item);
                if ( l_list_bound_items )
                    dap_list_free_full(l_list_bound_items, NULL);
                if (l_list_tx_out)
                    dap_list_free(l_list_tx_out);
                return -1;
            }
            strcpy(l_value_cur->token_ticker, l_token);
            HASH_ADD_STR(l_values_from_prev_tx, token_ticker, l_value_cur);
        }
        // calculate  from previous transactions per each token
        SUM_256_256(l_value_cur->sum, l_value, &l_value_cur->sum);

        l_list_bound_items = dap_list_append(l_list_bound_items, bound_item);
    }

    if (l_list_in)
        dap_list_free(l_list_in);

    if (l_err_num) {
        DAP_DELETE(bound_item);
        if ( l_list_bound_items )
            dap_list_free_full(l_list_bound_items, NULL);
        HASH_ITER(hh, l_values_from_prev_tx, l_value_cur, l_tmp) {
            HASH_DEL(l_values_from_prev_tx, l_value_cur);
            DAP_DELETE(l_value_cur);
        }
        return l_err_num;
    }

    // 6. Compare sum of values in 'out' items in the current transaction and in the previous transactions
    // Calculate the sum of values in 'out' items from the current transaction
    bool l_multichannel = false;
    if (HASH_COUNT(l_values_from_prev_tx) > 1) {
        l_multichannel = true;
        if (HASH_COUNT(l_values_from_prev_tx) == 2 && !l_main_ticker) {
            HASH_FIND_STR(l_values_from_prev_tx, PVT(a_ledger)->net_native_ticker, l_value_cur);
            if (l_value_cur) {
                l_value_cur = l_value_cur->hh.next ? l_value_cur->hh.next : l_value_cur->hh.prev;
                l_main_ticker = l_value_cur->token_ticker;
            }
        }
    } else {
        l_value_cur = DAP_NEW_Z(dap_chain_ledger_tokenizer_t);
        if ( !l_value_cur ) {
        log_it(L_CRITICAL, "Memory allocation error");
            if (bound_item)
                DAP_DELETE(bound_item);
            if ( l_list_bound_items )
                dap_list_free_full(l_list_bound_items, NULL);
            if (l_list_tx_out)
                dap_list_free(l_list_tx_out);
            return -1;
        }
        dap_stpcpy(l_value_cur->token_ticker, l_token);
        if (!l_main_ticker)
            l_main_ticker = l_value_cur->token_ticker;
        HASH_ADD_STR(l_values_from_cur_tx, token_ticker, l_value_cur);
    }

    // find 'out' items
    dap_list_t *l_list_out = dap_chain_datum_tx_items_get((dap_chain_datum_tx_t*) a_tx, TX_ITEM_TYPE_OUT_ALL, NULL);
    uint256_t l_value = {}, l_fee_sum = {};
    bool l_fee_check = !IS_ZERO_256(l_ledger_pvt->fee_value) && !dap_chain_addr_is_blank(&l_ledger_pvt->fee_addr);
    int l_item_idx = 0;
    for (l_list_tmp = l_list_out; l_list_tmp; l_list_tmp = dap_list_next(l_list_tmp), l_item_idx++) {
        dap_chain_tx_item_type_t l_type = *(uint8_t *)l_list_tmp->data;
        dap_chain_addr_t l_tx_out_to={0};
        switch (l_type) {
        case TX_ITEM_TYPE_OUT_OLD: {
            dap_chain_tx_out_old_t *l_tx_out = (dap_chain_tx_out_old_t *)l_list_tmp->data;
            if (l_multichannel) { // token ticker is mandatory for multichannel transactions
                l_err_num = -16;
                break;
            }
            l_value = dap_chain_uint256_from(l_tx_out->header.value);
            l_tx_out_to = l_tx_out->addr;
            l_list_tx_out = dap_list_append(l_list_tx_out, l_tx_out);
        } break;
        case TX_ITEM_TYPE_OUT: { // 256
            dap_chain_tx_out_t *l_tx_out = (dap_chain_tx_out_t *)l_list_tmp->data;
            if (l_multichannel) { // token ticker is mandatory for multichannel transactions
                if (l_main_ticker)
                    l_token = l_main_ticker;
                else {
                    l_err_num = -16;
                    break;
                }
            }
            l_value = l_tx_out->header.value;
            l_tx_out_to = l_tx_out->addr;
            l_list_tx_out = dap_list_append(l_list_tx_out, l_tx_out);
        } break;
        case TX_ITEM_TYPE_OUT_EXT: { // 256
            dap_chain_tx_out_ext_t *l_tx_out = (dap_chain_tx_out_ext_t *)l_list_tmp->data;
            if (!l_multichannel) { // token ticker is depricated for single-channel transactions
                l_err_num = -16;
                break;
            }
            l_value = l_tx_out->header.value;
            l_token = l_tx_out->token;
            l_tx_out_to = l_tx_out->addr;
            l_list_tx_out = dap_list_append(l_list_tx_out, l_tx_out);
        } break;
        case TX_ITEM_TYPE_OUT_COND: {
            dap_chain_tx_out_cond_t *l_tx_out = (dap_chain_tx_out_cond_t *)l_list_tmp->data;
            if (l_multichannel) {
                if (l_tx_out->header.subtype == DAP_CHAIN_TX_OUT_COND_SUBTYPE_FEE)
                    l_token = (char *)PVT(a_ledger)->net_native_ticker;
                else if (l_main_ticker)
                    l_token = l_main_ticker;
                else {
                    log_it(L_WARNING, "No conditional output support for multichannel transaction");
                    l_err_num = -18;
                    break;
                }
            }
            l_value = l_tx_out->header.value;
            l_list_tx_out = dap_list_append(l_list_tx_out, l_tx_out);
        } break;
        default: {}
        }
        if (l_multichannel) {
            HASH_FIND_STR(l_values_from_cur_tx, l_token, l_value_cur);
            if (!l_value_cur) {
                l_value_cur = DAP_NEW_Z(dap_chain_ledger_tokenizer_t);
                if ( !l_value_cur ) {
                    log_it(L_CRITICAL, "Memory allocation error");
                    if (bound_item)
                        DAP_DELETE(bound_item);
                    if ( l_list_bound_items )
                        dap_list_free_full(l_list_bound_items, NULL);
                    if (l_list_tx_out)
                        dap_list_free(l_list_tx_out);
                    return -1;
                }
                strcpy(l_value_cur->token_ticker, l_token);
                HASH_ADD_STR(l_values_from_cur_tx, token_ticker, l_value_cur);
            }
        }
        if (SUM_256_256(l_value_cur->sum, l_value, &l_value_cur->sum)) {
            debug_if(s_debug_more, L_WARNING, "Sum result overflow for tx_add_check with ticker %s",
                                    l_value_cur->token_ticker);
            l_err_num = -77;
            break;
        }

        // Get permissions for token
        l_token_item = NULL;
        pthread_rwlock_rdlock(&l_ledger_pvt->tokens_rwlock);
        if(l_ledger_pvt->tokens)
            HASH_FIND_STR(l_ledger_pvt->tokens,l_token, l_token_item);
        pthread_rwlock_unlock(&l_ledger_pvt->tokens_rwlock);
        if (! l_token_item){
            if(s_debug_more)
                log_it(L_WARNING, "No token item found for token %s", l_token);
            l_err_num = -15;
            break;
        }
        // Check permissions

        if ( (l_token_item->flags & DAP_CHAIN_DATUM_TOKEN_FLAG_ALL_RECEIVER_BLOCKED )||   //  If all is blocked or frozen
             (l_token_item->flags & DAP_CHAIN_DATUM_TOKEN_FLAG_ALL_RECEIVER_FROZEN) ){ //  check if we're in white list
            if(!dap_chain_addr_is_blank(&l_tx_out_to) && s_ledger_permissions_check(l_token_item, DAP_CHAIN_DATUM_TOKEN_TSD_TYPE_TX_RECEIVER_ALLOWED_ADD,&l_tx_out_to ,
                                          sizeof (l_tx_out_to)) != 0 ){
                char * l_tmp_tx_out_to = dap_chain_addr_to_str(&l_tx_out_to);
                if(s_debug_more)
                    log_it(L_WARNING, "No permission for addr %s", l_tmp_tx_out_to?l_tmp_tx_out_to:"(null)");
                DAP_DELETE(l_tmp_tx_out_to);
                l_err_num = -20;
                break;
            }
        }
        if ( (l_token_item->flags & DAP_CHAIN_DATUM_TOKEN_FLAG_ALL_RECEIVER_ALLOWED )||
             (l_token_item->flags & DAP_CHAIN_DATUM_TOKEN_FLAG_ALL_RECEIVER_UNFROZEN )
             ){ // If all is allowed - check if we're in black list
            if(s_ledger_permissions_check(l_token_item, DAP_CHAIN_DATUM_TOKEN_TSD_TYPE_TX_RECEIVER_BLOCKED_ADD ,&l_tx_out_to,
                                          sizeof (l_tx_out_to)) == 0 ){
                char * l_tmp_tx_out_to = dap_chain_addr_to_str(&l_tx_out_to);
                if(s_debug_more)
                    log_it(L_WARNING, "No permission for addr %s", l_tmp_tx_out_to?l_tmp_tx_out_to:"(null)");
                DAP_DELETE(l_tmp_tx_out_to);
                l_err_num = -20;
                break;
            }
        }

        if (l_fee_check && dap_chain_addr_compare(&l_tx_out_to, &l_ledger_pvt->fee_addr) &&
                !dap_strcmp(l_value_cur->token_ticker, PVT(a_ledger)->net_native_ticker)) {
            SUM_256_256(l_fee_sum, l_value, &l_fee_sum);
        }
    }

    if ( l_list_out )
        dap_list_free(l_list_out);

    // Check for transaction consistency (sum(ins) == sum(outs))
    if (!l_err_num) {
        HASH_ITER(hh, l_values_from_prev_tx, l_value_cur, l_tmp) {
            HASH_FIND_STR(l_values_from_cur_tx, l_value_cur->token_ticker, l_res);
            if (!l_res || !EQUAL_256(l_res->sum, l_value_cur->sum) ) {
                if (s_debug_more) {
                    char *l_balance = dap_chain_balance_to_coins(l_res ? l_res->sum : uint256_0);
                    char *l_balance_cur = dap_chain_balance_to_coins(l_value_cur->sum);
                    log_it(L_ERROR, "Sum of values of out items from current tx (%s) is not equal outs from previous tx (%s) for token %s",
                            l_balance, l_balance_cur, l_value_cur->token_ticker);
                    DAP_DELETE(l_balance);
                    DAP_DELETE(l_balance_cur);
                }
                l_err_num = DAP_CHAIN_LEDGER_TX_CACHE_CHECK_SUM_INS_NOT_EQUAL_SUM_OUTS;
                break;
            }
        }
    }

    // 7. Check the network fee
    if (l_fee_check && compare256(l_fee_sum, l_ledger_pvt->fee_value) == -1) {
        // Check for PoA-cert-signed "service" no-tax tx
        if (!dap_chain_ledger_tx_poa_signed(a_ledger, a_tx)) {
            char *l_current_fee = dap_chain_balance_to_coins(l_fee_sum);
            char *l_expected_fee = dap_chain_balance_to_coins(l_ledger_pvt->fee_value);
            log_it(L_ERROR, "Fee value is invalid, expected %s pointed %s", l_expected_fee, l_current_fee);
            l_err_num = -55;
            DAP_DEL_Z(l_current_fee);
            DAP_DEL_Z(l_expected_fee);
        }
    }

    if (a_main_ticker && !l_err_num)
        *a_main_ticker = dap_strdup(l_main_ticker);

    HASH_ITER(hh, l_values_from_prev_tx, l_value_cur, l_tmp) {
        HASH_DEL(l_values_from_prev_tx, l_value_cur);
        DAP_DELETE(l_value_cur);
    }
    HASH_ITER(hh, l_values_from_cur_tx, l_value_cur, l_tmp) {
        HASH_DEL(l_values_from_cur_tx, l_value_cur);
        DAP_DELETE(l_value_cur);
    }
    if (!a_list_bound_items || l_err_num) {
        dap_list_free_full(l_list_bound_items, NULL);
    } else {
        *a_list_bound_items = l_list_bound_items;
    }

    if (!a_list_tx_out || l_err_num) {
        dap_list_free(l_list_tx_out);
    } else {
        *a_list_tx_out = l_list_tx_out;
    }

    return l_err_num;
}

/**
 * @brief dap_chain_ledger_tx_check
 * @param a_ledger
 * @param a_tx
 * @return
 */
int dap_chain_ledger_tx_add_check(dap_ledger_t *a_ledger, dap_chain_datum_tx_t *a_tx, size_t a_datum_size, dap_hash_fast_t *a_datum_hash)
{
    if (!a_tx)
        return DAP_CHAIN_LEDGER_TX_CHECK_NULL_TX;

    size_t l_tx_size = dap_chain_datum_tx_get_size(a_tx);
    if (l_tx_size != a_datum_size) {
        log_it (L_WARNING, "Inconsistent datum TX: datum size %zu != tx size %zu", a_datum_size, l_tx_size);
        return DAP_CHAIN_LEDGER_TX_CHECK_INVALID_TX_SIZE;
    }

    int l_ret_check = dap_chain_ledger_tx_cache_check(a_ledger, a_tx, a_datum_hash,
                                                      false, NULL, NULL, NULL);
    if(s_debug_more) {
        char l_tx_hash_str[DAP_CHAIN_HASH_FAST_STR_SIZE];
        dap_chain_hash_fast_to_str(a_datum_hash, l_tx_hash_str, sizeof(l_tx_hash_str));
        if (l_ret_check)
            log_it(L_NOTICE, "Ledger TX adding check not passed for TX %s: error %s",
                   l_tx_hash_str, dap_chain_ledger_tx_check_err_str(l_ret_check));
        else
            log_it(L_INFO, "Ledger TX adding check passed for TX %s", l_tx_hash_str);
    }

    return l_ret_check;
}

/**
 * @brief s_balance_cache_update
 * @param a_ledger
 * @param a_balance
 * @return
 */
static int s_balance_cache_update(dap_ledger_t *a_ledger, dap_ledger_wallet_balance_t *a_balance)
{
    if (PVT(a_ledger)->cached) {
        char *l_gdb_group = dap_chain_ledger_get_gdb_group(a_ledger, DAP_CHAIN_LEDGER_BALANCES_STR);
        if (dap_global_db_set(l_gdb_group, a_balance->key, &a_balance->balance, sizeof(uint256_t), false, NULL, NULL)) {
            debug_if(s_debug_more, L_WARNING, "Ledger cache mismatch");
            return -1;
        }
        DAP_DELETE(l_gdb_group);
    }
    /* Notify the world*/
    struct json_object *l_json = wallet_info_json_collect(a_ledger, a_balance);
    dap_notify_server_send_mt(json_object_get_string(l_json));
    json_object_put(l_json);
    return 0;
}

static int s_sort_ledger_tx_item(dap_chain_ledger_tx_item_t* a, dap_chain_ledger_tx_item_t* b)
{
    return a->tx->header.ts_created == b->tx->header.ts_created ? 0 :
                a->tx->header.ts_created < b->tx->header.ts_created ? -1 : 1;
}


/**
 * @brief Add new transaction to the cache list
 * @param a_ledger
 * @param a_tx
 * @param a_tx_hash
 * @param a_from_threshold
 * @return return 1 OK, -1 error
 */
int dap_chain_ledger_tx_add(dap_ledger_t *a_ledger, dap_chain_datum_tx_t *a_tx, dap_hash_fast_t *a_tx_hash, bool a_from_threshold)
{
    return s_tx_add(a_ledger,a_tx,a_tx_hash,a_from_threshold,true);
}

/**
 * @brief Add new transaction to the cache list, without rwlocks lock
 * @param a_ledger
 * @param a_tx
 * @param a_tx_hash
 * @param a_from_threshold
 * @return return 1 OK, -1 error
 */
static int s_tx_add_unsafe(dap_ledger_t *a_ledger, dap_chain_datum_tx_t *a_tx, dap_hash_fast_t *a_tx_hash, bool a_from_threshold)
{
    return s_tx_add(a_ledger,a_tx,a_tx_hash,a_from_threshold,false);
}

void dap_chain_ledger_set_tps_start_time(dap_ledger_t *a_ledger)
{
    clock_gettime(CLOCK_REALTIME, &PVT(a_ledger)->tps_start_time);
}

/**
 * @brief Add new transaction to the cache list
 * @param a_ledger
 * @param a_tx
 * @param a_tx_hash
 * @param a_from_threshold
 * @param a_safe_call True if we need to lock rwlock, false if not
 * @return return 1 OK, -1 error
 */
static inline int s_tx_add(dap_ledger_t *a_ledger, dap_chain_datum_tx_t *a_tx, dap_hash_fast_t *a_tx_hash, bool a_from_threshold, bool a_safe_call)
{
    if(!a_tx) {
        debug_if(s_debug_more, L_ERROR, "NULL tx detected");
        return -1;
    }
    int l_ret = 0;
    dap_ledger_private_t *l_ledger_pvt = PVT(a_ledger);
    dap_list_t *l_list_bound_items = NULL;
    dap_list_t *l_list_tx_out = NULL;
    dap_chain_ledger_tx_item_t *l_item_tmp = NULL;
    char *l_main_token_ticker = NULL;

    if (!l_ledger_pvt->tps_timer) {
#ifndef DAP_TPS_TEST
        dap_chain_ledger_set_tps_start_time(a_ledger);
#endif
        l_ledger_pvt->tps_current_time.tv_sec = l_ledger_pvt->tps_start_time.tv_sec;
        l_ledger_pvt->tps_current_time.tv_nsec = l_ledger_pvt->tps_start_time.tv_nsec;
        l_ledger_pvt->tps_count = 0;
        if (dap_events_workers_init_status())
            l_ledger_pvt->tps_timer = dap_timerfd_start(500, s_ledger_tps_callback, l_ledger_pvt);
        else
            l_ledger_pvt->tps_timer = NULL;
    }
    bool l_from_threshold = a_from_threshold;
    char l_tx_hash_str[DAP_CHAIN_HASH_FAST_STR_SIZE];
    dap_chain_hash_fast_to_str(a_tx_hash, l_tx_hash_str, sizeof(l_tx_hash_str));

    int l_ret_check;
    l_item_tmp = NULL;
    if( (l_ret_check = dap_chain_ledger_tx_cache_check(a_ledger, a_tx, a_tx_hash, a_from_threshold,
                                                       &l_list_bound_items, &l_list_tx_out,
                                                       &l_main_token_ticker))) {
        if (l_ret_check == DAP_CHAIN_CS_VERIFY_CODE_TX_NO_PREVIOUS ||
                l_ret_check == DAP_CHAIN_CS_VERIFY_CODE_TX_NO_EMISSION) {
            if (!l_from_threshold) {
                unsigned l_hash_value = 0;
                HASH_VALUE(a_tx_hash, sizeof(*a_tx_hash), l_hash_value);
                pthread_rwlock_rdlock(&l_ledger_pvt->threshold_txs_rwlock);
                HASH_FIND_BYHASHVALUE(hh, l_ledger_pvt->threshold_txs, a_tx_hash, sizeof(*a_tx_hash), l_hash_value, l_item_tmp);
                unsigned long long l_threshold_txs_count = HASH_COUNT(l_ledger_pvt->threshold_txs);
                if (!l_item_tmp) {
                    if (l_threshold_txs_count >= s_threshold_txs_max) {
                        if(s_debug_more)
                            log_it(L_WARNING, "Threshold for tranactions is overfulled (%zu max), dropping down new data, added nothing",
                                       s_threshold_txs_max);
                    } else {
                        l_item_tmp = DAP_NEW_Z(dap_chain_ledger_tx_item_t);
                        if ( !l_item_tmp ) {
                            log_it(L_CRITICAL, "Memory allocation error");
                            return -1;
                        }
                        l_item_tmp->tx_hash_fast = *a_tx_hash;
                        l_item_tmp->tx = DAP_DUP_SIZE(a_tx, dap_chain_datum_tx_get_size(a_tx));
                        if ( !l_item_tmp->tx ) {
                            DAP_DELETE(l_item_tmp);
                            log_it(L_CRITICAL, "Memory allocation error");
                            return -1;
                        }
                        l_item_tmp->ts_added = dap_nanotime_now();
                        HASH_ADD_BYHASHVALUE(hh, l_ledger_pvt->threshold_txs, tx_hash_fast, sizeof(dap_chain_hash_fast_t), l_hash_value, l_item_tmp);
                        if(s_debug_more)
                            log_it (L_DEBUG, "Tx %s added to threshold", l_tx_hash_str);
                    }
                }
                pthread_rwlock_unlock(&l_ledger_pvt->threshold_txs_rwlock);
            }
        } else {
            debug_if(s_debug_more, L_WARNING, "dap_chain_ledger_tx_add() tx %s not passed the check: %s ", l_tx_hash_str,
                        dap_chain_ledger_tx_check_err_str(l_ret_check));
        }
        return l_ret_check;
    }
    if(s_debug_more)
        log_it ( L_DEBUG, "dap_chain_ledger_tx_add() check passed for tx %s",l_tx_hash_str);

    // Mark 'out' items in cache if they were used & delete previous transactions from cache if it need
    // find all bound pairs 'in' and 'out'
    size_t l_outs_used = dap_list_length(l_list_bound_items);

    dap_store_obj_t *l_cache_used_outs = NULL;
    char *l_ledger_cache_group = NULL;
    if (PVT(a_ledger)->cached) {
        dap_store_obj_t *l_cache_used_outs = DAP_NEW_Z_SIZE(dap_store_obj_t, sizeof(dap_store_obj_t) * (l_outs_used + 1));
        if ( !l_cache_used_outs ) {
            if (l_item_tmp) {
                DAP_DEL_Z(l_item_tmp->tx);
                DAP_DELETE(l_item_tmp);
            }
            dap_list_free(l_list_bound_items);
            log_it(L_CRITICAL, "Memory allocation error");
            return -1;
        }
        l_ledger_cache_group = dap_chain_ledger_get_gdb_group(a_ledger, DAP_CHAIN_LEDGER_TXS_STR);
    }
    const char *l_cur_token_ticker = NULL;
    dap_list_t *l_list_tmp = l_list_bound_items;
    // Update balance: deducts
    for (int i = 1; l_list_tmp; i++) {
        dap_chain_ledger_tx_bound_t *bound_item = l_list_tmp->data;
        void *l_item_in = *(void **)&bound_item->in;
        dap_chain_tx_item_type_t l_type = *(uint8_t *)l_item_in;
        if (l_type == TX_ITEM_TYPE_IN_EMS) {
             // It's the emission behind
            dap_chain_tx_in_ems_t *l_in_ems = bound_item->in.tx_cur_in_ems;
            const char *l_delegated_ticker_str = l_in_ems->header.ticker;
            if (bound_item->tx_prev) { // It's the stake lock emission
                dap_chain_ledger_token_item_t *l_token_item = NULL;
                pthread_rwlock_rdlock(&l_ledger_pvt->tokens_rwlock);
                HASH_FIND_STR(l_ledger_pvt->tokens, l_delegated_ticker_str, l_token_item);
                pthread_rwlock_unlock(&l_ledger_pvt->tokens_rwlock);
                if (l_token_item) {
                    if (!IS_ZERO_256(l_token_item->total_supply)) {
                        uint256_t *l_value = bound_item->stake_lock_item ?
                                    &bound_item->stake_lock_item->ems_value :
                                    &bound_item->out.tx_prev_out_ext_256->header.value;
                        SUBTRACT_256_256(l_token_item->current_supply, *l_value,
                                         &l_token_item->current_supply);
                        char *l_balance = dap_chain_balance_print(l_token_item->current_supply);
                        log_it(L_DEBUG, "New current supply %s for token %s", l_balance, l_token_item->ticker);
                        DAP_DEL_Z(l_balance);
                        if (PVT(a_ledger)->cached)
                            s_ledger_token_cache_update(a_ledger, l_token_item);
                    }
                } else
                    log_it(L_ERROR, "No token item found for token %s", l_delegated_ticker_str);
                if (bound_item->stake_lock_item) {
                    bound_item->stake_lock_item->tx_used_out = *a_tx_hash;
                    if (PVT(a_ledger)->cached)
                        // Mirror it in cache
                        s_ledger_stake_lock_cache_update(a_ledger, bound_item->stake_lock_item);
                }
            } else {    // It's the general emission
                // Mark it as used with base tx hash
                bound_item->item_emission->tx_used_out = *a_tx_hash;
                if (PVT(a_ledger)->cached)
                    // Mirror it in cache
                    s_ledger_emission_cache_update(a_ledger, bound_item->item_emission);
            }
            l_list_tmp = dap_list_next(l_list_tmp);
            i--;    // Do not calc this output with tx used items
            l_outs_used--;
            continue;
        }
        dap_chain_ledger_tx_item_t *l_prev_item_out = bound_item->item_out;
        if (l_prev_item_out->cache_data.n_outs <= l_prev_item_out->cache_data.n_outs_used) {
            log_it(L_ERROR, "[!] Irrelevant prev tx: out items mismatch %d <= %d",
                   l_prev_item_out->cache_data.n_outs, l_prev_item_out->cache_data.n_outs_used);
            l_list_tmp = dap_list_next(l_list_tmp);
            i--;
            l_outs_used--;
            continue;
        }
        l_cur_token_ticker = l_prev_item_out->cache_data.token_ticker;
        int l_tx_prev_out_used_idx = 0;
        if (l_type == TX_ITEM_TYPE_IN) {
            dap_chain_tx_in_t *l_tx_in = bound_item->in.tx_cur_in;
            dap_ledger_wallet_balance_t *wallet_balance = NULL;
            uint256_t l_value = {};
            dap_chain_addr_t *l_addr = NULL;
            void *l_item_out = *(void **)&bound_item->out;
            dap_chain_tx_item_type_t l_out_type = *(uint8_t *)l_item_out;
            switch (l_out_type) {
            case TX_ITEM_TYPE_OUT:
                l_addr = &bound_item->out.tx_prev_out_256->addr;
                l_value = bound_item->out.tx_prev_out_256->header.value;
                break;
            case TX_ITEM_TYPE_OUT_OLD:
                l_addr = &bound_item->out.tx_prev_out->addr;
                l_value = GET_256_FROM_64(bound_item->out.tx_prev_out->header.value);
                break;
            case TX_ITEM_TYPE_OUT_EXT:
                l_addr = &bound_item->out.tx_prev_out_ext_256->addr;
                l_value = bound_item->out.tx_prev_out_ext_256->header.value;
                l_cur_token_ticker = bound_item->out.tx_prev_out_ext_256->token;
                break;
            default:
                log_it(L_DEBUG, "Unknown item type %d", l_out_type);
                break;
            }
            char *l_addr_str = dap_chain_addr_to_str(l_addr);
            char *l_wallet_balance_key = dap_strjoin(" ", l_addr_str, l_cur_token_ticker, (char*)NULL);
            pthread_rwlock_rdlock(&PVT(a_ledger)->balance_accounts_rwlock);
            HASH_FIND_STR(PVT(a_ledger)->balance_accounts, l_wallet_balance_key, wallet_balance);
            pthread_rwlock_unlock(&PVT(a_ledger)->balance_accounts_rwlock);
            if (wallet_balance) {
                if(s_debug_more) {
                    char *l_balance = dap_chain_balance_print(l_value);
                    log_it(L_DEBUG,"SPEND %s from addr: %s", l_balance, l_wallet_balance_key);
                    DAP_DELETE(l_balance);
                }
                SUBTRACT_256_256(wallet_balance->balance, l_value, &wallet_balance->balance);
                // Update the cache
                s_balance_cache_update(a_ledger, wallet_balance);
            } else {
                if(s_debug_more)
                    log_it(L_ERROR,"!!! Attempt to SPEND from some non-existent balance !!!: %s %s", l_addr_str, l_cur_token_ticker);
            }
            DAP_DELETE(l_addr_str);
            DAP_DELETE(l_wallet_balance_key);
            /// Mark 'out' item in cache because it used
            l_tx_prev_out_used_idx = l_tx_in->header.tx_out_prev_idx;
        } else {//TX_ITEM_TYPE_IN_COND
            // all balance deducts performed with previous conditional transaction
            dap_chain_tx_in_cond_t *l_tx_in_cond = bound_item->in.tx_cur_in_cond;
            /// Mark 'out' item in cache because it used
            l_tx_prev_out_used_idx = l_tx_in_cond->header.tx_out_prev_idx;
            dap_chain_tx_out_cond_t *l_cond = bound_item->out.tx_prev_out_cond_256;
            if (l_cond->header.subtype == DAP_CHAIN_TX_OUT_COND_SUBTYPE_FEE)
                l_cur_token_ticker = (char *)PVT(a_ledger)->net_native_ticker;
            // Update service items if any
            dap_chain_ledger_verificator_t *l_verificator;
            int l_tmp = l_cond->header.subtype;
            pthread_rwlock_rdlock(&s_verificators_rwlock);
            HASH_FIND_INT(s_verificators, &l_tmp, l_verificator);
            pthread_rwlock_unlock(&s_verificators_rwlock);
            if (l_verificator && l_verificator->callback_added)
                l_verificator->callback_added(a_ledger, a_tx, l_cond);
        }

        // add a used output
        l_prev_item_out->cache_data.tx_hash_spent_fast[l_tx_prev_out_used_idx] = *a_tx_hash;
        l_prev_item_out->cache_data.n_outs_used++;
        // mirror it in the cache
        if (PVT(a_ledger)->cached) {
            size_t l_tx_size = dap_chain_datum_tx_get_size(l_prev_item_out->tx);
            size_t l_tx_cache_sz = l_tx_size + sizeof(l_prev_item_out->cache_data);
            byte_t *l_tx_cache = DAP_NEW_Z_SIZE(byte_t, l_tx_cache_sz);
            memcpy(l_tx_cache, &l_prev_item_out->cache_data, sizeof(l_prev_item_out->cache_data));
            memcpy(l_tx_cache + sizeof(l_prev_item_out->cache_data), l_prev_item_out->tx, l_tx_size);
            char *l_tx_i_hash = dap_chain_hash_fast_to_str_new(&l_prev_item_out->tx_hash_fast);
            l_cache_used_outs[i] = (dap_store_obj_t) {
                    .key        = l_tx_i_hash,
                    .value      = l_tx_cache,
                    .value_len  = l_tx_cache_sz,
                    .group      = l_ledger_cache_group,
                    .type       = DAP_DB$K_OPTYPE_ADD
            };
            l_cache_used_outs[i].timestamp = dap_nanotime_now();
        }

        // mark previous transactions as used with the extra timestamp
        if(l_prev_item_out->cache_data.n_outs_used == l_prev_item_out->cache_data.n_outs)
            l_prev_item_out->cache_data.ts_spent = a_tx->header.ts_created;

        // go to next previous transaction
        l_list_tmp = dap_list_next(l_list_tmp);
    }


    //Update balance : raise
    bool l_multichannel = false;
    bool l_cross_network = false;
    for (dap_list_t *l_tx_out = l_list_tx_out; l_tx_out; l_tx_out = dap_list_next(l_tx_out)) {
        if (!l_tx_out->data) {
            debug_if(s_debug_more, L_WARNING, "Can't detect tx ticker or matching output, can't append balances cache");
            continue;
        }
        dap_chain_tx_item_type_t l_type = *(uint8_t *)l_tx_out->data;
        if (l_type == TX_ITEM_TYPE_OUT_COND) {
            // Update service items if any
            dap_chain_tx_out_cond_t *l_cond = (dap_chain_tx_out_cond_t *)l_tx_out->data;
            dap_chain_ledger_verificator_t *l_verificator;
            int l_tmp = l_cond->header.subtype;
            pthread_rwlock_rdlock(&s_verificators_rwlock);
            HASH_FIND_INT(s_verificators, &l_tmp, l_verificator);
            pthread_rwlock_unlock(&s_verificators_rwlock);
            if (l_verificator && l_verificator->callback_added)
                l_verificator->callback_added(a_ledger, a_tx, NULL);
            continue;   // balance raise will be with next conditional transaction
        }

        dap_chain_addr_t *l_addr = NULL;
        uint256_t l_value = {};
        switch (l_type) {
        case TX_ITEM_TYPE_OUT: {
            dap_chain_tx_out_t *l_out_item_256 = (dap_chain_tx_out_t *)l_tx_out->data;
            l_addr = &l_out_item_256->addr;
            l_value = l_out_item_256->header.value;
            l_cur_token_ticker = l_main_token_ticker;
        } break;
        case TX_ITEM_TYPE_OUT_OLD: {
            dap_chain_tx_out_old_t *l_out_item = (dap_chain_tx_out_old_t *)l_tx_out->data;
            l_addr = &l_out_item->addr;
            l_value = GET_256_FROM_64(l_out_item->header.value);
            l_cur_token_ticker = l_main_token_ticker;
        } break;
        case TX_ITEM_TYPE_OUT_EXT: {
            dap_chain_tx_out_ext_t *l_out_item_ext_256 = (dap_chain_tx_out_ext_t *)l_tx_out->data;
            l_addr = &l_out_item_ext_256->addr;
            l_value = l_out_item_ext_256->header.value;
            l_cur_token_ticker = l_out_item_ext_256->token;
            l_multichannel = true;
        } break;
        default:
            log_it(L_DEBUG, "Unknown item type %d", l_type);
            break;
        }
        if (!l_addr)
            continue;
        else if (l_addr->net_id.uint64 != a_ledger->net_id.uint64 &&
                 !dap_chain_addr_is_blank(l_addr))
            l_cross_network = true;
        char *l_addr_str = dap_chain_addr_to_str(l_addr);
        dap_ledger_wallet_balance_t *wallet_balance = NULL;
        char *l_wallet_balance_key = dap_strjoin(" ", l_addr_str, l_cur_token_ticker, (char*)NULL);
        if(s_debug_more) {
            char *l_balance = dap_chain_balance_print(l_value);
            log_it(L_DEBUG, "GOT %s to addr: %s", l_balance, l_wallet_balance_key);
            DAP_DELETE(l_balance);
        }
        pthread_rwlock_rdlock(&l_ledger_pvt->balance_accounts_rwlock);
        HASH_FIND_STR(PVT(a_ledger)->balance_accounts, l_wallet_balance_key, wallet_balance);
        pthread_rwlock_unlock(&l_ledger_pvt->balance_accounts_rwlock);
        if (wallet_balance) {
            //if(s_debug_more)
            //    log_it(L_DEBUG, "Balance item is present in cache");
            SUM_256_256(wallet_balance->balance, l_value, &wallet_balance->balance);
            DAP_DELETE (l_wallet_balance_key);
            // Update the cache
            s_balance_cache_update(a_ledger, wallet_balance);
        } else {
            wallet_balance = DAP_NEW_Z(dap_ledger_wallet_balance_t);
            if (!wallet_balance) {
                log_it(L_ERROR, "Memoru allocation error in s_load_cache_gdb_loaded_txs_callback");
                l_ret = -1;
                goto FIN;
            }
            wallet_balance->key = l_wallet_balance_key;
            strcpy(wallet_balance->token_ticker, l_cur_token_ticker);
            SUM_256_256(wallet_balance->balance, l_value, &wallet_balance->balance);
            if(s_debug_more)
                log_it(L_DEBUG, "Create new balance item: %s %s", l_addr_str, l_cur_token_ticker);
            pthread_rwlock_wrlock(&l_ledger_pvt->balance_accounts_rwlock);
            HASH_ADD_KEYPTR(hh, PVT(a_ledger)->balance_accounts, wallet_balance->key,
                            strlen(l_wallet_balance_key), wallet_balance);
            pthread_rwlock_unlock(&l_ledger_pvt->balance_accounts_rwlock);
            // Add it to cache
            s_balance_cache_update(a_ledger, wallet_balance);
        }
        DAP_DELETE (l_addr_str);
    }

    // add transaction to the cache list
    dap_chain_ledger_tx_item_t *l_tx_item = DAP_NEW_Z(dap_chain_ledger_tx_item_t);
    if ( !l_tx_item ) {
        log_it(L_CRITICAL, "Memory allocation error");
        l_ret = -1;
        goto FIN;
    }
    l_tx_item->tx_hash_fast = *a_tx_hash;
    size_t l_tx_size = dap_chain_datum_tx_get_size(a_tx);
    l_tx_item->tx = DAP_DUP_SIZE(a_tx, l_tx_size);
    l_tx_item->cache_data.ts_created = dap_time_now(); // Time of transasction added to ledger
    int l_outs_count = 0;
    dap_list_t *l_list_tmp2 = dap_chain_datum_tx_items_get(a_tx, TX_ITEM_TYPE_OUT_ALL, &l_outs_count);
    l_tx_item->cache_data.n_outs = l_outs_count;
    // TODO: dump the UTXO in debug mode if need

    if(l_list_tmp2)
        dap_list_free(l_list_tmp2);
    dap_stpcpy(l_tx_item->cache_data.token_ticker, l_main_token_ticker);

    l_tx_item->cache_data.multichannel = l_multichannel;
    if(a_safe_call) pthread_rwlock_wrlock(&l_ledger_pvt->ledger_rwlock);
    l_tx_item->ts_added = dap_nanotime_now();
    HASH_ADD_INORDER(hh, l_ledger_pvt->ledger_items, tx_hash_fast, sizeof(dap_chain_hash_fast_t),
                         l_tx_item, s_sort_ledger_tx_item); // tx_hash_fast: name of key field
    if(a_safe_call) pthread_rwlock_unlock(&l_ledger_pvt->ledger_rwlock);
    // Callable callback
    dap_list_t *l_notifier;
    DL_FOREACH(PVT(a_ledger)->tx_add_notifiers, l_notifier) {
        dap_chain_ledger_tx_notifier_t *l_notify = (dap_chain_ledger_tx_notifier_t*)l_notifier->data;
        l_notify->callback(l_notify->arg, a_ledger, l_tx_item->tx);
    }
    if (l_cross_network) {
        dap_list_t *l_notifier;
        DL_FOREACH(PVT(a_ledger)->bridged_tx_notificators, l_notifier) {
            dap_chain_ledger_bridged_tx_notificator_t *l_notify = l_notifier->data;
            l_notify->callback(a_ledger, a_tx, a_tx_hash, l_notify->arg);
        }
    }
    // Count TPS
    clock_gettime(CLOCK_REALTIME, &l_ledger_pvt->tps_end_time);
    l_ledger_pvt->tps_count++;
    if (PVT(a_ledger)->cached) {
        // Add it to cache
        size_t l_tx_cache_sz = l_tx_size + sizeof(l_tx_item->cache_data);
        uint8_t *l_tx_cache = DAP_NEW_STACK_SIZE(uint8_t, l_tx_cache_sz);
        memcpy(l_tx_cache, &l_tx_item->cache_data, sizeof(l_tx_item->cache_data));
        memcpy(l_tx_cache + sizeof(l_tx_item->cache_data), a_tx, l_tx_size);
        l_cache_used_outs[0] = (dap_store_obj_t) {
                .key        = l_tx_hash_str,
                .value      = l_tx_cache,
                .value_len  = l_tx_cache_sz,
                .group      = l_ledger_cache_group,
                .type       = DAP_DB$K_OPTYPE_ADD
        };
        l_cache_used_outs[0].timestamp = dap_nanotime_now();
        // Apply it with single DB transaction
        if (dap_global_db_set_raw(l_cache_used_outs, l_outs_used + 1, NULL, NULL))
            debug_if(s_debug_more, L_WARNING, "Ledger cache mismatch");
    }
    if (!a_from_threshold)
        s_threshold_txs_proc(a_ledger);
FIN:
    if (l_list_bound_items)
        dap_list_free_full(l_list_bound_items, NULL);
    if (l_list_tx_out)
        dap_list_free(l_list_tx_out);
    DAP_DEL_Z(l_main_token_ticker);
    if (PVT(a_ledger)->cached) {
        for (size_t i = 1; i <= l_outs_used; i++) {
            DAP_DEL_Z(l_cache_used_outs[i].key);
            DAP_DEL_Z(l_cache_used_outs[i].value);
        }
        DAP_DELETE(l_cache_used_outs);
        DAP_DELETE(l_ledger_cache_group);
    }
    return l_ret;
}

static bool s_ledger_tps_callback(void *a_arg)
{
    dap_ledger_private_t *l_ledger_pvt = (dap_ledger_private_t *)a_arg;
    if (l_ledger_pvt->tps_current_time.tv_sec != l_ledger_pvt->tps_end_time.tv_sec ||
            l_ledger_pvt->tps_current_time.tv_nsec != l_ledger_pvt->tps_end_time.tv_nsec) {
        l_ledger_pvt->tps_current_time.tv_sec = l_ledger_pvt->tps_end_time.tv_sec;
        l_ledger_pvt->tps_current_time.tv_nsec = l_ledger_pvt->tps_end_time.tv_nsec;
        return true;
    }
    l_ledger_pvt->tps_timer = NULL;
    return false;
}

int dap_chain_ledger_tx_load(dap_ledger_t *a_ledger, dap_chain_datum_tx_t *a_tx, dap_chain_hash_fast_t *a_tx_hash)
{
    if (PVT(a_ledger)->load_mode) {
        if (PVT(a_ledger)->cache_tx_check_callback)
            PVT(a_ledger)->cache_tx_check_callback(a_tx_hash);
        dap_chain_ledger_tx_item_t *l_tx_item;
        unsigned l_hash_value;
        HASH_VALUE(a_tx_hash, sizeof(dap_chain_hash_fast_t), l_hash_value);
        pthread_rwlock_rdlock(&PVT(a_ledger)->ledger_rwlock);
        HASH_FIND_BYHASHVALUE(hh, PVT(a_ledger)->ledger_items, a_tx_hash, sizeof(dap_chain_hash_fast_t), l_hash_value, l_tx_item);
        if (l_tx_item) {
            pthread_rwlock_unlock(&PVT(a_ledger)->ledger_rwlock);
            return DAP_CHAIN_LEDGER_TX_ALREADY_CACHED;
        }
        HASH_FIND_BYHASHVALUE(hh, PVT(a_ledger)->threshold_txs, a_tx_hash, sizeof(dap_chain_hash_fast_t), l_hash_value, l_tx_item);
        if (l_tx_item) {
            pthread_rwlock_unlock(&PVT(a_ledger)->ledger_rwlock);
            return DAP_CHAIN_CS_VERIFY_CODE_TX_NO_PREVIOUS;
        }
    }
    return dap_chain_ledger_tx_add(a_ledger, a_tx, a_tx_hash, false);
}

/**
 * Delete all transactions from the cache
 */
void dap_chain_ledger_purge(dap_ledger_t *a_ledger, bool a_preserve_db)
{
    dap_ledger_private_t *l_ledger_pvt = PVT(a_ledger);
    pthread_rwlock_wrlock(&l_ledger_pvt->ledger_rwlock);
    pthread_rwlock_wrlock(&l_ledger_pvt->tokens_rwlock);
    pthread_rwlock_wrlock(&l_ledger_pvt->threshold_emissions_rwlock);
    pthread_rwlock_wrlock(&l_ledger_pvt->threshold_txs_rwlock);
    pthread_rwlock_wrlock(&l_ledger_pvt->balance_accounts_rwlock);
    pthread_rwlock_wrlock(&l_ledger_pvt->stake_lock_rwlock);

    /* Delete regular transactions */
    dap_chain_ledger_tx_item_t *l_item_current, *l_item_tmp;
    char *l_gdb_group;
    HASH_ITER(hh, l_ledger_pvt->ledger_items , l_item_current, l_item_tmp) {
        HASH_DEL(l_ledger_pvt->ledger_items, l_item_current);
        DAP_DELETE(l_item_current->tx);
        DAP_DEL_Z(l_item_current);
    }
    if (!a_preserve_db) {
        l_gdb_group = dap_chain_ledger_get_gdb_group(a_ledger, DAP_CHAIN_LEDGER_TXS_STR);
        dap_global_db_del(l_gdb_group, NULL, NULL, NULL);
        DAP_DELETE(l_gdb_group);
    }

    if (!a_preserve_db) {
        l_gdb_group = dap_chain_ledger_get_gdb_group(a_ledger, DAP_CHAIN_LEDGER_SPENT_TXS_STR);
        dap_global_db_del(l_gdb_group, NULL, NULL, NULL);
        DAP_DELETE(l_gdb_group);
    }

    /* Delete balances */
    dap_ledger_wallet_balance_t *l_balance_current, *l_balance_tmp;
    HASH_ITER(hh, l_ledger_pvt->balance_accounts, l_balance_current, l_balance_tmp) {
        HASH_DEL(l_ledger_pvt->balance_accounts, l_balance_current);
        DAP_DELETE(l_balance_current->key);
        DAP_DELETE(l_balance_current);
    }
    if (!a_preserve_db) {
        l_gdb_group = dap_chain_ledger_get_gdb_group(a_ledger, DAP_CHAIN_LEDGER_BALANCES_STR);
        dap_global_db_del(l_gdb_group, NULL, NULL, NULL);
        DAP_DELETE(l_gdb_group);
    }

    /* Delete tokens and their emissions */
    dap_chain_ledger_token_item_t *l_token_current, *l_token_tmp;
    dap_chain_ledger_token_emission_item_t *l_emission_current, *l_emission_tmp;
    HASH_ITER(hh, l_ledger_pvt->tokens, l_token_current, l_token_tmp) {
        HASH_DEL(l_ledger_pvt->tokens, l_token_current);
        pthread_rwlock_wrlock(&l_token_current->token_emissions_rwlock);
        HASH_ITER(hh, l_token_current->token_emissions, l_emission_current, l_emission_tmp) {
            HASH_DEL(l_token_current->token_emissions, l_emission_current);
            DAP_DELETE(l_emission_current->datum_token_emission);
            DAP_DEL_Z(l_emission_current);
        }
        pthread_rwlock_unlock(&l_token_current->token_emissions_rwlock);
        DAP_DELETE(l_token_current->datum_token);
        DAP_DELETE(l_token_current->auth_pkeys);
        DAP_DELETE(l_token_current->auth_pkeys_hash);
        DAP_DEL_Z(l_token_current->tx_recv_allow);
        DAP_DEL_Z(l_token_current->tx_recv_block);
        DAP_DEL_Z(l_token_current->tx_send_allow);
        DAP_DEL_Z(l_token_current->tx_send_block);
        pthread_rwlock_destroy(&l_token_current->token_emissions_rwlock);
        DAP_DELETE(l_token_current);
    }
    if (!a_preserve_db) {
        l_gdb_group = dap_chain_ledger_get_gdb_group(a_ledger, DAP_CHAIN_LEDGER_TOKENS_STR);
        dap_global_db_del(l_gdb_group, NULL, NULL, NULL);
        DAP_DELETE(l_gdb_group);
        l_gdb_group = dap_chain_ledger_get_gdb_group(a_ledger, DAP_CHAIN_LEDGER_EMISSIONS_STR);
        dap_global_db_del(l_gdb_group, NULL, NULL, NULL);
        DAP_DELETE(l_gdb_group);
    }

    /* Delete stake-lock items */
    dap_chain_ledger_stake_lock_item_t *l_stake_item_current, *l_stake_item_tmp;
    HASH_ITER(hh, l_ledger_pvt->emissions_for_stake_lock, l_stake_item_current, l_stake_item_tmp) {
        HASH_DEL(l_ledger_pvt->emissions_for_stake_lock, l_stake_item_current);
        DAP_DELETE(l_stake_item_current);
    }
    if (!a_preserve_db) {
        l_gdb_group = dap_chain_ledger_get_gdb_group(a_ledger, DAP_CHAIN_LEDGER_STAKE_LOCK_STR);
        dap_global_db_del(l_gdb_group, NULL, NULL, NULL);
        DAP_DELETE(l_gdb_group);
    }

    /* Delete threshold emissions */
    HASH_ITER(hh, l_ledger_pvt->threshold_emissions, l_emission_current, l_emission_tmp) {
        HASH_DEL(l_ledger_pvt->threshold_emissions, l_emission_current);
        DAP_DELETE(l_emission_current->datum_token_emission);
        DAP_DEL_Z(l_emission_current);
    }
    /* Delete threshold transactions */
    HASH_ITER(hh, l_ledger_pvt->threshold_txs, l_item_current, l_item_tmp) {
        HASH_DEL(l_ledger_pvt->threshold_txs, l_item_current);
        DAP_DELETE(l_item_current->tx);
        DAP_DEL_Z(l_item_current);
    }

    l_ledger_pvt->ledger_items         = NULL;
    l_ledger_pvt->balance_accounts     = NULL;
    l_ledger_pvt->tokens               = NULL;
    l_ledger_pvt->threshold_emissions  = NULL;
    l_ledger_pvt->threshold_txs        = NULL;

    pthread_rwlock_unlock(&l_ledger_pvt->ledger_rwlock);
    pthread_rwlock_unlock(&l_ledger_pvt->tokens_rwlock);
    pthread_rwlock_unlock(&l_ledger_pvt->threshold_emissions_rwlock);
    pthread_rwlock_unlock(&l_ledger_pvt->threshold_txs_rwlock);
    pthread_rwlock_unlock(&l_ledger_pvt->balance_accounts_rwlock);
    pthread_rwlock_unlock(&l_ledger_pvt->stake_lock_rwlock);

    l_ledger_pvt->load_end = false;
}

/**
 * Return number transactions from the cache
 * According to UT_hash_handle size of return value is sizeof(unsigned int)
 */
unsigned dap_chain_ledger_count(dap_ledger_t *a_ledger)
{
    pthread_rwlock_rdlock(&PVT(a_ledger)->ledger_rwlock);
    unsigned long ret = HASH_COUNT(PVT(a_ledger)->ledger_items);
    pthread_rwlock_unlock(&PVT(a_ledger)->ledger_rwlock);
    return ret;
}

/**
 * @brief dap_chain_ledger_count_from_to
 * @param a_ledger
 * @param a_ts_from
 * @param a_ts_to
 * @return
 */
uint64_t dap_chain_ledger_count_from_to(dap_ledger_t * a_ledger, dap_time_t a_ts_from, dap_time_t a_ts_to)
{
    uint64_t l_ret = 0;
    dap_ledger_private_t *l_ledger_pvt = PVT(a_ledger);
    dap_chain_ledger_tx_item_t *l_iter_current, *l_item_tmp;
    pthread_rwlock_rdlock(&l_ledger_pvt->ledger_rwlock);
    if ( a_ts_from && a_ts_to) {
        HASH_ITER(hh, l_ledger_pvt->ledger_items , l_iter_current, l_item_tmp){
            if ( l_iter_current->cache_data.ts_created >= a_ts_from && l_iter_current->cache_data.ts_created <= a_ts_to )
            l_ret++;
        }
    } else if ( a_ts_to ){
        HASH_ITER(hh, l_ledger_pvt->ledger_items , l_iter_current, l_item_tmp){
            if ( l_iter_current->cache_data.ts_created <= a_ts_to )
            l_ret++;
        }
    } else if ( a_ts_from ){
        HASH_ITER(hh, l_ledger_pvt->ledger_items , l_iter_current, l_item_tmp){
            if ( l_iter_current->cache_data.ts_created >= a_ts_from )
            l_ret++;
        }
    }else {
        HASH_ITER(hh, l_ledger_pvt->ledger_items , l_iter_current, l_item_tmp){
            l_ret++;
        }
    }

    pthread_rwlock_unlock(&l_ledger_pvt->ledger_rwlock);
    return l_ret;
}

size_t dap_chain_ledger_count_tps(dap_ledger_t *a_ledger, struct timespec *a_ts_from, struct timespec *a_ts_to)
{
    if (!a_ledger)
        return 0;
    dap_ledger_private_t *l_ledger_pvt = PVT(a_ledger);
    if (a_ts_from) {
        a_ts_from->tv_sec = l_ledger_pvt->tps_start_time.tv_sec;
        a_ts_from->tv_nsec = l_ledger_pvt->tps_start_time.tv_nsec;
    }
    if (a_ts_to) {
        a_ts_to->tv_sec = l_ledger_pvt->tps_end_time.tv_sec;
        a_ts_to->tv_nsec = l_ledger_pvt->tps_end_time.tv_nsec;
    }
    return l_ledger_pvt->tps_count;
}

/**
 * Check whether used 'out' items
 */
bool dap_chain_ledger_tx_hash_is_used_out_item(dap_ledger_t *a_ledger, dap_chain_hash_fast_t *a_tx_hash, int a_idx_out, dap_hash_fast_t *a_out_spender)
{
    dap_chain_ledger_tx_item_t *l_item_out = NULL;
    /*dap_chain_datum_tx_t *l_tx =*/ s_find_datum_tx_by_hash(a_ledger, a_tx_hash, &l_item_out, false);
    return l_item_out ? s_ledger_tx_hash_is_used_out_item(l_item_out, a_idx_out, a_out_spender) : true;
}

/**
 * Calculate balance of addr
 *
 */
uint256_t dap_chain_ledger_calc_balance(dap_ledger_t *a_ledger, const dap_chain_addr_t *a_addr,
                                        const char *a_token_ticker)
{
    uint256_t l_ret = uint256_0;

    dap_ledger_wallet_balance_t *l_balance_item = NULL;// ,* l_balance_item_tmp = NULL;
    char *l_addr = dap_chain_addr_to_str(a_addr);
    char *l_wallet_balance_key = dap_strjoin(" ", l_addr, a_token_ticker, (char*)NULL);
    pthread_rwlock_rdlock(&PVT(a_ledger)->balance_accounts_rwlock);
    HASH_FIND_STR(PVT(a_ledger)->balance_accounts, l_wallet_balance_key, l_balance_item);
    pthread_rwlock_unlock(&PVT(a_ledger)->balance_accounts_rwlock);
    if (l_balance_item) {
        if(s_debug_more) {
            char *l_balance = dap_chain_balance_print(l_balance_item->balance);
            log_it(L_INFO, "Found address in cache with balance %s", l_balance);
            DAP_DELETE(l_balance);
        }
        l_ret = l_balance_item->balance;
    } else {
        if (s_debug_more)
            log_it (L_WARNING, "Balance item %s not found", l_wallet_balance_key);
    }
    DAP_DELETE(l_addr);
    DAP_DELETE(l_wallet_balance_key);
    return l_ret;
}

uint256_t dap_chain_ledger_calc_balance_full(dap_ledger_t *a_ledger, const dap_chain_addr_t *a_addr,
                                             const char *a_token_ticker)
{
    uint256_t balance = uint256_0;

    if(!a_addr || dap_chain_addr_check_sum(a_addr))
        return balance;

    dap_ledger_private_t *l_ledger_pvt = PVT(a_ledger);
    dap_chain_ledger_tx_item_t *l_iter_current, *l_item_tmp;
    pthread_rwlock_rdlock(&l_ledger_pvt->ledger_rwlock);
    HASH_ITER(hh, l_ledger_pvt->ledger_items , l_iter_current, l_item_tmp)
    {
        dap_chain_datum_tx_t *l_cur_tx = l_iter_current->tx;

        //        dap_chain_hash_fast_t *l_cur_tx_hash = &l_iter_current->tx_hash_fast;
        //        int l_n_outs_used = l_iter_current->n_outs_used; // number of used 'out' items

        // Get 'out' items from transaction
        int l_out_item_count = 0;
        dap_list_t *l_list_out_items = dap_chain_datum_tx_items_get(l_cur_tx, TX_ITEM_TYPE_OUT_ALL, &l_out_item_count);
        if(l_out_item_count >= MAX_OUT_ITEMS) {
            if(s_debug_more)
                log_it(L_ERROR, "Too many 'out' items=%d in transaction (max=%d)", l_out_item_count, MAX_OUT_ITEMS);
            if (l_out_item_count >= MAX_OUT_ITEMS){
                // uint128_t l_ret;
                uint256_t l_ret = uint256_0;
                memset(&l_ret,0,sizeof(l_ret));
                return l_ret;
            }
        }
        int l_out_idx_tmp = 0;
        for (dap_list_t *l_list_tmp = l_list_out_items; l_list_tmp; l_list_tmp = dap_list_next(l_list_tmp), l_out_idx_tmp++) {
            assert(l_list_tmp->data);
            dap_chain_tx_item_type_t l_type = *(uint8_t *)l_list_tmp->data;
            if (l_type == TX_ITEM_TYPE_OUT_COND_OLD || (l_type == TX_ITEM_TYPE_OUT_COND)) {
                continue;
            }
            if (l_type == TX_ITEM_TYPE_OUT_OLD) {
                const dap_chain_tx_out_old_t *l_tx_out = (const dap_chain_tx_out_old_t*) l_list_tmp->data;
                // Check for token name
                if (!strcmp(a_token_ticker, l_iter_current->cache_data.token_ticker))
                {   // if transaction has the out item with requested addr
                    if (!memcmp(a_addr, &l_tx_out->addr, sizeof(dap_chain_addr_t))) {
                        // if 'out' item not used & transaction is valid
                        if(!s_ledger_tx_hash_is_used_out_item(l_iter_current, l_out_idx_tmp, NULL) &&
                                dap_chain_datum_tx_verify_sign(l_cur_tx)) {
                            // uint128_t l_add = dap_chain_uint128_from(l_tx_out->header.value);
                            // balance = dap_uint128_add(balance, l_add);
                            uint256_t l_add = dap_chain_uint256_from(l_tx_out->header.value);
                            SUM_256_256(balance, l_add, &balance);
                        }
                    }
                }
            }
            if (l_type == TX_ITEM_TYPE_OUT) { // 256
                const dap_chain_tx_out_t *l_tx_out = (const dap_chain_tx_out_t*) l_list_tmp->data;
                // const dap_chain_tx_out_old_t *l_tx_out = (const dap_chain_tx_out_old_t*) l_list_tmp->data;
                // Check for token name
                if (!strcmp(a_token_ticker, l_iter_current->cache_data.token_ticker))
                {   // if transaction has the out item with requested addr
                    if (!memcmp(a_addr, &l_tx_out->addr, sizeof(dap_chain_addr_t))) {
                        // if 'out' item not used & transaction is valid
                        if(!s_ledger_tx_hash_is_used_out_item(l_iter_current, l_out_idx_tmp, NULL) &&
                                dap_chain_datum_tx_verify_sign(l_cur_tx)) {
                            SUM_256_256(balance, l_tx_out->header.value, &balance);
                        }
                    }
                }
            }
            if (l_type == TX_ITEM_TYPE_OUT_EXT) { // 256
                const dap_chain_tx_out_ext_t *l_tx_out = (const dap_chain_tx_out_ext_t*) l_list_tmp->data;
                // const dap_chain_tx_out_ext_t *l_tx_out = (const dap_chain_tx_out_ext_t*) l_list_tmp->data;
                // Check for token name
                if (!strcmp(a_token_ticker, l_tx_out->token))
                {   // if transaction has the out item with requested addr
                    if (!memcmp(a_addr, &l_tx_out->addr, sizeof(dap_chain_addr_t))) {
                        // if 'out' item not used & transaction is valid
                        if(!s_ledger_tx_hash_is_used_out_item(l_iter_current, l_out_idx_tmp, NULL) &&
                                dap_chain_datum_tx_verify_sign(l_cur_tx)) {
                            SUM_256_256(balance, l_tx_out->header.value, &balance);
                        }
                    }
                }
            }
        }
        dap_list_free(l_list_out_items);
    }
    pthread_rwlock_unlock(&l_ledger_pvt->ledger_rwlock);
    return balance;
}

/**
 * Get the transaction in the cache by the addr in out item
 *
 * a_public_key[in] public key that signed the transaction
 * a_public_key_size[in] public key size
 * a_tx_first_hash [in/out] hash of the initial transaction/ found transaction, if 0 start from the beginning
 */
static dap_chain_ledger_tx_item_t* tx_item_find_by_addr(dap_ledger_t *a_ledger, const dap_chain_addr_t *a_addr,
                                                        const char * a_token, dap_chain_hash_fast_t *a_tx_first_hash)
{
    if(!a_addr || !a_tx_first_hash)
        return NULL;
    dap_ledger_private_t *l_ledger_pvt = PVT(a_ledger);
    bool is_tx_found = false;
    bool is_null_hash = dap_hash_fast_is_blank(a_tx_first_hash);
    bool is_search_enable = is_null_hash;
    dap_chain_ledger_tx_item_t *l_iter_current, *l_item_tmp;
    pthread_rwlock_rdlock(&l_ledger_pvt->ledger_rwlock);
    HASH_ITER(hh, l_ledger_pvt->ledger_items , l_iter_current, l_item_tmp)
    {
        // If a_token is setup we check if its not our token - miss it
        if (a_token && *l_iter_current->cache_data.token_ticker &&
                dap_strcmp(l_iter_current->cache_data.token_ticker, a_token) &&
                !l_iter_current->cache_data.multichannel)
            continue;
        // Now work with it
        dap_chain_datum_tx_t *l_tx = l_iter_current->tx;
        dap_chain_hash_fast_t *l_tx_hash = &l_iter_current->tx_hash_fast;
        // start searching from the next hash after a_tx_first_hash
        if(!is_search_enable) {
            if(dap_hash_fast_compare(l_tx_hash, a_tx_first_hash))
                is_search_enable = true;
            continue;
        }
        // Get 'out' items from transaction
        dap_list_t *l_list_out_items = dap_chain_datum_tx_items_get(l_tx, TX_ITEM_TYPE_OUT_ALL, NULL);
        for(dap_list_t *l_list_tmp = l_list_out_items; l_list_tmp; l_list_tmp = dap_list_next(l_list_tmp)) {
            assert(l_list_tmp->data);
            dap_chain_tx_item_type_t l_type = *(uint8_t *)l_list_tmp->data;
            if (l_type == TX_ITEM_TYPE_OUT_COND || l_type == TX_ITEM_TYPE_OUT_COND_OLD) {
                continue;
            }
            if (l_type == TX_ITEM_TYPE_OUT) {
                const dap_chain_tx_out_t *l_tx_out = (const dap_chain_tx_out_t *)l_list_tmp->data;
                // if transaction has the out item with requested addr
                if(!memcmp(a_addr, &l_tx_out->addr, sizeof(dap_chain_addr_t))) {
                    memcpy(a_tx_first_hash, l_tx_hash, sizeof(dap_chain_hash_fast_t));
                    is_tx_found = true;
                    break;
                }
            }
            if (l_type == TX_ITEM_TYPE_OUT_OLD) {
                const dap_chain_tx_out_old_t *l_tx_out = (const dap_chain_tx_out_old_t *)l_list_tmp->data;
                // if transaction has the out item with requested addr
                if(!memcmp(a_addr, &l_tx_out->addr, sizeof(dap_chain_addr_t))) {
                    memcpy(a_tx_first_hash, l_tx_hash, sizeof(dap_chain_hash_fast_t));
                    is_tx_found = true;
                    break;
                }
            }
            if (l_type == TX_ITEM_TYPE_OUT_EXT) {
                const dap_chain_tx_out_ext_t *l_tx_out_ext = (const dap_chain_tx_out_ext_t *)l_list_tmp->data;
                // If a_token is setup we check if its not our token - miss it
                if (a_token && dap_strcmp(l_tx_out_ext->token, a_token)) {
                    continue;
                }                // if transaction has the out item with requested addr
                if(!memcmp(a_addr, &l_tx_out_ext->addr, sizeof(dap_chain_addr_t))) {
                    memcpy(a_tx_first_hash, l_tx_hash, sizeof(dap_chain_hash_fast_t));
                    is_tx_found = true;
                    break;
                }
            }
        }
        dap_list_free(l_list_out_items);
        // already found transaction
        if(is_tx_found)
            break;

    }
    pthread_rwlock_unlock(&l_ledger_pvt->ledger_rwlock);
    if(is_tx_found)
        return l_iter_current;
    else
        return NULL;
}

/**
 * @brief dap_chain_ledger_tx_find_by_addr
 * @param a_addr
 * @param a_tx_first_hash
 * @return
 */
 dap_chain_datum_tx_t* dap_chain_ledger_tx_find_by_addr(dap_ledger_t *a_ledger , const char * a_token ,
         const dap_chain_addr_t *a_addr, dap_chain_hash_fast_t *a_tx_first_hash)
{
    dap_chain_ledger_tx_item_t* l_tx_item = tx_item_find_by_addr(a_ledger, a_addr, a_token, a_tx_first_hash);
    return (l_tx_item) ? l_tx_item->tx : NULL;
}

bool dap_chain_mempool_find_addr_ledger(dap_ledger_t* a_ledger, dap_chain_hash_fast_t* a_tx_prev_hash, dap_chain_addr_t *a_addr)
{
    dap_chain_datum_tx_t *l_tx;
    l_tx = dap_chain_ledger_tx_find_by_hash (a_ledger,a_tx_prev_hash);
    dap_list_t *l_list_out_items = dap_chain_datum_tx_items_get(l_tx, TX_ITEM_TYPE_OUT_ALL, NULL), *l_item;
    if(!l_list_out_items)
        return false;
    bool l_ret = false;
    DL_FOREACH(l_list_out_items, l_item) {
        //assert(l_list_out->data);
        dap_chain_addr_t *l_dst_addr = NULL;
        dap_chain_tx_item_type_t l_type = *(uint8_t*)l_item->data;
        switch (l_type) {
        case TX_ITEM_TYPE_OUT:
            l_dst_addr = &((dap_chain_tx_out_t*)l_item->data)->addr;
            break;
        case TX_ITEM_TYPE_OUT_EXT:
            l_dst_addr = &((dap_chain_tx_out_ext_t*)l_item->data)->addr;
            break;
        case TX_ITEM_TYPE_OUT_OLD:
            l_dst_addr = &((dap_chain_tx_out_old_t*)l_item->data)->addr;
        default:
            break;
        }
        if(l_dst_addr && !memcmp(l_dst_addr, a_addr, sizeof(dap_chain_addr_t))) {
            l_ret = true;
            break;
        }
    }
    dap_list_free(l_list_out_items);
    return l_ret;
}



/**
 * Get the transaction in the cache by the public key that signed the transaction,
 * starting from the next hash after a_tx_first_hash
 *
 * a_public_key[in] public key that signed the transaction
 * a_public_key_size[in] public key size
 * a_tx_first_hash [in/out] hash of the initial transaction/ found transaction, if 0 start from the beginning
 */
const dap_chain_datum_tx_t* dap_chain_ledger_tx_find_by_pkey(dap_ledger_t *a_ledger,
        char *a_public_key, size_t a_public_key_size, dap_chain_hash_fast_t *a_tx_first_hash)
{
    if(!a_public_key || !a_tx_first_hash)
        return NULL;
    dap_ledger_private_t *l_ledger_pvt = PVT(a_ledger);
    dap_chain_datum_tx_t *l_cur_tx = NULL;
    bool is_null_hash = dap_hash_fast_is_blank(a_tx_first_hash);
    bool is_search_enable = is_null_hash;
    dap_chain_ledger_tx_item_t *l_iter_current, *l_item_tmp;
    pthread_rwlock_rdlock(&l_ledger_pvt->ledger_rwlock);
    HASH_ITER(hh, l_ledger_pvt->ledger_items , l_iter_current, l_item_tmp) {
        dap_chain_datum_tx_t *l_tx_tmp = l_iter_current->tx;
        dap_chain_hash_fast_t *l_tx_hash_tmp = &l_iter_current->tx_hash_fast;
        // start searching from the next hash after a_tx_first_hash
        if(!is_search_enable) {
            if(dap_hash_fast_compare(l_tx_hash_tmp, a_tx_first_hash))
                is_search_enable = true;
            continue;
        }
        // Get sign item from transaction
        dap_chain_tx_sig_t *l_tx_sig = (dap_chain_tx_sig_t*) dap_chain_datum_tx_item_get(l_tx_tmp, NULL,
                TX_ITEM_TYPE_SIG, NULL);
        // Get dap_sign_t from item
        dap_sign_t *l_sig = dap_chain_datum_tx_item_sign_get_sig(l_tx_sig);
        if(l_sig) {
            // compare public key in transaction with a_public_key
            if(a_public_key_size == l_sig->header.sign_pkey_size &&
                    !memcmp(a_public_key, l_sig->pkey_n_sign, a_public_key_size)) {
                l_cur_tx = l_tx_tmp;
                memcpy(a_tx_first_hash, l_tx_hash_tmp, sizeof(dap_chain_hash_fast_t));
                break;
            }
        }
    }
    pthread_rwlock_unlock(&l_ledger_pvt->ledger_rwlock);
    return l_cur_tx;
}

/**
 * @brief Get all transactions from the cache with the out_cond item
 * @param a_ledger
 * @param a_srv_uid
 * @return
 */
dap_list_t* dap_chain_ledger_tx_cache_find_out_cond_all(dap_ledger_t *a_ledger, dap_chain_net_srv_uid_t a_srv_uid)
{
    dap_list_t * l_ret = NULL;
    dap_ledger_private_t *l_ledger_pvt = PVT(a_ledger);
    dap_chain_ledger_tx_item_t *l_iter_current = NULL, *l_item_tmp = NULL;
    HASH_ITER(hh, l_ledger_pvt->ledger_items, l_iter_current, l_item_tmp) {
        dap_chain_datum_tx_t *l_tx = l_iter_current->tx;
        dap_list_t *l_list_out_items = dap_chain_datum_tx_items_get(l_tx, TX_ITEM_TYPE_OUT_COND, NULL), *l_out_item;
        DL_FOREACH(l_list_out_items, l_out_item) {
            if (((dap_chain_tx_out_cond_t*)l_out_item->data)->header.srv_uid.uint64 == a_srv_uid.uint64) // is srv uid is same as we're searching for?
                l_ret = dap_list_append(l_ret, l_tx);
        }
        dap_list_free(l_list_out_items);
    }
    return l_ret;
}


/**
 * Get the transaction in the cache with the out_cond item
 *
 * a_addr[in] wallet address, whose owner can use the service
 */
dap_chain_datum_tx_t* dap_chain_ledger_tx_cache_find_out_cond(dap_ledger_t *a_ledger, dap_chain_tx_out_cond_subtype_t a_cond_type,
        dap_chain_hash_fast_t *a_tx_first_hash, dap_chain_tx_out_cond_t **a_out_cond, int *a_out_cond_idx, char *a_token_ticker)
{
    if (!a_tx_first_hash)
        return NULL;
    dap_ledger_private_t *l_ledger_pvt = PVT(a_ledger);
    dap_chain_datum_tx_t *l_cur_tx = NULL;
    bool is_null_hash = dap_hash_fast_is_blank(a_tx_first_hash);
    bool is_search_enable = is_null_hash;
    dap_chain_ledger_tx_item_t *l_iter_current = NULL, *l_item_tmp = NULL;
    dap_chain_tx_out_cond_t *l_tx_out_cond = NULL;
    int l_tx_out_cond_idx = 0;
    pthread_rwlock_rdlock(&l_ledger_pvt->ledger_rwlock);
    HASH_ITER(hh, l_ledger_pvt->ledger_items, l_iter_current, l_item_tmp) {
        dap_chain_datum_tx_t *l_tx_tmp = l_iter_current->tx;
        dap_chain_hash_fast_t *l_tx_hash_tmp = &l_iter_current->tx_hash_fast;
        // start searching from the next hash after a_tx_first_hash
        if(!is_search_enable) {
            if(dap_hash_fast_compare(l_tx_hash_tmp, a_tx_first_hash))
                is_search_enable = true;
            continue;
        }
        // Get out_cond item from transaction
        l_tx_out_cond = dap_chain_datum_tx_out_cond_get(l_tx_tmp, a_cond_type, &l_tx_out_cond_idx);

        if(l_tx_out_cond) {
            l_cur_tx = l_tx_tmp;
            memcpy(a_tx_first_hash, l_tx_hash_tmp, sizeof(dap_chain_hash_fast_t));
            if (a_token_ticker) {
                strcpy(a_token_ticker, l_iter_current->cache_data.token_ticker);
            }
            break;
        }
    }
    pthread_rwlock_unlock(&l_ledger_pvt->ledger_rwlock);
    if (a_out_cond) {
        *a_out_cond = l_tx_out_cond;
    }
    if (a_out_cond_idx) {
        *a_out_cond_idx = l_tx_out_cond_idx;
    }
    return l_cur_tx;
}

/**
 * Get the value from all transactions in the cache with out_cond item
 *
 * a_addr[in] wallet address, whose owner can use the service
 * a_sign [in] signature of a_addr hash for check valid key
 * a_sign_size [in] signature size
 *
 * a_public_key[in] public key that signed the transaction
 * a_public_key_size[in] public key size
 */
uint256_t dap_chain_ledger_tx_cache_get_out_cond_value(dap_ledger_t *a_ledger, dap_chain_tx_out_cond_subtype_t a_cond_type,
                                                       dap_chain_addr_t *a_addr, dap_chain_tx_out_cond_t **tx_out_cond)

{
    uint256_t l_ret_value = {};

    dap_chain_datum_tx_t *l_tx_tmp;
    dap_chain_hash_fast_t l_tx_first_hash = { 0 }; // start hash
    /* size_t l_pub_key_size = a_key_from->pub_key_data_size;
     uint8_t *l_pub_key = dap_enc_key_serialize_pub_key(a_key_from, &l_pub_key_size);*/
    dap_chain_tx_out_cond_t *l_tx_out_cond;
    // Find all transactions
    do {
        l_tx_tmp = dap_chain_ledger_tx_cache_find_out_cond(a_ledger, a_cond_type, &l_tx_first_hash, &l_tx_out_cond, NULL, NULL);
        // Get out_cond item from transaction
        if(l_tx_tmp) {
            UNUSED(a_addr);
            // TODO check relations a_addr with cond_data and public key
            if(l_tx_out_cond) {
                l_ret_value = l_tx_out_cond->header.value;
                if(tx_out_cond)
                    *tx_out_cond = l_tx_out_cond;
            }
        }
    } while(l_tx_tmp);
    return l_ret_value;
}

/**
 * @brief dap_chain_ledger_get_list_tx_outs_with_val
 * @param a_ledger
 * @param a_token_ticker
 * @param a_addr_from
 * @param a_value_need
 * @param a_value_transfer
 * @return list of dap_chain_tx_used_out_item_t
 */
dap_list_t *dap_chain_ledger_get_list_tx_outs_with_val(dap_ledger_t *a_ledger, const char *a_token_ticker, const dap_chain_addr_t *a_addr_from,
                                                       uint256_t a_value_need, uint256_t *a_value_transfer)
{
    dap_list_t *l_list_used_out = NULL; // list of transaction with 'out' items
    dap_chain_hash_fast_t l_tx_cur_hash = { 0 };
    uint256_t l_value_transfer = {};
    while(compare256(l_value_transfer, a_value_need) == -1)
    {
        // Get the transaction in the cache by the addr in out item
        dap_chain_datum_tx_t *l_tx = dap_chain_ledger_tx_find_by_addr(a_ledger, a_token_ticker, a_addr_from,
                                                                             &l_tx_cur_hash);
        if(!l_tx)
            break;
        // Get all item from transaction by type
        dap_list_t *l_list_out_items = dap_chain_datum_tx_items_get(l_tx, TX_ITEM_TYPE_OUT_ALL, NULL);

        uint32_t l_out_idx_tmp = 0; // current index of 'out' item
        for (dap_list_t *l_list_tmp = l_list_out_items; l_list_tmp; l_list_tmp = dap_list_next(l_list_tmp), l_out_idx_tmp++) {
            dap_chain_tx_item_type_t l_type = *(uint8_t *)l_list_tmp->data;
            uint256_t l_value = {};
            switch (l_type) {
                case TX_ITEM_TYPE_OUT_OLD: {
                    dap_chain_tx_out_old_t *l_out = (dap_chain_tx_out_old_t *)l_list_tmp->data;
                    if (!l_out->header.value || memcmp(a_addr_from, &l_out->addr, sizeof(dap_chain_addr_t)))
                        continue;
                    l_value = GET_256_FROM_64(l_out->header.value);
                } break;
                case TX_ITEM_TYPE_OUT: {
                    dap_chain_tx_out_t *l_out = (dap_chain_tx_out_t *)l_list_tmp->data;
                    if (memcmp(a_addr_from, &l_out->addr, sizeof(dap_chain_addr_t)) ||
                            dap_strcmp(dap_chain_ledger_tx_get_token_ticker_by_hash(a_ledger, &l_tx_cur_hash), a_token_ticker) ||
                            IS_ZERO_256(l_out->header.value))
                        continue;
                    l_value = l_out->header.value;
                } break;
                case TX_ITEM_TYPE_OUT_EXT: {
                    dap_chain_tx_out_ext_t *l_out_ext = (dap_chain_tx_out_ext_t *)l_list_tmp->data;
                    if (memcmp(a_addr_from, &l_out_ext->addr, sizeof(dap_chain_addr_t)) ||
                            strcmp((char *)a_token_ticker, l_out_ext->token) ||
                            IS_ZERO_256(l_out_ext->header.value) ) {
                        continue;
                    }
                    l_value = l_out_ext->header.value;
                } break;
                case TX_ITEM_TYPE_OUT_COND_OLD:
                case TX_ITEM_TYPE_OUT_COND:
                default:
                    continue;
            }
            // Check whether used 'out' items
            if (!dap_chain_ledger_tx_hash_is_used_out_item (a_ledger, &l_tx_cur_hash, l_out_idx_tmp, NULL)) {
                dap_chain_tx_used_out_item_t *l_item = DAP_NEW_Z(dap_chain_tx_used_out_item_t);
                if ( !l_item ) {
                    log_it(L_CRITICAL, "Out of memory");
                    if (l_list_used_out)
                        dap_list_free_full(l_list_used_out, NULL);
                    dap_list_free(l_list_out_items);
                    return NULL;
                }
                l_item->tx_hash_fast = l_tx_cur_hash;
                l_item->num_idx_out = l_out_idx_tmp;
                l_item->value = l_value;
                l_list_used_out = dap_list_append(l_list_used_out, l_item);
                SUM_256_256(l_value_transfer, l_item->value, &l_value_transfer);
                // already accumulated the required value, finish the search for 'out' items
                if (compare256(l_value_transfer, a_value_need) != -1) {
                    break;
                }
            }
        }
        dap_list_free(l_list_out_items);
    }

    // nothing to tranfer (not enough funds)
    if(!l_list_used_out || compare256(l_value_transfer, a_value_need) == -1) {
        dap_list_free_full(l_list_used_out, NULL);
        return NULL;
    }

    if (a_value_transfer) {
        *a_value_transfer = l_value_transfer;
    }
    return l_list_used_out;
}

// Add new verificator callback with associated subtype. Returns 1 if callback replaced, -1 error, overwise returns 0
int dap_chain_ledger_verificator_add(dap_chain_tx_out_cond_subtype_t a_subtype, dap_chain_ledger_verificator_callback_t a_callback, dap_chain_ledger_updater_callback_t a_callback_added)
{
    dap_chain_ledger_verificator_t *l_new_verificator;
    int l_tmp = (int)a_subtype;
    pthread_rwlock_rdlock(&s_verificators_rwlock);
    HASH_FIND_INT(s_verificators, &l_tmp, l_new_verificator);
    pthread_rwlock_unlock(&s_verificators_rwlock);
    if (l_new_verificator) {
        l_new_verificator->callback = a_callback;
        return 1;
    }
    l_new_verificator = DAP_NEW(dap_chain_ledger_verificator_t);
    if ( !l_new_verificator ) {
        log_it(L_CRITICAL, "Memory allocation error");
        return -1;
    }
    l_new_verificator->subtype = (int)a_subtype;
    l_new_verificator->callback = a_callback;
    l_new_verificator->callback_added = a_callback_added;
    pthread_rwlock_wrlock(&s_verificators_rwlock);
    HASH_ADD_INT(s_verificators, subtype, l_new_verificator);
    pthread_rwlock_unlock(&s_verificators_rwlock);
    return 0;
}

dap_list_t *dap_chain_ledger_get_txs(dap_ledger_t *a_ledger, size_t a_count, size_t a_page, bool a_reverse, bool a_unspent_only)
{
    dap_ledger_private_t *l_ledger_pvt = PVT(a_ledger);
    pthread_rwlock_rdlock(&PVT(a_ledger)->ledger_rwlock);
    size_t l_offset = a_page < 2 ? 0 : a_count * (a_page - 1);
    if (!l_ledger_pvt->ledger_items || l_offset > HASH_COUNT(l_ledger_pvt->ledger_items)){
        return NULL;
    }
    dap_list_t *l_list = NULL;
    size_t l_counter = 0;
    size_t l_end = l_offset + a_count;
    dap_chain_ledger_tx_item_t *l_item_current, *l_item_tmp;
    HASH_ITER(hh, l_ledger_pvt->ledger_items, l_item_current, l_item_tmp) {
        if (l_counter++ >= l_offset) {
            if (!a_unspent_only || !l_item_current->cache_data.ts_spent)
                l_list = a_reverse
                        ? dap_list_prepend(l_list, l_item_current->tx)
                        : dap_list_append(l_list, l_item_current->tx);
        }
    }
    pthread_rwlock_unlock(&PVT(a_ledger)->ledger_rwlock);
    return l_list;
}

/**
 * @brief dap_chain_ledger_get_list_tx_cond_outs_with_val
 * @param a_ledger
 * @param a_token_ticker
 * @param a_addr_from
 * @param a_subtype
 * @param a_value_need
 * @param a_value_transfer
 * @return
 */
dap_list_t *dap_chain_ledger_get_list_tx_cond_outs_with_val(dap_ledger_t *a_ledger, const char *a_token_ticker,  const dap_chain_addr_t *a_addr_from,
        dap_chain_tx_out_cond_subtype_t a_subtype, uint256_t a_value_need, uint256_t *a_value_transfer)
{
    dap_list_t *l_list_used_out = NULL; // list of transaction with 'out' items
    dap_chain_hash_fast_t l_tx_cur_hash = { 0 };
    uint256_t l_value_transfer = { };
    while(compare256(l_value_transfer, a_value_need) == -1)
    {
        // Get the transaction in the cache by the addr in out item
        dap_chain_datum_tx_t *l_tx = dap_chain_ledger_tx_find_by_addr(a_ledger, a_token_ticker, a_addr_from, &l_tx_cur_hash);
        if(!l_tx)
            break;
        // Get all item from transaction by type
        dap_list_t *l_list_out_cond_items = dap_chain_datum_tx_items_get(l_tx, TX_ITEM_TYPE_OUT_COND, NULL);

        uint32_t l_out_idx_tmp = 0; // current index of 'out' item
        for(dap_list_t *l_list_tmp = l_list_out_cond_items; l_list_tmp; l_list_tmp = dap_list_next(l_list_tmp), l_out_idx_tmp++) {
            dap_chain_tx_item_type_t l_type = *(uint8_t*) l_list_tmp->data;
            uint256_t l_value = { };
            switch (l_type) {
            case TX_ITEM_TYPE_OUT_COND: {
                dap_chain_tx_out_cond_t *l_out_cond = (dap_chain_tx_out_cond_t*) l_list_tmp->data;
                if(IS_ZERO_256(l_out_cond->header.value) || a_subtype != l_out_cond->header.subtype) {
                    continue;
                }
                l_value = l_out_cond->header.value;
            }
                break;
            default:
                continue;
            }
            if (!IS_ZERO_256(l_value)) {
                dap_chain_tx_used_out_item_t *l_item = DAP_NEW_Z(dap_chain_tx_used_out_item_t);
                if ( !l_item ) {
                    if (l_list_used_out)
                        dap_list_free_full(l_list_used_out, NULL);
                    dap_list_free(l_list_out_cond_items);
                    return NULL;
                }
                l_item->tx_hash_fast = l_tx_cur_hash;
                l_item->num_idx_out = l_out_idx_tmp;
                l_item->value = l_value;
                l_list_used_out = dap_list_append(l_list_used_out, l_item);
                SUM_256_256(l_value_transfer, l_item->value, &l_value_transfer);
                // already accumulated the required value, finish the search for 'out' items
                if (compare256(l_value_transfer, a_value_need) != -1) {
                    break;
                }
            }
        }
        dap_list_free(l_list_out_cond_items);
    }

    // nothing to tranfer (not enough funds)
    if(!l_list_used_out || compare256(l_value_transfer, a_value_need) == -1) {
        dap_list_free_full(l_list_used_out, NULL);
        return NULL;
    }

    if (a_value_transfer) {
        *a_value_transfer = l_value_transfer;
    }
    return l_list_used_out;
}

void dap_chain_ledger_tx_add_notify(dap_ledger_t *a_ledger, dap_chain_ledger_tx_add_notify_t a_callback, void *a_arg) {
    if (!a_ledger) {
        log_it(L_ERROR, "NULL ledger passed to dap_chain_ledger_tx_add_notify()");
        return;
    }
    if (!a_callback) {
        log_it(L_ERROR, "NULL callback passed to dap_chain_ledger_tx_add_notify()");
        return;
    }
    dap_chain_ledger_tx_notifier_t *l_notifier = DAP_NEW(dap_chain_ledger_tx_notifier_t);
    if (!l_notifier){
        log_it(L_ERROR, "Can't allocate memory for notifier in dap_chain_ledger_tx_add_notify()");
        return;
    }
    l_notifier->callback = a_callback;
    l_notifier->arg = a_arg;
    PVT(a_ledger)->tx_add_notifiers = dap_list_append(PVT(a_ledger)->tx_add_notifiers, l_notifier);
}

void dap_chain_ledger_bridged_tx_notify_add(dap_ledger_t *a_ledger, dap_chain_ledger_bridged_tx_notify_t a_callback, void *a_arg)
{
    if (!a_ledger || !a_callback)
        return;
    dap_chain_ledger_bridged_tx_notificator_t *l_notifier = DAP_NEW_Z(dap_chain_ledger_bridged_tx_notificator_t);
    if (!l_notifier) {
        log_it(L_ERROR, "Can't allocate memory for notifier in dap_chain_ledger_tx_add_notify()");
        return;
    }
    l_notifier->callback = a_callback;
    l_notifier->arg = a_arg;
    PVT(a_ledger)->bridged_tx_notificators = dap_list_append(PVT(a_ledger)->bridged_tx_notificators , l_notifier);
}

bool dap_chain_ledger_cache_enabled(dap_ledger_t *a_ledger)
{
    return PVT(a_ledger)->cached;
}

void dap_chain_ledger_set_cache_tx_check_callback(dap_ledger_t *a_ledger, dap_chain_ledger_cache_tx_check_callback_t a_callback)
{
    PVT(a_ledger)->cache_tx_check_callback = a_callback;
}<|MERGE_RESOLUTION|>--- conflicted
+++ resolved
@@ -3281,12 +3281,7 @@
             break;      // Not found in ledger
         }
         int l_out_num = 0;
-<<<<<<< HEAD
-        if (!dap_chain_datum_tx_out_cond_get(l_item->tx, a_cond_type, &l_out_num) ||
-            dap_hash_fast_is_blank(&l_item->cache_data.tx_hash_spent_fast[l_out_num]))
-=======
         if (!dap_chain_datum_tx_out_cond_get(l_item->tx, a_cond_type, &l_out_num) || dap_hash_fast_is_blank(&l_item->cache_data.tx_hash_spent_fast[l_out_num]))
->>>>>>> 7c533c65
             break;      // Unused conditional output found, that's what we need
         else {
             l_tx_hash = &l_item->cache_data.tx_hash_spent_fast[l_out_num];
