﻿/*
 * Authors:
 * Dmitriy A. Gearasimov <gerasimov.dmitriy@demlabs.net>
 * Alexander Lysikov <alexander.lysikov@demlabs.net>
 * DeM Labs Inc.   https://demlabs.net
 * DeM Labs Open source community https://github.com/demlabsinc
 * Copyright  (c) 2017-2019
 * All rights reserved.

 This file is part of DAP (Deus Applications Prototypes) the open source project

 DAP (Deus Applicaions Prototypes) is free software: you can redistribute it and/or modify
 it under the terms of the GNU General Public License as published by
 the Free Software Foundation, either version 3 of the License, or
 (at your option) any later version.

 DAP is distributed in the hope that it will be useful,
 but WITHOUT ANY WARRANTY; without even the implied warranty of
 MERCHANTABILITY or FITNESS FOR A PARTICULAR PURPOSE.  See the
 GNU General Public License for more details.

 You should have received a copy of the GNU General Public License
 along with any DAP based project.  If not, see <http://www.gnu.org/licenses/>.
 */

#include "dap_common.h"

#ifdef _WIN32
#include <winsock2.h>
#include <windows.h>
#include <mswsock.h>
#include <ws2tcpip.h>
#include <io.h>
#include <time.h>
#endif

#include "uthash.h"
#include "utlist.h"

#include "dap_chain_common.h"
#include "dap_events.h"
#include "dap_math_ops.h"
#include "dap_list.h"
#include "dap_hash.h"
#include "dap_enc_base58.h"
#include "dap_string.h"
#include "dap_strfuncs.h"
#include "dap_config.h"
#include "dap_cert.h"
#include "dap_timerfd.h"
#include "dap_chain_datum_tx_in_ems.h"
#include "dap_chain_datum_token.h"
#include "dap_global_db.h"
#include "dap_chain_ledger.h"
#include "dap_chain_pvt.h"
#include "json-c/json.h"
#include "json-c/json_object.h"
#include "dap_notify_srv.h"

#define LOG_TAG "dap_chain_ledger"

typedef struct dap_chain_ledger_verificator {
    int subtype;    // hash key
    dap_chain_ledger_verificator_callback_t callback;
    dap_chain_ledger_updater_callback_t callback_added;
    UT_hash_handle hh;
} dap_chain_ledger_verificator_t;

static dap_chain_ledger_verificator_t *s_verificators;
static  pthread_rwlock_t s_verificators_rwlock;

#define MAX_OUT_ITEMS   10

typedef struct dap_chain_ledger_stake_lock_item {
    dap_chain_hash_fast_t	tx_for_stake_lock_hash;
    dap_chain_hash_fast_t	tx_used_out;
    uint256_t ems_value;
    UT_hash_handle hh;
} dap_chain_ledger_stake_lock_item_t;

typedef struct dap_chain_ledger_token_emission_item {
    dap_chain_hash_fast_t datum_token_emission_hash;
    dap_chain_datum_token_emission_t *datum_token_emission;
    size_t datum_token_emission_size;
    dap_chain_hash_fast_t tx_used_out;
    dap_nanotime_t ts_added;
    UT_hash_handle hh;
} dap_chain_ledger_token_emission_item_t;

typedef struct dap_chain_ledger_token_update_item {
    dap_hash_fast_t			update_token_hash;
    dap_chain_datum_token_t	*datum_token_update;
    size_t					datum_token_update_size;
    time_t					updated_time;
    UT_hash_handle hh;
} dap_chain_ledger_token_update_item_t;

typedef struct dap_chain_ledger_token_item {
    uint16_t version;
    char ticker[DAP_CHAIN_TICKER_SIZE_MAX];
    uint16_t type;
    uint16_t subtype;
    dap_chain_datum_token_t * datum_token;
    uint64_t datum_token_size;

    uint256_t total_supply;
    uint256_t current_supply;

    pthread_rwlock_t token_emissions_rwlock;
    dap_chain_ledger_token_emission_item_t * token_emissions;

    pthread_rwlock_t token_ts_updated_rwlock;
    dap_chain_ledger_token_update_item_t * token_ts_updated;
    time_t last_update_token_time;

    // for auth operations
    dap_pkey_t ** auth_pkeys;
    dap_chain_hash_fast_t *auth_pkeys_hash;
    size_t auth_signs_total;
    size_t auth_signs_valid;
    uint16_t           flags;
    dap_chain_addr_t * tx_recv_allow;
    size_t             tx_recv_allow_size;
    dap_chain_addr_t * tx_recv_block;
    size_t             tx_recv_block_size;
    dap_chain_addr_t * tx_send_allow;
    size_t             tx_send_allow_size;
    dap_chain_addr_t * tx_send_block;
    size_t             tx_send_block_size;
    UT_hash_handle hh;
} dap_chain_ledger_token_item_t;

// ledger cache item - one of unspent outputs
typedef struct dap_chain_ledger_tx_item {
    dap_chain_hash_fast_t tx_hash_fast;
    dap_chain_datum_tx_t *tx;
    dap_nanotime_t ts_added;
    struct {
        dap_time_t ts_created;
        uint32_t n_outs;
        uint32_t n_outs_used;
        char token_ticker[DAP_CHAIN_TICKER_SIZE_MAX];
        byte_t padding[6];
        byte_t multichannel;
        byte_t pad[15];
        // TODO dynamically allocates the memory in order not to limit the number of outputs in transaction
        dap_chain_hash_fast_t tx_hash_spent_fast[MAX_OUT_ITEMS]; // spent outs list
    } DAP_ALIGN_PACKED cache_data;
    UT_hash_handle hh;
} dap_chain_ledger_tx_item_t;

typedef struct dap_chain_ledger_tx_spent_item {
    dap_chain_hash_fast_t tx_hash_fast;
    struct {
        dap_time_t spent_time;
        char token_ticker[DAP_CHAIN_TICKER_SIZE_MAX];
        char padding[22];
        dap_chain_hash_fast_t tx_hash_spent_fast; // spent outs list
    } DAP_ALIGN_PACKED cache_data;
    UT_hash_handle hh;
} dap_chain_ledger_tx_spent_item_t;

typedef struct dap_chain_ledger_tokenizer {
    char token_ticker[DAP_CHAIN_TICKER_SIZE_MAX];
    uint256_t sum;
    UT_hash_handle hh;
} dap_chain_ledger_tokenizer_t;

typedef struct dap_chain_ledger_tx_bound {
    dap_chain_hash_fast_t tx_prev_hash;
    dap_chain_datum_tx_t *tx_prev;
    union {
        dap_chain_tx_in_t *tx_cur_in;
        dap_chain_tx_in_cond_t *tx_cur_in_cond;
        dap_chain_tx_in_ems_t *tx_cur_in_ems;
    } in;    
    union {
        dap_chain_tx_out_old_t *tx_prev_out;
        // 256
        dap_chain_tx_out_t *tx_prev_out_256;
        dap_chain_tx_out_ext_t *tx_prev_out_ext_256;
        dap_chain_tx_out_cond_t *tx_prev_out_cond_256;
    } out;
    union {
        dap_chain_ledger_tx_item_t *item_out;
        dap_chain_ledger_token_emission_item_t *item_emission;
        dap_chain_ledger_stake_lock_item_t *stake_lock_item;
    };
} dap_chain_ledger_tx_bound_t;

// in-memory wallet balance
typedef struct dap_ledger_wallet_balance {
    char *key;
    char token_ticker[DAP_CHAIN_TICKER_SIZE_MAX];
    uint256_t balance;
    UT_hash_handle hh;
} dap_ledger_wallet_balance_t;

typedef struct dap_ledger_cache_item {
    dap_chain_hash_fast_t *hash;
    bool found;
} dap_ledger_cache_item_t;

typedef struct dap_ledger_cache_str_item {
    char *key;
    bool found;
} dap_ledger_cache_str_item_t;

typedef struct dap_chain_ledger_tx_notifier {
    dap_chain_ledger_tx_add_notify_t callback;
    void *arg;
} dap_chain_ledger_tx_notifier_t;

// dap_ledget_t private section
typedef struct dap_ledger_private {
    const char *net_native_ticker;
    uint256_t fee_value;
    dap_chain_addr_t fee_addr;
    // List of ledger - unspent transactions cache
    dap_chain_ledger_tx_item_t *threshold_txs;
    dap_chain_ledger_token_emission_item_t * threshold_emissions;

    dap_chain_ledger_tx_item_t *ledger_items;
    dap_chain_ledger_tx_spent_item_t *spent_items;
    dap_chain_ledger_token_item_t *tokens;
    dap_chain_ledger_stake_lock_item_t *emissions_for_stake_lock;
    dap_ledger_wallet_balance_t *balance_accounts;

    // for separate access to ledger
    pthread_rwlock_t ledger_rwlock;
    // for separate access to tokens
    pthread_rwlock_t tokens_rwlock;
    pthread_rwlock_t stake_lock_rwlock;
    pthread_rwlock_t threshold_txs_rwlock;
    pthread_rwlock_t threshold_emissions_rwlock;
    pthread_rwlock_t balance_accounts_rwlock;

    // Save/load operations condition
    pthread_mutex_t load_mutex;
    pthread_cond_t load_cond;
    bool load_end;

    uint16_t flags;
    bool check_ds;
    bool check_cells_ds;
    bool check_token_emission;
    dap_chain_cell_id_t local_cell_id;

    bool load_mode;
    bool cached;
    dap_chain_ledger_cache_tx_check_callback_t cache_tx_check_callback;
    // TPS section
    dap_timerfd_t *tps_timer;
    struct timespec tps_start_time;
    struct timespec tps_current_time;
    struct timespec tps_end_time;
    size_t tps_count;
    // Threshold fee
    dap_timerfd_t *threshold_txs_free_timer;
    dap_timerfd_t *threshold_emissions_free_timer;
} dap_ledger_private_t;
#define PVT(a) ( (dap_ledger_private_t* ) a->_internal )


static  dap_chain_ledger_tx_item_t* tx_item_find_by_addr(dap_ledger_t *a_ledger,
        const dap_chain_addr_t *a_addr, const char * a_token, dap_chain_hash_fast_t *a_tx_first_hash);
static void s_threshold_emissions_proc( dap_ledger_t * a_ledger);
static void s_threshold_txs_proc( dap_ledger_t * a_ledger);
static void s_threshold_txs_free(dap_ledger_t *a_ledger);
static void s_threshold_emission_free(dap_ledger_t *a_ledger);
static int s_token_tsd_parse(dap_ledger_t * a_ledger, dap_chain_ledger_token_item_t *a_token_item , dap_chain_datum_token_t * a_token, size_t a_token_size);
static int s_tsd_sign_apply(dap_ledger_t *a_ledger, dap_chain_ledger_token_item_t *a_token_item , dap_chain_datum_token_t *a_token, size_t a_token_size);
static int s_ledger_permissions_check(dap_chain_ledger_token_item_t *  a_token_item, uint16_t a_permission_id, const void * a_data,size_t a_data_size );
static bool s_ledger_tps_callback(void *a_arg);
static int s_sort_ledger_tx_item(dap_chain_ledger_tx_item_t* a, dap_chain_ledger_tx_item_t* b);

static inline int s_tx_add(dap_ledger_t *a_ledger, dap_chain_datum_tx_t *a_tx, dap_hash_fast_t *a_tx_hash, bool a_from_threshold, bool a_safe_call);
static int s_tx_add_unsafe(dap_ledger_t *a_ledger, dap_chain_datum_tx_t *a_tx, dap_hash_fast_t *a_tx_hash, bool a_from_threshold);

static int s_token_emission_add_unsafe(dap_ledger_t *a_ledger, byte_t *a_token_emission, size_t a_token_emission_size,
                                        dap_hash_fast_t *a_emission_hash, bool a_from_threshold);
static inline int s_token_emission_add(dap_ledger_t *a_ledger, byte_t *a_token_emission, size_t a_token_emission_size,
                                        dap_hash_fast_t *a_emission_hash, bool a_from_threshold, bool a_safe_call);

static size_t s_threshold_emissions_max = 1000;
static size_t s_threshold_txs_max = 10000;
static bool s_debug_more = false;
static size_t s_threshold_free_timer_tick = 900000; // 900000 ms = 15 minutes.

struct json_object *wallet_info_json_collect(dap_ledger_t *a_ledger, dap_ledger_wallet_balance_t* a_bal);

/**
 * @brief dap_chain_ledger_init
 * current function version set s_debug_more parameter, if it define in config, and returns 0
 * @return
 */
int dap_chain_ledger_init()
{
    s_debug_more = dap_config_get_item_bool_default(g_config,"ledger","debug_more",false);
    pthread_rwlock_init(&s_verificators_rwlock, NULL);
    return 0;
}

/**
 * @brief dap_chain_ledger_deinit
 * nothing do
 */
void dap_chain_ledger_deinit()
{
    // TODO write correct deinit of all net ledgers
/*    uint16_t l_net_count = 0;
    dap_chain_net_t **l_net_list = dap_chain_net_list(&l_net_count);
    for(uint16_t i =0; i < l_net_count; i++) {
        dap_chain_ledger_purge(l_net_list[i]->pub.ledger, true);
    }
    DAP_DELETE(l_net_list); */
    pthread_rwlock_destroy(&s_verificators_rwlock);
}

/**
 * @brief dap_chain_ledger_handle_new
 * Create empty dap_ledger_t structure
 * @return dap_ledger_t*
 */
static dap_ledger_t * dap_chain_ledger_handle_new(void)
{
    dap_ledger_t *l_ledger = DAP_NEW_Z(dap_ledger_t);
    dap_ledger_private_t * l_ledger_pvt;
    l_ledger->_internal = l_ledger_pvt = DAP_NEW_Z(dap_ledger_private_t);

    // Initialize Read/Write Lock Attribute
    pthread_rwlock_init(&l_ledger_pvt->ledger_rwlock, NULL);
    pthread_rwlock_init(&l_ledger_pvt->tokens_rwlock, NULL);
    pthread_rwlock_init(&l_ledger_pvt->threshold_txs_rwlock , NULL);
    pthread_rwlock_init(&l_ledger_pvt->threshold_emissions_rwlock , NULL);
    pthread_rwlock_init(&l_ledger_pvt->balance_accounts_rwlock , NULL);
    pthread_rwlock_init(&l_ledger_pvt->stake_lock_rwlock, NULL);
    l_ledger_pvt->threshold_txs_free_timer = dap_interval_timer_create(s_threshold_free_timer_tick,
                                                                      (dap_timer_callback_t)s_threshold_txs_free, l_ledger);
    l_ledger_pvt->threshold_emissions_free_timer = dap_interval_timer_create(s_threshold_free_timer_tick,
                                                                            (dap_timer_callback_t) s_threshold_emission_free, l_ledger);
    return l_ledger;
}

/**
 * @brief dap_chain_ledger_handle_free
 * Remove dap_ledger_t structure
 * @param a_ledger
 */
void dap_chain_ledger_handle_free(dap_ledger_t *a_ledger)
{
    if(!a_ledger)
        return;
    log_it(L_INFO,"Ledger %s destroyed", a_ledger->net_name);
    // Destroy Read/Write Lock
    pthread_rwlock_destroy(&PVT(a_ledger)->ledger_rwlock);
    pthread_rwlock_destroy(&PVT(a_ledger)->tokens_rwlock);
    pthread_rwlock_destroy(&PVT(a_ledger)->threshold_txs_rwlock);
    pthread_rwlock_destroy(&PVT(a_ledger)->threshold_emissions_rwlock);
    pthread_rwlock_destroy(&PVT(a_ledger)->balance_accounts_rwlock);
    pthread_rwlock_destroy(&PVT(a_ledger)->stake_lock_rwlock);
    DAP_DELETE(PVT(a_ledger));
    DAP_DELETE(a_ledger);

}

void dap_chain_ledger_load_end(dap_ledger_t *a_ledger)
{
    PVT(a_ledger)->load_mode = false;
}

struct json_object *wallet_info_json_collect(dap_ledger_t *a_ledger, dap_ledger_wallet_balance_t *a_bal) {
    struct json_object *l_json = json_object_new_object();
    json_object_object_add(l_json, "class", json_object_new_string("Wallet"));
    struct json_object *l_network = json_object_new_object();
    json_object_object_add(l_network, "name", json_object_new_string(a_ledger->net_name));
    char *pos = strrchr(a_bal->key, ' ');
    if (pos) {
        size_t l_addr_len = pos - a_bal->key;
        char *l_addr_str = DAP_NEW_STACK_SIZE(char, l_addr_len + 1);
        memcpy(l_addr_str, a_bal->key, pos - a_bal->key);
        *(l_addr_str + l_addr_len) = '\0';
        json_object_object_add(l_network, "address", json_object_new_string(l_addr_str));
    } else {
        json_object_object_add(l_network, "address", json_object_new_string("Unknown"));
    }
    struct json_object *l_token = json_object_new_object();
    json_object_object_add(l_token, "name", json_object_new_string(a_bal->token_ticker));
    char *l_balance_coins = dap_chain_balance_to_coins(a_bal->balance);
    char *l_balance_datoshi = dap_chain_balance_print(a_bal->balance);
    json_object_object_add(l_token, "full_balance", json_object_new_string(l_balance_coins));
    json_object_object_add(l_token, "datoshi", json_object_new_string(l_balance_datoshi));
    DAP_DELETE(l_balance_coins);
    DAP_DELETE(l_balance_datoshi);
    json_object_object_add(l_network, "tokens", l_token);
    json_object_object_add(l_json, "networks", l_network);
    return l_json;
}

/**
 * @brief s_chain_ledger_token_update_check
 * @param a_cur_token_item
 * @param a_token_update
 * @param a_token_update_size
 * @return true or false
 */
static bool s_ledger_token_update_check(dap_chain_ledger_token_item_t *a_cur_token_item, dap_chain_datum_token_t *a_token_update, size_t a_token_update_size)
{
    dap_sign_t								**l_signs_upd_token;
    size_t									auth_signs_total = 0;
    size_t									auth_signs_valid = 0;
    dap_chain_ledger_token_update_item_t	*l_token_update_item;
    dap_hash_fast_t							l_hash_token_update;

    dap_hash_fast(a_token_update, a_token_update_size, &l_hash_token_update);
    pthread_rwlock_rdlock(&a_cur_token_item->token_ts_updated_rwlock);
    HASH_FIND(hh, a_cur_token_item->token_ts_updated, &l_hash_token_update, sizeof(dap_hash_fast_t),
              l_token_update_item);
    pthread_rwlock_unlock(&a_cur_token_item->token_ts_updated_rwlock);
    if (l_token_update_item
    &&	a_cur_token_item->last_update_token_time == l_token_update_item->updated_time) {
        if (s_debug_more)
            log_it(L_WARNING,"This upadate already applied for token with ticker '%s' ", a_token_update->ticker);
        return false;
    }

    /*if (a_cur_token_item->auth_signs_total != a_token_update->signs_total
    ||	a_cur_token_item->auth_signs_valid != a_token_update->signs_valid) {
        if(s_debug_more)
            log_it(L_WARNING,"Can't update token with ticker '%s' because: "
                             "l_token_item auth signs total/valid == %lu/%lu | "
                             "token_update auth signs total/valid == %hu/%hu",
                   a_token_update->ticker,
                   a_cur_token_item->auth_signs_total, a_cur_token_item->auth_signs_valid,
                   a_token_update->signs_total, a_token_update->signs_valid);
        return false;
    }*/

    l_signs_upd_token = dap_chain_datum_token_signs_parse(a_token_update, a_token_update_size,
                                                          &auth_signs_total, &auth_signs_valid);
    if (a_cur_token_item->auth_signs_valid > auth_signs_total) {
        DAP_DEL_Z(l_signs_upd_token);
        if(s_debug_more)
            log_it(L_WARNING,"Can't update token with ticker '%s' because: "
                             "l_token_item auth signs total/valid == %lu/%lu | "
                             "token_update auth signs total/valid == %lu/%lu",
                   a_token_update->ticker,
                   a_cur_token_item->auth_signs_total, a_cur_token_item->auth_signs_valid,
                   auth_signs_total, auth_signs_valid);
        return false;
    }
    if(auth_signs_total) {
        size_t l_valid_pkeys = 0;
        for(uint16_t i = 0; i < auth_signs_total; i++){
            dap_pkey_t *l_pkey_upd_token = dap_pkey_get_from_sign_deserialization(l_signs_upd_token[i]);
            for (size_t j = 0; j < a_cur_token_item->auth_signs_total; j++) {
                if (dap_pkey_match(a_cur_token_item->auth_pkeys[j], l_pkey_upd_token)) {
                    l_valid_pkeys++;
                    break;
                }
            }
            DAP_DELETE(l_pkey_upd_token);
        }
        if (a_cur_token_item->auth_signs_valid > l_valid_pkeys) {
            DAP_DEL_Z(l_signs_upd_token);
            if (s_debug_more)
                log_it(L_WARNING, "Can't update token with ticker '%s' because: Insufficient number of valid signatures "
                                  "for an token update. Verified %zu needs %zu.", a_token_update->ticker, l_valid_pkeys,
                                  a_cur_token_item->auth_signs_valid);
            return false;
        }
    }
    DAP_DEL_Z(l_signs_upd_token);
    if (!IS_ZERO_256(a_token_update->total_supply)){
        if (compare256(a_token_update->total_supply, a_cur_token_item->total_supply) < 0) {//compare old 'total_supply' to updated
            if(s_debug_more)
                log_it(L_WARNING, "Can't update token with ticker '%s' because: the new 'total_supply' cannot be smaller than the old one", a_token_update->ticker);
            return false;
        }
    }
    // Check edit auth signs
    size_t l_tsd_total_size = 0;
    if (a_token_update->subtype  == DAP_CHAIN_DATUM_TOKEN_SUBTYPE_NATIVE)
        l_tsd_total_size = a_token_update->header_native_update.tsd_total_size;
    else if (a_token_update->subtype  == DAP_CHAIN_DATUM_TOKEN_SUBTYPE_PRIVATE)
        l_tsd_total_size = a_token_update->header_native_update.tsd_total_size;
    // Checking that the TSD section with the threshold change is the only one.
    //And getting lists of TSD sections with the removal and addition of certificates.
    int l_quantity_tsd_section_edit_signs_emission = 0;
    dap_tsd_t *l_tsd_signs_valid = NULL;
    dap_list_t *l_tsd_list_remote_pkeys = NULL;
    int l_quantity_tsd_remote_pkeys = 0;
    dap_list_t *l_tsd_list_added_pkeys = NULL;
    int l_quantity_tsd_add_pkeys = 0;
    for (size_t l_tsd_offset = 0; l_tsd_offset < l_tsd_total_size; ) {
        dap_tsd_t *l_tsd = (dap_tsd_t*)((byte_t*)a_token_update->data_n_tsd + l_tsd_offset);
        size_t l_tsd_size = dap_tsd_size(l_tsd);
        if (l_tsd_size == 0) {
            if (s_debug_more)
                log_it(L_ERROR, "Token refresh datum %s contains a non-valid TSD section. Size TSD section is 0.", a_token_update->ticker);
            return false;
        } else if (l_tsd_size + l_tsd_offset > l_tsd_total_size) {
            if (s_debug_more)
                log_it(L_ERROR, "Token refresh datum %s contains a non-valid TSD section. "
                                "The size of the TSD section and the offset exceed the set size of the TSD sections.", a_token_update->ticker);
            return false;
        }
        switch (l_tsd->type) {
            case DAP_CHAIN_DATUM_TOKEN_TSD_TYPE_TOTAL_SIGNS_VALID:
                l_quantity_tsd_section_edit_signs_emission++;
                l_tsd_signs_valid = l_tsd;
                break;
            case DAP_CHAIN_DATUM_TOKEN_TSD_TYPE_TOTAL_PKEYS_REMOVE:
                l_quantity_tsd_remote_pkeys++;
                l_tsd_list_remote_pkeys = dap_list_append(l_tsd_list_remote_pkeys, l_tsd);
                break;
            case DAP_CHAIN_DATUM_TOKEN_TSD_TYPE_TOTAL_PKEYS_ADD:
                l_quantity_tsd_add_pkeys++;
                l_tsd_list_added_pkeys = dap_list_append(l_tsd_list_added_pkeys, l_tsd);
                break;
        }
        l_tsd_offset += l_tsd_size;
    }
    if (l_quantity_tsd_section_edit_signs_emission > 1) {
        if (s_debug_more) {
            log_it(L_ERROR, "Datum contains %ud TSD sections of type DAP_CHAIN_DATUM_TOKEN_TSD_TYPE_TOTAL_SIGNS_VALID which is not true. "
                            "There can be at most one such TSD section.", l_quantity_tsd_section_edit_signs_emission);
        }
        dap_list_free1(l_tsd_list_added_pkeys);
        dap_list_free1(l_tsd_list_remote_pkeys);
        return false;
    }
    //Check new count signs
    size_t l_new_signs_total = auth_signs_total + l_quantity_tsd_add_pkeys - l_quantity_tsd_remote_pkeys;
    if (l_tsd_signs_valid) {
        size_t l_signs_valid_from_tsd = (size_t)(dap_tsd_get_scalar(l_tsd_signs_valid,uint16_t));
        if (l_new_signs_total < l_signs_valid_from_tsd || l_signs_valid_from_tsd < 1) {
            dap_list_free1(l_tsd_list_added_pkeys);
            dap_list_free1(l_tsd_list_remote_pkeys);
            return false;
        }
    } else {
        if (l_new_signs_total < auth_signs_valid){
            dap_list_free1(l_tsd_list_added_pkeys);
            dap_list_free1(l_tsd_list_remote_pkeys);
            return false;
        }
    }
    //Check valid remove_signs
    bool isAccepted = false;
    if (!l_tsd_list_remote_pkeys)
        isAccepted = true;
    else {
        for (dap_list_t *l_ptr = l_tsd_list_remote_pkeys; l_ptr; l_ptr = dap_list_next(l_ptr)) {
            dap_tsd_t *l_tsd = (dap_tsd_t *) l_ptr->data;
            dap_hash_fast_t l_hash = dap_tsd_get_scalar(l_tsd, dap_hash_fast_t);
            bool accepted = false;
            for (size_t i = 0; i < auth_signs_total; i++) {
                if (dap_hash_fast_compare(&a_cur_token_item->auth_pkeys_hash[i], &l_hash)) {
                    accepted = true;
                    break;
                }
            }
            if (!accepted) {
                if (s_debug_more) {
                    char *l_hash_str = dap_hash_fast_to_str_new(&l_hash);
                    log_it(L_ERROR,
                           "It is expected that the TSD parameter DAP_CHAIN_DATUM_TOKEN_TSD_TYPE_TOTAL_PKEYS_REMOVE will contain only "
                           "the hashes of the public keys of the signatures with which the given token was previously signed. But not %s",
                           l_hash_str);
                    DAP_DELETE(l_hash_str);
                }
            }
            isAccepted = accepted;
        }
    }
    if (!isAccepted) {
        dap_list_free1(l_tsd_list_added_pkeys);
        dap_list_free1(l_tsd_list_remote_pkeys);
        return false;
    }
    //Check added signs
    dap_chain_datum_token_t *l_token_tmp = DAP_DUP_SIZE(a_token_update, a_token_update_size);
    l_token_tmp->header_native_update.tsd_total_size = 0;
    isAccepted = true;
    for (dap_list_t *l_ptr = l_tsd_list_added_pkeys; l_ptr; l_ptr = dap_list_next(l_ptr)) {
        dap_tsd_t *l_tsd = (dap_tsd_t*)l_ptr->data;
        if (l_tsd->size >= sizeof(dap_pkey_t)) {
            dap_pkey_t *l_pkey = (dap_pkey_t *) l_tsd->data;
            dap_hash_fast_t l_hf_pkey = {0};
            if (!dap_pkey_get_hash(l_pkey, &l_hf_pkey)) {
                if (s_debug_more)
                    log_it(L_ERROR, "Failed to calculate the hash for the public key located in the "
                                    "DAP_CHAIN_DATUM_TOKEN_TSD_TYPE_TOTAL_PKEYS_ADD section of the TSD");
                isAccepted = false;
                break;
            }
            for (size_t i = 0; i < a_cur_token_item->auth_signs_total; i++) {
                if (dap_hash_fast_compare(&l_hf_pkey, &a_cur_token_item->auth_pkeys_hash[i])) {
                    if (s_debug_more) {
                        char *l_hf_str = dap_hash_fast_to_str_new(&l_hf_pkey);
                        log_it(L_ERROR, "The public key with hash %s from the TSD section of the type "
                                        "DAP_CHAIN_DATUM_TOKEN_TSD_TYPE_TOTAL_PKEYS_ADD cannot be added, because such "
                                        "a key already exists in the ledger.", l_hf_str);
                        DAP_DELETE(l_hf_str);
                    }
                    isAccepted = false;
                    break;
                }
            }
        } else {
            if (s_debug_more)
                log_it(L_ERROR, "It is expected that the size %zu of information from the TSD section of type "
                                "DAP_CHAIN_DATUM_TOKEN_TSD_TYPE_TOTAL_PKEYS_ADD will be greater than or equal to %zu.",
                       dap_tsd_size(l_tsd), sizeof(dap_pkey_t));
            isAccepted = false;
            break;
        }
    }
    dap_list_free1(l_tsd_list_added_pkeys);
    dap_list_free1(l_tsd_list_remote_pkeys);
    DAP_DELETE(l_token_tmp);
    return isAccepted;
}


/**
 * @brief dap_chain_ledger_token_check
 * @param a_ledger
 * @param a_token
 * @param a_token_size
 * @return
 */
int dap_chain_ledger_token_decl_add_check(dap_ledger_t *a_ledger, dap_chain_datum_token_t *a_token, size_t a_token_size)
{
    if ( !a_ledger){
        if(s_debug_more)
            log_it(L_ERROR, "NULL ledger, can't add datum with token declaration!");
        return  -1;
    }


    bool update_token = false;
    dap_chain_ledger_token_item_t *l_token_item;
    pthread_rwlock_rdlock(&PVT(a_ledger)->tokens_rwlock);
    HASH_FIND_STR(PVT(a_ledger)->tokens, a_token->ticker, l_token_item);
    pthread_rwlock_unlock(&PVT(a_ledger)->tokens_rwlock);
    if (a_token->type == DAP_CHAIN_DATUM_TOKEN_TYPE_UPDATE)
        update_token = true;

    if	(l_token_item != NULL) {
        if (update_token == false) {
            log_it(L_WARNING,"Duplicate token declaration for ticker '%s' ", a_token->ticker);
            return -3;
        } else if (s_ledger_token_update_check(l_token_item, a_token, a_token_size) == false) {
            return -2;
        }
    }
    else if	(l_token_item == NULL && update_token == true) {
        log_it(L_WARNING,"Can't update token that doesn't exist for ticker '%s' ", a_token->ticker);
        return -6;
    }
    // Check signs
    size_t l_signs_unique = 0;
    size_t l_size_tsd_section = 0;
    switch (a_token->type) {
        case DAP_CHAIN_DATUM_TOKEN_TYPE_DECL: {
            switch (a_token->subtype) {
                case DAP_CHAIN_DATUM_TOKEN_SUBTYPE_PRIVATE:
                    l_size_tsd_section = a_token->header_private_decl.tsd_total_size; break;
                case DAP_CHAIN_DATUM_TOKEN_SUBTYPE_NATIVE:
                    l_size_tsd_section = a_token->header_native_decl.tsd_total_size; break;
            }
        }break;
        case DAP_CHAIN_DATUM_TOKEN_TYPE_UPDATE: {
            switch (a_token->subtype) {
                case DAP_CHAIN_DATUM_TOKEN_SUBTYPE_PRIVATE:
                    l_size_tsd_section = a_token->header_private_update.tsd_total_size; break;
                case DAP_CHAIN_DATUM_TOKEN_SUBTYPE_NATIVE:
                    l_size_tsd_section = a_token->header_native_update.tsd_total_size; break;
            }
        } break;
    }
    size_t l_signs_size = a_token_size - sizeof(dap_chain_datum_token_t) - l_size_tsd_section;
    dap_sign_t **l_signs = dap_sign_get_unique_signs(a_token->data_n_tsd + l_size_tsd_section, l_signs_size, &l_signs_unique);
    if (l_signs_unique == a_token->signs_total){
        size_t l_signs_approve = 0;
        uint16_t l_tmp_auth_signs = a_token->signs_total;
        if (a_token->version == 2) a_token->signs_total = 0;
        for (size_t i=0; i < l_signs_unique; i++)
            if (!dap_sign_verify_all(l_signs[i], l_signs_size, a_token, sizeof(dap_chain_datum_token_t)+l_size_tsd_section))
                l_signs_approve++;
        a_token->signs_total = l_tmp_auth_signs;
        if (l_signs_approve == a_token->signs_total){
            return 0;
        } else {
            log_it(L_WARNING, "The token declaration has %zu valid signatures out of %hu.", l_signs_approve, a_token->signs_total);
            return -5;
        }
    } else {
        log_it(L_WARNING, "The number of unique token signs %zu is less than total token signs set to %hu.",
               l_signs_unique, a_token->signs_total);
        return -4;
    }
//    dap_sign_t **l_signs = dap_sign_get_unique_signs(a_token->data_n_tsd, a_token->header_native_decl.
    // Checks passed
    return 0;
}

/**
 * @brief dap_chain_ledger_token_ticker_check
 * @param a_ledger
 * @param a_token_ticker
 * @return
 */
dap_chain_datum_token_t *dap_chain_ledger_token_ticker_check(dap_ledger_t * a_ledger, const char *a_token_ticker)
{
    if ( !a_ledger){
        if(s_debug_more)
            log_it(L_WARNING, "NULL ledger, can't find token ticker");
        return NULL;
    }
    dap_chain_ledger_token_item_t *l_token_item;
    pthread_rwlock_rdlock(&PVT(a_ledger)->tokens_rwlock);
    HASH_FIND_STR(PVT(a_ledger)->tokens, a_token_ticker, l_token_item);
    pthread_rwlock_unlock(&PVT(a_ledger)->tokens_rwlock);
    return l_token_item ? l_token_item->datum_token : NULL;
}

/**
 * @brief s_tx_header_print
 * prepare data for print, add time
 *
 * return history string
 * @param a_tx
 * @param a_tx_hash
 * @param a_hash_out_type
 * @return a_str_out
 */

static void s_tx_header_print(dap_string_t *a_str_out, dap_chain_datum_tx_t *a_tx,
                              const char *a_hash_out_type, dap_chain_hash_fast_t *a_tx_hash)
{
    char l_time_str[32] = "unknown";
    if (a_tx->header.ts_created) {
        uint64_t l_ts = a_tx->header.ts_created;
        dap_ctime_r(&l_ts, l_time_str);
    }
    char *l_tx_hash_str = dap_strcmp(a_hash_out_type, "hex")
            ? dap_enc_base58_encode_hash_to_str(a_tx_hash)
            : dap_chain_hash_fast_to_str_new(a_tx_hash);
    dap_string_append_printf(a_str_out, "TX hash %s  \n\t%s",l_tx_hash_str, l_time_str);
    DAP_DELETE(l_tx_hash_str);
}

char * dap_ledger_token_tx_item_list(dap_ledger_t * a_ledger, dap_chain_addr_t *a_addr, const char *a_hash_out_type)
{
        dap_string_t *l_str_out =dap_string_new(NULL);

        //dap_chain_tx_hash_processed_ht_t *l_tx_data_ht = NULL;
        dap_chain_ledger_tx_item_t *l_tx_item, *l_tx_tmp;
        dap_ledger_private_t * l_ledger_pvt = PVT(a_ledger);

        pthread_rwlock_rdlock(&l_ledger_pvt->ledger_rwlock);
        //unsigned test = dap_chain_ledger_count(a_ledger);
        HASH_ITER(hh, l_ledger_pvt->ledger_items, l_tx_item, l_tx_tmp) {

            dap_chain_datum_tx_t *l_tx = l_tx_item->tx;
            dap_chain_hash_fast_t *l_tx_hash = &l_tx_item->tx_hash_fast;
            dap_list_t *l_list_in_items = dap_chain_datum_tx_items_get(l_tx, TX_ITEM_TYPE_IN_ALL, NULL);
            if (!l_list_in_items) { // a bad tx
                continue;
            }
            dap_chain_addr_t *l_src_addr = NULL;
            bool l_base_tx = false;
            const char *l_src_token = NULL;
            int l_src_subtype = DAP_CHAIN_TX_OUT_COND_SUBTYPE_UNDEFINED;
            for (dap_list_t *it = l_list_in_items; it; it = it->next) {
                assert(it->data);
                dap_chain_hash_fast_t *l_tx_prev_hash;
                int l_tx_prev_out_idx;
                dap_chain_datum_tx_t *l_tx_prev = NULL;
                if (*(byte_t *)l_list_in_items->data == TX_ITEM_TYPE_IN) {
                    dap_chain_tx_in_t *l_tx_in = (dap_chain_tx_in_t *)l_list_in_items->data;
                    l_tx_prev_hash = &l_tx_in->header.tx_prev_hash;
                    l_tx_prev_out_idx = l_tx_in->header.tx_out_prev_idx;
                } else { // TX_ITEM_TYPE_IN_COND
                    dap_chain_tx_in_cond_t *l_tx_in_cond = (dap_chain_tx_in_cond_t *)l_list_in_items->data;
                    l_tx_prev_hash = &l_tx_in_cond->header.tx_prev_hash;
                    l_tx_prev_out_idx = l_tx_in_cond->header.tx_out_prev_idx;
                }
                if (dap_hash_fast_is_blank(l_tx_prev_hash)) {
                    l_base_tx = true;
                    dap_chain_tx_in_ems_t *l_token = (dap_chain_tx_in_ems_t *)dap_chain_datum_tx_item_get(
                                                                            l_tx, NULL, TX_ITEM_TYPE_IN_EMS, NULL);
                    if (l_token)
                        l_src_token = l_token->header.ticker;
                    break;
                }
                l_tx_prev = dap_chain_ledger_tx_find_by_hash (a_ledger,l_tx_prev_hash);
                if (l_tx_prev) {
                    uint8_t *l_prev_out_union = dap_chain_datum_tx_item_get_nth(l_tx_prev, TX_ITEM_TYPE_OUT_ALL, l_tx_prev_out_idx);
                    if (!l_prev_out_union)
                        continue;
                    switch (*l_prev_out_union) {
                    case TX_ITEM_TYPE_OUT:
                        l_src_addr = &((dap_chain_tx_out_t *)l_prev_out_union)->addr;
                        break;
                    case TX_ITEM_TYPE_OUT_EXT:
                        l_src_addr = &((dap_chain_tx_out_ext_t *)l_prev_out_union)->addr;
                        l_src_token = (const char *)(((dap_chain_tx_out_ext_t *)l_prev_out_union)->token);
                        break;
                    case TX_ITEM_TYPE_OUT_COND:
                        l_src_subtype = ((dap_chain_tx_out_cond_t *)l_prev_out_union)->header.subtype;
                    default:
                        break;
                    }
                }
                else
                {
                    continue; //temporary stub
                }
                if (!l_src_token){
                    l_src_token = dap_chain_ledger_tx_get_token_ticker_by_hash(a_ledger, l_tx_prev_hash);
                    l_src_token = l_tx_item->cache_data.token_ticker;
                }
                if (l_src_addr && memcmp(l_src_addr, a_addr, sizeof(dap_chain_addr_t)))
                    break;  //it's not our addr
            }
            dap_list_free(l_list_in_items);

            bool l_header_printed = false;
            dap_list_t *l_list_out_items = dap_chain_datum_tx_items_get(l_tx, TX_ITEM_TYPE_OUT_ALL, NULL);
            if(!l_list_out_items)
                continue;
            for(dap_list_t *l_list_out = l_list_out_items; l_list_out; l_list_out = dap_list_next(l_list_out)) {
                assert(l_list_out->data);
                dap_chain_addr_t *l_dst_addr = NULL;
                dap_chain_tx_item_type_t l_type = *(uint8_t *)l_list_out->data;
                uint256_t l_value;
                switch (l_type) {
                case TX_ITEM_TYPE_OUT:
                    l_dst_addr = &((dap_chain_tx_out_t *)l_list_out->data)->addr;
                    l_value = ((dap_chain_tx_out_t *)l_list_out->data)->header.value;
                    break;
                case TX_ITEM_TYPE_OUT_EXT:
                    l_dst_addr = &((dap_chain_tx_out_ext_t *)l_list_out->data)->addr;
                    l_value = ((dap_chain_tx_out_ext_t *)l_list_out->data)->header.value;
                    break;
                case TX_ITEM_TYPE_OUT_COND:
                    l_value = ((dap_chain_tx_out_cond_t *)l_list_out->data)->header.value;
                default:
                    break;
                }
                if (l_src_addr && l_dst_addr && !memcmp(l_dst_addr, l_src_addr, sizeof(dap_chain_addr_t)))
                    continue;   // send to self
                if (l_src_addr && !memcmp(l_src_addr, a_addr, sizeof(dap_chain_addr_t))) {
                    if (!l_header_printed) {
                        s_tx_header_print(l_str_out, l_tx, a_hash_out_type, l_tx_hash);
                        l_header_printed = true;
                    }
                    //const char *l_token_ticker = dap_chain_ledger_tx_get_token_ticker_by_hash(l_ledger, &l_tx_hash);
                    const char *l_dst_addr_str = l_dst_addr ? dap_chain_addr_to_str(l_dst_addr)
                                                            : dap_chain_tx_out_cond_subtype_to_str(
                                                                  ((dap_chain_tx_out_cond_t *)l_list_out->data)->header.subtype);
                    char *l_value_str = dap_chain_balance_print(l_value);
                    dap_string_append_printf(l_str_out, "\tsend %s %s to %s\n",
                                             l_value_str,
                                             l_src_token ? l_src_token : "UNKNOWN",
                                             l_dst_addr_str);
                    if (l_dst_addr)
                        DAP_DELETE(l_dst_addr_str);
                    DAP_DELETE(l_value_str);
                }
                if (l_dst_addr && !memcmp(l_dst_addr, a_addr, sizeof(dap_chain_addr_t))) {
                    if (!l_header_printed) {
                       s_tx_header_print(l_str_out, l_tx, a_hash_out_type, l_tx_hash);
                       l_header_printed = true;
                    }
                    const char *l_dst_token = (l_type == TX_ITEM_TYPE_OUT_EXT) ?
                                (const char *)(((dap_chain_tx_out_ext_t *)l_list_out->data)->token) : NULL;
                    const char *l_src_addr_str = l_base_tx ? "emission"
                                                           : (l_src_addr ? dap_chain_addr_to_str(l_src_addr)
                                                                         : dap_chain_tx_out_cond_subtype_to_str(
                                                                               l_src_subtype));
                    char *l_value_str = dap_chain_balance_print(l_value);
                    dap_string_append_printf(l_str_out, "\trecv %s %s from %s\n",
                                             l_value_str,
                                             l_dst_token ? l_dst_token :
                                                           (l_src_token ? l_src_token : "UNKNOWN"),
                                             l_src_addr_str);
                    if (l_src_addr)
                        DAP_DELETE(l_src_addr_str);
                    DAP_DELETE(l_value_str);
                }
            }
            dap_list_free(l_list_out_items);
        }
        pthread_rwlock_unlock(&l_ledger_pvt->ledger_rwlock);

        // if no history
        if(!l_str_out->len)
            dap_string_append(l_str_out, "\tempty");
        char *l_ret_str = l_str_out ? dap_string_free(l_str_out, false) : NULL;
        return l_ret_str;
}

/**
 * @brief update current_supply in token cache
 *
 * @param a_ledger ledger object
 * @param l_token_item token item object
 */
void s_ledger_token_cache_update(dap_ledger_t *a_ledger, dap_chain_ledger_token_item_t *l_token_item)
{
    char *l_gdb_group = dap_chain_ledger_get_gdb_group(a_ledger, DAP_CHAIN_LEDGER_TOKENS_STR);
    size_t l_cache_size = l_token_item->datum_token_size + sizeof(uint256_t);
    uint8_t *l_cache = DAP_NEW_STACK_SIZE(uint8_t, l_cache_size);
    memcpy(l_cache, &l_token_item->current_supply, sizeof(uint256_t));
    memcpy(l_cache + sizeof(uint256_t), l_token_item->datum_token, l_token_item->datum_token_size);
    if (dap_global_db_set(l_gdb_group, l_token_item->ticker, l_cache, l_cache_size, false, NULL, NULL)) {
        char *l_supply = dap_chain_balance_print(l_token_item->current_supply);
        log_it(L_WARNING, "Ledger cache mismatch, can't add token [%s] with supply %s", l_token_item->ticker, l_supply);
        DAP_FREE(l_supply);
    }
    DAP_DELETE(l_gdb_group);
}

/**
 * @brief s_ledger_update_token_add_in_hash_table
 * @param a_cur_token_item
 * @param a_token_update
 * @param a_token_update_size
 * @return true or false
 */
static bool s_ledger_update_token_add_in_hash_table(dap_chain_ledger_token_item_t *a_cur_token_item, dap_chain_datum_token_t *a_token_update, size_t a_token_update_size)
{
    dap_chain_ledger_token_update_item_t	*l_token_update_item;
    dap_hash_fast_t							l_hash_token_update;
    bool									new_item = false;

    dap_hash_fast(a_token_update, a_token_update_size, &l_hash_token_update);
    pthread_rwlock_rdlock(&a_cur_token_item->token_ts_updated_rwlock);
    HASH_FIND(hh, a_cur_token_item->token_ts_updated, &l_hash_token_update, sizeof(dap_hash_fast_t),
              l_token_update_item);
    pthread_rwlock_unlock(&a_cur_token_item->token_ts_updated_rwlock);
    if (l_token_update_item
    &&	a_cur_token_item->last_update_token_time == l_token_update_item->updated_time) {
        if (s_debug_more)
            log_it(L_WARNING, "Error: item 'dap_chain_ledger_token_update_item_t' already exist in hash-table");
        return false;
    } else if (!l_token_update_item){
        new_item = true;
        l_token_update_item = DAP_NEW(dap_chain_ledger_token_update_item_t);
        if (!l_token_update_item) {
            if (s_debug_more)
                log_it(L_ERROR, "Error: memory allocation when try adding item 'dap_chain_ledger_token_update_item_t' to hash-table");
            return false;
        }
        *l_token_update_item = (dap_chain_ledger_token_update_item_t) {
                .update_token_hash			= l_hash_token_update,
                .datum_token_update			= a_token_update,
                .datum_token_update_size	= a_token_update_size
        };
    }

    l_token_update_item->updated_time		= dap_time_now();

    if (new_item) {
        pthread_rwlock_wrlock(&a_cur_token_item->token_ts_updated_rwlock);
        HASH_ADD(hh, a_cur_token_item->token_ts_updated, update_token_hash, sizeof(dap_chain_hash_fast_t), l_token_update_item);
        pthread_rwlock_unlock(&a_cur_token_item->token_ts_updated_rwlock);
    }

    if (!l_token_update_item) {
        if (s_debug_more)
            log_it(L_ERROR, "Error: adding to hash-table. Be careful, there may be leaks");
        return false;
    }

    a_cur_token_item->last_update_token_time = l_token_update_item->updated_time;

    return true;
}

/**
 * @brief dap_chain_ledger_token_add
 * @param a_token
 * @param a_token_size
 * @return
 */
int dap_chain_ledger_token_add(dap_ledger_t *a_ledger, dap_chain_datum_token_t *a_token, size_t a_token_size) {
    if (!a_ledger) {
        debug_if(s_debug_more, L_ERROR, "NULL ledger, can't add datum with token declaration!");
        return -1;
    }

    bool update_token = false;
    if (a_token->type == DAP_CHAIN_DATUM_TOKEN_TYPE_UPDATE)
        update_token = true;


    dap_chain_ledger_token_item_t *l_token_item;
    pthread_rwlock_rdlock(&PVT(a_ledger)->tokens_rwlock);
    HASH_FIND_STR(PVT(a_ledger)->tokens, a_token->ticker, l_token_item);
    pthread_rwlock_unlock(&PVT(a_ledger)->tokens_rwlock);

    if (l_token_item != NULL) {
        if (update_token == false) {
            log_it(L_WARNING, "Duplicate token declaration for ticker '%s' ", a_token->ticker);
            return -3;
        } else if (s_ledger_token_update_check(l_token_item, a_token, a_token_size) == true) {
            if (s_ledger_update_token_add_in_hash_table(l_token_item, a_token, a_token_size) == false) {
                if (s_debug_more)
                    log_it(L_ERROR, "Failed to add ticker '%s' to hash-table", a_token->ticker);
                return -5;
            }
            if (!IS_ZERO_256(a_token->total_supply)) {
                SUBTRACT_256_256(l_token_item->total_supply, l_token_item->current_supply,
                                 &l_token_item->current_supply);
                SUBTRACT_256_256(a_token->total_supply, l_token_item->current_supply, &l_token_item->current_supply);
            } else {
                l_token_item->current_supply = a_token->total_supply;
            }
            l_token_item->total_supply = a_token->total_supply;
            DAP_DEL_Z(l_token_item->datum_token);
        } else {
            return -2;
        }
    } else if (l_token_item == NULL && update_token == true) {
        log_it(L_WARNING, "Can't update token that doesn't exist for ticker '%s' ", a_token->ticker);
        return -6;
    }

    dap_chain_datum_token_t *l_token = NULL;
    size_t l_token_size = a_token_size;

    switch (a_token->type) {
        case DAP_CHAIN_DATUM_TOKEN_TYPE_OLD_SIMPLE:
        case DAP_CHAIN_DATUM_TOKEN_TYPE_OLD_PRIVATE_DECL:
        case DAP_CHAIN_DATUM_TOKEN_TYPE_OLD_PRIVATE_UPDATE:
        case DAP_CHAIN_DATUM_TOKEN_TYPE_OLD_NATIVE_DECL:
        case DAP_CHAIN_DATUM_TOKEN_TYPE_OLD_NATIVE_UPDATE:
        case DAP_CHAIN_DATUM_TOKEN_TYPE_OLD_PUBLIC:
            l_token = dap_chain_datum_token_read((byte_t *) a_token, &l_token_size);
            break;
        default:
            l_token = DAP_DUP_SIZE(a_token, a_token_size);
            break;
    }

    if (update_token == false) {//create new token
        l_token_item = DAP_NEW_Z(dap_chain_ledger_token_item_t);
        snprintf(l_token_item->ticker, sizeof(l_token_item->ticker), "%s", l_token->ticker);
        pthread_rwlock_init(&l_token_item->token_emissions_rwlock, NULL);
        pthread_rwlock_init(&l_token_item->token_ts_updated_rwlock, NULL);
        l_token_item->type = l_token->type;
        l_token_item->subtype = l_token->subtype;
        l_token_item->total_supply = l_token->total_supply;
        l_token_item->current_supply = l_token_item->total_supply;
        l_token_item->auth_signs_total = l_token->signs_total;
        l_token_item->auth_signs_valid = l_token->signs_valid;
        dap_sign_t **l_signs = dap_chain_datum_token_signs_parse(a_token, a_token_size,
                                                                     &l_token_item->auth_signs_total,
                                                                     &l_token_item->auth_signs_valid);
        if (l_token_item->auth_signs_total) {
            l_token_item->auth_pkeys = DAP_NEW_Z_SIZE(dap_pkey_t*, sizeof(dap_pkey_t*) * l_token_item->auth_signs_total);
            l_token_item->auth_pkeys_hash = DAP_NEW_Z_SIZE(dap_chain_hash_fast_t, sizeof(dap_chain_hash_fast_t) * l_token_item->auth_signs_total);;
            for (uint16_t k = 0; k < l_token_item->auth_signs_total; k++) {
                l_token_item->auth_pkeys[k] = dap_pkey_get_from_sign_deserialization(l_signs[k]);
                dap_pkey_get_hash(l_token_item->auth_pkeys[k], &l_token_item->auth_pkeys_hash[k]);
            }
        }
    }

    l_token_item->datum_token_size = l_token_size;
    l_token_item->datum_token = DAP_DUP_SIZE(l_token, l_token_size);
    l_token_item->datum_token->type = l_token_item->type;

    if (update_token == false) {
        pthread_rwlock_wrlock(&PVT(a_ledger)->tokens_rwlock);
        HASH_ADD_STR(PVT(a_ledger)->tokens, ticker, l_token_item);
        pthread_rwlock_unlock(&PVT(a_ledger)->tokens_rwlock);
    }
    int l_res_token_tsd_parse = 0;

    switch (l_token->type) {
        case DAP_CHAIN_DATUM_TOKEN_TYPE_DECL: {
            switch (l_token->subtype) {
                case DAP_CHAIN_DATUM_TOKEN_SUBTYPE_SIMPLE: {
                    if (s_debug_more) {
                        char *l_balance = dap_chain_balance_to_coins(l_token->total_supply);
                        log_it(L_NOTICE,
                               "Simple token %s added (total_supply = %s total_signs_valid=%hu signs_total=%hu)",
                               l_token->ticker, l_balance,
                               l_token->signs_valid, l_token->signs_total);
                        DAP_DEL_Z(l_balance);
                    }
                }
                    break;
                case DAP_CHAIN_DATUM_TOKEN_SUBTYPE_PRIVATE: {
                    if (s_debug_more) {
                        char *l_balance = dap_chain_balance_to_coins(l_token->total_supply);
                        log_it(L_NOTICE,
                               "Private token %s added (total_supply = %s total_signs_valid=%hu signs_total=%hu)",
                               l_token->ticker, l_balance,
                               l_token->signs_valid, l_token->signs_total);
                        DAP_DEL_Z(l_balance);
                    }
                    l_res_token_tsd_parse = s_token_tsd_parse(a_ledger, l_token_item, l_token, l_token_size);
                }
                    break;
                case DAP_CHAIN_DATUM_TOKEN_SUBTYPE_NATIVE: {
                    if (s_debug_more) {
                        char *l_balance = dap_chain_balance_to_coins(l_token->total_supply);
                        log_it(L_NOTICE,
                               "CF20 token %s added (total_supply = %s total_signs_valid=%hu signs_total=%hu)",
                               l_token->ticker, l_balance,
                               l_token->signs_valid, l_token->signs_total);
                        DAP_DELETE(l_balance);
                    }
                    l_res_token_tsd_parse = s_token_tsd_parse(a_ledger, l_token_item, l_token, l_token_size);
                }
                    break;
            }
        }
            break;
        case DAP_CHAIN_DATUM_TOKEN_TYPE_UPDATE: {
            switch (l_token->subtype) {
                case DAP_CHAIN_DATUM_TOKEN_SUBTYPE_SIMPLE: {
                    if (s_debug_more) {
                        char *l_balance = dap_chain_balance_to_coins(l_token->total_supply);
                        log_it(L_NOTICE,
                               "Simple token %s update (total_supply = %s total_signs_valid=%hu signs_total=%hu)",
                               l_token->ticker, l_balance,
                               l_token->signs_valid, l_token->signs_total);
                        DAP_DEL_Z(l_balance);
                    }
                }
                    break;
                case DAP_CHAIN_DATUM_TOKEN_SUBTYPE_PRIVATE: {
                    if (s_debug_more) {
                        char *l_balance = dap_chain_balance_to_coins(l_token->total_supply);
                        log_it(L_NOTICE,
                               "Private token %s updated (total_supply = %s total_signs_valid=%hu signs_total=%hu)",
                               l_token->ticker, l_balance,
                               l_token->signs_valid, l_token->signs_total);
                        DAP_DEL_Z(l_balance);
                    }
                    l_res_token_tsd_parse = s_token_tsd_parse(a_ledger, l_token_item, l_token, l_token_size);
                    s_tsd_sign_apply(a_ledger, l_token_item, a_token, a_token_size);
                }
                    break;
                case DAP_CHAIN_DATUM_TOKEN_SUBTYPE_NATIVE: {
                    if (s_debug_more) {
                        char *l_balance = dap_chain_balance_to_coins(l_token->total_supply);
                        log_it(L_NOTICE,
                               "CF20 token %s updated (total_supply = %s total_signs_valid=%hu signs_total=%hu)",
                               l_token->ticker, l_balance,
                               l_token->signs_valid, l_token->signs_total);
                        DAP_DEL_Z(l_balance);
                    }
                    l_res_token_tsd_parse = s_token_tsd_parse(a_ledger, l_token_item, l_token, l_token_size);
                    s_tsd_sign_apply(a_ledger, l_token_item, a_token, a_token_size);
                }
                    break;
            }
        }
            break;
        default:
            if (s_debug_more)
                log_it(L_WARNING, "Unknown token declaration type 0x%04X", l_token->type);
            break;
    }
    if (l_res_token_tsd_parse) {
        if (s_debug_more) {
            log_it(L_ERROR, "Can't parse tsd section for %s token, code error: %i", l_token->ticker, l_res_token_tsd_parse);
        }
        return -1;
    }
    s_threshold_emissions_proc(a_ledger); //TODO process thresholds only for no-consensus chains
    if (PVT(a_ledger)->cached)
        s_ledger_token_cache_update(a_ledger, l_token_item);
    if (a_token->type == DAP_CHAIN_DATUM_TOKEN_TYPE_OLD_SIMPLE)
        DAP_DELETE(l_token);
    return 0;
}

/**
 * @brief s_token_tsd_parse
 *
 * @param a_ledger
 * @param a_token_item
 * @param a_token
 * @param a_token_size
 * @return int
 */
static int s_token_tsd_parse(dap_ledger_t * a_ledger, dap_chain_ledger_token_item_t *a_token_item , dap_chain_datum_token_t * a_token, size_t a_token_size)
{
    UNUSED(a_ledger);
    dap_tsd_t * l_tsd= dap_chain_datum_token_tsd_get(a_token,a_token_size);
    size_t l_tsd_size=0;
    size_t l_tsd_total_size = a_token->header_native_decl.tsd_total_size;
    a_token_item->flags = a_token->header_native_decl.flags;

    for( size_t l_offset=0; l_offset < l_tsd_total_size;  l_offset += l_tsd_size ){
        l_tsd = (dap_tsd_t *)(((byte_t *)l_tsd ) + l_tsd_size);
        l_tsd_size =  l_tsd? dap_tsd_size(l_tsd): 0;
        if( l_tsd_size==0 ){
            if(s_debug_more)
                log_it(L_ERROR,"Wrong zero TSD size, exiting TSD parse");
            break;
        }else if (l_tsd_size + l_offset > l_tsd_total_size ){
            if(s_debug_more)
                log_it(L_ERROR,"Wrong %zd TSD size, exiting TSD parse", l_tsd_size);
            break;
        }
        switch (l_tsd->type) {
           // set flags
            case DAP_CHAIN_DATUM_TOKEN_TSD_TYPE_SET_FLAGS:{
                a_token_item->flags |= dap_tsd_get_scalar(l_tsd,uint16_t);
            }break;

           // unset flags
            case DAP_CHAIN_DATUM_TOKEN_TSD_TYPE_UNSET_FLAGS:{
                a_token_item->flags ^= dap_tsd_get_scalar(l_tsd,uint16_t);
            }break;

            // set total supply
            case DAP_CHAIN_DATUM_TOKEN_TSD_TYPE_TOTAL_SUPPLY:{ // 256
                a_token_item->total_supply = dap_tsd_get_scalar(l_tsd,uint256_t);
            }break;

            case DAP_CHAIN_DATUM_TOKEN_TSD_TYPE_TOTAL_SUPPLY_OLD:{ // 128
                a_token_item->total_supply = GET_256_FROM_128(dap_tsd_get_scalar(l_tsd,uint128_t));
            }break;

            // Set total signs count value to set to be valid
            case DAP_CHAIN_DATUM_TOKEN_TSD_TYPE_TOTAL_SIGNS_VALID:{
                a_token_item->auth_signs_valid = dap_tsd_get_scalar(l_tsd,uint16_t);
            }break;

            //Allowed tx receiver addres list add, remove or clear
            case DAP_CHAIN_DATUM_TOKEN_TSD_TYPE_TX_RECEIVER_ALLOWED_ADD:{
                if( l_tsd->size == sizeof (dap_chain_addr_t) ){

                    if (a_token_item->tx_recv_allow)
                        a_token_item->tx_recv_allow = DAP_REALLOC(a_token_item->tx_recv_allow,(a_token_item->tx_recv_allow_size+1)*sizeof (*a_token_item->tx_recv_allow));
                    else
                        a_token_item->tx_recv_allow = DAP_NEW_Z_SIZE( dap_chain_addr_t,sizeof(*a_token_item->tx_recv_allow));

                    // Check if its correct
                    dap_chain_addr_t * l_add_addr = (dap_chain_addr_t *) l_tsd->data;
                    int l_add_addr_check;
                    if (  (l_add_addr_check=dap_chain_addr_check_sum(l_add_addr))!=1){
                        if(s_debug_more)
                            log_it(L_ERROR,"Wrong address checksum in TSD param DAP_CHAIN_DATUM_TOKEN_TSD_TYPE_TX_RECEIVER_ALLOWED_ADD (code %d)",
                               l_add_addr_check);
                        return -12;
                    }
                    // Check if its already present
                    if (a_token_item->tx_recv_allow) {
                        for( size_t i=0; i < a_token_item->tx_recv_allow_size; i++){ // Check for all the list
                            if ( memcmp(&a_token_item->tx_recv_allow[i], l_tsd->data, l_tsd->size) == 0 ){ // Found
                                char * l_addr_str= dap_chain_addr_to_str((dap_chain_addr_t*) l_tsd->data );
                                if(s_debug_more)
                                    log_it(L_ERROR,"TSD param DAP_CHAIN_DATUM_TOKEN_TSD_TYPE_TX_RECEIVER_ALLOWED_ADD has address %s thats already present in list",
                                       l_addr_str);
                                DAP_DELETE(l_addr_str);
                                DAP_DELETE(a_token_item->tx_recv_allow);
                                a_token_item->tx_recv_allow = NULL;
                                return -11;
                            }
                        }
                        if(a_token_item->tx_recv_allow){
                            a_token_item->tx_recv_allow[a_token_item->tx_recv_allow_size] = *(dap_chain_addr_t*)l_tsd->data;
                            a_token_item->tx_recv_allow_size++;
                        }

                    }else{
                        log_it(L_ERROR,"Out of memory! Can't extend TX_RECEIVER_ALLOWED array");
                        return -20;
                    }
                }else{
                    if(s_debug_more)
                        log_it(L_ERROR,"TSD param DAP_CHAIN_DATUM_TOKEN_TSD_TYPE_TX_RECEIVER_ALLOWED_ADD expected to have %zu bytes data length, not %u",
                           sizeof (dap_chain_addr_t), l_tsd->size );
                    return -10;
                }
            }break;

            case DAP_CHAIN_DATUM_TOKEN_TSD_TYPE_TX_RECEIVER_ALLOWED_REMOVE:{
                if( l_tsd->size == sizeof (dap_chain_addr_t) ){
                    // Check if its correct
                    dap_chain_addr_t * l_add_addr = (dap_chain_addr_t *) l_tsd->data;
                    int l_add_addr_check;
                    if (  (l_add_addr_check=dap_chain_addr_check_sum(l_add_addr))!=0){
                        if(s_debug_more)
                            log_it(L_ERROR,"Wrong address checksum in TSD param DAP_CHAIN_DATUM_TOKEN_TSD_TYPE_TX_RECEIVER_ALLOWED_REMOVE (code %d)",
                               l_add_addr_check);
                        return -12;
                    }
                    bool l_was_found=false;
                    for( size_t i=0; i < a_token_item->tx_recv_allow_size; i++){ // Check for all the list
                        if ( memcmp(&a_token_item->tx_recv_allow[i], l_tsd->data, l_tsd->size) == 0 ){ // Found
                            if( i +1 != a_token_item->tx_recv_allow_size )
                                memmove(&a_token_item->tx_recv_allow[i],&a_token_item->tx_recv_allow[i+1],
                                        sizeof(*a_token_item->tx_recv_allow)*(a_token_item->tx_recv_allow_size-i-1 ) );
                            a_token_item->tx_recv_allow_size--;
                            l_was_found = true;
                            break;
                        }
                    }
                }else{
                    if(s_debug_more)
                        log_it(L_ERROR,"TSD param DAP_CHAIN_DATUM_TOKEN_TSD_TYPE_TX_RECEIVER_ALLOWED_REMOVE expected to have %zu bytes data length, not %u",
                           sizeof (dap_chain_addr_t), l_tsd->size );
                    return -10;
                }
            }break;

            case DAP_CHAIN_DATUM_TOKEN_TSD_TYPE_TX_RECEIVER_ALLOWED_CLEAR:{
                if( l_tsd->size == 0 ){
                    if( a_token_item->tx_recv_allow )
                        DAP_DEL_Z(a_token_item->tx_recv_allow);
                    a_token_item->tx_recv_allow_size = 0;
                }else{
                    if(s_debug_more)
                        log_it(L_ERROR,"TSD param DAP_CHAIN_DATUM_TOKEN_TSD_TYPE_TX_RECEIVER_ALLOWED_CLEAR expected to have 0 bytes data length, not %u",
                           l_tsd->size );
                    return -10;
                }
            }break;


            //Blocked tx receiver addres list add, remove or clear
            case DAP_CHAIN_DATUM_TOKEN_TSD_TYPE_TX_RECEIVER_BLOCKED_ADD:{
                if( l_tsd->size == sizeof (dap_chain_addr_t) ){
                    dap_chain_addr_t * l_addrs = a_token_item->tx_recv_block
                            ? DAP_NEW_Z_SIZE(dap_chain_addr_t, sizeof(*a_token_item->tx_recv_block))
                            : DAP_REALLOC(a_token_item->tx_recv_block,
                                          (a_token_item->tx_recv_block_size + 1) * sizeof(*a_token_item->tx_recv_block));
                    // Check if its correct
                    dap_chain_addr_t * l_add_addr = (dap_chain_addr_t *) l_tsd->data;
                    int l_add_addr_check;
                    if ((l_add_addr_check=dap_chain_addr_check_sum(l_add_addr)) != 1) {
                        if(s_debug_more)
                            log_it(L_ERROR,"Wrong address checksum in TSD param DAP_CHAIN_DATUM_TOKEN_TSD_TYPE_TX_RECEIVER_BLOCKED_ADD (code %d)",
                               l_add_addr_check);
                        DAP_DELETE(l_addrs);
                        return -12;
                    }
                    // Check if its already present
                    if(a_token_item->tx_recv_block)
                        for( size_t i=0; i < a_token_item->tx_recv_block_size; i++){ // Check for all the list
                            if ( memcmp(&a_token_item->tx_recv_block[i], l_tsd->data, l_tsd->size) == 0 ){ // Found
                                char * l_addr_str = dap_chain_addr_to_str((dap_chain_addr_t*) l_tsd->data );
                                if(s_debug_more)
                                    log_it(L_ERROR,"TSD param DAP_CHAIN_DATUM_TOKEN_TSD_TYPE_TX_RECEIVER_BLOCKED_ADD has address %s thats already present in list",
                                       l_addr_str);
                                DAP_DELETE(l_addr_str);
                                DAP_DELETE(l_addrs);
                                DAP_DEL_Z(a_token_item->tx_recv_allow);
                                return -11;
                            }
                        }

                    if(l_addrs) {
                        l_addrs[a_token_item->tx_recv_block_size] = *(dap_chain_addr_t*)l_tsd->data;
                        a_token_item->tx_recv_block_size++;
                        a_token_item->tx_recv_block = l_addrs;

                    } else {
                        log_it(L_ERROR,"Out of memory! Can't extend TX_RECEIVER_BLOCKED array");
                    }
                }else{
                    if(s_debug_more)
                        log_it(L_ERROR,"TSD param DAP_CHAIN_DATUM_TOKEN_TSD_TYPE_TX_RECEIVER_BLOCKED_ADD expected to have %zu bytes data length, not %u",
                           sizeof (dap_chain_addr_t), l_tsd->size );
                    return -10;
                }
            }break;

            case DAP_CHAIN_DATUM_TOKEN_TSD_TYPE_TX_RECEIVER_BLOCKED_REMOVE:{
                if( l_tsd->size == sizeof (dap_chain_addr_t) ){
                    // Check if its correct
                    dap_chain_addr_t * l_add_addr = (dap_chain_addr_t *) l_tsd->data;
                    int l_add_addr_check;
                    if (  (l_add_addr_check=dap_chain_addr_check_sum(l_add_addr))!=0){
                        if(s_debug_more)
                            log_it(L_ERROR,"Wrong address checksum in TSD param DAP_CHAIN_DATUM_TOKEN_TSD_TYPE_TX_RECEIVER_BLOCKED_REMOVE (code %d)",
                               l_add_addr_check);
                        return -12;
                    }
                    bool l_was_found=false;
                    for( size_t i=0; i < a_token_item->tx_recv_block_size; i++){ // Check for all the list
                        if ( memcmp(&a_token_item->tx_recv_block[i], l_tsd->data, l_tsd->size) == 0 ){ // Found
                            if( i +1 != a_token_item->tx_recv_block_size )
                                memmove(&a_token_item->tx_recv_block[i],&a_token_item->tx_recv_block[i+1],
                                        sizeof(*a_token_item->tx_recv_block)*(a_token_item->tx_recv_block_size-i-1 ) );
                            a_token_item->tx_recv_block_size--;
                            l_was_found = true;
                            break;
                        }
                    }
                }else{
                    if(s_debug_more)
                        log_it(L_ERROR,"TSD param DAP_CHAIN_DATUM_TOKEN_TSD_TYPE_TX_RECEIVER_BLOCKED_REMOVE expected to have %zu bytes data length, not %u",
                           sizeof (dap_chain_addr_t), l_tsd->size );
                    return -10;
                }
            }break;

            case DAP_CHAIN_DATUM_TOKEN_TSD_TYPE_TX_RECEIVER_BLOCKED_CLEAR:{
                if( l_tsd->size == 0 ){
                    if( a_token_item->tx_recv_block )
                        DAP_DEL_Z(a_token_item->tx_recv_block);
                    a_token_item->tx_recv_block_size = 0;
                }else{
                    if(s_debug_more)
                        log_it(L_ERROR,"TSD param DAP_CHAIN_DATUM_TOKEN_TSD_TYPE_TX_RECEIVER_BLOCKED_CLEAR expected to have 0 bytes data length, not %u",
                           l_tsd->size );
                    return -10;
                }
            }break;

            //Allowed tx sender addres list add, remove or clear
            case DAP_CHAIN_DATUM_TOKEN_TSD_TYPE_TX_SENDER_ALLOWED_ADD:{
                if( l_tsd->size == sizeof (dap_chain_addr_t) ){
                    dap_chain_addr_t * l_addrs = a_token_item->tx_send_allow ? DAP_NEW_Z_SIZE( dap_chain_addr_t,
                                                                                              sizeof(*a_token_item->tx_send_allow) )
                                : DAP_REALLOC(a_token_item->tx_send_allow,(a_token_item->tx_send_allow_size+1)*sizeof (*a_token_item->tx_send_allow) );
                    // Check if its correct
                    dap_chain_addr_t * l_add_addr = (dap_chain_addr_t *) l_tsd->data;
                    int l_add_addr_check;
                    if (  (l_add_addr_check=dap_chain_addr_check_sum(l_add_addr)) != 1){
                        if(s_debug_more)
                            log_it(L_ERROR,"Wrong address checksum in TSD param DAP_CHAIN_DATUM_TOKEN_TSD_TYPE_TX_SENDER_ALLOWED_ADD (code %d)",
                               l_add_addr_check);
                        DAP_DELETE(l_addrs);
                        return -12;
                    }
                    // Check if its already present
                    for( size_t i=0; i < a_token_item->tx_send_allow_size; i++){ // Check for all the list
                        if ( memcmp(&a_token_item->tx_send_allow[i], l_tsd->data, l_tsd->size) == 0 ){ // Found
                            char * l_addr_str= dap_chain_addr_to_str((dap_chain_addr_t*) l_tsd->data );
                            if(s_debug_more)
                                log_it(L_ERROR,"TSD param DAP_CHAIN_DATUM_TOKEN_TSD_TYPE_TX_SENDER_ALLOWED_ADD has address %s thats already present in list",
                                   l_addr_str);
                            DAP_DELETE(l_addr_str);
                            DAP_DELETE(l_addrs);
                            return -11;
                        }
                    }
                    if(l_addrs) {
                        l_addrs[a_token_item->tx_send_allow_size] = *(dap_chain_addr_t*)l_tsd->data;
                        a_token_item->tx_send_allow_size++;
                        a_token_item->tx_send_allow = l_addrs;

                    } else {
                        log_it(L_ERROR,"Out of memory! Can't extend TX_SENDER_ALLOWED array");
                    }
                }else{
                    if(s_debug_more)
                        log_it(L_ERROR,"TSD param DAP_CHAIN_DATUM_TOKEN_TSD_TYPE_TX_SENDER_ALLOWED_ADD expected to have %zu bytes data length, not %u",
                           sizeof (dap_chain_addr_t), l_tsd->size );
                }
            }break;

            case DAP_CHAIN_DATUM_TOKEN_TSD_TYPE_TX_SENDER_ALLOWED_REMOVE:{
                if( l_tsd->size == sizeof (dap_chain_addr_t) ){
                    // Check if its correct
                    dap_chain_addr_t * l_add_addr = (dap_chain_addr_t *) l_tsd->data;
                    int l_add_addr_check;
                    if (  (l_add_addr_check=dap_chain_addr_check_sum(l_add_addr))!=0){
                        if(s_debug_more)
                            log_it(L_ERROR,"Wrong address checksum in TSD param DAP_CHAIN_DATUM_TOKEN_TSD_TYPE_TX_SENDER_ALLOWED_REMOVE (code %d)",
                               l_add_addr_check);
                        return -12;
                    }
                    bool l_was_found=false;
                    for( size_t i=0; i < a_token_item->tx_send_allow_size; i++){ // Check for all the list
                        if ( memcmp(&a_token_item->tx_send_allow[i], l_tsd->data, l_tsd->size) == 0 ){ // Found
                            if( i +1 != a_token_item->tx_send_allow_size )
                                memmove(&a_token_item->tx_send_allow[i],&a_token_item->tx_send_allow[i+1],
                                        sizeof(*a_token_item->tx_send_allow)*(a_token_item->tx_send_allow_size-i-1 ) );
                            a_token_item->tx_send_allow_size--;
                            l_was_found = true;
                            break;
                        }
                    }
                }else{
                    if(s_debug_more)
                        log_it(L_ERROR,"TSD param DAP_CHAIN_DATUM_TOKEN_TSD_TYPE_TX_SENDER_ALLOWED_REMOVE expected to have %zu bytes data length, not %u",
                           sizeof (dap_chain_addr_t), l_tsd->size );
                    return -10;
                }
            }break;

            case DAP_CHAIN_DATUM_TOKEN_TSD_TYPE_TX_SENDER_ALLOWED_CLEAR:{
                if( l_tsd->size == 0 ){
                    if( a_token_item->tx_send_allow )
                        DAP_DEL_Z(a_token_item->tx_send_allow);
                    a_token_item->tx_send_allow_size = 0;
                }else{
                    if(s_debug_more)
                        log_it(L_ERROR,"TSD param DAP_CHAIN_DATUM_TOKEN_TSD_TYPE_TX_SENDER_ALLOWED_CLEAR expected to have 0 bytes data length, not %u",
                           l_tsd->size );
                    return -10;
                }
            }break;


            //Blocked tx sender addres list add, remove or clear
            case DAP_CHAIN_DATUM_TOKEN_TSD_TYPE_TX_SENDER_BLOCKED_ADD:{
                if( l_tsd->size == sizeof (dap_chain_addr_t) ){
                    dap_chain_addr_t * l_addrs = a_token_item->tx_send_block ? DAP_NEW_Z_SIZE( dap_chain_addr_t,
                                                                                              sizeof(*a_token_item->tx_send_block) )
                                : DAP_REALLOC(a_token_item->tx_send_block,(a_token_item->tx_send_block_size+1)*sizeof (*a_token_item->tx_send_block) );
                    // Check if its correct
                    dap_chain_addr_t * l_add_addr = (dap_chain_addr_t *) l_tsd->data;
                    int l_add_addr_check;
                    if ((l_add_addr_check=dap_chain_addr_check_sum(l_add_addr)) != 1) {
                        if(s_debug_more)
                            log_it(L_ERROR,"Wrong address checksum in TSD param DAP_CHAIN_DATUM_TOKEN_TSD_TYPE_TX_SENDER_ALLOWED_ADD (code %d)",
                               l_add_addr_check);
                        DAP_DELETE(l_addrs);
                        return -12;
                    }
                    // Check if its already present
                    for( size_t i=0; i < a_token_item->tx_send_block_size; i++){ // Check for all the list
                        if ( memcmp(&a_token_item->tx_send_block[i], l_tsd->data, l_tsd->size) == 0 ){ // Found
                            char * l_addr_str= dap_chain_addr_to_str((dap_chain_addr_t*) l_tsd->data );
                            if(s_debug_more)
                                log_it(L_ERROR,"TSD param DAP_CHAIN_DATUM_TOKEN_TSD_TYPE_TX_SENDER_ALLOWED_ADD has address %s thats already present in list",
                                   l_addr_str);
                            DAP_DELETE(l_addr_str);
                            DAP_DELETE(l_addrs);
                            return -11;
                        }
                    }
                    if(l_addrs) {
                        l_addrs[a_token_item->tx_send_block_size] = *(dap_chain_addr_t*)l_tsd->data;
                        a_token_item->tx_send_block_size++;
                        a_token_item->tx_send_block = l_addrs;

                    } else {
                        log_it(L_ERROR,"Out of memory! Can't extend TX_SENDER_BLOCKED array");
                    }
                }else{
                    if(s_debug_more)
                        log_it(L_ERROR,"TSD param DAP_CHAIN_DATUM_TOKEN_TSD_TYPE_TX_SENDER_BLOCKED_ADD expected to have %zu bytes data length, not %u",
                           sizeof (dap_chain_addr_t), l_tsd->size );
                }
            }break;

            case DAP_CHAIN_DATUM_TOKEN_TSD_TYPE_TX_SENDER_BLOCKED_REMOVE:{
                if( l_tsd->size == sizeof (dap_chain_addr_t) ){
                    // Check if its correct
                    dap_chain_addr_t * l_add_addr = (dap_chain_addr_t *) l_tsd->data;
                    int l_add_addr_check;
                    if (  (l_add_addr_check=dap_chain_addr_check_sum(l_add_addr))!=0){
                        if(s_debug_more)
                            log_it(L_ERROR,"Wrong address checksum in TSD param DAP_CHAIN_DATUM_TOKEN_TSD_TYPE_TX_SENDER_BLOCKED_REMOVE (code %d)",
                               l_add_addr_check);
                        return -12;
                    }
                    bool l_was_found=false;
                    for( size_t i=0; i < a_token_item->tx_send_block_size; i++){ // Check for all the list
                        if ( memcmp(&a_token_item->tx_send_block[i], l_tsd->data, l_tsd->size) == 0 ){ // Found
                            if( i +1 != a_token_item->tx_send_block_size )
                                memmove(&a_token_item->tx_send_block[i],&a_token_item->tx_send_block[i+1],
                                        sizeof(*a_token_item->tx_send_block)*(a_token_item->tx_send_block_size-i-1 ) );
                            a_token_item->tx_send_block_size--;
                            l_was_found = true;
                            break;
                        }
                    }
                }else{
                    if(s_debug_more)
                        log_it(L_ERROR,"TSD param DAP_CHAIN_DATUM_TOKEN_TSD_TYPE_TX_SENDER_BLOCKED_REMOVE expected to have %zu bytes data length, not %u",
                           sizeof (dap_chain_addr_t), l_tsd->size );
                    return -10;
                }
            }break;

            case DAP_CHAIN_DATUM_TOKEN_TSD_TYPE_TX_SENDER_BLOCKED_CLEAR:{
                if( l_tsd->size == 0 ){
                    if( a_token_item->tx_send_block )
                        DAP_DEL_Z(a_token_item->tx_send_block);
                    a_token_item->tx_send_block_size = 0;
                }else{
                    if(s_debug_more)
                        log_it(L_ERROR,"TSD param DAP_CHAIN_DATUM_TOKEN_TSD_TYPE_TX_SENDER_BLOCKED_CLEAR expected to have 0 bytes data length, not %u",
                           l_tsd->size );
                    return -10;
                }
            }break;
            default:{}
        }
    }
    return 0;
}

static int s_tsd_sign_apply(dap_ledger_t *a_ledger, dap_chain_ledger_token_item_t *a_token_item , dap_chain_datum_token_t *a_token, size_t a_token_size){
    dap_tsd_t * l_tsd= dap_chain_datum_token_tsd_get(a_token,a_token_size);
    size_t l_tsd_size=0;
    size_t l_tsd_total_size = a_token->header_native_decl.tsd_total_size;
    dap_tsd_t *l_new_signs_valid = NULL;
    dap_list_t *l_remove_pkeys = NULL;
    dap_list_t *l_added_pkeys = NULL;

    for( size_t l_offset=0; l_offset < l_tsd_total_size;  l_offset += l_tsd_size ){
        l_tsd = (dap_tsd_t *) (((byte_t*)l_tsd) + l_tsd_size);
        l_tsd_size =  l_tsd? dap_tsd_size(l_tsd): 0;
        if( l_tsd_size==0 ){
            if(s_debug_more)
                log_it(L_ERROR,"Wrong zero TSD size, exiting TSD parse");
            break;
        }else if (l_tsd_size + l_offset > l_tsd_total_size ){
            if(s_debug_more)
                log_it(L_ERROR,"Wrong %zd TSD size, exiting TSD parse", l_tsd_size);
            break;
        }
        switch (l_tsd->type) {
            case DAP_CHAIN_DATUM_TOKEN_TSD_TYPE_TOTAL_SIGNS_VALID:
                l_new_signs_valid = l_tsd;
                break;
            case DAP_CHAIN_DATUM_TOKEN_TSD_TYPE_TOTAL_PKEYS_ADD:
                l_added_pkeys = dap_list_append(l_added_pkeys, l_tsd->data);
                break;
            case DAP_CHAIN_DATUM_TOKEN_TSD_TYPE_TOTAL_PKEYS_REMOVE:
                l_remove_pkeys = dap_list_append(l_remove_pkeys, l_tsd);
                break;
        }
    }
    for (dap_list_t *l_ptr = l_remove_pkeys; l_ptr; l_ptr = dap_list_next(l_ptr)) {
        dap_tsd_t *l_tsd = l_ptr->data;
        dap_hash_fast_t l_hash = dap_tsd_get_scalar(l_tsd, dap_chain_hash_fast_t);
        for( size_t i=0; i<a_token_item->auth_signs_total; i++){
            if (dap_hash_fast_compare(&l_hash, &a_token_item->auth_pkeys_hash[i] )){
                if (i+1 != a_token_item->auth_signs_total){
                    memmove(a_token_item->auth_pkeys+i,a_token_item->auth_pkeys+i+1,
                            (a_token_item->auth_signs_total-i-1)*sizeof (void*));
                    memmove(a_token_item->auth_pkeys_hash+i,a_token_item->auth_pkeys_hash+i+1,
                            (a_token_item->auth_signs_total-i-1)*sizeof(dap_chain_hash_fast_t));
                }
                a_token_item->auth_signs_total--;
                if(a_token_item->auth_signs_total) {
                    // Type sizeof's misunderstanding in realloc?
                    a_token_item->auth_pkeys = DAP_REALLOC(a_token_item->auth_pkeys,a_token_item->auth_signs_total*sizeof (dap_pkey_t*) );
                    a_token_item->auth_pkeys_hash = DAP_REALLOC(a_token_item->auth_pkeys_hash,a_token_item->auth_signs_total*sizeof(dap_chain_hash_fast_t));
                } else {
                    DAP_DEL_Z(a_token_item->auth_pkeys);
                    DAP_DEL_Z(a_token_item->auth_pkeys_hash);
                }
                break;
            }
        }
    }
    for (dap_list_t *l_ptr = l_added_pkeys; l_ptr; l_ptr = dap_list_next(l_ptr)) {
        dap_pkey_t *l_pkey = (dap_pkey_t*)l_ptr->data;
        a_token_item->auth_signs_total++;
        // Type sizeof's misunderstanding in realloc?
        a_token_item->auth_pkeys = DAP_REALLOC(a_token_item->auth_pkeys,a_token_item->auth_signs_total*sizeof (dap_pkey_t*) );
        a_token_item->auth_pkeys_hash = DAP_REALLOC(a_token_item->auth_pkeys_hash,a_token_item->auth_signs_total*sizeof (dap_chain_hash_fast_t));
        a_token_item->auth_pkeys[a_token_item->auth_signs_total-1] = DAP_NEW_SIZE(dap_pkey_t, sizeof(dap_pkey_t)+l_pkey->header.size);
        memcpy(a_token_item->auth_pkeys[a_token_item->auth_signs_total-1], l_pkey, sizeof(dap_pkey_t)+l_pkey->header.size);
        dap_pkey_get_hash(l_pkey, &a_token_item->auth_pkeys_hash[a_token_item->auth_signs_total-1]);
    }
    if (l_new_signs_valid) {
        a_token_item->auth_signs_valid = dap_tsd_get_scalar(l_new_signs_valid,uint16_t);
    }
    return 0;
}

int dap_chain_ledger_token_load(dap_ledger_t *a_ledger, dap_chain_datum_token_t *a_token, size_t a_token_size)
{
    if (PVT(a_ledger)->load_mode) {
        bool l_update_token = (a_token->type == DAP_CHAIN_DATUM_TOKEN_TYPE_UPDATE);
        dap_chain_ledger_token_item_t *l_token_item;
        pthread_rwlock_rdlock(&PVT(a_ledger)->tokens_rwlock);
        HASH_FIND_STR(PVT(a_ledger)->tokens, a_token->ticker, l_token_item);
        pthread_rwlock_unlock(&PVT(a_ledger)->tokens_rwlock);
        if (l_token_item && l_update_token == false)
            return 0;
    }
    return dap_chain_ledger_token_add(a_ledger, a_token, a_token_size);
}

dap_string_t *dap_chain_ledger_threshold_info(dap_ledger_t *a_ledger)
{
    dap_ledger_private_t *l_ledger_pvt = PVT(a_ledger);
    dap_chain_ledger_tx_item_t *l_tx_item, *l_tx_tmp;
    dap_string_t *l_str_ret = dap_string_new("");
    uint32_t l_counter = 0;
    pthread_rwlock_rdlock(&l_ledger_pvt->threshold_txs_rwlock);
    HASH_ITER(hh, l_ledger_pvt->threshold_txs, l_tx_item, l_tx_tmp){
        char l_tx_prev_hash_str[70]={0};
        char l_time[1024] = {0};
        char l_item_size[70] = {0};
        dap_chain_hash_fast_to_str(&l_tx_item->tx_hash_fast,l_tx_prev_hash_str,sizeof(l_tx_prev_hash_str));
        dap_time_to_str_rfc822(l_time, sizeof(l_time), l_tx_item->tx->header.ts_created);
        //log_it(L_DEBUG,"Ledger thresholded tx_hash_fast %s, time_created: %s, tx_item_size: %d", l_tx_prev_hash_str, l_time, l_tx_item->tx->header.tx_items_size);
        dap_string_append(l_str_ret, "Ledger thresholded tx_hash_fast");
        dap_string_append(l_str_ret, l_tx_prev_hash_str);
        dap_string_append(l_str_ret, ", time_created:");
        dap_string_append(l_str_ret, l_time);
        dap_string_append(l_str_ret, "");
        sprintf(l_item_size, ", tx_item_size: %d\n", l_tx_item->tx->header.tx_items_size);
        dap_string_append(l_str_ret, l_item_size);
        l_counter +=1;
    }
    if (!l_counter)
        dap_string_append(l_str_ret, "0 items in ledger tx threshold\n");
    pthread_rwlock_unlock(&l_ledger_pvt->threshold_txs_rwlock);

    pthread_rwlock_rdlock(&l_ledger_pvt->threshold_emissions_rwlock);
    l_counter = 0;
    dap_chain_ledger_token_emission_item_t *l_emission_item, *l_emission_tmp;
    HASH_ITER(hh, l_ledger_pvt->threshold_emissions, l_emission_item, l_emission_tmp){
        char l_emission_hash_str[70]={0};
        char l_item_size[70] = {0};
        dap_chain_hash_fast_to_str(&l_emission_item->datum_token_emission_hash,l_emission_hash_str,sizeof(l_emission_hash_str));
       //log_it(L_DEBUG,"Ledger thresholded datum_token_emission_hash %s, emission_item_size: %lld", l_emission_hash_str, l_emission_item->datum_token_emission_size);
        dap_string_append(l_str_ret, "Ledger thresholded datum_token_emission_hash: ");
        dap_string_append(l_str_ret, l_emission_hash_str);
        sprintf(l_item_size, ", tx_item_size: %zu\n", l_emission_item->datum_token_emission_size);
        dap_string_append(l_str_ret, l_item_size);
        l_counter +=1;
    }
    if (!l_counter)
        dap_string_append(l_str_ret, "0 items in ledger emission threshold\n");
    pthread_rwlock_unlock(&l_ledger_pvt->threshold_emissions_rwlock);

    return l_str_ret;
}

dap_string_t *dap_chain_ledger_threshold_hash_info(dap_ledger_t *a_ledger, dap_chain_hash_fast_t *l_threshold_hash)
{
    dap_ledger_private_t *l_ledger_pvt = PVT(a_ledger);
    dap_chain_ledger_tx_item_t *l_tx_item, *l_tx_tmp;
    dap_string_t *l_str_ret = dap_string_new("");
    uint32_t l_counter = 0;
    pthread_rwlock_rdlock(&l_ledger_pvt->threshold_txs_rwlock);
    HASH_ITER(hh, l_ledger_pvt->threshold_txs, l_tx_item, l_tx_tmp){
        if (!memcmp(l_threshold_hash,&l_tx_item->tx_hash_fast, sizeof(dap_chain_hash_fast_t))){
            char l_tx_hash_str[70]={0};
            dap_chain_hash_fast_to_str(l_threshold_hash,l_tx_hash_str,sizeof(l_tx_hash_str));
            dap_string_append(l_str_ret, "Hash was found in ledger tx threshold:");
            dap_string_append(l_str_ret, l_tx_hash_str);
            dap_string_append(l_str_ret, "\n");
            pthread_rwlock_unlock(&l_ledger_pvt->threshold_txs_rwlock);
            return l_str_ret;
        }
    }
    pthread_rwlock_unlock(&l_ledger_pvt->threshold_txs_rwlock);

    pthread_rwlock_rdlock(&l_ledger_pvt->threshold_emissions_rwlock);
    l_counter = 0;
    dap_chain_ledger_token_emission_item_t *l_emission_item, *l_emission_tmp;
    HASH_ITER(hh, l_ledger_pvt->threshold_emissions, l_emission_item, l_emission_tmp){
        if (!memcmp(&l_emission_item->datum_token_emission_hash,l_threshold_hash, sizeof(dap_chain_hash_fast_t))){
            char l_emission_hash_str[70]={0};
            dap_chain_hash_fast_to_str(l_threshold_hash,l_emission_hash_str,sizeof(l_emission_hash_str));
            dap_string_append(l_str_ret, "Hash was found in ledger emission threshold: ");
            dap_string_append(l_str_ret, l_emission_hash_str);
            dap_string_append(l_str_ret, "\n");
            pthread_rwlock_unlock(&l_ledger_pvt->threshold_txs_rwlock);
            return l_str_ret;
        }
    }
    pthread_rwlock_unlock(&l_ledger_pvt->threshold_emissions_rwlock);
    dap_string_append(l_str_ret, "Hash wasn't found in ledger\n");
    return l_str_ret;
}

dap_string_t *dap_chain_ledger_balance_info(dap_ledger_t *a_ledger)
{
    dap_ledger_private_t *l_ledger_pvt = PVT(a_ledger);
    dap_string_t *l_str_ret = dap_string_new("");
    pthread_rwlock_rdlock(&l_ledger_pvt->balance_accounts_rwlock);
    uint32_t l_counter = 0;
    dap_ledger_wallet_balance_t *l_balance_item, *l_balance_tmp;
    HASH_ITER(hh, l_ledger_pvt->balance_accounts, l_balance_item, l_balance_tmp) {
        //log_it(L_DEBUG,"Ledger balance key %s, token_ticker: %s, balance: %s", l_balance_key, l_balance_item->token_ticker,
        //                        dap_chain_balance_print(l_balance_item->balance));
        dap_string_append(l_str_ret, "Ledger balance key: ");
        dap_string_append(l_str_ret, l_balance_item->key);
        dap_string_append(l_str_ret, ", token_ticker:");
        dap_string_append(l_str_ret, l_balance_item->token_ticker);
        dap_string_append(l_str_ret, ", balance:");
        char *l_balance = dap_chain_balance_print(l_balance_item->balance);
        dap_string_append(l_str_ret, l_balance);
        DAP_DELETE(l_balance);
        dap_string_append(l_str_ret, "\n");
        l_counter +=1;
    }
    if (!l_counter)
        dap_string_append(l_str_ret, "0 items in ledger balance_accounts\n");
    pthread_rwlock_unlock(&l_ledger_pvt->balance_accounts_rwlock);
    return l_str_ret;
}

/**
 * @breif dap_chain_ledger_token_auth_signs_valid
 * @param a_ledger
 * @param a_token_ticker
 * @return 0 if no ticker found
 */
size_t dap_chain_ledger_token_auth_signs_valid(dap_ledger_t *a_ledger, const char * a_token_ticker)
{
    dap_chain_ledger_token_item_t *l_token_item, *l_tmp_item;
    pthread_rwlock_rdlock(&PVT(a_ledger)->tokens_rwlock);
    size_t l_res = 0;
    HASH_ITER(hh, PVT(a_ledger)->tokens, l_token_item, l_tmp_item) {
        if (!dap_strcmp(l_token_item->ticker, a_token_ticker)) {
            l_res = l_token_item->auth_signs_valid;
            break;
        }
    }
    pthread_rwlock_unlock(&PVT(a_ledger)->tokens_rwlock);
    return l_res;
}

/**
 * @breif dap_chain_ledger_token_auth_signs_total
 * @param a_ledger
 * @param a_token_ticker
 * @return
 */
size_t dap_chain_ledger_token_auth_signs_total(dap_ledger_t *a_ledger, const char * a_token_ticker)
{
    dap_chain_ledger_token_item_t *l_token_item, *l_tmp_item;
    pthread_rwlock_rdlock(&PVT(a_ledger)->tokens_rwlock);
    size_t l_res = 0;
    HASH_ITER(hh, PVT(a_ledger)->tokens, l_token_item, l_tmp_item) {
        if (!dap_strcmp(l_token_item->ticker, a_token_ticker)) {
            l_res = l_token_item->auth_signs_total;
            break;
        }
    }
    pthread_rwlock_unlock(&PVT(a_ledger)->tokens_rwlock);
    return l_res;
}

/**
 * @breif dap_chain_ledger_token_auth_signs_hashes
 * @param a_ledger
 * @param a_token_ticker
 * @return
 */
dap_list_t * dap_chain_ledger_token_auth_pkeys_hashes(dap_ledger_t *a_ledger, const char * a_token_ticker)
{
    dap_list_t * l_ret = NULL;
    dap_chain_ledger_token_item_t *l_token_item, *l_tmp_item;
    pthread_rwlock_rdlock(&PVT(a_ledger)->tokens_rwlock);
    HASH_ITER(hh, PVT(a_ledger)->tokens, l_token_item, l_tmp_item) {
        if (!dap_strcmp(l_token_item->ticker, a_token_ticker)) {
            debug_if(s_debug_more, L_INFO, " ! Token %s : total %lu auth signs", a_token_ticker, l_token_item->auth_signs_total);
            for (size_t i = 0; i < l_token_item->auth_signs_total; i++) {
                l_ret = dap_list_append(l_ret, (dap_chain_hash_fast_t*)(&l_token_item->auth_pkeys_hash[i]));
            }
            break;
        }
    }
    pthread_rwlock_unlock(&PVT(a_ledger)->tokens_rwlock);
    return l_ret;
}

/**
 * @brief Compose string list of all tokens with information
 * @param a_ledger
 * @return
 */
dap_list_t *dap_chain_ledger_token_info(dap_ledger_t *a_ledger)
{
    dap_list_t *l_ret_list = NULL;
    dap_string_t *l_str_tmp;// = dap_string_new("");
    dap_chain_ledger_token_item_t *l_token_item, *l_tmp_item;
    pthread_rwlock_rdlock(&PVT(a_ledger)->tokens_rwlock);
    HASH_ITER(hh, PVT(a_ledger)->tokens, l_token_item, l_tmp_item) {
        l_str_tmp = dap_string_new("");
        const char *l_type_str;
        const char *l_flags_str = s_flag_str_from_code(l_token_item->datum_token->header_private_decl.flags);
        switch (l_token_item->type) {
            case DAP_CHAIN_DATUM_TOKEN_DECL: {
                switch (l_token_item->subtype) {
                    case DAP_CHAIN_DATUM_TOKEN_SUBTYPE_SIMPLE:
                        l_type_str = "SIMPLE"; break;
                    case DAP_CHAIN_DATUM_TOKEN_SUBTYPE_PRIVATE:
                        l_type_str = "PRIVATE"; break;
                    case DAP_CHAIN_DATUM_TOKEN_SUBTYPE_NATIVE:
                        l_type_str = "CF20"; break;
                    case DAP_CHAIN_DATUM_TOKEN_SUBTYPE_PUBLIC:
                        l_type_str = "PUBLIC"; break;
                    default: l_type_str = "UNKNOWN"; break;
                }
            }break;
            case DAP_CHAIN_DATUM_TOKEN_TYPE_UPDATE: {
                switch (l_token_item->subtype) {
                    case DAP_CHAIN_DATUM_TOKEN_SUBTYPE_SIMPLE:
                        l_type_str = "SIMPLE"; break;
                    case DAP_CHAIN_DATUM_TOKEN_SUBTYPE_PRIVATE:
                        l_type_str = "PRIVATE_UPDATE"; break;
                    case DAP_CHAIN_DATUM_TOKEN_SUBTYPE_NATIVE:
                        l_type_str = "CF20_UPDATE"; break;
                    default: l_type_str = "UNKNOWN"; break;
                }
            } break;
            default:
                l_type_str = "UNKNOWN"; break;
        }
       char *l_item_str = NULL;

        if ((l_token_item->subtype != DAP_CHAIN_DATUM_TOKEN_SUBTYPE_SIMPLE)
                ||	(l_token_item->type != DAP_CHAIN_DATUM_TOKEN_SUBTYPE_PUBLIC)) {
            char *l_balance_cur = dap_chain_balance_print(l_token_item->current_supply);
            char *l_balance_total = dap_chain_balance_print(l_token_item->total_supply);
            s_datum_token_dump_tsd(l_str_tmp, l_token_item->datum_token, l_token_item->datum_token_size, "hex");
            size_t l_certs_field_size = l_token_item->datum_token_size - sizeof(*l_token_item->datum_token) - l_token_item->datum_token->header_native_decl.tsd_total_size;
            dap_chain_datum_token_certs_dump(l_str_tmp, l_token_item->datum_token->data_n_tsd + l_token_item->datum_token->header_native_decl.tsd_total_size,
                                         l_certs_field_size, "hex");
            l_item_str = dap_strdup_printf("-->Token name '%s', type %s, flags: %s\n"
                                            "\tSupply (current/total) %s/%s\n"
                                            "\tDecimals: 18\n"
                                            "\tAuth signs (valid/total) %zu/%zu\n"
                                            "TSD and Signs:\n"
                                            "%s"
                                            "\tTotal emissions %u\n___\n",
                                            l_token_item->ticker, l_type_str, s_flag_str_from_code(l_token_item->datum_token->header_native_decl.flags),
                                            l_balance_cur, l_balance_total,
                                            l_token_item->auth_signs_valid, l_token_item->auth_signs_total,
                                            l_str_tmp->str,
                                            HASH_COUNT(l_token_item->token_emissions));
            DAP_DEL_Z(l_balance_cur);
            DAP_DEL_Z(l_balance_total);
        } else {
                char *l_balance_cur = dap_chain_balance_print(l_token_item->current_supply);
                char *l_balance_total = dap_chain_balance_print(l_token_item->total_supply);
                size_t l_certs_field_size = l_token_item->datum_token_size - sizeof(*l_token_item->datum_token);
                dap_chain_datum_token_certs_dump(l_str_tmp, l_token_item->datum_token->data_n_tsd,
                                                 l_certs_field_size, "hex");
                l_item_str = dap_strdup_printf("-->Token name '%s', type %s, flags: %s\n"
                                                "\tSupply (current/total) %s/%s\n"
                                                "\tDecimals: 18\n"
                                                "\tAuth signs (valid/total) %zu/%zu\n"
                                                "%s"
                                                "\tTotal emissions %u\n___\n",
                                                l_token_item->ticker, l_type_str, "SIMPLE token has no flags",
                                                l_balance_cur, l_balance_total,
                                                l_token_item->auth_signs_valid, l_token_item->auth_signs_total,
                                                l_str_tmp->str,
                                                HASH_COUNT(l_token_item->token_emissions));
                DAP_DEL_Z(l_balance_cur);
                DAP_DEL_Z(l_balance_total);
        }
        l_ret_list = dap_list_append(l_ret_list, l_item_str);
        dap_string_free(l_str_tmp, true);
    }
    pthread_rwlock_unlock(&PVT(a_ledger)->tokens_rwlock);
    return l_ret_list;
}

/**
 * @brief Get all token declatations
 * @param a_ledger
 * @return
 */
dap_list_t* dap_chain_ledger_token_decl_all(dap_ledger_t *a_ledger)
{
    dap_list_t * l_ret = NULL;
    dap_chain_ledger_token_item_t *l_token_item, *l_tmp_item;
    pthread_rwlock_rdlock(&PVT(a_ledger)->tokens_rwlock);

    HASH_ITER(hh, PVT(a_ledger)->tokens, l_token_item, l_tmp_item) {
        dap_chain_datum_token_t *l_token = l_token_item->datum_token;
        l_ret = dap_list_append(l_ret, l_token);
    }
    pthread_rwlock_unlock(&PVT(a_ledger)->tokens_rwlock);
    return l_ret;
}


/**
 * @brief s_threshold_emissions_proc
 * @param a_ledger
 */
static void s_threshold_emissions_proc(dap_ledger_t * a_ledger)
{
    bool l_success;
    do {
        l_success = false;
        dap_chain_ledger_token_emission_item_t *l_emission_item, *l_emission_tmp;
        pthread_rwlock_wrlock(&PVT(a_ledger)->threshold_emissions_rwlock);
        HASH_ITER(hh, PVT(a_ledger)->threshold_emissions, l_emission_item, l_emission_tmp) {
            int l_res = s_token_emission_add_unsafe(a_ledger, (byte_t *)l_emission_item->datum_token_emission,
                                                            l_emission_item->datum_token_emission_size,
                                                            &l_emission_item->datum_token_emission_hash, true);
            if (l_res != DAP_CHAIN_CS_VERIFY_CODE_NO_DECREE) {
                HASH_DEL(PVT(a_ledger)->threshold_emissions, l_emission_item);
                if (l_res)
                    DAP_DELETE(l_emission_item->datum_token_emission);
                DAP_DELETE(l_emission_item);
                l_success = true;
            }

        }
        pthread_rwlock_unlock(&PVT(a_ledger)->threshold_emissions_rwlock);
    } while (l_success);
}

/**
 * @brief s_threshold_txs_proc
 * @param a_ledger
 */
static void s_threshold_txs_proc( dap_ledger_t *a_ledger)
{
    bool l_success;
    dap_ledger_private_t * l_ledger_pvt = PVT(a_ledger);
    pthread_rwlock_wrlock(&l_ledger_pvt->threshold_txs_rwlock);
    do {
        l_success = false;
        dap_chain_ledger_tx_item_t *l_tx_item, *l_tx_tmp;
        HASH_ITER(hh, l_ledger_pvt->threshold_txs, l_tx_item, l_tx_tmp) {
            int l_res = s_tx_add_unsafe(a_ledger, l_tx_item->tx, &l_tx_item->tx_hash_fast, true);
            if (l_res != DAP_CHAIN_CS_VERIFY_CODE_TX_NO_EMISSION &&
                    l_res != DAP_CHAIN_CS_VERIFY_CODE_TX_NO_PREVIOUS) {
                HASH_DEL(l_ledger_pvt->threshold_txs, l_tx_item);
                    DAP_DELETE(l_tx_item->tx);
                DAP_DELETE(l_tx_item);
                l_success = true;
            }
        }
    } while (l_success);
    pthread_rwlock_unlock(&l_ledger_pvt->threshold_txs_rwlock);
}

/**
 * @breif s_treshold_txs_free
 * @param a_ledger
 */
static void s_threshold_txs_free(dap_ledger_t *a_ledger){
    log_it(L_DEBUG, "Start free threshold txs");
    dap_ledger_private_t *l_pvt = PVT(a_ledger);
    dap_chain_ledger_tx_item_t *l_current = NULL, *l_tmp = NULL;
    dap_nanotime_t l_time_cut_off = dap_nanotime_now() - dap_nanotime_from_sec(7200); //7200 sec = 2 hours.
    pthread_rwlock_wrlock(&l_pvt->threshold_txs_rwlock);
    HASH_ITER(hh, l_pvt->threshold_txs, l_current, l_tmp) {
        if (l_current->ts_added < l_time_cut_off) {
            HASH_DEL(l_pvt->threshold_txs, l_current);
            char l_tx_hash_str[DAP_CHAIN_HASH_FAST_STR_SIZE];
            dap_chain_hash_fast_to_str(&l_current->tx_hash_fast, l_tx_hash_str, sizeof(l_tx_hash_str));
            DAP_DELETE(l_current->tx);
            DAP_DELETE(l_current);
            log_it(L_NOTICE, "Removed transaction %s form threshold ledger", l_tx_hash_str);
        }
    }
    pthread_rwlock_unlock(&l_pvt->threshold_txs_rwlock);
}

/**
 * @breif s_treshold_emission_free
 * @param a_ledger
 */
static void s_threshold_emission_free(dap_ledger_t *a_ledger){
    log_it(L_DEBUG, "Start free threshold emission");
    dap_ledger_private_t *l_pvt = PVT(a_ledger);
    dap_chain_ledger_token_emission_item_t *l_current = NULL, *l_tmp = NULL;
    dap_nanotime_t l_time_cut_off = dap_nanotime_now() - dap_nanotime_from_sec(7200); //7200 sec = 2 hours.
    pthread_rwlock_wrlock(&l_pvt->threshold_emissions_rwlock);
    HASH_ITER(hh, l_pvt->threshold_emissions, l_current, l_tmp) {
        if (l_current->ts_added < l_time_cut_off) {
            char l_token_hash_str[DAP_CHAIN_HASH_FAST_STR_SIZE];
            dap_chain_hash_fast_to_str(&l_current->datum_token_emission_hash, l_token_hash_str, sizeof(l_token_hash_str));
            HASH_DEL(l_pvt->threshold_emissions, l_current);
            DAP_DELETE(l_current->datum_token_emission);
            log_it(L_NOTICE, "Removed token emission %s form threshold ledger", l_token_hash_str);
        }
    }
    pthread_rwlock_unlock(&l_pvt->threshold_emissions_rwlock);
}


/**
 * @brief s_load_cache_gdb_loaded_balances_callback
 * @param a_global_db_context
 * @param a_rc
 * @param a_group
 * @param a_key
 * @param a_values_total
 * @param a_values_shift
 * @param a_values_count
 * @param a_values
 * @param a_arg
 */
static void s_load_cache_gdb_loaded_balances_callback(dap_global_db_context_t *a_global_db_context,
                                                      int a_rc, const char *a_group,
                                                      const size_t a_values_total, const size_t a_values_count,
                                                      dap_global_db_obj_t *a_values, void *a_arg)
{
    dap_ledger_t * l_ledger = (dap_ledger_t*) a_arg;
    dap_ledger_private_t * l_ledger_pvt = PVT(l_ledger);
    for (size_t i = 0; i < a_values_count; i++) {
        dap_ledger_wallet_balance_t *l_balance_item = DAP_NEW_Z(dap_ledger_wallet_balance_t);
        l_balance_item->key = DAP_NEW_Z_SIZE(char, strlen(a_values[i].key) + 1);
        strcpy(l_balance_item->key, a_values[i].key);
        char *l_ptr = strchr(l_balance_item->key, ' ');
        if (l_ptr++) {
            strcpy(l_balance_item->token_ticker, l_ptr);
        }
        l_balance_item->balance = *(uint256_t *)a_values[i].value;
        HASH_ADD_KEYPTR(hh, l_ledger_pvt->balance_accounts, l_balance_item->key,
                        strlen(l_balance_item->key), l_balance_item);
        /* Notify the world */
        /*struct json_object *l_json = wallet_info_json_collect(a_ledger, l_balance_item);
        dap_notify_server_send_mt(json_object_get_string(l_json));
        json_object_put(l_json);*/ // TODO: unstable and spammy
    }
    pthread_mutex_lock( &l_ledger_pvt->load_mutex );
    l_ledger_pvt->load_end = true;
    pthread_cond_broadcast( &l_ledger_pvt->load_cond );
    pthread_mutex_unlock( &l_ledger_pvt->load_mutex );
}

/**
 * @brief s_load_cache_gdb_loaded_spent_txs_callback
 * @param a_global_db_context
 * @param a_rc
 * @param a_group
 * @param a_key
 * @param a_values_total
 * @param a_values_shift
 * @param a_values_count
 * @param a_values
 * @param a_arg
 */
static void s_load_cache_gdb_loaded_spent_txs_callback(dap_global_db_context_t *a_global_db_context,
                                                       int a_rc, const char *a_group,
                                                       const size_t a_values_total, const size_t a_values_count,
                                                       dap_global_db_obj_t *a_values, void *a_arg)
{
    dap_ledger_t * l_ledger = (dap_ledger_t*) a_arg;
    dap_ledger_private_t * l_ledger_pvt = PVT(l_ledger);

    for (size_t i = 0; i < a_values_count; i++) {
        dap_chain_ledger_tx_spent_item_t *l_tx_spent_item = DAP_NEW_Z(dap_chain_ledger_tx_spent_item_t);
        dap_chain_hash_fast_from_str(a_values[i].key, &l_tx_spent_item->tx_hash_fast);
        l_tx_spent_item->cache_data = *(typeof(((dap_chain_ledger_tx_spent_item_t*)0)->cache_data)*)a_values[i].value;
        HASH_ADD(hh, l_ledger_pvt->spent_items, tx_hash_fast, sizeof(dap_chain_hash_fast_t), l_tx_spent_item);
    }

    char * l_gdb_group = dap_chain_ledger_get_gdb_group(l_ledger, DAP_CHAIN_LEDGER_BALANCES_STR);
    dap_global_db_get_all(l_gdb_group,0, s_load_cache_gdb_loaded_balances_callback, l_ledger);
    DAP_DELETE(l_gdb_group);
}

/**
 * @brief s_load_cache_gdb_loaded_txs_callback
 * @param a_global_db_context
 * @param a_rc
 * @param a_group
 * @param a_key
 * @param a_values_total
 * @param a_values_shift
 * @param a_values_count
 * @param a_values
 * @param a_arg
 */
static void s_load_cache_gdb_loaded_txs_callback(dap_global_db_context_t *a_global_db_context,
                                                 int a_rc, const char *a_group,
                                                 const size_t a_values_total, const size_t a_values_count,
                                                 dap_global_db_obj_t *a_values, void *a_arg)
{
    dap_ledger_t * l_ledger = (dap_ledger_t*) a_arg;
    dap_ledger_private_t * l_ledger_pvt = PVT(l_ledger);
    for (size_t i = 0; i < a_values_count; i++) {
        dap_chain_ledger_tx_item_t *l_tx_item = DAP_NEW_Z(dap_chain_ledger_tx_item_t);
        dap_chain_hash_fast_from_str(a_values[i].key, &l_tx_item->tx_hash_fast);
        l_tx_item->tx = DAP_NEW_Z_SIZE(dap_chain_datum_tx_t, a_values[i].value_len - sizeof(l_tx_item->cache_data));
        memcpy(&l_tx_item->cache_data, a_values[i].value, sizeof(l_tx_item->cache_data));
        memcpy(l_tx_item->tx, a_values[i].value + sizeof(l_tx_item->cache_data), a_values[i].value_len - sizeof(l_tx_item->cache_data));
        l_tx_item->ts_added = dap_nanotime_now();
        HASH_ADD_INORDER(hh, l_ledger_pvt->ledger_items, tx_hash_fast, sizeof(dap_chain_hash_fast_t), l_tx_item, s_sort_ledger_tx_item);
    }

    char *l_gdb_group = dap_chain_ledger_get_gdb_group(l_ledger, DAP_CHAIN_LEDGER_SPENT_TXS_STR);
    dap_global_db_get_all(l_gdb_group,0, s_load_cache_gdb_loaded_spent_txs_callback, l_ledger);
    DAP_DELETE(l_gdb_group);
}

static void s_load_cache_gdb_loaded_stake_lock_callback(dap_global_db_context_t *a_global_db_context,
                                                        int a_rc, const char *a_group,
                                                        const size_t a_values_total, const size_t a_values_count,
                                                        dap_global_db_obj_t *a_values, void *a_arg)
{
    dap_ledger_t *l_ledger = (dap_ledger_t *) a_arg;
    dap_ledger_private_t *l_ledger_pvt = PVT(l_ledger);

    for (size_t i = 0; i < a_values_count; i++) {
        if (a_values[i].value_len != sizeof(dap_hash_fast_t))
            continue;
        dap_chain_ledger_stake_lock_item_t *l_new_stake_lock_emission = DAP_NEW(dap_chain_ledger_stake_lock_item_t);
        if (!l_new_stake_lock_emission) {
            debug_if(s_debug_more, L_ERROR, "Error: memory allocation when try adding item 'dap_chain_ledger_stake_lock_item_t' to hash-table");
            continue;
        }
        dap_chain_hash_fast_from_str(a_values[i].key, &l_new_stake_lock_emission->tx_for_stake_lock_hash);
        l_new_stake_lock_emission->tx_used_out = *(dap_hash_fast_t *)(a_values[i].value);
        HASH_ADD(hh, l_ledger_pvt->emissions_for_stake_lock, tx_for_stake_lock_hash, sizeof(dap_chain_hash_fast_t), l_new_stake_lock_emission);
    }

    char* l_gdb_group = dap_chain_ledger_get_gdb_group(l_ledger, DAP_CHAIN_LEDGER_TXS_STR);
    dap_global_db_get_all(l_gdb_group,0, s_load_cache_gdb_loaded_txs_callback, l_ledger);
    DAP_DELETE(l_gdb_group);
}


/**
 * @brief GDB callback for loaded emissions from cache
 * @param a_global_db_context
 * @param a_rc
 * @param a_group
 * @param a_key
 * @param a_values_total
 * @param a_values_shift
 * @param a_values_count
 * @param a_values
 * @param a_arg
 * @return Always true thats means to clear up a_values
 */
static void s_load_cache_gdb_loaded_emissions_callback(dap_global_db_context_t *a_global_db_context,
                                                       int a_rc, const char *a_group,
                                                       const size_t a_values_total, const size_t a_values_count,
                                                       dap_global_db_obj_t *a_values, void *a_arg)
{
    dap_ledger_t * l_ledger = (dap_ledger_t*) a_arg;
    dap_ledger_private_t * l_ledger_pvt = PVT(l_ledger);

    for (size_t i = 0; i < a_values_count; i++) {
        if (a_values[i].value_len <= sizeof(dap_hash_fast_t))
            continue;
        const char *c_token_ticker = ((dap_chain_datum_token_emission_t *)
                                      (a_values[i].value + sizeof(dap_hash_fast_t)))->hdr.ticker;
        dap_chain_ledger_token_item_t *l_token_item = NULL;
        HASH_FIND_STR(l_ledger_pvt->tokens, c_token_ticker, l_token_item);
        if (!l_token_item) {
            log_it(L_WARNING, "Not found token with ticker [%s], need to 'ledger reload' to update cache", c_token_ticker);
            continue;
        }
        dap_chain_ledger_token_emission_item_t *l_emission_item = DAP_NEW_Z(dap_chain_ledger_token_emission_item_t);
        dap_chain_hash_fast_from_str(a_values[i].key, &l_emission_item->datum_token_emission_hash);
        l_emission_item->tx_used_out = *(dap_hash_fast_t*)a_values[i].value;
        l_emission_item->datum_token_emission = DAP_DUP_SIZE(a_values[i].value + sizeof(dap_hash_fast_t),
                                                             a_values[i].value_len - sizeof(dap_hash_fast_t));
        l_emission_item->datum_token_emission_size = a_values[i].value_len - sizeof(dap_hash_fast_t);
        HASH_ADD(hh, l_token_item->token_emissions, datum_token_emission_hash,
                 sizeof(dap_chain_hash_fast_t), l_emission_item);
    }

    char* l_gdb_group = dap_chain_ledger_get_gdb_group(l_ledger, DAP_CHAIN_LEDGER_STAKE_LOCK_STR);
    dap_global_db_get_all(l_gdb_group,0, s_load_cache_gdb_loaded_stake_lock_callback, l_ledger);
    DAP_DELETE(l_gdb_group);
}


/**
 * @brief s_load_cache_gdb_loaded_callback
 * @param a_global_db_context
 * @param a_rc
 * @param a_group
 * @param a_key
 * @param a_values_total
 * @param a_values_shift
 * @param a_values_count
 * @param a_values
 * @param a_arg
 */
static void s_load_cache_gdb_loaded_tokens_callback(dap_global_db_context_t *a_global_db_context,
                                                    int a_rc, const char *a_group,
                                                    const size_t a_values_total, const size_t a_values_count,
                                                    dap_global_db_obj_t *a_values, void *a_arg)
{
    dap_ledger_t * l_ledger = (dap_ledger_t*) a_arg;
    dap_ledger_private_t * l_ledger_pvt = PVT(l_ledger);
    if( a_rc != 0){
        log_it(L_NOTICE, "No ledger cache found");
        pthread_mutex_lock(&l_ledger_pvt->load_mutex);
        l_ledger_pvt->load_end = true;
        pthread_cond_broadcast(&l_ledger_pvt->load_cond );
        pthread_mutex_unlock(&l_ledger_pvt->load_mutex);

    }
    for (size_t i = 0; i < a_values_count; i++) {
        if (a_values[i].value_len <= sizeof(uint256_t))
            continue;
        dap_chain_datum_token_t *l_token = (dap_chain_datum_token_t *)(a_values[i].value + sizeof(uint256_t));
        size_t l_token_size = a_values[i].value_len - sizeof(uint256_t);
        if (strcmp(l_token->ticker, a_values[i].key)) {
            log_it(L_WARNING, "Corrupted token with ticker [%s], need to 'ledger reload' to update cache", a_values[i].key);
            continue;
        }
        dap_chain_ledger_token_add(l_ledger, l_token, l_token_size);
        dap_chain_ledger_token_item_t *l_token_item = NULL;
        HASH_FIND_STR(l_ledger_pvt->tokens, l_token->ticker, l_token_item);
        if (!l_token_item) {
            log_it(L_WARNING, "Can't load token with ticker [%s], need to 'ledger reload' to update cache", l_token->ticker);
            continue;
        }
        l_token_item->current_supply = *(uint256_t*)a_values[i].value;
    }

    char *l_gdb_group = dap_chain_ledger_get_gdb_group(l_ledger, DAP_CHAIN_LEDGER_EMISSIONS_STR);
    dap_global_db_get_all(l_gdb_group,0, s_load_cache_gdb_loaded_emissions_callback, l_ledger);
    DAP_DELETE(l_gdb_group);
}

/**
 * @brief Load ledger from cache (stored in GDB)
 * @param a_ledger
 */
void dap_chain_ledger_load_cache(dap_ledger_t *a_ledger)
{
    dap_ledger_private_t *l_ledger_pvt = PVT(a_ledger);
    char *l_gdb_group = dap_chain_ledger_get_gdb_group(a_ledger, DAP_CHAIN_LEDGER_TOKENS_STR);

    pthread_mutex_lock(& l_ledger_pvt->load_mutex);
    dap_global_db_get_all(l_gdb_group,0,s_load_cache_gdb_loaded_tokens_callback, a_ledger);
    while (!l_ledger_pvt->load_end)
        pthread_cond_wait(& l_ledger_pvt->load_cond, &l_ledger_pvt->load_mutex);
    pthread_mutex_unlock(& l_ledger_pvt->load_mutex);

    DAP_DELETE(l_gdb_group);
}


/**
 * @brief
 * create ledger for specific net
 * load ledger cache
 * @param a_check_flags checking flags
 *          DAP_CHAIN_LEDGER_CHECK_TOKEN_EMISSION
 *          DAP_CHAIN_LEDGER_CHECK_CELLS_DS
 *          DAP_CHAIN_LEDGER_CHECK_CELLS_DS
 * @param a_net_name char * network name, for example "kelvin-testnet"
 * @return dap_ledger_t*
 */
dap_ledger_t *dap_chain_ledger_create(uint16_t a_flags, char *a_net_name, const char *a_net_native_ticker)
{
    dap_ledger_t *l_ledger = dap_chain_ledger_handle_new();
    l_ledger->net_name = a_net_name;
    dap_ledger_private_t *l_ledger_pvt = PVT(l_ledger);
    l_ledger_pvt->net_native_ticker = a_net_native_ticker;
    l_ledger_pvt->flags = a_flags;
    l_ledger_pvt->check_ds = a_flags & DAP_CHAIN_LEDGER_CHECK_LOCAL_DS;
    l_ledger_pvt->check_cells_ds = a_flags & DAP_CHAIN_LEDGER_CHECK_CELLS_DS;
    l_ledger_pvt->check_token_emission = a_flags & DAP_CHAIN_LEDGER_CHECK_TOKEN_EMISSION;
    l_ledger_pvt->cached = a_flags & DAP_CHAIN_LEDGER_CACHE_ENABLED;
    pthread_cond_init(&l_ledger_pvt->load_cond, NULL);
    pthread_mutex_init(&l_ledger_pvt->load_mutex, NULL);


    log_it(L_DEBUG,"Created ledger \"%s\"",a_net_name);
    l_ledger_pvt->load_mode = true;
    l_ledger_pvt->tps_timer = NULL;
    l_ledger_pvt->tps_count = 0;

#ifndef DAP_CHAIN_LEDGER_TEST
    if ( l_ledger_pvt->cached )
        // load ledger cache from GDB
        dap_chain_ledger_load_cache(l_ledger);
#endif

    return l_ledger;
}

void dap_chain_ledger_set_fee(dap_ledger_t *a_ledger, uint256_t a_fee, dap_chain_addr_t a_fee_addr)
{
    PVT(a_ledger)->fee_value = a_fee;
    PVT(a_ledger)->fee_addr = a_fee_addr;
}

int dap_chain_ledger_token_emission_add_check(dap_ledger_t *a_ledger, byte_t *a_token_emission, size_t a_token_emission_size, dap_chain_hash_fast_t *a_emission_hash)
{
    if (!a_token_emission || !a_token_emission_size)
        return -100;

    int l_ret = 0;
    dap_ledger_private_t *l_ledger_pvt = PVT(a_ledger);

    const char *l_token_ticker = ((dap_chain_datum_token_emission_t *)a_token_emission)->hdr.ticker;
    dap_chain_ledger_token_item_t * l_token_item = NULL;
    pthread_rwlock_rdlock(&l_ledger_pvt->tokens_rwlock);
    HASH_FIND_STR(l_ledger_pvt->tokens, l_token_ticker, l_token_item);
    pthread_rwlock_unlock(&l_ledger_pvt->tokens_rwlock);

    dap_chain_ledger_token_emission_item_t * l_token_emission_item = NULL;

    if (!l_token_item) {
        log_it(L_WARNING, "Ledger_token_emission_add_check. Token ticker %s was not found", l_token_ticker);
        return -5;
    }

    // check if such emission is already present in table
<<<<<<< HEAD
    dap_chain_hash_fast_t l_token_emission_hash = { };
    //dap_chain_hash_fast_t * l_token_emission_hash_ptr = &l_token_emission_hash;
    dap_hash_fast(a_token_emission, a_token_emission_size, &l_token_emission_hash);
=======
>>>>>>> a3add0d8
    pthread_rwlock_rdlock(l_token_item ? &l_token_item->token_emissions_rwlock
                                       : &l_ledger_pvt->threshold_emissions_rwlock);
    HASH_FIND(hh,l_token_item ? l_token_item->token_emissions : l_ledger_pvt->threshold_emissions,
              a_emission_hash, sizeof(*a_emission_hash), l_token_emission_item);
    unsigned long long l_threshold_emissions_count = HASH_COUNT( l_ledger_pvt->threshold_emissions);
    pthread_rwlock_unlock(l_token_item ? &l_token_item->token_emissions_rwlock
                                       : &l_ledger_pvt->threshold_emissions_rwlock);
    if(l_token_emission_item ) {
        if(s_debug_more) {
            char l_token_hash_str[DAP_CHAIN_HASH_FAST_STR_SIZE];
<<<<<<< HEAD
            dap_chain_hash_fast_to_str(&l_token_emission_hash, l_token_hash_str, sizeof(l_token_hash_str));
            if ( l_token_emission_item->datum_token_emission->hdr.version == 2 ) {
=======
            dap_chain_hash_fast_to_str(a_emission_hash, l_token_hash_str, sizeof(l_token_hash_str));
            if ( l_token_emission_item->datum_token_emission->hdr.version >= 2 ) {
>>>>>>> a3add0d8
                char *l_balance = dap_chain_balance_print(l_token_emission_item->datum_token_emission->hdr.value_256);
                log_it(L_ERROR, "Can't add token emission datum of %s %s ( %s ): already present in cache",
                        l_balance, l_token_ticker, l_token_hash_str);
                DAP_DELETE(l_balance);
            }
            else
                log_it(L_ERROR, "Can't add token emission datum of %"DAP_UINT64_FORMAT_U" %s ( %s ): already present in cache",
                    l_token_emission_item->datum_token_emission->hdr.value, l_token_ticker, l_token_hash_str);
        }
        l_ret = -1;
    }else if ( (! l_token_item) && ( l_threshold_emissions_count >= s_threshold_emissions_max)) {
        if(s_debug_more)
            log_it(L_WARNING,"threshold for emissions is overfulled (%zu max)",
               s_threshold_emissions_max);
        l_ret = -2;
    }
    if (l_ret || !PVT(a_ledger)->check_token_emission)
        return l_ret;
    // Check emission correctness
    size_t l_emission_size = a_token_emission_size;
    dap_chain_datum_token_emission_t *l_emission = dap_chain_datum_emission_read(a_token_emission, &l_emission_size);

    // if total_supply > 0 we can check current_supply
    if (!IS_ZERO_256(l_token_item->total_supply)){
        if(compare256(l_token_item->current_supply, l_emission->hdr.value_256) < 0) {
            char *l_balance_cur = dap_chain_balance_print(l_token_item->current_supply);
            char *l_balance_em = dap_chain_balance_print(l_emission->hdr.value_256);
            log_it(L_WARNING, "Ledger_token_emission_add_check. current_supply %s is lower, then l_emission->hdr.value_256: %s",
                    l_balance_cur, l_balance_em);
            DAP_DELETE(l_balance_cur);
            DAP_DELETE(l_balance_em);
            return -4;
        }
    }

    //additional check for private tokens
    if ((l_token_item->subtype == DAP_CHAIN_DATUM_TOKEN_SUBTYPE_PRIVATE)
        ||  (l_token_item->subtype == DAP_CHAIN_DATUM_TOKEN_SUBTYPE_NATIVE)) {
        //s_ledger_permissions_check(l_token_item)
        //    return -5;

    }
    switch (l_emission->hdr.type){
        case DAP_CHAIN_DATUM_TOKEN_EMISSION_TYPE_AUTH:{
            dap_chain_ledger_token_item_t *l_token_item=NULL;
            pthread_rwlock_rdlock(&PVT(a_ledger)->tokens_rwlock);
            HASH_FIND_STR(PVT(a_ledger)->tokens, l_emission->hdr.ticker, l_token_item);
            pthread_rwlock_unlock(&PVT(a_ledger)->tokens_rwlock);
            if (l_token_item){
                assert(l_token_item->datum_token);
                dap_sign_t *l_sign = (dap_sign_t *)(l_emission->tsd_n_signs + l_emission->data.type_auth.tsd_total_size);
                size_t l_offset = (byte_t *)l_sign - (byte_t *)l_emission;
                uint16_t l_aproves = 0, l_aproves_valid = l_token_item->auth_signs_valid;
                size_t l_sign_data_check_size = sizeof(l_emission->hdr);
                size_t l_sign_auth_count = l_emission->data.type_auth.signs_count;
                size_t l_sign_auth_size = l_emission->data.type_auth.size;
                void *l_emi_ptr_check_size = &l_emission->hdr;
                if (l_emission->hdr.version == 3) {
                    l_sign_data_check_size = sizeof(dap_chain_datum_token_emission_t) + l_emission->data.type_auth.tsd_total_size;
                    l_emission->data.type_auth.signs_count = 0;
                    l_emission->data.type_auth.size = 0;
                    l_emi_ptr_check_size = l_emission;
                }
                for (uint16_t i = 0; i < l_sign_auth_count && l_offset < l_emission_size; i++) {
                    if (dap_sign_verify_size(l_sign, l_emission_size - l_offset)) {
                        dap_chain_hash_fast_t l_sign_pkey_hash;
                        dap_sign_get_pkey_hash(l_sign, &l_sign_pkey_hash);
                        // Find pkey in auth hashes
                        for (uint16_t k=0; k< l_token_item->auth_signs_total; k++) {
                            if (dap_hash_fast_compare(&l_sign_pkey_hash, &l_token_item->auth_pkeys_hash[k])) {
                                // Verify if its token emission header signed
                                if (dap_sign_verify(l_sign, l_emi_ptr_check_size, l_sign_data_check_size) == 1) {
                                    l_aproves++;
                                    break;
                                }
                            }
                        }
                        size_t l_sign_size = dap_sign_get_size(l_sign);
                        l_offset += l_sign_size;
                        l_sign = (dap_sign_t *)((byte_t *)l_emission + l_offset);
                    } else
                        break;
                }
                if (l_emission->hdr.version == 3) {
                    l_emission->data.type_auth.signs_count = l_sign_auth_count;
                    l_emission->data.type_auth.size = l_sign_auth_size;
                }
                if (l_aproves < l_aproves_valid ){
                    if(s_debug_more) {
                        char *l_balance = dap_chain_balance_print(l_emission->hdr.value_256);
                        log_it(L_WARNING, "Emission of %s datoshi of %s:%s is wrong: only %u valid aproves when %u need",
                                l_balance, a_ledger->net_name, l_emission->hdr.ticker, l_aproves, l_aproves_valid);
                        DAP_DELETE(l_balance);
                    }
                    l_ret = -3;
                }
            }else{
                if(s_debug_more)
                    log_it(L_WARNING,"Can't find token declaration %s:%s thats pointed in token emission datum", a_ledger->net_name, l_emission->hdr.ticker);
                l_ret = -5;
            }
        }break;
        default:{}
    }
    DAP_DELETE(l_emission);
    return l_ret;
}

bool s_chain_ledger_token_address_check(dap_chain_addr_t * a_addrs, dap_chain_datum_token_emission_t *a_token_emission, size_t a_addrs_count)
{
    // if l_addrs is empty - nothing to check
    if (!a_addrs)
        return true;

    for(size_t n=0; n<a_addrs_count;n++ ){
        dap_chain_addr_t l_addr = a_addrs[n];
        if (memcmp(&l_addr,&a_token_emission->hdr.address,sizeof(dap_chain_addr_t))==0)
            return true;
    }

    return false;
}

bool s_chain_ledger_token_tsd_check(dap_chain_ledger_token_item_t * a_token_item, dap_chain_datum_token_emission_t *a_token_emission)
{
    if (!a_token_item){
        log_it(L_WARNING, "Token object is null. Probably, you set unknown token ticker in -token parameter");
        return false;
    }

    // tsd section was parsed in s_token_tsd_parse

    if ((a_token_item->flags & DAP_CHAIN_DATUM_TOKEN_FLAG_ALL_RECEIVER_BLOCKED) ||
        (a_token_item->flags & DAP_CHAIN_DATUM_TOKEN_FLAG_ALL_RECEIVER_FROZEN)) { // in white list
        if (!s_chain_ledger_token_address_check(a_token_item->tx_recv_allow, a_token_emission, a_token_item->tx_recv_allow_size)){
            log_it(L_WARNING, "Address %s is not in tx_recv_allow for emission for token %s",
                   dap_chain_addr_to_str(&a_token_emission->hdr.address), a_token_item->ticker);
            return false;
        }
        return true;
    }

    if (a_token_item->flags & DAP_CHAIN_DATUM_TOKEN_FLAG_ALL_RECEIVER_ALLOWED) {
        if (s_chain_ledger_token_address_check(a_token_item->tx_recv_block, a_token_emission, a_token_item->tx_recv_block_size)){
            log_it(L_WARNING, "Address %s is in tx_recv_block for emission for token %s",
                   dap_chain_addr_to_str(&a_token_emission->hdr.address), a_token_item->ticker);
            return false;
        }
    }

    return true;
}

static void s_ledger_emission_cache_update(dap_ledger_t *a_ledger, dap_chain_ledger_token_emission_item_t *a_emission_item)
{
    char *l_gdb_group = dap_chain_ledger_get_gdb_group(a_ledger, DAP_CHAIN_LEDGER_EMISSIONS_STR);
    size_t l_cache_size = a_emission_item->datum_token_emission_size + sizeof(dap_hash_fast_t);
    uint8_t *l_cache = DAP_NEW_STACK_SIZE(uint8_t, l_cache_size);
    memcpy(l_cache, &a_emission_item->tx_used_out, sizeof(dap_hash_fast_t));
    memcpy(l_cache + sizeof(dap_hash_fast_t), a_emission_item->datum_token_emission, a_emission_item->datum_token_emission_size);
    char l_hash_str[DAP_CHAIN_HASH_FAST_STR_SIZE];
    dap_chain_hash_fast_to_str(&a_emission_item->datum_token_emission_hash, l_hash_str, sizeof(l_hash_str));
    if (dap_global_db_set(l_gdb_group, l_hash_str, l_cache, l_cache_size, false, NULL, NULL)) {
        log_it(L_WARNING, "Ledger cache mismatch");
    }
    DAP_DELETE(l_gdb_group);
}

/**
 * @brief dap_chain_ledger_token_emission_add
 * @param a_token_emission
 * @param a_token_emision_size
 * @return
 */

int dap_chain_ledger_token_emission_add(dap_ledger_t *a_ledger, byte_t *a_token_emission, size_t a_token_emission_size,
                                        dap_hash_fast_t *a_emission_hash, bool a_from_threshold)
{
    return s_token_emission_add(a_ledger, a_token_emission, a_token_emission_size, a_emission_hash, a_from_threshold, true);
}

/**
 * @brief s_token_emission_add_unsafe
 * @param a_ledger
 * @param a_token_emission
 * @param a_token_emission_size
 * @param a_emission_hash
 * @param a_from_threshold
 * @return
 */
static int s_token_emission_add_unsafe(dap_ledger_t *a_ledger, byte_t *a_token_emission, size_t a_token_emission_size,
                                        dap_hash_fast_t *a_emission_hash, bool a_from_threshold)
{
    return s_token_emission_add(a_ledger, a_token_emission, a_token_emission_size, a_emission_hash, a_from_threshold, false);
}

/**
 * @brief s_token_emission_add
 * @param a_ledger
 * @param a_token_emission
 * @param a_token_emission_size
 * @param a_emission_hash
 * @param a_from_threshold
 * @param a_safe_call
 * @return
 */
static inline int s_token_emission_add(dap_ledger_t *a_ledger, byte_t *a_token_emission, size_t a_token_emission_size,
                                        dap_hash_fast_t *a_emission_hash, bool a_from_threshold, bool a_safe_call)
{
    dap_ledger_private_t *l_ledger_pvt = PVT(a_ledger);
    dap_chain_ledger_token_emission_item_t * l_token_emission_item = NULL;
    int l_ret = dap_chain_ledger_token_emission_add_check(a_ledger, a_token_emission, a_token_emission_size, a_emission_hash);
    if (l_ret) {
        if (l_ret == DAP_CHAIN_CS_VERIFY_CODE_NO_DECREE) { // TODO remove emissions threshold
            if (HASH_COUNT(l_ledger_pvt->threshold_emissions) < s_threshold_emissions_max) {
                l_token_emission_item = DAP_NEW_Z(dap_chain_ledger_token_emission_item_t);
                l_token_emission_item->datum_token_emission = DAP_DUP_SIZE(a_token_emission, a_token_emission_size);
                l_token_emission_item->datum_token_emission_size = a_token_emission_size;
                dap_hash_fast_t l_emi_hash = {0};
                dap_hash_fast(a_token_emission, a_token_emission_size, &l_emi_hash);
                pthread_rwlock_wrlock(&l_ledger_pvt->threshold_emissions_rwlock);
                l_token_emission_item->datum_token_emission_hash = l_emi_hash;
                l_token_emission_item->ts_added = dap_nanotime_now();
                HASH_ADD(hh, l_ledger_pvt->threshold_emissions, datum_token_emission_hash,
                         sizeof(*a_emission_hash), l_token_emission_item);
                pthread_rwlock_unlock(&l_ledger_pvt->threshold_emissions_rwlock);
            } else {
                if(s_debug_more)
                    log_it(L_WARNING,"threshold for emissions is overfulled (%zu max), dropping down new data, added nothing",
                           s_threshold_emissions_max);
            }
        }
        return l_ret;
    }
    const char * c_token_ticker = ((dap_chain_datum_token_emission_t *)a_token_emission)->hdr.ticker;
    dap_chain_ledger_token_item_t * l_token_item = NULL;
    pthread_rwlock_rdlock(&l_ledger_pvt->tokens_rwlock);
    HASH_FIND_STR(l_ledger_pvt->tokens, c_token_ticker, l_token_item);
    pthread_rwlock_unlock(&l_ledger_pvt->tokens_rwlock);
    if (!l_token_item && a_from_threshold)
        return -5;

    // check if such emission is already present in table
    if(a_safe_call) pthread_rwlock_rdlock( l_token_item ? &l_token_item->token_emissions_rwlock
                                        : &l_ledger_pvt->threshold_emissions_rwlock);
    HASH_FIND(hh,l_token_item ? l_token_item->token_emissions : l_ledger_pvt->threshold_emissions,
              a_emission_hash, sizeof(*a_emission_hash), l_token_emission_item);
    if(a_safe_call) pthread_rwlock_unlock(l_token_item ? &l_token_item->token_emissions_rwlock
                                       : &l_ledger_pvt->threshold_emissions_rwlock);
    if (!l_token_emission_item) {
        l_token_emission_item = DAP_NEW_Z(dap_chain_ledger_token_emission_item_t);
        l_token_emission_item->datum_token_emission_size = a_token_emission_size;
        l_token_emission_item->datum_token_emission_hash = *a_emission_hash;
        if (l_token_item) {
            l_token_emission_item->datum_token_emission = dap_chain_datum_emission_read(a_token_emission,
                                                                                        &l_token_emission_item->datum_token_emission_size);

            //additional check for private tokens
            if((l_token_item->subtype == DAP_CHAIN_DATUM_TOKEN_SUBTYPE_PRIVATE)
                ||  (l_token_item->subtype == DAP_CHAIN_DATUM_TOKEN_SUBTYPE_NATIVE)) {
                if (!s_chain_ledger_token_tsd_check(l_token_item, (dap_chain_datum_token_emission_t *)a_token_emission)) {
                    DAP_DELETE(l_token_emission_item->datum_token_emission);
                    DAP_DELETE(l_token_emission_item);
                    return -114;
                }
            }
            //Update value in ledger memory object
            if (!IS_ZERO_256(l_token_item->total_supply)) {
                uint256_t l_emission_value = l_token_emission_item->datum_token_emission->hdr.value_256;
                if (compare256(l_token_item->current_supply, l_emission_value) >= 0){
                    SUBTRACT_256_256(l_token_item->current_supply, l_emission_value, &l_token_item->current_supply);
                    char *l_balance = dap_chain_balance_print(l_token_item->current_supply);
                    log_it(L_DEBUG,"New current supply %s for token %s", l_balance, l_token_item->ticker);
                    DAP_DELETE(l_balance);
                } else {
                    char *l_balance = dap_chain_balance_print(l_token_item->current_supply);
                    char *l_value = dap_chain_balance_print(l_emission_value);
                    log_it(L_WARNING,"Token current supply %s lower, than emission value = %s",
                                        l_balance, l_value);
                    DAP_DELETE(l_balance);
                    DAP_DELETE(l_value);
                    DAP_DELETE(l_token_emission_item->datum_token_emission);
                    DAP_DELETE(l_token_emission_item);
                    return -4;
                }
                if (PVT(a_ledger)->cached)
                    s_ledger_token_cache_update(a_ledger, l_token_item);
            }

            pthread_rwlock_wrlock(&l_token_item->token_emissions_rwlock);
            HASH_ADD(hh, l_token_item->token_emissions, datum_token_emission_hash,
                     sizeof(*a_emission_hash), l_token_emission_item);
            pthread_rwlock_unlock(&l_token_item->token_emissions_rwlock);
            if (PVT(a_ledger)->cached)
                // Add it to cache
                s_ledger_emission_cache_update(a_ledger, l_token_emission_item);
            if(s_debug_more) {
                char * l_token_emission_address_str = dap_chain_addr_to_str(&(l_token_emission_item->datum_token_emission->hdr.address));
                char *l_balance = dap_chain_balance_to_coins(l_token_emission_item->datum_token_emission->hdr.value_256);
                log_it(L_NOTICE, "Added token emission datum to emissions cache: type=%s value=%s token=%s to_addr=%s ",
                               c_dap_chain_datum_token_emission_type_str[l_token_emission_item->datum_token_emission->hdr.type],
                               l_balance, c_token_ticker, l_token_emission_address_str);
                DAP_DELETE(l_token_emission_address_str);
                DAP_DELETE(l_balance);
            }
            s_threshold_txs_proc(a_ledger);
        } else if (HASH_COUNT(l_ledger_pvt->threshold_emissions) < s_threshold_emissions_max) {
            l_token_emission_item->datum_token_emission = DAP_DUP_SIZE(a_token_emission, a_token_emission_size);
            l_token_emission_item->datum_token_emission_size = a_token_emission_size;
            if(a_safe_call) pthread_rwlock_wrlock(&l_ledger_pvt->threshold_emissions_rwlock);
            l_token_emission_item->ts_added = dap_nanotime_now();
            dap_chain_hash_fast_t l_emi_hash = {0};
            dap_hash_fast(a_token_emission, a_token_emission_size, &l_emi_hash);
            l_token_emission_item->datum_token_emission_hash = l_emi_hash;
            HASH_ADD(hh, l_ledger_pvt->threshold_emissions, datum_token_emission_hash,
                     sizeof(*a_emission_hash), l_token_emission_item);
            if(a_safe_call) pthread_rwlock_unlock(&l_ledger_pvt->threshold_emissions_rwlock);
            l_ret = -5;
            if(s_debug_more) {
                char * l_token_emission_address_str = dap_chain_addr_to_str(&(l_token_emission_item->datum_token_emission->hdr.address));
                log_it(L_NOTICE, "Added token emission datum to emissions threshold: type=%s value=%.1Lf token=%s to_addr=%s ",
                               c_dap_chain_datum_token_emission_type_str[l_token_emission_item->datum_token_emission->hdr.type],
                               dap_chain_datoshi_to_coins(l_token_emission_item->datum_token_emission->hdr.value),
                               c_token_ticker, l_token_emission_address_str);
                DAP_DELETE(l_token_emission_address_str);
            }
        } else {
            DAP_DELETE(l_token_emission_item->datum_token_emission);
            DAP_DELETE(l_token_emission_item);
            if(s_debug_more)
                log_it(L_WARNING,"threshold for emissions is overfulled (%zu max), dropping down new data, added nothing",
                   s_threshold_emissions_max);
            l_ret = -2;
        }
    } else {
        if (l_token_item) {
            if(s_debug_more) {
                char l_hash_str[DAP_CHAIN_HASH_FAST_STR_SIZE];
                dap_chain_hash_fast_to_str(a_emission_hash, l_hash_str, sizeof(l_hash_str));
                if ( ((dap_chain_datum_token_emission_t *)a_token_emission)->hdr.version == 2 ) {
                    char *l_balance = dap_chain_balance_print(((dap_chain_datum_token_emission_t *)a_token_emission)->hdr.value_256);
                    log_it(L_ERROR, "Duplicate token emission datum of %s %s ( %s )", l_balance, c_token_ticker, l_hash_str);
                    DAP_DELETE(l_balance);
                }
                else
                    log_it(L_ERROR, "Duplicate token emission datum of %"DAP_UINT64_FORMAT_U" %s ( %s )",
                            ((dap_chain_datum_token_emission_t *)a_token_emission)->hdr.value, c_token_ticker, l_hash_str);
            }
        }
        l_ret = -1;
    }
    return l_ret;
}

void s_ledger_stake_lock_cache_update(dap_ledger_t *a_ledger, dap_chain_ledger_stake_lock_item_t *a_stake_lock_item)
{
    char l_hash_str[DAP_CHAIN_HASH_FAST_STR_SIZE];
    dap_chain_hash_fast_to_str(&a_stake_lock_item->tx_for_stake_lock_hash, l_hash_str, sizeof(l_hash_str));
    char *l_group = dap_chain_ledger_get_gdb_group(a_ledger, DAP_CHAIN_LEDGER_STAKE_LOCK_STR);
    if (dap_global_db_set(l_group, l_hash_str, &a_stake_lock_item->tx_used_out, sizeof(dap_hash_fast_t), false, NULL, NULL))
        log_it(L_WARNING, "Ledger cache mismatch");
    DAP_DEL_Z(l_group);
}

int dap_chain_ledger_emission_for_stake_lock_item_add(dap_ledger_t *a_ledger, const dap_chain_hash_fast_t *a_tx_hash)
{
    dap_ledger_private_t *l_ledger_pvt = PVT(a_ledger);
    dap_chain_ledger_stake_lock_item_t *l_new_stake_lock_emission;
    pthread_rwlock_rdlock(&l_ledger_pvt->stake_lock_rwlock);
    HASH_FIND(hh, l_ledger_pvt->emissions_for_stake_lock, a_tx_hash, sizeof(dap_hash_fast_t),
              l_new_stake_lock_emission);
    pthread_rwlock_unlock(&l_ledger_pvt->stake_lock_rwlock);
    if (l_new_stake_lock_emission) {
        return -1;
    }
    l_new_stake_lock_emission = DAP_NEW_Z(dap_chain_ledger_stake_lock_item_t);
    if (!l_new_stake_lock_emission) {
        if (s_debug_more) {
            log_it(L_ERROR, "Error: memory allocation when try adding item 'dap_chain_ledger_stake_lock_item_t' to hash-table");
        }
        return -13;
    }
    l_new_stake_lock_emission->tx_for_stake_lock_hash = *a_tx_hash;
    pthread_rwlock_wrlock(&l_ledger_pvt->stake_lock_rwlock);
    HASH_ADD(hh, l_ledger_pvt->emissions_for_stake_lock, tx_for_stake_lock_hash, sizeof(dap_chain_hash_fast_t), l_new_stake_lock_emission);
    pthread_rwlock_unlock(&l_ledger_pvt->stake_lock_rwlock);

    if (!l_new_stake_lock_emission)
        debug_if(s_debug_more, L_ERROR, "Error: adding to hash-table. Be careful, there may be leaks");
    else if (PVT(a_ledger)->cached)
        s_ledger_stake_lock_cache_update(a_ledger, l_new_stake_lock_emission);

    return 0;

}

dap_chain_ledger_stake_lock_item_t *s_emissions_for_stake_lock_item_find(dap_ledger_t *a_ledger, const dap_chain_hash_fast_t *a_token_emission_hash)
{
    dap_ledger_private_t *l_ledger_pvt = PVT(a_ledger);
    dap_chain_ledger_stake_lock_item_t *l_new_stake_lock_emission;
    pthread_rwlock_rdlock(&l_ledger_pvt->stake_lock_rwlock);
    HASH_FIND(hh, l_ledger_pvt->emissions_for_stake_lock, a_token_emission_hash, sizeof(dap_chain_hash_fast_t),
              l_new_stake_lock_emission);
    pthread_rwlock_unlock(&l_ledger_pvt->stake_lock_rwlock);
    return l_new_stake_lock_emission;
}


int dap_chain_ledger_token_emission_load(dap_ledger_t *a_ledger, byte_t *a_token_emission,
                                         size_t a_token_emission_size, dap_hash_fast_t *a_token_emission_hash)
{
    if (PVT(a_ledger)->load_mode) {
        dap_chain_ledger_token_emission_item_t *l_token_emission_item;
        dap_chain_ledger_token_item_t *l_token_item, *l_item_tmp;
        pthread_rwlock_rdlock(&PVT(a_ledger)->tokens_rwlock);
        HASH_ITER(hh, PVT(a_ledger)->tokens, l_token_item, l_item_tmp) {
            pthread_rwlock_rdlock(&l_token_item->token_emissions_rwlock);
            HASH_FIND(hh, l_token_item->token_emissions, a_token_emission_hash, sizeof(*a_token_emission_hash),
                    l_token_emission_item);
            pthread_rwlock_unlock(&l_token_item->token_emissions_rwlock);
            if (l_token_emission_item) {
                pthread_rwlock_unlock(&PVT(a_ledger)->tokens_rwlock);
                return 0;
            }
        }
        pthread_rwlock_unlock(&PVT(a_ledger)->tokens_rwlock);
        pthread_rwlock_rdlock(&PVT(a_ledger)->threshold_emissions_rwlock);
        HASH_FIND(hh, PVT(a_ledger)->threshold_emissions, a_token_emission_hash, sizeof(*a_token_emission_hash),
                l_token_emission_item);
        pthread_rwlock_unlock(&PVT(a_ledger)->threshold_emissions_rwlock);
        if (l_token_emission_item) {
            return -5;
        }
    }
    return dap_chain_ledger_token_emission_add(a_ledger, a_token_emission, a_token_emission_size, a_token_emission_hash, false);
}

dap_chain_ledger_token_emission_item_t *s_emission_item_find(dap_ledger_t *a_ledger,
                const char *a_token_ticker, const dap_chain_hash_fast_t *a_token_emission_hash)
{
    dap_ledger_private_t *l_ledger_pvt = PVT(a_ledger);
    dap_chain_ledger_token_item_t * l_token_item = NULL;
    pthread_rwlock_rdlock(&l_ledger_pvt->tokens_rwlock);
    HASH_FIND_STR(l_ledger_pvt->tokens, a_token_ticker, l_token_item);
    pthread_rwlock_unlock(&l_ledger_pvt->tokens_rwlock);

    if (!l_token_item)
        return NULL;
    dap_chain_ledger_token_emission_item_t * l_token_emission_item = NULL;
    pthread_rwlock_rdlock(&l_token_item->token_emissions_rwlock);
    HASH_FIND(hh, l_token_item->token_emissions, a_token_emission_hash, sizeof(*a_token_emission_hash),
            l_token_emission_item);
    pthread_rwlock_unlock(&l_token_item->token_emissions_rwlock);
    return l_token_emission_item;
}

/**
 * @brief dap_chain_ledger_token_emission_find
 * @param a_token_ticker
 * @param a_token_emission_hash
 * @return
 */
dap_chain_datum_token_emission_t *dap_chain_ledger_token_emission_find(dap_ledger_t *a_ledger,
        const char *a_token_ticker, const dap_chain_hash_fast_t *a_token_emission_hash)
{
    dap_chain_ledger_token_emission_item_t *l_emission_item = s_emission_item_find(a_ledger, a_token_ticker, a_token_emission_hash);
    return l_emission_item ? l_emission_item->datum_token_emission : NULL;
}

/**
 * @brief dap_chain_ledger_set_local_cell_id
 * @param a_local_cell_id
 */
void dap_chain_ledger_set_local_cell_id(dap_ledger_t *a_ledger, dap_chain_cell_id_t a_local_cell_id)
{
    PVT(a_ledger)->local_cell_id.uint64 = a_local_cell_id.uint64;
}

/**
 * @brief dap_chain_ledger_tx_get_token_ticker_by_hash
 * @param a_ledger
 * @param a_tx_hash
 * @return
 */
const char* dap_chain_ledger_tx_get_token_ticker_by_hash(dap_ledger_t *a_ledger,dap_chain_hash_fast_t *a_tx_hash)
{
    if(!a_ledger || !a_tx_hash)
        return NULL;
    dap_ledger_private_t *l_ledger_pvt = PVT(a_ledger);

    if ( dap_hash_fast_is_blank(a_tx_hash) )
        return NULL;

    dap_chain_ledger_tx_item_t *l_item;
    unsigned l_hash_value;
    HASH_VALUE(a_tx_hash, sizeof(*a_tx_hash), l_hash_value);
    pthread_rwlock_rdlock(&l_ledger_pvt->ledger_rwlock);
    HASH_FIND_BYHASHVALUE(hh, l_ledger_pvt->ledger_items, a_tx_hash, sizeof(*a_tx_hash), l_hash_value, l_item);
    if (l_item) {
        pthread_rwlock_unlock(&l_ledger_pvt->ledger_rwlock);
        return l_item->cache_data.token_ticker;
    }
    dap_chain_ledger_tx_spent_item_t *l_spent_item;
    HASH_FIND_BYHASHVALUE(hh, l_ledger_pvt->spent_items, a_tx_hash, sizeof(*a_tx_hash), l_hash_value, l_spent_item);
    pthread_rwlock_unlock(&l_ledger_pvt->ledger_rwlock);
    return l_spent_item ? l_spent_item->cache_data.token_ticker : NULL;

}

/**
 * @brief dap_chain_ledger_addr_get_token_ticker_all_depricated
 * @param a_addr
 * @param a_tickers
 * @param a_tickers_size
 */
void dap_chain_ledger_addr_get_token_ticker_all_depricated(dap_ledger_t *a_ledger, dap_chain_addr_t * a_addr,
        char *** a_tickers, size_t * a_tickers_size)
{
    dap_chain_hash_fast_t l_tx_first_hash = { 0 };
    const dap_chain_ledger_tx_item_t * l_tx_item = tx_item_find_by_addr(a_ledger, a_addr,NULL, &l_tx_first_hash);
    char ** l_tickers = NULL;
    size_t l_tickers_size = 10;
    size_t l_tickers_pos = 0;

    if(l_tx_item) {
        l_tickers_size = 10;
        l_tickers = DAP_NEW_Z_SIZE(char *, l_tickers_size * sizeof(char*));
        while(l_tx_item) {
            bool l_is_not_in_list = true;
            for(size_t i = 0; i < l_tickers_size; i++) {
                if (l_tickers[i]==NULL)
                    break;
                if(l_tickers[i] && strcmp(l_tickers[i], l_tx_item->cache_data.token_ticker) == 0) {
                    l_is_not_in_list = false;
                    break;
                }
            }
            if(l_is_not_in_list) {
                if((l_tickers_pos + 1) == l_tickers_size) {
                    l_tickers_size += (l_tickers_size / 2);
                    l_tickers = DAP_REALLOC(l_tickers, l_tickers_size);
                }
                l_tickers[l_tickers_pos] = dap_strdup(l_tx_item->cache_data.token_ticker);
                l_tickers_pos++;
            }
            dap_chain_hash_fast_t* l_tx_hash = dap_chain_node_datum_tx_calc_hash(l_tx_item->tx);
            l_tx_item = tx_item_find_by_addr(a_ledger, a_addr, NULL, l_tx_hash);
            DAP_DELETE(l_tx_hash);
        }
        l_tickers_size = l_tickers_pos + 1;
        l_tickers = DAP_REALLOC(l_tickers, l_tickers_size * sizeof(char*));
    }
    *a_tickers = l_tickers;
    *a_tickers_size = l_tickers_pos;
}


/**
 * @brief Get list of all tickets for ledger and address. If address is NULL returns all the tockens present in system
 * @param a_ledger
 * @param a_addr
 * @param a_tickers
 * @param a_tickers_size
 */
void dap_chain_ledger_addr_get_token_ticker_all(dap_ledger_t *a_ledger, dap_chain_addr_t * a_addr,
        char *** a_tickers, size_t * a_tickers_size)
{
    if (a_addr == NULL){ // Get all tockens
        pthread_rwlock_rdlock(&PVT(a_ledger)->tokens_rwlock);
        size_t l_count = HASH_COUNT(PVT(a_ledger)->tokens);
        if (l_count && a_tickers){
            dap_chain_ledger_token_item_t * l_token_item, *l_tmp;
            char **l_tickers = DAP_NEW_Z_SIZE(char*, l_count * sizeof(char*));
            l_count = 0;
            HASH_ITER(hh, PVT(a_ledger)->tokens, l_token_item, l_tmp) {
                l_tickers[l_count] = dap_strdup(l_token_item->ticker);
                l_count++;
            }
            *a_tickers = l_tickers;
        }
        pthread_rwlock_unlock(&PVT(a_ledger)->tokens_rwlock);
        if(a_tickers_size)
            *a_tickers_size = l_count;
    }else{ // Calc only tokens from address balance
        dap_ledger_wallet_balance_t *wallet_balance, *tmp;
        size_t l_count = HASH_COUNT(PVT(a_ledger)->balance_accounts);
        if(l_count && a_tickers){
            char **l_tickers = DAP_NEW_Z_SIZE(char*, l_count * sizeof(char*));
            l_count = 0;
            char *l_addr = dap_chain_addr_to_str(a_addr);
            pthread_rwlock_rdlock(&PVT(a_ledger)->balance_accounts_rwlock);
            HASH_ITER(hh, PVT(a_ledger)->balance_accounts, wallet_balance, tmp) {
                char **l_keys = dap_strsplit(wallet_balance->key, " ", -1);
                if (!dap_strcmp(l_keys[0], l_addr)) {
                    l_tickers[l_count] = dap_strdup(wallet_balance->token_ticker);
                    ++l_count;
                }
                dap_strfreev(l_keys);
            }
            pthread_rwlock_unlock(&PVT(a_ledger)->balance_accounts_rwlock);
            *a_tickers = l_tickers;
        }
        if(a_tickers_size)
            *a_tickers_size = l_count;
    }
}



/**
 * Get transaction in the cache by hash
 *
 * return transaction, or NULL if transaction not found in the cache
 */
static dap_chain_datum_tx_t* s_find_datum_tx_by_hash(dap_ledger_t *a_ledger,
        dap_chain_hash_fast_t *a_tx_hash, dap_chain_ledger_tx_item_t **a_item_out)
{
    if(!a_tx_hash)
        return NULL;

//    log_it( L_ERROR, "s_find_datum_tx_by_hash( )...");

    dap_ledger_private_t *l_ledger_pvt = PVT(a_ledger);
    dap_chain_datum_tx_t *l_tx_ret = NULL;
    dap_chain_ledger_tx_item_t *l_tx_item;
    pthread_rwlock_rdlock(&l_ledger_pvt->ledger_rwlock);
    HASH_FIND(hh, l_ledger_pvt->ledger_items, a_tx_hash, sizeof(dap_chain_hash_fast_t), l_tx_item);
    pthread_rwlock_unlock(&l_ledger_pvt->ledger_rwlock);
    if(l_tx_item) {
        l_tx_ret = l_tx_item->tx;
        if(a_item_out)
            *a_item_out = l_tx_item;
    }
    return l_tx_ret;
}

/**
 * @brief dap_chain_ledger_tx_find_by_hash
 * @param a_tx_hash
 * @return
 */

dap_chain_datum_tx_t* dap_chain_ledger_tx_find_by_hash(dap_ledger_t *a_ledger, dap_chain_hash_fast_t *a_tx_hash)
{
    return s_find_datum_tx_by_hash(a_ledger, a_tx_hash, NULL);
}

bool dap_chain_ledger_tx_spent_find_by_hash(dap_ledger_t *a_ledger, dap_chain_hash_fast_t *a_tx_hash)
{
    dap_chain_ledger_tx_spent_item_t *l_tx_item;
    pthread_rwlock_rdlock(&PVT(a_ledger)->ledger_rwlock);
    HASH_FIND(hh, PVT(a_ledger)->spent_items, a_tx_hash, sizeof(dap_chain_hash_fast_t), l_tx_item);
    pthread_rwlock_unlock(&PVT(a_ledger)->ledger_rwlock);
    return l_tx_item;
}

dap_hash_fast_t *dap_chain_ledger_get_final_chain_tx_hash(dap_ledger_t *a_ledger, dap_chain_tx_item_type_t a_cond_type, dap_chain_hash_fast_t *a_tx_hash)
{
    if (!a_ledger || !a_tx_hash || dap_hash_fast_is_blank(a_tx_hash))
        return NULL;
    dap_ledger_private_t *l_ledger_pvt = PVT(a_ledger);
    dap_chain_ledger_tx_item_t *l_item;
    unsigned l_hash_value;
    dap_chain_hash_fast_t *l_tx_hash = a_tx_hash;
    pthread_rwlock_rdlock(&l_ledger_pvt->ledger_rwlock);
    while (l_tx_hash) {
        HASH_VALUE(l_tx_hash, sizeof(*l_tx_hash), l_hash_value);
        HASH_FIND_BYHASHVALUE(hh, l_ledger_pvt->ledger_items, l_tx_hash, sizeof(*l_tx_hash), l_hash_value, l_item);
        if (l_item) {
            int l_out_num = 0;
            dap_chain_datum_tx_out_cond_get(l_item->tx, a_cond_type, &l_out_num);
            if (l_out_num != -1 && l_out_num < MAX_OUT_ITEMS) {
                if (dap_hash_fast_is_blank(&l_item->cache_data.tx_hash_spent_fast[l_out_num]))
                    break;      // We have unused conditional output
                else {
                    l_tx_hash = &l_item->cache_data.tx_hash_spent_fast[l_out_num];
                    continue;   // Conditional output is used out
                }
            } else {            // No conditional output found
                l_tx_hash = NULL;
                break;
            }
        }
        dap_chain_ledger_tx_spent_item_t *l_spent_item;
        HASH_FIND_BYHASHVALUE(hh, l_ledger_pvt->spent_items, l_tx_hash, sizeof(*l_tx_hash), l_hash_value, l_spent_item);
        if (l_spent_item && // We have condional output with spent item
                !dap_hash_fast_is_blank(&l_spent_item->cache_data.tx_hash_spent_fast)) {
            l_tx_hash = &l_spent_item->cache_data.tx_hash_spent_fast;
        } else
            l_tx_hash = NULL;   // We can't find pointed hash in the ledger or it's a not conditional tx
    }
    pthread_rwlock_unlock(&l_ledger_pvt->ledger_rwlock);
    return l_tx_hash;
}

/**
 * Check whether used 'out' items (local function)
 */
static bool s_ledger_tx_hash_is_used_out_item(dap_chain_ledger_tx_item_t *a_item, int a_idx_out)
{
    if (!a_item || !a_item->cache_data.n_outs) {
        //log_it(L_DEBUG, "list_cached_item is NULL");
        return true;
    }
    if(a_idx_out >= MAX_OUT_ITEMS) {
        if(s_debug_more)
            log_it(L_ERROR, "Too big index(%d) of 'out' items (max=%d)", a_idx_out, MAX_OUT_ITEMS);
    }
    assert(a_idx_out < MAX_OUT_ITEMS);
    // if there are used 'out' items
    if(a_item->cache_data.n_outs_used > 0) {
        dap_hash_fast_t *l_hash_used = &(a_item->cache_data.tx_hash_spent_fast[a_idx_out]);
        if(!dap_hash_fast_is_blank(l_hash_used))
            return true;
    }
    return false;
}

/**
 * @brief dap_chain_ledger_permissions_check
 * @param a_token_item
 * @param a_permission_id
 * @param a_data
 * @param a_data_size
 * @return
 */
static int s_ledger_permissions_check(dap_chain_ledger_token_item_t *  a_token_item, uint16_t a_permission_id, const void * a_data,size_t a_data_size )
{
    dap_chain_addr_t * l_addrs = NULL;
    size_t l_addrs_count =0;
    switch (a_permission_id) {
        case DAP_CHAIN_DATUM_TOKEN_TSD_TYPE_TX_RECEIVER_ALLOWED_ADD:
            l_addrs = a_token_item->tx_recv_allow;
            l_addrs_count = a_token_item->tx_recv_allow_size;
        break;
        case DAP_CHAIN_DATUM_TOKEN_TSD_TYPE_TX_RECEIVER_BLOCKED_ADD:
            l_addrs = a_token_item->tx_recv_block;
            l_addrs_count = a_token_item->tx_recv_block_size;
        break;
        case DAP_CHAIN_DATUM_TOKEN_TSD_TYPE_TX_SENDER_ALLOWED_ADD:
            l_addrs = a_token_item->tx_send_allow;
            l_addrs_count = a_token_item->tx_send_allow_size;
        break;
        case DAP_CHAIN_DATUM_TOKEN_TSD_TYPE_TX_SENDER_BLOCKED_ADD:
            l_addrs = a_token_item->tx_send_block;
            l_addrs_count = a_token_item->tx_send_block_size;
        break;
    }
    if ( l_addrs && l_addrs_count){
        if (a_data_size != sizeof (dap_chain_addr_t)){
            log_it(L_ERROR,"Wrong data size %zd for ledger permission check", a_data_size);
            return -2;
        }
        for(size_t n=0; n<l_addrs_count;n++ ){
            if (memcmp(&l_addrs[n],a_data,a_data_size)==0)
                return 0;
        }
        return -1;
    }
    return -10;
}

/**
 * Match the signature of the emission with the transaction
 *
 * return true or false
 */
bool s_tx_match_sign(dap_chain_datum_token_emission_t *a_datum_emission, dap_chain_datum_tx_t *a_tx)
{
    if(!a_datum_emission || !a_tx) {
        return false;
    }
    // First emission sign
    dap_sign_t *l_emission_sign = (dap_sign_t*) (a_datum_emission->tsd_n_signs + a_datum_emission->data.type_auth.tsd_total_size);
    size_t l_emission_sign_offset = (byte_t*) l_emission_sign - (byte_t*) a_datum_emission;
    int l_emission_sign_num = a_datum_emission->data.type_auth.signs_count;

    // Get all tx signs
    int l_tx_sign_num = 0;
    dap_list_t *l_list_sig = dap_chain_datum_tx_items_get(a_tx, TX_ITEM_TYPE_SIG, &l_tx_sign_num);

    if(!l_emission_sign_num || !l_tx_sign_num)
        return false;

    size_t l_emission_size = dap_chain_datum_emission_get_size((uint8_t*) a_datum_emission);
    dap_sign_t *l_sign = (dap_sign_t*) (a_datum_emission->tsd_n_signs + a_datum_emission->data.type_auth.tsd_total_size);
    size_t l_offset = (byte_t*) l_sign - (byte_t*) a_datum_emission;
    for(uint16_t i = 0; i < a_datum_emission->data.type_auth.signs_count && l_offset < l_emission_size; i++) {
        if(dap_sign_verify_size(l_sign, l_emission_size - l_offset)) {
            dap_chain_hash_fast_t l_sign_pkey_hash;
            dap_sign_get_pkey_hash(l_sign, &l_sign_pkey_hash);

            size_t l_sign_size = dap_sign_get_size(l_sign);
            l_offset += l_sign_size;
            l_sign = (dap_sign_t*) ((byte_t*) a_datum_emission + l_offset);
        } else
            break;
    }
    // For each emission signs
    for(int l_sign_em_num = 0; l_sign_em_num < l_emission_sign_num && l_emission_sign_offset < l_emission_size; l_sign_em_num++) {
        // For each tx signs
        for(dap_list_t *l_list_tmp = l_list_sig; l_list_tmp; l_list_tmp = dap_list_next(l_list_tmp)) {
            dap_chain_tx_sig_t *l_tx_sig = (dap_chain_tx_sig_t*) l_list_tmp->data;
            // Get sign from sign item
            dap_sign_t *l_tx_sign = dap_chain_datum_tx_item_sign_get_sig((dap_chain_tx_sig_t*) l_tx_sig);
            // Compare signs
            if(dap_sign_match_pkey_signs(l_emission_sign, l_tx_sign)) {
                dap_list_free(l_list_sig);
                return true;
            }
        }
        // Go to the next emission sign
        size_t l_sign_size = dap_sign_get_size(l_emission_sign);
        l_emission_sign_offset += l_sign_size;
        l_emission_sign = (dap_sign_t*) ((byte_t*) a_datum_emission + l_emission_sign_offset);
    }
    dap_list_free(l_list_sig);
    return false;
}

/**
 * Checking a new transaction before adding to the cache
 *
 * return 1 OK, -1 error
 */
// Checking a new transaction before adding to the cache
int dap_chain_ledger_tx_cache_check(dap_ledger_t *a_ledger, dap_chain_datum_tx_t *a_tx, dap_hash_fast_t *a_tx_hash,
                                    bool a_from_threshold, dap_list_t **a_list_bound_items, dap_list_t **a_list_tx_out, char **a_main_ticker)
{
    if (!PVT(a_ledger)->load_mode && !a_from_threshold) {
        dap_chain_ledger_tx_item_t *l_ledger_item;
        pthread_rwlock_rdlock(&PVT(a_ledger)->ledger_rwlock);
        HASH_FIND(hh, PVT(a_ledger)->ledger_items, a_tx_hash, sizeof(dap_chain_hash_fast_t), l_ledger_item);
        pthread_rwlock_unlock(&PVT(a_ledger)->ledger_rwlock);
        if (l_ledger_item) {     // transaction already present in the cache list
            if (s_debug_more) {
                char l_tx_hash_str[DAP_CHAIN_HASH_FAST_STR_SIZE];
                dap_chain_hash_fast_to_str(a_tx_hash, l_tx_hash_str, sizeof(l_tx_hash_str));
                log_it(L_WARNING, "Transaction %s already present in the cache", l_tx_hash_str);
            }
            return -1;
        }
    }
/*
 * Steps of checking for current transaction tx2 and every previous transaction tx1:
 * 1. valid(tx2.dap_chain_datum_tx_sig.pkey)
 * &&
 * 2. !is_used_out(tx1.dap_chain_datum_tx_out)
 * &&
 * 3. tx1.output != tx2.bound_items.outputs.used
 * &&
 * 4. tx1.dap_chain_datum_tx_out.addr.data.key == tx2.dap_chain_datum_tx_sig.pkey for unconditional output
 * \\
 * 5. tx1.dap_chain_datum_tx_out.condition == verify_svc_type(tx2) for conditional output
 * &&
 * 6. sum(  find (tx2.input.tx_prev_hash).output[tx2.input_tx_prev_idx].value )  ==  sum (tx2.outputs.value) per token
 * &&
 * 7. valid(fee)
*/
    dap_ledger_private_t *l_ledger_pvt = PVT(a_ledger);
    if(!a_tx){
        log_it(L_DEBUG, "NULL transaction, check broken");
        return -1;
    }

    dap_list_t *l_list_bound_items = NULL;

    dap_list_t* l_list_tx_out = NULL;
    if (a_list_tx_out)
        *a_list_tx_out = l_list_tx_out;

    // sum of values in 'out' items from the previous transactions
    dap_chain_ledger_tokenizer_t *l_values_from_prev_tx = NULL, *l_values_from_cur_tx = NULL,
                                 *l_value_cur = NULL, *l_tmp = NULL, *l_res = NULL;
    const char *l_token = NULL, *l_main_ticker = NULL;
    dap_chain_ledger_token_item_t * l_token_item = NULL;
    dap_chain_hash_fast_t *l_emission_hash = NULL;

    // check all previous transactions
    int l_err_num = 0;
    int l_prev_tx_count = 0;

    // 1. Verify signature in current transaction
    if (!a_from_threshold && dap_chain_datum_tx_verify_sign(a_tx) != 1)
        return -2;

    // ----------------------------------------------------------------
    // find all 'in' & conditional 'in' items in current transaction
    dap_list_t *l_list_in = dap_chain_datum_tx_items_get(a_tx, TX_ITEM_TYPE_IN_ALL,
                                                          &l_prev_tx_count);
    if (!l_list_in) {
        log_it(L_WARNING, "Tx check: no valid inputs found");
        return -22;
    }
    dap_chain_ledger_tx_bound_t *bound_item;
    dap_chain_hash_fast_t l_hash_pkey = {};
    bool l_girdled_ems_used = false;
     // find all previous transactions
    dap_list_t *l_list_tmp = l_list_in;
    for (int l_list_tmp_num = 0; l_list_tmp; l_list_tmp = dap_list_next(l_list_tmp), l_list_tmp_num++) {
        bound_item = DAP_NEW_Z(dap_chain_ledger_tx_bound_t);
        dap_chain_tx_in_t *l_tx_in = NULL;
        dap_chain_addr_t l_tx_in_from={0};
        dap_chain_tx_in_cond_t *l_tx_in_cond = NULL;
        dap_chain_tx_in_ems_t * l_tx_in_ems = NULL;
        dap_chain_hash_fast_t l_tx_prev_hash={0};
        uint8_t l_cond_type = *(uint8_t *)l_list_tmp->data;
        // one of the previous transaction
        switch (l_cond_type) {
        case TX_ITEM_TYPE_IN:
            l_tx_in = (dap_chain_tx_in_t *)l_list_tmp->data;
            l_tx_prev_hash = l_tx_in->header.tx_prev_hash;
            bound_item->in.tx_cur_in = l_tx_in;
            if (dap_hash_fast_is_blank(&l_tx_prev_hash))
                continue; // old base tx compliance
            break;
        case TX_ITEM_TYPE_IN_COND:
            l_tx_in_cond = (dap_chain_tx_in_cond_t *)l_list_tmp->data;
            l_tx_prev_hash = l_tx_in_cond->header.tx_prev_hash;
            bound_item->in.tx_cur_in_cond = l_tx_in_cond;
            break;
        case TX_ITEM_TYPE_IN_EMS:
            l_tx_in_ems = (dap_chain_tx_in_ems_t *)l_list_tmp->data;
            l_tx_prev_hash =l_tx_in_ems->header.token_emission_hash;
            bound_item->in.tx_cur_in_ems = l_tx_in_ems;
            break;
        default:
            break;
        }
        bound_item->tx_prev_hash = l_tx_prev_hash;

        char l_tx_prev_hash_str[70]={[0]='\0'};
        dap_chain_hash_fast_to_str(&l_tx_prev_hash, l_tx_prev_hash_str, sizeof(l_tx_prev_hash_str));
        uint256_t l_value;
        void *l_tx_prev_out = NULL;
        dap_chain_datum_tx_t *l_tx_prev = NULL;
        dap_chain_ledger_token_emission_item_t *l_emission_item = NULL;
        dap_chain_ledger_stake_lock_item_t *l_stake_lock_emission = NULL;
        bool l_girdled_ems = false;
        if (l_cond_type == TX_ITEM_TYPE_IN_EMS) {   // It's the emission (base) TX
            l_token = l_tx_in_ems->header.ticker;
            l_emission_hash = &l_tx_in_ems->header.token_emission_hash;
            if ( (l_emission_item = s_emission_item_find(a_ledger, l_token, l_emission_hash)) ) {
                // check AUTH token emission
                if (!dap_hash_fast_is_blank(&l_emission_item->tx_used_out)) {
                    debug_if(s_debug_more, L_WARNING, "Emission for IN_EMS [%s] is already used", l_tx_in_ems->header.ticker);
                    l_err_num = -22;
                    break;
                }
                bound_item->item_emission = l_emission_item;
            } else if ((l_girdled_ems = dap_hash_fast_is_blank(l_emission_hash)) ||
                            (l_stake_lock_emission = s_emissions_for_stake_lock_item_find(a_ledger, l_emission_hash))) {
                dap_chain_datum_tx_t *l_tx_stake_lock = a_tx;
                // check emission for STAKE_LOCK
                if (!dap_hash_fast_is_blank(l_emission_hash)) {
                    dap_hash_fast_t cur_tx_hash;
                    dap_hash_fast(a_tx, dap_chain_datum_tx_get_size(a_tx), &cur_tx_hash);
                    if (!dap_hash_fast_is_blank(&l_stake_lock_emission->tx_used_out)) {
                        if (!dap_hash_fast_compare(&cur_tx_hash, &l_stake_lock_emission->tx_used_out))
                            debug_if(s_debug_more, L_WARNING, "stake_lock_emission already present in cache for IN_EMS [%s]", l_token);
                        else
                            debug_if(s_debug_more, L_WARNING, "stake_lock_emission is used out for IN_EMS [%s]", l_token);
                        l_err_num = -22;
                        break;
                    }
                    l_tx_stake_lock = dap_chain_ledger_tx_find_by_hash(a_ledger, l_emission_hash);
                } else {
                    if (l_girdled_ems_used) {    // Only one allowed item with girdled emission
                        debug_if(s_debug_more, L_WARNING, "stake_lock_emission is used out for IN_EMS [%s]", l_token);
                        l_err_num = -22;
                        break;
                    } else
                        l_girdled_ems_used = true;
                }
                if (!l_tx_stake_lock) {
                    debug_if(s_debug_more, L_WARNING, "Not found stake_lock transaction");
                    l_err_num = DAP_CHAIN_CS_VERIFY_CODE_TX_NO_EMISSION;
                    break;
                }
                dap_tsd_t *l_tsd;
                dap_chain_ledger_token_item_t *l_delegated_item = NULL;
                pthread_rwlock_rdlock(&PVT(a_ledger)->tokens_rwlock);
                HASH_FIND_STR(PVT(a_ledger)->tokens, l_token, l_delegated_item);
                pthread_rwlock_unlock(&PVT(a_ledger)->tokens_rwlock);
                if (!l_delegated_item) {
                    debug_if(s_debug_more, L_WARNING, "Token [%s] no found", l_token);
                    l_err_num = -23;
                    break;
                }
                dap_chain_datum_token_t *l_datum_token = l_delegated_item->datum_token;
                if (l_datum_token->subtype != DAP_CHAIN_DATUM_TOKEN_SUBTYPE_NATIVE ||
                        !(l_tsd = dap_tsd_find(l_datum_token->data_n_tsd,
                                                  l_datum_token->header_native_decl.tsd_total_size,
                                                  DAP_CHAIN_DATUM_TOKEN_TSD_TYPE_DELEGATE_EMISSION_FROM_STAKE_LOCK))) {
                    debug_if(s_debug_more, L_WARNING, "Token [%s] not valid for stake_lock transaction", l_token);
                    l_err_num = -31;
                    break;
                }
                dap_chain_datum_token_tsd_delegate_from_stake_lock_t *l_tsd_section = dap_tsd_get_object(l_tsd, dap_chain_datum_token_tsd_delegate_from_stake_lock_t);
                if (!dap_chain_ledger_token_ticker_check(a_ledger, (char *)l_tsd_section->ticker_token_from)) {
                    debug_if(s_debug_more, L_WARNING, "Token [%s] no found", l_tsd_section->ticker_token_from);
                    l_err_num = -23;
                    break;
                }

                if (l_girdled_ems)
                    l_main_ticker = (const char *)l_tsd_section->ticker_token_from;

                dap_chain_tx_out_cond_t *l_tx_stake_lock_out_cond = dap_chain_datum_tx_out_cond_get(l_tx_stake_lock, DAP_CHAIN_TX_OUT_COND_SUBTYPE_SRV_STAKE_LOCK, NULL);
                if (!l_tx_stake_lock_out_cond) {
                    debug_if(s_debug_more, L_WARNING, "No OUT_COND of stake_lock subtype for IN_EMS [%s]", l_tx_in_ems->header.ticker);
                    l_err_num = -32;
                    break;
                }
                uint256_t l_value_expected ={};
                if (MULT_256_COIN(l_tx_stake_lock_out_cond->header.value, l_tsd_section->emission_rate, &l_value_expected)!=0){
                    if(s_debug_more){
                        char * l_emission_rate_str = dap_chain_balance_print(l_tsd_section->emission_rate);
                        char * l_locked_value_str = dap_chain_balance_print(l_tx_stake_lock_out_cond->header.value);
                        log_it( L_WARNING, "Multiplication overflow for %s emission: locked value %s emission rate %s"
                        , l_tx_in_ems->header.ticker, l_locked_value_str, l_emission_rate_str);
                        DAP_DEL_Z(l_emission_rate_str);
                        DAP_DEL_Z(l_locked_value_str);
                    }
                    l_err_num = -26;
                    break;
                }
                dap_chain_tx_out_ext_t *l_tx_out_ext = NULL;
                uint256_t l_stake_lock_ems_value = {};
                int l_item_idx = 0;
                do {
                    l_tx_out_ext = (dap_chain_tx_out_ext_t *)dap_chain_datum_tx_item_get(a_tx, &l_item_idx, TX_ITEM_TYPE_OUT_EXT, NULL);
                    if (!l_tx_out_ext) {
                        if (l_girdled_ems) {
                            debug_if(s_debug_more, L_WARNING, "No OUT_EXT for girdled IN_EMS [%s]", l_tx_in_ems->header.ticker);
                            l_err_num = -36;
                        }
                        break;
                    }
                    l_item_idx++;
                } while (strcmp(l_tx_out_ext->token, l_token));
                if (!l_tx_out_ext) {
                    dap_chain_tx_out_t *l_tx_out = (dap_chain_tx_out_t *)dap_chain_datum_tx_item_get(a_tx, NULL, TX_ITEM_TYPE_OUT, NULL);
                    if (!l_tx_out) {
                        debug_if(true, L_WARNING, "Can't find OUT nor OUT_EXT item for base TX with IN_EMS [%s]", l_tx_in_ems->header.ticker);
                        l_err_num = -24;
                        break;
                    } else
                        l_stake_lock_ems_value = l_tx_out->header.value;
                } else
                    l_stake_lock_ems_value = l_tx_out_ext->header.value;
                if (!IS_ZERO_256(l_delegated_item->total_supply) &&
                        compare256(l_delegated_item->current_supply, l_stake_lock_ems_value) < 0) {
                    char *l_balance = dap_chain_balance_print(l_delegated_item->current_supply);
                    char *l_value_ch = dap_chain_balance_print(l_stake_lock_ems_value);
                    log_it(L_WARNING, "Token current supply %s lower, than emission value = %s",
                           l_balance, l_value_ch);
                    DAP_DEL_Z(l_balance);
                    DAP_DEL_Z(l_value_ch);
                    l_err_num = -30;
                    break;
                }
                if (!EQUAL_256(l_value_expected, l_stake_lock_ems_value)) {
                    char *l_value_expected_str = dap_chain_balance_print(l_value_expected);
                    char *l_locked_value_str = dap_chain_balance_print(l_stake_lock_ems_value);

                    debug_if(s_debug_more, L_WARNING, "Value %s not thats expected %s for [%s]",l_locked_value_str, l_value_expected_str,
                             l_tx_in_ems->header.ticker);

                    DAP_DEL_Z(l_value_expected_str);
                    DAP_DEL_Z(l_locked_value_str);
                    l_err_num = -34;
                    break;
                }
                if (!l_girdled_ems) {
                    // check tiker
                    const char *l_tx_ticker = dap_chain_ledger_tx_get_token_ticker_by_hash(a_ledger, l_emission_hash);
                    if (!l_tx_ticker) {
                        debug_if(s_debug_more, L_WARNING, "No ticker found for sake_lock tx [wait %s]", l_tx_in_ems->header.ticker);
                        l_err_num = -33;
                        break;
                    }
                    if (strcmp(l_tx_ticker, (char *)l_tsd_section->ticker_token_from)) {
                        debug_if(s_debug_more, L_WARNING, "Ticker %s in different for expected %s", l_tx_ticker, l_tx_in_ems->header.ticker);
                        l_err_num = -35;
                        break;
                    }
                }
                debug_if(s_debug_more, L_NOTICE, "Check emission passed for IN_EMS [%s]", l_tx_in_ems->header.ticker);
                bound_item->tx_prev = l_tx_stake_lock;
                if (l_stake_lock_emission) {
                    bound_item->stake_lock_item = l_stake_lock_emission;
                    bound_item->stake_lock_item->ems_value = l_value_expected;
                } else // girdled emission
                    bound_item->out.tx_prev_out_ext_256 = l_tx_out_ext;
            } else {
                l_err_num = DAP_CHAIN_CS_VERIFY_CODE_TX_NO_EMISSION;
                break;
            }
        } else { //It's not the emission TX
            // Get previous transaction in the cache by hash
            dap_chain_ledger_tx_item_t *l_item_out = NULL;
            l_tx_prev = s_find_datum_tx_by_hash(a_ledger, &l_tx_prev_hash, &l_item_out);
            if (!l_tx_prev) { // Unchained transaction
                debug_if(s_debug_more && !a_from_threshold, L_DEBUG, "No previous transaction was found for hash %s", l_tx_prev_hash_str);
                l_err_num = DAP_CHAIN_CS_VERIFY_CODE_TX_NO_PREVIOUS;
                break;
            }
            bound_item->item_out = l_item_out;
            l_token = l_item_out->cache_data.token_ticker;
            debug_if(s_debug_more && !a_from_threshold, L_INFO, "Previous transaction was found for hash %s",l_tx_prev_hash_str);
            bound_item->tx_prev = l_tx_prev;

            // 2. Check if out in previous transaction has spent
            int l_idx = (l_cond_type == TX_ITEM_TYPE_IN) ? l_tx_in->header.tx_out_prev_idx : l_tx_in_cond->header.tx_out_prev_idx;
            if (s_ledger_tx_hash_is_used_out_item(l_item_out, l_idx)) {
                l_err_num = -6;
                break;
            }

            // Get one 'out' item in previous transaction bound with current 'in' item
            l_tx_prev_out = dap_chain_datum_tx_item_get_nth(l_tx_prev, TX_ITEM_TYPE_OUT_ALL, l_idx);
            if(!l_tx_prev_out) {
                l_err_num = -8;
                break;
            }
            // 3. Compare out in previous transaction with currently used out
            for (dap_list_t *it = l_list_bound_items; it; it = it->next) {
                dap_chain_ledger_tx_bound_t *l_bound_tmp = it->data;
                if (l_tx_prev_out == l_bound_tmp->out.tx_prev_out) {
                    debug_if(s_debug_more, L_ERROR, "Previous transaction output already used in current tx");
                    l_err_num = -7;
                    break;
                }
            }
        }
        if (l_err_num)
            break;

        if (l_cond_type == TX_ITEM_TYPE_IN) {
            dap_chain_tx_item_type_t l_type = *(uint8_t *)l_tx_prev_out;
            dap_hash_fast_t *l_prev_out_addr_key = NULL;
            switch (l_type) {
            case TX_ITEM_TYPE_OUT_OLD:
                bound_item->out.tx_prev_out = l_tx_prev_out;
                l_tx_in_from = bound_item->out.tx_prev_out->addr;
                l_prev_out_addr_key = &bound_item->out.tx_prev_out->addr.data.hash_fast;
                l_value = dap_chain_uint256_from(bound_item->out.tx_prev_out->header.value);
                break;
            case TX_ITEM_TYPE_OUT: // 256
                bound_item->out.tx_prev_out_256 = l_tx_prev_out;
                l_tx_in_from = bound_item->out.tx_prev_out_256->addr;
                l_prev_out_addr_key = &bound_item->out.tx_prev_out_256->addr.data.hash_fast;
                l_value = bound_item->out.tx_prev_out_256->header.value;
                break;
            case TX_ITEM_TYPE_OUT_EXT: // 256
                bound_item->out.tx_prev_out_ext_256 = l_tx_prev_out;
                l_tx_in_from = bound_item->out.tx_prev_out_ext_256->addr;
                l_prev_out_addr_key = &bound_item->out.tx_prev_out_ext_256->addr.data.hash_fast;
                l_value = bound_item->out.tx_prev_out_ext_256->header.value;
                l_token = bound_item->out.tx_prev_out_ext_256->token;
                break;
            default:
                l_err_num = -8;
                break;
            }
            if (l_err_num)
                break;

            // 4. compare public key hashes in the signature of the current transaction and in the 'out' item of the previous transaction
            if (dap_hash_fast_is_blank(&l_hash_pkey)) {
                // Get sign item
                dap_chain_tx_sig_t *l_tx_sig = (dap_chain_tx_sig_t*) dap_chain_datum_tx_item_get(a_tx, NULL,
                        TX_ITEM_TYPE_SIG, NULL);
                // Get sign from sign item
                dap_sign_t *l_sign = dap_chain_datum_tx_item_sign_get_sig(l_tx_sig);
                // calculate hash from sign public key
                dap_sign_get_pkey_hash(l_sign, &l_hash_pkey);
            }
            if (!dap_hash_fast_compare(&l_hash_pkey, l_prev_out_addr_key)) {
                l_err_num = -9;
                break;
            }
        } else if(l_cond_type == TX_ITEM_TYPE_IN_COND) { // TX_ITEM_TYPE_IN_COND
            if(*(uint8_t *)l_tx_prev_out != TX_ITEM_TYPE_OUT_COND) {
                l_err_num = -8;
                break;
            }
            // 5a. Check for condition owner
            dap_chain_tx_sig_t *l_tx_prev_sig = (dap_chain_tx_sig_t *)dap_chain_datum_tx_item_get(l_tx_prev, NULL, TX_ITEM_TYPE_SIG, NULL);
            dap_sign_t *l_prev_sign = dap_chain_datum_tx_item_sign_get_sig((dap_chain_tx_sig_t *)l_tx_prev_sig);
            dap_chain_tx_sig_t *l_tx_sig = (dap_chain_tx_sig_t *)dap_chain_datum_tx_item_get(a_tx, NULL, TX_ITEM_TYPE_SIG, NULL);
            dap_sign_t *l_sign = dap_chain_datum_tx_item_sign_get_sig((dap_chain_tx_sig_t *)l_tx_sig);

            dap_chain_tx_out_cond_t *l_tx_prev_out_cond = NULL;
            l_tx_prev_out_cond = (dap_chain_tx_out_cond_t *)l_tx_prev_out;
            if (l_tx_prev_out_cond->header.subtype != DAP_CHAIN_TX_OUT_COND_SUBTYPE_FEE)
                l_main_ticker = l_token;
            else
                l_token = l_main_ticker = l_ledger_pvt->net_native_ticker;

            bool l_owner = false;
            l_owner = dap_sign_match_pkey_signs(l_prev_sign,l_sign);

            // 5b. Call verificator for conditional output
            dap_chain_ledger_verificator_t *l_verificator;
            int l_sub_tmp = l_tx_prev_out_cond->header.subtype;

            pthread_rwlock_rdlock(&s_verificators_rwlock);
            HASH_FIND_INT(s_verificators, &l_sub_tmp, l_verificator);
            pthread_rwlock_unlock(&s_verificators_rwlock);
            if (!l_verificator || !l_verificator->callback) {
                debug_if(s_debug_more, L_ERROR, "No verificator set for conditional output subtype %d", l_sub_tmp);
                l_err_num = -13;
                break;
            }
            if (l_verificator->callback(a_ledger, l_tx_prev_out_cond, a_tx, l_owner) == false) {
                debug_if(s_debug_more, L_WARNING, "Verificator check error for conditional output %s",
                                                    dap_chain_tx_out_cond_subtype_to_str(l_sub_tmp));
                l_err_num = -14;
                break;
            }
            // calculate sum of values from previous transactions
            bound_item->out.tx_prev_out_cond_256 = l_tx_prev_out_cond;
            l_value = l_tx_prev_out_cond->header.value;
        } else if(l_cond_type == TX_ITEM_TYPE_IN_EMS) {
            if (l_stake_lock_emission) {
                l_token = bound_item->in.tx_cur_in_ems->header.ticker;
                l_value = bound_item->stake_lock_item->ems_value;
            } else if (l_girdled_ems) {
                l_token = bound_item->in.tx_cur_in_ems->header.ticker;
                l_value = bound_item->out.tx_prev_out_ext_256->header.value;
            } else {
                l_token = bound_item->item_emission->datum_token_emission->hdr.ticker;
                l_value = bound_item->item_emission->datum_token_emission->hdr.value_256;
            }
        }
        if (! l_token || !*l_token ) {
            log_it(L_WARNING, "No token ticker found in previous transaction");
            l_err_num = -15;
            break;
        }
        // Get permissions
        l_token_item = NULL;
        pthread_rwlock_rdlock(&l_ledger_pvt->tokens_rwlock);
        HASH_FIND_STR(l_ledger_pvt->tokens, l_token, l_token_item);
        pthread_rwlock_unlock(&l_ledger_pvt->tokens_rwlock);
        if (! l_token_item){
            if(s_debug_more)
                log_it(L_WARNING, "No token item found for token %s", l_token);
            l_err_num = -15;
            break;
        }
        // Check permissions
        if ( (l_token_item->flags & DAP_CHAIN_DATUM_TOKEN_FLAG_ALL_SENDER_BLOCKED ) ||  // If all is blocked - check if we're
             (l_token_item->flags & DAP_CHAIN_DATUM_TOKEN_FLAG_ALL_RECEIVER_FROZEN) ){ // in white list

            if(!dap_chain_addr_is_blank(&l_tx_in_from) && s_ledger_permissions_check(l_token_item,
                                           DAP_CHAIN_DATUM_TOKEN_TSD_TYPE_TX_SENDER_ALLOWED_ADD,&l_tx_in_from,
                                          sizeof (l_tx_in_from)) != 0 ){
                char * l_tmp_tx_in_from = dap_chain_addr_to_str(&l_tx_in_from);
                if(s_debug_more)
                    log_it(L_WARNING, "No permission for addr %s", l_tmp_tx_in_from?l_tmp_tx_in_from:"(null)");
                DAP_DELETE(l_tmp_tx_in_from);
                l_err_num = -20;
                break;
            }
        }
        if ((l_token_item->flags & DAP_CHAIN_DATUM_TOKEN_FLAG_ALL_SENDER_ALLOWED ) || // If all is allowed - check if we're
            (l_token_item->flags & DAP_CHAIN_DATUM_TOKEN_FLAG_ALL_SENDER_UNFROZEN ) ){ // in black list
            if(s_ledger_permissions_check(l_token_item, DAP_CHAIN_DATUM_TOKEN_TSD_TYPE_TX_SENDER_BLOCKED_ADD ,&l_tx_in_from,
                                          sizeof (l_tx_in_from)) == 0 ){
                char * l_tmp_tx_in_from = dap_chain_addr_to_str(&l_tx_in_from);
                if(s_debug_more)
                    log_it(L_WARNING, "No permission for addr %s", l_tmp_tx_in_from?l_tmp_tx_in_from:"(null)");
                DAP_DELETE(l_tmp_tx_in_from);
                l_err_num = -20;
                break;
            }
        }

        HASH_FIND_STR(l_values_from_prev_tx, l_token, l_value_cur);
        if (!l_value_cur) {
            l_value_cur = DAP_NEW_Z(dap_chain_ledger_tokenizer_t);
            strcpy(l_value_cur->token_ticker, l_token);
            HASH_ADD_STR(l_values_from_prev_tx, token_ticker, l_value_cur);
        }
        // calculate  from previous transactions per each token
        SUM_256_256(l_value_cur->sum, l_value, &l_value_cur->sum);

        l_list_bound_items = dap_list_append(l_list_bound_items, bound_item);
    }

    if (l_list_in)
        dap_list_free(l_list_in);

    if (l_err_num) {
        DAP_DELETE(bound_item);
        if ( l_list_bound_items )
            dap_list_free_full(l_list_bound_items, NULL);
        HASH_ITER(hh, l_values_from_prev_tx, l_value_cur, l_tmp) {
            HASH_DEL(l_values_from_prev_tx, l_value_cur);
            DAP_DELETE(l_value_cur);
        }
        return l_err_num;
    }

    // 6. Compare sum of values in 'out' items in the current transaction and in the previous transactions
    // Calculate the sum of values in 'out' items from the current transaction
    bool l_multichannel = false;
    if (HASH_COUNT(l_values_from_prev_tx) > 1) {
        l_multichannel = true;
        if (HASH_COUNT(l_values_from_prev_tx) == 2 && !l_main_ticker) {
            HASH_FIND_STR(l_values_from_prev_tx, PVT(a_ledger)->net_native_ticker, l_value_cur);
            if (l_value_cur) {
                l_value_cur = l_value_cur->hh.next ? l_value_cur->hh.next : l_value_cur->hh.prev;
                l_main_ticker = l_value_cur->token_ticker;
            }
        }
    } else {
        l_value_cur = DAP_NEW_Z(dap_chain_ledger_tokenizer_t);
        dap_stpcpy(l_value_cur->token_ticker, l_token);
        if (!l_main_ticker)
            l_main_ticker = l_value_cur->token_ticker;
        HASH_ADD_STR(l_values_from_cur_tx, token_ticker, l_value_cur);
    }

    // find 'out' items
    dap_list_t *l_list_out = dap_chain_datum_tx_items_get((dap_chain_datum_tx_t*) a_tx, TX_ITEM_TYPE_OUT_ALL, NULL);
    uint256_t l_value = {}, l_fee_sum = {};
    bool l_fee_check = !IS_ZERO_256(l_ledger_pvt->fee_value) && !dap_chain_addr_is_blank(&l_ledger_pvt->fee_addr);
    int l_item_idx = 0;
    for (l_list_tmp = l_list_out; l_list_tmp; l_list_tmp = dap_list_next(l_list_tmp), l_item_idx++) {
        dap_chain_tx_item_type_t l_type = *(uint8_t *)l_list_tmp->data;
        dap_chain_addr_t l_tx_out_to={0};
        switch (l_type) {
        case TX_ITEM_TYPE_OUT_OLD: {
            dap_chain_tx_out_old_t *l_tx_out = (dap_chain_tx_out_old_t *)l_list_tmp->data;
            if (l_multichannel) { // token ticker is mandatory for multichannel transactions
                l_err_num = -16;
                break;
            }
            l_value = dap_chain_uint256_from(l_tx_out->header.value);
            l_tx_out_to = l_tx_out->addr;
            l_list_tx_out = dap_list_append(l_list_tx_out, l_tx_out);
        } break;
        case TX_ITEM_TYPE_OUT: { // 256
            dap_chain_tx_out_t *l_tx_out = (dap_chain_tx_out_t *)l_list_tmp->data;
            if (l_multichannel) { // token ticker is mandatory for multichannel transactions
                if (l_main_ticker)
                    l_token = l_main_ticker;
                else {
                    l_err_num = -16;
                    break;
                }
            }
            l_value = l_tx_out->header.value;
            l_tx_out_to = l_tx_out->addr;
            l_list_tx_out = dap_list_append(l_list_tx_out, l_tx_out);
        } break;
        case TX_ITEM_TYPE_OUT_EXT: { // 256
            dap_chain_tx_out_ext_t *l_tx_out = (dap_chain_tx_out_ext_t *)l_list_tmp->data;
            if (!l_multichannel) { // token ticker is depricated for single-channel transactions
                l_err_num = -16;
                break;
            }
            l_value = l_tx_out->header.value;
            l_token = l_tx_out->token;
            l_tx_out_to = l_tx_out->addr;
            l_list_tx_out = dap_list_append(l_list_tx_out, l_tx_out);
        } break;
        case TX_ITEM_TYPE_OUT_COND: {
            dap_chain_tx_out_cond_t *l_tx_out = (dap_chain_tx_out_cond_t *)l_list_tmp->data;
            if (l_multichannel) {
                if (l_tx_out->header.subtype == DAP_CHAIN_TX_OUT_COND_SUBTYPE_FEE)
                    l_token = (char *)PVT(a_ledger)->net_native_ticker;
                else if (l_main_ticker)
                    l_token = l_main_ticker;
                else {
                    log_it(L_WARNING, "No conditional output support for multichannel transaction");
                    l_err_num = -18;
                    break;
                }
            }
            l_value = l_tx_out->header.value;
            l_list_tx_out = dap_list_append(l_list_tx_out, l_tx_out);
        } break;
        default: {}
        }
        if (l_multichannel) {
            HASH_FIND_STR(l_values_from_cur_tx, l_token, l_value_cur);
            if (!l_value_cur) {
                l_value_cur = DAP_NEW_Z(dap_chain_ledger_tokenizer_t);
                strcpy(l_value_cur->token_ticker, l_token);
                HASH_ADD_STR(l_values_from_cur_tx, token_ticker, l_value_cur);
            }
        }
        if (SUM_256_256(l_value_cur->sum, l_value, &l_value_cur->sum)) {
            debug_if(s_debug_more, L_WARNING, "Sum result overflow for tx_add_check with ticker %s",
                                    l_value_cur->token_ticker);
            l_err_num = -77;
            break;
        }

        // Get permissions for token
        l_token_item = NULL;
        pthread_rwlock_rdlock(&l_ledger_pvt->tokens_rwlock);
        if(l_ledger_pvt->tokens)
            HASH_FIND_STR(l_ledger_pvt->tokens,l_token, l_token_item);
        pthread_rwlock_unlock(&l_ledger_pvt->tokens_rwlock);
        if (! l_token_item){
            if(s_debug_more)
                log_it(L_WARNING, "No token item found for token %s", l_token);
            l_err_num = -15;
            break;
        }
        // Check permissions

        if ( (l_token_item->flags & DAP_CHAIN_DATUM_TOKEN_FLAG_ALL_RECEIVER_BLOCKED )||   //  If all is blocked or frozen
             (l_token_item->flags & DAP_CHAIN_DATUM_TOKEN_FLAG_ALL_RECEIVER_FROZEN) ){ //  check if we're in white list
            if(!dap_chain_addr_is_blank(&l_tx_out_to) && s_ledger_permissions_check(l_token_item, DAP_CHAIN_DATUM_TOKEN_TSD_TYPE_TX_RECEIVER_ALLOWED_ADD,&l_tx_out_to ,
                                          sizeof (l_tx_out_to)) != 0 ){
                char * l_tmp_tx_out_to = dap_chain_addr_to_str(&l_tx_out_to);
                if(s_debug_more)
                    log_it(L_WARNING, "No permission for addr %s", l_tmp_tx_out_to?l_tmp_tx_out_to:"(null)");
                DAP_DELETE(l_tmp_tx_out_to);
                l_err_num = -20;
                break;
            }
        }
        if ( (l_token_item->flags & DAP_CHAIN_DATUM_TOKEN_FLAG_ALL_RECEIVER_ALLOWED )||
             (l_token_item->flags & DAP_CHAIN_DATUM_TOKEN_FLAG_ALL_RECEIVER_UNFROZEN )
             ){ // If all is allowed - check if we're in black list
            if(s_ledger_permissions_check(l_token_item, DAP_CHAIN_DATUM_TOKEN_TSD_TYPE_TX_RECEIVER_BLOCKED_ADD ,&l_tx_out_to,
                                          sizeof (l_tx_out_to)) == 0 ){
                char * l_tmp_tx_out_to = dap_chain_addr_to_str(&l_tx_out_to);
                if(s_debug_more)
                    log_it(L_WARNING, "No permission for addr %s", l_tmp_tx_out_to?l_tmp_tx_out_to:"(null)");
                DAP_DELETE(l_tmp_tx_out_to);
                l_err_num = -20;
                break;
            }
        }

        if (l_fee_check && dap_chain_addr_compare(&l_tx_out_to, &l_ledger_pvt->fee_addr) &&
                !dap_strcmp(l_value_cur->token_ticker, PVT(a_ledger)->net_native_ticker)) {
            SUM_256_256(l_fee_sum, l_value, &l_fee_sum);
        }
    }

    if ( l_list_out )
        dap_list_free(l_list_out);

    // Check for transaction consistency (sum(ins) == sum(outs))
    if (!l_err_num) {
        HASH_ITER(hh, l_values_from_prev_tx, l_value_cur, l_tmp) {
            HASH_FIND_STR(l_values_from_cur_tx, l_value_cur->token_ticker, l_res);
            if (!l_res || !EQUAL_256(l_res->sum, l_value_cur->sum) ) {
                if (s_debug_more) {
                    char *l_balance = dap_chain_balance_to_coins(l_res ? l_res->sum : uint256_0);
                    char *l_balance_cur = dap_chain_balance_to_coins(l_value_cur->sum);
                    log_it(L_ERROR, "Sum of values of out items from current tx (%s) is not equal outs from previous tx (%s) for token %s",
                            l_balance, l_balance_cur, l_value_cur->token_ticker);
                    DAP_DELETE(l_balance);
                    DAP_DELETE(l_balance_cur);
                }
                l_err_num = -12;
                break;
            }
        }
    }

    // 7. Check the network fee
    if (l_fee_check && compare256(l_fee_sum, l_ledger_pvt->fee_value) == -1) {
        char *l_current_fee = dap_chain_balance_to_coins(l_fee_sum);
        char *l_expected_fee = dap_chain_balance_to_coins(l_ledger_pvt->fee_value);
        log_it(L_ERROR, "Fee value is invalid, expected %s pointed %s", l_expected_fee, l_current_fee);
        l_err_num = -55;
        DAP_DEL_Z(l_current_fee);
        DAP_DEL_Z(l_expected_fee);
    }

    if (a_main_ticker && !l_err_num)
        *a_main_ticker = dap_strdup(l_main_ticker);

    HASH_ITER(hh, l_values_from_prev_tx, l_value_cur, l_tmp) {
        HASH_DEL(l_values_from_prev_tx, l_value_cur);
        DAP_DELETE(l_value_cur);
    }
    HASH_ITER(hh, l_values_from_cur_tx, l_value_cur, l_tmp) {
        HASH_DEL(l_values_from_cur_tx, l_value_cur);
        DAP_DELETE(l_value_cur);
    }
    if (!a_list_bound_items || l_err_num) {
        dap_list_free_full(l_list_bound_items, NULL);
    } else {
        *a_list_bound_items = l_list_bound_items;
    }

    if (!a_list_tx_out || l_err_num) {
        dap_list_free(l_list_tx_out);
    } else {
        *a_list_tx_out = l_list_tx_out;
    }

    return l_err_num;
}

/**
 * @brief dap_chain_ledger_tx_check
 * @param a_ledger
 * @param a_tx
 * @return
 */
int dap_chain_ledger_tx_add_check(dap_ledger_t *a_ledger, dap_chain_datum_tx_t *a_tx, size_t a_datum_size, dap_hash_fast_t *a_datum_hash)
{
    if (!a_tx)
        return -200;

    size_t l_tx_size = dap_chain_datum_tx_get_size(a_tx);
    if (l_tx_size != a_datum_size) {
        log_it (L_WARNING, "Inconsistent datum TX with data_size=%zu, tx_size=%zu", a_datum_size, l_tx_size);
        return -202;
    }

    int l_ret_check;
    if( (l_ret_check = dap_chain_ledger_tx_cache_check(a_ledger, a_tx, a_datum_hash, false,
                                                       NULL, NULL, NULL)) < 0) {
        debug_if(s_debug_more, L_DEBUG, "dap_chain_ledger_tx_add_check() tx not passed the check: code %d ", l_ret_check);
        return l_ret_check;
    }
    if(s_debug_more) {
        char l_tx_hash_str[DAP_CHAIN_HASH_FAST_STR_SIZE];
        dap_chain_hash_fast_to_str(a_datum_hash, l_tx_hash_str, sizeof(l_tx_hash_str));
        log_it ( L_INFO, "dap_chain_ledger_tx_add_check() check passed for tx %s", l_tx_hash_str);
    }
    return 0;
}

/**
 * @brief s_balance_cache_update
 * @param a_ledger
 * @param a_balance
 * @return
 */
static int s_balance_cache_update(dap_ledger_t *a_ledger, dap_ledger_wallet_balance_t *a_balance)
{
    if (PVT(a_ledger)->cached) {
        char *l_gdb_group = dap_chain_ledger_get_gdb_group(a_ledger, DAP_CHAIN_LEDGER_BALANCES_STR);
        if (dap_global_db_set(l_gdb_group, a_balance->key, &a_balance->balance, sizeof(uint256_t), false, NULL, NULL)) {
            debug_if(s_debug_more, L_WARNING, "Ledger cache mismatch");
            return -1;
        }
        DAP_DELETE(l_gdb_group);
    }
    /* Notify the world*/
    struct json_object *l_json = wallet_info_json_collect(a_ledger, a_balance);
    dap_notify_server_send_mt(json_object_get_string(l_json));
    json_object_put(l_json);
    return 0;
}

static int s_sort_ledger_tx_item(dap_chain_ledger_tx_item_t* a, dap_chain_ledger_tx_item_t* b)
{
    return a->tx->header.ts_created == b->tx->header.ts_created ? 0 :
                a->tx->header.ts_created < b->tx->header.ts_created ? -1 : 1;
}


/**
 * @brief Add new transaction to the cache list
 * @param a_ledger
 * @param a_tx
 * @param a_tx_hash
 * @param a_from_threshold
 * @return return 1 OK, -1 error
 */
int dap_chain_ledger_tx_add(dap_ledger_t *a_ledger, dap_chain_datum_tx_t *a_tx, dap_hash_fast_t *a_tx_hash, bool a_from_threshold)
{
    return s_tx_add(a_ledger,a_tx,a_tx_hash,a_from_threshold,true);
}

/**
 * @brief Add new transaction to the cache list, without rwlocks lock
 * @param a_ledger
 * @param a_tx
 * @param a_tx_hash
 * @param a_from_threshold
 * @return return 1 OK, -1 error
 */
static int s_tx_add_unsafe(dap_ledger_t *a_ledger, dap_chain_datum_tx_t *a_tx, dap_hash_fast_t *a_tx_hash, bool a_from_threshold)
{
    return s_tx_add(a_ledger,a_tx,a_tx_hash,a_from_threshold,false);
}

void dap_chain_ledger_set_tps_start_time(dap_ledger_t *a_ledger)
{
    clock_gettime(CLOCK_REALTIME, &PVT(a_ledger)->tps_start_time);
}

/**
 * @brief Add new transaction to the cache list
 * @param a_ledger
 * @param a_tx
 * @param a_tx_hash
 * @param a_from_threshold
 * @param a_safe_call True if we need to lock rwlock, false if not
 * @return return 1 OK, -1 error
 */
static inline int s_tx_add(dap_ledger_t *a_ledger, dap_chain_datum_tx_t *a_tx, dap_hash_fast_t *a_tx_hash, bool a_from_threshold, bool a_safe_call)
{
    if(!a_tx){
        if(s_debug_more)
            log_it(L_ERROR, "NULL tx detected");
        return -1;
    }
    int l_ret = 0;
    dap_ledger_private_t *l_ledger_pvt = PVT(a_ledger);
    dap_list_t *l_list_bound_items = NULL;
    dap_list_t *l_list_tx_out = NULL;
    dap_chain_ledger_tx_item_t *l_item_tmp = NULL;
    char *l_main_token_ticker = NULL;

    if (!l_ledger_pvt->tps_timer) {
#ifndef DAP_TPS_TEST
        dap_chain_ledger_set_tps_start_time(a_ledger);
#endif
        l_ledger_pvt->tps_current_time.tv_sec = l_ledger_pvt->tps_start_time.tv_sec;
        l_ledger_pvt->tps_current_time.tv_nsec = l_ledger_pvt->tps_start_time.tv_nsec;
        l_ledger_pvt->tps_count = 0;
        if (dap_events_workers_init_status())
            l_ledger_pvt->tps_timer = dap_timerfd_start(500, s_ledger_tps_callback, l_ledger_pvt);
        else
            l_ledger_pvt->tps_timer = NULL;
    }
    bool l_from_threshold = a_from_threshold;
    char l_tx_hash_str[DAP_CHAIN_HASH_FAST_STR_SIZE];
    dap_chain_hash_fast_to_str(a_tx_hash, l_tx_hash_str, sizeof(l_tx_hash_str));

    int l_ret_check;
    l_item_tmp = NULL;
    if( (l_ret_check = dap_chain_ledger_tx_cache_check(a_ledger, a_tx, a_tx_hash, a_from_threshold,
                                                       &l_list_bound_items, &l_list_tx_out,
                                                       &l_main_token_ticker)) < 0) {
        if (l_ret_check == DAP_CHAIN_CS_VERIFY_CODE_TX_NO_PREVIOUS ||
                l_ret_check == DAP_CHAIN_CS_VERIFY_CODE_TX_NO_EMISSION) {
            if (!l_from_threshold) {
                unsigned l_hash_value = 0;
                HASH_VALUE(a_tx_hash, sizeof(*a_tx_hash), l_hash_value);
                pthread_rwlock_rdlock(&l_ledger_pvt->threshold_txs_rwlock);
                HASH_FIND_BYHASHVALUE(hh, l_ledger_pvt->threshold_txs, a_tx_hash, sizeof(*a_tx_hash), l_hash_value, l_item_tmp);
                unsigned long long l_threshold_txs_count = HASH_COUNT(l_ledger_pvt->threshold_txs);
                if (!l_item_tmp) {
                    if (l_threshold_txs_count >= s_threshold_txs_max) {
                        if(s_debug_more)
                            log_it(L_WARNING, "Threshold for tranactions is overfulled (%zu max), dropping down new data, added nothing",
                                       s_threshold_txs_max);
                    } else {
                        l_item_tmp = DAP_NEW_Z(dap_chain_ledger_tx_item_t);
                        l_item_tmp->tx_hash_fast = *a_tx_hash;
                        l_item_tmp->tx = DAP_DUP_SIZE(a_tx, dap_chain_datum_tx_get_size(a_tx));
                        l_item_tmp->ts_added = dap_nanotime_now();
                        HASH_ADD_BYHASHVALUE(hh, l_ledger_pvt->threshold_txs, tx_hash_fast, sizeof(dap_chain_hash_fast_t), l_hash_value, l_item_tmp);
                        if(s_debug_more)
                            log_it (L_DEBUG, "Tx %s added to threshold", l_tx_hash_str);
                    }
                }
                pthread_rwlock_unlock(&l_ledger_pvt->threshold_txs_rwlock);
            }
        } else {
            if(s_debug_more)
                log_it (L_WARNING, "dap_chain_ledger_tx_add() tx %s not passed the check: code %d ",l_tx_hash_str, l_ret_check);
        }
        return l_ret_check;
    }
    if(s_debug_more)
        log_it ( L_DEBUG, "dap_chain_ledger_tx_add() check passed for tx %s",l_tx_hash_str);

    // Mark 'out' items in cache if they were used & delete previous transactions from cache if it need
    // find all bound pairs 'in' and 'out'
    dap_list_t *l_list_tmp = l_list_bound_items;
    size_t l_outs_used = dap_list_length(l_list_bound_items);
    size_t l_cache_size = sizeof(dap_store_obj_t) * (l_outs_used + 1);
    dap_store_obj_t *l_cache_used_outs = DAP_NEW_Z_SIZE(dap_store_obj_t, l_cache_size);
    char *l_gdb_group = dap_chain_ledger_get_gdb_group(a_ledger, DAP_CHAIN_LEDGER_TXS_STR);
    const char *l_cur_token_ticker = NULL;

    // Update balance: deducts
    for (int i = 1; l_list_tmp; i++) {
        dap_chain_ledger_tx_bound_t *bound_item = l_list_tmp->data;
        void *l_item_in = *(void **)&bound_item->in;
        dap_chain_tx_item_type_t l_type = *(uint8_t *)l_item_in;
        if (l_type == TX_ITEM_TYPE_IN_EMS) {
             // It's the emission behind
            dap_chain_tx_in_ems_t *l_in_ems = bound_item->in.tx_cur_in_ems;
            const char *l_delegated_ticker_str = l_in_ems->header.ticker;
            if (bound_item->tx_prev) { // It's the stake lock emission
                dap_chain_ledger_token_item_t *l_token_item = NULL;
                pthread_rwlock_rdlock(&l_ledger_pvt->tokens_rwlock);
                HASH_FIND_STR(l_ledger_pvt->tokens, l_delegated_ticker_str, l_token_item);
                pthread_rwlock_unlock(&l_ledger_pvt->tokens_rwlock);
                if (l_token_item) {
                    if (!IS_ZERO_256(l_token_item->total_supply)) {
                        uint256_t *l_value = bound_item->stake_lock_item ?
                                    &bound_item->stake_lock_item->ems_value :
                                    &bound_item->out.tx_prev_out_ext_256->header.value;
                        SUBTRACT_256_256(l_token_item->current_supply, *l_value,
                                         &l_token_item->current_supply);
                        char *l_balance = dap_chain_balance_print(l_token_item->current_supply);
                        log_it(L_DEBUG, "New current supply %s for token %s", l_balance, l_token_item->ticker);
                        DAP_DEL_Z(l_balance);
                        if (PVT(a_ledger)->cached)
                            s_ledger_token_cache_update(a_ledger, l_token_item);
                    }
                } else
                    log_it(L_ERROR, "No token item found for token %s", l_delegated_ticker_str);
                if (bound_item->stake_lock_item) {
                    bound_item->stake_lock_item->tx_used_out = *a_tx_hash;
                    if (PVT(a_ledger)->cached)
                        // Mirror it in cache
                        s_ledger_stake_lock_cache_update(a_ledger, bound_item->stake_lock_item);
                }
            } else {    // It's the general emission
                // Mark it as used with base tx hash
                bound_item->item_emission->tx_used_out = *a_tx_hash;
                if (PVT(a_ledger)->cached)
                    // Mirror it in cache
                    s_ledger_emission_cache_update(a_ledger, bound_item->item_emission);
            }
            l_list_tmp = dap_list_next(l_list_tmp);
            i--;    // Do not calc this output with tx used items
            l_outs_used--;
            continue;
        }
        dap_chain_ledger_tx_item_t *l_prev_item_out = bound_item->item_out;
        l_cur_token_ticker = l_prev_item_out->cache_data.token_ticker;
        int l_tx_prev_out_used_idx = 0;
        if (l_type == TX_ITEM_TYPE_IN) {
            dap_chain_tx_in_t *l_tx_in = bound_item->in.tx_cur_in;
            dap_ledger_wallet_balance_t *wallet_balance = NULL;
            uint256_t l_value = {};
            dap_chain_addr_t *l_addr = NULL;
            void *l_item_out = *(void **)&bound_item->out;
            dap_chain_tx_item_type_t l_out_type = *(uint8_t *)l_item_out;
            switch (l_out_type) {
            case TX_ITEM_TYPE_OUT:
                l_addr = &bound_item->out.tx_prev_out_256->addr;
                l_value = bound_item->out.tx_prev_out_256->header.value;
                break;
            case TX_ITEM_TYPE_OUT_OLD:
                l_addr = &bound_item->out.tx_prev_out->addr;
                l_value = GET_256_FROM_64(bound_item->out.tx_prev_out->header.value);
                break;
            case TX_ITEM_TYPE_OUT_EXT:
                l_addr = &bound_item->out.tx_prev_out_ext_256->addr;
                l_value = bound_item->out.tx_prev_out_ext_256->header.value;
                l_cur_token_ticker = bound_item->out.tx_prev_out_ext_256->token;
                break;
            default:
                log_it(L_DEBUG, "Unknown item type %d", l_out_type);
                break;
            }
            char *l_addr_str = dap_chain_addr_to_str(l_addr);
            char *l_wallet_balance_key = dap_strjoin(" ", l_addr_str, l_cur_token_ticker, (char*)NULL);
            pthread_rwlock_rdlock(&PVT(a_ledger)->balance_accounts_rwlock);
            HASH_FIND_STR(PVT(a_ledger)->balance_accounts, l_wallet_balance_key, wallet_balance);
            pthread_rwlock_unlock(&PVT(a_ledger)->balance_accounts_rwlock);
            if (wallet_balance) {
                if(s_debug_more) {
                    char *l_balance = dap_chain_balance_print(l_value);
                    log_it(L_DEBUG,"SPEND %s from addr: %s", l_balance, l_wallet_balance_key);
                    DAP_DELETE(l_balance);
                }
                SUBTRACT_256_256(wallet_balance->balance, l_value, &wallet_balance->balance);
                // Update the cache
                s_balance_cache_update(a_ledger, wallet_balance);
            } else {
                if(s_debug_more)
                    log_it(L_ERROR,"!!! Attempt to SPEND from some non-existent balance !!!: %s %s", l_addr_str, l_cur_token_ticker);
            }
            DAP_DELETE(l_addr_str);
            DAP_DELETE(l_wallet_balance_key);
            /// Mark 'out' item in cache because it used
            l_tx_prev_out_used_idx = l_tx_in->header.tx_out_prev_idx;
        } else {//TX_ITEM_TYPE_IN_COND
            // all balance deducts performed with previous conditional transaction
            dap_chain_tx_in_cond_t *l_tx_in_cond = bound_item->in.tx_cur_in_cond;
            /// Mark 'out' item in cache because it used
            l_tx_prev_out_used_idx = l_tx_in_cond->header.tx_out_prev_idx;
            dap_chain_tx_out_cond_t *l_cond = bound_item->out.tx_prev_out_cond_256;
            if (l_cond->header.subtype == DAP_CHAIN_TX_OUT_COND_SUBTYPE_FEE)
                l_cur_token_ticker = (char *)PVT(a_ledger)->net_native_ticker;
            // Update service items if any
            dap_chain_ledger_verificator_t *l_verificator;
            int l_tmp = l_cond->header.subtype;
            pthread_rwlock_rdlock(&s_verificators_rwlock);
            HASH_FIND_INT(s_verificators, &l_tmp, l_verificator);
            pthread_rwlock_unlock(&s_verificators_rwlock);
            if (l_verificator && l_verificator->callback_added)
                l_verificator->callback_added(a_ledger, a_tx, l_cond);
        }

        // add a used output
        l_prev_item_out->cache_data.tx_hash_spent_fast[l_tx_prev_out_used_idx] = *a_tx_hash;
        l_prev_item_out->cache_data.n_outs_used++;
        // mirror it in the cache
        size_t l_tx_size = dap_chain_datum_tx_get_size(l_prev_item_out->tx);
        size_t l_tx_cache_sz = l_tx_size + sizeof(l_prev_item_out->cache_data);
        uint8_t *l_tx_cache = DAP_NEW_Z_SIZE(uint8_t, l_tx_cache_sz);
        memcpy(l_tx_cache, &l_prev_item_out->cache_data, sizeof(l_prev_item_out->cache_data));
        memcpy(l_tx_cache + sizeof(l_prev_item_out->cache_data), l_prev_item_out->tx, l_tx_size);
        char *l_tx_i_hash = dap_chain_hash_fast_to_str_new(&l_prev_item_out->tx_hash_fast);
        l_cache_used_outs[i] = (dap_store_obj_t) {
                .key        = l_tx_i_hash,
                .value      = l_tx_cache,
                .value_len  = l_tx_cache_sz,
                .group      = l_gdb_group,
                .type       = DAP_DB$K_OPTYPE_ADD
        };
        l_cache_used_outs[i].timestamp = dap_nanotime_now();

        // delete previous transactions from cache because all out is used
        if(l_prev_item_out->cache_data.n_outs_used == l_prev_item_out->cache_data.n_outs) {
            dap_chain_hash_fast_t l_tx_prev_hash_to_del = bound_item->tx_prev_hash;
            // remove from memory ledger
            int res = dap_chain_ledger_tx_remove(a_ledger, &l_tx_prev_hash_to_del, a_tx->header.ts_created);
            if(res == -2) {
                if(s_debug_more) {
                    char l_tx_prev_hash_str[DAP_CHAIN_HASH_FAST_STR_SIZE];
                    dap_chain_hash_fast_to_str(&l_tx_prev_hash_to_del, l_tx_prev_hash_str, DAP_CHAIN_HASH_FAST_STR_SIZE);
                    log_it(L_ERROR, "Can't delete previous transactions because hash=%s not found", l_tx_prev_hash_str);
                }
                l_ret = -100;
                l_outs_used = i;
                goto FIN;
            }
            else if(res != 1) {
                if(s_debug_more) {
                    char l_tx_prev_hash_str[DAP_CHAIN_HASH_FAST_STR_SIZE];
                    dap_chain_hash_fast_to_str(&l_tx_prev_hash_to_del, l_tx_prev_hash_str, DAP_CHAIN_HASH_FAST_STR_SIZE);
                    log_it(L_ERROR, "Can't delete previous transactions with hash=%s", l_tx_prev_hash_str);
                }
                l_ret = -101;
                l_outs_used = i;
                goto FIN;
            }
        }
        // go to next previous transaction
        l_list_tmp = dap_list_next(l_list_tmp);
    }


    //Update balance : raise
    bool l_multichannel = false;
    for (dap_list_t *l_tx_out = l_list_tx_out; l_tx_out; l_tx_out = dap_list_next(l_tx_out)) {
        if (!l_tx_out->data) {
            debug_if(s_debug_more, L_WARNING, "Can't detect tx ticker or matching output, can't append balances cache");
            continue;
        }
        dap_chain_tx_item_type_t l_type = *(uint8_t *)l_tx_out->data;
        if (l_type == TX_ITEM_TYPE_OUT_COND) {
            // Update service items if any
            dap_chain_tx_out_cond_t *l_cond = (dap_chain_tx_out_cond_t *)l_tx_out->data;
            dap_chain_ledger_verificator_t *l_verificator;
            int l_tmp = l_cond->header.subtype;
            pthread_rwlock_rdlock(&s_verificators_rwlock);
            HASH_FIND_INT(s_verificators, &l_tmp, l_verificator);
            pthread_rwlock_unlock(&s_verificators_rwlock);
            if (l_verificator && l_verificator->callback_added)
                l_verificator->callback_added(a_ledger, a_tx, NULL);
            continue;   // balance raise will be with next conditional transaction
        }

        dap_chain_addr_t *l_addr = NULL;
        uint256_t l_value = {};
        switch (l_type) {
        case TX_ITEM_TYPE_OUT: {
            dap_chain_tx_out_t *l_out_item_256 = (dap_chain_tx_out_t *)l_tx_out->data;
            l_addr = &l_out_item_256->addr;
            l_value = l_out_item_256->header.value;
            l_cur_token_ticker = l_main_token_ticker;
        } break;
        case TX_ITEM_TYPE_OUT_OLD: {
            dap_chain_tx_out_old_t *l_out_item = (dap_chain_tx_out_old_t *)l_tx_out->data;
            l_addr = &l_out_item->addr;
            l_value = GET_256_FROM_64(l_out_item->header.value);
            l_cur_token_ticker = l_main_token_ticker;
        } break;
        case TX_ITEM_TYPE_OUT_EXT: {
            dap_chain_tx_out_ext_t *l_out_item_ext_256 = (dap_chain_tx_out_ext_t *)l_tx_out->data;
            l_addr = &l_out_item_ext_256->addr;
            l_value = l_out_item_ext_256->header.value;
            l_cur_token_ticker = l_out_item_ext_256->token;
            l_multichannel = true;
        } break;
        default:
            log_it(L_DEBUG, "Unknown item type %d", l_type);
            break;
        }
        char *l_addr_str = dap_chain_addr_to_str(l_addr);
        dap_ledger_wallet_balance_t *wallet_balance = NULL;
        char *l_wallet_balance_key = dap_strjoin(" ", l_addr_str, l_cur_token_ticker, (char*)NULL);
        if(s_debug_more) {
            char *l_balance = dap_chain_balance_print(l_value);
            log_it(L_DEBUG, "GOT %s to addr: %s", l_balance, l_wallet_balance_key);
            DAP_DELETE(l_balance);
        }
        pthread_rwlock_rdlock(&l_ledger_pvt->balance_accounts_rwlock);
        HASH_FIND_STR(PVT(a_ledger)->balance_accounts, l_wallet_balance_key, wallet_balance);
        pthread_rwlock_unlock(&l_ledger_pvt->balance_accounts_rwlock);
        if (wallet_balance) {
            //if(s_debug_more)
            //    log_it(L_DEBUG, "Balance item is present in cache");
            SUM_256_256(wallet_balance->balance, l_value, &wallet_balance->balance);
            DAP_DELETE (l_wallet_balance_key);
            // Update the cache
            s_balance_cache_update(a_ledger, wallet_balance);
        } else {
            wallet_balance = DAP_NEW_Z(dap_ledger_wallet_balance_t);
            wallet_balance->key = l_wallet_balance_key;
            strcpy(wallet_balance->token_ticker, l_cur_token_ticker);
            SUM_256_256(wallet_balance->balance, l_value, &wallet_balance->balance);
            if(s_debug_more)
                log_it(L_DEBUG, "Create new balance item: %s %s", l_addr_str, l_cur_token_ticker);
            pthread_rwlock_wrlock(&l_ledger_pvt->balance_accounts_rwlock);
            HASH_ADD_KEYPTR(hh, PVT(a_ledger)->balance_accounts, wallet_balance->key,
                            strlen(l_wallet_balance_key), wallet_balance);
            pthread_rwlock_unlock(&l_ledger_pvt->balance_accounts_rwlock);
            // Add it to cache
            s_balance_cache_update(a_ledger, wallet_balance);
        }
        DAP_DELETE (l_addr_str);
    }

    // add transaction to the cache list
    dap_chain_ledger_tx_item_t *l_tx_item = DAP_NEW_Z(dap_chain_ledger_tx_item_t);
    l_tx_item->tx_hash_fast = *a_tx_hash;
    size_t l_tx_size = dap_chain_datum_tx_get_size(a_tx);
    l_tx_item->tx = DAP_DUP_SIZE(a_tx, l_tx_size);
    l_tx_item->cache_data.ts_created = dap_time_now(); // Time of transasction added to ledger
    int l_outs_count = 0;
    dap_list_t *l_tist_tmp = dap_chain_datum_tx_items_get(a_tx, TX_ITEM_TYPE_OUT_ALL, &l_outs_count);
    l_tx_item->cache_data.n_outs = l_outs_count;
    // TODO: dump the UTXO in debug mode if need

    if(l_tist_tmp)
        dap_list_free(l_tist_tmp);
    dap_stpcpy(l_tx_item->cache_data.token_ticker, l_main_token_ticker);

    l_tx_item->cache_data.multichannel = l_multichannel;
    if(a_safe_call) pthread_rwlock_wrlock(&l_ledger_pvt->ledger_rwlock);
    l_tx_item->ts_added = dap_nanotime_now();
    HASH_ADD_INORDER(hh, l_ledger_pvt->ledger_items, tx_hash_fast, sizeof(dap_chain_hash_fast_t),
                         l_tx_item, s_sort_ledger_tx_item); // tx_hash_fast: name of key field
    if(a_safe_call) pthread_rwlock_unlock(&l_ledger_pvt->ledger_rwlock);
    // Callable callback
    for (dap_list_t *notifier = a_ledger->tx_add_notifiers; notifier != NULL; notifier = notifier->next) {
        dap_chain_ledger_tx_notifier_t *l_notify = (dap_chain_ledger_tx_notifier_t *)notifier->data;
        l_notify->callback(l_notify->arg, a_ledger, l_tx_item->tx);
    }
    // Count TPS
    clock_gettime(CLOCK_REALTIME, &l_ledger_pvt->tps_end_time);
    l_ledger_pvt->tps_count++;
    if (PVT(a_ledger)->cached) {
        // Add it to cache
        size_t l_tx_cache_sz = l_tx_size + sizeof(l_tx_item->cache_data);
        uint8_t *l_tx_cache = DAP_NEW_STACK_SIZE(uint8_t, l_tx_cache_sz);
        memcpy(l_tx_cache, &l_tx_item->cache_data, sizeof(l_tx_item->cache_data));
        memcpy(l_tx_cache + sizeof(l_tx_item->cache_data), a_tx, l_tx_size);
        l_cache_used_outs[0] = (dap_store_obj_t) {
                .key        = l_tx_hash_str,
                .value      = l_tx_cache,
                .value_len  = l_tx_cache_sz,
                .group      = l_gdb_group,
                .type       = DAP_DB$K_OPTYPE_ADD
        };
        l_cache_used_outs[0].timestamp = dap_nanotime_now();
        // Apply it with single DB transaction
        if (dap_global_db_set_raw(l_cache_used_outs, l_outs_used + 1, NULL, NULL))
            debug_if(s_debug_more, L_WARNING, "Ledger cache mismatch");
    }
    if (!a_from_threshold)
        s_threshold_txs_proc(a_ledger);
FIN:
    if (l_list_bound_items)
        dap_list_free_full(l_list_bound_items, NULL);
    if (l_list_tx_out)
        dap_list_free(l_list_tx_out);
    DAP_DEL_Z(l_main_token_ticker);
    for (size_t i = 1; i <= l_outs_used; i++) {
        DAP_DELETE(l_cache_used_outs[i].key);
        DAP_DELETE(l_cache_used_outs[i].value);
    }
    DAP_DELETE(l_gdb_group);
    DAP_DELETE(l_cache_used_outs);
    return l_ret;
}

static bool s_ledger_tps_callback(void *a_arg)
{
    dap_ledger_private_t *l_ledger_pvt = (dap_ledger_private_t *)a_arg;
    if (l_ledger_pvt->tps_current_time.tv_sec != l_ledger_pvt->tps_end_time.tv_sec ||
            l_ledger_pvt->tps_current_time.tv_nsec != l_ledger_pvt->tps_end_time.tv_nsec) {
        l_ledger_pvt->tps_current_time.tv_sec = l_ledger_pvt->tps_end_time.tv_sec;
        l_ledger_pvt->tps_current_time.tv_nsec = l_ledger_pvt->tps_end_time.tv_nsec;
        return true;
    }
    l_ledger_pvt->tps_timer = NULL;
    return false;
}

int dap_chain_ledger_tx_load(dap_ledger_t *a_ledger, dap_chain_datum_tx_t *a_tx, dap_chain_hash_fast_t *a_tx_hash)
{
    if (PVT(a_ledger)->load_mode) {
        if (PVT(a_ledger)->cache_tx_check_callback)
            PVT(a_ledger)->cache_tx_check_callback(a_tx_hash);
        dap_chain_ledger_tx_item_t *l_tx_item;
        unsigned l_hash_value;
        HASH_VALUE(a_tx_hash, sizeof(dap_chain_hash_fast_t), l_hash_value);
        pthread_rwlock_rdlock(&PVT(a_ledger)->ledger_rwlock);
        HASH_FIND_BYHASHVALUE(hh, PVT(a_ledger)->ledger_items, a_tx_hash, sizeof(dap_chain_hash_fast_t), l_hash_value, l_tx_item);
        if (l_tx_item) {
            pthread_rwlock_unlock(&PVT(a_ledger)->ledger_rwlock);
            return 1;
        }
        HASH_FIND_BYHASHVALUE(hh, PVT(a_ledger)->threshold_txs, a_tx_hash, sizeof(dap_chain_hash_fast_t), l_hash_value, l_tx_item);
        if (l_tx_item) {
            pthread_rwlock_unlock(&PVT(a_ledger)->ledger_rwlock);
            return DAP_CHAIN_CS_VERIFY_CODE_TX_NO_PREVIOUS;
        }
        dap_chain_ledger_tx_spent_item_t *l_tx_spent_item;
        HASH_FIND_BYHASHVALUE(hh, PVT(a_ledger)->spent_items, a_tx_hash, sizeof(dap_chain_hash_fast_t), l_hash_value, l_tx_spent_item);
        pthread_rwlock_unlock(&PVT(a_ledger)->ledger_rwlock);
        if (l_tx_spent_item)
            return 1;
    }
    return dap_chain_ledger_tx_add(a_ledger, a_tx, a_tx_hash, false);
}

/**
 * Delete transaction from the cache
 *
 * return 1 OK, -1 error, -2 tx_hash not found
 */
int dap_chain_ledger_tx_remove(dap_ledger_t *a_ledger, dap_chain_hash_fast_t *a_tx_hash, dap_time_t a_spent_time)
{
    if(!a_tx_hash)
        return -1;
    int l_ret = -1;
    dap_ledger_private_t *l_ledger_pvt = PVT(a_ledger);
    dap_chain_ledger_tx_item_t *l_item_tmp;
    unsigned l_hash_value;
    HASH_VALUE(a_tx_hash, sizeof(*a_tx_hash), l_hash_value);
    pthread_rwlock_wrlock(&l_ledger_pvt->ledger_rwlock);
    HASH_FIND_BYHASHVALUE(hh, l_ledger_pvt->ledger_items, a_tx_hash, sizeof(dap_chain_hash_fast_t), l_hash_value, l_item_tmp);
    if(l_item_tmp != NULL) {
        HASH_DEL(l_ledger_pvt->ledger_items, l_item_tmp);
        if (PVT(a_ledger)->cached) {
            // Remove it from cache
            char *l_gdb_group = dap_chain_ledger_get_gdb_group(a_ledger, DAP_CHAIN_LEDGER_TXS_STR);
            char l_tx_hash_str[DAP_CHAIN_HASH_FAST_STR_SIZE];
            dap_chain_hash_fast_to_str(a_tx_hash, l_tx_hash_str, sizeof(l_tx_hash_str));
            dap_global_db_del(l_gdb_group, l_tx_hash_str, NULL, NULL);
            DAP_DELETE(l_gdb_group);
        }
        l_ret = 1;
        dap_chain_ledger_tx_spent_item_t *l_item_used;
        HASH_FIND_BYHASHVALUE(hh, l_ledger_pvt->spent_items, a_tx_hash, sizeof(dap_chain_hash_fast_t), l_hash_value, l_item_used);
        if (!l_item_used) {   // Add it to spent items
            l_item_used = DAP_NEW_Z(dap_chain_ledger_tx_spent_item_t);
            l_item_used->tx_hash_fast = *a_tx_hash;
            l_item_used->cache_data.spent_time = a_spent_time;
            strncpy(l_item_used->cache_data.token_ticker, l_item_tmp->cache_data.token_ticker, DAP_CHAIN_TICKER_SIZE_MAX);
            int l_out_num = -1;
            dap_chain_datum_tx_out_cond_get(l_item_tmp->tx, DAP_CHAIN_TX_OUT_COND_SUBTYPE_ALL, &l_out_num);
            if (l_out_num != -1 && l_out_num < MAX_OUT_ITEMS)
                l_item_used->cache_data.tx_hash_spent_fast = l_item_tmp->cache_data.tx_hash_spent_fast[l_out_num];
            HASH_ADD_BYHASHVALUE(hh, l_ledger_pvt->spent_items, tx_hash_fast, sizeof(dap_chain_hash_fast_t), l_hash_value, l_item_used);
           if (PVT(a_ledger)->cached) {
                // Add it to cache
                char *l_gdb_group = dap_chain_ledger_get_gdb_group(a_ledger, DAP_CHAIN_LEDGER_SPENT_TXS_STR);
                char l_tx_hash_str[DAP_CHAIN_HASH_FAST_STR_SIZE];
                dap_chain_hash_fast_to_str(a_tx_hash, l_tx_hash_str, sizeof(l_tx_hash_str));
                if (dap_global_db_set(l_gdb_group, l_tx_hash_str, &l_item_used->cache_data, sizeof(l_item_used->cache_data), false, NULL, NULL))
                    debug_if(s_debug_more, L_WARNING, "Ledger cache mismatch");
                DAP_DELETE(l_gdb_group);
           }
        }
        // delete tx & its item
        DAP_DELETE(l_item_tmp->tx);
        DAP_DELETE(l_item_tmp);
    }
    else
        // hash not found in the cache
        l_ret = -2;
    pthread_rwlock_unlock(&l_ledger_pvt->ledger_rwlock);
    return l_ret;
}

/**
 * Delete all transactions from the cache
 */
void dap_chain_ledger_purge(dap_ledger_t *a_ledger, bool a_preserve_db)
{
    dap_ledger_private_t *l_ledger_pvt = PVT(a_ledger);
    pthread_rwlock_wrlock(&l_ledger_pvt->ledger_rwlock);
    pthread_rwlock_wrlock(&l_ledger_pvt->tokens_rwlock);
    pthread_rwlock_wrlock(&l_ledger_pvt->threshold_emissions_rwlock);
    pthread_rwlock_wrlock(&l_ledger_pvt->threshold_txs_rwlock);
    pthread_rwlock_wrlock(&l_ledger_pvt->balance_accounts_rwlock);
    pthread_rwlock_wrlock(&l_ledger_pvt->stake_lock_rwlock);

    /* Delete regular transactions */
    dap_chain_ledger_tx_item_t *l_item_current, *l_item_tmp;
    char *l_gdb_group;
    HASH_ITER(hh, l_ledger_pvt->ledger_items , l_item_current, l_item_tmp) {
        HASH_DEL(l_ledger_pvt->ledger_items, l_item_current);
        DAP_DELETE(l_item_current->tx);
        DAP_DEL_Z(l_item_current);
    }
    if (!a_preserve_db) {
        l_gdb_group = dap_chain_ledger_get_gdb_group(a_ledger, DAP_CHAIN_LEDGER_TXS_STR);
        dap_global_db_del(l_gdb_group, NULL, NULL, NULL);
        DAP_DELETE(l_gdb_group);
    }

    /* Delete spent transactions */
    dap_chain_ledger_tx_spent_item_t *l_spent_item_current, *l_spent_item_tmp;
    HASH_ITER(hh, l_ledger_pvt->spent_items, l_spent_item_current, l_spent_item_tmp) {
        HASH_DEL(l_ledger_pvt->spent_items, l_spent_item_current);
        DAP_DEL_Z(l_item_current);
    }
    if (!a_preserve_db) {
        l_gdb_group = dap_chain_ledger_get_gdb_group(a_ledger, DAP_CHAIN_LEDGER_SPENT_TXS_STR);
        dap_global_db_del(l_gdb_group, NULL, NULL, NULL);
        DAP_DELETE(l_gdb_group);
    }

    /* Delete balances */
    dap_ledger_wallet_balance_t *l_balance_current, *l_balance_tmp;
    HASH_ITER(hh, l_ledger_pvt->balance_accounts, l_balance_current, l_balance_tmp) {
        HASH_DEL(l_ledger_pvt->balance_accounts, l_balance_current);
        DAP_DELETE(l_balance_current->key);
        DAP_DELETE(l_balance_current);
    }
    if (!a_preserve_db) {
        l_gdb_group = dap_chain_ledger_get_gdb_group(a_ledger, DAP_CHAIN_LEDGER_BALANCES_STR);
        dap_global_db_del(l_gdb_group, NULL, NULL, NULL);
        DAP_DELETE(l_gdb_group);
    }

    /* Delete tokens and their emissions */
    dap_chain_ledger_token_item_t *l_token_current, *l_token_tmp;
    dap_chain_ledger_token_emission_item_t *l_emission_current, *l_emission_tmp;
    HASH_ITER(hh, l_ledger_pvt->tokens, l_token_current, l_token_tmp) {
        HASH_DEL(l_ledger_pvt->tokens, l_token_current);
        pthread_rwlock_wrlock(&l_token_current->token_emissions_rwlock);
        HASH_ITER(hh, l_token_current->token_emissions, l_emission_current, l_emission_tmp) {
            HASH_DEL(l_token_current->token_emissions, l_emission_current);
            DAP_DELETE(l_emission_current->datum_token_emission);
            DAP_DEL_Z(l_emission_current);
        }
        pthread_rwlock_unlock(&l_token_current->token_emissions_rwlock);
        DAP_DELETE(l_token_current->datum_token);
        DAP_DELETE(l_token_current->auth_pkeys);
        DAP_DELETE(l_token_current->auth_pkeys_hash);
        DAP_DEL_Z(l_token_current->tx_recv_allow);
        DAP_DEL_Z(l_token_current->tx_recv_block);
        DAP_DEL_Z(l_token_current->tx_send_allow);
        DAP_DEL_Z(l_token_current->tx_send_block);
        pthread_rwlock_destroy(&l_token_current->token_emissions_rwlock);
        DAP_DELETE(l_token_current);
    }
    if (!a_preserve_db) {
        l_gdb_group = dap_chain_ledger_get_gdb_group(a_ledger, DAP_CHAIN_LEDGER_TOKENS_STR);
        dap_global_db_del(l_gdb_group, NULL, NULL, NULL);
        DAP_DELETE(l_gdb_group);
        l_gdb_group = dap_chain_ledger_get_gdb_group(a_ledger, DAP_CHAIN_LEDGER_EMISSIONS_STR);
        dap_global_db_del(l_gdb_group, NULL, NULL, NULL);
        DAP_DELETE(l_gdb_group);
    }

    /* Delete stake-lock items */
    dap_chain_ledger_stake_lock_item_t *l_stake_item_current, *l_stake_item_tmp;
    HASH_ITER(hh, l_ledger_pvt->emissions_for_stake_lock, l_stake_item_current, l_stake_item_tmp) {
        HASH_DEL(l_ledger_pvt->emissions_for_stake_lock, l_stake_item_current);
        DAP_DELETE(l_stake_item_current);
    }
    if (!a_preserve_db) {
        l_gdb_group = dap_chain_ledger_get_gdb_group(a_ledger, DAP_CHAIN_LEDGER_STAKE_LOCK_STR);
        dap_global_db_del(l_gdb_group, NULL, NULL, NULL);
        DAP_DELETE(l_gdb_group);
    }

    /* Delete threshold emissions */
    HASH_ITER(hh, l_ledger_pvt->threshold_emissions, l_emission_current, l_emission_tmp) {
        HASH_DEL(l_ledger_pvt->threshold_emissions, l_emission_current);
        DAP_DELETE(l_emission_current->datum_token_emission);
        DAP_DEL_Z(l_emission_current);
    }
    /* Delete threshold transactions */
    HASH_ITER(hh, l_ledger_pvt->threshold_txs, l_item_current, l_item_tmp) {
        HASH_DEL(l_ledger_pvt->threshold_txs, l_item_current);
        DAP_DELETE(l_item_current->tx);
        DAP_DEL_Z(l_item_current);
    }

    l_ledger_pvt->ledger_items         = NULL;
    l_ledger_pvt->spent_items          = NULL;
    l_ledger_pvt->balance_accounts     = NULL;
    l_ledger_pvt->tokens               = NULL;
    l_ledger_pvt->threshold_emissions  = NULL;
    l_ledger_pvt->threshold_txs        = NULL;

    pthread_rwlock_unlock(&l_ledger_pvt->ledger_rwlock);
    pthread_rwlock_unlock(&l_ledger_pvt->tokens_rwlock);
    pthread_rwlock_unlock(&l_ledger_pvt->threshold_emissions_rwlock);
    pthread_rwlock_unlock(&l_ledger_pvt->threshold_txs_rwlock);
    pthread_rwlock_unlock(&l_ledger_pvt->balance_accounts_rwlock);
    pthread_rwlock_unlock(&l_ledger_pvt->stake_lock_rwlock);

    l_ledger_pvt->load_end = false;
}

/**
 * Return number transactions from the cache
 * According to UT_hash_handle size of return value is sizeof(unsigned int)
 */
unsigned dap_chain_ledger_count(dap_ledger_t *a_ledger)
{
    pthread_rwlock_rdlock(&PVT(a_ledger)->ledger_rwlock);
    unsigned long ret = HASH_COUNT(PVT(a_ledger)->ledger_items);
    pthread_rwlock_unlock(&PVT(a_ledger)->ledger_rwlock);
    return ret;
}

/**
 * @brief dap_chain_ledger_count_from_to
 * @param a_ledger
 * @param a_ts_from
 * @param a_ts_to
 * @return
 */
uint64_t dap_chain_ledger_count_from_to(dap_ledger_t * a_ledger, dap_time_t a_ts_from, dap_time_t a_ts_to)
{
    uint64_t l_ret = 0;
    dap_ledger_private_t *l_ledger_pvt = PVT(a_ledger);
    dap_chain_ledger_tx_item_t *l_iter_current, *l_item_tmp;
    pthread_rwlock_rdlock(&l_ledger_pvt->ledger_rwlock);
    if ( a_ts_from && a_ts_to) {
        HASH_ITER(hh, l_ledger_pvt->ledger_items , l_iter_current, l_item_tmp){
            if ( l_iter_current->cache_data.ts_created >= a_ts_from && l_iter_current->cache_data.ts_created <= a_ts_to )
            l_ret++;
        }
    } else if ( a_ts_to ){
        HASH_ITER(hh, l_ledger_pvt->ledger_items , l_iter_current, l_item_tmp){
            if ( l_iter_current->cache_data.ts_created <= a_ts_to )
            l_ret++;
        }
    } else if ( a_ts_from ){
        HASH_ITER(hh, l_ledger_pvt->ledger_items , l_iter_current, l_item_tmp){
            if ( l_iter_current->cache_data.ts_created >= a_ts_from )
            l_ret++;
        }
    }else {
        HASH_ITER(hh, l_ledger_pvt->ledger_items , l_iter_current, l_item_tmp){
            l_ret++;
        }
    }

    pthread_rwlock_unlock(&l_ledger_pvt->ledger_rwlock);
    return l_ret;
}

size_t dap_chain_ledger_count_tps(dap_ledger_t *a_ledger, struct timespec *a_ts_from, struct timespec *a_ts_to)
{
    if (!a_ledger)
        return 0;
    dap_ledger_private_t *l_ledger_pvt = PVT(a_ledger);
    if (a_ts_from) {
        a_ts_from->tv_sec = l_ledger_pvt->tps_start_time.tv_sec;
        a_ts_from->tv_nsec = l_ledger_pvt->tps_start_time.tv_nsec;
    }
    if (a_ts_to) {
        a_ts_to->tv_sec = l_ledger_pvt->tps_end_time.tv_sec;
        a_ts_to->tv_nsec = l_ledger_pvt->tps_end_time.tv_nsec;
    }
    return l_ledger_pvt->tps_count;
}

/**
 * Check whether used 'out' items
 */
bool dap_chain_ledger_tx_hash_is_used_out_item(dap_ledger_t *a_ledger, dap_chain_hash_fast_t *a_tx_hash, int a_idx_out)
{
    dap_chain_ledger_tx_item_t *l_item_out = NULL;
    //dap_chain_datum_tx_t *l_tx =
    s_find_datum_tx_by_hash(a_ledger, a_tx_hash, &l_item_out);
    return s_ledger_tx_hash_is_used_out_item(l_item_out, a_idx_out);
}

/**
 * Calculate balance of addr
 *
 */
uint256_t dap_chain_ledger_calc_balance(dap_ledger_t *a_ledger, const dap_chain_addr_t *a_addr,
                                        const char *a_token_ticker)
{
    uint256_t l_ret = uint256_0;

    dap_ledger_wallet_balance_t *l_balance_item = NULL;// ,* l_balance_item_tmp = NULL;
    char *l_addr = dap_chain_addr_to_str(a_addr);
    char *l_wallet_balance_key = dap_strjoin(" ", l_addr, a_token_ticker, (char*)NULL);
    pthread_rwlock_rdlock(&PVT(a_ledger)->balance_accounts_rwlock);
    HASH_FIND_STR(PVT(a_ledger)->balance_accounts, l_wallet_balance_key, l_balance_item);
    pthread_rwlock_unlock(&PVT(a_ledger)->balance_accounts_rwlock);
    if (l_balance_item) {
        if(s_debug_more) {
            char *l_balance = dap_chain_balance_print(l_balance_item->balance);
            log_it(L_INFO, "Found address in cache with balance %s", l_balance);
            DAP_DELETE(l_balance);
        }
        l_ret = l_balance_item->balance;
    } else {
        if (s_debug_more)
            log_it (L_WARNING, "Balance item %s not found", l_wallet_balance_key);
    }
    DAP_DELETE(l_addr);
    DAP_DELETE(l_wallet_balance_key);
    return l_ret;
}

uint256_t dap_chain_ledger_calc_balance_full(dap_ledger_t *a_ledger, const dap_chain_addr_t *a_addr,
                                             const char *a_token_ticker)
{
    uint256_t balance = uint256_0;

    if(!a_addr || !dap_chain_addr_check_sum(a_addr))
        return balance;

    dap_ledger_private_t *l_ledger_pvt = PVT(a_ledger);
    dap_chain_ledger_tx_item_t *l_iter_current, *l_item_tmp;
    pthread_rwlock_rdlock(&l_ledger_pvt->ledger_rwlock);
    HASH_ITER(hh, l_ledger_pvt->ledger_items , l_iter_current, l_item_tmp)
    {
        dap_chain_datum_tx_t *l_cur_tx = l_iter_current->tx;

        //        dap_chain_hash_fast_t *l_cur_tx_hash = &l_iter_current->tx_hash_fast;
        //        int l_n_outs_used = l_iter_current->n_outs_used; // number of used 'out' items

        // Get 'out' items from transaction
        int l_out_item_count = 0;
        dap_list_t *l_list_out_items = dap_chain_datum_tx_items_get(l_cur_tx, TX_ITEM_TYPE_OUT_ALL, &l_out_item_count);
        if(l_out_item_count >= MAX_OUT_ITEMS) {
            if(s_debug_more)
                log_it(L_ERROR, "Too many 'out' items=%d in transaction (max=%d)", l_out_item_count, MAX_OUT_ITEMS);
            if (l_out_item_count >= MAX_OUT_ITEMS){
                // uint128_t l_ret;
                uint256_t l_ret = uint256_0;
                memset(&l_ret,0,sizeof(l_ret));
                return l_ret;
            }
        }
        int l_out_idx_tmp = 0;
        for (dap_list_t *l_list_tmp = l_list_out_items; l_list_tmp; l_list_tmp = dap_list_next(l_list_tmp), l_out_idx_tmp++) {
            assert(l_list_tmp->data);
            dap_chain_tx_item_type_t l_type = *(uint8_t *)l_list_tmp->data;
            if (l_type == TX_ITEM_TYPE_OUT_COND_OLD || (l_type == TX_ITEM_TYPE_OUT_COND)) {
                continue;
            }
            if (l_type == TX_ITEM_TYPE_OUT_OLD) {
                const dap_chain_tx_out_old_t *l_tx_out = (const dap_chain_tx_out_old_t*) l_list_tmp->data;
                // Check for token name
                if (!strcmp(a_token_ticker, l_iter_current->cache_data.token_ticker))
                {   // if transaction has the out item with requested addr
                    if (!memcmp(a_addr, &l_tx_out->addr, sizeof(dap_chain_addr_t))) {
                        // if 'out' item not used & transaction is valid
                        if(!s_ledger_tx_hash_is_used_out_item(l_iter_current, l_out_idx_tmp) &&
                                dap_chain_datum_tx_verify_sign(l_cur_tx)) {
                            // uint128_t l_add = dap_chain_uint128_from(l_tx_out->header.value);
                            // balance = dap_uint128_add(balance, l_add);
                            uint256_t l_add = dap_chain_uint256_from(l_tx_out->header.value);
                            SUM_256_256(balance, l_add, &balance);
                        }
                    }
                }
            }
            if (l_type == TX_ITEM_TYPE_OUT) { // 256
                const dap_chain_tx_out_t *l_tx_out = (const dap_chain_tx_out_t*) l_list_tmp->data;
                // const dap_chain_tx_out_old_t *l_tx_out = (const dap_chain_tx_out_old_t*) l_list_tmp->data;
                // Check for token name
                if (!strcmp(a_token_ticker, l_iter_current->cache_data.token_ticker))
                {   // if transaction has the out item with requested addr
                    if (!memcmp(a_addr, &l_tx_out->addr, sizeof(dap_chain_addr_t))) {
                        // if 'out' item not used & transaction is valid
                        if(!s_ledger_tx_hash_is_used_out_item(l_iter_current, l_out_idx_tmp) &&
                                dap_chain_datum_tx_verify_sign(l_cur_tx)) {
                            SUM_256_256(balance, l_tx_out->header.value, &balance);
                        }
                    }
                }
            }
            if (l_type == TX_ITEM_TYPE_OUT_EXT) { // 256
                const dap_chain_tx_out_ext_t *l_tx_out = (const dap_chain_tx_out_ext_t*) l_list_tmp->data;
                // const dap_chain_tx_out_ext_t *l_tx_out = (const dap_chain_tx_out_ext_t*) l_list_tmp->data;
                // Check for token name
                if (!strcmp(a_token_ticker, l_tx_out->token))
                {   // if transaction has the out item with requested addr
                    if (!memcmp(a_addr, &l_tx_out->addr, sizeof(dap_chain_addr_t))) {
                        // if 'out' item not used & transaction is valid
                        if(!s_ledger_tx_hash_is_used_out_item(l_iter_current, l_out_idx_tmp) &&
                                dap_chain_datum_tx_verify_sign(l_cur_tx)) {
                            SUM_256_256(balance, l_tx_out->header.value, &balance);
                        }
                    }
                }
            }
        }
        dap_list_free(l_list_out_items);
    }
    pthread_rwlock_unlock(&l_ledger_pvt->ledger_rwlock);
    return balance;
}

/**
 * Get the transaction in the cache by the addr in out item
 *
 * a_public_key[in] public key that signed the transaction
 * a_public_key_size[in] public key size
 * a_tx_first_hash [in/out] hash of the initial transaction/ found transaction, if 0 start from the beginning
 */
static dap_chain_ledger_tx_item_t* tx_item_find_by_addr(dap_ledger_t *a_ledger, const dap_chain_addr_t *a_addr,
                                                        const char * a_token, dap_chain_hash_fast_t *a_tx_first_hash)
{
    if(!a_addr || !a_tx_first_hash)
        return NULL;
    dap_ledger_private_t *l_ledger_pvt = PVT(a_ledger);
    bool is_tx_found = false;
    bool is_null_hash = dap_hash_fast_is_blank(a_tx_first_hash);
    bool is_search_enable = is_null_hash;
    dap_chain_ledger_tx_item_t *l_iter_current, *l_item_tmp;
    pthread_rwlock_rdlock(&l_ledger_pvt->ledger_rwlock);
    HASH_ITER(hh, l_ledger_pvt->ledger_items , l_iter_current, l_item_tmp)
    {
        // If a_token is setup we check if its not our token - miss it
        if (a_token && *l_iter_current->cache_data.token_ticker &&
                dap_strcmp(l_iter_current->cache_data.token_ticker, a_token) &&
                !l_iter_current->cache_data.multichannel)
            continue;
        // Now work with it
        dap_chain_datum_tx_t *l_tx = l_iter_current->tx;
        dap_chain_hash_fast_t *l_tx_hash = &l_iter_current->tx_hash_fast;
        // start searching from the next hash after a_tx_first_hash
        if(!is_search_enable) {
            if(dap_hash_fast_compare(l_tx_hash, a_tx_first_hash))
                is_search_enable = true;
            continue;
        }
        // Get 'out' items from transaction
        dap_list_t *l_list_out_items = dap_chain_datum_tx_items_get(l_tx, TX_ITEM_TYPE_OUT_ALL, NULL);
        for(dap_list_t *l_list_tmp = l_list_out_items; l_list_tmp; l_list_tmp = dap_list_next(l_list_tmp)) {
            assert(l_list_tmp->data);
            dap_chain_tx_item_type_t l_type = *(uint8_t *)l_list_tmp->data;
            if (l_type == TX_ITEM_TYPE_OUT_COND || l_type == TX_ITEM_TYPE_OUT_COND_OLD) {
                continue;
            }
            if (l_type == TX_ITEM_TYPE_OUT) {
                const dap_chain_tx_out_t *l_tx_out = (const dap_chain_tx_out_t *)l_list_tmp->data;
                // if transaction has the out item with requested addr
                if(!memcmp(a_addr, &l_tx_out->addr, sizeof(dap_chain_addr_t))) {
                    memcpy(a_tx_first_hash, l_tx_hash, sizeof(dap_chain_hash_fast_t));
                    is_tx_found = true;
                    break;
                }
            }
            if (l_type == TX_ITEM_TYPE_OUT_OLD) {
                const dap_chain_tx_out_old_t *l_tx_out = (const dap_chain_tx_out_old_t *)l_list_tmp->data;
                // if transaction has the out item with requested addr
                if(!memcmp(a_addr, &l_tx_out->addr, sizeof(dap_chain_addr_t))) {
                    memcpy(a_tx_first_hash, l_tx_hash, sizeof(dap_chain_hash_fast_t));
                    is_tx_found = true;
                    break;
                }
            }
            if (l_type == TX_ITEM_TYPE_OUT_EXT) {
                const dap_chain_tx_out_ext_t *l_tx_out_ext = (const dap_chain_tx_out_ext_t *)l_list_tmp->data;
                // If a_token is setup we check if its not our token - miss it
                if (a_token && dap_strcmp(l_tx_out_ext->token, a_token)) {
                    continue;
                }                // if transaction has the out item with requested addr
                if(!memcmp(a_addr, &l_tx_out_ext->addr, sizeof(dap_chain_addr_t))) {
                    memcpy(a_tx_first_hash, l_tx_hash, sizeof(dap_chain_hash_fast_t));
                    is_tx_found = true;
                    break;
                }
            }
        }
        dap_list_free(l_list_out_items);
        // already found transaction
        if(is_tx_found)
            break;

    }
    pthread_rwlock_unlock(&l_ledger_pvt->ledger_rwlock);
    if(is_tx_found)
        return l_iter_current;
    else
        return NULL;
}

/**
 * @brief dap_chain_ledger_tx_find_by_addr
 * @param a_addr
 * @param a_tx_first_hash
 * @return
 */
 dap_chain_datum_tx_t* dap_chain_ledger_tx_find_by_addr(dap_ledger_t *a_ledger , const char * a_token ,
         const dap_chain_addr_t *a_addr, dap_chain_hash_fast_t *a_tx_first_hash)
{
    dap_chain_ledger_tx_item_t* l_tx_item = tx_item_find_by_addr(a_ledger, a_addr, a_token, a_tx_first_hash);
    return (l_tx_item) ? l_tx_item->tx : NULL;
}



/**
 * Get the transaction in the cache by the public key that signed the transaction,
 * starting from the next hash after a_tx_first_hash
 *
 * a_public_key[in] public key that signed the transaction
 * a_public_key_size[in] public key size
 * a_tx_first_hash [in/out] hash of the initial transaction/ found transaction, if 0 start from the beginning
 */
const dap_chain_datum_tx_t* dap_chain_ledger_tx_find_by_pkey(dap_ledger_t *a_ledger,
        char *a_public_key, size_t a_public_key_size, dap_chain_hash_fast_t *a_tx_first_hash)
{
    if(!a_public_key || !a_tx_first_hash)
        return NULL;
    dap_ledger_private_t *l_ledger_pvt = PVT(a_ledger);
    dap_chain_datum_tx_t *l_cur_tx = NULL;
    bool is_null_hash = dap_hash_fast_is_blank(a_tx_first_hash);
    bool is_search_enable = is_null_hash;
    dap_chain_ledger_tx_item_t *l_iter_current, *l_item_tmp;
    pthread_rwlock_rdlock(&l_ledger_pvt->ledger_rwlock);
    HASH_ITER(hh, l_ledger_pvt->ledger_items , l_iter_current, l_item_tmp) {
        dap_chain_datum_tx_t *l_tx_tmp = l_iter_current->tx;
        dap_chain_hash_fast_t *l_tx_hash_tmp = &l_iter_current->tx_hash_fast;
        // start searching from the next hash after a_tx_first_hash
        if(!is_search_enable) {
            if(dap_hash_fast_compare(l_tx_hash_tmp, a_tx_first_hash))
                is_search_enable = true;
            continue;
        }
        // Get sign item from transaction
        dap_chain_tx_sig_t *l_tx_sig = (dap_chain_tx_sig_t*) dap_chain_datum_tx_item_get(l_tx_tmp, NULL,
                TX_ITEM_TYPE_SIG, NULL);
        // Get dap_sign_t from item
        dap_sign_t *l_sig = dap_chain_datum_tx_item_sign_get_sig(l_tx_sig);
        if(l_sig) {
            // compare public key in transaction with a_public_key
            if(a_public_key_size == l_sig->header.sign_pkey_size &&
                    !memcmp(a_public_key, l_sig->pkey_n_sign, a_public_key_size)) {
                l_cur_tx = l_tx_tmp;
                memcpy(a_tx_first_hash, l_tx_hash_tmp, sizeof(dap_chain_hash_fast_t));
                break;
            }
        }
    }
    pthread_rwlock_unlock(&l_ledger_pvt->ledger_rwlock);
    return l_cur_tx;
}

/**
 * @brief Get all transactions from the cache with the out_cond item
 * @param a_ledger
 * @param a_srv_uid
 * @return
 */
dap_list_t* dap_chain_ledger_tx_cache_find_out_cond_all(dap_ledger_t *a_ledger,dap_chain_net_srv_uid_t a_srv_uid)
{
    dap_list_t * l_ret = NULL;
    dap_ledger_private_t *l_ledger_pvt = PVT(a_ledger);
    dap_chain_ledger_tx_item_t *l_iter_current = NULL, *l_item_tmp = NULL;
    HASH_ITER(hh, l_ledger_pvt->ledger_items, l_iter_current, l_item_tmp) {
        dap_chain_datum_tx_t *l_tx = l_iter_current->tx;
        dap_list_t *l_list_out_items = dap_chain_datum_tx_items_get(l_tx, TX_ITEM_TYPE_OUT_COND, NULL);
        for (dap_list_t *it = l_list_out_items; it; it = it->next) {
            // Is present cond out
            dap_chain_tx_out_cond_t *l_tx_out_cond = it->data;
            if (l_tx_out_cond->header.srv_uid.uint64 == a_srv_uid.uint64) // is srv uid is same as we're searching for?
                l_ret = dap_list_append(l_ret,l_tx);
        }
    }
    return l_ret;
}


/**
 * Get the transaction in the cache with the out_cond item
 *
 * a_addr[in] wallet address, whose owner can use the service
 */
dap_chain_datum_tx_t* dap_chain_ledger_tx_cache_find_out_cond(dap_ledger_t *a_ledger, dap_chain_tx_out_cond_subtype_t a_cond_type,
        dap_chain_hash_fast_t *a_tx_first_hash, dap_chain_tx_out_cond_t **a_out_cond, int *a_out_cond_idx, char *a_token_ticker)
{
    if (!a_tx_first_hash)
        return NULL;
    dap_ledger_private_t *l_ledger_pvt = PVT(a_ledger);
    dap_chain_datum_tx_t *l_cur_tx = NULL;
    bool is_null_hash = dap_hash_fast_is_blank(a_tx_first_hash);
    bool is_search_enable = is_null_hash;
    dap_chain_ledger_tx_item_t *l_iter_current = NULL, *l_item_tmp = NULL;
    dap_chain_tx_out_cond_t *l_tx_out_cond = NULL;
    int l_tx_out_cond_idx = 0;
    pthread_rwlock_rdlock(&l_ledger_pvt->ledger_rwlock);
    HASH_ITER(hh, l_ledger_pvt->ledger_items, l_iter_current, l_item_tmp) {
        dap_chain_datum_tx_t *l_tx_tmp = l_iter_current->tx;
        dap_chain_hash_fast_t *l_tx_hash_tmp = &l_iter_current->tx_hash_fast;
        // start searching from the next hash after a_tx_first_hash
        if(!is_search_enable) {
            if(dap_hash_fast_compare(l_tx_hash_tmp, a_tx_first_hash))
                is_search_enable = true;
            continue;
        }
        // Get out_cond item from transaction
        l_tx_out_cond = dap_chain_datum_tx_out_cond_get(l_tx_tmp, a_cond_type, &l_tx_out_cond_idx);

        if(l_tx_out_cond) {
            l_cur_tx = l_tx_tmp;
            memcpy(a_tx_first_hash, l_tx_hash_tmp, sizeof(dap_chain_hash_fast_t));
            if (a_token_ticker) {
                strcpy(a_token_ticker, l_iter_current->cache_data.token_ticker);
            }
            break;
        }
    }
    pthread_rwlock_unlock(&l_ledger_pvt->ledger_rwlock);
    if (a_out_cond) {
        *a_out_cond = l_tx_out_cond;
    }
    if (a_out_cond_idx) {
        *a_out_cond_idx = l_tx_out_cond_idx;
    }
    return l_cur_tx;
}

/**
 * Get the value from all transactions in the cache with out_cond item
 *
 * a_addr[in] wallet address, whose owner can use the service
 * a_sign [in] signature of a_addr hash for check valid key
 * a_sign_size [in] signature size
 *
 * a_public_key[in] public key that signed the transaction
 * a_public_key_size[in] public key size
 */
uint256_t dap_chain_ledger_tx_cache_get_out_cond_value(dap_ledger_t *a_ledger, dap_chain_tx_out_cond_subtype_t a_cond_type,
                                                       dap_chain_addr_t *a_addr, dap_chain_tx_out_cond_t **tx_out_cond)

{
    uint256_t l_ret_value = {};

    dap_chain_datum_tx_t *l_tx_tmp;
    dap_chain_hash_fast_t l_tx_first_hash = { 0 }; // start hash
    /* size_t l_pub_key_size = a_key_from->pub_key_data_size;
     uint8_t *l_pub_key = dap_enc_key_serialize_pub_key(a_key_from, &l_pub_key_size);*/
    dap_chain_tx_out_cond_t *l_tx_out_cond;
    // Find all transactions
    do {
        l_tx_tmp = dap_chain_ledger_tx_cache_find_out_cond(a_ledger, a_cond_type, &l_tx_first_hash, &l_tx_out_cond, NULL, NULL);
        // Get out_cond item from transaction
        if(l_tx_tmp) {
            UNUSED(a_addr);
            // TODO check relations a_addr with cond_data and public key
            if(l_tx_out_cond) {
                l_ret_value = l_tx_out_cond->header.value;
                if(tx_out_cond)
                    *tx_out_cond = l_tx_out_cond;
            }
        }
    } while(l_tx_tmp);
    return l_ret_value;
}

/**
 * @brief dap_chain_ledger_get_list_tx_outs_with_val
 * @param a_ledger
 * @param a_token_ticker
 * @param a_addr_from
 * @param a_value_need
 * @param a_value_transfer
 * @return list of dap_chain_tx_used_out_item_t
 */
dap_list_t *dap_chain_ledger_get_list_tx_outs_with_val(dap_ledger_t *a_ledger, const char *a_token_ticker, const dap_chain_addr_t *a_addr_from,
                                                       uint256_t a_value_need, uint256_t *a_value_transfer)
{
    dap_list_t *l_list_used_out = NULL; // list of transaction with 'out' items
    dap_chain_hash_fast_t l_tx_cur_hash = { 0 };
    uint256_t l_value_transfer = {};
    while(compare256(l_value_transfer, a_value_need) == -1)
    {
        // Get the transaction in the cache by the addr in out item
        dap_chain_datum_tx_t *l_tx = dap_chain_ledger_tx_find_by_addr(a_ledger, a_token_ticker, a_addr_from,
                                                                             &l_tx_cur_hash);
        if(!l_tx)
            break;
        // Get all item from transaction by type
        dap_list_t *l_list_out_items = dap_chain_datum_tx_items_get(l_tx, TX_ITEM_TYPE_OUT_ALL, NULL);

        uint32_t l_out_idx_tmp = 0; // current index of 'out' item
        for (dap_list_t *l_list_tmp = l_list_out_items; l_list_tmp; l_list_tmp = dap_list_next(l_list_tmp), l_out_idx_tmp++) {
            dap_chain_tx_item_type_t l_type = *(uint8_t *)l_list_tmp->data;
            uint256_t l_value = {};
            switch (l_type) {
                case TX_ITEM_TYPE_OUT_OLD: {
                    dap_chain_tx_out_old_t *l_out = (dap_chain_tx_out_old_t *)l_list_tmp->data;
                    if (!l_out->header.value || memcmp(a_addr_from, &l_out->addr, sizeof(dap_chain_addr_t))) {
                        continue;
                    }
                    l_value = GET_256_FROM_64(l_out->header.value);
                } break;
                case TX_ITEM_TYPE_OUT: {
                    dap_chain_tx_out_t *l_out = (dap_chain_tx_out_t *)l_list_tmp->data;
                    if ( IS_ZERO_256(l_out->header.value) || memcmp(a_addr_from, &l_out->addr, sizeof(dap_chain_addr_t))) {
                        continue;
                    }
                    l_value = l_out->header.value;
                } break;
                case TX_ITEM_TYPE_OUT_EXT: {
                    dap_chain_tx_out_ext_t *l_out_ext = (dap_chain_tx_out_ext_t *)l_list_tmp->data;
                    if (IS_ZERO_256(l_out_ext->header.value) || memcmp(a_addr_from, &l_out_ext->addr, sizeof(dap_chain_addr_t)) ||
                            strcmp((char *)a_token_ticker, l_out_ext->token)) {
                        continue;
                    }
                    l_value = l_out_ext->header.value;
                } break;
                case TX_ITEM_TYPE_OUT_COND_OLD:
                case TX_ITEM_TYPE_OUT_COND:
                default:
                    continue;
            }
            // Check whether used 'out' items
            if (!dap_chain_ledger_tx_hash_is_used_out_item (a_ledger, &l_tx_cur_hash, l_out_idx_tmp)) {
                dap_chain_tx_used_out_item_t *l_item = DAP_NEW_Z(dap_chain_tx_used_out_item_t);
                l_item->tx_hash_fast = l_tx_cur_hash;
                l_item->num_idx_out = l_out_idx_tmp;
                l_item->value = l_value;
                l_list_used_out = dap_list_append(l_list_used_out, l_item);
                SUM_256_256(l_value_transfer, l_item->value, &l_value_transfer);
                // already accumulated the required value, finish the search for 'out' items
                if (compare256(l_value_transfer, a_value_need) != -1) {
                    break;
                }
            }
        }
        dap_list_free(l_list_out_items);
    }

    // nothing to tranfer (not enough funds)
    if(!l_list_used_out || compare256(l_value_transfer, a_value_need) == -1) {
        dap_list_free_full(l_list_used_out, NULL);
        return NULL;
    }

    if (a_value_transfer) {
        *a_value_transfer = l_value_transfer;
    }
    return l_list_used_out;
}

// Add new verificator callback with associated subtype. Returns 1 if callback replaced, overwise returns 0
int dap_chain_ledger_verificator_add(dap_chain_tx_out_cond_subtype_t a_subtype, dap_chain_ledger_verificator_callback_t a_callback, dap_chain_ledger_updater_callback_t a_callback_added)
{
    dap_chain_ledger_verificator_t *l_new_verificator;
    int l_tmp = (int)a_subtype;
    pthread_rwlock_rdlock(&s_verificators_rwlock);
    HASH_FIND_INT(s_verificators, &l_tmp, l_new_verificator);
    pthread_rwlock_unlock(&s_verificators_rwlock);
    if (l_new_verificator) {
        l_new_verificator->callback = a_callback;
        return 1;
    }
    l_new_verificator = DAP_NEW(dap_chain_ledger_verificator_t);
    l_new_verificator->subtype = (int)a_subtype;
    l_new_verificator->callback = a_callback;
    l_new_verificator->callback_added = a_callback_added;
    pthread_rwlock_wrlock(&s_verificators_rwlock);
    HASH_ADD_INT(s_verificators, subtype, l_new_verificator);
    pthread_rwlock_unlock(&s_verificators_rwlock);
    return 0;
}

dap_list_t * dap_chain_ledger_get_txs(dap_ledger_t *a_ledger, size_t a_count, size_t a_page, bool a_reverse)
{
    dap_ledger_private_t *l_ledger_pvt = PVT(a_ledger);
    size_t l_offset = a_count * (a_page - 1);
    size_t l_count = HASH_COUNT(l_ledger_pvt->ledger_items);
    if (a_page < 2)
        l_offset = 0;
    if (l_offset > l_count){
        return NULL;
    }
    dap_list_t *l_list = NULL;
    size_t l_counter = 0;
    size_t l_end = l_offset + a_count;
    if (!l_ledger_pvt->ledger_items) {
        return NULL;
    }
    if (a_reverse) {
        dap_chain_ledger_tx_item_t *l_ptr = l_ledger_pvt->ledger_items->hh.tbl->tail->prev;
        if (!l_ptr)
            l_ptr = l_ledger_pvt->ledger_items;
        else
            l_ptr = l_ptr->hh.next;
        for (dap_chain_ledger_tx_item_t *ptr = l_ptr; ptr != NULL && l_counter < l_end; ptr = ptr->hh.prev) {
            if (l_counter >= l_offset) {
                dap_chain_datum_tx_t *l_tx = ptr->tx;
                l_list = dap_list_append(l_list, l_tx);
            }
            l_counter++;
        }
    } else {
        dap_chain_ledger_tx_item_t *l_ptr = l_ledger_pvt->ledger_items;
        for (dap_chain_ledger_tx_item_t *ptr = l_ptr; ptr != NULL && l_counter < l_end; ptr = ptr->hh.next) {
            if (l_counter >= l_offset) {
                dap_chain_datum_tx_t *l_tx = ptr->tx;
                l_list = dap_list_append(l_list, l_tx);
            }
            l_counter++;
        }
    }

    return l_list;
}

/**
 * @brief dap_chain_ledger_get_list_tx_cond_outs_with_val
 * @param a_ledger
 * @param a_token_ticker
 * @param a_addr_from
 * @param a_subtype
 * @param a_value_need
 * @param a_value_transfer
 * @return
 */
dap_list_t *dap_chain_ledger_get_list_tx_cond_outs_with_val(dap_ledger_t *a_ledger, const char *a_token_ticker,  const dap_chain_addr_t *a_addr_from,
        dap_chain_tx_out_cond_subtype_t a_subtype, uint256_t a_value_need, uint256_t *a_value_transfer)
{
    dap_list_t *l_list_used_out = NULL; // list of transaction with 'out' items
    dap_chain_hash_fast_t l_tx_cur_hash = { 0 };
    uint256_t l_value_transfer = { };
    while(compare256(l_value_transfer, a_value_need) == -1)
    {
        // Get the transaction in the cache by the addr in out item
        dap_chain_datum_tx_t *l_tx = dap_chain_ledger_tx_find_by_addr(a_ledger, a_token_ticker, a_addr_from, &l_tx_cur_hash);
        if(!l_tx)
            break;
        // Get all item from transaction by type
        dap_list_t *l_list_out_cond_items = dap_chain_datum_tx_items_get(l_tx, TX_ITEM_TYPE_OUT_COND, NULL);

        uint32_t l_out_idx_tmp = 0; // current index of 'out' item
        for(dap_list_t *l_list_tmp = l_list_out_cond_items; l_list_tmp; l_list_tmp = dap_list_next(l_list_tmp), l_out_idx_tmp++) {
            dap_chain_tx_item_type_t l_type = *(uint8_t*) l_list_tmp->data;
            uint256_t l_value = { };
            switch (l_type) {
            case TX_ITEM_TYPE_OUT_COND: {
                dap_chain_tx_out_cond_t *l_out_cond = (dap_chain_tx_out_cond_t*) l_list_tmp->data;
                if(IS_ZERO_256(l_out_cond->header.value) || a_subtype != l_out_cond->header.subtype) {
                    continue;
                }
                l_value = l_out_cond->header.value;
            }
                break;
            default:
                continue;
            }
            if (!IS_ZERO_256(l_value)) {
                dap_chain_tx_used_out_item_t *l_item = DAP_NEW(dap_chain_tx_used_out_item_t);
                l_item->tx_hash_fast = l_tx_cur_hash;
                l_item->num_idx_out = l_out_idx_tmp;
                l_item->value = l_value;
                l_list_used_out = dap_list_append(l_list_used_out, l_item);
                SUM_256_256(l_value_transfer, l_item->value, &l_value_transfer);
                // already accumulated the required value, finish the search for 'out' items
                if (compare256(l_value_transfer, a_value_need) != -1) {
                    break;
                }
            }
        }
        dap_list_free(l_list_out_cond_items);
    }

    // nothing to tranfer (not enough funds)
    if(!l_list_used_out || compare256(l_value_transfer, a_value_need) == -1) {
        dap_list_free_full(l_list_used_out, free);
        return NULL;
    }

    if (a_value_transfer) {
        *a_value_transfer = l_value_transfer;
    }
    return l_list_used_out;
}

void dap_chain_ledger_tx_add_notify(dap_ledger_t *a_ledger, dap_chain_ledger_tx_add_notify_t a_callback, void *a_arg) {
    if (!a_ledger) {
        log_it(L_ERROR, "NULL ledger passed to dap_chain_ledger_tx_add_notify()");
        return;
    }
    if (!a_callback) {
        log_it(L_ERROR, "NULL callback passed to dap_chain_ledger_tx_add_notify()");
        return;
    }
    dap_chain_ledger_tx_notifier_t *l_notifier = DAP_NEW(dap_chain_ledger_tx_notifier_t);
    if (!l_notifier){
        log_it(L_ERROR, "Can't allocate memory for notifier in dap_chain_ledger_tx_add_notify()");
        return;
    }
    l_notifier->callback = a_callback;
    l_notifier->arg = a_arg;
    a_ledger->tx_add_notifiers = dap_list_append(a_ledger->tx_add_notifiers, l_notifier);
}

bool dap_chain_ledger_cache_enabled(dap_ledger_t *a_ledger)
{
    return PVT(a_ledger)->cached;
}

void dap_chain_ledger_set_cache_tx_check_callback(dap_ledger_t *a_ledger, dap_chain_ledger_cache_tx_check_callback_t a_callback)
{
    PVT(a_ledger)->cache_tx_check_callback = a_callback;
}<|MERGE_RESOLUTION|>--- conflicted
+++ resolved
@@ -2402,12 +2402,6 @@
     }
 
     // check if such emission is already present in table
-<<<<<<< HEAD
-    dap_chain_hash_fast_t l_token_emission_hash = { };
-    //dap_chain_hash_fast_t * l_token_emission_hash_ptr = &l_token_emission_hash;
-    dap_hash_fast(a_token_emission, a_token_emission_size, &l_token_emission_hash);
-=======
->>>>>>> a3add0d8
     pthread_rwlock_rdlock(l_token_item ? &l_token_item->token_emissions_rwlock
                                        : &l_ledger_pvt->threshold_emissions_rwlock);
     HASH_FIND(hh,l_token_item ? l_token_item->token_emissions : l_ledger_pvt->threshold_emissions,
@@ -2418,13 +2412,8 @@
     if(l_token_emission_item ) {
         if(s_debug_more) {
             char l_token_hash_str[DAP_CHAIN_HASH_FAST_STR_SIZE];
-<<<<<<< HEAD
-            dap_chain_hash_fast_to_str(&l_token_emission_hash, l_token_hash_str, sizeof(l_token_hash_str));
-            if ( l_token_emission_item->datum_token_emission->hdr.version == 2 ) {
-=======
             dap_chain_hash_fast_to_str(a_emission_hash, l_token_hash_str, sizeof(l_token_hash_str));
             if ( l_token_emission_item->datum_token_emission->hdr.version >= 2 ) {
->>>>>>> a3add0d8
                 char *l_balance = dap_chain_balance_print(l_token_emission_item->datum_token_emission->hdr.value_256);
                 log_it(L_ERROR, "Can't add token emission datum of %s %s ( %s ): already present in cache",
                         l_balance, l_token_ticker, l_token_hash_str);
