--- conflicted
+++ resolved
@@ -1146,13 +1146,6 @@
         // printf("---!!! dap_chain_ledger_load_cache() sign_type %d \n", ( (dap_sign_t *)sign[0])->header.type.type );
 
         if (l_token_item->datum_token->type == DAP_CHAIN_DATUM_TOKEN_TYPE_OLD_SIMPLE) {
-<<<<<<< HEAD
-            l_token_item->total_supply = GET_256_FROM_64(l_token_item->datum_token->header_private.total_supply);
-            l_token_item->current_supply = l_token_item->total_supply;
-        }  else if (l_token_item->datum_token->type == DAP_CHAIN_DATUM_TOKEN_TYPE_SIMPLE) {
-            l_token_item->total_supply = l_token_item->datum_token->header_private.total_supply_256;
-            l_token_item->current_supply = l_token_item->total_supply;
-=======
             l_token_item->total_supply = GET_256_FROM_64(l_token_item->datum_token->header_simple.total_supply);
             l_token_item->current_supply = GET_256_FROM_64(l_token_item->datum_token->header_simple.current_supply);
             l_token_item->auth_signs_total = l_token_item->datum_token->header_simple.signs_total;
@@ -1180,7 +1173,6 @@
             l_token_item->current_supply = l_token_item->datum_token->header_private_decl.current_supply_256;
             l_token_item->auth_signs_total = l_token_item->datum_token->header_private_decl.signs_total;
             l_token_item->auth_signs_valid = l_token_item->datum_token->header_private_decl.signs_valid;
->>>>>>> 64513687
             if (l_token_item->auth_signs_total) {
                 l_token_item->auth_signs_pkey_hash = DAP_NEW_Z_SIZE(dap_chain_hash_fast_t,
                                                                     sizeof(dap_chain_hash_fast_t) * l_token_item->auth_signs_total);
