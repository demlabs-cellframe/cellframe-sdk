﻿/*
 * Authors:
 * Dmitriy A. Gearasimov <gerasimov.dmitriy@demlabs.net>
 * Alexander Lysikov <alexander.lysikov@demlabs.net>
 * DeM Labs Inc.   https://demlabs.net
 * DeM Labs Open source community https://github.com/demlabsinc
 * Copyright  (c) 2017-2019
 * All rights reserved.

 This file is part of DAP (Deus Applications Prototypes) the open source project

 DAP (Deus Applicaions Prototypes) is free software: you can redistribute it and/or modify
 it under the terms of the GNU General Public License as published by
 the Free Software Foundation, either version 3 of the License, or
 (at your option) any later version.

 DAP is distributed in the hope that it will be useful,
 but WITHOUT ANY WARRANTY; without even the implied warranty of
 MERCHANTABILITY or FITNESS FOR A PARTICULAR PURPOSE.  See the
 GNU General Public License for more details.

 You should have received a copy of the GNU General Public License
 along with any DAP based project.  If not, see <http://www.gnu.org/licenses/>.
 */

#include <stdio.h>
#include <stdlib.h>
#include <stdint.h>
#include <stdbool.h>
#include <stddef.h>
#include <string.h>
#include <pthread.h>
//#include <malloc.h>

#ifdef _WIN32
#include <winsock2.h>
#include <windows.h>
#include <mswsock.h>
#include <ws2tcpip.h>
#include <io.h>
#include <time.h>
#endif

#include "uthash.h"
#include "utlist.h"

#include "dap_list.h"
#include "dap_hash.h"
#include "dap_string.h"
#include "dap_strfuncs.h"
#include "dap_config.h"
#include "dap_cert.h"
#include "dap_chain_datum_tx_token.h"
#include "dap_chain_datum_token.h"
#include "dap_chain_mempool.h"
#include "dap_chain_global_db.h"
#include "dap_chain_ledger.h"

#define LOG_TAG "dap_chain_ledger"

typedef struct dap_chain_ledger_verificator {
    int subtype;    // hash key
    dap_chain_ledger_verificator_callback_t callback;
    UT_hash_handle hh;
} dap_chain_ledger_verificator_t;

static dap_chain_ledger_verificator_t *s_verificators;
static  pthread_rwlock_t s_verificators_rwlock;

#define MAX_OUT_ITEMS   10
typedef struct dap_chain_ledger_token_emission_item {
    dap_chain_hash_fast_t datum_token_emission_hash;
    dap_chain_datum_token_emission_t *datum_token_emission;
    size_t datum_token_emission_size;
    UT_hash_handle hh;
} dap_chain_ledger_token_emission_item_t;

typedef struct dap_chain_ledger_token_item {
    char ticker[DAP_CHAIN_TICKER_SIZE_MAX];
    uint16_t type;
    dap_chain_datum_token_t * datum_token;

    uint64_t total_supply;
    uint64_t current_supply;
    pthread_rwlock_t token_emissions_rwlock;
    dap_chain_ledger_token_emission_item_t * token_emissions;

    // for auth operations
    dap_sign_t ** auth_signs;
    dap_chain_hash_fast_t * auth_signs_pkey_hash;
    size_t auth_signs_total;
    size_t auth_signs_valid;
    uint16_t           flags;
    dap_chain_addr_t * tx_recv_allow;
    size_t             tx_recv_allow_size;
    dap_chain_addr_t * tx_recv_block;
    size_t             tx_recv_block_size;
    dap_chain_addr_t * tx_send_allow;
    size_t             tx_send_allow_size;
    dap_chain_addr_t * tx_send_block;
    size_t             tx_send_block_size;
    UT_hash_handle hh;
} dap_chain_ledger_token_item_t;

// ledger cache item - one of unspent outputs
typedef struct dap_chain_ledger_tx_item {
    dap_chain_hash_fast_t tx_hash_fast;
    dap_chain_datum_tx_t *tx;
    struct {
        time_t ts_created;
        int n_outs;
        int n_outs_used;
        char token_tiker[10];
        // TODO dynamically allocates the memory in order not to limit the number of outputs in transaction
        dap_chain_hash_fast_t tx_hash_spent_fast[MAX_OUT_ITEMS]; // spent outs list
    } cache_data;
    UT_hash_handle hh;
} dap_chain_ledger_tx_item_t;

typedef struct dap_chain_ledger_tokenizer {
    char token_ticker[10];
    uint64_t sum;
    UT_hash_handle hh;
} dap_chain_ledger_tokenizer_t;

typedef struct dap_chain_ledger_tx_bound {
    dap_chain_hash_fast_t tx_prev_hash_fast;
    dap_chain_datum_tx_t *tx_prev;
    union {
        dap_chain_tx_in_t *tx_cur_in;
        dap_chain_tx_in_cond_t *tx_cur_in_cond;
    } in;
    union {
        dap_chain_tx_out_t *tx_prev_out;
        dap_chain_tx_out_ext_t *tx_prev_out_ext;
        dap_chain_tx_out_cond_t *tx_prev_out_cond;
    } out;
    dap_chain_ledger_tx_item_t *item_out;
} dap_chain_ledger_tx_bound_t;

// in-memory wallet balance
typedef struct dap_ledger_wallet_balance {
    char *key;
    char token_ticker[DAP_CHAIN_TICKER_SIZE_MAX];
    uint128_t balance;
    UT_hash_handle hh;
} dap_ledger_wallet_balance_t;

typedef struct dap_ledger_cache_item {
    dap_chain_hash_fast_t *hash;
    bool found;
} dap_ledger_cache_item_t;

typedef struct dap_ledger_cache_str_item {
    char *key;
    bool found;
} dap_ledger_cache_str_item_t;

// dap_ledget_t private section
typedef struct dap_ledger_private {
    dap_chain_net_t * net;
    // List of ledger - unspent transactions cache
    dap_chain_ledger_tx_item_t *treshold_txs;
    dap_chain_ledger_token_emission_item_t * treshold_emissions;

    dap_chain_ledger_tx_item_t *ledger_items;

    dap_chain_ledger_token_item_t *tokens;

    dap_ledger_wallet_balance_t *balance_accounts;

    // for separate access to ledger
    pthread_rwlock_t ledger_rwlock;
    // for separate access to tokens
    pthread_rwlock_t tokens_rwlock;

    pthread_rwlock_t treshold_txs_rwlock;
    pthread_rwlock_t treshold_emissions_rwlock;
    pthread_rwlock_t balance_accounts_rwlock;

    uint16_t check_flags;
    bool check_ds;
    bool check_cells_ds;
    bool check_token_emission;
    dap_chain_cell_id_t local_cell_id;
    /* Cache section */
    dap_ledger_cache_item_t last_tx;
    dap_ledger_cache_item_t last_thres_tx;
    dap_ledger_cache_item_t last_emit;
    dap_ledger_cache_str_item_t last_ticker;
} dap_ledger_private_t;
#define PVT(a) ( (dap_ledger_private_t* ) a->_internal )


static  dap_chain_ledger_tx_item_t* tx_item_find_by_addr(dap_ledger_t *a_ledger,
        const dap_chain_addr_t *a_addr, const char * a_token, dap_chain_hash_fast_t *a_tx_first_hash);

static void s_treshold_emissions_proc( dap_ledger_t * a_ledger);
static void s_treshold_txs_proc( dap_ledger_t * a_ledger);
static int s_token_tsd_parse(dap_ledger_t * a_ledger, dap_chain_ledger_token_item_t *a_token_item , dap_chain_datum_token_t * a_token, size_t a_token_size);
static int s_ledger_permissions_check(dap_chain_ledger_token_item_t *  a_token_item, uint16_t a_permission_id, const void * a_data,size_t a_data_size );
static size_t s_treshold_emissions_max = 1000;
static size_t s_treshold_txs_max = 10000;
static bool s_debug_more = false;

/**
 * @brief dap_chain_ledger_init
 * current function version set s_debug_more parameter, if it define in config, and returns 0
 * @return
 */
int dap_chain_ledger_init()
{
    s_debug_more = dap_config_get_item_bool_default(g_config,"ledger","debug_more",false);
    return 0;
}

/**
 * @brief dap_chain_ledger_deinit
 * nothing do
 */
void dap_chain_ledger_deinit()
{
    uint16_t l_net_count = 0;
    dap_chain_net_t **l_net_list = dap_chain_net_list(&l_net_count);
    for(uint16_t i =0; i < l_net_count; i++) {
        dap_chain_ledger_purge(l_net_list[i]->pub.ledger, true);
    }
    DAP_DELETE(l_net_list);
}

/**
 * @brief dap_chain_ledger_handle_new
 * Create empty dap_ledger_t structure
 * @return dap_ledger_t* 
 */
static dap_ledger_t * dap_chain_ledger_handle_new(void)
{
    dap_ledger_t *l_ledger = DAP_NEW_Z(dap_ledger_t);
    dap_ledger_private_t * l_ledger_pvt;
    l_ledger->_internal = l_ledger_pvt = DAP_NEW_Z(dap_ledger_private_t);

    // Initialize Read/Write Lock Attribute
    pthread_rwlock_init(&l_ledger_pvt->ledger_rwlock, NULL); // PTHREAD_RWLOCK_INITIALIZER;
    pthread_rwlock_init(&l_ledger_pvt->tokens_rwlock, NULL);
    pthread_rwlock_init(&l_ledger_pvt->treshold_txs_rwlock , NULL);
    pthread_rwlock_init(&l_ledger_pvt->treshold_emissions_rwlock , NULL);
    pthread_rwlock_init(&l_ledger_pvt->balance_accounts_rwlock , NULL);
    return l_ledger;
}

/**
 * @brief dap_chain_ledger_handle_free
 * Remove dap_ledger_t structure
 * @param a_ledger 
 */
void dap_chain_ledger_handle_free(dap_ledger_t *a_ledger)
{
    if(!a_ledger)
        return;
    log_it(L_INFO,"Ledger %s destroyed", a_ledger->net_name);
    // Destroy Read/Write Lock
    pthread_rwlock_destroy(&PVT(a_ledger)->ledger_rwlock);
    pthread_rwlock_destroy(&PVT(a_ledger)->tokens_rwlock);
    pthread_rwlock_destroy(&PVT(a_ledger)->treshold_txs_rwlock );
    pthread_rwlock_destroy(&PVT(a_ledger)->treshold_emissions_rwlock );
    pthread_rwlock_destroy(&PVT(a_ledger)->balance_accounts_rwlock );
    DAP_DELETE(PVT(a_ledger));
    DAP_DELETE(a_ledger);

}

void dap_chain_ledger_load_end(dap_ledger_t *a_ledger)
{
    PVT(a_ledger)->last_tx.found = true;
    PVT(a_ledger)->last_thres_tx.found = true;
    PVT(a_ledger)->last_emit.found = true;
    PVT(a_ledger)->last_ticker.found = true;
}


/**
 * @brief dap_chain_ledger_token_check
 * @param a_ledger
 * @param a_token
 * @return
 */
int dap_chain_ledger_token_decl_add_check(dap_ledger_t * a_ledger,  dap_chain_datum_token_t *a_token)
{
    if ( !a_ledger){
        if(s_debug_more)
            log_it(L_ERROR, "NULL ledger, can't add datum with token declaration!");
        return  -1;
    }

    dap_chain_ledger_token_item_t * l_token_item;
    pthread_rwlock_rdlock(&PVT(a_ledger)->tokens_rwlock);
    HASH_FIND_STR(PVT(a_ledger)->tokens,a_token->ticker,l_token_item);
    pthread_rwlock_unlock(&PVT(a_ledger)->tokens_rwlock);
    if ( l_token_item != NULL ){
        log_it(L_WARNING,"Duplicate token declaration for ticker '%s' ", a_token->ticker);
        return -3;
    }
    // Checks passed
    return 0;
}

/**
 * @brief dap_chain_ledger_token_ticker_check
 * @param a_ledger
 * @param a_token_ticker
 * @return
 */
int dap_chain_ledger_token_ticker_check(dap_ledger_t * a_ledger, const char *a_token_ticker)
{
    if ( !a_ledger){
        if(s_debug_more)
            log_it(L_WARNING, "NULL ledger, can't find token ticker");
        return  -2;
    }
    dap_chain_ledger_token_item_t *l_token_item;
    pthread_rwlock_rdlock(&PVT(a_ledger)->tokens_rwlock);
    HASH_FIND_STR(PVT(a_ledger)->tokens, a_token_ticker, l_token_item);
    pthread_rwlock_unlock(&PVT(a_ledger)->tokens_rwlock);
    return (size_t)l_token_item;
}

/**
 * @brief dap_chain_ledger_token_add
 * @param a_token
 * @param a_token_size
 * @return
 */
int dap_chain_ledger_token_add(dap_ledger_t * a_ledger,  dap_chain_datum_token_t *a_token, size_t a_token_size)
{
    if ( !a_ledger){
        if(s_debug_more)
            log_it(L_ERROR, "NULL ledger, can't add datum with token declaration!");
        return  -1;
    }

    dap_chain_ledger_token_item_t * l_token_item;
    pthread_rwlock_rdlock(&PVT(a_ledger)->tokens_rwlock);
    HASH_FIND_STR(PVT(a_ledger)->tokens,a_token->ticker,l_token_item);
    pthread_rwlock_unlock(&PVT(a_ledger)->tokens_rwlock);

    if (l_token_item) {
        if(s_debug_more)
            log_it(L_WARNING,"Duplicate token declaration for ticker '%s' ", a_token->ticker);
        return -3;
    }

    l_token_item = DAP_NEW_Z(dap_chain_ledger_token_item_t);
    dap_snprintf(l_token_item->ticker,sizeof (l_token_item->ticker),"%s",a_token->ticker);
    pthread_rwlock_init(&l_token_item->token_emissions_rwlock,NULL);
    l_token_item->datum_token = DAP_NEW_Z_SIZE(dap_chain_datum_token_t, a_token_size);
    memcpy(l_token_item->datum_token, a_token,a_token_size);
    pthread_rwlock_wrlock(&PVT(a_ledger)->tokens_rwlock);
    HASH_ADD_STR(PVT(a_ledger)->tokens, ticker, l_token_item);
    pthread_rwlock_unlock(&PVT(a_ledger)->tokens_rwlock);
    // Add it to cache
    dap_chain_datum_token_t *l_token_cache = DAP_NEW_Z_SIZE(dap_chain_datum_token_t, a_token_size);
    memcpy(l_token_cache, a_token, a_token_size);
    char *l_gdb_group = dap_chain_ledger_get_gdb_group(a_ledger, DAP_CHAIN_LEDGER_TOKENS_STR);
    if (!dap_chain_global_db_gr_set(dap_strdup(a_token->ticker), l_token_cache, a_token_size, l_gdb_group)) {
        if(s_debug_more)
            log_it(L_WARNING, "Ledger cache mismatch");
        DAP_DELETE(l_token_cache);
    }
    DAP_DELETE(l_gdb_group);
    l_token_item->type = a_token->type;
    switch(a_token->type){
    case DAP_CHAIN_DATUM_TOKEN_TYPE_SIMPLE: {
        l_token_item->total_supply = a_token->header_private.total_supply;
        l_token_item->auth_signs= dap_chain_datum_token_simple_signs_parse(a_token,a_token_size,
                                                                                   &l_token_item->auth_signs_total,
                                                                                   &l_token_item->auth_signs_valid );
        if(l_token_item->auth_signs_total){
            l_token_item->auth_signs_pkey_hash = DAP_NEW_Z_SIZE(dap_chain_hash_fast_t,sizeof (dap_chain_hash_fast_t)* l_token_item->auth_signs_total);
            for(uint16_t k=0; k<l_token_item->auth_signs_total;k++){
                dap_sign_get_pkey_hash(l_token_item->auth_signs[k],&l_token_item->auth_signs_pkey_hash[k]);
            }
            if(s_debug_more)
                log_it(L_NOTICE, "Simple token %s added (total_supply = %.1Lf total_signs_valid=%hu signs_total=%hu type=DAP_CHAIN_DATUM_TOKEN_PRIVATE )",
                   a_token->ticker, dap_chain_datoshi_to_coins(a_token->header_private.total_supply),
                   a_token->header_private.signs_valid, a_token->header_private.signs_total);
        }
        break;
    }

    case DAP_CHAIN_DATUM_TOKEN_TYPE_PRIVATE_DECL: {
        if(s_debug_more)
            log_it( L_NOTICE, "Private token %s type=DAP_CHAIN_DATUM_TOKEN_PRIVATE_DECL ", a_token->ticker);
        s_token_tsd_parse(a_ledger,l_token_item, a_token, a_token_size);
        break;
    }
    case DAP_CHAIN_DATUM_TOKEN_TYPE_PRIVATE_UPDATE: {
        if(s_debug_more)
            log_it( L_WARNING, "Private token %s type=DAP_CHAIN_DATUM_TOKEN_PRIVATE_UPDATE. Not processed, wait for software update", a_token->ticker);
                // TODO: Check authorithy
                //s_token_tsd_parse(a_ledger,l_token_item, a_token, a_token_size);
        break;
    }
    default:
        if(s_debug_more)
            log_it(L_WARNING,"Unknown token declaration type 0x%04X", a_token->type );
    }
        // Proc emissions tresholds
    //s_treshold_emissions_proc( a_ledger); //TODO process thresholds only for no-consensus chains

    return  0;
}

/**
 * @brief s_token_tsd_parse
 * 
 * @param a_ledger 
 * @param a_token_item 
 * @param a_token 
 * @param a_token_size 
 * @return int 
 */
static int s_token_tsd_parse(dap_ledger_t * a_ledger, dap_chain_ledger_token_item_t *a_token_item , dap_chain_datum_token_t * a_token, size_t a_token_size)
{
    UNUSED(a_ledger);
    dap_tsd_t * l_tsd= dap_chain_datum_token_tsd_get(a_token,a_token_size);
    size_t l_tsd_size=0;
    size_t l_tsd_total_size =a_token_size-  (((byte_t*)l_tsd)- (byte_t*) a_token );

    for( size_t l_offset=0; l_tsd && l_offset < l_tsd_total_size;  l_offset += l_tsd_size ){
        l_tsd = (dap_tsd_t *) (((byte_t*)l_tsd ) +l_offset);
        l_tsd_size =  l_tsd? dap_tsd_size(l_tsd): 0;
        if( l_tsd_size==0 ){
            if(s_debug_more)
                log_it(L_ERROR,"Wrong zero TSD size, exiting TSD parse");
            break;
        }else if (l_tsd_size + l_offset > l_tsd_total_size ){
            if(s_debug_more)
                log_it(L_ERROR,"Wrong %zd TSD size, exiting TSD parse", l_tsd_size);
            break;
        }
        switch (l_tsd->type) {
           // set flags
            case DAP_CHAIN_DATUM_TOKEN_TSD_TYPE_SET_FLAGS:{
                a_token_item->flags |= dap_tsd_get_scalar(l_tsd,uint16_t);
            }break;

           // unset flags
            case DAP_CHAIN_DATUM_TOKEN_TSD_TYPE_UNSET_FLAGS:{
                a_token_item->flags ^= dap_tsd_get_scalar(l_tsd,uint16_t);
            }break;

            // set total supply
            case DAP_CHAIN_DATUM_TOKEN_TSD_TYPE_TOTAL_SUPPLY:{
                a_token_item->total_supply = dap_tsd_get_scalar(l_tsd,uint64_t);
            }break;

            // Set total signs count value to set to be valid
            case DAP_CHAIN_DATUM_TOKEN_TSD_TYPE_TOTAL_SIGNS_VALID:{
                a_token_item->auth_signs_valid = dap_tsd_get_scalar(l_tsd,uint16_t);
            }break;

            // Remove owner signature by pkey fingerprint
            case DAP_CHAIN_DATUM_TOKEN_TSD_TYPE_TOTAL_SIGNS_REMOVE:{
                dap_hash_fast_t l_hash = dap_tsd_get_scalar(l_tsd,dap_hash_fast_t);
                for( size_t i=0; i<a_token_item->auth_signs_total; i++){
                    if (dap_hash_fast_compare(&l_hash, &a_token_item->auth_signs_pkey_hash[i] )){
                        if (i+1 != a_token_item->auth_signs_total){
                            memmove(a_token_item->auth_signs+i,a_token_item->auth_signs+i+1,
                                   (a_token_item->auth_signs_total-i-1)*sizeof (void*));
                            memmove(a_token_item->auth_signs_pkey_hash+i,a_token_item->auth_signs_pkey_hash+i+1,
                                   (a_token_item->auth_signs_total-i-1)*sizeof (void*));
                        }
                        a_token_item->auth_signs_total--;
                        if(a_token_item->auth_signs_total){
                            a_token_item->auth_signs = DAP_REALLOC(a_token_item->auth_signs,a_token_item->auth_signs_total*sizeof (void*) );
                            a_token_item->auth_signs_pkey_hash = DAP_REALLOC(a_token_item->auth_signs_pkey_hash,a_token_item->auth_signs_total*sizeof (void*) );
                        }else{
                            DAP_DEL_Z(a_token_item->auth_signs);
                            DAP_DEL_Z(a_token_item->auth_signs_pkey_hash);
                        }

                        break;
                    }
                }
            }break;

            // Add owner signature's pkey fingerprint
            case DAP_CHAIN_DATUM_TOKEN_TSD_TYPE_TOTAL_SIGNS_ADD:{
                if(l_tsd->size == sizeof (dap_hash_fast_t) ){
                    a_token_item->auth_signs_total++;
                    a_token_item->auth_signs = DAP_REALLOC(a_token_item->auth_signs,a_token_item->auth_signs_total*sizeof (void*) );
                    a_token_item->auth_signs_pkey_hash = DAP_REALLOC(a_token_item->auth_signs_pkey_hash,a_token_item->auth_signs_total*sizeof (void*) );
                    a_token_item->auth_signs[a_token_item->auth_signs_total-1] = NULL;
                    memcpy( &a_token_item->auth_signs_pkey_hash[a_token_item->auth_signs_total-1], l_tsd->data, l_tsd->size ) ;
                }else{
                    if(s_debug_more)
                        log_it(L_ERROR,"TSD param DAP_CHAIN_DATUM_TOKEN_TSD_TYPE_TOTAL_SIGNS_ADD expected to have %zd bytes data length, not %zd",
                           sizeof (dap_hash_fast_t), l_tsd_size );
                }
            }break;

            //Allowed tx receiver addres list add, remove or clear
            case DAP_CHAIN_DATUM_TOKEN_TSD_TYPE_TX_RECEIVER_ALLOWED_ADD:{
                if( l_tsd->size == sizeof (dap_chain_addr_t) ){
                    dap_chain_addr_t * l_addrs = a_token_item->tx_recv_allow? DAP_NEW_Z_SIZE( dap_chain_addr_t,
                                                                                              sizeof(*a_token_item->tx_recv_allow) )
                                : DAP_REALLOC(a_token_item->tx_recv_allow,(a_token_item->tx_recv_allow_size+1)*sizeof (*a_token_item->tx_recv_allow) );

                    // Check if its correct
                    dap_chain_addr_t * l_add_addr = (dap_chain_addr_t *) l_tsd->data;
                    int l_add_addr_check;
                    if (  (l_add_addr_check=dap_chain_addr_check_sum(l_add_addr))!=0){
                        if(s_debug_more)
                            log_it(L_ERROR,"Wrong address checksum in TSD param DAP_CHAIN_DATUM_TOKEN_TSD_TYPE_TX_RECEIVER_ALLOWED_ADD (code %d)",
                               l_add_addr_check);
                        DAP_DELETE(l_addrs);
                        return -12;
                    }
                    // Check if its already present
                    if (a_token_item->tx_recv_allow)
                        for( size_t i=0; i < a_token_item->tx_recv_allow_size; i++){ // Check for all the list
                            if ( memcmp(&a_token_item->tx_recv_allow[i], l_tsd->data, l_tsd->size) == 0 ){ // Found
                                char * l_addr_str= dap_chain_addr_to_str((dap_chain_addr_t*) l_tsd->data );
                                if(s_debug_more)
                                    log_it(L_ERROR,"TSD param DAP_CHAIN_DATUM_TOKEN_TSD_TYPE_TX_RECEIVER_ALLOWED_ADD has address %s thats already present in list",
                                       l_addr_str);
                                DAP_DELETE(l_addr_str);
                                DAP_DELETE(l_addrs);
                                return -11;
                            }
                        }
                    if( l_addrs){
                        memcpy(&l_addrs[a_token_item->tx_recv_allow_size], l_tsd->data,l_tsd->size);
                        a_token_item->tx_recv_allow_size++;
                        a_token_item->tx_recv_allow = l_addrs;

                    }else{
                        log_it(L_ERROR,"Out of memory! Can't extend TX_RECEIVER_ALLOWED array");
                        DAP_DELETE(l_addrs);
                        return -20;
                    }
                }else{
                    if(s_debug_more)
                        log_it(L_ERROR,"TSD param DAP_CHAIN_DATUM_TOKEN_TSD_TYPE_TX_RECEIVER_ALLOWED_ADD expected to have %zu bytes data length, not %u",
                           sizeof (dap_chain_addr_t), l_tsd->size );
                    return -10;
                }
            }break;

            case DAP_CHAIN_DATUM_TOKEN_TSD_TYPE_TX_RECEIVER_ALLOWED_REMOVE:{
                if( l_tsd->size == sizeof (dap_chain_addr_t) ){
                    // Check if its correct
                    dap_chain_addr_t * l_add_addr = (dap_chain_addr_t *) l_tsd->data;
                    int l_add_addr_check;
                    if (  (l_add_addr_check=dap_chain_addr_check_sum(l_add_addr))!=0){
                        if(s_debug_more)
                            log_it(L_ERROR,"Wrong address checksum in TSD param DAP_CHAIN_DATUM_TOKEN_TSD_TYPE_TX_RECEIVER_ALLOWED_REMOVE (code %d)",
                               l_add_addr_check);
                        return -12;
                    }
                    bool l_was_found=false;
                    for( size_t i=0; i < a_token_item->tx_recv_allow_size; i++){ // Check for all the list
                        if ( memcmp(&a_token_item->tx_recv_allow[i], l_tsd->data, l_tsd->size) == 0 ){ // Found
                            if( i +1 != a_token_item->tx_recv_allow_size )
                                memmove(&a_token_item->tx_recv_allow[i],&a_token_item->tx_recv_allow[i+1],
                                        sizeof(*a_token_item->tx_recv_allow)*(a_token_item->tx_recv_allow_size-i-1 ) );
                            a_token_item->tx_recv_allow_size--;
                            l_was_found = true;
                            break;
                        }
                    }
                }else{
                    if(s_debug_more)
                        log_it(L_ERROR,"TSD param DAP_CHAIN_DATUM_TOKEN_TSD_TYPE_TX_RECEIVER_ALLOWED_REMOVE expected to have %zu bytes data length, not %u",
                           sizeof (dap_chain_addr_t), l_tsd->size );
                    return -10;
                }
            }break;

            case DAP_CHAIN_DATUM_TOKEN_TSD_TYPE_TX_RECEIVER_ALLOWED_CLEAR:{
                if( l_tsd->size == 0 ){
                    if( a_token_item->tx_recv_allow )
                        DAP_DEL_Z(a_token_item->tx_recv_allow);
                    a_token_item->tx_recv_allow_size = 0;
                }else{
                    if(s_debug_more)
                        log_it(L_ERROR,"TSD param DAP_CHAIN_DATUM_TOKEN_TSD_TYPE_TX_RECEIVER_ALLOWED_CLEAR expected to have 0 bytes data length, not %u",
                           l_tsd->size );
                    return -10;
                }
            }break;


            //Blocked tx receiver addres list add, remove or clear
            case DAP_CHAIN_DATUM_TOKEN_TSD_TYPE_TX_RECEIVER_BLOCKED_ADD:{
                if( l_tsd->size == sizeof (dap_chain_addr_t) ){
                    dap_chain_addr_t * l_addrs = a_token_item->tx_recv_block? DAP_NEW_Z_SIZE( dap_chain_addr_t,
                                                                                              sizeof(*a_token_item->tx_recv_block) )
                                : DAP_REALLOC(a_token_item->tx_recv_block,(a_token_item->tx_recv_block_size+1)*sizeof (*a_token_item->tx_recv_block) );
                    // Check if its correct
                    dap_chain_addr_t * l_add_addr = (dap_chain_addr_t *) l_tsd->data;
                    int l_add_addr_check;
                    if (  (l_add_addr_check=dap_chain_addr_check_sum(l_add_addr))!=0){
                        if(s_debug_more)
                            log_it(L_ERROR,"Wrong address checksum in TSD param DAP_CHAIN_DATUM_TOKEN_TSD_TYPE_TX_RECEIVER_BLOCKED_ADD (code %d)",
                               l_add_addr_check);
                        DAP_DELETE(l_addrs);
                        return -12;
                    }
                    // Check if its already present
                    if(a_token_item->tx_recv_block)
                        for( size_t i=0; i < a_token_item->tx_recv_block_size; i++){ // Check for all the list
                            if ( memcmp(&a_token_item->tx_recv_block[i], l_tsd->data, l_tsd->size) == 0 ){ // Found
                                char * l_addr_str= dap_chain_addr_to_str((dap_chain_addr_t*) l_tsd->data );
                                if(s_debug_more)
                                    log_it(L_ERROR,"TSD param DAP_CHAIN_DATUM_TOKEN_TSD_TYPE_TX_RECEIVER_BLOCKED_ADD has address %s thats already present in list",
                                       l_addr_str);
                                DAP_DELETE(l_addr_str);
                                DAP_DELETE(l_addrs);
                                return -11;
                            }
                        }

                    if( l_addrs){
                        memcpy(&l_addrs[a_token_item->tx_recv_block_size], l_tsd->data,l_tsd->size);
                        a_token_item->tx_recv_block_size++;
                        a_token_item->tx_recv_block = l_addrs;

                    }else{
                        log_it(L_ERROR,"Out of memory! Can't extend TX_RECEIVER_BLOCKED array");
                    }
                }else{
                    if(s_debug_more)
                        log_it(L_ERROR,"TSD param DAP_CHAIN_DATUM_TOKEN_TSD_TYPE_TX_RECEIVER_BLOCKED_ADD expected to have %zu bytes data length, not %u",
                           sizeof (dap_chain_addr_t), l_tsd->size );
                    return -10;
                }
            }break;

            case DAP_CHAIN_DATUM_TOKEN_TSD_TYPE_TX_RECEIVER_BLOCKED_REMOVE:{
                if( l_tsd->size == sizeof (dap_chain_addr_t) ){
                    // Check if its correct
                    dap_chain_addr_t * l_add_addr = (dap_chain_addr_t *) l_tsd->data;
                    int l_add_addr_check;
                    if (  (l_add_addr_check=dap_chain_addr_check_sum(l_add_addr))!=0){
                        if(s_debug_more)
                            log_it(L_ERROR,"Wrong address checksum in TSD param DAP_CHAIN_DATUM_TOKEN_TSD_TYPE_TX_RECEIVER_BLOCKED_REMOVE (code %d)",
                               l_add_addr_check);
                        return -12;
                    }
                    bool l_was_found=false;
                    for( size_t i=0; i < a_token_item->tx_recv_block_size; i++){ // Check for all the list
                        if ( memcmp(&a_token_item->tx_recv_block[i], l_tsd->data, l_tsd->size) == 0 ){ // Found
                            if( i +1 != a_token_item->tx_recv_block_size )
                                memmove(&a_token_item->tx_recv_block[i],&a_token_item->tx_recv_block[i+1],
                                        sizeof(*a_token_item->tx_recv_block)*(a_token_item->tx_recv_block_size-i-1 ) );
                            a_token_item->tx_recv_block_size--;
                            l_was_found = true;
                            break;
                        }
                    }
                }else{
                    if(s_debug_more)
                        log_it(L_ERROR,"TSD param DAP_CHAIN_DATUM_TOKEN_TSD_TYPE_TX_RECEIVER_BLOCKED_REMOVE expected to have %zu bytes data length, not %u",
                           sizeof (dap_chain_addr_t), l_tsd->size );
                    return -10;
                }
            }break;

            case DAP_CHAIN_DATUM_TOKEN_TSD_TYPE_TX_RECEIVER_BLOCKED_CLEAR:{
                if( l_tsd->size == 0 ){
                    if( a_token_item->tx_recv_block )
                        DAP_DEL_Z(a_token_item->tx_recv_block);
                    a_token_item->tx_recv_block_size = 0;
                }else{
                    if(s_debug_more)
                        log_it(L_ERROR,"TSD param DAP_CHAIN_DATUM_TOKEN_TSD_TYPE_TX_RECEIVER_BLOCKED_CLEAR expected to have 0 bytes data length, not %u",
                           l_tsd->size );
                    return -10;
                }
            }break;

            //Allowed tx sender addres list add, remove or clear
            case DAP_CHAIN_DATUM_TOKEN_TSD_TYPE_TX_SENDER_ALLOWED_ADD:{
                if( l_tsd->size == sizeof (dap_chain_addr_t) ){
                    dap_chain_addr_t * l_addrs = a_token_item->tx_send_allow ? DAP_NEW_Z_SIZE( dap_chain_addr_t,
                                                                                              sizeof(*a_token_item->tx_send_allow) )
                                : DAP_REALLOC(a_token_item->tx_send_allow,(a_token_item->tx_send_allow_size+1)*sizeof (*a_token_item->tx_send_allow) );
                    // Check if its correct
                    dap_chain_addr_t * l_add_addr = (dap_chain_addr_t *) l_tsd->data;
                    int l_add_addr_check;
                    if (  (l_add_addr_check=dap_chain_addr_check_sum(l_add_addr))!=0){
                        if(s_debug_more)
                            log_it(L_ERROR,"Wrong address checksum in TSD param DAP_CHAIN_DATUM_TOKEN_TSD_TYPE_TX_SENDER_ALLOWED_ADD (code %d)",
                               l_add_addr_check);
                        DAP_DELETE(l_addrs);
                        return -12;
                    }
                    // Check if its already present
                    for( size_t i=0; i < a_token_item->tx_send_allow_size; i++){ // Check for all the list
                        if ( memcmp(&a_token_item->tx_send_allow[i], l_tsd->data, l_tsd->size) == 0 ){ // Found
                            char * l_addr_str= dap_chain_addr_to_str((dap_chain_addr_t*) l_tsd->data );
                            if(s_debug_more)
                                log_it(L_ERROR,"TSD param DAP_CHAIN_DATUM_TOKEN_TSD_TYPE_TX_SENDER_ALLOWED_ADD has address %s thats already present in list",
                                   l_addr_str);
                            DAP_DELETE(l_addr_str);
                            DAP_DELETE(l_addrs);
                            return -11;
                        }
                    }
                    if( l_addrs){
                        memcpy(&l_addrs[a_token_item->tx_send_allow_size], l_tsd->data,l_tsd->size);
                        a_token_item->tx_send_allow_size++;
                        a_token_item->tx_send_allow = l_addrs;

                    }else{
                        log_it(L_ERROR,"Out of memory! Can't extend TX_SENDER_ALLOWED array");
                    }
                }else{
                    if(s_debug_more)
                        log_it(L_ERROR,"TSD param DAP_CHAIN_DATUM_TOKEN_TSD_TYPE_TX_SENDER_ALLOWED_ADD expected to have %zu bytes data length, not %u",
                           sizeof (dap_chain_addr_t), l_tsd->size );
                }
            }break;

            case DAP_CHAIN_DATUM_TOKEN_TSD_TYPE_TX_SENDER_ALLOWED_REMOVE:{
                if( l_tsd->size == sizeof (dap_chain_addr_t) ){
                    // Check if its correct
                    dap_chain_addr_t * l_add_addr = (dap_chain_addr_t *) l_tsd->data;
                    int l_add_addr_check;
                    if (  (l_add_addr_check=dap_chain_addr_check_sum(l_add_addr))!=0){
                        if(s_debug_more)
                            log_it(L_ERROR,"Wrong address checksum in TSD param DAP_CHAIN_DATUM_TOKEN_TSD_TYPE_TX_SENDER_ALLOWED_REMOVE (code %d)",
                               l_add_addr_check);
                        return -12;
                    }
                    bool l_was_found=false;
                    for( size_t i=0; i < a_token_item->tx_send_allow_size; i++){ // Check for all the list
                        if ( memcmp(&a_token_item->tx_send_allow[i], l_tsd->data, l_tsd->size) == 0 ){ // Found
                            if( i +1 != a_token_item->tx_send_allow_size )
                                memmove(&a_token_item->tx_send_allow[i],&a_token_item->tx_send_allow[i+1],
                                        sizeof(*a_token_item->tx_send_allow)*(a_token_item->tx_send_allow_size-i-1 ) );
                            a_token_item->tx_send_allow_size--;
                            l_was_found = true;
                            break;
                        }
                    }
                }else{
                    if(s_debug_more)
                        log_it(L_ERROR,"TSD param DAP_CHAIN_DATUM_TOKEN_TSD_TYPE_TX_SENDER_ALLOWED_REMOVE expected to have %zu bytes data length, not %u",
                           sizeof (dap_chain_addr_t), l_tsd->size );
                    return -10;
                }
            }break;

            case DAP_CHAIN_DATUM_TOKEN_TSD_TYPE_TX_SENDER_ALLOWED_CLEAR:{
                if( l_tsd->size == 0 ){
                    if( a_token_item->tx_send_allow )
                        DAP_DEL_Z(a_token_item->tx_send_allow);
                    a_token_item->tx_send_allow_size = 0;
                }else{
                    if(s_debug_more)
                        log_it(L_ERROR,"TSD param DAP_CHAIN_DATUM_TOKEN_TSD_TYPE_TX_SENDER_ALLOWED_CLEAR expected to have 0 bytes data length, not %u",
                           l_tsd->size );
                    return -10;
                }
            }break;


            //Blocked tx sender addres list add, remove or clear
            case DAP_CHAIN_DATUM_TOKEN_TSD_TYPE_TX_SENDER_BLOCKED_ADD:{
                if( l_tsd->size == sizeof (dap_chain_addr_t) ){
                    dap_chain_addr_t * l_addrs = a_token_item->tx_send_block ? DAP_NEW_Z_SIZE( dap_chain_addr_t,
                                                                                              sizeof(*a_token_item->tx_send_block) )
                                : DAP_REALLOC(a_token_item->tx_send_block,(a_token_item->tx_send_block_size+1)*sizeof (*a_token_item->tx_send_block) );
                    // Check if its correct
                    dap_chain_addr_t * l_add_addr = (dap_chain_addr_t *) l_tsd->data;
                    int l_add_addr_check;
                    if (  (l_add_addr_check=dap_chain_addr_check_sum(l_add_addr))!=0){
                        if(s_debug_more)
                            log_it(L_ERROR,"Wrong address checksum in TSD param DAP_CHAIN_DATUM_TOKEN_TSD_TYPE_TX_SENDER_ALLOWED_ADD (code %d)",
                               l_add_addr_check);
                        DAP_DELETE(l_addrs);
                        return -12;
                    }
                    // Check if its already present
                    for( size_t i=0; i < a_token_item->tx_send_block_size; i++){ // Check for all the list
                        if ( memcmp(&a_token_item->tx_send_block[i], l_tsd->data, l_tsd->size) == 0 ){ // Found
                            char * l_addr_str= dap_chain_addr_to_str((dap_chain_addr_t*) l_tsd->data );
                            if(s_debug_more)
                                log_it(L_ERROR,"TSD param DAP_CHAIN_DATUM_TOKEN_TSD_TYPE_TX_SENDER_ALLOWED_ADD has address %s thats already present in list",
                                   l_addr_str);
                            DAP_DELETE(l_addr_str);
                            DAP_DELETE(l_addrs);
                            return -11;
                        }
                    }
                    if( l_addrs){
                        memcpy(&l_addrs[a_token_item->tx_send_block_size], l_tsd->data,l_tsd->size);
                        a_token_item->tx_send_block_size++;
                        a_token_item->tx_send_block = l_addrs;

                    }else{
                        log_it(L_ERROR,"Out of memory! Can't extend TX_SENDER_BLOCKED array");
                    }
                }else{
                    if(s_debug_more)
                        log_it(L_ERROR,"TSD param DAP_CHAIN_DATUM_TOKEN_TSD_TYPE_TX_SENDER_BLOCKED_ADD expected to have %zu bytes data length, not %u",
                           sizeof (dap_chain_addr_t), l_tsd->size );
                }
            }break;

            case DAP_CHAIN_DATUM_TOKEN_TSD_TYPE_TX_SENDER_BLOCKED_REMOVE:{
                if( l_tsd->size == sizeof (dap_chain_addr_t) ){
                    // Check if its correct
                    dap_chain_addr_t * l_add_addr = (dap_chain_addr_t *) l_tsd->data;
                    int l_add_addr_check;
                    if (  (l_add_addr_check=dap_chain_addr_check_sum(l_add_addr))!=0){
                        if(s_debug_more)
                            log_it(L_ERROR,"Wrong address checksum in TSD param DAP_CHAIN_DATUM_TOKEN_TSD_TYPE_TX_SENDER_BLOCKED_REMOVE (code %d)",
                               l_add_addr_check);
                        return -12;
                    }
                    bool l_was_found=false;
                    for( size_t i=0; i < a_token_item->tx_send_block_size; i++){ // Check for all the list
                        if ( memcmp(&a_token_item->tx_send_block[i], l_tsd->data, l_tsd->size) == 0 ){ // Found
                            if( i +1 != a_token_item->tx_send_block_size )
                                memmove(&a_token_item->tx_send_block[i],&a_token_item->tx_send_block[i+1],
                                        sizeof(*a_token_item->tx_send_block)*(a_token_item->tx_send_block_size-i-1 ) );
                            a_token_item->tx_send_block_size--;
                            l_was_found = true;
                            break;
                        }
                    }
                }else{
                    if(s_debug_more)
                        log_it(L_ERROR,"TSD param DAP_CHAIN_DATUM_TOKEN_TSD_TYPE_TX_SENDER_BLOCKED_REMOVE expected to have %zu bytes data length, not %u",
                           sizeof (dap_chain_addr_t), l_tsd->size );
                    return -10;
                }
            }break;

            case DAP_CHAIN_DATUM_TOKEN_TSD_TYPE_TX_SENDER_BLOCKED_CLEAR:{
                if( l_tsd->size == 0 ){
                    if( a_token_item->tx_send_block )
                        DAP_DEL_Z(a_token_item->tx_send_block);
                    a_token_item->tx_send_block_size = 0;
                }else{
                    if(s_debug_more)
                        log_it(L_ERROR,"TSD param DAP_CHAIN_DATUM_TOKEN_TSD_TYPE_TX_SENDER_BLOCKED_CLEAR expected to have 0 bytes data length, not %u",
                           l_tsd->size );
                    return -10;
                }
            }break;
            default:{}
        }
    }
    return 0;
}

int dap_chain_ledger_token_load(dap_ledger_t *a_ledger,  dap_chain_datum_token_t *a_token, size_t a_token_size)
{
    if (PVT(a_ledger)->last_ticker.found) {
        return dap_chain_ledger_token_add(a_ledger, a_token, a_token_size);
    } else if (!strncmp(PVT(a_ledger)->last_ticker.key, a_token->ticker, DAP_CHAIN_TICKER_SIZE_MAX)) {
        PVT(a_ledger)->last_ticker.found = true;
    }
    return 0;
}

dap_list_t *dap_chain_ledger_token_info(dap_ledger_t *a_ledger)
{
    dap_list_t *l_ret_list = NULL;
    dap_chain_ledger_token_item_t *l_token_item, *l_tmp_item;
    pthread_rwlock_rdlock(&PVT(a_ledger)->tokens_rwlock);
    HASH_ITER(hh, PVT(a_ledger)->tokens, l_token_item, l_tmp_item) {
        const char *l_type_str;
        switch (l_token_item->type) {
        case DAP_CHAIN_DATUM_TOKEN_TYPE_SIMPLE:
            l_type_str = "SIMPLE"; break;
        case DAP_CHAIN_DATUM_TOKEN_TYPE_PRIVATE_DECL:
            l_type_str = "PRIVATE_DECL"; break;
        case DAP_CHAIN_DATUM_TOKEN_TYPE_PRIVATE_UPDATE:
            l_type_str = "PRIVATE_UPDATE"; break;
        case DAP_CHAIN_DATUM_TOKEN_TYPE_PUBLIC:
            l_type_str = "PUBLIC";
        default:
            l_type_str = "UNKNOWN"; break;
        }
        char *l_item_str = dap_strdup_printf("Token name '%s', type %s, flags %hu\n"
                                             "\tSupply (current/total) %"DAP_UINT64_FORMAT_U"/%"DAP_UINT64_FORMAT_U"\n"
                                             "\tAuth signs (valid/total) %zu/%zu\n"
                                             "\tTotal emissions %u\n",
                                             &l_token_item->ticker, l_type_str, l_token_item->flags,
                                             l_token_item->current_supply, l_token_item->total_supply,
                                             l_token_item->auth_signs_valid, l_token_item->auth_signs_total,
                                             HASH_COUNT(l_token_item->token_emissions));
        l_ret_list = dap_list_append(l_ret_list, l_item_str);
    }
    pthread_rwlock_unlock(&PVT(a_ledger)->tokens_rwlock);
    return l_ret_list;
}

/**
 * @brief s_treshold_emissions_proc
 * @param a_ledger
 */
static void s_treshold_emissions_proc(dap_ledger_t * a_ledger)
{ 
    bool l_success;
    do {
        l_success = false;
        dap_chain_ledger_token_emission_item_t *l_emission_item, *l_emission_tmp;
        pthread_rwlock_rdlock(&PVT(a_ledger)->treshold_emissions_rwlock);
        HASH_ITER(hh, PVT(a_ledger)->treshold_emissions, l_emission_item, l_emission_tmp) {
            pthread_rwlock_unlock(&PVT(a_ledger)->treshold_emissions_rwlock);
            int l_res = dap_chain_ledger_token_emission_add(a_ledger, (byte_t *)l_emission_item->datum_token_emission,
                                                            l_emission_item->datum_token_emission_size);
            if (!l_res) {
                pthread_rwlock_wrlock(&PVT(a_ledger)->treshold_emissions_rwlock);
                HASH_DEL(PVT(a_ledger)->treshold_emissions, l_emission_item);
                pthread_rwlock_unlock(&PVT(a_ledger)->treshold_emissions_rwlock);

                DAP_DELETE(l_emission_item->datum_token_emission);
                DAP_DELETE(l_emission_item);
                l_success = true;
            }

            pthread_rwlock_rdlock(&PVT(a_ledger)->treshold_emissions_rwlock);
        }
        pthread_rwlock_unlock(&PVT(a_ledger)->treshold_emissions_rwlock);
    } while (l_success); 
}

/**
 * @brief s_treshold_txs_proc
 * @param a_ledger
 */
static void s_treshold_txs_proc( dap_ledger_t *a_ledger)
{  
    bool l_success;
    dap_ledger_private_t * l_ledger_pvt = PVT(a_ledger);
    do {
        l_success = false;
        dap_chain_ledger_tx_item_t *l_tx_item, *l_tx_tmp;
        pthread_rwlock_rdlock(&l_ledger_pvt->treshold_txs_rwlock);
        HASH_ITER(hh, l_ledger_pvt->treshold_txs, l_tx_item, l_tx_tmp) {
            pthread_rwlock_unlock(& l_ledger_pvt->treshold_txs_rwlock );
            int l_res = dap_chain_ledger_tx_add(a_ledger, l_tx_item->tx, true);
            if (l_res == 1) {
                pthread_rwlock_wrlock(&l_ledger_pvt->treshold_txs_rwlock);
                HASH_DEL(l_ledger_pvt->treshold_txs, l_tx_item);
                pthread_rwlock_unlock(& l_ledger_pvt->treshold_txs_rwlock );

                DAP_DELETE(l_tx_item->tx);
                DAP_DELETE(l_tx_item);
                l_success = true;
            }
            pthread_rwlock_rdlock(&l_ledger_pvt->treshold_txs_rwlock);
        }
        pthread_rwlock_unlock(& l_ledger_pvt->treshold_txs_rwlock );
    } while (l_success);
}


void dap_chain_ledger_load_cache(dap_ledger_t *a_ledger)
{
    dap_ledger_private_t *l_ledger_pvt = PVT(a_ledger);

    char *l_gdb_group = dap_chain_ledger_get_gdb_group(a_ledger, DAP_CHAIN_LEDGER_TOKENS_STR);
    size_t l_objs_count = 0;
    dap_global_db_obj_t *l_objs = dap_chain_global_db_gr_load(l_gdb_group, &l_objs_count);
    for (size_t i = 0; i < l_objs_count; i++) {
        dap_chain_ledger_token_item_t *l_token_item = DAP_NEW_Z(dap_chain_ledger_token_item_t);
        strncpy(l_token_item->ticker, l_objs[i].key, sizeof(l_token_item->ticker) - 1);
        l_token_item->ticker[sizeof(l_token_item->ticker) - 1] = '\0';
        l_token_item->datum_token = DAP_NEW_Z_SIZE(dap_chain_datum_token_t, l_objs[i].value_len);
        memcpy(l_token_item->datum_token, l_objs[i].value, l_objs[i].value_len);
        pthread_rwlock_init(&l_token_item->token_emissions_rwlock, NULL);
        if (l_token_item->datum_token->type == DAP_CHAIN_DATUM_TOKEN_TYPE_SIMPLE) {
            l_token_item->total_supply = l_token_item->datum_token->header_private.total_supply;
            l_token_item->auth_signs= dap_chain_datum_token_simple_signs_parse(l_token_item->datum_token, l_objs[i].value_len,
                                                                                       &l_token_item->auth_signs_total,
                                                                                       &l_token_item->auth_signs_valid );
            if (l_token_item->auth_signs_total) {
                l_token_item->auth_signs_pkey_hash = DAP_NEW_Z_SIZE(dap_chain_hash_fast_t,
                                                                    sizeof(dap_chain_hash_fast_t) * l_token_item->auth_signs_total);
                for (uint16_t k=0; k < l_token_item->auth_signs_total; k++) {
                    dap_sign_get_pkey_hash(l_token_item->auth_signs[k], &l_token_item->auth_signs_pkey_hash[k]);
                }
            }
        }
        HASH_ADD_STR(l_ledger_pvt->tokens, ticker, l_token_item);
        if (i == l_objs_count - 1) {
            l_ledger_pvt->last_ticker.key = l_token_item->ticker;
        }
    }
    dap_chain_global_db_objs_delete(l_objs, l_objs_count);
    DAP_DELETE(l_gdb_group);
    if (l_objs_count == 0 || l_ledger_pvt->last_ticker.key == NULL) {
        l_ledger_pvt->last_ticker.found = true;
    }

    l_gdb_group = dap_chain_ledger_get_gdb_group(a_ledger, DAP_CHAIN_LEDGER_EMISSIONS_STR);
    l_objs_count = 0;
    l_objs = dap_chain_global_db_gr_load(l_gdb_group, &l_objs_count);
    for (size_t i = 0; i < l_objs_count; i++) {
        if (!l_objs[i].value_len)
            continue;
        dap_chain_ledger_token_emission_item_t *l_emission_item = DAP_NEW_Z(dap_chain_ledger_token_emission_item_t);
        dap_chain_hash_fast_from_str(l_objs[i].key, &l_emission_item->datum_token_emission_hash);
        size_t l_emission_size = l_objs[i].value_len;
        const char *c_token_ticker = ((dap_chain_datum_token_emission_t *)l_objs[i].value)->hdr.ticker;
        dap_chain_ledger_token_item_t *l_token_item = NULL;
        HASH_FIND_STR(l_ledger_pvt->tokens, c_token_ticker, l_token_item);
        l_emission_item->datum_token_emission = l_token_item
                                                           ? dap_chain_datum_emission_read(l_objs[i].value, &l_emission_size)
                                                           : DAP_DUP_SIZE(l_objs[i].value, l_objs[i].value_len);
        l_emission_item->datum_token_emission_size = l_emission_size;
        if (l_token_item) {
            HASH_ADD(hh, l_token_item->token_emissions, datum_token_emission_hash,
                     sizeof(dap_chain_hash_fast_t), l_emission_item);
        } else {
            HASH_ADD(hh, l_ledger_pvt->treshold_emissions, datum_token_emission_hash,
                     sizeof(dap_chain_hash_fast_t), l_emission_item);
        }
        if (i == l_objs_count - 1) {
            l_ledger_pvt->last_emit.hash = &l_emission_item->datum_token_emission_hash;
        }
    }
    dap_chain_global_db_objs_delete(l_objs, l_objs_count);
    DAP_DELETE(l_gdb_group);
    if (l_objs_count == 0 || l_ledger_pvt->last_emit.hash == NULL) {
        l_ledger_pvt->last_emit.found = true;
    }

    l_gdb_group = dap_chain_ledger_get_gdb_group(a_ledger, DAP_CHAIN_LEDGER_TXS_STR);
    l_objs_count = 0;
    l_objs = dap_chain_global_db_gr_load(l_gdb_group, &l_objs_count);
    for (size_t i = 0; i < l_objs_count; i++) {
        dap_chain_ledger_tx_item_t *l_tx_item = DAP_NEW_Z(dap_chain_ledger_tx_item_t);
        dap_chain_hash_fast_from_str(l_objs[i].key, &l_tx_item->tx_hash_fast);
        l_tx_item->tx = DAP_NEW_Z_SIZE(dap_chain_datum_tx_t, l_objs[i].value_len - sizeof(l_tx_item->cache_data));
        memcpy(l_tx_item->tx, l_objs[i].value + sizeof(l_tx_item->cache_data), l_objs[i].value_len - sizeof(l_tx_item->cache_data));
        memcpy(&l_tx_item->cache_data, l_objs[i].value, sizeof(l_tx_item->cache_data));
        HASH_ADD(hh, l_ledger_pvt->ledger_items, tx_hash_fast, sizeof(dap_chain_hash_fast_t), l_tx_item);
        if (i == l_objs_count - 1) {
            l_ledger_pvt->last_tx.hash = &l_tx_item->tx_hash_fast;
        }
    }
    dap_chain_global_db_objs_delete(l_objs, l_objs_count);
    DAP_DELETE(l_gdb_group);
    if (l_objs_count == 0 || l_ledger_pvt->last_tx.hash == NULL) {
        l_ledger_pvt->last_tx.found = true;
    }

    l_gdb_group = dap_chain_ledger_get_gdb_group(a_ledger, DAP_CHAIN_LEDGER_TXS_THRES_STR);
    l_objs_count = 0;
    l_objs = dap_chain_global_db_gr_load(l_gdb_group, &l_objs_count);
    for (size_t i = 0; i < l_objs_count; i++) {
        dap_chain_ledger_tx_item_t *l_tx_item = DAP_NEW_Z(dap_chain_ledger_tx_item_t);
        dap_chain_hash_fast_from_str(l_objs[i].key, &l_tx_item->tx_hash_fast);
        l_tx_item->tx = DAP_NEW_SIZE(dap_chain_datum_tx_t, l_objs[i].value_len);
        memcpy(l_tx_item->tx, l_objs[i].value, l_objs[i].value_len);
        HASH_ADD(hh, l_ledger_pvt->treshold_txs, tx_hash_fast, sizeof(dap_chain_hash_fast_t), l_tx_item);
        if (i == l_objs_count - 1) {
            l_ledger_pvt->last_thres_tx.hash = &l_tx_item->tx_hash_fast;
        }
    }
    dap_chain_global_db_objs_delete(l_objs, l_objs_count);
    DAP_DELETE(l_gdb_group);
    if (l_objs_count == 0 || l_ledger_pvt->last_thres_tx.hash == NULL) {
        l_ledger_pvt->last_thres_tx.found = true;
    }

    l_gdb_group = dap_chain_ledger_get_gdb_group(a_ledger, DAP_CHAIN_LEDGER_BALANCES_STR);
    l_objs_count = 0;
    l_objs = dap_chain_global_db_gr_load(l_gdb_group, &l_objs_count);
    for (size_t i = 0; i < l_objs_count; i++) {
        dap_ledger_wallet_balance_t *l_balance_item = DAP_NEW_Z(dap_ledger_wallet_balance_t);
        l_balance_item->key = DAP_NEW_Z_SIZE(char, strlen(l_objs[i].key) + 1);
        strcpy(l_balance_item->key, l_objs[i].key);
        char *l_ptr = strchr(l_balance_item->key, ' ');
        if (l_ptr++) {
            strcpy(l_balance_item->token_ticker, l_ptr);
        }
        l_balance_item->balance = *(uint128_t *)l_objs[i].value;
        HASH_ADD_KEYPTR(hh, l_ledger_pvt->balance_accounts, l_balance_item->key,
                        strlen(l_balance_item->key), l_balance_item);
    }
    dap_chain_global_db_objs_delete(l_objs, l_objs_count);
    DAP_DELETE(l_gdb_group);
}

/**
 * @brief 
 * create ledger for specific net
 * load ledger cache
 * @param a_check_flags checking flags
 *          DAP_CHAIN_LEDGER_CHECK_TOKEN_EMISSION
 *          DAP_CHAIN_LEDGER_CHECK_CELLS_DS
 *          DAP_CHAIN_LEDGER_CHECK_CELLS_DS
 * @param a_net_name char * network name, for example "kelvin-testnet"
 * @return dap_ledger_t* 
 */
dap_ledger_t* dap_chain_ledger_create(uint16_t a_check_flags, char *a_net_name)
{
    dap_ledger_t *l_ledger = dap_chain_ledger_handle_new();
    l_ledger->net_name = a_net_name;
    dap_ledger_private_t *l_ledger_priv = PVT(l_ledger);
    l_ledger_priv->check_flags = a_check_flags;
    l_ledger_priv->check_ds = a_check_flags & DAP_CHAIN_LEDGER_CHECK_LOCAL_DS;
    l_ledger_priv->check_cells_ds = a_check_flags & DAP_CHAIN_LEDGER_CHECK_CELLS_DS;
    l_ledger_priv->check_token_emission = a_check_flags & DAP_CHAIN_LEDGER_CHECK_TOKEN_EMISSION;
    l_ledger_priv->net = dap_chain_net_by_name(a_net_name);

    log_it(L_DEBUG,"Created ledger \"%s\"",a_net_name);
    // load ledger cache from GDB
    dap_chain_ledger_load_cache(l_ledger);
    return l_ledger;
}

int dap_chain_ledger_token_emission_add_check(dap_ledger_t *a_ledger, byte_t *a_token_emission, size_t a_token_emission_size)
{
    int l_ret = 0;
    dap_ledger_private_t *l_ledger_priv = PVT(a_ledger);

    const char * c_token_ticker = ((dap_chain_datum_token_emission_t *)a_token_emission)->hdr.ticker;
    dap_chain_ledger_token_item_t * l_token_item = NULL;
    pthread_rwlock_rdlock(&l_ledger_priv->tokens_rwlock);
    HASH_FIND_STR(l_ledger_priv->tokens, c_token_ticker, l_token_item);
    pthread_rwlock_unlock(&l_ledger_priv->tokens_rwlock);

    dap_chain_ledger_token_emission_item_t * l_token_emission_item = NULL;

    // check if such emission is already present in table
    dap_chain_hash_fast_t l_token_emission_hash={0};
    //dap_chain_hash_fast_t * l_token_emission_hash_ptr = &l_token_emission_hash;
    dap_hash_fast(a_token_emission, a_token_emission_size, &l_token_emission_hash);
    char * l_hash_str = dap_chain_hash_fast_to_str_new(&l_token_emission_hash);
    pthread_rwlock_rdlock(l_token_item ? &l_token_item->token_emissions_rwlock
                                       : &l_ledger_priv->treshold_emissions_rwlock);
    HASH_FIND(hh,l_token_item ? l_token_item->token_emissions : l_ledger_priv->treshold_emissions,
              &l_token_emission_hash, sizeof(l_token_emission_hash), l_token_emission_item);
    unsigned long long l_threshold_emissions_count = HASH_COUNT( l_ledger_priv->treshold_emissions);
    pthread_rwlock_unlock(l_token_item ? &l_token_item->token_emissions_rwlock
                                       : &l_ledger_priv->treshold_emissions_rwlock);
    if(l_token_emission_item ) {
        if(s_debug_more)
            log_it(L_ERROR, "Can't add token emission datum of %"DAP_UINT64_FORMAT_U" %s ( %s ): already present in cache",
                l_token_emission_item->datum_token_emission->hdr.value, c_token_ticker, l_hash_str);
        l_ret = -1;
    }else if ( (! l_token_item) && ( l_threshold_emissions_count >= s_treshold_emissions_max)) {
        if(s_debug_more)
            log_it(L_WARNING,"Treshold for emissions is overfulled (%zu max)",
               s_treshold_emissions_max);
<<<<<<< HEAD
        l_ret = -2;
    }
    DAP_DELETE(l_hash_str);
    if (l_ret || !PVT(a_ledger)->check_token_emission)
        return l_ret;
    // Check emission correctness
    size_t l_emission_size = a_token_emission_size;
    dap_chain_datum_token_emission_t *l_emission = dap_chain_datum_emission_read(a_token_emission, &l_emission_size);
    switch (l_emission->hdr.type){
        case DAP_CHAIN_DATUM_TOKEN_EMISSION_TYPE_AUTH:{
            dap_chain_ledger_token_item_t *l_token_item=NULL;
            pthread_rwlock_rdlock(&PVT(a_ledger)->tokens_rwlock);
            HASH_FIND_STR(PVT(a_ledger)->tokens, l_emission->hdr.ticker, l_token_item);
            pthread_rwlock_unlock(&PVT(a_ledger)->tokens_rwlock);
            if (l_token_item){
                assert(l_token_item->datum_token);
                dap_sign_t *l_sign = (dap_sign_t *)l_emission->data.type_auth.signs;
                size_t l_offset = (byte_t *)l_sign - (byte_t *)l_emission;
                uint16_t l_aproves = 0, l_aproves_valid = l_token_item->auth_signs_valid;
                for (uint16_t i = 0; i < l_emission->data.type_auth.signs_count && l_offset < l_emission_size; i++) {
                    if (dap_sign_verify_size(l_sign, l_emission_size - l_offset)) {
                        dap_chain_hash_fast_t l_sign_pkey_hash;
                        dap_sign_get_pkey_hash(l_sign, &l_sign_pkey_hash);
                        // Find pkey in auth hashes
                        for (uint16_t k=0; k< l_token_item->auth_signs_total; k++) {
                            if (dap_hash_fast_compare(&l_sign_pkey_hash, &l_token_item->auth_signs_pkey_hash[k])) {
                                // Verify if its token emission header signed
                                if (dap_sign_verify(l_sign, &l_emission->hdr, sizeof(l_emission->hdr)) == 1) {
                                    l_aproves++;
                                    break;
                                }
                            }
                        }
                        size_t l_sign_size = dap_sign_get_size(l_sign);
                        l_offset += l_sign_size;
                        l_sign = (dap_sign_t *)((byte_t *)l_emission + l_offset);
                    } else {
                        break;
=======
        ret = -2;
    }else{ // Chech emission correctness
        size_t l_emission_size = a_token_emission_size;
        dap_chain_datum_token_emission_t *l_emission = dap_chain_datum_emission_read(a_token_emission, &l_emission_size);
        switch (l_emission->hdr.type){
            case DAP_CHAIN_DATUM_TOKEN_EMISSION_TYPE_AUTH:{
                dap_chain_ledger_token_item_t *l_token_item=NULL;
                pthread_rwlock_rdlock(&PVT(a_ledger)->tokens_rwlock);
                HASH_FIND_STR(PVT(a_ledger)->tokens, l_emission->hdr.ticker, l_token_item);
                pthread_rwlock_unlock(&PVT(a_ledger)->tokens_rwlock);
                if (l_token_item){
                    assert(l_token_item->datum_token);
                    dap_sign_t * l_sign =(dap_sign_t*) l_emission->data.type_auth.signs;
                    size_t l_offset= (byte_t*)l_emission - (byte_t*) l_sign;
                    uint16_t l_aproves = 0, l_aproves_valid = l_token_item->auth_signs_valid;

                    for (uint16_t i=0; i <l_emission->data.type_auth.signs_count && l_offset < l_emission_size; i++){
                        size_t l_sign_size = dap_sign_get_size(l_sign);
                        l_sign = (dap_sign_t*) ((byte_t*) l_sign + l_sign_size);
                        if (UINT16_MAX-l_offset> l_sign_size ){
                            dap_chain_hash_fast_t l_sign_pkey_hash;
                            dap_sign_get_pkey_hash(l_sign,&l_sign_pkey_hash);
                            // Find pkey in auth hashes
                            for(uint16_t k=0; k< l_token_item->auth_signs_total; k++  ){
                                if ( dap_hash_fast_compare(&l_sign_pkey_hash, &l_token_item->auth_signs_pkey_hash[k])) {
                                    // Verify if its token emission header signed
                                    if (!dap_sign_verify_size(l_sign, l_emission_size)) {
                                        break;
                                    }
                                    if (dap_sign_verify(l_sign, &l_emission->hdr, sizeof(l_emission)) == 1) {
                                        l_aproves++;
                                        break;
                                    }
                                }
                            }
                            l_offset+=l_sign_size;
                        }else
                            l_offset = UINT16_MAX;
                    }

                    if (l_aproves < l_aproves_valid ){
                        if(s_debug_more)
                            log_it(L_WARNING, "Emission of %"DAP_UINT64_FORMAT_U" datoshi of %s:%s is wrong: only %u valid aproves when %u need",
                               l_emission->hdr.value, a_ledger->net_name, l_emission->hdr.ticker, l_aproves, l_aproves_valid );
                        ret = -3;
>>>>>>> 1f4a0fe0
                    }
                }

                if (l_aproves < l_aproves_valid ){
                    if(s_debug_more)
                        log_it(L_WARNING, "Emission of %"DAP_UINT64_FORMAT_U" datoshi of %s:%s is wrong: only %u valid aproves when %u need",
                           l_emission->hdr.value, a_ledger->net_name, l_emission->hdr.ticker, l_aproves, l_aproves_valid );
                    l_ret = -3;
                }
            }else{
                if(s_debug_more)
                    log_it(L_WARNING,"Can't find token declaration %s:%s thats pointed in token emission datum", a_ledger->net_name, l_emission->hdr.ticker);
                l_ret = DAP_CHAIN_CS_VERIFY_CODE_TX_NO_TOKEN;
            }
        }break;
        default:{}
    }
    DAP_DELETE(l_emission);
    return l_ret;
}

/**
 * @brief dap_chain_ledger_token_emission_add
 * @param a_token_emission
 * @param a_token_emision_size
 * @return
 */
int dap_chain_ledger_token_emission_add(dap_ledger_t *a_ledger, byte_t *a_token_emission, size_t a_token_emission_size)
{
    int ret = 0;
    dap_ledger_private_t *l_ledger_priv = PVT(a_ledger);

    const char * c_token_ticker = ((dap_chain_datum_token_emission_t *)a_token_emission)->hdr.ticker;
    dap_chain_ledger_token_item_t * l_token_item = NULL;
    pthread_rwlock_rdlock(&l_ledger_priv->tokens_rwlock);
    HASH_FIND_STR(l_ledger_priv->tokens, c_token_ticker, l_token_item);
    pthread_rwlock_unlock(&l_ledger_priv->tokens_rwlock);
    dap_chain_ledger_token_emission_item_t * l_token_emission_item = NULL;
    // check if such emission is already present in table
    dap_chain_hash_fast_t l_token_emission_hash = {};
    dap_hash_fast(a_token_emission, a_token_emission_size, &l_token_emission_hash);
    char * l_hash_str = dap_chain_hash_fast_to_str_new(&l_token_emission_hash);
    pthread_rwlock_rdlock( l_token_item ? &l_token_item->token_emissions_rwlock
                                        : &l_ledger_priv->treshold_emissions_rwlock);
    HASH_FIND(hh,l_token_item ? l_token_item->token_emissions : l_ledger_priv->treshold_emissions,
              &l_token_emission_hash, sizeof(l_token_emission_hash), l_token_emission_item);
    unsigned long long l_threshold_emissions_count = HASH_COUNT( l_ledger_priv->treshold_emissions);
    pthread_rwlock_unlock(l_token_item ? &l_token_item->token_emissions_rwlock
                                       : &l_ledger_priv->treshold_emissions_rwlock);
    if(l_token_emission_item == NULL ) {
        if ( l_token_item || l_threshold_emissions_count < s_treshold_emissions_max  ) {
            l_token_emission_item = DAP_NEW_Z(dap_chain_ledger_token_emission_item_t);
            size_t l_emission_size = a_token_emission_size;
            l_token_emission_item->datum_token_emission = l_token_item
                                                                     ? dap_chain_datum_emission_read(a_token_emission, &l_emission_size)
                                                                     : DAP_DUP_SIZE(a_token_emission, a_token_emission_size);
            memcpy(l_token_emission_item->datum_token_emission, a_token_emission, a_token_emission_size);
            memcpy(&l_token_emission_item->datum_token_emission_hash,
                   &l_token_emission_hash, sizeof(l_token_emission_hash));
            l_token_emission_item->datum_token_emission_size = a_token_emission_size;
            pthread_rwlock_wrlock( l_token_item ? &l_token_item->token_emissions_rwlock
                                                : &l_ledger_priv->treshold_emissions_rwlock);
            if (l_token_item) {
                HASH_ADD(hh, l_token_item->token_emissions, datum_token_emission_hash,
                         sizeof(l_token_emission_hash), l_token_emission_item);
            } else {
                HASH_ADD(hh, l_ledger_priv->treshold_emissions, datum_token_emission_hash,
                         sizeof(l_token_emission_hash), l_token_emission_item);
            }
            pthread_rwlock_unlock( l_token_item ? &l_token_item->token_emissions_rwlock
                                                : &l_ledger_priv->treshold_emissions_rwlock);
            // Add it to cache
            dap_chain_datum_token_emission_t *l_emission_cache = DAP_DUP_SIZE(a_token_emission, a_token_emission_size);
            char *l_gdb_group = dap_chain_ledger_get_gdb_group(a_ledger, DAP_CHAIN_LEDGER_EMISSIONS_STR);
            if (!dap_chain_global_db_gr_set(dap_strdup(l_hash_str), l_emission_cache, a_token_emission_size, l_gdb_group)) {
                log_it(L_WARNING, "Ledger cache mismatch");
                DAP_DELETE(l_emission_cache);
            }
            DAP_DELETE(l_gdb_group);
            char * l_token_emission_address_str = dap_chain_addr_to_str(&(l_token_emission_item->datum_token_emission->hdr.address) );
            if(s_debug_more)
                log_it(L_NOTICE, "Added token emission datum to %s: type=%s value=%.1Lf token=%s to_addr=%s ",
                           l_token_item?"emissions cache":"emissions treshold",
                           c_dap_chain_datum_token_emission_type_str[l_token_emission_item->datum_token_emission->hdr.type ] ,
                           dap_chain_datoshi_to_coins(l_token_emission_item->datum_token_emission->hdr.value), c_token_ticker,
                           l_token_emission_address_str);
            DAP_DELETE(l_token_emission_address_str);
        }else{
            if(s_debug_more)
                log_it(L_WARNING,"Treshold for emissions is overfulled (%zu max), dropping down new data, added nothing",
                   s_treshold_emissions_max);
            ret = -2;
        }
    } else {
        if (l_token_item) {
            if(s_debug_more)
                log_it(L_ERROR, "Duplicate token emission datum of %"DAP_UINT64_FORMAT_U" %s ( %s )",
                                ((dap_chain_datum_token_emission_t *)a_token_emission)->hdr.value,
                                c_token_ticker, l_hash_str);
        }
        ret = -1;
    }
    DAP_DELETE(l_hash_str);
    return ret;
}

int dap_chain_ledger_token_emission_load(dap_ledger_t *a_ledger, byte_t *a_token_emission, size_t a_token_emission_size)
{
    if (PVT(a_ledger)->last_emit.found) {
        return dap_chain_ledger_token_emission_add(a_ledger, a_token_emission, a_token_emission_size);
    } else {
        dap_chain_hash_fast_t l_token_emission_hash = {};
        dap_hash_fast(a_token_emission, a_token_emission_size, &l_token_emission_hash);
        if (!memcmp(PVT(a_ledger)->last_emit.hash, &l_token_emission_hash, sizeof(dap_chain_hash_fast_t))) {
            PVT(a_ledger)->last_emit.found = true;
        }
    }
    return 0;
}

/**
 * @brief dap_chain_ledger_token_emission_find
 * @param a_token_ticker
 * @param a_token_emission_hash
 * @return
 */
dap_chain_datum_token_emission_t * dap_chain_ledger_token_emission_find(dap_ledger_t *a_ledger,
        const char *a_token_ticker, const dap_chain_hash_fast_t *a_token_emission_hash)
{
    dap_ledger_private_t *l_ledger_priv = PVT(a_ledger);
    dap_chain_datum_token_emission_t * l_token_emission = NULL;
    dap_chain_ledger_token_item_t * l_token_item = NULL;
    pthread_rwlock_rdlock(&l_ledger_priv->tokens_rwlock);
    HASH_FIND_STR(l_ledger_priv->tokens, a_token_ticker, l_token_item);
    pthread_rwlock_unlock(&l_ledger_priv->tokens_rwlock);

    if(l_token_item) {
        dap_chain_ledger_token_emission_item_t * l_token_emission_item = NULL;
        pthread_rwlock_rdlock(&l_token_item->token_emissions_rwlock);
        HASH_FIND(hh, l_token_item->token_emissions, a_token_emission_hash, sizeof(*a_token_emission_hash),
                l_token_emission_item);
        pthread_rwlock_unlock(&l_token_item->token_emissions_rwlock);
        if( l_token_emission_item)
            l_token_emission = l_token_emission_item->datum_token_emission;
    }
    return l_token_emission;
}

/**
 * @brief dap_chain_ledger_set_local_cell_id
 * @param a_local_cell_id
 */
void dap_chain_ledger_set_local_cell_id(dap_ledger_t *a_ledger, dap_chain_cell_id_t a_local_cell_id)
{
    PVT(a_ledger)->local_cell_id.uint64 = a_local_cell_id.uint64;
}

/**
 * @brief dap_chain_ledger_tx_get_token_ticker_by_hash
 * @param a_ledger
 * @param a_tx_hash
 * @return
 */
const char* dap_chain_ledger_tx_get_token_ticker_by_hash(dap_ledger_t *a_ledger,dap_chain_hash_fast_t *a_tx_hash)
{
    if(!a_ledger || !a_tx_hash)
        return NULL;
    dap_ledger_private_t *l_ledger_priv = PVT(a_ledger);

    if ( dap_hash_fast_is_blank(a_tx_hash) )
        return NULL;

    dap_chain_ledger_tx_item_t *l_item= NULL;
    pthread_rwlock_rdlock(&l_ledger_priv->ledger_rwlock);
    HASH_FIND(hh, l_ledger_priv->ledger_items, a_tx_hash, sizeof ( *a_tx_hash), l_item );
    pthread_rwlock_unlock(&l_ledger_priv->ledger_rwlock);
    return l_item ? l_item->cache_data.token_tiker : NULL;
}

/**
 * @brief dap_chain_ledger_addr_get_token_ticker_all
 * @param a_addr
 * @param a_tickers
 * @param a_tickers_size
 */
void dap_chain_ledger_addr_get_token_ticker_all(dap_ledger_t *a_ledger, dap_chain_addr_t * a_addr,
        char *** a_tickers, size_t * a_tickers_size)
{
    dap_chain_hash_fast_t l_tx_first_hash = { 0 };
    const dap_chain_ledger_tx_item_t * l_tx_item = tx_item_find_by_addr(a_ledger, a_addr,NULL, &l_tx_first_hash);
    char ** l_tickers = NULL;
    size_t l_tickers_size = 10;
    size_t l_tickers_pos = 0;

    if(l_tx_item) {
        l_tickers_size = 10;
        l_tickers = DAP_NEW_Z_SIZE(char *, l_tickers_size * sizeof(char*));
        while(l_tx_item) {
            bool l_is_not_in_list = true;
            for(size_t i = 0; i < l_tickers_size; i++) {
                if (l_tickers[i]==NULL)
                    break;
                if(l_tickers[i] && strcmp(l_tickers[i], l_tx_item->cache_data.token_tiker) == 0) {
                    l_is_not_in_list = false;
                    break;
                }
            }
            if(l_is_not_in_list) {
                if((l_tickers_pos + 1) == l_tickers_size) {
                    l_tickers_size += (l_tickers_size / 2);
                    l_tickers = DAP_REALLOC(l_tickers, l_tickers_size);
                }
                l_tickers[l_tickers_pos] = dap_strdup(l_tx_item->cache_data.token_tiker);
                l_tickers_pos++;
            }
            dap_chain_hash_fast_t* l_tx_hash = dap_chain_node_datum_tx_calc_hash(l_tx_item->tx);
            l_tx_item = tx_item_find_by_addr(a_ledger, a_addr, NULL, l_tx_hash);
            DAP_DELETE(l_tx_hash);
        }
        l_tickers_size = l_tickers_pos + 1;
        l_tickers = DAP_REALLOC(l_tickers, l_tickers_size * sizeof(char*));
    }
    *a_tickers = l_tickers;
    *a_tickers_size = l_tickers_pos;
}

void dap_chain_ledger_addr_get_token_ticker_all_fast(dap_ledger_t *a_ledger, dap_chain_addr_t * a_addr,
        char *** a_tickers, size_t * a_tickers_size) {
    dap_ledger_wallet_balance_t *wallet_balance, *tmp;
    size_t l_count = HASH_COUNT(PVT(a_ledger)->balance_accounts);
    if(l_count){
        char **l_tickers = DAP_NEW_Z_SIZE(char*, l_count * sizeof(char*));
        l_count = 0;
        char *l_addr = dap_chain_addr_to_str(a_addr);
        pthread_rwlock_rdlock(&PVT(a_ledger)->balance_accounts_rwlock);
        HASH_ITER(hh, PVT(a_ledger)->balance_accounts, wallet_balance, tmp) {
            char **l_keys = dap_strsplit(wallet_balance->key, " ", -1);
            if (!dap_strcmp(l_keys[0], l_addr)) {
                l_tickers[l_count] = dap_strdup(wallet_balance->token_ticker);
                ++l_count;
            }
            dap_strfreev(l_keys);
        }
        pthread_rwlock_unlock(&PVT(a_ledger)->balance_accounts_rwlock);
        *a_tickers = l_tickers;
    }
    *a_tickers_size = l_count;
}



/**
 * Get transaction in the cache by hash
 *
 * return transaction, or NULL if transaction not found in the cache
 */
static dap_chain_datum_tx_t* s_find_datum_tx_by_hash(dap_ledger_t *a_ledger,
        dap_chain_hash_fast_t *a_tx_hash, dap_chain_ledger_tx_item_t **a_item_out)
{
    if(!a_tx_hash)
        return NULL;

//    log_it( L_ERROR, "s_find_datum_tx_by_hash( )...");

    dap_ledger_private_t *l_ledger_priv = PVT(a_ledger);
    dap_chain_datum_tx_t *l_tx_ret = NULL;
    dap_chain_ledger_tx_item_t *l_tx_item;
    pthread_rwlock_rdlock(&l_ledger_priv->ledger_rwlock);
    HASH_FIND(hh, l_ledger_priv->ledger_items, a_tx_hash, sizeof(dap_chain_hash_fast_t), l_tx_item); // tx_hash already in the hash?
    pthread_rwlock_unlock(&l_ledger_priv->ledger_rwlock);
    if(l_tx_item) {
        l_tx_ret = l_tx_item->tx;
        if(a_item_out)
            *a_item_out = l_tx_item;
    }
    return l_tx_ret;
}

/**
 * @brief dap_chain_ledger_tx_find_by_hash
 * @param a_tx_hash
 * @return
 */

dap_chain_datum_tx_t* dap_chain_ledger_tx_find_by_hash(dap_ledger_t *a_ledger, dap_chain_hash_fast_t *a_tx_hash)
{
    return s_find_datum_tx_by_hash(a_ledger, a_tx_hash, NULL);
}

/**
 * Check whether used 'out' items (local function)
 */
static bool dap_chain_ledger_item_is_used_out(dap_chain_ledger_tx_item_t *a_item, int a_idx_out)
{
    bool l_used_out = false;
    if (!a_item || !a_item->cache_data.n_outs) {
        //log_it(L_DEBUG, "list_cached_item is NULL");
        return true;
    }
    if(a_idx_out >= MAX_OUT_ITEMS) {
        if(s_debug_more)
            log_it(L_ERROR, "Too big index(%d) of 'out'items (max=%d)", a_idx_out, MAX_OUT_ITEMS);
    }
    assert(a_idx_out < MAX_OUT_ITEMS);
    // if there are used 'out' items
    if(a_item->cache_data.n_outs_used > 0) {
        if(!dap_hash_fast_is_blank(&(a_item->cache_data.tx_hash_spent_fast[a_idx_out])))
            l_used_out = true;
    }
    return l_used_out;
}

/**
 * @brief dap_chain_ledger_permissions_check
 * @param a_token_item
 * @param a_permission_id
 * @param a_data
 * @param a_data_size
 * @return
 */
static int s_ledger_permissions_check(dap_chain_ledger_token_item_t *  a_token_item, uint16_t a_permission_id, const void * a_data,size_t a_data_size )
{
    dap_chain_addr_t * l_addrs = NULL;
    size_t l_addrs_count =0;
    switch (a_permission_id) {
        case DAP_CHAIN_DATUM_TOKEN_TSD_TYPE_TX_RECEIVER_ALLOWED_ADD:
            l_addrs = a_token_item->tx_recv_allow;
            l_addrs_count = a_token_item->tx_recv_allow_size;
        break;
        case DAP_CHAIN_DATUM_TOKEN_TSD_TYPE_TX_RECEIVER_BLOCKED_ADD:
            l_addrs = a_token_item->tx_recv_block;
            l_addrs_count = a_token_item->tx_recv_block_size;
        break;
        case DAP_CHAIN_DATUM_TOKEN_TSD_TYPE_TX_SENDER_ALLOWED_ADD:
            l_addrs = a_token_item->tx_send_allow;
            l_addrs_count = a_token_item->tx_send_allow_size;
        break;
        case DAP_CHAIN_DATUM_TOKEN_TSD_TYPE_TX_SENDER_BLOCKED_ADD:
            l_addrs = a_token_item->tx_send_block;
            l_addrs_count = a_token_item->tx_send_block_size;
        break;
    }
    if ( l_addrs && l_addrs_count){
        if (a_data_size != sizeof (*l_addrs)){
            log_it(L_ERROR,"Wrong data size %zd for ledger permission check", a_data_size);
            return -2;
        }
        for(size_t n=0; n<l_addrs_count;n++ ){
            if (memcmp(&l_addrs[n],a_data,a_data_size)==0)
                return 0;
        }
        return -1;
    }
    return -10;
}

/**
 * Checking a new transaction before adding to the cache
 *
 * return 1 OK, -1 error
 */
// Checking a new transaction before adding to the cache
int dap_chain_ledger_tx_cache_check(dap_ledger_t *a_ledger, dap_chain_datum_tx_t *a_tx,
        dap_list_t **a_list_bound_items, dap_list_t **a_list_tx_out)
{
    /*
     Steps of checking for current transaction tx2 and every previous transaction tx1:
     1. valid(tx2.dap_chain_datum_tx_sig.pkey ) && valid (tx1.dap_chain_datum_tx_sig.pkey)
     &&
     2. !is_used_out(tx1.dap_chain_datum_tx_out)
     &&
     3. hash(tx1) == tx2.dap_chain_datump_tx_in.tx_prev_hash
     &&
     4. tx1.dap_chain_datum_tx_out.addr.data.key == tx2.dap_chain_datum_tx_sig.pkey for unconditional output
     \\
     5a. tx1.dap_chain_datum_tx_sig.pkey == tx2.dap_chain_datum_tx_sig.pkey for conditional owner
     \\
     5b. tx1.dap_chain_datum_tx_out.condition == verify_svc_type(tx2) for conditional output
     &&
     6. sum(  find (tx2.input.tx_prev_hash).output[tx2.input_tx_prev_idx].value )  ==  sum (tx2.outputs.value) per token
     */

    dap_ledger_private_t *l_ledger_priv = PVT(a_ledger);
    if(!a_tx){
        log_it(L_DEBUG, "NULL transaction, check broken");
        return -1;
    }

    dap_list_t *l_list_bound_items = NULL;

    bool l_is_first_transaction = false;
    // sum of values in 'out' items from the previous transactions
    dap_chain_ledger_tokenizer_t *l_values_from_prev_tx = NULL, *l_values_from_cur_tx = NULL,
                                 *l_value_cur = NULL, *l_tmp = NULL, *l_res = NULL;
    char *l_token = NULL;
    dap_chain_ledger_token_item_t * l_token_item = NULL;
    dap_chain_hash_fast_t *l_emission_hash;
    // 1. Verify signature in current transaction
    if(dap_chain_datum_tx_verify_sign(a_tx) != 1)
        return -2;

    // calculate hash for current transactions
    dap_chain_hash_fast_t l_tx_hash;
    dap_hash_fast(a_tx, dap_chain_datum_tx_get_size(a_tx), &l_tx_hash);

    // check all previous transactions
    int l_err_num = 0;
    int l_prev_tx_count = 0;

    // ----------------------------------------------------------------
    // find all 'in' items in current transaction
    dap_list_t *l_list_in = dap_chain_datum_tx_items_get((dap_chain_datum_tx_t*) a_tx, TX_ITEM_TYPE_IN,
                                                          &l_prev_tx_count);
    // find all conditional 'in' items in current transaction
    dap_list_t *l_list_tmp = dap_chain_datum_tx_items_get((dap_chain_datum_tx_t *)a_tx, TX_ITEM_TYPE_IN_COND,
                                                          &l_prev_tx_count);
    if (l_list_tmp) {
        // add conditional input to common list
        l_list_in = dap_list_append(l_list_in, l_list_tmp->data);
        dap_list_free(l_list_tmp);
    }
    l_list_tmp = l_list_in;
    dap_chain_ledger_tx_bound_t *bound_item;
    int l_list_tmp_num = 0;
     // find all previous transactions
    for (dap_list_t *l_list_tmp = l_list_in; l_list_tmp; l_list_tmp = dap_list_next(l_list_tmp), l_list_tmp_num++) {
        bound_item = DAP_NEW_Z(dap_chain_ledger_tx_bound_t);
        dap_chain_tx_in_t *l_tx_in = NULL;
        dap_chain_addr_t l_tx_in_from={0};
        dap_chain_tx_in_cond_t *l_tx_in_cond;
        dap_chain_hash_fast_t l_tx_prev_hash={0};
        uint8_t l_cond_type = *(uint8_t *)l_list_tmp->data;
        // one of the previous transaction
        if (l_cond_type == TX_ITEM_TYPE_IN) {
            l_tx_in = (dap_chain_tx_in_t *)l_list_tmp->data;
            l_tx_prev_hash = l_tx_in->header.tx_prev_hash;
            bound_item->in.tx_cur_in = l_tx_in;
        } else { // TX_ITEM_TYPE_IN_COND
            l_tx_in_cond = (dap_chain_tx_in_cond_t *)l_list_tmp->data;
            l_tx_prev_hash = l_tx_in_cond->header.tx_prev_hash;
            bound_item->in.tx_cur_in_cond = l_tx_in_cond;
        }
        memcpy(&bound_item->tx_prev_hash_fast, &l_tx_prev_hash, sizeof(dap_chain_hash_fast_t));

        bool l_is_blank = dap_hash_fast_is_blank(&l_tx_prev_hash);
        char l_tx_prev_hash_str[70]={[0]='\0'};
        if (l_is_blank){
            if(s_debug_more)
                log_it(L_DEBUG, "Tx check: blank prev hash ");
           dap_snprintf(l_tx_prev_hash_str,sizeof( l_tx_prev_hash_str),"BLANK");
        }else{
            dap_chain_hash_fast_to_str(&l_tx_prev_hash,l_tx_prev_hash_str,sizeof(l_tx_prev_hash_str));
            if(s_debug_more)
                log_it(L_DEBUG, "Tx check:  tx prev hash %s",l_tx_prev_hash_str);
        }

        if(l_is_blank || l_is_first_transaction) {
            // if at least one blank hash is present, then all the hashes should be blank
            if((!l_is_first_transaction && l_list_tmp_num > 1) || !l_is_blank) {
                l_err_num = -3;
                break;
            }
            l_is_first_transaction = true;
            if (!l_token) {
                dap_chain_tx_token_t *l_tx_token = (dap_chain_tx_token_t *)dap_chain_datum_tx_item_get(a_tx, NULL, TX_ITEM_TYPE_TOKEN, NULL);
                if (!l_tx_token) {
                    l_err_num = -4;
                    break;
                }
                l_token = l_tx_token->header.ticker;
                l_emission_hash = &l_tx_token->header.token_emission_hash;
            }
            DAP_DELETE(bound_item);
            continue;
        }
        // Get previous transaction in the cache by hash
        dap_chain_ledger_tx_item_t *l_item_out = NULL;
        dap_chain_datum_tx_t *l_tx_prev =
                s_find_datum_tx_by_hash(a_ledger, &l_tx_prev_hash, &l_item_out); // dap_chain_datum_tx_t *l_tx_prev = (dap_chain_datum_tx_t*) dap_chain_node_datum_tx_cache_find(&tx_prev_hash);
        bound_item->item_out = l_item_out;
        if(!l_tx_prev) { // First transaction
            if(s_debug_more)
                log_it(L_DEBUG,"No previous transaction was found for hash %s",l_tx_prev_hash_str);
            l_err_num = DAP_CHAIN_CS_VERIFY_CODE_TX_NO_PREVIOUS;
            break;
        }
        if(s_debug_more)
            log_it(L_INFO,"Previous transaction was found for hash %s",l_tx_prev_hash_str);
        bound_item->tx_prev = l_tx_prev;

        // 1. Verify signature in previous transaction
        int l_res_sign = dap_chain_datum_tx_verify_sign(l_tx_prev);

        // 2. Check if out in previous transaction has spent
        int l_idx = (l_cond_type == TX_ITEM_TYPE_IN) ? l_tx_in->header.tx_out_prev_idx : l_tx_in_cond->header.tx_out_prev_idx;
        if (dap_chain_ledger_item_is_used_out(l_item_out, l_idx)) {
            l_err_num = -6;
            break;
        }

        // 3. Compare hash in previous transaction with hash inside 'in' item
        // calculate hash of previous transaction anew
        dap_chain_hash_fast_t *l_hash_prev = dap_chain_node_datum_tx_calc_hash(l_tx_prev);
        int l_res_hash = dap_hash_fast_compare(l_hash_prev, &l_tx_prev_hash);

        DAP_DELETE(l_hash_prev);
        if(l_res_sign != 1 || l_res_hash != 1) {
            l_err_num = -7;
            break;
        }

        uint64_t l_value;
        // Get list of all 'out' items from previous transaction
        dap_list_t *l_list_prev_out = dap_chain_datum_tx_items_get(l_tx_prev, TX_ITEM_TYPE_OUT_ALL, NULL);
        // Get one 'out' item in previous transaction bound with current 'in' item
        void *l_tx_prev_out = dap_list_nth_data(l_list_prev_out, l_idx);
        dap_list_free(l_list_prev_out);
        if(!l_tx_prev_out) {
            l_err_num = -8;
            break;
        }
        if (l_cond_type == TX_ITEM_TYPE_IN) {
            dap_chain_tx_item_type_t l_type = *(uint8_t *)l_tx_prev_out;
            if (l_type == TX_ITEM_TYPE_OUT) {
                bound_item->out.tx_prev_out = l_tx_prev_out;
                memcpy(&l_tx_in_from, &bound_item->out.tx_prev_out->addr,sizeof (bound_item->out.tx_prev_out->addr));
            } else if (l_type == TX_ITEM_TYPE_OUT_EXT) {
                bound_item->out.tx_prev_out_ext = l_tx_prev_out;
                memcpy(&l_tx_in_from, &bound_item->out.tx_prev_out_ext->addr,sizeof (bound_item->out.tx_prev_out_ext->addr));
            } else {
                l_err_num = -8;
                break;
            }
            // calculate hash of public key in current transaction
            dap_chain_hash_fast_t l_hash_pkey;
            {
                // Get sign item
                dap_chain_tx_sig_t *l_tx_sig = (dap_chain_tx_sig_t*) dap_chain_datum_tx_item_get(a_tx, NULL,
                        TX_ITEM_TYPE_SIG, NULL);
                // Get sign from sign item
                dap_sign_t *l_sign = dap_chain_datum_tx_item_sign_get_sig((dap_chain_tx_sig_t*) l_tx_sig);
                // Get public key from sign
                size_t l_pkey_ser_size = 0;
                const uint8_t *l_pkey_ser = dap_sign_get_pkey(l_sign, &l_pkey_ser_size);
                // calculate hash from public key
                dap_hash_fast(l_pkey_ser, l_pkey_ser_size, &l_hash_pkey);
                // hash of public key in 'out' item of previous transaction
                uint8_t *l_prev_out_addr_key = (l_type == TX_ITEM_TYPE_OUT) ?
                                                bound_item->out.tx_prev_out->addr.data.key :
                                                bound_item->out.tx_prev_out_ext->addr.data.key;
                // 4. compare public key hashes in the signature of the current transaction and in the 'out' item of the previous transaction
                if(memcmp(&l_hash_pkey, l_prev_out_addr_key, sizeof(dap_chain_hash_fast_t))) {
                    l_err_num = -9;
                    break;
                }
            }
            if (l_type == TX_ITEM_TYPE_OUT) {
                l_value = bound_item->out.tx_prev_out->header.value;
            } else {
                l_value = bound_item->out.tx_prev_out_ext->header.value;
                l_token = bound_item->out.tx_prev_out_ext->token;
            }
        } else { // TX_ITEM_TYPE_IN_COND
            if(*(uint8_t *)l_tx_prev_out != TX_ITEM_TYPE_OUT_COND) {
                l_err_num = -8;
                break;
            }
            if (! l_token_item){
                l_err_num = -16;
                log_it(L_ERROR,"Can't find token item for conditioned tx out");
                break;
            }
            // 5a. Check for condition owner
            dap_chain_tx_sig_t *l_tx_prev_sig = (dap_chain_tx_sig_t *)dap_chain_datum_tx_item_get(l_tx_prev, NULL, TX_ITEM_TYPE_SIG, NULL);
            dap_sign_t *l_prev_sign = dap_chain_datum_tx_item_sign_get_sig((dap_chain_tx_sig_t *)l_tx_prev_sig);
            size_t l_prev_pkey_ser_size = 0;
            const uint8_t *l_prev_pkey_ser = dap_sign_get_pkey(l_prev_sign, &l_prev_pkey_ser_size);
            dap_chain_tx_sig_t *l_tx_sig = (dap_chain_tx_sig_t *)dap_chain_datum_tx_item_get(a_tx, NULL, TX_ITEM_TYPE_SIG, NULL);
            dap_sign_t *l_sign = dap_chain_datum_tx_item_sign_get_sig((dap_chain_tx_sig_t *)l_tx_sig);
            size_t l_pkey_ser_size = 0;
            const uint8_t *l_pkey_ser = dap_sign_get_pkey(l_sign, &l_pkey_ser_size);
            dap_chain_tx_out_cond_t *l_tx_prev_out_cond = (dap_chain_tx_out_cond_t *)l_tx_prev_out;
            bool l_owner = false;
            if (l_pkey_ser_size == l_prev_pkey_ser_size &&
                    !memcmp(l_prev_pkey_ser, l_pkey_ser, l_prev_pkey_ser_size)) {
                l_owner = true;
            }
            // 5b. Call verificator for conditional output
            dap_chain_ledger_verificator_t *l_verificator;
            int l_tmp = (int)l_tx_prev_out_cond->header.subtype;
            pthread_rwlock_rdlock(&s_verificators_rwlock);
            HASH_FIND_INT(s_verificators, &l_tmp, l_verificator);
            pthread_rwlock_unlock(&s_verificators_rwlock);
            if (!l_verificator || !l_verificator->callback) {
                if(s_debug_more)
                    log_it(L_ERROR, "No verificator set for conditional output subtype %d", l_tmp);
                l_err_num = -13;
                break;
            }
            if (l_verificator->callback(l_tx_prev_out_cond, a_tx, l_owner) == false) {
                l_err_num = -14;
                break;
            }
            bound_item->out.tx_prev_out_cond = l_tx_prev_out_cond;
            // calculate sum of values from previous transactions
            l_value = l_tx_prev_out_cond->header.value;
            l_token = NULL;
        }
        if (!l_token || !*l_token) {
            l_token = l_item_out->cache_data.token_tiker;
        }
        if (! l_token || !*l_token ) {
            log_it(L_WARNING, "No token ticker found in previous transaction");
            l_err_num = -15;
            break;
        }
        // Get permissions
        l_token_item = NULL;
        pthread_rwlock_rdlock(&l_ledger_priv->tokens_rwlock);
        HASH_FIND_STR(l_ledger_priv->tokens, l_token, l_token_item);
        pthread_rwlock_unlock(&l_ledger_priv->tokens_rwlock);
        if (! l_token_item){
            if(s_debug_more)
                log_it(L_WARNING, "No token item found for token %s", l_token);
            l_err_num = -15;
            break;
        }
        // Check permissions
        if ( (l_token_item->flags & DAP_CHAIN_DATUM_TOKEN_FLAG_ALL_SENDER_BLOCKED ) ||  // If all is blocked - check if we're
             (l_token_item->flags & DAP_CHAIN_DATUM_TOKEN_FLAG_ALL_RECEIVER_FROZEN) ){ // in white list

            if(s_ledger_permissions_check(l_token_item, DAP_CHAIN_DATUM_TOKEN_TSD_TYPE_TX_SENDER_ALLOWED_ADD,&l_tx_in_from,
                                          sizeof (l_tx_in_from)) != 0 ){
                char * l_tmp_tx_in_from = dap_chain_addr_to_str(&l_tx_in_from);
                if(s_debug_more)
                    log_it(L_WARNING, "No permission for addr %s", l_tmp_tx_in_from?l_tmp_tx_in_from:"(null)");
                DAP_DELETE(l_tmp_tx_in_from);
                l_err_num = -20;
                break;
            }
        }
        if ((l_token_item->flags & DAP_CHAIN_DATUM_TOKEN_FLAG_ALL_SENDER_ALLOWED ) || // If all is allowed - check if we're
            (l_token_item->flags & DAP_CHAIN_DATUM_TOKEN_FLAG_ALL_SENDER_UNFROZEN ) ){ // in black list
            if(s_ledger_permissions_check(l_token_item, DAP_CHAIN_DATUM_TOKEN_TSD_TYPE_TX_SENDER_BLOCKED_ADD ,&l_tx_in_from,
                                          sizeof (l_tx_in_from)) == 0 ){
                char * l_tmp_tx_in_from = dap_chain_addr_to_str(&l_tx_in_from);
                if(s_debug_more)
                    log_it(L_WARNING, "No permission for addr %s", l_tmp_tx_in_from?l_tmp_tx_in_from:"(null)");
                DAP_DELETE(l_tmp_tx_in_from);
                l_err_num = -20;
                break;
            }
        }

        HASH_FIND_STR(l_values_from_prev_tx, l_token, l_value_cur);
        if (!l_value_cur) {
            l_value_cur = DAP_NEW_Z(dap_chain_ledger_tokenizer_t);
            strcpy(l_value_cur->token_ticker, l_token);
            HASH_ADD_STR(l_values_from_prev_tx, token_ticker, l_value_cur);
        }
        // calculate sum of values from previous transactions per each token
        l_value_cur->sum += l_value;
        l_list_bound_items = dap_list_append(l_list_bound_items, bound_item);
    }
    if (l_list_in)
        dap_list_free(l_list_in);

    if (l_err_num) {
        DAP_DELETE(bound_item);
        if ( l_list_bound_items )
            dap_list_free_full(l_list_bound_items, free);
        HASH_ITER(hh, l_values_from_prev_tx, l_value_cur, l_tmp) {
            DAP_DELETE(l_value_cur);
        }
        return l_err_num;
    }

    // 6. Compare sum of values in 'out' items in the current transaction and in the previous transactions
    // Calculate the sum of values in 'out' items from the current transaction
    bool l_multichannel = false;
    if (HASH_COUNT(l_values_from_prev_tx) > 1) {
        l_multichannel = true;
    } else {
        l_value_cur = DAP_NEW_Z(dap_chain_ledger_tokenizer_t);
        if(l_token)
            strcpy(l_value_cur->token_ticker, l_token);
        HASH_ADD_STR(l_values_from_cur_tx, token_ticker, l_value_cur);
    }
    dap_list_t *l_list_tx_out = NULL;
    bool emission_flag = !l_is_first_transaction || (l_is_first_transaction && l_ledger_priv->check_token_emission);
    // find 'out' items
    dap_list_t *l_list_out = dap_chain_datum_tx_items_get((dap_chain_datum_tx_t*) a_tx, TX_ITEM_TYPE_OUT_ALL, NULL);
    uint64_t l_value=0;
    for (l_list_tmp = l_list_out; l_list_tmp; l_list_tmp = dap_list_next(l_list_tmp)) {
        dap_chain_tx_item_type_t l_type = *(uint8_t *)l_list_tmp->data;
        dap_chain_addr_t l_tx_out_to={0};
        if (l_type == TX_ITEM_TYPE_OUT)
        {
            dap_chain_tx_out_t *l_tx_out = (dap_chain_tx_out_t *)l_list_tmp->data;
            if (l_multichannel) { // token ticker is mandatory for multichannel transactions
                l_err_num = -16;
                break;
            }
            if (emission_flag) {
                 l_value = l_tx_out->header.value;
            }
            memcpy(&l_tx_out_to , &l_tx_out->addr, sizeof (l_tx_out_to));
            l_list_tx_out = dap_list_append(l_list_tx_out, l_tx_out);
        } else if (l_type == TX_ITEM_TYPE_OUT_EXT) {
            dap_chain_tx_out_ext_t *l_tx_out = (dap_chain_tx_out_ext_t *)l_list_tmp->data;
            if (!l_multichannel) { // token ticker is depricated for single-channel transactions
                l_err_num = -16;
                break;
            }
            if (emission_flag) {
                 l_value = l_tx_out->header.value;
                 l_token = l_tx_out->token;
            }
            memcpy(&l_tx_out_to , &l_tx_out->addr, sizeof (l_tx_out_to));
            l_list_tx_out = dap_list_append(l_list_tx_out, l_tx_out);
        } else if (l_type == TX_ITEM_TYPE_OUT_COND) {
            dap_chain_tx_out_cond_t *l_tx_out = (dap_chain_tx_out_cond_t *)l_list_tmp->data;
            if (emission_flag) {
                l_value = l_tx_out->header.value;
            }
            if (l_multichannel) { // out_cond have no field .token
                log_it(L_WARNING, "No conditional output support for multichannel transaction");
                l_err_num = -18;
                break;
            }
            l_list_tx_out = dap_list_append(l_list_tx_out, l_tx_out);
        }
        if (l_multichannel) {
            HASH_FIND_STR(l_values_from_cur_tx, l_token, l_value_cur);
            if (!l_value_cur) {
                l_value_cur = DAP_NEW_Z(dap_chain_ledger_tokenizer_t);
                strcpy(l_value_cur->token_ticker, l_token);
                HASH_ADD_STR(l_values_from_cur_tx, token_ticker, l_value_cur);
            }
        }
        l_value_cur->sum += l_value;

        // Get permissions for token
        l_token_item = NULL;
        pthread_rwlock_rdlock(&l_ledger_priv->tokens_rwlock);
        if(l_ledger_priv->tokens)
            HASH_FIND_STR(l_ledger_priv->tokens,l_token, l_token_item);
        pthread_rwlock_unlock(&l_ledger_priv->tokens_rwlock);
        if (! l_token_item){
            if(s_debug_more)
                log_it(L_WARNING, "No token item found for token %s", l_token);
            l_err_num = -15;
            break;
        }
        // Check permissions

        if ( (l_token_item->flags & DAP_CHAIN_DATUM_TOKEN_FLAG_ALL_RECEIVER_BLOCKED )||   //  If all is blocked or frozen
             (l_token_item->flags & DAP_CHAIN_DATUM_TOKEN_FLAG_ALL_RECEIVER_FROZEN) ){ //  check if we're in white list
            if(s_ledger_permissions_check(l_token_item, DAP_CHAIN_DATUM_TOKEN_TSD_TYPE_TX_RECEIVER_ALLOWED_ADD,&l_tx_out_to ,
                                          sizeof (l_tx_out_to)) != 0 ){
                char * l_tmp_tx_out_to = dap_chain_addr_to_str(&l_tx_out_to);
                if(s_debug_more)
                    log_it(L_WARNING, "No permission for addr %s", l_tmp_tx_out_to?l_tmp_tx_out_to:"(null)");
                DAP_DELETE(l_tmp_tx_out_to);
                l_err_num = -20;
                break;
            }
        }
        if ( (l_token_item->flags & DAP_CHAIN_DATUM_TOKEN_FLAG_ALL_RECEIVER_ALLOWED )||
             (l_token_item->flags & DAP_CHAIN_DATUM_TOKEN_FLAG_ALL_RECEIVER_UNFROZEN )
             ){ // If all is allowed - check if we're in black list
            if(s_ledger_permissions_check(l_token_item, DAP_CHAIN_DATUM_TOKEN_TSD_TYPE_TX_RECEIVER_BLOCKED_ADD ,&l_tx_out_to,
                                          sizeof (l_tx_out_to)) == 0 ){
                char * l_tmp_tx_out_to = dap_chain_addr_to_str(&l_tx_out_to);
                if(s_debug_more)
                    log_it(L_WARNING, "No permission for addr %s", l_tmp_tx_out_to?l_tmp_tx_out_to:"(null)");
                DAP_DELETE(l_tmp_tx_out_to);
                l_err_num = -20;
                break;
            }
        }
    }


    if ( l_list_out )
        dap_list_free(l_list_out);

    // Additional check whether the transaction is first
    while (l_is_first_transaction && !l_err_num) {
        if (l_ledger_priv->check_token_emission) { // Check the token emission
            dap_chain_datum_token_emission_t * l_token_emission = dap_chain_ledger_token_emission_find(a_ledger, l_token, l_emission_hash);
            if (l_token_emission) {
                if (l_token_emission->hdr.value != l_value_cur->sum) {
                    l_err_num = -10;
                }
                l_value_cur = NULL;
            } else {
                log_it(L_WARNING, "Emission for tx_token wasn't found");
                l_err_num = DAP_CHAIN_CS_VERIFY_CODE_TX_NO_EMISSION;
                break;
            }
        }
        break;
    }
    while (!l_is_first_transaction && !l_err_num) {
        HASH_ITER(hh, l_values_from_prev_tx, l_value_cur, l_tmp) {
            HASH_FIND_STR(l_values_from_cur_tx, l_value_cur->token_ticker, l_res);
            if (!l_res || l_res->sum != l_value_cur->sum) {
                if(s_debug_more)
                    log_it(L_ERROR, "Sum of values in out items of current tx (%"DAP_UINT64_FORMAT_U") is not equal outs from previous tx (%"DAP_UINT64_FORMAT_U") for token %s",
                       l_res ? l_res->sum : 0, l_value_cur->sum, l_value_cur->token_ticker);
                l_err_num = -12;
                break;
            }
        }
        break;
    }

    HASH_ITER(hh, l_values_from_prev_tx, l_value_cur, l_tmp) {
        DAP_DELETE(l_value_cur);
    }
    HASH_ITER(hh, l_values_from_cur_tx, l_value_cur, l_tmp) {
        DAP_DELETE(l_value_cur);
    }
    if (!a_list_bound_items || l_err_num) {
        dap_list_free_full(l_list_bound_items, free);
    } else {
        *a_list_bound_items = l_list_bound_items;
    }
    if (!a_list_tx_out || l_err_num) {
        dap_list_free(l_list_tx_out);
    } else {
        *a_list_tx_out = l_list_tx_out;
    }

    return l_err_num;
}

/**
 * @brief dap_chain_ledger_tx_check
 * @param a_ledger
 * @param a_tx
 * @return
 */
int dap_chain_ledger_tx_add_check(dap_ledger_t *a_ledger, dap_chain_datum_tx_t *a_tx)
{
    if(!a_tx)
        return -2;
    dap_list_t *l_list_bound_items = NULL;
    dap_list_t *l_list_tx_out = NULL;

    int l_ret_check;
    if( (l_ret_check = dap_chain_ledger_tx_cache_check(
             a_ledger, a_tx, &l_list_bound_items, &l_list_tx_out)) < 0){
        if(s_debug_more)
            log_it (L_DEBUG, "dap_chain_ledger_tx_add_check() tx not passed the check: code %d ",l_ret_check);
        return l_ret_check;
    }
    dap_chain_hash_fast_t *l_tx_hash = dap_chain_node_datum_tx_calc_hash(a_tx);
    char l_tx_hash_str[70];
    dap_chain_hash_fast_to_str(l_tx_hash,l_tx_hash_str,sizeof(l_tx_hash_str));
    if(s_debug_more)
        log_it ( L_INFO, "dap_chain_ledger_tx_add_check() check passed for tx %s",l_tx_hash_str);
    return 0;
}

static int s_balance_cache_update(dap_ledger_t *a_ledger, dap_ledger_wallet_balance_t *a_balance)
{
    char *l_gdb_group = dap_chain_ledger_get_gdb_group(a_ledger, DAP_CHAIN_LEDGER_BALANCES_STR);
    uint128_t *l_balance_value = DAP_NEW_Z(uint128_t);
    *l_balance_value = a_balance->balance;
    if (!dap_chain_global_db_gr_set(dap_strdup(a_balance->key), l_balance_value, sizeof(uint128_t), l_gdb_group)) {
        if(s_debug_more)
            log_it(L_WARNING, "Ledger cache mismatch");
        DAP_DELETE(l_balance_value);
        return -1;
    }
    DAP_DELETE(l_gdb_group);
    return 0;
}

static int s_tx_cache_update(dap_ledger_t *a_ledger, dap_chain_ledger_tx_item_t *a_item)
{
    size_t l_tx_size = dap_chain_datum_tx_get_size(a_item->tx);
    uint8_t *l_tx_cache = DAP_NEW_Z_SIZE(uint8_t, l_tx_size + sizeof(a_item->cache_data));
    memcpy(l_tx_cache, &a_item->cache_data, sizeof(a_item->cache_data));
    memcpy(l_tx_cache + sizeof(a_item->cache_data), a_item->tx, l_tx_size);
    char *l_gdb_group = dap_chain_ledger_get_gdb_group(a_ledger, DAP_CHAIN_LEDGER_TXS_STR);
    char *l_tx_hash_str = dap_chain_hash_fast_to_str_new(&a_item->tx_hash_fast);
    if (!dap_chain_global_db_gr_set(l_tx_hash_str, l_tx_cache, l_tx_size + sizeof(a_item->cache_data), l_gdb_group)) {
        if(s_debug_more)
            log_it(L_WARNING, "Ledger cache mismatch");
        DAP_DELETE(l_tx_cache);
        return -1;
    }
    DAP_DELETE(l_gdb_group);
    return 0;
}

/**
 * Add new transaction to the cache list
 *
 * return 1 OK, -1 error
 */
int dap_chain_ledger_tx_add(dap_ledger_t *a_ledger, dap_chain_datum_tx_t *a_tx, bool a_from_threshold)
{
    if(!a_tx){
        if(s_debug_more)
            log_it(L_ERROR, "NULL tx detected");
        return -1;
    }
    int ret = 1;
    dap_ledger_private_t *l_ledger_priv = PVT(a_ledger);
    dap_list_t *l_list_bound_items = NULL;
    dap_list_t *l_list_tx_out = NULL;
    dap_chain_ledger_tx_item_t *l_item_tmp = NULL;

    dap_chain_hash_fast_t *l_tx_hash = dap_chain_node_datum_tx_calc_hash(a_tx);
    char l_tx_hash_str[70];
    dap_chain_hash_fast_to_str(l_tx_hash,l_tx_hash_str,sizeof(l_tx_hash_str));
    pthread_rwlock_rdlock(&l_ledger_priv->ledger_rwlock);
    HASH_FIND(hh, l_ledger_priv->ledger_items, l_tx_hash, sizeof(dap_chain_hash_fast_t), l_item_tmp);
    pthread_rwlock_unlock(&l_ledger_priv->ledger_rwlock);
    // transaction already present in the cache list
    if (l_item_tmp) {
        if(s_debug_more)
            log_it(L_WARNING, "Transaction %s already present in the cache", l_tx_hash_str);
        ret = -1;
        goto FIN;
    }

    int l_ret_check;
    l_item_tmp = NULL;
    if( (l_ret_check = dap_chain_ledger_tx_cache_check(
             a_ledger, a_tx, &l_list_bound_items, &l_list_tx_out)) < 0) {
        if (l_ret_check == DAP_CHAIN_CS_VERIFY_CODE_TX_NO_PREVIOUS) {
            pthread_rwlock_rdlock(&l_ledger_priv->treshold_txs_rwlock);
            HASH_FIND(hh, l_ledger_priv->treshold_txs, l_tx_hash, sizeof(*l_tx_hash), l_item_tmp);
            unsigned long long l_threshold_txs_count = HASH_COUNT(l_ledger_priv->treshold_txs);
            pthread_rwlock_unlock(&l_ledger_priv->treshold_txs_rwlock);
            if (!l_item_tmp) {
                if (l_threshold_txs_count >= s_treshold_txs_max) {
                    if(s_debug_more)
                        log_it(L_WARNING,"Treshold for tranactions is overfulled (%zu max), dropping down new data, added nothing",
                                   s_treshold_txs_max);
                } else {
                    l_item_tmp = DAP_NEW_Z(dap_chain_ledger_tx_item_t);
                    memcpy(&l_item_tmp->tx_hash_fast, l_tx_hash, sizeof(dap_chain_hash_fast_t));
                    size_t l_tx_size = dap_chain_datum_tx_get_size(a_tx);
                    l_item_tmp->tx = DAP_NEW_SIZE(dap_chain_datum_tx_t, l_tx_size);
                    memcpy(l_item_tmp->tx, a_tx, l_tx_size);
                    pthread_rwlock_wrlock(&l_ledger_priv->treshold_txs_rwlock);
                    HASH_ADD(hh, l_ledger_priv->treshold_txs, tx_hash_fast, sizeof(dap_chain_hash_fast_t), l_item_tmp);
                    pthread_rwlock_unlock(&l_ledger_priv->treshold_txs_rwlock);
                    if(s_debug_more)
                        log_it (L_DEBUG, "Tx %s added to threshold", l_tx_hash_str);
                    // Add it to cache
                    dap_chain_datum_tx_t *l_tx_cache = DAP_NEW_Z_SIZE(dap_chain_datum_tx_t, l_tx_size);
                    memcpy(l_tx_cache, a_tx, l_tx_size);
                    char *l_gdb_group = dap_chain_ledger_get_gdb_group(a_ledger, DAP_CHAIN_LEDGER_TXS_THRES_STR);
                    if (!dap_chain_global_db_gr_set(dap_strdup(l_tx_hash_str), l_tx_cache, l_tx_size, l_gdb_group)) {
                        if(s_debug_more)
                            log_it(L_WARNING, "Ledger cache mismatch");
                        DAP_DELETE(l_tx_cache);
                    }
                    DAP_DELETE(l_gdb_group);
                }
            }
        } else {
            if(s_debug_more)
                log_it (L_WARNING, "dap_chain_ledger_tx_add() tx %s not passed the check: code %d ",l_tx_hash_str, l_ret_check);
        }
        ret = l_ret_check;
        goto FIN;
    }
    if(s_debug_more)
        log_it ( L_DEBUG, "dap_chain_ledger_tx_add() check passed for tx %s",l_tx_hash_str);

    char l_token_ticker[DAP_CHAIN_TICKER_SIZE_MAX]      = { '\0'},
         l_token_ticker_old[DAP_CHAIN_TICKER_SIZE_MAX]  = { '\0'};

    //char *l_token_ticker = NULL, *l_token_ticker_old = NULL;
    bool l_multichannel = false;
    // Mark 'out' items in cache if they were used & delete previous transactions from cache if it need
    // find all bound pairs 'in' and 'out'
    dap_list_t *l_list_tmp = l_list_bound_items;
    char *l_ticker_trl = NULL, *l_ticker_old_trl = NULL;
    bool l_stake_updated = false;
    // Update balance: deducts
    while(l_list_tmp) {
        dap_chain_ledger_tx_bound_t *bound_item = l_list_tmp->data;
        void *l_item_in = *(void **)&bound_item->in;
        dap_chain_tx_item_type_t l_type = *(uint8_t *)l_item_in;
        dap_chain_ledger_tx_item_t *l_prev_item_out = bound_item->item_out;
        l_ticker_trl = *l_prev_item_out->cache_data.token_tiker
                ? dap_stpcpy(l_token_ticker, l_prev_item_out->cache_data.token_tiker)
                : dap_stpcpy(l_token_ticker, bound_item->out.tx_prev_out_ext->token);
        if (!l_multichannel && l_ticker_old_trl && strcmp(l_token_ticker, l_token_ticker_old)) {
            l_multichannel = true;
        }
        l_ticker_old_trl = dap_stpcpy(l_token_ticker_old, l_token_ticker);
        int l_tx_prev_out_used_idx;
        if (l_type == TX_ITEM_TYPE_IN) {
            dap_chain_tx_in_t *l_tx_in = bound_item->in.tx_cur_in;
            dap_ledger_wallet_balance_t *wallet_balance = NULL;
            void *l_item_out = *(void **)&bound_item->out;
            dap_chain_tx_item_type_t l_out_type = *(uint8_t *)l_item_out;
            dap_chain_addr_t *l_addr = (l_out_type == TX_ITEM_TYPE_OUT) ?
                                        &bound_item->out.tx_prev_out->addr :
                                        &bound_item->out.tx_prev_out_ext->addr;
            char *l_addr_str = dap_chain_addr_to_str(l_addr);
            char *l_wallet_balance_key = dap_strjoin(" ", l_addr_str, l_token_ticker, (char*)NULL);
            pthread_rwlock_rdlock(&PVT(a_ledger)->balance_accounts_rwlock);
            HASH_FIND_STR(PVT(a_ledger)->balance_accounts, l_wallet_balance_key, wallet_balance);
            pthread_rwlock_unlock(&PVT(a_ledger)->balance_accounts_rwlock);
            if (wallet_balance) {
                uint64_t l_value = (l_out_type == TX_ITEM_TYPE_OUT) ?
                                    bound_item->out.tx_prev_out->header.value :
                                    bound_item->out.tx_prev_out_ext->header.value;
                if(s_debug_more)
                    log_it(L_DEBUG,"SPEND %"DAP_UINT64_FORMAT_U" from addr: %s", l_value, l_wallet_balance_key);
                uint128_t l_sub = dap_chain_uint128_from(l_value);
                wallet_balance->balance = dap_uint128_substract(wallet_balance->balance, l_sub);
                // Update the cache
                s_balance_cache_update(a_ledger, wallet_balance);
            } else {
                if(s_debug_more)
                    log_it(L_ERROR,"!!! Attempt to SPEND from some non-existent balance !!!: %s %s", l_addr_str, l_token_ticker);
            }
            DAP_DELETE(l_addr_str);
            DAP_DELETE(l_wallet_balance_key);
            /// Mark 'out' item in cache because it used
            l_tx_prev_out_used_idx = l_tx_in->header.tx_out_prev_idx;
        } else { // TX_ITEM_TYPE_IN_COND
            // all balance deducts performed with previous conditional transaction
            dap_chain_tx_in_cond_t *l_tx_in_cond = bound_item->in.tx_cur_in_cond;
            /// Mark 'out' item in cache because it used
            l_tx_prev_out_used_idx = l_tx_in_cond->header.tx_out_prev_idx;
            // Update stakes if any
            dap_chain_tx_out_cond_t *l_cond = bound_item->out.tx_prev_out_cond;
            if (l_cond->header.subtype == DAP_CHAIN_TX_OUT_COND_SUBTYPE_SRV_STAKE) {
                dap_chain_ledger_verificator_t *l_verificator;
                int l_tmp = (int)DAP_CHAIN_TX_OUT_COND_SUBTYPE_SRV_STAKE_UPDATE;
                pthread_rwlock_rdlock(&s_verificators_rwlock);
                HASH_FIND_INT(s_verificators, &l_tmp, l_verificator);
                pthread_rwlock_unlock(&s_verificators_rwlock);
                if (l_verificator && l_verificator->callback) {
                    l_verificator->callback(l_cond, a_tx, true);
                }
                l_stake_updated = true;
            }
        }
        // add a used output
        memcpy(&(l_prev_item_out->cache_data.tx_hash_spent_fast[l_tx_prev_out_used_idx]), l_tx_hash, sizeof(dap_chain_hash_fast_t));
        l_prev_item_out->cache_data.n_outs_used++;
        // mirror it in the cache
        s_tx_cache_update(a_ledger, l_prev_item_out);

        // delete previous transactions from cache because all out is used
        if(l_prev_item_out->cache_data.n_outs_used == l_prev_item_out->cache_data.n_outs) {
            dap_chain_hash_fast_t l_tx_prev_hash_to_del = bound_item->tx_prev_hash_fast;
            // remove from memory ledger
            int res = dap_chain_ledger_tx_remove(a_ledger, &l_tx_prev_hash_to_del);
            if(res == -2) {
                if(s_debug_more) {
                    char * l_tx_prev_hash_str = dap_chain_hash_fast_to_str_new(&l_tx_prev_hash_to_del);
                    log_it(L_ERROR, "Can't delete previous transactions because hash=%s not found", l_tx_prev_hash_str);
                    DAP_DELETE(l_tx_prev_hash_str);
                }
                ret = -100;
                dap_list_free_full(l_list_bound_items, free);
                goto FIN;
            }
            else if(res != 1) {
                if(s_debug_more) {
                    char * l_tx_prev_hash_str = dap_chain_hash_fast_to_str_new(&l_tx_prev_hash_to_del);
                    log_it(L_ERROR, "Can't delete previous transactions with hash=%s", l_tx_prev_hash_str);
                    DAP_DELETE(l_tx_prev_hash_str);
                }
                ret = -101;
                dap_list_free_full(l_list_bound_items, free);
                goto FIN;
            }
        }
        // go to next previous transaction
        l_list_tmp = dap_list_next(l_list_tmp);
    }
    if (l_list_bound_items)
        dap_list_free_full(l_list_bound_items, free);

    // Try to find token ticker if wasn't
    if (!l_ticker_trl){
        //int l_base_tx_count = 0;
        //dap_list_t *l_base_tx_list = dap_chain_datum_tx_items_get(a_tx, TX_ITEM_TYPE_TOKEN, &l_base_tx_count );
        //if (l_base_tx_count >=1  && l_base_tx_list){
        dap_chain_tx_token_t * l_tx_token = (dap_chain_tx_token_t *) dap_chain_datum_tx_item_get(a_tx, NULL, TX_ITEM_TYPE_TOKEN, NULL);
        if (l_tx_token)
            l_ticker_trl = dap_stpcpy(l_token_ticker, l_tx_token->header.ticker);
        //}
    }

    //Update balance : raise
    for (dap_list_t *l_tx_out = l_list_tx_out; l_tx_out; l_tx_out = dap_list_next(l_tx_out)) {
        dap_chain_tx_item_type_t l_type = *(uint8_t *)l_tx_out->data;
        if (l_type == TX_ITEM_TYPE_OUT_COND) {
            // Update stakes if any
            dap_chain_tx_out_cond_t *l_cond = (dap_chain_tx_out_cond_t *)l_tx_out->data;
            if (l_cond->header.subtype == DAP_CHAIN_TX_OUT_COND_SUBTYPE_SRV_STAKE && !l_stake_updated) {
                dap_chain_ledger_verificator_t *l_verificator;
                int l_tmp = (int)DAP_CHAIN_TX_OUT_COND_SUBTYPE_SRV_STAKE_UPDATE;
                pthread_rwlock_rdlock(&s_verificators_rwlock);
                HASH_FIND_INT(s_verificators, &l_tmp, l_verificator);
                pthread_rwlock_unlock(&s_verificators_rwlock);
                if (l_verificator && l_verificator->callback) {
                    l_verificator->callback(NULL, a_tx, true);
                }
            }
            continue;   // balance raise will be with next conditional transaction
        }
        dap_chain_tx_out_t *l_out_item = NULL;
        dap_chain_tx_out_ext_t *l_out_item_ext = NULL;
        if (l_type == TX_ITEM_TYPE_OUT) {
            l_out_item = (dap_chain_tx_out_t *)l_tx_out->data;
        } else {
            l_out_item_ext = (dap_chain_tx_out_ext_t *)l_tx_out->data;
        }
        if ((l_out_item  || l_out_item_ext) && l_ticker_trl) {
             dap_chain_addr_t *l_addr = (l_type == TX_ITEM_TYPE_OUT) ?
                                        &l_out_item->addr :
                                        &l_out_item_ext->addr;
            char *l_addr_str = dap_chain_addr_to_str(l_addr);

            //log_it (L_DEBUG, "Check unspent %.03Lf %s for addr %s",
            //        (long double) l_out_item->header.value/ 1000000000000.0L,
            //        l_token_ticker, l_addr_str);
            dap_ledger_wallet_balance_t *wallet_balance = NULL;
            if (l_multichannel) {
                l_ticker_trl = dap_stpcpy(l_token_ticker, l_out_item_ext->token);
            }
            char *l_wallet_balance_key = dap_strjoin(" ", l_addr_str, l_token_ticker, (char*)NULL);
            uint64_t l_value =  (l_type == TX_ITEM_TYPE_OUT) ? l_out_item->header.value : l_out_item_ext->header.value;

            if(s_debug_more)
                log_it (L_DEBUG,"GOT %"DAP_UINT64_FORMAT_U" to addr: %s", l_value, l_wallet_balance_key);
            pthread_rwlock_rdlock(&l_ledger_priv->balance_accounts_rwlock);
            HASH_FIND_STR(PVT(a_ledger)->balance_accounts, l_wallet_balance_key, wallet_balance);
            pthread_rwlock_unlock(&l_ledger_priv->balance_accounts_rwlock);
            if (wallet_balance) {
                if(s_debug_more)
                    log_it(L_DEBUG, "Balance item is present in cache");
                uint128_t l_add = dap_chain_uint128_from(l_value);
                wallet_balance->balance = dap_uint128_add(wallet_balance->balance, l_add);
                DAP_DELETE (l_wallet_balance_key);
                // Update the cache
                s_balance_cache_update(a_ledger, wallet_balance);
            } else {
                wallet_balance = DAP_NEW_Z(dap_ledger_wallet_balance_t);
                wallet_balance->key = l_wallet_balance_key;
                strcpy(wallet_balance->token_ticker, l_token_ticker);
                uint128_t l_add = dap_chain_uint128_from(l_value);
                wallet_balance->balance = dap_uint128_add(wallet_balance->balance, l_add);
                if(s_debug_more)
                    log_it(L_DEBUG,"!!! Create new balance item: %s %s", l_addr_str, l_token_ticker);
                pthread_rwlock_wrlock(&l_ledger_priv->balance_accounts_rwlock);
                HASH_ADD_KEYPTR(hh, PVT(a_ledger)->balance_accounts, wallet_balance->key,
                                strlen(l_wallet_balance_key), wallet_balance);
                pthread_rwlock_unlock(&l_ledger_priv->balance_accounts_rwlock);
                // Add it to cache
                s_balance_cache_update(a_ledger, wallet_balance);
            }
            DAP_DELETE (l_addr_str);
        } else {
            if(s_debug_more)
                log_it(L_WARNING, "Can't detect tx ticker or matching output, can't append balances cache");
        }
    }

    if (l_list_tx_out)
        dap_list_free(l_list_tx_out);

    // add transaction to the cache list
    if(ret == 1){
        l_item_tmp = DAP_NEW_Z(dap_chain_ledger_tx_item_t);
        memcpy(&l_item_tmp->tx_hash_fast, l_tx_hash, sizeof(dap_chain_hash_fast_t));
        l_item_tmp->tx = DAP_NEW_SIZE(dap_chain_datum_tx_t, dap_chain_datum_tx_get_size(a_tx));
        l_item_tmp->cache_data.ts_created = (time_t) a_tx->header.ts_created;
        dap_list_t *l_tist_tmp = dap_chain_datum_tx_items_get(a_tx, TX_ITEM_TYPE_OUT_ALL, &l_item_tmp->cache_data.n_outs);
        // If debug mode dump the UTXO
        if (dap_log_level_get() == L_DEBUG && s_debug_more) {
            for (size_t i =0; i < (size_t) l_item_tmp->cache_data.n_outs; i++){
                dap_chain_tx_out_t * l_tx_out = l_tist_tmp->data;
                char * l_tx_out_addr_str = dap_chain_addr_to_str( &l_tx_out->addr );
                log_it(L_DEBUG,"Added tx out to %s",l_tx_out_addr_str );
                DAP_DELETE (l_tx_out_addr_str);
            }
        }
        if(l_tist_tmp)
            dap_list_free(l_tist_tmp);
        if (!l_ticker_trl) { //No token ticker in previous txs
            if(s_debug_more)
                log_it(L_DEBUG, "No token ticker in previous txs");
            //int l_tokens_count = 0;
            //dap_list_t *l_tokens_list = dap_chain_datum_tx_items_get(a_tx, TX_ITEM_TYPE_TOKEN, &l_tokens_count );
            //if ( l_tokens_count>0 ){
                //dap_chain_tx_token_t * l_token = (dap_chain_tx_token_t*) l_tokens_list->data;
            dap_chain_tx_token_t *l_token = (dap_chain_tx_token_t *)dap_chain_datum_tx_item_get(a_tx, NULL, TX_ITEM_TYPE_TOKEN, NULL);
            l_ticker_trl = l_token
                    ? dap_stpcpy(l_token_ticker, l_token->header.ticker)
                    : NULL;
                //dap_list_free(l_tokens_list);
            //}
        }
        if (l_ticker_trl && !l_multichannel)
            dap_stpcpy(l_item_tmp->cache_data.token_tiker, l_token_ticker);

        size_t l_tx_size = dap_chain_datum_tx_get_size(a_tx);
        memcpy(l_item_tmp->tx, a_tx, l_tx_size);
        pthread_rwlock_wrlock(&l_ledger_priv->ledger_rwlock);
        HASH_ADD(hh, l_ledger_priv->ledger_items, tx_hash_fast, sizeof(dap_chain_hash_fast_t), l_item_tmp); // tx_hash_fast: name of key field
        pthread_rwlock_unlock(&l_ledger_priv->ledger_rwlock);

        // Add it to cache
        uint8_t *l_tx_cache = DAP_NEW_Z_SIZE(uint8_t, l_tx_size + sizeof(l_item_tmp->cache_data));
        memcpy(l_tx_cache, &l_item_tmp->cache_data, sizeof(l_item_tmp->cache_data));
        memcpy(l_tx_cache + sizeof(l_item_tmp->cache_data), a_tx, l_tx_size);
        char *l_gdb_group = dap_chain_ledger_get_gdb_group(a_ledger, DAP_CHAIN_LEDGER_TXS_STR);
        if (!dap_chain_global_db_gr_set(dap_strdup(l_tx_hash_str), l_tx_cache, l_tx_size + sizeof(l_item_tmp->cache_data), l_gdb_group)) {
            if(s_debug_more)
                log_it(L_WARNING, "Ledger cache mismatch");
            DAP_DELETE(l_tx_cache);
        }
        DAP_DELETE(l_gdb_group);
        if (!a_from_threshold)
            s_treshold_txs_proc(a_ledger);
        ret = 1;
    }
FIN:
    DAP_DELETE(l_tx_hash);
    return ret;
}

int dap_chain_ledger_tx_load(dap_ledger_t *a_ledger, dap_chain_datum_tx_t *a_tx)
{
    if (PVT(a_ledger)->last_tx.found && PVT(a_ledger)->last_thres_tx.found) {
        return dap_chain_ledger_tx_add(a_ledger, a_tx, false);
    } else {
        dap_chain_hash_fast_t l_tx_hash = {};
        dap_hash_fast(a_tx, dap_chain_datum_tx_get_size(a_tx), &l_tx_hash);
        if (!PVT(a_ledger)->last_tx.found &&
                !memcmp(PVT(a_ledger)->last_tx.hash, &l_tx_hash, sizeof(dap_chain_hash_fast_t))) {
            PVT(a_ledger)->last_tx.found = true;
        }
        if (!PVT(a_ledger)->last_thres_tx.found &&
                !memcmp(PVT(a_ledger)->last_thres_tx.hash, &l_tx_hash, sizeof(dap_chain_hash_fast_t))) {
            PVT(a_ledger)->last_thres_tx.found = true;
        }
    }
    return 1;
}

/**
 * Delete transaction from the cache
 *
 * return 1 OK, -1 error, -2 tx_hash not found
 */
int dap_chain_ledger_tx_remove(dap_ledger_t *a_ledger, dap_chain_hash_fast_t *a_tx_hash)
{
    if(!a_tx_hash)
        return -1;
    int l_ret = -1;
    dap_ledger_private_t *l_ledger_priv = PVT(a_ledger);
    dap_chain_ledger_tx_item_t *l_item_tmp;
    pthread_rwlock_rdlock(&l_ledger_priv->ledger_rwlock);
    HASH_FIND(hh, l_ledger_priv->ledger_items, a_tx_hash, sizeof(dap_chain_hash_fast_t), l_item_tmp);
    pthread_rwlock_unlock(&l_ledger_priv->ledger_rwlock);
    if(l_item_tmp != NULL) {
        pthread_rwlock_wrlock(&l_ledger_priv->ledger_rwlock);
        HASH_DEL(l_ledger_priv->ledger_items, l_item_tmp);
        pthread_rwlock_unlock(&l_ledger_priv->ledger_rwlock);
        // delete transaction
        DAP_DELETE(l_item_tmp->tx);
        // del struct for hash
        DAP_DELETE(l_item_tmp);
        // Remove it from cache
        char *l_gdb_group = dap_chain_ledger_get_gdb_group(a_ledger, DAP_CHAIN_LEDGER_TXS_STR);
        dap_chain_global_db_gr_del(dap_chain_hash_fast_to_str_new(a_tx_hash), l_gdb_group);
        DAP_DELETE(l_gdb_group);
        l_ret = 1;
    }
    else
        // hash not found in the cache
        l_ret = -2;
    return l_ret;
}

/**
 * Delete all transactions from the cache
 */
void dap_chain_ledger_purge(dap_ledger_t *a_ledger, bool a_preserve_db)
{
    dap_ledger_private_t *l_ledger_priv = PVT(a_ledger);
    const int l_hash_str_size = DAP_CHAIN_HASH_FAST_SIZE * 2 + 2;
    char l_hash_str[l_hash_str_size];
    pthread_rwlock_wrlock(&l_ledger_priv->ledger_rwlock);
    pthread_rwlock_wrlock(&l_ledger_priv->tokens_rwlock);
    pthread_rwlock_wrlock(&l_ledger_priv->treshold_emissions_rwlock);
    pthread_rwlock_wrlock(&l_ledger_priv->treshold_txs_rwlock);
    pthread_rwlock_wrlock(&l_ledger_priv->balance_accounts_rwlock);

    // delete transactions
    dap_chain_ledger_tx_item_t *l_item_current, *l_item_tmp;
    char *l_gdb_group = dap_chain_ledger_get_gdb_group(a_ledger, DAP_CHAIN_LEDGER_TXS_STR);
    HASH_ITER(hh, l_ledger_priv->ledger_items , l_item_current, l_item_tmp) {
        DAP_DELETE(l_item_current->tx);
        HASH_DEL(l_ledger_priv->ledger_items, l_item_current);
        if (!a_preserve_db) {
            dap_chain_hash_fast_to_str(&l_item_current->tx_hash_fast, l_hash_str, l_hash_str_size);
            dap_chain_global_db_gr_del(dap_strdup(l_hash_str), l_gdb_group);
        }
        DAP_DELETE(l_item_current);
    }
    DAP_DELETE(l_gdb_group);

    // delete threshold txs
    l_gdb_group = dap_chain_ledger_get_gdb_group(a_ledger, DAP_CHAIN_LEDGER_TXS_THRES_STR);
    HASH_ITER(hh, l_ledger_priv->treshold_txs, l_item_current, l_item_tmp) {
        HASH_DEL(l_ledger_priv->treshold_txs, l_item_current);
        if (!a_preserve_db) {
            dap_chain_hash_fast_to_str(&l_item_current->tx_hash_fast, l_hash_str, l_hash_str_size);
            dap_chain_global_db_gr_del(dap_strdup(l_hash_str), l_gdb_group);
        }
        DAP_DELETE(l_item_current->tx);
        DAP_DELETE(l_item_current);
    }
    DAP_DELETE(l_gdb_group);

    // delete balances
    dap_ledger_wallet_balance_t *l_balance_current, *l_balance_tmp;
    l_gdb_group = dap_chain_ledger_get_gdb_group(a_ledger, DAP_CHAIN_LEDGER_BALANCES_STR);
    HASH_ITER(hh, l_ledger_priv->balance_accounts, l_balance_current, l_balance_tmp) {
        HASH_DEL(l_ledger_priv->balance_accounts, l_balance_current);
        if (!a_preserve_db)
            dap_chain_global_db_gr_del(l_balance_current->key, l_gdb_group);
        DAP_DELETE(l_balance_current);
    }
    DAP_DELETE(l_gdb_group);

    // delete threshold emissions
    dap_chain_ledger_token_emission_item_t *l_emission_current, *l_emission_tmp;
    char *l_emissions_gdb_group = dap_chain_ledger_get_gdb_group(a_ledger, DAP_CHAIN_LEDGER_EMISSIONS_STR);
    HASH_ITER(hh, l_ledger_priv->treshold_emissions, l_emission_current, l_emission_tmp) {
        HASH_DEL(l_ledger_priv->treshold_emissions, l_emission_current);
        if (!a_preserve_db) {
            dap_chain_hash_fast_to_str(&l_emission_current->datum_token_emission_hash, l_hash_str, l_hash_str_size);
            dap_chain_global_db_gr_del(dap_strdup(l_hash_str), l_emissions_gdb_group);
        }
        DAP_DELETE(l_emission_current->datum_token_emission);
        DAP_DELETE(l_emission_current);
    }

    // delete tokens & its emissions
    dap_chain_ledger_token_item_t *l_token_current, *l_token_tmp;
    l_gdb_group = dap_chain_ledger_get_gdb_group(a_ledger, DAP_CHAIN_LEDGER_TOKENS_STR);
    HASH_ITER(hh, l_ledger_priv->tokens, l_token_current, l_token_tmp) {
        HASH_DEL(l_ledger_priv->tokens, l_token_current);
        pthread_rwlock_wrlock(&l_token_current->token_emissions_rwlock);
        HASH_ITER(hh, l_token_current->token_emissions, l_emission_current, l_emission_tmp) {
            HASH_DEL(l_token_current->token_emissions, l_emission_current);
            if (!a_preserve_db) {
                dap_chain_hash_fast_to_str(&l_emission_current->datum_token_emission_hash, l_hash_str, l_hash_str_size);
                dap_chain_global_db_gr_del(dap_strdup(l_hash_str), l_emissions_gdb_group);
            }
            DAP_DELETE(l_emission_current->datum_token_emission);
            DAP_DELETE(l_emission_current);
        }
        pthread_rwlock_unlock(&l_token_current->token_emissions_rwlock);
        if (!a_preserve_db)
            dap_chain_global_db_gr_del(dap_strdup(l_token_current->ticker), l_gdb_group);
        DAP_DELETE(l_token_current->datum_token);
        pthread_rwlock_destroy(&l_token_current->token_emissions_rwlock);
        DAP_DELETE(l_token_current);
    }
    DAP_DELETE(l_gdb_group);
    DAP_DELETE(l_emissions_gdb_group);

    l_ledger_priv->last_tx.found = true;
    l_ledger_priv->last_thres_tx.found = true;
    l_ledger_priv->last_emit.found = true;
    l_ledger_priv->last_ticker.found = true;

    pthread_rwlock_unlock(&l_ledger_priv->ledger_rwlock);
    pthread_rwlock_unlock(&l_ledger_priv->tokens_rwlock);
    pthread_rwlock_unlock(&l_ledger_priv->treshold_emissions_rwlock);
    pthread_rwlock_unlock(&l_ledger_priv->treshold_txs_rwlock);
    pthread_rwlock_unlock(&l_ledger_priv->balance_accounts_rwlock);
}

/**
 * Return number transactions from the cache
 * According to UT_hash_handle size of return value is sizeof(unsigned int)
 */
unsigned dap_chain_ledger_count(dap_ledger_t *a_ledger)
{
    pthread_rwlock_rdlock(&PVT(a_ledger)->ledger_rwlock);
    unsigned long ret = HASH_COUNT(PVT(a_ledger)->ledger_items);
    pthread_rwlock_unlock(&PVT(a_ledger)->ledger_rwlock);
    return ret;
}

/**
 * @brief dap_chain_ledger_count_from_to
 * @param a_ledger
 * @param a_ts_from
 * @param a_ts_to
 * @return
 */
uint64_t dap_chain_ledger_count_from_to(dap_ledger_t * a_ledger, time_t a_ts_from, time_t a_ts_to )
{
    uint64_t l_ret = 0;
    dap_ledger_private_t *l_ledger_priv = PVT(a_ledger);
    dap_chain_ledger_tx_item_t *l_iter_current, *l_item_tmp;
    pthread_rwlock_rdlock(&l_ledger_priv->ledger_rwlock);
    if ( a_ts_from && a_ts_to) {
        HASH_ITER(hh, l_ledger_priv->ledger_items , l_iter_current, l_item_tmp){
            if ( l_iter_current->cache_data.ts_created >= a_ts_from && l_iter_current->cache_data.ts_created <= a_ts_to )
            l_ret++;
        }
    } else if ( a_ts_to ){
        HASH_ITER(hh, l_ledger_priv->ledger_items , l_iter_current, l_item_tmp){
            if ( l_iter_current->cache_data.ts_created <= a_ts_to )
            l_ret++;
        }
    } else if ( a_ts_from ){
        HASH_ITER(hh, l_ledger_priv->ledger_items , l_iter_current, l_item_tmp){
            if ( l_iter_current->cache_data.ts_created >= a_ts_from )
            l_ret++;
        }
    }else {
        HASH_ITER(hh, l_ledger_priv->ledger_items , l_iter_current, l_item_tmp){
            l_ret++;
        }
    }

    pthread_rwlock_unlock(&l_ledger_priv->ledger_rwlock);
    return l_ret;
}

/**
 * Check whether used 'out' items
 */
bool dap_chain_ledger_tx_hash_is_used_out_item(dap_ledger_t *a_ledger, dap_chain_hash_fast_t *a_tx_hash, int a_idx_out)
{
    dap_chain_ledger_tx_item_t *l_item_out = NULL;
    //dap_chain_datum_tx_t *l_tx =
    s_find_datum_tx_by_hash(a_ledger, a_tx_hash, &l_item_out);
    return dap_chain_ledger_item_is_used_out(l_item_out, a_idx_out);
}

/**
 * Calculate balance of addr
 *
 */
uint128_t dap_chain_ledger_calc_balance(dap_ledger_t *a_ledger, const dap_chain_addr_t *a_addr,
                                        const char *a_token_ticker)
{
#ifdef DAP_GLOBAL_IS_INT128
    uint128_t l_ret = 0;
#else
    uint128_t l_ret = {};
#endif
    dap_ledger_wallet_balance_t *l_balance_item = NULL;// ,* l_balance_item_tmp = NULL;
    char *l_addr = dap_chain_addr_to_str(a_addr);
    char *l_wallet_balance_key = dap_strjoin(" ", l_addr, a_token_ticker, (char*)NULL);
    pthread_rwlock_rdlock(&PVT(a_ledger)->balance_accounts_rwlock);
    HASH_FIND_STR(PVT(a_ledger)->balance_accounts, l_wallet_balance_key, l_balance_item);
    pthread_rwlock_unlock(&PVT(a_ledger)->balance_accounts_rwlock);
    if (l_balance_item) {
        if(s_debug_more)
            log_it (L_INFO,"Found address in cache with balance %"DAP_UINT64_FORMAT_U"",
                            dap_chain_uint128_to(l_balance_item->balance));
        l_ret = l_balance_item->balance;
    } else {
        if (s_debug_more)
            log_it (L_WARNING, "Balance item %s not found", l_wallet_balance_key);
    }
    DAP_DELETE(l_addr);
    DAP_DELETE(l_wallet_balance_key);
    return l_ret;
}

uint128_t dap_chain_ledger_calc_balance_full(dap_ledger_t *a_ledger, const dap_chain_addr_t *a_addr,
                                             const char *a_token_ticker)
{
#ifdef DAP_GLOBAL_IS_INT128
    uint128_t balance = 0;
#else
    uint128_t balance = {0};
#endif
    if(!a_addr || !dap_chain_addr_check_sum(a_addr))
        return balance;
    /* proto
     *
    dap_ledger_wallet_balance_t *wallet_balance = NULL;
    HASH_FIND(hh, balance_accounts, a_addr, sizeof(*a_addr), wallet_balance);
    if (wallet_balance) {
        balance = wallet_balance->balance;
    }

    */
    dap_ledger_private_t *l_ledger_priv = PVT(a_ledger);
    dap_chain_ledger_tx_item_t *l_iter_current, *l_item_tmp;
    pthread_rwlock_rdlock(&l_ledger_priv->ledger_rwlock);
    HASH_ITER(hh, l_ledger_priv->ledger_items , l_iter_current, l_item_tmp)
    {
        dap_chain_datum_tx_t *l_cur_tx = l_iter_current->tx;

        //        dap_chain_hash_fast_t *l_cur_tx_hash = &l_iter_current->tx_hash_fast;
        //        int l_n_outs_used = l_iter_current->n_outs_used; // number of used 'out' items

        // Get 'out' items from transaction
        int l_out_item_count = 0;
        dap_list_t *l_list_out_items = dap_chain_datum_tx_items_get(l_cur_tx, TX_ITEM_TYPE_OUT_ALL, &l_out_item_count);
        if(l_out_item_count >= MAX_OUT_ITEMS) {
            if(s_debug_more)
                log_it(L_ERROR, "Too many 'out' items=%d in transaction (max=%d)", l_out_item_count, MAX_OUT_ITEMS);
            if (l_out_item_count >= MAX_OUT_ITEMS){
                uint128_t l_ret;
                memset(&l_ret,0,sizeof(l_ret));
                return l_ret;
            }
        }
        int l_out_idx_tmp = 0;
        for (dap_list_t *l_list_tmp = l_list_out_items; l_list_tmp; l_list_tmp = dap_list_next(l_list_tmp), l_out_idx_tmp++) {
            assert(l_list_tmp->data);
            dap_chain_tx_item_type_t l_type = *(uint8_t *)l_list_tmp->data;
            if (l_type == TX_ITEM_TYPE_OUT_COND) {
                continue;
            }
            if (l_type == TX_ITEM_TYPE_OUT) {
                const dap_chain_tx_out_t *l_tx_out = (const dap_chain_tx_out_t*) l_list_tmp->data;
                // Check for token name
                if (!strcmp(a_token_ticker, l_iter_current->cache_data.token_tiker))
                {   // if transaction has the out item with requested addr
                    if (!memcmp(a_addr, &l_tx_out->addr, sizeof(dap_chain_addr_t))) {
                        // if 'out' item not used & transaction is valid
                        if(!dap_chain_ledger_item_is_used_out(l_iter_current, l_out_idx_tmp) &&
                                dap_chain_datum_tx_verify_sign(l_cur_tx)) {

                            uint128_t l_add = dap_chain_uint128_from(l_tx_out->header.value);
                            balance = dap_uint128_add(balance, l_add);
                        }
                    }
                }
            }
            if (l_type == TX_ITEM_TYPE_OUT_EXT) {
                const dap_chain_tx_out_ext_t *l_tx_out = (const dap_chain_tx_out_ext_t*) l_list_tmp->data;
                // Check for token name
                if (!strcmp(a_token_ticker, l_tx_out->token))
                {   // if transaction has the out item with requested addr
                    if (!memcmp(a_addr, &l_tx_out->addr, sizeof(dap_chain_addr_t))) {
                        // if 'out' item not used & transaction is valid
                        if(!dap_chain_ledger_item_is_used_out(l_iter_current, l_out_idx_tmp) &&
                                dap_chain_datum_tx_verify_sign(l_cur_tx)) {
                            uint128_t l_add = dap_chain_uint128_from(l_tx_out->header.value);
                            balance = dap_uint128_add(balance, l_add);
                        }
                    }
                }
            }
        }
        dap_list_free(l_list_out_items);
    }
    pthread_rwlock_unlock(&l_ledger_priv->ledger_rwlock);
    return balance;
}

/**
 * Get the transaction in the cache by the addr in out item
 *
 * a_public_key[in] public key that signed the transaction
 * a_public_key_size[in] public key size
 * a_tx_first_hash [in/out] hash of the initial transaction/ found transaction, if 0 start from the beginning
 */
static dap_chain_ledger_tx_item_t* tx_item_find_by_addr(dap_ledger_t *a_ledger,
        const dap_chain_addr_t *a_addr,const char * a_token, dap_chain_hash_fast_t *a_tx_first_hash)
{
    if(!a_addr || !a_tx_first_hash)
        return NULL;
    dap_ledger_private_t *l_ledger_priv = PVT(a_ledger);
    bool is_tx_found = false;
    bool is_null_hash = dap_hash_fast_is_blank(a_tx_first_hash);
    bool is_search_enable = is_null_hash;
    dap_chain_ledger_tx_item_t *l_iter_current, *l_item_tmp;
    pthread_rwlock_rdlock(&l_ledger_priv->ledger_rwlock);
    HASH_ITER(hh, l_ledger_priv->ledger_items , l_iter_current, l_item_tmp)
    {
        // If a_token is setup we check if its not our token - miss it
        if (a_token && *l_iter_current->cache_data.token_tiker &&
                dap_strcmp(l_iter_current->cache_data.token_tiker, a_token))
            continue;
        // Now work with it
        dap_chain_datum_tx_t *l_tx = l_iter_current->tx;
        dap_chain_hash_fast_t *l_tx_hash = &l_iter_current->tx_hash_fast;
        // start searching from the next hash after a_tx_first_hash
        if(!is_search_enable) {
            if(dap_hash_fast_compare(l_tx_hash, a_tx_first_hash))
                is_search_enable = true;
            continue;
        }
        // Get 'out' items from transaction
        dap_list_t *l_list_out_items = dap_chain_datum_tx_items_get(l_tx, TX_ITEM_TYPE_OUT_ALL, NULL);
        for(dap_list_t *l_list_tmp = l_list_out_items; l_list_tmp; l_list_tmp = dap_list_next(l_list_tmp)) {
            assert(l_list_tmp->data);
            dap_chain_tx_item_type_t l_type = *(uint8_t *)l_list_tmp->data;
            if (l_type == TX_ITEM_TYPE_OUT_COND) {
                continue;
            }
            if (l_type == TX_ITEM_TYPE_OUT) {
                const dap_chain_tx_out_t *l_tx_out = (const dap_chain_tx_out_t *)l_list_tmp->data;
                // if transaction has the out item with requested addr
                if(!memcmp(a_addr, &l_tx_out->addr, sizeof(dap_chain_addr_t))) {
                    memcpy(a_tx_first_hash, l_tx_hash, sizeof(dap_chain_hash_fast_t));
                    is_tx_found = true;
                    break;
                }
            }
            if (l_type == TX_ITEM_TYPE_OUT_EXT) {
                const dap_chain_tx_out_ext_t *l_tx_out_ext = (const dap_chain_tx_out_ext_t *)l_list_tmp->data;
                // If a_token is setup we check if its not our token - miss it
                if (a_token && dap_strcmp(l_tx_out_ext->token, a_token)) {
                    continue;
                }                // if transaction has the out item with requested addr
                if(!memcmp(a_addr, &l_tx_out_ext->addr, sizeof(dap_chain_addr_t))) {
                    memcpy(a_tx_first_hash, l_tx_hash, sizeof(dap_chain_hash_fast_t));
                    is_tx_found = true;
                    break;
                }
            }
        }
        dap_list_free(l_list_out_items);
        // already found transaction
        if(is_tx_found)
            break;

    }
    pthread_rwlock_unlock(&l_ledger_priv->ledger_rwlock);
    if(is_tx_found)
        return l_iter_current;
    else
        return NULL;
}

/**
 * @brief dap_chain_ledger_tx_find_by_addr
 * @param a_addr
 * @param a_tx_first_hash
 * @return
 */
 dap_chain_datum_tx_t* dap_chain_ledger_tx_find_by_addr(dap_ledger_t *a_ledger , const char * a_token ,
         const dap_chain_addr_t *a_addr, dap_chain_hash_fast_t *a_tx_first_hash)
{
    dap_chain_ledger_tx_item_t* l_tx_item = tx_item_find_by_addr(a_ledger, a_addr, a_token, a_tx_first_hash);
    return (l_tx_item) ? l_tx_item->tx : NULL;
}



/**
 * Get the transaction in the cache by the public key that signed the transaction,
 * starting from the next hash after a_tx_first_hash
 *
 * a_public_key[in] public key that signed the transaction
 * a_public_key_size[in] public key size
 * a_tx_first_hash [in/out] hash of the initial transaction/ found transaction, if 0 start from the beginning
 */
const dap_chain_datum_tx_t* dap_chain_ledger_tx_find_by_pkey(dap_ledger_t *a_ledger,
        char *a_public_key, size_t a_public_key_size, dap_chain_hash_fast_t *a_tx_first_hash)
{
    if(!a_public_key || !a_tx_first_hash)
        return NULL;
    dap_ledger_private_t *l_ledger_priv = PVT(a_ledger);
    dap_chain_datum_tx_t *l_cur_tx = NULL;
    bool is_null_hash = dap_hash_fast_is_blank(a_tx_first_hash);
    bool is_search_enable = is_null_hash;
    dap_chain_ledger_tx_item_t *l_iter_current, *l_item_tmp;
    pthread_rwlock_rdlock(&l_ledger_priv->ledger_rwlock);
    HASH_ITER(hh, l_ledger_priv->ledger_items , l_iter_current, l_item_tmp)
    {
        pthread_rwlock_unlock(&l_ledger_priv->ledger_rwlock);

        dap_chain_datum_tx_t *l_tx_tmp = l_iter_current->tx;
        dap_chain_hash_fast_t *l_tx_hash_tmp = &l_iter_current->tx_hash_fast;
        // start searching from the next hash after a_tx_first_hash
        if(!is_search_enable) {
            if(dap_hash_fast_compare(l_tx_hash_tmp, a_tx_first_hash))
                is_search_enable = true;
            continue;
        }
        // Get sign item from transaction
        dap_chain_tx_sig_t *l_tx_sig = (dap_chain_tx_sig_t*) dap_chain_datum_tx_item_get(l_tx_tmp, NULL,
                TX_ITEM_TYPE_SIG, NULL);
        // Get dap_sign_t from item
        dap_sign_t *l_sig = dap_chain_datum_tx_item_sign_get_sig(l_tx_sig);
        if(l_sig) {
            // compare public key in transaction with a_public_key
            if(a_public_key_size == l_sig->header.sign_pkey_size &&
                    !memcmp(a_public_key, l_sig->pkey_n_sign, a_public_key_size)) {
                l_cur_tx = l_tx_tmp;
                memcpy(a_tx_first_hash, l_tx_hash_tmp, sizeof(dap_chain_hash_fast_t));
                break;
            }
        }
        pthread_rwlock_rdlock(&l_ledger_priv->ledger_rwlock);
    }
    pthread_rwlock_unlock(&l_ledger_priv->ledger_rwlock);
    return l_cur_tx;
}

/**
 * Get the transaction in the cache with the out_cond item
 *
 * a_addr[in] wallet address, whose owner can use the service
 */
dap_chain_datum_tx_t* dap_chain_ledger_tx_cache_find_out_cond(dap_ledger_t *a_ledger,
        dap_chain_hash_fast_t *a_tx_first_hash, dap_chain_tx_out_cond_t **a_out_cond, int *a_out_cond_idx, char *a_token_ticker)
{
    if (!a_tx_first_hash)
        return NULL;
    dap_ledger_private_t *l_ledger_priv = PVT(a_ledger);
    dap_chain_datum_tx_t *l_cur_tx = NULL;
    bool is_null_hash = dap_hash_fast_is_blank(a_tx_first_hash);
    bool is_search_enable = is_null_hash;
    dap_chain_ledger_tx_item_t *l_iter_current = NULL, *l_item_tmp = NULL;
    dap_chain_tx_out_cond_t *l_tx_out_cond = NULL;
    int l_tx_out_cond_idx;
    pthread_rwlock_rdlock(&l_ledger_priv->ledger_rwlock);
    HASH_ITER(hh, l_ledger_priv->ledger_items, l_iter_current, l_item_tmp)
    {
        pthread_rwlock_unlock(&l_ledger_priv->ledger_rwlock);
        dap_chain_datum_tx_t *l_tx_tmp = l_iter_current->tx;
        dap_chain_hash_fast_t *l_tx_hash_tmp = &l_iter_current->tx_hash_fast;
        // start searching from the next hash after a_tx_first_hash
        if(!is_search_enable) {
            if(dap_hash_fast_compare(l_tx_hash_tmp, a_tx_first_hash))
                is_search_enable = true;
            continue;
        }
        // Get out_cond item from transaction
        l_tx_out_cond = dap_chain_datum_tx_out_cond_get(l_tx_tmp, &l_tx_out_cond_idx);

        if(l_tx_out_cond) {
            l_cur_tx = l_tx_tmp;
            memcpy(a_tx_first_hash, l_tx_hash_tmp, sizeof(dap_chain_hash_fast_t));
            if (a_token_ticker) {
                strcpy(a_token_ticker, l_iter_current->cache_data.token_tiker);
            }
            break;
        }
        pthread_rwlock_rdlock(&l_ledger_priv->ledger_rwlock);
    }
    pthread_rwlock_unlock(&l_ledger_priv->ledger_rwlock);
    if (a_out_cond) {
        *a_out_cond = l_tx_out_cond;
    }
    if (a_out_cond_idx) {
        *a_out_cond_idx = l_tx_out_cond_idx;
    }
    return l_cur_tx;
}

/**
 * Get the value from all transactions in the cache with out_cond item
 *
 * a_addr[in] wallet address, whose owner can use the service
 * a_sign [in] signature of a_addr hash for check valid key
 * a_sign_size [in] signature size
 *
 * a_public_key[in] public key that signed the transaction
 * a_public_key_size[in] public key size
 */
uint64_t dap_chain_ledger_tx_cache_get_out_cond_value(dap_ledger_t *a_ledger, dap_chain_addr_t *a_addr,
        dap_chain_tx_out_cond_t **tx_out_cond)
{
    uint64_t l_ret_value = 0;

    dap_chain_datum_tx_t *l_tx_tmp;
    dap_chain_hash_fast_t l_tx_first_hash = { 0 }; // start hash
    //memcpy(&l_tx_first_hash, 0, sizeof(dap_chain_hash_fast_t));
    /* size_t l_pub_key_size = a_key_from->pub_key_data_size;
     uint8_t *l_pub_key = dap_enc_key_serealize_pub_key(a_key_from, &l_pub_key_size);*/
    dap_chain_tx_out_cond_t *l_tx_out_cond;
    // Find all transactions
    do {

        l_tx_tmp = dap_chain_ledger_tx_cache_find_out_cond(a_ledger, &l_tx_first_hash, &l_tx_out_cond, NULL, NULL);

        // Get out_cond item from transaction
        if(l_tx_tmp) {
            UNUSED(a_addr);
            // TODO check relations a_addr with cond_data and public key

            if(l_tx_out_cond) {
                l_ret_value += l_tx_out_cond->header.value;
                if(tx_out_cond)
                    *tx_out_cond = l_tx_out_cond;
            }
        }
    } while(l_tx_tmp);
    return l_ret_value;
}

/**
 * @brief dap_chain_ledger_get_list_tx_outs_with_val
 * @param a_ledger
 * @param a_token_ticker
 * @param a_addr_from
 * @param a_value_need
 * @param a_value_transfer
 * @return
 */
dap_list_t *dap_chain_ledger_get_list_tx_outs_with_val(dap_ledger_t *a_ledger, const char *a_token_ticker, const dap_chain_addr_t *a_addr_from,
                                                       uint64_t a_value_need, uint64_t *a_value_transfer)
{
    dap_list_t *l_list_used_out = NULL; // list of transaction with 'out' items
    dap_chain_hash_fast_t l_tx_cur_hash = { 0 };
    uint64_t l_value_transfer = 0;
    while(l_value_transfer < a_value_need)
    {
        // Get the transaction in the cache by the addr in out item
        dap_chain_datum_tx_t *l_tx = dap_chain_ledger_tx_find_by_addr(a_ledger, a_token_ticker, a_addr_from,
                                                                             &l_tx_cur_hash);
        if(!l_tx)
            break;
        // Get all item from transaction by type
        dap_list_t *l_list_out_items = dap_chain_datum_tx_items_get(l_tx, TX_ITEM_TYPE_OUT_ALL, NULL);

        uint32_t l_out_idx_tmp = 0; // current index of 'out' item
        for (dap_list_t *l_list_tmp = l_list_out_items; l_list_tmp; l_list_tmp = dap_list_next(l_list_tmp), l_out_idx_tmp++) {
            dap_chain_tx_item_type_t l_type = *(uint8_t *)l_list_tmp->data;
            if (l_type == TX_ITEM_TYPE_OUT_COND) {
                continue;
            }
            uint64_t l_value;
            if (l_type == TX_ITEM_TYPE_OUT) {
                dap_chain_tx_out_t *l_out = (dap_chain_tx_out_t *)l_list_tmp->data;
                if (!l_out->header.value || memcmp(a_addr_from, &l_out->addr, sizeof(dap_chain_addr_t))) {
                    continue;
                }
                l_value =  l_out->header.value;
            } else { // TX_ITEM_TYPE_OUT_EXT
                dap_chain_tx_out_ext_t *l_out_ext = (dap_chain_tx_out_ext_t *)l_list_tmp->data;
                if (!l_out_ext->header.value || memcmp(a_addr_from, &l_out_ext->addr, sizeof(dap_chain_addr_t)) ||
                        strcmp((char *)a_token_ticker, l_out_ext->token)) {
                    continue;
                }
                l_value =  l_out_ext->header.value;
            }
            // Check whether used 'out' items
            if (!dap_chain_ledger_tx_hash_is_used_out_item (a_ledger, &l_tx_cur_hash, l_out_idx_tmp)) {
                list_used_item_t *item = DAP_NEW(list_used_item_t);
                memcpy(&item->tx_hash_fast, &l_tx_cur_hash, sizeof(dap_chain_hash_fast_t));
                item->num_idx_out = l_out_idx_tmp;
                item->value = l_value;
                l_list_used_out = dap_list_append(l_list_used_out, item);
                l_value_transfer += item->value;
                // already accumulated the required value, finish the search for 'out' items
                if (l_value_transfer >= a_value_need) {
                    break;
                }
            }
        }
        dap_list_free(l_list_out_items);
    }

    // nothing to tranfer (not enough funds)
    if(!l_list_used_out || l_value_transfer < a_value_need) {
        dap_list_free_full(l_list_used_out, free);
        return NULL;
    }

    if (a_value_transfer) {
        *a_value_transfer = l_value_transfer;
    }
    return l_list_used_out;
}

// Add new verificator callback with associated subtype. Returns 1 if callback replaced, overwise returns 0
int dap_chain_ledger_verificator_add(dap_chain_tx_out_cond_subtype_t a_subtype, dap_chain_ledger_verificator_callback_t a_callback)
{
    dap_chain_ledger_verificator_t *l_new_verificator;
    int l_tmp = (int)a_subtype;
    pthread_rwlock_rdlock(&s_verificators_rwlock);
    HASH_FIND_INT(s_verificators, &l_tmp, l_new_verificator);
    pthread_rwlock_unlock(&s_verificators_rwlock);
    if (l_new_verificator) {
        l_new_verificator->callback = a_callback;
        return 1;
    }
    l_new_verificator = DAP_NEW(dap_chain_ledger_verificator_t);
    l_new_verificator->subtype = (int)a_subtype;
    l_new_verificator->callback = a_callback;
    pthread_rwlock_wrlock(&s_verificators_rwlock);
    HASH_ADD_INT(s_verificators, subtype, l_new_verificator);
    pthread_rwlock_unlock(&s_verificators_rwlock);
    return 0;
}

int dap_chain_ledger_verificator_rwlock_init(void) {
    return pthread_rwlock_init(&s_verificators_rwlock, NULL);
}<|MERGE_RESOLUTION|>--- conflicted
+++ resolved
@@ -1154,7 +1154,6 @@
         if(s_debug_more)
             log_it(L_WARNING,"Treshold for emissions is overfulled (%zu max)",
                s_treshold_emissions_max);
-<<<<<<< HEAD
         l_ret = -2;
     }
     DAP_DELETE(l_hash_str);
@@ -1191,56 +1190,8 @@
                         size_t l_sign_size = dap_sign_get_size(l_sign);
                         l_offset += l_sign_size;
                         l_sign = (dap_sign_t *)((byte_t *)l_emission + l_offset);
-                    } else {
+                    } else
                         break;
-=======
-        ret = -2;
-    }else{ // Chech emission correctness
-        size_t l_emission_size = a_token_emission_size;
-        dap_chain_datum_token_emission_t *l_emission = dap_chain_datum_emission_read(a_token_emission, &l_emission_size);
-        switch (l_emission->hdr.type){
-            case DAP_CHAIN_DATUM_TOKEN_EMISSION_TYPE_AUTH:{
-                dap_chain_ledger_token_item_t *l_token_item=NULL;
-                pthread_rwlock_rdlock(&PVT(a_ledger)->tokens_rwlock);
-                HASH_FIND_STR(PVT(a_ledger)->tokens, l_emission->hdr.ticker, l_token_item);
-                pthread_rwlock_unlock(&PVT(a_ledger)->tokens_rwlock);
-                if (l_token_item){
-                    assert(l_token_item->datum_token);
-                    dap_sign_t * l_sign =(dap_sign_t*) l_emission->data.type_auth.signs;
-                    size_t l_offset= (byte_t*)l_emission - (byte_t*) l_sign;
-                    uint16_t l_aproves = 0, l_aproves_valid = l_token_item->auth_signs_valid;
-
-                    for (uint16_t i=0; i <l_emission->data.type_auth.signs_count && l_offset < l_emission_size; i++){
-                        size_t l_sign_size = dap_sign_get_size(l_sign);
-                        l_sign = (dap_sign_t*) ((byte_t*) l_sign + l_sign_size);
-                        if (UINT16_MAX-l_offset> l_sign_size ){
-                            dap_chain_hash_fast_t l_sign_pkey_hash;
-                            dap_sign_get_pkey_hash(l_sign,&l_sign_pkey_hash);
-                            // Find pkey in auth hashes
-                            for(uint16_t k=0; k< l_token_item->auth_signs_total; k++  ){
-                                if ( dap_hash_fast_compare(&l_sign_pkey_hash, &l_token_item->auth_signs_pkey_hash[k])) {
-                                    // Verify if its token emission header signed
-                                    if (!dap_sign_verify_size(l_sign, l_emission_size)) {
-                                        break;
-                                    }
-                                    if (dap_sign_verify(l_sign, &l_emission->hdr, sizeof(l_emission)) == 1) {
-                                        l_aproves++;
-                                        break;
-                                    }
-                                }
-                            }
-                            l_offset+=l_sign_size;
-                        }else
-                            l_offset = UINT16_MAX;
-                    }
-
-                    if (l_aproves < l_aproves_valid ){
-                        if(s_debug_more)
-                            log_it(L_WARNING, "Emission of %"DAP_UINT64_FORMAT_U" datoshi of %s:%s is wrong: only %u valid aproves when %u need",
-                               l_emission->hdr.value, a_ledger->net_name, l_emission->hdr.ticker, l_aproves, l_aproves_valid );
-                        ret = -3;
->>>>>>> 1f4a0fe0
-                    }
                 }
 
                 if (l_aproves < l_aproves_valid ){
