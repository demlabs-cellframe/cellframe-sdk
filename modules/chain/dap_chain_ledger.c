﻿/*
 * Authors:
 * Dmitriy A. Gearasimov <gerasimov.dmitriy@demlabs.net>
 * Alexander Lysikov <alexander.lysikov@demlabs.net>
 * DeM Labs Inc.   https://demlabs.net
 * DeM Labs Open source community https://github.com/demlabsinc
 * Copyright  (c) 2017-2019
 * All rights reserved.

 This file is part of DAP (Deus Applications Prototypes) the open source project

 DAP (Deus Applicaions Prototypes) is free software: you can redistribute it and/or modify
 it under the terms of the GNU General Public License as published by
 the Free Software Foundation, either version 3 of the License, or
 (at your option) any later version.

 DAP is distributed in the hope that it will be useful,
 but WITHOUT ANY WARRANTY; without even the implied warranty of
 MERCHANTABILITY or FITNESS FOR A PARTICULAR PURPOSE.  See the
 GNU General Public License for more details.

 You should have received a copy of the GNU General Public License
 along with any DAP based project.  If not, see <http://www.gnu.org/licenses/>.
 */

#include <stdio.h>
#include <stdlib.h>
#include <stdint.h>
#include <stdbool.h>
#include <stddef.h>
#include <string.h>
#include <pthread.h>
//#include <malloc.h>

#ifdef _WIN32
#include <winsock2.h>
#include <windows.h>
#include <mswsock.h>
#include <ws2tcpip.h>
#include <io.h>
#include <time.h>
#endif

#include "uthash.h"
#include "utlist.h"

#include "dap_list.h"
#include "dap_hash.h"
#include "dap_string.h"
#include "dap_strfuncs.h"
#include "dap_config.h"
#include "dap_cert.h"
#include "dap_timerfd.h"
#include "dap_chain_datum_tx_token.h"
#include "dap_chain_datum_token.h"
#include "dap_chain_mempool.h"
#include "dap_chain_global_db.h"
#include "dap_chain_ledger.h"
#include "dap_chain_pvt.h"

#define LOG_TAG "dap_chain_ledger"

typedef struct dap_chain_ledger_verificator {
    int subtype;    // hash key
    dap_chain_ledger_verificator_callback_t callback;
    UT_hash_handle hh;
} dap_chain_ledger_verificator_t;

static dap_chain_ledger_verificator_t *s_verificators;
static  pthread_rwlock_t s_verificators_rwlock;

#define MAX_OUT_ITEMS   10
typedef struct dap_chain_ledger_token_emission_item {
    dap_chain_hash_fast_t datum_token_emission_hash;
    dap_chain_datum_token_emission_t *datum_token_emission;
    size_t datum_token_emission_size;
    UT_hash_handle hh;
} dap_chain_ledger_token_emission_item_t;

typedef struct dap_chain_ledger_token_item {
    char ticker[DAP_CHAIN_TICKER_SIZE_MAX];
    uint16_t type;
    dap_chain_datum_token_t * datum_token;
    uint64_t datum_token_size;

    uint256_t total_supply;
    uint256_t current_supply;

    pthread_rwlock_t token_emissions_rwlock;
    dap_chain_ledger_token_emission_item_t * token_emissions;

    // for auth operations
    dap_sign_t ** auth_signs;
    dap_chain_hash_fast_t * auth_signs_pkey_hash;
    size_t auth_signs_total;
    size_t auth_signs_valid;
    uint16_t           flags;
    dap_chain_addr_t * tx_recv_allow;
    size_t             tx_recv_allow_size;
    dap_chain_addr_t * tx_recv_block;
    size_t             tx_recv_block_size;
    dap_chain_addr_t * tx_send_allow;
    size_t             tx_send_allow_size;
    dap_chain_addr_t * tx_send_block;
    size_t             tx_send_block_size;
    UT_hash_handle hh;
} dap_chain_ledger_token_item_t;

// ledger cache item - one of unspent outputs
typedef struct dap_chain_ledger_tx_item {
    dap_chain_hash_fast_t tx_hash_fast;
    dap_chain_datum_tx_t *tx;
    struct {
        time_t ts_created;
        int n_outs;
        int n_outs_used;
        char token_ticker[DAP_CHAIN_TICKER_SIZE_MAX];
        // TODO dynamically allocates the memory in order not to limit the number of outputs in transaction
        dap_chain_hash_fast_t tx_hash_spent_fast[MAX_OUT_ITEMS]; // spent outs list
    } cache_data;
    UT_hash_handle hh;
} dap_chain_ledger_tx_item_t;

typedef struct dap_chain_ledger_tx_spent_item {
    dap_chain_hash_fast_t tx_hash_fast;
    char token_ticker[DAP_CHAIN_TICKER_SIZE_MAX];
    UT_hash_handle hh;
} dap_chain_ledger_tx_spent_item_t;

typedef struct dap_chain_ledger_tokenizer {
    char token_ticker[DAP_CHAIN_TICKER_SIZE_MAX];
    uint256_t sum;
    UT_hash_handle hh;
} dap_chain_ledger_tokenizer_t;

typedef struct dap_chain_ledger_tx_bound {
    dap_chain_hash_fast_t tx_prev_hash_fast;
    dap_chain_datum_tx_t *tx_prev;
    union {
        dap_chain_tx_in_t *tx_cur_in;
        dap_chain_tx_in_cond_t *tx_cur_in_cond;
    } in;
    union {
        dap_chain_tx_out_old_t *tx_prev_out;
        // 256
        dap_chain_tx_out_t *tx_prev_out_256;
        dap_chain_tx_out_ext_t *tx_prev_out_ext_256;
        dap_chain_tx_out_cond_t *tx_prev_out_cond_256;
    } out;
    dap_chain_ledger_tx_item_t *item_out;
} dap_chain_ledger_tx_bound_t;

// in-memory wallet balance
typedef struct dap_ledger_wallet_balance {
    char *key;
    char token_ticker[DAP_CHAIN_TICKER_SIZE_MAX];
    uint256_t balance;
    UT_hash_handle hh;
} dap_ledger_wallet_balance_t;

typedef struct dap_ledger_cache_item {
    dap_chain_hash_fast_t *hash;
    bool found;
} dap_ledger_cache_item_t;

typedef struct dap_ledger_cache_str_item {
    char *key;
    bool found;
} dap_ledger_cache_str_item_t;

// dap_ledget_t private section
typedef struct dap_ledger_private {
    dap_chain_net_t * net;
    // List of ledger - unspent transactions cache
    dap_chain_ledger_tx_item_t *threshold_txs;
    dap_chain_ledger_token_emission_item_t * threshold_emissions;

    dap_chain_ledger_tx_item_t *ledger_items;
    dap_chain_ledger_tx_spent_item_t *spent_items;

    dap_chain_ledger_token_item_t *tokens;

    dap_ledger_wallet_balance_t *balance_accounts;

    // for separate access to ledger
    pthread_rwlock_t ledger_rwlock;
    // for separate access to tokens
    pthread_rwlock_t tokens_rwlock;

    pthread_rwlock_t threshold_txs_rwlock;
    pthread_rwlock_t threshold_emissions_rwlock;
    pthread_rwlock_t balance_accounts_rwlock;

    uint16_t check_flags;
    bool check_ds;
    bool check_cells_ds;
    bool check_token_emission;
    dap_chain_cell_id_t local_cell_id;

    bool load_mode;
    // TPS section
    dap_timerfd_t *tps_timer;
    struct timespec tps_start_time;
    struct timespec tps_current_time;
    struct timespec tps_end_time;
    size_t tps_count;
} dap_ledger_private_t;
#define PVT(a) ( (dap_ledger_private_t* ) a->_internal )


static  dap_chain_ledger_tx_item_t* tx_item_find_by_addr(dap_ledger_t *a_ledger,
        const dap_chain_addr_t *a_addr, const char * a_token, dap_chain_hash_fast_t *a_tx_first_hash);
static void s_threshold_emissions_proc( dap_ledger_t * a_ledger);
static void s_threshold_txs_proc( dap_ledger_t * a_ledger);
static int s_token_tsd_parse(dap_ledger_t * a_ledger, dap_chain_ledger_token_item_t *a_token_item , dap_chain_datum_token_t * a_token, size_t a_token_size);
static int s_ledger_permissions_check(dap_chain_ledger_token_item_t *  a_token_item, uint16_t a_permission_id, const void * a_data,size_t a_data_size );
static bool s_ledger_tps_callback(void *a_arg);

static size_t s_threshold_emissions_max = 1000;
static size_t s_threshold_txs_max = 10000;
static bool s_debug_more = false;

/**
 * @brief dap_chain_ledger_init
 * current function version set s_debug_more parameter, if it define in config, and returns 0
 * @return
 */
int dap_chain_ledger_init()
{
    s_debug_more = dap_config_get_item_bool_default(g_config,"ledger","debug_more",false);
    return 0;
}

/**
 * @brief dap_chain_ledger_deinit
 * nothing do
 */
void dap_chain_ledger_deinit()
{
    uint16_t l_net_count = 0;
    dap_chain_net_t **l_net_list = dap_chain_net_list(&l_net_count);
    for(uint16_t i =0; i < l_net_count; i++) {
        dap_chain_ledger_purge(l_net_list[i]->pub.ledger, true);
    }
    DAP_DELETE(l_net_list);
}

/**
 * @brief dap_chain_ledger_handle_new
 * Create empty dap_ledger_t structure
 * @return dap_ledger_t*
 */
static dap_ledger_t * dap_chain_ledger_handle_new(void)
{
    dap_ledger_t *l_ledger = DAP_NEW_Z(dap_ledger_t);
    dap_ledger_private_t * l_ledger_pvt;
    l_ledger->_internal = l_ledger_pvt = DAP_NEW_Z(dap_ledger_private_t);

    // Initialize Read/Write Lock Attribute
    pthread_rwlock_init(&l_ledger_pvt->ledger_rwlock, NULL);
    pthread_rwlock_init(&l_ledger_pvt->tokens_rwlock, NULL);
    pthread_rwlock_init(&l_ledger_pvt->threshold_txs_rwlock , NULL);
    pthread_rwlock_init(&l_ledger_pvt->threshold_emissions_rwlock , NULL);
    pthread_rwlock_init(&l_ledger_pvt->balance_accounts_rwlock , NULL);
    return l_ledger;
}

/**
 * @brief dap_chain_ledger_handle_free
 * Remove dap_ledger_t structure
 * @param a_ledger
 */
void dap_chain_ledger_handle_free(dap_ledger_t *a_ledger)
{
    if(!a_ledger)
        return;
    log_it(L_INFO,"Ledger %s destroyed", a_ledger->net_name);
    // Destroy Read/Write Lock
    pthread_rwlock_destroy(&PVT(a_ledger)->ledger_rwlock);
    pthread_rwlock_destroy(&PVT(a_ledger)->tokens_rwlock);
    pthread_rwlock_destroy(&PVT(a_ledger)->threshold_txs_rwlock );
    pthread_rwlock_destroy(&PVT(a_ledger)->threshold_emissions_rwlock );
    pthread_rwlock_destroy(&PVT(a_ledger)->balance_accounts_rwlock );
    DAP_DELETE(PVT(a_ledger));
    DAP_DELETE(a_ledger);

}

void dap_chain_ledger_load_end(dap_ledger_t *a_ledger)
{
    PVT(a_ledger)->load_mode = false;
}


/**
 * @brief dap_chain_ledger_token_check
 * @param a_ledger
 * @param a_token
 * @return
 */
int dap_chain_ledger_token_decl_add_check(dap_ledger_t *a_ledger, dap_chain_datum_token_t *a_token)
{
    if ( !a_ledger){
        if(s_debug_more)
            log_it(L_ERROR, "NULL ledger, can't add datum with token declaration!");
        return  -1;
    }

    dap_chain_ledger_token_item_t *l_token_item;
    pthread_rwlock_rdlock(&PVT(a_ledger)->tokens_rwlock);
    HASH_FIND_STR(PVT(a_ledger)->tokens, a_token->ticker, l_token_item);
    pthread_rwlock_unlock(&PVT(a_ledger)->tokens_rwlock);
    if ( l_token_item != NULL ){
        log_it(L_WARNING,"Duplicate token declaration for ticker '%s' ", a_token->ticker);
        return -3;
    }
    // Checks passed
    return 0;
}

/**
 * @brief dap_chain_ledger_token_ticker_check
 * @param a_ledger
 * @param a_token_ticker
 * @return
 */
dap_chain_datum_token_t *dap_chain_ledger_token_ticker_check(dap_ledger_t * a_ledger, const char *a_token_ticker)
{
    if ( !a_ledger){
        if(s_debug_more)
            log_it(L_WARNING, "NULL ledger, can't find token ticker");
        return NULL;
    }
    dap_chain_ledger_token_item_t *l_token_item;
    pthread_rwlock_rdlock(&PVT(a_ledger)->tokens_rwlock);
    HASH_FIND_STR(PVT(a_ledger)->tokens, a_token_ticker, l_token_item);
    pthread_rwlock_unlock(&PVT(a_ledger)->tokens_rwlock);
    return l_token_item ? l_token_item->datum_token : NULL;
}

/**
 * @brief dap_chain_ledger_token_add
 * @param a_token
 * @param a_token_size
 * @return
 */
int dap_chain_ledger_token_add(dap_ledger_t *a_ledger, dap_chain_datum_token_t *a_token, size_t a_token_size)
{
    if ( !a_ledger){
        if(s_debug_more)
            log_it(L_ERROR, "NULL ledger, can't add datum with token declaration!");
        return  -1;
    }
    dap_chain_ledger_token_item_t * l_token_item;
    pthread_rwlock_rdlock(&PVT(a_ledger)->tokens_rwlock);
    HASH_FIND_STR(PVT(a_ledger)->tokens, a_token->ticker,l_token_item);
    pthread_rwlock_unlock(&PVT(a_ledger)->tokens_rwlock);

    if (l_token_item) {
        if(s_debug_more)
            log_it(L_WARNING,"Duplicate token declaration for ticker '%s' ", a_token->ticker);
        return -3;
    }

    l_token_item = DAP_NEW_Z(dap_chain_ledger_token_item_t);
    dap_snprintf(l_token_item->ticker,sizeof (l_token_item->ticker), "%s", a_token->ticker);
    pthread_rwlock_init(&l_token_item->token_emissions_rwlock,NULL);

    l_token_item->datum_token = DAP_NEW_Z_SIZE(dap_chain_datum_token_t, a_token_size);
    l_token_item->datum_token_size = a_token_size;
    l_token_item->type = a_token->type;
    memcpy(l_token_item->datum_token, a_token, a_token_size);
    dap_chain_datum_token_t *l_token = a_token;
    size_t l_token_size = a_token_size;
    if (a_token->type == DAP_CHAIN_DATUM_TOKEN_TYPE_OLD_SIMPLE)
        l_token = dap_chain_datum_token_read((byte_t *)a_token, &l_token_size);
    l_token_item->total_supply = l_token->total_supply;
    l_token_item->auth_signs_total = l_token->signs_total;
    l_token_item->auth_signs_valid = l_token->signs_valid;

    
    pthread_rwlock_wrlock(&PVT(a_ledger)->tokens_rwlock);
    HASH_ADD_STR(PVT(a_ledger)->tokens, ticker, l_token_item);
    pthread_rwlock_unlock(&PVT(a_ledger)->tokens_rwlock);

<<<<<<< HEAD
    // Add it to cache
    char *l_gdb_group = dap_chain_ledger_get_gdb_group(a_ledger, DAP_CHAIN_LEDGER_TOKENS_STR);
    if (!dap_chain_global_db_gr_set( a_token->ticker, l_token_cache, a_token_size, l_gdb_group)) {
        if(s_debug_more)
            log_it(L_WARNING, "Ledger cache mismatch");
    }
    DAP_DELETE(l_gdb_group);
    DAP_DELETE(l_token_cache);
    switch(a_token->type){
        case DAP_CHAIN_DATUM_TOKEN_TYPE_SIMPLE: {// 256
            l_token_item->auth_signs= dap_chain_datum_token_simple_signs_parse(a_token,a_token_size,
                                                                                       &l_token_item->auth_signs_total,
                                                                                       &l_token_item->auth_signs_valid );
            if(l_token_item->auth_signs_total){
                l_token_item->auth_signs_pkey_hash = DAP_NEW_Z_SIZE(dap_chain_hash_fast_t,sizeof (dap_chain_hash_fast_t)* l_token_item->auth_signs_total);
                for(uint16_t k=0; k<l_token_item->auth_signs_current;k++){
                    dap_sign_get_pkey_hash(l_token_item->auth_signs[k],&l_token_item->auth_signs_pkey_hash[k]);
                }
                if(s_debug_more)
                    log_it(L_NOTICE, "Simple token %s added (total_supply = %s total_signs_valid=%hu signs_total=%hu type=DAP_CHAIN_DATUM_TOKEN_TYPE_SIMPLE )",
                       a_token->ticker, dap_chain_balance_to_coins(a_token->header_simple.total_supply_256),
                       a_token->header_simple.signs_valid, a_token->header_simple.signs_total);
            }
            break;
=======
    l_token_item->auth_signs = dap_chain_datum_token_signs_parse(a_token, a_token_size,
                                                               &l_token_item->auth_signs_total,
                                                               &l_token_item->auth_signs_valid);
    if(l_token_item->auth_signs_total){
        l_token_item->auth_signs_pkey_hash = DAP_NEW_Z_SIZE(dap_chain_hash_fast_t, sizeof(dap_chain_hash_fast_t) * l_token_item->auth_signs_total);
        for(uint16_t k=0; k<l_token_item->auth_signs_total;k++){
            dap_sign_get_pkey_hash(l_token_item->auth_signs[k], &l_token_item->auth_signs_pkey_hash[k]);
>>>>>>> 0ba28c8b
        }
    }

    switch(a_token->type) {
    case DAP_CHAIN_DATUM_TOKEN_TYPE_OLD_SIMPLE:
    case DAP_CHAIN_DATUM_TOKEN_TYPE_SIMPLE:
        if(s_debug_more)
            log_it(L_NOTICE, "Simple token %s added (total_supply = %s total_signs_valid=%hu signs_total=%hu type=DAP_CHAIN_DATUM_TOKEN_TYPE_SIMPLE )",
               l_token->ticker, dap_chain_balance_to_coins(l_token->total_supply),
               l_token->signs_valid, l_token->signs_total);
         break;
    case DAP_CHAIN_DATUM_TOKEN_TYPE_PRIVATE_DECL: // 256
        if(s_debug_more)
            log_it(L_NOTICE, "Private token %s added (total_supply = %s total_signs_valid=%hu signs_total=%hu type=DAP_CHAIN_DATUM_TOKEN_TYPE_PRIVATE_DECL)",
            a_token->ticker, dap_chain_balance_to_coins(a_token->total_supply),
            a_token->signs_valid, a_token->signs_total);
            s_token_tsd_parse(a_ledger,l_token_item, a_token, a_token_size);
            break;
   case DAP_CHAIN_DATUM_TOKEN_TYPE_NATIVE_DECL: // 256
        if(s_debug_more)
            log_it(L_NOTICE, "CF20 token %s added (total_supply = %s total_signs_valid=%hu signs_total=%hu)",
            a_token->ticker, dap_chain_balance_to_coins(a_token->total_supply),
            a_token->signs_valid, a_token->signs_total);
            s_token_tsd_parse(a_ledger,l_token_item, a_token, a_token_size);
            break;
    case DAP_CHAIN_DATUM_TOKEN_TYPE_PRIVATE_UPDATE: // 256
        if(s_debug_more)
            log_it( L_WARNING, "Private token %s type=DAP_CHAIN_DATUM_TOKEN_TYPE_PRIVATE_UPDATE. Not processed, wait for software update", a_token->ticker);
            // TODO: Check authorithy
            //s_token_tsd_parse(a_ledger,l_token_item, a_token, a_token_size);
        break;
    default:
        if(s_debug_more)
            log_it(L_WARNING,"Unknown token declaration type 0x%04X", a_token->type );
    }
    l_token_item->current_supply = l_token_item->total_supply;
    // Proc emissions thresholds
    s_threshold_emissions_proc( a_ledger); //TODO process thresholds only for no-consensus chains
    if (a_token->type == DAP_CHAIN_DATUM_TOKEN_TYPE_OLD_SIMPLE)
        DAP_DELETE(l_token);
    return  0;
}

/**
 * @brief s_token_tsd_parse
 *
 * @param a_ledger
 * @param a_token_item
 * @param a_token
 * @param a_token_size
 * @return int
 */
static int s_token_tsd_parse(dap_ledger_t * a_ledger, dap_chain_ledger_token_item_t *a_token_item , dap_chain_datum_token_t * a_token, size_t a_token_size)
{
    UNUSED(a_ledger);
    dap_tsd_t * l_tsd= dap_chain_datum_token_tsd_get(a_token,a_token_size);
    size_t l_tsd_size=0;
    size_t l_tsd_total_size = a_token->header_native_decl.tsd_total_size;

    for( size_t l_offset=0; l_offset < l_tsd_total_size;  l_offset += l_tsd_size ){
        l_tsd = (dap_tsd_t *) (((byte_t*)l_tsd ) +l_offset);
        l_tsd_size =  l_tsd? dap_tsd_size(l_tsd): 0;
        if( l_tsd_size==0 ){
            if(s_debug_more)
                log_it(L_ERROR,"Wrong zero TSD size, exiting TSD parse");
            break;
        }else if (l_tsd_size + l_offset > l_tsd_total_size ){
            if(s_debug_more)
                log_it(L_ERROR,"Wrong %zd TSD size, exiting TSD parse", l_tsd_size);
            break;
        }
        switch (l_tsd->type) {
           // set flags
            case DAP_CHAIN_DATUM_TOKEN_TSD_TYPE_SET_FLAGS:{
                a_token_item->flags |= dap_tsd_get_scalar(l_tsd,uint16_t);
            }break;

           // unset flags
            case DAP_CHAIN_DATUM_TOKEN_TSD_TYPE_UNSET_FLAGS:{
                a_token_item->flags ^= dap_tsd_get_scalar(l_tsd,uint16_t);
            }break;

            // set total supply
            case DAP_CHAIN_DATUM_TOKEN_TSD_TYPE_TOTAL_SUPPLY_256:{ // 256
                a_token_item->total_supply = dap_tsd_get_scalar(l_tsd,uint256_t);
            }break;

            case DAP_CHAIN_DATUM_TOKEN_TSD_TYPE_TOTAL_SUPPLY:{ // 128
                a_token_item->total_supply = GET_256_FROM_128(dap_tsd_get_scalar(l_tsd,uint128_t));
            }break;

            // Set total signs count value to set to be valid
            case DAP_CHAIN_DATUM_TOKEN_TSD_TYPE_TOTAL_SIGNS_VALID:{
                a_token_item->auth_signs_valid = dap_tsd_get_scalar(l_tsd,uint16_t);
            }break;

            // Remove owner signature by pkey fingerprint
            case DAP_CHAIN_DATUM_TOKEN_TSD_TYPE_TOTAL_SIGNS_REMOVE:{
                dap_hash_fast_t l_hash = dap_tsd_get_scalar(l_tsd,dap_hash_fast_t);
                for( size_t i=0; i<a_token_item->auth_signs_total; i++){
                    if (dap_hash_fast_compare(&l_hash, &a_token_item->auth_signs_pkey_hash[i] )){
                        if (i+1 != a_token_item->auth_signs_total){
                            memmove(a_token_item->auth_signs+i,a_token_item->auth_signs+i+1,
                                   (a_token_item->auth_signs_total-i-1)*sizeof (void*));
                            memmove(a_token_item->auth_signs_pkey_hash+i,a_token_item->auth_signs_pkey_hash+i+1,
                                   (a_token_item->auth_signs_total-i-1)*sizeof (void*));
                        }
                        a_token_item->auth_signs_total--;
                        if(a_token_item->auth_signs_total){
                            // Type sizeof's misunderstanding in realloc?
                            a_token_item->auth_signs = DAP_REALLOC(a_token_item->auth_signs,a_token_item->auth_signs_total*sizeof (void*) );
                            a_token_item->auth_signs_pkey_hash = DAP_REALLOC(a_token_item->auth_signs_pkey_hash,a_token_item->auth_signs_total*sizeof (void*) );
                        }else{
                            DAP_DEL_Z(a_token_item->auth_signs);
                            DAP_DEL_Z(a_token_item->auth_signs_pkey_hash);
                        }

                        break;
                    }
                }
            }break;

            // Add owner signature's pkey fingerprint
            case DAP_CHAIN_DATUM_TOKEN_TSD_TYPE_TOTAL_SIGNS_ADD:{
                if(l_tsd->size == sizeof (dap_hash_fast_t) ){
                    a_token_item->auth_signs_total++;
                    // Type sizeof's misunderstanding in realloc?
                    a_token_item->auth_signs = DAP_REALLOC(a_token_item->auth_signs,a_token_item->auth_signs_total*sizeof (void*) );
                    a_token_item->auth_signs_pkey_hash = DAP_REALLOC(a_token_item->auth_signs_pkey_hash,a_token_item->auth_signs_total*sizeof (void*) );
                    a_token_item->auth_signs[a_token_item->auth_signs_total-1] = NULL;
                    memcpy( &a_token_item->auth_signs_pkey_hash[a_token_item->auth_signs_total-1], l_tsd->data, l_tsd->size ) ;
                }else{
                    if(s_debug_more)
                        log_it(L_ERROR,"TSD param DAP_CHAIN_DATUM_TOKEN_TSD_TYPE_TOTAL_SIGNS_ADD expected to have %zd bytes data length, not %zd",
                           sizeof (dap_hash_fast_t), l_tsd_size );
                }
            }break;

            //Allowed tx receiver addres list add, remove or clear
            case DAP_CHAIN_DATUM_TOKEN_TSD_TYPE_TX_RECEIVER_ALLOWED_ADD:{
                if( l_tsd->size == sizeof (dap_chain_addr_t) ){

                    if (a_token_item->tx_recv_allow)
                        a_token_item->tx_recv_allow = DAP_REALLOC(a_token_item->tx_recv_allow,(a_token_item->tx_recv_allow_size+1)*sizeof (*a_token_item->tx_recv_allow));
                    else
                        a_token_item->tx_recv_allow = DAP_NEW_Z_SIZE( dap_chain_addr_t,sizeof(*a_token_item->tx_recv_allow));

                    // Check if its correct
                    dap_chain_addr_t * l_add_addr = (dap_chain_addr_t *) l_tsd->data;
                    int l_add_addr_check;
                    if (  (l_add_addr_check=dap_chain_addr_check_sum(l_add_addr))!=1){
                        if(s_debug_more)
                            log_it(L_ERROR,"Wrong address checksum in TSD param DAP_CHAIN_DATUM_TOKEN_TSD_TYPE_TX_RECEIVER_ALLOWED_ADD (code %d)",
                               l_add_addr_check);
                        return -12;
                    }
                    // Check if its already present
                    if (a_token_item->tx_recv_allow) {
                        for( size_t i=0; i < a_token_item->tx_recv_allow_size; i++){ // Check for all the list
                            if ( memcmp(&a_token_item->tx_recv_allow[i], l_tsd->data, l_tsd->size) == 0 ){ // Found
                                char * l_addr_str= dap_chain_addr_to_str((dap_chain_addr_t*) l_tsd->data );
                                if(s_debug_more)
                                    log_it(L_ERROR,"TSD param DAP_CHAIN_DATUM_TOKEN_TSD_TYPE_TX_RECEIVER_ALLOWED_ADD has address %s thats already present in list",
                                       l_addr_str);
                                DAP_DELETE(l_addr_str);
                                DAP_DELETE(a_token_item->tx_recv_allow);
                                a_token_item->tx_recv_allow = NULL;
                                return -11;
                            }
                        }
                        if(a_token_item->tx_recv_allow){
                            memcpy(&a_token_item->tx_recv_allow[a_token_item->tx_recv_allow_size], l_tsd->data,l_tsd->size);
                            a_token_item->tx_recv_allow_size++;
                        }

                    }else{
                        log_it(L_ERROR,"Out of memory! Can't extend TX_RECEIVER_ALLOWED array");
                        return -20;
                    }
                }else{
                    if(s_debug_more)
                        log_it(L_ERROR,"TSD param DAP_CHAIN_DATUM_TOKEN_TSD_TYPE_TX_RECEIVER_ALLOWED_ADD expected to have %zu bytes data length, not %u",
                           sizeof (dap_chain_addr_t), l_tsd->size );
                    return -10;
                }
            }break;

            case DAP_CHAIN_DATUM_TOKEN_TSD_TYPE_TX_RECEIVER_ALLOWED_REMOVE:{
                if( l_tsd->size == sizeof (dap_chain_addr_t) ){
                    // Check if its correct
                    dap_chain_addr_t * l_add_addr = (dap_chain_addr_t *) l_tsd->data;
                    int l_add_addr_check;
                    if (  (l_add_addr_check=dap_chain_addr_check_sum(l_add_addr))!=0){
                        if(s_debug_more)
                            log_it(L_ERROR,"Wrong address checksum in TSD param DAP_CHAIN_DATUM_TOKEN_TSD_TYPE_TX_RECEIVER_ALLOWED_REMOVE (code %d)",
                               l_add_addr_check);
                        return -12;
                    }
                    bool l_was_found=false;
                    for( size_t i=0; i < a_token_item->tx_recv_allow_size; i++){ // Check for all the list
                        if ( memcmp(&a_token_item->tx_recv_allow[i], l_tsd->data, l_tsd->size) == 0 ){ // Found
                            if( i +1 != a_token_item->tx_recv_allow_size )
                                memmove(&a_token_item->tx_recv_allow[i],&a_token_item->tx_recv_allow[i+1],
                                        sizeof(*a_token_item->tx_recv_allow)*(a_token_item->tx_recv_allow_size-i-1 ) );
                            a_token_item->tx_recv_allow_size--;
                            l_was_found = true;
                            break;
                        }
                    }
                }else{
                    if(s_debug_more)
                        log_it(L_ERROR,"TSD param DAP_CHAIN_DATUM_TOKEN_TSD_TYPE_TX_RECEIVER_ALLOWED_REMOVE expected to have %zu bytes data length, not %u",
                           sizeof (dap_chain_addr_t), l_tsd->size );
                    return -10;
                }
            }break;

            case DAP_CHAIN_DATUM_TOKEN_TSD_TYPE_TX_RECEIVER_ALLOWED_CLEAR:{
                if( l_tsd->size == 0 ){
                    if( a_token_item->tx_recv_allow )
                        DAP_DEL_Z(a_token_item->tx_recv_allow);
                    a_token_item->tx_recv_allow_size = 0;
                }else{
                    if(s_debug_more)
                        log_it(L_ERROR,"TSD param DAP_CHAIN_DATUM_TOKEN_TSD_TYPE_TX_RECEIVER_ALLOWED_CLEAR expected to have 0 bytes data length, not %u",
                           l_tsd->size );
                    return -10;
                }
            }break;


            //Blocked tx receiver addres list add, remove or clear
            case DAP_CHAIN_DATUM_TOKEN_TSD_TYPE_TX_RECEIVER_BLOCKED_ADD:{
                if( l_tsd->size == sizeof (dap_chain_addr_t) ){
                    dap_chain_addr_t * l_addrs = a_token_item->tx_recv_block
                            ? DAP_NEW_Z_SIZE(dap_chain_addr_t, sizeof(*a_token_item->tx_recv_block))
                            : DAP_REALLOC(a_token_item->tx_recv_block,
                                          (a_token_item->tx_recv_block_size + 1) * sizeof(*a_token_item->tx_recv_block));
                    // Check if its correct
                    dap_chain_addr_t * l_add_addr = (dap_chain_addr_t *) l_tsd->data;
                    int l_add_addr_check;
                    if (  (l_add_addr_check=dap_chain_addr_check_sum(l_add_addr))!=0){
                        if(s_debug_more)
                            log_it(L_ERROR,"Wrong address checksum in TSD param DAP_CHAIN_DATUM_TOKEN_TSD_TYPE_TX_RECEIVER_BLOCKED_ADD (code %d)",
                               l_add_addr_check);
                        DAP_DELETE(l_addrs);
                        return -12;
                    }
                    // Check if its already present
                    if(a_token_item->tx_recv_block)
                        for( size_t i=0; i < a_token_item->tx_recv_block_size; i++){ // Check for all the list
                            if ( memcmp(&a_token_item->tx_recv_block[i], l_tsd->data, l_tsd->size) == 0 ){ // Found
                                char * l_addr_str = dap_chain_addr_to_str((dap_chain_addr_t*) l_tsd->data );
                                if(s_debug_more)
                                    log_it(L_ERROR,"TSD param DAP_CHAIN_DATUM_TOKEN_TSD_TYPE_TX_RECEIVER_BLOCKED_ADD has address %s thats already present in list",
                                       l_addr_str);
                                DAP_DELETE(l_addr_str);
                                DAP_DELETE(l_addrs);
                                DAP_DEL_Z(a_token_item->tx_recv_allow)
                                return -11;
                            }
                        }

                    if(l_addrs){
                        memcpy(&l_addrs[a_token_item->tx_recv_block_size], l_tsd->data,l_tsd->size);
                        a_token_item->tx_recv_block_size++;
                        a_token_item->tx_recv_block = l_addrs;

                    }else{
                        log_it(L_ERROR,"Out of memory! Can't extend TX_RECEIVER_BLOCKED array");
                    }
                }else{
                    if(s_debug_more)
                        log_it(L_ERROR,"TSD param DAP_CHAIN_DATUM_TOKEN_TSD_TYPE_TX_RECEIVER_BLOCKED_ADD expected to have %zu bytes data length, not %u",
                           sizeof (dap_chain_addr_t), l_tsd->size );
                    return -10;
                }
            }break;

            case DAP_CHAIN_DATUM_TOKEN_TSD_TYPE_TX_RECEIVER_BLOCKED_REMOVE:{
                if( l_tsd->size == sizeof (dap_chain_addr_t) ){
                    // Check if its correct
                    dap_chain_addr_t * l_add_addr = (dap_chain_addr_t *) l_tsd->data;
                    int l_add_addr_check;
                    if (  (l_add_addr_check=dap_chain_addr_check_sum(l_add_addr))!=0){
                        if(s_debug_more)
                            log_it(L_ERROR,"Wrong address checksum in TSD param DAP_CHAIN_DATUM_TOKEN_TSD_TYPE_TX_RECEIVER_BLOCKED_REMOVE (code %d)",
                               l_add_addr_check);
                        return -12;
                    }
                    bool l_was_found=false;
                    for( size_t i=0; i < a_token_item->tx_recv_block_size; i++){ // Check for all the list
                        if ( memcmp(&a_token_item->tx_recv_block[i], l_tsd->data, l_tsd->size) == 0 ){ // Found
                            if( i +1 != a_token_item->tx_recv_block_size )
                                memmove(&a_token_item->tx_recv_block[i],&a_token_item->tx_recv_block[i+1],
                                        sizeof(*a_token_item->tx_recv_block)*(a_token_item->tx_recv_block_size-i-1 ) );
                            a_token_item->tx_recv_block_size--;
                            l_was_found = true;
                            break;
                        }
                    }
                }else{
                    if(s_debug_more)
                        log_it(L_ERROR,"TSD param DAP_CHAIN_DATUM_TOKEN_TSD_TYPE_TX_RECEIVER_BLOCKED_REMOVE expected to have %zu bytes data length, not %u",
                           sizeof (dap_chain_addr_t), l_tsd->size );
                    return -10;
                }
            }break;

            case DAP_CHAIN_DATUM_TOKEN_TSD_TYPE_TX_RECEIVER_BLOCKED_CLEAR:{
                if( l_tsd->size == 0 ){
                    if( a_token_item->tx_recv_block )
                        DAP_DEL_Z(a_token_item->tx_recv_block);
                    a_token_item->tx_recv_block_size = 0;
                }else{
                    if(s_debug_more)
                        log_it(L_ERROR,"TSD param DAP_CHAIN_DATUM_TOKEN_TSD_TYPE_TX_RECEIVER_BLOCKED_CLEAR expected to have 0 bytes data length, not %u",
                           l_tsd->size );
                    return -10;
                }
            }break;

            //Allowed tx sender addres list add, remove or clear
            case DAP_CHAIN_DATUM_TOKEN_TSD_TYPE_TX_SENDER_ALLOWED_ADD:{
                if( l_tsd->size == sizeof (dap_chain_addr_t) ){
                    dap_chain_addr_t * l_addrs = a_token_item->tx_send_allow ? DAP_NEW_Z_SIZE( dap_chain_addr_t,
                                                                                              sizeof(*a_token_item->tx_send_allow) )
                                : DAP_REALLOC(a_token_item->tx_send_allow,(a_token_item->tx_send_allow_size+1)*sizeof (*a_token_item->tx_send_allow) );
                    // Check if its correct
                    dap_chain_addr_t * l_add_addr = (dap_chain_addr_t *) l_tsd->data;
                    int l_add_addr_check;
                    if (  (l_add_addr_check=dap_chain_addr_check_sum(l_add_addr))!=0){
                        if(s_debug_more)
                            log_it(L_ERROR,"Wrong address checksum in TSD param DAP_CHAIN_DATUM_TOKEN_TSD_TYPE_TX_SENDER_ALLOWED_ADD (code %d)",
                               l_add_addr_check);
                        DAP_DELETE(l_addrs);
                        return -12;
                    }
                    // Check if its already present
                    for( size_t i=0; i < a_token_item->tx_send_allow_size; i++){ // Check for all the list
                        if ( memcmp(&a_token_item->tx_send_allow[i], l_tsd->data, l_tsd->size) == 0 ){ // Found
                            char * l_addr_str= dap_chain_addr_to_str((dap_chain_addr_t*) l_tsd->data );
                            if(s_debug_more)
                                log_it(L_ERROR,"TSD param DAP_CHAIN_DATUM_TOKEN_TSD_TYPE_TX_SENDER_ALLOWED_ADD has address %s thats already present in list",
                                   l_addr_str);
                            DAP_DELETE(l_addr_str);
                            DAP_DELETE(l_addrs);
                            return -11;
                        }
                    }
                    if( l_addrs){
                        memcpy(&l_addrs[a_token_item->tx_send_allow_size], l_tsd->data,l_tsd->size);
                        a_token_item->tx_send_allow_size++;
                        a_token_item->tx_send_allow = l_addrs;

                    }else{
                        log_it(L_ERROR,"Out of memory! Can't extend TX_SENDER_ALLOWED array");
                    }
                }else{
                    if(s_debug_more)
                        log_it(L_ERROR,"TSD param DAP_CHAIN_DATUM_TOKEN_TSD_TYPE_TX_SENDER_ALLOWED_ADD expected to have %zu bytes data length, not %u",
                           sizeof (dap_chain_addr_t), l_tsd->size );
                }
            }break;

            case DAP_CHAIN_DATUM_TOKEN_TSD_TYPE_TX_SENDER_ALLOWED_REMOVE:{
                if( l_tsd->size == sizeof (dap_chain_addr_t) ){
                    // Check if its correct
                    dap_chain_addr_t * l_add_addr = (dap_chain_addr_t *) l_tsd->data;
                    int l_add_addr_check;
                    if (  (l_add_addr_check=dap_chain_addr_check_sum(l_add_addr))!=0){
                        if(s_debug_more)
                            log_it(L_ERROR,"Wrong address checksum in TSD param DAP_CHAIN_DATUM_TOKEN_TSD_TYPE_TX_SENDER_ALLOWED_REMOVE (code %d)",
                               l_add_addr_check);
                        return -12;
                    }
                    bool l_was_found=false;
                    for( size_t i=0; i < a_token_item->tx_send_allow_size; i++){ // Check for all the list
                        if ( memcmp(&a_token_item->tx_send_allow[i], l_tsd->data, l_tsd->size) == 0 ){ // Found
                            if( i +1 != a_token_item->tx_send_allow_size )
                                memmove(&a_token_item->tx_send_allow[i],&a_token_item->tx_send_allow[i+1],
                                        sizeof(*a_token_item->tx_send_allow)*(a_token_item->tx_send_allow_size-i-1 ) );
                            a_token_item->tx_send_allow_size--;
                            l_was_found = true;
                            break;
                        }
                    }
                }else{
                    if(s_debug_more)
                        log_it(L_ERROR,"TSD param DAP_CHAIN_DATUM_TOKEN_TSD_TYPE_TX_SENDER_ALLOWED_REMOVE expected to have %zu bytes data length, not %u",
                           sizeof (dap_chain_addr_t), l_tsd->size );
                    return -10;
                }
            }break;

            case DAP_CHAIN_DATUM_TOKEN_TSD_TYPE_TX_SENDER_ALLOWED_CLEAR:{
                if( l_tsd->size == 0 ){
                    if( a_token_item->tx_send_allow )
                        DAP_DEL_Z(a_token_item->tx_send_allow);
                    a_token_item->tx_send_allow_size = 0;
                }else{
                    if(s_debug_more)
                        log_it(L_ERROR,"TSD param DAP_CHAIN_DATUM_TOKEN_TSD_TYPE_TX_SENDER_ALLOWED_CLEAR expected to have 0 bytes data length, not %u",
                           l_tsd->size );
                    return -10;
                }
            }break;


            //Blocked tx sender addres list add, remove or clear
            case DAP_CHAIN_DATUM_TOKEN_TSD_TYPE_TX_SENDER_BLOCKED_ADD:{
                if( l_tsd->size == sizeof (dap_chain_addr_t) ){
                    dap_chain_addr_t * l_addrs = a_token_item->tx_send_block ? DAP_NEW_Z_SIZE( dap_chain_addr_t,
                                                                                              sizeof(*a_token_item->tx_send_block) )
                                : DAP_REALLOC(a_token_item->tx_send_block,(a_token_item->tx_send_block_size+1)*sizeof (*a_token_item->tx_send_block) );
                    // Check if its correct
                    dap_chain_addr_t * l_add_addr = (dap_chain_addr_t *) l_tsd->data;
                    int l_add_addr_check;
                    if (  (l_add_addr_check=dap_chain_addr_check_sum(l_add_addr))!=0){
                        if(s_debug_more)
                            log_it(L_ERROR,"Wrong address checksum in TSD param DAP_CHAIN_DATUM_TOKEN_TSD_TYPE_TX_SENDER_ALLOWED_ADD (code %d)",
                               l_add_addr_check);
                        DAP_DELETE(l_addrs);
                        return -12;
                    }
                    // Check if its already present
                    for( size_t i=0; i < a_token_item->tx_send_block_size; i++){ // Check for all the list
                        if ( memcmp(&a_token_item->tx_send_block[i], l_tsd->data, l_tsd->size) == 0 ){ // Found
                            char * l_addr_str= dap_chain_addr_to_str((dap_chain_addr_t*) l_tsd->data );
                            if(s_debug_more)
                                log_it(L_ERROR,"TSD param DAP_CHAIN_DATUM_TOKEN_TSD_TYPE_TX_SENDER_ALLOWED_ADD has address %s thats already present in list",
                                   l_addr_str);
                            DAP_DELETE(l_addr_str);
                            DAP_DELETE(l_addrs);
                            return -11;
                        }
                    }
                    if( l_addrs){
                        memcpy(&l_addrs[a_token_item->tx_send_block_size], l_tsd->data,l_tsd->size);
                        a_token_item->tx_send_block_size++;
                        a_token_item->tx_send_block = l_addrs;

                    }else{
                        log_it(L_ERROR,"Out of memory! Can't extend TX_SENDER_BLOCKED array");
                    }
                }else{
                    if(s_debug_more)
                        log_it(L_ERROR,"TSD param DAP_CHAIN_DATUM_TOKEN_TSD_TYPE_TX_SENDER_BLOCKED_ADD expected to have %zu bytes data length, not %u",
                           sizeof (dap_chain_addr_t), l_tsd->size );
                }
            }break;

            case DAP_CHAIN_DATUM_TOKEN_TSD_TYPE_TX_SENDER_BLOCKED_REMOVE:{
                if( l_tsd->size == sizeof (dap_chain_addr_t) ){
                    // Check if its correct
                    dap_chain_addr_t * l_add_addr = (dap_chain_addr_t *) l_tsd->data;
                    int l_add_addr_check;
                    if (  (l_add_addr_check=dap_chain_addr_check_sum(l_add_addr))!=0){
                        if(s_debug_more)
                            log_it(L_ERROR,"Wrong address checksum in TSD param DAP_CHAIN_DATUM_TOKEN_TSD_TYPE_TX_SENDER_BLOCKED_REMOVE (code %d)",
                               l_add_addr_check);
                        return -12;
                    }
                    bool l_was_found=false;
                    for( size_t i=0; i < a_token_item->tx_send_block_size; i++){ // Check for all the list
                        if ( memcmp(&a_token_item->tx_send_block[i], l_tsd->data, l_tsd->size) == 0 ){ // Found
                            if( i +1 != a_token_item->tx_send_block_size )
                                memmove(&a_token_item->tx_send_block[i],&a_token_item->tx_send_block[i+1],
                                        sizeof(*a_token_item->tx_send_block)*(a_token_item->tx_send_block_size-i-1 ) );
                            a_token_item->tx_send_block_size--;
                            l_was_found = true;
                            break;
                        }
                    }
                }else{
                    if(s_debug_more)
                        log_it(L_ERROR,"TSD param DAP_CHAIN_DATUM_TOKEN_TSD_TYPE_TX_SENDER_BLOCKED_REMOVE expected to have %zu bytes data length, not %u",
                           sizeof (dap_chain_addr_t), l_tsd->size );
                    return -10;
                }
            }break;

            case DAP_CHAIN_DATUM_TOKEN_TSD_TYPE_TX_SENDER_BLOCKED_CLEAR:{
                if( l_tsd->size == 0 ){
                    if( a_token_item->tx_send_block )
                        DAP_DEL_Z(a_token_item->tx_send_block);
                    a_token_item->tx_send_block_size = 0;
                }else{
                    if(s_debug_more)
                        log_it(L_ERROR,"TSD param DAP_CHAIN_DATUM_TOKEN_TSD_TYPE_TX_SENDER_BLOCKED_CLEAR expected to have 0 bytes data length, not %u",
                           l_tsd->size );
                    return -10;
                }
            }break;
            default:{}
        }
    }
    return 0;
}

int dap_chain_ledger_token_load(dap_ledger_t *a_ledger, dap_chain_datum_token_t *a_token, size_t a_token_size)
{
    if (PVT(a_ledger)->load_mode) {
        dap_chain_ledger_token_item_t *l_token_item;
        pthread_rwlock_rdlock(&PVT(a_ledger)->tokens_rwlock);
        HASH_FIND_STR(PVT(a_ledger)->tokens, a_token->ticker, l_token_item);
        pthread_rwlock_unlock(&PVT(a_ledger)->tokens_rwlock);
        if (l_token_item)
            return 0;
    }
    return dap_chain_ledger_token_add(a_ledger, a_token, a_token_size);
}

dap_list_t *dap_chain_ledger_token_info(dap_ledger_t *a_ledger)
{
    dap_list_t *l_ret_list = NULL;
    dap_chain_ledger_token_item_t *l_token_item, *l_tmp_item;
    pthread_rwlock_rdlock(&PVT(a_ledger)->tokens_rwlock);
    HASH_ITER(hh, PVT(a_ledger)->tokens, l_token_item, l_tmp_item) {
        const char *l_type_str;
        const char *l_flags_str = s_flag_str_from_code(l_token_item->datum_token->header_private_decl.flags);;
        switch (l_token_item->type) {
            case DAP_CHAIN_DATUM_TOKEN_TYPE_SIMPLE: // 256
            case DAP_CHAIN_DATUM_TOKEN_TYPE_OLD_SIMPLE:
                l_type_str = "SIMPLE"; break;
            case DAP_CHAIN_DATUM_TOKEN_TYPE_PRIVATE_DECL: // 256
                l_type_str = "PRIVATE"; break;
            case DAP_CHAIN_DATUM_TOKEN_TYPE_PRIVATE_UPDATE: // 256
                l_type_str = "PRIVATE_UPDATE"; break;
            case DAP_CHAIN_DATUM_TOKEN_TYPE_NATIVE_DECL: // 256
                l_type_str = "CF20"; break;
            case DAP_CHAIN_DATUM_TOKEN_TYPE_NATIVE_UPDATE: // 256
                l_type_str = "CF20_UPDATE"; break;
            case DAP_CHAIN_DATUM_TOKEN_TYPE_PUBLIC: // 256
            case DAP_CHAIN_DATUM_TOKEN_TYPE_OLD_PUBLIC:
                l_type_str = "PUBLIC";
            default:
                l_type_str = "UNKNOWN"; break;
        }
       char *l_item_str = NULL;

        if ((l_token_item->type == DAP_CHAIN_DATUM_TOKEN_TYPE_NATIVE_DECL) || (l_token_item->type == DAP_CHAIN_DATUM_TOKEN_TYPE_NATIVE_UPDATE)){
                l_item_str = dap_strdup_printf("Token name '%s', type %s, flags: %s\n"
                                                "\tDecimals: 18\n"
                                                "\tAuth signs (valid/total) %zu/%zu\n"
                                                "\tTotal emissions %u\n",
                                                &l_token_item->ticker, l_type_str, s_flag_str_from_code(l_token_item->datum_token->header_private_decl.flags),
                                                l_token_item->auth_signs_valid, l_token_item->auth_signs_total,
                                                HASH_COUNT(l_token_item->token_emissions));
        } else {
                l_item_str = dap_strdup_printf("Token name '%s', type %s, flags: %s\n"
                                                "\tSupply (current/total) %s/%s\n"
                                                "\tAuth signs (valid/total) %zu/%zu\n"
                                                "\tTotal emissions %u\n",
                                                &l_token_item->ticker, l_type_str, s_flag_str_from_code(l_token_item->datum_token->header_private_decl.flags),
                                                dap_chain_balance_print(l_token_item->current_supply), dap_chain_balance_print(l_token_item->total_supply),
                                                l_token_item->auth_signs_valid, l_token_item->auth_signs_total,
                                                HASH_COUNT(l_token_item->token_emissions));
        }

        l_ret_list = dap_list_append(l_ret_list, l_item_str);
    }
    pthread_rwlock_unlock(&PVT(a_ledger)->tokens_rwlock);
    return l_ret_list;
}

/**
 * @brief update current_supply in token cache
 *
 * @param a_ledger ledger object
 * @param l_token_item token item object
 * @param l_emission_value size of emission
 * @return true
 * @return false
 */
bool s_update_token_cache(dap_chain_ledger_token_item_t *l_token_item, uint256_t l_emission_value)
{
    //Update value in ledger memory object
    if (IS_ZERO_256(l_token_item->total_supply))
        return true;     // Supply is unlimited
    if (compare256(l_token_item->current_supply, l_emission_value)>= 0){
        SUBTRACT_256_256(l_token_item->current_supply, l_emission_value, &l_token_item->current_supply);
        log_it(L_DEBUG,"New current supply %s for token %s",
            dap_chain_balance_print(l_token_item->current_supply), l_token_item->ticker);
    } else {
        log_it(L_WARNING,"Token current supply %s lower, than emission value = %s",
            dap_chain_balance_print(l_token_item->current_supply),
                                    dap_chain_balance_print(l_emission_value));
        return false;
    }
    return true;
}

/**
 * @brief s_threshold_emissions_proc
 * @param a_ledger
 */
static void s_threshold_emissions_proc(dap_ledger_t * a_ledger)
{
    bool l_success;
    do {
        l_success = false;
        dap_chain_ledger_token_emission_item_t *l_emission_item, *l_emission_tmp;
        pthread_rwlock_rdlock(&PVT(a_ledger)->threshold_emissions_rwlock);
        HASH_ITER(hh, PVT(a_ledger)->threshold_emissions, l_emission_item, l_emission_tmp) {
            pthread_rwlock_unlock(&PVT(a_ledger)->threshold_emissions_rwlock);
            int l_res = dap_chain_ledger_token_emission_add(a_ledger, (byte_t *)l_emission_item->datum_token_emission,
                                                            l_emission_item->datum_token_emission_size,
                                                            &l_emission_item->datum_token_emission_hash, true);
            if (l_res != DAP_CHAIN_CS_VERIFY_CODE_TX_NO_TOKEN) {
                pthread_rwlock_wrlock(&PVT(a_ledger)->threshold_emissions_rwlock);
                HASH_DEL(PVT(a_ledger)->threshold_emissions, l_emission_item);
                pthread_rwlock_unlock(&PVT(a_ledger)->threshold_emissions_rwlock);
                if (l_res)
                    DAP_DELETE(l_emission_item->datum_token_emission);
                DAP_DELETE(l_emission_item);
                l_success = true;
            }

            pthread_rwlock_rdlock(&PVT(a_ledger)->threshold_emissions_rwlock);
        }
        pthread_rwlock_unlock(&PVT(a_ledger)->threshold_emissions_rwlock);
    } while (l_success);
}

/**
 * @brief s_threshold_txs_proc
 * @param a_ledger
 */
static void s_threshold_txs_proc( dap_ledger_t *a_ledger)
{
    bool l_success;
    dap_ledger_private_t * l_ledger_pvt = PVT(a_ledger);
    pthread_rwlock_rdlock(&l_ledger_pvt->threshold_txs_rwlock);
    do {
        l_success = false;
        dap_chain_ledger_tx_item_t *l_tx_item, *l_tx_tmp;
        HASH_ITER(hh, l_ledger_pvt->threshold_txs, l_tx_item, l_tx_tmp) {
            pthread_rwlock_unlock(&l_ledger_pvt->threshold_txs_rwlock );
            int l_res = dap_chain_ledger_tx_add(a_ledger, l_tx_item->tx, &l_tx_item->tx_hash_fast, true);
            pthread_rwlock_wrlock(&l_ledger_pvt->threshold_txs_rwlock);
            if (l_res != DAP_CHAIN_CS_VERIFY_CODE_TX_NO_EMISSION &&
                    l_res != DAP_CHAIN_CS_VERIFY_CODE_TX_NO_PREVIOUS) {
                HASH_DEL(l_ledger_pvt->threshold_txs, l_tx_item);
                if (l_res != 1)
                    DAP_DELETE(l_tx_item->tx);
                DAP_DELETE(l_tx_item);
                l_success = true;
            }
        }
    } while (l_success);
    pthread_rwlock_unlock(&l_ledger_pvt->threshold_txs_rwlock);
}

void dap_chain_ledger_load_cache(dap_ledger_t *a_ledger)
{
    dap_ledger_private_t *l_ledger_pvt = PVT(a_ledger);

    char *l_gdb_group = dap_chain_ledger_get_gdb_group(a_ledger, DAP_CHAIN_LEDGER_EMISSIONS_STR);
    size_t l_objs_count = 0;
    dap_global_db_obj_t *l_objs = dap_chain_global_db_gr_load(l_gdb_group, &l_objs_count);
    for (size_t i = 0; i < l_objs_count; i++) {
        if (!l_objs[i].value_len)
            continue;
        dap_chain_ledger_token_emission_item_t *l_emission_item = DAP_NEW_Z(dap_chain_ledger_token_emission_item_t);
        dap_chain_hash_fast_from_str(l_objs[i].key, &l_emission_item->datum_token_emission_hash);
        const char *c_token_ticker = ((dap_chain_datum_token_emission_t *)l_objs[i].value)->hdr.ticker;
        dap_chain_ledger_token_item_t *l_token_item = NULL;
        HASH_FIND_STR(l_ledger_pvt->tokens, c_token_ticker, l_token_item);
        l_emission_item->datum_token_emission = DAP_DUP_SIZE(l_objs[i].value, l_objs[i].value_len);
        l_emission_item->datum_token_emission_size = l_objs[i].value_len;
        if (l_token_item)
            HASH_ADD(hh, l_token_item->token_emissions, datum_token_emission_hash,
                     sizeof(dap_chain_hash_fast_t), l_emission_item);
    }
    dap_chain_global_db_objs_delete(l_objs, l_objs_count);
    DAP_DELETE(l_gdb_group);

    l_gdb_group = dap_chain_ledger_get_gdb_group(a_ledger, DAP_CHAIN_LEDGER_TXS_STR);
    l_objs_count = 0;
    l_objs = dap_chain_global_db_gr_load(l_gdb_group, &l_objs_count);
    for (size_t i = 0; i < l_objs_count; i++) {
        dap_chain_ledger_tx_item_t *l_tx_item = DAP_NEW_Z(dap_chain_ledger_tx_item_t);
        dap_chain_hash_fast_from_str(l_objs[i].key, &l_tx_item->tx_hash_fast);
        l_tx_item->tx = DAP_NEW_Z_SIZE(dap_chain_datum_tx_t, l_objs[i].value_len - sizeof(l_tx_item->cache_data));
        memcpy(l_tx_item->tx, l_objs[i].value + sizeof(l_tx_item->cache_data), l_objs[i].value_len - sizeof(l_tx_item->cache_data));
        memcpy(&l_tx_item->cache_data, l_objs[i].value, sizeof(l_tx_item->cache_data));
        HASH_ADD(hh, l_ledger_pvt->ledger_items, tx_hash_fast, sizeof(dap_chain_hash_fast_t), l_tx_item);
    }
    dap_chain_global_db_objs_delete(l_objs, l_objs_count);
    DAP_DELETE(l_gdb_group);

    l_gdb_group = dap_chain_ledger_get_gdb_group(a_ledger, DAP_CHAIN_LEDGER_SPENT_TXS_STR);
    l_objs_count = 0;
    l_objs = dap_chain_global_db_gr_load(l_gdb_group, &l_objs_count);
    for (size_t i = 0; i < l_objs_count; i++) {
        dap_chain_ledger_tx_spent_item_t *l_tx_spent_item = DAP_NEW_Z(dap_chain_ledger_tx_spent_item_t);
        dap_chain_hash_fast_from_str(l_objs[i].key, &l_tx_spent_item->tx_hash_fast);
        strncpy(l_tx_spent_item->token_ticker, (char *)l_objs[i].value, DAP_CHAIN_TICKER_SIZE_MAX);
        HASH_ADD(hh, l_ledger_pvt->spent_items, tx_hash_fast, sizeof(dap_chain_hash_fast_t), l_tx_spent_item);
    }
    dap_chain_global_db_objs_delete(l_objs, l_objs_count);
    DAP_DELETE(l_gdb_group);

    l_gdb_group = dap_chain_ledger_get_gdb_group(a_ledger, DAP_CHAIN_LEDGER_BALANCES_STR);
    l_objs_count = 0;
    l_objs = dap_chain_global_db_gr_load(l_gdb_group, &l_objs_count);
    for (size_t i = 0; i < l_objs_count; i++) {
        dap_ledger_wallet_balance_t *l_balance_item = DAP_NEW_Z(dap_ledger_wallet_balance_t);
        l_balance_item->key = DAP_NEW_Z_SIZE(char, strlen(l_objs[i].key) + 1);
        strcpy(l_balance_item->key, l_objs[i].key);
        char *l_ptr = strchr(l_balance_item->key, ' ');
        if (l_ptr++) {
            strcpy(l_balance_item->token_ticker, l_ptr);
        }
        l_balance_item->balance = *(uint256_t *)l_objs[i].value;
        HASH_ADD_KEYPTR(hh, l_ledger_pvt->balance_accounts, l_balance_item->key,
                        strlen(l_balance_item->key), l_balance_item);
    }
    dap_chain_global_db_objs_delete(l_objs, l_objs_count);
    DAP_DELETE(l_gdb_group);
}


/**
 * @brief
 * create ledger for specific net
 * load ledger cache
 * @param a_check_flags checking flags
 *          DAP_CHAIN_LEDGER_CHECK_TOKEN_EMISSION
 *          DAP_CHAIN_LEDGER_CHECK_CELLS_DS
 *          DAP_CHAIN_LEDGER_CHECK_CELLS_DS
 * @param a_net_name char * network name, for example "kelvin-testnet"
 * @return dap_ledger_t*
 */
dap_ledger_t* dap_chain_ledger_create(uint16_t a_check_flags, char *a_net_name)
{
    dap_ledger_t *l_ledger = dap_chain_ledger_handle_new();
    l_ledger->net_name = a_net_name;
    dap_ledger_private_t *l_ledger_priv = PVT(l_ledger);
    l_ledger_priv->check_flags = a_check_flags;
    l_ledger_priv->check_ds = a_check_flags & DAP_CHAIN_LEDGER_CHECK_LOCAL_DS;
    l_ledger_priv->check_cells_ds = a_check_flags & DAP_CHAIN_LEDGER_CHECK_CELLS_DS;
    l_ledger_priv->check_token_emission = a_check_flags & DAP_CHAIN_LEDGER_CHECK_TOKEN_EMISSION;
    l_ledger_priv->net = dap_chain_net_by_name(a_net_name);

    log_it(L_DEBUG,"Created ledger \"%s\"",a_net_name);
    l_ledger_priv->load_mode = true;
    l_ledger_priv->tps_timer = NULL;
    l_ledger_priv->tps_count = 0;
    if (dap_config_get_item_bool_default(g_config, "ledger", "cached", true)) {
        // load ledger cache from GDB
        dap_chain_ledger_load_cache(l_ledger);
    }

    return l_ledger;
}

int dap_chain_ledger_token_emission_add_check(dap_ledger_t *a_ledger, byte_t *a_token_emission, size_t a_token_emission_size)
{
    int l_ret = 0;
    dap_ledger_private_t *l_ledger_priv = PVT(a_ledger);

    const char * c_token_ticker = ((dap_chain_datum_token_emission_t *)a_token_emission)->hdr.ticker;
    dap_chain_ledger_token_item_t * l_token_item = NULL;
    pthread_rwlock_rdlock(&l_ledger_priv->tokens_rwlock);
    HASH_FIND_STR(l_ledger_priv->tokens, c_token_ticker, l_token_item);
    pthread_rwlock_unlock(&l_ledger_priv->tokens_rwlock);

    dap_chain_ledger_token_emission_item_t * l_token_emission_item = NULL;

    // check if such emission is already present in table
    dap_chain_hash_fast_t l_token_emission_hash={0};
    //dap_chain_hash_fast_t * l_token_emission_hash_ptr = &l_token_emission_hash;
    dap_hash_fast(a_token_emission, a_token_emission_size, &l_token_emission_hash);
    char * l_hash_str = dap_chain_hash_fast_to_str_new(&l_token_emission_hash);
    pthread_rwlock_rdlock(l_token_item ? &l_token_item->token_emissions_rwlock
                                       : &l_ledger_priv->threshold_emissions_rwlock);
    HASH_FIND(hh,l_token_item ? l_token_item->token_emissions : l_ledger_priv->threshold_emissions,
              &l_token_emission_hash, sizeof(l_token_emission_hash), l_token_emission_item);
    unsigned long long l_threshold_emissions_count = HASH_COUNT( l_ledger_priv->threshold_emissions);
    pthread_rwlock_unlock(l_token_item ? &l_token_item->token_emissions_rwlock
                                       : &l_ledger_priv->threshold_emissions_rwlock);
    if(l_token_emission_item ) {
        if(s_debug_more) {
            if ( l_token_emission_item->datum_token_emission->hdr.version == 2 )
                log_it(L_ERROR, "Can't add token emission datum of %s %s ( %s ): already present in cache",
                    dap_chain_balance_print(l_token_emission_item->datum_token_emission->hdr.value_256), c_token_ticker, l_hash_str);
            else
                log_it(L_ERROR, "Can't add token emission datum of %"DAP_UINT64_FORMAT_U" %s ( %s ): already present in cache",
                    l_token_emission_item->datum_token_emission->hdr.value, c_token_ticker, l_hash_str);
        }
        l_ret = -1;
    }else if ( (! l_token_item) && ( l_threshold_emissions_count >= s_threshold_emissions_max)) {
        if(s_debug_more)
            log_it(L_WARNING,"threshold for emissions is overfulled (%zu max)",
               s_threshold_emissions_max);
        l_ret = -2;
    }
    DAP_DELETE(l_hash_str);
    if (l_ret || !PVT(a_ledger)->check_token_emission)
        return l_ret;
    // Check emission correctness
    size_t l_emission_size = a_token_emission_size;
    dap_chain_datum_token_emission_t *l_emission = dap_chain_datum_emission_read(a_token_emission, &l_emission_size);

    if (!l_token_item){
        log_it(L_WARNING,"Ledger_token_emission_add_check. Token ticker %s was not found",c_token_ticker);
        return -5;
    }

    // if total_supply > 0 we can check current_supply
    if (!IS_ZERO_256(l_token_item->total_supply)){
        if (compare256(l_token_item->current_supply, l_emission->hdr.value_256) < 0){
        log_it(L_WARNING,"Ledger_token_emission_add_check. current_supply %s is lower, then l_emission->hdr.value_256: %s",
                        dap_chain_balance_print(l_token_item->current_supply),
                        dap_chain_balance_print(l_emission->hdr.value_256));
        return -4;
        }
    }
        
    //additional check for private tokens
    if ((l_token_item->type == DAP_CHAIN_DATUM_TOKEN_TYPE_PRIVATE_DECL) ||
            (l_token_item->type == DAP_CHAIN_DATUM_TOKEN_TYPE_PRIVATE_UPDATE) ||
            (l_token_item->type == DAP_CHAIN_DATUM_TOKEN_TYPE_NATIVE_DECL) ||
             (l_token_item->type == DAP_CHAIN_DATUM_TOKEN_TYPE_NATIVE_UPDATE)) {
        //s_ledger_permissions_check(l_token_item)
        //    return -5;

    }
    switch (l_emission->hdr.type){
        case DAP_CHAIN_DATUM_TOKEN_EMISSION_TYPE_AUTH:{
            dap_chain_ledger_token_item_t *l_token_item=NULL;
            pthread_rwlock_rdlock(&PVT(a_ledger)->tokens_rwlock);
            HASH_FIND_STR(PVT(a_ledger)->tokens, l_emission->hdr.ticker, l_token_item);
            pthread_rwlock_unlock(&PVT(a_ledger)->tokens_rwlock);
            if (l_token_item){
                assert(l_token_item->datum_token);
                dap_sign_t *l_sign = (dap_sign_t *)(l_emission->tsd_n_signs + l_emission->data.type_auth.tsd_total_size);
                size_t l_offset = (byte_t *)l_sign - (byte_t *)l_emission;
                uint16_t l_aproves = 0, l_aproves_valid = l_token_item->auth_signs_valid;
                for (uint16_t i = 0; i < l_emission->data.type_auth.signs_count && l_offset < l_emission_size; i++) {
                    if (dap_sign_verify_size(l_sign, l_emission_size - l_offset)) {
                        dap_chain_hash_fast_t l_sign_pkey_hash;
                        dap_sign_get_pkey_hash(l_sign, &l_sign_pkey_hash);
                        // Find pkey in auth hashes
                        for (uint16_t k=0; k< l_token_item->auth_signs_total; k++) {
                            if (dap_hash_fast_compare(&l_sign_pkey_hash, &l_token_item->auth_signs_pkey_hash[k])) {
                                // Verify if its token emission header signed
                                if (dap_sign_verify(l_sign, &l_emission->hdr, sizeof(l_emission->hdr)) == 1) {
                                    l_aproves++;
                                    break;
                                }
                            }
                        }
                        size_t l_sign_size = dap_sign_get_size(l_sign);
                        l_offset += l_sign_size;
                        l_sign = (dap_sign_t *)((byte_t *)l_emission + l_offset);
                    } else
                        break;
                }
                if (l_aproves < l_aproves_valid ){
                    if(s_debug_more) {
                       log_it(L_WARNING, "Emission of %s datoshi of %s:%s is wrong: only %u valid aproves when %u need",
                           dap_chain_balance_print(l_emission->hdr.value_256), a_ledger->net_name, l_emission->hdr.ticker, l_aproves, l_aproves_valid );
                    }
                    l_ret = -3;
                }
            }else{
                if(s_debug_more)
                    log_it(L_WARNING,"Can't find token declaration %s:%s thats pointed in token emission datum", a_ledger->net_name, l_emission->hdr.ticker);
                l_ret = DAP_CHAIN_CS_VERIFY_CODE_TX_NO_TOKEN;
            }
        }break;
        default:{}
    }
    DAP_DELETE(l_emission);
    return l_ret;
}

/**
 * @brief dap_chain_ledger_token_emission_add
 * @param a_token_emission
 * @param a_token_emision_size
 * @return
 */
int dap_chain_ledger_token_emission_add(dap_ledger_t *a_ledger, byte_t *a_token_emission, size_t a_token_emission_size,
                                        dap_hash_fast_t *a_emission_hash, bool a_from_threshold)
{
    int l_ret = 0;
    dap_ledger_private_t *l_ledger_priv = PVT(a_ledger);
    const char * c_token_ticker = ((dap_chain_datum_token_emission_t *)a_token_emission)->hdr.ticker;
    dap_chain_ledger_token_item_t * l_token_item = NULL;
    pthread_rwlock_rdlock(&l_ledger_priv->tokens_rwlock);
    HASH_FIND_STR(l_ledger_priv->tokens, c_token_ticker, l_token_item);
    pthread_rwlock_unlock(&l_ledger_priv->tokens_rwlock);
    dap_chain_ledger_token_emission_item_t * l_token_emission_item = NULL;
    if (!l_token_item && a_from_threshold)
        return DAP_CHAIN_CS_VERIFY_CODE_TX_NO_TOKEN;

    // check if such emission is already present in table
    pthread_rwlock_rdlock( l_token_item ? &l_token_item->token_emissions_rwlock
                                        : &l_ledger_priv->threshold_emissions_rwlock);
    HASH_FIND(hh,l_token_item ? l_token_item->token_emissions : l_ledger_priv->threshold_emissions,
              a_emission_hash, sizeof(*a_emission_hash), l_token_emission_item);
    pthread_rwlock_unlock(l_token_item ? &l_token_item->token_emissions_rwlock
                                       : &l_ledger_priv->threshold_emissions_rwlock);
    char *l_hash_str = dap_chain_hash_fast_to_str_new(a_emission_hash);
    if (!l_token_emission_item) {
        l_token_emission_item = DAP_NEW_Z(dap_chain_ledger_token_emission_item_t);
        l_token_emission_item->datum_token_emission_size = a_token_emission_size;
        memcpy(&l_token_emission_item->datum_token_emission_hash, a_emission_hash, sizeof(*a_emission_hash));
        if (l_token_item) {
            l_token_emission_item->datum_token_emission = dap_chain_datum_emission_read(a_token_emission,
                                                                                        &l_token_emission_item->datum_token_emission_size);

            //additional check for private tokens
            if(l_token_item && ((l_token_item->type == DAP_CHAIN_DATUM_TOKEN_TYPE_PRIVATE_DECL) ||
                    (l_token_item->type == DAP_CHAIN_DATUM_TOKEN_TYPE_PRIVATE_UPDATE) ||
                    (l_token_item->type == DAP_CHAIN_DATUM_TOKEN_TYPE_NATIVE_DECL) ||
                    (l_token_item->type == DAP_CHAIN_DATUM_TOKEN_TYPE_NATIVE_UPDATE))) {
                //s_ledger_permissions_check(l_token_item)
                //    return -114;
            }

            //update current_supply in ledger cache and ledger memory object
            if(l_token_item && !s_update_token_cache(l_token_item, l_token_emission_item->datum_token_emission->hdr.value_256))
                return -4;

            pthread_rwlock_wrlock(&l_token_item->token_emissions_rwlock);
            HASH_ADD(hh, l_token_item->token_emissions, datum_token_emission_hash,
                     sizeof(*a_emission_hash), l_token_emission_item);
            pthread_rwlock_unlock(&l_token_item->token_emissions_rwlock);
            // Add it to cache
            char *l_gdb_group = dap_chain_ledger_get_gdb_group(a_ledger, DAP_CHAIN_LEDGER_EMISSIONS_STR);
            if (!dap_chain_global_db_gr_set(l_hash_str, a_token_emission, a_token_emission_size,l_gdb_group)) {
                log_it(L_WARNING, "Ledger cache mismatch");
            }
            DAP_DELETE(l_gdb_group);
            if(s_debug_more) {
                char * l_token_emission_address_str = dap_chain_addr_to_str(&(l_token_emission_item->datum_token_emission->hdr.address));
                log_it(L_NOTICE, "Added token emission datum to emissions cache: type=%s value=%s token=%s to_addr=%s ",
                               c_dap_chain_datum_token_emission_type_str[l_token_emission_item->datum_token_emission->hdr.type],
                               dap_chain_balance_to_coins(l_token_emission_item->datum_token_emission->hdr.value_256),
                               c_token_ticker, l_token_emission_address_str);
                DAP_DELETE(l_token_emission_address_str);
            }
            s_threshold_txs_proc(a_ledger);
        } else if (HASH_COUNT(l_ledger_priv->threshold_emissions) < s_threshold_emissions_max) {
            l_token_emission_item->datum_token_emission = DAP_DUP_SIZE(a_token_emission, a_token_emission_size);
            pthread_rwlock_wrlock(&l_ledger_priv->threshold_emissions_rwlock);
            HASH_ADD(hh, l_ledger_priv->threshold_emissions, datum_token_emission_hash,
                     sizeof(*a_emission_hash), l_token_emission_item);
            pthread_rwlock_unlock(&l_ledger_priv->threshold_emissions_rwlock);
            l_ret = DAP_CHAIN_CS_VERIFY_CODE_TX_NO_TOKEN;
            if(s_debug_more) {
                char * l_token_emission_address_str = dap_chain_addr_to_str(&(l_token_emission_item->datum_token_emission->hdr.address));
                log_it(L_NOTICE, "Added token emission datum to emissions threshold: type=%s value=%.1Lf token=%s to_addr=%s ",
                               c_dap_chain_datum_token_emission_type_str[l_token_emission_item->datum_token_emission->hdr.type],
                               dap_chain_datoshi_to_coins(l_token_emission_item->datum_token_emission->hdr.value),
                               c_token_ticker, l_token_emission_address_str);
                DAP_DELETE(l_token_emission_address_str);
            }
        } else {
            DAP_DELETE(l_token_emission_item);
            if(s_debug_more)
                log_it(L_WARNING,"threshold for emissions is overfulled (%zu max), dropping down new data, added nothing",
                   s_threshold_emissions_max);
            l_ret = -2;
        }
    } else {
        if (l_token_item) {
            if(s_debug_more) {
                if ( ((dap_chain_datum_token_emission_t *)a_token_emission)->hdr.version == 1 ) // && ((dap_chain_datum_token_emission_t *)a_token_emission)->hdr.type_256 ) // 256
                    log_it(L_ERROR, "Duplicate token emission datum of %s %s ( %s )",
                            dap_chain_balance_print(((dap_chain_datum_token_emission_t *)a_token_emission)->hdr.value_256), c_token_ticker, l_hash_str);
                else
                    log_it(L_ERROR, "Duplicate token emission datum of %"DAP_UINT64_FORMAT_U" %s ( %s )",
                            ((dap_chain_datum_token_emission_t *)a_token_emission)->hdr.value, c_token_ticker, l_hash_str);
            }
        }
        l_ret = -1;
    }
    DAP_DELETE(l_hash_str);
    return l_ret;
}

int dap_chain_ledger_token_emission_load(dap_ledger_t *a_ledger, byte_t *a_token_emission, size_t a_token_emission_size)
{
    dap_chain_hash_fast_t l_token_emission_hash = {};
    dap_hash_fast(a_token_emission, a_token_emission_size, &l_token_emission_hash);
    if (PVT(a_ledger)->load_mode) {
        dap_chain_ledger_token_emission_item_t *l_token_emission_item;
        dap_chain_ledger_token_item_t *l_token_item, *l_item_tmp;
        pthread_rwlock_rdlock(&PVT(a_ledger)->tokens_rwlock);
        HASH_ITER(hh, PVT(a_ledger)->tokens, l_token_item, l_item_tmp) {
            pthread_rwlock_rdlock(&l_token_item->token_emissions_rwlock);
            HASH_FIND(hh, l_token_item->token_emissions, &l_token_emission_hash, sizeof(l_token_emission_hash),
                    l_token_emission_item);
            pthread_rwlock_unlock(&l_token_item->token_emissions_rwlock);
            if (l_token_emission_item) {
                pthread_rwlock_unlock(&PVT(a_ledger)->tokens_rwlock);
                dap_chain_datum_token_emission_t *l_ems = l_token_emission_item->datum_token_emission;
                uint256_t l_value = (l_ems->hdr.version == 2) ? l_ems->hdr.value_256 : dap_chain_uint256_from(l_ems->hdr.value);
                s_update_token_cache(l_token_item, l_value);
                return 0;
            }
        }
        pthread_rwlock_unlock(&PVT(a_ledger)->tokens_rwlock);
        pthread_rwlock_rdlock(&PVT(a_ledger)->threshold_emissions_rwlock);
        HASH_FIND(hh, PVT(a_ledger)->threshold_emissions, &l_token_emission_hash, sizeof(l_token_emission_hash),
                l_token_emission_item);
        pthread_rwlock_unlock(&PVT(a_ledger)->threshold_emissions_rwlock);
        if (l_token_emission_item) {
            return DAP_CHAIN_CS_VERIFY_CODE_TX_NO_TOKEN;
        }
    }
    return dap_chain_ledger_token_emission_add(a_ledger, a_token_emission, a_token_emission_size, &l_token_emission_hash, false);
}

/**
 * @brief dap_chain_ledger_token_emission_find
 * @param a_token_ticker
 * @param a_token_emission_hash
 * @return
 */
dap_chain_datum_token_emission_t * dap_chain_ledger_token_emission_find(dap_ledger_t *a_ledger,
        const char *a_token_ticker, const dap_chain_hash_fast_t *a_token_emission_hash)
{
    dap_ledger_private_t *l_ledger_priv = PVT(a_ledger);
    dap_chain_datum_token_emission_t * l_token_emission = NULL;
    dap_chain_ledger_token_item_t * l_token_item = NULL;
    pthread_rwlock_rdlock(&l_ledger_priv->tokens_rwlock);
    HASH_FIND_STR(l_ledger_priv->tokens, a_token_ticker, l_token_item);
    pthread_rwlock_unlock(&l_ledger_priv->tokens_rwlock);

    if(l_token_item) {
        dap_chain_ledger_token_emission_item_t * l_token_emission_item = NULL;
        pthread_rwlock_rdlock(&l_token_item->token_emissions_rwlock);
        HASH_FIND(hh, l_token_item->token_emissions, a_token_emission_hash, sizeof(*a_token_emission_hash),
                l_token_emission_item);
        pthread_rwlock_unlock(&l_token_item->token_emissions_rwlock);
        if( l_token_emission_item) {
            l_token_emission = l_token_emission_item->datum_token_emission;
        }
    }
    return l_token_emission;
}

/**
 * @brief dap_chain_ledger_set_local_cell_id
 * @param a_local_cell_id
 */
void dap_chain_ledger_set_local_cell_id(dap_ledger_t *a_ledger, dap_chain_cell_id_t a_local_cell_id)
{
    PVT(a_ledger)->local_cell_id.uint64 = a_local_cell_id.uint64;
}

/**
 * @brief dap_chain_ledger_tx_get_token_ticker_by_hash
 * @param a_ledger
 * @param a_tx_hash
 * @return
 */
const char* dap_chain_ledger_tx_get_token_ticker_by_hash(dap_ledger_t *a_ledger,dap_chain_hash_fast_t *a_tx_hash)
{
    if(!a_ledger || !a_tx_hash)
        return NULL;
    dap_ledger_private_t *l_ledger_priv = PVT(a_ledger);

    if ( dap_hash_fast_is_blank(a_tx_hash) )
        return NULL;

    dap_chain_ledger_tx_item_t *l_item;
    unsigned l_hash_value;
    HASH_VALUE(a_tx_hash, sizeof(*a_tx_hash), l_hash_value);
    pthread_rwlock_rdlock(&l_ledger_priv->ledger_rwlock);
    HASH_FIND_BYHASHVALUE(hh, l_ledger_priv->ledger_items, a_tx_hash, sizeof(*a_tx_hash), l_hash_value, l_item);
    if (l_item) {
        pthread_rwlock_unlock(&l_ledger_priv->ledger_rwlock);
        return l_item->cache_data.token_ticker;
    }
    dap_chain_ledger_tx_spent_item_t *l_spent_item;
    HASH_FIND_BYHASHVALUE(hh, l_ledger_priv->spent_items, a_tx_hash, sizeof(*a_tx_hash), l_hash_value, l_spent_item);
    pthread_rwlock_unlock(&l_ledger_priv->ledger_rwlock);
    return l_spent_item ? l_spent_item->token_ticker : NULL;

}

/**
 * @brief dap_chain_ledger_addr_get_token_ticker_all
 * @param a_addr
 * @param a_tickers
 * @param a_tickers_size
 */
void dap_chain_ledger_addr_get_token_ticker_all(dap_ledger_t *a_ledger, dap_chain_addr_t * a_addr,
        char *** a_tickers, size_t * a_tickers_size)
{
    dap_chain_hash_fast_t l_tx_first_hash = { 0 };
    const dap_chain_ledger_tx_item_t * l_tx_item = tx_item_find_by_addr(a_ledger, a_addr,NULL, &l_tx_first_hash);
    char ** l_tickers = NULL;
    size_t l_tickers_size = 10;
    size_t l_tickers_pos = 0;

    if(l_tx_item) {
        l_tickers_size = 10;
        l_tickers = DAP_NEW_Z_SIZE(char *, l_tickers_size * sizeof(char*));
        while(l_tx_item) {
            bool l_is_not_in_list = true;
            for(size_t i = 0; i < l_tickers_size; i++) {
                if (l_tickers[i]==NULL)
                    break;
                if(l_tickers[i] && strcmp(l_tickers[i], l_tx_item->cache_data.token_ticker) == 0) {
                    l_is_not_in_list = false;
                    break;
                }
            }
            if(l_is_not_in_list) {
                if((l_tickers_pos + 1) == l_tickers_size) {
                    l_tickers_size += (l_tickers_size / 2);
                    l_tickers = DAP_REALLOC(l_tickers, l_tickers_size);
                }
                l_tickers[l_tickers_pos] = dap_strdup(l_tx_item->cache_data.token_ticker);
                l_tickers_pos++;
            }
            dap_chain_hash_fast_t* l_tx_hash = dap_chain_node_datum_tx_calc_hash(l_tx_item->tx);
            l_tx_item = tx_item_find_by_addr(a_ledger, a_addr, NULL, l_tx_hash);
            DAP_DELETE(l_tx_hash);
        }
        l_tickers_size = l_tickers_pos + 1;
        l_tickers = DAP_REALLOC(l_tickers, l_tickers_size * sizeof(char*));
    }
    *a_tickers = l_tickers;
    *a_tickers_size = l_tickers_pos;
}

void dap_chain_ledger_addr_get_token_ticker_all_fast(dap_ledger_t *a_ledger, dap_chain_addr_t * a_addr,
        char *** a_tickers, size_t * a_tickers_size) {
    dap_ledger_wallet_balance_t *wallet_balance, *tmp;
    size_t l_count = HASH_COUNT(PVT(a_ledger)->balance_accounts);
    if(l_count){
        char **l_tickers = DAP_NEW_Z_SIZE(char*, l_count * sizeof(char*));
        l_count = 0;
        char *l_addr = dap_chain_addr_to_str(a_addr);
        pthread_rwlock_rdlock(&PVT(a_ledger)->balance_accounts_rwlock);
        HASH_ITER(hh, PVT(a_ledger)->balance_accounts, wallet_balance, tmp) {
            char **l_keys = dap_strsplit(wallet_balance->key, " ", -1);
            if (!dap_strcmp(l_keys[0], l_addr)) {
                l_tickers[l_count] = dap_strdup(wallet_balance->token_ticker);
                ++l_count;
            }
            dap_strfreev(l_keys);
        }
        pthread_rwlock_unlock(&PVT(a_ledger)->balance_accounts_rwlock);
        *a_tickers = l_tickers;
    }
    *a_tickers_size = l_count;
}



/**
 * Get transaction in the cache by hash
 *
 * return transaction, or NULL if transaction not found in the cache
 */
static dap_chain_datum_tx_t* s_find_datum_tx_by_hash(dap_ledger_t *a_ledger,
        dap_chain_hash_fast_t *a_tx_hash, dap_chain_ledger_tx_item_t **a_item_out)
{
    if(!a_tx_hash)
        return NULL;

//    log_it( L_ERROR, "s_find_datum_tx_by_hash( )...");

    dap_ledger_private_t *l_ledger_priv = PVT(a_ledger);
    dap_chain_datum_tx_t *l_tx_ret = NULL;
    dap_chain_ledger_tx_item_t *l_tx_item;
    pthread_rwlock_rdlock(&l_ledger_priv->ledger_rwlock);
    HASH_FIND(hh, l_ledger_priv->ledger_items, a_tx_hash, sizeof(dap_chain_hash_fast_t), l_tx_item);
    pthread_rwlock_unlock(&l_ledger_priv->ledger_rwlock);
    if(l_tx_item) {
        l_tx_ret = l_tx_item->tx;
        if(a_item_out)
            *a_item_out = l_tx_item;
    }
    return l_tx_ret;
}

/**
 * @brief dap_chain_ledger_tx_find_by_hash
 * @param a_tx_hash
 * @return
 */

dap_chain_datum_tx_t* dap_chain_ledger_tx_find_by_hash(dap_ledger_t *a_ledger, dap_chain_hash_fast_t *a_tx_hash)
{
    return s_find_datum_tx_by_hash(a_ledger, a_tx_hash, NULL);
}

bool dap_chain_ledger_tx_spent_find_by_hash(dap_ledger_t *a_ledger, dap_chain_hash_fast_t *a_tx_hash)
{
    dap_chain_ledger_tx_spent_item_t *l_tx_item;
    pthread_rwlock_rdlock(&PVT(a_ledger)->ledger_rwlock);
    HASH_FIND(hh, PVT(a_ledger)->spent_items, a_tx_hash, sizeof(dap_chain_hash_fast_t), l_tx_item);
    pthread_rwlock_unlock(&PVT(a_ledger)->ledger_rwlock);
    return l_tx_item;
}

/**
 * Check whether used 'out' items (local function)
 */
static bool dap_chain_ledger_item_is_used_out(dap_chain_ledger_tx_item_t *a_item, int a_idx_out)
{
    bool l_used_out = false;
    if (!a_item || !a_item->cache_data.n_outs) {
        //log_it(L_DEBUG, "list_cached_item is NULL");
        return true;
    }
    if(a_idx_out >= MAX_OUT_ITEMS) {
        if(s_debug_more)
            log_it(L_ERROR, "Too big index(%d) of 'out'items (max=%d)", a_idx_out, MAX_OUT_ITEMS);
    }
    assert(a_idx_out < MAX_OUT_ITEMS);
    // if there are used 'out' items
    if(a_item->cache_data.n_outs_used > 0) {
        if(!dap_hash_fast_is_blank(&(a_item->cache_data.tx_hash_spent_fast[a_idx_out])))
            l_used_out = true;
    }
    return l_used_out;
}

/**
 * @brief dap_chain_ledger_permissions_check
 * @param a_token_item
 * @param a_permission_id
 * @param a_data
 * @param a_data_size
 * @return
 */
static int s_ledger_permissions_check(dap_chain_ledger_token_item_t *  a_token_item, uint16_t a_permission_id, const void * a_data,size_t a_data_size )
{
    dap_chain_addr_t * l_addrs = NULL;
    size_t l_addrs_count =0;
    switch (a_permission_id) {
        case DAP_CHAIN_DATUM_TOKEN_TSD_TYPE_TX_RECEIVER_ALLOWED_ADD:
            l_addrs = a_token_item->tx_recv_allow;
            l_addrs_count = a_token_item->tx_recv_allow_size;
        break;
        case DAP_CHAIN_DATUM_TOKEN_TSD_TYPE_TX_RECEIVER_BLOCKED_ADD:
            l_addrs = a_token_item->tx_recv_block;
            l_addrs_count = a_token_item->tx_recv_block_size;
        break;
        case DAP_CHAIN_DATUM_TOKEN_TSD_TYPE_TX_SENDER_ALLOWED_ADD:
            l_addrs = a_token_item->tx_send_allow;
            l_addrs_count = a_token_item->tx_send_allow_size;
        break;
        case DAP_CHAIN_DATUM_TOKEN_TSD_TYPE_TX_SENDER_BLOCKED_ADD:
            l_addrs = a_token_item->tx_send_block;
            l_addrs_count = a_token_item->tx_send_block_size;
        break;
    }
    if ( l_addrs && l_addrs_count){
        if (a_data_size != sizeof (*l_addrs)){
            log_it(L_ERROR,"Wrong data size %zd for ledger permission check", a_data_size);
            return -2;
        }
        for(size_t n=0; n<l_addrs_count;n++ ){
            if (memcmp(&l_addrs[n],a_data,a_data_size)==0)
                return 0;
        }
        return -1;
    }
    return -10;
}

/**
 * Checking a new transaction before adding to the cache
 *
 * return 1 OK, -1 error
 */
// Checking a new transaction before adding to the cache
int dap_chain_ledger_tx_cache_check(dap_ledger_t *a_ledger, dap_chain_datum_tx_t *a_tx,
        bool a_from_threshold, dap_list_t **a_list_bound_items, dap_list_t **a_list_tx_out)
{
    /*
     Steps of checking for current transaction tx2 and every previous transaction tx1:
     1. !is_used_out(tx1.dap_chain_datum_tx_out)
     &&
     2. valid(tx2.dap_chain_datum_tx_sig.pkey)
     &&
     3. hash(tx1) == tx2.dap_chain_datump_tx_in.tx_prev_hash
     &&
     4. tx1.dap_chain_datum_tx_out.addr.data.key == tx2.dap_chain_datum_tx_sig.pkey for unconditional output
     \\
     5a. tx1.dap_chain_datum_tx_sig.pkey == tx2.dap_chain_datum_tx_sig.pkey for conditional owner
     \\
     5b. tx1.dap_chain_datum_tx_out.condition == verify_svc_type(tx2) for conditional output
     &&
     6. sum(  find (tx2.input.tx_prev_hash).output[tx2.input_tx_prev_idx].value )  ==  sum (tx2.outputs.value) per token
     */

    dap_ledger_private_t *l_ledger_priv = PVT(a_ledger);
    if(!a_tx){
        log_it(L_DEBUG, "NULL transaction, check broken");
        return -1;
    }

    dap_list_t *l_list_bound_items = NULL;

    bool l_is_first_transaction = false;
    // sum of values in 'out' items from the previous transactions
    dap_chain_ledger_tokenizer_t *l_values_from_prev_tx = NULL, *l_values_from_cur_tx = NULL,
                                 *l_value_cur = NULL, *l_tmp = NULL, *l_res = NULL;
    char *l_token = NULL;
    dap_chain_ledger_token_item_t * l_token_item = NULL;
    dap_chain_hash_fast_t *l_emission_hash;

    // check all previous transactions
    int l_err_num = 0;
    int l_prev_tx_count = 0;

    // ----------------------------------------------------------------
    // find all 'in' items in current transaction
    dap_list_t *l_list_in = dap_chain_datum_tx_items_get((dap_chain_datum_tx_t*) a_tx, TX_ITEM_TYPE_IN,
                                                          &l_prev_tx_count);
    // find all conditional 'in' items in current transaction
    dap_list_t *l_list_tmp = dap_chain_datum_tx_items_get((dap_chain_datum_tx_t *)a_tx, TX_ITEM_TYPE_IN_COND,
                                                          &l_prev_tx_count);
    if (l_list_tmp) {
        // add conditional input to common list
        l_list_in = dap_list_append(l_list_in, l_list_tmp->data);
        dap_list_free(l_list_tmp);
    }
    l_list_tmp = l_list_in;
    if (!l_list_in) {
        log_it(L_WARNING, "Tx check: no valid inputs found");
        return -22;
    }
    dap_chain_ledger_tx_bound_t *bound_item;
    int l_list_tmp_num = 0;
     // find all previous transactions
    for (dap_list_t *l_list_tmp = l_list_in; l_list_tmp; l_list_tmp = dap_list_next(l_list_tmp), l_list_tmp_num++) {
        bound_item = DAP_NEW_Z(dap_chain_ledger_tx_bound_t);
        dap_chain_tx_in_t *l_tx_in = NULL;
        dap_chain_addr_t l_tx_in_from={0};
        dap_chain_tx_in_cond_t *l_tx_in_cond;
        dap_chain_hash_fast_t l_tx_prev_hash={0};
        uint8_t l_cond_type = *(uint8_t *)l_list_tmp->data;
        // one of the previous transaction
        if (l_cond_type == TX_ITEM_TYPE_IN) {
            l_tx_in = (dap_chain_tx_in_t *)l_list_tmp->data;
            l_tx_prev_hash = l_tx_in->header.tx_prev_hash;
            bound_item->in.tx_cur_in = l_tx_in;
        } else { // TX_ITEM_TYPE_IN_COND
            l_tx_in_cond = (dap_chain_tx_in_cond_t *)l_list_tmp->data;
            l_tx_prev_hash = l_tx_in_cond->header.tx_prev_hash;
            bound_item->in.tx_cur_in_cond = l_tx_in_cond;
        }
        memcpy(&bound_item->tx_prev_hash_fast, &l_tx_prev_hash, sizeof(dap_chain_hash_fast_t));

        bool l_is_blank = dap_hash_fast_is_blank(&l_tx_prev_hash);
        char l_tx_prev_hash_str[70]={[0]='\0'};
        if (l_is_blank){
            if(s_debug_more)
                log_it(L_DEBUG, "Tx check: blank prev hash ");
            dap_snprintf(l_tx_prev_hash_str,sizeof( l_tx_prev_hash_str),"BLANK");
        }else{
            dap_chain_hash_fast_to_str(&l_tx_prev_hash,l_tx_prev_hash_str,sizeof(l_tx_prev_hash_str));
        }

        if(l_is_blank || l_is_first_transaction) {
            // if at least one blank hash is present, then all the hashes should be blank
            if((!l_is_first_transaction && l_list_tmp_num > 1) || !l_is_blank) {
                l_err_num = -3;
                break;
            }
            l_is_first_transaction = true;
            if (!l_token) {
                dap_chain_tx_token_t *l_tx_token = (dap_chain_tx_token_t *)dap_chain_datum_tx_item_get(a_tx, NULL, TX_ITEM_TYPE_TOKEN, NULL);
                if (!l_tx_token) {
                    l_err_num = -4;
                    break;
                }
                l_token = l_tx_token->header.ticker;
                l_emission_hash = &l_tx_token->header.token_emission_hash;
            }
            DAP_DELETE(bound_item);
            continue;
        }
        // Get previous transaction in the cache by hash
        dap_chain_ledger_tx_item_t *l_item_out = NULL;
        dap_chain_datum_tx_t *l_tx_prev =
                s_find_datum_tx_by_hash(a_ledger, &l_tx_prev_hash, &l_item_out); // dap_chain_datum_tx_t *l_tx_prev = (dap_chain_datum_tx_t*) dap_chain_node_datum_tx_cache_find(&tx_prev_hash);
        bound_item->item_out = l_item_out;
        if(!l_tx_prev) { // Unchained transaction
            if (s_debug_more && !a_from_threshold)
                log_it(L_DEBUG, "No previous transaction was found for hash %s", l_tx_prev_hash_str);
            l_err_num = DAP_CHAIN_CS_VERIFY_CODE_TX_NO_PREVIOUS;
            break;
        }
        if (s_debug_more && !a_from_threshold)
            log_it(L_INFO,"Previous transaction was found for hash %s",l_tx_prev_hash_str);
        bound_item->tx_prev = l_tx_prev;

        // 1. Check if out in previous transaction has spent
        int l_idx = (l_cond_type == TX_ITEM_TYPE_IN) ? l_tx_in->header.tx_out_prev_idx : l_tx_in_cond->header.tx_out_prev_idx;
        if (dap_chain_ledger_item_is_used_out(l_item_out, l_idx)) {
            l_err_num = -6;
            break;
        }

        // 2. Verify signature in current transaction
        if(dap_chain_datum_tx_verify_sign(a_tx) != 1) {
            l_err_num = -2;
            break;
        }

        // 3. Compare hash in previous transaction with hash inside 'in' item
        // calculate hash of previous transaction anew
        dap_chain_hash_fast_t *l_hash_prev = dap_chain_node_datum_tx_calc_hash(l_tx_prev);
        int l_res_hash = dap_hash_fast_compare(l_hash_prev, &l_tx_prev_hash);

        DAP_DELETE(l_hash_prev);
        if (l_res_hash != 1) {
            l_err_num = -7;
            break;
        }

        uint256_t l_value;
        // Get list of all 'out' items from previous transaction
        dap_list_t *l_list_prev_out = dap_chain_datum_tx_items_get(l_tx_prev, TX_ITEM_TYPE_OUT_ALL, NULL);
        // Get one 'out' item in previous transaction bound with current 'in' item
        void *l_tx_prev_out = dap_list_nth_data(l_list_prev_out, l_idx);
        dap_list_free(l_list_prev_out);
        if(!l_tx_prev_out) {
            l_err_num = -8;
            break;
        }
        if (l_cond_type == TX_ITEM_TYPE_IN) {
            dap_chain_tx_item_type_t l_type = *(uint8_t *)l_tx_prev_out;
            switch (l_type) {
            case TX_ITEM_TYPE_OUT_OLD:
                bound_item->out.tx_prev_out = l_tx_prev_out;
                memcpy(&l_tx_in_from, &bound_item->out.tx_prev_out->addr,sizeof (bound_item->out.tx_prev_out->addr));
                break;
            case TX_ITEM_TYPE_OUT: // 256
                bound_item->out.tx_prev_out_256 = l_tx_prev_out;
                memcpy(&l_tx_in_from, &bound_item->out.tx_prev_out_256->addr,sizeof (bound_item->out.tx_prev_out_256->addr));
                break;
            case TX_ITEM_TYPE_OUT_EXT: // 256
                bound_item->out.tx_prev_out_ext_256 = l_tx_prev_out;
                memcpy(&l_tx_in_from, &bound_item->out.tx_prev_out_ext_256->addr,sizeof (bound_item->out.tx_prev_out_ext_256->addr));
                break;
            default:
                l_err_num = -8;
                break;
            }
            if (l_err_num)
                break;

            // calculate hash of public key in current transaction
            dap_chain_hash_fast_t l_hash_pkey;
            // Get sign item
            dap_chain_tx_sig_t *l_tx_sig = (dap_chain_tx_sig_t*) dap_chain_datum_tx_item_get(a_tx, NULL,
                    TX_ITEM_TYPE_SIG, NULL);
            // Get sign from sign item
            dap_sign_t *l_sign = dap_chain_datum_tx_item_sign_get_sig((dap_chain_tx_sig_t*) l_tx_sig);
            // Get public key from sign
            size_t l_pkey_ser_size = 0;
            const uint8_t *l_pkey_ser = dap_sign_get_pkey(l_sign, &l_pkey_ser_size);
            // calculate hash from public key
            dap_hash_fast(l_pkey_ser, l_pkey_ser_size, &l_hash_pkey);
            // hash of public key in 'out' item of previous transaction

            uint8_t *l_prev_out_addr_key = NULL;
            switch (l_type) {
                case TX_ITEM_TYPE_OUT:
                    l_prev_out_addr_key = bound_item->out.tx_prev_out_256->addr.data.key; break;
                case TX_ITEM_TYPE_OUT_OLD:
                    l_prev_out_addr_key = bound_item->out.tx_prev_out->addr.data.key; break;
                case TX_ITEM_TYPE_OUT_EXT:
                    l_prev_out_addr_key = bound_item->out.tx_prev_out_ext_256->addr.data.key; break;
                default: break;
            }

            // 4. compare public key hashes in the signature of the current transaction and in the 'out' item of the previous transaction
            if(memcmp(&l_hash_pkey, l_prev_out_addr_key, sizeof(dap_chain_hash_fast_t))) {
                l_err_num = -9;
                break;
            }

            switch (l_type) {
                case TX_ITEM_TYPE_OUT: // 256
                    l_value = bound_item->out.tx_prev_out_256->header.value; break;
                case TX_ITEM_TYPE_OUT_OLD:
                    l_value = dap_chain_uint256_from(bound_item->out.tx_prev_out->header.value); break;
                case TX_ITEM_TYPE_OUT_EXT: // 256
                    l_value = bound_item->out.tx_prev_out_ext_256->header.value;
                    l_token = bound_item->out.tx_prev_out_ext_256->token;
                    break;
                default: break;
            }
        } else { // TX_ITEM_TYPE_IN_COND
            if(*(uint8_t *)l_tx_prev_out != TX_ITEM_TYPE_OUT_COND) {
                l_err_num = -8;
                break;
            }
            // 5a. Check for condition owner
            dap_chain_tx_sig_t *l_tx_prev_sig = (dap_chain_tx_sig_t *)dap_chain_datum_tx_item_get(l_tx_prev, NULL, TX_ITEM_TYPE_SIG, NULL);
            dap_sign_t *l_prev_sign = dap_chain_datum_tx_item_sign_get_sig((dap_chain_tx_sig_t *)l_tx_prev_sig);
            size_t l_prev_pkey_ser_size = 0;
            const uint8_t *l_prev_pkey_ser = dap_sign_get_pkey(l_prev_sign, &l_prev_pkey_ser_size);
            dap_chain_tx_sig_t *l_tx_sig = (dap_chain_tx_sig_t *)dap_chain_datum_tx_item_get(a_tx, NULL, TX_ITEM_TYPE_SIG, NULL);
            dap_sign_t *l_sign = dap_chain_datum_tx_item_sign_get_sig((dap_chain_tx_sig_t *)l_tx_sig);
            size_t l_pkey_ser_size = 0;
            const uint8_t *l_pkey_ser = dap_sign_get_pkey(l_sign, &l_pkey_ser_size);

            dap_chain_tx_out_cond_t *l_tx_prev_out_cond = NULL;
            l_tx_prev_out_cond = (dap_chain_tx_out_cond_t *)l_tx_prev_out;

            bool l_owner = false;
            if (l_pkey_ser_size == l_prev_pkey_ser_size &&
                    !memcmp(l_prev_pkey_ser, l_pkey_ser, l_prev_pkey_ser_size)) {
                l_owner = true;
            }
            // 5b. Call verificator for conditional output
            dap_chain_ledger_verificator_t *l_verificator;
            int l_tmp = l_tx_prev_out_cond->header.subtype;

            pthread_rwlock_rdlock(&s_verificators_rwlock);
            HASH_FIND_INT(s_verificators, &l_tmp, l_verificator);
            pthread_rwlock_unlock(&s_verificators_rwlock);
            if (!l_verificator || !l_verificator->callback) {
                if(s_debug_more)
                    log_it(L_ERROR, "No verificator set for conditional output subtype %d", l_tmp);
                l_err_num = -13;
                break;
            }
            if (l_verificator->callback(l_tx_prev_out_cond, a_tx, l_owner) == false) {
                l_err_num = -14;
                break;
            }
            // calculate sum of values from previous transactions
            bound_item->out.tx_prev_out_cond_256 = l_tx_prev_out_cond;
            l_value = l_tx_prev_out_cond->header.value;
            l_token = NULL;
        }
        if (!l_token || !*l_token) {
            l_token = l_item_out->cache_data.token_ticker;
        }
        if (! l_token || !*l_token ) {
            log_it(L_WARNING, "No token ticker found in previous transaction");
            l_err_num = -15;
            break;
        }
        // Get permissions
        l_token_item = NULL;
        pthread_rwlock_rdlock(&l_ledger_priv->tokens_rwlock);
        HASH_FIND_STR(l_ledger_priv->tokens, l_token, l_token_item);
        pthread_rwlock_unlock(&l_ledger_priv->tokens_rwlock);
        if (! l_token_item){
            if(s_debug_more)
                log_it(L_WARNING, "No token item found for token %s", l_token);
            l_err_num = -15;
            break;
        }
        // Check permissions
        if ( (l_token_item->flags & DAP_CHAIN_DATUM_TOKEN_FLAG_ALL_SENDER_BLOCKED ) ||  // If all is blocked - check if we're
             (l_token_item->flags & DAP_CHAIN_DATUM_TOKEN_FLAG_ALL_RECEIVER_FROZEN) ){ // in white list

            if(s_ledger_permissions_check(l_token_item, DAP_CHAIN_DATUM_TOKEN_TSD_TYPE_TX_SENDER_ALLOWED_ADD,&l_tx_in_from,
                                          sizeof (l_tx_in_from)) != 0 ){
                char * l_tmp_tx_in_from = dap_chain_addr_to_str(&l_tx_in_from);
                if(s_debug_more)
                    log_it(L_WARNING, "No permission for addr %s", l_tmp_tx_in_from?l_tmp_tx_in_from:"(null)");
                DAP_DELETE(l_tmp_tx_in_from);
                l_err_num = -20;
                break;
            }
        }
        if ((l_token_item->flags & DAP_CHAIN_DATUM_TOKEN_FLAG_ALL_SENDER_ALLOWED ) || // If all is allowed - check if we're
            (l_token_item->flags & DAP_CHAIN_DATUM_TOKEN_FLAG_ALL_SENDER_UNFROZEN ) ){ // in black list
            if(s_ledger_permissions_check(l_token_item, DAP_CHAIN_DATUM_TOKEN_TSD_TYPE_TX_SENDER_BLOCKED_ADD ,&l_tx_in_from,
                                          sizeof (l_tx_in_from)) == 0 ){
                char * l_tmp_tx_in_from = dap_chain_addr_to_str(&l_tx_in_from);
                if(s_debug_more)
                    log_it(L_WARNING, "No permission for addr %s", l_tmp_tx_in_from?l_tmp_tx_in_from:"(null)");
                DAP_DELETE(l_tmp_tx_in_from);
                l_err_num = -20;
                break;
            }
        }

        HASH_FIND_STR(l_values_from_prev_tx, l_token, l_value_cur);
        if (!l_value_cur) {
            l_value_cur = DAP_NEW_Z(dap_chain_ledger_tokenizer_t);
            strcpy(l_value_cur->token_ticker, l_token);
            HASH_ADD_STR(l_values_from_prev_tx, token_ticker, l_value_cur);
        }
        // calculate  from previous transactions per each token
        SUM_256_256(l_value_cur->sum, l_value, &l_value_cur->sum);

        l_list_bound_items = dap_list_append(l_list_bound_items, bound_item);
    }

    if (l_list_in)
        dap_list_free(l_list_in);

    if (l_err_num) {
        DAP_DELETE(bound_item);
        if ( l_list_bound_items )
            dap_list_free_full(l_list_bound_items, free);
        HASH_ITER(hh, l_values_from_prev_tx, l_value_cur, l_tmp) {
            DAP_DELETE(l_value_cur);
        }
        return l_err_num;
    }

    // 6. Compare sum of values in 'out' items in the current transaction and in the previous transactions
    // Calculate the sum of values in 'out' items from the current transaction
    bool l_multichannel = false;
    if (HASH_COUNT(l_values_from_prev_tx) > 1) {
        l_multichannel = true;
    } else {
        l_value_cur = DAP_NEW_Z(dap_chain_ledger_tokenizer_t);
        if(l_token)
            strcpy(l_value_cur->token_ticker, l_token);
        HASH_ADD_STR(l_values_from_cur_tx, token_ticker, l_value_cur);
    }

    dap_list_t *l_list_tx_out = NULL;
    // find 'out' items
    dap_list_t *l_list_out = dap_chain_datum_tx_items_get((dap_chain_datum_tx_t*) a_tx, TX_ITEM_TYPE_OUT_ALL, NULL);
    uint256_t l_value = {};
    for (l_list_tmp = l_list_out; l_list_tmp; l_list_tmp = dap_list_next(l_list_tmp)) {
        dap_chain_tx_item_type_t l_type = *(uint8_t *)l_list_tmp->data;
        dap_chain_addr_t l_tx_out_to={0};
        switch (l_type) {
        case TX_ITEM_TYPE_OUT_OLD: {
            dap_chain_tx_out_old_t *l_tx_out = (dap_chain_tx_out_old_t *)l_list_tmp->data;
            if (l_multichannel) { // token ticker is mandatory for multichannel transactions
                l_err_num = -16;
                break;
            }
            l_value = dap_chain_uint256_from(l_tx_out->header.value);
            memcpy(&l_tx_out_to , &l_tx_out->addr, sizeof (l_tx_out_to));
            l_list_tx_out = dap_list_append(l_list_tx_out, l_tx_out);
        } break;
        case TX_ITEM_TYPE_OUT: { // 256
            dap_chain_tx_out_t *l_tx_out = (dap_chain_tx_out_t *)l_list_tmp->data;
            if (l_multichannel) { // token ticker is mandatory for multichannel transactions
                l_err_num = -16;
                break;
            }
            l_value = l_tx_out->header.value;
            memcpy(&l_tx_out_to , &l_tx_out->addr, sizeof (l_tx_out_to));
            l_list_tx_out = dap_list_append(l_list_tx_out, l_tx_out);
        } break;
        case TX_ITEM_TYPE_OUT_EXT: { // 256
            dap_chain_tx_out_ext_t *l_tx_out = (dap_chain_tx_out_ext_t *)l_list_tmp->data;
            if (!l_multichannel) { // token ticker is depricated for single-channel transactions
                l_err_num = -16;
                break;
            }
            l_value = l_tx_out->header.value;
            l_token = l_tx_out->token;
            memcpy(&l_tx_out_to , &l_tx_out->addr, sizeof (l_tx_out_to));
            l_list_tx_out = dap_list_append(l_list_tx_out, l_tx_out);
        } break;
        case TX_ITEM_TYPE_OUT_COND: {
            dap_chain_tx_out_cond_t *l_tx_out = (dap_chain_tx_out_cond_t *)l_list_tmp->data;
            if (l_multichannel) { // out_cond have no field .token
                log_it(L_WARNING, "No conditional output support for multichannel transaction");
                l_err_num = -18;
                break;
            }
            l_value = l_tx_out->header.value;
            l_list_tx_out = dap_list_append(l_list_tx_out, l_tx_out);
        } break;
        default: {}
        }
        if (l_multichannel) {
            HASH_FIND_STR(l_values_from_cur_tx, l_token, l_value_cur);
            if (!l_value_cur) {
                l_value_cur = DAP_NEW_Z(dap_chain_ledger_tokenizer_t);
                strcpy(l_value_cur->token_ticker, l_token);
                HASH_ADD_STR(l_values_from_cur_tx, token_ticker, l_value_cur);
            }
        }
        SUM_256_256(l_value_cur->sum, l_value, &l_value_cur->sum);

        // Get permissions for token
        l_token_item = NULL;
        pthread_rwlock_rdlock(&l_ledger_priv->tokens_rwlock);
        if(l_ledger_priv->tokens)
            HASH_FIND_STR(l_ledger_priv->tokens,l_token, l_token_item);
        pthread_rwlock_unlock(&l_ledger_priv->tokens_rwlock);
        if (! l_token_item){
            if(s_debug_more)
                log_it(L_WARNING, "No token item found for token %s", l_token);
            l_err_num = -15;
            break;
        }
        // Check permissions

        if ( (l_token_item->flags & DAP_CHAIN_DATUM_TOKEN_FLAG_ALL_RECEIVER_BLOCKED )||   //  If all is blocked or frozen
             (l_token_item->flags & DAP_CHAIN_DATUM_TOKEN_FLAG_ALL_RECEIVER_FROZEN) ){ //  check if we're in white list
            if(s_ledger_permissions_check(l_token_item, DAP_CHAIN_DATUM_TOKEN_TSD_TYPE_TX_RECEIVER_ALLOWED_ADD,&l_tx_out_to ,
                                          sizeof (l_tx_out_to)) != 0 ){
                char * l_tmp_tx_out_to = dap_chain_addr_to_str(&l_tx_out_to);
                if(s_debug_more)
                    log_it(L_WARNING, "No permission for addr %s", l_tmp_tx_out_to?l_tmp_tx_out_to:"(null)");
                DAP_DELETE(l_tmp_tx_out_to);
                l_err_num = -20;
                break;
            }
        }
        if ( (l_token_item->flags & DAP_CHAIN_DATUM_TOKEN_FLAG_ALL_RECEIVER_ALLOWED )||
             (l_token_item->flags & DAP_CHAIN_DATUM_TOKEN_FLAG_ALL_RECEIVER_UNFROZEN )
             ){ // If all is allowed - check if we're in black list
            if(s_ledger_permissions_check(l_token_item, DAP_CHAIN_DATUM_TOKEN_TSD_TYPE_TX_RECEIVER_BLOCKED_ADD ,&l_tx_out_to,
                                          sizeof (l_tx_out_to)) == 0 ){
                char * l_tmp_tx_out_to = dap_chain_addr_to_str(&l_tx_out_to);
                if(s_debug_more)
                    log_it(L_WARNING, "No permission for addr %s", l_tmp_tx_out_to?l_tmp_tx_out_to:"(null)");
                DAP_DELETE(l_tmp_tx_out_to);
                l_err_num = -20;
                break;
            }
        }
    }


    if ( l_list_out )
        dap_list_free(l_list_out);

    // Check for transaction consistency (sum(ins) == sum(outs))
    if (!l_err_num) {
        if (l_is_first_transaction) {
            if (l_ledger_priv->check_token_emission) { // Check the token emission
                dap_chain_datum_token_emission_t * l_token_emission = dap_chain_ledger_token_emission_find(a_ledger, l_token, l_emission_hash);
                if (l_token_emission) {
                    if (!EQUAL_256(l_token_emission->hdr.value_256, l_value_cur->sum)) {
                        l_err_num = -10;
                    }
                    l_value_cur = NULL;
                } else {
                    log_it(L_WARNING, "Emission for tx_token wasn't found");
                    l_err_num = DAP_CHAIN_CS_VERIFY_CODE_TX_NO_EMISSION;
                }
            }
        } else {
            HASH_ITER(hh, l_values_from_prev_tx, l_value_cur, l_tmp) {
                HASH_FIND_STR(l_values_from_cur_tx, l_value_cur->token_ticker, l_res);
                if (!l_res || !EQUAL_256(l_res->sum, l_value_cur->sum) ) {
                    if(s_debug_more)
                        log_it(L_ERROR, "Sum of values of out items from current tx 256 (%s) is not equal outs from previous tx (%s) for token %s",
                           dap_chain_balance_print(l_res ? l_res->sum : uint256_0), dap_chain_balance_print(l_value_cur->sum), l_value_cur->token_ticker);
                    l_err_num = -12;
                    break;
                }
            }
        }
    }

    HASH_ITER(hh, l_values_from_prev_tx, l_value_cur, l_tmp) {
        DAP_DELETE(l_value_cur);
    }
    HASH_ITER(hh, l_values_from_cur_tx, l_value_cur, l_tmp) {
        DAP_DELETE(l_value_cur);
    }
    if (!a_list_bound_items || l_err_num) {
        dap_list_free_full(l_list_bound_items, free);
    } else {
        *a_list_bound_items = l_list_bound_items;
    }
    if (!a_list_tx_out || l_err_num) {
        dap_list_free(l_list_tx_out);
    } else {
        *a_list_tx_out = l_list_tx_out;
    }

    return l_err_num;
}

/**
 * @brief dap_chain_ledger_tx_check
 * @param a_ledger
 * @param a_tx
 * @return
 */
int dap_chain_ledger_tx_add_check(dap_ledger_t *a_ledger, dap_chain_datum_tx_t *a_tx)
{
    if(!a_tx)
        return -2;
    dap_list_t *l_list_bound_items = NULL;
    dap_list_t *l_list_tx_out = NULL;

    int l_ret_check;
    if( (l_ret_check = dap_chain_ledger_tx_cache_check(
             a_ledger, a_tx, false, &l_list_bound_items, &l_list_tx_out)) < 0){
        if(s_debug_more)
            log_it (L_DEBUG, "dap_chain_ledger_tx_add_check() tx not passed the check: code %d ",l_ret_check);
        return l_ret_check;
    }
    dap_chain_hash_fast_t *l_tx_hash = dap_chain_node_datum_tx_calc_hash(a_tx);
    char l_tx_hash_str[70];
    dap_chain_hash_fast_to_str(l_tx_hash,l_tx_hash_str,sizeof(l_tx_hash_str));
    if(s_debug_more)
        log_it ( L_INFO, "dap_chain_ledger_tx_add_check() check passed for tx %s",l_tx_hash_str);
    return 0;
}

static int s_balance_cache_update(dap_ledger_t *a_ledger, dap_ledger_wallet_balance_t *a_balance)
{
    char *l_gdb_group = dap_chain_ledger_get_gdb_group(a_ledger, DAP_CHAIN_LEDGER_BALANCES_STR);

    if (!dap_chain_global_db_gr_set(a_balance->key, &a_balance->balance, sizeof(uint256_t), l_gdb_group)) {
        if(s_debug_more)
            log_it(L_WARNING, "Ledger cache mismatch");
        return -1;
    }

    DAP_DELETE(l_gdb_group);
    return 0;
}

/**
 * Add new transaction to the cache list
 *
 * return 1 OK, -1 error
 */
int dap_chain_ledger_tx_add(dap_ledger_t *a_ledger, dap_chain_datum_tx_t *a_tx, dap_hash_fast_t *a_tx_hash, bool a_from_threshold)
{
    if(!a_tx){
        if(s_debug_more)
            log_it(L_ERROR, "NULL tx detected");
        return -1;
    }
    int ret = 1;
    dap_ledger_private_t *l_ledger_priv = PVT(a_ledger);
    dap_list_t *l_list_bound_items = NULL;
    dap_list_t *l_list_tx_out = NULL;
    dap_chain_ledger_tx_item_t *l_item_tmp = NULL;
    unsigned l_hash_value = 0;

    if (!l_ledger_priv->tps_timer) {
        clock_gettime(CLOCK_REALTIME, &l_ledger_priv->tps_start_time);
        l_ledger_priv->tps_current_time.tv_sec = l_ledger_priv->tps_start_time.tv_sec;
        l_ledger_priv->tps_current_time.tv_nsec = l_ledger_priv->tps_start_time.tv_nsec;
        l_ledger_priv->tps_count = 0;
        l_ledger_priv->tps_timer = dap_timerfd_start(500, s_ledger_tps_callback, l_ledger_priv);
    }
    bool l_from_threshold = a_from_threshold;
    if (!l_ledger_priv->load_mode && !a_from_threshold) {
        HASH_VALUE(a_tx_hash, sizeof(*a_tx_hash), l_hash_value);
        pthread_rwlock_rdlock(&l_ledger_priv->ledger_rwlock);
        HASH_FIND_BYHASHVALUE(hh, l_ledger_priv->ledger_items, a_tx_hash, sizeof(dap_chain_hash_fast_t), l_hash_value, l_item_tmp);
        pthread_rwlock_unlock(&l_ledger_priv->ledger_rwlock);
    }
    char l_tx_hash_str[70];
    dap_chain_hash_fast_to_str(a_tx_hash, l_tx_hash_str, sizeof(l_tx_hash_str));
    if (l_item_tmp) {     // transaction already present in the cache list
        if(s_debug_more)
            log_it(L_WARNING, "Transaction %s already present in the cache", l_tx_hash_str);
        return -1;
    }

    int l_ret_check;
    l_item_tmp = NULL;
    if( (l_ret_check = dap_chain_ledger_tx_cache_check(
             a_ledger, a_tx, a_from_threshold, &l_list_bound_items, &l_list_tx_out)) < 0) {
        if (l_ret_check == DAP_CHAIN_CS_VERIFY_CODE_TX_NO_PREVIOUS ||
                l_ret_check == DAP_CHAIN_CS_VERIFY_CODE_TX_NO_EMISSION) {
            if (!l_from_threshold) {
                if (!l_hash_value)
                    HASH_VALUE(a_tx_hash, sizeof(*a_tx_hash), l_hash_value);
                pthread_rwlock_rdlock(&l_ledger_priv->threshold_txs_rwlock);
                HASH_FIND_BYHASHVALUE(hh, l_ledger_priv->threshold_txs, a_tx_hash, sizeof(*a_tx_hash), l_hash_value, l_item_tmp);
                unsigned long long l_threshold_txs_count = HASH_COUNT(l_ledger_priv->threshold_txs);
                if (!l_item_tmp) {
                    if (l_threshold_txs_count >= s_threshold_txs_max) {
                        if(s_debug_more)
                            log_it(L_WARNING, "Threshold for tranactions is overfulled (%zu max), dropping down new data, added nothing",
                                       s_threshold_txs_max);
                    } else {
                        l_item_tmp = DAP_NEW_Z(dap_chain_ledger_tx_item_t);
                        memcpy(&l_item_tmp->tx_hash_fast, a_tx_hash, sizeof(dap_chain_hash_fast_t));
                        l_item_tmp->tx = DAP_DUP_SIZE(a_tx, dap_chain_datum_tx_get_size(a_tx));
                        HASH_ADD_BYHASHVALUE(hh, l_ledger_priv->threshold_txs, tx_hash_fast, sizeof(dap_chain_hash_fast_t), l_hash_value, l_item_tmp);
                        if(s_debug_more)
                            log_it (L_DEBUG, "Tx %s added to threshold", l_tx_hash_str);
                    }
                }
                pthread_rwlock_unlock(&l_ledger_priv->threshold_txs_rwlock);
            }
        } else {
            if(s_debug_more)
                log_it (L_WARNING, "dap_chain_ledger_tx_add() tx %s not passed the check: code %d ",l_tx_hash_str, l_ret_check);
        }
        return l_ret_check;
    }
    if(s_debug_more)
        log_it ( L_DEBUG, "dap_chain_ledger_tx_add() check passed for tx %s",l_tx_hash_str);

    char l_token_ticker[DAP_CHAIN_TICKER_SIZE_MAX]      = { '\0'},
         l_token_ticker_old[DAP_CHAIN_TICKER_SIZE_MAX]  = { '\0'};

    //char *l_token_ticker = NULL, *l_token_ticker_old = NULL;
    bool l_multichannel = false;
    // Mark 'out' items in cache if they were used & delete previous transactions from cache if it need
    // find all bound pairs 'in' and 'out'
    dap_list_t *l_list_tmp = l_list_bound_items;
    size_t l_outs_used = dap_list_length(l_list_bound_items);
    size_t l_cache_size = sizeof(dap_store_obj_t) * (l_outs_used + 1);
    dap_store_obj_t *l_cache_used_outs = DAP_NEW_S_SIZE(dap_store_obj_t, l_cache_size);
    memset(l_cache_used_outs, 0, l_cache_size);
    char *l_gdb_group = dap_chain_ledger_get_gdb_group(a_ledger, DAP_CHAIN_LEDGER_TXS_STR);
    char *l_ticker_trl = NULL, *l_ticker_old_trl = NULL;
    bool l_stake_updated = false;
    // Update balance: deducts
    for (int i = 1; l_list_tmp; i++) {
        dap_chain_ledger_tx_bound_t *bound_item = l_list_tmp->data;
        void *l_item_in = *(void **)&bound_item->in;
        dap_chain_tx_item_type_t l_type = *(uint8_t *)l_item_in;
        dap_chain_ledger_tx_item_t *l_prev_item_out = bound_item->item_out;

        if ( *l_prev_item_out->cache_data.token_ticker )
            l_ticker_trl = dap_stpcpy(l_token_ticker, l_prev_item_out->cache_data.token_ticker);
        else
            l_ticker_trl = dap_stpcpy(l_token_ticker, bound_item->out.tx_prev_out_ext_256->token);

        if (!l_multichannel && l_ticker_old_trl && strcmp(l_token_ticker, l_token_ticker_old)) {
            l_multichannel = true;
        }
        l_ticker_old_trl = dap_stpcpy(l_token_ticker_old, l_token_ticker);
        int l_tx_prev_out_used_idx;
        if (l_type == TX_ITEM_TYPE_IN) {
            dap_chain_tx_in_t *l_tx_in = bound_item->in.tx_cur_in;
            dap_ledger_wallet_balance_t *wallet_balance = NULL;
            uint256_t l_value = {};
            dap_chain_addr_t *l_addr = NULL;
            void *l_item_out = *(void **)&bound_item->out;
            dap_chain_tx_item_type_t l_out_type = *(uint8_t *)l_item_out;
            switch (l_out_type) {
                case TX_ITEM_TYPE_OUT: l_addr = &bound_item->out.tx_prev_out_256->addr; break;
                case TX_ITEM_TYPE_OUT_OLD: l_addr = &bound_item->out.tx_prev_out->addr; break;
                case TX_ITEM_TYPE_OUT_EXT: l_addr = &bound_item->out.tx_prev_out_ext_256->addr; break;
                default:
                    log_it(L_DEBUG, "Unknown item type %d", l_out_type);
                    break;
            }
            char *l_addr_str = dap_chain_addr_to_str(l_addr);
            char *l_wallet_balance_key = dap_strjoin(" ", l_addr_str, l_token_ticker, (char*)NULL);
            pthread_rwlock_rdlock(&PVT(a_ledger)->balance_accounts_rwlock);
            HASH_FIND_STR(PVT(a_ledger)->balance_accounts, l_wallet_balance_key, wallet_balance);
            pthread_rwlock_unlock(&PVT(a_ledger)->balance_accounts_rwlock);
            if (wallet_balance) {
                switch (l_out_type) {
                    case TX_ITEM_TYPE_OUT: l_value = bound_item->out.tx_prev_out_256->header.value; break;
                    case TX_ITEM_TYPE_OUT_OLD: l_value = GET_256_FROM_64(bound_item->out.tx_prev_out->header.value); break;
                    case TX_ITEM_TYPE_OUT_EXT: l_value = bound_item->out.tx_prev_out_ext_256->header.value; break;
                    default:
                        log_it(L_DEBUG, "Unknown item type %d", l_out_type);
                    break;
                }

                if(s_debug_more)
                    log_it(L_DEBUG,"SPEND %s from addr: %s", dap_chain_balance_print(l_value), l_wallet_balance_key);

                SUBTRACT_256_256(wallet_balance->balance, l_value, &wallet_balance->balance);

                // Update the cache
                s_balance_cache_update(a_ledger, wallet_balance);
            } else {
                if(s_debug_more)
                    log_it(L_ERROR,"!!! Attempt to SPEND from some non-existent balance !!!: %s %s", l_addr_str, l_token_ticker);
            }
            DAP_DELETE(l_addr_str);
            DAP_DELETE(l_wallet_balance_key);
            /// Mark 'out' item in cache because it used
            l_tx_prev_out_used_idx = l_tx_in->header.tx_out_prev_idx;
        } else { // TX_ITEM_TYPE_IN_COND
            // all balance deducts performed with previous conditional transaction
            dap_chain_tx_in_cond_t *l_tx_in_cond = bound_item->in.tx_cur_in_cond;
            /// Mark 'out' item in cache because it used
            l_tx_prev_out_used_idx = l_tx_in_cond->header.tx_out_prev_idx;
            // Update stakes if any
            dap_chain_tx_out_cond_t *l_cond = bound_item->out.tx_prev_out_cond_256;
            if (l_cond->header.subtype == DAP_CHAIN_TX_OUT_COND_SUBTYPE_SRV_STAKE) {
                dap_chain_ledger_verificator_t *l_verificator;
                int l_tmp = (int)DAP_CHAIN_TX_OUT_COND_SUBTYPE_SRV_STAKE_UPDATE;
                pthread_rwlock_rdlock(&s_verificators_rwlock);
                HASH_FIND_INT(s_verificators, &l_tmp, l_verificator);
                pthread_rwlock_unlock(&s_verificators_rwlock);
                if (l_verificator && l_verificator->callback) {
                    l_verificator->callback(l_cond, a_tx, true);
                }
                l_stake_updated = true;
            }
        }
        // add a used output
        memcpy(&(l_prev_item_out->cache_data.tx_hash_spent_fast[l_tx_prev_out_used_idx]), a_tx_hash, sizeof(dap_chain_hash_fast_t));
        l_prev_item_out->cache_data.n_outs_used++;
        // mirror it in the cache
        size_t l_tx_size = dap_chain_datum_tx_get_size(l_prev_item_out->tx);
        size_t l_tx_cache_sz = l_tx_size + sizeof(l_prev_item_out->cache_data);
        uint8_t *l_tx_cache = DAP_NEW_S_SIZE(uint8_t, l_tx_cache_sz);
        memcpy(l_tx_cache, &l_prev_item_out->cache_data, sizeof(l_prev_item_out->cache_data));
        memcpy(l_tx_cache + sizeof(l_prev_item_out->cache_data), l_prev_item_out->tx, l_tx_size);
        char *l_tx_hash_str = dap_chain_hash_fast_to_str_new(&l_prev_item_out->tx_hash_fast);
        l_cache_used_outs[i].key = l_tx_hash_str;
        l_cache_used_outs[i].value = l_tx_cache;
        l_cache_used_outs[i].value_len = l_tx_cache_sz;
        l_cache_used_outs[i].group = l_gdb_group;

        // delete previous transactions from cache because all out is used
        if(l_prev_item_out->cache_data.n_outs_used == l_prev_item_out->cache_data.n_outs) {
            dap_chain_hash_fast_t l_tx_prev_hash_to_del = bound_item->tx_prev_hash_fast;
            // remove from memory ledger
            int res = dap_chain_ledger_tx_remove(a_ledger, &l_tx_prev_hash_to_del);
            if(res == -2) {
                if(s_debug_more) {
                    char * l_tx_prev_hash_str = dap_chain_hash_fast_to_str_new(&l_tx_prev_hash_to_del);
                    log_it(L_ERROR, "Can't delete previous transactions because hash=%s not found", l_tx_prev_hash_str);
                    DAP_DELETE(l_tx_prev_hash_str);
                }
                dap_list_free_full(l_list_bound_items, free);
                return -100;
            }
            else if(res != 1) {
                if(s_debug_more) {
                    char * l_tx_prev_hash_str = dap_chain_hash_fast_to_str_new(&l_tx_prev_hash_to_del);
                    log_it(L_ERROR, "Can't delete previous transactions with hash=%s", l_tx_prev_hash_str);
                    DAP_DELETE(l_tx_prev_hash_str);
                }
                dap_list_free_full(l_list_bound_items, free);
                return -101;
            }
        }
        // go to next previous transaction
        l_list_tmp = dap_list_next(l_list_tmp);
    }
    if (l_list_bound_items)
        dap_list_free_full(l_list_bound_items, free);

    // Try to find token ticker if wasn't
    if (!l_ticker_trl){
        //int l_base_tx_count = 0;
        //dap_list_t *l_base_tx_list = dap_chain_datum_tx_items_get(a_tx, TX_ITEM_TYPE_TOKEN, &l_base_tx_count );
        //if (l_base_tx_count >=1  && l_base_tx_list){
        dap_chain_tx_token_t * l_tx_token = (dap_chain_tx_token_t *) dap_chain_datum_tx_item_get(a_tx, NULL, TX_ITEM_TYPE_TOKEN, NULL);
        if (l_tx_token)
            l_ticker_trl = dap_stpcpy(l_token_ticker, l_tx_token->header.ticker);
        //}
    }

    //Update balance : raise
    for (dap_list_t *l_tx_out = l_list_tx_out; l_tx_out; l_tx_out = dap_list_next(l_tx_out)) {
        dap_chain_tx_item_type_t l_type = *(uint8_t *)l_tx_out->data;
        if (l_type == TX_ITEM_TYPE_OUT_COND) {
            // Update stakes if any
            dap_chain_tx_out_cond_t *l_cond = (dap_chain_tx_out_cond_t *)l_tx_out->data;
            if (l_cond->header.subtype == DAP_CHAIN_TX_OUT_COND_SUBTYPE_SRV_STAKE && !l_stake_updated) {
                dap_chain_ledger_verificator_t *l_verificator;
                int l_tmp = (int)DAP_CHAIN_TX_OUT_COND_SUBTYPE_SRV_STAKE_UPDATE;
                pthread_rwlock_rdlock(&s_verificators_rwlock);
                HASH_FIND_INT(s_verificators, &l_tmp, l_verificator);
                pthread_rwlock_unlock(&s_verificators_rwlock);
                if (l_verificator && l_verificator->callback) {
                    l_verificator->callback(NULL, a_tx, true);
                }
            }
            continue;   // balance raise will be with next conditional transaction
        }
        dap_chain_tx_out_old_t *l_out_item = NULL;
        dap_chain_tx_out_t *l_out_item_256 = NULL;
        dap_chain_tx_out_ext_t *l_out_item_ext_256 = NULL;

        switch (l_type) {
            case TX_ITEM_TYPE_OUT: l_out_item_256 = (dap_chain_tx_out_t *)l_tx_out->data; break;
            case TX_ITEM_TYPE_OUT_OLD: l_out_item = (dap_chain_tx_out_old_t *)l_tx_out->data; break;
            case TX_ITEM_TYPE_OUT_EXT: l_out_item_ext_256 = (dap_chain_tx_out_ext_t *)l_tx_out->data; break;
            default:
                log_it(L_DEBUG, "Unknown item type %d", l_type);
                break;
        }

        if ((l_out_item||l_out_item_256||l_out_item_ext_256) && l_ticker_trl) {
            dap_chain_addr_t *l_addr;
            switch (l_type) {
                case TX_ITEM_TYPE_OUT: l_addr = &l_out_item_256->addr; break;
                case TX_ITEM_TYPE_OUT_OLD: l_addr = &l_out_item->addr; break;
                case TX_ITEM_TYPE_OUT_EXT: l_addr = &l_out_item_ext_256->addr; break;
                default:
                    log_it(L_DEBUG, "Unknown item type %d", l_type);
                    break;
            }
            char *l_addr_str = dap_chain_addr_to_str(l_addr);
            dap_ledger_wallet_balance_t *wallet_balance = NULL;
            if (l_multichannel) {
                l_ticker_trl = dap_stpcpy(l_token_ticker, l_out_item_ext_256->token);
            }
            char *l_wallet_balance_key = dap_strjoin(" ", l_addr_str, l_token_ticker, (char*)NULL);
            uint256_t l_value_256 = {};
            switch (l_type) {
                case TX_ITEM_TYPE_OUT: l_value_256 = l_out_item_256->header.value; break; // _256
                case TX_ITEM_TYPE_OUT_OLD: l_value_256 = GET_256_FROM_64(l_out_item->header.value); break;
                case TX_ITEM_TYPE_OUT_EXT: l_value_256 = l_out_item_ext_256->header.value; break; // _256
                default:
                    log_it(L_DEBUG, "Unknown item type %d", l_type);
                    break;
            }

            if(s_debug_more)
                log_it (L_DEBUG,"GOT %s to addr: %s", dap_chain_balance_print(l_value_256), l_wallet_balance_key);
            pthread_rwlock_rdlock(&l_ledger_priv->balance_accounts_rwlock);
            HASH_FIND_STR(PVT(a_ledger)->balance_accounts, l_wallet_balance_key, wallet_balance);
            pthread_rwlock_unlock(&l_ledger_priv->balance_accounts_rwlock);
            if (wallet_balance) {
                //if(s_debug_more)
                //    log_it(L_DEBUG, "Balance item is present in cache");
                SUM_256_256(wallet_balance->balance, l_value_256, &wallet_balance->balance);
                DAP_DELETE (l_wallet_balance_key);
                // Update the cache
                s_balance_cache_update(a_ledger, wallet_balance);
            } else {
                wallet_balance = DAP_NEW_Z(dap_ledger_wallet_balance_t);
                wallet_balance->key = l_wallet_balance_key;
                strcpy(wallet_balance->token_ticker, l_token_ticker);
                SUM_256_256(wallet_balance->balance, l_value_256, &wallet_balance->balance);
                if(s_debug_more)
                    log_it(L_DEBUG, "Create new balance item: %s %s", l_addr_str, l_token_ticker);
                pthread_rwlock_wrlock(&l_ledger_priv->balance_accounts_rwlock);
                HASH_ADD_KEYPTR(hh, PVT(a_ledger)->balance_accounts, wallet_balance->key,
                                strlen(l_wallet_balance_key), wallet_balance);
                pthread_rwlock_unlock(&l_ledger_priv->balance_accounts_rwlock);
                // Add it to cache
                s_balance_cache_update(a_ledger, wallet_balance);
            }
            DAP_DELETE (l_addr_str);
        } else {
            if(s_debug_more)
                log_it(L_WARNING, "Can't detect tx ticker or matching output, can't append balances cache");
        }
    }

    if (l_list_tx_out)
        dap_list_free(l_list_tx_out);

    // add transaction to the cache list
    if(ret == 1){
        dap_chain_ledger_tx_item_t *l_tx_item = DAP_NEW_Z(dap_chain_ledger_tx_item_t);
        memcpy(&l_tx_item->tx_hash_fast, a_tx_hash, sizeof(dap_chain_hash_fast_t));
        size_t l_tx_size = dap_chain_datum_tx_get_size(a_tx);
        l_tx_item->tx = DAP_DUP_SIZE(a_tx, l_tx_size);
        l_tx_item->cache_data.ts_created = time(NULL); // Time of transasction added to ledger
        dap_list_t *l_tist_tmp = dap_chain_datum_tx_items_get(a_tx, TX_ITEM_TYPE_OUT_ALL, &l_tx_item->cache_data.n_outs);
        // If debug mode dump the UTXO
        if (dap_log_level_get() == L_DEBUG && s_debug_more) {
            dap_list_t *it = l_tist_tmp;
            for (int i = 0; i < l_tx_item->cache_data.n_outs; i++) {
                dap_chain_tx_out_old_t *l_tx_out = it->data;
                if (l_tx_out->header.type != TX_ITEM_TYPE_OUT_OLD)
                    continue;
                char * l_tx_out_addr_str = dap_chain_addr_to_str( &l_tx_out->addr );
                log_it(L_DEBUG, "Added tx out to %s", l_tx_out_addr_str);
                DAP_DELETE (l_tx_out_addr_str);
                it = it->next;
            }
        }
        if(l_tist_tmp)
            dap_list_free(l_tist_tmp);
        if (!l_ticker_trl) { //No token ticker in previous txs
            if(s_debug_more)
                log_it(L_DEBUG, "No token ticker in previous txs");
            dap_chain_tx_token_t *l_token = (dap_chain_tx_token_t *)dap_chain_datum_tx_item_get(a_tx, NULL, TX_ITEM_TYPE_TOKEN, NULL);
            l_ticker_trl = l_token
                    ? dap_stpcpy(l_token_ticker, l_token->header.ticker)
                    : NULL;
        }
        if (l_ticker_trl && !l_multichannel)
            dap_stpcpy(l_tx_item->cache_data.token_ticker, l_token_ticker);

        if (!l_hash_value)
            HASH_VALUE(a_tx_hash, sizeof(*a_tx_hash), l_hash_value);
        pthread_rwlock_wrlock(&l_ledger_priv->ledger_rwlock);
        HASH_ADD_BYHASHVALUE(hh, l_ledger_priv->ledger_items, tx_hash_fast, sizeof(dap_chain_hash_fast_t), l_hash_value, l_tx_item); // tx_hash_fast: name of key field
        pthread_rwlock_unlock(&l_ledger_priv->ledger_rwlock);
        // Count TPS
        clock_gettime(CLOCK_REALTIME, &l_ledger_priv->tps_end_time);
        l_ledger_priv->tps_count++;
        // Add it to cache
        size_t l_tx_cache_sz = l_tx_size + sizeof(l_tx_item->cache_data);
        uint8_t *l_tx_cache = DAP_NEW_S_SIZE(uint8_t, l_tx_cache_sz);
        memcpy(l_tx_cache, &l_tx_item->cache_data, sizeof(l_tx_item->cache_data));
        memcpy(l_tx_cache + sizeof(l_tx_item->cache_data), a_tx, l_tx_size);
        l_cache_used_outs[0].key = l_tx_hash_str;
        l_cache_used_outs[0].value = l_tx_cache;
        l_cache_used_outs[0].value_len = l_tx_cache_sz;
        l_cache_used_outs[0].group = l_gdb_group;
        // Apply it with single DB transaction
        if (dap_chain_global_db_driver_add(l_cache_used_outs, l_outs_used + 1)) {
            if(s_debug_more)
                log_it(L_WARNING, "Ledger cache mismatch");
        }
        for (int i = 1; i <= l_outs_used; i++)
            DAP_DELETE(l_cache_used_outs[i].key);
        DAP_DELETE(l_gdb_group);
        if (!a_from_threshold)
            s_threshold_txs_proc(a_ledger);
        ret = 1;
    }
    return ret;
}

static bool s_ledger_tps_callback(void *a_arg)
{
    dap_ledger_private_t *l_ledger_pvt = (dap_ledger_private_t *)a_arg;
    if (l_ledger_pvt->tps_current_time.tv_sec != l_ledger_pvt->tps_end_time.tv_sec ||
            l_ledger_pvt->tps_current_time.tv_nsec != l_ledger_pvt->tps_end_time.tv_nsec) {
        l_ledger_pvt->tps_current_time.tv_sec = l_ledger_pvt->tps_end_time.tv_sec;
        l_ledger_pvt->tps_current_time.tv_nsec = l_ledger_pvt->tps_end_time.tv_nsec;
        return true;
    }
    l_ledger_pvt->tps_timer = NULL;
    return false;
}

int dap_chain_ledger_tx_load(dap_ledger_t *a_ledger, dap_chain_datum_tx_t *a_tx, dap_chain_hash_fast_t *a_tx_hash)
{
    dap_chain_hash_fast_t l_tx_hash;
    dap_hash_fast(a_tx, dap_chain_datum_tx_get_size(a_tx), &l_tx_hash);
    if (a_tx_hash)
        memcpy(a_tx_hash, &l_tx_hash, sizeof(l_tx_hash));
    if (PVT(a_ledger)->load_mode) {
        dap_chain_ledger_tx_item_t *l_tx_item;
        unsigned l_hash_value;
        HASH_VALUE(&l_tx_hash, sizeof(dap_chain_hash_fast_t), l_hash_value);
        pthread_rwlock_rdlock(&PVT(a_ledger)->ledger_rwlock);
        HASH_FIND_BYHASHVALUE(hh, PVT(a_ledger)->ledger_items, &l_tx_hash, sizeof(dap_chain_hash_fast_t), l_hash_value, l_tx_item);
        if (l_tx_item) {
            pthread_rwlock_unlock(&PVT(a_ledger)->ledger_rwlock);
            return 1;
        }
        HASH_FIND_BYHASHVALUE(hh, PVT(a_ledger)->threshold_txs, &l_tx_hash, sizeof(dap_chain_hash_fast_t), l_hash_value, l_tx_item);
        if (l_tx_item) {
            pthread_rwlock_unlock(&PVT(a_ledger)->ledger_rwlock);
            return DAP_CHAIN_CS_VERIFY_CODE_TX_NO_PREVIOUS;
        }
        dap_chain_ledger_tx_spent_item_t *l_tx_spent_item;
        HASH_FIND_BYHASHVALUE(hh, PVT(a_ledger)->spent_items, &l_tx_hash, sizeof(dap_chain_hash_fast_t), l_hash_value, l_tx_spent_item);
        pthread_rwlock_unlock(&PVT(a_ledger)->ledger_rwlock);
        if (l_tx_spent_item)
            return 1;
    }
    return dap_chain_ledger_tx_add(a_ledger, a_tx, &l_tx_hash, false);
}

/**
 * Delete transaction from the cache
 *
 * return 1 OK, -1 error, -2 tx_hash not found
 */
int dap_chain_ledger_tx_remove(dap_ledger_t *a_ledger, dap_chain_hash_fast_t *a_tx_hash)
{
    if(!a_tx_hash)
        return -1;
    int l_ret = -1;
    dap_ledger_private_t *l_ledger_priv = PVT(a_ledger);
    dap_chain_ledger_tx_item_t *l_item_tmp;
    unsigned l_hash_value;
    HASH_VALUE(a_tx_hash, sizeof(*a_tx_hash), l_hash_value);
    pthread_rwlock_wrlock(&l_ledger_priv->ledger_rwlock);
    HASH_FIND_BYHASHVALUE(hh, l_ledger_priv->ledger_items, a_tx_hash, sizeof(dap_chain_hash_fast_t), l_hash_value, l_item_tmp);
    if(l_item_tmp != NULL) {
        HASH_DEL(l_ledger_priv->ledger_items, l_item_tmp);
        // Remove it from cache
        char *l_gdb_group = dap_chain_ledger_get_gdb_group(a_ledger, DAP_CHAIN_LEDGER_TXS_STR);
        char *l_tx_hash_str = dap_chain_hash_fast_to_str_new(a_tx_hash);
        dap_chain_global_db_gr_del( l_tx_hash_str, l_gdb_group);
        DAP_DELETE(l_tx_hash_str);
        DAP_DELETE(l_gdb_group);
        l_ret = 1;
        dap_chain_ledger_tx_spent_item_t *l_item_used;
        HASH_FIND_BYHASHVALUE(hh, l_ledger_priv->spent_items, a_tx_hash, sizeof(dap_chain_hash_fast_t), l_hash_value, l_item_used);
        if (!l_item_used) {   // Add it to spent items
            l_item_used = DAP_NEW_Z(dap_chain_ledger_tx_spent_item_t);
            memcpy(&l_item_used->tx_hash_fast, a_tx_hash, sizeof(dap_chain_hash_fast_t));
            strncpy(l_item_used->token_ticker, l_item_tmp->cache_data.token_ticker, DAP_CHAIN_TICKER_SIZE_MAX);
            HASH_ADD_BYHASHVALUE(hh, l_ledger_priv->spent_items, tx_hash_fast, sizeof(dap_chain_hash_fast_t), l_hash_value, l_item_used);

            // Add it to cache
            l_gdb_group = dap_chain_ledger_get_gdb_group(a_ledger, DAP_CHAIN_LEDGER_SPENT_TXS_STR);
            char *l_tx_hash_str = dap_hash_fast_to_str_new(a_tx_hash);
            if (!dap_chain_global_db_gr_set(l_tx_hash_str, l_item_used->token_ticker, -1, l_gdb_group)) {
                if(s_debug_more)
                    log_it(L_WARNING, "Ledger cache mismatch");
            }

            DAP_DELETE(l_tx_hash_str);
            DAP_DELETE(l_gdb_group);
        }
        // delete tx & its item
        DAP_DELETE(l_item_tmp->tx);
        DAP_DELETE(l_item_tmp);
    }
    else
        // hash not found in the cache
        l_ret = -2;
    pthread_rwlock_unlock(&l_ledger_priv->ledger_rwlock);
    return l_ret;
}

/**
 * Delete all transactions from the cache
 */
void dap_chain_ledger_purge(dap_ledger_t *a_ledger, bool a_preserve_db)
{
    dap_ledger_private_t *l_ledger_priv = PVT(a_ledger);
    pthread_rwlock_wrlock(&l_ledger_priv->ledger_rwlock);
    pthread_rwlock_wrlock(&l_ledger_priv->tokens_rwlock);
    pthread_rwlock_wrlock(&l_ledger_priv->threshold_emissions_rwlock);
    pthread_rwlock_wrlock(&l_ledger_priv->threshold_txs_rwlock);
    pthread_rwlock_wrlock(&l_ledger_priv->balance_accounts_rwlock);

    // delete transactions
    dap_chain_ledger_tx_item_t *l_item_current, *l_item_tmp;
    char *l_gdb_group;
    HASH_ITER(hh, l_ledger_priv->ledger_items , l_item_current, l_item_tmp) {
        // Clang bug at this, l_item_current should change at every loop cycle
        HASH_DEL(l_ledger_priv->ledger_items, l_item_current);
        DAP_DELETE(l_item_current->tx);
        DAP_DELETE(l_item_current);
    }
    if (!a_preserve_db) {
        l_gdb_group = dap_chain_ledger_get_gdb_group(a_ledger, DAP_CHAIN_LEDGER_TXS_STR);
        dap_chain_global_db_gr_del(NULL, l_gdb_group);
        DAP_DELETE(l_gdb_group);
    }

    // delete spent transactions
    dap_chain_ledger_tx_spent_item_t *l_spent_item_current, *l_spent_item_tmp;
    HASH_ITER(hh, l_ledger_priv->spent_items, l_spent_item_current, l_spent_item_tmp) {
        // Clang bug at this, l_item_current should change at every loop cycle
        HASH_DEL(l_ledger_priv->spent_items, l_spent_item_current);
        DAP_DELETE(l_item_current);
    }
    if (!a_preserve_db) {
        l_gdb_group = dap_chain_ledger_get_gdb_group(a_ledger, DAP_CHAIN_LEDGER_SPENT_TXS_STR);
        dap_chain_global_db_gr_del(NULL, l_gdb_group);
        DAP_DELETE(l_gdb_group);
    }

    // delete balances
    dap_ledger_wallet_balance_t *l_balance_current, *l_balance_tmp;
    HASH_ITER(hh, l_ledger_priv->balance_accounts, l_balance_current, l_balance_tmp) {
        // Clang bug at this, l_balance_current should change at every loop cycle
        HASH_DEL(l_ledger_priv->balance_accounts, l_balance_current);
        DAP_DELETE(l_balance_current);
    }
    if (!a_preserve_db) {
        l_gdb_group = dap_chain_ledger_get_gdb_group(a_ledger, DAP_CHAIN_LEDGER_BALANCES_STR);
        dap_chain_global_db_gr_del(NULL, l_gdb_group);
        DAP_DELETE(l_gdb_group);
    }

    // delete tokens & its emissions
    dap_chain_ledger_token_item_t *l_token_current, *l_token_tmp;
    dap_chain_ledger_token_emission_item_t *l_emission_current, *l_emission_tmp;
    HASH_ITER(hh, l_ledger_priv->tokens, l_token_current, l_token_tmp) {
        HASH_DEL(l_ledger_priv->tokens, l_token_current);
        // Clang bug at this, l_token_current should change at every loop cycle
        pthread_rwlock_wrlock(&l_token_current->token_emissions_rwlock);
        HASH_ITER(hh, l_token_current->token_emissions, l_emission_current, l_emission_tmp) {
            HASH_DEL(l_token_current->token_emissions, l_emission_current);
            // Clang bug at this, l_emission_current should change at every loop cycle
            DAP_DELETE(l_emission_current->datum_token_emission);
            DAP_DELETE(l_emission_current);
        }
        pthread_rwlock_unlock(&l_token_current->token_emissions_rwlock);
        DAP_DELETE(l_token_current->datum_token);
        pthread_rwlock_destroy(&l_token_current->token_emissions_rwlock);
        DAP_DELETE(l_token_current);
    }
    if (!a_preserve_db) {
        l_gdb_group = dap_chain_ledger_get_gdb_group(a_ledger, DAP_CHAIN_LEDGER_TOKENS_STR);
        dap_chain_global_db_gr_del(NULL, l_gdb_group);
        DAP_DELETE(l_gdb_group);
        l_gdb_group = dap_chain_ledger_get_gdb_group(a_ledger, DAP_CHAIN_LEDGER_EMISSIONS_STR);
        dap_chain_global_db_gr_del(NULL, l_gdb_group);
        DAP_DELETE(l_gdb_group);
    }



    // delete threshold emissions
    HASH_ITER(hh, l_ledger_priv->threshold_emissions, l_emission_current, l_emission_tmp) {
        HASH_DEL(l_ledger_priv->threshold_emissions, l_emission_current);
        // Clang bug at this, l_emission_current should change at every loop cycle
        DAP_DELETE(l_emission_current->datum_token_emission);
        DAP_DELETE(l_emission_current);
    }
    // delete threshold transactions
    HASH_ITER(hh, l_ledger_priv->threshold_txs, l_item_current, l_item_tmp) {
        HASH_DEL(l_ledger_priv->threshold_txs, l_item_current);
        // Clang bug at this, l_item_current should change at every loop cycle
        DAP_DELETE(l_item_current->tx);
        DAP_DELETE(l_item_current);
    }

    l_ledger_priv->ledger_items = NULL;
    l_ledger_priv->spent_items = NULL;
    l_ledger_priv->balance_accounts = NULL;
    l_ledger_priv->tokens = NULL;
    l_ledger_priv->threshold_emissions = NULL;
    l_ledger_priv->threshold_txs = NULL;

    pthread_rwlock_unlock(&l_ledger_priv->ledger_rwlock);
    pthread_rwlock_unlock(&l_ledger_priv->tokens_rwlock);
    pthread_rwlock_unlock(&l_ledger_priv->threshold_emissions_rwlock);
    pthread_rwlock_unlock(&l_ledger_priv->threshold_txs_rwlock);
    pthread_rwlock_unlock(&l_ledger_priv->balance_accounts_rwlock);
}

/**
 * Return number transactions from the cache
 * According to UT_hash_handle size of return value is sizeof(unsigned int)
 */
unsigned dap_chain_ledger_count(dap_ledger_t *a_ledger)
{
    pthread_rwlock_rdlock(&PVT(a_ledger)->ledger_rwlock);
    unsigned long ret = HASH_COUNT(PVT(a_ledger)->ledger_items);
    pthread_rwlock_unlock(&PVT(a_ledger)->ledger_rwlock);
    return ret;
}

/**
 * @brief dap_chain_ledger_count_from_to
 * @param a_ledger
 * @param a_ts_from
 * @param a_ts_to
 * @return
 */
uint64_t dap_chain_ledger_count_from_to(dap_ledger_t * a_ledger, time_t a_ts_from, time_t a_ts_to )
{
    uint64_t l_ret = 0;
    dap_ledger_private_t *l_ledger_priv = PVT(a_ledger);
    dap_chain_ledger_tx_item_t *l_iter_current, *l_item_tmp;
    pthread_rwlock_rdlock(&l_ledger_priv->ledger_rwlock);
    if ( a_ts_from && a_ts_to) {
        HASH_ITER(hh, l_ledger_priv->ledger_items , l_iter_current, l_item_tmp){
            if ( l_iter_current->cache_data.ts_created >= a_ts_from && l_iter_current->cache_data.ts_created <= a_ts_to )
            l_ret++;
        }
    } else if ( a_ts_to ){
        HASH_ITER(hh, l_ledger_priv->ledger_items , l_iter_current, l_item_tmp){
            if ( l_iter_current->cache_data.ts_created <= a_ts_to )
            l_ret++;
        }
    } else if ( a_ts_from ){
        HASH_ITER(hh, l_ledger_priv->ledger_items , l_iter_current, l_item_tmp){
            if ( l_iter_current->cache_data.ts_created >= a_ts_from )
            l_ret++;
        }
    }else {
        HASH_ITER(hh, l_ledger_priv->ledger_items , l_iter_current, l_item_tmp){
            l_ret++;
        }
    }

    pthread_rwlock_unlock(&l_ledger_priv->ledger_rwlock);
    return l_ret;
}

size_t dap_chain_ledger_count_tps(dap_ledger_t *a_ledger, struct timespec *a_ts_from, struct timespec *a_ts_to)
{
    if (!a_ledger)
        return 0;
    dap_ledger_private_t *l_ledger_priv = PVT(a_ledger);
    if (a_ts_from) {
        a_ts_from->tv_sec = l_ledger_priv->tps_start_time.tv_sec;
        a_ts_from->tv_nsec = l_ledger_priv->tps_start_time.tv_nsec;
    }
    if (a_ts_to) {
        a_ts_to->tv_sec = l_ledger_priv->tps_end_time.tv_sec;
        a_ts_to->tv_nsec = l_ledger_priv->tps_end_time.tv_nsec;
    }
    return l_ledger_priv->tps_count;
}

/**
 * Check whether used 'out' items
 */
bool dap_chain_ledger_tx_hash_is_used_out_item(dap_ledger_t *a_ledger, dap_chain_hash_fast_t *a_tx_hash, int a_idx_out)
{
    dap_chain_ledger_tx_item_t *l_item_out = NULL;
    //dap_chain_datum_tx_t *l_tx =
    s_find_datum_tx_by_hash(a_ledger, a_tx_hash, &l_item_out);
    return dap_chain_ledger_item_is_used_out(l_item_out, a_idx_out);
}

/**
 * Calculate balance of addr
 *
 */
uint256_t dap_chain_ledger_calc_balance(dap_ledger_t *a_ledger, const dap_chain_addr_t *a_addr,
                                        const char *a_token_ticker)
{
    uint256_t l_ret = uint256_0;

    dap_ledger_wallet_balance_t *l_balance_item = NULL;// ,* l_balance_item_tmp = NULL;
    char *l_addr = dap_chain_addr_to_str(a_addr);
    char *l_wallet_balance_key = dap_strjoin(" ", l_addr, a_token_ticker, (char*)NULL);
    pthread_rwlock_rdlock(&PVT(a_ledger)->balance_accounts_rwlock);
    HASH_FIND_STR(PVT(a_ledger)->balance_accounts, l_wallet_balance_key, l_balance_item);
    pthread_rwlock_unlock(&PVT(a_ledger)->balance_accounts_rwlock);
    if (l_balance_item) {
        if(s_debug_more)
            log_it (L_INFO,"Found address in cache with balance %s",
                            dap_chain_balance_print(l_balance_item->balance));
        l_ret = l_balance_item->balance;
    } else {
        if (s_debug_more)
            log_it (L_WARNING, "Balance item %s not found", l_wallet_balance_key);
    }
    DAP_DELETE(l_addr);
    DAP_DELETE(l_wallet_balance_key);
    return l_ret;
}

uint256_t dap_chain_ledger_calc_balance_full(dap_ledger_t *a_ledger, const dap_chain_addr_t *a_addr,
                                             const char *a_token_ticker)
{
    uint256_t balance = uint256_0;

    if(!a_addr || !dap_chain_addr_check_sum(a_addr))
        return balance;

    dap_ledger_private_t *l_ledger_priv = PVT(a_ledger);
    dap_chain_ledger_tx_item_t *l_iter_current, *l_item_tmp;
    pthread_rwlock_rdlock(&l_ledger_priv->ledger_rwlock);
    HASH_ITER(hh, l_ledger_priv->ledger_items , l_iter_current, l_item_tmp)
    {
        dap_chain_datum_tx_t *l_cur_tx = l_iter_current->tx;

        //        dap_chain_hash_fast_t *l_cur_tx_hash = &l_iter_current->tx_hash_fast;
        //        int l_n_outs_used = l_iter_current->n_outs_used; // number of used 'out' items

        // Get 'out' items from transaction
        int l_out_item_count = 0;
        dap_list_t *l_list_out_items = dap_chain_datum_tx_items_get(l_cur_tx, TX_ITEM_TYPE_OUT_ALL, &l_out_item_count);
        if(l_out_item_count >= MAX_OUT_ITEMS) {
            if(s_debug_more)
                log_it(L_ERROR, "Too many 'out' items=%d in transaction (max=%d)", l_out_item_count, MAX_OUT_ITEMS);
            if (l_out_item_count >= MAX_OUT_ITEMS){
                // uint128_t l_ret;
                uint256_t l_ret = uint256_0;
                memset(&l_ret,0,sizeof(l_ret));
                return l_ret;
            }
        }
        int l_out_idx_tmp = 0;
        for (dap_list_t *l_list_tmp = l_list_out_items; l_list_tmp; l_list_tmp = dap_list_next(l_list_tmp), l_out_idx_tmp++) {
            assert(l_list_tmp->data);
            dap_chain_tx_item_type_t l_type = *(uint8_t *)l_list_tmp->data;
            if (l_type == TX_ITEM_TYPE_OUT_COND_OLD || (l_type == TX_ITEM_TYPE_OUT_COND)) {
                continue;
            }
            if (l_type == TX_ITEM_TYPE_OUT_OLD) {
                const dap_chain_tx_out_old_t *l_tx_out = (const dap_chain_tx_out_old_t*) l_list_tmp->data;
                // Check for token name
                if (!strcmp(a_token_ticker, l_iter_current->cache_data.token_ticker))
                {   // if transaction has the out item with requested addr
                    if (!memcmp(a_addr, &l_tx_out->addr, sizeof(dap_chain_addr_t))) {
                        // if 'out' item not used & transaction is valid
                        if(!dap_chain_ledger_item_is_used_out(l_iter_current, l_out_idx_tmp) &&
                                dap_chain_datum_tx_verify_sign(l_cur_tx)) {
                            // uint128_t l_add = dap_chain_uint128_from(l_tx_out->header.value);
                            // balance = dap_uint128_add(balance, l_add);
                            uint256_t l_add = dap_chain_uint256_from(l_tx_out->header.value);
                            SUM_256_256(balance, l_add, &balance);
                        }
                    }
                }
            }
            if (l_type == TX_ITEM_TYPE_OUT) { // 256
                const dap_chain_tx_out_t *l_tx_out = (const dap_chain_tx_out_t*) l_list_tmp->data;
                // const dap_chain_tx_out_old_t *l_tx_out = (const dap_chain_tx_out_old_t*) l_list_tmp->data;
                // Check for token name
                if (!strcmp(a_token_ticker, l_iter_current->cache_data.token_ticker))
                {   // if transaction has the out item with requested addr
                    if (!memcmp(a_addr, &l_tx_out->addr, sizeof(dap_chain_addr_t))) {
                        // if 'out' item not used & transaction is valid
                        if(!dap_chain_ledger_item_is_used_out(l_iter_current, l_out_idx_tmp) &&
                                dap_chain_datum_tx_verify_sign(l_cur_tx)) {
                            SUM_256_256(balance, l_tx_out->header.value, &balance);
                        }
                    }
                }
            }
            if (l_type == TX_ITEM_TYPE_OUT_EXT) { // 256
                const dap_chain_tx_out_ext_t *l_tx_out = (const dap_chain_tx_out_ext_t*) l_list_tmp->data;
                // const dap_chain_tx_out_ext_t *l_tx_out = (const dap_chain_tx_out_ext_t*) l_list_tmp->data;
                // Check for token name
                if (!strcmp(a_token_ticker, l_tx_out->token))
                {   // if transaction has the out item with requested addr
                    if (!memcmp(a_addr, &l_tx_out->addr, sizeof(dap_chain_addr_t))) {
                        // if 'out' item not used & transaction is valid
                        if(!dap_chain_ledger_item_is_used_out(l_iter_current, l_out_idx_tmp) &&
                                dap_chain_datum_tx_verify_sign(l_cur_tx)) {
                            SUM_256_256(balance, l_tx_out->header.value, &balance);
                        }
                    }
                }
            }
        }
        dap_list_free(l_list_out_items);
    }
    pthread_rwlock_unlock(&l_ledger_priv->ledger_rwlock);
    return balance;
}


/**
 * Get the transaction in the cache by the addr in out item
 *
 * a_public_key[in] public key that signed the transaction
 * a_public_key_size[in] public key size
 * a_tx_first_hash [in/out] hash of the initial transaction/ found transaction, if 0 start from the beginning
 */
static dap_chain_ledger_tx_item_t* tx_item_find_by_addr(dap_ledger_t *a_ledger, const dap_chain_addr_t *a_addr,
                                                        const char * a_token, dap_chain_hash_fast_t *a_tx_first_hash)
{
    if(!a_addr || !a_tx_first_hash)
        return NULL;
    dap_ledger_private_t *l_ledger_priv = PVT(a_ledger);
    bool is_tx_found = false;
    bool is_null_hash = dap_hash_fast_is_blank(a_tx_first_hash);
    bool is_search_enable = is_null_hash;
    dap_chain_ledger_tx_item_t *l_iter_current, *l_item_tmp;
    pthread_rwlock_rdlock(&l_ledger_priv->ledger_rwlock);
    HASH_ITER(hh, l_ledger_priv->ledger_items , l_iter_current, l_item_tmp)
    {
        // If a_token is setup we check if its not our token - miss it
        if (a_token && *l_iter_current->cache_data.token_ticker &&
                dap_strcmp(l_iter_current->cache_data.token_ticker, a_token))
            continue;
        // Now work with it
        dap_chain_datum_tx_t *l_tx = l_iter_current->tx;
        dap_chain_hash_fast_t *l_tx_hash = &l_iter_current->tx_hash_fast;
        // start searching from the next hash after a_tx_first_hash
        if(!is_search_enable) {
            if(dap_hash_fast_compare(l_tx_hash, a_tx_first_hash))
                is_search_enable = true;
            continue;
        }
        // Get 'out' items from transaction
        dap_list_t *l_list_out_items = dap_chain_datum_tx_items_get(l_tx, TX_ITEM_TYPE_OUT_ALL, NULL);
        for(dap_list_t *l_list_tmp = l_list_out_items; l_list_tmp; l_list_tmp = dap_list_next(l_list_tmp)) {
            assert(l_list_tmp->data);
            dap_chain_tx_item_type_t l_type = *(uint8_t *)l_list_tmp->data;
            if (l_type == TX_ITEM_TYPE_OUT_COND || l_type == TX_ITEM_TYPE_OUT_COND_OLD) {
                continue;
            }
            if (l_type == TX_ITEM_TYPE_OUT) {
                const dap_chain_tx_out_t *l_tx_out = (const dap_chain_tx_out_t *)l_list_tmp->data;
                // if transaction has the out item with requested addr
                if(!memcmp(a_addr, &l_tx_out->addr, sizeof(dap_chain_addr_t))) {
                    memcpy(a_tx_first_hash, l_tx_hash, sizeof(dap_chain_hash_fast_t));
                    is_tx_found = true;
                    break;
                }
            }
            if (l_type == TX_ITEM_TYPE_OUT_OLD) {
                const dap_chain_tx_out_old_t *l_tx_out = (const dap_chain_tx_out_old_t *)l_list_tmp->data;
                // if transaction has the out item with requested addr
                if(!memcmp(a_addr, &l_tx_out->addr, sizeof(dap_chain_addr_t))) {
                    memcpy(a_tx_first_hash, l_tx_hash, sizeof(dap_chain_hash_fast_t));
                    is_tx_found = true;
                    break;
                }
            }
            if (l_type == TX_ITEM_TYPE_OUT_EXT) {
                const dap_chain_tx_out_ext_t *l_tx_out_ext = (const dap_chain_tx_out_ext_t *)l_list_tmp->data;
                // If a_token is setup we check if its not our token - miss it
                if (a_token && dap_strcmp(l_tx_out_ext->token, a_token)) {
                    continue;
                }                // if transaction has the out item with requested addr
                if(!memcmp(a_addr, &l_tx_out_ext->addr, sizeof(dap_chain_addr_t))) {
                    memcpy(a_tx_first_hash, l_tx_hash, sizeof(dap_chain_hash_fast_t));
                    is_tx_found = true;
                    break;
                }
            }
        }
        dap_list_free(l_list_out_items);
        // already found transaction
        if(is_tx_found)
            break;

    }
    pthread_rwlock_unlock(&l_ledger_priv->ledger_rwlock);
    if(is_tx_found)
        return l_iter_current;
    else
        return NULL;
}

/**
 * @brief dap_chain_ledger_tx_find_by_addr
 * @param a_addr
 * @param a_tx_first_hash
 * @return
 */
 dap_chain_datum_tx_t* dap_chain_ledger_tx_find_by_addr(dap_ledger_t *a_ledger , const char * a_token ,
         const dap_chain_addr_t *a_addr, dap_chain_hash_fast_t *a_tx_first_hash)
{
    dap_chain_ledger_tx_item_t* l_tx_item = tx_item_find_by_addr(a_ledger, a_addr, a_token, a_tx_first_hash);
    return (l_tx_item) ? l_tx_item->tx : NULL;
}



/**
 * Get the transaction in the cache by the public key that signed the transaction,
 * starting from the next hash after a_tx_first_hash
 *
 * a_public_key[in] public key that signed the transaction
 * a_public_key_size[in] public key size
 * a_tx_first_hash [in/out] hash of the initial transaction/ found transaction, if 0 start from the beginning
 */
const dap_chain_datum_tx_t* dap_chain_ledger_tx_find_by_pkey(dap_ledger_t *a_ledger,
        char *a_public_key, size_t a_public_key_size, dap_chain_hash_fast_t *a_tx_first_hash)
{
    if(!a_public_key || !a_tx_first_hash)
        return NULL;
    dap_ledger_private_t *l_ledger_priv = PVT(a_ledger);
    dap_chain_datum_tx_t *l_cur_tx = NULL;
    bool is_null_hash = dap_hash_fast_is_blank(a_tx_first_hash);
    bool is_search_enable = is_null_hash;
    dap_chain_ledger_tx_item_t *l_iter_current, *l_item_tmp;
    pthread_rwlock_rdlock(&l_ledger_priv->ledger_rwlock);
    HASH_ITER(hh, l_ledger_priv->ledger_items , l_iter_current, l_item_tmp) {
        dap_chain_datum_tx_t *l_tx_tmp = l_iter_current->tx;
        dap_chain_hash_fast_t *l_tx_hash_tmp = &l_iter_current->tx_hash_fast;
        // start searching from the next hash after a_tx_first_hash
        if(!is_search_enable) {
            if(dap_hash_fast_compare(l_tx_hash_tmp, a_tx_first_hash))
                is_search_enable = true;
            continue;
        }
        // Get sign item from transaction
        dap_chain_tx_sig_t *l_tx_sig = (dap_chain_tx_sig_t*) dap_chain_datum_tx_item_get(l_tx_tmp, NULL,
                TX_ITEM_TYPE_SIG, NULL);
        // Get dap_sign_t from item
        dap_sign_t *l_sig = dap_chain_datum_tx_item_sign_get_sig(l_tx_sig);
        if(l_sig) {
            // compare public key in transaction with a_public_key
            if(a_public_key_size == l_sig->header.sign_pkey_size &&
                    !memcmp(a_public_key, l_sig->pkey_n_sign, a_public_key_size)) {
                l_cur_tx = l_tx_tmp;
                memcpy(a_tx_first_hash, l_tx_hash_tmp, sizeof(dap_chain_hash_fast_t));
                break;
            }
        }
    }
    pthread_rwlock_unlock(&l_ledger_priv->ledger_rwlock);
    return l_cur_tx;
}

/**
 * Get the transaction in the cache with the out_cond item
 *
 * a_addr[in] wallet address, whose owner can use the service
 */
dap_chain_datum_tx_t* dap_chain_ledger_tx_cache_find_out_cond(dap_ledger_t *a_ledger,
        dap_chain_hash_fast_t *a_tx_first_hash, dap_chain_tx_out_cond_t **a_out_cond, int *a_out_cond_idx, char *a_token_ticker)
{
    if (!a_tx_first_hash)
        return NULL;
    dap_ledger_private_t *l_ledger_priv = PVT(a_ledger);
    dap_chain_datum_tx_t *l_cur_tx = NULL;
    bool is_null_hash = dap_hash_fast_is_blank(a_tx_first_hash);
    bool is_search_enable = is_null_hash;
    dap_chain_ledger_tx_item_t *l_iter_current = NULL, *l_item_tmp = NULL;
    dap_chain_tx_out_cond_t *l_tx_out_cond = NULL;
    int l_tx_out_cond_idx;
    pthread_rwlock_rdlock(&l_ledger_priv->ledger_rwlock);
    HASH_ITER(hh, l_ledger_priv->ledger_items, l_iter_current, l_item_tmp) {
        dap_chain_datum_tx_t *l_tx_tmp = l_iter_current->tx;
        dap_chain_hash_fast_t *l_tx_hash_tmp = &l_iter_current->tx_hash_fast;
        // start searching from the next hash after a_tx_first_hash
        if(!is_search_enable) {
            if(dap_hash_fast_compare(l_tx_hash_tmp, a_tx_first_hash))
                is_search_enable = true;
            continue;
        }
        // Get out_cond item from transaction
        l_tx_out_cond = dap_chain_datum_tx_out_cond_get(l_tx_tmp, &l_tx_out_cond_idx);

        if(l_tx_out_cond) {
            l_cur_tx = l_tx_tmp;
            memcpy(a_tx_first_hash, l_tx_hash_tmp, sizeof(dap_chain_hash_fast_t));
            if (a_token_ticker) {
                strcpy(a_token_ticker, l_iter_current->cache_data.token_ticker);
            }
            break;
        }
    }
    pthread_rwlock_unlock(&l_ledger_priv->ledger_rwlock);
    if (a_out_cond) {
        *a_out_cond = l_tx_out_cond;
    }
    if (a_out_cond_idx) {
        *a_out_cond_idx = l_tx_out_cond_idx;
    }
    return l_cur_tx;
}

/**
 * Get the value from all transactions in the cache with out_cond item
 *
 * a_addr[in] wallet address, whose owner can use the service
 * a_sign [in] signature of a_addr hash for check valid key
 * a_sign_size [in] signature size
 *
 * a_public_key[in] public key that signed the transaction
 * a_public_key_size[in] public key size
 */
uint256_t dap_chain_ledger_tx_cache_get_out_cond_value(dap_ledger_t *a_ledger, dap_chain_addr_t *a_addr,
        dap_chain_tx_out_cond_t **tx_out_cond)
{
    uint256_t l_ret_value = {};

    dap_chain_datum_tx_t *l_tx_tmp;
    dap_chain_hash_fast_t l_tx_first_hash = { 0 }; // start hash
    //memcpy(&l_tx_first_hash, 0, sizeof(dap_chain_hash_fast_t));
    /* size_t l_pub_key_size = a_key_from->pub_key_data_size;
     uint8_t *l_pub_key = dap_enc_key_serealize_pub_key(a_key_from, &l_pub_key_size);*/
    dap_chain_tx_out_cond_t *l_tx_out_cond;
    // Find all transactions
    do {

        l_tx_tmp = dap_chain_ledger_tx_cache_find_out_cond(a_ledger, &l_tx_first_hash, &l_tx_out_cond, NULL, NULL);

        // Get out_cond item from transaction
        if(l_tx_tmp) {
            UNUSED(a_addr);
            // TODO check relations a_addr with cond_data and public key

            if(l_tx_out_cond) {
                l_ret_value = l_tx_out_cond->header.value;
                if(tx_out_cond)
                    *tx_out_cond = l_tx_out_cond;
            }
        }
    } while(l_tx_tmp);
    return l_ret_value;
}

/**
 * @brief dap_chain_ledger_get_list_tx_outs_with_val
 * @param a_ledger
 * @param a_token_ticker
 * @param a_addr_from
 * @param a_value_need
 * @param a_value_transfer
 * @return
 */
dap_list_t *dap_chain_ledger_get_list_tx_outs_with_val(dap_ledger_t *a_ledger, const char *a_token_ticker, const dap_chain_addr_t *a_addr_from,
                                                       uint256_t a_value_need, uint256_t *a_value_transfer)
{
    dap_list_t *l_list_used_out = NULL; // list of transaction with 'out' items
    dap_chain_hash_fast_t l_tx_cur_hash = { 0 };
    uint256_t l_value_transfer = {};
    while(compare256(l_value_transfer, a_value_need) == -1)
    {
        // Get the transaction in the cache by the addr in out item
        dap_chain_datum_tx_t *l_tx = dap_chain_ledger_tx_find_by_addr(a_ledger, a_token_ticker, a_addr_from,
                                                                             &l_tx_cur_hash);
        if(!l_tx)
            break;
        // Get all item from transaction by type
        dap_list_t *l_list_out_items = dap_chain_datum_tx_items_get(l_tx, TX_ITEM_TYPE_OUT_ALL, NULL);

        uint32_t l_out_idx_tmp = 0; // current index of 'out' item
        for (dap_list_t *l_list_tmp = l_list_out_items; l_list_tmp; l_list_tmp = dap_list_next(l_list_tmp), l_out_idx_tmp++) {
            dap_chain_tx_item_type_t l_type = *(uint8_t *)l_list_tmp->data;
            uint256_t l_value = {};
            switch (l_type) {
                case TX_ITEM_TYPE_OUT_OLD: {
                    dap_chain_tx_out_old_t *l_out = (dap_chain_tx_out_old_t *)l_list_tmp->data;
                    if (!l_out->header.value || memcmp(a_addr_from, &l_out->addr, sizeof(dap_chain_addr_t))) {
                        continue;
                    }
                    l_value = GET_256_FROM_64(l_out->header.value);
                } break;
                case TX_ITEM_TYPE_OUT: {
                    dap_chain_tx_out_t *l_out = (dap_chain_tx_out_t *)l_list_tmp->data;
                    if ( IS_ZERO_256(l_out->header.value) || memcmp(a_addr_from, &l_out->addr, sizeof(dap_chain_addr_t))) {
                        continue;
                    }
                    l_value = l_out->header.value;
                } break;
                case TX_ITEM_TYPE_OUT_EXT: {
                    dap_chain_tx_out_ext_t *l_out_ext = (dap_chain_tx_out_ext_t *)l_list_tmp->data;
                    if (IS_ZERO_256(l_out_ext->header.value) || memcmp(a_addr_from, &l_out_ext->addr, sizeof(dap_chain_addr_t)) ||
                            strcmp((char *)a_token_ticker, l_out_ext->token)) {
                        continue;
                    }
                    l_value = l_out_ext->header.value;
                } break;
                case TX_ITEM_TYPE_OUT_COND_OLD:
                case TX_ITEM_TYPE_OUT_COND:
                default:
                    continue;
            }
            // Check whether used 'out' items
            if (!dap_chain_ledger_tx_hash_is_used_out_item (a_ledger, &l_tx_cur_hash, l_out_idx_tmp)) {
                list_used_item_t *l_item = DAP_NEW(list_used_item_t);
                memcpy(&l_item->tx_hash_fast, &l_tx_cur_hash, sizeof(dap_chain_hash_fast_t));
                l_item->num_idx_out = l_out_idx_tmp;
                l_item->value = l_value;
                l_list_used_out = dap_list_append(l_list_used_out, l_item);
                SUM_256_256(l_value_transfer, l_item->value, &l_value_transfer);
                // already accumulated the required value, finish the search for 'out' items
                if (compare256(l_value_transfer, a_value_need) != -1) {
                    break;
                }
            }
        }
        dap_list_free(l_list_out_items);
    }

    // nothing to tranfer (not enough funds)
    if(!l_list_used_out || compare256(l_value_transfer, a_value_need) == -1) {
        dap_list_free_full(l_list_used_out, free);
        return NULL;
    }

    if (a_value_transfer) {
        *a_value_transfer = l_value_transfer;
    }
    return l_list_used_out;
}

// Add new verificator callback with associated subtype. Returns 1 if callback replaced, overwise returns 0
int dap_chain_ledger_verificator_add(dap_chain_tx_out_cond_subtype_t a_subtype, dap_chain_ledger_verificator_callback_t a_callback)
{
    dap_chain_ledger_verificator_t *l_new_verificator;
    int l_tmp = (int)a_subtype;
    pthread_rwlock_rdlock(&s_verificators_rwlock);
    HASH_FIND_INT(s_verificators, &l_tmp, l_new_verificator);
    pthread_rwlock_unlock(&s_verificators_rwlock);
    if (l_new_verificator) {
        l_new_verificator->callback = a_callback;
        return 1;
    }
    l_new_verificator = DAP_NEW(dap_chain_ledger_verificator_t);
    l_new_verificator->subtype = (int)a_subtype;
    l_new_verificator->callback = a_callback;
    pthread_rwlock_wrlock(&s_verificators_rwlock);
    HASH_ADD_INT(s_verificators, subtype, l_new_verificator);
    pthread_rwlock_unlock(&s_verificators_rwlock);
    return 0;
}

int dap_chain_ledger_verificator_rwlock_init(void) {
    return pthread_rwlock_init(&s_verificators_rwlock, NULL);
}

dap_list_t * dap_chain_ledger_get_txs(dap_ledger_t *a_ledger, size_t a_count, size_t a_page){
    dap_ledger_private_t *l_ledger_priv = PVT(a_ledger);
    size_t l_offset = a_count * (a_page - 1);
    size_t l_count = HASH_COUNT(l_ledger_priv->ledger_items);
    if (a_page < 2)
        l_offset = 0;
    if (l_offset > l_count){
        return NULL;
    }
    dap_list_t *l_list = NULL;
    size_t l_counter = 0;
    size_t l_end = l_offset + a_count;
    dap_chain_ledger_tx_item_t *l_ptr = l_ledger_priv->ledger_items->hh.tbl->tail->prev;
    l_ptr = l_ptr->hh.next;
    for (dap_chain_ledger_tx_item_t *ptr = l_ptr; ptr != NULL && l_counter < l_end; ptr = ptr->hh.prev){
        if (l_counter >= l_offset){
            dap_chain_datum_tx_t *l_tx = ptr->tx;
            l_list = dap_list_append(l_list, l_tx);
        }
        l_counter++;
    }
    return l_list;
}

bool dap_chain_ledger_fee_verificator(dap_chain_tx_out_cond_t *a_cond, dap_chain_datum_tx_t *a_tx, bool a_owner)
{
    return false;
}<|MERGE_RESOLUTION|>--- conflicted
+++ resolved
@@ -383,32 +383,6 @@
     HASH_ADD_STR(PVT(a_ledger)->tokens, ticker, l_token_item);
     pthread_rwlock_unlock(&PVT(a_ledger)->tokens_rwlock);
 
-<<<<<<< HEAD
-    // Add it to cache
-    char *l_gdb_group = dap_chain_ledger_get_gdb_group(a_ledger, DAP_CHAIN_LEDGER_TOKENS_STR);
-    if (!dap_chain_global_db_gr_set( a_token->ticker, l_token_cache, a_token_size, l_gdb_group)) {
-        if(s_debug_more)
-            log_it(L_WARNING, "Ledger cache mismatch");
-    }
-    DAP_DELETE(l_gdb_group);
-    DAP_DELETE(l_token_cache);
-    switch(a_token->type){
-        case DAP_CHAIN_DATUM_TOKEN_TYPE_SIMPLE: {// 256
-            l_token_item->auth_signs= dap_chain_datum_token_simple_signs_parse(a_token,a_token_size,
-                                                                                       &l_token_item->auth_signs_total,
-                                                                                       &l_token_item->auth_signs_valid );
-            if(l_token_item->auth_signs_total){
-                l_token_item->auth_signs_pkey_hash = DAP_NEW_Z_SIZE(dap_chain_hash_fast_t,sizeof (dap_chain_hash_fast_t)* l_token_item->auth_signs_total);
-                for(uint16_t k=0; k<l_token_item->auth_signs_current;k++){
-                    dap_sign_get_pkey_hash(l_token_item->auth_signs[k],&l_token_item->auth_signs_pkey_hash[k]);
-                }
-                if(s_debug_more)
-                    log_it(L_NOTICE, "Simple token %s added (total_supply = %s total_signs_valid=%hu signs_total=%hu type=DAP_CHAIN_DATUM_TOKEN_TYPE_SIMPLE )",
-                       a_token->ticker, dap_chain_balance_to_coins(a_token->header_simple.total_supply_256),
-                       a_token->header_simple.signs_valid, a_token->header_simple.signs_total);
-            }
-            break;
-=======
     l_token_item->auth_signs = dap_chain_datum_token_signs_parse(a_token, a_token_size,
                                                                &l_token_item->auth_signs_total,
                                                                &l_token_item->auth_signs_valid);
@@ -416,7 +390,6 @@
         l_token_item->auth_signs_pkey_hash = DAP_NEW_Z_SIZE(dap_chain_hash_fast_t, sizeof(dap_chain_hash_fast_t) * l_token_item->auth_signs_total);
         for(uint16_t k=0; k<l_token_item->auth_signs_total;k++){
             dap_sign_get_pkey_hash(l_token_item->auth_signs[k], &l_token_item->auth_signs_pkey_hash[k]);
->>>>>>> 0ba28c8b
         }
     }
 
