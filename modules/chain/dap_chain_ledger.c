﻿/*
 * Authors:
 * Dmitriy A. Gearasimov <gerasimov.dmitriy@demlabs.net>
 * Alexander Lysikov <alexander.lysikov@demlabs.net>
 * DeM Labs Inc.   https://demlabs.net
 * DeM Labs Open source community https://github.com/demlabsinc
 * Copyright  (c) 2017-2019
 * All rights reserved.

 This file is part of DAP (Deus Applications Prototypes) the open source project

 DAP (Deus Applicaions Prototypes) is free software: you can redistribute it and/or modify
 it under the terms of the GNU General Public License as published by
 the Free Software Foundation, either version 3 of the License, or
 (at your option) any later version.

 DAP is distributed in the hope that it will be useful,
 but WITHOUT ANY WARRANTY; without even the implied warranty of
 MERCHANTABILITY or FITNESS FOR A PARTICULAR PURPOSE.  See the
 GNU General Public License for more details.

 You should have received a copy of the GNU General Public License
 along with any DAP based project.  If not, see <http://www.gnu.org/licenses/>.
 */

#include <stdio.h>
#include <stdlib.h>
#include <stdint.h>
#include <stdbool.h>
#include <stddef.h>
#include <string.h>
#include <pthread.h>
//#include <malloc.h>

#ifdef _WIN32
#include <winsock2.h>
#include <windows.h>
#include <mswsock.h>
#include <ws2tcpip.h>
#include <io.h>
#include <time.h>
#endif

#include "uthash.h"
#include "utlist.h"

#include "dap_list.h"
#include "dap_hash.h"
#include "dap_string.h"
#include "dap_strfuncs.h"
#include "dap_config.h"
#include "dap_cert.h"
#include "dap_timerfd.h"
#include "dap_chain_datum_tx_token.h"
#include "dap_chain_datum_token.h"
#include "dap_chain_mempool.h"
#include "dap_chain_global_db.h"
#include "dap_chain_ledger.h"
#include "dap_chain_pvt.h"

#define LOG_TAG "dap_chain_ledger"

typedef struct dap_chain_ledger_verificator {
    int subtype;    // hash key
    dap_chain_ledger_verificator_callback_t callback;
    UT_hash_handle hh;
} dap_chain_ledger_verificator_t;

static dap_chain_ledger_verificator_t *s_verificators;
static  pthread_rwlock_t s_verificators_rwlock;

#define MAX_OUT_ITEMS   10
typedef struct dap_chain_ledger_token_emission_item {
    dap_chain_hash_fast_t datum_token_emission_hash;
    dap_chain_datum_token_emission_t *datum_token_emission;
    size_t datum_token_emission_size;
    UT_hash_handle hh;
} dap_chain_ledger_token_emission_item_t;

typedef struct dap_chain_ledger_token_item {
    char ticker[DAP_CHAIN_TICKER_SIZE_MAX];
    uint16_t type;
    dap_chain_datum_token_t * datum_token;
    uint64_t datum_token_size;

    uint256_t total_supply;
    uint256_t current_supply;

    pthread_rwlock_t token_emissions_rwlock;
    dap_chain_ledger_token_emission_item_t * token_emissions;

    // for auth operations
    dap_sign_t ** auth_signs;
    dap_chain_hash_fast_t * auth_signs_pkey_hash;
    size_t auth_signs_total;
    size_t auth_signs_valid;
    uint16_t           flags;
    dap_chain_addr_t * tx_recv_allow;
    size_t             tx_recv_allow_size;
    dap_chain_addr_t * tx_recv_block;
    size_t             tx_recv_block_size;
    dap_chain_addr_t * tx_send_allow;
    size_t             tx_send_allow_size;
    dap_chain_addr_t * tx_send_block;
    size_t             tx_send_block_size;
    UT_hash_handle hh;
} dap_chain_ledger_token_item_t;

// ledger cache item - one of unspent outputs
typedef struct dap_chain_ledger_tx_item {
    dap_chain_hash_fast_t tx_hash_fast;
    dap_chain_datum_tx_t *tx;
    struct {
        time_t ts_created;
        int n_outs;
        int n_outs_used;
        char token_ticker[DAP_CHAIN_TICKER_SIZE_MAX];
        // TODO dynamically allocates the memory in order not to limit the number of outputs in transaction
        dap_chain_hash_fast_t tx_hash_spent_fast[MAX_OUT_ITEMS]; // spent outs list
    } cache_data;
    UT_hash_handle hh;
} dap_chain_ledger_tx_item_t;

typedef struct dap_chain_ledger_tx_spent_item {
    dap_chain_hash_fast_t tx_hash_fast;
    char token_ticker[DAP_CHAIN_TICKER_SIZE_MAX];
    UT_hash_handle hh;
} dap_chain_ledger_tx_spent_item_t;

typedef struct dap_chain_ledger_tokenizer {
    char token_ticker[DAP_CHAIN_TICKER_SIZE_MAX];
    uint256_t sum;
    UT_hash_handle hh;
} dap_chain_ledger_tokenizer_t;

typedef struct dap_chain_ledger_tx_bound {
    dap_chain_hash_fast_t tx_prev_hash_fast;
    dap_chain_datum_tx_t *tx_prev;
    union {
        dap_chain_tx_in_t *tx_cur_in;
        dap_chain_tx_in_cond_t *tx_cur_in_cond;
    } in;
    union {
        dap_chain_tx_out_old_t *tx_prev_out;
        // 256
        dap_chain_tx_out_t *tx_prev_out_256;
        dap_chain_tx_out_ext_t *tx_prev_out_ext_256;
        dap_chain_tx_out_cond_t *tx_prev_out_cond_256;
    } out;
    dap_chain_ledger_tx_item_t *item_out;
} dap_chain_ledger_tx_bound_t;

// in-memory wallet balance
typedef struct dap_ledger_wallet_balance {
    char *key;
    char token_ticker[DAP_CHAIN_TICKER_SIZE_MAX];
    uint256_t balance;
    UT_hash_handle hh;
} dap_ledger_wallet_balance_t;

typedef struct dap_ledger_cache_item {
    dap_chain_hash_fast_t *hash;
    bool found;
} dap_ledger_cache_item_t;

typedef struct dap_ledger_cache_str_item {
    char *key;
    bool found;
} dap_ledger_cache_str_item_t;

// dap_ledget_t private section
typedef struct dap_ledger_private {
    dap_chain_net_t * net;
    // List of ledger - unspent transactions cache
    dap_chain_ledger_tx_item_t *threshold_txs;
    dap_chain_ledger_token_emission_item_t * threshold_emissions;

    dap_chain_ledger_tx_item_t *ledger_items;
    dap_chain_ledger_tx_spent_item_t *spent_items;

    dap_chain_ledger_token_item_t *tokens;

    dap_ledger_wallet_balance_t *balance_accounts;

    // for separate access to ledger
    pthread_rwlock_t ledger_rwlock;
    // for separate access to tokens
    pthread_rwlock_t tokens_rwlock;

    pthread_rwlock_t threshold_txs_rwlock;
    pthread_rwlock_t threshold_emissions_rwlock;
    pthread_rwlock_t balance_accounts_rwlock;

    uint16_t check_flags;
    bool check_ds;
    bool check_cells_ds;
    bool check_token_emission;
    dap_chain_cell_id_t local_cell_id;

    bool load_mode;
    // TPS section
    dap_timerfd_t *tps_timer;
    struct timespec tps_start_time;
    struct timespec tps_current_time;
    struct timespec tps_end_time;
    size_t tps_count;
} dap_ledger_private_t;
#define PVT(a) ( (dap_ledger_private_t* ) a->_internal )


static  dap_chain_ledger_tx_item_t* tx_item_find_by_addr(dap_ledger_t *a_ledger,
        const dap_chain_addr_t *a_addr, const char * a_token, dap_chain_hash_fast_t *a_tx_first_hash);
static void s_threshold_emissions_proc( dap_ledger_t * a_ledger);
static void s_threshold_txs_proc( dap_ledger_t * a_ledger);
static int s_token_tsd_parse(dap_ledger_t * a_ledger, dap_chain_ledger_token_item_t *a_token_item , dap_chain_datum_token_t * a_token, size_t a_token_size);
static int s_ledger_permissions_check(dap_chain_ledger_token_item_t *  a_token_item, uint16_t a_permission_id, const void * a_data,size_t a_data_size );
static bool s_ledger_tps_callback(void *a_arg);

static size_t s_threshold_emissions_max = 1000;
static size_t s_threshold_txs_max = 10000;
static bool s_debug_more = false;
static bool s_token_supply_limit_disable = false;

/**
 * @brief dap_chain_ledger_init
 * current function version set s_debug_more parameter, if it define in config, and returns 0
 * @return
 */
int dap_chain_ledger_init()
{
    s_debug_more = dap_config_get_item_bool_default(g_config,"ledger","debug_more",false);
    s_token_supply_limit_disable = dap_config_get_item_bool_default(g_config,"ledger","token_supply_limit_disable",false);
    return 0;
}

/**
 * @brief dap_chain_ledger_deinit
 * nothing do
 */
void dap_chain_ledger_deinit()
{
    uint16_t l_net_count = 0;
    dap_chain_net_t **l_net_list = dap_chain_net_list(&l_net_count);
    for(uint16_t i =0; i < l_net_count; i++) {
        dap_chain_ledger_purge(l_net_list[i]->pub.ledger, true);
    }
    DAP_DELETE(l_net_list);
}

/**
 * @brief dap_chain_ledger_handle_new
 * Create empty dap_ledger_t structure
 * @return dap_ledger_t*
 */
static dap_ledger_t * dap_chain_ledger_handle_new(void)
{
    dap_ledger_t *l_ledger = DAP_NEW_Z(dap_ledger_t);
    dap_ledger_private_t * l_ledger_pvt;
    l_ledger->_internal = l_ledger_pvt = DAP_NEW_Z(dap_ledger_private_t);

    // Initialize Read/Write Lock Attribute
    pthread_rwlock_init(&l_ledger_pvt->ledger_rwlock, NULL);
    pthread_rwlock_init(&l_ledger_pvt->tokens_rwlock, NULL);
    pthread_rwlock_init(&l_ledger_pvt->threshold_txs_rwlock , NULL);
    pthread_rwlock_init(&l_ledger_pvt->threshold_emissions_rwlock , NULL);
    pthread_rwlock_init(&l_ledger_pvt->balance_accounts_rwlock , NULL);
    return l_ledger;
}

/**
 * @brief dap_chain_ledger_handle_free
 * Remove dap_ledger_t structure
 * @param a_ledger
 */
void dap_chain_ledger_handle_free(dap_ledger_t *a_ledger)
{
    if(!a_ledger)
        return;
    log_it(L_INFO,"Ledger %s destroyed", a_ledger->net_name);
    // Destroy Read/Write Lock
    pthread_rwlock_destroy(&PVT(a_ledger)->ledger_rwlock);
    pthread_rwlock_destroy(&PVT(a_ledger)->tokens_rwlock);
    pthread_rwlock_destroy(&PVT(a_ledger)->threshold_txs_rwlock );
    pthread_rwlock_destroy(&PVT(a_ledger)->threshold_emissions_rwlock );
    pthread_rwlock_destroy(&PVT(a_ledger)->balance_accounts_rwlock );
    DAP_DELETE(PVT(a_ledger));
    DAP_DELETE(a_ledger);

}

void dap_chain_ledger_load_end(dap_ledger_t *a_ledger)
{
    PVT(a_ledger)->load_mode = false;
}


/**
 * @brief dap_chain_ledger_token_check
 * @param a_ledger
 * @param a_token
 * @return
 */
int dap_chain_ledger_token_decl_add_check(dap_ledger_t *a_ledger, dap_chain_datum_token_t *a_token)
{
    if ( !a_ledger){
        if(s_debug_more)
            log_it(L_ERROR, "NULL ledger, can't add datum with token declaration!");
        return  -1;
    }

    dap_chain_ledger_token_item_t *l_token_item;
    pthread_rwlock_rdlock(&PVT(a_ledger)->tokens_rwlock);
    HASH_FIND_STR(PVT(a_ledger)->tokens, a_token->ticker, l_token_item);
    pthread_rwlock_unlock(&PVT(a_ledger)->tokens_rwlock);
    if ( l_token_item != NULL ){
        log_it(L_WARNING,"Duplicate token declaration for ticker '%s' ", a_token->ticker);
        return -3;
    }
    // Checks passed
    return 0;
}

/**
 * @brief dap_chain_ledger_token_ticker_check
 * @param a_ledger
 * @param a_token_ticker
 * @return
 */
int dap_chain_ledger_token_ticker_check(dap_ledger_t * a_ledger, const char *a_token_ticker)
{
    if ( !a_ledger){
        if(s_debug_more)
            log_it(L_WARNING, "NULL ledger, can't find token ticker");
        return  -2;
    }
    dap_chain_ledger_token_item_t *l_token_item;
    pthread_rwlock_rdlock(&PVT(a_ledger)->tokens_rwlock);
    HASH_FIND_STR(PVT(a_ledger)->tokens, a_token_ticker, l_token_item);
    pthread_rwlock_unlock(&PVT(a_ledger)->tokens_rwlock);
    return (size_t)l_token_item;
}

/**
 * @brief dap_chain_ledger_token_add
 * @param a_token
 * @param a_token_size
 * @return
 */
int dap_chain_ledger_token_add(dap_ledger_t *a_ledger, dap_chain_datum_token_t *a_token, size_t a_token_size)
{
    if ( !a_ledger){
        if(s_debug_more)
            log_it(L_ERROR, "NULL ledger, can't add datum with token declaration!");
        return  -1;
    }
    dap_chain_ledger_token_item_t * l_token_item;
    pthread_rwlock_rdlock(&PVT(a_ledger)->tokens_rwlock);
    HASH_FIND_STR(PVT(a_ledger)->tokens, a_token->ticker,l_token_item);
    pthread_rwlock_unlock(&PVT(a_ledger)->tokens_rwlock);

    if (l_token_item) {
        if(s_debug_more)
            log_it(L_WARNING,"Duplicate token declaration for ticker '%s' ", a_token->ticker);
        return -3;
    }

    l_token_item = DAP_NEW_Z(dap_chain_ledger_token_item_t);
    dap_snprintf(l_token_item->ticker,sizeof (l_token_item->ticker), "%s", a_token->ticker);
    pthread_rwlock_init(&l_token_item->token_emissions_rwlock,NULL);
    l_token_item->datum_token = DAP_NEW_Z_SIZE(dap_chain_datum_token_t, a_token_size);

    //
    // init current_supply value in token_declaration procedure (ledger cache and ledger memory object)
    //

    l_token_item->datum_token->header_private.current_supply = a_token->header_private.total_supply;
    l_token_item->total_supply = a_token->header_private.total_supply_256;

    l_token_item->current_supply = l_token_item->total_supply;

    memcpy(l_token_item->datum_token, a_token, a_token_size);

    dap_chain_datum_token_t *l_token_cache = DAP_NEW_Z_SIZE(dap_chain_datum_token_t, a_token_size);
    memcpy(l_token_cache, a_token, a_token_size);
    l_token_cache->header_private.current_supply_256 = l_token_item->total_supply;   

    pthread_rwlock_wrlock(&PVT(a_ledger)->tokens_rwlock);
    HASH_ADD_STR(PVT(a_ledger)->tokens, ticker, l_token_item);
    pthread_rwlock_unlock(&PVT(a_ledger)->tokens_rwlock);

    // Add it to cache
    char *l_gdb_group = dap_chain_ledger_get_gdb_group(a_ledger, DAP_CHAIN_LEDGER_TOKENS_STR);
    if (!dap_chain_global_db_gr_set( a_token->ticker, l_token_cache, a_token_size, l_gdb_group)) {
        if(s_debug_more)
            log_it(L_WARNING, "Ledger cache mismatch");
    }
    DAP_DELETE(l_gdb_group);

    l_token_item->type = a_token->type;
    switch(a_token->type){
        case DAP_CHAIN_DATUM_TOKEN_TYPE_SIMPLE: {// 256
            l_token_item->total_supply = a_token->header_private.total_supply_256;
            l_token_item->current_supply = l_token_item->total_supply;
            l_token_item->auth_signs= dap_chain_datum_token_simple_signs_parse(a_token,a_token_size,
                                                                                       &l_token_item->auth_signs_total,
                                                                                       &l_token_item->auth_signs_valid );
            if(l_token_item->auth_signs_total){
                l_token_item->auth_signs_pkey_hash = DAP_NEW_Z_SIZE(dap_chain_hash_fast_t,sizeof (dap_chain_hash_fast_t)* l_token_item->auth_signs_total);
                for(uint16_t k=0; k<l_token_item->auth_signs_total;k++){
                    dap_sign_get_pkey_hash(l_token_item->auth_signs[k],&l_token_item->auth_signs_pkey_hash[k]);
                }
                if(s_debug_more)
                    log_it(L_NOTICE, "Simple token %s added (total_supply = %s total_signs_valid=%hu signs_total=%hu type=DAP_CHAIN_DATUM_TOKEN_TYPE_SIMPLE )",
                       a_token->ticker, dap_chain_balance_to_coins(a_token->header_private.total_supply_256),
                       a_token->header_private.signs_valid, a_token->header_private.signs_total);
            }
            break;
        }
        case DAP_CHAIN_DATUM_TOKEN_TYPE_OLD_SIMPLE: {
            l_token_item->total_supply = a_token->header_private.total_supply_256;
            l_token_item->current_supply = l_token_item->total_supply;
            l_token_item->auth_signs= dap_chain_datum_token_simple_signs_parse(a_token,a_token_size,
                                                                                       &l_token_item->auth_signs_total,
                                                                                       &l_token_item->auth_signs_valid );
            if(l_token_item->auth_signs_total){
                l_token_item->auth_signs_pkey_hash = DAP_NEW_Z_SIZE(dap_chain_hash_fast_t,sizeof (dap_chain_hash_fast_t)* l_token_item->auth_signs_total);
                for(uint16_t k=0; k<l_token_item->auth_signs_total;k++){
                    dap_sign_get_pkey_hash(l_token_item->auth_signs[k],&l_token_item->auth_signs_pkey_hash[k]);
                }
                if(s_debug_more)
                    log_it(L_NOTICE, "Simple token %s added (total_supply = %.1Lf total_signs_valid=%hu signs_total=%hu type=DAP_CHAIN_DATUM_TOKEN_TYPE_OLD_SIMPLE )",
                       a_token->ticker, dap_chain_datoshi_to_coins(a_token->header_private.total_supply),
                       a_token->header_private.signs_valid, a_token->header_private.signs_total);
            }
            break;
        }
        case DAP_CHAIN_DATUM_TOKEN_TYPE_PRIVATE_DECL: // 256
            if(s_debug_more)
                log_it( L_NOTICE, "Private token %s type=DAP_CHAIN_DATUM_TOKEN_TYPE_PRIVATE_DECL ", a_token->ticker);
            l_token_item->total_supply = a_token->header_private.total_supply_256;
            l_token_item->current_supply = a_token->header_private.current_supply_256;
            
            l_token_item->auth_signs= dap_chain_datum_token_simple_signs_parse(a_token,a_token_size,
                                                                                    &l_token_item->auth_signs_total,
                                                                                    &l_token_item->auth_signs_valid );
            if(l_token_item->auth_signs_total){
                l_token_item->auth_signs_pkey_hash = DAP_NEW_Z_SIZE(dap_chain_hash_fast_t,sizeof (dap_chain_hash_fast_t)* l_token_item->auth_signs_total);
                for(uint16_t k=0; k<l_token_item->auth_signs_total;k++){
                    dap_sign_get_pkey_hash(l_token_item->auth_signs[k],&l_token_item->auth_signs_pkey_hash[k]);
                }
                if(s_debug_more)
                    log_it(L_NOTICE, "Simple token %s added (total_supply = %.1Lf total_signs_valid=%hu signs_total=%hu type=DAP_CHAIN_DATUM_TOKEN_TYPE_PRIVATE)",
                    a_token->ticker, dap_chain_datoshi_to_coins(a_token->header_private.total_supply),
                    a_token->header_private.signs_valid, a_token->header_private.signs_total);
            }
            s_token_tsd_parse(a_ledger,l_token_item, a_token, a_token_size);
            break;
        case DAP_CHAIN_DATUM_TOKEN_TYPE_OLD_PRIVATE_DECL: {
            if(s_debug_more)
                log_it( L_NOTICE, "Private token %s type=DAP_CHAIN_DATUM_TOKEN_TYPE_OLD_PRIVATE_DECL ", a_token->ticker);
            s_token_tsd_parse(a_ledger,l_token_item, a_token, a_token_size);
            break;
        }
        case DAP_CHAIN_DATUM_TOKEN_TYPE_PRIVATE_UPDATE: // 256
            if(s_debug_more)
                log_it( L_WARNING, "Private token %s type=DAP_CHAIN_DATUM_TOKEN_TYPE_PRIVATE_UPDATE. Not processed, wait for software update", a_token->ticker);
            break;
        case DAP_CHAIN_DATUM_TOKEN_TYPE_OLD_PRIVATE_UPDATE:
            if(s_debug_more)
                log_it( L_WARNING, "Private token %s type=DAP_CHAIN_DATUM_TOKEN_TYPE_OLD_PRIVATE_UPDATE. Not processed, wait for software update", a_token->ticker);
                    // TODO: Check authorithy
                    //s_token_tsd_parse(a_ledger,l_token_item, a_token, a_token_size);
            break;
        default:
            if(s_debug_more)
                log_it(L_WARNING,"Unknown token declaration type 0x%04X", a_token->type );
    }
    // Proc emissions thresholds
    s_threshold_emissions_proc( a_ledger); //TODO process thresholds only for no-consensus chains

    return  0;
}

/**
 * @brief s_token_tsd_parse
 *
 * @param a_ledger
 * @param a_token_item
 * @param a_token
 * @param a_token_size
 * @return int
 */
static int s_token_tsd_parse(dap_ledger_t * a_ledger, dap_chain_ledger_token_item_t *a_token_item , dap_chain_datum_token_t * a_token, size_t a_token_size)
{
    UNUSED(a_ledger);
    dap_tsd_t * l_tsd= dap_chain_datum_token_tsd_get(a_token,a_token_size);
    size_t l_tsd_size=0;
    size_t l_tsd_total_size =a_token_size-  (((byte_t*)l_tsd)- (byte_t*) a_token );

    for( size_t l_offset=0; l_offset < l_tsd_total_size;  l_offset += l_tsd_size ){
        l_tsd = (dap_tsd_t *) (((byte_t*)l_tsd ) +l_offset);
        l_tsd_size =  l_tsd? dap_tsd_size(l_tsd): 0;
        if( l_tsd_size==0 ){
            if(s_debug_more)
                log_it(L_ERROR,"Wrong zero TSD size, exiting TSD parse");
            break;
        }else if (l_tsd_size + l_offset > l_tsd_total_size ){
            if(s_debug_more)
                log_it(L_ERROR,"Wrong %zd TSD size, exiting TSD parse", l_tsd_size);
            break;
        }
        switch (l_tsd->type) {
           // set flags
            case DAP_CHAIN_DATUM_TOKEN_TSD_TYPE_SET_FLAGS:{
                a_token_item->flags |= dap_tsd_get_scalar(l_tsd,uint16_t);
            }break;

           // unset flags
            case DAP_CHAIN_DATUM_TOKEN_TSD_TYPE_UNSET_FLAGS:{
                a_token_item->flags ^= dap_tsd_get_scalar(l_tsd,uint16_t);
            }break;

            // set total supply
            case DAP_CHAIN_DATUM_TOKEN_TSD_TYPE_TOTAL_SUPPLY_256:{ // 256
                a_token_item->total_supply = dap_tsd_get_scalar(l_tsd,uint256_t);
            }break;

            case DAP_CHAIN_DATUM_TOKEN_TSD_TYPE_TOTAL_SUPPLY:{ // 128
                a_token_item->total_supply = GET_256_FROM_128(dap_tsd_get_scalar(l_tsd,uint128_t));
            }break;

            // Set total signs count value to set to be valid
            case DAP_CHAIN_DATUM_TOKEN_TSD_TYPE_TOTAL_SIGNS_VALID:{
                a_token_item->auth_signs_valid = dap_tsd_get_scalar(l_tsd,uint16_t);
            }break;

            // Remove owner signature by pkey fingerprint
            case DAP_CHAIN_DATUM_TOKEN_TSD_TYPE_TOTAL_SIGNS_REMOVE:{
                dap_hash_fast_t l_hash = dap_tsd_get_scalar(l_tsd,dap_hash_fast_t);
                for( size_t i=0; i<a_token_item->auth_signs_total; i++){
                    if (dap_hash_fast_compare(&l_hash, &a_token_item->auth_signs_pkey_hash[i] )){
                        if (i+1 != a_token_item->auth_signs_total){
                            memmove(a_token_item->auth_signs+i,a_token_item->auth_signs+i+1,
                                   (a_token_item->auth_signs_total-i-1)*sizeof (void*));
                            memmove(a_token_item->auth_signs_pkey_hash+i,a_token_item->auth_signs_pkey_hash+i+1,
                                   (a_token_item->auth_signs_total-i-1)*sizeof (void*));
                        }
                        a_token_item->auth_signs_total--;
                        if(a_token_item->auth_signs_total){
                            a_token_item->auth_signs = DAP_REALLOC(a_token_item->auth_signs,a_token_item->auth_signs_total*sizeof (void*) );
                            a_token_item->auth_signs_pkey_hash = DAP_REALLOC(a_token_item->auth_signs_pkey_hash,a_token_item->auth_signs_total*sizeof (void*) );
                        }else{
                            DAP_DEL_Z(a_token_item->auth_signs);
                            DAP_DEL_Z(a_token_item->auth_signs_pkey_hash);
                        }

                        break;
                    }
                }
            }break;

            // Add owner signature's pkey fingerprint
            case DAP_CHAIN_DATUM_TOKEN_TSD_TYPE_TOTAL_SIGNS_ADD:{
                if(l_tsd->size == sizeof (dap_hash_fast_t) ){
                    a_token_item->auth_signs_total++;
                    a_token_item->auth_signs = DAP_REALLOC(a_token_item->auth_signs,a_token_item->auth_signs_total*sizeof (void*) );
                    a_token_item->auth_signs_pkey_hash = DAP_REALLOC(a_token_item->auth_signs_pkey_hash,a_token_item->auth_signs_total*sizeof (void*) );
                    a_token_item->auth_signs[a_token_item->auth_signs_total-1] = NULL;
                    memcpy( &a_token_item->auth_signs_pkey_hash[a_token_item->auth_signs_total-1], l_tsd->data, l_tsd->size ) ;
                }else{
                    if(s_debug_more)
                        log_it(L_ERROR,"TSD param DAP_CHAIN_DATUM_TOKEN_TSD_TYPE_TOTAL_SIGNS_ADD expected to have %zd bytes data length, not %zd",
                           sizeof (dap_hash_fast_t), l_tsd_size );
                }
            }break;

            //Allowed tx receiver addres list add, remove or clear
            case DAP_CHAIN_DATUM_TOKEN_TSD_TYPE_TX_RECEIVER_ALLOWED_ADD:{
                if( l_tsd->size == sizeof (dap_chain_addr_t) ){
                    dap_chain_addr_t * l_addrs = a_token_item->tx_recv_allow? DAP_NEW_Z_SIZE( dap_chain_addr_t,
                                                                                              sizeof(*a_token_item->tx_recv_allow) )
                                : DAP_REALLOC(a_token_item->tx_recv_allow,(a_token_item->tx_recv_allow_size+1)*sizeof (*a_token_item->tx_recv_allow) );

                    // Check if its correct
                    dap_chain_addr_t * l_add_addr = (dap_chain_addr_t *) l_tsd->data;
                    int l_add_addr_check;
                    if (  (l_add_addr_check=dap_chain_addr_check_sum(l_add_addr))!=1){
                        if(s_debug_more)
                            log_it(L_ERROR,"Wrong address checksum in TSD param DAP_CHAIN_DATUM_TOKEN_TSD_TYPE_TX_RECEIVER_ALLOWED_ADD (code %d)",
                               l_add_addr_check);
                        DAP_DELETE(l_addrs);
                        return -12;
                    }
                    // Check if its already present
                    if (a_token_item->tx_recv_allow)
                        for( size_t i=0; i < a_token_item->tx_recv_allow_size; i++){ // Check for all the list
                            if ( memcmp(&a_token_item->tx_recv_allow[i], l_tsd->data, l_tsd->size) == 0 ){ // Found
                                char * l_addr_str= dap_chain_addr_to_str((dap_chain_addr_t*) l_tsd->data );
                                if(s_debug_more)
                                    log_it(L_ERROR,"TSD param DAP_CHAIN_DATUM_TOKEN_TSD_TYPE_TX_RECEIVER_ALLOWED_ADD has address %s thats already present in list",
                                       l_addr_str);
                                DAP_DELETE(l_addr_str);
                                DAP_DELETE(l_addrs);
                                return -11;
                            }
                        }
                    if( l_addrs){
                        memcpy(&l_addrs[a_token_item->tx_recv_allow_size], l_tsd->data,l_tsd->size);
                        a_token_item->tx_recv_allow_size++;
                        a_token_item->tx_recv_allow = l_addrs;

                    }else{
                        log_it(L_ERROR,"Out of memory! Can't extend TX_RECEIVER_ALLOWED array");
                        DAP_DELETE(l_addrs);
                        return -20;
                    }
                }else{
                    if(s_debug_more)
                        log_it(L_ERROR,"TSD param DAP_CHAIN_DATUM_TOKEN_TSD_TYPE_TX_RECEIVER_ALLOWED_ADD expected to have %zu bytes data length, not %u",
                           sizeof (dap_chain_addr_t), l_tsd->size );
                    return -10;
                }
            }break;

            case DAP_CHAIN_DATUM_TOKEN_TSD_TYPE_TX_RECEIVER_ALLOWED_REMOVE:{
                if( l_tsd->size == sizeof (dap_chain_addr_t) ){
                    // Check if its correct
                    dap_chain_addr_t * l_add_addr = (dap_chain_addr_t *) l_tsd->data;
                    int l_add_addr_check;
                    if (  (l_add_addr_check=dap_chain_addr_check_sum(l_add_addr))!=0){
                        if(s_debug_more)
                            log_it(L_ERROR,"Wrong address checksum in TSD param DAP_CHAIN_DATUM_TOKEN_TSD_TYPE_TX_RECEIVER_ALLOWED_REMOVE (code %d)",
                               l_add_addr_check);
                        return -12;
                    }
                    bool l_was_found=false;
                    for( size_t i=0; i < a_token_item->tx_recv_allow_size; i++){ // Check for all the list
                        if ( memcmp(&a_token_item->tx_recv_allow[i], l_tsd->data, l_tsd->size) == 0 ){ // Found
                            if( i +1 != a_token_item->tx_recv_allow_size )
                                memmove(&a_token_item->tx_recv_allow[i],&a_token_item->tx_recv_allow[i+1],
                                        sizeof(*a_token_item->tx_recv_allow)*(a_token_item->tx_recv_allow_size-i-1 ) );
                            a_token_item->tx_recv_allow_size--;
                            l_was_found = true;
                            break;
                        }
                    }
                }else{
                    if(s_debug_more)
                        log_it(L_ERROR,"TSD param DAP_CHAIN_DATUM_TOKEN_TSD_TYPE_TX_RECEIVER_ALLOWED_REMOVE expected to have %zu bytes data length, not %u",
                           sizeof (dap_chain_addr_t), l_tsd->size );
                    return -10;
                }
            }break;

            case DAP_CHAIN_DATUM_TOKEN_TSD_TYPE_TX_RECEIVER_ALLOWED_CLEAR:{
                if( l_tsd->size == 0 ){
                    if( a_token_item->tx_recv_allow )
                        DAP_DEL_Z(a_token_item->tx_recv_allow);
                    a_token_item->tx_recv_allow_size = 0;
                }else{
                    if(s_debug_more)
                        log_it(L_ERROR,"TSD param DAP_CHAIN_DATUM_TOKEN_TSD_TYPE_TX_RECEIVER_ALLOWED_CLEAR expected to have 0 bytes data length, not %u",
                           l_tsd->size );
                    return -10;
                }
            }break;


            //Blocked tx receiver addres list add, remove or clear
            case DAP_CHAIN_DATUM_TOKEN_TSD_TYPE_TX_RECEIVER_BLOCKED_ADD:{
                if( l_tsd->size == sizeof (dap_chain_addr_t) ){
                    dap_chain_addr_t * l_addrs = a_token_item->tx_recv_block? DAP_NEW_Z_SIZE( dap_chain_addr_t,
                                                                                              sizeof(*a_token_item->tx_recv_block) )
                                : DAP_REALLOC(a_token_item->tx_recv_block,(a_token_item->tx_recv_block_size+1)*sizeof (*a_token_item->tx_recv_block) );
                    // Check if its correct
                    dap_chain_addr_t * l_add_addr = (dap_chain_addr_t *) l_tsd->data;
                    int l_add_addr_check;
                    if (  (l_add_addr_check=dap_chain_addr_check_sum(l_add_addr))!=0){
                        if(s_debug_more)
                            log_it(L_ERROR,"Wrong address checksum in TSD param DAP_CHAIN_DATUM_TOKEN_TSD_TYPE_TX_RECEIVER_BLOCKED_ADD (code %d)",
                               l_add_addr_check);
                        DAP_DELETE(l_addrs);
                        return -12;
                    }
                    // Check if its already present
                    if(a_token_item->tx_recv_block)
                        for( size_t i=0; i < a_token_item->tx_recv_block_size; i++){ // Check for all the list
                            if ( memcmp(&a_token_item->tx_recv_block[i], l_tsd->data, l_tsd->size) == 0 ){ // Found
                                char * l_addr_str= dap_chain_addr_to_str((dap_chain_addr_t*) l_tsd->data );
                                if(s_debug_more)
                                    log_it(L_ERROR,"TSD param DAP_CHAIN_DATUM_TOKEN_TSD_TYPE_TX_RECEIVER_BLOCKED_ADD has address %s thats already present in list",
                                       l_addr_str);
                                DAP_DELETE(l_addr_str);
                                DAP_DELETE(l_addrs);
                                return -11;
                            }
                        }

                    if( l_addrs){
                        memcpy(&l_addrs[a_token_item->tx_recv_block_size], l_tsd->data,l_tsd->size);
                        a_token_item->tx_recv_block_size++;
                        a_token_item->tx_recv_block = l_addrs;

                    }else{
                        log_it(L_ERROR,"Out of memory! Can't extend TX_RECEIVER_BLOCKED array");
                    }
                }else{
                    if(s_debug_more)
                        log_it(L_ERROR,"TSD param DAP_CHAIN_DATUM_TOKEN_TSD_TYPE_TX_RECEIVER_BLOCKED_ADD expected to have %zu bytes data length, not %u",
                           sizeof (dap_chain_addr_t), l_tsd->size );
                    return -10;
                }
            }break;

            case DAP_CHAIN_DATUM_TOKEN_TSD_TYPE_TX_RECEIVER_BLOCKED_REMOVE:{
                if( l_tsd->size == sizeof (dap_chain_addr_t) ){
                    // Check if its correct
                    dap_chain_addr_t * l_add_addr = (dap_chain_addr_t *) l_tsd->data;
                    int l_add_addr_check;
                    if (  (l_add_addr_check=dap_chain_addr_check_sum(l_add_addr))!=0){
                        if(s_debug_more)
                            log_it(L_ERROR,"Wrong address checksum in TSD param DAP_CHAIN_DATUM_TOKEN_TSD_TYPE_TX_RECEIVER_BLOCKED_REMOVE (code %d)",
                               l_add_addr_check);
                        return -12;
                    }
                    bool l_was_found=false;
                    for( size_t i=0; i < a_token_item->tx_recv_block_size; i++){ // Check for all the list
                        if ( memcmp(&a_token_item->tx_recv_block[i], l_tsd->data, l_tsd->size) == 0 ){ // Found
                            if( i +1 != a_token_item->tx_recv_block_size )
                                memmove(&a_token_item->tx_recv_block[i],&a_token_item->tx_recv_block[i+1],
                                        sizeof(*a_token_item->tx_recv_block)*(a_token_item->tx_recv_block_size-i-1 ) );
                            a_token_item->tx_recv_block_size--;
                            l_was_found = true;
                            break;
                        }
                    }
                }else{
                    if(s_debug_more)
                        log_it(L_ERROR,"TSD param DAP_CHAIN_DATUM_TOKEN_TSD_TYPE_TX_RECEIVER_BLOCKED_REMOVE expected to have %zu bytes data length, not %u",
                           sizeof (dap_chain_addr_t), l_tsd->size );
                    return -10;
                }
            }break;

            case DAP_CHAIN_DATUM_TOKEN_TSD_TYPE_TX_RECEIVER_BLOCKED_CLEAR:{
                if( l_tsd->size == 0 ){
                    if( a_token_item->tx_recv_block )
                        DAP_DEL_Z(a_token_item->tx_recv_block);
                    a_token_item->tx_recv_block_size = 0;
                }else{
                    if(s_debug_more)
                        log_it(L_ERROR,"TSD param DAP_CHAIN_DATUM_TOKEN_TSD_TYPE_TX_RECEIVER_BLOCKED_CLEAR expected to have 0 bytes data length, not %u",
                           l_tsd->size );
                    return -10;
                }
            }break;

            //Allowed tx sender addres list add, remove or clear
            case DAP_CHAIN_DATUM_TOKEN_TSD_TYPE_TX_SENDER_ALLOWED_ADD:{
                if( l_tsd->size == sizeof (dap_chain_addr_t) ){
                    dap_chain_addr_t * l_addrs = a_token_item->tx_send_allow ? DAP_NEW_Z_SIZE( dap_chain_addr_t,
                                                                                              sizeof(*a_token_item->tx_send_allow) )
                                : DAP_REALLOC(a_token_item->tx_send_allow,(a_token_item->tx_send_allow_size+1)*sizeof (*a_token_item->tx_send_allow) );
                    // Check if its correct
                    dap_chain_addr_t * l_add_addr = (dap_chain_addr_t *) l_tsd->data;
                    int l_add_addr_check;
                    if (  (l_add_addr_check=dap_chain_addr_check_sum(l_add_addr))!=0){
                        if(s_debug_more)
                            log_it(L_ERROR,"Wrong address checksum in TSD param DAP_CHAIN_DATUM_TOKEN_TSD_TYPE_TX_SENDER_ALLOWED_ADD (code %d)",
                               l_add_addr_check);
                        DAP_DELETE(l_addrs);
                        return -12;
                    }
                    // Check if its already present
                    for( size_t i=0; i < a_token_item->tx_send_allow_size; i++){ // Check for all the list
                        if ( memcmp(&a_token_item->tx_send_allow[i], l_tsd->data, l_tsd->size) == 0 ){ // Found
                            char * l_addr_str= dap_chain_addr_to_str((dap_chain_addr_t*) l_tsd->data );
                            if(s_debug_more)
                                log_it(L_ERROR,"TSD param DAP_CHAIN_DATUM_TOKEN_TSD_TYPE_TX_SENDER_ALLOWED_ADD has address %s thats already present in list",
                                   l_addr_str);
                            DAP_DELETE(l_addr_str);
                            DAP_DELETE(l_addrs);
                            return -11;
                        }
                    }
                    if( l_addrs){
                        memcpy(&l_addrs[a_token_item->tx_send_allow_size], l_tsd->data,l_tsd->size);
                        a_token_item->tx_send_allow_size++;
                        a_token_item->tx_send_allow = l_addrs;

                    }else{
                        log_it(L_ERROR,"Out of memory! Can't extend TX_SENDER_ALLOWED array");
                    }
                }else{
                    if(s_debug_more)
                        log_it(L_ERROR,"TSD param DAP_CHAIN_DATUM_TOKEN_TSD_TYPE_TX_SENDER_ALLOWED_ADD expected to have %zu bytes data length, not %u",
                           sizeof (dap_chain_addr_t), l_tsd->size );
                }
            }break;

            case DAP_CHAIN_DATUM_TOKEN_TSD_TYPE_TX_SENDER_ALLOWED_REMOVE:{
                if( l_tsd->size == sizeof (dap_chain_addr_t) ){
                    // Check if its correct
                    dap_chain_addr_t * l_add_addr = (dap_chain_addr_t *) l_tsd->data;
                    int l_add_addr_check;
                    if (  (l_add_addr_check=dap_chain_addr_check_sum(l_add_addr))!=0){
                        if(s_debug_more)
                            log_it(L_ERROR,"Wrong address checksum in TSD param DAP_CHAIN_DATUM_TOKEN_TSD_TYPE_TX_SENDER_ALLOWED_REMOVE (code %d)",
                               l_add_addr_check);
                        return -12;
                    }
                    bool l_was_found=false;
                    for( size_t i=0; i < a_token_item->tx_send_allow_size; i++){ // Check for all the list
                        if ( memcmp(&a_token_item->tx_send_allow[i], l_tsd->data, l_tsd->size) == 0 ){ // Found
                            if( i +1 != a_token_item->tx_send_allow_size )
                                memmove(&a_token_item->tx_send_allow[i],&a_token_item->tx_send_allow[i+1],
                                        sizeof(*a_token_item->tx_send_allow)*(a_token_item->tx_send_allow_size-i-1 ) );
                            a_token_item->tx_send_allow_size--;
                            l_was_found = true;
                            break;
                        }
                    }
                }else{
                    if(s_debug_more)
                        log_it(L_ERROR,"TSD param DAP_CHAIN_DATUM_TOKEN_TSD_TYPE_TX_SENDER_ALLOWED_REMOVE expected to have %zu bytes data length, not %u",
                           sizeof (dap_chain_addr_t), l_tsd->size );
                    return -10;
                }
            }break;

            case DAP_CHAIN_DATUM_TOKEN_TSD_TYPE_TX_SENDER_ALLOWED_CLEAR:{
                if( l_tsd->size == 0 ){
                    if( a_token_item->tx_send_allow )
                        DAP_DEL_Z(a_token_item->tx_send_allow);
                    a_token_item->tx_send_allow_size = 0;
                }else{
                    if(s_debug_more)
                        log_it(L_ERROR,"TSD param DAP_CHAIN_DATUM_TOKEN_TSD_TYPE_TX_SENDER_ALLOWED_CLEAR expected to have 0 bytes data length, not %u",
                           l_tsd->size );
                    return -10;
                }
            }break;


            //Blocked tx sender addres list add, remove or clear
            case DAP_CHAIN_DATUM_TOKEN_TSD_TYPE_TX_SENDER_BLOCKED_ADD:{
                if( l_tsd->size == sizeof (dap_chain_addr_t) ){
                    dap_chain_addr_t * l_addrs = a_token_item->tx_send_block ? DAP_NEW_Z_SIZE( dap_chain_addr_t,
                                                                                              sizeof(*a_token_item->tx_send_block) )
                                : DAP_REALLOC(a_token_item->tx_send_block,(a_token_item->tx_send_block_size+1)*sizeof (*a_token_item->tx_send_block) );
                    // Check if its correct
                    dap_chain_addr_t * l_add_addr = (dap_chain_addr_t *) l_tsd->data;
                    int l_add_addr_check;
                    if (  (l_add_addr_check=dap_chain_addr_check_sum(l_add_addr))!=0){
                        if(s_debug_more)
                            log_it(L_ERROR,"Wrong address checksum in TSD param DAP_CHAIN_DATUM_TOKEN_TSD_TYPE_TX_SENDER_ALLOWED_ADD (code %d)",
                               l_add_addr_check);
                        DAP_DELETE(l_addrs);
                        return -12;
                    }
                    // Check if its already present
                    for( size_t i=0; i < a_token_item->tx_send_block_size; i++){ // Check for all the list
                        if ( memcmp(&a_token_item->tx_send_block[i], l_tsd->data, l_tsd->size) == 0 ){ // Found
                            char * l_addr_str= dap_chain_addr_to_str((dap_chain_addr_t*) l_tsd->data );
                            if(s_debug_more)
                                log_it(L_ERROR,"TSD param DAP_CHAIN_DATUM_TOKEN_TSD_TYPE_TX_SENDER_ALLOWED_ADD has address %s thats already present in list",
                                   l_addr_str);
                            DAP_DELETE(l_addr_str);
                            DAP_DELETE(l_addrs);
                            return -11;
                        }
                    }
                    if( l_addrs){
                        memcpy(&l_addrs[a_token_item->tx_send_block_size], l_tsd->data,l_tsd->size);
                        a_token_item->tx_send_block_size++;
                        a_token_item->tx_send_block = l_addrs;

                    }else{
                        log_it(L_ERROR,"Out of memory! Can't extend TX_SENDER_BLOCKED array");
                    }
                }else{
                    if(s_debug_more)
                        log_it(L_ERROR,"TSD param DAP_CHAIN_DATUM_TOKEN_TSD_TYPE_TX_SENDER_BLOCKED_ADD expected to have %zu bytes data length, not %u",
                           sizeof (dap_chain_addr_t), l_tsd->size );
                }
            }break;

            case DAP_CHAIN_DATUM_TOKEN_TSD_TYPE_TX_SENDER_BLOCKED_REMOVE:{
                if( l_tsd->size == sizeof (dap_chain_addr_t) ){
                    // Check if its correct
                    dap_chain_addr_t * l_add_addr = (dap_chain_addr_t *) l_tsd->data;
                    int l_add_addr_check;
                    if (  (l_add_addr_check=dap_chain_addr_check_sum(l_add_addr))!=0){
                        if(s_debug_more)
                            log_it(L_ERROR,"Wrong address checksum in TSD param DAP_CHAIN_DATUM_TOKEN_TSD_TYPE_TX_SENDER_BLOCKED_REMOVE (code %d)",
                               l_add_addr_check);
                        return -12;
                    }
                    bool l_was_found=false;
                    for( size_t i=0; i < a_token_item->tx_send_block_size; i++){ // Check for all the list
                        if ( memcmp(&a_token_item->tx_send_block[i], l_tsd->data, l_tsd->size) == 0 ){ // Found
                            if( i +1 != a_token_item->tx_send_block_size )
                                memmove(&a_token_item->tx_send_block[i],&a_token_item->tx_send_block[i+1],
                                        sizeof(*a_token_item->tx_send_block)*(a_token_item->tx_send_block_size-i-1 ) );
                            a_token_item->tx_send_block_size--;
                            l_was_found = true;
                            break;
                        }
                    }
                }else{
                    if(s_debug_more)
                        log_it(L_ERROR,"TSD param DAP_CHAIN_DATUM_TOKEN_TSD_TYPE_TX_SENDER_BLOCKED_REMOVE expected to have %zu bytes data length, not %u",
                           sizeof (dap_chain_addr_t), l_tsd->size );
                    return -10;
                }
            }break;

            case DAP_CHAIN_DATUM_TOKEN_TSD_TYPE_TX_SENDER_BLOCKED_CLEAR:{
                if( l_tsd->size == 0 ){
                    if( a_token_item->tx_send_block )
                        DAP_DEL_Z(a_token_item->tx_send_block);
                    a_token_item->tx_send_block_size = 0;
                }else{
                    if(s_debug_more)
                        log_it(L_ERROR,"TSD param DAP_CHAIN_DATUM_TOKEN_TSD_TYPE_TX_SENDER_BLOCKED_CLEAR expected to have 0 bytes data length, not %u",
                           l_tsd->size );
                    return -10;
                }
            }break;
            default:{}
        }
    }
    return 0;
}

int dap_chain_ledger_token_load(dap_ledger_t *a_ledger, dap_chain_datum_token_t *a_token, size_t a_token_size)
{
    if (PVT(a_ledger)->load_mode) {
        dap_chain_ledger_token_item_t *l_token_item;
        pthread_rwlock_rdlock(&PVT(a_ledger)->tokens_rwlock);
        HASH_FIND_STR(PVT(a_ledger)->tokens, a_token->ticker, l_token_item);
        pthread_rwlock_unlock(&PVT(a_ledger)->tokens_rwlock);
        if (l_token_item)
            return 0;
        //l_token_item->current_supply = l_token_item->total_supply;
    }
    return dap_chain_ledger_token_add(a_ledger, a_token, a_token_size);
}

dap_list_t *dap_chain_ledger_token_info(dap_ledger_t *a_ledger)
{
    dap_list_t *l_ret_list = NULL;
    dap_chain_ledger_token_item_t *l_token_item, *l_tmp_item;
    pthread_rwlock_rdlock(&PVT(a_ledger)->tokens_rwlock);
    HASH_ITER(hh, PVT(a_ledger)->tokens, l_token_item, l_tmp_item) {
        const char *l_type_str;
        switch (l_token_item->type) {
            case DAP_CHAIN_DATUM_TOKEN_TYPE_SIMPLE: // 256
            case DAP_CHAIN_DATUM_TOKEN_TYPE_OLD_SIMPLE:
                l_type_str = "SIMPLE"; break;
            case DAP_CHAIN_DATUM_TOKEN_TYPE_PRIVATE_DECL: // 256
            case DAP_CHAIN_DATUM_TOKEN_TYPE_OLD_PRIVATE_DECL:
                l_type_str = "PRIVATE_DECL"; break;
            case DAP_CHAIN_DATUM_TOKEN_TYPE_PRIVATE_UPDATE: // 256
            case DAP_CHAIN_DATUM_TOKEN_TYPE_OLD_PRIVATE_UPDATE:
                l_type_str = "PRIVATE_UPDATE"; break;
            case DAP_CHAIN_DATUM_TOKEN_TYPE_PUBLIC: // 256
            case DAP_CHAIN_DATUM_TOKEN_TYPE_OLD_PUBLIC:
                l_type_str = "PUBLIC";
            default:
                l_type_str = "UNKNOWN"; break;
        }
       char *l_item_str = NULL;

            if ((l_token_item->type == DAP_CHAIN_DATUM_TOKEN_TYPE_PRIVATE_DECL) | (l_token_item->type == DAP_CHAIN_DATUM_TOKEN_TYPE_PRIVATE_UPDATE)){
                l_item_str = dap_strdup_printf("Token name '%s', type %s, flags: %s\n"
                                                "\tSupply (current/total) %s/%s\n"
                                                "\tAuth signs (valid/total) %zu/%zu\n"
                                                "\tTotal emissions %u\n",
                                                &l_token_item->ticker, l_type_str, s_flag_str_from_code(l_token_item->datum_token->header_private_decl.flags),
                                                dap_chain_balance_print(l_token_item->current_supply), dap_chain_balance_print(l_token_item->total_supply),
                                                l_token_item->auth_signs_valid, l_token_item->auth_signs_total,
                                                HASH_COUNT(l_token_item->token_emissions));
            } 
            else{
                l_item_str = dap_strdup_printf("Token name '%s', type %s, flags: %hu\n"
                                                "\tSupply (current/total) %s/%s\n"
                                                "\tAuth signs (valid/total) %zu/%zu\n"
                                                "\tTotal emissions %u\n",
                                                &l_token_item->ticker, l_type_str, l_token_item->datum_token->header_private_decl.flags,
                                                dap_chain_balance_print(l_token_item->current_supply), dap_chain_balance_print(l_token_item->total_supply),
                                                l_token_item->auth_signs_valid, l_token_item->auth_signs_total,
                                                HASH_COUNT(l_token_item->token_emissions));
            }

        l_ret_list = dap_list_append(l_ret_list, l_item_str);
    }
    pthread_rwlock_unlock(&PVT(a_ledger)->tokens_rwlock);
    return l_ret_list;
}

/**
 * @brief update current_supply in token cache
 * 
 * @param a_ledger ledger object
 * @param l_token_item token item object
 * @param l_emission_value size of emission
 * @return true 
 * @return false 
 */
bool s_update_token_cache(dap_ledger_t *a_ledger, dap_chain_ledger_token_item_t * l_token_item, uint256_t l_emission_value)
{
    //Update value in ledger memory object
    if (compare256(l_token_item->current_supply, l_emission_value) >= 0) {
        SUBTRACT_256_256(l_token_item->current_supply, l_emission_value, &l_token_item->current_supply);
        log_it(L_DEBUG,"New current supply %s for token %s",
               dap_chain_balance_print(l_token_item->current_supply), l_token_item->ticker);
    } else {
       log_it(L_WARNING,"Token current supply %s lower, than emission value = %s",
              dap_chain_balance_print(l_token_item->current_supply),
                                        dap_chain_balance_print(l_emission_value));
       return false;
    }   
    // load ledger cache from GDB
    // Get dap_chain_datum_token_t token object from GDB, key is token name
    char *l_gdb_group = dap_chain_ledger_get_gdb_group(a_ledger, DAP_CHAIN_LEDGER_TOKENS_STR);
    size_t l_obj_length = 0;
    dap_chain_datum_token_t *l_token_cache = (dap_chain_datum_token_t *)
            dap_chain_global_db_gr_get(l_token_item->ticker, &l_obj_length, l_gdb_group);
    l_token_cache->header_private.current_supply_256 = l_token_item->current_supply;
    if (!dap_chain_global_db_gr_set(l_token_item->ticker, l_token_cache, l_obj_length, l_gdb_group)) {
        if(s_debug_more)
            log_it(L_WARNING, "Ledger cache mismatch");
        DAP_DELETE(l_gdb_group);
        return false;
    }
    DAP_DELETE(l_token_cache);
    DAP_DELETE(l_gdb_group);

    return true;
}

/**
 * @brief s_threshold_emissions_proc
 * @param a_ledger
 */
static void s_threshold_emissions_proc(dap_ledger_t * a_ledger)
{
    bool l_success;
    do {
        l_success = false;
        dap_chain_ledger_token_emission_item_t *l_emission_item, *l_emission_tmp;
        pthread_rwlock_rdlock(&PVT(a_ledger)->threshold_emissions_rwlock);
        HASH_ITER(hh, PVT(a_ledger)->threshold_emissions, l_emission_item, l_emission_tmp) {
            pthread_rwlock_unlock(&PVT(a_ledger)->threshold_emissions_rwlock);
            int l_res = dap_chain_ledger_token_emission_add(a_ledger, (byte_t *)l_emission_item->datum_token_emission,
                                                            l_emission_item->datum_token_emission_size,
                                                            &l_emission_item->datum_token_emission_hash, true);
            if (l_res != DAP_CHAIN_CS_VERIFY_CODE_TX_NO_TOKEN) {
                pthread_rwlock_wrlock(&PVT(a_ledger)->threshold_emissions_rwlock);
                HASH_DEL(PVT(a_ledger)->threshold_emissions, l_emission_item);
                pthread_rwlock_unlock(&PVT(a_ledger)->threshold_emissions_rwlock);
                if (l_res)
                    DAP_DELETE(l_emission_item->datum_token_emission);
                DAP_DELETE(l_emission_item);
                l_success = true;
            }

            pthread_rwlock_rdlock(&PVT(a_ledger)->threshold_emissions_rwlock);
        }
        pthread_rwlock_unlock(&PVT(a_ledger)->threshold_emissions_rwlock);
    } while (l_success);
}

/**
 * @brief s_threshold_txs_proc
 * @param a_ledger
 */
static void s_threshold_txs_proc( dap_ledger_t *a_ledger)
{
    bool l_success;
    dap_ledger_private_t * l_ledger_pvt = PVT(a_ledger);
    pthread_rwlock_rdlock(&l_ledger_pvt->threshold_txs_rwlock);
    do {
        l_success = false;
        dap_chain_ledger_tx_item_t *l_tx_item, *l_tx_tmp;
        HASH_ITER(hh, l_ledger_pvt->threshold_txs, l_tx_item, l_tx_tmp) {
            pthread_rwlock_unlock(&l_ledger_pvt->threshold_txs_rwlock );
            int l_res = dap_chain_ledger_tx_add(a_ledger, l_tx_item->tx, &l_tx_item->tx_hash_fast, true);
            pthread_rwlock_wrlock(&l_ledger_pvt->threshold_txs_rwlock);
            if (l_res != DAP_CHAIN_CS_VERIFY_CODE_TX_NO_EMISSION &&
                    l_res != DAP_CHAIN_CS_VERIFY_CODE_TX_NO_PREVIOUS) {
                HASH_DEL(l_ledger_pvt->threshold_txs, l_tx_item);
                if (l_res != 1)
                    DAP_DELETE(l_tx_item->tx);
                DAP_DELETE(l_tx_item);
                l_success = true;
            }
        }
    } while (l_success);
    pthread_rwlock_unlock(&l_ledger_pvt->threshold_txs_rwlock);
}

void dap_chain_ledger_load_cache(dap_ledger_t *a_ledger)
{
    dap_ledger_private_t *l_ledger_pvt = PVT(a_ledger);

    char *l_gdb_group = dap_chain_ledger_get_gdb_group(a_ledger, DAP_CHAIN_LEDGER_TOKENS_STR);
    size_t l_objs_count = 0;
    dap_global_db_obj_t *l_objs = dap_chain_global_db_gr_load(l_gdb_group, &l_objs_count);
    for (size_t i = 0; i < l_objs_count; i++) {
        dap_chain_ledger_token_item_t *l_token_item = DAP_NEW_Z(dap_chain_ledger_token_item_t);
        strncpy(l_token_item->ticker, l_objs[i].key, sizeof(l_token_item->ticker) - 1);
        l_token_item->ticker[sizeof(l_token_item->ticker) - 1] = '\0';
        size_t l_token_size = l_objs[i].value_len;
        l_token_item->datum_token = dap_chain_datum_token_read(l_objs[i].value, &l_token_size);
        l_token_item->datum_token_size = l_objs[i].value_len;
        pthread_rwlock_init(&l_token_item->token_emissions_rwlock, NULL);
        l_token_item->type = l_token_item->datum_token->type;
        // test tsd
        // size_t signs_total = 0, signs_valid = 0, l_token_size_test = l_token_size - sizeof(dap_chain_datum_token_t) + sizeof(dap_chain_datum_token_old_t);
        // dap_sign_t **sign = dap_chain_datum_token_simple_signs_parse( l_token_item->datum_token, l_token_size_test, &signs_total, &signs_valid);
        // printf("---!!! dap_chain_ledger_load_cache() sign_type %d \n", ( (dap_sign_t *)sign[0])->header.type.type );

        if (l_token_item->datum_token->type == DAP_CHAIN_DATUM_TOKEN_TYPE_OLD_SIMPLE) {
            l_token_item->total_supply = GET_256_FROM_64(l_token_item->datum_token->header_private.total_supply);
            l_token_item->current_supply = l_token_item->total_supply;
        }  else if (l_token_item->datum_token->type == DAP_CHAIN_DATUM_TOKEN_TYPE_SIMPLE) {
            l_token_item->total_supply = l_token_item->datum_token->header_private.total_supply_256;
            if (l_token_item->auth_signs_total) {
                l_token_item->auth_signs_pkey_hash = DAP_NEW_Z_SIZE(dap_chain_hash_fast_t,
                                                                    sizeof(dap_chain_hash_fast_t) * l_token_item->auth_signs_total);
                for (uint16_t k=0; k < l_token_item->auth_signs_total; k++) {
                    dap_sign_get_pkey_hash(l_token_item->auth_signs[k], &l_token_item->auth_signs_pkey_hash[k]);
                }
            }
        }
        HASH_ADD_STR(l_ledger_pvt->tokens, ticker, l_token_item);
    }
    dap_chain_global_db_objs_delete(l_objs, l_objs_count);
    DAP_DELETE(l_gdb_group);

    l_gdb_group = dap_chain_ledger_get_gdb_group(a_ledger, DAP_CHAIN_LEDGER_EMISSIONS_STR);
    l_objs_count = 0;
    l_objs = dap_chain_global_db_gr_load(l_gdb_group, &l_objs_count);
    for (size_t i = 0; i < l_objs_count; i++) {
        if (!l_objs[i].value_len)
            continue;
        dap_chain_ledger_token_emission_item_t *l_emission_item = DAP_NEW_Z(dap_chain_ledger_token_emission_item_t);
        dap_chain_hash_fast_from_str(l_objs[i].key, &l_emission_item->datum_token_emission_hash);
        const char *c_token_ticker = ((dap_chain_datum_token_emission_t *)l_objs[i].value)->hdr.ticker;
        dap_chain_ledger_token_item_t *l_token_item = NULL;
        HASH_FIND_STR(l_ledger_pvt->tokens, c_token_ticker, l_token_item);
        l_emission_item->datum_token_emission = DAP_DUP_SIZE(l_objs[i].value, l_objs[i].value_len);
        l_emission_item->datum_token_emission_size = l_objs[i].value_len;
        if (l_token_item)
            HASH_ADD(hh, l_token_item->token_emissions, datum_token_emission_hash,
                     sizeof(dap_chain_hash_fast_t), l_emission_item);
    }
    dap_chain_global_db_objs_delete(l_objs, l_objs_count);
    DAP_DELETE(l_gdb_group);

    l_gdb_group = dap_chain_ledger_get_gdb_group(a_ledger, DAP_CHAIN_LEDGER_TXS_STR);
    l_objs_count = 0;
    l_objs = dap_chain_global_db_gr_load(l_gdb_group, &l_objs_count);
    for (size_t i = 0; i < l_objs_count; i++) {
        dap_chain_ledger_tx_item_t *l_tx_item = DAP_NEW_Z(dap_chain_ledger_tx_item_t);
        dap_chain_hash_fast_from_str(l_objs[i].key, &l_tx_item->tx_hash_fast);
        l_tx_item->tx = DAP_NEW_Z_SIZE(dap_chain_datum_tx_t, l_objs[i].value_len - sizeof(l_tx_item->cache_data));
        memcpy(l_tx_item->tx, l_objs[i].value + sizeof(l_tx_item->cache_data), l_objs[i].value_len - sizeof(l_tx_item->cache_data));
        memcpy(&l_tx_item->cache_data, l_objs[i].value, sizeof(l_tx_item->cache_data));
        HASH_ADD(hh, l_ledger_pvt->ledger_items, tx_hash_fast, sizeof(dap_chain_hash_fast_t), l_tx_item);
    }
    dap_chain_global_db_objs_delete(l_objs, l_objs_count);
    DAP_DELETE(l_gdb_group);

    l_gdb_group = dap_chain_ledger_get_gdb_group(a_ledger, DAP_CHAIN_LEDGER_SPENT_TXS_STR);
    l_objs_count = 0;
    l_objs = dap_chain_global_db_gr_load(l_gdb_group, &l_objs_count);
    for (size_t i = 0; i < l_objs_count; i++) {
        dap_chain_ledger_tx_spent_item_t *l_tx_spent_item = DAP_NEW_Z(dap_chain_ledger_tx_spent_item_t);
        dap_chain_hash_fast_from_str(l_objs[i].key, &l_tx_spent_item->tx_hash_fast);
        strncpy(l_tx_spent_item->token_ticker, (char *)l_objs[i].value, DAP_CHAIN_TICKER_SIZE_MAX);
        HASH_ADD(hh, l_ledger_pvt->spent_items, tx_hash_fast, sizeof(dap_chain_hash_fast_t), l_tx_spent_item);
    }
    dap_chain_global_db_objs_delete(l_objs, l_objs_count);
    DAP_DELETE(l_gdb_group);

    l_gdb_group = dap_chain_ledger_get_gdb_group(a_ledger, DAP_CHAIN_LEDGER_BALANCES_STR);
    l_objs_count = 0;
    l_objs = dap_chain_global_db_gr_load(l_gdb_group, &l_objs_count);
    for (size_t i = 0; i < l_objs_count; i++) {
        dap_ledger_wallet_balance_t *l_balance_item = DAP_NEW_Z(dap_ledger_wallet_balance_t);
        l_balance_item->key = DAP_NEW_Z_SIZE(char, strlen(l_objs[i].key) + 1);
        strcpy(l_balance_item->key, l_objs[i].key);
        char *l_ptr = strchr(l_balance_item->key, ' ');
        if (l_ptr++) {
            strcpy(l_balance_item->token_ticker, l_ptr);
        }
        l_balance_item->balance = *(uint256_t *)l_objs[i].value;
        HASH_ADD_KEYPTR(hh, l_ledger_pvt->balance_accounts, l_balance_item->key,
                        strlen(l_balance_item->key), l_balance_item);
    }
    dap_chain_global_db_objs_delete(l_objs, l_objs_count);
    DAP_DELETE(l_gdb_group);
}


/**
 * @brief
 * create ledger for specific net
 * load ledger cache
 * @param a_check_flags checking flags
 *          DAP_CHAIN_LEDGER_CHECK_TOKEN_EMISSION
 *          DAP_CHAIN_LEDGER_CHECK_CELLS_DS
 *          DAP_CHAIN_LEDGER_CHECK_CELLS_DS
 * @param a_net_name char * network name, for example "kelvin-testnet"
 * @return dap_ledger_t*
 */
dap_ledger_t* dap_chain_ledger_create(uint16_t a_check_flags, char *a_net_name)
{
    dap_ledger_t *l_ledger = dap_chain_ledger_handle_new();
    l_ledger->net_name = a_net_name;
    dap_ledger_private_t *l_ledger_priv = PVT(l_ledger);
    l_ledger_priv->check_flags = a_check_flags;
    l_ledger_priv->check_ds = a_check_flags & DAP_CHAIN_LEDGER_CHECK_LOCAL_DS;
    l_ledger_priv->check_cells_ds = a_check_flags & DAP_CHAIN_LEDGER_CHECK_CELLS_DS;
    l_ledger_priv->check_token_emission = a_check_flags & DAP_CHAIN_LEDGER_CHECK_TOKEN_EMISSION;
    l_ledger_priv->net = dap_chain_net_by_name(a_net_name);

    log_it(L_DEBUG,"Created ledger \"%s\"",a_net_name);
    l_ledger_priv->load_mode = true;
    l_ledger_priv->tps_timer = NULL;
    l_ledger_priv->tps_count = 0;
    if (dap_config_get_item_bool_default(g_config, "ledger", "cached", true)) {
        // load ledger cache from GDB
        dap_chain_ledger_load_cache(l_ledger);
    }

    return l_ledger;
}

int dap_chain_ledger_token_emission_add_check(dap_ledger_t *a_ledger, byte_t *a_token_emission, size_t a_token_emission_size)
{
    int l_ret = 0;
    dap_ledger_private_t *l_ledger_priv = PVT(a_ledger);

    const char * c_token_ticker = ((dap_chain_datum_token_emission_t *)a_token_emission)->hdr.ticker;
    dap_chain_ledger_token_item_t * l_token_item = NULL;
    pthread_rwlock_rdlock(&l_ledger_priv->tokens_rwlock);
    HASH_FIND_STR(l_ledger_priv->tokens, c_token_ticker, l_token_item);
    pthread_rwlock_unlock(&l_ledger_priv->tokens_rwlock);

    dap_chain_ledger_token_emission_item_t * l_token_emission_item = NULL;

    // check if such emission is already present in table
    dap_chain_hash_fast_t l_token_emission_hash={0};
    //dap_chain_hash_fast_t * l_token_emission_hash_ptr = &l_token_emission_hash;
    dap_hash_fast(a_token_emission, a_token_emission_size, &l_token_emission_hash);
    char * l_hash_str = dap_chain_hash_fast_to_str_new(&l_token_emission_hash);
    pthread_rwlock_rdlock(l_token_item ? &l_token_item->token_emissions_rwlock
                                       : &l_ledger_priv->threshold_emissions_rwlock);
    HASH_FIND(hh,l_token_item ? l_token_item->token_emissions : l_ledger_priv->threshold_emissions,
              &l_token_emission_hash, sizeof(l_token_emission_hash), l_token_emission_item);
    unsigned long long l_threshold_emissions_count = HASH_COUNT( l_ledger_priv->threshold_emissions);
    pthread_rwlock_unlock(l_token_item ? &l_token_item->token_emissions_rwlock
                                       : &l_ledger_priv->threshold_emissions_rwlock);
    if(l_token_emission_item ) {
        if(s_debug_more) {
            if ( l_token_emission_item->datum_token_emission->hdr.version == 1 ) //&& l_token_emission_item->datum_token_emission->hdr.type_256 )
                log_it(L_ERROR, "Can't add token emission datum of %s %s ( %s ): already present in cache",
                    dap_chain_balance_print(l_token_emission_item->datum_token_emission->hdr.value_256), c_token_ticker, l_hash_str);
            else
                log_it(L_ERROR, "Can't add token emission datum of %"DAP_UINT64_FORMAT_U" %s ( %s ): already present in cache",
                    l_token_emission_item->datum_token_emission->hdr.value, c_token_ticker, l_hash_str);
        }
        l_ret = -1;
    }else if ( (! l_token_item) && ( l_threshold_emissions_count >= s_threshold_emissions_max)) {
        if(s_debug_more)
            log_it(L_WARNING,"threshold for emissions is overfulled (%zu max)",
               s_threshold_emissions_max);
        l_ret = -2;
    }
    DAP_DELETE(l_hash_str);
    if (l_ret || !PVT(a_ledger)->check_token_emission)
        return l_ret;
    // Check emission correctness
    size_t l_emission_size = a_token_emission_size;
    dap_chain_datum_token_emission_t *l_emission = dap_chain_datum_emission_read(a_token_emission, &l_emission_size);
    if (compare256(l_token_item->current_supply, l_emission->hdr.value_256) < 0)
        return -4;
    switch (l_emission->hdr.type){
        case DAP_CHAIN_DATUM_TOKEN_EMISSION_TYPE_AUTH:{
            dap_chain_ledger_token_item_t *l_token_item=NULL;
            pthread_rwlock_rdlock(&PVT(a_ledger)->tokens_rwlock);
            HASH_FIND_STR(PVT(a_ledger)->tokens, l_emission->hdr.ticker, l_token_item);
            pthread_rwlock_unlock(&PVT(a_ledger)->tokens_rwlock);
            if (l_token_item){
                assert(l_token_item->datum_token);
                dap_sign_t *l_sign = (dap_sign_t *)l_emission->data.type_auth.signs;
                size_t l_offset = (byte_t *)l_sign - (byte_t *)l_emission;
                uint16_t l_aproves = 0, l_aproves_valid = l_token_item->auth_signs_valid;
                for (uint16_t i = 0; i < l_emission->data.type_auth.signs_count && l_offset < l_emission_size; i++) {
                    if (dap_sign_verify_size(l_sign, l_emission_size - l_offset)) {
                        dap_chain_hash_fast_t l_sign_pkey_hash;
                        dap_sign_get_pkey_hash(l_sign, &l_sign_pkey_hash);
                        // Find pkey in auth hashes
                        for (uint16_t k=0; k< l_token_item->auth_signs_total; k++) {
                            if (dap_hash_fast_compare(&l_sign_pkey_hash, &l_token_item->auth_signs_pkey_hash[k])) {
                                // Verify if its token emission header signed
                                if (dap_sign_verify(l_sign, &l_emission->hdr, sizeof(l_emission->hdr)) == 1) {
                                    l_aproves++;
                                    break;
                                }
                            }
                        }
                        size_t l_sign_size = dap_sign_get_size(l_sign);
                        l_offset += l_sign_size;
                        l_sign = (dap_sign_t *)((byte_t *)l_emission + l_offset);
                    } else
                        break;
                }
                if (l_aproves < l_aproves_valid ){
                    if(s_debug_more) {
                       log_it(L_WARNING, "Emission of %s datoshi of %s:%s is wrong: only %u valid aproves when %u need",
                           dap_chain_balance_print(l_emission->hdr.value_256), a_ledger->net_name, l_emission->hdr.ticker, l_aproves, l_aproves_valid );
                    }
                    l_ret = -3;
                }
            }else{
                if(s_debug_more)
                    log_it(L_WARNING,"Can't find token declaration %s:%s thats pointed in token emission datum", a_ledger->net_name, l_emission->hdr.ticker);
                l_ret = DAP_CHAIN_CS_VERIFY_CODE_TX_NO_TOKEN;
            }
        }break;
        default:{}
    }
    DAP_DELETE(l_emission);
    return l_ret;
}

bool s_chain_compare_token_addresses(dap_chain_addr_t * l_add_addr01, dap_chain_addr_t * l_add_addr02)
{
    char *l_addr_str01 = dap_chain_addr_to_str(l_add_addr01);
    char *l_addr_str02 = dap_chain_addr_to_str(l_add_addr02);
    if (strcmp(l_addr_str01, l_addr_str02) == 0)
        return true;
    else
        return false;
}

// new__
// s_chain_ledger_token_tsd_check
//

bool s_chain_ledger_token_tsd_check(dap_ledger_t *a_ledger, dap_chain_ledger_token_item_t * l_token_item, dap_chain_datum_token_emission_t *a_token_emission)
{   
    // for multiple tsd we need to parse every tsd in cycle
    if (!l_token_item){
        log_it(L_WARNING, "Token object is null. Probably, you set unknown token ticker in -token parameter");
        return false;
    }
    dap_tsd_t *l_tsd = dap_chain_datum_token_tsd_get(l_token_item->datum_token, l_token_item->datum_token_size);
    if (!l_tsd)
        return false;
    switch(l_tsd->type){
        case DAP_CHAIN_DATUM_TOKEN_TSD_TYPE_TX_RECEIVER_ALLOWED_ADD:

            //s_token_tsd_parse(a_ledger, l_token_item , l_token_item->datum_token, l_token_item->datum_token_size);
            dap_chain_addr_t * l_add_addr = (dap_chain_addr_t *) l_tsd->data;

           if (!s_chain_compare_token_addresses(&a_token_emission->hdr.address, l_add_addr)){
               log_it(L_WARNING, "address %s is not allowed for emission for token %s", dap_chain_addr_to_str(&a_token_emission->hdr.address), l_token_item->ticker);
               return false;
           }

        break;
        default:
            break;
    }
    log_it(L_WARNING, "private tokens limitations were checked successful");
    return true;
}

/**
 * @brief dap_chain_ledger_token_emission_add
 * @param a_token_emission
 * @param a_token_emision_size
 * @return
 */
int dap_chain_ledger_token_emission_add(dap_ledger_t *a_ledger, byte_t *a_token_emission, size_t a_token_emission_size,
                                        dap_hash_fast_t *a_emission_hash, bool a_from_threshold)
{
    int l_ret = 0;
    dap_ledger_private_t *l_ledger_priv = PVT(a_ledger);
    const char * c_token_ticker = ((dap_chain_datum_token_emission_t *)a_token_emission)->hdr.ticker;
    dap_chain_ledger_token_item_t * l_token_item = NULL;
    pthread_rwlock_rdlock(&l_ledger_priv->tokens_rwlock);
    HASH_FIND_STR(l_ledger_priv->tokens, c_token_ticker, l_token_item);
    pthread_rwlock_unlock(&l_ledger_priv->tokens_rwlock);
    dap_chain_ledger_token_emission_item_t * l_token_emission_item = NULL;
    //additional check for private tokens
    if ((l_token_item->type == DAP_CHAIN_DATUM_TOKEN_TYPE_PRIVATE_DECL) | (l_token_item->type == DAP_CHAIN_DATUM_TOKEN_TYPE_PRIVATE_UPDATE))
    {
        if (!s_chain_ledger_token_tsd_check(a_ledger, l_token_item, (dap_chain_datum_token_emission_t *)a_token_emission))
                return -1;
    }
   
    if (!l_token_item && a_from_threshold)
        return DAP_CHAIN_CS_VERIFY_CODE_TX_NO_TOKEN;
    // check if such emission is already present in table
    pthread_rwlock_rdlock( l_token_item ? &l_token_item->token_emissions_rwlock
                                        : &l_ledger_priv->threshold_emissions_rwlock);
    HASH_FIND(hh,l_token_item ? l_token_item->token_emissions : l_ledger_priv->threshold_emissions,
              a_emission_hash, sizeof(*a_emission_hash), l_token_emission_item);
    pthread_rwlock_unlock(l_token_item ? &l_token_item->token_emissions_rwlock
                                       : &l_ledger_priv->threshold_emissions_rwlock);
    char *l_hash_str = dap_chain_hash_fast_to_str_new(a_emission_hash);
    if (!l_token_emission_item) {
        l_token_emission_item = DAP_NEW_Z(dap_chain_ledger_token_emission_item_t);
        l_token_emission_item->datum_token_emission_size = a_token_emission_size;
        memcpy(&l_token_emission_item->datum_token_emission_hash, a_emission_hash, sizeof(*a_emission_hash));
        if (l_token_item) {
            l_token_emission_item->datum_token_emission = dap_chain_datum_emission_read(a_token_emission,
                                                                                        &l_token_emission_item->datum_token_emission_size);
            //  update current_supply in ledger cache and ledger memory object
            if (!PVT(a_ledger)->load_mode && l_token_item && !s_token_supply_limit_disable)
                if (!s_update_token_cache(a_ledger, l_token_item, l_token_emission_item->datum_token_emission->hdr.value_256))
                   return -4;

            // if cache is disabled, we need calc tokens manually
            if (PVT(a_ledger)->load_mode)
            {
                if (!dap_config_get_item_bool_default(g_config, "ledger", "cached", true)) {

                    if (compare256(l_token_item->current_supply, l_token_emission_item->datum_token_emission->hdr.value_256) >= 0) {
                        SUBTRACT_256_256(l_token_item->current_supply, l_token_emission_item->datum_token_emission->hdr.value_256, &l_token_item->current_supply);
                        log_it(L_DEBUG,"New current supply %s for token %s",
                            dap_chain_balance_print(l_token_item->current_supply), l_token_item->ticker);
                    } else {
                    log_it(L_WARNING,"Token current supply %s lower, than emission value = %s",
                            dap_chain_balance_print(l_token_item->current_supply),
                                                        dap_chain_balance_print(l_token_emission_item->datum_token_emission->hdr.value_256));
                        return -4;
                    }  
                }
            }   
            if (s_token_supply_limit_disable)
                log_it(L_WARNING,"s_token_supply_limit_disable is enabled in config, please fix it and disable");

            pthread_rwlock_wrlock(&l_token_item->token_emissions_rwlock);
            HASH_ADD(hh, l_token_item->token_emissions, datum_token_emission_hash,
                     sizeof(*a_emission_hash), l_token_emission_item);
            pthread_rwlock_unlock(&l_token_item->token_emissions_rwlock);
            // Add it to cache
            char *l_gdb_group = dap_chain_ledger_get_gdb_group(a_ledger, DAP_CHAIN_LEDGER_EMISSIONS_STR);
            if (!dap_chain_global_db_gr_set(l_hash_str, a_token_emission, a_token_emission_size,l_gdb_group)) {
                log_it(L_WARNING, "Ledger cache mismatch");
            }
            DAP_DELETE(l_gdb_group);
            if(s_debug_more) {
                char * l_token_emission_address_str = dap_chain_addr_to_str(&(l_token_emission_item->datum_token_emission->hdr.address));
                log_it(L_NOTICE, "Added token emission datum to emissions cache: type=%s value=%s token=%s to_addr=%s ",
                               c_dap_chain_datum_token_emission_type_str[l_token_emission_item->datum_token_emission->hdr.type],
                               dap_chain_balance_to_coins(l_token_emission_item->datum_token_emission->hdr.value_256),
                               c_token_ticker, l_token_emission_address_str);
                DAP_DELETE(l_token_emission_address_str);
            }
            s_threshold_txs_proc(a_ledger);
        } else if (HASH_COUNT(l_ledger_priv->threshold_emissions) < s_threshold_emissions_max) {
            l_token_emission_item->datum_token_emission = DAP_DUP_SIZE(a_token_emission, a_token_emission_size);
            pthread_rwlock_wrlock(&l_ledger_priv->threshold_emissions_rwlock);
            HASH_ADD(hh, l_ledger_priv->threshold_emissions, datum_token_emission_hash,
                     sizeof(*a_emission_hash), l_token_emission_item);
            pthread_rwlock_unlock(&l_ledger_priv->threshold_emissions_rwlock);
            l_ret = DAP_CHAIN_CS_VERIFY_CODE_TX_NO_TOKEN;
            if(s_debug_more) {
                char * l_token_emission_address_str = dap_chain_addr_to_str(&(l_token_emission_item->datum_token_emission->hdr.address));
                log_it(L_NOTICE, "Added token emission datum to emissions threshold: type=%s value=%.1Lf token=%s to_addr=%s ",
                               c_dap_chain_datum_token_emission_type_str[l_token_emission_item->datum_token_emission->hdr.type],
                               dap_chain_datoshi_to_coins(l_token_emission_item->datum_token_emission->hdr.value),
                               c_token_ticker, l_token_emission_address_str);
                DAP_DELETE(l_token_emission_address_str);
            }
        } else {
            DAP_DELETE(l_token_emission_item);
            if(s_debug_more)
                log_it(L_WARNING,"threshold for emissions is overfulled (%zu max), dropping down new data, added nothing",
                   s_threshold_emissions_max);
            l_ret = -2;
        }
    } else {
        if (l_token_item) {
            if(s_debug_more) {
                if ( ((dap_chain_datum_token_emission_t *)a_token_emission)->hdr.version == 1 ) // && ((dap_chain_datum_token_emission_t *)a_token_emission)->hdr.type_256 ) // 256
                    log_it(L_ERROR, "Duplicate token emission datum of %s %s ( %s )",
                            dap_chain_balance_print(((dap_chain_datum_token_emission_t *)a_token_emission)->hdr.value_256), c_token_ticker, l_hash_str);
                else
                    log_it(L_ERROR, "Duplicate token emission datum of %"DAP_UINT64_FORMAT_U" %s ( %s )",
                            ((dap_chain_datum_token_emission_t *)a_token_emission)->hdr.value, c_token_ticker, l_hash_str);
            }
        }
        l_ret = -1;
    }
    DAP_DELETE(l_hash_str);
    return l_ret;
}

int dap_chain_ledger_token_emission_load(dap_ledger_t *a_ledger, byte_t *a_token_emission, size_t a_token_emission_size)
{
    dap_chain_hash_fast_t l_token_emission_hash = {};
    dap_hash_fast(a_token_emission, a_token_emission_size, &l_token_emission_hash);
    if (PVT(a_ledger)->load_mode) {
        dap_chain_ledger_token_emission_item_t *l_token_emission_item;
        dap_chain_ledger_token_item_t *l_token_item, *l_item_tmp;
        pthread_rwlock_rdlock(&PVT(a_ledger)->tokens_rwlock);       
        HASH_ITER(hh, PVT(a_ledger)->tokens, l_token_item, l_item_tmp) {
            pthread_rwlock_rdlock(&l_token_item->token_emissions_rwlock);
            HASH_FIND(hh, l_token_item->token_emissions, &l_token_emission_hash, sizeof(l_token_emission_hash),
                    l_token_emission_item);
            pthread_rwlock_unlock(&l_token_item->token_emissions_rwlock);
            if (l_token_emission_item) {
                pthread_rwlock_unlock(&PVT(a_ledger)->tokens_rwlock);
                return 0;
            }
        }
        pthread_rwlock_unlock(&PVT(a_ledger)->tokens_rwlock);
        pthread_rwlock_rdlock(&PVT(a_ledger)->threshold_emissions_rwlock);
        HASH_FIND(hh, PVT(a_ledger)->threshold_emissions, &l_token_emission_hash, sizeof(l_token_emission_hash),
                l_token_emission_item);
        pthread_rwlock_unlock(&PVT(a_ledger)->threshold_emissions_rwlock);
        if (l_token_emission_item) {
            return DAP_CHAIN_CS_VERIFY_CODE_TX_NO_TOKEN;
        }
    }
    return dap_chain_ledger_token_emission_add(a_ledger, a_token_emission, a_token_emission_size, &l_token_emission_hash, false);
}

/**
 * @brief dap_chain_ledger_token_emission_find
 * @param a_token_ticker
 * @param a_token_emission_hash
 * @return
 */
dap_chain_datum_token_emission_t * dap_chain_ledger_token_emission_find(dap_ledger_t *a_ledger,
        const char *a_token_ticker, const dap_chain_hash_fast_t *a_token_emission_hash)
{
    dap_ledger_private_t *l_ledger_priv = PVT(a_ledger);
    dap_chain_datum_token_emission_t * l_token_emission = NULL;
    dap_chain_ledger_token_item_t * l_token_item = NULL;
    pthread_rwlock_rdlock(&l_ledger_priv->tokens_rwlock);
    HASH_FIND_STR(l_ledger_priv->tokens, a_token_ticker, l_token_item);
    pthread_rwlock_unlock(&l_ledger_priv->tokens_rwlock);

    if(l_token_item) {
        dap_chain_ledger_token_emission_item_t * l_token_emission_item = NULL;
        pthread_rwlock_rdlock(&l_token_item->token_emissions_rwlock);
        HASH_FIND(hh, l_token_item->token_emissions, a_token_emission_hash, sizeof(*a_token_emission_hash),
                l_token_emission_item);
        pthread_rwlock_unlock(&l_token_item->token_emissions_rwlock);
        if( l_token_emission_item) {
            l_token_emission = l_token_emission_item->datum_token_emission;
        }
    }
    return l_token_emission;
}

/**
 * @brief dap_chain_ledger_set_local_cell_id
 * @param a_local_cell_id
 */
void dap_chain_ledger_set_local_cell_id(dap_ledger_t *a_ledger, dap_chain_cell_id_t a_local_cell_id)
{
    PVT(a_ledger)->local_cell_id.uint64 = a_local_cell_id.uint64;
}

/**
 * @brief dap_chain_ledger_tx_get_token_ticker_by_hash
 * @param a_ledger
 * @param a_tx_hash
 * @return
 */
const char* dap_chain_ledger_tx_get_token_ticker_by_hash(dap_ledger_t *a_ledger,dap_chain_hash_fast_t *a_tx_hash)
{
    if(!a_ledger || !a_tx_hash)
        return NULL;
    dap_ledger_private_t *l_ledger_priv = PVT(a_ledger);

    if ( dap_hash_fast_is_blank(a_tx_hash) )
        return NULL;

    dap_chain_ledger_tx_item_t *l_item;
    unsigned l_hash_value;
    HASH_VALUE(a_tx_hash, sizeof(*a_tx_hash), l_hash_value);
    pthread_rwlock_rdlock(&l_ledger_priv->ledger_rwlock);
    HASH_FIND_BYHASHVALUE(hh, l_ledger_priv->ledger_items, a_tx_hash, sizeof(*a_tx_hash), l_hash_value, l_item);
    if (l_item) {
        pthread_rwlock_unlock(&l_ledger_priv->ledger_rwlock);
        return l_item->cache_data.token_ticker;
    }
    dap_chain_ledger_tx_spent_item_t *l_spent_item;
    HASH_FIND_BYHASHVALUE(hh, l_ledger_priv->spent_items, a_tx_hash, sizeof(*a_tx_hash), l_hash_value, l_spent_item);
    pthread_rwlock_unlock(&l_ledger_priv->ledger_rwlock);
    return l_spent_item ? l_spent_item->token_ticker : NULL;

}

/**
 * @brief dap_chain_ledger_addr_get_token_ticker_all
 * @param a_addr
 * @param a_tickers
 * @param a_tickers_size
 */
void dap_chain_ledger_addr_get_token_ticker_all(dap_ledger_t *a_ledger, dap_chain_addr_t * a_addr,
        char *** a_tickers, size_t * a_tickers_size)
{
    dap_chain_hash_fast_t l_tx_first_hash = { 0 };
    const dap_chain_ledger_tx_item_t * l_tx_item = tx_item_find_by_addr(a_ledger, a_addr,NULL, &l_tx_first_hash);
    char ** l_tickers = NULL;
    size_t l_tickers_size = 10;
    size_t l_tickers_pos = 0;

    if(l_tx_item) {
        l_tickers_size = 10;
        l_tickers = DAP_NEW_Z_SIZE(char *, l_tickers_size * sizeof(char*));
        while(l_tx_item) {
            bool l_is_not_in_list = true;
            for(size_t i = 0; i < l_tickers_size; i++) {
                if (l_tickers[i]==NULL)
                    break;
                if(l_tickers[i] && strcmp(l_tickers[i], l_tx_item->cache_data.token_ticker) == 0) {
                    l_is_not_in_list = false;
                    break;
                }
            }
            if(l_is_not_in_list) {
                if((l_tickers_pos + 1) == l_tickers_size) {
                    l_tickers_size += (l_tickers_size / 2);
                    l_tickers = DAP_REALLOC(l_tickers, l_tickers_size);
                }
                l_tickers[l_tickers_pos] = dap_strdup(l_tx_item->cache_data.token_ticker);
                l_tickers_pos++;
            }
            dap_chain_hash_fast_t* l_tx_hash = dap_chain_node_datum_tx_calc_hash(l_tx_item->tx);
            l_tx_item = tx_item_find_by_addr(a_ledger, a_addr, NULL, l_tx_hash);
            DAP_DELETE(l_tx_hash);
        }
        l_tickers_size = l_tickers_pos + 1;
        l_tickers = DAP_REALLOC(l_tickers, l_tickers_size * sizeof(char*));
    }
    *a_tickers = l_tickers;
    *a_tickers_size = l_tickers_pos;
}

void dap_chain_ledger_addr_get_token_ticker_all_fast(dap_ledger_t *a_ledger, dap_chain_addr_t * a_addr,
        char *** a_tickers, size_t * a_tickers_size) {
    dap_ledger_wallet_balance_t *wallet_balance, *tmp;
    size_t l_count = HASH_COUNT(PVT(a_ledger)->balance_accounts);
    if(l_count){
        char **l_tickers = DAP_NEW_Z_SIZE(char*, l_count * sizeof(char*));
        l_count = 0;
        char *l_addr = dap_chain_addr_to_str(a_addr);
        pthread_rwlock_rdlock(&PVT(a_ledger)->balance_accounts_rwlock);
        HASH_ITER(hh, PVT(a_ledger)->balance_accounts, wallet_balance, tmp) {
            char **l_keys = dap_strsplit(wallet_balance->key, " ", -1);
            if (!dap_strcmp(l_keys[0], l_addr)) {
                l_tickers[l_count] = dap_strdup(wallet_balance->token_ticker);
                ++l_count;
            }
            dap_strfreev(l_keys);
        }
        pthread_rwlock_unlock(&PVT(a_ledger)->balance_accounts_rwlock);
        *a_tickers = l_tickers;
    }
    *a_tickers_size = l_count;
}



/**
 * Get transaction in the cache by hash
 *
 * return transaction, or NULL if transaction not found in the cache
 */
static dap_chain_datum_tx_t* s_find_datum_tx_by_hash(dap_ledger_t *a_ledger,
        dap_chain_hash_fast_t *a_tx_hash, dap_chain_ledger_tx_item_t **a_item_out)
{
    if(!a_tx_hash)
        return NULL;

//    log_it( L_ERROR, "s_find_datum_tx_by_hash( )...");

    dap_ledger_private_t *l_ledger_priv = PVT(a_ledger);
    dap_chain_datum_tx_t *l_tx_ret = NULL;
    dap_chain_ledger_tx_item_t *l_tx_item;
    pthread_rwlock_rdlock(&l_ledger_priv->ledger_rwlock);
    HASH_FIND(hh, l_ledger_priv->ledger_items, a_tx_hash, sizeof(dap_chain_hash_fast_t), l_tx_item);
    pthread_rwlock_unlock(&l_ledger_priv->ledger_rwlock);
    if(l_tx_item) {
        l_tx_ret = l_tx_item->tx;
        if(a_item_out)
            *a_item_out = l_tx_item;
    }
    return l_tx_ret;
}

/**
 * @brief dap_chain_ledger_tx_find_by_hash
 * @param a_tx_hash
 * @return
 */

dap_chain_datum_tx_t* dap_chain_ledger_tx_find_by_hash(dap_ledger_t *a_ledger, dap_chain_hash_fast_t *a_tx_hash)
{
    return s_find_datum_tx_by_hash(a_ledger, a_tx_hash, NULL);
}

bool dap_chain_ledger_tx_spent_find_by_hash(dap_ledger_t *a_ledger, dap_chain_hash_fast_t *a_tx_hash)
{
    dap_chain_ledger_tx_spent_item_t *l_tx_item;
    pthread_rwlock_rdlock(&PVT(a_ledger)->ledger_rwlock);
    HASH_FIND(hh, PVT(a_ledger)->spent_items, a_tx_hash, sizeof(dap_chain_hash_fast_t), l_tx_item);
    pthread_rwlock_unlock(&PVT(a_ledger)->ledger_rwlock);
    return l_tx_item;
}

/**
 * Check whether used 'out' items (local function)
 */
static bool dap_chain_ledger_item_is_used_out(dap_chain_ledger_tx_item_t *a_item, int a_idx_out)
{
    bool l_used_out = false;
    if (!a_item || !a_item->cache_data.n_outs) {
        //log_it(L_DEBUG, "list_cached_item is NULL");
        return true;
    }
    if(a_idx_out >= MAX_OUT_ITEMS) {
        if(s_debug_more)
            log_it(L_ERROR, "Too big index(%d) of 'out'items (max=%d)", a_idx_out, MAX_OUT_ITEMS);
    }
    assert(a_idx_out < MAX_OUT_ITEMS);
    // if there are used 'out' items
    if(a_item->cache_data.n_outs_used > 0) {
        if(!dap_hash_fast_is_blank(&(a_item->cache_data.tx_hash_spent_fast[a_idx_out])))
            l_used_out = true;
    }
    return l_used_out;
}

/**
 * @brief dap_chain_ledger_permissions_check
 * @param a_token_item
 * @param a_permission_id
 * @param a_data
 * @param a_data_size
 * @return
 */
static int s_ledger_permissions_check(dap_chain_ledger_token_item_t *  a_token_item, uint16_t a_permission_id, const void * a_data,size_t a_data_size )
{
    dap_chain_addr_t * l_addrs = NULL;
    size_t l_addrs_count =0;
    switch (a_permission_id) {
        case DAP_CHAIN_DATUM_TOKEN_TSD_TYPE_TX_RECEIVER_ALLOWED_ADD:
            l_addrs = a_token_item->tx_recv_allow;
            l_addrs_count = a_token_item->tx_recv_allow_size;
        break;
        case DAP_CHAIN_DATUM_TOKEN_TSD_TYPE_TX_RECEIVER_BLOCKED_ADD:
            l_addrs = a_token_item->tx_recv_block;
            l_addrs_count = a_token_item->tx_recv_block_size;
        break;
        case DAP_CHAIN_DATUM_TOKEN_TSD_TYPE_TX_SENDER_ALLOWED_ADD:
            l_addrs = a_token_item->tx_send_allow;
            l_addrs_count = a_token_item->tx_send_allow_size;
        break;
        case DAP_CHAIN_DATUM_TOKEN_TSD_TYPE_TX_SENDER_BLOCKED_ADD:
            l_addrs = a_token_item->tx_send_block;
            l_addrs_count = a_token_item->tx_send_block_size;
        break;
    }
    if ( l_addrs && l_addrs_count){
        if (a_data_size != sizeof (*l_addrs)){
            log_it(L_ERROR,"Wrong data size %zd for ledger permission check", a_data_size);
            return -2;
        }
        for(size_t n=0; n<l_addrs_count;n++ ){
            if (memcmp(&l_addrs[n],a_data,a_data_size)==0)
                return 0;
        }
        return -1;
    }
    return -10;
}

/**
 * Checking a new transaction before adding to the cache
 *
 * return 1 OK, -1 error
 */
// Checking a new transaction before adding to the cache
int dap_chain_ledger_tx_cache_check(dap_ledger_t *a_ledger, dap_chain_datum_tx_t *a_tx,
        bool a_from_threshold, dap_list_t **a_list_bound_items, dap_list_t **a_list_tx_out)
{
    /*
     Steps of checking for current transaction tx2 and every previous transaction tx1:
     1. !is_used_out(tx1.dap_chain_datum_tx_out)
     &&
     2. valid(tx2.dap_chain_datum_tx_sig.pkey)
     &&
     3. hash(tx1) == tx2.dap_chain_datump_tx_in.tx_prev_hash
     &&
     4. tx1.dap_chain_datum_tx_out.addr.data.key == tx2.dap_chain_datum_tx_sig.pkey for unconditional output
     \\
     5a. tx1.dap_chain_datum_tx_sig.pkey == tx2.dap_chain_datum_tx_sig.pkey for conditional owner
     \\
     5b. tx1.dap_chain_datum_tx_out.condition == verify_svc_type(tx2) for conditional output
     &&
     6. sum(  find (tx2.input.tx_prev_hash).output[tx2.input_tx_prev_idx].value )  ==  sum (tx2.outputs.value) per token
     */

    dap_ledger_private_t *l_ledger_priv = PVT(a_ledger);
    if(!a_tx){
        log_it(L_DEBUG, "NULL transaction, check broken");
        return -1;
    }

    dap_list_t *l_list_bound_items = NULL;

    bool l_is_first_transaction = false;
    // sum of values in 'out' items from the previous transactions
    dap_chain_ledger_tokenizer_t *l_values_from_prev_tx = NULL, *l_values_from_cur_tx = NULL,
                                 *l_value_cur = NULL, *l_tmp = NULL, *l_res = NULL;
    char *l_token = NULL;
    dap_chain_ledger_token_item_t * l_token_item = NULL;
    dap_chain_hash_fast_t *l_emission_hash;

    // check all previous transactions
    int l_err_num = 0;
    int l_prev_tx_count = 0;

    // ----------------------------------------------------------------
    // find all 'in' items in current transaction
    dap_list_t *l_list_in = dap_chain_datum_tx_items_get((dap_chain_datum_tx_t*) a_tx, TX_ITEM_TYPE_IN,
                                                          &l_prev_tx_count);
    // find all conditional 'in' items in current transaction
    dap_list_t *l_list_tmp = dap_chain_datum_tx_items_get((dap_chain_datum_tx_t *)a_tx, TX_ITEM_TYPE_IN_COND,
                                                          &l_prev_tx_count);
    if (l_list_tmp) {
        // add conditional input to common list
        l_list_in = dap_list_append(l_list_in, l_list_tmp->data);
        dap_list_free(l_list_tmp);
    }
    l_list_tmp = l_list_in;
    if (!l_list_in) {
        log_it(L_WARNING, "Tx check: no valid inputs found");
        return -22;
    }
    dap_chain_ledger_tx_bound_t *bound_item;
    int l_list_tmp_num = 0;
     // find all previous transactions
    for (dap_list_t *l_list_tmp = l_list_in; l_list_tmp; l_list_tmp = dap_list_next(l_list_tmp), l_list_tmp_num++) {
        bound_item = DAP_NEW_Z(dap_chain_ledger_tx_bound_t);
        dap_chain_tx_in_t *l_tx_in = NULL;
        dap_chain_addr_t l_tx_in_from={0};
        dap_chain_tx_in_cond_t *l_tx_in_cond;
        dap_chain_hash_fast_t l_tx_prev_hash={0};
        uint8_t l_cond_type = *(uint8_t *)l_list_tmp->data;
        // one of the previous transaction
        if (l_cond_type == TX_ITEM_TYPE_IN) {
            l_tx_in = (dap_chain_tx_in_t *)l_list_tmp->data;
            l_tx_prev_hash = l_tx_in->header.tx_prev_hash;
            bound_item->in.tx_cur_in = l_tx_in;
        } else { // TX_ITEM_TYPE_IN_COND
            l_tx_in_cond = (dap_chain_tx_in_cond_t *)l_list_tmp->data;
            l_tx_prev_hash = l_tx_in_cond->header.tx_prev_hash;
            bound_item->in.tx_cur_in_cond = l_tx_in_cond;
        }
        memcpy(&bound_item->tx_prev_hash_fast, &l_tx_prev_hash, sizeof(dap_chain_hash_fast_t));

        bool l_is_blank = dap_hash_fast_is_blank(&l_tx_prev_hash);
        char l_tx_prev_hash_str[70]={[0]='\0'};
        if (l_is_blank){
            if(s_debug_more)
                log_it(L_DEBUG, "Tx check: blank prev hash ");
            dap_snprintf(l_tx_prev_hash_str,sizeof( l_tx_prev_hash_str),"BLANK");
        }else{
            dap_chain_hash_fast_to_str(&l_tx_prev_hash,l_tx_prev_hash_str,sizeof(l_tx_prev_hash_str));
        }

        if(l_is_blank || l_is_first_transaction) {
            // if at least one blank hash is present, then all the hashes should be blank
            if((!l_is_first_transaction && l_list_tmp_num > 1) || !l_is_blank) {
                l_err_num = -3;
                break;
            }
            l_is_first_transaction = true;
            if (!l_token) {
                dap_chain_tx_token_t *l_tx_token = (dap_chain_tx_token_t *)dap_chain_datum_tx_item_get(a_tx, NULL, TX_ITEM_TYPE_TOKEN, NULL);
                if (!l_tx_token) {
                    l_err_num = -4;
                    break;
                }
                l_token = l_tx_token->header.ticker;
                l_emission_hash = &l_tx_token->header.token_emission_hash;
            }
            DAP_DELETE(bound_item);
            continue;
        }
        // Get previous transaction in the cache by hash
        dap_chain_ledger_tx_item_t *l_item_out = NULL;
        dap_chain_datum_tx_t *l_tx_prev =
                s_find_datum_tx_by_hash(a_ledger, &l_tx_prev_hash, &l_item_out); // dap_chain_datum_tx_t *l_tx_prev = (dap_chain_datum_tx_t*) dap_chain_node_datum_tx_cache_find(&tx_prev_hash);
        bound_item->item_out = l_item_out;
        if(!l_tx_prev) { // Unchained transaction
            if (s_debug_more && !a_from_threshold)
                log_it(L_DEBUG, "No previous transaction was found for hash %s", l_tx_prev_hash_str);
            l_err_num = DAP_CHAIN_CS_VERIFY_CODE_TX_NO_PREVIOUS;
            break;
        }
        if (s_debug_more && !a_from_threshold)
            log_it(L_INFO,"Previous transaction was found for hash %s",l_tx_prev_hash_str);
        bound_item->tx_prev = l_tx_prev;

        // 1. Check if out in previous transaction has spent
        int l_idx = (l_cond_type == TX_ITEM_TYPE_IN) ? l_tx_in->header.tx_out_prev_idx : l_tx_in_cond->header.tx_out_prev_idx;
        if (dap_chain_ledger_item_is_used_out(l_item_out, l_idx)) {
            l_err_num = -6;
            break;
        }

        // 2. Verify signature in current transaction
        if(dap_chain_datum_tx_verify_sign(a_tx) != 1)
            return -2;

        // 3. Compare hash in previous transaction with hash inside 'in' item
        // calculate hash of previous transaction anew
        dap_chain_hash_fast_t *l_hash_prev = dap_chain_node_datum_tx_calc_hash(l_tx_prev);
        int l_res_hash = dap_hash_fast_compare(l_hash_prev, &l_tx_prev_hash);

        DAP_DELETE(l_hash_prev);
        if (l_res_hash != 1) {
            l_err_num = -7;
            break;
        }

        uint256_t l_value;
        // Get list of all 'out' items from previous transaction
        dap_list_t *l_list_prev_out = dap_chain_datum_tx_items_get(l_tx_prev, TX_ITEM_TYPE_OUT_ALL, NULL);
        // Get one 'out' item in previous transaction bound with current 'in' item
        void *l_tx_prev_out = dap_list_nth_data(l_list_prev_out, l_idx);
        dap_list_free(l_list_prev_out);
        if(!l_tx_prev_out) {
            l_err_num = -8;
            break;
        }
        if (l_cond_type == TX_ITEM_TYPE_IN) {
            dap_chain_tx_item_type_t l_type = *(uint8_t *)l_tx_prev_out;
            switch (l_type) {
            case TX_ITEM_TYPE_OUT_OLD:
                bound_item->out.tx_prev_out = l_tx_prev_out;
                memcpy(&l_tx_in_from, &bound_item->out.tx_prev_out->addr,sizeof (bound_item->out.tx_prev_out->addr));
                break;
            case TX_ITEM_TYPE_OUT: // 256
                bound_item->out.tx_prev_out_256 = l_tx_prev_out;
                memcpy(&l_tx_in_from, &bound_item->out.tx_prev_out_256->addr,sizeof (bound_item->out.tx_prev_out_256->addr));
                break;
            case TX_ITEM_TYPE_OUT_EXT: // 256
                bound_item->out.tx_prev_out_ext_256 = l_tx_prev_out;
                memcpy(&l_tx_in_from, &bound_item->out.tx_prev_out_ext_256->addr,sizeof (bound_item->out.tx_prev_out_ext_256->addr));
                break;
            default:
                l_err_num = -8;
            }
            if (l_err_num)
                break;

            // calculate hash of public key in current transaction
            dap_chain_hash_fast_t l_hash_pkey;
            // Get sign item
            dap_chain_tx_sig_t *l_tx_sig = (dap_chain_tx_sig_t*) dap_chain_datum_tx_item_get(a_tx, NULL,
                    TX_ITEM_TYPE_SIG, NULL);
            // Get sign from sign item
            dap_sign_t *l_sign = dap_chain_datum_tx_item_sign_get_sig((dap_chain_tx_sig_t*) l_tx_sig);
            // Get public key from sign
            size_t l_pkey_ser_size = 0;
            const uint8_t *l_pkey_ser = dap_sign_get_pkey(l_sign, &l_pkey_ser_size);
            // calculate hash from public key
            dap_hash_fast(l_pkey_ser, l_pkey_ser_size, &l_hash_pkey);
            // hash of public key in 'out' item of previous transaction

            uint8_t *l_prev_out_addr_key = NULL;
            switch (l_type) {
                case TX_ITEM_TYPE_OUT:
                    l_prev_out_addr_key = bound_item->out.tx_prev_out_256->addr.data.key; break;
                case TX_ITEM_TYPE_OUT_OLD:
                    l_prev_out_addr_key = bound_item->out.tx_prev_out->addr.data.key; break;
                case TX_ITEM_TYPE_OUT_EXT:
                    l_prev_out_addr_key = bound_item->out.tx_prev_out_ext_256->addr.data.key; break;
                default: break;
            }

            // 4. compare public key hashes in the signature of the current transaction and in the 'out' item of the previous transaction
            if(memcmp(&l_hash_pkey, l_prev_out_addr_key, sizeof(dap_chain_hash_fast_t))) {
                l_err_num = -9;
                break;
            }

            switch (l_type) {
                case TX_ITEM_TYPE_OUT: // 256
                    l_value = bound_item->out.tx_prev_out_256->header.value; break;
                case TX_ITEM_TYPE_OUT_OLD:
                    l_value = dap_chain_uint256_from(bound_item->out.tx_prev_out->header.value); break;
                case TX_ITEM_TYPE_OUT_EXT: // 256
                    l_value = bound_item->out.tx_prev_out_ext_256->header.value;
                    l_token = bound_item->out.tx_prev_out_ext_256->token;
                    break;
                default: break;
            }
        } else { // TX_ITEM_TYPE_IN_COND
            if(*(uint8_t *)l_tx_prev_out != TX_ITEM_TYPE_OUT_COND) {
                l_err_num = -8;
                break;
            }
            // 5a. Check for condition owner
            dap_chain_tx_sig_t *l_tx_prev_sig = (dap_chain_tx_sig_t *)dap_chain_datum_tx_item_get(l_tx_prev, NULL, TX_ITEM_TYPE_SIG, NULL);
            dap_sign_t *l_prev_sign = dap_chain_datum_tx_item_sign_get_sig((dap_chain_tx_sig_t *)l_tx_prev_sig);
            size_t l_prev_pkey_ser_size = 0;
            const uint8_t *l_prev_pkey_ser = dap_sign_get_pkey(l_prev_sign, &l_prev_pkey_ser_size);
            dap_chain_tx_sig_t *l_tx_sig = (dap_chain_tx_sig_t *)dap_chain_datum_tx_item_get(a_tx, NULL, TX_ITEM_TYPE_SIG, NULL);
            dap_sign_t *l_sign = dap_chain_datum_tx_item_sign_get_sig((dap_chain_tx_sig_t *)l_tx_sig);
            size_t l_pkey_ser_size = 0;
            const uint8_t *l_pkey_ser = dap_sign_get_pkey(l_sign, &l_pkey_ser_size);

            dap_chain_tx_out_cond_t *l_tx_prev_out_cond = NULL;
            l_tx_prev_out_cond = (dap_chain_tx_out_cond_t *)l_tx_prev_out;

            bool l_owner = false;
            if (l_pkey_ser_size == l_prev_pkey_ser_size &&
                    !memcmp(l_prev_pkey_ser, l_pkey_ser, l_prev_pkey_ser_size)) {
                l_owner = true;
            }
            // 5b. Call verificator for conditional output
            dap_chain_ledger_verificator_t *l_verificator;
            int l_tmp = l_tx_prev_out_cond->header.subtype;

            pthread_rwlock_rdlock(&s_verificators_rwlock);
            HASH_FIND_INT(s_verificators, &l_tmp, l_verificator);
            pthread_rwlock_unlock(&s_verificators_rwlock);
            if (!l_verificator || !l_verificator->callback) {
                if(s_debug_more)
                    log_it(L_ERROR, "No verificator set for conditional output subtype %d", l_tmp);
                l_err_num = -13;
                break;
            }
            if (l_verificator->callback(l_tx_prev_out_cond, a_tx, l_owner) == false) {
                l_err_num = -14;
                break;
            }
            // calculate sum of values from previous transactions
            bound_item->out.tx_prev_out_cond_256 = l_tx_prev_out_cond;
            l_value = l_tx_prev_out_cond->header.value;
            l_token = NULL;
        }
        if (!l_token || !*l_token) {
            l_token = l_item_out->cache_data.token_ticker;
        }
        if (! l_token || !*l_token ) {
            log_it(L_WARNING, "No token ticker found in previous transaction");
            l_err_num = -15;
            break;
        }
        // Get permissions
        l_token_item = NULL;
        pthread_rwlock_rdlock(&l_ledger_priv->tokens_rwlock);
        HASH_FIND_STR(l_ledger_priv->tokens, l_token, l_token_item);
        pthread_rwlock_unlock(&l_ledger_priv->tokens_rwlock);
        if (! l_token_item){
            if(s_debug_more)
                log_it(L_WARNING, "No token item found for token %s", l_token);
            l_err_num = -15;
            break;
        }
        // Check permissions
        if ( (l_token_item->flags & DAP_CHAIN_DATUM_TOKEN_FLAG_ALL_SENDER_BLOCKED ) ||  // If all is blocked - check if we're
             (l_token_item->flags & DAP_CHAIN_DATUM_TOKEN_FLAG_ALL_RECEIVER_FROZEN) ){ // in white list

            if(s_ledger_permissions_check(l_token_item, DAP_CHAIN_DATUM_TOKEN_TSD_TYPE_TX_SENDER_ALLOWED_ADD,&l_tx_in_from,
                                          sizeof (l_tx_in_from)) != 0 ){
                char * l_tmp_tx_in_from = dap_chain_addr_to_str(&l_tx_in_from);
                if(s_debug_more)
                    log_it(L_WARNING, "No permission for addr %s", l_tmp_tx_in_from?l_tmp_tx_in_from:"(null)");
                DAP_DELETE(l_tmp_tx_in_from);
                l_err_num = -20;
                break;
            }
        }
        if ((l_token_item->flags & DAP_CHAIN_DATUM_TOKEN_FLAG_ALL_SENDER_ALLOWED ) || // If all is allowed - check if we're
            (l_token_item->flags & DAP_CHAIN_DATUM_TOKEN_FLAG_ALL_SENDER_UNFROZEN ) ){ // in black list
            if(s_ledger_permissions_check(l_token_item, DAP_CHAIN_DATUM_TOKEN_TSD_TYPE_TX_SENDER_BLOCKED_ADD ,&l_tx_in_from,
                                          sizeof (l_tx_in_from)) == 0 ){
                char * l_tmp_tx_in_from = dap_chain_addr_to_str(&l_tx_in_from);
                if(s_debug_more)
                    log_it(L_WARNING, "No permission for addr %s", l_tmp_tx_in_from?l_tmp_tx_in_from:"(null)");
                DAP_DELETE(l_tmp_tx_in_from);
                l_err_num = -20;
                break;
            }
        }

        HASH_FIND_STR(l_values_from_prev_tx, l_token, l_value_cur);
        if (!l_value_cur) {
            l_value_cur = DAP_NEW_Z(dap_chain_ledger_tokenizer_t);
            strcpy(l_value_cur->token_ticker, l_token);
            HASH_ADD_STR(l_values_from_prev_tx, token_ticker, l_value_cur);
        }
        // calculate  from previous transactions per each token
        SUM_256_256(l_value_cur->sum, l_value, &l_value_cur->sum);

        l_list_bound_items = dap_list_append(l_list_bound_items, bound_item);
    }

    if (l_list_in)
        dap_list_free(l_list_in);

    if (l_err_num) {
        DAP_DELETE(bound_item);
        if ( l_list_bound_items )
            dap_list_free_full(l_list_bound_items, free);
        HASH_ITER(hh, l_values_from_prev_tx, l_value_cur, l_tmp) {
            DAP_DELETE(l_value_cur);
        }
        return l_err_num;
    }

    // 6. Compare sum of values in 'out' items in the current transaction and in the previous transactions
    // Calculate the sum of values in 'out' items from the current transaction
    bool l_multichannel = false;
    if (HASH_COUNT(l_values_from_prev_tx) > 1) {
        l_multichannel = true;
    } else {
        l_value_cur = DAP_NEW_Z(dap_chain_ledger_tokenizer_t);
        if(l_token)
            strcpy(l_value_cur->token_ticker, l_token);
        HASH_ADD_STR(l_values_from_cur_tx, token_ticker, l_value_cur);
    }

    dap_list_t *l_list_tx_out = NULL;
<<<<<<< HEAD
=======
    bool l_emission_flag = !l_is_first_transaction || (l_is_first_transaction && l_ledger_priv->check_token_emission);
>>>>>>> 9c31cca4
    // find 'out' items
    dap_list_t *l_list_out = dap_chain_datum_tx_items_get((dap_chain_datum_tx_t*) a_tx, TX_ITEM_TYPE_OUT_ALL, NULL);
    uint256_t l_value = {};
    for (l_list_tmp = l_list_out; l_list_tmp; l_list_tmp = dap_list_next(l_list_tmp)) {
        dap_chain_tx_item_type_t l_type = *(uint8_t *)l_list_tmp->data;
        dap_chain_addr_t l_tx_out_to={0};
        switch (l_type) {
        case TX_ITEM_TYPE_OUT_OLD: {
            dap_chain_tx_out_old_t *l_tx_out = (dap_chain_tx_out_old_t *)l_list_tmp->data;
            if (l_multichannel) { // token ticker is mandatory for multichannel transactions
                l_err_num = -16;
                break;
            }
<<<<<<< HEAD
            l_value = dap_chain_uint256_from(l_tx_out->header.value);
=======
            if (l_emission_flag) {
                 l_value = dap_chain_uint256_from(l_tx_out->header.value);
            }
>>>>>>> 9c31cca4
            memcpy(&l_tx_out_to , &l_tx_out->addr, sizeof (l_tx_out_to));
            l_list_tx_out = dap_list_append(l_list_tx_out, l_tx_out);
        } break;
        case TX_ITEM_TYPE_OUT: { // 256
            dap_chain_tx_out_t *l_tx_out = (dap_chain_tx_out_t *)l_list_tmp->data;
            if (l_multichannel) { // token ticker is mandatory for multichannel transactions
                l_err_num = -16;
                break;
            }
<<<<<<< HEAD
            l_value = l_tx_out->header.value;
=======
            if (l_emission_flag) {
                 l_value = l_tx_out->header.value;
            }
>>>>>>> 9c31cca4
            memcpy(&l_tx_out_to , &l_tx_out->addr, sizeof (l_tx_out_to));
            l_list_tx_out = dap_list_append(l_list_tx_out, l_tx_out);
        } break;
        case TX_ITEM_TYPE_OUT_EXT: { // 256
            dap_chain_tx_out_ext_t *l_tx_out = (dap_chain_tx_out_ext_t *)l_list_tmp->data;
            if (!l_multichannel) { // token ticker is depricated for single-channel transactions
                l_err_num = -16;
                break;
            }
<<<<<<< HEAD
            l_value = l_tx_out->header.value;
            l_token = l_tx_out->token;
=======
            if (l_emission_flag) {
                 l_value = l_tx_out->header.value;
                 l_token = l_tx_out->token;
            }
>>>>>>> 9c31cca4
            memcpy(&l_tx_out_to , &l_tx_out->addr, sizeof (l_tx_out_to));
            l_list_tx_out = dap_list_append(l_list_tx_out, l_tx_out);
        } break;
        case TX_ITEM_TYPE_OUT_COND: {
            dap_chain_tx_out_cond_t *l_tx_out = (dap_chain_tx_out_cond_t *)l_list_tmp->data;
<<<<<<< HEAD
=======
            if (l_emission_flag) {
                l_value = l_tx_out->header.value;
            }
>>>>>>> 9c31cca4
            if (l_multichannel) { // out_cond have no field .token
                log_it(L_WARNING, "No conditional output support for multichannel transaction");
                l_err_num = -18;
                break;
            }
            l_value = l_tx_out->header.value;
            l_list_tx_out = dap_list_append(l_list_tx_out, l_tx_out);
        } break;
        default: {}
        }
        if (l_multichannel) {
            HASH_FIND_STR(l_values_from_cur_tx, l_token, l_value_cur);
            if (!l_value_cur) {
                l_value_cur = DAP_NEW_Z(dap_chain_ledger_tokenizer_t);
                strcpy(l_value_cur->token_ticker, l_token);
                HASH_ADD_STR(l_values_from_cur_tx, token_ticker, l_value_cur);
            }
        }
        SUM_256_256(l_value_cur->sum, l_value, &l_value_cur->sum);

        // Get permissions for token
        l_token_item = NULL;
        pthread_rwlock_rdlock(&l_ledger_priv->tokens_rwlock);
        if(l_ledger_priv->tokens)
            HASH_FIND_STR(l_ledger_priv->tokens,l_token, l_token_item);
        pthread_rwlock_unlock(&l_ledger_priv->tokens_rwlock);
        if (! l_token_item){
            if(s_debug_more)
                log_it(L_WARNING, "No token item found for token %s", l_token);
            l_err_num = -15;
            break;
        }
        // Check permissions

        if ( (l_token_item->flags & DAP_CHAIN_DATUM_TOKEN_FLAG_ALL_RECEIVER_BLOCKED )||   //  If all is blocked or frozen
             (l_token_item->flags & DAP_CHAIN_DATUM_TOKEN_FLAG_ALL_RECEIVER_FROZEN) ){ //  check if we're in white list
            if(s_ledger_permissions_check(l_token_item, DAP_CHAIN_DATUM_TOKEN_TSD_TYPE_TX_RECEIVER_ALLOWED_ADD,&l_tx_out_to ,
                                          sizeof (l_tx_out_to)) != 0 ){
                char * l_tmp_tx_out_to = dap_chain_addr_to_str(&l_tx_out_to);
                if(s_debug_more)
                    log_it(L_WARNING, "No permission for addr %s", l_tmp_tx_out_to?l_tmp_tx_out_to:"(null)");
                DAP_DELETE(l_tmp_tx_out_to);
                l_err_num = -20;
                break;
            }
        }
        if ( (l_token_item->flags & DAP_CHAIN_DATUM_TOKEN_FLAG_ALL_RECEIVER_ALLOWED )||
             (l_token_item->flags & DAP_CHAIN_DATUM_TOKEN_FLAG_ALL_RECEIVER_UNFROZEN )
             ){ // If all is allowed - check if we're in black list
            if(s_ledger_permissions_check(l_token_item, DAP_CHAIN_DATUM_TOKEN_TSD_TYPE_TX_RECEIVER_BLOCKED_ADD ,&l_tx_out_to,
                                          sizeof (l_tx_out_to)) == 0 ){
                char * l_tmp_tx_out_to = dap_chain_addr_to_str(&l_tx_out_to);
                if(s_debug_more)
                    log_it(L_WARNING, "No permission for addr %s", l_tmp_tx_out_to?l_tmp_tx_out_to:"(null)");
                DAP_DELETE(l_tmp_tx_out_to);
                l_err_num = -20;
                break;
            }
        }
    }


    if ( l_list_out )
        dap_list_free(l_list_out);

    // Check for transaction consistency (sum(ins) == sum(outs))
    if (!l_err_num) {
        if (l_is_first_transaction) {
            if (l_ledger_priv->check_token_emission) { // Check the token emission
                dap_chain_datum_token_emission_t * l_token_emission = dap_chain_ledger_token_emission_find(a_ledger, l_token, l_emission_hash);
                if (l_token_emission) {
                    if (!EQUAL_256(l_token_emission->hdr.value_256, l_value_cur->sum)) {
                        l_err_num = -10;
                    }
                    l_value_cur = NULL;
                } else {
                    log_it(L_WARNING, "Emission for tx_token wasn't found");
                    l_err_num = DAP_CHAIN_CS_VERIFY_CODE_TX_NO_EMISSION;
                }
            }
        } else {
            HASH_ITER(hh, l_values_from_prev_tx, l_value_cur, l_tmp) {
                HASH_FIND_STR(l_values_from_cur_tx, l_value_cur->token_ticker, l_res);
                if (!l_res || !EQUAL_256(l_res->sum, l_value_cur->sum) ) {
                    if(s_debug_more)
                        log_it(L_ERROR, "Sum of values of out items from current tx 256 (%s) is not equal outs from previous tx (%s) for token %s",
                           dap_chain_balance_print(l_res ? l_res->sum : uint256_0), dap_chain_balance_print(l_value_cur->sum), l_value_cur->token_ticker);
                    l_err_num = -12;
                    break;
                }
            }
        }
    }

    HASH_ITER(hh, l_values_from_prev_tx, l_value_cur, l_tmp) {
        DAP_DELETE(l_value_cur);
    }
    HASH_ITER(hh, l_values_from_cur_tx, l_value_cur, l_tmp) {
        DAP_DELETE(l_value_cur);
    }
    if (!a_list_bound_items || l_err_num) {
        dap_list_free_full(l_list_bound_items, free);
    } else {
        *a_list_bound_items = l_list_bound_items;
    }
    if (!a_list_tx_out || l_err_num) {
        dap_list_free(l_list_tx_out);
    } else {
        *a_list_tx_out = l_list_tx_out;
    }

    return l_err_num;
}

/**
 * @brief dap_chain_ledger_tx_check
 * @param a_ledger
 * @param a_tx
 * @return
 */
int dap_chain_ledger_tx_add_check(dap_ledger_t *a_ledger, dap_chain_datum_tx_t *a_tx)
{
    if(!a_tx)
        return -2;
    dap_list_t *l_list_bound_items = NULL;
    dap_list_t *l_list_tx_out = NULL;

    int l_ret_check;
    if( (l_ret_check = dap_chain_ledger_tx_cache_check(
             a_ledger, a_tx, false, &l_list_bound_items, &l_list_tx_out)) < 0){
        if(s_debug_more)
            log_it (L_DEBUG, "dap_chain_ledger_tx_add_check() tx not passed the check: code %d ",l_ret_check);
        return l_ret_check;
    }
    dap_chain_hash_fast_t *l_tx_hash = dap_chain_node_datum_tx_calc_hash(a_tx);
    char l_tx_hash_str[70];
    dap_chain_hash_fast_to_str(l_tx_hash,l_tx_hash_str,sizeof(l_tx_hash_str));
    if(s_debug_more)
        log_it ( L_INFO, "dap_chain_ledger_tx_add_check() check passed for tx %s",l_tx_hash_str);
    return 0;
}

static int s_balance_cache_update(dap_ledger_t *a_ledger, dap_ledger_wallet_balance_t *a_balance)
{
    char *l_gdb_group = dap_chain_ledger_get_gdb_group(a_ledger, DAP_CHAIN_LEDGER_BALANCES_STR);

    if (!dap_chain_global_db_gr_set(a_balance->key, &a_balance->balance, sizeof(uint256_t), l_gdb_group)) {
        if(s_debug_more)
            log_it(L_WARNING, "Ledger cache mismatch");
        return -1;
    }

    DAP_DELETE(l_gdb_group);
    return 0;
}

/**
 * Add new transaction to the cache list
 *
 * return 1 OK, -1 error
 */
int dap_chain_ledger_tx_add(dap_ledger_t *a_ledger, dap_chain_datum_tx_t *a_tx, dap_hash_fast_t *a_tx_hash, bool a_from_threshold)
{
    if(!a_tx){
        if(s_debug_more)
            log_it(L_ERROR, "NULL tx detected");
        return -1;
    }
    int ret = 1;
    dap_ledger_private_t *l_ledger_priv = PVT(a_ledger);
    dap_list_t *l_list_bound_items = NULL;
    dap_list_t *l_list_tx_out = NULL;
    dap_chain_ledger_tx_item_t *l_item_tmp = NULL;
    unsigned l_hash_value = 0;

    if (!l_ledger_priv->tps_timer) {
        clock_gettime(CLOCK_REALTIME, &l_ledger_priv->tps_start_time);
        l_ledger_priv->tps_current_time.tv_sec = l_ledger_priv->tps_start_time.tv_sec;
        l_ledger_priv->tps_current_time.tv_nsec = l_ledger_priv->tps_start_time.tv_nsec;
        l_ledger_priv->tps_count = 0;
        l_ledger_priv->tps_timer = dap_timerfd_start(500, s_ledger_tps_callback, l_ledger_priv);
    }
    bool l_from_threshold = a_from_threshold;
    if (!l_ledger_priv->load_mode && !a_from_threshold) {
        HASH_VALUE(a_tx_hash, sizeof(*a_tx_hash), l_hash_value);
        pthread_rwlock_rdlock(&l_ledger_priv->ledger_rwlock);
        HASH_FIND_BYHASHVALUE(hh, l_ledger_priv->ledger_items, a_tx_hash, sizeof(dap_chain_hash_fast_t), l_hash_value, l_item_tmp);
        pthread_rwlock_unlock(&l_ledger_priv->ledger_rwlock);
    }
    char l_tx_hash_str[70];
    dap_chain_hash_fast_to_str(a_tx_hash, l_tx_hash_str, sizeof(l_tx_hash_str));
    if (l_item_tmp) {     // transaction already present in the cache list
        if(s_debug_more)
            log_it(L_WARNING, "Transaction %s already present in the cache", l_tx_hash_str);
        return -1;
    }

    int l_ret_check;
    l_item_tmp = NULL;
    if( (l_ret_check = dap_chain_ledger_tx_cache_check(
             a_ledger, a_tx, a_from_threshold, &l_list_bound_items, &l_list_tx_out)) < 0) {
        if (l_ret_check == DAP_CHAIN_CS_VERIFY_CODE_TX_NO_PREVIOUS ||
                l_ret_check == DAP_CHAIN_CS_VERIFY_CODE_TX_NO_EMISSION) {
            if (!l_from_threshold) {
                if (!l_hash_value)
                    HASH_VALUE(a_tx_hash, sizeof(*a_tx_hash), l_hash_value);
                pthread_rwlock_rdlock(&l_ledger_priv->threshold_txs_rwlock);
                HASH_FIND_BYHASHVALUE(hh, l_ledger_priv->threshold_txs, a_tx_hash, sizeof(*a_tx_hash), l_hash_value, l_item_tmp);
                unsigned long long l_threshold_txs_count = HASH_COUNT(l_ledger_priv->threshold_txs);
                if (!l_item_tmp) {
                    if (l_threshold_txs_count >= s_threshold_txs_max) {
                        if(s_debug_more)
                            log_it(L_WARNING, "Threshold for tranactions is overfulled (%zu max), dropping down new data, added nothing",
                                       s_threshold_txs_max);
                    } else {
                        l_item_tmp = DAP_NEW_Z(dap_chain_ledger_tx_item_t);
                        memcpy(&l_item_tmp->tx_hash_fast, a_tx_hash, sizeof(dap_chain_hash_fast_t));
                        l_item_tmp->tx = DAP_DUP_SIZE(a_tx, dap_chain_datum_tx_get_size(a_tx));
                        HASH_ADD_BYHASHVALUE(hh, l_ledger_priv->threshold_txs, tx_hash_fast, sizeof(dap_chain_hash_fast_t), l_hash_value, l_item_tmp);
                        if(s_debug_more)
                            log_it (L_DEBUG, "Tx %s added to threshold", l_tx_hash_str);
                    }
                }
                pthread_rwlock_unlock(&l_ledger_priv->threshold_txs_rwlock);
            }
        } else {
            if(s_debug_more)
                log_it (L_WARNING, "dap_chain_ledger_tx_add() tx %s not passed the check: code %d ",l_tx_hash_str, l_ret_check);
        }
        return l_ret_check;
    }
    if(s_debug_more)
        log_it ( L_DEBUG, "dap_chain_ledger_tx_add() check passed for tx %s",l_tx_hash_str);

    char l_token_ticker[DAP_CHAIN_TICKER_SIZE_MAX]      = { '\0'},
         l_token_ticker_old[DAP_CHAIN_TICKER_SIZE_MAX]  = { '\0'};

    //char *l_token_ticker = NULL, *l_token_ticker_old = NULL;
    bool l_multichannel = false;
    // Mark 'out' items in cache if they were used & delete previous transactions from cache if it need
    // find all bound pairs 'in' and 'out'
    dap_list_t *l_list_tmp = l_list_bound_items;
    size_t l_outs_used = dap_list_length(l_list_bound_items);
    size_t l_cache_size = sizeof(dap_store_obj_t) * (l_outs_used + 1);
    dap_store_obj_t *l_cache_used_outs = DAP_NEW_S_SIZE(dap_store_obj_t, l_cache_size);
    memset(l_cache_used_outs, 0, l_cache_size);
    char *l_gdb_group = dap_chain_ledger_get_gdb_group(a_ledger, DAP_CHAIN_LEDGER_TXS_STR);
    char *l_ticker_trl = NULL, *l_ticker_old_trl = NULL;
    bool l_stake_updated = false;
    // Update balance: deducts
    for (int i = 0; l_list_tmp; i++) {
        dap_chain_ledger_tx_bound_t *bound_item = l_list_tmp->data;
        void *l_item_in = *(void **)&bound_item->in;
        dap_chain_tx_item_type_t l_type = *(uint8_t *)l_item_in;
        dap_chain_ledger_tx_item_t *l_prev_item_out = bound_item->item_out;

        if ( *l_prev_item_out->cache_data.token_ticker )
            l_ticker_trl = dap_stpcpy(l_token_ticker, l_prev_item_out->cache_data.token_ticker);
        else
            l_ticker_trl = dap_stpcpy(l_token_ticker, bound_item->out.tx_prev_out_ext_256->token);

        if (!l_multichannel && l_ticker_old_trl && strcmp(l_token_ticker, l_token_ticker_old)) {
            l_multichannel = true;
        }
        l_ticker_old_trl = dap_stpcpy(l_token_ticker_old, l_token_ticker);
        int l_tx_prev_out_used_idx;
        if (l_type == TX_ITEM_TYPE_IN) {
            dap_chain_tx_in_t *l_tx_in = bound_item->in.tx_cur_in;
            dap_ledger_wallet_balance_t *wallet_balance = NULL;
            uint256_t l_value = {};
            dap_chain_addr_t *l_addr = NULL;
            void *l_item_out = *(void **)&bound_item->out;
            dap_chain_tx_item_type_t l_out_type = *(uint8_t *)l_item_out;
            switch (l_out_type) {
                case TX_ITEM_TYPE_OUT: l_addr = &bound_item->out.tx_prev_out_256->addr; break;
                case TX_ITEM_TYPE_OUT_OLD: l_addr = &bound_item->out.tx_prev_out->addr; break;
                case TX_ITEM_TYPE_OUT_EXT: l_addr = &bound_item->out.tx_prev_out_ext_256->addr; break;
                default:
                    log_it(L_DEBUG, "Unknown item type %d", l_out_type);
                    break;
            }
            char *l_addr_str = dap_chain_addr_to_str(l_addr);
            char *l_wallet_balance_key = dap_strjoin(" ", l_addr_str, l_token_ticker, (char*)NULL);
            pthread_rwlock_rdlock(&PVT(a_ledger)->balance_accounts_rwlock);
            HASH_FIND_STR(PVT(a_ledger)->balance_accounts, l_wallet_balance_key, wallet_balance);
            pthread_rwlock_unlock(&PVT(a_ledger)->balance_accounts_rwlock);
            if (wallet_balance) {
                switch (l_out_type) {
                    case TX_ITEM_TYPE_OUT: l_value = bound_item->out.tx_prev_out_256->header.value; break;
                    case TX_ITEM_TYPE_OUT_OLD: l_value = GET_256_FROM_64(bound_item->out.tx_prev_out->header.value); break;
                    case TX_ITEM_TYPE_OUT_EXT: l_value = bound_item->out.tx_prev_out_ext_256->header.value; break;
                    default:
                        log_it(L_DEBUG, "Unknown item type %d", l_out_type);
                    break;
                }

                if(s_debug_more)
                    log_it(L_DEBUG,"SPEND %s from addr: %s", dap_chain_balance_print(l_value), l_wallet_balance_key);

                SUBTRACT_256_256(wallet_balance->balance, l_value, &wallet_balance->balance);

                // Update the cache
                s_balance_cache_update(a_ledger, wallet_balance);
            } else {
                if(s_debug_more)
                    log_it(L_ERROR,"!!! Attempt to SPEND from some non-existent balance !!!: %s %s", l_addr_str, l_token_ticker);
            }
            DAP_DELETE(l_addr_str);
            DAP_DELETE(l_wallet_balance_key);
            /// Mark 'out' item in cache because it used
            l_tx_prev_out_used_idx = l_tx_in->header.tx_out_prev_idx;
        } else { // TX_ITEM_TYPE_IN_COND
            // all balance deducts performed with previous conditional transaction
            dap_chain_tx_in_cond_t *l_tx_in_cond = bound_item->in.tx_cur_in_cond;
            /// Mark 'out' item in cache because it used
            l_tx_prev_out_used_idx = l_tx_in_cond->header.tx_out_prev_idx;
            // Update stakes if any
            dap_chain_tx_out_cond_t *l_cond = bound_item->out.tx_prev_out_cond_256;
            if (l_cond->header.subtype == DAP_CHAIN_TX_OUT_COND_SUBTYPE_SRV_STAKE) {
                dap_chain_ledger_verificator_t *l_verificator;
                int l_tmp = (int)DAP_CHAIN_TX_OUT_COND_SUBTYPE_SRV_STAKE_UPDATE;
                pthread_rwlock_rdlock(&s_verificators_rwlock);
                HASH_FIND_INT(s_verificators, &l_tmp, l_verificator);
                pthread_rwlock_unlock(&s_verificators_rwlock);
                if (l_verificator && l_verificator->callback) {
                    l_verificator->callback(l_cond, a_tx, true);
                }
                l_stake_updated = true;
            }
        }
        // add a used output
        memcpy(&(l_prev_item_out->cache_data.tx_hash_spent_fast[l_tx_prev_out_used_idx]), a_tx_hash, sizeof(dap_chain_hash_fast_t));
        l_prev_item_out->cache_data.n_outs_used++;
        // mirror it in the cache
        size_t l_tx_size = dap_chain_datum_tx_get_size(l_prev_item_out->tx);
        size_t l_tx_cache_sz = l_tx_size + sizeof(l_prev_item_out->cache_data);
        uint8_t *l_tx_cache = DAP_NEW_S_SIZE(uint8_t, l_tx_cache_sz);
        memcpy(l_tx_cache, &l_prev_item_out->cache_data, sizeof(l_prev_item_out->cache_data));
        memcpy(l_tx_cache + sizeof(l_prev_item_out->cache_data), l_prev_item_out->tx, l_tx_size);
        char *l_tx_hash_str = dap_chain_hash_fast_to_str_new(&l_prev_item_out->tx_hash_fast);
        l_cache_used_outs[i].key = l_tx_hash_str;
        l_cache_used_outs[i].value = l_tx_cache;
        l_cache_used_outs[i].value_len = l_tx_cache_sz;
        l_cache_used_outs[i].group = l_gdb_group;

        // delete previous transactions from cache because all out is used
        if(l_prev_item_out->cache_data.n_outs_used == l_prev_item_out->cache_data.n_outs) {
            dap_chain_hash_fast_t l_tx_prev_hash_to_del = bound_item->tx_prev_hash_fast;
            // remove from memory ledger
            int res = dap_chain_ledger_tx_remove(a_ledger, &l_tx_prev_hash_to_del);
            if(res == -2) {
                if(s_debug_more) {
                    char * l_tx_prev_hash_str = dap_chain_hash_fast_to_str_new(&l_tx_prev_hash_to_del);
                    log_it(L_ERROR, "Can't delete previous transactions because hash=%s not found", l_tx_prev_hash_str);
                    DAP_DELETE(l_tx_prev_hash_str);
                }
                dap_list_free_full(l_list_bound_items, free);
                return -100;
            }
            else if(res != 1) {
                if(s_debug_more) {
                    char * l_tx_prev_hash_str = dap_chain_hash_fast_to_str_new(&l_tx_prev_hash_to_del);
                    log_it(L_ERROR, "Can't delete previous transactions with hash=%s", l_tx_prev_hash_str);
                    DAP_DELETE(l_tx_prev_hash_str);
                }
                dap_list_free_full(l_list_bound_items, free);
                return -101;
            }
        }
        // go to next previous transaction
        l_list_tmp = dap_list_next(l_list_tmp);
    }
    if (l_list_bound_items)
        dap_list_free_full(l_list_bound_items, free);

    // Try to find token ticker if wasn't
    if (!l_ticker_trl){
        //int l_base_tx_count = 0;
        //dap_list_t *l_base_tx_list = dap_chain_datum_tx_items_get(a_tx, TX_ITEM_TYPE_TOKEN, &l_base_tx_count );
        //if (l_base_tx_count >=1  && l_base_tx_list){
        dap_chain_tx_token_t * l_tx_token = (dap_chain_tx_token_t *) dap_chain_datum_tx_item_get(a_tx, NULL, TX_ITEM_TYPE_TOKEN, NULL);
        if (l_tx_token)
            l_ticker_trl = dap_stpcpy(l_token_ticker, l_tx_token->header.ticker);
        //}
    }

    //Update balance : raise
    for (dap_list_t *l_tx_out = l_list_tx_out; l_tx_out; l_tx_out = dap_list_next(l_tx_out)) {
        dap_chain_tx_item_type_t l_type = *(uint8_t *)l_tx_out->data;
        if (l_type == TX_ITEM_TYPE_OUT_COND_OLD) {
            // Update stakes if any
            dap_chain_tx_out_cond_t *l_cond = (dap_chain_tx_out_cond_t *)l_tx_out->data;
            if (l_cond->header.subtype == DAP_CHAIN_TX_OUT_COND_SUBTYPE_SRV_STAKE && !l_stake_updated) {
                dap_chain_ledger_verificator_t *l_verificator;
                int l_tmp = (int)DAP_CHAIN_TX_OUT_COND_SUBTYPE_SRV_STAKE_UPDATE;
                pthread_rwlock_rdlock(&s_verificators_rwlock);
                HASH_FIND_INT(s_verificators, &l_tmp, l_verificator);
                pthread_rwlock_unlock(&s_verificators_rwlock);
                if (l_verificator && l_verificator->callback) {
                    l_verificator->callback(NULL, a_tx, true);
                }
            }
            continue;   // balance raise will be with next conditional transaction
        }
        dap_chain_tx_out_old_t *l_out_item = NULL;
        dap_chain_tx_out_t *l_out_item_256 = NULL;
        dap_chain_tx_out_ext_t *l_out_item_ext_256 = NULL;

        switch (l_type) {
            case TX_ITEM_TYPE_OUT: l_out_item_256 = (dap_chain_tx_out_t *)l_tx_out->data; break;
            case TX_ITEM_TYPE_OUT_OLD: l_out_item = (dap_chain_tx_out_old_t *)l_tx_out->data; break;
            case TX_ITEM_TYPE_OUT_EXT: l_out_item_ext_256 = (dap_chain_tx_out_ext_t *)l_tx_out->data; break;
            default:
                log_it(L_DEBUG, "Unknown item type %d", l_type);
                break;
        }

        if ((l_out_item||l_out_item_256||l_out_item_ext_256) && l_ticker_trl) {
            dap_chain_addr_t *l_addr;
            switch (l_type) {
                case TX_ITEM_TYPE_OUT: l_addr = &l_out_item_256->addr; break;
                case TX_ITEM_TYPE_OUT_OLD: l_addr = &l_out_item->addr; break;
                case TX_ITEM_TYPE_OUT_EXT: l_addr = &l_out_item_ext_256->addr; break;
                default:
                    log_it(L_DEBUG, "Unknown item type %d", l_type);
                    break;
            }
            char *l_addr_str = dap_chain_addr_to_str(l_addr);
            dap_ledger_wallet_balance_t *wallet_balance = NULL;
            if (l_multichannel) {
                l_ticker_trl = dap_stpcpy(l_token_ticker, l_out_item_ext_256->token);
            }
            char *l_wallet_balance_key = dap_strjoin(" ", l_addr_str, l_token_ticker, (char*)NULL);
            uint256_t l_value_256 = {};
            switch (l_type) {
                case TX_ITEM_TYPE_OUT: l_value_256 = l_out_item_256->header.value; break; // _256
                case TX_ITEM_TYPE_OUT_OLD: l_value_256 = GET_256_FROM_64(l_out_item->header.value); break;
                case TX_ITEM_TYPE_OUT_EXT: l_value_256 = l_out_item_ext_256->header.value; break; // _256
                default:
                    log_it(L_DEBUG, "Unknown item type %d", l_type);
                    break;
            }

            if(s_debug_more)
                log_it (L_DEBUG,"GOT %s to addr: %s", dap_chain_balance_print(l_value_256), l_wallet_balance_key);
            pthread_rwlock_rdlock(&l_ledger_priv->balance_accounts_rwlock);
            HASH_FIND_STR(PVT(a_ledger)->balance_accounts, l_wallet_balance_key, wallet_balance);
            pthread_rwlock_unlock(&l_ledger_priv->balance_accounts_rwlock);
            if (wallet_balance) {
                //if(s_debug_more)
                //    log_it(L_DEBUG, "Balance item is present in cache");
                SUM_256_256(wallet_balance->balance, l_value_256, &wallet_balance->balance);
                DAP_DELETE (l_wallet_balance_key);
                // Update the cache
                s_balance_cache_update(a_ledger, wallet_balance);
            } else {
                wallet_balance = DAP_NEW_Z(dap_ledger_wallet_balance_t);
                wallet_balance->key = l_wallet_balance_key;
                strcpy(wallet_balance->token_ticker, l_token_ticker);
                SUM_256_256(wallet_balance->balance, l_value_256, &wallet_balance->balance);
                if(s_debug_more)
                    log_it(L_DEBUG, "Create new balance item: %s %s", l_addr_str, l_token_ticker);
                pthread_rwlock_wrlock(&l_ledger_priv->balance_accounts_rwlock);
                HASH_ADD_KEYPTR(hh, PVT(a_ledger)->balance_accounts, wallet_balance->key,
                                strlen(l_wallet_balance_key), wallet_balance);
                pthread_rwlock_unlock(&l_ledger_priv->balance_accounts_rwlock);
                // Add it to cache
                s_balance_cache_update(a_ledger, wallet_balance);
            }
            DAP_DELETE (l_addr_str);
        } else {
            if(s_debug_more)
                log_it(L_WARNING, "Can't detect tx ticker or matching output, can't append balances cache");
        }
    }

    if (l_list_tx_out)
        dap_list_free(l_list_tx_out);

    // add transaction to the cache list
    if(ret == 1){
        dap_chain_ledger_tx_item_t *l_tx_item = DAP_NEW_Z(dap_chain_ledger_tx_item_t);
        memcpy(&l_tx_item->tx_hash_fast, a_tx_hash, sizeof(dap_chain_hash_fast_t));
        size_t l_tx_size = dap_chain_datum_tx_get_size(a_tx);
        l_tx_item->tx = DAP_DUP_SIZE(a_tx, l_tx_size);
        l_tx_item->cache_data.ts_created = time(NULL); // Time of transasction added to ledger
        dap_list_t *l_tist_tmp = dap_chain_datum_tx_items_get(a_tx, TX_ITEM_TYPE_OUT_ALL, &l_tx_item->cache_data.n_outs);
        // If debug mode dump the UTXO
        if (dap_log_level_get() == L_DEBUG && s_debug_more) {
            dap_list_t *it = l_tist_tmp;
<<<<<<< HEAD
            for (int i = 0; i < l_tx_item->cache_data.n_outs; i++) {
=======
            for (int i = 0; i < l_item_tmp->cache_data.n_outs; i++) {
>>>>>>> 9c31cca4
                dap_chain_tx_out_old_t *l_tx_out = it->data;
                if (l_tx_out->header.type != TX_ITEM_TYPE_OUT_OLD)
                    continue;
                char * l_tx_out_addr_str = dap_chain_addr_to_str( &l_tx_out->addr );
                log_it(L_DEBUG, "Added tx out to %s", l_tx_out_addr_str);
                DAP_DELETE (l_tx_out_addr_str);
                it = it->next;
            }
        }
        if(l_tist_tmp)
            dap_list_free(l_tist_tmp);
        if (!l_ticker_trl) { //No token ticker in previous txs
            if(s_debug_more)
                log_it(L_DEBUG, "No token ticker in previous txs");
            dap_chain_tx_token_t *l_token = (dap_chain_tx_token_t *)dap_chain_datum_tx_item_get(a_tx, NULL, TX_ITEM_TYPE_TOKEN, NULL);
            l_ticker_trl = l_token
                    ? dap_stpcpy(l_token_ticker, l_token->header.ticker)
                    : NULL;
        }
        if (l_ticker_trl && !l_multichannel)
            dap_stpcpy(l_tx_item->cache_data.token_ticker, l_token_ticker);

        if (!l_hash_value)
            HASH_VALUE(a_tx_hash, sizeof(*a_tx_hash), l_hash_value);
        pthread_rwlock_wrlock(&l_ledger_priv->ledger_rwlock);
        HASH_ADD_BYHASHVALUE(hh, l_ledger_priv->ledger_items, tx_hash_fast, sizeof(dap_chain_hash_fast_t), l_hash_value, l_tx_item); // tx_hash_fast: name of key field
        pthread_rwlock_unlock(&l_ledger_priv->ledger_rwlock);
        // Count TPS
        clock_gettime(CLOCK_REALTIME, &l_ledger_priv->tps_end_time);
        l_ledger_priv->tps_count++;
        // Add it to cache
        size_t l_tx_cache_sz = l_tx_size + sizeof(l_tx_item->cache_data);
        uint8_t *l_tx_cache = DAP_NEW_S_SIZE(uint8_t, l_tx_cache_sz);
        memcpy(l_tx_cache, &l_tx_item->cache_data, sizeof(l_tx_item->cache_data));
        memcpy(l_tx_cache + sizeof(l_tx_item->cache_data), a_tx, l_tx_size);
        l_cache_used_outs[l_outs_used].key = l_tx_hash_str;
        l_cache_used_outs[l_outs_used].value = l_tx_cache;
        l_cache_used_outs[l_outs_used].value_len = l_tx_cache_sz;
        l_cache_used_outs[l_outs_used].group = l_gdb_group;
        // Apply it with single DB transaction
        if (dap_chain_global_db_driver_add(l_cache_used_outs, l_outs_used + 1)) {
            if(s_debug_more)
                log_it(L_WARNING, "Ledger cache mismatch");
        }
        for (int i = 0; i < l_outs_used; i++)
            DAP_DELETE(l_cache_used_outs[i].key);
        DAP_DELETE(l_gdb_group);
        if (!a_from_threshold)
            s_threshold_txs_proc(a_ledger);
        ret = 1;
    }
    return ret;
}

static bool s_ledger_tps_callback(void *a_arg)
{
    dap_ledger_private_t *l_ledger_pvt = (dap_ledger_private_t *)a_arg;
    if (l_ledger_pvt->tps_current_time.tv_sec != l_ledger_pvt->tps_end_time.tv_sec ||
            l_ledger_pvt->tps_current_time.tv_nsec != l_ledger_pvt->tps_end_time.tv_nsec) {
        l_ledger_pvt->tps_current_time.tv_sec = l_ledger_pvt->tps_end_time.tv_sec;
        l_ledger_pvt->tps_current_time.tv_nsec = l_ledger_pvt->tps_end_time.tv_nsec;
        return true;
    }
    l_ledger_pvt->tps_timer = NULL;
    return false;
}

int dap_chain_ledger_tx_load(dap_ledger_t *a_ledger, dap_chain_datum_tx_t *a_tx, dap_chain_hash_fast_t *a_tx_hash)
{
    dap_chain_hash_fast_t l_tx_hash;
    dap_hash_fast(a_tx, dap_chain_datum_tx_get_size(a_tx), &l_tx_hash);
    if (a_tx_hash)
        memcpy(a_tx_hash, &l_tx_hash, sizeof(l_tx_hash));
    if (PVT(a_ledger)->load_mode) {
        dap_chain_ledger_tx_item_t *l_tx_item;
        unsigned l_hash_value;
        HASH_VALUE(&l_tx_hash, sizeof(dap_chain_hash_fast_t), l_hash_value);
        pthread_rwlock_rdlock(&PVT(a_ledger)->ledger_rwlock);
        HASH_FIND_BYHASHVALUE(hh, PVT(a_ledger)->ledger_items, &l_tx_hash, sizeof(dap_chain_hash_fast_t), l_hash_value, l_tx_item);
        if (l_tx_item) {
            pthread_rwlock_unlock(&PVT(a_ledger)->ledger_rwlock);
            return 1;
        }
        HASH_FIND_BYHASHVALUE(hh, PVT(a_ledger)->threshold_txs, &l_tx_hash, sizeof(dap_chain_hash_fast_t), l_hash_value, l_tx_item);
        if (l_tx_item) {
            pthread_rwlock_unlock(&PVT(a_ledger)->ledger_rwlock);
            return DAP_CHAIN_CS_VERIFY_CODE_TX_NO_PREVIOUS;
        }
        dap_chain_ledger_tx_spent_item_t *l_tx_spent_item;
        HASH_FIND_BYHASHVALUE(hh, PVT(a_ledger)->spent_items, &l_tx_hash, sizeof(dap_chain_hash_fast_t), l_hash_value, l_tx_spent_item);
        pthread_rwlock_unlock(&PVT(a_ledger)->ledger_rwlock);
        if (l_tx_spent_item)
            return 1;
    }
    return dap_chain_ledger_tx_add(a_ledger, a_tx, &l_tx_hash, false);
}

/**
 * Delete transaction from the cache
 *
 * return 1 OK, -1 error, -2 tx_hash not found
 */
int dap_chain_ledger_tx_remove(dap_ledger_t *a_ledger, dap_chain_hash_fast_t *a_tx_hash)
{
    if(!a_tx_hash)
        return -1;
    int l_ret = -1;
    dap_ledger_private_t *l_ledger_priv = PVT(a_ledger);
    dap_chain_ledger_tx_item_t *l_item_tmp;
    unsigned l_hash_value;
    HASH_VALUE(a_tx_hash, sizeof(*a_tx_hash), l_hash_value);
    pthread_rwlock_wrlock(&l_ledger_priv->ledger_rwlock);
    HASH_FIND_BYHASHVALUE(hh, l_ledger_priv->ledger_items, a_tx_hash, sizeof(dap_chain_hash_fast_t), l_hash_value, l_item_tmp);
    if(l_item_tmp != NULL) {
        HASH_DEL(l_ledger_priv->ledger_items, l_item_tmp);
        // Remove it from cache
        char *l_gdb_group = dap_chain_ledger_get_gdb_group(a_ledger, DAP_CHAIN_LEDGER_TXS_STR);
        char *l_tx_hash_str = dap_chain_hash_fast_to_str_new(a_tx_hash);
        dap_chain_global_db_gr_del( l_tx_hash_str, l_gdb_group);
        DAP_DELETE(l_tx_hash_str);
        DAP_DELETE(l_gdb_group);
        l_ret = 1;
        dap_chain_ledger_tx_spent_item_t *l_item_used;
        HASH_FIND_BYHASHVALUE(hh, l_ledger_priv->spent_items, a_tx_hash, sizeof(dap_chain_hash_fast_t), l_hash_value, l_item_used);
        if (!l_item_used) {   // Add it to spent items
            l_item_used = DAP_NEW_Z(dap_chain_ledger_tx_spent_item_t);
            memcpy(&l_item_used->tx_hash_fast, a_tx_hash, sizeof(dap_chain_hash_fast_t));
            strncpy(l_item_used->token_ticker, l_item_tmp->cache_data.token_ticker, DAP_CHAIN_TICKER_SIZE_MAX);
            HASH_ADD_BYHASHVALUE(hh, l_ledger_priv->spent_items, tx_hash_fast, sizeof(dap_chain_hash_fast_t), l_hash_value, l_item_used);

            // Add it to cache
            l_gdb_group = dap_chain_ledger_get_gdb_group(a_ledger, DAP_CHAIN_LEDGER_SPENT_TXS_STR);
            char *l_tx_hash_str = dap_hash_fast_to_str_new(a_tx_hash);
            if (!dap_chain_global_db_gr_set(l_tx_hash_str, l_item_used->token_ticker, -1, l_gdb_group)) {
                if(s_debug_more)
                    log_it(L_WARNING, "Ledger cache mismatch");
            }

            DAP_DELETE(l_tx_hash_str);
            DAP_DELETE(l_gdb_group);
        }
        // delete tx & its item
        DAP_DELETE(l_item_tmp->tx);
        DAP_DELETE(l_item_tmp);
    }
    else
        // hash not found in the cache
        l_ret = -2;
    pthread_rwlock_unlock(&l_ledger_priv->ledger_rwlock);
    return l_ret;
}

/**
 * Delete all transactions from the cache
 */
void dap_chain_ledger_purge(dap_ledger_t *a_ledger, bool a_preserve_db)
{
    dap_ledger_private_t *l_ledger_priv = PVT(a_ledger);
    pthread_rwlock_wrlock(&l_ledger_priv->ledger_rwlock);
    pthread_rwlock_wrlock(&l_ledger_priv->tokens_rwlock);
    pthread_rwlock_wrlock(&l_ledger_priv->threshold_emissions_rwlock);
    pthread_rwlock_wrlock(&l_ledger_priv->threshold_txs_rwlock);
    pthread_rwlock_wrlock(&l_ledger_priv->balance_accounts_rwlock);

    // delete transactions
    dap_chain_ledger_tx_item_t *l_item_current, *l_item_tmp;
    char *l_gdb_group;
    HASH_ITER(hh, l_ledger_priv->ledger_items , l_item_current, l_item_tmp) {
        HASH_DEL(l_ledger_priv->ledger_items, l_item_current);
        DAP_DELETE(l_item_current->tx);
        DAP_DELETE(l_item_current);
    }
    if (!a_preserve_db) {
        l_gdb_group = dap_chain_ledger_get_gdb_group(a_ledger, DAP_CHAIN_LEDGER_TXS_STR);
        dap_chain_global_db_gr_del(NULL, l_gdb_group);
        DAP_DELETE(l_gdb_group);
    }

    // delete spent transactions
    dap_chain_ledger_tx_spent_item_t *l_spent_item_current, *l_spent_item_tmp;
    HASH_ITER(hh, l_ledger_priv->spent_items, l_spent_item_current, l_spent_item_tmp) {
        HASH_DEL(l_ledger_priv->spent_items, l_spent_item_current);
        DAP_DELETE(l_item_current);
    }
    if (!a_preserve_db) {
        l_gdb_group = dap_chain_ledger_get_gdb_group(a_ledger, DAP_CHAIN_LEDGER_SPENT_TXS_STR);
        dap_chain_global_db_gr_del(NULL, l_gdb_group);
        DAP_DELETE(l_gdb_group);
    }

    // delete balances
    dap_ledger_wallet_balance_t *l_balance_current, *l_balance_tmp;
    HASH_ITER(hh, l_ledger_priv->balance_accounts, l_balance_current, l_balance_tmp) {
        HASH_DEL(l_ledger_priv->balance_accounts, l_balance_current);
        DAP_DELETE(l_balance_current);
    }
    if (!a_preserve_db) {
        l_gdb_group = dap_chain_ledger_get_gdb_group(a_ledger, DAP_CHAIN_LEDGER_BALANCES_STR);
        dap_chain_global_db_gr_del(NULL, l_gdb_group);
        DAP_DELETE(l_gdb_group);
    }

    // delete tokens & its emissions
    dap_chain_ledger_token_item_t *l_token_current, *l_token_tmp;
    dap_chain_ledger_token_emission_item_t *l_emission_current, *l_emission_tmp;
    HASH_ITER(hh, l_ledger_priv->tokens, l_token_current, l_token_tmp) {
        HASH_DEL(l_ledger_priv->tokens, l_token_current);
        pthread_rwlock_wrlock(&l_token_current->token_emissions_rwlock);
        HASH_ITER(hh, l_token_current->token_emissions, l_emission_current, l_emission_tmp) {
            HASH_DEL(l_token_current->token_emissions, l_emission_current);
            DAP_DELETE(l_emission_current->datum_token_emission);
            DAP_DELETE(l_emission_current);
        }
        pthread_rwlock_unlock(&l_token_current->token_emissions_rwlock);
        DAP_DELETE(l_token_current->datum_token);
        pthread_rwlock_destroy(&l_token_current->token_emissions_rwlock);
        DAP_DELETE(l_token_current);
    }
    if (!a_preserve_db) {
        l_gdb_group = dap_chain_ledger_get_gdb_group(a_ledger, DAP_CHAIN_LEDGER_TOKENS_STR);
        dap_chain_global_db_gr_del(NULL, l_gdb_group);
        DAP_DELETE(l_gdb_group);
        l_gdb_group = dap_chain_ledger_get_gdb_group(a_ledger, DAP_CHAIN_LEDGER_EMISSIONS_STR);
        dap_chain_global_db_gr_del(NULL, l_gdb_group);
        DAP_DELETE(l_gdb_group);
    }



    // delete threshold emissions
    HASH_ITER(hh, l_ledger_priv->threshold_emissions, l_emission_current, l_emission_tmp) {
        HASH_DEL(l_ledger_priv->threshold_emissions, l_emission_current);
        DAP_DELETE(l_emission_current->datum_token_emission);
        DAP_DELETE(l_emission_current);
    }
    // delete threshold transactions
    HASH_ITER(hh, l_ledger_priv->threshold_txs, l_item_current, l_item_tmp) {
        HASH_DEL(l_ledger_priv->threshold_txs, l_item_current);
        DAP_DELETE(l_item_current->tx);
        DAP_DELETE(l_item_current);
    }

    l_ledger_priv->ledger_items = NULL;
    l_ledger_priv->spent_items = NULL;
    l_ledger_priv->balance_accounts = NULL;
    l_ledger_priv->tokens = NULL;
    l_ledger_priv->threshold_emissions = NULL;
    l_ledger_priv->threshold_txs = NULL;

    pthread_rwlock_unlock(&l_ledger_priv->ledger_rwlock);
    pthread_rwlock_unlock(&l_ledger_priv->tokens_rwlock);
    pthread_rwlock_unlock(&l_ledger_priv->threshold_emissions_rwlock);
    pthread_rwlock_unlock(&l_ledger_priv->threshold_txs_rwlock);
    pthread_rwlock_unlock(&l_ledger_priv->balance_accounts_rwlock);
}

/**
 * Return number transactions from the cache
 * According to UT_hash_handle size of return value is sizeof(unsigned int)
 */
unsigned dap_chain_ledger_count(dap_ledger_t *a_ledger)
{
    pthread_rwlock_rdlock(&PVT(a_ledger)->ledger_rwlock);
    unsigned long ret = HASH_COUNT(PVT(a_ledger)->ledger_items);
    pthread_rwlock_unlock(&PVT(a_ledger)->ledger_rwlock);
    return ret;
}

/**
 * @brief dap_chain_ledger_count_from_to
 * @param a_ledger
 * @param a_ts_from
 * @param a_ts_to
 * @return
 */
uint64_t dap_chain_ledger_count_from_to(dap_ledger_t * a_ledger, time_t a_ts_from, time_t a_ts_to )
{
    uint64_t l_ret = 0;
    dap_ledger_private_t *l_ledger_priv = PVT(a_ledger);
    dap_chain_ledger_tx_item_t *l_iter_current, *l_item_tmp;
    pthread_rwlock_rdlock(&l_ledger_priv->ledger_rwlock);
    if ( a_ts_from && a_ts_to) {
        HASH_ITER(hh, l_ledger_priv->ledger_items , l_iter_current, l_item_tmp){
            if ( l_iter_current->cache_data.ts_created >= a_ts_from && l_iter_current->cache_data.ts_created <= a_ts_to )
            l_ret++;
        }
    } else if ( a_ts_to ){
        HASH_ITER(hh, l_ledger_priv->ledger_items , l_iter_current, l_item_tmp){
            if ( l_iter_current->cache_data.ts_created <= a_ts_to )
            l_ret++;
        }
    } else if ( a_ts_from ){
        HASH_ITER(hh, l_ledger_priv->ledger_items , l_iter_current, l_item_tmp){
            if ( l_iter_current->cache_data.ts_created >= a_ts_from )
            l_ret++;
        }
    }else {
        HASH_ITER(hh, l_ledger_priv->ledger_items , l_iter_current, l_item_tmp){
            l_ret++;
        }
    }

    pthread_rwlock_unlock(&l_ledger_priv->ledger_rwlock);
    return l_ret;
}

size_t dap_chain_ledger_count_tps(dap_ledger_t *a_ledger, struct timespec *a_ts_from, struct timespec *a_ts_to)
{
    if (!a_ledger)
        return 0;
    dap_ledger_private_t *l_ledger_priv = PVT(a_ledger);
    if (a_ts_from) {
        a_ts_from->tv_sec = l_ledger_priv->tps_start_time.tv_sec;
        a_ts_from->tv_nsec = l_ledger_priv->tps_start_time.tv_nsec;
    }
    if (a_ts_to) {
        a_ts_to->tv_sec = l_ledger_priv->tps_end_time.tv_sec;
        a_ts_to->tv_nsec = l_ledger_priv->tps_end_time.tv_nsec;
    }
    return l_ledger_priv->tps_count;
}

/**
 * Check whether used 'out' items
 */
bool dap_chain_ledger_tx_hash_is_used_out_item(dap_ledger_t *a_ledger, dap_chain_hash_fast_t *a_tx_hash, int a_idx_out)
{
    dap_chain_ledger_tx_item_t *l_item_out = NULL;
    //dap_chain_datum_tx_t *l_tx =
    s_find_datum_tx_by_hash(a_ledger, a_tx_hash, &l_item_out);
    return dap_chain_ledger_item_is_used_out(l_item_out, a_idx_out);
}

/**
 * Calculate balance of addr
 *
 */
uint256_t dap_chain_ledger_calc_balance(dap_ledger_t *a_ledger, const dap_chain_addr_t *a_addr,
                                        const char *a_token_ticker)
{
    uint256_t l_ret = uint256_0;

    dap_ledger_wallet_balance_t *l_balance_item = NULL;// ,* l_balance_item_tmp = NULL;
    char *l_addr = dap_chain_addr_to_str(a_addr);
    char *l_wallet_balance_key = dap_strjoin(" ", l_addr, a_token_ticker, (char*)NULL);
    pthread_rwlock_rdlock(&PVT(a_ledger)->balance_accounts_rwlock);
    HASH_FIND_STR(PVT(a_ledger)->balance_accounts, l_wallet_balance_key, l_balance_item);
    pthread_rwlock_unlock(&PVT(a_ledger)->balance_accounts_rwlock);
    if (l_balance_item) {
        if(s_debug_more)
            log_it (L_INFO,"Found address in cache with balance %s",
                            dap_chain_balance_print(l_balance_item->balance));
        l_ret = l_balance_item->balance;
    } else {
        if (s_debug_more)
            log_it (L_WARNING, "Balance item %s not found", l_wallet_balance_key);
    }
    DAP_DELETE(l_addr);
    DAP_DELETE(l_wallet_balance_key);
    return l_ret;
}

uint256_t dap_chain_ledger_calc_balance_full(dap_ledger_t *a_ledger, const dap_chain_addr_t *a_addr,
                                             const char *a_token_ticker)
{
    uint256_t balance = uint256_0;

    if(!a_addr || !dap_chain_addr_check_sum(a_addr))
        return balance;

    dap_ledger_private_t *l_ledger_priv = PVT(a_ledger);
    dap_chain_ledger_tx_item_t *l_iter_current, *l_item_tmp;
    pthread_rwlock_rdlock(&l_ledger_priv->ledger_rwlock);
    HASH_ITER(hh, l_ledger_priv->ledger_items , l_iter_current, l_item_tmp)
    {
        dap_chain_datum_tx_t *l_cur_tx = l_iter_current->tx;

        //        dap_chain_hash_fast_t *l_cur_tx_hash = &l_iter_current->tx_hash_fast;
        //        int l_n_outs_used = l_iter_current->n_outs_used; // number of used 'out' items

        // Get 'out' items from transaction
        int l_out_item_count = 0;
        dap_list_t *l_list_out_items = dap_chain_datum_tx_items_get(l_cur_tx, TX_ITEM_TYPE_OUT_ALL, &l_out_item_count);
        if(l_out_item_count >= MAX_OUT_ITEMS) {
            if(s_debug_more)
                log_it(L_ERROR, "Too many 'out' items=%d in transaction (max=%d)", l_out_item_count, MAX_OUT_ITEMS);
            if (l_out_item_count >= MAX_OUT_ITEMS){
                // uint128_t l_ret;
                uint256_t l_ret = uint256_0;
                memset(&l_ret,0,sizeof(l_ret));
                return l_ret;
            }
        }
        int l_out_idx_tmp = 0;
        for (dap_list_t *l_list_tmp = l_list_out_items; l_list_tmp; l_list_tmp = dap_list_next(l_list_tmp), l_out_idx_tmp++) {
            assert(l_list_tmp->data);
            dap_chain_tx_item_type_t l_type = *(uint8_t *)l_list_tmp->data;
<<<<<<< HEAD
            if (l_type == TX_ITEM_TYPE_OUT_COND_OLD || (l_type == TX_ITEM_TYPE_OUT_COND)) {
=======
            if (l_type == TX_ITEM_TYPE_OUT_COND_OLD) {
>>>>>>> 9c31cca4
                continue;
            }
            if (l_type == TX_ITEM_TYPE_OUT_OLD) {
                const dap_chain_tx_out_old_t *l_tx_out = (const dap_chain_tx_out_old_t*) l_list_tmp->data;
                // Check for token name
                if (!strcmp(a_token_ticker, l_iter_current->cache_data.token_ticker))
                {   // if transaction has the out item with requested addr
                    if (!memcmp(a_addr, &l_tx_out->addr, sizeof(dap_chain_addr_t))) {
                        // if 'out' item not used & transaction is valid
                        if(!dap_chain_ledger_item_is_used_out(l_iter_current, l_out_idx_tmp) &&
                                dap_chain_datum_tx_verify_sign(l_cur_tx)) {
                            // uint128_t l_add = dap_chain_uint128_from(l_tx_out->header.value);
                            // balance = dap_uint128_add(balance, l_add);
                            uint256_t l_add = dap_chain_uint256_from(l_tx_out->header.value);
                            SUM_256_256(balance, l_add, &balance);
                        }
                    }
                }
            }
            if (l_type == TX_ITEM_TYPE_OUT) { // 256
                const dap_chain_tx_out_t *l_tx_out = (const dap_chain_tx_out_t*) l_list_tmp->data;
                // const dap_chain_tx_out_old_t *l_tx_out = (const dap_chain_tx_out_old_t*) l_list_tmp->data;
                // Check for token name
                if (!strcmp(a_token_ticker, l_iter_current->cache_data.token_ticker))
                {   // if transaction has the out item with requested addr
                    if (!memcmp(a_addr, &l_tx_out->addr, sizeof(dap_chain_addr_t))) {
                        // if 'out' item not used & transaction is valid
                        if(!dap_chain_ledger_item_is_used_out(l_iter_current, l_out_idx_tmp) &&
                                dap_chain_datum_tx_verify_sign(l_cur_tx)) {
                            SUM_256_256(balance, l_tx_out->header.value, &balance);
                        }
                    }
                }
            }
            if (l_type == TX_ITEM_TYPE_OUT_EXT) { // 256
                const dap_chain_tx_out_ext_t *l_tx_out = (const dap_chain_tx_out_ext_t*) l_list_tmp->data;
                // const dap_chain_tx_out_ext_t *l_tx_out = (const dap_chain_tx_out_ext_t*) l_list_tmp->data;
                // Check for token name
                if (!strcmp(a_token_ticker, l_tx_out->token))
                {   // if transaction has the out item with requested addr
                    if (!memcmp(a_addr, &l_tx_out->addr, sizeof(dap_chain_addr_t))) {
                        // if 'out' item not used & transaction is valid
                        if(!dap_chain_ledger_item_is_used_out(l_iter_current, l_out_idx_tmp) &&
                                dap_chain_datum_tx_verify_sign(l_cur_tx)) {
                            SUM_256_256(balance, l_tx_out->header.value, &balance);
                        }
                    }
                }
            }
        }
        dap_list_free(l_list_out_items);
    }
    pthread_rwlock_unlock(&l_ledger_priv->ledger_rwlock);
    return balance;
}


/**
 * Get the transaction in the cache by the addr in out item
 *
 * a_public_key[in] public key that signed the transaction
 * a_public_key_size[in] public key size
 * a_tx_first_hash [in/out] hash of the initial transaction/ found transaction, if 0 start from the beginning
 */
static dap_chain_ledger_tx_item_t* tx_item_find_by_addr(dap_ledger_t *a_ledger, const dap_chain_addr_t *a_addr,
                                                        const char * a_token, dap_chain_hash_fast_t *a_tx_first_hash)
{
    if(!a_addr || !a_tx_first_hash)
        return NULL;
    dap_ledger_private_t *l_ledger_priv = PVT(a_ledger);
    bool is_tx_found = false;
    bool is_null_hash = dap_hash_fast_is_blank(a_tx_first_hash);
    bool is_search_enable = is_null_hash;
    dap_chain_ledger_tx_item_t *l_iter_current, *l_item_tmp;
    pthread_rwlock_rdlock(&l_ledger_priv->ledger_rwlock);
    HASH_ITER(hh, l_ledger_priv->ledger_items , l_iter_current, l_item_tmp)
    {
        // If a_token is setup we check if its not our token - miss it
        if (a_token && *l_iter_current->cache_data.token_ticker &&
                dap_strcmp(l_iter_current->cache_data.token_ticker, a_token))
            continue;
        // Now work with it
        dap_chain_datum_tx_t *l_tx = l_iter_current->tx;
        dap_chain_hash_fast_t *l_tx_hash = &l_iter_current->tx_hash_fast;
        // start searching from the next hash after a_tx_first_hash
        if(!is_search_enable) {
            if(dap_hash_fast_compare(l_tx_hash, a_tx_first_hash))
                is_search_enable = true;
            continue;
        }
        // Get 'out' items from transaction
        dap_list_t *l_list_out_items = dap_chain_datum_tx_items_get(l_tx, TX_ITEM_TYPE_OUT_ALL, NULL);
        for(dap_list_t *l_list_tmp = l_list_out_items; l_list_tmp; l_list_tmp = dap_list_next(l_list_tmp)) {
            assert(l_list_tmp->data);
            dap_chain_tx_item_type_t l_type = *(uint8_t *)l_list_tmp->data;
            if (l_type == TX_ITEM_TYPE_OUT_COND || l_type == TX_ITEM_TYPE_OUT_COND_OLD) {
                continue;
            }
            if (l_type == TX_ITEM_TYPE_OUT) {
                const dap_chain_tx_out_t *l_tx_out = (const dap_chain_tx_out_t *)l_list_tmp->data;
                // if transaction has the out item with requested addr
                if(!memcmp(a_addr, &l_tx_out->addr, sizeof(dap_chain_addr_t))) {
                    memcpy(a_tx_first_hash, l_tx_hash, sizeof(dap_chain_hash_fast_t));
                    is_tx_found = true;
                    break;
                }
            }
            if (l_type == TX_ITEM_TYPE_OUT_OLD) {
                const dap_chain_tx_out_old_t *l_tx_out = (const dap_chain_tx_out_old_t *)l_list_tmp->data;
                // if transaction has the out item with requested addr
                if(!memcmp(a_addr, &l_tx_out->addr, sizeof(dap_chain_addr_t))) {
                    memcpy(a_tx_first_hash, l_tx_hash, sizeof(dap_chain_hash_fast_t));
                    is_tx_found = true;
                    break;
                }
            }
            if (l_type == TX_ITEM_TYPE_OUT_EXT) {
                const dap_chain_tx_out_ext_t *l_tx_out_ext = (const dap_chain_tx_out_ext_t *)l_list_tmp->data;
                // If a_token is setup we check if its not our token - miss it
                if (a_token && dap_strcmp(l_tx_out_ext->token, a_token)) {
                    continue;
                }                // if transaction has the out item with requested addr
                if(!memcmp(a_addr, &l_tx_out_ext->addr, sizeof(dap_chain_addr_t))) {
                    memcpy(a_tx_first_hash, l_tx_hash, sizeof(dap_chain_hash_fast_t));
                    is_tx_found = true;
                    break;
                }
            }
        }
        dap_list_free(l_list_out_items);
        // already found transaction
        if(is_tx_found)
            break;

    }
    pthread_rwlock_unlock(&l_ledger_priv->ledger_rwlock);
    if(is_tx_found)
        return l_iter_current;
    else
        return NULL;
}

/**
 * @brief dap_chain_ledger_tx_find_by_addr
 * @param a_addr
 * @param a_tx_first_hash
 * @return
 */
 dap_chain_datum_tx_t* dap_chain_ledger_tx_find_by_addr(dap_ledger_t *a_ledger , const char * a_token ,
         const dap_chain_addr_t *a_addr, dap_chain_hash_fast_t *a_tx_first_hash)
{
    dap_chain_ledger_tx_item_t* l_tx_item = tx_item_find_by_addr(a_ledger, a_addr, a_token, a_tx_first_hash);
    return (l_tx_item) ? l_tx_item->tx : NULL;
}



/**
 * Get the transaction in the cache by the public key that signed the transaction,
 * starting from the next hash after a_tx_first_hash
 *
 * a_public_key[in] public key that signed the transaction
 * a_public_key_size[in] public key size
 * a_tx_first_hash [in/out] hash of the initial transaction/ found transaction, if 0 start from the beginning
 */
const dap_chain_datum_tx_t* dap_chain_ledger_tx_find_by_pkey(dap_ledger_t *a_ledger,
        char *a_public_key, size_t a_public_key_size, dap_chain_hash_fast_t *a_tx_first_hash)
{
    if(!a_public_key || !a_tx_first_hash)
        return NULL;
    dap_ledger_private_t *l_ledger_priv = PVT(a_ledger);
    dap_chain_datum_tx_t *l_cur_tx = NULL;
    bool is_null_hash = dap_hash_fast_is_blank(a_tx_first_hash);
    bool is_search_enable = is_null_hash;
    dap_chain_ledger_tx_item_t *l_iter_current, *l_item_tmp;
    pthread_rwlock_rdlock(&l_ledger_priv->ledger_rwlock);
    HASH_ITER(hh, l_ledger_priv->ledger_items , l_iter_current, l_item_tmp) {
        dap_chain_datum_tx_t *l_tx_tmp = l_iter_current->tx;
        dap_chain_hash_fast_t *l_tx_hash_tmp = &l_iter_current->tx_hash_fast;
        // start searching from the next hash after a_tx_first_hash
        if(!is_search_enable) {
            if(dap_hash_fast_compare(l_tx_hash_tmp, a_tx_first_hash))
                is_search_enable = true;
            continue;
        }
        // Get sign item from transaction
        dap_chain_tx_sig_t *l_tx_sig = (dap_chain_tx_sig_t*) dap_chain_datum_tx_item_get(l_tx_tmp, NULL,
                TX_ITEM_TYPE_SIG, NULL);
        // Get dap_sign_t from item
        dap_sign_t *l_sig = dap_chain_datum_tx_item_sign_get_sig(l_tx_sig);
        if(l_sig) {
            // compare public key in transaction with a_public_key
            if(a_public_key_size == l_sig->header.sign_pkey_size &&
                    !memcmp(a_public_key, l_sig->pkey_n_sign, a_public_key_size)) {
                l_cur_tx = l_tx_tmp;
                memcpy(a_tx_first_hash, l_tx_hash_tmp, sizeof(dap_chain_hash_fast_t));
                break;
            }
        }
    }
    pthread_rwlock_unlock(&l_ledger_priv->ledger_rwlock);
    return l_cur_tx;
}

/**
 * Get the transaction in the cache with the out_cond item
 *
 * a_addr[in] wallet address, whose owner can use the service
 */
dap_chain_datum_tx_t* dap_chain_ledger_tx_cache_find_out_cond(dap_ledger_t *a_ledger,
        dap_chain_hash_fast_t *a_tx_first_hash, dap_chain_tx_out_cond_t **a_out_cond, int *a_out_cond_idx, char *a_token_ticker)
{
    if (!a_tx_first_hash)
        return NULL;
    dap_ledger_private_t *l_ledger_priv = PVT(a_ledger);
    dap_chain_datum_tx_t *l_cur_tx = NULL;
    bool is_null_hash = dap_hash_fast_is_blank(a_tx_first_hash);
    bool is_search_enable = is_null_hash;
    dap_chain_ledger_tx_item_t *l_iter_current = NULL, *l_item_tmp = NULL;
    dap_chain_tx_out_cond_t *l_tx_out_cond = NULL;
    int l_tx_out_cond_idx;
    pthread_rwlock_rdlock(&l_ledger_priv->ledger_rwlock);
    HASH_ITER(hh, l_ledger_priv->ledger_items, l_iter_current, l_item_tmp) {
        dap_chain_datum_tx_t *l_tx_tmp = l_iter_current->tx;
        dap_chain_hash_fast_t *l_tx_hash_tmp = &l_iter_current->tx_hash_fast;
        // start searching from the next hash after a_tx_first_hash
        if(!is_search_enable) {
            if(dap_hash_fast_compare(l_tx_hash_tmp, a_tx_first_hash))
                is_search_enable = true;
            continue;
        }
        // Get out_cond item from transaction
        l_tx_out_cond = dap_chain_datum_tx_out_cond_get(l_tx_tmp, &l_tx_out_cond_idx);

        if(l_tx_out_cond) {
            l_cur_tx = l_tx_tmp;
            memcpy(a_tx_first_hash, l_tx_hash_tmp, sizeof(dap_chain_hash_fast_t));
            if (a_token_ticker) {
                strcpy(a_token_ticker, l_iter_current->cache_data.token_ticker);
            }
            break;
        }
    }
    pthread_rwlock_unlock(&l_ledger_priv->ledger_rwlock);
    if (a_out_cond) {
        *a_out_cond = l_tx_out_cond;
    }
    if (a_out_cond_idx) {
        *a_out_cond_idx = l_tx_out_cond_idx;
    }
    return l_cur_tx;
}

/**
 * Get the value from all transactions in the cache with out_cond item
 *
 * a_addr[in] wallet address, whose owner can use the service
 * a_sign [in] signature of a_addr hash for check valid key
 * a_sign_size [in] signature size
 *
 * a_public_key[in] public key that signed the transaction
 * a_public_key_size[in] public key size
 */
uint256_t dap_chain_ledger_tx_cache_get_out_cond_value(dap_ledger_t *a_ledger, dap_chain_addr_t *a_addr,
        dap_chain_tx_out_cond_t **tx_out_cond)
{
    uint256_t l_ret_value = {};

    dap_chain_datum_tx_t *l_tx_tmp;
    dap_chain_hash_fast_t l_tx_first_hash = { 0 }; // start hash
    //memcpy(&l_tx_first_hash, 0, sizeof(dap_chain_hash_fast_t));
    /* size_t l_pub_key_size = a_key_from->pub_key_data_size;
     uint8_t *l_pub_key = dap_enc_key_serealize_pub_key(a_key_from, &l_pub_key_size);*/
    dap_chain_tx_out_cond_t *l_tx_out_cond;
    // Find all transactions
    do {

        l_tx_tmp = dap_chain_ledger_tx_cache_find_out_cond(a_ledger, &l_tx_first_hash, &l_tx_out_cond, NULL, NULL);

        // Get out_cond item from transaction
        if(l_tx_tmp) {
            UNUSED(a_addr);
            // TODO check relations a_addr with cond_data and public key

            if(l_tx_out_cond) {
                l_ret_value = l_tx_out_cond->header.value;
                if(tx_out_cond)
                    *tx_out_cond = l_tx_out_cond;
            }
        }
    } while(l_tx_tmp);
    return l_ret_value;
}

/**
 * @brief dap_chain_ledger_get_list_tx_outs_with_val
 * @param a_ledger
 * @param a_token_ticker
 * @param a_addr_from
 * @param a_value_need
 * @param a_value_transfer
 * @return
 */
dap_list_t *dap_chain_ledger_get_list_tx_outs_with_val(dap_ledger_t *a_ledger, const char *a_token_ticker, const dap_chain_addr_t *a_addr_from,
                                                       uint256_t a_value_need, uint256_t *a_value_transfer)
{
    dap_list_t *l_list_used_out = NULL; // list of transaction with 'out' items
    dap_chain_hash_fast_t l_tx_cur_hash = { 0 };
    uint256_t l_value_transfer = {};
    while(compare256(l_value_transfer, a_value_need) == -1)
    {
        // Get the transaction in the cache by the addr in out item
        dap_chain_datum_tx_t *l_tx = dap_chain_ledger_tx_find_by_addr(a_ledger, a_token_ticker, a_addr_from,
                                                                             &l_tx_cur_hash);
        if(!l_tx)
            break;
        // Get all item from transaction by type
        dap_list_t *l_list_out_items = dap_chain_datum_tx_items_get(l_tx, TX_ITEM_TYPE_OUT_ALL, NULL);

        uint32_t l_out_idx_tmp = 0; // current index of 'out' item
        for (dap_list_t *l_list_tmp = l_list_out_items; l_list_tmp; l_list_tmp = dap_list_next(l_list_tmp), l_out_idx_tmp++) {
            dap_chain_tx_item_type_t l_type = *(uint8_t *)l_list_tmp->data;
            uint256_t l_value = {};
            switch (l_type) {
                case TX_ITEM_TYPE_OUT_OLD: {
                    dap_chain_tx_out_old_t *l_out = (dap_chain_tx_out_old_t *)l_list_tmp->data;
                    if (!l_out->header.value || memcmp(a_addr_from, &l_out->addr, sizeof(dap_chain_addr_t))) {
                        continue;
                    }
                    l_value = GET_256_FROM_64(l_out->header.value);
                } break;
                case TX_ITEM_TYPE_OUT: {
                    dap_chain_tx_out_t *l_out = (dap_chain_tx_out_t *)l_list_tmp->data;
                    if ( IS_ZERO_256(l_out->header.value) || memcmp(a_addr_from, &l_out->addr, sizeof(dap_chain_addr_t))) {
                        continue;
                    }
                    l_value = l_out->header.value;
                } break;
                case TX_ITEM_TYPE_OUT_EXT: {
                    dap_chain_tx_out_ext_t *l_out_ext = (dap_chain_tx_out_ext_t *)l_list_tmp->data;
                    if (IS_ZERO_256(l_out_ext->header.value) || memcmp(a_addr_from, &l_out_ext->addr, sizeof(dap_chain_addr_t)) ||
                            strcmp((char *)a_token_ticker, l_out_ext->token)) {
                        continue;
                    }
                    l_value = l_out_ext->header.value;
                } break;
                case TX_ITEM_TYPE_OUT_COND_OLD:
                case TX_ITEM_TYPE_OUT_COND:
                default:
                    continue;
            }
            // Check whether used 'out' items
            if (!dap_chain_ledger_tx_hash_is_used_out_item (a_ledger, &l_tx_cur_hash, l_out_idx_tmp)) {
                list_used_item_t *l_item = DAP_NEW(list_used_item_t);
                memcpy(&l_item->tx_hash_fast, &l_tx_cur_hash, sizeof(dap_chain_hash_fast_t));
                l_item->num_idx_out = l_out_idx_tmp;
                l_item->value = l_value;
                l_list_used_out = dap_list_append(l_list_used_out, l_item);
                SUM_256_256(l_value_transfer, l_item->value, &l_value_transfer);
                // already accumulated the required value, finish the search for 'out' items
                if (compare256(l_value_transfer, a_value_need) != -1) {
                    break;
                }
            }
        }
        dap_list_free(l_list_out_items);
    }

    // nothing to tranfer (not enough funds)
    if(!l_list_used_out || compare256(l_value_transfer, a_value_need) == -1) {
        dap_list_free_full(l_list_used_out, free);
        return NULL;
    }

    if (a_value_transfer) {
        *a_value_transfer = l_value_transfer;
    }
    return l_list_used_out;
}

// Add new verificator callback with associated subtype. Returns 1 if callback replaced, overwise returns 0
int dap_chain_ledger_verificator_add(dap_chain_tx_out_cond_subtype_t a_subtype, dap_chain_ledger_verificator_callback_t a_callback)
{
    dap_chain_ledger_verificator_t *l_new_verificator;
    int l_tmp = (int)a_subtype;
    pthread_rwlock_rdlock(&s_verificators_rwlock);
    HASH_FIND_INT(s_verificators, &l_tmp, l_new_verificator);
    pthread_rwlock_unlock(&s_verificators_rwlock);
    if (l_new_verificator) {
        l_new_verificator->callback = a_callback;
        return 1;
    }
    l_new_verificator = DAP_NEW(dap_chain_ledger_verificator_t);
    l_new_verificator->subtype = (int)a_subtype;
    l_new_verificator->callback = a_callback;
    pthread_rwlock_wrlock(&s_verificators_rwlock);
    HASH_ADD_INT(s_verificators, subtype, l_new_verificator);
    pthread_rwlock_unlock(&s_verificators_rwlock);
    return 0;
}

int dap_chain_ledger_verificator_rwlock_init(void) {
    return pthread_rwlock_init(&s_verificators_rwlock, NULL);
}<|MERGE_RESOLUTION|>--- conflicted
+++ resolved
@@ -1162,6 +1162,7 @@
 
     l_gdb_group = dap_chain_ledger_get_gdb_group(a_ledger, DAP_CHAIN_LEDGER_TXS_STR);
     l_objs_count = 0;
+    //uint8_t *l_result = dap_chain_global_db_gr_get("0xFB0770E29B59D588EF9FE0DAF6A9E9A14739797023C9C598C9708C8FC4922385", &l_objs_count, l_gdb_group);
     l_objs = dap_chain_global_db_gr_load(l_gdb_group, &l_objs_count);
     for (size_t i = 0; i < l_objs_count; i++) {
         dap_chain_ledger_tx_item_t *l_tx_item = DAP_NEW_Z(dap_chain_ledger_tx_item_t);
@@ -1267,7 +1268,7 @@
                                        : &l_ledger_priv->threshold_emissions_rwlock);
     if(l_token_emission_item ) {
         if(s_debug_more) {
-            if ( l_token_emission_item->datum_token_emission->hdr.version == 1 ) //&& l_token_emission_item->datum_token_emission->hdr.type_256 )
+            if ( l_token_emission_item->datum_token_emission->hdr.version == 2 )
                 log_it(L_ERROR, "Can't add token emission datum of %s %s ( %s ): already present in cache",
                     dap_chain_balance_print(l_token_emission_item->datum_token_emission->hdr.value_256), c_token_ticker, l_hash_str);
             else
@@ -1364,21 +1365,18 @@
     if (!l_tsd)
         return false;
     switch(l_tsd->type){
-        case DAP_CHAIN_DATUM_TOKEN_TSD_TYPE_TX_RECEIVER_ALLOWED_ADD:
-
+        case DAP_CHAIN_DATUM_TOKEN_TSD_TYPE_TX_RECEIVER_ALLOWED_ADD: {
             //s_token_tsd_parse(a_ledger, l_token_item , l_token_item->datum_token, l_token_item->datum_token_size);
             dap_chain_addr_t * l_add_addr = (dap_chain_addr_t *) l_tsd->data;
-
-           if (!s_chain_compare_token_addresses(&a_token_emission->hdr.address, l_add_addr)){
-               log_it(L_WARNING, "address %s is not allowed for emission for token %s", dap_chain_addr_to_str(&a_token_emission->hdr.address), l_token_item->ticker);
-               return false;
-           }
-
-        break;
-        default:
-            break;
-    }
-    log_it(L_WARNING, "private tokens limitations were checked successful");
+            if (!s_chain_compare_token_addresses(&a_token_emission->hdr.address, l_add_addr)){
+                log_it(L_WARNING, "Address %s is not allowed for emission for token %s",
+                       dap_chain_addr_to_str(&a_token_emission->hdr.address), l_token_item->ticker);
+                return false;
+            }
+        } break;
+        default: break;
+    }
+    log_it(L_WARNING, "Private tokens limitations were checked successful");
     return true;
 }
 
@@ -2144,10 +2142,6 @@
     }
 
     dap_list_t *l_list_tx_out = NULL;
-<<<<<<< HEAD
-=======
-    bool l_emission_flag = !l_is_first_transaction || (l_is_first_transaction && l_ledger_priv->check_token_emission);
->>>>>>> 9c31cca4
     // find 'out' items
     dap_list_t *l_list_out = dap_chain_datum_tx_items_get((dap_chain_datum_tx_t*) a_tx, TX_ITEM_TYPE_OUT_ALL, NULL);
     uint256_t l_value = {};
@@ -2161,13 +2155,7 @@
                 l_err_num = -16;
                 break;
             }
-<<<<<<< HEAD
             l_value = dap_chain_uint256_from(l_tx_out->header.value);
-=======
-            if (l_emission_flag) {
-                 l_value = dap_chain_uint256_from(l_tx_out->header.value);
-            }
->>>>>>> 9c31cca4
             memcpy(&l_tx_out_to , &l_tx_out->addr, sizeof (l_tx_out_to));
             l_list_tx_out = dap_list_append(l_list_tx_out, l_tx_out);
         } break;
@@ -2177,13 +2165,7 @@
                 l_err_num = -16;
                 break;
             }
-<<<<<<< HEAD
             l_value = l_tx_out->header.value;
-=======
-            if (l_emission_flag) {
-                 l_value = l_tx_out->header.value;
-            }
->>>>>>> 9c31cca4
             memcpy(&l_tx_out_to , &l_tx_out->addr, sizeof (l_tx_out_to));
             l_list_tx_out = dap_list_append(l_list_tx_out, l_tx_out);
         } break;
@@ -2193,26 +2175,13 @@
                 l_err_num = -16;
                 break;
             }
-<<<<<<< HEAD
             l_value = l_tx_out->header.value;
             l_token = l_tx_out->token;
-=======
-            if (l_emission_flag) {
-                 l_value = l_tx_out->header.value;
-                 l_token = l_tx_out->token;
-            }
->>>>>>> 9c31cca4
             memcpy(&l_tx_out_to , &l_tx_out->addr, sizeof (l_tx_out_to));
             l_list_tx_out = dap_list_append(l_list_tx_out, l_tx_out);
         } break;
         case TX_ITEM_TYPE_OUT_COND: {
             dap_chain_tx_out_cond_t *l_tx_out = (dap_chain_tx_out_cond_t *)l_list_tmp->data;
-<<<<<<< HEAD
-=======
-            if (l_emission_flag) {
-                l_value = l_tx_out->header.value;
-            }
->>>>>>> 9c31cca4
             if (l_multichannel) { // out_cond have no field .token
                 log_it(L_WARNING, "No conditional output support for multichannel transaction");
                 l_err_num = -18;
@@ -2463,7 +2432,7 @@
     char *l_ticker_trl = NULL, *l_ticker_old_trl = NULL;
     bool l_stake_updated = false;
     // Update balance: deducts
-    for (int i = 0; l_list_tmp; i++) {
+    for (int i = 1; l_list_tmp; i++) {
         dap_chain_ledger_tx_bound_t *bound_item = l_list_tmp->data;
         void *l_item_in = *(void **)&bound_item->in;
         dap_chain_tx_item_type_t l_type = *(uint8_t *)l_item_in;
@@ -2602,7 +2571,7 @@
     //Update balance : raise
     for (dap_list_t *l_tx_out = l_list_tx_out; l_tx_out; l_tx_out = dap_list_next(l_tx_out)) {
         dap_chain_tx_item_type_t l_type = *(uint8_t *)l_tx_out->data;
-        if (l_type == TX_ITEM_TYPE_OUT_COND_OLD) {
+        if (l_type == TX_ITEM_TYPE_OUT_COND) {
             // Update stakes if any
             dap_chain_tx_out_cond_t *l_cond = (dap_chain_tx_out_cond_t *)l_tx_out->data;
             if (l_cond->header.subtype == DAP_CHAIN_TX_OUT_COND_SUBTYPE_SRV_STAKE && !l_stake_updated) {
@@ -2703,11 +2672,7 @@
         // If debug mode dump the UTXO
         if (dap_log_level_get() == L_DEBUG && s_debug_more) {
             dap_list_t *it = l_tist_tmp;
-<<<<<<< HEAD
             for (int i = 0; i < l_tx_item->cache_data.n_outs; i++) {
-=======
-            for (int i = 0; i < l_item_tmp->cache_data.n_outs; i++) {
->>>>>>> 9c31cca4
                 dap_chain_tx_out_old_t *l_tx_out = it->data;
                 if (l_tx_out->header.type != TX_ITEM_TYPE_OUT_OLD)
                     continue;
@@ -2743,16 +2708,16 @@
         uint8_t *l_tx_cache = DAP_NEW_S_SIZE(uint8_t, l_tx_cache_sz);
         memcpy(l_tx_cache, &l_tx_item->cache_data, sizeof(l_tx_item->cache_data));
         memcpy(l_tx_cache + sizeof(l_tx_item->cache_data), a_tx, l_tx_size);
-        l_cache_used_outs[l_outs_used].key = l_tx_hash_str;
-        l_cache_used_outs[l_outs_used].value = l_tx_cache;
-        l_cache_used_outs[l_outs_used].value_len = l_tx_cache_sz;
-        l_cache_used_outs[l_outs_used].group = l_gdb_group;
+        l_cache_used_outs[0].key = l_tx_hash_str;
+        l_cache_used_outs[0].value = l_tx_cache;
+        l_cache_used_outs[0].value_len = l_tx_cache_sz;
+        l_cache_used_outs[0].group = l_gdb_group;
         // Apply it with single DB transaction
         if (dap_chain_global_db_driver_add(l_cache_used_outs, l_outs_used + 1)) {
             if(s_debug_more)
                 log_it(L_WARNING, "Ledger cache mismatch");
         }
-        for (int i = 0; i < l_outs_used; i++)
+        for (int i = 1; i <= l_outs_used; i++)
             DAP_DELETE(l_cache_used_outs[i].key);
         DAP_DELETE(l_gdb_group);
         if (!a_from_threshold)
@@ -3105,11 +3070,7 @@
         for (dap_list_t *l_list_tmp = l_list_out_items; l_list_tmp; l_list_tmp = dap_list_next(l_list_tmp), l_out_idx_tmp++) {
             assert(l_list_tmp->data);
             dap_chain_tx_item_type_t l_type = *(uint8_t *)l_list_tmp->data;
-<<<<<<< HEAD
             if (l_type == TX_ITEM_TYPE_OUT_COND_OLD || (l_type == TX_ITEM_TYPE_OUT_COND)) {
-=======
-            if (l_type == TX_ITEM_TYPE_OUT_COND_OLD) {
->>>>>>> 9c31cca4
                 continue;
             }
             if (l_type == TX_ITEM_TYPE_OUT_OLD) {
