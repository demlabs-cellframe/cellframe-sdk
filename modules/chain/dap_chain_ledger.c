﻿/*
 * Authors:
 * Dmitriy A. Gearasimov <gerasimov.dmitriy@demlabs.net>
 * Alexander Lysikov <alexander.lysikov@demlabs.net>
 * DeM Labs Inc.   https://demlabs.net
 * DeM Labs Open source community https://github.com/demlabsinc
 * Copyright  (c) 2017-2019
 * All rights reserved.

 This file is part of DAP (Deus Applications Prototypes) the open source project

 DAP (Deus Applicaions Prototypes) is free software: you can redistribute it and/or modify
 it under the terms of the GNU General Public License as published by
 the Free Software Foundation, either version 3 of the License, or
 (at your option) any later version.

 DAP is distributed in the hope that it will be useful,
 but WITHOUT ANY WARRANTY; without even the implied warranty of
 MERCHANTABILITY or FITNESS FOR A PARTICULAR PURPOSE.  See the
 GNU General Public License for more details.

 You should have received a copy of the GNU General Public License
 along with any DAP based project.  If not, see <http://www.gnu.org/licenses/>.
 */

#include <stdio.h>
#include <stdlib.h>
#include <stdint.h>
#include <stdbool.h>
#include <stddef.h>
#include <string.h>
#include <pthread.h>
//#include <malloc.h>

#ifdef _WIN32
#include <winsock2.h>
#include <windows.h>
#include <mswsock.h>
#include <ws2tcpip.h>
#include <io.h>
#include <time.h>
#endif

#include "uthash.h"
#include "utlist.h"
#include "dap_chain_common.h"
#include "dap_events.h"
#include "dap_math_ops.h"
#include "dap_list.h"
#include "dap_hash.h"
#include "dap_string.h"
#include "dap_strfuncs.h"
#include "dap_config.h"
#include "dap_cert.h"
#include "dap_timerfd.h"
#include "dap_chain_datum_tx_token.h"
#include "dap_chain_datum_token.h"
#include "dap_chain_mempool.h"
#include "dap_chain_global_db.h"
#include "dap_chain_ledger.h"
#include "dap_chain_pvt.h"
#include "json-c/json.h"
#include "json-c/json_object.h"
#include "dap_notify_srv.h"
#include "dap_chain_net_tx.h"
#include "dap_chain_net_srv.h"

#define LOG_TAG "dap_chain_ledger"

typedef struct dap_chain_ledger_verificator {
    int subtype;    // hash key
    dap_chain_ledger_verificator_callback_t callback;
    dap_chain_ledger_verificator_callback_out_t callback_added;
    UT_hash_handle hh;
} dap_chain_ledger_verificator_t;

static dap_chain_ledger_verificator_t *s_verificators;
static  pthread_rwlock_t s_verificators_rwlock;

#define MAX_OUT_ITEMS   10

typedef struct dap_chain_ledger_stake_lock_item {
    dap_chain_hash_fast_t	tx_for_stake_lock_hash;
	dap_chain_hash_fast_t	tx_used_out;
//	const char 				datum_token_emission_hash[DAP_CHAIN_HASH_FAST_STR_SIZE];
	UT_hash_handle hh;
} dap_chain_ledger_stake_lock_item_t;

typedef struct dap_chain_ledger_token_emission_item {
    dap_chain_hash_fast_t datum_token_emission_hash;
    dap_chain_datum_token_emission_t *datum_token_emission;
    size_t datum_token_emission_size;
    dap_chain_hash_fast_t tx_used_out;
    UT_hash_handle hh;
} dap_chain_ledger_token_emission_item_t;

typedef struct dap_chain_ledger_token_update_item {
	dap_hash_fast_t			update_token_hash;
	dap_chain_datum_token_t	*datum_token_update;
	size_t					datum_token_update_size;
	time_t					updated_time;
	UT_hash_handle hh;
} dap_chain_ledger_token_update_item_t;

typedef struct dap_chain_ledger_token_item {
    char ticker[DAP_CHAIN_TICKER_SIZE_MAX];
    uint16_t type;
    dap_chain_datum_token_t * datum_token;
    uint64_t datum_token_size;

    uint256_t total_supply;
    uint256_t current_supply;

    pthread_rwlock_t token_emissions_rwlock;
    dap_chain_ledger_token_emission_item_t * token_emissions;

	pthread_rwlock_t token_ts_updated_rwlock;
	dap_chain_ledger_token_update_item_t * token_ts_updated;
	time_t last_update_token_time;

    // for auth operations
    dap_sign_t ** auth_signs;
    dap_chain_hash_fast_t * auth_signs_pkey_hash;
    size_t auth_signs_total;
    size_t auth_signs_valid;
    uint16_t           flags;
    dap_chain_addr_t * tx_recv_allow;
    size_t             tx_recv_allow_size;
    dap_chain_addr_t * tx_recv_block;
    size_t             tx_recv_block_size;
    dap_chain_addr_t * tx_send_allow;
    size_t             tx_send_allow_size;
    dap_chain_addr_t * tx_send_block;
    size_t             tx_send_block_size;
    UT_hash_handle hh;
} dap_chain_ledger_token_item_t;

// ledger cache item - one of unspent outputs
typedef struct dap_chain_ledger_tx_item {
    dap_chain_hash_fast_t tx_hash_fast;
    dap_chain_datum_tx_t *tx;
    struct {
        dap_time_t ts_created;
        uint32_t n_outs;
        uint32_t n_outs_used;
        char token_ticker[DAP_CHAIN_TICKER_SIZE_MAX];
        char padding[6];
        byte_t multichannel;
        char pad[15];
        // TODO dynamically allocates the memory in order not to limit the number of outputs in transaction
        dap_chain_hash_fast_t tx_hash_spent_fast[MAX_OUT_ITEMS]; // spent outs list
    } DAP_ALIGN_PACKED cache_data;
    UT_hash_handle hh;
} dap_chain_ledger_tx_item_t;

typedef struct dap_chain_ledger_tx_spent_item {
        dap_chain_hash_fast_t tx_hash_fast;
    struct {
        dap_time_t spent_time;
        char token_ticker[DAP_CHAIN_TICKER_SIZE_MAX];
        char padding[22];
        dap_chain_hash_fast_t tx_hash_spent_fast; // spent outs list
    } DAP_ALIGN_PACKED cache_data;
    UT_hash_handle hh;
} dap_chain_ledger_tx_spent_item_t;

typedef struct dap_chain_ledger_tokenizer {
    char token_ticker[DAP_CHAIN_TICKER_SIZE_MAX];
    uint256_t sum;
    UT_hash_handle hh;
} dap_chain_ledger_tokenizer_t;

typedef struct dap_chain_ledger_tx_bound {
    dap_chain_hash_fast_t tx_prev_hash;
    dap_chain_datum_tx_t *tx_prev;
    union {
        dap_chain_tx_in_t *tx_cur_in;
        dap_chain_tx_in_cond_t *tx_cur_in_cond;
    } in;
    union {
        dap_chain_tx_out_old_t *tx_prev_out;
        // 256
        dap_chain_tx_out_t *tx_prev_out_256;
        dap_chain_tx_out_ext_t *tx_prev_out_ext_256;
        dap_chain_tx_out_cond_t *tx_prev_out_cond_256;
    } out;
    union {
        dap_chain_ledger_tx_item_t *item_out;
        dap_chain_ledger_token_emission_item_t *item_emission;
        dap_chain_ledger_stake_lock_item_t *stake_lock_item;
    };
} dap_chain_ledger_tx_bound_t;

// in-memory wallet balance
typedef struct dap_ledger_wallet_balance {
    char *key;
    char token_ticker[DAP_CHAIN_TICKER_SIZE_MAX];
    uint256_t balance;
    UT_hash_handle hh;
} dap_ledger_wallet_balance_t;

typedef struct dap_ledger_cache_item {
    dap_chain_hash_fast_t *hash;
    bool found;
} dap_ledger_cache_item_t;

typedef struct dap_ledger_cache_str_item {
    char *key;
    bool found;
} dap_ledger_cache_str_item_t;

// dap_ledget_t private section
typedef struct dap_ledger_private {
    dap_chain_net_t * net;
    // List of ledger - unspent transactions cache
    dap_chain_ledger_tx_item_t *threshold_txs;
    dap_chain_ledger_token_emission_item_t * threshold_emissions;

    dap_chain_ledger_tx_item_t *ledger_items;
    dap_chain_ledger_tx_spent_item_t *spent_items;

    dap_chain_ledger_token_item_t *tokens;
    dap_chain_ledger_stake_lock_item_t *emissions_for_stake_lock;
    dap_ledger_wallet_balance_t *balance_accounts;

    // for separate access to ledger
    pthread_rwlock_t ledger_rwlock;
    // for separate access to tokens
    pthread_rwlock_t tokens_rwlock;

    pthread_rwlock_t threshold_txs_rwlock;
    pthread_rwlock_t threshold_emissions_rwlock;
    pthread_rwlock_t balance_accounts_rwlock;
    pthread_rwlock_t stake_lock_rwlock;
    uint16_t check_flags;
    bool check_ds;
    bool check_cells_ds;
    bool check_token_emission;
    dap_chain_cell_id_t local_cell_id;

    bool load_mode;
    bool cached;
    // TPS section
    dap_timerfd_t *tps_timer;
    struct timespec tps_start_time;
    struct timespec tps_current_time;
    struct timespec tps_end_time;
    size_t tps_count;
} dap_ledger_private_t;
#define PVT(a) ( (dap_ledger_private_t* ) a->_internal )


static  dap_chain_ledger_tx_item_t* tx_item_find_by_addr(dap_ledger_t *a_ledger,
        const dap_chain_addr_t *a_addr, const char * a_token, dap_chain_hash_fast_t *a_tx_first_hash);
static void s_threshold_emissions_proc( dap_ledger_t * a_ledger);
static void s_threshold_txs_proc( dap_ledger_t * a_ledger);
static int s_token_tsd_parse(dap_ledger_t * a_ledger, dap_chain_ledger_token_item_t *a_token_item , dap_chain_datum_token_t * a_token, size_t a_token_size);
static int s_ledger_permissions_check(dap_chain_ledger_token_item_t *  a_token_item, uint16_t a_permission_id, const void * a_data,size_t a_data_size );
static bool s_ledger_tps_callback(void *a_arg);
static int s_sort_ledger_tx_item(dap_chain_ledger_tx_item_t* a, dap_chain_ledger_tx_item_t* b);

static size_t s_threshold_emissions_max = 1000;
static size_t s_threshold_txs_max = 10000;
static bool s_debug_more = false;

struct json_object *wallet_info_json_collect(dap_ledger_t *a_ledger, dap_ledger_wallet_balance_t* a_bal);

/**
 * @brief dap_chain_ledger_init
 * current function version set s_debug_more parameter, if it define in config, and returns 0
 * @return
 */
int dap_chain_ledger_init()
{
    s_debug_more = dap_config_get_item_bool_default(g_config,"ledger","debug_more",false);
    pthread_rwlock_init(&s_verificators_rwlock, NULL);
    return 0;
}

/**
 * @brief dap_chain_ledger_deinit
 * nothing do
 */
void dap_chain_ledger_deinit()
{
    uint16_t l_net_count = 0;
    dap_chain_net_t **l_net_list = dap_chain_net_list(&l_net_count);
    for(uint16_t i =0; i < l_net_count; i++) {
        dap_chain_ledger_purge(l_net_list[i]->pub.ledger, true);
    }
    DAP_DELETE(l_net_list);
    pthread_rwlock_destroy(&s_verificators_rwlock);
}

/**
 * @brief dap_chain_ledger_handle_new
 * Create empty dap_ledger_t structure
 * @return dap_ledger_t*
 */
static dap_ledger_t * dap_chain_ledger_handle_new(void)
{
    dap_ledger_t *l_ledger = DAP_NEW_Z(dap_ledger_t);
    dap_ledger_private_t * l_ledger_pvt;
    l_ledger->_internal = l_ledger_pvt = DAP_NEW_Z(dap_ledger_private_t);

    // Initialize Read/Write Lock Attribute
    pthread_rwlock_init(&l_ledger_pvt->ledger_rwlock, NULL);
    pthread_rwlock_init(&l_ledger_pvt->tokens_rwlock, NULL);
    pthread_rwlock_init(&l_ledger_pvt->threshold_txs_rwlock , NULL);
    pthread_rwlock_init(&l_ledger_pvt->threshold_emissions_rwlock , NULL);
    pthread_rwlock_init(&l_ledger_pvt->balance_accounts_rwlock , NULL);
    pthread_rwlock_init(&l_ledger_pvt->stake_lock_rwlock, NULL);
    return l_ledger;
}

/**
 * @brief dap_chain_ledger_handle_free
 * Remove dap_ledger_t structure
 * @param a_ledger
 */
void dap_chain_ledger_handle_free(dap_ledger_t *a_ledger)
{
    if(!a_ledger)
        return;
    log_it(L_INFO,"Ledger %s destroyed", a_ledger->net_name);
    // Destroy Read/Write Lock
    pthread_rwlock_destroy(&PVT(a_ledger)->ledger_rwlock);
    pthread_rwlock_destroy(&PVT(a_ledger)->tokens_rwlock);
    pthread_rwlock_destroy(&PVT(a_ledger)->threshold_txs_rwlock);
    pthread_rwlock_destroy(&PVT(a_ledger)->threshold_emissions_rwlock);
    pthread_rwlock_destroy(&PVT(a_ledger)->balance_accounts_rwlock);
    pthread_rwlock_destroy(&PVT(a_ledger)->stake_lock_rwlock);
    DAP_DELETE(PVT(a_ledger));
    DAP_DELETE(a_ledger);

}

void dap_chain_ledger_load_end(dap_ledger_t *a_ledger)
{
    PVT(a_ledger)->load_mode = false;
}

struct json_object *wallet_info_json_collect(dap_ledger_t *a_ledger, dap_ledger_wallet_balance_t *a_bal) {
    struct json_object *l_json = json_object_new_object();
    json_object_object_add(l_json, "class", json_object_new_string("Wallet"));
    struct json_object *l_network = json_object_new_object();
    json_object_object_add(l_network, "name", json_object_new_string(a_ledger->net_name));
    char *pos = strrchr(a_bal->key, ' ');
    if (pos) {
        size_t l_addr_len = pos - a_bal->key;
        char *l_addr_str = DAP_NEW_S_SIZE(char, l_addr_len + 1);
        memcpy(l_addr_str, a_bal->key, pos - a_bal->key);
        *(l_addr_str + l_addr_len) = '\0';
        json_object_object_add(l_network, "address", json_object_new_string(l_addr_str));
    } else {
        json_object_object_add(l_network, "address", json_object_new_string("Unknown"));
    }
    struct json_object *l_token = json_object_new_object();
    json_object_object_add(l_token, "name", json_object_new_string(a_bal->token_ticker));
    char *l_balance_coins = dap_chain_balance_to_coins(a_bal->balance);
    char *l_balance_datoshi = dap_chain_balance_print(a_bal->balance);
    json_object_object_add(l_token, "full_balance", json_object_new_string(l_balance_coins));
    json_object_object_add(l_token, "datoshi", json_object_new_string(l_balance_datoshi));
    DAP_DELETE(l_balance_coins);
    DAP_DELETE(l_balance_datoshi);
    json_object_object_add(l_network, "tokens", l_token);
    json_object_object_add(l_json, "networks", l_network);
    return l_json;
}

/**
 * @brief s_chain_ledger_token_update_check
 * @param a_cur_token_item
 * @param a_token_update
 * @param a_token_update_size
 * @return true or false
 */
static bool s_ledger_token_update_check(dap_chain_ledger_token_item_t *a_cur_token_item, dap_chain_datum_token_t *a_token_update, size_t a_token_update_size)
{
	dap_sign_t								**l_signs_upd_token;
	size_t									auth_signs_total = 0;
	size_t									auth_signs_valid = 0;
	dap_chain_ledger_token_update_item_t	*l_token_update_item;
	dap_hash_fast_t							l_hash_token_update;

	dap_hash_fast(a_token_update, a_token_update_size, &l_hash_token_update);
	pthread_rwlock_rdlock(&a_cur_token_item->token_ts_updated_rwlock);
	HASH_FIND(hh, a_cur_token_item->token_ts_updated, &l_hash_token_update, sizeof(dap_hash_fast_t),
			  l_token_update_item);
	pthread_rwlock_unlock(&a_cur_token_item->token_ts_updated_rwlock);
	if (l_token_update_item
	&&	a_cur_token_item->last_update_token_time == l_token_update_item->updated_time) {
		if (s_debug_more)
            log_it(L_WARNING,"This upadate already applied for token with ticker '%s' ", a_token_update->ticker);
		return false;
	}

    /*if (a_cur_token_item->auth_signs_total != a_token_update->signs_total
	||	a_cur_token_item->auth_signs_valid != a_token_update->signs_valid) {
		if(s_debug_more)
			log_it(L_WARNING,"Can't update token with ticker '%s' because: "
							 "l_token_item auth signs total/valid == %lu/%lu | "
							 "token_update auth signs total/valid == %hu/%hu",
				   a_token_update->ticker,
				   a_cur_token_item->auth_signs_total, a_cur_token_item->auth_signs_valid,
				   a_token_update->signs_total, a_token_update->signs_valid);
		return false;
    }*/

	l_signs_upd_token = dap_chain_datum_token_signs_parse(a_token_update, a_token_update_size,
														  &auth_signs_total, &auth_signs_valid);
	if (a_cur_token_item->auth_signs_total != auth_signs_total
	||	a_cur_token_item->auth_signs_valid != auth_signs_valid) {
		DAP_DEL_Z(l_signs_upd_token);
		if(s_debug_more)
			log_it(L_WARNING,"Can't update token with ticker '%s' because: "
							 "l_token_item auth signs total/valid == %lu/%lu | "
							 "token_update auth signs total/valid == %lu/%lu",
				   a_token_update->ticker,
				   a_cur_token_item->auth_signs_total, a_cur_token_item->auth_signs_valid,
				   auth_signs_total, auth_signs_valid);
		return false;
	}
	if(auth_signs_total) {
		for(uint16_t i = 0; i < auth_signs_total; i++){
			if (!dap_sign_match_pkey_signs(a_cur_token_item->auth_signs[i], l_signs_upd_token[i])) {
				DAP_DEL_Z(l_signs_upd_token);
				if(s_debug_more)
					log_it(L_WARNING, "Can't update token with ticker '%s' because: Signs not compare", a_token_update->ticker);
				return false;
			}
		}
	}
	DAP_DEL_Z(l_signs_upd_token);
	if (!IS_ZERO_256(a_token_update->total_supply)){
		if (compare256(a_token_update->total_supply, a_cur_token_item->total_supply) < 0) {//compare old 'total_supply' to updated
			if(s_debug_more)
				log_it(L_WARNING, "Can't update token with ticker '%s' because: the new 'total_supply' cannot be smaller than the old one", a_token_update->ticker);
			return false;
		}
	}
	return true;
}

/**
 * @brief dap_chain_ledger_token_check
 * @param a_ledger
 * @param a_token
 * @return
 */
int dap_chain_ledger_token_decl_add_check(dap_ledger_t *a_ledger, dap_chain_datum_token_t *a_token, size_t a_token_size)
{
    if ( !a_ledger){
        if(s_debug_more)
            log_it(L_ERROR, "NULL ledger, can't add datum with token declaration!");
        return  -1;
    }

	bool update_token = false;
    dap_chain_ledger_token_item_t *l_token_item;
    pthread_rwlock_rdlock(&PVT(a_ledger)->tokens_rwlock);
    HASH_FIND_STR(PVT(a_ledger)->tokens, a_token->ticker, l_token_item);
    pthread_rwlock_unlock(&PVT(a_ledger)->tokens_rwlock);

	if (a_token->type == DAP_CHAIN_DATUM_TOKEN_TYPE_PRIVATE_UPDATE
	||	a_token->type == DAP_CHAIN_DATUM_TOKEN_TYPE_NATIVE_UPDATE)
		update_token = true;

    if	(l_token_item != NULL) {
		if (update_token == false) {
        	log_it(L_WARNING,"Duplicate token declaration for ticker '%s' ", a_token->ticker);
        	return -3;
		} else if (s_ledger_token_update_check(l_token_item, a_token, a_token_size) == false) {
			return -2;
		}
    }
	else if	(l_token_item == NULL && update_token == true) {
		log_it(L_WARNING,"Can't update token that doesn't exist for ticker '%s' ", a_token->ticker);
		return -6;
	}
    // Check signs
    size_t l_signs_unique = 0;
    size_t l_size_tsd_section = 0;
    switch (a_token->type) {
        case DAP_CHAIN_DATUM_TOKEN_TYPE_NATIVE_DECL:
			l_size_tsd_section = a_token->header_native_decl.tsd_total_size;
			break;
        case DAP_CHAIN_DATUM_TOKEN_TYPE_PRIVATE_DECL:
            l_size_tsd_section = a_token->header_private_decl.tsd_total_size;
            break;
		case DAP_CHAIN_DATUM_TOKEN_TYPE_NATIVE_UPDATE:
			l_size_tsd_section = a_token->header_native_update.tsd_total_size;
			break;
		case DAP_CHAIN_DATUM_TOKEN_TYPE_PRIVATE_UPDATE:
			l_size_tsd_section = a_token->header_private_update.tsd_total_size;
			break;
    }
    size_t l_signs_size = a_token_size - sizeof(dap_chain_datum_token_t) - l_size_tsd_section;
    dap_sign_t **l_signs = dap_sign_get_unique_signs(a_token->data_n_tsd + l_size_tsd_section, l_signs_size, &l_signs_unique);
    if (l_signs_unique >= a_token->signs_total){
        size_t l_signs_approve = 0;
        for (size_t i=0; i < l_signs_unique; i++) {
            dap_sign_t *l_sign = l_signs[i];
            if (!dap_sign_verify_all(l_sign, l_signs_size, a_token, sizeof(dap_chain_datum_token_t) - sizeof(uint16_t))) {
                l_signs_approve++;
            }
        }
        if (l_signs_approve >= a_token->signs_total){
            return 0;
        } else {
            log_it(L_WARNING, "The token declaration has %zu valid signatures out of %hu.", l_signs_approve, a_token->signs_total);
            return -5;
        }
    } else {
        log_it(L_WARNING, "The number of unique token signs %zu is less than total token signs set to %hu.",
               l_signs_unique, a_token->signs_total);
        return -4;
    }
    // Checks passed
    return 0;
}

/**
 * @brief dap_chain_ledger_token_ticker_check
 * @param a_ledger
 * @param a_token_ticker
 * @return
 */
dap_chain_datum_token_t *dap_chain_ledger_token_ticker_check(dap_ledger_t * a_ledger, const char *a_token_ticker)
{
    if ( !a_ledger){
        if(s_debug_more)
            log_it(L_WARNING, "NULL ledger, can't find token ticker");
        return NULL;
    }
    dap_chain_ledger_token_item_t *l_token_item;
    pthread_rwlock_rdlock(&PVT(a_ledger)->tokens_rwlock);
    HASH_FIND_STR(PVT(a_ledger)->tokens, a_token_ticker, l_token_item);
    pthread_rwlock_unlock(&PVT(a_ledger)->tokens_rwlock);
    return l_token_item ? l_token_item->datum_token : NULL;
}

/**
 * @brief update current_supply in token cache
 *
 * @param a_ledger ledger object
 * @param l_token_item token item object
 */
void s_ledger_token_cache_update(dap_ledger_t *a_ledger, dap_chain_ledger_token_item_t *l_token_item)
{
    char *l_gdb_group = dap_chain_ledger_get_gdb_group(a_ledger, DAP_CHAIN_LEDGER_TOKENS_STR);
    size_t l_cache_size = l_token_item->datum_token_size + sizeof(uint256_t);
    uint8_t *l_cache = DAP_NEW_S_SIZE(uint8_t, l_cache_size);
    memcpy(l_cache, &l_token_item->current_supply, sizeof(uint256_t));
    memcpy(l_cache + sizeof(uint256_t), l_token_item->datum_token, l_token_item->datum_token_size);
    if (!dap_chain_global_db_gr_set(l_token_item->ticker, l_cache, l_cache_size, l_gdb_group)) {
        char *l_supply = dap_chain_balance_print(l_token_item->current_supply);
        log_it(L_WARNING, "Ledger cache mismatch, can't add token [%s] with supply %s", l_token_item->ticker, l_supply);
        DAP_FREE(l_supply);
    }
    DAP_DELETE(l_gdb_group);
}

/**
 * @brief s_ledger_update_token_add_in_hash_table
 * @param a_cur_token_item
 * @param a_token_update
 * @param a_token_update_size
 * @return true or false
 */
static bool s_ledger_update_token_add_in_hash_table(dap_chain_ledger_token_item_t *a_cur_token_item, dap_chain_datum_token_t *a_token_update, size_t a_token_update_size)
{
	dap_chain_ledger_token_update_item_t	*l_token_update_item;
	dap_hash_fast_t							l_hash_token_update;
	bool									new_item = false;

	dap_hash_fast(a_token_update, a_token_update_size, &l_hash_token_update);
	pthread_rwlock_rdlock(&a_cur_token_item->token_ts_updated_rwlock);
	HASH_FIND(hh, a_cur_token_item->token_ts_updated, &l_hash_token_update, sizeof(dap_hash_fast_t),
			  l_token_update_item);
	pthread_rwlock_unlock(&a_cur_token_item->token_ts_updated_rwlock);
	if (l_token_update_item
	&&	a_cur_token_item->last_update_token_time == l_token_update_item->updated_time) {
		if (s_debug_more)
			log_it(L_WARNING, "Error: item 'dap_chain_ledger_token_update_item_t' already exist in hash-table");
		return false;
	} else if (!l_token_update_item){
		new_item = true;
		l_token_update_item = DAP_NEW(dap_chain_ledger_token_update_item_t);
		if (!l_token_update_item) {
			if (s_debug_more)
				log_it(L_ERROR, "Error: memory allocation when try adding item 'dap_chain_ledger_token_update_item_t' to hash-table");
			return false;
		}
		*l_token_update_item = (dap_chain_ledger_token_update_item_t) {
				.update_token_hash			= l_hash_token_update,
				.datum_token_update			= a_token_update,
				.datum_token_update_size	= a_token_update_size
		};
	}

	l_token_update_item->updated_time		= dap_time_now();

	if (new_item) {
		pthread_rwlock_wrlock(&a_cur_token_item->token_ts_updated_rwlock);
		HASH_ADD(hh, a_cur_token_item->token_ts_updated, update_token_hash, sizeof(dap_chain_hash_fast_t), l_token_update_item);
		pthread_rwlock_unlock(&a_cur_token_item->token_ts_updated_rwlock);
	}

	if (!l_token_update_item) {
		if (s_debug_more)
			log_it(L_ERROR, "Error: adding to hash-table. Be careful, there may be leaks");
		return false;
	}

	a_cur_token_item->last_update_token_time = l_token_update_item->updated_time;

	return true;
}

/**
 * @brief dap_chain_ledger_token_add
 * @param a_token
 * @param a_token_size
 * @return
 */
int dap_chain_ledger_token_add(dap_ledger_t *a_ledger, dap_chain_datum_token_t *a_token, size_t a_token_size)
{
    if (!a_ledger){
        if(s_debug_more)
            log_it(L_ERROR, "NULL ledger, can't add datum with token declaration!");
        return  -1;
    }

	bool update_token = false;
	if (a_token->type == DAP_CHAIN_DATUM_TOKEN_TYPE_PRIVATE_UPDATE
	||	a_token->type == DAP_CHAIN_DATUM_TOKEN_TYPE_NATIVE_UPDATE)
		update_token = true;

    dap_chain_ledger_token_item_t * l_token_item;
    pthread_rwlock_rdlock(&PVT(a_ledger)->tokens_rwlock);
    HASH_FIND_STR(PVT(a_ledger)->tokens, a_token->ticker,l_token_item);
    pthread_rwlock_unlock(&PVT(a_ledger)->tokens_rwlock);

	if	(l_token_item != NULL) {
		if (update_token == false) {
			log_it(L_WARNING,"Duplicate token declaration for ticker '%s' ", a_token->ticker);
			return -3;
		} else if (s_ledger_token_update_check(l_token_item, a_token, a_token_size) == true) {
			if (s_ledger_update_token_add_in_hash_table(l_token_item, a_token, a_token_size) == false) {
				if (s_debug_more)
					log_it(L_ERROR, "Failed to add ticker '%s' to hash-table", a_token->ticker);
				return -5;
			}
			if (!IS_ZERO_256(a_token->total_supply)){
				SUBTRACT_256_256(l_token_item->total_supply, l_token_item->current_supply, &l_token_item->current_supply);
				SUBTRACT_256_256(a_token->total_supply, l_token_item->current_supply, &l_token_item->current_supply);
			} else {
				l_token_item->current_supply = a_token->total_supply;
			}
			l_token_item->total_supply = a_token->total_supply;
            DAP_DEL_Z(l_token_item->datum_token);
		} else {
			return -2;
		}
	}
	else if	(l_token_item == NULL && update_token == true) {
		log_it(L_WARNING,"Can't update token that doesn't exist for ticker '%s' ", a_token->ticker);
		return -6;
	}

	dap_chain_datum_token_t *l_token = a_token->type == DAP_CHAIN_DATUM_TOKEN_TYPE_OLD_SIMPLE ?
									   dap_chain_datum_token_read((byte_t *)a_token, &a_token_size) : a_token;

	if (update_token == false) {//create new token
    	l_token_item = DAP_NEW_Z(dap_chain_ledger_token_item_t);
        dap_snprintf(l_token_item->ticker,sizeof (l_token_item->ticker), "%s", l_token->ticker);
    	pthread_rwlock_init(&l_token_item->token_emissions_rwlock,NULL);
    	pthread_rwlock_init(&l_token_item->token_ts_updated_rwlock,NULL);
        l_token_item->type = l_token->type;
        l_token_item->total_supply      = l_token->total_supply;
        l_token_item->current_supply	= l_token_item->total_supply;
        l_token_item->auth_signs_total  = l_token->signs_total;
        l_token_item->auth_signs_valid  = l_token->signs_valid;
        l_token_item->auth_signs		= dap_chain_datum_token_signs_parse(l_token, a_token_size,
                                                                     &l_token_item->auth_signs_total,&l_token_item->auth_signs_valid);
        if (l_token_item->auth_signs_total) {
            l_token_item->auth_signs_pkey_hash = DAP_NEW_Z_SIZE(dap_chain_hash_fast_t, sizeof(dap_chain_hash_fast_t) * l_token_item->auth_signs_total);
            for(uint16_t k=0; k<l_token_item->auth_signs_total;k++){
                dap_sign_get_pkey_hash(l_token_item->auth_signs[k], &l_token_item->auth_signs_pkey_hash[k]);
            }
        }
    }

    l_token_item->datum_token_size  = a_token_size;
    l_token_item->datum_token       = DAP_DUP_SIZE(l_token, a_token_size);
    l_token_item->datum_token->type = l_token_item->type;

	if (update_token == false) {
		pthread_rwlock_wrlock(&PVT(a_ledger)->tokens_rwlock);
		HASH_ADD_STR(PVT(a_ledger)->tokens, ticker, l_token_item);
		pthread_rwlock_unlock(&PVT(a_ledger)->tokens_rwlock);
	}

    switch(a_token->type) {
    case DAP_CHAIN_DATUM_TOKEN_TYPE_OLD_SIMPLE:
    case DAP_CHAIN_DATUM_TOKEN_TYPE_SIMPLE:
        if(s_debug_more) {
            char *l_balance = dap_chain_balance_to_coins(l_token->total_supply);
            log_it(L_NOTICE, "Simple token %s added (total_supply = %s total_signs_valid=%hu signs_total=%hu)",
                    l_token->ticker, l_balance,
                    l_token->signs_valid, l_token->signs_total);
            DAP_DEL_Z(l_balance);
        }
        break;
    case DAP_CHAIN_DATUM_TOKEN_TYPE_PRIVATE_DECL:
        if(s_debug_more) {
            char *l_balance = dap_chain_balance_to_coins(a_token->total_supply);
            log_it(L_NOTICE, "Private token %s added (total_supply = %s total_signs_valid=%hu signs_total=%hu)",
                    a_token->ticker, l_balance,
                    a_token->signs_valid, a_token->signs_total);
            DAP_DEL_Z(l_balance);
        }
        s_token_tsd_parse(a_ledger,l_token_item, a_token, a_token_size);
        break;
   case DAP_CHAIN_DATUM_TOKEN_TYPE_NATIVE_DECL:
        if(s_debug_more) {
            char *l_balance = dap_chain_balance_to_coins(a_token->total_supply);
            log_it(L_NOTICE, "CF20 token %s added (total_supply = %s total_signs_valid=%hu signs_total=%hu)",
                    a_token->ticker, l_balance,
                    a_token->signs_valid, a_token->signs_total);
            DAP_DEL_Z(l_balance);
        }
        s_token_tsd_parse(a_ledger,l_token_item, a_token, a_token_size);
        break;
    case DAP_CHAIN_DATUM_TOKEN_TYPE_PRIVATE_UPDATE:
        if(s_debug_more) {
			char *l_balance = dap_chain_balance_to_coins(a_token->total_supply);
			log_it(L_NOTICE, "Private token %s updated (total_supply = %s total_signs_valid=%hu signs_total=%hu)",
				   a_token->ticker, l_balance,
				   a_token->signs_valid, a_token->signs_total);
			DAP_DEL_Z(l_balance);
		}
//      log_it( L_WARNING, "Private token %s type=DAP_CHAIN_DATUM_TOKEN_TYPE_PRIVATE_UPDATE. Not processed, wait for software update", a_token->ticker);
//		TODO: Check authorithy
        s_token_tsd_parse(a_ledger,l_token_item, a_token, a_token_size);
        break;
	case DAP_CHAIN_DATUM_TOKEN_TYPE_NATIVE_UPDATE:
		if(s_debug_more) {
			char *l_balance = dap_chain_balance_to_coins(a_token->total_supply);
			log_it(L_NOTICE, "CF20 token %s updated (total_supply = %s total_signs_valid=%hu signs_total=%hu)",
				   a_token->ticker, l_balance,
				   a_token->signs_valid, a_token->signs_total);
			DAP_DEL_Z(l_balance);
		}
//      log_it( L_WARNING, "Private token %s type=DAP_CHAIN_DATUM_TOKEN_TYPE_PRIVATE_UPDATE. Not processed, wait for software update", a_token->ticker);
// 		TODO: Check authorithy
		s_token_tsd_parse(a_ledger,l_token_item, a_token, a_token_size);
		break;
    default:
        if(s_debug_more)
            log_it(L_WARNING,"Unknown token declaration type 0x%04X", a_token->type );
    }

    s_threshold_emissions_proc(a_ledger); //TODO process thresholds only for no-consensus chains
    if (PVT(a_ledger)->cached)
        s_ledger_token_cache_update(a_ledger, l_token_item);
    return 0;
}

/**
 * @brief s_token_tsd_parse
 *
 * @param a_ledger
 * @param a_token_item
 * @param a_token
 * @param a_token_size
 * @return int
 */
static int s_token_tsd_parse(dap_ledger_t * a_ledger, dap_chain_ledger_token_item_t *a_token_item , dap_chain_datum_token_t * a_token, size_t a_token_size)
{
    UNUSED(a_ledger);
    dap_tsd_t * l_tsd= dap_chain_datum_token_tsd_get(a_token,a_token_size);
    size_t l_tsd_size=0;
    size_t l_tsd_total_size = a_token->header_native_decl.tsd_total_size;

    for( size_t l_offset=0; l_offset < l_tsd_total_size;  l_offset += l_tsd_size ){
        l_tsd = (dap_tsd_t *) (((byte_t*)l_tsd) + l_tsd_size);
        l_tsd_size =  l_tsd? dap_tsd_size(l_tsd): 0;
        if( l_tsd_size==0 ){
            if(s_debug_more)
                log_it(L_ERROR,"Wrong zero TSD size, exiting TSD parse");
            break;
        }else if (l_tsd_size + l_offset > l_tsd_total_size ){
            if(s_debug_more)
                log_it(L_ERROR,"Wrong %zd TSD size, exiting TSD parse", l_tsd_size);
            break;
        }
        switch (l_tsd->type) {
           // set flags
            case DAP_CHAIN_DATUM_TOKEN_TSD_TYPE_SET_FLAGS:{
                a_token_item->flags |= dap_tsd_get_scalar(l_tsd,uint16_t);
            }break;

           // unset flags
            case DAP_CHAIN_DATUM_TOKEN_TSD_TYPE_UNSET_FLAGS:{
                a_token_item->flags ^= dap_tsd_get_scalar(l_tsd,uint16_t);
            }break;

            // set total supply
            case DAP_CHAIN_DATUM_TOKEN_TSD_TYPE_TOTAL_SUPPLY:{ // 256
                a_token_item->total_supply = dap_tsd_get_scalar(l_tsd,uint256_t);
            }break;

            case DAP_CHAIN_DATUM_TOKEN_TSD_TYPE_TOTAL_SUPPLY_OLD:{ // 128
                a_token_item->total_supply = GET_256_FROM_128(dap_tsd_get_scalar(l_tsd,uint128_t));
            }break;

            // Set total signs count value to set to be valid
            case DAP_CHAIN_DATUM_TOKEN_TSD_TYPE_TOTAL_SIGNS_VALID:{
                a_token_item->auth_signs_valid = dap_tsd_get_scalar(l_tsd,uint16_t);
            }break;

            // Remove owner signature by pkey fingerprint
            case DAP_CHAIN_DATUM_TOKEN_TSD_TYPE_TOTAL_SIGNS_REMOVE:{
                dap_hash_fast_t l_hash = dap_tsd_get_scalar(l_tsd,dap_hash_fast_t);
                for( size_t i=0; i<a_token_item->auth_signs_total; i++){
                    if (dap_hash_fast_compare(&l_hash, &a_token_item->auth_signs_pkey_hash[i] )){
                        if (i+1 != a_token_item->auth_signs_total){
                            memmove(a_token_item->auth_signs+i,a_token_item->auth_signs+i+1,
                                   (a_token_item->auth_signs_total-i-1)*sizeof (void*));
                            memmove(a_token_item->auth_signs_pkey_hash+i,a_token_item->auth_signs_pkey_hash+i+1,
                                   (a_token_item->auth_signs_total-i-1)*sizeof (void*));
                        }
                        a_token_item->auth_signs_total--;
                        if(a_token_item->auth_signs_total){
                            // Type sizeof's misunderstanding in realloc?
                            a_token_item->auth_signs = DAP_REALLOC(a_token_item->auth_signs,a_token_item->auth_signs_total*sizeof (void*) );
                            a_token_item->auth_signs_pkey_hash = DAP_REALLOC(a_token_item->auth_signs_pkey_hash,a_token_item->auth_signs_total*sizeof (void*) );
                        }else{
                            DAP_DEL_Z(a_token_item->auth_signs);
                            DAP_DEL_Z(a_token_item->auth_signs_pkey_hash);
                        }

                        break;
                    }
                }
            }break;

            // Add owner signature's pkey fingerprint
            case DAP_CHAIN_DATUM_TOKEN_TSD_TYPE_TOTAL_SIGNS_ADD:{
                if(l_tsd->size == sizeof (dap_hash_fast_t) ){
                    a_token_item->auth_signs_total++;
                    // Type sizeof's misunderstanding in realloc?
                    a_token_item->auth_signs = DAP_REALLOC(a_token_item->auth_signs,a_token_item->auth_signs_total*sizeof (void*) );
                    a_token_item->auth_signs_pkey_hash = DAP_REALLOC(a_token_item->auth_signs_pkey_hash,a_token_item->auth_signs_total*sizeof (void*) );
                    a_token_item->auth_signs[a_token_item->auth_signs_total-1] = NULL;
                    memcpy( &a_token_item->auth_signs_pkey_hash[a_token_item->auth_signs_total-1], l_tsd->data, l_tsd->size ) ;
                }else{
                    if(s_debug_more)
                        log_it(L_ERROR,"TSD param DAP_CHAIN_DATUM_TOKEN_TSD_TYPE_TOTAL_SIGNS_ADD expected to have %zd bytes data length, not %zd",
                           sizeof (dap_hash_fast_t), l_tsd_size );
                }
            }break;

            //Allowed tx receiver addres list add, remove or clear
            case DAP_CHAIN_DATUM_TOKEN_TSD_TYPE_TX_RECEIVER_ALLOWED_ADD:{
                if( l_tsd->size == sizeof (dap_chain_addr_t) ){

                    if (a_token_item->tx_recv_allow)
                        a_token_item->tx_recv_allow = DAP_REALLOC(a_token_item->tx_recv_allow,(a_token_item->tx_recv_allow_size+1)*sizeof (*a_token_item->tx_recv_allow));
                    else
                        a_token_item->tx_recv_allow = DAP_NEW_Z_SIZE( dap_chain_addr_t,sizeof(*a_token_item->tx_recv_allow));

                    // Check if its correct
                    dap_chain_addr_t * l_add_addr = (dap_chain_addr_t *) l_tsd->data;
                    int l_add_addr_check;
                    if (  (l_add_addr_check=dap_chain_addr_check_sum(l_add_addr))!=1){
                        if(s_debug_more)
                            log_it(L_ERROR,"Wrong address checksum in TSD param DAP_CHAIN_DATUM_TOKEN_TSD_TYPE_TX_RECEIVER_ALLOWED_ADD (code %d)",
                               l_add_addr_check);
                        return -12;
                    }
                    // Check if its already present
                    if (a_token_item->tx_recv_allow) {
                        for( size_t i=0; i < a_token_item->tx_recv_allow_size; i++){ // Check for all the list
                            if ( memcmp(&a_token_item->tx_recv_allow[i], l_tsd->data, l_tsd->size) == 0 ){ // Found
                                char * l_addr_str= dap_chain_addr_to_str((dap_chain_addr_t*) l_tsd->data );
                                if(s_debug_more)
                                    log_it(L_ERROR,"TSD param DAP_CHAIN_DATUM_TOKEN_TSD_TYPE_TX_RECEIVER_ALLOWED_ADD has address %s thats already present in list",
                                       l_addr_str);
                                DAP_DELETE(l_addr_str);
                                DAP_DELETE(a_token_item->tx_recv_allow);
                                a_token_item->tx_recv_allow = NULL;
                                return -11;
                            }
                        }
                        if(a_token_item->tx_recv_allow){
                            a_token_item->tx_recv_allow[a_token_item->tx_recv_allow_size] = *(dap_chain_addr_t*)l_tsd->data;
                            a_token_item->tx_recv_allow_size++;
                        }

                    }else{
                        log_it(L_ERROR,"Out of memory! Can't extend TX_RECEIVER_ALLOWED array");
                        return -20;
                    }
                }else{
                    if(s_debug_more)
                        log_it(L_ERROR,"TSD param DAP_CHAIN_DATUM_TOKEN_TSD_TYPE_TX_RECEIVER_ALLOWED_ADD expected to have %zu bytes data length, not %u",
                           sizeof (dap_chain_addr_t), l_tsd->size );
                    return -10;
                }
            }break;

            case DAP_CHAIN_DATUM_TOKEN_TSD_TYPE_TX_RECEIVER_ALLOWED_REMOVE:{
                if( l_tsd->size == sizeof (dap_chain_addr_t) ){
                    // Check if its correct
                    dap_chain_addr_t * l_add_addr = (dap_chain_addr_t *) l_tsd->data;
                    int l_add_addr_check;
                    if (  (l_add_addr_check=dap_chain_addr_check_sum(l_add_addr))!=0){
                        if(s_debug_more)
                            log_it(L_ERROR,"Wrong address checksum in TSD param DAP_CHAIN_DATUM_TOKEN_TSD_TYPE_TX_RECEIVER_ALLOWED_REMOVE (code %d)",
                               l_add_addr_check);
                        return -12;
                    }
                    bool l_was_found=false;
                    for( size_t i=0; i < a_token_item->tx_recv_allow_size; i++){ // Check for all the list
                        if ( memcmp(&a_token_item->tx_recv_allow[i], l_tsd->data, l_tsd->size) == 0 ){ // Found
                            if( i +1 != a_token_item->tx_recv_allow_size )
                                memmove(&a_token_item->tx_recv_allow[i],&a_token_item->tx_recv_allow[i+1],
                                        sizeof(*a_token_item->tx_recv_allow)*(a_token_item->tx_recv_allow_size-i-1 ) );
                            a_token_item->tx_recv_allow_size--;
                            l_was_found = true;
                            break;
                        }
                    }
                }else{
                    if(s_debug_more)
                        log_it(L_ERROR,"TSD param DAP_CHAIN_DATUM_TOKEN_TSD_TYPE_TX_RECEIVER_ALLOWED_REMOVE expected to have %zu bytes data length, not %u",
                           sizeof (dap_chain_addr_t), l_tsd->size );
                    return -10;
                }
            }break;

            case DAP_CHAIN_DATUM_TOKEN_TSD_TYPE_TX_RECEIVER_ALLOWED_CLEAR:{
                if( l_tsd->size == 0 ){
                    if( a_token_item->tx_recv_allow )
                        DAP_DEL_Z(a_token_item->tx_recv_allow);
                    a_token_item->tx_recv_allow_size = 0;
                }else{
                    if(s_debug_more)
                        log_it(L_ERROR,"TSD param DAP_CHAIN_DATUM_TOKEN_TSD_TYPE_TX_RECEIVER_ALLOWED_CLEAR expected to have 0 bytes data length, not %u",
                           l_tsd->size );
                    return -10;
                }
            }break;


            //Blocked tx receiver addres list add, remove or clear
            case DAP_CHAIN_DATUM_TOKEN_TSD_TYPE_TX_RECEIVER_BLOCKED_ADD:{
                if( l_tsd->size == sizeof (dap_chain_addr_t) ){
                    dap_chain_addr_t * l_addrs = a_token_item->tx_recv_block
                            ? DAP_NEW_Z_SIZE(dap_chain_addr_t, sizeof(*a_token_item->tx_recv_block))
                            : DAP_REALLOC(a_token_item->tx_recv_block,
                                          (a_token_item->tx_recv_block_size + 1) * sizeof(*a_token_item->tx_recv_block));
                    // Check if its correct
                    dap_chain_addr_t * l_add_addr = (dap_chain_addr_t *) l_tsd->data;
                    int l_add_addr_check;
                    if (  (l_add_addr_check=dap_chain_addr_check_sum(l_add_addr))!=0){
                        if(s_debug_more)
                            log_it(L_ERROR,"Wrong address checksum in TSD param DAP_CHAIN_DATUM_TOKEN_TSD_TYPE_TX_RECEIVER_BLOCKED_ADD (code %d)",
                               l_add_addr_check);
                        DAP_DELETE(l_addrs);
                        return -12;
                    }
                    // Check if its already present
                    if(a_token_item->tx_recv_block)
                        for( size_t i=0; i < a_token_item->tx_recv_block_size; i++){ // Check for all the list
                            if ( memcmp(&a_token_item->tx_recv_block[i], l_tsd->data, l_tsd->size) == 0 ){ // Found
                                char * l_addr_str = dap_chain_addr_to_str((dap_chain_addr_t*) l_tsd->data );
                                if(s_debug_more)
                                    log_it(L_ERROR,"TSD param DAP_CHAIN_DATUM_TOKEN_TSD_TYPE_TX_RECEIVER_BLOCKED_ADD has address %s thats already present in list",
                                       l_addr_str);
                                DAP_DELETE(l_addr_str);
                                DAP_DELETE(l_addrs);
                                DAP_DEL_Z(a_token_item->tx_recv_allow)
                                return -11;
                            }
                        }

                    if(l_addrs){
                        l_addrs[a_token_item->tx_recv_block_size] = *(dap_chain_addr_t*)l_tsd->data;
                        a_token_item->tx_recv_block_size++;
                        a_token_item->tx_recv_block = l_addrs;

                    }else{
                        log_it(L_ERROR,"Out of memory! Can't extend TX_RECEIVER_BLOCKED array");
                    }
                }else{
                    if(s_debug_more)
                        log_it(L_ERROR,"TSD param DAP_CHAIN_DATUM_TOKEN_TSD_TYPE_TX_RECEIVER_BLOCKED_ADD expected to have %zu bytes data length, not %u",
                           sizeof (dap_chain_addr_t), l_tsd->size );
                    return -10;
                }
            }break;

            case DAP_CHAIN_DATUM_TOKEN_TSD_TYPE_TX_RECEIVER_BLOCKED_REMOVE:{
                if( l_tsd->size == sizeof (dap_chain_addr_t) ){
                    // Check if its correct
                    dap_chain_addr_t * l_add_addr = (dap_chain_addr_t *) l_tsd->data;
                    int l_add_addr_check;
                    if (  (l_add_addr_check=dap_chain_addr_check_sum(l_add_addr))!=0){
                        if(s_debug_more)
                            log_it(L_ERROR,"Wrong address checksum in TSD param DAP_CHAIN_DATUM_TOKEN_TSD_TYPE_TX_RECEIVER_BLOCKED_REMOVE (code %d)",
                               l_add_addr_check);
                        return -12;
                    }
                    bool l_was_found=false;
                    for( size_t i=0; i < a_token_item->tx_recv_block_size; i++){ // Check for all the list
                        if ( memcmp(&a_token_item->tx_recv_block[i], l_tsd->data, l_tsd->size) == 0 ){ // Found
                            if( i +1 != a_token_item->tx_recv_block_size )
                                memmove(&a_token_item->tx_recv_block[i],&a_token_item->tx_recv_block[i+1],
                                        sizeof(*a_token_item->tx_recv_block)*(a_token_item->tx_recv_block_size-i-1 ) );
                            a_token_item->tx_recv_block_size--;
                            l_was_found = true;
                            break;
                        }
                    }
                }else{
                    if(s_debug_more)
                        log_it(L_ERROR,"TSD param DAP_CHAIN_DATUM_TOKEN_TSD_TYPE_TX_RECEIVER_BLOCKED_REMOVE expected to have %zu bytes data length, not %u",
                           sizeof (dap_chain_addr_t), l_tsd->size );
                    return -10;
                }
            }break;

            case DAP_CHAIN_DATUM_TOKEN_TSD_TYPE_TX_RECEIVER_BLOCKED_CLEAR:{
                if( l_tsd->size == 0 ){
                    if( a_token_item->tx_recv_block )
                        DAP_DEL_Z(a_token_item->tx_recv_block);
                    a_token_item->tx_recv_block_size = 0;
                }else{
                    if(s_debug_more)
                        log_it(L_ERROR,"TSD param DAP_CHAIN_DATUM_TOKEN_TSD_TYPE_TX_RECEIVER_BLOCKED_CLEAR expected to have 0 bytes data length, not %u",
                           l_tsd->size );
                    return -10;
                }
            }break;

            //Allowed tx sender addres list add, remove or clear
            case DAP_CHAIN_DATUM_TOKEN_TSD_TYPE_TX_SENDER_ALLOWED_ADD:{
                if( l_tsd->size == sizeof (dap_chain_addr_t) ){
                    dap_chain_addr_t * l_addrs = a_token_item->tx_send_allow ? DAP_NEW_Z_SIZE( dap_chain_addr_t,
                                                                                              sizeof(*a_token_item->tx_send_allow) )
                                : DAP_REALLOC(a_token_item->tx_send_allow,(a_token_item->tx_send_allow_size+1)*sizeof (*a_token_item->tx_send_allow) );
                    // Check if its correct
                    dap_chain_addr_t * l_add_addr = (dap_chain_addr_t *) l_tsd->data;
                    int l_add_addr_check;
                    if (  (l_add_addr_check=dap_chain_addr_check_sum(l_add_addr))!=0){
                        if(s_debug_more)
                            log_it(L_ERROR,"Wrong address checksum in TSD param DAP_CHAIN_DATUM_TOKEN_TSD_TYPE_TX_SENDER_ALLOWED_ADD (code %d)",
                               l_add_addr_check);
                        DAP_DELETE(l_addrs);
                        return -12;
                    }
                    // Check if its already present
                    for( size_t i=0; i < a_token_item->tx_send_allow_size; i++){ // Check for all the list
                        if ( memcmp(&a_token_item->tx_send_allow[i], l_tsd->data, l_tsd->size) == 0 ){ // Found
                            char * l_addr_str= dap_chain_addr_to_str((dap_chain_addr_t*) l_tsd->data );
                            if(s_debug_more)
                                log_it(L_ERROR,"TSD param DAP_CHAIN_DATUM_TOKEN_TSD_TYPE_TX_SENDER_ALLOWED_ADD has address %s thats already present in list",
                                   l_addr_str);
                            DAP_DELETE(l_addr_str);
                            DAP_DELETE(l_addrs);
                            return -11;
                        }
                    }
                    if( l_addrs){
                        l_addrs[a_token_item->tx_send_allow_size] = *(dap_chain_addr_t*)l_tsd->data;
                        a_token_item->tx_send_allow_size++;
                        a_token_item->tx_send_allow = l_addrs;

                    }else{
                        log_it(L_ERROR,"Out of memory! Can't extend TX_SENDER_ALLOWED array");
                    }
                }else{
                    if(s_debug_more)
                        log_it(L_ERROR,"TSD param DAP_CHAIN_DATUM_TOKEN_TSD_TYPE_TX_SENDER_ALLOWED_ADD expected to have %zu bytes data length, not %u",
                           sizeof (dap_chain_addr_t), l_tsd->size );
                }
            }break;

            case DAP_CHAIN_DATUM_TOKEN_TSD_TYPE_TX_SENDER_ALLOWED_REMOVE:{
                if( l_tsd->size == sizeof (dap_chain_addr_t) ){
                    // Check if its correct
                    dap_chain_addr_t * l_add_addr = (dap_chain_addr_t *) l_tsd->data;
                    int l_add_addr_check;
                    if (  (l_add_addr_check=dap_chain_addr_check_sum(l_add_addr))!=0){
                        if(s_debug_more)
                            log_it(L_ERROR,"Wrong address checksum in TSD param DAP_CHAIN_DATUM_TOKEN_TSD_TYPE_TX_SENDER_ALLOWED_REMOVE (code %d)",
                               l_add_addr_check);
                        return -12;
                    }
                    bool l_was_found=false;
                    for( size_t i=0; i < a_token_item->tx_send_allow_size; i++){ // Check for all the list
                        if ( memcmp(&a_token_item->tx_send_allow[i], l_tsd->data, l_tsd->size) == 0 ){ // Found
                            if( i +1 != a_token_item->tx_send_allow_size )
                                memmove(&a_token_item->tx_send_allow[i],&a_token_item->tx_send_allow[i+1],
                                        sizeof(*a_token_item->tx_send_allow)*(a_token_item->tx_send_allow_size-i-1 ) );
                            a_token_item->tx_send_allow_size--;
                            l_was_found = true;
                            break;
                        }
                    }
                }else{
                    if(s_debug_more)
                        log_it(L_ERROR,"TSD param DAP_CHAIN_DATUM_TOKEN_TSD_TYPE_TX_SENDER_ALLOWED_REMOVE expected to have %zu bytes data length, not %u",
                           sizeof (dap_chain_addr_t), l_tsd->size );
                    return -10;
                }
            }break;

            case DAP_CHAIN_DATUM_TOKEN_TSD_TYPE_TX_SENDER_ALLOWED_CLEAR:{
                if( l_tsd->size == 0 ){
                    if( a_token_item->tx_send_allow )
                        DAP_DEL_Z(a_token_item->tx_send_allow);
                    a_token_item->tx_send_allow_size = 0;
                }else{
                    if(s_debug_more)
                        log_it(L_ERROR,"TSD param DAP_CHAIN_DATUM_TOKEN_TSD_TYPE_TX_SENDER_ALLOWED_CLEAR expected to have 0 bytes data length, not %u",
                           l_tsd->size );
                    return -10;
                }
            }break;


            //Blocked tx sender addres list add, remove or clear
            case DAP_CHAIN_DATUM_TOKEN_TSD_TYPE_TX_SENDER_BLOCKED_ADD:{
                if( l_tsd->size == sizeof (dap_chain_addr_t) ){
                    dap_chain_addr_t * l_addrs = a_token_item->tx_send_block ? DAP_NEW_Z_SIZE( dap_chain_addr_t,
                                                                                              sizeof(*a_token_item->tx_send_block) )
                                : DAP_REALLOC(a_token_item->tx_send_block,(a_token_item->tx_send_block_size+1)*sizeof (*a_token_item->tx_send_block) );
                    // Check if its correct
                    dap_chain_addr_t * l_add_addr = (dap_chain_addr_t *) l_tsd->data;
                    int l_add_addr_check;
                    if (  (l_add_addr_check=dap_chain_addr_check_sum(l_add_addr))!=0){
                        if(s_debug_more)
                            log_it(L_ERROR,"Wrong address checksum in TSD param DAP_CHAIN_DATUM_TOKEN_TSD_TYPE_TX_SENDER_ALLOWED_ADD (code %d)",
                               l_add_addr_check);
                        DAP_DELETE(l_addrs);
                        return -12;
                    }
                    // Check if its already present
                    for( size_t i=0; i < a_token_item->tx_send_block_size; i++){ // Check for all the list
                        if ( memcmp(&a_token_item->tx_send_block[i], l_tsd->data, l_tsd->size) == 0 ){ // Found
                            char * l_addr_str= dap_chain_addr_to_str((dap_chain_addr_t*) l_tsd->data );
                            if(s_debug_more)
                                log_it(L_ERROR,"TSD param DAP_CHAIN_DATUM_TOKEN_TSD_TYPE_TX_SENDER_ALLOWED_ADD has address %s thats already present in list",
                                   l_addr_str);
                            DAP_DELETE(l_addr_str);
                            DAP_DELETE(l_addrs);
                            return -11;
                        }
                    }
                    if( l_addrs){
                        l_addrs[a_token_item->tx_send_block_size] = *(dap_chain_addr_t*)l_tsd->data;
                        a_token_item->tx_send_block_size++;
                        a_token_item->tx_send_block = l_addrs;

                    }else{
                        log_it(L_ERROR,"Out of memory! Can't extend TX_SENDER_BLOCKED array");
                    }
                }else{
                    if(s_debug_more)
                        log_it(L_ERROR,"TSD param DAP_CHAIN_DATUM_TOKEN_TSD_TYPE_TX_SENDER_BLOCKED_ADD expected to have %zu bytes data length, not %u",
                           sizeof (dap_chain_addr_t), l_tsd->size );
                }
            }break;

            case DAP_CHAIN_DATUM_TOKEN_TSD_TYPE_TX_SENDER_BLOCKED_REMOVE:{
                if( l_tsd->size == sizeof (dap_chain_addr_t) ){
                    // Check if its correct
                    dap_chain_addr_t * l_add_addr = (dap_chain_addr_t *) l_tsd->data;
                    int l_add_addr_check;
                    if (  (l_add_addr_check=dap_chain_addr_check_sum(l_add_addr))!=0){
                        if(s_debug_more)
                            log_it(L_ERROR,"Wrong address checksum in TSD param DAP_CHAIN_DATUM_TOKEN_TSD_TYPE_TX_SENDER_BLOCKED_REMOVE (code %d)",
                               l_add_addr_check);
                        return -12;
                    }
                    bool l_was_found=false;
                    for( size_t i=0; i < a_token_item->tx_send_block_size; i++){ // Check for all the list
                        if ( memcmp(&a_token_item->tx_send_block[i], l_tsd->data, l_tsd->size) == 0 ){ // Found
                            if( i +1 != a_token_item->tx_send_block_size )
                                memmove(&a_token_item->tx_send_block[i],&a_token_item->tx_send_block[i+1],
                                        sizeof(*a_token_item->tx_send_block)*(a_token_item->tx_send_block_size-i-1 ) );
                            a_token_item->tx_send_block_size--;
                            l_was_found = true;
                            break;
                        }
                    }
                }else{
                    if(s_debug_more)
                        log_it(L_ERROR,"TSD param DAP_CHAIN_DATUM_TOKEN_TSD_TYPE_TX_SENDER_BLOCKED_REMOVE expected to have %zu bytes data length, not %u",
                           sizeof (dap_chain_addr_t), l_tsd->size );
                    return -10;
                }
            }break;

            case DAP_CHAIN_DATUM_TOKEN_TSD_TYPE_TX_SENDER_BLOCKED_CLEAR:{
                if( l_tsd->size == 0 ){
                    if( a_token_item->tx_send_block )
                        DAP_DEL_Z(a_token_item->tx_send_block);
                    a_token_item->tx_send_block_size = 0;
                }else{
                    if(s_debug_more)
                        log_it(L_ERROR,"TSD param DAP_CHAIN_DATUM_TOKEN_TSD_TYPE_TX_SENDER_BLOCKED_CLEAR expected to have 0 bytes data length, not %u",
                           l_tsd->size );
                    return -10;
                }
            }break;
            default:{}
        }
    }
    return 0;
}

/**
 * @brief dap_chain_ledger_get_net
 * @param a_ledger
 * @return
 */
dap_chain_net_t * dap_chain_ledger_get_net(dap_ledger_t * a_ledger)
{
    return PVT(a_ledger)->net;
}

int dap_chain_ledger_token_load(dap_ledger_t *a_ledger, dap_chain_datum_token_t *a_token, size_t a_token_size)
{
    if (PVT(a_ledger)->load_mode) {
		bool update_token = (a_token->type != DAP_CHAIN_DATUM_TOKEN_TYPE_PRIVATE_UPDATE && a_token->type != DAP_CHAIN_DATUM_TOKEN_TYPE_NATIVE_UPDATE) ? false : true;
        dap_chain_ledger_token_item_t *l_token_item;
        pthread_rwlock_rdlock(&PVT(a_ledger)->tokens_rwlock);
        HASH_FIND_STR(PVT(a_ledger)->tokens, a_token->ticker, l_token_item);
        pthread_rwlock_unlock(&PVT(a_ledger)->tokens_rwlock);
        if (l_token_item && update_token == false)
            return 0;
    }
    return dap_chain_ledger_token_add(a_ledger, a_token, a_token_size);
}

dap_string_t *dap_chain_ledger_threshold_info(dap_ledger_t *a_ledger)
{
    dap_ledger_private_t *l_ledger_pvt = PVT(a_ledger);
    dap_chain_ledger_tx_item_t *l_tx_item, *l_tx_tmp;
    dap_string_t *l_str_ret = dap_string_new("");
    uint32_t l_counter = 0;
    pthread_rwlock_rdlock(&l_ledger_pvt->threshold_txs_rwlock);
    HASH_ITER(hh, l_ledger_pvt->threshold_txs, l_tx_item, l_tx_tmp){  
        char l_tx_prev_hash_str[70]={0};
        char l_time[1024] = {0};
        char l_item_size[70] = {0};
        dap_chain_hash_fast_to_str(&l_tx_item->tx_hash_fast,l_tx_prev_hash_str,sizeof(l_tx_prev_hash_str));
        dap_time_to_str_rfc822(l_time, sizeof(l_time), l_tx_item->tx->header.ts_created);
        //log_it(L_DEBUG,"Ledger thresholded tx_hash_fast %s, time_created: %s, tx_item_size: %d", l_tx_prev_hash_str, l_time, l_tx_item->tx->header.tx_items_size);
        dap_string_append(l_str_ret, "Ledger thresholded tx_hash_fast");
        dap_string_append(l_str_ret, l_tx_prev_hash_str);
        dap_string_append(l_str_ret, ", time_created:");
        dap_string_append(l_str_ret, l_time);
        dap_string_append(l_str_ret, "");
        sprintf(l_item_size, ", tx_item_size: %d\n", l_tx_item->tx->header.tx_items_size);  
        dap_string_append(l_str_ret, l_item_size);
        l_counter +=1;
    }
    if (!l_counter)
        dap_string_append(l_str_ret, "0 items in ledger tx threshold\n");
    pthread_rwlock_unlock(&l_ledger_pvt->threshold_txs_rwlock);

    pthread_rwlock_rdlock(&l_ledger_pvt->threshold_emissions_rwlock);
    l_counter = 0;
    dap_chain_ledger_token_emission_item_t *l_emission_item, *l_emission_tmp;
    HASH_ITER(hh, l_ledger_pvt->threshold_emissions, l_emission_item, l_emission_tmp){  
        char l_emission_hash_str[70]={0};
        char l_item_size[70] = {0};
        dap_chain_hash_fast_to_str(&l_emission_item->datum_token_emission_hash,l_emission_hash_str,sizeof(l_emission_hash_str));
       //log_it(L_DEBUG,"Ledger thresholded datum_token_emission_hash %s, emission_item_size: %lld", l_emission_hash_str, l_emission_item->datum_token_emission_size);
        dap_string_append(l_str_ret, "Ledger thresholded datum_token_emission_hash: ");
        dap_string_append(l_str_ret, l_emission_hash_str);
        dap_sprintf(l_item_size, ", tx_item_size: %zu\n", l_emission_item->datum_token_emission_size);
        dap_string_append(l_str_ret, l_item_size);
        l_counter +=1;
    }
    if (!l_counter)
        dap_string_append(l_str_ret, "0 items in ledger emission threshold\n");
    pthread_rwlock_unlock(&l_ledger_pvt->threshold_emissions_rwlock);

    return l_str_ret;
}

dap_string_t *dap_chain_ledger_threshold_hash_info(dap_ledger_t *a_ledger, dap_chain_hash_fast_t *l_threshold_hash)
{
    dap_ledger_private_t *l_ledger_pvt = PVT(a_ledger);
    dap_chain_ledger_tx_item_t *l_tx_item, *l_tx_tmp;
    dap_string_t *l_str_ret = dap_string_new("");
    uint32_t l_counter = 0;
    pthread_rwlock_rdlock(&l_ledger_pvt->threshold_txs_rwlock);
    HASH_ITER(hh, l_ledger_pvt->threshold_txs, l_tx_item, l_tx_tmp){ 
        if (!memcmp(l_threshold_hash,&l_tx_item->tx_hash_fast, sizeof(dap_chain_hash_fast_t))){
            char l_tx_hash_str[70]={0};
            dap_chain_hash_fast_to_str(l_threshold_hash,l_tx_hash_str,sizeof(l_tx_hash_str));
            dap_string_append(l_str_ret, "Hash was found in ledger tx threshold:");
            dap_string_append(l_str_ret, l_tx_hash_str);
            dap_string_append(l_str_ret, "\n");
            return l_str_ret;
        }
    }
    pthread_rwlock_unlock(&l_ledger_pvt->threshold_txs_rwlock);

    pthread_rwlock_rdlock(&l_ledger_pvt->threshold_emissions_rwlock);
    l_counter = 0;
    dap_chain_ledger_token_emission_item_t *l_emission_item, *l_emission_tmp;
    HASH_ITER(hh, l_ledger_pvt->threshold_emissions, l_emission_item, l_emission_tmp){  
        if (!memcmp(&l_emission_item->datum_token_emission_hash,l_threshold_hash, sizeof(dap_chain_hash_fast_t))){
            char l_emission_hash_str[70]={0};
            dap_chain_hash_fast_to_str(l_threshold_hash,l_emission_hash_str,sizeof(l_emission_hash_str));
            dap_string_append(l_str_ret, "Hash was found in ledger emission threshold: ");
            dap_string_append(l_str_ret, l_emission_hash_str);
            dap_string_append(l_str_ret, "\n");
            return l_str_ret;
        }
    }
    pthread_rwlock_unlock(&l_ledger_pvt->threshold_emissions_rwlock);
    dap_string_append(l_str_ret, "Hash wasn't found in ledger\n");
    return l_str_ret;
}

dap_string_t *dap_chain_ledger_balance_info(dap_ledger_t *a_ledger)
{
    dap_ledger_private_t *l_ledger_pvt = PVT(a_ledger);
    dap_string_t *l_str_ret = dap_string_new("");
    pthread_rwlock_rdlock(&l_ledger_pvt->balance_accounts_rwlock);
    uint32_t l_counter = 0;
    dap_ledger_wallet_balance_t *l_balance_item, *l_balance_tmp;
    HASH_ITER(hh, l_ledger_pvt->balance_accounts, l_balance_item, l_balance_tmp){  
        //log_it(L_DEBUG,"Ledger balance key %s, token_ticker: %s, balance: %s", l_balance_key, l_balance_item->token_ticker, 
        //                        dap_chain_balance_print(l_balance_item->balance));
        dap_string_append(l_str_ret, "Ledger balance key: ");
        dap_string_append(l_str_ret, l_balance_item->key);
        dap_string_append(l_str_ret, ", token_ticker:");
        dap_string_append(l_str_ret, l_balance_item->token_ticker);
        dap_string_append(l_str_ret, ", balance:");
        char *l_balance = dap_chain_balance_print(l_balance_item->balance);
        dap_string_append(l_str_ret, l_balance);
        DAP_DELETE(l_balance);
        dap_string_append(l_str_ret, "\n");
        l_counter +=1;
    }
    if (!l_counter)
        dap_string_append(l_str_ret, "0 items in ledger balance_accounts\n");
    pthread_rwlock_unlock(&l_ledger_pvt->balance_accounts_rwlock);
    return l_str_ret;
}

dap_list_t *dap_chain_ledger_token_info(dap_ledger_t *a_ledger)
{
    dap_list_t		*l_ret_list = NULL;
	dap_string_t	*l_str_tmp;
    dap_chain_ledger_token_item_t *l_token_item, *l_tmp_item;
    pthread_rwlock_rdlock(&PVT(a_ledger)->tokens_rwlock);
    HASH_ITER(hh, PVT(a_ledger)->tokens, l_token_item, l_tmp_item) {
		l_str_tmp = dap_string_new(NULL);
        const char *l_type_str;
        const char *l_flags_str = s_flag_str_from_code(l_token_item->datum_token->header_private_decl.flags);;
        switch (l_token_item->type) {
            case DAP_CHAIN_DATUM_TOKEN_TYPE_SIMPLE: // 256
            case DAP_CHAIN_DATUM_TOKEN_TYPE_OLD_SIMPLE:
                l_type_str = "SIMPLE"; break;
            case DAP_CHAIN_DATUM_TOKEN_TYPE_PRIVATE_DECL: // 256
                l_type_str = "PRIVATE"; break;
            case DAP_CHAIN_DATUM_TOKEN_TYPE_PRIVATE_UPDATE: // 256
                l_type_str = "PRIVATE_UPDATE"; break;
            case DAP_CHAIN_DATUM_TOKEN_TYPE_NATIVE_DECL: // 256
                l_type_str = "CF20"; break;
            case DAP_CHAIN_DATUM_TOKEN_TYPE_NATIVE_UPDATE: // 256
                l_type_str = "CF20_UPDATE"; break;
            case DAP_CHAIN_DATUM_TOKEN_TYPE_PUBLIC: // 256
            case DAP_CHAIN_DATUM_TOKEN_TYPE_OLD_PUBLIC:
                l_type_str = "PUBLIC";
            default:
                l_type_str = "UNKNOWN"; break;
        }
       char *l_item_str = NULL;

        if ((l_token_item->type == DAP_CHAIN_DATUM_TOKEN_TYPE_NATIVE_DECL)
		||	(l_token_item->type == DAP_CHAIN_DATUM_TOKEN_TYPE_NATIVE_UPDATE)
		||	(l_token_item->type == DAP_CHAIN_DATUM_TOKEN_TYPE_PRIVATE_DECL)
		||	(l_token_item->type == DAP_CHAIN_DATUM_TOKEN_TYPE_PRIVATE_UPDATE)){
				char *l_balance_cur = dap_chain_balance_print(l_token_item->current_supply);
				char *l_balance_total = dap_chain_balance_print(l_token_item->total_supply);
				s_datum_token_dump_tsd(l_str_tmp, l_token_item->datum_token, l_token_item->datum_token_size, "hex");
				size_t l_certs_field_size = l_token_item->datum_token_size - sizeof(*l_token_item->datum_token) - l_token_item->datum_token->header_native_decl.tsd_total_size;
				dap_chain_datum_token_certs_dump(l_str_tmp, l_token_item->datum_token->data_n_tsd + l_token_item->datum_token->header_native_decl.tsd_total_size,
											 l_certs_field_size, "hex");
                l_item_str = dap_strdup_printf("-->Token name '%s', type %s, flags: %s\n"
											   	"\tSupply (current/total) %s/%s\n"
                                                "\tDecimals: 18\n"
                                                "\tAuth signs (valid/total) %zu/%zu\n"
                                                "TSD and Signs:\n"
                                                //"%s"
                                                "\tTotal emissions %u\n___\n",
                                                &l_token_item->ticker, l_type_str, s_flag_str_from_code(l_token_item->datum_token->header_native_decl.flags),
											   	l_balance_cur, l_balance_total,
                                                l_token_item->auth_signs_valid, l_token_item->auth_signs_total,
                                                //l_str_tmp->str,   // temporary blocked for dashboard compatibility saving
                                                HASH_COUNT(l_token_item->token_emissions));
				DAP_DEL_Z(l_balance_cur);
				DAP_DEL_Z(l_balance_total);
        } else {
                char *l_balance_cur = dap_chain_balance_print(l_token_item->current_supply);
                char *l_balance_total = dap_chain_balance_print(l_token_item->total_supply);
//				size_t l_certs_field_size = l_token_item->datum_token_size - sizeof(*l_token_item->datum_token);
//				dap_chain_datum_token_certs_dump(l_str_tmp, l_token_item->datum_token->data_n_tsd,
//											 l_certs_field_size, "hex");
                l_item_str = dap_strdup_printf("-->Token name '%s', type %s, flags: %s\n"
                                                "\tSupply (current/total) %s/%s\n"
											   	"\tDecimals: 18\n"
                                                "\tAuth signs (valid/total) %zu/%zu\n"
//												"%s"
                                                "\tTotal emissions %u\n___\n",
                                                &l_token_item->ticker, l_type_str, "SIMPLE token has no flags",
                                                l_balance_cur, l_balance_total,
                                                l_token_item->auth_signs_valid, l_token_item->auth_signs_total,
//											   	l_str_tmp->str,
                                                HASH_COUNT(l_token_item->token_emissions));
                DAP_DEL_Z(l_balance_cur);
                DAP_DEL_Z(l_balance_total);
        }

        l_ret_list = dap_list_append(l_ret_list, l_item_str);
		dap_string_free(l_str_tmp, true);
    }
    pthread_rwlock_unlock(&PVT(a_ledger)->tokens_rwlock);
    return l_ret_list;
}

/**
 * @brief s_threshold_emissions_proc
 * @param a_ledger
 */
static void s_threshold_emissions_proc(dap_ledger_t * a_ledger)
{
    bool l_success;
    do {
        l_success = false;
        dap_chain_ledger_token_emission_item_t *l_emission_item, *l_emission_tmp;
        pthread_rwlock_rdlock(&PVT(a_ledger)->threshold_emissions_rwlock);
        HASH_ITER(hh, PVT(a_ledger)->threshold_emissions, l_emission_item, l_emission_tmp) {
            pthread_rwlock_unlock(&PVT(a_ledger)->threshold_emissions_rwlock);
            int l_res = dap_chain_ledger_token_emission_add(a_ledger, (byte_t *)l_emission_item->datum_token_emission,
                                                            l_emission_item->datum_token_emission_size,
                                                            &l_emission_item->datum_token_emission_hash, true);
            if (l_res != DAP_CHAIN_CS_VERIFY_CODE_TX_NO_TOKEN) {
                pthread_rwlock_wrlock(&PVT(a_ledger)->threshold_emissions_rwlock);
                HASH_DEL(PVT(a_ledger)->threshold_emissions, l_emission_item);
                pthread_rwlock_unlock(&PVT(a_ledger)->threshold_emissions_rwlock);
                if (l_res)
                    DAP_DELETE(l_emission_item->datum_token_emission);
                DAP_DELETE(l_emission_item);
                l_success = true;
            }

            pthread_rwlock_rdlock(&PVT(a_ledger)->threshold_emissions_rwlock);
        }
        pthread_rwlock_unlock(&PVT(a_ledger)->threshold_emissions_rwlock);
    } while (l_success);
}

/**
 * @brief s_threshold_txs_proc
 * @param a_ledger
 */
static void s_threshold_txs_proc( dap_ledger_t *a_ledger)
{
    bool l_success;
    dap_ledger_private_t * l_ledger_pvt = PVT(a_ledger);
    pthread_rwlock_rdlock(&l_ledger_pvt->threshold_txs_rwlock);
    do {
        l_success = false;
        dap_chain_ledger_tx_item_t *l_tx_item, *l_tx_tmp;
        HASH_ITER(hh, l_ledger_pvt->threshold_txs, l_tx_item, l_tx_tmp) {
            pthread_rwlock_unlock(&l_ledger_pvt->threshold_txs_rwlock );
            int l_res = dap_chain_ledger_tx_add(a_ledger, l_tx_item->tx, &l_tx_item->tx_hash_fast, true);
            pthread_rwlock_wrlock(&l_ledger_pvt->threshold_txs_rwlock);
            if (l_res != DAP_CHAIN_CS_VERIFY_CODE_TX_NO_EMISSION &&
                    l_res != DAP_CHAIN_CS_VERIFY_CODE_TX_NO_PREVIOUS) {
                HASH_DEL(l_ledger_pvt->threshold_txs, l_tx_item);
                if (l_res != 1)
                    DAP_DELETE(l_tx_item->tx);
                DAP_DELETE(l_tx_item);
                l_success = true;
            }
        }
    } while (l_success);
    pthread_rwlock_unlock(&l_ledger_pvt->threshold_txs_rwlock);
}

void dap_chain_ledger_load_cache(dap_ledger_t *a_ledger)
{
    dap_ledger_private_t *l_ledger_pvt = PVT(a_ledger);

    char *l_gdb_group = dap_chain_ledger_get_gdb_group(a_ledger, DAP_CHAIN_LEDGER_TOKENS_STR);
    size_t l_objs_count = 0;
    dap_global_db_obj_t *l_objs = dap_chain_global_db_gr_load(l_gdb_group, &l_objs_count);
    for (size_t i = 0; i < l_objs_count; i++) {
        if (l_objs[i].value_len <= sizeof(uint256_t))
            continue;
        dap_chain_datum_token_t *l_token = (dap_chain_datum_token_t *)(l_objs[i].value + sizeof(uint256_t));
        size_t l_token_size = l_objs[i].value_len - sizeof(uint256_t);
        if (strcmp(l_token->ticker, l_objs[i].key)) {
            log_it(L_WARNING, "Corrupted token with ticker [%s], need to 'ledger reload' to update cache", l_objs[i].key);
            continue;
        }
        dap_chain_ledger_token_add(a_ledger, l_token, l_token_size);
        dap_chain_ledger_token_item_t *l_token_item = NULL;
        HASH_FIND_STR(l_ledger_pvt->tokens, l_token->ticker, l_token_item);
        if (!l_token_item) {
            log_it(L_WARNING, "Can't load token with ticker [%s], need to 'ledger reload' to update cache", l_token->ticker);
            continue;
        }
        l_token_item->current_supply = *(uint256_t*)l_objs[i].value;
    }
    dap_chain_global_db_objs_delete(l_objs, l_objs_count);
    DAP_DELETE(l_gdb_group);

    l_gdb_group = dap_chain_ledger_get_gdb_group(a_ledger, DAP_CHAIN_LEDGER_EMISSIONS_STR);
    l_objs_count = 0;
    l_objs = dap_chain_global_db_gr_load(l_gdb_group, &l_objs_count);
    for (size_t i = 0; i < l_objs_count; i++) {
        if (l_objs[i].value_len <= sizeof(dap_hash_fast_t))
            continue;
        const char *c_token_ticker = ((dap_chain_datum_token_emission_t *)
                                      (l_objs[i].value + sizeof(dap_hash_fast_t)))->hdr.ticker;
        dap_chain_ledger_token_item_t *l_token_item = NULL;
        HASH_FIND_STR(l_ledger_pvt->tokens, c_token_ticker, l_token_item);
        if (!l_token_item) {
            log_it(L_WARNING, "Not found token with ticker [%s], need to 'ledger reload' to update cache", c_token_ticker);
            continue;
        }
        dap_chain_ledger_token_emission_item_t *l_emission_item = DAP_NEW_Z(dap_chain_ledger_token_emission_item_t);
        dap_chain_hash_fast_from_str(l_objs[i].key, &l_emission_item->datum_token_emission_hash);
        l_emission_item->tx_used_out = *(dap_hash_fast_t*)l_objs[i].value;
        l_emission_item->datum_token_emission = DAP_DUP_SIZE(l_objs[i].value + sizeof(dap_hash_fast_t),
                                                             l_objs[i].value_len - sizeof(dap_hash_fast_t));
        l_emission_item->datum_token_emission_size = l_objs[i].value_len - sizeof(dap_hash_fast_t);
        HASH_ADD(hh, l_token_item->token_emissions, datum_token_emission_hash,
                 sizeof(dap_chain_hash_fast_t), l_emission_item);
    }
    dap_chain_global_db_objs_delete(l_objs, l_objs_count);
    DAP_DELETE(l_gdb_group);

	l_gdb_group = dap_chain_ledger_get_gdb_group(a_ledger, DAP_CHAIN_LEDGER_STAKE_LOCK_STR);
	l_objs_count = 0;
	l_objs = dap_chain_global_db_gr_load(l_gdb_group, &l_objs_count);
	for (size_t i = 0; i < l_objs_count; i++) {
        if (l_objs[i].value_len != sizeof(dap_hash_fast_t))
			continue;
        dap_chain_ledger_stake_lock_item_t *l_new_stake_lock_emission = DAP_NEW(dap_chain_ledger_stake_lock_item_t);
        if (!l_new_stake_lock_emission) {
            debug_if(s_debug_more, L_ERROR, "Error: memory allocation when try adding item 'dap_chain_ledger_stake_lock_item_t' to hash-table");
			continue;
		}
        dap_chain_hash_fast_from_str(l_objs[i].key, &l_new_stake_lock_emission->tx_for_stake_lock_hash);
        l_new_stake_lock_emission->tx_used_out = *(dap_hash_fast_t *)(l_objs[i].value);
        HASH_ADD(hh, l_ledger_pvt->emissions_for_stake_lock, tx_for_stake_lock_hash, sizeof(dap_chain_hash_fast_t), l_new_stake_lock_emission);
	}
	dap_chain_global_db_objs_delete(l_objs, l_objs_count);
	DAP_DELETE(l_gdb_group);

    l_gdb_group = dap_chain_ledger_get_gdb_group(a_ledger, DAP_CHAIN_LEDGER_TXS_STR);
    l_objs_count = 0;
    l_objs = dap_chain_global_db_gr_load(l_gdb_group, &l_objs_count);
    for (size_t i = 0; i < l_objs_count; i++) {
        dap_chain_ledger_tx_item_t *l_tx_item = DAP_NEW_Z(dap_chain_ledger_tx_item_t);
        dap_chain_hash_fast_from_str(l_objs[i].key, &l_tx_item->tx_hash_fast);
        l_tx_item->tx = DAP_NEW_Z_SIZE(dap_chain_datum_tx_t, l_objs[i].value_len - sizeof(l_tx_item->cache_data));
        memcpy(&l_tx_item->cache_data, l_objs[i].value, sizeof(l_tx_item->cache_data));
        memcpy(l_tx_item->tx, l_objs[i].value + sizeof(l_tx_item->cache_data), l_objs[i].value_len - sizeof(l_tx_item->cache_data));
        HASH_ADD_INORDER(hh, l_ledger_pvt->ledger_items, tx_hash_fast, sizeof(dap_chain_hash_fast_t), l_tx_item, s_sort_ledger_tx_item);
    }
    dap_chain_global_db_objs_delete(l_objs, l_objs_count);
    DAP_DELETE(l_gdb_group);

    l_gdb_group = dap_chain_ledger_get_gdb_group(a_ledger, DAP_CHAIN_LEDGER_SPENT_TXS_STR);
    l_objs_count = 0;
    l_objs = dap_chain_global_db_gr_load(l_gdb_group, &l_objs_count);
    for (size_t i = 0; i < l_objs_count; i++) {
        dap_chain_ledger_tx_spent_item_t *l_tx_spent_item = DAP_NEW_Z(dap_chain_ledger_tx_spent_item_t);
        dap_chain_hash_fast_from_str(l_objs[i].key, &l_tx_spent_item->tx_hash_fast);
        l_tx_spent_item->cache_data = *(typeof(((dap_chain_ledger_tx_spent_item_t*)0)->cache_data)*)l_objs[i].value;
        HASH_ADD(hh, l_ledger_pvt->spent_items, tx_hash_fast, sizeof(dap_chain_hash_fast_t), l_tx_spent_item);
    }
    dap_chain_global_db_objs_delete(l_objs, l_objs_count);
    DAP_DELETE(l_gdb_group);

    l_gdb_group = dap_chain_ledger_get_gdb_group(a_ledger, DAP_CHAIN_LEDGER_BALANCES_STR);
    l_objs_count = 0;
    l_objs = dap_chain_global_db_gr_load(l_gdb_group, &l_objs_count);
    for (size_t i = 0; i < l_objs_count; i++) {
        dap_ledger_wallet_balance_t *l_balance_item = DAP_NEW_Z(dap_ledger_wallet_balance_t);
        l_balance_item->key = DAP_NEW_Z_SIZE(char, strlen(l_objs[i].key) + 1);
        strcpy(l_balance_item->key, l_objs[i].key);
        char *l_ptr = strchr(l_balance_item->key, ' ');
        if (l_ptr++) {
            strcpy(l_balance_item->token_ticker, l_ptr);
        }
        l_balance_item->balance = *(uint256_t *)l_objs[i].value;
        HASH_ADD_KEYPTR(hh, l_ledger_pvt->balance_accounts, l_balance_item->key,
                        strlen(l_balance_item->key), l_balance_item);
        /* Notify the world */
        /*struct json_object *l_json = wallet_info_json_collect(a_ledger, l_balance_item);
        dap_notify_server_send_mt(json_object_get_string(l_json));
        json_object_put(l_json);*/ // TODO: unstable and spammy
    }
    dap_chain_global_db_objs_delete(l_objs, l_objs_count);
    DAP_DELETE(l_gdb_group);
}


/**
 * @brief
 * create ledger for specific net
 * load ledger cache
 * @param a_check_flags checking flags
 *          DAP_CHAIN_LEDGER_CHECK_TOKEN_EMISSION
 *          DAP_CHAIN_LEDGER_CHECK_CELLS_DS
 *          DAP_CHAIN_LEDGER_CHECK_CELLS_DS
 * @param a_net_name char * network name, for example "kelvin-testnet"
 * @return dap_ledger_t*
 */
dap_ledger_t* dap_chain_ledger_create(uint16_t a_check_flags, char *a_net_name)
{
    dap_ledger_t *l_ledger = dap_chain_ledger_handle_new();
    l_ledger->net_name = a_net_name;
    dap_ledger_private_t *l_ledger_priv = PVT(l_ledger);
    l_ledger_priv->check_flags = a_check_flags;
    l_ledger_priv->check_ds = a_check_flags & DAP_CHAIN_LEDGER_CHECK_LOCAL_DS;
    l_ledger_priv->check_cells_ds = a_check_flags & DAP_CHAIN_LEDGER_CHECK_CELLS_DS;
    l_ledger_priv->check_token_emission = a_check_flags & DAP_CHAIN_LEDGER_CHECK_TOKEN_EMISSION;
    l_ledger_priv->net = dap_chain_net_by_name(a_net_name);

    log_it(L_DEBUG,"Created ledger \"%s\"",a_net_name);
    l_ledger_priv->load_mode = true;
    l_ledger_priv->tps_timer = NULL;
    l_ledger_priv->tps_count = 0;
    if (dap_config_get_item_bool_default(g_config, "ledger", "cache_enabled", true)) {
        dap_chain_node_role_t l_role = dap_chain_net_get_role(l_ledger_priv->net);
        if (l_role.enums != NODE_ROLE_MASTER && l_role.enums != NODE_ROLE_ROOT) {
            l_ledger_priv->cached = true;
            // load ledger cache from GDB
            dap_chain_ledger_load_cache(l_ledger);
        }
    }

    return l_ledger;
}

int dap_chain_ledger_token_emission_add_check(dap_ledger_t *a_ledger, byte_t *a_token_emission, size_t a_token_emission_size)
{
    int l_ret = 0;
    dap_ledger_private_t *l_ledger_priv = PVT(a_ledger);

    const char * c_token_ticker = ((dap_chain_datum_token_emission_t *)a_token_emission)->hdr.ticker;
    dap_chain_ledger_token_item_t * l_token_item = NULL;
    pthread_rwlock_rdlock(&l_ledger_priv->tokens_rwlock);
    HASH_FIND_STR(l_ledger_priv->tokens, c_token_ticker, l_token_item);
    pthread_rwlock_unlock(&l_ledger_priv->tokens_rwlock);

    dap_chain_ledger_token_emission_item_t * l_token_emission_item = NULL;

    if (!l_token_item){
        log_it(L_WARNING,"Ledger_token_emission_add_check. Token ticker %s was not found",c_token_ticker);
        return -5;
    }

    // check if such emission is already present in table
    dap_chain_hash_fast_t l_token_emission_hash={0};
    //dap_chain_hash_fast_t * l_token_emission_hash_ptr = &l_token_emission_hash;
    dap_hash_fast(a_token_emission, a_token_emission_size, &l_token_emission_hash);
    char * l_hash_str = dap_chain_hash_fast_to_str_new(&l_token_emission_hash);
    pthread_rwlock_rdlock(l_token_item ? &l_token_item->token_emissions_rwlock
                                       : &l_ledger_priv->threshold_emissions_rwlock);
    HASH_FIND(hh,l_token_item ? l_token_item->token_emissions : l_ledger_priv->threshold_emissions,
              &l_token_emission_hash, sizeof(l_token_emission_hash), l_token_emission_item);
    unsigned long long l_threshold_emissions_count = HASH_COUNT( l_ledger_priv->threshold_emissions);
    pthread_rwlock_unlock(l_token_item ? &l_token_item->token_emissions_rwlock
                                       : &l_ledger_priv->threshold_emissions_rwlock);
    if(l_token_emission_item ) {
        if(s_debug_more) {
            if ( l_token_emission_item->datum_token_emission->hdr.version == 2 ) {
                char *l_balance = dap_chain_balance_print(l_token_emission_item->datum_token_emission->hdr.value_256);
                log_it(L_ERROR, "Can't add token emission datum of %s %s ( %s ): already present in cache",
                        l_balance, c_token_ticker, l_hash_str);
                DAP_DELETE(l_balance);
            }
            else
                log_it(L_ERROR, "Can't add token emission datum of %"DAP_UINT64_FORMAT_U" %s ( %s ): already present in cache",
                    l_token_emission_item->datum_token_emission->hdr.value, c_token_ticker, l_hash_str);
        }
        l_ret = -1;
    }else if ( (! l_token_item) && ( l_threshold_emissions_count >= s_threshold_emissions_max)) {
        if(s_debug_more)
            log_it(L_WARNING,"threshold for emissions is overfulled (%zu max)",
               s_threshold_emissions_max);
        l_ret = -2;
    }
    DAP_DELETE(l_hash_str);
    if (l_ret || !PVT(a_ledger)->check_token_emission)
        return l_ret;
    // Check emission correctness
    size_t l_emission_size = a_token_emission_size;
    dap_chain_datum_token_emission_t *l_emission = dap_chain_datum_emission_read(a_token_emission, &l_emission_size);

    // if total_supply > 0 we can check current_supply
    if (!IS_ZERO_256(l_token_item->total_supply)){
        if(compare256(l_token_item->current_supply, l_emission->hdr.value_256) < 0) {
            char *l_balance_cur = dap_chain_balance_print(l_token_item->current_supply);
            char *l_balance_em = dap_chain_balance_print(l_emission->hdr.value_256);
            log_it(L_WARNING, "Ledger_token_emission_add_check. current_supply %s is lower, then l_emission->hdr.value_256: %s",
                    l_balance_cur, l_balance_em);
            DAP_DELETE(l_balance_cur);
            DAP_DELETE(l_balance_em);
            DAP_DELETE(l_emission);
            return -4;
        }
    }
        
    //additional check for private tokens
    if ((l_token_item->type == DAP_CHAIN_DATUM_TOKEN_TYPE_PRIVATE_DECL)
	||	(l_token_item->type == DAP_CHAIN_DATUM_TOKEN_TYPE_PRIVATE_UPDATE)
	||	(l_token_item->type == DAP_CHAIN_DATUM_TOKEN_TYPE_NATIVE_DECL)
	||	(l_token_item->type == DAP_CHAIN_DATUM_TOKEN_TYPE_NATIVE_UPDATE)) {
        //s_ledger_permissions_check(l_token_item)
        //    return -5;  /*TODO: ???*/
    }
    switch (l_emission->hdr.type){
        case DAP_CHAIN_DATUM_TOKEN_EMISSION_TYPE_AUTH:{
            dap_chain_ledger_token_item_t *l_token_item=NULL;
            pthread_rwlock_rdlock(&PVT(a_ledger)->tokens_rwlock);
            HASH_FIND_STR(PVT(a_ledger)->tokens, l_emission->hdr.ticker, l_token_item);
            pthread_rwlock_unlock(&PVT(a_ledger)->tokens_rwlock);
            if (l_token_item){
                assert(l_token_item->datum_token);
                dap_sign_t *l_sign = (dap_sign_t *)(l_emission->tsd_n_signs + l_emission->data.type_auth.tsd_total_size);
                size_t l_offset = (byte_t *)l_sign - (byte_t *)l_emission;
                uint16_t l_aproves = 0, l_aproves_valid = l_token_item->auth_signs_valid;
                for (uint16_t i = 0; i < l_emission->data.type_auth.signs_count && l_offset < l_emission_size; i++) {
                    if (dap_sign_verify_size(l_sign, l_emission_size - l_offset)) {
                        dap_chain_hash_fast_t l_sign_pkey_hash;
                        dap_sign_get_pkey_hash(l_sign, &l_sign_pkey_hash);
                        // Find pkey in auth hashes
                        for (uint16_t k=0; k< l_token_item->auth_signs_total; k++) {
                            if (dap_hash_fast_compare(&l_sign_pkey_hash, &l_token_item->auth_signs_pkey_hash[k])) {
                                // Verify if its token emission header signed
                                if (dap_sign_verify(l_sign, &l_emission->hdr, sizeof(l_emission->hdr)) == 1) {
                                    l_aproves++;
                                    break;
                                }
                            }
                        }
                        size_t l_sign_size = dap_sign_get_size(l_sign);
                        l_offset += l_sign_size;
                        l_sign = (dap_sign_t *)((byte_t *)l_emission + l_offset);
                    } else
                        break;
                }
                if (l_aproves < l_aproves_valid ){
                    if(s_debug_more) {
                        char *l_balance = dap_chain_balance_print(l_emission->hdr.value_256);
                        log_it(L_WARNING, "Emission of %s datoshi of %s:%s is wrong: only %u valid aproves when %u need",
                                l_balance, a_ledger->net_name, l_emission->hdr.ticker, l_aproves, l_aproves_valid);
                        DAP_DELETE(l_balance);
                    }
                    l_ret = -3;
                }
            }else{
                if(s_debug_more)
                    log_it(L_WARNING,"Can't find token declaration %s:%s thats pointed in token emission datum", a_ledger->net_name, l_emission->hdr.ticker);
                l_ret = DAP_CHAIN_CS_VERIFY_CODE_TX_NO_TOKEN;
            }
        }break;
        default:{}
    }
    DAP_DELETE(l_emission);
    return l_ret;
}

bool s_chain_ledger_token_address_check(dap_chain_addr_t * l_addrs, dap_chain_datum_token_emission_t *a_token_emission, size_t l_addrs_count)
{
    // if l_addrs is empty - nothing to check
    if (!l_addrs)
        return true;

    for(size_t n=0; n<l_addrs_count;n++ ){
        if (memcmp(&l_addrs[n],&a_token_emission->hdr.address,sizeof(dap_chain_addr_t))==0)
            return true;
    }

    return false; 
}

bool s_chain_ledger_token_tsd_check(dap_chain_ledger_token_item_t * a_token_item, dap_chain_datum_token_emission_t *a_token_emission)
{
    if (!a_token_item){
        log_it(L_WARNING, "Token object is null. Probably, you set unknown token ticker in -token parameter");
        return false;
    }

    // tsd section was parsed in s_token_tsd_parse
    if (!s_chain_ledger_token_address_check(a_token_item->tx_recv_allow, a_token_emission, a_token_item->tx_recv_allow_size)){
        log_it(L_WARNING, "Address %s is not in tx_recv_allow for emission for token %s",
                dap_chain_addr_to_str(&a_token_emission->hdr.address), a_token_item->ticker);
        return false;
    }

    if (!s_chain_ledger_token_address_check(a_token_item->tx_recv_block, a_token_emission, a_token_item->tx_recv_block_size)){
        log_it(L_WARNING, "Address %s is not in tx_recv_block for emission for token %s",
                dap_chain_addr_to_str(&a_token_emission->hdr.address), a_token_item->ticker);
        return false;
    }

    if (!s_chain_ledger_token_address_check(a_token_item->tx_send_allow, a_token_emission, a_token_item->tx_send_allow_size)){
        log_it(L_WARNING, "Address %s is not in tx_send_allow for emission for token %s",
                dap_chain_addr_to_str(&a_token_emission->hdr.address), a_token_item->ticker);
        return false;
    }

    if (!s_chain_ledger_token_address_check(a_token_item->tx_send_block, a_token_emission, a_token_item->tx_send_block_size)){
        log_it(L_WARNING, "Address %s is not in tx_send_block for emission for token %s",
                dap_chain_addr_to_str(&a_token_emission->hdr.address), a_token_item->ticker);
        return false;
    }

    return true;
}


static void s_ledger_emission_cache_update(dap_ledger_t *a_ledger, dap_chain_ledger_token_emission_item_t *a_emission_item)
{
    char *l_gdb_group = dap_chain_ledger_get_gdb_group(a_ledger, DAP_CHAIN_LEDGER_EMISSIONS_STR);
    size_t l_cache_size = a_emission_item->datum_token_emission_size + sizeof(dap_hash_fast_t);
    uint8_t *l_cache = DAP_NEW_S_SIZE(uint8_t, l_cache_size);
    memcpy(l_cache, &a_emission_item->tx_used_out, sizeof(dap_hash_fast_t));
    memcpy(l_cache + sizeof(dap_hash_fast_t), a_emission_item->datum_token_emission, a_emission_item->datum_token_emission_size);
    char *l_hash_str = dap_hash_fast_to_str_new(&a_emission_item->datum_token_emission_hash);
    if (!dap_chain_global_db_gr_set(l_hash_str, l_cache, l_cache_size, l_gdb_group)) {
        log_it(L_WARNING, "Ledger cache mismatch");
    }
    DAP_DELETE(l_gdb_group);
}

/**
 * @brief dap_chain_ledger_token_emission_add
 * @param a_token_emission
 * @param a_token_emision_size
 * @return
 */
int dap_chain_ledger_token_emission_add(dap_ledger_t *a_ledger, byte_t *a_token_emission, size_t a_token_emission_size,
                                        dap_hash_fast_t *a_emission_hash, bool a_from_threshold)
{
    int l_ret = dap_chain_ledger_token_emission_add_check(a_ledger, a_token_emission, a_token_emission_size);
    if (l_ret)
        return l_ret;
    dap_ledger_private_t *l_ledger_priv = PVT(a_ledger);
    const char * c_token_ticker = ((dap_chain_datum_token_emission_t *)a_token_emission)->hdr.ticker;
    dap_chain_ledger_token_item_t * l_token_item = NULL;
    pthread_rwlock_rdlock(&l_ledger_priv->tokens_rwlock);
    HASH_FIND_STR(l_ledger_priv->tokens, c_token_ticker, l_token_item);
    pthread_rwlock_unlock(&l_ledger_priv->tokens_rwlock);
    dap_chain_ledger_token_emission_item_t * l_token_emission_item = NULL;
    if (!l_token_item && a_from_threshold)
        return DAP_CHAIN_CS_VERIFY_CODE_TX_NO_TOKEN;

    // check if such emission is already present in table
    pthread_rwlock_rdlock( l_token_item ? &l_token_item->token_emissions_rwlock
                                        : &l_ledger_priv->threshold_emissions_rwlock);
    HASH_FIND(hh,l_token_item ? l_token_item->token_emissions : l_ledger_priv->threshold_emissions,
              a_emission_hash, sizeof(*a_emission_hash), l_token_emission_item);
    pthread_rwlock_unlock(l_token_item ? &l_token_item->token_emissions_rwlock
                                       : &l_ledger_priv->threshold_emissions_rwlock);
    char *l_hash_str = dap_chain_hash_fast_to_str_new(a_emission_hash);
    if (!l_token_emission_item) {
        l_token_emission_item = DAP_NEW_Z(dap_chain_ledger_token_emission_item_t);
        l_token_emission_item->datum_token_emission_size = a_token_emission_size;
        l_token_emission_item->datum_token_emission_hash = *a_emission_hash;
        if (l_token_item) {
            l_token_emission_item->datum_token_emission = dap_chain_datum_emission_read(a_token_emission,
                                                                                        &l_token_emission_item->datum_token_emission_size);

            //additional check for private tokens
            if ((l_token_item->type == DAP_CHAIN_DATUM_TOKEN_TYPE_PRIVATE_DECL)
			||	(l_token_item->type == DAP_CHAIN_DATUM_TOKEN_TYPE_PRIVATE_UPDATE)
			||	(l_token_item->type == DAP_CHAIN_DATUM_TOKEN_TYPE_NATIVE_DECL)
			||	(l_token_item->type == DAP_CHAIN_DATUM_TOKEN_TYPE_NATIVE_UPDATE)) {
                    if (!s_chain_ledger_token_tsd_check(l_token_item, (dap_chain_datum_token_emission_t *)a_token_emission))
                        return -114;
            }
            //Update value in ledger memory object
            if (!IS_ZERO_256(l_token_item->total_supply)) {
                uint256_t l_emission_value = l_token_emission_item->datum_token_emission->hdr.value_256;
                if (compare256(l_token_item->current_supply, l_emission_value) >= 0){
                    SUBTRACT_256_256(l_token_item->current_supply, l_emission_value, &l_token_item->current_supply);
                    char *l_balance = dap_chain_balance_print(l_token_item->current_supply);
                    log_it(L_DEBUG,"New current supply %s for token %s", l_balance, l_token_item->ticker);
                    DAP_DELETE(l_balance);
                } else {
                    char *l_balance = dap_chain_balance_print(l_token_item->current_supply);
                    char *l_value = dap_chain_balance_print(l_emission_value);
                    log_it(L_WARNING,"Token current supply %s lower, than emission value = %s",
                                        l_balance, l_value);
                    DAP_DELETE(l_balance);
                    DAP_DELETE(l_value);
                    return -4;
                }
                if (PVT(a_ledger)->cached)
                    s_ledger_token_cache_update(a_ledger, l_token_item);
            }

            pthread_rwlock_wrlock(&l_token_item->token_emissions_rwlock);
            HASH_ADD(hh, l_token_item->token_emissions, datum_token_emission_hash,
                     sizeof(*a_emission_hash), l_token_emission_item);
            pthread_rwlock_unlock(&l_token_item->token_emissions_rwlock);
            if (PVT(a_ledger)->cached)
                // Add it to cache
                s_ledger_emission_cache_update(a_ledger, l_token_emission_item);
            if(s_debug_more) {
                char * l_token_emission_address_str = dap_chain_addr_to_str(&(l_token_emission_item->datum_token_emission->hdr.address));
                char *l_balance = dap_chain_balance_to_coins(l_token_emission_item->datum_token_emission->hdr.value_256);
                log_it(L_NOTICE, "Added token emission datum to emissions cache: type=%s value=%s token=%s to_addr=%s ",
                               c_dap_chain_datum_token_emission_type_str[l_token_emission_item->datum_token_emission->hdr.type],
                               l_balance, c_token_ticker, l_token_emission_address_str);
                DAP_DELETE(l_token_emission_address_str);
                DAP_DELETE(l_balance);
            }
            s_threshold_txs_proc(a_ledger);
        } else if (HASH_COUNT(l_ledger_priv->threshold_emissions) < s_threshold_emissions_max) {
            l_token_emission_item->datum_token_emission = DAP_DUP_SIZE(a_token_emission, a_token_emission_size);
            pthread_rwlock_wrlock(&l_ledger_priv->threshold_emissions_rwlock);
            HASH_ADD(hh, l_ledger_priv->threshold_emissions, datum_token_emission_hash,
                     sizeof(*a_emission_hash), l_token_emission_item);
            pthread_rwlock_unlock(&l_ledger_priv->threshold_emissions_rwlock);
            l_ret = DAP_CHAIN_CS_VERIFY_CODE_TX_NO_TOKEN;
            if(s_debug_more) {
                char * l_token_emission_address_str = dap_chain_addr_to_str(&(l_token_emission_item->datum_token_emission->hdr.address));
                log_it(L_NOTICE, "Added token emission datum to emissions threshold: type=%s value=%.1Lf token=%s to_addr=%s ",
                               c_dap_chain_datum_token_emission_type_str[l_token_emission_item->datum_token_emission->hdr.type],
                               dap_chain_datoshi_to_coins(l_token_emission_item->datum_token_emission->hdr.value),
                               c_token_ticker, l_token_emission_address_str);
                DAP_DELETE(l_token_emission_address_str);
            }
        } else {
            DAP_DELETE(l_token_emission_item);
            if(s_debug_more)
                log_it(L_WARNING,"threshold for emissions is overfulled (%zu max), dropping down new data, added nothing",
                   s_threshold_emissions_max);
            l_ret = -2;
        }
    } else {
        if (l_token_item) {
            if(s_debug_more) {
                if ( ((dap_chain_datum_token_emission_t *)a_token_emission)->hdr.version == 1 ) { // && ((dap_chain_datum_token_emission_t *)a_token_emission)->hdr.type_256 ) // 256
                    char *l_balance = dap_chain_balance_print(((dap_chain_datum_token_emission_t *)a_token_emission)->hdr.value_256);
                    log_it(L_ERROR, "Duplicate token emission datum of %s %s ( %s )", l_balance, c_token_ticker, l_hash_str);
                    DAP_DELETE(l_balance);
                }
                else
                    log_it(L_ERROR, "Duplicate token emission datum of %"DAP_UINT64_FORMAT_U" %s ( %s )",
                            ((dap_chain_datum_token_emission_t *)a_token_emission)->hdr.value, c_token_ticker, l_hash_str);
            }
        }
        l_ret = -1;
    }
    DAP_DELETE(l_hash_str);
    return l_ret;
}

int dap_chain_ledger_token_emission_load(dap_ledger_t *a_ledger, byte_t *a_token_emission, size_t a_token_emission_size)
{
    dap_chain_hash_fast_t l_token_emission_hash = {};
    dap_hash_fast(a_token_emission, a_token_emission_size, &l_token_emission_hash);
    if (PVT(a_ledger)->load_mode) {
        dap_chain_ledger_token_emission_item_t *l_token_emission_item;
        dap_chain_ledger_token_item_t *l_token_item, *l_item_tmp;
        pthread_rwlock_rdlock(&PVT(a_ledger)->tokens_rwlock);
        HASH_ITER(hh, PVT(a_ledger)->tokens, l_token_item, l_item_tmp) {
            pthread_rwlock_rdlock(&l_token_item->token_emissions_rwlock);
            HASH_FIND(hh, l_token_item->token_emissions, &l_token_emission_hash, sizeof(l_token_emission_hash),
                    l_token_emission_item);
            pthread_rwlock_unlock(&l_token_item->token_emissions_rwlock);
            if (l_token_emission_item) {
                pthread_rwlock_unlock(&PVT(a_ledger)->tokens_rwlock);
                return 0;
            }
        }
        pthread_rwlock_unlock(&PVT(a_ledger)->tokens_rwlock);
        pthread_rwlock_rdlock(&PVT(a_ledger)->threshold_emissions_rwlock);
        HASH_FIND(hh, PVT(a_ledger)->threshold_emissions, &l_token_emission_hash, sizeof(l_token_emission_hash),
                l_token_emission_item);
        pthread_rwlock_unlock(&PVT(a_ledger)->threshold_emissions_rwlock);
        if (l_token_emission_item) {
            return DAP_CHAIN_CS_VERIFY_CODE_TX_NO_TOKEN;
        }
    }
    return dap_chain_ledger_token_emission_add(a_ledger, a_token_emission, a_token_emission_size, &l_token_emission_hash, false);
}

dap_chain_ledger_token_emission_item_t *s_emission_item_find(dap_ledger_t *a_ledger,
                const char *a_token_ticker, const dap_chain_hash_fast_t *a_token_emission_hash)
{
    dap_ledger_private_t *l_ledger_priv = PVT(a_ledger);
    dap_chain_ledger_token_item_t * l_token_item = NULL;
    pthread_rwlock_rdlock(&l_ledger_priv->tokens_rwlock);
    HASH_FIND_STR(l_ledger_priv->tokens, a_token_ticker, l_token_item);
    pthread_rwlock_unlock(&l_ledger_priv->tokens_rwlock);

    if (!l_token_item)
        return NULL;
    dap_chain_ledger_token_emission_item_t * l_token_emission_item = NULL;
    pthread_rwlock_rdlock(&l_token_item->token_emissions_rwlock);
    HASH_FIND(hh, l_token_item->token_emissions, a_token_emission_hash, sizeof(*a_token_emission_hash),
            l_token_emission_item);
    pthread_rwlock_unlock(&l_token_item->token_emissions_rwlock);
    return l_token_emission_item;
}

void s_ledger_stake_lock_cache_update(dap_ledger_t *a_ledger, dap_chain_ledger_stake_lock_item_t *a_stake_lock_item)
{
    char *l_hash_str = dap_chain_hash_fast_to_str_new(&a_stake_lock_item->tx_for_stake_lock_hash);
    char *l_group = dap_chain_ledger_get_gdb_group(a_ledger, DAP_CHAIN_LEDGER_STAKE_LOCK_STR);
    if (!dap_chain_global_db_gr_set(l_hash_str, &a_stake_lock_item->tx_used_out, sizeof(dap_hash_fast_t), l_group))
        log_it(L_WARNING, "Ledger cache mismatch");
    DAP_DEL_Z(l_hash_str);
    DAP_DEL_Z(l_group);
}

int dap_chain_ledger_emission_for_stake_lock_item_add(dap_ledger_t *a_ledger, const dap_chain_hash_fast_t *a_tx_hash)
{
	dap_ledger_private_t *l_ledger_priv = PVT(a_ledger);
    dap_chain_ledger_stake_lock_item_t *l_new_stake_lock_emission;
    pthread_rwlock_rdlock(&l_ledger_priv->stake_lock_rwlock);
    HASH_FIND(hh, l_ledger_priv->emissions_for_stake_lock, a_tx_hash, sizeof(dap_hash_fast_t),
			  l_new_stake_lock_emission);
    pthread_rwlock_unlock(&l_ledger_priv->stake_lock_rwlock);
	if (l_new_stake_lock_emission) {
        return -1;
	}
    l_new_stake_lock_emission = DAP_NEW_Z(dap_chain_ledger_stake_lock_item_t);
	if (!l_new_stake_lock_emission) {
		if (s_debug_more) {
            log_it(L_ERROR, "Error: memory allocation when try adding item 'dap_chain_ledger_stake_lock_item_t' to hash-table");
		}
        return -13;
	}
    l_new_stake_lock_emission->tx_for_stake_lock_hash = *a_tx_hash;
    pthread_rwlock_wrlock(&l_ledger_priv->stake_lock_rwlock);
    HASH_ADD(hh, l_ledger_priv->emissions_for_stake_lock, tx_for_stake_lock_hash, sizeof(dap_chain_hash_fast_t), l_new_stake_lock_emission);
    pthread_rwlock_unlock(&l_ledger_priv->stake_lock_rwlock);

    if (!l_new_stake_lock_emission)
        debug_if(s_debug_more, L_ERROR, "Error: adding to hash-table. Be careful, there may be leaks");
    else if (PVT(a_ledger)->cached)
        s_ledger_stake_lock_cache_update(a_ledger, l_new_stake_lock_emission);

    return 0;
}

dap_chain_ledger_stake_lock_item_t *s_emissions_for_stake_lock_item_find(dap_ledger_t *a_ledger, const dap_chain_hash_fast_t *a_token_emission_hash)
{
	dap_ledger_private_t *l_ledger_priv = PVT(a_ledger);
    dap_chain_ledger_stake_lock_item_t *l_new_stake_lock_emission;
    pthread_rwlock_rdlock(&l_ledger_priv->stake_lock_rwlock);
    HASH_FIND(hh, l_ledger_priv->emissions_for_stake_lock, a_token_emission_hash, sizeof(dap_chain_hash_fast_t),
			  l_new_stake_lock_emission);
    pthread_rwlock_unlock(&l_ledger_priv->stake_lock_rwlock);
	return l_new_stake_lock_emission;
}

/**
 * @brief dap_chain_ledger_token_emission_find
 * @param a_token_ticker
 * @param a_token_emission_hash
 * @return
 */
dap_chain_datum_token_emission_t *dap_chain_ledger_token_emission_find(dap_ledger_t *a_ledger,
        const char *a_token_ticker, const dap_chain_hash_fast_t *a_token_emission_hash)
{
    dap_chain_ledger_token_emission_item_t *l_emission_item = s_emission_item_find(a_ledger, a_token_ticker, a_token_emission_hash);
    return l_emission_item ? l_emission_item->datum_token_emission : NULL;
}

/**
 * @brief dap_chain_ledger_set_local_cell_id
 * @param a_local_cell_id
 */
void dap_chain_ledger_set_local_cell_id(dap_ledger_t *a_ledger, dap_chain_cell_id_t a_local_cell_id)
{
    PVT(a_ledger)->local_cell_id.uint64 = a_local_cell_id.uint64;
}

/**
 * @brief dap_chain_ledger_tx_get_token_ticker_by_hash
 * @param a_ledger
 * @param a_tx_hash
 * @return
 */
const char* dap_chain_ledger_tx_get_token_ticker_by_hash(dap_ledger_t *a_ledger,dap_chain_hash_fast_t *a_tx_hash)
{
    if(!a_ledger || !a_tx_hash)
        return NULL;
    dap_ledger_private_t *l_ledger_priv = PVT(a_ledger);

    if ( dap_hash_fast_is_blank(a_tx_hash) )
        return NULL;

    dap_chain_ledger_tx_item_t *l_item;
    unsigned l_hash_value;
    HASH_VALUE(a_tx_hash, sizeof(*a_tx_hash), l_hash_value);
    pthread_rwlock_rdlock(&l_ledger_priv->ledger_rwlock);
    HASH_FIND_BYHASHVALUE(hh, l_ledger_priv->ledger_items, a_tx_hash, sizeof(*a_tx_hash), l_hash_value, l_item);
    if (l_item) {
        pthread_rwlock_unlock(&l_ledger_priv->ledger_rwlock);
        return l_item->cache_data.token_ticker;
    }
    dap_chain_ledger_tx_spent_item_t *l_spent_item;
    HASH_FIND_BYHASHVALUE(hh, l_ledger_priv->spent_items, a_tx_hash, sizeof(*a_tx_hash), l_hash_value, l_spent_item);
    pthread_rwlock_unlock(&l_ledger_priv->ledger_rwlock);
    return l_spent_item ? l_spent_item->cache_data.token_ticker : NULL;

}

/**
 * @brief dap_chain_ledger_addr_get_token_ticker_all
 * @param a_addr
 * @param a_tickers
 * @param a_tickers_size
 */
void dap_chain_ledger_addr_get_token_ticker_all(dap_ledger_t *a_ledger, dap_chain_addr_t * a_addr,
        char *** a_tickers, size_t * a_tickers_size)
{
    dap_chain_hash_fast_t l_tx_first_hash = { 0 };
    const dap_chain_ledger_tx_item_t * l_tx_item = tx_item_find_by_addr(a_ledger, a_addr,NULL, &l_tx_first_hash);
    char ** l_tickers = NULL;
    size_t l_tickers_size = 10;
    size_t l_tickers_pos = 0;

    if(l_tx_item) {
        l_tickers_size = 10;
        l_tickers = DAP_NEW_Z_SIZE(char *, l_tickers_size * sizeof(char*));
        while(l_tx_item) {
            bool l_is_not_in_list = true;
            for(size_t i = 0; i < l_tickers_size; i++) {
                if (l_tickers[i]==NULL)
                    break;
                if(l_tickers[i] && strcmp(l_tickers[i], l_tx_item->cache_data.token_ticker) == 0) {
                    l_is_not_in_list = false;
                    break;
                }
            }
            if(l_is_not_in_list) {
                if((l_tickers_pos + 1) == l_tickers_size) {
                    l_tickers_size += (l_tickers_size / 2);
                    l_tickers = DAP_REALLOC(l_tickers, l_tickers_size);
                }
                l_tickers[l_tickers_pos] = dap_strdup(l_tx_item->cache_data.token_ticker);
                l_tickers_pos++;
            }
            dap_chain_hash_fast_t* l_tx_hash = dap_chain_node_datum_tx_calc_hash(l_tx_item->tx);
            l_tx_item = tx_item_find_by_addr(a_ledger, a_addr, NULL, l_tx_hash);
            DAP_DELETE(l_tx_hash);
        }
        l_tickers_size = l_tickers_pos + 1;
        l_tickers = DAP_REALLOC(l_tickers, l_tickers_size * sizeof(char*));
    }
    *a_tickers = l_tickers;
    *a_tickers_size = l_tickers_pos;
}

void dap_chain_ledger_addr_get_token_ticker_all_fast(dap_ledger_t *a_ledger, dap_chain_addr_t * a_addr,
        char *** a_tickers, size_t * a_tickers_size)
{
    if (a_addr == NULL){ // Get all tockens
        pthread_rwlock_rdlock(&PVT(a_ledger)->tokens_rwlock);
        size_t l_count = HASH_COUNT(PVT(a_ledger)->tokens);
        if (l_count && a_tickers){
            dap_chain_ledger_token_item_t * l_token_item, *l_tmp;
            char **l_tickers = DAP_NEW_Z_SIZE(char*, l_count * sizeof(char*));
            size_t i = 0;
            HASH_ITER(hh, PVT(a_ledger)->tokens, l_token_item, l_tmp) {
                l_tickers[i] = dap_strdup(l_token_item->ticker);
                i++;
            }
            *a_tickers = l_tickers;
        }
        pthread_rwlock_unlock(&PVT(a_ledger)->tokens_rwlock);
        if(a_tickers_size)
            *a_tickers_size = l_count;
    }else{ // Calc only tokens from address balance
        dap_ledger_wallet_balance_t *wallet_balance, *tmp;
        size_t l_count = HASH_COUNT(PVT(a_ledger)->balance_accounts);
        if(l_count){
            char **l_tickers = DAP_NEW_Z_SIZE(char*, l_count * sizeof(char*));
            l_count = 0;
            char *l_addr = dap_chain_addr_to_str(a_addr);
            pthread_rwlock_rdlock(&PVT(a_ledger)->balance_accounts_rwlock);
            HASH_ITER(hh, PVT(a_ledger)->balance_accounts, wallet_balance, tmp) {
                char **l_keys = dap_strsplit(wallet_balance->key, " ", -1);
                if (!dap_strcmp(l_keys[0], l_addr)) {
                    l_tickers[l_count] = dap_strdup(wallet_balance->token_ticker);
                    ++l_count;
                }
                dap_strfreev(l_keys);
            }
            pthread_rwlock_unlock(&PVT(a_ledger)->balance_accounts_rwlock);
            if(a_tickers)
                *a_tickers = l_tickers;
        }
        if(a_tickers_size)
            *a_tickers_size = l_count;
    }
}



/**
 * Get transaction in the cache by hash
 *
 * return transaction, or NULL if transaction not found in the cache
 */
static dap_chain_datum_tx_t* s_find_datum_tx_by_hash(dap_ledger_t *a_ledger,
        dap_chain_hash_fast_t *a_tx_hash, dap_chain_ledger_tx_item_t **a_item_out)
{
    if(!a_tx_hash)
        return NULL;

//    log_it( L_ERROR, "s_find_datum_tx_by_hash( )...");

    dap_ledger_private_t *l_ledger_priv = PVT(a_ledger);
    dap_chain_datum_tx_t *l_tx_ret = NULL;
    dap_chain_ledger_tx_item_t *l_tx_item;
    pthread_rwlock_rdlock(&l_ledger_priv->ledger_rwlock);
    HASH_FIND(hh, l_ledger_priv->ledger_items, a_tx_hash, sizeof(dap_chain_hash_fast_t), l_tx_item);
    pthread_rwlock_unlock(&l_ledger_priv->ledger_rwlock);
    if(l_tx_item) {
        l_tx_ret = l_tx_item->tx;
        if(a_item_out)
            *a_item_out = l_tx_item;
    }
    return l_tx_ret;
}

/**
 * @brief dap_chain_ledger_tx_find_by_hash
 * @param a_tx_hash
 * @return
 */

dap_chain_datum_tx_t* dap_chain_ledger_tx_find_by_hash(dap_ledger_t *a_ledger, dap_chain_hash_fast_t *a_tx_hash)
{
    return s_find_datum_tx_by_hash(a_ledger, a_tx_hash, NULL);
}

bool dap_chain_ledger_tx_spent_find_by_hash(dap_ledger_t *a_ledger, dap_chain_hash_fast_t *a_tx_hash)
{
    dap_chain_ledger_tx_spent_item_t *l_tx_item;
    pthread_rwlock_rdlock(&PVT(a_ledger)->ledger_rwlock);
    HASH_FIND(hh, PVT(a_ledger)->spent_items, a_tx_hash, sizeof(dap_chain_hash_fast_t), l_tx_item);
    pthread_rwlock_unlock(&PVT(a_ledger)->ledger_rwlock);
    return l_tx_item;
}

dap_hash_fast_t *dap_chain_ledger_get_final_chain_tx_hash(dap_ledger_t *a_ledger, dap_chain_tx_item_type_t a_cond_type, dap_chain_hash_fast_t *a_tx_hash)
{
    if(!a_ledger || !a_tx_hash || dap_hash_fast_is_blank(a_tx_hash))
        return NULL;
    dap_ledger_private_t *l_ledger_priv = PVT(a_ledger);
    dap_chain_ledger_tx_item_t *l_item;
    unsigned l_hash_value;
    dap_chain_hash_fast_t *l_tx_hash = a_tx_hash;
    pthread_rwlock_rdlock(&l_ledger_priv->ledger_rwlock);
    while (l_tx_hash) {
        HASH_VALUE(l_tx_hash, sizeof(*l_tx_hash), l_hash_value);
        HASH_FIND_BYHASHVALUE(hh, l_ledger_priv->ledger_items, l_tx_hash, sizeof(*l_tx_hash), l_hash_value, l_item);
        if (l_item) {
            int l_out_num = -1;
            dap_chain_datum_tx_out_cond_get(l_item->tx, a_cond_type, &l_out_num);
            if (l_out_num != -1 && l_out_num < MAX_OUT_ITEMS) {
                if (dap_hash_fast_is_blank(&l_item->cache_data.tx_hash_spent_fast[l_out_num]))
                    break;      // We have unused conditional output
                else {
                    l_tx_hash = &l_item->cache_data.tx_hash_spent_fast[l_out_num];
                    continue;   // Conditional output is used out
                }
            } else {            // No conditional output found
                l_tx_hash = NULL;
                break;
            }
        }
        dap_chain_ledger_tx_spent_item_t *l_spent_item;
        HASH_FIND_BYHASHVALUE(hh, l_ledger_priv->spent_items, l_tx_hash, sizeof(*l_tx_hash), l_hash_value, l_spent_item);
        if (l_spent_item) {
            l_tx_hash = &l_spent_item->cache_data.tx_hash_spent_fast;
            if (dap_hash_fast_is_blank(l_tx_hash))
                break;          // We have no condional outpul with spent item
        } else {
            l_tx_hash = NULL;   // We can't find pointed hash in the ledger
            break;
        }
    }
    pthread_rwlock_unlock(&l_ledger_priv->ledger_rwlock);
    if (l_tx_hash && !dap_hash_fast_is_blank(l_tx_hash))
        return l_tx_hash;
    return NULL;
}

/**
 * Check whether used 'out' items (local function)
 */
static bool dap_chain_ledger_item_is_used_out(dap_chain_ledger_tx_item_t *a_item, int a_idx_out)
{
    bool l_used_out = false;
    if (!a_item || !a_item->cache_data.n_outs) {
        //log_it(L_DEBUG, "list_cached_item is NULL");
        return true;
    }
    if(a_idx_out >= MAX_OUT_ITEMS) {
        if(s_debug_more)
            log_it(L_ERROR, "Too big index(%d) of 'out' items (max=%d)", a_idx_out, MAX_OUT_ITEMS);
    }
    assert(a_idx_out < MAX_OUT_ITEMS);
    // if there are used 'out' items
    if(a_item->cache_data.n_outs_used > 0) {
        if(!dap_hash_fast_is_blank(&(a_item->cache_data.tx_hash_spent_fast[a_idx_out])))
            l_used_out = true;
    }
    return l_used_out;
}

/**
 * @brief dap_chain_ledger_permissions_check
 * @param a_token_item
 * @param a_permission_id
 * @param a_data
 * @param a_data_size
 * @return
 */
static int s_ledger_permissions_check(dap_chain_ledger_token_item_t *  a_token_item, uint16_t a_permission_id, const void * a_data,size_t a_data_size )
{
    dap_chain_addr_t * l_addrs = NULL;
    size_t l_addrs_count =0;
    switch (a_permission_id) {
        case DAP_CHAIN_DATUM_TOKEN_TSD_TYPE_TX_RECEIVER_ALLOWED_ADD:
            l_addrs = a_token_item->tx_recv_allow;
            l_addrs_count = a_token_item->tx_recv_allow_size;
        break;
        case DAP_CHAIN_DATUM_TOKEN_TSD_TYPE_TX_RECEIVER_BLOCKED_ADD:
            l_addrs = a_token_item->tx_recv_block;
            l_addrs_count = a_token_item->tx_recv_block_size;
        break;
        case DAP_CHAIN_DATUM_TOKEN_TSD_TYPE_TX_SENDER_ALLOWED_ADD:
            l_addrs = a_token_item->tx_send_allow;
            l_addrs_count = a_token_item->tx_send_allow_size;
        break;
        case DAP_CHAIN_DATUM_TOKEN_TSD_TYPE_TX_SENDER_BLOCKED_ADD:
            l_addrs = a_token_item->tx_send_block;
            l_addrs_count = a_token_item->tx_send_block_size;
        break;
    }
    if ( l_addrs && l_addrs_count){
        if (a_data_size != sizeof (*l_addrs)){
            log_it(L_ERROR,"Wrong data size %zd for ledger permission check", a_data_size);
            return -2;
        }
        for(size_t n=0; n<l_addrs_count;n++ ){
            if (memcmp(&l_addrs[n],a_data,a_data_size)==0)
                return 0;
        }
        return -1;
    }
    return -10;
}

/**
 * Match the signature of the emission with the transaction
 *
 * return true or false
 */
bool s_tx_match_sign(dap_chain_datum_token_emission_t *a_datum_emission, dap_chain_datum_tx_t *a_tx)
{
    if(!a_datum_emission || !a_tx) {
        return false;
    }
    // First emission sign
    dap_sign_t *l_emission_sign = (dap_sign_t*) (a_datum_emission->tsd_n_signs + a_datum_emission->data.type_auth.tsd_total_size);
    size_t l_emission_sign_offset = (byte_t*) l_emission_sign - (byte_t*) a_datum_emission;
    int l_emission_sign_num = a_datum_emission->data.type_auth.signs_count;

    // Get all tx signs
    int l_tx_sign_num = 0;
    dap_list_t *l_list_sig = dap_chain_datum_tx_items_get(a_tx, TX_ITEM_TYPE_SIG, &l_tx_sign_num);

    if(!l_emission_sign_num || !l_tx_sign_num)
        return false;

    size_t l_emission_size = dap_chain_datum_emission_get_size((uint8_t*) a_datum_emission);
    dap_sign_t *l_sign = (dap_sign_t*) (a_datum_emission->tsd_n_signs + a_datum_emission->data.type_auth.tsd_total_size);
    size_t l_offset = (byte_t*) l_sign - (byte_t*) a_datum_emission;
    for(uint16_t i = 0; i < a_datum_emission->data.type_auth.signs_count && l_offset < l_emission_size; i++) {
        if(dap_sign_verify_size(l_sign, l_emission_size - l_offset)) {
            dap_chain_hash_fast_t l_sign_pkey_hash;
            dap_sign_get_pkey_hash(l_sign, &l_sign_pkey_hash);

            size_t l_sign_size = dap_sign_get_size(l_sign);
            l_offset += l_sign_size;
            l_sign = (dap_sign_t*) ((byte_t*) a_datum_emission + l_offset);
        } else
            break;
    }
    // For each emission signs
    for(int l_sign_em_num = 0; l_sign_em_num < l_emission_sign_num && l_emission_sign_offset < l_emission_size; l_sign_em_num++) {
        // For each tx signs
        for(dap_list_t *l_list_tmp = l_list_sig; l_list_tmp; l_list_tmp = dap_list_next(l_list_tmp)) {
            dap_chain_tx_sig_t *l_tx_sig = (dap_chain_tx_sig_t*) l_list_tmp->data;
            // Get sign from sign item
            dap_sign_t *l_tx_sign = dap_chain_datum_tx_item_sign_get_sig((dap_chain_tx_sig_t*) l_tx_sig);
            // Compare signs
            if(dap_sign_match_pkey_signs(l_emission_sign, l_tx_sign)) {
                dap_list_free(l_list_sig);
                return true;
            }
        }
        // Go to the next emission sign
        size_t l_sign_size = dap_sign_get_size(l_emission_sign);
        l_emission_sign_offset += l_sign_size;
        l_emission_sign = (dap_sign_t*) ((byte_t*) a_datum_emission + l_emission_sign_offset);
    }
    dap_list_free(l_list_sig);
    return false;
}

// Checking a new transaction before adding to the cache
int dap_chain_ledger_tx_cache_check(dap_ledger_t *a_ledger, dap_chain_datum_tx_t *a_tx, dap_hash_fast_t *a_tx_hash,
                                    bool a_from_threshold, dap_list_t **a_list_bound_items, dap_list_t **a_list_tx_out)
{
    if (!PVT(a_ledger)->load_mode && !a_from_threshold) {
        dap_chain_ledger_tx_item_t *l_ledger_item;
        pthread_rwlock_rdlock(&PVT(a_ledger)->ledger_rwlock);
        HASH_FIND(hh, PVT(a_ledger)->ledger_items, a_tx_hash, sizeof(dap_chain_hash_fast_t), l_ledger_item);
        pthread_rwlock_unlock(&PVT(a_ledger)->ledger_rwlock);
        if (l_ledger_item) {     // transaction already present in the cache list
            if (s_debug_more) {
                char l_tx_hash_str[DAP_CHAIN_HASH_FAST_STR_SIZE];
                dap_chain_hash_fast_to_str(a_tx_hash, l_tx_hash_str, sizeof(l_tx_hash_str));
                log_it(L_WARNING, "Transaction %s already present in the cache", l_tx_hash_str);
            }
            return -1;
        }
    }
    /*
<<<<<<< HEAD
    Steps of checking for current transaction tx2 and every previous transaction tx1:
    1. !is_used_out(tx1.dap_chain_datum_tx_out)
    &&
    2. valid(tx2.dap_chain_datum_tx_sig.pkey)
    &&
    3. hash(tx1) == tx2.dap_chain_datump_tx_in.tx_prev_hash
    &&
    4. tx1.dap_chain_datum_tx_out.addr.data.key == tx2.dap_chain_datum_tx_sig.pkey for unconditional output
    \\
    5a. tx1.dap_chain_datum_tx_sig.pkey == tx2.dap_chain_datum_tx_sig.pkey for conditional owner
    \\
    5b. tx1.dap_chain_datum_tx_out.condition == verify_svc_type(tx2) for conditional output
    &&
    7. sum(  find (tx2.input.tx_prev_hash).output[tx2.input_tx_prev_idx].value )  ==  sum (tx2.outputs.value) per token
    &&
    6. valid(fee)
=======
     Steps of checking for current transaction tx2 and every previous transaction tx1:
     1. valid(tx2.dap_chain_datum_tx_sig.pkey)
     &&
     2. !is_used_out(tx1.dap_chain_datum_tx_out)
     &&
     3. tx1.output != tx2.bound_items.outputs.used
     &&
     4. tx1.dap_chain_datum_tx_out.addr.data.key == tx2.dap_chain_datum_tx_sig.pkey for unconditional output
     \\
     5a. tx1.dap_chain_datum_tx_sig.pkey == tx2.dap_chain_datum_tx_sig.pkey for conditional owner
     \\
     5b. tx1.dap_chain_datum_tx_out.condition == verify_svc_type(tx2) for conditional output
     &&
     6. sum(  find (tx2.input.tx_prev_hash).output[tx2.input_tx_prev_idx].value )  ==  sum (tx2.outputs.value) per token
>>>>>>> 9c9181bc
    */

    dap_ledger_private_t *l_ledger_priv = PVT(a_ledger);
    if(!a_tx){
        log_it(L_DEBUG, "NULL transaction, check broken");
        return -1;
    }

    dap_list_t *l_list_bound_items = NULL;

	dap_list_t *l_list_tx_out = NULL;
	if (a_list_tx_out)
		*a_list_tx_out = l_list_tx_out;

    // sum of values in 'out' items from the previous transactions
    dap_chain_ledger_tokenizer_t *l_values_from_prev_tx = NULL, *l_values_from_cur_tx = NULL,
                                 *l_value_cur = NULL, *l_tmp = NULL, *l_res = NULL;
    char *l_token = NULL, *l_main_ticker = NULL;
    dap_chain_ledger_token_item_t * l_token_item = NULL;
    dap_chain_hash_fast_t *l_emission_hash = NULL;

    // check all previous transactions
    int l_err_num = 0;
    int l_prev_tx_count = 0;

    // 1. Verify signature in current transaction
    if (!a_from_threshold && dap_chain_datum_tx_verify_sign(a_tx) != 1)
        return -2;

    // ----------------------------------------------------------------
    // find all 'in' & conditional 'in' items in current transaction
    dap_list_t *l_list_in = dap_chain_datum_tx_items_get(a_tx, TX_ITEM_TYPE_IN_ALL,
                                                          &l_prev_tx_count);
    if (!l_list_in) {
        log_it(L_WARNING, "Tx check: no valid inputs found");
        return -22;
    }
    dap_chain_ledger_tx_bound_t *bound_item;
    dap_chain_hash_fast_t l_hash_pkey = {};
     // find all previous transactions
    dap_list_t *l_list_tmp = l_list_in;
    for (int l_list_tmp_num = 0; l_list_tmp; l_list_tmp = dap_list_next(l_list_tmp), l_list_tmp_num++) {
        bound_item = DAP_NEW_Z(dap_chain_ledger_tx_bound_t);
        dap_chain_tx_in_t *l_tx_in = NULL;
        dap_chain_addr_t l_tx_in_from={0};
        dap_chain_tx_in_cond_t *l_tx_in_cond;
        dap_chain_hash_fast_t l_tx_prev_hash={0};
        uint8_t l_cond_type = *(uint8_t *)l_list_tmp->data;
        // one of the previous transaction
        if (l_cond_type == TX_ITEM_TYPE_IN) {
            l_tx_in = (dap_chain_tx_in_t *)l_list_tmp->data;
            l_tx_prev_hash = l_tx_in->header.tx_prev_hash;
            bound_item->in.tx_cur_in = l_tx_in;
        } else { // TX_ITEM_TYPE_IN_COND
            l_tx_in_cond = (dap_chain_tx_in_cond_t *)l_list_tmp->data;
            l_tx_prev_hash = l_tx_in_cond->header.tx_prev_hash;
            bound_item->in.tx_cur_in_cond = l_tx_in_cond;
        }
        bound_item->tx_prev_hash = l_tx_prev_hash;

        bool l_is_blank = dap_hash_fast_is_blank(&l_tx_prev_hash);
        char l_tx_prev_hash_str[70]={[0]='\0'};
        if (l_is_blank){
<<<<<<< HEAD
            debug_if(s_debug_more && !a_from_threshold, L_DEBUG, "Tx check: blank prev hash");
=======
            if(s_debug_more & !a_from_threshold)
                log_it(L_DEBUG, "Tx check: blank prev hash ");
>>>>>>> 9c9181bc
            dap_snprintf(l_tx_prev_hash_str,sizeof( l_tx_prev_hash_str),"BLANK");
        }else{
            dap_chain_hash_fast_to_str(&l_tx_prev_hash,l_tx_prev_hash_str,sizeof(l_tx_prev_hash_str));
        }

        if (l_is_blank) {   // It's the first TX
            // if at least one blank hash is present, then all the hashes should be blank
            if (l_list_tmp_num > 1) {
                l_err_num = -3;
                log_it(L_WARNING, "Only one IN item allowed for base TX");
                break;
            }
            dap_chain_tx_token_t *l_tx_token = (dap_chain_tx_token_t *)dap_chain_datum_tx_item_get(a_tx, NULL, TX_ITEM_TYPE_TOKEN, NULL);
            if (!l_tx_token) {
                log_it(L_WARNING, "tx token item is mandatory fot base TX");
                l_err_num = -4;
                break;
            }
            l_token = l_tx_token->header.ticker;
            l_emission_hash = &l_tx_token->header.token_emission_hash;
            dap_chain_ledger_token_emission_item_t *l_emission_item = s_emission_item_find(a_ledger, l_token, l_emission_hash);
            dap_chain_ledger_stake_lock_item_t *stake_lock_emission = s_emissions_for_stake_lock_item_find(a_ledger, l_emission_hash);
			if (!l_emission_item && stake_lock_emission) {//check emission for STAKE_LOCK
				dap_hash_fast_t cur_tx_hash;
				dap_hash_fast(a_tx, dap_chain_datum_tx_get_size(a_tx), &cur_tx_hash);
				if (!dap_hash_fast_is_blank(&stake_lock_emission->tx_used_out)) {
					if (!dap_hash_fast_compare(&cur_tx_hash, &stake_lock_emission->tx_used_out)) {
						debug_if(s_debug_more, L_WARNING, "stake_lock_emission already present in cache for tx_token [%s]", l_token);
					}
					else {
						debug_if(s_debug_more, L_WARNING, "stake_lock_emission is used out for tx_token [%s]", l_token);
					}
					l_err_num = -22;
					break;
				}
				dap_tsd_t *l_tsd;
				dap_chain_datum_token_t *l_datum_token = dap_chain_ledger_token_ticker_check(a_ledger, l_token);
				if (l_datum_token
				&&	(l_datum_token->type == DAP_CHAIN_DATUM_TOKEN_TYPE_NATIVE_DECL || l_datum_token->type == DAP_CHAIN_DATUM_TOKEN_TYPE_NATIVE_UPDATE)
				&&	l_datum_token->header_native_decl.tsd_total_size
				&&	NULL != (l_tsd = dap_tsd_find(l_datum_token->data_n_tsd, l_datum_token->header_native_decl.tsd_total_size, DAP_CHAIN_DATUM_TOKEN_TSD_TYPE_DELEGATE_EMISSION_FROM_STAKE_LOCK))) {
					dap_chain_datum_token_tsd_delegate_from_stake_lock_t l_tsd_section = dap_tsd_get_scalar(l_tsd, dap_chain_datum_token_tsd_delegate_from_stake_lock_t);
					if (!dap_chain_ledger_token_ticker_check(a_ledger, l_tsd_section.ticker_token_from)) {
						debug_if(s_debug_more, L_WARNING, "tx_token [%s] no found", l_tsd_section.ticker_token_from);
						l_err_num = -23;
						break;
					}
//				int item_count = 0;
                    dap_chain_tx_out_t *l_tx_out = (dap_chain_tx_out_t*)dap_chain_datum_tx_item_get(a_tx, 0, TX_ITEM_TYPE_OUT, 0);//TODO: ADD CHECK COUNT TX
					if (!l_tx_out) {
						debug_if(s_debug_more, L_WARNING, "Can't find OUT item for base TX with tx_token [%s]", l_tx_token->header.ticker);
						l_err_num = -24;
						break;
					}
					dap_chain_datum_tx_t *l_tx_stake_lock = dap_chain_ledger_tx_find_by_hash(a_ledger, l_emission_hash);
					if (!l_tx_stake_lock) {
						debug_if(s_debug_more, L_WARNING, "Not found stake_lock transaction");
						l_err_num = DAP_CHAIN_CS_VERIFY_CODE_TX_NO_EMISSION;
						break;
					}
					dap_chain_tx_out_cond_t *l_tx_stake_lock_out_cond = (dap_chain_tx_out_cond_t*)dap_chain_datum_tx_item_get(l_tx_stake_lock, 0, TX_ITEM_TYPE_OUT_COND, 0);//TODO: ADD CHECK COUNT TX
					if (!l_tx_stake_lock_out_cond) {
						debug_if(s_debug_more, L_WARNING, "No OUT_COND to for tx_token [%s]", l_tx_token->header.ticker);
						l_err_num = -32;
						break;
					}
					if (l_tx_stake_lock_out_cond->header.subtype != DAP_CHAIN_TX_OUT_COND_SUBTYPE_SRV_STAKE_LOCK) {
						debug_if(s_debug_more, L_WARNING, "OUT_COND is not stake_lock subtype to for tx_token [%s]", l_tx_token->header.ticker);
						l_err_num = -25;
						break;
					}
					uint256_t l_value_expected ={};
					if (MULT_256_COIN(l_tx_stake_lock_out_cond->header.value, l_tsd_section.emission_rate, &l_value_expected)!=0){
						if(s_debug_more){
							char * l_emission_rate_str = dap_chain_balance_print(l_tsd_section.emission_rate);
							char * l_locked_value_str = dap_chain_balance_print(l_tx_stake_lock_out_cond->header.value);
							log_it( L_WARNING, "Multiplication overflow for %s emission: locked value %s emission rate %s"
							, l_tx_token->header.ticker, l_locked_value_str, l_emission_rate_str);
							DAP_DEL_Z(l_emission_rate_str);
							DAP_DEL_Z(l_locked_value_str);
						}
						l_err_num = -26;
						break;
					}
                    l_token_item = NULL;
                    pthread_rwlock_rdlock(&l_ledger_priv->tokens_rwlock);
                    HASH_FIND_STR(l_ledger_priv->tokens, l_token, l_token_item);
                    pthread_rwlock_unlock(&l_ledger_priv->tokens_rwlock);
                    if (!l_token_item){
                        if(s_debug_more)
                            log_it(L_WARNING, "No token item found for token %s", l_token);
                        l_err_num = -15;
                        break;
                    }
                    if (!IS_ZERO_256(l_token_item->total_supply) &&
                            compare256(l_token_item->current_supply, l_tx_out->header.value) < 0) {
                        char *l_balance = dap_chain_balance_print(l_token_item->current_supply);
                        char *l_value = dap_chain_balance_print(l_tx_out->header.value);
                        log_it(L_WARNING, "Token current supply %s lower, than emission value = %s",
                               l_balance, l_value);
                        DAP_DEL_Z(l_balance);
                        DAP_DEL_Z(l_value);
                        l_err_num = -30;
                        break;
                    }
					if (!EQUAL_256(l_value_expected, l_tx_out->header.value)) {
						char * l_value_expected_str = dap_chain_balance_print(l_value_expected);
						char * l_locked_value_str = dap_chain_balance_print(l_tx_out->header.value);

						debug_if(s_debug_more, L_WARNING, "Value %s not thats expected %s for [%s]",l_locked_value_str, l_value_expected_str,
								 l_tx_token->header.ticker);

						DAP_DEL_Z(l_value_expected_str);
						DAP_DEL_Z(l_locked_value_str);
						l_err_num = -34;
						break;
					}
					// check tiker
					const char *tx_tiker = dap_chain_ledger_tx_get_token_ticker_by_hash(a_ledger, l_emission_hash);
					if (!tx_tiker) {
                        debug_if(s_debug_more, L_WARNING, "No ticker stake_lock to for tx_token [%s]", l_tx_token->header.ticker);
						l_err_num = -33;
						break;
					}
					if (strcmp(tx_tiker, l_tsd_section.ticker_token_from)) {
                        debug_if(s_debug_more, L_WARNING, "Tickers not equal for [%s]", l_tx_token->header.ticker);
						l_err_num = -35;
						break;
                    }
					debug_if(s_debug_more, L_NOTICE, "Check emission passed for tx_token [%s]", l_tx_token->header.ticker);
                    bound_item->tx_prev = l_tx_stake_lock;
                    bound_item->stake_lock_item = stake_lock_emission;
                    l_list_bound_items = dap_list_append(l_list_bound_items, bound_item);
                    break;

				} else {
					debug_if(s_debug_more, L_WARNING, "tx_token [%s] not valid for stake_lock transaction", l_token);
					l_err_num = -31;
					break;
				}
			}

			if (!l_emission_item) {
<<<<<<< HEAD
                debug_if(s_debug_more && !a_from_threshold, L_WARNING, "Emission for tx_token [%s] wasn't found", l_tx_token->header.ticker);
=======
                debug_if(s_debug_more & !a_from_threshold, L_WARNING, "Emission for tx_token [%s] wasn't found",
                                                                      l_tx_token->header.ticker);
>>>>>>> 9c9181bc
				l_err_num = DAP_CHAIN_CS_VERIFY_CODE_TX_NO_EMISSION;
				break;
			}
            if (!dap_hash_fast_is_blank(&l_emission_item->tx_used_out)) {
                debug_if(s_debug_more, L_WARNING, "Emission for tx_token [%s] is already used", l_tx_token->header.ticker);
                l_err_num = -22;
                break;
            }
            dap_chain_datum_token_emission_t * l_token_emission = l_emission_item->datum_token_emission;
            int l_outs_count;
            dap_list_t *l_list_out = dap_chain_datum_tx_items_get(a_tx, TX_ITEM_TYPE_OUT, &l_outs_count);
            dap_chain_tx_out_t *l_out = l_list_out ? (dap_chain_tx_out_t *)l_list_out->data : NULL;
            dap_list_free(l_list_out);
            if (l_outs_count != 1) {
                l_err_num = -23;
                log_it(L_WARNING, "Only one OUT item allowed for base TX");
                break;
            }
            if (!EQUAL_256(l_token_emission->hdr.value_256, l_out->header.value)) {
                l_err_num = -10;
                log_it(L_WARNING, "Output value of base TX must be equal emission value");
                break;
            }
            if (memcmp(&l_token_emission->hdr.address, &l_out->addr, sizeof(dap_chain_addr_t))) {
                l_err_num = -24;
                log_it(L_WARNING, "Output addr of base TX must be equal emission addr");
                break;
            }
            // Match the signature of the emission with the transaction
            /*if(!s_tx_match_sign(l_token_emission, a_tx)) {
                log_it(L_WARNING, "Base TX is not signed by the same certificate as the emission");
                l_err_num = -25;
                break;
            }*/ // Base TX can be unsigned so temporary disabled
            bound_item->item_emission = l_emission_item;
            l_list_bound_items = dap_list_append(l_list_bound_items, bound_item);
            break;
        }
        // Get previous transaction in the cache by hash
        dap_chain_ledger_tx_item_t *l_item_out = NULL;
        dap_chain_datum_tx_t *l_tx_prev =
                s_find_datum_tx_by_hash(a_ledger, &l_tx_prev_hash, &l_item_out); // dap_chain_datum_tx_t *l_tx_prev = (dap_chain_datum_tx_t*) dap_chain_node_datum_tx_cache_find(&tx_prev_hash);
        if(!l_tx_prev) { // Unchained transaction
            if (s_debug_more && !a_from_threshold)
                log_it(L_DEBUG, "No previous transaction was found for hash %s", l_tx_prev_hash_str);
            l_err_num = DAP_CHAIN_CS_VERIFY_CODE_TX_NO_PREVIOUS;
            break;
        }
        bound_item->item_out = l_item_out;
        l_token = l_item_out->cache_data.token_ticker;
        if (s_debug_more && !a_from_threshold)
            log_it(L_INFO,"Previous transaction was found for hash %s",l_tx_prev_hash_str);
        bound_item->tx_prev = l_tx_prev;

        // 2. Check if out in previous transaction has spent
        int l_idx = (l_cond_type == TX_ITEM_TYPE_IN) ? l_tx_in->header.tx_out_prev_idx : l_tx_in_cond->header.tx_out_prev_idx;
        if (dap_chain_ledger_item_is_used_out(l_item_out, l_idx)) {
            l_err_num = -6;
            break;
        }

        uint256_t l_value;
        // Get list of all 'out' items from previous transaction
        dap_list_t *l_list_prev_out = dap_chain_datum_tx_items_get(l_tx_prev, TX_ITEM_TYPE_OUT_ALL, NULL);
        // Get one 'out' item in previous transaction bound with current 'in' item
        void *l_tx_prev_out = dap_list_nth_data(l_list_prev_out, l_idx);
        dap_list_free(l_list_prev_out);
        if(!l_tx_prev_out) {
            l_err_num = -8;
            break;
        }
        // 3. Compare out in previous transaction with currently used out
        for (dap_list_t *it = l_list_bound_items; it; it = it->next) {
            dap_chain_ledger_tx_bound_t *l_bound_tmp = it->data;
            if (l_tx_prev_out == l_bound_tmp->out.tx_prev_out) {
                debug_if(s_debug_more, L_ERROR, "Previous transaction output already used in current tx");
                l_err_num = -7;
                break;
            }
        }
        if (l_err_num)
            break;

        if (l_cond_type == TX_ITEM_TYPE_IN) {
            dap_chain_tx_item_type_t l_type = *(uint8_t *)l_tx_prev_out;
            dap_hash_fast_t *l_prev_out_addr_key = NULL;
            switch (l_type) {
            case TX_ITEM_TYPE_OUT_OLD:
                bound_item->out.tx_prev_out = l_tx_prev_out;
                l_tx_in_from = bound_item->out.tx_prev_out->addr;
                l_prev_out_addr_key = &bound_item->out.tx_prev_out->addr.data.hash_fast;
                l_value = dap_chain_uint256_from(bound_item->out.tx_prev_out->header.value);
                break;
            case TX_ITEM_TYPE_OUT: // 256
                bound_item->out.tx_prev_out_256 = l_tx_prev_out;
                l_tx_in_from = bound_item->out.tx_prev_out_256->addr;
                l_prev_out_addr_key = &bound_item->out.tx_prev_out_256->addr.data.hash_fast;
                l_value = bound_item->out.tx_prev_out_256->header.value;
                break;
            case TX_ITEM_TYPE_OUT_EXT: // 256
                bound_item->out.tx_prev_out_ext_256 = l_tx_prev_out;
                l_tx_in_from = bound_item->out.tx_prev_out_ext_256->addr;
                l_prev_out_addr_key = &bound_item->out.tx_prev_out_ext_256->addr.data.hash_fast;
                l_value = bound_item->out.tx_prev_out_ext_256->header.value;
                l_token = bound_item->out.tx_prev_out_ext_256->token;
                break;
            default:
                l_err_num = -8;
                break;
            }
            if (l_err_num)
                break;

            // 4. compare public key hashes in the signature of the current transaction and in the 'out' item of the previous transaction
            if (dap_hash_fast_is_blank(&l_hash_pkey)) {
                // Get sign item
                dap_chain_tx_sig_t *l_tx_sig = (dap_chain_tx_sig_t*) dap_chain_datum_tx_item_get(a_tx, NULL,
                        TX_ITEM_TYPE_SIG, NULL);
                // Get sign from sign item
                dap_sign_t *l_sign = dap_chain_datum_tx_item_sign_get_sig(l_tx_sig);
                // calculate hash from sign public key
                dap_sign_get_pkey_hash(l_sign, &l_hash_pkey);
            }
            if (!dap_hash_fast_compare(&l_hash_pkey, l_prev_out_addr_key)) {
                l_err_num = -9;
                break;
            }
        } else { // TX_ITEM_TYPE_IN_COND
            if(*(uint8_t *)l_tx_prev_out != TX_ITEM_TYPE_OUT_COND) {
                l_err_num = -8;
                break;
            }
            // 5a. Check for condition owner
            dap_chain_tx_sig_t *l_tx_prev_sig = (dap_chain_tx_sig_t *)dap_chain_datum_tx_item_get(l_tx_prev, NULL, TX_ITEM_TYPE_SIG, NULL);
            dap_sign_t *l_prev_sign = dap_chain_datum_tx_item_sign_get_sig((dap_chain_tx_sig_t *)l_tx_prev_sig);
            size_t l_prev_pkey_ser_size = 0;
            const uint8_t *l_prev_pkey_ser = dap_sign_get_pkey(l_prev_sign, &l_prev_pkey_ser_size);
            dap_chain_tx_sig_t *l_tx_sig = (dap_chain_tx_sig_t *)dap_chain_datum_tx_item_get(a_tx, NULL, TX_ITEM_TYPE_SIG, NULL);
            dap_sign_t *l_sign = dap_chain_datum_tx_item_sign_get_sig((dap_chain_tx_sig_t *)l_tx_sig);
            size_t l_pkey_ser_size = 0;
            const uint8_t *l_pkey_ser = dap_sign_get_pkey(l_sign, &l_pkey_ser_size);

            dap_chain_tx_out_cond_t *l_tx_prev_out_cond = NULL;
            l_tx_prev_out_cond = (dap_chain_tx_out_cond_t *)l_tx_prev_out;
            if (l_tx_prev_out_cond->header.subtype != DAP_CHAIN_TX_OUT_COND_SUBTYPE_FEE)
                l_main_ticker = l_token;
            bool l_owner = false;
            if (l_pkey_ser_size == l_prev_pkey_ser_size &&
                    !memcmp(l_prev_pkey_ser, l_pkey_ser, l_prev_pkey_ser_size)) {
                l_owner = true;
            }
            // 5b. Call verificator for conditional output
            dap_chain_ledger_verificator_t *l_verificator;
            int l_sub_tmp = l_tx_prev_out_cond->header.subtype;

            pthread_rwlock_rdlock(&s_verificators_rwlock);
            HASH_FIND_INT(s_verificators, &l_sub_tmp, l_verificator);
            pthread_rwlock_unlock(&s_verificators_rwlock);
            if (!l_verificator || !l_verificator->callback) {
                if(s_debug_more)
                    log_it(L_ERROR, "No verificator set for conditional output subtype %d", l_sub_tmp);
                l_err_num = -13;
                break;
            }
            if (l_verificator->callback(a_ledger, &l_tx_prev_hash, l_tx_prev_out_cond, a_tx, l_owner) == false) {
				if (l_sub_tmp == DAP_CHAIN_TX_OUT_COND_SUBTYPE_SRV_STAKE_LOCK) {
					l_err_num = DAP_CHAIN_CS_VERIFY_CODE_TX_NO_PREVIOUS;
				} else {
					l_err_num = -14;
				}
                break;
            }
            // calculate sum of values from previous transactions
            bound_item->out.tx_prev_out_cond_256 = l_tx_prev_out_cond;
            l_value = l_tx_prev_out_cond->header.value;
        }
        if (! l_token || !*l_token ) {
            log_it(L_WARNING, "No token ticker found in previous transaction");
            l_err_num = -15;
            break;
        }
        // Get permissions
        l_token_item = NULL;
        pthread_rwlock_rdlock(&l_ledger_priv->tokens_rwlock);
        HASH_FIND_STR(l_ledger_priv->tokens, l_token, l_token_item);
        pthread_rwlock_unlock(&l_ledger_priv->tokens_rwlock);
        if (! l_token_item){
            if(s_debug_more)
                log_it(L_WARNING, "No token item found for token %s", l_token);
            l_err_num = -15;
            break;
        }
        // Check permissions
        if ( (l_token_item->flags & DAP_CHAIN_DATUM_TOKEN_FLAG_ALL_SENDER_BLOCKED ) ||  // If all is blocked - check if we're
             (l_token_item->flags & DAP_CHAIN_DATUM_TOKEN_FLAG_ALL_RECEIVER_FROZEN) ){ // in white list

            if(s_ledger_permissions_check(l_token_item, DAP_CHAIN_DATUM_TOKEN_TSD_TYPE_TX_SENDER_ALLOWED_ADD,&l_tx_in_from,
                                          sizeof (l_tx_in_from)) != 0 ){
                char * l_tmp_tx_in_from = dap_chain_addr_to_str(&l_tx_in_from);
                if(s_debug_more)
                    log_it(L_WARNING, "No permission for addr %s", l_tmp_tx_in_from?l_tmp_tx_in_from:"(null)");
                DAP_DELETE(l_tmp_tx_in_from);
                l_err_num = -20;
                break;
            }
        }
        if ((l_token_item->flags & DAP_CHAIN_DATUM_TOKEN_FLAG_ALL_SENDER_ALLOWED ) || // If all is allowed - check if we're
            (l_token_item->flags & DAP_CHAIN_DATUM_TOKEN_FLAG_ALL_SENDER_UNFROZEN ) ){ // in black list
            if(s_ledger_permissions_check(l_token_item, DAP_CHAIN_DATUM_TOKEN_TSD_TYPE_TX_SENDER_BLOCKED_ADD ,&l_tx_in_from,
                                          sizeof (l_tx_in_from)) == 0 ){
                char * l_tmp_tx_in_from = dap_chain_addr_to_str(&l_tx_in_from);
                if(s_debug_more)
                    log_it(L_WARNING, "No permission for addr %s", l_tmp_tx_in_from?l_tmp_tx_in_from:"(null)");
                DAP_DELETE(l_tmp_tx_in_from);
                l_err_num = -20;
                break;
            }
        }

        HASH_FIND_STR(l_values_from_prev_tx, l_token, l_value_cur);
        if (!l_value_cur) {
            l_value_cur = DAP_NEW_Z(dap_chain_ledger_tokenizer_t);
            strcpy(l_value_cur->token_ticker, l_token);
            HASH_ADD_STR(l_values_from_prev_tx, token_ticker, l_value_cur);
        }
        // calculate  from previous transactions per each token
        SUM_256_256(l_value_cur->sum, l_value, &l_value_cur->sum);

        l_list_bound_items = dap_list_append(l_list_bound_items, bound_item);
    }

    if (l_list_in)
        dap_list_free(l_list_in);

    if (l_err_num) {
        DAP_DELETE(bound_item);
        if ( l_list_bound_items )
            dap_list_free_full(l_list_bound_items, free);
        HASH_ITER(hh, l_values_from_prev_tx, l_value_cur, l_tmp) {
            HASH_DEL(l_values_from_prev_tx, l_value_cur);
            DAP_DELETE(l_value_cur);
        }
        return l_err_num;
    }

    // 6. Compare sum of values in 'out' items in the current transaction and in the previous transactions
    // Calculate the sum of values in 'out' items from the current transaction
    bool l_multichannel = false;
    if (HASH_COUNT(l_values_from_prev_tx) > 1) {
        l_multichannel = true;
        if (HASH_COUNT(l_values_from_prev_tx) == 2 && !l_main_ticker) {
            HASH_FIND_STR(l_values_from_cur_tx, PVT(a_ledger)->net->pub.native_ticker, l_value_cur);
            if (l_value_cur) {
                l_value_cur = l_value_cur->hh.next ? l_value_cur->hh.next : l_value_cur->hh.prev;
                l_main_ticker = l_value_cur->token_ticker;
            }
        }
    } else {
        l_value_cur = DAP_NEW_Z(dap_chain_ledger_tokenizer_t);
        if(l_token)
            strcpy(l_value_cur->token_ticker, l_token);
        HASH_ADD_STR(l_values_from_cur_tx, token_ticker, l_value_cur);
    }

    // find 'out' items
    dap_list_t *l_list_out = dap_chain_datum_tx_items_get((dap_chain_datum_tx_t*) a_tx, TX_ITEM_TYPE_OUT_ALL, NULL);
    uint256_t l_value = {}, l_fee_value = {}, l_fee_sum = {};
    dap_chain_addr_t l_fee_addr = {};
    bool l_fee_check = dap_chain_net_tx_get_fee(PVT(a_ledger)->net->pub.id, &l_fee_value, &l_fee_addr);

    int l_item_idx = 0;
    for (l_list_tmp = l_list_out; l_list_tmp; l_list_tmp = dap_list_next(l_list_tmp), l_item_idx++) {
        dap_chain_tx_item_type_t l_type = *(uint8_t *)l_list_tmp->data;
        dap_chain_addr_t l_tx_out_to={0};
        switch (l_type) {
        case TX_ITEM_TYPE_OUT_OLD: {
            dap_chain_tx_out_old_t *l_tx_out = (dap_chain_tx_out_old_t *)l_list_tmp->data;
            if (l_multichannel) { // token ticker is mandatory for multichannel transactions
                l_err_num = -16;
                break;
            }
            l_value = dap_chain_uint256_from(l_tx_out->header.value);
            l_tx_out_to = l_tx_out->addr;
            l_list_tx_out = dap_list_append(l_list_tx_out, l_tx_out);
        } break;
        case TX_ITEM_TYPE_OUT: { // 256
            dap_chain_tx_out_t *l_tx_out = (dap_chain_tx_out_t *)l_list_tmp->data;
            if (l_multichannel) { // token ticker is mandatory for multichannel transactions
                if (l_main_ticker)
                    l_token = l_main_ticker;
                else {
                    l_err_num = -16;
                    break;
                }
            }
            l_value = l_tx_out->header.value;
            l_tx_out_to = l_tx_out->addr;
            l_list_tx_out = dap_list_append(l_list_tx_out, l_tx_out);
        } break;
        case TX_ITEM_TYPE_OUT_EXT: { // 256
            dap_chain_tx_out_ext_t *l_tx_out = (dap_chain_tx_out_ext_t *)l_list_tmp->data;
            if (!l_multichannel) { // token ticker is depricated for single-channel transactions
                l_err_num = -16;
                break;
            }
            l_value = l_tx_out->header.value;
            l_token = l_tx_out->token;
            l_tx_out_to = l_tx_out->addr;
            l_list_tx_out = dap_list_append(l_list_tx_out, l_tx_out);
        } break;
        case TX_ITEM_TYPE_OUT_COND: {
            dap_chain_tx_out_cond_t *l_tx_out = (dap_chain_tx_out_cond_t *)l_list_tmp->data;
            if (l_multichannel) {
                if (l_main_ticker)
                    l_token = l_main_ticker;
                else if (l_tx_out->header.subtype == DAP_CHAIN_TX_OUT_COND_SUBTYPE_FEE)
                    l_token = (char *)PVT(a_ledger)->net->pub.native_ticker;
                else {
                    log_it(L_WARNING, "No conditional output support for multichannel transaction");
                    l_err_num = -18;
                    break;
                }
            }
            l_value = l_tx_out->header.value;
            l_list_tx_out = dap_list_append(l_list_tx_out, l_tx_out);
        } break;
        default: {}
        }
        if (l_multichannel) {
            HASH_FIND_STR(l_values_from_cur_tx, l_token, l_value_cur);
            if (!l_value_cur) {
                l_value_cur = DAP_NEW_Z(dap_chain_ledger_tokenizer_t);
                strcpy(l_value_cur->token_ticker, l_token);
                HASH_ADD_STR(l_values_from_cur_tx, token_ticker, l_value_cur);
            }
        }
        if (SUM_256_256(l_value_cur->sum, l_value, &l_value_cur->sum)) {
            debug_if(s_debug_more, L_WARNING, "Sum result overflow for tx_add_check with ticker %s",
                                    l_value_cur->token_ticker);
            l_err_num = -77;
            break;
        }

        // Get permissions for token
        l_token_item = NULL;
        pthread_rwlock_rdlock(&l_ledger_priv->tokens_rwlock);
        if(l_ledger_priv->tokens)
            HASH_FIND_STR(l_ledger_priv->tokens,l_token, l_token_item);
        pthread_rwlock_unlock(&l_ledger_priv->tokens_rwlock);
        if (! l_token_item){
            if(s_debug_more)
                log_it(L_WARNING, "No token item found for token %s", l_token);
            l_err_num = -15;
            break;
        }
        // Check permissions

        if ( (l_token_item->flags & DAP_CHAIN_DATUM_TOKEN_FLAG_ALL_RECEIVER_BLOCKED )||   //  If all is blocked or frozen
             (l_token_item->flags & DAP_CHAIN_DATUM_TOKEN_FLAG_ALL_RECEIVER_FROZEN) ){ //  check if we're in white list
            if(s_ledger_permissions_check(l_token_item, DAP_CHAIN_DATUM_TOKEN_TSD_TYPE_TX_RECEIVER_ALLOWED_ADD,&l_tx_out_to ,
                                          sizeof (l_tx_out_to)) != 0 ){
                char * l_tmp_tx_out_to = dap_chain_addr_to_str(&l_tx_out_to);
                if(s_debug_more)
                    log_it(L_WARNING, "No permission for addr %s", l_tmp_tx_out_to?l_tmp_tx_out_to:"(null)");
                DAP_DELETE(l_tmp_tx_out_to);
                l_err_num = -20;
                break;
            }
        }
        if ( (l_token_item->flags & DAP_CHAIN_DATUM_TOKEN_FLAG_ALL_RECEIVER_ALLOWED )||
             (l_token_item->flags & DAP_CHAIN_DATUM_TOKEN_FLAG_ALL_RECEIVER_UNFROZEN )
             ){ // If all is allowed - check if we're in black list
            if(s_ledger_permissions_check(l_token_item, DAP_CHAIN_DATUM_TOKEN_TSD_TYPE_TX_RECEIVER_BLOCKED_ADD ,&l_tx_out_to,
                                          sizeof (l_tx_out_to)) == 0 ){
                char * l_tmp_tx_out_to = dap_chain_addr_to_str(&l_tx_out_to);
                if(s_debug_more)
                    log_it(L_WARNING, "No permission for addr %s", l_tmp_tx_out_to?l_tmp_tx_out_to:"(null)");
                DAP_DELETE(l_tmp_tx_out_to);
                l_err_num = -20;
                break;
            }
        }

        if (l_fee_check && !memcmp(&l_tx_out_to, &l_fee_addr, sizeof(dap_chain_addr_t)) &&
                !dap_strcmp(l_value_cur->token_ticker, PVT(a_ledger)->net->pub.native_ticker)) {
            SUM_256_256(l_fee_sum, l_value, &l_fee_sum);
        }
    }

    if ( l_list_out )
        dap_list_free(l_list_out);

    // Check for transaction consistency (sum(ins) == sum(outs))
    if (!l_err_num) {
        HASH_ITER(hh, l_values_from_prev_tx, l_value_cur, l_tmp) {
            HASH_FIND_STR(l_values_from_cur_tx, l_value_cur->token_ticker, l_res);
            if (!l_res || !EQUAL_256(l_res->sum, l_value_cur->sum) ) {
                if(s_debug_more) {
                    char *l_balance = dap_chain_balance_to_coins(l_res ? l_res->sum : uint256_0);
                    char *l_balance_cur = dap_chain_balance_to_coins(l_value_cur->sum);
                    log_it(L_ERROR, "Sum of values of out items from current tx (%s) is not equal outs from previous tx (%s) for token %s",
                            l_balance, l_balance_cur, l_value_cur->token_ticker);
                    DAP_DELETE(l_balance);
                    DAP_DELETE(l_balance_cur);
                }
                l_err_num = -12;
                break;
            }
        }
    }

    // 7. Check the network fee
    if (l_fee_check && compare256(l_fee_sum, l_fee_value) == -1) {
        char *l_current_fee = dap_chain_balance_to_coins(l_fee_sum);
        char *l_expected_fee = dap_chain_balance_to_coins(l_fee_value);
        log_it(L_ERROR, "Fee value is invalid, expected %s pointed %s", l_expected_fee, l_current_fee);
        l_err_num = -55;
        DAP_DEL_Z(l_current_fee);
        DAP_DEL_Z(l_expected_fee);
    }

    HASH_ITER(hh, l_values_from_prev_tx, l_value_cur, l_tmp) {
        HASH_DEL(l_values_from_prev_tx, l_value_cur);
        DAP_DELETE(l_value_cur);
    }
    HASH_ITER(hh, l_values_from_cur_tx, l_value_cur, l_tmp) {
        HASH_DEL(l_values_from_cur_tx, l_value_cur);
        DAP_DELETE(l_value_cur);
    }
    if (!a_list_bound_items || l_err_num) {
        dap_list_free_full(l_list_bound_items, free);
    } else {
        *a_list_bound_items = l_list_bound_items;
    }

    if (!a_list_tx_out || l_err_num) {
        dap_list_free(l_list_tx_out);
    } else {
        *a_list_tx_out = l_list_tx_out;
    }

    return l_err_num;
}

/**
 * @brief dap_chain_ledger_tx_check
 * @param a_ledger
 * @param a_tx
 * @return
 */
int dap_chain_ledger_tx_add_check(dap_ledger_t *a_ledger, dap_chain_datum_tx_t *a_tx)
{
    if(!a_tx)
        return -2;
    dap_list_t *l_list_bound_items = NULL;
    dap_list_t *l_list_tx_out = NULL;

    dap_hash_fast_t l_tx_hash;
    dap_hash_fast(a_tx, dap_chain_datum_tx_get_size(a_tx), &l_tx_hash);
    int l_ret_check;
    if( (l_ret_check = dap_chain_ledger_tx_cache_check(a_ledger, a_tx, &l_tx_hash, false,
                                                       &l_list_bound_items, &l_list_tx_out)) < 0) {
        debug_if(s_debug_more, L_DEBUG, "dap_chain_ledger_tx_add_check() tx not passed the check: code %d ", l_ret_check);
        return l_ret_check;
    }
    if(s_debug_more) {
        char l_tx_hash_str[DAP_CHAIN_HASH_FAST_STR_SIZE];
        dap_chain_hash_fast_to_str(&l_tx_hash, l_tx_hash_str, sizeof(l_tx_hash_str));
        log_it ( L_INFO, "dap_chain_ledger_tx_add_check() check passed for tx %s", l_tx_hash_str);
    }
    return 0;
}

static int s_balance_cache_update(dap_ledger_t *a_ledger, dap_ledger_wallet_balance_t *a_balance)
{
    if (PVT(a_ledger)->cached) {
        char *l_gdb_group = dap_chain_ledger_get_gdb_group(a_ledger, DAP_CHAIN_LEDGER_BALANCES_STR);
        if (!dap_chain_global_db_gr_set(a_balance->key, &a_balance->balance, sizeof(uint256_t), l_gdb_group)) {
            if(s_debug_more)
                log_it(L_WARNING, "Ledger cache mismatch");
            return -1;
        }
        DAP_DELETE(l_gdb_group);
    }
    /* Notify the world*/
    struct json_object *l_json = wallet_info_json_collect(a_ledger, a_balance);
    dap_notify_server_send_mt(json_object_get_string(l_json));
    json_object_put(l_json);
    return 0;
}

static int s_sort_ledger_tx_item(dap_chain_ledger_tx_item_t* a, dap_chain_ledger_tx_item_t* b)
{
    return a->tx->header.ts_created == b->tx->header.ts_created ? 0 :
                a->tx->header.ts_created < b->tx->header.ts_created ? -1 : 1;
}

/**
 * Add new transaction to the cache list
 *
 * return 1 OK, -1 error
 */
int dap_chain_ledger_tx_add(dap_ledger_t *a_ledger, dap_chain_datum_tx_t *a_tx, dap_hash_fast_t *a_tx_hash, bool a_from_threshold)
{
    if(!a_tx){
        if(s_debug_more)
            log_it(L_ERROR, "NULL tx detected");
        return -1;
    }
    int ret = 1;
    dap_ledger_private_t *l_ledger_priv = PVT(a_ledger);
    dap_list_t *l_list_bound_items = NULL;
    dap_list_t *l_list_tx_out = NULL;
    dap_chain_ledger_tx_item_t *l_item_tmp = NULL;

    if (!l_ledger_priv->tps_timer) {
        clock_gettime(CLOCK_REALTIME, &l_ledger_priv->tps_start_time);
        l_ledger_priv->tps_current_time.tv_sec = l_ledger_priv->tps_start_time.tv_sec;
        l_ledger_priv->tps_current_time.tv_nsec = l_ledger_priv->tps_start_time.tv_nsec;
        l_ledger_priv->tps_count = 0;
        l_ledger_priv->tps_timer = dap_timerfd_start(500, s_ledger_tps_callback, l_ledger_priv);
    }
    bool l_from_threshold = a_from_threshold;
    char l_tx_hash_str[DAP_CHAIN_HASH_FAST_STR_SIZE];
    dap_chain_hash_fast_to_str(a_tx_hash, l_tx_hash_str, sizeof(l_tx_hash_str));
    int l_ret_check;
    l_item_tmp = NULL;
    if( (l_ret_check = dap_chain_ledger_tx_cache_check(a_ledger, a_tx, a_tx_hash, a_from_threshold,
                                                       &l_list_bound_items, &l_list_tx_out)) < 0) {
        if (l_ret_check == DAP_CHAIN_CS_VERIFY_CODE_TX_NO_PREVIOUS ||
                l_ret_check == DAP_CHAIN_CS_VERIFY_CODE_TX_NO_EMISSION) {
            if (!l_from_threshold) {
                unsigned l_hash_value = 0;
                HASH_VALUE(a_tx_hash, sizeof(*a_tx_hash), l_hash_value);
                pthread_rwlock_rdlock(&l_ledger_priv->threshold_txs_rwlock);
                HASH_FIND_BYHASHVALUE(hh, l_ledger_priv->threshold_txs, a_tx_hash, sizeof(*a_tx_hash), l_hash_value, l_item_tmp);
                unsigned long long l_threshold_txs_count = HASH_COUNT(l_ledger_priv->threshold_txs);
                if (!l_item_tmp) {
                    if (l_threshold_txs_count >= s_threshold_txs_max) {
                        if(s_debug_more)
                            log_it(L_WARNING, "Threshold for tranactions is overfulled (%zu max), dropping down new data, added nothing",
                                       s_threshold_txs_max);
                    } else {
                        l_item_tmp = DAP_NEW_Z(dap_chain_ledger_tx_item_t);
                        l_item_tmp->tx_hash_fast = *a_tx_hash;
                        l_item_tmp->tx = DAP_DUP_SIZE(a_tx, dap_chain_datum_tx_get_size(a_tx));
                        HASH_ADD_BYHASHVALUE(hh, l_ledger_priv->threshold_txs, tx_hash_fast, sizeof(dap_chain_hash_fast_t), l_hash_value, l_item_tmp);
                        if(s_debug_more)
                            log_it (L_DEBUG, "Tx %s added to threshold", l_tx_hash_str);
                    }
                }
                pthread_rwlock_unlock(&l_ledger_priv->threshold_txs_rwlock);
            }
        } else {
            if(s_debug_more)
                log_it (L_WARNING, "dap_chain_ledger_tx_add() tx %s not passed the check: code %d ",l_tx_hash_str, l_ret_check);
        }
        return l_ret_check;
    }
    if(s_debug_more)
        log_it ( L_DEBUG, "dap_chain_ledger_tx_add() check passed for tx %s",l_tx_hash_str);

    // Mark 'out' items in cache if they were used & delete previous transactions from cache if it need
    // find all bound pairs 'in' and 'out'
    dap_list_t *l_list_tmp = l_list_bound_items;
    size_t l_outs_used = dap_list_length(l_list_bound_items);
    size_t l_cache_size = sizeof(dap_store_obj_t) * (l_outs_used + 1);
    dap_store_obj_t *l_cache_used_outs = DAP_NEW_Z_SIZE(dap_store_obj_t, l_cache_size);
    char *l_gdb_group = dap_chain_ledger_get_gdb_group(a_ledger, DAP_CHAIN_LEDGER_TXS_STR);
    char *l_main_token_ticker = NULL, *l_cur_token_ticker = NULL;
    bool l_ticker_in_heap = false;
    // Update balance: deducts

    for (int i = 1; l_list_tmp; i++) {
        dap_chain_ledger_tx_bound_t *bound_item = l_list_tmp->data;
        void *l_item_in = *(void **)&bound_item->in;
        dap_chain_tx_item_type_t l_type = *(uint8_t *)l_item_in;
        if (l_type == TX_ITEM_TYPE_IN) {
            dap_chain_tx_in_t *l_tx_in = bound_item->in.tx_cur_in;
            if (dap_hash_fast_is_blank(&l_tx_in->header.tx_prev_hash)) { // It's the emission behind
                // Find token ticker for emission
                dap_chain_tx_token_t * l_tx_token = (dap_chain_tx_token_t *) dap_chain_datum_tx_item_get(a_tx, NULL, TX_ITEM_TYPE_TOKEN, NULL);
                if (l_tx_token)
                     l_main_token_ticker = l_tx_token->header.ticker;
                else {
                    log_it(L_ERROR, "No token item with blank prev tx hash");
                    break;
                }
                if (bound_item->tx_prev) { // It's the stake lock emission
                    dap_chain_ledger_token_item_t *l_token_item = NULL;
                    pthread_rwlock_rdlock(&l_ledger_priv->tokens_rwlock);
                    HASH_FIND_STR(l_ledger_priv->tokens, l_main_token_ticker, l_token_item);
                    pthread_rwlock_unlock(&l_ledger_priv->tokens_rwlock);
                    if (!l_token_item){
                        log_it(L_ERROR, "No token item found for token %s", l_main_token_ticker);
                        break;
                    }
                    if (!IS_ZERO_256(l_token_item->total_supply)) {
                        dap_chain_tx_out_t *l_tx_out = (dap_chain_tx_out_t*)dap_chain_datum_tx_item_get(a_tx, 0, TX_ITEM_TYPE_OUT, 0);
                        SUBTRACT_256_256(l_token_item->current_supply, l_tx_out->header.value, &l_token_item->current_supply);
                        char *l_balance = dap_chain_balance_print(l_token_item->current_supply);
                        log_it(L_DEBUG, "New current supply %s for token %s", l_balance, l_token_item->ticker);
                        DAP_DEL_Z(l_balance);
                        if (PVT(a_ledger)->cached)
                            s_ledger_token_cache_update(a_ledger, l_token_item);
                    }
                    bound_item->stake_lock_item->tx_used_out = *a_tx_hash;
                    if (PVT(a_ledger)->cached)
                        // Mirror it in cache
                        s_ledger_stake_lock_cache_update(a_ledger, bound_item->stake_lock_item);
                } else {    // It's the general emission
                    // Mark it as used with base tx hash
                    bound_item->item_emission->tx_used_out = *a_tx_hash;
                    if (PVT(a_ledger)->cached)
                        // Mirror it in cache
                        s_ledger_emission_cache_update(a_ledger, bound_item->item_emission);
                }
                l_list_tmp = dap_list_next(l_list_tmp);
                i--;    // Do not calc this output with tx used items
                l_outs_used--;
                continue;
            }
        }
        dap_chain_ledger_tx_item_t *l_prev_item_out = bound_item->item_out;
        l_cur_token_ticker = l_prev_item_out->cache_data.token_ticker;
        if (!l_main_token_ticker)
            l_main_token_ticker = l_cur_token_ticker;
        int l_tx_prev_out_used_idx;
        if (l_type == TX_ITEM_TYPE_IN) {
            dap_chain_tx_in_t *l_tx_in = bound_item->in.tx_cur_in;
            dap_ledger_wallet_balance_t *wallet_balance = NULL;
            uint256_t l_value = {};
            dap_chain_addr_t *l_addr = NULL;
            void *l_item_out = *(void **)&bound_item->out;
            dap_chain_tx_item_type_t l_out_type = *(uint8_t *)l_item_out;
            switch (l_out_type) {
                case TX_ITEM_TYPE_OUT:
                    l_addr = &bound_item->out.tx_prev_out_256->addr;
                    l_value = bound_item->out.tx_prev_out_256->header.value;
                    break;
                case TX_ITEM_TYPE_OUT_OLD:
                    l_addr = &bound_item->out.tx_prev_out->addr;
                    l_value = GET_256_FROM_64(bound_item->out.tx_prev_out->header.value);
                    break;
                case TX_ITEM_TYPE_OUT_EXT:
                    l_addr = &bound_item->out.tx_prev_out_ext_256->addr;
                    l_value = bound_item->out.tx_prev_out_ext_256->header.value;
                    l_cur_token_ticker = bound_item->out.tx_prev_out_ext_256->token;
                    break;
                default:
                    log_it(L_DEBUG, "Unknown item type %d", l_out_type);
                    break;
            }
            char *l_addr_str = dap_chain_addr_to_str(l_addr);
            char *l_wallet_balance_key = dap_strjoin(" ", l_addr_str, l_cur_token_ticker, (char*)NULL);
            pthread_rwlock_rdlock(&PVT(a_ledger)->balance_accounts_rwlock);
            HASH_FIND_STR(PVT(a_ledger)->balance_accounts, l_wallet_balance_key, wallet_balance);
            pthread_rwlock_unlock(&PVT(a_ledger)->balance_accounts_rwlock);
            if (wallet_balance) {
                if(s_debug_more) {
                    char *l_balance = dap_chain_balance_print(l_value);
                    log_it(L_DEBUG,"SPEND %s from addr: %s", l_balance, l_wallet_balance_key);
                    DAP_DELETE(l_balance);
                }
                SUBTRACT_256_256(wallet_balance->balance, l_value, &wallet_balance->balance);
                // Update the cache
                s_balance_cache_update(a_ledger, wallet_balance);
            } else {
                if(s_debug_more)
                    log_it(L_ERROR,"!!! Attempt to SPEND from some non-existent balance !!!: %s %s", l_addr_str, l_cur_token_ticker);
            }
            DAP_DELETE(l_addr_str);
            DAP_DELETE(l_wallet_balance_key);
            /// Mark 'out' item in cache because it used
            l_tx_prev_out_used_idx = l_tx_in->header.tx_out_prev_idx;
        } else { // TX_ITEM_TYPE_IN_COND
            // all balance deducts performed with previous conditional transaction
            dap_chain_tx_in_cond_t *l_tx_in_cond = bound_item->in.tx_cur_in_cond;
            /// Mark 'out' item in cache because it used
            l_tx_prev_out_used_idx = l_tx_in_cond->header.tx_out_prev_idx;
            dap_chain_tx_out_cond_t *l_cond = bound_item->out.tx_prev_out_cond_256;
            if (l_cond->header.subtype == DAP_CHAIN_TX_OUT_COND_SUBTYPE_SRV_XCHANGE)
                l_main_token_ticker = l_prev_item_out->cache_data.token_ticker;
<<<<<<< HEAD
            break;
            case DAP_CHAIN_TX_OUT_COND_SUBTYPE_FEE:
                l_cur_token_ticker = (char *)PVT(a_ledger)->net->pub.native_ticker;
            break;
            default: {}
            }
=======
            // Update service items if any
            dap_chain_ledger_verificator_t *l_verificator;
            int l_tmp = l_cond->header.subtype;
            pthread_rwlock_rdlock(&s_verificators_rwlock);
            HASH_FIND_INT(s_verificators, &l_tmp, l_verificator);
            pthread_rwlock_unlock(&s_verificators_rwlock);
            if (l_verificator && l_verificator->callback_added)
                l_verificator->callback_added(a_ledger, a_tx, l_cond);
>>>>>>> 9c9181bc
        }
        // add a used output
        l_prev_item_out->cache_data.tx_hash_spent_fast[l_tx_prev_out_used_idx] = *a_tx_hash;
        l_prev_item_out->cache_data.n_outs_used++;
        // mirror it in the cache
        size_t l_tx_size = dap_chain_datum_tx_get_size(l_prev_item_out->tx);
        size_t l_tx_cache_sz = l_tx_size + sizeof(l_prev_item_out->cache_data);
        uint8_t *l_tx_cache = DAP_NEW_Z_SIZE(uint8_t, l_tx_cache_sz);
        memcpy(l_tx_cache, &l_prev_item_out->cache_data, sizeof(l_prev_item_out->cache_data));
        memcpy(l_tx_cache + sizeof(l_prev_item_out->cache_data), l_prev_item_out->tx, l_tx_size);
        char *l_tx_i_hash = dap_chain_hash_fast_to_str_new(&l_prev_item_out->tx_hash_fast);
        l_cache_used_outs[i] = (dap_store_obj_t) {
                .key        = l_tx_i_hash,
                .value      = l_tx_cache,
                .value_len  = l_tx_cache_sz,
                .group      = l_gdb_group
        };

        // delete previous transactions from cache because all out is used
        if(l_prev_item_out->cache_data.n_outs_used == l_prev_item_out->cache_data.n_outs) {
            if (l_main_token_ticker == l_prev_item_out->cache_data.token_ticker) {
                l_main_token_ticker = dap_strdup(l_prev_item_out->cache_data.token_ticker);
                l_ticker_in_heap = true;
            }
            dap_chain_hash_fast_t l_tx_prev_hash_to_del = bound_item->tx_prev_hash;
            // remove from memory ledger
            int res = dap_chain_ledger_tx_remove(a_ledger, &l_tx_prev_hash_to_del, a_tx->header.ts_created);
            if(res == -2) {
                if(s_debug_more) {
                    char * l_tx_prev_hash_str = dap_chain_hash_fast_to_str_new(&l_tx_prev_hash_to_del);
                    log_it(L_ERROR, "Can't delete previous transactions because hash=%s not found", l_tx_prev_hash_str);
                    DAP_DELETE(l_tx_prev_hash_str);
                }
                ret = -100;
                l_outs_used = i;
                goto FIN;
            }
            else if(res != 1) {
                if(s_debug_more) {
                    char * l_tx_prev_hash_str = dap_chain_hash_fast_to_str_new(&l_tx_prev_hash_to_del);
                    log_it(L_ERROR, "Can't delete previous transactions with hash=%s", l_tx_prev_hash_str);
                    DAP_DELETE(l_tx_prev_hash_str);
                }
                ret = -101;
                l_outs_used = i;
                goto FIN;
            }
        }
        // go to next previous transaction
        l_list_tmp = dap_list_next(l_list_tmp);
    }

    //Update balance : raise
    bool l_multichannel = false;
    for (dap_list_t *l_tx_out = l_list_tx_out; l_tx_out; l_tx_out = dap_list_next(l_tx_out)) {
        if (!l_tx_out->data) {
            debug_if(s_debug_more, L_WARNING, "Can't detect tx ticker or matching output, can't append balances cache");
            continue;
        }
        dap_chain_tx_item_type_t l_type = *(uint8_t *)l_tx_out->data;
        if (l_type == TX_ITEM_TYPE_OUT_COND) {
            // Update service items if any
            dap_chain_tx_out_cond_t *l_cond = (dap_chain_tx_out_cond_t *)l_tx_out->data;
            dap_chain_ledger_verificator_t *l_verificator;
            int l_tmp = l_cond->header.subtype;
            pthread_rwlock_rdlock(&s_verificators_rwlock);
            HASH_FIND_INT(s_verificators, &l_tmp, l_verificator);
            pthread_rwlock_unlock(&s_verificators_rwlock);
            if (l_verificator && l_verificator->callback_added)
                l_verificator->callback_added(a_ledger, a_tx, NULL);
            continue;   // balance raise will be with next conditional transaction
        }     

        dap_chain_addr_t *l_addr;
        uint256_t l_value = {};
        switch (l_type) {
            case TX_ITEM_TYPE_OUT: {
                dap_chain_tx_out_t *l_out_item_256 = (dap_chain_tx_out_t *)l_tx_out->data;
                l_addr = &l_out_item_256->addr;
                l_value = l_out_item_256->header.value;
                l_cur_token_ticker = l_main_token_ticker;
            } break;
            case TX_ITEM_TYPE_OUT_OLD: {
                dap_chain_tx_out_old_t *l_out_item = (dap_chain_tx_out_old_t *)l_tx_out->data;
                l_addr = &l_out_item->addr;
                l_value = GET_256_FROM_64(l_out_item->header.value);
                l_cur_token_ticker = l_main_token_ticker;
            } break;
            case TX_ITEM_TYPE_OUT_EXT: {
                dap_chain_tx_out_ext_t *l_out_item_ext_256 = (dap_chain_tx_out_ext_t *)l_tx_out->data;
                l_addr = &l_out_item_ext_256->addr;
                l_value = l_out_item_ext_256->header.value;
                l_cur_token_ticker = l_out_item_ext_256->token;
                l_multichannel = true;
            } break;
            default:
                log_it(L_DEBUG, "Unknown item type %d", l_type);
                break;
        }
        char *l_addr_str = dap_chain_addr_to_str(l_addr);
        dap_ledger_wallet_balance_t *wallet_balance = NULL;
        char *l_wallet_balance_key = dap_strjoin(" ", l_addr_str, l_cur_token_ticker, (char*)NULL);
        if(s_debug_more) {
            char *l_balance = dap_chain_balance_print(l_value);
            log_it(L_DEBUG, "GOT %s to addr: %s", l_balance, l_wallet_balance_key);
            DAP_DELETE(l_balance);
        }
        pthread_rwlock_rdlock(&l_ledger_priv->balance_accounts_rwlock);
        HASH_FIND_STR(PVT(a_ledger)->balance_accounts, l_wallet_balance_key, wallet_balance);
        pthread_rwlock_unlock(&l_ledger_priv->balance_accounts_rwlock);
        if (wallet_balance) {
            //if(s_debug_more)
            //    log_it(L_DEBUG, "Balance item is present in cache");
            SUM_256_256(wallet_balance->balance, l_value, &wallet_balance->balance);
            DAP_DELETE (l_wallet_balance_key);
            // Update the cache
            s_balance_cache_update(a_ledger, wallet_balance);
        } else {
            wallet_balance = DAP_NEW_Z(dap_ledger_wallet_balance_t);
            wallet_balance->key = l_wallet_balance_key;
            strcpy(wallet_balance->token_ticker, l_cur_token_ticker);
            SUM_256_256(wallet_balance->balance, l_value, &wallet_balance->balance);
            if(s_debug_more)
                log_it(L_DEBUG, "Create new balance item: %s %s", l_addr_str, l_cur_token_ticker);
            pthread_rwlock_wrlock(&l_ledger_priv->balance_accounts_rwlock);
            HASH_ADD_KEYPTR(hh, PVT(a_ledger)->balance_accounts, wallet_balance->key,
                            strlen(l_wallet_balance_key), wallet_balance);
            pthread_rwlock_unlock(&l_ledger_priv->balance_accounts_rwlock);
            // Add it to cache
            s_balance_cache_update(a_ledger, wallet_balance);
        }
        DAP_DELETE (l_addr_str);
    }

    // add transaction to the cache list
    dap_chain_ledger_tx_item_t *l_tx_item = DAP_NEW_Z(dap_chain_ledger_tx_item_t);
    l_tx_item->tx_hash_fast = *a_tx_hash;
    size_t l_tx_size = dap_chain_datum_tx_get_size(a_tx);
    l_tx_item->tx = DAP_DUP_SIZE(a_tx, l_tx_size);
    l_tx_item->cache_data.ts_created = dap_time_now(); // Time of transasction added to ledge
    int l_outs_count = 0;
    dap_list_t *l_tist_tmp = dap_chain_datum_tx_items_get(a_tx, TX_ITEM_TYPE_OUT_ALL, &l_outs_count);
    l_tx_item->cache_data.n_outs = l_outs_count;
    // If debug mode dump the UTXO
    if (dap_log_level_get() == L_DEBUG && s_debug_more) {
        dap_list_t *it = l_tist_tmp;
        for (uint32_t i = 0; i < l_tx_item->cache_data.n_outs; i++) {
            dap_chain_tx_out_old_t *l_tx_out = it->data;
            if (l_tx_out->header.type != TX_ITEM_TYPE_OUT_OLD)
                continue;
            char * l_tx_out_addr_str = dap_chain_addr_to_str( &l_tx_out->addr );
            log_it(L_DEBUG, "Added tx out to %s", l_tx_out_addr_str);
            DAP_DELETE (l_tx_out_addr_str);
            it = it->next;
        }
    }
    if(l_tist_tmp)
        dap_list_free(l_tist_tmp);
    if (l_main_token_ticker) {
        dap_stpcpy(l_tx_item->cache_data.token_ticker, l_main_token_ticker);
        if (l_ticker_in_heap)
            DAP_DELETE(l_main_token_ticker);
    }
    else
        debug_if(s_debug_more, L_ERROR, "No token ticker in previous txs");
    l_tx_item->cache_data.multichannel = l_multichannel;
    pthread_rwlock_wrlock(&l_ledger_priv->ledger_rwlock);
    HASH_ADD_INORDER(hh, l_ledger_priv->ledger_items, tx_hash_fast, sizeof(dap_chain_hash_fast_t),
                                 l_tx_item, s_sort_ledger_tx_item); // tx_hash_fast: name of key field
    pthread_rwlock_unlock(&l_ledger_priv->ledger_rwlock);
    // Count TPS
    clock_gettime(CLOCK_REALTIME, &l_ledger_priv->tps_end_time);
    l_ledger_priv->tps_count++;
    if (PVT(a_ledger)->cached) {
        // Add it to cache
        size_t l_tx_cache_sz = l_tx_size + sizeof(l_tx_item->cache_data);
        uint8_t *l_tx_cache = DAP_NEW_S_SIZE(uint8_t, l_tx_cache_sz);
        memcpy(l_tx_cache, &l_tx_item->cache_data, sizeof(l_tx_item->cache_data));
        memcpy(l_tx_cache + sizeof(l_tx_item->cache_data), a_tx, l_tx_size);
        l_cache_used_outs[0] = (dap_store_obj_t) {
                .key        = l_tx_hash_str,
                .value      = l_tx_cache,
                .value_len  = l_tx_cache_sz,
                .group      = l_gdb_group
        };
        // Apply it with single DB transaction
        if (dap_chain_global_db_driver_add(l_cache_used_outs, l_outs_used + 1)) {
            if(s_debug_more)
                log_it(L_WARNING, "Ledger cache mismatch");
        }
    }
    if (!a_from_threshold)
        s_threshold_txs_proc(a_ledger);
    ret = 1;
FIN:
    if (l_list_bound_items)
        dap_list_free_full(l_list_bound_items, free);
    if (l_list_tx_out)
        dap_list_free(l_list_tx_out);
    for (size_t i = 1; i <= l_outs_used; i++) {
        DAP_DELETE(l_cache_used_outs[i].key);
        DAP_DELETE(l_cache_used_outs[i].value);
    }
    DAP_DELETE(l_gdb_group);
    DAP_DELETE(l_cache_used_outs);
    return ret;
}

static bool s_ledger_tps_callback(void *a_arg)
{
    dap_ledger_private_t *l_ledger_pvt = (dap_ledger_private_t *)a_arg;
    if (l_ledger_pvt->tps_current_time.tv_sec != l_ledger_pvt->tps_end_time.tv_sec ||
            l_ledger_pvt->tps_current_time.tv_nsec != l_ledger_pvt->tps_end_time.tv_nsec) {
        l_ledger_pvt->tps_current_time.tv_sec = l_ledger_pvt->tps_end_time.tv_sec;
        l_ledger_pvt->tps_current_time.tv_nsec = l_ledger_pvt->tps_end_time.tv_nsec;
        return true;
    }
    l_ledger_pvt->tps_timer = NULL;
    return false;
}

int dap_chain_ledger_tx_load(dap_ledger_t *a_ledger, dap_chain_datum_tx_t *a_tx, dap_chain_hash_fast_t *a_tx_hash)
{
    dap_chain_hash_fast_t l_tx_hash;
    dap_hash_fast(a_tx, dap_chain_datum_tx_get_size(a_tx), &l_tx_hash);
    if (a_tx_hash)
        memcpy(a_tx_hash, &l_tx_hash, sizeof(l_tx_hash));
    if (PVT(a_ledger)->load_mode) {
        dap_chain_ledger_tx_item_t *l_tx_item;
        unsigned l_hash_value;
        HASH_VALUE(&l_tx_hash, sizeof(dap_chain_hash_fast_t), l_hash_value);
        pthread_rwlock_rdlock(&PVT(a_ledger)->ledger_rwlock);
        HASH_FIND_BYHASHVALUE(hh, PVT(a_ledger)->ledger_items, &l_tx_hash, sizeof(dap_chain_hash_fast_t), l_hash_value, l_tx_item);
        if (l_tx_item) {
            pthread_rwlock_unlock(&PVT(a_ledger)->ledger_rwlock);
            return 1;
        }
        HASH_FIND_BYHASHVALUE(hh, PVT(a_ledger)->threshold_txs, &l_tx_hash, sizeof(dap_chain_hash_fast_t), l_hash_value, l_tx_item);
        if (l_tx_item) {
            pthread_rwlock_unlock(&PVT(a_ledger)->ledger_rwlock);
            return DAP_CHAIN_CS_VERIFY_CODE_TX_NO_PREVIOUS;
        }
        dap_chain_ledger_tx_spent_item_t *l_tx_spent_item;
        HASH_FIND_BYHASHVALUE(hh, PVT(a_ledger)->spent_items, &l_tx_hash, sizeof(dap_chain_hash_fast_t), l_hash_value, l_tx_spent_item);
        pthread_rwlock_unlock(&PVT(a_ledger)->ledger_rwlock);
        if (l_tx_spent_item)
            return 1;
    }
    return dap_chain_ledger_tx_add(a_ledger, a_tx, &l_tx_hash, false);
}

/**
 * Delete transaction from the cache
 *
 * return 1 OK, -1 error, -2 tx_hash not found
 */
int dap_chain_ledger_tx_remove(dap_ledger_t *a_ledger, dap_chain_hash_fast_t *a_tx_hash, dap_time_t a_spent_time)
{
    if(!a_tx_hash)
        return -1;
    int l_ret = -1;
    dap_ledger_private_t *l_ledger_priv = PVT(a_ledger);
    dap_chain_ledger_tx_item_t *l_item_tmp;
    unsigned l_hash_value;
    HASH_VALUE(a_tx_hash, sizeof(*a_tx_hash), l_hash_value);
    pthread_rwlock_wrlock(&l_ledger_priv->ledger_rwlock);
    HASH_FIND_BYHASHVALUE(hh, l_ledger_priv->ledger_items, a_tx_hash, sizeof(dap_chain_hash_fast_t), l_hash_value, l_item_tmp);
    if(l_item_tmp != NULL) {
        HASH_DEL(l_ledger_priv->ledger_items, l_item_tmp);
        if (PVT(a_ledger)->cached) {
            // Remove it from cache
            char *l_gdb_group = dap_chain_ledger_get_gdb_group(a_ledger, DAP_CHAIN_LEDGER_TXS_STR);
            char *l_tx_hash_str = dap_chain_hash_fast_to_str_new(a_tx_hash);
            dap_chain_global_db_gr_del( l_tx_hash_str, l_gdb_group);
            DAP_DELETE(l_tx_hash_str);
            DAP_DELETE(l_gdb_group);
        }
        l_ret = 1;
        dap_chain_ledger_tx_spent_item_t *l_item_used;
        HASH_FIND_BYHASHVALUE(hh, l_ledger_priv->spent_items, a_tx_hash, sizeof(dap_chain_hash_fast_t), l_hash_value, l_item_used);
        if (!l_item_used) {   // Add it to spent items
            l_item_used = DAP_NEW_Z(dap_chain_ledger_tx_spent_item_t);
            l_item_used->tx_hash_fast = *a_tx_hash;
            l_item_used->cache_data.spent_time = a_spent_time;
            strncpy(l_item_used->cache_data.token_ticker, l_item_tmp->cache_data.token_ticker, DAP_CHAIN_TICKER_SIZE_MAX);
            int l_out_num = -1;
            dap_chain_datum_tx_out_cond_get(l_item_tmp->tx, DAP_CHAIN_TX_OUT_COND_SUBTYPE_ALL, &l_out_num);
            if (l_out_num != -1 && l_out_num < MAX_OUT_ITEMS)
                l_item_used->cache_data.tx_hash_spent_fast = l_item_tmp->cache_data.tx_hash_spent_fast[l_out_num];
            HASH_ADD_BYHASHVALUE(hh, l_ledger_priv->spent_items, tx_hash_fast, sizeof(dap_chain_hash_fast_t), l_hash_value, l_item_used);
            if (PVT(a_ledger)->cached) {
                // Add it to cache
                char *l_gdb_group = dap_chain_ledger_get_gdb_group(a_ledger, DAP_CHAIN_LEDGER_SPENT_TXS_STR);
                char *l_tx_hash_str = dap_hash_fast_to_str_new(a_tx_hash);
                if (!dap_chain_global_db_gr_set(l_tx_hash_str, &l_item_used->cache_data, sizeof(l_item_used->cache_data), l_gdb_group)) {
                    if(s_debug_more)
                        log_it(L_WARNING, "Ledger cache mismatch");
                }
                DAP_DELETE(l_tx_hash_str);
                DAP_DELETE(l_gdb_group);
            }
        }
        // delete tx & its item
        DAP_DELETE(l_item_tmp->tx);
        DAP_DELETE(l_item_tmp);
    }
    else
        // hash not found in the cache
        l_ret = -2;
    pthread_rwlock_unlock(&l_ledger_priv->ledger_rwlock);
    return l_ret;
}

/**
 * Delete all transactions from the cache
 */
void dap_chain_ledger_purge(dap_ledger_t *a_ledger, bool a_preserve_db)
{
    dap_ledger_private_t *l_ledger_priv = PVT(a_ledger);
    pthread_rwlock_wrlock(&l_ledger_priv->ledger_rwlock);
    pthread_rwlock_wrlock(&l_ledger_priv->tokens_rwlock);
    pthread_rwlock_wrlock(&l_ledger_priv->threshold_emissions_rwlock);
    pthread_rwlock_wrlock(&l_ledger_priv->threshold_txs_rwlock);
    pthread_rwlock_wrlock(&l_ledger_priv->balance_accounts_rwlock);
    pthread_rwlock_wrlock(&l_ledger_priv->stake_lock_rwlock);

    /* Delete regular transactions */
    dap_chain_ledger_tx_item_t *l_item_current, *l_item_tmp;
    char *l_gdb_group;
    HASH_ITER(hh, l_ledger_priv->ledger_items , l_item_current, l_item_tmp) {
        HASH_DEL(l_ledger_priv->ledger_items, l_item_current);
        DAP_DELETE(l_item_current->tx);
        DAP_DEL_Z(l_item_current);
    }
    if (!a_preserve_db) {
        l_gdb_group = dap_chain_ledger_get_gdb_group(a_ledger, DAP_CHAIN_LEDGER_TXS_STR);
        dap_chain_global_db_gr_del(NULL, l_gdb_group);
        DAP_DELETE(l_gdb_group);
    }

    /* Delete spent transactions */
    dap_chain_ledger_tx_spent_item_t *l_spent_item_current, *l_spent_item_tmp;
    HASH_ITER(hh, l_ledger_priv->spent_items, l_spent_item_current, l_spent_item_tmp) {
        HASH_DEL(l_ledger_priv->spent_items, l_spent_item_current);
        DAP_DEL_Z(l_item_current);
    }
    if (!a_preserve_db) {
        l_gdb_group = dap_chain_ledger_get_gdb_group(a_ledger, DAP_CHAIN_LEDGER_SPENT_TXS_STR);
        dap_chain_global_db_gr_del(NULL, l_gdb_group);
        DAP_DELETE(l_gdb_group);
    }

    /* Delete balances */
    dap_ledger_wallet_balance_t *l_balance_current, *l_balance_tmp;
    HASH_ITER(hh, l_ledger_priv->balance_accounts, l_balance_current, l_balance_tmp) {
        HASH_DEL(l_ledger_priv->balance_accounts, l_balance_current);
        DAP_DELETE(l_balance_current->key);
        DAP_DELETE(l_balance_current);
    }
    if (!a_preserve_db) {
        l_gdb_group = dap_chain_ledger_get_gdb_group(a_ledger, DAP_CHAIN_LEDGER_BALANCES_STR);
        dap_chain_global_db_gr_del(NULL, l_gdb_group);
        DAP_DELETE(l_gdb_group);
    }

    /* Delete tokens and their emissions */
    dap_chain_ledger_token_item_t *l_token_current, *l_token_tmp;
    dap_chain_ledger_token_emission_item_t *l_emission_current, *l_emission_tmp;
    HASH_ITER(hh, l_ledger_priv->tokens, l_token_current, l_token_tmp) {
        HASH_DEL(l_ledger_priv->tokens, l_token_current);
        pthread_rwlock_wrlock(&l_token_current->token_emissions_rwlock);
        HASH_ITER(hh, l_token_current->token_emissions, l_emission_current, l_emission_tmp) {
            HASH_DEL(l_token_current->token_emissions, l_emission_current);
            DAP_DELETE(l_emission_current->datum_token_emission);
            DAP_DEL_Z(l_emission_current);
        }
        pthread_rwlock_unlock(&l_token_current->token_emissions_rwlock);
        DAP_DELETE(l_token_current->datum_token);
        DAP_DELETE(l_token_current->auth_signs);
        DAP_DELETE(l_token_current->auth_signs_pkey_hash);
        DAP_DEL_Z(l_token_current->tx_recv_allow);
        DAP_DEL_Z(l_token_current->tx_recv_block);
        DAP_DEL_Z(l_token_current->tx_send_allow);
        DAP_DEL_Z(l_token_current->tx_send_block);
        pthread_rwlock_destroy(&l_token_current->token_emissions_rwlock);
        DAP_DELETE(l_token_current);
    }
    if (!a_preserve_db) {
        l_gdb_group = dap_chain_ledger_get_gdb_group(a_ledger, DAP_CHAIN_LEDGER_TOKENS_STR);
        dap_chain_global_db_gr_del(NULL, l_gdb_group);
        DAP_DELETE(l_gdb_group);
        l_gdb_group = dap_chain_ledger_get_gdb_group(a_ledger, DAP_CHAIN_LEDGER_EMISSIONS_STR);
        dap_chain_global_db_gr_del(NULL, l_gdb_group);
        DAP_DELETE(l_gdb_group);
    }

    /* Delete stake-lock items */
    dap_chain_ledger_stake_lock_item_t *l_stake_item_current, *l_stake_item_tmp;
    HASH_ITER(hh, l_ledger_priv->emissions_for_stake_lock, l_stake_item_current, l_stake_item_tmp) {
        HASH_DEL(l_ledger_priv->emissions_for_stake_lock, l_stake_item_current);
        DAP_DELETE(l_stake_item_current);
    }
    if (!a_preserve_db) {
        l_gdb_group = dap_chain_ledger_get_gdb_group(a_ledger, DAP_CHAIN_LEDGER_STAKE_LOCK_STR);
        dap_chain_global_db_gr_del(NULL, l_gdb_group);
        DAP_DELETE(l_gdb_group);
    }

    /* Delete threshold emissions */
    HASH_ITER(hh, l_ledger_priv->threshold_emissions, l_emission_current, l_emission_tmp) {
        HASH_DEL(l_ledger_priv->threshold_emissions, l_emission_current);
        DAP_DELETE(l_emission_current->datum_token_emission);
        DAP_DELETE(l_emission_current);
    }
    /* Delete threshold transactions */
    HASH_ITER(hh, l_ledger_priv->threshold_txs, l_item_current, l_item_tmp) {
        HASH_DEL(l_ledger_priv->threshold_txs, l_item_current);
        DAP_DELETE(l_item_current->tx);
        DAP_DELETE(l_item_current);
    }

    l_ledger_priv->ledger_items         = NULL;
    l_ledger_priv->spent_items          = NULL;
    l_ledger_priv->balance_accounts     = NULL;
    l_ledger_priv->tokens               = NULL;
    l_ledger_priv->threshold_emissions  = NULL;
    l_ledger_priv->threshold_txs        = NULL;

    pthread_rwlock_unlock(&l_ledger_priv->ledger_rwlock);
    pthread_rwlock_unlock(&l_ledger_priv->tokens_rwlock);
    pthread_rwlock_unlock(&l_ledger_priv->threshold_emissions_rwlock);
    pthread_rwlock_unlock(&l_ledger_priv->threshold_txs_rwlock);
    pthread_rwlock_unlock(&l_ledger_priv->balance_accounts_rwlock);
    pthread_rwlock_unlock(&l_ledger_priv->stake_lock_rwlock);
}

/**
 * Return number transactions from the cache
 * According to UT_hash_handle size of return value is sizeof(unsigned int)
 */
unsigned dap_chain_ledger_count(dap_ledger_t *a_ledger)
{
    pthread_rwlock_rdlock(&PVT(a_ledger)->ledger_rwlock);
    unsigned long ret = HASH_COUNT(PVT(a_ledger)->ledger_items);
    pthread_rwlock_unlock(&PVT(a_ledger)->ledger_rwlock);
    return ret;
}

/**
 * @brief dap_chain_ledger_count_from_to
 * @param a_ledger
 * @param a_ts_from
 * @param a_ts_to
 * @return
 */
uint64_t dap_chain_ledger_count_from_to(dap_ledger_t * a_ledger, dap_time_t a_ts_from, dap_time_t a_ts_to)
{
    uint64_t l_ret = 0;
    dap_ledger_private_t *l_ledger_priv = PVT(a_ledger);
    dap_chain_ledger_tx_item_t *l_iter_current, *l_item_tmp;
    pthread_rwlock_rdlock(&l_ledger_priv->ledger_rwlock);
    if ( a_ts_from && a_ts_to) {
        HASH_ITER(hh, l_ledger_priv->ledger_items , l_iter_current, l_item_tmp){
            if ( l_iter_current->cache_data.ts_created >= a_ts_from && l_iter_current->cache_data.ts_created <= a_ts_to )
            l_ret++;
        }
    } else if ( a_ts_to ){
        HASH_ITER(hh, l_ledger_priv->ledger_items , l_iter_current, l_item_tmp){
            if ( l_iter_current->cache_data.ts_created <= a_ts_to )
            l_ret++;
        }
    } else if ( a_ts_from ){
        HASH_ITER(hh, l_ledger_priv->ledger_items , l_iter_current, l_item_tmp){
            if ( l_iter_current->cache_data.ts_created >= a_ts_from )
            l_ret++;
        }
    }else {
        HASH_ITER(hh, l_ledger_priv->ledger_items , l_iter_current, l_item_tmp){
            l_ret++;
        }
    }

    pthread_rwlock_unlock(&l_ledger_priv->ledger_rwlock);
    return l_ret;
}

size_t dap_chain_ledger_count_tps(dap_ledger_t *a_ledger, struct timespec *a_ts_from, struct timespec *a_ts_to)
{
    if (!a_ledger)
        return 0;
    dap_ledger_private_t *l_ledger_priv = PVT(a_ledger);
    if (a_ts_from) {
        a_ts_from->tv_sec = l_ledger_priv->tps_start_time.tv_sec;
        a_ts_from->tv_nsec = l_ledger_priv->tps_start_time.tv_nsec;
    }
    if (a_ts_to) {
        a_ts_to->tv_sec = l_ledger_priv->tps_end_time.tv_sec;
        a_ts_to->tv_nsec = l_ledger_priv->tps_end_time.tv_nsec;
    }
    return l_ledger_priv->tps_count;
}

/**
 * Check whether used 'out' items
 */
bool dap_chain_ledger_tx_hash_is_used_out_item(dap_ledger_t *a_ledger, dap_chain_hash_fast_t *a_tx_hash, int a_idx_out)
{
    dap_chain_ledger_tx_item_t *l_item_out = NULL;
    //dap_chain_datum_tx_t *l_tx =
    s_find_datum_tx_by_hash(a_ledger, a_tx_hash, &l_item_out);
    return dap_chain_ledger_item_is_used_out(l_item_out, a_idx_out);
}

/**
 * Calculate balance of addr
 *
 */
uint256_t dap_chain_ledger_calc_balance(dap_ledger_t *a_ledger, const dap_chain_addr_t *a_addr,
                                        const char *a_token_ticker)
{
    uint256_t l_ret = uint256_0;

    dap_ledger_wallet_balance_t *l_balance_item = NULL;// ,* l_balance_item_tmp = NULL;
    char *l_addr = dap_chain_addr_to_str(a_addr);
    char *l_wallet_balance_key = dap_strjoin(" ", l_addr, a_token_ticker, (char*)NULL);
    pthread_rwlock_rdlock(&PVT(a_ledger)->balance_accounts_rwlock);
    HASH_FIND_STR(PVT(a_ledger)->balance_accounts, l_wallet_balance_key, l_balance_item);
    pthread_rwlock_unlock(&PVT(a_ledger)->balance_accounts_rwlock);
    if (l_balance_item) {
        if(s_debug_more) {
            char *l_balance = dap_chain_balance_print(l_balance_item->balance);
            log_it(L_INFO, "Found address in cache with balance %s", l_balance);
            DAP_DELETE(l_balance);
        }
        l_ret = l_balance_item->balance;
    } else {
        if (s_debug_more)
            log_it (L_WARNING, "Balance item %s not found", l_wallet_balance_key);
    }
    DAP_DELETE(l_addr);
    DAP_DELETE(l_wallet_balance_key);
    return l_ret;
}

uint256_t dap_chain_ledger_calc_balance_full(dap_ledger_t *a_ledger, const dap_chain_addr_t *a_addr,
                                             const char *a_token_ticker)
{
    uint256_t balance = uint256_0;

    if(!a_addr || !dap_chain_addr_check_sum(a_addr))
        return balance;

    dap_ledger_private_t *l_ledger_priv = PVT(a_ledger);
    dap_chain_ledger_tx_item_t *l_iter_current, *l_item_tmp;
    pthread_rwlock_rdlock(&l_ledger_priv->ledger_rwlock);
    HASH_ITER(hh, l_ledger_priv->ledger_items , l_iter_current, l_item_tmp)
    {
        dap_chain_datum_tx_t *l_cur_tx = l_iter_current->tx;

        //        dap_chain_hash_fast_t *l_cur_tx_hash = &l_iter_current->tx_hash_fast;
        //        int l_n_outs_used = l_iter_current->n_outs_used; // number of used 'out' items

        // Get 'out' items from transaction
        int l_out_item_count = 0;
        dap_list_t *l_list_out_items = dap_chain_datum_tx_items_get(l_cur_tx, TX_ITEM_TYPE_OUT_ALL, &l_out_item_count);
        if(l_out_item_count >= MAX_OUT_ITEMS) {
            if(s_debug_more)
                log_it(L_ERROR, "Too many 'out' items=%d in transaction (max=%d)", l_out_item_count, MAX_OUT_ITEMS);
            if (l_out_item_count >= MAX_OUT_ITEMS){
                // uint128_t l_ret;
                uint256_t l_ret = uint256_0;
                memset(&l_ret,0,sizeof(l_ret));
                return l_ret;
            }
        }
        int l_out_idx_tmp = 0;
        for (dap_list_t *l_list_tmp = l_list_out_items; l_list_tmp; l_list_tmp = dap_list_next(l_list_tmp), l_out_idx_tmp++) {
            assert(l_list_tmp->data);
            dap_chain_tx_item_type_t l_type = *(uint8_t *)l_list_tmp->data;
            if (l_type == TX_ITEM_TYPE_OUT_COND_OLD || (l_type == TX_ITEM_TYPE_OUT_COND)) {
                continue;
            }
            if (l_type == TX_ITEM_TYPE_OUT_OLD) {
                const dap_chain_tx_out_old_t *l_tx_out = (const dap_chain_tx_out_old_t*) l_list_tmp->data;
                // Check for token name
                if (!strcmp(a_token_ticker, l_iter_current->cache_data.token_ticker))
                {   // if transaction has the out item with requested addr
                    if (!memcmp(a_addr, &l_tx_out->addr, sizeof(dap_chain_addr_t))) {
                        // if 'out' item not used & transaction is valid
                        if(!dap_chain_ledger_item_is_used_out(l_iter_current, l_out_idx_tmp) &&
                                dap_chain_datum_tx_verify_sign(l_cur_tx)) {
                            // uint128_t l_add = dap_chain_uint128_from(l_tx_out->header.value);
                            // balance = dap_uint128_add(balance, l_add);
                            uint256_t l_add = dap_chain_uint256_from(l_tx_out->header.value);
                            SUM_256_256(balance, l_add, &balance);
                        }
                    }
                }
            }
            if (l_type == TX_ITEM_TYPE_OUT) { // 256
                const dap_chain_tx_out_t *l_tx_out = (const dap_chain_tx_out_t*) l_list_tmp->data;
                // const dap_chain_tx_out_old_t *l_tx_out = (const dap_chain_tx_out_old_t*) l_list_tmp->data;
                // Check for token name
                if (!strcmp(a_token_ticker, l_iter_current->cache_data.token_ticker))
                {   // if transaction has the out item with requested addr
                    if (!memcmp(a_addr, &l_tx_out->addr, sizeof(dap_chain_addr_t))) {
                        // if 'out' item not used & transaction is valid
                        if(!dap_chain_ledger_item_is_used_out(l_iter_current, l_out_idx_tmp) &&
                                dap_chain_datum_tx_verify_sign(l_cur_tx)) {
                            SUM_256_256(balance, l_tx_out->header.value, &balance);
                        }
                    }
                }
            }
            if (l_type == TX_ITEM_TYPE_OUT_EXT) { // 256
                const dap_chain_tx_out_ext_t *l_tx_out = (const dap_chain_tx_out_ext_t*) l_list_tmp->data;
                // const dap_chain_tx_out_ext_t *l_tx_out = (const dap_chain_tx_out_ext_t*) l_list_tmp->data;
                // Check for token name
                if (!strcmp(a_token_ticker, l_tx_out->token))
                {   // if transaction has the out item with requested addr
                    if (!memcmp(a_addr, &l_tx_out->addr, sizeof(dap_chain_addr_t))) {
                        // if 'out' item not used & transaction is valid
                        if(!dap_chain_ledger_item_is_used_out(l_iter_current, l_out_idx_tmp) &&
                                dap_chain_datum_tx_verify_sign(l_cur_tx)) {
                            SUM_256_256(balance, l_tx_out->header.value, &balance);
                        }
                    }
                }
            }
        }
        dap_list_free(l_list_out_items);
    }
    pthread_rwlock_unlock(&l_ledger_priv->ledger_rwlock);
    return balance;
}


/**
 * Get the transaction in the cache by the addr in out item
 *
 * a_public_key[in] public key that signed the transaction
 * a_public_key_size[in] public key size
 * a_tx_first_hash [in/out] hash of the initial transaction/ found transaction, if 0 start from the beginning
 */
static dap_chain_ledger_tx_item_t* tx_item_find_by_addr(dap_ledger_t *a_ledger, const dap_chain_addr_t *a_addr,
                                                        const char * a_token, dap_chain_hash_fast_t *a_tx_first_hash)
{
    if(!a_addr || !a_tx_first_hash)
        return NULL;
    dap_ledger_private_t *l_ledger_priv = PVT(a_ledger);
    bool is_tx_found = false;
    bool is_null_hash = dap_hash_fast_is_blank(a_tx_first_hash);
    bool is_search_enable = is_null_hash;
    dap_chain_ledger_tx_item_t *l_iter_current, *l_item_tmp;
    pthread_rwlock_rdlock(&l_ledger_priv->ledger_rwlock);
    HASH_ITER(hh, l_ledger_priv->ledger_items , l_iter_current, l_item_tmp)
    {
        // If a_token is setup we check if its not our token - miss it
        if (a_token && *l_iter_current->cache_data.token_ticker &&
                dap_strcmp(l_iter_current->cache_data.token_ticker, a_token) &&
                !l_iter_current->cache_data.multichannel)
            continue;
        // Now work with it
        dap_chain_datum_tx_t *l_tx = l_iter_current->tx;
        dap_chain_hash_fast_t *l_tx_hash = &l_iter_current->tx_hash_fast;
        // start searching from the next hash after a_tx_first_hash
        if(!is_search_enable) {
            if(dap_hash_fast_compare(l_tx_hash, a_tx_first_hash))
                is_search_enable = true;
            continue;
        }
        // Get 'out' items from transaction
        dap_list_t *l_list_out_items = dap_chain_datum_tx_items_get(l_tx, TX_ITEM_TYPE_OUT_ALL, NULL);
        for(dap_list_t *l_list_tmp = l_list_out_items; l_list_tmp; l_list_tmp = dap_list_next(l_list_tmp)) {
            assert(l_list_tmp->data);
            dap_chain_tx_item_type_t l_type = *(uint8_t *)l_list_tmp->data;
            if (l_type == TX_ITEM_TYPE_OUT_COND || l_type == TX_ITEM_TYPE_OUT_COND_OLD) {
                continue;
            }
            if (l_type == TX_ITEM_TYPE_OUT) {
                const dap_chain_tx_out_t *l_tx_out = (const dap_chain_tx_out_t *)l_list_tmp->data;
                // if transaction has the out item with requested addr
                if(!memcmp(a_addr, &l_tx_out->addr, sizeof(dap_chain_addr_t))) {
                    memcpy(a_tx_first_hash, l_tx_hash, sizeof(dap_chain_hash_fast_t));
                    is_tx_found = true;
                    break;
                }
            }
            if (l_type == TX_ITEM_TYPE_OUT_OLD) {
                const dap_chain_tx_out_old_t *l_tx_out = (const dap_chain_tx_out_old_t *)l_list_tmp->data;
                // if transaction has the out item with requested addr
                if(!memcmp(a_addr, &l_tx_out->addr, sizeof(dap_chain_addr_t))) {
                    memcpy(a_tx_first_hash, l_tx_hash, sizeof(dap_chain_hash_fast_t));
                    is_tx_found = true;
                    break;
                }
            }
            if (l_type == TX_ITEM_TYPE_OUT_EXT) {
                const dap_chain_tx_out_ext_t *l_tx_out_ext = (const dap_chain_tx_out_ext_t *)l_list_tmp->data;
                // If a_token is setup we check if its not our token - miss it
                if (a_token && dap_strcmp(l_tx_out_ext->token, a_token)) {
                    continue;
                }                // if transaction has the out item with requested addr
                if(!memcmp(a_addr, &l_tx_out_ext->addr, sizeof(dap_chain_addr_t))) {
                    memcpy(a_tx_first_hash, l_tx_hash, sizeof(dap_chain_hash_fast_t));
                    is_tx_found = true;
                    break;
                }
            }
        }
        dap_list_free(l_list_out_items);
        // already found transaction
        if(is_tx_found)
            break;

    }
    pthread_rwlock_unlock(&l_ledger_priv->ledger_rwlock);
    if(is_tx_found)
        return l_iter_current;
    else
        return NULL;
}

/**
 * @brief dap_chain_ledger_tx_find_by_addr
 * @param a_addr
 * @param a_tx_first_hash
 * @return
 */
 dap_chain_datum_tx_t* dap_chain_ledger_tx_find_by_addr(dap_ledger_t *a_ledger , const char * a_token ,
         const dap_chain_addr_t *a_addr, dap_chain_hash_fast_t *a_tx_first_hash)
{
    dap_chain_ledger_tx_item_t* l_tx_item = tx_item_find_by_addr(a_ledger, a_addr, a_token, a_tx_first_hash);
    return (l_tx_item) ? l_tx_item->tx : NULL;
}



/**
 * Get the transaction in the cache by the public key that signed the transaction,
 * starting from the next hash after a_tx_first_hash
 *
 * a_public_key[in] public key that signed the transaction
 * a_public_key_size[in] public key size
 * a_tx_first_hash [in/out] hash of the initial transaction/ found transaction, if 0 start from the beginning
 */
const dap_chain_datum_tx_t* dap_chain_ledger_tx_find_by_pkey(dap_ledger_t *a_ledger,
        char *a_public_key, size_t a_public_key_size, dap_chain_hash_fast_t *a_tx_first_hash)
{
    if(!a_public_key || !a_tx_first_hash)
        return NULL;
    dap_ledger_private_t *l_ledger_priv = PVT(a_ledger);
    dap_chain_datum_tx_t *l_cur_tx = NULL;
    bool is_null_hash = dap_hash_fast_is_blank(a_tx_first_hash);
    bool is_search_enable = is_null_hash;
    dap_chain_ledger_tx_item_t *l_iter_current, *l_item_tmp;
    pthread_rwlock_rdlock(&l_ledger_priv->ledger_rwlock);
    HASH_ITER(hh, l_ledger_priv->ledger_items , l_iter_current, l_item_tmp) {
        dap_chain_datum_tx_t *l_tx_tmp = l_iter_current->tx;
        dap_chain_hash_fast_t *l_tx_hash_tmp = &l_iter_current->tx_hash_fast;
        // start searching from the next hash after a_tx_first_hash
        if(!is_search_enable) {
            if(dap_hash_fast_compare(l_tx_hash_tmp, a_tx_first_hash))
                is_search_enable = true;
            continue;
        }
        // Get sign item from transaction
        dap_chain_tx_sig_t *l_tx_sig = (dap_chain_tx_sig_t*) dap_chain_datum_tx_item_get(l_tx_tmp, NULL,
                TX_ITEM_TYPE_SIG, NULL);
        // Get dap_sign_t from item
        dap_sign_t *l_sig = dap_chain_datum_tx_item_sign_get_sig(l_tx_sig);
        if(l_sig) {
            // compare public key in transaction with a_public_key
            if(a_public_key_size == l_sig->header.sign_pkey_size &&
                    !memcmp(a_public_key, l_sig->pkey_n_sign, a_public_key_size)) {
                l_cur_tx = l_tx_tmp;
                memcpy(a_tx_first_hash, l_tx_hash_tmp, sizeof(dap_chain_hash_fast_t));
                break;
            }
        }
    }
    pthread_rwlock_unlock(&l_ledger_priv->ledger_rwlock);
    return l_cur_tx;
}

/**
 * @brief Get all transactions from the cache with the out_cond item
 * @param a_ledger
 * @param a_srv_uid
 * @return
 */
dap_list_t* dap_chain_ledger_tx_cache_find_out_cond_all(dap_ledger_t *a_ledger,dap_chain_net_srv_uid_t a_srv_uid)
{
    dap_list_t * l_ret = NULL;
    dap_ledger_private_t *l_ledger_priv = PVT(a_ledger);
    dap_chain_ledger_tx_item_t *l_iter_current = NULL, *l_item_tmp = NULL;
    HASH_ITER(hh, l_ledger_priv->ledger_items, l_iter_current, l_item_tmp) {
        dap_chain_datum_tx_t *l_tx = l_iter_current->tx;
        dap_list_t *l_list_out_items = dap_chain_datum_tx_items_get(l_tx, TX_ITEM_TYPE_OUT_COND, NULL);
        for (dap_list_t *it = l_list_out_items; it; it = it->next) {
            // Is present cond out
            dap_chain_tx_out_cond_t *l_tx_out_cond = it->data;
            if (l_tx_out_cond->header.srv_uid.uint64 == a_srv_uid.uint64) // is srv uid is same as we're searching for?
                l_ret = dap_list_append(l_ret,l_tx);
        }

    }
    return l_ret;
}


/**
 * Get the transaction in the cache with the out_cond item
 *
 * a_addr[in] wallet address, whose owner can use the service
 */
dap_chain_datum_tx_t* dap_chain_ledger_tx_cache_find_out_cond(dap_ledger_t *a_ledger, dap_chain_tx_out_cond_subtype_t a_cond_type,
        dap_chain_hash_fast_t *a_tx_first_hash, dap_chain_tx_out_cond_t **a_out_cond, int *a_out_cond_idx, char *a_token_ticker)
{
    if (!a_tx_first_hash)
        return NULL;
    dap_ledger_private_t *l_ledger_priv = PVT(a_ledger);
    dap_chain_datum_tx_t *l_cur_tx = NULL;
    bool is_null_hash = dap_hash_fast_is_blank(a_tx_first_hash);
    bool is_search_enable = is_null_hash;
    dap_chain_ledger_tx_item_t *l_iter_current = NULL, *l_item_tmp = NULL;
    dap_chain_tx_out_cond_t *l_tx_out_cond = NULL;
    int l_tx_out_cond_idx;
    pthread_rwlock_rdlock(&l_ledger_priv->ledger_rwlock);
    HASH_ITER(hh, l_ledger_priv->ledger_items, l_iter_current, l_item_tmp) {
        dap_chain_datum_tx_t *l_tx_tmp = l_iter_current->tx;
        dap_chain_hash_fast_t *l_tx_hash_tmp = &l_iter_current->tx_hash_fast;
        // start searching from the next hash after a_tx_first_hash
        if(!is_search_enable) {
            if(dap_hash_fast_compare(l_tx_hash_tmp, a_tx_first_hash))
                is_search_enable = true;
            continue;
        }
        // Get out_cond item from transaction
        l_tx_out_cond = dap_chain_datum_tx_out_cond_get(l_tx_tmp, a_cond_type, &l_tx_out_cond_idx);

        if(l_tx_out_cond) {
            l_cur_tx = l_tx_tmp;
            memcpy(a_tx_first_hash, l_tx_hash_tmp, sizeof(dap_chain_hash_fast_t));
            if (a_token_ticker) {
                strcpy(a_token_ticker, l_iter_current->cache_data.token_ticker);
            }
            break;
        }
    }
    pthread_rwlock_unlock(&l_ledger_priv->ledger_rwlock);
    if (a_out_cond) {
        *a_out_cond = l_tx_out_cond;
    }
    if (a_out_cond_idx) {
        *a_out_cond_idx = l_tx_out_cond_idx;
    }
    return l_cur_tx;
}

/**
 * Get the value from all transactions in the cache with out_cond item
 *
 * a_addr[in] wallet address, whose owner can use the service
 * a_sign [in] signature of a_addr hash for check valid key
 * a_sign_size [in] signature size
 *
 * a_public_key[in] public key that signed the transaction
 * a_public_key_size[in] public key size
 */
uint256_t dap_chain_ledger_tx_cache_get_out_cond_value(dap_ledger_t *a_ledger, dap_chain_tx_out_cond_subtype_t a_cond_type,
                                                       dap_chain_addr_t *a_addr, dap_chain_tx_out_cond_t **tx_out_cond)
{
    uint256_t l_ret_value = {};

    dap_chain_datum_tx_t *l_tx_tmp;
    dap_chain_hash_fast_t l_tx_first_hash = { 0 }; // start hash
    /* size_t l_pub_key_size = a_key_from->pub_key_data_size;
     uint8_t *l_pub_key = dap_enc_key_serealize_pub_key(a_key_from, &l_pub_key_size);*/
    dap_chain_tx_out_cond_t *l_tx_out_cond;
    // Find all transactions
    do {

        l_tx_tmp = dap_chain_ledger_tx_cache_find_out_cond(a_ledger, a_cond_type, &l_tx_first_hash, &l_tx_out_cond, NULL, NULL);

        // Get out_cond item from transaction
        if(l_tx_tmp) {
            UNUSED(a_addr);
            // TODO check relations a_addr with cond_data and public key

            if(l_tx_out_cond) {
                l_ret_value = l_tx_out_cond->header.value;
                if(tx_out_cond)
                    *tx_out_cond = l_tx_out_cond;
            }
        }
    } while(l_tx_tmp);
    return l_ret_value;
}

/**
 * @brief dap_chain_ledger_get_list_tx_outs_with_val
 * @param a_ledger
 * @param a_token_ticker
 * @param a_addr_from
 * @param a_value_need
 * @param a_value_transfer
 * @return
 */
dap_list_t *dap_chain_ledger_get_list_tx_outs_with_val(dap_ledger_t *a_ledger, const char *a_token_ticker, const dap_chain_addr_t *a_addr_from,
                                                       uint256_t a_value_need, uint256_t *a_value_transfer)
{
    dap_list_t *l_list_used_out = NULL; // list of transaction with 'out' items
    dap_chain_hash_fast_t l_tx_cur_hash = { 0 };
    uint256_t l_value_transfer = {};
    while(compare256(l_value_transfer, a_value_need) == -1)
    {
        // Get the transaction in the cache by the addr in out item
        dap_chain_datum_tx_t *l_tx = dap_chain_ledger_tx_find_by_addr(a_ledger, a_token_ticker, a_addr_from,
                                                                             &l_tx_cur_hash);
        if(!l_tx)
            break;
        // Get all item from transaction by type
        dap_list_t *l_list_out_items = dap_chain_datum_tx_items_get(l_tx, TX_ITEM_TYPE_OUT_ALL, NULL);

        uint32_t l_out_idx_tmp = 0; // current index of 'out' item
        for (dap_list_t *l_list_tmp = l_list_out_items; l_list_tmp; l_list_tmp = dap_list_next(l_list_tmp), l_out_idx_tmp++) {
            dap_chain_tx_item_type_t l_type = *(uint8_t *)l_list_tmp->data;
            uint256_t l_value = {};
            switch (l_type) {
                case TX_ITEM_TYPE_OUT_OLD: {
                    dap_chain_tx_out_old_t *l_out = (dap_chain_tx_out_old_t *)l_list_tmp->data;
                    if (!l_out->header.value || memcmp(a_addr_from, &l_out->addr, sizeof(dap_chain_addr_t))) {
                        continue;
                    }
                    l_value = GET_256_FROM_64(l_out->header.value);
                } break;
                case TX_ITEM_TYPE_OUT: {
                    dap_chain_tx_out_t *l_out = (dap_chain_tx_out_t *)l_list_tmp->data;
                    if ( IS_ZERO_256(l_out->header.value) || memcmp(a_addr_from, &l_out->addr, sizeof(dap_chain_addr_t))) {
                        continue;
                    }
                    l_value = l_out->header.value;
                } break;
                case TX_ITEM_TYPE_OUT_EXT: {
                    dap_chain_tx_out_ext_t *l_out_ext = (dap_chain_tx_out_ext_t *)l_list_tmp->data;
                    if (IS_ZERO_256(l_out_ext->header.value) || memcmp(a_addr_from, &l_out_ext->addr, sizeof(dap_chain_addr_t)) ||
                            strcmp((char *)a_token_ticker, l_out_ext->token)) {
                        continue;
                    }
                    l_value = l_out_ext->header.value;
                } break;
                case TX_ITEM_TYPE_OUT_COND_OLD:
                case TX_ITEM_TYPE_OUT_COND:
                default:
                    continue;
            }
            // Check whether used 'out' items
            if (!dap_chain_ledger_tx_hash_is_used_out_item (a_ledger, &l_tx_cur_hash, l_out_idx_tmp)) {
                list_used_item_t *l_item = DAP_NEW_Z(list_used_item_t);
                l_item->tx_hash_fast = l_tx_cur_hash;
                l_item->num_idx_out = l_out_idx_tmp;
                l_item->value = l_value;
                l_list_used_out = dap_list_append(l_list_used_out, l_item);
                SUM_256_256(l_value_transfer, l_item->value, &l_value_transfer);
                // already accumulated the required value, finish the search for 'out' items
                if (compare256(l_value_transfer, a_value_need) != -1) {
                    break;
                }
            }
        }
        dap_list_free(l_list_out_items);
    }

    // nothing to tranfer (not enough funds)
    if(!l_list_used_out || compare256(l_value_transfer, a_value_need) == -1) {
        dap_list_free_full(l_list_used_out, free);
        return NULL;
    }

    if (a_value_transfer) {
        *a_value_transfer = l_value_transfer;
    }
    return l_list_used_out;
}

/**
 * @brief dap_chain_ledger_get_list_tx_cond_outs_with_val
 * @param a_ledger
 * @param a_token_ticker
 * @param a_addr_from
 * @param a_subtype
 * @param a_value_need
 * @param a_value_transfer
 * @return
 */
dap_list_t *dap_chain_ledger_get_list_tx_cond_outs_with_val(dap_ledger_t *a_ledger, const char *a_token_ticker,  const dap_chain_addr_t *a_addr_from,
        dap_chain_tx_out_cond_subtype_t a_subtype, uint256_t a_value_need, uint256_t *a_value_transfer)
{
    dap_list_t *l_list_used_out = NULL; // list of transaction with 'out' items
    dap_chain_hash_fast_t l_tx_cur_hash = { 0 };
    uint256_t l_value_transfer = { };
    while(compare256(l_value_transfer, a_value_need) == -1)
    {
        // Get the transaction in the cache by the addr in out item
        dap_chain_datum_tx_t *l_tx = dap_chain_ledger_tx_find_by_addr(a_ledger, a_token_ticker, a_addr_from, &l_tx_cur_hash);
        if(!l_tx)
            break;
        // Get all item from transaction by type
        dap_list_t *l_list_out_cond_items = dap_chain_datum_tx_items_get(l_tx, TX_ITEM_TYPE_OUT_COND, NULL);

        uint32_t l_out_idx_tmp = 0; // current index of 'out' item
        for(dap_list_t *l_list_tmp = l_list_out_cond_items; l_list_tmp; l_list_tmp = dap_list_next(l_list_tmp), l_out_idx_tmp++) {
            dap_chain_tx_item_type_t l_type = *(uint8_t*) l_list_tmp->data;
            uint256_t l_value = { };
            switch (l_type) {
            case TX_ITEM_TYPE_OUT_COND: {
                dap_chain_tx_out_cond_t *l_out_cond = (dap_chain_tx_out_cond_t*) l_list_tmp->data;
                if(IS_ZERO_256(l_out_cond->header.value) || a_subtype != l_out_cond->header.subtype) {
                    continue;
                }
                l_value = l_out_cond->header.value;
            }
                break;
            default:
                continue;
            }
            if (!IS_ZERO_256(l_value)) {
                list_used_item_t *l_item = DAP_NEW(list_used_item_t);
                l_item->tx_hash_fast = l_tx_cur_hash;
                l_item->num_idx_out = l_out_idx_tmp;
                l_item->value = l_value;
                l_list_used_out = dap_list_append(l_list_used_out, l_item);
                SUM_256_256(l_value_transfer, l_item->value, &l_value_transfer);
                // already accumulated the required value, finish the search for 'out' items
                if (compare256(l_value_transfer, a_value_need) != -1) {
                    break;
                }
            }
        }
        dap_list_free(l_list_out_cond_items);
    }

    // nothing to tranfer (not enough funds)
    if(!l_list_used_out || compare256(l_value_transfer, a_value_need) == -1) {
        dap_list_free_full(l_list_used_out, free);
        return NULL;
    }

    if (a_value_transfer) {
        *a_value_transfer = l_value_transfer;
    }
    return l_list_used_out;
}

// Add new verificator callback with associated subtype. Returns 1 if callback replaced, overwise returns 0
int dap_chain_ledger_verificator_add(dap_chain_tx_out_cond_subtype_t a_subtype, dap_chain_ledger_verificator_callback_t a_callback, dap_chain_ledger_verificator_callback_out_t a_callback_added)
{
    dap_chain_ledger_verificator_t *l_new_verificator;
    int l_tmp = (int)a_subtype;
    pthread_rwlock_rdlock(&s_verificators_rwlock);
    HASH_FIND_INT(s_verificators, &l_tmp, l_new_verificator);
    pthread_rwlock_unlock(&s_verificators_rwlock);
    if (l_new_verificator) {
        l_new_verificator->callback = a_callback;
        return 1;
    }
    l_new_verificator = DAP_NEW(dap_chain_ledger_verificator_t);
    l_new_verificator->subtype = (int)a_subtype;
    l_new_verificator->callback = a_callback;
    l_new_verificator->callback_added = a_callback_added;
    pthread_rwlock_wrlock(&s_verificators_rwlock);
    HASH_ADD_INT(s_verificators, subtype, l_new_verificator);
    pthread_rwlock_unlock(&s_verificators_rwlock);
    return 0;
}


dap_list_t * dap_chain_ledger_get_txs(dap_ledger_t *a_ledger, size_t a_count, size_t a_page, bool reverse){
    dap_ledger_private_t *l_ledger_priv = PVT(a_ledger);
    size_t l_offset = a_count * (a_page - 1);
    size_t l_count = HASH_COUNT(l_ledger_priv->ledger_items);
    if (a_page < 2)
        l_offset = 0;
    if (l_offset > l_count){
        return NULL;
    }
    dap_list_t *l_list = NULL;
    size_t l_counter = 0;
    size_t l_end = l_offset + a_count;
    if (!l_ledger_priv->ledger_items) {
        return NULL;
    }
    if (reverse) {
        dap_chain_ledger_tx_item_t *l_ptr = l_ledger_priv->ledger_items->hh.tbl->tail->prev;
        if (!l_ptr)
            l_ptr = l_ledger_priv->ledger_items;
        else
            l_ptr = l_ptr->hh.next;
        for (dap_chain_ledger_tx_item_t *ptr = l_ptr; ptr != NULL && l_counter < l_end; ptr = ptr->hh.prev) {
            if (l_counter >= l_offset) {
                dap_chain_datum_tx_t *l_tx = ptr->tx;
                l_list = dap_list_append(l_list, l_tx);
            }
            l_counter++;
        }
    } else {
        dap_chain_ledger_tx_item_t *l_ptr = l_ledger_priv->ledger_items;
        for (dap_chain_ledger_tx_item_t *ptr = l_ptr; ptr != NULL && l_counter < l_end; ptr = ptr->hh.next) {
            if (l_counter >= l_offset) {
                dap_chain_datum_tx_t *l_tx = ptr->tx;
                l_list = dap_list_append(l_list, l_tx);
            }
            l_counter++;
        }
    }
    return l_list;
}
<|MERGE_RESOLUTION|>--- conflicted
+++ resolved
@@ -2465,13 +2465,12 @@
         }
     }
     /*
-<<<<<<< HEAD
     Steps of checking for current transaction tx2 and every previous transaction tx1:
-    1. !is_used_out(tx1.dap_chain_datum_tx_out)
+    1. valid(tx2.dap_chain_datum_tx_sig.pkey)
     &&
-    2. valid(tx2.dap_chain_datum_tx_sig.pkey)
+    2. !is_used_out(tx1.dap_chain_datum_tx_out)
     &&
-    3. hash(tx1) == tx2.dap_chain_datump_tx_in.tx_prev_hash
+    3. tx1.output != tx2.bound_items.outputs.used
     &&
     4. tx1.dap_chain_datum_tx_out.addr.data.key == tx2.dap_chain_datum_tx_sig.pkey for unconditional output
     \\
@@ -2479,25 +2478,9 @@
     \\
     5b. tx1.dap_chain_datum_tx_out.condition == verify_svc_type(tx2) for conditional output
     &&
-    7. sum(  find (tx2.input.tx_prev_hash).output[tx2.input_tx_prev_idx].value )  ==  sum (tx2.outputs.value) per token
+    6. sum(  find (tx2.input.tx_prev_hash).output[tx2.input_tx_prev_idx].value )  ==  sum (tx2.outputs.value) per token
     &&
-    6. valid(fee)
-=======
-     Steps of checking for current transaction tx2 and every previous transaction tx1:
-     1. valid(tx2.dap_chain_datum_tx_sig.pkey)
-     &&
-     2. !is_used_out(tx1.dap_chain_datum_tx_out)
-     &&
-     3. tx1.output != tx2.bound_items.outputs.used
-     &&
-     4. tx1.dap_chain_datum_tx_out.addr.data.key == tx2.dap_chain_datum_tx_sig.pkey for unconditional output
-     \\
-     5a. tx1.dap_chain_datum_tx_sig.pkey == tx2.dap_chain_datum_tx_sig.pkey for conditional owner
-     \\
-     5b. tx1.dap_chain_datum_tx_out.condition == verify_svc_type(tx2) for conditional output
-     &&
-     6. sum(  find (tx2.input.tx_prev_hash).output[tx2.input_tx_prev_idx].value )  ==  sum (tx2.outputs.value) per token
->>>>>>> 9c9181bc
+    7. valid(fee)
     */
 
     dap_ledger_private_t *l_ledger_priv = PVT(a_ledger);
@@ -2561,12 +2544,7 @@
         bool l_is_blank = dap_hash_fast_is_blank(&l_tx_prev_hash);
         char l_tx_prev_hash_str[70]={[0]='\0'};
         if (l_is_blank){
-<<<<<<< HEAD
             debug_if(s_debug_more && !a_from_threshold, L_DEBUG, "Tx check: blank prev hash");
-=======
-            if(s_debug_more & !a_from_threshold)
-                log_it(L_DEBUG, "Tx check: blank prev hash ");
->>>>>>> 9c9181bc
             dap_snprintf(l_tx_prev_hash_str,sizeof( l_tx_prev_hash_str),"BLANK");
         }else{
             dap_chain_hash_fast_to_str(&l_tx_prev_hash,l_tx_prev_hash_str,sizeof(l_tx_prev_hash_str));
@@ -2710,12 +2688,7 @@
 			}
 
 			if (!l_emission_item) {
-<<<<<<< HEAD
                 debug_if(s_debug_more && !a_from_threshold, L_WARNING, "Emission for tx_token [%s] wasn't found", l_tx_token->header.ticker);
-=======
-                debug_if(s_debug_more & !a_from_threshold, L_WARNING, "Emission for tx_token [%s] wasn't found",
-                                                                      l_tx_token->header.ticker);
->>>>>>> 9c9181bc
 				l_err_num = DAP_CHAIN_CS_VERIFY_CODE_TX_NO_EMISSION;
 				break;
 			}
@@ -3399,14 +3372,8 @@
             dap_chain_tx_out_cond_t *l_cond = bound_item->out.tx_prev_out_cond_256;
             if (l_cond->header.subtype == DAP_CHAIN_TX_OUT_COND_SUBTYPE_SRV_XCHANGE)
                 l_main_token_ticker = l_prev_item_out->cache_data.token_ticker;
-<<<<<<< HEAD
-            break;
-            case DAP_CHAIN_TX_OUT_COND_SUBTYPE_FEE:
+            if (l_cond->header.subtype == DAP_CHAIN_TX_OUT_COND_SUBTYPE_FEE)
                 l_cur_token_ticker = (char *)PVT(a_ledger)->net->pub.native_ticker;
-            break;
-            default: {}
-            }
-=======
             // Update service items if any
             dap_chain_ledger_verificator_t *l_verificator;
             int l_tmp = l_cond->header.subtype;
@@ -3415,7 +3382,6 @@
             pthread_rwlock_unlock(&s_verificators_rwlock);
             if (l_verificator && l_verificator->callback_added)
                 l_verificator->callback_added(a_ledger, a_tx, l_cond);
->>>>>>> 9c9181bc
         }
         // add a used output
         l_prev_item_out->cache_data.tx_hash_spent_fast[l_tx_prev_out_used_idx] = *a_tx_hash;
@@ -3559,19 +3525,7 @@
     int l_outs_count = 0;
     dap_list_t *l_tist_tmp = dap_chain_datum_tx_items_get(a_tx, TX_ITEM_TYPE_OUT_ALL, &l_outs_count);
     l_tx_item->cache_data.n_outs = l_outs_count;
-    // If debug mode dump the UTXO
-    if (dap_log_level_get() == L_DEBUG && s_debug_more) {
-        dap_list_t *it = l_tist_tmp;
-        for (uint32_t i = 0; i < l_tx_item->cache_data.n_outs; i++) {
-            dap_chain_tx_out_old_t *l_tx_out = it->data;
-            if (l_tx_out->header.type != TX_ITEM_TYPE_OUT_OLD)
-                continue;
-            char * l_tx_out_addr_str = dap_chain_addr_to_str( &l_tx_out->addr );
-            log_it(L_DEBUG, "Added tx out to %s", l_tx_out_addr_str);
-            DAP_DELETE (l_tx_out_addr_str);
-            it = it->next;
-        }
-    }
+    // TODO: dump the UTXO in debug mode if need
     if(l_tist_tmp)
         dap_list_free(l_tist_tmp);
     if (l_main_token_ticker) {
