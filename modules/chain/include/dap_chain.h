--- conflicted
+++ resolved
@@ -105,13 +105,7 @@
     CHAIN_TYPE_LAST
 } dap_chain_type_t;
 
-<<<<<<< HEAD
 typedef struct dap_chain {
-=======
-
-
-typedef struct dap_chain{
->>>>>>> c1170122
     pthread_rwlock_t rwlock; // Common rwlock for the whole structure
 
     dap_chain_id_t id;
@@ -169,11 +163,8 @@
     dap_chain_callback_get_txs callback_get_txs;
 
     dap_list_t * atom_notifiers;
-<<<<<<< HEAD
-=======
 //    dap_chain_callback_notify_t callback_notify;
 //    void *callback_notify_arg;
->>>>>>> c1170122
 
     /*
     dap_chain_datum_callback_iter_create_t callback_datum_iter_create;
