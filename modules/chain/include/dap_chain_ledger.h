--- conflicted
+++ resolved
@@ -83,17 +83,6 @@
 
 typedef enum dap_chain_ledger_emission_err{
     DAP_CHAIN_LEDGER_EMISSION_ADD_OK = 0,
-<<<<<<< HEAD
-    DAP_CHAIN_LEDGER_EMISSION_ADD_CHECK_ERROR_EMISSION_NULL_OR_IS_EMISSION_SIZE_ZERO = -100,
-    DAP_CHAIN_LEDGER_EMISSION_ADD_CHECK_CAN_NOT_ADDED_EMISSION_ALREADY_IN_CACHE = -1,
-    DAP_CHAIN_LEDGER_EMISSION_ADD_CHECK_THRESHOLD_EMISSION_OVERFULLED = -2,
-    DAP_CHAIN_LEDGER_EMISSION_ADD_CHECK_VALUE_MORE_THAN_CURRENT_SUPPLY = -4,
-    DAP_CHAIN_LEDGER_EMISSION_ADD_CHECK_VALID_SIGNS_NOT_ENOUGH = -3,
-    DAP_CHAIN_LEDGER_EMISSION_ADD_CHECK_CANT_FIND_DECLARATION_TOKEN = -5,
-    DAP_CHAIN_LEDGER_EMISSION_ADD_TSD_CHECK_FAILED = -144,
-    DAP_CHAIN_LEDGER_EMISSION_ADD_MEMORY_PROBLEM = -6
-}dap_chain_ledger_emission_err_code_t;
-=======
     DAP_CHAIN_LEDGER_EMISSION_ADD_CHECK_EMS_IS_NULL,
     DAP_CHAIN_LEDGER_EMISSION_ADD_CHECK_EMS_ALREADY_CACHED,
     DAP_CHAIN_LEDGER_EMISSION_ADD_CHECK_THRESHOLD_OVERFLOW,
@@ -103,10 +92,9 @@
     DAP_CHAIN_LEDGER_EMISSION_ADD_CHECK_ZERO_VALUE,
     DAP_CHAIN_LEDGER_EMISSION_ADD_TSD_CHECK_FAILED,
     /* add custom codes here */
-
+    DAP_CHAIN_LEDGER_EMISSION_ADD_MEMORY_PROBLEM,
     DAP_CHAIN_LEDGER_EMISSION_ADD_UNKNOWN /* MAX */
 } dap_chain_ledger_emission_err_code_t;
->>>>>>> 7b6c47bc
 
 typedef enum dap_chain_ledger_token_decl_add_err{
     DAP_CHAIN_LEDGER_TOKEN_DECL_ADD_OK = 0,
