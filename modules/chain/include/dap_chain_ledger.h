--- conflicted
+++ resolved
@@ -56,9 +56,6 @@
 // Error code for no previous transaction (candidate to threshold)
 #define DAP_CHAIN_LEDGER_TX_NO_PREVIOUS          -5
 
-<<<<<<< HEAD
-dap_ledger_t* dap_chain_ledger_create(uint16_t a_check_flags);
-=======
 #define DAP_CHAIN_LEDGER_TOKENS_STR              "tokens"
 #define DAP_CHAIN_LEDGER_EMISSIONS_STR           "emissions"
 #define DAP_CHAIN_LEDGER_TXS_STR                 "txs"
@@ -66,8 +63,6 @@
 #define DAP_CHAIN_LEDGER_BALANCES_STR            "balances"
 
 dap_ledger_t* dap_chain_ledger_create(uint16_t a_check_flags, char *a_net_name);
-
->>>>>>> 236a8d84
 
 // Remove dap_ledger_t structure
 void dap_chain_ledger_handle_free(dap_ledger_t *a_ledger);
