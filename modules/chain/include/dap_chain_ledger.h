/*
 * Authors:
 * Dmitriy A. Gearasimov <gerasimov.dmitriy@demlabs.net>
 * Alexander Lysikov <alexander.lysikov@demlabs.net>
 * DeM Labs Inc.   https://demlabs.net
 * DeM Labs Open source community https://github.com/demlabsinc
 * Copyright  (c) 2017-2019
 * All rights reserved.

 This file is part of DAP (Deus Applications Prototypes) the open source project

 DAP (Deus Applicaions Prototypes) is free software: you can redistribute it and/or modify
 it under the terms of the GNU General Public License as published by
 the Free Software Foundation, either version 3 of the License, or
 (at your option) any later version.

 DAP is distributed in the hope that it will be useful,
 but WITHOUT ANY WARRANTY; without even the implied warranty of
 MERCHANTABILITY or FITNESS FOR A PARTICULAR PURPOSE.  See the
 GNU General Public License for more details.

 You should have received a copy of the GNU General Public License
 along with any DAP based project.  If not, see <http://www.gnu.org/licenses/>.
 */

#pragma once
#include <stdint.h>
#include <stdbool.h>

//#include "dap_enc_key.h"
#include "dap_common.h"
#include "dap_list.h"
#include "dap_math_ops.h"
#include "dap_chain_common.h"
#include "dap_chain_datum_token.h"
#include "dap_chain_datum_tx.h"
#include "dap_chain_datum_tx_token.h"
#include "dap_chain_datum_tx_items.h"

typedef struct dap_ledger {
    char *net_name;
    void *_internal;
} dap_ledger_t;

typedef bool (* dap_chain_ledger_verificator_callback_t)(dap_chain_tx_out_cond_t *a_cond, dap_chain_datum_tx_t *a_tx);

// Checks the emission of the token, usualy on zero chain
#define DAP_CHAIN_LEDGER_CHECK_TOKEN_EMISSION    0x0001

// Check double spending in local cell
#define DAP_CHAIN_LEDGER_CHECK_LOCAL_DS          0x0002

// Check the double spending  in all cells
#define DAP_CHAIN_LEDGER_CHECK_CELLS_DS          0x0100

<<<<<<< HEAD
dap_ledger_t* dap_chain_ledger_create(uint16_t a_check_flags, char *a_net_name);
=======
// Error code for no previous transaction (candidate to threshold)
#define DAP_CHAIN_LEDGER_TX_NO_PREVIOUS          -5

#define DAP_CHAIN_LEDGER_TOKENS_STR              "tokens"
#define DAP_CHAIN_LEDGER_EMISSIONS_STR           "emissions"
#define DAP_CHAIN_LEDGER_TXS_STR                 "txs"
#define DAP_CHAIN_LEDGER_TXS_THRES_STR           "thres_txs"
#define DAP_CHAIN_LEDGER_BALANCES_STT            "balances"

dap_ledger_t* dap_chain_ledger_create(uint16_t a_check_flags, char *a_net_name);

>>>>>>> f9f42778

// Remove dap_ledger_t structure
void dap_chain_ledger_handle_free(dap_ledger_t *a_ledger);

// Load ledger from mempool
//int dap_chain_ledger_load(const char *a_net_name, const char *a_chain_name);

void dap_chain_ledger_set_local_cell_id(dap_ledger_t *a_ledger, dap_chain_cell_id_t a_local_cell_id);

/**
 * @brief dap_chain_node_datum_tx_calc_hash
 * @param a_tx
 * @return
 */
DAP_STATIC_INLINE dap_chain_hash_fast_t* dap_chain_node_datum_tx_calc_hash(dap_chain_datum_tx_t *a_tx)
{
    dap_chain_hash_fast_t *tx_hash = DAP_NEW_Z(dap_chain_hash_fast_t);
    dap_hash_fast(a_tx, dap_chain_datum_tx_get_size(a_tx), tx_hash);
    return tx_hash;
}

DAP_STATIC_INLINE char *dap_chain_ledger_get_gdb_group(dap_ledger_t *a_ledger, const char *a_suffix)
{
   if (a_ledger) {
       return dap_strdup_printf("local.ledger-cache.%s.%s", a_ledger->net_name, a_suffix);
   }
   return NULL;
}

/**
 * Add new transaction to the cache
 *
 * return 1 OK, -1 error
 */
int dap_chain_ledger_tx_add(dap_ledger_t *a_ledger, dap_chain_datum_tx_t *a_tx);
int dap_chain_ledger_tx_load(dap_ledger_t *a_ledger, dap_chain_datum_tx_t *a_tx);


int dap_chain_ledger_tx_add_check(dap_ledger_t *a_ledger, dap_chain_datum_tx_t *a_tx);

/**
 * Check token ticker existance
 *
 */

int dap_chain_ledger_token_ticker_check(dap_ledger_t * a_ledger, const char *a_token_ticker);

/**
 * Add new token datum
 *
 */

int dap_chain_ledger_token_add(dap_ledger_t * a_ledger,dap_chain_datum_token_t *a_token, size_t a_token_size);
int dap_chain_ledger_token_load(dap_ledger_t * a_ledger,dap_chain_datum_token_t *a_token, size_t a_token_size);
int dap_chain_ledger_token_decl_add_check(dap_ledger_t * a_ledger,dap_chain_datum_token_t *a_token);

/**
 * Add token emission datum
 */
int dap_chain_ledger_token_emission_add(dap_ledger_t *a_ledger,
        const dap_chain_datum_token_emission_t *a_token_emission, size_t a_token_emission_size);
int dap_chain_ledger_token_emission_load(dap_ledger_t *a_ledger,
        const dap_chain_datum_token_emission_t *a_token_emission, size_t a_token_emission_size);

// Check if it addable
int dap_chain_ledger_token_emission_add_check(dap_ledger_t *a_ledger,
        const dap_chain_datum_token_emission_t *a_token_emission, size_t a_token_emission_size);

dap_chain_datum_token_emission_t * dap_chain_ledger_token_emission_find(dap_ledger_t *a_ledger,
        const char *a_token_ticker, const dap_chain_hash_fast_t *a_token_emission_hash);

const char* dap_chain_ledger_tx_get_token_ticker_by_hash(dap_ledger_t *a_ledger,dap_chain_hash_fast_t *a_tx_hash);

void dap_chain_ledger_addr_get_token_ticker_all(dap_ledger_t *a_ledger, dap_chain_addr_t * a_addr,
        char *** a_tickers, size_t * a_tickers_size);

void dap_chain_ledger_addr_get_token_ticker_all_fast(dap_ledger_t *a_ledger, dap_chain_addr_t * a_addr,
        char *** a_tickers, size_t * a_tickers_size);

// Checking a new transaction before adding to the cache
int dap_chain_ledger_tx_cache_check(dap_ledger_t *a_ledger, dap_chain_datum_tx_t *a_tx,
        dap_list_t **a_list_bound_items, dap_list_t **a_list_tx_out);

/**
 * Delete transaction from the cache
 *
 * return 1 OK, -1 error, -2 tx_hash not found
 */
int dap_chain_ledger_tx_remove(dap_ledger_t *a_ledger, dap_chain_hash_fast_t *a_tx_hash);

/**
 * Delete all transactions from the cache
 */
void dap_chain_ledger_purge(dap_ledger_t *a_ledger);

/**
 * Return number transactions from the cache
 */
_dap_int128_t dap_chain_ledger_count(dap_ledger_t *a_ledger);

uint64_t dap_chain_ledger_count_from_to(dap_ledger_t * a_ledger, time_t a_ts_from, time_t a_ts_to );

/**
 * Check whether used 'out' items
 */
bool dap_chain_ledger_tx_hash_is_used_out_item(dap_ledger_t *a_ledger, dap_chain_hash_fast_t *a_tx_hash, int a_idx_out);

/**
 * Calculate balance of addr
 *
 */
uint64_t dap_chain_ledger_calc_balance(dap_ledger_t *a_ledger, const dap_chain_addr_t *a_addr,
        const char *a_token_ticker);

uint64_t dap_chain_ledger_calc_balance_full(dap_ledger_t *a_ledger, const dap_chain_addr_t *a_addr,
            const char *a_token_ticker);

/**
 * Get transaction in the cache by hash
 *
 * return transaction, or NULL if transaction not found in the cache
 */
 dap_chain_datum_tx_t* dap_chain_ledger_tx_find_by_hash(dap_ledger_t *a_ledger, dap_chain_hash_fast_t *a_tx_hash);


 // Get the transaction in the cache by the addr in out item
 dap_chain_datum_tx_t* dap_chain_ledger_tx_find_by_addr(dap_ledger_t *a_ledger, const char * a_token,
         const dap_chain_addr_t *a_addr, dap_chain_hash_fast_t *a_tx_first_hash);

// Get the transaction in the cache by the public key that signed the transaction, starting with a_tx_first_hash
const dap_chain_datum_tx_t* dap_chain_ledger_tx_find_by_pkey(dap_ledger_t *a_ledger,
        char *a_public_key, size_t a_public_key_size, dap_chain_hash_fast_t *a_tx_first_hash);

// Get the transaction in the cache with the out_cond item
dap_chain_datum_tx_t* dap_chain_ledger_tx_cache_find_out_cond(dap_ledger_t *a_ledger, dap_chain_hash_fast_t *a_tx_first_hash,
                                                              dap_chain_tx_out_cond_t **a_out_cond, int *a_out_cond_idx, char *a_token_ticker);

// Get the value from all transactions in the cache with out_cond item
uint64_t dap_chain_ledger_tx_cache_get_out_cond_value(dap_ledger_t *a_ledger, dap_chain_addr_t *a_addr,
        dap_chain_tx_out_cond_t **tx_out_cond);

// Get the list of 'out' items from previous transactions with summary value >= than a_value_need
// Put this summary value to a_value_transfer
dap_list_t *dap_chain_ledger_get_list_tx_outs_with_val(dap_ledger_t *a_ledger, const char *a_token_ticker, const dap_chain_addr_t *a_addr_from,
                                                       uint64_t a_value_need, uint64_t *a_value_transfer);
// Add new verificator callback with associated subtype. Returns 1 if callback replaced, overwise returns 0
int dap_chain_ledger_verificator_add(dap_chain_tx_out_cond_subtype_t a_subtype, dap_chain_ledger_verificator_callback_t a_callback);<|MERGE_RESOLUTION|>--- conflicted
+++ resolved
@@ -53,9 +53,6 @@
 // Check the double spending  in all cells
 #define DAP_CHAIN_LEDGER_CHECK_CELLS_DS          0x0100
 
-<<<<<<< HEAD
-dap_ledger_t* dap_chain_ledger_create(uint16_t a_check_flags, char *a_net_name);
-=======
 // Error code for no previous transaction (candidate to threshold)
 #define DAP_CHAIN_LEDGER_TX_NO_PREVIOUS          -5
 
@@ -63,11 +60,10 @@
 #define DAP_CHAIN_LEDGER_EMISSIONS_STR           "emissions"
 #define DAP_CHAIN_LEDGER_TXS_STR                 "txs"
 #define DAP_CHAIN_LEDGER_TXS_THRES_STR           "thres_txs"
-#define DAP_CHAIN_LEDGER_BALANCES_STT            "balances"
+#define DAP_CHAIN_LEDGER_BALANCES_STR            "balances"
 
 dap_ledger_t* dap_chain_ledger_create(uint16_t a_check_flags, char *a_net_name);
 
->>>>>>> f9f42778
 
 // Remove dap_ledger_t structure
 void dap_chain_ledger_handle_free(dap_ledger_t *a_ledger);
