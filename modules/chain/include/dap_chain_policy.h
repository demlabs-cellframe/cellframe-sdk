/*
* Authors:
* Pavel Uhanov <pavel.uhanov@demlabs.net>
* Cellframe       https://cellframe.net
* DeM Labs Inc.   https://demlabs.net
* Copyright  (c) 2017-2025
* All rights reserved.

This file is part of CellFrame SDK the open source project

CellFrame SDK is free software: you can redistribute it and/or modify
it under the terms of the GNU General Public License as published by
the Free Software Foundation, either version 3 of the License, or
(at your option) any later version.

CellFrame SDK is distributed in the hope that it will be useful,
but WITHOUT ANY WARRANTY; without even the implied warranty of
MERCHANTABILITY or FITNESS FOR A PARTICULAR PURPOSE.  See the
GNU General Public License for more details.

You should have received a copy of the GNU General Public License
along with any CellFrame SDK based project.  If not, see <http://www.gnu.org/licenses/>.
*/

#pragma once

#include "dap_common.h"
#include "dap_chain.h"

#define DAP_CHAIN_POLICY_FLAG_ACTIVATE                      BIT(0)

#define DAP_CHAIN_POLICY_PUBLIC_KEY_HASH_SIGN_VALIDATORS    0x1
#define DAP_CHAIN_POLICY_OUT_STD_TIMELOCK_USE               0x2

typedef struct dap_chain_policy {
    uint16_t version;
    uint64_t flags;
    uint64_t data_size;
    uint8_t data[];
} DAP_ALIGN_PACKED dap_chain_policy_t;

int dap_chain_policy_init();
void dap_chain_policy_deinit();
dap_chain_policy_t *dap_chain_policy_create_activate(uint32_t a_num, int64_t ts_start, uint64_t a_block_start, dap_chain_id_t a_chain_id, uint16_t a_generation);
dap_chain_policy_t *dap_chain_policy_create_deactivate(char **a_nums, uint32_t a_count);
int dap_chain_policy_net_add(dap_chain_net_id_t a_net_id, dap_config_t *a_net_cfg);
void dap_chain_policy_net_purge(dap_chain_net_id_t a_net_id);
void dap_chain_policy_net_remove(dap_chain_net_id_t a_net_id);
int dap_chain_policy_apply(dap_chain_policy_t *a_policy, dap_chain_net_id_t a_net_id);
//TODO: put under rwlock and unify
void dap_chain_policy_add_exceptions(dap_chain_net_id_t a_net_id, const char **a_nums, uint32_t a_count);
void dap_chain_policy_update_last_num(dap_chain_net_id_t a_net_id, uint32_t a_num);
uint32_t dap_chain_policy_get_last_num(dap_chain_net_id_t a_net_id);
json_object *dap_chain_policy_activate_json_collect(dap_chain_net_id_t a_net_id, uint32_t a_num);
json_object *dap_chain_policy_json_collect(dap_chain_policy_t *a_policy);
json_object *dap_chain_policy_list(dap_chain_net_id_t a_net_id);
bool dap_chain_policy_is_exist(dap_chain_net_id_t a_net_id, uint32_t a_num);
bool dap_chain_policy_is_activated(dap_chain_net_id_t a_net_id, uint32_t a_policy_num);

DAP_STATIC_INLINE size_t dap_chain_policy_get_size(dap_chain_policy_t *a_policy)
{
    return a_policy ? sizeof(dap_chain_policy_t) + a_policy->data_size : 0;
}

DAP_STATIC_INLINE const char *dap_chain_policy_to_str(dap_chain_policy_t *a_policy)
{
<<<<<<< HEAD
    if(!a_policy)
        return "NULL";
    switch (a_policy->type) {
        case DAP_CHAIN_POLICY_ACTIVATE: return ("DAP_CHAIN_POLICY_ACTIVATE");
        case DAP_CHAIN_POLICY_DEACTIVATE: return ("DAP_CHAIN_POLICY_DEACTIVATE");
        default: return ("UNKNOWN");
    }
}

/**
 * @brief check policy num
 * @param a_num
 * @return true if valid, fail if not
 */
DAP_STATIC_INLINE bool dap_chain_policy_num_is_valid(uint64_t a_num)
{
    uint32_t l_num = UINT32_MAX;
    return (a_num && a_num <= l_num);
=======
    return a_policy ? DAP_FLAG_CHECK(a_policy->flags, DAP_CHAIN_POLICY_FLAG_ACTIVATE)
        ? "DAP_CHAIN_POLICY_ACTIVATE" : "DAP_CHAIN_POLICY_DEACTIVATE"
    : "<null>";
>>>>>>> c141c702
}<|MERGE_RESOLUTION|>--- conflicted
+++ resolved
@@ -64,28 +64,7 @@
 
 DAP_STATIC_INLINE const char *dap_chain_policy_to_str(dap_chain_policy_t *a_policy)
 {
-<<<<<<< HEAD
-    if(!a_policy)
-        return "NULL";
-    switch (a_policy->type) {
-        case DAP_CHAIN_POLICY_ACTIVATE: return ("DAP_CHAIN_POLICY_ACTIVATE");
-        case DAP_CHAIN_POLICY_DEACTIVATE: return ("DAP_CHAIN_POLICY_DEACTIVATE");
-        default: return ("UNKNOWN");
-    }
-}
-
-/**
- * @brief check policy num
- * @param a_num
- * @return true if valid, fail if not
- */
-DAP_STATIC_INLINE bool dap_chain_policy_num_is_valid(uint64_t a_num)
-{
-    uint32_t l_num = UINT32_MAX;
-    return (a_num && a_num <= l_num);
-=======
     return a_policy ? DAP_FLAG_CHECK(a_policy->flags, DAP_CHAIN_POLICY_FLAG_ACTIVATE)
         ? "DAP_CHAIN_POLICY_ACTIVATE" : "DAP_CHAIN_POLICY_DEACTIVATE"
     : "<null>";
->>>>>>> c141c702
 }