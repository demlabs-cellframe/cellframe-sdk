--- conflicted
+++ resolved
@@ -1,7 +1,3 @@
-<<<<<<< HEAD
-#include "dap_math_convert.h"
-=======
->>>>>>> 05e30b79
 #include "rand/dap_rand.h"
 #include "dap_chain_datum_tx_receipt.h"
 #include "dap_chain_ledger.h"
@@ -1087,11 +1083,7 @@
     dap_assert_PIF(!compare256(l_balance, l_balance_example), "Checking the availability of the necessary balance "
                                                              "on the wallet after the first transaction.");
     char *l_pass_msg = dap_strdup_printf("Starting balance is %s. Validation of the declaration of the token, "
-<<<<<<< HEAD
                                          "creation of an emission and a basic transaction using it in the ledger", dap_uint256_to_char(l_balance, NULL));
-=======
-                                         "creation of an emission and a basic transaction using it in the ledger", dap_chain_balance_print(l_balance));
->>>>>>> 05e30b79
     dap_pass_msg(l_pass_msg);
     DAP_DELETE(l_pass_msg);
 
