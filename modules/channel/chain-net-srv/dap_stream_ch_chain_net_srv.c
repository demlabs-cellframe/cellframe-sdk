--- conflicted
+++ resolved
@@ -563,19 +563,12 @@
         dap_stpcpy(a_grace->usage->token_ticker, l_ticker);
 
 
-<<<<<<< HEAD
-            if (l_price_tmp->net->pub.id.uint64  != a_grace->usage->net->pub.id.uint64){
-                log_it( L_WARNING, "Pricelist is not for net %s.", a_grace->usage->net->pub.name);
-                continue;
-            }
-=======
         if (dap_hash_fast_is_blank(&a_grace->usage->static_order_hash)){
             dap_chain_net_srv_price_t *l_price_tmp;
             DL_FOREACH(a_grace->usage->service->pricelist, l_price_tmp) {
                 if (!l_price_tmp){
                     continue;
                 }
->>>>>>> 01205181
 
                 if (l_price_tmp->net->pub.id.uint64  != a_grace->usage->net->pub.id.uint64){
                     log_it( L_WARNING, "Pricelist is not for net %s.", a_grace->usage->net->pub.name);
@@ -835,17 +828,10 @@
                     continue;
                 }
 
-<<<<<<< HEAD
-            if (l_price_tmp->net->pub.id.uint64  != l_grace->usage->net->pub.id.uint64){
-                log_it( L_WARNING, "Pricelist is not for net %s.", l_grace->usage->net->pub.name);
-                continue;
-            }
-=======
                 if (l_price_tmp->net->pub.id.uint64  != l_grace->usage->net->pub.id.uint64){
                     log_it( L_WARNING, "Pricelist is not for net %s.", l_grace->usage->net->pub.name);
                     continue;
                 }
->>>>>>> 01205181
 
                 if (dap_strcmp(l_price_tmp->token, l_ticker) != 0){
                     log_it( L_WARNING, "Token ticker in the pricelist and tx do not match");
