/*
* Authors:
* Dmitriy Gerasimov <naeper@demlabs.net>
* Cellframe       https://cellframe.net
* DeM Labs Inc.   https://demlabs.net
* Copyright  (c) 2017-2019
* All rights reserved.

This file is part of CellFrame SDK the open source project

CellFrame SDK is free software: you can redistribute it and/or modify
it under the terms of the GNU General Public License as published by
the Free Software Foundation, either version 3 of the License, or
(at your option) any later version.

CellFrame SDK is distributed in the hope that it will be useful,
but WITHOUT ANY WARRANTY; without even the implied warranty of
MERCHANTABILITY or FITNESS FOR A PARTICULAR PURPOSE.  See the
GNU General Public License for more details.

You should have received a copy of the GNU General Public License
along with any CellFrame SDK based project.  If not, see <http://www.gnu.org/licenses/>.
*/

#include <sys/time.h>
#include <time.h>
#include "dap_global_db.h"
#include "dap_time.h"
#include "dap_timerfd.h"
#include "dap_hash.h"
#include "rand/dap_rand.h"

#include "dap_chain_net_srv_stream_session.h"

#include "dap_stream.h"
#include "dap_stream_ch.h"
#include "dap_stream_ch_pkt.h"
#include "dap_stream_ch_chain_net_srv.h"
#include "dap_stream_ch_chain_net_srv_pkt.h"
#include "dap_stream_ch_proc.h"
#include "dap_stream_ch_chain_net_srv.h"

#define LOG_TAG "dap_stream_ch_chain_net_srv"
#define SRV_PAY_GDB_GROUP "local.srv_pay"
#define SRV_STATISTIC_GDB_GROUP "local.srv_statistic"
#define SRV_RECEIPTS_GDB_GROUP "local.receipts"

// client statistic key struct
typedef struct client_statistic_key{
    char  key[18 + DAP_CHAIN_HASH_FAST_STR_SIZE];
} client_statistic_key_t;

// client statistic value struct
typedef struct client_statistic_value{
    struct {
        uint64_t using_time;
        uint256_t datoshi_value;
        uint64_t bytes_received;
        uint64_t bytes_sent;
        uint64_t units;
    } payed;
    struct {
        uint64_t using_time;
        uint64_t bytes_received;
        uint64_t bytes_sent;
        uint64_t units;
    } free;
    struct {
        uint64_t using_time;
        uint256_t datoshi_value;
        uint64_t bytes_received;
        uint64_t bytes_sent;
        uint64_t units;
        uint64_t using_count;
    } grace;
} client_statistic_value_t;

static void s_stream_ch_new(dap_stream_ch_t* ch , void* arg);
static void s_stream_ch_delete(dap_stream_ch_t* ch , void* arg);
static void s_stream_ch_packet_in(dap_stream_ch_t* ch , void* arg);
static bool s_stream_ch_packet_out(dap_stream_ch_t* ch , void* arg);

static bool s_unban_client(dap_chain_net_srv_banlist_item_t *a_item);

static bool s_service_start(dap_stream_ch_t* a_ch , dap_stream_ch_chain_net_srv_pkt_request_t * a_request, size_t a_request_size);
static bool s_grace_period_start(dap_chain_net_srv_grace_t *a_grace);
static bool s_grace_period_finish(dap_chain_net_srv_grace_usage_t *a_grace);
static void s_set_usage_data_to_gdb(const dap_chain_net_srv_usage_t *a_usage);
static uint256_t s_calc_datoshi(const dap_chain_net_srv_usage_t *a_usage, uint256_t *a_prev);

static inline void s_grace_error(dap_chain_net_srv_grace_t *a_grace, dap_stream_ch_chain_net_srv_pkt_error_t a_err){


    dap_stream_ch_t * l_ch = dap_stream_ch_find_by_uuid_unsafe(a_grace->stream_worker, a_grace->ch_uuid);
    dap_chain_net_srv_stream_session_t *l_srv_session = l_ch && l_ch->stream && l_ch->stream->session ?
                                        (dap_chain_net_srv_stream_session_t *)l_ch->stream->session->_inheritor : NULL;

    if (!l_srv_session){
        DAP_DELETE(a_grace->request);
        DAP_DELETE(a_grace);
        return;
    }

        a_grace->usage->is_grace = false;
    if (a_grace->usage->receipt_next){ // If not first grace-period
        log_it( L_WARNING, "Next receipt is rejected. Waiting until current limits is over.");
        DAP_DEL_Z(a_grace->usage->receipt_next);
        memset(&a_grace->usage->tx_cond_hash, 0, sizeof(a_grace->usage->tx_cond_hash));
        DAP_DELETE(a_grace->request);
        DAP_DELETE(a_grace);
        return;
    }

    if (a_err.code) {
        if(l_ch)
            dap_stream_ch_pkt_write_unsafe(l_ch, DAP_STREAM_CH_CHAIN_NET_SRV_PKT_TYPE_RESPONSE_ERROR, &a_err, sizeof (a_err));
        if (a_grace->usage->service && a_grace->usage->service->callbacks.response_error)
            a_grace->usage->service->callbacks.response_error(a_grace->usage->service, 0, NULL, &a_err, sizeof(a_err));
    }

    if (a_grace->usage) {   // add client pkey hash to banlist
        a_grace->usage->is_active = false;
        if (a_grace->usage->service) {
            dap_chain_net_srv_banlist_item_t *l_item = NULL;
            pthread_mutex_lock(&a_grace->usage->service->banlist_mutex);
            HASH_FIND(hh, a_grace->usage->service->ban_list, &a_grace->usage->client_pkey_hash, sizeof(dap_chain_hash_fast_t), l_item);
            if (l_item)
                pthread_mutex_unlock(&a_grace->usage->service->banlist_mutex);
            else {
                l_item = DAP_NEW_Z(dap_chain_net_srv_banlist_item_t);
                if (!l_item) {
                    log_it(L_CRITICAL, "Memory allocation error");
                    DAP_DELETE(a_grace->request);
                    DAP_DELETE(a_grace);
                    return;
                }
                log_it(L_DEBUG, "Add client to banlist");
                l_item->client_pkey_hash = a_grace->usage->client_pkey_hash;
                l_item->ht_mutex = &a_grace->usage->service->banlist_mutex;
                l_item->ht_head = &a_grace->usage->service->ban_list;
                HASH_ADD(hh, a_grace->usage->service->ban_list, client_pkey_hash, sizeof(dap_chain_hash_fast_t), l_item);
                pthread_mutex_unlock(&a_grace->usage->service->banlist_mutex);
                dap_timerfd_start(a_grace->usage->service->grace_period * 1000, (dap_timerfd_callback_t)s_unban_client, l_item);
            }
        }

    } else if (l_srv_session->usage_active)
        dap_chain_net_srv_usage_delete(l_srv_session);
    DAP_DELETE(a_grace->request);
    DAP_DELETE(a_grace);
}

/**
 * @brief dap_stream_ch_chain_net_init
 * @param a_srv - inited service
 * @return
 */
int dap_stream_ch_chain_net_srv_init(dap_chain_net_srv_t *a_srv)
{
    log_it(L_NOTICE,"Chain network services channel initialized");
<<<<<<< HEAD
    dap_stream_ch_proc_add(DAP_STREAM_CH_ID_NET_SRV, s_stream_ch_new,s_stream_ch_delete,s_stream_ch_packet_in,s_stream_ch_packet_out);
    pthread_mutex_init(&a_srv->grace_mutex, NULL);
=======
    dap_stream_ch_proc_add(DAP_STREAM_CH_NET_SRV_ID, s_stream_ch_new,s_stream_ch_delete,s_stream_ch_packet_in,s_stream_ch_packet_out);
    pthread_mutex_init(&s_ht_grace_table_mutex, NULL);
>>>>>>> a061ad04

    return 0;
}

/**
 * @brief dap_chain_ch_deinit
 */
void dap_stream_ch_chain_net_srv_deinit(void)
{

}

/**
 * @brief s_stream_ch_new
 * @param a_ch
 * @param arg
 */
void s_stream_ch_new(dap_stream_ch_t* a_ch , void* arg)
{
    (void ) arg;
    a_ch->internal=DAP_NEW_Z(dap_stream_ch_chain_net_srv_t);
    dap_stream_ch_chain_net_srv_t * l_ch_chain_net_srv = DAP_STREAM_CH_CHAIN_NET_SRV(a_ch);
    l_ch_chain_net_srv->ch_uuid = a_ch->uuid;
    l_ch_chain_net_srv->ch = a_ch;
    if (a_ch->stream->session && !a_ch->stream->session->_inheritor)
        dap_chain_net_srv_stream_session_create( a_ch->stream->session );
    else if ( a_ch->stream->session == NULL)
        log_it( L_ERROR, "No session at all!");
    else
        log_it(L_ERROR, "Session inheritor is already present!");

    dap_chain_net_srv_call_opened_all( a_ch);
}


/**
 * @brief s_stream_ch_delete
 * @param ch
 * @param arg
 */
void s_stream_ch_delete(dap_stream_ch_t* a_ch , UNUSED_ARG void *a_arg)
{
// sanity check
    dap_return_if_pass(!a_ch);
// func work
    log_it(L_DEBUG, "Stream ch chain net srv delete");

    dap_chain_net_srv_stream_session_t * l_srv_session = a_ch && a_ch->stream && a_ch->stream->session ? (dap_chain_net_srv_stream_session_t *) a_ch->stream->session->_inheritor : NULL;
    dap_chain_net_srv_t * l_srv = l_srv_session && l_srv_session->usage_active ? dap_chain_net_srv_get(l_srv_session->usage_active->service->uid) : NULL;

    if (l_srv) {
        dap_chain_net_srv_usage_t *l_usage = dap_chain_net_srv_usage_find_unsafe(l_srv_session, l_srv_session->usage_active->id);
        s_set_usage_data_to_gdb(l_usage);
        l_srv->callbacks.save_remain_service(l_srv, l_srv_session->usage_active->id, l_srv_session->usage_active->client);
    }

    dap_chain_net_srv_call_closed_all(a_ch);
    if (a_ch->stream->session && a_ch->stream->session->_inheritor)
        dap_chain_net_srv_stream_session_delete(a_ch->stream->session );
    DAP_DEL_Z(a_ch->internal);
}

static bool s_unban_client(dap_chain_net_srv_banlist_item_t *a_item)
{
// sanity check
    dap_return_val_if_pass(!a_item, false);
// func work
    log_it(L_DEBUG, "Unban client");
    pthread_mutex_lock(a_item->ht_mutex);
    HASH_DEL(*(a_item->ht_head), a_item);
    pthread_mutex_unlock(a_item->ht_mutex);
    DAP_DELETE(a_item);
    return false;
}

/**
 * @brief create string with usage service statistic
 * @return string with staticstic
 */
char *dap_stream_ch_chain_net_srv_create_statistic_report()
{
    size_t l_store_obj_count = 0;
    dap_string_t *l_ret = dap_string_new("Service report:\n");
    dap_store_obj_t *l_store_obj = dap_global_db_get_all_raw_sync(SRV_STATISTIC_GDB_GROUP, &l_store_obj_count);
    for (size_t i = 0; i < l_store_obj_count; ++i) {
        if(l_store_obj[i].value_len != sizeof(client_statistic_value_t)) {
            log_it(L_ERROR, "Error size check statistic in %zu raw of %zu, expected value len %zu received %zu", i + 1, l_store_obj_count, sizeof(client_statistic_value_t), l_store_obj[i].value_len);
            DAP_DEL_Z(l_store_obj[i].group);
            DAP_DEL_Z(l_store_obj[i].key);
            DAP_DEL_Z(l_store_obj[i].value);
            continue;
        }
        client_statistic_value_t *l_value = (client_statistic_value_t *)l_store_obj[i].value;
        char *l_payed_datoshi = dap_chain_balance_print(l_value->payed.datoshi_value);
        char *l_grace_datoshi = dap_chain_balance_print(l_value->grace.datoshi_value);
        dap_string_append_printf(
            l_ret, "SRV UID: %.18s\nClient pkey hash: %s\n " \
            "\tpayed:\n\t\tusing time:\t\t%"DAP_UINT64_FORMAT_U"\n\t\tbytes sent:\t\t%"DAP_UINT64_FORMAT_U"\n\t\tbytes received:\t\t%"DAP_UINT64_FORMAT_U"\n\t\tunits used:\t\t%"DAP_UINT64_FORMAT_U"\n\t\tdatoshi value:\t\t%s\n" \
            "\tgrace:\n\t\tusing time:\t\t%"DAP_UINT64_FORMAT_U"\n\t\tbytes sent:\t\t%"DAP_UINT64_FORMAT_U"\n\t\tbytes received:\t\t%"DAP_UINT64_FORMAT_U"\n\t\tunits used:\t\t%"DAP_UINT64_FORMAT_U"\n\t\tdatoshi value:\t\t%s\n" \
            "\tfree:\n\t\tusing time:\t\t%"DAP_UINT64_FORMAT_U"\n\t\tbytes sent:\t\t%"DAP_UINT64_FORMAT_U"\n\t\tbytes received:\t\t%"DAP_UINT64_FORMAT_U"\n\t\tunits used:\t\t%"DAP_UINT64_FORMAT_U"\n",
            l_store_obj[i].key, l_store_obj[i].key + 18,
            l_value->payed.using_time, l_value->payed.bytes_sent, l_value->payed.bytes_received, l_value->payed.units, l_payed_datoshi,
            l_value->grace.using_time, l_value->grace.bytes_sent, l_value->grace.bytes_received, l_value->grace.units, l_grace_datoshi,
            l_value->free.using_time, l_value->free.bytes_sent, l_value->free.bytes_received, l_value->free.units
        );
        DAP_DEL_Z(l_store_obj[i].group);
        DAP_DEL_Z(l_store_obj[i].key);
        DAP_DEL_Z(l_store_obj[i].value);
        DAP_DEL_Z(l_payed_datoshi);
        DAP_DEL_Z(l_grace_datoshi);
    }
    DAP_DEL_Z(l_store_obj);
    return dap_string_free(l_ret, false);
}

void dap_stream_ch_chain_net_srv_tx_cond_added_cb(UNUSED_ARG void *a_arg, UNUSED_ARG dap_ledger_t *a_ledger, dap_chain_datum_tx_t *a_tx)
{
// sanity check
    dap_return_if_pass(!a_tx);
// func work
    dap_chain_net_srv_grace_usage_t *l_item = NULL;
    dap_hash_fast_t l_tx_cond_hash = {0};
    dap_chain_tx_out_cond_t *l_out_cond = dap_chain_datum_tx_out_cond_get(a_tx, DAP_CHAIN_TX_OUT_COND_SUBTYPE_SRV_PAY, NULL);
    if (!l_out_cond) {
        log_it(L_ERROR, "Can't find dap_chain_tx_out_cond_t in dap_chain_datum_tx_t");
        return;
    }
    dap_chain_net_srv_t *l_net_srv = dap_chain_net_srv_get(l_out_cond->header.srv_uid);
    if (!l_net_srv) {
        log_it(L_ERROR, "Can't find dap_chain_net_srv_t uid 0x%016"DAP_UINT64_FORMAT_X"", l_out_cond->header.srv_uid.uint64);
        return;
    }
    dap_hash_fast((void*)a_tx, dap_chain_datum_tx_get_size(a_tx), &l_tx_cond_hash);
    pthread_mutex_lock(&l_net_srv->grace_mutex);
    HASH_FIND(hh, l_net_srv->grace_hash_tab, &l_tx_cond_hash, sizeof(dap_hash_fast_t), l_item);
    pthread_mutex_unlock(&l_net_srv->grace_mutex);
    if (l_item){
        log_it(L_INFO, "Found tx in ledger by notify. Finish grace.");
        // Stop timer
        dap_timerfd_delete_mt(l_item->grace->timer->worker, l_item->grace->timer->esocket_uuid);
        // finish grace
        if(!l_item->grace->usage->service)
            HASH_DEL(l_net_srv->grace_hash_tab, l_item);
        s_grace_period_finish(l_item);
    }
}

static bool s_service_start(dap_stream_ch_t* a_ch , dap_stream_ch_chain_net_srv_pkt_request_t * a_request, size_t a_request_size)
{
    assert(a_ch);
    dap_stream_ch_chain_net_srv_pkt_error_t l_err;
    memset(&l_err, 0, sizeof(l_err));
    dap_chain_net_srv_t *l_srv = NULL;

    dap_chain_net_srv_stream_session_t *l_srv_session = a_ch->stream && a_ch->stream->session ?
                                                        (dap_chain_net_srv_stream_session_t *)a_ch->stream->session->_inheritor : NULL;
    l_srv = dap_chain_net_srv_get( a_request->hdr.srv_uid );
    dap_chain_net_t * l_net = dap_chain_net_by_id( a_request->hdr.net_id );

    l_err.net_id.uint64 = a_request->hdr.net_id.uint64;
    l_err.srv_uid.uint64 = a_request->hdr.srv_uid.uint64;

    if ( ! l_net ) {
        // Network not found
        log_it( L_WARNING, "Can't find net with id 0x%016"DAP_UINT64_FORMAT_x"", a_request->hdr.srv_uid.uint64);
        l_err.code = DAP_STREAM_CH_CHAIN_NET_SRV_PKT_TYPE_RESPONSE_ERROR_CODE_NETWORK_NOT_FOUND;
        if(a_ch)
            dap_stream_ch_pkt_write_unsafe(a_ch, DAP_STREAM_CH_CHAIN_NET_SRV_PKT_TYPE_RESPONSE_ERROR, &l_err, sizeof (l_err));
        if (l_srv && l_srv->callbacks.response_error)
            l_srv->callbacks.response_error(l_srv, 0, NULL, &l_err, sizeof(l_err));
        return false;
    }

    bool l_check_role = dap_chain_net_get_role(l_net).enums > NODE_ROLE_MASTER;  // check role
    if ( ! l_srv || l_check_role) // Service not found
        l_err.code = DAP_STREAM_CH_CHAIN_NET_SRV_PKT_TYPE_RESPONSE_ERROR_CODE_SERVICE_NOT_FOUND;

    if ( l_err.code || !l_srv_session){
        debug_if(
            l_check_role, L_ERROR,
            "You can't provide service with ID %lu in net %s. Node role should be not lower than master\n",
            l_srv->uid.uint64, l_net->pub.name
            );
        if(a_ch)
            dap_stream_ch_pkt_write_unsafe(a_ch, DAP_STREAM_CH_CHAIN_NET_SRV_PKT_TYPE_RESPONSE_ERROR, &l_err, sizeof (l_err));
        if (l_srv && l_srv->callbacks.response_error)
            l_srv->callbacks.response_error(l_srv, 0, NULL, &l_err, sizeof(l_err));
        return false;
    }

    dap_chain_net_srv_usage_t *l_usage = NULL;
    l_usage = dap_chain_net_srv_usage_add(l_srv_session, l_net, l_srv);
    if ( !l_usage ){ // Usage can't add
        log_it( L_WARNING, "Can't add usage");
        l_err.code = DAP_STREAM_CH_CHAIN_NET_SRV_PKT_TYPE_RESPONSE_ERROR_CODE_CANT_ADD_USAGE;
        if(a_ch)
            dap_stream_ch_pkt_write_unsafe(a_ch, DAP_STREAM_CH_CHAIN_NET_SRV_PKT_TYPE_RESPONSE_ERROR, &l_err, sizeof (l_err));
        if (l_srv && l_srv->callbacks.response_error)
            l_srv->callbacks.response_error(l_srv, 0, NULL, &l_err, sizeof(l_err));
        return false;
    }

    l_err.usage_id = l_usage->id;
    // Create one client
    l_usage->client = DAP_NEW_Z( dap_chain_net_srv_client_remote_t);
    if (!l_usage->client) {
        log_it(L_CRITICAL, "Memory allocation error");
        l_err.code = DAP_STREAM_CH_CHAIN_NET_SRV_PKT_TYPE_RESPONSE_ERROR_CODE_ALLOC_MEMORY_ERROR;
        if(a_ch)
            dap_stream_ch_pkt_write_unsafe(a_ch, DAP_STREAM_CH_CHAIN_NET_SRV_PKT_TYPE_RESPONSE_ERROR, &l_err, sizeof (l_err));
        if (l_srv && l_srv->callbacks.response_error)
            l_srv->callbacks.response_error(l_srv, 0, NULL, &l_err, sizeof(l_err));
        dap_chain_net_srv_usage_delete(l_srv_session);
        return false;
    }
    l_usage->client->stream_worker = a_ch->stream_worker;
    l_usage->client->ch = a_ch;
    l_usage->client->session_id = a_ch->stream->session->id;
    l_usage->client->ts_created = time(NULL);
    l_usage->tx_cond_hash = a_request->hdr.tx_cond;
    l_usage->ts_created = time(NULL);
    l_usage->net = l_net;
    l_usage->service = l_srv;
    l_usage->client_pkey_hash = a_request->hdr.client_pkey_hash;


    bool l_specific_order_free = false;
    if (!dap_hash_fast_is_blank(&a_request->hdr.order_hash)){
        dap_chain_net_srv_price_t * l_price = dap_chain_net_srv_get_price_from_order(l_srv, "srv_vpn", &a_request->hdr.order_hash);
        if (l_price && !IS_ZERO_256(l_price->value_datoshi))
            l_specific_order_free = true;
    }

    if ((l_srv->pricelist && !IS_ZERO_256(l_srv->pricelist->value_datoshi)) ||
        (!dap_hash_fast_is_blank(&a_request->hdr.order_hash) && !l_specific_order_free)){
        // not free service
        log_it( L_INFO, "Valid pricelist is founded. Start service in pay mode.");

        if (dap_chain_net_get_state(l_net) == NET_STATE_OFFLINE) {
            log_it(L_ERROR, "Can't start service because net %s is offline.", l_net->pub.name);
            l_err.code = DAP_STREAM_CH_CHAIN_NET_SRV_PKT_TYPE_RESPONSE_ERROR_CODE_NETWORK_IS_OFFLINE;
            if(a_ch)
                dap_stream_ch_pkt_write_unsafe(a_ch, DAP_STREAM_CH_CHAIN_NET_SRV_PKT_TYPE_RESPONSE_ERROR, &l_err, sizeof (l_err));
            if (l_srv && l_srv->callbacks.response_error)
                l_srv->callbacks.response_error(l_srv, 0, NULL, &l_err, sizeof(l_err));
            dap_chain_net_srv_usage_delete(l_srv_session);
            return false;
        }

        if (!dap_hash_fast_is_blank(&a_request->hdr.order_hash))
            l_usage->static_order_hash = a_request->hdr.order_hash;

        dap_chain_net_srv_grace_t *l_grace = DAP_NEW_Z(dap_chain_net_srv_grace_t);
        if (!l_grace) {
            log_it(L_CRITICAL, "Memory allocation error");
            l_err.code = DAP_STREAM_CH_CHAIN_NET_SRV_PKT_TYPE_RESPONSE_ERROR_CODE_ALLOC_MEMORY_ERROR;
            if(a_ch)
                dap_stream_ch_pkt_write_unsafe(a_ch, DAP_STREAM_CH_CHAIN_NET_SRV_PKT_TYPE_RESPONSE_ERROR, &l_err, sizeof (l_err));
            if (l_srv && l_srv->callbacks.response_error)
                l_srv->callbacks.response_error(l_srv, 0, NULL, &l_err, sizeof(l_err));
            DAP_DEL_Z(l_usage->client);
            DAP_DEL_Z(l_usage);
            return false;
        }
        l_grace->request = DAP_DUP_SIZE(a_request, a_request_size);
        if (!l_grace->request) {
            log_it(L_CRITICAL, "Memory allocation error");
            l_err.code = DAP_STREAM_CH_CHAIN_NET_SRV_PKT_TYPE_RESPONSE_ERROR_CODE_ALLOC_MEMORY_ERROR;
            if(a_ch)
                dap_stream_ch_pkt_write_unsafe(a_ch, DAP_STREAM_CH_CHAIN_NET_SRV_PKT_TYPE_RESPONSE_ERROR, &l_err, sizeof (l_err));
            if (l_srv && l_srv->callbacks.response_error)
                l_srv->callbacks.response_error(l_srv, 0, NULL, &l_err, sizeof(l_err));
            DAP_DEL_Z(l_usage->client);
            DAP_DEL_Z(l_usage);
            DAP_DEL_Z(l_grace);
            return false;
        }
        l_grace->request_size   = a_request_size;
        l_grace->ch_uuid        = a_ch->uuid;
        l_grace->stream_worker  = a_ch->stream_worker;
        l_grace->usage          = l_usage;
        if (!s_grace_period_start(l_grace))
            return false;
    } else if (((l_srv->pricelist && IS_ZERO_256(l_srv->pricelist->value_datoshi)) ||
               (!dap_hash_fast_is_blank(&a_request->hdr.order_hash) && l_specific_order_free)) && l_srv->allow_free_srv){
        // Start service for free
        log_it( L_INFO, "Can't find a valid pricelist. Service provide for free");
        l_usage->is_free = true;
        size_t l_success_size = sizeof (dap_stream_ch_chain_net_srv_pkt_success_hdr_t );
        dap_stream_ch_chain_net_srv_pkt_success_t *l_success = DAP_NEW_Z_SIZE(dap_stream_ch_chain_net_srv_pkt_success_t,
                                                                              l_success_size);
        if(!l_success) {
            log_it(L_CRITICAL, "Memory allocation error");
            l_err.code = DAP_STREAM_CH_CHAIN_NET_SRV_PKT_TYPE_RESPONSE_ERROR_CODE_ALLOC_MEMORY_ERROR;
            if(a_ch)
                dap_stream_ch_pkt_write_unsafe(a_ch, DAP_STREAM_CH_CHAIN_NET_SRV_PKT_TYPE_RESPONSE_ERROR, &l_err, sizeof (l_err));
            if (l_srv && l_srv->callbacks.response_error)
                l_srv->callbacks.response_error(l_srv, 0, NULL, &l_err, sizeof(l_err));
            DAP_DEL_Z(l_usage->client);
            DAP_DEL_Z(l_usage);
            return false;
        }
        l_success->hdr.usage_id = l_usage->id;
        l_success->hdr.net_id.uint64 = l_usage->net->pub.id.uint64;
        l_success->hdr.srv_uid.uint64 = l_usage->service->uid.uint64;
        dap_stream_ch_pkt_write_unsafe(a_ch, DAP_STREAM_CH_CHAIN_NET_SRV_PKT_TYPE_RESPONSE_SUCCESS, l_success, l_success_size);
        if (l_usage->service->callbacks.response_success)
            l_usage->service->callbacks.response_success(l_usage->service, l_usage->id,  l_usage->client, NULL, 0);
        DAP_DELETE(l_success);
    }else {
        log_it( L_INFO, "No pricelists. Free service sharing is not allowed. Service stop.");
        dap_stream_ch_pkt_write_unsafe(a_ch, DAP_STREAM_CH_CHAIN_NET_SRV_PKT_TYPE_RESPONSE_ERROR, &l_err, sizeof(l_err));
        if (l_srv && l_srv->callbacks.response_error)
            l_srv->callbacks.response_error(l_srv, 0, NULL, &l_err, sizeof(l_err));
    }
    return true;
}

static bool s_grace_period_start(dap_chain_net_srv_grace_t *a_grace)
{
// sanity check
    dap_return_val_if_pass(!a_grace, false);
// func work
    dap_stream_ch_chain_net_srv_pkt_error_t l_err = { };
    dap_stream_ch_t *l_ch = dap_stream_ch_find_by_uuid_unsafe(a_grace->stream_worker, a_grace->ch_uuid);

    if (!l_ch){
        s_grace_error(a_grace, l_err);
        return false;
    }

    dap_chain_net_t * l_net = a_grace->usage->net;

    l_err.net_id.uint64 = l_net->pub.id.uint64;
    l_err.srv_uid.uint64 = a_grace->usage->service->uid.uint64;

    dap_ledger_t * l_ledger = l_net->pub.ledger;
    dap_chain_datum_tx_t * l_tx = NULL;
    dap_chain_tx_out_cond_t * l_tx_out_cond = NULL;
    dap_chain_net_srv_price_t * l_price = NULL;
    if ( !l_ledger ){ // No ledger
        log_it( L_WARNING, "No Ledger");
        l_err.code = DAP_STREAM_CH_CHAIN_NET_SRV_PKT_TYPE_RESPONSE_ERROR_CODE_NETWORK_NO_LEDGER ;
        s_grace_error(a_grace, l_err);
        return false;
    }

    l_tx = a_grace->usage->is_waiting_new_tx_cond ? NULL : dap_ledger_tx_find_by_hash(l_ledger, &a_grace->usage->tx_cond_hash);
    if (!l_tx) { // No tx cond transaction, start grace-period
        if (!a_grace->usage->is_active){
            dap_chain_net_srv_banlist_item_t *l_item = NULL;
            pthread_mutex_lock(&a_grace->usage->service->banlist_mutex);
            HASH_FIND(hh, a_grace->usage->service->ban_list, &a_grace->usage->client_pkey_hash, sizeof(dap_chain_hash_fast_t), l_item);
            pthread_mutex_unlock(&a_grace->usage->service->banlist_mutex);
            if (l_item) {   // client banned
                log_it(L_INFO, "Client pkey is banned!");
                l_err.code = DAP_STREAM_CH_CHAIN_NET_SRV_PKT_TYPE_RESPONSE_ERROR_CODE_RECEIPT_BANNED_PKEY_HASH ;
                s_grace_error(a_grace, l_err);;
                return false;
            }
        }

        a_grace->usage->is_grace = true;

        if (a_grace->usage->receipt){ // If it is repeated grace
            if (dap_hash_fast_is_blank(&a_grace->usage->static_order_hash)){
                log_it(L_MSG, "Get price from list.");
                DL_FOREACH(a_grace->usage->service->pricelist, l_price) {
                    switch (l_price->units_uid.enm) {
                    case SERV_UNIT_MB:
                    case SERV_UNIT_SEC:
                    case SERV_UNIT_DAY:
                    case SERV_UNIT_KB:
                    case SERV_UNIT_B:
                        log_it(L_MSG, "Proper unit type %s found among available prices",
                               dap_chain_srv_unit_enum_to_str(l_price->units_uid.enm));
                        break;
                    default:
                        continue;
                    }
                    break; // proper price found, thus we exit from the loop
                }

                if (!l_price) {
                    log_it(L_ERROR, "Price with proper unit type not found, check available orders and/or pricelists");
                    l_err.code = DAP_STREAM_CH_CHAIN_NET_SRV_PKT_TYPE_RESPONSE_ERROR_CODE_CANT_ADD_USAGE;
                    s_grace_error(a_grace, l_err);
                    return false;
                }
                a_grace->usage->price = l_price;
            } else {
                log_it(L_MSG, "Get price from order %s.",
                    dap_chain_hash_fast_to_str_static(&a_grace->usage->static_order_hash));
                if ((l_price = dap_chain_net_srv_get_price_from_order(a_grace->usage->service, "srv_vpn", &a_grace->usage->static_order_hash))){
                    switch (l_price->units_uid.enm) {
                    case SERV_UNIT_MB:
                    case SERV_UNIT_SEC:
                    case SERV_UNIT_DAY:
                    case SERV_UNIT_KB:
                    case SERV_UNIT_B:
                        log_it(L_MSG, "Proper unit type %s found among available prices",
                               dap_chain_srv_unit_enum_to_str(l_price->units_uid.enm));
                        a_grace->usage->price = l_price;
                        break;
                    default:
                        DAP_DEL_Z(l_price);
                    }
                }
            }

            if (!l_price) {
                log_it(L_ERROR, "Price with proper unit type not found, check available orders and/or pricelists");
                l_err.code = DAP_STREAM_CH_CHAIN_NET_SRV_PKT_TYPE_RESPONSE_ERROR_CODE_CANT_ADD_USAGE;
                s_grace_error(a_grace, l_err);
                return false;
            }
            dap_chain_net_srv_grace_usage_t *l_item = DAP_NEW_Z(dap_chain_net_srv_grace_usage_t);
            if (!l_item) {
                log_it(L_CRITICAL, "Memory allocation error");
                s_grace_error(a_grace, l_err);
                return false;
            }
            l_item->grace = a_grace;
            l_item->tx_cond_hash = a_grace->usage->tx_cond_hash;

            pthread_mutex_lock(&a_grace->usage->service->grace_mutex);
            HASH_ADD(hh, a_grace->usage->service->grace_hash_tab, tx_cond_hash, sizeof(dap_hash_fast_t), l_item);
            pthread_mutex_unlock(&a_grace->usage->service->grace_mutex);
            a_grace->timer = dap_timerfd_start_on_worker(a_grace->stream_worker->worker, a_grace->usage->service->grace_period * 1000,
                                                                 (dap_timerfd_callback_t)s_grace_period_finish, l_item);
            log_it(L_INFO, "Start grace timer %s.", a_grace->timer ? "successfuly." : "failed." );
        } else { // Else if first grace at service start
            dap_chain_net_srv_grace_usage_t *l_item = DAP_NEW_Z(dap_chain_net_srv_grace_usage_t);
            if (!l_item) {
                log_it(L_CRITICAL, "Memory allocation error");
                s_grace_error(a_grace, l_err);
                return false;
            }
            l_item->grace = a_grace;
            l_item->tx_cond_hash = a_grace->usage->tx_cond_hash;


            size_t l_success_size = sizeof (dap_stream_ch_chain_net_srv_pkt_success_hdr_t );
            dap_stream_ch_chain_net_srv_pkt_success_t *l_success = DAP_NEW_Z_SIZE(dap_stream_ch_chain_net_srv_pkt_success_t,
                                                                                  l_success_size);
            if(!l_success) {
                log_it(L_CRITICAL, "Memory allocation error");
                l_err.code = DAP_STREAM_CH_CHAIN_NET_SRV_PKT_TYPE_RESPONSE_ERROR_CODE_ALLOC_MEMORY_ERROR;
                if(l_ch)
                    dap_stream_ch_pkt_write_unsafe(l_ch, DAP_STREAM_CH_CHAIN_NET_SRV_PKT_TYPE_RESPONSE_ERROR, &l_err, sizeof (l_err));
                if (a_grace->usage->service && a_grace->usage->service->callbacks.response_error)
                    a_grace->usage->service->callbacks.response_error(a_grace->usage->service, 0, NULL, &l_err, sizeof(l_err));
            } else {
                l_success->hdr.usage_id = a_grace->usage->id;
                l_success->hdr.net_id.uint64 = a_grace->usage->net->pub.id.uint64;
                l_success->hdr.srv_uid.uint64 = a_grace->usage->service->uid.uint64;
                dap_stream_ch_pkt_write_unsafe(l_ch, DAP_STREAM_CH_CHAIN_NET_SRV_PKT_TYPE_RESPONSE_SUCCESS, l_success, l_success_size);

                char l_hash_str[DAP_CHAIN_HASH_FAST_STR_SIZE] = { '\0' };
                dap_hash_fast_to_str(&a_grace->usage->tx_cond_hash, l_hash_str, sizeof(l_hash_str));
                    log_it(L_NOTICE, "Transaction %s can't be found. Start the grace period for %d seconds", l_hash_str,
                            a_grace->usage->service->grace_period);

                if (a_grace->usage->service->callbacks.response_success)
                    a_grace->usage->service->callbacks.response_success(a_grace->usage->service, a_grace->usage->id,
                                                                        a_grace->usage->client, NULL, 0);
                DAP_DELETE(l_success);
                pthread_mutex_lock(&a_grace->usage->service->grace_mutex);
                HASH_ADD(hh, a_grace->usage->service->grace_hash_tab, tx_cond_hash, sizeof(dap_hash_fast_t), l_item);
                pthread_mutex_unlock(&a_grace->usage->service->grace_mutex);
                a_grace->timer = dap_timerfd_start_on_worker(a_grace->stream_worker->worker, a_grace->usage->service->grace_period * 1000,
                                                                     (dap_timerfd_callback_t)s_grace_period_finish, l_item);
                log_it(L_INFO, "Start grace timer %s.", a_grace->timer ? "successfuly." : "failed." );
            }
        }

    } else { // Start service in normal pay mode
        if (dap_chain_net_get_state(l_net) == NET_STATE_OFFLINE) {
            log_it(L_ERROR, "Can't pay service because net %s is offline.", l_net->pub.name);
            l_err.code = DAP_STREAM_CH_CHAIN_NET_SRV_PKT_TYPE_RESPONSE_ERROR_CODE_NETWORK_IS_OFFLINE;
            s_grace_error(a_grace, l_err);
            return false;
        }

        a_grace->usage->tx_cond = l_tx;

        l_tx_out_cond = dap_chain_datum_tx_out_cond_get(l_tx, DAP_CHAIN_TX_OUT_COND_SUBTYPE_SRV_PAY, NULL );

        if ( ! l_tx_out_cond ) { // No conditioned output
            log_it( L_WARNING, "No conditioned output");
            l_err.code = DAP_STREAM_CH_CHAIN_NET_SRV_PKT_TYPE_RESPONSE_ERROR_CODE_TX_COND_NO_COND_OUT ;
            s_grace_error(a_grace, l_err);
            return false;
        }

        // Check cond output if it equesl or not to request
        if (!dap_chain_net_srv_uid_compare(l_tx_out_cond->header.srv_uid, a_grace->usage->service->uid)) {
            log_it( L_WARNING, "Wrong service uid in request, tx expect to close its output with 0x%016"DAP_UINT64_FORMAT_X,
                    l_tx_out_cond->header.srv_uid.uint64 );
            l_err.code = DAP_STREAM_CH_CHAIN_NET_SRV_PKT_TYPE_RESPONSE_ERROR_CODE_TX_COND_WRONG_SRV_UID  ;
            s_grace_error(a_grace, l_err);
            return false;
        }

        const char *l_ticker = dap_ledger_tx_get_token_ticker_by_hash(l_ledger, &a_grace->usage->tx_cond_hash);
        if (!l_ticker) {
            char l_hash_str[DAP_CHAIN_HASH_FAST_STR_SIZE] = { '\0' };
            dap_hash_fast_to_str(&a_grace->usage->tx_cond_hash, l_hash_str, sizeof(l_hash_str));
            log_it( L_ERROR, "Token ticker not found for tx cond hash %s", l_hash_str);
            l_err.code = DAP_STREAM_CH_CHAIN_NET_SRV_PKT_TYPE_RESPONSE_ERROR_CODE_TX_COND_NOT_FOUND;
            s_grace_error(a_grace, l_err);
            return false;
        }
        dap_stpcpy(a_grace->usage->token_ticker, l_ticker);

        if (dap_hash_fast_is_blank(&a_grace->usage->static_order_hash)){
            dap_chain_net_srv_price_t *l_price_tmp;
            DL_FOREACH(a_grace->usage->service->pricelist, l_price_tmp) {
                if (!l_price_tmp){
                    continue;
                }

                if (l_price_tmp->net->pub.id.uint64  != a_grace->usage->net->pub.id.uint64){
                    log_it( L_WARNING, "Pricelist is not for net %s.", a_grace->usage->net->pub.name);
                    continue;
                }

                if (dap_strcmp(l_price_tmp->token, l_ticker) != 0){
                    log_it( L_WARNING, "Token ticker in the pricelist and tx do not match");
                    continue;
                }

                if (l_price_tmp->units_uid.enm != l_tx_out_cond->subtype.srv_pay.unit.enm){
                    log_it( L_WARNING, "Unit ID in the pricelist and tx do not match");
                    continue;
                }

                uint256_t l_unit_price = {};
                if (l_price_tmp->units != 0){
                    DIV_256(l_price_tmp->value_datoshi, GET_256_FROM_64(l_price_tmp->units), &l_unit_price);
                } else {
                    log_it( L_WARNING, "Units in pricelist is zero. ");
                    continue;
                }

                if(IS_ZERO_256(l_tx_out_cond->subtype.srv_pay.unit_price_max_datoshi) ||
                    compare256(l_unit_price, l_tx_out_cond->subtype.srv_pay.unit_price_max_datoshi) <= 0){
                    l_price = l_price_tmp;
                    break;
                } else {
                    log_it( L_WARNING, "Unit price in pricelist is greater than max allowable.");
                }
            }
        } else {
            log_it(L_MSG, "Get price from order %s.",
                dap_chain_hash_fast_to_str_static(&a_grace->usage->static_order_hash));
            if ((l_price = dap_chain_net_srv_get_price_from_order(a_grace->usage->service, "srv_vpn", &a_grace->usage->static_order_hash))){
                if (l_price->net->pub.id.uint64  != a_grace->usage->net->pub.id.uint64){
                    log_it( L_WARNING, "Pricelist is not for net %s.", a_grace->usage->net->pub.name);
                    l_err.code =DAP_STREAM_CH_CHAIN_NET_SRV_PKT_TYPE_RESPONSE_ERROR_CODE_TX_COND_NOT_ACCEPT_TOKEN;
                    s_grace_error(a_grace, l_err);
                    return false;
                }

                if (dap_strcmp(l_price->token, l_ticker) != 0){
                    log_it( L_WARNING, "Token ticker in the pricelist and tx do not match");
                    l_err.code =DAP_STREAM_CH_CHAIN_NET_SRV_PKT_TYPE_RESPONSE_ERROR_CODE_TX_COND_NOT_ACCEPT_TOKEN;
                    s_grace_error(a_grace, l_err);
                    return false;
                }

                if (l_price->units_uid.enm != l_tx_out_cond->subtype.srv_pay.unit.enm){
                    log_it( L_WARNING, "Unit ID in the pricelist and tx do not match");
                    l_err.code =DAP_STREAM_CH_CHAIN_NET_SRV_PKT_TYPE_RESPONSE_ERROR_CODE_TX_COND_NOT_ACCEPT_TOKEN;
                    s_grace_error(a_grace, l_err);
                    return false;
                }

                uint256_t l_unit_price = {};
                if (l_price->units != 0){
                    DIV_256(l_price->value_datoshi, GET_256_FROM_64(l_price->units), &l_unit_price);
                } else {
                    log_it( L_WARNING, "Units in pricelist is zero. ");
                    l_err.code =DAP_STREAM_CH_CHAIN_NET_SRV_PKT_TYPE_RESPONSE_ERROR_CODE_TX_COND_NOT_ACCEPT_TOKEN;
                    s_grace_error(a_grace, l_err);
                    return false;
                }

                if(IS_ZERO_256(l_tx_out_cond->subtype.srv_pay.unit_price_max_datoshi) ||
                    compare256(l_unit_price, l_tx_out_cond->subtype.srv_pay.unit_price_max_datoshi) <= 0){
                } else {
                    log_it( L_WARNING, "Unit price in pricelist is greater than max allowable.");
                    l_err.code =DAP_STREAM_CH_CHAIN_NET_SRV_PKT_TYPE_RESPONSE_ERROR_CODE_TX_COND_NOT_ACCEPT_TOKEN;
                    s_grace_error(a_grace, l_err);
                    return false;
                }
            }
        }

        if ( !l_price ) {
            log_it( L_WARNING, "Request can't be processed because no acceptable price in pricelist for token %s in network %s",
                    l_ticker, l_net->pub.name );
            l_err.code =DAP_STREAM_CH_CHAIN_NET_SRV_PKT_TYPE_RESPONSE_ERROR_CODE_TX_COND_NOT_ACCEPT_TOKEN;
            s_grace_error(a_grace, l_err);
            return false;
        }
        a_grace->usage->price = l_price;
        int ret;
        if ((ret = a_grace->usage->service->callbacks.requested(a_grace->usage->service, a_grace->usage->id, a_grace->usage->client, a_grace->request, a_grace->request_size)) != 0) {
            log_it( L_WARNING, "Request canceled by service callback, return code %d", ret);
            l_err.code = (uint32_t) ret ;
            s_grace_error(a_grace, l_err);
            return false;
        }

//        memcpy(&a_grace->usage->client_pkey_hash, &l_tx_out_cond->subtype.srv_pay.pkey_hash, sizeof(dap_chain_hash_fast_t));

        if(!a_grace->usage->receipt){
            dap_stream_ch_chain_net_srv_remain_service_store_t* l_remain_service = NULL;
            l_remain_service = a_grace->usage->service->callbacks.get_remain_service(a_grace->usage->service, a_grace->usage->id, a_grace->usage->client);
            if (l_remain_service && !a_grace->usage->is_active &&
                (l_remain_service->limits_ts || l_remain_service->limits_bytes) /*&&
                l_remain_service->remain_units_type.enm == l_tx_out_cond->subtype.srv_pay.unit.enm*/){
                // Accept connection, set limits and start service
                dap_chain_net_srv_stream_session_t * l_srv_session = (dap_chain_net_srv_stream_session_t *) a_grace->usage->client->ch->stream->session->_inheritor;
                switch(l_tx_out_cond->subtype.srv_pay.unit.enm){
                    case SERV_UNIT_SEC:
                    case SERV_UNIT_DAY:
                        l_srv_session->limits_ts = l_remain_service->limits_ts;
                        break;
                    case SERV_UNIT_B:
                    case SERV_UNIT_KB:
                    case SERV_UNIT_MB:
                        l_srv_session->limits_bytes = l_remain_service->limits_bytes;
                        break;
                }

                log_it(L_INFO, "User has %ld %s remain service. Start service without paying.", l_remain_service->limits_ts ? l_remain_service->limits_ts : l_remain_service->limits_bytes, dap_chain_srv_unit_enum_to_str(l_tx_out_cond->subtype.srv_pay.unit.enm));

                size_t l_success_size = sizeof (dap_stream_ch_chain_net_srv_pkt_success_hdr_t );
                dap_stream_ch_chain_net_srv_pkt_success_t *l_success = DAP_NEW_Z_SIZE(dap_stream_ch_chain_net_srv_pkt_success_t,
                                                                                      l_success_size);
                if(!l_success) {
                    log_it(L_ERROR, "Memory allocation error in %s, line %d", __PRETTY_FUNCTION__, __LINE__);
                    l_err.code = DAP_STREAM_CH_CHAIN_NET_SRV_PKT_TYPE_RESPONSE_ERROR_CODE_ALLOC_MEMORY_ERROR;
                    if(l_ch)
                        dap_stream_ch_pkt_write_unsafe(l_ch, DAP_STREAM_CH_CHAIN_NET_SRV_PKT_TYPE_RESPONSE_ERROR, &l_err, sizeof (l_err));
                    if (a_grace->usage->service && a_grace->usage->service->callbacks.response_error)
                        a_grace->usage->service->callbacks.response_error(a_grace->usage->service, 0, NULL, &l_err, sizeof(l_err));
                } else {
                    l_success->hdr.usage_id = a_grace->usage->id;
                    l_success->hdr.net_id.uint64 = a_grace->usage->net->pub.id.uint64;
                    l_success->hdr.srv_uid.uint64 = a_grace->usage->service->uid.uint64;
                    dap_stream_ch_pkt_write_unsafe(l_ch, DAP_STREAM_CH_CHAIN_NET_SRV_PKT_TYPE_RESPONSE_SUCCESS, l_success, l_success_size);

                    // create and fill first receipt
                    a_grace->usage->receipt = dap_chain_datum_tx_receipt_create(
                                a_grace->usage->service->uid, l_price->units_uid, l_price->units, l_price->value_datoshi, NULL, 0);

                    if (a_grace->usage->service->callbacks.response_success)
                        a_grace->usage->service->callbacks.response_success(a_grace->usage->service, a_grace->usage->id,
                                                                            a_grace->usage->client, a_grace->usage->receipt,
                                                                            sizeof(dap_chain_datum_tx_receipt_t) + a_grace->usage->receipt->size + a_grace->usage->receipt->exts_size);
                    DAP_DELETE(l_success);
                }
                DAP_DELETE(a_grace->request);
                DAP_DELETE(a_grace);
                DAP_DELETE(l_remain_service);
                return false;
            }
        }

        if (a_grace->usage->receipt_next){
            DAP_DEL_Z(a_grace->usage->receipt_next);
            a_grace->usage->receipt_next = dap_chain_net_srv_issue_receipt(a_grace->usage->service, a_grace->usage->price, NULL, 0);
        }else{
            a_grace->usage->receipt = dap_chain_net_srv_issue_receipt(a_grace->usage->service, a_grace->usage->price, NULL, 0);
            dap_stream_ch_pkt_write_unsafe(l_ch, DAP_STREAM_CH_CHAIN_NET_SRV_PKT_TYPE_SIGN_REQUEST,
                                       a_grace->usage->receipt, a_grace->usage->receipt->size);
        }
        DAP_DELETE(a_grace->request);
        DAP_DELETE(a_grace);

    }

    return true;
}

/**
 * @brief calculating used datoshi price by pricelist
 * @param a_usage - usage data
 * @param a_prev - prev value, calced add to prev
 */
uint256_t s_calc_datoshi(const dap_chain_net_srv_usage_t *a_usage, uint256_t *a_prev)
{
    uint256_t l_ret = {0}, l_prev = {0}, l_datosi_used = {0};
    uint64_t l_used = 0;
    if (a_prev)
        l_prev = *a_prev;
    dap_return_val_if_pass(!a_usage, l_prev);
    switch(a_usage->service->pricelist->units_uid.enm){
        case SERV_UNIT_SEC:
            l_used = dap_time_now() - a_usage->ts_created;
            break;
        case SERV_UNIT_DAY:
            l_used = (dap_time_now() - a_usage->ts_created) / (24 * 3600);
            break;
        case SERV_UNIT_B:
            l_used = a_usage->client->bytes_received + a_usage->client->bytes_sent;
            break;
        case SERV_UNIT_KB:
            l_used = (a_usage->client->bytes_received + a_usage->client->bytes_sent) / 1024;
            break;
        case SERV_UNIT_MB:
            l_used = (a_usage->client->bytes_received + a_usage->client->bytes_sent) / (1024 * 1024);
            break;
    }
    MULT_256_256(a_usage->service->pricelist->value_datoshi, GET_256_FROM_64(l_used), &l_ret);
    DIV_256(l_ret, GET_256_FROM_64(a_usage->service->pricelist->units), &l_datosi_used);
    SUM_256_256(l_prev, l_datosi_used, &l_ret);
    return l_ret;
}

/**
 * @brief set usage data to local GDB group
 * @param a_usage - usage data
 */
void s_set_usage_data_to_gdb(const dap_chain_net_srv_usage_t *a_usage)
{
// sanity check
    dap_return_if_pass(!a_usage);
// func work
    client_statistic_key_t l_bin_key = {0};
    client_statistic_value_t l_bin_value_new = {0};
    size_t l_value_size = 0;
    // forming key
    dap_sprintf(l_bin_key.key, "0x%016"DAP_UINT64_FORMAT_X"", a_usage->service->uid.uint64);
    dap_chain_hash_fast_to_str_do(&a_usage->client_pkey_hash, l_bin_key.key + 18);
    // check writed value
    client_statistic_value_t *l_bin_value = (client_statistic_value_t *)dap_global_db_get_sync(SRV_STATISTIC_GDB_GROUP, l_bin_key.key, &l_value_size, NULL, NULL);
    if (l_bin_value && l_value_size != sizeof(client_statistic_value_t)) {
        log_it(L_ERROR, "Wrong srv client_statistic size in GDB. Expecting %zu, getted %zu", sizeof(client_statistic_value_t), l_value_size);
        //dap_global_db_set(SRV_STATISTIC_GDB_GROUP, l_bin_key.key, &l_bin_value_new, sizeof(client_statistic_value_t), false, NULL, NULL); value size update
        DAP_DEL_Z(l_bin_value);
        return;
    }
    if (l_bin_value) {
        l_bin_value_new = *l_bin_value;
    }
    // forming new data
    if (a_usage->is_grace) {
        l_bin_value_new.grace.using_count += 1;
        l_bin_value_new.grace.using_time += dap_time_now() - a_usage->ts_created;
        l_bin_value_new.grace.bytes_received += a_usage->client->bytes_received;
        l_bin_value_new.grace.bytes_sent += a_usage->client->bytes_sent;
        l_bin_value_new.grace.datoshi_value = s_calc_datoshi(a_usage, l_bin_value ? &l_bin_value->grace.datoshi_value : NULL);
    } else if (a_usage->is_free) {
        l_bin_value_new.free.using_time += dap_time_now() - a_usage->ts_created;
        l_bin_value_new.free.bytes_received += a_usage->client->bytes_received;
        l_bin_value_new.free.bytes_sent += a_usage->client->bytes_sent;
    } else if (a_usage->is_active) {
        l_bin_value_new.payed.using_time += dap_time_now() - a_usage->ts_created;
        l_bin_value_new.payed.bytes_received += a_usage->client->bytes_received;
        l_bin_value_new.payed.bytes_sent += a_usage->client->bytes_sent;
        l_bin_value_new.payed.datoshi_value = s_calc_datoshi(a_usage, l_bin_value ? &l_bin_value->payed.datoshi_value : NULL);
    }
    dap_global_db_set(SRV_STATISTIC_GDB_GROUP, l_bin_key.key, &l_bin_value_new, sizeof(client_statistic_value_t), false, NULL, NULL);

    DAP_DEL_Z(l_bin_value);
}

static bool s_grace_period_finish(dap_chain_net_srv_grace_usage_t *a_grace_item)
{
    dap_return_val_if_pass(!a_grace_item || !a_grace_item->grace, false);
    dap_stream_ch_chain_net_srv_pkt_error_t l_err = { };
    dap_chain_net_srv_grace_t *l_grace = a_grace_item->grace;
    dap_chain_net_srv_t *l_srv = dap_chain_net_srv_get(l_grace->request->hdr.srv_uid);

#define RET_WITH_DEL_A_GRACE(error) do \
    {\
        s_set_usage_data_to_gdb(l_grace->usage); \
        if (error) { \
            l_err.code = error ; \
            s_grace_error(l_grace, l_err); \
        } \
        DAP_DELETE(a_grace_item); \
        return false; \
    } \
    while(0);

    pthread_mutex_lock(&l_srv->grace_mutex);
    HASH_DEL(l_srv->grace_hash_tab, a_grace_item);
    pthread_mutex_unlock(&l_srv->grace_mutex);

    dap_stream_ch_t *l_ch = dap_stream_ch_find_by_uuid_unsafe(l_grace->stream_worker, l_grace->ch_uuid);

    if (!l_ch || l_srv != l_grace->usage->service) {
        l_err.code = !l_ch ? DAP_STREAM_CH_CHAIN_NET_SRV_PKT_TYPE_RESPONSE_ERROR_CODE_SERVICE_NOT_FOUND : 
                        DAP_STREAM_CH_CHAIN_NET_SRV_PKT_TYPE_RESPONSE_ERROR_CODE_SERVICE_CH_NOT_FOUND;
        s_grace_error(l_grace, l_err);
        DAP_DELETE(a_grace_item); 
        return false; 
    }

    if (l_grace->usage->is_waiting_new_tx_cond){
        log_it(L_INFO, "No new tx cond!");
        l_grace->usage->is_waiting_new_tx_cond = false;
        RET_WITH_DEL_A_GRACE(DAP_STREAM_CH_CHAIN_NET_SRV_PKT_TYPE_RESPONSE_ERROR_CODE_TX_COND_NO_NEW_COND);
    }

    dap_chain_net_t * l_net = l_grace->usage->net;

    l_err.net_id.uint64 = l_net->pub.id.uint64;
    l_err.srv_uid.uint64 = l_grace->usage->service->uid.uint64;

    dap_ledger_t * l_ledger = l_net->pub.ledger;
    dap_chain_datum_tx_t * l_tx = NULL;
    dap_chain_tx_out_cond_t * l_tx_out_cond = NULL;

    if ( !l_ledger ){ // No ledger
        log_it( L_WARNING, "No Ledger");
        RET_WITH_DEL_A_GRACE(DAP_STREAM_CH_CHAIN_NET_SRV_PKT_TYPE_RESPONSE_ERROR_CODE_NETWORK_NO_LEDGER);
    }
    log_it(L_INFO, "Grace period is over! Check tx in ledger.");
    l_tx = dap_ledger_tx_find_by_hash(l_ledger, &l_grace->usage->tx_cond_hash);
    if ( ! l_tx ){ // No tx cond transaction, start grace-period
        log_it( L_WARNING, "No tx cond transaction");
        RET_WITH_DEL_A_GRACE(DAP_STREAM_CH_CHAIN_NET_SRV_PKT_TYPE_RESPONSE_ERROR_CODE_TX_COND_NOT_FOUND);
    } else { // Start service in normal pay mode
        if (dap_chain_net_get_state(l_net) == NET_STATE_OFFLINE) {
            log_it(L_ERROR, "Can't pay service because net %s is offline.", l_net->pub.name);
            RET_WITH_DEL_A_GRACE(DAP_STREAM_CH_CHAIN_NET_SRV_PKT_TYPE_RESPONSE_ERROR_CODE_NETWORK_IS_OFFLINE);
        }

        log_it(L_INFO, "Tx is found in ledger.");
        l_grace->usage->tx_cond = l_tx;

        l_tx_out_cond = dap_chain_datum_tx_out_cond_get(l_tx, DAP_CHAIN_TX_OUT_COND_SUBTYPE_SRV_PAY, NULL );

        if ( ! l_tx_out_cond ) { // No conditioned output
            log_it( L_WARNING, "No conditioned output");
            RET_WITH_DEL_A_GRACE(DAP_STREAM_CH_CHAIN_NET_SRV_PKT_TYPE_RESPONSE_ERROR_CODE_TX_COND_NO_COND_OUT);
        }

        // Check cond output if it equesl or not to request
        if (!dap_chain_net_srv_uid_compare(l_tx_out_cond->header.srv_uid, l_grace->usage->service->uid)) {
            log_it( L_WARNING, "Wrong service uid in request, tx expect to close its output with 0x%016"DAP_UINT64_FORMAT_X,
                   l_tx_out_cond->header.srv_uid.uint64 );
            RET_WITH_DEL_A_GRACE(DAP_STREAM_CH_CHAIN_NET_SRV_PKT_TYPE_RESPONSE_ERROR_CODE_TX_COND_WRONG_SRV_UID);
        }

        dap_chain_net_srv_price_t * l_price = NULL;
        const char * l_ticker = NULL;
        l_ticker = dap_ledger_tx_get_token_ticker_by_hash(l_ledger, &l_grace->usage->tx_cond_hash);
        dap_stpcpy(l_grace->usage->token_ticker, l_ticker);

        if (dap_hash_fast_is_blank(&l_grace->usage->static_order_hash)){
            dap_chain_net_srv_price_t *l_price_tmp;
            DL_FOREACH(l_grace->usage->service->pricelist, l_price_tmp) {
                if (!l_price_tmp){
                    continue;
                }

                if (l_price_tmp->net->pub.id.uint64  != l_grace->usage->net->pub.id.uint64){
                    log_it( L_WARNING, "Pricelist is not for net %s.", l_grace->usage->net->pub.name);
                    continue;
                }

                if (dap_strcmp(l_price_tmp->token, l_ticker) != 0){
                    log_it( L_WARNING, "Token ticker in the pricelist and tx do not match");
                    continue;
                }

                if (l_price_tmp->units_uid.enm != l_tx_out_cond->subtype.srv_pay.unit.enm){
                    log_it( L_WARNING, "Unit ID in the pricelist and tx do not match");
                    continue;
                }

                uint256_t l_unit_price = {};
                if (l_price_tmp->units != 0){
                    DIV_256(l_price_tmp->value_datoshi, GET_256_FROM_64(l_price_tmp->units), &l_unit_price);
                } else {
                    log_it( L_WARNING, "Units in pricelist is zero. ");
                    continue;
                }

                if(IS_ZERO_256(l_tx_out_cond->subtype.srv_pay.unit_price_max_datoshi) ||
                    compare256(l_unit_price, l_tx_out_cond->subtype.srv_pay.unit_price_max_datoshi) <= 0){
                    l_price = l_price_tmp;
                    break;
                } else {
                    log_it( L_WARNING, "Unit price in pricelist is greater than max allowable.");
                }
            }
        } else {
            log_it(L_MSG, "Get price from order %s.",
                dap_chain_hash_fast_to_str_static(&l_grace->usage->static_order_hash));
            if ((l_price = dap_chain_net_srv_get_price_from_order(l_grace->usage->service, "srv_vpn", &l_grace->usage->static_order_hash))){
                if (l_price->net->pub.id.uint64  != l_grace->usage->net->pub.id.uint64){
                    log_it( L_WARNING, "Pricelist is not for net %s.", l_grace->usage->net->pub.name);
                    RET_WITH_DEL_A_GRACE(DAP_STREAM_CH_CHAIN_NET_SRV_PKT_TYPE_RESPONSE_ERROR_CODE_TX_COND_NOT_ACCEPT_TOKEN);
                }

                if (dap_strcmp(l_price->token, l_ticker) != 0){
                    log_it( L_WARNING, "Token ticker in the pricelist and tx do not match");
                    RET_WITH_DEL_A_GRACE(DAP_STREAM_CH_CHAIN_NET_SRV_PKT_TYPE_RESPONSE_ERROR_CODE_TX_COND_NOT_ACCEPT_TOKEN);
                }

                if (l_price->units_uid.enm != l_tx_out_cond->subtype.srv_pay.unit.enm) {
                    log_it( L_WARNING, "Unit ID in the pricelist and tx do not match");
                    RET_WITH_DEL_A_GRACE(DAP_STREAM_CH_CHAIN_NET_SRV_PKT_TYPE_RESPONSE_ERROR_CODE_TX_COND_NOT_ACCEPT_TOKEN);
                }

                uint256_t l_unit_price = {};
                if (l_price->units != 0){
                    DIV_256(l_price->value_datoshi, GET_256_FROM_64(l_price->units), &l_unit_price);
                } else {
                    log_it( L_WARNING, "Units in pricelist is zero. ");
                    RET_WITH_DEL_A_GRACE(DAP_STREAM_CH_CHAIN_NET_SRV_PKT_TYPE_RESPONSE_ERROR_CODE_TX_COND_NOT_ACCEPT_TOKEN);
                }

                if(IS_ZERO_256(l_tx_out_cond->subtype.srv_pay.unit_price_max_datoshi) ||
                    compare256(l_unit_price, l_tx_out_cond->subtype.srv_pay.unit_price_max_datoshi) <= 0){
                } else {
                    log_it( L_WARNING, "Unit price in pricelist is greater than max allowable.");
                    RET_WITH_DEL_A_GRACE(DAP_STREAM_CH_CHAIN_NET_SRV_PKT_TYPE_RESPONSE_ERROR_CODE_TX_COND_NOT_ACCEPT_TOKEN);
                }
            }
        }

        if ( !l_price ) {
            log_it( L_WARNING, "Request can't be processed because no acceptable price in pricelist for token %s in network %s",
                   l_ticker, l_net->pub.name );
            RET_WITH_DEL_A_GRACE(DAP_STREAM_CH_CHAIN_NET_SRV_PKT_TYPE_RESPONSE_ERROR_CODE_TX_COND_NOT_ACCEPT_TOKEN);
        }

        l_grace->usage->price = l_price;

        int ret;
        if ((ret = l_grace->usage->service->callbacks.requested(l_grace->usage->service, l_grace->usage->id, l_grace->usage->client, l_grace->request, l_grace->request_size)) != 0) {
            log_it( L_WARNING, "Request canceled by service callback, return code %d", ret);
            RET_WITH_DEL_A_GRACE((uint32_t) ret);
        }

        if (!l_grace->usage->receipt){
            // get remain units from DB
            dap_stream_ch_chain_net_srv_remain_service_store_t* l_remain_service = NULL;
            l_remain_service = l_grace->usage->service->callbacks.get_remain_service(l_grace->usage->service, l_grace->usage->id, l_grace->usage->client);
            if (l_remain_service && !l_grace->usage->is_active &&
                (l_remain_service->limits_ts || l_remain_service->limits_bytes) /*&&
                l_remain_service->remain_units_type.enm == l_tx_out_cond->subtype.srv_pay.unit.enm*/){
                // Accept connection, set limits and start service
                dap_chain_net_srv_stream_session_t * l_srv_session = (dap_chain_net_srv_stream_session_t *) l_grace->usage->client->ch->stream->session->_inheritor;
                switch(l_tx_out_cond->subtype.srv_pay.unit.enm){
                    case SERV_UNIT_SEC:
                    case SERV_UNIT_DAY:
                        l_srv_session->limits_ts = l_remain_service->limits_ts;
                        break;
                    case SERV_UNIT_B:
                    case SERV_UNIT_KB:
                    case SERV_UNIT_MB:
                        l_srv_session->limits_bytes = l_remain_service->limits_bytes;
                        break;
                }
                log_it(L_INFO, "User has %ld %s remain service. Start service without paying.", l_remain_service->limits_ts ? l_remain_service->limits_ts : l_remain_service->limits_bytes, dap_chain_srv_unit_enum_to_str(l_tx_out_cond->subtype.srv_pay.unit.enm));

                size_t l_success_size = sizeof (dap_stream_ch_chain_net_srv_pkt_success_hdr_t );
                dap_stream_ch_chain_net_srv_pkt_success_t *l_success = DAP_NEW_Z_SIZE(dap_stream_ch_chain_net_srv_pkt_success_t,
                                                                                      l_success_size);
                if(!l_success) {
                    log_it(L_ERROR, "Memory allocation error in %s, line %d", __PRETTY_FUNCTION__, __LINE__);
                    l_err.code = DAP_STREAM_CH_CHAIN_NET_SRV_PKT_TYPE_RESPONSE_ERROR_CODE_ALLOC_MEMORY_ERROR;
                    if(l_ch)
                        dap_stream_ch_pkt_write_unsafe(l_ch, DAP_STREAM_CH_CHAIN_NET_SRV_PKT_TYPE_RESPONSE_ERROR, &l_err, sizeof (l_err));
                    if (l_grace->usage->service && l_grace->usage->service->callbacks.response_error)
                        l_grace->usage->service->callbacks.response_error(l_grace->usage->service, 0, NULL, &l_err, sizeof(l_err));
                } else {
                    l_success->hdr.usage_id = l_grace->usage->id;
                    l_success->hdr.net_id.uint64 = l_grace->usage->net->pub.id.uint64;
                    l_success->hdr.srv_uid.uint64 = l_grace->usage->service->uid.uint64;
                    dap_stream_ch_pkt_write_unsafe(l_ch, DAP_STREAM_CH_CHAIN_NET_SRV_PKT_TYPE_RESPONSE_SUCCESS, l_success, l_success_size);

                    // create and fill limits and first receipt
                    l_grace->usage->receipt = dap_chain_datum_tx_receipt_create(
                                l_grace->usage->service->uid, l_price->units_uid, l_price->units, l_price->value_datoshi, NULL, 0);

                    if (l_grace->usage->service->callbacks.response_success)
                        l_grace->usage->service->callbacks.response_success(l_grace->usage->service, l_grace->usage->id,
                                                                            l_grace->usage->client, l_grace->usage->receipt,
                                                                            sizeof(dap_chain_datum_tx_receipt_t) + l_grace->usage->receipt->size + l_grace->usage->receipt->exts_size);
                    DAP_DELETE(l_success);
                }
                DAP_DELETE(l_grace->request);
                DAP_DELETE(l_grace);
                DAP_DELETE(l_remain_service);
                RET_WITH_DEL_A_GRACE(0);
            }
        }

        // make receipt or tx
        char *l_receipt_hash_str;
        dap_chain_datum_tx_receipt_t *l_receipt = NULL;
        if (l_grace->usage->receipt_next){
            l_receipt = l_grace->usage->receipt_next;
        } else if (l_grace->usage->receipt){
            l_receipt = l_grace->usage->receipt;
        } else {
            log_it(L_INFO, "Send first receipt to sign");
            l_grace->usage->receipt = dap_chain_net_srv_issue_receipt(l_grace->usage->service, l_grace->usage->price, NULL, 0);
            if (l_grace->usage->receipt )
                dap_stream_ch_pkt_write_unsafe(l_ch, DAP_STREAM_CH_CHAIN_NET_SRV_PKT_TYPE_SIGN_REQUEST,
                                       l_grace->usage->receipt, l_grace->usage->receipt->size);
            else{
                log_it(L_WARNING, "Can't sign the receipt.");
                RET_WITH_DEL_A_GRACE(DAP_STREAM_CH_CHAIN_NET_SRV_PKT_TYPE_RESPONSE_ERROR_CODE_UNDEFINED);
            }

            RET_WITH_DEL_A_GRACE(0);
        }
        if (!l_receipt) {
            log_it(L_ERROR, "Receipt is not present, finish grace");
            RET_WITH_DEL_A_GRACE(DAP_STREAM_CH_CHAIN_NET_SRV_PKT_TYPE_RESPONSE_ERROR_CODE_RECEIPT_IS_NOT_PRESENT);
        }
        size_t l_receipt_size = l_receipt->size;

        // get a second signature - from the client (first sign in server, second sign in client)
        dap_sign_t * l_receipt_sign = dap_chain_datum_tx_receipt_sign_get( l_receipt, l_receipt_size, 1);
        if ( ! l_receipt_sign ){
            log_it(L_WARNING, "Tx already in chain, but receipt is not signed by client. Finish grace and wait receipt sign responce.");
            RET_WITH_DEL_A_GRACE(DAP_STREAM_CH_CHAIN_NET_SRV_PKT_TYPE_RESPONSE_ERROR_CODE_RECEIPT_NO_SIGN);
        }
        dap_get_data_hash_str_static(l_receipt, l_receipt_size, l_receipt_hash_str);
        dap_global_db_set(SRV_RECEIPTS_GDB_GROUP, l_receipt_hash_str, l_receipt, l_receipt_size, false, NULL, NULL);
            // Form input transaction
        char *l_hash_str = dap_hash_fast_to_str_new(&l_grace->usage->tx_cond_hash);
        log_it(L_NOTICE, "Trying create input tx cond from tx %s with active receipt", l_hash_str);
        DAP_DEL_Z(l_hash_str);
        int ret_status = 0;
        char *l_tx_in_hash_str = dap_chain_mempool_tx_create_cond_input(l_grace->usage->net, &l_grace->usage->tx_cond_hash, l_grace->usage->price->wallet_addr,
                                                                        l_grace->usage->price->receipt_sign_cert->enc_key,
                                                                        l_receipt, "hex", &ret_status);
//        DAP_DEL_Z(l_wallet_addr);
        if (!ret_status) {
            dap_chain_hash_fast_from_str(l_tx_in_hash_str, &l_grace->usage->tx_cond_hash);
            log_it(L_NOTICE, "Formed tx %s for input with active receipt", l_tx_in_hash_str);
            DAP_DELETE(l_tx_in_hash_str);

        } else {
            if(ret_status == DAP_CHAIN_MEMPOOl_RET_STATUS_NOT_ENOUGH){
//                memset(&l_grace->usage->tx_cond_hash, 0, sizeof(l_grace->usage->tx_cond_hash));
//                DAP_DEL_Z(l_grace->usage->receipt_next);
                log_it(L_ERROR, "Tx cond have not enough funds");
                dap_chain_net_srv_grace_t* l_grace_new = DAP_NEW_Z(dap_chain_net_srv_grace_t);
                if (!l_grace_new) {
                    log_it(L_CRITICAL, "Memory allocation error");
                    DAP_DELETE(a_grace_item->grace->request);
                    DAP_DEL_Z(a_grace_item->grace);
                    RET_WITH_DEL_A_GRACE(0);
                }
                // Parse the request
                l_grace_new->request = DAP_NEW_Z_SIZE(dap_stream_ch_chain_net_srv_pkt_request_t, sizeof(dap_stream_ch_chain_net_srv_pkt_request_t));
                if (!l_grace_new->request) {
                    log_it(L_CRITICAL, "Memory allocation error");
                    DAP_DELETE(a_grace_item->grace->request);
                    DAP_DEL_Z(a_grace_item->grace);
                    RET_WITH_DEL_A_GRACE(0);
                }
                l_grace_new->request->hdr.net_id = a_grace_item->grace->usage->net->pub.id;
                dap_stpcpy(l_grace_new->request->hdr.token, a_grace_item->grace->usage->token_ticker);
                l_grace_new->request->hdr.srv_uid = a_grace_item->grace->usage->service->uid;
                l_grace_new->request->hdr.tx_cond = a_grace_item->grace->usage->tx_cond_hash;
                l_grace_new->request_size = sizeof(dap_stream_ch_chain_net_srv_pkt_request_t);
                l_grace_new->ch_uuid = a_grace_item->grace->usage->client->ch->uuid;
                l_grace_new->stream_worker = a_grace_item->grace->usage->client->ch->stream_worker;
                l_grace_new->usage = a_grace_item->grace->usage;
                l_grace_new->usage->is_waiting_new_tx_cond = true;

                if (s_grace_period_start(l_grace_new)){
                    l_err.code = DAP_STREAM_CH_CHAIN_NET_SRV_PKT_TYPE_RESPONSE_ERROR_CODE_TX_COND_NOT_ENOUGH;
                    dap_stream_ch_pkt_write_unsafe(l_ch, DAP_STREAM_CH_CHAIN_NET_SRV_PKT_TYPE_RESPONSE_ERROR, &l_err, sizeof (l_err));
                    if (l_grace->usage->service->callbacks.response_error)
                        l_grace->usage->service->callbacks.response_error(l_grace->usage->service,l_grace->usage->id, l_grace->usage->client,&l_err,sizeof (l_err));
                }
                DAP_DELETE(l_tx_in_hash_str);
                DAP_DELETE(a_grace_item->grace->request);
                DAP_DEL_Z(a_grace_item->grace);
                RET_WITH_DEL_A_GRACE(0);
            } else {
                log_it(L_ERROR, "Can't create input tx cond transaction!");
                memset(&l_grace->usage->tx_cond_hash, 0, sizeof(l_grace->usage->tx_cond_hash));
                if (l_grace->usage->receipt_next){
                    DAP_DEL_Z(l_grace->usage->receipt_next);
                } else if (l_grace->usage->receipt){
                    DAP_DEL_Z(l_grace->usage->receipt);
                }
                l_err.code = DAP_STREAM_CH_CHAIN_NET_SRV_PKT_TYPE_RESPONSE_ERROR_CODE_SERVICE_NOT_FOUND;
                dap_stream_ch_pkt_write_unsafe(l_ch, DAP_STREAM_CH_CHAIN_NET_SRV_PKT_TYPE_RESPONSE_ERROR, &l_err, sizeof (l_err));
                if (l_grace->usage->service->callbacks.response_error)
                    l_grace->usage->service->callbacks.response_error(l_grace->usage->service,l_grace->usage->id, l_grace->usage->client,&l_err,sizeof (l_err));
                DAP_DELETE(l_tx_in_hash_str);
            }
        }
    }
    l_grace->usage->is_grace = false;
    DAP_DELETE(a_grace_item->grace->request);
    DAP_DEL_Z(a_grace_item->grace);
    RET_WITH_DEL_A_GRACE(0);
#undef RET_WITH_DEL_A_GRACE
}

/**
 * @brief s_stream_ch_packet_in
 * @param ch
 * @param arg
 */
void s_stream_ch_packet_in(dap_stream_ch_t* a_ch , void* a_arg)
{
    dap_stream_ch_pkt_t *l_ch_pkt = (dap_stream_ch_pkt_t *)a_arg;
    if (!l_ch_pkt)
        return;
    dap_chain_net_srv_stream_session_t *l_srv_session = NULL;
    if (a_ch) {
        l_srv_session = a_ch->stream && a_ch->stream->session ? a_ch->stream->session->_inheritor : NULL;
    }
    if (!l_srv_session) {
        log_it( L_ERROR, "Not defined service session, switching off packet input process");
        dap_stream_ch_set_ready_to_read_unsafe(a_ch, false);
        return;
    }

    dap_stream_ch_chain_net_srv_t * l_ch_chain_net_srv = DAP_STREAM_CH_CHAIN_NET_SRV(a_ch);
    if (l_ch_chain_net_srv->notify_callback) {
        l_ch_chain_net_srv->notify_callback(l_ch_chain_net_srv, l_ch_pkt->hdr.type, l_ch_pkt, l_ch_chain_net_srv->notify_callback_arg);
        return; // It's a client behind this
    }
    dap_stream_ch_chain_net_srv_pkt_error_t l_err = { };
    switch (l_ch_pkt->hdr.type) {
    case DAP_STREAM_CH_CHAIN_NET_SRV_PKT_TYPE_CHECK_REQUEST: {
        typedef dap_stream_ch_chain_net_srv_pkt_test_t pkt_test_t;
        pkt_test_t *l_request = (pkt_test_t*)l_ch_pkt->data;
        size_t l_request_size = l_request->data_size + sizeof(pkt_test_t);
        if (l_ch_pkt->hdr.data_size != l_request_size) {
            log_it(L_WARNING, "Wrong request size %u, must be %zu [pkt seq %"DAP_UINT64_FORMAT_U"]", l_ch_pkt->hdr.data_size, l_request_size, l_ch_pkt->hdr.seq_id);
            l_err.code = DAP_STREAM_CH_CHAIN_NET_SRV_PKT_TYPE_RESPONSE_ERROR_CODE_WRONG_SIZE;
            dap_stream_ch_pkt_write_unsafe(a_ch, DAP_STREAM_CH_CHAIN_NET_SRV_PKT_TYPE_RESPONSE_ERROR, &l_err, sizeof(l_err));
            break;
        }
        dap_chain_hash_fast_t l_data_hash;
        dap_hash_fast(l_request->data, l_request->data_size, &l_data_hash);
        if (l_request->data_size > 0 && !dap_hash_fast_compare(&l_data_hash, &l_request->data_hash)) {
            log_it(L_WARNING, "Wrong hash [pkt seq %"DAP_UINT64_FORMAT_U"]", l_ch_pkt->hdr.seq_id);
            l_err.code = DAP_STREAM_CH_CHAIN_NET_SRV_PKT_TYPE_RESPONSE_ERROR_CODE_WRONG_HASH;
            dap_stream_ch_pkt_write_unsafe(a_ch, DAP_STREAM_CH_CHAIN_NET_SRV_PKT_TYPE_RESPONSE_ERROR, &l_err, sizeof(l_err));
            break;
        }
        if(l_request->data_size_recv > UINT_MAX) {
            log_it(L_WARNING, "Too large payload %zu [pkt seq %"DAP_UINT64_FORMAT_U"]", l_request->data_size_recv, l_ch_pkt->hdr.seq_id);
            l_err.code = DAP_STREAM_CH_CHAIN_NET_SRV_PKT_TYPE_RESPONSE_ERROR_CODE_BIG_SIZE;
            dap_stream_ch_pkt_write_unsafe(a_ch, DAP_STREAM_CH_CHAIN_NET_SRV_PKT_TYPE_RESPONSE_ERROR, &l_err, sizeof(l_err));
            break;
        }
        /* No need for bare copying, resend it back modified */
        if (l_request->data_size_recv) {
            l_request->data_size = l_request->data_size_recv;
            if (!l_request->data_size_send){
                l_request = DAP_NEW_Z_SIZE(pkt_test_t, sizeof(pkt_test_t) + l_request->data_size);
                *l_request = *(pkt_test_t*)l_ch_pkt->data;
            }

            randombytes(l_request->data, l_request->data_size);
            dap_hash_fast_t l_data_hash;
            dap_hash_fast(l_request->data, l_request->data_size, &l_data_hash);
            l_request->data_hash = l_data_hash;

        }
        l_request->err_code = 0;

        dap_strncpy(l_request->host_send, a_ch->stream->esocket->remote_addr_str, DAP_HOSTADDR_STRLEN);
        l_request->recv_time2 = dap_nanotime_now();

        dap_stream_ch_pkt_write_unsafe(a_ch, DAP_STREAM_CH_CHAIN_NET_SRV_PKT_TYPE_CHECK_RESPONSE, l_request,
                                       l_request->data_size + sizeof(pkt_test_t));
        if(l_request != (pkt_test_t*)l_ch_pkt->data){
            DAP_DELETE(l_request);
        }

    } break; /* DAP_STREAM_CH_CHAIN_NET_SRV_PKT_TYPE_CHECK_REQUEST */

    case DAP_STREAM_CH_CHAIN_NET_SRV_PKT_TYPE_REQUEST: { //Service request
        if (l_ch_pkt->hdr.data_size < sizeof(dap_stream_ch_chain_net_srv_pkt_request_hdr_t) ){
            log_it( L_WARNING, "Wrong request size, less than minimum");
            break;
        }
        dap_stream_ch_chain_net_srv_pkt_request_t *l_request = (dap_stream_ch_chain_net_srv_pkt_request_t*)l_ch_pkt->data;
        l_ch_chain_net_srv->srv_uid.uint64 = l_request->hdr.srv_uid.uint64;
        s_service_start(a_ch, l_request, l_ch_pkt->hdr.data_size);
    } break; /* DAP_STREAM_CH_CHAIN_NET_SRV_PKT_TYPE_REQUEST */

    case DAP_STREAM_CH_CHAIN_NET_SRV_PKT_TYPE_SIGN_RESPONSE: { // Check receipt sign and make tx if success
        dap_chain_net_srv_usage_t * l_usage = l_srv_session->usage_active;

        if (dap_chain_net_get_state(l_usage->net) == NET_STATE_OFFLINE) {
            log_it(L_ERROR, "Can't pay service because net %s is offline.", l_usage->net->pub.name);
            l_err.code = DAP_STREAM_CH_CHAIN_NET_SRV_PKT_TYPE_RESPONSE_ERROR_CODE_NETWORK_IS_OFFLINE;
            break;
        }

        if (l_ch_pkt->hdr.data_size < sizeof(dap_chain_receipt_info_t)) {
            log_it(L_ERROR, "Wrong sign response size, %u when expected at least %zu with smth", l_ch_pkt->hdr.data_size,
                   sizeof(dap_chain_receipt_info_t));
            if ( l_usage->receipt_next ){ // If we have receipt next
                DAP_DEL_Z(l_usage->receipt_next);
            }else if (l_usage->receipt ){ // If we sign first receipt
                DAP_DEL_Z(l_usage->receipt);
            }
            break;
        }
        dap_chain_datum_tx_receipt_t * l_receipt = (dap_chain_datum_tx_receipt_t *) l_ch_pkt->data;
        size_t l_receipt_size = l_ch_pkt->hdr.data_size;

        if (l_usage->is_grace && l_usage->receipt && !l_usage->receipt_next)
            l_usage->is_grace = false;

        bool l_is_found = false;
        if ( l_usage->receipt_next ){ // If we have receipt next
            if ( memcmp(&l_usage->receipt_next->receipt_info, &l_receipt->receipt_info,sizeof (l_receipt->receipt_info) )==0 ){
                l_is_found = true;
            }
        }else if (l_usage->receipt ){ // If we sign first receipt
            if ( memcmp(&l_usage->receipt->receipt_info, &l_receipt->receipt_info,sizeof (l_receipt->receipt_info) )==0 ){
                l_is_found = true;
            }
        }

        if ( !l_is_found || ! l_usage ){
            log_it(L_WARNING, "Can't find receipt in usages thats equal to response receipt");
            l_err.code = DAP_STREAM_CH_CHAIN_NET_SRV_PKT_TYPE_RESPONSE_ERROR_CODE_RECEIPT_CANT_FIND;
            dap_stream_ch_pkt_write_unsafe( a_ch, DAP_STREAM_CH_CHAIN_NET_SRV_PKT_TYPE_RESPONSE_ERROR, &l_err, sizeof (l_err) );
            if (l_usage && l_usage->service && l_usage->service->callbacks.response_error)
                    l_usage->service->callbacks.response_error(l_usage->service,l_usage->id, l_usage->client,&l_err,sizeof (l_err) );
            break;
        }
        l_err.usage_id = l_usage->id;
        l_err.net_id.uint64 = l_usage->net->pub.id.uint64;
        l_err.srv_uid.uint64 = l_usage->service->uid.uint64;

        dap_chain_tx_out_cond_t *l_tx_out_cond = NULL;
        if (!l_usage->is_grace) {
            if (! l_usage->tx_cond ){
                log_it(L_WARNING, "No tx out in usage");
                l_err.code = DAP_STREAM_CH_CHAIN_NET_SRV_PKT_TYPE_RESPONSE_ERROR_CODE_TX_COND_NOT_FOUND ;
                dap_stream_ch_pkt_write_unsafe( a_ch, DAP_STREAM_CH_CHAIN_NET_SRV_PKT_TYPE_RESPONSE_ERROR, &l_err, sizeof (l_err) );
                if (l_usage->service->callbacks.response_error)
                        l_usage->service->callbacks.response_error( l_usage->service, l_usage->id, l_usage->client,
                                                                  &l_err, sizeof (l_err) );
                break;
            }
            l_tx_out_cond = dap_chain_datum_tx_out_cond_get(l_usage->tx_cond, DAP_CHAIN_TX_OUT_COND_SUBTYPE_SRV_PAY, NULL );
            if ( ! l_tx_out_cond ){ // No conditioned output
                l_err.code = DAP_STREAM_CH_CHAIN_NET_SRV_PKT_TYPE_RESPONSE_ERROR_CODE_TX_COND_NO_COND_OUT ;
                dap_stream_ch_pkt_write_unsafe( a_ch, DAP_STREAM_CH_CHAIN_NET_SRV_PKT_TYPE_RESPONSE_ERROR, &l_err, sizeof (l_err) );
                if (l_usage->service->callbacks.response_error)
                        l_usage->service->callbacks.response_error( l_usage->service, l_usage->id, l_usage->client,&l_err,sizeof (l_err) );
                break;
            }

        }
        // get a second signature - from the client (first sign in server, second sign in client)
        dap_sign_t * l_receipt_sign = dap_chain_datum_tx_receipt_sign_get( l_receipt, l_receipt_size, 1);
        if ( ! l_receipt_sign ){
            l_err.code = DAP_STREAM_CH_CHAIN_NET_SRV_PKT_TYPE_RESPONSE_ERROR_CODE_RECEIPT_CANT_FIND ;
            dap_stream_ch_pkt_write_unsafe( a_ch, DAP_STREAM_CH_CHAIN_NET_SRV_PKT_TYPE_RESPONSE_ERROR, &l_err, sizeof (l_err) );
            if (l_usage->service->callbacks.response_error)
                    l_usage->service->callbacks.response_error( l_usage->service, l_usage->id, l_usage->client,
                                                               &l_err, sizeof (l_err) );
            break;
        }
        // Check receipt signature pkey hash
        dap_chain_net_srv_t * l_srv = dap_chain_net_srv_get(l_receipt->receipt_info.srv_uid);
        if (memcmp(l_usage->client_pkey_hash.raw, l_tx_out_cond->subtype.srv_pay.pkey_hash.raw, sizeof(l_usage->client_pkey_hash)) != 0) {
            l_err.code = DAP_STREAM_CH_CHAIN_NET_SRV_PKT_TYPE_RESPONSE_ERROR_CODE_RECEIPT_WRONG_PKEY_HASH ;
            dap_stream_ch_pkt_write_unsafe( a_ch, DAP_STREAM_CH_CHAIN_NET_SRV_PKT_TYPE_RESPONSE_ERROR, &l_err, sizeof (l_err) );
            if (l_usage->service->callbacks.response_error)
                    l_usage->service->callbacks.response_error(l_usage->service,l_usage->id, l_usage->client,&l_err,sizeof (l_err) );
            break;
        }

        // Update actual receipt
        bool l_is_first_sign = false;
        if (!l_usage->receipt_next && l_usage->receipt) {
            DAP_DELETE(l_usage->receipt);
            l_usage->receipt = DAP_DUP_SIZE(l_receipt, l_receipt_size);
            if (!l_usage->receipt) {
                log_it(L_CRITICAL, "Memory allocation error");
                return;
            }
            l_is_first_sign     = true;
            l_usage->is_active  = true;
        } else if (l_usage->receipt_next) {
            DAP_DELETE(l_usage->receipt_next);
            l_usage->receipt_next = DAP_DUP_SIZE(l_receipt, l_receipt_size);
            if (!l_usage->receipt_next) {
                log_it(L_CRITICAL, "Memory allocation error");
                return;
            }
            l_usage->is_active = true;
        }

        // Store receipt if any problems with transactions
        char *l_receipt_hash_str;
        dap_get_data_hash_str_static(l_receipt, l_receipt_size, l_receipt_hash_str);
        dap_global_db_set(SRV_RECEIPTS_GDB_GROUP, l_receipt_hash_str, l_receipt, l_receipt_size, false, NULL, NULL);
        size_t l_success_size;
        if (!l_usage->is_grace) {
            // Form input transaction
            char *l_hash_str = dap_hash_fast_to_str_new(&l_usage->tx_cond_hash);
            log_it(L_NOTICE, "Trying create input tx cond from tx %s with active receipt", l_hash_str);
            DAP_DEL_Z(l_hash_str);
            int ret_status = 0;
            char *l_tx_in_hash_str = dap_chain_mempool_tx_create_cond_input(l_usage->net, &l_usage->tx_cond_hash, l_usage->price->wallet_addr,
                                                                            l_usage->price->receipt_sign_cert->enc_key,
                                                                            l_receipt, "hex", &ret_status);
            if (!ret_status) {
                dap_chain_hash_fast_from_str(l_tx_in_hash_str, &l_usage->tx_cond_hash);
                log_it(L_NOTICE, "Formed tx %s for input with active receipt", l_tx_in_hash_str);
                DAP_DELETE(l_tx_in_hash_str);
            }else{
                // TODO add ret status handling/ if tx not found start grace again
                dap_chain_net_srv_grace_t *l_grace = NULL;
                switch(ret_status){
                case DAP_CHAIN_MEMPOOl_RET_STATUS_CANT_FIND_FINAL_TX_HASH:
                    // TX not found in ledger and we not in grace, start grace
                    log_it(L_ERROR, "Can't find tx cond. Start grace!");
                    l_grace = DAP_NEW_Z(dap_chain_net_srv_grace_t);
                    if (!l_grace) {
                        log_it(L_CRITICAL, "Memory allocation error");
                        DAP_DELETE(l_tx_in_hash_str);
                        return;
                    }
                    UNUSED(l_grace);
                    // Parse the request
                    l_grace->request = DAP_NEW_Z_SIZE(dap_stream_ch_chain_net_srv_pkt_request_t, sizeof(dap_stream_ch_chain_net_srv_pkt_request_t));
                    if (!l_grace->request) {
                        log_it(L_CRITICAL, "Memory allocation error");
                        DAP_DEL_Z(l_grace)
                        DAP_DELETE(l_tx_in_hash_str);
                        return;
                    }
                    l_grace->request->hdr.net_id = l_usage->net->pub.id;
                    dap_stpcpy(l_grace->request->hdr.token, l_usage->token_ticker);
                    l_grace->request->hdr.srv_uid = l_usage->service->uid;
                    l_grace->request->hdr.tx_cond = l_usage->tx_cond_hash;
                    l_ch_chain_net_srv->srv_uid.uint64 = l_grace->request->hdr.srv_uid.uint64;
                    l_grace->request_size = l_ch_pkt->hdr.data_size;
                    l_grace->ch_uuid = a_ch->uuid;
                    l_grace->stream_worker = a_ch->stream_worker;
                    l_grace->usage = l_usage;
                    s_grace_period_start(l_grace);
                    DAP_DELETE(l_tx_in_hash_str);
                    break;
                case DAP_CHAIN_MEMPOOl_RET_STATUS_NOT_ENOUGH:
                    log_it(L_ERROR, "Tx cond have not enough funds");
                    l_usage->is_waiting_new_tx_cond = true;
                    l_grace = DAP_NEW_Z(dap_chain_net_srv_grace_t);
                    if (!l_grace) {
                        log_it(L_CRITICAL, "Memory allocation error");
                        DAP_DELETE(l_tx_in_hash_str);
                        return;
                    }
                    // Parse the request
                    l_grace->request = DAP_NEW_Z_SIZE(dap_stream_ch_chain_net_srv_pkt_request_t, sizeof(dap_stream_ch_chain_net_srv_pkt_request_t));
                    if (!l_grace->request) {
                        log_it(L_CRITICAL, "Memory allocation error");
                        DAP_DEL_Z(l_grace)
                        DAP_DELETE(l_tx_in_hash_str);
                        return;
                    }
                    l_grace->request->hdr.net_id = l_usage->net->pub.id;
                    dap_stpcpy(l_grace->request->hdr.token, l_usage->token_ticker);
                    l_grace->request->hdr.srv_uid = l_usage->service->uid;
                    l_grace->request->hdr.tx_cond = l_usage->tx_cond_hash;
                    l_ch_chain_net_srv->srv_uid.uint64 = l_grace->request->hdr.srv_uid.uint64;
                    l_grace->request_size = l_ch_pkt->hdr.data_size;
                    l_grace->ch_uuid = a_ch->uuid;
                    l_grace->stream_worker = a_ch->stream_worker;
                    l_grace->usage = l_usage;
                    if (s_grace_period_start(l_grace)){
                        l_err.code = DAP_STREAM_CH_CHAIN_NET_SRV_PKT_TYPE_RESPONSE_ERROR_CODE_TX_COND_NOT_ENOUGH;
                        dap_stream_ch_pkt_write_unsafe(a_ch, DAP_STREAM_CH_CHAIN_NET_SRV_PKT_TYPE_RESPONSE_ERROR, &l_err, sizeof (l_err));
                        if (l_usage->service->callbacks.response_error)
                                l_usage->service->callbacks.response_error(l_usage->service,l_usage->id, l_usage->client,&l_err,sizeof (l_err));
                        }
                    DAP_DELETE(l_tx_in_hash_str);
                    break;
                case DAP_CHAIN_MEMPOOL_RET_STATUS_BAD_ARGUMENTS:
                case DAP_CHAIN_MEMPOOl_RET_STATUS_WRONG_ADDR:
                case DAP_CHAIN_MEMPOOl_RET_STATUS_NOT_NATIVE_TOKEN:
                case DAP_CHAIN_MEMPOOl_RET_STATUS_NO_COND_OUT:
                case DAP_CHAIN_MEMPOOl_RET_STATUS_CANT_ADD_TX_OUT:
                case DAP_CHAIN_MEMPOOl_RET_STATUS_CANT_ADD_SIGN:
                default:
                    log_it(L_ERROR, "Can't create input tx cond transaction!");
                    memset(&l_usage->tx_cond_hash, 0, sizeof(l_usage->tx_cond_hash));
                    DAP_DEL_Z(l_usage->receipt_next);
                    l_err.code = DAP_STREAM_CH_CHAIN_NET_SRV_PKT_TYPE_RESPONSE_ERROR_CODE_SERVICE_NOT_FOUND;
                    dap_stream_ch_pkt_write_unsafe(a_ch, DAP_STREAM_CH_CHAIN_NET_SRV_PKT_TYPE_RESPONSE_ERROR, &l_err, sizeof (l_err));
                    if (l_usage->service->callbacks.response_error)
                            l_usage->service->callbacks.response_error(l_usage->service,l_usage->id, l_usage->client,&l_err,sizeof (l_err));
                    DAP_DELETE(l_tx_in_hash_str);
                    break;
                }
                if (!l_usage->is_grace)
                    break;
            }
            l_success_size = sizeof(dap_stream_ch_chain_net_srv_pkt_success_hdr_t) + DAP_CHAIN_HASH_FAST_STR_SIZE;
        } else {
            l_success_size = sizeof(dap_stream_ch_chain_net_srv_pkt_success_hdr_t);
        }

        dap_stream_ch_chain_net_srv_pkt_success_t *l_success = DAP_NEW_STACK_SIZE(dap_stream_ch_chain_net_srv_pkt_success_t, l_success_size);
        l_success->hdr = (dap_stream_ch_chain_net_srv_pkt_success_hdr_t) {
                .usage_id   = l_usage->id,
                .net_id     = l_usage->net->pub.id,
                .srv_uid    = l_usage->service->uid
        };
        if (l_usage->is_grace) {
            char l_hash_str[DAP_CHAIN_HASH_FAST_STR_SIZE] = { '\0' };
            dap_hash_fast_to_str(&l_usage->tx_cond_hash, l_hash_str, sizeof(l_hash_str));
                log_it(L_NOTICE, "Receipt is OK, but tx transaction %s %s. Start the grace period for %d seconds", l_hash_str,
                       l_usage->is_waiting_new_tx_cond ? "have no enough funds. New tx cond requested": "can't be found",
                       l_srv->grace_period);
        } else {
            dap_hash_fast_to_str(&l_usage->tx_cond_hash, (char*)l_success->custom_data, DAP_CHAIN_HASH_FAST_STR_SIZE);
            log_it(L_NOTICE, "Receipt with client sign is accepted, start service providing");
        }

        dap_stream_ch_pkt_write_unsafe( a_ch, DAP_STREAM_CH_CHAIN_NET_SRV_PKT_TYPE_RESPONSE_SUCCESS,
                                       l_success, l_success_size);

        if ( l_is_first_sign && l_usage->service->callbacks.response_success){
            if( l_usage->service->callbacks.response_success(l_usage->service,l_usage->id,  l_usage->client,
                                                        l_receipt, l_receipt_size ) !=0 ){
                log_it(L_NOTICE, "No success by service success callback, inactivating service usage");
                l_usage->is_active = false;
            }
        } else if (l_usage->service->callbacks.receipt_next_success) {
            if (l_usage->service->callbacks.receipt_next_success(l_usage->service, l_usage->id, l_usage->client,
                                                        l_receipt, l_receipt_size ) != 0 ){
                log_it(L_NOTICE, "No success by service receipt_next callback, inactivating service usage");
                l_usage->is_active = false;
            }
        }
    } break;

    case DAP_STREAM_CH_CHAIN_NET_SRV_PKT_TYPE_DATA: {
        if (l_ch_pkt->hdr.data_size < sizeof(dap_stream_ch_chain_net_srv_pkt_data_hdr_t) ){
            log_it( L_WARNING, "Wrong request size, less than minimum");
            break;
        }
        typedef dap_stream_ch_chain_net_srv_pkt_data_t pkt_t;
        pkt_t * l_pkt =(pkt_t *) l_ch_pkt->data;
        size_t l_pkt_size = l_ch_pkt->hdr.data_size - sizeof(pkt_t);
        dap_chain_net_srv_t * l_srv = dap_chain_net_srv_get( l_pkt->hdr.srv_uid);
        dap_chain_net_srv_usage_t * l_usage = l_srv_session->usage_active;//dap_chain_net_srv_usage_find_unsafe( l_srv_session, l_pkt->hdr.usage_id );
        // If service not found
        if ( l_srv == NULL){
            l_err.code = DAP_STREAM_CH_CHAIN_NET_SRV_PKT_TYPE_RESPONSE_ERROR_CODE_SERVICE_NOT_FOUND ;
            l_err.srv_uid = l_pkt->hdr.srv_uid;
            dap_stream_ch_pkt_write_unsafe( a_ch, DAP_STREAM_CH_CHAIN_NET_SRV_PKT_TYPE_RESPONSE_ERROR, &l_err, sizeof (l_err) );
            break;
        }
        if (!l_srv->callbacks.custom_data)
            break;
        size_t l_out_data_size = 0;
        void *l_out_data = l_srv->callbacks.custom_data(l_srv, l_usage, l_pkt->data, l_pkt_size, &l_out_data_size);
        if (l_out_data && l_out_data_size) {
            pkt_t *l_data = DAP_NEW_STACK_SIZE(pkt_t, sizeof(pkt_t) + l_out_data_size);
            l_data->hdr = (dap_stream_ch_chain_net_srv_pkt_data_hdr_t) {
                    .version    = 1,
                    .data_size  = l_out_data_size,
                    .usage_id   = l_pkt->hdr.usage_id,
                    .srv_uid    = l_srv->uid
            };
            memcpy(l_data->data, l_out_data, l_out_data_size);
            dap_stream_ch_pkt_write_unsafe(a_ch, DAP_STREAM_CH_CHAIN_NET_SRV_PKT_TYPE_RESPONSE_DATA, l_data, sizeof(pkt_t) + l_out_data_size);
        }
    } break;

    case DAP_STREAM_CH_CHAIN_NET_SRV_PKT_TYPE_RESPONSE_ERROR:{
        if ( l_ch_pkt->hdr.data_size == sizeof (dap_stream_ch_chain_net_srv_pkt_error_t) ){
            dap_stream_ch_chain_net_srv_pkt_error_t * l_err = (dap_stream_ch_chain_net_srv_pkt_error_t *) l_ch_pkt->data;
            log_it( L_NOTICE, "Remote responsed with error code 0x%08X", l_err->code );
            // TODO code for service client mode
        }else{
            log_it(L_ERROR, "Wrong error response size, %u when expected %zu", l_ch_pkt->hdr.data_size,
                   sizeof ( dap_stream_ch_chain_net_srv_pkt_error_t) );
        }
    } break;
    case DAP_STREAM_CH_CHAIN_NET_SRV_PKT_TYPE_NEW_TX_COND_RESPONSE:{
        dap_chain_net_srv_usage_t * l_usage = NULL;
        l_usage = l_srv_session->usage_active;
        dap_stream_ch_chain_net_srv_pkt_request_t* l_responce = (dap_stream_ch_chain_net_srv_pkt_request_t*)l_ch_pkt->data;
        char l_tx_in_hash_str[DAP_CHAIN_HASH_FAST_STR_SIZE] = { '\0' };
        dap_chain_hash_fast_to_str(&l_responce->hdr.tx_cond, l_tx_in_hash_str, sizeof(l_tx_in_hash_str));
        log_it(L_NOTICE, "Received new tx cond %s", l_tx_in_hash_str);
        if(!l_usage->is_waiting_new_tx_cond || !l_usage->is_grace){
            log_it(L_NOTICE, "No new transaction expected. Exit.");
            break;
        }

        l_usage->is_waiting_new_tx_cond = false;
        dap_stream_ch_chain_net_srv_pkt_error_t l_err = { };
        dap_chain_net_srv_t *l_srv = dap_chain_net_srv_get(l_responce->hdr.srv_uid);
        dap_chain_net_srv_grace_usage_t *l_curr_grace_item = NULL;
        pthread_mutex_lock(&l_srv->grace_mutex);
        HASH_FIND(hh, l_srv->grace_hash_tab, &l_usage->tx_cond_hash, sizeof(dap_hash_fast_t), l_curr_grace_item);
        pthread_mutex_unlock(&l_srv->grace_mutex);

        if (dap_hash_fast_is_blank(&l_responce->hdr.tx_cond)){ //if new tx cond creation failed tx_cond in responce will be blank
            if (l_curr_grace_item){
                HASH_DEL(l_srv->grace_hash_tab, l_curr_grace_item);
                dap_timerfd_delete_mt(l_curr_grace_item->grace->timer->worker, l_curr_grace_item->grace->timer->esocket_uuid);
                s_grace_error(l_curr_grace_item->grace, l_err);
                DAP_DEL_Z(l_curr_grace_item);
            }
            break;
        }

        dap_chain_datum_tx_t *l_tx = dap_ledger_tx_find_by_hash(l_usage->net->pub.ledger, &l_responce->hdr.tx_cond);
        if (l_tx){
            // Replace
            if (l_curr_grace_item){
                log_it(L_INFO, "Found tx in ledger by net tx responce handler. Finish waiting new tx grace period.");
                // Stop timer
                dap_timerfd_delete_mt(l_curr_grace_item->grace->timer->worker, l_curr_grace_item->grace->timer->esocket_uuid);
                // finish grace
                l_usage->tx_cond_hash = l_responce->hdr.tx_cond;
                l_curr_grace_item->grace->request->hdr.tx_cond = l_responce->hdr.tx_cond;
                s_grace_period_finish(l_curr_grace_item);
            }
        }else{
            if (l_curr_grace_item){
                l_curr_grace_item->grace->usage->tx_cond_hash = l_responce->hdr.tx_cond;
                l_curr_grace_item->grace->request->hdr.tx_cond = l_responce->hdr.tx_cond;
                pthread_mutex_lock(&l_srv->grace_mutex);
                HASH_DEL(l_srv->grace_hash_tab, l_curr_grace_item);
                l_curr_grace_item->tx_cond_hash = l_responce->hdr.tx_cond;
                HASH_ADD(hh, l_srv->grace_hash_tab, tx_cond_hash, sizeof(dap_hash_fast_t), l_curr_grace_item);
                pthread_mutex_unlock(&l_srv->grace_mutex);
            }
        }


        size_t l_success_size = sizeof (dap_stream_ch_chain_net_srv_pkt_success_hdr_t );
        dap_stream_ch_chain_net_srv_pkt_success_t *l_success = DAP_NEW_Z_SIZE(dap_stream_ch_chain_net_srv_pkt_success_t,
                                                                              l_success_size);
        if(!l_success) {
            log_it(L_CRITICAL, "Memory allocation error");
            return;
        }
        l_success->hdr.usage_id = l_usage->id;
        l_success->hdr.net_id.uint64 = l_usage->net->pub.id.uint64;
        l_success->hdr.srv_uid.uint64 = l_usage->service->uid.uint64;
        dap_stream_ch_pkt_write_unsafe(a_ch, DAP_STREAM_CH_CHAIN_NET_SRV_PKT_TYPE_RESPONSE_SUCCESS, l_success, l_success_size);
        DAP_DELETE(l_success);
    }break;
    default: log_it( L_WARNING, "Unknown packet type 0x%02X", l_ch_pkt->hdr.type);
    }
    if(l_ch_chain_net_srv->notify_callback)
        l_ch_chain_net_srv->notify_callback(l_ch_chain_net_srv, l_ch_pkt->hdr.type, l_ch_pkt, l_ch_chain_net_srv->notify_callback_arg);
}

/**
 * @brief s_stream_ch_packet_out
 * @param a_ch
 * @param a_arg
 */
<<<<<<< HEAD
void s_stream_ch_packet_out(dap_stream_ch_t* a_ch , UNUSED_ARG void* a_arg)
=======
static bool s_stream_ch_packet_out(dap_stream_ch_t* a_ch , void* a_arg)
>>>>>>> a061ad04
{
    dap_stream_ch_set_ready_to_write_unsafe(a_ch, false);
    // Callback should note that after write action it should restore write flag if it has more data to send on next iteration
    dap_chain_net_srv_call_write_all( a_ch);
    return false;
}<|MERGE_RESOLUTION|>--- conflicted
+++ resolved
@@ -158,13 +158,8 @@
 int dap_stream_ch_chain_net_srv_init(dap_chain_net_srv_t *a_srv)
 {
     log_it(L_NOTICE,"Chain network services channel initialized");
-<<<<<<< HEAD
     dap_stream_ch_proc_add(DAP_STREAM_CH_ID_NET_SRV, s_stream_ch_new,s_stream_ch_delete,s_stream_ch_packet_in,s_stream_ch_packet_out);
     pthread_mutex_init(&a_srv->grace_mutex, NULL);
-=======
-    dap_stream_ch_proc_add(DAP_STREAM_CH_NET_SRV_ID, s_stream_ch_new,s_stream_ch_delete,s_stream_ch_packet_in,s_stream_ch_packet_out);
-    pthread_mutex_init(&s_ht_grace_table_mutex, NULL);
->>>>>>> a061ad04
 
     return 0;
 }
@@ -1742,11 +1737,7 @@
  * @param a_ch
  * @param a_arg
  */
-<<<<<<< HEAD
-void s_stream_ch_packet_out(dap_stream_ch_t* a_ch , UNUSED_ARG void* a_arg)
-=======
 static bool s_stream_ch_packet_out(dap_stream_ch_t* a_ch , void* a_arg)
->>>>>>> a061ad04
 {
     dap_stream_ch_set_ready_to_write_unsafe(a_ch, false);
     // Callback should note that after write action it should restore write flag if it has more data to send on next iteration
