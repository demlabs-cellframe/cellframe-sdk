--- conflicted
+++ resolved
@@ -683,262 +683,9 @@
     } else 
         s_service_substate_pay_service(a_grace_item->grace->usage);
 
-<<<<<<< HEAD
     DAP_DEL_Z(a_grace_item->grace);
     DAP_DEL_Z(a_grace_item);
     return false;
-=======
-    l_err.net_id.uint64 = l_net->pub.id.uint64;
-    l_err.srv_uid.uint64 = l_grace->usage->service->uid.uint64;
-
-    dap_ledger_t * l_ledger = l_net->pub.ledger;
-    dap_chain_datum_tx_t * l_tx = NULL;
-    dap_chain_tx_out_cond_t * l_tx_out_cond = NULL;
-
-    if ( !l_ledger ){ // No ledger
-        log_it( L_WARNING, "No Ledger");
-        RET_WITH_DEL_A_GRACE(DAP_STREAM_CH_CHAIN_NET_SRV_PKT_TYPE_RESPONSE_ERROR_CODE_NETWORK_NO_LEDGER);
-    }
-    log_it(L_INFO, "Grace period is over! Check tx in ledger.");
-    l_tx = dap_ledger_tx_find_by_hash(l_ledger, &l_grace->usage->tx_cond_hash);
-    if ( ! l_tx ){ // No tx cond transaction, start grace-period
-        log_it( L_WARNING, "No tx cond transaction");
-        RET_WITH_DEL_A_GRACE(DAP_STREAM_CH_CHAIN_NET_SRV_PKT_TYPE_RESPONSE_ERROR_CODE_TX_COND_NOT_FOUND);
-    } else { // Start service in normal pay mode
-        if (dap_chain_net_get_state(l_net) == NET_STATE_OFFLINE) {
-            log_it(L_ERROR, "Can't pay service because net %s is offline.", l_net->pub.name);
-            RET_WITH_DEL_A_GRACE(DAP_STREAM_CH_CHAIN_NET_SRV_PKT_TYPE_RESPONSE_ERROR_CODE_NETWORK_IS_OFFLINE);
-        }
-
-        log_it(L_INFO, "Tx is found in ledger.");
-        l_grace->usage->tx_cond = l_tx;
-
-        l_tx_out_cond = dap_chain_datum_tx_out_cond_get(l_tx, DAP_CHAIN_TX_OUT_COND_SUBTYPE_SRV_PAY, NULL );
-
-        if ( ! l_tx_out_cond ) { // No conditioned output
-            log_it( L_WARNING, "No conditioned output");
-            RET_WITH_DEL_A_GRACE(DAP_STREAM_CH_CHAIN_NET_SRV_PKT_TYPE_RESPONSE_ERROR_CODE_TX_COND_NO_COND_OUT);
-        }
-
-        // Check cond output if it equesl or not to request
-        if (!dap_chain_net_srv_uid_compare(l_tx_out_cond->header.srv_uid, l_grace->usage->service->uid)) {
-            log_it( L_WARNING, "Wrong service uid in request, tx expect to close its output with 0x%016"DAP_UINT64_FORMAT_X,
-                   l_tx_out_cond->header.srv_uid.uint64 );
-            RET_WITH_DEL_A_GRACE(DAP_STREAM_CH_CHAIN_NET_SRV_PKT_TYPE_RESPONSE_ERROR_CODE_TX_COND_WRONG_SRV_UID);
-        }
-
-        dap_chain_net_srv_price_t * l_price = NULL;
-        const char * l_ticker = NULL;
-        l_ticker = dap_ledger_tx_get_token_ticker_by_hash(l_ledger, &l_grace->usage->tx_cond_hash);
-        dap_stpcpy(l_grace->usage->token_ticker, l_ticker);
-
-        
-        char *l_order_hash_str = dap_chain_hash_fast_to_str_new(&l_grace->usage->static_order_hash);
-        log_it(L_MSG, "Using price from order %s.", l_order_hash_str);
-        DAP_DELETE(l_order_hash_str);
-        if ((l_price = l_grace->usage->price)){
-            if (l_price->net->pub.id.uint64  != l_grace->usage->net->pub.id.uint64){
-                log_it( L_WARNING, "Pricelist is not for net %s.", l_grace->usage->net->pub.name);
-                RET_WITH_DEL_A_GRACE(DAP_STREAM_CH_CHAIN_NET_SRV_PKT_TYPE_RESPONSE_ERROR_CODE_TX_COND_NOT_ACCEPT_TOKEN);
-            }
-
-            if (dap_strcmp(l_price->token, l_ticker) != 0){
-                log_it( L_WARNING, "Token ticker in the pricelist and tx do not match");
-                RET_WITH_DEL_A_GRACE(DAP_STREAM_CH_CHAIN_NET_SRV_PKT_TYPE_RESPONSE_ERROR_CODE_TX_COND_NOT_ACCEPT_TOKEN);
-            }
-
-            if (l_price->units_uid.enm != l_tx_out_cond->subtype.srv_pay.unit.enm) {
-                log_it( L_WARNING, "Unit ID in the pricelist and tx do not match");
-                RET_WITH_DEL_A_GRACE(DAP_STREAM_CH_CHAIN_NET_SRV_PKT_TYPE_RESPONSE_ERROR_CODE_TX_COND_NOT_ACCEPT_TOKEN);
-            }
-
-            uint256_t l_unit_price = {};
-            if (l_price->units != 0){
-                DIV_256(l_price->value_datoshi, GET_256_FROM_64(l_price->units), &l_unit_price);
-            } else {
-                log_it( L_WARNING, "Units in pricelist is zero. ");
-                RET_WITH_DEL_A_GRACE(DAP_STREAM_CH_CHAIN_NET_SRV_PKT_TYPE_RESPONSE_ERROR_CODE_TX_COND_NOT_ACCEPT_TOKEN);
-            }
-
-            if(IS_ZERO_256(l_tx_out_cond->subtype.srv_pay.unit_price_max_datoshi) ||
-                compare256(l_unit_price, l_tx_out_cond->subtype.srv_pay.unit_price_max_datoshi) <= 0){
-            } else {
-                log_it( L_WARNING, "Unit price in pricelist is greater than max allowable.");
-                RET_WITH_DEL_A_GRACE(DAP_STREAM_CH_CHAIN_NET_SRV_PKT_TYPE_RESPONSE_ERROR_CODE_TX_COND_NOT_ACCEPT_TOKEN);
-            }
-        }
-
-
-        if ( !l_price ) {
-            log_it( L_WARNING, "Request can't be processed because no acceptable price in pricelist for token %s in network %s",
-                   l_ticker, l_net->pub.name );
-            RET_WITH_DEL_A_GRACE(DAP_STREAM_CH_CHAIN_NET_SRV_PKT_TYPE_RESPONSE_ERROR_CODE_TX_COND_NOT_ACCEPT_TOKEN);
-        }
-
-        int ret;
-        if ((ret = l_grace->usage->service->callbacks.requested(l_grace->usage->service, l_grace->usage->id, l_grace->usage->client, l_grace->request, l_grace->request_size)) != 0) {
-            log_it( L_WARNING, "Request canceled by service callback, return code %d", ret);
-            RET_WITH_DEL_A_GRACE((uint32_t) ret);
-        }
-
-        if (!l_grace->usage->receipt){
-            // get remain units from DB
-            dap_stream_ch_chain_net_srv_remain_service_store_t* l_remain_service = NULL;
-            l_remain_service = l_grace->usage->service->callbacks.get_remain_service(l_grace->usage->service, l_grace->usage->id, l_grace->usage->client);
-            if (l_remain_service && !l_grace->usage->is_active &&
-                ((l_remain_service->limits_ts && l_tx_out_cond->subtype.srv_pay.unit.enm == SERV_UNIT_SEC)  || 
-                (l_remain_service->limits_bytes && l_tx_out_cond->subtype.srv_pay.unit.enm == SERV_UNIT_B))){
-                // Accept connection, set limits and start service
-                dap_chain_net_srv_stream_session_t * l_srv_session = (dap_chain_net_srv_stream_session_t *) l_grace->usage->client->ch->stream->session->_inheritor;
-                switch(l_tx_out_cond->subtype.srv_pay.unit.enm){
-                    case SERV_UNIT_SEC:
-                        l_srv_session->limits_ts = l_remain_service->limits_ts;
-                        break;
-                    case SERV_UNIT_B:
-                        l_srv_session->limits_bytes = l_remain_service->limits_bytes;
-                        break;
-                }
-                char *l_user_key = dap_chain_hash_fast_to_str_new(&l_grace->usage->client_pkey_hash);
-                log_it(L_INFO, "User %s has %"DAP_INT64_FORMAT" %s remain service. Start service without paying.", l_user_key,
-                            l_remain_service->limits_ts ? l_remain_service->limits_ts : l_remain_service->limits_bytes, 
-                            dap_chain_srv_unit_enum_to_str(l_tx_out_cond->subtype.srv_pay.unit.enm));
-                DAP_DELETE(l_user_key);
-                size_t l_success_size = sizeof (dap_stream_ch_chain_net_srv_pkt_success_hdr_t );
-                dap_stream_ch_chain_net_srv_pkt_success_t *l_success = DAP_NEW_Z_SIZE(dap_stream_ch_chain_net_srv_pkt_success_t,
-                                                                                      l_success_size);
-                if(!l_success) {
-                    log_it(L_ERROR, "Memory allocation error in %s, line %d", __PRETTY_FUNCTION__, __LINE__);
-                    l_err.code = DAP_STREAM_CH_CHAIN_NET_SRV_PKT_TYPE_RESPONSE_ERROR_CODE_ALLOC_MEMORY_ERROR;
-                    if(l_ch)
-                        dap_stream_ch_pkt_write_unsafe(l_ch, DAP_STREAM_CH_CHAIN_NET_SRV_PKT_TYPE_RESPONSE_ERROR, &l_err, sizeof (l_err));
-                    if (l_grace->usage->service && l_grace->usage->service->callbacks.response_error)
-                        l_grace->usage->service->callbacks.response_error(l_grace->usage->service, 0, NULL, &l_err, sizeof(l_err));
-                } else {
-                    l_success->hdr.usage_id = l_grace->usage->id;
-                    l_success->hdr.net_id.uint64 = l_grace->usage->net->pub.id.uint64;
-                    l_success->hdr.srv_uid.uint64 = l_grace->usage->service->uid.uint64;
-                    dap_stream_ch_pkt_write_unsafe(l_ch, DAP_STREAM_CH_CHAIN_NET_SRV_PKT_TYPE_RESPONSE_SUCCESS, l_success, l_success_size);
-
-                    // create and fill limits and first receipt
-                    l_grace->usage->receipt = dap_chain_datum_tx_receipt_create(
-                                l_grace->usage->service->uid, l_price->units_uid, l_price->units, l_price->value_datoshi, NULL, 0);
-                    // l_grace->usage->is_waiting_first_receipt_sign = true;
-                    if (l_grace->usage->service->callbacks.response_success)
-                        l_grace->usage->service->callbacks.response_success(l_grace->usage->service, l_grace->usage->id,
-                                                                            l_grace->usage->client, l_grace->usage->receipt,
-                                                                            sizeof(dap_chain_datum_tx_receipt_t) + l_grace->usage->receipt->size + l_grace->usage->receipt->exts_size);
-                    DAP_DELETE(l_success);
-                }
-                DAP_DELETE(l_remain_service);
-                RET_WITH_DEL_A_GRACE(0);
-            }
-        }
-
-        // make receipt or tx
-        dap_chain_datum_tx_receipt_t *l_receipt = NULL;
-        if (l_grace->usage->receipt_next){
-            l_receipt = l_grace->usage->receipt_next;
-        } else if (l_grace->usage->receipt){
-            l_receipt = l_grace->usage->receipt;
-        } else {
-            log_it(L_INFO, "Send first receipt to sign");
-            l_grace->usage->receipt = dap_chain_net_srv_issue_receipt(l_grace->usage->service, l_grace->usage->price, NULL, 0);
-            l_grace->usage->is_waiting_first_receipt_sign = true;
-            // start timeout timer
-            l_grace->usage->receipt_timeout_timer_start_callback(l_grace->usage);
-            if (l_grace->usage->receipt )
-                dap_stream_ch_pkt_write_unsafe(l_ch, DAP_STREAM_CH_CHAIN_NET_SRV_PKT_TYPE_SIGN_REQUEST,
-                                       l_grace->usage->receipt, l_grace->usage->receipt->size);
-            else{
-                log_it(L_WARNING, "Can't sign the receipt.");
-                RET_WITH_DEL_A_GRACE(DAP_STREAM_CH_CHAIN_NET_SRV_PKT_TYPE_RESPONSE_ERROR_CODE_UNDEFINED);
-            }
-
-            RET_WITH_DEL_A_GRACE(0);
-        }
-        if (!l_receipt) {
-            log_it(L_ERROR, "Receipt is not present, finish grace");
-            RET_WITH_DEL_A_GRACE(DAP_STREAM_CH_CHAIN_NET_SRV_PKT_TYPE_RESPONSE_ERROR_CODE_RECEIPT_IS_NOT_PRESENT);
-        }
-        size_t l_receipt_size = l_receipt->size;
-
-        // get a second signature - from the client (first sign in server, second sign in client)
-        dap_sign_t * l_receipt_sign = dap_chain_datum_tx_receipt_sign_get( l_receipt, l_receipt_size, 1);
-        if ( ! l_receipt_sign ){
-            log_it(L_WARNING, "Tx already in chain, but receipt is not signed by client. Finish grace and wait receipt sign responce.");
-            RET_WITH_DEL_A_GRACE(DAP_STREAM_CH_CHAIN_NET_SRV_PKT_TYPE_RESPONSE_ERROR_CODE_RECEIPT_NO_SIGN);
-        }
-        dap_global_db_set(SRV_RECEIPTS_GDB_GROUP, dap_get_data_hash_str(l_receipt, l_receipt_size).s, l_receipt, l_receipt_size, false, NULL, NULL);
-            // Form input transaction
-        char *l_hash_str = dap_hash_fast_to_str_new(&l_grace->usage->tx_cond_hash);
-        log_it(L_NOTICE, "Trying create input tx cond from tx %s with active receipt", l_hash_str);
-        DAP_DEL_Z(l_hash_str);
-        int ret_status = 0;
-        char *l_tx_in_hash_str = dap_chain_mempool_tx_create_cond_input(l_grace->usage->net, &l_grace->usage->tx_cond_hash, l_grace->usage->price->wallet_addr,
-                                                                        l_grace->usage->price->receipt_sign_cert->enc_key,
-                                                                        l_receipt, "hex", &ret_status);
-        if (!ret_status) {
-            dap_chain_hash_fast_from_str(l_tx_in_hash_str, &l_grace->usage->tx_cond_hash);
-            log_it(L_NOTICE, "Formed tx %s for input with active receipt", l_tx_in_hash_str);
-            DAP_DELETE(l_tx_in_hash_str);
-        } else {
-            if(ret_status == DAP_CHAIN_MEMPOOl_RET_STATUS_NOT_ENOUGH){
-                log_it(L_ERROR, "Tx cond have not enough funds");
-                if (l_waiting_new_tx_in_ledger){
-                    log_it(L_ERROR, "New tx cond have not enough funds. Waiting for end of service.");
-                    RET_WITH_DEL_A_GRACE(DAP_STREAM_CH_CHAIN_NET_SRV_PKT_TYPE_RESPONSE_ERROR_CODE_NEW_TX_COND_NOT_ENOUGH);
-                }
-
-                dap_chain_net_srv_grace_t* l_grace_new = DAP_NEW_Z(dap_chain_net_srv_grace_t);
-                if (!l_grace_new) {
-                    log_it(L_CRITICAL, "%s", c_error_memory_alloc);
-                    RET_WITH_DEL_A_GRACE(0);
-                }
-                // Parse the request
-                l_grace_new->request = DAP_NEW_Z_SIZE(dap_stream_ch_chain_net_srv_pkt_request_t, sizeof(dap_stream_ch_chain_net_srv_pkt_request_t));
-                if (!l_grace_new->request) {
-                    log_it(L_CRITICAL, "%s", c_error_memory_alloc);
-                    DAP_DEL_Z(l_grace_new);
-                    RET_WITH_DEL_A_GRACE(0);
-                }
-                l_grace_new->request->hdr.net_id = a_grace_item->grace->usage->net->pub.id;
-                dap_stpcpy(l_grace_new->request->hdr.token, a_grace_item->grace->usage->token_ticker);
-                l_grace_new->request->hdr.srv_uid = a_grace_item->grace->usage->service->uid;
-                l_grace_new->request->hdr.tx_cond = a_grace_item->grace->usage->tx_cond_hash;
-                l_grace_new->request_size = sizeof(dap_stream_ch_chain_net_srv_pkt_request_t);
-                l_grace_new->ch_uuid = a_grace_item->grace->usage->client->ch->uuid;
-                l_grace_new->stream_worker = a_grace_item->grace->usage->client->ch->stream_worker;
-                l_grace_new->usage = a_grace_item->grace->usage;
-                l_grace_new->usage->is_waiting_new_tx_cond = true;
-
-                if (s_grace_period_start(l_grace_new)){
-                    l_err.code = DAP_STREAM_CH_CHAIN_NET_SRV_PKT_TYPE_RESPONSE_ERROR_CODE_TX_COND_NOT_ENOUGH;
-                    dap_stream_ch_pkt_write_unsafe(l_ch, DAP_STREAM_CH_CHAIN_NET_SRV_PKT_TYPE_RESPONSE_ERROR, &l_err, sizeof (l_err));
-                    if (l_grace->usage->service->callbacks.response_error)
-                        l_grace->usage->service->callbacks.response_error(l_grace->usage->service,l_grace->usage->id, l_grace->usage->client,&l_err,sizeof (l_err));
-                }
-                DAP_DELETE(l_tx_in_hash_str);
-                RET_WITH_DEL_A_GRACE(0);
-            } else {
-                log_it(L_ERROR, "Can't create input tx cond transaction!");
-                memset(&l_grace->usage->tx_cond_hash, 0, sizeof(l_grace->usage->tx_cond_hash));
-                if (l_grace->usage->receipt_next){
-                    DAP_DEL_Z(l_grace->usage->receipt_next);
-                } else if (l_grace->usage->receipt){
-                    DAP_DEL_Z(l_grace->usage->receipt);
-                }
-                l_err.code = DAP_STREAM_CH_CHAIN_NET_SRV_PKT_TYPE_RESPONSE_ERROR_CODE_SERVICE_NOT_FOUND;
-                dap_stream_ch_pkt_write_unsafe(l_ch, DAP_STREAM_CH_CHAIN_NET_SRV_PKT_TYPE_RESPONSE_ERROR, &l_err, sizeof (l_err));
-                if (l_grace->usage->service->callbacks.response_error)
-                    l_grace->usage->service->callbacks.response_error(l_grace->usage->service,l_grace->usage->id, l_grace->usage->client,&l_err,sizeof (l_err));
-                DAP_DELETE(l_tx_in_hash_str);
-            }
-        }
-    }
-    l_grace->usage->is_grace = false;
-    RET_WITH_DEL_A_GRACE(0);
-#undef RET_WITH_DEL_A_GRACE
->>>>>>> fb837d10
 }
 
 /**
