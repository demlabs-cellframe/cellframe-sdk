--- conflicted
+++ resolved
@@ -536,11 +536,7 @@
         dap_hash_fast(l_receipt,l_receipt_size,&l_receipt_hash);
 
         char *l_receipt_hash_str = dap_chain_hash_fast_to_str_new(&l_receipt_hash);
-<<<<<<< HEAD
         dap_global_db_set("local.receipts", l_receipt_hash_str, l_receipt, l_receipt_size, false, NULL, NULL);
-=======
-        dap_global_db_set("local.receipts",l_receipt_hash_str,  l_receipt, l_receipt_size,false, NULL, NULL);
->>>>>>> 759d14c0
         DAP_DELETE(l_receipt_hash_str);
 
         size_t l_success_size;
