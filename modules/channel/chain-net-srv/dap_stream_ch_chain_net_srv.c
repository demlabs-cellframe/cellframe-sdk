--- conflicted
+++ resolved
@@ -249,11 +249,7 @@
             l_srv->callbacks.response_error(l_srv, 0, NULL, &l_err, sizeof(l_err));
         return;
     }
-<<<<<<< HEAD
-    
-=======
-
->>>>>>> caf29b37
+
     bool l_check_role = dap_chain_net_get_role(l_net).enums > NODE_ROLE_MASTER;  // check role
     if ( ! l_srv || l_check_role) // Service not found
         l_err.code = DAP_STREAM_CH_CHAIN_NET_SRV_PKT_TYPE_RESPONSE_ERROR_CODE_SERVICE_NOT_FOUND;
@@ -306,17 +302,13 @@
     l_usage->service = l_srv;
     l_usage->client_pkey_hash = a_request->hdr.client_pkey_hash;
 
-
     if (l_srv->pricelist || !dap_hash_fast_is_blank(&a_request->hdr.order_hash)){
         // not free service
         log_it( L_INFO, "Valid pricelist is founded. Start service in pay mode.");
 
-<<<<<<< HEAD
-=======
         if (!dap_hash_fast_is_blank(&a_request->hdr.order_hash))
             l_usage->static_order_hash = a_request->hdr.order_hash;
 
->>>>>>> caf29b37
         dap_chain_net_srv_grace_t *l_grace = DAP_NEW_Z(dap_chain_net_srv_grace_t);
         if (!l_grace) {
             log_it(L_CRITICAL, "Memory allocation error");
@@ -422,27 +414,6 @@
                 return;
             }
         }
-<<<<<<< HEAD
-
-        a_grace->usage->is_grace = true;
-        if (a_grace->usage->receipt){ // If it is repeated grace
-            DL_FOREACH(a_grace->usage->service->pricelist, l_price) {
-                switch (l_price->units_uid.enm) {
-                case SERV_UNIT_MB:
-                case SERV_UNIT_SEC:
-                case SERV_UNIT_DAY:
-                case SERV_UNIT_KB:
-                case SERV_UNIT_B:
-                    log_it(L_MSG, "Proper unit type %s found among available prices",
-                           dap_chain_srv_unit_enum_to_str(l_price->units_uid.enm));
-                    break;
-                default:
-                    continue;
-                }
-                break; // proper price found, thus we exit from the loop
-            }
-
-=======
 
         a_grace->usage->is_grace = true;
 
@@ -492,17 +463,12 @@
                 }
             }
 
->>>>>>> caf29b37
             if (!l_price) {
                 log_it(L_ERROR, "Price with proper unit type not found, check available orders and/or pricelists");
                 l_err.code = DAP_STREAM_CH_CHAIN_NET_SRV_PKT_TYPE_RESPONSE_ERROR_CODE_CANT_ADD_USAGE;
                 s_grace_error(a_grace, l_err);
                 return;
             }
-<<<<<<< HEAD
-            a_grace->usage->price = l_price;
-=======
->>>>>>> caf29b37
             usages_in_grace_t *l_item = DAP_NEW_Z_SIZE(usages_in_grace_t, sizeof(usages_in_grace_t));
             if (!l_item) {
                 log_it(L_CRITICAL, "Memory allocation error");
@@ -595,44 +561,6 @@
         }
         dap_stpcpy(a_grace->usage->token_ticker, l_ticker);
 
-<<<<<<< HEAD
-        dap_chain_net_srv_price_t *l_price_tmp;
-        DL_FOREACH(a_grace->usage->service->pricelist, l_price_tmp) {
-            if (!l_price_tmp){
-                continue;
-            }
-
-            if (l_price_tmp->net->pub.id.uint64  != a_grace->usage->net->pub.id.uint64){
-                log_it( L_WARNING, "Pricelist is not for net %s.", a_grace->usage->net->pub.id.uint64);
-                continue;
-            }
-
-            if (dap_strcmp(l_price_tmp->token, l_ticker) != 0){
-                log_it( L_WARNING, "Token ticker in the pricelist and tx do not match");
-                continue;
-            }
-
-            if (l_price_tmp->units_uid.enm != l_tx_out_cond->subtype.srv_pay.unit.enm){
-                log_it( L_WARNING, "Unit ID in the pricelist and tx do not match");
-                continue;
-            }
-
-            uint256_t l_unit_price = {};
-            if (l_price_tmp->units != 0){
-                DIV_256(l_price_tmp->value_datoshi, GET_256_FROM_64(l_price_tmp->units), &l_unit_price);
-            } else {
-                log_it( L_WARNING, "Units in pricelist is zero. ");
-                continue;
-            }
-
-            if(IS_ZERO_256(l_tx_out_cond->subtype.srv_pay.unit_price_max_datoshi) ||
-                compare256(l_unit_price, l_tx_out_cond->subtype.srv_pay.unit_price_max_datoshi) <= 0){
-                l_price = l_price_tmp;
-                break;
-            } else {
-                log_it( L_WARNING, "Unit price in pricelist is greater than max allowable.");
-=======
-
         if (dap_hash_fast_is_blank(&a_grace->usage->static_order_hash)){
             dap_chain_net_srv_price_t *l_price_tmp;
             DL_FOREACH(a_grace->usage->service->pricelist, l_price_tmp) {
@@ -715,7 +643,6 @@
                     s_grace_error(a_grace, l_err);
                     return;
                 }
->>>>>>> caf29b37
             }
         }
 
@@ -892,43 +819,6 @@
         l_ticker = dap_chain_ledger_tx_get_token_ticker_by_hash(l_ledger, &l_grace->usage->tx_cond_hash);
         dap_stpcpy(l_grace->usage->token_ticker, l_ticker);
 
-<<<<<<< HEAD
-        dap_chain_net_srv_price_t *l_price_tmp;
-        DL_FOREACH(l_grace->usage->service->pricelist, l_price_tmp) {
-            if (!l_price_tmp){
-                continue;
-            }
-
-            if (l_price_tmp->net->pub.id.uint64  != l_grace->usage->net->pub.id.uint64){
-                log_it( L_WARNING, "Pricelist is not for net %s.", l_grace->usage->net->pub.id.uint64);
-                continue;
-            }
-
-            if (dap_strcmp(l_price_tmp->token, l_ticker) != 0){
-                log_it( L_WARNING, "Token ticker in the pricelist and tx do not match");
-                continue;
-            }
-
-            if (l_price_tmp->units_uid.enm != l_tx_out_cond->subtype.srv_pay.unit.enm){
-                log_it( L_WARNING, "Unit ID in the pricelist and tx do not match");
-                continue;
-            }
-
-            uint256_t l_unit_price = {};
-            if (l_price_tmp->units != 0){
-                DIV_256(l_price_tmp->value_datoshi, GET_256_FROM_64(l_price_tmp->units), &l_unit_price);
-            } else {
-                log_it( L_WARNING, "Units in pricelist is zero. ");
-                continue;
-            }
-
-            if(IS_ZERO_256(l_tx_out_cond->subtype.srv_pay.unit_price_max_datoshi) ||
-                compare256(l_unit_price, l_tx_out_cond->subtype.srv_pay.unit_price_max_datoshi) <= 0){
-                l_price = l_price_tmp;
-                break;
-            } else {
-                log_it( L_WARNING, "Unit price in pricelist is greater than max allowable.");
-=======
         if (dap_hash_fast_is_blank(&l_grace->usage->static_order_hash)){
             dap_chain_net_srv_price_t *l_price_tmp;
             DL_FOREACH(l_grace->usage->service->pricelist, l_price_tmp) {
@@ -1011,7 +901,6 @@
                     s_grace_error(l_grace, l_err);
                     RET_WITH_DEL_A_GRACE;
                 }
->>>>>>> caf29b37
             }
         }
 
@@ -1599,11 +1488,7 @@
         dap_chain_hash_fast_to_str(&l_responce->hdr.tx_cond, l_tx_in_hash_str, sizeof(l_tx_in_hash_str));
         log_it(L_NOTICE, "Received new tx cond %s", l_tx_in_hash_str);
         if(!l_usage->is_waiting_new_tx_cond || !l_usage->is_grace){
-<<<<<<< HEAD
-            log_it(L_NOTICE, "No new transaction expected. Exit.", l_tx_in_hash_str);
-=======
             log_it(L_NOTICE, "No new transaction expected. Exit.");
->>>>>>> caf29b37
             break;
         }
 
