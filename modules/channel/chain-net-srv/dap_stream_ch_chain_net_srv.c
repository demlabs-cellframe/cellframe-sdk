--- conflicted
+++ resolved
@@ -302,9 +302,6 @@
     l_usage->service = l_srv;
     l_usage->client_pkey_hash = a_request->hdr.client_pkey_hash;
 
-<<<<<<< HEAD
-    if (l_srv->pricelist || !dap_hash_fast_is_blank(&a_request->hdr.order_hash)){
-=======
 
     bool l_specific_order_free = false;
     if (!dap_hash_fast_is_blank(&a_request->hdr.order_hash)){
@@ -315,7 +312,6 @@
 
     if ((l_srv->pricelist && !IS_ZERO_256(l_srv->pricelist->value_datoshi)) ||
         (!dap_hash_fast_is_blank(&a_request->hdr.order_hash) && !l_specific_order_free)){
->>>>>>> b72b5f0c
         // not free service
         log_it( L_INFO, "Valid pricelist is founded. Start service in pay mode.");
 
