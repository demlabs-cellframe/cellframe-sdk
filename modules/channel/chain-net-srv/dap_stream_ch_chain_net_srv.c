--- conflicted
+++ resolved
@@ -1335,13 +1335,8 @@
             DAP_DELETE(l_usage->receipt);
             l_usage->receipt = DAP_DUP_SIZE(l_receipt, l_receipt_size);
             if (!l_usage->receipt) {
-<<<<<<< HEAD
                 log_it(L_CRITICAL, "%s", g_error_memory_alloc);
-                return;
-=======
-                log_it(L_CRITICAL, "Memory allocation error");
                 break;
->>>>>>> ba69bc1e
             }
             l_is_first_sign     = true;
             l_usage->is_active  = true;
@@ -1349,13 +1344,8 @@
             DAP_DELETE(l_usage->receipt_next);
             l_usage->receipt_next = DAP_DUP_SIZE(l_receipt, l_receipt_size);
             if (!l_usage->receipt_next) {
-<<<<<<< HEAD
                 log_it(L_CRITICAL, "%s", g_error_memory_alloc);
-                return;
-=======
-                log_it(L_CRITICAL, "Memory allocation error");
                 break;
->>>>>>> ba69bc1e
             }
             l_usage->is_active = true;
         }
@@ -1610,13 +1600,8 @@
         dap_stream_ch_chain_net_srv_pkt_success_t *l_success = DAP_NEW_Z_SIZE(dap_stream_ch_chain_net_srv_pkt_success_t,
                                                                               l_success_size);
         if(!l_success) {
-<<<<<<< HEAD
             log_it(L_CRITICAL, "%s", g_error_memory_alloc);
-            return;
-=======
-            log_it(L_CRITICAL, "Memory allocation error");
             break;
->>>>>>> ba69bc1e
         }
         l_success->hdr.usage_id = l_usage->id;
         l_success->hdr.net_id.uint64 = l_usage->net->pub.id.uint64;
