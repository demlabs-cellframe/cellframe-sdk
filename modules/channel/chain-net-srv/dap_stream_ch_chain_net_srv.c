--- conflicted
+++ resolved
@@ -47,7 +47,6 @@
 #define SRV_RECEIPTS_GDB_GROUP "local.receipts"
 
 
-<<<<<<< HEAD
 typedef struct usages_in_grace{
     dap_hash_fast_t tx_cond_hash;
     dap_chain_net_srv_grace_t *grace;
@@ -85,8 +84,6 @@
     } grace;
 } client_statistic_value_t;
 
-=======
->>>>>>> ff7771c6
 static void s_stream_ch_new(dap_stream_ch_t* ch , void* arg);
 static void s_stream_ch_delete(dap_stream_ch_t* ch , void* arg);
 static void s_stream_ch_packet_in(dap_stream_ch_t* ch , void* arg);
@@ -96,12 +93,8 @@
 
 static bool s_service_start(dap_stream_ch_t* a_ch , dap_stream_ch_chain_net_srv_pkt_request_t * a_request, size_t a_request_size);
 static bool s_grace_period_start(dap_chain_net_srv_grace_t *a_grace);
-<<<<<<< HEAD
-static bool s_grace_period_finish(usages_in_grace_t *a_grace);
+static bool s_grace_period_finish(dap_chain_net_srv_grace_usage_t *a_grace);
 static void s_add_usage_data_to_gdb(const dap_chain_net_srv_usage_t *a_usage);
-=======
-static bool s_grace_period_finish(dap_chain_net_srv_grace_usage_t *a_grace);
->>>>>>> ff7771c6
 
 static inline void s_grace_error(dap_chain_net_srv_grace_t *a_grace, dap_stream_ch_chain_net_srv_pkt_error_t a_err){
 
@@ -249,7 +242,6 @@
     return false;
 }
 
-<<<<<<< HEAD
 char *dap_stream_ch_chain_net_srv_create_statistic_report()
 {
     size_t l_store_obj_count = 0;
@@ -282,10 +274,7 @@
     return dap_string_free(l_ret, false);
 }
 
-void dap_stream_ch_chain_net_srv_tx_cond_added_cb(void *a_arg, dap_ledger_t *a_ledger, dap_chain_datum_tx_t *a_tx)
-=======
 void dap_stream_ch_chain_net_srv_tx_cond_added_cb(UNUSED_ARG void *a_arg, UNUSED_ARG dap_ledger_t *a_ledger, dap_chain_datum_tx_t *a_tx)
->>>>>>> ff7771c6
 {
 // sanity check
     dap_return_if_pass(!a_tx);
@@ -861,7 +850,6 @@
     return true;
 }
 
-<<<<<<< HEAD
 static uint256_t s_calc_datoshi(const dap_chain_net_srv_usage_t *a_usage, uint256_t *a_prev)
 {
     uint256_t l_ret = {0}, l_prev = {0}, l_datosi_used = {0};
@@ -933,10 +921,7 @@
     DAP_DEL_Z(l_bin_value);
 }
 
-static bool s_grace_period_finish(usages_in_grace_t *a_grace_item)
-=======
 static bool s_grace_period_finish(dap_chain_net_srv_grace_usage_t *a_grace_item)
->>>>>>> ff7771c6
 {
     dap_return_val_if_pass(!a_grace_item, false);
     dap_stream_ch_chain_net_srv_pkt_error_t l_err = { };
@@ -950,7 +935,6 @@
 
     dap_stream_ch_t *l_ch = dap_stream_ch_find_by_uuid_unsafe(l_grace->stream_worker, l_grace->ch_uuid);
 
-<<<<<<< HEAD
 #define RET_WITH_DEL_A_GRACE(error) do \
     {\
         s_add_usage_data_to_gdb(l_grace->usage); \
@@ -958,23 +942,16 @@
             l_err.code = error ; \
             s_grace_error(l_grace, l_err); \
         } \
-        HASH_DEL(s_grace_table, a_grace_item); \
+        HASH_DEL(l_srv->grace_hash_tab, a_grace_item); \
         DAP_DELETE(a_grace_item); \
         return false; \
     } \
     while(0);
 
-    if (!l_ch){
+    if (!l_ch) {
         l_err.code = DAP_STREAM_CH_CHAIN_NET_SRV_PKT_TYPE_RESPONSE_ERROR_CODE_SERVICE_CH_NOT_FOUND;
-=======
-#define RET_WITH_DEL_A_GRACE do \
-    { HASH_DEL(l_srv->grace_hash_tab, a_grace_item); DAP_DELETE(a_grace_item); return false; } \
-    while(0);
-
-    if (!l_ch) {
->>>>>>> ff7771c6
         s_grace_error(l_grace, l_err);
-        HASH_DEL(s_grace_table, a_grace_item); 
+        HASH_DEL(l_srv->grace_hash_tab, a_grace_item); 
         DAP_DELETE(a_grace_item); 
         return false; 
     }
@@ -1173,13 +1150,7 @@
                 DAP_DELETE(l_grace->request);
                 DAP_DELETE(l_grace);
                 DAP_DELETE(l_remain_service);
-<<<<<<< HEAD
                 RET_WITH_DEL_A_GRACE(0);
-=======
-                HASH_DEL(l_srv->grace_hash_tab, a_grace_item);
-                DAP_DELETE(a_grace_item);
-                return false;
->>>>>>> ff7771c6
             }
         }
 
