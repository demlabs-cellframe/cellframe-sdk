--- conflicted
+++ resolved
@@ -146,12 +146,7 @@
     dap_chain_net_srv_t * l_srv = NULL;
     dap_stream_ch_t *l_ch = dap_stream_ch_find_by_uuid_unsafe(a_grace->stream_worker, a_grace->ch_uuid);
 
-<<<<<<< HEAD
-
-    if (!dap_stream_ch_check_uuid_unsafe(a_grace->stream_worker, l_ch, a_grace->ch_uuid))
-=======
     if (l_ch== NULL )
->>>>>>> bc776cb9
         goto free_exit;
 
     dap_chain_net_srv_stream_session_t *l_srv_session = l_ch && l_ch->stream && l_ch->stream->session ?
@@ -443,10 +438,6 @@
                 l_grace->request = DAP_NEW_Z_SIZE(dap_stream_ch_chain_net_srv_pkt_request_t, l_ch_pkt->hdr.size);
                 memcpy(l_grace->request, l_ch_pkt->data, l_ch_pkt->hdr.size);
                 l_grace->request_size = l_ch_pkt->hdr.size;
-<<<<<<< HEAD
-                l_grace->ch = a_ch;
-=======
->>>>>>> bc776cb9
                 l_grace->ch_uuid = a_ch->uuid;
                 l_grace->stream_worker = a_ch->stream_worker;
                 s_grace_period_control(l_grace);
