/*
* Authors:
* Dmitriy Gerasimov <naeper@demlabs.net>
* Cellframe       https://cellframe.net
* DeM Labs Inc.   https://demlabs.net
* Copyright  (c) 2017-2019
* All rights reserved.

This file is part of CellFrame SDK the open source project

CellFrame SDK is free software: you can redistribute it and/or modify
it under the terms of the GNU General Public License as published by
the Free Software Foundation, either version 3 of the License, or
(at your option) any later version.

CellFrame SDK is distributed in the hope that it will be useful,
but WITHOUT ANY WARRANTY; without even the implied warranty of
MERCHANTABILITY or FITNESS FOR A PARTICULAR PURPOSE.  See the
GNU General Public License for more details.

You should have received a copy of the GNU General Public License
along with any CellFrame SDK based project.  If not, see <http://www.gnu.org/licenses/>.
*/

#include <sys/time.h>
#include <time.h>
#include "dap_global_db.h"
#include "dap_time.h"
#include "dap_timerfd.h"
#include "dap_hash.h"
#include "rand/dap_rand.h"

#include "dap_chain_net_srv_stream_session.h"

#include "dap_stream.h"
#include "dap_stream_ch.h"
#include "dap_stream_ch_pkt.h"
#include "dap_stream_ch_chain_net_srv.h"
#include "dap_stream_ch_chain_net_srv_pkt.h"
#include "dap_stream_ch_proc.h"
#include "dap_stream_ch_chain_net_srv.h"

#define LOG_TAG "dap_stream_ch_chain_net_srv"
#define SRV_PAY_GDB_GROUP "local.srv_pay"

static void s_stream_ch_new(dap_stream_ch_t* ch , void* arg);
static void s_stream_ch_delete(dap_stream_ch_t* ch , void* arg);
static void s_stream_ch_packet_in(dap_stream_ch_t* ch , void* arg);
static void s_stream_ch_packet_out(dap_stream_ch_t* ch , void* arg);

static bool s_unban_client(dap_chain_net_srv_banlist_item_t *a_item);

<<<<<<< HEAD
static void s_service_start(dap_stream_ch_t* a_ch , dap_stream_ch_chain_net_srv_pkt_request_t * a_request, size_t a_request_size);
static void s_grace_period_start(dap_chain_net_srv_grace_t *a_grace);
static bool s_grace_period_finish(dap_chain_net_srv_grace_usage_t *a_grace);
=======
static bool s_service_start(dap_stream_ch_t* a_ch , dap_stream_ch_chain_net_srv_pkt_request_t * a_request, size_t a_request_size);
static bool s_grace_period_start(dap_chain_net_srv_grace_t *a_grace);
static bool s_grace_period_finish(usages_in_grace_t *a_grace);
>>>>>>> 8addd910

static inline void s_grace_error(dap_chain_net_srv_grace_t *a_grace, dap_stream_ch_chain_net_srv_pkt_error_t a_err){


    dap_stream_ch_t * l_ch = dap_stream_ch_find_by_uuid_unsafe(a_grace->stream_worker, a_grace->ch_uuid);
    dap_chain_net_srv_stream_session_t *l_srv_session = l_ch && l_ch->stream && l_ch->stream->session ?
                                        (dap_chain_net_srv_stream_session_t *)l_ch->stream->session->_inheritor : NULL;

    if (!l_srv_session){
        DAP_DELETE(a_grace->request);
        DAP_DELETE(a_grace);
        return;
    }

        a_grace->usage->is_grace = false;
    if (a_grace->usage->receipt_next){ // If not first grace-period
        log_it( L_WARNING, "Next receipt is rejected. Waiting until current limits is over.");
        DAP_DEL_Z(a_grace->usage->receipt_next);
        memset(&a_grace->usage->tx_cond_hash, 0, sizeof(a_grace->usage->tx_cond_hash));
        DAP_DELETE(a_grace->request);
        DAP_DELETE(a_grace);
        return;
    }

    if (a_err.code) {
        if(l_ch)
            dap_stream_ch_pkt_write_unsafe(l_ch, DAP_STREAM_CH_CHAIN_NET_SRV_PKT_TYPE_RESPONSE_ERROR, &a_err, sizeof (a_err));
        if (a_grace->usage->service && a_grace->usage->service->callbacks.response_error)
            a_grace->usage->service->callbacks.response_error(a_grace->usage->service, 0, NULL, &a_err, sizeof(a_err));
    }

    if (a_grace->usage) {   // add client pkey hash to banlist
        a_grace->usage->is_active = false;
        if (a_grace->usage->service) {
            dap_chain_net_srv_banlist_item_t *l_item = NULL;
            pthread_mutex_lock(&a_grace->usage->service->banlist_mutex);
            HASH_FIND(hh, a_grace->usage->service->ban_list, &a_grace->usage->client_pkey_hash, sizeof(dap_chain_hash_fast_t), l_item);
            if (l_item)
                pthread_mutex_unlock(&a_grace->usage->service->banlist_mutex);
            else {
                l_item = DAP_NEW_Z(dap_chain_net_srv_banlist_item_t);
                if (!l_item) {
                    log_it(L_CRITICAL, "Memory allocation error");
                    DAP_DELETE(a_grace->request);
                    DAP_DELETE(a_grace);
                    return;
                }
                log_it(L_DEBUG, "Add client to banlist");
                l_item->client_pkey_hash = a_grace->usage->client_pkey_hash;
                l_item->ht_mutex = &a_grace->usage->service->banlist_mutex;
                l_item->ht_head = &a_grace->usage->service->ban_list;
                HASH_ADD(hh, a_grace->usage->service->ban_list, client_pkey_hash, sizeof(dap_chain_hash_fast_t), l_item);
                pthread_mutex_unlock(&a_grace->usage->service->banlist_mutex);
                dap_timerfd_start(a_grace->usage->service->grace_period * 1000, (dap_timerfd_callback_t)s_unban_client, l_item);
            }
        }

    } else if (l_srv_session->usage_active)
        dap_chain_net_srv_usage_delete(l_srv_session);
    DAP_DELETE(a_grace->request);
    DAP_DELETE(a_grace);
}

/**
 * @brief dap_stream_ch_chain_net_init
 * @return
 */
int dap_stream_ch_chain_net_srv_init(dap_chain_net_srv_t *a_srv)
{
    log_it(L_NOTICE,"Chain network services channel initialized");
    dap_stream_ch_proc_add(DAP_STREAM_CH_ID_NET_SRV, s_stream_ch_new,s_stream_ch_delete,s_stream_ch_packet_in,s_stream_ch_packet_out);
    pthread_mutex_init(&a_srv->grace_mutex, NULL);

    return 0;
}

/**
 * @brief dap_stream_ch_chain_deinit
 */
void dap_stream_ch_chain_net_srv_deinit(void)
{

}

/**
 * @brief s_stream_ch_new
 * @param a_ch
 * @param arg
 */
void s_stream_ch_new(dap_stream_ch_t* a_ch , void* arg)
{
    (void ) arg;
    a_ch->internal=DAP_NEW_Z(dap_stream_ch_chain_net_srv_t);
    dap_stream_ch_chain_net_srv_t * l_ch_chain_net_srv = DAP_STREAM_CH_CHAIN_NET_SRV(a_ch);
    l_ch_chain_net_srv->ch_uuid = a_ch->uuid;
    l_ch_chain_net_srv->ch = a_ch;
    if (a_ch->stream->session && !a_ch->stream->session->_inheritor)
        dap_chain_net_srv_stream_session_create( a_ch->stream->session );
    else if ( a_ch->stream->session == NULL)
        log_it( L_ERROR, "No session at all!");
    else
        log_it(L_ERROR, "Session inheritor is already present!");

    dap_chain_net_srv_call_opened_all( a_ch);
}


/**
 * @brief s_stream_ch_delete
 * @param ch
 * @param arg
 */
void s_stream_ch_delete(dap_stream_ch_t* a_ch , void* a_arg)
{
    (void) a_ch;
    (void) a_arg;
    log_it(L_DEBUG, "Stream ch chain net srv delete");

    dap_chain_net_srv_stream_session_t * l_srv_session = a_ch && a_ch->stream && a_ch->stream->session ? (dap_chain_net_srv_stream_session_t *) a_ch->stream->session->_inheritor : NULL;
    dap_chain_net_srv_t * l_srv = l_srv_session && l_srv_session->usage_active ? dap_chain_net_srv_get(l_srv_session->usage_active->service->uid) : NULL;

    if (l_srv)
        l_srv->callbacks.save_remain_service(l_srv, l_srv_session->usage_active->id, l_srv_session->usage_active->client);

    dap_chain_net_srv_call_closed_all(a_ch);
    if (a_ch->stream->session && a_ch->stream->session->_inheritor)
        dap_chain_net_srv_stream_session_delete(a_ch->stream->session );
    DAP_DEL_Z(a_ch->internal);
}

static bool s_unban_client(dap_chain_net_srv_banlist_item_t *a_item)
{
    log_it(L_DEBUG, "Unban client");
    pthread_mutex_lock(a_item->ht_mutex);
    HASH_DEL(*(a_item->ht_head), a_item);
    pthread_mutex_unlock(a_item->ht_mutex);
    DAP_DELETE(a_item);
    return false;
}

void dap_stream_ch_chain_net_srv_tx_cond_added_cb(UNUSED_ARG void *a_arg, UNUSED_ARG dap_ledger_t *a_ledger, dap_chain_datum_tx_t *a_tx)
{
// sanity check
    dap_return_if_pass(!a_tx);
// func work
    dap_chain_net_srv_grace_usage_t *l_item = NULL;
    dap_hash_fast_t tx_cond_hash = {};
    dap_chain_tx_out_cond_t *l_out_cond = dap_chain_datum_tx_out_cond_get(a_tx, DAP_CHAIN_TX_OUT_COND_SUBTYPE_ALL, NULL);
    dap_chain_net_srv_t *l_net_srv = dap_chain_net_srv_get(l_out_cond->header.srv_uid);
    dap_hash_fast((void*)a_tx, dap_chain_datum_tx_get_size(a_tx), &tx_cond_hash);
    pthread_mutex_lock(&l_net_srv->grace_mutex);
    HASH_FIND(hh, l_net_srv->grace_hash_tab, &tx_cond_hash, sizeof(dap_hash_fast_t), l_item);
    pthread_mutex_unlock(&l_net_srv->grace_mutex);
    if (l_item){
        log_it(L_INFO, "Found tx in ledger by notify. Finish grace.");
        // Stop timer
        dap_timerfd_delete_mt(l_item->grace->timer->worker, l_item->grace->timer->esocket_uuid);
        // finish grace
        s_grace_period_finish(l_item);
    }
}

static bool s_service_start(dap_stream_ch_t* a_ch , dap_stream_ch_chain_net_srv_pkt_request_t * a_request, size_t a_request_size)
{
    assert(a_ch);
    dap_stream_ch_chain_net_srv_pkt_error_t l_err;
    memset(&l_err, 0, sizeof(l_err));
    dap_chain_net_srv_t *l_srv = NULL;

    dap_chain_net_srv_stream_session_t *l_srv_session = a_ch->stream && a_ch->stream->session ?
                                                        (dap_chain_net_srv_stream_session_t *)a_ch->stream->session->_inheritor : NULL;
    l_srv = dap_chain_net_srv_get( a_request->hdr.srv_uid );
    dap_chain_net_t * l_net = dap_chain_net_by_id( a_request->hdr.net_id );

    l_err.net_id.uint64 = a_request->hdr.net_id.uint64;
    l_err.srv_uid.uint64 = a_request->hdr.srv_uid.uint64;

    if ( ! l_net ) {
        // Network not found
        log_it( L_WARNING, "Can't find net with id 0x%016"DAP_UINT64_FORMAT_x"", a_request->hdr.srv_uid.uint64);
        l_err.code = DAP_STREAM_CH_CHAIN_NET_SRV_PKT_TYPE_RESPONSE_ERROR_CODE_NETWORK_NOT_FOUND;
        if(a_ch)
            dap_stream_ch_pkt_write_unsafe(a_ch, DAP_STREAM_CH_CHAIN_NET_SRV_PKT_TYPE_RESPONSE_ERROR, &l_err, sizeof (l_err));
        if (l_srv && l_srv->callbacks.response_error)
            l_srv->callbacks.response_error(l_srv, 0, NULL, &l_err, sizeof(l_err));
        return false;
    }

    bool l_check_role = dap_chain_net_get_role(l_net).enums > NODE_ROLE_MASTER;  // check role
    if ( ! l_srv || l_check_role) // Service not found
        l_err.code = DAP_STREAM_CH_CHAIN_NET_SRV_PKT_TYPE_RESPONSE_ERROR_CODE_SERVICE_NOT_FOUND;

    if ( l_err.code || !l_srv_session){
        debug_if(
            l_check_role, L_ERROR,
            "You can't provide service with ID %lu in net %s. Node role should be not lower than master\n",
            l_srv->uid.uint64, l_net->pub.name
            );
        if(a_ch)
            dap_stream_ch_pkt_write_unsafe(a_ch, DAP_STREAM_CH_CHAIN_NET_SRV_PKT_TYPE_RESPONSE_ERROR, &l_err, sizeof (l_err));
        if (l_srv && l_srv->callbacks.response_error)
            l_srv->callbacks.response_error(l_srv, 0, NULL, &l_err, sizeof(l_err));
        return false;
    }

    dap_chain_net_srv_usage_t *l_usage = NULL;
    l_usage = dap_chain_net_srv_usage_add(l_srv_session, l_net, l_srv);
    if ( !l_usage ){ // Usage can't add
        log_it( L_WARNING, "Can't add usage");
        l_err.code = DAP_STREAM_CH_CHAIN_NET_SRV_PKT_TYPE_RESPONSE_ERROR_CODE_CANT_ADD_USAGE;
        if(a_ch)
            dap_stream_ch_pkt_write_unsafe(a_ch, DAP_STREAM_CH_CHAIN_NET_SRV_PKT_TYPE_RESPONSE_ERROR, &l_err, sizeof (l_err));
        if (l_srv && l_srv->callbacks.response_error)
            l_srv->callbacks.response_error(l_srv, 0, NULL, &l_err, sizeof(l_err));
        return false;
    }

    l_err.usage_id = l_usage->id;
    // Create one client
    l_usage->client = DAP_NEW_Z( dap_chain_net_srv_client_remote_t);
    if (!l_usage->client) {
        log_it(L_CRITICAL, "Memory allocation error");
        l_err.code = DAP_STREAM_CH_CHAIN_NET_SRV_PKT_TYPE_RESPONSE_ERROR_CODE_ALLOC_MEMORY_ERROR;
        if(a_ch)
            dap_stream_ch_pkt_write_unsafe(a_ch, DAP_STREAM_CH_CHAIN_NET_SRV_PKT_TYPE_RESPONSE_ERROR, &l_err, sizeof (l_err));
        if (l_srv && l_srv->callbacks.response_error)
            l_srv->callbacks.response_error(l_srv, 0, NULL, &l_err, sizeof(l_err));
        dap_chain_net_srv_usage_delete(l_srv_session);
        return false;
    }
    l_usage->client->stream_worker = a_ch->stream_worker;
    l_usage->client->ch = a_ch;
    l_usage->client->session_id = a_ch->stream->session->id;
    l_usage->client->ts_created = time(NULL);
    l_usage->tx_cond_hash = a_request->hdr.tx_cond;
    l_usage->ts_created = time(NULL);
    l_usage->net = l_net;
    l_usage->service = l_srv;
    l_usage->client_pkey_hash = a_request->hdr.client_pkey_hash;


    bool l_specific_order_free = false;
    if (!dap_hash_fast_is_blank(&a_request->hdr.order_hash)){
        dap_chain_net_srv_price_t * l_price = dap_chain_net_srv_get_price_from_order(l_srv, "srv_vpn", &a_request->hdr.order_hash);
        if (l_price && !IS_ZERO_256(l_price->value_datoshi))
            l_specific_order_free = true;
    }

    if ((l_srv->pricelist && !IS_ZERO_256(l_srv->pricelist->value_datoshi)) ||
        (!dap_hash_fast_is_blank(&a_request->hdr.order_hash) && !l_specific_order_free)){
        // not free service
        log_it( L_INFO, "Valid pricelist is founded. Start service in pay mode.");

        if (dap_chain_net_get_state(l_net) == NET_STATE_OFFLINE) {
            log_it(L_ERROR, "Can't start service because net %s is offline.", l_net->pub.name);
            l_err.code = DAP_STREAM_CH_CHAIN_NET_SRV_PKT_TYPE_RESPONSE_ERROR_CODE_NETWORK_IS_OFFLINE;
            if(a_ch)
                dap_stream_ch_pkt_write_unsafe(a_ch, DAP_STREAM_CH_CHAIN_NET_SRV_PKT_TYPE_RESPONSE_ERROR, &l_err, sizeof (l_err));
            if (l_srv && l_srv->callbacks.response_error)
                l_srv->callbacks.response_error(l_srv, 0, NULL, &l_err, sizeof(l_err));
            dap_chain_net_srv_usage_delete(l_srv_session);
            return false;
        }

        if (!dap_hash_fast_is_blank(&a_request->hdr.order_hash))
            l_usage->static_order_hash = a_request->hdr.order_hash;

        dap_chain_net_srv_grace_t *l_grace = DAP_NEW_Z(dap_chain_net_srv_grace_t);
        if (!l_grace) {
            log_it(L_CRITICAL, "Memory allocation error");
            l_err.code = DAP_STREAM_CH_CHAIN_NET_SRV_PKT_TYPE_RESPONSE_ERROR_CODE_ALLOC_MEMORY_ERROR;
            if(a_ch)
                dap_stream_ch_pkt_write_unsafe(a_ch, DAP_STREAM_CH_CHAIN_NET_SRV_PKT_TYPE_RESPONSE_ERROR, &l_err, sizeof (l_err));
            if (l_srv && l_srv->callbacks.response_error)
                l_srv->callbacks.response_error(l_srv, 0, NULL, &l_err, sizeof(l_err));
            DAP_DEL_Z(l_usage->client);
            DAP_DEL_Z(l_usage);
            return false;
        }
        l_grace->request = DAP_DUP_SIZE(a_request, a_request_size);
        if (!l_grace->request) {
            log_it(L_CRITICAL, "Memory allocation error");
            l_err.code = DAP_STREAM_CH_CHAIN_NET_SRV_PKT_TYPE_RESPONSE_ERROR_CODE_ALLOC_MEMORY_ERROR;
            if(a_ch)
                dap_stream_ch_pkt_write_unsafe(a_ch, DAP_STREAM_CH_CHAIN_NET_SRV_PKT_TYPE_RESPONSE_ERROR, &l_err, sizeof (l_err));
            if (l_srv && l_srv->callbacks.response_error)
                l_srv->callbacks.response_error(l_srv, 0, NULL, &l_err, sizeof(l_err));
            DAP_DEL_Z(l_usage->client);
            DAP_DEL_Z(l_usage);
            DAP_DEL_Z(l_grace);
            return false;
        }
        l_grace->request_size   = a_request_size;
        l_grace->ch_uuid        = a_ch->uuid;
        l_grace->stream_worker  = a_ch->stream_worker;
        l_grace->usage          = l_usage;
        if (!s_grace_period_start(l_grace))
            return false;
    } else if (((l_srv->pricelist || (l_srv->pricelist && IS_ZERO_256(l_srv->pricelist->value_datoshi))) ||
               (!dap_hash_fast_is_blank(&a_request->hdr.order_hash) && l_specific_order_free)) && l_srv->allow_free_srv){
        // Start service for free
        log_it( L_INFO, "Can't find a valid pricelist. Service provide for free");
        l_usage->is_free = true;
        size_t l_success_size = sizeof (dap_stream_ch_chain_net_srv_pkt_success_hdr_t );
        dap_stream_ch_chain_net_srv_pkt_success_t *l_success = DAP_NEW_Z_SIZE(dap_stream_ch_chain_net_srv_pkt_success_t,
                                                                              l_success_size);
        if(!l_success) {
            log_it(L_CRITICAL, "Memory allocation error");
            l_err.code = DAP_STREAM_CH_CHAIN_NET_SRV_PKT_TYPE_RESPONSE_ERROR_CODE_ALLOC_MEMORY_ERROR;
            if(a_ch)
                dap_stream_ch_pkt_write_unsafe(a_ch, DAP_STREAM_CH_CHAIN_NET_SRV_PKT_TYPE_RESPONSE_ERROR, &l_err, sizeof (l_err));
            if (l_srv && l_srv->callbacks.response_error)
                l_srv->callbacks.response_error(l_srv, 0, NULL, &l_err, sizeof(l_err));
            DAP_DEL_Z(l_usage->client);
            DAP_DEL_Z(l_usage);
            return false;
        }
        l_success->hdr.usage_id = l_usage->id;
        l_success->hdr.net_id.uint64 = l_usage->net->pub.id.uint64;
        l_success->hdr.srv_uid.uint64 = l_usage->service->uid.uint64;
        dap_stream_ch_pkt_write_unsafe(a_ch, DAP_STREAM_CH_CHAIN_NET_SRV_PKT_TYPE_RESPONSE_SUCCESS, l_success, l_success_size);
        if (l_usage->service->callbacks.response_success)
            l_usage->service->callbacks.response_success(l_usage->service, l_usage->id,  l_usage->client, NULL, 0);
        DAP_DELETE(l_success);
    }else {
        log_it( L_INFO, "No pricelists. Free service sharing is not allowed. Service stop.");
        dap_stream_ch_pkt_write_unsafe(a_ch, DAP_STREAM_CH_CHAIN_NET_SRV_PKT_TYPE_RESPONSE_ERROR, &l_err, sizeof(l_err));
        if (l_srv && l_srv->callbacks.response_error)
            l_srv->callbacks.response_error(l_srv, 0, NULL, &l_err, sizeof(l_err));
    }
    return true;
}

static bool s_grace_period_start(dap_chain_net_srv_grace_t *a_grace)
{
// sanity check
    dap_return_if_pass(!a_grace);
// func work
    dap_stream_ch_chain_net_srv_pkt_error_t l_err = { };
    dap_stream_ch_t *l_ch = dap_stream_ch_find_by_uuid_unsafe(a_grace->stream_worker, a_grace->ch_uuid);

    if (!l_ch){
        s_grace_error(a_grace, l_err);
        return false;
    }

    dap_chain_net_t * l_net = a_grace->usage->net;

    l_err.net_id.uint64 = l_net->pub.id.uint64;
    l_err.srv_uid.uint64 = a_grace->usage->service->uid.uint64;

    dap_ledger_t * l_ledger = l_net->pub.ledger;
    dap_chain_datum_tx_t * l_tx = NULL;
    dap_chain_tx_out_cond_t * l_tx_out_cond = NULL;
    dap_chain_net_srv_price_t * l_price = NULL;
    if ( !l_ledger ){ // No ledger
        log_it( L_WARNING, "No Ledger");
        l_err.code = DAP_STREAM_CH_CHAIN_NET_SRV_PKT_TYPE_RESPONSE_ERROR_CODE_NETWORK_NO_LEDGER ;
        s_grace_error(a_grace, l_err);
        return false;
    }

    l_tx = a_grace->usage->is_waiting_new_tx_cond ? NULL : dap_chain_ledger_tx_find_by_hash(l_ledger, &a_grace->usage->tx_cond_hash);
    if (!l_tx) { // No tx cond transaction, start grace-period
        if (!a_grace->usage->is_active){
            dap_chain_net_srv_banlist_item_t *l_item = NULL;
            pthread_mutex_lock(&a_grace->usage->service->banlist_mutex);
            HASH_FIND(hh, a_grace->usage->service->ban_list, &a_grace->usage->client_pkey_hash, sizeof(dap_chain_hash_fast_t), l_item);
            pthread_mutex_unlock(&a_grace->usage->service->banlist_mutex);
            if (l_item) {   // client banned
                log_it(L_INFO, "Client pkey is banned!");
                l_err.code = DAP_STREAM_CH_CHAIN_NET_SRV_PKT_TYPE_RESPONSE_ERROR_CODE_RECEIPT_BANNED_PKEY_HASH ;
                s_grace_error(a_grace, l_err);;
                return false;
            }
        }

        a_grace->usage->is_grace = true;

        if (a_grace->usage->receipt){ // If it is repeated grace
            if (dap_hash_fast_is_blank(&a_grace->usage->static_order_hash)){
                log_it(L_MSG, "Get price from list.");
                DL_FOREACH(a_grace->usage->service->pricelist, l_price) {
                    switch (l_price->units_uid.enm) {
                    case SERV_UNIT_MB:
                    case SERV_UNIT_SEC:
                    case SERV_UNIT_DAY:
                    case SERV_UNIT_KB:
                    case SERV_UNIT_B:
                        log_it(L_MSG, "Proper unit type %s found among available prices",
                               dap_chain_srv_unit_enum_to_str(l_price->units_uid.enm));
                        break;
                    default:
                        continue;
                    }
                    break; // proper price found, thus we exit from the loop
                }

                if (!l_price) {
                    log_it(L_ERROR, "Price with proper unit type not found, check available orders and/or pricelists");
                    l_err.code = DAP_STREAM_CH_CHAIN_NET_SRV_PKT_TYPE_RESPONSE_ERROR_CODE_CANT_ADD_USAGE;
                    s_grace_error(a_grace, l_err);
                    return false;
                }
                a_grace->usage->price = l_price;
            } else {
                char *l_order_hash_str = dap_chain_hash_fast_to_str_new(&a_grace->usage->static_order_hash);
                log_it(L_MSG, "Get price from order %s.", l_order_hash_str);
                DAP_DELETE(l_order_hash_str);
                if ((l_price = dap_chain_net_srv_get_price_from_order(a_grace->usage->service, "srv_vpn", &a_grace->usage->static_order_hash))){
                    switch (l_price->units_uid.enm) {
                    case SERV_UNIT_MB:
                    case SERV_UNIT_SEC:
                    case SERV_UNIT_DAY:
                    case SERV_UNIT_KB:
                    case SERV_UNIT_B:
                        log_it(L_MSG, "Proper unit type %s found among available prices",
                               dap_chain_srv_unit_enum_to_str(l_price->units_uid.enm));
                        a_grace->usage->price = l_price;
                        break;
                    default:
                        DAP_DEL_Z(l_price);
                    }
                }
            }

            if (!l_price) {
                log_it(L_ERROR, "Price with proper unit type not found, check available orders and/or pricelists");
                l_err.code = DAP_STREAM_CH_CHAIN_NET_SRV_PKT_TYPE_RESPONSE_ERROR_CODE_CANT_ADD_USAGE;
                s_grace_error(a_grace, l_err);
                return false;
            }
            dap_chain_net_srv_grace_usage_t *l_item = DAP_NEW_Z(dap_chain_net_srv_grace_usage_t);
            if (!l_item) {
                log_it(L_CRITICAL, "Memory allocation error");
                s_grace_error(a_grace, l_err);
                return false;
            }
            l_item->grace = a_grace;
            l_item->tx_cond_hash = a_grace->usage->tx_cond_hash;

<<<<<<< HEAD
            pthread_mutex_lock(&a_grace->usage->service->grace_mutex);
            HASH_ADD(hh, a_grace->usage->service->grace_hash_tab, tx_cond_hash, sizeof(dap_hash_fast_t), l_item);
            pthread_mutex_unlock(&a_grace->usage->service->grace_mutex);
            a_grace->timer_es_uuid = dap_timerfd_start_on_worker(a_grace->stream_worker->worker, a_grace->usage->service->grace_period * 1000,
                                                                 (dap_timerfd_callback_t)s_grace_period_finish, l_item)->esocket_uuid;
            log_it(L_INFO, "Start grace timer %s.", a_grace->timer_es_uuid ? "successfuly." : "failed." );
=======
            pthread_mutex_lock(&s_ht_grace_table_mutex);
            HASH_ADD(hh, s_grace_table, tx_cond_hash, sizeof(dap_hash_fast_t), l_item);
            pthread_mutex_unlock(&s_ht_grace_table_mutex);
            a_grace->timer = dap_timerfd_start_on_worker(a_grace->stream_worker->worker, a_grace->usage->service->grace_period * 1000,
                                                                 (dap_timerfd_callback_t)s_grace_period_finish, l_item);
            log_it(L_INFO, "Start grace timer %s.", a_grace->timer ? "successfuly." : "failed." );
>>>>>>> 8addd910
        } else { // Else if first grace at service start
            dap_chain_net_srv_grace_usage_t *l_item = DAP_NEW_Z(dap_chain_net_srv_grace_usage_t);
            if (!l_item) {
                log_it(L_CRITICAL, "Memory allocation error");
                s_grace_error(a_grace, l_err);
                return false;
            }
            l_item->grace = a_grace;
            l_item->tx_cond_hash = a_grace->usage->tx_cond_hash;


            size_t l_success_size = sizeof (dap_stream_ch_chain_net_srv_pkt_success_hdr_t );
            dap_stream_ch_chain_net_srv_pkt_success_t *l_success = DAP_NEW_Z_SIZE(dap_stream_ch_chain_net_srv_pkt_success_t,
                                                                                  l_success_size);
            if(!l_success) {
                log_it(L_ERROR, "Memory allocation error in %s, line %d", __PRETTY_FUNCTION__, __LINE__);
                l_err.code = DAP_STREAM_CH_CHAIN_NET_SRV_PKT_TYPE_RESPONSE_ERROR_CODE_ALLOC_MEMORY_ERROR;
                if(l_ch)
                    dap_stream_ch_pkt_write_unsafe(l_ch, DAP_STREAM_CH_CHAIN_NET_SRV_PKT_TYPE_RESPONSE_ERROR, &l_err, sizeof (l_err));
                if (a_grace->usage->service && a_grace->usage->service->callbacks.response_error)
                    a_grace->usage->service->callbacks.response_error(a_grace->usage->service, 0, NULL, &l_err, sizeof(l_err));
            } else {
                l_success->hdr.usage_id = a_grace->usage->id;
                l_success->hdr.net_id.uint64 = a_grace->usage->net->pub.id.uint64;
                l_success->hdr.srv_uid.uint64 = a_grace->usage->service->uid.uint64;
                dap_stream_ch_pkt_write_unsafe(l_ch, DAP_STREAM_CH_CHAIN_NET_SRV_PKT_TYPE_RESPONSE_SUCCESS, l_success, l_success_size);

                char l_hash_str[DAP_CHAIN_HASH_FAST_STR_SIZE] = { '\0' };
                dap_hash_fast_to_str(&a_grace->usage->tx_cond_hash, l_hash_str, sizeof(l_hash_str));
                    log_it(L_NOTICE, "Transaction %s can't be found. Start the grace period for %d seconds", l_hash_str,
                            a_grace->usage->service->grace_period);

                if (a_grace->usage->service->callbacks.response_success)
                    a_grace->usage->service->callbacks.response_success(a_grace->usage->service, a_grace->usage->id,
                                                                        a_grace->usage->client, NULL, 0);
                DAP_DELETE(l_success);
<<<<<<< HEAD
                pthread_mutex_lock(&a_grace->usage->service->grace_mutex);
                HASH_ADD(hh, a_grace->usage->service->grace_hash_tab, tx_cond_hash, sizeof(dap_hash_fast_t), l_item);
                pthread_mutex_unlock(&a_grace->usage->service->grace_mutex);
                a_grace->timer_es_uuid = dap_timerfd_start_on_worker(a_grace->stream_worker->worker, a_grace->usage->service->grace_period * 1000,
                                                                     (dap_timerfd_callback_t)s_grace_period_finish, l_item)->esocket_uuid;
                log_it(L_INFO, "Start grace timer %s.", a_grace->timer_es_uuid ? "successfuly." : "failed." );
=======
                pthread_mutex_lock(&s_ht_grace_table_mutex);
                HASH_ADD(hh, s_grace_table, tx_cond_hash, sizeof(dap_hash_fast_t), l_item);
                pthread_mutex_unlock(&s_ht_grace_table_mutex);
                a_grace->timer = dap_timerfd_start_on_worker(a_grace->stream_worker->worker, a_grace->usage->service->grace_period * 1000,
                                                                     (dap_timerfd_callback_t)s_grace_period_finish, l_item);
                log_it(L_INFO, "Start grace timer %s.", a_grace->timer ? "successfuly." : "failed." );
>>>>>>> 8addd910
            }
        }

    } else { // Start service in normal pay mode
        if (dap_chain_net_get_state(l_net) == NET_STATE_OFFLINE) {
            log_it(L_ERROR, "Can't pay service because net %s is offline.", l_net->pub.name);
            l_err.code = DAP_STREAM_CH_CHAIN_NET_SRV_PKT_TYPE_RESPONSE_ERROR_CODE_NETWORK_IS_OFFLINE;
            s_grace_error(a_grace, l_err);
            return false;
        }

        a_grace->usage->tx_cond = l_tx;

        l_tx_out_cond = dap_chain_datum_tx_out_cond_get(l_tx, DAP_CHAIN_TX_OUT_COND_SUBTYPE_SRV_PAY, NULL );

        if ( ! l_tx_out_cond ) { // No conditioned output
            log_it( L_WARNING, "No conditioned output");
            l_err.code = DAP_STREAM_CH_CHAIN_NET_SRV_PKT_TYPE_RESPONSE_ERROR_CODE_TX_COND_NO_COND_OUT ;
            s_grace_error(a_grace, l_err);
            return false;
        }

        // Check cond output if it equesl or not to request
        if (!dap_chain_net_srv_uid_compare(l_tx_out_cond->header.srv_uid, a_grace->usage->service->uid)) {
            log_it( L_WARNING, "Wrong service uid in request, tx expect to close its output with 0x%016"DAP_UINT64_FORMAT_X,
                    l_tx_out_cond->header.srv_uid.uint64 );
            l_err.code = DAP_STREAM_CH_CHAIN_NET_SRV_PKT_TYPE_RESPONSE_ERROR_CODE_TX_COND_WRONG_SRV_UID  ;
            s_grace_error(a_grace, l_err);
            return false;
        }

        const char *l_ticker = dap_chain_ledger_tx_get_token_ticker_by_hash(l_ledger, &a_grace->usage->tx_cond_hash);
        if (!l_ticker) {
            char l_hash_str[DAP_CHAIN_HASH_FAST_STR_SIZE] = { '\0' };
            dap_hash_fast_to_str(&a_grace->usage->tx_cond_hash, l_hash_str, sizeof(l_hash_str));
            log_it( L_ERROR, "Token ticker not found for tx cond hash %s", l_hash_str);
            l_err.code = DAP_STREAM_CH_CHAIN_NET_SRV_PKT_TYPE_RESPONSE_ERROR_CODE_TX_COND_NOT_FOUND;
            s_grace_error(a_grace, l_err);
            return false;
        }
        dap_stpcpy(a_grace->usage->token_ticker, l_ticker);


        if (dap_hash_fast_is_blank(&a_grace->usage->static_order_hash)){
            dap_chain_net_srv_price_t *l_price_tmp;
            DL_FOREACH(a_grace->usage->service->pricelist, l_price_tmp) {
                if (!l_price_tmp){
                    continue;
                }

                if (l_price_tmp->net->pub.id.uint64  != a_grace->usage->net->pub.id.uint64){
                    log_it( L_WARNING, "Pricelist is not for net %s.", a_grace->usage->net->pub.name);
                    continue;
                }

                if (dap_strcmp(l_price_tmp->token, l_ticker) != 0){
                    log_it( L_WARNING, "Token ticker in the pricelist and tx do not match");
                    continue;
                }

                if (l_price_tmp->units_uid.enm != l_tx_out_cond->subtype.srv_pay.unit.enm){
                    log_it( L_WARNING, "Unit ID in the pricelist and tx do not match");
                    continue;
                }

                uint256_t l_unit_price = {};
                if (l_price_tmp->units != 0){
                    DIV_256(l_price_tmp->value_datoshi, GET_256_FROM_64(l_price_tmp->units), &l_unit_price);
                } else {
                    log_it( L_WARNING, "Units in pricelist is zero. ");
                    continue;
                }

                if(IS_ZERO_256(l_tx_out_cond->subtype.srv_pay.unit_price_max_datoshi) ||
                    compare256(l_unit_price, l_tx_out_cond->subtype.srv_pay.unit_price_max_datoshi) <= 0){
                    l_price = l_price_tmp;
                    break;
                } else {
                    log_it( L_WARNING, "Unit price in pricelist is greater than max allowable.");
                }
            }
        } else {
            char *l_order_hash_str = dap_chain_hash_fast_to_str_new(&a_grace->usage->static_order_hash);
            log_it(L_MSG, "Get price from order %s.", l_order_hash_str);
            DAP_DELETE(l_order_hash_str);
            if ((l_price = dap_chain_net_srv_get_price_from_order(a_grace->usage->service, "srv_vpn", &a_grace->usage->static_order_hash))){
                if (l_price->net->pub.id.uint64  != a_grace->usage->net->pub.id.uint64){
                    log_it( L_WARNING, "Pricelist is not for net %s.", a_grace->usage->net->pub.name);
                    l_err.code =DAP_STREAM_CH_CHAIN_NET_SRV_PKT_TYPE_RESPONSE_ERROR_CODE_TX_COND_NOT_ACCEPT_TOKEN;
                    s_grace_error(a_grace, l_err);
                    return false;
                }

                if (dap_strcmp(l_price->token, l_ticker) != 0){
                    log_it( L_WARNING, "Token ticker in the pricelist and tx do not match");
                    l_err.code =DAP_STREAM_CH_CHAIN_NET_SRV_PKT_TYPE_RESPONSE_ERROR_CODE_TX_COND_NOT_ACCEPT_TOKEN;
                    s_grace_error(a_grace, l_err);
                    return false;
                }

                if (l_price->units_uid.enm != l_tx_out_cond->subtype.srv_pay.unit.enm){
                    log_it( L_WARNING, "Unit ID in the pricelist and tx do not match");
                    l_err.code =DAP_STREAM_CH_CHAIN_NET_SRV_PKT_TYPE_RESPONSE_ERROR_CODE_TX_COND_NOT_ACCEPT_TOKEN;
                    s_grace_error(a_grace, l_err);
                    return false;
                }

                uint256_t l_unit_price = {};
                if (l_price->units != 0){
                    DIV_256(l_price->value_datoshi, GET_256_FROM_64(l_price->units), &l_unit_price);
                } else {
                    log_it( L_WARNING, "Units in pricelist is zero. ");
                    l_err.code =DAP_STREAM_CH_CHAIN_NET_SRV_PKT_TYPE_RESPONSE_ERROR_CODE_TX_COND_NOT_ACCEPT_TOKEN;
                    s_grace_error(a_grace, l_err);
                    return false;
                }

                if(IS_ZERO_256(l_tx_out_cond->subtype.srv_pay.unit_price_max_datoshi) ||
                    compare256(l_unit_price, l_tx_out_cond->subtype.srv_pay.unit_price_max_datoshi) <= 0){
                } else {
                    log_it( L_WARNING, "Unit price in pricelist is greater than max allowable.");
                    l_err.code =DAP_STREAM_CH_CHAIN_NET_SRV_PKT_TYPE_RESPONSE_ERROR_CODE_TX_COND_NOT_ACCEPT_TOKEN;
                    s_grace_error(a_grace, l_err);
                    return false;
                }
            }
        }

        if ( !l_price ) {
            log_it( L_WARNING, "Request can't be processed because no acceptable price in pricelist for token %s in network %s",
                    l_ticker, l_net->pub.name );
            l_err.code =DAP_STREAM_CH_CHAIN_NET_SRV_PKT_TYPE_RESPONSE_ERROR_CODE_TX_COND_NOT_ACCEPT_TOKEN;
            s_grace_error(a_grace, l_err);
            return false;
        }
        a_grace->usage->price = l_price;
        int ret;
        if ((ret = a_grace->usage->service->callbacks.requested(a_grace->usage->service, a_grace->usage->id, a_grace->usage->client, a_grace->request, a_grace->request_size)) != 0) {
            log_it( L_WARNING, "Request canceled by service callback, return code %d", ret);
            l_err.code = (uint32_t) ret ;
            s_grace_error(a_grace, l_err);
            return false;
        }

//        memcpy(&a_grace->usage->client_pkey_hash, &l_tx_out_cond->subtype.srv_pay.pkey_hash, sizeof(dap_chain_hash_fast_t));

        if(!a_grace->usage->receipt){
            dap_stream_ch_chain_net_srv_remain_service_store_t* l_remain_service = NULL;
            l_remain_service = a_grace->usage->service->callbacks.get_remain_service(a_grace->usage->service, a_grace->usage->id, a_grace->usage->client);
            if (l_remain_service && !a_grace->usage->is_active &&
                (l_remain_service->limits_ts || l_remain_service->limits_bytes) /*&&
                l_remain_service->remain_units_type.enm == l_tx_out_cond->subtype.srv_pay.unit.enm*/){
                // Accept connection, set limits and start service
                dap_chain_net_srv_stream_session_t * l_srv_session = (dap_chain_net_srv_stream_session_t *) a_grace->usage->client->ch->stream->session->_inheritor;
                char *l_unit_type_str = NULL;
                switch(l_tx_out_cond->subtype.srv_pay.unit.enm){
                    case SERV_UNIT_SEC:
                        l_unit_type_str = dap_strdup_printf( "SEC");
                        l_srv_session->limits_ts = l_remain_service->limits_ts;
                        break;
                    case SERV_UNIT_DAY:
                        l_unit_type_str = dap_strdup_printf( "SEC");
                        l_srv_session->limits_ts = l_remain_service->limits_ts;
                        break;
                    case SERV_UNIT_MB:
                        l_unit_type_str = dap_strdup_printf( "B");
                        l_srv_session->limits_bytes = l_remain_service->limits_bytes;
                        break;
                    case SERV_UNIT_KB:
                        l_unit_type_str = dap_strdup_printf( "B");
                        l_srv_session->limits_bytes = l_remain_service->limits_bytes;
                        break;
                    case SERV_UNIT_B:
                        l_unit_type_str = dap_strdup_printf( "B");
                        l_srv_session->limits_bytes = l_remain_service->limits_bytes;
                        break;
                }

                log_it(L_INFO, "User has %ld %s remain service. Start service without paying.", l_remain_service->limits_ts ? l_remain_service->limits_ts : l_remain_service->limits_bytes, l_unit_type_str);
                DAP_DELETE(l_unit_type_str);

                size_t l_success_size = sizeof (dap_stream_ch_chain_net_srv_pkt_success_hdr_t );
                dap_stream_ch_chain_net_srv_pkt_success_t *l_success = DAP_NEW_Z_SIZE(dap_stream_ch_chain_net_srv_pkt_success_t,
                                                                                      l_success_size);
                if(!l_success) {
                    log_it(L_ERROR, "Memory allocation error in %s, line %d", __PRETTY_FUNCTION__, __LINE__);
                    l_err.code = DAP_STREAM_CH_CHAIN_NET_SRV_PKT_TYPE_RESPONSE_ERROR_CODE_ALLOC_MEMORY_ERROR;
                    if(l_ch)
                        dap_stream_ch_pkt_write_unsafe(l_ch, DAP_STREAM_CH_CHAIN_NET_SRV_PKT_TYPE_RESPONSE_ERROR, &l_err, sizeof (l_err));
                    if (a_grace->usage->service && a_grace->usage->service->callbacks.response_error)
                        a_grace->usage->service->callbacks.response_error(a_grace->usage->service, 0, NULL, &l_err, sizeof(l_err));
                } else {
                    l_success->hdr.usage_id = a_grace->usage->id;
                    l_success->hdr.net_id.uint64 = a_grace->usage->net->pub.id.uint64;
                    l_success->hdr.srv_uid.uint64 = a_grace->usage->service->uid.uint64;
                    dap_stream_ch_pkt_write_unsafe(l_ch, DAP_STREAM_CH_CHAIN_NET_SRV_PKT_TYPE_RESPONSE_SUCCESS, l_success, l_success_size);

                    // create and fill first receipt
                    a_grace->usage->receipt = dap_chain_datum_tx_receipt_create(
                                a_grace->usage->service->uid, l_price->units_uid, l_price->units, l_price->value_datoshi, NULL, 0);

                    if (a_grace->usage->service->callbacks.response_success)
                        a_grace->usage->service->callbacks.response_success(a_grace->usage->service, a_grace->usage->id,
                                                                            a_grace->usage->client, a_grace->usage->receipt,
                                                                            sizeof(dap_chain_datum_tx_receipt_t) + a_grace->usage->receipt->size + a_grace->usage->receipt->exts_size);
                    DAP_DELETE(l_success);
                }
                DAP_DELETE(a_grace->request);
                DAP_DELETE(a_grace);
                DAP_DELETE(l_remain_service);
                return false;
            }
        }

        if (a_grace->usage->receipt_next){
            DAP_DEL_Z(a_grace->usage->receipt_next);
            a_grace->usage->receipt_next = dap_chain_net_srv_issue_receipt(a_grace->usage->service, a_grace->usage->price, NULL, 0);
        }else{
            a_grace->usage->receipt = dap_chain_net_srv_issue_receipt(a_grace->usage->service, a_grace->usage->price, NULL, 0);
            dap_stream_ch_pkt_write_unsafe(l_ch, DAP_STREAM_CH_CHAIN_NET_SRV_PKT_TYPE_SIGN_REQUEST,
                                       a_grace->usage->receipt, a_grace->usage->receipt->size);
        }
        DAP_DELETE(a_grace->request);
        DAP_DELETE(a_grace);

    }

    return true;
}

static bool s_grace_period_finish(dap_chain_net_srv_grace_usage_t *a_grace_item)
{
    assert(a_grace_item);
    dap_stream_ch_chain_net_srv_pkt_error_t l_err = { };
    dap_chain_net_srv_grace_t *l_grace = a_grace_item->grace;
    dap_chain_net_srv_t *l_srv = a_grace_item->grace->usage->service;

    dap_stream_ch_t *l_ch = dap_stream_ch_find_by_uuid_unsafe(l_grace->stream_worker, l_grace->ch_uuid);

#define RET_WITH_DEL_A_GRACE do \
    { HASH_DEL(l_srv->grace_hash_tab, a_grace_item); DAP_DELETE(a_grace_item); return false; } \
    while(0);

    if (!l_ch){
        s_grace_error(l_grace, l_err);
        RET_WITH_DEL_A_GRACE;
    }

    if (l_grace->usage->is_waiting_new_tx_cond){
        log_it(L_INFO, "No new tx cond!");
        s_grace_error(l_grace, l_err);
        l_grace->usage->is_waiting_new_tx_cond = false;
        RET_WITH_DEL_A_GRACE;
    }

    dap_chain_net_t * l_net = l_grace->usage->net;

    l_err.net_id.uint64 = l_net->pub.id.uint64;
    l_err.srv_uid.uint64 = l_grace->usage->service->uid.uint64;

    dap_ledger_t * l_ledger = l_net->pub.ledger;
    dap_chain_datum_tx_t * l_tx = NULL;
    dap_chain_tx_out_cond_t * l_tx_out_cond = NULL;

    if ( !l_ledger ){ // No ledger
        log_it( L_WARNING, "No Ledger");
        l_err.code = DAP_STREAM_CH_CHAIN_NET_SRV_PKT_TYPE_RESPONSE_ERROR_CODE_NETWORK_NO_LEDGER ;
        s_grace_error(l_grace, l_err);
        RET_WITH_DEL_A_GRACE;
    }
    log_it(L_INFO, "Grace period is over! Check tx in ledger.");
    l_tx = dap_chain_ledger_tx_find_by_hash(l_ledger, &l_grace->usage->tx_cond_hash);
    if ( ! l_tx ){ // No tx cond transaction, start grace-period
        log_it( L_WARNING, "No tx cond transaction");
        l_err.code = DAP_STREAM_CH_CHAIN_NET_SRV_PKT_TYPE_RESPONSE_ERROR_CODE_TX_COND_NOT_FOUND ;
        s_grace_error(l_grace, l_err);
        RET_WITH_DEL_A_GRACE;
    } else { // Start service in normal pay mode
        if (dap_chain_net_get_state(l_net) == NET_STATE_OFFLINE) {
            log_it(L_ERROR, "Can't pay service because net %s is offline.", l_net->pub.name);
            l_err.code = DAP_STREAM_CH_CHAIN_NET_SRV_PKT_TYPE_RESPONSE_ERROR_CODE_NETWORK_IS_OFFLINE;
            s_grace_error(l_grace, l_err);
            RET_WITH_DEL_A_GRACE;
        }

        log_it(L_INFO, "Tx is found in ledger.");
        l_grace->usage->tx_cond = l_tx;

        l_tx_out_cond = dap_chain_datum_tx_out_cond_get(l_tx, DAP_CHAIN_TX_OUT_COND_SUBTYPE_SRV_PAY, NULL );

        if ( ! l_tx_out_cond ) { // No conditioned output
            log_it( L_WARNING, "No conditioned output");
            l_err.code = DAP_STREAM_CH_CHAIN_NET_SRV_PKT_TYPE_RESPONSE_ERROR_CODE_TX_COND_NO_COND_OUT ;
            s_grace_error(l_grace, l_err);
            RET_WITH_DEL_A_GRACE;
        }

        // Check cond output if it equesl or not to request
        if (!dap_chain_net_srv_uid_compare(l_tx_out_cond->header.srv_uid, l_grace->usage->service->uid)) {
            log_it( L_WARNING, "Wrong service uid in request, tx expect to close its output with 0x%016"DAP_UINT64_FORMAT_X,
                   l_tx_out_cond->header.srv_uid.uint64 );
            l_err.code = DAP_STREAM_CH_CHAIN_NET_SRV_PKT_TYPE_RESPONSE_ERROR_CODE_TX_COND_WRONG_SRV_UID  ;
            s_grace_error(l_grace, l_err);
            RET_WITH_DEL_A_GRACE;
        }

        dap_chain_net_srv_price_t * l_price = NULL;
        const char * l_ticker = NULL;
        l_ticker = dap_chain_ledger_tx_get_token_ticker_by_hash(l_ledger, &l_grace->usage->tx_cond_hash);
        dap_stpcpy(l_grace->usage->token_ticker, l_ticker);

        if (dap_hash_fast_is_blank(&l_grace->usage->static_order_hash)){
            dap_chain_net_srv_price_t *l_price_tmp;
            DL_FOREACH(l_grace->usage->service->pricelist, l_price_tmp) {
                if (!l_price_tmp){
                    continue;
                }

                if (l_price_tmp->net->pub.id.uint64  != l_grace->usage->net->pub.id.uint64){
                    log_it( L_WARNING, "Pricelist is not for net %s.", l_grace->usage->net->pub.name);
                    continue;
                }

                if (dap_strcmp(l_price_tmp->token, l_ticker) != 0){
                    log_it( L_WARNING, "Token ticker in the pricelist and tx do not match");
                    continue;
                }

                if (l_price_tmp->units_uid.enm != l_tx_out_cond->subtype.srv_pay.unit.enm){
                    log_it( L_WARNING, "Unit ID in the pricelist and tx do not match");
                    continue;
                }

                uint256_t l_unit_price = {};
                if (l_price_tmp->units != 0){
                    DIV_256(l_price_tmp->value_datoshi, GET_256_FROM_64(l_price_tmp->units), &l_unit_price);
                } else {
                    log_it( L_WARNING, "Units in pricelist is zero. ");
                    continue;
                }

                if(IS_ZERO_256(l_tx_out_cond->subtype.srv_pay.unit_price_max_datoshi) ||
                    compare256(l_unit_price, l_tx_out_cond->subtype.srv_pay.unit_price_max_datoshi) <= 0){
                    l_price = l_price_tmp;
                    break;
                } else {
                    log_it( L_WARNING, "Unit price in pricelist is greater than max allowable.");
                }
            }
        } else {
            char *l_order_hash_str = dap_chain_hash_fast_to_str_new(&l_grace->usage->static_order_hash);
            log_it(L_MSG, "Get price from order %s.", l_order_hash_str);
            DAP_DELETE(l_order_hash_str);
            if ((l_price = dap_chain_net_srv_get_price_from_order(l_grace->usage->service, "srv_vpn", &l_grace->usage->static_order_hash))){
                if (l_price->net->pub.id.uint64  != l_grace->usage->net->pub.id.uint64){
                    log_it( L_WARNING, "Pricelist is not for net %s.", l_grace->usage->net->pub.name);
                    l_err.code =DAP_STREAM_CH_CHAIN_NET_SRV_PKT_TYPE_RESPONSE_ERROR_CODE_TX_COND_NOT_ACCEPT_TOKEN;
                    s_grace_error(l_grace, l_err);
                    RET_WITH_DEL_A_GRACE;
                }

                if (dap_strcmp(l_price->token, l_ticker) != 0){
                    log_it( L_WARNING, "Token ticker in the pricelist and tx do not match");
                    l_err.code =DAP_STREAM_CH_CHAIN_NET_SRV_PKT_TYPE_RESPONSE_ERROR_CODE_TX_COND_NOT_ACCEPT_TOKEN;
                    s_grace_error(l_grace, l_err);
                    RET_WITH_DEL_A_GRACE;
                }

                if (l_price->units_uid.enm != l_tx_out_cond->subtype.srv_pay.unit.enm){
                    log_it( L_WARNING, "Unit ID in the pricelist and tx do not match");
                    l_err.code =DAP_STREAM_CH_CHAIN_NET_SRV_PKT_TYPE_RESPONSE_ERROR_CODE_TX_COND_NOT_ACCEPT_TOKEN;
                    s_grace_error(l_grace, l_err);
                    RET_WITH_DEL_A_GRACE;
                }

                uint256_t l_unit_price = {};
                if (l_price->units != 0){
                    DIV_256(l_price->value_datoshi, GET_256_FROM_64(l_price->units), &l_unit_price);
                } else {
                    log_it( L_WARNING, "Units in pricelist is zero. ");
                    l_err.code =DAP_STREAM_CH_CHAIN_NET_SRV_PKT_TYPE_RESPONSE_ERROR_CODE_TX_COND_NOT_ACCEPT_TOKEN;
                    s_grace_error(l_grace, l_err);
                    RET_WITH_DEL_A_GRACE;
                }

                if(IS_ZERO_256(l_tx_out_cond->subtype.srv_pay.unit_price_max_datoshi) ||
                    compare256(l_unit_price, l_tx_out_cond->subtype.srv_pay.unit_price_max_datoshi) <= 0){
                } else {
                    log_it( L_WARNING, "Unit price in pricelist is greater than max allowable.");
                    l_err.code =DAP_STREAM_CH_CHAIN_NET_SRV_PKT_TYPE_RESPONSE_ERROR_CODE_TX_COND_NOT_ACCEPT_TOKEN;
                    s_grace_error(l_grace, l_err);
                    RET_WITH_DEL_A_GRACE;
                }
            }
        }

        if ( !l_price ) {
            log_it( L_WARNING, "Request can't be processed because no acceptable price in pricelist for token %s in network %s",
                   l_ticker, l_net->pub.name );
            l_err.code =DAP_STREAM_CH_CHAIN_NET_SRV_PKT_TYPE_RESPONSE_ERROR_CODE_TX_COND_NOT_ACCEPT_TOKEN;
            s_grace_error(l_grace, l_err);
            RET_WITH_DEL_A_GRACE;
        }

        l_grace->usage->price = l_price;

        int ret;
        if ((ret = l_grace->usage->service->callbacks.requested(l_grace->usage->service, l_grace->usage->id, l_grace->usage->client, l_grace->request, l_grace->request_size)) != 0) {
            log_it( L_WARNING, "Request canceled by service callback, return code %d", ret);
            l_err.code = (uint32_t) ret ;
            s_grace_error(l_grace, l_err);
            RET_WITH_DEL_A_GRACE;
        }

        if (!l_grace->usage->receipt){
            // get remain units from DB
            dap_stream_ch_chain_net_srv_remain_service_store_t* l_remain_service = NULL;
            l_remain_service = l_grace->usage->service->callbacks.get_remain_service(l_grace->usage->service, l_grace->usage->id, l_grace->usage->client);
            if (l_remain_service && !l_grace->usage->is_active &&
                (l_remain_service->limits_ts || l_remain_service->limits_bytes) /*&&
                l_remain_service->remain_units_type.enm == l_tx_out_cond->subtype.srv_pay.unit.enm*/){
                // Accept connection, set limits and start service
                dap_chain_net_srv_stream_session_t * l_srv_session = (dap_chain_net_srv_stream_session_t *) l_grace->usage->client->ch->stream->session->_inheritor;
                char *l_unit_type_str = NULL;
                switch(l_tx_out_cond->subtype.srv_pay.unit.enm){
                    case SERV_UNIT_SEC:
                        l_unit_type_str = dap_strdup_printf( "SEC");
                        l_srv_session->limits_ts = l_remain_service->limits_ts;
                        break;
                    case SERV_UNIT_DAY:
                        l_unit_type_str = dap_strdup_printf( "SEC");
                        l_srv_session->limits_ts = l_remain_service->limits_ts;
                        break;
                    case SERV_UNIT_MB:
                        l_unit_type_str = dap_strdup_printf( "B");
                        l_srv_session->limits_bytes = l_remain_service->limits_bytes;
                        break;
                    case SERV_UNIT_KB:
                        l_unit_type_str = dap_strdup_printf( "B");
                        l_srv_session->limits_bytes = l_remain_service->limits_bytes;
                        break;
                    case SERV_UNIT_B:
                        l_unit_type_str = dap_strdup_printf( "B");
                        l_srv_session->limits_bytes = l_remain_service->limits_bytes;
                        break;
                }

                log_it(L_INFO, "User has %ld %s remain service. Start service without paying.", l_remain_service->limits_ts ? l_remain_service->limits_ts : l_remain_service->limits_bytes, l_unit_type_str);
                DAP_DELETE(l_unit_type_str);

                size_t l_success_size = sizeof (dap_stream_ch_chain_net_srv_pkt_success_hdr_t );
                dap_stream_ch_chain_net_srv_pkt_success_t *l_success = DAP_NEW_Z_SIZE(dap_stream_ch_chain_net_srv_pkt_success_t,
                                                                                      l_success_size);
                if(!l_success) {
                    log_it(L_ERROR, "Memory allocation error in %s, line %d", __PRETTY_FUNCTION__, __LINE__);
                    l_err.code = DAP_STREAM_CH_CHAIN_NET_SRV_PKT_TYPE_RESPONSE_ERROR_CODE_ALLOC_MEMORY_ERROR;
                    if(l_ch)
                        dap_stream_ch_pkt_write_unsafe(l_ch, DAP_STREAM_CH_CHAIN_NET_SRV_PKT_TYPE_RESPONSE_ERROR, &l_err, sizeof (l_err));
                    if (l_grace->usage->service && l_grace->usage->service->callbacks.response_error)
                        l_grace->usage->service->callbacks.response_error(l_grace->usage->service, 0, NULL, &l_err, sizeof(l_err));
                } else {
                    l_success->hdr.usage_id = l_grace->usage->id;
                    l_success->hdr.net_id.uint64 = l_grace->usage->net->pub.id.uint64;
                    l_success->hdr.srv_uid.uint64 = l_grace->usage->service->uid.uint64;
                    dap_stream_ch_pkt_write_unsafe(l_ch, DAP_STREAM_CH_CHAIN_NET_SRV_PKT_TYPE_RESPONSE_SUCCESS, l_success, l_success_size);

                    // create and fill limits and first receipt
                    l_grace->usage->receipt = dap_chain_datum_tx_receipt_create(
                                l_grace->usage->service->uid, l_price->units_uid, l_price->units, l_price->value_datoshi, NULL, 0);

                    if (l_grace->usage->service->callbacks.response_success)
                        l_grace->usage->service->callbacks.response_success(l_grace->usage->service, l_grace->usage->id,
                                                                            l_grace->usage->client, l_grace->usage->receipt,
                                                                            sizeof(dap_chain_datum_tx_receipt_t) + l_grace->usage->receipt->size + l_grace->usage->receipt->exts_size);
                    DAP_DELETE(l_success);
                }
                DAP_DELETE(l_grace->request);
                DAP_DELETE(l_grace);
                DAP_DELETE(l_remain_service);
                HASH_DEL(l_srv->grace_hash_tab, a_grace_item);
                DAP_DELETE(a_grace_item);
                return false;
            }
        }

        // make receipt or tx
        char *l_receipt_hash_str;
        dap_chain_datum_tx_receipt_t *l_receipt = NULL;
        if (l_grace->usage->receipt_next){
            l_receipt = l_grace->usage->receipt_next;
        } else if (l_grace->usage->receipt){
            l_receipt = l_grace->usage->receipt;
        } else {
            log_it(L_INFO, "Send first receipt to sign");
            l_grace->usage->receipt = dap_chain_net_srv_issue_receipt(l_grace->usage->service, l_grace->usage->price, NULL, 0);
            if (l_grace->usage->receipt )
                dap_stream_ch_pkt_write_unsafe(l_ch, DAP_STREAM_CH_CHAIN_NET_SRV_PKT_TYPE_SIGN_REQUEST,
                                       l_grace->usage->receipt, l_grace->usage->receipt->size);
            else{
                log_it(L_WARNING, "Can't sign the receipt.");
                l_err.code = DAP_STREAM_CH_CHAIN_NET_SRV_PKT_TYPE_RESPONSE_ERROR_CODE_UNDEFINED;
                s_grace_error(l_grace, l_err);
            }

            RET_WITH_DEL_A_GRACE;
        }
        if (!l_receipt) {
            log_it(L_ERROR, "Receipt is not present, finish grace");
            s_grace_error(l_grace, l_err);
            RET_WITH_DEL_A_GRACE;
        }
        size_t l_receipt_size = l_receipt->size;

        // get a second signature - from the client (first sign in server, second sign in client)
        dap_sign_t * l_receipt_sign = dap_chain_datum_tx_receipt_sign_get( l_receipt, l_receipt_size, 1);
        if ( ! l_receipt_sign ){
            log_it(L_WARNING, "Tx already in chain, but receipt is not signed by client. Finish grace and wait receipt sign responce.");
            s_grace_error(l_grace, l_err);
            RET_WITH_DEL_A_GRACE;
        }
        dap_get_data_hash_str_static(l_receipt, l_receipt_size, l_receipt_hash_str);
        dap_global_db_set("local.receipts", l_receipt_hash_str, l_receipt, l_receipt_size, false, NULL, NULL);
            // Form input transaction
        char *l_hash_str = dap_hash_fast_to_str_new(&l_grace->usage->tx_cond_hash);
        log_it(L_NOTICE, "Trying create input tx cond from tx %s with active receipt", l_hash_str);
        DAP_DEL_Z(l_hash_str);
        int ret_status = 0;
        char *l_tx_in_hash_str = dap_chain_mempool_tx_create_cond_input(l_grace->usage->net, &l_grace->usage->tx_cond_hash, l_grace->usage->price->wallet_addr,
                                                                        l_grace->usage->price->receipt_sign_cert->enc_key,
                                                                        l_receipt, "hex", &ret_status);
//        DAP_DEL_Z(l_wallet_addr);
        if (!ret_status) {
            dap_chain_hash_fast_from_str(l_tx_in_hash_str, &l_grace->usage->tx_cond_hash);
            log_it(L_NOTICE, "Formed tx %s for input with active receipt", l_tx_in_hash_str);
            DAP_DELETE(l_tx_in_hash_str);

        }else{
            if(ret_status == DAP_CHAIN_MEMPOOl_RET_STATUS_NOT_ENOUGH){
//                memset(&l_grace->usage->tx_cond_hash, 0, sizeof(l_grace->usage->tx_cond_hash));
//                DAP_DEL_Z(l_grace->usage->receipt_next);
                log_it(L_ERROR, "Tx cond have not enough funds");
                dap_chain_net_srv_grace_t* l_grace_new = DAP_NEW_Z(dap_chain_net_srv_grace_t);
                if (!l_grace_new) {
                    log_it(L_CRITICAL, "Memory allocation error");
                    DAP_DELETE(a_grace_item->grace->request);
                    DAP_DEL_Z(a_grace_item->grace);
                    RET_WITH_DEL_A_GRACE;
                }
                // Parse the request
                l_grace_new->request = DAP_NEW_Z_SIZE(dap_stream_ch_chain_net_srv_pkt_request_t, sizeof(dap_stream_ch_chain_net_srv_pkt_request_t));
                if (!l_grace_new->request) {
                    log_it(L_CRITICAL, "Memory allocation error");
                    DAP_DELETE(a_grace_item->grace->request);
                    DAP_DEL_Z(a_grace_item->grace);
                    RET_WITH_DEL_A_GRACE;
                }
                l_grace_new->request->hdr.net_id = a_grace_item->grace->usage->net->pub.id;
                dap_stpcpy(l_grace_new->request->hdr.token, a_grace_item->grace->usage->token_ticker);
                l_grace_new->request->hdr.srv_uid = a_grace_item->grace->usage->service->uid;
                l_grace_new->request->hdr.tx_cond = a_grace_item->grace->usage->tx_cond_hash;
                l_grace_new->request_size = sizeof(dap_stream_ch_chain_net_srv_pkt_request_t);
                l_grace_new->ch_uuid = a_grace_item->grace->usage->client->ch->uuid;
                l_grace_new->stream_worker = a_grace_item->grace->usage->client->ch->stream_worker;
                l_grace_new->usage = a_grace_item->grace->usage;
                l_grace_new->usage->is_waiting_new_tx_cond = true;

                if (s_grace_period_start(l_grace_new)){
                    l_err.code = DAP_STREAM_CH_CHAIN_NET_SRV_PKT_TYPE_RESPONSE_ERROR_CODE_TX_COND_NOT_ENOUGH;
                    dap_stream_ch_pkt_write_unsafe(l_ch, DAP_STREAM_CH_CHAIN_NET_SRV_PKT_TYPE_RESPONSE_ERROR, &l_err, sizeof (l_err));
                    if (l_grace->usage->service->callbacks.response_error)
                        l_grace->usage->service->callbacks.response_error(l_grace->usage->service,l_grace->usage->id, l_grace->usage->client,&l_err,sizeof (l_err));
                }
                DAP_DELETE(l_tx_in_hash_str);
                DAP_DELETE(a_grace_item->grace->request);
                DAP_DEL_Z(a_grace_item->grace);
                RET_WITH_DEL_A_GRACE;
            }else{
                log_it(L_ERROR, "Can't create input tx cond transaction!");
                memset(&l_grace->usage->tx_cond_hash, 0, sizeof(l_grace->usage->tx_cond_hash));
                if (l_grace->usage->receipt_next){
                    DAP_DEL_Z(l_grace->usage->receipt_next);
                } else if (l_grace->usage->receipt){
                    DAP_DEL_Z(l_grace->usage->receipt);
                }
                l_err.code = DAP_STREAM_CH_CHAIN_NET_SRV_PKT_TYPE_RESPONSE_ERROR_CODE_SERVICE_NOT_FOUND;
                dap_stream_ch_pkt_write_unsafe(l_ch, DAP_STREAM_CH_CHAIN_NET_SRV_PKT_TYPE_RESPONSE_ERROR, &l_err, sizeof (l_err));
                if (l_grace->usage->service->callbacks.response_error)
                    l_grace->usage->service->callbacks.response_error(l_grace->usage->service,l_grace->usage->id, l_grace->usage->client,&l_err,sizeof (l_err));
                DAP_DELETE(l_tx_in_hash_str);
            }
        }
    }
    l_grace->usage->is_grace = false;
    DAP_DELETE(a_grace_item->grace->request);
    DAP_DEL_Z(a_grace_item->grace);
    RET_WITH_DEL_A_GRACE;
#undef RET_WITH_DEL_A_GRACE
}

/**
 * @brief s_stream_ch_packet_in
 * @param ch
 * @param arg
 */
void s_stream_ch_packet_in(dap_stream_ch_t* a_ch , void* a_arg)
{
    dap_stream_ch_pkt_t *l_ch_pkt = (dap_stream_ch_pkt_t *)a_arg;
    if (!l_ch_pkt)
        return;
    dap_chain_net_srv_stream_session_t *l_srv_session = NULL;
    if (a_ch) {
        l_srv_session = a_ch->stream && a_ch->stream->session ? a_ch->stream->session->_inheritor : NULL;
    }
    if (!l_srv_session) {
        log_it( L_ERROR, "Not defined service session, switching off packet input process");
        dap_stream_ch_set_ready_to_read_unsafe(a_ch, false);
        return;
    }

    dap_stream_ch_chain_net_srv_t * l_ch_chain_net_srv = DAP_STREAM_CH_CHAIN_NET_SRV(a_ch);
    if (l_ch_chain_net_srv->notify_callback) {
        l_ch_chain_net_srv->notify_callback(l_ch_chain_net_srv, l_ch_pkt->hdr.type, l_ch_pkt, l_ch_chain_net_srv->notify_callback_arg);
        return; // It's a client behind this
    }
    dap_stream_ch_chain_net_srv_pkt_error_t l_err = { };
    switch (l_ch_pkt->hdr.type) {
    case DAP_STREAM_CH_CHAIN_NET_SRV_PKT_TYPE_CHECK_REQUEST: {
        typedef dap_stream_ch_chain_net_srv_pkt_test_t pkt_test_t;
        pkt_test_t *l_request = (pkt_test_t*)l_ch_pkt->data;
        size_t l_request_size = l_request->data_size + sizeof(pkt_test_t);
        if (l_ch_pkt->hdr.data_size != l_request_size) {
            log_it(L_WARNING, "Wrong request size %u, must be %zu [pkt seq %"DAP_UINT64_FORMAT_U"]", l_ch_pkt->hdr.data_size, l_request_size, l_ch_pkt->hdr.seq_id);
            l_err.code = DAP_STREAM_CH_CHAIN_NET_SRV_PKT_TYPE_RESPONSE_ERROR_CODE_WRONG_SIZE;
            dap_stream_ch_pkt_write_unsafe(a_ch, DAP_STREAM_CH_CHAIN_NET_SRV_PKT_TYPE_RESPONSE_ERROR, &l_err, sizeof(l_err));
            break;
        }
        dap_chain_hash_fast_t l_data_hash;
        dap_hash_fast(l_request->data, l_request->data_size, &l_data_hash);
        if (l_request->data_size > 0 && !dap_hash_fast_compare(&l_data_hash, &l_request->data_hash)) {
            log_it(L_WARNING, "Wrong hash [pkt seq %"DAP_UINT64_FORMAT_U"]", l_ch_pkt->hdr.seq_id);
            l_err.code = DAP_STREAM_CH_CHAIN_NET_SRV_PKT_TYPE_RESPONSE_ERROR_CODE_WRONG_HASH;
            dap_stream_ch_pkt_write_unsafe(a_ch, DAP_STREAM_CH_CHAIN_NET_SRV_PKT_TYPE_RESPONSE_ERROR, &l_err, sizeof(l_err));
            break;
        }
        if(l_request->data_size_recv > UINT_MAX) {
            log_it(L_WARNING, "Too large payload %zu [pkt seq %"DAP_UINT64_FORMAT_U"]", l_request->data_size_recv, l_ch_pkt->hdr.seq_id);
            l_err.code = DAP_STREAM_CH_CHAIN_NET_SRV_PKT_TYPE_RESPONSE_ERROR_CODE_BIG_SIZE;
            dap_stream_ch_pkt_write_unsafe(a_ch, DAP_STREAM_CH_CHAIN_NET_SRV_PKT_TYPE_RESPONSE_ERROR, &l_err, sizeof(l_err));
            break;
        }
        /* No need for bare copying, resend it back modified */
        if (l_request->data_size_recv) {
            l_request->data_size = l_request->data_size_recv;
            if (!l_request->data_size_send){
                l_request = (pkt_test_t*)DAP_DUP_SIZE(l_request, sizeof(pkt_test_t));
                l_request = DAP_REALLOC(l_request, sizeof(pkt_test_t) + l_request->data_size);
            }

            randombytes(l_request->data, l_request->data_size);
            dap_hash_fast_t l_data_hash;
            dap_hash_fast(l_request->data, l_request->data_size, &l_data_hash);
            l_request->data_hash = l_data_hash;

        }
        l_request->err_code = 0;

        strncpy(l_request->ip_send, a_ch->stream->esocket->hostaddr, INET_ADDRSTRLEN - 1);
        l_request->ip_send[INET_ADDRSTRLEN - 1] = '\0'; // Compiler warning escape
        l_request->recv_time2 = dap_nanotime_now();

        dap_stream_ch_pkt_write_unsafe(a_ch, DAP_STREAM_CH_CHAIN_NET_SRV_PKT_TYPE_CHECK_RESPONSE, l_request,
                                       l_request->data_size + sizeof(pkt_test_t));
        if(l_request != (pkt_test_t*)l_ch_pkt->data){
            DAP_DELETE(l_request);
        }

    } break; /* DAP_STREAM_CH_CHAIN_NET_SRV_PKT_TYPE_CHECK_REQUEST */

    case DAP_STREAM_CH_CHAIN_NET_SRV_PKT_TYPE_REQUEST: { //Service request
        if (l_ch_pkt->hdr.data_size < sizeof(dap_stream_ch_chain_net_srv_pkt_request_hdr_t) ){
            log_it( L_WARNING, "Wrong request size, less than minimum");
            break;
        }
        dap_stream_ch_chain_net_srv_pkt_request_t *l_request = (dap_stream_ch_chain_net_srv_pkt_request_t*)l_ch_pkt->data;
        l_ch_chain_net_srv->srv_uid.uint64 = l_request->hdr.srv_uid.uint64;
        s_service_start(a_ch, l_request, l_ch_pkt->hdr.data_size);
    } break; /* DAP_STREAM_CH_CHAIN_NET_SRV_PKT_TYPE_REQUEST */

    case DAP_STREAM_CH_CHAIN_NET_SRV_PKT_TYPE_SIGN_RESPONSE: { // Check receipt sign and make tx if success
        dap_chain_net_srv_usage_t * l_usage = l_srv_session->usage_active;

        if (dap_chain_net_get_state(l_usage->net) == NET_STATE_OFFLINE) {
            log_it(L_ERROR, "Can't pay service because net %s is offline.", l_usage->net->pub.name);
            l_err.code = DAP_STREAM_CH_CHAIN_NET_SRV_PKT_TYPE_RESPONSE_ERROR_CODE_NETWORK_IS_OFFLINE;
            break;
        }

        if (l_ch_pkt->hdr.data_size < sizeof(dap_chain_receipt_info_t)) {
            log_it(L_ERROR, "Wrong sign response size, %u when expected at least %zu with smth", l_ch_pkt->hdr.data_size,
                   sizeof(dap_chain_receipt_info_t));
            if ( l_usage->receipt_next ){ // If we have receipt next
                DAP_DEL_Z(l_usage->receipt_next);
            }else if (l_usage->receipt ){ // If we sign first receipt
                DAP_DEL_Z(l_usage->receipt);
            }
            break;
        }
        dap_chain_datum_tx_receipt_t * l_receipt = (dap_chain_datum_tx_receipt_t *) l_ch_pkt->data;
        size_t l_receipt_size = l_ch_pkt->hdr.data_size;

        if (l_usage->is_grace && l_usage->receipt && !l_usage->receipt_next)
            l_usage->is_grace = false;

        bool l_is_found = false;
        if ( l_usage->receipt_next ){ // If we have receipt next
            if ( memcmp(&l_usage->receipt_next->receipt_info, &l_receipt->receipt_info,sizeof (l_receipt->receipt_info) )==0 ){
                l_is_found = true;
            }
        }else if (l_usage->receipt ){ // If we sign first receipt
            if ( memcmp(&l_usage->receipt->receipt_info, &l_receipt->receipt_info,sizeof (l_receipt->receipt_info) )==0 ){
                l_is_found = true;
            }
        }

        if ( !l_is_found || ! l_usage ){
            log_it(L_WARNING, "Can't find receipt in usages thats equal to response receipt");
            l_err.code = DAP_STREAM_CH_CHAIN_NET_SRV_PKT_TYPE_RESPONSE_ERROR_CODE_RECEIPT_CANT_FIND;
            dap_stream_ch_pkt_write_unsafe( a_ch, DAP_STREAM_CH_CHAIN_NET_SRV_PKT_TYPE_RESPONSE_ERROR, &l_err, sizeof (l_err) );
            if (l_usage && l_usage->service && l_usage->service->callbacks.response_error)
                    l_usage->service->callbacks.response_error(l_usage->service,l_usage->id, l_usage->client,&l_err,sizeof (l_err) );
            break;
        }
        l_err.usage_id = l_usage->id;
        l_err.net_id.uint64 = l_usage->net->pub.id.uint64;
        l_err.srv_uid.uint64 = l_usage->service->uid.uint64;

        dap_chain_tx_out_cond_t *l_tx_out_cond = NULL;
        if (!l_usage->is_grace) {
            if (! l_usage->tx_cond ){
                log_it(L_WARNING, "No tx out in usage");
                l_err.code = DAP_STREAM_CH_CHAIN_NET_SRV_PKT_TYPE_RESPONSE_ERROR_CODE_TX_COND_NOT_FOUND ;
                dap_stream_ch_pkt_write_unsafe( a_ch, DAP_STREAM_CH_CHAIN_NET_SRV_PKT_TYPE_RESPONSE_ERROR, &l_err, sizeof (l_err) );
                if (l_usage->service->callbacks.response_error)
                        l_usage->service->callbacks.response_error( l_usage->service, l_usage->id, l_usage->client,
                                                                  &l_err, sizeof (l_err) );
                break;
            }
            l_tx_out_cond = dap_chain_datum_tx_out_cond_get(l_usage->tx_cond, DAP_CHAIN_TX_OUT_COND_SUBTYPE_SRV_PAY, NULL );
            if ( ! l_tx_out_cond ){ // No conditioned output
                l_err.code = DAP_STREAM_CH_CHAIN_NET_SRV_PKT_TYPE_RESPONSE_ERROR_CODE_TX_COND_NO_COND_OUT ;
                dap_stream_ch_pkt_write_unsafe( a_ch, DAP_STREAM_CH_CHAIN_NET_SRV_PKT_TYPE_RESPONSE_ERROR, &l_err, sizeof (l_err) );
                if (l_usage->service->callbacks.response_error)
                        l_usage->service->callbacks.response_error( l_usage->service, l_usage->id, l_usage->client,&l_err,sizeof (l_err) );
                break;
            }

        }
        // get a second signature - from the client (first sign in server, second sign in client)
        dap_sign_t * l_receipt_sign = dap_chain_datum_tx_receipt_sign_get( l_receipt, l_receipt_size, 1);
        if ( ! l_receipt_sign ){
            l_err.code = DAP_STREAM_CH_CHAIN_NET_SRV_PKT_TYPE_RESPONSE_ERROR_CODE_RECEIPT_CANT_FIND ;
            dap_stream_ch_pkt_write_unsafe( a_ch, DAP_STREAM_CH_CHAIN_NET_SRV_PKT_TYPE_RESPONSE_ERROR, &l_err, sizeof (l_err) );
            if (l_usage->service->callbacks.response_error)
                    l_usage->service->callbacks.response_error( l_usage->service, l_usage->id, l_usage->client,
                                                               &l_err, sizeof (l_err) );
            break;
        }
        // Check receipt signature pkey hash
        dap_chain_net_srv_t * l_srv = dap_chain_net_srv_get(l_receipt->receipt_info.srv_uid);
        if (memcmp(l_usage->client_pkey_hash.raw, l_tx_out_cond->subtype.srv_pay.pkey_hash.raw, sizeof(l_usage->client_pkey_hash)) != 0) {
            l_err.code = DAP_STREAM_CH_CHAIN_NET_SRV_PKT_TYPE_RESPONSE_ERROR_CODE_RECEIPT_WRONG_PKEY_HASH ;
            dap_stream_ch_pkt_write_unsafe( a_ch, DAP_STREAM_CH_CHAIN_NET_SRV_PKT_TYPE_RESPONSE_ERROR, &l_err, sizeof (l_err) );
            if (l_usage->service->callbacks.response_error)
                    l_usage->service->callbacks.response_error(l_usage->service,l_usage->id, l_usage->client,&l_err,sizeof (l_err) );
            break;
        }

        // Update actual receipt
        bool l_is_first_sign = false;
        if (!l_usage->receipt_next && l_usage->receipt) {
            DAP_DELETE(l_usage->receipt);
            l_usage->receipt = DAP_DUP_SIZE(l_receipt, l_receipt_size);
            if (!l_usage->receipt) {
                log_it(L_CRITICAL, "Memory allocation error");
                return;
            }
            l_is_first_sign     = true;
            l_usage->is_active  = true;
        } else if (l_usage->receipt_next) {
            DAP_DELETE(l_usage->receipt_next);
            l_usage->receipt_next = DAP_DUP_SIZE(l_receipt, l_receipt_size);
            if (!l_usage->receipt_next) {
                log_it(L_CRITICAL, "Memory allocation error");
                return;
            }
            l_usage->is_active = true;
        }

        // Store receipt if any problems with transactions
        char *l_receipt_hash_str;
        dap_get_data_hash_str_static(l_receipt, l_receipt_size, l_receipt_hash_str);
        dap_global_db_set("local.receipts", l_receipt_hash_str, l_receipt, l_receipt_size, false, NULL, NULL);
        size_t l_success_size;
        if (!l_usage->is_grace) {
            // Form input transaction
            char *l_hash_str = dap_hash_fast_to_str_new(&l_usage->tx_cond_hash);
            log_it(L_NOTICE, "Trying create input tx cond from tx %s with active receipt", l_hash_str);
            DAP_DEL_Z(l_hash_str);
            int ret_status = 0;
            char *l_tx_in_hash_str = dap_chain_mempool_tx_create_cond_input(l_usage->net, &l_usage->tx_cond_hash, l_usage->price->wallet_addr,
                                                                            l_usage->price->receipt_sign_cert->enc_key,
                                                                            l_receipt, "hex", &ret_status);
            if (!ret_status) {
                dap_chain_hash_fast_from_str(l_tx_in_hash_str, &l_usage->tx_cond_hash);
                log_it(L_NOTICE, "Formed tx %s for input with active receipt", l_tx_in_hash_str);
                DAP_DELETE(l_tx_in_hash_str);
            }else{
                // TODO add ret status handling/ if tx not found start grace again
                dap_chain_net_srv_grace_t *l_grace = NULL;
                switch(ret_status){
                case DAP_CHAIN_MEMPOOl_RET_STATUS_CANT_FIND_FINAL_TX_HASH:
                    // TX not found in ledger and we not in grace, start grace
                    log_it(L_ERROR, "Can't find tx cond. Start grace!");
                    l_grace = DAP_NEW_Z(dap_chain_net_srv_grace_t);
                    if (!l_grace) {
                        log_it(L_CRITICAL, "Memory allocation error");
                        DAP_DELETE(l_tx_in_hash_str);
                        return;
                    }
                    UNUSED(l_grace);
                    // Parse the request
                    l_grace->request = DAP_NEW_Z_SIZE(dap_stream_ch_chain_net_srv_pkt_request_t, sizeof(dap_stream_ch_chain_net_srv_pkt_request_t));
                    if (!l_grace->request) {
                        log_it(L_CRITICAL, "Memory allocation error");
                        DAP_DEL_Z(l_grace)
                        DAP_DELETE(l_tx_in_hash_str);
                        return;
                    }
                    l_grace->request->hdr.net_id = l_usage->net->pub.id;
                    dap_stpcpy(l_grace->request->hdr.token, l_usage->token_ticker);
                    l_grace->request->hdr.srv_uid = l_usage->service->uid;
                    l_grace->request->hdr.tx_cond = l_usage->tx_cond_hash;
                    l_ch_chain_net_srv->srv_uid.uint64 = l_grace->request->hdr.srv_uid.uint64;
                    l_grace->request_size = l_ch_pkt->hdr.data_size;
                    l_grace->ch_uuid = a_ch->uuid;
                    l_grace->stream_worker = a_ch->stream_worker;
                    l_grace->usage = l_usage;
                    s_grace_period_start(l_grace);
                    DAP_DELETE(l_tx_in_hash_str);
                    break;
                case DAP_CHAIN_MEMPOOl_RET_STATUS_NOT_ENOUGH:
                    log_it(L_ERROR, "Tx cond have not enough funds");
                    l_usage->is_waiting_new_tx_cond = true;
                    l_grace = DAP_NEW_Z(dap_chain_net_srv_grace_t);
                    if (!l_grace) {
                        log_it(L_CRITICAL, "Memory allocation error");
                        DAP_DELETE(l_tx_in_hash_str);
                        return;
                    }
                    // Parse the request
                    l_grace->request = DAP_NEW_Z_SIZE(dap_stream_ch_chain_net_srv_pkt_request_t, sizeof(dap_stream_ch_chain_net_srv_pkt_request_t));
                    if (!l_grace->request) {
                        log_it(L_CRITICAL, "Memory allocation error");
                        DAP_DEL_Z(l_grace)
                        DAP_DELETE(l_tx_in_hash_str);
                        return;
                    }
                    l_grace->request->hdr.net_id = l_usage->net->pub.id;
                    dap_stpcpy(l_grace->request->hdr.token, l_usage->token_ticker);
                    l_grace->request->hdr.srv_uid = l_usage->service->uid;
                    l_grace->request->hdr.tx_cond = l_usage->tx_cond_hash;
                    l_ch_chain_net_srv->srv_uid.uint64 = l_grace->request->hdr.srv_uid.uint64;
                    l_grace->request_size = l_ch_pkt->hdr.data_size;
                    l_grace->ch_uuid = a_ch->uuid;
                    l_grace->stream_worker = a_ch->stream_worker;
                    l_grace->usage = l_usage;
                    if (s_grace_period_start(l_grace)){
                        l_err.code = DAP_STREAM_CH_CHAIN_NET_SRV_PKT_TYPE_RESPONSE_ERROR_CODE_TX_COND_NOT_ENOUGH;
                        dap_stream_ch_pkt_write_unsafe(a_ch, DAP_STREAM_CH_CHAIN_NET_SRV_PKT_TYPE_RESPONSE_ERROR, &l_err, sizeof (l_err));
                        if (l_usage->service->callbacks.response_error)
                                l_usage->service->callbacks.response_error(l_usage->service,l_usage->id, l_usage->client,&l_err,sizeof (l_err));
                        }
                    DAP_DELETE(l_tx_in_hash_str);
                    break;
                case DAP_CHAIN_MEMPOOL_RET_STATUS_BAD_ARGUMENTS:
                case DAP_CHAIN_MEMPOOl_RET_STATUS_WRONG_ADDR:
                case DAP_CHAIN_MEMPOOl_RET_STATUS_NOT_NATIVE_TOKEN:
                case DAP_CHAIN_MEMPOOl_RET_STATUS_NO_COND_OUT:
                case DAP_CHAIN_MEMPOOl_RET_STATUS_CANT_ADD_TX_OUT:
                case DAP_CHAIN_MEMPOOl_RET_STATUS_CANT_ADD_SIGN:
                default:
                    log_it(L_ERROR, "Can't create input tx cond transaction!");
                    memset(&l_usage->tx_cond_hash, 0, sizeof(l_usage->tx_cond_hash));
                    DAP_DEL_Z(l_usage->receipt_next);
                    l_err.code = DAP_STREAM_CH_CHAIN_NET_SRV_PKT_TYPE_RESPONSE_ERROR_CODE_SERVICE_NOT_FOUND;
                    dap_stream_ch_pkt_write_unsafe(a_ch, DAP_STREAM_CH_CHAIN_NET_SRV_PKT_TYPE_RESPONSE_ERROR, &l_err, sizeof (l_err));
                    if (l_usage->service->callbacks.response_error)
                            l_usage->service->callbacks.response_error(l_usage->service,l_usage->id, l_usage->client,&l_err,sizeof (l_err));
                    DAP_DELETE(l_tx_in_hash_str);
                    break;
                }
                if (!l_usage->is_grace)
                    break;
            }
            l_success_size = sizeof(dap_stream_ch_chain_net_srv_pkt_success_hdr_t) + DAP_CHAIN_HASH_FAST_STR_SIZE;
        } else {
            l_success_size = sizeof(dap_stream_ch_chain_net_srv_pkt_success_hdr_t);
        }

        dap_stream_ch_chain_net_srv_pkt_success_t *l_success = DAP_NEW_STACK_SIZE(dap_stream_ch_chain_net_srv_pkt_success_t, l_success_size);
        l_success->hdr = (dap_stream_ch_chain_net_srv_pkt_success_hdr_t) {
                .usage_id   = l_usage->id,
                .net_id     = l_usage->net->pub.id,
                .srv_uid    = l_usage->service->uid
        };
        if (l_usage->is_grace) {
            char l_hash_str[DAP_CHAIN_HASH_FAST_STR_SIZE] = { '\0' };
            dap_hash_fast_to_str(&l_usage->tx_cond_hash, l_hash_str, sizeof(l_hash_str));
                log_it(L_NOTICE, "Receipt is OK, but tx transaction %s %s. Start the grace period for %d seconds", l_hash_str,
                       l_usage->is_waiting_new_tx_cond ? "have no enough funds. New tx cond requested": "can't be found",
                       l_srv->grace_period);
        } else {
            dap_hash_fast_to_str(&l_usage->tx_cond_hash, (char*)l_success->custom_data, DAP_CHAIN_HASH_FAST_STR_SIZE);
            log_it(L_NOTICE, "Receipt with client sign is accepted, start service providing");
        }

        dap_stream_ch_pkt_write_unsafe( a_ch, DAP_STREAM_CH_CHAIN_NET_SRV_PKT_TYPE_RESPONSE_SUCCESS,
                                       l_success, l_success_size);

        if ( l_is_first_sign && l_usage->service->callbacks.response_success){
            if( l_usage->service->callbacks.response_success(l_usage->service,l_usage->id,  l_usage->client,
                                                        l_receipt, l_receipt_size ) !=0 ){
                log_it(L_NOTICE, "No success by service success callback, inactivating service usage");
                l_usage->is_active = false;
            }
        } else if (l_usage->service->callbacks.receipt_next_success) {
            if (l_usage->service->callbacks.receipt_next_success(l_usage->service, l_usage->id, l_usage->client,
                                                        l_receipt, l_receipt_size ) != 0 ){
                log_it(L_NOTICE, "No success by service receipt_next callback, inactivating service usage");
                l_usage->is_active = false;
            }
        }
    } break;

    case DAP_STREAM_CH_CHAIN_NET_SRV_PKT_TYPE_DATA: {
        if (l_ch_pkt->hdr.data_size < sizeof(dap_stream_ch_chain_net_srv_pkt_data_hdr_t) ){
            log_it( L_WARNING, "Wrong request size, less than minimum");
            break;
        }
        typedef dap_stream_ch_chain_net_srv_pkt_data_t pkt_t;
        pkt_t * l_pkt =(pkt_t *) l_ch_pkt->data;
        size_t l_pkt_size = l_ch_pkt->hdr.data_size - sizeof(pkt_t);
        dap_chain_net_srv_t * l_srv = dap_chain_net_srv_get( l_pkt->hdr.srv_uid);
        dap_chain_net_srv_usage_t * l_usage = l_srv_session->usage_active;//dap_chain_net_srv_usage_find_unsafe( l_srv_session, l_pkt->hdr.usage_id );
        // If service not found
        if ( l_srv == NULL){
            l_err.code = DAP_STREAM_CH_CHAIN_NET_SRV_PKT_TYPE_RESPONSE_ERROR_CODE_SERVICE_NOT_FOUND ;
            l_err.srv_uid = l_pkt->hdr.srv_uid;
            dap_stream_ch_pkt_write_unsafe( a_ch, DAP_STREAM_CH_CHAIN_NET_SRV_PKT_TYPE_RESPONSE_ERROR, &l_err, sizeof (l_err) );
            break;
        }
        if (!l_srv->callbacks.custom_data)
            break;
        size_t l_out_data_size = 0;
        void *l_out_data = l_srv->callbacks.custom_data(l_srv, l_usage, l_pkt->data, l_pkt_size, &l_out_data_size);
        if (l_out_data && l_out_data_size) {
            pkt_t *l_data = DAP_NEW_STACK_SIZE(pkt_t, sizeof(pkt_t) + l_out_data_size);
            l_data->hdr = (dap_stream_ch_chain_net_srv_pkt_data_hdr_t) {
                    .version    = 1,
                    .data_size  = l_out_data_size,
                    .usage_id   = l_pkt->hdr.usage_id,
                    .srv_uid    = l_srv->uid
            };
            memcpy(l_data->data, l_out_data, l_out_data_size);
            dap_stream_ch_pkt_write_unsafe(a_ch, DAP_STREAM_CH_CHAIN_NET_SRV_PKT_TYPE_RESPONSE_DATA, l_data, sizeof(pkt_t) + l_out_data_size);
        }
    } break;

    case DAP_STREAM_CH_CHAIN_NET_SRV_PKT_TYPE_RESPONSE_ERROR:{
        if ( l_ch_pkt->hdr.data_size == sizeof (dap_stream_ch_chain_net_srv_pkt_error_t) ){
            dap_stream_ch_chain_net_srv_pkt_error_t * l_err = (dap_stream_ch_chain_net_srv_pkt_error_t *) l_ch_pkt->data;
            log_it( L_NOTICE, "Remote responsed with error code 0x%08X", l_err->code );
            // TODO code for service client mode
        }else{
            log_it(L_ERROR, "Wrong error response size, %u when expected %zu", l_ch_pkt->hdr.data_size,
                   sizeof ( dap_stream_ch_chain_net_srv_pkt_error_t) );
        }
    } break;
    case DAP_STREAM_CH_CHAIN_NET_SRV_PKT_TYPE_NEW_TX_COND_RESPONSE:{
        dap_chain_net_srv_usage_t * l_usage = NULL;
        l_usage = l_srv_session->usage_active;
        dap_stream_ch_chain_net_srv_pkt_request_t* l_responce = (dap_stream_ch_chain_net_srv_pkt_request_t*)l_ch_pkt->data;
        char l_tx_in_hash_str[DAP_CHAIN_HASH_FAST_STR_SIZE] = { '\0' };
        dap_chain_hash_fast_to_str(&l_responce->hdr.tx_cond, l_tx_in_hash_str, sizeof(l_tx_in_hash_str));
        log_it(L_NOTICE, "Received new tx cond %s", l_tx_in_hash_str);
        if(!l_usage->is_waiting_new_tx_cond || !l_usage->is_grace){
            log_it(L_NOTICE, "No new transaction expected. Exit.");
            break;
        }

        l_usage->is_waiting_new_tx_cond = false;
        dap_stream_ch_chain_net_srv_pkt_error_t l_err = { };
        dap_chain_net_srv_t *l_srv = dap_chain_net_srv_get(l_responce->hdr.srv_uid);
        dap_chain_net_srv_grace_usage_t *l_curr_grace_item = NULL;
        pthread_mutex_lock(&l_srv->grace_mutex);
        HASH_FIND(hh, l_srv->grace_hash_tab, &l_usage->tx_cond_hash, sizeof(dap_hash_fast_t), l_curr_grace_item);
        pthread_mutex_unlock(&l_srv->grace_mutex);

        if (dap_hash_fast_is_blank(&l_responce->hdr.tx_cond)){ //if new tx cond creation failed tx_cond in responce will be blank
            if (l_curr_grace_item){
<<<<<<< HEAD
                HASH_DEL(l_srv->grace_hash_tab, l_curr_grace_item);
                dap_timerfd_delete_mt(l_curr_grace_item->grace->stream_worker->worker, l_curr_grace_item->grace->timer_es_uuid);
=======
                HASH_DEL(s_grace_table, l_curr_grace_item);
                dap_timerfd_delete_mt(l_curr_grace_item->grace->timer->worker, l_curr_grace_item->grace->timer->esocket_uuid);
>>>>>>> 8addd910
                s_grace_error(l_curr_grace_item->grace, l_err);
                DAP_DEL_Z(l_curr_grace_item);
            }
            break;
        }

        dap_chain_datum_tx_t *l_tx = dap_chain_ledger_tx_find_by_hash(l_usage->net->pub.ledger, &l_responce->hdr.tx_cond);
        if (l_tx){
            // Replace
            if (l_curr_grace_item){
                log_it(L_INFO, "Found tx in ledger by net tx responce handler. Finish waiting new tx grace period.");
                // Stop timer
                dap_timerfd_delete_mt(l_curr_grace_item->grace->timer->worker, l_curr_grace_item->grace->timer->esocket_uuid);
                // finish grace
                l_usage->tx_cond_hash = l_responce->hdr.tx_cond;
                l_curr_grace_item->grace->request->hdr.tx_cond = l_responce->hdr.tx_cond;
                s_grace_period_finish(l_curr_grace_item);
            }
        }else{
            if (l_curr_grace_item){
                l_curr_grace_item->grace->usage->tx_cond_hash = l_responce->hdr.tx_cond;
                l_curr_grace_item->grace->request->hdr.tx_cond = l_responce->hdr.tx_cond;
                pthread_mutex_lock(&l_srv->grace_mutex);
                HASH_DEL(l_srv->grace_hash_tab, l_curr_grace_item);
                l_curr_grace_item->tx_cond_hash = l_responce->hdr.tx_cond;
                HASH_ADD(hh, l_srv->grace_hash_tab, tx_cond_hash, sizeof(dap_hash_fast_t), l_curr_grace_item);
                pthread_mutex_unlock(&l_srv->grace_mutex);
            }
        }


        size_t l_success_size = sizeof (dap_stream_ch_chain_net_srv_pkt_success_hdr_t );
        dap_stream_ch_chain_net_srv_pkt_success_t *l_success = DAP_NEW_Z_SIZE(dap_stream_ch_chain_net_srv_pkt_success_t,
                                                                              l_success_size);
        if(!l_success) {
            log_it(L_CRITICAL, "Memory allocation error");
            return;
        }
        l_success->hdr.usage_id = l_usage->id;
        l_success->hdr.net_id.uint64 = l_usage->net->pub.id.uint64;
        l_success->hdr.srv_uid.uint64 = l_usage->service->uid.uint64;
        dap_stream_ch_pkt_write_unsafe(a_ch, DAP_STREAM_CH_CHAIN_NET_SRV_PKT_TYPE_RESPONSE_SUCCESS, l_success, l_success_size);
        DAP_DELETE(l_success);
    }break;
    default: log_it( L_WARNING, "Unknown packet type 0x%02X", l_ch_pkt->hdr.type);
    }
    if(l_ch_chain_net_srv->notify_callback)
        l_ch_chain_net_srv->notify_callback(l_ch_chain_net_srv, l_ch_pkt->hdr.type, l_ch_pkt, l_ch_chain_net_srv->notify_callback_arg);
}

/**
 * @brief s_stream_ch_packet_out
 * @param a_ch
 * @param a_arg
 */
void s_stream_ch_packet_out(dap_stream_ch_t* a_ch , UNUSED_ARG void* a_arg)
{
    dap_stream_ch_set_ready_to_write_unsafe(a_ch, false);
    // Callback should note that after write action it should restore write flag if it has more data to send on next iteration
    dap_chain_net_srv_call_write_all( a_ch);
}<|MERGE_RESOLUTION|>--- conflicted
+++ resolved
@@ -50,15 +50,9 @@
 
 static bool s_unban_client(dap_chain_net_srv_banlist_item_t *a_item);
 
-<<<<<<< HEAD
-static void s_service_start(dap_stream_ch_t* a_ch , dap_stream_ch_chain_net_srv_pkt_request_t * a_request, size_t a_request_size);
-static void s_grace_period_start(dap_chain_net_srv_grace_t *a_grace);
-static bool s_grace_period_finish(dap_chain_net_srv_grace_usage_t *a_grace);
-=======
 static bool s_service_start(dap_stream_ch_t* a_ch , dap_stream_ch_chain_net_srv_pkt_request_t * a_request, size_t a_request_size);
 static bool s_grace_period_start(dap_chain_net_srv_grace_t *a_grace);
-static bool s_grace_period_finish(usages_in_grace_t *a_grace);
->>>>>>> 8addd910
+static bool s_grace_period_finish(dap_chain_net_srv_grace_usage_t *a_grace);
 
 static inline void s_grace_error(dap_chain_net_srv_grace_t *a_grace, dap_stream_ch_chain_net_srv_pkt_error_t a_err){
 
@@ -500,21 +494,12 @@
             l_item->grace = a_grace;
             l_item->tx_cond_hash = a_grace->usage->tx_cond_hash;
 
-<<<<<<< HEAD
             pthread_mutex_lock(&a_grace->usage->service->grace_mutex);
             HASH_ADD(hh, a_grace->usage->service->grace_hash_tab, tx_cond_hash, sizeof(dap_hash_fast_t), l_item);
             pthread_mutex_unlock(&a_grace->usage->service->grace_mutex);
-            a_grace->timer_es_uuid = dap_timerfd_start_on_worker(a_grace->stream_worker->worker, a_grace->usage->service->grace_period * 1000,
-                                                                 (dap_timerfd_callback_t)s_grace_period_finish, l_item)->esocket_uuid;
-            log_it(L_INFO, "Start grace timer %s.", a_grace->timer_es_uuid ? "successfuly." : "failed." );
-=======
-            pthread_mutex_lock(&s_ht_grace_table_mutex);
-            HASH_ADD(hh, s_grace_table, tx_cond_hash, sizeof(dap_hash_fast_t), l_item);
-            pthread_mutex_unlock(&s_ht_grace_table_mutex);
             a_grace->timer = dap_timerfd_start_on_worker(a_grace->stream_worker->worker, a_grace->usage->service->grace_period * 1000,
                                                                  (dap_timerfd_callback_t)s_grace_period_finish, l_item);
             log_it(L_INFO, "Start grace timer %s.", a_grace->timer ? "successfuly." : "failed." );
->>>>>>> 8addd910
         } else { // Else if first grace at service start
             dap_chain_net_srv_grace_usage_t *l_item = DAP_NEW_Z(dap_chain_net_srv_grace_usage_t);
             if (!l_item) {
@@ -551,21 +536,12 @@
                     a_grace->usage->service->callbacks.response_success(a_grace->usage->service, a_grace->usage->id,
                                                                         a_grace->usage->client, NULL, 0);
                 DAP_DELETE(l_success);
-<<<<<<< HEAD
                 pthread_mutex_lock(&a_grace->usage->service->grace_mutex);
                 HASH_ADD(hh, a_grace->usage->service->grace_hash_tab, tx_cond_hash, sizeof(dap_hash_fast_t), l_item);
                 pthread_mutex_unlock(&a_grace->usage->service->grace_mutex);
-                a_grace->timer_es_uuid = dap_timerfd_start_on_worker(a_grace->stream_worker->worker, a_grace->usage->service->grace_period * 1000,
-                                                                     (dap_timerfd_callback_t)s_grace_period_finish, l_item)->esocket_uuid;
-                log_it(L_INFO, "Start grace timer %s.", a_grace->timer_es_uuid ? "successfuly." : "failed." );
-=======
-                pthread_mutex_lock(&s_ht_grace_table_mutex);
-                HASH_ADD(hh, s_grace_table, tx_cond_hash, sizeof(dap_hash_fast_t), l_item);
-                pthread_mutex_unlock(&s_ht_grace_table_mutex);
                 a_grace->timer = dap_timerfd_start_on_worker(a_grace->stream_worker->worker, a_grace->usage->service->grace_period * 1000,
                                                                      (dap_timerfd_callback_t)s_grace_period_finish, l_item);
                 log_it(L_INFO, "Start grace timer %s.", a_grace->timer ? "successfuly." : "failed." );
->>>>>>> 8addd910
             }
         }
 
@@ -1576,13 +1552,8 @@
 
         if (dap_hash_fast_is_blank(&l_responce->hdr.tx_cond)){ //if new tx cond creation failed tx_cond in responce will be blank
             if (l_curr_grace_item){
-<<<<<<< HEAD
                 HASH_DEL(l_srv->grace_hash_tab, l_curr_grace_item);
-                dap_timerfd_delete_mt(l_curr_grace_item->grace->stream_worker->worker, l_curr_grace_item->grace->timer_es_uuid);
-=======
-                HASH_DEL(s_grace_table, l_curr_grace_item);
                 dap_timerfd_delete_mt(l_curr_grace_item->grace->timer->worker, l_curr_grace_item->grace->timer->esocket_uuid);
->>>>>>> 8addd910
                 s_grace_error(l_curr_grace_item->grace, l_err);
                 DAP_DEL_Z(l_curr_grace_item);
             }
