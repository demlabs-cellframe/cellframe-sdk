/*
* Authors:
* Dmitriy Gerasimov <naeper@demlabs.net>
* Cellframe       https://cellframe.net
* DeM Labs Inc.   https://demlabs.net
* Copyright  (c) 2017-2019
* All rights reserved.

This file is part of CellFrame SDK the open source project

CellFrame SDK is free software: you can redistribute it and/or modify
it under the terms of the GNU General Public License as published by
the Free Software Foundation, either version 3 of the License, or
(at your option) any later version.

CellFrame SDK is distributed in the hope that it will be useful,
but WITHOUT ANY WARRANTY; without even the implied warranty of
MERCHANTABILITY or FITNESS FOR A PARTICULAR PURPOSE.  See the
GNU General Public License for more details.

You should have received a copy of the GNU General Public License
along with any CellFrame SDK based project.  If not, see <http://www.gnu.org/licenses/>.
*/

#include <sys/time.h>
#include "dap_timerfd.h"
#include "dap_hash.h"
#include "rand/dap_rand.h"

#include "dap_chain.h"
#include "dap_chain_datum_tx.h"
#include "dap_chain_datum_tx_in.h"
#include "dap_chain_datum_tx_in_cond.h"
#include "dap_chain_datum_tx_out.h"
#include "dap_chain_datum_tx_out_cond.h"
#include "dap_chain_datum_tx_receipt.h"
#include "dap_chain_mempool.h"
#include "dap_common.h"

#include "dap_chain_net_srv.h"
#include "dap_chain_net_srv_stream_session.h"


#include "dap_stream.h"
#include "dap_stream_ch.h"
#include "dap_stream_ch_pkt.h"
#include "dap_stream_ch_chain_net_srv.h"
#include "dap_stream_ch_chain_net_srv_pkt.h"
#include "dap_stream_ch_proc.h"
#include "dap_stream_ch_chain_net_srv.h"

#define LOG_TAG "dap_stream_ch_chain_net_srv"


uint8_t dap_stream_ch_chain_net_srv_get_id()
{
    return 'R';
}

static void s_stream_ch_new(dap_stream_ch_t* ch , void* arg);
static void s_stream_ch_delete(dap_stream_ch_t* ch , void* arg);
static void s_stream_ch_packet_in(dap_stream_ch_t* ch , void* arg);
static void s_stream_ch_packet_out(dap_stream_ch_t* ch , void* arg);

/**
 * @brief dap_stream_ch_chain_net_init
 * @return
 */
int dap_stream_ch_chain_net_srv_init(void)
{
    log_it(L_NOTICE,"Chain network services channel initialized");
    dap_stream_ch_proc_add(dap_stream_ch_chain_net_srv_get_id(),s_stream_ch_new,s_stream_ch_delete,s_stream_ch_packet_in,s_stream_ch_packet_out);

    return 0;
}

/**
 * @brief dap_stream_ch_chain_deinit
 */
void dap_stream_ch_chain_net_srv_deinit(void)
{

}

/**
 * @brief s_stream_ch_new
 * @param a_ch
 * @param arg
 */
void s_stream_ch_new(dap_stream_ch_t* a_ch , void* arg)
{
    (void ) arg;
    a_ch->internal=DAP_NEW_Z(dap_stream_ch_chain_net_srv_t);
    dap_stream_ch_chain_net_srv_t * l_ch_chain_net_srv = DAP_STREAM_CH_CHAIN_NET_SRV(a_ch);
    l_ch_chain_net_srv->ch_uuid = a_ch->uuid;
    l_ch_chain_net_srv->ch = a_ch;
    if (a_ch->stream->session && !a_ch->stream->session->_inheritor)
        dap_chain_net_srv_stream_session_create( a_ch->stream->session );
    else if ( a_ch->stream->session == NULL)
        log_it( L_ERROR, "No session at all!");
    else
        log_it(L_ERROR, "Session inheritor is already present!");

    dap_chain_net_srv_call_opened_all( a_ch);

}


/**
 * @brief s_stream_ch_delete
 * @param ch
 * @param arg
 */
void s_stream_ch_delete(dap_stream_ch_t* a_ch , void* a_arg)
{
    (void) a_ch;
    (void) a_arg;
    log_it(L_DEBUG, "Stream ch chain net srv delete");
    dap_chain_net_srv_call_closed_all( a_ch);
}

static bool s_unban_client(dap_chain_net_srv_banlist_item_t *a_item)
{
    pthread_mutex_lock(a_item->ht_mutex);
    HASH_DEL(*(a_item->ht_head), a_item);
    pthread_mutex_unlock(a_item->ht_mutex);
    DAP_DELETE(a_item);
    return false;
}

static bool s_grace_period_control(dap_chain_net_srv_grace_t *a_grace)
{
    assert(a_grace);
    dap_stream_ch_chain_net_srv_pkt_error_t l_err;
    memset(&l_err, 0, sizeof(l_err));
    dap_chain_net_srv_t * l_srv = NULL;
    dap_chain_net_srv_usage_t *l_usage = NULL;
    dap_stream_ch_t *l_ch = dap_stream_ch_find_by_uuid_unsafe(a_grace->stream_worker, a_grace->ch_uuid);

    if (l_ch== NULL )
        goto free_exit;

    dap_chain_net_srv_stream_session_t *l_srv_session = l_ch && l_ch->stream && l_ch->stream->session ?
                                                        (dap_chain_net_srv_stream_session_t *)l_ch->stream->session->_inheritor : NULL;
    if (!l_srv_session)
        goto free_exit;

    dap_stream_ch_chain_net_srv_pkt_request_t *l_request = a_grace->request;
    l_srv = dap_chain_net_srv_get( l_request->hdr.srv_uid );
    dap_chain_net_t * l_net = dap_chain_net_by_id( l_request->hdr.net_id );

    l_err.net_id.uint64 = l_request->hdr.net_id.uint64;
    l_err.srv_uid.uint64 = l_request->hdr.srv_uid.uint64;

    if ( ! l_net ) // Network not found
        l_err.code = DAP_STREAM_CH_CHAIN_NET_SRV_PKT_TYPE_RESPONSE_ERROR_CODE_NETWORK_NOT_FOUND;

    if ( ! l_srv ) // Service not found
        l_err.code = DAP_STREAM_CH_CHAIN_NET_SRV_PKT_TYPE_RESPONSE_ERROR_CODE_SERVICE_NOT_FOUND;

    if ( l_err.code ){
        goto free_exit;
    }

    dap_ledger_t * l_ledger =l_net->pub.ledger;
    dap_chain_datum_tx_t * l_tx = NULL;
    dap_chain_tx_out_cond_t * l_tx_out_cond = NULL;
    bool l_grace_start = false;
    if (l_srv->pricelist ){ // Is present pricelist, not free service

        if ( !l_ledger ){ // No ledger
            log_it( L_WARNING, "No Ledger");
            l_err.code = DAP_STREAM_CH_CHAIN_NET_SRV_PKT_TYPE_RESPONSE_ERROR_CODE_NETWORK_NO_LEDGER ;
            goto free_exit;
        }

        l_tx = dap_chain_ledger_tx_find_by_hash( l_ledger,& l_request->hdr.tx_cond );
        if ( ! l_tx ){ // No tx cond transaction
            if (a_grace->usage) {   // marker for reentry to function
                log_it( L_WARNING, "No tx cond transaction");
                l_err.code = DAP_STREAM_CH_CHAIN_NET_SRV_PKT_TYPE_RESPONSE_ERROR_CODE_TX_COND_NOT_FOUND ;
                goto free_exit;
            } else
                l_grace_start = true;
        }
        if (!l_grace_start) {
            int l_tx_out_cond_size =0;
            l_tx_out_cond = (dap_chain_tx_out_cond_t *)
                    dap_chain_datum_tx_item_get(l_tx, NULL, TX_ITEM_TYPE_OUT_COND, &l_tx_out_cond_size );

            if ( ! l_tx_out_cond ) { // No conditioned output
                log_it( L_WARNING, "No conditioned output");
                l_err.code = DAP_STREAM_CH_CHAIN_NET_SRV_PKT_TYPE_RESPONSE_ERROR_CODE_TX_COND_NO_COND_OUT ;
                goto free_exit;
            }

            // Check cond output if it equesl or not to request
            if (!dap_chain_net_srv_uid_compare(l_tx_out_cond->header.srv_uid, l_request->hdr.srv_uid)) {
                log_it( L_WARNING, "Wrong service uid in request, tx expect to close its output with 0x%016"DAP_UINT64_FORMAT_X,
                        l_tx_out_cond->header.srv_uid.uint64 );
                l_err.code = DAP_STREAM_CH_CHAIN_NET_SRV_PKT_TYPE_RESPONSE_ERROR_CODE_TX_COND_WRONG_SRV_UID  ;
                goto free_exit;
            }
        }
    }
    if (!a_grace->usage) {
        l_usage = dap_chain_net_srv_usage_add(l_srv_session, l_net, l_srv);
        if ( !l_usage ){ // Usage can't add          
            log_it( L_WARNING, "Can't add usage");
            l_err.code = DAP_STREAM_CH_CHAIN_NET_SRV_PKT_TYPE_RESPONSE_ERROR_CODE_CANT_ADD_USAGE;
            goto free_exit;
        }

        l_err.usage_id = l_usage->id;

        // Create one client
        l_usage->client = DAP_NEW_Z( dap_chain_net_srv_client_remote_t);
        l_usage->client->stream_worker = l_ch->stream_worker;
        l_usage->client->ch = l_ch;
        l_usage->client->session_id = l_ch->stream->session->id;
        l_usage->client->ts_created = time(NULL);
        l_usage->tx_cond = l_tx;
        memcpy(&l_usage->tx_cond_hash, &l_request->hdr.tx_cond,sizeof (l_usage->tx_cond_hash));
        l_usage->ts_created = time(NULL);
    } else {
        l_usage = a_grace->usage;
        l_usage->tx_cond = l_tx;
    }
    dap_chain_net_srv_price_t * l_price = NULL;
    const char * l_ticker = NULL;
    if (l_srv->pricelist && !l_grace_start) {
        l_ticker = dap_chain_ledger_tx_get_token_ticker_by_hash(l_ledger, &l_request->hdr.tx_cond );
        dap_stpcpy(l_usage->token_ticker, l_ticker);

        dap_chain_net_srv_price_t *l_price_tmp;
        DL_FOREACH(l_srv->pricelist, l_price_tmp) {
            if (l_price_tmp->net->pub.id.uint64                 == l_request->hdr.net_id.uint64
                && dap_strcmp(l_price_tmp->token, l_ticker)     == 0
                && l_price_tmp->units_uid.enm                   == l_tx_out_cond->subtype.srv_pay.unit.enm
                )//&& (l_price_tmp->value_datoshi/l_price_tmp->units)  < l_tx_out_cond->subtype.srv_pay.header.unit_price_max_datoshi)
            {
                l_price = l_price_tmp;
                break;
            }
        }
        if ( !l_price ) {
            log_it( L_WARNING, "Request can't be processed because no acceptable price in pricelist for token %s in network %s",
                    l_ticker, l_net->pub.name );
            l_err.code =DAP_STREAM_CH_CHAIN_NET_SRV_PKT_TYPE_RESPONSE_ERROR_CODE_TX_COND_NOT_ACCEPT_TOKEN;
            goto free_exit;
        }
    }
    int ret;
    if ((ret = l_srv->callbacks.requested(l_srv, l_usage->id, l_usage->client, l_request, a_grace->request_size)) != 0) {
        log_it( L_WARNING, "Request canceled by service callback, return code %d", ret);
        l_err.code = (uint32_t) ret ;
        goto free_exit;
    }

    if ( l_srv->pricelist) {
        if (l_price || l_grace_start) {
            if (l_price) {
                if (a_grace->usage) {
                    DAP_DELETE(l_usage->price);
                }
            } else {
                l_price = DAP_NEW_Z(dap_chain_net_srv_price_t);
                memcpy(l_price, l_srv->pricelist, sizeof(*l_price));
                l_price->value_datoshi = uint256_0;
            }
            l_usage->price = l_price;         
            l_usage->receipt = dap_chain_net_srv_issue_receipt(l_usage->service, l_usage->price, NULL, 0);
            dap_stream_ch_pkt_write_unsafe(l_ch, DAP_STREAM_CH_CHAIN_NET_SRV_PKT_TYPE_SIGN_REQUEST,
                                           l_usage->receipt, l_usage->receipt->size);
        }else{
            l_err.code = DAP_STREAM_CH_CHAIN_NET_SRV_PKT_TYPE_RESPONSE_ERROR_CODE_PRICE_NOT_FOUND ;
            goto free_exit;
        }
    // If we a here we passed all the checks, wow, now if we're not for free we request the signature.
    } else{
        log_it( L_INFO, "Service provide for free");
        l_usage->is_free = true;
        size_t l_success_size = sizeof (dap_stream_ch_chain_net_srv_pkt_success_hdr_t );
        dap_stream_ch_chain_net_srv_pkt_success_t *l_success = DAP_NEW_Z_SIZE(dap_stream_ch_chain_net_srv_pkt_success_t,
                                                                              l_success_size);
        l_success->hdr.usage_id = l_usage->id;
        l_success->hdr.net_id.uint64 = l_usage->net->pub.id.uint64;
        l_success->hdr.srv_uid.uint64 = l_usage->service->uid.uint64;
        dap_stream_ch_pkt_write_unsafe(l_ch, DAP_STREAM_CH_CHAIN_NET_SRV_PKT_TYPE_RESPONSE_SUCCESS, l_success, l_success_size);
        if (l_usage->service->callbacks.response_success)
            l_usage->service->callbacks.response_success(l_usage->service, l_usage->id,  l_usage->client, NULL, 0);
        DAP_DELETE(l_success);
    }
    if (l_grace_start) {
        l_usage->is_grace = true;
        a_grace->usage = l_usage;
        dap_timerfd_start_on_worker(a_grace->stream_worker->worker, l_srv->grace_period * 1000,
                                    (dap_timerfd_callback_t)s_grace_period_control, a_grace);
        return false;
    } else {
        DAP_DELETE(a_grace->request);
        DAP_DELETE(a_grace);
        return false;
    }
free_exit:
    if (l_err.code) {
        if(l_ch)
            dap_stream_ch_pkt_write_unsafe(l_ch, DAP_STREAM_CH_CHAIN_NET_SRV_PKT_TYPE_RESPONSE_ERROR, &l_err, sizeof (l_err));
        if (l_srv && l_srv->callbacks.response_error)
            l_srv->callbacks.response_error(l_srv, 0, NULL, &l_err, sizeof(l_err));
    }
    if (a_grace->usage) {   // add client pkey hash to banlist
        a_grace->usage->is_active = false;
        if (l_srv) {
            dap_chain_net_srv_banlist_item_t *l_item = NULL;
            pthread_mutex_lock(&l_srv->banlist_mutex);
            HASH_FIND(hh, l_srv->ban_list, &a_grace->usage->client_pkey_hash, sizeof(dap_chain_hash_fast_t), l_item);
            if (l_item)
                pthread_mutex_unlock(&l_srv->banlist_mutex);
            else {
                l_item = DAP_NEW_Z(dap_chain_net_srv_banlist_item_t);
                memcpy(&l_item->client_pkey_hash, &a_grace->usage->client_pkey_hash, sizeof(dap_chain_hash_fast_t));
                l_item->ht_mutex = &l_srv->banlist_mutex;
                l_item->ht_head = &l_srv->ban_list;
                HASH_ADD(hh, l_srv->ban_list, client_pkey_hash, sizeof(dap_chain_hash_fast_t), l_item);
                pthread_mutex_unlock(&l_srv->banlist_mutex);
                dap_timerfd_start(l_srv->grace_period * 10000, (dap_timerfd_callback_t)s_unban_client, l_item);
            }
        }
    }
    else if (l_usage)
        dap_chain_net_srv_usage_delete(l_srv_session, l_usage);
    DAP_DELETE(a_grace->request);
    DAP_DELETE(a_grace);
    return false;
}

/**
 * @brief s_stream_ch_packet_in
 * @param ch
 * @param arg
 */
void s_stream_ch_packet_in(dap_stream_ch_t* a_ch , void* a_arg)
{
    dap_stream_ch_pkt_t *l_ch_pkt = (dap_stream_ch_pkt_t *)a_arg;
    if (!l_ch_pkt)
        return;
    dap_chain_net_srv_stream_session_t *l_srv_session = NULL;
    if (a_ch) {
        l_srv_session = a_ch->stream && a_ch->stream->session ? a_ch->stream->session->_inheritor : NULL;
    }
    if (!l_srv_session) {
        log_it( L_ERROR, "Not defined service session, switching off packet input process");
        dap_stream_ch_set_ready_to_read_unsafe(a_ch, false);
        return;
    }

    dap_stream_ch_chain_net_srv_t * l_ch_chain_net_srv = DAP_STREAM_CH_CHAIN_NET_SRV(a_ch);
    if (l_ch_chain_net_srv->notify_callback) {
        l_ch_chain_net_srv->notify_callback(l_ch_chain_net_srv, l_ch_pkt->hdr.type, l_ch_pkt, l_ch_chain_net_srv->notify_callback_arg);
        return; // It's a client behind this
    }
    dap_stream_ch_chain_net_srv_pkt_error_t l_err = { };
    switch (l_ch_pkt->hdr.type) {
    case DAP_STREAM_CH_CHAIN_NET_SRV_PKT_TYPE_CHECK_REQUEST: {
        typedef dap_stream_ch_chain_net_srv_pkt_test_t pkt_test_t;
        pkt_test_t *l_request = (pkt_test_t*)l_ch_pkt->data;
        size_t l_request_size = l_request->data_size + sizeof(pkt_test_t);
        if (l_ch_pkt->hdr.size != l_request_size) {
            log_it(L_WARNING, "Wrong request size %u, must be %zu [pkt seq %lu]", l_ch_pkt->hdr.size, l_request_size, l_ch_pkt->hdr.seq_id);
            l_err.code = DAP_STREAM_CH_CHAIN_NET_SRV_PKT_TYPE_RESPONSE_ERROR_CODE_WRONG_SIZE;
            dap_stream_ch_pkt_write_unsafe(a_ch, DAP_STREAM_CH_CHAIN_NET_SRV_PKT_TYPE_RESPONSE_ERROR, &l_err, sizeof(l_err));
            break;
        }
<<<<<<< HEAD
        switch (l_ch_pkt->hdr.type) {
            // for send test data
            case DAP_STREAM_CH_CHAIN_NET_SRV_PKT_TYPE_CHECK_REQUEST:{
                dap_stream_ch_chain_net_srv_pkt_test_t *l_request = (dap_stream_ch_chain_net_srv_pkt_test_t*) l_ch_pkt->data;
                size_t l_request_size = l_request->data_size + sizeof(dap_stream_ch_chain_net_srv_pkt_test_t);
                if (l_ch_pkt->hdr.size != l_request_size) {
                    log_it(L_WARNING, "Wrong request size %u, must be %zu [pkt seq %"DAP_UINT64_FORMAT_U"]", l_ch_pkt->hdr.size, l_request_size, l_ch_pkt->hdr.seq_id);
                    l_err.code = DAP_STREAM_CH_CHAIN_NET_SRV_PKT_TYPE_RESPONSE_ERROR_CODE_WRONG_SIZE;
                    dap_stream_ch_pkt_write_unsafe(a_ch, DAP_STREAM_CH_CHAIN_NET_SRV_PKT_TYPE_RESPONSE_ERROR, &l_err, sizeof(l_err));
                    break;
                }
                struct timeval l_recvtime2;
                gettimeofday(&l_recvtime2, NULL);
                memcpy(&l_request->recv_time2,&l_recvtime2,sizeof (l_recvtime2));
                //printf("\n%lu.%06lu \n", (unsigned long) l_request->recv_time2.tv_sec, (unsigned long) l_request->recv_time2.tv_usec);
                dap_chain_hash_fast_t l_data_hash;
                dap_hash_fast(l_request->data, l_request->data_size, &l_data_hash);
                if (l_request->data_size > 0 && !dap_hash_fast_compare(&l_data_hash, &l_request->data_hash)) {
                    log_it(L_WARNING, "Wrong hash [pkt seq %"DAP_UINT64_FORMAT_U"]", l_ch_pkt->hdr.seq_id);
                    l_err.code = DAP_STREAM_CH_CHAIN_NET_SRV_PKT_TYPE_RESPONSE_ERROR_CODE_WRONG_HASH;
                    dap_stream_ch_pkt_write_unsafe(a_ch, DAP_STREAM_CH_CHAIN_NET_SRV_PKT_TYPE_RESPONSE_ERROR, &l_err, sizeof(l_err));
                    break;
                }
                // The size of the received data is too large (> 4.294.967.295 bytes)
                if(l_request->data_size_recv > UINT_MAX) {
                    log_it(L_WARNING, "Too large payload %zu [pkt seq %"DAP_UINT64_FORMAT_U"]", l_request->data_size_recv, l_ch_pkt->hdr.seq_id);
                    l_err.code = DAP_STREAM_CH_CHAIN_NET_SRV_PKT_TYPE_RESPONSE_ERROR_CODE_BIG_SIZE;
                    dap_stream_ch_pkt_write_unsafe(a_ch, DAP_STREAM_CH_CHAIN_NET_SRV_PKT_TYPE_RESPONSE_ERROR, &l_err,
                            sizeof(l_err));
                    break;
                }
                // create data to send back
                size_t l_recv_out_size = sizeof(dap_stream_ch_chain_net_srv_pkt_test_t) + l_request->data_size_recv;
                dap_stream_ch_chain_net_srv_pkt_test_t *l_request_out = DAP_NEW_Z_SIZE(dap_stream_ch_chain_net_srv_pkt_test_t, l_recv_out_size);
                // copy info from recv message
                memcpy(l_request_out, l_request, sizeof(dap_stream_ch_chain_net_srv_pkt_test_t));
                l_request_out->data_size = l_request->data_size_recv;
                if (l_request_out->data_size) {
                    randombytes(l_request_out->data, l_request_out->data_size);
                    dap_hash_fast(l_request_out->data, l_request_out->data_size, &l_request_out->data_hash);
                }
                l_request_out->err_code = 0;
                strncpy((char *)l_request_out->ip_send, a_ch->stream->esocket->hostaddr, sizeof(l_request_out->ip_send) - 1);
                // Thats to prevent unaligned pointer
                struct timespec l_tval;
                clock_gettime(CLOCK_REALTIME, &l_tval);
                l_request_out->send_time2.tv_sec = l_tval.tv_sec;
                l_request_out->send_time2.tv_nsec = l_tval.tv_nsec;
                // send response
                dap_stream_ch_pkt_write_unsafe(a_ch, DAP_STREAM_CH_CHAIN_NET_SRV_PKT_TYPE_CHECK_RESPONSE, l_request_out, l_recv_out_size);
                DAP_DELETE(l_request_out);
            } break;

            case DAP_STREAM_CH_CHAIN_NET_SRV_PKT_TYPE_REQUEST:{
                if (l_ch_pkt->hdr.size < sizeof(dap_stream_ch_chain_net_srv_pkt_request_hdr_t) ){
                    log_it( L_WARNING, "Wrong request size, less than minimum");
                    break;
                }
                dap_chain_net_srv_grace_t *l_grace = DAP_NEW_Z(dap_chain_net_srv_grace_t);
                // Parse the request
                l_grace->request = DAP_NEW_Z_SIZE(dap_stream_ch_chain_net_srv_pkt_request_t, l_ch_pkt->hdr.size);
                memcpy(l_grace->request, l_ch_pkt->data, l_ch_pkt->hdr.size);
                l_ch_chain_net_srv->srv_uid.uint64 = l_grace->request->hdr.srv_uid.uint64;
                l_grace->request_size = l_ch_pkt->hdr.size;
                l_grace->ch_uuid = a_ch->uuid;
                l_grace->stream_worker = a_ch->stream_worker;
                s_grace_period_control(l_grace);
            } break;

            case DAP_STREAM_CH_CHAIN_NET_SRV_PKT_TYPE_SIGN_RESPONSE:{
                 if (l_ch_pkt->hdr.size < sizeof(dap_chain_receipt_info_t)) {
                    log_it(L_ERROR, "Wrong sign response size, %u when expected at least %zu with smth", l_ch_pkt->hdr.size,
                           sizeof(dap_chain_receipt_info_t));
                    break;
                }
                dap_chain_datum_tx_receipt_t * l_receipt = (dap_chain_datum_tx_receipt_t *) l_ch_pkt->data;
                size_t l_receipt_size = l_ch_pkt->hdr.size;
                dap_chain_net_srv_usage_t * l_usage= NULL, *l_tmp= NULL;
                bool l_is_found = false;
                pthread_mutex_lock(& l_srv_session->parent->mutex );        // TODO rework it with packet usage_id
                HASH_ITER(hh, l_srv_session->usages, l_usage, l_tmp){
                    if ( l_usage->receipt_next ){ // If we have receipt next
                        if ( memcmp(&l_usage->receipt_next->receipt_info, &l_receipt->receipt_info,sizeof (l_receipt->receipt_info) )==0 ){
                            l_is_found = true;
                            break;
                        }
                    }else if (l_usage->receipt ){ // If we sign first receipt
                        if ( memcmp(&l_usage->receipt->receipt_info, &l_receipt->receipt_info,sizeof (l_receipt->receipt_info) )==0 ){
                            l_is_found = true;
                            break;
                        }
                    }
                }
                pthread_mutex_unlock(& l_srv_session->parent->mutex );

                if ( !l_is_found || ! l_usage ){
                    log_it(L_WARNING, "Can't find receipt in usages thats equal to response receipt");
                    l_err.code = DAP_STREAM_CH_CHAIN_NET_SRV_PKT_TYPE_RESPONSE_ERROR_CODE_RECEIPT_CANT_FIND ;
                    dap_stream_ch_pkt_write_unsafe( a_ch, DAP_STREAM_CH_CHAIN_NET_SRV_PKT_TYPE_RESPONSE_ERROR, &l_err, sizeof (l_err) );
                    if (l_usage && l_usage->service && l_usage->service->callbacks.response_error)
                            l_usage->service->callbacks.response_error(l_usage->service,l_usage->id, l_usage->client,&l_err,sizeof (l_err) );
=======
        dap_chain_hash_fast_t l_data_hash;
        dap_hash_fast(l_request->data, l_request->data_size, &l_data_hash);
        if (l_request->data_size > 0 && !dap_hash_fast_compare(&l_data_hash, &l_request->data_hash)) {
            log_it(L_WARNING, "Wrong hash [pkt seq %lu]", l_ch_pkt->hdr.seq_id);
            l_err.code = DAP_STREAM_CH_CHAIN_NET_SRV_PKT_TYPE_RESPONSE_ERROR_CODE_WRONG_HASH;
            dap_stream_ch_pkt_write_unsafe(a_ch, DAP_STREAM_CH_CHAIN_NET_SRV_PKT_TYPE_RESPONSE_ERROR, &l_err, sizeof(l_err));
            break;
        }
        if(l_request->data_size_recv > UINT_MAX) {
            log_it(L_WARNING, "Too large payload %zu [pkt seq %lu]", l_request->data_size_recv, l_ch_pkt->hdr.seq_id);
            l_err.code = DAP_STREAM_CH_CHAIN_NET_SRV_PKT_TYPE_RESPONSE_ERROR_CODE_BIG_SIZE;
            dap_stream_ch_pkt_write_unsafe(a_ch, DAP_STREAM_CH_CHAIN_NET_SRV_PKT_TYPE_RESPONSE_ERROR, &l_err, sizeof(l_err));
            break;
        }
        /* No need for bare copying, resend it back modified */
        if (l_request->data_size_recv) {
            l_request->data_size = l_request->data_size_recv;
            randombytes(l_request->data, l_request->data_size);
            dap_hash_fast(l_request->data, l_request->data_size, &l_request->data_hash);
        }
        l_request->err_code = 0;
        strncpy(l_request->ip_send, a_ch->stream->esocket->hostaddr, INET_ADDRSTRLEN);
        struct timespec l_recvtime2;
        clck_gettime(CLOCK_REALTIME, &l_recvtime2);
        l_request->recv_time2 = l_recvtime2;

        dap_stream_ch_pkt_write_unsafe(a_ch, DAP_STREAM_CH_CHAIN_NET_SRV_PKT_TYPE_CHECK_RESPONSE, l_request,
                                       l_request->data_size + sizeof(pkt_test_t));
    } break; /* DAP_STREAM_CH_CHAIN_NET_SRV_PKT_TYPE_CHECK_REQUEST */

    case DAP_STREAM_CH_CHAIN_NET_SRV_PKT_TYPE_REQUEST: {
        if (l_ch_pkt->hdr.size < sizeof(dap_stream_ch_chain_net_srv_pkt_request_hdr_t) ){
            log_it( L_WARNING, "Wrong request size, less than minimum");
            break;
        }
        dap_chain_net_srv_grace_t *l_grace = DAP_NEW_Z(dap_chain_net_srv_grace_t);
        // Parse the request
        l_grace->request = DAP_NEW_Z_SIZE(dap_stream_ch_chain_net_srv_pkt_request_t, l_ch_pkt->hdr.size);
        memcpy(l_grace->request, l_ch_pkt->data, l_ch_pkt->hdr.size);
        l_ch_chain_net_srv->srv_uid.uint64 = l_grace->request->hdr.srv_uid.uint64;
        l_grace->request_size = l_ch_pkt->hdr.size;
        l_grace->ch_uuid = a_ch->uuid;
        l_grace->stream_worker = a_ch->stream_worker;
        s_grace_period_control(l_grace);
    } break; /* DAP_STREAM_CH_CHAIN_NET_SRV_PKT_TYPE_REQUEST */

    case DAP_STREAM_CH_CHAIN_NET_SRV_PKT_TYPE_SIGN_RESPONSE: {
         if (l_ch_pkt->hdr.size < sizeof(dap_chain_receipt_info_t)) {
            log_it(L_ERROR, "Wrong sign response size, %u when expected at least %zu with smth", l_ch_pkt->hdr.size,
                   sizeof(dap_chain_receipt_info_t));
            break;
        }
        dap_chain_datum_tx_receipt_t * l_receipt = (dap_chain_datum_tx_receipt_t *) l_ch_pkt->data;
        size_t l_receipt_size = l_ch_pkt->hdr.size;
        dap_chain_net_srv_usage_t * l_usage= NULL, *l_tmp= NULL;
        bool l_is_found = false;
        pthread_mutex_lock(& l_srv_session->parent->mutex );        // TODO rework it with packet usage_id
        HASH_ITER(hh, l_srv_session->usages, l_usage, l_tmp){
            if ( l_usage->receipt_next ){ // If we have receipt next
                if ( memcmp(&l_usage->receipt_next->receipt_info, &l_receipt->receipt_info,sizeof (l_receipt->receipt_info) )==0 ){
                    l_is_found = true;
>>>>>>> b2e2f325
                    break;
                }
            }else if (l_usage->receipt ){ // If we sign first receipt
                if ( memcmp(&l_usage->receipt->receipt_info, &l_receipt->receipt_info,sizeof (l_receipt->receipt_info) )==0 ){
                    l_is_found = true;
                    break;
                }
            }
        }
        pthread_mutex_unlock(& l_srv_session->parent->mutex );

        if ( !l_is_found || ! l_usage ){
            log_it(L_WARNING, "Can't find receipt in usages thats equal to response receipt");
            l_err.code = DAP_STREAM_CH_CHAIN_NET_SRV_PKT_TYPE_RESPONSE_ERROR_CODE_RECEIPT_CANT_FIND ;
            dap_stream_ch_pkt_write_unsafe( a_ch, DAP_STREAM_CH_CHAIN_NET_SRV_PKT_TYPE_RESPONSE_ERROR, &l_err, sizeof (l_err) );
            if (l_usage && l_usage->service && l_usage->service->callbacks.response_error)
                    l_usage->service->callbacks.response_error(l_usage->service,l_usage->id, l_usage->client,&l_err,sizeof (l_err) );
            break;
        }
        l_err.usage_id = l_usage->id;
        l_err.net_id.uint64 = l_usage->net->pub.id.uint64;
        l_err.srv_uid.uint64 = l_usage->service->uid.uint64;

        dap_chain_tx_out_cond_t *l_tx_out_cond = NULL;
        if (!l_usage->is_grace) {
            if (! l_usage->tx_cond ){
                log_it(L_WARNING, "No tx out in usage");
                l_err.code = DAP_STREAM_CH_CHAIN_NET_SRV_PKT_TYPE_RESPONSE_ERROR_CODE_TX_COND_NOT_FOUND ;
                dap_stream_ch_pkt_write_unsafe( a_ch, DAP_STREAM_CH_CHAIN_NET_SRV_PKT_TYPE_RESPONSE_ERROR, &l_err, sizeof (l_err) );
                if (l_usage->service->callbacks.response_error)
                        l_usage->service->callbacks.response_error( l_usage->service, l_usage->id, l_usage->client,
                                                                  &l_err, sizeof (l_err) );
                break;
            }
            int l_tx_out_cond_size =0;
            l_tx_out_cond = (dap_chain_tx_out_cond_t *)dap_chain_datum_tx_item_get(l_usage->tx_cond, NULL,
                                                                                   TX_ITEM_TYPE_OUT_COND, &l_tx_out_cond_size );
            if ( ! l_tx_out_cond ){ // No conditioned output
                l_err.code = DAP_STREAM_CH_CHAIN_NET_SRV_PKT_TYPE_RESPONSE_ERROR_CODE_TX_COND_NO_COND_OUT ;
                dap_stream_ch_pkt_write_unsafe( a_ch, DAP_STREAM_CH_CHAIN_NET_SRV_PKT_TYPE_RESPONSE_ERROR, &l_err, sizeof (l_err) );
                if (l_usage->service->callbacks.response_error)
                        l_usage->service->callbacks.response_error( l_usage->service, l_usage->id, l_usage->client,&l_err,sizeof (l_err) );
                break;
            }
        }
        // get a second signature - from the client (first sign in server, second sign in client)
        dap_sign_t * l_receipt_sign = dap_chain_datum_tx_receipt_sign_get( l_receipt, l_receipt_size, 1);
        if ( ! l_receipt_sign ){
            l_err.code = DAP_STREAM_CH_CHAIN_NET_SRV_PKT_TYPE_RESPONSE_ERROR_CODE_RECEIPT_CANT_FIND ;
            dap_stream_ch_pkt_write_unsafe( a_ch, DAP_STREAM_CH_CHAIN_NET_SRV_PKT_TYPE_RESPONSE_ERROR, &l_err, sizeof (l_err) );
            if (l_usage->service->callbacks.response_error)
                    l_usage->service->callbacks.response_error( l_usage->service, l_usage->id, l_usage->client,
                                                               &l_err, sizeof (l_err) );
            break;
        }
        // Check receipt signature pkey hash
        dap_sign_get_pkey_hash(l_receipt_sign, &l_usage->client_pkey_hash);
        dap_chain_net_srv_banlist_item_t *l_item = NULL;
        dap_chain_net_srv_t * l_srv = dap_chain_net_srv_get(l_receipt->receipt_info.srv_uid);
        if (l_usage->is_grace) {
            pthread_mutex_lock(&l_srv->banlist_mutex);
            HASH_FIND(hh, l_srv->ban_list, &l_usage->client_pkey_hash, sizeof(dap_chain_hash_fast_t), l_item);
            pthread_mutex_unlock(&l_srv->banlist_mutex);
            if (l_item) {   // client banned
                                // Update actual receipt
                l_err.code = DAP_STREAM_CH_CHAIN_NET_SRV_PKT_TYPE_RESPONSE_ERROR_CODE_RECEIPT_BANNED_PKEY_HASH ;
                dap_stream_ch_pkt_write_unsafe(a_ch, DAP_STREAM_CH_CHAIN_NET_SRV_PKT_TYPE_RESPONSE_ERROR, &l_err, sizeof(l_err));
                if (l_usage->service->callbacks.response_error)
                        l_usage->service->callbacks.response_error(l_usage->service,l_usage->id, l_usage->client, &l_err, sizeof(l_err));
                break;
            }
        } else {
            if (memcmp(l_usage->client_pkey_hash.raw, l_tx_out_cond->subtype.srv_pay.pkey_hash.raw, sizeof(l_usage->client_pkey_hash)) != 0) {
                l_err.code = DAP_STREAM_CH_CHAIN_NET_SRV_PKT_TYPE_RESPONSE_ERROR_CODE_RECEIPT_WRONG_PKEY_HASH ;
                dap_stream_ch_pkt_write_unsafe( a_ch, DAP_STREAM_CH_CHAIN_NET_SRV_PKT_TYPE_RESPONSE_ERROR, &l_err, sizeof (l_err) );
                if (l_usage->service->callbacks.response_error)
                        l_usage->service->callbacks.response_error(l_usage->service,l_usage->id, l_usage->client,&l_err,sizeof (l_err) );
                break;
            }
        }

        // Update actual receipt
        bool l_is_first_sign = false;
        if (! l_usage->receipt_next && l_usage->receipt){
            DAP_DELETE(l_usage->receipt);
            l_usage->receipt = DAP_NEW_SIZE(dap_chain_datum_tx_receipt_t,l_receipt_size);
            l_is_first_sign = true;
            l_usage->is_active = true;
            memcpy( l_usage->receipt, l_receipt, l_receipt_size);
        } else if (l_usage->receipt_next ){
            DAP_DELETE(l_usage->receipt_next);
            l_usage->receipt_next = DAP_NEW_SIZE(dap_chain_datum_tx_receipt_t,l_receipt_size);
            l_usage->is_active = true;
            memcpy( l_usage->receipt_next, l_receipt, l_receipt_size);
        }

        // Store receipt if any problems with transactions
        dap_chain_hash_fast_t l_receipt_hash={0};
        dap_hash_fast(l_receipt,l_receipt_size,&l_receipt_hash);

        char *l_receipt_hash_str = dap_chain_hash_fast_to_str_new(&l_receipt_hash);
        dap_chain_global_db_gr_set(l_receipt_hash_str, l_receipt, l_receipt_size, "local.receipts");
        DAP_DELETE(l_receipt_hash_str);

        size_t l_success_size;
        dap_chain_hash_fast_t *l_tx_in_hash  = NULL;
        if (!l_usage->is_grace) {
            // Form input transaction
            dap_chain_addr_t *l_wallet_addr = dap_chain_wallet_get_addr(l_usage->price->wallet, l_usage->net->pub.id);
            l_tx_in_hash = dap_chain_mempool_tx_create_cond_input(l_usage->net, &l_usage->tx_cond_hash, l_wallet_addr,
                                                                  dap_chain_wallet_get_key(l_usage->price->wallet, 0),
                                                                  l_receipt);
            if (l_tx_in_hash) {
                memcpy(&l_usage->tx_cond_hash, l_tx_in_hash, sizeof(dap_chain_hash_fast_t));
                char *l_tx_in_hash_str = dap_chain_hash_fast_to_str_new(l_tx_in_hash);
                log_it(L_NOTICE, "Formed tx %s for input with active receipt", l_tx_in_hash_str);
                DAP_DELETE(l_tx_in_hash_str);
            }else
                log_it(L_ERROR, "Can't create input tx cond transaction!");
            l_success_size = sizeof(dap_stream_ch_chain_net_srv_pkt_success_hdr_t) + sizeof(dap_chain_hash_fast_t);
        } else {
            l_success_size = sizeof(dap_stream_ch_chain_net_srv_pkt_success_hdr_t);
        }
        dap_stream_ch_chain_net_srv_pkt_success_t *l_success = DAP_NEW_STACK_SIZE(dap_stream_ch_chain_net_srv_pkt_success_t,
                                                                              l_success_size);
        l_success->hdr.usage_id         = l_usage->id;
        l_success->hdr.net_id.uint64    = l_usage->net->pub.id.uint64;
        l_success->hdr.srv_uid.uint64   = l_usage->service->uid.uint64;
        if (l_tx_in_hash) {
            memcpy(l_success->custom_data, l_tx_in_hash, sizeof(dap_chain_hash_fast_t));
            DAP_DELETE(l_tx_in_hash);
        }

        if (l_usage->is_grace)
            log_it(L_NOTICE, "Receipt is OK, but transaction can't be found. Start the grace period for %d seconds",
                   l_srv->grace_period);
        else
            log_it(L_NOTICE, "Receipt with remote client sign is acceptible for. Now start the service's usage");

        dap_stream_ch_pkt_write_unsafe( a_ch, DAP_STREAM_CH_CHAIN_NET_SRV_PKT_TYPE_RESPONSE_SUCCESS ,
                                       l_success, l_success_size);

        if ( l_is_first_sign && l_usage->service->callbacks.response_success){
            if( l_usage->service->callbacks.response_success(l_usage->service,l_usage->id,  l_usage->client,
                                                        l_receipt, l_receipt_size ) !=0 ){
                log_it(L_NOTICE, "No success by service success callback, inactivating service usage");
                l_usage->is_active = false;
            }
        } else if (l_usage->service->callbacks.receipt_next_success) {
            if (l_usage->service->callbacks.receipt_next_success(l_usage->service, l_usage->id, l_usage->client,
                                                        l_receipt, l_receipt_size ) != 0 ){
                log_it(L_NOTICE, "No success by service receipt_next callback, inactivating service usage");
                l_usage->is_active = false;
            }
        }
    } break;

    case DAP_STREAM_CH_CHAIN_NET_SRV_PKT_TYPE_DATA: {
        if (l_ch_pkt->hdr.size < sizeof(dap_stream_ch_chain_net_srv_pkt_data_hdr_t) ){
            log_it( L_WARNING, "Wrong request size, less than minimum");
            break;
        }
        typedef dap_stream_ch_chain_net_srv_pkt_data_t pkt_t;
        pkt_t * l_pkt =(pkt_t *) l_ch_pkt->data;
        size_t l_pkt_size = l_ch_pkt->hdr.size - sizeof(pkt_t);
        dap_chain_net_srv_t * l_srv = dap_chain_net_srv_get( l_pkt->hdr.srv_uid);
        dap_chain_net_srv_usage_t * l_usage = dap_chain_net_srv_usage_find_unsafe( l_srv_session, l_pkt->hdr.usage_id );
        // If service not found
        if ( l_srv == NULL){
            l_err.code = DAP_STREAM_CH_CHAIN_NET_SRV_PKT_TYPE_RESPONSE_ERROR_CODE_SERVICE_NOT_FOUND ;
            l_err.srv_uid = l_pkt->hdr.srv_uid;
            dap_stream_ch_pkt_write_unsafe( a_ch, DAP_STREAM_CH_CHAIN_NET_SRV_PKT_TYPE_RESPONSE_ERROR, &l_err, sizeof (l_err) );
            break;
        }
        if (!l_srv->callbacks.custom_data)
            break;
        size_t l_out_data_size = 0;
        void *l_out_data = l_srv->callbacks.custom_data(l_srv, l_usage, l_pkt->data, l_pkt_size, &l_out_data_size);
        if (l_out_data && l_out_data_size) {
            pkt_t *l_data = DAP_NEW_STACK_SIZE(pkt_t, sizeof(pkt_t) + l_out_data_size);
            l_data->hdr.version     = 1;
            l_data->hdr.srv_uid     = l_srv->uid;
            l_data->hdr.usage_id    = l_pkt->hdr.usage_id;
            l_data->hdr.data_size   = l_out_data_size;
            memcpy(l_data->data, l_out_data, l_out_data_size);
            dap_stream_ch_pkt_write_unsafe(a_ch, DAP_STREAM_CH_CHAIN_NET_SRV_PKT_TYPE_RESPONSE_DATA, l_data, sizeof(pkt_t) + l_out_data_size);
        }
    } break;

    case DAP_STREAM_CH_CHAIN_NET_SRV_PKT_TYPE_RESPONSE_ERROR:{
        if ( l_ch_pkt->hdr.size == sizeof (dap_stream_ch_chain_net_srv_pkt_error_t) ){
            dap_stream_ch_chain_net_srv_pkt_error_t * l_err = (dap_stream_ch_chain_net_srv_pkt_error_t *) l_ch_pkt->data;
            log_it( L_NOTICE, "Remote responsed with error code 0x%08X", l_err->code );
            // TODO code for service client mode
        }else{
            log_it(L_ERROR, "Wrong error response size, %u when expected %zu", l_ch_pkt->hdr.size,
                   sizeof ( dap_stream_ch_chain_net_srv_pkt_error_t) );
        }
    } break;

    default: log_it( L_WARNING, "Unknown packet type 0x%02X", l_ch_pkt->hdr.type);
    }
    if(l_ch_chain_net_srv->notify_callback)
        l_ch_chain_net_srv->notify_callback(l_ch_chain_net_srv, l_ch_pkt->hdr.type, l_ch_pkt, l_ch_chain_net_srv->notify_callback_arg);
}

/**
 * @brief s_stream_ch_packet_out
 * @param a_ch
 * @param a_arg
 */
void s_stream_ch_packet_out(dap_stream_ch_t* a_ch , void* a_arg)
{
    (void) a_arg;

    dap_stream_ch_set_ready_to_write_unsafe(a_ch, false);
    // Callback should note that after write action it should restore write flag if it has more data to send on next iteration
    dap_chain_net_srv_call_write_all( a_ch);
}<|MERGE_RESOLUTION|>--- conflicted
+++ resolved
@@ -372,109 +372,6 @@
             dap_stream_ch_pkt_write_unsafe(a_ch, DAP_STREAM_CH_CHAIN_NET_SRV_PKT_TYPE_RESPONSE_ERROR, &l_err, sizeof(l_err));
             break;
         }
-<<<<<<< HEAD
-        switch (l_ch_pkt->hdr.type) {
-            // for send test data
-            case DAP_STREAM_CH_CHAIN_NET_SRV_PKT_TYPE_CHECK_REQUEST:{
-                dap_stream_ch_chain_net_srv_pkt_test_t *l_request = (dap_stream_ch_chain_net_srv_pkt_test_t*) l_ch_pkt->data;
-                size_t l_request_size = l_request->data_size + sizeof(dap_stream_ch_chain_net_srv_pkt_test_t);
-                if (l_ch_pkt->hdr.size != l_request_size) {
-                    log_it(L_WARNING, "Wrong request size %u, must be %zu [pkt seq %"DAP_UINT64_FORMAT_U"]", l_ch_pkt->hdr.size, l_request_size, l_ch_pkt->hdr.seq_id);
-                    l_err.code = DAP_STREAM_CH_CHAIN_NET_SRV_PKT_TYPE_RESPONSE_ERROR_CODE_WRONG_SIZE;
-                    dap_stream_ch_pkt_write_unsafe(a_ch, DAP_STREAM_CH_CHAIN_NET_SRV_PKT_TYPE_RESPONSE_ERROR, &l_err, sizeof(l_err));
-                    break;
-                }
-                struct timeval l_recvtime2;
-                gettimeofday(&l_recvtime2, NULL);
-                memcpy(&l_request->recv_time2,&l_recvtime2,sizeof (l_recvtime2));
-                //printf("\n%lu.%06lu \n", (unsigned long) l_request->recv_time2.tv_sec, (unsigned long) l_request->recv_time2.tv_usec);
-                dap_chain_hash_fast_t l_data_hash;
-                dap_hash_fast(l_request->data, l_request->data_size, &l_data_hash);
-                if (l_request->data_size > 0 && !dap_hash_fast_compare(&l_data_hash, &l_request->data_hash)) {
-                    log_it(L_WARNING, "Wrong hash [pkt seq %"DAP_UINT64_FORMAT_U"]", l_ch_pkt->hdr.seq_id);
-                    l_err.code = DAP_STREAM_CH_CHAIN_NET_SRV_PKT_TYPE_RESPONSE_ERROR_CODE_WRONG_HASH;
-                    dap_stream_ch_pkt_write_unsafe(a_ch, DAP_STREAM_CH_CHAIN_NET_SRV_PKT_TYPE_RESPONSE_ERROR, &l_err, sizeof(l_err));
-                    break;
-                }
-                // The size of the received data is too large (> 4.294.967.295 bytes)
-                if(l_request->data_size_recv > UINT_MAX) {
-                    log_it(L_WARNING, "Too large payload %zu [pkt seq %"DAP_UINT64_FORMAT_U"]", l_request->data_size_recv, l_ch_pkt->hdr.seq_id);
-                    l_err.code = DAP_STREAM_CH_CHAIN_NET_SRV_PKT_TYPE_RESPONSE_ERROR_CODE_BIG_SIZE;
-                    dap_stream_ch_pkt_write_unsafe(a_ch, DAP_STREAM_CH_CHAIN_NET_SRV_PKT_TYPE_RESPONSE_ERROR, &l_err,
-                            sizeof(l_err));
-                    break;
-                }
-                // create data to send back
-                size_t l_recv_out_size = sizeof(dap_stream_ch_chain_net_srv_pkt_test_t) + l_request->data_size_recv;
-                dap_stream_ch_chain_net_srv_pkt_test_t *l_request_out = DAP_NEW_Z_SIZE(dap_stream_ch_chain_net_srv_pkt_test_t, l_recv_out_size);
-                // copy info from recv message
-                memcpy(l_request_out, l_request, sizeof(dap_stream_ch_chain_net_srv_pkt_test_t));
-                l_request_out->data_size = l_request->data_size_recv;
-                if (l_request_out->data_size) {
-                    randombytes(l_request_out->data, l_request_out->data_size);
-                    dap_hash_fast(l_request_out->data, l_request_out->data_size, &l_request_out->data_hash);
-                }
-                l_request_out->err_code = 0;
-                strncpy((char *)l_request_out->ip_send, a_ch->stream->esocket->hostaddr, sizeof(l_request_out->ip_send) - 1);
-                // Thats to prevent unaligned pointer
-                struct timespec l_tval;
-                clock_gettime(CLOCK_REALTIME, &l_tval);
-                l_request_out->send_time2.tv_sec = l_tval.tv_sec;
-                l_request_out->send_time2.tv_nsec = l_tval.tv_nsec;
-                // send response
-                dap_stream_ch_pkt_write_unsafe(a_ch, DAP_STREAM_CH_CHAIN_NET_SRV_PKT_TYPE_CHECK_RESPONSE, l_request_out, l_recv_out_size);
-                DAP_DELETE(l_request_out);
-            } break;
-
-            case DAP_STREAM_CH_CHAIN_NET_SRV_PKT_TYPE_REQUEST:{
-                if (l_ch_pkt->hdr.size < sizeof(dap_stream_ch_chain_net_srv_pkt_request_hdr_t) ){
-                    log_it( L_WARNING, "Wrong request size, less than minimum");
-                    break;
-                }
-                dap_chain_net_srv_grace_t *l_grace = DAP_NEW_Z(dap_chain_net_srv_grace_t);
-                // Parse the request
-                l_grace->request = DAP_NEW_Z_SIZE(dap_stream_ch_chain_net_srv_pkt_request_t, l_ch_pkt->hdr.size);
-                memcpy(l_grace->request, l_ch_pkt->data, l_ch_pkt->hdr.size);
-                l_ch_chain_net_srv->srv_uid.uint64 = l_grace->request->hdr.srv_uid.uint64;
-                l_grace->request_size = l_ch_pkt->hdr.size;
-                l_grace->ch_uuid = a_ch->uuid;
-                l_grace->stream_worker = a_ch->stream_worker;
-                s_grace_period_control(l_grace);
-            } break;
-
-            case DAP_STREAM_CH_CHAIN_NET_SRV_PKT_TYPE_SIGN_RESPONSE:{
-                 if (l_ch_pkt->hdr.size < sizeof(dap_chain_receipt_info_t)) {
-                    log_it(L_ERROR, "Wrong sign response size, %u when expected at least %zu with smth", l_ch_pkt->hdr.size,
-                           sizeof(dap_chain_receipt_info_t));
-                    break;
-                }
-                dap_chain_datum_tx_receipt_t * l_receipt = (dap_chain_datum_tx_receipt_t *) l_ch_pkt->data;
-                size_t l_receipt_size = l_ch_pkt->hdr.size;
-                dap_chain_net_srv_usage_t * l_usage= NULL, *l_tmp= NULL;
-                bool l_is_found = false;
-                pthread_mutex_lock(& l_srv_session->parent->mutex );        // TODO rework it with packet usage_id
-                HASH_ITER(hh, l_srv_session->usages, l_usage, l_tmp){
-                    if ( l_usage->receipt_next ){ // If we have receipt next
-                        if ( memcmp(&l_usage->receipt_next->receipt_info, &l_receipt->receipt_info,sizeof (l_receipt->receipt_info) )==0 ){
-                            l_is_found = true;
-                            break;
-                        }
-                    }else if (l_usage->receipt ){ // If we sign first receipt
-                        if ( memcmp(&l_usage->receipt->receipt_info, &l_receipt->receipt_info,sizeof (l_receipt->receipt_info) )==0 ){
-                            l_is_found = true;
-                            break;
-                        }
-                    }
-                }
-                pthread_mutex_unlock(& l_srv_session->parent->mutex );
-
-                if ( !l_is_found || ! l_usage ){
-                    log_it(L_WARNING, "Can't find receipt in usages thats equal to response receipt");
-                    l_err.code = DAP_STREAM_CH_CHAIN_NET_SRV_PKT_TYPE_RESPONSE_ERROR_CODE_RECEIPT_CANT_FIND ;
-                    dap_stream_ch_pkt_write_unsafe( a_ch, DAP_STREAM_CH_CHAIN_NET_SRV_PKT_TYPE_RESPONSE_ERROR, &l_err, sizeof (l_err) );
-                    if (l_usage && l_usage->service && l_usage->service->callbacks.response_error)
-                            l_usage->service->callbacks.response_error(l_usage->service,l_usage->id, l_usage->client,&l_err,sizeof (l_err) );
-=======
         dap_chain_hash_fast_t l_data_hash;
         dap_hash_fast(l_request->data, l_request->data_size, &l_data_hash);
         if (l_request->data_size > 0 && !dap_hash_fast_compare(&l_data_hash, &l_request->data_hash)) {
@@ -536,7 +433,6 @@
             if ( l_usage->receipt_next ){ // If we have receipt next
                 if ( memcmp(&l_usage->receipt_next->receipt_info, &l_receipt->receipt_info,sizeof (l_receipt->receipt_info) )==0 ){
                     l_is_found = true;
->>>>>>> b2e2f325
                     break;
                 }
             }else if (l_usage->receipt ){ // If we sign first receipt
