--- conflicted
+++ resolved
@@ -39,7 +39,6 @@
 #include "dap_stream_ch_chain_net_srv_pkt.h"
 #include "dap_stream_ch_proc.h"
 #include "dap_stream_ch_chain_net_srv.h"
-#include "dap_enc_base58.h"
 
 #define LOG_TAG "dap_stream_ch_chain_net_srv"
 #define SRV_PAY_GDB_GROUP "local.srv_pay"
@@ -47,7 +46,6 @@
 #define SRV_RECEIPTS_GDB_GROUP "local.receipts"
 
 
-<<<<<<< HEAD
 typedef struct usages_in_grace{
     dap_hash_fast_t tx_cond_hash;
     dap_chain_net_srv_grace_t *grace;
@@ -85,8 +83,6 @@
     } grace;
 } client_statistic_value_t;
 
-=======
->>>>>>> f79cbafc
 static void s_stream_ch_new(dap_stream_ch_t* ch , void* arg);
 static void s_stream_ch_delete(dap_stream_ch_t* ch , void* arg);
 static void s_stream_ch_packet_in(dap_stream_ch_t* ch , void* arg);
@@ -97,11 +93,8 @@
 static bool s_service_start(dap_stream_ch_t* a_ch , dap_stream_ch_chain_net_srv_pkt_request_t * a_request, size_t a_request_size);
 static bool s_grace_period_start(dap_chain_net_srv_grace_t *a_grace);
 static bool s_grace_period_finish(dap_chain_net_srv_grace_usage_t *a_grace);
-<<<<<<< HEAD
 static void s_add_usage_data_to_gdb(const dap_chain_net_srv_usage_t *a_usage);
 static uint256_t s_calc_datoshi(const dap_chain_net_srv_usage_t *a_usage, uint256_t *a_prev);
-=======
->>>>>>> f79cbafc
 
 static inline void s_grace_error(dap_chain_net_srv_grace_t *a_grace, dap_stream_ch_chain_net_srv_pkt_error_t a_err){
 
@@ -250,7 +243,6 @@
     return false;
 }
 
-<<<<<<< HEAD
 /**
  * @brief create string with usage service statistic
  * @return string with staticstic
@@ -287,8 +279,6 @@
     return dap_string_free(l_ret, false);
 }
 
-=======
->>>>>>> f79cbafc
 void dap_stream_ch_chain_net_srv_tx_cond_added_cb(UNUSED_ARG void *a_arg, UNUSED_ARG dap_ledger_t *a_ledger, dap_chain_datum_tx_t *a_tx)
 {
 // sanity check
@@ -865,7 +855,6 @@
     return true;
 }
 
-<<<<<<< HEAD
 /**
  * @brief calculating used datoshi price by pricelist
  * @param a_usage - usage data
@@ -964,37 +953,16 @@
         return false; \
     } \
     while(0);
-=======
-static bool s_grace_period_finish(dap_chain_net_srv_grace_usage_t *a_grace_item)
-{
-    dap_return_val_if_pass(!a_grace_item, false);
-    dap_stream_ch_chain_net_srv_pkt_error_t l_err = { };
-    dap_chain_net_srv_grace_t *l_grace = a_grace_item->grace;
-    dap_chain_net_srv_t *l_srv = a_grace_item->grace->usage->service;
-
-    if (!l_srv) {
-        DAP_DELETE(a_grace_item);
-        return false;
-    }
->>>>>>> f79cbafc
 
     pthread_mutex_lock(&l_srv->grace_mutex);
     HASH_DEL(l_srv->grace_hash_tab, a_grace_item);
     pthread_mutex_unlock(&l_srv->grace_mutex);
 
-<<<<<<< HEAD
     dap_stream_ch_t *l_ch = dap_stream_ch_find_by_uuid_unsafe(l_grace->stream_worker, l_grace->ch_uuid);
 
     if (!l_ch || l_srv != l_grace->usage->service) {
         l_err.code = !l_ch ? DAP_STREAM_CH_CHAIN_NET_SRV_PKT_TYPE_RESPONSE_ERROR_CODE_SERVICE_NOT_FOUND : 
                         DAP_STREAM_CH_CHAIN_NET_SRV_PKT_TYPE_RESPONSE_ERROR_CODE_SERVICE_CH_NOT_FOUND;
-=======
-#define RET_WITH_DEL_A_GRACE do \
-    { HASH_DEL(l_srv->grace_hash_tab, a_grace_item); DAP_DELETE(a_grace_item); return false; } \
-    while(0);
-
-    if (!l_ch) {
->>>>>>> f79cbafc
         s_grace_error(l_grace, l_err);
         DAP_DELETE(a_grace_item); 
         return false; 
@@ -1192,13 +1160,7 @@
                 DAP_DELETE(l_grace->request);
                 DAP_DELETE(l_grace);
                 DAP_DELETE(l_remain_service);
-<<<<<<< HEAD
                 RET_WITH_DEL_A_GRACE(0);
-=======
-                HASH_DEL(l_srv->grace_hash_tab, a_grace_item);
-                DAP_DELETE(a_grace_item);
-                return false;
->>>>>>> f79cbafc
             }
         }
 
