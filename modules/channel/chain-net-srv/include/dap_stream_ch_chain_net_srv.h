--- conflicted
+++ resolved
@@ -6,21 +6,12 @@
  * Copyright  (c) 2020
  * All rights reserved.
 
-<<<<<<< HEAD
- This file is part of DAP (Demlabs Application Protocol) the open source project
-
-    DAP (Demlabs Application Protocol) is free software: you can redistribute it and/or modify
-    it under the terms of the GNU General Public License as published by
-    the Free Software Foundation, either version 3 of the License, or
-    (at your option) any later version.
-=======
  This file is part of CellFrame SDK the open source project
 
  CellFrame SDK is free software: you can redistribute it and/or modify
  it under the terms of the GNU General Public License as published by
  the Free Software Foundation, either version 3 of the License, or
  (at your option) any later version.
->>>>>>> 64f9d6e9
 
  CellFrame SDK is distributed in the hope that it will be useful,
  but WITHOUT ANY WARRANTY; without even the implied warranty of
