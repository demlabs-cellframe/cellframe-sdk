/*
 * Authors:
 * Dmitriy A. Gearasimov <gerasimov.dmitriy@demlabs.net>
 * Alexander Lysikov <alexander.lysikov@demlabs.net>
 * DeM Labs Inc.   https://demlabs.net
 * Kelvin Project https://github.com/kelvinblockchain
 * Copyright  (c) 2017-2018
 * All rights reserved.

 This file is part of DAP (Deus Applications Prototypes) the open source project

 DAP (Deus Applicaions Prototypes) is free software: you can redistribute it and/or modify
 it under the terms of the GNU General Public License as published by
 the Free Software Foundation, either version 3 of the License, or
 (at your option) any later version.

 DAP is distributed in the hope that it will be useful,
 but WITHOUT ANY WARRANTY; without even the implied warranty of
 MERCHANTABILITY or FITNESS FOR A PARTICULAR PURPOSE.  See the
 GNU General Public License for more details.

 You should have received a copy of the GNU General Public License
 along with any DAP based project.  If not, see <http://www.gnu.org/licenses/>.
 */

#include <stdlib.h>
#include <stdio.h>
#include <stdlib.h>
#include <stddef.h>
#include <stdint.h>

#ifdef WIN32
#include <winsock2.h>
#include <windows.h>
#include <mswsock.h>
#include <ws2tcpip.h>
#include <io.h>
#include <pthread.h>
#endif

#include "dap_common.h"
#include "dap_strfuncs.h"
#include "dap_list.h"
#include "dap_config.h"
#include "dap_hash.h"
#include "dap_time.h"
#include "utlist.h"

#include "dap_worker.h"
#include "dap_events.h"
#include "dap_proc_thread.h"
#include "dap_client_pvt.h"

#include "dap_chain.h"
#include "dap_chain_datum.h"
#include "dap_chain_cs.h"
#include "dap_chain_cell.h"

#include "dap_global_db.h"
#include "dap_global_db_remote.h"

#include "dap_stream.h"
#include "dap_stream_pkt.h"
#include "dap_stream_worker.h"
#include "dap_stream_ch_pkt.h"
#include "dap_stream_ch.h"
#include "dap_stream_ch_proc.h"
#include "dap_stream_ch_chain.h"
#include "dap_stream_ch_chain_pkt.h"
#include "dap_chain_net.h"

#define LOG_TAG "dap_stream_ch_chain"

struct sync_request
{
    dap_worker_t * worker;
    dap_stream_ch_uuid_t ch_uuid;
    dap_stream_ch_chain_sync_request_t request;
    dap_stream_ch_chain_pkt_hdr_t request_hdr;
    dap_chain_pkt_item_t pkt;

    dap_stream_ch_chain_hash_item_t *remote_atoms; // Remote atoms
    dap_stream_ch_chain_hash_item_t *remote_gdbs; // Remote gdbs

    uint64_t stats_request_elemets_processed;
    int last_err;
    union{
        struct{
            dap_db_log_list_t *db_log; //  db log
            dap_list_t *db_iter;
            char *sync_group;
        } gdb;
        struct{
            dap_chain_atom_iter_t *request_atom_iter;
        } chain;
    };
};

static void s_ch_chain_go_idle(dap_stream_ch_chain_t *a_ch_chain);
static inline bool s_ch_chain_get_idle(dap_stream_ch_chain_t *a_ch_chain) { return a_ch_chain->state == CHAIN_STATE_IDLE; }

static void s_stream_ch_new(dap_stream_ch_t* a_ch, void* a_arg);
static void s_stream_ch_delete(dap_stream_ch_t* a_ch, void* a_arg);
static void s_stream_ch_packet_in(dap_stream_ch_t* a_ch, void* a_arg);
static void s_stream_ch_packet_out(dap_stream_ch_t* a_ch, void* a_arg);
static void s_stream_ch_io_complete(dap_events_socket_t *a_es, void *a_arg, int a_errno);
static void s_stream_ch_write_error_unsafe(dap_stream_ch_t *a_ch, uint64_t a_net_id, uint64_t a_chain_id, uint64_t a_cell_id, const char * a_err_string);

static bool s_sync_out_chains_proc_callback(dap_proc_thread_t *a_thread, void *a_arg);
static void s_sync_out_chains_last_worker_callback(dap_worker_t *a_worker, void *a_arg);
static void s_sync_out_chains_first_worker_callback(dap_worker_t *a_worker, void *a_arg);

static bool s_sync_out_gdb_proc_callback(dap_proc_thread_t *a_thread, void *a_arg);

static bool s_sync_in_chains_callback(dap_proc_thread_t *a_thread, void *a_arg);

static bool s_gdb_in_pkt_proc_callback(dap_proc_thread_t *a_thread, void *a_arg);
static void s_gdb_in_pkt_proc_set_raw_callback(dap_global_db_context_t *a_global_db_context,
                                               int a_rc, const char *a_group,
                                               const size_t a_values_total, const size_t a_values_count,
                                               dap_store_obj_t *a_values, void *a_arg);
static void s_gdb_in_pkt_error_worker_callback(dap_worker_t *a_thread, void *a_arg);
static void s_free_log_list_gdb ( dap_stream_ch_chain_t * a_ch_chain);

static void s_stream_ch_chain_pkt_write(dap_stream_ch_t *a_ch, uint8_t a_type, uint64_t a_net_id,
                                        uint64_t a_chain_id, uint64_t a_cell_id,
                                        const void * a_data, size_t a_data_size);

static bool s_debug_more=false;
static uint_fast16_t s_update_pack_size=100; // Number of hashes packed into the one packet
static uint_fast16_t s_skip_in_reactor_count=50; // Number of hashes packed to skip in one reactor loop callback out packet
static char **s_list_ban_groups = NULL;
static char **s_list_white_groups = NULL;
static uint16_t s_size_ban_groups = 0;
static uint16_t s_size_white_groups = 0;


#ifdef  DAP_SYS_DEBUG

enum    {MEMSTAT$K_STM_CH_CHAIN, MEMSTAT$K_NR};
static  dap_memstat_rec_t   s_memstat [MEMSTAT$K_NR] = {
    {.fac_len = sizeof(LOG_TAG) - 1, .fac_name = {LOG_TAG}, .alloc_sz = sizeof(dap_stream_ch_chain_t)},
};

#endif



/**
 * @brief dap_stream_ch_chain_init
 * @return
 */
int dap_stream_ch_chain_init()
{
    log_it(L_NOTICE, "Chains and global db exchange channel initialized");
    dap_stream_ch_proc_add(DAP_STREAM_CH_ID, s_stream_ch_new, s_stream_ch_delete, s_stream_ch_packet_in,
            s_stream_ch_packet_out);
    s_debug_more = dap_config_get_item_bool_default(g_config,"stream_ch_chain","debug_more",false);
    s_update_pack_size = dap_config_get_item_int16_default(g_config,"stream_ch_chain","update_pack_size",100);
    s_list_ban_groups = dap_config_get_array_str(g_config, "stream_ch_chain", "ban_list_sync_groups", &s_size_ban_groups);
    s_list_white_groups = dap_config_get_array_str(g_config, "stream_ch_chain", "white_list_sync_groups", &s_size_white_groups);

#ifdef  DAP_SYS_DEBUG
    for (int i = 0; i < MEMSTAT$K_NR; i++)
        dap_memstat_reg(&s_memstat[i]);
#endif

    return 0;
}

/**
 * @brief dap_stream_ch_chain_deinit
 */
void dap_stream_ch_chain_deinit()
{

}

/**
 * @brief s_stream_ch_new
 * @param a_ch
 * @param arg
 */
void s_stream_ch_new(dap_stream_ch_t* a_ch, void* a_arg)
{
    UNUSED(a_arg);
    a_ch->internal = DAP_NEW_Z(dap_stream_ch_chain_t);
    dap_stream_ch_chain_t * l_ch_chain = DAP_STREAM_CH_CHAIN(a_ch);
    l_ch_chain->_inheritor = a_ch;
    a_ch->stream->esocket->callbacks.write_finished_callback = s_stream_ch_io_complete;

#ifdef  DAP_SYS_DEBUG
    atomic_fetch_add(&s_memstat[MEMSTAT$K_STM_CH_CHAIN].alloc_nr, 1);
#endif
    debug_if(s_debug_more, L_DEBUG, "[stm_ch_chain:%p] --- created chain:%p", a_ch, l_ch_chain);
}

/**
 * @brief s_stream_ch_delete
 * @param ch
 * @param arg
 */
static void s_stream_ch_delete(dap_stream_ch_t *a_ch, void *a_arg)
{
    UNUSED(a_arg);
    dap_stream_ch_chain_t *l_ch_chain = DAP_STREAM_CH_CHAIN(a_ch);
    if (l_ch_chain->callback_notify_packet_out)
        l_ch_chain->callback_notify_packet_out(l_ch_chain, DAP_STREAM_CH_CHAIN_PKT_TYPE_DELETE, NULL, 0,
                                               l_ch_chain->callback_notify_arg);
    s_ch_chain_go_idle(l_ch_chain);
    debug_if(s_debug_more, L_DEBUG, "[stm_ch_chain:%p] --- deleted chain:%p", a_ch, l_ch_chain);
    DAP_DEL_Z(a_ch->internal);

#ifdef  DAP_SYS_DEBUG
    atomic_fetch_add(&s_memstat[MEMSTAT$K_STM_CH_CHAIN].free_nr, 1);
#endif
}

void dap_stream_ch_chain_reset_unsafe(dap_stream_ch_chain_t *a_ch_chain)
{
    if (!a_ch_chain)
        return;
    s_ch_chain_go_idle(a_ch_chain);
}

/**
 * @brief s_stream_ch_chain_delete
 * @param a_ch_chain
 */
static void s_sync_request_delete(struct sync_request * a_sync_request)
{
    if (!a_sync_request) {
        //already NULL'ed
        return;
    }
    if (a_sync_request->pkt.pkt_data) {
        DAP_DEL_Z(a_sync_request->pkt.pkt_data);
    }

    if (a_sync_request->gdb.db_iter) {
        a_sync_request->gdb.db_iter = dap_list_first( a_sync_request->gdb.db_iter);
        dap_list_free_full( a_sync_request->gdb.db_iter, NULL);
        a_sync_request->gdb.db_iter = NULL;
    }
    DAP_DEL_Z(a_sync_request);
}

/**
 * @brief s_sync_out_chains_worker_callback
 * @param a_worker
 * @param a_arg
 */
static void s_sync_out_chains_first_worker_callback(dap_worker_t *a_worker, void *a_arg)
{
    struct sync_request * l_sync_request = (struct sync_request *) a_arg;
    dap_stream_ch_t *l_ch = dap_stream_ch_find_by_uuid_unsafe( DAP_STREAM_WORKER(a_worker) , l_sync_request->ch_uuid);
    if( l_ch == NULL ){
        log_it(L_INFO,"Client disconnected before we sent the reply");
        s_sync_request_delete(l_sync_request);
        return;
    }

    dap_stream_ch_chain_t * l_ch_chain = DAP_STREAM_CH_CHAIN(l_ch);
    if (l_ch_chain->state != CHAIN_STATE_UPDATE_CHAINS_REMOTE) {
        log_it(L_INFO, "Timeout fired before we sent the reply");
        s_sync_request_delete(l_sync_request);
        return;
    }

    l_ch_chain->state = CHAIN_STATE_SYNC_CHAINS;
    l_ch_chain->request_atom_iter = l_sync_request->chain.request_atom_iter;
    dap_chain_node_addr_t l_node_addr = {};
    dap_chain_net_t *l_net = dap_chain_net_by_id(l_sync_request->request_hdr.net_id);
    l_node_addr.uint64 = dap_chain_net_get_cur_addr_int(l_net);

    if (s_debug_more )
        log_it(L_INFO,"Out: DAP_STREAM_CH_CHAIN_PKT_TYPE_FIRST_CHAIN");

    dap_stream_ch_chain_pkt_write_unsafe(l_ch, DAP_STREAM_CH_CHAIN_PKT_TYPE_FIRST_CHAIN,
            l_ch_chain->request_hdr.net_id.uint64, l_ch_chain->request_hdr.chain_id.uint64,
            l_ch_chain->request_hdr.cell_id.uint64, &l_node_addr, sizeof(dap_chain_node_addr_t));
    DAP_DELETE(l_sync_request);

}

/**
 * @brief s_sync_out_chains_last_worker_callback
 * @param a_worker
 * @param a_arg
 */
static void s_sync_out_chains_last_worker_callback(dap_worker_t *a_worker, void *a_arg)
{
    struct sync_request * l_sync_request = (struct sync_request *) a_arg;
    dap_stream_ch_t *l_ch = dap_stream_ch_find_by_uuid_unsafe(DAP_STREAM_WORKER(a_worker), l_sync_request->ch_uuid);
    if( l_ch == NULL ){
        log_it(L_INFO,"Client disconnected before we sent the reply");
        s_sync_request_delete(l_sync_request);
        return;
    }

    dap_stream_ch_chain_t * l_ch_chain = DAP_STREAM_CH_CHAIN(l_ch);
    l_ch_chain->request_atom_iter = l_sync_request->chain.request_atom_iter;
    // last packet
    dap_stream_ch_chain_sync_request_t l_request = {};
    if (s_debug_more )
        log_it(L_INFO,"Out: DAP_STREAM_CH_CHAIN_PKT_TYPE_SYNCED_CHAINS");
    dap_stream_ch_chain_pkt_write_unsafe(l_ch, DAP_STREAM_CH_CHAIN_PKT_TYPE_SYNCED_CHAINS,
            l_sync_request->request_hdr.net_id.uint64, l_sync_request->request_hdr.chain_id.uint64,
            l_sync_request->request_hdr.cell_id.uint64, &l_request, sizeof(l_request));
    s_ch_chain_go_idle(l_ch_chain);
    if (l_ch_chain->callback_notify_packet_out)
        l_ch_chain->callback_notify_packet_out(l_ch_chain, DAP_STREAM_CH_CHAIN_PKT_TYPE_SYNCED_CHAINS,
                                                NULL, 0, l_ch_chain->callback_notify_arg);
    DAP_DELETE(l_sync_request);
}
/**
 * @brief s_sync_chains_callback
 * @param a_thread
 * @param a_arg
 * @return
 */
static bool s_sync_out_chains_proc_callback(dap_proc_thread_t *a_thread, void *a_arg)
{
    struct sync_request * l_sync_request = (struct sync_request *) a_arg;

    dap_chain_t * l_chain = dap_chain_find_by_id(l_sync_request->request_hdr.net_id, l_sync_request->request_hdr.chain_id);
    assert(l_chain);
    //pthread_rwlock_rdlock(&l_chain->atoms_rwlock);
    l_sync_request->chain.request_atom_iter = l_chain->callback_atom_iter_create(l_chain, l_sync_request->request_hdr.cell_id, 1);
    size_t l_first_size = 0;
    dap_chain_atom_ptr_t l_atom = l_chain->callback_atom_iter_get_first(l_sync_request->chain.request_atom_iter, &l_first_size);
    if (l_atom && l_first_size) {
        // first packet
        dap_chain_hash_fast_t l_hash_from = l_sync_request->request.hash_from;
        if (!dap_hash_fast_is_blank(&l_hash_from)) {
            (void ) l_chain->callback_atom_find_by_hash(l_sync_request->chain.request_atom_iter,
                                                          &l_hash_from, &l_first_size);
        }
        //pthread_rwlock_unlock(&l_chain->atoms_rwlock);
        dap_proc_thread_worker_exec_callback_inter(a_thread, l_sync_request->worker->id, s_sync_out_chains_first_worker_callback, l_sync_request );
    } else {
        //pthread_rwlock_unlock(&l_chain->atoms_rwlock);
        dap_proc_thread_worker_exec_callback_inter(a_thread, l_sync_request->worker->id,s_sync_out_chains_last_worker_callback, l_sync_request );
    }
    return true;
}


/**
 * @brief s_sync_out_gdb_first_gdb_worker_callback
 * @param a_worker
 * @param a_arg
 */
static void s_sync_out_gdb_first_worker_callback(dap_worker_t *a_worker, void *a_arg)
{
    struct sync_request *l_sync_request = (struct sync_request *) a_arg;

    dap_stream_ch_t *l_ch = dap_stream_ch_find_by_uuid_unsafe(DAP_STREAM_WORKER(l_sync_request->worker), l_sync_request->ch_uuid);
    if( l_ch == NULL ){
        log_it(L_INFO,"Client disconnected before we sent the reply");
        s_sync_request_delete(l_sync_request);
        return;
    }

    dap_stream_ch_chain_t *l_ch_chain = DAP_STREAM_CH_CHAIN( l_ch );
    if (l_ch_chain->state != CHAIN_STATE_UPDATE_GLOBAL_DB_REMOTE) {
        log_it(L_INFO, "Timeout fired before we sent the reply");
        s_sync_request_delete(l_sync_request);
        return;
    }

    dap_chain_net_t *l_net = dap_chain_net_by_id(l_ch_chain->request_hdr.net_id);
    // Add it to outgoing list
    l_ch_chain->state = CHAIN_STATE_SYNC_GLOBAL_DB;
    dap_chain_node_addr_t l_node_addr = { 0 };
    l_node_addr.uint64 = dap_chain_net_get_cur_addr_int(l_net);
    if (s_debug_more )
        log_it(L_INFO,"Out: DAP_STREAM_CH_CHAIN_PKT_TYPE_FIRST_GLOBAL_DB");
    dap_stream_ch_chain_pkt_write_unsafe(DAP_STREAM_CH(l_ch_chain), DAP_STREAM_CH_CHAIN_PKT_TYPE_FIRST_GLOBAL_DB,
            l_ch_chain->request_hdr.net_id.uint64, l_ch_chain->request_hdr.chain_id.uint64,
            l_ch_chain->request_hdr.cell_id.uint64, &l_node_addr, sizeof(dap_chain_node_addr_t));
    if(l_ch_chain->callback_notify_packet_out)
        l_ch_chain->callback_notify_packet_out(l_ch_chain, DAP_STREAM_CH_CHAIN_PKT_TYPE_FIRST_GLOBAL_DB,
                                                NULL, 0, l_ch_chain->callback_notify_arg);

    if( a_worker){ // We send NULL to prevent delete
        s_sync_request_delete(l_sync_request);
    }
}

/**
 * @brief s_sync_out_gdb_synced_data_worker_callback
 * @param a_worker
 * @param a_arg
 */
static void s_sync_out_gdb_last_worker_callback(dap_worker_t *a_worker, void *a_arg)
{
    struct sync_request * l_sync_request = (struct sync_request *) a_arg;
    dap_stream_ch_t *l_ch = dap_stream_ch_find_by_uuid_unsafe(DAP_STREAM_WORKER(a_worker), l_sync_request->ch_uuid);
    if( l_ch == NULL ){
        log_it(L_INFO,"Client disconnected before we sent the reply");
        s_sync_request_delete(l_sync_request);
        return;
    }

    dap_stream_ch_chain_t *l_ch_chain = DAP_STREAM_CH_CHAIN( l_ch );
    s_sync_out_gdb_first_worker_callback(NULL,a_arg); // NULL to say callback not to delete request

    if (s_debug_more )
        log_it(L_INFO,"Out: DAP_STREAM_CH_CHAIN_PKT_TYPE_SYNCED_GLOBAL_DB");
    dap_stream_ch_chain_pkt_write_unsafe(DAP_STREAM_CH(l_ch_chain), DAP_STREAM_CH_CHAIN_PKT_TYPE_SYNCED_GLOBAL_DB,
                                         l_ch_chain->request_hdr.net_id.uint64, l_ch_chain->request_hdr.chain_id.uint64,
                                         l_ch_chain->request_hdr.cell_id.uint64, NULL, 0);
    s_ch_chain_go_idle(l_ch_chain);
    if(l_ch_chain->callback_notify_packet_out)
        l_ch_chain->callback_notify_packet_out(l_ch_chain, DAP_STREAM_CH_CHAIN_PKT_TYPE_SYNCED_GLOBAL_DB,
                                                NULL, 0, l_ch_chain->callback_notify_arg);
    s_sync_request_delete(l_sync_request);
}

/**
 * @brief s_sync_out_gdb_callback
 * @param a_thread
 * @param a_arg
 * @return
 */
static bool s_sync_out_gdb_proc_callback(dap_proc_thread_t *a_thread, void *a_arg)
{
    struct sync_request *l_sync_request = (struct sync_request *)a_arg;
    dap_chain_net_t *l_net = dap_chain_net_by_id(l_sync_request->request_hdr.net_id);
    dap_stream_ch_t *l_ch = dap_stream_ch_find_by_uuid_unsafe(DAP_STREAM_WORKER(l_sync_request->worker), l_sync_request->ch_uuid);
    if (l_ch == NULL) {
        log_it(L_INFO, "Client disconnected before we sent the reply");
        s_sync_request_delete(l_sync_request);
        return true;
    }
    dap_stream_ch_chain_t *l_ch_chain = DAP_STREAM_CH_CHAIN(l_ch);

    int l_flags = 0;
    if (dap_chain_net_get_extra_gdb_group(l_net, l_sync_request->request.node_addr))
        l_flags |= F_DB_LOG_ADD_EXTRA_GROUPS;
    if (!l_sync_request->request.id_start)
        l_flags |= F_DB_LOG_SYNC_FROM_ZERO;
    if (l_ch_chain->request_db_log != NULL)
        dap_db_log_list_delete(l_ch_chain->request_db_log);
    l_ch_chain->request_db_log = dap_db_log_list_start(l_net->pub.name, l_sync_request->request.node_addr.uint64, l_flags);

    if (l_ch_chain->request_db_log) {
        if (s_debug_more)
            log_it(L_DEBUG, "Sync out gdb proc, requested %"DAP_UINT64_FORMAT_U" transactions from address "NODE_ADDR_FP_STR,
                             l_ch_chain->request_db_log->items_number, NODE_ADDR_FP_ARGS_S(l_sync_request->request.node_addr));
        l_sync_request->gdb.db_log = l_ch_chain->request_db_log;
        dap_proc_thread_worker_exec_callback_inter(a_thread, l_sync_request->worker->id, s_sync_out_gdb_first_worker_callback, l_sync_request );
    } else {
        dap_proc_thread_worker_exec_callback_inter(a_thread, l_sync_request->worker->id, s_sync_out_gdb_last_worker_callback, l_sync_request );
    }
    return true;
}

static void s_sync_update_gdb_start_worker_callback(dap_worker_t *a_worker, void *a_arg)
{
    struct sync_request *l_sync_request = (struct sync_request *) a_arg;

    dap_stream_ch_t *l_ch = dap_stream_ch_find_by_uuid_unsafe(DAP_STREAM_WORKER(a_worker), l_sync_request->ch_uuid);
    if( l_ch == NULL ){
        log_it(L_INFO,"Client disconnected before we sent the reply");
        s_sync_request_delete(l_sync_request);
        return;
    }
    dap_stream_ch_chain_pkt_write_unsafe(l_ch, DAP_STREAM_CH_CHAIN_PKT_TYPE_UPDATE_GLOBAL_DB_START,
                                         l_sync_request->request_hdr.net_id.uint64, l_sync_request->request_hdr.chain_id.uint64,
                                         l_sync_request->request_hdr.cell_id.uint64, NULL, 0);
    if (s_debug_more)
        log_it(L_INFO, "Out: DAP_STREAM_CH_CHAIN_PKT_TYPE_UPDATE_GLOBAL_DB_START for net_id 0x%016"DAP_UINT64_FORMAT_x" "
                       "chain_id 0x%016"DAP_UINT64_FORMAT_x" cell_id 0x%016"DAP_UINT64_FORMAT_x"",
                       l_sync_request->request_hdr.net_id.uint64, l_sync_request->request_hdr.chain_id.uint64, l_sync_request->request_hdr.cell_id.uint64);
    DAP_DELETE(l_sync_request);
}

static bool s_sync_update_gdb_proc_callback(dap_proc_thread_t *a_thread, void *a_arg)
{
    struct sync_request *l_sync_request = (struct sync_request *)a_arg;
    log_it(L_DEBUG, "Prepare request to gdb sync from %s", l_sync_request->request.id_start ? "last sync" : "zero");
    dap_chain_net_t *l_net = dap_chain_net_by_id(l_sync_request->request_hdr.net_id);
    if (!l_net) {
        log_it(L_ERROR, "Network ID 0x%016"DAP_UINT64_FORMAT_x" not found", l_sync_request->request_hdr.net_id.uint64);
        DAP_DELETE(l_sync_request);
        return true;
    }
    dap_stream_ch_t *l_ch = dap_stream_ch_find_by_uuid_unsafe(DAP_STREAM_WORKER(l_sync_request->worker), l_sync_request->ch_uuid);
    if (!l_ch) {
        log_it(L_INFO, "Client disconnected before we sent the reply");
        DAP_DELETE(l_sync_request);
        return true;
    }
    dap_chain_net_add_downlink(l_net, l_ch->stream_worker, l_ch->uuid, l_ch->stream->esocket_uuid,
                               l_ch->stream->esocket->hostaddr[0]
            ? l_ch->stream->esocket->hostaddr : l_ch->stream->esocket->remote_addr_str,
            l_ch->stream->esocket->service[0]
            ? strtoll(l_ch->stream->esocket->service, NULL, 10)
            : l_ch->stream->esocket->remote_addr.sin_port);

    dap_stream_ch_chain_t *l_ch_chain = DAP_STREAM_CH_CHAIN(l_ch);
    int l_flags = 0;
    if (dap_chain_net_get_extra_gdb_group(l_net, l_sync_request->request.node_addr))
        l_flags |= F_DB_LOG_ADD_EXTRA_GROUPS;
    if (!l_sync_request->request.id_start)
        l_flags |= F_DB_LOG_SYNC_FROM_ZERO;
    if (l_ch_chain->request_db_log != NULL)
        dap_db_log_list_delete(l_ch_chain->request_db_log);
    l_ch_chain->request_db_log = dap_db_log_list_start(l_net->pub.name, l_sync_request->request.node_addr.uint64, l_flags);
    l_ch_chain->state = CHAIN_STATE_UPDATE_GLOBAL_DB;
    l_sync_request->gdb.db_log = l_ch_chain->request_db_log;
    l_sync_request->request.node_addr.uint64 = dap_chain_net_get_cur_addr_int(l_net);
    dap_proc_thread_worker_exec_callback_inter(a_thread, l_sync_request->worker->id, s_sync_update_gdb_start_worker_callback, l_sync_request);
    return true;
}

/**
 * @brief s_sync_in_chains_callback
 * @param a_thread dap_proc_thread_t
 * @param a_arg void
 * @return
 */
static bool s_sync_in_chains_callback(dap_proc_thread_t *a_thread, void *a_arg)
{
    UNUSED(a_thread);
    struct sync_request *l_sync_request = (struct sync_request *) a_arg;
    if (!l_sync_request) {
        log_it(L_CRITICAL, "Proc thread received corrupted chain packet!");
        return true;
    }
    dap_chain_pkt_item_t *l_pkt_item = &l_sync_request->pkt;
    dap_chain_hash_fast_t l_atom_hash = {};
    if (l_pkt_item->pkt_data_size == 0 || !l_pkt_item->pkt_data) {
        log_it(L_CRITICAL, "In proc thread got CHAINS stream ch packet with zero data");
        DAP_DEL_Z(l_pkt_item->pkt_data);
        DAP_DELETE(l_sync_request);
        return true;
    }
    dap_chain_t *l_chain = dap_chain_find_by_id(l_sync_request->request_hdr.net_id, l_sync_request->request_hdr.chain_id);
    if (!l_chain) {
        if (s_debug_more)
            log_it(L_WARNING, "No chain found for DAP_STREAM_CH_CHAIN_PKT_TYPE_CHAIN");
        DAP_DEL_Z(l_pkt_item->pkt_data);
        DAP_DELETE(l_sync_request);
        return true;
    }
    dap_chain_atom_ptr_t l_atom_copy = (dap_chain_atom_ptr_t)l_pkt_item->pkt_data;
    uint64_t l_atom_copy_size = l_pkt_item->pkt_data_size;
    dap_hash_fast(l_atom_copy, l_atom_copy_size, &l_atom_hash);
    dap_chain_atom_verify_res_t l_atom_add_res = l_chain->callback_atom_add(l_chain, l_atom_copy, l_atom_copy_size);
    char l_atom_hash_str[DAP_CHAIN_HASH_FAST_STR_SIZE] = {[0]='\0'};
    dap_chain_hash_fast_to_str(&l_atom_hash,l_atom_hash_str,sizeof (l_atom_hash_str));
    switch (l_atom_add_res) {
    case ATOM_PASS:
        if (s_debug_more){
            log_it(L_WARNING, "Atom with hash %s for %s:%s not accepted (code ATOM_PASS, already present)",  l_atom_hash_str, l_chain->net_name, l_chain->name);
        }
        dap_chain_db_set_last_hash_remote(l_sync_request->request.node_addr.uint64, l_chain, &l_atom_hash);
        DAP_DELETE(l_atom_copy);
        break;
    case ATOM_MOVE_TO_THRESHOLD:
        if (s_debug_more) {
            log_it(L_INFO, "Thresholded atom with hash %s for %s:%s", l_atom_hash_str, l_chain->net_name, l_chain->name);
        }
        dap_chain_db_set_last_hash_remote(l_sync_request->request.node_addr.uint64, l_chain, &l_atom_hash);
        break;
    case ATOM_ACCEPT:
        if (s_debug_more) {
            log_it(L_INFO,"Accepted atom with hash %s for %s:%s", l_atom_hash_str, l_chain->net_name, l_chain->name);
        }
        int l_res = dap_chain_atom_save(l_chain, l_atom_copy, l_atom_copy_size, l_sync_request->request_hdr.cell_id);
        if(l_res < 0) {
            log_it(L_ERROR, "Can't save atom %s to the file", l_atom_hash_str);
        } else {
            dap_chain_db_set_last_hash_remote(l_sync_request->request.node_addr.uint64, l_chain, &l_atom_hash);
        }
        break;
    case ATOM_REJECT: {
        if (s_debug_more) {
            char l_atom_hash_str[72] = {'\0'};
            dap_chain_hash_fast_to_str(&l_atom_hash,l_atom_hash_str,sizeof (l_atom_hash_str)-1 );
            log_it(L_WARNING,"Atom with hash %s for %s:%s rejected", l_atom_hash_str, l_chain->net_name, l_chain->name);
        }
        DAP_DELETE(l_atom_copy);
        break;
    }
    default:
        DAP_DELETE(l_atom_copy);
        log_it(L_CRITICAL, "Wtf is this ret code? %d", l_atom_add_res);
        break;
    }
    DAP_DEL_Z(l_sync_request);
    return true;
}

/**
 * @brief s_gdb_in_pkt_error_worker_callback
 * @param a_thread
 * @param a_arg
 */
static void s_gdb_in_pkt_error_worker_callback(dap_worker_t *a_worker, void *a_arg)
{
    struct sync_request *l_sync_request = (struct sync_request *) a_arg;

    dap_stream_ch_t *l_ch = dap_stream_ch_find_by_uuid_unsafe(DAP_STREAM_WORKER(a_worker), l_sync_request->ch_uuid);
    if( l_ch == NULL ) {
        log_it(L_INFO,"Client disconnected before we sent the reply");
    } else {
        dap_stream_ch_chain_pkt_write_error_unsafe(l_ch, l_sync_request->request_hdr.net_id.uint64,
                                                   l_sync_request->request_hdr.chain_id.uint64,
                                                   l_sync_request->request_hdr.cell_id.uint64,
                                                   "%s : err %d", "ERROR_GLOBAL_DB_INTERNAL_NOT_SAVED", l_sync_request->last_err);
    }
    DAP_DELETE(l_sync_request);
}

/**
 * @brief s_gdb_sync_tsd_worker_callback
 * @param a_worker
 * @param a_arg
 */
static void s_gdb_sync_tsd_worker_callback(dap_worker_t *a_worker, void *a_arg)
{
    struct sync_request *l_sync_request = (struct sync_request *) a_arg;

    dap_stream_ch_t *l_ch = dap_stream_ch_find_by_uuid_unsafe(DAP_STREAM_WORKER(a_worker), l_sync_request->ch_uuid);
    if( l_ch == NULL ) {
        log_it(L_INFO,"Client disconnected before we sent the reply");
    } else {
        size_t l_gr_len = strlen(l_sync_request->gdb.sync_group) + 1;
        size_t l_data_size = 2 * sizeof(uint64_t) + l_gr_len;
        dap_tsd_t *l_tsd_rec = DAP_NEW_SIZE(dap_tsd_t, l_data_size + sizeof(dap_tsd_t));
        l_tsd_rec->type = DAP_STREAM_CH_CHAIN_PKT_TYPE_UPDATE_TSD_LAST_ID;
        l_tsd_rec->size = l_data_size;
        uint64_t l_node_addr = dap_chain_net_get_cur_addr_int(dap_chain_net_by_id(l_sync_request->request_hdr.net_id));
        void *l_data_ptr = l_tsd_rec->data;
        memcpy(l_data_ptr, &l_node_addr, sizeof(uint64_t));
        l_data_ptr += sizeof(uint64_t);
        memcpy(l_data_ptr, &l_sync_request->request.id_end, sizeof(uint64_t));
        l_data_ptr += sizeof(uint64_t);
        memcpy(l_data_ptr, l_sync_request->gdb.sync_group, l_gr_len);
        s_stream_ch_chain_pkt_write(l_ch, DAP_STREAM_CH_CHAIN_PKT_TYPE_UPDATE_GLOBAL_DB_TSD,
                                             l_sync_request->request_hdr.net_id.uint64,
                                             l_sync_request->request_hdr.chain_id.uint64,
                                             l_sync_request->request_hdr.cell_id.uint64,
                                             l_tsd_rec, l_tsd_rec->size + sizeof(dap_tsd_t));
        DAP_DELETE(l_tsd_rec);
    }
    DAP_DELETE(l_sync_request->gdb.sync_group);
    DAP_DELETE(l_sync_request);
}

/**
 * @brief s_gdb_in_pkt_proc_callback_get_ts_callback
 * @param a_global_db_context
 * @param a_rc
 * @param a_group
 * @param a_key
 * @param a_value
 * @param a_value_len
 * @param value_ts
 * @param a_is_pinned
 * @param a_arg
 */

/**
 * @brief s_gdb_in_pkt_callback
 * @param a_thread
 * @param a_arg
 * @return
 */
static bool s_gdb_in_pkt_proc_callback(dap_proc_thread_t *a_thread, void *a_arg)
{
    struct sync_request *l_sync_request = (struct sync_request *) a_arg;
    dap_chain_pkt_item_t *l_pkt_item = &l_sync_request->pkt;

    if(l_pkt_item->pkt_data_size >= sizeof(dap_global_db_pkt_t)) {

        // Validate size of received packet
        dap_global_db_pkt_t *l_obj_pkt = (dap_global_db_pkt_t*)l_pkt_item->pkt_data;
        size_t l_obj_pkt_size = l_obj_pkt ? l_obj_pkt->data_size + sizeof(dap_global_db_pkt_t) : 0;
        if(l_pkt_item->pkt_data_size != l_obj_pkt_size) {
            log_it(L_WARNING, "In: s_gdb_in_pkt_proc_callback: received size=%zu is not equal to obj_pkt_size=%zu",
                    l_pkt_item->pkt_data_size, l_obj_pkt_size);
            DAP_DEL_Z(l_pkt_item->pkt_data);
            DAP_DELETE(l_sync_request);
            return true;
        }

        size_t l_data_obj_count = 0;
        // deserialize data & Parse data from dap_db_log_pack()
        dap_store_obj_t *l_store_obj = dap_global_db_pkt_deserialize(l_obj_pkt, &l_data_obj_count);
        if (!l_store_obj) {
            debug_if(s_debug_more, L_ERROR, "Invalid synchronization packet format");
            DAP_DEL_Z(l_pkt_item->pkt_data);
            DAP_DELETE(l_sync_request);
            return true;
        }
        if (s_debug_more){
            if (l_data_obj_count)
                log_it(L_INFO, "In: GLOBAL_DB parse: pkt_data_size=%"DAP_UINT64_FORMAT_U", l_data_obj_count = %zu",l_pkt_item->pkt_data_size, l_data_obj_count );
            else if (l_pkt_item->pkt_data){
                log_it(L_WARNING, "In: GLOBAL_DB parse: pkt_data_size=%"DAP_UINT64_FORMAT_U", error=\"No data objs after unpack\"", l_pkt_item->pkt_data_size);
            }else
                 log_it(L_WARNING, "In: GLOBAL_DB parse: packet in list with NULL data(pkt_data_size:%"DAP_UINT64_FORMAT_U")", l_pkt_item->pkt_data_size);
        }
        /*uint64_t l_last_id = l_store_obj->id;
        const char *l_last_group = l_store_obj->group;
        uint32_t l_last_type = l_store_obj->type;
        bool l_group_changed = false;*/
        uint32_t l_time_store_lim_hours = dap_config_get_item_uint32_default(g_config, "global_db", "time_store_limit", 72);
        dap_nanotime_t l_time_now = dap_nanotime_now();
        dap_nanotime_t l_time_alowed = l_time_now + dap_nanotime_from_sec(3600 * 24); // to be sure the timestamp is invalid
        for (size_t i = 0; i < l_data_obj_count; i++) {
            // obj to add
            dap_store_obj_t *l_obj = l_store_obj + i;
            if (l_obj->timestamp >> 32 == 0 ||
                    l_obj->timestamp > l_time_alowed ||
                    l_obj->group == NULL)
                continue;       // the object is broken
            if (s_list_white_groups) {
                int l_ret = -1;
                for (int i = 0; i < s_size_white_groups; i++) {
                    if (!dap_fnmatch(s_list_white_groups[i], l_obj->group, FNM_NOESCAPE)) {
                        l_ret = 0;
                        break;
                    }
                }
                if (l_ret == -1) continue;
            } else if (s_list_ban_groups) {
                int l_ret = 0;
                for (int i = 0; i < s_size_ban_groups; i++) {
                    if (!dap_fnmatch(s_list_ban_groups[i], l_obj->group, FNM_NOESCAPE)) {
                        l_ret = -1;
                        break;
                    }
                }
                if (l_ret == -1) continue;
            }
            /*l_group_changed = strcmp(l_last_group, l_obj->group) || l_last_type != l_obj->type;
            // Send remote side notification about received obj
            if (l_sync_request->request.node_addr.uint64 &&
                    (l_group_changed || i == l_data_obj_count - 1)) {
                struct sync_request *l_sync_req_tsd = DAP_DUP(l_sync_request);
                l_sync_req_tsd->request.id_end = l_last_id;
                l_sync_req_tsd->gdb.sync_group = l_obj->type == DAP_DB$K_OPTYPE_ADD ? dap_strdup(l_last_group) :
                                                                      dap_strdup_printf("%s.del", l_last_group);
                dap_proc_thread_worker_exec_callback_inter(a_thread, l_sync_request->worker->id,
                                                     s_gdb_sync_tsd_worker_callback, l_sync_req_tsd);
            }
            l_last_id = l_obj->id;
            l_last_group = l_obj->group;
            l_last_type = l_obj->type;
            */
            dap_global_db_remote_apply_obj(l_obj, s_gdb_in_pkt_proc_set_raw_callback, DAP_DUP(l_sync_request));
        }
        if (l_store_obj)
            dap_store_obj_free(l_store_obj, l_data_obj_count);
    } else {
        log_it(L_WARNING, "In proc thread got GDB stream ch packet with zero data");
    }
    if (l_pkt_item->pkt_data) {
        DAP_DELETE(l_pkt_item->pkt_data);
    }
    DAP_DELETE(l_sync_request);
    return true;
}

/**
 * @brief s_gdb_in_pkt_proc_set_raw_callback
 * @param a_global_db_context
 * @param a_rc
 * @param a_group
 * @param a_key
 * @param a_values_current
 * @param a_values_shift
 * @param a_values_count
 * @param a_values
 * @param a_arg
 */
static void s_gdb_in_pkt_proc_set_raw_callback(dap_global_db_context_t *a_global_db_context,
                                               int a_rc, const char *a_group,
                                               const size_t a_values_total, const size_t a_values_count,
                                               dap_store_obj_t *a_values, void *a_arg)
{

    struct sync_request *l_sync_req = (struct sync_request*) a_arg;
    if( a_rc != 0){
        debug_if(s_debug_more, L_ERROR, "Can't save GlobalDB request, code %d", a_rc);
        l_sync_req->last_err = a_rc;
        dap_worker_exec_callback_inter(a_global_db_context->queue_worker_callback_input[l_sync_req->worker->id],
                                    s_gdb_in_pkt_error_worker_callback, l_sync_req);
    }else{
        debug_if(s_debug_more, L_DEBUG, "Added new GLOBAL_DB synchronization record");
        DAP_DELETE(l_sync_req);
    }
}


/**
 * @brief dap_stream_ch_chain_create_sync_request_gdb
 * @param a_ch_chain
 * @param a_net
 */
struct sync_request *dap_stream_ch_chain_create_sync_request(dap_stream_ch_chain_pkt_t *a_chain_pkt, dap_stream_ch_t* a_ch)
{
    dap_stream_ch_chain_t * l_ch_chain = DAP_STREAM_CH_CHAIN(a_ch);
    struct sync_request *l_sync_request = DAP_NEW_Z(struct sync_request);
    if (!l_sync_request) {
        log_it(L_CRITICAL, "Memory allocation error");
        return NULL;
    }
    *l_sync_request = (struct sync_request) {
            .worker         = a_ch->stream_worker->worker,
            .ch_uuid        = a_ch->uuid,
            .request        = l_ch_chain->request,
            .request_hdr    = a_chain_pkt->hdr,
            .remote_atoms   = l_ch_chain->remote_atoms,
            .remote_gdbs    = l_ch_chain->remote_gdbs };
    return l_sync_request;
}

static void s_stream_ch_write_error_unsafe(dap_stream_ch_t *a_ch, uint64_t a_net_id, uint64_t a_chain_id, uint64_t a_cell_id, const char * a_err_string)
{
    dap_stream_ch_chain_t *l_ch_chain = DAP_STREAM_CH_CHAIN(a_ch);
    s_ch_chain_go_idle(l_ch_chain);
    dap_stream_ch_chain_pkt_write_error_unsafe(a_ch, a_net_id, a_chain_id, a_cell_id, "%s", a_err_string);
}

static bool s_chain_timer_callback(void *a_arg)
{
    dap_worker_t *l_worker = dap_worker_get_current();
    dap_stream_ch_t *l_ch = dap_stream_ch_find_by_uuid_unsafe(DAP_STREAM_WORKER(l_worker), *(dap_stream_ch_uuid_t*)a_arg);
    if (!l_ch) {
<<<<<<< HEAD
        dap_chain_net_del_downlink(*(dap_stream_ch_uuid_t*)a_arg);
=======
        //dap_chain_net_del_downlink((dap_stream_ch_uuid_t*)a_arg);
>>>>>>> 30a88586
        DAP_DELETE(a_arg);
        return false;
    }
    dap_stream_ch_chain_t *l_ch_chain = DAP_STREAM_CH_CHAIN(l_ch);
    if (l_ch_chain->timer_shots++ >= DAP_SYNC_TICKS_PER_SECOND * DAP_CHAIN_NODE_SYNC_TIMEOUT) {
        if (!s_ch_chain_get_idle(l_ch_chain)) {
            s_ch_chain_go_idle(l_ch_chain);
            if (l_ch_chain->callback_notify_packet_out)
                l_ch_chain->callback_notify_packet_out(l_ch_chain, DAP_STREAM_CH_CHAIN_PKT_TYPE_TIMEOUT, NULL, 0,
                                                      l_ch_chain->callback_notify_arg);
        }
        DAP_DELETE(a_arg);
        l_ch_chain->activity_timer = NULL;
        return false;
    }
    if (l_ch_chain->state != CHAIN_STATE_WAITING && l_ch_chain->sent_breaks) {
        s_stream_ch_packet_out(l_ch, a_arg);
        if (l_ch_chain->activity_timer == NULL)
            return false;
    }
    // Sending dumb packet with nothing to inform remote thats we're just skiping atoms of GDB's, nothing freezed
    if (l_ch_chain->state == CHAIN_STATE_SYNC_CHAINS && l_ch_chain->sent_breaks >= 3 * DAP_SYNC_TICKS_PER_SECOND) {
        debug_if(s_debug_more, L_INFO, "Send one chain TSD packet");
        dap_stream_ch_chain_pkt_write_unsafe(l_ch, DAP_STREAM_CH_CHAIN_PKT_TYPE_UPDATE_CHAINS_TSD,
                                             l_ch_chain->request_hdr.net_id.uint64, l_ch_chain->request_hdr.chain_id.uint64,
                                             l_ch_chain->request_hdr.cell_id.uint64, NULL, 0);
        l_ch_chain->sent_breaks = 0;
        l_ch_chain->timer_shots = 0;
    }
    if (l_ch_chain->state == CHAIN_STATE_SYNC_GLOBAL_DB && l_ch_chain->sent_breaks >= 3 * DAP_SYNC_TICKS_PER_SECOND) {
        debug_if(s_debug_more, L_INFO, "Send one global_db TSD packet (rest=%zu/%zu items)",
                            dap_db_log_list_get_count_rest(l_ch_chain->request_db_log),
                            dap_db_log_list_get_count(l_ch_chain->request_db_log));
        dap_stream_ch_chain_pkt_write_unsafe(l_ch, DAP_STREAM_CH_CHAIN_PKT_TYPE_UPDATE_GLOBAL_DB_TSD,
                                             l_ch_chain->request_hdr.net_id.uint64, l_ch_chain->request_hdr.chain_id.uint64,
                                             l_ch_chain->request_hdr.cell_id.uint64, NULL, 0);
        l_ch_chain->sent_breaks = 0;
        l_ch_chain->timer_shots = 0;
    }
    return true;
}

static void s_chain_timer_reset(dap_stream_ch_chain_t *a_ch_chain)
{
    a_ch_chain->timer_shots = 0;
    if (!a_ch_chain->activity_timer)
        dap_stream_ch_chain_timer_start(a_ch_chain);
}

void dap_stream_ch_chain_timer_start(dap_stream_ch_chain_t *a_ch_chain)
{
    dap_stream_ch_uuid_t *l_uuid = DAP_DUP(&DAP_STREAM_CH(a_ch_chain)->uuid);
    a_ch_chain->activity_timer = dap_timerfd_start_on_worker(DAP_STREAM_CH(a_ch_chain)->stream_worker->worker,
                                                             1000 / DAP_SYNC_TICKS_PER_SECOND,
                                                             s_chain_timer_callback, (void *)l_uuid);
    a_ch_chain->sent_breaks = 0;
}

/**
 * @brief s_stream_ch_packet_in
 * @param a_ch
 * @param a_arg
 */
void s_stream_ch_packet_in(dap_stream_ch_t* a_ch, void* a_arg)
{
    dap_stream_ch_chain_t * l_ch_chain = DAP_STREAM_CH_CHAIN(a_ch);
    if (!l_ch_chain || l_ch_chain->_inheritor != a_ch) {
        log_it(L_ERROR, "No chain in channel, returning");
        return;
    }
    dap_stream_ch_pkt_t * l_ch_pkt = (dap_stream_ch_pkt_t *) a_arg;
    dap_stream_ch_chain_pkt_t * l_chain_pkt = (dap_stream_ch_chain_pkt_t *) l_ch_pkt->data;
    if (!l_chain_pkt) {
        log_it(L_ERROR, "No chain packet in channel packet, returning");
        return;
    }
    if (l_ch_pkt->hdr.data_size < sizeof (l_chain_pkt->hdr)){
        log_it(L_ERROR, "Corrupted packet: too small size %u, smaller then header size %zu", l_ch_pkt->hdr.data_size,
               sizeof(l_chain_pkt->hdr));
        return;
    }
    if (l_chain_pkt->hdr.version != DAP_STREAM_CH_CHAIN_PKT_VERSION) {
        debug_if(s_debug_more, L_ATT, "Unsupported protocol version %d, current version %d",
                 l_chain_pkt->hdr.version, DAP_STREAM_CH_CHAIN_PKT_VERSION);
        return;
    }
    size_t l_chain_pkt_data_size = l_ch_pkt->hdr.data_size - sizeof(l_chain_pkt->hdr);
    dap_chain_net_t *l_net = dap_chain_net_by_id(l_chain_pkt->hdr.net_id);
    if (!l_net) {
        if (l_ch_pkt->hdr.type == DAP_STREAM_CH_CHAIN_PKT_TYPE_ERROR) {
            if(l_ch_chain->callback_notify_packet_in) {
                l_ch_chain->callback_notify_packet_in(l_ch_chain, l_ch_pkt->hdr.type, l_chain_pkt,
                                                      l_chain_pkt_data_size, l_ch_chain->callback_notify_arg);
            }
        } else {
            log_it(L_ERROR, "Invalid request from %s with ext_id %016"DAP_UINT64_FORMAT_x" net id 0x%016"DAP_UINT64_FORMAT_x
                            " chain id 0x%016"DAP_UINT64_FORMAT_x" cell_id 0x%016"DAP_UINT64_FORMAT_x" in packet",
                            a_ch->stream->esocket->hostaddr, l_chain_pkt->hdr.ext_id,
                            l_chain_pkt->hdr.net_id.uint64, l_chain_pkt->hdr.chain_id.uint64,
                            l_chain_pkt->hdr.cell_id.uint64);
            s_stream_ch_write_error_unsafe(a_ch, l_chain_pkt->hdr.net_id.uint64,
                                                l_chain_pkt->hdr.chain_id.uint64, l_chain_pkt->hdr.cell_id.uint64,
                                                "ERROR_NET_INVALID_ID");
            // Who are you? I don't know you! go away!
            a_ch->stream->esocket->flags |= DAP_SOCK_SIGNAL_CLOSE;
        }
        return;
    }
    if (dap_chain_net_get_state(l_net) == NET_STATE_OFFLINE) {
        s_stream_ch_write_error_unsafe(a_ch, l_chain_pkt->hdr.net_id.uint64,
                                            l_chain_pkt->hdr.chain_id.uint64, l_chain_pkt->hdr.cell_id.uint64,
                                            "ERROR_NET_IS_OFFLINE");
        a_ch->stream->esocket->flags |= DAP_SOCK_SIGNAL_CLOSE;
        return;
    }
    uint16_t l_acl_idx = dap_chain_net_get_acl_idx(l_net);
    uint8_t l_acl = a_ch->stream->session->acl ? a_ch->stream->session->acl[l_acl_idx] : 1;
    if (!l_acl) {
        log_it(L_WARNING, "Unauthorized request attempt from %s to network %s",
               a_ch->stream->esocket->hostaddr,
               dap_chain_net_by_id(l_chain_pkt->hdr.net_id)->pub.name);
        s_stream_ch_write_error_unsafe(a_ch, l_chain_pkt->hdr.net_id.uint64,
                                            l_chain_pkt->hdr.chain_id.uint64, l_chain_pkt->hdr.cell_id.uint64,
                                            "ERROR_NET_NOT_AUTHORIZED");
        return;
    }
    s_chain_timer_reset(l_ch_chain);
    switch (l_ch_pkt->hdr.type) {
        /// --- GDB update ---
        // Request for gdbs list update
        case DAP_STREAM_CH_CHAIN_PKT_TYPE_UPDATE_GLOBAL_DB_REQ:{
            if(l_ch_chain->state != CHAIN_STATE_IDLE){
                log_it(L_WARNING, "Can't process UPDATE_GLOBAL_DB_REQ request because its already busy with syncronization");
                dap_stream_ch_chain_pkt_write_error_unsafe(a_ch, l_chain_pkt->hdr.net_id.uint64,
                        l_chain_pkt->hdr.chain_id.uint64, l_chain_pkt->hdr.cell_id.uint64,
                        "ERROR_SYNC_REQUEST_ALREADY_IN_PROCESS");
                break;
            }
            log_it(L_INFO, "In:  UPDATE_GLOBAL_DB_REQ pkt: net 0x%016"DAP_UINT64_FORMAT_x" chain 0x%016"DAP_UINT64_FORMAT_x" cell 0x%016"DAP_UINT64_FORMAT_x,
                            l_chain_pkt->hdr.net_id.uint64, l_chain_pkt->hdr.chain_id.uint64, l_chain_pkt->hdr.cell_id.uint64);
            if (l_chain_pkt_data_size == (size_t)sizeof(dap_stream_ch_chain_sync_request_t))
                l_ch_chain->request = *(dap_stream_ch_chain_sync_request_t*)l_chain_pkt->data;
            dap_chain_node_client_t *l_client = (dap_chain_node_client_t *)l_ch_chain->callback_notify_arg;
            if (l_client && l_client->resync_gdb)
                l_ch_chain->request.id_start = 0;
            else
                l_ch_chain->request.id_start = 1;   // incremental sync by default
            struct sync_request *l_sync_request = dap_stream_ch_chain_create_sync_request(l_chain_pkt, a_ch);
            l_ch_chain->stats_request_gdb_processed = 0;
            l_ch_chain->request_hdr = l_chain_pkt->hdr;
            dap_proc_queue_add_callback_inter(a_ch->stream_worker->worker->proc_queue_input, s_sync_update_gdb_proc_callback, l_sync_request);
        } break;

        // Response with metadata organized in TSD
        case DAP_STREAM_CH_CHAIN_PKT_TYPE_UPDATE_GLOBAL_DB_TSD: {
            if (l_chain_pkt_data_size) {
                dap_tsd_t *l_tsd_rec = (dap_tsd_t *)l_chain_pkt->data;
                if (l_tsd_rec->type != DAP_STREAM_CH_CHAIN_PKT_TYPE_UPDATE_TSD_LAST_ID ||
                        l_tsd_rec->size < 2 * sizeof(uint64_t) + 2) {
                    break;
                }
                void *l_data_ptr = l_tsd_rec->data;
                uint64_t l_node_addr = *(uint64_t *)l_data_ptr;
                l_data_ptr += sizeof(uint64_t);
                uint64_t l_last_id = *(uint64_t *)l_data_ptr;
                l_data_ptr += sizeof(uint64_t);
                char *l_group = (char *)l_data_ptr;
                dap_db_set_last_id_remote(l_node_addr, l_last_id, l_group);
                if (s_debug_more) {
                    dap_chain_node_addr_t l_addr;
                    l_addr.uint64 = l_node_addr;
                    log_it(L_INFO, "Set last_id %"DAP_UINT64_FORMAT_U" for group %s for node "NODE_ADDR_FP_STR,
                                    l_last_id, l_group, NODE_ADDR_FP_ARGS_S(l_addr));
                }
            } else if (s_debug_more)
                log_it(L_DEBUG, "Global DB TSD packet detected");
        } break;

        // If requested - begin to recieve record's hashes
        case DAP_STREAM_CH_CHAIN_PKT_TYPE_UPDATE_GLOBAL_DB_START:{
            if (s_debug_more)
                log_it(L_INFO, "In:  UPDATE_GLOBAL_DB_START pkt net 0x%016"DAP_UINT64_FORMAT_x" chain 0x%016"DAP_UINT64_FORMAT_x" cell 0x%016"DAP_UINT64_FORMAT_x,
                                l_chain_pkt->hdr.net_id.uint64, l_chain_pkt->hdr.chain_id.uint64, l_chain_pkt->hdr.cell_id.uint64);
            if (l_ch_chain->state != CHAIN_STATE_IDLE){
                log_it(L_WARNING, "Can't process UPDATE_GLOBAL_DB_START request because its already busy with syncronization");
                dap_stream_ch_chain_pkt_write_error_unsafe(a_ch, l_chain_pkt->hdr.net_id.uint64,
                        l_chain_pkt->hdr.chain_id.uint64, l_chain_pkt->hdr.cell_id.uint64,
                        "ERROR_SYNC_REQUEST_ALREADY_IN_PROCESS");
                break;
            }
            l_ch_chain->request_hdr = l_chain_pkt->hdr;
            l_ch_chain->state = CHAIN_STATE_UPDATE_GLOBAL_DB_REMOTE;
        } break;
        // Response with gdb element hashes and sizes
        case DAP_STREAM_CH_CHAIN_PKT_TYPE_UPDATE_GLOBAL_DB:{
            if(s_debug_more)
                log_it(L_INFO, "In: UPDATE_GLOBAL_DB pkt data_size=%zu", l_chain_pkt_data_size);
            if (l_ch_chain->state != CHAIN_STATE_UPDATE_GLOBAL_DB_REMOTE ||
                    memcmp(&l_ch_chain->request_hdr, &l_chain_pkt->hdr, sizeof(dap_stream_ch_chain_pkt_t))) {
                log_it(L_WARNING, "Can't process UPDATE_GLOBAL_DB request because its already busy with syncronization");
                s_stream_ch_write_error_unsafe(a_ch, l_chain_pkt->hdr.net_id.uint64,
                        l_chain_pkt->hdr.chain_id.uint64, l_chain_pkt->hdr.cell_id.uint64,
                        "ERROR_SYNC_REQUEST_ALREADY_IN_PROCESS");
                break;
            }
            for ( dap_stream_ch_chain_update_element_t * l_element =(dap_stream_ch_chain_update_element_t *) l_chain_pkt->data;
                   (size_t) (((byte_t*)l_element) - l_chain_pkt->data ) < l_chain_pkt_data_size;
                  l_element++){
                dap_stream_ch_chain_hash_item_t * l_hash_item = NULL;
                unsigned l_hash_item_hashv;
                HASH_VALUE(&l_element->hash, sizeof(l_element->hash), l_hash_item_hashv);
                HASH_FIND_BYHASHVALUE(hh, l_ch_chain->remote_gdbs, &l_element->hash, sizeof(l_element->hash),
                                      l_hash_item_hashv, l_hash_item);
                if (!l_hash_item) {
                    l_hash_item = DAP_NEW_Z(dap_stream_ch_chain_hash_item_t);
                    if (!l_hash_item) {
                        log_it(L_CRITICAL, "Memory allocation error");
                        return;
                    }
                    l_hash_item->hash = l_element->hash;
                    l_hash_item->size = l_element->size;
                    HASH_ADD_BYHASHVALUE(hh, l_ch_chain->remote_gdbs, hash, sizeof(l_hash_item->hash),
                                         l_hash_item_hashv, l_hash_item);
                    /*if (s_debug_more){
                        char l_hash_str[72]={ [0]='\0'};
                        dap_chain_hash_fast_to_str(&l_hash_item->hash,l_hash_str,sizeof (l_hash_str));
                        log_it(L_DEBUG,"In: Updated remote hash gdb list with %s ", l_hash_str);
                    }*/
                }
            }
        } break;
        // End of response with starting of DB sync
        case DAP_STREAM_CH_CHAIN_PKT_TYPE_SYNC_GLOBAL_DB:
        case DAP_STREAM_CH_CHAIN_PKT_TYPE_UPDATE_GLOBAL_DB_END: {
            if(l_chain_pkt_data_size == sizeof(dap_stream_ch_chain_sync_request_t)) {
                if (l_ch_pkt->hdr.type == DAP_STREAM_CH_CHAIN_PKT_TYPE_SYNC_GLOBAL_DB && l_ch_chain->state != CHAIN_STATE_IDLE) {
                    log_it(L_WARNING, "Can't process SYNC_GLOBAL_DB request because not in idle state");
                    dap_stream_ch_chain_pkt_write_error_unsafe(a_ch, l_chain_pkt->hdr.net_id.uint64,
                            l_chain_pkt->hdr.chain_id.uint64, l_chain_pkt->hdr.cell_id.uint64,
                            "ERROR_STATE_NOT_IN_IDLE");
                    break;
                }
                if (l_ch_pkt->hdr.type == DAP_STREAM_CH_CHAIN_PKT_TYPE_UPDATE_GLOBAL_DB_END &&
                        (l_ch_chain->state != CHAIN_STATE_UPDATE_GLOBAL_DB_REMOTE ||
                        memcmp(&l_ch_chain->request_hdr, &l_chain_pkt->hdr, sizeof(dap_stream_ch_chain_pkt_t)))) {
                    log_it(L_WARNING, "Can't process UPDATE_GLOBAL_DB_END request because its already busy with syncronization");
                    s_stream_ch_write_error_unsafe(a_ch, l_chain_pkt->hdr.net_id.uint64,
                            l_chain_pkt->hdr.chain_id.uint64, l_chain_pkt->hdr.cell_id.uint64,
                            "ERROR_SYNC_REQUEST_ALREADY_IN_PROCESS");
                    break;
                }
                if(s_debug_more)
                {
                    if (l_ch_pkt->hdr.type == DAP_STREAM_CH_CHAIN_PKT_TYPE_UPDATE_GLOBAL_DB_END)
                        log_it(L_INFO, "In: UPDATE_GLOBAL_DB_END pkt with total count %d hashes",
                                        HASH_COUNT(l_ch_chain->remote_gdbs));
                    else
                        log_it(L_INFO, "In: SYNC_GLOBAL_DB pkt");
                }
                if (l_chain_pkt_data_size == sizeof(dap_stream_ch_chain_sync_request_t))
                    l_ch_chain->request = *(dap_stream_ch_chain_sync_request_t*)l_chain_pkt->data;
                struct sync_request *l_sync_request = dap_stream_ch_chain_create_sync_request(l_chain_pkt, a_ch);
                dap_proc_queue_add_callback_inter(a_ch->stream_worker->worker->proc_queue_input, s_sync_out_gdb_proc_callback, l_sync_request);
            }else{
                log_it(L_WARNING, "DAP_STREAM_CH_CHAIN_PKT_TYPE_SYNC_GLOBAL_DB: Wrong chain packet size %zd when expected %zd", l_chain_pkt_data_size, sizeof(l_ch_chain->request));
                s_stream_ch_write_error_unsafe(a_ch, l_chain_pkt->hdr.net_id.uint64,
                        l_chain_pkt->hdr.chain_id.uint64, l_chain_pkt->hdr.cell_id.uint64,
                        "ERROR_CHAIN_PKT_DATA_SIZE" );
            }
        } break;
        // first packet of data with source node address
        case DAP_STREAM_CH_CHAIN_PKT_TYPE_FIRST_GLOBAL_DB: {
            if(l_chain_pkt_data_size == (size_t)sizeof(dap_chain_node_addr_t)){
               l_ch_chain->request.node_addr = *(dap_chain_node_addr_t*)l_chain_pkt->data;
               l_ch_chain->stats_request_gdb_processed = 0;
               log_it(L_INFO, "In: FIRST_GLOBAL_DB data_size=%zu net 0x%016"DAP_UINT64_FORMAT_x" chain 0x%016"DAP_UINT64_FORMAT_x" cell 0x%016"DAP_UINT64_FORMAT_x
                              " from address "NODE_ADDR_FP_STR, l_chain_pkt_data_size,   l_chain_pkt->hdr.net_id.uint64 ,
                              l_chain_pkt->hdr.chain_id.uint64, l_chain_pkt->hdr.cell_id.uint64, NODE_ADDR_FP_ARGS_S(l_ch_chain->request.node_addr) );
            }else {
               log_it(L_WARNING,"Incorrect data size %zu in packet DAP_STREAM_CH_CHAIN_PKT_TYPE_FIRST_GLOBAL_DB", l_chain_pkt_data_size);
               s_stream_ch_write_error_unsafe(a_ch, l_chain_pkt->hdr.net_id.uint64,
                       l_chain_pkt->hdr.chain_id.uint64, l_chain_pkt->hdr.cell_id.uint64,
                       "ERROR_CHAIN_PACKET_TYPE_FIRST_GLOBAL_DB_INCORRET_DATA_SIZE");
            }
        } break;

        case DAP_STREAM_CH_CHAIN_PKT_TYPE_GLOBAL_DB: {
            if(s_debug_more)
                log_it(L_INFO, "In: GLOBAL_DB data_size=%zu", l_chain_pkt_data_size);
            // get transaction and save it to global_db
            if(l_chain_pkt_data_size > 0) {
                struct sync_request *l_sync_request = dap_stream_ch_chain_create_sync_request(l_chain_pkt, a_ch);
                dap_chain_pkt_item_t *l_pkt_item = &l_sync_request->pkt;
                l_pkt_item->pkt_data = DAP_DUP_SIZE(l_chain_pkt->data, l_chain_pkt_data_size);
                l_pkt_item->pkt_data_size = l_chain_pkt_data_size;
                dap_proc_queue_add_callback_inter(a_ch->stream_worker->worker->proc_queue_input, s_gdb_in_pkt_proc_callback, l_sync_request);
            } else {
                log_it(L_WARNING, "Packet with GLOBAL_DB atom has zero body size");
                s_stream_ch_write_error_unsafe(a_ch, l_chain_pkt->hdr.net_id.uint64,
                        l_chain_pkt->hdr.chain_id.uint64, l_chain_pkt->hdr.cell_id.uint64,
                        "ERROR_GLOBAL_DB_PACKET_EMPTY");
            }
        }  break;

        case DAP_STREAM_CH_CHAIN_PKT_TYPE_SYNCED_GLOBAL_DB: {
                log_it(L_INFO, "In:  SYNCED_GLOBAL_DB: net 0x%016"DAP_UINT64_FORMAT_x" chain 0x%016"DAP_UINT64_FORMAT_x" cell 0x%016"DAP_UINT64_FORMAT_x,
                                l_chain_pkt->hdr.net_id.uint64, l_chain_pkt->hdr.chain_id.uint64, l_chain_pkt->hdr.cell_id.uint64);
                if (!l_ch_chain->callback_notify_packet_in) { // we haven't node client waitng, so reply to other side
                    dap_stream_ch_chain_sync_request_t l_sync_gdb = {};
                    dap_chain_net_t *l_net = dap_chain_net_by_id(l_chain_pkt->hdr.net_id);
                    l_sync_gdb.node_addr.uint64 = dap_chain_net_get_cur_addr_int(l_net);
                    dap_stream_ch_chain_pkt_write_unsafe(a_ch, DAP_STREAM_CH_CHAIN_PKT_TYPE_UPDATE_GLOBAL_DB_REQ, l_chain_pkt->hdr.net_id.uint64,
                                                  l_chain_pkt->hdr.chain_id.uint64, l_chain_pkt->hdr.cell_id.uint64, &l_sync_gdb, sizeof(l_sync_gdb));
                }
        } break;

        case DAP_STREAM_CH_CHAIN_PKT_TYPE_SYNC_GLOBAL_DB_RVRS: {
            dap_stream_ch_chain_sync_request_t l_sync_gdb = {};
            l_sync_gdb.id_start = 1;
            dap_chain_net_t *l_net = dap_chain_net_by_id(l_chain_pkt->hdr.net_id);
            l_sync_gdb.node_addr.uint64 = dap_chain_net_get_cur_addr_int(l_net);
            log_it(L_INFO, "In:  SYNC_GLOBAL_DB_RVRS pkt: net 0x%016"DAP_UINT64_FORMAT_x" chain 0x%016"DAP_UINT64_FORMAT_x" cell 0x%016"DAP_UINT64_FORMAT_x
                           ", request gdb sync from %"DAP_UINT64_FORMAT_U, l_chain_pkt->hdr.net_id.uint64 , l_chain_pkt->hdr.chain_id.uint64,
                           l_chain_pkt->hdr.cell_id.uint64, l_sync_gdb.id_start );
            dap_stream_ch_chain_pkt_write_unsafe(a_ch, DAP_STREAM_CH_CHAIN_PKT_TYPE_SYNC_GLOBAL_DB, l_chain_pkt->hdr.net_id.uint64,
                                          l_chain_pkt->hdr.chain_id.uint64, l_chain_pkt->hdr.cell_id.uint64, &l_sync_gdb, sizeof(l_sync_gdb));
        } break;

        case DAP_STREAM_CH_CHAIN_PKT_TYPE_SYNCED_GLOBAL_DB_GROUP: {
            if (s_debug_more)
                log_it(L_INFO, "In:  SYNCED_GLOBAL_DB_GROUP pkt net 0x%016"DAP_UINT64_FORMAT_x" chain 0x%016"DAP_UINT64_FORMAT_x" cell 0x%016"DAP_UINT64_FORMAT_x,
                                l_chain_pkt->hdr.net_id.uint64, l_chain_pkt->hdr.chain_id.uint64, l_chain_pkt->hdr.cell_id.uint64);
        } break;
        case DAP_STREAM_CH_CHAIN_PKT_TYPE_FIRST_GLOBAL_DB_GROUP: {
            if (s_debug_more)
                log_it(L_INFO, "In:  FIRST_GLOBAL_DB_GROUP pkt net 0x%016"DAP_UINT64_FORMAT_x" chain 0x%016"DAP_UINT64_FORMAT_x" cell 0x%016"DAP_UINT64_FORMAT_x,
                                l_chain_pkt->hdr.net_id.uint64, l_chain_pkt->hdr.chain_id.uint64, l_chain_pkt->hdr.cell_id.uint64);
        } break;

        /// --- Chains update ---
        // Request for atoms list update
        case DAP_STREAM_CH_CHAIN_PKT_TYPE_UPDATE_CHAINS_REQ:{
            if (l_ch_chain->state != CHAIN_STATE_IDLE) {
                log_it(L_WARNING, "Can't process UPDATE_CHAINS_REQ request because its already busy with syncronization");
                dap_stream_ch_chain_pkt_write_error_unsafe(a_ch, l_chain_pkt->hdr.net_id.uint64,
                        l_chain_pkt->hdr.chain_id.uint64, l_chain_pkt->hdr.cell_id.uint64,
                        "ERROR_SYNC_REQUEST_ALREADY_IN_PROCESS");
                break;
            }
            if(s_debug_more)
                log_it(L_INFO, "In: UPDATE_CHAINS_REQ pkt: net 0x%016"DAP_UINT64_FORMAT_x" chain 0x%016"DAP_UINT64_FORMAT_x" cell 0x%016"DAP_UINT64_FORMAT_x,
                                l_chain_pkt->hdr.net_id.uint64, l_chain_pkt->hdr.chain_id.uint64, l_chain_pkt->hdr.cell_id.uint64);
            dap_chain_t * l_chain = dap_chain_find_by_id(l_chain_pkt->hdr.net_id, l_chain_pkt->hdr.chain_id);
            if (l_chain) {
                l_ch_chain->state = CHAIN_STATE_UPDATE_CHAINS;
                if(s_debug_more)
                    log_it(L_INFO, "Out: UPDATE_CHAINS_START pkt: net %s chain %s cell 0x%016"DAP_UINT64_FORMAT_X, l_chain->name,
                                        l_chain->net_name, l_chain_pkt->hdr.cell_id.uint64);
                l_ch_chain->request_atom_iter = l_chain->callback_atom_iter_create(l_chain, l_chain_pkt->hdr.cell_id, 1);
                l_chain->callback_atom_iter_get_first(l_ch_chain->request_atom_iter, NULL);
                l_ch_chain->request_hdr = l_chain_pkt->hdr;
                dap_stream_ch_chain_pkt_write_unsafe(a_ch, DAP_STREAM_CH_CHAIN_PKT_TYPE_UPDATE_CHAINS_START,
                                                     l_chain_pkt->hdr.net_id.uint64,l_chain_pkt->hdr.chain_id.uint64,
                                                     l_chain_pkt->hdr.cell_id.uint64, NULL, 0);
            }
        } break;
        // Response with metadata organized in TSD
        case DAP_STREAM_CH_CHAIN_PKT_TYPE_UPDATE_CHAINS_TSD :{
            if (s_debug_more)
                log_it(L_DEBUG, "Chain TSD packet detected");
        } break;

        // If requested - begin to send atom hashes
        case DAP_STREAM_CH_CHAIN_PKT_TYPE_UPDATE_CHAINS_START:{
            if (l_ch_chain->state != CHAIN_STATE_IDLE) {
                log_it(L_WARNING, "Can't process UPDATE_CHAINS_START request because its already busy with syncronization");
                dap_stream_ch_chain_pkt_write_error_unsafe(a_ch, l_chain_pkt->hdr.net_id.uint64,
                        l_chain_pkt->hdr.chain_id.uint64, l_chain_pkt->hdr.cell_id.uint64,
                        "ERROR_SYNC_REQUEST_ALREADY_IN_PROCESS");
                break;
            }
            dap_chain_t * l_chain = dap_chain_find_by_id(l_chain_pkt->hdr.net_id, l_chain_pkt->hdr.chain_id);
            if (!l_chain) {
                log_it(L_ERROR, "Invalid UPDATE_CHAINS_START request from %s with ext_id %016"DAP_UINT64_FORMAT_x" net id 0x%016"DAP_UINT64_FORMAT_x
                                " chain id 0x%016"DAP_UINT64_FORMAT_x" cell_id 0x%016"DAP_UINT64_FORMAT_x" in packet",
                                a_ch->stream->esocket->hostaddr, l_chain_pkt->hdr.ext_id,
                                l_chain_pkt->hdr.net_id.uint64, l_chain_pkt->hdr.chain_id.uint64,
                                l_chain_pkt->hdr.cell_id.uint64);
                s_stream_ch_write_error_unsafe(a_ch, l_chain_pkt->hdr.net_id.uint64,
                                                    l_chain_pkt->hdr.chain_id.uint64, l_chain_pkt->hdr.cell_id.uint64,
                                                    "ERROR_NET_INVALID_ID");
                // Who are you? I don't know you! go away!
                a_ch->stream->esocket->flags |= DAP_SOCK_SIGNAL_CLOSE;
                break;
            }
            l_ch_chain->state = CHAIN_STATE_UPDATE_CHAINS_REMOTE;
            l_ch_chain->request_hdr = l_chain_pkt->hdr;
            if(s_debug_more)
                log_it(L_INFO,"In: UPDATE_CHAINS_START pkt");
        } break;

        // Response with atom hashes and sizes
        case DAP_STREAM_CH_CHAIN_PKT_TYPE_UPDATE_CHAINS :{
            unsigned int l_count_added=0;
            unsigned int l_count_total=0;

            dap_chain_t * l_chain = dap_chain_find_by_id(l_chain_pkt->hdr.net_id, l_chain_pkt->hdr.chain_id);
            if (! l_chain){
                log_it(L_ERROR, "Invalid UPDATE_CHAINS packet from %s with ext_id %016"DAP_UINT64_FORMAT_x" net id 0x%016"DAP_UINT64_FORMAT_x
                                " chain id 0x%016"DAP_UINT64_FORMAT_x" cell_id 0x%016"DAP_UINT64_FORMAT_x" in packet",
                                a_ch->stream->esocket->remote_addr_str, l_chain_pkt->hdr.ext_id,
                                l_chain_pkt->hdr.net_id.uint64, l_chain_pkt->hdr.chain_id.uint64,
                                l_chain_pkt->hdr.cell_id.uint64);
                s_stream_ch_write_error_unsafe(a_ch, l_chain_pkt->hdr.net_id.uint64,
                                                    l_chain_pkt->hdr.chain_id.uint64, l_chain_pkt->hdr.cell_id.uint64,
                                                    "ERROR_NET_INVALID_ID");
                // Who are you? I don't know you! go away!
                a_ch->stream->esocket->flags |= DAP_SOCK_SIGNAL_CLOSE;
                break;
            }
            for ( dap_stream_ch_chain_update_element_t * l_element =(dap_stream_ch_chain_update_element_t *) l_chain_pkt->data;
                   (size_t) (((byte_t*)l_element) - l_chain_pkt->data ) < l_chain_pkt_data_size;
                  l_element++){
                dap_stream_ch_chain_hash_item_t * l_hash_item = NULL;
                unsigned l_hash_item_hashv;
                HASH_VALUE(&l_element->hash, sizeof(dap_hash_fast_t), l_hash_item_hashv);
                HASH_FIND_BYHASHVALUE(hh, l_ch_chain->remote_atoms, &l_element->hash, sizeof(dap_hash_fast_t),
                                      l_hash_item_hashv, l_hash_item);
                if( ! l_hash_item ){
                    l_hash_item = DAP_NEW_Z(dap_stream_ch_chain_hash_item_t);
                    if (!l_hash_item) {
                        log_it(L_CRITICAL, "Memory allocation error");
                        return;
                    }
                    l_hash_item->hash = l_element->hash;
                    l_hash_item->size = l_element->size;
                    HASH_ADD_BYHASHVALUE(hh, l_ch_chain->remote_atoms, hash, sizeof(dap_hash_fast_t),
                                         l_hash_item_hashv, l_hash_item);
                    l_count_added++;
                    /*
                    if (s_debug_more){
                        char l_hash_str[72]={ [0]='\0'};
                        dap_chain_hash_fast_to_str(&l_hash_item->hash,l_hash_str,sizeof (l_hash_str));
                        log_it(L_DEBUG,"In: Updated remote atom hash list with %s ", l_hash_str);
                    }*/
                }
                l_count_total++;
            }
            if (s_debug_more)
                log_it(L_INFO,"In: Added %u from %u remote atom hash  in list",l_count_added,l_count_total);
        } break;

        case DAP_STREAM_CH_CHAIN_PKT_TYPE_UPDATE_CHAINS_END:
        case DAP_STREAM_CH_CHAIN_PKT_TYPE_SYNC_CHAINS: {
            if(l_chain_pkt_data_size == sizeof(dap_stream_ch_chain_sync_request_t)) {
                if (l_ch_pkt->hdr.type == DAP_STREAM_CH_CHAIN_PKT_TYPE_SYNC_CHAINS && l_ch_chain->state != CHAIN_STATE_IDLE) {
                    log_it(L_WARNING, "Can't process SYNC_CHAINS request because not in idle state");
                    s_stream_ch_write_error_unsafe(a_ch, l_chain_pkt->hdr.net_id.uint64,
                            l_chain_pkt->hdr.chain_id.uint64, l_chain_pkt->hdr.cell_id.uint64,
                            "ERROR_STATE_NOT_IN_IDLE");
                    break;
                }
                if (l_ch_pkt->hdr.type == DAP_STREAM_CH_CHAIN_PKT_TYPE_UPDATE_CHAINS_END &&
                        (l_ch_chain->state != CHAIN_STATE_UPDATE_CHAINS_REMOTE ||
                        memcmp(&l_ch_chain->request_hdr, &l_chain_pkt->hdr, sizeof(dap_stream_ch_chain_pkt_t)))) {
                    log_it(L_WARNING, "Can't process UPDATE_CHAINS_END request because its already busy with syncronization");
                    s_stream_ch_write_error_unsafe(a_ch, l_chain_pkt->hdr.net_id.uint64,
                            l_chain_pkt->hdr.chain_id.uint64, l_chain_pkt->hdr.cell_id.uint64,
                            "ERROR_SYNC_REQUEST_ALREADY_IN_PROCESS");
                    break;
                }
                dap_chain_t * l_chain = dap_chain_find_by_id(l_chain_pkt->hdr.net_id, l_chain_pkt->hdr.chain_id);
                if (!l_chain) {
                    log_it(L_ERROR, "Invalid UPDATE_CHAINS packet from %s with ext_id %016"DAP_UINT64_FORMAT_x" net id 0x%016"DAP_UINT64_FORMAT_x
                                    " chain id 0x%016"DAP_UINT64_FORMAT_x" cell_id 0x%016"DAP_UINT64_FORMAT_x" in packet",
                                    a_ch->stream->esocket->remote_addr_str, l_chain_pkt->hdr.ext_id,
                                    l_chain_pkt->hdr.net_id.uint64, l_chain_pkt->hdr.chain_id.uint64,
                                    l_chain_pkt->hdr.cell_id.uint64);
                    s_stream_ch_write_error_unsafe(a_ch, l_chain_pkt->hdr.net_id.uint64,
                                                        l_chain_pkt->hdr.chain_id.uint64, l_chain_pkt->hdr.cell_id.uint64,
                                                        "ERROR_NET_INVALID_ID");
                    break;
                }
                if(s_debug_more)
                {
                    if (l_ch_pkt->hdr.type == DAP_STREAM_CH_CHAIN_PKT_TYPE_UPDATE_CHAINS_END)
                        log_it(L_INFO, "In: UPDATE_CHAINS_END pkt with total count %d hashes",
                               HASH_COUNT(l_ch_chain->remote_atoms));
                    else
                        log_it(L_INFO, "In: SYNC_CHAINS pkt");
                }
                struct sync_request *l_sync_request = dap_stream_ch_chain_create_sync_request(l_chain_pkt, a_ch);
                l_ch_chain->stats_request_atoms_processed = 0;
                l_ch_chain->request_hdr = l_chain_pkt->hdr;
                if (l_ch_pkt->hdr.type == DAP_STREAM_CH_CHAIN_PKT_TYPE_SYNC_CHAINS) {
                    char l_hash_from_str[DAP_CHAIN_HASH_FAST_STR_SIZE] = { '\0' }, l_hash_to_str[DAP_CHAIN_HASH_FAST_STR_SIZE] = { '\0' };
                    dap_chain_hash_fast_t l_hash_from = l_ch_chain->request.hash_from,
                            l_hash_to = l_ch_chain->request.hash_to;
                    dap_chain_hash_fast_to_str(&l_hash_from, l_hash_from_str, DAP_CHAIN_HASH_FAST_STR_SIZE);
                    dap_chain_hash_fast_to_str(&l_hash_to, l_hash_to_str, DAP_CHAIN_HASH_FAST_STR_SIZE);
                    log_it(L_INFO, "In:  SYNC_CHAINS pkt: net 0x%016"DAP_UINT64_FORMAT_x" chain 0x%016"DAP_UINT64_FORMAT_x" cell 0x%016"DAP_UINT64_FORMAT_x
                                   " between %s and %s", l_ch_chain->request_hdr.net_id.uint64, l_ch_chain->request_hdr.chain_id.uint64, l_ch_chain->request_hdr.cell_id.uint64,
                                    l_hash_from_str[0] ? l_hash_from_str : "(null)", l_hash_to_str[0] ? l_hash_to_str : "(null)");
                }
                dap_proc_queue_add_callback_inter(a_ch->stream_worker->worker->proc_queue_input, s_sync_out_chains_proc_callback, l_sync_request);
            } else {
                log_it(L_WARNING, "DAP_STREAM_CH_CHAIN_PKT_TYPE_SYNC_CHAINS: Wrong chain packet size %zd when expected %zd",
                       l_chain_pkt_data_size, sizeof(l_ch_chain->request));
                s_stream_ch_write_error_unsafe(a_ch, l_chain_pkt->hdr.net_id.uint64,
                        l_chain_pkt->hdr.chain_id.uint64, l_chain_pkt->hdr.cell_id.uint64,
                        "ERROR_CHAIN_PKT_DATA_SIZE" );
            }
        } break;
        // first packet of data with source node address
        case DAP_STREAM_CH_CHAIN_PKT_TYPE_FIRST_CHAIN: {
            if(l_chain_pkt_data_size == (size_t)sizeof(dap_chain_node_addr_t)){
                l_ch_chain->request_hdr = l_chain_pkt->hdr;
                l_ch_chain->request.node_addr = *(dap_chain_node_addr_t*)l_chain_pkt->data;
                log_it(L_INFO, "From "NODE_ADDR_FP_STR": FIRST_CHAIN data_size=%zu net 0x%016"DAP_UINT64_FORMAT_x" chain 0x%016"DAP_UINT64_FORMAT_x" cell 0x%016"DAP_UINT64_FORMAT_x,
                               NODE_ADDR_FP_ARGS_S(l_ch_chain->request.node_addr),
                               l_chain_pkt_data_size, l_ch_chain->request_hdr.net_id.uint64 ,
                               l_ch_chain->request_hdr.chain_id.uint64, l_ch_chain->request_hdr.cell_id.uint64);
            }else{
                log_it(L_WARNING,"Incorrect data size %zd in packet DAP_STREAM_CH_CHAIN_PKT_TYPE_FIRST_CHAIN", l_chain_pkt_data_size);
                s_stream_ch_write_error_unsafe(a_ch, l_chain_pkt->hdr.net_id.uint64,
                        l_chain_pkt->hdr.chain_id.uint64, l_chain_pkt->hdr.cell_id.uint64,
                        "ERROR_CHAIN_PACKET_TYPE_FIRST_CHAIN_INCORRET_DATA_SIZE");
            }
        } break;

        case DAP_STREAM_CH_CHAIN_PKT_TYPE_CHAIN: {
            if(l_chain_pkt_data_size) {
                dap_chain_t * l_chain = dap_chain_find_by_id(l_chain_pkt->hdr.net_id, l_chain_pkt->hdr.chain_id);
                if(l_chain) {
                    // Expect atom element in
                    if(l_chain_pkt_data_size > 0) {
                        struct sync_request *l_sync_request = dap_stream_ch_chain_create_sync_request(l_chain_pkt, a_ch);
                        dap_chain_pkt_item_t *l_pkt_item = &l_sync_request->pkt;
                        l_pkt_item->pkt_data = DAP_DUP_SIZE(l_chain_pkt->data, l_chain_pkt_data_size);
                        if (!l_pkt_item->pkt_data) {
                            log_it(L_ERROR, "Not enough memory!");
                            DAP_DELETE(l_sync_request);
                            break;
                        }
                        l_pkt_item->pkt_data_size = l_chain_pkt_data_size;
                        if (s_debug_more){
                            dap_chain_hash_fast_t l_atom_hash={0};
                            dap_hash_fast(l_chain_pkt->data, l_chain_pkt_data_size ,&l_atom_hash);
                            char l_atom_hash_str[DAP_CHAIN_HASH_FAST_STR_SIZE] = { '\0' };
                            dap_chain_hash_fast_to_str(&l_atom_hash, l_atom_hash_str, DAP_CHAIN_HASH_FAST_STR_SIZE);
                            log_it(L_INFO, "In: CHAIN pkt: atom hash %s (size %zd)", l_atom_hash_str, l_chain_pkt_data_size);
                        }
                        if (dap_proc_queue_add_callback_inter(a_ch->stream_worker->worker->proc_queue_input, s_sync_in_chains_callback, l_sync_request))
                            log_it(L_ERROR, "System queue overflow with atom trying atom add. All following atoms will be rejected!");
                    } else {
                        log_it(L_WARNING, "Empty chain packet");
                        s_stream_ch_write_error_unsafe(a_ch, l_chain_pkt->hdr.net_id.uint64,
                                l_chain_pkt->hdr.chain_id.uint64, l_chain_pkt->hdr.cell_id.uint64,
                                "ERROR_CHAIN_PACKET_EMPTY");
                    }
                }
            }
        } break;

        case DAP_STREAM_CH_CHAIN_PKT_TYPE_SYNCED_CHAINS: {
            if (dap_log_level_get() <= L_INFO) {
                dap_chain_hash_fast_t l_hash_from = l_ch_chain->request.hash_from,
                        l_hash_to = l_ch_chain->request.hash_to;
                char l_hash_from_str[DAP_CHAIN_HASH_FAST_STR_SIZE] = { '\0' }, l_hash_to_str[DAP_CHAIN_HASH_FAST_STR_SIZE] = { '\0' };
                dap_chain_hash_fast_to_str(&l_hash_from, l_hash_from_str, DAP_CHAIN_HASH_FAST_STR_SIZE);
                dap_chain_hash_fast_to_str(&l_hash_to, l_hash_to_str, DAP_CHAIN_HASH_FAST_STR_SIZE);
                log_it(L_INFO, "In:  SYNCED_CHAINS: between %s and %s",l_hash_from_str[0] ? l_hash_from_str : "(null)",
                       l_hash_to_str[0] ? l_hash_to_str: "(null)");

            }
            s_ch_chain_get_idle(l_ch_chain);
            if (l_ch_chain->activity_timer) {
                dap_timerfd_delete_unsafe(l_ch_chain->activity_timer);
                l_ch_chain->activity_timer = NULL;
            }
            if (!l_ch_chain->callback_notify_packet_in) { // we haven't node client waitng, so reply to other side
                dap_chain_t *l_chain = dap_chain_find_by_id(l_chain_pkt->hdr.net_id, l_chain_pkt->hdr.chain_id);
                if (!l_chain) {
                    log_it(L_ERROR, "Invalid SYNCED_CHAINS packet from %s with ext_id %016"DAP_UINT64_FORMAT_x" net id 0x%016"DAP_UINT64_FORMAT_x
                                    " chain id 0x%016"DAP_UINT64_FORMAT_x" cell_id 0x%016"DAP_UINT64_FORMAT_x" in packet",
                                    a_ch->stream->esocket->remote_addr_str, l_chain_pkt->hdr.ext_id,
                                    l_chain_pkt->hdr.net_id.uint64, l_chain_pkt->hdr.chain_id.uint64,
                                    l_chain_pkt->hdr.cell_id.uint64);
                    s_stream_ch_write_error_unsafe(a_ch, l_chain_pkt->hdr.net_id.uint64,
                                                        l_chain_pkt->hdr.chain_id.uint64, l_chain_pkt->hdr.cell_id.uint64,
                                                        "ERROR_NET_INVALID_ID");
                    break;
                }
                if (s_debug_more) {
                    log_it(L_INFO, "Out: UPDATE_CHAINS_REQ pkt");
                }
                dap_stream_ch_chain_sync_request_t l_request= {};
                dap_stream_ch_chain_pkt_write_unsafe(a_ch, DAP_STREAM_CH_CHAIN_PKT_TYPE_UPDATE_CHAINS_REQ, l_chain_pkt->hdr.net_id.uint64,
                                              l_chain_pkt->hdr.chain_id.uint64, l_chain_pkt->hdr.cell_id.uint64, &l_request, sizeof(l_request));
            }
        } break;

        case DAP_STREAM_CH_CHAIN_PKT_TYPE_SYNC_CHAINS_RVRS: {
            if(l_chain_pkt_data_size == sizeof(dap_stream_ch_chain_sync_request_t)) {
                dap_stream_ch_chain_sync_request_t l_request = { };
                dap_chain_t *l_chain = dap_chain_find_by_id(l_chain_pkt->hdr.net_id, l_chain_pkt->hdr.chain_id);
                if (l_chain) {
                    dap_chain_hash_fast_t l_hash;
                    dap_chain_get_atom_last_hash(l_chain, &l_hash, l_chain_pkt->hdr.cell_id); // Move away from i/o reactor to callback processor
                    l_request.hash_from = l_hash;
                    if( dap_log_level_get()<= L_INFO){
                        char l_hash_from_str[DAP_CHAIN_HASH_FAST_STR_SIZE] = {'\0'};
                        dap_chain_hash_fast_to_str(&l_hash, l_hash_from_str, DAP_CHAIN_HASH_FAST_STR_SIZE);
                        log_it(L_INFO, "In:  SYNC_CHAINS_RVRS pkt: net 0x%016"DAP_UINT64_FORMAT_x" chain 0x%016"DAP_UINT64_FORMAT_x" cell 0x%016"DAP_UINT64_FORMAT_x
                                       "request chains sync from %s", l_chain_pkt->hdr.net_id.uint64, l_chain_pkt->hdr.chain_id.uint64, l_chain_pkt->hdr.cell_id.uint64,
                                        l_hash_from_str[0] ? l_hash_from_str : "(null)");
                    }
                    dap_stream_ch_chain_pkt_write_unsafe(a_ch, DAP_STREAM_CH_CHAIN_PKT_TYPE_SYNC_CHAINS, l_chain_pkt->hdr.net_id.uint64,
                                                  l_chain_pkt->hdr.chain_id.uint64, l_chain_pkt->hdr.cell_id.uint64, &l_request, sizeof(l_request));
                }
            }else{
                log_it(L_WARNING, "DAP_STREAM_CH_CHAIN_PKT_TYPE_SYNC_CHAINS_RVRS: Wrong chain packet size %zd when expected %zd", l_chain_pkt_data_size, sizeof(l_ch_chain->request));
                s_stream_ch_write_error_unsafe(a_ch, l_chain_pkt->hdr.net_id.uint64,
                        l_chain_pkt->hdr.chain_id.uint64, l_chain_pkt->hdr.cell_id.uint64,
                        "ERROR_CHAIN_PKT_DATA_SIZE" );
            }
        } break;

        case DAP_STREAM_CH_CHAIN_PKT_TYPE_ERROR:{
            char * l_error_str = (char*)l_chain_pkt->data;
            if(l_chain_pkt_data_size>1)
                l_error_str[l_chain_pkt_data_size-1]='\0'; // To be sure that nobody sends us garbage
                                                           // without trailing zero
            log_it(L_WARNING,"In from remote addr %s chain id 0x%016"DAP_UINT64_FORMAT_x" got error on his side: '%s'",
                   DAP_STREAM_CH(l_ch_chain)->stream->esocket->hostaddr,
                   l_chain_pkt->hdr.chain_id.uint64, l_chain_pkt_data_size ? l_error_str : "<empty>");
        } break;

        case DAP_STREAM_CH_CHAIN_PKT_TYPE_SYNCED_ALL: {
            log_it(L_INFO, "In from "NODE_ADDR_FP_STR":  SYNCED_ALL net 0x%016"DAP_UINT64_FORMAT_x" chain 0x%016"DAP_UINT64_FORMAT_x" cell 0x%016"DAP_UINT64_FORMAT_x,
                            NODE_ADDR_FP_ARGS_S(l_ch_chain->request.node_addr), l_chain_pkt->hdr.net_id.uint64,
                            l_chain_pkt->hdr.chain_id.uint64, l_chain_pkt->hdr.cell_id.uint64);
        } break;

        default: {
            s_stream_ch_write_error_unsafe(a_ch, l_chain_pkt->hdr.net_id.uint64,
                                                l_chain_pkt->hdr.chain_id.uint64, l_chain_pkt->hdr.cell_id.uint64,
                                                "ERROR_UNKNOWN_CHAIN_PKT_TYPE");
            }
    }
    if(l_ch_chain->callback_notify_packet_in)
        l_ch_chain->callback_notify_packet_in(l_ch_chain, l_ch_pkt->hdr.type, l_chain_pkt,
                                              l_chain_pkt_data_size, l_ch_chain->callback_notify_arg);
}


/**
 * @brief s_ch_chain_go_idle_and_free_log_list
 * @param a_ch_chain
 */
static void s_free_log_list_gdb ( dap_stream_ch_chain_t * a_ch_chain)
{
    if (a_ch_chain->request_db_log) {
        // free log list
        debug_if(s_debug_more, L_INFO, "[stm_ch_chain:%p] a_ch_chain->request_db_log:%p --- cleanuping ...", a_ch_chain, a_ch_chain->request_db_log);
        dap_db_log_list_delete(a_ch_chain->request_db_log);
        a_ch_chain->request_db_log = NULL;
    }

    if (a_ch_chain->remote_gdbs) {
        dap_stream_ch_chain_hash_item_t *l_hash_item = NULL, *l_tmp = NULL;
        HASH_ITER(hh, a_ch_chain->remote_gdbs, l_hash_item, l_tmp) {
            // Clang bug at this, l_hash_item should change at every loop cycle
            HASH_DEL(a_ch_chain->remote_gdbs, l_hash_item);
            DAP_DELETE(l_hash_item);
        }
        a_ch_chain->remote_gdbs = NULL;
    }
}

/**
 * @brief s_ch_chain_go_idle
 * @param a_ch_chain
 */
static void s_ch_chain_go_idle(dap_stream_ch_chain_t *a_ch_chain)
{
    if (a_ch_chain->state == CHAIN_STATE_IDLE) {
        return;
    }
    a_ch_chain->state = CHAIN_STATE_IDLE;

    if(s_debug_more)
        log_it(L_INFO, "Go in CHAIN_STATE_IDLE");

    // Cleanup after request
    memset(&a_ch_chain->request, 0, sizeof(a_ch_chain->request));
    memset(&a_ch_chain->request_hdr, 0, sizeof(a_ch_chain->request_hdr));
    if (a_ch_chain->request_atom_iter && a_ch_chain->request_atom_iter->chain &&
            a_ch_chain->request_atom_iter->chain->callback_atom_iter_delete) {
        a_ch_chain->request_atom_iter->chain->callback_atom_iter_delete(a_ch_chain->request_atom_iter);
        a_ch_chain->request_atom_iter = NULL;
    }

    dap_stream_ch_chain_hash_item_t *l_hash_item = NULL, *l_tmp = NULL;

    HASH_ITER(hh, a_ch_chain->remote_atoms, l_hash_item, l_tmp) {
        // Clang bug at this, l_hash_item should change at every loop cycle
        HASH_DEL(a_ch_chain->remote_atoms, l_hash_item);
        DAP_DELETE(l_hash_item);
    }
    a_ch_chain->remote_atoms = NULL;
    a_ch_chain->sent_breaks = 0;
    s_free_log_list_gdb(a_ch_chain);
}

struct chain_io_complete {
    dap_stream_ch_uuid_t ch_uuid;
    dap_stream_ch_chain_state_t state;
    uint8_t type;
    uint64_t net_id;
    uint64_t chain_id;
    uint64_t cell_id;
    size_t data_size;
    byte_t data[];
};

static void s_stream_ch_io_complete(dap_events_socket_t *a_es, void *a_arg, int a_errno)
{
    if (a_errno)
        return;
    dap_stream_t *l_stream = NULL;
    if (!a_es->server) {
        dap_client_t *l_client = DAP_ESOCKET_CLIENT(a_es);
        assert(l_client);
        dap_client_pvt_t *l_client_pvt = DAP_CLIENT_PVT(l_client);
        l_stream = l_client_pvt->stream;
    } else {
        dap_http_client_t *l_http_client = DAP_HTTP_CLIENT(a_es);
        if (l_http_client)
            l_stream = DAP_STREAM(l_http_client);
    }
    if (!l_stream)
        return;
    dap_stream_ch_t *l_ch = NULL;
    for (size_t i = 0; i < l_stream->channel_count; i++)
        if (l_stream->channel[i]->proc->id == DAP_STREAM_CH_ID)
            l_ch = l_stream->channel[i];
    if (!l_ch)
        return;
    if (a_arg) {
        struct chain_io_complete *l_arg = (struct chain_io_complete *)a_arg;
        if (DAP_STREAM_CH_CHAIN(l_ch)->state == CHAIN_STATE_WAITING)
            DAP_STREAM_CH_CHAIN(l_ch)->state = l_arg->state;
        dap_stream_ch_chain_pkt_write_unsafe(l_ch, l_arg->type, l_arg->net_id, l_arg->chain_id,
                                             l_arg->cell_id, l_arg->data, l_arg->data_size);
        a_es->callbacks.arg = NULL;
        DAP_DELETE(a_arg);
        return;
    }
    s_stream_ch_packet_out(l_ch, NULL);
}

static void s_stream_ch_chain_pkt_write(dap_stream_ch_t *a_ch, uint8_t a_type, uint64_t a_net_id,
                                        uint64_t a_chain_id, uint64_t a_cell_id,
                                        const void * a_data, size_t a_data_size)
{
    size_t l_free_buf_size = dap_events_socket_get_free_buf_size(a_ch->stream->esocket) -
                                sizeof(dap_stream_ch_chain_pkt_t) - sizeof(dap_stream_ch_pkt_t) -
                                sizeof(dap_stream_pkt_t) - DAP_STREAM_PKT_ENCRYPTION_OVERHEAD;
    if (l_free_buf_size < a_data_size) {
        struct chain_io_complete *l_arg = DAP_NEW_Z_SIZE(struct chain_io_complete, sizeof(struct chain_io_complete) + a_data_size);
        l_arg->ch_uuid = a_ch->uuid;
        l_arg->state = DAP_STREAM_CH_CHAIN(a_ch)->state;
        DAP_STREAM_CH_CHAIN(a_ch)->state = CHAIN_STATE_WAITING;
        l_arg->type = a_type;
        l_arg->net_id = a_net_id;
        l_arg->chain_id = a_chain_id;
        l_arg->cell_id = a_cell_id;
        l_arg->data_size = a_data_size;
        memcpy(l_arg->data, a_data, a_data_size);
        a_ch->stream->esocket->callbacks.arg = l_arg;
    }
    else
       dap_stream_ch_chain_pkt_write_unsafe(a_ch, a_type, a_net_id, a_chain_id, a_cell_id, a_data, a_data_size);
}

/**
 * @brief s_stream_ch_packet_out
 * @param ch
 * @param arg
 */
void s_stream_ch_packet_out(dap_stream_ch_t *a_ch, void *a_arg)
{
    dap_stream_ch_chain_t *l_ch_chain = DAP_STREAM_CH_CHAIN(a_ch);
    bool l_go_idle = false, l_was_sent_smth = false;
    switch (l_ch_chain->state) {
        // Update list of global DB records to remote
        case CHAIN_STATE_UPDATE_GLOBAL_DB: {
            dap_stream_ch_chain_update_element_t l_data[s_update_pack_size];
            uint_fast16_t i;
            dap_db_log_list_obj_t *l_obj = NULL;
            for (i = 0; i < s_update_pack_size; i++) {
                l_obj = dap_db_log_list_get(l_ch_chain->request_db_log);
                if (!l_obj || DAP_POINTER_TO_SIZE(l_obj) == 1)
                    break;
                l_data[i].hash = l_obj->hash;
                l_data[i].size = l_obj->pkt->data_size;
                DAP_DELETE(l_obj->pkt);
                DAP_DELETE(l_obj);
            }
            if (i) {
                l_was_sent_smth = true;
                s_stream_ch_chain_pkt_write(a_ch, DAP_STREAM_CH_CHAIN_PKT_TYPE_UPDATE_GLOBAL_DB,
                                            l_ch_chain->request_hdr.net_id.uint64, l_ch_chain->request_hdr.chain_id.uint64,
                                            l_ch_chain->request_hdr.cell_id.uint64,
                                            l_data, i * sizeof(dap_stream_ch_chain_update_element_t));
                l_ch_chain->stats_request_gdb_processed += i;
                if (s_debug_more)
                    log_it(L_INFO, "Out: DAP_STREAM_CH_CHAIN_PKT_TYPE_UPDATE_GLOBAL_DB");
            } else if (!l_obj) {
                l_was_sent_smth = true;
                l_ch_chain->request.node_addr.uint64 = dap_chain_net_get_cur_addr_int(dap_chain_net_by_id(
                                                                                          l_ch_chain->request_hdr.net_id));
                s_stream_ch_chain_pkt_write(a_ch, DAP_STREAM_CH_CHAIN_PKT_TYPE_UPDATE_GLOBAL_DB_END,
                                                     l_ch_chain->request_hdr.net_id.uint64,
                                                     l_ch_chain->request_hdr.chain_id.uint64,
                                                     l_ch_chain->request_hdr.cell_id.uint64,
                                                     &l_ch_chain->request, sizeof(dap_stream_ch_chain_sync_request_t));
                if (s_debug_more )
                    log_it(L_INFO, "Out: DAP_STREAM_CH_CHAIN_PKT_TYPE_UPDATE_GLOBAL_DB_END");
                l_go_idle = true;
            }
        } break;

        // Synchronize GDB
        case CHAIN_STATE_SYNC_GLOBAL_DB: {
            // Get global DB record
            dap_global_db_pkt_t *l_pkt = NULL;
            dap_db_log_list_obj_t *l_obj = NULL;
            size_t l_pkt_size = 0;
            for (uint_fast16_t l_skip_count = 0; l_skip_count < s_skip_in_reactor_count; ) {
                l_obj = dap_db_log_list_get(l_ch_chain->request_db_log);
                if (!l_obj || DAP_POINTER_TO_SIZE(l_obj) == 1) {
                    l_skip_count = s_skip_in_reactor_count;
                    break;
                }
                dap_stream_ch_chain_hash_item_t *l_hash_item = NULL;
                unsigned l_hash_item_hashv = 0;
                HASH_VALUE(&l_obj->hash, sizeof(dap_chain_hash_fast_t), l_hash_item_hashv);
                HASH_FIND_BYHASHVALUE(hh, l_ch_chain->remote_gdbs, &l_obj->hash, sizeof(dap_hash_fast_t),
                                      l_hash_item_hashv, l_hash_item);
                if (l_hash_item) { // If found - skip it
                    /*if (s_debug_more) {
                        char l_request_atom_hash_str[DAP_CHAIN_HASH_FAST_STR_SIZE];
                        dap_chain_hash_fast_to_str(&l_obj->hash, l_request_atom_hash_str, DAP_CHAIN_HASH_FAST_STR_SIZE);
                        log_it(L_DEBUG, "Out CHAIN: skip GDB hash %s because its already present in remote GDB hash table",
                                        l_request_atom_hash_str);
                    }*/
                    l_skip_count++;
                } else {
                    l_hash_item = DAP_NEW_Z(dap_stream_ch_chain_hash_item_t);
                    if (!l_hash_item) {
                        log_it(L_CRITICAL, "Memory allocation error");
                        return;
                    }
                    l_hash_item->hash = l_obj->hash;
                    l_hash_item->size = l_obj->pkt->data_size;
                    HASH_ADD_BYHASHVALUE(hh, l_ch_chain->remote_gdbs, hash, sizeof(dap_chain_hash_fast_t),
                                         l_hash_item_hashv, l_hash_item);
                    l_pkt = dap_global_db_pkt_pack(l_pkt, l_obj->pkt);
                    l_ch_chain->stats_request_gdb_processed++;
                    l_pkt_size = sizeof(dap_global_db_pkt_t) + l_pkt->data_size;
                }
                DAP_DELETE(l_obj->pkt);
                DAP_DELETE(l_obj);
                if (l_pkt_size >= DAP_CHAIN_PKT_EXPECT_SIZE)
                    break;
            }
            if (l_pkt_size) {
                l_was_sent_smth = true;
                // If request was from defined node_addr we update its state
                if (s_debug_more)
                    log_it(L_INFO, "Send one global_db packet len=%zu (rest=%zu/%zu items)", l_pkt_size,
                                    dap_db_log_list_get_count_rest(l_ch_chain->request_db_log),
                                    dap_db_log_list_get_count(l_ch_chain->request_db_log));
                s_stream_ch_chain_pkt_write(a_ch, DAP_STREAM_CH_CHAIN_PKT_TYPE_GLOBAL_DB,
                                                     l_ch_chain->request_hdr.net_id.uint64, l_ch_chain->request_hdr.chain_id.uint64,
                                                     l_ch_chain->request_hdr.cell_id.uint64, l_pkt, l_pkt_size);
                DAP_DELETE(l_pkt);
            } else if (!l_obj) {
                l_was_sent_smth = true;
                log_it( L_INFO,"Syncronized database: items syncronyzed %"DAP_UINT64_FORMAT_U" from %zu",
                        l_ch_chain->stats_request_gdb_processed, dap_db_log_list_get_count(l_ch_chain->request_db_log));
                // last message
                dap_stream_ch_chain_sync_request_t l_request = {};
                s_stream_ch_chain_pkt_write(a_ch, DAP_STREAM_CH_CHAIN_PKT_TYPE_SYNCED_GLOBAL_DB,
                                                     l_ch_chain->request_hdr.net_id.uint64, l_ch_chain->request_hdr.chain_id.uint64,
                                                     l_ch_chain->request_hdr.cell_id.uint64, &l_request, sizeof(l_request));
                l_go_idle = true;
                if (l_ch_chain->callback_notify_packet_out)
                    l_ch_chain->callback_notify_packet_out(l_ch_chain, DAP_STREAM_CH_CHAIN_PKT_TYPE_SYNCED_GLOBAL_DB,
                                                           NULL, 0, l_ch_chain->callback_notify_arg);
            }
        } break;

        // Update list of atoms to remote
        case CHAIN_STATE_UPDATE_CHAINS:{
            dap_stream_ch_chain_update_element_t *l_data = DAP_NEW_Z_SIZE(dap_stream_ch_chain_update_element_t,
                                                                          sizeof(dap_stream_ch_chain_update_element_t) * s_update_pack_size);
            size_t l_data_size=0;
            for(uint_fast16_t n=0; n<s_update_pack_size && (l_ch_chain->request_atom_iter && l_ch_chain->request_atom_iter->cur);n++){
                l_data[n].hash = *l_ch_chain->request_atom_iter->cur_hash;
                // Shift offset counter
                l_data_size += sizeof(dap_stream_ch_chain_update_element_t);
                // Then get next atom
                l_ch_chain->request_atom_iter->chain->callback_atom_iter_get_next(l_ch_chain->request_atom_iter, NULL);
            }
            if (l_data_size){
                l_was_sent_smth = true;
                if(s_debug_more)
                    log_it(L_DEBUG,"Out: UPDATE_CHAINS with %zu hashes sent", l_data_size / sizeof(dap_stream_ch_chain_update_element_t));
                s_stream_ch_chain_pkt_write(a_ch, DAP_STREAM_CH_CHAIN_PKT_TYPE_UPDATE_CHAINS,
                                                     l_ch_chain->request_hdr.net_id.uint64,
                                                     l_ch_chain->request_hdr.chain_id.uint64,
                                                     l_ch_chain->request_hdr.cell_id.uint64,
                                                     l_data,l_data_size);
            }
            if(!l_data_size  ||  !l_ch_chain->request_atom_iter){ // We over with all the hashes here
                l_was_sent_smth = true;
                if(s_debug_more)
                    log_it(L_INFO,"Out: UPDATE_CHAINS_END sent ");
                dap_stream_ch_chain_sync_request_t l_request = {};
                s_stream_ch_chain_pkt_write(a_ch, DAP_STREAM_CH_CHAIN_PKT_TYPE_UPDATE_CHAINS_END,
                                                     l_ch_chain->request_hdr.net_id.uint64,
                                                     l_ch_chain->request_hdr.chain_id.uint64,
                                                     l_ch_chain->request_hdr.cell_id.uint64,
                                                     &l_request, sizeof(dap_stream_ch_chain_sync_request_t));
                l_go_idle = true;
                dap_stream_ch_set_ready_to_write_unsafe(a_ch, false);
            }
            DAP_DELETE(l_data);
        }break;

        // Synchronize chains
        case CHAIN_STATE_SYNC_CHAINS: {
            // Process one chain from l_ch_chain->request_atom_iter
            // Pack loop to skip quicker
            for(uint_fast16_t k=0; k<s_skip_in_reactor_count     &&
                                   l_ch_chain->request_atom_iter &&
                                   l_ch_chain->request_atom_iter->cur; k++){
                // Check if present and skip if present
                dap_stream_ch_chain_hash_item_t *l_hash_item = NULL;
                unsigned l_hash_item_hashv = 0;
                HASH_VALUE(l_ch_chain->request_atom_iter->cur_hash, sizeof(dap_chain_hash_fast_t), l_hash_item_hashv);
                HASH_FIND_BYHASHVALUE(hh, l_ch_chain->remote_atoms, l_ch_chain->request_atom_iter->cur_hash,
                                      sizeof(dap_chain_hash_fast_t), l_hash_item_hashv, l_hash_item);
                if( l_hash_item ){ // If found - skip it
                    /*if(s_debug_more){
                        char l_request_atom_hash_str[81]={[0]='\0'};
                        dap_chain_hash_fast_to_str(l_ch_chain->request_atom_iter->cur_hash,l_request_atom_hash_str,sizeof (l_request_atom_hash_str));
                        log_it(L_DEBUG, "Out CHAIN: skip atom hash %s because its already present in remote atom hash table",
                                        l_request_atom_hash_str);
                    }*/
                }else{
                    l_hash_item = DAP_NEW_Z(dap_stream_ch_chain_hash_item_t);
                    if (!l_hash_item) {
                        log_it(L_CRITICAL, "Memory allocation error");
                        return;
                    }
                    l_hash_item->hash = *l_ch_chain->request_atom_iter->cur_hash;
                    if(s_debug_more){
                        char l_atom_hash_str[DAP_CHAIN_HASH_FAST_STR_SIZE];
                        dap_chain_hash_fast_to_str(&l_hash_item->hash, l_atom_hash_str, sizeof(l_atom_hash_str));
                        log_it(L_INFO, "Out CHAIN pkt: atom hash %s (size %zd) ", l_atom_hash_str, l_ch_chain->request_atom_iter->cur_size);
                    }
                    s_stream_ch_chain_pkt_write(a_ch, DAP_STREAM_CH_CHAIN_PKT_TYPE_CHAIN, l_ch_chain->request_hdr.net_id.uint64,
                                                         l_ch_chain->request_hdr.chain_id.uint64, l_ch_chain->request_hdr.cell_id.uint64,
                                                         l_ch_chain->request_atom_iter->cur, l_ch_chain->request_atom_iter->cur_size);
                    l_was_sent_smth = true;
                    l_ch_chain->stats_request_atoms_processed++;

                    l_hash_item->size = l_ch_chain->request_atom_iter->cur_size;
                    // Because we sent this atom to remote - we record it to not to send it twice
                    HASH_ADD_BYHASHVALUE(hh, l_ch_chain->remote_atoms, hash, sizeof(dap_hash_fast_t), l_hash_item_hashv,
                                         l_hash_item);
                }
                // Then get next atom and populate new last
                l_ch_chain->request_atom_iter->chain->callback_atom_iter_get_next(l_ch_chain->request_atom_iter, NULL);
                if (l_was_sent_smth)
                    break;
            }
            if(!l_ch_chain->request_atom_iter || !l_ch_chain->request_atom_iter->cur)  { // All chains synced
                dap_stream_ch_chain_sync_request_t l_request = {};
                // last message
                l_was_sent_smth = true;
                s_stream_ch_chain_pkt_write(a_ch, DAP_STREAM_CH_CHAIN_PKT_TYPE_SYNCED_CHAINS,
                                                     l_ch_chain->request_hdr.net_id.uint64, l_ch_chain->request_hdr.chain_id.uint64,
                                                     l_ch_chain->request_hdr.cell_id.uint64, &l_request, sizeof(l_request));
                log_it( L_INFO,"Synced: %"DAP_UINT64_FORMAT_U" atoms processed", l_ch_chain->stats_request_atoms_processed);
                l_go_idle = true;
                if (l_ch_chain->callback_notify_packet_out)
                    l_ch_chain->callback_notify_packet_out(l_ch_chain, DAP_STREAM_CH_CHAIN_PKT_TYPE_SYNCED_CHAINS, NULL,
                                                           0, l_ch_chain->callback_notify_arg);
            }
        } break;
        default: break;
    }
    if (l_was_sent_smth) {
        s_chain_timer_reset(l_ch_chain);
        l_ch_chain->sent_breaks = 0;
    } else
        l_ch_chain->sent_breaks++;
    if (l_go_idle) {
        s_ch_chain_go_idle(l_ch_chain);
        if (l_ch_chain->activity_timer) {
            if (!a_arg)
                dap_timerfd_delete_unsafe(l_ch_chain->activity_timer);
            l_ch_chain->activity_timer = NULL;
        }
    }
}<|MERGE_RESOLUTION|>--- conflicted
+++ resolved
@@ -834,11 +834,7 @@
     dap_worker_t *l_worker = dap_worker_get_current();
     dap_stream_ch_t *l_ch = dap_stream_ch_find_by_uuid_unsafe(DAP_STREAM_WORKER(l_worker), *(dap_stream_ch_uuid_t*)a_arg);
     if (!l_ch) {
-<<<<<<< HEAD
-        dap_chain_net_del_downlink(*(dap_stream_ch_uuid_t*)a_arg);
-=======
         //dap_chain_net_del_downlink((dap_stream_ch_uuid_t*)a_arg);
->>>>>>> 30a88586
         DAP_DELETE(a_arg);
         return false;
     }
