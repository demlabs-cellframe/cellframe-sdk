--- conflicted
+++ resolved
@@ -1289,11 +1289,7 @@
     dap_stream_ch_chain_t *l_ch_chain = DAP_STREAM_CH_CHAIN(a_ch);
 
     switch (l_ch_chain->state) {
-<<<<<<< HEAD
-
         // Update list of global DB records to remote
-=======
->>>>>>> 6fb36720
         case CHAIN_STATE_UPDATE_GLOBAL_DB: {
             if (l_ch_chain->stats_request_gdb_processed == l_ch_chain->local_gdbs_count) {
                 dap_stream_ch_chain_sync_request_t l_sync_gdb = {};
