/*
 * Authors:
 * Dmitriy A. Gearasimov <gerasimov.dmitriy@demlabs.net>
 * Alexander Lysikov <alexander.lysikov@demlabs.net>
 * DeM Labs Inc.   https://demlabs.net
 * Kelvin Project https://github.com/kelvinblockchain
 * Copyright  (c) 2017-2018
 * All rights reserved.

 This file is part of DAP (Deus Applications Prototypes) the open source project

 DAP (Deus Applicaions Prototypes) is free software: you can redistribute it and/or modify
 it under the terms of the GNU General Public License as published by
 the Free Software Foundation, either version 3 of the License, or
 (at your option) any later version.

 DAP is distributed in the hope that it will be useful,
 but WITHOUT ANY WARRANTY; without even the implied warranty of
 MERCHANTABILITY or FITNESS FOR A PARTICULAR PURPOSE.  See the
 GNU General Public License for more details.

 You should have received a copy of the GNU General Public License
 along with any DAP based project.  If not, see <http://www.gnu.org/licenses/>.
 */

#include <stdlib.h>
#include <stdio.h>
#include <time.h>
#include <stdlib.h>
#include <stddef.h>
#include <stdint.h>

#ifdef WIN32
#include <winsock2.h>
#include <windows.h>
#include <mswsock.h>
#include <ws2tcpip.h>
#include <io.h>
#include <pthread.h>
#endif

#include "dap_common.h"
#include "dap_strfuncs.h"
#include "dap_list.h"
#include "dap_config.h"
#include "dap_hash.h"
#include "utlist.h"

#include "dap_worker.h"
#include "dap_events.h"
#include "dap_proc_thread.h"

#include "dap_chain.h"
#include "dap_chain_datum.h"
#include "dap_chain_cs.h"
#include "dap_chain_cell.h"

#include "dap_chain_global_db.h"
#include "dap_chain_global_db_remote.h"

#include "dap_stream.h"
#include "dap_stream_worker.h"
#include "dap_stream_ch_pkt.h"
#include "dap_stream_ch.h"
#include "dap_stream_ch_proc.h"
#include "dap_stream_ch_chain.h"
#include "dap_stream_ch_chain_pkt.h"
#include "dap_chain_net.h"
#define LOG_TAG "dap_stream_ch_chain"

static void s_stream_ch_new(dap_stream_ch_t* a_ch, void* a_arg);
static void s_stream_ch_delete(dap_stream_ch_t* a_ch, void* a_arg);
static void s_stream_ch_packet_in(dap_stream_ch_t* a_ch, void* a_arg);
static void s_stream_ch_packet_out(dap_stream_ch_t* a_ch, void* a_arg);

/**
 * @brief dap_stream_ch_chain_init
 * @return
 */
int dap_stream_ch_chain_init()
{
    log_it(L_NOTICE, "Chains and global db exchange channel initialized");
    dap_stream_ch_proc_add(dap_stream_ch_chain_get_id(), s_stream_ch_new, s_stream_ch_delete, s_stream_ch_packet_in,
            s_stream_ch_packet_out);

    return 0;
}

/**
 * @brief dap_stream_ch_chain_deinit
 */
void dap_stream_ch_chain_deinit()
{

}

/**
 * @brief s_stream_ch_new
 * @param a_ch
 * @param arg
 */
void s_stream_ch_new(dap_stream_ch_t* a_ch, void* a_arg)
{
    a_ch->internal = DAP_NEW_Z(dap_stream_ch_chain_t);
    dap_stream_ch_chain_t * l_ch_chain = DAP_STREAM_CH_CHAIN(a_ch);
    pthread_mutex_init(&l_ch_chain->mutex, NULL);
    l_ch_chain->ch = a_ch;
}

/**
 * @brief s_stream_ch_delete
 * @param ch
 * @param arg
 */
void s_stream_ch_delete(dap_stream_ch_t* a_ch, void* a_arg)
{
    (void) a_arg;

    if(DAP_STREAM_CH_CHAIN(a_ch)->request_global_db_trs) {
        dap_db_log_list_delete(DAP_STREAM_CH_CHAIN(a_ch)->request_global_db_trs); //dap_list_free_full(DAP_STREAM_CH_CHAIN(a_ch)->request_global_db_trs, (dap_callback_destroyed_t) free);
        DAP_STREAM_CH_CHAIN(a_ch)->request_global_db_trs = NULL;
    }
    pthread_mutex_destroy(&DAP_STREAM_CH_CHAIN(a_ch)->mutex);
}


bool s_sync_chains_callback(dap_proc_thread_t *a_thread, void *a_arg)
{
    UNUSED(a_thread);
    dap_stream_ch_t *l_ch = (dap_stream_ch_t *)a_arg;
    dap_stream_ch_chain_t *l_ch_chain = DAP_STREAM_CH_CHAIN(l_ch);

    dap_chain_t * l_chain = dap_chain_find_by_id(l_ch_chain->request_net_id, l_ch_chain->request_chain_id);
    l_ch_chain->request_atom_iter = l_chain->callback_atom_iter_create(l_chain);
    size_t l_first_size = 0;
    dap_chain_atom_ptr_t *l_first = l_chain->callback_atom_iter_get_first(l_ch_chain->request_atom_iter, &l_first_size);
    if (l_first && l_first_size) {
        // first packet
        l_ch_chain->state = CHAIN_STATE_SYNC_CHAINS;
        dap_chain_node_addr_t l_node_addr = { 0 };
        dap_chain_net_t *l_net = dap_chain_net_by_id(l_ch_chain->request_net_id);
        l_node_addr.uint64 = dap_chain_net_get_cur_addr_int(l_net);
        dap_stream_ch_chain_pkt_write_unsafe(l_ch, DAP_STREAM_CH_CHAIN_PKT_TYPE_FIRST_CHAIN,
                l_ch_chain->request_net_id, l_ch_chain->request_chain_id,
                l_ch_chain->request_cell_id, &l_node_addr, sizeof(dap_chain_node_addr_t));
    }
    else {
        // last packet
        dap_stream_ch_chain_sync_request_t l_request = {};
        dap_stream_ch_chain_pkt_write_unsafe(l_ch, DAP_STREAM_CH_CHAIN_PKT_TYPE_SYNCED_CHAINS,
                l_ch_chain->request_net_id, l_ch_chain->request_chain_id,
                l_ch_chain->request_cell_id, &l_request, sizeof(l_request));
        DAP_DEL_Z(l_ch_chain->request_atom_iter);
        l_ch_chain->state = CHAIN_STATE_IDLE;
        if (l_ch_chain->callback_notify_packet_out)
            l_ch_chain->callback_notify_packet_out(l_ch_chain, DAP_STREAM_CH_CHAIN_PKT_TYPE_SYNCED_CHAINS,
                                                    NULL, 0, l_ch_chain->callback_notify_arg);
    }
    dap_stream_ch_set_ready_to_write_unsafe(l_ch, true);
    dap_events_socket_assign_on_worker_mt(l_ch->stream->esocket, l_ch->stream_worker->worker);
    return true;
}

bool s_sync_gdb_callback(dap_proc_thread_t *a_thread, void *a_arg)
{
    UNUSED(a_thread);
    dap_stream_ch_t *l_ch = (dap_stream_ch_t *)a_arg;
    dap_stream_ch_chain_t *l_ch_chain = DAP_STREAM_CH_CHAIN(l_ch);

    // Get log diff
    l_ch_chain->request_last_ts = dap_db_log_get_last_id();
    //log_it(L_DEBUG, "Requested transactions %llu:%llu", l_request->id_start, (uint64_t ) l_ch_chain->request_last_ts);
    uint64_t l_start_item = l_ch_chain->request.id_start;
    // If the current global_db has been truncated, but the remote node has not known this
    if(l_ch_chain->request.id_start > l_ch_chain->request_last_ts) {
        l_start_item = 0;
    }
    dap_chain_net_t *l_net = dap_chain_net_by_id(l_ch_chain->request_net_id);
    dap_list_t *l_add_groups = dap_chain_net_get_add_gdb_group(l_net, l_ch_chain->request.node_addr);
    dap_db_log_list_t *l_db_log = dap_db_log_list_start(l_start_item + 1, l_add_groups);
    dap_chain_node_addr_t l_node_addr = { 0 };
    l_node_addr.uint64 = dap_chain_net_get_cur_addr_int(l_net);
    dap_stream_ch_chain_pkt_write_unsafe(l_ch, DAP_STREAM_CH_CHAIN_PKT_TYPE_FIRST_GLOBAL_DB,
            l_ch_chain->request_net_id, l_ch_chain->request_chain_id,
            l_ch_chain->request_cell_id, &l_node_addr, sizeof(dap_chain_node_addr_t));
    if(l_db_log) {
        //log_it(L_DEBUG, "Start getting items %u:%u", l_request->id_start + 1,l_db_log->items_number);//dap_list_length(l_list));
        // Add it to outgoing list
        l_ch_chain->request_global_db_trs = l_db_log;
        l_ch_chain->db_iter = NULL;
        l_ch_chain->state = CHAIN_STATE_SYNC_GLOBAL_DB;
    } else {
        dap_stream_ch_chain_sync_request_t l_request = {};
        //log_it(L_DEBUG, "No items to sync from %u", l_request->id_start + 1);
        l_request.node_addr.uint64 = dap_chain_net_get_cur_addr_int(l_net);
        l_request.id_start = dap_db_log_get_last_id_remote(l_ch_chain->request.node_addr.uint64);
        dap_stream_ch_chain_pkt_write_unsafe(l_ch, DAP_STREAM_CH_CHAIN_PKT_TYPE_SYNCED_GLOBAL_DB,
                                             l_ch_chain->request_net_id, l_ch_chain->request_chain_id,
                                             l_ch_chain->request_cell_id, &l_request, sizeof(l_request));
        l_ch_chain->state = CHAIN_STATE_IDLE;
        if(l_ch_chain->callback_notify_packet_out)
            l_ch_chain->callback_notify_packet_out(l_ch_chain, DAP_STREAM_CH_CHAIN_PKT_TYPE_SYNCED_GLOBAL_DB,
                                                    NULL, 0, l_ch_chain->callback_notify_arg);
    }
    //log_it(L_INFO, "Prepared %u items for sync", l_db_log->items_number - l_request->id_start);
    // go to send data from list [in s_stream_ch_packet_out()]
    // no data to send -> send one empty message DAP_STREAM_CH_CHAIN_PKT_TYPE_GLOBAL_DB_SYNCED
    dap_stream_ch_set_ready_to_write_unsafe(l_ch, true);
    dap_events_socket_assign_on_worker_mt(l_ch->stream->esocket, l_ch->stream_worker->worker);
    return true;
}

bool s_chain_pkt_callback(dap_proc_thread_t *a_thread, void *a_arg)
{
    UNUSED(a_thread);
    dap_stream_ch_t *l_ch = (dap_stream_ch_t *)a_arg;
    dap_stream_ch_chain_t *l_ch_chain = DAP_STREAM_CH_CHAIN(l_ch);
    dap_chain_t * l_chain = dap_chain_find_by_id(l_ch_chain->request_net_id, l_ch_chain->request_chain_id);
    if (!l_chain) {
        log_it(L_WARNING, "No chain found for DAP_STREAM_CH_CHAIN_PKT_TYPE_CHAIN");
        return true;
    }

    dap_chain_hash_fast_t l_atom_hash = {};
    dap_list_t *l_pkt_copy_list = l_ch_chain->pkt_copy_list;
    if (l_pkt_copy_list) {
        l_ch_chain->pkt_copy_list = l_ch_chain->pkt_copy_list->next;
        dap_chain_pkt_copy_t *l_pkt_copy = (dap_chain_pkt_copy_t *)l_pkt_copy_list->data;
        dap_chain_atom_ptr_t l_atom_copy = (dap_chain_atom_ptr_t)l_pkt_copy->pkt_data;
        uint64_t l_atom_copy_size = l_pkt_copy->pkt_data_size;
        dap_hash_fast(l_atom_copy, l_atom_copy_size, &l_atom_hash);
        dap_chain_atom_iter_t *l_atom_iter = l_chain->callback_atom_iter_create(l_chain);
        size_t l_atom_size =0;
        if ( l_chain->callback_atom_find_by_hash(l_atom_iter, &l_atom_hash, &l_atom_size) == NULL ) {
            dap_chain_atom_verify_res_t l_atom_add_res = l_chain->callback_atom_add(l_chain, l_atom_copy, l_atom_copy_size);
            if (l_atom_add_res == ATOM_ACCEPT && dap_chain_has_file_store(l_chain)) {
                // append to file
                dap_chain_cell_t *l_cell = dap_chain_cell_create_fill(l_chain, l_ch_chain->request_cell_id);
                int l_res;
                if (l_cell) {
                    // add one atom only
                    l_res = dap_chain_cell_file_append(l_cell, l_atom_copy, l_atom_copy_size);
                    // rewrite all file
                    //l_res = dap_chain_cell_file_update(l_cell);
                    if(l_res < 0) {
                        log_it(L_ERROR, "Can't save event 0x%x to the file '%s'", l_atom_hash,
                                l_cell ? l_cell->file_storage_path : "[null]");
                    }
                    // add all atoms from treshold
                    if (l_chain->callback_atom_add_from_treshold){
                        dap_chain_atom_ptr_t l_atom_treshold;
                        do{
                            size_t l_atom_treshold_size;
                            // add into ledger
                            log_it(L_DEBUG, "Try to add atom from treshold");
                            l_atom_treshold = l_chain->callback_atom_add_from_treshold(l_chain, &l_atom_treshold_size);
                            // add into file
                            if(l_atom_treshold) {
                                l_res = dap_chain_cell_file_append(l_cell, l_atom_treshold, l_atom_treshold_size);
                                log_it(L_DEBUG, "Added atom from treshold");
                                if(l_res < 0) {
                                    log_it(L_ERROR, "Can't save event 0x%x from treshold to the file '%s'",
                                            l_atom_treshold, l_cell ? l_cell->file_storage_path : "[null]");
                                }
                            }
                        }
                        while(l_atom_treshold);
                    }

                    // delete cell and close file
                    dap_chain_cell_delete(l_cell);
                }
                else{
                    log_it(L_ERROR, "Can't get cell for cell_id 0x%x for save event to file", l_ch_chain->request_cell_id);

                }
            }
            if(l_atom_add_res == ATOM_PASS)
                DAP_DELETE(l_atom_copy);
        } else {
            DAP_DELETE(l_atom_copy);
        }
        l_chain->callback_atom_iter_delete(l_atom_iter);
        DAP_DELETE(l_pkt_copy);
        DAP_DELETE(l_pkt_copy_list);
    }else
        log_it(L_WARNING, "In proc thread got CHAINS stream ch packet with zero data");
    dap_events_socket_assign_on_worker_mt(l_ch->stream->esocket, l_ch->stream_worker->worker);
    return true;
}

bool s_gdb_pkt_callback(dap_proc_thread_t *a_thread, void *a_arg)
{
    UNUSED(a_thread);
    dap_stream_ch_t *l_ch = (dap_stream_ch_t *)a_arg;
    dap_stream_ch_chain_t *l_ch_chain = DAP_STREAM_CH_CHAIN(l_ch);

    dap_list_t *l_pkt_copy_list = l_ch_chain->pkt_copy_list;
    if (l_pkt_copy_list) {
        l_ch_chain->pkt_copy_list = l_ch_chain->pkt_copy_list->next;
        dap_chain_pkt_copy_t *l_pkt_copy = (dap_chain_pkt_copy_t *)l_pkt_copy_list->data;
        size_t l_data_obj_count = 0;
        // deserialize data & Parse data from dap_db_log_pack()
        dap_store_obj_t *l_store_obj = dap_db_log_unpack(l_pkt_copy->pkt_data, l_pkt_copy->pkt_data_size, &l_data_obj_count);
        //log_it(L_INFO, "In: l_data_obj_count = %d", l_data_obj_count );

        for(size_t i = 0; i < l_data_obj_count; i++) {
            // timestamp for exist obj
            time_t l_timestamp_cur = 0;
            // obj to add
            dap_store_obj_t* l_obj = l_store_obj + i;
            // read item from base;
            size_t l_count_read = 0;
            dap_store_obj_t *l_read_obj = dap_chain_global_db_driver_read(l_obj->group,
                    l_obj->key, &l_count_read);
            // get timestamp for the exist entry
            if(l_read_obj)
                l_timestamp_cur = l_read_obj->timestamp;
            // get timestamp for the deleted entry
            else
            {
                l_timestamp_cur = global_db_gr_del_get_timestamp(l_obj->group, l_obj->key);
            }

            //check whether to apply the received data into the database
            bool l_apply = true;
            if(l_obj->timestamp < l_timestamp_cur)
                l_apply = false;
            else if(l_obj->type == 'd') {
                // already deleted
                if(!l_read_obj)
                    l_apply = false;
            }
            else if(l_obj->type == 'a') {
                bool l_is_the_same_present = false;
                if(l_read_obj &&
                        l_read_obj->value_len == l_obj->value_len &&
                        !memcmp(l_read_obj->value, l_obj->value, l_obj->value_len))
                    l_is_the_same_present = true;
                // this data already present in global_db and not obsolete (out of date)
                if(l_read_obj && (l_is_the_same_present || l_read_obj->timestamp >= l_store_obj->timestamp))
                    l_apply = false;
            }
            if(l_read_obj)
                dap_store_obj_free(l_read_obj, l_count_read);

            if(!l_apply) {
                // If request was from defined node_addr we update its state
                if(l_ch_chain->request.node_addr.uint64) {
                    dap_db_log_set_last_id_remote(l_ch_chain->request.node_addr.uint64, l_obj->id);
                }
                continue;
            }

<<<<<<< HEAD
            char l_ts_str[50];
            dap_time_to_str_rfc822(l_ts_str, sizeof(l_ts_str), l_store_obj[i].timestamp);
            /*log_it(L_DEBUG, "Unpacked log history: type='%c' (0x%02hhX) group=\"%s\" key=\"%s\""
                    " timestamp=\"%s\" value_len=%u  ",
                    (char ) l_store_obj[i].type, l_store_obj[i].type, l_store_obj[i].group,
                    l_store_obj[i].key, l_ts_str, l_store_obj[i].value_len);*/
            // apply received transaction
            dap_chain_t *l_chain = dap_chain_find_by_id(l_ch_chain->request_net_id, l_ch_chain->request_chain_id);
            if(l_chain) {
                if(l_chain->callback_datums_pool_proc_with_group){
                    void * restrict l_store_obj_value = l_store_obj->value;
                    l_chain->callback_datums_pool_proc_with_group(l_chain,
                            (dap_chain_datum_t** restrict) l_store_obj_value, 1,
                            l_store_obj[i].group);
                }
=======
        char l_ts_str[50];
        dap_time_to_str_rfc822(l_ts_str, sizeof(l_ts_str), l_store_obj[i].timestamp);
        /*log_it(L_DEBUG, "Unpacked log history: type='%c' (0x%02hhX) group=\"%s\" key=\"%s\""
                " timestamp=\"%s\" value_len=%u  ",
                (char ) l_store_obj[i].type, l_store_obj[i].type, l_store_obj[i].group,
                l_store_obj[i].key, l_ts_str, l_store_obj[i].value_len);*/
        // apply received transaction
        dap_chain_t *l_chain = dap_chain_find_by_id(l_ch_chain->request_net_id, l_ch_chain->request_chain_id);
        if(l_chain) {
            if(l_chain->callback_add_datums_with_group){
                void * restrict l_store_obj_value = l_store_obj->value;
                l_chain->callback_add_datums_with_group(l_chain,
                        (dap_chain_datum_t** restrict) l_store_obj_value, 1,
                        l_store_obj[i].group);
>>>>>>> 236a8d84
            }
            // save data to global_db
            if(!dap_chain_global_db_obj_save(l_obj, 1)) {
                dap_stream_ch_chain_pkt_write_error(l_ch, l_ch_chain->request_net_id,
                                                    l_ch_chain->request_chain_id, l_ch_chain->request_cell_id,
                                                    "ERROR_GLOBAL_DB_INTERNAL_NOT_SAVED");
                dap_stream_ch_set_ready_to_write_unsafe(l_ch, true);
            } else {
                // If request was from defined node_addr we update its state
                if(l_ch_chain->request.node_addr.uint64) {
                    dap_db_log_set_last_id_remote(l_ch_chain->request.node_addr.uint64, l_obj->id);
                }
                //log_it(L_DEBUG, "Added new GLOBAL_DB history pack");
            }
        }
        if(l_store_obj)
            dap_store_obj_free(l_store_obj, l_data_obj_count);
        DAP_DELETE(l_pkt_copy);
        DAP_DELETE(l_pkt_copy_list);
    } else {
        log_it(L_WARNING, "In proc thread got GDB stream ch packet with zero data");
    }
    dap_events_socket_assign_on_worker_mt(l_ch->stream->esocket, l_ch->stream_worker->worker);
    return true;
}

/**
 * @brief s_stream_ch_packet_in
 * @param a_ch
 * @param a_arg
 */
void s_stream_ch_packet_in(dap_stream_ch_t* a_ch, void* a_arg)
{
    dap_stream_ch_chain_t * l_ch_chain = DAP_STREAM_CH_CHAIN(a_ch);
    if (!l_ch_chain) {
        return;
    }
    dap_stream_ch_pkt_t * l_ch_pkt = (dap_stream_ch_pkt_t *) a_arg;
    dap_stream_ch_chain_pkt_t * l_chain_pkt = (dap_stream_ch_chain_pkt_t *) l_ch_pkt->data;
    if (!l_chain_pkt) {
        return;
    }
    size_t l_chain_pkt_data_size = l_ch_pkt->hdr.size - sizeof(l_chain_pkt->hdr);
    uint8_t l_acl_idx = dap_chain_net_acl_idx_by_id(l_chain_pkt->hdr.net_id);
    if (l_acl_idx == (uint8_t)-1) {
        log_it(L_ERROR, "Invalid net id in packet");
        if (l_ch_pkt->hdr.type == DAP_STREAM_CH_CHAIN_PKT_TYPE_ERROR) {
            if(l_ch_chain->callback_notify_packet_in) {
                l_ch_chain->callback_notify_packet_in(l_ch_chain, l_ch_pkt->hdr.type, l_chain_pkt,
                                                      l_chain_pkt_data_size, l_ch_chain->callback_notify_arg);
            }
        } else {
            dap_stream_ch_chain_pkt_write_error(a_ch, l_chain_pkt->hdr.net_id,
                                                l_chain_pkt->hdr.chain_id, l_chain_pkt->hdr.cell_id,
                                                "ERROR_NET_INVALID_ID");
            dap_stream_ch_set_ready_to_write_unsafe(a_ch, true);
        }
        return;
    }
    if (a_ch->stream->session->acl && !a_ch->stream->session->acl[l_acl_idx]) {
        log_it(L_WARNING, "Unauthorized request attempt to network %s",
               dap_chain_net_by_id(l_chain_pkt->hdr.net_id)->pub.name);
        dap_stream_ch_chain_pkt_write_error(a_ch, l_chain_pkt->hdr.net_id,
                                            l_chain_pkt->hdr.chain_id, l_chain_pkt->hdr.cell_id,
                                            "ERROR_NET_NOT_AUTHORIZED");
        dap_stream_ch_set_ready_to_write_unsafe(a_ch, true);
        return;
    }
    switch (l_ch_pkt->hdr.type) {
    case DAP_STREAM_CH_CHAIN_PKT_TYPE_SYNCED_ALL: {
        log_it(L_INFO, "In:  SYNCED_ALL pkt");
    }
        break;
    case DAP_STREAM_CH_CHAIN_PKT_TYPE_SYNCED_GLOBAL_DB: {
        log_it(L_INFO, "In:  SYNCED_GLOBAL_DB pkt");
    }
        break;
    case DAP_STREAM_CH_CHAIN_PKT_TYPE_SYNCED_GLOBAL_DB_GROUP: {
        log_it(L_INFO, "In:  SYNCED_GLOBAL_DB_GROUP pkt");
    }
        break;
    case DAP_STREAM_CH_CHAIN_PKT_TYPE_FIRST_GLOBAL_DB_GROUP: {
        log_it(L_INFO, "In:  SYNCED_GLOBAL_DB_GROUP pkt");
    }
        break;

    case DAP_STREAM_CH_CHAIN_PKT_TYPE_SYNCED_CHAINS: {
        log_it(L_INFO, "In:  SYNCED_CHAINS pkt");
    }
        break;
    case DAP_STREAM_CH_CHAIN_PKT_TYPE_SYNC_CHAINS: {
        log_it(L_INFO, "In:  SYNC_CHAINS pkt");
        dap_chain_t * l_chain = dap_chain_find_by_id(l_chain_pkt->hdr.net_id, l_chain_pkt->hdr.chain_id);
        if(l_chain) {
            if(l_ch_chain->state != CHAIN_STATE_IDLE) {
                log_it(L_INFO, "Can't process SYNC_CHAINS request because not in idle state");
                dap_stream_ch_chain_pkt_write_error(a_ch, l_chain_pkt->hdr.net_id,
                        l_chain_pkt->hdr.chain_id, l_chain_pkt->hdr.cell_id,
                        "ERROR_STATE_NOT_IN_IDLE");
                dap_stream_ch_set_ready_to_write_unsafe(a_ch, true);
            } else {
                // fill ids
                if(l_chain_pkt_data_size == sizeof(dap_stream_ch_chain_sync_request_t)) {
                    dap_stream_ch_chain_sync_request_t * l_request =
                            (dap_stream_ch_chain_sync_request_t *) l_chain_pkt->data;
                    memcpy(&l_ch_chain->request, l_request, l_chain_pkt_data_size);
                    memcpy(&l_ch_chain->request_cell_id, &l_chain_pkt->hdr.cell_id, sizeof(dap_chain_cell_id_t));
                    memcpy(&l_ch_chain->request_net_id, &l_chain_pkt->hdr.net_id, sizeof(dap_chain_net_id_t));
                    memcpy(&l_ch_chain->request_chain_id, &l_chain_pkt->hdr.chain_id, sizeof(dap_chain_id_t));
            }
                dap_events_socket_remove_from_worker_unsafe(a_ch->stream->esocket, a_ch->stream_worker->worker);
                dap_proc_queue_add_callback(a_ch->stream_worker->worker, s_sync_chains_callback, a_ch);
            }
        }
    }
        break;
    case DAP_STREAM_CH_CHAIN_PKT_TYPE_SYNC_GLOBAL_DB: {
        log_it(L_INFO, "In:  SYNC_GLOBAL_DB pkt");
        if(l_ch_chain->state != CHAIN_STATE_IDLE) {
            log_it(L_INFO, "Can't process SYNC_GLOBAL_DB request because not in idle state");
            dap_stream_ch_chain_pkt_write_error(a_ch, l_chain_pkt->hdr.net_id,
                    l_chain_pkt->hdr.chain_id, l_chain_pkt->hdr.cell_id,
                    "ERROR_STATE_NOT_IN_IDLE");
            dap_stream_ch_set_ready_to_write_unsafe(a_ch, true);
            break;
        }
        // receive the latest global_db revision of the remote node -> go to send mode
        if(l_chain_pkt_data_size == sizeof(dap_stream_ch_chain_sync_request_t)) {
            dap_stream_ch_chain_sync_request_t * l_request =
                    (dap_stream_ch_chain_sync_request_t *) l_chain_pkt->data;
            memcpy(&l_ch_chain->request, l_request, l_chain_pkt_data_size);
            memcpy(&l_ch_chain->request_cell_id, &l_chain_pkt->hdr.cell_id, sizeof(dap_chain_cell_id_t));
            memcpy(&l_ch_chain->request_net_id, &l_chain_pkt->hdr.net_id, sizeof(dap_chain_net_id_t));
            memcpy(&l_ch_chain->request_chain_id, &l_chain_pkt->hdr.chain_id, sizeof(dap_chain_id_t));
            dap_events_socket_remove_from_worker_unsafe(a_ch->stream->esocket, a_ch->stream_worker->worker);
            dap_proc_queue_add_callback(a_ch->stream_worker->worker, s_sync_gdb_callback, a_ch);
        }
        else {
            log_it(L_ERROR, "Get DAP_STREAM_CH_CHAIN_PKT_TYPE_SYNC_GLOBAL_DB session_id=%u bad request",
                    a_ch->stream->session->id);
            dap_stream_ch_chain_pkt_write_error(a_ch, l_chain_pkt->hdr.net_id,
                    l_chain_pkt->hdr.chain_id, l_chain_pkt->hdr.cell_id,
                    "ERROR_SYNC_GLOBAL_DB_REQUEST_BAD");
            dap_stream_ch_set_ready_to_write_unsafe(a_ch, true);
        }
    }
        break;
        // first packet of data with source node address
    case DAP_STREAM_CH_CHAIN_PKT_TYPE_FIRST_CHAIN: {
        log_it(L_INFO, "In: FIRST_CHAIN data_size=%d", l_chain_pkt_data_size);
        if(l_chain_pkt_data_size == sizeof(dap_chain_node_addr_t))
            memcpy(&l_ch_chain->request.node_addr, l_chain_pkt->data, l_chain_pkt_data_size);
    }
        break;
    case DAP_STREAM_CH_CHAIN_PKT_TYPE_CHAIN: {
        log_it(L_INFO, "In: CHAIN pkt data_size=%d", l_chain_pkt_data_size);
        dap_chain_t * l_chain = dap_chain_find_by_id(l_chain_pkt->hdr.net_id, l_chain_pkt->hdr.chain_id);
        if(l_chain) {
            // Expect atom element in
            if(l_chain_pkt_data_size > 0) {
                memcpy(&l_ch_chain->request_net_id, &l_chain_pkt->hdr.net_id, sizeof(dap_chain_net_id_t));
                memcpy(&l_ch_chain->request_chain_id, &l_chain_pkt->hdr.chain_id, sizeof(dap_chain_id_t));
                memcpy(&l_ch_chain->request_cell_id, &l_chain_pkt->hdr.cell_id, sizeof(dap_chain_cell_id_t));
<<<<<<< HEAD
                dap_chain_pkt_copy_t *l_pkt_copy = DAP_NEW_Z(dap_chain_pkt_copy_t);
                l_pkt_copy->pkt_data = DAP_NEW_Z_SIZE(byte_t, l_chain_pkt_data_size);
                memcpy(l_pkt_copy->pkt_data, l_chain_pkt->data, l_chain_pkt_data_size);
                l_pkt_copy->pkt_data_size = l_chain_pkt_data_size;
                l_ch_chain->pkt_copy_list = dap_list_append(l_ch_chain->pkt_copy_list, l_pkt_copy);
=======
                l_ch_chain->pkt_data = DAP_NEW_SIZE(byte_t, l_chain_pkt_data_size);
                memcpy(l_ch_chain->pkt_data, l_chain_pkt->data, l_chain_pkt_data_size);
                l_ch_chain->pkt_data_size = l_chain_pkt_data_size;
>>>>>>> 236a8d84
                dap_events_socket_remove_from_worker_unsafe(a_ch->stream->esocket, a_ch->stream_worker->worker);
                dap_proc_queue_add_callback(a_ch->stream_worker->worker, s_chain_pkt_callback, a_ch);
            } else {
                log_it(L_WARNING, "Empty chain packet");
                dap_stream_ch_chain_pkt_write_error(a_ch, l_chain_pkt->hdr.net_id,
                        l_chain_pkt->hdr.chain_id, l_chain_pkt->hdr.cell_id,
                        "ERROR_CHAIN_PACKET_EMPTY");
                dap_stream_ch_set_ready_to_write_unsafe(a_ch, true);
            }
        }
    }
        break;
        // first packet of data with source node address
    case DAP_STREAM_CH_CHAIN_PKT_TYPE_FIRST_GLOBAL_DB: {
        log_it(L_INFO, "In: FIRST_GLOBAL_DB data_size=%d", l_chain_pkt_data_size);
        if(l_chain_pkt_data_size == sizeof(dap_chain_node_addr_t))
            memcpy(&l_ch_chain->request.node_addr, l_chain_pkt->data, l_chain_pkt_data_size);
    }
        break;
    case DAP_STREAM_CH_CHAIN_PKT_TYPE_GLOBAL_DB: {
        log_it(L_INFO, "In: GLOBAL_DB data_size=%d", l_chain_pkt_data_size);
        // get transaction and save it to global_db
        if(l_chain_pkt_data_size > 0) {
            memcpy(&l_ch_chain->request_net_id, &l_chain_pkt->hdr.net_id, sizeof(dap_chain_net_id_t));
            memcpy(&l_ch_chain->request_chain_id, &l_chain_pkt->hdr.chain_id, sizeof(dap_chain_id_t));
            memcpy(&l_ch_chain->request_cell_id, &l_chain_pkt->hdr.cell_id, sizeof(dap_chain_cell_id_t));
            dap_chain_pkt_copy_t *l_pkt_copy = DAP_NEW_Z(dap_chain_pkt_copy_t);
            l_pkt_copy->pkt_data = DAP_NEW_Z_SIZE(byte_t, l_chain_pkt_data_size);
            memcpy(l_pkt_copy->pkt_data, l_chain_pkt->data, l_chain_pkt_data_size);
            l_pkt_copy->pkt_data_size = l_chain_pkt_data_size;
            l_ch_chain->pkt_copy_list = dap_list_append(l_ch_chain->pkt_copy_list, l_pkt_copy);
            dap_events_socket_remove_from_worker_unsafe(a_ch->stream->esocket, a_ch->stream_worker->worker);
            dap_proc_queue_add_callback(a_ch->stream_worker->worker, s_gdb_pkt_callback, a_ch);
        } else {
            log_it(L_WARNING, "Packet with GLOBAL_DB atom has zero body size");
            dap_stream_ch_chain_pkt_write_error(a_ch, l_chain_pkt->hdr.net_id,
                    l_chain_pkt->hdr.chain_id, l_chain_pkt->hdr.cell_id,
                    "ERROR_GLOBAL_DB_PACKET_EMPTY");
            dap_stream_ch_set_ready_to_write_unsafe(a_ch, true);
        }
    }
        break;
    case DAP_STREAM_CH_CHAIN_PKT_TYPE_SYNC_GLOBAL_DB_RVRS: {
        dap_stream_ch_chain_sync_request_t l_sync_gdb = {};
        memcpy(&l_sync_gdb, l_chain_pkt->data, l_chain_pkt_data_size);
        dap_chain_net_t *l_net = dap_chain_net_by_id(l_chain_pkt->hdr.net_id);
        l_sync_gdb.node_addr.uint64 = dap_chain_net_get_cur_addr_int(l_net);
        // Get last timestamp in log
        l_sync_gdb.id_start = (uint64_t) dap_db_log_get_last_id_remote(l_ch_chain->request.node_addr.uint64);
        // no limit
        l_sync_gdb.id_end = (uint64_t)0;
        dap_stream_ch_chain_pkt_write_unsafe(a_ch, DAP_STREAM_CH_CHAIN_PKT_TYPE_SYNC_GLOBAL_DB, l_chain_pkt->hdr.net_id,
                                      l_chain_pkt->hdr.chain_id, l_chain_pkt->hdr.cell_id, &l_sync_gdb, sizeof(l_sync_gdb));
    }
        break;
    case DAP_STREAM_CH_CHAIN_PKT_TYPE_SYNC_CHAINS_RVRS: {
        dap_stream_ch_chain_sync_request_t l_sync_chains = {};
        dap_stream_ch_chain_pkt_write_unsafe(a_ch, DAP_STREAM_CH_CHAIN_PKT_TYPE_SYNC_CHAINS, l_chain_pkt->hdr.net_id,
                                      l_chain_pkt->hdr.chain_id, l_chain_pkt->hdr.cell_id, &l_sync_chains, sizeof(l_sync_chains));
    }
        break;
    case DAP_STREAM_CH_CHAIN_PKT_TYPE_ERROR:
        break;
    default: {
        dap_stream_ch_chain_pkt_write_error(a_ch, l_chain_pkt->hdr.net_id,
                                            l_chain_pkt->hdr.chain_id, l_chain_pkt->hdr.cell_id,
                                            "ERROR_UNKNOWN_CHAIN_PKT_TYPE");
        }
    }
    if(l_ch_chain->callback_notify_packet_in)
        l_ch_chain->callback_notify_packet_in(l_ch_chain, l_ch_pkt->hdr.type, l_chain_pkt,
                                              l_chain_pkt_data_size, l_ch_chain->callback_notify_arg);
}


/**
 * @brief dap_stream_ch_chain_go_idle
 * @param a_ch_chain
 */
void dap_stream_ch_chain_go_idle ( dap_stream_ch_chain_t * a_ch_chain)
{
    a_ch_chain->state = CHAIN_STATE_IDLE;
    //log_it(L_DEBUG, "CHAIN_STATE_IDLE");

    // Cleanup after request
    memset(&a_ch_chain->request, 0, sizeof(a_ch_chain->request));
    memset(&a_ch_chain->request_net_id, 0, sizeof(a_ch_chain->request_net_id));
    memset(&a_ch_chain->request_cell_id, 0, sizeof(a_ch_chain->request_cell_id));
    memset(&a_ch_chain->request_chain_id, 0, sizeof(a_ch_chain->request_chain_id));
    memset(&a_ch_chain->request_last_ts, 0, sizeof(a_ch_chain->request_last_ts));
    DAP_DEL_Z(a_ch_chain->request_atom_iter);
}

bool s_process_gdb_iter(dap_stream_ch_t *a_ch)
{
    dap_stream_ch_chain_t *l_ch_chain = DAP_STREAM_CH_CHAIN(a_ch);
    dap_db_log_list_t *l_db_list = l_ch_chain->request_global_db_trs;
    dap_store_obj_pkt_t *l_pkt = (dap_store_obj_pkt_t *)l_ch_chain->db_iter->data;
    uint32_t l_pkt_size = sizeof(dap_store_obj_pkt_t) + l_pkt->data_size;
    log_it(L_INFO, "Send one global_db record packet len=%d (rest=%d/%d items)", l_pkt_size,
           dap_db_log_list_get_count_rest(l_db_list), dap_db_log_list_get_count(l_db_list));
    dap_stream_ch_chain_pkt_write_unsafe(a_ch, DAP_STREAM_CH_CHAIN_PKT_TYPE_GLOBAL_DB,
                                         l_ch_chain->request_net_id, l_ch_chain->request_chain_id,
                                         l_ch_chain->request_cell_id, l_pkt, l_pkt_size);
    dap_list_t *l_iter = dap_list_next(l_ch_chain->db_iter);
    if (l_iter) {
        l_ch_chain->db_iter = l_iter;
    } else {
        l_ch_chain->stats_request_gdb_processed++;
        l_ch_chain->db_iter = dap_list_first(l_ch_chain->db_iter);
        dap_list_free_full(l_ch_chain->db_iter, free);
        l_ch_chain->db_iter = NULL;
    }
    return true;
}

bool s_out_pkt_callback(dap_proc_thread_t *a_thread, void *a_arg)
{
    UNUSED(a_thread);
    dap_stream_ch_t *l_ch = (dap_stream_ch_t *)a_arg;
    dap_stream_ch_chain_t *l_ch_chain = DAP_STREAM_CH_CHAIN(l_ch);

    //log_it( L_DEBUG,"s_stream_ch_packet_out state=%d", l_ch_chain ? l_ch_chain->state : -1);
    //  log_it( L_DEBUG,"l_ch_chain %X", l_ch_chain );
    bool l_packet_out = false;
    switch (l_ch_chain->state) {

        case CHAIN_STATE_IDLE: {
            dap_stream_ch_chain_go_idle(l_ch_chain);
        } break;

        case CHAIN_STATE_SYNC_GLOBAL_DB: {
            if (l_ch_chain->db_iter) {
                l_packet_out = s_process_gdb_iter(l_ch);
            } else {
                dap_global_db_obj_t *l_obj;
                do { // Get log diff
                    size_t l_item_size_out = 0;
                    l_obj = dap_db_log_list_get(l_ch_chain->request_global_db_trs);
                    l_ch_chain->db_iter = dap_db_log_pack(l_obj, &l_item_size_out);
                    if (l_ch_chain->db_iter && l_item_size_out) {
                        break;
                    }
                    // Item not found, maybe it has deleted? Then go to the next item
                } while (l_obj);
                if (l_ch_chain->db_iter) {
                    l_packet_out = s_process_gdb_iter(l_ch);
                } else {
                    //log_it(L_DEBUG, "l_obj == 0, STOP");
                    // free log list
                    dap_db_log_list_delete(l_ch_chain->request_global_db_trs);
                    l_ch_chain->request_global_db_trs = NULL;
                    // last message
                    dap_stream_ch_chain_sync_request_t l_request = {};
                    dap_chain_net_t *l_net = dap_chain_net_by_id(l_ch_chain->request_net_id);
                    l_request.node_addr.uint64 = dap_chain_net_get_cur_addr_int(l_net);
                    l_request.id_start = dap_db_log_get_last_id_remote(l_ch_chain->request.node_addr.uint64);
                    l_request.id_end = 0;

                    log_it( L_DEBUG,"Syncronized database:  last id %llu, items syncronyzed %llu ", l_request.id_start,
                            l_ch_chain->stats_request_gdb_processed );

                    dap_stream_ch_chain_pkt_write_unsafe(l_ch, DAP_STREAM_CH_CHAIN_PKT_TYPE_SYNCED_GLOBAL_DB,
                            l_ch_chain->request_net_id, l_ch_chain->request_chain_id,
                            l_ch_chain->request_cell_id, &l_request, sizeof(l_request));
                    l_packet_out = true;

                    if(l_ch_chain->callback_notify_packet_out)
                        l_ch_chain->callback_notify_packet_out(l_ch_chain, DAP_STREAM_CH_CHAIN_PKT_TYPE_SYNCED_GLOBAL_DB,
                        NULL, 0, l_ch_chain->callback_notify_arg);
                    dap_stream_ch_chain_go_idle(l_ch_chain);
                }
            }
        } break;

        // Synchronize chains
        case CHAIN_STATE_SYNC_CHAINS: {
            //log_it(L_DEBUG, "CHAIN_STATE_SYNC_CHAINS");
            if (l_ch_chain->request_atom_iter->cur == NULL) { // All chains synced
                dap_stream_ch_chain_sync_request_t l_request = {};
                // last message
                dap_stream_ch_chain_pkt_write_unsafe(l_ch, DAP_STREAM_CH_CHAIN_PKT_TYPE_SYNCED_CHAINS,
                                                     l_ch_chain->request_net_id, l_ch_chain->request_chain_id,
                                                     l_ch_chain->request_cell_id, &l_request, sizeof(l_request));
                l_packet_out = true;
                log_it( L_DEBUG,"Synced: %llu atoms processed", l_ch_chain->stats_request_atoms_processed);
                dap_stream_ch_chain_go_idle(l_ch_chain);
                if (l_ch_chain->callback_notify_packet_out)
                    l_ch_chain->callback_notify_packet_out(l_ch_chain, DAP_STREAM_CH_CHAIN_PKT_TYPE_SYNCED_CHAINS, NULL,
                                                           0, l_ch_chain->callback_notify_arg);
            } else { // Process one chain from l_ch_chain->request_atom_iter
                dap_stream_ch_chain_pkt_write_unsafe(l_ch, DAP_STREAM_CH_CHAIN_PKT_TYPE_CHAIN, l_ch_chain->request_net_id,
                                                     l_ch_chain->request_chain_id, l_ch_chain->request_cell_id,
                                                     l_ch_chain->request_atom_iter->cur, l_ch_chain->request_atom_iter->cur_size);
                l_packet_out = true;
                l_ch_chain->stats_request_atoms_processed++;
                // Then get next atom and populate new last
                l_ch_chain->request_atom_iter->chain->callback_atom_iter_get_next(l_ch_chain->request_atom_iter, NULL);
            }
        } break;
        default: break;
    }
    if (l_packet_out) {
        dap_stream_ch_set_ready_to_write_unsafe(l_ch, true);
    }
    dap_events_socket_assign_on_worker_mt(l_ch->stream->esocket, l_ch->stream_worker->worker);
    return true;
}

/**
 * @brief s_stream_ch_packet_out
 * @param ch
 * @param arg
 */
void s_stream_ch_packet_out(dap_stream_ch_t* a_ch, void* a_arg)
{
    (void) a_arg;
    if (a_ch->stream->esocket->buf_out_size > DAP_EVENTS_SOCKET_BUF / 2) {
        return;
    }
    dap_stream_ch_set_ready_to_write_unsafe(a_ch, false);
    dap_stream_ch_chain_t *l_ch_chain = DAP_STREAM_CH_CHAIN(a_ch);
    if (l_ch_chain && l_ch_chain->state != CHAIN_STATE_IDLE) {
        dap_events_socket_remove_from_worker_unsafe(a_ch->stream->esocket, a_ch->stream_worker->worker);
        dap_proc_queue_add_callback(a_ch->stream_worker->worker, s_out_pkt_callback, a_ch);
    }
}<|MERGE_RESOLUTION|>--- conflicted
+++ resolved
@@ -352,7 +352,6 @@
                 continue;
             }
 
-<<<<<<< HEAD
             char l_ts_str[50];
             dap_time_to_str_rfc822(l_ts_str, sizeof(l_ts_str), l_store_obj[i].timestamp);
             /*log_it(L_DEBUG, "Unpacked log history: type='%c' (0x%02hhX) group=\"%s\" key=\"%s\""
@@ -368,22 +367,6 @@
                             (dap_chain_datum_t** restrict) l_store_obj_value, 1,
                             l_store_obj[i].group);
                 }
-=======
-        char l_ts_str[50];
-        dap_time_to_str_rfc822(l_ts_str, sizeof(l_ts_str), l_store_obj[i].timestamp);
-        /*log_it(L_DEBUG, "Unpacked log history: type='%c' (0x%02hhX) group=\"%s\" key=\"%s\""
-                " timestamp=\"%s\" value_len=%u  ",
-                (char ) l_store_obj[i].type, l_store_obj[i].type, l_store_obj[i].group,
-                l_store_obj[i].key, l_ts_str, l_store_obj[i].value_len);*/
-        // apply received transaction
-        dap_chain_t *l_chain = dap_chain_find_by_id(l_ch_chain->request_net_id, l_ch_chain->request_chain_id);
-        if(l_chain) {
-            if(l_chain->callback_add_datums_with_group){
-                void * restrict l_store_obj_value = l_store_obj->value;
-                l_chain->callback_add_datums_with_group(l_chain,
-                        (dap_chain_datum_t** restrict) l_store_obj_value, 1,
-                        l_store_obj[i].group);
->>>>>>> 236a8d84
             }
             // save data to global_db
             if(!dap_chain_global_db_obj_save(l_obj, 1)) {
@@ -547,17 +530,11 @@
                 memcpy(&l_ch_chain->request_net_id, &l_chain_pkt->hdr.net_id, sizeof(dap_chain_net_id_t));
                 memcpy(&l_ch_chain->request_chain_id, &l_chain_pkt->hdr.chain_id, sizeof(dap_chain_id_t));
                 memcpy(&l_ch_chain->request_cell_id, &l_chain_pkt->hdr.cell_id, sizeof(dap_chain_cell_id_t));
-<<<<<<< HEAD
                 dap_chain_pkt_copy_t *l_pkt_copy = DAP_NEW_Z(dap_chain_pkt_copy_t);
                 l_pkt_copy->pkt_data = DAP_NEW_Z_SIZE(byte_t, l_chain_pkt_data_size);
                 memcpy(l_pkt_copy->pkt_data, l_chain_pkt->data, l_chain_pkt_data_size);
                 l_pkt_copy->pkt_data_size = l_chain_pkt_data_size;
                 l_ch_chain->pkt_copy_list = dap_list_append(l_ch_chain->pkt_copy_list, l_pkt_copy);
-=======
-                l_ch_chain->pkt_data = DAP_NEW_SIZE(byte_t, l_chain_pkt_data_size);
-                memcpy(l_ch_chain->pkt_data, l_chain_pkt->data, l_chain_pkt_data_size);
-                l_ch_chain->pkt_data_size = l_chain_pkt_data_size;
->>>>>>> 236a8d84
                 dap_events_socket_remove_from_worker_unsafe(a_ch->stream->esocket, a_ch->stream_worker->worker);
                 dap_proc_queue_add_callback(a_ch->stream_worker->worker, s_chain_pkt_callback, a_ch);
             } else {
