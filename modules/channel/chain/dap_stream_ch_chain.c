--- conflicted
+++ resolved
@@ -255,12 +255,8 @@
                             l_atom_treshold = l_chain->callback_atom_add_from_treshold(l_chain, &l_atom_treshold_size);
                             // add into file
                             if(l_atom_treshold) {
-<<<<<<< HEAD
                                 l_res = dap_chain_cell_file_append(l_cell, l_atom_treshold, l_atom_treshold_size);
-=======
-                                int l_res = dap_chain_cell_file_append(l_cell, l_atom_treshold, l_atom_treshold_size);
                                 log_it(L_DEBUG, "Added atom from treshold");
->>>>>>> e553fb10
                                 if(l_res < 0) {
                                     log_it(L_ERROR, "Can't save event 0x%x from treshold to the file '%s'",
                                             l_atom_treshold, l_cell ? l_cell->file_storage_path : "[null]");
