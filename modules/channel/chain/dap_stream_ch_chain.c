/*
 * Authors:
 * Dmitriy A. Gearasimov <gerasimov.dmitriy@demlabs.net>
 * Alexander Lysikov <alexander.lysikov@demlabs.net>
 * DeM Labs Inc.   https://demlabs.net
 * Kelvin Project https://github.com/kelvinblockchain
 * Copyright  (c) 2017-2018
 * All rights reserved.

 This file is part of DAP (Deus Applications Prototypes) the open source project

 DAP (Deus Applicaions Prototypes) is free software: you can redistribute it and/or modify
 it under the terms of the GNU General Public License as published by
 the Free Software Foundation, either version 3 of the License, or
 (at your option) any later version.

 DAP is distributed in the hope that it will be useful,
 but WITHOUT ANY WARRANTY; without even the implied warranty of
 MERCHANTABILITY or FITNESS FOR A PARTICULAR PURPOSE.  See the
 GNU General Public License for more details.

 You should have received a copy of the GNU General Public License
 along with any DAP based project.  If not, see <http://www.gnu.org/licenses/>.
 */

#include <stdlib.h>
#include <stdio.h>
#include <time.h>
#include <stdlib.h>
#include <stddef.h>
#include <stdint.h>

#ifdef WIN32
#include <winsock2.h>
#include <windows.h>
#include <mswsock.h>
#include <ws2tcpip.h>
#include <io.h>
#include <pthread.h>
#endif

#include "dap_common.h"
#include "dap_strfuncs.h"
#include "dap_list.h"
#include "dap_config.h"
#include "dap_hash.h"
#include "utlist.h"

#include "dap_worker.h"
#include "dap_events.h"
#include "dap_proc_thread.h"

#include "dap_chain.h"
#include "dap_chain_datum.h"
#include "dap_chain_cs.h"
#include "dap_chain_cell.h"

#include "dap_chain_global_db.h"

#include "dap_stream.h"
#include "dap_stream_worker.h"
#include "dap_stream_ch_pkt.h"
#include "dap_stream_ch.h"
#include "dap_stream_ch_proc.h"
#include "dap_stream_ch_chain.h"
#include "dap_stream_ch_chain_pkt.h"
#include "dap_chain_net.h"

#define LOG_TAG "dap_stream_ch_chain"

struct sync_request
{
    dap_worker_t * worker;
    dap_stream_ch_uuid_t ch_uuid;
    dap_stream_ch_chain_sync_request_t request;
    dap_stream_ch_chain_pkt_hdr_t request_hdr;
    dap_chain_pkt_item_t pkt;

    dap_stream_ch_chain_hash_item_t *remote_atoms; // Remote atoms
    dap_stream_ch_chain_hash_item_t *remote_gdbs; // Remote gdbs

    uint64_t stats_request_elemets_processed;
    union{
        struct{
            dap_db_log_list_t *db_log; //  db log
            dap_list_t *db_iter;
            char *sync_group;
        } gdb;
        struct{
            dap_chain_atom_iter_t *request_atom_iter;
        } chain;
    };
};

static void s_ch_chain_go_idle(dap_stream_ch_chain_t *a_ch_chain);

static void s_stream_ch_new(dap_stream_ch_t* a_ch, void* a_arg);
static void s_stream_ch_delete(dap_stream_ch_t* a_ch, void* a_arg);
static void s_stream_ch_packet_in(dap_stream_ch_t* a_ch, void* a_arg);
static void s_stream_ch_packet_out(dap_stream_ch_t* a_ch, void* a_arg);
static void s_stream_ch_write_error_unsafe(dap_stream_ch_t *a_ch, uint64_t a_net_id, uint64_t a_chain_id, uint64_t a_cell_id, const char * a_err_string);

static bool s_sync_out_chains_proc_callback(dap_proc_thread_t *a_thread, void *a_arg);
static void s_sync_out_chains_last_worker_callback(dap_worker_t *a_worker, void *a_arg);
static void s_sync_out_chains_first_worker_callback(dap_worker_t *a_worker, void *a_arg);

static bool s_sync_out_gdb_proc_callback(dap_proc_thread_t *a_thread, void *a_arg);

static bool s_sync_in_chains_callback(dap_proc_thread_t *a_thread, void *a_arg);

static bool s_gdb_in_pkt_proc_callback(dap_proc_thread_t *a_thread, void *a_arg);
static void s_gdb_in_pkt_error_worker_callback(dap_worker_t *a_thread, void *a_arg);
static void s_free_log_list_gdb ( dap_stream_ch_chain_t * a_ch_chain);

static bool s_debug_more=false;
static uint_fast16_t s_update_pack_size=100; // Number of hashes packed into the one packet
static uint_fast16_t s_skip_in_reactor_count=50; // Number of hashes packed to skip in one reactor loop callback out packet
static char **s_list_ban_groups = NULL;
static char **s_list_white_groups = NULL;
static uint16_t s_size_ban_groups = 0;
static uint16_t s_size_white_groups = 0;

/**
 * @brief dap_stream_ch_chain_init
 * @return
 */
int dap_stream_ch_chain_init()
{
    log_it(L_NOTICE, "Chains and global db exchange channel initialized");
    dap_stream_ch_proc_add(dap_stream_ch_chain_get_id(), s_stream_ch_new, s_stream_ch_delete, s_stream_ch_packet_in,
            s_stream_ch_packet_out);
    s_debug_more = dap_config_get_item_bool_default(g_config,"stream_ch_chain","debug_more",false);
    s_update_pack_size = dap_config_get_item_int16_default(g_config,"stream_ch_chain","update_pack_size",100);
    s_list_ban_groups = dap_config_get_array_str(g_config, "stream_ch_chain", "ban_list_sync_groups", &s_size_ban_groups);
    s_list_white_groups = dap_config_get_array_str(g_config, "stream_ch_chain", "white_list_sync_groups", &s_size_white_groups);
    return 0;
}

/**
 * @brief dap_stream_ch_chain_deinit
 */
void dap_stream_ch_chain_deinit()
{

}

/**
 * @brief s_stream_ch_new
 * @param a_ch
 * @param arg
 */
void s_stream_ch_new(dap_stream_ch_t* a_ch, void* a_arg)
{
    UNUSED(a_arg);
    a_ch->internal = DAP_NEW_Z(dap_stream_ch_chain_t);
    dap_stream_ch_chain_t * l_ch_chain = DAP_STREAM_CH_CHAIN(a_ch);
    l_ch_chain->_inheritor = a_ch;
    pthread_rwlock_init(&l_ch_chain->idle_lock, NULL);
}

/**
 * @brief s_stream_ch_delete_in_proc
 * @param a_thread
 * @param a_arg
 * @return
 */
static bool s_stream_ch_delete_in_proc(dap_proc_thread_t * a_thread, void * a_arg)
{
    (void) a_thread;
    dap_stream_ch_chain_t *l_ch_chain = (dap_stream_ch_chain_t *)a_arg;
    if (l_ch_chain->callback_notify_packet_out)
        l_ch_chain->callback_notify_packet_out(l_ch_chain, DAP_STREAM_CH_CHAIN_PKT_TYPE_DELETE, NULL, 0,
                                               l_ch_chain->callback_notify_arg);
    s_ch_chain_go_idle(l_ch_chain);
    s_free_log_list_gdb(l_ch_chain);
    pthread_rwlock_destroy(&l_ch_chain->idle_lock);
    DAP_DELETE(l_ch_chain);
    return true;
}

/**
 * @brief s_stream_ch_delete
 * @param ch
 * @param arg
 */
static void s_stream_ch_delete(dap_stream_ch_t* a_ch, void* a_arg)
{
    (void) a_arg;
    dap_proc_queue_add_callback_inter(a_ch->stream_worker->worker->proc_queue_input,s_stream_ch_delete_in_proc,a_ch->internal );
    a_ch->internal = NULL; // To prevent its cleaning in worker
}

/**
 * @brief s_stream_ch_chain_delete
 * @param a_ch_chain
 */
static void s_sync_request_delete(struct sync_request * a_sync_request)
{
    if (!a_sync_request) {
        //already NULL'ed
        return;
    }
    if (a_sync_request->pkt.pkt_data) {
        DAP_DEL_Z(a_sync_request->pkt.pkt_data);
    }

    if (a_sync_request->gdb.db_iter) {
        a_sync_request->gdb.db_iter = dap_list_first( a_sync_request->gdb.db_iter);
        dap_list_free_full( a_sync_request->gdb.db_iter, free);
        a_sync_request->gdb.db_iter = NULL;
    }
    DAP_DEL_Z(a_sync_request);
}

/**
 * @brief s_sync_out_chains_worker_callback
 * @param a_worker
 * @param a_arg
 */
static void s_sync_out_chains_first_worker_callback(dap_worker_t *a_worker, void *a_arg)
{
    struct sync_request * l_sync_request = (struct sync_request *) a_arg;
    dap_stream_ch_t *l_ch = dap_stream_ch_find_by_uuid_unsafe( DAP_STREAM_WORKER(a_worker) , l_sync_request->ch_uuid);
    if( l_ch == NULL ){
        log_it(L_INFO,"Client disconnected before we sent the reply");
        s_sync_request_delete(l_sync_request);
        return;
    }

    dap_stream_ch_chain_t * l_ch_chain = DAP_STREAM_CH_CHAIN(l_ch);
    l_ch_chain->state = CHAIN_STATE_SYNC_CHAINS;
    l_ch_chain->request_atom_iter = l_sync_request->chain.request_atom_iter;
    l_ch_chain->remote_atoms = l_sync_request->remote_atoms; /// TODO check if they were present here before

    dap_chain_node_addr_t l_node_addr = {};
    dap_chain_net_t *l_net = dap_chain_net_by_id(l_sync_request->request_hdr.net_id);
    l_node_addr.uint64 = dap_chain_net_get_cur_addr_int(l_net);

    if (s_debug_more )
        log_it(L_INFO,"Out: DAP_STREAM_CH_CHAIN_PKT_TYPE_FIRST_CHAIN");

    dap_stream_ch_chain_pkt_write_unsafe(l_ch, DAP_STREAM_CH_CHAIN_PKT_TYPE_FIRST_CHAIN,
            l_ch_chain->request_hdr.net_id.uint64, l_ch_chain->request_hdr.chain_id.uint64,
            l_ch_chain->request_hdr.cell_id.uint64, &l_node_addr, sizeof(dap_chain_node_addr_t));
    DAP_DELETE(l_sync_request);

}

/**
 * @brief s_sync_out_chains_last_worker_callback
 * @param a_worker
 * @param a_arg
 */
static void s_sync_out_chains_last_worker_callback(dap_worker_t *a_worker, void *a_arg)
{
    struct sync_request * l_sync_request = (struct sync_request *) a_arg;
    dap_stream_ch_t *l_ch = dap_stream_ch_find_by_uuid_unsafe(DAP_STREAM_WORKER(a_worker), l_sync_request->ch_uuid);
    if( l_ch == NULL ){
        log_it(L_INFO,"Client disconnected before we sent the reply");
        s_sync_request_delete(l_sync_request);
        return;
    }

    dap_stream_ch_chain_t * l_ch_chain = DAP_STREAM_CH_CHAIN(l_ch);
    l_ch_chain->request_atom_iter = l_sync_request->chain.request_atom_iter;
    // last packet
    dap_stream_ch_chain_sync_request_t l_request = {};
    if (s_debug_more )
        log_it(L_INFO,"Out: DAP_STREAM_CH_CHAIN_PKT_TYPE_SYNCED_CHAINS");
    dap_stream_ch_chain_pkt_write_unsafe(l_ch, DAP_STREAM_CH_CHAIN_PKT_TYPE_SYNCED_CHAINS,
            l_sync_request->request_hdr.net_id.uint64, l_sync_request->request_hdr.chain_id.uint64,
            l_sync_request->request_hdr.cell_id.uint64, &l_request, sizeof(l_request));
    s_ch_chain_go_idle(l_ch_chain);
    if (l_ch_chain->callback_notify_packet_out)
        l_ch_chain->callback_notify_packet_out(l_ch_chain, DAP_STREAM_CH_CHAIN_PKT_TYPE_SYNCED_CHAINS,
                                                NULL, 0, l_ch_chain->callback_notify_arg);
    DAP_DELETE(l_sync_request);
}
/**
 * @brief s_sync_chains_callback
 * @param a_thread
 * @param a_arg
 * @return
 */
static bool s_sync_out_chains_proc_callback(dap_proc_thread_t *a_thread, void *a_arg)
{
    struct sync_request * l_sync_request = (struct sync_request *) a_arg;

    dap_chain_t * l_chain = dap_chain_find_by_id(l_sync_request->request_hdr.net_id, l_sync_request->request_hdr.chain_id);
    assert(l_chain);
    //pthread_rwlock_rdlock(&l_chain->atoms_rwlock);
    l_sync_request->chain.request_atom_iter = l_chain->callback_atom_iter_create(l_chain, l_sync_request->request_hdr.cell_id, 1);
    size_t l_first_size = 0;
    dap_chain_atom_ptr_t l_iter = l_chain->callback_atom_iter_get_first(l_sync_request->chain.request_atom_iter, &l_first_size);
    if (l_iter && l_first_size) {
        // first packet
        if (!dap_hash_fast_is_blank(&l_sync_request->request.hash_from)) {
            (void ) l_chain->callback_atom_find_by_hash(l_sync_request->chain.request_atom_iter,
                                                          &l_sync_request->request.hash_from, &l_first_size);
        }


        //pthread_rwlock_unlock(&l_chain->atoms_rwlock);
        dap_proc_thread_worker_exec_callback(a_thread, l_sync_request->worker->id, s_sync_out_chains_first_worker_callback, l_sync_request );
    } else {
        //pthread_rwlock_unlock(&l_chain->atoms_rwlock);
        dap_proc_thread_worker_exec_callback(a_thread, l_sync_request->worker->id,s_sync_out_chains_last_worker_callback, l_sync_request );
    }
    return true;
}


/**
 * @brief s_sync_out_gdb_first_gdb_worker_callback
 * @param a_worker
 * @param a_arg
 */
static void s_sync_out_gdb_first_worker_callback(dap_worker_t *a_worker, void *a_arg)
{
    struct sync_request *l_sync_request = (struct sync_request *) a_arg;

    dap_stream_ch_t *l_ch = dap_stream_ch_find_by_uuid_unsafe(DAP_STREAM_WORKER(l_sync_request->worker), l_sync_request->ch_uuid);
    if( l_ch == NULL ){
        log_it(L_INFO,"Client disconnected before we sent the reply");
        s_sync_request_delete(l_sync_request);
        return;
    }

    dap_stream_ch_chain_t *l_ch_chain = DAP_STREAM_CH_CHAIN( l_ch );
    dap_chain_net_t *l_net = dap_chain_net_by_id(l_ch_chain->request_hdr.net_id);

    // Add it to outgoing list
    if (l_ch_chain->request_db_log == NULL) l_ch_chain->request_db_log = l_sync_request->gdb.db_log;
    l_ch_chain->state = CHAIN_STATE_SYNC_GLOBAL_DB;
    dap_chain_node_addr_t l_node_addr = { 0 };
    l_node_addr.uint64 = dap_chain_net_get_cur_addr_int(l_net);
    if (s_debug_more )
        log_it(L_INFO,"Out: DAP_STREAM_CH_CHAIN_PKT_TYPE_FIRST_GLOBAL_DB");
    dap_stream_ch_chain_pkt_write_unsafe(DAP_STREAM_CH(l_ch_chain), DAP_STREAM_CH_CHAIN_PKT_TYPE_FIRST_GLOBAL_DB,
            l_ch_chain->request_hdr.net_id.uint64, l_ch_chain->request_hdr.chain_id.uint64,
            l_ch_chain->request_hdr.cell_id.uint64, &l_node_addr, sizeof(dap_chain_node_addr_t));
    if(l_ch_chain->callback_notify_packet_out)
        l_ch_chain->callback_notify_packet_out(l_ch_chain, DAP_STREAM_CH_CHAIN_PKT_TYPE_FIRST_GLOBAL_DB,
                                                NULL, 0, l_ch_chain->callback_notify_arg);

    if( a_worker){ // We send NULL to prevent delete
        s_sync_request_delete(l_sync_request);
    }
}

/**
 * @brief s_sync_out_gdb_synced_data_worker_callback
 * @param a_worker
 * @param a_arg
 */
static void s_sync_out_gdb_last_worker_callback(dap_worker_t *a_worker, void *a_arg)
{
    struct sync_request * l_sync_request = (struct sync_request *) a_arg;
    dap_stream_ch_t *l_ch = dap_stream_ch_find_by_uuid_unsafe(DAP_STREAM_WORKER(a_worker), l_sync_request->ch_uuid);
    if( l_ch == NULL ){
        log_it(L_INFO,"Client disconnected before we sent the reply");
        s_sync_request_delete(l_sync_request);
        return;
    }

    dap_stream_ch_chain_t *l_ch_chain = DAP_STREAM_CH_CHAIN( l_ch );
    s_sync_out_gdb_first_worker_callback(NULL,a_arg); // NULL to say callback not to delete request

    if (s_debug_more )
        log_it(L_INFO,"Out: DAP_STREAM_CH_CHAIN_PKT_TYPE_SYNCED_GLOBAL_DB");
    dap_stream_ch_chain_pkt_write_unsafe(DAP_STREAM_CH(l_ch_chain), DAP_STREAM_CH_CHAIN_PKT_TYPE_SYNCED_GLOBAL_DB,
                                         l_ch_chain->request_hdr.net_id.uint64, l_ch_chain->request_hdr.chain_id.uint64,
                                         l_ch_chain->request_hdr.cell_id.uint64, NULL, 0);
    s_ch_chain_go_idle(l_ch_chain);
    if(l_ch_chain->callback_notify_packet_out)
        l_ch_chain->callback_notify_packet_out(l_ch_chain, DAP_STREAM_CH_CHAIN_PKT_TYPE_SYNCED_GLOBAL_DB,
                                                NULL, 0, l_ch_chain->callback_notify_arg);
    s_sync_request_delete(l_sync_request);
}

/**
 * @brief s_sync_out_gdb_callback
 * @param a_thread
 * @param a_arg
 * @return
 */
static bool s_sync_out_gdb_proc_callback(dap_proc_thread_t *a_thread, void *a_arg)
{
    struct sync_request *l_sync_request = (struct sync_request *)a_arg;
    dap_chain_net_t *l_net = dap_chain_net_by_id(l_sync_request->request_hdr.net_id);
    dap_stream_ch_t *l_ch = dap_stream_ch_find_by_uuid_unsafe(DAP_STREAM_WORKER(l_sync_request->worker), l_sync_request->ch_uuid);
    if (l_ch == NULL) {
        log_it(L_INFO, "Client disconnected before we sent the reply");
        s_sync_request_delete(l_sync_request);
        return true;
    }
    dap_stream_ch_chain_t *l_ch_chain = DAP_STREAM_CH_CHAIN(l_ch);

    int l_flags = 0;
    if (dap_chain_net_get_add_gdb_group(l_net, l_sync_request->request.node_addr))
        l_flags |= F_DB_LOG_ADD_EXTRA_GROUPS;
    if (!l_sync_request->request.id_start)
        l_flags |= F_DB_LOG_SYNC_FROM_ZERO;
    if (l_ch_chain->request_db_log == NULL)
        l_ch_chain->request_db_log  = dap_db_log_list_start(l_net, l_sync_request->request.node_addr, l_flags);
    else
        dap_db_log_list_rewind(l_ch_chain->request_db_log);

    if (l_ch_chain->request_db_log) {
        if (s_debug_more)
            log_it(L_DEBUG, "Sync out gdb proc, requested %"DAP_UINT64_FORMAT_U" transactions from address "NODE_ADDR_FP_STR,
                             l_ch_chain->request_db_log->items_number, NODE_ADDR_FP_ARGS_S(l_sync_request->request.node_addr));
        l_sync_request->gdb.db_log = l_ch_chain->request_db_log;
        dap_proc_thread_worker_exec_callback(a_thread, l_sync_request->worker->id, s_sync_out_gdb_first_worker_callback, l_sync_request );
    } else {
        dap_proc_thread_worker_exec_callback(a_thread, l_sync_request->worker->id, s_sync_out_gdb_last_worker_callback, l_sync_request );
    }
    return true;
}

static void s_sync_update_gdb_start_worker_callback(dap_worker_t *a_worker, void *a_arg)
{
    struct sync_request *l_sync_request = (struct sync_request *) a_arg;

    dap_stream_ch_t *l_ch = dap_stream_ch_find_by_uuid_unsafe(DAP_STREAM_WORKER(a_worker), l_sync_request->ch_uuid);
    if( l_ch == NULL ){
        log_it(L_INFO,"Client disconnected before we sent the reply");
        s_sync_request_delete(l_sync_request);
        return;
    }
    dap_stream_ch_chain_pkt_write_unsafe(l_ch, DAP_STREAM_CH_CHAIN_PKT_TYPE_UPDATE_GLOBAL_DB_START,
                                         l_sync_request->request_hdr.net_id.uint64, l_sync_request->request_hdr.chain_id.uint64,
                                         l_sync_request->request_hdr.cell_id.uint64, NULL, 0);
    if (s_debug_more)
        log_it(L_INFO, "Out: DAP_STREAM_CH_CHAIN_PKT_TYPE_UPDATE_GLOBAL_DB_START for net_id 0x%016"DAP_UINT64_FORMAT_x" "
                       "chain_id 0x%016"DAP_UINT64_FORMAT_x" cell_id 0x%016"DAP_UINT64_FORMAT_x"",
                       l_sync_request->request_hdr.net_id.uint64, l_sync_request->request_hdr.chain_id.uint64, l_sync_request->request_hdr.cell_id.uint64);
    DAP_DELETE(l_sync_request);
}

static bool s_sync_update_gdb_proc_callback(dap_proc_thread_t *a_thread, void *a_arg)
{
    struct sync_request *l_sync_request = (struct sync_request *)a_arg;
    log_it(L_DEBUG, "Prepare request to gdb sync from %s", l_sync_request->request.id_start ? "last sync" : "zero");
    dap_chain_net_t *l_net = dap_chain_net_by_id(l_sync_request->request_hdr.net_id);
    if (!l_net) {
        log_it(L_ERROR, "Network ID 0x%016"DAP_UINT64_FORMAT_x" not found", l_sync_request->request_hdr.net_id.uint64);
        DAP_DELETE(l_sync_request);
        return true;
    }
    dap_stream_ch_t *l_ch = dap_stream_ch_find_by_uuid_unsafe(DAP_STREAM_WORKER(l_sync_request->worker), l_sync_request->ch_uuid);
    if (!l_ch) {
        log_it(L_INFO, "Client disconnected before we sent the reply");
        DAP_DELETE(l_sync_request);
        return true;
    }
    dap_chain_net_add_downlink(l_net, l_ch->stream_worker, l_ch->uuid);
    dap_stream_ch_chain_t *l_ch_chain = DAP_STREAM_CH_CHAIN(l_ch);
    int l_flags = 0;
    if (dap_chain_net_get_add_gdb_group(l_net, l_sync_request->request.node_addr))
        l_flags |= F_DB_LOG_ADD_EXTRA_GROUPS;
    if (!l_sync_request->request.id_start)
        l_flags |= F_DB_LOG_SYNC_FROM_ZERO;
    if (l_ch_chain->request_db_log == NULL)
        l_ch_chain->request_db_log = dap_db_log_list_start(l_net, l_sync_request->request.node_addr, l_flags);
    else
        dap_db_log_list_rewind(l_ch_chain->request_db_log);
    l_ch_chain->state = CHAIN_STATE_UPDATE_GLOBAL_DB;
    l_sync_request->gdb.db_log = l_ch_chain->request_db_log;
    l_sync_request->request.node_addr.uint64 = dap_chain_net_get_cur_addr_int(l_net);
    dap_proc_thread_worker_exec_callback(a_thread, l_sync_request->worker->id, s_sync_update_gdb_start_worker_callback, l_sync_request);
    return true;
}

/**
 * @brief s_sync_in_chains_callback
 * @param a_thread dap_proc_thread_t
 * @param a_arg void
 * @return
 */
static bool s_sync_in_chains_callback(dap_proc_thread_t *a_thread, void *a_arg)
{
    UNUSED(a_thread);
    struct sync_request *l_sync_request = (struct sync_request *) a_arg;
    if (!l_sync_request) {
        log_it(L_CRITICAL, "Proc thread received corrupted chain packet!");
        return true;
    }
    dap_chain_pkt_item_t *l_pkt_item = &l_sync_request->pkt;
    dap_chain_hash_fast_t l_atom_hash = {};
    if (l_pkt_item->pkt_data_size == 0 || !l_pkt_item->pkt_data) {
        log_it(L_CRITICAL, "In proc thread got CHAINS stream ch packet with zero data");
        DAP_DELETE(l_sync_request);
        return true;
    }
    dap_chain_t *l_chain = dap_chain_find_by_id(l_sync_request->request_hdr.net_id, l_sync_request->request_hdr.chain_id);
    if (!l_chain) {
        if (s_debug_more)
            log_it(L_WARNING, "No chain found for DAP_STREAM_CH_CHAIN_PKT_TYPE_CHAIN");
        DAP_DEL_Z(l_pkt_item->pkt_data);
        DAP_DELETE(l_sync_request);
        return true;
    }
    dap_chain_atom_ptr_t l_atom_copy = (dap_chain_atom_ptr_t)l_pkt_item->pkt_data;
    uint64_t l_atom_copy_size = l_pkt_item->pkt_data_size;
    dap_hash_fast(l_atom_copy, l_atom_copy_size, &l_atom_hash);
    dap_chain_atom_verify_res_t l_atom_add_res = l_chain->callback_atom_add(l_chain, l_atom_copy, l_atom_copy_size);
    char l_atom_hash_str[DAP_CHAIN_HASH_FAST_STR_SIZE] = {[0]='\0'};
    dap_chain_hash_fast_to_str(&l_atom_hash,l_atom_hash_str,sizeof (l_atom_hash_str)-1 );
    switch (l_atom_add_res) {
    case ATOM_PASS:
        if (s_debug_more){
            log_it(L_WARNING, "Atom with hash %s for %s:%s not accepted (code ATOM_PASS, already present)",  l_atom_hash_str, l_chain->net_name, l_chain->name);
        }
        dap_db_set_last_hash_remote(l_sync_request->request.node_addr.uint64, l_chain, &l_atom_hash);
        DAP_DELETE(l_atom_copy);
        break;
    case ATOM_MOVE_TO_THRESHOLD:
        if (s_debug_more) {
            log_it(L_INFO, "Thresholded atom with hash %s for %s:%s", l_atom_hash_str, l_chain->net_name, l_chain->name);
        }
        break;
    case ATOM_ACCEPT:
        if (s_debug_more) {
            log_it(L_INFO,"Accepted atom with hash %s for %s:%s", l_atom_hash_str, l_chain->net_name, l_chain->name);
        }
        int l_res = dap_chain_atom_save(l_chain, l_atom_copy, l_atom_copy_size, l_sync_request->request_hdr.cell_id);
        if(l_res < 0) {
            log_it(L_ERROR, "Can't save atom %s to the file", l_atom_hash_str);
        } else {
            dap_db_set_last_hash_remote(l_sync_request->request.node_addr.uint64, l_chain, &l_atom_hash);
        }
        dap_chain_net_t *l_net = dap_chain_net_by_id(l_chain->net_id);
        dap_chain_t *l_cur_chain;
        bool l_processed;
        do {
            l_processed = false;
            DL_FOREACH(l_net->pub.chains, l_cur_chain) {
                if (l_cur_chain->callback_atom_add_from_treshold) {
                    dap_chain_atom_ptr_t l_atom_treshold;
                    do {
                        size_t l_atom_treshold_size;
                        if (s_debug_more)
                            log_it(L_DEBUG, "Try to add atom from treshold");
                        l_atom_treshold = l_cur_chain->callback_atom_add_from_treshold(l_cur_chain, &l_atom_treshold_size);
                        if (l_atom_treshold) {
                            dap_chain_cell_id_t l_cell_id = (l_cur_chain == l_chain) ? l_sync_request->request_hdr.cell_id
                                                                                     : l_cur_chain->cells->id;
                            int l_res = dap_chain_atom_save(l_cur_chain, l_atom_treshold, l_atom_treshold_size, l_cell_id);
                            log_it(L_INFO, "Added atom from treshold");
                            if (l_res < 0) {
                                dap_hash_fast(l_atom_treshold, l_atom_treshold_size, &l_atom_hash);
                                dap_chain_hash_fast_to_str(&l_atom_hash,l_atom_hash_str, sizeof(l_atom_hash_str) - 1);
                                log_it(L_ERROR, "Can't save atom %s from treshold to file", l_atom_hash_str);
                            } else if (l_cur_chain == l_chain) {
                                dap_db_set_last_hash_remote(l_sync_request->request.node_addr.uint64, l_chain, &l_atom_hash);
                            }
                        }
                    } while(l_atom_treshold);
                }
            }
        } while (l_processed);
        break;
    case ATOM_REJECT: {
        if (s_debug_more) {
            char l_atom_hash_str[72] = {'\0'};
            dap_chain_hash_fast_to_str(&l_atom_hash,l_atom_hash_str,sizeof (l_atom_hash_str)-1 );
            log_it(L_WARNING,"Atom with hash %s for %s:%s rejected", l_atom_hash_str, l_chain->net_name, l_chain->name);
        }
        DAP_DELETE(l_atom_copy);
        break;
    }
    default:
        DAP_DELETE(l_atom_copy);
        log_it(L_CRITICAL, "Wtf is this ret code? %d", l_atom_add_res);
        break;
    }
    DAP_DEL_Z(l_sync_request);
    return true;
}

/**
 * @brief s_gdb_in_pkt_error_worker_callback
 * @param a_thread
 * @param a_arg
 */
static void s_gdb_in_pkt_error_worker_callback(dap_worker_t *a_worker, void *a_arg)
{
    struct sync_request *l_sync_request = (struct sync_request *) a_arg;

    dap_stream_ch_t *l_ch = dap_stream_ch_find_by_uuid_unsafe(DAP_STREAM_WORKER(a_worker), l_sync_request->ch_uuid);
    if( l_ch == NULL ) {
        log_it(L_INFO,"Client disconnected before we sent the reply");
    } else {
        dap_stream_ch_chain_pkt_write_error_unsafe(l_ch, l_sync_request->request_hdr.net_id.uint64,
                                                   l_sync_request->request_hdr.chain_id.uint64,
                                                   l_sync_request->request_hdr.cell_id.uint64,
                                                   "ERROR_GLOBAL_DB_INTERNAL_NOT_SAVED");
    }
    DAP_DELETE(l_sync_request);
}

static void s_gdb_sync_tsd_worker_callback(dap_worker_t *a_worker, void *a_arg)
{
    struct sync_request *l_sync_request = (struct sync_request *) a_arg;

    dap_stream_ch_t *l_ch = dap_stream_ch_find_by_uuid_unsafe(DAP_STREAM_WORKER(a_worker), l_sync_request->ch_uuid);
    if( l_ch == NULL ) {
        log_it(L_INFO,"Client disconnected before we sent the reply");
    } else {
        size_t l_gr_len = strlen(l_sync_request->gdb.sync_group) + 1;
        size_t l_data_size = 2 * sizeof(uint64_t) + l_gr_len;
        dap_tsd_t *l_tsd_rec = DAP_NEW_SIZE(dap_tsd_t, l_data_size + sizeof(dap_tsd_t));
        l_tsd_rec->type = DAP_STREAM_CH_CHAIN_PKT_TYPE_UPDATE_TSD_LAST_ID;
        l_tsd_rec->size = l_data_size;
        uint64_t l_node_addr = dap_chain_net_get_cur_addr_int(dap_chain_net_by_id(l_sync_request->request_hdr.net_id));
        void *l_data_ptr = l_tsd_rec->data;
        memcpy(l_data_ptr, &l_node_addr, sizeof(uint64_t));
        l_data_ptr += sizeof(uint64_t);
        memcpy(l_data_ptr, &l_sync_request->request.id_end, sizeof(uint64_t));
        l_data_ptr += sizeof(uint64_t);
        memcpy(l_data_ptr, l_sync_request->gdb.sync_group, l_gr_len);
        dap_stream_ch_chain_pkt_write_unsafe(l_ch, DAP_STREAM_CH_CHAIN_PKT_TYPE_UPDATE_GLOBAL_DB_TSD,
                                             l_sync_request->request_hdr.net_id.uint64,
                                             l_sync_request->request_hdr.chain_id.uint64,
                                             l_sync_request->request_hdr.cell_id.uint64,
                                             l_tsd_rec, l_tsd_rec->size + sizeof(dap_tsd_t));
        DAP_DELETE(l_tsd_rec);
    }
    DAP_DELETE(l_sync_request->gdb.sync_group);
    DAP_DELETE(l_sync_request);
}

/**
 * @brief 
 * 
 * @param net_id 
 * @param group_name 
 * @return dap_chain_t* 
 */
dap_chain_t *dap_chain_get_chain_from_group_name(dap_chain_net_id_t a_net_id, const char *a_group_name)
{
    if (!a_group_name) {
        log_it(L_ERROR, "GDB group name is NULL ");
        return NULL;
    }
    dap_chain_net_t *l_net = dap_chain_net_by_id(a_net_id);
    if (!l_net)
        return false;
    dap_chain_t *l_chain = NULL;
    DL_FOREACH(l_net->pub.chains, l_chain) {
        char *l_chain_group_name = dap_chain_net_get_gdb_group_from_chain(l_chain);
        if (!strcmp(a_group_name, l_chain_group_name)) {
            DAP_DELETE(l_chain_group_name);
            return l_chain;
        }
        DAP_DELETE(l_chain_group_name);
    }
    return NULL;
}

/**
 * @brief s_gdb_in_pkt_callback
 * @param a_thread
 * @param a_arg
 * @return
 */
static bool s_gdb_in_pkt_proc_callback(dap_proc_thread_t *a_thread, void *a_arg)
{
    struct sync_request *l_sync_request = (struct sync_request *) a_arg;
    dap_chain_pkt_item_t *l_pkt_item = &l_sync_request->pkt;

    if(l_pkt_item->pkt_data_size >= sizeof(dap_store_obj_pkt_t)) {

        // Validate size of received packet
        dap_store_obj_pkt_t *l_obj_pkt = (dap_store_obj_pkt_t*)l_pkt_item->pkt_data;
        size_t l_obj_pkt_size = l_obj_pkt ? l_obj_pkt->data_size + sizeof(dap_store_obj_pkt_t) : 0;
        if(l_pkt_item->pkt_data_size != l_obj_pkt_size) {
            log_it(L_WARNING, "In: s_gdb_in_pkt_proc_callback: received size=%zu is not equal to obj_pkt_size=%zu",
                    l_pkt_item->pkt_data_size, l_obj_pkt_size);
            DAP_DEL_Z(l_pkt_item->pkt_data);
            DAP_DELETE(l_sync_request);
            return true;
        }

        size_t l_data_obj_count = 0;
        // deserialize data & Parse data from dap_db_log_pack()
        dap_store_obj_t *l_store_obj = dap_store_unpacket_multiple(l_obj_pkt, &l_data_obj_count);
        if (!l_store_obj) {
            log_it(L_ERROR, "Invalid synchronization packet format");
            DAP_DEL_Z(l_pkt_item->pkt_data);
            DAP_DELETE(l_sync_request);
            return true;
        }
        if (s_debug_more){
            if (l_data_obj_count)
                log_it(L_INFO, "In: GLOBAL_DB parse: pkt_data_size=%"DAP_UINT64_FORMAT_U", l_data_obj_count = %zu",l_pkt_item->pkt_data_size, l_data_obj_count );
            else if (l_pkt_item->pkt_data){
                log_it(L_WARNING, "In: GLOBAL_DB parse: pkt_data_size=%"DAP_UINT64_FORMAT_U", error=\"No data objs after unpack\"", l_pkt_item->pkt_data_size);
            }else
                 log_it(L_WARNING, "In: GLOBAL_DB parse: packet in list with NULL data(pkt_data_size:%"DAP_UINT64_FORMAT_U")", l_pkt_item->pkt_data_size);
        }

        uint64_t l_last_id = l_store_obj->id;
        const char *l_last_group = l_store_obj->group;
        uint32_t l_last_type = l_store_obj->type;
        bool l_group_changed = false;
        uint32_t l_time_store_lim = dap_config_get_item_uint32_default(g_config, "resources", "dap_global_db_time_store_limit", 72);
        uint64_t l_limit_time = l_time_store_lim ? (uint64_t)time(NULL) - l_time_store_lim * 3600 : 0;

        for (size_t i = 0; i < l_data_obj_count; i++) {
            // obj to add
            dap_store_obj_t *l_obj = l_store_obj + i;

            if (s_list_white_groups) {
                int l_ret = -1;
                for (int i = 0; i < s_size_white_groups; i++) {
                    if (!dap_fnmatch(s_list_white_groups[i], l_obj->group, FNM_NOESCAPE)) {
                        l_ret = 0;
                        break;
                    }
                }
                if (l_ret == -1) continue;
            } else if (s_list_ban_groups) {
                int l_ret = 0;
                for (int i = 0; i < s_size_ban_groups; i++) {
                    if (!dap_fnmatch(s_list_ban_groups[i], l_obj->group, FNM_NOESCAPE)) {
                        l_ret = -1;
                        break;
                    }
                }
                if (l_ret == -1) continue;
            }
            l_group_changed = strcmp(l_last_group, l_obj->group) || l_last_type != l_obj->type;
            // Send remote side notification about received obj
            if (l_sync_request->request.node_addr.uint64 &&
                    (l_group_changed || i == l_data_obj_count - 1)) {
                struct sync_request *l_sync_req_tsd = DAP_DUP(l_sync_request);
                l_sync_req_tsd->request.id_end = l_last_id;
                l_sync_req_tsd->gdb.sync_group = l_obj->type == DAP_DB$K_OPTYPE_ADD ? dap_strdup(l_last_group) :
                                                                      dap_strdup_printf("%s.del", l_last_group);
                dap_proc_thread_worker_exec_callback(a_thread, l_sync_request->worker->id,
                                                     s_gdb_sync_tsd_worker_callback, l_sync_req_tsd);
            }
            l_last_id = l_obj->id;
            l_last_group = l_obj->group;
            l_last_type = l_obj->type;
            //check whether to apply the received data into the database
            bool l_apply = false;
            // timestamp for exist obj
            time_t l_timestamp_cur = 0;
            // Record is pinned or not
            bool l_is_pinned_cur = false;
            if (dap_chain_global_db_driver_is(l_obj->group, l_obj->key)) {
                dap_store_obj_t *l_read_obj = dap_chain_global_db_driver_read(l_obj->group, l_obj->key, NULL);
                if (l_read_obj) {
                    l_timestamp_cur = l_read_obj->timestamp;
<<<<<<< HEAD
                    dap_store_obj_free_one(l_read_obj);
=======
                    l_is_pinned_cur = l_read_obj->flags | RECORD_PINNED;
                    dap_store_obj_free(l_read_obj, 1);
>>>>>>> eab6b4ab
                }
            }
            // Do not overwrite pinned records
            if(l_is_pinned_cur) {
                continue;
            }
            time_t l_timestamp_del = global_db_gr_del_get_timestamp(l_obj->group, l_obj->key);
            // check the applied object newer that we have stored or erased
            if (l_obj->timestamp > (uint64_t)l_timestamp_del &&
                    l_obj->timestamp > (uint64_t)l_timestamp_cur &&
                    (l_obj->type != DAP_DB$K_OPTYPE_DEL || l_obj->timestamp > l_limit_time)) {
                l_apply = true;
            }
            if (s_debug_more){
                char l_ts_str[50];
                dap_time_to_str_rfc822(l_ts_str, sizeof(l_ts_str), l_store_obj[i].timestamp);
                log_it(L_DEBUG, "Unpacked log history: type='%c' (0x%02hhX) group=\"%s\" key=\"%s\""
                        " timestamp=\"%s\" value_len=%zu",
                        (char )l_store_obj[i].type, (char)l_store_obj[i].type, l_store_obj[i].group,
                        l_store_obj[i].key, l_ts_str, l_store_obj[i].value_len);
            }
            if (!l_apply) {
                if (s_debug_more) {
                    if (l_obj->timestamp <= (uint64_t)l_timestamp_cur)
                        log_it(L_WARNING, "New data not applied, because newly object exists");
                    if (l_obj->timestamp <= (uint64_t)l_timestamp_del)
                        log_it(L_WARNING, "New data not applied, because newly object is deleted");
                    if ((l_obj->type == DAP_DB$K_OPTYPE_DEL && l_obj->timestamp <= l_limit_time))
                        log_it(L_WARNING, "New data not applied, because object is too old");
                }
                continue;
            }

            dap_chain_t *l_chain = dap_chain_get_chain_from_group_name(l_sync_request->request_hdr.net_id, l_obj->group);

            if (l_chain && l_chain->callback_add_datums_with_group) {
                log_it(L_WARNING, "New data goes to GDB chain");
                    const void * restrict l_store_obj_value = l_store_obj[i].value;
                    l_chain->callback_add_datums_with_group(l_chain,
                            (dap_chain_datum_t** restrict) &l_store_obj_value, 1,
                            l_store_obj[i].group);
            } else {
                // save data to global_db
                if(!dap_chain_global_db_obj_save(l_obj, 1)) {
                    struct sync_request *l_sync_req_err = DAP_DUP(l_sync_request);
                    dap_proc_thread_worker_exec_callback(a_thread, l_sync_request->worker->id,
                                                    s_gdb_in_pkt_error_worker_callback, l_sync_req_err);
                } else if (s_debug_more)
                    log_it(L_DEBUG, "Added new GLOBAL_DB synchronization record");
            }
        }
        if(l_store_obj) {
            dap_store_obj_free(l_store_obj, l_data_obj_count);
        }
    } else {
        log_it(L_WARNING, "In proc thread got GDB stream ch packet with zero data");
    }
    if (l_pkt_item->pkt_data) {
        DAP_DELETE(l_pkt_item->pkt_data);
    }
    DAP_DELETE(l_sync_request);
    return true;
}

/**
 * @brief dap_stream_ch_chain_create_sync_request_gdb
 * @param a_ch_chain
 * @param a_net
 */
struct sync_request *dap_stream_ch_chain_create_sync_request(dap_stream_ch_chain_pkt_t *a_chain_pkt, dap_stream_ch_t* a_ch)
{
    dap_stream_ch_chain_t * l_ch_chain = DAP_STREAM_CH_CHAIN(a_ch);
    memcpy(&l_ch_chain->request_hdr, &a_chain_pkt->hdr, sizeof(l_ch_chain->request_hdr));
    struct sync_request *l_sync_request = DAP_NEW_Z(struct sync_request);
    l_sync_request->ch_uuid = a_ch->uuid;
    l_sync_request->worker = a_ch->stream_worker->worker;
    l_sync_request->remote_gdbs = l_ch_chain->remote_gdbs;
    l_sync_request->remote_atoms = l_ch_chain->remote_atoms;
    memcpy(&l_sync_request->request, &l_ch_chain->request, sizeof(l_ch_chain->request));
    memcpy(&l_sync_request->request_hdr, &l_ch_chain->request_hdr, sizeof(l_ch_chain->request_hdr));
    return l_sync_request;
}

static void s_stream_ch_write_error_unsafe(dap_stream_ch_t *a_ch, uint64_t a_net_id, uint64_t a_chain_id, uint64_t a_cell_id, const char * a_err_string)
{
    dap_stream_ch_chain_t *l_ch_chain = DAP_STREAM_CH_CHAIN(a_ch);
    s_ch_chain_go_idle(l_ch_chain);
    dap_stream_ch_chain_pkt_write_error_unsafe(a_ch, a_net_id, a_chain_id, a_cell_id, a_err_string);
}

static bool s_chain_timer_callback(void *a_arg)
{
    dap_worker_t *l_worker = dap_events_get_current_worker(dap_events_get_default());
    dap_stream_ch_t *l_ch = dap_stream_ch_find_by_uuid_unsafe(DAP_STREAM_WORKER(l_worker), *(dap_stream_ch_uuid_t *)a_arg);
    if (!l_ch) {
        DAP_DELETE(a_arg);
        return false;
    }
    dap_stream_ch_chain_t *l_ch_chain = DAP_STREAM_CH_CHAIN(l_ch);
    if (l_ch_chain->timer_shots++ >= 3) {
        if (l_ch_chain->state != CHAIN_STATE_IDLE) {
            s_ch_chain_go_idle(l_ch_chain);
            if (l_ch_chain->callback_notify_packet_out)
                l_ch_chain->callback_notify_packet_out(l_ch_chain, DAP_STREAM_CH_CHAIN_PKT_TYPE_TIMEOUT, NULL, 0,
                                                      l_ch_chain->callback_notify_arg);
        }
        if (l_ch_chain->request_db_log)
            s_free_log_list_gdb(l_ch_chain);
        DAP_DELETE(a_arg);
        l_ch_chain->activity_timer = NULL;
        return false;
    }
    // Sending dumb packet with nothing to inform remote thats we're just skiping atoms of GDB's, nothing freezed
    if (!l_ch_chain->timer_shots && l_ch_chain->state == CHAIN_STATE_SYNC_CHAINS)
        dap_stream_ch_chain_pkt_write_unsafe(l_ch, DAP_STREAM_CH_CHAIN_PKT_TYPE_UPDATE_CHAINS_TSD,
                                             l_ch_chain->request_hdr.net_id.uint64, l_ch_chain->request_hdr.chain_id.uint64,
                                             l_ch_chain->request_hdr.cell_id.uint64, NULL, 0);
    if (!l_ch_chain->timer_shots && l_ch_chain->state == CHAIN_STATE_SYNC_GLOBAL_DB) {
        if (s_debug_more)
            log_it(L_INFO, "Send one global_db TSD packet (rest=%zu/%zu items)",
                            dap_db_log_list_get_count_rest(l_ch_chain->request_db_log),
                            dap_db_log_list_get_count(l_ch_chain->request_db_log));
        dap_stream_ch_chain_pkt_write_unsafe(l_ch, DAP_STREAM_CH_CHAIN_PKT_TYPE_UPDATE_GLOBAL_DB_TSD,
                                             l_ch_chain->request_hdr.net_id.uint64, l_ch_chain->request_hdr.chain_id.uint64,
                                             l_ch_chain->request_hdr.cell_id.uint64, NULL, 0);
    }
    return true;
}

static void s_chain_timer_reset(dap_stream_ch_chain_t *a_ch_chain)
{
    if (a_ch_chain->state == CHAIN_STATE_IDLE)
        return;
    if (!a_ch_chain->activity_timer) {
        dap_stream_ch_uuid_t *l_uuid = DAP_DUP(&DAP_STREAM_CH(a_ch_chain)->uuid);
        a_ch_chain->activity_timer = dap_timerfd_start_on_worker(DAP_STREAM_CH(a_ch_chain)->stream_worker->worker,
                                                                 3000, s_chain_timer_callback, (void *)l_uuid);
    }
    a_ch_chain->timer_shots = 0;
}

/**
 * @brief s_stream_ch_packet_in
 * @param a_ch
 * @param a_arg
 */
void s_stream_ch_packet_in(dap_stream_ch_t* a_ch, void* a_arg)
{
    dap_stream_ch_chain_t * l_ch_chain = DAP_STREAM_CH_CHAIN(a_ch);
    if (!l_ch_chain) {
        log_it(L_ERROR, "No chain in channel, returning");
        return;
    }
    dap_stream_ch_pkt_t * l_ch_pkt = (dap_stream_ch_pkt_t *) a_arg;
    dap_stream_ch_chain_pkt_t * l_chain_pkt = (dap_stream_ch_chain_pkt_t *) l_ch_pkt->data;
    if (!l_chain_pkt) {
        log_it(L_ERROR, "No chain packet in channel packet, returning");
        return;
    }
    if (l_ch_pkt->hdr.size < sizeof (l_chain_pkt->hdr)){
        log_it(L_ERROR, "Corrupted packet: too small size %u, smaller then header size %zu", l_ch_pkt->hdr.size,
               sizeof(l_chain_pkt->hdr));
        return;
    }
    s_chain_timer_reset(l_ch_chain);

    size_t l_chain_pkt_data_size = l_ch_pkt->hdr.size-sizeof (l_chain_pkt->hdr) ;
    uint16_t l_acl_idx = dap_chain_net_acl_idx_by_id(l_chain_pkt->hdr.net_id );
    if (l_acl_idx == (uint16_t)-1) {
        if (l_ch_pkt->hdr.type == DAP_STREAM_CH_CHAIN_PKT_TYPE_ERROR) {
            if(l_ch_chain->callback_notify_packet_in) {
                l_ch_chain->callback_notify_packet_in(l_ch_chain, l_ch_pkt->hdr.type, l_chain_pkt,
                                                      l_chain_pkt_data_size, l_ch_chain->callback_notify_arg);
            }
        } else {

            log_it(L_ERROR, "Invalid request from %s with ext_id %016"DAP_UINT64_FORMAT_x" net id 0x%016"DAP_UINT64_FORMAT_x" chain id 0x%016"DAP_UINT64_FORMAT_x" cell_id 0x%016"DAP_UINT64_FORMAT_x" in packet", a_ch->stream->esocket->remote_addr_str?
                       a_ch->stream->esocket->remote_addr_str: "<unknown>", l_chain_pkt->hdr.ext_id,
                   l_chain_pkt->hdr.net_id.uint64, l_chain_pkt->hdr.chain_id.uint64,
                   l_chain_pkt->hdr.cell_id.uint64);
            s_stream_ch_write_error_unsafe(a_ch, l_chain_pkt->hdr.net_id.uint64,
                                                l_chain_pkt->hdr.chain_id.uint64, l_chain_pkt->hdr.cell_id.uint64,
                                                "ERROR_NET_INVALID_ID");
            // Who are you? I don't know you! go away!
            a_ch->stream->esocket->flags |= DAP_SOCK_SIGNAL_CLOSE;
        }
        return;
    }
    if (a_ch->stream->session->acl && !a_ch->stream->session->acl[l_acl_idx]) {
        log_it(L_WARNING, "Unauthorized request attempt from %s to network %s", a_ch->stream->esocket->remote_addr_str?
                   a_ch->stream->esocket->remote_addr_str: "<unknown>",
               dap_chain_net_by_id(l_chain_pkt->hdr.net_id)->pub.name);
        s_stream_ch_write_error_unsafe(a_ch, l_chain_pkt->hdr.net_id.uint64,
                                            l_chain_pkt->hdr.chain_id.uint64, l_chain_pkt->hdr.cell_id.uint64,
                                            "ERROR_NET_NOT_AUTHORIZED");
        return;
    }
    switch (l_ch_pkt->hdr.type) {
        /// --- GDB update ---
        // Request for gdbs list update
        case DAP_STREAM_CH_CHAIN_PKT_TYPE_UPDATE_GLOBAL_DB_REQ:{
            if(l_ch_chain->state != CHAIN_STATE_IDLE){
                log_it(L_WARNING, "Can't process UPDATE_GLOBAL_DB_REQ request because its already busy with syncronization");
                dap_stream_ch_chain_pkt_write_error_unsafe(a_ch, l_chain_pkt->hdr.net_id.uint64,
                        l_chain_pkt->hdr.chain_id.uint64, l_chain_pkt->hdr.cell_id.uint64,
                        "ERROR_SYNC_REQUEST_ALREADY_IN_PROCESS");
                break;
            }
            log_it(L_INFO, "In:  UPDATE_GLOBAL_DB_REQ pkt: net 0x%016"DAP_UINT64_FORMAT_x" chain 0x%016"DAP_UINT64_FORMAT_x" cell 0x%016"DAP_UINT64_FORMAT_x,
                            l_chain_pkt->hdr.net_id.uint64, l_chain_pkt->hdr.chain_id.uint64, l_chain_pkt->hdr.cell_id.uint64);
            if (l_chain_pkt_data_size == (size_t)sizeof(dap_stream_ch_chain_sync_request_t))
                memcpy(&l_ch_chain->request, l_chain_pkt->data, sizeof(dap_stream_ch_chain_sync_request_t));
            dap_chain_node_client_t *l_client = (dap_chain_node_client_t *)l_ch_chain->callback_notify_arg;
            if (l_client && l_client->resync_gdb)
                l_ch_chain->request.id_start = 0;
            else
                l_ch_chain->request.id_start = 1;   // incremental sync by default
            struct sync_request *l_sync_request = dap_stream_ch_chain_create_sync_request(l_chain_pkt, a_ch);
            l_ch_chain->stats_request_gdb_processed = 0;
            dap_proc_queue_add_callback_inter(a_ch->stream_worker->worker->proc_queue_input, s_sync_update_gdb_proc_callback, l_sync_request);
        } break;

        // Response with metadata organized in TSD
        case DAP_STREAM_CH_CHAIN_PKT_TYPE_UPDATE_GLOBAL_DB_TSD: {
            if (l_chain_pkt_data_size) {
                dap_tsd_t *l_tsd_rec = (dap_tsd_t *)l_chain_pkt->data;
                if (l_tsd_rec->type != DAP_STREAM_CH_CHAIN_PKT_TYPE_UPDATE_TSD_LAST_ID ||
                        l_tsd_rec->size < 2 * sizeof(uint64_t) + 2) {
                    break;
                }
                void *l_data_ptr = l_tsd_rec->data;
                uint64_t l_node_addr = *(uint64_t *)l_data_ptr;
                l_data_ptr += sizeof(uint64_t);
                uint64_t l_last_id = *(uint64_t *)l_data_ptr;
                l_data_ptr += sizeof(uint64_t);
                char *l_group = (char *)l_data_ptr;
                dap_db_set_last_id_remote(l_node_addr, l_last_id, l_group);
                if (s_debug_more) {
                    dap_chain_node_addr_t l_addr;
                    l_addr.uint64 = l_node_addr;
                    log_it(L_INFO, "Set last_id %"DAP_UINT64_FORMAT_U" for group %s for node "NODE_ADDR_FP_STR,
                                    l_last_id, l_group, NODE_ADDR_FP_ARGS_S(l_addr));
                }
            } else if (s_debug_more)
                log_it(L_DEBUG, "Global DB TSD packet detected");
        } break;

        // If requested - begin to recieve record's hashes
        case DAP_STREAM_CH_CHAIN_PKT_TYPE_UPDATE_GLOBAL_DB_START:{
            if (s_debug_more)
                log_it(L_INFO, "In:  UPDATE_GLOBAL_DB_START pkt net 0x%016"DAP_UINT64_FORMAT_x" chain 0x%016"DAP_UINT64_FORMAT_x" cell 0x%016"DAP_UINT64_FORMAT_x,
                                l_chain_pkt->hdr.net_id.uint64, l_chain_pkt->hdr.chain_id.uint64, l_chain_pkt->hdr.cell_id.uint64);
            if (l_ch_chain->state != CHAIN_STATE_IDLE){
                log_it(L_WARNING, "Can't process UPDATE_GLOBAL_DB_START request because its already busy with syncronization");
                dap_stream_ch_chain_pkt_write_error_unsafe(a_ch, l_chain_pkt->hdr.net_id.uint64,
                        l_chain_pkt->hdr.chain_id.uint64, l_chain_pkt->hdr.cell_id.uint64,
                        "ERROR_SYNC_REQUEST_ALREADY_IN_PROCESS");
                break;
            }
            memcpy(&l_ch_chain->request_hdr, &l_chain_pkt->hdr, sizeof(dap_stream_ch_chain_pkt_t));
            l_ch_chain->state = CHAIN_STATE_UPDATE_GLOBAL_DB_REMOTE;
        } break;
        // Response with gdb element hashes and sizes
        case DAP_STREAM_CH_CHAIN_PKT_TYPE_UPDATE_GLOBAL_DB:{
            if(s_debug_more)
                log_it(L_INFO, "In: UPDATE_GLOBAL_DB pkt data_size=%zu", l_chain_pkt_data_size);
            if (l_ch_chain->state != CHAIN_STATE_UPDATE_GLOBAL_DB_REMOTE ||
                    memcmp(&l_ch_chain->request_hdr, &l_chain_pkt->hdr, sizeof(dap_stream_ch_chain_pkt_t))) {
                log_it(L_WARNING, "Can't process UPDATE_GLOBAL_DB request because its already busy with syncronization");
                s_stream_ch_write_error_unsafe(a_ch, l_chain_pkt->hdr.net_id.uint64,
                        l_chain_pkt->hdr.chain_id.uint64, l_chain_pkt->hdr.cell_id.uint64,
                        "ERROR_SYNC_REQUEST_ALREADY_IN_PROCESS");
                break;
            }
            for ( dap_stream_ch_chain_update_element_t * l_element =(dap_stream_ch_chain_update_element_t *) l_chain_pkt->data;
                   (size_t) (((byte_t*)l_element) - l_chain_pkt->data ) < l_chain_pkt_data_size;
                  l_element++){
                dap_stream_ch_chain_hash_item_t * l_hash_item = NULL;
                unsigned l_hash_item_hashv;
                HASH_VALUE(&l_element->hash, sizeof(l_element->hash), l_hash_item_hashv);
                HASH_FIND_BYHASHVALUE(hh, l_ch_chain->remote_gdbs, &l_element->hash, sizeof(l_element->hash),
                                      l_hash_item_hashv, l_hash_item);
                if (!l_hash_item) {
                    l_hash_item = DAP_NEW(dap_stream_ch_chain_hash_item_t);
                    memcpy(&l_hash_item->hash, &l_element->hash, sizeof (l_element->hash));
                    l_hash_item->size = l_element->size;
                    HASH_ADD_BYHASHVALUE(hh, l_ch_chain->remote_gdbs, hash, sizeof(l_hash_item->hash),
                                         l_hash_item_hashv, l_hash_item);
                    /*if (s_debug_more){
                        char l_hash_str[72]={ [0]='\0'};
                        dap_chain_hash_fast_to_str(&l_hash_item->hash,l_hash_str,sizeof (l_hash_str));
                        log_it(L_DEBUG,"In: Updated remote hash gdb list with %s ", l_hash_str);
                    }*/
                }
            }
        } break;
        // End of response with starting of DB sync
        case DAP_STREAM_CH_CHAIN_PKT_TYPE_SYNC_GLOBAL_DB:
        case DAP_STREAM_CH_CHAIN_PKT_TYPE_UPDATE_GLOBAL_DB_END: {
            if(l_chain_pkt_data_size == sizeof(dap_stream_ch_chain_sync_request_t)) {
                if (l_ch_pkt->hdr.type == DAP_STREAM_CH_CHAIN_PKT_TYPE_SYNC_GLOBAL_DB && l_ch_chain->state != CHAIN_STATE_IDLE) {
                    log_it(L_WARNING, "Can't process SYNC_GLOBAL_DB request because not in idle state");
                    dap_stream_ch_chain_pkt_write_error_unsafe(a_ch, l_chain_pkt->hdr.net_id.uint64,
                            l_chain_pkt->hdr.chain_id.uint64, l_chain_pkt->hdr.cell_id.uint64,
                            "ERROR_STATE_NOT_IN_IDLE");
                    break;
                }
                if (l_ch_pkt->hdr.type == DAP_STREAM_CH_CHAIN_PKT_TYPE_UPDATE_GLOBAL_DB_END &&
                        (l_ch_chain->state != CHAIN_STATE_UPDATE_GLOBAL_DB_REMOTE ||
                        memcmp(&l_ch_chain->request_hdr, &l_chain_pkt->hdr, sizeof(dap_stream_ch_chain_pkt_t)))) {
                    log_it(L_WARNING, "Can't process UPDATE_GLOBAL_DB_END request because its already busy with syncronization");
                    s_stream_ch_write_error_unsafe(a_ch, l_chain_pkt->hdr.net_id.uint64,
                            l_chain_pkt->hdr.chain_id.uint64, l_chain_pkt->hdr.cell_id.uint64,
                            "ERROR_SYNC_REQUEST_ALREADY_IN_PROCESS");
                    break;
                }
                if(s_debug_more)
                {
                    if (l_ch_pkt->hdr.type == DAP_STREAM_CH_CHAIN_PKT_TYPE_UPDATE_GLOBAL_DB_END)
                        log_it(L_INFO, "In: UPDATE_GLOBAL_DB_END pkt with total count %d hashes",
                                        HASH_COUNT(l_ch_chain->remote_gdbs));
                    else
                        log_it(L_INFO, "In: SYNC_GLOBAL_DB pkt");
                }
                if (l_chain_pkt_data_size == sizeof(dap_stream_ch_chain_sync_request_t))
                    memcpy(&l_ch_chain->request, l_chain_pkt->data, sizeof(dap_stream_ch_chain_sync_request_t));
                struct sync_request *l_sync_request = dap_stream_ch_chain_create_sync_request(l_chain_pkt, a_ch);
                dap_proc_queue_add_callback_inter(a_ch->stream_worker->worker->proc_queue_input, s_sync_out_gdb_proc_callback, l_sync_request);
            }else{
                log_it(L_WARNING, "DAP_STREAM_CH_CHAIN_PKT_TYPE_SYNC_GLOBAL_DB: Wrong chain packet size %zd when expected %zd", l_chain_pkt_data_size, sizeof(l_ch_chain->request));
                s_stream_ch_write_error_unsafe(a_ch, l_chain_pkt->hdr.net_id.uint64,
                        l_chain_pkt->hdr.chain_id.uint64, l_chain_pkt->hdr.cell_id.uint64,
                        "ERROR_CHAIN_PKT_DATA_SIZE" );
            }
        } break;
        // first packet of data with source node address
        case DAP_STREAM_CH_CHAIN_PKT_TYPE_FIRST_GLOBAL_DB: {
            if(l_chain_pkt_data_size == (size_t)sizeof(dap_chain_node_addr_t)){
               memcpy(&l_ch_chain->request.node_addr, l_chain_pkt->data, l_chain_pkt_data_size);
               l_ch_chain->stats_request_gdb_processed = 0;
               log_it(L_INFO, "In: FIRST_GLOBAL_DB data_size=%zu net 0x%016"DAP_UINT64_FORMAT_x" chain 0x%016"DAP_UINT64_FORMAT_x" cell 0x%016"DAP_UINT64_FORMAT_x
                              " from address "NODE_ADDR_FP_STR, l_chain_pkt_data_size,   l_chain_pkt->hdr.net_id.uint64 ,
                              l_chain_pkt->hdr.chain_id.uint64, l_chain_pkt->hdr.cell_id.uint64, NODE_ADDR_FP_ARGS_S(l_ch_chain->request.node_addr) );
            }else {
               log_it(L_WARNING,"Incorrect data size %zu in packet DAP_STREAM_CH_CHAIN_PKT_TYPE_FIRST_GLOBAL_DB", l_chain_pkt_data_size);
               s_stream_ch_write_error_unsafe(a_ch, l_chain_pkt->hdr.net_id.uint64,
                       l_chain_pkt->hdr.chain_id.uint64, l_chain_pkt->hdr.cell_id.uint64,
                       "ERROR_CHAIN_PACKET_TYPE_FIRST_GLOBAL_DB_INCORRET_DATA_SIZE");
            }
        } break;

        case DAP_STREAM_CH_CHAIN_PKT_TYPE_GLOBAL_DB: {
            if(s_debug_more)
                log_it(L_INFO, "In: GLOBAL_DB data_size=%zu", l_chain_pkt_data_size);
            // get transaction and save it to global_db
            if(l_chain_pkt_data_size > 0) {
                struct sync_request *l_sync_request = dap_stream_ch_chain_create_sync_request(l_chain_pkt, a_ch);
                dap_chain_pkt_item_t *l_pkt_item = &l_sync_request->pkt;
                l_pkt_item->pkt_data = DAP_NEW_SIZE(byte_t, l_chain_pkt_data_size);
                memcpy(l_pkt_item->pkt_data, l_chain_pkt->data, l_chain_pkt_data_size);
                l_pkt_item->pkt_data_size = l_chain_pkt_data_size;
                dap_proc_queue_add_callback_inter(a_ch->stream_worker->worker->proc_queue_input, s_gdb_in_pkt_proc_callback, l_sync_request);
            } else {
                log_it(L_WARNING, "Packet with GLOBAL_DB atom has zero body size");
                s_stream_ch_write_error_unsafe(a_ch, l_chain_pkt->hdr.net_id.uint64,
                        l_chain_pkt->hdr.chain_id.uint64, l_chain_pkt->hdr.cell_id.uint64,
                        "ERROR_GLOBAL_DB_PACKET_EMPTY");
            }
        }  break;

        case DAP_STREAM_CH_CHAIN_PKT_TYPE_SYNCED_GLOBAL_DB: {
                log_it(L_INFO, "In:  SYNCED_GLOBAL_DB: net 0x%016"DAP_UINT64_FORMAT_x" chain 0x%016"DAP_UINT64_FORMAT_x" cell 0x%016"DAP_UINT64_FORMAT_x,
                                l_chain_pkt->hdr.net_id.uint64, l_chain_pkt->hdr.chain_id.uint64, l_chain_pkt->hdr.cell_id.uint64);
                if (!l_ch_chain->callback_notify_packet_in) { // we haven't node client waitng, so reply to other side
                    dap_stream_ch_chain_sync_request_t l_sync_gdb = {};
                    dap_chain_net_t *l_net = dap_chain_net_by_id(l_chain_pkt->hdr.net_id);
                    l_sync_gdb.node_addr.uint64 = dap_chain_net_get_cur_addr_int(l_net);
                    dap_stream_ch_chain_pkt_write_unsafe(a_ch, DAP_STREAM_CH_CHAIN_PKT_TYPE_UPDATE_GLOBAL_DB_REQ, l_chain_pkt->hdr.net_id.uint64,
                                                  l_chain_pkt->hdr.chain_id.uint64, l_chain_pkt->hdr.cell_id.uint64, &l_sync_gdb, sizeof(l_sync_gdb));
                }
        } break;

        case DAP_STREAM_CH_CHAIN_PKT_TYPE_SYNC_GLOBAL_DB_RVRS: {
            dap_stream_ch_chain_sync_request_t l_sync_gdb = {};
            l_sync_gdb.id_start = 1;
            dap_chain_net_t *l_net = dap_chain_net_by_id(l_chain_pkt->hdr.net_id);
            l_sync_gdb.node_addr.uint64 = dap_chain_net_get_cur_addr_int(l_net);
            log_it(L_INFO, "In:  SYNC_GLOBAL_DB_RVRS pkt: net 0x%016"DAP_UINT64_FORMAT_x" chain 0x%016"DAP_UINT64_FORMAT_x" cell 0x%016"DAP_UINT64_FORMAT_x
                           ", request gdb sync from %"DAP_UINT64_FORMAT_U, l_chain_pkt->hdr.net_id.uint64 , l_chain_pkt->hdr.chain_id.uint64,
                           l_chain_pkt->hdr.cell_id.uint64, l_sync_gdb.id_start );
            dap_stream_ch_chain_pkt_write_unsafe(a_ch, DAP_STREAM_CH_CHAIN_PKT_TYPE_SYNC_GLOBAL_DB, l_chain_pkt->hdr.net_id.uint64,
                                          l_chain_pkt->hdr.chain_id.uint64, l_chain_pkt->hdr.cell_id.uint64, &l_sync_gdb, sizeof(l_sync_gdb));
        } break;

        case DAP_STREAM_CH_CHAIN_PKT_TYPE_SYNCED_GLOBAL_DB_GROUP: {
            if (s_debug_more)
                log_it(L_INFO, "In:  SYNCED_GLOBAL_DB_GROUP pkt net 0x%016"DAP_UINT64_FORMAT_x" chain 0x%016"DAP_UINT64_FORMAT_x" cell 0x%016"DAP_UINT64_FORMAT_x,
                                l_chain_pkt->hdr.net_id.uint64, l_chain_pkt->hdr.chain_id.uint64, l_chain_pkt->hdr.cell_id.uint64);
        } break;
        case DAP_STREAM_CH_CHAIN_PKT_TYPE_FIRST_GLOBAL_DB_GROUP: {
            if (s_debug_more)
                log_it(L_INFO, "In:  FIRST_GLOBAL_DB_GROUP pkt net 0x%016"DAP_UINT64_FORMAT_x" chain 0x%016"DAP_UINT64_FORMAT_x" cell 0x%016"DAP_UINT64_FORMAT_x,
                                l_chain_pkt->hdr.net_id.uint64, l_chain_pkt->hdr.chain_id.uint64, l_chain_pkt->hdr.cell_id.uint64);
        } break;

        /// --- Chains update ---
        // Request for atoms list update
        case DAP_STREAM_CH_CHAIN_PKT_TYPE_UPDATE_CHAINS_REQ:{
            if (l_ch_chain->state != CHAIN_STATE_IDLE) {
                log_it(L_WARNING, "Can't process UPDATE_CHAINS_REQ request because its already busy with syncronization");
                dap_stream_ch_chain_pkt_write_error_unsafe(a_ch, l_chain_pkt->hdr.net_id.uint64,
                        l_chain_pkt->hdr.chain_id.uint64, l_chain_pkt->hdr.cell_id.uint64,
                        "ERROR_SYNC_REQUEST_ALREADY_IN_PROCESS");
                break;
            }
            if(s_debug_more)
                log_it(L_INFO, "In: UPDATE_CHAINS_REQ pkt: net 0x%016"DAP_UINT64_FORMAT_x" chain 0x%016"DAP_UINT64_FORMAT_x" cell 0x%016"DAP_UINT64_FORMAT_x,
                                l_chain_pkt->hdr.net_id.uint64, l_chain_pkt->hdr.chain_id.uint64, l_chain_pkt->hdr.cell_id.uint64);
            dap_chain_t * l_chain = dap_chain_find_by_id(l_chain_pkt->hdr.net_id, l_chain_pkt->hdr.chain_id);
            if (l_chain) {
                l_ch_chain->state = CHAIN_STATE_UPDATE_CHAINS;
                if(s_debug_more)
                    log_it(L_INFO, "Out: UPDATE_CHAINS_START pkt: net %s chain %s cell 0x%016"DAP_UINT64_FORMAT_X, l_chain->name,
                                        l_chain->net_name, l_chain_pkt->hdr.cell_id.uint64);
                l_ch_chain->request_atom_iter = l_chain->callback_atom_iter_create(l_chain, l_chain_pkt->hdr.cell_id, 1);
                l_chain->callback_atom_iter_get_first(l_ch_chain->request_atom_iter, NULL);
                memcpy(&l_ch_chain->request_hdr, &l_chain_pkt->hdr, sizeof(dap_stream_ch_chain_pkt_hdr_t));
                dap_stream_ch_chain_pkt_write_unsafe(a_ch, DAP_STREAM_CH_CHAIN_PKT_TYPE_UPDATE_CHAINS_START,
                                                     l_chain_pkt->hdr.net_id.uint64,l_chain_pkt->hdr.chain_id.uint64,
                                                     l_chain_pkt->hdr.cell_id.uint64, NULL, 0);
            }
        } break;
        // Response with metadata organized in TSD
        case DAP_STREAM_CH_CHAIN_PKT_TYPE_UPDATE_CHAINS_TSD :{
            if (s_debug_more)
                log_it(L_DEBUG, "Chain TSD packet detected");
        } break;

        // If requested - begin to send atom hashes
        case DAP_STREAM_CH_CHAIN_PKT_TYPE_UPDATE_CHAINS_START:{
            if (l_ch_chain->state != CHAIN_STATE_IDLE) {
                log_it(L_WARNING, "Can't process UPDATE_CHAINS_START request because its already busy with syncronization");
                dap_stream_ch_chain_pkt_write_error_unsafe(a_ch, l_chain_pkt->hdr.net_id.uint64,
                        l_chain_pkt->hdr.chain_id.uint64, l_chain_pkt->hdr.cell_id.uint64,
                        "ERROR_SYNC_REQUEST_ALREADY_IN_PROCESS");
                break;
            }
            dap_chain_t * l_chain = dap_chain_find_by_id(l_chain_pkt->hdr.net_id, l_chain_pkt->hdr.chain_id);
            if (!l_chain) {
                log_it(L_ERROR, "Invalid UPDATE_CHAINS_START request from %s with ext_id %016"DAP_UINT64_FORMAT_x" net id 0x%016"DAP_UINT64_FORMAT_x" chain id 0x%016"DAP_UINT64_FORMAT_x" cell_id 0x%016"DAP_UINT64_FORMAT_x" in packet", a_ch->stream->esocket->remote_addr_str?
                           a_ch->stream->esocket->remote_addr_str: "<unknown>", l_chain_pkt->hdr.ext_id,
                       l_chain_pkt->hdr.net_id.uint64, l_chain_pkt->hdr.chain_id.uint64,
                       l_chain_pkt->hdr.cell_id.uint64);
                s_stream_ch_write_error_unsafe(a_ch, l_chain_pkt->hdr.net_id.uint64,
                                                    l_chain_pkt->hdr.chain_id.uint64, l_chain_pkt->hdr.cell_id.uint64,
                                                    "ERROR_NET_INVALID_ID");
                // Who are you? I don't know you! go away!
                a_ch->stream->esocket->flags |= DAP_SOCK_SIGNAL_CLOSE;
                break;
            }
            l_ch_chain->state = CHAIN_STATE_UPDATE_CHAINS_REMOTE;
            memcpy(&l_ch_chain->request_hdr, &l_chain_pkt->hdr, sizeof(dap_stream_ch_chain_pkt_hdr_t));
            if(s_debug_more)
                log_it(L_INFO,"In: UPDATE_CHAINS_START pkt");
        } break;

        // Response with atom hashes and sizes
        case DAP_STREAM_CH_CHAIN_PKT_TYPE_UPDATE_CHAINS :{
            unsigned int l_count_added=0;
            unsigned int l_count_total=0;

            dap_chain_t * l_chain = dap_chain_find_by_id(l_chain_pkt->hdr.net_id, l_chain_pkt->hdr.chain_id);
            if (! l_chain){
                log_it(L_ERROR, "Invalid UPDATE_CHAINS packet from %s with ext_id %016"DAP_UINT64_FORMAT_x" net id 0x%016"DAP_UINT64_FORMAT_x" chain id 0x%016"DAP_UINT64_FORMAT_x" cell_id 0x%016"DAP_UINT64_FORMAT_x" in packet", a_ch->stream->esocket->remote_addr_str?
                           a_ch->stream->esocket->remote_addr_str: "<unknown>", l_chain_pkt->hdr.ext_id,
                       l_chain_pkt->hdr.net_id.uint64, l_chain_pkt->hdr.chain_id.uint64,
                       l_chain_pkt->hdr.cell_id.uint64);
                s_stream_ch_write_error_unsafe(a_ch, l_chain_pkt->hdr.net_id.uint64,
                                                    l_chain_pkt->hdr.chain_id.uint64, l_chain_pkt->hdr.cell_id.uint64,
                                                    "ERROR_NET_INVALID_ID");
                // Who are you? I don't know you! go away!
                a_ch->stream->esocket->flags |= DAP_SOCK_SIGNAL_CLOSE;
                break;
            }
            for ( dap_stream_ch_chain_update_element_t * l_element =(dap_stream_ch_chain_update_element_t *) l_chain_pkt->data;
                   (size_t) (((byte_t*)l_element) - l_chain_pkt->data ) < l_chain_pkt_data_size;
                  l_element++){
                dap_stream_ch_chain_hash_item_t * l_hash_item = NULL;
                unsigned l_hash_item_hashv;
                HASH_VALUE(&l_element->hash, sizeof(l_element->hash), l_hash_item_hashv);
                HASH_FIND_BYHASHVALUE(hh, l_ch_chain->remote_atoms, &l_element->hash, sizeof(l_element->hash),
                                      l_hash_item_hashv, l_hash_item);
                if( ! l_hash_item ){
                    l_hash_item = DAP_NEW(dap_stream_ch_chain_hash_item_t);
                    memcpy(&l_hash_item->hash, &l_element->hash, sizeof (l_element->hash));
                    l_hash_item->size = l_element->size;
                    HASH_ADD_BYHASHVALUE(hh, l_ch_chain->remote_atoms, hash, sizeof(l_hash_item->hash),
                                         l_hash_item_hashv, l_hash_item);
                    l_count_added++;
                    /*
                    if (s_debug_more){
                        char l_hash_str[72]={ [0]='\0'};
                        dap_chain_hash_fast_to_str(&l_hash_item->hash,l_hash_str,sizeof (l_hash_str));
                        log_it(L_DEBUG,"In: Updated remote atom hash list with %s ", l_hash_str);
                    }*/
                }
                l_count_total++;
            }
            if (s_debug_more)
                log_it(L_INFO,"In: Added %u from %u remote atom hash  in list",l_count_added,l_count_total);
        } break;

        case DAP_STREAM_CH_CHAIN_PKT_TYPE_UPDATE_CHAINS_END:
        case DAP_STREAM_CH_CHAIN_PKT_TYPE_SYNC_CHAINS: {
            if(l_chain_pkt_data_size == sizeof(dap_stream_ch_chain_sync_request_t)) {
                if (l_ch_pkt->hdr.type == DAP_STREAM_CH_CHAIN_PKT_TYPE_SYNC_CHAINS && l_ch_chain->state != CHAIN_STATE_IDLE) {
                    log_it(L_WARNING, "Can't process SYNC_CHAINS request because not in idle state");
                    s_stream_ch_write_error_unsafe(a_ch, l_chain_pkt->hdr.net_id.uint64,
                            l_chain_pkt->hdr.chain_id.uint64, l_chain_pkt->hdr.cell_id.uint64,
                            "ERROR_STATE_NOT_IN_IDLE");
                    break;
                }
                if (l_ch_pkt->hdr.type == DAP_STREAM_CH_CHAIN_PKT_TYPE_UPDATE_CHAINS_END &&
                        (l_ch_chain->state != CHAIN_STATE_UPDATE_CHAINS_REMOTE ||
                        memcmp(&l_ch_chain->request_hdr, &l_chain_pkt->hdr, sizeof(dap_stream_ch_chain_pkt_t)))) {
                    log_it(L_WARNING, "Can't process UPDATE_CHAINS_END request because its already busy with syncronization");
                    s_stream_ch_write_error_unsafe(a_ch, l_chain_pkt->hdr.net_id.uint64,
                            l_chain_pkt->hdr.chain_id.uint64, l_chain_pkt->hdr.cell_id.uint64,
                            "ERROR_SYNC_REQUEST_ALREADY_IN_PROCESS");
                    break;
                }
                dap_chain_t * l_chain = dap_chain_find_by_id(l_chain_pkt->hdr.net_id, l_chain_pkt->hdr.chain_id);
                if (!l_chain) {
                    log_it(L_ERROR, "Invalid UPDATE_CHAINS packet from %s with ext_id %016"DAP_UINT64_FORMAT_x" net id 0x%016"DAP_UINT64_FORMAT_x" chain id 0x%016"DAP_UINT64_FORMAT_x" cell_id 0x%016"DAP_UINT64_FORMAT_x" in packet", a_ch->stream->esocket->remote_addr_str?
                               a_ch->stream->esocket->remote_addr_str: "<unknown>", l_chain_pkt->hdr.ext_id,
                           l_chain_pkt->hdr.net_id.uint64, l_chain_pkt->hdr.chain_id.uint64,
                           l_chain_pkt->hdr.cell_id.uint64);
                    s_stream_ch_write_error_unsafe(a_ch, l_chain_pkt->hdr.net_id.uint64,
                                                        l_chain_pkt->hdr.chain_id.uint64, l_chain_pkt->hdr.cell_id.uint64,
                                                        "ERROR_NET_INVALID_ID");
                    break;
                }
                if(s_debug_more)
                {
                    if (l_ch_pkt->hdr.type == DAP_STREAM_CH_CHAIN_PKT_TYPE_UPDATE_CHAINS_END)
                        log_it(L_INFO, "In: UPDATE_CHAINS_END pkt with total count %d hashes",
                               HASH_COUNT(l_ch_chain->remote_atoms));
                    else
                        log_it(L_INFO, "In: SYNC_CHAINS pkt");
                }
                struct sync_request *l_sync_request = dap_stream_ch_chain_create_sync_request(l_chain_pkt, a_ch);
                l_ch_chain->stats_request_atoms_processed = 0;
                if (l_ch_pkt->hdr.type == DAP_STREAM_CH_CHAIN_PKT_TYPE_SYNC_CHAINS) {
                    char *l_hash_from_str = dap_chain_hash_fast_to_str_new(&l_ch_chain->request.hash_from);
                    char *l_hash_to_str = dap_chain_hash_fast_to_str_new(&l_ch_chain->request.hash_to);
                    log_it(L_INFO, "In:  SYNC_CHAINS pkt: net 0x%016"DAP_UINT64_FORMAT_x" chain 0x%016"DAP_UINT64_FORMAT_x" cell 0x%016"DAP_UINT64_FORMAT_x
                                   " between %s and %s", l_ch_chain->request_hdr.net_id.uint64, l_ch_chain->request_hdr.chain_id.uint64, l_ch_chain->request_hdr.cell_id.uint64,
                                    l_hash_from_str ? l_hash_from_str : "(null)", l_hash_to_str ? l_hash_to_str : "(null)");
                    DAP_DELETE(l_hash_from_str);
                    DAP_DELETE(l_hash_to_str);
                }
                dap_proc_queue_add_callback_inter(a_ch->stream_worker->worker->proc_queue_input, s_sync_out_chains_proc_callback, l_sync_request);
            } else {
                log_it(L_WARNING, "DAP_STREAM_CH_CHAIN_PKT_TYPE_SYNC_CHAINS: Wrong chain packet size %zd when expected %zd",
                       l_chain_pkt_data_size, sizeof(l_ch_chain->request));
                s_stream_ch_write_error_unsafe(a_ch, l_chain_pkt->hdr.net_id.uint64,
                        l_chain_pkt->hdr.chain_id.uint64, l_chain_pkt->hdr.cell_id.uint64,
                        "ERROR_CHAIN_PKT_DATA_SIZE" );
            }
        } break;
        // first packet of data with source node address
        case DAP_STREAM_CH_CHAIN_PKT_TYPE_FIRST_CHAIN: {
            if(l_chain_pkt_data_size == (size_t)sizeof(dap_chain_node_addr_t)){
                memcpy(&l_ch_chain->request_hdr, &l_chain_pkt->hdr, sizeof(dap_stream_ch_chain_pkt_hdr_t));
                memcpy(&l_ch_chain->request.node_addr, l_chain_pkt->data, sizeof(dap_chain_node_addr_t));
                log_it(L_INFO, "From "NODE_ADDR_FP_STR": FIRST_CHAIN data_size=%zu net 0x%016"DAP_UINT64_FORMAT_x" chain 0x%016"DAP_UINT64_FORMAT_x" cell 0x%016"DAP_UINT64_FORMAT_x,
                               NODE_ADDR_FP_ARGS_S(l_ch_chain->request.node_addr),
                               l_chain_pkt_data_size, l_ch_chain->request_hdr.net_id.uint64 ,
                               l_ch_chain->request_hdr.chain_id.uint64, l_ch_chain->request_hdr.cell_id.uint64);
            }else{
                log_it(L_WARNING,"Incorrect data size %zd in packet DAP_STREAM_CH_CHAIN_PKT_TYPE_FIRST_CHAIN", l_chain_pkt_data_size);
                s_stream_ch_write_error_unsafe(a_ch, l_chain_pkt->hdr.net_id.uint64,
                        l_chain_pkt->hdr.chain_id.uint64, l_chain_pkt->hdr.cell_id.uint64,
                        "ERROR_CHAIN_PACKET_TYPE_FIRST_CHAIN_INCORRET_DATA_SIZE");
            }
        } break;

        case DAP_STREAM_CH_CHAIN_PKT_TYPE_CHAIN: {
            if(l_chain_pkt_data_size) {
                dap_chain_t * l_chain = dap_chain_find_by_id(l_chain_pkt->hdr.net_id, l_chain_pkt->hdr.chain_id);
                if(l_chain) {
                    // Expect atom element in
                    if(l_chain_pkt_data_size > 0) {
                        struct sync_request *l_sync_request = dap_stream_ch_chain_create_sync_request(l_chain_pkt, a_ch);
                        dap_chain_pkt_item_t *l_pkt_item = &l_sync_request->pkt;
                        l_pkt_item->pkt_data = DAP_NEW_SIZE(byte_t, l_chain_pkt_data_size);
                        if (!l_pkt_item->pkt_data) {
                            log_it(L_ERROR, "Not enough memory!");
                            DAP_DELETE(l_sync_request);
                            break;
                        }
                        memcpy(l_pkt_item->pkt_data, l_chain_pkt->data, l_chain_pkt_data_size);
                        l_pkt_item->pkt_data_size = l_chain_pkt_data_size;
                        if (s_debug_more){
                            dap_chain_hash_fast_t l_atom_hash={0};
                            dap_hash_fast(l_chain_pkt->data, l_chain_pkt_data_size ,&l_atom_hash);
                            char *l_atom_hash_str= dap_chain_hash_fast_to_str_new(&l_atom_hash);
                            log_it(L_INFO, "In: CHAIN pkt: atom hash %s (size %zd)", l_atom_hash_str, l_chain_pkt_data_size);
                            DAP_DELETE(l_atom_hash_str);
                        }
                        dap_proc_queue_add_callback_inter(a_ch->stream_worker->worker->proc_queue_input, s_sync_in_chains_callback, l_sync_request);
                    } else {
                        log_it(L_WARNING, "Empty chain packet");
                        s_stream_ch_write_error_unsafe(a_ch, l_chain_pkt->hdr.net_id.uint64,
                                l_chain_pkt->hdr.chain_id.uint64, l_chain_pkt->hdr.cell_id.uint64,
                                "ERROR_CHAIN_PACKET_EMPTY");
                    }
                }
            }
        } break;

        case DAP_STREAM_CH_CHAIN_PKT_TYPE_SYNCED_CHAINS: {
            if (dap_log_level_get()<= L_INFO){
                char *l_hash_from_str = dap_chain_hash_fast_to_str_new(&l_ch_chain->request.hash_from);
                char *l_hash_to_str = dap_chain_hash_fast_to_str_new(&l_ch_chain->request.hash_to);
                log_it(L_INFO, "In:  SYNCED_CHAINS: between %s and %s",l_hash_from_str?l_hash_from_str:"(null)",
                       l_hash_to_str? l_hash_to_str: "(null)");
                if(l_hash_from_str)
                    DAP_DELETE(l_hash_from_str);
                if(l_hash_to_str)
                    DAP_DELETE(l_hash_to_str);
            }
            if (!l_ch_chain->callback_notify_packet_in) { // we haven't node client waitng, so reply to other side
                dap_chain_t *l_chain = dap_chain_find_by_id(l_chain_pkt->hdr.net_id, l_chain_pkt->hdr.chain_id);
                if (!l_chain) {
                    log_it(L_ERROR, "Invalid UPDATE_CHAINS packet from %s with ext_id %016"DAP_UINT64_FORMAT_x" net id 0x%016"DAP_UINT64_FORMAT_x" chain id 0x%016"DAP_UINT64_FORMAT_x" cell_id 0x%016"DAP_UINT64_FORMAT_x" in packet", a_ch->stream->esocket->remote_addr_str?
                               a_ch->stream->esocket->remote_addr_str: "<unknown>", l_chain_pkt->hdr.ext_id,
                           l_chain_pkt->hdr.net_id.uint64, l_chain_pkt->hdr.chain_id.uint64,
                           l_chain_pkt->hdr.cell_id.uint64);
                    s_stream_ch_write_error_unsafe(a_ch, l_chain_pkt->hdr.net_id.uint64,
                                                        l_chain_pkt->hdr.chain_id.uint64, l_chain_pkt->hdr.cell_id.uint64,
                                                        "ERROR_NET_INVALID_ID");
                    break;
                }
                if (s_debug_more) {
                    log_it(L_INFO, "Out: UPDATE_CHAINS_REQ pkt");
                }
                dap_stream_ch_chain_sync_request_t l_request= {};
                dap_stream_ch_chain_pkt_write_unsafe(a_ch, DAP_STREAM_CH_CHAIN_PKT_TYPE_UPDATE_CHAINS_REQ, l_chain_pkt->hdr.net_id.uint64,
                                              l_chain_pkt->hdr.chain_id.uint64, l_chain_pkt->hdr.cell_id.uint64, &l_request, sizeof(l_request));
            }
        } break;

        case DAP_STREAM_CH_CHAIN_PKT_TYPE_SYNC_CHAINS_RVRS: {
            if(l_chain_pkt_data_size == sizeof(dap_stream_ch_chain_sync_request_t)) {
                dap_stream_ch_chain_sync_request_t l_request={};
                dap_chain_t *l_chain = dap_chain_find_by_id(l_chain_pkt->hdr.net_id, l_chain_pkt->hdr.chain_id);
                if( l_chain){
                    dap_chain_get_atom_last_hash(l_chain,& l_request.hash_from, l_chain_pkt->hdr.cell_id); // Move away from i/o reactor to callback processor
                    if( dap_log_level_get()<= L_INFO){
                        char l_hash_from_str[70]={[0]='\0'};
                        dap_chain_hash_fast_to_str(&l_request.hash_from,l_hash_from_str,sizeof (l_hash_from_str)-1);
                        log_it(L_INFO, "In:  SYNC_CHAINS_RVRS pkt: net 0x%016"DAP_UINT64_FORMAT_x" chain 0x%016"DAP_UINT64_FORMAT_x" cell 0x%016"DAP_UINT64_FORMAT_x
                                       "request chains sync from %s", l_chain_pkt->hdr.net_id.uint64, l_chain_pkt->hdr.chain_id.uint64, l_chain_pkt->hdr.cell_id.uint64,
                                        l_hash_from_str[0] ? l_hash_from_str : "(null)");
                    }
                    dap_stream_ch_chain_pkt_write_unsafe(a_ch, DAP_STREAM_CH_CHAIN_PKT_TYPE_SYNC_CHAINS, l_chain_pkt->hdr.net_id.uint64,
                                                  l_chain_pkt->hdr.chain_id.uint64, l_chain_pkt->hdr.cell_id.uint64, &l_request, sizeof(l_request));
                }
            }else{
                log_it(L_WARNING, "DAP_STREAM_CH_CHAIN_PKT_TYPE_SYNC_CHAINS_RVRS: Wrong chain packet size %zd when expected %zd", l_chain_pkt_data_size, sizeof(l_ch_chain->request));
                s_stream_ch_write_error_unsafe(a_ch, l_chain_pkt->hdr.net_id.uint64,
                        l_chain_pkt->hdr.chain_id.uint64, l_chain_pkt->hdr.cell_id.uint64,
                        "ERROR_CHAIN_PKT_DATA_SIZE" );
            }
        } break;

        case DAP_STREAM_CH_CHAIN_PKT_TYPE_ERROR:{
            char * l_error_str = (char*)l_chain_pkt->data;
            if(l_chain_pkt_data_size>1)
                l_error_str[l_chain_pkt_data_size-1]='\0'; // To be sure that nobody sends us garbage
                                                           // without trailing zero
            log_it(L_WARNING,"In from remote addr %s chain id 0x%016"DAP_UINT64_FORMAT_x" got error on his side: '%s'",
                   DAP_STREAM_CH(l_ch_chain)->stream->esocket->remote_addr_str ? DAP_STREAM_CH(l_ch_chain)->stream->esocket->remote_addr_str: "<no addr>",
                   l_chain_pkt->hdr.chain_id.uint64, l_chain_pkt_data_size > 1 ? l_error_str:"<empty>");
        } break;

        case DAP_STREAM_CH_CHAIN_PKT_TYPE_SYNCED_ALL: {
            log_it(L_INFO, "In from "NODE_ADDR_FP_STR":  SYNCED_ALL net 0x%016"DAP_UINT64_FORMAT_x" chain 0x%016"DAP_UINT64_FORMAT_x" cell 0x%016"DAP_UINT64_FORMAT_x,
                            NODE_ADDR_FP_ARGS_S(l_ch_chain->node_client->remote_node_addr), l_chain_pkt->hdr.net_id.uint64,
                            l_chain_pkt->hdr.chain_id.uint64, l_chain_pkt->hdr.cell_id.uint64);
        } break;

        default: {
            s_stream_ch_write_error_unsafe(a_ch, l_chain_pkt->hdr.net_id.uint64,
                                                l_chain_pkt->hdr.chain_id.uint64, l_chain_pkt->hdr.cell_id.uint64,
                                                "ERROR_UNKNOWN_CHAIN_PKT_TYPE");
            }
    }
    if(l_ch_chain->callback_notify_packet_in)
        l_ch_chain->callback_notify_packet_in(l_ch_chain, l_ch_pkt->hdr.type, l_chain_pkt,
                                              l_chain_pkt_data_size, l_ch_chain->callback_notify_arg);
}


/**
 * @brief s_ch_chain_go_idle_and_free_log_list
 * @param a_ch_chain
 */
static void s_free_log_list_gdb ( dap_stream_ch_chain_t * a_ch_chain)
{
    // free log list
    dap_db_log_list_delete(a_ch_chain->request_db_log);
    a_ch_chain->request_db_log = NULL;
    dap_stream_ch_chain_hash_item_t *l_hash_item = NULL, *l_tmp = NULL;
    HASH_ITER(hh, a_ch_chain->remote_gdbs, l_hash_item, l_tmp) {
        // Clang bug at this, l_hash_item should change at every loop cycle
        HASH_DEL(a_ch_chain->remote_gdbs, l_hash_item);
        DAP_DELETE(l_hash_item);
    }
    a_ch_chain->remote_gdbs = NULL;
}
/**
 * @brief s_ch_chain_go_idle
 * @param a_ch_chain
 */
static void s_ch_chain_go_idle(dap_stream_ch_chain_t *a_ch_chain)
{
    pthread_rwlock_wrlock(&a_ch_chain->idle_lock);
    if (a_ch_chain->state == CHAIN_STATE_IDLE) {
        pthread_rwlock_unlock(&a_ch_chain->idle_lock);
        return;
    }
    a_ch_chain->state = CHAIN_STATE_IDLE;
    pthread_rwlock_unlock(&a_ch_chain->idle_lock);

    if(s_debug_more)
        log_it(L_INFO, "Go in CHAIN_STATE_IDLE");

    // Cleanup after request
    memset(&a_ch_chain->request, 0, sizeof(a_ch_chain->request));
    memset(&a_ch_chain->request_hdr, 0, sizeof(a_ch_chain->request_hdr));
    if (a_ch_chain->request_atom_iter && a_ch_chain->request_atom_iter->chain &&
            a_ch_chain->request_atom_iter->chain->callback_atom_iter_delete) {
                a_ch_chain->request_atom_iter->chain->callback_atom_iter_delete(a_ch_chain->request_atom_iter);
                a_ch_chain->request_atom_iter = NULL;
    }

    dap_stream_ch_chain_hash_item_t *l_hash_item = NULL, *l_tmp = NULL;

    HASH_ITER(hh, a_ch_chain->remote_atoms, l_hash_item, l_tmp) {
        // Clang bug at this, l_hash_item should change at every loop cycle
        HASH_DEL(a_ch_chain->remote_atoms, l_hash_item);
        DAP_DELETE(l_hash_item);
    }
    a_ch_chain->remote_atoms = NULL;
}

/**
 * @brief s_stream_ch_packet_out
 * @param ch
 * @param arg
 */
void s_stream_ch_packet_out(dap_stream_ch_t* a_ch, void* a_arg)
{
    UNUSED(a_arg);

    if (a_ch->stream->esocket->buf_out_size >= a_ch->stream->esocket->buf_out_size_max / 2)
        return;
    dap_stream_ch_chain_t *l_ch_chain = DAP_STREAM_CH_CHAIN(a_ch);

    switch (l_ch_chain->state) {
        // Update list of global DB records to remote
        case CHAIN_STATE_UPDATE_GLOBAL_DB: {
            dap_stream_ch_chain_update_element_t l_data[s_update_pack_size];
            uint_fast16_t i;
            dap_db_log_list_obj_t *l_obj = NULL;
            for (i = 0; i < s_update_pack_size; i++) {
                l_obj = dap_db_log_list_get(l_ch_chain->request_db_log);
                if (!l_obj || DAP_POINTER_TO_INT(l_obj) == 1)
                    break;
                s_chain_timer_reset(l_ch_chain);
                memcpy(&l_data[i].hash, &l_obj->hash, sizeof(dap_chain_hash_fast_t));
                l_data[i].size = l_obj->pkt->data_size;
            }
            if (i) {
                dap_stream_ch_chain_pkt_write_unsafe(a_ch, DAP_STREAM_CH_CHAIN_PKT_TYPE_UPDATE_GLOBAL_DB,
                                                     l_ch_chain->request_hdr.net_id.uint64, l_ch_chain->request_hdr.chain_id.uint64,
                                                     l_ch_chain->request_hdr.cell_id.uint64,
                                                     l_data, i * sizeof(dap_stream_ch_chain_update_element_t));
                l_ch_chain->stats_request_gdb_processed += i;
                if (s_debug_more)
                    log_it(L_INFO, "Out: DAP_STREAM_CH_CHAIN_PKT_TYPE_UPDATE_GLOBAL_DB");
            } else if (l_obj) {
                // We need to return into the write callback
                a_ch->stream->esocket->buf_out_zero_count = 0;
            } else {
                l_ch_chain->request.node_addr.uint64 = dap_chain_net_get_cur_addr_int(dap_chain_net_by_id(
                                                                                          l_ch_chain->request_hdr.net_id));
                dap_stream_ch_chain_pkt_write_unsafe(a_ch, DAP_STREAM_CH_CHAIN_PKT_TYPE_UPDATE_GLOBAL_DB_END,
                                                     l_ch_chain->request_hdr.net_id.uint64,
                                                     l_ch_chain->request_hdr.chain_id.uint64,
                                                     l_ch_chain->request_hdr.cell_id.uint64,
                                                     &l_ch_chain->request, sizeof(dap_stream_ch_chain_sync_request_t));
                if (s_debug_more )
                    log_it(L_INFO, "Out: DAP_STREAM_CH_CHAIN_PKT_TYPE_UPDATE_GLOBAL_DB_END");
                s_ch_chain_go_idle(l_ch_chain);
            }
        } break;

        // Synchronize GDB
        case CHAIN_STATE_SYNC_GLOBAL_DB: {
            // Get global DB record
            dap_store_obj_pkt_t *l_pkt = NULL;
            dap_db_log_list_obj_t *l_obj = NULL;
            size_t l_pkt_size = 0;
            for (uint_fast16_t l_skip_count = 0; l_skip_count < s_skip_in_reactor_count; ) {
                l_obj = dap_db_log_list_get(l_ch_chain->request_db_log);
                if (!l_obj || DAP_POINTER_TO_INT(l_obj) == 1) {
                    l_skip_count = s_skip_in_reactor_count;
                    break;
                }
                dap_stream_ch_chain_hash_item_t *l_hash_item = NULL;
                unsigned l_hash_item_hashv = 0;
                HASH_VALUE(&l_obj->hash, sizeof(dap_chain_hash_fast_t), l_hash_item_hashv);
                HASH_FIND_BYHASHVALUE(hh, l_ch_chain->remote_gdbs, &l_obj->hash, sizeof(dap_hash_fast_t),
                                      l_hash_item_hashv, l_hash_item);
                if (l_hash_item) { // If found - skip it
                    /*if (s_debug_more) {
                        char l_request_atom_hash_str[DAP_CHAIN_HASH_FAST_STR_SIZE];
                        dap_chain_hash_fast_to_str(&l_obj->hash, l_request_atom_hash_str, DAP_CHAIN_HASH_FAST_STR_SIZE);
                        log_it(L_DEBUG, "Out CHAIN: skip GDB hash %s because its already present in remote GDB hash table",
                                        l_request_atom_hash_str);
                    }*/
                    l_skip_count++;
                    l_ch_chain->timer_shots = -1;
                } else {
                    l_hash_item = DAP_NEW(dap_stream_ch_chain_hash_item_t);
                    memcpy(&l_hash_item->hash, &l_obj->hash, sizeof(dap_chain_hash_fast_t));
                    l_hash_item->size = l_obj->pkt->data_size;
                    HASH_ADD_BYHASHVALUE(hh, l_ch_chain->remote_gdbs, hash, sizeof(dap_chain_hash_fast_t),
                                         l_hash_item_hashv, l_hash_item);
                    l_pkt = dap_store_packet_multiple(l_pkt, l_obj->pkt);
                    l_ch_chain->stats_request_gdb_processed++;
                    l_pkt_size = sizeof(dap_store_obj_pkt_t) + l_pkt->data_size;
                    if (l_pkt_size >= DAP_CHAIN_PKT_EXPECT_SIZE)
                        break;
                }
            }
            if (l_pkt_size) {
                s_chain_timer_reset(l_ch_chain);
                // If request was from defined node_addr we update its state
                if (s_debug_more)
                    log_it(L_INFO, "Send one global_db packet len=%zu (rest=%zu/%zu items)", l_pkt_size,
                                    dap_db_log_list_get_count_rest(l_ch_chain->request_db_log),
                                    dap_db_log_list_get_count(l_ch_chain->request_db_log));
                dap_stream_ch_chain_pkt_write_unsafe(a_ch, DAP_STREAM_CH_CHAIN_PKT_TYPE_GLOBAL_DB,
                                                     l_ch_chain->request_hdr.net_id.uint64, l_ch_chain->request_hdr.chain_id.uint64,
                                                     l_ch_chain->request_hdr.cell_id.uint64, l_pkt, l_pkt_size);
                DAP_DELETE(l_pkt);
            } else if (l_obj) {
                // We need to return into the write callback
                a_ch->stream->esocket->buf_out_zero_count = 0;
            } else {
                log_it( L_INFO,"Syncronized database: items syncronyzed %"DAP_UINT64_FORMAT_U" from %zu",
                        l_ch_chain->stats_request_gdb_processed, dap_db_log_list_get_count(l_ch_chain->request_db_log));
                // last message
                dap_stream_ch_chain_sync_request_t l_request = {};
                dap_stream_ch_chain_pkt_write_unsafe(a_ch, DAP_STREAM_CH_CHAIN_PKT_TYPE_SYNCED_GLOBAL_DB,
                                                     l_ch_chain->request_hdr.net_id.uint64, l_ch_chain->request_hdr.chain_id.uint64,
                                                     l_ch_chain->request_hdr.cell_id.uint64, &l_request, sizeof(l_request));
                s_ch_chain_go_idle(l_ch_chain);
                if (l_ch_chain->callback_notify_packet_out)
                    l_ch_chain->callback_notify_packet_out(l_ch_chain, DAP_STREAM_CH_CHAIN_PKT_TYPE_SYNCED_GLOBAL_DB,
                                                           NULL, 0, l_ch_chain->callback_notify_arg);
            }
        } break;

        // Update list of atoms to remote
        case CHAIN_STATE_UPDATE_CHAINS:{
            s_chain_timer_reset(l_ch_chain);
            dap_stream_ch_chain_update_element_t *l_data = DAP_NEW_Z_SIZE(dap_stream_ch_chain_update_element_t,
                                                                          sizeof(dap_stream_ch_chain_update_element_t) * s_update_pack_size);
            size_t l_data_size=0;
            for(uint_fast16_t n=0; n<s_update_pack_size && (l_ch_chain->request_atom_iter && l_ch_chain->request_atom_iter->cur);n++){
                memcpy(&l_data[n].hash, l_ch_chain->request_atom_iter->cur_hash, sizeof (l_data[n].hash));
                // Shift offset counter
                l_data_size += sizeof (dap_stream_ch_chain_update_element_t);
                // Then get next atom
                l_ch_chain->request_atom_iter->chain->callback_atom_iter_get_next(l_ch_chain->request_atom_iter, NULL);
            }
            if (l_data_size){
                if(s_debug_more)
                    log_it(L_DEBUG,"Out: UPDATE_CHAINS size %zd sent ",l_data_size);
                dap_stream_ch_chain_pkt_write_unsafe(a_ch, DAP_STREAM_CH_CHAIN_PKT_TYPE_UPDATE_CHAINS,
                                                     l_ch_chain->request_hdr.net_id.uint64,
                                                     l_ch_chain->request_hdr.chain_id.uint64,
                                                     l_ch_chain->request_hdr.cell_id.uint64,
                                                     l_data,l_data_size);
            }
            if(!l_data_size  ||  !l_ch_chain->request_atom_iter){ // We over with all the hashes here
                if(s_debug_more)
                    log_it(L_INFO,"Out: UPDATE_CHAINS_END sent ");
                dap_stream_ch_chain_sync_request_t l_request = {};
                dap_stream_ch_chain_pkt_write_unsafe(a_ch, DAP_STREAM_CH_CHAIN_PKT_TYPE_UPDATE_CHAINS_END,
                                                     l_ch_chain->request_hdr.net_id.uint64,
                                                     l_ch_chain->request_hdr.chain_id.uint64,
                                                     l_ch_chain->request_hdr.cell_id.uint64,
                                                     &l_request, sizeof(dap_stream_ch_chain_sync_request_t));
                s_ch_chain_go_idle(l_ch_chain);
                dap_stream_ch_set_ready_to_write_unsafe(a_ch, false);
            }
            DAP_DELETE(l_data);
        }break;

        // Synchronize chains
        case CHAIN_STATE_SYNC_CHAINS: {
            bool l_was_sent_smth=false;
            // Process one chain from l_ch_chain->request_atom_iter
            // Pack loop to skip quicker
            for(uint_fast16_t k=0; k<s_skip_in_reactor_count     &&
                                   l_ch_chain->request_atom_iter &&
                                   l_ch_chain->request_atom_iter->cur; k++){
                // Check if present and skip if present
                dap_stream_ch_chain_hash_item_t *l_hash_item = NULL;
                unsigned l_hash_item_hashv = 0;
                HASH_VALUE(l_ch_chain->request_atom_iter->cur_hash, sizeof(dap_chain_hash_fast_t), l_hash_item_hashv);
                HASH_FIND_BYHASHVALUE(hh, l_ch_chain->remote_atoms, l_ch_chain->request_atom_iter->cur_hash,
                                      sizeof(dap_chain_hash_fast_t), l_hash_item_hashv, l_hash_item);
                if( l_hash_item ){ // If found - skip it
                    if(s_debug_more){
                        char l_request_atom_hash_str[81]={[0]='\0'};
                        dap_chain_hash_fast_to_str(l_ch_chain->request_atom_iter->cur_hash,l_request_atom_hash_str,sizeof (l_request_atom_hash_str));
                        log_it(L_DEBUG, "Out CHAIN: skip atom hash %s because its already present in remote atom hash table",
                                        l_request_atom_hash_str);
                    }
                }else{
                    l_hash_item = DAP_NEW(dap_stream_ch_chain_hash_item_t);
                    memcpy(&l_hash_item->hash, l_ch_chain->request_atom_iter->cur_hash, sizeof(dap_chain_hash_fast_t));
                    if(s_debug_more){
                        char *l_atom_hash_str= dap_chain_hash_fast_to_str_new(&l_hash_item->hash);
                        log_it(L_INFO, "Out CHAIN pkt: atom hash %s (size %zd) ", l_atom_hash_str, l_ch_chain->request_atom_iter->cur_size);
                        DAP_DELETE(l_atom_hash_str);
                    }
                    dap_stream_ch_chain_pkt_write_unsafe(a_ch, DAP_STREAM_CH_CHAIN_PKT_TYPE_CHAIN, l_ch_chain->request_hdr.net_id.uint64,
                                                         l_ch_chain->request_hdr.chain_id.uint64, l_ch_chain->request_hdr.cell_id.uint64,
                                                         l_ch_chain->request_atom_iter->cur, l_ch_chain->request_atom_iter->cur_size);
                    l_was_sent_smth = true;
                    l_ch_chain->stats_request_atoms_processed++;

                    l_hash_item->size = l_ch_chain->request_atom_iter->cur_size;
                    // Because we sent this atom to remote - we record it to not to send it twice
                    HASH_ADD_BYHASHVALUE(hh, l_ch_chain->remote_atoms, hash, sizeof(l_hash_item->hash), l_hash_item_hashv,
                                         l_hash_item);
                }
                // Then get next atom and populate new last
                l_ch_chain->request_atom_iter->chain->callback_atom_iter_get_next(l_ch_chain->request_atom_iter, NULL);
                if (l_was_sent_smth)
                    break;
                else
                    s_chain_timer_reset(l_ch_chain);
            }
            if(!l_ch_chain->request_atom_iter || !l_ch_chain->request_atom_iter->cur)  { // All chains synced
                dap_stream_ch_chain_sync_request_t l_request = {};
                // last message
                l_was_sent_smth = true;
                dap_stream_ch_chain_pkt_write_unsafe(a_ch, DAP_STREAM_CH_CHAIN_PKT_TYPE_SYNCED_CHAINS,
                                                     l_ch_chain->request_hdr.net_id.uint64, l_ch_chain->request_hdr.chain_id.uint64,
                                                     l_ch_chain->request_hdr.cell_id.uint64, &l_request, sizeof(l_request));
                log_it( L_INFO,"Synced: %"DAP_UINT64_FORMAT_U" atoms processed", l_ch_chain->stats_request_atoms_processed);
                s_ch_chain_go_idle(l_ch_chain);
                if (l_ch_chain->callback_notify_packet_out)
                    l_ch_chain->callback_notify_packet_out(l_ch_chain, DAP_STREAM_CH_CHAIN_PKT_TYPE_SYNCED_CHAINS, NULL,
                                                           0, l_ch_chain->callback_notify_arg);
            }
            if (! l_was_sent_smth ){
                l_ch_chain->timer_shots = -1;
                // We need to return into the write callback
                a_ch->stream->esocket->buf_out_zero_count = 0;
            }
        } break;
        default: break;
    }
}<|MERGE_RESOLUTION|>--- conflicted
+++ resolved
@@ -755,12 +755,8 @@
                 dap_store_obj_t *l_read_obj = dap_chain_global_db_driver_read(l_obj->group, l_obj->key, NULL);
                 if (l_read_obj) {
                     l_timestamp_cur = l_read_obj->timestamp;
-<<<<<<< HEAD
+                    l_is_pinned_cur = l_read_obj->flags | RECORD_PINNED;
                     dap_store_obj_free_one(l_read_obj);
-=======
-                    l_is_pinned_cur = l_read_obj->flags | RECORD_PINNED;
-                    dap_store_obj_free(l_read_obj, 1);
->>>>>>> eab6b4ab
                 }
             }
             // Do not overwrite pinned records
