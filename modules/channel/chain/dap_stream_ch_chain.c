/*
 * Authors:
 * Dmitriy A. Gearasimov <gerasimov.dmitriy@demlabs.net>
 * Alexander Lysikov <alexander.lysikov@demlabs.net>
 * DeM Labs Inc.   https://demlabs.net
 * Kelvin Project https://github.com/kelvinblockchain
 * Copyright  (c) 2017-2018
 * All rights reserved.

 This file is part of DAP (Deus Applications Prototypes) the open source project

 DAP (Deus Applicaions Prototypes) is free software: you can redistribute it and/or modify
 it under the terms of the GNU General Public License as published by
 the Free Software Foundation, either version 3 of the License, or
 (at your option) any later version.

 DAP is distributed in the hope that it will be useful,
 but WITHOUT ANY WARRANTY; without even the implied warranty of
 MERCHANTABILITY or FITNESS FOR A PARTICULAR PURPOSE.  See the
 GNU General Public License for more details.

 You should have received a copy of the GNU General Public License
 along with any DAP based project.  If not, see <http://www.gnu.org/licenses/>.
 */

#include <stdlib.h>
#include <stdio.h>
#include <time.h>
#include <stdlib.h>
#include <stddef.h>
#include <stdint.h>

#ifdef WIN32
#include <winsock2.h>
#include <windows.h>
#include <mswsock.h>
#include <ws2tcpip.h>
#include <io.h>
#include <pthread.h>
#endif

#include "dap_common.h"
#include "dap_strfuncs.h"
#include "dap_list.h"
#include "dap_config.h"
#include "dap_hash.h"
#include "utlist.h"

#include "dap_worker.h"
#include "dap_events.h"
#include "dap_proc_thread.h"

#include "dap_chain.h"
#include "dap_chain_datum.h"
#include "dap_chain_cs.h"
#include "dap_chain_cell.h"

#include "dap_chain_global_db.h"
#include "dap_chain_global_db_remote.h"

#include "dap_stream.h"
#include "dap_stream_worker.h"
#include "dap_stream_ch_pkt.h"
#include "dap_stream_ch.h"
#include "dap_stream_ch_proc.h"
#include "dap_stream_ch_chain.h"
#include "dap_stream_ch_chain_pkt.h"
#include "dap_chain_net.h"
#define LOG_TAG "dap_stream_ch_chain"

static void s_stream_ch_new(dap_stream_ch_t* a_ch, void* a_arg);
static void s_stream_ch_delete(dap_stream_ch_t* a_ch, void* a_arg);
static void s_stream_ch_packet_in(dap_stream_ch_t* a_ch, void* a_arg);
static void s_stream_ch_packet_out(dap_stream_ch_t* a_ch, void* a_arg);

/**
 * @brief dap_stream_ch_chain_init
 * @return
 */
int dap_stream_ch_chain_init()
{
    log_it(L_NOTICE, "Chains and global db exchange channel initialized");
    dap_stream_ch_proc_add(dap_stream_ch_chain_get_id(), s_stream_ch_new, s_stream_ch_delete, s_stream_ch_packet_in,
            s_stream_ch_packet_out);

    return 0;
}

/**
 * @brief dap_stream_ch_chain_deinit
 */
void dap_stream_ch_chain_deinit()
{

}

/**
 * @brief s_stream_ch_new
 * @param a_ch
 * @param arg
 */
void s_stream_ch_new(dap_stream_ch_t* a_ch, void* a_arg)
{
    a_ch->internal = DAP_NEW_Z(dap_stream_ch_chain_t);
    dap_stream_ch_chain_t * l_ch_chain = DAP_STREAM_CH_CHAIN(a_ch);
    pthread_mutex_init(&l_ch_chain->mutex, NULL);
    l_ch_chain->ch = a_ch;
}

/**
 * @brief s_stream_ch_delete
 * @param ch
 * @param arg
 */
void s_stream_ch_delete(dap_stream_ch_t* a_ch, void* a_arg)
{
    (void) a_arg;

    if(DAP_STREAM_CH_CHAIN(a_ch)->request_global_db_trs) {
        dap_db_log_list_delete(DAP_STREAM_CH_CHAIN(a_ch)->request_global_db_trs); //dap_list_free_full(DAP_STREAM_CH_CHAIN(a_ch)->request_global_db_trs, (dap_callback_destroyed_t) free);
        DAP_STREAM_CH_CHAIN(a_ch)->request_global_db_trs = NULL;
    }
    pthread_mutex_destroy(&DAP_STREAM_CH_CHAIN(a_ch)->mutex);
}


bool s_sync_chains_callback(dap_proc_thread_t *a_thread, void *a_arg)
{
    UNUSED(a_thread);
    dap_stream_ch_t *l_ch = (dap_stream_ch_t *)a_arg;
    dap_stream_ch_chain_t *l_ch_chain = DAP_STREAM_CH_CHAIN(l_ch);
    dap_chain_t * l_chain = dap_chain_find_by_id(l_ch_chain->request_net_id, l_ch_chain->request_chain_id);

    dap_chain_atom_ptr_t * l_lasts = NULL;
    size_t l_lasts_size = 0;
    dap_chain_atom_iter_t* l_iter = l_chain->callback_atom_iter_create(l_chain);
    l_ch_chain->request_atom_iter = l_iter;
    l_lasts = l_chain->callback_atom_iter_get_lasts(l_iter, &l_lasts_size);
    if(l_lasts) {
        for(size_t i = 0; i < l_lasts_size; i++) {
            dap_chain_atom_item_t * l_item = NULL;
            dap_chain_hash_fast_t l_atom_hash;
            dap_hash_fast(l_lasts[i], l_chain->callback_atom_get_size(l_lasts[i]),
                    &l_atom_hash);
            pthread_mutex_lock(&l_ch_chain->mutex);
            HASH_FIND(hh, l_ch_chain->request_atoms_lasts, &l_atom_hash, sizeof(l_atom_hash),
                    l_item);
            if(l_item == NULL) { // Not found, add new lasts
                l_item = DAP_NEW_Z(dap_chain_atom_item_t);
                l_item->atom = l_lasts[i];
                memcpy(&l_item->atom_hash, &l_atom_hash, sizeof(l_atom_hash));
                HASH_ADD(hh, l_ch_chain->request_atoms_lasts, atom_hash, sizeof(l_atom_hash),
                        l_item);
            }
            pthread_mutex_unlock(&l_ch_chain->mutex);;
        }
        // first packet
        l_ch_chain->state = CHAIN_STATE_SYNC_CHAINS;
        dap_chain_node_addr_t l_node_addr = { 0 };
        dap_chain_net_t *l_net = dap_chain_net_by_id(l_ch_chain->request_net_id);
        l_node_addr.uint64 = l_net ? dap_db_get_cur_node_addr(l_net->pub.name) : 0;
        dap_stream_ch_chain_pkt_write_unsafe(l_ch, DAP_STREAM_CH_CHAIN_PKT_TYPE_FIRST_CHAIN,
                l_ch_chain->request_net_id, l_ch_chain->request_chain_id,
                l_ch_chain->request_cell_id, &l_node_addr, sizeof(dap_chain_node_addr_t));
    }
    else {
        // last packet
        dap_stream_ch_chain_sync_request_t l_request = { { 0 } };
        l_request.id_start = 0;//dap_db_log_get_last_id_remote(l_ch_chain->request.node_addr.uint64);
        dap_stream_ch_chain_pkt_write_unsafe(l_ch, DAP_STREAM_CH_CHAIN_PKT_TYPE_SYNCED_CHAINS,
                l_ch_chain->request_net_id, l_ch_chain->request_chain_id,
                l_ch_chain->request_cell_id, &l_request, sizeof(l_request));
        l_ch_chain->state = CHAIN_STATE_IDLE;
    }
    DAP_DELETE(l_lasts);
    DAP_DELETE(l_iter);
    dap_stream_ch_set_ready_to_write_unsafe(l_ch, true);
    dap_events_socket_assign_on_worker_mt(l_ch->stream->esocket, l_ch->stream_worker->worker);
    return true;
}

bool s_sync_gdb_callback(dap_proc_thread_t *a_thread, void *a_arg)
{
    UNUSED(a_thread);
    dap_stream_ch_t *l_ch = (dap_stream_ch_t *)a_arg;
    dap_stream_ch_chain_t *l_ch_chain = DAP_STREAM_CH_CHAIN(l_ch);

    // Get log diff
    l_ch_chain->request_last_ts = dap_db_log_get_last_id();
    //log_it(L_DEBUG, "Requested transactions %llu:%llu", l_request->id_start, (uint64_t ) l_ch_chain->request_last_ts);
    uint64_t l_start_item = l_ch_chain->request.id_start;
    // If the current global_db has been truncated, but the remote node has not known this
    if(l_ch_chain->request.id_start > l_ch_chain->request_last_ts) {
        l_start_item = 0;
    }
    dap_chain_net_t *l_net = dap_chain_net_by_id(l_ch_chain->request_net_id);
    dap_list_t *l_add_groups = dap_chain_net_get_add_gdb_group(l_net, l_ch_chain->request.node_addr);
    dap_db_log_list_t *l_db_log = dap_db_log_list_start(l_start_item + 1, l_add_groups);
    dap_chain_node_addr_t l_node_addr = { 0 };
    l_node_addr.uint64 = l_net ? dap_db_get_cur_node_addr(l_net->pub.name) : 0;
    dap_stream_ch_chain_pkt_write_unsafe(l_ch, DAP_STREAM_CH_CHAIN_PKT_TYPE_FIRST_GLOBAL_DB,
            l_ch_chain->request_net_id, l_ch_chain->request_chain_id,
            l_ch_chain->request_cell_id, &l_node_addr, sizeof(dap_chain_node_addr_t));
    if(l_db_log) {
        //log_it(L_DEBUG, "Start getting items %u:%u", l_request->id_start + 1,l_db_log->items_number);//dap_list_length(l_list));
        // Add it to outgoing list
        l_ch_chain->request_global_db_trs = l_db_log;
        l_ch_chain->state = CHAIN_STATE_SYNC_GLOBAL_DB;
    } else {
        dap_stream_ch_chain_sync_request_t l_request = {};
        //log_it(L_DEBUG, "No items to sync from %u", l_request->id_start + 1);
        l_request.node_addr.uint64 = l_net ? dap_db_get_cur_node_addr(l_net->pub.name) : 0;
        l_request.id_start = dap_db_log_get_last_id_remote(l_ch_chain->request.node_addr.uint64);
        dap_stream_ch_chain_pkt_write_unsafe(l_ch, DAP_STREAM_CH_CHAIN_PKT_TYPE_SYNCED_GLOBAL_DB,
                l_ch_chain->request_net_id, l_ch_chain->request_chain_id,
                l_ch_chain->request_cell_id, &l_request, sizeof(l_request));
        l_ch_chain->state = CHAIN_STATE_IDLE;
        if(l_ch_chain->callback_notify_packet_out)
            l_ch_chain->callback_notify_packet_out(l_ch_chain,
            DAP_STREAM_CH_CHAIN_PKT_TYPE_SYNCED_GLOBAL_DB,
            NULL, 0, l_ch_chain->callback_notify_arg);
    }
    //log_it(L_INFO, "Prepared %u items for sync", l_db_log->items_number - l_request->id_start);
    // go to send data from list [in s_stream_ch_packet_out()]
    // no data to send -> send one empty message DAP_STREAM_CH_CHAIN_PKT_TYPE_GLOBAL_DB_SYNCED
    dap_stream_ch_set_ready_to_write_unsafe(l_ch, true);
    dap_events_socket_assign_on_worker_mt(l_ch->stream->esocket, l_ch->stream_worker->worker);
    return true;
}

bool s_chain_pkt_callback(dap_proc_thread_t *a_thread, void *a_arg)
{
    UNUSED(a_thread);
    dap_stream_ch_t *l_ch = (dap_stream_ch_t *)a_arg;
    dap_stream_ch_chain_t *l_ch_chain = DAP_STREAM_CH_CHAIN(l_ch);
    dap_chain_t * l_chain = dap_chain_find_by_id(l_ch_chain->request_net_id, l_ch_chain->request_chain_id);

    dap_chain_hash_fast_t l_atom_hash = {};
    dap_chain_atom_ptr_t l_atom_copy = l_ch_chain->pkt_data;
    uint64_t l_atom_size = l_ch_chain->pkt_data_size;
    dap_hash_fast(l_atom_copy, l_atom_size, &l_atom_hash);
    dap_chain_atom_iter_t *l_atom_iter = l_chain->callback_atom_iter_create(l_chain);
    if (!l_chain->callback_atom_find_by_hash(l_atom_iter, &l_atom_hash)) {
        dap_chain_atom_verify_res_t l_atom_add_res = l_chain->callback_atom_add(l_chain, l_atom_copy);
        if(l_atom_add_res == ATOM_ACCEPT && dap_chain_has_file_store(l_chain)) {
            // append to file
            dap_chain_cell_t *l_cell = dap_chain_cell_create_fill(l_chain, l_ch_chain->request_cell_id);
            // add one atom only
            int l_res = dap_chain_cell_file_append(l_cell, l_atom_copy, l_atom_size);
            // rewrite all file
            //l_res = dap_chain_cell_file_update(l_cell);
            if(!l_cell || l_res < 0) {
                log_it(L_ERROR, "Can't save event 0x%x to the file '%s'", l_atom_hash,
                        l_cell ? l_cell->file_storage_path : "[null]");
            }
            // delete cell and close file
            dap_chain_cell_delete(l_cell);
        }
        if(l_atom_add_res == ATOM_PASS)
            DAP_DELETE(l_atom_copy);
    } else {
        DAP_DELETE(l_atom_copy);
    }
    l_chain->callback_atom_iter_delete(l_atom_iter);
    dap_events_socket_assign_on_worker_mt(l_ch->stream->esocket, l_ch->stream_worker->worker);
    return true;
}

bool s_gdb_pkt_callback(dap_proc_thread_t *a_thread, void *a_arg)
{
    UNUSED(a_thread);
    dap_stream_ch_t *l_ch = (dap_stream_ch_t *)a_arg;
    dap_stream_ch_chain_t *l_ch_chain = DAP_STREAM_CH_CHAIN(l_ch);
    dap_chain_t * l_chain = dap_chain_find_by_id(l_ch_chain->request_net_id, l_ch_chain->request_chain_id);

    size_t l_data_obj_count = 0;
    // deserialize data - Parse data from dap_db_log_pack()
    dap_store_obj_t *l_store_obj = dap_db_log_unpack(l_ch_chain->pkt_data, l_ch_chain->pkt_data_size, &l_data_obj_count);
    //log_it(L_INFO, "In: l_data_obj_count = %d", l_data_obj_count );
    for(size_t i = 0; i < l_data_obj_count; i++) {
        // timestamp for exist obj
        time_t l_timestamp_cur = 0;
        // obj to add
        dap_store_obj_t* l_obj = l_store_obj + i;
        // read item from base;
        size_t l_count_read = 0;
        dap_store_obj_t *l_read_obj = dap_chain_global_db_driver_read(l_obj->group,
                l_obj->key, &l_count_read);
        // get timestamp for the exist entry
        if(l_read_obj)
            l_timestamp_cur = l_read_obj->timestamp;
        // get timestamp for the deleted entry
        else {
            l_timestamp_cur = global_db_gr_del_get_timestamp(l_obj->group, l_obj->key);
        }

        //check whether to apply the received data into the database
        bool l_apply = true;
        if(l_obj->timestamp < l_timestamp_cur)
            l_apply = false;
        else if(l_obj->type == 'd') {
            // already deleted
            if(!l_read_obj)
                l_apply = false;
        }
        else if(l_obj->type == 'a') {
            bool l_is_the_same_present = false;
            if(l_read_obj &&
                    l_read_obj->value_len == l_obj->value_len &&
                    !memcmp(l_read_obj->value, l_obj->value, l_obj->value_len))
                l_is_the_same_present = true;
            // this data already present in global_db and not obsolete (out of date)
            if(l_read_obj && (l_is_the_same_present || l_read_obj->timestamp >= l_store_obj->timestamp))
                l_apply = false;
        }
        if(l_read_obj)
            dap_store_obj_free(l_read_obj, l_count_read);

        if(!l_apply) {
            // If request was from defined node_addr we update its state
            if(l_ch_chain->request.node_addr.uint64) {
                dap_db_log_set_last_id_remote(l_ch_chain->request.node_addr.uint64, l_obj->id);
            }
            continue;
        }

        char l_ts_str[50];
        dap_time_to_str_rfc822(l_ts_str, sizeof(l_ts_str), l_store_obj[i].timestamp);
        /*log_it(L_DEBUG, "Unpacked log history: type='%c' (0x%02hhX) group=\"%s\" key=\"%s\""
                " timestamp=\"%s\" value_len=%u  ",
                (char ) l_store_obj[i].type, l_store_obj[i].type, l_store_obj[i].group,
                l_store_obj[i].key, l_ts_str, l_store_obj[i].value_len);*/
        // apply received transaction
        if(l_chain) {
            if(l_chain->callback_datums_pool_proc_with_group)
                l_chain->callback_datums_pool_proc_with_group(l_chain,
                        (dap_chain_datum_t**) &(l_store_obj->value), 1,
                        l_store_obj[i].group);
        }
        // save data to global_db
        if(!dap_chain_global_db_obj_save(l_obj, 1)) {
            dap_stream_ch_chain_pkt_write_error(l_ch, l_ch_chain->request_net_id,
                    l_ch_chain->request_chain_id, l_ch_chain->request_cell_id,
                    "ERROR_GLOBAL_DB_INTERNAL_NOT_SAVED");
            dap_stream_ch_set_ready_to_write_unsafe(l_ch, true);
        } else {
            // If request was from defined node_addr we update its state
            if(l_ch_chain->request.node_addr.uint64) {
                dap_db_log_set_last_id_remote(l_ch_chain->request.node_addr.uint64, l_obj->id);
            }
            //log_it(L_DEBUG, "Added new GLOBAL_DB history pack");
        }
    }
    if(l_store_obj)
        dap_store_obj_free(l_store_obj, l_data_obj_count);
    dap_events_socket_assign_on_worker_mt(l_ch->stream->esocket, l_ch->stream_worker->worker);
    return true;
}

/**
 * @brief s_stream_ch_packet_in
 * @param a_ch
 * @param a_arg
 */
void s_stream_ch_packet_in(dap_stream_ch_t* a_ch, void* a_arg)
{
    //static char *s_net_name = NULL;
    dap_stream_ch_chain_t * l_ch_chain = DAP_STREAM_CH_CHAIN(a_ch);
    if(l_ch_chain) {
        dap_stream_ch_pkt_t * l_ch_pkt = (dap_stream_ch_pkt_t *) a_arg;
        dap_stream_ch_chain_pkt_t * l_chain_pkt = (dap_stream_ch_chain_pkt_t *) l_ch_pkt->data;
        uint8_t l_acl_idx = dap_chain_net_acl_idx_by_id(l_chain_pkt->hdr.net_id);
        bool l_error = false;
        char l_err_str[64];
        if (l_acl_idx == (uint8_t)-1) {
            log_it(L_ERROR, "Invalid net id in packet");
            strcpy(l_err_str, "ERROR_NET_INVALID_ID");
            l_error = true;
        }
        if (!l_error && a_ch->stream->session->acl && !a_ch->stream->session->acl[l_acl_idx]) {
            log_it(L_WARNING, "Unauthorized request attempt to network %s",
                   dap_chain_net_by_id(l_chain_pkt->hdr.net_id)->pub.name);
            strcpy(l_err_str, "ERROR_NET_NOT_AUTHORIZED");
            l_error = true;
        }
        if (l_error) {
            dap_stream_ch_chain_pkt_write_error(a_ch, l_chain_pkt->hdr.net_id,
                    l_chain_pkt->hdr.chain_id, l_chain_pkt->hdr.cell_id, l_err_str);
            dap_stream_ch_set_ready_to_write_unsafe(a_ch, true);
        }
        size_t l_chain_pkt_data_size = l_ch_pkt->hdr.size - sizeof(l_chain_pkt->hdr);
        if (!l_error && l_chain_pkt) {
            switch (l_ch_pkt->hdr.type) {
            case DAP_STREAM_CH_CHAIN_PKT_TYPE_SYNCED_ALL: {
                log_it(L_INFO, "In:  SYNCED_ALL pkt");
            }
                break;
            case DAP_STREAM_CH_CHAIN_PKT_TYPE_SYNCED_GLOBAL_DB: {
                log_it(L_INFO, "In:  SYNCED_GLOBAL_DB pkt");
            }
                break;
            case DAP_STREAM_CH_CHAIN_PKT_TYPE_SYNCED_GLOBAL_DB_GROUP: {
                log_it(L_INFO, "In:  SYNCED_GLOBAL_DB_GROUP pkt");
            }
                break;
            case DAP_STREAM_CH_CHAIN_PKT_TYPE_FIRST_GLOBAL_DB_GROUP: {
                log_it(L_INFO, "In:  SYNCED_GLOBAL_DB_GROUP pkt");
            }
                break;

            case DAP_STREAM_CH_CHAIN_PKT_TYPE_SYNCED_CHAINS: {
                log_it(L_INFO, "In:  SYNCED_CHAINS pkt");
            }
                break;
            case DAP_STREAM_CH_CHAIN_PKT_TYPE_SYNC_CHAINS: {
                log_it(L_INFO, "In:  SYNC_CHAINS pkt");
                dap_chain_t * l_chain = dap_chain_find_by_id(l_chain_pkt->hdr.net_id, l_chain_pkt->hdr.chain_id);
                if(l_chain) {
                    if(l_ch_chain->state != CHAIN_STATE_IDLE) {
                        log_it(L_INFO, "Can't process SYNC_CHAINS request because not in idle state");
                        dap_stream_ch_chain_pkt_write_error(a_ch, l_chain_pkt->hdr.net_id,
                                l_chain_pkt->hdr.chain_id, l_chain_pkt->hdr.cell_id,
                                "ERROR_STATE_NOT_IN_IDLE");
                        dap_stream_ch_set_ready_to_write_unsafe(a_ch, true);
                    } else {
                        // fill ids
                        if(l_chain_pkt_data_size == sizeof(dap_stream_ch_chain_sync_request_t)) {
                            dap_stream_ch_chain_sync_request_t * l_request =
                                    (dap_stream_ch_chain_sync_request_t *) l_chain_pkt->data;
                            memcpy(&l_ch_chain->request, l_request, l_chain_pkt_data_size);
                            memcpy(&l_ch_chain->request_cell_id, &l_chain_pkt->hdr.cell_id, sizeof(dap_chain_cell_id_t));
                            memcpy(&l_ch_chain->request_net_id, &l_chain_pkt->hdr.net_id, sizeof(dap_chain_net_id_t));
                            memcpy(&l_ch_chain->request_chain_id, &l_chain_pkt->hdr.chain_id, sizeof(dap_chain_id_t));
                        }
<<<<<<< HEAD
                        dap_events_socket_remove_from_worker_unsafe(a_ch->stream->esocket, a_ch->stream_worker->worker);
                        dap_proc_queue_add_callback(a_ch->stream->esocket->worker->proc_queue, s_sync_chains_callback, a_ch);
=======

                        dap_chain_atom_ptr_t * l_lasts = NULL;
                        size_t *l_lasts_sizes = NULL;
                        size_t l_lasts_count = 0;
                        dap_chain_atom_iter_t* l_iter = l_chain->callback_atom_iter_create(l_chain);
                        l_ch_chain->request_atom_iter = l_iter;
                        l_lasts = l_chain->callback_atom_iter_get_lasts(l_iter, &l_lasts_count, &l_lasts_sizes);
                        if(l_lasts&& l_lasts_sizes) {
                            for(size_t i = 0; i < l_lasts_count; i++) {
                                dap_chain_atom_item_t * l_item = NULL;
                                dap_chain_hash_fast_t l_atom_hash;
                                dap_hash_fast(l_lasts[i], l_lasts_sizes[i],
                                        &l_atom_hash);
                                pthread_mutex_lock(&l_ch_chain->mutex);
                                HASH_FIND(hh, l_ch_chain->request_atoms_lasts, &l_atom_hash, sizeof(l_atom_hash),
                                        l_item);
                                if(l_item == NULL) { // Not found, add new lasts
                                    l_item = DAP_NEW_Z(dap_chain_atom_item_t);
                                    l_item->atom = l_lasts[i];
                                    memcpy(&l_item->atom_hash, &l_atom_hash, sizeof(l_atom_hash));
                                    HASH_ADD(hh, l_ch_chain->request_atoms_lasts, atom_hash, sizeof(l_atom_hash),
                                            l_item);
                                }
                                pthread_mutex_unlock(&l_ch_chain->mutex);
                                //else
                                //    DAP_DELETE(l_lasts[i]);
                            }
                            // first packet
                            l_ch_chain->state = CHAIN_STATE_SYNC_CHAINS;
                            dap_chain_node_addr_t l_node_addr = { 0 };
                            dap_chain_net_t *l_net = dap_chain_net_by_id(l_ch_chain->request_net_id);
                            l_node_addr.uint64 = l_net ? dap_db_get_cur_node_addr(l_net->pub.name) : 0;
                            dap_stream_ch_chain_pkt_write_unsafe(a_ch, DAP_STREAM_CH_CHAIN_PKT_TYPE_FIRST_CHAIN,
                                    l_ch_chain->request_net_id, l_ch_chain->request_chain_id,
                                    l_ch_chain->request_cell_id, &l_node_addr, sizeof(dap_chain_node_addr_t));
                        }
                        else {
                            // last packet
                            dap_stream_ch_chain_sync_request_t l_request;
                            memset(&l_request,0,sizeof (l_request));
                            dap_stream_ch_chain_pkt_write_unsafe(a_ch, DAP_STREAM_CH_CHAIN_PKT_TYPE_SYNCED_CHAINS,
                                    l_ch_chain->request_net_id, l_ch_chain->request_chain_id,
                                    l_ch_chain->request_cell_id, &l_request, sizeof(l_request));
                            l_ch_chain->state = CHAIN_STATE_IDLE;
                        }

                        DAP_DELETE(l_lasts);
                        DAP_DELETE(l_iter);
>>>>>>> 017468cd
                    }
                }
            }
                break;
            case DAP_STREAM_CH_CHAIN_PKT_TYPE_SYNC_GLOBAL_DB: {
                log_it(L_INFO, "In:  SYNC_GLOBAL_DB pkt");
                if(l_ch_chain->state != CHAIN_STATE_IDLE) {
                    log_it(L_INFO, "Can't process SYNC_GLOBAL_DB request because not in idle state");
                    dap_stream_ch_chain_pkt_write_error(a_ch, l_chain_pkt->hdr.net_id,
                            l_chain_pkt->hdr.chain_id, l_chain_pkt->hdr.cell_id,
                            "ERROR_STATE_NOT_IN_IDLE");
                    dap_stream_ch_set_ready_to_write_unsafe(a_ch, true);
                    break;
                }
                // receive the latest global_db revision of the remote node -> go to send mode
                if(l_chain_pkt_data_size == sizeof(dap_stream_ch_chain_sync_request_t)) {
                    dap_stream_ch_chain_sync_request_t * l_request =
                            (dap_stream_ch_chain_sync_request_t *) l_chain_pkt->data;
                    memcpy(&l_ch_chain->request, l_request, l_chain_pkt_data_size);
                    memcpy(&l_ch_chain->request_cell_id, &l_chain_pkt->hdr.cell_id, sizeof(dap_chain_cell_id_t));
                    memcpy(&l_ch_chain->request_net_id, &l_chain_pkt->hdr.net_id, sizeof(dap_chain_net_id_t));
                    memcpy(&l_ch_chain->request_chain_id, &l_chain_pkt->hdr.chain_id, sizeof(dap_chain_id_t));
                    dap_events_socket_remove_from_worker_unsafe(a_ch->stream->esocket, a_ch->stream_worker->worker);
                    dap_proc_queue_add_callback(a_ch->stream->esocket->worker->proc_queue, s_sync_gdb_callback, a_ch);
                }
                else {
                    log_it(L_ERROR, "Get DAP_STREAM_CH_CHAIN_PKT_TYPE_SYNC_GLOBAL_DB session_id=%u bad request",
                            a_ch->stream->session->id);
                    dap_stream_ch_chain_pkt_write_error(a_ch, l_chain_pkt->hdr.net_id,
                            l_chain_pkt->hdr.chain_id, l_chain_pkt->hdr.cell_id,
                            "ERROR_SYNC_GLOBAL_DB_REQUEST_BAD");
                    dap_stream_ch_set_ready_to_write_unsafe(a_ch, true);
                }
            }
                break;
                // first packet of data with source node address
            case DAP_STREAM_CH_CHAIN_PKT_TYPE_FIRST_CHAIN: {
                log_it(L_INFO, "In: FIRST_CHAIN data_size=%d", l_chain_pkt_data_size);
                if(l_chain_pkt_data_size == sizeof(dap_chain_node_addr_t))
                    memcpy(&l_ch_chain->request.node_addr, l_chain_pkt->data, l_chain_pkt_data_size);
            }
                break;
            case DAP_STREAM_CH_CHAIN_PKT_TYPE_CHAIN: {
                log_it(L_INFO, "In: CHAIN pkt");
                dap_chain_t * l_chain = dap_chain_find_by_id(l_chain_pkt->hdr.net_id, l_chain_pkt->hdr.chain_id);
                if(l_chain) {
                    // Expect atom element in
                    if(l_chain_pkt_data_size > 0) {
<<<<<<< HEAD
                        memcpy(&l_ch_chain->request_net_id, &l_chain_pkt->hdr.net_id, sizeof(dap_chain_net_id_t));
                        memcpy(&l_ch_chain->request_chain_id, &l_chain_pkt->hdr.chain_id, sizeof(dap_chain_id_t));
                        memcpy(&l_ch_chain->request_cell_id, &l_chain_pkt->hdr.cell_id, sizeof(dap_chain_cell_id_t));
                        l_ch_chain->pkt_data = DAP_CALLOC(1, l_chain_pkt_data_size);
                        memcpy(l_ch_chain->pkt_data, l_chain_pkt->data, l_chain_pkt_data_size);
                        l_ch_chain->pkt_data_size = l_chain_pkt_data_size;
                        dap_events_socket_remove_from_worker_unsafe(a_ch->stream->esocket, a_ch->stream_worker->worker);
                        dap_proc_queue_add_callback(a_ch->stream->esocket->worker->proc_queue, s_chain_pkt_callback, a_ch);
=======
                        dap_chain_hash_fast_t l_atom_hash = {};
                        dap_hash_fast(l_chain_pkt->data, l_chain_pkt_data_size, &l_atom_hash);
                        dap_chain_atom_iter_t *l_atom_iter = l_chain->callback_atom_iter_create(l_chain);
                        size_t l_atom_size =0;
                        if ( l_chain->callback_atom_find_by_hash(l_atom_iter, &l_atom_hash, &l_atom_size) != NULL ) {
                            dap_chain_atom_ptr_t l_atom_copy = DAP_CALLOC(1, l_chain_pkt_data_size);
                            memcpy(l_atom_copy, l_chain_pkt->data, l_chain_pkt_data_size);
                            dap_chain_atom_verify_res_t l_atom_add_res = l_chain->callback_atom_add(l_chain, l_atom_copy,l_chain_pkt_data_size);
                            if(l_atom_add_res == ATOM_ACCEPT && dap_chain_has_file_store(l_chain)) {
                                // append to file
                                dap_chain_cell_id_t l_cell_id;
                                l_cell_id.uint64 = l_chain_pkt->hdr.cell_id.uint64;
                                dap_chain_cell_t *l_cell = dap_chain_cell_create_fill(l_chain, l_cell_id);
                                // add one atom only
                                int l_res = dap_chain_cell_file_append(l_cell, l_chain_pkt->data, l_chain_pkt_data_size);
                                // rewrite all file
                                //l_res = dap_chain_cell_file_update(l_cell);
                                if(!l_cell || l_res < 0) {
                                    log_it(L_ERROR, "Can't save event 0x%x to the file '%s'", l_chain_pkt->data,
                                            l_cell ? l_cell->file_storage_path : "[null]");
                                }
                                // delete cell and close file
                                dap_chain_cell_delete(l_cell);
                            }
                            if(l_atom_add_res == ATOM_PASS)
                                DAP_DELETE(l_atom_copy);
                        }
                        l_chain->callback_atom_iter_delete(l_atom_iter);
>>>>>>> 017468cd
                    } else {
                        log_it(L_WARNING, "Empty chain packet");
                        dap_stream_ch_chain_pkt_write_error(a_ch, l_chain_pkt->hdr.net_id,
                                l_chain_pkt->hdr.chain_id, l_chain_pkt->hdr.cell_id,
                                "ERROR_CHAIN_PACKET_EMPTY");
                        dap_stream_ch_set_ready_to_write_unsafe(a_ch, true);
                    }
                }
            }
                break;
                // first packet of data with source node address
            case DAP_STREAM_CH_CHAIN_PKT_TYPE_FIRST_GLOBAL_DB: {
                log_it(L_INFO, "In: FIRST_GLOBAL_DB data_size=%d", l_chain_pkt_data_size);
                if(l_chain_pkt_data_size == sizeof(dap_chain_node_addr_t))
                    memcpy(&l_ch_chain->request.node_addr, l_chain_pkt->data, l_chain_pkt_data_size);
            }
                break;
            case DAP_STREAM_CH_CHAIN_PKT_TYPE_GLOBAL_DB: {
                //log_it(L_INFO, "In: GLOBAL_DB data_size=%d", l_chain_pkt_data_size);
                // get transaction and save it to global_db
                if(l_chain_pkt_data_size > 0) {
<<<<<<< HEAD
                    memcpy(&l_ch_chain->request_net_id, &l_chain_pkt->hdr.net_id, sizeof(dap_chain_net_id_t));
                    memcpy(&l_ch_chain->request_chain_id, &l_chain_pkt->hdr.chain_id, sizeof(dap_chain_id_t));
                    memcpy(&l_ch_chain->request_cell_id, &l_chain_pkt->hdr.cell_id, sizeof(dap_chain_cell_id_t));
                    l_ch_chain->pkt_data = DAP_CALLOC(1, l_chain_pkt_data_size);
                    memcpy(l_ch_chain->pkt_data, l_chain_pkt->data, l_chain_pkt_data_size);
                    l_ch_chain->pkt_data_size = l_chain_pkt_data_size;
                    dap_events_socket_remove_from_worker_unsafe(a_ch->stream->esocket, a_ch->stream_worker->worker);
                    dap_proc_queue_add_callback(a_ch->stream->esocket->worker->proc_queue, s_gdb_pkt_callback, a_ch);
=======
                    //session_data_t *l_data = session_data_find(a_ch->stream->session->id);
                    size_t l_data_obj_count = 0;
                    // deserialize data
                    dap_store_obj_t *l_store_obj = dap_db_log_unpack((uint8_t*) l_chain_pkt->data,
                            l_chain_pkt_data_size, &l_data_obj_count); // Parse data from dap_db_log_pack()
//                    log_it(L_INFO, "In: l_data_obj_count = %d", l_data_obj_count );

                    for(size_t i = 0; i < l_data_obj_count; i++) {
                        // timestamp for exist obj
                        time_t l_timestamp_cur = 0;
                        // obj to add
                        dap_store_obj_t* l_obj = l_store_obj + i;
                        // read item from base;
                        size_t l_count_read = 0;
                        dap_store_obj_t *l_read_obj = dap_chain_global_db_driver_read(l_obj->group,
                                l_obj->key, &l_count_read);
                        // get timestamp for the exist entry
                        if(l_read_obj)
                            l_timestamp_cur = l_read_obj->timestamp;
                        // get timestamp for the deleted entry
                        else
                        {
                            l_timestamp_cur = global_db_gr_del_get_timestamp(l_obj->group, l_obj->key);
                        }

                        //check whether to apply the received data into the database
                        bool l_apply = true;
                        if(l_obj->timestamp < l_timestamp_cur)
                            l_apply = false;
                        else if(l_obj->type == 'd') {
                            // already deleted
                            if(!l_read_obj)
                                l_apply = false;
                        }
                        else if(l_obj->type == 'a') {
                            bool l_is_the_same_present = false;
                            if(l_read_obj &&
                                    l_read_obj->value_len == l_obj->value_len &&
                                    !memcmp(l_read_obj->value, l_obj->value, l_obj->value_len))
                                l_is_the_same_present = true;
                            // this data already present in global_db and not obsolete (out of date)
                            if(l_read_obj && (l_is_the_same_present || l_read_obj->timestamp >= l_store_obj->timestamp))
                                l_apply = false;
                        }
                        if(l_read_obj)
                            dap_store_obj_free(l_read_obj, l_count_read);

                        if(!l_apply) {
                            // If request was from defined node_addr we update its state
                            if(l_ch_chain->request.node_addr.uint64) {
                                dap_db_log_set_last_id_remote(l_ch_chain->request.node_addr.uint64, l_obj->id);
                            }
                            continue;
                        }

                        char l_ts_str[50];
                        dap_time_to_str_rfc822(l_ts_str, sizeof(l_ts_str), l_store_obj[i].timestamp);
                        /*log_it(L_DEBUG, "Unpacked log history: type='%c' (0x%02hhX) group=\"%s\" key=\"%s\""
                                " timestamp=\"%s\" value_len=%u  ",
                                (char ) l_store_obj[i].type, l_store_obj[i].type, l_store_obj[i].group,
                                l_store_obj[i].key, l_ts_str, l_store_obj[i].value_len);*/
                        // apply received transaction
                        dap_chain_t *l_chain = dap_chain_find_by_id(l_chain_pkt->hdr.net_id, l_chain_pkt->hdr.chain_id);
                        if(l_chain) {
                            if(l_chain->callback_datums_pool_proc_with_group){
                                void * restrict l_store_obj_value = l_store_obj->value;
                                l_chain->callback_datums_pool_proc_with_group(l_chain,
                                        (dap_chain_datum_t** restrict) l_store_obj_value, 1,
                                        l_store_obj[i].group);
                            }
                        }
                        // save data to global_db
                        if(!dap_chain_global_db_obj_save(l_obj, 1)) {
                            dap_stream_ch_chain_pkt_write_error(a_ch, l_chain_pkt->hdr.net_id,
                                    l_chain_pkt->hdr.chain_id, l_chain_pkt->hdr.cell_id,
                                    "ERROR_GLOBAL_DB_INTERNAL_NOT_SAVED");
                            dap_stream_ch_set_ready_to_write_unsafe(a_ch, true);
                        } else {
                            // If request was from defined node_addr we update its state
                            if(l_ch_chain->request.node_addr.uint64) {
                                dap_db_log_set_last_id_remote(l_ch_chain->request.node_addr.uint64,
                                        l_obj->id);
                            }
                            //log_it(L_DEBUG, "Added new GLOBAL_DB history pack");
                        }
                    }
                    if(l_store_obj)
                        dap_store_obj_free(l_store_obj, l_data_obj_count);

>>>>>>> 017468cd
                } else {
                    log_it(L_WARNING, "Packet with GLOBAL_DB atom has zero body size");
                    dap_stream_ch_chain_pkt_write_error(a_ch, l_chain_pkt->hdr.net_id,
                            l_chain_pkt->hdr.chain_id, l_chain_pkt->hdr.cell_id,
                            "ERROR_GLOBAL_DB_PACKET_EMPTY");
                    dap_stream_ch_set_ready_to_write_unsafe(a_ch, true);
                }
            }
                break;
            case DAP_STREAM_CH_CHAIN_PKT_TYPE_SYNC_GLOBAL_DB_RVRS: {
                dap_stream_ch_chain_sync_request_t l_sync_gdb = {};
                memcpy(&l_sync_gdb, l_chain_pkt->data, l_chain_pkt_data_size);
                dap_chain_net_t *l_net = dap_chain_net_by_id(l_chain_pkt->hdr.net_id);
                l_sync_gdb.node_addr.uint64 = dap_chain_net_get_cur_addr(l_net) ?
                                                  dap_chain_net_get_cur_addr(l_net)->uint64 :
                                                  dap_db_get_cur_node_addr(l_net->pub.name);
                // Get last timestamp in log
                l_sync_gdb.id_start = (uint64_t) dap_db_log_get_last_id_remote(l_ch_chain->request.node_addr.uint64);
                // no limit
                l_sync_gdb.id_end = (uint64_t)0;
                dap_stream_ch_chain_pkt_write_unsafe(a_ch, DAP_STREAM_CH_CHAIN_PKT_TYPE_SYNC_GLOBAL_DB, l_chain_pkt->hdr.net_id,
                                              l_chain_pkt->hdr.chain_id, l_chain_pkt->hdr.cell_id, &l_sync_gdb, sizeof(l_sync_gdb));
            }
            case DAP_STREAM_CH_CHAIN_PKT_TYPE_SYNC_CHAINS_RVRS: {
                dap_stream_ch_chain_sync_request_t l_sync_chains = {};
                dap_stream_ch_chain_pkt_write_unsafe(a_ch, DAP_STREAM_CH_CHAIN_PKT_TYPE_SYNC_CHAINS, l_chain_pkt->hdr.net_id,
                                              l_chain_pkt->hdr.chain_id, l_chain_pkt->hdr.cell_id, &l_sync_chains, sizeof(l_sync_chains));
            }
            default: {
                dap_stream_ch_chain_pkt_write_error(a_ch, l_chain_pkt->hdr.net_id,
                                                    l_chain_pkt->hdr.chain_id, l_chain_pkt->hdr.cell_id,
                                                    "ERROR_UNKNOWN_CHAIN_PKT_TYPE");
                }
            }
            if(l_ch_chain->callback_notify_packet_in)
                l_ch_chain->callback_notify_packet_in(l_ch_chain, l_ch_pkt->hdr.type, l_chain_pkt,
                        l_chain_pkt_data_size, //l_ch_pkt->hdr.size,
                        l_ch_chain->callback_notify_arg);
        }
    }
}

/**
 * @brief dap_stream_ch_chain_go_idle
 * @param a_ch_chain
 */
void dap_stream_ch_chain_go_idle ( dap_stream_ch_chain_t * a_ch_chain)
{
    a_ch_chain->state = CHAIN_STATE_IDLE;
    //log_it(L_DEBUG, "CHAIN_STATE_IDLE");

    // Cleanup after request
    memset(&a_ch_chain->request, 0, sizeof(a_ch_chain->request));
    memset(&a_ch_chain->request_net_id, 0, sizeof(a_ch_chain->request_net_id));
    memset(&a_ch_chain->request_cell_id, 0, sizeof(a_ch_chain->request_cell_id));
    memset(&a_ch_chain->request_chain_id, 0, sizeof(a_ch_chain->request_chain_id));
    memset(&a_ch_chain->request_last_ts, 0, sizeof(a_ch_chain->request_last_ts));

    dap_chain_atom_item_t *l_atom_item = NULL, *l_atom_item_tmp = NULL;
    pthread_mutex_lock(&a_ch_chain->mutex);
    HASH_ITER( hh,a_ch_chain->request_atoms_lasts, l_atom_item, l_atom_item_tmp)
        HASH_DEL(a_ch_chain->request_atoms_lasts, l_atom_item);

    HASH_ITER( hh, a_ch_chain->request_atoms_processed, l_atom_item, l_atom_item_tmp )
        HASH_DEL(a_ch_chain->request_atoms_processed, l_atom_item);
    pthread_mutex_unlock(&a_ch_chain->mutex);
}

bool s_out_pkt_callback(dap_proc_thread_t *a_thread, void *a_arg)
{
    UNUSED(a_thread);
    dap_stream_ch_t *l_ch = (dap_stream_ch_t *)a_arg;
    dap_stream_ch_chain_t *l_ch_chain = DAP_STREAM_CH_CHAIN(l_ch);

    //log_it( L_DEBUG,"s_stream_ch_packet_out state=%d", l_ch_chain ? l_ch_chain->state : -1);
    //  log_it( L_DEBUG,"l_ch_chain %X", l_ch_chain );
    bool l_packet_out = false;
    switch (l_ch_chain->state) {
        case CHAIN_STATE_IDLE: {
            dap_stream_ch_chain_go_idle(l_ch_chain);
        } break;

        case CHAIN_STATE_SYNC_ALL:

        case CHAIN_STATE_SYNC_GLOBAL_DB: {

            // Get log diff
            dap_db_log_list_t *l_db_list = l_ch_chain->request_global_db_trs;
            dap_global_db_obj_t *l_obj = dap_db_log_list_get(l_db_list);

            bool l_is_stop = true;
            while(l_obj) {
                size_t l_items_total = dap_db_log_list_get_count(l_db_list);
                size_t l_items_rest = dap_db_log_list_get_count_rest(l_db_list);

                size_t l_item_size_out = 0;
                uint8_t *l_item = dap_db_log_pack(l_obj, &l_item_size_out);
                // Item not found, maybe it has deleted? Then go to the next item
                if(!l_item || !l_item_size_out) {
                    //log_it(L_WARNING, "Log pack returned NULL??? data=0x%x (nothing to send) (rest=%d records)", l_obj, l_items_rest);
                    l_item_size_out = 0;
                    // go to next item
                    l_obj = dap_db_log_list_get(l_db_list);
                }
                else {
                    //log_it(L_INFO, "Send one global_db record data=0x%x len=%d (rest=%d/%d items)", l_item, l_item_size_out,
                    //        l_items_rest, l_items_total);
                    dap_stream_ch_chain_pkt_write_unsafe(l_ch, DAP_STREAM_CH_CHAIN_PKT_TYPE_GLOBAL_DB,
                            l_ch_chain->request_net_id, l_ch_chain->request_chain_id,
                            l_ch_chain->request_cell_id, l_item, l_item_size_out);
                    l_packet_out = true;
                    l_ch_chain->stats_request_gdb_processed++;
                    DAP_DELETE(l_item);
                    // sent the record, another will be sent
                    l_is_stop = false;
                    break;
                }
            }

            if(l_is_stop){
                //log_it(L_DEBUG, "l_obj == 0, STOP");
                // free log list
                l_ch_chain->request_global_db_trs = NULL;
                dap_db_log_list_delete(l_db_list);
                // last message
                dap_stream_ch_chain_sync_request_t l_request = {};
                dap_chain_net_t *l_net = dap_chain_net_by_id(l_ch_chain->request_net_id);
                l_request.node_addr.uint64 = l_net ? dap_db_get_cur_node_addr(l_net->pub.name) : 0;
                l_request.id_start = dap_db_log_get_last_id_remote(l_ch_chain->request.node_addr.uint64);
                l_request.id_end = 0;

                log_it( L_DEBUG,"Syncronized database:  last id %llu, items syncronyzed %llu ", l_request.id_start,
                        l_ch_chain->stats_request_gdb_processed );

                dap_stream_ch_chain_pkt_write_unsafe(l_ch, DAP_STREAM_CH_CHAIN_PKT_TYPE_SYNCED_GLOBAL_DB,
                        l_ch_chain->request_net_id, l_ch_chain->request_chain_id,
                        l_ch_chain->request_cell_id, &l_request, sizeof(l_request));
                l_packet_out = true;

                if(l_ch_chain->callback_notify_packet_out)
                    l_ch_chain->callback_notify_packet_out(l_ch_chain, DAP_STREAM_CH_CHAIN_PKT_TYPE_SYNCED_GLOBAL_DB,
                    NULL, 0, l_ch_chain->callback_notify_arg);

                if(l_ch_chain->state != CHAIN_STATE_SYNC_ALL)
                    dap_stream_ch_chain_go_idle(l_ch_chain);
            }

        }
        if(l_ch_chain->state != CHAIN_STATE_SYNC_ALL)
            break;

            // Synchronize chains
        case CHAIN_STATE_SYNC_CHAINS: {
            //log_it(L_DEBUG, "CHAIN_STATE_SYNC_CHAINS");
            dap_chain_t * l_chain = dap_chain_find_by_id(l_ch_chain->request_net_id, l_ch_chain->request_chain_id);
            dap_chain_atom_item_t * l_atom_item = NULL, *l_atom_item_tmp = NULL;//, *l_chains_lasts_new = NULL;
            if(l_ch_chain->request_atoms_lasts == NULL) { // All chains synced
                dap_stream_ch_chain_sync_request_t l_request;
                memset(&l_request,0,sizeof (l_request));
                uint8_t l_send_pkt_type = l_ch_chain->state == CHAIN_STATE_SYNC_CHAINS ?
                        DAP_STREAM_CH_CHAIN_PKT_TYPE_SYNCED_CHAINS :
                        DAP_STREAM_CH_CHAIN_PKT_TYPE_SYNCED_ALL;
                // last message
                dap_stream_ch_chain_pkt_write_unsafe(l_ch,
                        l_send_pkt_type,
                        l_ch_chain->request_net_id, l_ch_chain->request_chain_id,
                        l_ch_chain->request_cell_id, &l_request, sizeof(l_request));
                l_packet_out = true;
                log_it( L_DEBUG,"Synced: %llu atoms processed",
                                        l_ch_chain->stats_request_atoms_processed);
                dap_stream_ch_chain_go_idle(l_ch_chain);

                if(l_ch_chain->callback_notify_packet_out)
                    l_ch_chain->callback_notify_packet_out(l_ch_chain, l_send_pkt_type, NULL, 0, l_ch_chain->callback_notify_arg);
            }else{ // Process one chain from l_ch_chain->request_atoms_lasts
                pthread_mutex_lock(&l_ch_chain->mutex);
                HASH_ITER(hh,l_ch_chain->request_atoms_lasts, l_atom_item, l_atom_item_tmp) {
                    dap_chain_atom_item_t * l_atom_item_proc = NULL;
                    // Check if its processed already
                    HASH_FIND(hh, l_ch_chain->request_atoms_processed, &l_atom_item->atom_hash,
                            sizeof(l_atom_item->atom_hash), l_atom_item_proc);

                    if(l_atom_item_proc == NULL) { // If not processed we first store it in special table
                        l_atom_item_proc = DAP_NEW_Z(dap_chain_atom_item_t);
                        l_atom_item_proc->atom = l_atom_item->atom;
                        memcpy(&l_atom_item_proc->atom_hash, &l_atom_item->atom_hash, sizeof(l_atom_item->atom_hash));
                        HASH_ADD(hh, l_ch_chain->request_atoms_processed, atom_hash, sizeof(l_atom_item->atom_hash),
                                l_atom_item_proc);

                        // Then flush it out to the remote
<<<<<<< HEAD
                        size_t l_atom_size = l_chain->callback_atom_get_size(l_atom_item->atom);
                        dap_stream_ch_chain_pkt_write_unsafe(l_ch, DAP_STREAM_CH_CHAIN_PKT_TYPE_CHAIN, l_ch_chain->request_net_id,
=======
                        size_t l_atom_size = l_atom_item->atom_size;
                        dap_stream_ch_chain_pkt_write_unsafe(a_ch, DAP_STREAM_CH_CHAIN_PKT_TYPE_CHAIN, l_ch_chain->request_net_id,
>>>>>>> 017468cd
                                l_ch_chain->request_chain_id, l_ch_chain->request_cell_id,
                                l_atom_item->atom, l_atom_size);
                        l_packet_out = true;
                        l_ch_chain->stats_request_atoms_processed++;
                        // Then parse links and populate new lasts
                        size_t l_lasts_size = 0;
                        dap_chain_atom_ptr_t * l_links = NULL;
                        size_t *l_links_sizes = NULL;

<<<<<<< HEAD
                        dap_chain_atom_iter_t* l_iter = l_chain->callback_atom_iter_create_from(l_chain, l_atom_item->atom);
                        l_links = l_chain->callback_atom_iter_get_links(l_iter, &l_lasts_size);
                        DAP_DELETE(l_iter);
                        for(size_t i = 0; i < l_lasts_size; i++) { // Find links
                            dap_chain_atom_item_t * l_link_item = NULL;
                            dap_chain_hash_fast_t l_link_hash;
                            dap_hash_fast(l_links[i], l_chain->callback_atom_get_size(l_links[i]),
                                    &l_link_hash);
                            // Check link in processed atims
                            HASH_FIND(hh, l_ch_chain->request_atoms_processed, &l_link_hash, sizeof(l_link_hash), l_link_item);
                            if(l_link_item == NULL) { // Not found, add new lasts
                                l_link_item = DAP_NEW_Z(dap_chain_atom_item_t);
                                l_link_item->atom = l_links[i];// do not use memory cause it will be deleted
                                memcpy(&l_link_item->atom_hash, &l_link_hash, sizeof(l_link_hash));
                                HASH_ADD(hh, l_ch_chain->request_atoms_lasts, atom_hash, sizeof(l_link_hash), l_link_item);
                            }
=======
                        dap_chain_atom_iter_t* l_iter = l_chain->callback_atom_iter_create_from(l_chain, l_atom_item->atom, l_atom_item->atom_size);
                        l_links = l_chain->callback_atom_iter_get_links(l_iter, &l_lasts_size,&l_links_sizes);
                        DAP_DELETE(l_iter);
                        if( l_links&&l_links_sizes){
                            //DAP_DELETE(l_atom_item->atom);
                            //l_links = l_chain->callback_atom_iter_get_links(l_atom_item->atom, &l_lasts_size);

                            for(size_t i = 0; i < l_lasts_size; i++) { // Find links
                                dap_chain_atom_item_t * l_link_item = NULL;
                                dap_chain_hash_fast_t l_link_hash;
                                dap_hash_fast(l_links[i], l_links_sizes[i], &l_link_hash);
                                // Check link in processed atims
                                HASH_FIND(hh, l_ch_chain->request_atoms_processed, &l_link_hash, sizeof(l_link_hash), l_link_item);
                                if(l_link_item == NULL) { // Not found, add new lasts
                                    l_link_item = DAP_NEW_Z(dap_chain_atom_item_t);
                                    l_link_item->atom = l_links[i];// do not use memory cause it will be deleted
                                    memcpy(&l_link_item->atom_hash, &l_link_hash, sizeof(l_link_hash));
                                    //HASH_ADD(hh, l_chains_lasts_new, atom_hash, sizeof(l_link_hash), l_link_item);
                                    HASH_ADD(hh, l_ch_chain->request_atoms_lasts, atom_hash, sizeof(l_link_hash), l_link_item);
                                }
                                //else
                                //    DAP_DELETE(l_links[i]);
                            }
                            DAP_DELETE(l_links);
>>>>>>> 017468cd
                        }
                        HASH_DEL(l_ch_chain->request_atoms_lasts, l_atom_item);
                        break;
                    }
                    else{
                        HASH_DEL(l_ch_chain->request_atoms_lasts, l_atom_item);
                    }
                }
                pthread_mutex_unlock(&l_ch_chain->mutex);
            }
        }
        break;
    }
    if (l_packet_out) {
        dap_stream_ch_set_ready_to_write_unsafe(a_ch_chain->ch, true);
    }
    dap_events_socket_assign_on_worker_mt(l_ch->stream->esocket, l_ch->stream_worker->worker);
}

/**
 * @brief s_stream_ch_packet_out
 * @param ch
 * @param arg
 */
void s_stream_ch_packet_out(dap_stream_ch_t* a_ch, void* a_arg)
{
    (void) a_arg;
    dap_events_socket_remove_from_worker_unsafe(a_ch->stream->esocket, a_ch->stream_worker->worker);
    dap_proc_queue_add_callback(a_ch->stream->esocket->worker->proc_queue, s_out_pkt_callback, a_ch);
}<|MERGE_RESOLUTION|>--- conflicted
+++ resolved
@@ -132,15 +132,16 @@
     dap_chain_t * l_chain = dap_chain_find_by_id(l_ch_chain->request_net_id, l_ch_chain->request_chain_id);
 
     dap_chain_atom_ptr_t * l_lasts = NULL;
-    size_t l_lasts_size = 0;
+    size_t *l_lasts_sizes = NULL;
+    size_t l_lasts_count = 0;
     dap_chain_atom_iter_t* l_iter = l_chain->callback_atom_iter_create(l_chain);
     l_ch_chain->request_atom_iter = l_iter;
-    l_lasts = l_chain->callback_atom_iter_get_lasts(l_iter, &l_lasts_size);
-    if(l_lasts) {
-        for(size_t i = 0; i < l_lasts_size; i++) {
+    l_lasts = l_chain->callback_atom_iter_get_lasts(l_iter, &l_lasts_count, &l_lasts_sizes);
+    if(l_lasts&& l_lasts_sizes) {
+        for(size_t i = 0; i < l_lasts_count; i++) {
             dap_chain_atom_item_t * l_item = NULL;
             dap_chain_hash_fast_t l_atom_hash;
-            dap_hash_fast(l_lasts[i], l_chain->callback_atom_get_size(l_lasts[i]),
+            dap_hash_fast(l_lasts[i], l_lasts_sizes[i],
                     &l_atom_hash);
             pthread_mutex_lock(&l_ch_chain->mutex);
             HASH_FIND(hh, l_ch_chain->request_atoms_lasts, &l_atom_hash, sizeof(l_atom_hash),
@@ -152,22 +153,22 @@
                 HASH_ADD(hh, l_ch_chain->request_atoms_lasts, atom_hash, sizeof(l_atom_hash),
                         l_item);
             }
-            pthread_mutex_unlock(&l_ch_chain->mutex);;
+            pthread_mutex_unlock(&l_ch_chain->mutex);
         }
         // first packet
         l_ch_chain->state = CHAIN_STATE_SYNC_CHAINS;
         dap_chain_node_addr_t l_node_addr = { 0 };
         dap_chain_net_t *l_net = dap_chain_net_by_id(l_ch_chain->request_net_id);
         l_node_addr.uint64 = l_net ? dap_db_get_cur_node_addr(l_net->pub.name) : 0;
-        dap_stream_ch_chain_pkt_write_unsafe(l_ch, DAP_STREAM_CH_CHAIN_PKT_TYPE_FIRST_CHAIN,
+        dap_stream_ch_chain_pkt_write_unsafe(a_ch, DAP_STREAM_CH_CHAIN_PKT_TYPE_FIRST_CHAIN,
                 l_ch_chain->request_net_id, l_ch_chain->request_chain_id,
                 l_ch_chain->request_cell_id, &l_node_addr, sizeof(dap_chain_node_addr_t));
     }
     else {
         // last packet
-        dap_stream_ch_chain_sync_request_t l_request = { { 0 } };
-        l_request.id_start = 0;//dap_db_log_get_last_id_remote(l_ch_chain->request.node_addr.uint64);
-        dap_stream_ch_chain_pkt_write_unsafe(l_ch, DAP_STREAM_CH_CHAIN_PKT_TYPE_SYNCED_CHAINS,
+        dap_stream_ch_chain_sync_request_t l_request;
+        memset(&l_request,0,sizeof (l_request));
+        dap_stream_ch_chain_pkt_write_unsafe(a_ch, DAP_STREAM_CH_CHAIN_PKT_TYPE_SYNCED_CHAINS,
                 l_ch_chain->request_net_id, l_ch_chain->request_chain_id,
                 l_ch_chain->request_cell_id, &l_request, sizeof(l_request));
         l_ch_chain->state = CHAIN_STATE_IDLE;
@@ -236,21 +237,24 @@
     dap_chain_t * l_chain = dap_chain_find_by_id(l_ch_chain->request_net_id, l_ch_chain->request_chain_id);
 
     dap_chain_hash_fast_t l_atom_hash = {};
-    dap_chain_atom_ptr_t l_atom_copy = l_ch_chain->pkt_data;
-    uint64_t l_atom_size = l_ch_chain->pkt_data_size;
-    dap_hash_fast(l_atom_copy, l_atom_size, &l_atom_hash);
+    dap_hash_fast(l_chain_pkt->data, l_chain_pkt_data_size, &l_atom_hash);
     dap_chain_atom_iter_t *l_atom_iter = l_chain->callback_atom_iter_create(l_chain);
-    if (!l_chain->callback_atom_find_by_hash(l_atom_iter, &l_atom_hash)) {
-        dap_chain_atom_verify_res_t l_atom_add_res = l_chain->callback_atom_add(l_chain, l_atom_copy);
+    size_t l_atom_size =0;
+    if ( l_chain->callback_atom_find_by_hash(l_atom_iter, &l_atom_hash, &l_atom_size) != NULL ) {
+        dap_chain_atom_ptr_t l_atom_copy = DAP_CALLOC(1, l_chain_pkt_data_size);
+        memcpy(l_atom_copy, l_chain_pkt->data, l_chain_pkt_data_size);
+        dap_chain_atom_verify_res_t l_atom_add_res = l_chain->callback_atom_add(l_chain, l_atom_copy,l_chain_pkt_data_size);
         if(l_atom_add_res == ATOM_ACCEPT && dap_chain_has_file_store(l_chain)) {
             // append to file
-            dap_chain_cell_t *l_cell = dap_chain_cell_create_fill(l_chain, l_ch_chain->request_cell_id);
+            dap_chain_cell_id_t l_cell_id;
+            l_cell_id.uint64 = l_chain_pkt->hdr.cell_id.uint64;
+            dap_chain_cell_t *l_cell = dap_chain_cell_create_fill(l_chain, l_cell_id);
             // add one atom only
-            int l_res = dap_chain_cell_file_append(l_cell, l_atom_copy, l_atom_size);
+            int l_res = dap_chain_cell_file_append(l_cell, l_chain_pkt->data, l_chain_pkt_data_size);
             // rewrite all file
             //l_res = dap_chain_cell_file_update(l_cell);
             if(!l_cell || l_res < 0) {
-                log_it(L_ERROR, "Can't save event 0x%x to the file '%s'", l_atom_hash,
+                log_it(L_ERROR, "Can't save event 0x%x to the file '%s'", l_chain_pkt->data,
                         l_cell ? l_cell->file_storage_path : "[null]");
             }
             // delete cell and close file
@@ -258,8 +262,6 @@
         }
         if(l_atom_add_res == ATOM_PASS)
             DAP_DELETE(l_atom_copy);
-    } else {
-        DAP_DELETE(l_atom_copy);
     }
     l_chain->callback_atom_iter_delete(l_atom_iter);
     dap_events_socket_assign_on_worker_mt(l_ch->stream->esocket, l_ch->stream_worker->worker);
@@ -273,10 +275,13 @@
     dap_stream_ch_chain_t *l_ch_chain = DAP_STREAM_CH_CHAIN(l_ch);
     dap_chain_t * l_chain = dap_chain_find_by_id(l_ch_chain->request_net_id, l_ch_chain->request_chain_id);
 
+    //session_data_t *l_data = session_data_find(a_ch->stream->session->id);
     size_t l_data_obj_count = 0;
-    // deserialize data - Parse data from dap_db_log_pack()
-    dap_store_obj_t *l_store_obj = dap_db_log_unpack(l_ch_chain->pkt_data, l_ch_chain->pkt_data_size, &l_data_obj_count);
+    // deserialize data & Parse data from dap_db_log_pack()
+    dap_store_obj_t *l_store_obj = dap_db_log_unpack((uint8_t*) l_chain_pkt->data,
+                                                      l_chain_pkt_data_size, &l_data_obj_count);
     //log_it(L_INFO, "In: l_data_obj_count = %d", l_data_obj_count );
+
     for(size_t i = 0; i < l_data_obj_count; i++) {
         // timestamp for exist obj
         time_t l_timestamp_cur = 0;
@@ -290,7 +295,8 @@
         if(l_read_obj)
             l_timestamp_cur = l_read_obj->timestamp;
         // get timestamp for the deleted entry
-        else {
+        else
+        {
             l_timestamp_cur = global_db_gr_del_get_timestamp(l_obj->group, l_obj->key);
         }
 
@@ -331,22 +337,26 @@
                 (char ) l_store_obj[i].type, l_store_obj[i].type, l_store_obj[i].group,
                 l_store_obj[i].key, l_ts_str, l_store_obj[i].value_len);*/
         // apply received transaction
+        dap_chain_t *l_chain = dap_chain_find_by_id(l_chain_pkt->hdr.net_id, l_chain_pkt->hdr.chain_id);
         if(l_chain) {
-            if(l_chain->callback_datums_pool_proc_with_group)
+            if(l_chain->callback_datums_pool_proc_with_group){
+                void * restrict l_store_obj_value = l_store_obj->value;
                 l_chain->callback_datums_pool_proc_with_group(l_chain,
-                        (dap_chain_datum_t**) &(l_store_obj->value), 1,
+                        (dap_chain_datum_t** restrict) l_store_obj_value, 1,
                         l_store_obj[i].group);
+            }
         }
         // save data to global_db
         if(!dap_chain_global_db_obj_save(l_obj, 1)) {
-            dap_stream_ch_chain_pkt_write_error(l_ch, l_ch_chain->request_net_id,
-                    l_ch_chain->request_chain_id, l_ch_chain->request_cell_id,
+            dap_stream_ch_chain_pkt_write_error(a_ch, l_chain_pkt->hdr.net_id,
+                    l_chain_pkt->hdr.chain_id, l_chain_pkt->hdr.cell_id,
                     "ERROR_GLOBAL_DB_INTERNAL_NOT_SAVED");
-            dap_stream_ch_set_ready_to_write_unsafe(l_ch, true);
+            dap_stream_ch_set_ready_to_write_unsafe(a_ch, true);
         } else {
             // If request was from defined node_addr we update its state
             if(l_ch_chain->request.node_addr.uint64) {
-                dap_db_log_set_last_id_remote(l_ch_chain->request.node_addr.uint64, l_obj->id);
+                dap_db_log_set_last_id_remote(l_ch_chain->request.node_addr.uint64,
+                        l_obj->id);
             }
             //log_it(L_DEBUG, "Added new GLOBAL_DB history pack");
         }
@@ -431,60 +441,9 @@
                             memcpy(&l_ch_chain->request_cell_id, &l_chain_pkt->hdr.cell_id, sizeof(dap_chain_cell_id_t));
                             memcpy(&l_ch_chain->request_net_id, &l_chain_pkt->hdr.net_id, sizeof(dap_chain_net_id_t));
                             memcpy(&l_ch_chain->request_chain_id, &l_chain_pkt->hdr.chain_id, sizeof(dap_chain_id_t));
-                        }
-<<<<<<< HEAD
+                    }
                         dap_events_socket_remove_from_worker_unsafe(a_ch->stream->esocket, a_ch->stream_worker->worker);
                         dap_proc_queue_add_callback(a_ch->stream->esocket->worker->proc_queue, s_sync_chains_callback, a_ch);
-=======
-
-                        dap_chain_atom_ptr_t * l_lasts = NULL;
-                        size_t *l_lasts_sizes = NULL;
-                        size_t l_lasts_count = 0;
-                        dap_chain_atom_iter_t* l_iter = l_chain->callback_atom_iter_create(l_chain);
-                        l_ch_chain->request_atom_iter = l_iter;
-                        l_lasts = l_chain->callback_atom_iter_get_lasts(l_iter, &l_lasts_count, &l_lasts_sizes);
-                        if(l_lasts&& l_lasts_sizes) {
-                            for(size_t i = 0; i < l_lasts_count; i++) {
-                                dap_chain_atom_item_t * l_item = NULL;
-                                dap_chain_hash_fast_t l_atom_hash;
-                                dap_hash_fast(l_lasts[i], l_lasts_sizes[i],
-                                        &l_atom_hash);
-                                pthread_mutex_lock(&l_ch_chain->mutex);
-                                HASH_FIND(hh, l_ch_chain->request_atoms_lasts, &l_atom_hash, sizeof(l_atom_hash),
-                                        l_item);
-                                if(l_item == NULL) { // Not found, add new lasts
-                                    l_item = DAP_NEW_Z(dap_chain_atom_item_t);
-                                    l_item->atom = l_lasts[i];
-                                    memcpy(&l_item->atom_hash, &l_atom_hash, sizeof(l_atom_hash));
-                                    HASH_ADD(hh, l_ch_chain->request_atoms_lasts, atom_hash, sizeof(l_atom_hash),
-                                            l_item);
-                                }
-                                pthread_mutex_unlock(&l_ch_chain->mutex);
-                                //else
-                                //    DAP_DELETE(l_lasts[i]);
-                            }
-                            // first packet
-                            l_ch_chain->state = CHAIN_STATE_SYNC_CHAINS;
-                            dap_chain_node_addr_t l_node_addr = { 0 };
-                            dap_chain_net_t *l_net = dap_chain_net_by_id(l_ch_chain->request_net_id);
-                            l_node_addr.uint64 = l_net ? dap_db_get_cur_node_addr(l_net->pub.name) : 0;
-                            dap_stream_ch_chain_pkt_write_unsafe(a_ch, DAP_STREAM_CH_CHAIN_PKT_TYPE_FIRST_CHAIN,
-                                    l_ch_chain->request_net_id, l_ch_chain->request_chain_id,
-                                    l_ch_chain->request_cell_id, &l_node_addr, sizeof(dap_chain_node_addr_t));
-                        }
-                        else {
-                            // last packet
-                            dap_stream_ch_chain_sync_request_t l_request;
-                            memset(&l_request,0,sizeof (l_request));
-                            dap_stream_ch_chain_pkt_write_unsafe(a_ch, DAP_STREAM_CH_CHAIN_PKT_TYPE_SYNCED_CHAINS,
-                                    l_ch_chain->request_net_id, l_ch_chain->request_chain_id,
-                                    l_ch_chain->request_cell_id, &l_request, sizeof(l_request));
-                            l_ch_chain->state = CHAIN_STATE_IDLE;
-                        }
-
-                        DAP_DELETE(l_lasts);
-                        DAP_DELETE(l_iter);
->>>>>>> 017468cd
                     }
                 }
             }
@@ -533,7 +492,6 @@
                 if(l_chain) {
                     // Expect atom element in
                     if(l_chain_pkt_data_size > 0) {
-<<<<<<< HEAD
                         memcpy(&l_ch_chain->request_net_id, &l_chain_pkt->hdr.net_id, sizeof(dap_chain_net_id_t));
                         memcpy(&l_ch_chain->request_chain_id, &l_chain_pkt->hdr.chain_id, sizeof(dap_chain_id_t));
                         memcpy(&l_ch_chain->request_cell_id, &l_chain_pkt->hdr.cell_id, sizeof(dap_chain_cell_id_t));
@@ -542,36 +500,6 @@
                         l_ch_chain->pkt_data_size = l_chain_pkt_data_size;
                         dap_events_socket_remove_from_worker_unsafe(a_ch->stream->esocket, a_ch->stream_worker->worker);
                         dap_proc_queue_add_callback(a_ch->stream->esocket->worker->proc_queue, s_chain_pkt_callback, a_ch);
-=======
-                        dap_chain_hash_fast_t l_atom_hash = {};
-                        dap_hash_fast(l_chain_pkt->data, l_chain_pkt_data_size, &l_atom_hash);
-                        dap_chain_atom_iter_t *l_atom_iter = l_chain->callback_atom_iter_create(l_chain);
-                        size_t l_atom_size =0;
-                        if ( l_chain->callback_atom_find_by_hash(l_atom_iter, &l_atom_hash, &l_atom_size) != NULL ) {
-                            dap_chain_atom_ptr_t l_atom_copy = DAP_CALLOC(1, l_chain_pkt_data_size);
-                            memcpy(l_atom_copy, l_chain_pkt->data, l_chain_pkt_data_size);
-                            dap_chain_atom_verify_res_t l_atom_add_res = l_chain->callback_atom_add(l_chain, l_atom_copy,l_chain_pkt_data_size);
-                            if(l_atom_add_res == ATOM_ACCEPT && dap_chain_has_file_store(l_chain)) {
-                                // append to file
-                                dap_chain_cell_id_t l_cell_id;
-                                l_cell_id.uint64 = l_chain_pkt->hdr.cell_id.uint64;
-                                dap_chain_cell_t *l_cell = dap_chain_cell_create_fill(l_chain, l_cell_id);
-                                // add one atom only
-                                int l_res = dap_chain_cell_file_append(l_cell, l_chain_pkt->data, l_chain_pkt_data_size);
-                                // rewrite all file
-                                //l_res = dap_chain_cell_file_update(l_cell);
-                                if(!l_cell || l_res < 0) {
-                                    log_it(L_ERROR, "Can't save event 0x%x to the file '%s'", l_chain_pkt->data,
-                                            l_cell ? l_cell->file_storage_path : "[null]");
-                                }
-                                // delete cell and close file
-                                dap_chain_cell_delete(l_cell);
-                            }
-                            if(l_atom_add_res == ATOM_PASS)
-                                DAP_DELETE(l_atom_copy);
-                        }
-                        l_chain->callback_atom_iter_delete(l_atom_iter);
->>>>>>> 017468cd
                     } else {
                         log_it(L_WARNING, "Empty chain packet");
                         dap_stream_ch_chain_pkt_write_error(a_ch, l_chain_pkt->hdr.net_id,
@@ -593,7 +521,6 @@
                 //log_it(L_INFO, "In: GLOBAL_DB data_size=%d", l_chain_pkt_data_size);
                 // get transaction and save it to global_db
                 if(l_chain_pkt_data_size > 0) {
-<<<<<<< HEAD
                     memcpy(&l_ch_chain->request_net_id, &l_chain_pkt->hdr.net_id, sizeof(dap_chain_net_id_t));
                     memcpy(&l_ch_chain->request_chain_id, &l_chain_pkt->hdr.chain_id, sizeof(dap_chain_id_t));
                     memcpy(&l_ch_chain->request_cell_id, &l_chain_pkt->hdr.cell_id, sizeof(dap_chain_cell_id_t));
@@ -602,97 +529,6 @@
                     l_ch_chain->pkt_data_size = l_chain_pkt_data_size;
                     dap_events_socket_remove_from_worker_unsafe(a_ch->stream->esocket, a_ch->stream_worker->worker);
                     dap_proc_queue_add_callback(a_ch->stream->esocket->worker->proc_queue, s_gdb_pkt_callback, a_ch);
-=======
-                    //session_data_t *l_data = session_data_find(a_ch->stream->session->id);
-                    size_t l_data_obj_count = 0;
-                    // deserialize data
-                    dap_store_obj_t *l_store_obj = dap_db_log_unpack((uint8_t*) l_chain_pkt->data,
-                            l_chain_pkt_data_size, &l_data_obj_count); // Parse data from dap_db_log_pack()
-//                    log_it(L_INFO, "In: l_data_obj_count = %d", l_data_obj_count );
-
-                    for(size_t i = 0; i < l_data_obj_count; i++) {
-                        // timestamp for exist obj
-                        time_t l_timestamp_cur = 0;
-                        // obj to add
-                        dap_store_obj_t* l_obj = l_store_obj + i;
-                        // read item from base;
-                        size_t l_count_read = 0;
-                        dap_store_obj_t *l_read_obj = dap_chain_global_db_driver_read(l_obj->group,
-                                l_obj->key, &l_count_read);
-                        // get timestamp for the exist entry
-                        if(l_read_obj)
-                            l_timestamp_cur = l_read_obj->timestamp;
-                        // get timestamp for the deleted entry
-                        else
-                        {
-                            l_timestamp_cur = global_db_gr_del_get_timestamp(l_obj->group, l_obj->key);
-                        }
-
-                        //check whether to apply the received data into the database
-                        bool l_apply = true;
-                        if(l_obj->timestamp < l_timestamp_cur)
-                            l_apply = false;
-                        else if(l_obj->type == 'd') {
-                            // already deleted
-                            if(!l_read_obj)
-                                l_apply = false;
-                        }
-                        else if(l_obj->type == 'a') {
-                            bool l_is_the_same_present = false;
-                            if(l_read_obj &&
-                                    l_read_obj->value_len == l_obj->value_len &&
-                                    !memcmp(l_read_obj->value, l_obj->value, l_obj->value_len))
-                                l_is_the_same_present = true;
-                            // this data already present in global_db and not obsolete (out of date)
-                            if(l_read_obj && (l_is_the_same_present || l_read_obj->timestamp >= l_store_obj->timestamp))
-                                l_apply = false;
-                        }
-                        if(l_read_obj)
-                            dap_store_obj_free(l_read_obj, l_count_read);
-
-                        if(!l_apply) {
-                            // If request was from defined node_addr we update its state
-                            if(l_ch_chain->request.node_addr.uint64) {
-                                dap_db_log_set_last_id_remote(l_ch_chain->request.node_addr.uint64, l_obj->id);
-                            }
-                            continue;
-                        }
-
-                        char l_ts_str[50];
-                        dap_time_to_str_rfc822(l_ts_str, sizeof(l_ts_str), l_store_obj[i].timestamp);
-                        /*log_it(L_DEBUG, "Unpacked log history: type='%c' (0x%02hhX) group=\"%s\" key=\"%s\""
-                                " timestamp=\"%s\" value_len=%u  ",
-                                (char ) l_store_obj[i].type, l_store_obj[i].type, l_store_obj[i].group,
-                                l_store_obj[i].key, l_ts_str, l_store_obj[i].value_len);*/
-                        // apply received transaction
-                        dap_chain_t *l_chain = dap_chain_find_by_id(l_chain_pkt->hdr.net_id, l_chain_pkt->hdr.chain_id);
-                        if(l_chain) {
-                            if(l_chain->callback_datums_pool_proc_with_group){
-                                void * restrict l_store_obj_value = l_store_obj->value;
-                                l_chain->callback_datums_pool_proc_with_group(l_chain,
-                                        (dap_chain_datum_t** restrict) l_store_obj_value, 1,
-                                        l_store_obj[i].group);
-                            }
-                        }
-                        // save data to global_db
-                        if(!dap_chain_global_db_obj_save(l_obj, 1)) {
-                            dap_stream_ch_chain_pkt_write_error(a_ch, l_chain_pkt->hdr.net_id,
-                                    l_chain_pkt->hdr.chain_id, l_chain_pkt->hdr.cell_id,
-                                    "ERROR_GLOBAL_DB_INTERNAL_NOT_SAVED");
-                            dap_stream_ch_set_ready_to_write_unsafe(a_ch, true);
-                        } else {
-                            // If request was from defined node_addr we update its state
-                            if(l_ch_chain->request.node_addr.uint64) {
-                                dap_db_log_set_last_id_remote(l_ch_chain->request.node_addr.uint64,
-                                        l_obj->id);
-                            }
-                            //log_it(L_DEBUG, "Added new GLOBAL_DB history pack");
-                        }
-                    }
-                    if(l_store_obj)
-                        dap_store_obj_free(l_store_obj, l_data_obj_count);
-
->>>>>>> 017468cd
                 } else {
                     log_it(L_WARNING, "Packet with GLOBAL_DB atom has zero body size");
                     dap_stream_ch_chain_pkt_write_error(a_ch, l_chain_pkt->hdr.net_id,
@@ -785,9 +621,6 @@
 
             bool l_is_stop = true;
             while(l_obj) {
-                size_t l_items_total = dap_db_log_list_get_count(l_db_list);
-                size_t l_items_rest = dap_db_log_list_get_count_rest(l_db_list);
-
                 size_t l_item_size_out = 0;
                 uint8_t *l_item = dap_db_log_pack(l_obj, &l_item_size_out);
                 // Item not found, maybe it has deleted? Then go to the next item
@@ -798,11 +631,13 @@
                     l_obj = dap_db_log_list_get(l_db_list);
                 }
                 else {
-                    //log_it(L_INFO, "Send one global_db record data=0x%x len=%d (rest=%d/%d items)", l_item, l_item_size_out,
-                    //        l_items_rest, l_items_total);
+                    /*size_t l_items_total = dap_db_log_list_get_count(l_db_list);
+                    size_t l_items_rest = dap_db_log_list_get_count_rest(l_db_list);
+                    log_it(L_INFO, "Send one global_db record data=0x%x len=%d (rest=%d/%d items)", l_item, l_item_size_out,
+                            l_items_rest, l_items_total);*/
                     dap_stream_ch_chain_pkt_write_unsafe(l_ch, DAP_STREAM_CH_CHAIN_PKT_TYPE_GLOBAL_DB,
-                            l_ch_chain->request_net_id, l_ch_chain->request_chain_id,
-                            l_ch_chain->request_cell_id, l_item, l_item_size_out);
+                                                         l_ch_chain->request_net_id, l_ch_chain->request_chain_id,
+                                                         l_ch_chain->request_cell_id, l_item, l_item_size_out);
                     l_packet_out = true;
                     l_ch_chain->stats_request_gdb_processed++;
                     DAP_DELETE(l_item);
@@ -856,10 +691,9 @@
                         DAP_STREAM_CH_CHAIN_PKT_TYPE_SYNCED_CHAINS :
                         DAP_STREAM_CH_CHAIN_PKT_TYPE_SYNCED_ALL;
                 // last message
-                dap_stream_ch_chain_pkt_write_unsafe(l_ch,
-                        l_send_pkt_type,
-                        l_ch_chain->request_net_id, l_ch_chain->request_chain_id,
-                        l_ch_chain->request_cell_id, &l_request, sizeof(l_request));
+                dap_stream_ch_chain_pkt_write_unsafe(l_ch, l_send_pkt_type,
+                                                     l_ch_chain->request_net_id, l_ch_chain->request_chain_id,
+                                                     l_ch_chain->request_cell_id, &l_request, sizeof(l_request));
                 l_packet_out = true;
                 log_it( L_DEBUG,"Synced: %llu atoms processed",
                                         l_ch_chain->stats_request_atoms_processed);
@@ -883,47 +717,20 @@
                                 l_atom_item_proc);
 
                         // Then flush it out to the remote
-<<<<<<< HEAD
-                        size_t l_atom_size = l_chain->callback_atom_get_size(l_atom_item->atom);
+                        size_t l_atom_size = l_atom_item->atom_size;
                         dap_stream_ch_chain_pkt_write_unsafe(l_ch, DAP_STREAM_CH_CHAIN_PKT_TYPE_CHAIN, l_ch_chain->request_net_id,
-=======
-                        size_t l_atom_size = l_atom_item->atom_size;
-                        dap_stream_ch_chain_pkt_write_unsafe(a_ch, DAP_STREAM_CH_CHAIN_PKT_TYPE_CHAIN, l_ch_chain->request_net_id,
->>>>>>> 017468cd
-                                l_ch_chain->request_chain_id, l_ch_chain->request_cell_id,
-                                l_atom_item->atom, l_atom_size);
+                                                             l_ch_chain->request_chain_id, l_ch_chain->request_cell_id,
+                                                             l_atom_item->atom, l_atom_size);
                         l_packet_out = true;
                         l_ch_chain->stats_request_atoms_processed++;
                         // Then parse links and populate new lasts
                         size_t l_lasts_size = 0;
                         dap_chain_atom_ptr_t * l_links = NULL;
                         size_t *l_links_sizes = NULL;
-
-<<<<<<< HEAD
-                        dap_chain_atom_iter_t* l_iter = l_chain->callback_atom_iter_create_from(l_chain, l_atom_item->atom);
-                        l_links = l_chain->callback_atom_iter_get_links(l_iter, &l_lasts_size);
+                        dap_chain_atom_iter_t* l_iter = l_chain->callback_atom_iter_create_from(l_chain, l_atom_item->atom, l_atom_item->atom_size);
+                        l_links = l_chain->callback_atom_iter_get_links(l_iter, &l_lasts_size, &l_links_sizes);
                         DAP_DELETE(l_iter);
-                        for(size_t i = 0; i < l_lasts_size; i++) { // Find links
-                            dap_chain_atom_item_t * l_link_item = NULL;
-                            dap_chain_hash_fast_t l_link_hash;
-                            dap_hash_fast(l_links[i], l_chain->callback_atom_get_size(l_links[i]),
-                                    &l_link_hash);
-                            // Check link in processed atims
-                            HASH_FIND(hh, l_ch_chain->request_atoms_processed, &l_link_hash, sizeof(l_link_hash), l_link_item);
-                            if(l_link_item == NULL) { // Not found, add new lasts
-                                l_link_item = DAP_NEW_Z(dap_chain_atom_item_t);
-                                l_link_item->atom = l_links[i];// do not use memory cause it will be deleted
-                                memcpy(&l_link_item->atom_hash, &l_link_hash, sizeof(l_link_hash));
-                                HASH_ADD(hh, l_ch_chain->request_atoms_lasts, atom_hash, sizeof(l_link_hash), l_link_item);
-                            }
-=======
-                        dap_chain_atom_iter_t* l_iter = l_chain->callback_atom_iter_create_from(l_chain, l_atom_item->atom, l_atom_item->atom_size);
-                        l_links = l_chain->callback_atom_iter_get_links(l_iter, &l_lasts_size,&l_links_sizes);
-                        DAP_DELETE(l_iter);
-                        if( l_links&&l_links_sizes){
-                            //DAP_DELETE(l_atom_item->atom);
-                            //l_links = l_chain->callback_atom_iter_get_links(l_atom_item->atom, &l_lasts_size);
-
+                        if (l_links && l_links_sizes) {
                             for(size_t i = 0; i < l_lasts_size; i++) { // Find links
                                 dap_chain_atom_item_t * l_link_item = NULL;
                                 dap_chain_hash_fast_t l_link_hash;
@@ -934,14 +741,10 @@
                                     l_link_item = DAP_NEW_Z(dap_chain_atom_item_t);
                                     l_link_item->atom = l_links[i];// do not use memory cause it will be deleted
                                     memcpy(&l_link_item->atom_hash, &l_link_hash, sizeof(l_link_hash));
-                                    //HASH_ADD(hh, l_chains_lasts_new, atom_hash, sizeof(l_link_hash), l_link_item);
                                     HASH_ADD(hh, l_ch_chain->request_atoms_lasts, atom_hash, sizeof(l_link_hash), l_link_item);
                                 }
-                                //else
-                                //    DAP_DELETE(l_links[i]);
                             }
                             DAP_DELETE(l_links);
->>>>>>> 017468cd
                         }
                         HASH_DEL(l_ch_chain->request_atoms_lasts, l_atom_item);
                         break;
