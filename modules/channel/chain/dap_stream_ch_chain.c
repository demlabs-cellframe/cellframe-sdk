--- conflicted
+++ resolved
@@ -390,20 +390,13 @@
 
     // Get log diff
     uint64_t l_local_last_id = dap_db_log_get_last_id();
-<<<<<<< HEAD
     uint64_t l_start_item = l_sync_request->request.id_start ? l_sync_request->request.id_start + 1 : 0;
-=======
-    if (s_debug_more)
-        log_it(L_DEBUG, "Sync out gdb proc, requested transactions %"DAP_UINT64_FORMAT_u":%"DAP_UINT64_FORMAT_u" from address "NODE_ADDR_FP_STR,
-                            l_sync_request->request.id_start, l_local_last_id, NODE_ADDR_FP_ARGS_S(l_sync_request->request.node_addr));
-    uint64_t l_start_item = l_sync_request->request.id_start;
->>>>>>> ccba186d
     // If the current global_db has been truncated, but the remote node has not known this
     if (l_sync_request->request.id_start > l_local_last_id) {
         l_start_item = 0;
     }
     if (s_debug_more)
-        log_it(L_DEBUG, "Sync out gdb proc, requested transactions %llu:%llu from address "NODE_ADDR_FP_STR,
+        log_it(L_DEBUG, "Sync out gdb proc, requested transactions %"DAP_UINT64_FORMAT_u":%"DAP_UINT64_FORMAT_u" from address "NODE_ADDR_FP_STR,
                             l_start_item, l_local_last_id, NODE_ADDR_FP_ARGS_S(l_sync_request->request.node_addr));
     dap_chain_net_t *l_net = dap_chain_net_by_id(l_sync_request->request_hdr.net_id);
     dap_list_t *l_add_groups = dap_chain_net_get_add_gdb_group(l_net, l_sync_request->request.node_addr);
