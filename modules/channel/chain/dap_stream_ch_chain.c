--- conflicted
+++ resolved
@@ -138,13 +138,9 @@
     dap_chain_atom_iter_t* l_iter = l_chain->callback_atom_iter_create(l_chain);
     l_ch_chain->request_atom_iter = l_iter;
     l_lasts = l_chain->callback_atom_iter_get_lasts(l_iter, &l_lasts_count, &l_lasts_sizes);
-<<<<<<< HEAD
     log_it(L_INFO, "Found %d last atoms for synchronization", l_lasts_count);
-=======
-    log_it(L_INFO, "Found %d atoms for synchronization", l_lasts_count);
->>>>>>> 1ef8c494
     if (l_lasts && l_lasts_sizes) {
-        for(long int i = l_lasts_count - 1; i >= 0; i--) {
+        for(long int i = 0; i < l_lasts_count; i++) {
             dap_chain_atom_item_t * l_item = NULL;
             dap_chain_hash_fast_t l_atom_hash;
             dap_hash_fast(l_lasts[i], l_lasts_sizes[i], &l_atom_hash);
@@ -154,6 +150,7 @@
             if(l_item == NULL) { // Not found, add new lasts
                 l_item = DAP_NEW_Z(dap_chain_atom_item_t);
                 l_item->atom = l_lasts[i];
+                l_item->atom_size = l_lasts_sizes[i];
                 memcpy(&l_item->atom_hash, &l_atom_hash, sizeof(l_atom_hash));
                 HASH_ADD(hh, l_ch_chain->request_atoms_lasts, atom_hash, sizeof(l_atom_hash),
                         l_item);
@@ -747,14 +744,14 @@
                         l_packet_out = true;
                         l_ch_chain->stats_request_atoms_processed++;
                         // Then parse links and populate new lasts
-                        size_t l_lasts_size = 0;
+                        size_t l_links_count = 0;
                         dap_chain_atom_ptr_t * l_links = NULL;
                         size_t *l_links_sizes = NULL;
                         dap_chain_atom_iter_t* l_iter = l_chain->callback_atom_iter_create_from(l_chain, l_atom_item->atom, l_atom_item->atom_size);
-                        l_links = l_chain->callback_atom_iter_get_links(l_iter, &l_lasts_size, &l_links_sizes);
+                        l_links = l_chain->callback_atom_iter_get_links(l_iter, &l_links_count, &l_links_sizes);
                         DAP_DELETE(l_iter);
                         if (l_links && l_links_sizes) {
-                            for(size_t i = 0; i < l_lasts_size; i++) { // Find links
+                            for(size_t i = 0; i < l_links_count; i++) { // Find links
                                 dap_chain_atom_item_t * l_link_item = NULL;
                                 dap_chain_hash_fast_t l_link_hash;
                                 dap_hash_fast(l_links[i], l_links_sizes[i], &l_link_hash);
@@ -763,6 +760,7 @@
                                 if(l_link_item == NULL) { // Not found, add new lasts
                                     l_link_item = DAP_NEW_Z(dap_chain_atom_item_t);
                                     l_link_item->atom = l_links[i];// do not use memory cause it will be deleted
+                                    l_link_item->atom_size = l_links_sizes[i];
                                     memcpy(&l_link_item->atom_hash, &l_link_hash, sizeof(l_link_hash));
                                     HASH_ADD(hh, l_ch_chain->request_atoms_lasts, atom_hash, sizeof(l_link_hash), l_link_item);
                                 }
