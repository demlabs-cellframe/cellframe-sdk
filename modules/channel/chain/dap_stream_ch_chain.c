/*
 * Authors:
 * Dmitriy A. Gearasimov <gerasimov.dmitriy@demlabs.net>
 * Alexander Lysikov <alexander.lysikov@demlabs.net>
 * DeM Labs Inc.   https://demlabs.net
 * Kelvin Project https://github.com/kelvinblockchain
 * Copyright  (c) 2017-2018
 * All rights reserved.

 This file is part of DAP (Deus Applications Prototypes) the open source project

 DAP (Deus Applicaions Prototypes) is free software: you can redistribute it and/or modify
 it under the terms of the GNU General Public License as published by
 the Free Software Foundation, either version 3 of the License, or
 (at your option) any later version.

 DAP is distributed in the hope that it will be useful,
 but WITHOUT ANY WARRANTY; without even the implied warranty of
 MERCHANTABILITY or FITNESS FOR A PARTICULAR PURPOSE.  See the
 GNU General Public License for more details.

 You should have received a copy of the GNU General Public License
 along with any DAP based project.  If not, see <http://www.gnu.org/licenses/>.
 */

#include <stdlib.h>
#include <stdio.h>
#include <stdlib.h>
#include <stddef.h>
#include <stdint.h>

#ifdef WIN32
#include <winsock2.h>
#include <windows.h>
#include <mswsock.h>
#include <ws2tcpip.h>
#include <io.h>
#include <pthread.h>
#endif

#include "dap_common.h"
#include "dap_strfuncs.h"
#include "dap_list.h"
#include "dap_config.h"
#include "dap_hash.h"
#include "dap_time.h"
#include "utlist.h"

#include "dap_worker.h"
#include "dap_events.h"
#include "dap_proc_thread.h"
#include "dap_client_pvt.h"

#include "dap_chain.h"
#include "dap_chain_datum.h"
#include "dap_chain_cs.h"
#include "dap_chain_cell.h"

#include "dap_global_db.h"

#include "dap_stream.h"
#include "dap_stream_pkt.h"
#include "dap_stream_worker.h"
#include "dap_stream_ch_pkt.h"
#include "dap_stream_ch.h"
#include "dap_stream_ch_proc.h"
#include "dap_stream_ch_chain.h"
#include "dap_stream_ch_chain_pkt.h"
#include "dap_chain_net.h"

#define LOG_TAG "dap_stream_ch_chain"

struct sync_request
{
    dap_worker_t * worker;
    dap_stream_ch_uuid_t ch_uuid;
    dap_stream_ch_chain_sync_request_t request;
    dap_stream_ch_chain_pkt_hdr_t request_hdr;
    dap_chain_pkt_item_t pkt;

    dap_stream_ch_chain_hash_item_t *remote_atoms; // Remote atoms
    dap_stream_ch_chain_hash_item_t *remote_gdbs; // Remote gdbs

    uint64_t stats_request_elemets_processed;
    int last_err;
    union{
        struct{
            //dap_db_log_list_t *db_log; //  db log
            dap_list_t *db_iter;
            char *sync_group;
        } gdb;
        struct{
            dap_chain_atom_iter_t *request_atom_iter;
        } chain;
    };
};

static void s_ch_chain_go_idle(dap_stream_ch_chain_t *a_ch_chain);
static inline bool s_ch_chain_get_idle(dap_stream_ch_chain_t *a_ch_chain) { return a_ch_chain->state == CHAIN_STATE_IDLE; }

static void s_stream_ch_new(dap_stream_ch_t* a_ch, void* a_arg);
static void s_stream_ch_delete(dap_stream_ch_t* a_ch, void* a_arg);
static void s_stream_ch_packet_in(dap_stream_ch_t* a_ch, void* a_arg);
static void s_stream_ch_packet_out(dap_stream_ch_t* a_ch, void* a_arg);
static void s_stream_ch_io_complete(dap_events_socket_t *a_es, void *a_arg, int a_errno);
static void s_stream_ch_write_error_unsafe(dap_stream_ch_t *a_ch, uint64_t a_net_id, uint64_t a_chain_id, uint64_t a_cell_id, const char * a_err_string);

static bool s_sync_out_chains_proc_callback(dap_proc_thread_t *a_thread, void *a_arg);
static void s_sync_out_chains_last_worker_callback(dap_worker_t *a_worker, void *a_arg);
static void s_sync_out_chains_first_worker_callback(dap_worker_t *a_worker, void *a_arg);

static bool s_sync_out_gdb_proc_callback(dap_proc_thread_t *a_thread, void *a_arg);

static bool s_sync_in_chains_callback(dap_proc_thread_t *a_thread, void *a_arg);

static bool s_gdb_in_pkt_proc_callback(dap_proc_thread_t *a_thread, void *a_arg);
static bool s_gdb_in_pkt_proc_set_raw_callback(dap_global_db_instance_t *a_dbi,
                                               int a_rc, const char *a_group,
                                               const size_t a_values_total, const size_t a_values_count,
                                               dap_store_obj_t *a_values, void *a_arg);
static void s_gdb_in_pkt_error_worker_callback(dap_worker_t *a_thread, void *a_arg);
static void s_free_log_list_gdb ( dap_stream_ch_chain_t * a_ch_chain);

static void s_stream_ch_chain_pkt_write(dap_stream_ch_t *a_ch, uint8_t a_type, uint64_t a_net_id,
                                        uint64_t a_chain_id, uint64_t a_cell_id,
                                        const void * a_data, size_t a_data_size);

static bool s_debug_more=false;
static uint_fast16_t s_update_pack_size=100; // Number of hashes packed into the one packet
static uint_fast16_t s_skip_in_reactor_count=50; // Number of hashes packed to skip in one reactor loop callback out packet
static char **s_list_ban_groups = NULL;
static char **s_list_white_groups = NULL;
static uint16_t s_size_ban_groups = 0;
static uint16_t s_size_white_groups = 0;


#ifdef  DAP_SYS_DEBUG

enum    {MEMSTAT$K_STM_CH_CHAIN, MEMSTAT$K_NR};
static  dap_memstat_rec_t   s_memstat [MEMSTAT$K_NR] = {
    {.fac_len = sizeof(LOG_TAG) - 1, .fac_name = {LOG_TAG}, .alloc_sz = sizeof(dap_stream_ch_chain_t)},
};

#endif



/**
 * @brief dap_stream_ch_chain_init
 * @return
 */
int dap_stream_ch_chain_init()
{
    log_it(L_NOTICE, "Chains and global db exchange channel initialized");
    dap_stream_ch_proc_add(DAP_STREAM_CH_ID, s_stream_ch_new, s_stream_ch_delete, s_stream_ch_packet_in,
            s_stream_ch_packet_out);
    s_debug_more = dap_config_get_item_bool_default(g_config,"stream_ch_chain","debug_more",false);
    s_update_pack_size = dap_config_get_item_int16_default(g_config,"stream_ch_chain","update_pack_size",100);
    s_list_ban_groups = dap_config_get_array_str(g_config, "stream_ch_chain", "ban_list_sync_groups", &s_size_ban_groups);
    s_list_white_groups = dap_config_get_array_str(g_config, "stream_ch_chain", "white_list_sync_groups", &s_size_white_groups);

#ifdef  DAP_SYS_DEBUG
    for (int i = 0; i < MEMSTAT$K_NR; i++)
        dap_memstat_reg(&s_memstat[i]);
#endif

    return 0;
}

/**
 * @brief dap_stream_ch_chain_deinit
 */
void dap_stream_ch_chain_deinit()
{

}

/**
 * @brief s_stream_ch_new
 * @param a_ch
 * @param arg
 */
void s_stream_ch_new(dap_stream_ch_t* a_ch, void* a_arg)
{
    UNUSED(a_arg);
    a_ch->internal = DAP_NEW_Z(dap_stream_ch_chain_t);
    dap_stream_ch_chain_t * l_ch_chain = DAP_STREAM_CH_CHAIN(a_ch);
    l_ch_chain->_inheritor = a_ch;
    a_ch->stream->esocket->callbacks.write_finished_callback = s_stream_ch_io_complete;

#ifdef  DAP_SYS_DEBUG
    atomic_fetch_add(&s_memstat[MEMSTAT$K_STM_CH_CHAIN].alloc_nr, 1);
#endif
    debug_if(s_debug_more, L_DEBUG, "[stm_ch_chain:%p] --- created chain:%p", a_ch, l_ch_chain);
}

/**
 * @brief s_stream_ch_delete
 * @param ch
 * @param arg
 */
static void s_stream_ch_delete(dap_stream_ch_t *a_ch, void *a_arg)
{
    UNUSED(a_arg);
    dap_stream_ch_chain_t *l_ch_chain = DAP_STREAM_CH_CHAIN(a_ch);
    if (l_ch_chain->callback_notify_packet_out)
        l_ch_chain->callback_notify_packet_out(l_ch_chain, DAP_STREAM_CH_CHAIN_PKT_TYPE_DELETE, NULL, 0,
                                               l_ch_chain->callback_notify_arg);
    s_ch_chain_go_idle(l_ch_chain);
    debug_if(s_debug_more, L_DEBUG, "[stm_ch_chain:%p] --- deleted chain:%p", a_ch, l_ch_chain);
    DAP_DEL_Z(a_ch->internal);

#ifdef  DAP_SYS_DEBUG
    atomic_fetch_add(&s_memstat[MEMSTAT$K_STM_CH_CHAIN].free_nr, 1);
#endif
}

void dap_stream_ch_chain_reset_unsafe(dap_stream_ch_chain_t *a_ch_chain)
{
    if (!a_ch_chain)
        return;
    s_ch_chain_go_idle(a_ch_chain);
}

/**
 * @brief s_stream_ch_chain_delete
 * @param a_ch_chain
 */
static void s_sync_request_delete(struct sync_request * a_sync_request)
{
    if (!a_sync_request) {
        //already NULL'ed
        return;
    }
    if (a_sync_request->pkt.pkt_data) {
        DAP_DEL_Z(a_sync_request->pkt.pkt_data);
    }

    if (a_sync_request->gdb.db_iter) {
        a_sync_request->gdb.db_iter = dap_list_first( a_sync_request->gdb.db_iter);
        dap_list_free_full( a_sync_request->gdb.db_iter, NULL);
        a_sync_request->gdb.db_iter = NULL;
    }
    DAP_DEL_Z(a_sync_request);
}

/**
 * @brief s_sync_out_chains_worker_callback
 * @param a_worker
 * @param a_arg
 */
static void s_sync_out_chains_first_worker_callback(dap_worker_t *a_worker, void *a_arg)
{
    struct sync_request * l_sync_request = (struct sync_request *) a_arg;
    dap_stream_ch_t *l_ch = dap_stream_ch_find_by_uuid_unsafe( DAP_STREAM_WORKER(a_worker) , l_sync_request->ch_uuid);
    if( l_ch == NULL ){
        log_it(L_INFO,"Client disconnected before we sent the reply");
        s_sync_request_delete(l_sync_request);
        return;
    }

    dap_stream_ch_chain_t * l_ch_chain = DAP_STREAM_CH_CHAIN(l_ch);
    if (l_ch_chain->state != CHAIN_STATE_UPDATE_CHAINS_REMOTE) {
        log_it(L_INFO, "Timeout fired before we sent the reply");
        s_sync_request_delete(l_sync_request);
        return;
    }

    l_ch_chain->state = CHAIN_STATE_SYNC_CHAINS;
    l_ch_chain->request_atom_iter = l_sync_request->chain.request_atom_iter;
    dap_chain_node_addr_t l_node_addr = {};
    dap_chain_net_t *l_net = dap_chain_net_by_id(l_sync_request->request_hdr.net_id);
    l_node_addr.uint64 = dap_chain_net_get_cur_addr_int(l_net);

    if (s_debug_more )
        log_it(L_INFO,"Out: DAP_STREAM_CH_CHAIN_PKT_TYPE_FIRST_CHAIN");

    dap_stream_ch_chain_pkt_write_unsafe(l_ch, DAP_STREAM_CH_CHAIN_PKT_TYPE_FIRST_CHAIN,
            l_ch_chain->request_hdr.net_id.uint64, l_ch_chain->request_hdr.chain_id.uint64,
            l_ch_chain->request_hdr.cell_id.uint64, &l_node_addr, sizeof(dap_chain_node_addr_t));
    DAP_DELETE(l_sync_request);

}

/**
 * @brief s_sync_out_chains_last_worker_callback
 * @param a_worker
 * @param a_arg
 */
static void s_sync_out_chains_last_worker_callback(dap_worker_t *a_worker, void *a_arg)
{
    struct sync_request * l_sync_request = (struct sync_request *) a_arg;
    dap_stream_ch_t *l_ch = dap_stream_ch_find_by_uuid_unsafe(DAP_STREAM_WORKER(a_worker), l_sync_request->ch_uuid);
    if( l_ch == NULL ){
        log_it(L_INFO,"Client disconnected before we sent the reply");
        s_sync_request_delete(l_sync_request);
        return;
    }

    dap_stream_ch_chain_t * l_ch_chain = DAP_STREAM_CH_CHAIN(l_ch);
    l_ch_chain->request_atom_iter = l_sync_request->chain.request_atom_iter;
    // last packet
    dap_stream_ch_chain_sync_request_t l_request = {};
    if (s_debug_more )
        log_it(L_INFO,"Out: DAP_STREAM_CH_CHAIN_PKT_TYPE_SYNCED_CHAINS");
    dap_stream_ch_chain_pkt_write_unsafe(l_ch, DAP_STREAM_CH_CHAIN_PKT_TYPE_SYNCED_CHAINS,
            l_sync_request->request_hdr.net_id.uint64, l_sync_request->request_hdr.chain_id.uint64,
            l_sync_request->request_hdr.cell_id.uint64, &l_request, sizeof(l_request));
    s_ch_chain_go_idle(l_ch_chain);
    if (l_ch_chain->callback_notify_packet_out)
        l_ch_chain->callback_notify_packet_out(l_ch_chain, DAP_STREAM_CH_CHAIN_PKT_TYPE_SYNCED_CHAINS,
                                                NULL, 0, l_ch_chain->callback_notify_arg);
    DAP_DELETE(l_sync_request);
}
/**
 * @brief s_sync_chains_callback
 * @param a_thread
 * @param a_arg
 * @return
 */
static bool s_sync_out_chains_proc_callback(dap_proc_thread_t *a_thread, void *a_arg)
{
    struct sync_request * l_sync_request = (struct sync_request *) a_arg;

    dap_chain_t * l_chain = dap_chain_find_by_id(l_sync_request->request_hdr.net_id, l_sync_request->request_hdr.chain_id);
    assert(l_chain);
    l_sync_request->chain.request_atom_iter = l_chain->callback_atom_iter_create(l_chain, l_sync_request->request_hdr.cell_id, 1);
    size_t l_first_size = 0;
    dap_chain_atom_ptr_t l_atom = l_chain->callback_atom_iter_get_first(l_sync_request->chain.request_atom_iter, &l_first_size);
    if (l_atom && l_first_size) {
        // first packet
        dap_chain_hash_fast_t l_hash_from = l_sync_request->request.hash_from;
        if (!dap_hash_fast_is_blank(&l_hash_from)) {
            (void ) l_chain->callback_atom_find_by_hash(l_sync_request->chain.request_atom_iter,
                                                          &l_hash_from, &l_first_size);
        }
         dap_worker_exec_callback_on(dap_events_worker_get(l_sync_request->worker->id), s_sync_out_chains_first_worker_callback, l_sync_request );
    } else {
         dap_worker_exec_callback_on(dap_events_worker_get(l_sync_request->worker->id),s_sync_out_chains_last_worker_callback, l_sync_request );
    }
    return false;
}


/**
 * @brief s_sync_out_gdb_first_gdb_worker_callback
 * @param a_worker
 * @param a_arg
 */
static void s_sync_out_gdb_first_worker_callback(dap_worker_t *a_worker, void *a_arg)
{
    struct sync_request *l_sync_request = (struct sync_request *) a_arg;

    dap_stream_ch_t *l_ch = dap_stream_ch_find_by_uuid_unsafe(DAP_STREAM_WORKER(l_sync_request->worker), l_sync_request->ch_uuid);
    if( l_ch == NULL ){
        log_it(L_INFO,"Client disconnected before we sent the reply");
        s_sync_request_delete(l_sync_request);
        return;
    }

    dap_stream_ch_chain_t *l_ch_chain = DAP_STREAM_CH_CHAIN( l_ch );
    if (l_ch_chain->state != CHAIN_STATE_UPDATE_GLOBAL_DB_REMOTE) {
        log_it(L_INFO, "Timeout fired before we sent the reply");
        s_sync_request_delete(l_sync_request);
        return;
    }

    dap_chain_net_t *l_net = dap_chain_net_by_id(l_ch_chain->request_hdr.net_id);
    // Add it to outgoing list
    l_ch_chain->state = CHAIN_STATE_SYNC_GLOBAL_DB;
    dap_chain_node_addr_t l_node_addr = { 0 };
    l_node_addr.uint64 = dap_chain_net_get_cur_addr_int(l_net);
    if (s_debug_more )
        log_it(L_INFO,"Out: DAP_STREAM_CH_CHAIN_PKT_TYPE_FIRST_GLOBAL_DB");
    dap_stream_ch_chain_pkt_write_unsafe(DAP_STREAM_CH(l_ch_chain), DAP_STREAM_CH_CHAIN_PKT_TYPE_FIRST_GLOBAL_DB,
            l_ch_chain->request_hdr.net_id.uint64, l_ch_chain->request_hdr.chain_id.uint64,
            l_ch_chain->request_hdr.cell_id.uint64, &l_node_addr, sizeof(dap_chain_node_addr_t));
    if(l_ch_chain->callback_notify_packet_out)
        l_ch_chain->callback_notify_packet_out(l_ch_chain, DAP_STREAM_CH_CHAIN_PKT_TYPE_FIRST_GLOBAL_DB,
                                                NULL, 0, l_ch_chain->callback_notify_arg);

    if( a_worker){ // We send NULL to prevent delete
        s_sync_request_delete(l_sync_request);
    }
}

/**
 * @brief s_sync_out_gdb_synced_data_worker_callback
 * @param a_worker
 * @param a_arg
 */
static void s_sync_out_gdb_last_worker_callback(dap_worker_t *a_worker, void *a_arg)
{
    struct sync_request * l_sync_request = (struct sync_request *) a_arg;
    dap_stream_ch_t *l_ch = dap_stream_ch_find_by_uuid_unsafe(DAP_STREAM_WORKER(a_worker), l_sync_request->ch_uuid);
    if( l_ch == NULL ){
        log_it(L_INFO,"Client disconnected before we sent the reply");
        s_sync_request_delete(l_sync_request);
        return;
    }

    dap_stream_ch_chain_t *l_ch_chain = DAP_STREAM_CH_CHAIN( l_ch );
    s_sync_out_gdb_first_worker_callback(NULL,a_arg); // NULL to say callback not to delete request

    if (s_debug_more )
        log_it(L_INFO,"Out: DAP_STREAM_CH_CHAIN_PKT_TYPE_SYNCED_GLOBAL_DB");
    dap_stream_ch_chain_pkt_write_unsafe(DAP_STREAM_CH(l_ch_chain), DAP_STREAM_CH_CHAIN_PKT_TYPE_SYNCED_GLOBAL_DB,
                                         l_ch_chain->request_hdr.net_id.uint64, l_ch_chain->request_hdr.chain_id.uint64,
                                         l_ch_chain->request_hdr.cell_id.uint64, NULL, 0);
    s_ch_chain_go_idle(l_ch_chain);
    if(l_ch_chain->callback_notify_packet_out)
        l_ch_chain->callback_notify_packet_out(l_ch_chain, DAP_STREAM_CH_CHAIN_PKT_TYPE_SYNCED_GLOBAL_DB,
                                                NULL, 0, l_ch_chain->callback_notify_arg);
    s_sync_request_delete(l_sync_request);
}

/**
 * @brief s_sync_out_gdb_callback
 * @param a_thread
 * @param a_arg
 * @return
 */
static bool s_sync_out_gdb_proc_callback(dap_proc_thread_t *a_thread, void *a_arg)
{
    /*
    struct sync_request *l_sync_request = (struct sync_request *)a_arg;
    dap_chain_net_t *l_net = dap_chain_net_by_id(l_sync_request->request_hdr.net_id);
    dap_stream_ch_t *l_ch = dap_stream_ch_find_by_uuid_unsafe(DAP_STREAM_WORKER(l_sync_request->worker), l_sync_request->ch_uuid);
    if (l_ch == NULL) {
        log_it(L_INFO, "Client disconnected before we sent the reply");
        s_sync_request_delete(l_sync_request);
        return true;
    }
    dap_stream_ch_chain_t *l_ch_chain = DAP_STREAM_CH_CHAIN(l_ch);

    int l_flags = 0;
    if (dap_chain_net_get_extra_gdb_group(l_net, l_sync_request->request.node_addr))
        l_flags |= F_DB_LOG_ADD_EXTRA_GROUPS;
    if (!l_sync_request->request.id_start)
        l_flags |= F_DB_LOG_SYNC_FROM_ZERO;
    if (l_ch_chain->request_db_log != NULL)
        dap_db_log_list_delete(l_ch_chain->request_db_log);
    l_ch_chain->request_db_log = dap_db_log_list_start(l_net->pub.name, l_sync_request->request.node_addr.uint64, l_flags);

    if (l_ch_chain->request_db_log) {
        if (s_debug_more)
            log_it(L_DEBUG, "Sync out gdb proc, requested %"DAP_UINT64_FORMAT_U" records from address "NODE_ADDR_FP_STR,
                             l_ch_chain->request_db_log->items_number, NODE_ADDR_FP_ARGS_S(l_sync_request->request.node_addr));
        l_sync_request->gdb.db_log = l_ch_chain->request_db_log;
         dap_worker_exec_callback_on(dap_events_worker_get(l_sync_request->worker->id), s_sync_out_gdb_first_worker_callback, l_sync_request );
    } else {
         dap_worker_exec_callback_on(dap_events_worker_get(l_sync_request->worker->id), s_sync_out_gdb_last_worker_callback, l_sync_request );
    } */
    return true;
}

static void s_sync_update_gdb_start_worker_callback(dap_worker_t *a_worker, void *a_arg)
{
    struct sync_request *l_sync_request = (struct sync_request *) a_arg;

    dap_stream_ch_t *l_ch = dap_stream_ch_find_by_uuid_unsafe(DAP_STREAM_WORKER(a_worker), l_sync_request->ch_uuid);
    if( l_ch == NULL ){
        log_it(L_INFO,"Client disconnected before we sent the reply");
        s_sync_request_delete(l_sync_request);
        return;
    }
    dap_stream_ch_chain_pkt_write_unsafe(l_ch, DAP_STREAM_CH_CHAIN_PKT_TYPE_UPDATE_GLOBAL_DB_START,
                                         l_sync_request->request_hdr.net_id.uint64, l_sync_request->request_hdr.chain_id.uint64,
                                         l_sync_request->request_hdr.cell_id.uint64, NULL, 0);
    if (s_debug_more)
        log_it(L_INFO, "Out: DAP_STREAM_CH_CHAIN_PKT_TYPE_UPDATE_GLOBAL_DB_START for net_id 0x%016"DAP_UINT64_FORMAT_x" "
                       "chain_id 0x%016"DAP_UINT64_FORMAT_x" cell_id 0x%016"DAP_UINT64_FORMAT_x"",
                       l_sync_request->request_hdr.net_id.uint64, l_sync_request->request_hdr.chain_id.uint64, l_sync_request->request_hdr.cell_id.uint64);
    DAP_DELETE(l_sync_request);
}

static bool s_sync_update_gdb_proc_callback(dap_proc_thread_t *a_thread, void *a_arg)
{
    /*
    struct sync_request *l_sync_request = (struct sync_request *)a_arg;
    log_it(L_DEBUG, "Prepare request to gdb sync from %s", l_sync_request->request.id_start ? "last sync" : "zero");
    dap_chain_net_t *l_net = dap_chain_net_by_id(l_sync_request->request_hdr.net_id);
    if (!l_net) {
        log_it(L_ERROR, "Network ID 0x%016"DAP_UINT64_FORMAT_x" not found", l_sync_request->request_hdr.net_id.uint64);
        DAP_DELETE(l_sync_request);
        return true;
    }
    dap_stream_ch_t *l_ch = dap_stream_ch_find_by_uuid_unsafe(DAP_STREAM_WORKER(l_sync_request->worker), l_sync_request->ch_uuid);
    if (!l_ch) {
        log_it(L_INFO, "Client disconnected before we sent the reply");
        DAP_DELETE(l_sync_request);
        return true;
    }

    dap_stream_ch_chain_t *l_ch_chain = DAP_STREAM_CH_CHAIN(l_ch);
    int l_flags = 0;
    if (dap_chain_net_get_extra_gdb_group(l_net, l_sync_request->request.node_addr))
        l_flags |= F_DB_LOG_ADD_EXTRA_GROUPS;
    if (!l_sync_request->request.id_start)
        l_flags |= F_DB_LOG_SYNC_FROM_ZERO;
    if (l_ch_chain->request_db_log != NULL)
        dap_db_log_list_delete(l_ch_chain->request_db_log);
    l_ch_chain->request_db_log = dap_db_log_list_start(l_net->pub.name, l_sync_request->request.node_addr.uint64, l_flags);
    l_ch_chain->state = CHAIN_STATE_UPDATE_GLOBAL_DB;
    l_sync_request->gdb.db_log = l_ch_chain->request_db_log;
    l_sync_request->request.node_addr.uint64 = dap_chain_net_get_cur_addr_int(l_net);
     dap_worker_exec_callback_on(dap_events_worker_get(l_sync_request->worker->id), s_sync_update_gdb_start_worker_callback, l_sync_request);
     */
    return true;
}

/**
 * @brief s_sync_in_chains_callback
 * @param a_thread dap_proc_thread_t
 * @param a_arg void
 * @return
 */
static bool s_sync_in_chains_callback(dap_proc_thread_t *a_thread, void *a_arg)
{
    UNUSED(a_thread);
    struct sync_request *l_sync_request = (struct sync_request *) a_arg;
    if (!l_sync_request) {
        log_it(L_CRITICAL, "Proc thread received corrupted chain packet!");
        return false;
    }
    dap_chain_pkt_item_t *l_pkt_item = &l_sync_request->pkt;
    dap_chain_hash_fast_t l_atom_hash = {};
    if (l_pkt_item->pkt_data_size == 0 || !l_pkt_item->pkt_data) {
        log_it(L_CRITICAL, "In proc thread got CHAINS stream ch packet with zero data");
        DAP_DEL_Z(l_pkt_item->pkt_data);
        DAP_DELETE(l_sync_request);
        return false;
    }
    dap_chain_t *l_chain = dap_chain_find_by_id(l_sync_request->request_hdr.net_id, l_sync_request->request_hdr.chain_id);
    if (!l_chain) {
        if (s_debug_more)
            log_it(L_WARNING, "No chain found for DAP_STREAM_CH_CHAIN_PKT_TYPE_CHAIN");
        DAP_DEL_Z(l_pkt_item->pkt_data);
        DAP_DELETE(l_sync_request);
        return false;
    }
    dap_chain_atom_ptr_t l_atom_copy = (dap_chain_atom_ptr_t)l_pkt_item->pkt_data;
    uint64_t l_atom_copy_size = l_pkt_item->pkt_data_size;
    dap_hash_fast(l_atom_copy, l_atom_copy_size, &l_atom_hash);
    dap_chain_atom_verify_res_t l_atom_add_res = l_chain->callback_atom_add(l_chain, l_atom_copy, l_atom_copy_size);
    char l_atom_hash_str[DAP_CHAIN_HASH_FAST_STR_SIZE] = {[0]='\0'};
    dap_chain_hash_fast_to_str(&l_atom_hash,l_atom_hash_str,sizeof (l_atom_hash_str));
    switch (l_atom_add_res) {
    case ATOM_PASS:
        if (s_debug_more){
            log_it(L_WARNING, "Atom with hash %s for %s:%s not accepted (code ATOM_PASS, already present)",  l_atom_hash_str, l_chain->net_name, l_chain->name);
        }
        //dap_chain_db_set_last_hash_remote(l_sync_request->request.node_addr.uint64, l_chain, &l_atom_hash);
        DAP_DELETE(l_atom_copy);
        break;
    case ATOM_MOVE_TO_THRESHOLD:
        if (s_debug_more) {
            log_it(L_INFO, "Thresholded atom with hash %s for %s:%s", l_atom_hash_str, l_chain->net_name, l_chain->name);
        }
        //dap_chain_db_set_last_hash_remote(l_sync_request->request.node_addr.uint64, l_chain, &l_atom_hash);
        break;
    case ATOM_ACCEPT:
        if (s_debug_more) {
            log_it(L_INFO,"Accepted atom with hash %s for %s:%s", l_atom_hash_str, l_chain->net_name, l_chain->name);
        }
        int l_res = dap_chain_atom_save(l_chain, l_atom_copy, l_atom_copy_size, l_sync_request->request_hdr.cell_id);
        if(l_res < 0) {
            log_it(L_ERROR, "Can't save atom %s to the file", l_atom_hash_str);
        } else {
            //dap_chain_db_set_last_hash_remote(l_sync_request->request.node_addr.uint64, l_chain, &l_atom_hash);
        }
        break;
    case ATOM_REJECT: {
        if (s_debug_more) {
            char l_atom_hash_str[72] = {'\0'};
            dap_chain_hash_fast_to_str(&l_atom_hash,l_atom_hash_str,sizeof (l_atom_hash_str)-1 );
            log_it(L_WARNING,"Atom with hash %s for %s:%s rejected", l_atom_hash_str, l_chain->net_name, l_chain->name);
        }
        DAP_DELETE(l_atom_copy);
        break;
    }
    default:
        DAP_DELETE(l_atom_copy);
        log_it(L_CRITICAL, "Wtf is this ret code? %d", l_atom_add_res);
        break;
    }
    DAP_DEL_Z(l_sync_request);
    return false;
}

/**
 * @brief s_gdb_in_pkt_error_worker_callback
 * @param a_thread
 * @param a_arg
 */
static void s_gdb_in_pkt_error_worker_callback(dap_worker_t *a_worker, void *a_arg)
{
    struct sync_request *l_sync_request = (struct sync_request *) a_arg;

    dap_stream_ch_t *l_ch = dap_stream_ch_find_by_uuid_unsafe(DAP_STREAM_WORKER(a_worker), l_sync_request->ch_uuid);
    if( l_ch == NULL ) {
        log_it(L_INFO,"Client disconnected before we sent the reply");
    } else {
        dap_stream_ch_chain_pkt_write_error_unsafe(l_ch, l_sync_request->request_hdr.net_id.uint64,
                                                   l_sync_request->request_hdr.chain_id.uint64,
                                                   l_sync_request->request_hdr.cell_id.uint64,
                                                   "%s : err %d", "ERROR_GLOBAL_DB_INTERNAL_NOT_SAVED", l_sync_request->last_err);
    }
    DAP_DELETE(l_sync_request);
}

/**
 * @brief s_gdb_sync_tsd_worker_callback
 * @param a_worker
 * @param a_arg
 */
static void s_gdb_sync_tsd_worker_callback(dap_worker_t *a_worker, void *a_arg)
{
    struct sync_request *l_sync_request = (struct sync_request *) a_arg;

    dap_stream_ch_t *l_ch = dap_stream_ch_find_by_uuid_unsafe(DAP_STREAM_WORKER(a_worker), l_sync_request->ch_uuid);
    if( l_ch == NULL ) {
        log_it(L_INFO,"Client disconnected before we sent the reply");
    } else {
        size_t l_gr_len = strlen(l_sync_request->gdb.sync_group) + 1;
        size_t l_data_size = 2 * sizeof(uint64_t) + l_gr_len;
        dap_tsd_t *l_tsd_rec = DAP_NEW_SIZE(dap_tsd_t, l_data_size + sizeof(dap_tsd_t));
        l_tsd_rec->type = DAP_STREAM_CH_CHAIN_PKT_TYPE_UPDATE_TSD_LAST_ID;
        l_tsd_rec->size = l_data_size;
        uint64_t l_node_addr = dap_chain_net_get_cur_addr_int(dap_chain_net_by_id(l_sync_request->request_hdr.net_id));
        void *l_data_ptr = l_tsd_rec->data;
        memcpy(l_data_ptr, &l_node_addr, sizeof(uint64_t));
        l_data_ptr += sizeof(uint64_t);
        memcpy(l_data_ptr, &l_sync_request->request.id_end, sizeof(uint64_t));
        l_data_ptr += sizeof(uint64_t);
        memcpy(l_data_ptr, l_sync_request->gdb.sync_group, l_gr_len);
        s_stream_ch_chain_pkt_write(l_ch, DAP_STREAM_CH_CHAIN_PKT_TYPE_UPDATE_GLOBAL_DB_TSD,
                                             l_sync_request->request_hdr.net_id.uint64,
                                             l_sync_request->request_hdr.chain_id.uint64,
                                             l_sync_request->request_hdr.cell_id.uint64,
                                             l_tsd_rec, l_tsd_rec->size + sizeof(dap_tsd_t));
        DAP_DELETE(l_tsd_rec);
    }
    DAP_DELETE(l_sync_request->gdb.sync_group);
    DAP_DELETE(l_sync_request);
}

/**
 * @brief s_gdb_in_pkt_proc_callback_get_ts_callback
 * @param a_global_db_context
 * @param a_rc
 * @param a_group
 * @param a_key
 * @param a_value
 * @param a_value_len
 * @param value_ts
 * @param a_is_pinned
 * @param a_arg
 */

/**
 * @brief s_gdb_in_pkt_callback
 * @param a_thread
 * @param a_arg
 * @return
 */
static bool s_gdb_in_pkt_proc_callback(dap_proc_thread_t *a_thread, void *a_arg)
{
    return true;
}

/**
 * @brief s_gdb_in_pkt_proc_set_raw_callback
 * @param a_global_db_context
 * @param a_rc
 * @param a_group
 * @param a_key
 * @param a_values_current
 * @param a_values_shift
 * @param a_values_count
 * @param a_values
 * @param a_arg
 */
static bool s_gdb_in_pkt_proc_set_raw_callback(dap_global_db_instance_t *a_dbi,
                                               int a_rc, const char *a_group,
                                               const size_t a_values_total, const size_t a_values_count,
                                               dap_store_obj_t *a_values, void *a_arg)
{
    return true;
}


/**
 * @brief dap_stream_ch_chain_create_sync_request_gdb
 * @param a_ch_chain
 * @param a_net
 */
struct sync_request *dap_stream_ch_chain_create_sync_request(dap_stream_ch_chain_pkt_t *a_chain_pkt, dap_stream_ch_t* a_ch)
{
    dap_stream_ch_chain_t * l_ch_chain = DAP_STREAM_CH_CHAIN(a_ch);
    struct sync_request *l_sync_request = DAP_NEW_Z(struct sync_request);
    if (!l_sync_request) {
        log_it(L_CRITICAL, "Memory allocation error");
        return NULL;
    }
    *l_sync_request = (struct sync_request) {
            .worker         = a_ch->stream_worker->worker,
            .ch_uuid        = a_ch->uuid,
            .request        = l_ch_chain->request,
            .request_hdr    = a_chain_pkt->hdr,
            .remote_atoms   = l_ch_chain->remote_atoms,
            .remote_gdbs    = l_ch_chain->remote_gdbs };
    return l_sync_request;
}

static void s_stream_ch_write_error_unsafe(dap_stream_ch_t *a_ch, uint64_t a_net_id, uint64_t a_chain_id, uint64_t a_cell_id, const char * a_err_string)
{
    dap_stream_ch_chain_t *l_ch_chain = DAP_STREAM_CH_CHAIN(a_ch);
    s_ch_chain_go_idle(l_ch_chain);
    dap_stream_ch_chain_pkt_write_error_unsafe(a_ch, a_net_id, a_chain_id, a_cell_id, "%s", a_err_string);
}

static bool s_chain_timer_callback(void *a_arg)
{
    dap_worker_t *l_worker = dap_worker_get_current();
    dap_stream_ch_t *l_ch = dap_stream_ch_find_by_uuid_unsafe(DAP_STREAM_WORKER(l_worker), *(dap_stream_ch_uuid_t*)a_arg);
    if (!l_ch) {
<<<<<<< HEAD
        dap_chain_net_del_downlink((dap_stream_ch_uuid_t*)a_arg);
=======
>>>>>>> 48784b7f
        DAP_DELETE(a_arg);
        return false;
    }
    dap_stream_ch_chain_t *l_ch_chain = DAP_STREAM_CH_CHAIN(l_ch);
    if (l_ch_chain->timer_shots++ >= DAP_SYNC_TICKS_PER_SECOND * DAP_CHAIN_NODE_SYNC_TIMEOUT) {
        if (!s_ch_chain_get_idle(l_ch_chain)) {
            s_ch_chain_go_idle(l_ch_chain);
            if (l_ch_chain->callback_notify_packet_out)
                l_ch_chain->callback_notify_packet_out(l_ch_chain, DAP_STREAM_CH_CHAIN_PKT_TYPE_TIMEOUT, NULL, 0,
                                                      l_ch_chain->callback_notify_arg);
        }
        DAP_DELETE(a_arg);
        l_ch_chain->activity_timer = NULL;
        return false;
    }
    if (l_ch_chain->state != CHAIN_STATE_WAITING && l_ch_chain->sent_breaks) {
        s_stream_ch_packet_out(l_ch, a_arg);
        if (l_ch_chain->activity_timer == NULL)
            return false;
    }
    // Sending dumb packet with nothing to inform remote thats we're just skiping atoms of GDB's, nothing freezed
    if (l_ch_chain->state == CHAIN_STATE_SYNC_CHAINS && l_ch_chain->sent_breaks >= 3 * DAP_SYNC_TICKS_PER_SECOND) {
        debug_if(s_debug_more, L_INFO, "Send one chain TSD packet");
        dap_stream_ch_chain_pkt_write_unsafe(l_ch, DAP_STREAM_CH_CHAIN_PKT_TYPE_UPDATE_CHAINS_TSD,
                                             l_ch_chain->request_hdr.net_id.uint64, l_ch_chain->request_hdr.chain_id.uint64,
                                             l_ch_chain->request_hdr.cell_id.uint64, NULL, 0);
        l_ch_chain->sent_breaks = 0;
        l_ch_chain->timer_shots = 0;
    }
<<<<<<< HEAD
    if (l_ch_chain->state == CHAIN_STATE_SYNC_GLOBAL_DB && l_ch_chain->sent_breaks >= 3 * DAP_SYNC_TICKS_PER_SECOND) {
        debug_if(s_debug_more, L_INFO, "Send one global_db TSD packet (rest=%zu/%zu items)",
                            l_ch_chain->request_db_log->items_rest,
                            l_ch_chain->request_db_log->items_number);
        dap_stream_ch_chain_pkt_write_unsafe(l_ch, DAP_STREAM_CH_CHAIN_PKT_TYPE_UPDATE_GLOBAL_DB_TSD,
                                             l_ch_chain->request_hdr.net_id.uint64, l_ch_chain->request_hdr.chain_id.uint64,
                                             l_ch_chain->request_hdr.cell_id.uint64, NULL, 0);
        l_ch_chain->sent_breaks = 0;
        l_ch_chain->timer_shots = 0;
    }
=======
>>>>>>> 48784b7f
    return true;
}

static void s_chain_timer_reset(dap_stream_ch_chain_t *a_ch_chain)
{
    a_ch_chain->timer_shots = 0;
    if (!a_ch_chain->activity_timer)
        dap_stream_ch_chain_timer_start(a_ch_chain);
}

void dap_stream_ch_chain_timer_start(dap_stream_ch_chain_t *a_ch_chain)
{
    dap_stream_ch_uuid_t *l_uuid = DAP_DUP(&DAP_STREAM_CH(a_ch_chain)->uuid);
    a_ch_chain->activity_timer = dap_timerfd_start_on_worker(DAP_STREAM_CH(a_ch_chain)->stream_worker->worker,
                                                             1000 / DAP_SYNC_TICKS_PER_SECOND,
                                                             s_chain_timer_callback, (void *)l_uuid);
    a_ch_chain->sent_breaks = 0;
}

/**
 * @brief s_stream_ch_packet_in
 * @param a_ch
 * @param a_arg
 */
void s_stream_ch_packet_in(dap_stream_ch_t* a_ch, void* a_arg)
{
    dap_stream_ch_chain_t * l_ch_chain = DAP_STREAM_CH_CHAIN(a_ch);
    if (!l_ch_chain || l_ch_chain->_inheritor != a_ch) {
        log_it(L_ERROR, "No chain in channel, returning");
        return;
    }
    dap_stream_ch_pkt_t * l_ch_pkt = (dap_stream_ch_pkt_t *) a_arg;
    dap_stream_ch_chain_pkt_t * l_chain_pkt = (dap_stream_ch_chain_pkt_t *) l_ch_pkt->data;
    if (!l_chain_pkt) {
        log_it(L_ERROR, "No chain packet in channel packet, returning");
        return;
    }
    if (l_ch_pkt->hdr.data_size < sizeof (l_chain_pkt->hdr)){
        log_it(L_ERROR, "Corrupted packet: too small size %u, smaller then header size %zu", l_ch_pkt->hdr.data_size,
               sizeof(l_chain_pkt->hdr));
        return;
    }
    if (l_chain_pkt->hdr.version != DAP_STREAM_CH_CHAIN_PKT_VERSION) {
        debug_if(s_debug_more, L_ATT, "Unsupported protocol version %d, current version %d",
                 l_chain_pkt->hdr.version, DAP_STREAM_CH_CHAIN_PKT_VERSION);
        return;
    }
    size_t l_chain_pkt_data_size = l_ch_pkt->hdr.data_size - sizeof(l_chain_pkt->hdr);
    dap_chain_net_t *l_net = dap_chain_net_by_id(l_chain_pkt->hdr.net_id);
    if (!l_net) {
        if (l_ch_pkt->hdr.type == DAP_STREAM_CH_CHAIN_PKT_TYPE_ERROR) {
            if(l_ch_chain->callback_notify_packet_in) {
                l_ch_chain->callback_notify_packet_in(l_ch_chain, l_ch_pkt->hdr.type, l_chain_pkt,
                                                      l_chain_pkt_data_size, l_ch_chain->callback_notify_arg);
            }
        } else {
            log_it(L_ERROR, "Invalid request from %s with ext_id %016"DAP_UINT64_FORMAT_x" net id 0x%016"DAP_UINT64_FORMAT_x
                            " chain id 0x%016"DAP_UINT64_FORMAT_x" cell_id 0x%016"DAP_UINT64_FORMAT_x" in packet",
                            a_ch->stream->esocket->remote_addr_str, l_chain_pkt->hdr.ext_id,
                            l_chain_pkt->hdr.net_id.uint64, l_chain_pkt->hdr.chain_id.uint64,
                            l_chain_pkt->hdr.cell_id.uint64);
            s_stream_ch_write_error_unsafe(a_ch, l_chain_pkt->hdr.net_id.uint64,
                                                l_chain_pkt->hdr.chain_id.uint64, l_chain_pkt->hdr.cell_id.uint64,
                                                "ERROR_NET_INVALID_ID");
            // Who are you? I don't know you! go away!
            a_ch->stream->esocket->flags |= DAP_SOCK_SIGNAL_CLOSE;
        }
        return;
    }
    if (dap_chain_net_get_state(l_net) == NET_STATE_OFFLINE) {
        s_stream_ch_write_error_unsafe(a_ch, l_chain_pkt->hdr.net_id.uint64,
                                            l_chain_pkt->hdr.chain_id.uint64, l_chain_pkt->hdr.cell_id.uint64,
                                            "ERROR_NET_IS_OFFLINE");
        a_ch->stream->esocket->flags |= DAP_SOCK_SIGNAL_CLOSE;
        return;
    }
    uint16_t l_acl_idx = dap_chain_net_get_acl_idx(l_net);
    uint8_t l_acl = a_ch->stream->session->acl ? a_ch->stream->session->acl[l_acl_idx] : 1;
    if (!l_acl) {
        log_it(L_WARNING, "Unauthorized request attempt from %s to network %s",
               a_ch->stream->esocket->remote_addr_str,
               dap_chain_net_by_id(l_chain_pkt->hdr.net_id)->pub.name);
        s_stream_ch_write_error_unsafe(a_ch, l_chain_pkt->hdr.net_id.uint64,
                                            l_chain_pkt->hdr.chain_id.uint64, l_chain_pkt->hdr.cell_id.uint64,
                                            "ERROR_NET_NOT_AUTHORIZED");
        return;
    }
    s_chain_timer_reset(l_ch_chain);
    switch (l_ch_pkt->hdr.type) {
        /// --- GDB update ---
        // Request for gdbs list update
        case DAP_STREAM_CH_CHAIN_PKT_TYPE_UPDATE_GLOBAL_DB_REQ:{
            if(l_ch_chain->state != CHAIN_STATE_IDLE){
                log_it(L_WARNING, "Can't process UPDATE_GLOBAL_DB_REQ request because its already busy with syncronization");
                dap_stream_ch_chain_pkt_write_error_unsafe(a_ch, l_chain_pkt->hdr.net_id.uint64,
                        l_chain_pkt->hdr.chain_id.uint64, l_chain_pkt->hdr.cell_id.uint64,
                        "ERROR_SYNC_REQUEST_ALREADY_IN_PROCESS");
                break;
            }
            log_it(L_INFO, "In:  UPDATE_GLOBAL_DB_REQ pkt: net 0x%016"DAP_UINT64_FORMAT_x" chain 0x%016"DAP_UINT64_FORMAT_x" cell 0x%016"DAP_UINT64_FORMAT_x,
                            l_chain_pkt->hdr.net_id.uint64, l_chain_pkt->hdr.chain_id.uint64, l_chain_pkt->hdr.cell_id.uint64);
            if (l_chain_pkt_data_size == (size_t)sizeof(dap_stream_ch_chain_sync_request_t))
                l_ch_chain->request = *(dap_stream_ch_chain_sync_request_t*)l_chain_pkt->data;
            dap_chain_node_client_t *l_client = (dap_chain_node_client_t *)l_ch_chain->callback_notify_arg;
            if (l_client && l_client->resync_gdb)
                l_ch_chain->request.id_start = 0;
            else
                l_ch_chain->request.id_start = 1;   // incremental sync by default
            struct sync_request *l_sync_request = dap_stream_ch_chain_create_sync_request(l_chain_pkt, a_ch);
            l_ch_chain->stats_request_gdb_processed = 0;
            l_ch_chain->request_hdr = l_chain_pkt->hdr;
            dap_proc_thread_callback_add(a_ch->stream_worker->worker->proc_queue_input, s_sync_update_gdb_proc_callback, l_sync_request);
        } break;

        // Response with metadata organized in TSD
        case DAP_STREAM_CH_CHAIN_PKT_TYPE_UPDATE_GLOBAL_DB_TSD: {
            if (l_chain_pkt_data_size) {
                dap_tsd_t *l_tsd_rec = (dap_tsd_t *)l_chain_pkt->data;
                if (l_tsd_rec->type != DAP_STREAM_CH_CHAIN_PKT_TYPE_UPDATE_TSD_LAST_ID ||
                        l_tsd_rec->size < 2 * sizeof(uint64_t) + 2) {
                    break;
                }
                void *l_data_ptr = l_tsd_rec->data;
                uint64_t l_node_addr = *(uint64_t *)l_data_ptr;
                l_data_ptr += sizeof(uint64_t);
                uint64_t l_last_id = *(uint64_t *)l_data_ptr;
                l_data_ptr += sizeof(uint64_t);
                char *l_group = (char *)l_data_ptr;
                //dap_db_set_last_id_remote(l_node_addr, l_last_id, l_group);
                if (s_debug_more) {
                    dap_chain_node_addr_t l_addr;
                    l_addr.uint64 = l_node_addr;
                    log_it(L_INFO, "Set last_id %"DAP_UINT64_FORMAT_U" for group %s for node "NODE_ADDR_FP_STR,
                                    l_last_id, l_group, NODE_ADDR_FP_ARGS_S(l_addr));
                }
            } else if (s_debug_more)
                log_it(L_DEBUG, "Global DB TSD packet detected");
        } break;

        // If requested - begin to recieve record's hashes
        case DAP_STREAM_CH_CHAIN_PKT_TYPE_UPDATE_GLOBAL_DB_START:{
            if (s_debug_more)
                log_it(L_INFO, "In:  UPDATE_GLOBAL_DB_START pkt net 0x%016"DAP_UINT64_FORMAT_x" chain 0x%016"DAP_UINT64_FORMAT_x" cell 0x%016"DAP_UINT64_FORMAT_x,
                                l_chain_pkt->hdr.net_id.uint64, l_chain_pkt->hdr.chain_id.uint64, l_chain_pkt->hdr.cell_id.uint64);
            if (l_ch_chain->state != CHAIN_STATE_IDLE){
                log_it(L_WARNING, "Can't process UPDATE_GLOBAL_DB_START request because its already busy with syncronization");
                dap_stream_ch_chain_pkt_write_error_unsafe(a_ch, l_chain_pkt->hdr.net_id.uint64,
                        l_chain_pkt->hdr.chain_id.uint64, l_chain_pkt->hdr.cell_id.uint64,
                        "ERROR_SYNC_REQUEST_ALREADY_IN_PROCESS");
                break;
            }
            l_ch_chain->request_hdr = l_chain_pkt->hdr;
            l_ch_chain->state = CHAIN_STATE_UPDATE_GLOBAL_DB_REMOTE;
        } break;
        // Response with gdb element hashes and sizes
        case DAP_STREAM_CH_CHAIN_PKT_TYPE_UPDATE_GLOBAL_DB:{
            if(s_debug_more)
                log_it(L_INFO, "In: UPDATE_GLOBAL_DB pkt data_size=%zu", l_chain_pkt_data_size);
            if (l_ch_chain->state != CHAIN_STATE_UPDATE_GLOBAL_DB_REMOTE ||
                    memcmp(&l_ch_chain->request_hdr, &l_chain_pkt->hdr, sizeof(dap_stream_ch_chain_pkt_t))) {
                log_it(L_WARNING, "Can't process UPDATE_GLOBAL_DB request because its already busy with syncronization");
                s_stream_ch_write_error_unsafe(a_ch, l_chain_pkt->hdr.net_id.uint64,
                        l_chain_pkt->hdr.chain_id.uint64, l_chain_pkt->hdr.cell_id.uint64,
                        "ERROR_SYNC_REQUEST_ALREADY_IN_PROCESS");
                break;
            }
            for ( dap_stream_ch_chain_update_element_t * l_element =(dap_stream_ch_chain_update_element_t *) l_chain_pkt->data;
                   (size_t) (((byte_t*)l_element) - l_chain_pkt->data ) < l_chain_pkt_data_size;
                  l_element++){
                dap_stream_ch_chain_hash_item_t * l_hash_item = NULL;
                unsigned l_hash_item_hashv;
                HASH_VALUE(&l_element->hash, sizeof(l_element->hash), l_hash_item_hashv);
                HASH_FIND_BYHASHVALUE(hh, l_ch_chain->remote_gdbs, &l_element->hash, sizeof(l_element->hash),
                                      l_hash_item_hashv, l_hash_item);
                if (!l_hash_item) {
                    l_hash_item = DAP_NEW_Z(dap_stream_ch_chain_hash_item_t);
                    if (!l_hash_item) {
                        log_it(L_CRITICAL, "Memory allocation error");
                        return;
                    }
                    l_hash_item->hash = l_element->hash;
                    l_hash_item->size = l_element->size;
                    HASH_ADD_BYHASHVALUE(hh, l_ch_chain->remote_gdbs, hash, sizeof(l_hash_item->hash),
                                         l_hash_item_hashv, l_hash_item);
                    /*if (s_debug_more){
                        char l_hash_str[72]={ [0]='\0'};
                        dap_chain_hash_fast_to_str(&l_hash_item->hash,l_hash_str,sizeof (l_hash_str));
                        log_it(L_DEBUG,"In: Updated remote hash gdb list with %s ", l_hash_str);
                    }*/
                }
            }
        } break;
        // End of response with starting of DB sync
        case DAP_STREAM_CH_CHAIN_PKT_TYPE_SYNC_GLOBAL_DB:
        case DAP_STREAM_CH_CHAIN_PKT_TYPE_UPDATE_GLOBAL_DB_END: {
            if(l_chain_pkt_data_size == sizeof(dap_stream_ch_chain_sync_request_t)) {
                if (l_ch_pkt->hdr.type == DAP_STREAM_CH_CHAIN_PKT_TYPE_SYNC_GLOBAL_DB && l_ch_chain->state != CHAIN_STATE_IDLE) {
                    log_it(L_WARNING, "Can't process SYNC_GLOBAL_DB request because not in idle state");
                    dap_stream_ch_chain_pkt_write_error_unsafe(a_ch, l_chain_pkt->hdr.net_id.uint64,
                            l_chain_pkt->hdr.chain_id.uint64, l_chain_pkt->hdr.cell_id.uint64,
                            "ERROR_STATE_NOT_IN_IDLE");
                    break;
                }
                if (l_ch_pkt->hdr.type == DAP_STREAM_CH_CHAIN_PKT_TYPE_UPDATE_GLOBAL_DB_END &&
                        (l_ch_chain->state != CHAIN_STATE_UPDATE_GLOBAL_DB_REMOTE ||
                        memcmp(&l_ch_chain->request_hdr, &l_chain_pkt->hdr, sizeof(dap_stream_ch_chain_pkt_t)))) {
                    log_it(L_WARNING, "Can't process UPDATE_GLOBAL_DB_END request because its already busy with syncronization");
                    s_stream_ch_write_error_unsafe(a_ch, l_chain_pkt->hdr.net_id.uint64,
                            l_chain_pkt->hdr.chain_id.uint64, l_chain_pkt->hdr.cell_id.uint64,
                            "ERROR_SYNC_REQUEST_ALREADY_IN_PROCESS");
                    break;
                }
                if(s_debug_more)
                {
                    if (l_ch_pkt->hdr.type == DAP_STREAM_CH_CHAIN_PKT_TYPE_UPDATE_GLOBAL_DB_END)
                        log_it(L_INFO, "In: UPDATE_GLOBAL_DB_END pkt with total count %d hashes",
                                        HASH_COUNT(l_ch_chain->remote_gdbs));
                    else
                        log_it(L_INFO, "In: SYNC_GLOBAL_DB pkt");
                }
                if (l_chain_pkt_data_size == sizeof(dap_stream_ch_chain_sync_request_t))
                    l_ch_chain->request = *(dap_stream_ch_chain_sync_request_t*)l_chain_pkt->data;
                struct sync_request *l_sync_request = dap_stream_ch_chain_create_sync_request(l_chain_pkt, a_ch);
                dap_proc_thread_callback_add(a_ch->stream_worker->worker->proc_queue_input, s_sync_out_gdb_proc_callback, l_sync_request);
            }else{
                log_it(L_WARNING, "DAP_STREAM_CH_CHAIN_PKT_TYPE_SYNC_GLOBAL_DB: Wrong chain packet size %zd when expected %zd", l_chain_pkt_data_size, sizeof(l_ch_chain->request));
                s_stream_ch_write_error_unsafe(a_ch, l_chain_pkt->hdr.net_id.uint64,
                        l_chain_pkt->hdr.chain_id.uint64, l_chain_pkt->hdr.cell_id.uint64,
                        "ERROR_CHAIN_PKT_DATA_SIZE" );
            }
        } break;
        // first packet of data with source node address
        case DAP_STREAM_CH_CHAIN_PKT_TYPE_FIRST_GLOBAL_DB: {
            if(l_chain_pkt_data_size == (size_t)sizeof(dap_chain_node_addr_t)){
               l_ch_chain->request.node_addr = *(dap_chain_node_addr_t*)l_chain_pkt->data;
               l_ch_chain->stats_request_gdb_processed = 0;
               log_it(L_INFO, "In: FIRST_GLOBAL_DB data_size=%zu net 0x%016"DAP_UINT64_FORMAT_x" chain 0x%016"DAP_UINT64_FORMAT_x" cell 0x%016"DAP_UINT64_FORMAT_x
                              " from address "NODE_ADDR_FP_STR, l_chain_pkt_data_size,   l_chain_pkt->hdr.net_id.uint64 ,
                              l_chain_pkt->hdr.chain_id.uint64, l_chain_pkt->hdr.cell_id.uint64, NODE_ADDR_FP_ARGS_S(l_ch_chain->request.node_addr) );
            }else {
               log_it(L_WARNING,"Incorrect data size %zu in packet DAP_STREAM_CH_CHAIN_PKT_TYPE_FIRST_GLOBAL_DB", l_chain_pkt_data_size);
               s_stream_ch_write_error_unsafe(a_ch, l_chain_pkt->hdr.net_id.uint64,
                       l_chain_pkt->hdr.chain_id.uint64, l_chain_pkt->hdr.cell_id.uint64,
                       "ERROR_CHAIN_PACKET_TYPE_FIRST_GLOBAL_DB_INCORRET_DATA_SIZE");
            }
        } break;

        case DAP_STREAM_CH_CHAIN_PKT_TYPE_GLOBAL_DB: {
            if(s_debug_more)
                log_it(L_INFO, "In: GLOBAL_DB data_size=%zu", l_chain_pkt_data_size);
            // get transaction and save it to global_db
            if(l_chain_pkt_data_size > 0) {
                struct sync_request *l_sync_request = dap_stream_ch_chain_create_sync_request(l_chain_pkt, a_ch);
                dap_chain_pkt_item_t *l_pkt_item = &l_sync_request->pkt;
                l_pkt_item->pkt_data = DAP_DUP_SIZE(l_chain_pkt->data, l_chain_pkt_data_size);
                l_pkt_item->pkt_data_size = l_chain_pkt_data_size;
                dap_proc_thread_callback_add(a_ch->stream_worker->worker->proc_queue_input, s_gdb_in_pkt_proc_callback, l_sync_request);
            } else {
                log_it(L_WARNING, "Packet with GLOBAL_DB atom has zero body size");
                s_stream_ch_write_error_unsafe(a_ch, l_chain_pkt->hdr.net_id.uint64,
                        l_chain_pkt->hdr.chain_id.uint64, l_chain_pkt->hdr.cell_id.uint64,
                        "ERROR_GLOBAL_DB_PACKET_EMPTY");
            }
        }  break;

        case DAP_STREAM_CH_CHAIN_PKT_TYPE_SYNCED_GLOBAL_DB: {
                log_it(L_INFO, "In:  SYNCED_GLOBAL_DB: net 0x%016"DAP_UINT64_FORMAT_x" chain 0x%016"DAP_UINT64_FORMAT_x" cell 0x%016"DAP_UINT64_FORMAT_x,
                                l_chain_pkt->hdr.net_id.uint64, l_chain_pkt->hdr.chain_id.uint64, l_chain_pkt->hdr.cell_id.uint64);
                if (!l_ch_chain->callback_notify_packet_in) { // we haven't node client waitng, so reply to other side
                    dap_stream_ch_chain_sync_request_t l_sync_gdb = {};
                    dap_chain_net_t *l_net = dap_chain_net_by_id(l_chain_pkt->hdr.net_id);
                    l_sync_gdb.node_addr.uint64 = dap_chain_net_get_cur_addr_int(l_net);
                    dap_stream_ch_chain_pkt_write_unsafe(a_ch, DAP_STREAM_CH_CHAIN_PKT_TYPE_UPDATE_GLOBAL_DB_REQ, l_chain_pkt->hdr.net_id.uint64,
                                                  l_chain_pkt->hdr.chain_id.uint64, l_chain_pkt->hdr.cell_id.uint64, &l_sync_gdb, sizeof(l_sync_gdb));
                }
        } break;

        case DAP_STREAM_CH_CHAIN_PKT_TYPE_SYNC_GLOBAL_DB_RVRS: {
            dap_stream_ch_chain_sync_request_t l_sync_gdb = {};
            l_sync_gdb.id_start = 1;
            dap_chain_net_t *l_net = dap_chain_net_by_id(l_chain_pkt->hdr.net_id);
            l_sync_gdb.node_addr.uint64 = dap_chain_net_get_cur_addr_int(l_net);
            log_it(L_INFO, "In:  SYNC_GLOBAL_DB_RVRS pkt: net 0x%016"DAP_UINT64_FORMAT_x" chain 0x%016"DAP_UINT64_FORMAT_x" cell 0x%016"DAP_UINT64_FORMAT_x
                           ", request gdb sync from %"DAP_UINT64_FORMAT_U, l_chain_pkt->hdr.net_id.uint64 , l_chain_pkt->hdr.chain_id.uint64,
                           l_chain_pkt->hdr.cell_id.uint64, l_sync_gdb.id_start );
            dap_stream_ch_chain_pkt_write_unsafe(a_ch, DAP_STREAM_CH_CHAIN_PKT_TYPE_SYNC_GLOBAL_DB, l_chain_pkt->hdr.net_id.uint64,
                                          l_chain_pkt->hdr.chain_id.uint64, l_chain_pkt->hdr.cell_id.uint64, &l_sync_gdb, sizeof(l_sync_gdb));
        } break;

        case DAP_STREAM_CH_CHAIN_PKT_TYPE_SYNCED_GLOBAL_DB_GROUP: {
            if (s_debug_more)
                log_it(L_INFO, "In:  SYNCED_GLOBAL_DB_GROUP pkt net 0x%016"DAP_UINT64_FORMAT_x" chain 0x%016"DAP_UINT64_FORMAT_x" cell 0x%016"DAP_UINT64_FORMAT_x,
                                l_chain_pkt->hdr.net_id.uint64, l_chain_pkt->hdr.chain_id.uint64, l_chain_pkt->hdr.cell_id.uint64);
        } break;
        case DAP_STREAM_CH_CHAIN_PKT_TYPE_FIRST_GLOBAL_DB_GROUP: {
            if (s_debug_more)
                log_it(L_INFO, "In:  FIRST_GLOBAL_DB_GROUP pkt net 0x%016"DAP_UINT64_FORMAT_x" chain 0x%016"DAP_UINT64_FORMAT_x" cell 0x%016"DAP_UINT64_FORMAT_x,
                                l_chain_pkt->hdr.net_id.uint64, l_chain_pkt->hdr.chain_id.uint64, l_chain_pkt->hdr.cell_id.uint64);
        } break;

        /// --- Chains update ---
        // Request for atoms list update
        case DAP_STREAM_CH_CHAIN_PKT_TYPE_UPDATE_CHAINS_REQ:{
            if (l_ch_chain->state != CHAIN_STATE_IDLE) {
                log_it(L_WARNING, "Can't process UPDATE_CHAINS_REQ request because its already busy with syncronization");
                dap_stream_ch_chain_pkt_write_error_unsafe(a_ch, l_chain_pkt->hdr.net_id.uint64,
                        l_chain_pkt->hdr.chain_id.uint64, l_chain_pkt->hdr.cell_id.uint64,
                        "ERROR_SYNC_REQUEST_ALREADY_IN_PROCESS");
                break;
            }
            if(s_debug_more)
                log_it(L_INFO, "In: UPDATE_CHAINS_REQ pkt: net 0x%016"DAP_UINT64_FORMAT_x" chain 0x%016"DAP_UINT64_FORMAT_x" cell 0x%016"DAP_UINT64_FORMAT_x,
                                l_chain_pkt->hdr.net_id.uint64, l_chain_pkt->hdr.chain_id.uint64, l_chain_pkt->hdr.cell_id.uint64);
            dap_chain_t * l_chain = dap_chain_find_by_id(l_chain_pkt->hdr.net_id, l_chain_pkt->hdr.chain_id);
            if (l_chain) {
                l_ch_chain->state = CHAIN_STATE_UPDATE_CHAINS;
                if(s_debug_more)
                    log_it(L_INFO, "Out: UPDATE_CHAINS_START pkt: net %s chain %s cell 0x%016"DAP_UINT64_FORMAT_X, l_chain->name,
                                        l_chain->net_name, l_chain_pkt->hdr.cell_id.uint64);
                l_ch_chain->request_atom_iter = l_chain->callback_atom_iter_create(l_chain, l_chain_pkt->hdr.cell_id, 1);
                l_chain->callback_atom_iter_get_first(l_ch_chain->request_atom_iter, NULL);
                l_ch_chain->request_hdr = l_chain_pkt->hdr;
                dap_stream_ch_chain_pkt_write_unsafe(a_ch, DAP_STREAM_CH_CHAIN_PKT_TYPE_UPDATE_CHAINS_START,
                                                     l_chain_pkt->hdr.net_id.uint64,l_chain_pkt->hdr.chain_id.uint64,
                                                     l_chain_pkt->hdr.cell_id.uint64, NULL, 0);
            }
        } break;
        // Response with metadata organized in TSD
        case DAP_STREAM_CH_CHAIN_PKT_TYPE_UPDATE_CHAINS_TSD :{
            if (s_debug_more)
                log_it(L_DEBUG, "Chain TSD packet detected");
        } break;

        // If requested - begin to send atom hashes
        case DAP_STREAM_CH_CHAIN_PKT_TYPE_UPDATE_CHAINS_START:{
            if (l_ch_chain->state != CHAIN_STATE_IDLE) {
                log_it(L_WARNING, "Can't process UPDATE_CHAINS_START request because its already busy with syncronization");
                dap_stream_ch_chain_pkt_write_error_unsafe(a_ch, l_chain_pkt->hdr.net_id.uint64,
                        l_chain_pkt->hdr.chain_id.uint64, l_chain_pkt->hdr.cell_id.uint64,
                        "ERROR_SYNC_REQUEST_ALREADY_IN_PROCESS");
                break;
            }
            dap_chain_t * l_chain = dap_chain_find_by_id(l_chain_pkt->hdr.net_id, l_chain_pkt->hdr.chain_id);
            if (!l_chain) {
                log_it(L_ERROR, "Invalid UPDATE_CHAINS_START request from %s with ext_id %016"DAP_UINT64_FORMAT_x" net id 0x%016"DAP_UINT64_FORMAT_x
                                " chain id 0x%016"DAP_UINT64_FORMAT_x" cell_id 0x%016"DAP_UINT64_FORMAT_x" in packet",
                                a_ch->stream->esocket->remote_addr_str, l_chain_pkt->hdr.ext_id,
                                l_chain_pkt->hdr.net_id.uint64, l_chain_pkt->hdr.chain_id.uint64,
                                l_chain_pkt->hdr.cell_id.uint64);
                s_stream_ch_write_error_unsafe(a_ch, l_chain_pkt->hdr.net_id.uint64,
                                                    l_chain_pkt->hdr.chain_id.uint64, l_chain_pkt->hdr.cell_id.uint64,
                                                    "ERROR_NET_INVALID_ID");
                // Who are you? I don't know you! go away!
                a_ch->stream->esocket->flags |= DAP_SOCK_SIGNAL_CLOSE;
                break;
            }
            l_ch_chain->state = CHAIN_STATE_UPDATE_CHAINS_REMOTE;
            l_ch_chain->request_hdr = l_chain_pkt->hdr;
            if(s_debug_more)
                log_it(L_INFO,"In: UPDATE_CHAINS_START pkt");
        } break;

        // Response with atom hashes and sizes
        case DAP_STREAM_CH_CHAIN_PKT_TYPE_UPDATE_CHAINS :{
            unsigned int l_count_added=0;
            unsigned int l_count_total=0;

            dap_chain_t * l_chain = dap_chain_find_by_id(l_chain_pkt->hdr.net_id, l_chain_pkt->hdr.chain_id);
            if (! l_chain){
                log_it(L_ERROR, "Invalid UPDATE_CHAINS packet from %s with ext_id %016"DAP_UINT64_FORMAT_x" net id 0x%016"DAP_UINT64_FORMAT_x
                                " chain id 0x%016"DAP_UINT64_FORMAT_x" cell_id 0x%016"DAP_UINT64_FORMAT_x" in packet",
                                a_ch->stream->esocket->remote_addr_str, l_chain_pkt->hdr.ext_id,
                                l_chain_pkt->hdr.net_id.uint64, l_chain_pkt->hdr.chain_id.uint64,
                                l_chain_pkt->hdr.cell_id.uint64);
                s_stream_ch_write_error_unsafe(a_ch, l_chain_pkt->hdr.net_id.uint64,
                                                    l_chain_pkt->hdr.chain_id.uint64, l_chain_pkt->hdr.cell_id.uint64,
                                                    "ERROR_NET_INVALID_ID");
                // Who are you? I don't know you! go away!
                a_ch->stream->esocket->flags |= DAP_SOCK_SIGNAL_CLOSE;
                break;
            }
            for ( dap_stream_ch_chain_update_element_t * l_element =(dap_stream_ch_chain_update_element_t *) l_chain_pkt->data;
                   (size_t) (((byte_t*)l_element) - l_chain_pkt->data ) < l_chain_pkt_data_size;
                  l_element++){
                dap_stream_ch_chain_hash_item_t * l_hash_item = NULL;
                unsigned l_hash_item_hashv;
                HASH_VALUE(&l_element->hash, sizeof(dap_hash_fast_t), l_hash_item_hashv);
                HASH_FIND_BYHASHVALUE(hh, l_ch_chain->remote_atoms, &l_element->hash, sizeof(dap_hash_fast_t),
                                      l_hash_item_hashv, l_hash_item);
                if( ! l_hash_item ){
                    l_hash_item = DAP_NEW_Z(dap_stream_ch_chain_hash_item_t);
                    if (!l_hash_item) {
                        log_it(L_CRITICAL, "Memory allocation error");
                        return;
                    }
                    l_hash_item->hash = l_element->hash;
                    l_hash_item->size = l_element->size;
                    HASH_ADD_BYHASHVALUE(hh, l_ch_chain->remote_atoms, hash, sizeof(dap_hash_fast_t),
                                         l_hash_item_hashv, l_hash_item);
                    l_count_added++;
                    /*
                    if (s_debug_more){
                        char l_hash_str[72]={ [0]='\0'};
                        dap_chain_hash_fast_to_str(&l_hash_item->hash,l_hash_str,sizeof (l_hash_str));
                        log_it(L_DEBUG,"In: Updated remote atom hash list with %s ", l_hash_str);
                    }*/
                }
                l_count_total++;
            }
            if (s_debug_more)
                log_it(L_INFO,"In: Added %u from %u remote atom hash  in list",l_count_added,l_count_total);
        } break;

        case DAP_STREAM_CH_CHAIN_PKT_TYPE_UPDATE_CHAINS_END:
        case DAP_STREAM_CH_CHAIN_PKT_TYPE_SYNC_CHAINS: {
            if(l_chain_pkt_data_size == sizeof(dap_stream_ch_chain_sync_request_t)) {
                if (l_ch_pkt->hdr.type == DAP_STREAM_CH_CHAIN_PKT_TYPE_SYNC_CHAINS && l_ch_chain->state != CHAIN_STATE_IDLE) {
                    log_it(L_WARNING, "Can't process SYNC_CHAINS request because not in idle state");
                    s_stream_ch_write_error_unsafe(a_ch, l_chain_pkt->hdr.net_id.uint64,
                            l_chain_pkt->hdr.chain_id.uint64, l_chain_pkt->hdr.cell_id.uint64,
                            "ERROR_STATE_NOT_IN_IDLE");
                    break;
                }
                if (l_ch_pkt->hdr.type == DAP_STREAM_CH_CHAIN_PKT_TYPE_UPDATE_CHAINS_END &&
                        (l_ch_chain->state != CHAIN_STATE_UPDATE_CHAINS_REMOTE ||
                        memcmp(&l_ch_chain->request_hdr, &l_chain_pkt->hdr, sizeof(dap_stream_ch_chain_pkt_t)))) {
                    log_it(L_WARNING, "Can't process UPDATE_CHAINS_END request because its already busy with syncronization");
                    s_stream_ch_write_error_unsafe(a_ch, l_chain_pkt->hdr.net_id.uint64,
                            l_chain_pkt->hdr.chain_id.uint64, l_chain_pkt->hdr.cell_id.uint64,
                            "ERROR_SYNC_REQUEST_ALREADY_IN_PROCESS");
                    break;
                }
                dap_chain_t * l_chain = dap_chain_find_by_id(l_chain_pkt->hdr.net_id, l_chain_pkt->hdr.chain_id);
                if (!l_chain) {
                    log_it(L_ERROR, "Invalid UPDATE_CHAINS packet from %s with ext_id %016"DAP_UINT64_FORMAT_x" net id 0x%016"DAP_UINT64_FORMAT_x
                                    " chain id 0x%016"DAP_UINT64_FORMAT_x" cell_id 0x%016"DAP_UINT64_FORMAT_x" in packet",
                                    a_ch->stream->esocket->remote_addr_str, l_chain_pkt->hdr.ext_id,
                                    l_chain_pkt->hdr.net_id.uint64, l_chain_pkt->hdr.chain_id.uint64,
                                    l_chain_pkt->hdr.cell_id.uint64);
                    s_stream_ch_write_error_unsafe(a_ch, l_chain_pkt->hdr.net_id.uint64,
                                                        l_chain_pkt->hdr.chain_id.uint64, l_chain_pkt->hdr.cell_id.uint64,
                                                        "ERROR_NET_INVALID_ID");
                    break;
                }
                if(s_debug_more)
                {
                    if (l_ch_pkt->hdr.type == DAP_STREAM_CH_CHAIN_PKT_TYPE_UPDATE_CHAINS_END)
                        log_it(L_INFO, "In: UPDATE_CHAINS_END pkt with total count %d hashes",
                               HASH_COUNT(l_ch_chain->remote_atoms));
                    else
                        log_it(L_INFO, "In: SYNC_CHAINS pkt");
                }
                struct sync_request *l_sync_request = dap_stream_ch_chain_create_sync_request(l_chain_pkt, a_ch);
                l_ch_chain->stats_request_atoms_processed = 0;
                l_ch_chain->request_hdr = l_chain_pkt->hdr;
                if (l_ch_pkt->hdr.type == DAP_STREAM_CH_CHAIN_PKT_TYPE_SYNC_CHAINS) {
                    char l_hash_from_str[DAP_CHAIN_HASH_FAST_STR_SIZE] = { '\0' }, l_hash_to_str[DAP_CHAIN_HASH_FAST_STR_SIZE] = { '\0' };
                    dap_chain_hash_fast_t l_hash_from = l_ch_chain->request.hash_from,
                            l_hash_to = l_ch_chain->request.hash_to;
                    dap_chain_hash_fast_to_str(&l_hash_from, l_hash_from_str, DAP_CHAIN_HASH_FAST_STR_SIZE);
                    dap_chain_hash_fast_to_str(&l_hash_to, l_hash_to_str, DAP_CHAIN_HASH_FAST_STR_SIZE);
                    log_it(L_INFO, "In:  SYNC_CHAINS pkt: net 0x%016"DAP_UINT64_FORMAT_x" chain 0x%016"DAP_UINT64_FORMAT_x" cell 0x%016"DAP_UINT64_FORMAT_x
                                   " between %s and %s", l_ch_chain->request_hdr.net_id.uint64, l_ch_chain->request_hdr.chain_id.uint64, l_ch_chain->request_hdr.cell_id.uint64,
                                    l_hash_from_str[0] ? l_hash_from_str : "(null)", l_hash_to_str[0] ? l_hash_to_str : "(null)");
                }
                dap_proc_thread_callback_add(a_ch->stream_worker->worker->proc_queue_input, s_sync_out_chains_proc_callback, l_sync_request);
            } else {
                log_it(L_WARNING, "DAP_STREAM_CH_CHAIN_PKT_TYPE_SYNC_CHAINS: Wrong chain packet size %zd when expected %zd",
                       l_chain_pkt_data_size, sizeof(l_ch_chain->request));
                s_stream_ch_write_error_unsafe(a_ch, l_chain_pkt->hdr.net_id.uint64,
                        l_chain_pkt->hdr.chain_id.uint64, l_chain_pkt->hdr.cell_id.uint64,
                        "ERROR_CHAIN_PKT_DATA_SIZE" );
            }
        } break;
        // first packet of data with source node address
        case DAP_STREAM_CH_CHAIN_PKT_TYPE_FIRST_CHAIN: {
            if(l_chain_pkt_data_size == (size_t)sizeof(dap_chain_node_addr_t)){
                l_ch_chain->request_hdr = l_chain_pkt->hdr;
                l_ch_chain->request.node_addr = *(dap_chain_node_addr_t*)l_chain_pkt->data;
                log_it(L_INFO, "From "NODE_ADDR_FP_STR": FIRST_CHAIN data_size=%zu net 0x%016"DAP_UINT64_FORMAT_x" chain 0x%016"DAP_UINT64_FORMAT_x" cell 0x%016"DAP_UINT64_FORMAT_x,
                               NODE_ADDR_FP_ARGS_S(l_ch_chain->request.node_addr),
                               l_chain_pkt_data_size, l_ch_chain->request_hdr.net_id.uint64 ,
                               l_ch_chain->request_hdr.chain_id.uint64, l_ch_chain->request_hdr.cell_id.uint64);
            }else{
                log_it(L_WARNING,"Incorrect data size %zd in packet DAP_STREAM_CH_CHAIN_PKT_TYPE_FIRST_CHAIN", l_chain_pkt_data_size);
                s_stream_ch_write_error_unsafe(a_ch, l_chain_pkt->hdr.net_id.uint64,
                        l_chain_pkt->hdr.chain_id.uint64, l_chain_pkt->hdr.cell_id.uint64,
                        "ERROR_CHAIN_PACKET_TYPE_FIRST_CHAIN_INCORRET_DATA_SIZE");
            }
        } break;

        case DAP_STREAM_CH_CHAIN_PKT_TYPE_CHAIN: {
            if(l_chain_pkt_data_size) {
                dap_chain_t * l_chain = dap_chain_find_by_id(l_chain_pkt->hdr.net_id, l_chain_pkt->hdr.chain_id);
                if(l_chain) {
                    // Expect atom element in
                    if(l_chain_pkt_data_size > 0) {
                        struct sync_request *l_sync_request = dap_stream_ch_chain_create_sync_request(l_chain_pkt, a_ch);
                        dap_chain_pkt_item_t *l_pkt_item = &l_sync_request->pkt;
                        l_pkt_item->pkt_data = DAP_DUP_SIZE(l_chain_pkt->data, l_chain_pkt_data_size);
                        if (!l_pkt_item->pkt_data) {
                            log_it(L_ERROR, "Not enough memory!");
                            DAP_DELETE(l_sync_request);
                            break;
                        }
                        l_pkt_item->pkt_data_size = l_chain_pkt_data_size;
                        if (s_debug_more){
                            dap_chain_hash_fast_t l_atom_hash={0};
                            dap_hash_fast(l_chain_pkt->data, l_chain_pkt_data_size ,&l_atom_hash);
                            char l_atom_hash_str[DAP_CHAIN_HASH_FAST_STR_SIZE] = { '\0' };
                            dap_chain_hash_fast_to_str(&l_atom_hash, l_atom_hash_str, DAP_CHAIN_HASH_FAST_STR_SIZE);
                            log_it(L_INFO, "In: CHAIN pkt: atom hash %s (size %zd)", l_atom_hash_str, l_chain_pkt_data_size);
                        }
                        if (dap_proc_thread_callback_add(a_ch->stream_worker->worker->proc_queue_input, s_sync_in_chains_callback, l_sync_request))
                            log_it(L_ERROR, "System queue overflow with atom trying atom add. All following atoms will be rejected!");
                    } else {
                        log_it(L_WARNING, "Empty chain packet");
                        s_stream_ch_write_error_unsafe(a_ch, l_chain_pkt->hdr.net_id.uint64,
                                l_chain_pkt->hdr.chain_id.uint64, l_chain_pkt->hdr.cell_id.uint64,
                                "ERROR_CHAIN_PACKET_EMPTY");
                    }
                }
            }
        } break;

        case DAP_STREAM_CH_CHAIN_PKT_TYPE_SYNCED_CHAINS: {
            if (dap_log_level_get() <= L_INFO) {
                dap_chain_hash_fast_t l_hash_from = l_ch_chain->request.hash_from,
                        l_hash_to = l_ch_chain->request.hash_to;
                char l_hash_from_str[DAP_CHAIN_HASH_FAST_STR_SIZE] = { '\0' }, l_hash_to_str[DAP_CHAIN_HASH_FAST_STR_SIZE] = { '\0' };
                dap_chain_hash_fast_to_str(&l_hash_from, l_hash_from_str, DAP_CHAIN_HASH_FAST_STR_SIZE);
                dap_chain_hash_fast_to_str(&l_hash_to, l_hash_to_str, DAP_CHAIN_HASH_FAST_STR_SIZE);
                log_it(L_INFO, "In:  SYNCED_CHAINS: between %s and %s",l_hash_from_str[0] ? l_hash_from_str : "(null)",
                       l_hash_to_str[0] ? l_hash_to_str: "(null)");

            }
            s_ch_chain_get_idle(l_ch_chain);
            if (l_ch_chain->activity_timer) {
                dap_timerfd_delete_unsafe(l_ch_chain->activity_timer);
                l_ch_chain->activity_timer = NULL;
            }
            if (!l_ch_chain->callback_notify_packet_in) { // we haven't node client waitng, so reply to other side
                dap_chain_t *l_chain = dap_chain_find_by_id(l_chain_pkt->hdr.net_id, l_chain_pkt->hdr.chain_id);
                if (!l_chain) {
                    log_it(L_ERROR, "Invalid SYNCED_CHAINS packet from %s with ext_id %016"DAP_UINT64_FORMAT_x" net id 0x%016"DAP_UINT64_FORMAT_x
                                    " chain id 0x%016"DAP_UINT64_FORMAT_x" cell_id 0x%016"DAP_UINT64_FORMAT_x" in packet",
                                    a_ch->stream->esocket->remote_addr_str, l_chain_pkt->hdr.ext_id,
                                    l_chain_pkt->hdr.net_id.uint64, l_chain_pkt->hdr.chain_id.uint64,
                                    l_chain_pkt->hdr.cell_id.uint64);
                    s_stream_ch_write_error_unsafe(a_ch, l_chain_pkt->hdr.net_id.uint64,
                                                        l_chain_pkt->hdr.chain_id.uint64, l_chain_pkt->hdr.cell_id.uint64,
                                                        "ERROR_NET_INVALID_ID");
                    break;
                }
                if (s_debug_more) {
                    log_it(L_INFO, "Out: UPDATE_CHAINS_REQ pkt");
                }
                dap_stream_ch_chain_sync_request_t l_request= {};
                dap_stream_ch_chain_pkt_write_unsafe(a_ch, DAP_STREAM_CH_CHAIN_PKT_TYPE_UPDATE_CHAINS_REQ, l_chain_pkt->hdr.net_id.uint64,
                                              l_chain_pkt->hdr.chain_id.uint64, l_chain_pkt->hdr.cell_id.uint64, &l_request, sizeof(l_request));
            }
        } break;

        case DAP_STREAM_CH_CHAIN_PKT_TYPE_SYNC_CHAINS_RVRS: {
            if(l_chain_pkt_data_size == sizeof(dap_stream_ch_chain_sync_request_t)) {
                dap_stream_ch_chain_sync_request_t l_request = { };
                dap_chain_t *l_chain = dap_chain_find_by_id(l_chain_pkt->hdr.net_id, l_chain_pkt->hdr.chain_id);
                if (l_chain) {
                    dap_chain_hash_fast_t l_hash;
                    dap_chain_get_atom_last_hash(l_chain, &l_hash, l_chain_pkt->hdr.cell_id); // Move away from i/o reactor to callback processor
                    l_request.hash_from = l_hash;
                    if( dap_log_level_get()<= L_INFO){
                        char l_hash_from_str[DAP_CHAIN_HASH_FAST_STR_SIZE] = {'\0'};
                        dap_chain_hash_fast_to_str(&l_hash, l_hash_from_str, DAP_CHAIN_HASH_FAST_STR_SIZE);
                        log_it(L_INFO, "In:  SYNC_CHAINS_RVRS pkt: net 0x%016"DAP_UINT64_FORMAT_x" chain 0x%016"DAP_UINT64_FORMAT_x" cell 0x%016"DAP_UINT64_FORMAT_x
                                       "request chains sync from %s", l_chain_pkt->hdr.net_id.uint64, l_chain_pkt->hdr.chain_id.uint64, l_chain_pkt->hdr.cell_id.uint64,
                                        l_hash_from_str[0] ? l_hash_from_str : "(null)");
                    }
                    dap_stream_ch_chain_pkt_write_unsafe(a_ch, DAP_STREAM_CH_CHAIN_PKT_TYPE_SYNC_CHAINS, l_chain_pkt->hdr.net_id.uint64,
                                                  l_chain_pkt->hdr.chain_id.uint64, l_chain_pkt->hdr.cell_id.uint64, &l_request, sizeof(l_request));
                }
            }else{
                log_it(L_WARNING, "DAP_STREAM_CH_CHAIN_PKT_TYPE_SYNC_CHAINS_RVRS: Wrong chain packet size %zd when expected %zd", l_chain_pkt_data_size, sizeof(l_ch_chain->request));
                s_stream_ch_write_error_unsafe(a_ch, l_chain_pkt->hdr.net_id.uint64,
                        l_chain_pkt->hdr.chain_id.uint64, l_chain_pkt->hdr.cell_id.uint64,
                        "ERROR_CHAIN_PKT_DATA_SIZE" );
            }
        } break;

        case DAP_STREAM_CH_CHAIN_PKT_TYPE_ERROR:{
            char * l_error_str = (char*)l_chain_pkt->data;
            if(l_chain_pkt_data_size>1)
                l_error_str[l_chain_pkt_data_size-1]='\0'; // To be sure that nobody sends us garbage
                                                           // without trailing zero
            log_it(L_WARNING,"In from remote addr %s chain id 0x%016"DAP_UINT64_FORMAT_x" got error on his side: '%s'",
                   DAP_STREAM_CH(l_ch_chain)->stream->esocket->remote_addr_str,
                   l_chain_pkt->hdr.chain_id.uint64, l_chain_pkt_data_size ? l_error_str : "<empty>");
        } break;

        case DAP_STREAM_CH_CHAIN_PKT_TYPE_SYNCED_ALL: {
            log_it(L_INFO, "In from "NODE_ADDR_FP_STR":  SYNCED_ALL net 0x%016"DAP_UINT64_FORMAT_x" chain 0x%016"DAP_UINT64_FORMAT_x" cell 0x%016"DAP_UINT64_FORMAT_x,
                            NODE_ADDR_FP_ARGS_S(l_ch_chain->request.node_addr), l_chain_pkt->hdr.net_id.uint64,
                            l_chain_pkt->hdr.chain_id.uint64, l_chain_pkt->hdr.cell_id.uint64);
        } break;

        default: {
            s_stream_ch_write_error_unsafe(a_ch, l_chain_pkt->hdr.net_id.uint64,
                                                l_chain_pkt->hdr.chain_id.uint64, l_chain_pkt->hdr.cell_id.uint64,
                                                "ERROR_UNKNOWN_CHAIN_PKT_TYPE");
            }
    }
    if(l_ch_chain->callback_notify_packet_in)
        l_ch_chain->callback_notify_packet_in(l_ch_chain, l_ch_pkt->hdr.type, l_chain_pkt,
                                              l_chain_pkt_data_size, l_ch_chain->callback_notify_arg);
}


/**
 * @brief s_ch_chain_go_idle_and_free_log_list
 * @param a_ch_chain
 */
static void s_free_log_list_gdb ( dap_stream_ch_chain_t * a_ch_chain)
{

}

/**
 * @brief s_ch_chain_go_idle
 * @param a_ch_chain
 */
static void s_ch_chain_go_idle(dap_stream_ch_chain_t *a_ch_chain)
{
    if (a_ch_chain->state == CHAIN_STATE_IDLE) {
        return;
    }
    a_ch_chain->state = CHAIN_STATE_IDLE;

    if(s_debug_more)
        log_it(L_INFO, "Go in CHAIN_STATE_IDLE");

    // Cleanup after request
    memset(&a_ch_chain->request, 0, sizeof(a_ch_chain->request));
    memset(&a_ch_chain->request_hdr, 0, sizeof(a_ch_chain->request_hdr));
    if (a_ch_chain->request_atom_iter && a_ch_chain->request_atom_iter->chain &&
            a_ch_chain->request_atom_iter->chain->callback_atom_iter_delete) {
        a_ch_chain->request_atom_iter->chain->callback_atom_iter_delete(a_ch_chain->request_atom_iter);
        a_ch_chain->request_atom_iter = NULL;
    }

    dap_stream_ch_chain_hash_item_t *l_hash_item = NULL, *l_tmp = NULL;

    HASH_ITER(hh, a_ch_chain->remote_atoms, l_hash_item, l_tmp) {
        // Clang bug at this, l_hash_item should change at every loop cycle
        HASH_DEL(a_ch_chain->remote_atoms, l_hash_item);
        DAP_DELETE(l_hash_item);
    }
    a_ch_chain->remote_atoms = NULL;
    a_ch_chain->sent_breaks = 0;
    s_free_log_list_gdb(a_ch_chain);
}

struct chain_io_complete {
    dap_stream_ch_uuid_t ch_uuid;
    dap_stream_ch_chain_state_t state;
    uint8_t type;
    uint64_t net_id;
    uint64_t chain_id;
    uint64_t cell_id;
    size_t data_size;
    byte_t data[];
};

static void s_stream_ch_io_complete(dap_events_socket_t *a_es, void *a_arg, int a_errno)
{
    if (a_errno)
        return;
    dap_stream_t *l_stream = NULL;
    if (!a_es->server) {
        dap_client_t *l_client = DAP_ESOCKET_CLIENT(a_es);
        assert(l_client);
        dap_client_pvt_t *l_client_pvt = DAP_CLIENT_PVT(l_client);
        l_stream = l_client_pvt->stream;
    } else {
        dap_http_client_t *l_http_client = DAP_HTTP_CLIENT(a_es);
        if (l_http_client)
            l_stream = DAP_STREAM(l_http_client);
    }
    if (!l_stream)
        return;
    dap_stream_ch_t *l_ch = NULL;
    for (size_t i = 0; i < l_stream->channel_count; i++)
        if (l_stream->channel[i]->proc->id == DAP_STREAM_CH_ID)
            l_ch = l_stream->channel[i];
    if (!l_ch)
        return;
    if (a_arg) {
        struct chain_io_complete *l_arg = (struct chain_io_complete *)a_arg;
        if (DAP_STREAM_CH_CHAIN(l_ch)->state == CHAIN_STATE_WAITING)
            DAP_STREAM_CH_CHAIN(l_ch)->state = l_arg->state;
        dap_stream_ch_chain_pkt_write_unsafe(l_ch, l_arg->type, l_arg->net_id, l_arg->chain_id,
                                             l_arg->cell_id, l_arg->data, l_arg->data_size);
        a_es->callbacks.arg = NULL;
        DAP_DELETE(a_arg);
        return;
    }
    s_stream_ch_packet_out(l_ch, NULL);
}

static void s_stream_ch_chain_pkt_write(dap_stream_ch_t *a_ch, uint8_t a_type, uint64_t a_net_id,
                                        uint64_t a_chain_id, uint64_t a_cell_id,
                                        const void * a_data, size_t a_data_size)
{
    size_t l_free_buf_size = dap_events_socket_get_free_buf_size(a_ch->stream->esocket) -
                                sizeof(dap_stream_ch_chain_pkt_t) - sizeof(dap_stream_ch_pkt_t) -
                                sizeof(dap_stream_pkt_t) - DAP_STREAM_PKT_ENCRYPTION_OVERHEAD;
    if (l_free_buf_size < a_data_size) {
        struct chain_io_complete *l_arg = DAP_NEW_Z_SIZE(struct chain_io_complete, sizeof(struct chain_io_complete) + a_data_size);
        l_arg->ch_uuid = a_ch->uuid;
        l_arg->state = DAP_STREAM_CH_CHAIN(a_ch)->state;
        DAP_STREAM_CH_CHAIN(a_ch)->state = CHAIN_STATE_WAITING;
        l_arg->type = a_type;
        l_arg->net_id = a_net_id;
        l_arg->chain_id = a_chain_id;
        l_arg->cell_id = a_cell_id;
        l_arg->data_size = a_data_size;
        memcpy(l_arg->data, a_data, a_data_size);
        a_ch->stream->esocket->callbacks.arg = l_arg;
    }
    else
       dap_stream_ch_chain_pkt_write_unsafe(a_ch, a_type, a_net_id, a_chain_id, a_cell_id, a_data, a_data_size);
}

/**
 * @brief s_stream_ch_packet_out
 * @param ch
 * @param arg
 */
void s_stream_ch_packet_out(dap_stream_ch_t *a_ch, void *a_arg)
{
    dap_stream_ch_chain_t *l_ch_chain = DAP_STREAM_CH_CHAIN(a_ch);
    bool l_go_idle = false, l_was_sent_smth = false;
    switch (l_ch_chain->state) {
        // Update list of global DB records to remote
    case CHAIN_STATE_UPDATE_GLOBAL_DB: {
<<<<<<< HEAD
        size_t i, q =
                // s_update_pack_size;
                0;
        dap_db_log_list_obj_t **l_objs = dap_db_log_list_get_multiple(l_ch_chain->request_db_log, /*DAP_STREAM_PKT_SIZE_MAX*/ 0, &q);
        dap_stream_ch_chain_update_element_t *l_data = DAP_NEW_Z_COUNT(dap_stream_ch_chain_update_element_t, q);
=======
#if 0
        size_t i, q =
                // s_update_pack_size;
                0;
        //dap_db_log_list_obj_t **l_objs = dap_db_log_list_get_multiple(l_ch_chain->request_db_log, DAP_STREAM_PKT_SIZE_MAX, &q);
        dap_stream_ch_chain_update_element_t *l_data = DAP_NEW_Z_SIZE(dap_stream_ch_chain_update_element_t, q * sizeof(dap_stream_ch_chain_update_element_t));
>>>>>>> 48784b7f
        for (i = 0; i < q; ++i) {
            l_data[i].hash = l_objs[i]->hash;
            l_data[i].size = l_objs[i]->pkt->data_size;
            DAP_DELETE(l_objs[i]->pkt);
            DAP_DELETE(l_objs[i]);
        }
        if (i) {
            l_was_sent_smth = true;
            s_stream_ch_chain_pkt_write(a_ch, DAP_STREAM_CH_CHAIN_PKT_TYPE_UPDATE_GLOBAL_DB,
                                        l_ch_chain->request_hdr.net_id.uint64, l_ch_chain->request_hdr.chain_id.uint64,
                                        l_ch_chain->request_hdr.cell_id.uint64,
                                        l_data, i * sizeof(dap_stream_ch_chain_update_element_t));
            l_ch_chain->stats_request_gdb_processed += i;
            DAP_DELETE(l_data);
            DAP_DELETE(l_objs);
            debug_if(s_debug_more, L_INFO, "Out: DAP_STREAM_CH_CHAIN_PKT_TYPE_UPDATE_GLOBAL_DB, %zu records", i);
        } else if (!l_objs) {
            l_was_sent_smth = true;
            l_ch_chain->request.node_addr.uint64 = dap_chain_net_get_cur_addr_int(dap_chain_net_by_id(
                                                                                      l_ch_chain->request_hdr.net_id));
            s_stream_ch_chain_pkt_write(a_ch, DAP_STREAM_CH_CHAIN_PKT_TYPE_UPDATE_GLOBAL_DB_END,
                                                 l_ch_chain->request_hdr.net_id.uint64,
                                                 l_ch_chain->request_hdr.chain_id.uint64,
                                                 l_ch_chain->request_hdr.cell_id.uint64,
                                                 &l_ch_chain->request, sizeof(dap_stream_ch_chain_sync_request_t));
            debug_if(s_debug_more, L_INFO, "Out: DAP_STREAM_CH_CHAIN_PKT_TYPE_UPDATE_GLOBAL_DB_END");
            l_go_idle = true;
        }
<<<<<<< HEAD
#if 0
=======
>>>>>>> 48784b7f
            dap_stream_ch_chain_update_element_t l_data[s_update_pack_size];
            uint_fast16_t i;
            dap_db_log_list_obj_t *l_obj = NULL;
            for (i = 0; i < s_update_pack_size; i++) {
                l_obj = dap_db_log_list_get(l_ch_chain->request_db_log);
                if (!l_obj || DAP_POINTER_TO_SIZE(l_obj) == 1)
                    break;
                l_data[i].hash = l_obj->hash;
                l_data[i].size = l_obj->pkt->data_size;
                DAP_DELETE(l_obj->pkt);
                DAP_DELETE(l_obj);
            }
            if (i) {
                l_was_sent_smth = true;
                s_stream_ch_chain_pkt_write(a_ch, DAP_STREAM_CH_CHAIN_PKT_TYPE_UPDATE_GLOBAL_DB,
                                            l_ch_chain->request_hdr.net_id.uint64, l_ch_chain->request_hdr.chain_id.uint64,
                                            l_ch_chain->request_hdr.cell_id.uint64,
                                            l_data, i * sizeof(dap_stream_ch_chain_update_element_t));
                l_ch_chain->stats_request_gdb_processed += i;
                if (s_debug_more)
                    log_it(L_INFO, "Out: DAP_STREAM_CH_CHAIN_PKT_TYPE_UPDATE_GLOBAL_DB");
            } else if (!l_obj) {
                l_was_sent_smth = true;
                l_ch_chain->request.node_addr.uint64 = dap_chain_net_get_cur_addr_int(dap_chain_net_by_id(
                                                                                          l_ch_chain->request_hdr.net_id));
                s_stream_ch_chain_pkt_write(a_ch, DAP_STREAM_CH_CHAIN_PKT_TYPE_UPDATE_GLOBAL_DB_END,
                                                     l_ch_chain->request_hdr.net_id.uint64,
                                                     l_ch_chain->request_hdr.chain_id.uint64,
                                                     l_ch_chain->request_hdr.cell_id.uint64,
                                                     &l_ch_chain->request, sizeof(dap_stream_ch_chain_sync_request_t));
                if (s_debug_more )
                    log_it(L_INFO, "Out: DAP_STREAM_CH_CHAIN_PKT_TYPE_UPDATE_GLOBAL_DB_END");
                l_go_idle = true;
            }
#endif
        } break;

        // Synchronize GDB
    case CHAIN_STATE_SYNC_GLOBAL_DB: {
<<<<<<< HEAD
=======
#if 0
>>>>>>> 48784b7f
        dap_global_db_pkt_t *l_pkt = NULL;
        size_t l_pkt_size = 0, i, q = 0;
        dap_db_log_list_obj_t **l_objs = dap_db_log_list_get_multiple(l_ch_chain->request_db_log, DAP_STREAM_PKT_SIZE_MAX, &q);
        for (i = 0; i < q; ++i) {
            dap_stream_ch_chain_hash_item_t *l_hash_item = NULL;
            unsigned l_hash_item_hashv = 0;
            HASH_VALUE(&l_objs[i]->hash, sizeof(dap_chain_hash_fast_t), l_hash_item_hashv);
            HASH_FIND_BYHASHVALUE(hh, l_ch_chain->remote_gdbs, &l_objs[i]->hash,
                                  sizeof(dap_hash_fast_t), l_hash_item_hashv, l_hash_item);
            if (!l_hash_item) {
                l_hash_item = DAP_NEW_Z(dap_stream_ch_chain_hash_item_t);
                *l_hash_item = (dap_stream_ch_chain_hash_item_t) {
                        .hash   = l_objs[i]->hash, .size   = l_objs[i]->pkt->data_size
                };
                HASH_ADD_BYHASHVALUE(hh, l_ch_chain->remote_gdbs, hash, sizeof(dap_chain_hash_fast_t),
                                     l_hash_item_hashv, l_hash_item);
                l_pkt = dap_global_db_pkt_pack(l_pkt, l_objs[i]->pkt);
                l_ch_chain->stats_request_gdb_processed++;
                l_pkt_size = sizeof(dap_global_db_pkt_t) + l_pkt->data_size;
            }

            DAP_DELETE(l_objs[i]->pkt);
            DAP_DELETE(l_objs[i]);
        }

        if (l_pkt_size) {
            l_was_sent_smth = true;
            // If request was from defined node_addr we update its state
            s_stream_ch_chain_pkt_write(a_ch, DAP_STREAM_CH_CHAIN_PKT_TYPE_GLOBAL_DB,
                                        l_ch_chain->request_hdr.net_id.uint64, l_ch_chain->request_hdr.chain_id.uint64,
                                        l_ch_chain->request_hdr.cell_id.uint64, l_pkt, l_pkt_size);
            debug_if(s_debug_more, L_INFO, "Send one global_db packet, size %zu, rest %zu/%zu items", l_pkt_size,
                     l_ch_chain->request_db_log->items_rest,
                     l_ch_chain->request_db_log->items_number);
            DAP_DELETE(l_pkt);
            DAP_DELETE(l_objs);
        } else if (!l_objs) {
            l_was_sent_smth = true;
            // last message
            dap_stream_ch_chain_sync_request_t l_request = { };
            s_stream_ch_chain_pkt_write(a_ch, DAP_STREAM_CH_CHAIN_PKT_TYPE_SYNCED_GLOBAL_DB,
                                        l_ch_chain->request_hdr.net_id.uint64, l_ch_chain->request_hdr.chain_id.uint64,
                                        l_ch_chain->request_hdr.cell_id.uint64, &l_request, sizeof(l_request));
            l_go_idle = true;
            if (l_ch_chain->callback_notify_packet_out)
                l_ch_chain->callback_notify_packet_out(l_ch_chain, DAP_STREAM_CH_CHAIN_PKT_TYPE_SYNCED_GLOBAL_DB,
                                                       NULL, 0, l_ch_chain->callback_notify_arg);
            log_it(L_INFO,"Syncronized database: items syncronyzed %"DAP_UINT64_FORMAT_U" of %zu",
                    l_ch_chain->stats_request_gdb_processed, l_ch_chain->request_db_log->items_number);
        }
<<<<<<< HEAD
#if 0
=======
>>>>>>> 48784b7f
            // Get global DB record
            dap_global_db_pkt_t *l_pkt = NULL;
            dap_db_log_list_obj_t *l_obj = NULL;
            size_t l_pkt_size = 0;
            for (uint_fast16_t l_skip_count = 0; l_skip_count < s_skip_in_reactor_count; ) {
                l_obj = dap_db_log_list_get(l_ch_chain->request_db_log);
                if (!l_obj || DAP_POINTER_TO_SIZE(l_obj) == 1) {
                    l_skip_count = s_skip_in_reactor_count;
                    break;
                }
                dap_stream_ch_chain_hash_item_t *l_hash_item = NULL;
                unsigned l_hash_item_hashv = 0;
                HASH_VALUE(&l_obj->hash, sizeof(dap_chain_hash_fast_t), l_hash_item_hashv);
                HASH_FIND_BYHASHVALUE(hh, l_ch_chain->remote_gdbs, &l_obj->hash, sizeof(dap_hash_fast_t),
                                      l_hash_item_hashv, l_hash_item);
                if (l_hash_item) { // If found - skip it
                    /*if (s_debug_more) {
                        char l_request_atom_hash_str[DAP_CHAIN_HASH_FAST_STR_SIZE];
                        dap_chain_hash_fast_to_str(&l_obj->hash, l_request_atom_hash_str, DAP_CHAIN_HASH_FAST_STR_SIZE);
                        log_it(L_DEBUG, "Out CHAIN: skip GDB hash %s because its already present in remote GDB hash table",
                                        l_request_atom_hash_str);
                    }*/
                    l_skip_count++;
                } else {
                    l_hash_item = DAP_NEW_Z(dap_stream_ch_chain_hash_item_t);
                    if (!l_hash_item) {
                        log_it(L_CRITICAL, "Memory allocation error");
                        return;
                    }
                    l_hash_item->hash = l_obj->hash;
                    l_hash_item->size = l_obj->pkt->data_size;
                    HASH_ADD_BYHASHVALUE(hh, l_ch_chain->remote_gdbs, hash, sizeof(dap_chain_hash_fast_t),
                                         l_hash_item_hashv, l_hash_item);
                    l_pkt = dap_global_db_pkt_pack(l_pkt, l_obj->pkt);
                    l_ch_chain->stats_request_gdb_processed++;
                    l_pkt_size = sizeof(dap_global_db_pkt_t) + l_pkt->data_size;
                }
                DAP_DELETE(l_obj->pkt);
                DAP_DELETE(l_obj);
                if (l_pkt_size >= DAP_CHAIN_PKT_EXPECT_SIZE)
                    break;
            }
            if (l_pkt_size) {
                l_was_sent_smth = true;
                // If request was from defined node_addr we update its state
                if (s_debug_more)
                    log_it(L_INFO, "Send one global_db packet len=%zu (rest=%zu/%zu items)", l_pkt_size,
                                    dap_db_log_list_get_count_rest(l_ch_chain->request_db_log),
                                    dap_db_log_list_get_count(l_ch_chain->request_db_log));
                s_stream_ch_chain_pkt_write(a_ch, DAP_STREAM_CH_CHAIN_PKT_TYPE_GLOBAL_DB,
                                                     l_ch_chain->request_hdr.net_id.uint64, l_ch_chain->request_hdr.chain_id.uint64,
                                                     l_ch_chain->request_hdr.cell_id.uint64, l_pkt, l_pkt_size);
                DAP_DELETE(l_pkt);
            } else if (!l_obj) {
                l_was_sent_smth = true;
                log_it( L_INFO,"Syncronized database: items syncronyzed %"DAP_UINT64_FORMAT_U" from %zu",
                        l_ch_chain->stats_request_gdb_processed, dap_db_log_list_get_count(l_ch_chain->request_db_log));
                // last message
                dap_stream_ch_chain_sync_request_t l_request = {};
                s_stream_ch_chain_pkt_write(a_ch, DAP_STREAM_CH_CHAIN_PKT_TYPE_SYNCED_GLOBAL_DB,
                                                     l_ch_chain->request_hdr.net_id.uint64, l_ch_chain->request_hdr.chain_id.uint64,
                                                     l_ch_chain->request_hdr.cell_id.uint64, &l_request, sizeof(l_request));
                l_go_idle = true;
                if (l_ch_chain->callback_notify_packet_out)
                    l_ch_chain->callback_notify_packet_out(l_ch_chain, DAP_STREAM_CH_CHAIN_PKT_TYPE_SYNCED_GLOBAL_DB,
                                                           NULL, 0, l_ch_chain->callback_notify_arg);
            }
#endif
    } break;

        // Update list of atoms to remote
        case CHAIN_STATE_UPDATE_CHAINS:{
            dap_stream_ch_chain_update_element_t *l_data = DAP_NEW_Z_SIZE(dap_stream_ch_chain_update_element_t,
                                                                          sizeof(dap_stream_ch_chain_update_element_t) * s_update_pack_size);
            size_t l_data_size=0;
            for(uint_fast16_t n=0; n<s_update_pack_size && (l_ch_chain->request_atom_iter && l_ch_chain->request_atom_iter->cur);n++){
                l_data[n].hash = *l_ch_chain->request_atom_iter->cur_hash;
                // Shift offset counter
                l_data_size += sizeof(dap_stream_ch_chain_update_element_t);
                // Then get next atom
                l_ch_chain->request_atom_iter->chain->callback_atom_iter_get_next(l_ch_chain->request_atom_iter, NULL);
            }
            if (l_data_size){
                l_was_sent_smth = true;
                if(s_debug_more)
                    log_it(L_DEBUG,"Out: UPDATE_CHAINS with %zu hashes sent", l_data_size / sizeof(dap_stream_ch_chain_update_element_t));
                s_stream_ch_chain_pkt_write(a_ch, DAP_STREAM_CH_CHAIN_PKT_TYPE_UPDATE_CHAINS,
                                                     l_ch_chain->request_hdr.net_id.uint64,
                                                     l_ch_chain->request_hdr.chain_id.uint64,
                                                     l_ch_chain->request_hdr.cell_id.uint64,
                                                     l_data,l_data_size);
            }
            if(!l_data_size  ||  !l_ch_chain->request_atom_iter){ // We over with all the hashes here
                l_was_sent_smth = true;
                if(s_debug_more)
                    log_it(L_INFO,"Out: UPDATE_CHAINS_END sent ");
                dap_stream_ch_chain_sync_request_t l_request = {};
                s_stream_ch_chain_pkt_write(a_ch, DAP_STREAM_CH_CHAIN_PKT_TYPE_UPDATE_CHAINS_END,
                                                     l_ch_chain->request_hdr.net_id.uint64,
                                                     l_ch_chain->request_hdr.chain_id.uint64,
                                                     l_ch_chain->request_hdr.cell_id.uint64,
                                                     &l_request, sizeof(dap_stream_ch_chain_sync_request_t));
                l_go_idle = true;
                dap_stream_ch_set_ready_to_write_unsafe(a_ch, false);
            }
            DAP_DELETE(l_data);
        }break;

        // Synchronize chains
        case CHAIN_STATE_SYNC_CHAINS: {
            // Process one chain from l_ch_chain->request_atom_iter
            // Pack loop to skip quicker
            for(uint_fast16_t k=0; k<s_skip_in_reactor_count     &&
                                   l_ch_chain->request_atom_iter &&
                                   l_ch_chain->request_atom_iter->cur; k++){
                // Check if present and skip if present
                dap_stream_ch_chain_hash_item_t *l_hash_item = NULL;
                unsigned l_hash_item_hashv = 0;
                HASH_VALUE(l_ch_chain->request_atom_iter->cur_hash, sizeof(dap_chain_hash_fast_t), l_hash_item_hashv);
                HASH_FIND_BYHASHVALUE(hh, l_ch_chain->remote_atoms, l_ch_chain->request_atom_iter->cur_hash,
                                      sizeof(dap_chain_hash_fast_t), l_hash_item_hashv, l_hash_item);
                if( l_hash_item ){ // If found - skip it
                    /*if(s_debug_more){
                        char l_request_atom_hash_str[81]={[0]='\0'};
                        dap_chain_hash_fast_to_str(l_ch_chain->request_atom_iter->cur_hash,l_request_atom_hash_str,sizeof (l_request_atom_hash_str));
                        log_it(L_DEBUG, "Out CHAIN: skip atom hash %s because its already present in remote atom hash table",
                                        l_request_atom_hash_str);
                    }*/
                }else{
                    l_hash_item = DAP_NEW_Z(dap_stream_ch_chain_hash_item_t);
                    if (!l_hash_item) {
                        log_it(L_CRITICAL, "Memory allocation error");
                        return;
                    }
                    l_hash_item->hash = *l_ch_chain->request_atom_iter->cur_hash;
                    if(s_debug_more){
                        char l_atom_hash_str[DAP_CHAIN_HASH_FAST_STR_SIZE];
                        dap_chain_hash_fast_to_str(&l_hash_item->hash, l_atom_hash_str, sizeof(l_atom_hash_str));
                        log_it(L_INFO, "Out CHAIN pkt: atom hash %s (size %zd) ", l_atom_hash_str, l_ch_chain->request_atom_iter->cur_size);
                    }
                    s_stream_ch_chain_pkt_write(a_ch, DAP_STREAM_CH_CHAIN_PKT_TYPE_CHAIN, l_ch_chain->request_hdr.net_id.uint64,
                                                         l_ch_chain->request_hdr.chain_id.uint64, l_ch_chain->request_hdr.cell_id.uint64,
                                                         l_ch_chain->request_atom_iter->cur, l_ch_chain->request_atom_iter->cur_size);
                    l_was_sent_smth = true;
                    l_ch_chain->stats_request_atoms_processed++;

                    l_hash_item->size = l_ch_chain->request_atom_iter->cur_size;
                    // Because we sent this atom to remote - we record it to not to send it twice
                    HASH_ADD_BYHASHVALUE(hh, l_ch_chain->remote_atoms, hash, sizeof(dap_hash_fast_t), l_hash_item_hashv,
                                         l_hash_item);
                }
                // Then get next atom and populate new last
                l_ch_chain->request_atom_iter->chain->callback_atom_iter_get_next(l_ch_chain->request_atom_iter, NULL);
                if (l_was_sent_smth)
                    break;
            }
            if(!l_ch_chain->request_atom_iter || !l_ch_chain->request_atom_iter->cur)  { // All chains synced
                dap_stream_ch_chain_sync_request_t l_request = {};
                // last message
                l_was_sent_smth = true;
                s_stream_ch_chain_pkt_write(a_ch, DAP_STREAM_CH_CHAIN_PKT_TYPE_SYNCED_CHAINS,
                                                     l_ch_chain->request_hdr.net_id.uint64, l_ch_chain->request_hdr.chain_id.uint64,
                                                     l_ch_chain->request_hdr.cell_id.uint64, &l_request, sizeof(l_request));
                log_it( L_INFO,"Synced: %"DAP_UINT64_FORMAT_U" atoms processed", l_ch_chain->stats_request_atoms_processed);
                l_go_idle = true;
                if (l_ch_chain->callback_notify_packet_out)
                    l_ch_chain->callback_notify_packet_out(l_ch_chain, DAP_STREAM_CH_CHAIN_PKT_TYPE_SYNCED_CHAINS, NULL,
                                                           0, l_ch_chain->callback_notify_arg);
            }
        } break;
        default: break;
    }
    if (l_was_sent_smth) {
        s_chain_timer_reset(l_ch_chain);
        l_ch_chain->sent_breaks = 0;
    } else
        l_ch_chain->sent_breaks++;
    if (l_go_idle) {
        s_ch_chain_go_idle(l_ch_chain);
        if (l_ch_chain->activity_timer) {
            if (!a_arg)
                dap_timerfd_delete_unsafe(l_ch_chain->activity_timer);
            l_ch_chain->activity_timer = NULL;
        }
    }
}<|MERGE_RESOLUTION|>--- conflicted
+++ resolved
@@ -725,10 +725,7 @@
     dap_worker_t *l_worker = dap_worker_get_current();
     dap_stream_ch_t *l_ch = dap_stream_ch_find_by_uuid_unsafe(DAP_STREAM_WORKER(l_worker), *(dap_stream_ch_uuid_t*)a_arg);
     if (!l_ch) {
-<<<<<<< HEAD
         dap_chain_net_del_downlink((dap_stream_ch_uuid_t*)a_arg);
-=======
->>>>>>> 48784b7f
         DAP_DELETE(a_arg);
         return false;
     }
@@ -758,19 +755,6 @@
         l_ch_chain->sent_breaks = 0;
         l_ch_chain->timer_shots = 0;
     }
-<<<<<<< HEAD
-    if (l_ch_chain->state == CHAIN_STATE_SYNC_GLOBAL_DB && l_ch_chain->sent_breaks >= 3 * DAP_SYNC_TICKS_PER_SECOND) {
-        debug_if(s_debug_more, L_INFO, "Send one global_db TSD packet (rest=%zu/%zu items)",
-                            l_ch_chain->request_db_log->items_rest,
-                            l_ch_chain->request_db_log->items_number);
-        dap_stream_ch_chain_pkt_write_unsafe(l_ch, DAP_STREAM_CH_CHAIN_PKT_TYPE_UPDATE_GLOBAL_DB_TSD,
-                                             l_ch_chain->request_hdr.net_id.uint64, l_ch_chain->request_hdr.chain_id.uint64,
-                                             l_ch_chain->request_hdr.cell_id.uint64, NULL, 0);
-        l_ch_chain->sent_breaks = 0;
-        l_ch_chain->timer_shots = 0;
-    }
-=======
->>>>>>> 48784b7f
     return true;
 }
 
@@ -1515,20 +1499,12 @@
     switch (l_ch_chain->state) {
         // Update list of global DB records to remote
     case CHAIN_STATE_UPDATE_GLOBAL_DB: {
-<<<<<<< HEAD
-        size_t i, q =
-                // s_update_pack_size;
-                0;
-        dap_db_log_list_obj_t **l_objs = dap_db_log_list_get_multiple(l_ch_chain->request_db_log, /*DAP_STREAM_PKT_SIZE_MAX*/ 0, &q);
-        dap_stream_ch_chain_update_element_t *l_data = DAP_NEW_Z_COUNT(dap_stream_ch_chain_update_element_t, q);
-=======
 #if 0
         size_t i, q =
                 // s_update_pack_size;
                 0;
         //dap_db_log_list_obj_t **l_objs = dap_db_log_list_get_multiple(l_ch_chain->request_db_log, DAP_STREAM_PKT_SIZE_MAX, &q);
         dap_stream_ch_chain_update_element_t *l_data = DAP_NEW_Z_SIZE(dap_stream_ch_chain_update_element_t, q * sizeof(dap_stream_ch_chain_update_element_t));
->>>>>>> 48784b7f
         for (i = 0; i < q; ++i) {
             l_data[i].hash = l_objs[i]->hash;
             l_data[i].size = l_objs[i]->pkt->data_size;
@@ -1557,10 +1533,6 @@
             debug_if(s_debug_more, L_INFO, "Out: DAP_STREAM_CH_CHAIN_PKT_TYPE_UPDATE_GLOBAL_DB_END");
             l_go_idle = true;
         }
-<<<<<<< HEAD
-#if 0
-=======
->>>>>>> 48784b7f
             dap_stream_ch_chain_update_element_t l_data[s_update_pack_size];
             uint_fast16_t i;
             dap_db_log_list_obj_t *l_obj = NULL;
@@ -1600,10 +1572,7 @@
 
         // Synchronize GDB
     case CHAIN_STATE_SYNC_GLOBAL_DB: {
-<<<<<<< HEAD
-=======
 #if 0
->>>>>>> 48784b7f
         dap_global_db_pkt_t *l_pkt = NULL;
         size_t l_pkt_size = 0, i, q = 0;
         dap_db_log_list_obj_t **l_objs = dap_db_log_list_get_multiple(l_ch_chain->request_db_log, DAP_STREAM_PKT_SIZE_MAX, &q);
@@ -1654,10 +1623,6 @@
             log_it(L_INFO,"Syncronized database: items syncronyzed %"DAP_UINT64_FORMAT_U" of %zu",
                     l_ch_chain->stats_request_gdb_processed, l_ch_chain->request_db_log->items_number);
         }
-<<<<<<< HEAD
-#if 0
-=======
->>>>>>> 48784b7f
             // Get global DB record
             dap_global_db_pkt_t *l_pkt = NULL;
             dap_db_log_list_obj_t *l_obj = NULL;
