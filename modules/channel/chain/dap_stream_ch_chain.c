--- conflicted
+++ resolved
@@ -932,13 +932,6 @@
 
 static void s_chain_timer_reset(dap_stream_ch_chain_t *a_ch_chain)
 {
-<<<<<<< HEAD
-    if (!a_ch_chain->activity_timer) {
-        dap_stream_ch_chain_timer_start( a_ch_chain);
-    }
-
-=======
->>>>>>> c19c34da
     a_ch_chain->timer_shots = 0;
     if (!a_ch_chain->activity_timer)
         dap_stream_ch_chain_timer_start(a_ch_chain);
@@ -1680,10 +1673,6 @@
     dap_stream_ch_chain_t *l_ch_chain = DAP_STREAM_CH_CHAIN(a_ch);
     bool l_go_idle = false, l_was_sent_smth = false;
 
-<<<<<<< HEAD
-    //pthread_rwlock_rdlock(&l_ch_chain->idle_lock);
-=======
->>>>>>> c19c34da
     switch (l_ch_chain->state) {
         // Update list of global DB records to remote
         case CHAIN_STATE_UPDATE_GLOBAL_DB: {
