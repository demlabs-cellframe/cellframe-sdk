/*
 * Authors:
 * Dmitriy A. Gearasimov <gerasimov.dmitriy@demlabs.net>
 * DeM Labs Inc.   https://demlabs.net
 * Kelvin Project https://github.com/kelvinblockchain
 * Copyright  (c) 2017-2018
 * All rights reserved.

 This file is part of DAP (Deus Applications Prototypes) the open source project

    DAP (Deus Applicaions Prototypes) is free software: you can redistribute it and/or modify
    it under the terms of the GNU General Public License as published by
    the Free Software Foundation, either version 3 of the License, or
    (at your option) any later version.

    DAP is distributed in the hope that it will be useful,
    but WITHOUT ANY WARRANTY; without even the implied warranty of
    MERCHANTABILITY or FITNESS FOR A PARTICULAR PURPOSE.  See the
    GNU General Public License for more details.

    You should have received a copy of the GNU General Public License
    along with any DAP based project.  If not, see <http://www.gnu.org/licenses/>.
*/

#include <string.h>
#include <ctype.h>
#include <errno.h>
#ifdef DAP_OS_WINDOWS
#include <time.h>
#endif
#include "dap_common.h"
#include "dap_sign.h"
#include "dap_chain_common.h"
#include "dap_enc_base58.h"
#include "dap_hash.h"
#include "dap_strfuncs.h"

#define LOG_TAG "dap_chain_common"

const dap_chain_net_srv_uid_t c_dap_chain_net_srv_uid_null = {0};

/*
 * Forward declarations
 */
#define DAP_CHAIN$SZ_MAX128DEC DATOSHI_POW                                           /* "340282366920938463463374607431768211455" */
#define DAP_CHAIN$SZ_MAX256DEC DATOSHI_POW256                                       /* 2 ^ "340282366920938463463374607431768211455" */

char        *dap_cvt_uint256_to_str (uint256_t a_uint256);
uint256_t   dap_cvt_str_to_uint256 (const char *a_256bit_num);

/**
 * @brief dap_chain_hash_to_str
 * @param a_hash
 * @param a_str
 * @param a_str_max
 * @return
 */
size_t dap_chain_hash_slow_to_str( dap_chain_hash_slow_t *a_hash, char *a_str, size_t a_str_max )
{
    const size_t c_hash_str_size = sizeof(*a_hash) * 2 + 1 /*trailing zero*/+ 2 /* heading 0x */;

    if(a_str_max < c_hash_str_size) {
        log_it(L_ERROR, "String for hash too small, need %zu but have only %zu", c_hash_str_size, a_str_max);
    }
    size_t i;
    dap_snprintf(a_str, 3, "0x");

    for(i = 0; i < sizeof(a_hash->raw); ++i)
        dap_snprintf( a_str + i * 2 + 2, 3, "%02x", a_hash->raw[i] );

    a_str[c_hash_str_size] = '\0';

    return strlen(a_str);
}

/**
 * @brief dap_chain_addr_to_str
 * @param a_addr
 * @return
 */
char* dap_chain_addr_to_str(const dap_chain_addr_t *a_addr)
{
    if ( a_addr ==NULL)
        return  NULL;

    size_t l_ret_size = DAP_ENC_BASE58_ENCODE_SIZE(sizeof(dap_chain_addr_t));
    char * l_ret = DAP_NEW_SIZE(char, l_ret_size);
    if(dap_enc_base58_encode(a_addr, sizeof(dap_chain_addr_t), l_ret) > 0)
        return l_ret;
    else {
        DAP_DELETE(l_ret);
        return NULL;
    }
}

/**
 * @brief dap_chain_str_to_addr
 * @param a_addr
 * @return
 */
dap_chain_addr_t* dap_chain_addr_from_str(const char *a_str)
{
    size_t l_str_len = (a_str) ? strlen(a_str) : 0;
    if(l_str_len <= 0)
        return NULL;
    size_t l_ret_size = DAP_ENC_BASE58_DECODE_SIZE(l_str_len);
    dap_chain_addr_t * l_addr = DAP_NEW_Z_SIZE(dap_chain_addr_t, l_ret_size);
    if(dap_enc_base58_decode(a_str, l_addr) == sizeof(dap_chain_addr_t) &&
       dap_chain_addr_check_sum(l_addr)==1)
        return l_addr;
    else
        DAP_DELETE(l_addr);
    return NULL;
}

/**
 * @brief dap_chain_net_id_from_str
 * @param a_net_str
 * @return
 */
dap_chain_net_id_t dap_chain_net_id_from_str(const char * a_net_str)
{
    dap_chain_net_id_t l_ret={ 0 };
    log_it(L_DEBUG, "net id: %s", a_net_str);

    a_net_str += 2;
    if (!(l_ret.uint64 = strtoll(a_net_str, NULL, 0))) {
        log_it(L_ERROR, "Wrong input string \"%s\" not recognized as network id", a_net_str);
        return l_ret;
    }
    return l_ret;
}

/**
 * @brief dap_chain_net_srv_uid_from_str
 * @param a_net_str
 * @return
 */
dap_chain_net_srv_uid_t dap_chain_net_srv_uid_from_str( const char * a_net_srv_uid_str)
{
    dap_chain_net_srv_uid_t l_ret={{0}};
    size_t l_net_srv_uid_str_len = strlen( a_net_srv_uid_str);
    if (l_net_srv_uid_str_len >2){
        a_net_srv_uid_str+=2;
        l_net_srv_uid_str_len-=2;
        if (l_net_srv_uid_str_len == sizeof (l_ret)/2 ){
            size_t l_pos =0;
            char l_byte[3];
            while(l_net_srv_uid_str_len){

                // Copy two characters for bytes
                memcpy(l_byte,a_net_srv_uid_str,2);
                l_byte[2]='\0';

                // Read byte chars
                unsigned int l_bytechar;
                if ( sscanf(l_byte,"%02x", &l_bytechar) != 1)
                    if( sscanf(l_byte,"%02X", &l_bytechar) != 1 )
                        break;
                l_ret.raw[l_pos] = l_bytechar;
                // Update pos
                l_pos++;
                // Reduce in two steps to not to break if input will have bad input
                l_net_srv_uid_str_len-=1;
                if(l_net_srv_uid_str_len)
                    l_net_srv_uid_str_len-=1;
            }
        }else
            log_it(L_WARNING,"Wrong input string \"%s\" not recognized as network id", a_net_srv_uid_str);
    }
    return  l_ret;
}



/**
 * @brief dap_chain_addr_fill_from_key
 * @param a_addr
 * @param a_key
 * @param a_net_id
 * @return
 */
void dap_chain_addr_fill_from_key(dap_chain_addr_t *a_addr, dap_enc_key_t *a_key, dap_chain_net_id_t a_net_id) {
    dap_sign_type_t l_type = dap_sign_type_from_key_type(a_key->type);
    size_t l_pub_key_data_size;
    uint8_t *l_pub_key_data = dap_enc_key_serealize_pub_key(a_key, &l_pub_key_data_size);
    if (!l_pub_key_data) {
        log_it(L_ERROR,"Can't fill address from key, its empty");
        return;
    }
    dap_chain_hash_fast_t l_hash_public_key;
    // serialized key -> key hash
    dap_hash_fast(l_pub_key_data, l_pub_key_data_size, &l_hash_public_key);
    dap_chain_addr_fill(a_addr, l_type, &l_hash_public_key, a_net_id);
    DAP_DELETE(l_pub_key_data);
}

/**
 * @brief dap_chain_addr_fill
 * @param a_addr
 * @param a_type
 * @param a_pkey_hash
 * @param a_net_id
 * @return
 */
void dap_chain_addr_fill(dap_chain_addr_t *a_addr, dap_sign_type_t a_type, dap_chain_hash_fast_t *a_pkey_hash, dap_chain_net_id_t a_net_id)
{
    if(!a_addr || !a_pkey_hash)
        return;
    a_addr->addr_ver = DAP_CHAIN_ADDR_VERSION_CURRENT;
    a_addr->net_id.uint64 = a_net_id.uint64;
    a_addr->sig_type.raw = a_type.raw;
    memcpy(a_addr->data.hash, a_pkey_hash, sizeof(dap_chain_hash_fast_t));
    // calc checksum
    dap_hash_fast(a_addr, sizeof(dap_chain_addr_t) - sizeof(dap_chain_hash_fast_t), &a_addr->checksum);
}

/**
 * @brief dap_chain_addr_check_sum
 * @param a_addr
 * @return 1 Ok, -1 Invalid a_addr or checksum
 */
int dap_chain_addr_check_sum(const dap_chain_addr_t *a_addr)
{
    if(!a_addr)
        return -1;
    dap_chain_hash_fast_t l_checksum;
    // calc checksum
    dap_hash_fast(a_addr, sizeof(dap_chain_addr_t) - sizeof(dap_chain_hash_fast_t), &l_checksum);
    if(!memcmp(a_addr->checksum.raw, l_checksum.raw, sizeof(l_checksum.raw)))
        return 1;
    return -1;
}

uint64_t dap_chain_uint128_to(uint128_t a_from)
{
#ifdef DAP_GLOBAL_IS_INT128
    if (a_from > UINT64_MAX) {
        log_it(L_ERROR, "Can't convert balance to uint64_t. It's too big.");
    }
    return (uint64_t)a_from;
#else
    if (a_from.hi) {
        log_it(L_ERROR, "Can't convert balance to uint64_t. It's too big.");
    }
    return a_from.lo;
#endif
}

uint64_t dap_chain_uint256_to(uint256_t a_from)
{
#ifdef DAP_GLOBAL_IS_INT128
    if (a_from.hi || a_from.lo > UINT64_MAX) {
        log_it(L_ERROR, "Can't convert balance to uint64_t. It's too big.");
    }
    return (uint64_t)a_from.lo;
#else
    if (!IS_ZERO_128(a_from.hi) || a_from.lo.hi) {
        log_it(L_ERROR, "Can't convert balance to uint64_t. It's too big.");
    }
    return a_from.lo.lo;
#endif
}

// 256
uint128_t dap_chain_uint128_from_uint256(uint256_t a_from)
{
    if ( !( EQUAL_128(a_from.hi, uint128_0) ) ) {
        log_it(L_ERROR, "Can't convert to uint128_t. It's too big.");
    }
    return a_from.lo;
}


char *dap_chain_balance_print128(uint128_t a_balance)
{
    char *l_buf = DAP_NEW_Z_SIZE(char, DATOSHI_POW + 2);
    int l_pos = 0;
    uint128_t l_value = a_balance;
#ifdef DAP_GLOBAL_IS_INT128
    do {
        l_buf[l_pos++] = (l_value % 10) + '0';
        l_value /= 10;
    } while (l_value);
#else
    uint32_t l_tmp[4] = {l_value.u32.a, l_value.u32.b, l_value.u32.c, l_value.u32.d};
    uint64_t t, q;
    do {
        q = 0;
        // Byte order is 1, 0, 3, 2 for little endian
        for (int i = 1; i <= 3; ) {
            t = q << 32 | l_tmp[i];
            q = t % 10;
            l_tmp[i] = t / 10;
            if (i == 2) i = 4; // end of cycle
            if (i == 3) i = 2;
            if (i == 0) i = 3;
            if (i == 1) i = 0;
        }
        l_buf[l_pos++] = q + '0';
    } while (l_tmp[2]);
#endif
    int l_strlen = strlen(l_buf) - 1;
    for (int i = 0; i < (l_strlen + 1) / 2; i++) {
        char c = l_buf[i];
        l_buf[i] = l_buf[l_strlen - i];
        l_buf[l_strlen - i] = c;
    }
    return l_buf;
}

char *dap_chain_balance_print(uint256_t a_balance)
{
    return  dap_cvt_uint256_to_str(a_balance);   /* @RRL */
    //return  dap_chain_balance_print128(a_balance.lo);
}


char *dap_chain_balance_to_coins128(uint128_t a_balance)
{
    char *l_buf = dap_chain_balance_print128(a_balance);
    int l_strlen = strlen(l_buf);
    int l_pos;
    if (l_strlen > DATOSHI_DEGREE) {
        for (l_pos = l_strlen; l_pos > l_strlen - DATOSHI_DEGREE; l_pos--) {
            l_buf[l_pos] = l_buf[l_pos - 1];
        }
        l_buf[l_pos] = '.';
    } else {
        int l_sub = DATOSHI_DEGREE - l_strlen + 2;
        for (l_pos = DATOSHI_DEGREE + 1; l_pos >= 0; l_pos--) {
            l_buf[l_pos] = (l_pos >= l_sub) ? l_buf[l_pos - l_sub] : '0';
        }
        l_buf[1] = '.';
    }
    return l_buf;
}



char *dap_chain_balance_to_coins256(uint256_t a_balance)
{
    char *l_buf, *l_cp;
    int l_strlen, l_len;

    /* 123000...456 -> "123000...456" */
    if ( !(l_buf = dap_cvt_uint256_to_str(a_balance)) )
        return NULL;

    l_strlen = strlen(l_buf);

    if ( 0 < (l_len = (l_strlen - DATOSHI_DEGREE)) )
    {
        l_cp = l_buf + l_len;                                               /* Move last 18 symbols to one position right */
        memmove(l_cp + 1, l_cp, DATOSHI_DEGREE);
        *l_cp = '.';                                                        /* Insert '.' separator */

        l_strlen++;                                                         /* Adjust string len in the buffer */
    } else {
        l_len = DATOSHI_DEGREE - l_strlen;                           /* Add leading "0." */
        l_cp = l_buf;
        memmove(l_cp + l_len + 2, l_cp, DATOSHI_DEGREE - l_len);                                     /* Move last 18 symbols to 2 positions right */
        memset(l_cp, '0', l_len + 2);
        *(++l_cp) = '.';
        l_strlen += 2;                                                      /* Adjust string len in the buffer */
    }

    if ( *(l_cp = l_buf) == '0' )                                           /* Is there lead zeroes ? */
    {
        /* 000000000000000000000.000000000000000001 */
        /* 000000000000000000123.000000000000000001 */
        for ( l_cp += 1; *l_cp == '0'; l_cp++);                             /* Skip all '0' symbols */

        if ( *l_cp == '.' )                                                 /* l_cp point to separator - then step back */
            l_cp--;

        if ( (l_len = (l_cp - l_buf)) )
        {
            l_len = l_strlen - l_len;                                       /* A part of the buffer to be moved to begin */
            memmove(l_buf, l_cp, l_len);                                    /* Move and terminated by zero */
            l_buf[l_len] = '\0';
        }

        l_strlen = l_len;                                                   /* Adjust string len in the buffer */
    }

    for ( l_cp = l_buf + strlen(l_buf) - 1; *l_cp == '0'; l_cp--)
        if (*(l_cp - 1) != '.')
            *l_cp = '\0';

    return l_buf;
}

const union __c_pow10__ {
    uint64_t u64[2];
    uint32_t u32[4];
} DAP_ALIGN_PACKED c_pow10[DATOSHI_POW] = {
        { .u64 = {0,                         1ULL} },                          // 0
        { .u64 = {0,                         10ULL} },                         // 1
        { .u64 = {0,                         100ULL} },                        // 2
        { .u64 = {0,                         1000ULL} },                       // 3
        { .u64 = {0,                         10000ULL} },                      // 4
        { .u64 = {0,                         100000ULL} },                     // 5
        { .u64 = {0,                         1000000ULL} },                    // 6
        { .u64 = {0,                         10000000ULL} },                   // 7
        { .u64 = {0,                         100000000ULL} },                  // 8
        { .u64 = {0,                         1000000000ULL} },                 // 9
        { .u64 = {0,                         10000000000ULL} },                // 10
        { .u64 = {0,                         100000000000ULL} },               // 11
        { .u64 = {0,                         1000000000000ULL} },              // 12
        { .u64 = {0,                         10000000000000ULL} },             // 13
        { .u64 = {0,                         100000000000000ULL} },            // 14
        { .u64 = {0,                         1000000000000000ULL} },           // 15
        { .u64 = {0,                         10000000000000000ULL} },          // 16
        { .u64 = {0,                         100000000000000000ULL} },         // 17
        { .u64 = {0,                         1000000000000000000ULL} },        // 18
        { .u64 = {0,                         10000000000000000000ULL} },       // 19
        { .u64 = {5ULL,                      7766279631452241920ULL} },        // 20
        { .u64 = {54ULL,                     3875820019684212736ULL} },        // 21
        { .u64 = {542ULL,                    1864712049423024128ULL} },        // 22
        { .u64 = {5421ULL,                   200376420520689664ULL} },         // 23
        { .u64 = {54210ULL,                  2003764205206896640ULL} },        // 24
        { .u64 = {542101ULL,                 1590897978359414784ULL} },        // 25
        { .u64 = {5421010ULL,                15908979783594147840ULL} },       // 26
        { .u64 = {54210108ULL,               11515845246265065472ULL} },       // 27
        { .u64 = {542101086ULL,              4477988020393345024ULL} },        // 28
        { .u64 = {5421010862ULL,             7886392056514347008ULL} },        // 29
        { .u64 = {54210108624ULL,            5076944270305263616ULL} },        // 30
        { .u64 = {542101086242ULL,           13875954555633532928ULL} },       // 31
        { .u64 = {5421010862427ULL,          9632337040368467968ULL} },        // 32
        { .u64 = {54210108624275ULL,         4089650035136921600ULL} },        // 33
        { .u64 = {542101086242752ULL,        4003012203950112768ULL} },        // 34
        { .u64 = {5421010862427522ULL,       3136633892082024448ULL} },        // 35
        { .u64 = {54210108624275221ULL,      12919594847110692864ULL} },       // 36
        { .u64 = {542101086242752217ULL,     68739955140067328ULL} },          // 37
        { .u64 = {5421010862427522170ULL,    687399551400673280ULL} }          // 38
};

uint128_t dap_chain_balance_scan128(const char *a_balance)
{
    int l_strlen = strlen(a_balance);
    uint128_t l_ret = uint128_0, l_nul = uint128_0;
    if (l_strlen > DATOSHI_POW)
        return l_nul;
    for (int i = 0; i < l_strlen ; i++) {
        char c = a_balance[l_strlen - i - 1];
        if (!isdigit(c)) {
            log_it(L_WARNING, "Incorrect input number");
            return l_nul;
        }
        uint8_t l_digit = c - '0';
        if (!l_digit)
            continue;
#ifdef DAP_GLOBAL_IS_INT128
        uint128_t l_tmp = (uint128_t)c_pow10[i].u64[0] * l_digit;
        if (l_tmp >> 64) {
            log_it(L_WARNING, "Input number is too big");
            return l_nul;
        }
        l_tmp = (l_tmp << 64) + (uint128_t)c_pow10[i].u64[1] * l_digit;
        SUM_128_128(l_ret, l_tmp, &l_ret);
        if (l_ret == l_nul)
            return l_nul;
#else
        uint128_t l_tmp;
        l_tmp.hi = 0;
        l_tmp.lo = (uint64_t)c_pow10[i].u32[2] * (uint64_t)l_digit;
        SUM_128_128(l_ret, l_tmp, &l_ret);
        if (l_ret.hi == 0 && l_ret.lo == 0)
            return l_nul;
        uint64_t l_mul = (uint64_t)c_pow10[i].u32[3] * (uint64_t)l_digit;
        l_tmp.lo = l_mul << 32;
        l_tmp.hi = l_mul >> 32;
        SUM_128_128(l_ret, l_tmp, &l_ret);
        if (l_ret.hi == 0 && l_ret.lo == 0)
            return l_nul;
        l_tmp.lo = 0;
        l_tmp.hi = (uint64_t)c_pow10[i].u32[0] * (uint64_t)l_digit;
        SUM_128_128(l_ret, l_tmp, &l_ret);
        if (l_ret.hi == 0 && l_ret.lo == 0)
            return l_nul;
        l_mul = (uint64_t)c_pow10[i].u32[1] * (uint64_t)l_digit;
        if (l_mul >> 32) {
            log_it(L_WARNING, "Input number is too big");
            return l_nul;
        }
        l_tmp.hi = l_mul << 32;
        SUM_128_128(l_ret, l_tmp, &l_ret);
        if (l_ret.hi == 0 && l_ret.lo == 0)
            return l_nul;
#endif
    }
    return l_ret;
}

uint256_t dap_chain_balance_scan(const char *a_balance)
{
    return dap_cvt_str_to_uint256 (a_balance);                              /* @RRL */
    //return GET_256_FROM_128(dap_chain_balance_scan128(a_balance));

}


uint128_t dap_chain_coins_to_balance128(const char *a_coins)
{
    char l_buf [DATOSHI_POW + 2] = {0};
    uint128_t l_ret = uint128_0, l_nul = uint128_0;

    if (strlen(a_coins) > DATOSHI_POW + 1) {
        log_it(L_WARNING, "Incorrect balance format - too long");
        return l_nul;
    }

    strcpy(l_buf, a_coins);
    char *l_point = strchr(l_buf, '.');
    int l_tail = 0;
    int l_pos = strlen(l_buf);
    if (l_point) {
        l_tail = l_pos - 1 - (l_point - l_buf);
        l_pos = l_point - l_buf;
        if (l_tail > DATOSHI_DEGREE) {
            log_it(L_WARNING, "Incorrect balance format - too much precision");
            return l_nul;
        }
        while (l_buf[l_pos]) {
            l_buf[l_pos] = l_buf[l_pos + 1];
            l_pos++;
        }
        l_pos--;
    }
    if (l_pos + DATOSHI_DEGREE - l_tail > DATOSHI_POW) {
        log_it(L_WARNING, "Incorrect balance format - too long with point");
        return l_nul;
    }
    int i;
    for (i = 0; i < DATOSHI_DEGREE - l_tail; i++) {
        l_buf[l_pos + i] = '0';
    }
    l_buf[l_pos + i] = '\0';
    l_ret = dap_chain_balance_scan128(l_buf);

    return l_ret;
}





/*
 *   DESCRIPTION: Convert a text representation of the coins amount in to
 *   the binary uint256 value .
 *      Coins string can be in form:
 *          - "123.00456"
 *          -
 *   INPUTS:
 *      a_coins:    A text string in format
 *
 *   OUTPUTS:
 *      NONE
 *
 *   RETURNS:
 *      A converted value
 */

uint256_t dap_chain_coins_to_balance256(const char *a_coins)
{
    int l_len, l_pos;
    char    l_buf  [DAP_CHAIN$SZ_MAX256DEC + 8] = {0}, *l_point;
    uint256_t l_nul = {0};

    /* "12300000000.0000456" */
    if ( (l_len = strnlen(a_coins, DATOSHI_POW256 + 1)) > DATOSHI_POW256)/* Check for legal length */ /* 1 symbol for \0, one for '.', if more, there is an error */
        return  log_it(L_WARNING, "Incorrect balance format of '%s' - too long (%d > %d)", a_coins,
                       l_len, DATOSHI_POW256), l_nul;

    /* Find , check and remove 'precision' dot symbol */
    memcpy (l_buf, a_coins, l_len);                                         /* Make local copy */
    if ( !(l_point = memchr(l_buf, '.', l_len)) )                           /* Is there 'dot' ? */
        return  log_it(L_WARNING, "Incorrect balance format of '%s' - no precision mark", a_coins),
                l_nul;

    l_pos = l_len - (l_point - l_buf);                                      /* Check number of decimals after dot */
    l_pos--;
    if ( (l_pos ) >  DATOSHI_DEGREE )
        return  log_it(L_WARNING, "Incorrect balance format of '%s' - too much precision", l_buf), l_nul;

    /* "123.456" -> "123456" */
    memmove(l_point, l_point + 1, l_pos);                                   /* Shift left a right part of the decimal string
                                                                              to dot symbol place */
    *(l_point + l_pos) = '\0';

    /* Add trailer zeros:
     *                pos
     *                 |
     * 123456 -> 12345600...000
     *           ^            ^
     *           |            |
     *           +-18 digits--+
     */
    memset(l_point + l_pos, '0', DATOSHI_DEGREE - l_pos);

    return dap_cvt_str_to_uint256 (l_buf);
}



char *dap_cvt_uint256_to_str(uint256_t a_uint256) {
    char *l_buf = DAP_NEW_Z_SIZE(char, DATOSHI_POW256 + 1);
#ifdef DAP_GLOBAL_IS_INT128
    int l_pos = 0;
    uint256_t l_value = a_uint256;
    uint256_t uint256_ten = {.hi = 0, .lo = 10};
    uint256_t rem;
    do {
        divmod_impl_256(l_value, uint256_ten, &l_value, &rem);
        l_buf[l_pos++] = rem.lo + '0';
    } while (!IS_ZERO_256(l_value));
#else
    log_it(L_WARNING, "256 to str not implemented yet for non-native 128-bit");
#endif
    int l_strlen = strlen(l_buf) - 1;
    for (int i = 0; i < (l_strlen + 1) / 2; i++) {
        char c = l_buf[i];
        l_buf[i] = l_buf[l_strlen - i];
        l_buf[l_strlen - i] = c;
    }
    return l_buf;
}


const union __c_pow10_double__ {
    uint64_t u64[4];
    uint32_t u32[8];
} DAP_ALIGN_PACKED c_pow10_double[DATOSHI_POW256] = {
        { .u64 = {0,                            0,                           0,                         1ULL} },                          // 0
        { .u64 = {0,                            0,                           0,                         10ULL} },                         // 1
        { .u64 = {0,                            0,                           0,                         100ULL} },                        // 2
        { .u64 = {0,                            0,                           0,                         1000ULL} },                       // 3
        { .u64 = {0,                            0,                           0,                         10000ULL} },                      // 4
        { .u64 = {0,                            0,                           0,                         100000ULL} },                     // 5
        { .u64 = {0,                            0,                           0,                         1000000ULL} },                    // 6
        { .u64 = {0,                            0,                           0,                         10000000ULL} },                   // 7
        { .u64 = {0,                            0,                           0,                         100000000ULL} },                  // 8
        { .u64 = {0,                            0,                           0,                         1000000000ULL} },                 // 9
        { .u64 = {0,                            0,                           0,                         10000000000ULL} },                // 10
        { .u64 = {0,                            0,                           0,                         100000000000ULL} },               // 11
        { .u64 = {0,                            0,                           0,                         1000000000000ULL} },              // 12
        { .u64 = {0,                            0,                           0,                         10000000000000ULL} },             // 13
        { .u64 = {0,                            0,                           0,                         100000000000000ULL} },            // 14
        { .u64 = {0,                            0,                           0,                         1000000000000000ULL} },           // 15
        { .u64 = {0,                            0,                           0,                         10000000000000000ULL} },          // 16
        { .u64 = {0,                            0,                           0,                         100000000000000000ULL} },         // 17
        { .u64 = {0,                            0,                           0,                         1000000000000000000ULL} },        // 18
        { .u64 = {0,                            0,                           0,                         10000000000000000000ULL} },       // 19
        { .u64 = {0,                            0,                           5ULL,                      7766279631452241920ULL} },        // 20
        { .u64 = {0,                            0,                           54ULL,                     3875820019684212736ULL} },        // 21
        { .u64 = {0,                            0,                           542ULL,                    1864712049423024128ULL} },        // 22
        { .u64 = {0,                            0,                           5421ULL,                   200376420520689664ULL} },         // 23
        { .u64 = {0,                            0,                           54210ULL,                  2003764205206896640ULL} },        // 24
        { .u64 = {0,                            0,                           542101ULL,                 1590897978359414784ULL} },        // 25
        { .u64 = {0,                            0,                           5421010ULL,                15908979783594147840ULL} },       // 26
        { .u64 = {0,                            0,                           54210108ULL,               11515845246265065472ULL} },       // 27
        { .u64 = {0,                            0,                           542101086ULL,              4477988020393345024ULL} },        // 28
        { .u64 = {0,                            0,                           5421010862ULL,             7886392056514347008ULL} },        // 29
        { .u64 = {0,                            0,                           54210108624ULL,            5076944270305263616ULL} },        // 30
        { .u64 = {0,                            0,                           542101086242ULL,           13875954555633532928ULL} },       // 31
        { .u64 = {0,                            0,                           5421010862427ULL,          9632337040368467968ULL} },        // 32
        { .u64 = {0,                            0,                           54210108624275ULL,         4089650035136921600ULL} },        // 33
        { .u64 = {0,                            0,                           542101086242752ULL,        4003012203950112768ULL} },        // 34
        { .u64 = {0,                            0,                           5421010862427522ULL,       3136633892082024448ULL} },        // 35
        { .u64 = {0,                            0,                           54210108624275221ULL,      12919594847110692864ULL} },       // 36
        { .u64 = {0,                            0,                           542101086242752217ULL,     68739955140067328ULL} },          // 37
        { .u64 = {0,                            0,                           5421010862427522170ULL,    687399551400673280ULL} },         // 38
        { .u64 = {0,                            2ULL,                        17316620476856118468ULL,   6873995514006732800ULL} },        // 39
        { .u64 = {0,                            29ULL,                       7145508105175220139ULL,    13399722918938673152ULL} },       // 40
        { .u64 = {0,                            293ULL,                      16114848830623546549ULL,   4870020673419870208ULL} },        // 41
        { .u64 = {0,                            2938ULL,                     13574535716559052564ULL,   11806718586779598848ULL} },       // 42
        { .u64 = {0,                            29387ULL,                    6618148649623664334ULL,    7386721425538678784ULL} },        // 43
        { .u64 = {0,                            293873ULL,                   10841254275107988496ULL,   80237960548581376ULL} },          // 44
        { .u64 = {0,                            2938735ULL,                  16178822382532126880ULL,   802379605485813760ULL} },          // 45
        { .u64 = {0,                            29387358ULL,                 14214271235644855872ULL,   8023796054858137600ULL} },          // 46
        { .u64 = {0,                            293873587ULL,                13015503840481697412ULL,   6450984253743169536ULL} },          // 47
        { .u64 = {0,                            2938735877ULL,               1027829888850112811ULL,    9169610316303040512ULL} },          // 48
        { .u64 = {0,                            29387358770ULL,              10278298888501128114ULL,   17909126868192198656ULL} },          // 49
        { .u64 = {0,                            293873587705ULL,             10549268516463523069ULL,   13070572018536022016ULL} },          // 50
        { .u64 = {0,                            2938735877055ULL,            13258964796087472617ULL,   1578511669393358848ULL} },          // 51
        { .u64 = {0,                            29387358770557ULL,           3462439444907864858ULL,    15785116693933588480ULL} },          // 52
        { .u64 = {0,                            293873587705571ULL,          16177650375369096972ULL,   10277214349659471872ULL} },          // 53
        { .u64 = {0,                            2938735877055718ULL,         14202551164014556797ULL,   10538423128046960640ULL} },          // 54
        { .u64 = {0,                            29387358770557187ULL,        12898303124178706663ULL,   13150510911921848320ULL} },          // 55
        { .u64 = {0,                            293873587705571876ULL,       18302566799529756941ULL,   2377900603251621888ULL} },          // 56
        { .u64 = {0,                            2938735877055718769ULL,      17004971331911604867ULL,   5332261958806667264ULL} },          // 57
        { .u64 = {1,                            10940614696847636083ULL,     4029016655730084128ULL,    16429131440647569408ULL} },          // 58
        { .u64 = {15ULL,                        17172426599928602752ULL,     3396678409881738056ULL,    16717361816799281152ULL} },          // 59
        { .u64 = {159ULL,                       5703569335900062977ULL,      15520040025107828953ULL,   1152921504606846976ULL} },          // 60
        { .u64 = {1593ULL,                      1695461137871974930ULL,      7626447661401876602ULL,    11529215046068469760ULL} },          // 61
        { .u64 = {15930ULL,                     16954611378719749304ULL,     2477500319180559562ULL,    4611686018427387904ULL} },          // 62
        { .u64 = {159309ULL,                    3525417123811528497ULL,      6328259118096044006ULL,    9223372036854775808ULL} },          // 63
        { .u64 = {1593091ULL,                   16807427164405733357ULL,     7942358959831785217ULL,    0ULL} },                            // 64
        { .u64 = {15930919ULL,                  2053574980671369030ULL,      5636613303479645706ULL,    0ULL} },                            // 65
        { .u64 = {159309191ULL,                 2089005733004138687ULL,      1025900813667802212ULL,    0ULL} },                            // 66
        { .u64 = {1593091911ULL,                2443313256331835254ULL,      10259008136678022120ULL,   0ULL} },                            // 67
        { .u64 = {15930919111ULL,               5986388489608800929ULL,      10356360998232463120ULL,   0ULL} },                            // 68
        { .u64 = {159309191113ULL,              4523652674959354447ULL,      11329889613776873120ULL,   0ULL} },                            // 69
        { .u64 = {1593091911132ULL,             8343038602174441244ULL,      2618431695511421504ULL,    0ULL} },                            // 70
        { .u64 = {15930919111324ULL,            9643409726906205977ULL,      7737572881404663424ULL,    0ULL} },                            // 71
        { .u64 = {159309191113245ULL,           4200376900514301694ULL,      3588752519208427776ULL,    0ULL} },                            // 72
        { .u64 = {1593091911132452ULL,          5110280857723913709ULL,      17440781118374726144ULL,   0ULL} },                            // 73
        { .u64 = {15930919111324522ULL,         14209320429820033867ULL,     8387114520361296896ULL,    0ULL} },                            // 74
        { .u64 = {159309191113245227ULL,        12965995782233477362ULL,     10084168908774762496ULL,   0ULL} },                            // 75
        { .u64 = {1593091911132452277ULL,       532749306367912313ULL,       8607968719199866880ULL,    0ULL} },                            // 76
        { .u64 = {15930919111324522770ULL,       5327493063679123134ULL,       12292710897160462336ULL,    0ULL} },                         // 77
};


/*
 *   DESCRIPTION: Convert decimal text string into the uint256_t binary representative.
 *      We calling twice 128 bit variant of convertors
 *
 *   INPUTS:
 *      a_256bit_num:   Decimal string to be converted
 *
 *   OUTPUTS:
 *      NONE
 *
 *   RETURNS:
 *      256 bit value
 *      0 - on coversion error
 */

uint256_t dap_cvt_str_to_uint256(const char *a_256bit_num)
{
    uint256_t l_ret = uint256_0, l_nul = uint256_0;
    int  l_strlen;
    char l_256bit_num[DAP_CHAIN$SZ_MAX256DEC + 1];

<<<<<<< HEAD
=======

>>>>>>> 38923fc2
    if (!a_256bit_num) {
        return log_it(L_ERROR, "NULL as an argument"), l_nul;
    }

    /* Compute & check length */
    if ( (l_strlen = strnlen(a_256bit_num, DAP_CHAIN$SZ_MAX256DEC + 1) ) > DAP_CHAIN$SZ_MAX256DEC)
        return  log_it(L_ERROR, "Too many digits in `%s` (%d > %d)", a_256bit_num, l_strlen, DAP_CHAIN$SZ_MAX256DEC), l_nul;

    /* Convert number from xxx.yyyyE+zz to xxxyyyy0000... */
    char *l_eptr = strchr(a_256bit_num, 'e');
    if (!l_eptr)
        l_eptr = strchr(a_256bit_num, 'E');
    if (l_eptr) {
        char *l_exp_ptr = l_eptr + 1;
        if (*l_exp_ptr == '+')
            l_exp_ptr++;
        int l_exp = atoi(l_exp_ptr);
        if (!l_exp)
            return  log_it(L_ERROR, "Invalid exponent %s", l_eptr), uint256_0;
        char *l_dot_ptr = strchr(a_256bit_num, '.');
        if (!l_dot_ptr || l_dot_ptr > l_eptr)
            return  log_it(L_ERROR, "Invalid number format with exponent %d", l_exp), uint256_0;
        int l_dot_len = l_dot_ptr - a_256bit_num;
        if (l_dot_len >= DAP_CHAIN$SZ_MAX256DEC)
            return log_it(L_ERROR, "Too many digits in '%s'", a_256bit_num), uint256_0;
        int l_exp_len = l_eptr - a_256bit_num - l_dot_len - 1;
        if (l_exp_len + l_dot_len + 1 >= DAP_CHAIN$SZ_MAX256DEC)
            return log_it(L_ERROR, "Too many digits in '%s'", a_256bit_num), uint256_0;
        if (l_exp < l_exp_len)
            return  log_it(L_ERROR, "Invalid number format with exponent %d and nuber coun after dot %d", l_exp, l_exp_len), uint256_0;
        memcpy(l_256bit_num, a_256bit_num, l_dot_len);
        memcpy(l_256bit_num + l_dot_len, a_256bit_num + l_dot_len + 1, l_exp_len);
        int l_zero_cnt = l_exp - l_exp_len;
        size_t l_pos = l_dot_len + l_exp_len;
        for (int i = l_zero_cnt; i && l_pos < DAP_CHAIN$SZ_MAX256DEC; i--)
            l_256bit_num[l_pos++] = '0';
        l_256bit_num[l_pos] = '\0';
        l_strlen = l_pos;
    } else {
        memcpy(l_256bit_num, a_256bit_num, l_strlen);
        l_256bit_num[l_strlen] = '\0';
    }

    for (int i = 0; i < l_strlen ; i++) {
        char c = l_256bit_num[l_strlen - i - 1];
        if (!isdigit(c)) {
            log_it(L_WARNING, "Incorrect input number");
            return l_nul;
        }
        uint8_t l_digit = c - '0';
        if (!l_digit)
            continue;
#ifdef DAP_GLOBAL_IS_INT128
        uint256_t l_tmp;
        l_tmp.hi = 0;
        l_tmp.lo = (uint128_t)c_pow10_double[i].u64[3] * (uint128_t) l_digit;
        SUM_256_256(l_ret, l_tmp, &l_ret);
//        if (l_ret.hi == 0 && l_ret.lo == 0) {
//            return l_nul;
//        }
        uint128_t l_mul = (uint128_t) c_pow10_double[i].u64[2] * (uint128_t) l_digit;
        l_tmp.lo = l_mul << 64;
        l_tmp.hi = l_mul >> 64;
        SUM_256_256(l_ret, l_tmp, &l_ret);

        if (l_ret.hi == 0 && l_ret.lo == 0) {
            return l_nul;
        }

        l_tmp.lo = 0;
        l_tmp.hi = (uint128_t) c_pow10_double[i].u64[1] * (uint128_t) l_digit;
        SUM_256_256(l_ret, l_tmp, &l_ret);
        if (l_ret.hi == 0 && l_ret.lo == 0) {
            return l_nul;
        }

        l_mul = (uint128_t) c_pow10_double[i].u64[0] * (uint128_t) l_digit;
        if (l_mul >> 64) {
            log_it(L_WARNING, "Input number is too big");
            return l_nul;
        }
        l_tmp.hi = l_mul << 64;
        SUM_256_256(l_ret, l_tmp, &l_ret);
        if (l_ret.hi == 0 && l_ret.lo == 0) {
            return l_nul;
        }
#else
        log_it(L_WARNING, "str to 256 not implemented yet for non-native 128-bit");
#endif
    }
    return l_ret;
}


uint256_t dap_chain_coins_to_balance(const char *a_coins)
{
    return  dap_chain_coins_to_balance256(a_coins);
    // return GET_256_FROM_128(dap_chain_coins_to_balance128(a_coins));
}



char *dap_chain_balance_to_coins(uint256_t a_balance)
{
    return dap_chain_balance_to_coins256(a_balance); /* @RRL */
    //return dap_chain_balance_to_coins128(a_balance.lo);
}


#define __NEW_STARLET__ "BMF"
#ifdef  __NEW_STARLET__


char *dap_chain_balance_print333(uint256_t a_balance)
{
    int     l_pos, l_len, l_len_hi, l_len_lo;
    char    *l_buf, *l_cp, *l_cp2,  *l_cps, *l_cpe, l_chr;
    static const   char l_zero[sizeof(uint256_t)] = {0};
    uint64_t t, q;
    uint32_t l_tmp[4];

    l_len = (DAP_CHAIN$SZ_MAX256DEC + 8) & (~7);                            /* Align size of the buffer to 8 bytes */

    if ( !(l_buf = DAP_NEW_Z_SIZE(char, l_len)) )
        return  log_it(L_ERROR, "Cannot allocate %d octets, errno=%d", l_len, errno), NULL;

    l_cp = l_buf;

    if ( memcmp(&a_balance.hi, &l_zero, sizeof(uint128_t)) )
    {
        l_tmp [0] = a_balance.__hi.a;
        l_tmp [1] = a_balance.__hi.b;
        l_tmp [2] = a_balance.__hi.c;
        l_tmp [3] = a_balance.__hi.d;

        l_len_hi = 0;
        l_cps = l_cp;

        do {
            q = 0;
            // Byte order is 1, 0, 3, 2 for little endian
            for (int i = 1; i <= 3; )
            {
                t = q << 32 | l_tmp[i];
                q = t % 10;
                l_tmp[i] = t / 10;

                if (i == 2) i = 4; // end of cycle
                if (i == 3) i = 2;
                if (i == 0) i = 3;
                if (i == 1) i = 0;
            }

            *(l_cp++) = q + '0';
            l_len_hi++;

        } while (l_tmp[2]);

        l_pos = l_len_hi / 2;                                                   /* A number of swaps */
        l_cpe = l_cp - 1;                                                       /* -- // -- to tail of the string */

        for (int i = l_pos; i--; l_cps++, l_cpe--)                              /* Do swaps ... */
        {
            l_chr = *l_cps;
            *l_cps = *l_cpe;
            *l_cpe = l_chr;
        }
    }

    l_tmp [0] = a_balance.__lo.a;
    l_tmp [1] = a_balance.__lo.b;
    l_tmp [2] = a_balance.__lo.c;
    l_tmp [3] = a_balance.__lo.d;

    l_len_lo = 0;
    l_cps = l_cp2 = l_cp;

    do {
        q = 0;
        // Byte order is 1, 0, 3, 2 for little endian
        for (int i = 1; i <= 3; )
        {
            t = q << 32 | l_tmp[i];
            q = t % 10;
            l_tmp[i] = t / 10;

            if (i == 2) i = 4; // end of cycle
            if (i == 3) i = 2;
            if (i == 0) i = 3;
            if (i == 1) i = 0;
        }

        *(l_cp2++) = q + '0';
        l_len_lo++;

    } while (l_tmp[2]);


    l_pos = l_len_lo / 2;                                                   /* A number of swaps */
    l_cpe = l_cp2 - 1;                                                      /* -- // -- to tail of the string */

    for (int i = l_pos; i--; l_cps++, l_cpe--)                              /* Do swaps ... */
    {
        l_chr = *l_cps;
        *l_cps = *l_cpe;
        *l_cpe = l_chr;
    }

    if (  l_len_hi && (DAP_CHAIN$SZ_MAX128DEC > l_len_lo) )                    /* Do we need to add leading zeroes ? */
    {
        /* "123456" -> 123000...000456" */
        memmove(l_cp2 + ( DAP_CHAIN$SZ_MAX128DEC - l_len), l_cp2, l_len_lo);
        memset(l_cp2, '0', ( DAP_CHAIN$SZ_MAX128DEC - l_len_lo));
    }

    return  l_buf;
}





void    uint256_cvt_test (void)
{
    extern char *dap_cvt_uint256_to_str(uint256_t a_uint256);
    extern uint256_t dap_cvt_str_to_uint256(const char *a_256bit_num);
    extern char *dap_chain_balance_to_coins256(uint256_t a_balance);
    extern  char *dap_chain_balance_print333(uint256_t a_balance);

    char *cp;
    uint128_t uint128 = dap_chain_uint128_from(-1);
    uint256_t uint256;
    uint256.hi = dap_chain_uint128_from(123);
    uint256.lo = dap_chain_uint128_from(374607431768211455);
    const   uint256_t uint256_zero = {0};

    uint256 = uint256_zero;
    uint256.__lo.c = 1;

    cp = dap_chain_balance_print(uint256);
    free(cp);

    uint256 = uint256_zero;
    uint256.__lo.c = 1;
    cp = dap_chain_balance_to_coins(uint256);
    uint256 = dap_chain_coins_to_balance(cp);
    free(cp);

    uint256 = uint256_zero;
    uint256.__lo.c = 100000000;
    cp = dap_chain_balance_to_coins(uint256);
    uint256 = dap_chain_coins_to_balance(cp);
    free(cp);




    cp = dap_chain_balance_print333(uint256);
    free(cp);



    uint256.hi = dap_chain_uint128_from(-1);
    uint256.lo = dap_chain_uint128_from(-1);
    cp = dap_chain_balance_print333(uint256);
    free(cp);

    cp = dap_chain_balance_print(uint256);
    free(cp);

    cp = dap_cvt_uint256_to_str(uint256 );
    uint256 = dap_cvt_str_to_uint256(cp);
    free(cp);

    uint256.hi = dap_chain_uint128_from(-1);
    uint256.lo = dap_chain_uint128_from(-1);
    cp = dap_cvt_uint256_to_str(uint256 );
    free(cp);

    uint256.hi = dap_chain_uint128_from(123);
    uint256.lo = dap_chain_uint128_from(374607431768211455);

    cp = dap_chain_balance_to_coins256(uint256);
    uint256 = dap_chain_coins_to_balance(cp);
    free(cp);
}
#endif<|MERGE_RESOLUTION|>--- conflicted
+++ resolved
@@ -734,10 +734,7 @@
     int  l_strlen;
     char l_256bit_num[DAP_CHAIN$SZ_MAX256DEC + 1];
 
-<<<<<<< HEAD
-=======
-
->>>>>>> 38923fc2
+
     if (!a_256bit_num) {
         return log_it(L_ERROR, "NULL as an argument"), l_nul;
     }
