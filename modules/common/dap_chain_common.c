/*
 * Authors:
 * Dmitriy A. Gearasimov <gerasimov.dmitriy@demlabs.net>
 * DeM Labs Inc.   https://demlabs.net
 * Kelvin Project https://github.com/kelvinblockchain
 * Copyright  (c) 2017-2018
 * All rights reserved.

 This file is part of DAP (Deus Applications Prototypes) the open source project

    DAP (Deus Applicaions Prototypes) is free software: you can redistribute it and/or modify
    it under the terms of the GNU General Public License as published by
    the Free Software Foundation, either version 3 of the License, or
    (at your option) any later version.

    DAP is distributed in the hope that it will be useful,
    but WITHOUT ANY WARRANTY; without even the implied warranty of
    MERCHANTABILITY or FITNESS FOR A PARTICULAR PURPOSE.  See the
    GNU General Public License for more details.

    You should have received a copy of the GNU General Public License
    along with any DAP based project.  If not, see <http://www.gnu.org/licenses/>.
*/

#include <string.h>
#include <ctype.h>
#include "dap_common.h"
#include "dap_sign.h"
#include "dap_chain_common.h"
#include "dap_enc_base58.h"
#include "dap_hash.h"
#include "dap_strfuncs.h"

#define LOG_TAG "dap_chain_common"

/**
 * @brief dap_chain_hash_to_str
 * @param a_hash
 * @param a_str
 * @param a_str_max
 * @return
 */
size_t dap_chain_hash_slow_to_str( dap_chain_hash_slow_t *a_hash, char *a_str, size_t a_str_max )
{
    const size_t c_hash_str_size = sizeof(*a_hash) * 2 + 1 /*trailing zero*/+ 2 /* heading 0x */;

    if(a_str_max < c_hash_str_size) {
        log_it(L_ERROR, "String for hash too small, need %zu but have only %zu", c_hash_str_size, a_str_max);
    }
    size_t i;
    dap_snprintf(a_str, 3, "0x");

    for(i = 0; i < sizeof(a_hash->raw); ++i)
        dap_snprintf( a_str + i * 2 + 2, 3, "%02x", a_hash->raw[i] );

    a_str[c_hash_str_size] = '\0';

    return strlen(a_str);
}

/**
 * @brief dap_chain_hash_fast_to_str
 * @param a_hash
 * @param a_str
 * @param a_str_max
 * @return
 */
#if 0
size_t dap_chain_hash_fast_to_str( dap_chain_hash_fast_t *a_hash, char *a_str, size_t a_str_max )
{
    const size_t c_hash_str_size = sizeof(*a_hash) * 2 + 1 /*trailing zero*/+ 2 /* heading 0x */;

    if ( a_str_max < c_hash_str_size ) {
      log_it( L_ERROR, "String for hash too small, need %u but have only %u", c_hash_str_size, a_str_max );
    }

//    size_t i;
    // faster conversion to string

    dap_snprintf( a_str, 3, "0x" );

    size_t l_ret = dap_bin2hex(a_str + 2, a_hash->raw, sizeof(a_hash->raw));

    //for(i = 0; i < sizeof(a_hash->raw); ++i)
    //    dap_snprintf(a_str + i * 2 + 2, 3, "%02x", (a_hash->raw[i]));

    a_str[c_hash_str_size - 1] = '\0';

    if(!l_ret)
        return 0;

    return c_hash_str_size - 1; //strlen(a_str);
}
#endif



/**
 * @brief dap_chain_addr_to_str
 * @param a_addr
 * @return
 */
char* dap_chain_addr_to_str(const dap_chain_addr_t *a_addr)
{
    if ( a_addr ==NULL)
        return  NULL;

    size_t l_ret_size = DAP_ENC_BASE58_ENCODE_SIZE(sizeof(dap_chain_addr_t));
    char * l_ret = DAP_NEW_SIZE(char, l_ret_size);
    if(dap_enc_base58_encode(a_addr, sizeof(dap_chain_addr_t), l_ret) > 0)
        return l_ret;
    else {
        DAP_DELETE(l_ret);
        return NULL;
    }
}

/**
 * @brief dap_chain_str_to_addr
 * @param a_addr
 * @return
 */
dap_chain_addr_t* dap_chain_addr_from_str(const char *a_str)
{
    size_t l_str_len = (a_str) ? strlen(a_str) : 0;
    if(l_str_len <= 0)
        return NULL;
    size_t l_ret_size = DAP_ENC_BASE58_DECODE_SIZE(l_str_len);
    dap_chain_addr_t * l_addr = DAP_NEW_Z_SIZE(dap_chain_addr_t, l_ret_size);
    if(dap_enc_base58_decode(a_str, l_addr) == sizeof(dap_chain_addr_t) &&
            dap_chain_addr_check_sum(l_addr)==1)
        return l_addr;
    else
        DAP_DELETE(l_addr);
    return NULL;
}

/**
 * @brief dap_chain_net_id_from_str
 * @param a_net_str
 * @return
 */
dap_chain_net_id_t dap_chain_net_id_from_str(const char * a_net_str)
{
    dap_chain_net_id_t l_ret={ 0 };
    log_it(L_DEBUG, "net id: %s", a_net_str);

    a_net_str += 2;
    /*size_t l_net_str_len = strlen( a_net_str);
    if (l_net_str_len >2){
        a_net_str+=2;
        l_net_str_len-=2;
        if (l_net_str_len == sizeof (l_ret)/2 ){
            size_t l_pos =0;
            char l_byte[3];
            while(l_net_str_len){
                // Copy two characters for bytes
                memcpy(l_byte,a_net_str,2);
                l_byte[2]='\0';
                // Read byte chars
                if ( sscanf(l_byte,"%02hhx",&l_ret.raw[l_pos] ) != 1)
                    if( sscanf(l_byte,"%02hhX",&l_ret.raw[l_pos] ) ==1 )
                        break;

                // Update pos
                l_pos++;
                // Reduce in two steps to not to break if input will have bad input
                l_net_str_len-=1;
                if(l_net_str_len)
                    l_net_str_len-=1;
            }
        }else
            log_it(L_WARNING,"Wrong input string \"%s\" not recognized as network id", a_net_str);
    } */

    if (!(l_ret.uint64 = strtol(a_net_str, NULL, 0))) {
        log_it(L_ERROR, "Wrong input string \"%s\" not recognized as network id", a_net_str);
        return l_ret;
    }
    //dap_stpcpy(&l_ret.raw, a_net_str);
    return l_ret;
}

/**
 * @brief dap_chain_net_srv_uid_from_str
 * @param a_net_str
 * @return
 */
dap_chain_net_srv_uid_t dap_chain_net_srv_uid_from_str( const char * a_net_srv_uid_str)
{
    dap_chain_net_srv_uid_t l_ret={{0}};
    size_t l_net_srv_uid_str_len = strlen( a_net_srv_uid_str);
    if (l_net_srv_uid_str_len >2){
        a_net_srv_uid_str+=2;
        l_net_srv_uid_str_len-=2;
        if (l_net_srv_uid_str_len == sizeof (l_ret)/2 ){
            size_t l_pos =0;
            char l_byte[3];
            while(l_net_srv_uid_str_len){

                // Copy two characters for bytes
                memcpy(l_byte,a_net_srv_uid_str,2);
                l_byte[2]='\0';

                // Read byte chars
                unsigned int l_bytechar;
                if ( sscanf(l_byte,"%02x", &l_bytechar) != 1)
                    if( sscanf(l_byte,"%02X", &l_bytechar) != 1 )
                        break;
                l_ret.raw[l_pos] = l_bytechar;
                // Update pos
                l_pos++;
                // Reduce in two steps to not to break if input will have bad input
                l_net_srv_uid_str_len-=1;
                if(l_net_srv_uid_str_len)
                    l_net_srv_uid_str_len-=1;
            }
        }else
            log_it(L_WARNING,"Wrong input string \"%s\" not recognized as network id", a_net_srv_uid_str);
    }
    return  l_ret;
}



/**
 * @brief dap_chain_addr_fill_from_key
 * @param a_addr
 * @param a_key
 * @param a_net_id
 * @return
 */
void dap_chain_addr_fill_from_key(dap_chain_addr_t *a_addr, dap_enc_key_t *a_key, dap_chain_net_id_t a_net_id) {
    dap_sign_type_t l_type = dap_sign_type_from_key_type(a_key->type);
    size_t l_pub_key_data_size;
    uint8_t *l_pub_key_data = dap_enc_key_serealize_pub_key(a_key, &l_pub_key_data_size);
    if (!l_pub_key_data) {
        log_it(L_ERROR,"Can't fill address from key, its empty");
        return;
    }
    dap_chain_hash_fast_t l_hash_public_key;
    // serialized key -> key hash
    dap_hash_fast(l_pub_key_data, l_pub_key_data_size, &l_hash_public_key);
    dap_chain_addr_fill(a_addr, l_type, &l_hash_public_key, a_net_id);
    DAP_DELETE(l_pub_key_data);
}

/**
 * @brief dap_chain_addr_fill
 * @param a_addr
 * @param a_type
 * @param a_pkey_hash
 * @param a_net_id
 * @return
 */
void dap_chain_addr_fill(dap_chain_addr_t *a_addr, dap_sign_type_t a_type, dap_chain_hash_fast_t *a_pkey_hash, dap_chain_net_id_t a_net_id)
{
    if(!a_addr || !a_pkey_hash)
        return;
    a_addr->addr_ver = DAP_CHAIN_ADDR_VERSION_CURRENT;
    a_addr->net_id.uint64 = a_net_id.uint64;
    a_addr->sig_type.raw = a_type.raw;
    memcpy(a_addr->data.hash, a_pkey_hash, sizeof(dap_chain_hash_fast_t));
    // calc checksum
    dap_hash_fast(a_addr, sizeof(dap_chain_addr_t) - sizeof(dap_chain_hash_fast_t), &a_addr->checksum);
}

/**
 * @brief dap_chain_addr_check_sum
 * @param a_addr
 * @return 1 Ok, -1 Invalid a_addr or checksum
 */
int dap_chain_addr_check_sum(const dap_chain_addr_t *a_addr)
{
    if(!a_addr)
        return -1;
    dap_chain_hash_fast_t l_checksum;
    // calc checksum
    dap_hash_fast(a_addr, sizeof(dap_chain_addr_t) - sizeof(dap_chain_hash_fast_t), &l_checksum);
    if(!memcmp(a_addr->checksum.raw, l_checksum.raw, sizeof(l_checksum.raw)))
        return 1;
    return -1;
}

uint64_t dap_chain_uint128_to(uint128_t a_from)
{
#ifdef DAP_GLOBAL_IS_INT128
    if (a_from > UINT64_MAX) {
        log_it(L_ERROR, "Can't convert balance to uint64_t. It's too big.");
    }
    return (uint64_t)a_from;
#else
    if (a_from.hi) {
        log_it(L_ERROR, "Can't convert balance to uint64_t. It's too big.");
    }
    return a_from.lo;
#endif
}

char *dap_chain_balance_print(uint128_t a_balance)
{
    char *l_buf = DAP_NEW_Z_SIZE(char, DATOSHI_POW + 3);
    int l_pos = 0;
    uint128_t l_value = a_balance;
#ifdef DAP_GLOBAL_IS_INT128
    do {
        l_buf[l_pos++] = (l_value % 10) + '0';
        l_value /= 10;
    } while (l_value);
#else
    uint32_t l_tmp[4] = {l_value.u32.a, l_value.u32.b, l_value.u32.c, l_value.u32.d};
    uint64_t t, q;
    do {
        q = 0;
        // Byte order is 1, 0, 3, 2 for little endian
        for (int i = 1; i <= 3; ) {
            t = q << 32 | l_tmp[i];
            q = t % 10;
            l_tmp[i] = t / 10;
            if (i == 2) i = 4; // end of cycle
            if (i == 3) i = 2;
            if (i == 0) i = 3;
            if (i == 1) i = 0;
        }
        l_buf[l_pos++] = q + '0';
    } while (l_tmp[2]);
#endif
    int l_strlen = strlen(l_buf) - 1;
    for (int i = 0; i < (l_strlen + 1) / 2; i++) {
        char c = l_buf[i];
        l_buf[i] = l_buf[l_strlen - i];
        l_buf[l_strlen - i] = c;
    }
    return l_buf;
}

char *dap_chain_balance_to_coins(uint128_t a_balance)
{
    char *l_buf = dap_chain_balance_print(a_balance);
    int l_strlen = strlen(l_buf);
    int l_pos;
    if (l_strlen > DATOSHI_DEGREE) {
        for (l_pos = l_strlen; l_pos > l_strlen - DATOSHI_DEGREE; l_pos--) {
            l_buf[l_pos] = l_buf[l_pos - 1];
        }
        l_buf[l_pos] = '.';
    } else {
        int l_sub = DATOSHI_DEGREE - l_strlen + 2;
        for (l_pos = DATOSHI_DEGREE + 1; l_pos >= 0; l_pos--) {
            l_buf[l_pos] = (l_pos >= l_sub) ? l_buf[l_pos - l_sub] : '0';
        }
        l_buf[1] = '.';
    }
    return l_buf;
}

const union { uint64_t u64[2]; uint32_t u32[4]; } DAP_ALIGN_PACKED c_pow10[DATOSHI_POW + 1] = {
    { .u64 = {0,                         1ULL} },                          // 0
    { .u64 = {0,                         10ULL} },                         // 1
    { .u64 = {0,                         100ULL} },                        // 2
    { .u64 = {0,                         1000ULL} },                       // 3
    { .u64 = {0,                         10000ULL} },                      // 4
    { .u64 = {0,                         100000ULL} },                     // 5
    { .u64 = {0,                         1000000ULL} },                    // 6
    { .u64 = {0,                         10000000ULL} },                   // 7
    { .u64 = {0,                         100000000ULL} },                  // 8
    { .u64 = {0,                         1000000000ULL} },                 // 9
    { .u64 = {0,                         10000000000ULL} },                // 10
    { .u64 = {0,                         100000000000ULL} },               // 11
    { .u64 = {0,                         1000000000000ULL} },              // 12
    { .u64 = {0,                         10000000000000ULL} },             // 13
    { .u64 = {0,                         100000000000000ULL} },            // 14
    { .u64 = {0,                         1000000000000000ULL} },           // 15
    { .u64 = {0,                         10000000000000000ULL} },          // 16
    { .u64 = {0,                         100000000000000000ULL} },         // 17
    { .u64 = {0,                         1000000000000000000ULL} },        // 18
    { .u64 = {0,                         10000000000000000000ULL} },       // 19
    { .u64 = {5ULL,                      7766279631452241920ULL} },        // 20
    { .u64 = {54ULL,                     3875820019684212736ULL} },        // 21
    { .u64 = {542ULL,                    1864712049423024128ULL} },        // 22
    { .u64 = {5421ULL,                   200376420520689664ULL} },         // 23
    { .u64 = {54210ULL,                  2003764205206896640ULL} },        // 24
    { .u64 = {542101ULL,                 1590897978359414784ULL} },        // 25
    { .u64 = {5421010ULL,                15908979783594147840ULL} },       // 26
    { .u64 = {54210108ULL,               11515845246265065472ULL} },       // 27
    { .u64 = {542101086ULL,              4477988020393345024ULL} },        // 28
    { .u64 = {5421010862ULL,             7886392056514347008ULL} },        // 29
    { .u64 = {54210108624ULL,            5076944270305263616ULL} },        // 30
    { .u64 = {542101086242ULL,           13875954555633532928ULL} },       // 31
    { .u64 = {5421010862427ULL,          9632337040368467968ULL} },        // 32
    { .u64 = {54210108624275ULL,         4089650035136921600ULL} },        // 33
    { .u64 = {542101086242752ULL,        4003012203950112768ULL} },        // 34
    { .u64 = {5421010862427522ULL,       3136633892082024448ULL} },        // 35
    { .u64 = {54210108624275221ULL,      12919594847110692864ULL} },       // 36
    { .u64 = {542101086242752217ULL,     68739955140067328ULL} },          // 37
    { .u64 = {5421010862427522170ULL,    687399551400673280ULL} }          // 38
};

uint128_t dap_chain_balance_scan(char *a_balance)
{
    int l_strlen = strlen(a_balance);
#ifdef DAP_GLOBAL_IS_INT128
    uint128_t l_ret = 0, l_nul = 0;
#else
    uint128_t l_ret = {}, l_nul = {};
#endif
    if (l_strlen > DATOSHI_POW + 1)
        return l_nul;
    for (int i = 0; i < l_strlen ; i++) {
        char c = a_balance[l_strlen - i - 1];
        if (!isdigit(c)) {
            log_it(L_WARNING, "Incorrect input number");
            return l_nul;
        }
        uint8_t l_digit = c - '0';
        if (!l_digit)
            continue;
#ifdef DAP_GLOBAL_IS_INT128
        uint128_t l_tmp = (uint128_t)c_pow10[i].u64[0] * l_digit;
        if (l_tmp >> 64) {
            log_it(L_WARNING, "Input number is too big");
            return l_nul;
        }
        l_tmp = (l_tmp << 64) + (uint128_t)c_pow10[i].u64[1] * l_digit;
        l_ret = dap_uint128_add(l_ret, l_tmp);
        if (l_ret == l_nul)
            return l_nul;
#else
        uint128_t l_tmp;
        l_tmp.hi = 0;
<<<<<<< HEAD
        l_tmp.lo = c_pow10[i].u32[2] * l_digit;
        l_ret = dap_uint128_add(l_ret, l_tmp);
        if (l_ret.hi == 0 && l_ret.lo == 0)
            return l_nul;
        uint64_t l_mul = c_pow10[i].u32[3] * l_digit;
=======
        l_tmp.lo = (uint64_t)c_pow10[i].u32[2] * l_digit;
        l_ret = dap_uint128_add(l_ret, l_tmp);
        if (l_ret.hi == 0 && l_ret.lo == 0)
            return l_nul;
        uint64_t l_mul = (uint64_t)c_pow10[i].u32[3] * l_digit;
>>>>>>> 5cf3f00a
        l_tmp.lo = l_mul << 32;
        l_tmp.hi = l_mul >> 32;
        l_ret = dap_uint128_add(l_ret, l_tmp);
        if (l_ret.hi == 0 && l_ret.lo == 0)
            return l_nul;
        l_tmp.lo = 0;
<<<<<<< HEAD
        l_tmp.hi = c_pow10[i].u32[0] * l_digit;
=======
        l_tmp.hi = (uint64_t)c_pow10[i].u32[0] * l_digit;
>>>>>>> 5cf3f00a
        l_ret = dap_uint128_add(l_ret, l_tmp);
        if (l_ret.hi == 0 && l_ret.lo == 0)
            return l_nul;
        l_mul = (uint64_t)c_pow10[i].u32[1] * l_digit;
        if (l_mul >> 32) {
            log_it(L_WARNING, "Input number is too big");
            return l_nul;
        }
        l_tmp.hi = l_mul << 32;
        l_ret = dap_uint128_add(l_ret, l_tmp);
        if (l_ret.hi == 0 && l_ret.lo == 0)
            return l_nul;
#endif
    }
    return l_ret;
}

uint128_t dap_chain_coins_to_balance(char *a_coins)
{
#ifdef DAP_GLOBAL_IS_INT128
    uint128_t l_ret = 0, l_nul = 0;
#else
    uint128_t l_ret = {}, l_nul = {};
#endif
    if (strlen(a_coins) > DATOSHI_POW + 2) {
        log_it(L_WARNING, "Incorrect balance format - too long");
        return l_nul;
    }
    char *l_buf = DAP_NEW_Z_SIZE(char, DATOSHI_POW + 3);
    strcpy(l_buf, a_coins);
    char *l_point = strchr(l_buf, '.');
    int l_tail = 0;
    int l_pos = strlen(l_buf);
    if (l_point) {
        l_tail = l_pos - 1 - (l_point - l_buf);
        l_pos = l_point - l_buf;
        if (l_tail > DATOSHI_DEGREE) {
            log_it(L_WARNING, "Incorrect balance format - too much precision");
            DAP_DELETE(l_buf);
            return l_nul;
        }
        while (l_buf[l_pos]) {
            l_buf[l_pos] = l_buf[l_pos + 1];
            l_pos++;
        }
        l_pos--;
    }
    if (l_pos + DATOSHI_DEGREE - l_tail > DATOSHI_POW) {
        log_it(L_WARNING, "Incorrect balance format - too long with point");
        DAP_DELETE(l_buf);
        return l_nul;
    }
    int i;
    for (i = 0; i < DATOSHI_DEGREE - l_tail; i++) {
        l_buf[l_pos + i] = '0';
    }
    l_buf[l_pos + i] = '\0';
    l_ret = dap_chain_balance_scan(l_buf);
    DAP_DELETE(l_buf);
    return l_ret;
}
<|MERGE_RESOLUTION|>--- conflicted
+++ resolved
@@ -428,30 +428,18 @@
 #else
         uint128_t l_tmp;
         l_tmp.hi = 0;
-<<<<<<< HEAD
-        l_tmp.lo = c_pow10[i].u32[2] * l_digit;
-        l_ret = dap_uint128_add(l_ret, l_tmp);
-        if (l_ret.hi == 0 && l_ret.lo == 0)
-            return l_nul;
-        uint64_t l_mul = c_pow10[i].u32[3] * l_digit;
-=======
         l_tmp.lo = (uint64_t)c_pow10[i].u32[2] * l_digit;
         l_ret = dap_uint128_add(l_ret, l_tmp);
         if (l_ret.hi == 0 && l_ret.lo == 0)
             return l_nul;
         uint64_t l_mul = (uint64_t)c_pow10[i].u32[3] * l_digit;
->>>>>>> 5cf3f00a
         l_tmp.lo = l_mul << 32;
         l_tmp.hi = l_mul >> 32;
         l_ret = dap_uint128_add(l_ret, l_tmp);
         if (l_ret.hi == 0 && l_ret.lo == 0)
             return l_nul;
         l_tmp.lo = 0;
-<<<<<<< HEAD
-        l_tmp.hi = c_pow10[i].u32[0] * l_digit;
-=======
         l_tmp.hi = (uint64_t)c_pow10[i].u32[0] * l_digit;
->>>>>>> 5cf3f00a
         l_ret = dap_uint128_add(l_ret, l_tmp);
         if (l_ret.hi == 0 && l_ret.lo == 0)
             return l_nul;
