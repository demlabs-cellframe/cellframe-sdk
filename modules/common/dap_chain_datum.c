/*
 * Authors:
 * Dmitriy A. Gearasimov <gerasimov.dmitriy@demlabs.net>
 * DeM Labs Inc.   https://demlabs.net
 * Kelvin Project https://github.com/kelvinblockchain
 * Copyright  (c) 2017-2018
 * All rights reserved.

 This file is part of DAP (Deus Applications Prototypes) the open source project

    DAP (Deus Applicaions Prototypes) is free software: you can redistribute it and/or modify
    it under the terms of the GNU General Public License as published by
    the Free Software Foundation, either version 3 of the License, or
    (at your option) any later version.

    DAP is distributed in the hope that it will be useful,
    but WITHOUT ANY WARRANTY; without even the implied warranty of
    MERCHANTABILITY or FITNESS FOR A PARTICULAR PURPOSE.  See the
    GNU General Public License for more details.

    You should have received a copy of the GNU General Public License
    along with any DAP based project.  If not, see <http://www.gnu.org/licenses/>.
*/
#include <string.h>

#include "dap_common.h"
#include "dap_time.h"
#include "dap_chain_datum.h"
#include "dap_chain_datum_tx.h"
#include "dap_chain_datum_token.h"
#include "dap_chain_datum_tx_items.h"
#include "dap_chain_datum_decree.h"
#include "dap_chain_datum_anchor.h"
#include "dap_chain_datum_tx_voting.h"
#include "dap_chain_datum_hashtree_roots.h"
#include "dap_enc_base58.h"

#define LOG_TAG "dap_chain_datum"

/**
 * @brief dap_chain_datum_create
 * @param a_type_id
 * @param a_data
 * @param a_data_size
 * @return
 */
dap_chain_datum_t *dap_chain_datum_create(uint16_t a_type_id, const void *a_data, size_t a_data_size)
{
   dap_chain_datum_t *l_datum = DAP_NEW_Z_SIZE(dap_chain_datum_t, sizeof(l_datum->header) + a_data_size);
   if(!l_datum) {
        log_it(L_CRITICAL, "Memory allocation error");
        return NULL;
   }
   *l_datum = (dap_chain_datum_t) {
        .header = {
            .version_id = DAP_CHAIN_DATUM_VERSION,
            .type_id    = a_type_id,
            .data_size  = (uint32_t)a_data_size,
            .ts_create  = dap_time_now()
        }
   };
   memcpy(l_datum->data, a_data, (uint32_t)a_data_size);
   return  l_datum;
}

void dap_chain_datum_token_dump_tsd(dap_string_t *a_str_out, dap_chain_datum_token_t *a_token, size_t a_token_size, const char *a_hash_out_type)
{
    dap_tsd_t *l_tsd = dap_chain_datum_token_tsd_get(a_token, a_token_size);
    if (l_tsd == NULL) {
        dap_string_append_printf(a_str_out,"<CORRUPTED TSD SECTION>\n");
        return;
    }
    size_t l_tsd_total_size = 0;
    switch (a_token->type) {
        case DAP_CHAIN_DATUM_TOKEN_TYPE_DECL:
            switch (a_token->subtype) {
                case DAP_CHAIN_DATUM_TOKEN_SUBTYPE_PRIVATE:
                    l_tsd_total_size = a_token->header_private_decl.tsd_total_size; break;
                case DAP_CHAIN_DATUM_TOKEN_SUBTYPE_NATIVE:
                    l_tsd_total_size = a_token->header_native_decl.tsd_total_size; break;
                default: break;
            } break;
        case DAP_CHAIN_DATUM_TOKEN_TYPE_UPDATE:
            switch (a_token->subtype) {
                case DAP_CHAIN_DATUM_TOKEN_SUBTYPE_PRIVATE:
                    l_tsd_total_size = a_token->header_private_update.tsd_total_size; break;
                case DAP_CHAIN_DATUM_TOKEN_SUBTYPE_NATIVE:
                    l_tsd_total_size = a_token->header_native_update.tsd_total_size; break;
                default: break;
            } break;
        default: break;
    }
    size_t l_tsd_size = 0;
    for (size_t l_offset = 0; l_offset < l_tsd_total_size; l_offset += l_tsd_size) {
        l_tsd = (dap_tsd_t *) (((byte_t*)l_tsd) + l_tsd_size);
        l_tsd_size = l_tsd ? dap_tsd_size(l_tsd) : 0;
        if (l_tsd_size == 0) {
            log_it(L_ERROR,"Wrong zero TSD size, exiting dap_chain_datum_token_dump_tsd()");
            return;
        } else if (l_tsd_size+l_offset > l_tsd_total_size) {
            log_it(L_WARNING, "<CORRUPTED TSD> too big size %u when left maximum %zu",
                   l_tsd->size, l_tsd_total_size - l_offset);
            return;
        }
        switch(l_tsd->type) {
        case DAP_CHAIN_DATUM_TOKEN_TSD_TYPE_SET_FLAGS: {
            dap_string_append_printf(a_str_out,"flags_set: ");
            uint16_t l_t = 0;
            dap_chain_datum_token_flags_dump(a_str_out, _dap_tsd_get_scalar(l_tsd, &l_t));
            continue;
        }
        case DAP_CHAIN_DATUM_TOKEN_TSD_TYPE_UNSET_FLAGS: {
            dap_string_append_printf(a_str_out,"flags_unset: ");
            uint16_t l_t = 0;
            dap_chain_datum_token_flags_dump(a_str_out, _dap_tsd_get_scalar(l_tsd, &l_t));
            continue;
        }
        case DAP_CHAIN_DATUM_TOKEN_TSD_TYPE_TOTAL_SUPPLY: {     // 256
            uint256_t l_t = uint256_0;
            dap_string_append_printf( a_str_out, "total_supply: %s\n",
                                     dap_uint256_to_char(_dap_tsd_get_scalar(l_tsd, &l_t), NULL) );
            continue;
        }
        case DAP_CHAIN_DATUM_TOKEN_TSD_TYPE_TOTAL_SUPPLY_OLD: { // 128
            uint128_t l_t = uint128_0;
            dap_string_append_printf( a_str_out, "total_supply: %s\n",
                                     dap_uint256_to_char(GET_256_FROM_128(_dap_tsd_get_scalar(l_tsd, &l_t)), NULL) );
            continue;
        }
        case DAP_CHAIN_DATUM_TOKEN_TSD_TYPE_TOTAL_SIGNS_VALID: {
            uint16_t l_t = 0;
            dap_string_append_printf(a_str_out,"total_signs_valid: %u\n", _dap_tsd_get_scalar(l_tsd, &l_t));
            continue;
        }
        case DAP_CHAIN_DATUM_TOKEN_TSD_TYPE_TOTAL_PKEYS_ADD:
            if(l_tsd->size >= sizeof(dap_pkey_t)) {
                char *l_hash_str;
                dap_pkey_t *l_pkey = (dap_pkey_t*)l_tsd->data;
                dap_hash_fast_t l_hf = { };
                if (!dap_pkey_get_hash(l_pkey, &l_hf)) {
                    dap_string_append_printf(a_str_out,"total_pkeys_add: <WRONG CALCULATION FINGERPRINT>\n");
                } else {
                    if (!dap_strcmp(a_hash_out_type, "hex") || !dap_strcmp(a_hash_out_type, "content_hash"))
                        l_hash_str = dap_chain_hash_fast_to_str_static(&l_hf);
                    else
                        l_hash_str = dap_enc_base58_encode_hash_to_str_static(&l_hf);
                    dap_string_append_printf(a_str_out, "total_pkeys_add: %s\n", l_hash_str);
                }
            } else
                    dap_string_append_printf(a_str_out,"total_pkeys_add: <WRONG SIZE %u>\n", l_tsd->size);
            continue;

        case DAP_CHAIN_DATUM_TOKEN_TSD_TYPE_TOTAL_PKEYS_REMOVE:
                if(l_tsd->size == sizeof(dap_chain_hash_fast_t) ){
                    char *l_hash_str = (!dap_strcmp(a_hash_out_type,"hex")|| !dap_strcmp(a_hash_out_type, "content_hash"))
                            ? dap_chain_hash_fast_to_str_static((dap_chain_hash_fast_t*) l_tsd->data)
                            : dap_enc_base58_encode_hash_to_str_static((dap_chain_hash_fast_t*) l_tsd->data);
                    dap_string_append_printf(a_str_out,"total_pkeys_remove: %s\n", l_hash_str);
                } else
                    dap_string_append_printf(a_str_out,"total_pkeys_remove: <WRONG SIZE %u>\n", l_tsd->size);
            continue;
            case DAP_CHAIN_DATUM_TOKEN_TSD_TYPE_DELEGATE_EMISSION_FROM_STAKE_LOCK: {
                dap_chain_datum_token_tsd_delegate_from_stake_lock_t *l_tsd_section = _dap_tsd_get_object(l_tsd, dap_chain_datum_token_tsd_delegate_from_stake_lock_t);
                char *l_balance, *l_tmp = dap_uint256_to_char(l_tsd_section->emission_rate, &l_balance);
                dap_string_append_printf(a_str_out, "ticker_token_from: %s\nemission_rate: %s\n",
                                         l_tsd_section->ticker_token_from, l_balance);
            }continue;
            case DAP_CHAIN_DATUM_TOKEN_TSD_TYPE_DATUM_TYPE_ALLOWED_ADD  :
                dap_string_append_printf(a_str_out,"datum_type_allowed_add: %s\n",
                                         dap_tsd_get_string_const(l_tsd) );
            continue;
            case DAP_CHAIN_DATUM_TOKEN_TSD_TYPE_DATUM_TYPE_ALLOWED_REMOVE  :
                dap_string_append_printf(a_str_out,"datum_type_allowed_remove: %s\n",
                                         dap_tsd_get_string_const(l_tsd) );
            continue;
            case DAP_CHAIN_DATUM_TOKEN_TSD_TYPE_DATUM_TYPE_BLOCKED_ADD  :
                dap_string_append_printf(a_str_out,"datum_type_blocked_add: %s\n",
                                         dap_tsd_get_string_const(l_tsd) );
            continue;
            case DAP_CHAIN_DATUM_TOKEN_TSD_TYPE_DATUM_TYPE_BLOCKED_REMOVE:
                dap_string_append_printf(a_str_out,"datum_type_blocked_remove: %s\n",
                                         dap_tsd_get_string_const(l_tsd) );
            continue;
            case DAP_CHAIN_DATUM_TOKEN_TSD_TYPE_TX_SENDER_ALLOWED_ADD:
                dap_string_append_printf(a_str_out,"tx_sender_allowed_add: %s\n",
                                         dap_tsd_get_string_const(l_tsd) );
            continue;
            case DAP_CHAIN_DATUM_TOKEN_TSD_TYPE_TX_SENDER_ALLOWED_REMOVE:
                dap_string_append_printf(a_str_out,"tx_sender_allowed_remove: %s\n",
                                         dap_tsd_get_string_const(l_tsd) );
            continue;
            case DAP_CHAIN_DATUM_TOKEN_TSD_TYPE_TX_SENDER_BLOCKED_ADD:
                dap_string_append_printf(a_str_out,"tx_sender_blocked_add: %s\n",
                                         dap_tsd_get_string_const(l_tsd) );
            continue;
            case DAP_CHAIN_DATUM_TOKEN_TSD_TYPE_TX_SENDER_BLOCKED_REMOVE:
                dap_string_append_printf(a_str_out,"tx_sender_blocked_remove: %s\n",
                                         dap_tsd_get_string_const(l_tsd) );
            continue;
            case DAP_CHAIN_DATUM_TOKEN_TSD_TYPE_TX_RECEIVER_ALLOWED_ADD:
                dap_string_append_printf(a_str_out,"tx_receiver_allowed_add: %s\n",
                                         dap_tsd_get_string_const(l_tsd) );
            continue;
            case DAP_CHAIN_DATUM_TOKEN_TSD_TYPE_TX_RECEIVER_ALLOWED_REMOVE:
                dap_string_append_printf(a_str_out,"tx_receiver_allowed: %s\n",
                                         dap_tsd_get_string_const(l_tsd) );
            continue;
            case DAP_CHAIN_DATUM_TOKEN_TSD_TYPE_TX_RECEIVER_BLOCKED_ADD:
                dap_string_append_printf(a_str_out, "tx_receiver_blocked_add: %s\n",
                                         dap_tsd_get_string_const(l_tsd) );
            continue;
            case DAP_CHAIN_DATUM_TOKEN_TSD_TYPE_TX_RECEIVER_BLOCKED_REMOVE:
                dap_string_append_printf(a_str_out, "tx_receiver_blocked_remove: %s\n",
                                         dap_tsd_get_string_const(l_tsd) );
            continue;
            case DAP_CHAIN_DATUM_TOKEN_TSD_TOKEN_DESCRIPTION:
                dap_string_append_printf(a_str_out, "description: '%s'\n", l_tsd->data);
                continue;
            default: dap_string_append_printf(a_str_out, "<0x%04hX>: <size %u>\n", l_tsd->type, l_tsd->size);
        }
    }
}

void dap_datum_token_dump_tsd_to_json(json_object * json_obj_out, dap_chain_datum_token_t *a_token, size_t a_token_size, const char *a_hash_out_type)
{
    dap_tsd_t *l_tsd = dap_chain_datum_token_tsd_get(a_token, a_token_size);
    if (l_tsd == NULL) {
        json_object_object_add(json_obj_out, "status", json_object_new_string("<CORRUPTED TSD SECTION>"));
        return;
    }
    size_t l_tsd_total_size = 0;
    switch (a_token->type) {
    case DAP_CHAIN_DATUM_TOKEN_TYPE_DECL:
        switch (a_token->subtype) {
        case DAP_CHAIN_DATUM_TOKEN_SUBTYPE_PRIVATE:
            l_tsd_total_size = a_token->header_private_decl.tsd_total_size; break;
        case DAP_CHAIN_DATUM_TOKEN_SUBTYPE_NATIVE:
            l_tsd_total_size = a_token->header_native_decl.tsd_total_size; break;
        default: break;
        } break;
    case DAP_CHAIN_DATUM_TOKEN_TYPE_UPDATE:
        switch (a_token->subtype) {
        case DAP_CHAIN_DATUM_TOKEN_SUBTYPE_PRIVATE:
            l_tsd_total_size = a_token->header_private_update.tsd_total_size; break;
        case DAP_CHAIN_DATUM_TOKEN_SUBTYPE_NATIVE:
            l_tsd_total_size = a_token->header_native_update.tsd_total_size; break;
        default: break;
        } break;
    default: break;
    }
    size_t l_tsd_size = 0;
    for (size_t l_offset = 0; l_offset < l_tsd_total_size; l_offset += l_tsd_size) {
        l_tsd = (dap_tsd_t *) (((byte_t*)l_tsd) + l_tsd_size);
        l_tsd_size = l_tsd ? dap_tsd_size(l_tsd) : 0;
        if (l_tsd_size == 0) {
            log_it(L_ERROR,"Wrong zero TSD size, exiting s_datum_token_dump_tsd()");
            return;
        } else if (l_tsd_size+l_offset > l_tsd_total_size) {
            log_it(L_WARNING, "<CORRUPTED TSD> too big size %u when left maximum %zu",
                   l_tsd->size, l_tsd_total_size - l_offset);
            return;
        }
        switch(l_tsd->type) {
        case DAP_CHAIN_DATUM_TOKEN_TSD_TYPE_SET_FLAGS: {
            uint16_t l_t = 0;
            dap_chain_datum_token_flags_dump_to_json(json_obj_out,_dap_tsd_get_scalar(l_tsd, &l_t));
            json_object_object_add(json_obj_out, "flags_set", json_object_new_string("empty"));
            continue;
        }
        case DAP_CHAIN_DATUM_TOKEN_TSD_TYPE_UNSET_FLAGS: {
            uint16_t l_t = 0;
            dap_chain_datum_token_flags_dump_to_json(json_obj_out,_dap_tsd_get_scalar(l_tsd, &l_t));
            json_object_object_add(json_obj_out, "flags_unset", json_object_new_string("empty"));
            continue;
        }
        case DAP_CHAIN_DATUM_TOKEN_TSD_TYPE_TOTAL_SUPPLY: {     // 256
            uint256_t l_t = uint256_0;
            char *l_balance = dap_chain_balance_print(_dap_tsd_get_scalar(l_tsd, &l_t));
            json_object_object_add(json_obj_out, "total_supply", json_object_new_string(l_balance));
            DAP_DELETE(l_balance);
            continue;
        }
        case DAP_CHAIN_DATUM_TOKEN_TSD_TYPE_TOTAL_SUPPLY_OLD: { // 128
            uint128_t l_t = uint128_0;
            char *l_balance = dap_chain_balance_print(GET_256_FROM_128(_dap_tsd_get_scalar(l_tsd, &l_t)));
            json_object_object_add(json_obj_out, "total_supply", json_object_new_string(l_balance));
            DAP_DELETE(l_balance);
            continue;
        }
        case DAP_CHAIN_DATUM_TOKEN_TSD_TYPE_TOTAL_SIGNS_VALID: {
            uint16_t l_t = 0;
            json_object_object_add(json_obj_out, "total_signs_valid", json_object_new_int(_dap_tsd_get_scalar(l_tsd, &l_t)));
            continue;
        }
        case DAP_CHAIN_DATUM_TOKEN_TSD_TYPE_TOTAL_PKEYS_ADD:
            if(l_tsd->size >= sizeof(dap_pkey_t)) {
                    char *l_hash_str;
                    dap_pkey_t *l_pkey = (dap_pkey_t*)l_tsd->data;
                    dap_hash_fast_t l_hf = { };
                    if (!dap_pkey_get_hash(l_pkey, &l_hf)) {
                        json_object_object_add(json_obj_out, "total_pkeys_add", json_object_new_string("<WRONG CALCULATION FINGERPRINT>"));
                    } else {
                        if (!dap_strcmp(a_hash_out_type, "hex") || !dap_strcmp(a_hash_out_type, "content_hash"))
                            l_hash_str = dap_chain_hash_fast_to_str_new(&l_hf);
                        else
                            l_hash_str = dap_enc_base58_encode_hash_to_str(&l_hf);
                        json_object_object_add(json_obj_out, "total_pkeys_add", json_object_new_string(l_hash_str));
                        DAP_DELETE(l_hash_str);
                    }
            } else
                    json_object_object_add(json_obj_out, "total_pkeys_add_with_wrong_size", json_object_new_int(l_tsd->size));
            continue;
        case DAP_CHAIN_DATUM_TOKEN_TSD_TYPE_TOTAL_PKEYS_REMOVE:
            if(l_tsd->size == sizeof(dap_chain_hash_fast_t) ){
                    char *l_hash_str = (!dap_strcmp(a_hash_out_type,"hex")|| !dap_strcmp(a_hash_out_type, "content_hash"))
                                           ? dap_chain_hash_fast_to_str_new((dap_chain_hash_fast_t*) l_tsd->data)
                                           : dap_enc_base58_encode_hash_to_str((dap_chain_hash_fast_t*) l_tsd->data);
                    json_object_object_add(json_obj_out, "total_pkeys_remove", json_object_new_string(l_hash_str));
                    DAP_DELETE( l_hash_str );
            } else
                    json_object_object_add(json_obj_out, "total_pkeys_remove_with_wrong_size", json_object_new_int(l_tsd->size));
            continue;
        case DAP_CHAIN_DATUM_TOKEN_TSD_TYPE_DELEGATE_EMISSION_FROM_STAKE_LOCK: {
            char *balance = NULL;
            dap_chain_datum_token_tsd_delegate_from_stake_lock_t *l_tsd_section = _dap_tsd_get_object(l_tsd, dap_chain_datum_token_tsd_delegate_from_stake_lock_t);
            balance = dap_chain_balance_to_coins(l_tsd_section->emission_rate);
            json_object_object_add(json_obj_out, "ticker_token_from", json_object_new_string((char *)l_tsd_section->ticker_token_from));
            json_object_object_add(json_obj_out, "emission_rate", json_object_new_string(balance));
            DAP_DEL_Z(balance);
        }continue;
        case DAP_CHAIN_DATUM_TOKEN_TSD_TYPE_DATUM_TYPE_ALLOWED_ADD  :
            json_object_object_add(json_obj_out, "datum_type_allowed_add", json_object_new_string(dap_tsd_get_string_const(l_tsd)));
            continue;
        case DAP_CHAIN_DATUM_TOKEN_TSD_TYPE_DATUM_TYPE_ALLOWED_REMOVE  :
            json_object_object_add(json_obj_out, "datum_type_allowed_remove", json_object_new_string(dap_tsd_get_string_const(l_tsd)));
            continue;
        case DAP_CHAIN_DATUM_TOKEN_TSD_TYPE_DATUM_TYPE_BLOCKED_ADD  :
            json_object_object_add(json_obj_out, "datum_type_blocked_add", json_object_new_string(dap_tsd_get_string_const(l_tsd)));
            continue;
        case DAP_CHAIN_DATUM_TOKEN_TSD_TYPE_DATUM_TYPE_BLOCKED_REMOVE:
            json_object_object_add(json_obj_out, "datum_type_blocked_remove", json_object_new_string(dap_tsd_get_string_const(l_tsd)));
            continue;
        case DAP_CHAIN_DATUM_TOKEN_TSD_TYPE_TX_SENDER_ALLOWED_ADD:
            json_object_object_add(json_obj_out, "tx_sender_allowed_add", json_object_new_string(dap_tsd_get_string_const(l_tsd)));
            continue;
        case DAP_CHAIN_DATUM_TOKEN_TSD_TYPE_TX_SENDER_ALLOWED_REMOVE:
            json_object_object_add(json_obj_out, "tx_sender_allowed_remove", json_object_new_string(dap_tsd_get_string_const(l_tsd)));
            continue;
        case DAP_CHAIN_DATUM_TOKEN_TSD_TYPE_TX_SENDER_BLOCKED_ADD:
            json_object_object_add(json_obj_out, "tx_sender_blocked_add", json_object_new_string(dap_tsd_get_string_const(l_tsd)));
            continue;
        case DAP_CHAIN_DATUM_TOKEN_TSD_TYPE_TX_SENDER_BLOCKED_REMOVE:
            json_object_object_add(json_obj_out, "tx_sender_blocked_remove", json_object_new_string(dap_tsd_get_string_const(l_tsd)));
            continue;
        case DAP_CHAIN_DATUM_TOKEN_TSD_TYPE_TX_RECEIVER_ALLOWED_ADD:
            json_object_object_add(json_obj_out, "tx_receiver_allowed_add", json_object_new_string(dap_tsd_get_string_const(l_tsd)));
            continue;
        case DAP_CHAIN_DATUM_TOKEN_TSD_TYPE_TX_RECEIVER_ALLOWED_REMOVE:
            json_object_object_add(json_obj_out, "tx_receiver_allowed", json_object_new_string(dap_tsd_get_string_const(l_tsd)));
            continue;
        case DAP_CHAIN_DATUM_TOKEN_TSD_TYPE_TX_RECEIVER_BLOCKED_ADD:
            json_object_object_add(json_obj_out, "tx_receiver_blocked_add", json_object_new_string(dap_tsd_get_string_const(l_tsd)));
            continue;
        case DAP_CHAIN_DATUM_TOKEN_TSD_TYPE_TX_RECEIVER_BLOCKED_REMOVE:
            json_object_object_add(json_obj_out, "tx_receiver_blocked_remove", json_object_new_string(dap_tsd_get_string_const(l_tsd)));
            continue;
        case DAP_CHAIN_DATUM_TOKEN_TSD_TOKEN_DESCRIPTION:
            json_object_object_add(json_obj_out, "description", json_object_new_string(dap_tsd_get_string_const(l_tsd)));
            continue;
        default: {
                char l_tsd_type_char[50] = {};
                dap_snprintf(l_tsd_type_char, 50, "<0x%04hX>", l_tsd->type);
                json_object_object_add(json_obj_out, "tsd_type", json_object_new_string(l_tsd_type_char));
                json_object_object_add(json_obj_out, "tsd_size", json_object_new_int(l_tsd->size));
            }
        }
    }
}

/**
 * @brief _dap_chain_datum_tx_out_data
 *
 * @param a_datum
 * @param a_ledger
 * @param a_str_out
 * @param a_hash_out_type
 * @param save_processed_tx
 * @param a_tx_hash_processed
 * @param l_tx_num
 */
bool dap_chain_datum_dump_tx(dap_chain_datum_tx_t *a_datum,
                             const char *a_ticker,
                             dap_string_t *a_str_out,
                             const char *a_hash_out_type,
                             dap_hash_fast_t *a_tx_hash,
                             dap_chain_net_id_t a_net_id)
{
    bool l_is_first = false;
    dap_chain_tx_in_t *l_in_item = (dap_chain_tx_in_t *)dap_chain_datum_tx_item_get(a_datum, NULL, TX_ITEM_TYPE_IN, NULL);
    if (l_in_item && dap_hash_fast_is_blank(&l_in_item->header.tx_prev_hash))
        l_is_first = true;
    char l_tmp_buf[DAP_TIME_STR_SIZE];
    char *l_hash_str = dap_strcmp(a_hash_out_type, "hex")
            ? dap_enc_base58_encode_hash_to_str_static(a_tx_hash)
            : dap_chain_hash_fast_to_str_static(a_tx_hash);
    dap_time_to_str_rfc822(l_tmp_buf, DAP_TIME_STR_SIZE, a_datum->header.ts_created);
    dap_string_append_printf(a_str_out, "transaction:%s hash %s\n TS Created: %s%s%s\n Items:\n",
                             l_is_first ? " (emit)" : "", l_hash_str, l_tmp_buf,
                             a_ticker ? " Token ticker: " : "", a_ticker ? a_ticker : "");
    uint32_t l_tx_items_count = 0;
    uint32_t l_tx_items_size = a_datum->header.tx_items_size;
    dap_hash_fast_t *l_hash_tmp = NULL;
    while (l_tx_items_count < l_tx_items_size) {
        uint8_t *item = a_datum->tx_items + l_tx_items_count;
        size_t l_item_tx_size = dap_chain_datum_item_tx_get_size(item);
        switch(dap_chain_datum_tx_item_get_type(item)){
        case TX_ITEM_TYPE_IN:
            l_hash_tmp = &((dap_chain_tx_in_t*)item)->header.tx_prev_hash;
            if (dap_hash_fast_is_blank(l_hash_tmp)) {
                l_hash_str = "BLANK";
            } else {
                l_hash_str = dap_strcmp(a_hash_out_type, "hex")
                        ? dap_enc_base58_encode_hash_to_str_static(l_hash_tmp)
                        : dap_chain_hash_fast_to_str_static(l_hash_tmp);
            }
            dap_string_append_printf(a_str_out, "\t IN:\nTx_prev_hash: %s\n"
                                                "\t\t Tx_out_prev_idx: %u\n",
                                        l_hash_str,
                                        ((dap_chain_tx_in_t*)item)->header.tx_out_prev_idx);
            break;
        case TX_ITEM_TYPE_OUT_OLD: {
            char *l_value_str = dap_uint256_to_char(
                dap_chain_uint256_from(((dap_chain_tx_out_old_t*)item)->header.value), NULL );
            dap_string_append_printf(a_str_out, "\t OUT OLD (64):\n"
                                                "\t\t Value: %s (%"DAP_UINT64_FORMAT_U")\n"
                                                "\t\t Address: %s\n",
                                        l_value_str,
                                        ((dap_chain_tx_out_old_t*)item)->header.value,
                                        dap_chain_addr_to_str(&((dap_chain_tx_out_old_t*)item)->addr));
        } break;
        case TX_ITEM_TYPE_OUT: { // 256
            char    *l_coins_str,
                    *l_value_str = dap_uint256_to_char(((dap_chain_tx_out_t*)item)->header.value, &l_coins_str),
                    *l_addr_str = dap_chain_addr_to_str(&((dap_chain_tx_out_t*)item)->addr);
            dap_string_append_printf(a_str_out, "\t OUT:\n"
                                                "\t\t Value: %s (%s)\n"
                                                "\t\t Address: %s\n",
                                        l_coins_str,
                                        l_value_str,
                                        l_addr_str);
        } break;
        case TX_ITEM_TYPE_IN_EMS: {
            l_hash_tmp = &((dap_chain_tx_in_ems_t*)item)->header.token_emission_hash;
            l_hash_str = dap_strcmp(a_hash_out_type, "hex")
                    ? dap_enc_base58_encode_hash_to_str_static(l_hash_tmp)
                    : dap_chain_hash_fast_to_str_static(l_hash_tmp);
            dap_string_append_printf(a_str_out, "\t IN_EMS:\n"
                                                "\t\t ticker: %s \n"
                                                "\t\t token_emission_hash: %s\n"
                                                "\t\t token_emission_chain_id: 0x%016"DAP_UINT64_FORMAT_x"\n",
                                                ((dap_chain_tx_in_ems_t*)item)->header.ticker,
                                                l_hash_str,
                                                ((dap_chain_tx_in_ems_t*)item)->header.token_emission_chain_id.uint64);
        } break;
            /*
        case TX_ITEM_TYPE_IN_EMS_EXT: {
            l_hash_tmp = &((dap_chain_tx_in_ems_ext_t*)item)->header.ext_tx_hash;
            l_hash_str = dap_strcmp(a_hash_out_type, "hex")
                    ? dap_enc_base58_encode_hash_to_str(l_hash_tmp)
                    : dap_chain_hash_fast_to_str_new(l_hash_tmp);
            dap_string_append_printf(a_str_out, "\t IN_EMS EXT:\n"
                                         "\t\t Version: %u\n"
                                         "\t\t Ticker: %s\n"
                                         "\t\t Ext chain id: 0x%016"DAP_UINT64_FORMAT_x"\n"
                                         "\t\t Ext net id: 0x%016"DAP_UINT64_FORMAT_x"\n"
                                         "\t\t Ext tx hash: %s\n"
                                         "\t\t Ext tx out idx: %u\n",
                                     ((dap_chain_tx_in_ems_ext_t*)item)->header.version,
                                     ((dap_chain_tx_in_ems_ext_t*)item)->header.ticker,
                                     ((dap_chain_tx_in_ems_ext_t*)item)->header.ext_chain_id.uint64,
                                     ((dap_chain_tx_in_ems_ext_t*)item)->header.ext_net_id.uint64,
                                     l_hash_str,
                                     ((dap_chain_tx_in_ems_ext_t*)item)->header.ext_tx_out_idx);
            DAP_DELETE(l_hash_str);
        } break; */

        case TX_ITEM_TYPE_IN_REWARD: {
            l_hash_tmp = &((dap_chain_tx_in_reward_t *)item)->block_hash;
            l_hash_str = dap_strcmp(a_hash_out_type, "hex")
                    ? dap_enc_base58_encode_hash_to_str_static(l_hash_tmp)
                    : dap_chain_hash_fast_to_str_static(l_hash_tmp);
            dap_string_append_printf(a_str_out, "\t IN_REWARD:\n"
                                                "\t\t block_hash: %s\n",
                                                l_hash_str);
        } break;

        case TX_ITEM_TYPE_SIG: {
            dap_sign_t *l_sign = dap_chain_datum_tx_item_sign_get_sig((dap_chain_tx_sig_t*)item);
            dap_sign_get_information(l_sign, a_str_out, a_hash_out_type);
            dap_chain_addr_t l_sender_addr;
            dap_chain_addr_fill_from_sign(&l_sender_addr, l_sign, a_net_id);
            dap_string_append_printf(a_str_out, "\tSender addr: %s\n", dap_chain_addr_to_str(&l_sender_addr));
        } break;
        case TX_ITEM_TYPE_RECEIPT: {
            char *l_coins_str, *l_value_str = dap_uint256_to_char(((dap_chain_datum_tx_receipt_t*)item)->receipt_info.value_datoshi, &l_coins_str);
            dap_string_append_printf(a_str_out, "\t Receipt:\n"
                                                "\t\t size: %"DAP_UINT64_FORMAT_U"\n"
                                                "\t\t ext size: %"DAP_UINT64_FORMAT_U"\n"
                                                "\t\t Info:"
                                                "\t\t\t units: 0x%016"DAP_UINT64_FORMAT_x"\n"
                                                "\t\t\t uid: 0x%016"DAP_UINT64_FORMAT_x"\n"
                                                "\t\t\t units type: %s \n"
                                                "\t\t\t value: %s (%s)\n",
                                     ((dap_chain_datum_tx_receipt_t*)item)->size,
                                     ((dap_chain_datum_tx_receipt_t*)item)->exts_size,
                                     ((dap_chain_datum_tx_receipt_t*)item)->receipt_info.units,
                                     ((dap_chain_datum_tx_receipt_t*)item)->receipt_info.srv_uid.uint64,
                                     dap_chain_srv_unit_enum_to_str(((dap_chain_datum_tx_receipt_t*)item)->receipt_info.units_type.enm),
                                     l_coins_str,
                                     l_value_str);
            dap_string_append_printf(a_str_out, "Exts:\n");                         
            switch ( ((dap_chain_datum_tx_receipt_t*)item)->exts_size ) {
            case (sizeof(dap_sign_t) * 2): {
                dap_sign_t *l_client = DAP_CAST_PTR( dap_sign_t, ((dap_chain_datum_tx_receipt_t*)item)->exts_n_signs + sizeof(dap_sign_t) );
                dap_string_append_printf(a_str_out, "   Client:\n");
                dap_sign_get_information(l_client, a_str_out, a_hash_out_type);
            }
            case (sizeof(dap_sign_t)): {
                dap_sign_t *l_provider = DAP_CAST_PTR( dap_sign_t, ((dap_chain_datum_tx_receipt_t*)item)->exts_n_signs );
                dap_string_append_printf(a_str_out, "   Provider:\n");
                dap_sign_get_information(l_provider, a_str_out, a_hash_out_type);
                break;
            }
            }
        } break;
        case TX_ITEM_TYPE_PKEY: {
            dap_pkey_t *l_pkey = (dap_pkey_t*)((dap_chain_tx_pkey_t*)item)->pkey;
            dap_chain_hash_fast_t l_pkey_hash;
            dap_hash_fast(l_pkey->pkey, l_pkey->header.size, &l_pkey_hash);
            l_hash_str = dap_strcmp(a_hash_out_type, "hex")
                    ? dap_enc_base58_encode_hash_to_str_static(&l_pkey_hash)
                    : dap_chain_hash_fast_to_str_static(&l_pkey_hash);
            dap_string_append_printf(a_str_out, "\t PKey: \n"
                                                "\t\t SIG type: %s\n"
                                                "\t\t SIG size: %u\n"
                                                "\t\t Sequence number: %u \n"
                                                "\t\t Key: \n"
                                                "\t\t\t Type: %s\n"
                                                "\t\t\t Size: %u\n"
                                                "\t\t\t Hash: %s\n",
                                     dap_sign_type_to_str(((dap_chain_tx_pkey_t*)item)->header.sig_type),
                                     ((dap_chain_tx_pkey_t*)item)->header.sig_size,
                                     ((dap_chain_tx_pkey_t*)item)->seq_no,
                                     dap_pkey_type_to_str(l_pkey->header.type),
                                     l_pkey->header.size,
                                     l_hash_str);
        } break;
        case TX_ITEM_TYPE_TSD: {
            dap_string_append_printf(a_str_out, "\t TSD data: \n"
                                                "\t\t type: %d\n"
                                                "\t\t size: %lu\n",
                                     ((dap_chain_tx_tsd_t*)item)->header.type,
                                     ((dap_chain_tx_tsd_t*)item)->header.size);
        } break;
        case TX_ITEM_TYPE_IN_COND:
            l_hash_tmp = &((dap_chain_tx_in_cond_t*)item)->header.tx_prev_hash;
            l_hash_str = dap_strcmp(a_hash_out_type, "hex")
                    ? dap_enc_base58_encode_hash_to_str_static(l_hash_tmp)
                    : dap_chain_hash_fast_to_str_static(l_hash_tmp);
            dap_string_append_printf(a_str_out, "\t IN COND:\n\t\tReceipt_idx: %u\n"
                                                "\t\t Tx_prev_hash: %s\n"
                                                "\t\t Tx_out_prev_idx: %u\n",
                                     ((dap_chain_tx_in_cond_t*)item)->header.receipt_idx,
                                     l_hash_str,
                                     ((dap_chain_tx_in_cond_t*)item)->header.tx_out_prev_idx);
            break;
        case TX_ITEM_TYPE_OUT_COND: {
            char *l_coins_str, *l_value_str = dap_uint256_to_char(((dap_chain_tx_out_cond_t*)item)->header.value, &l_coins_str);
            dap_time_t l_ts_exp = ((dap_chain_tx_out_cond_t*)item)->header.ts_expires;
            dap_time_to_str_rfc822(l_tmp_buf, DAP_TIME_STR_SIZE, l_ts_exp);
            dap_string_append_printf(a_str_out, "\t OUT COND:\n"
                                                "\t Header:\n"
                                                "\t\t ts_expires: %s"
                                                "\t\t value: %s (%s)\n"
                                                "\t\t subtype: %s\n"
                                                "\t\t uid: 0x%016"DAP_UINT64_FORMAT_x"\n",
                                     l_ts_exp ? l_tmp_buf : "never\n", l_coins_str, l_value_str,
                                     dap_chain_tx_out_cond_subtype_to_str(((dap_chain_tx_out_cond_t*)item)->header.subtype),
                                     ((dap_chain_tx_out_cond_t*)item)->header.srv_uid.uint64);
            switch (((dap_chain_tx_out_cond_t*)item)->header.subtype) {
                case DAP_CHAIN_TX_OUT_COND_SUBTYPE_SRV_PAY: {
                    char *l_coins_str, *l_value_str =
                        dap_uint256_to_char( ((dap_chain_tx_out_cond_t*)item)->subtype.srv_pay.unit_price_max_datoshi, &l_coins_str );
                    l_hash_tmp = &((dap_chain_tx_out_cond_t*)item)->subtype.srv_pay.pkey_hash;
                    l_hash_str = dap_strcmp(a_hash_out_type, "hex")
                            ? dap_enc_base58_encode_hash_to_str_static(l_hash_tmp)
                            : dap_chain_hash_fast_to_str_static(l_hash_tmp);
                    dap_string_append_printf(a_str_out, "\t\t\t unit: 0x%08x\n"
                                                        "\t\t\t pkey: %s\n"
                                                        "\t\t\t max price: %s (%s)\n",
                                             ((dap_chain_tx_out_cond_t*)item)->subtype.srv_pay.unit.uint32,
                                             l_hash_str,
                                             l_coins_str,
                                             l_value_str);
                } break;
                case DAP_CHAIN_TX_OUT_COND_SUBTYPE_SRV_STAKE_POS_DELEGATE: {
                    dap_chain_node_addr_t *l_signer_node_addr = &((dap_chain_tx_out_cond_t*)item)->subtype.srv_stake_pos_delegate.signer_node_addr;
                    dap_chain_addr_t *l_signing_addr = &((dap_chain_tx_out_cond_t*)item)->subtype.srv_stake_pos_delegate.signing_addr;
                    l_hash_tmp = &l_signing_addr->data.hash_fast;
                    l_hash_str = dap_strcmp(a_hash_out_type, "hex")
                            ? dap_enc_base58_encode_hash_to_str_static(l_hash_tmp)
                            : dap_chain_hash_fast_to_str_static(l_hash_tmp);
                    dap_string_append_printf(a_str_out, "\t\t\t signing_addr: %s\n"
                                                        "\t\t\t with pkey hash %s\n"
                                                        "\t\t\t signer_node_addr: "NODE_ADDR_FP_STR"\n",
                                                        dap_chain_addr_to_str(l_signing_addr),
                                                        l_hash_str,
                                                        NODE_ADDR_FP_ARGS(l_signer_node_addr));
                } break;
                case DAP_CHAIN_TX_OUT_COND_SUBTYPE_SRV_XCHANGE: {
                    char *l_rate_str, *l_tmp_str =
                        dap_uint256_to_char( (((dap_chain_tx_out_cond_t*)item)->subtype.srv_xchange.rate), &l_rate_str );
                    dap_string_append_printf(a_str_out, "\t\t\t net id: 0x%016"DAP_UINT64_FORMAT_x"\n"
                                                        "\t\t\t buy_token: %s\n"
                                                        "\t\t\t rate: %s\n",
                                             ((dap_chain_tx_out_cond_t*)item)->subtype.srv_xchange.buy_net_id.uint64,
                                             ((dap_chain_tx_out_cond_t*)item)->subtype.srv_xchange.buy_token,
                                             l_rate_str);
                } break;
                case DAP_CHAIN_TX_OUT_COND_SUBTYPE_SRV_STAKE_LOCK: {
                    dap_time_t l_ts_unlock = ((dap_chain_tx_out_cond_t*)item)->subtype.srv_stake_lock.time_unlock;
                    dap_time_to_str_rfc822(l_tmp_buf, DAP_TIME_STR_SIZE, l_ts_unlock);
                    dap_string_append_printf(a_str_out, "\t\t\t time_unlock %s\n", l_tmp_buf);
                } break;
                default: break;
            }
        } break;
        case TX_ITEM_TYPE_OUT_EXT: {
            char *l_coins_str, *l_value_str = dap_uint256_to_char( ((dap_chain_tx_out_ext_t*)item)->header.value, &l_coins_str );
            dap_string_append_printf(a_str_out, "\t OUT EXT:\n"
                                                "\t\t Addr: %s\n"
                                                "\t\t Token: %s\n"
                                                "\t\t Value: %s (%s)\n",
                                     dap_chain_addr_to_str(&((dap_chain_tx_out_ext_t*)item)->addr),
                                     ((dap_chain_tx_out_ext_t*)item)->token,
                                     l_coins_str,
                                     l_value_str);
        } break;
        case TX_ITEM_TYPE_VOTING:{
            int l_tsd_size = 0;
            dap_chain_tx_tsd_t *l_item = (dap_chain_tx_tsd_t *)dap_chain_datum_tx_item_get(a_datum, 0, TX_ITEM_TYPE_TSD, &l_tsd_size);
            if (!l_item || !l_tsd_size)
                    break;
            dap_chain_datum_tx_voting_params_t *l_voting_params = dap_chain_voting_parse_tsd(a_datum);
            dap_string_append_printf(a_str_out, "\t VOTING:\n\tVoting question: %s\n\t Answer options:\n", l_voting_params->voting_question);
            dap_list_t *l_temp = l_voting_params->answers_list;
            uint8_t l_index = 0;
            while (l_temp){
                    dap_string_append_printf(a_str_out, "\t\t %i) %s\n", l_index, (char*)l_temp->data);
                    l_index++;
                    l_temp = l_temp->next;
            }

            if (l_voting_params->voting_expire) {
                dap_time_to_str_rfc822(l_tmp_buf, DAP_TIME_STR_SIZE, l_voting_params->voting_expire);
                dap_string_append_printf(a_str_out, "\t Voting expire: %s\n", l_tmp_buf);
            }
            if (l_voting_params->votes_max_count)
                    dap_string_append_printf(a_str_out, "\t Votes max count: %"DAP_UINT64_FORMAT_U"\n", l_voting_params->votes_max_count);
            dap_string_append_printf(a_str_out, "\t Changing vote is %s available.\n", l_voting_params->vote_changing_allowed ? "" : "not");
            dap_string_append_printf(a_str_out, "\t A delegated key is%s required to participate in voting. \n",
                                     l_voting_params->delegate_key_required ? "" : " not");

            dap_list_free_full(l_voting_params->answers_list, NULL);
            DAP_DELETE(l_voting_params->voting_question);
            DAP_DELETE(l_voting_params);
        } break;
        case TX_ITEM_TYPE_VOTE:{
            dap_chain_tx_vote_t *l_vote_item = (dap_chain_tx_vote_t *)item;
            char *l_hash_str = dap_chain_hash_fast_to_str_static(&l_vote_item->voting_hash);
            dap_string_append_printf(a_str_out, "\t VOTE: \n"
                                                "\t Voting hash: %s\n"
                                                "\t Vote answer idx: %"DAP_UINT64_FORMAT_U"\n", l_hash_str, l_vote_item->answer_idx);
        } break;
        default:
            dap_string_append_printf(a_str_out, " This transaction have unknown item type \n");
            break;
        }
        l_tx_items_count += l_item_tx_size;
        // Freeze protection
        if(!l_item_tx_size)
        {
            break;
        }

    }
    dap_string_append_printf(a_str_out, "\n");
    return true;
}

/**
 * @brief dap_chain_net_dump_datum
 * process datum verification process. Can be:
 * if DAP_CHAIN_DATUM_TX, called dap_ledger_tx_add_check
 * if DAP_CHAIN_DATUM_TOKEN_DECL, called dap_ledger_token_decl_add_check
 * if DAP_CHAIN_DATUM_TOKEN_EMISSION, called dap_ledger_token_emission_add_check
 * @param a_str_out
 * @param a_datum
 */
void dap_chain_datum_dump(dap_string_t *a_str_out, dap_chain_datum_t *a_datum, const char *a_hash_out_type, dap_chain_net_id_t a_net_id)
{
    if( a_datum == NULL){
        dap_string_append_printf(a_str_out,"==Datum is NULL\n");
        return;
    }
    dap_hash_fast_t l_datum_hash;
    dap_hash_fast(a_datum->data, a_datum->header.data_size, &l_datum_hash);
    char *l_hash_str = dap_strcmp(a_hash_out_type, "hex")
            ? dap_enc_base58_encode_hash_to_str_static(&l_datum_hash)
            : dap_chain_hash_fast_to_str_static(&l_datum_hash);
    switch (a_datum->header.type_id) {
        case DAP_CHAIN_DATUM_TOKEN_DECL: {
            size_t l_token_size = a_datum->header.data_size;
            dap_chain_datum_token_t * l_token = dap_chain_datum_token_read(a_datum->data, &l_token_size);
            if(l_token_size < sizeof(dap_chain_datum_token_t)){
                dap_string_append_printf(a_str_out,"==Datum has incorrect size. Only %zu, while at least %zu is expected\n",
                                         l_token_size, sizeof(dap_chain_datum_token_t));
                DAP_DEL_Z(l_token);
                return;
            }
            dap_string_append_printf(a_str_out,"=== Datum Token Declaration ===\n");
            dap_string_append_printf(a_str_out, "hash: %s\n", l_hash_str);
            dap_string_append_printf(a_str_out, "ticker: %s\n", l_token->ticker);
            dap_string_append_printf(a_str_out, "size: %zd\n", l_token_size);
            dap_string_append_printf(a_str_out, "version: %d\n", l_token->version);
            switch (l_token->type) {
                case DAP_CHAIN_DATUM_TOKEN_TYPE_DECL: {
                    dap_string_append(a_str_out,"type: DECL\n");
                    switch (l_token->subtype) {
                        case DAP_CHAIN_DATUM_TOKEN_SUBTYPE_PRIVATE:{
                            dap_string_append(a_str_out,"subtype: PRIVATE\n");
                            dap_string_append_printf(a_str_out, "decimals: %d\n", l_token->header_private_decl.decimals);
                            dap_string_append_printf(a_str_out, "auth signs (valid/total) %u/%u\n", l_token->signs_valid, l_token->signs_total);
                            dap_string_append_printf(a_str_out, "total_supply: %s\n", dap_uint256_to_char(l_token->total_supply, NULL));
                            dap_string_append(a_str_out,"flags: ");
                            dap_chain_datum_token_flags_dump(a_str_out, l_token->header_private_update.flags);
                            dap_chain_datum_token_dump_tsd(a_str_out, l_token, l_token_size, a_hash_out_type);
                            size_t l_certs_field_size = l_token_size - sizeof(*l_token) - l_token->header_private_update.tsd_total_size;
                            dap_chain_datum_token_certs_dump(a_str_out, l_token->data_n_tsd + l_token->header_private_update.tsd_total_size,
                                                             l_certs_field_size, a_hash_out_type);
                        } break;
                        case DAP_CHAIN_DATUM_TOKEN_SUBTYPE_NATIVE: {
                            dap_string_append(a_str_out, "subtype: CF20\n");
                            dap_string_append_printf(a_str_out, "decimals: %d\n", l_token->header_native_decl.decimals);
                            dap_string_append_printf(a_str_out, "auth signs (valid/total) %u/%u\n", l_token->signs_valid, l_token->signs_total);
                            dap_string_append_printf(a_str_out, "total_supply: %s\n", dap_uint256_to_char(l_token->total_supply, NULL));
                            dap_string_append(a_str_out, "flags: ");
                            dap_chain_datum_token_flags_dump(a_str_out, l_token->header_native_decl.flags);
                            dap_chain_datum_token_dump_tsd(a_str_out, l_token, l_token_size, a_hash_out_type);
                            size_t l_certs_field_size = l_token_size - sizeof(*l_token) - l_token->header_native_decl.tsd_total_size;
                            dap_chain_datum_token_certs_dump(a_str_out, l_token->data_n_tsd + l_token->header_native_decl.tsd_total_size,
                                                             l_certs_field_size, a_hash_out_type);
                        } break;
                        case DAP_CHAIN_DATUM_TOKEN_SUBTYPE_PUBLIC: {
                            dap_chain_addr_t l_premine_addr = l_token->header_public.premine_address;
                            dap_string_append(a_str_out, "subtype: PUBLIC\n");
                            dap_string_append_printf(a_str_out, "premine_supply: %s", dap_uint256_to_char(l_token->header_public.premine_supply, NULL));
                            dap_string_append_printf(a_str_out, "premine_address: %s", dap_chain_addr_to_str(&l_premine_addr));
                            dap_string_append(a_str_out, "flags: ");
                            dap_chain_datum_token_flags_dump(a_str_out, l_token->header_public.flags);
                        } break;
                    }
                } break;
                case DAP_CHAIN_DATUM_TOKEN_TYPE_UPDATE: {
                    dap_string_append(a_str_out,"type: UPDATE\n");
                    switch (l_token->subtype) {
                        case DAP_CHAIN_DATUM_TOKEN_SUBTYPE_PRIVATE: {
                            dap_string_append(a_str_out,"subtype: PRIVATE\n");
                            dap_string_append_printf(a_str_out, "decimals: %d\n", l_token->header_private_decl.decimals);
                            dap_string_append_printf(a_str_out, "auth signs (valid/total) %u/%u\n", l_token->signs_valid, l_token->signs_total);
                            dap_string_append_printf(a_str_out, "total_supply: %s\n", dap_uint256_to_char(l_token->total_supply, NULL));
                            dap_string_append(a_str_out,"flags: ");
                            dap_chain_datum_token_flags_dump(a_str_out, l_token->header_private_update.flags);
                            dap_chain_datum_token_dump_tsd(a_str_out, l_token, l_token_size, a_hash_out_type);
                            size_t l_certs_field_size = l_token_size - sizeof(*l_token) - l_token->header_private_update.tsd_total_size;
                            dap_chain_datum_token_certs_dump(a_str_out, l_token->data_n_tsd + l_token->header_private_update.tsd_total_size,
                                                             l_certs_field_size, a_hash_out_type);
                        } break;
                        case DAP_CHAIN_DATUM_TOKEN_SUBTYPE_NATIVE: {
                            dap_string_append_printf(a_str_out,"subtype: CF20\n");
                            dap_string_append_printf(a_str_out, "decimals: %d\n", l_token->header_native_update.decimals);
                            dap_string_append_printf(a_str_out, "auth signs (valid/total) %u/%u\n", l_token->signs_valid, l_token->signs_total);
                            dap_string_append_printf(a_str_out, "total_supply: %s\n", dap_uint256_to_char(l_token->total_supply, NULL));
                            dap_string_append(a_str_out, "flags: ");
                            dap_chain_datum_token_flags_dump(a_str_out, l_token->header_native_update.flags);
                            dap_chain_datum_token_dump_tsd(a_str_out, l_token, l_token_size, a_hash_out_type);
                            size_t l_certs_field_size = l_token_size - sizeof(*l_token) - l_token->header_native_update.tsd_total_size;
                            dap_chain_datum_token_certs_dump(a_str_out, l_token->data_n_tsd + l_token->header_native_update.tsd_total_size,
                                                             l_certs_field_size, a_hash_out_type);
                        } break;
                    }
                } break;
                default:
                    dap_string_append(a_str_out,"type: UNKNOWN\n");
                    break;
            }
            if (l_token->subtype == DAP_CHAIN_DATUM_TOKEN_SUBTYPE_SIMPLE ) {
                dap_string_append(a_str_out, "subtype: SIMPLE\n");
                dap_string_append_printf(a_str_out, "decimals: %d\n", l_token->header_simple.decimals);
                dap_string_append_printf(a_str_out, "sign_total: %hu\n", l_token->signs_total );
                dap_string_append_printf(a_str_out, "sign_valid: %hu\n", l_token->signs_valid );
                dap_string_append_printf(a_str_out, "total_supply: %s\n", dap_uint256_to_char(l_token->total_supply, NULL));
                size_t l_certs_field_size = l_token_size - sizeof(*l_token);
                dap_chain_datum_token_certs_dump(a_str_out, l_token->data_n_tsd,
                                                 l_certs_field_size, a_hash_out_type);
            }
            DAP_DELETE(l_token);
        } break;
        case DAP_CHAIN_DATUM_TOKEN_EMISSION: {
            size_t l_emission_size = a_datum->header.data_size;
            dap_chain_datum_token_emission_t *l_emission = dap_chain_datum_emission_read(a_datum->data, &l_emission_size);
            char *l_coins_str, *l_value_str = dap_uint256_to_char(l_emission->hdr.value, &l_coins_str);
            dap_string_append_printf(a_str_out, "emission: hash %s\n\t%s(%s) %s, type: %s, version: %d\n",
                                    l_hash_str,
                                    l_coins_str,
                                    l_value_str,
                                    l_emission->hdr.ticker,
                                    c_dap_chain_datum_token_emission_type_str[l_emission->hdr.type],
                                    l_emission->hdr.version);
            dap_string_append_printf(a_str_out, "  to addr: %s\n", dap_chain_addr_to_str(&(l_emission->hdr.address)));
            switch (l_emission->hdr.type) {
            case DAP_CHAIN_DATUM_TOKEN_EMISSION_TYPE_AUTH:
                dap_string_append_printf(a_str_out, "  signs_count: %d\n", l_emission->data.type_auth.signs_count);
                dap_string_append_printf(a_str_out, "  tsd_total_size: %"DAP_UINT64_FORMAT_U"\n",
                                         l_emission->data.type_auth.tsd_total_size);

<<<<<<< HEAD
                    if (  ( (void *) l_emission->tsd_n_signs + l_emission->data.type_auth.tsd_total_size) >
                          ((void *) l_emission + l_emission_size) )
                    {
                        log_it(L_ERROR, "Illformed DATUM type %d, TSD section is out-of-buffer (%" DAP_UINT64_FORMAT_U " vs %zu)",
                            l_emission->hdr.type, l_emission->data.type_auth.tsd_total_size, l_emission_size);
=======
                if (  ( (void *) l_emission->tsd_n_signs + l_emission->data.type_auth.tsd_total_size) >
                      ((void *) l_emission + l_emission_size) )
                {
                    log_it(L_ERROR, "Illformed DATUM type %d, TSD section is out-of-buffer (%" DAP_UINT64_FORMAT_U " vs %zu)",
                        l_emission->hdr.type, l_emission->data.type_auth.tsd_total_size, l_emission_size);
>>>>>>> c7af1eb4

                    dap_string_append_printf(a_str_out, "  Skip incorrect or illformed DATUM");
                    break;
<<<<<<< HEAD
                case DAP_CHAIN_DATUM_TOKEN_EMISSION_TYPE_ALGO:
                    dap_string_append_printf(a_str_out, "  codename: %s\n", l_emission->data.type_algo.codename);
                    break;
                case DAP_CHAIN_DATUM_TOKEN_EMISSION_TYPE_ATOM_OWNER:
                    dap_string_append_printf(a_str_out, " value_start: %.0Lf(%"DAP_UINT64_FORMAT_U"), codename: %s\n",
                        dap_chain_datoshi_to_coins(l_emission->data.type_atom_owner.value_start),
                        l_emission->data.type_atom_owner.value_start,
                        l_emission->data.type_atom_owner.value_change_algo_codename
                    );
                break;
                case DAP_CHAIN_DATUM_TOKEN_EMISSION_TYPE_SMART_CONTRACT: {
                    char l_time_str[32];
                    // get time of create datum
                    if(dap_time_to_str_rfc822(l_time_str, sizeof(l_time_str), l_emission->data.type_presale.lock_time) < 1)
                            l_time_str[0] = '\0';
                    dap_string_append_printf(a_str_out, "  flags: 0x%x, lock_time: %s\n", l_emission->data.type_presale.flags, l_time_str);
                    dap_string_append_printf(a_str_out, "  addr: %s\n", dap_chain_addr_to_str(&l_emission->data.type_presale.addr));
=======
>>>>>>> c7af1eb4
                }
                dap_chain_datum_token_certs_dump(a_str_out, l_emission->tsd_n_signs + l_emission->data.type_auth.tsd_total_size,
                                                l_emission->data.type_auth.size - l_emission->data.type_auth.tsd_total_size, a_hash_out_type);
                break;
            case DAP_CHAIN_DATUM_TOKEN_EMISSION_TYPE_ALGO:
                dap_string_append_printf(a_str_out, "  codename: %s\n", l_emission->data.type_algo.codename);
                break;
            case DAP_CHAIN_DATUM_TOKEN_EMISSION_TYPE_SMART_CONTRACT: {
                char l_time_str[32];
                // get time of create datum
                if(dap_time_to_str_rfc822(l_time_str, sizeof(l_time_str), l_emission->data.type_presale.lock_time) < 1)
                        l_time_str[0] = '\0';
                dap_string_append_printf(a_str_out, "  flags: 0x%x, lock_time: %s\n", l_emission->data.type_presale.flags, l_time_str);
                dap_string_append_printf(a_str_out, "  addr: %s\n", dap_chain_addr_to_str(&l_emission->data.type_presale.addr));
            }
            case DAP_CHAIN_DATUM_TOKEN_EMISSION_TYPE_ATOM_OWNER:
            case DAP_CHAIN_DATUM_TOKEN_EMISSION_TYPE_UNDEFINED:
            default:
                break;
            }
            DAP_DELETE(l_emission);
        } break;
        case DAP_CHAIN_DATUM_TX: {
            dap_chain_datum_tx_t *l_tx = (dap_chain_datum_tx_t*)a_datum->data;
            dap_chain_datum_dump_tx(l_tx, NULL, a_str_out, a_hash_out_type, &l_datum_hash, a_net_id);
        } break;
        case DAP_CHAIN_DATUM_DECREE:{
            dap_chain_datum_decree_t *l_decree = (dap_chain_datum_decree_t *)a_datum->data;
            size_t l_decree_size = dap_chain_datum_decree_get_size(l_decree);
            dap_string_append_printf(a_str_out,"=== Datum decree ===\n");
            dap_string_append_printf(a_str_out, "hash: %s\n", l_hash_str);
            dap_string_append_printf(a_str_out, "size: %zd\n", l_decree_size);
            dap_chain_datum_decree_dump(a_str_out, l_decree, l_decree_size, a_hash_out_type);
        } break;
        case DAP_CHAIN_DATUM_ANCHOR:{
            dap_chain_datum_anchor_t *l_anchor = (dap_chain_datum_anchor_t *)a_datum->data;
            size_t l_anchor_size = sizeof(dap_chain_datum_anchor_t) + l_anchor->header.data_size + l_anchor->header.signs_size;
            dap_string_append_printf(a_str_out,"=== Datum anchor ===\n");
            dap_string_append_printf(a_str_out, "hash: %s\n", l_hash_str);
            dap_string_append_printf(a_str_out, "size: %zd\n", l_anchor_size);
            dap_hash_fast_t l_decree_hash = { };
            dap_chain_datum_anchor_get_hash_from_data(l_anchor, &l_decree_hash);
            l_hash_str = dap_chain_hash_fast_to_str_static(&l_decree_hash);
            dap_string_append_printf(a_str_out, "decree hash: %s\n", l_hash_str);
            dap_chain_datum_anchor_certs_dump(a_str_out, l_anchor->data_n_sign + l_anchor->header.data_size, l_anchor->header.signs_size, a_hash_out_type);
        } break;
    }    
}<|MERGE_RESOLUTION|>--- conflicted
+++ resolved
@@ -834,42 +834,13 @@
                 dap_string_append_printf(a_str_out, "  tsd_total_size: %"DAP_UINT64_FORMAT_U"\n",
                                          l_emission->data.type_auth.tsd_total_size);
 
-<<<<<<< HEAD
-                    if (  ( (void *) l_emission->tsd_n_signs + l_emission->data.type_auth.tsd_total_size) >
-                          ((void *) l_emission + l_emission_size) )
-                    {
-                        log_it(L_ERROR, "Illformed DATUM type %d, TSD section is out-of-buffer (%" DAP_UINT64_FORMAT_U " vs %zu)",
-                            l_emission->hdr.type, l_emission->data.type_auth.tsd_total_size, l_emission_size);
-=======
                 if (  ( (void *) l_emission->tsd_n_signs + l_emission->data.type_auth.tsd_total_size) >
                       ((void *) l_emission + l_emission_size) )
                 {
                     log_it(L_ERROR, "Illformed DATUM type %d, TSD section is out-of-buffer (%" DAP_UINT64_FORMAT_U " vs %zu)",
                         l_emission->hdr.type, l_emission->data.type_auth.tsd_total_size, l_emission_size);
->>>>>>> c7af1eb4
-
                     dap_string_append_printf(a_str_out, "  Skip incorrect or illformed DATUM");
                     break;
-<<<<<<< HEAD
-                case DAP_CHAIN_DATUM_TOKEN_EMISSION_TYPE_ALGO:
-                    dap_string_append_printf(a_str_out, "  codename: %s\n", l_emission->data.type_algo.codename);
-                    break;
-                case DAP_CHAIN_DATUM_TOKEN_EMISSION_TYPE_ATOM_OWNER:
-                    dap_string_append_printf(a_str_out, " value_start: %.0Lf(%"DAP_UINT64_FORMAT_U"), codename: %s\n",
-                        dap_chain_datoshi_to_coins(l_emission->data.type_atom_owner.value_start),
-                        l_emission->data.type_atom_owner.value_start,
-                        l_emission->data.type_atom_owner.value_change_algo_codename
-                    );
-                break;
-                case DAP_CHAIN_DATUM_TOKEN_EMISSION_TYPE_SMART_CONTRACT: {
-                    char l_time_str[32];
-                    // get time of create datum
-                    if(dap_time_to_str_rfc822(l_time_str, sizeof(l_time_str), l_emission->data.type_presale.lock_time) < 1)
-                            l_time_str[0] = '\0';
-                    dap_string_append_printf(a_str_out, "  flags: 0x%x, lock_time: %s\n", l_emission->data.type_presale.flags, l_time_str);
-                    dap_string_append_printf(a_str_out, "  addr: %s\n", dap_chain_addr_to_str(&l_emission->data.type_presale.addr));
-=======
->>>>>>> c7af1eb4
                 }
                 dap_chain_datum_token_certs_dump(a_str_out, l_emission->tsd_n_signs + l_emission->data.type_auth.tsd_total_size,
                                                 l_emission->data.type_auth.size - l_emission->data.type_auth.tsd_total_size, a_hash_out_type);
