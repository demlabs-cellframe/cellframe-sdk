--- conflicted
+++ resolved
@@ -30,10 +30,7 @@
 #include "dap_chain_datum_token.h"
 #include "dap_chain_datum_tx_items.h"
 #include "dap_chain_datum_decree.h"
-<<<<<<< HEAD
 #include "dap_chain_datum_anchor.h"
-=======
->>>>>>> f0f7c9ec
 #include "dap_chain_datum_hashtree_roots.h"
 #include "dap_enc_base58.h"
 
@@ -744,7 +741,6 @@
 
             dap_chain_datum_decree_certs_dump(a_str_out, l_decree->data_n_signs + l_decree->header.data_size, l_decree->header.signs_size, a_hash_out_type);
         } break;
-<<<<<<< HEAD
         case DAP_CHAIN_DATUM_ANCHOR:{
             dap_chain_datum_anchor_t *l_anchor = (dap_chain_datum_anchor_t *)a_datum->data;
             size_t l_anchor_size = sizeof(dap_chain_datum_anchor_t) + l_anchor->header.data_size + l_anchor->header.signs_size;
@@ -760,8 +756,6 @@
 
             dap_chain_datum_anchor_certs_dump(a_str_out, l_anchor->data_n_sign + l_anchor->header.data_size, l_anchor->header.signs_size, a_hash_out_type);
         } break;
-=======
->>>>>>> f0f7c9ec
     }    
     DAP_DELETE(l_hash_str);
 }