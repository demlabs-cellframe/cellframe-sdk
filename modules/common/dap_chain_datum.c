--- conflicted
+++ resolved
@@ -426,9 +426,6 @@
             json_object_object_add(json_obj_item,"token", json_object_new_string(((dap_chain_tx_out_ext_t*)item)->token));
             json_object_object_add(json_obj_item,"coins", json_object_new_string(l_coins_str));
             json_object_object_add(json_obj_item,"value", json_object_new_string(l_value_str));
-<<<<<<< HEAD
-            
-=======
         } break;
 
         case TX_ITEM_TYPE_OUT_STD: {
@@ -441,7 +438,6 @@
             dap_time_t l_ts_unlock = ((dap_chain_tx_out_std_t *)item)->ts_unlock;
             dap_time_to_str_rfc822(l_tmp_buf, DAP_TIME_STR_SIZE, l_ts_unlock);
             json_object_object_add(json_obj_item, "time_unlock", json_object_new_string(l_ts_unlock ? l_tmp_buf : "not_locked"));
->>>>>>> 6476ec14
         } break;
 
         case TX_ITEM_TYPE_VOTING:{
