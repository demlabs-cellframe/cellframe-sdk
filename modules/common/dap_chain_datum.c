--- conflicted
+++ resolved
@@ -307,78 +307,56 @@
         case TX_ITEM_TYPE_RECEIPT_OLD:{
             dap_chain_datum_tx_receipt_old_t *l_receipt_old = (dap_chain_datum_tx_receipt_old_t*)item;
             const char *l_coins_str, *l_value_str = dap_uint256_to_char(l_receipt_old->receipt_info.value_datoshi, &l_coins_str);
-            json_object_object_add(json_obj_item,"item type", json_object_new_string("RECEIPT"));
+            json_object_object_add(json_obj_item,"item_type", json_object_new_string("RECEIPT"));
             json_object_object_add(json_obj_item,"size", json_object_new_uint64(l_receipt_old->size));
-            json_object_object_add(json_obj_item,"ext size", json_object_new_uint64(l_receipt_old->exts_size));
-            json_object_object_add(json_obj_item,"INFO", json_object_new_string(""));
+            json_object_object_add(json_obj_item,"ext_size", json_object_new_uint64(l_receipt_old->exts_size));
+            json_object_object_add(json_obj_item,"info", json_object_new_string(""));
             json_object_object_add(json_obj_item,"units", json_object_new_uint64(l_receipt_old->receipt_info.units));
             json_object_object_add(json_obj_item,"uid", json_object_new_uint64(l_receipt_old->receipt_info.srv_uid.uint64));
-            json_object_object_add(json_obj_item,"units type", json_object_new_string(dap_chain_srv_unit_enum_to_str(l_receipt_old->receipt_info.units_type.enm)));
+            json_object_object_add(json_obj_item,"units_type", json_object_new_string(dap_chain_srv_unit_enum_to_str(l_receipt_old->receipt_info.units_type.enm)));
             json_object_object_add(json_obj_item,"coins", json_object_new_string(l_coins_str));
             json_object_object_add(json_obj_item,"value", json_object_new_string(l_value_str));
 
-            json_object_object_add(json_obj_item,"Exts",json_object_new_string(""));                         
+            json_object_object_add(json_obj_item,"exts",json_object_new_string(""));                         
             switch (l_receipt_old->exts_size) {
             case (sizeof(dap_sign_t) * 2): {
                 dap_sign_t *l_client = (dap_sign_t*)(l_receipt_old->exts_n_signs  + sizeof(dap_sign_t));
-                json_object_object_add(json_obj_item,"Client", json_object_new_string(""));
+                json_object_object_add(json_obj_item,"client", json_object_new_string(""));
                 dap_sign_get_information_json(a_json_arr_reply, l_client, json_obj_item, a_hash_out_type);                
             }
             case (sizeof(dap_sign_t)): {
                 dap_sign_t *l_provider = (dap_sign_t*)(l_receipt_old->exts_n_signs);
-                json_object_object_add(json_obj_item,"Provider", json_object_new_string(""));
+                json_object_object_add(json_obj_item,"provider", json_object_new_string(""));
                 dap_sign_get_information_json(a_json_arr_reply, l_provider,json_obj_item, a_hash_out_type);
                 break;
             }
             }
         } break;
-        case TX_ITEM_TYPE_RECEIPT: {
-<<<<<<< HEAD
-            const char *l_coins_str, *l_value_str = dap_uint256_to_char(((dap_chain_datum_tx_receipt_t*)item)->receipt_info.value_datoshi, &l_coins_str);
-            json_object_object_add(json_obj_item,"type", json_object_new_string("RECEIPT"));
-            json_object_object_add(json_obj_item,"size", json_object_new_uint64(((dap_chain_datum_tx_receipt_t*)item)->size));
-            json_object_object_add(json_obj_item,"ext_size", json_object_new_uint64(((dap_chain_datum_tx_receipt_t*)item)->exts_size));
-            json_object_object_add(json_obj_item,"units", json_object_new_uint64(((dap_chain_datum_tx_receipt_t*)item)->receipt_info.units));
-            json_object_object_add(json_obj_item,"uid", json_object_new_uint64(((dap_chain_datum_tx_receipt_t*)item)->receipt_info.srv_uid.uint64));
-            json_object_object_add(json_obj_item,"units_type", json_object_new_string(dap_chain_srv_unit_enum_to_str(((dap_chain_datum_tx_receipt_t*)item)->receipt_info.units_type.enm)));
-=======
+    case TX_ITEM_TYPE_RECEIPT: {
             dap_chain_datum_tx_receipt_t *l_receipt = (dap_chain_datum_tx_receipt_t*)item;
 
             const char *l_coins_str, *l_value_str = dap_uint256_to_char(l_receipt->receipt_info.value_datoshi, &l_coins_str);
-            json_object_object_add(json_obj_item,"item type", json_object_new_string("RECEIPT"));
+            json_object_object_add(json_obj_item,"item_type", json_object_new_string("RECEIPT"));
             json_object_object_add(json_obj_item,"size", json_object_new_uint64(l_receipt->size));
-            json_object_object_add(json_obj_item,"ext size", json_object_new_uint64(l_receipt->exts_size));
-            json_object_object_add(json_obj_item,"INFO", json_object_new_string(""));
+            json_object_object_add(json_obj_item,"ext_size", json_object_new_uint64(l_receipt->exts_size));
+            json_object_object_add(json_obj_item,"info", json_object_new_string(""));
             json_object_object_add(json_obj_item,"units", json_object_new_uint64(l_receipt->receipt_info.units));
             json_object_object_add(json_obj_item,"uid", json_object_new_uint64(l_receipt->receipt_info.srv_uid.uint64));
-            json_object_object_add(json_obj_item,"units type", json_object_new_string(dap_chain_srv_unit_enum_to_str(l_receipt->receipt_info.units_type.enm)));
->>>>>>> 4caa5398
+            json_object_object_add(json_obj_item,"units_type", json_object_new_string(dap_chain_srv_unit_enum_to_str(l_receipt->receipt_info.units_type.enm)));
             json_object_object_add(json_obj_item,"coins", json_object_new_string(l_coins_str));
             json_object_object_add(json_obj_item,"value", json_object_new_string(l_value_str));
-            json_object_object_add(json_obj_item,"tx hash", json_object_new_string(dap_hash_fast_to_str_static(&l_receipt->receipt_info.prev_tx_cond_hash)));
-
-<<<<<<< HEAD
-            switch ( ((dap_chain_datum_tx_receipt_t*)item)->exts_size ) {
-            case (sizeof(dap_sign_t) * 2): {
-                dap_sign_t *l_client = (dap_sign_t*)( ((dap_chain_datum_tx_receipt_t*)item)->exts_n_signs + sizeof(dap_sign_t) );
-                json_object_object_add(json_obj_item,"sign_inf", json_object_new_string("client"));
-                dap_sign_get_information_json(a_json_arr_reply, l_client, json_obj_item, a_hash_out_type);                
-            }
-            case (sizeof(dap_sign_t)): {
-                dap_sign_t *l_provider = (dap_sign_t*)( ((dap_chain_datum_tx_receipt_t*)item)->exts_n_signs );
-                json_object_object_add(json_obj_item,"sign_inf", json_object_new_string("provider"));
-=======
-            json_object_object_add(json_obj_item,"Exts",json_object_new_string(""));                         
+            json_object_object_add(json_obj_item,"tx_hash", json_object_new_string(dap_hash_fast_to_str_static(&l_receipt->receipt_info.prev_tx_cond_hash)));
+
+            json_object_object_add(json_obj_item,"exts",json_object_new_string(""));                         
             switch (l_receipt->exts_size) {
             case (sizeof(dap_sign_t) * 2): {
                 dap_sign_t *l_client = (dap_sign_t*)((l_receipt->exts_n_signs) + sizeof(dap_sign_t));
-                json_object_object_add(json_obj_item,"Client", json_object_new_string(""));
+                json_object_object_add(json_obj_item,"client", json_object_new_string(""));
                 dap_sign_get_information_json(a_json_arr_reply, l_client, json_obj_item, a_hash_out_type);                
             }
             case (sizeof(dap_sign_t)): {
                 dap_sign_t *l_provider = (dap_sign_t*)(l_receipt->exts_n_signs);
-                json_object_object_add(json_obj_item,"Provider", json_object_new_string(""));
->>>>>>> 4caa5398
+                json_object_object_add(json_obj_item,"provider", json_object_new_string(""));
                 dap_sign_get_information_json(a_json_arr_reply, l_provider,json_obj_item, a_hash_out_type);
                 break;
             }
