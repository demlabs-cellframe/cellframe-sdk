--- conflicted
+++ resolved
@@ -217,319 +217,8 @@
  * @param a_tx_hash_processed
  * @param l_tx_num
  */
-<<<<<<< HEAD
-bool dap_chain_datum_dump_tx(dap_chain_datum_tx_t *a_datum,
-                             const char *a_ticker,
-                             dap_string_t *a_str_out,
-                             const char *a_hash_out_type,
-                             dap_hash_fast_t *a_tx_hash,
-                             dap_chain_net_id_t a_net_id)
-{
-    bool l_is_first = false;
-    dap_chain_tx_in_t *l_in_item = (dap_chain_tx_in_t *)dap_chain_datum_tx_item_get(a_datum, NULL, NULL, TX_ITEM_TYPE_IN, NULL);
-    if (l_in_item && dap_hash_fast_is_blank(&l_in_item->header.tx_prev_hash))
-        l_is_first = true;
-    char l_tmp_buf[DAP_TIME_STR_SIZE];
-    const char *l_hash_str = dap_strcmp(a_hash_out_type, "hex")
-            ? dap_enc_base58_encode_hash_to_str_static(a_tx_hash)
-            : dap_chain_hash_fast_to_str_static(a_tx_hash);
-    dap_time_to_str_rfc822(l_tmp_buf, DAP_TIME_STR_SIZE, a_datum->header.ts_created);
-    dap_string_append_printf(a_str_out, "transaction:%s hash %s\n TS Created: %s%s%s\n Items:\n",
-                             l_is_first ? " (emit)" : "", l_hash_str, l_tmp_buf,
-                             a_ticker ? " Token ticker: " : "", a_ticker ? a_ticker : "");
-    dap_hash_fast_t l_hash_tmp = { };
-    byte_t *item; size_t l_size;
-    TX_ITEM_ITER_TX(item, l_size, a_datum) {
-        switch (*item) {
-        case TX_ITEM_TYPE_IN:
-            l_hash_tmp = ((dap_chain_tx_in_t*)item)->header.tx_prev_hash;
-            l_hash_str = !dap_hash_fast_is_blank(&l_hash_tmp) 
-                ? dap_strcmp(a_hash_out_type, "hex") ? dap_enc_base58_encode_hash_to_str_static(&l_hash_tmp) : dap_chain_hash_fast_to_str_static(&l_hash_tmp)
-                : "BLANK";
-            dap_string_append_printf(a_str_out, "\t IN:\nTx_prev_hash: %s\n"
-                                                "\t\t Tx_out_prev_idx: %u\n",
-                                        l_hash_str,
-                                        ((dap_chain_tx_in_t*)item)->header.tx_out_prev_idx);
-            break;
-        case TX_ITEM_TYPE_OUT_OLD: {
-            const char *l_value_str = dap_uint256_to_char(
-                dap_chain_uint256_from(((dap_chain_tx_out_old_t*)item)->header.value), NULL );
-            dap_string_append_printf(a_str_out, "\t OUT OLD (64):\n"
-                                                "\t\t Value: %s (%"DAP_UINT64_FORMAT_U")\n"
-                                                "\t\t Address: %s\n",
-                                        l_value_str,
-                                        ((dap_chain_tx_out_old_t*)item)->header.value,
-                                        dap_chain_addr_to_str_static(&((dap_chain_tx_out_old_t*)item)->addr));
-        } break;
-        case TX_ITEM_TYPE_OUT: { // 256
-            const char *l_coins_str,
-                    *l_value_str = dap_uint256_to_char(((dap_chain_tx_out_t*)item)->header.value, &l_coins_str),
-                    *l_addr_str = dap_chain_addr_to_str_static(&((dap_chain_tx_out_t*)item)->addr);
-            dap_string_append_printf(a_str_out, "\t OUT:\n"
-                                                "\t\t Value: %s (%s)\n"
-                                                "\t\t Address: %s\n",
-                                        l_coins_str,
-                                        l_value_str,
-                                        l_addr_str);
-        } break;
-        case TX_ITEM_TYPE_IN_EMS: {
-            l_hash_tmp = ((dap_chain_tx_in_ems_t*)item)->header.token_emission_hash;
-            l_hash_str = dap_strcmp(a_hash_out_type, "hex")
-                    ? dap_enc_base58_encode_hash_to_str_static(&l_hash_tmp)
-                    : dap_chain_hash_fast_to_str_static(&l_hash_tmp);
-            dap_string_append_printf(a_str_out, "\t IN_EMS:\n"
-                                                "\t\t ticker: %s \n"
-                                                "\t\t token_emission_hash: %s\n"
-                                                "\t\t token_emission_chain_id: 0x%016"DAP_UINT64_FORMAT_x"\n",
-                                                ((dap_chain_tx_in_ems_t*)item)->header.ticker,
-                                                l_hash_str,
-                                                ((dap_chain_tx_in_ems_t*)item)->header.token_emission_chain_id.uint64);
-        } break;
-            /*
-        case TX_ITEM_TYPE_IN_EMS_EXT: {
-            l_hash_tmp = &((dap_chain_tx_in_ems_ext_t*)item)->header.ext_tx_hash;
-            l_hash_str = dap_strcmp(a_hash_out_type, "hex")
-                    ? dap_enc_base58_encode_hash_to_str(l_hash_tmp)
-                    : dap_chain_hash_fast_to_str_new(l_hash_tmp);
-            dap_string_append_printf(a_str_out, "\t IN_EMS EXT:\n"
-                                         "\t\t Version: %u\n"
-                                         "\t\t Ticker: %s\n"
-                                         "\t\t Ext chain id: 0x%016"DAP_UINT64_FORMAT_x"\n"
-                                         "\t\t Ext net id: 0x%016"DAP_UINT64_FORMAT_x"\n"
-                                         "\t\t Ext tx hash: %s\n"
-                                         "\t\t Ext tx out idx: %u\n",
-                                     ((dap_chain_tx_in_ems_ext_t*)item)->header.version,
-                                     ((dap_chain_tx_in_ems_ext_t*)item)->header.ticker,
-                                     ((dap_chain_tx_in_ems_ext_t*)item)->header.ext_chain_id.uint64,
-                                     ((dap_chain_tx_in_ems_ext_t*)item)->header.ext_net_id.uint64,
-                                     l_hash_str,
-                                     ((dap_chain_tx_in_ems_ext_t*)item)->header.ext_tx_out_idx);
-            DAP_DELETE(l_hash_str);
-        } break; */
-
-        case TX_ITEM_TYPE_IN_REWARD: {
-            l_hash_tmp = ((dap_chain_tx_in_reward_t *)item)->block_hash;
-            l_hash_str = dap_strcmp(a_hash_out_type, "hex")
-                    ? dap_enc_base58_encode_hash_to_str_static(&l_hash_tmp)
-                    : dap_chain_hash_fast_to_str_static(&l_hash_tmp);
-            dap_string_append_printf(a_str_out, "\t IN_REWARD:\n"
-                                                "\t\t block_hash: %s\n",
-                                                l_hash_str);
-        } break;
-
-        case TX_ITEM_TYPE_SIG: {
-            dap_sign_t *l_sign = dap_chain_datum_tx_item_sign_get_sig((dap_chain_tx_sig_t*)item);
-            dap_sign_get_information(l_sign, a_str_out, a_hash_out_type);
-            dap_chain_addr_t l_sender_addr;
-            dap_chain_addr_fill_from_sign(&l_sender_addr, l_sign, a_net_id);
-            dap_string_append_printf(a_str_out, "\tSender addr: %s\n", dap_chain_addr_to_str_static(&l_sender_addr));
-        } break;
-        case TX_ITEM_TYPE_RECEIPT: {
-            const char *l_coins_str, *l_value_str = dap_uint256_to_char(((dap_chain_datum_tx_receipt_t*)item)->receipt_info.value_datoshi, &l_coins_str);
-            dap_string_append_printf(a_str_out, "\t Receipt:\n"
-                                                "\t\t size: %"DAP_UINT64_FORMAT_U"\n"
-                                                "\t\t ext size: %"DAP_UINT64_FORMAT_U"\n"
-                                                "\t\t Info:"
-                                                "\t\t\t units: 0x%016"DAP_UINT64_FORMAT_x"\n"
-                                                "\t\t\t uid: 0x%016"DAP_UINT64_FORMAT_x"\n"
-                                                "\t\t\t units type: %s \n"
-                                                "\t\t\t value: %s (%s)\n",
-                                     ((dap_chain_datum_tx_receipt_t*)item)->size,
-                                     ((dap_chain_datum_tx_receipt_t*)item)->exts_size,
-                                     ((dap_chain_datum_tx_receipt_t*)item)->receipt_info.units,
-                                     ((dap_chain_datum_tx_receipt_t*)item)->receipt_info.srv_uid.uint64,
-                                     dap_chain_srv_unit_enum_to_str(((dap_chain_datum_tx_receipt_t*)item)->receipt_info.units_type.enm),
-                                     l_coins_str,
-                                     l_value_str);
-            dap_string_append_printf(a_str_out, "Exts:\n");                         
-            switch ( ((dap_chain_datum_tx_receipt_t*)item)->exts_size ) {
-            case (sizeof(dap_sign_t) * 2): {
-                dap_sign_t *l_client = DAP_CAST_PTR( dap_sign_t, ((dap_chain_datum_tx_receipt_t*)item)->exts_n_signs + sizeof(dap_sign_t) );
-                dap_string_append_printf(a_str_out, "   Client:\n");
-                dap_sign_get_information(l_client, a_str_out, a_hash_out_type);
-            }
-            case (sizeof(dap_sign_t)): {
-                dap_sign_t *l_provider = DAP_CAST_PTR( dap_sign_t, ((dap_chain_datum_tx_receipt_t*)item)->exts_n_signs );
-                dap_string_append_printf(a_str_out, "   Provider:\n");
-                dap_sign_get_information(l_provider, a_str_out, a_hash_out_type);
-                break;
-            }
-            }
-        } break;
-        case TX_ITEM_TYPE_PKEY: {
-            dap_pkey_t *l_pkey = (dap_pkey_t*)((dap_chain_tx_pkey_t*)item)->pkey;
-            dap_chain_hash_fast_t l_pkey_hash;
-            dap_hash_fast(l_pkey->pkey, l_pkey->header.size, &l_pkey_hash);
-            l_hash_str = dap_strcmp(a_hash_out_type, "hex")
-                    ? dap_enc_base58_encode_hash_to_str_static(&l_pkey_hash)
-                    : dap_chain_hash_fast_to_str_static(&l_pkey_hash);
-            dap_string_append_printf(a_str_out, "\t PKey: \n"
-                                                "\t\t SIG type: %s\n"
-                                                "\t\t SIG size: %u\n"
-                                                "\t\t Sequence number: %u \n"
-                                                "\t\t Key: \n"
-                                                "\t\t\t Type: %s\n"
-                                                "\t\t\t Size: %u\n"
-                                                "\t\t\t Hash: %s\n",
-                                     dap_sign_type_to_str(((dap_chain_tx_pkey_t*)item)->header.sig_type),
-                                     ((dap_chain_tx_pkey_t*)item)->header.sig_size,
-                                     ((dap_chain_tx_pkey_t*)item)->seq_no,
-                                     dap_pkey_type_to_str(l_pkey->header.type),
-                                     l_pkey->header.size,
-                                     l_hash_str);
-        } break;
-        case TX_ITEM_TYPE_TSD: {
-            dap_string_append_printf(a_str_out, "\t TSD data: \n"
-                                                "\t\t type: %d\n"
-                                                "\t\t size: %lu\n",
-                                     ((dap_chain_tx_tsd_t*)item)->header.type,
-                                     ((dap_chain_tx_tsd_t*)item)->header.size);
-        } break;
-        case TX_ITEM_TYPE_IN_COND:
-            l_hash_tmp = ((dap_chain_tx_in_cond_t*)item)->header.tx_prev_hash;
-            l_hash_str = dap_strcmp(a_hash_out_type, "hex")
-                    ? dap_enc_base58_encode_hash_to_str_static(&l_hash_tmp)
-                    : dap_chain_hash_fast_to_str_static(&l_hash_tmp);
-            dap_string_append_printf(a_str_out, "\t IN COND:\n\t\tReceipt_idx: %u\n"
-                                                "\t\t Tx_prev_hash: %s\n"
-                                                "\t\t Tx_out_prev_idx: %u\n",
-                                     ((dap_chain_tx_in_cond_t*)item)->header.receipt_idx,
-                                     l_hash_str,
-                                     ((dap_chain_tx_in_cond_t*)item)->header.tx_out_prev_idx);
-            break;
-        case TX_ITEM_TYPE_OUT_COND: {
-            const char *l_coins_str, *l_value_str = dap_uint256_to_char(((dap_chain_tx_out_cond_t*)item)->header.value, &l_coins_str);
-            dap_time_t l_ts_exp = ((dap_chain_tx_out_cond_t*)item)->header.ts_expires;
-            dap_time_to_str_rfc822(l_tmp_buf, DAP_TIME_STR_SIZE, l_ts_exp);
-            dap_string_append_printf(a_str_out, "\t OUT COND:\n"
-                                                "\t Header:\n"
-                                                "\t\t ts_expires: %s"
-                                                "\t\t value: %s (%s)\n"
-                                                "\t\t subtype: %s\n"
-                                                "\t\t uid: 0x%016"DAP_UINT64_FORMAT_x"\n",
-                                     l_ts_exp ? l_tmp_buf : "never\n", l_coins_str, l_value_str,
-                                     dap_chain_tx_out_cond_subtype_to_str(((dap_chain_tx_out_cond_t*)item)->header.subtype),
-                                     ((dap_chain_tx_out_cond_t*)item)->header.srv_uid.uint64);
-            switch (((dap_chain_tx_out_cond_t*)item)->header.subtype) {
-                case DAP_CHAIN_TX_OUT_COND_SUBTYPE_SRV_PAY: {
-                    const char *l_coins_str, *l_value_str =
-                        dap_uint256_to_char( ((dap_chain_tx_out_cond_t*)item)->subtype.srv_pay.unit_price_max_datoshi, &l_coins_str );
-                    l_hash_tmp = ((dap_chain_tx_out_cond_t*)item)->subtype.srv_pay.pkey_hash;
-                    l_hash_str = dap_strcmp(a_hash_out_type, "hex")
-                            ? dap_enc_base58_encode_hash_to_str_static(&l_hash_tmp)
-                            : dap_chain_hash_fast_to_str_static(&l_hash_tmp);
-                    dap_string_append_printf(a_str_out, "\t\t\t unit: 0x%08x\n"
-                                                        "\t\t\t pkey: %s\n"
-                                                        "\t\t\t max price: %s (%s)\n",
-                                             ((dap_chain_tx_out_cond_t*)item)->subtype.srv_pay.unit.uint32,
-                                             l_hash_str,
-                                             l_coins_str,
-                                             l_value_str);
-                } break;
-                case DAP_CHAIN_TX_OUT_COND_SUBTYPE_SRV_STAKE_POS_DELEGATE: {
-                    dap_chain_node_addr_t *l_signer_node_addr = &((dap_chain_tx_out_cond_t*)item)->subtype.srv_stake_pos_delegate.signer_node_addr;
-                    dap_chain_addr_t *l_signing_addr = &((dap_chain_tx_out_cond_t*)item)->subtype.srv_stake_pos_delegate.signing_addr;
-                    l_hash_tmp = l_signing_addr->data.hash_fast;
-                    l_hash_str = dap_strcmp(a_hash_out_type, "hex")
-                            ? dap_enc_base58_encode_hash_to_str_static(&l_hash_tmp)
-                            : dap_chain_hash_fast_to_str_static(&l_hash_tmp);
-                    dap_string_append_printf(a_str_out, "\t\t\t signing_addr: %s\n"
-                                                        "\t\t\t with pkey hash %s\n"
-                                                        "\t\t\t signer_node_addr: "NODE_ADDR_FP_STR"\n",
-                                                        dap_chain_addr_to_str_static(l_signing_addr),
-                                                        l_hash_str,
-                                                        NODE_ADDR_FP_ARGS(l_signer_node_addr));
-                } break;
-                case DAP_CHAIN_TX_OUT_COND_SUBTYPE_SRV_XCHANGE: {
-                    const char *l_rate_str, *l_tmp_str =
-                        dap_uint256_to_char( (((dap_chain_tx_out_cond_t*)item)->subtype.srv_xchange.rate), &l_rate_str );
-                    dap_string_append_printf(a_str_out, "\t\t\t net id: 0x%016"DAP_UINT64_FORMAT_x"\n"
-                                                        "\t\t\t buy_token: %s\n"
-                                                        "\t\t\t rate: %s\n",
-                                             ((dap_chain_tx_out_cond_t*)item)->subtype.srv_xchange.buy_net_id.uint64,
-                                             ((dap_chain_tx_out_cond_t*)item)->subtype.srv_xchange.buy_token,
-                                             l_rate_str);
-                } break;
-                case DAP_CHAIN_TX_OUT_COND_SUBTYPE_SRV_STAKE_LOCK: {
-                    dap_time_t l_ts_unlock = ((dap_chain_tx_out_cond_t*)item)->subtype.srv_stake_lock.time_unlock;
-                    dap_time_to_str_rfc822(l_tmp_buf, DAP_TIME_STR_SIZE, l_ts_unlock);
-                    dap_string_append_printf(a_str_out, "\t\t\t time_unlock %s\n", l_tmp_buf);
-                } break;
-                default: break;
-            }
-        } break;
-        case TX_ITEM_TYPE_OUT_EXT: {
-            const char *l_coins_str, *l_value_str = dap_uint256_to_char( ((dap_chain_tx_out_ext_t*)item)->header.value, &l_coins_str);
-            dap_string_append_printf(a_str_out, "\t OUT EXT:\n"
-                                                "\t\t Addr: %s\n"
-                                                "\t\t Token: %s\n"
-                                                "\t\t Value: %s (%s)\n",
-                                     dap_chain_addr_to_str_static(&((dap_chain_tx_out_ext_t*)item)->addr),
-                                     ((dap_chain_tx_out_ext_t*)item)->token,
-                                     l_coins_str,
-                                     l_value_str);
-        } break;
-        case TX_ITEM_TYPE_VOTING:{
-            size_t l_tsd_size = 0;
-            dap_chain_tx_tsd_t *l_item = (dap_chain_tx_tsd_t *)dap_chain_datum_tx_item_get(a_datum, NULL, (byte_t*)item + l_size, TX_ITEM_TYPE_TSD, &l_tsd_size);
-            if (!l_item || !l_tsd_size)
-                    break;
-            dap_chain_datum_tx_voting_params_t *l_voting_params = dap_chain_voting_parse_tsd(a_datum);
-            dap_string_append_printf(a_str_out, "\t VOTING:\n\tVoting question: %s\n\t Answer options:\n", l_voting_params->voting_question);
-            dap_list_t *l_temp = l_voting_params->answers_list;
-            uint8_t l_index = 0;
-            while (l_temp){
-                    dap_string_append_printf(a_str_out, "\t\t %i) %s\n", l_index, (char*)l_temp->data);
-                    l_index++;
-                    l_temp = l_temp->next;
-            }
-
-            if (l_voting_params->voting_expire) {
-                dap_time_to_str_rfc822(l_tmp_buf, DAP_TIME_STR_SIZE, l_voting_params->voting_expire);
-                dap_string_append_printf(a_str_out, "\t Voting expire: %s\n", l_tmp_buf);
-            }
-            if (l_voting_params->votes_max_count)
-                    dap_string_append_printf(a_str_out, "\t Votes max count: %"DAP_UINT64_FORMAT_U"\n", l_voting_params->votes_max_count);
-            dap_string_append_printf(a_str_out, "\t Changing vote is %s available.\n", l_voting_params->vote_changing_allowed ? "" : "not");
-            dap_string_append_printf(a_str_out, "\t A delegated key is%s required to participate in voting. \n",
-                                     l_voting_params->delegate_key_required ? "" : " not");
-
-            dap_list_free_full(l_voting_params->answers_list, NULL);
-            DAP_DELETE(l_voting_params->voting_question);
-            DAP_DELETE(l_voting_params);
-        } break;
-        case TX_ITEM_TYPE_VOTE:{
-            dap_chain_tx_vote_t *l_vote_item = (dap_chain_tx_vote_t *)item;
-            const char *l_hash_str = dap_chain_hash_fast_to_str_static(&l_vote_item->voting_hash);
-            dap_string_append_printf(a_str_out, "\t VOTE: \n"
-                                                "\t Voting hash: %s\n"
-                                                "\t Vote answer idx: %"DAP_UINT64_FORMAT_U"\n", l_hash_str, l_vote_item->answer_idx);
-        } break;
-        default:
-            dap_string_append_printf(a_str_out, " This transaction have unknown item type \n");
-            break;
-        }
-    }
-    dap_string_append_printf(a_str_out, "\n");
-    return true;
-}
-
-/**
- * @brief _dap_chain_datum_tx_out_data
- *
- * @param a_datum
- * @param a_ledger
- * @param a_str_out
- * @param a_hash_out_type
- * @param save_processed_tx
- * @param a_tx_hash_processed
- * @param l_tx_num
- */
 bool dap_chain_datum_dump_tx_json(json_object* a_json_arr_reply,
                              dap_chain_datum_tx_t *a_datum,
-=======
-bool dap_chain_datum_dump_tx_json(dap_chain_datum_tx_t *a_datum,
->>>>>>> 5557c364
                              const char *a_ticker,
                              json_object* json_obj_out,
                              const char *a_hash_out_type,
