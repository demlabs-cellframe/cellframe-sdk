/*
 * Authors:
 * Dmitriy A. Gearasimov <gerasimov.dmitriy@demlabs.net>
 * DeM Labs Inc.   https://demlabs.net
 * Kelvin Project https://github.com/kelvinblockchain
 * Copyright  (c) 2017-2018
 * All rights reserved.

 This file is part of DAP (Distributed Applications Platform) the open source project

    DAP (Distributed Applications Platform) is free software: you can redistribute it and/or modify
    it under the terms of the GNU General Public License as published by
    the Free Software Foundation, either version 3 of the License, or
    (at your option) any later version.

    DAP is distributed in the hope that it will be useful,
    but WITHOUT ANY WARRANTY; without even the implied warranty of
    MERCHANTABILITY or FITNESS FOR A PARTICULAR PURPOSE.  See the
    GNU General Public License for more details.

    You should have received a copy of the GNU General Public License
    along with any DAP based project.  If not, see <http://www.gnu.org/licenses/>.
*/
#include <string.h>

#include "dap_common.h"
#include "dap_time.h"
#include "dap_chain_datum.h"
#include "dap_chain_datum_tx.h"
#include "dap_chain_datum_token.h"
#include "dap_chain_datum_tx_items.h"
#include "dap_chain_datum_decree.h"
#include "dap_chain_datum_anchor.h"
#include "dap_chain_datum_tx_voting.h"
#include "dap_chain_datum_tx_receipt.h"
#include "dap_chain_datum_tx_pkey.h"
#include "dap_chain_datum_hashtree_roots.h"
#include "dap_enc_base58.h"
#include "dap_sign.h"
#include "dap_tsd.h"

#define LOG_TAG "dap_chain_datum"

/**
 * @brief dap_chain_datum_create
 * @param a_type_id
 * @param a_data
 * @param a_data_size
 * @return
 */
dap_chain_datum_t *dap_chain_datum_create(uint16_t a_type_id, const void *a_data, size_t a_data_size)
{
   dap_chain_datum_t *l_datum = DAP_NEW_Z_SIZE_RET_VAL_IF_FAIL(dap_chain_datum_t, sizeof(dap_chain_datum_t) + a_data_size, NULL);
   *l_datum = (dap_chain_datum_t) {
        .header = {
            .version_id = DAP_CHAIN_DATUM_VERSION,
            .type_id    = a_type_id,
            .data_size  = (uint32_t)a_data_size,
            .ts_create  = dap_time_now()
        }
   };
   memcpy(l_datum->data, a_data, (uint32_t)a_data_size);
   return  l_datum;
}
void dap_datum_token_dump_tsd_to_json(json_object * json_obj_out, dap_chain_datum_token_t *a_token, size_t a_token_size, const char *a_hash_out_type)
{
    dap_tsd_t *l_tsd_begin = dap_chain_datum_token_tsd_get(a_token, a_token_size);
    if (!l_tsd_begin) {
        json_object_object_add(json_obj_out, "status", json_object_new_string("<CORRUPTED TSD SECTION>"));
        return;
    }
    size_t l_tsd_total_size = 0;
    switch (a_token->type) {
    case DAP_CHAIN_DATUM_TOKEN_TYPE_DECL:
        switch (a_token->subtype) {
        case DAP_CHAIN_DATUM_TOKEN_SUBTYPE_PRIVATE:
            l_tsd_total_size = a_token->header_private_decl.tsd_total_size; break;
        case DAP_CHAIN_DATUM_TOKEN_SUBTYPE_NATIVE:
            l_tsd_total_size = a_token->header_native_decl.tsd_total_size; break;
        default: break;
        } break;
    case DAP_CHAIN_DATUM_TOKEN_TYPE_UPDATE:
        switch (a_token->subtype) {
        case DAP_CHAIN_DATUM_TOKEN_SUBTYPE_PRIVATE:
            l_tsd_total_size = a_token->header_private_update.tsd_total_size; break;
        case DAP_CHAIN_DATUM_TOKEN_SUBTYPE_NATIVE:
            l_tsd_total_size = a_token->header_native_update.tsd_total_size; break;
        default: break;
        } break;
    default: break;
    }
    dap_tsd_t *l_tsd; size_t l_tsd_size;
    dap_tsd_iter(l_tsd, l_tsd_size, l_tsd_begin, l_tsd_total_size) {
        switch(l_tsd->type) {
        case DAP_CHAIN_DATUM_TOKEN_TSD_TYPE_SET_FLAGS: {
            uint16_t l_t = 0;
            dap_chain_datum_token_flags_dump_to_json(json_obj_out, "flags_set", _dap_tsd_get_scalar(l_tsd, &l_t));
            continue;
        }
        case DAP_CHAIN_DATUM_TOKEN_TSD_TYPE_UNSET_FLAGS: {
            uint16_t l_t = 0;
            dap_chain_datum_token_flags_dump_to_json(json_obj_out, "flags_unset", _dap_tsd_get_scalar(l_tsd, &l_t));
            continue;
        }
        case DAP_CHAIN_DATUM_TOKEN_TSD_TYPE_TOTAL_SUPPLY: {     // 256
            uint256_t l_t = uint256_0;
            char *l_balance = dap_chain_balance_print(_dap_tsd_get_scalar(l_tsd, &l_t));
            json_object_object_add(json_obj_out, "total_supply", json_object_new_string(l_balance));
            DAP_DELETE(l_balance);
            continue;
        }
        case DAP_CHAIN_DATUM_TOKEN_TSD_TYPE_TOTAL_SIGNS_VALID: {
            uint16_t l_t = 0;
            json_object_object_add(json_obj_out, "total_signs_valid", json_object_new_int(_dap_tsd_get_scalar(l_tsd, &l_t)));
            continue;
        }
        case DAP_CHAIN_DATUM_TOKEN_TSD_TYPE_TOTAL_PKEYS_ADD:
            if(l_tsd->size >= sizeof(dap_pkey_t)) {
                    char *l_hash_str;
                    dap_pkey_t *l_pkey = (dap_pkey_t*)l_tsd->data;
                    dap_hash_fast_t l_hf = { };
                    if (!dap_pkey_get_hash(l_pkey, &l_hf)) {
                        json_object_object_add(json_obj_out, "total_pkeys_add", json_object_new_string("<WRONG CALCULATION FINGERPRINT>"));
                    } else {
                        if (!dap_strcmp(a_hash_out_type, "hex") || !dap_strcmp(a_hash_out_type, "content_hash"))
                            l_hash_str = dap_chain_hash_fast_to_str_new(&l_hf);
                        else
                            l_hash_str = dap_enc_base58_encode_hash_to_str(&l_hf);
                        json_object_object_add(json_obj_out, "total_pkeys_add", json_object_new_string(l_hash_str));
                        DAP_DELETE(l_hash_str);
                    }
            } else
                    json_object_object_add(json_obj_out, "total_pkeys_add_with_wrong_size", json_object_new_int(l_tsd->size));
            continue;
        case DAP_CHAIN_DATUM_TOKEN_TSD_TYPE_TOTAL_PKEYS_REMOVE:
            if(l_tsd->size == sizeof(dap_chain_hash_fast_t) ){
                    char *l_hash_str = (!dap_strcmp(a_hash_out_type,"hex")|| !dap_strcmp(a_hash_out_type, "content_hash"))
                                           ? dap_chain_hash_fast_to_str_new((dap_chain_hash_fast_t*) l_tsd->data)
                                           : dap_enc_base58_encode_hash_to_str((dap_chain_hash_fast_t*) l_tsd->data);
                    json_object_object_add(json_obj_out, "total_pkeys_remove", json_object_new_string(l_hash_str));
                    DAP_DELETE( l_hash_str );
            } else
                    json_object_object_add(json_obj_out, "total_pkeys_remove_with_wrong_size", json_object_new_int(l_tsd->size));
            continue;
        case DAP_CHAIN_DATUM_TOKEN_TSD_TYPE_DELEGATE_EMISSION_FROM_STAKE_LOCK: {
            char *balance = NULL;
            dap_chain_datum_token_tsd_delegate_from_stake_lock_t *l_tsd_section = _dap_tsd_get_object(l_tsd, dap_chain_datum_token_tsd_delegate_from_stake_lock_t);
            balance = dap_chain_balance_to_coins(l_tsd_section->emission_rate);
            json_object_object_add(json_obj_out, "ticker_token_from", json_object_new_string(l_tsd_section->ticker_token_from));
            json_object_object_add(json_obj_out, "emission_rate", json_object_new_string(balance));
            DAP_DEL_Z(balance);
        }continue;
        case DAP_CHAIN_DATUM_TOKEN_TSD_TYPE_DATUM_TYPE_ALLOWED_ADD  :
                json_object_object_add(json_obj_out, "datum_type_allowed_add", json_object_new_string(dap_tsd_get_string_const(l_tsd)));
            continue;
        case DAP_CHAIN_DATUM_TOKEN_TSD_TYPE_DATUM_TYPE_ALLOWED_REMOVE  :
            json_object_object_add(json_obj_out, "datum_type_allowed_remove", json_object_new_string(dap_tsd_get_string_const(l_tsd)));
            continue;
        case DAP_CHAIN_DATUM_TOKEN_TSD_TYPE_DATUM_TYPE_BLOCKED_ADD  :
            json_object_object_add(json_obj_out, "datum_type_blocked_add", json_object_new_string(dap_tsd_get_string_const(l_tsd)));
            continue;
        case DAP_CHAIN_DATUM_TOKEN_TSD_TYPE_DATUM_TYPE_BLOCKED_REMOVE:
            json_object_object_add(json_obj_out, "datum_type_blocked_remove", json_object_new_string(dap_tsd_get_string_const(l_tsd)));
            continue;
        case DAP_CHAIN_DATUM_TOKEN_TSD_TYPE_TX_SENDER_ALLOWED_ADD: {
                dap_chain_addr_t *l_addr = dap_tsd_get_object(l_tsd, dap_chain_addr_t);
                json_object_object_add(json_obj_out, "tx_sender_allowed_add", json_object_new_string(dap_chain_addr_to_str_static(l_addr)));
            } continue;
        case DAP_CHAIN_DATUM_TOKEN_TSD_TYPE_TX_SENDER_ALLOWED_REMOVE:{
                dap_chain_addr_t *l_addr = dap_tsd_get_object(l_tsd, dap_chain_addr_t);
                json_object_object_add(json_obj_out, "tx_sender_allowed_remove", json_object_new_string(dap_chain_addr_to_str_static(l_addr)));
            } continue;
        case DAP_CHAIN_DATUM_TOKEN_TSD_TYPE_TX_SENDER_BLOCKED_ADD: {
                dap_chain_addr_t *l_addr = dap_tsd_get_object(l_tsd, dap_chain_addr_t);
                json_object_object_add(json_obj_out, "tx_sender_blocked_add", json_object_new_string(dap_chain_addr_to_str_static(l_addr)));
            } continue;
        case DAP_CHAIN_DATUM_TOKEN_TSD_TYPE_TX_SENDER_BLOCKED_REMOVE: {
                dap_chain_addr_t *l_addr = dap_tsd_get_object(l_tsd, dap_chain_addr_t);
                json_object_object_add(json_obj_out, "tx_sender_blocked_remove", json_object_new_string(dap_chain_addr_to_str_static(l_addr)));
            } continue;
        case DAP_CHAIN_DATUM_TOKEN_TSD_TYPE_TX_RECEIVER_ALLOWED_ADD: {
                dap_chain_addr_t *l_addr = dap_tsd_get_object(l_tsd, dap_chain_addr_t);
                json_object_object_add(json_obj_out, "tx_receiver_allowed_add", json_object_new_string(dap_chain_addr_to_str_static(l_addr)));
            } continue;
        case DAP_CHAIN_DATUM_TOKEN_TSD_TYPE_TX_RECEIVER_ALLOWED_REMOVE: {
                dap_chain_addr_t *l_addr = dap_tsd_get_object(l_tsd, dap_chain_addr_t);
                json_object_object_add(json_obj_out, "tx_receiver_allowed", json_object_new_string(dap_chain_addr_to_str_static(l_addr)));
            } continue;
        case DAP_CHAIN_DATUM_TOKEN_TSD_TYPE_TX_RECEIVER_BLOCKED_ADD: {
                dap_chain_addr_t *l_addr = dap_tsd_get_object(l_tsd, dap_chain_addr_t);
                json_object_object_add(json_obj_out, "tx_receiver_blocked_add", json_object_new_string(dap_chain_addr_to_str_static(l_addr)));
            } continue;
        case DAP_CHAIN_DATUM_TOKEN_TSD_TYPE_TX_RECEIVER_BLOCKED_REMOVE: {
                dap_chain_addr_t *l_addr = dap_tsd_get_object(l_tsd, dap_chain_addr_t);
                json_object_object_add(json_obj_out, "tx_receiver_blocked_remove", json_object_new_string(dap_chain_addr_to_str_static(l_addr)));
            } continue;
        case DAP_CHAIN_DATUM_TOKEN_TSD_TOKEN_DESCRIPTION:
            json_object_object_add(json_obj_out, "description", json_object_new_string(dap_tsd_get_string_const(l_tsd)));
            continue;
        default: {
                char l_tsd_type_char[50] = {};
                snprintf(l_tsd_type_char, 50, "<0x%04hX>", l_tsd->type);
                json_object_object_add(json_obj_out, "tsd_type", json_object_new_string(l_tsd_type_char));
                json_object_object_add(json_obj_out, "tsd_size", json_object_new_int(l_tsd->size));
            }
        }
    }
}

/**
 * @brief _dap_chain_datum_tx_out_data
 *
 * @param a_datum
 * @param a_ledger
 * @param a_str_out
 * @param a_hash_out_type
 * @param save_processed_tx
 * @param a_tx_hash_processed
 * @param l_tx_num
 */
bool dap_chain_datum_dump_tx_json(json_object* a_json_arr_reply,
                             dap_chain_datum_tx_t *a_datum,
                             const char *a_ticker,
                             json_object* json_obj_out,
                             const char *a_hash_out_type,
                             dap_hash_fast_t *a_tx_hash,
                             dap_chain_net_id_t a_net_id,
                             int a_version)
{
    bool l_is_first = false;
    dap_chain_tx_in_t *l_in_item = (dap_chain_tx_in_t *)dap_chain_datum_tx_item_get(a_datum, NULL, NULL, TX_ITEM_TYPE_IN, NULL);
    if (l_in_item && dap_hash_fast_is_blank(&l_in_item->header.tx_prev_hash))
        l_is_first = true;
    char l_tmp_buf[DAP_TIME_STR_SIZE];
    const char *l_hash_str = dap_strcmp(a_hash_out_type, "hex")
            ? dap_enc_base58_encode_hash_to_str_static(a_tx_hash)
            : dap_chain_hash_fast_to_str_static(a_tx_hash);
    json_object* json_arr_items = json_object_new_array();
    dap_time_to_str_rfc822(l_tmp_buf, DAP_TIME_STR_SIZE, a_datum->header.ts_created);
    l_is_first ? 
<<<<<<< HEAD
    json_object_object_add(json_obj_out, "first_transaction", json_object_new_string("emit")):
    json_object_object_add(json_obj_out, "first_transaction", json_object_new_string("empty"));
    json_object_object_add(json_obj_out, "hash", json_object_new_string(l_hash_str));
    json_object_object_add(json_obj_out, "tx_created", json_object_new_string(l_tmp_buf));
    json_object_object_add(json_obj_out, "token_ticker", a_ticker ? json_object_new_string(a_ticker) : json_object_new_string("empty"));
=======
    json_object_object_add(json_obj_out, a_version == 1 ? "first transaction" : "first_transaction", json_object_new_string("emit")):
    json_object_object_add(json_obj_out, a_version == 1 ?  "first transaction" : "first_transaction", json_object_new_string(a_version == 1 ? "" : "empty"));
    json_object_object_add(json_obj_out, "hash", json_object_new_string(l_hash_str));
    json_object_object_add(json_obj_out, a_version == 1 ?  "tx created" : "tx_created", json_object_new_string(l_tmp_buf));
    json_object_object_add(json_obj_out, a_version == 1 ?  "token ticker" : "token_ticker", a_ticker ? json_object_new_string(a_ticker) : json_object_new_string(a_version == 1 ? "" : "empty"));
>>>>>>> 0c651e35
    //json_object_array_add(json_arr_items, json_obj_tx);

    dap_hash_fast_t l_hash_tmp = { };
    byte_t *item; size_t l_size;
    TX_ITEM_ITER_TX(item, l_size, a_datum) {
        json_object* json_obj_item = json_object_new_object();
        if (a_version != 1)
            json_object_object_add(json_obj_item, "item_type", json_object_new_string(dap_chain_datum_tx_item_type_to_str_short(*item)));
        switch (*item) {
        case TX_ITEM_TYPE_IN:
            l_hash_tmp = ((dap_chain_tx_in_t*)item)->header.tx_prev_hash;
            l_hash_str = !dap_hash_fast_is_blank(&l_hash_tmp)
                ? dap_strcmp(a_hash_out_type, "hex") ? dap_enc_base58_encode_hash_to_str_static(&l_hash_tmp) : dap_chain_hash_fast_to_str_static(&l_hash_tmp)
                : "BLANK";
<<<<<<< HEAD
            json_object_object_add(json_obj_item,"type", json_object_new_string("in"));
            json_object_object_add(json_obj_item,"tx_prev_hash", json_object_new_string(l_hash_str));
            json_object_object_add(json_obj_item,"tx_out_prev_idx", json_object_new_uint64(((dap_chain_tx_in_t*)item)->header.tx_out_prev_idx));
=======
            if (a_version == 1)
                json_object_object_add(json_obj_item, "item type", json_object_new_string("IN"));
            json_object_object_add(json_obj_item, a_version == 1 ? "Tx prev hash" : "tx_prev_hash", json_object_new_string(l_hash_str));
            json_object_object_add(json_obj_item, a_version == 1 ? "Tx out prev idx" : "tx_out_prev_idx", json_object_new_uint64(((dap_chain_tx_in_t*)item)->header.tx_out_prev_idx));
>>>>>>> 0c651e35
            break;
        case TX_ITEM_TYPE_OUT_OLD: {
            const char *l_value_str = dap_uint256_to_char(
                dap_chain_uint256_from(((dap_chain_tx_out_old_t*)item)->header.value), NULL );
<<<<<<< HEAD
            json_object_object_add(json_obj_item,"type", json_object_new_string("out_old"));
            json_object_object_add(json_obj_item,"value", json_object_new_string(l_value_str));
            json_object_object_add(json_obj_item,"address", json_object_new_string(dap_chain_addr_to_str_static(&((dap_chain_tx_out_old_t*)item)->addr)));
=======
            if (a_version == 1)
                json_object_object_add(json_obj_item, "item type", json_object_new_string("OUT OLD"));
            json_object_object_add(json_obj_item, a_version == 1 ? "Value" : "value", json_object_new_string(l_value_str));
            json_object_object_add(json_obj_item, a_version == 1 ? "Address" : "addr", json_object_new_string(dap_chain_addr_to_str_static(&((dap_chain_tx_out_old_t*)item)->addr)));
>>>>>>> 0c651e35
        } break;
        case TX_ITEM_TYPE_OUT: { // 256
            const char *l_coins_str,
                    *l_value_str = dap_uint256_to_char(((dap_chain_tx_out_t*)item)->header.value, &l_coins_str),
                    *l_addr_str = dap_chain_addr_to_str_static(&((dap_chain_tx_out_t*)item)->addr);
<<<<<<< HEAD
            json_object_object_add(json_obj_item,"type", json_object_new_string("out"));
            json_object_object_add(json_obj_item,"coins", json_object_new_string(l_coins_str));
            json_object_object_add(json_obj_item,"value", json_object_new_string(l_value_str));
            json_object_object_add(json_obj_item,"address", json_object_new_string(l_addr_str));            
=======
            if (a_version == 1)
                json_object_object_add(json_obj_item, "item type", json_object_new_string("OUT"));
            json_object_object_add(json_obj_item, a_version == 1 ? "Coins" : "coins", json_object_new_string(l_coins_str));
            json_object_object_add(json_obj_item, a_version == 1 ? "Value": "value", json_object_new_string(l_value_str));
            json_object_object_add(json_obj_item, a_version == 1 ? "Address" : "addr", json_object_new_string(l_addr_str));            
>>>>>>> 0c651e35
        } break;
        case TX_ITEM_TYPE_IN_EMS: {
            char l_tmp_buff[70];
            l_hash_tmp = ((dap_chain_tx_in_ems_t*)item)->header.token_emission_hash;
            l_hash_str = dap_strcmp(a_hash_out_type, "hex")
                    ? dap_enc_base58_encode_hash_to_str_static(&l_hash_tmp)
                    : dap_chain_hash_fast_to_str_static(&l_hash_tmp);
<<<<<<< HEAD
            json_object_object_add(json_obj_item,"type", json_object_new_string("in_ems"));
=======
            if (a_version == 1)
                json_object_object_add(json_obj_item, "item type", json_object_new_string("IN_EMS"));
>>>>>>> 0c651e35
            json_object_object_add(json_obj_item,"ticker", json_object_new_string(((dap_chain_tx_in_ems_t*)item)->header.ticker));
            json_object_object_add(json_obj_item,"token_emission_hash", json_object_new_string(l_hash_str));
            snprintf(l_tmp_buff, sizeof(l_tmp_buff), "0x%016"DAP_UINT64_FORMAT_x"",((dap_chain_tx_in_ems_t*)item)->header.token_emission_chain_id.uint64);
            json_object_object_add(json_obj_item,"token_emission_chain_id", json_object_new_string(l_tmp_buff));
        } break;

        case TX_ITEM_TYPE_IN_REWARD: {
            l_hash_tmp = ((dap_chain_tx_in_reward_t *)item)->block_hash;
            l_hash_str = dap_strcmp(a_hash_out_type, "hex")
                    ? dap_enc_base58_encode_hash_to_str_static(&l_hash_tmp)
                    : dap_chain_hash_fast_to_str_static(&l_hash_tmp);
<<<<<<< HEAD
            json_object_object_add(json_obj_item,"type", json_object_new_string("in_reward"));
=======
            if (a_version == 1)
                json_object_object_add(json_obj_item, "item type", json_object_new_string("IN_REWARD"));
>>>>>>> 0c651e35
            json_object_object_add(json_obj_item,"block_hash", json_object_new_string(l_hash_str));
        } break;

        case TX_ITEM_TYPE_SIG: {
            dap_sign_t *l_sign = dap_chain_datum_tx_item_sign_get_sig((dap_chain_tx_sig_t*)item);
<<<<<<< HEAD
            json_object_object_add(json_obj_item,"type", json_object_new_string("SIG"));
            dap_sign_get_information_json(a_json_arr_reply, l_sign, json_obj_item, a_hash_out_type);
            dap_chain_addr_t l_sender_addr;
            dap_chain_addr_fill_from_sign(&l_sender_addr, l_sign, a_net_id);
            json_object_object_add(json_obj_item,"sender_addr", json_object_new_string(dap_chain_addr_to_str_static(&l_sender_addr)));            
=======
            if (a_version == 1)
                json_object_object_add(json_obj_item, "item type", json_object_new_string("SIG"));
            dap_sign_get_information_json(a_json_arr_reply, l_sign, json_obj_item, a_hash_out_type, a_version);
            dap_chain_addr_t l_sender_addr;
            dap_chain_addr_fill_from_sign(&l_sender_addr, l_sign, a_net_id);
            json_object_object_add(json_obj_item, a_version == 1 ? "Sender addr" : "sender_addr", json_object_new_string(dap_chain_addr_to_str_static(&l_sender_addr)));            
>>>>>>> 0c651e35
        } break;
        case TX_ITEM_TYPE_RECEIPT_OLD:{
            dap_chain_datum_tx_receipt_old_t *l_receipt_old = (dap_chain_datum_tx_receipt_old_t*)item;
            const char *l_coins_str, *l_value_str = dap_uint256_to_char(l_receipt_old->receipt_info.value_datoshi, &l_coins_str);
            json_object_object_add(json_obj_item,"item_type", json_object_new_string("RECEIPT"));
            json_object_object_add(json_obj_item,"size", json_object_new_uint64(l_receipt_old->size));
            json_object_object_add(json_obj_item,"ext_size", json_object_new_uint64(l_receipt_old->exts_size));
            json_object_object_add(json_obj_item,"info", json_object_new_string(""));
            json_object_object_add(json_obj_item,"units", json_object_new_uint64(l_receipt_old->receipt_info.units));
            json_object_object_add(json_obj_item,"uid", json_object_new_uint64(l_receipt_old->receipt_info.srv_uid.uint64));
            json_object_object_add(json_obj_item,"units_type", json_object_new_string(dap_chain_srv_unit_enum_to_str(l_receipt_old->receipt_info.units_type.enm)));
            json_object_object_add(json_obj_item,"coins", json_object_new_string(l_coins_str));
            json_object_object_add(json_obj_item,"value", json_object_new_string(l_value_str));

            json_object_object_add(json_obj_item,"exts",json_object_new_string(""));                         
            switch (l_receipt_old->exts_size) {
            case (sizeof(dap_sign_t) * 2): {
                dap_sign_t *l_client = (dap_sign_t*)(l_receipt_old->exts_n_signs  + sizeof(dap_sign_t));
<<<<<<< HEAD
                json_object_object_add(json_obj_item,"client", json_object_new_string(""));
                dap_sign_get_information_json(a_json_arr_reply, l_client, json_obj_item, a_hash_out_type);                
            }
            case (sizeof(dap_sign_t)): {
                dap_sign_t *l_provider = (dap_sign_t*)(l_receipt_old->exts_n_signs);
                json_object_object_add(json_obj_item,"provider", json_object_new_string(""));
                dap_sign_get_information_json(a_json_arr_reply, l_provider,json_obj_item, a_hash_out_type);
=======
                json_object_object_add(json_obj_item,"Client", json_object_new_string(""));
                dap_sign_get_information_json(a_json_arr_reply, l_client, json_obj_item, a_hash_out_type, a_version);                
            }
            case (sizeof(dap_sign_t)): {
                dap_sign_t *l_provider = (dap_sign_t*)(l_receipt_old->exts_n_signs);
                json_object_object_add(json_obj_item,"Provider", json_object_new_string(""));
                dap_sign_get_information_json(a_json_arr_reply, l_provider,json_obj_item, a_hash_out_type, a_version);
>>>>>>> 0c651e35
                break;
            }
            }
        } break;
<<<<<<< HEAD
    case TX_ITEM_TYPE_RECEIPT: {
            dap_chain_datum_tx_receipt_t *l_receipt = (dap_chain_datum_tx_receipt_t*)item;

            const char *l_coins_str, *l_value_str = dap_uint256_to_char(l_receipt->receipt_info.value_datoshi, &l_coins_str);
            json_object_object_add(json_obj_item,"item_type", json_object_new_string("RECEIPT"));
            json_object_object_add(json_obj_item,"size", json_object_new_uint64(l_receipt->size));
            json_object_object_add(json_obj_item,"ext_size", json_object_new_uint64(l_receipt->exts_size));
            json_object_object_add(json_obj_item,"info", json_object_new_string(""));
            json_object_object_add(json_obj_item,"units", json_object_new_uint64(l_receipt->receipt_info.units));
            json_object_object_add(json_obj_item,"uid", json_object_new_uint64(l_receipt->receipt_info.srv_uid.uint64));
            json_object_object_add(json_obj_item,"units_type", json_object_new_string(dap_chain_srv_unit_enum_to_str(l_receipt->receipt_info.units_type.enm)));
            json_object_object_add(json_obj_item,"coins", json_object_new_string(l_coins_str));
            json_object_object_add(json_obj_item,"value", json_object_new_string(l_value_str));
            json_object_object_add(json_obj_item,"tx_hash", json_object_new_string(dap_hash_fast_to_str_static(&l_receipt->receipt_info.prev_tx_cond_hash)));

            json_object_object_add(json_obj_item,"exts",json_object_new_string(""));                         
            switch (l_receipt->exts_size) {
            case (sizeof(dap_sign_t) * 2): {
                dap_sign_t *l_client = (dap_sign_t*)((l_receipt->exts_n_signs) + sizeof(dap_sign_t));
                json_object_object_add(json_obj_item,"client", json_object_new_string(""));
                dap_sign_get_information_json(a_json_arr_reply, l_client, json_obj_item, a_hash_out_type);                
            }
            case (sizeof(dap_sign_t)): {
                dap_sign_t *l_provider = (dap_sign_t*)(l_receipt->exts_n_signs);
                json_object_object_add(json_obj_item,"provider", json_object_new_string(""));
                dap_sign_get_information_json(a_json_arr_reply, l_provider,json_obj_item, a_hash_out_type);
=======
        case TX_ITEM_TYPE_RECEIPT: {
            const char *l_coins_str, *l_value_str = dap_uint256_to_char(((dap_chain_datum_tx_receipt_t*)item)->receipt_info.value_datoshi, &l_coins_str);
            if (a_version == 1)
                json_object_object_add(json_obj_item, "item type", json_object_new_string("RECEIPT"));
            json_object_object_add(json_obj_item, "size", json_object_new_uint64(((dap_chain_datum_tx_receipt_t*)item)->size));
            json_object_object_add(json_obj_item, a_version == 1 ? "ext size" : "ext_size", json_object_new_uint64(((dap_chain_datum_tx_receipt_t*)item)->exts_size));
            json_object_object_add(json_obj_item, a_version == 1 ? "INFO" : "info", json_object_new_string(""));
            json_object_object_add(json_obj_item,"units", json_object_new_uint64(((dap_chain_datum_tx_receipt_t*)item)->receipt_info.units));
            json_object_object_add(json_obj_item,"uid", json_object_new_uint64(((dap_chain_datum_tx_receipt_t*)item)->receipt_info.srv_uid.uint64));
            json_object_object_add(json_obj_item, a_version == 1 ? "units type" : "units_type", json_object_new_string(dap_chain_srv_unit_enum_to_str(((dap_chain_datum_tx_receipt_t*)item)->receipt_info.units_type.enm)));
            json_object_object_add(json_obj_item, "coins", json_object_new_string(l_coins_str));
            json_object_object_add(json_obj_item,"value", json_object_new_string(l_value_str));
            if (a_version == 1)
                json_object_object_add(json_obj_item, "Exts",json_object_new_string(""));                         
            switch ( ((dap_chain_datum_tx_receipt_t*)item)->exts_size ) {
            case (sizeof(dap_sign_t) * 2): {
                dap_sign_t *l_client = (dap_sign_t*)( ((dap_chain_datum_tx_receipt_t*)item)->exts_n_signs + sizeof(dap_sign_t) );
                json_object_object_add(json_obj_item, a_version == 1 ? "Client" : "sig_inf", json_object_new_string(a_version == 1 ? "" : "client"));
                dap_sign_get_information_json(a_json_arr_reply, l_client, json_obj_item, a_hash_out_type, a_version);                
            }
            case (sizeof(dap_sign_t)): {
                dap_sign_t *l_provider = (dap_sign_t*)( ((dap_chain_datum_tx_receipt_t*)item)->exts_n_signs );
                json_object_object_add(json_obj_item, a_version == 1 ? "Provider" : "sig_inf", json_object_new_string(a_version == 1 ? "" : "provider"));
                dap_sign_get_information_json(a_json_arr_reply, l_provider,json_obj_item, a_hash_out_type, a_version);
>>>>>>> 0c651e35
                break;
            }
            }
        } break;
        case TX_ITEM_TYPE_PKEY: {
            dap_pkey_t *l_pkey = (dap_pkey_t*)((dap_chain_tx_pkey_t*)item)->pkey;
            dap_chain_hash_fast_t l_pkey_hash;
            dap_hash_fast(l_pkey->pkey, l_pkey->header.size, &l_pkey_hash);
            l_hash_str = dap_strcmp(a_hash_out_type, "hex")
                    ? dap_enc_base58_encode_hash_to_str_static(&l_pkey_hash)
                    : dap_chain_hash_fast_to_str_static(&l_pkey_hash);
<<<<<<< HEAD
            json_object_object_add(json_obj_item,"type", json_object_new_string("PKey"));
            json_object_object_add(json_obj_item,"pkey", json_object_new_string(""));
            json_object_object_add(json_obj_item,"sig_type", json_object_new_string(dap_sign_type_to_str(((dap_chain_tx_pkey_t*)item)->header.sig_type)));
            json_object_object_add(json_obj_item,"sig_size", json_object_new_uint64(((dap_chain_tx_pkey_t*)item)->header.sig_size));
            json_object_object_add(json_obj_item,"sequence_number", json_object_new_uint64(((dap_chain_tx_pkey_t*)item)->seq_no));
            json_object_object_add(json_obj_item,"key", json_object_new_string(""));
            json_object_object_add(json_obj_item,"type", json_object_new_string(dap_pkey_type_to_str(l_pkey->header.type)));
            json_object_object_add(json_obj_item,"size", json_object_new_uint64(l_pkey->header.size));
            json_object_object_add(json_obj_item,"hash", json_object_new_string(l_hash_str));

        } break;
        case TX_ITEM_TYPE_TSD: {
            json_object_object_add(json_obj_item,"type", json_object_new_string("data"));
            json_object_object_add(json_obj_item,"type", json_object_new_uint64(((dap_chain_tx_tsd_t*)item)->header.type));
            json_object_object_add(json_obj_item,"size", json_object_new_uint64(((dap_chain_tx_tsd_t*)item)->header.size));            
        } break;
        case TX_ITEM_TYPE_IN_COND:
            json_object_object_add(json_obj_item,"type", json_object_new_string("in_cond"));
=======
            if (a_version == 1)
                json_object_object_add(json_obj_item, "item type", json_object_new_string("PKey"));
            json_object_object_add(json_obj_item, a_version == 1 ? "PKey" : "pkey", json_object_new_string(""));
            json_object_object_add(json_obj_item, a_version == 1 ? "SIG type" : "sig_type", json_object_new_string(dap_sign_type_to_str(((dap_chain_tx_pkey_t*)item)->header.sig_type)));
            json_object_object_add(json_obj_item, a_version == 1 ? "SIG size" : "sig_size", json_object_new_uint64(((dap_chain_tx_pkey_t*)item)->header.sig_size));
            json_object_object_add(json_obj_item, a_version == 1 ? "Sequence number" : "seq_num", json_object_new_uint64(((dap_chain_tx_pkey_t*)item)->seq_no));
            json_object_object_add(json_obj_item, a_version == 1 ? "Key" : "key", json_object_new_string(""));
            json_object_object_add(json_obj_item, a_version == 1 ? "Type" : "type", json_object_new_string(dap_pkey_type_to_str(l_pkey->header.type)));
            json_object_object_add(json_obj_item, a_version == 1 ? "Size" : "size", json_object_new_uint64(l_pkey->header.size));
            json_object_object_add(json_obj_item, a_version == 1 ? "Hash" : "hash", json_object_new_string(l_hash_str));

        } break;
        case TX_ITEM_TYPE_TSD: {
            if (a_version == 1)
                json_object_object_add(json_obj_item, "item type", json_object_new_string("TSD data"));
            json_object_object_add(json_obj_item, a_version == 1 ? "type" : "data_type", json_object_new_uint64(((dap_chain_tx_tsd_t*)item)->header.type));
            json_object_object_add(json_obj_item,"size", json_object_new_uint64(((dap_chain_tx_tsd_t*)item)->header.size));            
        } break;
        case TX_ITEM_TYPE_IN_COND:
            if (a_version == 1)
                json_object_object_add(json_obj_item, "item type", json_object_new_string("IN COND"));
>>>>>>> 0c651e35
            l_hash_tmp = ((dap_chain_tx_in_cond_t*)item)->header.tx_prev_hash;
            l_hash_str = dap_strcmp(a_hash_out_type, "hex")
                    ? dap_enc_base58_encode_hash_to_str_static(&l_hash_tmp)
                    : dap_chain_hash_fast_to_str_static(&l_hash_tmp);
<<<<<<< HEAD
            json_object_object_add(json_obj_item,"receipt_idx", json_object_new_int(((dap_chain_tx_in_cond_t*)item)->header.receipt_idx));
            json_object_object_add(json_obj_item,"tx_prev_hash", json_object_new_string(l_hash_str));
            json_object_object_add(json_obj_item,"tx_out_prev_idx", json_object_new_uint64(((dap_chain_tx_in_cond_t*)item)->header.tx_out_prev_idx));
            break;
        case TX_ITEM_TYPE_OUT_COND: {
            char l_tmp_buff[70];
            json_object_object_add(json_obj_item,"type", json_object_new_string("out_cond"));
=======
            json_object_object_add(json_obj_item, a_version == 1 ? "Receipt_idx" : "receipt_idx", json_object_new_int(((dap_chain_tx_in_cond_t*)item)->header.receipt_idx));
            json_object_object_add(json_obj_item, a_version == 1 ? "Tx_prev_hash" : "tx_prev_hash", json_object_new_string(l_hash_str));
            json_object_object_add(json_obj_item, a_version == 1 ? "Tx_out_prev_idx" : "tx_out_prev_idx", json_object_new_uint64(((dap_chain_tx_in_cond_t*)item)->header.tx_out_prev_idx));
            break;
        case TX_ITEM_TYPE_OUT_COND: {
            char l_tmp_buff[70];
            if (a_version == 1)
                json_object_object_add(json_obj_item, "item type", json_object_new_string("OUT COND"));
>>>>>>> 0c651e35
            const char *l_coins_str, *l_value_str = dap_uint256_to_char(((dap_chain_tx_out_cond_t*)item)->header.value, &l_coins_str);
            dap_time_t l_ts_exp = ((dap_chain_tx_out_cond_t*)item)->header.ts_expires;
            dap_time_to_str_rfc822(l_tmp_buf, DAP_TIME_STR_SIZE, l_ts_exp);
            json_object_object_add(json_obj_item,"ts_expires", l_ts_exp ? json_object_new_string(l_tmp_buf) : json_object_new_string("never"));
            json_object_object_add(json_obj_item,"coins", json_object_new_string(l_coins_str));
            json_object_object_add(json_obj_item,"value", json_object_new_string(l_value_str));
            json_object_object_add(json_obj_item,"subtype", json_object_new_string(dap_chain_tx_out_cond_subtype_to_str(((dap_chain_tx_out_cond_t*)item)->header.subtype)));
            snprintf(l_tmp_buff, sizeof(l_tmp_buff), "0x%016"DAP_UINT64_FORMAT_x"",((dap_chain_tx_out_cond_t*)item)->header.srv_uid.uint64);
            json_object_object_add(json_obj_item,"uid", json_object_new_string(l_tmp_buff));
            json_object_object_add(json_obj_item, "tsd_size", json_object_new_uint64(((dap_chain_tx_out_cond_t *)item)->tsd_size));
            switch (((dap_chain_tx_out_cond_t*)item)->header.subtype) {
                case DAP_CHAIN_TX_OUT_COND_SUBTYPE_SRV_PAY: {
                    const char *l_coins_str, *l_value_str =
                        dap_uint256_to_char( ((dap_chain_tx_out_cond_t*)item)->subtype.srv_pay.unit_price_max_datoshi, &l_coins_str );
                    l_hash_tmp = ((dap_chain_tx_out_cond_t*)item)->subtype.srv_pay.pkey_hash;
                    l_hash_str = dap_strcmp(a_hash_out_type, "hex")
                            ? dap_enc_base58_encode_hash_to_str_static(&l_hash_tmp)
                            : dap_chain_hash_fast_to_str_static(&l_hash_tmp);
                    snprintf(l_tmp_buff, sizeof(l_tmp_buff), "0x%08x",((dap_chain_tx_out_cond_t*)item)->subtype.srv_pay.unit.uint32);
<<<<<<< HEAD
                    json_object_object_add(json_obj_item,"unit", json_object_new_string(l_tmp_buff));
                    json_object_object_add(json_obj_item,"pkey", json_object_new_string(l_hash_str));
                    json_object_object_add(json_obj_item,"max_price_coins", json_object_new_string(l_coins_str));
                    json_object_object_add(json_obj_item,"max_price_value", json_object_new_string(l_value_str));
=======
                    json_object_object_add(json_obj_item, "unit", json_object_new_string(l_tmp_buff));
                    json_object_object_add(json_obj_item, "pkey", json_object_new_string(l_hash_str));
                    json_object_object_add(json_obj_item, a_version == 1 ? "max price(coins)" : "max_price_coins", json_object_new_string(l_coins_str));
                    json_object_object_add(json_obj_item, a_version == 1 ? "max price(value)" : "max_price_value", json_object_new_string(l_value_str));
>>>>>>> 0c651e35

                } break;
                case DAP_CHAIN_TX_OUT_COND_SUBTYPE_SRV_STAKE_POS_DELEGATE: {
                    dap_chain_node_addr_t *l_signer_node_addr = &((dap_chain_tx_out_cond_t*)item)->subtype.srv_stake_pos_delegate.signer_node_addr;
                    dap_chain_addr_t *l_signing_addr = &((dap_chain_tx_out_cond_t*)item)->subtype.srv_stake_pos_delegate.signing_addr;
                    l_hash_tmp = l_signing_addr->data.hash_fast;
                    l_hash_str = dap_strcmp(a_hash_out_type, "hex")
                            ? dap_enc_base58_encode_hash_to_str_static(&l_hash_tmp)
                            : dap_chain_hash_fast_to_str_static(&l_hash_tmp);
<<<<<<< HEAD
                    json_object_object_add(json_obj_item,"signing_addr", json_object_new_string(dap_chain_addr_to_str_static(l_signing_addr)));
                    json_object_object_add(json_obj_item,"with_pkey_hash", json_object_new_string(l_hash_str));                    
=======
                    json_object_object_add(json_obj_item, a_version == 1 ? "signing_addr" : "sig_addr", json_object_new_string(dap_chain_addr_to_str_static(l_signing_addr)));
                    json_object_object_add(json_obj_item, a_version == 1 ? "with pkey hash" : "sig_pkey_hash", json_object_new_string(l_hash_str));                    
>>>>>>> 0c651e35
                    snprintf(l_tmp_buff, sizeof(l_tmp_buff), ""NODE_ADDR_FP_STR"",NODE_ADDR_FP_ARGS(l_signer_node_addr));
                    json_object_object_add(json_obj_item, a_version == 1 ? "signer_node_addr" : "sig_node_addr", json_object_new_string(l_tmp_buff));
                    
                } break;
                case DAP_CHAIN_TX_OUT_COND_SUBTYPE_SRV_XCHANGE: {
                    const char *l_rate_str;
                    dap_uint256_to_char( (((dap_chain_tx_out_cond_t*)item)->subtype.srv_xchange.rate), &l_rate_str );
                    snprintf(l_tmp_buff,sizeof(l_tmp_buff),"0x%016"DAP_UINT64_FORMAT_x"",((dap_chain_tx_out_cond_t*)item)->subtype.srv_xchange.buy_net_id.uint64);
<<<<<<< HEAD
                    json_object_object_add(json_obj_item,"net_id", json_object_new_string(l_tmp_buff));
=======
                    json_object_object_add(json_obj_item, a_version == 1 ? "net id" : "net_id", json_object_new_string(l_tmp_buff));
>>>>>>> 0c651e35
                    json_object_object_add(json_obj_item,"buy_token", json_object_new_string(((dap_chain_tx_out_cond_t*)item)->subtype.srv_xchange.buy_token));
                    json_object_object_add(json_obj_item,"rate", json_object_new_string(l_rate_str));
                } break;
                case DAP_CHAIN_TX_OUT_COND_SUBTYPE_SRV_STAKE_LOCK: {
                    dap_time_t l_ts_unlock = ((dap_chain_tx_out_cond_t*)item)->subtype.srv_stake_lock.time_unlock;
                    dap_time_to_str_rfc822(l_tmp_buf, DAP_TIME_STR_SIZE, l_ts_unlock);
                    json_object_object_add(json_obj_item,"time_unlock", json_object_new_string(l_tmp_buf));
                } break;
                default: break;
            }
        } break;
        case TX_ITEM_TYPE_OUT_EXT: {
            const char *l_coins_str, *l_value_str = dap_uint256_to_char( ((dap_chain_tx_out_ext_t*)item)->header.value, &l_coins_str );
<<<<<<< HEAD
            json_object_object_add(json_obj_item,"type", json_object_new_string("out_ext"));
=======
            if (a_version == 1)
                json_object_object_add(json_obj_item, "item type", json_object_new_string("OUT EXT"));
>>>>>>> 0c651e35
            json_object_object_add(json_obj_item,"addr", json_object_new_string(dap_chain_addr_to_str_static(&((dap_chain_tx_out_ext_t*)item)->addr)));
            json_object_object_add(json_obj_item,"token", json_object_new_string(((dap_chain_tx_out_ext_t*)item)->token));
            json_object_object_add(json_obj_item,"coins", json_object_new_string(l_coins_str));
            json_object_object_add(json_obj_item,"value", json_object_new_string(l_value_str));
        } break;

        case TX_ITEM_TYPE_OUT_STD: {
            const char *l_coins_str, *l_value_str = dap_uint256_to_char( ((dap_chain_tx_out_std_t *)item)->value, &l_coins_str );
<<<<<<< HEAD
            json_object_object_add(json_obj_item, "type", json_object_new_string("out_std"));
=======
            if (a_version == 1)
                json_object_object_add(json_obj_item, "item type", json_object_new_string("OUT STD"));
>>>>>>> 0c651e35
            json_object_object_add(json_obj_item, "addr", json_object_new_string(dap_chain_addr_to_str_static(&((dap_chain_tx_out_std_t *)item)->addr)));
            json_object_object_add(json_obj_item, "token", json_object_new_string(((dap_chain_tx_out_std_t *)item)->token));
            json_object_object_add(json_obj_item, "coins", json_object_new_string(l_coins_str));
            json_object_object_add(json_obj_item, "value", json_object_new_string(l_value_str));
            dap_time_t l_ts_unlock = ((dap_chain_tx_out_std_t *)item)->ts_unlock;
            dap_time_to_str_rfc822(l_tmp_buf, DAP_TIME_STR_SIZE, l_ts_unlock);
            json_object_object_add(json_obj_item, "time_unlock", json_object_new_string(l_ts_unlock ? l_tmp_buf : "not_locked"));
        } break;

        case TX_ITEM_TYPE_VOTING:{
            size_t l_tsd_size = 0;
            dap_chain_tx_tsd_t *l_item = (dap_chain_tx_tsd_t *)dap_chain_datum_tx_item_get(a_datum, NULL, (byte_t*)item + l_size, TX_ITEM_TYPE_TSD, &l_tsd_size);
            if (!l_item || !l_tsd_size)
                    break;
            dap_chain_datum_tx_voting_params_t *l_voting_params = dap_chain_voting_parse_tsd(a_datum);
<<<<<<< HEAD
            json_object_object_add(json_obj_item,"type", json_object_new_string("VOTING"));
            json_object_object_add(json_obj_item,"voting_question", json_object_new_string(l_voting_params->voting_question));
            json_object_object_add(json_obj_item,"answer_options", json_object_new_string(""));
=======
            if (a_version == 1)
                json_object_object_add(json_obj_item, "item type", json_object_new_string("VOTING"));
            json_object_object_add(json_obj_item, a_version == 1 ? "Voting question" : "voting_question", json_object_new_string(l_voting_params->voting_question));
            json_object_object_add(json_obj_item, a_version == 1 ? "Answer options" : "answer_options", json_object_new_string(""));
>>>>>>> 0c651e35
            
            dap_list_t *l_temp = l_voting_params->answers_list;
            uint8_t l_index = 0;
            while (l_temp) {
                json_object_object_add(json_obj_item, dap_itoa(l_index), json_object_new_string((char *)l_temp->data));
                l_index++;
                l_temp = l_temp->next;
            }
            if (l_voting_params->voting_expire) {
                dap_time_to_str_rfc822(l_tmp_buf, DAP_TIME_STR_SIZE, l_voting_params->voting_expire);
<<<<<<< HEAD
                json_object_object_add(json_obj_item,"voting_expire", json_object_new_string(l_tmp_buf));                
            }
            if (l_voting_params->votes_max_count) {
                json_object_object_add(json_obj_item, "votes_max_count", json_object_new_uint64(l_voting_params->votes_max_count));
            }
            json_object_object_add(json_obj_item,"changing_vote_is", l_voting_params->vote_changing_allowed ? json_object_new_string("available") : 
                                    json_object_new_string("not available"));
            l_voting_params->delegate_key_required ? 
                json_object_object_add(json_obj_item,"delegated_key_for_participating_in_voting", json_object_new_string("required")):
                json_object_object_add(json_obj_item,"delegated_key_for_participating_in_voting", json_object_new_string("not required"));                 
=======
                json_object_object_add(json_obj_item, a_version == 1 ? "Voting expire" : "voting_expire", json_object_new_string(l_tmp_buf));                
            }
            if (l_voting_params->votes_max_count) {
                json_object_object_add(json_obj_item, a_version == 1 ? "Votes max count" : "votes_max_count", json_object_new_uint64(l_voting_params->votes_max_count));
            }
            if (a_version == 1) {
                json_object_object_add(json_obj_item,"Changing vote is", l_voting_params->vote_changing_allowed ? json_object_new_string("available") : 
                                    json_object_new_string("not available"));
                l_voting_params->delegate_key_required ?
                    json_object_object_add(json_obj_item, "Delegated key for participating in voting", json_object_new_string("required")) :
                    json_object_object_add(json_obj_item, "Delegated key for participating in voting", json_object_new_string("not required"));  
            } else {
                json_object_object_add(json_obj_item,"changing_vote", json_object_new_boolean(l_voting_params->vote_changing_allowed));
                json_object_object_add(json_obj_item,"delegate_key_required", json_object_new_boolean(l_voting_params->delegate_key_required));   
            }
>>>>>>> 0c651e35

            dap_list_free_full(l_voting_params->answers_list, NULL);
            DAP_DELETE(l_voting_params->voting_question);
            DAP_DELETE(l_voting_params);
        } break;
        case TX_ITEM_TYPE_VOTE:{
            dap_chain_tx_vote_t *l_vote_item = (dap_chain_tx_vote_t *)item;
            const char *l_hash_str = dap_chain_hash_fast_to_str_static(&l_vote_item->voting_hash);
<<<<<<< HEAD
            json_object_object_add(json_obj_item,"type", json_object_new_string("VOTE"));
            json_object_object_add(json_obj_item,"voting_hash", json_object_new_string(l_hash_str));
            json_object_object_add(json_obj_item,"vote_answer_idx", json_object_new_uint64(l_vote_item->answer_idx));

        } break;
        default:
            json_object_object_add(json_obj_item,"type", json_object_new_string("This transaction have unknown item type"));
=======
            if (a_version == 1)
                json_object_object_add(json_obj_item, "item type", json_object_new_string("VOTE"));
            json_object_object_add(json_obj_item, a_version == 1 ? "Voting hash" : "voting_hash", json_object_new_string(l_hash_str));
            json_object_object_add(json_obj_item, a_version == 1 ? "Vote answer idx" : "vote_answer_idx", json_object_new_uint64(l_vote_item->answer_idx));

        } break;
        default:
            if (a_version == 1)
                json_object_object_add(json_obj_item, "item type", json_object_new_string("This transaction have unknown item type"));
>>>>>>> 0c651e35
            break;
        }
        json_object_array_add(json_arr_items, json_obj_item);
    }
<<<<<<< HEAD
    json_object_object_add(json_obj_out, "items", json_arr_items);
=======
    json_object_object_add(json_obj_out, a_version == 1 ? "ITEMS" : "items", json_arr_items);
>>>>>>> 0c651e35
    return true;
}

void s_token_dump_decl_json(json_object  *a_obj_out, dap_chain_datum_token_t *a_token, size_t a_token_size, const char *a_hash_out_type, int a_version) {
    json_object_object_add(a_obj_out, a_version == 1 ? "type" : "token_type", json_object_new_string("DECL"));
    switch (a_token->subtype) {
        case DAP_CHAIN_DATUM_TOKEN_SUBTYPE_PRIVATE:{
            json_object_object_add(a_obj_out,"subtype",json_object_new_string("PRIVATE"));
            json_object_object_add(a_obj_out,"decimals",json_object_new_uint64(a_token->header_private_decl.decimals));
<<<<<<< HEAD
            json_object_object_add(a_obj_out,"auth_signs_valid",json_object_new_uint64(a_token->signs_valid));
            json_object_object_add(a_obj_out,"auth_signs_total",json_object_new_uint64(a_token->signs_total));
=======
            json_object_object_add(a_obj_out, a_version == 1 ? "auth signs valid" : "auth_sig_valid", json_object_new_uint64(a_token->signs_valid));
            json_object_object_add(a_obj_out, a_version == 1 ? "auth signs total" : "auth_sig_total", json_object_new_uint64(a_token->signs_total));
>>>>>>> 0c651e35
            json_object_object_add(a_obj_out,"total_supply",json_object_new_string(dap_uint256_to_char(a_token->total_supply, NULL)));

            dap_chain_datum_token_flags_dump_to_json(a_obj_out, "flags",a_token->header_private_decl.flags);
            dap_datum_token_dump_tsd_to_json(a_obj_out, a_token, a_token_size, a_hash_out_type);
            size_t l_certs_field_size = a_token_size - sizeof(*a_token) - a_token->header_private_update.tsd_total_size;
            dap_chain_datum_token_certs_dump_to_json(a_obj_out,a_token->tsd_n_signs + a_token->header_private_update.tsd_total_size,
                                                     l_certs_field_size, a_hash_out_type, a_version);
        } break;
        case DAP_CHAIN_DATUM_TOKEN_SUBTYPE_NATIVE: {
            json_object_object_add(a_obj_out,"subtype",json_object_new_string("CF20"));
            json_object_object_add(a_obj_out,"decimals",json_object_new_uint64(a_token->header_native_decl.decimals));
<<<<<<< HEAD
            json_object_object_add(a_obj_out,"auth_signs_valid",json_object_new_uint64(a_token->signs_valid));
            json_object_object_add(a_obj_out,"auth_signs_total",json_object_new_uint64(a_token->signs_total));
=======
            json_object_object_add(a_obj_out, a_version == 1 ? "auth signs valid" : "auth_sig_valid", json_object_new_uint64(a_token->signs_valid));
            json_object_object_add(a_obj_out, a_version == 1 ? "auth signs total" : "auth_sig_total", json_object_new_uint64(a_token->signs_total));
>>>>>>> 0c651e35
            json_object_object_add(a_obj_out,"total_supply",json_object_new_string(dap_uint256_to_char(a_token->total_supply, NULL)));
            dap_chain_datum_token_flags_dump_to_json(a_obj_out, "flags", a_token->header_native_decl.flags);
            dap_datum_token_dump_tsd_to_json(a_obj_out, a_token, a_token_size, a_hash_out_type);
            size_t l_certs_field_size = a_token_size - sizeof(*a_token) - a_token->header_native_decl.tsd_total_size;
            dap_chain_datum_token_certs_dump_to_json(a_obj_out, a_token->tsd_n_signs + a_token->header_native_decl.tsd_total_size,
                                                     l_certs_field_size, a_hash_out_type, a_version);
        } break;
        case DAP_CHAIN_DATUM_TOKEN_SUBTYPE_PUBLIC: {
            dap_chain_addr_t l_premine_addr = a_token->header_public.premine_address;
            json_object_object_add(a_obj_out,"subtype",json_object_new_string("PUBLIC"));
            json_object_object_add(a_obj_out,"premine_supply", json_object_new_string(dap_uint256_to_char(a_token->header_public.premine_supply, NULL)));
            json_object_object_add(a_obj_out,"premine_address", json_object_new_string(dap_chain_addr_to_str_static(&l_premine_addr)));

            dap_chain_datum_token_flags_dump_to_json(a_obj_out, "flags", a_token->header_public.flags);
        } break;
    }
}

void s_token_dump_update_json(json_object  *a_obj_out, dap_chain_datum_token_t *a_token, size_t a_token_size, const char *a_hash_out_type, bool a_verbose, int a_version) {
    if (a_verbose) json_object_object_add(a_obj_out, a_version == 1 ? "type" : "token_type", json_object_new_string("UPDATE"));
    switch (a_token->subtype) {
        case DAP_CHAIN_DATUM_TOKEN_SUBTYPE_PRIVATE: {
            if (a_verbose) json_object_object_add(a_obj_out,"subtype",json_object_new_string("PRIVATE"));
            json_object_object_add(a_obj_out, a_version == 1 ? "total_sign" : "total_sig_count", json_object_new_uint64(a_token->signs_total));

            dap_datum_token_dump_tsd_to_json(a_obj_out, a_token, a_token_size, a_hash_out_type);
            size_t l_certs_field_size = a_token_size - sizeof(*a_token) - a_token->header_private_update.tsd_total_size;
            dap_chain_datum_token_certs_dump_to_json(a_obj_out, a_token->tsd_n_signs + a_token->header_private_update.tsd_total_size,
                                                     l_certs_field_size, a_hash_out_type, a_version);
        } break;
        case DAP_CHAIN_DATUM_TOKEN_SUBTYPE_NATIVE: {
            if (a_verbose) json_object_object_add(a_obj_out,"subtype", json_object_new_string("CF20"));
            json_object_object_add(a_obj_out, a_version == 1 ? "total_sign" : "total_sig_count", json_object_new_uint64(a_token->signs_total));

            dap_datum_token_dump_tsd_to_json(a_obj_out, a_token, a_token_size, a_hash_out_type);
            size_t l_certs_field_size = a_token_size - sizeof(*a_token) - a_token->header_native_update.tsd_total_size;
            dap_chain_datum_token_certs_dump_to_json(a_obj_out, a_token->tsd_n_signs + a_token->header_native_update.tsd_total_size,
                                                     l_certs_field_size, a_hash_out_type, a_version);
        } break;
    }
}

/**
 * @brief dap_chain_net_dump_datum
 * process datum verification process. Can be:
 * if DAP_CHAIN_DATUM_TX, called dap_ledger_tx_add_check
 * if DAP_CHAIN_DATUM_TOKEN, called dap_ledger_token_add_check
 * if DAP_CHAIN_DATUM_TOKEN_EMISSION, called dap_ledger_token_emission_add_check
 * @param a_obj_out
 * @param a_datum
 */
void dap_chain_datum_dump_json(json_object* a_json_arr_reply, json_object  *a_obj_out, dap_chain_datum_t *a_datum, const char *a_hash_out_type, dap_chain_net_id_t a_net_id, bool a_verbose, int a_version)
{
    if( a_datum == NULL){
        dap_json_rpc_error_add(a_json_arr_reply, -1,"==Datum is NULL");
        return;
    }
    json_object * json_obj_datum = json_object_new_object();
    dap_hash_fast_t l_datum_hash;
    dap_chain_datum_calc_hash(a_datum, &l_datum_hash);
    const char *l_hash_str = dap_strcmp(a_hash_out_type, "hex")
            ? dap_enc_base58_encode_hash_to_str_static(&l_datum_hash)
            : dap_chain_hash_fast_to_str_static(&l_datum_hash);
    if (a_version != 1)
        json_object_object_add(json_obj_datum, "datum_type", json_object_new_string(dap_datum_type_to_str(a_datum->header.type_id)));
    switch (a_datum->header.type_id) {
        case DAP_CHAIN_DATUM_TOKEN: {
            size_t l_token_size = a_datum->header.data_size;
            dap_chain_datum_token_t * l_token = dap_chain_datum_token_read(a_datum->data, &l_token_size);
            if(l_token_size < sizeof(dap_chain_datum_token_t)){
                dap_json_rpc_error_add(a_json_arr_reply, -2,"==Datum has incorrect size. Only %zu, while at least %zu is expected\n",
                                         l_token_size, sizeof(dap_chain_datum_token_t));
                DAP_DEL_Z(l_token);
                return;
            }
<<<<<<< HEAD
            json_object_object_add(json_obj_datum,"status_dump",json_object_new_string("=== Datum Token Declaration ==="));
            json_object_object_add(json_obj_datum,"hash",json_object_new_string(l_hash_str));
=======
            if (a_version == 1)
                json_object_object_add(json_obj_datum, "=== Datum Token Declaration ===", json_object_new_string(""));
            json_object_object_add(json_obj_datum, a_version == 1 ? "hash" : "datum_hash", json_object_new_string(l_hash_str));
>>>>>>> 0c651e35
            if (l_token->type != DAP_CHAIN_DATUM_TOKEN_TYPE_UPDATE || a_verbose) {
                json_object_object_add(json_obj_datum, "ticker", json_object_new_string(l_token->ticker));
            }
            json_object_object_add(json_obj_datum,"size",json_object_new_uint64(l_token_size));
            json_object_object_add(json_obj_datum,"version",json_object_new_int(l_token->version));
            
            switch (l_token->type) {
                case DAP_CHAIN_DATUM_TOKEN_TYPE_DECL:
                    s_token_dump_decl_json(json_obj_datum, l_token, l_token_size, a_hash_out_type, a_version);
                    break;
                case DAP_CHAIN_DATUM_TOKEN_TYPE_UPDATE:
                    s_token_dump_update_json(json_obj_datum, l_token, l_token_size, a_hash_out_type, false, a_version);
                break;
                default:
                    json_object_object_add(json_obj_datum, a_version == 1 ? "type" : "token_type", json_object_new_string(a_version == 1 ? "UNKNOWN" : "UNDEFINED"));
                    break;
            }
            if (l_token->subtype == DAP_CHAIN_DATUM_TOKEN_SUBTYPE_SIMPLE ) {
                json_object_object_add(json_obj_datum,"subtype", json_object_new_string("SIMPLE"));
                json_object_object_add(json_obj_datum,"decimals", json_object_new_uint64(l_token->header_simple.decimals));
                json_object_object_add(json_obj_datum, a_version == 1 ? "sign_total" : "signs_total", json_object_new_uint64(l_token->signs_total));
                json_object_object_add(json_obj_datum, a_version == 1 ? "sign_valid" : "signs_valid", json_object_new_uint64(l_token->signs_valid));
                json_object_object_add(json_obj_datum,"total_supply",json_object_new_string(dap_uint256_to_char(l_token->total_supply, NULL)));
                
                size_t l_certs_field_size = l_token_size - sizeof(*l_token);
                dap_chain_datum_token_certs_dump_to_json(json_obj_datum, l_token->tsd_n_signs,
                                                 l_certs_field_size, a_hash_out_type, a_version);
            }
            DAP_DELETE(l_token);
        } break;
        case DAP_CHAIN_DATUM_TOKEN_EMISSION: {
            size_t l_emission_size = a_datum->header.data_size;
            dap_chain_datum_token_emission_t *l_emission = dap_chain_datum_emission_read(a_datum->data, &l_emission_size);
            const char *l_coins_str, *l_value_str = dap_uint256_to_char(l_emission->hdr.value, &l_coins_str);
<<<<<<< HEAD
            json_object_object_add(json_obj_datum,"emission_hash", json_object_new_string(l_hash_str));
            json_object_object_add(json_obj_datum,"coins", json_object_new_string(l_coins_str));
            json_object_object_add(json_obj_datum,"value", json_object_new_string(l_value_str));
            json_object_object_add(json_obj_datum,"ticker", json_object_new_string(l_emission->hdr.ticker));
            json_object_object_add(json_obj_datum,"type", json_object_new_string(dap_chain_datum_emission_type_str(l_emission->hdr.type)));
            json_object_object_add(json_obj_datum,"version", json_object_new_uint64(l_emission->hdr.version));
            json_object_object_add(json_obj_datum,"to_addr", json_object_new_string(dap_chain_addr_to_str_static(&(l_emission->hdr.address))));
=======
            json_object_object_add(json_obj_datum, a_version == 1 ? "emission hash" : "emission_hash", json_object_new_string(l_hash_str));
            json_object_object_add(json_obj_datum, "coins", json_object_new_string(l_coins_str));
            json_object_object_add(json_obj_datum, "value", json_object_new_string(l_value_str));
            json_object_object_add(json_obj_datum, "ticker", json_object_new_string(l_emission->hdr.ticker));
            json_object_object_add(json_obj_datum, "type", json_object_new_string(dap_chain_datum_emission_type_str(l_emission->hdr.type)));
            json_object_object_add(json_obj_datum, "version", json_object_new_uint64(l_emission->hdr.version));
            json_object_object_add(json_obj_datum, a_version == 1 ? "to addr" : "to_addr", json_object_new_string(dap_chain_addr_to_str_static(&(l_emission->hdr.address))));
>>>>>>> 0c651e35

            switch (l_emission->hdr.type) {
            case DAP_CHAIN_DATUM_TOKEN_EMISSION_TYPE_AUTH:
                json_object_object_add(json_obj_datum,"sig_count", json_object_new_uint64(l_emission->data.type_auth.signs_count));
                json_object_object_add(json_obj_datum,"tsd_total_size", json_object_new_uint64(l_emission->data.type_auth.tsd_total_size));

                if (  ( (void *) l_emission->tsd_n_signs + l_emission->data.type_auth.tsd_total_size) >
                      ((void *) l_emission + l_emission_size) )
                {
                    log_it(L_ERROR, "Illformed DATUM type %d, TSD section is out-of-buffer (%" DAP_UINT64_FORMAT_U " vs %zu)",
                        l_emission->hdr.type, l_emission->data.type_auth.tsd_total_size, l_emission_size);
                    dap_json_rpc_error_add(a_json_arr_reply, -3,"Skip incorrect or illformed DATUM");
                    break;
                }
                dap_chain_datum_token_certs_dump_to_json(json_obj_datum, l_emission->tsd_n_signs + l_emission->data.type_auth.tsd_total_size,
                                                l_emission->data.type_auth.tsd_n_signs_size - l_emission->data.type_auth.tsd_total_size, a_hash_out_type, a_version);
                break;
            case DAP_CHAIN_DATUM_TOKEN_EMISSION_TYPE_ALGO:
                json_object_object_add(json_obj_datum,"codename",json_object_new_string(l_emission->data.type_algo.codename));
                break;
            case DAP_CHAIN_DATUM_TOKEN_EMISSION_TYPE_SMART_CONTRACT: {
                char l_time_str[32];
                char l_flags[50] = {};
                // get time of create datum
                if(dap_time_to_str_rfc822(l_time_str, sizeof(l_time_str), l_emission->data.type_presale.lock_time) < 1)
                        l_time_str[0] = '\0';                        
                snprintf(l_flags, 50, "0x%x", l_emission->data.type_presale.flags);
                json_object_object_add(json_obj_datum,"flags", json_object_new_string(l_flags));
                json_object_object_add(json_obj_datum,"lock_time", json_object_new_string(l_time_str));
                json_object_object_add(json_obj_datum,"addr", json_object_new_string(dap_chain_addr_to_str_static(&l_emission->data.type_presale.addr)));                
            }
            case DAP_CHAIN_DATUM_TOKEN_EMISSION_TYPE_ATOM_OWNER:
            case DAP_CHAIN_DATUM_TOKEN_EMISSION_TYPE_UNDEFINED:
            default:
                break;
            }
            DAP_DELETE(l_emission);
        } break;
        case DAP_CHAIN_DATUM_TX: {
            dap_ledger_t *l_ledger = dap_chain_net_by_id(a_net_id)->pub.ledger;
            const char *l_tx_token_ticker = dap_ledger_tx_get_token_ticker_by_hash(l_ledger, &l_datum_hash);
            dap_chain_datum_tx_t *l_tx = (dap_chain_datum_tx_t*)a_datum->data;
<<<<<<< HEAD
            dap_chain_datum_dump_tx_json(a_json_arr_reply, l_tx, l_tx_token_ticker, json_obj_datum, a_hash_out_type, &l_datum_hash, a_net_id);
=======
            dap_chain_datum_dump_tx_json(a_json_arr_reply, l_tx, NULL, json_obj_datum, a_hash_out_type, &l_datum_hash, a_net_id, a_version);
>>>>>>> 0c651e35
        } break;
        case DAP_CHAIN_DATUM_DECREE:{
            dap_chain_datum_decree_t *l_decree = (dap_chain_datum_decree_t *)a_datum->data;
            size_t l_decree_size = dap_chain_datum_decree_get_size(l_decree);
<<<<<<< HEAD
            json_object_object_add(json_obj_datum,"type_datum",json_object_new_string("=== Datum decree ==="));
            json_object_object_add(json_obj_datum,"hash",json_object_new_string(l_hash_str));
=======
            if (a_version == 1)
                json_object_object_add(json_obj_datum, "=== Datum decree ===", json_object_new_string(""));
            json_object_object_add(json_obj_datum, a_version == 1 ? "hash" : "datum_hash", json_object_new_string(l_hash_str));
>>>>>>> 0c651e35
            json_object_object_add(json_obj_datum,"size",json_object_new_uint64(l_decree_size));
            dap_chain_datum_decree_dump_json(json_obj_datum, l_decree, l_decree_size, a_hash_out_type, a_version);
        } break;
        case DAP_CHAIN_DATUM_ANCHOR:{
            dap_chain_datum_anchor_t *l_anchor = (dap_chain_datum_anchor_t *)a_datum->data;
            size_t l_anchor_size = sizeof(dap_chain_datum_anchor_t) + l_anchor->header.data_size + l_anchor->header.signs_size;
<<<<<<< HEAD
            json_object_object_add(json_obj_datum,"type_datum",json_object_new_string("=== Datum anchor ==="));
            json_object_object_add(json_obj_datum,"hash",json_object_new_string(l_hash_str));
=======
            if (a_version == 1)
                json_object_object_add(json_obj_datum, "=== Datum anchor ===", json_object_new_string(""));
            json_object_object_add(json_obj_datum, a_version == 1 ? "hash" : "datum_hash", json_object_new_string(l_hash_str));
>>>>>>> 0c651e35
            json_object_object_add(json_obj_datum,"size",json_object_new_uint64(l_anchor_size));
            dap_hash_fast_t l_decree_hash = { };
            dap_chain_datum_anchor_get_hash_from_data(l_anchor, &l_decree_hash);
            l_hash_str = dap_chain_hash_fast_to_str_static(&l_decree_hash);
<<<<<<< HEAD
            json_object_object_add(json_obj_datum,"decree_hash",json_object_new_string(l_hash_str));
            dap_chain_datum_anchor_certs_dump_json(json_obj_datum,l_anchor->data_n_sign + l_anchor->header.data_size, l_anchor->header.signs_size, a_hash_out_type);
        } break;
    }  
    json_object_object_add(a_obj_out,"datum",json_obj_datum);  
=======
            json_object_object_add(json_obj_datum, a_version == 1 ? "decree hash" : "decree_hash", json_object_new_string(l_hash_str));
            dap_chain_datum_anchor_certs_dump_json(json_obj_datum,l_anchor->data_n_sign + l_anchor->header.data_size, l_anchor->header.signs_size, a_hash_out_type, a_version);
        } break;
    }  
    json_object_object_add(a_obj_out, a_version == 1 ? "Datum" : "datum", json_obj_datum);  
>>>>>>> 0c651e35
}<|MERGE_RESOLUTION|>--- conflicted
+++ resolved
@@ -237,20 +237,12 @@
             : dap_chain_hash_fast_to_str_static(a_tx_hash);
     json_object* json_arr_items = json_object_new_array();
     dap_time_to_str_rfc822(l_tmp_buf, DAP_TIME_STR_SIZE, a_datum->header.ts_created);
-    l_is_first ? 
-<<<<<<< HEAD
-    json_object_object_add(json_obj_out, "first_transaction", json_object_new_string("emit")):
-    json_object_object_add(json_obj_out, "first_transaction", json_object_new_string("empty"));
-    json_object_object_add(json_obj_out, "hash", json_object_new_string(l_hash_str));
-    json_object_object_add(json_obj_out, "tx_created", json_object_new_string(l_tmp_buf));
-    json_object_object_add(json_obj_out, "token_ticker", a_ticker ? json_object_new_string(a_ticker) : json_object_new_string("empty"));
-=======
-    json_object_object_add(json_obj_out, a_version == 1 ? "first transaction" : "first_transaction", json_object_new_string("emit")):
-    json_object_object_add(json_obj_out, a_version == 1 ?  "first transaction" : "first_transaction", json_object_new_string(a_version == 1 ? "" : "empty"));
+    l_is_first ?
+        json_object_object_add(json_obj_out, a_version == 1 ? "first transaction" : "first_transaction", json_object_new_string("emit")):
+        json_object_object_add(json_obj_out, a_version == 1 ? "first transaction" : "first_transaction", json_object_new_string(a_version == 1 ? "" : "empty"));
     json_object_object_add(json_obj_out, "hash", json_object_new_string(l_hash_str));
     json_object_object_add(json_obj_out, a_version == 1 ?  "tx created" : "tx_created", json_object_new_string(l_tmp_buf));
     json_object_object_add(json_obj_out, a_version == 1 ?  "token ticker" : "token_ticker", a_ticker ? json_object_new_string(a_ticker) : json_object_new_string(a_version == 1 ? "" : "empty"));
->>>>>>> 0c651e35
     //json_object_array_add(json_arr_items, json_obj_tx);
 
     dap_hash_fast_t l_hash_tmp = { };
@@ -265,47 +257,28 @@
             l_hash_str = !dap_hash_fast_is_blank(&l_hash_tmp)
                 ? dap_strcmp(a_hash_out_type, "hex") ? dap_enc_base58_encode_hash_to_str_static(&l_hash_tmp) : dap_chain_hash_fast_to_str_static(&l_hash_tmp)
                 : "BLANK";
-<<<<<<< HEAD
-            json_object_object_add(json_obj_item,"type", json_object_new_string("in"));
-            json_object_object_add(json_obj_item,"tx_prev_hash", json_object_new_string(l_hash_str));
-            json_object_object_add(json_obj_item,"tx_out_prev_idx", json_object_new_uint64(((dap_chain_tx_in_t*)item)->header.tx_out_prev_idx));
-=======
             if (a_version == 1)
                 json_object_object_add(json_obj_item, "item type", json_object_new_string("IN"));
             json_object_object_add(json_obj_item, a_version == 1 ? "Tx prev hash" : "tx_prev_hash", json_object_new_string(l_hash_str));
             json_object_object_add(json_obj_item, a_version == 1 ? "Tx out prev idx" : "tx_out_prev_idx", json_object_new_uint64(((dap_chain_tx_in_t*)item)->header.tx_out_prev_idx));
->>>>>>> 0c651e35
             break;
         case TX_ITEM_TYPE_OUT_OLD: {
             const char *l_value_str = dap_uint256_to_char(
                 dap_chain_uint256_from(((dap_chain_tx_out_old_t*)item)->header.value), NULL );
-<<<<<<< HEAD
-            json_object_object_add(json_obj_item,"type", json_object_new_string("out_old"));
-            json_object_object_add(json_obj_item,"value", json_object_new_string(l_value_str));
-            json_object_object_add(json_obj_item,"address", json_object_new_string(dap_chain_addr_to_str_static(&((dap_chain_tx_out_old_t*)item)->addr)));
-=======
             if (a_version == 1)
                 json_object_object_add(json_obj_item, "item type", json_object_new_string("OUT OLD"));
             json_object_object_add(json_obj_item, a_version == 1 ? "Value" : "value", json_object_new_string(l_value_str));
             json_object_object_add(json_obj_item, a_version == 1 ? "Address" : "addr", json_object_new_string(dap_chain_addr_to_str_static(&((dap_chain_tx_out_old_t*)item)->addr)));
->>>>>>> 0c651e35
         } break;
         case TX_ITEM_TYPE_OUT: { // 256
             const char *l_coins_str,
                     *l_value_str = dap_uint256_to_char(((dap_chain_tx_out_t*)item)->header.value, &l_coins_str),
                     *l_addr_str = dap_chain_addr_to_str_static(&((dap_chain_tx_out_t*)item)->addr);
-<<<<<<< HEAD
-            json_object_object_add(json_obj_item,"type", json_object_new_string("out"));
-            json_object_object_add(json_obj_item,"coins", json_object_new_string(l_coins_str));
-            json_object_object_add(json_obj_item,"value", json_object_new_string(l_value_str));
-            json_object_object_add(json_obj_item,"address", json_object_new_string(l_addr_str));            
-=======
             if (a_version == 1)
                 json_object_object_add(json_obj_item, "item type", json_object_new_string("OUT"));
             json_object_object_add(json_obj_item, a_version == 1 ? "Coins" : "coins", json_object_new_string(l_coins_str));
             json_object_object_add(json_obj_item, a_version == 1 ? "Value": "value", json_object_new_string(l_value_str));
             json_object_object_add(json_obj_item, a_version == 1 ? "Address" : "addr", json_object_new_string(l_addr_str));            
->>>>>>> 0c651e35
         } break;
         case TX_ITEM_TYPE_IN_EMS: {
             char l_tmp_buff[70];
@@ -313,12 +286,8 @@
             l_hash_str = dap_strcmp(a_hash_out_type, "hex")
                     ? dap_enc_base58_encode_hash_to_str_static(&l_hash_tmp)
                     : dap_chain_hash_fast_to_str_static(&l_hash_tmp);
-<<<<<<< HEAD
-            json_object_object_add(json_obj_item,"type", json_object_new_string("in_ems"));
-=======
             if (a_version == 1)
                 json_object_object_add(json_obj_item, "item type", json_object_new_string("IN_EMS"));
->>>>>>> 0c651e35
             json_object_object_add(json_obj_item,"ticker", json_object_new_string(((dap_chain_tx_in_ems_t*)item)->header.ticker));
             json_object_object_add(json_obj_item,"token_emission_hash", json_object_new_string(l_hash_str));
             snprintf(l_tmp_buff, sizeof(l_tmp_buff), "0x%016"DAP_UINT64_FORMAT_x"",((dap_chain_tx_in_ems_t*)item)->header.token_emission_chain_id.uint64);
@@ -330,31 +299,19 @@
             l_hash_str = dap_strcmp(a_hash_out_type, "hex")
                     ? dap_enc_base58_encode_hash_to_str_static(&l_hash_tmp)
                     : dap_chain_hash_fast_to_str_static(&l_hash_tmp);
-<<<<<<< HEAD
-            json_object_object_add(json_obj_item,"type", json_object_new_string("in_reward"));
-=======
             if (a_version == 1)
                 json_object_object_add(json_obj_item, "item type", json_object_new_string("IN_REWARD"));
->>>>>>> 0c651e35
             json_object_object_add(json_obj_item,"block_hash", json_object_new_string(l_hash_str));
         } break;
 
         case TX_ITEM_TYPE_SIG: {
             dap_sign_t *l_sign = dap_chain_datum_tx_item_sign_get_sig((dap_chain_tx_sig_t*)item);
-<<<<<<< HEAD
-            json_object_object_add(json_obj_item,"type", json_object_new_string("SIG"));
-            dap_sign_get_information_json(a_json_arr_reply, l_sign, json_obj_item, a_hash_out_type);
-            dap_chain_addr_t l_sender_addr;
-            dap_chain_addr_fill_from_sign(&l_sender_addr, l_sign, a_net_id);
-            json_object_object_add(json_obj_item,"sender_addr", json_object_new_string(dap_chain_addr_to_str_static(&l_sender_addr)));            
-=======
             if (a_version == 1)
                 json_object_object_add(json_obj_item, "item type", json_object_new_string("SIG"));
             dap_sign_get_information_json(a_json_arr_reply, l_sign, json_obj_item, a_hash_out_type, a_version);
             dap_chain_addr_t l_sender_addr;
             dap_chain_addr_fill_from_sign(&l_sender_addr, l_sign, a_net_id);
             json_object_object_add(json_obj_item, a_version == 1 ? "Sender addr" : "sender_addr", json_object_new_string(dap_chain_addr_to_str_static(&l_sender_addr)));            
->>>>>>> 0c651e35
         } break;
         case TX_ITEM_TYPE_RECEIPT_OLD:{
             dap_chain_datum_tx_receipt_old_t *l_receipt_old = (dap_chain_datum_tx_receipt_old_t*)item;
@@ -373,55 +330,16 @@
             switch (l_receipt_old->exts_size) {
             case (sizeof(dap_sign_t) * 2): {
                 dap_sign_t *l_client = (dap_sign_t*)(l_receipt_old->exts_n_signs  + sizeof(dap_sign_t));
-<<<<<<< HEAD
-                json_object_object_add(json_obj_item,"client", json_object_new_string(""));
-                dap_sign_get_information_json(a_json_arr_reply, l_client, json_obj_item, a_hash_out_type);                
+                json_object_object_add(json_obj_item, a_version == 1 ? "Client" : "sig_inf", json_object_new_string(a_version == 1 ? "" : "client"));
+                dap_sign_get_information_json(a_json_arr_reply, l_client, json_obj_item, a_hash_out_type, a_version);                 
             }
             case (sizeof(dap_sign_t)): {
                 dap_sign_t *l_provider = (dap_sign_t*)(l_receipt_old->exts_n_signs);
-                json_object_object_add(json_obj_item,"provider", json_object_new_string(""));
-                dap_sign_get_information_json(a_json_arr_reply, l_provider,json_obj_item, a_hash_out_type);
-=======
-                json_object_object_add(json_obj_item,"Client", json_object_new_string(""));
-                dap_sign_get_information_json(a_json_arr_reply, l_client, json_obj_item, a_hash_out_type, a_version);                
-            }
-            case (sizeof(dap_sign_t)): {
-                dap_sign_t *l_provider = (dap_sign_t*)(l_receipt_old->exts_n_signs);
-                json_object_object_add(json_obj_item,"Provider", json_object_new_string(""));
-                dap_sign_get_information_json(a_json_arr_reply, l_provider,json_obj_item, a_hash_out_type, a_version);
->>>>>>> 0c651e35
-                break;
-            }
-            }
-        } break;
-<<<<<<< HEAD
-    case TX_ITEM_TYPE_RECEIPT: {
-            dap_chain_datum_tx_receipt_t *l_receipt = (dap_chain_datum_tx_receipt_t*)item;
-
-            const char *l_coins_str, *l_value_str = dap_uint256_to_char(l_receipt->receipt_info.value_datoshi, &l_coins_str);
-            json_object_object_add(json_obj_item,"item_type", json_object_new_string("RECEIPT"));
-            json_object_object_add(json_obj_item,"size", json_object_new_uint64(l_receipt->size));
-            json_object_object_add(json_obj_item,"ext_size", json_object_new_uint64(l_receipt->exts_size));
-            json_object_object_add(json_obj_item,"info", json_object_new_string(""));
-            json_object_object_add(json_obj_item,"units", json_object_new_uint64(l_receipt->receipt_info.units));
-            json_object_object_add(json_obj_item,"uid", json_object_new_uint64(l_receipt->receipt_info.srv_uid.uint64));
-            json_object_object_add(json_obj_item,"units_type", json_object_new_string(dap_chain_srv_unit_enum_to_str(l_receipt->receipt_info.units_type.enm)));
-            json_object_object_add(json_obj_item,"coins", json_object_new_string(l_coins_str));
-            json_object_object_add(json_obj_item,"value", json_object_new_string(l_value_str));
-            json_object_object_add(json_obj_item,"tx_hash", json_object_new_string(dap_hash_fast_to_str_static(&l_receipt->receipt_info.prev_tx_cond_hash)));
-
-            json_object_object_add(json_obj_item,"exts",json_object_new_string(""));                         
-            switch (l_receipt->exts_size) {
-            case (sizeof(dap_sign_t) * 2): {
-                dap_sign_t *l_client = (dap_sign_t*)((l_receipt->exts_n_signs) + sizeof(dap_sign_t));
-                json_object_object_add(json_obj_item,"client", json_object_new_string(""));
-                dap_sign_get_information_json(a_json_arr_reply, l_client, json_obj_item, a_hash_out_type);                
-            }
-            case (sizeof(dap_sign_t)): {
-                dap_sign_t *l_provider = (dap_sign_t*)(l_receipt->exts_n_signs);
-                json_object_object_add(json_obj_item,"provider", json_object_new_string(""));
-                dap_sign_get_information_json(a_json_arr_reply, l_provider,json_obj_item, a_hash_out_type);
-=======
+                json_object_object_add(json_obj_item, a_version == 1 ? "Provider" : "sig_inf", json_object_new_string(a_version == 1 ? "" : "provider"));
+                dap_sign_get_information_json(a_json_arr_reply, l_provider,json_obj_item, a_hash_out_type, a_version);break;
+            }
+            }
+        } break;
         case TX_ITEM_TYPE_RECEIPT: {
             const char *l_coins_str, *l_value_str = dap_uint256_to_char(((dap_chain_datum_tx_receipt_t*)item)->receipt_info.value_datoshi, &l_coins_str);
             if (a_version == 1)
@@ -446,7 +364,6 @@
                 dap_sign_t *l_provider = (dap_sign_t*)( ((dap_chain_datum_tx_receipt_t*)item)->exts_n_signs );
                 json_object_object_add(json_obj_item, a_version == 1 ? "Provider" : "sig_inf", json_object_new_string(a_version == 1 ? "" : "provider"));
                 dap_sign_get_information_json(a_json_arr_reply, l_provider,json_obj_item, a_hash_out_type, a_version);
->>>>>>> 0c651e35
                 break;
             }
             }
@@ -458,26 +375,6 @@
             l_hash_str = dap_strcmp(a_hash_out_type, "hex")
                     ? dap_enc_base58_encode_hash_to_str_static(&l_pkey_hash)
                     : dap_chain_hash_fast_to_str_static(&l_pkey_hash);
-<<<<<<< HEAD
-            json_object_object_add(json_obj_item,"type", json_object_new_string("PKey"));
-            json_object_object_add(json_obj_item,"pkey", json_object_new_string(""));
-            json_object_object_add(json_obj_item,"sig_type", json_object_new_string(dap_sign_type_to_str(((dap_chain_tx_pkey_t*)item)->header.sig_type)));
-            json_object_object_add(json_obj_item,"sig_size", json_object_new_uint64(((dap_chain_tx_pkey_t*)item)->header.sig_size));
-            json_object_object_add(json_obj_item,"sequence_number", json_object_new_uint64(((dap_chain_tx_pkey_t*)item)->seq_no));
-            json_object_object_add(json_obj_item,"key", json_object_new_string(""));
-            json_object_object_add(json_obj_item,"type", json_object_new_string(dap_pkey_type_to_str(l_pkey->header.type)));
-            json_object_object_add(json_obj_item,"size", json_object_new_uint64(l_pkey->header.size));
-            json_object_object_add(json_obj_item,"hash", json_object_new_string(l_hash_str));
-
-        } break;
-        case TX_ITEM_TYPE_TSD: {
-            json_object_object_add(json_obj_item,"type", json_object_new_string("data"));
-            json_object_object_add(json_obj_item,"type", json_object_new_uint64(((dap_chain_tx_tsd_t*)item)->header.type));
-            json_object_object_add(json_obj_item,"size", json_object_new_uint64(((dap_chain_tx_tsd_t*)item)->header.size));            
-        } break;
-        case TX_ITEM_TYPE_IN_COND:
-            json_object_object_add(json_obj_item,"type", json_object_new_string("in_cond"));
-=======
             if (a_version == 1)
                 json_object_object_add(json_obj_item, "item type", json_object_new_string("PKey"));
             json_object_object_add(json_obj_item, a_version == 1 ? "PKey" : "pkey", json_object_new_string(""));
@@ -499,20 +396,10 @@
         case TX_ITEM_TYPE_IN_COND:
             if (a_version == 1)
                 json_object_object_add(json_obj_item, "item type", json_object_new_string("IN COND"));
->>>>>>> 0c651e35
             l_hash_tmp = ((dap_chain_tx_in_cond_t*)item)->header.tx_prev_hash;
             l_hash_str = dap_strcmp(a_hash_out_type, "hex")
                     ? dap_enc_base58_encode_hash_to_str_static(&l_hash_tmp)
                     : dap_chain_hash_fast_to_str_static(&l_hash_tmp);
-<<<<<<< HEAD
-            json_object_object_add(json_obj_item,"receipt_idx", json_object_new_int(((dap_chain_tx_in_cond_t*)item)->header.receipt_idx));
-            json_object_object_add(json_obj_item,"tx_prev_hash", json_object_new_string(l_hash_str));
-            json_object_object_add(json_obj_item,"tx_out_prev_idx", json_object_new_uint64(((dap_chain_tx_in_cond_t*)item)->header.tx_out_prev_idx));
-            break;
-        case TX_ITEM_TYPE_OUT_COND: {
-            char l_tmp_buff[70];
-            json_object_object_add(json_obj_item,"type", json_object_new_string("out_cond"));
-=======
             json_object_object_add(json_obj_item, a_version == 1 ? "Receipt_idx" : "receipt_idx", json_object_new_int(((dap_chain_tx_in_cond_t*)item)->header.receipt_idx));
             json_object_object_add(json_obj_item, a_version == 1 ? "Tx_prev_hash" : "tx_prev_hash", json_object_new_string(l_hash_str));
             json_object_object_add(json_obj_item, a_version == 1 ? "Tx_out_prev_idx" : "tx_out_prev_idx", json_object_new_uint64(((dap_chain_tx_in_cond_t*)item)->header.tx_out_prev_idx));
@@ -521,7 +408,6 @@
             char l_tmp_buff[70];
             if (a_version == 1)
                 json_object_object_add(json_obj_item, "item type", json_object_new_string("OUT COND"));
->>>>>>> 0c651e35
             const char *l_coins_str, *l_value_str = dap_uint256_to_char(((dap_chain_tx_out_cond_t*)item)->header.value, &l_coins_str);
             dap_time_t l_ts_exp = ((dap_chain_tx_out_cond_t*)item)->header.ts_expires;
             dap_time_to_str_rfc822(l_tmp_buf, DAP_TIME_STR_SIZE, l_ts_exp);
@@ -541,17 +427,10 @@
                             ? dap_enc_base58_encode_hash_to_str_static(&l_hash_tmp)
                             : dap_chain_hash_fast_to_str_static(&l_hash_tmp);
                     snprintf(l_tmp_buff, sizeof(l_tmp_buff), "0x%08x",((dap_chain_tx_out_cond_t*)item)->subtype.srv_pay.unit.uint32);
-<<<<<<< HEAD
-                    json_object_object_add(json_obj_item,"unit", json_object_new_string(l_tmp_buff));
-                    json_object_object_add(json_obj_item,"pkey", json_object_new_string(l_hash_str));
-                    json_object_object_add(json_obj_item,"max_price_coins", json_object_new_string(l_coins_str));
-                    json_object_object_add(json_obj_item,"max_price_value", json_object_new_string(l_value_str));
-=======
                     json_object_object_add(json_obj_item, "unit", json_object_new_string(l_tmp_buff));
                     json_object_object_add(json_obj_item, "pkey", json_object_new_string(l_hash_str));
                     json_object_object_add(json_obj_item, a_version == 1 ? "max price(coins)" : "max_price_coins", json_object_new_string(l_coins_str));
                     json_object_object_add(json_obj_item, a_version == 1 ? "max price(value)" : "max_price_value", json_object_new_string(l_value_str));
->>>>>>> 0c651e35
 
                 } break;
                 case DAP_CHAIN_TX_OUT_COND_SUBTYPE_SRV_STAKE_POS_DELEGATE: {
@@ -561,13 +440,8 @@
                     l_hash_str = dap_strcmp(a_hash_out_type, "hex")
                             ? dap_enc_base58_encode_hash_to_str_static(&l_hash_tmp)
                             : dap_chain_hash_fast_to_str_static(&l_hash_tmp);
-<<<<<<< HEAD
-                    json_object_object_add(json_obj_item,"signing_addr", json_object_new_string(dap_chain_addr_to_str_static(l_signing_addr)));
-                    json_object_object_add(json_obj_item,"with_pkey_hash", json_object_new_string(l_hash_str));                    
-=======
                     json_object_object_add(json_obj_item, a_version == 1 ? "signing_addr" : "sig_addr", json_object_new_string(dap_chain_addr_to_str_static(l_signing_addr)));
                     json_object_object_add(json_obj_item, a_version == 1 ? "with pkey hash" : "sig_pkey_hash", json_object_new_string(l_hash_str));                    
->>>>>>> 0c651e35
                     snprintf(l_tmp_buff, sizeof(l_tmp_buff), ""NODE_ADDR_FP_STR"",NODE_ADDR_FP_ARGS(l_signer_node_addr));
                     json_object_object_add(json_obj_item, a_version == 1 ? "signer_node_addr" : "sig_node_addr", json_object_new_string(l_tmp_buff));
                     
@@ -576,11 +450,7 @@
                     const char *l_rate_str;
                     dap_uint256_to_char( (((dap_chain_tx_out_cond_t*)item)->subtype.srv_xchange.rate), &l_rate_str );
                     snprintf(l_tmp_buff,sizeof(l_tmp_buff),"0x%016"DAP_UINT64_FORMAT_x"",((dap_chain_tx_out_cond_t*)item)->subtype.srv_xchange.buy_net_id.uint64);
-<<<<<<< HEAD
-                    json_object_object_add(json_obj_item,"net_id", json_object_new_string(l_tmp_buff));
-=======
                     json_object_object_add(json_obj_item, a_version == 1 ? "net id" : "net_id", json_object_new_string(l_tmp_buff));
->>>>>>> 0c651e35
                     json_object_object_add(json_obj_item,"buy_token", json_object_new_string(((dap_chain_tx_out_cond_t*)item)->subtype.srv_xchange.buy_token));
                     json_object_object_add(json_obj_item,"rate", json_object_new_string(l_rate_str));
                 } break;
@@ -594,12 +464,8 @@
         } break;
         case TX_ITEM_TYPE_OUT_EXT: {
             const char *l_coins_str, *l_value_str = dap_uint256_to_char( ((dap_chain_tx_out_ext_t*)item)->header.value, &l_coins_str );
-<<<<<<< HEAD
-            json_object_object_add(json_obj_item,"type", json_object_new_string("out_ext"));
-=======
             if (a_version == 1)
                 json_object_object_add(json_obj_item, "item type", json_object_new_string("OUT EXT"));
->>>>>>> 0c651e35
             json_object_object_add(json_obj_item,"addr", json_object_new_string(dap_chain_addr_to_str_static(&((dap_chain_tx_out_ext_t*)item)->addr)));
             json_object_object_add(json_obj_item,"token", json_object_new_string(((dap_chain_tx_out_ext_t*)item)->token));
             json_object_object_add(json_obj_item,"coins", json_object_new_string(l_coins_str));
@@ -608,12 +474,8 @@
 
         case TX_ITEM_TYPE_OUT_STD: {
             const char *l_coins_str, *l_value_str = dap_uint256_to_char( ((dap_chain_tx_out_std_t *)item)->value, &l_coins_str );
-<<<<<<< HEAD
-            json_object_object_add(json_obj_item, "type", json_object_new_string("out_std"));
-=======
             if (a_version == 1)
                 json_object_object_add(json_obj_item, "item type", json_object_new_string("OUT STD"));
->>>>>>> 0c651e35
             json_object_object_add(json_obj_item, "addr", json_object_new_string(dap_chain_addr_to_str_static(&((dap_chain_tx_out_std_t *)item)->addr)));
             json_object_object_add(json_obj_item, "token", json_object_new_string(((dap_chain_tx_out_std_t *)item)->token));
             json_object_object_add(json_obj_item, "coins", json_object_new_string(l_coins_str));
@@ -629,16 +491,10 @@
             if (!l_item || !l_tsd_size)
                     break;
             dap_chain_datum_tx_voting_params_t *l_voting_params = dap_chain_voting_parse_tsd(a_datum);
-<<<<<<< HEAD
-            json_object_object_add(json_obj_item,"type", json_object_new_string("VOTING"));
-            json_object_object_add(json_obj_item,"voting_question", json_object_new_string(l_voting_params->voting_question));
-            json_object_object_add(json_obj_item,"answer_options", json_object_new_string(""));
-=======
             if (a_version == 1)
                 json_object_object_add(json_obj_item, "item type", json_object_new_string("VOTING"));
             json_object_object_add(json_obj_item, a_version == 1 ? "Voting question" : "voting_question", json_object_new_string(l_voting_params->voting_question));
             json_object_object_add(json_obj_item, a_version == 1 ? "Answer options" : "answer_options", json_object_new_string(""));
->>>>>>> 0c651e35
             
             dap_list_t *l_temp = l_voting_params->answers_list;
             uint8_t l_index = 0;
@@ -649,18 +505,6 @@
             }
             if (l_voting_params->voting_expire) {
                 dap_time_to_str_rfc822(l_tmp_buf, DAP_TIME_STR_SIZE, l_voting_params->voting_expire);
-<<<<<<< HEAD
-                json_object_object_add(json_obj_item,"voting_expire", json_object_new_string(l_tmp_buf));                
-            }
-            if (l_voting_params->votes_max_count) {
-                json_object_object_add(json_obj_item, "votes_max_count", json_object_new_uint64(l_voting_params->votes_max_count));
-            }
-            json_object_object_add(json_obj_item,"changing_vote_is", l_voting_params->vote_changing_allowed ? json_object_new_string("available") : 
-                                    json_object_new_string("not available"));
-            l_voting_params->delegate_key_required ? 
-                json_object_object_add(json_obj_item,"delegated_key_for_participating_in_voting", json_object_new_string("required")):
-                json_object_object_add(json_obj_item,"delegated_key_for_participating_in_voting", json_object_new_string("not required"));                 
-=======
                 json_object_object_add(json_obj_item, a_version == 1 ? "Voting expire" : "voting_expire", json_object_new_string(l_tmp_buf));                
             }
             if (l_voting_params->votes_max_count) {
@@ -676,7 +520,6 @@
                 json_object_object_add(json_obj_item,"changing_vote", json_object_new_boolean(l_voting_params->vote_changing_allowed));
                 json_object_object_add(json_obj_item,"delegate_key_required", json_object_new_boolean(l_voting_params->delegate_key_required));   
             }
->>>>>>> 0c651e35
 
             dap_list_free_full(l_voting_params->answers_list, NULL);
             DAP_DELETE(l_voting_params->voting_question);
@@ -685,15 +528,6 @@
         case TX_ITEM_TYPE_VOTE:{
             dap_chain_tx_vote_t *l_vote_item = (dap_chain_tx_vote_t *)item;
             const char *l_hash_str = dap_chain_hash_fast_to_str_static(&l_vote_item->voting_hash);
-<<<<<<< HEAD
-            json_object_object_add(json_obj_item,"type", json_object_new_string("VOTE"));
-            json_object_object_add(json_obj_item,"voting_hash", json_object_new_string(l_hash_str));
-            json_object_object_add(json_obj_item,"vote_answer_idx", json_object_new_uint64(l_vote_item->answer_idx));
-
-        } break;
-        default:
-            json_object_object_add(json_obj_item,"type", json_object_new_string("This transaction have unknown item type"));
-=======
             if (a_version == 1)
                 json_object_object_add(json_obj_item, "item type", json_object_new_string("VOTE"));
             json_object_object_add(json_obj_item, a_version == 1 ? "Voting hash" : "voting_hash", json_object_new_string(l_hash_str));
@@ -703,16 +537,11 @@
         default:
             if (a_version == 1)
                 json_object_object_add(json_obj_item, "item type", json_object_new_string("This transaction have unknown item type"));
->>>>>>> 0c651e35
             break;
         }
         json_object_array_add(json_arr_items, json_obj_item);
     }
-<<<<<<< HEAD
-    json_object_object_add(json_obj_out, "items", json_arr_items);
-=======
     json_object_object_add(json_obj_out, a_version == 1 ? "ITEMS" : "items", json_arr_items);
->>>>>>> 0c651e35
     return true;
 }
 
@@ -722,13 +551,8 @@
         case DAP_CHAIN_DATUM_TOKEN_SUBTYPE_PRIVATE:{
             json_object_object_add(a_obj_out,"subtype",json_object_new_string("PRIVATE"));
             json_object_object_add(a_obj_out,"decimals",json_object_new_uint64(a_token->header_private_decl.decimals));
-<<<<<<< HEAD
-            json_object_object_add(a_obj_out,"auth_signs_valid",json_object_new_uint64(a_token->signs_valid));
-            json_object_object_add(a_obj_out,"auth_signs_total",json_object_new_uint64(a_token->signs_total));
-=======
             json_object_object_add(a_obj_out, a_version == 1 ? "auth signs valid" : "auth_sig_valid", json_object_new_uint64(a_token->signs_valid));
             json_object_object_add(a_obj_out, a_version == 1 ? "auth signs total" : "auth_sig_total", json_object_new_uint64(a_token->signs_total));
->>>>>>> 0c651e35
             json_object_object_add(a_obj_out,"total_supply",json_object_new_string(dap_uint256_to_char(a_token->total_supply, NULL)));
 
             dap_chain_datum_token_flags_dump_to_json(a_obj_out, "flags",a_token->header_private_decl.flags);
@@ -740,13 +564,8 @@
         case DAP_CHAIN_DATUM_TOKEN_SUBTYPE_NATIVE: {
             json_object_object_add(a_obj_out,"subtype",json_object_new_string("CF20"));
             json_object_object_add(a_obj_out,"decimals",json_object_new_uint64(a_token->header_native_decl.decimals));
-<<<<<<< HEAD
-            json_object_object_add(a_obj_out,"auth_signs_valid",json_object_new_uint64(a_token->signs_valid));
-            json_object_object_add(a_obj_out,"auth_signs_total",json_object_new_uint64(a_token->signs_total));
-=======
             json_object_object_add(a_obj_out, a_version == 1 ? "auth signs valid" : "auth_sig_valid", json_object_new_uint64(a_token->signs_valid));
             json_object_object_add(a_obj_out, a_version == 1 ? "auth signs total" : "auth_sig_total", json_object_new_uint64(a_token->signs_total));
->>>>>>> 0c651e35
             json_object_object_add(a_obj_out,"total_supply",json_object_new_string(dap_uint256_to_char(a_token->total_supply, NULL)));
             dap_chain_datum_token_flags_dump_to_json(a_obj_out, "flags", a_token->header_native_decl.flags);
             dap_datum_token_dump_tsd_to_json(a_obj_out, a_token, a_token_size, a_hash_out_type);
@@ -822,14 +641,9 @@
                 DAP_DEL_Z(l_token);
                 return;
             }
-<<<<<<< HEAD
-            json_object_object_add(json_obj_datum,"status_dump",json_object_new_string("=== Datum Token Declaration ==="));
-            json_object_object_add(json_obj_datum,"hash",json_object_new_string(l_hash_str));
-=======
             if (a_version == 1)
                 json_object_object_add(json_obj_datum, "=== Datum Token Declaration ===", json_object_new_string(""));
             json_object_object_add(json_obj_datum, a_version == 1 ? "hash" : "datum_hash", json_object_new_string(l_hash_str));
->>>>>>> 0c651e35
             if (l_token->type != DAP_CHAIN_DATUM_TOKEN_TYPE_UPDATE || a_verbose) {
                 json_object_object_add(json_obj_datum, "ticker", json_object_new_string(l_token->ticker));
             }
@@ -864,15 +678,6 @@
             size_t l_emission_size = a_datum->header.data_size;
             dap_chain_datum_token_emission_t *l_emission = dap_chain_datum_emission_read(a_datum->data, &l_emission_size);
             const char *l_coins_str, *l_value_str = dap_uint256_to_char(l_emission->hdr.value, &l_coins_str);
-<<<<<<< HEAD
-            json_object_object_add(json_obj_datum,"emission_hash", json_object_new_string(l_hash_str));
-            json_object_object_add(json_obj_datum,"coins", json_object_new_string(l_coins_str));
-            json_object_object_add(json_obj_datum,"value", json_object_new_string(l_value_str));
-            json_object_object_add(json_obj_datum,"ticker", json_object_new_string(l_emission->hdr.ticker));
-            json_object_object_add(json_obj_datum,"type", json_object_new_string(dap_chain_datum_emission_type_str(l_emission->hdr.type)));
-            json_object_object_add(json_obj_datum,"version", json_object_new_uint64(l_emission->hdr.version));
-            json_object_object_add(json_obj_datum,"to_addr", json_object_new_string(dap_chain_addr_to_str_static(&(l_emission->hdr.address))));
-=======
             json_object_object_add(json_obj_datum, a_version == 1 ? "emission hash" : "emission_hash", json_object_new_string(l_hash_str));
             json_object_object_add(json_obj_datum, "coins", json_object_new_string(l_coins_str));
             json_object_object_add(json_obj_datum, "value", json_object_new_string(l_value_str));
@@ -880,7 +685,6 @@
             json_object_object_add(json_obj_datum, "type", json_object_new_string(dap_chain_datum_emission_type_str(l_emission->hdr.type)));
             json_object_object_add(json_obj_datum, "version", json_object_new_uint64(l_emission->hdr.version));
             json_object_object_add(json_obj_datum, a_version == 1 ? "to addr" : "to_addr", json_object_new_string(dap_chain_addr_to_str_static(&(l_emission->hdr.address))));
->>>>>>> 0c651e35
 
             switch (l_emission->hdr.type) {
             case DAP_CHAIN_DATUM_TOKEN_EMISSION_TYPE_AUTH:
@@ -923,52 +727,30 @@
             dap_ledger_t *l_ledger = dap_chain_net_by_id(a_net_id)->pub.ledger;
             const char *l_tx_token_ticker = dap_ledger_tx_get_token_ticker_by_hash(l_ledger, &l_datum_hash);
             dap_chain_datum_tx_t *l_tx = (dap_chain_datum_tx_t*)a_datum->data;
-<<<<<<< HEAD
-            dap_chain_datum_dump_tx_json(a_json_arr_reply, l_tx, l_tx_token_ticker, json_obj_datum, a_hash_out_type, &l_datum_hash, a_net_id);
-=======
-            dap_chain_datum_dump_tx_json(a_json_arr_reply, l_tx, NULL, json_obj_datum, a_hash_out_type, &l_datum_hash, a_net_id, a_version);
->>>>>>> 0c651e35
+            dap_chain_datum_dump_tx_json(a_json_arr_reply, l_tx, l_tx_token_ticker, json_obj_datum, a_hash_out_type, &l_datum_hash, a_net_id, a_version);
         } break;
         case DAP_CHAIN_DATUM_DECREE:{
             dap_chain_datum_decree_t *l_decree = (dap_chain_datum_decree_t *)a_datum->data;
             size_t l_decree_size = dap_chain_datum_decree_get_size(l_decree);
-<<<<<<< HEAD
-            json_object_object_add(json_obj_datum,"type_datum",json_object_new_string("=== Datum decree ==="));
-            json_object_object_add(json_obj_datum,"hash",json_object_new_string(l_hash_str));
-=======
             if (a_version == 1)
                 json_object_object_add(json_obj_datum, "=== Datum decree ===", json_object_new_string(""));
             json_object_object_add(json_obj_datum, a_version == 1 ? "hash" : "datum_hash", json_object_new_string(l_hash_str));
->>>>>>> 0c651e35
             json_object_object_add(json_obj_datum,"size",json_object_new_uint64(l_decree_size));
             dap_chain_datum_decree_dump_json(json_obj_datum, l_decree, l_decree_size, a_hash_out_type, a_version);
         } break;
         case DAP_CHAIN_DATUM_ANCHOR:{
             dap_chain_datum_anchor_t *l_anchor = (dap_chain_datum_anchor_t *)a_datum->data;
             size_t l_anchor_size = sizeof(dap_chain_datum_anchor_t) + l_anchor->header.data_size + l_anchor->header.signs_size;
-<<<<<<< HEAD
-            json_object_object_add(json_obj_datum,"type_datum",json_object_new_string("=== Datum anchor ==="));
-            json_object_object_add(json_obj_datum,"hash",json_object_new_string(l_hash_str));
-=======
             if (a_version == 1)
                 json_object_object_add(json_obj_datum, "=== Datum anchor ===", json_object_new_string(""));
             json_object_object_add(json_obj_datum, a_version == 1 ? "hash" : "datum_hash", json_object_new_string(l_hash_str));
->>>>>>> 0c651e35
             json_object_object_add(json_obj_datum,"size",json_object_new_uint64(l_anchor_size));
             dap_hash_fast_t l_decree_hash = { };
             dap_chain_datum_anchor_get_hash_from_data(l_anchor, &l_decree_hash);
             l_hash_str = dap_chain_hash_fast_to_str_static(&l_decree_hash);
-<<<<<<< HEAD
-            json_object_object_add(json_obj_datum,"decree_hash",json_object_new_string(l_hash_str));
-            dap_chain_datum_anchor_certs_dump_json(json_obj_datum,l_anchor->data_n_sign + l_anchor->header.data_size, l_anchor->header.signs_size, a_hash_out_type);
-        } break;
-    }  
-    json_object_object_add(a_obj_out,"datum",json_obj_datum);  
-=======
             json_object_object_add(json_obj_datum, a_version == 1 ? "decree hash" : "decree_hash", json_object_new_string(l_hash_str));
             dap_chain_datum_anchor_certs_dump_json(json_obj_datum,l_anchor->data_n_sign + l_anchor->header.data_size, l_anchor->header.signs_size, a_hash_out_type, a_version);
         } break;
     }  
     json_object_object_add(a_obj_out, a_version == 1 ? "Datum" : "datum", json_obj_datum);  
->>>>>>> 0c651e35
 }