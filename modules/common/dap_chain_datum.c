/*
 * Authors:
 * Dmitriy A. Gearasimov <gerasimov.dmitriy@demlabs.net>
 * DeM Labs Inc.   https://demlabs.net
 * Kelvin Project https://github.com/kelvinblockchain
 * Copyright  (c) 2017-2018
 * All rights reserved.

 This file is part of DAP (Distributed Applications Platform) the open source project

    DAP (Distributed Applications Platform) is free software: you can redistribute it and/or modify
    it under the terms of the GNU General Public License as published by
    the Free Software Foundation, either version 3 of the License, or
    (at your option) any later version.

    DAP is distributed in the hope that it will be useful,
    but WITHOUT ANY WARRANTY; without even the implied warranty of
    MERCHANTABILITY or FITNESS FOR A PARTICULAR PURPOSE.  See the
    GNU General Public License for more details.

    You should have received a copy of the GNU General Public License
    along with any DAP based project.  If not, see <http://www.gnu.org/licenses/>.
*/
#include <string.h>

#include "dap_common.h"
#include "dap_time.h"
#include "dap_chain_datum.h"
#include "dap_chain_datum_tx.h"
#include "dap_chain_datum_token.h"
#include "dap_chain_datum_tx_items.h"
#include "dap_chain_datum_decree.h"
#include "dap_chain_datum_anchor.h"
#include "dap_chain_datum_tx_voting.h"
#include "dap_chain_datum_tx_receipt.h"
#include "dap_chain_datum_tx_pkey.h"
#include "dap_chain_datum_hashtree_roots.h"
#include "dap_enc_base58.h"
#include "dap_sign.h"
#include "dap_tsd.h"
#include "dap_chain_wallet_shared.h"

#define LOG_TAG "dap_chain_datum"

/**
 * @brief dap_chain_datum_create
 * @param a_type_id
 * @param a_data
 * @param a_data_size
 * @return
 */
dap_chain_datum_t *dap_chain_datum_create(uint16_t a_type_id, const void *a_data, size_t a_data_size)
{
    if (a_data_size > UINT32_MAX) {
        log_it(L_ERROR, "Data size %zu exceeds max value", a_data_size);
        return NULL;
    }
    
    dap_chain_datum_t *l_datum = DAP_NEW_Z_SIZE_RET_VAL_IF_FAIL(dap_chain_datum_t, sizeof(dap_chain_datum_t) + a_data_size, NULL);
    *l_datum = (dap_chain_datum_t) {
        .header = {
            .version_id = DAP_CHAIN_DATUM_VERSION,
            .type_id    = a_type_id,
            .data_size  = (uint32_t)a_data_size,
            .ts_create  = dap_time_now()
        }
<<<<<<< HEAD
   };
   if (a_data_size && a_data)
   memcpy(l_datum->data, a_data, (uint32_t)a_data_size);
   return  l_datum;
=======
    };
    if (a_data && a_data_size)
        memcpy(l_datum->data, a_data, a_data_size);
    return  l_datum;
>>>>>>> 05e30b79
}

void dap_datum_token_dump_tsd_to_json(json_object * json_obj_out, dap_chain_datum_token_t *a_token, size_t a_token_size, const char *a_hash_out_type)
{
    dap_tsd_t *l_tsd_begin = dap_chain_datum_token_tsd_get(a_token, a_token_size);
    if (!l_tsd_begin) {
        json_object_object_add(json_obj_out, "status", json_object_new_string("<CORRUPTED TSD SECTION>"));
        return;
    }
    size_t l_tsd_total_size = 0;
    switch (a_token->type) {
    case DAP_CHAIN_DATUM_TOKEN_TYPE_DECL:
        switch (a_token->subtype) {
        case DAP_CHAIN_DATUM_TOKEN_SUBTYPE_PRIVATE:
            l_tsd_total_size = a_token->header_private_decl.tsd_total_size; break;
        case DAP_CHAIN_DATUM_TOKEN_SUBTYPE_NATIVE:
            l_tsd_total_size = a_token->header_native_decl.tsd_total_size; break;
        default: break;
        } break;
    case DAP_CHAIN_DATUM_TOKEN_TYPE_UPDATE:
        switch (a_token->subtype) {
        case DAP_CHAIN_DATUM_TOKEN_SUBTYPE_PRIVATE:
            l_tsd_total_size = a_token->header_private_update.tsd_total_size; break;
        case DAP_CHAIN_DATUM_TOKEN_SUBTYPE_NATIVE:
            l_tsd_total_size = a_token->header_native_update.tsd_total_size; break;
        default: break;
        } break;
    default: break;
    }
    dap_tsd_t *l_tsd; size_t l_tsd_size;
    dap_tsd_iter(l_tsd, l_tsd_size, l_tsd_begin, l_tsd_total_size) {
        switch(l_tsd->type) {
        case DAP_CHAIN_DATUM_TOKEN_TSD_TYPE_SET_FLAGS: {
            uint16_t l_t = 0;
            dap_chain_datum_token_flags_dump_to_json(json_obj_out, "flags_set", _dap_tsd_get_scalar(l_tsd, &l_t));
            continue;
        }
        case DAP_CHAIN_DATUM_TOKEN_TSD_TYPE_UNSET_FLAGS: {
            uint16_t l_t = 0;
            dap_chain_datum_token_flags_dump_to_json(json_obj_out, "flags_unset", _dap_tsd_get_scalar(l_tsd, &l_t));
            continue;
        }
        case DAP_CHAIN_DATUM_TOKEN_TSD_TYPE_TOTAL_SUPPLY: {     // 256
            uint256_t l_t = uint256_0;
            char *l_balance = dap_chain_balance_print(_dap_tsd_get_scalar(l_tsd, &l_t));
            json_object_object_add(json_obj_out, "total_supply", json_object_new_string(l_balance));
            DAP_DELETE(l_balance);
            continue;
        }
        case DAP_CHAIN_DATUM_TOKEN_TSD_TYPE_TOTAL_SIGNS_VALID: {
            uint16_t l_t = 0;
            json_object_object_add(json_obj_out, "total_signs_valid", json_object_new_int(_dap_tsd_get_scalar(l_tsd, &l_t)));
            continue;
        }
        case DAP_CHAIN_DATUM_TOKEN_TSD_TYPE_TOTAL_PKEYS_ADD: {
            json_object *l_pkeys_array;
            if (!json_object_object_get_ex(json_obj_out, "total_pkeys_add", &l_pkeys_array)) {
                l_pkeys_array = json_object_new_array();
                json_object_object_add(json_obj_out, "total_pkeys_add", l_pkeys_array);
            }
            
            if(l_tsd->size >= sizeof(dap_pkey_t)) {
                    char *l_hash_str;
                    dap_pkey_t *l_pkey = (dap_pkey_t*)l_tsd->data;
                    dap_hash_fast_t l_hf = { };
                    if (!dap_pkey_get_hash(l_pkey, &l_hf)) {
                        json_object_array_add(l_pkeys_array, json_object_new_string("<WRONG CALCULATION FINGERPRINT>"));
                    } else {
                        if (!dap_strcmp(a_hash_out_type, "hex") || !dap_strcmp(a_hash_out_type, "content_hash"))
                            l_hash_str = dap_chain_hash_fast_to_str_new(&l_hf);
                        else
                            l_hash_str = dap_enc_base58_encode_hash_to_str(&l_hf);
                        json_object_array_add(l_pkeys_array, json_object_new_string(l_hash_str));
                        DAP_DELETE(l_hash_str);
                    }
            } else
                    json_object_array_add(l_pkeys_array, json_object_new_string("wrong_size"));
            continue;
        }
        case DAP_CHAIN_DATUM_TOKEN_TSD_TYPE_TOTAL_PKEYS_REMOVE:
            if(l_tsd->size == sizeof(dap_chain_hash_fast_t) ){
                    json_object *l_pkeys_remove_array;
                    if (!json_object_object_get_ex(json_obj_out, "total_pkeys_remove", &l_pkeys_remove_array)) {
                        l_pkeys_remove_array = json_object_new_array();
                        json_object_object_add(json_obj_out, "total_pkeys_remove", l_pkeys_remove_array);
                    }

                    char *l_hash_str = (!dap_strcmp(a_hash_out_type,"hex")|| !dap_strcmp(a_hash_out_type, "content_hash"))
                                           ? dap_chain_hash_fast_to_str_new((dap_chain_hash_fast_t*) l_tsd->data)
                                           : dap_enc_base58_encode_hash_to_str((dap_chain_hash_fast_t*) l_tsd->data);
                    json_object_array_add(l_pkeys_remove_array, json_object_new_string(l_hash_str));
                    DAP_DELETE( l_hash_str );
            } else
                    json_object_object_add(json_obj_out, "total_pkeys_remove_with_wrong_size", json_object_new_int(l_tsd->size));
            continue;
        case DAP_CHAIN_DATUM_TOKEN_TSD_TYPE_DELEGATE_EMISSION_FROM_STAKE_LOCK: {
            char *balance = NULL;
            dap_chain_datum_token_tsd_delegate_from_stake_lock_t *l_tsd_section = _dap_tsd_get_object(l_tsd, dap_chain_datum_token_tsd_delegate_from_stake_lock_t);
            balance = dap_chain_balance_to_coins(l_tsd_section->emission_rate);
            json_object_object_add(json_obj_out, "ticker_token_from", json_object_new_string(l_tsd_section->ticker_token_from));
            json_object_object_add(json_obj_out, "emission_rate", json_object_new_string(balance));
            DAP_DEL_Z(balance);
        }continue;
        case DAP_CHAIN_DATUM_TOKEN_TSD_TYPE_DATUM_TYPE_ALLOWED_ADD  :
                json_object_object_add(json_obj_out, "datum_type_allowed_add", json_object_new_string(dap_tsd_get_string_const(l_tsd)));
            continue;
        case DAP_CHAIN_DATUM_TOKEN_TSD_TYPE_DATUM_TYPE_ALLOWED_REMOVE  :
            json_object_object_add(json_obj_out, "datum_type_allowed_remove", json_object_new_string(dap_tsd_get_string_const(l_tsd)));
            continue;
        case DAP_CHAIN_DATUM_TOKEN_TSD_TYPE_DATUM_TYPE_BLOCKED_ADD  :
            json_object_object_add(json_obj_out, "datum_type_blocked_add", json_object_new_string(dap_tsd_get_string_const(l_tsd)));
            continue;
        case DAP_CHAIN_DATUM_TOKEN_TSD_TYPE_DATUM_TYPE_BLOCKED_REMOVE:
            json_object_object_add(json_obj_out, "datum_type_blocked_remove", json_object_new_string(dap_tsd_get_string_const(l_tsd)));
            continue;
        case DAP_CHAIN_DATUM_TOKEN_TSD_TYPE_TX_SENDER_ALLOWED_ADD: {
                dap_chain_addr_t *l_addr = dap_tsd_get_object(l_tsd, dap_chain_addr_t);
                json_object_object_add(json_obj_out, "tx_sender_allowed_add", json_object_new_string(dap_chain_addr_to_str_static(l_addr)));
            } continue;
        case DAP_CHAIN_DATUM_TOKEN_TSD_TYPE_TX_SENDER_ALLOWED_REMOVE:{
                dap_chain_addr_t *l_addr = dap_tsd_get_object(l_tsd, dap_chain_addr_t);
                json_object_object_add(json_obj_out, "tx_sender_allowed_remove", json_object_new_string(dap_chain_addr_to_str_static(l_addr)));
            } continue;
        case DAP_CHAIN_DATUM_TOKEN_TSD_TYPE_TX_SENDER_BLOCKED_ADD: {
                dap_chain_addr_t *l_addr = dap_tsd_get_object(l_tsd, dap_chain_addr_t);
                json_object_object_add(json_obj_out, "tx_sender_blocked_add", json_object_new_string(dap_chain_addr_to_str_static(l_addr)));
            } continue;
        case DAP_CHAIN_DATUM_TOKEN_TSD_TYPE_TX_SENDER_BLOCKED_REMOVE: {
                dap_chain_addr_t *l_addr = dap_tsd_get_object(l_tsd, dap_chain_addr_t);
                json_object_object_add(json_obj_out, "tx_sender_blocked_remove", json_object_new_string(dap_chain_addr_to_str_static(l_addr)));
            } continue;
        case DAP_CHAIN_DATUM_TOKEN_TSD_TYPE_TX_RECEIVER_ALLOWED_ADD: {
                dap_chain_addr_t *l_addr = dap_tsd_get_object(l_tsd, dap_chain_addr_t);
                json_object_object_add(json_obj_out, "tx_receiver_allowed_add", json_object_new_string(dap_chain_addr_to_str_static(l_addr)));
            } continue;
        case DAP_CHAIN_DATUM_TOKEN_TSD_TYPE_TX_RECEIVER_ALLOWED_REMOVE: {
                dap_chain_addr_t *l_addr = dap_tsd_get_object(l_tsd, dap_chain_addr_t);
                json_object_object_add(json_obj_out, "tx_receiver_allowed", json_object_new_string(dap_chain_addr_to_str_static(l_addr)));
            } continue;
        case DAP_CHAIN_DATUM_TOKEN_TSD_TYPE_TX_RECEIVER_BLOCKED_ADD: {
                dap_chain_addr_t *l_addr = dap_tsd_get_object(l_tsd, dap_chain_addr_t);
                json_object_object_add(json_obj_out, "tx_receiver_blocked_add", json_object_new_string(dap_chain_addr_to_str_static(l_addr)));
            } continue;
        case DAP_CHAIN_DATUM_TOKEN_TSD_TYPE_TX_RECEIVER_BLOCKED_REMOVE: {
                dap_chain_addr_t *l_addr = dap_tsd_get_object(l_tsd, dap_chain_addr_t);
                json_object_object_add(json_obj_out, "tx_receiver_blocked_remove", json_object_new_string(dap_chain_addr_to_str_static(l_addr)));
            } continue;
        case DAP_CHAIN_DATUM_TOKEN_TSD_TOKEN_DESCRIPTION:
            json_object_object_add(json_obj_out, "description", json_object_new_string(dap_tsd_get_string_const(l_tsd)));
            continue;
        default: {
                char l_tsd_type_char[50] = {};
                snprintf(l_tsd_type_char, 50, "<0x%04hX>", l_tsd->type);
                json_object_object_add(json_obj_out, "tsd_type", json_object_new_string(l_tsd_type_char));
                json_object_object_add(json_obj_out, "tsd_size", json_object_new_int(l_tsd->size));
            }
        }
    }
}

/**
 * @brief _dap_chain_datum_tx_out_data
 *
 * @param a_datum
 * @param a_ledger
 * @param a_str_out
 * @param a_hash_out_type
 * @param save_processed_tx
 * @param a_tx_hash_processed
 * @param l_tx_num
 */
bool dap_chain_datum_dump_tx_json(json_object* a_json_arr_reply,
                             dap_chain_datum_tx_t *a_datum,
                             const char *a_ticker,
                             json_object* json_obj_out,
                             const char *a_hash_out_type,
                             dap_hash_fast_t *a_tx_hash,
                             dap_chain_net_id_t a_net_id,
                             int a_version)
{
    bool l_is_first = false;
    dap_chain_tx_in_t *l_in_item = (dap_chain_tx_in_t *)dap_chain_datum_tx_item_get(a_datum, NULL, NULL, TX_ITEM_TYPE_IN, NULL);
    if (l_in_item && dap_hash_fast_is_blank(&l_in_item->header.tx_prev_hash))
        l_is_first = true;
    char l_tmp_buf[DAP_TIME_STR_SIZE];
    const char *l_hash_str = dap_strcmp(a_hash_out_type, "hex")
            ? dap_enc_base58_encode_hash_to_str_static(a_tx_hash)
            : dap_chain_hash_fast_to_str_static(a_tx_hash);
    json_object* json_arr_items = json_object_new_array();
    dap_time_to_str_rfc822(l_tmp_buf, DAP_TIME_STR_SIZE, a_datum->header.ts_created);
    l_is_first ?
        json_object_object_add(json_obj_out, a_version == 1 ? "first transaction" : "first_transaction", json_object_new_string("emit")):
        json_object_object_add(json_obj_out, a_version == 1 ? "first transaction" : "first_transaction", json_object_new_string(a_version == 1 ? "" : "empty"));
    json_object_object_add(json_obj_out, "hash", json_object_new_string(l_hash_str));
    json_object_object_add(json_obj_out, a_version == 1 ?  "tx created" : "tx_created", json_object_new_string(l_tmp_buf));
    json_object_object_add(json_obj_out, a_version == 1 ?  "token ticker" : "token_ticker", a_ticker ? json_object_new_string(a_ticker) : json_object_new_string(a_version == 1 ? "" : "empty"));
    //json_object_array_add(json_arr_items, json_obj_tx);

    dap_hash_fast_t l_hash_tmp = { };
    byte_t *item; size_t l_size;
    TX_ITEM_ITER_TX(item, l_size, a_datum) {
        json_object* json_obj_item = json_object_new_object();
        if (a_version != 1)
            json_object_object_add(json_obj_item, "item_type", json_object_new_string(dap_chain_datum_tx_item_type_to_str_short(*item)));
        switch (*item) {
        case TX_ITEM_TYPE_IN:
            l_hash_tmp = ((dap_chain_tx_in_t*)item)->header.tx_prev_hash;
            l_hash_str = !dap_hash_fast_is_blank(&l_hash_tmp)
                ? dap_strcmp(a_hash_out_type, "hex") ? dap_enc_base58_encode_hash_to_str_static(&l_hash_tmp) : dap_chain_hash_fast_to_str_static(&l_hash_tmp)
                : "BLANK";
            if (a_version == 1)
                json_object_object_add(json_obj_item, "item type", json_object_new_string("IN"));
            json_object_object_add(json_obj_item, a_version == 1 ? "Tx prev hash" : "tx_prev_hash", json_object_new_string(l_hash_str));
            json_object_object_add(json_obj_item, a_version == 1 ? "Tx out prev idx" : "tx_out_prev_idx", json_object_new_uint64(((dap_chain_tx_in_t*)item)->header.tx_out_prev_idx));
            break;
        case TX_ITEM_TYPE_OUT_OLD: {
            const char *l_value_str = dap_uint256_to_char(
                dap_chain_uint256_from(((dap_chain_tx_out_old_t*)item)->header.value), NULL );
            if (a_version == 1)
                json_object_object_add(json_obj_item, "item type", json_object_new_string("OUT OLD"));
            json_object_object_add(json_obj_item, a_version == 1 ? "Value" : "value", json_object_new_string(l_value_str));
            json_object_object_add(json_obj_item, a_version == 1 ? "Address" : "addr", json_object_new_string(dap_chain_addr_to_str_static(&((dap_chain_tx_out_old_t*)item)->addr)));
        } break;
        case TX_ITEM_TYPE_OUT: { // 256
            const char *l_coins_str,
                    *l_value_str = dap_uint256_to_char(((dap_chain_tx_out_t*)item)->header.value, &l_coins_str),
                    *l_addr_str = dap_chain_addr_to_str_static(&((dap_chain_tx_out_t*)item)->addr);
            if (a_version == 1)
                json_object_object_add(json_obj_item, "item type", json_object_new_string("OUT"));
            json_object_object_add(json_obj_item, a_version == 1 ? "Coins" : "coins", json_object_new_string(l_coins_str));
            json_object_object_add(json_obj_item, a_version == 1 ? "Value": "value", json_object_new_string(l_value_str));
            json_object_object_add(json_obj_item, a_version == 1 ? "Address" : "addr", json_object_new_string(l_addr_str));            
        } break;
        case TX_ITEM_TYPE_IN_EMS: {
            char l_tmp_buff[70];
            l_hash_tmp = ((dap_chain_tx_in_ems_t*)item)->header.token_emission_hash;
            l_hash_str = dap_strcmp(a_hash_out_type, "hex")
                    ? dap_enc_base58_encode_hash_to_str_static(&l_hash_tmp)
                    : dap_chain_hash_fast_to_str_static(&l_hash_tmp);
            if (a_version == 1)
                json_object_object_add(json_obj_item, "item type", json_object_new_string("IN_EMS"));
            json_object_object_add(json_obj_item,"ticker", json_object_new_string(((dap_chain_tx_in_ems_t*)item)->header.ticker));
            json_object_object_add(json_obj_item,"token_emission_hash", json_object_new_string(l_hash_str));
            snprintf(l_tmp_buff, sizeof(l_tmp_buff), "0x%016"DAP_UINT64_FORMAT_x"",((dap_chain_tx_in_ems_t*)item)->header.token_emission_chain_id.uint64);
            json_object_object_add(json_obj_item,"token_emission_chain_id", json_object_new_string(l_tmp_buff));
        } break;

        case TX_ITEM_TYPE_IN_REWARD: {
            l_hash_tmp = ((dap_chain_tx_in_reward_t *)item)->block_hash;
            l_hash_str = dap_strcmp(a_hash_out_type, "hex")
                    ? dap_enc_base58_encode_hash_to_str_static(&l_hash_tmp)
                    : dap_chain_hash_fast_to_str_static(&l_hash_tmp);
            if (a_version == 1)
                json_object_object_add(json_obj_item, "item type", json_object_new_string("IN_REWARD"));
            json_object_object_add(json_obj_item,"block_hash", json_object_new_string(l_hash_str));
        } break;

        case TX_ITEM_TYPE_SIG: {
            dap_sign_t *l_sign = dap_chain_datum_tx_item_sign_get_sig((dap_chain_tx_sig_t*)item);
            if (a_version == 1)
                json_object_object_add(json_obj_item, "item type", json_object_new_string("SIG"));
            dap_sign_get_information_json(a_json_arr_reply, l_sign, json_obj_item, a_hash_out_type, a_version);
            dap_chain_addr_t l_sender_addr;
            dap_chain_addr_fill_from_sign(&l_sender_addr, l_sign, a_net_id);
            json_object_object_add(json_obj_item, a_version == 1 ? "Sender addr" : "sender_addr", json_object_new_string(dap_chain_addr_to_str_static(&l_sender_addr)));            
        } break;
        case TX_ITEM_TYPE_RECEIPT_OLD:{
            dap_chain_datum_tx_receipt_old_t *l_receipt_old = (dap_chain_datum_tx_receipt_old_t*)item;
            const char *l_coins_str, *l_value_str = dap_uint256_to_char(l_receipt_old->receipt_info.value_datoshi, &l_coins_str);
            json_object_object_add(json_obj_item,"item_type", json_object_new_string("RECEIPT"));
            json_object_object_add(json_obj_item,"size", json_object_new_uint64(l_receipt_old->size));
            json_object_object_add(json_obj_item,"ext_size", json_object_new_uint64(l_receipt_old->exts_size));
            json_object_object_add(json_obj_item,"info", json_object_new_string(""));
            json_object_object_add(json_obj_item,"units", json_object_new_uint64(l_receipt_old->receipt_info.units));
            json_object_object_add(json_obj_item,"uid", json_object_new_uint64(l_receipt_old->receipt_info.srv_uid.uint64));
            json_object_object_add(json_obj_item,"units_type", json_object_new_string(dap_chain_srv_unit_enum_to_str(l_receipt_old->receipt_info.units_type.enm)));
            json_object_object_add(json_obj_item,"coins", json_object_new_string(l_coins_str));
            json_object_object_add(json_obj_item,"value", json_object_new_string(l_value_str));

            json_object_object_add(json_obj_item,"exts",json_object_new_string(""));                         
            switch (l_receipt_old->exts_size) {
            case (sizeof(dap_sign_t) * 2): {
                dap_sign_t *l_client = (dap_sign_t*)(l_receipt_old->exts_n_signs  + sizeof(dap_sign_t));
                json_object_object_add(json_obj_item, a_version == 1 ? "Client" : "sig_inf", json_object_new_string(a_version == 1 ? "" : "client"));
                dap_sign_get_information_json(a_json_arr_reply, l_client, json_obj_item, a_hash_out_type, a_version);                 
            }
            case (sizeof(dap_sign_t)): {
                dap_sign_t *l_provider = (dap_sign_t*)(l_receipt_old->exts_n_signs);
                json_object_object_add(json_obj_item, a_version == 1 ? "Provider" : "sig_inf", json_object_new_string(a_version == 1 ? "" : "provider"));
                dap_sign_get_information_json(a_json_arr_reply, l_provider,json_obj_item, a_hash_out_type, a_version);break;
            }
            }
        } break;
        case TX_ITEM_TYPE_RECEIPT: {
            const char *l_coins_str, *l_value_str = dap_uint256_to_char(((dap_chain_datum_tx_receipt_t*)item)->receipt_info.value_datoshi, &l_coins_str);
            if (a_version == 1)
                json_object_object_add(json_obj_item, "item type", json_object_new_string("RECEIPT"));
            json_object_object_add(json_obj_item, "size", json_object_new_uint64(((dap_chain_datum_tx_receipt_t*)item)->size));
            json_object_object_add(json_obj_item, a_version == 1 ? "ext size" : "ext_size", json_object_new_uint64(((dap_chain_datum_tx_receipt_t*)item)->exts_size));
            json_object_object_add(json_obj_item, a_version == 1 ? "INFO" : "info", json_object_new_string(""));
            json_object_object_add(json_obj_item,"units", json_object_new_uint64(((dap_chain_datum_tx_receipt_t*)item)->receipt_info.units));
            json_object_object_add(json_obj_item,"uid", json_object_new_uint64(((dap_chain_datum_tx_receipt_t*)item)->receipt_info.srv_uid.uint64));
            json_object_object_add(json_obj_item, a_version == 1 ? "units type" : "units_type", json_object_new_string(dap_chain_srv_unit_enum_to_str(((dap_chain_datum_tx_receipt_t*)item)->receipt_info.units_type.enm)));
            json_object_object_add(json_obj_item, "coins", json_object_new_string(l_coins_str));
            json_object_object_add(json_obj_item,"value", json_object_new_string(l_value_str));
            if (a_version == 1)
                json_object_object_add(json_obj_item, "Exts",json_object_new_string(""));                         
            switch ( ((dap_chain_datum_tx_receipt_t*)item)->exts_size ) {
            case (sizeof(dap_sign_t) * 2): {
                dap_sign_t *l_client = (dap_sign_t*)( ((dap_chain_datum_tx_receipt_t*)item)->exts_n_signs + sizeof(dap_sign_t) );
                json_object_object_add(json_obj_item, a_version == 1 ? "Client" : "sig_inf", json_object_new_string(a_version == 1 ? "" : "client"));
                dap_sign_get_information_json(a_json_arr_reply, l_client, json_obj_item, a_hash_out_type, a_version);                
            }
            case (sizeof(dap_sign_t)): {
                dap_sign_t *l_provider = (dap_sign_t*)( ((dap_chain_datum_tx_receipt_t*)item)->exts_n_signs );
                json_object_object_add(json_obj_item, a_version == 1 ? "Provider" : "sig_inf", json_object_new_string(a_version == 1 ? "" : "provider"));
                dap_sign_get_information_json(a_json_arr_reply, l_provider,json_obj_item, a_hash_out_type, a_version);
                break;
            }
            }
        } break;
        case TX_ITEM_TYPE_PKEY: {
            dap_pkey_t *l_pkey = (dap_pkey_t*)((dap_chain_tx_pkey_t*)item)->pkey;
            dap_chain_hash_fast_t l_pkey_hash;
            dap_hash_fast(l_pkey->pkey, l_pkey->header.size, &l_pkey_hash);
            l_hash_str = dap_strcmp(a_hash_out_type, "hex")
                    ? dap_enc_base58_encode_hash_to_str_static(&l_pkey_hash)
                    : dap_chain_hash_fast_to_str_static(&l_pkey_hash);
            if (a_version == 1)
                json_object_object_add(json_obj_item, "item type", json_object_new_string("PKey"));
            json_object_object_add(json_obj_item, a_version == 1 ? "PKey" : "pkey", json_object_new_string(""));
            json_object_object_add(json_obj_item, a_version == 1 ? "SIG type" : "sig_type", json_object_new_string(dap_sign_type_to_str(((dap_chain_tx_pkey_t*)item)->header.sig_type)));
            json_object_object_add(json_obj_item, a_version == 1 ? "SIG size" : "sig_size", json_object_new_uint64(((dap_chain_tx_pkey_t*)item)->header.sig_size));
            json_object_object_add(json_obj_item, a_version == 1 ? "Sequence number" : "seq_num", json_object_new_uint64(((dap_chain_tx_pkey_t*)item)->seq_no));
            json_object_object_add(json_obj_item, a_version == 1 ? "Key" : "key", json_object_new_string(""));
            json_object_object_add(json_obj_item, a_version == 1 ? "Type" : "type", json_object_new_string(dap_pkey_type_to_str(l_pkey->header.type)));
            json_object_object_add(json_obj_item, a_version == 1 ? "Size" : "size", json_object_new_uint64(l_pkey->header.size));
            json_object_object_add(json_obj_item, a_version == 1 ? "Hash" : "hash", json_object_new_string(l_hash_str));

        } break;
        case TX_ITEM_TYPE_TSD: {
            if (a_version == 1)
                json_object_object_add(json_obj_item, "item type", json_object_new_string("TSD data"));
            json_object_object_add(json_obj_item, a_version == 1 ? "type" : "data_type", json_object_new_uint64(((dap_chain_tx_tsd_t*)item)->header.type));
            json_object_object_add(json_obj_item,"size", json_object_new_uint64(((dap_chain_tx_tsd_t*)item)->header.size));            
        } break;
        case TX_ITEM_TYPE_IN_COND:
            if (a_version == 1)
                json_object_object_add(json_obj_item, "item type", json_object_new_string("IN COND"));
            l_hash_tmp = ((dap_chain_tx_in_cond_t*)item)->header.tx_prev_hash;
            l_hash_str = dap_strcmp(a_hash_out_type, "hex")
                    ? dap_enc_base58_encode_hash_to_str_static(&l_hash_tmp)
                    : dap_chain_hash_fast_to_str_static(&l_hash_tmp);
            json_object_object_add(json_obj_item, a_version == 1 ? "Receipt_idx" : "receipt_idx", json_object_new_int(((dap_chain_tx_in_cond_t*)item)->header.receipt_idx));
            json_object_object_add(json_obj_item, a_version == 1 ? "Tx_prev_hash" : "tx_prev_hash", json_object_new_string(l_hash_str));
            json_object_object_add(json_obj_item, a_version == 1 ? "Tx_out_prev_idx" : "tx_out_prev_idx", json_object_new_uint64(((dap_chain_tx_in_cond_t*)item)->header.tx_out_prev_idx));
            break;
        case TX_ITEM_TYPE_OUT_COND: {
            char l_tmp_buff[70];
            if (a_version == 1)
                json_object_object_add(json_obj_item, "item type", json_object_new_string("OUT COND"));
            const char *l_coins_str, *l_value_str = dap_uint256_to_char(((dap_chain_tx_out_cond_t*)item)->header.value, &l_coins_str);
            dap_time_t l_ts_exp = ((dap_chain_tx_out_cond_t*)item)->header.ts_expires;
            dap_time_to_str_rfc822(l_tmp_buf, DAP_TIME_STR_SIZE, l_ts_exp);
            json_object_object_add(json_obj_item,"ts_expires", l_ts_exp ? json_object_new_string(l_tmp_buf) : json_object_new_string("never"));
            json_object_object_add(json_obj_item,"coins", json_object_new_string(l_coins_str));
            json_object_object_add(json_obj_item,"value", json_object_new_string(l_value_str));
            json_object_object_add(json_obj_item,"subtype", json_object_new_string(dap_chain_tx_out_cond_subtype_to_str(((dap_chain_tx_out_cond_t*)item)->header.subtype)));
            snprintf(l_tmp_buff, sizeof(l_tmp_buff), "0x%016"DAP_UINT64_FORMAT_x"",((dap_chain_tx_out_cond_t*)item)->header.srv_uid.uint64);
            json_object_object_add(json_obj_item,"uid", json_object_new_string(l_tmp_buff));
            json_object_object_add(json_obj_item, "tsd_size", json_object_new_uint64(((dap_chain_tx_out_cond_t *)item)->tsd_size));
            switch (((dap_chain_tx_out_cond_t*)item)->header.subtype) {
                case DAP_CHAIN_TX_OUT_COND_SUBTYPE_SRV_PAY: {
                    const char *l_coins_str, *l_value_str =
                        dap_uint256_to_char( ((dap_chain_tx_out_cond_t*)item)->subtype.srv_pay.unit_price_max_datoshi, &l_coins_str );
                    l_hash_tmp = ((dap_chain_tx_out_cond_t*)item)->subtype.srv_pay.pkey_hash;
                    l_hash_str = dap_strcmp(a_hash_out_type, "hex")
                            ? dap_enc_base58_encode_hash_to_str_static(&l_hash_tmp)
                            : dap_chain_hash_fast_to_str_static(&l_hash_tmp);
                    snprintf(l_tmp_buff, sizeof(l_tmp_buff), "0x%08x",((dap_chain_tx_out_cond_t*)item)->subtype.srv_pay.unit.uint32);
                    json_object_object_add(json_obj_item, "unit", json_object_new_string(l_tmp_buff));
                    json_object_object_add(json_obj_item, "pkey", json_object_new_string(l_hash_str));
                    json_object_object_add(json_obj_item, a_version == 1 ? "max price(coins)" : "max_price_coins", json_object_new_string(l_coins_str));
                    json_object_object_add(json_obj_item, a_version == 1 ? "max price(value)" : "max_price_value", json_object_new_string(l_value_str));

                } break;
                case DAP_CHAIN_TX_OUT_COND_SUBTYPE_SRV_STAKE_POS_DELEGATE: {
                    dap_chain_node_addr_t *l_signer_node_addr = &((dap_chain_tx_out_cond_t*)item)->subtype.srv_stake_pos_delegate.signer_node_addr;
                    dap_chain_addr_t *l_signing_addr = &((dap_chain_tx_out_cond_t*)item)->subtype.srv_stake_pos_delegate.signing_addr;
                    l_hash_tmp = l_signing_addr->data.hash_fast;
                    l_hash_str = dap_strcmp(a_hash_out_type, "hex")
                            ? dap_enc_base58_encode_hash_to_str_static(&l_hash_tmp)
                            : dap_chain_hash_fast_to_str_static(&l_hash_tmp);
                    json_object_object_add(json_obj_item, a_version == 1 ? "signing_addr" : "sig_addr", json_object_new_string(dap_chain_addr_to_str_static(l_signing_addr)));
                    json_object_object_add(json_obj_item, a_version == 1 ? "with pkey hash" : "sig_pkey_hash", json_object_new_string(l_hash_str));                    
                    snprintf(l_tmp_buff, sizeof(l_tmp_buff), ""NODE_ADDR_FP_STR"",NODE_ADDR_FP_ARGS(l_signer_node_addr));
                    json_object_object_add(json_obj_item, a_version == 1 ? "signer_node_addr" : "sig_node_addr", json_object_new_string(l_tmp_buff));
                    
                } break;
                case DAP_CHAIN_TX_OUT_COND_SUBTYPE_SRV_XCHANGE: {
                    const char *l_rate_str;
                    dap_uint256_to_char( (((dap_chain_tx_out_cond_t*)item)->subtype.srv_xchange.rate), &l_rate_str );
                    snprintf(l_tmp_buff,sizeof(l_tmp_buff),"0x%016"DAP_UINT64_FORMAT_x"",((dap_chain_tx_out_cond_t*)item)->subtype.srv_xchange.buy_net_id.uint64);
                    json_object_object_add(json_obj_item, a_version == 1 ? "net id" : "net_id", json_object_new_string(l_tmp_buff));
                    json_object_object_add(json_obj_item,"buy_token", json_object_new_string(((dap_chain_tx_out_cond_t*)item)->subtype.srv_xchange.buy_token));
                    json_object_object_add(json_obj_item,"rate", json_object_new_string(l_rate_str));
                } break;
                case DAP_CHAIN_TX_OUT_COND_SUBTYPE_SRV_STAKE_LOCK: {
                    dap_time_t l_ts_unlock = ((dap_chain_tx_out_cond_t*)item)->subtype.srv_stake_lock.time_unlock;
                    dap_time_to_str_rfc822(l_tmp_buf, DAP_TIME_STR_SIZE, l_ts_unlock);
                    json_object_object_add(json_obj_item,"time_unlock", json_object_new_string(l_tmp_buf));
                } break;
                case DAP_CHAIN_TX_OUT_COND_SUBTYPE_WALLET_SHARED: {
                    dap_chain_tx_tsd_t *l_diff_tx_tsd = dap_chain_datum_tx_item_get_tsd_by_type(a_datum, DAP_CHAIN_WALLET_SHARED_TSD_WRITEOFF);
                    json_object *l_jobj_diff = json_object_new_array();
                    json_object *l_jobj_diff_obj = json_object_new_object();
                    if (l_diff_tx_tsd || (l_diff_tx_tsd = dap_chain_datum_tx_item_get_tsd_by_type(a_datum, DAP_CHAIN_WALLET_SHARED_TSD_REFILL))) {
                        uint256_t l_diff_value = {};
                        memcpy(&l_diff_value, ((dap_tsd_t *)(l_diff_tx_tsd->tsd))->data, sizeof(uint256_t));
                        const char *l_value_coins_str = NULL;
                        l_value_str = dap_uint256_to_char(l_diff_value, &l_value_coins_str);
                        json_object_object_add(l_jobj_diff_obj, "type", json_object_new_string(((dap_tsd_t *)(l_diff_tx_tsd->tsd))->type == DAP_CHAIN_WALLET_SHARED_TSD_WRITEOFF ? "writeoff" : "refill"));
                        json_object_object_add(l_jobj_diff_obj, "value", json_object_new_string(l_value_str));
                        json_object_object_add(l_jobj_diff_obj, "coins", json_object_new_string(l_value_coins_str));
                    } else {
                        json_object_object_add(l_jobj_diff_obj, "type", json_object_new_string("hold"));
                    }
                    json_object_array_add(l_jobj_diff, l_jobj_diff_obj);
                    json_object_object_add(json_obj_item, "operation", l_jobj_diff);
                } break;
                default: break;
            }
        } break;
        case TX_ITEM_TYPE_OUT_EXT: {
            const char *l_coins_str, *l_value_str = dap_uint256_to_char( ((dap_chain_tx_out_ext_t*)item)->header.value, &l_coins_str );
            if (a_version == 1)
                json_object_object_add(json_obj_item, "item type", json_object_new_string("OUT EXT"));
            json_object_object_add(json_obj_item,"addr", json_object_new_string(dap_chain_addr_to_str_static(&((dap_chain_tx_out_ext_t*)item)->addr)));
            json_object_object_add(json_obj_item,"token", json_object_new_string(((dap_chain_tx_out_ext_t*)item)->token));
            json_object_object_add(json_obj_item,"coins", json_object_new_string(l_coins_str));
            json_object_object_add(json_obj_item,"value", json_object_new_string(l_value_str));
        } break;

        case TX_ITEM_TYPE_OUT_STD: {
            const char *l_coins_str, *l_value_str = dap_uint256_to_char( ((dap_chain_tx_out_std_t *)item)->value, &l_coins_str );
            if (a_version == 1)
                json_object_object_add(json_obj_item, "item type", json_object_new_string("OUT STD"));
            json_object_object_add(json_obj_item, "addr", json_object_new_string(dap_chain_addr_to_str_static(&((dap_chain_tx_out_std_t *)item)->addr)));
            json_object_object_add(json_obj_item, "token", json_object_new_string(((dap_chain_tx_out_std_t *)item)->token));
            json_object_object_add(json_obj_item, "coins", json_object_new_string(l_coins_str));
            json_object_object_add(json_obj_item, "value", json_object_new_string(l_value_str));
            dap_time_t l_ts_unlock = ((dap_chain_tx_out_std_t *)item)->ts_unlock;
            dap_time_to_str_rfc822(l_tmp_buf, DAP_TIME_STR_SIZE, l_ts_unlock);
            json_object_object_add(json_obj_item, "time_unlock", json_object_new_string(l_ts_unlock ? l_tmp_buf : "not_locked"));
        } break;

        case TX_ITEM_TYPE_VOTING:{
            size_t l_tsd_size = 0;
            dap_chain_tx_tsd_t *l_item = (dap_chain_tx_tsd_t *)dap_chain_datum_tx_item_get(a_datum, NULL, (byte_t*)item + l_size, TX_ITEM_TYPE_TSD, &l_tsd_size);
            if (!l_item || !l_tsd_size)
                    break;
            dap_chain_datum_tx_voting_params_t *l_voting_params = dap_chain_voting_parse_tsd(a_datum);
            if (a_version == 1)
                json_object_object_add(json_obj_item, "item type", json_object_new_string("VOTING"));
            json_object_object_add(json_obj_item, a_version == 1 ? "Voting question" : "voting_question", json_object_new_string(l_voting_params->voting_question));
            json_object_object_add(json_obj_item, a_version == 1 ? "Answer options" : "answer_options", json_object_new_string(""));
            
            dap_list_t *l_temp = l_voting_params->answers_list;
            uint8_t l_index = 0;
            while (l_temp) {
                json_object_object_add(json_obj_item, dap_itoa(l_index), json_object_new_string((char *)l_temp->data));
                l_index++;
                l_temp = l_temp->next;
            }
            if (l_voting_params->voting_expire) {
                dap_time_to_str_rfc822(l_tmp_buf, DAP_TIME_STR_SIZE, l_voting_params->voting_expire);
                json_object_object_add(json_obj_item, a_version == 1 ? "Voting expire" : "voting_expire", json_object_new_string(l_tmp_buf));                
            }
            if (l_voting_params->votes_max_count) {
                json_object_object_add(json_obj_item, a_version == 1 ? "Votes max count" : "votes_max_count", json_object_new_uint64(l_voting_params->votes_max_count));
            }
            if (a_version == 1) {
                json_object_object_add(json_obj_item,"Changing vote is", l_voting_params->vote_changing_allowed ? json_object_new_string("available") : 
                                    json_object_new_string("not available"));
                l_voting_params->delegate_key_required ?
                    json_object_object_add(json_obj_item, "Delegated key for participating in voting", json_object_new_string("required")) :
                    json_object_object_add(json_obj_item, "Delegated key for participating in voting", json_object_new_string("not required"));  
            } else {
                json_object_object_add(json_obj_item,"changing_vote", json_object_new_boolean(l_voting_params->vote_changing_allowed));
                json_object_object_add(json_obj_item,"delegate_key_required", json_object_new_boolean(l_voting_params->delegate_key_required));   
            }

            dap_list_free_full(l_voting_params->answers_list, NULL);
            DAP_DELETE(l_voting_params->voting_question);
            DAP_DELETE(l_voting_params);
        } break;
        case TX_ITEM_TYPE_VOTE:{
            dap_chain_tx_vote_t *l_vote_item = (dap_chain_tx_vote_t *)item;
            const char *l_hash_str = dap_chain_hash_fast_to_str_static(&l_vote_item->voting_hash);
            if (a_version == 1)
                json_object_object_add(json_obj_item, "item type", json_object_new_string("VOTE"));
            json_object_object_add(json_obj_item, a_version == 1 ? "Voting hash" : "voting_hash", json_object_new_string(l_hash_str));
            json_object_object_add(json_obj_item, a_version == 1 ? "Vote answer idx" : "vote_answer_idx", json_object_new_uint64(l_vote_item->answer_idx));

        } break;
        default:
            if (a_version == 1)
                json_object_object_add(json_obj_item, "item type", json_object_new_string("This transaction have unknown item type"));
            break;
        }
        json_object_array_add(json_arr_items, json_obj_item);
    }
    json_object_object_add(json_obj_out, a_version == 1 ? "ITEMS" : "items", json_arr_items);
    return true;
}

void s_token_dump_decl_json(json_object  *a_obj_out, dap_chain_datum_token_t *a_token, size_t a_token_size, const char *a_hash_out_type, int a_version) {
    json_object_object_add(a_obj_out, a_version == 1 ? "type" : "token_type", json_object_new_string("DECL"));
    switch (a_token->subtype) {
        case DAP_CHAIN_DATUM_TOKEN_SUBTYPE_PRIVATE:{
            json_object_object_add(a_obj_out,"subtype",json_object_new_string("PRIVATE"));
            json_object_object_add(a_obj_out,"decimals",json_object_new_uint64(a_token->header_private_decl.decimals));
            json_object_object_add(a_obj_out, a_version == 1 ? "auth signs valid" : "auth_sig_valid", json_object_new_uint64(a_token->signs_valid));
            json_object_object_add(a_obj_out, a_version == 1 ? "auth signs total" : "auth_sig_total", json_object_new_uint64(a_token->signs_total));
            json_object_object_add(a_obj_out,"total_supply",json_object_new_string(dap_uint256_to_char(a_token->total_supply, NULL)));

            dap_chain_datum_token_flags_dump_to_json(a_obj_out, "flags",a_token->header_private_decl.flags);
            dap_datum_token_dump_tsd_to_json(a_obj_out, a_token, a_token_size, a_hash_out_type);
            size_t l_certs_field_size = a_token_size - sizeof(*a_token) - a_token->header_private_decl.tsd_total_size;
            dap_chain_datum_token_certs_dump_to_json(a_obj_out,a_token->tsd_n_signs + a_token->header_private_decl.tsd_total_size,
                                                     l_certs_field_size, a_hash_out_type, a_version);
        } break;
        case DAP_CHAIN_DATUM_TOKEN_SUBTYPE_NATIVE: {
            json_object_object_add(a_obj_out,"subtype",json_object_new_string("CF20"));
            json_object_object_add(a_obj_out,"decimals",json_object_new_uint64(a_token->header_native_decl.decimals));
            json_object_object_add(a_obj_out, a_version == 1 ? "auth signs valid" : "auth_sig_valid", json_object_new_uint64(a_token->signs_valid));
            json_object_object_add(a_obj_out, a_version == 1 ? "auth signs total" : "auth_sig_total", json_object_new_uint64(a_token->signs_total));
            json_object_object_add(a_obj_out,"total_supply",json_object_new_string(dap_uint256_to_char(a_token->total_supply, NULL)));
            dap_chain_datum_token_flags_dump_to_json(a_obj_out, "flags", a_token->header_native_decl.flags);
            dap_datum_token_dump_tsd_to_json(a_obj_out, a_token, a_token_size, a_hash_out_type);
            size_t l_certs_field_size = a_token_size - sizeof(*a_token) - a_token->header_native_decl.tsd_total_size;
            dap_chain_datum_token_certs_dump_to_json(a_obj_out, a_token->tsd_n_signs + a_token->header_native_decl.tsd_total_size,
                                                     l_certs_field_size, a_hash_out_type, a_version);
        } break;
        case DAP_CHAIN_DATUM_TOKEN_SUBTYPE_PUBLIC: {
            dap_chain_addr_t l_premine_addr = a_token->header_public.premine_address;
            json_object_object_add(a_obj_out,"subtype",json_object_new_string("PUBLIC"));
            json_object_object_add(a_obj_out,"premine_supply", json_object_new_string(dap_uint256_to_char(a_token->header_public.premine_supply, NULL)));
            json_object_object_add(a_obj_out,"premine_address", json_object_new_string(dap_chain_addr_to_str_static(&l_premine_addr)));

            dap_chain_datum_token_flags_dump_to_json(a_obj_out, "flags", a_token->header_public.flags);
        } break;
    }
}

void s_token_dump_update_json(json_object  *a_obj_out, dap_chain_datum_token_t *a_token, size_t a_token_size, const char *a_hash_out_type, bool a_verbose, int a_version) {
    if (a_verbose) json_object_object_add(a_obj_out, a_version == 1 ? "type" : "token_type", json_object_new_string("UPDATE"));
    switch (a_token->subtype) {
        case DAP_CHAIN_DATUM_TOKEN_SUBTYPE_PRIVATE: {
            if (a_verbose) json_object_object_add(a_obj_out,"subtype",json_object_new_string("PRIVATE"));
            json_object_object_add(a_obj_out, a_version == 1 ? "total_sign" : "total_sig_count", json_object_new_uint64(a_token->signs_total));

            dap_datum_token_dump_tsd_to_json(a_obj_out, a_token, a_token_size, a_hash_out_type);
            size_t l_certs_field_size = a_token_size - sizeof(*a_token) - a_token->header_private_update.tsd_total_size;
            dap_chain_datum_token_certs_dump_to_json(a_obj_out, a_token->tsd_n_signs + a_token->header_private_update.tsd_total_size,
                                                     l_certs_field_size, a_hash_out_type, a_version);
        } break;
        case DAP_CHAIN_DATUM_TOKEN_SUBTYPE_NATIVE: {
            if (a_verbose) json_object_object_add(a_obj_out,"subtype", json_object_new_string("CF20"));
            json_object_object_add(a_obj_out, a_version == 1 ? "total_sign" : "total_sig_count", json_object_new_uint64(a_token->signs_total));

            dap_datum_token_dump_tsd_to_json(a_obj_out, a_token, a_token_size, a_hash_out_type);
            size_t l_certs_field_size = a_token_size - sizeof(*a_token) - a_token->header_native_update.tsd_total_size;
            dap_chain_datum_token_certs_dump_to_json(a_obj_out, a_token->tsd_n_signs + a_token->header_native_update.tsd_total_size,
                                                     l_certs_field_size, a_hash_out_type, a_version);
        } break;
    }
}

/**
 * @brief dap_chain_net_dump_datum
 * process datum verification process. Can be:
 * if DAP_CHAIN_DATUM_TX, called dap_ledger_tx_add_check
 * if DAP_CHAIN_DATUM_TOKEN, called dap_ledger_token_add_check
 * if DAP_CHAIN_DATUM_TOKEN_EMISSION, called dap_ledger_token_emission_add_check
 * @param a_obj_out
 * @param a_datum
 */
void dap_chain_datum_dump_json(json_object* a_json_arr_reply, json_object  *a_obj_out, dap_chain_datum_t *a_datum, const char *a_hash_out_type, dap_chain_net_id_t a_net_id, bool a_verbose, int a_version)
{
    if( a_datum == NULL){
        dap_json_rpc_error_add(a_json_arr_reply, -1,"==Datum is NULL");
        return;
    }
    json_object * json_obj_datum = json_object_new_object();
    dap_hash_fast_t l_datum_hash = { };
    dap_chain_datum_calc_hash(a_datum, &l_datum_hash);
    const char *l_hash_str = dap_strcmp(a_hash_out_type, "hex")
            ? dap_enc_base58_encode_hash_to_str_static(&l_datum_hash)
            : dap_chain_hash_fast_to_str_static(&l_datum_hash);
    if (a_version != 1)
        json_object_object_add(json_obj_datum, "datum_type", json_object_new_string(dap_datum_type_to_str(a_datum->header.type_id)));
    switch (a_datum->header.type_id) {
        case DAP_CHAIN_DATUM_TOKEN: {
            size_t l_token_size = a_datum->header.data_size;
            dap_chain_datum_token_t * l_token = dap_chain_datum_token_read(a_datum->data, &l_token_size);
            if(l_token_size < sizeof(dap_chain_datum_token_t)){
                dap_json_rpc_error_add(a_json_arr_reply, -2,"==Datum has incorrect size. Only %zu, while at least %zu is expected\n",
                                         l_token_size, sizeof(dap_chain_datum_token_t));
                DAP_DEL_Z(l_token);
                return;
            }
            if (a_version == 1)
                json_object_object_add(json_obj_datum, "=== Datum Token Declaration ===", json_object_new_string(""));
            json_object_object_add(json_obj_datum, a_version == 1 ? "hash" : "datum_hash", json_object_new_string(l_hash_str));
            if (l_token->type != DAP_CHAIN_DATUM_TOKEN_TYPE_UPDATE || a_verbose) {
                json_object_object_add(json_obj_datum, "ticker", json_object_new_string(l_token->ticker));
            }
            json_object_object_add(json_obj_datum,"size",json_object_new_uint64(l_token_size));
            json_object_object_add(json_obj_datum,"version",json_object_new_int(l_token->version));
            
            switch (l_token->type) {
                case DAP_CHAIN_DATUM_TOKEN_TYPE_DECL:
                    s_token_dump_decl_json(json_obj_datum, l_token, l_token_size, a_hash_out_type, a_version);
                    break;
                case DAP_CHAIN_DATUM_TOKEN_TYPE_UPDATE:
                    s_token_dump_update_json(json_obj_datum, l_token, l_token_size, a_hash_out_type, false, a_version);
                break;
                default:
                    json_object_object_add(json_obj_datum, a_version == 1 ? "type" : "token_type", json_object_new_string(a_version == 1 ? "UNKNOWN" : "UNDEFINED"));
                    break;
            }
            if (l_token->subtype == DAP_CHAIN_DATUM_TOKEN_SUBTYPE_SIMPLE ) {
                json_object_object_add(json_obj_datum,"subtype", json_object_new_string("SIMPLE"));
                json_object_object_add(json_obj_datum,"decimals", json_object_new_uint64(l_token->header_simple.decimals));
                json_object_object_add(json_obj_datum, a_version == 1 ? "sign_total" : "signs_total", json_object_new_uint64(l_token->signs_total));
                json_object_object_add(json_obj_datum, a_version == 1 ? "sign_valid" : "signs_valid", json_object_new_uint64(l_token->signs_valid));
                json_object_object_add(json_obj_datum,"total_supply",json_object_new_string(dap_uint256_to_char(l_token->total_supply, NULL)));
                
                size_t l_certs_field_size = l_token_size - sizeof(*l_token);
                dap_chain_datum_token_certs_dump_to_json(json_obj_datum, l_token->tsd_n_signs,
                                                 l_certs_field_size, a_hash_out_type, a_version);
            }
            DAP_DELETE(l_token);
        } break;
        case DAP_CHAIN_DATUM_TOKEN_EMISSION: {
            size_t l_emission_size = a_datum->header.data_size;
            dap_chain_datum_token_emission_t *l_emission = dap_chain_datum_emission_read(a_datum->data, &l_emission_size);
            const char *l_coins_str, *l_value_str = dap_uint256_to_char(l_emission->hdr.value, &l_coins_str);
            json_object_object_add(json_obj_datum, a_version == 1 ? "emission hash" : "emission_hash", json_object_new_string(l_hash_str));
            json_object_object_add(json_obj_datum, "coins", json_object_new_string(l_coins_str));
            json_object_object_add(json_obj_datum, "value", json_object_new_string(l_value_str));
            json_object_object_add(json_obj_datum, "ticker", json_object_new_string(l_emission->hdr.ticker));
            json_object_object_add(json_obj_datum, "type", json_object_new_string(dap_chain_datum_emission_type_str(l_emission->hdr.type)));
            json_object_object_add(json_obj_datum, "version", json_object_new_uint64(l_emission->hdr.version));
            json_object_object_add(json_obj_datum, a_version == 1 ? "to addr" : "to_addr", json_object_new_string(dap_chain_addr_to_str_static(&(l_emission->hdr.address))));

            switch (l_emission->hdr.type) {
            case DAP_CHAIN_DATUM_TOKEN_EMISSION_TYPE_AUTH:
                json_object_object_add(json_obj_datum,"sig_count", json_object_new_uint64(l_emission->data.type_auth.signs_count));
                json_object_object_add(json_obj_datum,"tsd_total_size", json_object_new_uint64(l_emission->data.type_auth.tsd_total_size));

                if (  ( (void *) l_emission->tsd_n_signs + l_emission->data.type_auth.tsd_total_size) >
                      ((void *) l_emission + l_emission_size) )
                {
                    log_it(L_ERROR, "Illformed DATUM type %d, TSD section is out-of-buffer (%" DAP_UINT64_FORMAT_U " vs %zu)",
                        l_emission->hdr.type, l_emission->data.type_auth.tsd_total_size, l_emission_size);
                    dap_json_rpc_error_add(a_json_arr_reply, -3,"Skip incorrect or illformed DATUM");
                    break;
                }
                dap_chain_datum_token_certs_dump_to_json(json_obj_datum, l_emission->tsd_n_signs + l_emission->data.type_auth.tsd_total_size,
                                                l_emission->data.type_auth.tsd_n_signs_size - l_emission->data.type_auth.tsd_total_size, a_hash_out_type, a_version);
                break;
            case DAP_CHAIN_DATUM_TOKEN_EMISSION_TYPE_ALGO:
                json_object_object_add(json_obj_datum,"codename",json_object_new_string(l_emission->data.type_algo.codename));
                break;
            case DAP_CHAIN_DATUM_TOKEN_EMISSION_TYPE_SMART_CONTRACT: {
                char l_time_str[32];
                char l_flags[50] = {};
                // get time of create datum
                if(dap_time_to_str_rfc822(l_time_str, sizeof(l_time_str), l_emission->data.type_presale.lock_time) < 1)
                        l_time_str[0] = '\0';                        
                snprintf(l_flags, 50, "0x%x", l_emission->data.type_presale.flags);
                json_object_object_add(json_obj_datum,"flags", json_object_new_string(l_flags));
                json_object_object_add(json_obj_datum,"lock_time", json_object_new_string(l_time_str));
                json_object_object_add(json_obj_datum,"addr", json_object_new_string(dap_chain_addr_to_str_static(&l_emission->data.type_presale.addr)));                
            }
            case DAP_CHAIN_DATUM_TOKEN_EMISSION_TYPE_ATOM_OWNER:
            case DAP_CHAIN_DATUM_TOKEN_EMISSION_TYPE_UNDEFINED:
            default:
                break;
            }
            DAP_DELETE(l_emission);
        } break;
        case DAP_CHAIN_DATUM_TX: {
            dap_ledger_t *l_ledger = dap_chain_net_by_id(a_net_id)->pub.ledger;
            const char *l_tx_token_ticker = dap_ledger_tx_get_token_ticker_by_hash(l_ledger, &l_datum_hash);
            dap_chain_datum_tx_t *l_tx = (dap_chain_datum_tx_t*)a_datum->data;
            dap_chain_datum_dump_tx_json(a_json_arr_reply, l_tx, l_tx_token_ticker, json_obj_datum, a_hash_out_type, &l_datum_hash, a_net_id, a_version);
        } break;
        case DAP_CHAIN_DATUM_DECREE:{
            dap_chain_datum_decree_t *l_decree = (dap_chain_datum_decree_t *)a_datum->data;
            size_t l_decree_size = dap_chain_datum_decree_get_size(l_decree);
            if (a_version == 1)
                json_object_object_add(json_obj_datum, "=== Datum decree ===", json_object_new_string(""));
            json_object_object_add(json_obj_datum, a_version == 1 ? "hash" : "datum_hash", json_object_new_string(l_hash_str));
            json_object_object_add(json_obj_datum,"size",json_object_new_uint64(l_decree_size));
            dap_chain_datum_decree_dump_json(json_obj_datum, l_decree, l_decree_size, a_hash_out_type, a_version);
        } break;
        case DAP_CHAIN_DATUM_ANCHOR:{
            dap_chain_datum_anchor_t *l_anchor = (dap_chain_datum_anchor_t *)a_datum->data;
            size_t l_anchor_size = sizeof(dap_chain_datum_anchor_t) + l_anchor->header.data_size + l_anchor->header.signs_size;
            if (a_version == 1)
                json_object_object_add(json_obj_datum, "=== Datum anchor ===", json_object_new_string(""));
            json_object_object_add(json_obj_datum, a_version == 1 ? "hash" : "datum_hash", json_object_new_string(l_hash_str));
            json_object_object_add(json_obj_datum,"size",json_object_new_uint64(l_anchor_size));
            dap_hash_fast_t l_decree_hash = { };
            dap_chain_datum_anchor_get_hash_from_data(l_anchor, &l_decree_hash);
            l_hash_str = dap_chain_hash_fast_to_str_static(&l_decree_hash);
            json_object_object_add(json_obj_datum, a_version == 1 ? "decree hash" : "decree_hash", json_object_new_string(l_hash_str));
            dap_chain_datum_anchor_certs_dump_json(json_obj_datum,l_anchor->data_n_sign + l_anchor->header.data_size, l_anchor->header.signs_size, a_hash_out_type, a_version);
        } break;
        case DAP_CHAIN_DATUM_CUSTOM: {
            json_object_object_add(json_obj_datum, a_version == 1 ? "hash" : "datum_hash", json_object_new_string(l_hash_str));
        } break;
    }  
    json_object_object_add(a_obj_out, a_version == 1 ? "Datum" : "datum", json_obj_datum);  
}<|MERGE_RESOLUTION|>--- conflicted
+++ resolved
@@ -64,17 +64,10 @@
             .data_size  = (uint32_t)a_data_size,
             .ts_create  = dap_time_now()
         }
-<<<<<<< HEAD
-   };
-   if (a_data_size && a_data)
-   memcpy(l_datum->data, a_data, (uint32_t)a_data_size);
-   return  l_datum;
-=======
     };
     if (a_data && a_data_size)
         memcpy(l_datum->data, a_data, a_data_size);
     return  l_datum;
->>>>>>> 05e30b79
 }
 
 void dap_datum_token_dump_tsd_to_json(json_object * json_obj_out, dap_chain_datum_token_t *a_token, size_t a_token_size, const char *a_hash_out_type)
