/*
 * Authors:
 * Dmitriy A. Gearasimov <gerasimov.dmitriy@demlabs.net>
 * DeM Labs Inc.   https://demlabs.net
 * Kelvin Project https://github.com/kelvinblockchain
 * Copyright  (c) 2017-2018
 * All rights reserved.

 This file is part of DAP (Deus Applications Prototypes) the open source project

    DAP (Deus Applicaions Prototypes) is free software: you can redistribute it and/or modify
    it under the terms of the GNU General Public License as published by
    the Free Software Foundation, either version 3 of the License, or
    (at your option) any later version.

    DAP is distributed in the hope that it will be useful,
    but WITHOUT ANY WARRANTY; without even the implied warranty of
    MERCHANTABILITY or FITNESS FOR A PARTICULAR PURPOSE.  See the
    GNU General Public License for more details.

    You should have received a copy of the GNU General Public License
    along with any DAP based project.  If not, see <http://www.gnu.org/licenses/>.
*/
#include <string.h>

#include "dap_common.h"
#include "dap_time.h"
#include "dap_chain_datum.h"
#include "dap_chain_datum_tx.h"
#include "dap_chain_datum_token.h"
#include "dap_chain_datum_tx_items.h"
#include "dap_chain_datum_decree.h"
#include "dap_chain_datum_anchor.h"
#include "dap_chain_datum_tx_voting.h"
#include "dap_chain_datum_hashtree_roots.h"
#include "dap_enc_base58.h"

#define LOG_TAG "dap_chain_datum"

/**
 * @brief dap_chain_datum_create
 * @param a_type_id
 * @param a_data
 * @param a_data_size
 * @return
 */
dap_chain_datum_t *dap_chain_datum_create(uint16_t a_type_id, const void *a_data, size_t a_data_size)
{
   dap_chain_datum_t *l_datum = DAP_NEW_Z_SIZE(dap_chain_datum_t, sizeof(l_datum->header)+ a_data_size);
   if(!l_datum) {
        log_it(L_CRITICAL, "Memory allocation error");
        return NULL;
   }
   memcpy(l_datum->data, a_data, (uint32_t)a_data_size);        // Compiler warning escape
   l_datum->header.type_id = a_type_id;
   l_datum->header.data_size = (uint32_t) a_data_size;
   l_datum->header.version_id = DAP_CHAIN_DATUM_VERSION;
   l_datum->header.ts_create =(uint64_t) time(NULL);
   return  l_datum;
}

void dap_chain_datum_token_dump_tsd(dap_string_t *a_str_out, dap_chain_datum_token_t *a_token, size_t a_token_size, const char *a_hash_out_type)
{
    dap_tsd_t *l_tsd = dap_chain_datum_token_tsd_get(a_token, a_token_size);
    if (l_tsd == NULL) {
        dap_string_append_printf(a_str_out,"<CORRUPTED TSD SECTION>\n");
        return;
    }
    size_t l_tsd_total_size = 0;
    switch (a_token->type) {
        case DAP_CHAIN_DATUM_TOKEN_TYPE_DECL:
            switch (a_token->subtype) {
                case DAP_CHAIN_DATUM_TOKEN_SUBTYPE_PRIVATE:
                    l_tsd_total_size = a_token->header_private_decl.tsd_total_size; break;
                case DAP_CHAIN_DATUM_TOKEN_SUBTYPE_NATIVE:
                    l_tsd_total_size = a_token->header_native_decl.tsd_total_size; break;
                default: break;
            } break;
        case DAP_CHAIN_DATUM_TOKEN_TYPE_UPDATE:
            switch (a_token->subtype) {
                case DAP_CHAIN_DATUM_TOKEN_SUBTYPE_PRIVATE:
                    l_tsd_total_size = a_token->header_private_update.tsd_total_size; break;
                case DAP_CHAIN_DATUM_TOKEN_SUBTYPE_NATIVE:
                    l_tsd_total_size = a_token->header_native_update.tsd_total_size; break;
                default: break;
            } break;
        default: break;
    }
    size_t l_tsd_size = 0;
    for (size_t l_offset = 0; l_offset < l_tsd_total_size; l_offset += l_tsd_size) {
        l_tsd = (dap_tsd_t *) (((byte_t*)l_tsd) + l_tsd_size);
        l_tsd_size = l_tsd ? dap_tsd_size(l_tsd) : 0;
        if (l_tsd_size == 0) {
            log_it(L_ERROR,"Wrong zero TSD size, exiting dap_chain_datum_token_dump_tsd()");
            return;
        } else if (l_tsd_size+l_offset > l_tsd_total_size) {
            log_it(L_WARNING, "<CORRUPTED TSD> too big size %u when left maximum %zu",
                   l_tsd->size, l_tsd_total_size - l_offset);
            return;
        }
        switch(l_tsd->type) {
        case DAP_CHAIN_DATUM_TOKEN_TSD_TYPE_SET_FLAGS: {
            dap_string_append_printf(a_str_out,"flags_set: ");
            uint16_t l_t = 0;
            dap_chain_datum_token_flags_dump(a_str_out, _dap_tsd_get_scalar(l_tsd, &l_t));
            continue;
        }
        case DAP_CHAIN_DATUM_TOKEN_TSD_TYPE_UNSET_FLAGS: {
            dap_string_append_printf(a_str_out,"flags_unset: ");
            uint16_t l_t = 0;
            dap_chain_datum_token_flags_dump(a_str_out, _dap_tsd_get_scalar(l_tsd, &l_t));
            continue;
        }
        case DAP_CHAIN_DATUM_TOKEN_TSD_TYPE_TOTAL_SUPPLY: {     // 256
            uint256_t l_t = uint256_0;
            char *l_balance = dap_chain_balance_print(_dap_tsd_get_scalar(l_tsd, &l_t));
            dap_string_append_printf(a_str_out, "total_supply: %s\n", l_balance);
            DAP_DELETE(l_balance);
            continue;
        }
        case DAP_CHAIN_DATUM_TOKEN_TSD_TYPE_TOTAL_SUPPLY_OLD: { // 128
            uint128_t l_t = uint128_0;
            char *l_balance = dap_chain_balance_print(GET_256_FROM_128(_dap_tsd_get_scalar(l_tsd, &l_t)));
            dap_string_append_printf(a_str_out, "total_supply: %s\n", l_balance);
            DAP_DELETE(l_balance);
            continue;
        }
        case DAP_CHAIN_DATUM_TOKEN_TSD_TYPE_TOTAL_SIGNS_VALID: {
            uint16_t l_t = 0;
            dap_string_append_printf(a_str_out,"total_signs_valid: %u\n", _dap_tsd_get_scalar(l_tsd, &l_t));
            continue;
        }
        case DAP_CHAIN_DATUM_TOKEN_TSD_TYPE_TOTAL_PKEYS_ADD:
            if(l_tsd->size >= sizeof(dap_pkey_t)) {
                char *l_hash_str;
                dap_pkey_t *l_pkey = (dap_pkey_t*)l_tsd->data;
                dap_hash_fast_t l_hf = { };
                if (!dap_pkey_get_hash(l_pkey, &l_hf)) {
                    dap_string_append_printf(a_str_out,"total_pkeys_add: <WRONG CALCULATION FINGERPRINT>\n");
                } else {
                    if (!dap_strcmp(a_hash_out_type, "hex") || !dap_strcmp(a_hash_out_type, "content_hash"))
                        l_hash_str = dap_chain_hash_fast_to_str_new(&l_hf);
                    else
                        l_hash_str = dap_enc_base58_encode_hash_to_str(&l_hf);
                    dap_string_append_printf(a_str_out, "total_pkeys_add: %s\n", l_hash_str);
                    DAP_DELETE(l_hash_str);
                }
            } else
                    dap_string_append_printf(a_str_out,"total_pkeys_add: <WRONG SIZE %u>\n", l_tsd->size);
            continue;

        case DAP_CHAIN_DATUM_TOKEN_TSD_TYPE_TOTAL_PKEYS_REMOVE:
                if(l_tsd->size == sizeof(dap_chain_hash_fast_t) ){
                    char *l_hash_str = (!dap_strcmp(a_hash_out_type,"hex")|| !dap_strcmp(a_hash_out_type, "content_hash"))
                            ? dap_chain_hash_fast_to_str_new((dap_chain_hash_fast_t*) l_tsd->data)
                            : dap_enc_base58_encode_hash_to_str((dap_chain_hash_fast_t*) l_tsd->data);
                    dap_string_append_printf(a_str_out,"total_pkeys_remove: %s\n", l_hash_str);
                    DAP_DELETE( l_hash_str );
                } else
                    dap_string_append_printf(a_str_out,"total_pkeys_remove: <WRONG SIZE %u>\n", l_tsd->size);
            continue;
            case DAP_CHAIN_DATUM_TOKEN_TSD_TYPE_DELEGATE_EMISSION_FROM_STAKE_LOCK: {
                char *balance = NULL;
                dap_chain_datum_token_tsd_delegate_from_stake_lock_t *l_tsd_section = _dap_tsd_get_object(l_tsd, dap_chain_datum_token_tsd_delegate_from_stake_lock_t);
                dap_string_append_printf(a_str_out, "ticker_token_from: %s\nemission_rate: %s\n",
                                         l_tsd_section->ticker_token_from, (balance = dap_chain_balance_to_coins(l_tsd_section->emission_rate)));
                DAP_DEL_Z(balance);
            }continue;
            case DAP_CHAIN_DATUM_TOKEN_TSD_TYPE_DATUM_TYPE_ALLOWED_ADD  :
                dap_string_append_printf(a_str_out,"datum_type_allowed_add: %s\n",
                                         dap_tsd_get_string_const(l_tsd) );
            continue;
            case DAP_CHAIN_DATUM_TOKEN_TSD_TYPE_DATUM_TYPE_ALLOWED_REMOVE  :
                dap_string_append_printf(a_str_out,"datum_type_allowed_remove: %s\n",
                                         dap_tsd_get_string_const(l_tsd) );
            continue;
            case DAP_CHAIN_DATUM_TOKEN_TSD_TYPE_DATUM_TYPE_BLOCKED_ADD  :
                dap_string_append_printf(a_str_out,"datum_type_blocked_add: %s\n",
                                         dap_tsd_get_string_const(l_tsd) );
            continue;
            case DAP_CHAIN_DATUM_TOKEN_TSD_TYPE_DATUM_TYPE_BLOCKED_REMOVE:
                dap_string_append_printf(a_str_out,"datum_type_blocked_remove: %s\n",
                                         dap_tsd_get_string_const(l_tsd) );
            continue;
            case DAP_CHAIN_DATUM_TOKEN_TSD_TYPE_TX_SENDER_ALLOWED_ADD:
                dap_string_append_printf(a_str_out,"tx_sender_allowed_add: %s\n",
                                         dap_tsd_get_string_const(l_tsd) );
            continue;
            case DAP_CHAIN_DATUM_TOKEN_TSD_TYPE_TX_SENDER_ALLOWED_REMOVE:
                dap_string_append_printf(a_str_out,"tx_sender_allowed_remove: %s\n",
                                         dap_tsd_get_string_const(l_tsd) );
            continue;
            case DAP_CHAIN_DATUM_TOKEN_TSD_TYPE_TX_SENDER_BLOCKED_ADD:
                dap_string_append_printf(a_str_out,"tx_sender_blocked_add: %s\n",
                                         dap_tsd_get_string_const(l_tsd) );
            continue;
            case DAP_CHAIN_DATUM_TOKEN_TSD_TYPE_TX_SENDER_BLOCKED_REMOVE:
                dap_string_append_printf(a_str_out,"tx_sender_blocked_remove: %s\n",
                                         dap_tsd_get_string_const(l_tsd) );
            continue;
            case DAP_CHAIN_DATUM_TOKEN_TSD_TYPE_TX_RECEIVER_ALLOWED_ADD:
                dap_string_append_printf(a_str_out,"tx_receiver_allowed_add: %s\n",
                                         dap_tsd_get_string_const(l_tsd) );
            continue;
            case DAP_CHAIN_DATUM_TOKEN_TSD_TYPE_TX_RECEIVER_ALLOWED_REMOVE:
                dap_string_append_printf(a_str_out,"tx_receiver_allowed: %s\n",
                                         dap_tsd_get_string_const(l_tsd) );
            continue;
            case DAP_CHAIN_DATUM_TOKEN_TSD_TYPE_TX_RECEIVER_BLOCKED_ADD:
                dap_string_append_printf(a_str_out, "tx_receiver_blocked_add: %s\n",
                                         dap_tsd_get_string_const(l_tsd) );
            continue;
            case DAP_CHAIN_DATUM_TOKEN_TSD_TYPE_TX_RECEIVER_BLOCKED_REMOVE:
                dap_string_append_printf(a_str_out, "tx_receiver_blocked_remove: %s\n",
                                         dap_tsd_get_string_const(l_tsd) );
            continue;
            case DAP_CHAIN_DATUM_TOKEN_TSD_TOKEN_DESCRIPTION:
                dap_string_append_printf(a_str_out, "description: '%s'\n", l_tsd->data);
                continue;
            default: dap_string_append_printf(a_str_out, "<0x%04hX>: <size %u>\n", l_tsd->type, l_tsd->size);
        }
    }
}

<<<<<<< HEAD
void s_datum_token_dump_tsd_to_json(json_object * json_obj_out, dap_chain_datum_token_t *a_token, size_t a_token_size, const char *a_hash_out_type)
=======
void dap_datum_token_dump_tsd_to_json(json_object * json_obj_out, dap_chain_datum_token_t *a_token, size_t a_token_size, const char *a_hash_out_type)
>>>>>>> a44297d5
{
    dap_tsd_t *l_tsd = dap_chain_datum_token_tsd_get(a_token, a_token_size);
    if (l_tsd == NULL) {
        json_object_object_add(json_obj_out, "status", json_object_new_string("<CORRUPTED TSD SECTION>"));
        return;
    }
    size_t l_tsd_total_size = 0;
    switch (a_token->type) {
    case DAP_CHAIN_DATUM_TOKEN_TYPE_DECL:
        switch (a_token->subtype) {
        case DAP_CHAIN_DATUM_TOKEN_SUBTYPE_PRIVATE:
            l_tsd_total_size = a_token->header_private_decl.tsd_total_size; break;
        case DAP_CHAIN_DATUM_TOKEN_SUBTYPE_NATIVE:
            l_tsd_total_size = a_token->header_native_decl.tsd_total_size; break;
        default: break;
        } break;
    case DAP_CHAIN_DATUM_TOKEN_TYPE_UPDATE:
        switch (a_token->subtype) {
        case DAP_CHAIN_DATUM_TOKEN_SUBTYPE_PRIVATE:
            l_tsd_total_size = a_token->header_private_update.tsd_total_size; break;
        case DAP_CHAIN_DATUM_TOKEN_SUBTYPE_NATIVE:
            l_tsd_total_size = a_token->header_native_update.tsd_total_size; break;
        default: break;
        } break;
    default: break;
    }
    size_t l_tsd_size = 0;
    for (size_t l_offset = 0; l_offset < l_tsd_total_size; l_offset += l_tsd_size) {
        l_tsd = (dap_tsd_t *) (((byte_t*)l_tsd) + l_tsd_size);
        l_tsd_size = l_tsd ? dap_tsd_size(l_tsd) : 0;
        if (l_tsd_size == 0) {
            log_it(L_ERROR,"Wrong zero TSD size, exiting s_datum_token_dump_tsd()");
            return;
        } else if (l_tsd_size+l_offset > l_tsd_total_size) {
            log_it(L_WARNING, "<CORRUPTED TSD> too big size %u when left maximum %zu",
                   l_tsd->size, l_tsd_total_size - l_offset);
            return;
        }
        switch(l_tsd->type) {
        case DAP_CHAIN_DATUM_TOKEN_TSD_TYPE_SET_FLAGS: {
            uint16_t l_t = 0;
            dap_chain_datum_token_flags_dump_to_json(json_obj_out,_dap_tsd_get_scalar(l_tsd, &l_t));
            json_object_object_add(json_obj_out, "flags_set", json_object_new_string("empty"));
            continue;
        }
        case DAP_CHAIN_DATUM_TOKEN_TSD_TYPE_UNSET_FLAGS: {
            uint16_t l_t = 0;
            dap_chain_datum_token_flags_dump_to_json(json_obj_out,_dap_tsd_get_scalar(l_tsd, &l_t));
            json_object_object_add(json_obj_out, "flags_unset", json_object_new_string("empty"));
            continue;
        }
        case DAP_CHAIN_DATUM_TOKEN_TSD_TYPE_TOTAL_SUPPLY: {     // 256
            uint256_t l_t = uint256_0;
            char *l_balance = dap_chain_balance_print(_dap_tsd_get_scalar(l_tsd, &l_t));
            json_object_object_add(json_obj_out, "total_supply", json_object_new_string(l_balance));
            DAP_DELETE(l_balance);
            continue;
        }
        case DAP_CHAIN_DATUM_TOKEN_TSD_TYPE_TOTAL_SUPPLY_OLD: { // 128
            uint128_t l_t = uint128_0;
            char *l_balance = dap_chain_balance_print(GET_256_FROM_128(_dap_tsd_get_scalar(l_tsd, &l_t)));
            json_object_object_add(json_obj_out, "total_supply", json_object_new_string(l_balance));
            DAP_DELETE(l_balance);
            continue;
        }
        case DAP_CHAIN_DATUM_TOKEN_TSD_TYPE_TOTAL_SIGNS_VALID: {
            uint16_t l_t = 0;
            json_object_object_add(json_obj_out, "total_signs_valid", json_object_new_int(_dap_tsd_get_scalar(l_tsd, &l_t)));
            continue;
        }
        case DAP_CHAIN_DATUM_TOKEN_TSD_TYPE_TOTAL_PKEYS_ADD:
            if(l_tsd->size >= sizeof(dap_pkey_t)) {
                    char *l_hash_str;
                    dap_pkey_t *l_pkey = (dap_pkey_t*)l_tsd->data;
                    dap_hash_fast_t l_hf = { };
                    if (!dap_pkey_get_hash(l_pkey, &l_hf)) {
                        json_object_object_add(json_obj_out, "total_pkeys_add", json_object_new_string("<WRONG CALCULATION FINGERPRINT>"));
                    } else {
                        if (!dap_strcmp(a_hash_out_type, "hex") || !dap_strcmp(a_hash_out_type, "content_hash"))
                            l_hash_str = dap_chain_hash_fast_to_str_new(&l_hf);
                        else
                            l_hash_str = dap_enc_base58_encode_hash_to_str(&l_hf);
                        json_object_object_add(json_obj_out, "total_pkeys_add", json_object_new_string(l_hash_str));
                        DAP_DELETE(l_hash_str);
                    }
            } else
                    json_object_object_add(json_obj_out, "total_pkeys_add_with_wrong_size", json_object_new_int(l_tsd->size));
            continue;
        case DAP_CHAIN_DATUM_TOKEN_TSD_TYPE_TOTAL_PKEYS_REMOVE:
            if(l_tsd->size == sizeof(dap_chain_hash_fast_t) ){
                    char *l_hash_str = (!dap_strcmp(a_hash_out_type,"hex")|| !dap_strcmp(a_hash_out_type, "content_hash"))
                                           ? dap_chain_hash_fast_to_str_new((dap_chain_hash_fast_t*) l_tsd->data)
                                           : dap_enc_base58_encode_hash_to_str((dap_chain_hash_fast_t*) l_tsd->data);
                    json_object_object_add(json_obj_out, "total_pkeys_remove", json_object_new_string(l_hash_str));
                    DAP_DELETE( l_hash_str );
            } else
                    json_object_object_add(json_obj_out, "total_pkeys_remove_with_wrong_size", json_object_new_int(l_tsd->size));
            continue;
        case DAP_CHAIN_DATUM_TOKEN_TSD_TYPE_DELEGATE_EMISSION_FROM_STAKE_LOCK: {
            char *balance = NULL;
            dap_chain_datum_token_tsd_delegate_from_stake_lock_t *l_tsd_section = _dap_tsd_get_object(l_tsd, dap_chain_datum_token_tsd_delegate_from_stake_lock_t);
            balance = dap_chain_balance_to_coins(l_tsd_section->emission_rate);
<<<<<<< HEAD
            json_object_object_add(json_obj_out, "ticker_token_from", json_object_new_string(l_tsd_section->ticker_token_from));
=======
            json_object_object_add(json_obj_out, "ticker_token_from", json_object_new_string((char *)l_tsd_section->ticker_token_from));
>>>>>>> a44297d5
            json_object_object_add(json_obj_out, "emission_rate", json_object_new_string(balance));
            DAP_DEL_Z(balance);
        }continue;
        case DAP_CHAIN_DATUM_TOKEN_TSD_TYPE_DATUM_TYPE_ALLOWED_ADD  :
            json_object_object_add(json_obj_out, "datum_type_allowed_add", json_object_new_string(dap_tsd_get_string_const(l_tsd)));
            continue;
        case DAP_CHAIN_DATUM_TOKEN_TSD_TYPE_DATUM_TYPE_ALLOWED_REMOVE  :
            json_object_object_add(json_obj_out, "datum_type_allowed_remove", json_object_new_string(dap_tsd_get_string_const(l_tsd)));
            continue;
        case DAP_CHAIN_DATUM_TOKEN_TSD_TYPE_DATUM_TYPE_BLOCKED_ADD  :
            json_object_object_add(json_obj_out, "datum_type_blocked_add", json_object_new_string(dap_tsd_get_string_const(l_tsd)));
            continue;
        case DAP_CHAIN_DATUM_TOKEN_TSD_TYPE_DATUM_TYPE_BLOCKED_REMOVE:
            json_object_object_add(json_obj_out, "datum_type_blocked_remove", json_object_new_string(dap_tsd_get_string_const(l_tsd)));
            continue;
        case DAP_CHAIN_DATUM_TOKEN_TSD_TYPE_TX_SENDER_ALLOWED_ADD:
            json_object_object_add(json_obj_out, "tx_sender_allowed_add", json_object_new_string(dap_tsd_get_string_const(l_tsd)));
            continue;
        case DAP_CHAIN_DATUM_TOKEN_TSD_TYPE_TX_SENDER_ALLOWED_REMOVE:
            json_object_object_add(json_obj_out, "tx_sender_allowed_remove", json_object_new_string(dap_tsd_get_string_const(l_tsd)));
            continue;
        case DAP_CHAIN_DATUM_TOKEN_TSD_TYPE_TX_SENDER_BLOCKED_ADD:
            json_object_object_add(json_obj_out, "tx_sender_blocked_add", json_object_new_string(dap_tsd_get_string_const(l_tsd)));
            continue;
        case DAP_CHAIN_DATUM_TOKEN_TSD_TYPE_TX_SENDER_BLOCKED_REMOVE:
            json_object_object_add(json_obj_out, "tx_sender_blocked_remove", json_object_new_string(dap_tsd_get_string_const(l_tsd)));
            continue;
        case DAP_CHAIN_DATUM_TOKEN_TSD_TYPE_TX_RECEIVER_ALLOWED_ADD:
            json_object_object_add(json_obj_out, "tx_receiver_allowed_add", json_object_new_string(dap_tsd_get_string_const(l_tsd)));
            continue;
        case DAP_CHAIN_DATUM_TOKEN_TSD_TYPE_TX_RECEIVER_ALLOWED_REMOVE:
            json_object_object_add(json_obj_out, "tx_receiver_allowed", json_object_new_string(dap_tsd_get_string_const(l_tsd)));
            continue;
        case DAP_CHAIN_DATUM_TOKEN_TSD_TYPE_TX_RECEIVER_BLOCKED_ADD:
            json_object_object_add(json_obj_out, "tx_receiver_blocked_add", json_object_new_string(dap_tsd_get_string_const(l_tsd)));
            continue;
        case DAP_CHAIN_DATUM_TOKEN_TSD_TYPE_TX_RECEIVER_BLOCKED_REMOVE:
            json_object_object_add(json_obj_out, "tx_receiver_blocked_remove", json_object_new_string(dap_tsd_get_string_const(l_tsd)));
            continue;
        case DAP_CHAIN_DATUM_TOKEN_TSD_TOKEN_DESCRIPTION:
            json_object_object_add(json_obj_out, "description", json_object_new_string(dap_tsd_get_string_const(l_tsd)));
            continue;
        default: {
                char l_tsd_type_char[50] = {};
<<<<<<< HEAD
                dap_string_append_printf(l_tsd_type_char, "<0x%04hX>", l_tsd->type, l_tsd->size);
=======
                dap_snprintf(l_tsd_type_char, 50, "<0x%04hX>", l_tsd->type);
>>>>>>> a44297d5
                json_object_object_add(json_obj_out, "tsd_type", json_object_new_string(l_tsd_type_char));
                json_object_object_add(json_obj_out, "tsd_size", json_object_new_int(l_tsd->size));
            }
        }
    }
}

/**
 * @brief _dap_chain_datum_tx_out_data
 *
 * @param a_datum
 * @param a_ledger
 * @param a_str_out
 * @param a_hash_out_type
 * @param save_processed_tx
 * @param a_tx_hash_processed
 * @param l_tx_num
 */
bool dap_chain_datum_dump_tx(dap_chain_datum_tx_t *a_datum,
                             const char *a_ticker,
                             dap_string_t *a_str_out,
                             const char *a_hash_out_type,
                             dap_hash_fast_t *a_tx_hash,
                             dap_chain_net_id_t a_net_id)
{
    bool l_is_first = false;
    dap_chain_tx_in_t *l_in_item = (dap_chain_tx_in_t *)dap_chain_datum_tx_item_get(a_datum, NULL, TX_ITEM_TYPE_IN, NULL);
    if (l_in_item && dap_hash_fast_is_blank(&l_in_item->header.tx_prev_hash))
        l_is_first = true;
    char l_tmp_buf[DAP_TIME_STR_SIZE];
    char *l_hash_str = dap_strcmp(a_hash_out_type, "hex")
            ? dap_enc_base58_encode_hash_to_str(a_tx_hash)
            : dap_chain_hash_fast_to_str_new(a_tx_hash);
    dap_time_to_str_rfc822(l_tmp_buf, DAP_TIME_STR_SIZE, a_datum->header.ts_created);
    dap_string_append_printf(a_str_out, "transaction:%s hash %s\n TS Created: %s%s%s\n Items:\n",
                             l_is_first ? " (emit)" : "", l_hash_str, l_tmp_buf,
                             a_ticker ? " Token ticker: " : "", a_ticker ? a_ticker : "");
    DAP_DELETE(l_hash_str);
    uint32_t l_tx_items_count = 0;
    uint32_t l_tx_items_size = a_datum->header.tx_items_size;
    dap_sign_t *l_sign_tmp;
    dap_hash_fast_t *l_hash_tmp = NULL;
    dap_pkey_t *l_pkey_tmp;
    while (l_tx_items_count < l_tx_items_size) {
        uint8_t *item = a_datum->tx_items + l_tx_items_count;
        size_t l_item_tx_size = dap_chain_datum_item_tx_get_size(item);
        switch(dap_chain_datum_tx_item_get_type(item)){
        case TX_ITEM_TYPE_IN:
            l_hash_tmp = &((dap_chain_tx_in_t*)item)->header.tx_prev_hash;
            if (dap_hash_fast_is_blank(l_hash_tmp)) {
                l_hash_str = dap_strdup("BLANK");
            } else {
                l_hash_str = dap_strcmp(a_hash_out_type, "hex")
                        ? dap_enc_base58_encode_hash_to_str(l_hash_tmp)
                        : dap_chain_hash_fast_to_str_new(l_hash_tmp);
            }
            dap_string_append_printf(a_str_out, "\t IN:\nTx_prev_hash: %s\n"
                                                "\t\t Tx_out_prev_idx: %u\n",
                                        l_hash_str,
                                        ((dap_chain_tx_in_t*)item)->header.tx_out_prev_idx);
            DAP_DELETE(l_hash_str);
            break;
        case TX_ITEM_TYPE_OUT_OLD: {
            char *l_value_str = dap_chain_balance_to_coins(dap_chain_uint256_from(
                                                               ((dap_chain_tx_out_old_t*)item)->header.value));
            char *l_addr_str = dap_chain_addr_to_str(&((dap_chain_tx_out_old_t*)item)->addr);
            dap_string_append_printf(a_str_out, "\t OUT OLD (64):\n"
                                                "\t\t Value: %s (%"DAP_UINT64_FORMAT_U")\n"
                                                "\t\t Address: %s\n",
                                        l_value_str,
                                        ((dap_chain_tx_out_old_t*)item)->header.value,
                                        l_addr_str);
            DAP_DELETE(l_value_str);
            DAP_DELETE(l_addr_str);
        } break;
        case TX_ITEM_TYPE_OUT: { // 256
            char *l_value_str = dap_chain_balance_print(((dap_chain_tx_out_t*)item)->header.value);
            char *l_coins_str = dap_chain_balance_to_coins(((dap_chain_tx_out_t*)item)->header.value);
            char *l_addr_str = dap_chain_addr_to_str(&((dap_chain_tx_out_t*)item)->addr);
            dap_string_append_printf(a_str_out, "\t OUT:\n"
                                                "\t\t Value: %s (%s)\n"
                                                "\t\t Address: %s\n",
                                        l_coins_str,
                                        l_value_str,
                                        l_addr_str);
            DAP_DELETE(l_value_str);
            DAP_DELETE(l_coins_str);
            DAP_DELETE(l_addr_str);
        } break;
        case TX_ITEM_TYPE_IN_EMS: {
            l_hash_tmp = &((dap_chain_tx_in_ems_t*)item)->header.token_emission_hash;
            l_hash_str = dap_strcmp(a_hash_out_type, "hex")
                    ? dap_enc_base58_encode_hash_to_str(l_hash_tmp)
                    : dap_chain_hash_fast_to_str_new(l_hash_tmp);
            dap_string_append_printf(a_str_out, "\t IN_EMS:\n"
                                                "\t\t ticker: %s \n"
                                                "\t\t token_emission_hash: %s\n"
                                                "\t\t token_emission_chain_id: 0x%016"DAP_UINT64_FORMAT_x"\n",
                                                ((dap_chain_tx_in_ems_t*)item)->header.ticker,
                                                l_hash_str,
                                                ((dap_chain_tx_in_ems_t*)item)->header.token_emission_chain_id.uint64);
            DAP_DELETE(l_hash_str);
        } break;
            /*
        case TX_ITEM_TYPE_IN_EMS_EXT: {
            l_hash_tmp = &((dap_chain_tx_in_ems_ext_t*)item)->header.ext_tx_hash;
            l_hash_str = dap_strcmp(a_hash_out_type, "hex")
                    ? dap_enc_base58_encode_hash_to_str(l_hash_tmp)
                    : dap_chain_hash_fast_to_str_new(l_hash_tmp);
            dap_string_append_printf(a_str_out, "\t IN_EMS EXT:\n"
                                         "\t\t Version: %u\n"
                                         "\t\t Ticker: %s\n"
                                         "\t\t Ext chain id: 0x%016"DAP_UINT64_FORMAT_x"\n"
                                         "\t\t Ext net id: 0x%016"DAP_UINT64_FORMAT_x"\n"
                                         "\t\t Ext tx hash: %s\n"
                                         "\t\t Ext tx out idx: %u\n",
                                     ((dap_chain_tx_in_ems_ext_t*)item)->header.version,
                                     ((dap_chain_tx_in_ems_ext_t*)item)->header.ticker,
                                     ((dap_chain_tx_in_ems_ext_t*)item)->header.ext_chain_id.uint64,
                                     ((dap_chain_tx_in_ems_ext_t*)item)->header.ext_net_id.uint64,
                                     l_hash_str,
                                     ((dap_chain_tx_in_ems_ext_t*)item)->header.ext_tx_out_idx);
            DAP_DELETE(l_hash_str);
        } break; */

        case TX_ITEM_TYPE_IN_REWARD: {
            l_hash_tmp = &((dap_chain_tx_in_reward_t *)item)->block_hash;
            l_hash_str = dap_strcmp(a_hash_out_type, "hex")
                    ? dap_enc_base58_encode_hash_to_str(l_hash_tmp)
                    : dap_chain_hash_fast_to_str_new(l_hash_tmp);
            dap_string_append_printf(a_str_out, "\t IN_REWARD:\n"
                                                "\t\t block_hash: %s\n",
                                                l_hash_str);
            DAP_DELETE(l_hash_str);
        } break;

        case TX_ITEM_TYPE_SIG: {
            l_sign_tmp = dap_chain_datum_tx_item_sign_get_sig((dap_chain_tx_sig_t *)item);
            dap_sign_get_information(l_sign_tmp, a_str_out, a_hash_out_type);
            dap_chain_addr_t l_sender_addr;
            dap_chain_addr_fill_from_sign(&l_sender_addr, l_sign_tmp, a_net_id);
            const char *l_addr_str = dap_chain_addr_to_str(&l_sender_addr);
            dap_string_append_printf(a_str_out, "\tSender addr: %s\n", l_addr_str);
            DAP_DELETE(l_addr_str);
        } break;
        case TX_ITEM_TYPE_RECEIPT: {
            char *l_value_str = dap_chain_balance_print(
                        ((dap_chain_datum_tx_receipt_t*)item)->receipt_info.value_datoshi);
            char *l_coins_str = dap_chain_balance_to_coins(
                        ((dap_chain_datum_tx_receipt_t*)item)->receipt_info.value_datoshi);
            dap_string_append_printf(a_str_out, "\t Receipt:\n"
                                                "\t\t size: %"DAP_UINT64_FORMAT_U"\n"
                                                "\t\t ext size: %"DAP_UINT64_FORMAT_U"\n"
                                                "\t\t Info:"
                                                "\t\t\t units: 0x%016"DAP_UINT64_FORMAT_x"\n"
                                                "\t\t\t uid: 0x%016"DAP_UINT64_FORMAT_x"\n"
                                                "\t\t\t units type: %s \n"
                                                "\t\t\t value: %s (%s)\n",
                                     ((dap_chain_datum_tx_receipt_t*)item)->size,
                                     ((dap_chain_datum_tx_receipt_t*)item)->exts_size,
                                     ((dap_chain_datum_tx_receipt_t*)item)->receipt_info.units,
                                     ((dap_chain_datum_tx_receipt_t*)item)->receipt_info.srv_uid.uint64,
                                     dap_chain_srv_unit_enum_to_str(((dap_chain_datum_tx_receipt_t*)item)->receipt_info.units_type.enm),
                                     l_coins_str,
                                     l_value_str);
            if (((dap_chain_datum_tx_receipt_t*)item)->exts_size == sizeof(dap_sign_t) + sizeof(dap_sign_t)){
                dap_sign_t *l_provider = DAP_NEW_Z(dap_sign_t);
                if (!l_provider) {
                    log_it(L_CRITICAL, "Memory allocation error");
                    DAP_DELETE(l_value_str);
                    DAP_DELETE(l_coins_str);
                    return false;
                }
                memcpy(l_provider, ((dap_chain_datum_tx_receipt_t*)item)->exts_n_signs, sizeof(dap_sign_t));
                dap_sign_t *l_client = DAP_NEW_Z(dap_sign_t);
                if (!l_client) {
                    log_it(L_CRITICAL, "Memory allocation error");
                    DAP_DEL_Z(l_provider);
                    DAP_DELETE(l_value_str);
                    DAP_DELETE(l_coins_str);
                    return false;
                }
                memcpy(l_client,
                       ((dap_chain_datum_tx_receipt_t*)item)->exts_n_signs + sizeof(dap_sign_t),
                       sizeof(dap_sign_t));
                dap_string_append_printf(a_str_out, "Exts:\n"
                                                    "   Provider:\n");
                dap_sign_get_information(l_provider, a_str_out, a_hash_out_type);
                dap_string_append_printf(a_str_out, "   Client:\n");
                dap_sign_get_information(l_client, a_str_out, a_hash_out_type);
            } else if (((dap_chain_datum_tx_receipt_t*)item)->exts_size == sizeof(dap_sign_t)) {
                dap_sign_t *l_provider = DAP_NEW_Z(dap_sign_t);
                if (!l_provider) {
                    log_it(L_CRITICAL, "Memory allocation error");
                    DAP_DELETE(l_value_str);
                    DAP_DELETE(l_coins_str);
                    return false;
                }
                memcpy(l_provider, ((dap_chain_datum_tx_receipt_t*)item)->exts_n_signs, sizeof(dap_sign_t));
                dap_string_append_printf(a_str_out, "Exts:\n"
                                                    "   Provider:\n");
                dap_sign_get_information(l_provider, a_str_out, a_hash_out_type);
            }
            DAP_DELETE(l_value_str);
            DAP_DELETE(l_coins_str);
        } break;
        case TX_ITEM_TYPE_PKEY: {
            l_pkey_tmp = (dap_pkey_t*)((dap_chain_tx_pkey_t*)item)->pkey;
            dap_chain_hash_fast_t l_pkey_hash_tmp;
            dap_hash_fast(l_pkey_tmp->pkey, l_pkey_tmp->header.size, &l_pkey_hash_tmp);
            l_hash_str = dap_strcmp(a_hash_out_type, "hex")
                    ? dap_enc_base58_encode_hash_to_str(&l_pkey_hash_tmp)
                    : dap_chain_hash_fast_to_str_new(&l_pkey_hash_tmp);
            dap_string_append_printf(a_str_out, "\t PKey: \n"
                                                "\t\t SIG type: %s\n"
                                                "\t\t SIG size: %u\n"
                                                "\t\t Sequence number: %u \n"
                                                "\t\t Key: \n"
                                                "\t\t\t Type: %s\n"
                                                "\t\t\t Size: %u\n"
                                                "\t\t\t Hash: %s\n",
                                     dap_sign_type_to_str(((dap_chain_tx_pkey_t*)item)->header.sig_type),
                                     ((dap_chain_tx_pkey_t*)item)->header.sig_size,
                                     ((dap_chain_tx_pkey_t*)item)->seq_no,
                                     dap_pkey_type_to_str(l_pkey_tmp->header.type),
                                     l_pkey_tmp->header.size,
                                     l_hash_str);
            DAP_DELETE(l_hash_str);
        } break;
        case TX_ITEM_TYPE_TSD: {
            dap_string_append_printf(a_str_out, "\t TSD data: \n"
                                                "\t\t type: %d\n"
                                                "\t\t size: %lu\n",
                                     ((dap_chain_tx_tsd_t*)item)->header.type,
                                     ((dap_chain_tx_tsd_t*)item)->header.size);
        } break;
        case TX_ITEM_TYPE_IN_COND:
            l_hash_tmp = &((dap_chain_tx_in_cond_t*)item)->header.tx_prev_hash;
            l_hash_str = dap_strcmp(a_hash_out_type, "hex")
                    ? dap_enc_base58_encode_hash_to_str(l_hash_tmp)
                    : dap_chain_hash_fast_to_str_new(l_hash_tmp);
            dap_string_append_printf(a_str_out, "\t IN COND:\n\t\tReceipt_idx: %u\n"
                                                "\t\t Tx_prev_hash: %s\n"
                                                "\t\t Tx_out_prev_idx: %u\n",
                                     ((dap_chain_tx_in_cond_t*)item)->header.receipt_idx,
                                     l_hash_str,
                                     ((dap_chain_tx_in_cond_t*)item)->header.tx_out_prev_idx);
            DAP_DELETE(l_hash_str);
            break;
        case TX_ITEM_TYPE_OUT_COND: {
            char *l_value_str = dap_chain_balance_print(((dap_chain_tx_out_cond_t*)item)->header.value);
            char *l_coins_str = dap_chain_balance_to_coins(((dap_chain_tx_out_cond_t*)item)->header.value);
            dap_time_t l_ts_exp = ((dap_chain_tx_out_cond_t*)item)->header.ts_expires;
            dap_time_to_str_rfc822(l_tmp_buf, DAP_TIME_STR_SIZE, l_ts_exp);
            dap_string_append_printf(a_str_out, "\t OUT COND:\n"
                                                "\t Header:\n"
                                                "\t\t ts_expires: %s"
                                                "\t\t value: %s (%s)\n"
                                                "\t\t subtype: %s\n"
                                                "\t\t uid: 0x%016"DAP_UINT64_FORMAT_x"\n",
                                     l_ts_exp ? l_tmp_buf : "never\n", l_coins_str, l_value_str,
                                     dap_chain_tx_out_cond_subtype_to_str(((dap_chain_tx_out_cond_t*)item)->header.subtype),
                                     ((dap_chain_tx_out_cond_t*)item)->header.srv_uid.uint64);
            DAP_DELETE(l_value_str);
            DAP_DELETE(l_coins_str);
            switch (((dap_chain_tx_out_cond_t*)item)->header.subtype) {
                case DAP_CHAIN_TX_OUT_COND_SUBTYPE_SRV_PAY: {
                    char *l_value_str = dap_chain_balance_print(((dap_chain_tx_out_cond_t*)item)->subtype.srv_pay.unit_price_max_datoshi);
                    char *l_coins_str = dap_chain_balance_to_coins(((dap_chain_tx_out_cond_t*)item)->subtype.srv_pay.unit_price_max_datoshi);
                    l_hash_tmp = &((dap_chain_tx_out_cond_t*)item)->subtype.srv_pay.pkey_hash;
                    l_hash_str = dap_strcmp(a_hash_out_type, "hex")
                            ? dap_enc_base58_encode_hash_to_str(l_hash_tmp)
                            : dap_chain_hash_fast_to_str_new(l_hash_tmp);
                    dap_string_append_printf(a_str_out, "\t\t\t unit: 0x%08x\n"
                                                        "\t\t\t pkey: %s\n"
                                                        "\t\t\t max price: %s (%s)\n",
                                             ((dap_chain_tx_out_cond_t*)item)->subtype.srv_pay.unit.uint32,
                                             l_hash_str,
                                             l_coins_str,
                                             l_value_str);
                    DAP_DELETE(l_hash_str);
                    DAP_DELETE(l_value_str);
                    DAP_DELETE(l_coins_str);
                } break;
                case DAP_CHAIN_TX_OUT_COND_SUBTYPE_SRV_STAKE_POS_DELEGATE: {
                    dap_chain_node_addr_t *l_signer_node_addr = &((dap_chain_tx_out_cond_t*)item)->subtype.srv_stake_pos_delegate.signer_node_addr;
                    dap_chain_addr_t *l_signing_addr = &((dap_chain_tx_out_cond_t*)item)->subtype.srv_stake_pos_delegate.signing_addr;
                    char *l_addr_str = dap_chain_addr_to_str(l_signing_addr);
                    l_hash_tmp = &l_signing_addr->data.hash_fast;
                    l_hash_str = dap_strcmp(a_hash_out_type, "hex")
                            ? dap_enc_base58_encode_hash_to_str(l_hash_tmp)
                            : dap_chain_hash_fast_to_str_new(l_hash_tmp);
                    dap_string_append_printf(a_str_out, "\t\t\t signing_addr: %s\n"
                                                        "\t\t\t with pkey hash %s\n"
                                                        "\t\t\t signer_node_addr: "NODE_ADDR_FP_STR"\n",
                                                        l_addr_str,
                                                        l_hash_str,
                                                        NODE_ADDR_FP_ARGS(l_signer_node_addr));
                    DAP_DELETE(l_addr_str);
                    DAP_DELETE(l_hash_str);
                } break;
                case DAP_CHAIN_TX_OUT_COND_SUBTYPE_SRV_XCHANGE: {
                    char *l_rate_str = dap_chain_balance_to_coins(((dap_chain_tx_out_cond_t*)item)->subtype.srv_xchange.rate);
                    dap_string_append_printf(a_str_out, "\t\t\t net id: 0x%016"DAP_UINT64_FORMAT_x"\n"
                                                        "\t\t\t buy_token: %s\n"
                                                        "\t\t\t rate: %s\n",
                                             ((dap_chain_tx_out_cond_t*)item)->subtype.srv_xchange.buy_net_id.uint64,
                                             ((dap_chain_tx_out_cond_t*)item)->subtype.srv_xchange.buy_token,
                                             l_rate_str);
                    DAP_DELETE(l_rate_str);
                } break;
                case DAP_CHAIN_TX_OUT_COND_SUBTYPE_SRV_STAKE_LOCK: {
                    dap_time_t l_ts_unlock = ((dap_chain_tx_out_cond_t*)item)->subtype.srv_stake_lock.time_unlock;
                    dap_time_to_str_rfc822(l_tmp_buf, DAP_TIME_STR_SIZE, l_ts_unlock);
                    dap_string_append_printf(a_str_out, "\t\t\t time_unlock %s\n", l_tmp_buf);
                } break;
                default: break;
            }
        } break;
        case TX_ITEM_TYPE_OUT_EXT: {
            char *l_value_str = dap_chain_balance_print(((dap_chain_tx_out_ext_t*)item)->header.value);
            char *l_coins_str = dap_chain_balance_to_coins(((dap_chain_tx_out_ext_t*)item)->header.value);
            char *l_addr_str = dap_chain_addr_to_str(&((dap_chain_tx_out_ext_t*)item)->addr);
            dap_string_append_printf(a_str_out, "\t OUT EXT:\n"
                                                "\t\t Addr: %s\n"
                                                "\t\t Token: %s\n"
                                                "\t\t Value: %s (%s)\n",
                                     l_addr_str,
                                     ((dap_chain_tx_out_ext_t*)item)->token,
                                     l_coins_str,
                                     l_value_str);
            DAP_DELETE(l_addr_str);
            DAP_DELETE(l_value_str);
            DAP_DELETE(l_coins_str);
        } break;
        case TX_ITEM_TYPE_VOTING:{
            int l_tsd_size = 0;
            dap_chain_tx_tsd_t *l_item = (dap_chain_tx_tsd_t *)dap_chain_datum_tx_item_get(a_datum, 0, TX_ITEM_TYPE_TSD, &l_tsd_size);
            if (!l_item || !l_tsd_size)
                    break;
            dap_chain_datum_tx_voting_params_t *l_voting_params = dap_chain_voting_parse_tsd(a_datum);
            dap_string_append_printf(a_str_out, "\t VOTING:\n\tVoting question: %s\n\t Answer options:\n", l_voting_params->voting_question);
            dap_list_t *l_temp = l_voting_params->answers_list;
            uint8_t l_index = 0;
            while (l_temp){
                    dap_string_append_printf(a_str_out, "\t\t %i) %s\n", l_index, (char*)l_temp->data);
                    l_index++;
                    l_temp = l_temp->next;
            }

            if (l_voting_params->voting_expire) {
                dap_time_to_str_rfc822(l_tmp_buf, DAP_TIME_STR_SIZE, l_voting_params->voting_expire);
                dap_string_append_printf(a_str_out, "\t Voting expire: %s\n", l_tmp_buf);
            }
            if (l_voting_params->votes_max_count)
                    dap_string_append_printf(a_str_out, "\t Votes max count: %"DAP_UINT64_FORMAT_U"\n", l_voting_params->votes_max_count);
            dap_string_append_printf(a_str_out, "\t Changing vote is %s available.\n", l_voting_params->vote_changing_allowed ? "" : "not");
            dap_string_append_printf(a_str_out, "\t A delegated key is%s required to participate in voting. \n",
                                     l_voting_params->delegate_key_required ? "" : " not");

            dap_list_free_full(l_voting_params->answers_list, NULL);
            DAP_DELETE(l_voting_params->voting_question);
            DAP_DELETE(l_voting_params);
        } break;
        case TX_ITEM_TYPE_VOTE:{
            dap_chain_tx_vote_t *l_vote_item = (dap_chain_tx_vote_t *)item;
            char *l_hash_str = dap_chain_hash_fast_to_str_new(&l_vote_item->voting_hash);
            dap_string_append_printf(a_str_out, "\t VOTE: \n"
                                                "\t Voting hash: %s\n"
                                                "\t Vote answer idx: %"DAP_UINT64_FORMAT_U"\n", l_hash_str, l_vote_item->answer_idx);
            DAP_DELETE(l_hash_str);
        } break;
        default:
            dap_string_append_printf(a_str_out, " This transaction have unknown item type \n");
            break;
        }
        l_tx_items_count += l_item_tx_size;
        // Freeze protection
        if(!l_item_tx_size)
        {
            break;
        }

    }
    dap_string_append_printf(a_str_out, "\n");
    return true;
}

/**
 * @brief dap_chain_net_dump_datum
 * process datum verification process. Can be:
 * if DAP_CHAIN_DATUM_TX, called dap_ledger_tx_add_check
 * if DAP_CHAIN_DATUM_TOKEN_DECL, called dap_ledger_token_decl_add_check
 * if DAP_CHAIN_DATUM_TOKEN_EMISSION, called dap_ledger_token_emission_add_check
 * @param a_str_out
 * @param a_datum
 */
void dap_chain_datum_dump(dap_string_t *a_str_out, dap_chain_datum_t *a_datum, const char *a_hash_out_type, dap_chain_net_id_t a_net_id)
{
    if( a_datum == NULL){
        dap_string_append_printf(a_str_out,"==Datum is NULL\n");
        return;
    }
    dap_hash_fast_t l_datum_hash;
    dap_hash_fast(a_datum->data, a_datum->header.data_size, &l_datum_hash);
    char *l_hash_str = dap_strcmp(a_hash_out_type, "hex")
            ? dap_enc_base58_encode_hash_to_str(&l_datum_hash)
            : dap_chain_hash_fast_to_str_new(&l_datum_hash);
    switch (a_datum->header.type_id) {
        case DAP_CHAIN_DATUM_TOKEN_DECL: {
            size_t l_token_size = a_datum->header.data_size;
            dap_chain_datum_token_t * l_token = dap_chain_datum_token_read(a_datum->data, &l_token_size);
            if(l_token_size < sizeof(dap_chain_datum_token_t)){
                dap_string_append_printf(a_str_out,"==Datum has incorrect size. Only %zu, while at least %zu is expected\n",
                                         l_token_size, sizeof(dap_chain_datum_token_t));
                DAP_DEL_Z(l_token);
                return;
            }
            dap_string_append_printf(a_str_out,"=== Datum Token Declaration ===\n");
            dap_string_append_printf(a_str_out, "hash: %s\n", l_hash_str);
            dap_string_append_printf(a_str_out, "ticker: %s\n", l_token->ticker);
            dap_string_append_printf(a_str_out, "size: %zd\n", l_token_size);
            dap_string_append_printf(a_str_out, "version: %d\n", l_token->version);
            switch (l_token->type) {
                case DAP_CHAIN_DATUM_TOKEN_TYPE_DECL: {
                    dap_string_append(a_str_out,"type: DECL\n");
                    switch (l_token->subtype) {
                        case DAP_CHAIN_DATUM_TOKEN_SUBTYPE_PRIVATE:{
                            char *l_value_str = dap_chain_balance_print(l_token->total_supply);
                            dap_string_append(a_str_out,"subtype: PRIVATE\n");
                            dap_string_append_printf(a_str_out, "decimals: %d\n", l_token->header_private_decl.decimals);
                            dap_string_append_printf(a_str_out, "auth signs (valid/total) %u/%u\n", l_token->signs_valid, l_token->signs_total);
                            dap_string_append_printf(a_str_out, "total_supply: %s\n", l_value_str);
                            dap_string_append(a_str_out,"flags: ");
                            dap_chain_datum_token_flags_dump(a_str_out, l_token->header_private_update.flags);
                            dap_chain_datum_token_dump_tsd(a_str_out, l_token, l_token_size, a_hash_out_type);
                            size_t l_certs_field_size = l_token_size - sizeof(*l_token) - l_token->header_private_update.tsd_total_size;
                            dap_chain_datum_token_certs_dump(a_str_out, l_token->data_n_tsd + l_token->header_private_update.tsd_total_size,
                                                             l_certs_field_size, a_hash_out_type);
                            DAP_DEL_Z(l_value_str);
                        }break;
                        case DAP_CHAIN_DATUM_TOKEN_SUBTYPE_NATIVE: {
                            char *l_value_str = dap_chain_balance_print(l_token->total_supply);
                            dap_string_append(a_str_out, "subtype: CF20\n");
                            dap_string_append_printf(a_str_out, "decimals: %d\n", l_token->header_native_decl.decimals);
                            dap_string_append_printf(a_str_out, "auth signs (valid/total) %u/%u\n", l_token->signs_valid, l_token->signs_total);
                            dap_string_append_printf(a_str_out, "total_supply: %s\n", l_value_str);
                            dap_string_append(a_str_out, "flags: ");
                            dap_chain_datum_token_flags_dump(a_str_out, l_token->header_native_decl.flags);
                            dap_chain_datum_token_dump_tsd(a_str_out, l_token, l_token_size, a_hash_out_type);
                            size_t l_certs_field_size = l_token_size - sizeof(*l_token) - l_token->header_native_decl.tsd_total_size;
                            dap_chain_datum_token_certs_dump(a_str_out, l_token->data_n_tsd + l_token->header_native_decl.tsd_total_size,
                                                             l_certs_field_size, a_hash_out_type);
                            DAP_DEL_Z(l_value_str);
                        }break;
                        case DAP_CHAIN_DATUM_TOKEN_SUBTYPE_PUBLIC: {
                            char *l_premine_supply = dap_chain_balance_print(l_token->header_public.premine_supply);
                            dap_chain_addr_t l_premine_addr = l_token->header_public.premine_address;
                            char *l_premine_addr_str = dap_chain_addr_to_str(&l_premine_addr);
                            dap_string_append(a_str_out, "subtype: PUBLIC\n");
                            dap_string_append_printf(a_str_out, "premine_supply: %s", l_premine_supply);
                            dap_string_append_printf(a_str_out, "premine_address: %s", l_premine_addr_str);
                            dap_string_append(a_str_out, "flags: ");
                            dap_chain_datum_token_flags_dump(a_str_out, l_token->header_public.flags);
                            DAP_DELETE(l_premine_supply);
                            DAP_DELETE(l_premine_addr_str);
                        }break;
                    }
                }break;
                case DAP_CHAIN_DATUM_TOKEN_TYPE_UPDATE: {
                    dap_string_append(a_str_out,"type: UPDATE\n");
                    switch (l_token->subtype) {
                        case DAP_CHAIN_DATUM_TOKEN_SUBTYPE_PRIVATE: {
                            char *l_value_str = dap_chain_balance_print(l_token->total_supply);
                            dap_string_append(a_str_out,"subtype: PRIVATE\n");
                            dap_string_append_printf(a_str_out, "decimals: %d\n", l_token->header_private_decl.decimals);
                            dap_string_append_printf(a_str_out, "auth signs (valid/total) %u/%u\n", l_token->signs_valid, l_token->signs_total);
                            dap_string_append_printf(a_str_out, "total_supply: %s\n", l_value_str);
                            dap_string_append(a_str_out,"flags: ");
                            dap_chain_datum_token_flags_dump(a_str_out, l_token->header_private_update.flags);
                            dap_chain_datum_token_dump_tsd(a_str_out, l_token, l_token_size, a_hash_out_type);
                            size_t l_certs_field_size = l_token_size - sizeof(*l_token) - l_token->header_private_update.tsd_total_size;
                            dap_chain_datum_token_certs_dump(a_str_out, l_token->data_n_tsd + l_token->header_private_update.tsd_total_size,
                                                             l_certs_field_size, a_hash_out_type);
                            DAP_DEL_Z(l_value_str);
                        }break;
                        case DAP_CHAIN_DATUM_TOKEN_SUBTYPE_NATIVE: {
                            char *l_value_str = dap_chain_balance_print(l_token->total_supply);
                            dap_string_append_printf(a_str_out,"subtype: CF20\n");
                            dap_string_append_printf(a_str_out, "decimals: %d\n", l_token->header_native_update.decimals);
                            dap_string_append_printf(a_str_out, "auth signs (valid/total) %u/%u\n", l_token->signs_valid, l_token->signs_total);
                            dap_string_append_printf(a_str_out, "total_supply: %s\n", l_value_str);
                            dap_string_append(a_str_out, "flags: ");
                            dap_chain_datum_token_flags_dump(a_str_out, l_token->header_native_update.flags);
                            dap_chain_datum_token_dump_tsd(a_str_out, l_token, l_token_size, a_hash_out_type);
                            size_t l_certs_field_size = l_token_size - sizeof(*l_token) - l_token->header_native_update.tsd_total_size;
                            dap_chain_datum_token_certs_dump(a_str_out, l_token->data_n_tsd + l_token->header_native_update.tsd_total_size,
                                                             l_certs_field_size, a_hash_out_type);
                            DAP_DEL_Z(l_value_str);
                        }break;
                    }
                }break;
                default:
                    dap_string_append(a_str_out,"type: UNKNOWN\n");
                    break;
            }
            if (l_token->subtype == DAP_CHAIN_DATUM_TOKEN_SUBTYPE_SIMPLE ) {
                char *l_value_str = dap_chain_balance_print(l_token->total_supply);
                dap_string_append(a_str_out, "subtype: SIMPLE\n");
                dap_string_append_printf(a_str_out, "decimals: %d\n", l_token->header_simple.decimals);
                dap_string_append_printf(a_str_out, "sign_total: %hu\n", l_token->signs_total );
                dap_string_append_printf(a_str_out, "sign_valid: %hu\n", l_token->signs_valid );
                dap_string_append_printf(a_str_out, "total_supply: %s\n", l_value_str);
                size_t l_certs_field_size = l_token_size - sizeof(*l_token);
                dap_chain_datum_token_certs_dump(a_str_out, l_token->data_n_tsd,
                                                 l_certs_field_size, a_hash_out_type);
                DAP_DEL_Z(l_value_str);
            }
            DAP_DELETE(l_token);
        } break;
        case DAP_CHAIN_DATUM_TOKEN_EMISSION: {
            size_t l_emisssion_size = a_datum->header.data_size;
            dap_chain_datum_token_emission_t *l_emission = dap_chain_datum_emission_read(a_datum->data, &l_emisssion_size);
            char *l_value_str = dap_chain_balance_print(l_emission->hdr.value);
            char *l_coins_str = dap_chain_balance_to_coins(l_emission->hdr.value);
            char *l_addr_str = dap_chain_addr_to_str(&(l_emission->hdr.address));
            dap_string_append_printf(a_str_out, "emission: hash %s\n\t%s(%s) %s, type: %s, version: %d\n",
                                    l_hash_str,
                                    l_coins_str,
                                    l_value_str,
                                    l_emission->hdr.ticker,
                                    c_dap_chain_datum_token_emission_type_str[l_emission->hdr.type],
                                    l_emission->hdr.version);
            dap_string_append_printf(a_str_out, "  to addr: %s\n", l_addr_str);
            DAP_DELETE(l_value_str);
            DAP_DELETE(l_coins_str);
            DAP_DELETE(l_addr_str);
            switch (l_emission->hdr.type) {
                case DAP_CHAIN_DATUM_TOKEN_EMISSION_TYPE_UNDEFINED:
                    break;
                case DAP_CHAIN_DATUM_TOKEN_EMISSION_TYPE_AUTH:
                    dap_string_append_printf(a_str_out, "  signs_count: %d\n", l_emission->data.type_auth.signs_count);
                    dap_string_append_printf(a_str_out, "  tsd_total_size: %"DAP_UINT64_FORMAT_U"\n",
                                             l_emission->data.type_auth.tsd_total_size);

                    if (  ( (void *) l_emission->tsd_n_signs + l_emission->data.type_auth.tsd_total_size) >
                          ((void *) l_emission + l_emisssion_size) )
                    {
                        log_it(L_ERROR, "Illformed DATUM type %d, TSD section is out-of-buffer (%" DAP_UINT64_FORMAT_U " vs %zu)",
                            l_emission->hdr.type, l_emission->data.type_auth.tsd_total_size, l_emisssion_size);

                        dap_string_append_printf(a_str_out, "  Skip incorrect or illformed DATUM");
                        break;
                    }
                    dap_chain_datum_token_certs_dump(a_str_out, l_emission->tsd_n_signs + l_emission->data.type_auth.tsd_total_size,
                                                    l_emission->data.type_auth.size - l_emission->data.type_auth.tsd_total_size, a_hash_out_type);
                    break;
                case DAP_CHAIN_DATUM_TOKEN_EMISSION_TYPE_ALGO:
                    dap_string_append_printf(a_str_out, "  codename: %s\n", l_emission->data.type_algo.codename);
                    break;
                case DAP_CHAIN_DATUM_TOKEN_EMISSION_TYPE_ATOM_OWNER:
                    dap_string_append_printf(a_str_out, " value_start: %.0Lf(%"DAP_UINT64_FORMAT_U"), codename: %s\n",
                        dap_chain_datoshi_to_coins(l_emission->data.type_atom_owner.value_start),
                        l_emission->data.type_atom_owner.value_start,
                        l_emission->data.type_atom_owner.value_change_algo_codename
                    );
                break;
                case DAP_CHAIN_DATUM_TOKEN_EMISSION_TYPE_SMART_CONTRACT: {
                    char l_time_str[70];
                    char *l_addr = dap_chain_addr_to_str(&l_emission->data.type_presale.addr);
                    // get time of create datum
                    if(dap_time_to_str_rfc822(l_time_str, 71, l_emission->data.type_presale.lock_time) < 1)
                            l_time_str[0] = '\0';
                    dap_string_append_printf(a_str_out, "  flags: 0x%x, lock_time: %s\n", l_emission->data.type_presale.flags, l_time_str);
                    dap_string_append_printf(a_str_out, "  addr: %s\n", l_addr);
                    DAP_DELETE(l_addr);
                }
                break;
            }
            DAP_DELETE(l_emission);
        } break;
        case DAP_CHAIN_DATUM_TX: {
            dap_chain_datum_tx_t *l_tx = (dap_chain_datum_tx_t *)a_datum->data;
            dap_chain_datum_dump_tx(l_tx, NULL, a_str_out, a_hash_out_type, &l_datum_hash, a_net_id);
        } break;
        case DAP_CHAIN_DATUM_DECREE:{
            dap_chain_datum_decree_t *l_decree = (dap_chain_datum_decree_t *)a_datum->data;
            size_t l_decree_size = dap_chain_datum_decree_get_size(l_decree);
            dap_string_append_printf(a_str_out,"=== Datum decree ===\n");
            dap_string_append_printf(a_str_out, "hash: %s\n", l_hash_str);
            dap_string_append_printf(a_str_out, "size: %zd\n", l_decree_size);

            dap_chain_datum_decree_dump(a_str_out, l_decree, l_decree_size, a_hash_out_type);
        } break;
        case DAP_CHAIN_DATUM_ANCHOR:{
            dap_chain_datum_anchor_t *l_anchor = (dap_chain_datum_anchor_t *)a_datum->data;
            size_t l_anchor_size = sizeof(dap_chain_datum_anchor_t) + l_anchor->header.data_size + l_anchor->header.signs_size;
            dap_string_append_printf(a_str_out,"=== Datum anchor ===\n");
            dap_string_append_printf(a_str_out, "hash: %s\n", l_hash_str);
            dap_string_append_printf(a_str_out, "size: %zd\n", l_anchor_size);
            dap_hash_fast_t l_decree_hash = { };
            dap_chain_datum_anchor_get_hash_from_data(l_anchor, &l_decree_hash);
            //dap_chain_hash_fast_to_str(&l_decree_hash, l_decree_hash_str, 40);
            char l_decree_hash_str[DAP_CHAIN_HASH_FAST_STR_SIZE];
            dap_chain_hash_fast_to_str(&l_decree_hash, l_decree_hash_str, DAP_CHAIN_HASH_FAST_STR_SIZE);
            dap_string_append_printf(a_str_out, "decree hash: %s\n", l_decree_hash_str);
            dap_chain_datum_anchor_certs_dump(a_str_out, l_anchor->data_n_sign + l_anchor->header.data_size, l_anchor->header.signs_size, a_hash_out_type);
        } break;
    }    
    DAP_DELETE(l_hash_str);
}<|MERGE_RESOLUTION|>--- conflicted
+++ resolved
@@ -222,11 +222,7 @@
     }
 }
 
-<<<<<<< HEAD
-void s_datum_token_dump_tsd_to_json(json_object * json_obj_out, dap_chain_datum_token_t *a_token, size_t a_token_size, const char *a_hash_out_type)
-=======
 void dap_datum_token_dump_tsd_to_json(json_object * json_obj_out, dap_chain_datum_token_t *a_token, size_t a_token_size, const char *a_hash_out_type)
->>>>>>> a44297d5
 {
     dap_tsd_t *l_tsd = dap_chain_datum_token_tsd_get(a_token, a_token_size);
     if (l_tsd == NULL) {
@@ -329,11 +325,7 @@
             char *balance = NULL;
             dap_chain_datum_token_tsd_delegate_from_stake_lock_t *l_tsd_section = _dap_tsd_get_object(l_tsd, dap_chain_datum_token_tsd_delegate_from_stake_lock_t);
             balance = dap_chain_balance_to_coins(l_tsd_section->emission_rate);
-<<<<<<< HEAD
-            json_object_object_add(json_obj_out, "ticker_token_from", json_object_new_string(l_tsd_section->ticker_token_from));
-=======
             json_object_object_add(json_obj_out, "ticker_token_from", json_object_new_string((char *)l_tsd_section->ticker_token_from));
->>>>>>> a44297d5
             json_object_object_add(json_obj_out, "emission_rate", json_object_new_string(balance));
             DAP_DEL_Z(balance);
         }continue;
@@ -378,11 +370,7 @@
             continue;
         default: {
                 char l_tsd_type_char[50] = {};
-<<<<<<< HEAD
-                dap_string_append_printf(l_tsd_type_char, "<0x%04hX>", l_tsd->type, l_tsd->size);
-=======
                 dap_snprintf(l_tsd_type_char, 50, "<0x%04hX>", l_tsd->type);
->>>>>>> a44297d5
                 json_object_object_add(json_obj_out, "tsd_type", json_object_new_string(l_tsd_type_char));
                 json_object_object_add(json_obj_out, "tsd_size", json_object_new_int(l_tsd->size));
             }
