/*
 * Authors:
 * Frolov Daniil <daniil.frolov@demlabs.net>
 * DeM Labs Inc.   https://demlabs.net
 * Copyright  (c) 2020, All rights reserved.

 This file is part of CellFrame SDK the open source project

    CellFrame SDK is free software: you can redistribute it and/or modify
    it under the terms of the GNU General Public License as published by
    the Free Software Foundation, either version 3 of the License, or
    (at your option) any later version.

    CellFrame SDK is distributed in the hope that it will be useful,
    but WITHOUT ANY WARRANTY; without even the implied warranty of
    MERCHANTABILITY or FITNESS FOR A PARTICULAR PURPOSE.  See the
    GNU General Public License for more details.

    You should have received a copy of the GNU General Public License
    along with any CellFrame SDK based project.  If not, see <http://www.gnu.org/licenses/>.
*/

#include <memory.h>
#include <assert.h>
#include "dap_tsd.h"
#include "dap_sign.h"
#include "dap_common.h"
#include "dap_chain_datum_decree.h"
#include "dap_enc_base58.h"
#include "dap_chain_common.h"
#include "dap_chain_policy.h"
#ifdef DAP_OS_UNIX
#include <arpa/inet.h>
#endif
#ifdef WIN32
#include <winsock2.h>
#include <ws2tcpip.h>
#endif


#define LOG_TAG "dap_chain_datum_decree"


static bool s_find_pkey(dap_chain_datum_decree_t *a_decree, dap_pkey_t *a_pkey)
{
    dap_return_val_if_pass(!a_decree || !a_pkey || !a_pkey->header.size, false);
    dap_sign_t *l_signs_section = (dap_sign_t*)(a_decree->data_n_signs + a_decree->header.data_size);
    size_t l_sign_size = 0;
    bool l_ret = false;
    for (uint64_t l_offset = 0; !l_ret && l_offset + sizeof(dap_sign_t) < a_decree->header.signs_size; l_offset += l_sign_size) {
        dap_sign_t *l_sign = (dap_sign_t *)(a_decree->data_n_signs + a_decree->header.data_size + l_offset);
        l_sign_size = dap_sign_get_size(l_sign);
        if (l_offset + l_sign_size <= l_offset || l_offset + l_sign_size > a_decree->header.signs_size)
            break;
        size_t l_pkey_ser_size = 0;
        const uint8_t *l_pkey_ser = dap_sign_get_pkey(l_sign, &l_pkey_ser_size);
        l_ret = (l_pkey_ser_size == a_pkey->header.size) && !memcmp(l_pkey_ser, a_pkey->pkey, l_pkey_ser_size);
    }
    return l_ret;
}

dap_sign_t *dap_chain_datum_decree_get_signs(dap_chain_datum_decree_t *a_decree, size_t* a_signs_size)
{
    dap_return_val_if_fail(a_decree && a_signs_size, NULL);
    dap_sign_t *l_signs_section = (dap_sign_t*)(a_decree->data_n_signs + a_decree->header.data_size);
    *a_signs_size = a_decree->header.signs_size;
    return l_signs_section;
}

int dap_chain_datum_decree_get_fee(dap_chain_datum_decree_t *a_decree, uint256_t *a_fee_value)
{
    dap_return_val_if_fail(a_decree && a_fee_value, -1);
    dap_tsd_t *l_tsd = dap_tsd_find(a_decree->data_n_signs, a_decree->header.data_size, DAP_CHAIN_DATUM_DECREE_TSD_TYPE_FEE);
    return l_tsd && l_tsd->size == sizeof(uint256_t) ? ( _dap_tsd_get_scalar(l_tsd, a_fee_value), 0 ) : 1;
}

int dap_chain_datum_decree_get_value(dap_chain_datum_decree_t *a_decree, uint256_t *a_value)
{
    dap_return_val_if_fail(a_decree && a_value, -1);
    dap_tsd_t *l_tsd = dap_tsd_find(a_decree->data_n_signs, a_decree->header.data_size, DAP_CHAIN_DATUM_DECREE_TSD_TYPE_VALUE);
    return l_tsd && l_tsd->size == sizeof(uint256_t) ? ( _dap_tsd_get_scalar(l_tsd, a_value), 0 ) : 1;
}

int dap_chain_datum_decree_get_fee_addr(dap_chain_datum_decree_t *a_decree, dap_chain_addr_t *a_fee_wallet)
{
    dap_return_val_if_fail(a_decree && a_fee_wallet, -1);
    dap_tsd_t *l_tsd = dap_tsd_find(a_decree->data_n_signs, a_decree->header.data_size, DAP_CHAIN_DATUM_DECREE_TSD_TYPE_FEE_WALLET);
    return l_tsd && l_tsd->size == sizeof(dap_chain_addr_t) ? ( _dap_tsd_get_scalar(l_tsd, a_fee_wallet), 0 ) : 1;
}

dap_list_t *dap_chain_datum_decree_get_owners(dap_chain_datum_decree_t *a_decree, uint16_t *a_owners_num)
{
    dap_return_val_if_fail(a_decree && a_owners_num, NULL);
    dap_list_t *l_ret = dap_tsd_find_all(a_decree->data_n_signs, a_decree->header.data_size, DAP_CHAIN_DATUM_DECREE_TSD_TYPE_OWNER);
    if (a_owners_num)
        *a_owners_num = (uint16_t)dap_list_length(l_ret);
    return l_ret;
}

int dap_chain_datum_decree_get_min_owners(dap_chain_datum_decree_t *a_decree, uint256_t *a_min_owners_num)
{
    dap_return_val_if_fail(a_decree && a_min_owners_num, -1);
    dap_tsd_t *l_tsd = dap_tsd_find(a_decree->data_n_signs, a_decree->header.data_size, DAP_CHAIN_DATUM_DECREE_TSD_TYPE_MIN_OWNER);
    return l_tsd && l_tsd->size == sizeof(uint256_t) ? ( _dap_tsd_get_scalar(l_tsd, a_min_owners_num), 0 ) : 1;
}

int dap_chain_datum_decree_get_hash(dap_chain_datum_decree_t *a_decree, dap_hash_fast_t *a_tx_hash)
{
    dap_return_val_if_fail(a_decree && a_tx_hash, -1);
    dap_tsd_t *l_tsd = dap_tsd_find(a_decree->data_n_signs, a_decree->header.data_size, DAP_CHAIN_DATUM_DECREE_TSD_TYPE_HASH);
    return l_tsd && l_tsd->size == sizeof(dap_hash_fast_t) ? ( _dap_tsd_get_scalar(l_tsd, a_tx_hash), 0 ) : 1;
}

int dap_chain_datum_decree_get_stake_value(dap_chain_datum_decree_t *a_decree, uint256_t *a_stake_value)
{
    dap_return_val_if_fail(a_decree && a_stake_value, -1);
    dap_tsd_t *l_tsd = dap_tsd_find(a_decree->data_n_signs, a_decree->header.data_size, DAP_CHAIN_DATUM_DECREE_TSD_TYPE_STAKE_VALUE);
    return l_tsd && l_tsd->size == sizeof(uint256_t) ? ( _dap_tsd_get_scalar(l_tsd, a_stake_value), 0 ) : 1;
}

int dap_chain_datum_decree_get_stake_signing_addr(dap_chain_datum_decree_t *a_decree, dap_chain_addr_t *a_signing_addr)
{
    dap_return_val_if_fail(a_decree && a_signing_addr, -1);
    dap_tsd_t *l_tsd = dap_tsd_find(a_decree->data_n_signs, a_decree->header.data_size, DAP_CHAIN_DATUM_DECREE_TSD_TYPE_STAKE_SIGNING_ADDR);
    return l_tsd && l_tsd->size == sizeof(dap_chain_addr_t) ? ( _dap_tsd_get_scalar(l_tsd, a_signing_addr), 0 ) : 1;
}

int dap_chain_datum_decree_get_stake_signer_node_addr(dap_chain_datum_decree_t *a_decree, dap_chain_node_addr_t *a_node_addr)
{
    dap_return_val_if_fail(a_decree && a_node_addr, -1);
    dap_tsd_t *l_tsd = dap_tsd_find(a_decree->data_n_signs, a_decree->header.data_size, DAP_CHAIN_DATUM_DECREE_TSD_TYPE_NODE_ADDR);
    return l_tsd && l_tsd->size == sizeof(dap_chain_node_addr_t) ? ( _dap_tsd_get_scalar(l_tsd, a_node_addr), 0 ) : 1;
}

int dap_chain_datum_decree_get_stake_min_value(dap_chain_datum_decree_t *a_decree, uint256_t *a_min_value)
{
    dap_return_val_if_fail(a_decree && a_min_value, -1);
    dap_tsd_t *l_tsd = dap_tsd_find(a_decree->data_n_signs, a_decree->header.data_size, DAP_CHAIN_DATUM_DECREE_TSD_TYPE_STAKE_MIN_VALUE);
    return l_tsd && l_tsd->size == sizeof(uint256_t) ? ( _dap_tsd_get_scalar(l_tsd, a_min_value), 0 ) : 1;
}

int dap_chain_datum_decree_get_stake_min_signers_count(dap_chain_datum_decree_t *a_decree, uint256_t *a_min_signers_count)
{
    dap_return_val_if_fail(a_decree && a_min_signers_count, -1);
    dap_tsd_t *l_tsd = dap_tsd_find(a_decree->data_n_signs, a_decree->header.data_size, DAP_CHAIN_DATUM_DECREE_TSD_TYPE_STAKE_MIN_SIGNERS_COUNT);
    return l_tsd && l_tsd->size == sizeof(uint256_t) ? ( _dap_tsd_get_scalar(l_tsd, a_min_signers_count), 0 ) : 1;
}

int dap_chain_datum_decree_get_action(dap_chain_datum_decree_t *a_decree, uint8_t *a_action)
{
    dap_return_val_if_fail(a_decree && a_action, -1);
    dap_tsd_t *l_tsd = dap_tsd_find(a_decree->data_n_signs, a_decree->header.data_size, DAP_CHAIN_DATUM_DECREE_TSD_TYPE_ACTION);
    return l_tsd && l_tsd->size == sizeof(uint8_t) ? ( _dap_tsd_get_scalar(l_tsd, a_action), 0 ) : 1;
}

int dap_chain_datum_decree_get_signature_type(dap_chain_datum_decree_t *a_decree, uint32_t *a_signature_type)
{
    dap_return_val_if_fail(a_decree && a_signature_type, -1);
    dap_tsd_t *l_tsd = dap_tsd_find(a_decree->data_n_signs, a_decree->header.data_size, DAP_CHAIN_DATUM_DECREE_TSD_TYPE_SIGNATURE_TYPE);
    return l_tsd && l_tsd->size == sizeof(uint32_t) ? ( _dap_tsd_get_scalar(l_tsd, a_signature_type), 0 ) : 1;
}

int dap_chain_datum_decree_get_ban_addr(dap_chain_datum_decree_t *a_decree, const char **a_addr)
{
    dap_return_val_if_fail(a_decree && a_addr, -1);
    dap_tsd_t *l_tsd = dap_tsd_find(a_decree->data_n_signs, a_decree->header.data_size, DAP_CHAIN_DATUM_DECREE_TSD_TYPE_HOST);
    if (!l_tsd)
        l_tsd = dap_tsd_find(a_decree->data_n_signs, a_decree->header.data_size, DAP_CHAIN_DATUM_DECREE_TSD_TYPE_STRING);
    return l_tsd ? ( *a_addr = dap_tsd_get_string_const(l_tsd), !dap_strcmp(*a_addr, DAP_TSD_CORRUPTED_STRING) ) : 1;
}

/**
 * @brief get pkey from decree tsd
 * @param a_decree
 * @return pointer to dap_pkey_t if find, if not or error - NULL
 */
dap_pkey_t *dap_chain_datum_decree_get_pkey(dap_chain_datum_decree_t *a_decree)
{
    dap_return_val_if_fail(a_decree, NULL);
    dap_tsd_t *l_tsd = dap_tsd_find(a_decree->data_n_signs, a_decree->header.data_size, DAP_CHAIN_DATUM_DECREE_TSD_TYPE_STAKE_PKEY);
    return (l_tsd && dap_pkey_get_size((dap_pkey_t *)l_tsd->data) == l_tsd->size) ? (dap_pkey_t *)l_tsd->data : NULL;
}

dap_chain_policy_t *dap_chain_datum_decree_get_policy(dap_chain_datum_decree_t *a_decree)
{
    dap_return_val_if_fail(a_decree, NULL);
    dap_tsd_t *l_tsd = dap_tsd_find(a_decree->data_n_signs, a_decree->header.data_size, DAP_CHAIN_DATUM_DECREE_TSD_TYPE_POLICY_EXECUTE);
    return (l_tsd  && dap_chain_policy_get_size((dap_chain_policy_t *)l_tsd->data) == l_tsd->size) ? (dap_chain_policy_t *)l_tsd->data : NULL;
}

void dap_chain_datum_decree_dump_json(json_object *a_json_out, dap_chain_datum_decree_t *a_decree, size_t a_decree_size, const char *a_hash_out_type, int a_version)
{
    char *l_type_str;
    switch(a_decree->header.type)
    {
        case DAP_CHAIN_DATUM_DECREE_TYPE_COMMON:
            l_type_str = "DECREE_TYPE_COMMON";
            break;
        case DAP_CHAIN_DATUM_DECREE_TYPE_SERVICE:
            l_type_str = "DECREE_TYPE_SERVICE";
            break;
        default:
            l_type_str = "DECREE_TYPE_UNKNOWN";
    }
    json_object_object_add(a_json_out, a_version == 1 ? "type" : "decree_type", json_object_new_string(l_type_str));
    const char *l_subtype_str = dap_chain_datum_decree_subtype_to_str(a_decree->header.sub_type);
    json_object_object_add(a_json_out, "subtype", json_object_new_string(l_subtype_str));
<<<<<<< HEAD
    json_object_object_add(a_json_out, "tsd", json_object_new_string(""));
=======
    json_object_object_add(a_json_out, a_version == 1 ? "TSD" : "tsd", json_object_new_string(""));
>>>>>>> 0c651e35
    dap_tsd_t *l_tsd; size_t l_tsd_size;
    dap_tsd_iter(l_tsd, l_tsd_size, a_decree->data_n_signs, a_decree->header.data_size) {
        if (a_version != 1)
            json_object_object_add(a_json_out, "tsd_type", json_object_new_string(dap_chain_datum_decree_tsd_type_to_str(l_tsd->type)));
        switch(l_tsd->type) {
        case DAP_CHAIN_DATUM_DECREE_TSD_TYPE_VALUE:
            if (l_tsd->size > sizeof(uint256_t)){
<<<<<<< HEAD
                json_object_object_add(a_json_out, "value", json_object_new_string("WRONG SIZE"));
=======
                json_object_object_add(a_json_out, a_version == 1 ? "Value" : "value", json_object_new_string("WRONG SIZE"));
>>>>>>> 0c651e35
                break;
            }
            uint256_t l_value = uint256_0;
            _dap_tsd_get_scalar(l_tsd, &l_value);
            const char *l_value_str = dap_uint256_to_char(l_value, NULL);
<<<<<<< HEAD
            json_object_object_add(a_json_out, "value", json_object_new_string(l_value_str));
=======
            json_object_object_add(a_json_out, a_version == 1 ? "Value" : "value", json_object_new_string(l_value_str));
>>>>>>> 0c651e35
            break;
        case DAP_CHAIN_DATUM_DECREE_TSD_TYPE_SIGN:
        break;
        case DAP_CHAIN_DATUM_DECREE_TSD_TYPE_FEE:
            if (l_tsd->size > sizeof(uint256_t)){
<<<<<<< HEAD
                json_object_object_add(a_json_out, "fee", json_object_new_string("WRONG SIZE"));
=======
                json_object_object_add(a_json_out, a_version == 1 ? "Fee" : "fee", json_object_new_string("WRONG SIZE"));
>>>>>>> 0c651e35
                break;
            }
            uint256_t l_fee_value = uint256_0;
            _dap_tsd_get_scalar(l_tsd, &l_fee_value);
            const char *l_fee_value_str = dap_uint256_to_char(l_fee_value, NULL);
<<<<<<< HEAD
            json_object_object_add(a_json_out, "fee", json_object_new_string(l_fee_value_str));
            break;
        case DAP_CHAIN_DATUM_DECREE_TSD_TYPE_OWNER:
            if (l_tsd->size < sizeof(dap_pkey_t)) {
                json_object_object_add(a_json_out, "owner_fingerprint", json_object_new_string("WRONG SIZE"));
=======
            json_object_object_add(a_json_out, a_version == 1 ? "Fee" : "fee", json_object_new_string(l_fee_value_str));
            break;
        case DAP_CHAIN_DATUM_DECREE_TSD_TYPE_OWNER:
            if (l_tsd->size < sizeof(dap_pkey_t)) {
                json_object_object_add(a_json_out, a_version == 1 ? "Owner fingerprint" : "owner_pkey_hash", json_object_new_string("WRONG SIZE"));
>>>>>>> 0c651e35
                break;
            }
            dap_pkey_t *l_owner_pkey = /*DAP_NEW_STACK_SIZE(dap_pkey_t, l_tsd->size);
            memcpy(l_owner_pkey, l_tsd->data, l_tsd->size);*/ _dap_tsd_get_object(l_tsd, dap_pkey_t);
<<<<<<< HEAD
            json_object_object_add(a_json_out, "owner_fingerprint", json_object_new_string(dap_get_data_hash_str(l_owner_pkey->pkey, l_owner_pkey->header.size).s));
            break;
        case DAP_CHAIN_DATUM_DECREE_TSD_TYPE_MIN_OWNER:
            if (l_tsd->size > sizeof(uint256_t)){
                json_object_object_add(a_json_out, "owner_min", json_object_new_string("WRONG SIZE"));
=======
            json_object_object_add(a_json_out, a_version == 1 ? "Owner fingerprint" : "owner_pkey_hash", json_object_new_string(dap_get_data_hash_str(l_owner_pkey->pkey, l_owner_pkey->header.size).s));
            break;
        case DAP_CHAIN_DATUM_DECREE_TSD_TYPE_MIN_OWNER:
            if (l_tsd->size > sizeof(uint256_t)){
                json_object_object_add(a_json_out, a_version == 1 ? "Owner min" : "owner_min", json_object_new_string("WRONG SIZE"));
>>>>>>> 0c651e35
                break;
            }
            uint256_t l_owner_min = uint256_0;
            _dap_tsd_get_scalar(l_tsd, &l_owner_min);
            const char *l_owner_min_str = dap_uint256_to_char(l_owner_min, NULL);
<<<<<<< HEAD
            json_object_object_add(a_json_out, "owner_min", json_object_new_string(l_owner_min_str));
            break;
        case DAP_CHAIN_DATUM_DECREE_TSD_TYPE_FEE_WALLET:
            if (l_tsd->size > sizeof(dap_chain_addr_t)) {
                json_object_object_add(a_json_out, "wallet_for_fee", json_object_new_string("WRONG SIZE"));
=======
            json_object_object_add(a_json_out, a_version == 1 ? "Owner min" : "owner_min", json_object_new_string(l_owner_min_str));
            break;
        case DAP_CHAIN_DATUM_DECREE_TSD_TYPE_FEE_WALLET:
            if (l_tsd->size > sizeof(dap_chain_addr_t)) {
                json_object_object_add(a_json_out, a_version == 1 ? "Wallet for fee" : "fee_wallet", json_object_new_string("WRONG SIZE"));
>>>>>>> 0c651e35
                break;
            }
            dap_chain_addr_t *l_addr_fee_wallet = /*{ };
            _dap_tsd_get_scalar(l_tsd, &l_addr_fee_wallet);*/ _dap_tsd_get_object(l_tsd, dap_chain_addr_t);
<<<<<<< HEAD
            json_object_object_add(a_json_out, "wallet_for_fee", json_object_new_string(dap_chain_addr_to_str_static(l_addr_fee_wallet)));
        case DAP_CHAIN_DATUM_DECREE_TSD_TYPE_HASH:
            if (l_tsd->size > sizeof(dap_hash_fast_t)) {
                json_object_object_add(a_json_out, "stake_tx", json_object_new_string("WRONG SIZE"));
=======
            json_object_object_add(a_json_out, a_version == 1 ? "Wallet for fee" : "fee_wallet", json_object_new_string(dap_chain_addr_to_str_static(l_addr_fee_wallet)));
        case DAP_CHAIN_DATUM_DECREE_TSD_TYPE_HASH:
            if (l_tsd->size > sizeof(dap_hash_fast_t)) {
                json_object_object_add(a_json_out, a_version == 1 ? "Stake tx" : "stake_tx", json_object_new_string("WRONG SIZE"));
>>>>>>> 0c651e35
                break;
            }
            dap_hash_fast_t *l_stake_tx = /*{ };
            _dap_tsd_get_scalar(l_tsd, &l_stake_tx);*/ _dap_tsd_get_object(l_tsd, dap_hash_fast_t);
            const char *l_stake_tx_hash = dap_strcmp(a_hash_out_type, "hex")
                    ? dap_enc_base58_encode_hash_to_str_static(l_stake_tx)
                    : dap_chain_hash_fast_to_str_static(l_stake_tx);
<<<<<<< HEAD
            json_object_object_add(a_json_out, "stake_tx", json_object_new_string(l_stake_tx_hash));
            break;
        case DAP_CHAIN_DATUM_DECREE_TSD_TYPE_STAKE_VALUE:
            if (l_tsd->size > sizeof(uint256_t)){
                json_object_object_add(a_json_out, "stake_value", json_object_new_string("WRONG SIZE"));
=======
            json_object_object_add(a_json_out, a_version == 1 ? "Stake tx" : "stake_tx", json_object_new_string(l_stake_tx_hash));
            break;
        case DAP_CHAIN_DATUM_DECREE_TSD_TYPE_STAKE_VALUE:
            if (l_tsd->size > sizeof(uint256_t)){
                json_object_object_add(a_json_out, a_version == 1 ? "Stake value" : "stake_value", json_object_new_string("WRONG SIZE"));
>>>>>>> 0c651e35
                break;
            }
            uint256_t l_stake_value = uint256_0;
            _dap_tsd_get_scalar(l_tsd, &l_stake_value);
            const char *l_stake_value_str = dap_uint256_to_char(l_stake_value, NULL);
<<<<<<< HEAD
            json_object_object_add(a_json_out, "stake_value", json_object_new_string(l_stake_value_str));
            break;
       case DAP_CHAIN_DATUM_DECREE_TSD_TYPE_STAKE_SIGNING_ADDR:
            if (l_tsd->size > sizeof(dap_chain_addr_t)) {
                json_object_object_add(a_json_out, "signing_addr", json_object_new_string("WRONG SIZE"));
=======
            json_object_object_add(a_json_out, a_version == 1 ? "Stake value" : "stake_value", json_object_new_string(l_stake_value_str));
            break;
       case DAP_CHAIN_DATUM_DECREE_TSD_TYPE_STAKE_SIGNING_ADDR:
            if (l_tsd->size > sizeof(dap_chain_addr_t)) {
                json_object_object_add(a_json_out, a_version == 1 ? "Signing addr" : "sig_addr", json_object_new_string("WRONG SIZE"));
>>>>>>> 0c651e35
                break;
            }
            dap_chain_addr_t *l_stake_addr_signing = /*{ };
            _dap_tsd_get_scalar(l_tsd, &l_stake_addr_signing);*/ _dap_tsd_get_object(l_tsd, dap_chain_addr_t);
<<<<<<< HEAD
            json_object_object_add(a_json_out, "signing_addr", json_object_new_string(dap_chain_addr_to_str_static(l_stake_addr_signing)));
=======
            json_object_object_add(a_json_out, a_version == 1 ? "Signing addr" : "sig_addr", json_object_new_string(dap_chain_addr_to_str_static(l_stake_addr_signing)));
>>>>>>> 0c651e35
            dap_chain_hash_fast_t l_pkey_signing = l_stake_addr_signing->data.hash_fast;
            const char *l_pkey_signing_str = dap_strcmp(a_hash_out_type, "hex")
                    ? dap_enc_base58_encode_hash_to_str_static(&l_pkey_signing)
                    : dap_chain_hash_fast_to_str_static(&l_pkey_signing);
<<<<<<< HEAD
            json_object_object_add(a_json_out, "signing_pkey_fingerprint", json_object_new_string(l_pkey_signing_str));
            break;
        case DAP_CHAIN_DATUM_DECREE_TSD_TYPE_NODE_ADDR:
            if(l_tsd->size > sizeof(dap_chain_node_addr_t)){
                json_object_object_add(a_json_out, "node_addr", json_object_new_string("WRONG SIZE"));
=======
            json_object_object_add(a_json_out, a_version == 1 ? "Signing pkey fingerprint" : "sig_pkey_hash", json_object_new_string(l_pkey_signing_str));
            break;
        case DAP_CHAIN_DATUM_DECREE_TSD_TYPE_NODE_ADDR:
            if(l_tsd->size > sizeof(dap_chain_node_addr_t)){
                json_object_object_add(a_json_out, a_version == 1 ? "Node addr" : "node_addr", json_object_new_string("WRONG SIZE"));
>>>>>>> 0c651e35
                break;
            }
            dap_chain_node_addr_t *l_node_addr = _dap_tsd_get_object(l_tsd, dap_chain_node_addr_t);
            char l_buf[24];
            snprintf(l_buf, sizeof(l_buf), NODE_ADDR_FP_STR, NODE_ADDR_FP_ARGS(l_node_addr));
<<<<<<< HEAD
            json_object_object_add(a_json_out, "node_addr", json_object_new_string(l_buf));
            break;
        case DAP_CHAIN_DATUM_DECREE_TSD_TYPE_STAKE_MIN_VALUE:
            if (l_tsd->size > sizeof(uint256_t)) {
                json_object_object_add(a_json_out, "min_value", json_object_new_string("WRONG SIZE"));
=======
            json_object_object_add(a_json_out, a_version == 1 ? "Node addr" : "node_addr", json_object_new_string(l_buf));
            break;
        case DAP_CHAIN_DATUM_DECREE_TSD_TYPE_STAKE_MIN_VALUE:
            if (l_tsd->size > sizeof(uint256_t)) {
                json_object_object_add(a_json_out, a_version == 1 ? "Min value" : "min_value", json_object_new_string("WRONG SIZE"));
>>>>>>> 0c651e35
                break;
            }
            uint256_t l_min_value = uint256_0;
            _dap_tsd_get_scalar(l_tsd, &l_min_value);
            const char *l_min_value_str = dap_uint256_to_char(l_min_value, NULL);
<<<<<<< HEAD
            json_object_object_add(a_json_out, "min_value", json_object_new_string(l_min_value_str));
            break;
        case DAP_CHAIN_DATUM_DECREE_TSD_TYPE_STAKE_MIN_SIGNERS_COUNT:
            if (l_tsd->size > sizeof(uint256_t)) {
                json_object_object_add(a_json_out, "min_signers_count", json_object_new_string("WRONG SIZE"));
=======
            json_object_object_add(a_json_out, a_version == 1 ? "Min value": "min_value", json_object_new_string(l_min_value_str));
            break;
        case DAP_CHAIN_DATUM_DECREE_TSD_TYPE_STAKE_MIN_SIGNERS_COUNT:
            if (l_tsd->size > sizeof(uint256_t)) {
                json_object_object_add(a_json_out, a_version == 1 ? "Min signers count" : "min_sig_count", json_object_new_string("WRONG SIZE"));
>>>>>>> 0c651e35
                break;
            }
            uint256_t l_min_signers_count = uint256_0;
            _dap_tsd_get_scalar(l_tsd, &l_min_signers_count);
            const char *l_min_signers_count_str = dap_uint256_to_char(l_min_signers_count, NULL);
<<<<<<< HEAD
            json_object_object_add(a_json_out, "min_signers_count", json_object_new_string(l_min_signers_count_str));
            break;
        case DAP_CHAIN_DATUM_DECREE_TSD_TYPE_HOST:
        case DAP_CHAIN_DATUM_DECREE_TSD_TYPE_STRING:
            json_object_object_add(a_json_out, "host_address", json_object_new_string(dap_tsd_get_string(l_tsd)));
            break;
        case DAP_CHAIN_DATUM_DECREE_TSD_TYPE_ACTION:
            if (l_tsd->size != sizeof(uint8_t)) {
                json_object_object_add(a_json_out, "action", json_object_new_string("WRONG SIZE"));
=======
            json_object_object_add(a_json_out, a_version == 1 ? "Min signers count" : "min_sig_count", json_object_new_string(l_min_signers_count_str));
            break;
        case DAP_CHAIN_DATUM_DECREE_TSD_TYPE_HOST:
        case DAP_CHAIN_DATUM_DECREE_TSD_TYPE_STRING:
            json_object_object_add(a_json_out, a_version == 1 ? "Host address" : "host_addr", json_object_new_string(dap_tsd_get_string(l_tsd)));
            break;
        case DAP_CHAIN_DATUM_DECREE_TSD_TYPE_ACTION:
            if (l_tsd->size != sizeof(uint8_t)) {
                json_object_object_add(a_json_out, a_version == 1 ? "Action" : "action", json_object_new_string("WRONG SIZE"));
>>>>>>> 0c651e35
                break;
            }
            uint8_t l_action = 0;
            _dap_tsd_get_scalar(l_tsd, &l_action);
<<<<<<< HEAD
            json_object_object_add(a_json_out, "action", l_action ?
=======
            json_object_object_add(a_json_out, a_version == 1 ? "tAction" : "action", l_action ?
>>>>>>> 0c651e35
                                        json_object_new_string("add (enable)") : json_object_new_string("delete (disable)"));
            break;
        case DAP_CHAIN_DATUM_DECREE_TSD_TYPE_SIGNATURE_TYPE:
            if (l_tsd->size != sizeof(uint32_t)) {
<<<<<<< HEAD
                json_object_object_add(a_json_out, "signature_type", json_object_new_string("WRONG SIZE"));
=======
                json_object_object_add(a_json_out, a_version == 1 ? "Signature type" : "sig_type", json_object_new_string("WRONG SIZE"));
>>>>>>> 0c651e35
                break;
            }
            uint32_t l_type = 0;
            _dap_tsd_get_scalar(l_tsd, &l_type);
            dap_sign_type_t l_sign_type = { .type = l_type };
<<<<<<< HEAD
            json_object_object_add(a_json_out, "signature_type", json_object_new_string(dap_sign_type_to_str(l_sign_type)));
=======
            json_object_object_add(a_json_out, a_version == 1 ? "Signature type" : "sig_type", json_object_new_string(dap_sign_type_to_str(l_sign_type)));
>>>>>>> 0c651e35
            break;
        case DAP_CHAIN_DATUM_DECREE_TSD_TYPE_STAKE_PKEY:
            if (l_tsd->size != dap_pkey_get_size((dap_pkey_t *)(l_tsd->data))) {
                json_object_object_add(a_json_out, a_version == 1 ? "pkey type" : "pkey_type", json_object_new_string("WRONG SIZE"));
                break;
            }
            json_object_object_add(a_json_out, a_version == 1 ? "pkey type" : "pkey_type", json_object_new_string( dap_pkey_type_to_str(((dap_pkey_t *)(l_tsd->data))->header.type) ));
            break;
        case DAP_CHAIN_DATUM_DECREE_TSD_TYPE_POLICY_EXECUTE:
            if (l_tsd->size != dap_chain_policy_get_size((dap_chain_policy_t *)(l_tsd->data))) {
                json_object_object_add(a_json_out, "policy_type", json_object_new_string("WRONG SIZE"));
                break;
            }
            json_object_object_add(a_json_out, "policy_type", json_object_new_string( dap_chain_policy_to_str((dap_chain_policy_t *)(l_tsd->data))));
            break;
        default:
<<<<<<< HEAD
            json_object_object_add(a_json_out, "unknown_type_tsd_section", json_object_new_string(""));
=======
            if (a_version == 1)
                json_object_object_add(a_json_out, "UNKNOWN_TYPE_TSD_SECTION", json_object_new_string(""));
>>>>>>> 0c651e35
            break;
        }
    }
    dap_chain_datum_decree_certs_dump_json(a_json_out, a_decree->data_n_signs + a_decree->header.data_size,
                                      a_decree->header.signs_size, a_hash_out_type, a_version);
}

void dap_chain_datum_decree_certs_dump_json(json_object * a_json_out, byte_t * a_signs, size_t a_certs_size, const char *a_hash_out_type, int a_version)
{
<<<<<<< HEAD
    if (!a_certs_size) {
        json_object_object_add(a_json_out, "cert_status", json_object_new_string("NONE"));
=======
    if (a_version == 1)
        json_object_object_add(a_json_out, "signatures", json_object_new_string(""));
    if (!a_certs_size) {
        json_object_object_add(a_json_out, a_version == 1 ? "Cert status" : "cert_status", json_object_new_string("NONE"));
>>>>>>> 0c651e35
        return;
    }
    json_object* json_arr_certs_out = json_object_new_array();
    size_t l_offset = 0;
    for (int i = 1; l_offset < (a_certs_size); i++) {
        json_object* json_obj_sign = json_object_new_object();
        dap_sign_t *l_sign = (dap_sign_t *) (a_signs + l_offset);
        l_offset += dap_sign_get_size(l_sign);
        if (l_sign->header.sign_size == 0) {
<<<<<<< HEAD
            json_object_object_add(json_obj_sign, "sign_status", json_object_new_string("CORRUPTED - 0 size signature"));
=======
            json_object_object_add(json_obj_sign, a_version == 1 ? "sign status" : "sig_status", json_object_new_string("CORRUPTED - 0 size signature"));
>>>>>>> 0c651e35
            json_object_array_add(json_arr_certs_out, json_obj_sign);
            continue;
        }

        dap_chain_hash_fast_t l_pkey_hash = {0};
        if (dap_sign_get_pkey_hash(l_sign, &l_pkey_hash) == false) {
<<<<<<< HEAD
            json_object_object_add(json_obj_sign, "sign_status", json_object_new_string("CORRUPTED - can't calc hash"));
=======
            json_object_object_add(json_obj_sign, a_version == 1 ? "sign status" : "sig_status", json_object_new_string("CORRUPTED - can't calc hash"));
>>>>>>> 0c651e35
            json_object_array_add(json_arr_certs_out, json_obj_sign);
            continue;
        }

        const char *l_hash_str = dap_strcmp(a_hash_out_type, "hex")
                ? dap_enc_base58_encode_hash_to_str_static(&l_pkey_hash)
                : dap_chain_hash_fast_to_str_static(&l_pkey_hash);
<<<<<<< HEAD
        json_object_object_add(json_obj_sign, "sign_#", json_object_new_uint64(i));
        json_object_object_add(json_obj_sign, "hash", json_object_new_string(l_hash_str));
        json_object_object_add(json_obj_sign, "type", json_object_new_string(dap_sign_type_to_str(l_sign->header.type)));
        json_object_object_add(json_obj_sign, "sign_size", json_object_new_uint64(l_sign->header.sign_size));
        json_object_array_add(json_arr_certs_out, json_obj_sign);        
    }
    json_object_object_add(a_json_out,"signs", json_arr_certs_out);
=======
        json_object_object_add(json_obj_sign, a_version == 1 ? "sign #" : "sig_num", json_object_new_uint64(i));
        json_object_object_add(json_obj_sign, a_version == 1 ? "hash" : "sig_pkey_hash", json_object_new_string(l_hash_str));
        json_object_object_add(json_obj_sign, a_version == 1 ? "type" : "sig_type", json_object_new_string(dap_sign_type_to_str(l_sign->header.type)));
        json_object_object_add(json_obj_sign, a_version == 1 ? "sign size" : "sig_size", json_object_new_uint64(l_sign->header.sign_size));
        json_object_array_add(json_arr_certs_out, json_obj_sign);        
    }
    json_object_object_add(a_json_out, a_version == 1 ? "SIGNS" : "signs", json_arr_certs_out);
>>>>>>> 0c651e35
}

dap_chain_datum_decree_t *dap_chain_datum_decree_new(dap_chain_net_id_t a_net_id, dap_chain_id_t a_chain_id,
                                                     dap_chain_cell_id_t a_cell_id, size_t a_total_tsd_size)
{
    dap_chain_datum_decree_t *l_decree = DAP_NEW_Z_SIZE_RET_VAL_IF_FAIL(dap_chain_datum_decree_t, sizeof(dap_chain_datum_decree_t) + a_total_tsd_size, NULL);

    l_decree->decree_version = DAP_CHAIN_DATUM_DECREE_VERSION;
    l_decree->header.ts_created = dap_time_now();
    l_decree->header.type = DAP_CHAIN_DATUM_DECREE_TYPE_COMMON;
    l_decree->header.common_decree_params.net_id = a_net_id;
    l_decree->header.common_decree_params.chain_id = a_chain_id;
    l_decree->header.common_decree_params.cell_id = a_cell_id;
    l_decree->header.data_size = a_total_tsd_size;
    return l_decree;
}

dap_chain_datum_decree_t *dap_chain_datum_decree_sign_in_cycle(dap_cert_t **a_certs, dap_chain_datum_decree_t *a_datum_decree,
                                                  size_t a_certs_count, size_t *a_total_sign_count)
{
    size_t l_cur_sign_offset = a_datum_decree->header.data_size + a_datum_decree->header.signs_size;
    size_t l_total_signs_size = a_datum_decree->header.signs_size, l_total_sign_count = 0;
    for(size_t i = 0; i < a_certs_count; i++) {
        dap_pkey_t *l_cur_pkey = dap_cert_to_pkey(a_certs[i]);
        if (s_find_pkey(a_datum_decree, l_cur_pkey)) {
            dap_chain_hash_fast_t l_pkey_hash = { };
            dap_pkey_get_hash(l_cur_pkey, &l_pkey_hash);
            log_it(L_ERROR, "Sign with %s pkey already exist in decree", dap_hash_fast_to_str_static(&l_pkey_hash));
            DAP_DELETE(l_cur_pkey);
            continue;;
        }
        DAP_DELETE(l_cur_pkey);
        dap_sign_t *l_sign = dap_cert_sign(a_certs[i], a_datum_decree,
                                            sizeof(dap_chain_datum_decree_t) + a_datum_decree->header.data_size);
        if (!l_sign) {
            log_it(L_ERROR, "Decree signing failed");
            DAP_DELETE(a_datum_decree);
            return NULL;
        }
        size_t l_sign_size = dap_sign_get_size(l_sign);
        dap_chain_datum_decree_t *l_datum_decree = DAP_REALLOC_RET_VAL_IF_FAIL(
            a_datum_decree, sizeof(dap_chain_datum_decree_t) + l_cur_sign_offset + l_sign_size, NULL, l_sign);
        a_datum_decree = l_datum_decree;
        memcpy(a_datum_decree->data_n_signs + l_cur_sign_offset, l_sign, l_sign_size);
        DAP_DELETE(l_sign);
        l_total_signs_size += l_sign_size;
        l_cur_sign_offset += l_sign_size;
        a_datum_decree->header.signs_size = l_total_signs_size;
        log_it(L_DEBUG,"<-- Signed with '%s'", a_certs[i]->name);
        l_total_sign_count++;
    }
    if (a_total_sign_count)
        *a_total_sign_count = l_total_sign_count;
    return a_datum_decree;
}<|MERGE_RESOLUTION|>--- conflicted
+++ resolved
@@ -205,11 +205,7 @@
     json_object_object_add(a_json_out, a_version == 1 ? "type" : "decree_type", json_object_new_string(l_type_str));
     const char *l_subtype_str = dap_chain_datum_decree_subtype_to_str(a_decree->header.sub_type);
     json_object_object_add(a_json_out, "subtype", json_object_new_string(l_subtype_str));
-<<<<<<< HEAD
-    json_object_object_add(a_json_out, "tsd", json_object_new_string(""));
-=======
     json_object_object_add(a_json_out, a_version == 1 ? "TSD" : "tsd", json_object_new_string(""));
->>>>>>> 0c651e35
     dap_tsd_t *l_tsd; size_t l_tsd_size;
     dap_tsd_iter(l_tsd, l_tsd_size, a_decree->data_n_signs, a_decree->header.data_size) {
         if (a_version != 1)
@@ -217,99 +213,56 @@
         switch(l_tsd->type) {
         case DAP_CHAIN_DATUM_DECREE_TSD_TYPE_VALUE:
             if (l_tsd->size > sizeof(uint256_t)){
-<<<<<<< HEAD
-                json_object_object_add(a_json_out, "value", json_object_new_string("WRONG SIZE"));
-=======
                 json_object_object_add(a_json_out, a_version == 1 ? "Value" : "value", json_object_new_string("WRONG SIZE"));
->>>>>>> 0c651e35
                 break;
             }
             uint256_t l_value = uint256_0;
             _dap_tsd_get_scalar(l_tsd, &l_value);
             const char *l_value_str = dap_uint256_to_char(l_value, NULL);
-<<<<<<< HEAD
-            json_object_object_add(a_json_out, "value", json_object_new_string(l_value_str));
-=======
             json_object_object_add(a_json_out, a_version == 1 ? "Value" : "value", json_object_new_string(l_value_str));
->>>>>>> 0c651e35
             break;
         case DAP_CHAIN_DATUM_DECREE_TSD_TYPE_SIGN:
         break;
         case DAP_CHAIN_DATUM_DECREE_TSD_TYPE_FEE:
             if (l_tsd->size > sizeof(uint256_t)){
-<<<<<<< HEAD
-                json_object_object_add(a_json_out, "fee", json_object_new_string("WRONG SIZE"));
-=======
                 json_object_object_add(a_json_out, a_version == 1 ? "Fee" : "fee", json_object_new_string("WRONG SIZE"));
->>>>>>> 0c651e35
                 break;
             }
             uint256_t l_fee_value = uint256_0;
             _dap_tsd_get_scalar(l_tsd, &l_fee_value);
             const char *l_fee_value_str = dap_uint256_to_char(l_fee_value, NULL);
-<<<<<<< HEAD
-            json_object_object_add(a_json_out, "fee", json_object_new_string(l_fee_value_str));
-            break;
-        case DAP_CHAIN_DATUM_DECREE_TSD_TYPE_OWNER:
-            if (l_tsd->size < sizeof(dap_pkey_t)) {
-                json_object_object_add(a_json_out, "owner_fingerprint", json_object_new_string("WRONG SIZE"));
-=======
             json_object_object_add(a_json_out, a_version == 1 ? "Fee" : "fee", json_object_new_string(l_fee_value_str));
             break;
         case DAP_CHAIN_DATUM_DECREE_TSD_TYPE_OWNER:
             if (l_tsd->size < sizeof(dap_pkey_t)) {
                 json_object_object_add(a_json_out, a_version == 1 ? "Owner fingerprint" : "owner_pkey_hash", json_object_new_string("WRONG SIZE"));
->>>>>>> 0c651e35
                 break;
             }
             dap_pkey_t *l_owner_pkey = /*DAP_NEW_STACK_SIZE(dap_pkey_t, l_tsd->size);
             memcpy(l_owner_pkey, l_tsd->data, l_tsd->size);*/ _dap_tsd_get_object(l_tsd, dap_pkey_t);
-<<<<<<< HEAD
-            json_object_object_add(a_json_out, "owner_fingerprint", json_object_new_string(dap_get_data_hash_str(l_owner_pkey->pkey, l_owner_pkey->header.size).s));
-            break;
-        case DAP_CHAIN_DATUM_DECREE_TSD_TYPE_MIN_OWNER:
-            if (l_tsd->size > sizeof(uint256_t)){
-                json_object_object_add(a_json_out, "owner_min", json_object_new_string("WRONG SIZE"));
-=======
             json_object_object_add(a_json_out, a_version == 1 ? "Owner fingerprint" : "owner_pkey_hash", json_object_new_string(dap_get_data_hash_str(l_owner_pkey->pkey, l_owner_pkey->header.size).s));
             break;
         case DAP_CHAIN_DATUM_DECREE_TSD_TYPE_MIN_OWNER:
             if (l_tsd->size > sizeof(uint256_t)){
                 json_object_object_add(a_json_out, a_version == 1 ? "Owner min" : "owner_min", json_object_new_string("WRONG SIZE"));
->>>>>>> 0c651e35
                 break;
             }
             uint256_t l_owner_min = uint256_0;
             _dap_tsd_get_scalar(l_tsd, &l_owner_min);
             const char *l_owner_min_str = dap_uint256_to_char(l_owner_min, NULL);
-<<<<<<< HEAD
-            json_object_object_add(a_json_out, "owner_min", json_object_new_string(l_owner_min_str));
-            break;
-        case DAP_CHAIN_DATUM_DECREE_TSD_TYPE_FEE_WALLET:
-            if (l_tsd->size > sizeof(dap_chain_addr_t)) {
-                json_object_object_add(a_json_out, "wallet_for_fee", json_object_new_string("WRONG SIZE"));
-=======
             json_object_object_add(a_json_out, a_version == 1 ? "Owner min" : "owner_min", json_object_new_string(l_owner_min_str));
             break;
         case DAP_CHAIN_DATUM_DECREE_TSD_TYPE_FEE_WALLET:
             if (l_tsd->size > sizeof(dap_chain_addr_t)) {
                 json_object_object_add(a_json_out, a_version == 1 ? "Wallet for fee" : "fee_wallet", json_object_new_string("WRONG SIZE"));
->>>>>>> 0c651e35
                 break;
             }
             dap_chain_addr_t *l_addr_fee_wallet = /*{ };
             _dap_tsd_get_scalar(l_tsd, &l_addr_fee_wallet);*/ _dap_tsd_get_object(l_tsd, dap_chain_addr_t);
-<<<<<<< HEAD
-            json_object_object_add(a_json_out, "wallet_for_fee", json_object_new_string(dap_chain_addr_to_str_static(l_addr_fee_wallet)));
-        case DAP_CHAIN_DATUM_DECREE_TSD_TYPE_HASH:
-            if (l_tsd->size > sizeof(dap_hash_fast_t)) {
-                json_object_object_add(a_json_out, "stake_tx", json_object_new_string("WRONG SIZE"));
-=======
             json_object_object_add(a_json_out, a_version == 1 ? "Wallet for fee" : "fee_wallet", json_object_new_string(dap_chain_addr_to_str_static(l_addr_fee_wallet)));
         case DAP_CHAIN_DATUM_DECREE_TSD_TYPE_HASH:
             if (l_tsd->size > sizeof(dap_hash_fast_t)) {
                 json_object_object_add(a_json_out, a_version == 1 ? "Stake tx" : "stake_tx", json_object_new_string("WRONG SIZE"));
->>>>>>> 0c651e35
                 break;
             }
             dap_hash_fast_t *l_stake_tx = /*{ };
@@ -317,115 +270,60 @@
             const char *l_stake_tx_hash = dap_strcmp(a_hash_out_type, "hex")
                     ? dap_enc_base58_encode_hash_to_str_static(l_stake_tx)
                     : dap_chain_hash_fast_to_str_static(l_stake_tx);
-<<<<<<< HEAD
-            json_object_object_add(a_json_out, "stake_tx", json_object_new_string(l_stake_tx_hash));
-            break;
-        case DAP_CHAIN_DATUM_DECREE_TSD_TYPE_STAKE_VALUE:
-            if (l_tsd->size > sizeof(uint256_t)){
-                json_object_object_add(a_json_out, "stake_value", json_object_new_string("WRONG SIZE"));
-=======
             json_object_object_add(a_json_out, a_version == 1 ? "Stake tx" : "stake_tx", json_object_new_string(l_stake_tx_hash));
             break;
         case DAP_CHAIN_DATUM_DECREE_TSD_TYPE_STAKE_VALUE:
             if (l_tsd->size > sizeof(uint256_t)){
                 json_object_object_add(a_json_out, a_version == 1 ? "Stake value" : "stake_value", json_object_new_string("WRONG SIZE"));
->>>>>>> 0c651e35
                 break;
             }
             uint256_t l_stake_value = uint256_0;
             _dap_tsd_get_scalar(l_tsd, &l_stake_value);
             const char *l_stake_value_str = dap_uint256_to_char(l_stake_value, NULL);
-<<<<<<< HEAD
-            json_object_object_add(a_json_out, "stake_value", json_object_new_string(l_stake_value_str));
-            break;
-       case DAP_CHAIN_DATUM_DECREE_TSD_TYPE_STAKE_SIGNING_ADDR:
-            if (l_tsd->size > sizeof(dap_chain_addr_t)) {
-                json_object_object_add(a_json_out, "signing_addr", json_object_new_string("WRONG SIZE"));
-=======
             json_object_object_add(a_json_out, a_version == 1 ? "Stake value" : "stake_value", json_object_new_string(l_stake_value_str));
             break;
        case DAP_CHAIN_DATUM_DECREE_TSD_TYPE_STAKE_SIGNING_ADDR:
             if (l_tsd->size > sizeof(dap_chain_addr_t)) {
                 json_object_object_add(a_json_out, a_version == 1 ? "Signing addr" : "sig_addr", json_object_new_string("WRONG SIZE"));
->>>>>>> 0c651e35
                 break;
             }
             dap_chain_addr_t *l_stake_addr_signing = /*{ };
             _dap_tsd_get_scalar(l_tsd, &l_stake_addr_signing);*/ _dap_tsd_get_object(l_tsd, dap_chain_addr_t);
-<<<<<<< HEAD
-            json_object_object_add(a_json_out, "signing_addr", json_object_new_string(dap_chain_addr_to_str_static(l_stake_addr_signing)));
-=======
             json_object_object_add(a_json_out, a_version == 1 ? "Signing addr" : "sig_addr", json_object_new_string(dap_chain_addr_to_str_static(l_stake_addr_signing)));
->>>>>>> 0c651e35
             dap_chain_hash_fast_t l_pkey_signing = l_stake_addr_signing->data.hash_fast;
             const char *l_pkey_signing_str = dap_strcmp(a_hash_out_type, "hex")
                     ? dap_enc_base58_encode_hash_to_str_static(&l_pkey_signing)
                     : dap_chain_hash_fast_to_str_static(&l_pkey_signing);
-<<<<<<< HEAD
-            json_object_object_add(a_json_out, "signing_pkey_fingerprint", json_object_new_string(l_pkey_signing_str));
-            break;
-        case DAP_CHAIN_DATUM_DECREE_TSD_TYPE_NODE_ADDR:
-            if(l_tsd->size > sizeof(dap_chain_node_addr_t)){
-                json_object_object_add(a_json_out, "node_addr", json_object_new_string("WRONG SIZE"));
-=======
             json_object_object_add(a_json_out, a_version == 1 ? "Signing pkey fingerprint" : "sig_pkey_hash", json_object_new_string(l_pkey_signing_str));
             break;
         case DAP_CHAIN_DATUM_DECREE_TSD_TYPE_NODE_ADDR:
             if(l_tsd->size > sizeof(dap_chain_node_addr_t)){
                 json_object_object_add(a_json_out, a_version == 1 ? "Node addr" : "node_addr", json_object_new_string("WRONG SIZE"));
->>>>>>> 0c651e35
                 break;
             }
             dap_chain_node_addr_t *l_node_addr = _dap_tsd_get_object(l_tsd, dap_chain_node_addr_t);
             char l_buf[24];
             snprintf(l_buf, sizeof(l_buf), NODE_ADDR_FP_STR, NODE_ADDR_FP_ARGS(l_node_addr));
-<<<<<<< HEAD
-            json_object_object_add(a_json_out, "node_addr", json_object_new_string(l_buf));
-            break;
-        case DAP_CHAIN_DATUM_DECREE_TSD_TYPE_STAKE_MIN_VALUE:
-            if (l_tsd->size > sizeof(uint256_t)) {
-                json_object_object_add(a_json_out, "min_value", json_object_new_string("WRONG SIZE"));
-=======
             json_object_object_add(a_json_out, a_version == 1 ? "Node addr" : "node_addr", json_object_new_string(l_buf));
             break;
         case DAP_CHAIN_DATUM_DECREE_TSD_TYPE_STAKE_MIN_VALUE:
             if (l_tsd->size > sizeof(uint256_t)) {
                 json_object_object_add(a_json_out, a_version == 1 ? "Min value" : "min_value", json_object_new_string("WRONG SIZE"));
->>>>>>> 0c651e35
                 break;
             }
             uint256_t l_min_value = uint256_0;
             _dap_tsd_get_scalar(l_tsd, &l_min_value);
             const char *l_min_value_str = dap_uint256_to_char(l_min_value, NULL);
-<<<<<<< HEAD
-            json_object_object_add(a_json_out, "min_value", json_object_new_string(l_min_value_str));
-            break;
-        case DAP_CHAIN_DATUM_DECREE_TSD_TYPE_STAKE_MIN_SIGNERS_COUNT:
-            if (l_tsd->size > sizeof(uint256_t)) {
-                json_object_object_add(a_json_out, "min_signers_count", json_object_new_string("WRONG SIZE"));
-=======
             json_object_object_add(a_json_out, a_version == 1 ? "Min value": "min_value", json_object_new_string(l_min_value_str));
             break;
         case DAP_CHAIN_DATUM_DECREE_TSD_TYPE_STAKE_MIN_SIGNERS_COUNT:
             if (l_tsd->size > sizeof(uint256_t)) {
                 json_object_object_add(a_json_out, a_version == 1 ? "Min signers count" : "min_sig_count", json_object_new_string("WRONG SIZE"));
->>>>>>> 0c651e35
                 break;
             }
             uint256_t l_min_signers_count = uint256_0;
             _dap_tsd_get_scalar(l_tsd, &l_min_signers_count);
             const char *l_min_signers_count_str = dap_uint256_to_char(l_min_signers_count, NULL);
-<<<<<<< HEAD
-            json_object_object_add(a_json_out, "min_signers_count", json_object_new_string(l_min_signers_count_str));
-            break;
-        case DAP_CHAIN_DATUM_DECREE_TSD_TYPE_HOST:
-        case DAP_CHAIN_DATUM_DECREE_TSD_TYPE_STRING:
-            json_object_object_add(a_json_out, "host_address", json_object_new_string(dap_tsd_get_string(l_tsd)));
-            break;
-        case DAP_CHAIN_DATUM_DECREE_TSD_TYPE_ACTION:
-            if (l_tsd->size != sizeof(uint8_t)) {
-                json_object_object_add(a_json_out, "action", json_object_new_string("WRONG SIZE"));
-=======
             json_object_object_add(a_json_out, a_version == 1 ? "Min signers count" : "min_sig_count", json_object_new_string(l_min_signers_count_str));
             break;
         case DAP_CHAIN_DATUM_DECREE_TSD_TYPE_HOST:
@@ -435,35 +333,22 @@
         case DAP_CHAIN_DATUM_DECREE_TSD_TYPE_ACTION:
             if (l_tsd->size != sizeof(uint8_t)) {
                 json_object_object_add(a_json_out, a_version == 1 ? "Action" : "action", json_object_new_string("WRONG SIZE"));
->>>>>>> 0c651e35
                 break;
             }
             uint8_t l_action = 0;
             _dap_tsd_get_scalar(l_tsd, &l_action);
-<<<<<<< HEAD
-            json_object_object_add(a_json_out, "action", l_action ?
-=======
             json_object_object_add(a_json_out, a_version == 1 ? "tAction" : "action", l_action ?
->>>>>>> 0c651e35
                                         json_object_new_string("add (enable)") : json_object_new_string("delete (disable)"));
             break;
         case DAP_CHAIN_DATUM_DECREE_TSD_TYPE_SIGNATURE_TYPE:
             if (l_tsd->size != sizeof(uint32_t)) {
-<<<<<<< HEAD
-                json_object_object_add(a_json_out, "signature_type", json_object_new_string("WRONG SIZE"));
-=======
                 json_object_object_add(a_json_out, a_version == 1 ? "Signature type" : "sig_type", json_object_new_string("WRONG SIZE"));
->>>>>>> 0c651e35
                 break;
             }
             uint32_t l_type = 0;
             _dap_tsd_get_scalar(l_tsd, &l_type);
             dap_sign_type_t l_sign_type = { .type = l_type };
-<<<<<<< HEAD
-            json_object_object_add(a_json_out, "signature_type", json_object_new_string(dap_sign_type_to_str(l_sign_type)));
-=======
             json_object_object_add(a_json_out, a_version == 1 ? "Signature type" : "sig_type", json_object_new_string(dap_sign_type_to_str(l_sign_type)));
->>>>>>> 0c651e35
             break;
         case DAP_CHAIN_DATUM_DECREE_TSD_TYPE_STAKE_PKEY:
             if (l_tsd->size != dap_pkey_get_size((dap_pkey_t *)(l_tsd->data))) {
@@ -480,12 +365,8 @@
             json_object_object_add(a_json_out, "policy_type", json_object_new_string( dap_chain_policy_to_str((dap_chain_policy_t *)(l_tsd->data))));
             break;
         default:
-<<<<<<< HEAD
-            json_object_object_add(a_json_out, "unknown_type_tsd_section", json_object_new_string(""));
-=======
             if (a_version == 1)
                 json_object_object_add(a_json_out, "UNKNOWN_TYPE_TSD_SECTION", json_object_new_string(""));
->>>>>>> 0c651e35
             break;
         }
     }
@@ -495,15 +376,10 @@
 
 void dap_chain_datum_decree_certs_dump_json(json_object * a_json_out, byte_t * a_signs, size_t a_certs_size, const char *a_hash_out_type, int a_version)
 {
-<<<<<<< HEAD
-    if (!a_certs_size) {
-        json_object_object_add(a_json_out, "cert_status", json_object_new_string("NONE"));
-=======
     if (a_version == 1)
         json_object_object_add(a_json_out, "signatures", json_object_new_string(""));
     if (!a_certs_size) {
         json_object_object_add(a_json_out, a_version == 1 ? "Cert status" : "cert_status", json_object_new_string("NONE"));
->>>>>>> 0c651e35
         return;
     }
     json_object* json_arr_certs_out = json_object_new_array();
@@ -513,22 +389,14 @@
         dap_sign_t *l_sign = (dap_sign_t *) (a_signs + l_offset);
         l_offset += dap_sign_get_size(l_sign);
         if (l_sign->header.sign_size == 0) {
-<<<<<<< HEAD
-            json_object_object_add(json_obj_sign, "sign_status", json_object_new_string("CORRUPTED - 0 size signature"));
-=======
             json_object_object_add(json_obj_sign, a_version == 1 ? "sign status" : "sig_status", json_object_new_string("CORRUPTED - 0 size signature"));
->>>>>>> 0c651e35
             json_object_array_add(json_arr_certs_out, json_obj_sign);
             continue;
         }
 
         dap_chain_hash_fast_t l_pkey_hash = {0};
         if (dap_sign_get_pkey_hash(l_sign, &l_pkey_hash) == false) {
-<<<<<<< HEAD
-            json_object_object_add(json_obj_sign, "sign_status", json_object_new_string("CORRUPTED - can't calc hash"));
-=======
             json_object_object_add(json_obj_sign, a_version == 1 ? "sign status" : "sig_status", json_object_new_string("CORRUPTED - can't calc hash"));
->>>>>>> 0c651e35
             json_object_array_add(json_arr_certs_out, json_obj_sign);
             continue;
         }
@@ -536,15 +404,6 @@
         const char *l_hash_str = dap_strcmp(a_hash_out_type, "hex")
                 ? dap_enc_base58_encode_hash_to_str_static(&l_pkey_hash)
                 : dap_chain_hash_fast_to_str_static(&l_pkey_hash);
-<<<<<<< HEAD
-        json_object_object_add(json_obj_sign, "sign_#", json_object_new_uint64(i));
-        json_object_object_add(json_obj_sign, "hash", json_object_new_string(l_hash_str));
-        json_object_object_add(json_obj_sign, "type", json_object_new_string(dap_sign_type_to_str(l_sign->header.type)));
-        json_object_object_add(json_obj_sign, "sign_size", json_object_new_uint64(l_sign->header.sign_size));
-        json_object_array_add(json_arr_certs_out, json_obj_sign);        
-    }
-    json_object_object_add(a_json_out,"signs", json_arr_certs_out);
-=======
         json_object_object_add(json_obj_sign, a_version == 1 ? "sign #" : "sig_num", json_object_new_uint64(i));
         json_object_object_add(json_obj_sign, a_version == 1 ? "hash" : "sig_pkey_hash", json_object_new_string(l_hash_str));
         json_object_object_add(json_obj_sign, a_version == 1 ? "type" : "sig_type", json_object_new_string(dap_sign_type_to_str(l_sign->header.type)));
@@ -552,7 +411,6 @@
         json_object_array_add(json_arr_certs_out, json_obj_sign);        
     }
     json_object_object_add(a_json_out, a_version == 1 ? "SIGNS" : "signs", json_arr_certs_out);
->>>>>>> 0c651e35
 }
 
 dap_chain_datum_decree_t *dap_chain_datum_decree_new(dap_chain_net_id_t a_net_id, dap_chain_id_t a_chain_id,
