/*
 * Authors:
 * Dmitriy A. Gearasimov <kahovski@gmail.com>
 * DeM Labs Inc.   https://demlabs.net
 * DeM Labs Open source community https://github.com/demlabsinc
 * Copyright  (c) 2017-2018
 * All rights reserved.

 This file is part of DAP (Deus Applications Prototypes) the open source project

    DAP (Deus Applicaions Prototypes) is free software: you can redistribute it and/or modify
    it under the terms of the GNU General Public License as published by
    the Free Software Foundation, either version 3 of the License, or
    (at your option) any later version.

    DAP is distributed in the hope that it will be useful,
    but WITHOUT ANY WARRANTY; without even the implied warranty of
    MERCHANTABILITY or FITNESS FOR A PARTICULAR PURPOSE.  See the
    GNU General Public License for more details.

    You should have received a copy of the GNU General Public License
    along with any DAP based project.  If not, see <http://www.gnu.org/licenses/>.
*/
#include <stdio.h>
#include <string.h>
#include "dap_strfuncs.h"
#include "dap_common.h"
#include "dap_chain_datum.h"
#include "dap_chain_datum_token.h"
#include "dap_uuid.h"
#include "dap_enc_base58.h"

#define LOG_TAG "dap_chain_datum_token"

const char *c_dap_chain_datum_token_emission_type_str[]={
    [DAP_CHAIN_DATUM_TOKEN_EMISSION_TYPE_UNDEFINED] = "UNDEFINED",
    [DAP_CHAIN_DATUM_TOKEN_EMISSION_TYPE_AUTH] = "AUTH",
    [DAP_CHAIN_DATUM_TOKEN_EMISSION_TYPE_ALGO] = "ALGO",
    [DAP_CHAIN_DATUM_TOKEN_EMISSION_TYPE_ATOM_OWNER] = "OWNER",
    [DAP_CHAIN_DATUM_TOKEN_EMISSION_TYPE_SMART_CONTRACT] = "SMART_CONTRACT"
};

const char *c_dap_chain_datum_token_flag_str[] = {
    [DAP_CHAIN_DATUM_TOKEN_FLAG_NONE] = "NONE",
    [DAP_CHAIN_DATUM_TOKEN_FLAG_ALL_SENDER_BLOCKED] = "ALL_SENDER_BLOCKED",
    [DAP_CHAIN_DATUM_TOKEN_FLAG_ALL_SENDER_ALLOWED] = "ALL_SENDER_ALLOWED",
    [DAP_CHAIN_DATUM_TOKEN_FLAG_ALL_SENDER_FROZEN] = "ALL_SENDER_FROZEN",
    [DAP_CHAIN_DATUM_TOKEN_FLAG_ALL_SENDER_UNFROZEN] = "ALL_SENDER_UNFROZEN",
    [DAP_CHAIN_DATUM_TOKEN_FLAG_ALL_RECEIVER_BLOCKED] = "ALL_RECEIVER_BLOCKED",
    [DAP_CHAIN_DATUM_TOKEN_FLAG_ALL_RECEIVER_ALLOWED] = "ALL_RECEIVER_ALLOWED",
    [DAP_CHAIN_DATUM_TOKEN_FLAG_ALL_RECEIVER_FROZEN] = "ALL_RECEIVER_FROZEN",
    [DAP_CHAIN_DATUM_TOKEN_FLAG_ALL_RECEIVER_UNFROZEN] = "ALL_RECEIVER_UNFROZEN",
};

/**
 * @brief dap_chain_datum_token_tsd_get
 * @param a_token
 * @param a_token_size
 * @return
 */
dap_tsd_t* dap_chain_datum_token_tsd_get(dap_chain_datum_token_t *a_token, size_t a_token_size)
{
    // Check if token type could have tsd section
    size_t l_hdr_size = sizeof(dap_chain_datum_token_t);
    if (l_hdr_size > a_token_size){
        log_it(L_WARNING, "Token size smaller then header, corrupted data");
        return NULL;
    }
    return (dap_tsd_t *)a_token->data_n_tsd;
}

dap_chain_datum_token_t *dap_chain_datum_token_read(byte_t *a_token_serial, size_t *a_token_size) {
    dap_chain_datum_token_old_t *l_token_old = (dap_chain_datum_token_old_t*)a_token_serial;
    size_t l_token_tsd_size = *a_token_size - sizeof(dap_chain_datum_token_old_t);
    size_t l_token_size     = l_token_tsd_size + sizeof(dap_chain_datum_token_t);
    dap_chain_datum_token_t *l_token = DAP_NEW_Z_SIZE(dap_chain_datum_token_t, l_token_size);
    memcpy(l_token->ticker, l_token_old->ticker, sizeof(l_token_old->ticker));
    memcpy(l_token->data_n_tsd, l_token_old->data_n_tsd, l_token_tsd_size);
    switch (((dap_chain_datum_token_t*)a_token_serial)->type) {
    case DAP_CHAIN_DATUM_TOKEN_TYPE_OLD_SIMPLE: {
        memcpy(l_token->ticker, l_token_old->ticker, sizeof(l_token_old->ticker));
//        memcpy(l_token->data_n_tsd, l_token_old->data_n_tsd, l_token_tsd_size);

        l_token->type           = DAP_CHAIN_DATUM_TOKEN_DECL;
        l_token->total_supply   = l_token_old->total_supply;
        l_token->signs_valid    = l_token_old->signs_valid;
        l_token->signs_total    = l_token_old->signs_total;
        l_token->header_simple.decimals = l_token_old->header_simple.decimals;
//        l_token->header_native_decl.tsd_total_size = l_token_tsd_size;
        l_token->subtype        = DAP_CHAIN_DATUM_TOKEN_SUBTYPE_SIMPLE;
        l_token->version        = 1;
        return l_token;
    }
    case DAP_CHAIN_DATUM_TOKEN_TYPE_OLD_PRIVATE_DECL: {
        l_token->type = DAP_CHAIN_DATUM_TOKEN_TYPE_DECL;
        l_token->total_supply   = l_token_old->total_supply;
        l_token->signs_valid    = l_token_old->signs_valid;
        l_token->signs_total    = l_token_old->signs_total;
        l_token->subtype = DAP_CHAIN_DATUM_TOKEN_SUBTYPE_PRIVATE;
        l_token->header_private_decl.decimals = l_token_old->header_private_decl.decimals;
        l_token->header_private_decl.tsd_total_size = l_token_old->header_private_decl.tsd_total_size;
        l_token->header_private_decl.flags = l_token_old->header_private_decl.flags;
        l_token->version = 1;
        return l_token;
    }
    case DAP_CHAIN_DATUM_TOKEN_TYPE_OLD_PRIVATE_UPDATE: {
        l_token->type = DAP_CHAIN_DATUM_TOKEN_TYPE_UPDATE;
        l_token->total_supply   = l_token_old->total_supply;
        l_token->signs_valid    = l_token_old->signs_valid;
        l_token->signs_total    = l_token_old->signs_total;
        l_token->subtype = DAP_CHAIN_DATUM_TOKEN_SUBTYPE_PRIVATE;
        l_token->header_private_update.decimals = l_token_old->header_private_update.decimals;
        l_token->header_private_update.tsd_total_size = l_token_old->header_private_update.tsd_total_size;
        l_token->header_private_update.flags = l_token_old->header_private_update.flags;
        l_token->version = 1;
        return l_token;
    }
    case DAP_CHAIN_DATUM_TOKEN_TYPE_OLD_NATIVE_DECL: {
        l_token->type = DAP_CHAIN_DATUM_TOKEN_TYPE_DECL;
        l_token->total_supply   = l_token_old->total_supply;
        l_token->signs_valid    = l_token_old->signs_valid;
        l_token->signs_total    = l_token_old->signs_total;
        l_token->subtype = DAP_CHAIN_DATUM_TOKEN_SUBTYPE_NATIVE;
        l_token->header_native_decl.decimals = l_token_old->header_native_decl.decimals;
        l_token->header_native_decl.tsd_total_size = l_token_old->header_native_decl.tsd_total_size;
        l_token->header_native_decl.flags = l_token_old->header_native_decl.flags;
        l_token->version = 1;
        return l_token;
    }
    case DAP_CHAIN_DATUM_TOKEN_TYPE_OLD_NATIVE_UPDATE: {
        l_token->type = DAP_CHAIN_DATUM_TOKEN_TYPE_UPDATE;
        l_token->total_supply   = l_token_old->total_supply;
        l_token->signs_valid    = l_token_old->signs_valid;
        l_token->signs_total    = l_token_old->signs_total;
        l_token->subtype = DAP_CHAIN_DATUM_TOKEN_SUBTYPE_NATIVE;
        l_token->header_native_update.decimals = l_token_old->header_native_update.decimals;
        l_token->header_native_update.tsd_total_size = l_token_old->header_native_update.tsd_total_size;
        l_token->header_native_update.flags = l_token_old->header_native_update.flags;
        l_token->version = 1;
        return l_token;
    }
    case DAP_CHAIN_DATUM_TOKEN_TYPE_OLD_PUBLIC: {
        l_token->type = DAP_CHAIN_DATUM_TOKEN_TYPE_DECL;
        l_token->total_supply   = l_token_old->total_supply;
        l_token->signs_valid    = l_token_old->signs_valid;
        l_token->signs_total    = l_token_old->signs_total;
        l_token->subtype = DAP_CHAIN_DATUM_TOKEN_SUBTYPE_PUBLIC;
        l_token->header_public.flags = l_token_old->header_public.flags;
        l_token->header_public.premine_address = l_token_old->header_public.premine_address;
        l_token->header_public.premine_supply = l_token_old->header_public.premine_supply;
        l_token->version = 1;
        return l_token;
    }
    default:
        return DAP_DUP_SIZE(a_token_serial, *a_token_size);
    };
}

/**
 * @brief dap_chain_datum_token_flags_dump
 * @param a_str_out
 * @param a_flags
 */
void dap_chain_datum_token_flags_dump(dap_string_t * a_str_out, uint16_t a_flags)
{
    if(!a_flags){
        dap_string_append_printf(a_str_out, "%s\n",
                c_dap_chain_datum_token_flag_str[DAP_CHAIN_DATUM_TOKEN_FLAG_NONE]);
        return;
    }
    bool is_first = true;
    for ( uint16_t i = 0;  i <= DAP_CHAIN_DATUM_TOKEN_FLAG_MAX; i++){
        if(   a_flags &  (1 << i) ){
            if(is_first)
                is_first = false;
            else
                dap_string_append_printf(a_str_out,", ");
            dap_string_append_printf(a_str_out,"%s", c_dap_chain_datum_token_flag_str[i]);
        }
        if(i == DAP_CHAIN_DATUM_TOKEN_FLAG_MAX)
            dap_string_append_printf(a_str_out, "\n");
    }
}


/**
 * @brief dap_chain_datum_token_certs_dump
 * @param a_str_out
 * @param a_data_n_tsd
 * @param a_certs_size
 */
void dap_chain_datum_token_certs_dump(dap_string_t * a_str_out, byte_t * a_data_n_tsd, size_t a_certs_size, const char *a_hash_out_type)
{
    dap_string_append_printf(a_str_out, "signatures: ");
    if (!a_certs_size) {
        dap_string_append_printf(a_str_out, "<NONE>\n");
        return;
    }

    dap_string_append_printf(a_str_out, "\n");

    size_t l_offset = 0;
    for (int i = 1; l_offset < (a_certs_size); i++) {
        dap_sign_t *l_sign = (dap_sign_t *) (a_data_n_tsd + l_offset);
        l_offset += dap_sign_get_size(l_sign);
        if (l_sign->header.sign_size == 0) {
            dap_string_append_printf(a_str_out, "<CORRUPTED - 0 size signature>\n");
            continue;
        }

        dap_chain_hash_fast_t l_pkey_hash = {0};
        if (dap_sign_get_pkey_hash(l_sign, &l_pkey_hash) == false) {
            dap_string_append_printf(a_str_out, "<CORRUPTED - can't calc hash>\n");
            continue;
        }

        char *l_hash_str = NULL;
        if(!dap_strcmp(a_hash_out_type, "hex"))
            l_hash_str = dap_chain_hash_fast_to_str_new(&l_pkey_hash);
        else
            l_hash_str = dap_enc_base58_encode_hash_to_str(&l_pkey_hash);

        dap_string_append_printf(a_str_out, "%d) %s, %s, %u bytes\n", i, l_hash_str,
                                 dap_sign_type_to_str(l_sign->header.type), l_sign->header.sign_size);
        DAP_DEL_Z(l_hash_str);
    }
}

dap_sign_t ** dap_chain_datum_token_signs_parse(dap_chain_datum_token_t * a_datum_token, size_t a_datum_token_size, size_t *a_signs_total, size_t * a_signs_valid)
{
    assert(a_datum_token_size);
    assert(a_datum_token);
    assert(a_signs_total);
    assert(a_signs_valid);
    assert(a_datum_token_size >= sizeof(dap_chain_datum_token_old_t));
    *a_signs_total = 0;
    *a_signs_valid = a_datum_token->signs_valid;
    size_t l_offset = 0;
    size_t l_signs_offset = 0;
    switch (a_datum_token->type) {
        case DAP_CHAIN_DATUM_TOKEN_TYPE_DECL:
            switch (a_datum_token->subtype) {
                case DAP_CHAIN_DATUM_TOKEN_SUBTYPE_SIMPLE:
                    l_signs_offset = sizeof(dap_chain_datum_token_t);
                    break;
                case DAP_CHAIN_DATUM_TOKEN_SUBTYPE_PRIVATE:
                    l_signs_offset = sizeof(dap_chain_datum_token_t) + a_datum_token->header_private_decl.tsd_total_size;
                    break;
                case DAP_CHAIN_DATUM_TOKEN_SUBTYPE_NATIVE:
                    l_signs_offset = sizeof(dap_chain_datum_token_t) + a_datum_token->header_native_decl.tsd_total_size;
                    break;
            }
            break;
        case DAP_CHAIN_DATUM_TOKEN_TYPE_UPDATE:
            switch (a_datum_token->subtype) {
                case DAP_CHAIN_DATUM_TOKEN_SUBTYPE_SIMPLE:
                    l_signs_offset = sizeof(dap_chain_datum_token_t);
                    break;
                case DAP_CHAIN_DATUM_TOKEN_SUBTYPE_PRIVATE:
                    l_signs_offset = sizeof(dap_chain_datum_token_t) + a_datum_token->header_private_update.tsd_total_size;
                    break;
                case DAP_CHAIN_DATUM_TOKEN_SUBTYPE_NATIVE:
                    l_signs_offset = sizeof(dap_chain_datum_token_t) + a_datum_token->header_native_update.tsd_total_size;
                    break;
            }
            break;
        case DAP_CHAIN_DATUM_TOKEN_TYPE_OLD_SIMPLE:
        case DAP_CHAIN_DATUM_TOKEN_TYPE_OLD_PUBLIC:
            l_signs_offset = sizeof(dap_chain_datum_token_old_t);
            break;
        case DAP_CHAIN_DATUM_TOKEN_TYPE_OLD_PRIVATE_DECL:
            l_signs_offset = sizeof(dap_chain_datum_token_old_t) + a_datum_token->header_private_decl.tsd_total_size;
            break;
        case DAP_CHAIN_DATUM_TOKEN_TYPE_OLD_PRIVATE_UPDATE:
            l_signs_offset = sizeof(dap_chain_datum_token_old_t) + a_datum_token->header_private_update.tsd_total_size;
            break;
        case DAP_CHAIN_DATUM_TOKEN_TYPE_OLD_NATIVE_DECL:
            l_signs_offset = sizeof(dap_chain_datum_token_old_t) + a_datum_token->header_native_decl.tsd_total_size;
            break;
        case DAP_CHAIN_DATUM_TOKEN_TYPE_OLD_NATIVE_UPDATE:
            l_signs_offset = sizeof(dap_chain_datum_token_old_t) + a_datum_token->header_native_update.tsd_total_size;
            break;
        default:
            l_signs_offset = sizeof(dap_chain_datum_token_t);
            break;
    }
    dap_sign_t **l_ret = DAP_NEW_Z_SIZE(dap_sign_t*, sizeof(dap_sign_t*) * a_datum_token->signs_total);
    if (!l_ret) {
        log_it(L_CRITICAL, "Out of memory!");
        return NULL;
    }
    for (uint16_t i = 0; i < a_datum_token->signs_total && l_offset <= a_datum_token_size - l_signs_offset; ++i) {
        l_ret[i] = (dap_sign_t*)((byte_t*)a_datum_token + l_signs_offset + l_offset);
        size_t l_sign_size = dap_sign_get_size(l_ret[i]);
        if (l_sign_size == 0 || l_sign_size > a_datum_token_size - l_offset) {
            *a_signs_total = 0;
            DAP_FREE(l_ret);
            return NULL;
        }
        (*a_signs_total)++;
        l_offset += l_sign_size;
    }
    return l_ret;
}

/*                              Token emission section                          */

dap_chain_datum_token_emission_t *dap_chain_datum_emission_create(uint256_t a_value, const char *a_ticker, dap_chain_addr_t *a_addr)
{
    dap_chain_datum_token_emission_t *l_emission = DAP_NEW_Z(dap_chain_datum_token_emission_t);
    l_emission->hdr.version = 2;
    l_emission->hdr.value_256 = a_value;
    strncpy(l_emission->hdr.ticker, a_ticker, DAP_CHAIN_TICKER_SIZE_MAX - 1);
    l_emission->hdr.ticker[DAP_CHAIN_TICKER_SIZE_MAX - 1] = '\0';
    l_emission->hdr.type = DAP_CHAIN_DATUM_TOKEN_EMISSION_TYPE_AUTH;
    l_emission->hdr.address = *a_addr;
    dap_uuid_generate_nonce(&l_emission->hdr.nonce, DAP_CHAIN_DATUM_NONCE_SIZE);
    return l_emission;
}

size_t dap_chain_datum_emission_get_size(uint8_t *a_emission_serial)
{
    size_t l_ret = 0;
    dap_chain_datum_token_emission_t *l_emission = (dap_chain_datum_token_emission_t *)a_emission_serial;
    if (l_emission->hdr.version == 0) {
        l_ret = sizeof(struct dap_chain_emission_header_v0);
    } else {
        l_ret = sizeof(l_emission->hdr);
    }
    if (l_emission->hdr.type == DAP_CHAIN_DATUM_TOKEN_EMISSION_TYPE_AUTH) {
        uint64_t l_size = *(uint64_t *)(a_emission_serial + l_ret);
        l_ret += l_size;
    }
    l_ret += sizeof(l_emission->data);
    return l_ret;
}

dap_chain_datum_token_emission_t *dap_chain_datum_emission_read(byte_t *a_emission_serial, size_t *a_emission_size)
{
    assert(a_emission_serial);
    assert(a_emission_size);
    dap_chain_datum_token_emission_t *l_emission = NULL;
    if (((dap_chain_datum_token_emission_t *)a_emission_serial)->hdr.version == 0) {
        size_t l_emission_size = *a_emission_size;
        size_t l_old_hdr_size = sizeof(struct dap_chain_emission_header_v0);
        size_t l_add_size = sizeof(l_emission->hdr) - l_old_hdr_size;
        l_emission = DAP_NEW_Z_SIZE(dap_chain_datum_token_emission_t, l_emission_size + l_add_size);
        l_emission->hdr.version = 2;
        memcpy(l_emission, a_emission_serial, l_old_hdr_size);
        memcpy((byte_t *)l_emission + sizeof(l_emission->hdr),
               a_emission_serial + l_old_hdr_size,
               l_emission_size - l_old_hdr_size);
        l_emission->hdr.value_256 = dap_chain_uint256_from(
                    ((dap_chain_datum_token_emission_t *)a_emission_serial)->hdr.value);
        l_emission_size += l_add_size;
        (*a_emission_size) = l_emission_size;
    } else {
        l_emission = DAP_DUP_SIZE(a_emission_serial, *a_emission_size);
        if (((dap_chain_datum_token_emission_t *)a_emission_serial)->hdr.version == 1)
            l_emission->hdr.value_256 = dap_chain_uint256_from(
                        ((dap_chain_datum_token_emission_t *)a_emission_serial)->hdr.value);
    }
    return l_emission;
}

dap_chain_datum_token_emission_t *dap_chain_datum_emission_add_tsd(dap_chain_datum_token_emission_t *a_emission, int a_type, size_t a_size, void *a_data)
{
    if (!a_emission || a_emission->hdr.type != DAP_CHAIN_DATUM_TOKEN_EMISSION_TYPE_AUTH)
        return NULL;
    dap_tsd_t *l_tsd = dap_tsd_create(a_type, a_data, a_size);
    size_t l_tsd_size = sizeof(dap_tsd_t) + a_size;
    size_t l_emission_size = dap_chain_datum_emission_get_size((uint8_t *)a_emission);
    dap_chain_datum_token_emission_t *l_emission = DAP_REALLOC(a_emission, l_emission_size + l_tsd_size);
    memcpy(l_emission->tsd_n_signs + l_emission->data.type_auth.tsd_total_size, l_tsd, l_tsd_size);
    DAP_DELETE(l_tsd);
    l_emission->data.type_auth.tsd_total_size += l_tsd_size;
    l_emission->data.type_auth.size += l_tsd_size;
    return l_emission;
}

byte_t *dap_chain_emission_get_tsd(dap_chain_datum_token_emission_t *a_emission, int a_type, size_t *a_size)
{
    if (!a_emission || a_emission->hdr.type != DAP_CHAIN_DATUM_TOKEN_EMISSION_TYPE_AUTH ||
            a_emission->data.type_auth.tsd_total_size == 0)
        return NULL;
    dap_tsd_t *l_tsd = (dap_tsd_t *)a_emission->tsd_n_signs;
    do {
        if (l_tsd->type == a_type) {
            if (a_size)
                *a_size = l_tsd->size;
            return l_tsd->data;
        }
        l_tsd = (dap_tsd_t *)((byte_t *)l_tsd + dap_tsd_size(l_tsd));
    } while ((byte_t *)l_tsd < a_emission->tsd_n_signs + a_emission->data.type_auth.tsd_total_size);
    return NULL;
}

dap_chain_datum_token_emission_t *dap_chain_datum_emission_add_sign(dap_enc_key_t *a_sign_key, dap_chain_datum_token_emission_t *a_emission)
{
    if (!a_emission || a_emission->hdr.type != DAP_CHAIN_DATUM_TOKEN_EMISSION_TYPE_AUTH)
        return NULL;

    if (a_emission->data.type_auth.size > a_emission->data.type_auth.tsd_total_size)
    {
        size_t l_pub_key_size = 0;
        dap_sign_t *l_sign = (dap_sign_t *)(a_emission->tsd_n_signs + a_emission->data.type_auth.tsd_total_size);
        uint8_t *l_pub_key = dap_enc_key_serealize_pub_key(a_sign_key, &l_pub_key_size);
        for (int i = 0; i < a_emission->data.type_auth.signs_count; i++) {
            if (l_sign->header.sign_pkey_size == l_pub_key_size &&
                    !memcmp(l_sign->pkey_n_sign, l_pub_key, l_pub_key_size))
                return a_emission;  // this sign already exists
            l_sign = (dap_sign_t *)((byte_t *)l_sign + dap_sign_get_size(l_sign));
        }
        DAP_DELETE(l_pub_key);
    }

    dap_sign_t *l_new_sign = dap_sign_create(a_sign_key, a_emission, sizeof(a_emission->hdr), 0);
    if (!l_new_sign)
        return NULL;
    size_t l_emission_size = dap_chain_datum_emission_get_size((uint8_t *)a_emission);
    dap_chain_datum_token_emission_t *l_ret = DAP_REALLOC(a_emission, l_emission_size + dap_sign_get_size(l_new_sign));
    size_t l_sign_size = dap_sign_get_size(l_new_sign);
    memcpy(l_ret->tsd_n_signs + l_ret->data.type_auth.size, l_new_sign, l_sign_size);
    DAP_DELETE(l_new_sign);
    l_ret->data.type_auth.size += l_sign_size;
    l_ret->data.type_auth.signs_count++;
    return l_ret;
}

dap_sign_t *dap_chain_datum_emission_get_signs(dap_chain_datum_token_emission_t *a_emission, size_t *a_signs_count) {
    if (!a_emission || !a_signs_count || a_emission->hdr.type != DAP_CHAIN_DATUM_TOKEN_EMISSION_TYPE_AUTH) {
        log_it(L_ERROR, "Parameters must be not-null!");
        return NULL;
    }
    if (!a_emission->data.type_auth.signs_count || a_emission->data.type_auth.size <= a_emission->data.type_auth.tsd_total_size) {
        *a_signs_count = 0;
        log_it(L_INFO, "No signes found");
        return NULL;
    }
    size_t l_expected_size = a_emission->data.type_auth.size - a_emission->data.type_auth.tsd_total_size, l_actual_size = 0;
    /* First sign */
    dap_sign_t *l_sign = (dap_sign_t*)(a_emission->tsd_n_signs + a_emission->data.type_auth.tsd_total_size);
    size_t l_count, l_sign_size;
    for (l_count = 0, l_sign_size = 0; l_count < a_emission->data.type_auth.signs_count && (l_sign_size = dap_sign_get_size(l_sign)); ++l_count) {
        if (!dap_sign_verify_size(l_sign, l_sign_size)) {
            break;
        }
        l_actual_size += l_sign_size;
        l_sign = (dap_sign_t *)((byte_t *)l_sign + l_sign_size);
    }
    if ((l_expected_size != l_actual_size) || (l_count < a_emission->data.type_auth.signs_count)) {
        log_it(L_CRITICAL, "Malformed signs, only %lu of %hu are present (%lu != %lu)", l_count, a_emission->data.type_auth.signs_count,
               l_actual_size, l_expected_size);
    }
    dap_sign_t *l_ret = DAP_NEW_Z_SIZE(dap_sign_t, l_actual_size);
    if (!l_ret) {
        log_it(L_CRITICAL, "Out of memory!");
        return NULL;
    }
    *a_signs_count = MIN(l_count, a_emission->data.type_auth.signs_count);
    memcpy(l_ret, a_emission->tsd_n_signs + a_emission->data.type_auth.tsd_total_size, l_actual_size);
    return l_ret;
<<<<<<< HEAD
}

// 256 TYPE
bool dap_chain_datum_token_is_old(uint8_t a_type) {
    return a_type == DAP_CHAIN_DATUM_TOKEN_TYPE_OLD_SIMPLE
            || a_type == DAP_CHAIN_DATUM_TOKEN_TYPE_OLD_PRIVATE_DECL
            || a_type == DAP_CHAIN_DATUM_TOKEN_TYPE_OLD_PRIVATE_UPDATE
            || a_type == DAP_CHAIN_DATUM_TOKEN_TYPE_OLD_NATIVE_DECL
            || a_type == DAP_CHAIN_DATUM_TOKEN_TYPE_OLD_NATIVE_UPDATE
            || a_type == DAP_CHAIN_DATUM_TOKEN_TYPE_OLD_PUBLIC;
=======
>>>>>>> 8ca66082
}<|MERGE_RESOLUTION|>--- conflicted
+++ resolved
@@ -460,17 +460,4 @@
     *a_signs_count = MIN(l_count, a_emission->data.type_auth.signs_count);
     memcpy(l_ret, a_emission->tsd_n_signs + a_emission->data.type_auth.tsd_total_size, l_actual_size);
     return l_ret;
-<<<<<<< HEAD
-}
-
-// 256 TYPE
-bool dap_chain_datum_token_is_old(uint8_t a_type) {
-    return a_type == DAP_CHAIN_DATUM_TOKEN_TYPE_OLD_SIMPLE
-            || a_type == DAP_CHAIN_DATUM_TOKEN_TYPE_OLD_PRIVATE_DECL
-            || a_type == DAP_CHAIN_DATUM_TOKEN_TYPE_OLD_PRIVATE_UPDATE
-            || a_type == DAP_CHAIN_DATUM_TOKEN_TYPE_OLD_NATIVE_DECL
-            || a_type == DAP_CHAIN_DATUM_TOKEN_TYPE_OLD_NATIVE_UPDATE
-            || a_type == DAP_CHAIN_DATUM_TOKEN_TYPE_OLD_PUBLIC;
-=======
->>>>>>> 8ca66082
-}+}
