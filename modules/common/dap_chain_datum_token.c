/*
 * Authors:
 * Dmitriy A. Gearasimov <kahovski@gmail.com>
 * DeM Labs Inc.   https://demlabs.net
 * DeM Labs Open source community https://github.com/demlabsinc
 * Copyright  (c) 2017-2018
 * All rights reserved.

 This file is part of DAP (Distributed Applications Platform) the open source project

    DAP (Distributed Applications Platform) is free software: you can redistribute it and/or modify
    it under the terms of the GNU General Public License as published by
    the Free Software Foundation, either version 3 of the License, or
    (at your option) any later version.

    DAP is distributed in the hope that it will be useful,
    but WITHOUT ANY WARRANTY; without even the implied warranty of
    MERCHANTABILITY or FITNESS FOR A PARTICULAR PURPOSE.  See the
    GNU General Public License for more details.

    You should have received a copy of the GNU General Public License
    along with any DAP based project.  If not, see <http://www.gnu.org/licenses/>.
*/
#include <stdio.h>
#include <string.h>
#include "dap_strfuncs.h"
#include "dap_common.h"
#include "dap_chain_datum.h"
#include "dap_chain_datum_token.h"
#include "dap_uuid.h"
#include "dap_enc_base58.h"

#define LOG_TAG "dap_chain_datum_token"

struct datum_token_flag_struct {
    const char *key;
    uint32_t val;
};

static const struct datum_token_flag_struct s_flags_table[] = {
    { "NO_FLAGS",                       DAP_CHAIN_DATUM_TOKEN_FLAG_NONE },
    { "ALL_BLOCKED",                    DAP_CHAIN_DATUM_TOKEN_FLAG_ALL_SENDER_BLOCKED | DAP_CHAIN_DATUM_TOKEN_FLAG_ALL_RECEIVER_BLOCKED },
    { "ALL_FROZEN",                     DAP_CHAIN_DATUM_TOKEN_FLAG_ALL_SENDER_FROZEN | DAP_CHAIN_DATUM_TOKEN_FLAG_ALL_RECEIVER_FROZEN },
    { "ALL_ALLOWED",                    DAP_CHAIN_DATUM_TOKEN_FLAG_ALL_SENDER_ALLOWED | DAP_CHAIN_DATUM_TOKEN_FLAG_ALL_RECEIVER_ALLOWED },
    { "ALL_UNFROZEN",                   DAP_CHAIN_DATUM_TOKEN_FLAG_ALL_SENDER_UNFROZEN | DAP_CHAIN_DATUM_TOKEN_FLAG_ALL_RECEIVER_UNFROZEN },
    { "STATIC_ALL",                     DAP_CHAIN_DATUM_TOKEN_FLAG_STATIC_ALL },
    { "STATIC_FLAGS",                   DAP_CHAIN_DATUM_TOKEN_FLAG_STATIC_FLAGS },
    { "STATIC_PERMISSIONS_ALL",         DAP_CHAIN_DATUM_TOKEN_FLAG_STATIC_PERMISSIONS_ALL },
    { "STATIC_PERMISSIONS_DATUM_TYPE",  DAP_CHAIN_DATUM_TOKEN_FLAG_STATIC_PERMISSIONS_DATUM_TYPE },
    { "STATIC_PERMISSIONS_TX_SENDER",   DAP_CHAIN_DATUM_TOKEN_FLAG_STATIC_PERMISSIONS_TX_SENDER },
    { "STATIC_PERMISSIONS_TX_RECEIVER", DAP_CHAIN_DATUM_TOKEN_FLAG_STATIC_PERMISSIONS_TX_RECEIVER },
    { "ALL_SENDER_BLOCKED",             DAP_CHAIN_DATUM_TOKEN_FLAG_ALL_SENDER_BLOCKED },
    { "ALL_SENDER_FROZEN",              DAP_CHAIN_DATUM_TOKEN_FLAG_ALL_SENDER_FROZEN },
    { "ALL_SENDER_ALLOWED",             DAP_CHAIN_DATUM_TOKEN_FLAG_ALL_SENDER_ALLOWED },
    { "ALL_SENDER_UNFROZEN",            DAP_CHAIN_DATUM_TOKEN_FLAG_ALL_SENDER_UNFROZEN },
    { "ALL_RECEIVER_BLOCKED",           DAP_CHAIN_DATUM_TOKEN_FLAG_ALL_RECEIVER_BLOCKED },
    { "ALL_RECEIVER_FROZEN",            DAP_CHAIN_DATUM_TOKEN_FLAG_ALL_RECEIVER_FROZEN },
    { "ALL_RECEIVER_ALLOWED",           DAP_CHAIN_DATUM_TOKEN_FLAG_ALL_RECEIVER_ALLOWED },
    { "ALL_RECEIVER_UNFROZEN",          DAP_CHAIN_DATUM_TOKEN_FLAG_ALL_RECEIVER_UNFROZEN }
};

/**
 * @brief dap_chain_datum_token_tsd_get
 * @param a_token
 * @param a_token_size
 * @return
 */
dap_tsd_t* dap_chain_datum_token_tsd_get(dap_chain_datum_token_t *a_token, size_t a_token_size)
{
    if (a_token_size < sizeof(dap_chain_datum_token_t)){
        log_it(L_WARNING, "Token size %lu < %lu header size, corrupted token datum", a_token_size, sizeof(dap_chain_datum_token_t));
        return NULL;
    }
    return (dap_tsd_t*)a_token->tsd_n_signs;
}

dap_chain_datum_token_t *dap_chain_datum_token_read(const byte_t *a_token_serial, size_t *a_token_size)
{
    dap_return_val_if_fail(a_token_serial && a_token_size, NULL);
    if (*a_token_size < sizeof(dap_chain_datum_token_old_t)) {
        log_it(L_WARNING, "Too small token size %zu", *a_token_size);
        return NULL;
    }
    dap_chain_datum_token_old_t *l_token_old = (dap_chain_datum_token_old_t *)a_token_serial;
    size_t l_token_tsd_n_signs_size = *a_token_size - sizeof(dap_chain_datum_token_old_t);
    size_t l_token_size = dap_chain_datum_token_is_old(l_token_old->type) ? l_token_tsd_n_signs_size + sizeof(dap_chain_datum_token_t)
                                                                         : *a_token_size;
    dap_chain_datum_token_t *l_token = DAP_NEW_Z_SIZE(dap_chain_datum_token_t, l_token_size);
    if (!l_token) {
        log_it(L_CRITICAL, c_error_memory_alloc);
        return NULL;
    }
    switch (l_token_old->type) {

    case DAP_CHAIN_DATUM_TOKEN_TYPE_OLD_SIMPLE: {
        *l_token = (dap_chain_datum_token_t) {
                .type       = DAP_CHAIN_DATUM_TOKEN_TYPE_DECL,
                .subtype    = DAP_CHAIN_DATUM_TOKEN_SUBTYPE_SIMPLE,
                .header_simple.decimals = l_token_old->header_simple.decimals,
        };    
    } break;

    case DAP_CHAIN_DATUM_TOKEN_TYPE_OLD_PRIVATE_DECL: {
        *l_token = (dap_chain_datum_token_t) {
                .type       = DAP_CHAIN_DATUM_TOKEN_TYPE_DECL,
                .subtype    = DAP_CHAIN_DATUM_TOKEN_SUBTYPE_PRIVATE,
                .header_private_decl.flags          = l_token_old->header_private_decl.flags,
                .header_private_decl.tsd_total_size = l_token_old->header_private_decl.tsd_total_size,
                .header_private_decl.decimals       = l_token_old->header_private_decl.decimals
        };
    } break;

    case DAP_CHAIN_DATUM_TOKEN_TYPE_OLD_PRIVATE_UPDATE: {
        *l_token = (dap_chain_datum_token_t) {
                .type       = DAP_CHAIN_DATUM_TOKEN_TYPE_UPDATE,
                .subtype    = DAP_CHAIN_DATUM_TOKEN_SUBTYPE_PRIVATE,
<<<<<<< HEAD
                .header_private_update.flags            = l_token_old->header_private_update.flags,
=======
>>>>>>> 9b03aca8
                .header_private_update.tsd_total_size   = l_token_old->header_private_update.tsd_total_size,
                .header_private_update.decimals         = l_token_old->header_private_update.decimals
        };
    } break;

    case DAP_CHAIN_DATUM_TOKEN_TYPE_OLD_NATIVE_DECL: {
        *l_token = (dap_chain_datum_token_t) {
                .type       = DAP_CHAIN_DATUM_TOKEN_TYPE_DECL,
                .subtype    = DAP_CHAIN_DATUM_TOKEN_SUBTYPE_NATIVE,
                .header_native_decl.flags           = l_token_old->header_native_decl.flags,
                .header_native_decl.tsd_total_size  = l_token_old->header_native_decl.tsd_total_size,
                .header_native_decl.decimals        = l_token_old->header_native_decl.decimals
        };
    } break;

    case DAP_CHAIN_DATUM_TOKEN_TYPE_OLD_NATIVE_UPDATE: {
        *l_token = (dap_chain_datum_token_t) {
                .type       = DAP_CHAIN_DATUM_TOKEN_TYPE_UPDATE,
                .subtype    = DAP_CHAIN_DATUM_TOKEN_SUBTYPE_NATIVE,
<<<<<<< HEAD
                .header_native_update.flags             = l_token_old->header_native_update.flags,
=======
>>>>>>> 9b03aca8
                .header_native_update.tsd_total_size    = l_token_old->header_native_update.tsd_total_size,
                .header_native_update.decimals          = l_token_old->header_native_update.decimals
        };
    } break;

    case DAP_CHAIN_DATUM_TOKEN_TYPE_OLD_PUBLIC: {
        *l_token = (dap_chain_datum_token_t) {
                .type       = DAP_CHAIN_DATUM_TOKEN_TYPE_DECL,
                .subtype    = DAP_CHAIN_DATUM_TOKEN_SUBTYPE_PUBLIC,
                .header_public.flags            = l_token_old->header_public.flags,
                .header_public.premine_supply   = l_token_old->header_public.premine_supply,
                .header_public.premine_address  = l_token_old->header_public.premine_address
        };
    } break;

    case DAP_CHAIN_DATUM_TOKEN_TYPE_DECL:
    case DAP_CHAIN_DATUM_TOKEN_TYPE_UPDATE:
        if (*a_token_size < sizeof(dap_chain_datum_token_t)) {
            log_it(L_WARNING, "Too small token size %zu", *a_token_size);
            DAP_DELETE(l_token);
            return NULL;
        }
        return memcpy(l_token, a_token_serial, l_token_size);

    default:
        log_it(L_NOTICE, "Unknown token type '%d' read", ((dap_chain_datum_token_t*)a_token_serial)->type);
        DAP_DELETE(l_token);
        return NULL;
    }

    l_token->version = 2;
    l_token->signs_valid = l_token_old->signs_valid;
    l_token->signs_total = l_token_old->signs_total;
    l_token->total_supply = l_token_old->total_supply;
    dap_strncpy(l_token->ticker, l_token_old->ticker, DAP_CHAIN_TICKER_SIZE_MAX);
    if (l_token_tsd_n_signs_size)
        memcpy(l_token->tsd_n_signs, l_token_old->tsd_n_signs, l_token_tsd_n_signs_size);
    *a_token_size = l_token_size;
    return l_token;
}

/**
 * @brief dap_chain_datum_token_flag_from_str
 * @param a_str
 * @return
 */
uint32_t dap_chain_datum_token_flag_from_str(const char *a_str)
{
    if (a_str == NULL)
        return DAP_CHAIN_DATUM_TOKEN_FLAG_NONE;
    for (uint16_t i = 0; i < sizeof(s_flags_table) / sizeof(struct datum_token_flag_struct); i++)
        if (strcmp(s_flags_table[i].key, a_str) == 0)
            return s_flags_table[i].val;
    return DAP_CHAIN_DATUM_TOKEN_FLAG_UNDEFINED;
}

/**
 * @brief dap_chain_datum_token_flags_dump_to_json
 * @param json_obj_out
 * @param a_flags
 */
void dap_chain_datum_token_flags_dump_to_json(json_object * json_obj_out, uint16_t a_flags)
{
<<<<<<< HEAD
    if(!a_flags){
        json_object_object_add(json_obj_out, "flags", json_object_new_string(c_dap_chain_datum_token_flag_str[DAP_CHAIN_DATUM_TOKEN_FLAG_NONE]));

        return;
    }
    json_object *l_array_flags = json_object_new_array();
    for ( uint16_t i = 0;  BIT(i) <= DAP_CHAIN_DATUM_TOKEN_FLAG_MAX; i++){
        if(   a_flags &  (1 << i) ){
            json_object_array_add(l_array_flags, json_object_new_string(c_dap_chain_datum_token_flag_str[BIT(i)]));

        }
    }
=======
    if (!a_flags) {
        json_object_object_add(json_obj_out, "flags", json_object_new_string(dap_chain_datum_token_flag_to_str(DAP_CHAIN_DATUM_TOKEN_FLAG_NONE)));
        return;
    }
    json_object *l_array_flags = json_object_new_array();
    for (uint16_t i = 0; BIT(i) <= DAP_CHAIN_DATUM_TOKEN_FLAG_MAX; i++)
        if (a_flags & BIT(i))
            json_object_array_add(l_array_flags, json_object_new_string(dap_chain_datum_token_flag_to_str(BIT(i))));
>>>>>>> 9b03aca8
    json_object_object_add(json_obj_out, "flags", l_array_flags);
}

/**
 * @brief dap_chain_datum_token_certs_dump
 * @param a_str_out
 * @param a_tsd_n_signs
 * @param a_certs_size
 */
void dap_chain_datum_token_certs_dump(dap_string_t * a_str_out, byte_t * a_tsd_n_signs, size_t a_certs_size, const char *a_hash_out_type)
{
    dap_string_append_printf(a_str_out, "signatures: ");
    if (!a_certs_size) {
        dap_string_append_printf(a_str_out, "<NONE>\n");
        return;
    }

    dap_string_append_printf(a_str_out, "\n");

    size_t l_offset = 0;
    for (int i = 1; l_offset < (a_certs_size); i++) {
        dap_sign_t *l_sign = (dap_sign_t *) (a_tsd_n_signs + l_offset);
        l_offset += dap_sign_get_size(l_sign);
        if (l_sign->header.sign_size == 0) {
            dap_string_append_printf(a_str_out, "<CORRUPTED - 0 size signature>\n");
            break;
        }

        if (l_sign->header.sign_size > a_certs_size)
        {
            dap_string_append_printf(a_str_out, "<CORRUPTED - signature size is greater than a_certs_size>\n");
            continue;
        }

        dap_chain_hash_fast_t l_pkey_hash = {0};
        if (dap_sign_get_pkey_hash(l_sign, &l_pkey_hash) == false) {
            dap_string_append_printf(a_str_out, "<CORRUPTED - can't calc hash>\n");
            continue;
        }

        const char *l_hash_str = dap_strcmp(a_hash_out_type, "hex")
                ? dap_enc_base58_encode_hash_to_str_static(&l_pkey_hash)
                : dap_chain_hash_fast_to_str_static(&l_pkey_hash);

        dap_string_append_printf(a_str_out, "%d) %s, %s, %u bytes\n", i, l_hash_str,
                                 dap_sign_type_to_str(l_sign->header.type), l_sign->header.sign_size);
    }
}

/**
 * @brief dap_chain_datum_token_certs_dump_to_json
 * @param a_json_obj_out
 * @param a_tsd_n_signs
 * @param a_certs_size
 */
void dap_chain_datum_token_certs_dump_to_json(json_object *a_json_obj_out, byte_t * a_tsd_n_signs, size_t a_certs_size, const char *a_hash_out_type)
{
    json_object_object_add(a_json_obj_out, "Signatures", json_object_new_string(""));
    if (!a_certs_size) {
        json_object_object_add(a_json_obj_out, "status", json_object_new_string("<NONE>"));
        return;
    }

    size_t l_offset = 0;
    json_object * json_arr_seg = json_object_new_array();
    for (int i = 1; l_offset < (a_certs_size); i++) {
        json_object * l_json_obj_out = json_object_new_object();
        dap_sign_t *l_sign = (dap_sign_t *) (a_tsd_n_signs + l_offset);
        l_offset += dap_sign_get_size(l_sign);
        if (l_sign->header.sign_size == 0) {
            json_object_object_add(l_json_obj_out, "status", json_object_new_string("<CORRUPTED - 0 size signature>"));
            break;
        }

        if (l_sign->header.sign_size > a_certs_size)
        {
            json_object_object_add(l_json_obj_out, "status", json_object_new_string("<CORRUPTED - signature size is greater than a_certs_size>"));
            continue;
        }

        dap_chain_hash_fast_t l_pkey_hash = {0};
        if (dap_sign_get_pkey_hash(l_sign, &l_pkey_hash) == false) {
            json_object_object_add(l_json_obj_out, "status", json_object_new_string("<CORRUPTED - can't calc hash>"));
            continue;
        }

        char *l_hash_str = dap_strcmp(a_hash_out_type, "hex")
                               ? dap_enc_base58_encode_hash_to_str(&l_pkey_hash)
                               : dap_chain_hash_fast_to_str_new(&l_pkey_hash);

        json_object_object_add(l_json_obj_out, "line", json_object_new_int(i));
        json_object_object_add(l_json_obj_out, "hash", json_object_new_string(l_hash_str));
        json_object_object_add(l_json_obj_out, "sign_type", json_object_new_string(dap_sign_type_to_str(l_sign->header.type)));
        json_object_object_add(l_json_obj_out, "bytes", json_object_new_int(l_sign->header.sign_size));
        json_object_array_add(json_arr_seg, l_json_obj_out);
        DAP_DEL_Z(l_hash_str);
    }
    json_object_object_add(a_json_obj_out, "status", json_arr_seg);
}

/*                              Token emission section                          */

dap_chain_datum_token_emission_t *dap_chain_datum_emission_create(uint256_t a_value, const char *a_ticker, dap_chain_addr_t *a_addr)
{
    dap_chain_datum_token_emission_t *l_emission = DAP_NEW_Z(dap_chain_datum_token_emission_t);
    if (!l_emission) {
        log_it(L_CRITICAL, "%s", c_error_memory_alloc);
        return NULL;
    }
    l_emission->hdr.version = 3;
    l_emission->hdr.value = a_value;
    strncpy(l_emission->hdr.ticker, a_ticker, DAP_CHAIN_TICKER_SIZE_MAX - 1);
    l_emission->hdr.type = DAP_CHAIN_DATUM_TOKEN_EMISSION_TYPE_AUTH;
    l_emission->hdr.address = *a_addr;
    dap_uuid_generate_nonce(&l_emission->hdr.nonce, DAP_CHAIN_DATUM_NONCE_SIZE);
    return l_emission;
}

size_t dap_chain_datum_emission_get_size(uint8_t *a_emission_serial)
{
    size_t l_ret = 0;
    dap_chain_datum_token_emission_t *l_emission = (dap_chain_datum_token_emission_t *)a_emission_serial;
    if (l_emission->hdr.version == 0) {
        l_ret = sizeof(struct dap_chain_emission_header_v0);
    } else {
        l_ret = sizeof(l_emission->hdr);
    }
    if (l_emission->hdr.type == DAP_CHAIN_DATUM_TOKEN_EMISSION_TYPE_AUTH) {
        uint64_t l_size = *(uint64_t *)(a_emission_serial + l_ret);
        l_ret += l_size;
    }
    l_ret += sizeof(l_emission->data);
    return l_ret;
}

dap_chain_datum_token_emission_t *dap_chain_datum_emission_read(byte_t *a_emission_serial, size_t *a_emission_size)
{
    const size_t l_old_hdr_size = sizeof(struct dap_chain_emission_header_v0);
    dap_return_val_if_fail(a_emission_serial && a_emission_size && *a_emission_size >= l_old_hdr_size, NULL);

    dap_chain_datum_token_emission_t *l_emission = NULL;
    if (((dap_chain_datum_token_emission_t *)a_emission_serial)->hdr.version == 0) {
        size_t l_emission_size = *a_emission_size;
        size_t l_add_size = sizeof(l_emission->hdr) - l_old_hdr_size;
        l_emission = DAP_NEW_Z_SIZE(dap_chain_datum_token_emission_t, l_emission_size + l_add_size);
        if (!l_emission) {
            log_it(L_CRITICAL, "%s", c_error_memory_alloc);
            return NULL;
        }
        l_emission->hdr.version = 2;
        memcpy(l_emission, a_emission_serial, l_old_hdr_size);
        memcpy((byte_t *)l_emission + sizeof(l_emission->hdr),
               a_emission_serial + l_old_hdr_size,
               (uint32_t)(l_emission_size - l_old_hdr_size));
        l_emission->hdr.value = dap_chain_uint256_from(
                    ((dap_chain_datum_token_emission_t *)a_emission_serial)->hdr.value64);
        l_emission_size += l_add_size;
        if (l_emission->hdr.type == DAP_CHAIN_DATUM_TOKEN_EMISSION_TYPE_AUTH)
            l_emission->data.type_auth.tsd_n_signs_size = l_emission_size - sizeof(dap_chain_datum_token_emission_t);
        (*a_emission_size) = l_emission_size;
    } else {
        if (((dap_chain_datum_token_emission_t *)a_emission_serial)->hdr.version == 1) {
            l_emission->hdr.value = dap_chain_uint256_from(
                        ((dap_chain_datum_token_emission_t *)a_emission_serial)->hdr.value64);
            l_emission->hdr.version = 2;
        }
        if (*a_emission_size < sizeof(dap_chain_datum_token_emission_t)) {
            log_it(L_WARNING, "Size of emission is %zu, less than header size %zu",
                                        *a_emission_size, sizeof(dap_chain_datum_token_emission_t));
            return NULL;
        }
        l_emission = DAP_DUP_SIZE(a_emission_serial, *a_emission_size);
        if (!l_emission) {
            log_it(L_CRITICAL, "%s", c_error_memory_alloc);
            return NULL;
        }
    }
    return l_emission;
}

dap_chain_datum_token_emission_t *dap_chain_datum_emission_add_tsd(dap_chain_datum_token_emission_t *a_emission, int a_type, size_t a_size, void *a_data)
{
    if (!a_emission || a_emission->hdr.type != DAP_CHAIN_DATUM_TOKEN_EMISSION_TYPE_AUTH)
        return NULL;
    dap_tsd_t *l_tsd = dap_tsd_create(a_type, a_data, a_size);
    size_t l_tsd_size = sizeof(dap_tsd_t) + a_size;
    size_t l_emission_size = dap_chain_datum_emission_get_size((uint8_t *)a_emission);
    dap_chain_datum_token_emission_t *l_emission = DAP_REALLOC(a_emission, l_emission_size + l_tsd_size);
    memcpy(l_emission->tsd_n_signs + l_emission->data.type_auth.tsd_total_size, l_tsd, l_tsd_size);
    DAP_DELETE(l_tsd);
    l_emission->data.type_auth.tsd_total_size += l_tsd_size;
    l_emission->data.type_auth.tsd_n_signs_size += l_tsd_size;
    return l_emission;
}

byte_t *dap_chain_emission_get_tsd(dap_chain_datum_token_emission_t *a_emission, int a_type, size_t *a_size)
{
    if (!a_emission || a_emission->hdr.type != DAP_CHAIN_DATUM_TOKEN_EMISSION_TYPE_AUTH ||
            a_emission->data.type_auth.tsd_total_size == 0)
        return NULL;
    dap_tsd_t *l_tsd = NULL;
    if (!(l_tsd = dap_tsd_find(a_emission->tsd_n_signs, a_emission->data.type_auth.tsd_total_size, a_type))) {
        return NULL;
    } else {
        if (a_size)
            *a_size = l_tsd->size;
    }
    return l_tsd->data;
}

dap_chain_datum_token_emission_t *dap_chain_datum_emission_add_sign(dap_enc_key_t *a_sign_key, dap_chain_datum_token_emission_t *a_emission)
{
    if (!a_emission || a_emission->hdr.type != DAP_CHAIN_DATUM_TOKEN_EMISSION_TYPE_AUTH)
        return NULL;

    size_t l_signs_count = a_emission->data.type_auth.signs_count;
    size_t l_old_signs_size = a_emission->data.type_auth.tsd_n_signs_size;

    if (a_emission->data.type_auth.tsd_n_signs_size > a_emission->data.type_auth.tsd_total_size)
    {
        size_t l_pub_key_size = 0;
        dap_sign_t *l_sign = (dap_sign_t *)(a_emission->tsd_n_signs + a_emission->data.type_auth.tsd_total_size);
        uint8_t *l_pub_key = dap_enc_key_serialize_pub_key(a_sign_key, &l_pub_key_size);
        for (int i = 0; i < a_emission->data.type_auth.signs_count; i++) {
            if (l_sign->header.sign_pkey_size == l_pub_key_size &&
                    !memcmp(l_sign->pkey_n_sign, l_pub_key, l_pub_key_size))
                return a_emission;  // this sign already exists
            l_sign = (dap_sign_t *)((byte_t *)l_sign + dap_sign_get_size(l_sign));
        }
        DAP_DELETE(l_pub_key);
    }
    a_emission->data.type_auth.signs_count = 0;
    a_emission->data.type_auth.tsd_n_signs_size = 0;
    dap_sign_t *l_new_sign = dap_sign_create(a_sign_key, a_emission, sizeof(dap_chain_datum_token_emission_t) + a_emission->data.type_auth.tsd_total_size, 0);
    if (!l_new_sign)
        return NULL;
    size_t l_emission_size = dap_chain_datum_emission_get_size((uint8_t *)a_emission);
    size_t l_sign_size = dap_sign_get_size(l_new_sign);
    dap_chain_datum_token_emission_t *l_ret = DAP_REALLOC(a_emission, l_emission_size + l_old_signs_size + l_sign_size);
    memcpy(l_ret->tsd_n_signs + l_old_signs_size, l_new_sign, l_sign_size);
    DAP_DELETE(l_new_sign);
    l_old_signs_size += l_sign_size;
    l_signs_count++;
    l_ret->data.type_auth.tsd_n_signs_size = l_old_signs_size;
    l_ret->data.type_auth.signs_count = l_signs_count;
    return l_ret;
}

dap_chain_datum_token_emission_t *dap_chain_datum_emission_append_sign(dap_sign_t  *a_sign, dap_chain_datum_token_emission_t *a_emission)
{
    if (!a_emission || a_emission->hdr.type != DAP_CHAIN_DATUM_TOKEN_EMISSION_TYPE_AUTH)
        return NULL;

    if (!a_sign)
        return NULL;

    if (a_emission->data.type_auth.tsd_n_signs_size > a_emission->data.type_auth.tsd_total_size)
    {
        dap_sign_t *l_sign = (dap_sign_t *)(a_emission->tsd_n_signs + a_emission->data.type_auth.tsd_total_size);
        for (int i = 0; i < a_emission->data.type_auth.signs_count; i++) {
            if (l_sign->header.sign_pkey_size == a_sign->header.sign_pkey_size &&
                !memcmp(l_sign->pkey_n_sign, a_sign->pkey_n_sign, l_sign->header.sign_pkey_size)) {

                log_it(L_ERROR, "such singature present");
                return a_emission;  // this sign already exists
            }
            l_sign = (dap_sign_t *)((byte_t *)l_sign + dap_sign_get_size(l_sign));
        }
    }

    size_t l_emission_size = dap_chain_datum_emission_get_size((uint8_t *)a_emission);
    dap_chain_datum_token_emission_t *l_ret = DAP_REALLOC(a_emission, l_emission_size + dap_sign_get_size(a_sign));
    size_t l_sign_size = dap_sign_get_size(a_sign);
    memcpy(l_ret->tsd_n_signs + l_ret->data.type_auth.tsd_n_signs_size, a_sign, l_sign_size);
    
    l_ret->data.type_auth.tsd_n_signs_size += l_sign_size;
    l_ret->data.type_auth.signs_count++;
    return l_ret;
}


dap_sign_t *dap_chain_datum_emission_get_signs(dap_chain_datum_token_emission_t *a_emission, size_t *a_signs_count) {
    if (!a_emission || !a_signs_count || a_emission->hdr.type != DAP_CHAIN_DATUM_TOKEN_EMISSION_TYPE_AUTH) {
        log_it(L_ERROR, "Parameters must be not-null!");
        return NULL;
    }
    if (!a_emission->data.type_auth.signs_count || a_emission->data.type_auth.tsd_n_signs_size <= a_emission->data.type_auth.tsd_total_size) {
        *a_signs_count = 0;
        log_it(L_INFO, "No signes found");
        return NULL;
    }
    size_t l_expected_size = a_emission->data.type_auth.tsd_n_signs_size - a_emission->data.type_auth.tsd_total_size, l_actual_size = 0;
    /* First sign */
    dap_sign_t *l_sign = (dap_sign_t*)(a_emission->tsd_n_signs + a_emission->data.type_auth.tsd_total_size);
    size_t l_count, l_sign_size;
    for (l_count = 0, l_sign_size = 0; l_count < a_emission->data.type_auth.signs_count && (l_sign_size = dap_sign_get_size(l_sign)); ++l_count) {
        if (!dap_sign_verify_size(l_sign, l_sign_size)) {
            break;
        }
        l_actual_size += l_sign_size;
        l_sign = (dap_sign_t *)((byte_t *)l_sign + l_sign_size);
    }
    if ((l_expected_size != l_actual_size) || (l_count < a_emission->data.type_auth.signs_count)) {
        log_it(L_CRITICAL, "Malformed signs, only %lu of %hu are present (%lu != %lu)", l_count, a_emission->data.type_auth.signs_count,
               l_actual_size, l_expected_size);
    }
    dap_sign_t *l_ret = DAP_NEW_Z_SIZE(dap_sign_t, l_actual_size);
    if (!l_ret) {
        log_it(L_CRITICAL, "Out of memory!");
        return NULL;
    }
    *a_signs_count = dap_min(l_count, a_emission->data.type_auth.signs_count);
    memcpy(l_ret, a_emission->tsd_n_signs + a_emission->data.type_auth.tsd_total_size, l_actual_size);
    return l_ret;
}
<|MERGE_RESOLUTION|>--- conflicted
+++ resolved
@@ -114,10 +114,6 @@
         *l_token = (dap_chain_datum_token_t) {
                 .type       = DAP_CHAIN_DATUM_TOKEN_TYPE_UPDATE,
                 .subtype    = DAP_CHAIN_DATUM_TOKEN_SUBTYPE_PRIVATE,
-<<<<<<< HEAD
-                .header_private_update.flags            = l_token_old->header_private_update.flags,
-=======
->>>>>>> 9b03aca8
                 .header_private_update.tsd_total_size   = l_token_old->header_private_update.tsd_total_size,
                 .header_private_update.decimals         = l_token_old->header_private_update.decimals
         };
@@ -137,10 +133,6 @@
         *l_token = (dap_chain_datum_token_t) {
                 .type       = DAP_CHAIN_DATUM_TOKEN_TYPE_UPDATE,
                 .subtype    = DAP_CHAIN_DATUM_TOKEN_SUBTYPE_NATIVE,
-<<<<<<< HEAD
-                .header_native_update.flags             = l_token_old->header_native_update.flags,
-=======
->>>>>>> 9b03aca8
                 .header_native_update.tsd_total_size    = l_token_old->header_native_update.tsd_total_size,
                 .header_native_update.decimals          = l_token_old->header_native_update.decimals
         };
@@ -204,20 +196,6 @@
  */
 void dap_chain_datum_token_flags_dump_to_json(json_object * json_obj_out, uint16_t a_flags)
 {
-<<<<<<< HEAD
-    if(!a_flags){
-        json_object_object_add(json_obj_out, "flags", json_object_new_string(c_dap_chain_datum_token_flag_str[DAP_CHAIN_DATUM_TOKEN_FLAG_NONE]));
-
-        return;
-    }
-    json_object *l_array_flags = json_object_new_array();
-    for ( uint16_t i = 0;  BIT(i) <= DAP_CHAIN_DATUM_TOKEN_FLAG_MAX; i++){
-        if(   a_flags &  (1 << i) ){
-            json_object_array_add(l_array_flags, json_object_new_string(c_dap_chain_datum_token_flag_str[BIT(i)]));
-
-        }
-    }
-=======
     if (!a_flags) {
         json_object_object_add(json_obj_out, "flags", json_object_new_string(dap_chain_datum_token_flag_to_str(DAP_CHAIN_DATUM_TOKEN_FLAG_NONE)));
         return;
@@ -226,7 +204,6 @@
     for (uint16_t i = 0; BIT(i) <= DAP_CHAIN_DATUM_TOKEN_FLAG_MAX; i++)
         if (a_flags & BIT(i))
             json_object_array_add(l_array_flags, json_object_new_string(dap_chain_datum_token_flag_to_str(BIT(i))));
->>>>>>> 9b03aca8
     json_object_object_add(json_obj_out, "flags", l_array_flags);
 }
 
