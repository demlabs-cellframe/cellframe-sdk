/*
 * Authors:
 * Dmitriy A. Gearasimov <kahovski@gmail.com>
 * DeM Labs Inc.   https://demlabs.net
 * DeM Labs Open source community https://github.com/demlabsinc
 * Copyright  (c) 2017-2018
 * All rights reserved.

 This file is part of DAP (Distributed Applications Platform) the open source project

 DAP (Distributed Applications Platform) is free software: you can redistribute it and/or modify
 it under the terms of the GNU General Public License as published by
 the Free Software Foundation, either version 3 of the License, or
 (at your option) any later version.

 DAP is distributed in the hope that it will be useful,
 but WITHOUT ANY WARRANTY; without even the implied warranty of
 MERCHANTABILITY or FITNESS FOR A PARTICULAR PURPOSE.  See the
 GNU General Public License for more details.

 You should have received a copy of the GNU General Public License
 along with any DAP based project.  If not, see <http://www.gnu.org/licenses/>.
 */

#include <memory.h>
#include <assert.h>
#include "dap_common.h"
#include "dap_sign.h"
#include "dap_chain_datum_tx_items.h"
#include "dap_chain_datum_tx.h"
#include "dap_chain_datum_tx_voting.h"

#define LOG_TAG "dap_chain_datum_tx"

/**
 * Create empty transaction
 *
 * return transaction, 0 Error
 */
dap_chain_datum_tx_t* dap_chain_datum_tx_create(void)
{
    dap_chain_datum_tx_t *tx = DAP_NEW_Z_RET_VAL_IF_FAIL(dap_chain_datum_tx_t, NULL);
    tx->header.ts_created = time(NULL);
    return tx;
}

/**
 * Delete transaction
 */
void dap_chain_datum_tx_delete(dap_chain_datum_tx_t *a_tx)
{
    DAP_DELETE(a_tx);
}

/**
 * Get size of transaction
 *
 * return size, 0 Error
 */
size_t dap_chain_datum_tx_get_size(dap_chain_datum_tx_t *a_tx)
{
    dap_return_val_if_fail(a_tx, 0);
    return (sizeof(dap_chain_datum_tx_t) + a_tx->header.tx_items_size) > a_tx->header.tx_items_size
            ? sizeof(dap_chain_datum_tx_t) + a_tx->header.tx_items_size : 0;
}

/**
 * Insert item to transaction
 *
 * return 1 Ok, -1 Error
 */
int dap_chain_datum_tx_add_item(dap_chain_datum_tx_t **a_tx, const void *a_item)
{
    size_t l_item_size = 0, l_new_size = 0;
    dap_return_val_if_pass(!a_tx || !*a_tx || !(l_item_size = dap_chain_datum_item_tx_get_size(a_item, 0)), -1 );
    if (*(byte_t*)(a_item) != TX_ITEM_TYPE_SIG && dap_chain_datum_tx_item_get(*a_tx, NULL, NULL, TX_ITEM_TYPE_SIG, NULL)) {
        log_it(L_ERROR, "Can't add item, datum already signed");
        return -1;
    }
    if ( __builtin_add_overflow(dap_chain_datum_tx_get_size(*a_tx), l_item_size, &l_new_size) )
        return log_it(L_ERROR, "Integer overflow in datum allocation"), -1;

    dap_chain_datum_tx_t *tx_new = DAP_REALLOC_RET_VAL_IF_FAIL( *a_tx, l_new_size, -2 );
    memcpy((uint8_t*) tx_new->tx_items + tx_new->header.tx_items_size, a_item, l_item_size);
    tx_new->header.tx_items_size += l_item_size;
    *a_tx = tx_new;
#ifdef DAP_CHAIN_TX_COMPOSE_TEST
<<<<<<< HEAD
    char *l_hash = dap_hash_fast_str_new(a_item, size);
=======
    char *l_hash = dap_hash_fast_str_new(a_item, l_item_size);
>>>>>>> 05e30b79
    log_it(L_INFO, "Add \"%s\" item %s\n",  dap_chain_datum_tx_item_type_to_str_short(*(byte_t *)(a_item)), l_hash);
    DAP_DELETE(l_hash);
#endif
    return 1;
}

#define dap_chain_datum_tx_add_new_generic(a_tx, type, a_item) \
    ({ type* item = a_item; int l_ret = -1; item ? ( l_ret = dap_chain_datum_tx_add_item(a_tx, item), DAP_DELETE(item), l_ret ) : l_ret; })

/**
 * Create 'in' item and insert to transaction
 *
 * return 1 Ok, -1 Error
 */
int dap_chain_datum_tx_add_in_item(dap_chain_datum_tx_t **a_tx, dap_chain_hash_fast_t *a_tx_prev_hash, uint32_t a_tx_out_prev_idx)
{
    return dap_chain_datum_tx_add_new_generic( a_tx, dap_chain_tx_in_t,
        dap_chain_datum_tx_item_in_create(a_tx_prev_hash, a_tx_out_prev_idx) );
}

/**
 * Create 'in' items from list and insert to transaction
 *
 * return summary value from inserted items
 */
uint256_t dap_chain_datum_tx_add_in_item_list(dap_chain_datum_tx_t **a_tx, dap_list_t *a_list_used_out)
{
    dap_list_t *l_item_out;
    uint256_t l_value_to_items = { }; // how many datoshi to transfer
    DL_FOREACH(a_list_used_out, l_item_out) {
        dap_chain_tx_used_out_item_t *l_item = l_item_out->data;
        if (dap_chain_datum_tx_add_in_item(a_tx, &l_item->tx_hash_fast, l_item->num_idx_out) == 1) {
            SUM_256_256(l_value_to_items, l_item->value, &l_value_to_items);
        }
    }
    return l_value_to_items;
}


/**
 * @brief dap_chain_datum_tx_add_in_cond_item
 * @param a_tx
 * @param a_pkey_serialized
 * @param a_pkey_serialized_size
 * @param a_receipt_idx
 * @return
 */
int dap_chain_datum_tx_add_in_cond_item(dap_chain_datum_tx_t **a_tx, dap_chain_hash_fast_t *a_tx_prev_hash,
                                        uint32_t a_tx_out_prev_idx,
                                        uint32_t a_receipt_idx)
{
    return dap_chain_datum_tx_add_new_generic( a_tx, dap_chain_tx_in_cond_t,
        dap_chain_datum_tx_item_in_cond_create(a_tx_prev_hash, a_tx_out_prev_idx, a_receipt_idx) );
}

uint256_t dap_chain_datum_tx_add_in_cond_item_list(dap_chain_datum_tx_t **a_tx, dap_list_t *a_list_used_out_cound)
{
   dap_list_t *l_item_out;
   uint256_t l_value_to_items = { };
   DL_FOREACH(a_list_used_out_cound, l_item_out) {
       dap_chain_tx_used_out_item_t *l_item = l_item_out->data;
       if (1 == dap_chain_datum_tx_add_in_cond_item(a_tx, &l_item->tx_hash_fast, l_item->num_idx_out,0)) {
           SUM_256_256(l_value_to_items, l_item->value, &l_value_to_items);
       }
   }
   return l_value_to_items;
}

int dap_chain_datum_tx_add_in_reward_item(dap_chain_datum_tx_t **a_tx, dap_chain_hash_fast_t *a_block_hash)
{
    return dap_chain_datum_tx_add_new_generic( a_tx, dap_chain_tx_in_reward_t,
        dap_chain_datum_tx_item_in_reward_create(a_block_hash) );
}

/**
 * Create 'out_cond' item with fee value and insert to transaction
 *
 * return 1 Ok, -1 Error
 */
int dap_chain_datum_tx_add_fee_item(dap_chain_datum_tx_t **a_tx, uint256_t a_value)
{
    return dap_chain_datum_tx_add_new_generic( a_tx, dap_chain_tx_out_cond_t,
        dap_chain_datum_tx_item_out_cond_create_fee(a_value) );
}

int dap_chain_datum_tx_get_fee_value(dap_chain_datum_tx_t *a_tx, uint256_t *a_value)
{
    if (!a_value)
        return -2;
    byte_t *l_item; size_t l_tx_item_size;
    dap_chain_tx_out_cond_t *l_out_item;
    TX_ITEM_ITER_TX(l_item, l_tx_item_size, a_tx) {
        switch (*l_item) {
        case TX_ITEM_TYPE_OUT_COND:
            l_out_item = (dap_chain_tx_out_cond_t*)l_item;
            if (l_out_item->header.subtype == DAP_CHAIN_TX_OUT_COND_SUBTYPE_FEE)
                return (*a_value = l_out_item->header.value), 0;
        default:
            break;
        }
    }
    return -1;
}

dap_sign_t *dap_chain_datum_tx_get_sign(dap_chain_datum_tx_t *a_tx, int a_sign_num)
{
    dap_return_val_if_fail(a_tx, NULL);
    return dap_chain_datum_tx_item_sign_get_sig( (dap_chain_tx_sig_t*) dap_chain_datum_tx_item_get_nth(a_tx, TX_ITEM_TYPE_SIG, a_sign_num) );
}

/**
 * Create 'out' item and insert to transaction
 *
 * return 1 Ok, -1 Error
 */
int dap_chain_datum_tx_add_out_item(dap_chain_datum_tx_t **a_tx, const dap_chain_addr_t *a_addr, uint256_t a_value)
{
    return dap_chain_datum_tx_add_new_generic( a_tx, dap_chain_tx_out_t,
        dap_chain_datum_tx_item_out_create(a_addr, a_value) );
}

/**
 * Create 'out_ext' item and insert to transaction
 *
 * return 1 Ok, -1 Error
 */
int dap_chain_datum_tx_add_out_ext_item(dap_chain_datum_tx_t **a_tx, const dap_chain_addr_t *a_addr, uint256_t a_value, const char *a_token)
{
#ifdef DAP_CHAIN_TX_COMPOSE_TEST
    if (rand() % 2) {
        dap_time_t l_ts_unlock = dap_min(rand() % UINT64_MAX, dap_time_now() / 10);
        log_it(L_INFO, "Add out std item, token %s, ts_unlock %"DAP_UINT64_FORMAT_U, a_token, l_ts_unlock);
        return dap_chain_datum_tx_add_new_generic( a_tx, dap_chain_tx_out_std_t,  dap_chain_datum_tx_item_out_std_create(a_addr, a_value, a_token, l_ts_unlock) );
    } else {
        log_it(L_INFO, "Add out ext item, token %s", a_token);
        return dap_chain_datum_tx_add_new_generic( a_tx, dap_chain_tx_out_ext_t,  dap_chain_datum_tx_item_out_ext_create(a_addr, a_value, a_token) );
    }
#else
    return dap_chain_datum_tx_add_new_generic( a_tx, dap_chain_tx_out_std_t,  dap_chain_datum_tx_item_out_std_create(a_addr, a_value, a_token, 0) );
#endif
}

/**
 * Create 'out_ext' item and insert to transaction
 *
 * return 1 Ok, -1 Error
 */
int dap_chain_datum_tx_add_out_std_item(dap_chain_datum_tx_t **a_tx, const dap_chain_addr_t *a_addr, uint256_t a_value, const char *a_token, dap_time_t a_ts_unlock)
{
    return dap_chain_datum_tx_add_new_generic( a_tx, dap_chain_tx_out_std_t,  dap_chain_datum_tx_item_out_std_create(a_addr, a_value, a_token, a_ts_unlock) );
}

/**
 * Create 'out_cond' item and insert to transaction
 *
 * return 1 Ok, -1 Error
 */
int dap_chain_datum_tx_add_out_cond_item(dap_chain_datum_tx_t **a_tx, dap_pkey_t *a_key, dap_chain_net_srv_uid_t a_srv_uid,
        uint256_t a_value, uint256_t a_value_max_per_unit, dap_chain_net_srv_price_unit_uid_t a_unit, const void *a_cond, size_t a_cond_size)
{
    return dap_chain_datum_tx_add_new_generic( a_tx, dap_chain_tx_out_cond_t,
        dap_chain_datum_tx_item_out_cond_create_srv_pay( a_key, a_srv_uid,a_value, a_value_max_per_unit, a_unit, a_cond, a_cond_size ));
}


/**
 * Sign a transaction (Add sign item to transaction)
 *
 * return 1 Ok, -1 Error
 */
int dap_chain_datum_tx_add_sign_item(dap_chain_datum_tx_t **a_tx, dap_enc_key_t *a_key)
{
    return a_tx && a_key ? dap_chain_datum_tx_add_new_generic(a_tx, dap_chain_tx_sig_t,
                                                              dap_chain_datum_tx_item_sign_create(a_key, *a_tx)) : -1;
}

/**
 * Verify specified sign item in transaction
 *
 * return 0: OK, -1: Sign verify error, -2, -3: Size check error, -4: Not found signature
 */
int dap_chain_datum_tx_verify_sign(dap_chain_datum_tx_t *a_tx, int a_sign_num)
{
    dap_return_val_if_pass(!a_tx, -1);
    int l_ret = -4, l_sign_num = 0;
    byte_t *l_item = NULL, *l_first_item = NULL;
    size_t
        l_item_size = 0,
        l_sign_item_size = 0;
    dap_chain_tx_sig_t *l_sign_item = NULL;
    TX_ITEM_ITER_TX(l_item, l_item_size, a_tx) {
        if (*l_item != TX_ITEM_TYPE_SIG) {
            if (l_sign_item) {
                log_it(L_ERROR, "Items found after sign");
                return l_ret;
            }
            continue;
        }
        if (!l_first_item)
            l_first_item = l_item;
        if (l_sign_num++ == a_sign_num) {
            l_sign_item = (dap_chain_tx_sig_t*)l_item;
            l_sign_item_size = l_item_size;
        }
    }
    if (!l_sign_item || !l_sign_item_size)
        return log_it(L_ERROR, "Sign not found in TX"), l_ret;
    dap_sign_t *l_sign = dap_chain_datum_tx_item_sign_get_sig(l_sign_item);
    size_t
        l_tx_items_size = a_tx->header.tx_items_size,
        l_data_size = 0;
    dap_chain_datum_tx_t *l_tx = NULL;
    byte_t *l_tx_data = NULL;
    if ( l_sign_item->header.version ) {
        l_data_size = (size_t)( l_first_item - (byte_t *)a_tx );
        l_tx = dap_config_get_item_bool_default(g_config, "ledger", "mapped", true)
            ? DAP_DUP_SIZE(a_tx, l_data_size) : a_tx;
        l_tx_data = (byte_t*)l_tx;
        l_tx->header.tx_items_size = 0;
    } else {
        l_tx = a_tx;
        l_tx_data = a_tx->tx_items;
        l_data_size = (size_t)( (byte_t *)l_sign_item - l_tx_data );
    }
    l_ret = dap_sign_verify_all(l_sign, l_sign_item_size, l_tx_data, l_data_size);
    if (l_sign_item->header.version) {
        if ( dap_config_get_item_bool_default(g_config, "ledger", "mapped", true) )
            DAP_DELETE(l_tx);
        else
            a_tx->header.tx_items_size = l_tx_items_size;
    }
    return debug_if(l_ret, L_ERROR, "Sign verification error %d", l_ret), l_ret;
}

int dap_chain_datum_tx_verify_sign_all(dap_chain_datum_tx_t *a_tx)
{
    int l_sign_num = 0;
    int l_ret = 0;
    byte_t *l_item = NULL;
    size_t l_item_size = 0;
    TX_ITEM_ITER_TX(l_item, l_item_size, a_tx) {
        if (*l_item != TX_ITEM_TYPE_SIG)
            continue;
        if ((l_ret = dap_chain_datum_tx_verify_sign(a_tx, l_sign_num++)))
            return l_ret;
    }
    return l_ret;
}<|MERGE_RESOLUTION|>--- conflicted
+++ resolved
@@ -85,11 +85,7 @@
     tx_new->header.tx_items_size += l_item_size;
     *a_tx = tx_new;
 #ifdef DAP_CHAIN_TX_COMPOSE_TEST
-<<<<<<< HEAD
-    char *l_hash = dap_hash_fast_str_new(a_item, size);
-=======
     char *l_hash = dap_hash_fast_str_new(a_item, l_item_size);
->>>>>>> 05e30b79
     log_it(L_INFO, "Add \"%s\" item %s\n",  dap_chain_datum_tx_item_type_to_str_short(*(byte_t *)(a_item)), l_hash);
     DAP_DELETE(l_hash);
 #endif
