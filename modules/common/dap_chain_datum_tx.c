/*
 * Authors:
 * Dmitriy A. Gearasimov <kahovski@gmail.com>
 * DeM Labs Inc.   https://demlabs.net
 * DeM Labs Open source community https://github.com/demlabsinc
 * Copyright  (c) 2017-2018
 * All rights reserved.

 This file is part of DAP (Distributed Applications Platform) the open source project

 DAP (Distributed Applications Platform) is free software: you can redistribute it and/or modify
 it under the terms of the GNU General Public License as published by
 the Free Software Foundation, either version 3 of the License, or
 (at your option) any later version.

 DAP is distributed in the hope that it will be useful,
 but WITHOUT ANY WARRANTY; without even the implied warranty of
 MERCHANTABILITY or FITNESS FOR A PARTICULAR PURPOSE.  See the
 GNU General Public License for more details.

 You should have received a copy of the GNU General Public License
 along with any DAP based project.  If not, see <http://www.gnu.org/licenses/>.
 */

#include <memory.h>
#include <assert.h>
#include "dap_common.h"
#include "dap_sign.h"
#include "dap_chain_datum_tx_items.h"
#include "dap_chain_datum_tx.h"
#include "dap_chain_datum_tx_voting.h"

#define LOG_TAG "dap_chain_datum_tx"

/**
 * Create empty transaction
 *
 * return transaction, 0 Error
 */
dap_chain_datum_tx_t* dap_chain_datum_tx_create(void)
{
    dap_chain_datum_tx_t *tx = DAP_NEW_Z_RET_VAL_IF_FAIL(dap_chain_datum_tx_t, NULL);
    tx->header.ts_created = time(NULL);
    return tx;
}

/**
 * Delete transaction
 */
void dap_chain_datum_tx_delete(dap_chain_datum_tx_t *a_tx)
{
    DAP_DELETE(a_tx);
}

/**
 * Get size of transaction
 *
 * return size, 0 Error
 */
size_t dap_chain_datum_tx_get_size(dap_chain_datum_tx_t *a_tx)
{
    dap_return_val_if_fail(a_tx, 0);
    return (sizeof(dap_chain_datum_tx_t) + a_tx->header.tx_items_size) > a_tx->header.tx_items_size
            ? sizeof(dap_chain_datum_tx_t) + a_tx->header.tx_items_size : 0;
}

/**
 * Insert item to transaction
 *
 * return 1 Ok, -1 Error
 */
int dap_chain_datum_tx_add_item(dap_chain_datum_tx_t **a_tx, const void *a_item)
{
    size_t l_item_size = 0, l_new_size = 0;
    dap_return_val_if_pass(!a_tx || !*a_tx || !(l_item_size = dap_chain_datum_item_tx_get_size(a_item, 0)), -1 );
    if (*(byte_t*)(a_item) != TX_ITEM_TYPE_SIG && dap_chain_datum_tx_item_get(*a_tx, NULL, NULL, TX_ITEM_TYPE_SIG, NULL)) {
        log_it(L_ERROR, "Can't add item, datum already signed");
        return -1;
    }
    if ( __builtin_add_overflow(dap_chain_datum_tx_get_size(*a_tx), l_item_size, &l_new_size) )
        return log_it(L_ERROR, "Integer overflow in datum allocation"), -1;

    dap_chain_datum_tx_t *tx_new = DAP_REALLOC_RET_VAL_IF_FAIL( *a_tx, l_new_size, -2 );
    memcpy((uint8_t*) tx_new->tx_items + tx_new->header.tx_items_size, a_item, l_item_size);
    tx_new->header.tx_items_size += l_item_size;
    *a_tx = tx_new;
#ifdef DAP_CHAIN_TX_COMPOSE_TEST
<<<<<<< HEAD
    char *l_hash = dap_hash_fast_str_new(a_item, size);
    log_it(L_INFO, "Add \"%s\" item %s\n",  dap_chain_datum_tx_item_type_to_str_short(*(byte_t *)(a_item)), l_hash);
    DAP_DELETE(l_hash);
=======
    printf("Add \"%s\" item %s\n",  dap_chain_datum_tx_item_type_to_str_short(*(byte_t *)(a_item)), dap_get_data_hash_str(a_item, l_item_size).s);
>>>>>>> 373eae79
#endif
    return 1;
}

#define dap_chain_datum_tx_add_new_generic(a_tx, type, a_item) \
    ({ type* item = a_item; int l_ret = -1; item ? ( l_ret = dap_chain_datum_tx_add_item(a_tx, item), DAP_DELETE(item), l_ret ) : l_ret; })

/**
 * Create 'in' item and insert to transaction
 *
 * return 1 Ok, -1 Error
 */
int dap_chain_datum_tx_add_in_item(dap_chain_datum_tx_t **a_tx, dap_chain_hash_fast_t *a_tx_prev_hash, uint32_t a_tx_out_prev_idx)
{
    return dap_chain_datum_tx_add_new_generic( a_tx, dap_chain_tx_in_t,
        dap_chain_datum_tx_item_in_create(a_tx_prev_hash, a_tx_out_prev_idx) );
}

/**
 * Create 'in' items from list and insert to transaction
 *
 * return summary value from inserted items
 */
uint256_t dap_chain_datum_tx_add_in_item_list(dap_chain_datum_tx_t **a_tx, dap_list_t *a_list_used_out)
{
    dap_list_t *l_item_out;
    uint256_t l_value_to_items = { }; // how many datoshi to transfer
    DL_FOREACH(a_list_used_out, l_item_out) {
        dap_chain_tx_used_out_item_t *l_item = l_item_out->data;
        if (dap_chain_datum_tx_add_in_item(a_tx, &l_item->tx_hash_fast, l_item->num_idx_out) == 1) {
            SUM_256_256(l_value_to_items, l_item->value, &l_value_to_items);
        }
    }
    return l_value_to_items;
}


/**
 * @brief dap_chain_datum_tx_add_in_cond_item
 * @param a_tx
 * @param a_pkey_serialized
 * @param a_pkey_serialized_size
 * @param a_receipt_idx
 * @return
 */
int dap_chain_datum_tx_add_in_cond_item(dap_chain_datum_tx_t **a_tx, dap_chain_hash_fast_t *a_tx_prev_hash,
                                        uint32_t a_tx_out_prev_idx,
                                        uint32_t a_receipt_idx)
{
    return dap_chain_datum_tx_add_new_generic( a_tx, dap_chain_tx_in_cond_t,
        dap_chain_datum_tx_item_in_cond_create(a_tx_prev_hash, a_tx_out_prev_idx, a_receipt_idx) );
}

uint256_t dap_chain_datum_tx_add_in_cond_item_list(dap_chain_datum_tx_t **a_tx, dap_list_t *a_list_used_out_cound)
{
   dap_list_t *l_item_out;
   uint256_t l_value_to_items = { };
   DL_FOREACH(a_list_used_out_cound, l_item_out) {
       dap_chain_tx_used_out_item_t *l_item = l_item_out->data;
       if (1 == dap_chain_datum_tx_add_in_cond_item(a_tx, &l_item->tx_hash_fast, l_item->num_idx_out,0)) {
           SUM_256_256(l_value_to_items, l_item->value, &l_value_to_items);
       }
   }
   return l_value_to_items;
}

int dap_chain_datum_tx_add_in_reward_item(dap_chain_datum_tx_t **a_tx, dap_chain_hash_fast_t *a_block_hash)
{
    return dap_chain_datum_tx_add_new_generic( a_tx, dap_chain_tx_in_reward_t,
        dap_chain_datum_tx_item_in_reward_create(a_block_hash) );
}

/**
 * Create 'out_cond' item with fee value and insert to transaction
 *
 * return 1 Ok, -1 Error
 */
int dap_chain_datum_tx_add_fee_item(dap_chain_datum_tx_t **a_tx, uint256_t a_value)
{
    return dap_chain_datum_tx_add_new_generic( a_tx, dap_chain_tx_out_cond_t,
        dap_chain_datum_tx_item_out_cond_create_fee(a_value) );
}

int dap_chain_datum_tx_get_fee_value(dap_chain_datum_tx_t *a_tx, uint256_t *a_value)
{
    if (!a_value)
        return -2;
    byte_t *l_item; size_t l_tx_item_size;
    dap_chain_tx_out_cond_t *l_out_item;
    TX_ITEM_ITER_TX(l_item, l_tx_item_size, a_tx) {
        switch (*l_item) {
        case TX_ITEM_TYPE_OUT_COND:
            l_out_item = (dap_chain_tx_out_cond_t*)l_item;
            if (l_out_item->header.subtype == DAP_CHAIN_TX_OUT_COND_SUBTYPE_FEE)
                return (*a_value = l_out_item->header.value), 0;
        default:
            break;
        }
    }
    return -1;
}

dap_sign_t *dap_chain_datum_tx_get_sign(dap_chain_datum_tx_t *a_tx, int a_sign_num)
{
    dap_return_val_if_fail(a_tx, NULL);
    return dap_chain_datum_tx_item_sign_get_sig( (dap_chain_tx_sig_t*) dap_chain_datum_tx_item_get_nth(a_tx, TX_ITEM_TYPE_SIG, a_sign_num) );
}

/**
 * Create 'out' item and insert to transaction
 *
 * return 1 Ok, -1 Error
 */
int dap_chain_datum_tx_add_out_item(dap_chain_datum_tx_t **a_tx, const dap_chain_addr_t *a_addr, uint256_t a_value)
{
    return dap_chain_datum_tx_add_new_generic( a_tx, dap_chain_tx_out_t,
        dap_chain_datum_tx_item_out_create(a_addr, a_value) );
}

/**
 * Create 'out_ext' item and insert to transaction
 *
 * return 1 Ok, -1 Error
 */
int dap_chain_datum_tx_add_out_ext_item(dap_chain_datum_tx_t **a_tx, const dap_chain_addr_t *a_addr, uint256_t a_value, const char *a_token)
{
#ifdef DAP_CHAIN_TX_COMPOSE_TEST
    if (rand() % 2) {
        dap_time_t l_ts_unlock = dap_min(rand() % UINT64_MAX, dap_time_now() / 10);
        log_it(L_INFO, "Add out std item, token %s, ts_unlock %"DAP_UINT64_FORMAT_U, a_token, l_ts_unlock);
        return dap_chain_datum_tx_add_new_generic( a_tx, dap_chain_tx_out_std_t,  dap_chain_datum_tx_item_out_std_create(a_addr, a_value, a_token, l_ts_unlock) );
    } else {
        log_it(L_INFO, "Add out ext item, token %s", a_token);
        return dap_chain_datum_tx_add_new_generic( a_tx, dap_chain_tx_out_ext_t,  dap_chain_datum_tx_item_out_ext_create(a_addr, a_value, a_token) );
    }
#else
    return dap_chain_datum_tx_add_new_generic( a_tx, dap_chain_tx_out_std_t,  dap_chain_datum_tx_item_out_std_create(a_addr, a_value, a_token, 0) );
#endif
}

/**
 * Create 'out_ext' item and insert to transaction
 *
 * return 1 Ok, -1 Error
 */
int dap_chain_datum_tx_add_out_std_item(dap_chain_datum_tx_t **a_tx, const dap_chain_addr_t *a_addr, uint256_t a_value, const char *a_token, dap_time_t a_ts_unlock)
{
    return dap_chain_datum_tx_add_new_generic( a_tx, dap_chain_tx_out_std_t,  dap_chain_datum_tx_item_out_std_create(a_addr, a_value, a_token, a_ts_unlock) );
}

/**
 * Create 'out_cond' item and insert to transaction
 *
 * return 1 Ok, -1 Error
 */
int dap_chain_datum_tx_add_out_cond_item(dap_chain_datum_tx_t **a_tx, dap_pkey_t *a_key, dap_chain_net_srv_uid_t a_srv_uid,
        uint256_t a_value, uint256_t a_value_max_per_unit, dap_chain_net_srv_price_unit_uid_t a_unit, const void *a_cond, size_t a_cond_size)
{
    return dap_chain_datum_tx_add_new_generic( a_tx, dap_chain_tx_out_cond_t,
        dap_chain_datum_tx_item_out_cond_create_srv_pay( a_key, a_srv_uid,a_value, a_value_max_per_unit, a_unit, a_cond, a_cond_size ));
}


/**
 * Sign a transaction (Add sign item to transaction)
 *
 * return 1 Ok, -1 Error
 */
int dap_chain_datum_tx_add_sign_item(dap_chain_datum_tx_t **a_tx, dap_enc_key_t *a_key)
{
    return a_tx && a_key ? dap_chain_datum_tx_add_new_generic(a_tx, dap_chain_tx_sig_t,
                                                              dap_chain_datum_tx_item_sign_create(a_key, *a_tx)) : -1;
}

/**
 * Verify specified sign item in transaction
 *
 * return 0: OK, -1: Sign verify error, -2, -3: Size check error, -4: Not found signature
 */
int dap_chain_datum_tx_verify_sign(dap_chain_datum_tx_t *a_tx, int a_sign_num)
{
    dap_return_val_if_pass(!a_tx, -1);
    int l_ret = -4, l_sign_num = 0;
    byte_t *l_item = NULL, *l_first_item = NULL;
    size_t
        l_item_size = 0,
        l_sign_item_size = 0;
    dap_chain_tx_sig_t *l_sign_item = NULL;
    TX_ITEM_ITER_TX(l_item, l_item_size, a_tx) {
        if (*l_item != TX_ITEM_TYPE_SIG) {
            if (l_sign_item) {
                log_it(L_ERROR, "Items found after sign");
                return l_ret;
            }
            continue;
        }
        if (!l_first_item)
            l_first_item = l_item;
        if (l_sign_num++ == a_sign_num) {
            l_sign_item = (dap_chain_tx_sig_t*)l_item;
            l_sign_item_size = l_item_size;
        }
    }
    if (!l_sign_item || !l_sign_item_size)
        return log_it(L_ERROR, "Sign not found in TX"), l_ret;
    dap_sign_t *l_sign = dap_chain_datum_tx_item_sign_get_sig(l_sign_item);
    size_t
        l_tx_items_size = a_tx->header.tx_items_size,
        l_data_size = 0;
    dap_chain_datum_tx_t *l_tx = NULL;
    byte_t *l_tx_data = NULL;
    if ( l_sign_item->header.version ) {
        l_data_size = (size_t)( l_first_item - (byte_t *)a_tx );
        l_tx = dap_config_get_item_bool_default(g_config, "ledger", "mapped", true)
            ? DAP_DUP_SIZE(a_tx, l_data_size) : a_tx;
        l_tx_data = (byte_t*)l_tx;
        l_tx->header.tx_items_size = 0;
    } else {
        l_tx = a_tx;
        l_tx_data = a_tx->tx_items;
        l_data_size = (size_t)( (byte_t *)l_sign_item - l_tx_data );
    }
    l_ret = dap_sign_verify_all(l_sign, l_sign_item_size, l_tx_data, l_data_size);
    if (l_sign_item->header.version) {
        if ( dap_config_get_item_bool_default(g_config, "ledger", "mapped", true) )
            DAP_DELETE(l_tx);
        else
            a_tx->header.tx_items_size = l_tx_items_size;
    }
    return debug_if(l_ret, L_ERROR, "Sign verification error %d", l_ret), l_ret;
}

int dap_chain_datum_tx_verify_sign_all(dap_chain_datum_tx_t *a_tx)
{
    int l_sign_num = 0;
    int l_ret = 0;
    byte_t *l_item = NULL;
    size_t l_item_size = 0;
    TX_ITEM_ITER_TX(l_item, l_item_size, a_tx) {
        if (*l_item != TX_ITEM_TYPE_SIG)
            continue;
        if ((l_ret = dap_chain_datum_tx_verify_sign(a_tx, l_sign_num++)))
            return l_ret;
    }
    return l_ret;
}<|MERGE_RESOLUTION|>--- conflicted
+++ resolved
@@ -85,13 +85,9 @@
     tx_new->header.tx_items_size += l_item_size;
     *a_tx = tx_new;
 #ifdef DAP_CHAIN_TX_COMPOSE_TEST
-<<<<<<< HEAD
     char *l_hash = dap_hash_fast_str_new(a_item, size);
     log_it(L_INFO, "Add \"%s\" item %s\n",  dap_chain_datum_tx_item_type_to_str_short(*(byte_t *)(a_item)), l_hash);
     DAP_DELETE(l_hash);
-=======
-    printf("Add \"%s\" item %s\n",  dap_chain_datum_tx_item_type_to_str_short(*(byte_t *)(a_item)), dap_get_data_hash_str(a_item, l_item_size).s);
->>>>>>> 373eae79
 #endif
     return 1;
 }
