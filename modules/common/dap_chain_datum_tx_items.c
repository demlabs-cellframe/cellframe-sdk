--- conflicted
+++ resolved
@@ -495,9 +495,6 @@
     return items_list;
 }
 
-<<<<<<< HEAD
-dap_chain_tx_out_cond_t *dap_chain_datum_tx_out_cond_get(dap_chain_datum_tx_t *a_tx, dap_chain_tx_item_type_t a_cond_type, int *a_out_num)
-=======
 uint8_t *dap_chain_datum_tx_item_get_nth(dap_chain_datum_tx_t *a_tx, dap_chain_tx_item_type_t a_type, int a_item_idx)
 {
     uint8_t *l_tx_item;
@@ -511,8 +508,7 @@
     return l_tx_item;
 }
 
-dap_chain_tx_out_cond_t *dap_chain_datum_tx_out_cond_get(dap_chain_datum_tx_t *a_tx, int *a_out_num)
->>>>>>> 9c9181bc
+dap_chain_tx_out_cond_t *dap_chain_datum_tx_out_cond_get(dap_chain_datum_tx_t *a_tx, dap_chain_tx_item_type_t a_cond_type, int *a_out_num)
 {
     dap_list_t *l_list_out_items = dap_chain_datum_tx_items_get(a_tx, TX_ITEM_TYPE_OUT_ALL, NULL);
     int l_prev_cond_idx = l_list_out_items ? (a_out_num ? *a_out_num : 0) : -1;
