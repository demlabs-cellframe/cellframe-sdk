--- conflicted
+++ resolved
@@ -545,11 +545,7 @@
         switch (*l_item) {
         case TX_ITEM_TYPE_OUT_COND:
             if ( l_idx >= 0 && ((dap_chain_tx_out_cond_t*)l_item)->header.subtype == a_cond_subtype )
-<<<<<<< HEAD
-                return (a_out_num ? (*a_out_num += l_idx) : 0), (dap_chain_tx_out_cond_t*)l_item;
-=======
                 return ( a_out_num ? (*a_out_num += l_idx) : 0 ), (dap_chain_tx_out_cond_t*)l_item;
->>>>>>> fd430010
         case TX_ITEM_TYPE_OUT: case TX_ITEM_TYPE_OUT_OLD: case TX_ITEM_TYPE_OUT_EXT:
             ++l_idx;
         default:
