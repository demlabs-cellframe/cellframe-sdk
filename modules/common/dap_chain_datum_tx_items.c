--- conflicted
+++ resolved
@@ -433,8 +433,6 @@
     return l_item;
 }
 
-<<<<<<< HEAD
-=======
 json_object* dap_chain_datum_tx_item_out_cond_srv_xchange_to_json(dap_chain_tx_out_cond_t* a_srv_xchange){
     if (a_srv_xchange->header.subtype == DAP_CHAIN_TX_OUT_COND_SUBTYPE_SRV_XCHANGE){
         json_object *l_object = json_object_new_object();
@@ -462,7 +460,6 @@
     return NULL;
 }
 
->>>>>>> 05307c5b
 dap_chain_tx_out_cond_t *dap_chain_datum_tx_item_out_cond_create_srv_stake(dap_chain_net_srv_uid_t a_srv_uid, uint256_t a_value,
                                                                            dap_chain_addr_t *a_signing_addr, dap_chain_node_addr_t *a_signer_node_addr)
 {
