--- conflicted
+++ resolved
@@ -867,11 +867,7 @@
     return 0;
 }
 
-<<<<<<< HEAD
-dap_tsd_t *dap_chain_tx_event_data_auction_started_tsd_create(uint32_t a_multiplier, dap_chain_tx_event_data_time_unit_t a_time_unit, uint32_t a_calculation_rule_id, uint8_t a_projects_cnt, uint32_t a_project_ids[])
-=======
 byte_t *dap_chain_tx_event_data_auction_started_create(size_t *a_data_size, uint32_t a_multiplier, dap_chain_tx_event_data_time_unit_t a_time_unit, uint32_t a_calculation_rule_id, uint8_t a_projects_cnt, uint32_t a_project_ids[])
->>>>>>> 5af6c12d
 {
     size_t l_data_size = sizeof(dap_chain_tx_event_data_auction_started_t) + a_projects_cnt * sizeof(uint32_t);
     dap_chain_tx_event_data_auction_started_t *l_data = DAP_NEW_Z_SIZE_RET_VAL_IF_FAIL(dap_chain_tx_event_data_auction_started_t, l_data_size, NULL);
@@ -880,18 +876,6 @@
     l_data->time_unit = a_time_unit;
     l_data->calculation_rule_id = a_calculation_rule_id;
     l_data->projects_cnt = a_projects_cnt;
-<<<<<<< HEAD
-    dap_tsd_t *l_tsd = dap_tsd_create(DAP_CHAIN_TX_EVENT_DATA_TSD_TYPE_AUCTION_STARTED, l_data, l_data_size);
-    DAP_DEL_Z(l_data);
-    if (!l_tsd){
-        log_it(L_ERROR, "dap_chain_tx_event_data_auction_started_tsd_create: failed to create tsd");
-        return NULL;
-    }
-    return l_tsd;
-}
-
-dap_tsd_t *dap_chain_tx_event_data_ended_tsd_create(uint8_t a_winners_cnt, uint32_t a_winners_ids[])
-=======
     memcpy(l_data->project_ids, a_project_ids, a_projects_cnt * sizeof(uint32_t));
     
     if (a_data_size)
@@ -901,25 +885,14 @@
 }
 
 byte_t *dap_chain_tx_event_data_auction_ended_create(size_t *a_data_size, uint8_t a_winners_cnt, uint32_t a_winners_ids[])
->>>>>>> 5af6c12d
 {
     size_t l_data_size = sizeof(dap_chain_tx_event_data_ended_t) + a_winners_cnt * sizeof(uint32_t);
     dap_chain_tx_event_data_ended_t *l_data = DAP_NEW_Z_SIZE_RET_VAL_IF_FAIL(dap_chain_tx_event_data_ended_t, l_data_size, NULL);
     l_data->winners_cnt = a_winners_cnt;
     memcpy(l_data->winners_ids, a_winners_ids, a_winners_cnt * sizeof(uint32_t));
-<<<<<<< HEAD
-    dap_tsd_t *l_tsd = dap_tsd_create(DAP_CHAIN_TX_EVENT_DATA_TSD_TYPE_AUCTION_ENDED, l_data, l_data_size);
-    DAP_DEL_Z(l_data);
-    if (!l_tsd){
-        log_it(L_ERROR, "dap_chain_tx_event_data_ended_tsd_create: failed to create tsd");
-        return NULL;
-    }
-    return l_tsd;
-=======
     
     if (a_data_size)
         *a_data_size = l_data_size;
     
     return (byte_t *)l_data;
->>>>>>> 5af6c12d
 }