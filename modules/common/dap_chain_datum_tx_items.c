/*
 * Authors:
 * Dmitriy A. Gearasimov <kahovski@gmail.com>
 * DeM Labs Inc.   https://demlabs.net
 * DeM Labs Open source community https://github.com/demlabsinc
 * Copyright  (c) 2017-2018
 * All rights reserved.

 This file is part of DAP (Deus Applications Prototypes) the open source project

 DAP (Deus Applicaions Prototypes) is free software: you can redistribute it and/or modify
 it under the terms of the GNU General Public License as published by
 the Free Software Foundation, either version 3 of the License, or
 (at your option) any later version.

 DAP is distributed in the hope that it will be useful,
 but WITHOUT ANY WARRANTY; without even the implied warranty of
 MERCHANTABILITY or FITNESS FOR A PARTICULAR PURPOSE.  See the
 GNU General Public License for more details.

 You should have received a copy of the GNU General Public License
 along with any DAP based project.  If not, see <http://www.gnu.org/licenses/>.
 */

#include <stdint.h>
#include <string.h>

#include "dap_common.h"
#include "dap_enc_key.h"
#include "dap_chain_common.h"
#include "dap_sign.h"
#include "dap_hash.h"
#include "dap_chain_datum_tx.h"
#include "dap_chain_datum_tx_in.h"
#include "dap_chain_datum_tx_out.h"
#include "dap_chain_datum_tx_in_cond.h"
#include "dap_chain_datum_tx_out_cond.h"
#include "dap_chain_datum_tx_items.h"

static size_t dap_chain_tx_in_get_size(const dap_chain_tx_in_t *a_item)
{
    (void) a_item;
    size_t size = sizeof(dap_chain_tx_in_t); // + item->header.sig_size;
    return size;
}

static size_t dap_chain_tx_in_cond_get_size(const dap_chain_tx_in_cond_t *a_item)
{
    UNUSED(a_item);
    size_t size = sizeof(dap_chain_tx_in_cond_t);
    return size;
}

static size_t dap_chain_tx_out_get_size(const dap_chain_tx_out_t *a_item)
{
    (void) a_item;
    size_t size = sizeof(dap_chain_tx_out_t);
    return size;
}

<<<<<<< HEAD
// 256
static size_t dap_chain_256_tx_out_get_size(const dap_chain_256_tx_out_t *a_item)
{
    (void) a_item;
    size_t size = sizeof(dap_chain_256_tx_out_t);
    return size;
}

=======
>>>>>>> 2634720f
static size_t dap_chain_tx_out_ext_get_size(const dap_chain_tx_out_ext_t *a_item)
{
    (void) a_item;
    size_t size = sizeof(dap_chain_tx_out_ext_t);
    return size;
}

<<<<<<< HEAD
// 256
static size_t dap_chain_256_tx_out_ext_get_size(const dap_chain_256_tx_out_ext_t *a_item)
{
    (void) a_item;
    size_t size = sizeof(dap_chain_256_tx_out_ext_t);
    return size;
}

=======
>>>>>>> 2634720f
static size_t dap_chain_tx_out_cond_get_size(const dap_chain_tx_out_cond_t *a_item)
{
    return sizeof(dap_chain_tx_out_cond_t) + a_item->params_size;
}

// 256
static size_t dap_chain_256_tx_out_cond_get_size(const dap_chain_256_tx_out_cond_t *a_item)
{
    return sizeof(dap_chain_256_tx_out_cond_t) + a_item->params_size;
}


static size_t dap_chain_tx_pkey_get_size(const dap_chain_tx_pkey_t *a_item)
{
    size_t size = sizeof(dap_chain_tx_pkey_t) + a_item->header.sig_size;
    return size;
}

static size_t dap_chain_tx_sig_get_size(const dap_chain_tx_sig_t *item)
{
    size_t size = sizeof(dap_chain_tx_sig_t) + item->header.sig_size;
    return size;
}

static size_t dap_chain_tx_token_get_size(const dap_chain_tx_token_t *a_item)
{
    (void) a_item;
    size_t size = sizeof(dap_chain_tx_token_t);
    return size;
}

/**
 * Get item type
 *
 * return type, or TX_ITEM_TYPE_ANY if error
 */
dap_chain_tx_item_type_t dap_chain_datum_tx_item_get_type(const uint8_t *a_item)
{
    const dap_chain_tx_in_t *l_item_tx_in = (const dap_chain_tx_in_t*) a_item;
    dap_chain_tx_item_type_t type = (l_item_tx_in) ? l_item_tx_in->header.type : TX_ITEM_TYPE_ANY;
    return type;
}

/**
 * Get item size
 *
 * return size, 0 Error
 */
size_t dap_chain_datum_item_tx_get_size(const uint8_t *a_item)
{
    dap_chain_tx_item_type_t type = dap_chain_datum_tx_item_get_type(a_item);
    size_t size = 0;
    switch (type) {
    case TX_ITEM_TYPE_IN: // Transaction inputs
        size = dap_chain_tx_in_get_size((const dap_chain_tx_in_t*) a_item);
        break;
    case TX_ITEM_TYPE_OUT: // Transaction outputs
        size = dap_chain_tx_out_get_size((const dap_chain_tx_out_t*) a_item);
        break;
<<<<<<< HEAD
    case TX_ITEM_TYPE_256_OUT: // 256
        size = dap_chain_256_tx_out_get_size((const dap_chain_256_tx_out_t*) a_item);
        break;
    case TX_ITEM_TYPE_OUT_EXT:
        size = dap_chain_tx_out_ext_get_size((const dap_chain_tx_out_ext_t*) a_item);
        break;
    case TX_ITEM_TYPE_256_OUT_EXT: // 256
        size = dap_chain_256_tx_out_ext_get_size((const dap_chain_256_tx_out_ext_t*) a_item);
        break;
=======
    case TX_ITEM_TYPE_OUT_EXT:
        size = dap_chain_tx_out_ext_get_size((const dap_chain_tx_out_ext_t*) a_item);
        break;
>>>>>>> 2634720f
    case TX_ITEM_TYPE_RECEIPT: // Receipt
        size = dap_chain_datum_tx_receipt_get_size((const dap_chain_datum_tx_receipt_t*) a_item);
    case TX_ITEM_TYPE_IN_COND: // Transaction inputs with condition
        size = dap_chain_tx_in_cond_get_size((const dap_chain_tx_in_cond_t*) a_item);
        break;
    case TX_ITEM_TYPE_OUT_COND: // Transaction output with condition
        size = dap_chain_tx_out_cond_get_size((const dap_chain_tx_out_cond_t*) a_item);
        break;
<<<<<<< HEAD
    case TX_ITEM_TYPE_256_OUT_COND: // 256
        size = dap_chain_256_tx_out_cond_get_size((const dap_chain_256_tx_out_cond_t*) a_item);
        break;
=======
>>>>>>> 2634720f
    case TX_ITEM_TYPE_PKEY: // Transaction public keys
        size = dap_chain_tx_pkey_get_size((const dap_chain_tx_pkey_t*) a_item);
        break;
    case TX_ITEM_TYPE_SIG: // Transaction signatures
        size = dap_chain_tx_sig_get_size((const dap_chain_tx_sig_t*) a_item);
        break;
    case TX_ITEM_TYPE_TOKEN: // token item
        size = dap_chain_tx_token_get_size((const dap_chain_tx_token_t*) a_item);
        break;
    default:
        return 0;
    }
    return size;
}

/**
 * Create item dap_chain_tx_token_t
 *
 * return item, NULL Error
 */
dap_chain_tx_token_t* dap_chain_datum_tx_item_token_create(dap_chain_hash_fast_t * a_datum_token_hash,const char * a_ticker)
{
    if(!a_ticker)
        return NULL;
    dap_chain_tx_token_t *l_item = DAP_NEW_Z(dap_chain_tx_token_t);
    l_item->header.type = TX_ITEM_TYPE_TOKEN;
    memcpy (& l_item->header.token_emission_hash, a_datum_token_hash, sizeof ( *a_datum_token_hash ) );
    strncpy(l_item->header.ticker, a_ticker, sizeof(l_item->header.ticker) - 1);
    return l_item;
}

/**
 * Create item dap_chain_tx_out_t
 *
 * return item, NULL Error
 */
dap_chain_tx_in_t* dap_chain_datum_tx_item_in_create(dap_chain_hash_fast_t *a_tx_prev_hash, uint32_t a_tx_out_prev_idx)
{
    if(!a_tx_prev_hash)
        return NULL;
    dap_chain_tx_in_t *l_item = DAP_NEW_Z(dap_chain_tx_in_t);
    l_item->header.type = TX_ITEM_TYPE_IN;
    l_item->header.tx_out_prev_idx = a_tx_out_prev_idx;
    memcpy(&l_item->header.tx_prev_hash, a_tx_prev_hash, sizeof(dap_chain_hash_fast_t));
    return l_item;
}

/**
 * @brief dap_chain_datum_tx_item_in_cond_create
 * @param a_pkey_serialized
 * @param a_pkey_serialized_size
 * @param a_receipt_idx
 * @return
 */
dap_chain_tx_in_cond_t* dap_chain_datum_tx_item_in_cond_create(dap_chain_hash_fast_t *a_tx_prev_hash, uint32_t a_tx_out_prev_idx,
                                                               uint32_t a_receipt_idx)
{
    if(!a_tx_prev_hash )
        return NULL;
    dap_chain_tx_in_cond_t *l_item = DAP_NEW_Z(dap_chain_tx_in_cond_t);
    l_item->header.type = TX_ITEM_TYPE_IN_COND;
    l_item->header.receipt_idx = a_receipt_idx;
    l_item->header.tx_out_prev_idx = a_tx_out_prev_idx;
    memcpy(&l_item->header.tx_prev_hash, a_tx_prev_hash,sizeof(l_item->header.tx_prev_hash) );
    return l_item;
}

/**
 * Create item dap_chain_tx_out_t
 *
 * return item, NULL Error
 */
dap_chain_tx_out_t* dap_chain_datum_tx_item_out_create(const dap_chain_addr_t *a_addr, uint64_t a_value)
{
    if(!a_addr)
        return NULL;
    dap_chain_tx_out_t *l_item = DAP_NEW_Z(dap_chain_tx_out_t);
    l_item->header.type = TX_ITEM_TYPE_OUT;
    l_item->header.value = a_value;
    memcpy(&l_item->addr, a_addr, sizeof(dap_chain_addr_t));
    return l_item;
}

<<<<<<< HEAD
//256
dap_chain_256_tx_out_t* dap_chain_datum_tx_item_256_out_create(const dap_chain_addr_t *a_addr, uint256_t a_value)
{
    if(!a_addr)
        return NULL;
    dap_chain_256_tx_out_t *l_item = DAP_NEW_Z(dap_chain_256_tx_out_t);
    l_item->header.type = TX_ITEM_TYPE_256_OUT;
    l_item->header.value = a_value;
    memcpy(&l_item->addr, a_addr, sizeof(dap_chain_addr_t));
    return l_item;
}

=======
>>>>>>> 2634720f
dap_chain_tx_out_ext_t* dap_chain_datum_tx_item_out_ext_create(const dap_chain_addr_t *a_addr, uint64_t a_value, const char *a_token)
{
    if (!a_addr || !a_token)
        return NULL;
    dap_chain_tx_out_ext_t *l_item = DAP_NEW_Z(dap_chain_tx_out_ext_t);
    l_item->header.type = TX_ITEM_TYPE_OUT_EXT;
    l_item->header.value = a_value;
    memcpy(&l_item->addr, a_addr, sizeof(dap_chain_addr_t));
    strcpy(l_item->token, a_token);
    return l_item;
}

<<<<<<< HEAD
//256
dap_chain_256_tx_out_ext_t* dap_chain_datum_tx_item_256_out_ext_create(const dap_chain_addr_t *a_addr, uint256_t a_value, const char *a_token)
{
    if (!a_addr || !a_token)
        return NULL;
    dap_chain_256_tx_out_ext_t *l_item = DAP_NEW_Z(dap_chain_256_tx_out_ext_t);
    l_item->header.type = TX_ITEM_TYPE_256_OUT_EXT;
    l_item->header.value = a_value;
    memcpy(&l_item->addr, a_addr, sizeof(dap_chain_addr_t));
    strcpy(l_item->token, a_token);
    return l_item;
}


=======
>>>>>>> 2634720f
/**
 * Create item dap_chain_tx_out_cond_t
 *
 * return item, NULL Error
 */
dap_chain_tx_out_cond_t* dap_chain_datum_tx_item_out_cond_create_srv_pay(dap_enc_key_t *a_key, dap_chain_net_srv_uid_t a_srv_uid,
        uint64_t a_value,uint64_t a_value_max_per_unit, dap_chain_net_srv_price_unit_uid_t a_unit,
                                                                 const void *a_params, size_t a_params_size)
{
    if(!a_key || !a_params)
        return NULL;
    size_t l_pub_key_size = 0;
    uint8_t *l_pub_key = dap_enc_key_serealize_pub_key(a_key, &l_pub_key_size);


    dap_chain_tx_out_cond_t *l_item = DAP_NEW_Z_SIZE(dap_chain_tx_out_cond_t, sizeof(dap_chain_tx_out_cond_t) + a_params_size);
    if(l_item == NULL)
        return NULL;

    l_item->header.item_type = TX_ITEM_TYPE_OUT_COND;
    l_item->header.value = a_value;
    l_item->header.subtype = DAP_CHAIN_TX_OUT_COND_SUBTYPE_SRV_PAY; // By default creatre cond for service pay. Rework with smth more flexible
    l_item->subtype.srv_pay.srv_uid = a_srv_uid;
    l_item->subtype.srv_pay.unit = a_unit;
    l_item->subtype.srv_pay.unit_price_max_datoshi = a_value_max_per_unit;
    dap_hash_fast( l_pub_key, l_pub_key_size, & l_item->subtype.srv_pay.pkey_hash);
    l_item->params_size = (uint32_t)a_params_size;
    memcpy(l_item->params, a_params, a_params_size);
    return l_item;
}

<<<<<<< HEAD
// 256
dap_chain_256_tx_out_cond_t* dap_chain_datum_tx_item_256_out_cond_create_srv_pay(dap_enc_key_t *a_key, dap_chain_net_srv_uid_t a_srv_uid,
        uint256_t a_value,uint256_t a_value_max_per_unit, dap_chain_net_srv_price_unit_uid_t a_unit,
                                                                 const void *a_params, size_t a_params_size)
{
    if(!a_key || !a_params)
        return NULL;
    size_t l_pub_key_size = 0;
    uint8_t *l_pub_key = dap_enc_key_serealize_pub_key(a_key, &l_pub_key_size);


    dap_chain_256_tx_out_cond_t *l_item = DAP_NEW_Z_SIZE(dap_chain_256_tx_out_cond_t, sizeof(dap_chain_256_tx_out_cond_t) + a_params_size);
    if(l_item == NULL)
        return NULL;

    l_item->header.item_type = TX_ITEM_TYPE_256_OUT_COND;
    l_item->header.value = a_value;
    l_item->header.subtype = DAP_CHAIN_TX_OUT_COND_SUBTYPE_SRV_PAY; // By default creatre cond for service pay. Rework with smth more flexible
    l_item->subtype.srv_pay.srv_uid = a_srv_uid;
    l_item->subtype.srv_pay.unit = a_unit;
    l_item->subtype.srv_pay.unit_price_max_datoshi = a_value_max_per_unit;
    dap_hash_fast( l_pub_key, l_pub_key_size, & l_item->subtype.srv_pay.pkey_hash);
    l_item->params_size = (uint32_t)a_params_size;
    memcpy(l_item->params, a_params, a_params_size);
    return l_item;
}


=======
>>>>>>> 2634720f

dap_chain_tx_out_cond_t *dap_chain_datum_tx_item_out_cond_create_srv_xchange(dap_chain_net_srv_uid_t a_srv_uid, dap_chain_net_id_t a_net_id,
                                                                             const char *a_token, uint64_t a_value,
                                                                             const void *a_params, uint32_t a_params_size)
{
    if (!a_token) {
        return NULL;
    }
    dap_chain_tx_out_cond_t *l_item = DAP_NEW_Z_SIZE(dap_chain_tx_out_cond_t, sizeof(dap_chain_tx_out_cond_t) + a_params_size);
    l_item->header.item_type = TX_ITEM_TYPE_OUT_COND;
    l_item->header.value = a_value;
    l_item->header.subtype = DAP_CHAIN_TX_OUT_COND_SUBTYPE_SRV_XCHANGE;
    l_item->subtype.srv_xchange.srv_uid = a_srv_uid;
    l_item->subtype.srv_xchange.net_id = a_net_id;
    strcpy(l_item->subtype.srv_xchange.token, a_token);
    l_item->params_size = a_params_size;
    if (a_params_size) {
        memcpy(l_item->params, a_params, a_params_size);
    }
    return l_item;
}

<<<<<<< HEAD
// 256
dap_chain_256_tx_out_cond_t *dap_chain_datum_tx_item_256_out_cond_create_srv_xchange(dap_chain_net_srv_uid_t a_srv_uid, dap_chain_net_id_t a_net_id,
                                                                             const char *a_token, uint256_t a_value,
                                                                             const void *a_params, uint32_t a_params_size)
{
    if (!a_token) {
        return NULL;
    }
    dap_chain_256_tx_out_cond_t *l_item = DAP_NEW_Z_SIZE(dap_chain_256_tx_out_cond_t, sizeof(dap_chain_256_tx_out_cond_t) + a_params_size);
    l_item->header.item_type = TX_ITEM_TYPE_256_OUT_COND;
    l_item->header.value = a_value;
    l_item->header.subtype = DAP_CHAIN_TX_OUT_COND_SUBTYPE_SRV_XCHANGE;
    l_item->subtype.srv_xchange.srv_uid = a_srv_uid;
    l_item->subtype.srv_xchange.net_id = a_net_id;
    strcpy(l_item->subtype.srv_xchange.token, a_token);
    l_item->params_size = a_params_size;
    if (a_params_size) {
        memcpy(l_item->params, a_params, a_params_size);
    }
    return l_item;
}

=======
>>>>>>> 2634720f
dap_chain_tx_out_cond_t *dap_chain_datum_tx_item_out_cond_create_srv_stake(dap_chain_net_srv_uid_t a_srv_uid, uint64_t a_value, long double a_fee_value,
                                                                           dap_chain_addr_t *a_fee_addr, dap_chain_addr_t *a_hldr_addr,
                                                                           const void *a_params, uint32_t a_params_size)
{
    dap_chain_tx_out_cond_t *l_item = DAP_NEW_Z_SIZE(dap_chain_tx_out_cond_t, sizeof(dap_chain_tx_out_cond_t) + a_params_size);
    l_item->header.item_type = TX_ITEM_TYPE_OUT_COND;
    l_item->header.value = a_value;
    l_item->header.subtype = DAP_CHAIN_TX_OUT_COND_SUBTYPE_SRV_STAKE;
    l_item->subtype.srv_stake.srv_uid = a_srv_uid;
    l_item->subtype.srv_stake.fee_value = a_fee_value;
    memcpy(&l_item->subtype.srv_stake.fee_addr, a_fee_addr, sizeof(dap_chain_addr_t));
    memcpy(&l_item->subtype.srv_stake.hldr_addr, a_hldr_addr, sizeof(dap_chain_addr_t));
    l_item->params_size = a_params_size;
    if (a_params_size) {
        memcpy(l_item->params, a_params, a_params_size);
    }
    return l_item;
}

<<<<<<< HEAD
// 256
dap_chain_256_tx_out_cond_t *dap_chain_datum_tx_item_256_out_cond_create_srv_stake(dap_chain_net_srv_uid_t a_srv_uid, uint256_t a_value, long double a_fee_value,
                                                                           dap_chain_addr_t *a_fee_addr, dap_chain_addr_t *a_hldr_addr,
                                                                           const void *a_params, uint32_t a_params_size)
{
    dap_chain_256_tx_out_cond_t *l_item = DAP_NEW_Z_SIZE(dap_chain_256_tx_out_cond_t, sizeof(dap_chain_256_tx_out_cond_t) + a_params_size);
    l_item->header.item_type = TX_ITEM_TYPE_256_OUT_COND;
    l_item->header.value = a_value;
    l_item->header.subtype = DAP_CHAIN_TX_OUT_COND_SUBTYPE_SRV_STAKE;
    l_item->subtype.srv_stake.srv_uid = a_srv_uid;
    l_item->subtype.srv_stake.fee_value = a_fee_value;
    memcpy(&l_item->subtype.srv_stake.fee_addr, a_fee_addr, sizeof(dap_chain_addr_t));
    memcpy(&l_item->subtype.srv_stake.hldr_addr, a_hldr_addr, sizeof(dap_chain_addr_t));
    l_item->params_size = a_params_size;
    if (a_params_size) {
        memcpy(l_item->params, a_params, a_params_size);
    }
    return l_item;
}


=======
>>>>>>> 2634720f
/**
 * Create item dap_chain_tx_sig_t
 *
 * return item, NULL Error
 */
dap_chain_tx_sig_t* dap_chain_datum_tx_item_sign_create(dap_enc_key_t *a_key, const void *a_data, size_t a_data_size)
{
    if(!a_key || !a_data || !a_data_size)
        return NULL;
    dap_sign_t *l_chain_sign = dap_sign_create(a_key, a_data, a_data_size, 0);
    size_t l_chain_sign_size = dap_sign_get_size(l_chain_sign); // sign data
    if(!l_chain_sign) {
        return NULL;
    }
    dap_chain_tx_sig_t *l_tx_sig = DAP_NEW_Z_SIZE(dap_chain_tx_sig_t,
            sizeof(dap_chain_tx_sig_t) + l_chain_sign_size);
    l_tx_sig->header.type = TX_ITEM_TYPE_SIG;
    l_tx_sig->header.sig_size =(uint32_t) l_chain_sign_size;
    memcpy(l_tx_sig->sig, l_chain_sign, l_chain_sign_size);
    DAP_DELETE(l_chain_sign);
    return l_tx_sig;
}

/**
 * Get sign from sign item
 *
 * return sign, NULL Error
 */
dap_sign_t* dap_chain_datum_tx_item_sign_get_sig(dap_chain_tx_sig_t *a_tx_sig)
{
    if(!a_tx_sig || !a_tx_sig->header.sig_size)
        return NULL;
    return (dap_sign_t*) a_tx_sig->sig;
}

/**
 * Get item from transaction
 *
 * a_tx [in] transaction
 * a_item_idx_start[in/out] start index / found index of item in transaction, if 0 then from beginning
 * a_type[in] type of item being find, if TX_ITEM_TYPE_ANY - any item
 * a_item_out_size size[out] size of returned item
 * return item data, NULL Error index or bad format transaction
 */
uint8_t* dap_chain_datum_tx_item_get( dap_chain_datum_tx_t *a_tx, int *a_item_idx_start,
        dap_chain_tx_item_type_t a_type, int *a_item_out_size)
{
    if(!a_tx)
        return NULL;
    uint32_t l_tx_items_pos = 0, l_tx_items_size = a_tx->header.tx_items_size;
    int l_item_idx = 0;
    while(l_tx_items_pos < l_tx_items_size) {
         uint8_t *l_item = a_tx->tx_items + l_tx_items_pos;
        int l_item_size = dap_chain_datum_item_tx_get_size(l_item);
        if(!l_item_size)
            return NULL;
        // check index
        if(!a_item_idx_start || l_item_idx >= *a_item_idx_start) {
            // check type
            dap_chain_tx_item_type_t l_type = dap_chain_datum_tx_item_get_type(l_item);
            if (a_type == TX_ITEM_TYPE_ANY || a_type == l_type ||
                    (a_type == TX_ITEM_TYPE_OUT_ALL && l_type == TX_ITEM_TYPE_OUT) ||
                    (a_type == TX_ITEM_TYPE_OUT_ALL && l_type == TX_ITEM_TYPE_OUT_COND) ||
                    (a_type == TX_ITEM_TYPE_OUT_ALL && l_type == TX_ITEM_TYPE_OUT_EXT)) {
                if(a_item_idx_start)
                    *a_item_idx_start = l_item_idx;
                if(a_item_out_size)
                    *a_item_out_size = l_item_size;
                return l_item;
            }
        }
        l_tx_items_pos += l_item_size;
        l_item_idx++;
    }
    return NULL;
}

/**
 * Get all item from transaction by type
 *
 * a_tx [in] transaction
 * a_item_idx_start[in/out] start index / found index of item in transaction, if 0 then from beginning
 * a_type[in] type of item being find, if TX_ITEM_TYPE_ANY - any item
 * a_item_count[out] count of returned item
 * return item data, NULL Error index or bad format transaction
 */
dap_list_t* dap_chain_datum_tx_items_get(dap_chain_datum_tx_t *a_tx, dap_chain_tx_item_type_t a_type, int *a_item_count)
{
    dap_list_t *items_list = NULL;
    int l_items_count = 0, l_item_idx_start = 0;
    // Get sign item from transaction
    while(1) {
        uint8_t *l_tx_item = dap_chain_datum_tx_item_get(a_tx, &l_item_idx_start, a_type, NULL);
        if(!l_tx_item)
            break;
        items_list = dap_list_append(items_list, l_tx_item);
        l_items_count++;
        l_item_idx_start++;
    }
    if(a_item_count)
        *a_item_count = l_items_count;
    return items_list;
}

dap_chain_tx_out_cond_t *dap_chain_datum_tx_out_cond_get(dap_chain_datum_tx_t *a_tx, int *a_out_num)
{
    dap_list_t *l_list_out_items = dap_chain_datum_tx_items_get(a_tx, TX_ITEM_TYPE_OUT_ALL, NULL);
    int l_prev_cond_idx = l_list_out_items ? 0 : -1;
    dap_chain_tx_out_cond_t *l_res = NULL;
    for (dap_list_t *l_list_tmp = l_list_out_items; l_list_tmp; l_list_tmp = dap_list_next(l_list_tmp), l_prev_cond_idx++) {
        if (*(uint8_t *)l_list_tmp->data == TX_ITEM_TYPE_OUT_COND) {
            l_res = l_list_tmp->data;
            break;
        }
    }
    dap_list_free(l_list_out_items);
    if (a_out_num) {
        *a_out_num = l_prev_cond_idx;
    }
    return l_res;
<<<<<<< HEAD
}

// 256
dap_chain_256_tx_out_cond_t *dap_chain_datum_256_tx_out_cond_get(dap_chain_datum_tx_t *a_tx, int *a_out_num)
{
    dap_list_t *l_list_out_items = dap_chain_datum_tx_items_get(a_tx, TX_ITEM_TYPE_OUT_ALL, NULL);
    int l_prev_cond_idx = l_list_out_items ? 0 : -1;
    dap_chain_256_tx_out_cond_t *l_res = NULL;
    for (dap_list_t *l_list_tmp = l_list_out_items; l_list_tmp; l_list_tmp = dap_list_next(l_list_tmp), l_prev_cond_idx++) {
        if (*(uint8_t *)l_list_tmp->data == TX_ITEM_TYPE_256_OUT_COND) {
            l_res = l_list_tmp->data;
            break;
        }
    }
    dap_list_free(l_list_out_items);
    if (a_out_num) {
        *a_out_num = l_prev_cond_idx;
    }
    return l_res;
}

=======
}
>>>>>>> 2634720f
<|MERGE_RESOLUTION|>--- conflicted
+++ resolved
@@ -58,7 +58,6 @@
     return size;
 }
 
-<<<<<<< HEAD
 // 256
 static size_t dap_chain_256_tx_out_get_size(const dap_chain_256_tx_out_t *a_item)
 {
@@ -67,8 +66,6 @@
     return size;
 }
 
-=======
->>>>>>> 2634720f
 static size_t dap_chain_tx_out_ext_get_size(const dap_chain_tx_out_ext_t *a_item)
 {
     (void) a_item;
@@ -76,7 +73,6 @@
     return size;
 }
 
-<<<<<<< HEAD
 // 256
 static size_t dap_chain_256_tx_out_ext_get_size(const dap_chain_256_tx_out_ext_t *a_item)
 {
@@ -85,8 +81,6 @@
     return size;
 }
 
-=======
->>>>>>> 2634720f
 static size_t dap_chain_tx_out_cond_get_size(const dap_chain_tx_out_cond_t *a_item)
 {
     return sizeof(dap_chain_tx_out_cond_t) + a_item->params_size;
@@ -146,7 +140,6 @@
     case TX_ITEM_TYPE_OUT: // Transaction outputs
         size = dap_chain_tx_out_get_size((const dap_chain_tx_out_t*) a_item);
         break;
-<<<<<<< HEAD
     case TX_ITEM_TYPE_256_OUT: // 256
         size = dap_chain_256_tx_out_get_size((const dap_chain_256_tx_out_t*) a_item);
         break;
@@ -156,11 +149,6 @@
     case TX_ITEM_TYPE_256_OUT_EXT: // 256
         size = dap_chain_256_tx_out_ext_get_size((const dap_chain_256_tx_out_ext_t*) a_item);
         break;
-=======
-    case TX_ITEM_TYPE_OUT_EXT:
-        size = dap_chain_tx_out_ext_get_size((const dap_chain_tx_out_ext_t*) a_item);
-        break;
->>>>>>> 2634720f
     case TX_ITEM_TYPE_RECEIPT: // Receipt
         size = dap_chain_datum_tx_receipt_get_size((const dap_chain_datum_tx_receipt_t*) a_item);
     case TX_ITEM_TYPE_IN_COND: // Transaction inputs with condition
@@ -169,12 +157,9 @@
     case TX_ITEM_TYPE_OUT_COND: // Transaction output with condition
         size = dap_chain_tx_out_cond_get_size((const dap_chain_tx_out_cond_t*) a_item);
         break;
-<<<<<<< HEAD
     case TX_ITEM_TYPE_256_OUT_COND: // 256
         size = dap_chain_256_tx_out_cond_get_size((const dap_chain_256_tx_out_cond_t*) a_item);
         break;
-=======
->>>>>>> 2634720f
     case TX_ITEM_TYPE_PKEY: // Transaction public keys
         size = dap_chain_tx_pkey_get_size((const dap_chain_tx_pkey_t*) a_item);
         break;
@@ -258,8 +243,6 @@
     return l_item;
 }
 
-<<<<<<< HEAD
-//256
 dap_chain_256_tx_out_t* dap_chain_datum_tx_item_256_out_create(const dap_chain_addr_t *a_addr, uint256_t a_value)
 {
     if(!a_addr)
@@ -271,8 +254,6 @@
     return l_item;
 }
 
-=======
->>>>>>> 2634720f
 dap_chain_tx_out_ext_t* dap_chain_datum_tx_item_out_ext_create(const dap_chain_addr_t *a_addr, uint64_t a_value, const char *a_token)
 {
     if (!a_addr || !a_token)
@@ -285,7 +266,6 @@
     return l_item;
 }
 
-<<<<<<< HEAD
 //256
 dap_chain_256_tx_out_ext_t* dap_chain_datum_tx_item_256_out_ext_create(const dap_chain_addr_t *a_addr, uint256_t a_value, const char *a_token)
 {
@@ -299,9 +279,6 @@
     return l_item;
 }
 
-
-=======
->>>>>>> 2634720f
 /**
  * Create item dap_chain_tx_out_cond_t
  *
@@ -333,7 +310,6 @@
     return l_item;
 }
 
-<<<<<<< HEAD
 // 256
 dap_chain_256_tx_out_cond_t* dap_chain_datum_tx_item_256_out_cond_create_srv_pay(dap_enc_key_t *a_key, dap_chain_net_srv_uid_t a_srv_uid,
         uint256_t a_value,uint256_t a_value_max_per_unit, dap_chain_net_srv_price_unit_uid_t a_unit,
@@ -362,9 +338,6 @@
 }
 
 
-=======
->>>>>>> 2634720f
-
 dap_chain_tx_out_cond_t *dap_chain_datum_tx_item_out_cond_create_srv_xchange(dap_chain_net_srv_uid_t a_srv_uid, dap_chain_net_id_t a_net_id,
                                                                              const char *a_token, uint64_t a_value,
                                                                              const void *a_params, uint32_t a_params_size)
@@ -386,7 +359,6 @@
     return l_item;
 }
 
-<<<<<<< HEAD
 // 256
 dap_chain_256_tx_out_cond_t *dap_chain_datum_tx_item_256_out_cond_create_srv_xchange(dap_chain_net_srv_uid_t a_srv_uid, dap_chain_net_id_t a_net_id,
                                                                              const char *a_token, uint256_t a_value,
@@ -409,8 +381,6 @@
     return l_item;
 }
 
-=======
->>>>>>> 2634720f
 dap_chain_tx_out_cond_t *dap_chain_datum_tx_item_out_cond_create_srv_stake(dap_chain_net_srv_uid_t a_srv_uid, uint64_t a_value, long double a_fee_value,
                                                                            dap_chain_addr_t *a_fee_addr, dap_chain_addr_t *a_hldr_addr,
                                                                            const void *a_params, uint32_t a_params_size)
@@ -430,7 +400,6 @@
     return l_item;
 }
 
-<<<<<<< HEAD
 // 256
 dap_chain_256_tx_out_cond_t *dap_chain_datum_tx_item_256_out_cond_create_srv_stake(dap_chain_net_srv_uid_t a_srv_uid, uint256_t a_value, long double a_fee_value,
                                                                            dap_chain_addr_t *a_fee_addr, dap_chain_addr_t *a_hldr_addr,
@@ -451,9 +420,6 @@
     return l_item;
 }
 
-
-=======
->>>>>>> 2634720f
 /**
  * Create item dap_chain_tx_sig_t
  *
@@ -574,7 +540,6 @@
         *a_out_num = l_prev_cond_idx;
     }
     return l_res;
-<<<<<<< HEAD
 }
 
 // 256
@@ -595,7 +560,3 @@
     }
     return l_res;
 }
-
-=======
-}
->>>>>>> 2634720f
