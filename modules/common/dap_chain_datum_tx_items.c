/*
 * Authors:
 * Dmitriy A. Gearasimov <kahovski@gmail.com>
 * DeM Labs Inc.   https://demlabs.net
 * DeM Labs Open source community https://github.com/demlabsinc
 * Copyright  (c) 2017-2018
 * All rights reserved.

 This file is part of DAP (Deus Applications Prototypes) the open source project

 DAP (Deus Applicaions Prototypes) is free software: you can redistribute it and/or modify
 it under the terms of the GNU General Public License as published by
 the Free Software Foundation, either version 3 of the License, or
 (at your option) any later version.

 DAP is distributed in the hope that it will be useful,
 but WITHOUT ANY WARRANTY; without even the implied warranty of
 MERCHANTABILITY or FITNESS FOR A PARTICULAR PURPOSE.  See the
 GNU General Public License for more details.

 You should have received a copy of the GNU General Public License
 along with any DAP based project.  If not, see <http://www.gnu.org/licenses/>.
 */

#include <stdint.h>
#include <string.h>

#include "dap_common.h"
#include "dap_enc_key.h"
#include "dap_chain_common.h"
#include "dap_sign.h"
#include "dap_hash.h"
#include "dap_chain_datum_tx.h"
#include "dap_chain_datum_tx_in.h"
#include "dap_chain_datum_tx_out.h"
#include "dap_chain_datum_tx_in_cond.h"
#include "dap_chain_datum_tx_out_cond.h"
#include "dap_chain_datum_tx_items.h"

static size_t dap_chain_tx_in_get_size(const dap_chain_tx_in_t *a_item)
{
    (void) a_item;
    size_t size = sizeof(dap_chain_tx_in_t); // + item->header.sig_size;
    return size;
}

static size_t dap_chain_tx_in_cond_get_size(const dap_chain_tx_in_cond_t *a_item)
{
    UNUSED(a_item);
    size_t size = sizeof(dap_chain_tx_in_cond_t);
    return size;
}

static size_t dap_chain_tx_out_get_size(const dap_chain_tx_out_t *a_item)
{
    (void) a_item;
    size_t size = sizeof(dap_chain_tx_out_t);
    return size;
}

static size_t dap_chain_tx_out_ext_get_size(const dap_chain_tx_out_ext_t *a_item)
{
    (void) a_item;
    size_t size = sizeof(dap_chain_tx_out_ext_t);
    return size;
}

static size_t dap_chain_tx_out_cond_get_size(const dap_chain_tx_out_cond_t *a_item)
{
    return sizeof(dap_chain_tx_out_cond_t) + a_item->params_size;
}

static size_t dap_chain_tx_pkey_get_size(const dap_chain_tx_pkey_t *a_item)
{
    size_t size = sizeof(dap_chain_tx_pkey_t) + a_item->header.sig_size;
    return size;
}

static size_t dap_chain_tx_sig_get_size(const dap_chain_tx_sig_t *item)
{
    size_t size = sizeof(dap_chain_tx_sig_t) + item->header.sig_size;
    return size;
}

static size_t dap_chain_tx_token_get_size(const dap_chain_tx_token_t *a_item)
{
    (void) a_item;
    size_t size = sizeof(dap_chain_tx_token_t);
    return size;
}

/**
 * Get item type
 *
 * return type, or TX_ITEM_TYPE_ANY if error
 */
dap_chain_tx_item_type_t dap_chain_datum_tx_item_get_type(const uint8_t *a_item)
{
    const dap_chain_tx_in_t *l_item_tx_in = (const dap_chain_tx_in_t*) a_item;
    dap_chain_tx_item_type_t type = (l_item_tx_in) ? l_item_tx_in->header.type : TX_ITEM_TYPE_ANY;
    return type;
}

/**
 * Get item size
 *
 * return size, 0 Error
 */
size_t dap_chain_datum_item_tx_get_size(const uint8_t *a_item)
{
    dap_chain_tx_item_type_t type = dap_chain_datum_tx_item_get_type(a_item);
    size_t size = 0;
    switch (type) {
    case TX_ITEM_TYPE_IN: // Transaction inputs
        size = dap_chain_tx_in_get_size((const dap_chain_tx_in_t*) a_item);
        break;
    case TX_ITEM_TYPE_OUT: // Transaction outputs
        size = dap_chain_tx_out_get_size((const dap_chain_tx_out_t*) a_item);
        break;
    case TX_ITEM_TYPE_OUT_EXT:
        size = dap_chain_tx_out_ext_get_size((const dap_chain_tx_out_ext_t*) a_item);
        break;
    case TX_ITEM_TYPE_RECEIPT: // Receipt
        size = dap_chain_datum_tx_receipt_get_size((const dap_chain_datum_tx_receipt_t*) a_item);
    case TX_ITEM_TYPE_IN_COND: // Transaction inputs with condition
        size = dap_chain_tx_in_cond_get_size((const dap_chain_tx_in_cond_t*) a_item);
        break;
    case TX_ITEM_TYPE_OUT_COND: // Transaction output with condition
        size = dap_chain_tx_out_cond_get_size((const dap_chain_tx_out_cond_t*) a_item);
        break;
    case TX_ITEM_TYPE_PKEY: // Transaction public keys
        size = dap_chain_tx_pkey_get_size((const dap_chain_tx_pkey_t*) a_item);
        break;
    case TX_ITEM_TYPE_SIG: // Transaction signatures
        size = dap_chain_tx_sig_get_size((const dap_chain_tx_sig_t*) a_item);
        break;
    case TX_ITEM_TYPE_TOKEN: // token item
        size = dap_chain_tx_token_get_size((const dap_chain_tx_token_t*) a_item);
        break;
    default:
        return 0;
    }
    return size;
}

/**
 * Create item dap_chain_tx_token_t
 *
 * return item, NULL Error
 */
dap_chain_tx_token_t* dap_chain_datum_tx_item_token_create(dap_chain_hash_fast_t * a_datum_token_hash,const char * a_ticker)
{
    if(!a_ticker)
        return NULL;
    dap_chain_tx_token_t *l_item = DAP_NEW_Z(dap_chain_tx_token_t);
    l_item->header.type = TX_ITEM_TYPE_TOKEN;
    memcpy (& l_item->header.token_emission_hash, a_datum_token_hash, sizeof ( *a_datum_token_hash ) );
    strncpy(l_item->header.ticker, a_ticker, sizeof(l_item->header.ticker) - 1);
<<<<<<< HEAD

=======
>>>>>>> 68965f3f
    return l_item;
}

/**
 * Create item dap_chain_tx_out_t
 *
 * return item, NULL Error
 */
dap_chain_tx_in_t* dap_chain_datum_tx_item_in_create(dap_chain_hash_fast_t *a_tx_prev_hash, uint32_t a_tx_out_prev_idx)
{
    if(!a_tx_prev_hash)
        return NULL;
    dap_chain_tx_in_t *l_item = DAP_NEW_Z(dap_chain_tx_in_t);
    l_item->header.type = TX_ITEM_TYPE_IN;
    l_item->header.tx_out_prev_idx = a_tx_out_prev_idx;
    memcpy(&l_item->header.tx_prev_hash, a_tx_prev_hash, sizeof(dap_chain_hash_fast_t));
    return l_item;
}

/**
 * @brief dap_chain_datum_tx_item_in_cond_create
 * @param a_pkey_serialized
 * @param a_pkey_serialized_size
 * @param a_receipt_idx
 * @return
 */
dap_chain_tx_in_cond_t* dap_chain_datum_tx_item_in_cond_create(dap_chain_hash_fast_t *a_tx_prev_hash, uint32_t a_tx_out_prev_idx,
                                                               uint32_t a_receipt_idx)
{
    if(!a_tx_prev_hash )
        return NULL;
    dap_chain_tx_in_cond_t *l_item = DAP_NEW_Z(dap_chain_tx_in_cond_t);
    l_item->header.type = TX_ITEM_TYPE_IN_COND;
    l_item->header.receipt_idx = a_receipt_idx;
    l_item->header.tx_out_prev_idx = a_tx_out_prev_idx;
    memcpy(&l_item->header.tx_prev_hash, a_tx_prev_hash,sizeof(l_item->header.tx_prev_hash) );
    return l_item;
}

/**
 * Create item dap_chain_tx_out_t
 *
 * return item, NULL Error
 */
dap_chain_tx_out_t* dap_chain_datum_tx_item_out_create(const dap_chain_addr_t *a_addr, uint64_t a_value)
{
    if(!a_addr)
        return NULL;
    dap_chain_tx_out_t *l_item = DAP_NEW_Z(dap_chain_tx_out_t);
    l_item->header.type = TX_ITEM_TYPE_OUT;
    l_item->header.value = a_value;
    memcpy(&l_item->addr, a_addr, sizeof(dap_chain_addr_t));
    return l_item;
}

dap_chain_tx_out_ext_t* dap_chain_datum_tx_item_out_ext_create(const dap_chain_addr_t *a_addr, uint64_t a_value, const char *a_token)
{
    if (!a_addr || !a_token)
        return NULL;
    dap_chain_tx_out_ext_t *l_item = DAP_NEW_Z(dap_chain_tx_out_ext_t);
    l_item->header.type = TX_ITEM_TYPE_OUT_EXT;
    l_item->header.value = a_value;
    memcpy(&l_item->addr, a_addr, sizeof(dap_chain_addr_t));
    strcpy(l_item->token, a_token);
    return l_item;
}

/**
 * Create item dap_chain_tx_out_cond_t
 *
 * return item, NULL Error
 */
dap_chain_tx_out_cond_t* dap_chain_datum_tx_item_out_cond_create_srv_pay(dap_enc_key_t *a_key, dap_chain_net_srv_uid_t a_srv_uid,
        uint64_t a_value,uint64_t a_value_max_per_unit, dap_chain_net_srv_price_unit_uid_t a_unit,
                                                                 const void *a_params, size_t a_params_size)
{
    if(!a_key || !a_params)
        return NULL;
    size_t l_pub_key_size = 0;
    uint8_t *l_pub_key = dap_enc_key_serealize_pub_key(a_key, &l_pub_key_size);


    dap_chain_tx_out_cond_t *l_item = DAP_NEW_Z_SIZE(dap_chain_tx_out_cond_t, sizeof(dap_chain_tx_out_cond_t) + a_params_size);
    if(l_item == NULL)
        return NULL;

    l_item->header.item_type = TX_ITEM_TYPE_OUT_COND;
    l_item->header.value = a_value;
    l_item->header.subtype = DAP_CHAIN_TX_OUT_COND_SUBTYPE_SRV_PAY; // By default creatre cond for service pay. Rework with smth more flexible
    l_item->subtype.srv_pay.srv_uid = a_srv_uid;
    l_item->subtype.srv_pay.unit = a_unit;
    l_item->subtype.srv_pay.unit_price_max_datoshi = a_value_max_per_unit;
    dap_hash_fast( l_pub_key, l_pub_key_size, & l_item->subtype.srv_pay.pkey_hash);
    l_item->params_size = (uint32_t)a_params_size;
    memcpy(l_item->params, a_params, a_params_size);
    return l_item;
}


dap_chain_tx_out_cond_t *dap_chain_datum_tx_item_out_cond_create_srv_xchange(dap_chain_net_srv_uid_t a_srv_uid, dap_chain_net_id_t a_net_id,
                                                                             const char *a_token, uint64_t a_value,
                                                                             const void *a_params, uint32_t a_params_size)
{
    if (!a_token) {
        return NULL;
    }
    dap_chain_tx_out_cond_t *l_item = DAP_NEW_Z_SIZE(dap_chain_tx_out_cond_t, sizeof(dap_chain_tx_out_cond_t) + a_params_size);
    l_item->header.item_type = TX_ITEM_TYPE_OUT_COND;
    l_item->header.value = a_value;
    l_item->header.subtype = DAP_CHAIN_TX_OUT_COND_SUBTYPE_SRV_XCHANGE;
    l_item->subtype.srv_xchange.srv_uid = a_srv_uid;
    l_item->subtype.srv_xchange.net_id = a_net_id;
    strcpy(l_item->subtype.srv_xchange.token, a_token);
    l_item->params_size = a_params_size;
    if (a_params_size) {
        memcpy(l_item->params, a_params, a_params_size);
    }
    return l_item;
}

dap_chain_tx_out_cond_t *dap_chain_datum_tx_item_out_cond_create_srv_stake(dap_chain_net_srv_uid_t a_srv_uid, uint64_t a_value, long double a_fee_value,
                                                                           dap_chain_addr_t *a_fee_addr, const void *a_params, uint32_t a_params_size)
{
    dap_chain_tx_out_cond_t *l_item = DAP_NEW_Z_SIZE(dap_chain_tx_out_cond_t, sizeof(dap_chain_tx_out_cond_t) + a_params_size);
    l_item->header.item_type = TX_ITEM_TYPE_OUT_COND;
    l_item->header.value = a_value;
    l_item->header.subtype = DAP_CHAIN_TX_OUT_COND_SUBTYPE_SRV_STAKE;
    l_item->subtype.srv_stake.srv_uid = a_srv_uid;
    l_item->subtype.srv_stake.fee_value = a_fee_value;
    memcpy(&l_item->subtype.srv_stake.fee_addr, a_fee_addr, sizeof(dap_chain_addr_t));
    l_item->params_size = a_params_size;
    if (a_params_size) {
        memcpy(l_item->params, a_params, a_params_size);
    }
    return l_item;
}

/**
 * Create item dap_chain_tx_sig_t
 *
 * return item, NULL Error
 */
dap_chain_tx_sig_t* dap_chain_datum_tx_item_sign_create(dap_enc_key_t *a_key, const void *a_data, size_t a_data_size)
{
    if(!a_key || !a_data || !a_data_size)
        return NULL;
    dap_sign_t *l_chain_sign = dap_sign_create(a_key, a_data, a_data_size, 0);
    size_t l_chain_sign_size = dap_sign_get_size(l_chain_sign); // sign data
    if(!l_chain_sign) {
        return NULL;
    }
    dap_chain_tx_sig_t *l_tx_sig = DAP_NEW_Z_SIZE(dap_chain_tx_sig_t,
            sizeof(dap_chain_tx_sig_t) + l_chain_sign_size);
    l_tx_sig->header.type = TX_ITEM_TYPE_SIG;
    l_tx_sig->header.sig_size =(uint32_t) l_chain_sign_size;
    memcpy(l_tx_sig->sig, l_chain_sign, l_chain_sign_size);
    DAP_DELETE(l_chain_sign);
    return l_tx_sig;
}

/**
 * Get sign from sign item
 *
 * return sign, NULL Error
 */
dap_sign_t* dap_chain_datum_tx_item_sign_get_sig(dap_chain_tx_sig_t *a_tx_sig)
{
    if(!a_tx_sig || !a_tx_sig->header.sig_size)
        return NULL;
    return (dap_sign_t*) a_tx_sig->sig;
}

/**
 * Get item from transaction
 *
 * a_tx [in] transaction
 * a_item_idx_start[in/out] start index / found index of item in transaction, if 0 then from beginning
 * a_type[in] type of item being find, if TX_ITEM_TYPE_ANY - any item
 * a_item_out_size size[out] size of returned item
 * return item data, NULL Error index or bad format transaction
 */
uint8_t* dap_chain_datum_tx_item_get( dap_chain_datum_tx_t *a_tx, int *a_item_idx_start,
        dap_chain_tx_item_type_t a_type, int *a_item_out_size)
{
    if(!a_tx)
        return NULL;
    uint32_t l_tx_items_pos = 0, l_tx_items_size = a_tx->header.tx_items_size;
    int l_item_idx = 0;
    while(l_tx_items_pos < l_tx_items_size) {
         uint8_t *l_item = a_tx->tx_items + l_tx_items_pos;
        int l_item_size = dap_chain_datum_item_tx_get_size(l_item);
        if(!l_item_size)
            return NULL;
        // check index
        if(!a_item_idx_start || l_item_idx >= *a_item_idx_start) {
            // check type
            dap_chain_tx_item_type_t l_type = dap_chain_datum_tx_item_get_type(l_item);
            if (a_type == TX_ITEM_TYPE_ANY || a_type == l_type ||
                    (a_type == TX_ITEM_TYPE_OUT_ALL && l_type == TX_ITEM_TYPE_OUT) ||
                    (a_type == TX_ITEM_TYPE_OUT_ALL && l_type == TX_ITEM_TYPE_OUT_COND) ||
                    (a_type == TX_ITEM_TYPE_OUT_ALL && l_type == TX_ITEM_TYPE_OUT_EXT)) {
                if(a_item_idx_start)
                    *a_item_idx_start = l_item_idx;
                if(a_item_out_size)
                    *a_item_out_size = l_item_size;
                return l_item;
            }
        }
        l_tx_items_pos += l_item_size;
        l_item_idx++;
    }
    return NULL;
}

/**
 * Get all item from transaction by type
 *
 * a_tx [in] transaction
 * a_item_idx_start[in/out] start index / found index of item in transaction, if 0 then from beginning
 * a_type[in] type of item being find, if TX_ITEM_TYPE_ANY - any item
 * a_item_count[out] count of returned item
 * return item data, NULL Error index or bad format transaction
 */
dap_list_t* dap_chain_datum_tx_items_get(dap_chain_datum_tx_t *a_tx, dap_chain_tx_item_type_t a_type, int *a_item_count)
{
    dap_list_t *items_list = NULL;
    int l_items_count = 0, l_item_idx_start = 0;
    // Get sign item from transaction
    while(1) {
        uint8_t *l_tx_item = dap_chain_datum_tx_item_get(a_tx, &l_item_idx_start, a_type, NULL);
        if(!l_tx_item)
            break;
        items_list = dap_list_append(items_list, l_tx_item);
        l_items_count++;
        l_item_idx_start++;
    }
    if(a_item_count)
        *a_item_count = l_items_count;
    return items_list;
}

dap_chain_tx_out_cond_t *dap_chain_datum_tx_out_cond_get(dap_chain_datum_tx_t *a_tx, int *a_out_num)
{
    dap_list_t *l_list_out_items = dap_chain_datum_tx_items_get(a_tx, TX_ITEM_TYPE_OUT_ALL, NULL);
    int l_prev_cond_idx = l_list_out_items ? 0 : -1;
    dap_chain_tx_out_cond_t *l_res = NULL;
    for (dap_list_t *l_list_tmp = l_list_out_items; l_list_tmp; l_list_tmp = dap_list_next(l_list_tmp), l_prev_cond_idx++) {
        if (*(uint8_t *)l_list_tmp->data == TX_ITEM_TYPE_OUT_COND) {
            l_res = l_list_tmp->data;
            break;
        }
    }
    dap_list_free(l_list_out_items);
    if (a_out_num) {
        *a_out_num = l_prev_cond_idx;
    }
    return l_res;
}<|MERGE_RESOLUTION|>--- conflicted
+++ resolved
@@ -156,10 +156,6 @@
     l_item->header.type = TX_ITEM_TYPE_TOKEN;
     memcpy (& l_item->header.token_emission_hash, a_datum_token_hash, sizeof ( *a_datum_token_hash ) );
     strncpy(l_item->header.ticker, a_ticker, sizeof(l_item->header.ticker) - 1);
-<<<<<<< HEAD
-
-=======
->>>>>>> 68965f3f
     return l_item;
 }
 
