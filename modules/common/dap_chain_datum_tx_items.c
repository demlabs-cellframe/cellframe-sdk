/*
 * Authors:
 * Dmitriy A. Gearasimov <kahovski@gmail.com>
 * DeM Labs Inc.   https://demlabs.net
 * DeM Labs Open source community https://github.com/demlabsinc
 * Copyright  (c) 2017-2018
 * All rights reserved.

 This file is part of DAP (Distributed Applications Platform) the open source project

 DAP (Distributed Applications Platform) is free software: you can redistribute it and/or modify
 it under the terms of the GNU General Public License as published by
 the Free Software Foundation, either version 3 of the License, or
 (at your option) any later version.

 DAP is distributed in the hope that it will be useful,
 but WITHOUT ANY WARRANTY; without even the implied warranty of
 MERCHANTABILITY or FITNESS FOR A PARTICULAR PURPOSE.  See the
 GNU General Public License for more details.

 You should have received a copy of the GNU General Public License
 along with any DAP based project.  If not, see <http://www.gnu.org/licenses/>.
 */

#include <stdint.h>
#include <string.h>

#include "dap_common.h"
#include "dap_enc_key.h"
#include "dap_chain_common.h"
#include "dap_sign.h"
#include "dap_hash.h"
#include "dap_chain_datum_tx_items.h"
#include "dap_chain_datum_tx_voting.h"
#include "dap_chain_datum_tx_pkey.h"
#include "dap_chain_datum_tx_receipt.h"

#define LOG_TAG "dap_chain_datum_tx_items"

/**
 * Get item type by item name
 *
 * return type, or TX_ITEM_TYPE_UNKNOWN
 */
dap_chain_tx_item_type_t dap_chain_datum_tx_item_str_to_type(const char *a_datum_name) {
    if(!a_datum_name)
        return TX_ITEM_TYPE_UNKNOWN;
    if(!dap_strcmp(a_datum_name, "in"))
        return TX_ITEM_TYPE_IN;
    else if(!dap_strcmp(a_datum_name, "in_ems"))
        return TX_ITEM_TYPE_IN_EMS;
    else if(!dap_strcmp(a_datum_name, "in_reward"))
        return TX_ITEM_TYPE_IN_REWARD;
    else if(!dap_strcmp(a_datum_name, "out"))
        return TX_ITEM_TYPE_OUT;
    else if(!dap_strcmp(a_datum_name, "out_ext"))
        return TX_ITEM_TYPE_OUT_EXT;
    else if(!dap_strcmp(a_datum_name, "pkey"))
        return TX_ITEM_TYPE_PKEY;
    else if(!dap_strcmp(a_datum_name, "sign"))
        return TX_ITEM_TYPE_SIG;
    else if(!dap_strcmp(a_datum_name, "token"))
        return TX_ITEM_TYPE_IN_EMS;
    else if(!dap_strcmp(a_datum_name, "in_cond"))
        return TX_ITEM_TYPE_IN_COND;
    else if(!dap_strcmp(a_datum_name, "out_cond"))
        return TX_ITEM_TYPE_OUT_COND;
    else if(!dap_strcmp(a_datum_name, "receipt"))
        return TX_ITEM_TYPE_RECEIPT;
    else if(!dap_strcmp(a_datum_name, "data"))
        return TX_ITEM_TYPE_TSD;
    else if(!dap_strcmp(a_datum_name, "voting"))
        return TX_ITEM_TYPE_VOTING;
    else if(!dap_strcmp(a_datum_name, "vote"))
        return TX_ITEM_TYPE_VOTE;
    return TX_ITEM_TYPE_UNKNOWN;
}

/**
 * Get dap_chain_tx_out_cond_subtype_t by name
 *
 * return subtype, or DAP_CHAIN_TX_OUT_COND_SUBTYPE_UNDEFINED
 */
dap_chain_tx_out_cond_subtype_t dap_chain_tx_out_cond_subtype_from_str(const char *a_subtype_str) {
    if(!a_subtype_str)
        return DAP_CHAIN_TX_OUT_COND_SUBTYPE_UNDEFINED;
    if(!dap_strcmp(a_subtype_str, "srv_pay"))
        return DAP_CHAIN_TX_OUT_COND_SUBTYPE_SRV_PAY;
    else if(!dap_strcmp(a_subtype_str, "srv_xchange"))
        return DAP_CHAIN_TX_OUT_COND_SUBTYPE_SRV_XCHANGE;
    else if(!dap_strcmp(a_subtype_str, "srv_stake_pos_delegate"))
        return DAP_CHAIN_TX_OUT_COND_SUBTYPE_SRV_STAKE_POS_DELEGATE;
    else if (!dap_strcmp(a_subtype_str, "srv_stake_lock"))
        return DAP_CHAIN_TX_OUT_COND_SUBTYPE_SRV_STAKE_LOCK;
    else if(!dap_strcmp(a_subtype_str, "fee"))
        return DAP_CHAIN_TX_OUT_COND_SUBTYPE_FEE;
    return DAP_CHAIN_TX_OUT_COND_SUBTYPE_UNDEFINED;
}

/**
 * Get item size
 *
 * return size, 0 Error
 */

size_t dap_chain_datum_item_tx_get_size(const byte_t *a_item, size_t a_max_size) {
    dap_return_val_if_fail(a_item, TX_ITEM_TYPE_UNKNOWN);
    size_t l_ret = 0;
#define m_tx_item_size(t) ( !a_max_size || sizeof(t) <= a_max_size ? sizeof(t) : 0 )
#define m_tx_item_size_ext(t, size_field)                                                                                       \
    ( !a_max_size ||                                                                                                            \
    ( sizeof(t) < a_max_size && a_max_size > ((t*)a_item)->size_field && sizeof(t) <= a_max_size - ((t*)a_item)->size_field )   \
        ? sizeof(t) + ((t*)a_item)->size_field : 0 );

    switch (*a_item) {
    case TX_ITEM_TYPE_IN:       return m_tx_item_size(dap_chain_tx_in_t);
    case TX_ITEM_TYPE_OUT_OLD:  return m_tx_item_size(dap_chain_tx_out_old_t);
    case TX_ITEM_TYPE_OUT:      return m_tx_item_size(dap_chain_tx_out_t);
    case TX_ITEM_TYPE_OUT_EXT:  return m_tx_item_size(dap_chain_tx_out_ext_t);
    case TX_ITEM_TYPE_IN_COND:  return m_tx_item_size(dap_chain_tx_in_cond_t);
    case TX_ITEM_TYPE_IN_EMS:   return m_tx_item_size(dap_chain_tx_in_ems_t);
    case TX_ITEM_TYPE_IN_REWARD:return m_tx_item_size(dap_chain_tx_in_reward_t);
    case TX_ITEM_TYPE_VOTING:   return m_tx_item_size(dap_chain_tx_voting_t);
    case TX_ITEM_TYPE_VOTE:     return m_tx_item_size(dap_chain_tx_vote_t);
    // Access data size by struct field
    case TX_ITEM_TYPE_TSD:           return m_tx_item_size_ext(dap_chain_tx_tsd_t, header.size);
    case TX_ITEM_TYPE_OUT_COND: return m_tx_item_size_ext(dap_chain_tx_out_cond_t, tsd_size);
    case TX_ITEM_TYPE_PKEY:         return m_tx_item_size_ext(dap_chain_tx_pkey_t, header.sig_size);
    case TX_ITEM_TYPE_SIG:           return m_tx_item_size_ext(dap_chain_tx_sig_t, header.sig_size);
    // Receipt size calculation is non-trivial...
    case TX_ITEM_TYPE_RECEIPT: {
        typedef dap_chain_datum_tx_receipt_t t;
        return !a_max_size || ( sizeof(t) < a_max_size && ((t*)a_item)->size < a_max_size ) ? ((t*)a_item)->size : 0;
    }
    default: return 0;
    }
#undef m_tx_item_size
#undef m_tx_item_size_ext
}

/**
 * Create item dap_chain_tx_in_ems_t
 *
 * return item, NULL Error
 */
dap_chain_tx_in_ems_t *dap_chain_datum_tx_item_in_ems_create(dap_chain_id_t a_id, dap_chain_hash_fast_t *a_datum_token_hash, const char *a_ticker)
{
    if(!a_ticker)
        return NULL;
    dap_chain_tx_in_ems_t *l_item = DAP_NEW_Z(dap_chain_tx_in_ems_t);
    if (!l_item) {
        return NULL;
    }
    l_item->header.type = TX_ITEM_TYPE_IN_EMS;
    l_item->header.token_emission_chain_id.uint64 = a_id.uint64;
    l_item->header.token_emission_hash = *a_datum_token_hash;
    strncpy(l_item->header.ticker, a_ticker, sizeof(l_item->header.ticker) - 1);
    return l_item;
}

/**
 * Create item dap_chain_tx_out_old_t
 *
 * return item, NULL Error
 */
dap_chain_tx_in_t* dap_chain_datum_tx_item_in_create(dap_chain_hash_fast_t *a_tx_prev_hash, uint32_t a_tx_out_prev_idx)
{
    if(!a_tx_prev_hash)
        return NULL;
    dap_chain_tx_in_t *l_item = DAP_NEW_Z(dap_chain_tx_in_t);
    if (!l_item)
        return NULL;
    l_item->header.type = TX_ITEM_TYPE_IN;
    l_item->header.tx_out_prev_idx = a_tx_out_prev_idx;
    l_item->header.tx_prev_hash = *a_tx_prev_hash;
    return l_item;
}

dap_chain_tx_in_reward_t *dap_chain_datum_tx_item_in_reward_create(dap_chain_hash_fast_t *a_block_hash)
{
    if (!a_block_hash)
        return NULL;
    dap_chain_tx_in_reward_t *l_item = DAP_NEW_Z(dap_chain_tx_in_reward_t);
    if (!l_item)
        return NULL;
    l_item->type = TX_ITEM_TYPE_IN_REWARD;
    l_item->block_hash = *a_block_hash;
    return l_item;
}

/**
 * Create tsd section
 */
dap_chain_tx_tsd_t *dap_chain_datum_tx_item_tsd_create(void *a_data, int a_type, size_t a_size) {
    if (!a_data || !a_size) {
        return NULL;
    }
    dap_tsd_t *l_tsd = dap_tsd_create(a_type, a_data, a_size);
    size_t l_tsd_sz = dap_tsd_size(l_tsd);
    dap_chain_tx_tsd_t *l_item = DAP_NEW_Z_SIZE(dap_chain_tx_tsd_t,
                                                sizeof(dap_chain_tx_tsd_t) + l_tsd_sz);
    memcpy(l_item->tsd, l_tsd, l_tsd_sz);
    DAP_DELETE(l_tsd);
    l_item->header.type = TX_ITEM_TYPE_TSD;
    l_item->header.size = l_tsd_sz;
    return l_item;
}

/**
 * @brief dap_chain_datum_tx_item_in_cond_create
 * @param a_pkey_serialized
 * @param a_pkey_serialized_size
 * @param a_receipt_idx
 * @return
 */
dap_chain_tx_in_cond_t* dap_chain_datum_tx_item_in_cond_create(dap_chain_hash_fast_t *a_tx_prev_hash, uint32_t a_tx_out_prev_idx,
                                                               uint32_t a_receipt_idx)
{
    if(!a_tx_prev_hash )
        return NULL;
    dap_chain_tx_in_cond_t *l_item = DAP_NEW_Z(dap_chain_tx_in_cond_t);
    if (!l_item) {
        return NULL;
    }
    l_item->header.type = TX_ITEM_TYPE_IN_COND;
    l_item->header.receipt_idx = a_receipt_idx;
    l_item->header.tx_out_prev_idx = a_tx_out_prev_idx;
    l_item->header.tx_prev_hash = *a_tx_prev_hash;
    return l_item;
}

/**
 * Create item dap_chain_tx_out_old_t
 *
 * return item, NULL Error
 */
dap_chain_tx_out_t* dap_chain_datum_tx_item_out_create(const dap_chain_addr_t *a_addr, uint256_t a_value)
{
    if (!a_addr || IS_ZERO_256(a_value))
        return NULL;
    dap_chain_tx_out_t *l_item = DAP_NEW_Z(dap_chain_tx_out_t);
    if (!l_item) {
        return NULL;
    }
    l_item->addr = *a_addr;
    l_item->header.type = TX_ITEM_TYPE_OUT;
    l_item->header.value = a_value;
    return l_item;
}

dap_chain_tx_out_ext_t* dap_chain_datum_tx_item_out_ext_create(const dap_chain_addr_t *a_addr, uint256_t a_value, const char *a_token)
{
    if (!a_addr || !a_token)
        return NULL;
    if (IS_ZERO_256(a_value))
        return NULL;
    dap_chain_tx_out_ext_t *l_item = DAP_NEW_Z(dap_chain_tx_out_ext_t);
    if (!l_item) {
        return NULL;
    }
    l_item->header.type = TX_ITEM_TYPE_OUT_EXT;
    l_item->header.value = a_value;
    l_item->addr = *a_addr;
    dap_strncpy((char*)l_item->token, a_token, sizeof(l_item->token) - 1);
    return l_item;
}

dap_chain_tx_out_cond_t *dap_chain_datum_tx_item_out_cond_create_fee(uint256_t a_value)
{
    if (IS_ZERO_256(a_value))
        return NULL;
    dap_chain_tx_out_cond_t *l_item = DAP_NEW_Z(dap_chain_tx_out_cond_t);
    if (!l_item) {
        return NULL;
    }
    l_item->header.item_type = TX_ITEM_TYPE_OUT_COND;
    l_item->header.value = a_value;
    l_item->header.subtype = DAP_CHAIN_TX_OUT_COND_SUBTYPE_FEE;
    return l_item;
}

/**
 * Create item dap_chain_tx_out_cond_t
 *
 * return item, NULL Error
 */
dap_chain_tx_out_cond_t* dap_chain_datum_tx_item_out_cond_create_srv_pay(dap_pkey_t *a_key, dap_chain_net_srv_uid_t a_srv_uid,
                                                                             uint256_t a_value, uint256_t a_value_max_per_unit,
                                                                             dap_chain_net_srv_price_unit_uid_t a_unit,
                                                                             const void *a_params, size_t a_params_size)
{
    if (!a_key || !a_key->header.size )
        return NULL;
    if (IS_ZERO_256(a_value))
        return NULL;
    dap_chain_tx_out_cond_t *l_item = DAP_NEW_Z_SIZE(dap_chain_tx_out_cond_t, sizeof(dap_chain_tx_out_cond_t) + a_params_size);
    if (l_item == NULL)
        return NULL;

    l_item->header.item_type = TX_ITEM_TYPE_OUT_COND;
    l_item->header.value = a_value;
    l_item->header.subtype = DAP_CHAIN_TX_OUT_COND_SUBTYPE_SRV_PAY;
    l_item->header.srv_uid = a_srv_uid;
    l_item->subtype.srv_pay.unit = a_unit;
    l_item->subtype.srv_pay.unit_price_max_datoshi = a_value_max_per_unit;
    dap_hash_fast(a_key->pkey, a_key->header.size, &l_item->subtype.srv_pay.pkey_hash);
    if (a_params && a_params_size) {
        l_item->tsd_size = (uint32_t)a_params_size;
        memcpy(l_item->tsd, a_params, a_params_size);
    }
    return l_item;
}

dap_chain_tx_out_cond_t *dap_chain_datum_tx_item_out_cond_create_srv_xchange(dap_chain_net_srv_uid_t a_srv_uid, dap_chain_net_id_t a_sell_net_id,
                                                                             uint256_t a_value_sell, dap_chain_net_id_t a_buy_net_id,
                                                                             const char *a_token, uint256_t a_value_rate,
                                                                             const dap_chain_addr_t *a_seller_addr,
                                                                             const void *a_params, uint32_t a_params_size)
{
    if (!a_token)
        return NULL;
    if (IS_ZERO_256(a_value_sell) || IS_ZERO_256(a_value_rate))
        return NULL;
    dap_chain_tx_out_cond_t *l_item = DAP_NEW_Z_SIZE(dap_chain_tx_out_cond_t, sizeof(dap_chain_tx_out_cond_t) + a_params_size);
    l_item->header.item_type = TX_ITEM_TYPE_OUT_COND;
    l_item->header.value = a_value_sell;
    l_item->header.subtype = DAP_CHAIN_TX_OUT_COND_SUBTYPE_SRV_XCHANGE;
    l_item->header.srv_uid = a_srv_uid;
    l_item->subtype.srv_xchange.buy_net_id = a_buy_net_id;
    l_item->subtype.srv_xchange.sell_net_id = a_sell_net_id;
    strncpy(l_item->subtype.srv_xchange.buy_token, a_token, DAP_CHAIN_TICKER_SIZE_MAX - 1);
    l_item->subtype.srv_xchange.rate = a_value_rate;
    l_item->subtype.srv_xchange.seller_addr = *a_seller_addr;
    l_item->tsd_size = a_params_size;
    if (a_params_size) {
        memcpy(l_item->tsd, a_params, a_params_size);
    }
    return l_item;
}

dap_chain_tx_out_cond_t *dap_chain_datum_tx_item_out_cond_create_srv_stake(dap_chain_net_srv_uid_t a_srv_uid, uint256_t a_value,
                                                                           dap_chain_addr_t *a_signing_addr, dap_chain_node_addr_t *a_signer_node_addr,
                                                                           dap_chain_addr_t *a_sovereign_addr, uint256_t a_sovereign_tax, dap_pkey_t *a_pkey)
{
    if (IS_ZERO_256(a_value))
        return NULL;
    bool l_tsd_sovereign_addr = a_sovereign_addr && !dap_chain_addr_is_blank(a_sovereign_addr);
    size_t l_pkey_size = dap_pkey_get_size(a_pkey);
    size_t l_tsd_total_size =  dap_chain_datum_tx_item_out_cond_create_srv_stake_get_tsd_size(l_tsd_sovereign_addr, l_pkey_size);
    
    dap_chain_tx_out_cond_t *l_item = DAP_NEW_Z_SIZE(dap_chain_tx_out_cond_t, sizeof(dap_chain_tx_out_cond_t) + l_tsd_total_size);
    if (!l_item) {
        return NULL;
    }
    l_item->header.item_type = TX_ITEM_TYPE_OUT_COND;
    l_item->header.value = a_value;
    l_item->header.subtype = DAP_CHAIN_TX_OUT_COND_SUBTYPE_SRV_STAKE_POS_DELEGATE;
    l_item->header.srv_uid = a_srv_uid;
    l_item->subtype.srv_stake_pos_delegate.signing_addr = *a_signing_addr;
    l_item->subtype.srv_stake_pos_delegate.signer_node_addr = *a_signer_node_addr;
    if (l_tsd_total_size) {
        l_item->tsd_size = l_tsd_total_size;
        byte_t *l_next_tsd_ptr = l_item->tsd;
        if (l_tsd_sovereign_addr) {
            l_next_tsd_ptr = dap_tsd_write(l_next_tsd_ptr, DAP_CHAIN_TX_OUT_COND_TSD_ADDR, a_sovereign_addr, sizeof(*a_sovereign_addr));
            l_next_tsd_ptr = dap_tsd_write(l_next_tsd_ptr, DAP_CHAIN_TX_OUT_COND_TSD_VALUE, &a_sovereign_tax, sizeof(a_sovereign_tax));
        }
<<<<<<< HEAD
        if (l_pkey_size)
            dap_tsd_write(l_next_tsd_ptr, DAP_CHAIN_DATUM_TOKEN_TSD_TYPE_TOTAL_PKEYS_ADD, a_pkey, l_pkey_size);
=======
        if (l_pkey_size) {
            dap_tsd_write(l_next_tsd_ptr, DAP_CHAIN_DATUM_TOKEN_TSD_TYPE_TOTAL_PKEYS_ADD, a_pkey, l_pkey_size);
            l_item->subtype.srv_stake_pos_delegate.flags = DAP_SIGN_ADD_PKEY_HASHING_FLAG(l_item->subtype.srv_stake_pos_delegate.flags);
        }
>>>>>>> 25f4dec7
    }
    return l_item;
}

/**
 * @brief dap_chain_net_srv_stake_lock_create_cond_out
 * @param a_key
 * @param a_srv_uid
 * @param a_value
 * @param a_time_staking
 * @param token
 * @return
 */
dap_chain_tx_out_cond_t *dap_chain_datum_tx_item_out_cond_create_srv_stake_lock(dap_chain_net_srv_uid_t a_srv_uid,
                                                                                uint256_t a_value, uint64_t a_time_staking,
                                                                                uint256_t a_reinvest_percent)
{
    if (IS_ZERO_256(a_value))
        return NULL;
    dap_chain_tx_out_cond_t *l_item = DAP_NEW_Z(dap_chain_tx_out_cond_t);
    if (!l_item) {
        return NULL;
    }
    l_item->header.item_type = TX_ITEM_TYPE_OUT_COND;
    l_item->header.value = a_value;
    l_item->header.subtype = DAP_CHAIN_TX_OUT_COND_SUBTYPE_SRV_STAKE_LOCK;
    l_item->header.srv_uid = a_srv_uid;
    l_item->subtype.srv_stake_lock.flags = DAP_CHAIN_NET_SRV_STAKE_LOCK_FLAG_BY_TIME | DAP_CHAIN_NET_SRV_STAKE_LOCK_FLAG_EMIT;
    l_item->subtype.srv_stake_lock.reinvest_percent = a_reinvest_percent;
    l_item->subtype.srv_stake_lock.time_unlock = dap_time_now() + a_time_staking;
    return l_item;
}

dap_chain_tx_out_cond_t *dap_chain_datum_tx_item_out_cond_create_srv_emit_delegate(dap_chain_net_srv_uid_t a_srv_uid, uint256_t a_value,
                                                                                   uint32_t a_signs_min, dap_hash_fast_t *a_pkey_hashes,
                                                                                   size_t a_pkey_hashes_count)
{
    if (IS_ZERO_256(a_value))
        return NULL;
    size_t l_tsd_total_size = a_pkey_hashes_count * (sizeof(dap_hash_fast_t) + sizeof(dap_tsd_t));
    dap_chain_tx_out_cond_t *l_item = DAP_NEW_Z_SIZE(dap_chain_tx_out_cond_t, sizeof(dap_chain_tx_out_cond_t) + l_tsd_total_size);
    if (!l_item) {
        return NULL;
    }
    l_item->header.item_type = TX_ITEM_TYPE_OUT_COND;
    l_item->header.value = a_value;
    l_item->header.subtype = DAP_CHAIN_TX_OUT_COND_SUBTYPE_SRV_EMIT_DELEGATE;
    l_item->header.srv_uid = a_srv_uid;
    l_item->subtype.srv_emit_delegate.signers_minimum = a_signs_min;
    l_item->tsd_size = l_tsd_total_size;
    byte_t *l_next_tsd_ptr = l_item->tsd;
    for (size_t i = 0; i < a_pkey_hashes_count; i++)
        l_next_tsd_ptr = dap_tsd_write(l_next_tsd_ptr, DAP_CHAIN_TX_OUT_COND_TSD_HASH, a_pkey_hashes + i, sizeof(dap_hash_fast_t));
    return l_item;
}

/**
 * Create item dap_chain_tx_sig_t
 *
 * return item, NULL Error
 */
dap_chain_tx_sig_t *dap_chain_datum_tx_item_sign_create(dap_enc_key_t *a_key, dap_chain_datum_tx_t *a_tx)
{
    dap_return_val_if_fail(a_key && a_tx, NULL);
    size_t l_tx_size = a_tx->header.tx_items_size + sizeof(dap_chain_datum_tx_t);
    dap_chain_datum_tx_t *l_tx = DAP_DUP_SIZE(a_tx, l_tx_size);
    if (!l_tx) {
        log_it(L_CRITICAL, "%s", c_error_memory_alloc);
        return NULL;
    }
    l_tx->header.tx_items_size = 0;
    dap_sign_t *l_chain_sign = dap_sign_create(a_key, l_tx, l_tx_size, DAP_SIGN_HASH_TYPE_DEFAULT);
    DAP_DELETE(l_tx);
    if (!l_chain_sign)
        return NULL;
    size_t l_chain_sign_size = dap_sign_get_size(l_chain_sign); // sign data
    dap_chain_tx_sig_t *l_tx_sig = DAP_NEW_Z_SIZE(dap_chain_tx_sig_t,
            sizeof(dap_chain_tx_sig_t) + l_chain_sign_size);
    l_tx_sig->header.type = TX_ITEM_TYPE_SIG;
    l_tx_sig->header.version = 1;
    l_tx_sig->header.sig_size = (uint32_t)l_chain_sign_size;
    memcpy(l_tx_sig->sig, l_chain_sign, l_chain_sign_size);
    DAP_DELETE(l_chain_sign);
    return l_tx_sig;
}

/**
 * Get sign from sign item
 *
 * return sign, NULL Error
 */
dap_sign_t *dap_chain_datum_tx_item_sign_get_sig(dap_chain_tx_sig_t *a_tx_sig)
{
    return a_tx_sig && a_tx_sig->header.sig_size > sizeof(dap_sign_t) &&
            a_tx_sig->header.sig_size == dap_sign_get_size((dap_sign_t*)a_tx_sig->sig)
            ? (dap_sign_t*)a_tx_sig->sig
            : NULL;
}

/**
 * Get data from tsd section
 * @param a_tx_tsd
 * @param a_type
 * @param a_size
 * @return
 */
byte_t *dap_chain_datum_tx_item_get_data(dap_chain_tx_tsd_t *a_tx_tsd, int *a_type, size_t *a_size) {
    if (!a_tx_tsd || !a_type || !a_size)
        return NULL;

    *a_size = ((dap_tsd_t*)(a_tx_tsd->tsd))->size;
    *a_type = ((dap_tsd_t*)(a_tx_tsd->tsd))->type;
    return ((dap_tsd_t*)(a_tx_tsd->tsd))->data;
}

/**
 * Get item from transaction
 *
 * a_tx [in] transaction
 * a_item_idx[in/out] start index / found index of item in transaction, if 0 then from beginning
 * a_type[in] type of item being find, if TX_ITEM_TYPE_ANY - any item
 * a_item_out_size size[out] size of returned item
 * return item data, NULL Error index or bad format transaction
 */
uint8_t* dap_chain_datum_tx_item_get( dap_chain_datum_tx_t *a_tx, int *a_item_idx,
        byte_t *a_iter, dap_chain_tx_item_type_t a_type, size_t *a_item_out_size)
{
    if (!a_tx)
        return NULL;
    int i = a_item_idx ? *a_item_idx : 0, j = -1;
    byte_t  *l_end = a_tx->tx_items + a_tx->header.tx_items_size,
            *l_begin = i || !a_iter || a_iter < a_tx->tx_items || a_iter > l_end ? a_tx->tx_items : a_iter;
    size_t l_left_size = (size_t)(l_end - l_begin), l_tx_item_size;
    byte_t *l_item;
#define m_item_idx_n_size(item, idx, size) ({       \
    if (a_item_idx) *a_item_idx = idx;              \
    if (a_item_out_size) *a_item_out_size = size;   \
    item;                                           \
})
    TX_ITEM_ITER(l_item, l_tx_item_size, l_begin, l_left_size) {
        if (++j < i)
            continue;
        switch (a_type) {
        case TX_ITEM_TYPE_ANY:
            break;
        case TX_ITEM_TYPE_OUT_ALL:
            switch (*l_item) {
            case TX_ITEM_TYPE_OUT: case TX_ITEM_TYPE_OUT_OLD: case TX_ITEM_TYPE_OUT_COND: case TX_ITEM_TYPE_OUT_EXT:
                break;
            default:
                continue;
            } break;
        case TX_ITEM_TYPE_IN_ALL:
            switch (*l_item) {
            case TX_ITEM_TYPE_IN: case TX_ITEM_TYPE_IN_COND: case TX_ITEM_TYPE_IN_EMS: case TX_ITEM_TYPE_IN_REWARD:
                break;
            default:
                continue; 
            } break;
        default:
            if (*l_item == a_type)
                break;
            else continue;
        }
        return m_item_idx_n_size(l_item, j, l_tx_item_size);
    }
    return m_item_idx_n_size(NULL, -1, 0);
#undef m_item_idx_n_size
}

/**
 * Get all item from transaction by type
 *
 * a_tx [in] transaction
 * a_type[in] type of item being find, if TX_ITEM_TYPE_ANY - any item
 * a_item_count[out] count of returned item
 * return item data, NULL Error index or bad format transaction
 */
dap_list_t* dap_chain_datum_tx_items_get(dap_chain_datum_tx_t *a_tx, dap_chain_tx_item_type_t a_type, int *a_item_count)
{
    dap_list_t *items_list = NULL;
    uint8_t *l_tx_item = NULL;
    size_t l_size; int i, q = 0;
    TX_ITEM_ITER_TX_TYPE(l_tx_item, a_type, l_size, i, a_tx) {
        items_list = dap_list_append(items_list, l_tx_item);
        ++q;
    }
    return (a_item_count ? (*a_item_count = q) : 0), items_list;
}

uint8_t *dap_chain_datum_tx_item_get_nth(dap_chain_datum_tx_t *a_tx, dap_chain_tx_item_type_t a_type, int a_item_idx)
{
    uint8_t *l_tx_item = NULL; size_t l_size; int i;
    TX_ITEM_ITER_TX_TYPE(l_tx_item, a_type, l_size, i, a_tx) {
        if (!a_item_idx--)
            return l_tx_item;
    }
    return NULL; 
}

/**
 * Get tx_out_cond item from transaction
 *
 * a_tx [in] transaction
 * a_cond_type [in] type of condition to find
 * a_out_num[out] found index of item in transaction, -1 if not found
 * return tx_out_cond, or NULL
 */
dap_chain_tx_out_cond_t *dap_chain_datum_tx_out_cond_get(dap_chain_datum_tx_t *a_tx, dap_chain_tx_out_cond_subtype_t a_cond_subtype, int *a_out_num)
{
    if (!a_tx)
        return NULL;
    int l_idx = a_out_num && *a_out_num > 0 ? -*a_out_num : 0;
    byte_t *l_item; size_t l_tx_item_size;
    TX_ITEM_ITER_TX(l_item, l_tx_item_size, a_tx) {
        switch (*l_item) {
        case TX_ITEM_TYPE_OUT_COND:
            if ( l_idx >= 0 && ((dap_chain_tx_out_cond_t*)l_item)->header.subtype == a_cond_subtype )
                return ( a_out_num ? (*a_out_num += l_idx) : 0 ), (dap_chain_tx_out_cond_t*)l_item;
        case TX_ITEM_TYPE_OUT: case TX_ITEM_TYPE_OUT_OLD: case TX_ITEM_TYPE_OUT_EXT:
            ++l_idx;
        default:
            break;
        }
    }
    return (a_out_num ? (*a_out_num = -1) : 0), NULL;
}

void dap_chain_datum_tx_group_items_free( dap_chain_datum_tx_item_groups_t *a_items_groups)
{   
    dap_list_free(a_items_groups->items_in);
    dap_list_free(a_items_groups->items_in_cond);
    dap_list_free(a_items_groups->items_in_reward);
    dap_list_free(a_items_groups->items_sig);
    dap_list_free(a_items_groups->items_out);
    dap_list_free(a_items_groups->items_out_ext);
    dap_list_free(a_items_groups->items_out_cond);
    dap_list_free(a_items_groups->items_out_cond_srv_fee);
    dap_list_free(a_items_groups->items_out_cond_srv_pay);
    dap_list_free(a_items_groups->items_out_cond_srv_xchange);
    dap_list_free(a_items_groups->items_out_cond_srv_stake_pos_delegate);
    dap_list_free(a_items_groups->items_out_cond_srv_stake_lock);
    dap_list_free(a_items_groups->items_out_cond_srv_emit_delegate);
    dap_list_free(a_items_groups->items_in_ems);
    dap_list_free(a_items_groups->items_vote);
    dap_list_free(a_items_groups->items_voting);
    dap_list_free(a_items_groups->items_tsd);
    dap_list_free(a_items_groups->items_pkey);
    dap_list_free(a_items_groups->items_receipt);
    dap_list_free(a_items_groups->items_unknown);
    dap_list_free(a_items_groups->items_out_old);
    dap_list_free(a_items_groups->items_out_cond_unknonwn);
    dap_list_free(a_items_groups->items_out_cond_undefined);
    dap_list_free(a_items_groups->items_out_all);
    dap_list_free(a_items_groups->items_in_all);
}

#define DAP_LIST_SAPPEND(X, Y) X = dap_list_append(X,Y)
bool dap_chain_datum_tx_group_items(dap_chain_datum_tx_t *a_tx, dap_chain_datum_tx_item_groups_t *a_res_group)
{   
    if(!a_tx || !a_res_group)
        return NULL;
    
    byte_t *l_item; size_t l_tx_item_size;
    TX_ITEM_ITER_TX(l_item, l_tx_item_size, a_tx) {
        switch (*l_item) {
        case TX_ITEM_TYPE_IN:
            DAP_LIST_SAPPEND(a_res_group->items_in, l_item);
            DAP_LIST_SAPPEND(a_res_group->items_in_all, l_item);
            break;

        case TX_ITEM_TYPE_IN_COND:
            DAP_LIST_SAPPEND(a_res_group->items_in_cond, l_item);
            DAP_LIST_SAPPEND(a_res_group->items_in_all, l_item);
            break;

        case TX_ITEM_TYPE_IN_REWARD:
            DAP_LIST_SAPPEND(a_res_group->items_in_reward, l_item);
            DAP_LIST_SAPPEND(a_res_group->items_in_all, l_item);
            break;

        case TX_ITEM_TYPE_IN_EMS:
            DAP_LIST_SAPPEND(a_res_group->items_in_ems, l_item);
            DAP_LIST_SAPPEND(a_res_group->items_in_all, l_item);
            break;

        case TX_ITEM_TYPE_OUT_OLD:
            DAP_LIST_SAPPEND(a_res_group->items_out_old, l_item);
            DAP_LIST_SAPPEND(a_res_group->items_out_all, l_item);
            break;

        case TX_ITEM_TYPE_OUT_EXT:
            DAP_LIST_SAPPEND(a_res_group->items_out_ext, l_item);
            DAP_LIST_SAPPEND(a_res_group->items_out_all, l_item);
            break;

        case TX_ITEM_TYPE_OUT:
            DAP_LIST_SAPPEND(a_res_group->items_out, l_item);
            DAP_LIST_SAPPEND(a_res_group->items_out_all, l_item);
            break;

        case TX_ITEM_TYPE_OUT_COND: {
            switch ( ((dap_chain_tx_out_cond_t *)l_item)->header.subtype ) {
            case DAP_CHAIN_TX_OUT_COND_SUBTYPE_UNDEFINED:
                DAP_LIST_SAPPEND(a_res_group->items_out_cond_undefined, l_item);
                break;
            case DAP_CHAIN_TX_OUT_COND_SUBTYPE_SRV_PAY:
                DAP_LIST_SAPPEND(a_res_group->items_out_cond_srv_pay, l_item);
                break;
            case DAP_CHAIN_TX_OUT_COND_SUBTYPE_SRV_XCHANGE:
                DAP_LIST_SAPPEND(a_res_group->items_out_cond_srv_xchange, l_item);
                break;
            case DAP_CHAIN_TX_OUT_COND_SUBTYPE_SRV_STAKE_POS_DELEGATE:
                DAP_LIST_SAPPEND(a_res_group->items_out_cond_srv_stake_pos_delegate, l_item);
                break;
            case DAP_CHAIN_TX_OUT_COND_SUBTYPE_FEE:
                DAP_LIST_SAPPEND(a_res_group->items_out_cond_srv_fee, l_item);
                break;
            case DAP_CHAIN_TX_OUT_COND_SUBTYPE_SRV_STAKE_LOCK:
                DAP_LIST_SAPPEND(a_res_group->items_out_cond_srv_stake_lock, l_item);
                break;
            case DAP_CHAIN_TX_OUT_COND_SUBTYPE_SRV_EMIT_DELEGATE:
                DAP_LIST_SAPPEND(a_res_group->items_out_cond_srv_emit_delegate, l_item);
                break;
            default:
                DAP_LIST_SAPPEND(a_res_group->items_out_cond_unknonwn, l_item);
                break;
            }
            DAP_LIST_SAPPEND(a_res_group->items_out_cond, l_item);
            DAP_LIST_SAPPEND(a_res_group->items_out_all, l_item);
            }
            break;

        case TX_ITEM_TYPE_PKEY:
            DAP_LIST_SAPPEND(a_res_group->items_pkey, l_item);
            break;
        case TX_ITEM_TYPE_SIG:
            DAP_LIST_SAPPEND(a_res_group->items_sig, l_item);
            break;
        case TX_ITEM_TYPE_RECEIPT:
            DAP_LIST_SAPPEND(a_res_group->items_receipt, l_item);
            break;
        case TX_ITEM_TYPE_TSD:
            DAP_LIST_SAPPEND(a_res_group->items_tsd, l_item);
            break;

        case TX_ITEM_TYPE_VOTING:
            DAP_LIST_SAPPEND(a_res_group->items_voting, l_item);
            break;

        case TX_ITEM_TYPE_VOTE:
            DAP_LIST_SAPPEND(a_res_group->items_vote, l_item);
            break;
        default:
            DAP_LIST_SAPPEND(a_res_group->items_unknown, l_item);
        }
    }
    return true;

}

dap_chain_tx_tsd_t *dap_chain_datum_tx_item_get_tsd_by_type(dap_chain_datum_tx_t *a_tx, int a_type)
{   
    dap_return_val_if_pass(!a_tx, NULL);
    
    byte_t *l_item = NULL;
    size_t l_tx_item_size = 0;
    TX_ITEM_ITER_TX(l_item, l_tx_item_size, a_tx) {
        if (*l_item == TX_ITEM_TYPE_TSD && ((dap_tsd_t *)(((dap_chain_tx_tsd_t *)l_item)->tsd))->type ==  a_type)
        return (dap_chain_tx_tsd_t *)l_item;
    }
    return NULL;
}<|MERGE_RESOLUTION|>--- conflicted
+++ resolved
@@ -365,15 +365,10 @@
             l_next_tsd_ptr = dap_tsd_write(l_next_tsd_ptr, DAP_CHAIN_TX_OUT_COND_TSD_ADDR, a_sovereign_addr, sizeof(*a_sovereign_addr));
             l_next_tsd_ptr = dap_tsd_write(l_next_tsd_ptr, DAP_CHAIN_TX_OUT_COND_TSD_VALUE, &a_sovereign_tax, sizeof(a_sovereign_tax));
         }
-<<<<<<< HEAD
-        if (l_pkey_size)
-            dap_tsd_write(l_next_tsd_ptr, DAP_CHAIN_DATUM_TOKEN_TSD_TYPE_TOTAL_PKEYS_ADD, a_pkey, l_pkey_size);
-=======
         if (l_pkey_size) {
             dap_tsd_write(l_next_tsd_ptr, DAP_CHAIN_DATUM_TOKEN_TSD_TYPE_TOTAL_PKEYS_ADD, a_pkey, l_pkey_size);
             l_item->subtype.srv_stake_pos_delegate.flags = DAP_SIGN_ADD_PKEY_HASHING_FLAG(l_item->subtype.srv_stake_pos_delegate.flags);
         }
->>>>>>> 25f4dec7
     }
     return l_item;
 }
