/*
 * Authors:
 * Dmitriy A. Gearasimov <kahovski@gmail.com>
 * DeM Labs Inc.   https://demlabs.net
 * DeM Labs Open source community https://github.com/demlabsinc
 * Copyright  (c) 2017-2018
 * All rights reserved.

 This file is part of DAP (Distributed Applications Platform) the open source project

 DAP (Distributed Applications Platform) is free software: you can redistribute it and/or modify
 it under the terms of the GNU General Public License as published by
 the Free Software Foundation, either version 3 of the License, or
 (at your option) any later version.

 DAP is distributed in the hope that it will be useful,
 but WITHOUT ANY WARRANTY; without even the implied warranty of
 MERCHANTABILITY or FITNESS FOR A PARTICULAR PURPOSE.  See the
 GNU General Public License for more details.

 You should have received a copy of the GNU General Public License
 along with any DAP based project.  If not, see <http://www.gnu.org/licenses/>.
 */

#include <stdint.h>
#include <string.h>

#include "dap_common.h"
#include "dap_enc_key.h"
#include "dap_chain_common.h"
#include "dap_sign.h"
#include "dap_hash.h"
#include "dap_chain_datum_tx_items.h"
#include "dap_chain_datum_tx_voting.h"
#include "dap_chain_datum_tx_pkey.h"
#include "dap_chain_datum_tx_receipt.h"
#include "dap_time.h"

#define LOG_TAG "dap_chain_datum_tx_items"

/**
 * Get item type by item name
 *
 * return type, or TX_ITEM_TYPE_UNKNOWN
 */
dap_chain_tx_item_type_t dap_chain_datum_tx_item_type_from_str_short(const char *a_datum_name) {
    if(!a_datum_name)
        return TX_ITEM_TYPE_UNKNOWN;
    if(!dap_strcmp(a_datum_name, "in"))
        return TX_ITEM_TYPE_IN;
    else if(!dap_strcmp(a_datum_name, "in_ems"))
        return TX_ITEM_TYPE_IN_EMS;
    else if(!dap_strcmp(a_datum_name, "in_reward"))
        return TX_ITEM_TYPE_IN_REWARD;
    else if(!dap_strcmp(a_datum_name, "out"))
        return TX_ITEM_TYPE_OUT;
    else if(!dap_strcmp(a_datum_name, "out_ext"))
        return TX_ITEM_TYPE_OUT_EXT;
    else if(!dap_strcmp(a_datum_name, "out_std"))
        return TX_ITEM_TYPE_OUT_STD;
    else if(!dap_strcmp(a_datum_name, "pkey"))
        return TX_ITEM_TYPE_PKEY;
    else if(!dap_strcmp(a_datum_name, "sign"))
        return TX_ITEM_TYPE_SIG;
    else if(!dap_strcmp(a_datum_name, "token"))
        return TX_ITEM_TYPE_IN_EMS;
    else if(!dap_strcmp(a_datum_name, "in_cond"))
        return TX_ITEM_TYPE_IN_COND;
    else if(!dap_strcmp(a_datum_name, "out_cond"))
        return TX_ITEM_TYPE_OUT_COND;
    else if(!dap_strcmp(a_datum_name, "receipt"))
        return TX_ITEM_TYPE_RECEIPT;
    else if(!dap_strcmp(a_datum_name, "data"))
        return TX_ITEM_TYPE_TSD;
    else if(!dap_strcmp(a_datum_name, "voting"))
        return TX_ITEM_TYPE_VOTING;
    else if(!dap_strcmp(a_datum_name, "vote"))
        return TX_ITEM_TYPE_VOTE;
    else if(!dap_strcmp(a_datum_name, "event"))
        return TX_ITEM_TYPE_EVENT;
    return TX_ITEM_TYPE_UNKNOWN;
}

/**
 * Get dap_chain_tx_out_cond_subtype_t by name
 *
 * return subtype, or DAP_CHAIN_TX_OUT_COND_SUBTYPE_UNDEFINED
 */
dap_chain_tx_out_cond_subtype_t dap_chain_tx_out_cond_subtype_from_str_short(const char *a_subtype_str) {
    if(!a_subtype_str)
        return DAP_CHAIN_TX_OUT_COND_SUBTYPE_UNDEFINED;
    if(!dap_strcmp(a_subtype_str, "srv_pay"))
        return DAP_CHAIN_TX_OUT_COND_SUBTYPE_SRV_PAY;
    else if(!dap_strcmp(a_subtype_str, "srv_xchange"))
        return DAP_CHAIN_TX_OUT_COND_SUBTYPE_SRV_XCHANGE;
    else if(!dap_strcmp(a_subtype_str, "srv_stake_pos_delegate"))
        return DAP_CHAIN_TX_OUT_COND_SUBTYPE_SRV_STAKE_POS_DELEGATE;
    else if (!dap_strcmp(a_subtype_str, "srv_stake_lock"))
        return DAP_CHAIN_TX_OUT_COND_SUBTYPE_SRV_STAKE_LOCK;
    else if(!dap_strcmp(a_subtype_str, "fee"))
        return DAP_CHAIN_TX_OUT_COND_SUBTYPE_FEE;
    else if(!dap_strcmp(a_subtype_str, "wallet_shared"))
        return DAP_CHAIN_TX_OUT_COND_SUBTYPE_WALLET_SHARED;
    else if(!dap_strcmp(a_subtype_str, "srv_stake_ext_lock"))
        return DAP_CHAIN_TX_OUT_COND_SUBTYPE_SRV_STAKE_EXT_LOCK;
    return DAP_CHAIN_TX_OUT_COND_SUBTYPE_UNDEFINED;
}

/**
 * Get item size
 *
 * return size, 0 Error
 */

size_t dap_chain_datum_item_tx_get_size(const byte_t *a_item, size_t a_max_size) {
    dap_return_val_if_fail(a_item, 0);
#define m_tx_item_size(t) ( !a_max_size || sizeof(t) <= a_max_size ? sizeof(t) : 0 )
/*
 * Safe calculation for structures with variable-size tail (size_field):
 * - When a_max_size > 0: ensure header fits, payload fits into a_max_size and no underflow in (a_max_size - size_field)
 * - When a_max_size == 0: guard against size_t overflow in sizeof(t) + size_field
 */
#define m_tx_item_size_ext(t, size_field) \
    ( a_max_size \
        ? ( ( sizeof(t) <= a_max_size ) && ( (size_t)((t*)a_item)->size_field <= a_max_size - sizeof(t) ) \
          ? ( sizeof(t) + (size_t)((t*)a_item)->size_field ) : 0 \
        ) : ( ( (sizeof(t) + (size_t)((t*)a_item)->size_field) >= sizeof(t) ) ? ( sizeof(t) + (size_t)((t*)a_item)->size_field ) : 0 ) \
    )

    size_t l_receipt_size = 0;
    switch (*a_item) {
    case TX_ITEM_TYPE_IN:       return m_tx_item_size(dap_chain_tx_in_t);
    case TX_ITEM_TYPE_OUT_OLD:  return m_tx_item_size(dap_chain_tx_out_old_t);
    case TX_ITEM_TYPE_OUT:      return m_tx_item_size(dap_chain_tx_out_t);
    case TX_ITEM_TYPE_OUT_EXT:  return m_tx_item_size(dap_chain_tx_out_ext_t);
    case TX_ITEM_TYPE_OUT_STD:  return m_tx_item_size(dap_chain_tx_out_std_t);
    case TX_ITEM_TYPE_IN_COND:  return m_tx_item_size(dap_chain_tx_in_cond_t);
    case TX_ITEM_TYPE_IN_EMS:   return m_tx_item_size(dap_chain_tx_in_ems_t);
    case TX_ITEM_TYPE_IN_REWARD:return m_tx_item_size(dap_chain_tx_in_reward_t);
    case TX_ITEM_TYPE_VOTING:   return m_tx_item_size(dap_chain_tx_voting_t);
    case TX_ITEM_TYPE_VOTE:     return m_tx_item_size(dap_chain_tx_vote_t);
    // Access data size by struct field
    case TX_ITEM_TYPE_TSD:      return m_tx_item_size_ext(dap_chain_tx_tsd_t, header.size);
    case TX_ITEM_TYPE_OUT_COND: return m_tx_item_size_ext(dap_chain_tx_out_cond_t, tsd_size);
    case TX_ITEM_TYPE_PKEY:     return m_tx_item_size_ext(dap_chain_tx_pkey_t, header.size);
    case TX_ITEM_TYPE_SIG:      return m_tx_item_size_ext(dap_chain_tx_sig_t, header.sig_size);
    case TX_ITEM_TYPE_EVENT:    return m_tx_item_size_ext(dap_chain_tx_item_event_t, group_name_size);    // Receipt size calculation is non-trivial...
    case TX_ITEM_TYPE_RECEIPT_OLD:
        if ( ((const dap_chain_datum_tx_receipt_old_t*)a_item)->receipt_info.version > 1 )
            break;
        else l_receipt_size = ((const dap_chain_datum_tx_receipt_old_t*)a_item)->size;
    case TX_ITEM_TYPE_RECEIPT:
        if ( !l_receipt_size ) {
            if ( ((dap_chain_datum_tx_receipt_t*)a_item)->receipt_info.version != 2 )
                break;
            else l_receipt_size = ((const dap_chain_datum_tx_receipt_t*)a_item)->size;
        }
        return l_receipt_size ? a_max_size ? l_receipt_size <= a_max_size ? l_receipt_size : 0 : l_receipt_size : 0;
    default: break;
    }
#undef m_tx_item_size
#undef m_tx_item_size_ext
    return 0;
}

/**
 * Create item dap_chain_tx_in_ems_t
 *
 * return item, NULL Error
 */
dap_chain_tx_in_ems_t *dap_chain_datum_tx_item_in_ems_create(dap_chain_id_t a_id, dap_chain_hash_fast_t *a_datum_token_hash, const char *a_ticker)
{
    if(!a_ticker)
        return NULL;
    dap_chain_tx_in_ems_t *l_item = DAP_NEW_Z_RET_VAL_IF_FAIL(dap_chain_tx_in_ems_t, NULL);
    l_item->header.type = TX_ITEM_TYPE_IN_EMS;
    l_item->header.token_emission_chain_id.uint64 = a_id.uint64;
    l_item->header.token_emission_hash = *a_datum_token_hash;
    strncpy(l_item->header.ticker, a_ticker, sizeof(l_item->header.ticker) - 1);
    return l_item;
}

/**
 * Create item dap_chain_tx_out_old_t
 *
 * return item, NULL Error
 */
dap_chain_tx_in_t* dap_chain_datum_tx_item_in_create(dap_chain_hash_fast_t *a_tx_prev_hash, uint32_t a_tx_out_prev_idx)
{
    if(!a_tx_prev_hash)
        return NULL;
    dap_chain_tx_in_t *l_item = DAP_NEW_Z_RET_VAL_IF_FAIL(dap_chain_tx_in_t, NULL);
    l_item->header.type = TX_ITEM_TYPE_IN;
    l_item->header.tx_out_prev_idx = a_tx_out_prev_idx;
    l_item->header.tx_prev_hash = *a_tx_prev_hash;
    return l_item;
}

dap_chain_tx_in_reward_t *dap_chain_datum_tx_item_in_reward_create(dap_chain_hash_fast_t *a_block_hash)
{
    if (!a_block_hash)
        return NULL;
    dap_chain_tx_in_reward_t *l_item = DAP_NEW_Z_RET_VAL_IF_FAIL(dap_chain_tx_in_reward_t, NULL);
    l_item->type = TX_ITEM_TYPE_IN_REWARD;
    l_item->block_hash = *a_block_hash;
    return l_item;
}

/**
 * Create tsd section
 */
dap_chain_tx_tsd_t *dap_chain_datum_tx_item_tsd_create(void *a_data, int a_type, size_t a_size) {
    dap_return_val_if_fail(a_data && a_size, NULL);
    dap_chain_tx_tsd_t *l_item = DAP_NEW_Z_SIZE_RET_VAL_IF_FAIL(dap_chain_tx_tsd_t, sizeof(dap_chain_tx_tsd_t) + sizeof(dap_tsd_t) + a_size, NULL);
    l_item->header.type = TX_ITEM_TYPE_TSD;
    l_item->header.size = sizeof(dap_tsd_t) + a_size;
    dap_tsd_write(l_item->tsd, (uint16_t)a_type, a_data, a_size);
    return l_item;
}

/**
 * @brief dap_chain_datum_tx_item_in_cond_create
 * @param a_pkey_serialized
 * @param a_pkey_serialized_size
 * @param a_receipt_idx
 * @return
 */
dap_chain_tx_in_cond_t* dap_chain_datum_tx_item_in_cond_create(dap_chain_hash_fast_t *a_tx_prev_hash, uint32_t a_tx_out_prev_idx,
                                                               uint32_t a_receipt_idx)
{
    if(!a_tx_prev_hash )
        return NULL;
    dap_chain_tx_in_cond_t *l_item = DAP_NEW_Z_RET_VAL_IF_FAIL(dap_chain_tx_in_cond_t, NULL);
    l_item->header.type = TX_ITEM_TYPE_IN_COND;
    l_item->header.receipt_idx = a_receipt_idx;
    l_item->header.tx_out_prev_idx = a_tx_out_prev_idx;
    l_item->header.tx_prev_hash = *a_tx_prev_hash;
    return l_item;
}

/**
 * Create item dap_chain_tx_out_old_t
 *
 * return item, NULL Error
 */
dap_chain_tx_out_t* dap_chain_datum_tx_item_out_create(const dap_chain_addr_t *a_addr, uint256_t a_value)
{
    if (!a_addr || IS_ZERO_256(a_value))
        return NULL;
    dap_chain_tx_out_t *l_item = DAP_NEW_Z_RET_VAL_IF_FAIL(dap_chain_tx_out_t, NULL);
    l_item->addr = *a_addr;
    l_item->header.type = TX_ITEM_TYPE_OUT;
    l_item->header.value = a_value;
    return l_item;
}

dap_chain_tx_out_ext_t *dap_chain_datum_tx_item_out_ext_create(const dap_chain_addr_t *a_addr, uint256_t a_value, const char *a_token)
{
    if (!a_addr || !a_token || IS_ZERO_256(a_value))
        return NULL;
    dap_chain_tx_out_ext_t *l_item = DAP_NEW_Z_RET_VAL_IF_FAIL(dap_chain_tx_out_ext_t, NULL);
    l_item->header.type = TX_ITEM_TYPE_OUT_EXT;
    l_item->header.value = a_value;
    l_item->addr = *a_addr;
    dap_strncpy((char*)l_item->token, a_token, sizeof(l_item->token) - 1);
    return l_item;
}

dap_chain_tx_out_std_t *dap_chain_datum_tx_item_out_std_create(const dap_chain_addr_t *a_addr, uint256_t a_value, const char *a_token, dap_time_t a_ts_unlock)
{
    if (!a_addr || !a_token || IS_ZERO_256(a_value))
        return NULL;
    dap_chain_tx_out_std_t *l_item = DAP_NEW_Z_RET_VAL_IF_FAIL(dap_chain_tx_out_std_t, NULL);
    l_item->type = TX_ITEM_TYPE_OUT_STD;
    l_item->value = a_value;
    l_item->addr = *a_addr;
    dap_strncpy((char*)l_item->token, a_token, sizeof(l_item->token));
    l_item->ts_unlock = a_ts_unlock;
    return l_item;
}

dap_chain_tx_out_cond_t *dap_chain_datum_tx_item_out_cond_create_fee(uint256_t a_value)
{
    if (IS_ZERO_256(a_value))
        return NULL;
    dap_chain_tx_out_cond_t *l_item = DAP_NEW_Z_RET_VAL_IF_FAIL(dap_chain_tx_out_cond_t, NULL);
    l_item->header.item_type = TX_ITEM_TYPE_OUT_COND;
    l_item->header.value = a_value;
    l_item->header.subtype = DAP_CHAIN_TX_OUT_COND_SUBTYPE_FEE;
    return l_item;
}

/**
 * @brief Create item dap_chain_tx_out_cond_t
 * @param a_key public key
 * @param a_srv_uid service uid
 * @param a_value value
 * @param a_value_max_per_unit max value per unit
 * @param a_unit unit
 * @param a_params additinonal TSD data
 * @param a_params_size size of additional TSD data
 * @return item, NULL Error
 */
DAP_INLINE dap_chain_tx_out_cond_t* dap_chain_datum_tx_item_out_cond_create_srv_pay(dap_pkey_t *a_key, dap_chain_net_srv_uid_t a_srv_uid,
                                                                             uint256_t a_value, uint256_t a_value_max_per_unit,
                                                                             dap_chain_net_srv_price_unit_uid_t a_unit,
                                                                             const void *a_params, size_t a_params_size)
{
    dap_return_val_if_pass(!a_key ||!a_key->header.size, NULL);
    dap_hash_fast_t l_key_hash = { };
    
    return dap_hash_fast(a_key->pkey, a_key->header.size, &l_key_hash) ?
        dap_chain_datum_tx_item_out_cond_create_srv_pay_with_hash(&l_key_hash, a_srv_uid, a_value, a_value_max_per_unit, a_unit, a_params, a_params_size) :
        NULL;
}

/**
 * @brief Create item dap_chain_tx_out_cond_t
 * @param a_key_hash pkey hash
 * @param a_srv_uid service uid
 * @param a_value value
 * @param a_value_max_per_unit max value per unit
 * @param a_unit unit
 * @param a_params additinonal TSD data
 * @param a_params_size size of additional TSD data
 * @return item, NULL Error
 */
dap_chain_tx_out_cond_t* dap_chain_datum_tx_item_out_cond_create_srv_pay_with_hash(dap_hash_fast_t *a_key_hash, dap_chain_net_srv_uid_t a_srv_uid,
                                                                             uint256_t a_value, uint256_t a_value_max_per_unit,
                                                                             dap_chain_net_srv_price_unit_uid_t a_unit,
                                                                             const void *a_params, size_t a_params_size)
{
    dap_return_val_if_pass(!a_key_hash || IS_ZERO_256(a_value), NULL);
    dap_chain_tx_out_cond_t *l_item = DAP_NEW_Z_SIZE_RET_VAL_IF_FAIL(dap_chain_tx_out_cond_t, sizeof(dap_chain_tx_out_cond_t) + a_params_size, NULL);
    l_item->header.item_type = TX_ITEM_TYPE_OUT_COND;
    l_item->header.value = a_value;
    l_item->header.subtype = DAP_CHAIN_TX_OUT_COND_SUBTYPE_SRV_PAY;
    l_item->header.srv_uid = a_srv_uid;
    l_item->subtype.srv_pay.unit = a_unit;
    l_item->subtype.srv_pay.unit_price_max_datoshi = a_value_max_per_unit;
    memcpy( &l_item->subtype.srv_pay.pkey_hash, a_key_hash, sizeof(l_item->subtype.srv_pay.pkey_hash));
    if (a_params && a_params_size) {
        l_item->tsd_size = (uint32_t)a_params_size;
        memcpy(l_item->tsd, a_params, a_params_size);
    }
    return l_item;
}

dap_chain_tx_out_cond_t *dap_chain_datum_tx_item_out_cond_create_srv_xchange(dap_chain_net_srv_uid_t a_srv_uid, dap_chain_net_id_t a_sell_net_id,
                                                                             uint256_t a_value_sell, dap_chain_net_id_t a_buy_net_id,
                                                                             const char *a_token, uint256_t a_value_rate,
                                                                             const dap_chain_addr_t *a_seller_addr,
                                                                             const void *a_params, uint32_t a_params_size)
{
    if (!a_token)
        return NULL;
    if (IS_ZERO_256(a_value_sell) || IS_ZERO_256(a_value_rate))
        return NULL;
    dap_chain_tx_out_cond_t *l_item = DAP_NEW_Z_SIZE_RET_VAL_IF_FAIL(dap_chain_tx_out_cond_t, sizeof(dap_chain_tx_out_cond_t) + a_params_size, NULL);
    l_item->header.item_type = TX_ITEM_TYPE_OUT_COND;
    l_item->header.value = a_value_sell;
    l_item->header.subtype = DAP_CHAIN_TX_OUT_COND_SUBTYPE_SRV_XCHANGE;
    l_item->header.srv_uid = a_srv_uid;
    l_item->subtype.srv_xchange.buy_net_id = a_buy_net_id;
    l_item->subtype.srv_xchange.sell_net_id = a_sell_net_id;
    strncpy(l_item->subtype.srv_xchange.buy_token, a_token, DAP_CHAIN_TICKER_SIZE_MAX - 1);
    l_item->subtype.srv_xchange.rate = a_value_rate;
    l_item->subtype.srv_xchange.seller_addr = *a_seller_addr;
    l_item->tsd_size = a_params_size;
    if (a_params_size) {
        memcpy(l_item->tsd, a_params, a_params_size);
    }
    return l_item;
}

dap_chain_tx_out_cond_t *dap_chain_datum_tx_item_out_cond_create_srv_stake(dap_chain_net_srv_uid_t a_srv_uid, uint256_t a_value,
                                                                           dap_chain_addr_t *a_signing_addr, dap_chain_node_addr_t *a_signer_node_addr,
                                                                           dap_chain_addr_t *a_sovereign_addr, uint256_t a_sovereign_tax, dap_pkey_t *a_pkey)
{
    if (IS_ZERO_256(a_value))
        return NULL;
    bool l_tsd_sovereign_addr = a_sovereign_addr && !dap_chain_addr_is_blank(a_sovereign_addr);
    size_t l_pkey_size = a_pkey ? dap_pkey_get_size(a_pkey) : 0;
    size_t l_tsd_total_size =  dap_chain_datum_tx_item_out_cond_create_srv_stake_get_tsd_size(l_tsd_sovereign_addr, l_pkey_size);
    
    dap_chain_tx_out_cond_t *l_item = DAP_NEW_Z_SIZE_RET_VAL_IF_FAIL(dap_chain_tx_out_cond_t, sizeof(dap_chain_tx_out_cond_t) + l_tsd_total_size, NULL);
    l_item->header.item_type = TX_ITEM_TYPE_OUT_COND;
    l_item->header.value = a_value;
    l_item->header.subtype = DAP_CHAIN_TX_OUT_COND_SUBTYPE_SRV_STAKE_POS_DELEGATE;
    l_item->header.srv_uid = a_srv_uid;
    l_item->subtype.srv_stake_pos_delegate.signing_addr = *a_signing_addr;
    l_item->subtype.srv_stake_pos_delegate.signer_node_addr = *a_signer_node_addr;
    if (l_tsd_total_size) {
        l_item->tsd_size = l_tsd_total_size;
        byte_t *l_next_tsd_ptr = l_item->tsd;
        if (l_tsd_sovereign_addr) {
            l_next_tsd_ptr = dap_tsd_write(l_next_tsd_ptr, DAP_CHAIN_TX_OUT_COND_TSD_ADDR, a_sovereign_addr, sizeof(*a_sovereign_addr));
            l_next_tsd_ptr = dap_tsd_write(l_next_tsd_ptr, DAP_CHAIN_TX_OUT_COND_TSD_VALUE, &a_sovereign_tax, sizeof(a_sovereign_tax));
        }
        if (l_pkey_size) {
            dap_tsd_write(l_next_tsd_ptr, DAP_CHAIN_TX_OUT_COND_TSD_PKEY, a_pkey, l_pkey_size);
            l_item->subtype.srv_stake_pos_delegate.flags = DAP_SIGN_ADD_PKEY_HASHING_FLAG(l_item->subtype.srv_stake_pos_delegate.flags);
        }
    }
    return l_item;
}

dap_chain_tx_out_cond_t *dap_chain_datum_tx_item_out_cond_create_srv_stake_delegate(dap_chain_net_srv_uid_t a_srv_uid, uint256_t a_value,
                                                                           dap_chain_addr_t *a_signing_addr, dap_chain_node_addr_t *a_signer_node_addr,
                                                                           uint256_t a_sovereign_tax, const void *a_params, size_t a_params_size)
{
    if (IS_ZERO_256(a_value))
        return NULL;
    
    dap_chain_tx_out_cond_t *l_item = DAP_NEW_Z_SIZE_RET_VAL_IF_FAIL(dap_chain_tx_out_cond_t, sizeof(dap_chain_tx_out_cond_t) + a_params_size, NULL);
    l_item->header.item_type = TX_ITEM_TYPE_OUT_COND;
    l_item->header.value = a_value;
    l_item->header.subtype = DAP_CHAIN_TX_OUT_COND_SUBTYPE_SRV_STAKE_POS_DELEGATE;
    l_item->header.srv_uid = a_srv_uid;
    l_item->subtype.srv_stake_pos_delegate.signing_addr = *a_signing_addr;
    l_item->subtype.srv_stake_pos_delegate.signer_node_addr = *a_signer_node_addr;
    l_item->tsd_size = a_params_size;
    if (l_item->tsd_size) {
        memcpy(l_item->tsd, a_params, l_item->tsd_size);
        if (dap_tsd_find((byte_t *)a_params, a_params_size, DAP_CHAIN_TX_OUT_COND_TSD_PKEY)) {
            l_item->subtype.srv_stake_pos_delegate.flags = DAP_SIGN_ADD_PKEY_HASHING_FLAG(l_item->subtype.srv_stake_pos_delegate.flags);
        }
    }
    return l_item;
}

/**
 * @brief dap_chain_net_srv_stake_lock_create_cond_out
 * @param a_key
 * @param a_srv_uid
 * @param a_value
 * @param a_time_unlock
 * @param token
 * @return
 */
dap_chain_tx_out_cond_t *dap_chain_datum_tx_item_out_cond_create_srv_stake_lock(dap_chain_net_srv_uid_t a_srv_uid,
                                                                                uint256_t a_value, uint64_t a_time_unlock,
                                                                                uint256_t a_reinvest_percent)
{
    if (IS_ZERO_256(a_value))
        return NULL;
    dap_chain_tx_out_cond_t *l_item = DAP_NEW_Z_RET_VAL_IF_FAIL(dap_chain_tx_out_cond_t, NULL);
    l_item->header.item_type = TX_ITEM_TYPE_OUT_COND;
    l_item->header.value = a_value;
    l_item->header.subtype = DAP_CHAIN_TX_OUT_COND_SUBTYPE_SRV_STAKE_LOCK;
    l_item->header.srv_uid = a_srv_uid;
    l_item->subtype.srv_stake_lock.flags = DAP_CHAIN_NET_SRV_STAKE_LOCK_FLAG_BY_TIME | DAP_CHAIN_NET_SRV_STAKE_LOCK_FLAG_EMIT;
    l_item->subtype.srv_stake_lock.reinvest_percent = a_reinvest_percent;
    l_item->subtype.srv_stake_lock.time_unlock = a_time_unlock;
    return l_item;
}

/**
 * @brief dap_chain_datum_tx_item_out_cond_create_srv_stake_ext_lock
 * Create conditional output transaction item for stake-ext lock
 * 
 * @param a_srv_uid Service UID for stake-ext service
 * @param a_value Lock amount in datoshi
 * @param a_stake_ext_hash Hash of the stake-ext being locked
 * @param a_lock_time Lock time for the lock tokens
 * @param a_project_id Project ID for the bid
 * @param a_params Additional TSD parameters
 * @param a_params_size Size of additional parameters
 * @return dap_chain_tx_out_cond_t* Conditional output item or NULL on error
 */
dap_chain_tx_out_cond_t *dap_chain_datum_tx_item_out_cond_create_srv_stake_ext_lock(dap_chain_net_srv_uid_t a_srv_uid,
                                                                                  uint256_t a_value,
                                                                                  const dap_hash_fast_t *a_stake_ext_hash,
                                                                                  dap_time_t a_lock_time,
                                                                                  uint32_t a_position_id,
                                                                                  const void *a_params, size_t a_params_size)
{
    if (IS_ZERO_256(a_value) || !a_stake_ext_hash)
        return NULL;
    
    dap_chain_tx_out_cond_t *l_item = DAP_NEW_Z_SIZE_RET_VAL_IF_FAIL(dap_chain_tx_out_cond_t, 
                                                                      sizeof(dap_chain_tx_out_cond_t) + a_params_size, NULL);
    
    // Set header fields
    l_item->header.item_type = TX_ITEM_TYPE_OUT_COND;
    l_item->header.value = a_value;
    l_item->header.subtype = DAP_CHAIN_TX_OUT_COND_SUBTYPE_SRV_STAKE_EXT_LOCK;
    l_item->header.srv_uid = a_srv_uid;
    
    // Set stake-ext lock specific fields
    l_item->subtype.srv_stake_ext_lock.stake_ext_hash = *a_stake_ext_hash;
    l_item->subtype.srv_stake_ext_lock.range_end = 1; // Default to 1
    l_item->subtype.srv_stake_ext_lock.lock_time = a_lock_time;
    l_item->subtype.srv_stake_ext_lock.position_id = a_position_id;
    
    // Copy additional parameters if provided
    if (a_params && a_params_size) {
        l_item->tsd_size = (uint32_t)a_params_size;
        memcpy(l_item->tsd, a_params, a_params_size);
    }
    
    return l_item;
}

dap_chain_tx_out_cond_t *dap_chain_datum_tx_item_out_cond_create_wallet_shared(dap_chain_net_srv_uid_t a_srv_uid, uint256_t a_value,
                                                                                   uint32_t a_signs_min, dap_hash_fast_t *a_pkey_hashes,
                                                                                   size_t a_pkey_hashes_count, const char *a_tag_str)
{
    size_t l_tsd_total_size = a_pkey_hashes_count *(sizeof(dap_hash_fast_t) + sizeof(dap_tsd_t)) + (a_tag_str ? sizeof(dap_tsd_t) + strlen(a_tag_str) + 1 : 0);
    dap_chain_tx_out_cond_t *l_item = DAP_NEW_Z_SIZE_RET_VAL_IF_FAIL(dap_chain_tx_out_cond_t, sizeof(dap_chain_tx_out_cond_t) + l_tsd_total_size, NULL);
    l_item->header.item_type = TX_ITEM_TYPE_OUT_COND;
    l_item->header.value = a_value;
    l_item->header.subtype = DAP_CHAIN_TX_OUT_COND_SUBTYPE_WALLET_SHARED;
    l_item->header.srv_uid = a_srv_uid;
    l_item->subtype.wallet_shared.signers_minimum = a_signs_min;
    l_item->tsd_size = l_tsd_total_size;
    byte_t *l_next_tsd_ptr = l_item->tsd;
    for (size_t i = 0; i < a_pkey_hashes_count; i++)
        l_next_tsd_ptr = dap_tsd_write(l_next_tsd_ptr, DAP_CHAIN_TX_OUT_COND_TSD_HASH, a_pkey_hashes + i, sizeof(dap_hash_fast_t));
    if (a_tag_str)
        l_next_tsd_ptr = dap_tsd_write(l_next_tsd_ptr, DAP_CHAIN_TX_OUT_COND_TSD_STR, (const void*)a_tag_str, strlen(a_tag_str) + 1);
    return l_item;
}

dap_chain_tx_sig_t *dap_chain_datum_tx_item_sign_create_from_sign(const dap_sign_t *a_sign)
{
    dap_return_val_if_fail(a_sign, NULL);
    size_t l_chain_sign_size = dap_sign_get_size((dap_sign_t *)a_sign); // sign data
    dap_chain_tx_sig_t *l_tx_sig = DAP_NEW_Z_SIZE_RET_VAL_IF_FAIL(dap_chain_tx_sig_t,
                                                                  sizeof(dap_chain_tx_sig_t) + l_chain_sign_size, NULL);
    l_tx_sig->header.type = TX_ITEM_TYPE_SIG;
    l_tx_sig->header.version = 1;
    l_tx_sig->header.sig_size = (uint32_t)l_chain_sign_size;
    memcpy(l_tx_sig->sig, a_sign, l_chain_sign_size);
    return l_tx_sig;
}

dap_sign_t *dap_chain_datum_tx_sign_create(dap_enc_key_t *a_key, const dap_chain_datum_tx_t *a_tx)
{
    dap_return_val_if_fail(a_key && a_tx, NULL);
    uint8_t *l_tx_sig_present = dap_chain_datum_tx_item_get(a_tx, NULL, NULL, TX_ITEM_TYPE_SIG, NULL);
    size_t l_tx_size = sizeof(dap_chain_datum_tx_t) +
                                  (l_tx_sig_present ? (size_t)(l_tx_sig_present - a_tx->tx_items)
                                                    : a_tx->header.tx_items_size);
    dap_chain_datum_tx_t *l_tx = DAP_DUP_SIZE_RET_VAL_IF_FAIL((dap_chain_datum_tx_t *)a_tx, l_tx_size, NULL);
    l_tx->header.tx_items_size = 0;
    dap_sign_t *ret = dap_sign_create(a_key, l_tx, l_tx_size);
    DAP_DELETE(l_tx);
    return ret;
}

/**
 * Create item dap_chain_tx_sig_t
 *
 * return item, NULL Error
 */
dap_chain_tx_sig_t *dap_chain_datum_tx_item_sign_create(dap_enc_key_t *a_key, const dap_chain_datum_tx_t *a_tx)
{
    dap_return_val_if_fail(a_key && a_tx, NULL);
    dap_sign_t *l_chain_sign = dap_chain_datum_tx_sign_create(a_key, a_tx);
    if (!l_chain_sign)
        return NULL;
    dap_chain_tx_sig_t *ret = dap_chain_datum_tx_item_sign_create_from_sign(l_chain_sign);
    DAP_DELETE(l_chain_sign);
    return ret;
}

/**
 * Get sign from sign item
 *
 * return sign, NULL Error
 */
dap_sign_t *dap_chain_datum_tx_item_sign_get_sig(dap_chain_tx_sig_t *a_tx_sig)
{
    return a_tx_sig && a_tx_sig->header.sig_size > sizeof(dap_sign_t) &&
            a_tx_sig->header.sig_size == dap_sign_get_size((dap_sign_t*)a_tx_sig->sig)
            ? (dap_sign_t*)a_tx_sig->sig
            : NULL;
}

/**
 * Get data from tsd section
 * @param a_tx_tsd
 * @param a_type
 * @param a_size
 * @return
 */
byte_t *dap_chain_datum_tx_item_get_data(dap_chain_tx_tsd_t *a_tx_tsd, int *a_type, size_t *a_size) {
    if (!a_tx_tsd || !a_type || !a_size)
        return NULL;

    *a_size = ((dap_tsd_t*)(a_tx_tsd->tsd))->size;
    *a_type = ((dap_tsd_t*)(a_tx_tsd->tsd))->type;
    return ((dap_tsd_t*)(a_tx_tsd->tsd))->data;
}

/**
 * Get item from transaction
 *
 * a_tx [in] transaction
 * a_item_idx[in/out] start index / found index of item in transaction, if 0 then from beginning
 * a_type[in] type of item being find, if TX_ITEM_TYPE_ANY - any item
 * a_item_out_size size[out] size of returned item
 * return item data, NULL Error index or bad format transaction
 */
uint8_t *dap_chain_datum_tx_item_get(const dap_chain_datum_tx_t *a_tx, int *a_item_idx,
        byte_t *a_iter, dap_chain_tx_item_type_t a_type, size_t *a_item_out_size)
{
    if (!a_tx)
        return NULL;
    int i = a_item_idx ? *a_item_idx : 0, j = -1;
    const byte_t  *l_end = a_tx->tx_items + a_tx->header.tx_items_size,
                  *l_begin = i || !a_iter || a_iter < a_tx->tx_items || a_iter > l_end ? a_tx->tx_items : a_iter;
    size_t l_left_size = (size_t)(l_end - l_begin), l_tx_item_size;
    byte_t *l_item;
#define m_item_idx_n_size(item, idx, size) ({       \
    if (a_item_idx) *a_item_idx = idx;              \
    if (a_item_out_size) *a_item_out_size = size;   \
    item;                                           \
})
    TX_ITEM_ITER(l_item, l_tx_item_size, l_begin, l_left_size) {
        if (++j < i)
            continue;
        switch (a_type) {
        case TX_ITEM_TYPE_ANY:
            break;
        case TX_ITEM_TYPE_OUT_ALL:
            switch (*l_item) {
            case TX_ITEM_TYPE_OUT: case TX_ITEM_TYPE_OUT_OLD: case TX_ITEM_TYPE_OUT_COND: case TX_ITEM_TYPE_OUT_EXT: case TX_ITEM_TYPE_OUT_STD:
                break;
            default:
                continue;
            } break;
        case TX_ITEM_TYPE_IN_ALL:
            switch (*l_item) {
            case TX_ITEM_TYPE_IN: case TX_ITEM_TYPE_IN_COND: case TX_ITEM_TYPE_IN_EMS: case TX_ITEM_TYPE_IN_REWARD:
                break;
            default:
                continue; 
            } break;
        default:
            if (*l_item == a_type)
                break;
            else continue;
        }
        return m_item_idx_n_size(l_item, j, l_tx_item_size);
    }
    return m_item_idx_n_size(NULL, -1, 0);
#undef m_item_idx_n_size
}

/**
 * Get all item from transaction by type
 *
 * a_tx [in] transaction
 * a_type[in] type of item being find, if TX_ITEM_TYPE_ANY - any item
 * a_item_count[out] count of returned item
 * return item data, NULL Error index or bad format transaction
 */
dap_list_t* dap_chain_datum_tx_items_get(dap_chain_datum_tx_t *a_tx, dap_chain_tx_item_type_t a_type, int *a_item_count)
{
    dap_list_t *items_list = NULL;
    uint8_t *l_tx_item = NULL;
    size_t l_size; int i, q = 0;
    TX_ITEM_ITER_TX_TYPE(l_tx_item, a_type, l_size, i, a_tx) {
        items_list = dap_list_append(items_list, l_tx_item);
        ++q;
    }
    return (a_item_count ? (*a_item_count = q) : 0), items_list;
}

uint8_t *dap_chain_datum_tx_item_get_nth(dap_chain_datum_tx_t *a_tx, dap_chain_tx_item_type_t a_type, int a_item_idx)
{
    uint8_t *l_tx_item = NULL; size_t l_size; int i;
    TX_ITEM_ITER_TX_TYPE(l_tx_item, a_type, l_size, i, a_tx) {
        if (!a_item_idx--)
            return l_tx_item;
    }
    return NULL; 
}

/**
 * Get tx_out_cond item from transaction
 *
 * a_tx [in] transaction
 * a_cond_type [in] type of condition to find
 * a_out_num[out] found index of item in transaction, -1 if not found
 * return tx_out_cond, or NULL
 */
dap_chain_tx_out_cond_t *dap_chain_datum_tx_out_cond_get(dap_chain_datum_tx_t *a_tx, dap_chain_tx_out_cond_subtype_t a_cond_subtype, int *a_out_num)
{
    if (!a_tx)
        return NULL;
    int l_idx = a_out_num && *a_out_num > 0 ? -*a_out_num : 0;
    byte_t *l_item; size_t l_tx_item_size;
    TX_ITEM_ITER_TX(l_item, l_tx_item_size, a_tx) {
        switch (*l_item) {
        case TX_ITEM_TYPE_OUT_COND:
            if ( l_idx >= 0 && ((dap_chain_tx_out_cond_t*)l_item)->header.subtype == a_cond_subtype )
                return ( a_out_num ? (*a_out_num += l_idx) : 0 ), (dap_chain_tx_out_cond_t*)l_item;
        case TX_ITEM_TYPE_OUT: case TX_ITEM_TYPE_OUT_OLD: case TX_ITEM_TYPE_OUT_EXT: case TX_ITEM_TYPE_OUT_STD:
            ++l_idx;
        default:
            break;
        }
    }
    return (a_out_num ? (*a_out_num = -1) : 0), NULL;
}

void dap_chain_datum_tx_group_items_free( dap_chain_datum_tx_item_groups_t *a_items_groups)
{   
    dap_list_free(a_items_groups->items_in);
    dap_list_free(a_items_groups->items_in_cond);
    dap_list_free(a_items_groups->items_in_reward);
    dap_list_free(a_items_groups->items_sig);
    dap_list_free(a_items_groups->items_out);
    dap_list_free(a_items_groups->items_out_ext);
    dap_list_free(a_items_groups->items_out_std);
    dap_list_free(a_items_groups->items_out_cond);
    dap_list_free(a_items_groups->items_out_cond_srv_fee);
    dap_list_free(a_items_groups->items_out_cond_srv_pay);
    dap_list_free(a_items_groups->items_out_cond_srv_xchange);
    dap_list_free(a_items_groups->items_out_cond_srv_stake_pos_delegate);
    dap_list_free(a_items_groups->items_out_cond_srv_stake_lock);
    dap_list_free(a_items_groups->items_out_cond_srv_stake_ext_lock);
    dap_list_free(a_items_groups->items_out_cond_wallet_shared);
    dap_list_free(a_items_groups->items_in_ems);
    dap_list_free(a_items_groups->items_vote);
    dap_list_free(a_items_groups->items_voting);
    dap_list_free(a_items_groups->items_tsd);
    dap_list_free(a_items_groups->items_pkey);
    dap_list_free(a_items_groups->items_receipt);
    dap_list_free(a_items_groups->items_unknown);
    dap_list_free(a_items_groups->items_out_old);
    dap_list_free(a_items_groups->items_out_cond_unknonwn);
    dap_list_free(a_items_groups->items_out_cond_undefined);
    dap_list_free(a_items_groups->items_out_all);
    dap_list_free(a_items_groups->items_in_all);
    dap_list_free(a_items_groups->items_event);
}

#define DAP_LIST_SAPPEND(X, Y) X = dap_list_append(X,Y)
bool dap_chain_datum_tx_group_items(dap_chain_datum_tx_t *a_tx, dap_chain_datum_tx_item_groups_t *a_res_group)
{   
    if(!a_tx || !a_res_group)
        return NULL;
    
    byte_t *l_item; size_t l_tx_item_size;
    TX_ITEM_ITER_TX(l_item, l_tx_item_size, a_tx) {
        switch (*l_item) {
        case TX_ITEM_TYPE_IN:
            DAP_LIST_SAPPEND(a_res_group->items_in, l_item);
            DAP_LIST_SAPPEND(a_res_group->items_in_all, l_item);
            break;

        case TX_ITEM_TYPE_IN_COND:
            DAP_LIST_SAPPEND(a_res_group->items_in_cond, l_item);
            DAP_LIST_SAPPEND(a_res_group->items_in_all, l_item);
            break;

        case TX_ITEM_TYPE_IN_REWARD:
            DAP_LIST_SAPPEND(a_res_group->items_in_reward, l_item);
            DAP_LIST_SAPPEND(a_res_group->items_in_all, l_item);
            break;

        case TX_ITEM_TYPE_IN_EMS:
            DAP_LIST_SAPPEND(a_res_group->items_in_ems, l_item);
            DAP_LIST_SAPPEND(a_res_group->items_in_all, l_item);
            break;

        case TX_ITEM_TYPE_OUT_OLD:
            DAP_LIST_SAPPEND(a_res_group->items_out_old, l_item);
            DAP_LIST_SAPPEND(a_res_group->items_out_all, l_item);
            break;

        case TX_ITEM_TYPE_OUT_EXT:
            DAP_LIST_SAPPEND(a_res_group->items_out_ext, l_item);
            DAP_LIST_SAPPEND(a_res_group->items_out_all, l_item);
            break;

        case TX_ITEM_TYPE_OUT_STD:
            DAP_LIST_SAPPEND(a_res_group->items_out_std, l_item);
            DAP_LIST_SAPPEND(a_res_group->items_out_all, l_item);
            break;

        case TX_ITEM_TYPE_OUT:
            DAP_LIST_SAPPEND(a_res_group->items_out, l_item);
            DAP_LIST_SAPPEND(a_res_group->items_out_all, l_item);
            break;

        case TX_ITEM_TYPE_OUT_COND: {
            switch ( ((dap_chain_tx_out_cond_t *)l_item)->header.subtype ) {
            case DAP_CHAIN_TX_OUT_COND_SUBTYPE_UNDEFINED:
                DAP_LIST_SAPPEND(a_res_group->items_out_cond_undefined, l_item);
                break;
            case DAP_CHAIN_TX_OUT_COND_SUBTYPE_SRV_PAY:
                DAP_LIST_SAPPEND(a_res_group->items_out_cond_srv_pay, l_item);
                break;
            case DAP_CHAIN_TX_OUT_COND_SUBTYPE_SRV_XCHANGE:
                DAP_LIST_SAPPEND(a_res_group->items_out_cond_srv_xchange, l_item);
                break;
            case DAP_CHAIN_TX_OUT_COND_SUBTYPE_SRV_STAKE_POS_DELEGATE:
                DAP_LIST_SAPPEND(a_res_group->items_out_cond_srv_stake_pos_delegate, l_item);
                break;
            case DAP_CHAIN_TX_OUT_COND_SUBTYPE_FEE:
                DAP_LIST_SAPPEND(a_res_group->items_out_cond_srv_fee, l_item);
                break;
            case DAP_CHAIN_TX_OUT_COND_SUBTYPE_SRV_STAKE_LOCK:
                DAP_LIST_SAPPEND(a_res_group->items_out_cond_srv_stake_lock, l_item);
                break;
            case DAP_CHAIN_TX_OUT_COND_SUBTYPE_SRV_STAKE_EXT_LOCK:
                DAP_LIST_SAPPEND(a_res_group->items_out_cond_srv_stake_ext_lock, l_item);
                break;
            case DAP_CHAIN_TX_OUT_COND_SUBTYPE_WALLET_SHARED:
                DAP_LIST_SAPPEND(a_res_group->items_out_cond_wallet_shared, l_item);
                break;
            case DAP_CHAIN_TX_OUT_COND_SUBTYPE_SRV_DEX:
                DAP_LIST_SAPPEND(a_res_group->items_out_cond_srv_dex, l_item);
                break;
            default:
                DAP_LIST_SAPPEND(a_res_group->items_out_cond_unknonwn, l_item);
                break;
            }
            DAP_LIST_SAPPEND(a_res_group->items_out_cond, l_item);
            DAP_LIST_SAPPEND(a_res_group->items_out_all, l_item);
            }
            break;

        case TX_ITEM_TYPE_PKEY:
            DAP_LIST_SAPPEND(a_res_group->items_pkey, l_item);
            break;
        case TX_ITEM_TYPE_SIG:
            DAP_LIST_SAPPEND(a_res_group->items_sig, l_item);
            break;
        case TX_ITEM_TYPE_RECEIPT_OLD:
        case TX_ITEM_TYPE_RECEIPT:
            DAP_LIST_SAPPEND(a_res_group->items_receipt, l_item);
            break;
        case TX_ITEM_TYPE_TSD:
            DAP_LIST_SAPPEND(a_res_group->items_tsd, l_item);
            break;

        case TX_ITEM_TYPE_VOTING:
            DAP_LIST_SAPPEND(a_res_group->items_voting, l_item);
            break;

        case TX_ITEM_TYPE_VOTE:
            DAP_LIST_SAPPEND(a_res_group->items_vote, l_item);
            break;
        case TX_ITEM_TYPE_EVENT:
            DAP_LIST_SAPPEND(a_res_group->items_event, l_item);
            break;
        default:
            DAP_LIST_SAPPEND(a_res_group->items_unknown, l_item);
        }
    }
    return true;
}

dap_chain_tx_tsd_t *dap_chain_datum_tx_item_get_tsd_by_type(dap_chain_datum_tx_t *a_tx, int a_type)
{   
    dap_return_val_if_pass(!a_tx, NULL);
    
    byte_t *l_item = NULL;
    size_t l_tx_item_size = 0;
    TX_ITEM_ITER_TX(l_item, l_tx_item_size, a_tx) {
        if (*l_item == TX_ITEM_TYPE_TSD && ((dap_tsd_t *)(((dap_chain_tx_tsd_t *)l_item)->tsd))->type ==  a_type)
        return (dap_chain_tx_tsd_t *)l_item;
    }
    return NULL;
}

<<<<<<< HEAD
dap_chain_tx_out_cond_t *dap_chain_datum_tx_item_out_cond_create_srv_dex(dap_chain_net_srv_uid_t a_srv_uid,
                                                                         dap_chain_net_id_t a_sell_net_id,
                                                                         uint256_t a_value_sell,
                                                                         dap_chain_net_id_t a_buy_net_id,
                                                                         const char *a_token_buy,
                                                                         uint256_t a_rate,
                                                                         const dap_chain_addr_t *a_seller_addr,
                                                                         const dap_chain_hash_fast_t *a_order_root_hash,
                                                                         uint8_t a_min_fill_pct,
                                                                         uint8_t a_version,
                                                                         uint32_t a_flags,
                                                                         uint8_t a_type,
                                                                         const void *a_params,
                                                                         uint32_t a_params_size)
{
    if (!a_token_buy || !a_seller_addr || IS_ZERO_256(a_value_sell) || IS_ZERO_256(a_rate))
        return NULL;
    dap_chain_tx_out_cond_t *l_item = DAP_NEW_Z_SIZE_RET_VAL_IF_FAIL(dap_chain_tx_out_cond_t, sizeof(dap_chain_tx_out_cond_t) + a_params_size, NULL);
    *l_item = (dap_chain_tx_out_cond_t){
        .header = { .item_type = TX_ITEM_TYPE_OUT_COND, .value = a_value_sell, .subtype = DAP_CHAIN_TX_OUT_COND_SUBTYPE_SRV_DEX, .srv_uid = a_srv_uid },
        .subtype = { .srv_dex = {
            .sell_net_id = a_sell_net_id, .buy_net_id = a_buy_net_id, .rate = a_rate, .buy_token = { 0 }, .seller_addr = *a_seller_addr,
            .min_fill = a_min_fill_pct, .version = a_version, .flags = a_flags, .tx_type = a_type } },
        .tsd_size = a_params_size };
    strncpy(l_item->subtype.srv_dex.buy_token, a_token_buy, DAP_CHAIN_TICKER_SIZE_MAX - 1);
    if (a_order_root_hash)
        l_item->subtype.srv_dex.order_root_hash = *a_order_root_hash;
    if (a_params_size) memcpy(l_item->tsd, a_params, a_params_size);
    return l_item;
=======
dap_chain_tx_item_event_t *dap_chain_datum_tx_event_create(dap_chain_net_srv_uid_t a_srv_uid, const char *a_group_name, uint16_t a_type)
{
    dap_return_val_if_fail(a_group_name, NULL);
    size_t l_group_name_size = strlen(a_group_name);
    if (l_group_name_size > UINT16_MAX)
        return NULL;
    dap_chain_tx_item_event_t *l_event = DAP_NEW_Z_SIZE_RET_VAL_IF_FAIL(dap_chain_tx_item_event_t, sizeof(dap_chain_tx_item_event_t) + l_group_name_size, NULL);
    memcpy(l_event->group_name, a_group_name, l_group_name_size);
    l_event->type = TX_ITEM_TYPE_EVENT;
    l_event->version = DAP_CHAIN_TX_EVENT_VERSION;
    l_event->group_name_size = (uint16_t)l_group_name_size;
    l_event->event_type = a_type;
    l_event->timestamp = dap_time_now();
    l_event->srv_uid = a_srv_uid;
    return l_event;
}
void dap_chain_datum_tx_event_delete(void *a_event)
{
    dap_chain_tx_event_t *l_event = a_event;
    DAP_DEL_MULTY(l_event->group_name, l_event->event_data, l_event);
}

int dap_chain_datum_tx_item_event_to_json(json_object *a_json_obj, dap_chain_tx_item_event_t *a_event)
{
    dap_return_val_if_fail(a_json_obj && a_event, -1);
    json_object *l_object = a_json_obj;

    char l_timestamp_str[DAP_TIME_STR_SIZE] = {0};
    dap_time_to_str_rfc822(l_timestamp_str, DAP_TIME_STR_SIZE, a_event->timestamp);
    json_object_object_add(l_object, "timestamp", json_object_new_string(l_timestamp_str));
    json_object_object_add(l_object, "srv_uid", json_object_new_uint64(a_event->srv_uid.uint64));
    json_object_object_add(l_object, "event_type", json_object_new_string(dap_chain_tx_item_event_type_to_str(a_event->event_type)));
    json_object_object_add(l_object, "event_version", json_object_new_int(a_event->version));
    json_object_object_add(l_object, "event_group", json_object_new_string_len((char *)a_event->group_name, a_event->group_name_size));
    return 0;
}

int dap_chain_datum_tx_event_to_json(json_object *a_json_obj, dap_chain_tx_event_t *a_event, const char *a_hash_out_type)
{
    dap_return_val_if_fail(a_json_obj && a_event, -1);
    json_object *l_object = a_json_obj;
    char l_timestamp_str[DAP_TIME_STR_SIZE] = {0};
    dap_time_to_str_rfc822(l_timestamp_str, DAP_TIME_STR_SIZE, a_event->timestamp);
    json_object_object_add(l_object, "timestamp", json_object_new_string(l_timestamp_str));
    json_object_object_add(l_object, "srv_uid", json_object_new_uint64(a_event->srv_uid.uint64));
    json_object_object_add(l_object, "event_type", json_object_new_string(dap_chain_tx_item_event_type_to_str(a_event->event_type)));
    json_object_object_add(l_object, "event_group", json_object_new_string(a_event->group_name));
    const char *l_tx_hash_str = dap_strcmp(a_hash_out_type, "hex") ? dap_enc_base58_encode_hash_to_str_static(&a_event->tx_hash)
                                                                   : dap_chain_hash_fast_to_str_static(&a_event->tx_hash);
    json_object_object_add(l_object, "tx_hash", json_object_new_string(l_tx_hash_str));
    const char *l_pkey_hash_str = dap_strcmp(a_hash_out_type, "hex") ? dap_enc_base58_encode_hash_to_str_static(&a_event->pkey_hash)
                                                                     : dap_hash_fast_to_str_static(&a_event->pkey_hash);
    json_object_object_add(l_object, "pkey_hash", json_object_new_string(l_pkey_hash_str));
    json_object_object_add(l_object, "data_size", json_object_new_int64(a_event->event_data_size));
    if (a_event->event_data && a_event->event_data_size > 0) {
        const size_t l_print_size_max = 32;
        size_t l_print_size = a_event->event_data_size > l_print_size_max ? l_print_size_max : a_event->event_data_size;
        char *l_data_hex = DAP_NEW_Z_SIZE(char, l_print_size * 2 + 1);
        if (l_data_hex) {
            dap_bin2hex(l_data_hex, a_event->event_data, l_print_size);
            json_object_object_add(l_object, "data_hex", json_object_new_string(l_data_hex));
            DAP_DELETE(l_data_hex);
        }
        if (a_event->event_data_size > l_print_size_max)
            for (size_t i = l_print_size; i > l_print_size - 3; i--)
                l_data_hex[i] = '.';
    }
    return 0;
>>>>>>> 6df6d26e
}<|MERGE_RESOLUTION|>--- conflicted
+++ resolved
@@ -870,7 +870,6 @@
     return NULL;
 }
 
-<<<<<<< HEAD
 dap_chain_tx_out_cond_t *dap_chain_datum_tx_item_out_cond_create_srv_dex(dap_chain_net_srv_uid_t a_srv_uid,
                                                                          dap_chain_net_id_t a_sell_net_id,
                                                                          uint256_t a_value_sell,
@@ -900,7 +899,8 @@
         l_item->subtype.srv_dex.order_root_hash = *a_order_root_hash;
     if (a_params_size) memcpy(l_item->tsd, a_params, a_params_size);
     return l_item;
-=======
+}
+
 dap_chain_tx_item_event_t *dap_chain_datum_tx_event_create(dap_chain_net_srv_uid_t a_srv_uid, const char *a_group_name, uint16_t a_type)
 {
     dap_return_val_if_fail(a_group_name, NULL);
@@ -969,5 +969,4 @@
                 l_data_hex[i] = '.';
     }
     return 0;
->>>>>>> 6df6d26e
 }