/*
 * Authors:
 * Dmitriy A. Gearasimov <kahovski@gmail.com>
 * DeM Labs Inc.   https://demlabs.net
 * DeM Labs Open source community https://github.com/demlabsinc
 * Copyright  (c) 2017-2018
 * All rights reserved.

 This file is part of DAP (Distributed Applications Platform) the open source project

 DAP (Distributed Applications Platform) is free software: you can redistribute it and/or modify
 it under the terms of the GNU General Public License as published by
 the Free Software Foundation, either version 3 of the License, or
 (at your option) any later version.

 DAP is distributed in the hope that it will be useful,
 but WITHOUT ANY WARRANTY; without even the implied warranty of
 MERCHANTABILITY or FITNESS FOR A PARTICULAR PURPOSE.  See the
 GNU General Public License for more details.

 You should have received a copy of the GNU General Public License
 along with any DAP based project.  If not, see <http://www.gnu.org/licenses/>.
 */

#include <stdint.h>
#include <string.h>

#include "dap_common.h"
#include "dap_enc_key.h"
#include "dap_chain_common.h"
#include "dap_sign.h"
#include "dap_hash.h"
#include "dap_chain_datum_tx_items.h"
#include "dap_chain_datum_tx_voting.h"
#include "dap_chain_datum_tx_pkey.h"
#include "dap_chain_datum_tx_receipt.h"
#include "dap_time.h"

#define LOG_TAG "dap_chain_datum_tx_items"

/**
 * Get item type by item name
 *
 * return type, or TX_ITEM_TYPE_UNKNOWN
 */
dap_chain_tx_item_type_t dap_chain_datum_tx_item_str_to_type(const char *a_datum_name) {
    if(!a_datum_name)
        return TX_ITEM_TYPE_UNKNOWN;
    if(!dap_strcmp(a_datum_name, "in"))
        return TX_ITEM_TYPE_IN;
    else if(!dap_strcmp(a_datum_name, "in_ems"))
        return TX_ITEM_TYPE_IN_EMS;
    else if(!dap_strcmp(a_datum_name, "in_reward"))
        return TX_ITEM_TYPE_IN_REWARD;
    else if(!dap_strcmp(a_datum_name, "out"))
        return TX_ITEM_TYPE_OUT;
    else if(!dap_strcmp(a_datum_name, "out_ext"))
        return TX_ITEM_TYPE_OUT_EXT;
    else if(!dap_strcmp(a_datum_name, "out_std"))
        return TX_ITEM_TYPE_OUT_STD;
    else if(!dap_strcmp(a_datum_name, "pkey"))
        return TX_ITEM_TYPE_PKEY;
    else if(!dap_strcmp(a_datum_name, "sign"))
        return TX_ITEM_TYPE_SIG;
    else if(!dap_strcmp(a_datum_name, "token"))
        return TX_ITEM_TYPE_IN_EMS;
    else if(!dap_strcmp(a_datum_name, "in_cond"))
        return TX_ITEM_TYPE_IN_COND;
    else if(!dap_strcmp(a_datum_name, "out_cond"))
        return TX_ITEM_TYPE_OUT_COND;
    else if(!dap_strcmp(a_datum_name, "receipt"))
        return TX_ITEM_TYPE_RECEIPT;
    else if(!dap_strcmp(a_datum_name, "data"))
        return TX_ITEM_TYPE_TSD;
    else if(!dap_strcmp(a_datum_name, "voting"))
        return TX_ITEM_TYPE_VOTING;
    else if(!dap_strcmp(a_datum_name, "vote"))
        return TX_ITEM_TYPE_VOTE;
    else if(!dap_strcmp(a_datum_name, "event"))
        return TX_ITEM_TYPE_EVENT;
    return TX_ITEM_TYPE_UNKNOWN;
}

/**
 * Get dap_chain_tx_out_cond_subtype_t by name
 *
 * return subtype, or DAP_CHAIN_TX_OUT_COND_SUBTYPE_UNDEFINED
 */
dap_chain_tx_out_cond_subtype_t dap_chain_tx_out_cond_subtype_from_str(const char *a_subtype_str) {
    if(!a_subtype_str)
        return DAP_CHAIN_TX_OUT_COND_SUBTYPE_UNDEFINED;
    if(!dap_strcmp(a_subtype_str, "srv_pay"))
        return DAP_CHAIN_TX_OUT_COND_SUBTYPE_SRV_PAY;
    else if(!dap_strcmp(a_subtype_str, "srv_xchange"))
        return DAP_CHAIN_TX_OUT_COND_SUBTYPE_SRV_XCHANGE;
    else if(!dap_strcmp(a_subtype_str, "srv_stake_pos_delegate"))
        return DAP_CHAIN_TX_OUT_COND_SUBTYPE_SRV_STAKE_POS_DELEGATE;
    else if (!dap_strcmp(a_subtype_str, "srv_stake_lock"))
        return DAP_CHAIN_TX_OUT_COND_SUBTYPE_SRV_STAKE_LOCK;
    else if(!dap_strcmp(a_subtype_str, "fee"))
        return DAP_CHAIN_TX_OUT_COND_SUBTYPE_FEE;
    else if(!dap_strcmp(a_subtype_str, "srv_auction_bid"))
        return DAP_CHAIN_TX_OUT_COND_SUBTYPE_SRV_AUCTION_BID;
    return DAP_CHAIN_TX_OUT_COND_SUBTYPE_UNDEFINED;
}

/**
 * Get item size
 *
 * return size, 0 Error
 */

size_t dap_chain_datum_item_tx_get_size(const byte_t *a_item, size_t a_max_size) {
    dap_return_val_if_fail(a_item, 0);
#define m_tx_item_size(t) ( !a_max_size || sizeof(t) <= a_max_size ? sizeof(t) : 0 )
#define m_tx_item_size_ext(t, size_field)                                                                                       \
    ( !a_max_size ||                                                                                                            \
    ( sizeof(t) <= a_max_size && a_max_size > ((t*)a_item)->size_field && sizeof(t) <= a_max_size - ((t*)a_item)->size_field )  \
        ? sizeof(t) + ((t*)a_item)->size_field : 0 );

    switch (*a_item) {
    case TX_ITEM_TYPE_IN:       return m_tx_item_size(dap_chain_tx_in_t);
    case TX_ITEM_TYPE_OUT_OLD:  return m_tx_item_size(dap_chain_tx_out_old_t);
    case TX_ITEM_TYPE_OUT:      return m_tx_item_size(dap_chain_tx_out_t);
    case TX_ITEM_TYPE_OUT_EXT:  return m_tx_item_size(dap_chain_tx_out_ext_t);
    case TX_ITEM_TYPE_OUT_STD:  return m_tx_item_size(dap_chain_tx_out_std_t);
    case TX_ITEM_TYPE_IN_COND:  return m_tx_item_size(dap_chain_tx_in_cond_t);
    case TX_ITEM_TYPE_IN_EMS:   return m_tx_item_size(dap_chain_tx_in_ems_t);
    case TX_ITEM_TYPE_IN_REWARD:return m_tx_item_size(dap_chain_tx_in_reward_t);
    case TX_ITEM_TYPE_VOTING:   return m_tx_item_size(dap_chain_tx_voting_t);
    case TX_ITEM_TYPE_VOTE:     return m_tx_item_size(dap_chain_tx_vote_t);
    // Access data size by struct field
    case TX_ITEM_TYPE_TSD:           return m_tx_item_size_ext(dap_chain_tx_tsd_t, header.size);
    case TX_ITEM_TYPE_OUT_COND: return m_tx_item_size_ext(dap_chain_tx_out_cond_t, tsd_size);
    case TX_ITEM_TYPE_PKEY:         return m_tx_item_size_ext(dap_chain_tx_pkey_t, header.size);
    case TX_ITEM_TYPE_SIG:           return m_tx_item_size_ext(dap_chain_tx_sig_t, header.sig_size);
<<<<<<< HEAD
    case TX_ITEM_TYPE_EVENT:  return m_tx_item_size_ext(dap_chain_tx_item_event_t, group_name_size);
=======
    case TX_ITEM_TYPE_EVENT:  return m_tx_item_size_ext(dap_chain_tx_item_event_t, group_size);
>>>>>>> c2cd3e22
    // Receipt size calculation is non-trivial...
    case TX_ITEM_TYPE_RECEIPT_OLD:{
        if(((dap_chain_datum_tx_receipt_t*)a_item)->receipt_info.version < 2)
            return !a_max_size || ( sizeof(dap_chain_datum_tx_receipt_old_t) < a_max_size && 
                                    ((dap_chain_datum_tx_receipt_old_t*)a_item)->size < a_max_size ) ? 
                                    ((dap_chain_datum_tx_receipt_old_t*)a_item)->size : 0;
    }
    case TX_ITEM_TYPE_RECEIPT:{
        if(((dap_chain_datum_tx_receipt_t*)a_item)->receipt_info.version == 2) 
            return !a_max_size || ( sizeof(dap_chain_datum_tx_receipt_t) < a_max_size && 
                                        ((dap_chain_datum_tx_receipt_t*)a_item)->size < a_max_size ) ? 
                                        ((dap_chain_datum_tx_receipt_t*)a_item)->size : 0;
    }
    default: return 0;
    }
#undef m_tx_item_size
#undef m_tx_item_size_ext
}

/**
 * Create item dap_chain_tx_in_ems_t
 *
 * return item, NULL Error
 */
dap_chain_tx_in_ems_t *dap_chain_datum_tx_item_in_ems_create(dap_chain_id_t a_id, dap_chain_hash_fast_t *a_datum_token_hash, const char *a_ticker)
{
    if(!a_ticker)
        return NULL;
    dap_chain_tx_in_ems_t *l_item = DAP_NEW_Z_RET_VAL_IF_FAIL(dap_chain_tx_in_ems_t, NULL);
    l_item->header.type = TX_ITEM_TYPE_IN_EMS;
    l_item->header.token_emission_chain_id.uint64 = a_id.uint64;
    l_item->header.token_emission_hash = *a_datum_token_hash;
    strncpy(l_item->header.ticker, a_ticker, sizeof(l_item->header.ticker) - 1);
    return l_item;
}

/**
 * Create item dap_chain_tx_out_old_t
 *
 * return item, NULL Error
 */
dap_chain_tx_in_t* dap_chain_datum_tx_item_in_create(dap_chain_hash_fast_t *a_tx_prev_hash, uint32_t a_tx_out_prev_idx)
{
    if(!a_tx_prev_hash)
        return NULL;
    dap_chain_tx_in_t *l_item = DAP_NEW_Z_RET_VAL_IF_FAIL(dap_chain_tx_in_t, NULL);
    l_item->header.type = TX_ITEM_TYPE_IN;
    l_item->header.tx_out_prev_idx = a_tx_out_prev_idx;
    l_item->header.tx_prev_hash = *a_tx_prev_hash;
    return l_item;
}

dap_chain_tx_in_reward_t *dap_chain_datum_tx_item_in_reward_create(dap_chain_hash_fast_t *a_block_hash)
{
    if (!a_block_hash)
        return NULL;
    dap_chain_tx_in_reward_t *l_item = DAP_NEW_Z_RET_VAL_IF_FAIL(dap_chain_tx_in_reward_t, NULL);
    l_item->type = TX_ITEM_TYPE_IN_REWARD;
    l_item->block_hash = *a_block_hash;
    return l_item;
}

/**
 * Create tsd section
 */
dap_chain_tx_tsd_t *dap_chain_datum_tx_item_tsd_create(void *a_data, int a_type, size_t a_size) {
    dap_return_val_if_fail(a_data && a_size, NULL);
    dap_chain_tx_tsd_t *l_item = DAP_NEW_Z_SIZE_RET_VAL_IF_FAIL(dap_chain_tx_tsd_t, sizeof(dap_chain_tx_tsd_t) + sizeof(dap_tsd_t) + a_size, NULL);
    *l_item = (dap_chain_tx_tsd_t){ .header = { .type = TX_ITEM_TYPE_TSD, .size = sizeof(dap_tsd_t) + a_size }};
    dap_tsd_write(l_item->tsd, (uint16_t)a_type, a_data, a_size);
    return l_item;
}

/**
 * @brief dap_chain_datum_tx_item_in_cond_create
 * @param a_pkey_serialized
 * @param a_pkey_serialized_size
 * @param a_receipt_idx
 * @return
 */
dap_chain_tx_in_cond_t* dap_chain_datum_tx_item_in_cond_create(dap_chain_hash_fast_t *a_tx_prev_hash, uint32_t a_tx_out_prev_idx,
                                                               uint32_t a_receipt_idx)
{
    if(!a_tx_prev_hash )
        return NULL;
    dap_chain_tx_in_cond_t *l_item = DAP_NEW_Z_RET_VAL_IF_FAIL(dap_chain_tx_in_cond_t, NULL);
    l_item->header.type = TX_ITEM_TYPE_IN_COND;
    l_item->header.receipt_idx = a_receipt_idx;
    l_item->header.tx_out_prev_idx = a_tx_out_prev_idx;
    l_item->header.tx_prev_hash = *a_tx_prev_hash;
    return l_item;
}

/**
 * Create item dap_chain_tx_out_old_t
 *
 * return item, NULL Error
 */
dap_chain_tx_out_t* dap_chain_datum_tx_item_out_create(const dap_chain_addr_t *a_addr, uint256_t a_value)
{
    if (!a_addr || IS_ZERO_256(a_value))
        return NULL;
    dap_chain_tx_out_t *l_item = DAP_NEW_Z_RET_VAL_IF_FAIL(dap_chain_tx_out_t, NULL);
    l_item->addr = *a_addr;
    l_item->header.type = TX_ITEM_TYPE_OUT;
    l_item->header.value = a_value;
    return l_item;
}

dap_chain_tx_out_ext_t *dap_chain_datum_tx_item_out_ext_create(const dap_chain_addr_t *a_addr, uint256_t a_value, const char *a_token)
{
    if (!a_addr || !a_token || IS_ZERO_256(a_value))
        return NULL;
    dap_chain_tx_out_ext_t *l_item = DAP_NEW_Z_RET_VAL_IF_FAIL(dap_chain_tx_out_ext_t, NULL);
    l_item->header.type = TX_ITEM_TYPE_OUT_EXT;
    l_item->header.value = a_value;
    l_item->addr = *a_addr;
    dap_strncpy((char*)l_item->token, a_token, sizeof(l_item->token) - 1);
    return l_item;
}

dap_chain_tx_out_std_t *dap_chain_datum_tx_item_out_std_create(const dap_chain_addr_t *a_addr, uint256_t a_value, const char *a_token, dap_time_t a_ts_unlock)
{
    if (!a_addr || !a_token || IS_ZERO_256(a_value))
        return NULL;
    dap_chain_tx_out_std_t *l_item = DAP_NEW_Z_RET_VAL_IF_FAIL(dap_chain_tx_out_std_t, NULL);
    l_item->type = TX_ITEM_TYPE_OUT_STD;
    l_item->value = a_value;
    l_item->addr = *a_addr;
    dap_strncpy((char*)l_item->token, a_token, sizeof(l_item->token));
    l_item->ts_unlock = a_ts_unlock;
    return l_item;
}

dap_chain_tx_out_cond_t *dap_chain_datum_tx_item_out_cond_create_fee(uint256_t a_value)
{
    if (IS_ZERO_256(a_value))
        return NULL;
    dap_chain_tx_out_cond_t *l_item = DAP_NEW_Z_RET_VAL_IF_FAIL(dap_chain_tx_out_cond_t, NULL);
    l_item->header.item_type = TX_ITEM_TYPE_OUT_COND;
    l_item->header.value = a_value;
    l_item->header.subtype = DAP_CHAIN_TX_OUT_COND_SUBTYPE_FEE;
    return l_item;
}

/**
 * Create item dap_chain_tx_out_cond_t
 *
 * return item, NULL Error
 */
dap_chain_tx_out_cond_t* dap_chain_datum_tx_item_out_cond_create_srv_pay(dap_pkey_t *a_key, dap_chain_net_srv_uid_t a_srv_uid,
                                                                             uint256_t a_value, uint256_t a_value_max_per_unit,
                                                                             dap_chain_net_srv_price_unit_uid_t a_unit,
                                                                             const void *a_params, size_t a_params_size)
{
    if (!a_key || !a_key->header.size || IS_ZERO_256(a_value))
        return NULL;
    dap_chain_tx_out_cond_t *l_item = DAP_NEW_Z_SIZE_RET_VAL_IF_FAIL(dap_chain_tx_out_cond_t, sizeof(dap_chain_tx_out_cond_t) + a_params_size, NULL);
    l_item->header.item_type = TX_ITEM_TYPE_OUT_COND;
    l_item->header.value = a_value;
    l_item->header.subtype = DAP_CHAIN_TX_OUT_COND_SUBTYPE_SRV_PAY;
    l_item->header.srv_uid = a_srv_uid;
    l_item->subtype.srv_pay.unit = a_unit;
    l_item->subtype.srv_pay.unit_price_max_datoshi = a_value_max_per_unit;
    dap_hash_fast(a_key->pkey, a_key->header.size, &l_item->subtype.srv_pay.pkey_hash);
    if (a_params && a_params_size) {
        l_item->tsd_size = (uint32_t)a_params_size;
        memcpy(l_item->tsd, a_params, a_params_size);
    }
    return l_item;
}

dap_chain_tx_out_cond_t *dap_chain_datum_tx_item_out_cond_create_srv_xchange(dap_chain_net_srv_uid_t a_srv_uid, dap_chain_net_id_t a_sell_net_id,
                                                                             uint256_t a_value_sell, dap_chain_net_id_t a_buy_net_id,
                                                                             const char *a_token, uint256_t a_value_rate,
                                                                             const dap_chain_addr_t *a_seller_addr,
                                                                             const void *a_params, uint32_t a_params_size)
{
    if (!a_token)
        return NULL;
    if (IS_ZERO_256(a_value_sell) || IS_ZERO_256(a_value_rate))
        return NULL;
    dap_chain_tx_out_cond_t *l_item = DAP_NEW_Z_SIZE_RET_VAL_IF_FAIL(dap_chain_tx_out_cond_t, sizeof(dap_chain_tx_out_cond_t) + a_params_size, NULL);
    l_item->header.item_type = TX_ITEM_TYPE_OUT_COND;
    l_item->header.value = a_value_sell;
    l_item->header.subtype = DAP_CHAIN_TX_OUT_COND_SUBTYPE_SRV_XCHANGE;
    l_item->header.srv_uid = a_srv_uid;
    l_item->subtype.srv_xchange.buy_net_id = a_buy_net_id;
    l_item->subtype.srv_xchange.sell_net_id = a_sell_net_id;
    strncpy(l_item->subtype.srv_xchange.buy_token, a_token, DAP_CHAIN_TICKER_SIZE_MAX - 1);
    l_item->subtype.srv_xchange.rate = a_value_rate;
    l_item->subtype.srv_xchange.seller_addr = *a_seller_addr;
    l_item->tsd_size = a_params_size;
    if (a_params_size) {
        memcpy(l_item->tsd, a_params, a_params_size);
    }
    return l_item;
}

dap_chain_tx_out_cond_t *dap_chain_datum_tx_item_out_cond_create_srv_stake(dap_chain_net_srv_uid_t a_srv_uid, uint256_t a_value,
                                                                           dap_chain_addr_t *a_signing_addr, dap_chain_node_addr_t *a_signer_node_addr,
                                                                           dap_chain_addr_t *a_sovereign_addr, uint256_t a_sovereign_tax, dap_pkey_t *a_pkey)
{
    if (IS_ZERO_256(a_value))
        return NULL;
    bool l_tsd_sovereign_addr = a_sovereign_addr && !dap_chain_addr_is_blank(a_sovereign_addr);
    size_t l_pkey_size = a_pkey ? dap_pkey_get_size(a_pkey) : 0;
    size_t l_tsd_total_size =  dap_chain_datum_tx_item_out_cond_create_srv_stake_get_tsd_size(l_tsd_sovereign_addr, l_pkey_size);
    
    dap_chain_tx_out_cond_t *l_item = DAP_NEW_Z_SIZE_RET_VAL_IF_FAIL(dap_chain_tx_out_cond_t, sizeof(dap_chain_tx_out_cond_t) + l_tsd_total_size, NULL);
    l_item->header.item_type = TX_ITEM_TYPE_OUT_COND;
    l_item->header.value = a_value;
    l_item->header.subtype = DAP_CHAIN_TX_OUT_COND_SUBTYPE_SRV_STAKE_POS_DELEGATE;
    l_item->header.srv_uid = a_srv_uid;
    l_item->subtype.srv_stake_pos_delegate.signing_addr = *a_signing_addr;
    l_item->subtype.srv_stake_pos_delegate.signer_node_addr = *a_signer_node_addr;
    if (l_tsd_total_size) {
        l_item->tsd_size = l_tsd_total_size;
        byte_t *l_next_tsd_ptr = l_item->tsd;
        if (l_tsd_sovereign_addr) {
            l_next_tsd_ptr = dap_tsd_write(l_next_tsd_ptr, DAP_CHAIN_TX_OUT_COND_TSD_ADDR, a_sovereign_addr, sizeof(*a_sovereign_addr));
            l_next_tsd_ptr = dap_tsd_write(l_next_tsd_ptr, DAP_CHAIN_TX_OUT_COND_TSD_VALUE, &a_sovereign_tax, sizeof(a_sovereign_tax));
        }
        if (l_pkey_size) {
            dap_tsd_write(l_next_tsd_ptr, DAP_CHAIN_TX_OUT_COND_TSD_PKEY, a_pkey, l_pkey_size);
            l_item->subtype.srv_stake_pos_delegate.flags = DAP_SIGN_ADD_PKEY_HASHING_FLAG(l_item->subtype.srv_stake_pos_delegate.flags);
        }
    }
    return l_item;
}

/**
 * @brief dap_chain_net_srv_stake_lock_create_cond_out
 * @param a_key
 * @param a_srv_uid
 * @param a_value
 * @param a_time_staking
 * @param token
 * @return
 */
dap_chain_tx_out_cond_t *dap_chain_datum_tx_item_out_cond_create_srv_stake_lock(dap_chain_net_srv_uid_t a_srv_uid,
                                                                                uint256_t a_value, uint64_t a_time_staking,
                                                                                uint256_t a_reinvest_percent)
{
    if (IS_ZERO_256(a_value))
        return NULL;
    dap_chain_tx_out_cond_t *l_item = DAP_NEW_Z_RET_VAL_IF_FAIL(dap_chain_tx_out_cond_t, NULL);
    l_item->header.item_type = TX_ITEM_TYPE_OUT_COND;
    l_item->header.value = a_value;
    l_item->header.subtype = DAP_CHAIN_TX_OUT_COND_SUBTYPE_SRV_STAKE_LOCK;
    l_item->header.srv_uid = a_srv_uid;
    l_item->subtype.srv_stake_lock.flags = DAP_CHAIN_NET_SRV_STAKE_LOCK_FLAG_BY_TIME | DAP_CHAIN_NET_SRV_STAKE_LOCK_FLAG_EMIT;
    l_item->subtype.srv_stake_lock.reinvest_percent = a_reinvest_percent;
    l_item->subtype.srv_stake_lock.time_unlock = dap_time_now() + a_time_staking;
    return l_item;
}

/**
 * @brief dap_chain_datum_tx_item_out_cond_create_srv_auction_bid
 * Create conditional output transaction item for auction bid
 * 
 * @param a_srv_uid Service UID for auction service
 * @param a_value Bid amount in datoshi
 * @param a_auction_hash Hash of the auction being bid on
 * @param a_range_end End of CellSlot range (1-8), range_start is always 1
 * @param a_lock_time Lock time for the bid tokens
 * @param a_params Additional TSD parameters
 * @param a_params_size Size of additional parameters
 * @return dap_chain_tx_out_cond_t* Conditional output item or NULL on error
 */
dap_chain_tx_out_cond_t *dap_chain_datum_tx_item_out_cond_create_srv_auction_bid(dap_chain_net_srv_uid_t a_srv_uid,
                                                                                  uint256_t a_value,
                                                                                  const dap_hash_fast_t *a_auction_hash,
                                                                                  uint8_t a_range_end,
                                                                                  dap_time_t a_lock_time,
                                                                                  const void *a_params, size_t a_params_size)
{
    if (IS_ZERO_256(a_value) || !a_auction_hash || a_range_end < 1 || a_range_end > 8)
        return NULL;
    
    dap_chain_tx_out_cond_t *l_item = DAP_NEW_Z_SIZE_RET_VAL_IF_FAIL(dap_chain_tx_out_cond_t, 
                                                                      sizeof(dap_chain_tx_out_cond_t) + a_params_size, NULL);
    
    // Set header fields
    l_item->header.item_type = TX_ITEM_TYPE_OUT_COND;
    l_item->header.value = a_value;
    l_item->header.subtype = DAP_CHAIN_TX_OUT_COND_SUBTYPE_SRV_AUCTION_BID;
    l_item->header.srv_uid = a_srv_uid;
    
    // Set auction bid specific fields
    l_item->subtype.srv_auction_bid.auction_hash = *a_auction_hash;
    l_item->subtype.srv_auction_bid.range_end = a_range_end;
    l_item->subtype.srv_auction_bid.lock_time = a_lock_time;
    
    // Copy additional parameters if provided
    if (a_params && a_params_size) {
        l_item->tsd_size = (uint32_t)a_params_size;
        memcpy(l_item->tsd, a_params, a_params_size);
    }
    
    return l_item;
}

dap_chain_tx_out_cond_t *dap_chain_datum_tx_item_out_cond_create_wallet_shared(dap_chain_net_srv_uid_t a_srv_uid, uint256_t a_value,
                                                                                   uint32_t a_signs_min, dap_hash_fast_t *a_pkey_hashes,
                                                                                   size_t a_pkey_hashes_count, const char *a_tag_str)
{
    if (IS_ZERO_256(a_value))
        return NULL;
    size_t l_tsd_total_size = a_pkey_hashes_count * (sizeof(dap_hash_fast_t) + sizeof(dap_tsd_t)) + (a_tag_str ? sizeof(dap_tsd_t) + strlen(a_tag_str) + 1 : 0);
    dap_chain_tx_out_cond_t *l_item = DAP_NEW_Z_SIZE_RET_VAL_IF_FAIL(dap_chain_tx_out_cond_t, sizeof(dap_chain_tx_out_cond_t) + l_tsd_total_size, NULL);
    l_item->header.item_type = TX_ITEM_TYPE_OUT_COND;
    l_item->header.value = a_value;
    l_item->header.subtype = DAP_CHAIN_TX_OUT_COND_SUBTYPE_WALLET_SHARED;
    l_item->header.srv_uid = a_srv_uid;
    l_item->subtype.wallet_shared.signers_minimum = a_signs_min;
    l_item->tsd_size = l_tsd_total_size;
    byte_t *l_next_tsd_ptr = l_item->tsd;
    for (size_t i = 0; i < a_pkey_hashes_count; i++)
        l_next_tsd_ptr = dap_tsd_write(l_next_tsd_ptr, DAP_CHAIN_TX_OUT_COND_TSD_HASH, a_pkey_hashes + i, sizeof(dap_hash_fast_t));
    if (a_tag_str)
        l_next_tsd_ptr = dap_tsd_write(l_next_tsd_ptr, DAP_CHAIN_TX_OUT_COND_TSD_STR, (const void*)a_tag_str, strlen(a_tag_str) + 1);
    return l_item;
}

dap_chain_tx_sig_t *dap_chain_datum_tx_item_sign_create_from_sign(const dap_sign_t *a_sign)
{
    dap_return_val_if_fail(a_sign, NULL);
    size_t l_chain_sign_size = dap_sign_get_size((dap_sign_t *)a_sign); // sign data
    dap_chain_tx_sig_t *l_tx_sig = DAP_NEW_Z_SIZE_RET_VAL_IF_FAIL(dap_chain_tx_sig_t,
                                                                  sizeof(dap_chain_tx_sig_t) + l_chain_sign_size, NULL);
    l_tx_sig->header.type = TX_ITEM_TYPE_SIG;
    l_tx_sig->header.version = 1;
    l_tx_sig->header.sig_size = (uint32_t)l_chain_sign_size;
    memcpy(l_tx_sig->sig, a_sign, l_chain_sign_size);
    return l_tx_sig;
}

dap_sign_t *dap_chain_datum_tx_sign_create(dap_enc_key_t *a_key, const dap_chain_datum_tx_t *a_tx)
{
    dap_return_val_if_fail(a_key && a_tx, NULL);
    uint8_t *l_tx_sig_present = dap_chain_datum_tx_item_get(a_tx, NULL, NULL, TX_ITEM_TYPE_SIG, NULL);
    size_t l_tx_size = sizeof(dap_chain_datum_tx_t) +
                                  (l_tx_sig_present ? (size_t)(l_tx_sig_present - a_tx->tx_items)
                                                    : a_tx->header.tx_items_size);
    dap_chain_datum_tx_t *l_tx = DAP_DUP_SIZE_RET_VAL_IF_FAIL((dap_chain_datum_tx_t *)a_tx, l_tx_size, NULL);
    l_tx->header.tx_items_size = 0;
    dap_sign_t *ret = dap_sign_create(a_key, l_tx, l_tx_size);
    DAP_DELETE(l_tx);
    return ret;
}

/**
 * Create item dap_chain_tx_sig_t
 *
 * return item, NULL Error
 */
dap_chain_tx_sig_t *dap_chain_datum_tx_item_sign_create(dap_enc_key_t *a_key, const dap_chain_datum_tx_t *a_tx)
{
    dap_return_val_if_fail(a_key && a_tx, NULL);
    dap_sign_t *l_chain_sign = dap_chain_datum_tx_sign_create(a_key, a_tx);
    if (!l_chain_sign)
        return NULL;
    dap_chain_tx_sig_t *ret = dap_chain_datum_tx_item_sign_create_from_sign(l_chain_sign);
    DAP_DELETE(l_chain_sign);
    return ret;
}

/**
 * Get sign from sign item
 *
 * return sign, NULL Error
 */
dap_sign_t *dap_chain_datum_tx_item_sign_get_sig(dap_chain_tx_sig_t *a_tx_sig)
{
    return a_tx_sig && a_tx_sig->header.sig_size > sizeof(dap_sign_t) &&
            a_tx_sig->header.sig_size == dap_sign_get_size((dap_sign_t*)a_tx_sig->sig)
            ? (dap_sign_t*)a_tx_sig->sig
            : NULL;
}

/**
 * Get data from tsd section
 * @param a_tx_tsd
 * @param a_type
 * @param a_size
 * @return
 */
byte_t *dap_chain_datum_tx_item_get_data(dap_chain_tx_tsd_t *a_tx_tsd, int *a_type, size_t *a_size) {
    if (!a_tx_tsd || !a_type || !a_size)
        return NULL;

    *a_size = ((dap_tsd_t*)(a_tx_tsd->tsd))->size;
    *a_type = ((dap_tsd_t*)(a_tx_tsd->tsd))->type;
    return ((dap_tsd_t*)(a_tx_tsd->tsd))->data;
}

/**
 * Get item from transaction
 *
 * a_tx [in] transaction
 * a_item_idx[in/out] start index / found index of item in transaction, if 0 then from beginning
 * a_type[in] type of item being find, if TX_ITEM_TYPE_ANY - any item
 * a_item_out_size size[out] size of returned item
 * return item data, NULL Error index or bad format transaction
 */
uint8_t *dap_chain_datum_tx_item_get(const dap_chain_datum_tx_t *a_tx, int *a_item_idx,
        byte_t *a_iter, dap_chain_tx_item_type_t a_type, size_t *a_item_out_size)
{
    if (!a_tx)
        return NULL;
    int i = a_item_idx ? *a_item_idx : 0, j = -1;
    const byte_t  *l_end = a_tx->tx_items + a_tx->header.tx_items_size,
                  *l_begin = i || !a_iter || a_iter < a_tx->tx_items || a_iter > l_end ? a_tx->tx_items : a_iter;
    size_t l_left_size = (size_t)(l_end - l_begin), l_tx_item_size;
    byte_t *l_item;
#define m_item_idx_n_size(item, idx, size) ({       \
    if (a_item_idx) *a_item_idx = idx;              \
    if (a_item_out_size) *a_item_out_size = size;   \
    item;                                           \
})
    TX_ITEM_ITER(l_item, l_tx_item_size, l_begin, l_left_size) {
        if (++j < i)
            continue;
        switch (a_type) {
        case TX_ITEM_TYPE_ANY:
            break;
        case TX_ITEM_TYPE_OUT_ALL:
            switch (*l_item) {
            case TX_ITEM_TYPE_OUT: case TX_ITEM_TYPE_OUT_OLD: case TX_ITEM_TYPE_OUT_COND: case TX_ITEM_TYPE_OUT_EXT: case TX_ITEM_TYPE_OUT_STD:
                break;
            default:
                continue;
            } break;
        case TX_ITEM_TYPE_IN_ALL:
            switch (*l_item) {
            case TX_ITEM_TYPE_IN: case TX_ITEM_TYPE_IN_COND: case TX_ITEM_TYPE_IN_EMS: case TX_ITEM_TYPE_IN_REWARD:
                break;
            default:
                continue; 
            } break;
        default:
            if (*l_item == a_type)
                break;
            else continue;
        }
        return m_item_idx_n_size(l_item, j, l_tx_item_size);
    }
    return m_item_idx_n_size(NULL, -1, 0);
#undef m_item_idx_n_size
}

/**
 * Get all item from transaction by type
 *
 * a_tx [in] transaction
 * a_type[in] type of item being find, if TX_ITEM_TYPE_ANY - any item
 * a_item_count[out] count of returned item
 * return item data, NULL Error index or bad format transaction
 */
dap_list_t* dap_chain_datum_tx_items_get(dap_chain_datum_tx_t *a_tx, dap_chain_tx_item_type_t a_type, int *a_item_count)
{
    dap_list_t *items_list = NULL;
    uint8_t *l_tx_item = NULL;
    size_t l_size; int i, q = 0;
    TX_ITEM_ITER_TX_TYPE(l_tx_item, a_type, l_size, i, a_tx) {
        items_list = dap_list_append(items_list, l_tx_item);
        ++q;
    }
    return (a_item_count ? (*a_item_count = q) : 0), items_list;
}

uint8_t *dap_chain_datum_tx_item_get_nth(dap_chain_datum_tx_t *a_tx, dap_chain_tx_item_type_t a_type, int a_item_idx)
{
    uint8_t *l_tx_item = NULL; size_t l_size; int i;
    TX_ITEM_ITER_TX_TYPE(l_tx_item, a_type, l_size, i, a_tx) {
        if (!a_item_idx--)
            return l_tx_item;
    }
    return NULL; 
}

/**
 * Get tx_out_cond item from transaction
 *
 * a_tx [in] transaction
 * a_cond_type [in] type of condition to find
 * a_out_num[out] found index of item in transaction, -1 if not found
 * return tx_out_cond, or NULL
 */
dap_chain_tx_out_cond_t *dap_chain_datum_tx_out_cond_get(dap_chain_datum_tx_t *a_tx, dap_chain_tx_out_cond_subtype_t a_cond_subtype, int *a_out_num)
{
    if (!a_tx)
        return NULL;
    int l_idx = a_out_num && *a_out_num > 0 ? -*a_out_num : 0;
    byte_t *l_item; size_t l_tx_item_size;
    TX_ITEM_ITER_TX(l_item, l_tx_item_size, a_tx) {
        switch (*l_item) {
        case TX_ITEM_TYPE_OUT_COND:
            if ( l_idx >= 0 && ((dap_chain_tx_out_cond_t*)l_item)->header.subtype == a_cond_subtype )
                return ( a_out_num ? (*a_out_num += l_idx) : 0 ), (dap_chain_tx_out_cond_t*)l_item;
        case TX_ITEM_TYPE_OUT: case TX_ITEM_TYPE_OUT_OLD: case TX_ITEM_TYPE_OUT_EXT: case TX_ITEM_TYPE_OUT_STD:
            ++l_idx;
        default:
            break;
        }
    }
    return (a_out_num ? (*a_out_num = -1) : 0), NULL;
}

void dap_chain_datum_tx_group_items_free( dap_chain_datum_tx_item_groups_t *a_items_groups)
{   
    dap_list_free(a_items_groups->items_in);
    dap_list_free(a_items_groups->items_in_cond);
    dap_list_free(a_items_groups->items_in_reward);
    dap_list_free(a_items_groups->items_sig);
    dap_list_free(a_items_groups->items_out);
    dap_list_free(a_items_groups->items_out_ext);
    dap_list_free(a_items_groups->items_out_std);
    dap_list_free(a_items_groups->items_out_cond);
    dap_list_free(a_items_groups->items_out_cond_srv_fee);
    dap_list_free(a_items_groups->items_out_cond_srv_pay);
    dap_list_free(a_items_groups->items_out_cond_srv_xchange);
    dap_list_free(a_items_groups->items_out_cond_srv_stake_pos_delegate);
    dap_list_free(a_items_groups->items_out_cond_srv_stake_lock);
    dap_list_free(a_items_groups->items_out_cond_srv_auction_bid);
    dap_list_free(a_items_groups->items_out_cond_wallet_shared);
    dap_list_free(a_items_groups->items_in_ems);
    dap_list_free(a_items_groups->items_vote);
    dap_list_free(a_items_groups->items_voting);
    dap_list_free(a_items_groups->items_tsd);
    dap_list_free(a_items_groups->items_pkey);
    dap_list_free(a_items_groups->items_receipt);
    dap_list_free(a_items_groups->items_unknown);
    dap_list_free(a_items_groups->items_out_old);
    dap_list_free(a_items_groups->items_out_cond_unknonwn);
    dap_list_free(a_items_groups->items_out_cond_undefined);
    dap_list_free(a_items_groups->items_out_all);
    dap_list_free(a_items_groups->items_in_all);
    dap_list_free(a_items_groups->items_event);
}

#define DAP_LIST_SAPPEND(X, Y) X = dap_list_append(X,Y)
bool dap_chain_datum_tx_group_items(dap_chain_datum_tx_t *a_tx, dap_chain_datum_tx_item_groups_t *a_res_group)
{   
    if(!a_tx || !a_res_group)
        return NULL;
    
    byte_t *l_item; size_t l_tx_item_size;
    TX_ITEM_ITER_TX(l_item, l_tx_item_size, a_tx) {
        switch (*l_item) {
        case TX_ITEM_TYPE_IN:
            DAP_LIST_SAPPEND(a_res_group->items_in, l_item);
            DAP_LIST_SAPPEND(a_res_group->items_in_all, l_item);
            break;

        case TX_ITEM_TYPE_IN_COND:
            DAP_LIST_SAPPEND(a_res_group->items_in_cond, l_item);
            DAP_LIST_SAPPEND(a_res_group->items_in_all, l_item);
            break;

        case TX_ITEM_TYPE_IN_REWARD:
            DAP_LIST_SAPPEND(a_res_group->items_in_reward, l_item);
            DAP_LIST_SAPPEND(a_res_group->items_in_all, l_item);
            break;

        case TX_ITEM_TYPE_IN_EMS:
            DAP_LIST_SAPPEND(a_res_group->items_in_ems, l_item);
            DAP_LIST_SAPPEND(a_res_group->items_in_all, l_item);
            break;

        case TX_ITEM_TYPE_OUT_OLD:
            DAP_LIST_SAPPEND(a_res_group->items_out_old, l_item);
            DAP_LIST_SAPPEND(a_res_group->items_out_all, l_item);
            break;

        case TX_ITEM_TYPE_OUT_EXT:
            DAP_LIST_SAPPEND(a_res_group->items_out_ext, l_item);
            DAP_LIST_SAPPEND(a_res_group->items_out_all, l_item);
            break;

        case TX_ITEM_TYPE_OUT_STD:
            DAP_LIST_SAPPEND(a_res_group->items_out_std, l_item);
            DAP_LIST_SAPPEND(a_res_group->items_out_all, l_item);
            break;

        case TX_ITEM_TYPE_OUT:
            DAP_LIST_SAPPEND(a_res_group->items_out, l_item);
            DAP_LIST_SAPPEND(a_res_group->items_out_all, l_item);
            break;

        case TX_ITEM_TYPE_OUT_COND: {
            switch ( ((dap_chain_tx_out_cond_t *)l_item)->header.subtype ) {
            case DAP_CHAIN_TX_OUT_COND_SUBTYPE_UNDEFINED:
                DAP_LIST_SAPPEND(a_res_group->items_out_cond_undefined, l_item);
                break;
            case DAP_CHAIN_TX_OUT_COND_SUBTYPE_SRV_PAY:
                DAP_LIST_SAPPEND(a_res_group->items_out_cond_srv_pay, l_item);
                break;
            case DAP_CHAIN_TX_OUT_COND_SUBTYPE_SRV_XCHANGE:
                DAP_LIST_SAPPEND(a_res_group->items_out_cond_srv_xchange, l_item);
                break;
            case DAP_CHAIN_TX_OUT_COND_SUBTYPE_SRV_STAKE_POS_DELEGATE:
                DAP_LIST_SAPPEND(a_res_group->items_out_cond_srv_stake_pos_delegate, l_item);
                break;
            case DAP_CHAIN_TX_OUT_COND_SUBTYPE_FEE:
                DAP_LIST_SAPPEND(a_res_group->items_out_cond_srv_fee, l_item);
                break;
            case DAP_CHAIN_TX_OUT_COND_SUBTYPE_SRV_STAKE_LOCK:
                DAP_LIST_SAPPEND(a_res_group->items_out_cond_srv_stake_lock, l_item);
                break;
            case DAP_CHAIN_TX_OUT_COND_SUBTYPE_SRV_AUCTION_BID:
                DAP_LIST_SAPPEND(a_res_group->items_out_cond_srv_auction_bid, l_item);
                break;
            case DAP_CHAIN_TX_OUT_COND_SUBTYPE_WALLET_SHARED:
                DAP_LIST_SAPPEND(a_res_group->items_out_cond_wallet_shared, l_item);
                break;
            default:
                DAP_LIST_SAPPEND(a_res_group->items_out_cond_unknonwn, l_item);
                break;
            }
            DAP_LIST_SAPPEND(a_res_group->items_out_cond, l_item);
            DAP_LIST_SAPPEND(a_res_group->items_out_all, l_item);
            }
            break;

        case TX_ITEM_TYPE_PKEY:
            DAP_LIST_SAPPEND(a_res_group->items_pkey, l_item);
            break;
        case TX_ITEM_TYPE_SIG:
            DAP_LIST_SAPPEND(a_res_group->items_sig, l_item);
            break;
        case TX_ITEM_TYPE_RECEIPT_OLD:
        case TX_ITEM_TYPE_RECEIPT:
            DAP_LIST_SAPPEND(a_res_group->items_receipt, l_item);
            break;
        case TX_ITEM_TYPE_TSD:
            DAP_LIST_SAPPEND(a_res_group->items_tsd, l_item);
            break;

        case TX_ITEM_TYPE_VOTING:
            DAP_LIST_SAPPEND(a_res_group->items_voting, l_item);
            break;

        case TX_ITEM_TYPE_VOTE:
            DAP_LIST_SAPPEND(a_res_group->items_vote, l_item);
            break;
        case TX_ITEM_TYPE_EVENT:
            DAP_LIST_SAPPEND(a_res_group->items_event, l_item);
            break;
        default:
            DAP_LIST_SAPPEND(a_res_group->items_unknown, l_item);
        }
    }
    return true;
}

dap_chain_tx_tsd_t *dap_chain_datum_tx_item_get_tsd_by_type(dap_chain_datum_tx_t *a_tx, int a_type)
{   
    dap_return_val_if_pass(!a_tx, NULL);
    
    byte_t *l_item = NULL;
    size_t l_tx_item_size = 0;
    TX_ITEM_ITER_TX(l_item, l_tx_item_size, a_tx) {
        if (*l_item == TX_ITEM_TYPE_TSD && ((dap_tsd_t *)(((dap_chain_tx_tsd_t *)l_item)->tsd))->type ==  a_type)
        return (dap_chain_tx_tsd_t *)l_item;
    }
    return NULL;
}

dap_chain_tx_item_event_t *dap_chain_datum_tx_event_create(const char *a_group_name, uint16_t a_type)
{
    dap_return_val_if_fail(a_group_name, NULL);
    size_t l_group_name_size = strlen(a_group_name);
    if (l_group_name_size > UINT16_MAX)
        return NULL;
    dap_chain_tx_item_event_t *l_event = DAP_NEW_Z_SIZE_RET_VAL_IF_FAIL(dap_chain_tx_item_event_t, sizeof(dap_chain_tx_item_event_t) + l_group_name_size, NULL);
<<<<<<< HEAD
    strcpy((char *)l_event->group_name, a_group_name);
    l_event->type = TX_ITEM_TYPE_EVENT;
    l_event->version = DAP_CHAIN_TX_EVENT_VERSION;
    l_event->group_name_size = (uint16_t)l_group_name_size;
    l_event->event_type = a_type;
=======
    memcpy(l_event->group_name, a_group_name, l_group_name_size);
    l_event->type = TX_ITEM_TYPE_EVENT;
    l_event->version = DAP_CHAIN_TX_EVENT_VERSION;
    l_event->group_size = (uint16_t)l_group_name_size;
    l_event->event_type = a_type;
    l_event->timestamp = dap_time_now();
>>>>>>> c2cd3e22
    return l_event;
}
void dap_chain_datum_tx_event_delete(void *a_event)
{
    dap_chain_tx_event_t *l_event = a_event;
    DAP_DEL_MULTY(l_event->group_name, l_event->event_data, l_event);
}

int dap_chain_datum_tx_item_event_to_json(json_object *a_json_obj, dap_chain_tx_item_event_t *a_event)
{
    dap_return_val_if_fail(a_json_obj && a_event, -1);
    json_object *l_object = a_json_obj;
<<<<<<< HEAD
    json_object_object_add(l_object, "event_type", json_object_new_string(dap_chain_tx_item_event_type_to_str(a_event->event_type)));
    json_object_object_add(l_object, "event_version", json_object_new_int(a_event->version));
    json_object_object_add(l_object, "event_group", json_object_new_string_len((char *)a_event->group_name, a_event->group_name_size));
    return 0;
}


dap_tsd_t *dap_chain_tx_event_data_auction_started_tsd_create(uint32_t a_multiplier, dap_chain_tx_event_data_time_unit_t a_time_unit, uint32_t a_calculation_rule_id, uint8_t a_projects_cnt, uint32_t a_project_ids[])
{
    size_t l_data_size = sizeof(dap_chain_tx_event_data_auction_started_t) + a_projects_cnt * sizeof(uint32_t);
    dap_chain_tx_event_data_auction_started_t *l_data = DAP_NEW_Z_SIZE_RET_VAL_IF_FAIL(dap_chain_tx_event_data_auction_started_t, l_data_size, NULL);
    
    l_data->multiplier = a_multiplier;
    l_data->time_unit = a_time_unit;
    l_data->calculation_rule_id = a_calculation_rule_id;
    l_data->projects_cnt = a_projects_cnt;
    dap_tsd_t *l_tsd = dap_tsd_create(DAP_CHAIN_TX_EVENT_DATA_TSD_TYPE_AUCTION_STARTED, l_data, l_data_size);
    DAP_DEL_Z(l_data);
    if (!l_tsd){
        log_it(L_ERROR, "dap_chain_tx_event_data_auction_started_tsd_create: failed to create tsd");
        return NULL;
    }
    return l_tsd;
}

dap_tsd_t *dap_chain_tx_event_data_ended_tsd_create(uint8_t a_winners_cnt, uint32_t a_winners_ids[])
{
    size_t l_data_size = sizeof(dap_chain_tx_event_data_ended_t) + a_winners_cnt * sizeof(uint32_t);
    dap_chain_tx_event_data_ended_t *l_data = DAP_NEW_Z_SIZE_RET_VAL_IF_FAIL(dap_chain_tx_event_data_ended_t, l_data_size, NULL);
    l_data->winners_cnt = a_winners_cnt;
    memcpy(l_data->winners_ids, a_winners_ids, a_winners_cnt * sizeof(uint32_t));
    dap_tsd_t *l_tsd = dap_tsd_create(DAP_CHAIN_TX_EVENT_DATA_TSD_TYPE_AUCTION_ENDED, l_data, l_data_size);
    DAP_DEL_Z(l_data);
    if (!l_tsd){
        log_it(L_ERROR, "dap_chain_tx_event_data_ended_tsd_create: failed to create tsd");
        return NULL;
    }
    return l_tsd;
=======
    char l_timestamp_str[DAP_TIME_STR_SIZE] = {0};
    dap_time_to_str_rfc822(l_timestamp_str, DAP_TIME_STR_SIZE, a_event->timestamp);
    json_object_object_add(l_object, "timestamp", json_object_new_string(l_timestamp_str));
    json_object_object_add(l_object, "event_type", json_object_new_string(dap_chain_tx_item_event_type_to_str(a_event->event_type)));
    json_object_object_add(l_object, "event_version", json_object_new_int(a_event->version));
    json_object_object_add(l_object, "event_group", json_object_new_string_len((char *)a_event->group_name, a_event->group_size));
    return 0;
}

int dap_chain_datum_tx_event_to_json(json_object *a_json_obj, dap_chain_tx_event_t *a_event, const char *a_hash_out_type)
{
    dap_return_val_if_fail(a_json_obj && a_event, -1);
    json_object *l_object = a_json_obj;
    char l_timestamp_str[DAP_TIME_STR_SIZE] = {0};
    dap_time_to_str_rfc822(l_timestamp_str, DAP_TIME_STR_SIZE, a_event->timestamp);
    json_object_object_add(l_object, "timestamp", json_object_new_string(l_timestamp_str));
    json_object_object_add(l_object, "event_type", json_object_new_string(dap_chain_tx_item_event_type_to_str(a_event->event_type)));
    json_object_object_add(l_object, "event_group", json_object_new_string(a_event->group_name));
    const char *l_tx_hash_str = dap_strcmp(a_hash_out_type, "hex") ? dap_enc_base58_encode_hash_to_str_static(&a_event->tx_hash)
                                                                   : dap_chain_hash_fast_to_str_static(&a_event->tx_hash);
    json_object_object_add(l_object, "tx_hash", json_object_new_string(l_tx_hash_str));
    const char *l_pkey_hash_str = dap_strcmp(a_hash_out_type, "hex") ? dap_enc_base58_encode_hash_to_str_static(&a_event->pkey_hash)
                                                                     : dap_hash_fast_to_str_static(&a_event->pkey_hash);
    json_object_object_add(l_object, "pkey_hash", json_object_new_string(l_pkey_hash_str));
    json_object_object_add(l_object, "data_size", json_object_new_int64(a_event->event_data_size));
    if (a_event->event_data && a_event->event_data_size > 0) {
        char *l_data_hex = DAP_NEW_Z_SIZE(char, a_event->event_data_size * 2 + 1);
        if (l_data_hex) {
            dap_bin2hex(l_data_hex, a_event->event_data, a_event->event_data_size);
            json_object_object_add(l_object, "data_hex", json_object_new_string(l_data_hex));
            DAP_DELETE(l_data_hex);
        }
    }
    return 0;
>>>>>>> c2cd3e22
}<|MERGE_RESOLUTION|>--- conflicted
+++ resolved
@@ -134,11 +134,7 @@
     case TX_ITEM_TYPE_OUT_COND: return m_tx_item_size_ext(dap_chain_tx_out_cond_t, tsd_size);
     case TX_ITEM_TYPE_PKEY:         return m_tx_item_size_ext(dap_chain_tx_pkey_t, header.size);
     case TX_ITEM_TYPE_SIG:           return m_tx_item_size_ext(dap_chain_tx_sig_t, header.sig_size);
-<<<<<<< HEAD
     case TX_ITEM_TYPE_EVENT:  return m_tx_item_size_ext(dap_chain_tx_item_event_t, group_name_size);
-=======
-    case TX_ITEM_TYPE_EVENT:  return m_tx_item_size_ext(dap_chain_tx_item_event_t, group_size);
->>>>>>> c2cd3e22
     // Receipt size calculation is non-trivial...
     case TX_ITEM_TYPE_RECEIPT_OLD:{
         if(((dap_chain_datum_tx_receipt_t*)a_item)->receipt_info.version < 2)
@@ -816,20 +812,12 @@
     if (l_group_name_size > UINT16_MAX)
         return NULL;
     dap_chain_tx_item_event_t *l_event = DAP_NEW_Z_SIZE_RET_VAL_IF_FAIL(dap_chain_tx_item_event_t, sizeof(dap_chain_tx_item_event_t) + l_group_name_size, NULL);
-<<<<<<< HEAD
-    strcpy((char *)l_event->group_name, a_group_name);
+    memcpy(l_event->group_name, a_group_name, l_group_name_size);
     l_event->type = TX_ITEM_TYPE_EVENT;
     l_event->version = DAP_CHAIN_TX_EVENT_VERSION;
     l_event->group_name_size = (uint16_t)l_group_name_size;
     l_event->event_type = a_type;
-=======
-    memcpy(l_event->group_name, a_group_name, l_group_name_size);
-    l_event->type = TX_ITEM_TYPE_EVENT;
-    l_event->version = DAP_CHAIN_TX_EVENT_VERSION;
-    l_event->group_size = (uint16_t)l_group_name_size;
-    l_event->event_type = a_type;
     l_event->timestamp = dap_time_now();
->>>>>>> c2cd3e22
     return l_event;
 }
 void dap_chain_datum_tx_event_delete(void *a_event)
@@ -842,52 +830,13 @@
 {
     dap_return_val_if_fail(a_json_obj && a_event, -1);
     json_object *l_object = a_json_obj;
-<<<<<<< HEAD
-    json_object_object_add(l_object, "event_type", json_object_new_string(dap_chain_tx_item_event_type_to_str(a_event->event_type)));
-    json_object_object_add(l_object, "event_version", json_object_new_int(a_event->version));
-    json_object_object_add(l_object, "event_group", json_object_new_string_len((char *)a_event->group_name, a_event->group_name_size));
-    return 0;
-}
-
-
-dap_tsd_t *dap_chain_tx_event_data_auction_started_tsd_create(uint32_t a_multiplier, dap_chain_tx_event_data_time_unit_t a_time_unit, uint32_t a_calculation_rule_id, uint8_t a_projects_cnt, uint32_t a_project_ids[])
-{
-    size_t l_data_size = sizeof(dap_chain_tx_event_data_auction_started_t) + a_projects_cnt * sizeof(uint32_t);
-    dap_chain_tx_event_data_auction_started_t *l_data = DAP_NEW_Z_SIZE_RET_VAL_IF_FAIL(dap_chain_tx_event_data_auction_started_t, l_data_size, NULL);
-    
-    l_data->multiplier = a_multiplier;
-    l_data->time_unit = a_time_unit;
-    l_data->calculation_rule_id = a_calculation_rule_id;
-    l_data->projects_cnt = a_projects_cnt;
-    dap_tsd_t *l_tsd = dap_tsd_create(DAP_CHAIN_TX_EVENT_DATA_TSD_TYPE_AUCTION_STARTED, l_data, l_data_size);
-    DAP_DEL_Z(l_data);
-    if (!l_tsd){
-        log_it(L_ERROR, "dap_chain_tx_event_data_auction_started_tsd_create: failed to create tsd");
-        return NULL;
-    }
-    return l_tsd;
-}
-
-dap_tsd_t *dap_chain_tx_event_data_ended_tsd_create(uint8_t a_winners_cnt, uint32_t a_winners_ids[])
-{
-    size_t l_data_size = sizeof(dap_chain_tx_event_data_ended_t) + a_winners_cnt * sizeof(uint32_t);
-    dap_chain_tx_event_data_ended_t *l_data = DAP_NEW_Z_SIZE_RET_VAL_IF_FAIL(dap_chain_tx_event_data_ended_t, l_data_size, NULL);
-    l_data->winners_cnt = a_winners_cnt;
-    memcpy(l_data->winners_ids, a_winners_ids, a_winners_cnt * sizeof(uint32_t));
-    dap_tsd_t *l_tsd = dap_tsd_create(DAP_CHAIN_TX_EVENT_DATA_TSD_TYPE_AUCTION_ENDED, l_data, l_data_size);
-    DAP_DEL_Z(l_data);
-    if (!l_tsd){
-        log_it(L_ERROR, "dap_chain_tx_event_data_ended_tsd_create: failed to create tsd");
-        return NULL;
-    }
-    return l_tsd;
-=======
+
     char l_timestamp_str[DAP_TIME_STR_SIZE] = {0};
     dap_time_to_str_rfc822(l_timestamp_str, DAP_TIME_STR_SIZE, a_event->timestamp);
     json_object_object_add(l_object, "timestamp", json_object_new_string(l_timestamp_str));
     json_object_object_add(l_object, "event_type", json_object_new_string(dap_chain_tx_item_event_type_to_str(a_event->event_type)));
     json_object_object_add(l_object, "event_version", json_object_new_int(a_event->version));
-    json_object_object_add(l_object, "event_group", json_object_new_string_len((char *)a_event->group_name, a_event->group_size));
+    json_object_object_add(l_object, "event_group", json_object_new_string_len((char *)a_event->group_name, a_event->group_name_size));
     return 0;
 }
 
@@ -916,5 +865,37 @@
         }
     }
     return 0;
->>>>>>> c2cd3e22
+}
+
+dap_tsd_t *dap_chain_tx_event_data_auction_started_tsd_create(uint32_t a_multiplier, dap_chain_tx_event_data_time_unit_t a_time_unit, uint32_t a_calculation_rule_id, uint8_t a_projects_cnt, uint32_t a_project_ids[])
+{
+    size_t l_data_size = sizeof(dap_chain_tx_event_data_auction_started_t) + a_projects_cnt * sizeof(uint32_t);
+    dap_chain_tx_event_data_auction_started_t *l_data = DAP_NEW_Z_SIZE_RET_VAL_IF_FAIL(dap_chain_tx_event_data_auction_started_t, l_data_size, NULL);
+    
+    l_data->multiplier = a_multiplier;
+    l_data->time_unit = a_time_unit;
+    l_data->calculation_rule_id = a_calculation_rule_id;
+    l_data->projects_cnt = a_projects_cnt;
+    dap_tsd_t *l_tsd = dap_tsd_create(DAP_CHAIN_TX_EVENT_DATA_TSD_TYPE_AUCTION_STARTED, l_data, l_data_size);
+    DAP_DEL_Z(l_data);
+    if (!l_tsd){
+        log_it(L_ERROR, "dap_chain_tx_event_data_auction_started_tsd_create: failed to create tsd");
+        return NULL;
+    }
+    return l_tsd;
+}
+
+dap_tsd_t *dap_chain_tx_event_data_ended_tsd_create(uint8_t a_winners_cnt, uint32_t a_winners_ids[])
+{
+    size_t l_data_size = sizeof(dap_chain_tx_event_data_ended_t) + a_winners_cnt * sizeof(uint32_t);
+    dap_chain_tx_event_data_ended_t *l_data = DAP_NEW_Z_SIZE_RET_VAL_IF_FAIL(dap_chain_tx_event_data_ended_t, l_data_size, NULL);
+    l_data->winners_cnt = a_winners_cnt;
+    memcpy(l_data->winners_ids, a_winners_ids, a_winners_cnt * sizeof(uint32_t));
+    dap_tsd_t *l_tsd = dap_tsd_create(DAP_CHAIN_TX_EVENT_DATA_TSD_TYPE_AUCTION_ENDED, l_data, l_data_size);
+    DAP_DEL_Z(l_data);
+    if (!l_tsd){
+        log_it(L_ERROR, "dap_chain_tx_event_data_ended_tsd_create: failed to create tsd");
+        return NULL;
+    }
+    return l_tsd;
 }