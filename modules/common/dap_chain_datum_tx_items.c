/*
 * Authors:
 * Dmitriy A. Gearasimov <kahovski@gmail.com>
 * DeM Labs Inc.   https://demlabs.net
 * DeM Labs Open source community https://github.com/demlabsinc
 * Copyright  (c) 2017-2018
 * All rights reserved.

 This file is part of DAP (Deus Applications Prototypes) the open source project

 DAP (Deus Applicaions Prototypes) is free software: you can redistribute it and/or modify
 it under the terms of the GNU General Public License as published by
 the Free Software Foundation, either version 3 of the License, or
 (at your option) any later version.

 DAP is distributed in the hope that it will be useful,
 but WITHOUT ANY WARRANTY; without even the implied warranty of
 MERCHANTABILITY or FITNESS FOR A PARTICULAR PURPOSE.  See the
 GNU General Public License for more details.

 You should have received a copy of the GNU General Public License
 along with any DAP based project.  If not, see <http://www.gnu.org/licenses/>.
 */

#include <stdint.h>
#include <string.h>

#include "dap_common.h"
#include "dap_enc_key.h"
#include "dap_chain_common.h"
#include "dap_sign.h"
#include "dap_hash.h"
#include "dap_chain_datum_tx.h"
#include "dap_chain_datum_tx_in.h"
#include "dap_chain_datum_tx_out.h"
#include "dap_chain_datum_tx_in_cond.h"
#include "dap_chain_datum_tx_out_cond.h"
#include "dap_chain_datum_tx_items.h"

static size_t dap_chain_tx_in_get_size(const dap_chain_tx_in_t *a_item)
{
    (void) a_item;
    size_t size = sizeof(dap_chain_tx_in_t); // + item->header.sig_size;
    return size;
}

static size_t dap_chain_tx_in_cond_get_size(const dap_chain_tx_in_cond_t *a_item)
{
    UNUSED(a_item);
    size_t size = sizeof(dap_chain_tx_in_cond_t);
    return size;
}

static size_t dap_chain_tx_out_get_size(const dap_chain_tx_out_t *a_item)
{
    (void) a_item;
    size_t size = sizeof(dap_chain_tx_out_t);
    return size;
}

static size_t dap_chain_tx_out_ext_get_size(const dap_chain_tx_out_ext_t *a_item)
{
    (void) a_item;
    size_t size = sizeof(dap_chain_tx_out_ext_t);
    return size;
}

static size_t dap_chain_tx_out_cond_get_size(const dap_chain_tx_out_cond_t *a_item)
{
    return sizeof(dap_chain_tx_out_cond_t) + a_item->params_size;
}

static size_t dap_chain_tx_pkey_get_size(const dap_chain_tx_pkey_t *a_item)
{
    size_t size = sizeof(dap_chain_tx_pkey_t) + a_item->header.sig_size;
    return size;
}

static size_t dap_chain_tx_sig_get_size(const dap_chain_tx_sig_t *a_item)
{
    size_t size = sizeof(dap_chain_tx_sig_t) + a_item->header.sig_size;
    return size;
}

static size_t dap_chain_tx_token_get_size(const dap_chain_tx_token_t *a_item)
{
    (void) a_item;
    size_t size = sizeof(dap_chain_tx_token_t);
    return size;
}

static size_t dap_chain_datum_tx_receipt_get_size(const dap_chain_datum_tx_receipt_t *a_item)
{
    size_t size = a_item->size;
    return size;
}

/**
 * Get item type
 *
 * return type, or TX_ITEM_TYPE_ANY if error
 */
dap_chain_tx_item_type_t dap_chain_datum_tx_item_get_type(const uint8_t *a_item)
{
    const dap_chain_tx_in_t *l_item_tx_in = (const dap_chain_tx_in_t*) a_item;
    dap_chain_tx_item_type_t type = (l_item_tx_in) ? l_item_tx_in->header.type : TX_ITEM_TYPE_ANY;
    return type;
}

/**
 * Get item size
 *
 * return size, 0 Error
 */
size_t dap_chain_datum_item_tx_get_size(const uint8_t *a_item)
{
    dap_chain_tx_item_type_t type = dap_chain_datum_tx_item_get_type(a_item);
    size_t size = 0;
    switch (type) {
    case TX_ITEM_TYPE_IN: // Transaction inputs
        size = dap_chain_tx_in_get_size((const dap_chain_tx_in_t*) a_item);
        break;
    case TX_ITEM_TYPE_OUT: // Transaction outputs
        size = dap_chain_tx_out_get_size((const dap_chain_tx_out_t*) a_item);
        break;
    case TX_ITEM_TYPE_OUT_EXT:
        size = dap_chain_tx_out_ext_get_size((const dap_chain_tx_out_ext_t*) a_item);
        break;
    case TX_ITEM_TYPE_RECEIPT: // Receipt
        size = dap_chain_datum_tx_receipt_get_size((const dap_chain_datum_tx_receipt_t *)a_item);
        break;
    case TX_ITEM_TYPE_IN_COND: // Transaction inputs with condition
        size = dap_chain_tx_in_cond_get_size((const dap_chain_tx_in_cond_t*) a_item);
        break;
    case TX_ITEM_TYPE_OUT_COND: // Transaction output with condition
        size = dap_chain_tx_out_cond_get_size((const dap_chain_tx_out_cond_t*) a_item);
        break;
    case TX_ITEM_TYPE_PKEY: // Transaction public keys
        size = dap_chain_tx_pkey_get_size((const dap_chain_tx_pkey_t*) a_item);
        break;
    case TX_ITEM_TYPE_SIG: // Transaction signatures
        size = dap_chain_tx_sig_get_size((const dap_chain_tx_sig_t*) a_item);
        break;
    case TX_ITEM_TYPE_TOKEN: // token item
        size = dap_chain_tx_token_get_size((const dap_chain_tx_token_t*) a_item);
        break;
    default:
        return 0;
    }
    return size;
}

/**
 * Create item dap_chain_tx_token_t
 *
 * return item, NULL Error
 */
dap_chain_tx_token_t *dap_chain_datum_tx_item_token_create(dap_chain_id_t a_id, dap_chain_hash_fast_t *a_datum_token_hash,const char *a_ticker)
{
    if(!a_ticker)
        return NULL;
    dap_chain_tx_token_t *l_item = DAP_NEW_Z(dap_chain_tx_token_t);
    l_item->header.type = TX_ITEM_TYPE_TOKEN;
    l_item->header.token_emission_chain_id.uint64 = a_id.uint64;
    memcpy (& l_item->header.token_emission_hash, a_datum_token_hash, sizeof ( *a_datum_token_hash ) );
    strncpy(l_item->header.ticker, a_ticker, sizeof(l_item->header.ticker) - 1);
    return l_item;
}

/**
 * Create item dap_chain_tx_out_t
 *
 * return item, NULL Error
 */
dap_chain_tx_in_t* dap_chain_datum_tx_item_in_create(dap_chain_hash_fast_t *a_tx_prev_hash, uint32_t a_tx_out_prev_idx)
{
    if(!a_tx_prev_hash)
        return NULL;
    dap_chain_tx_in_t *l_item = DAP_NEW_Z(dap_chain_tx_in_t);
    l_item->header.type = TX_ITEM_TYPE_IN;
    l_item->header.tx_out_prev_idx = a_tx_out_prev_idx;
    memcpy(&l_item->header.tx_prev_hash, a_tx_prev_hash, sizeof(dap_chain_hash_fast_t));
    return l_item;
}

/**
 * @brief dap_chain_datum_tx_item_in_cond_create
 * @param a_pkey_serialized
 * @param a_pkey_serialized_size
 * @param a_receipt_idx
 * @return
 */
dap_chain_tx_in_cond_t* dap_chain_datum_tx_item_in_cond_create(dap_chain_hash_fast_t *a_tx_prev_hash, uint32_t a_tx_out_prev_idx,
                                                               uint32_t a_receipt_idx)
{
    if(!a_tx_prev_hash )
        return NULL;
    dap_chain_tx_in_cond_t *l_item = DAP_NEW_Z(dap_chain_tx_in_cond_t);
    l_item->header.type = TX_ITEM_TYPE_IN_COND;
    l_item->header.receipt_idx = a_receipt_idx;
    l_item->header.tx_out_prev_idx = a_tx_out_prev_idx;
    memcpy(&l_item->header.tx_prev_hash, a_tx_prev_hash,sizeof(l_item->header.tx_prev_hash) );
    return l_item;
}

/**
 * Create item dap_chain_tx_out_t
 *
 * return item, NULL Error
 */
dap_chain_tx_out_t* dap_chain_datum_tx_item_out_create(const dap_chain_addr_t *a_addr, uint64_t a_value)
{
    if(!a_addr)
        return NULL;
    dap_chain_tx_out_t *l_item = DAP_NEW_Z(dap_chain_tx_out_t);
    l_item->header.type = TX_ITEM_TYPE_OUT;
    l_item->header.value = a_value;
    memcpy(&l_item->addr, a_addr, sizeof(dap_chain_addr_t));
    return l_item;
}

dap_chain_tx_out_ext_t* dap_chain_datum_tx_item_out_ext_create(const dap_chain_addr_t *a_addr, uint64_t a_value, const char *a_token)
{
    if (!a_addr || !a_token)
        return NULL;
    dap_chain_tx_out_ext_t *l_item = DAP_NEW_Z(dap_chain_tx_out_ext_t);
    l_item->header.type = TX_ITEM_TYPE_OUT_EXT;
    l_item->header.value = a_value;
    memcpy(&l_item->addr, a_addr, sizeof(dap_chain_addr_t));
    strcpy(l_item->token, a_token);
    return l_item;
}

/**
 * Create item dap_chain_tx_out_cond_t
 *
 * return item, NULL Error
 */
dap_chain_tx_out_cond_t* dap_chain_datum_tx_item_out_cond_create_srv_pay(dap_pkey_t *a_key, dap_chain_net_srv_uid_t a_srv_uid,
        uint64_t a_value,uint64_t a_value_max_per_unit, dap_chain_net_srv_price_unit_uid_t a_unit,
                                                                 const void *a_params, size_t a_params_size)
{
    if (!a_key || !a_key->pkey)
        return NULL;

    dap_chain_tx_out_cond_t *l_item = DAP_NEW_Z_SIZE(dap_chain_tx_out_cond_t, sizeof(dap_chain_tx_out_cond_t) + a_params_size);
    if(l_item == NULL)
        return NULL;

    l_item->header.item_type = TX_ITEM_TYPE_OUT_COND;
    l_item->header.value = a_value;
    l_item->header.subtype = DAP_CHAIN_TX_OUT_COND_SUBTYPE_SRV_PAY;
    l_item->subtype.srv_pay.srv_uid = a_srv_uid;
    l_item->subtype.srv_pay.unit = a_unit;
    l_item->subtype.srv_pay.unit_price_max_datoshi = a_value_max_per_unit;
<<<<<<< HEAD
    dap_hash_fast(a_key->pkey,a_key->header.size, &l_item->subtype.srv_pay.pkey_hash);
=======
    dap_hash_fast(a_key->pkey, a_key->header.size, &l_item->subtype.srv_pay.pkey_hash);
>>>>>>> dd01e3ea
    if (a_params && a_params_size) {
        l_item->params_size = (uint32_t)a_params_size;
        memcpy(l_item->params, a_params, a_params_size);
    }
    return l_item;
}


dap_chain_tx_out_cond_t *dap_chain_datum_tx_item_out_cond_create_srv_xchange(dap_chain_net_srv_uid_t a_srv_uid, dap_chain_net_id_t a_net_id,
                                                                             const char *a_token, uint64_t a_value,
                                                                             const void *a_params, uint32_t a_params_size)
{
    if (!a_token) {
        return NULL;
    }
    dap_chain_tx_out_cond_t *l_item = DAP_NEW_Z_SIZE(dap_chain_tx_out_cond_t, sizeof(dap_chain_tx_out_cond_t) + a_params_size);
    l_item->header.item_type = TX_ITEM_TYPE_OUT_COND;
    l_item->header.value = a_value;
    l_item->header.subtype = DAP_CHAIN_TX_OUT_COND_SUBTYPE_SRV_XCHANGE;
    l_item->subtype.srv_xchange.srv_uid = a_srv_uid;
    l_item->subtype.srv_xchange.net_id = a_net_id;
    strcpy(l_item->subtype.srv_xchange.token, a_token);
    l_item->params_size = a_params_size;
    if (a_params_size) {
        memcpy(l_item->params, a_params, a_params_size);
    }
    return l_item;
}

dap_chain_tx_out_cond_t *dap_chain_datum_tx_item_out_cond_create_srv_stake(dap_chain_net_srv_uid_t a_srv_uid, uint64_t a_value, long double a_fee_value,
                                                                           dap_chain_addr_t *a_fee_addr, dap_chain_addr_t *a_hldr_addr,
                                                                           const void *a_params, uint32_t a_params_size)
{
    dap_chain_tx_out_cond_t *l_item = DAP_NEW_Z_SIZE(dap_chain_tx_out_cond_t, sizeof(dap_chain_tx_out_cond_t) + a_params_size);
    l_item->header.item_type = TX_ITEM_TYPE_OUT_COND;
    l_item->header.value = a_value;
    l_item->header.subtype = DAP_CHAIN_TX_OUT_COND_SUBTYPE_SRV_STAKE;
    l_item->subtype.srv_stake.srv_uid = a_srv_uid;
    l_item->subtype.srv_stake.fee_value = a_fee_value;
    memcpy(&l_item->subtype.srv_stake.fee_addr, a_fee_addr, sizeof(dap_chain_addr_t));
    memcpy(&l_item->subtype.srv_stake.hldr_addr, a_hldr_addr, sizeof(dap_chain_addr_t));
    l_item->params_size = a_params_size;
    if (a_params_size) {
        memcpy(l_item->params, a_params, a_params_size);
    }
    return l_item;
}

/**
 * Create item dap_chain_tx_sig_t
 *
 * return item, NULL Error
 */
dap_chain_tx_sig_t* dap_chain_datum_tx_item_sign_create(dap_enc_key_t *a_key, const void *a_data, size_t a_data_size)
{
    if(!a_key || !a_data || !a_data_size)
        return NULL;
    dap_sign_t *l_chain_sign = dap_sign_create(a_key, a_data, a_data_size, 0);
    size_t l_chain_sign_size = dap_sign_get_size(l_chain_sign); // sign data
    if(!l_chain_sign) {
        return NULL;
    }
    dap_chain_tx_sig_t *l_tx_sig = DAP_NEW_Z_SIZE(dap_chain_tx_sig_t,
            sizeof(dap_chain_tx_sig_t) + l_chain_sign_size);
    l_tx_sig->header.type = TX_ITEM_TYPE_SIG;
    l_tx_sig->header.sig_size =(uint32_t) l_chain_sign_size;
    memcpy(l_tx_sig->sig, l_chain_sign, l_chain_sign_size);
    DAP_DELETE(l_chain_sign);
    return l_tx_sig;
}

/**
 * Get sign from sign item
 *
 * return sign, NULL Error
 */
dap_sign_t* dap_chain_datum_tx_item_sign_get_sig(dap_chain_tx_sig_t *a_tx_sig)
{
    if(!a_tx_sig || !a_tx_sig->header.sig_size)
        return NULL;
    return (dap_sign_t*) a_tx_sig->sig;
}

/**
 * Get item from transaction
 *
 * a_tx [in] transaction
 * a_item_idx_start[in/out] start index / found index of item in transaction, if 0 then from beginning
 * a_type[in] type of item being find, if TX_ITEM_TYPE_ANY - any item
 * a_item_out_size size[out] size of returned item
 * return item data, NULL Error index or bad format transaction
 */
uint8_t* dap_chain_datum_tx_item_get( dap_chain_datum_tx_t *a_tx, int *a_item_idx_start,
        dap_chain_tx_item_type_t a_type, int *a_item_out_size)
{
    if(!a_tx)
        return NULL;
    uint32_t l_tx_items_pos = 0, l_tx_items_size = a_tx->header.tx_items_size;
    int l_item_idx = 0;
    while(l_tx_items_pos < l_tx_items_size) {
         uint8_t *l_item = a_tx->tx_items + l_tx_items_pos;
        int l_item_size = dap_chain_datum_item_tx_get_size(l_item);
        if(!l_item_size)
            return NULL;
        // check index
        if(!a_item_idx_start || l_item_idx >= *a_item_idx_start) {
            // check type
            dap_chain_tx_item_type_t l_type = dap_chain_datum_tx_item_get_type(l_item);
            if (a_type == TX_ITEM_TYPE_ANY || a_type == l_type ||
                    (a_type == TX_ITEM_TYPE_OUT_ALL && l_type == TX_ITEM_TYPE_OUT) ||
                    (a_type == TX_ITEM_TYPE_OUT_ALL && l_type == TX_ITEM_TYPE_OUT_COND) ||
                    (a_type == TX_ITEM_TYPE_OUT_ALL && l_type == TX_ITEM_TYPE_OUT_EXT)) {
                if(a_item_idx_start)
                    *a_item_idx_start = l_item_idx;
                if(a_item_out_size)
                    *a_item_out_size = l_item_size;
                return l_item;
            }
        }
        l_tx_items_pos += l_item_size;
        l_item_idx++;
    }
    return NULL;
}

/**
 * Get all item from transaction by type
 *
 * a_tx [in] transaction
 * a_item_idx_start[in/out] start index / found index of item in transaction, if 0 then from beginning
 * a_type[in] type of item being find, if TX_ITEM_TYPE_ANY - any item
 * a_item_count[out] count of returned item
 * return item data, NULL Error index or bad format transaction
 */
dap_list_t* dap_chain_datum_tx_items_get(dap_chain_datum_tx_t *a_tx, dap_chain_tx_item_type_t a_type, int *a_item_count)
{
    dap_list_t *items_list = NULL;
    int l_items_count = 0, l_item_idx_start = 0;
    // Get sign item from transaction
    while(1) {
        uint8_t *l_tx_item = dap_chain_datum_tx_item_get(a_tx, &l_item_idx_start, a_type, NULL);
        if(!l_tx_item)
            break;
        items_list = dap_list_append(items_list, l_tx_item);
        l_items_count++;
        l_item_idx_start++;
    }
    if(a_item_count)
        *a_item_count = l_items_count;
    return items_list;
}

dap_chain_tx_out_cond_t *dap_chain_datum_tx_out_cond_get(dap_chain_datum_tx_t *a_tx, int *a_out_num)
{
    dap_list_t *l_list_out_items = dap_chain_datum_tx_items_get(a_tx, TX_ITEM_TYPE_OUT_ALL, NULL);
    int l_prev_cond_idx = l_list_out_items ? 0 : -1;
    dap_chain_tx_out_cond_t *l_res = NULL;
    for (dap_list_t *l_list_tmp = l_list_out_items; l_list_tmp; l_list_tmp = dap_list_next(l_list_tmp), l_prev_cond_idx++) {
        if (*(uint8_t *)l_list_tmp->data == TX_ITEM_TYPE_OUT_COND) {
            l_res = l_list_tmp->data;
            break;
        }
    }
    dap_list_free(l_list_out_items);
    if (a_out_num) {
        *a_out_num = l_prev_cond_idx;
    }
    return l_res;
}<|MERGE_RESOLUTION|>--- conflicted
+++ resolved
@@ -253,11 +253,7 @@
     l_item->subtype.srv_pay.srv_uid = a_srv_uid;
     l_item->subtype.srv_pay.unit = a_unit;
     l_item->subtype.srv_pay.unit_price_max_datoshi = a_value_max_per_unit;
-<<<<<<< HEAD
-    dap_hash_fast(a_key->pkey,a_key->header.size, &l_item->subtype.srv_pay.pkey_hash);
-=======
     dap_hash_fast(a_key->pkey, a_key->header.size, &l_item->subtype.srv_pay.pkey_hash);
->>>>>>> dd01e3ea
     if (a_params && a_params_size) {
         l_item->params_size = (uint32_t)a_params_size;
         memcpy(l_item->params, a_params, a_params_size);
