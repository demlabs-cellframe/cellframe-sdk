/*
 * Authors:
 * Dmitriy A. Gearasimov <gerasimov.dmitriy@demlabs.net>
 * DeM Labs Inc.   https://demlabs.net
 * CellFrame       https://cellframe.net
 * Sources         https://gitlab.demlabs.net/cellframe
 * Copyright  (c) 2017-2019
 * All rights reserved.

 This file is part of CellFrame SDK the open source project

    CellFrame SDK is free software: you can redistribute it and/or modify
    it under the terms of the GNU General Public License as published by
    the Free Software Foundation, either version 3 of the License, or
    (at your option) any later version.

    CellFrame SDK is distributed in the hope that it will be useful,
    but WITHOUT ANY WARRANTY; without even the implied warranty of
    MERCHANTABILITY or FITNESS FOR A PARTICULAR PURPOSE.  See the
    GNU General Public License for more details.

    You should have received a copy of the GNU General Public License
    along with any CellFrame SDK based project.  If not, see <http://www.gnu.org/licenses/>.
*/

#include "dap_common.h"
#include "dap_enc_key.h"
#include "dap_sign.h"
#include "dap_chain_datum_tx_receipt.h"

#define LOG_TAG "dap_chain_datum_tx_receipt"

/**
 * @brief dap_chain_datum_tx_receipt_create
 * @param a_srv_uid
 * @param a_units_type
 * @param a_units
 * @param a_value_datoshi
 * @param a_ext
 * @param a_ext_size
 * @return
 */
dap_chain_datum_tx_receipt_t * dap_chain_datum_tx_receipt_create( dap_chain_net_srv_uid_t a_srv_uid,
                                                                  dap_chain_net_srv_price_unit_uid_t a_units_type,
                                                                    uint64_t a_units, uint256_t a_value_datoshi,
                                                                  const void * a_ext, size_t a_ext_size)
{

    dap_chain_datum_tx_receipt_t *l_ret = DAP_NEW_Z_SIZE(dap_chain_datum_tx_receipt_t,
                                                         sizeof(dap_chain_datum_tx_receipt_t) + a_ext_size);
    l_ret->type = TX_ITEM_TYPE_RECEIPT;
    l_ret->receipt_info.units_type = a_units_type;
    l_ret->receipt_info.srv_uid = a_srv_uid;
    l_ret->receipt_info.units = a_units;
    l_ret->receipt_info.value_datoshi = a_value_datoshi;
    l_ret->size = sizeof(dap_chain_datum_tx_receipt_t) + a_ext_size;

    if (a_ext_size && a_ext) {
        l_ret->exts_size = a_ext_size;
        memcpy(l_ret->exts_n_signs, a_ext, a_ext_size);
    }

    return  l_ret;
}

dap_chain_datum_tx_receipt_t *dap_chain_datum_tx_receipt_sign_add(dap_chain_datum_tx_receipt_t *a_receipt, dap_enc_key_t *a_key)
{
    if (!a_receipt) {
        log_it(L_ERROR, "NULL receipt, can't add sign");
        return NULL;
    }

    dap_sign_t *l_sign = dap_sign_create(a_key, &a_receipt->receipt_info, sizeof(a_receipt->receipt_info), 0);
    size_t l_sign_size = l_sign ? dap_sign_get_size(l_sign) : 0;
    if (!l_sign || !l_sign_size) {
        log_it(L_ERROR, "Can't sign the receipt, may be smth with key?");
        return NULL;
    }
    dap_chain_datum_tx_receipt_t *l_receipt = (dap_chain_datum_tx_receipt_t *)
                                                DAP_REALLOC(a_receipt, a_receipt->size + l_sign_size);
    if (!l_receipt)
    {
        DAP_DELETE(l_sign);
        return NULL;
    }
    memcpy((byte_t *)l_receipt + l_receipt->size, l_sign, l_sign_size);
    l_receipt->size += l_sign_size;
    DAP_DELETE(l_sign);

    return l_receipt;
}

/**
 * @brief dap_chain_datum_tx_receipt_sign_get
 * @param l_receipt
 * @param a_sign_position
 * @return
 */
dap_sign_t* dap_chain_datum_tx_receipt_sign_get(dap_chain_datum_tx_receipt_t *a_receipt, size_t a_receipt_size, uint16_t a_sign_position)
{
<<<<<<< HEAD
    if (!l_receipt ||  l_receipt_size != l_receipt->size ||
            l_receipt->size == sizeof(dap_chain_datum_tx_receipt_t) + l_receipt->exts_size)
        return NULL;
    
    dap_sign_t *l_sign = (dap_sign_t *)l_receipt->exts_n_signs + l_receipt->exts_size;
    uint16_t l_sign_position = a_sign_position;
    while (l_sign_position && (l_receipt_size > (byte_t *)l_sign - (byte_t*)l_receipt + dap_sign_get_size(l_sign))){
        l_sign = (dap_sign_t *)((byte_t *)l_sign + dap_sign_get_size(l_sign));  
        l_sign_position--;
=======
    dap_return_val_if_fail(a_receipt && a_receipt_size == a_receipt->size &&
                           a_receipt_size >= sizeof(dap_chain_datum_tx_receipt_t) + a_receipt->exts_size,
                           NULL);
    if (a_receipt_size < sizeof(dap_chain_datum_tx_receipt_t) + a_receipt->exts_size + sizeof(dap_sign_t))
        return NULL;    // No signs at all
    dap_sign_t *l_sign = (dap_sign_t *)(a_receipt->exts_n_signs + a_receipt->exts_size);
    uint16_t l_sign_position;
    for (l_sign_position = a_sign_position;
             l_sign_position && a_receipt_size > (size_t)((byte_t *)l_sign - (byte_t *)a_receipt) + sizeof(dap_sign_t);
             l_sign_position--) {
        l_sign = (dap_sign_t *)((byte_t *)l_sign + dap_sign_get_size(l_sign));
>>>>>>> ed7840e8
    }
    // not enough signs in receipt
    if (l_sign_position > 0)
        return NULL;
    // too big sign size
<<<<<<< HEAD
    if ((size_t)(l_sign->header.sign_size + ((byte_t *)l_sign - l_receipt->exts_n_signs)) > l_receipt->size)
=======
    if (dap_sign_get_size(l_sign) + ((byte_t *)l_sign - a_receipt->exts_n_signs) + sizeof(dap_chain_datum_tx_receipt_t) > a_receipt_size)
>>>>>>> ed7840e8
        return NULL;
    return l_sign;
}

uint32_t dap_chain_datum_tx_receipt_type_get(dap_chain_datum_tx_receipt_t *a_receipt)
{
    dap_return_val_if_fail(a_receipt, -1);
    return a_receipt->receipt_info.units_type.enm;
}

uint64_t dap_chain_datum_tx_receipt_srv_uid_get(dap_chain_datum_tx_receipt_t *a_receipt)
{
    dap_return_val_if_fail(a_receipt, -1)
    return a_receipt->receipt_info.srv_uid.uint64;
}
uint64_t dap_chain_datum_tx_receipt_units_get(dap_chain_datum_tx_receipt_t *a_receipt)
{
    dap_return_val_if_fail(a_receipt, -1);
    return a_receipt->receipt_info.units;
}
uint256_t   dap_chain_datum_tx_receipt_value_get(dap_chain_datum_tx_receipt_t *a_receipt)
{
    dap_return_val_if_fail(a_receipt, uint256_0);
    return a_receipt->receipt_info.value_datoshi;
}

/**
 * @brief dap_chain_datum_tx_receipt_signs_count
 * @param a_receipt
 * @param a_receipt_size
 * @return
 */
uint16_t dap_chain_datum_tx_receipt_signs_count(dap_chain_datum_tx_receipt_t * a_receipt, size_t a_receipt_size)
{
    uint16_t l_ret = 0;
    if(!a_receipt)
        return 0;
    dap_sign_t *l_sign;
    for (l_sign = (dap_sign_t *)a_receipt->exts_n_signs; a_receipt_size > (size_t) ( (byte_t *) l_sign - (byte_t *) a_receipt ) ;
        l_sign =(dap_sign_t *) (((byte_t*) l_sign)+  dap_sign_get_size( l_sign )) ){
        l_ret++;
    }
    if(a_receipt_size != (size_t) ((byte_t *) l_sign - (byte_t *) a_receipt) )
        log_it(L_ERROR, "Receipt 0x%zu (size=%zu) is corrupted", (size_t)a_receipt, a_receipt_size);
    return l_ret;
}<|MERGE_RESOLUTION|>--- conflicted
+++ resolved
@@ -98,17 +98,6 @@
  */
 dap_sign_t* dap_chain_datum_tx_receipt_sign_get(dap_chain_datum_tx_receipt_t *a_receipt, size_t a_receipt_size, uint16_t a_sign_position)
 {
-<<<<<<< HEAD
-    if (!l_receipt ||  l_receipt_size != l_receipt->size ||
-            l_receipt->size == sizeof(dap_chain_datum_tx_receipt_t) + l_receipt->exts_size)
-        return NULL;
-    
-    dap_sign_t *l_sign = (dap_sign_t *)l_receipt->exts_n_signs + l_receipt->exts_size;
-    uint16_t l_sign_position = a_sign_position;
-    while (l_sign_position && (l_receipt_size > (byte_t *)l_sign - (byte_t*)l_receipt + dap_sign_get_size(l_sign))){
-        l_sign = (dap_sign_t *)((byte_t *)l_sign + dap_sign_get_size(l_sign));  
-        l_sign_position--;
-=======
     dap_return_val_if_fail(a_receipt && a_receipt_size == a_receipt->size &&
                            a_receipt_size >= sizeof(dap_chain_datum_tx_receipt_t) + a_receipt->exts_size,
                            NULL);
@@ -120,17 +109,12 @@
              l_sign_position && a_receipt_size > (size_t)((byte_t *)l_sign - (byte_t *)a_receipt) + sizeof(dap_sign_t);
              l_sign_position--) {
         l_sign = (dap_sign_t *)((byte_t *)l_sign + dap_sign_get_size(l_sign));
->>>>>>> ed7840e8
     }
     // not enough signs in receipt
     if (l_sign_position > 0)
         return NULL;
     // too big sign size
-<<<<<<< HEAD
-    if ((size_t)(l_sign->header.sign_size + ((byte_t *)l_sign - l_receipt->exts_n_signs)) > l_receipt->size)
-=======
     if (dap_sign_get_size(l_sign) + ((byte_t *)l_sign - a_receipt->exts_n_signs) + sizeof(dap_chain_datum_tx_receipt_t) > a_receipt_size)
->>>>>>> ed7840e8
         return NULL;
     return l_sign;
 }
