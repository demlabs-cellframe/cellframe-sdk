/*
 * Authors:
 * Dmitriy A. Gearasimov <gerasimov.dmitriy@demlabs.net>
 * DeM Labs Inc.   https://demlabs.net    https:/gitlab.com/demlabs
 * Kelvin Project https://github.com/kelvinblockchain
 * Copyright  (c) 2017-2018
 * All rights reserved.

 This file is part of DAP (Deus Applications Prototypes) the open source project

    DAP (Deus Applicaions Prototypes) is free software: you can redistribute it and/or modify
    it under the terms of the GNU General Public License as published by
    the Free Software Foundation, either version 3 of the License, or
    (at your option) any later version.

    DAP is distributed in the hope that it will be useful,
    but WITHOUT ANY WARRANTY; without even the implied warranty of
    MERCHANTABILITY or FITNESS FOR A PARTICULAR PURPOSE.  See the
    GNU General Public License for more details.

    You should have received a copy of the GNU General Public License
    along with any DAP based project.  If not, see <http://www.gnu.org/licenses/>.
*/

#pragma once
#include <stdint.h>
#include <stdio.h>

#include "dap_common.h"
#include "dap_math_ops.h"
#include "dap_enc_key.h"
#include "dap_pkey.h"
#include "dap_sign.h"
#include "dap_hash.h"

#define DAP_CHAIN_ADDR_VERSION_CURRENT 1

#define DAP_CHAIN_ID_SIZE           8
#define DAP_CHAIN_SHARD_ID_SIZE     8
#define DAP_CHAIN_NET_ID_SIZE       8
#define DAP_CHAIN_NODE_ROLE_SIZE    2
#define DAP_CHAIN_HASH_SLOW_SIZE    32
#define DAP_CHAIN_TIMESTAMP_SIZE    8
#define DAP_CHAIN_TICKER_SIZE_MAX   10

#define DATOSHI_LD 1000000000.0L
#define DATOSHI_DEGREE 9
#define DATOSHI_POW 38

// Chain ID of the whole system
typedef union dap_chain_id {
    uint8_t raw[DAP_CHAIN_ID_SIZE];
    uint64_t uint64;
} DAP_ALIGN_PACKED dap_chain_id_t;

// Shard ID
typedef union dap_chain_cell_id {
    uint8_t raw[DAP_CHAIN_SHARD_ID_SIZE];
    uint64_t uint64;
} DAP_ALIGN_PACKED dap_chain_cell_id_t;


/**
  * @struct Node address
  *
  */
typedef union dap_chain_node_addr {
    uint64_t uint64;
    uint16_t words[sizeof(uint64_t)/2];
    uint8_t raw[sizeof(uint64_t)];  // Access to selected octects
} DAP_ALIGN_PACKED dap_chain_node_addr_t;

#if __BYTE_ORDER__ == __ORDER_BIG_ENDIAN__
#define NODE_ADDR_FP_STR      "%04hX::%04hX::%04hX::%04hX"
#define NODE_ADDR_FP_ARGS(a)  a->words[2],a->words[3],a->words[0],a->words[1]
#define NODE_ADDR_FPS_ARGS(a)  &a->words[2],&a->words[3],&a->words[0],&a->words[1]
#define NODE_ADDR_FP_ARGS_S(a)  a.words[2],a.words[3],a.words[0],a.words[1]
#define NODE_ADDR_FPS_ARGS_S(a)  &a.words[2],&a.words[3],&a.words[0],&a.words[1]
#else
#define NODE_ADDR_FP_STR      "%04hX::%04hX::%04hX::%04hX"
#define NODE_ADDR_FP_ARGS(a)  a->words[3],a->words[2],a->words[1],a->words[0]
#define NODE_ADDR_FPS_ARGS(a)  &a->words[3],&a->words[2],&a->words[1],&a->words[0]
#define NODE_ADDR_FP_ARGS_S(a)  a.words[3],a.words[2],a.words[1],a.words[0]
#define NODE_ADDR_FPS_ARGS_S(a)  &a.words[3],&a.words[2],&a.words[1],&a.words[0]

#endif

inline static int dap_chain_node_addr_from_str( dap_chain_node_addr_t * a_addr, const char * a_addr_str){
    return (int) sscanf(a_addr_str,NODE_ADDR_FP_STR,NODE_ADDR_FPS_ARGS(a_addr) )-4;
}
/**
  *
  *
  *
  *
  */
typedef union dap_chain_node_role{
    enum {
        NODE_ROLE_ROOT_MASTER=0x00,
        NODE_ROLE_ROOT=0x01,
        NODE_ROLE_ARCHIVE=0x02,
        NODE_ROLE_CELL_MASTER=0x10,
        NODE_ROLE_MASTER = 0x20,
        NODE_ROLE_FULL=0xf0,
        NODE_ROLE_LIGHT=0xff } enums;
    uint8_t raw[DAP_CHAIN_NODE_ROLE_SIZE];
} DAP_ALIGN_PACKED dap_chain_node_role_t;


typedef union dap_chain_net_id{
    uint64_t uint64;
    uint8_t raw[DAP_CHAIN_NET_ID_SIZE];
} DAP_ALIGN_PACKED dap_chain_net_id_t;

typedef union dap_chain_hash_slow{
    uint8_t raw[DAP_CHAIN_HASH_SLOW_SIZE];
}  dap_chain_hash_slow_t;



typedef enum dap_chain_hash_slow_kind {
    HASH_GOLD = 0, HASH_SILVER, HASH_COPPER, HASH_USELESS = -1
} dap_chain_hash_slow_kind_t;


typedef struct dap_chain_addr{
    uint8_t addr_ver; // 0 for default
    dap_chain_net_id_t net_id;  // Testnet, mainnet or alternet
    dap_sign_type_t sig_type;
    union{
        //dap_chain_hash_fast_t hash;
        struct {
            uint8_t key_spend[sizeof(dap_chain_hash_fast_t)/2];
            uint8_t key_view[sizeof(dap_chain_hash_fast_t)/2];
        } key_sv;
        uint8_t key[sizeof(dap_chain_hash_fast_t)];
        uint8_t hash[sizeof(dap_chain_hash_fast_t)];
        dap_chain_hash_fast_t hash_fast;
    } data;
    dap_chain_hash_fast_t checksum;
}  DAP_ALIGN_PACKED dap_chain_addr_t;

typedef uint64_t dap_chain_time_t;
static inline dap_chain_time_t dap_chain_time_now() { return (dap_chain_time_t) time(NULL); }

#define DAP_CHAIN_NET_SRV_UID_SIZE 8

typedef union {
    uint8_t raw[DAP_CHAIN_NET_SRV_UID_SIZE];
#if DAP_CHAIN_NET_SRV_UID_SIZE == 8
    uint64_t raw_ui64[1];
    uint64_t uint64;
#elif DAP_CHAIN_NET_SRV_UID_SIZE == 16
    uint64_t raw_ui64[1];
    uint128_t uint128;
#endif
} dap_chain_net_srv_uid_t;

typedef enum {
    SERV_UNIT_UNDEFINED = 0 ,
    SERV_UNIT_MB = 0x00000001, // megabytes
    SERV_UNIT_SEC = 0x00000002, // seconds
    SERV_UNIT_DAY = 0x00000003,  // days
    SERV_UNIT_KB = 0x00000010,  // kilobytes
    SERV_UNIT_B = 0x00000011,   // bytes
} serv_unit_enum_t;

DAP_STATIC_INLINE const char *serv_unit_enum_to_str(serv_unit_enum_t *unit_enum){
    switch (*unit_enum) {
    case SERV_UNIT_UNDEFINED: return "SERV_UNIT_UNDEFINED";
    case SERV_UNIT_MB: return "SERV_UNIT_MB";
    case SERV_UNIT_SEC: return "SERV_UNIT_SEC";
    case SERV_UNIT_DAY: return "SERV_UNIT_DAY";
    case SERV_UNIT_KB: return "SERV_UNIT_KB";
    case SERV_UNIT_B: return "SERV_UNIT_B";
    default: return "UNDEFINED";

    }
//    switch (unit_enum){
//    case SERV
//    }
//    return  "SERV_UNIT_UNDEFINED";
}

typedef union {
    uint8_t raw[4];
    uint32_t raw_ui32[1];
    uint32_t uint32;
    serv_unit_enum_t enm;
} dap_chain_net_srv_price_unit_uid_t;

enum dap_chain_tx_item_type {
    TX_ITEM_TYPE_IN = 0x00, /// @brief  Transaction: inputs
    TX_ITEM_TYPE_OUT = 0x10, /// @brief  Transaction: outputs
    TX_ITEM_TYPE_OUT_EXT = 0x11,
    TX_ITEM_TYPE_PKEY = 0x20,
    TX_ITEM_TYPE_SIG = 0x30,
    TX_ITEM_TYPE_TOKEN = 0x40,
    TX_ITEM_TYPE_TOKEN_EXT = 0x41,
    TX_ITEM_TYPE_IN_COND = 0x50, /// @brief  Transaction: conditon inputs
    TX_ITEM_TYPE_OUT_COND = 0x60, /// @brief  Transaction: conditon outputs
    TX_ITEM_TYPE_RECEIPT = 0x70,

    TX_ITEM_TYPE_OUT_ALL = 0xfe,
    TX_ITEM_TYPE_ANY = 0xff
};
typedef byte_t dap_chain_tx_item_type_t;


typedef struct dap_chain_receipt{
    dap_chain_net_srv_uid_t srv_uid; // Service UID
    dap_chain_net_srv_price_unit_uid_t units_type;
    uint64_t units; // Unit of service (seconds, megabytes, etc.) Only for SERV_CLASS_PERMANENT
    uint64_t value_datoshi; // Receipt value
} dap_chain_receipt_info_t;


#ifdef __cplusplus
extern "C" {
#endif

size_t dap_chain_hash_slow_to_str(dap_chain_hash_slow_t * a_hash, char * a_str, size_t a_str_max);

char* dap_chain_addr_to_str(const dap_chain_addr_t *a_addr);
dap_chain_addr_t* dap_chain_addr_from_str(const char *str);

dap_chain_net_id_t dap_chain_net_id_from_str(const char* a_str);
dap_chain_net_srv_uid_t dap_chain_net_srv_uid_from_str(const char* a_str);

void dap_chain_addr_fill(dap_chain_addr_t *a_addr, dap_sign_type_t a_type, dap_chain_hash_fast_t *a_pkey_hash, dap_chain_net_id_t a_net_id);
void dap_chain_addr_fill_from_key(dap_chain_addr_t *a_addr, dap_enc_key_t *a_key, dap_chain_net_id_t a_net_id);

int dap_chain_addr_check_sum(const dap_chain_addr_t *a_addr);

DAP_STATIC_INLINE long double dap_chain_datoshi_to_coins(uint64_t a_count)
{
    return (double)a_count / DATOSHI_LD;
}

DAP_STATIC_INLINE uint64_t dap_chain_coins_to_datoshi(long double a_count)
{
    return (uint64_t)(a_count * DATOSHI_LD);
}

DAP_STATIC_INLINE uint128_t dap_chain_uint128_from(uint64_t a_from)
{
#ifdef DAP_GLOBAL_IS_INT128
    return (uint128_t)a_from;
#else
<<<<<<< HEAD
    // uint128_t l_ret = { .u64 = {0, a_from} };
    uint128_t l_ret = { .hi=0, .lo=a_from };
=======
    uint128_t l_ret = {{ .0, a_from}};
>>>>>>> 8553bcbc
    return l_ret;
#endif
}

uint64_t dap_chain_uint128_to(uint128_t a_from);

char *dap_chain_balance_print(uint128_t a_balance);
char *dap_chain_balance_to_coins(uint128_t a_balance);
uint128_t dap_chain_balance_scan(char *a_balance);
uint128_t dap_chain_coins_to_balance(char *a_coins);

/**
 * @brief dap_chain_hash_to_str
 * @param a_hash
 * @return
 */

static inline char * dap_chain_hash_slow_to_str_new(dap_chain_hash_slow_t * a_hash)
{
    const size_t c_hash_str_size = sizeof(*a_hash)*2 +1 /*trailing zero*/ +2 /* heading 0x */  ;
    char * ret = DAP_NEW_Z_SIZE(char, c_hash_str_size);
    dap_chain_hash_slow_to_str(a_hash,ret,c_hash_str_size);
    return ret;
}



/**
 * @brief dap_chain_hash_kind_check
 * @param a_hash
 * @details
 */
static inline dap_chain_hash_slow_kind_t dap_chain_hash_slow_kind_check(dap_chain_hash_slow_t * a_hash, const uint8_t a_valuable_head  )
{
    uint8_t i;
    uint8_t l_hash_first = a_hash->raw[0];
    uint8_t * l_hash_data = a_hash->raw;
    for ( i = 1; i < a_valuable_head; ++i ){
        if ( l_hash_data[i] != l_hash_first  )
            return HASH_USELESS;
    }
    if( l_hash_first == 0 )
        return HASH_GOLD;
    else
        return HASH_SILVER;
}


#ifdef __cplusplus
}
#endif<|MERGE_RESOLUTION|>--- conflicted
+++ resolved
@@ -247,12 +247,7 @@
 #ifdef DAP_GLOBAL_IS_INT128
     return (uint128_t)a_from;
 #else
-<<<<<<< HEAD
-    // uint128_t l_ret = { .u64 = {0, a_from} };
     uint128_t l_ret = { .hi=0, .lo=a_from };
-=======
-    uint128_t l_ret = {{ .0, a_from}};
->>>>>>> 8553bcbc
     return l_ret;
 #endif
 }
