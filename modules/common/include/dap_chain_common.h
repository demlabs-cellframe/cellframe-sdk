/*
 * Authors:
 * Dmitriy A. Gearasimov <gerasimov.dmitriy@demlabs.net>
 * DeM Labs Inc.   https://demlabs.net    https:/gitlab.com/demlabs
 * Kelvin Project https://github.com/kelvinblockchain
 * Copyright  (c) 2017-2018
 * All rights reserved.

 This file is part of DAP (Deus Applications Prototypes) the open source project

    DAP (Deus Applicaions Prototypes) is free software: you can redistribute it and/or modify
    it under the terms of the GNU General Public License as published by
    the Free Software Foundation, either version 3 of the License, or
    (at your option) any later version.

    DAP is distributed in the hope that it will be useful,
    but WITHOUT ANY WARRANTY; without even the implied warranty of
    MERCHANTABILITY or FITNESS FOR A PARTICULAR PURPOSE.  See the
    GNU General Public License for more details.

    You should have received a copy of the GNU General Public License
    along with any DAP based project.  If not, see <http://www.gnu.org/licenses/>.
*/

#pragma once
#include <stdint.h>
#include <stdio.h>

#include "dap_common.h"
#include "dap_math_ops.h"
#include "dap_math_convert.h"
#include "dap_enc_key.h"
#include "dap_pkey.h"
#include "dap_sign.h"
#include "dap_hash.h"
#include "json.h"
#include "dap_strfuncs.h"

#define DAP_CHAIN_ADDR_VERSION_CURRENT 1

#define DAP_CHAIN_ID_SIZE           8
#define DAP_CHAIN_SHARD_ID_SIZE     8
#define DAP_CHAIN_NET_ID_SIZE       8
#define DAP_CHAIN_NODE_ROLE_SIZE    4
#define DAP_CHAIN_HASH_SLOW_SIZE    32
#define DAP_CHAIN_TIMESTAMP_SIZE    8
#define DAP_CHAIN_TICKER_SIZE_MAX   10

#define DATOSHI_LD 1000000000.0L    // Deprecated
#define DATOSHI_DEGREE 18
#define DATOSHI_POW 39
#define DATOSHI_POW256 (DATOSHI_POW * 2)

// Chain ID of the whole system
typedef union dap_chain_id {
    uint8_t raw[DAP_CHAIN_ID_SIZE];
    uint64_t uint64;
} DAP_ALIGN_PACKED dap_chain_id_t;

// Shard ID
typedef union dap_chain_cell_id {
    uint8_t raw[DAP_CHAIN_SHARD_ID_SIZE];
    uint64_t uint64;
} DAP_ALIGN_PACKED dap_chain_cell_id_t;

int dap_id_uint64_parse(const char *a_id_str, uint64_t *a_id);

/**
  * @struct Node address
  *
  */
typedef union dap_chain_node_addr {
    uint64_t uint64;
    uint16_t words[sizeof(uint64_t)/2];
    uint8_t raw[sizeof(uint64_t)];  // Access to selected octects
} DAP_ALIGN_PACKED dap_chain_node_addr_t;

#if __BYTE_ORDER__ == __ORDER_BIG_ENDIAN__
#define NODE_ADDR_FP_STR      "%04hX::%04hX::%04hX::%04hX"
#define NODE_ADDR_FP_ARGS(a)  a->words[2],a->words[3],a->words[0],a->words[1]
#define NODE_ADDR_FPS_ARGS(a)  &a->words[2],&a->words[3],&a->words[0],&a->words[1]
#define NODE_ADDR_FP_ARGS_S(a)  a.words[2],a.words[3],a.words[0],a.words[1]
#define NODE_ADDR_FPS_ARGS_S(a)  &a.words[2],&a.words[3],&a.words[0],&a.words[1]
#else
#define NODE_ADDR_FP_STR      "%04hX::%04hX::%04hX::%04hX"
#define NODE_ADDR_FP_ARGS(a)  a->words[3],a->words[2],a->words[1],a->words[0]
#define NODE_ADDR_FPS_ARGS(a)  &a->words[3],&a->words[2],&a->words[1],&a->words[0]
#define NODE_ADDR_FP_ARGS_S(a)  a.words[3],a.words[2],a.words[1],a.words[0]
#define NODE_ADDR_FPS_ARGS_S(a)  &a.words[3],&a.words[2],&a.words[1],&a.words[0]
#endif

DAP_STATIC_INLINE bool dap_chain_node_addr_str_check(const char *a_addr_str) {
    size_t l_str_len = dap_strlen(a_addr_str);
    if (l_str_len == 22) {
        for (int n =0; n < 22; n+= 6) {
            if (!dap_is_xdigit(a_addr_str[n]) || !dap_is_xdigit(a_addr_str[n + 1]) ||
                !dap_is_xdigit(a_addr_str[n + 2]) || !dap_is_xdigit(a_addr_str[n + 3])) {
                return false;
            }
        }
        for (int n = 4; n < 18; n += 6) {
            if (a_addr_str[n] != ':' || a_addr_str[n + 1] != ':')
                return false;
        }
        return true;
    }
    return false;
}

DAP_STATIC_INLINE int dap_chain_node_addr_from_str(dap_chain_node_addr_t *a_addr, const char *a_addr_str)
{
    if (!a_addr || !a_addr_str){
        return -1;
    }
    if (sscanf(a_addr_str, NODE_ADDR_FP_STR, NODE_ADDR_FPS_ARGS(a_addr)) == 4)
        return 0;
    if (sscanf(a_addr_str, "0x%016" DAP_UINT64_FORMAT_x, &a_addr->uint64) == 1)
        return 0;
    return -1;
}

DAP_STATIC_INLINE bool dap_chain_node_addr_not_null(dap_chain_node_addr_t * a_addr) { return a_addr->uint64 != 0; }

DAP_STATIC_INLINE bool dap_chain_node_addr_match(dap_chain_node_addr_t *a_addr1, dap_chain_node_addr_t *a_addr2) { return a_addr1->uint64 == a_addr2->uint64; }

enum {
    NODE_ROLE_ROOT_MASTER=0x00,
    NODE_ROLE_ROOT=0x01,
    NODE_ROLE_ARCHIVE=0x02,
    NODE_ROLE_CELL_MASTER=0x10,
    NODE_ROLE_MASTER = 0x20,
    NODE_ROLE_FULL=0xf0,
    NODE_ROLE_LIGHT=0xff
};
typedef union dap_chain_node_role{
    uint32_t enums;
    uint8_t raw[DAP_CHAIN_NODE_ROLE_SIZE];
} DAP_ALIGN_PACKED dap_chain_node_role_t;


typedef union dap_chain_net_id{
    uint64_t uint64;
    uint8_t raw[DAP_CHAIN_NET_ID_SIZE];
} DAP_ALIGN_PACKED dap_chain_net_id_t;

typedef union dap_chain_hash_slow{
    uint8_t raw[DAP_CHAIN_HASH_SLOW_SIZE];
}  dap_chain_hash_slow_t;

typedef enum dap_chain_hash_slow_kind {
    HASH_GOLD = 0, HASH_SILVER, HASH_COPPER, HASH_USELESS = -1
} dap_chain_hash_slow_kind_t;

typedef struct dap_chain_addr{
    uint8_t addr_ver; // 0 for default
    dap_chain_net_id_t net_id;  // Testnet, mainnet or alternet
    dap_sign_type_t sig_type;
    union {
        //dap_chain_hash_fast_t hash;
        struct {
            uint8_t key_spend[sizeof(dap_chain_hash_fast_t)/2];
            uint8_t key_view[sizeof(dap_chain_hash_fast_t)/2];
        } DAP_ALIGN_PACKED key_sv;
        uint8_t key[sizeof(dap_chain_hash_fast_t)];
        uint8_t hash[sizeof(dap_chain_hash_fast_t)];
        dap_chain_hash_fast_t hash_fast;
    } DAP_ALIGN_PACKED data;
    dap_chain_hash_fast_t checksum;
} DAP_ALIGN_PACKED dap_chain_addr_t;

#define DAP_CHAIN_NET_SRV_UID_SIZE 8

typedef union {
    uint8_t raw[DAP_CHAIN_NET_SRV_UID_SIZE];
#if DAP_CHAIN_NET_SRV_UID_SIZE == 8
    uint64_t raw_ui64;
    uint64_t uint64;
#elif DAP_CHAIN_NET_SRV_UID_SIZE == 16
    uint64_t raw_ui64[2];
    uint128_t uint128;
#endif
} dap_chain_net_srv_uid_t;

extern const dap_chain_net_srv_uid_t c_dap_chain_net_srv_uid_null;
extern const dap_chain_cell_id_t c_dap_chain_cell_id_null;
extern const dap_chain_addr_t c_dap_chain_addr_blank;

enum dap_chain_srv_unit_enum {
    SERV_UNIT_UNDEFINED = 0 ,
    SERV_UNIT_MB = 0x00000001, // megabytes
    SERV_UNIT_SEC = 0x00000002, // seconds
    SERV_UNIT_DAY = 0x00000003,  // days
    SERV_UNIT_KB = 0x00000010,  // kilobytes
    SERV_UNIT_B = 0x00000011,   // bytes
    SERV_UNIT_PCS = 0x00000022  // pieces
};
typedef uint32_t dap_chain_srv_unit_enum_t;

DAP_STATIC_INLINE const char *dap_chain_srv_unit_enum_to_str(dap_chain_srv_unit_enum_t a_unit_enum)
{
    switch (a_unit_enum) {
    case SERV_UNIT_UNDEFINED: return "SERV_UNIT_UNDEFINED";
    case SERV_UNIT_MB: return "SERV_UNIT_MB";
    case SERV_UNIT_SEC: return "SERV_UNIT_SEC";
    case SERV_UNIT_DAY: return "SERV_UNIT_DAY";
    case SERV_UNIT_KB: return "SERV_UNIT_KB";
    case SERV_UNIT_B: return "SERV_UNIT_B";
    case SERV_UNIT_PCS: return "SERV_UNIT_PCS";
    default: return "UNDEFINED";
    }
}

DAP_STATIC_INLINE dap_chain_srv_unit_enum_t dap_chain_srv_str_to_unit_enum(char* a_price_unit_str) {
    if (!a_price_unit_str)
        return SERV_UNIT_UNDEFINED;
    if (!dap_strcmp(a_price_unit_str, "MB")){
        return SERV_UNIT_MB;
    } else if (!dap_strcmp(a_price_unit_str, "SEC")){
        return SERV_UNIT_SEC;
    } else if (!dap_strcmp(a_price_unit_str, "DAY")){
        return SERV_UNIT_DAY;
    } else if (!dap_strcmp(a_price_unit_str, "KB")){
        return SERV_UNIT_KB;
    } else if (!dap_strcmp(a_price_unit_str, "B")){
        return SERV_UNIT_B;
    } else if (!dap_strcmp(a_price_unit_str, "PCS")){
        return SERV_UNIT_PCS;
    }
    return SERV_UNIT_UNDEFINED;
}

typedef union {
    uint8_t raw[4];
    uint32_t uint32;
    dap_chain_srv_unit_enum_t enm;
} DAP_ALIGN_PACKED dap_chain_net_srv_price_unit_uid_t;

enum dap_chain_tx_item_type {
    /// @brief Transaction: inputs
    TX_ITEM_TYPE_IN = 0x00,
    TX_ITEM_TYPE_IN_COND = 0x50,
    TX_ITEM_TYPE_IN_REWARD = 0x07,
    TX_ITEM_TYPE_IN_EMS = 0x40,

    /// @brief Transaction: outputs
    TX_ITEM_TYPE_OUT_OLD = 0x10,        // Deprecated
    TX_ITEM_TYPE_OUT_EXT = 0x11,
    TX_ITEM_TYPE_OUT = 0x12,
    TX_ITEM_TYPE_OUT_COND = 0x61,

    /// @brief Transaction: misc
    TX_ITEM_TYPE_PKEY = 0x20,
    TX_ITEM_TYPE_SIG = 0x30,
    TX_ITEM_TYPE_RECEIPT = 0x70,
    TX_ITEM_TYPE_TSD = 0x80,

<<<<<<< HEAD
    TX_ITEM_TYPE_VOTING = 0x90,
    TX_ITEM_TYPE_VOTE = 0x91,

=======
    /// @brief Virtual types for items enumearting
    TX_ITEM_TYPE_IN_EMS_LOCK = 0xf1,
>>>>>>> 72e49cad
    TX_ITEM_TYPE_IN_ALL = 0xfd,
    TX_ITEM_TYPE_OUT_ALL = 0xfe,
    TX_ITEM_TYPE_ANY = 0xff
};
#define TX_ITEM_TYPE_UNKNOWN TX_ITEM_TYPE_ANY
typedef byte_t dap_chain_tx_item_type_t;

#ifdef __cplusplus
extern "C" {
#endif

size_t dap_chain_hash_slow_to_str(dap_chain_hash_slow_t * a_hash, char * a_str, size_t a_str_max);

char* dap_chain_addr_to_str(const dap_chain_addr_t *a_addr);
json_object *dap_chain_addr_to_json(const dap_chain_addr_t *a_addr);
dap_chain_addr_t* dap_chain_addr_from_str(const char *str);
bool dap_chain_addr_is_blank(const dap_chain_addr_t *a_addr);

DAP_STATIC_INLINE json_object *dap_chain_net_id_to_json(dap_chain_net_id_t a_net_id) {
    return json_object_new_uint64(a_net_id.uint64);
}

dap_chain_net_srv_uid_t dap_chain_net_srv_uid_from_str(const char* a_str);

void dap_chain_addr_fill(dap_chain_addr_t *a_addr, dap_sign_type_t a_type, dap_chain_hash_fast_t *a_pkey_hash, dap_chain_net_id_t a_net_id);
int dap_chain_addr_fill_from_key(dap_chain_addr_t *a_addr, dap_enc_key_t *a_key, dap_chain_net_id_t a_net_id);
int dap_chain_addr_fill_from_sign(dap_chain_addr_t *a_addr, dap_sign_t *a_sign, dap_chain_net_id_t a_net_id);

int dap_chain_addr_check_sum(const dap_chain_addr_t *a_addr);

DAP_STATIC_INLINE bool dap_chain_addr_compare(const dap_chain_addr_t *a_addr1, const dap_chain_addr_t *a_addr2)
{
    return !memcmp(a_addr1, a_addr2, sizeof(dap_chain_addr_t));
}

// Deprecated
DAP_STATIC_INLINE long double dap_chain_datoshi_to_coins(uint64_t a_count)
{
    return (double)a_count / DATOSHI_LD;
}
// Deprecated
DAP_STATIC_INLINE uint64_t dap_chain_coins_to_datoshi(long double a_count)
{
    return (uint64_t)(a_count * DATOSHI_LD);
}

DAP_STATIC_INLINE uint128_t dap_chain_uint128_from(uint64_t a_from)
{
    return GET_128_FROM_64(a_from);
}

// 256
uint128_t dap_chain_uint128_from_uint256(uint256_t a_from);

// 256
DAP_STATIC_INLINE uint256_t dap_chain_uint256_from(uint64_t a_from)
{
    return GET_256_FROM_64(a_from);
}

DAP_STATIC_INLINE uint256_t dap_chain_uint256_from_uint128(uint128_t a_from)
{
    return GET_256_FROM_128(a_from);
}

uint64_t dap_chain_uint128_to(uint128_t a_from);
// 256
uint64_t dap_chain_uint256_to(uint256_t a_from);

#define dap_chain_balance_print(a_balance) dap_uint256_uninteger_to_char(a_balance)
#define dap_chain_balance_scan(a_balance) dap_uint256_scan_uninteger(a_balance)
#define dap_chain_balance_to_coins(a) dap_uint256_decimal_to_char(a)
#define dap_chain_coins_to_balance(a) dap_uint256_scan_decimal(a)


/**
 * @brief dap_chain_hash_to_str
 * @param a_hash
 * @return
 */

static inline char * dap_chain_hash_slow_to_str_new(dap_chain_hash_slow_t * a_hash)
{
    const size_t c_hash_str_size = sizeof(*a_hash)*2 +1 /*trailing zero*/ +2 /* heading 0x */  ;
    char * ret = DAP_NEW_Z_SIZE(char, c_hash_str_size);
    dap_chain_hash_slow_to_str(a_hash,ret,c_hash_str_size);
    return ret;
}



/**
 * @brief dap_chain_hash_kind_check
 * @param a_hash
 * @details
 */
static inline dap_chain_hash_slow_kind_t dap_chain_hash_slow_kind_check(dap_chain_hash_slow_t * a_hash, const uint8_t a_valuable_head  )
{
    uint8_t i;
    uint8_t l_hash_first = a_hash->raw[0];
    uint8_t * l_hash_data = a_hash->raw;
    for ( i = 1; i < a_valuable_head; ++i ){
        if ( l_hash_data[i] != l_hash_first  )
            return HASH_USELESS;
    }
    if( l_hash_first == 0 )
        return HASH_GOLD;
    else
        return HASH_SILVER;
}


#ifdef __cplusplus
}
#endif<|MERGE_RESOLUTION|>--- conflicted
+++ resolved
@@ -254,14 +254,11 @@
     TX_ITEM_TYPE_RECEIPT = 0x70,
     TX_ITEM_TYPE_TSD = 0x80,
 
-<<<<<<< HEAD
     TX_ITEM_TYPE_VOTING = 0x90,
     TX_ITEM_TYPE_VOTE = 0x91,
 
-=======
     /// @brief Virtual types for items enumearting
     TX_ITEM_TYPE_IN_EMS_LOCK = 0xf1,
->>>>>>> 72e49cad
     TX_ITEM_TYPE_IN_ALL = 0xfd,
     TX_ITEM_TYPE_OUT_ALL = 0xfe,
     TX_ITEM_TYPE_ANY = 0xff
