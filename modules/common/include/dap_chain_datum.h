/*
 * Authors:
 * Dmitriy A. Gearasimov <gerasimov.dmitriy@demlabs.net>
 * DeM Labs Inc.   https://demlabs.net
 * Kelvin Project https://github.com/kelvinblockchain
 * Copyright  (c) 2017-2018
 * All rights reserved.

 This file is part of DAP (Distributed Applications Platform) the open source project

    DAP (Distributed Applications Platform) is free software: you can redistribute it and/or modify
    it under the terms of the GNU General Public License as published by
    the Free Software Foundation, either version 3 of the License, or
    (at your option) any later version.

    DAP is distributed in the hope that it will be useful,
    but WITHOUT ANY WARRANTY; without even the implied warranty of
    MERCHANTABILITY or FITNESS FOR A PARTICULAR PURPOSE.  See the
    GNU General Public License for more details.

    You should have received a copy of the GNU General Public License
    along with any DAP based project.  If not, see <http://www.gnu.org/licenses/>.
*/

#pragma once
#include <stdint.h>
#include "dap_common.h"
#include "dap_chain_common.h"
#include "dap_chain_datum_tx.h"
#include "dap_chain_datum_token.h"

#define DAP_CHAIN_DATUM_VERSION 0x00

/// End section, means all the rest of the block is empty
#define DAP_CHAIN_DATUM_BLOCK_END           0x0000
/// Section with additional roots, for example transaction roots
#define DAP_CHAIN_DATUM_BLOCK_ROOTS         0x0001

/// Transaction header section
#define DAP_CHAIN_DATUM_TX                  0x0100

/// Network decree for governance
#define DAP_CHAIN_DATUM_DECREE              0x0200

/// Transaction request section
#define DAP_CHAIN_DATUM_TX_REQUEST          0x0300

/// Smart contract: DVM code section
#define DAP_CHAIN_DATUM_WASM_CODE           0x0900
/// Smart contract: DVM code section
#define DAP_CHAIN_DATUM_WASM_DATA           0x0901

/// Smart contract: EVM code section
#define DAP_CHAIN_DATUM_EVM_CODE            0x0910

/// Smart contract: EVM data section
#define DAP_CHAIN_DATUM_EVM_DATA            0x0911

/// CA with public key and self signed metadata
#define DAP_CHAIN_DATUM_CA                  0x0c00
#define DAP_CHAIN_DATUM_SIGNER              0x0c01

/// Token
/// Simple token decl
#define DAP_CHAIN_DATUM_TOKEN               0xf000
#define DAP_CHAIN_DATUM_TOKEN_EMISSION      0xf100
#define DAP_CHAIN_DATUM_TOKEN_DISMISSAL     0xf200

#define DAP_CHAIN_DATUM_ANCHOR              0x0a00

#define DAP_CHAIN_DATUM_CUSTOM              0xffff

#define DAP_DATUM_TYPE_STR(t, s)        \
    switch (t) {                        \
    case DAP_CHAIN_DATUM_TX:            \
        s = "DATUM_TX"; break;          \
    case DAP_CHAIN_DATUM_TX_REQUEST:    \
        s = "DATUM_WASM_CODE"; break;   \
    case DAP_CHAIN_DATUM_WASM_CODE:     \
        s = "DATUM_WASM_CODE"; break;   \
    case DAP_CHAIN_DATUM_WASM_DATA:     \
        s = "DATUM_WASM_DATA"; break;   \
    case DAP_CHAIN_DATUM_EVM_CODE:      \
        s = "DATUM_EVM_CODE"; break;    \
    case DAP_CHAIN_DATUM_EVM_DATA:      \
        s = "DATUM_EVM_DATA"; break;    \
    case DAP_CHAIN_DATUM_CA:            \
        s = "DATUM_CA"; break;          \
    case DAP_CHAIN_DATUM_SIGNER:        \
        s = "DATUM_SIGNER"; break;      \
    case DAP_CHAIN_DATUM_CUSTOM:        \
        s = "DATUM_CUSTOM"; break;      \
    case DAP_CHAIN_DATUM_TOKEN:    \
        s = "DATUM_TOKEN"; break;  \
    case DAP_CHAIN_DATUM_TOKEN_EMISSION:\
        s = "DATUM_TOKEN_EMISSION"; break;\
    case DAP_CHAIN_DATUM_DECREE:        \
        s = "DATUM_DECREE"; break;      \
    case DAP_CHAIN_DATUM_ANCHOR:        \
        s = "DATUM_ANCHOR"; break;      \
    default:                            \
        s = "DATUM_UNKNOWN"; break;     \
    }

#define DAP_CHAIN_DATUM_ID_SIZE 2

// Datum subchain type id
typedef union dap_chain_datum_typeid{
    uint8_t data[DAP_CHAIN_DATUM_ID_SIZE];
    uint16_t uint16;
} DAP_ALIGN_PACKED dap_chain_datum_typeid_t;


/**
  * @struct dap_chain_block_section
  * @brief section inside the block
  */
typedef struct dap_chain_datum{
    struct{
        /// Datum version
        uint8_t version_id;
        /// Datum type id
        uint16_t type_id;
        /// Data section size
        uint32_t data_size;
        /// Create timestamp (GM time)
        uint64_t ts_create;
    } DAP_ALIGN_PACKED header;
    byte_t data[]; /// Stored datum body
} DAP_ALIGN_PACKED dap_chain_datum_t;

/**
 * @brief dap_chain_datum_size
 * @param a_datum
 * @return
 */
DAP_STATIC_INLINE uint64_t dap_chain_datum_size(const dap_chain_datum_t *a_datum)
{
    if (!a_datum)
        return 0;
    return (uint64_t)sizeof(a_datum->header) + a_datum->header.data_size;
}

DAP_STATIC_INLINE void dap_chain_datum_calc_hash(const dap_chain_datum_t *a_datum, dap_hash_fast_t *a_out_hash)
{
    if (!a_datum || !a_out_hash)
        return;
    dap_hash_fast(a_datum->data, a_datum->header.data_size, a_out_hash);
}

dap_chain_datum_t * dap_chain_datum_create(uint16_t a_type_id, const void * a_data, size_t a_data_size);


DAP_STATIC_INLINE const char *dap_chain_datum_type_id_to_str(uint16_t a_type_id)
{
    const char * l_ret;
    DAP_DATUM_TYPE_STR(a_type_id,l_ret);
    return l_ret;
}

void dap_datum_token_dump_tsd_to_json(json_object * json_obj_out, dap_chain_datum_token_t *a_token, size_t a_token_size, const char *a_hash_out_type);
<<<<<<< HEAD
void dap_chain_datum_dump(dap_string_t *a_str_out, dap_chain_datum_t *a_datum, const char *a_hash_out_type, dap_chain_net_id_t a_net_id);
bool dap_chain_datum_dump_tx(dap_chain_datum_tx_t *a_datum,
                             const char *a_ticker,
                             dap_string_t *a_str_out,
                             const char *a_hash_out_type,
                             dap_hash_fast_t *a_tx_hash,
                             dap_chain_net_id_t a_net_id);
bool dap_chain_datum_dump_tx_json(json_object* a_json_arr_reply,
                             dap_chain_datum_tx_t *a_datum,
=======
bool dap_chain_datum_dump_tx_json(dap_chain_datum_tx_t *a_datum,
>>>>>>> 5557c364
                             const char *a_ticker,
                             json_object* json_obj_out,
                             const char *a_hash_out_type,
                             dap_hash_fast_t *a_tx_hash,
                             dap_chain_net_id_t a_net_id);
json_object * dap_chain_datum_to_json(dap_chain_datum_t* a_datum);
void dap_chain_datum_dump_json(json_object* a_json_arr_reply,json_object  *a_obj_out, dap_chain_datum_t *a_datum, const char *a_hash_out_type, dap_chain_net_id_t a_net_id);<|MERGE_RESOLUTION|>--- conflicted
+++ resolved
@@ -159,19 +159,8 @@
 }
 
 void dap_datum_token_dump_tsd_to_json(json_object * json_obj_out, dap_chain_datum_token_t *a_token, size_t a_token_size, const char *a_hash_out_type);
-<<<<<<< HEAD
-void dap_chain_datum_dump(dap_string_t *a_str_out, dap_chain_datum_t *a_datum, const char *a_hash_out_type, dap_chain_net_id_t a_net_id);
-bool dap_chain_datum_dump_tx(dap_chain_datum_tx_t *a_datum,
-                             const char *a_ticker,
-                             dap_string_t *a_str_out,
-                             const char *a_hash_out_type,
-                             dap_hash_fast_t *a_tx_hash,
-                             dap_chain_net_id_t a_net_id);
 bool dap_chain_datum_dump_tx_json(json_object* a_json_arr_reply,
                              dap_chain_datum_tx_t *a_datum,
-=======
-bool dap_chain_datum_dump_tx_json(dap_chain_datum_tx_t *a_datum,
->>>>>>> 5557c364
                              const char *a_ticker,
                              json_object* json_obj_out,
                              const char *a_hash_out_type,
