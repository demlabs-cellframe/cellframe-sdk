/*
 * Authors:
 * Frolov Daniil <daniil.frolov@demlabs.net>
 * DeM Labs Inc.   https://demlabs.net
 * Copyright  (c) 2020, All rights reserved.

 This file is part of CellFrame SDK the open source project

    CellFrame SDK is free software: you can redistribute it and/or modify
    it under the terms of the GNU General Public License as published by
    the Free Software Foundation, either version 3 of the License, or
    (at your option) any later version.

    CellFrame SDK is distributed in the hope that it will be useful,
    but WITHOUT ANY WARRANTY; without even the implied warranty of
    MERCHANTABILITY or FITNESS FOR A PARTICULAR PURPOSE.  See the
    GNU General Public License for more details.

    You should have received a copy of the GNU General Public License
    along with any CellFrame SDK based project.  If not, see <http://www.gnu.org/licenses/>.
*/
#pragma once

#include "dap_chain_common.h"
#include "dap_common.h"
#include "dap_math_ops.h"
#include "dap_time.h"
#include "dap_list.h"
#include "dap_cert.h"
#include <stdint.h>

#define DAP_CHAIN_DATUM_DECREE_VERSION  0

// Governance decree
typedef struct dap_chain_datum_decree {
    uint16_t decree_version;
    struct {
        dap_time_t ts_created;
        uint16_t type;
        union {
            dap_chain_net_srv_uid_t srv_id;
            struct {
                dap_chain_net_id_t net_id;
                dap_chain_id_t chain_id;
                dap_chain_cell_id_t cell_id;
            } DAP_ALIGN_PACKED common_decree_params;
        } DAP_ALIGN_PACKED;
        uint16_t sub_type;
        uint32_t data_size;
        uint32_t signs_size;
    } DAP_ALIGN_PACKED header;
    byte_t data_n_signs[];
} DAP_ALIGN_PACKED dap_chain_datum_decree_t;

DAP_STATIC_INLINE size_t dap_chain_datum_decree_get_size(dap_chain_datum_decree_t *a_datum_decree)
{
    return sizeof(*a_datum_decree) + a_datum_decree->header.data_size + a_datum_decree->header.signs_size;
}

// Decree types
#define DAP_CHAIN_DATUM_DECREE_TYPE_COMMON                                  0x0001
#define DAP_CHAIN_DATUM_DECREE_TYPE_SERVICE                                 0x0002

// Common decree subtypes
#define DAP_CHAIN_DATUM_DECREE_COMMON_SUBTYPE_FEE                           0x0001
#define DAP_CHAIN_DATUM_DECREE_COMMON_SUBTYPE_OWNERS                        0x0002
#define DAP_CHAIN_DATUM_DECREE_COMMON_SUBTYPE_OWNERS_MIN                    0x0003
#define DAP_CHAIN_DATUM_DECREE_COMMON_SUBTYPE_STAKE_APPROVE                 0x0005
#define DAP_CHAIN_DATUM_DECREE_COMMON_SUBTYPE_STAKE_INVALIDATE              0x0006
#define DAP_CHAIN_DATUM_DECREE_COMMON_SUBTYPE_STAKE_MIN_VALUE               0x0007
#define DAP_CHAIN_DATUM_DECREE_COMMON_SUBTYPE_STAKE_MIN_VALIDATORS_COUNT    0x0008
#define DAP_CHAIN_DATUM_DECREE_COMMON_SUBTYPE_BAN                           0x0009
#define DAP_CHAIN_DATUM_DECREE_COMMON_SUBTYPE_UNBAN                         0x000A
#define DAP_CHAIN_DATUM_DECREE_COMMON_SUBTYPE_REWARD                        0x000B
#define DAP_CHAIN_DATUM_DECREE_COMMON_SUBTYPE_MAX_WEIGHT                    0x000C
#define DAP_CHAIN_DATUM_DECREE_COMMON_SUBTYPE_EMERGENCY_VALIDATORS          0x000D
#define DAP_CHAIN_DATUM_DECREE_COMMON_SUBTYPE_CHECK_SIGNS_STRUCTURE         0x000E
#define DAP_CHAIN_DATUM_DECREE_COMMON_SUBTYPE_STAKE_PKEY_UPDATE             0x0010 

// DECREE TSD types
#define DAP_CHAIN_DATUM_DECREE_TSD_TYPE_VALUE                               0x0100
#define DAP_CHAIN_DATUM_DECREE_TSD_TYPE_SIGN                                0x0101
#define DAP_CHAIN_DATUM_DECREE_TSD_TYPE_FEE                                 0x0102
#define DAP_CHAIN_DATUM_DECREE_TSD_TYPE_OWNER                               0x0103
#define DAP_CHAIN_DATUM_DECREE_TSD_TYPE_MIN_OWNER                           0x0104
#define DAP_CHAIN_DATUM_DECREE_TSD_TYPE_FEE_WALLET                          0x0106
#define DAP_CHAIN_DATUM_DECREE_TSD_TYPE_HASH                                0x0107
#define DAP_CHAIN_DATUM_DECREE_TSD_TYPE_STAKE_VALUE                         0x0108
#define DAP_CHAIN_DATUM_DECREE_TSD_TYPE_STAKE_SIGNING_ADDR                  0x0109
#define DAP_CHAIN_DATUM_DECREE_TSD_TYPE_NODE_ADDR                           0x0110
#define DAP_CHAIN_DATUM_DECREE_TSD_TYPE_STAKE_MIN_VALUE                     0x0111
#define DAP_CHAIN_DATUM_DECREE_TSD_TYPE_STAKE_MIN_SIGNERS_COUNT             0x0112
#define DAP_CHAIN_DATUM_DECREE_TSD_TYPE_HOST                                0x0113
#define DAP_CHAIN_DATUM_DECREE_TSD_TYPE_STRING                              0x0115
#define DAP_CHAIN_DATUM_DECREE_TSD_TYPE_ACTION                              0x010A
#define DAP_CHAIN_DATUM_DECREE_TSD_TYPE_SIGNATURE_TYPE                      0x010B
#define DAP_CHAIN_DATUM_DECREE_TSD_TYPE_STAKE_PKEY                          0x010D 


#ifdef __cplusplus
extern "C" {
#endif

DAP_STATIC_INLINE const char *dap_chain_datum_decree_subtype_to_str(uint16_t a_decree_subtype)
{
    switch(a_decree_subtype) {
    case DAP_CHAIN_DATUM_DECREE_COMMON_SUBTYPE_FEE:
        return "DECREE_COMMON_SUBTYPE_FEE";
    case DAP_CHAIN_DATUM_DECREE_COMMON_SUBTYPE_OWNERS:
        return "DECREE_COMMON_SUBTYPE_OWNERS";
    case DAP_CHAIN_DATUM_DECREE_COMMON_SUBTYPE_OWNERS_MIN:
        return "DECREE_COMMON_SUBTYPE_OWNERS_MIN";
    case DAP_CHAIN_DATUM_DECREE_COMMON_SUBTYPE_STAKE_APPROVE:
        return "DECREE_COMMON_SUBTYPE_STAKE_APPROVE";
    case DAP_CHAIN_DATUM_DECREE_COMMON_SUBTYPE_STAKE_INVALIDATE:
        return "DECREE_COMMON_SUBTYPE_STAKE_INVALIDATE";
    case DAP_CHAIN_DATUM_DECREE_COMMON_SUBTYPE_STAKE_MIN_VALUE:
        return "DECREE_COMMON_SUBTYPE_STAKE_MIN_VALUE";
    case DAP_CHAIN_DATUM_DECREE_COMMON_SUBTYPE_STAKE_MIN_VALIDATORS_COUNT:
        return "COMMON_SUBTYPE_STAKE_MIN_VALIDATORS_COUNT";
    case DAP_CHAIN_DATUM_DECREE_COMMON_SUBTYPE_BAN:
        return "DECREE_COMMON_SUBTYPE_BAN";
    case DAP_CHAIN_DATUM_DECREE_COMMON_SUBTYPE_UNBAN:
        return "DECREE_COMMON_SUBTYPE_UNBAN";
    case DAP_CHAIN_DATUM_DECREE_COMMON_SUBTYPE_REWARD:
        return "DECREE_COMMON_SUBTYPE_REWARD";
    case DAP_CHAIN_DATUM_DECREE_COMMON_SUBTYPE_MAX_WEIGHT:
        return "DECREE_COMMON_SUBTYPE_VALIDATOR_MAX_WEIGHT";
    case DAP_CHAIN_DATUM_DECREE_COMMON_SUBTYPE_EMERGENCY_VALIDATORS:
        return "DECREE_COMMON_SUBTYPE_EMERGENCY_VALIDATORS";
    case DAP_CHAIN_DATUM_DECREE_COMMON_SUBTYPE_CHECK_SIGNS_STRUCTURE:
        return "DECREE_COMMON_SUBTYPE_CHECK_SIGNS_STRUCTURE";
    case DAP_CHAIN_DATUM_DECREE_COMMON_SUBTYPE_STAKE_PKEY_UPDATE:
        return "DECREE_COMMON_SUBTYPE_STAKE_UPDATE";
    default:
        return "DECREE_SUBTYPE_UNKNOWN";
    }
}

DAP_STATIC_INLINE uint16_t dap_chain_datum_decree_type_from_str(const char *a_decree_type) {
    if (!dap_strcmp(a_decree_type, "fee")){
        return DAP_CHAIN_DATUM_DECREE_COMMON_SUBTYPE_FEE;
    } else if (!dap_strcmp(a_decree_type, "owners")) {
        return DAP_CHAIN_DATUM_DECREE_COMMON_SUBTYPE_OWNERS;
    } else if (!dap_strcmp(a_decree_type, "owners_min")) {
        return DAP_CHAIN_DATUM_DECREE_COMMON_SUBTYPE_OWNERS_MIN;
    } else if (!dap_strcmp(a_decree_type, "stake_approve")) {
        return DAP_CHAIN_DATUM_DECREE_COMMON_SUBTYPE_STAKE_APPROVE;
    } else if (!dap_strcmp(a_decree_type, "stake_invalidate")) {
        return DAP_CHAIN_DATUM_DECREE_COMMON_SUBTYPE_STAKE_INVALIDATE;
    } else if (!dap_strcmp(a_decree_type, "min_value")) {
        return DAP_CHAIN_DATUM_DECREE_COMMON_SUBTYPE_STAKE_MIN_VALUE;
    } else if (!dap_strcmp(a_decree_type, "min_validators_count")) {
        return DAP_CHAIN_DATUM_DECREE_COMMON_SUBTYPE_STAKE_MIN_VALIDATORS_COUNT;
    } else if (!dap_strcmp(a_decree_type, "ban")) {
        return DAP_CHAIN_DATUM_DECREE_COMMON_SUBTYPE_BAN;
    } else if (!dap_strcmp(a_decree_type, "unban")) {
        return DAP_CHAIN_DATUM_DECREE_COMMON_SUBTYPE_UNBAN;
    } else if (!dap_strcmp(a_decree_type, "reward")) {
        return DAP_CHAIN_DATUM_DECREE_COMMON_SUBTYPE_REWARD;
    } else if (!dap_strcmp(a_decree_type, "validator_max_weight")) {
        return DAP_CHAIN_DATUM_DECREE_COMMON_SUBTYPE_MAX_WEIGHT;
    } else if (!dap_strcmp(a_decree_type, "emergency_validators")) {
        return DAP_CHAIN_DATUM_DECREE_COMMON_SUBTYPE_EMERGENCY_VALIDATORS;
    } else if (!dap_strcmp(a_decree_type, "check_signs_structure")) {
        return DAP_CHAIN_DATUM_DECREE_COMMON_SUBTYPE_CHECK_SIGNS_STRUCTURE;
    } else if (!dap_strcmp(a_decree_type, "stake_update")) {
        return DAP_CHAIN_DATUM_DECREE_COMMON_SUBTYPE_STAKE_PKEY_UPDATE;
    } else {
        return 0;
    }
}

DAP_STATIC_INLINE const char *dap_chain_datum_decree_tsd_type_to_str(uint16_t a_decree_tsd_type) {
    switch (a_decree_tsd_type) {
    case DAP_CHAIN_DATUM_DECREE_TSD_TYPE_VALUE:
        return "DAP_CHAIN_DATUM_DECREE_TSD_TYPE_VALUE";
    case DAP_CHAIN_DATUM_DECREE_TSD_TYPE_SIGN:
        return "DAP_CHAIN_DATUM_DECREE_TSD_TYPE_SIGN";
    case DAP_CHAIN_DATUM_DECREE_TSD_TYPE_FEE:
        return "DAP_CHAIN_DATUM_DECREE_TSD_TYPE_FEE";
    case DAP_CHAIN_DATUM_DECREE_TSD_TYPE_OWNER:
        return "DAP_CHAIN_DATUM_DECREE_TSD_TYPE_OWNER";
    case DAP_CHAIN_DATUM_DECREE_TSD_TYPE_MIN_OWNER:
        return "DAP_CHAIN_DATUM_DECREE_TSD_TYPE_MIN_OWNER";
    case DAP_CHAIN_DATUM_DECREE_TSD_TYPE_FEE_WALLET:
        return "DAP_CHAIN_DATUM_DECREE_TSD_TYPE_FEE_WALLET";
    case DAP_CHAIN_DATUM_DECREE_TSD_TYPE_HASH:
        return "DAP_CHAIN_DATUM_DECREE_TSD_TYPE_HASH";
    case DAP_CHAIN_DATUM_DECREE_TSD_TYPE_STAKE_VALUE:
        return "DAP_CHAIN_DATUM_DECREE_TSD_TYPE_STAKE_VALUE";
    case DAP_CHAIN_DATUM_DECREE_TSD_TYPE_STAKE_SIGNING_ADDR:
        return "DAP_CHAIN_DATUM_DECREE_TSD_TYPE_STAKE_SIGNING_ADDR";
    case DAP_CHAIN_DATUM_DECREE_TSD_TYPE_NODE_ADDR:
        return "DAP_CHAIN_DATUM_DECREE_TSD_TYPE_NODE_ADDR";
    case DAP_CHAIN_DATUM_DECREE_TSD_TYPE_STAKE_MIN_VALUE:
        return "DAP_CHAIN_DATUM_DECREE_TSD_TYPE_STAKE_MIN_VALUE";
    case DAP_CHAIN_DATUM_DECREE_TSD_TYPE_STAKE_MIN_SIGNERS_COUNT:
        return "DAP_CHAIN_DATUM_DECREE_TSD_TYPE_STAKE_MIN_SIGNERS_COUNT";
    case DAP_CHAIN_DATUM_DECREE_TSD_TYPE_HOST:
        return "DAP_CHAIN_DATUM_DECREE_TSD_TYPE_HOST";
    case DAP_CHAIN_DATUM_DECREE_TSD_TYPE_STRING:
        return "DAP_CHAIN_DATUM_DECREE_TSD_TYPE_STRING";
    case DAP_CHAIN_DATUM_DECREE_TSD_TYPE_ACTION:
         return "DAP_CHAIN_DATUM_DECREE_TSD_TYPE_ACTION";
    case DAP_CHAIN_DATUM_DECREE_TSD_TYPE_SIGNATURE_TYPE:
         return "DAP_CHAIN_DATUM_DECREE_TSD_TYPE_SIGNATURE_TYPE";
    case DAP_CHAIN_DATUM_DECREE_TSD_TYPE_STAKE_PKEY:
         return "DAP_CHAIN_DATUM_DECREE_TSD_TYPE_STAKE_PKEY";
    default:
        return "DECREE_TSD_TYPE_UNKNOWN";
    }
}

dap_chain_datum_decree_t *dap_chain_datum_decree_new(dap_chain_net_id_t a_net_id, dap_chain_id_t a_chain_id,
                                                     dap_chain_cell_id_t a_cell_id, size_t a_total_tsd_size);
/**
 * @brief dap_chain_datum_decree_get_signs
 * @param decree pointer to decree
 * @param num_of_signs pointer to num of signs buffer. Total
 *                      number of signs will be write to this buffer
 * @return pointer to signs
 */
dap_sign_t *dap_chain_datum_decree_get_signs(dap_chain_datum_decree_t *decree, size_t *size_of_signs);

/**
 * @brief dap_chain_datum_decree_get_fee gets fee value from decree
 * @param a_decree pointer to decree
 * @param a_fee_value pointer to fee value buffer
 * @return result code
 */
int dap_chain_datum_decree_get_fee(dap_chain_datum_decree_t *a_decree, uint256_t *a_fee_value);

/**
 * @brief dap_chain_datum_decree_get_fee gets fee wallet from decree
 * @param a_decree pointer to decree
 * @param a_fee_value pointer to fee wallet addr buffer
 * @return result code
 */
int dap_chain_datum_decree_get_fee_addr(dap_chain_datum_decree_t *a_decree, dap_chain_addr_t *a_fee_wallet);

/**
 * @brief dap_chain_datum_decree_get_owners get list of owners certificates
 * @param a_decree pointer to decree
 * @param a_owners_num pointer to total number of owners buffer
 * @return dap_list_t with owners keys in dap_pkey_t format
 */
dap_list_t *dap_chain_datum_decree_get_owners(dap_chain_datum_decree_t *a_decree, uint16_t *a_owners_num);

/**
 * @brief dap_chain_datum_decree_get_min_owners get minimum number of owners
 * @param a_decree pointer to decree
 * @param a_owners_num pointer to minimum number of owners buffer
 * @return result code. 0 - success
 */
int dap_chain_datum_decree_get_min_owners(dap_chain_datum_decree_t *a_decree, uint256_t *a_min_owners_num);

/**
 * @brief dap_chain_datum_decree_get_tx_hash get stake tx hash
 * @param a_decree pointer to decree
 * @param a_tx_hash pointer to tx hash buffer
 * @return result code. 0 - success
 */
int dap_chain_datum_decree_get_hash(dap_chain_datum_decree_t *a_decree, dap_hash_fast_t *a_tx_hash);

/**
 * @brief dap_chain_datum_decree_get_stake_value get stake value
 * @param a_decree pointer to decree
 * @param a_stake_value pointer to stake value buffer
 * @return result code. 0 - success
 */
int dap_chain_datum_decree_get_stake_value(dap_chain_datum_decree_t *a_decree, uint256_t *a_stake_value);


/**
 * @brief dap_chain_datum_decree_get_stake_value get stake value
 * @param a_decree pointer to decree
 * @param a_stake_value pointer to stake value buffer
 * @return result code. 0 - success
 */
int dap_chain_datum_decree_get_value(dap_chain_datum_decree_t *a_decree, uint256_t *a_value);

/**
 * @brief dap_chain_datum_decree_get_stake_signing_addr get signing address
 * @param a_decree pointer to decree
 * @param a_signing_addr pointer to signing address buffer
 * @return result code. 0 - success
 */
int dap_chain_datum_decree_get_stake_signing_addr(dap_chain_datum_decree_t *a_decree, dap_chain_addr_t *a_signing_addr);

/**
 * @brief dap_chain_datum_decree_get_stake_signer_node_addr get signer node address
 * @param a_decree pointer to decree
 * @param a_node_addr pointer to signer node address buffer
 * @return result code. 0 - success
 */
int dap_chain_datum_decree_get_stake_signer_node_addr(dap_chain_datum_decree_t *a_decree, dap_chain_node_addr_t *a_node_addr);

/**
 * @brief dap_chain_datum_decree_get_stake_min_value get minimum stake value
 * @param a_decree pointer to decree
 * @param a_min_value pointer to min stake value buffer
 * @return result code. 0 - success
 */
int dap_chain_datum_decree_get_stake_min_value(dap_chain_datum_decree_t *a_decree, uint256_t *a_min_value);

/**
 * @brief dap_chain_datum_decree_get_stake_min_signers_count get minimum signers count
 * @param a_decree pointer to decree
 * @param a_min_signers_count pointer to min signer count buffer
 * @return result code. 0 - success
 */
int dap_chain_datum_decree_get_stake_min_signers_count(dap_chain_datum_decree_t *a_decree, uint256_t *a_min_signers_count);
int dap_chain_datum_decree_get_action(dap_chain_datum_decree_t *a_decree, uint8_t *a_action);
int dap_chain_datum_decree_get_signature_type(dap_chain_datum_decree_t *a_decree, uint32_t *a_signature_type);
int dap_chain_datum_decree_get_ban_addr(dap_chain_datum_decree_t *a_decree, const char **a_addr);
dap_pkey_t *dap_chain_datum_decree_get_pkey(dap_chain_datum_decree_t *a_decree);

/**
 * @breif dap_chain_datum_decree_dump Dump information about decree
 * @param a_str_out pointer to output text buffer
 * @param a_decree pointer to decree
 * @param a_decree_size size data
 * @param a_hash_out_type
 */
void dap_chain_datum_decree_dump(dap_string_t *a_str_out, dap_chain_datum_decree_t *a_decree, size_t a_decree_size, const char *a_hash_out_type);

/**
 * @breif dap_chain_datum_decree_dump Dump information about decree
 * @param a_obj_out pointer to output json object
 * @param a_decree pointer to decree
 * @param a_decree_size size data
 * @param a_hash_out_type
 */
void dap_chain_datum_decree_dump_json(json_object  *a_obj_out, dap_chain_datum_decree_t *a_decree, size_t a_decree_size, const char *a_hash_out_type);

/**
 * @brief dap_chain_datum_decree_certs_dump compose decree signatures output string
 * @param a_str_out pointer to output text buffer
 * @param a_tsd_n_signs pointer to signs decree section
 * @param a_certs_size size of decree signatures
 */
void dap_chain_datum_decree_certs_dump(dap_string_t * a_str_out, byte_t * a_signs, size_t a_certs_size, const char *a_hash_out_type);

void dap_chain_datum_decree_certs_dump_json(json_object * a_json_out, byte_t * a_signs, size_t a_certs_size, const char *a_hash_out_type);

/**
 * @brief dap_chain_datum_decree_sign_in_cycle
 * sign data (datum_decree) by certificates (1 or more)
 * successful count of signes return in l_sign_counter
 * @param l_certs - array with certificates loaded from dcert file
 * @param l_datum_token - updated pointer for l_datum_token variable after realloc
 * @param l_certs_count - count of certificate
 * @param l_datum_data_offset - offset of datum
 * @param l_sign_counter - counter of successful data signing operation
 * @return dap_chain_datum_token_t*
 */
dap_chain_datum_decree_t* dap_chain_datum_decree_sign_in_cycle(dap_cert_t ** a_certs, dap_chain_datum_decree_t *a_datum_decree,
                                                  size_t a_certs_count, size_t *a_total_sign_count);

<<<<<<< HEAD
/**
 * @brief dap_chain_datum_decree_find_sign
 * @details find pkey in decree
 * @param a_decree - decree to search sign
 * @param a_pkey - pkey to search
 * @return true if finded
 */
bool dap_chain_datum_decree_find_pkey(dap_chain_datum_decree_t *a_decree, dap_pkey_t *a_pkey);
=======

#ifdef __cplusplus
}
#endif
>>>>>>> 6e3f9792
<|MERGE_RESOLUTION|>--- conflicted
+++ resolved
@@ -358,18 +358,7 @@
 dap_chain_datum_decree_t* dap_chain_datum_decree_sign_in_cycle(dap_cert_t ** a_certs, dap_chain_datum_decree_t *a_datum_decree,
                                                   size_t a_certs_count, size_t *a_total_sign_count);
 
-<<<<<<< HEAD
-/**
- * @brief dap_chain_datum_decree_find_sign
- * @details find pkey in decree
- * @param a_decree - decree to search sign
- * @param a_pkey - pkey to search
- * @return true if finded
- */
-bool dap_chain_datum_decree_find_pkey(dap_chain_datum_decree_t *a_decree, dap_pkey_t *a_pkey);
-=======
 
 #ifdef __cplusplus
 }
-#endif
->>>>>>> 6e3f9792
+#endif