--- conflicted
+++ resolved
@@ -78,15 +78,9 @@
 #define DAP_CHAIN_DATUM_DECREE_COMMON_SUBTYPE_CHECK_SIGNS_STRUCTURE         0x000E
 #define DAP_CHAIN_DATUM_DECREE_COMMON_SUBTYPE_STAKE_PKEY_UPDATE             0x0010
 #define DAP_CHAIN_DATUM_DECREE_COMMON_SUBTYPE_POLICY                        0x0012
-<<<<<<< HEAD
-#define DAP_CHAIN_DATUM_DECREE_COMMON_SUBTYPE_EMPTY_BLOCKGEN                0x0020
-#define DAP_CHAIN_DATUM_DECREE_COMMON_SUBTYPE_EVENT_PKEY_ADD                0x0013
-#define DAP_CHAIN_DATUM_DECREE_COMMON_SUBTYPE_EVENT_PKEY_REMOVE             0x0014
-=======
 #define DAP_CHAIN_DATUM_DECREE_COMMON_SUBTYPE_EVENT_PKEY_ADD                0x0013
 #define DAP_CHAIN_DATUM_DECREE_COMMON_SUBTYPE_EVENT_PKEY_REMOVE             0x0014
 #define DAP_CHAIN_DATUM_DECREE_COMMON_SUBTYPE_EMPTY_BLOCKGEN                0x0020
->>>>>>> c0bab392
 
 // DECREE TSD types
 #define DAP_CHAIN_DATUM_DECREE_TSD_TYPE_VALUE                               0x0100
@@ -152,10 +146,6 @@
         return "DECREE_COMMON_SUBTYPE_EVENT_PKEY_REMOVE";
     case DAP_CHAIN_DATUM_DECREE_COMMON_SUBTYPE_EMPTY_BLOCKGEN:
         return "DECREE_COMMON_SUBTYPE_BLOCKGEN";
-    case DAP_CHAIN_DATUM_DECREE_COMMON_SUBTYPE_EVENT_PKEY_ADD:
-        return "DECREE_COMMON_SUBTYPE_EVENT_PKEY_ADD";
-    case DAP_CHAIN_DATUM_DECREE_COMMON_SUBTYPE_EVENT_PKEY_REMOVE:
-        return "DECREE_COMMON_SUBTYPE_EVENT_PKEY_REMOVE";
     default:
         return "DECREE_SUBTYPE_UNKNOWN";
     }
