/*
 * Authors:
 * Dmitriy A. Gearasimov <kahovski@gmail.com>
 * DeM Labs Inc.   https://demlabs.net
 * DeM Labs Open source community https://github.com/demlabsinc
 * Copyright  (c) 2017-2018
 * All rights reserved.

 This file is part of DAP (Deus Applications Prototypes) the open source project

    DAP (Deus Applicaions Prototypes) is free software: you can redistribute it and/or modify
    it under the terms of the GNU General Public License as published by
    the Free Software Foundation, either version 3 of the License, or
    (at your option) any later version.

    DAP is distributed in the hope that it will be useful,
    but WITHOUT ANY WARRANTY; without even the implied warranty of
    MERCHANTABILITY or FITNESS FOR A PARTICULAR PURPOSE.  See the
    GNU General Public License for more details.

    You should have received a copy of the GNU General Public License
    along with any DAP based project.  If not, see <http://www.gnu.org/licenses/>.
*/
#pragma once

#include <stdint.h>
#include <string.h>
//#include <glib.h>

#include "dap_common.h"
#include "dap_list.h"
#include "dap_chain_common.h"
#include "dap_sign.h"
#include "dap_chain_datum_tx.h"
#include "dap_chain_datum_tx_in.h"
#include "dap_chain_datum_tx_out.h"
#include "dap_chain_datum_tx_out_ext.h"
#include "dap_chain_datum_tx_in_cond.h"
#include "dap_chain_datum_tx_out_cond.h"
#include "dap_chain_datum_tx_sig.h"
#include "dap_chain_datum_tx_pkey.h"
#include "dap_chain_datum_tx_token.h"
#include "dap_chain_datum_tx_receipt.h"

/**
 * Get item type
 *
 * return type, or TX_ITEM_TYPE_ANY if error
 */
dap_chain_tx_item_type_t dap_chain_datum_tx_item_get_type(const uint8_t *a_item);
DAP_STATIC_INLINE const char * dap_chain_datum_tx_item_type_to_str(dap_chain_tx_item_type_t a_item_type)
{
    switch(a_item_type){
        case TX_ITEM_TYPE_IN: return "TX_ITEM_TYPE_IN";
        case TX_ITEM_TYPE_OUT: return "TX_ITEM_TYPE_OUT";
        case TX_ITEM_TYPE_OUT_EXT: return "TX_ITEM_TYPE_OUT_EXT";
        case TX_ITEM_TYPE_PKEY: return "TX_ITEM_TYPE_PKEY";
        case TX_ITEM_TYPE_SIG: return "TX_ITEM_TYPE_SIG";
        case TX_ITEM_TYPE_TOKEN: return "TX_ITEM_TYPE_TOKEN";
        case TX_ITEM_TYPE_256_TOKEN: return "TX_ITEM_TYPE_256_TOKEN"; // 256
        case TX_ITEM_TYPE_TOKEN_EXT: return "TX_ITEM_TYPE_TOKEN_EXT";
        case TX_ITEM_TYPE_256_TOKEN_EXT: return "TX_ITEM_TYPE_256_TOKEN_EXT"; // 256
        case TX_ITEM_TYPE_IN_COND: return "TX_ITEM_TYPE_IN_COND";
        case TX_ITEM_TYPE_OUT_COND: return "TX_ITEM_TYPE_OUT_COND";
        case TX_ITEM_TYPE_RECEIPT: return "TX_ITEM_TYPE_RECEIPT";
        case TX_ITEM_TYPE_OUT_ALL: return "TX_ITEM_TYPE_OUT_ALL";
        case TX_ITEM_TYPE_ANY: return "TX_ITEM_TYPE_ANY";
        default: return "UNDEFINED";
    }

}

/**
 * Get item size
 *
 * return size, 0 Error
 */
size_t dap_chain_datum_item_tx_get_size(const uint8_t *a_item);

/**
 * Create item dap_chain_tx_token_t
 *
 * return item, NULL Error
 */
dap_chain_tx_token_t* dap_chain_datum_tx_item_token_create(dap_chain_hash_fast_t * a_datum_token_hash,const char * a_ticker);

/**
 * Create item dap_chain_tx_out_t
 *
 * return item, NULL Error
 */
dap_chain_tx_in_t* dap_chain_datum_tx_item_in_create(dap_chain_hash_fast_t *a_tx_prev_hash, uint32_t a_tx_out_prev_idx);


dap_chain_tx_in_cond_t* dap_chain_datum_tx_item_in_cond_create(dap_chain_hash_fast_t *a_tx_prev_hash, uint32_t a_tx_out_prev_idx,
                                                               uint32_t a_receipt_idx);
/**
 * Create item dap_chain_tx_out_t
 *
 * return item, NULL Error
 */
dap_chain_tx_out_t* dap_chain_datum_tx_item_out_create(const dap_chain_addr_t *a_addr, uint64_t a_value);

<<<<<<< HEAD
// 256
dap_chain_256_tx_out_t* dap_chain_datum_tx_item_256_out_create(const dap_chain_addr_t *a_addr, uint256_t a_value);

=======
>>>>>>> 2634720f
/**
 * Create item dap_chain_tx_out_ext_t
 *
 * return item, NULL Error
 */
dap_chain_tx_out_ext_t* dap_chain_datum_tx_item_out_ext_create(const dap_chain_addr_t *a_addr, uint64_t a_value, const char *a_token);

<<<<<<< HEAD
// 256
dap_chain_256_tx_out_ext_t* dap_chain_datum_tx_item_256_out_ext_create(const dap_chain_addr_t *a_addr, uint256_t a_value, const char *a_token);

=======
>>>>>>> 2634720f
/**
 * Create item dap_chain_tx_out_cond_t
 *
 * return item, NULL Error
 */
dap_chain_tx_out_cond_t* dap_chain_datum_tx_item_out_cond_create_srv_pay(dap_enc_key_t *a_key, dap_chain_net_srv_uid_t a_srv_uid,
        uint64_t a_value, uint64_t a_value_max_per_unit, dap_chain_net_srv_price_unit_uid_t a_unit,
                                                                 const void *a_cond, size_t a_cond_size);
<<<<<<< HEAD
// 256
dap_chain_256_tx_out_cond_t* dap_chain_datum_tx_item_256_out_cond_create_srv_pay(dap_enc_key_t *a_key, dap_chain_net_srv_uid_t a_srv_uid,
        uint256_t a_value, uint256_t a_value_max_per_unit, dap_chain_net_srv_price_unit_uid_t a_unit,
                                                                 const void *a_cond, size_t a_cond_size);
=======
>>>>>>> 2634720f
/**
 * Create item dap_chain_tx_out_cond_t for eXchange service
 *
 * return item, NULL Error
 */
dap_chain_tx_out_cond_t* dap_chain_datum_tx_item_out_cond_create_srv_xchange(dap_chain_net_srv_uid_t a_srv_uid,
                                                                             dap_chain_net_id_t a_net_id, const char *a_token, uint64_t a_value,
                                                                             const void *a_params, uint32_t a_params_size);
<<<<<<< HEAD
//256
dap_chain_256_tx_out_cond_t* dap_chain_datum_tx_item_256_out_cond_create_srv_xchange(dap_chain_net_srv_uid_t a_srv_uid,
                                                                             dap_chain_net_id_t a_net_id, const char *a_token, uint256_t a_value,
                                                                             const void *a_params, uint32_t a_params_size);

=======
>>>>>>> 2634720f

/**
 * Create item dap_chain_tx_out_cond_t for stake service
 *
 * return item, NULL Error
 */
dap_chain_tx_out_cond_t *dap_chain_datum_tx_item_out_cond_create_srv_stake(dap_chain_net_srv_uid_t a_srv_uid, uint64_t a_value, long double a_fee_value,
<<<<<<< HEAD
                                                                        dap_chain_addr_t *a_fee_addr, dap_chain_addr_t *a_hldr_addr,
                                                                        const void *a_params, uint32_t a_params_size);
// 256
dap_chain_256_tx_out_cond_t *dap_chain_datum_tx_item_256_out_cond_create_srv_stake(dap_chain_net_srv_uid_t a_srv_uid, uint256_t a_value, long double a_fee_value,
                                                                        dap_chain_addr_t *a_fee_addr, dap_chain_addr_t *a_hldr_addr,
                                                                        const void *a_params, uint32_t a_params_size);
=======
                                                                           dap_chain_addr_t *a_fee_addr, dap_chain_addr_t *a_hldr_addr,
                                                                           const void *a_params, uint32_t a_params_size);
>>>>>>> 2634720f
/**
 * Create item dap_chain_tx_sig_t
 *
 * return item, NULL Error
 */
dap_chain_tx_sig_t* dap_chain_datum_tx_item_sign_create(dap_enc_key_t *a_key, const void *a_data, size_t a_data_size);

/**
 * Get sign from sign item
 *
 * return sign, NULL Error
 */
dap_sign_t* dap_chain_datum_tx_item_sign_get_sig(dap_chain_tx_sig_t *a_tx_sig);

/**
 * Get item from transaction
 *
 * a_tx [in] transaction
 * a_item_idx_start[in/out] start index / found index of item in transaction, if 0 then from beginning
 * a_type[in] type of item being find, if TX_ITEM_TYPE_ANY - any item
 * a_item_out_size size[out] size of returned item
 * return item data, NULL Error index or bad format transaction
 */
uint8_t* dap_chain_datum_tx_item_get( dap_chain_datum_tx_t *a_tx, int *a_item_idx_start,
        dap_chain_tx_item_type_t a_type, int *a_item_out_size);

// Get all item from transaction by type
dap_list_t* dap_chain_datum_tx_items_get(dap_chain_datum_tx_t *a_tx, dap_chain_tx_item_type_t a_type, int *a_item_count);
// Get conditional out item with it's idx
<<<<<<< HEAD
dap_chain_tx_out_cond_t *dap_chain_datum_tx_out_cond_get(dap_chain_datum_tx_t *a_tx, int *a_out_num);
dap_chain_256_tx_out_cond_t *dap_chain_datum_256_tx_out_cond_get(dap_chain_datum_tx_t *a_tx, int *a_out_num);
=======
dap_chain_tx_out_cond_t *dap_chain_datum_tx_out_cond_get(dap_chain_datum_tx_t *a_tx, int *a_out_num);
>>>>>>> 2634720f
<|MERGE_RESOLUTION|>--- conflicted
+++ resolved
@@ -101,12 +101,9 @@
  */
 dap_chain_tx_out_t* dap_chain_datum_tx_item_out_create(const dap_chain_addr_t *a_addr, uint64_t a_value);
 
-<<<<<<< HEAD
 // 256
 dap_chain_256_tx_out_t* dap_chain_datum_tx_item_256_out_create(const dap_chain_addr_t *a_addr, uint256_t a_value);
 
-=======
->>>>>>> 2634720f
 /**
  * Create item dap_chain_tx_out_ext_t
  *
@@ -114,12 +111,9 @@
  */
 dap_chain_tx_out_ext_t* dap_chain_datum_tx_item_out_ext_create(const dap_chain_addr_t *a_addr, uint64_t a_value, const char *a_token);
 
-<<<<<<< HEAD
 // 256
 dap_chain_256_tx_out_ext_t* dap_chain_datum_tx_item_256_out_ext_create(const dap_chain_addr_t *a_addr, uint256_t a_value, const char *a_token);
 
-=======
->>>>>>> 2634720f
 /**
  * Create item dap_chain_tx_out_cond_t
  *
@@ -128,13 +122,10 @@
 dap_chain_tx_out_cond_t* dap_chain_datum_tx_item_out_cond_create_srv_pay(dap_enc_key_t *a_key, dap_chain_net_srv_uid_t a_srv_uid,
         uint64_t a_value, uint64_t a_value_max_per_unit, dap_chain_net_srv_price_unit_uid_t a_unit,
                                                                  const void *a_cond, size_t a_cond_size);
-<<<<<<< HEAD
 // 256
 dap_chain_256_tx_out_cond_t* dap_chain_datum_tx_item_256_out_cond_create_srv_pay(dap_enc_key_t *a_key, dap_chain_net_srv_uid_t a_srv_uid,
         uint256_t a_value, uint256_t a_value_max_per_unit, dap_chain_net_srv_price_unit_uid_t a_unit,
                                                                  const void *a_cond, size_t a_cond_size);
-=======
->>>>>>> 2634720f
 /**
  * Create item dap_chain_tx_out_cond_t for eXchange service
  *
@@ -143,32 +134,22 @@
 dap_chain_tx_out_cond_t* dap_chain_datum_tx_item_out_cond_create_srv_xchange(dap_chain_net_srv_uid_t a_srv_uid,
                                                                              dap_chain_net_id_t a_net_id, const char *a_token, uint64_t a_value,
                                                                              const void *a_params, uint32_t a_params_size);
-<<<<<<< HEAD
 //256
 dap_chain_256_tx_out_cond_t* dap_chain_datum_tx_item_256_out_cond_create_srv_xchange(dap_chain_net_srv_uid_t a_srv_uid,
                                                                              dap_chain_net_id_t a_net_id, const char *a_token, uint256_t a_value,
                                                                              const void *a_params, uint32_t a_params_size);
-
-=======
->>>>>>> 2634720f
-
 /**
  * Create item dap_chain_tx_out_cond_t for stake service
  *
  * return item, NULL Error
  */
 dap_chain_tx_out_cond_t *dap_chain_datum_tx_item_out_cond_create_srv_stake(dap_chain_net_srv_uid_t a_srv_uid, uint64_t a_value, long double a_fee_value,
-<<<<<<< HEAD
                                                                         dap_chain_addr_t *a_fee_addr, dap_chain_addr_t *a_hldr_addr,
                                                                         const void *a_params, uint32_t a_params_size);
 // 256
 dap_chain_256_tx_out_cond_t *dap_chain_datum_tx_item_256_out_cond_create_srv_stake(dap_chain_net_srv_uid_t a_srv_uid, uint256_t a_value, long double a_fee_value,
                                                                         dap_chain_addr_t *a_fee_addr, dap_chain_addr_t *a_hldr_addr,
                                                                         const void *a_params, uint32_t a_params_size);
-=======
-                                                                           dap_chain_addr_t *a_fee_addr, dap_chain_addr_t *a_hldr_addr,
-                                                                           const void *a_params, uint32_t a_params_size);
->>>>>>> 2634720f
 /**
  * Create item dap_chain_tx_sig_t
  *
@@ -198,9 +179,5 @@
 // Get all item from transaction by type
 dap_list_t* dap_chain_datum_tx_items_get(dap_chain_datum_tx_t *a_tx, dap_chain_tx_item_type_t a_type, int *a_item_count);
 // Get conditional out item with it's idx
-<<<<<<< HEAD
 dap_chain_tx_out_cond_t *dap_chain_datum_tx_out_cond_get(dap_chain_datum_tx_t *a_tx, int *a_out_num);
-dap_chain_256_tx_out_cond_t *dap_chain_datum_256_tx_out_cond_get(dap_chain_datum_tx_t *a_tx, int *a_out_num);
-=======
-dap_chain_tx_out_cond_t *dap_chain_datum_tx_out_cond_get(dap_chain_datum_tx_t *a_tx, int *a_out_num);
->>>>>>> 2634720f
+dap_chain_256_tx_out_cond_t *dap_chain_datum_256_tx_out_cond_get(dap_chain_datum_tx_t *a_tx, int *a_out_num);