--- conflicted
+++ resolved
@@ -77,13 +77,10 @@
         case TX_ITEM_TYPE_OUT_COND: return "TX_ITEM_TYPE_OUT_COND"; // 256
         case TX_ITEM_TYPE_RECEIPT: return "TX_ITEM_TYPE_RECEIPT";
         case TX_ITEM_TYPE_TSD: return "TX_ITEM_TYPE_TSD";
-<<<<<<< HEAD
         case TX_ITEM_TYPE_OUT_ALL: return "TX_ITEM_TYPE_OUT_OLDALL";
         case TX_ITEM_TYPE_ANY: return "TX_ITEM_TYPE_ANY";
         case TX_ITEM_TYPE_VOTING: return "TX_ITEM_TYPE_VOTING";
         case TX_ITEM_TYPE_VOTE: return "TX_ITEM_TYPE_VOTE";
-=======
->>>>>>> 72e49cad
         default: return "UNDEFINED";
     }
 }
