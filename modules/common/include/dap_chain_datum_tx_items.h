--- conflicted
+++ resolved
@@ -118,19 +118,15 @@
  */
 dap_chain_tx_in_t* dap_chain_datum_tx_item_in_create(dap_chain_hash_fast_t *a_tx_prev_hash, uint32_t a_tx_out_prev_idx);
 
-<<<<<<< HEAD
+dap_chain_tx_tsd_t *dap_chain_datum_tx_item_tsd_create(void *a_data, int a_type, size_t a_size);
 json_object* dap_chain_datum_tx_item_in_to_json(dap_chain_tx_in_t *a_in);
 
 dap_chain_tx_tsd_t *dap_chain_datum_tx_item_tsd_create(void *a_data, int a_type, size_t a_size);
 
 json_object* dap_chain_datum_tx_item_tsd_to_json(dap_chain_tx_tsd_t *a_tsd);
-=======
-dap_chain_tx_tsd_t *dap_chain_datum_tx_item_tsd_create(void *a_data, int a_type, size_t a_size);
->>>>>>> c19c34da
 
 dap_chain_tx_in_cond_t* dap_chain_datum_tx_item_in_cond_create(dap_chain_hash_fast_t *a_tx_prev_hash, uint32_t a_tx_out_prev_idx,
                                                                uint32_t a_receipt_idx);
-
 json_object* dap_chain_datum_tx_item_in_cond_to_json(dap_chain_tx_in_cond_t *a_in_cond);
 /**
  * Create item dap_chain_tx_out_old_t
@@ -168,6 +164,7 @@
                                                                              const void *a_params, size_t a_params_size);
 
 json_object *dap_chain_datum_tx_item_out_cond_srv_pay_to_json(dap_chain_tx_out_cond_t *a_srv_pay);
+
 /**
  * Create item dap_chain_tx_out_cond_t for eXchange service
  *
