--- conflicted
+++ resolved
@@ -34,8 +34,7 @@
   */
 typedef struct dap_chain_tx_out{
     struct {
-<<<<<<< HEAD
-        dap_chain_tx_item_type_t type:8; ///           @param    type            @brief  Transaction item type
+        dap_chain_tx_item_type_t type; ///           @param    type            @brief  Transaction item type
         uint64_t value; ///                       @param    value           @brief  Number of Datoshis ( DAP/10^9 ) to be transfered
     } header; /// Only header's hash is used for verification
     dap_chain_addr_t addr; ////
@@ -44,15 +43,8 @@
 //256
 typedef struct dap_chain_256_tx_out{
     struct {
-        dap_chain_tx_item_type_t type:8; ///           @param    type            @brief  Transaction item type
+        dap_chain_tx_item_type_t type; ///           @param    type            @brief  Transaction item type
         uint256_t value; ///                       @param    value           @brief  Number of Datoshis ( DAP/10^9 ) to be transfered
     } header; /// Only header's hash is used for verification
     dap_chain_addr_t addr; ////
-} DAP_ALIGN_PACKED dap_chain_256_tx_out_t;
-=======
-        dap_chain_tx_item_type_t type; ///           @param    type            @brief  Transaction item type
-        uint64_t value; ///                       @param    value           @brief  Number of Datoshis ( DAP/10^9 ) to be transfered
-    } header; /// Only header's hash is used for verification
-    dap_chain_addr_t addr; ////
-} DAP_ALIGN_PACKED dap_chain_tx_out_t;
->>>>>>> 2634720f
+} DAP_ALIGN_PACKED dap_chain_256_tx_out_t;