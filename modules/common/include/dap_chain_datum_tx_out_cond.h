--- conflicted
+++ resolved
@@ -124,61 +124,4 @@
     } DAP_ALIGN_PACKED subtype;
     uint32_t tsd_size; // Condition parameters size
     uint8_t tsd[]; // condition parameters, pkey, hash or smth like this
-<<<<<<< HEAD
-} DAP_ALIGN_PACKED dap_chain_tx_out_cond_t;
-
-
-/**
- * @struct dap_chain_tx_out
- * @brief Transaction item out_cond
- */
-typedef struct dap_chain_tx_out_cond_old {      // Obsolete
-    struct {
-        /// Transaction item type
-        dap_chain_tx_item_type_t item_type DAP_ALIGNED(1);
-        /// Condition subtype
-        dap_chain_tx_out_cond_subtype_t subtype DAP_ALIGNED(1);
-        /// Number of Datoshis ( DAP/10^8 ) to be reserver for service
-        uint64_t value DAP_ALIGNED(8);
-        /// When time expires this output could be used only by transaction owner
-        dap_time_t ts_expires DAP_ALIGNED(8);
-    } DAP_PACKED header;
-    union {
-        /// Structure with specific for service pay condition subtype
-        struct {
-            /// Public key hash that could use this conditioned outout
-            dap_chain_hash_fast_t pkey_hash;
-            /// Service uid that only could be used for this outout
-            dap_chain_net_srv_uid_t srv_uid;
-            /// Price unit thats used to check price max
-            dap_chain_net_srv_price_unit_uid_t unit;
-            /// Maximum price per unit
-            uint64_t unit_price_max_datoshi DAP_ALIGNED(8);
-        } DAP_PACKED srv_pay;
-        struct {
-            // Service uid that only could be used for this outout
-            dap_chain_net_srv_uid_t srv_uid;
-            // Token ticker to change to
-            char token[DAP_CHAIN_TICKER_SIZE_MAX];
-            // Chain network to change to
-            dap_chain_net_id_t net_id;
-            // Total amount of datoshi to change to
-            uint64_t value DAP_ALIGNED(8);
-        } DAP_PACKED srv_xchange;
-        struct {
-            // Service uid that only could be used for this outout
-            dap_chain_net_srv_uid_t srv_uid;
-            // Stake holder address
-            dap_chain_addr_t hldr_addr;
-            // Fee address
-            dap_chain_addr_t fee_addr;
-            // Fee value in percent
-            long double fee_value DAP_ALIGNED(16);
-        } DAP_PACKED srv_stake;
-    } subtype;
-    uint32_t params_size; // Condition parameters size
-    uint8_t params[]; // condition parameters, pkey, hash or smth like this
-} DAP_PACKED dap_chain_tx_out_cond_old_t;
-=======
-} DAP_ALIGN_PACKED dap_chain_tx_out_cond_t;
->>>>>>> 11f5708c
+} DAP_ALIGN_PACKED dap_chain_tx_out_cond_t;