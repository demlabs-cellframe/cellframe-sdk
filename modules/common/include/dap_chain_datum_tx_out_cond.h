/*
 * Authors:
 * Dmitriy A. Gearasimov <gerasimov.dmitriy@demlabs.net>
 * Alexander Lysikov <alexander.lysikov@demlabs.net>
 * DeM Labs Inc.   https://demlabs.net
 * DeM Labs Open source community https://github.com/demlabsinc
 * Copyright  (c) 2017-2019
 * All rights reserved.

 This file is part of DAP (Deus Applications Prototypes) the open source project

 DAP (Deus Applicaions Prototypes) is free software: you can redistribute it and/or modify
 it under the terms of the GNU General Public License as published by
 the Free Software Foundation, either version 3 of the License, or
 (at your option) any later version.

 DAP is distributed in the hope that it will be useful,
 but WITHOUT ANY WARRANTY; without even the implied warranty of
 MERCHANTABILITY or FITNESS FOR A PARTICULAR PURPOSE.  See the
 GNU General Public License for more details.

 You should have received a copy of the GNU General Public License
 along with any DAP based project.  If not, see <http://www.gnu.org/licenses/>.
 */
#pragma once

#include <stdint.h>
#include "dap_common.h"
#include "dap_chain_common.h"
#include "dap_chain_datum_tx.h"

enum dap_chain_tx_out_cond_subtype {
    DAP_CHAIN_TX_OUT_COND_SUBTYPE_SRV_PAY = 0x01,
    DAP_CHAIN_TX_OUT_COND_SUBTYPE_SRV_XCHANGE = 0x02,
<<<<<<< HEAD
    DAP_CHAIN_TX_OUT_COND_SUBTYPE_SRV_STAKE = 0x03
};
typedef byte_t dap_chain_tx_out_cond_subtype_t;
=======
    DAP_CHAIN_TX_OUT_COND_SUBTYPE_SRV_STAKE = 0x13,
    DAP_CHAIN_TX_OUT_COND_SUBTYPE_SRV_STAKE_UPDATE = 0xFA       // Virtual type for stake update verificator
} dap_chain_tx_out_cond_subtype_t;
>>>>>>> 2aa67951

DAP_STATIC_INLINE const char *dap_chain_tx_out_cond_subtype_to_str(dap_chain_tx_out_cond_subtype_t a_subtype){
    switch (a_subtype) {
    case DAP_CHAIN_TX_OUT_COND_SUBTYPE_SRV_PAY: return "DAP_CHAIN_TX_OUT_COND_SUBTYPE_SRV_PAY";
    case DAP_CHAIN_TX_OUT_COND_SUBTYPE_SRV_STAKE: return "DAP_CHAIN_TX_OUT_COND_SUBTYPE_SRV_STAKE";
    case DAP_CHAIN_TX_OUT_COND_SUBTYPE_SRV_XCHANGE: return "DAP_CHAIN_TX_OUT_COND_SUBTYPE_SRV_XCHANGE";
    default: return "UNDEFINED";

    }
}

/**
 * @struct dap_chain_tx_out
 * @brief Transaction item out_cond
 */
typedef struct dap_chain_tx_out_cond {
    struct {
        /// Transaction item type
        dap_chain_tx_item_type_t item_type;
        /// Condition subtype
        dap_chain_tx_out_cond_subtype_t subtype;
        /// Number of Datoshis ( DAP/10^9 ) to be reserver for service
        uint64_t value;
        /// When time expires this output could be used only by transaction owner
        dap_chain_time_t ts_expires;
    } header;
    union {
        /// Structure with specific for service pay condition subtype
        struct {
            /// Public key hash that could use this conditioned outout
            dap_chain_hash_fast_t pkey_hash;
            /// Service uid that only could be used for this outout
            dap_chain_net_srv_uid_t srv_uid;
            /// Price unit thats used to check price max
            dap_chain_net_srv_price_unit_uid_t unit;
            /// Maximum price per unit
            uint64_t unit_price_max_datoshi;
        } srv_pay;
        struct {
            // Service uid that only could be used for this outout
            dap_chain_net_srv_uid_t srv_uid;
            // Token ticker to change to
            char token[DAP_CHAIN_TICKER_SIZE_MAX];
            // Chain network to change to
            dap_chain_net_id_t net_id;
            // Total amount of datoshi to change to
            uint64_t value;
        } srv_xchange;
        struct {
            // Service uid that only could be used for this outout
            dap_chain_net_srv_uid_t srv_uid;
            // Stake holder address
            dap_chain_addr_t hldr_addr;
            // Fee address
            dap_chain_addr_t fee_addr;
            // Fee value in percent
            long double fee_value;
        } srv_stake;
    } subtype;
    uint32_t params_size; // Condition parameters size
    uint8_t params[]; // condition parameters, pkey, hash or smth like this
} DAP_ALIGN_PACKED dap_chain_tx_out_cond_t;<|MERGE_RESOLUTION|>--- conflicted
+++ resolved
@@ -32,15 +32,10 @@
 enum dap_chain_tx_out_cond_subtype {
     DAP_CHAIN_TX_OUT_COND_SUBTYPE_SRV_PAY = 0x01,
     DAP_CHAIN_TX_OUT_COND_SUBTYPE_SRV_XCHANGE = 0x02,
-<<<<<<< HEAD
-    DAP_CHAIN_TX_OUT_COND_SUBTYPE_SRV_STAKE = 0x03
+    DAP_CHAIN_TX_OUT_COND_SUBTYPE_SRV_STAKE = 0x13,
+    DAP_CHAIN_TX_OUT_COND_SUBTYPE_SRV_STAKE_UPDATE = 0xFA       // Virtual type for stake update verificator
 };
 typedef byte_t dap_chain_tx_out_cond_subtype_t;
-=======
-    DAP_CHAIN_TX_OUT_COND_SUBTYPE_SRV_STAKE = 0x13,
-    DAP_CHAIN_TX_OUT_COND_SUBTYPE_SRV_STAKE_UPDATE = 0xFA       // Virtual type for stake update verificator
-} dap_chain_tx_out_cond_subtype_t;
->>>>>>> 2aa67951
 
 DAP_STATIC_INLINE const char *dap_chain_tx_out_cond_subtype_to_str(dap_chain_tx_out_cond_subtype_t a_subtype){
     switch (a_subtype) {
