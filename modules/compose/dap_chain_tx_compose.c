/*
 * Authors:
 * Roman Padenkov <roman.padenkov@demlabs.net>
 * Olzhas Zharasbaev <oljas.jarasbaev@demlabs.net>
 * DeM Labs Inc.   https://demlabs.net
 * DeM Labs Open source community https://github.com/demlabsinc
 * Copyright  (c) 2025-2026
 * All rights reserved.

 This file is part of DAP (Distributed Applications Platform) the open source project

 DAP (Distributed Applications Platform) is free software: you can redistribute it and/or modify
 it under the terms of the GNU General Public License as published by
 the Free Software Foundation, either version 3 of the License, or
 (at your option) any later version.

 DAP is distributed in the hope that it will be useful,
 but WITHOUT ANY WARRANTY; without even the implied warranty of
 MERCHANTABILITY or FITNESS FOR A PARTICULAR PURPOSE.  See the
 GNU General Public License for more details.

 You should have received a copy of the GNU General Public License
 along with any DAP based project.  If not, see <http://www.gnu.org/licenses/>.
 */


#include "dap_common.h"
#include "dap_chain_tx_compose.h"
#include "dap_chain_datum_tx_voting.h"
#include "dap_chain_net_srv_stake_lock.h"
#include "dap_chain_net_srv_voting.h"
#include "dap_chain_net_tx.h"
#include "dap_net.h"
#include "dap_app_cli.h"
#include "dap_json_rpc.h"
#include "dap_app_cli_net.h"
#include "dap_cli_server.h"
#include "dap_enc_base64.h"
#include "dap_chain_net_srv_order.h"
#include "dap_chain_net_srv_stake_pos_delegate.h"
#include "dap_chain_wallet_shared.h"
#include "dap_chain_node_client.h"
#include "dap_chain_common.h"
#include <json-c/json.h>
#define LOG_TAG "dap_chain_tx_compose"

#ifdef DAP_CHAIN_TX_COMPOSE_TEST
#include "../../dap-sdk/crypto/src/rand/dap_rand.h"
#endif

static compose_config_t* s_compose_config_init(dap_chain_net_id_t a_net_id, const char *a_net_name, const char *a_native_ticker, const char *a_url_str,
                                 uint16_t a_port, const char *a_enc_cert_path) {
    dap_return_val_if_pass(!a_net_id.raw || !a_net_name || !a_native_ticker || !a_url_str || !a_port, NULL);
    compose_config_t *l_config = DAP_NEW_Z_RET_VAL_IF_FAIL(compose_config_t, NULL);
    l_config->net_id.uint64 = a_net_id.uint64;
    l_config->net_name = a_net_name;
    l_config->native_ticker = a_native_ticker;
    l_config->url_str = a_url_str;

    l_config->port = a_port;
    l_config->enc_cert_path = a_enc_cert_path;


    log_it_fl(L_DEBUG, "a_net_name: %s, a_url_str: %s, a_port: %d, a_enc_cert_path: %s", a_net_name, a_url_str, a_port, a_enc_cert_path ? a_enc_cert_path : "NULL");
    l_config->response_handler = json_object_new_object();
    if (!l_config->response_handler) {
        log_it(L_ERROR, "Can't create response handler");
        DAP_DELETE(l_config);
        return NULL;
    }
    return l_config;
}

static json_object* s_compose_config_return_response_handler(compose_config_t *a_config) {
    dap_return_val_if_pass(!a_config || !a_config->response_handler, NULL);
    log_it_fl(L_DEBUG, "a_config: %p", a_config);
    json_object* l_response_handler = a_config->response_handler;
    a_config->response_handler = NULL; // Prevent double free
    DAP_DELETE(a_config);
    return l_response_handler;
}

static int s_compose_config_deinit(compose_config_t *a_config) {
    dap_return_val_if_pass(!a_config, -1);
    log_it_fl(L_DEBUG, "a_config: %p", a_config);
    if (a_config->response_handler) {
        json_object_put(a_config->response_handler);
        a_config->response_handler = NULL;
    }
    DAP_DELETE(a_config);
    return 0;
}

static int s_json_compose_error_add(json_object* a_json_obj_reply, int a_code_error, const char *msg, ...)
{
    dap_return_val_if_pass(!a_json_obj_reply || !msg || !json_object_is_type(a_json_obj_reply, json_type_object), -1);
    log_it_fl(L_DEBUG, "a_json_obj_reply: %p, a_code_error: %d, msg: %s", a_json_obj_reply, a_code_error, msg);

    va_list args;
    va_start(args, msg);
    char *l_msg = dap_strdup_vprintf(msg, args); 
    va_end(args);

    if (!l_msg) {
        log_it(L_ERROR, "can't create message");
        return -1;
    }

    json_object *l_json_arr_errors = NULL;
    if (!json_object_object_get_ex(a_json_obj_reply, "errors", &l_json_arr_errors)) {
        l_json_arr_errors = json_object_new_array();
        if (!l_json_arr_errors) {
            log_it(L_ERROR, "can't create errors array");
            DAP_DELETE(l_msg);
            return -1;
        }
        json_object_object_add(a_json_obj_reply, "errors", l_json_arr_errors);
    }

    json_object* l_obj_error = json_object_new_object();
    if (!l_obj_error) {
        log_it(L_ERROR, "can't create error object");
        DAP_DELETE(l_msg);
        return -1;
    }

    json_object *l_code = json_object_new_int(a_code_error);
    json_object *l_message = json_object_new_string(l_msg);

    if (!l_code || !l_message) {
        log_it(L_ERROR, "can't create code or message");
        json_object_put(l_code);
        json_object_put(l_message);
        json_object_put(l_obj_error);
        DAP_DELETE(l_msg);
        return -1;
    }

    json_object_object_add(l_obj_error, "code", l_code);
    json_object_object_add(l_obj_error, "message", l_message);
    json_object_array_add(l_json_arr_errors, l_obj_error);

    DAP_DELETE(l_msg);
    return 0;
}

int dap_tx_json_tsd_add(json_object *json_tx, json_object *json_add) {
    dap_return_val_if_pass(!json_tx || !json_add, -1);
    log_it_fl(L_DEBUG, "json_tx: %p, json_add: %p", json_tx, json_add);

    json_object *items_array;
    if (!json_object_object_get_ex(json_tx, "items", &items_array)) {
        log_it(L_ERROR, "can't get items array");
        return -1;
    }

    if (!json_object_is_type(items_array, json_type_array)) {
        log_it(L_ERROR, "items array is not an array");
        return -1;
    }

    json_object_array_add(items_array, json_add);
    return 0;
}

static dap_chain_wallet_t* dap_wallet_open_with_pass(const char *a_wallet_name, const char *a_wallets_path, const char *a_pass_str, compose_config_t* a_config) {
    dap_return_val_if_pass(!a_wallet_name || !a_wallets_path || !a_config, NULL);
    log_it_fl(L_DEBUG, "a_wallet_name: %s, a_wallets_path: %s, a_pass_str: %s, a_config: %p", a_wallet_name, a_wallets_path, a_pass_str, a_config);
    
    dap_chain_wallet_t *l_wallet = dap_chain_wallet_open(a_wallet_name, a_wallets_path, NULL);
    if (!l_wallet) {
        if (access(a_wallets_path, F_OK) == 0) {
            if (!a_pass_str) {
                log_it(L_ERROR, "password required for wallet %s", a_wallet_name);
                s_json_compose_error_add(a_config->response_handler, -134, "Password required for wallet %s", a_wallet_name);
                return NULL;
            }
            char l_file_name [MAX_PATH + 1] = "";
            snprintf(l_file_name, sizeof(l_file_name), "%s/%s%s", a_wallets_path, a_wallet_name, ".dwallet");

            l_wallet = dap_chain_wallet_open_file(l_file_name, a_pass_str, NULL);
            if (!l_wallet) {
                log_it(L_ERROR, "wrong password for wallet %s", a_wallet_name);
                s_json_compose_error_add(a_config->response_handler, -134, "Wrong password for wallet %s", a_wallet_name);
                return NULL;
            }
        } else {
            log_it(L_ERROR, "wallet %s not found in the directory %s", a_wallet_name, a_wallets_path);
            s_json_compose_error_add(a_config->response_handler, -136, "Wallet %s not found in the directory %s", a_wallet_name, a_wallets_path);
            return NULL;
        }
    }
    return l_wallet;
}
struct cmd_request {
#ifdef DAP_OS_WINDOWS
    CONDITION_VARIABLE wait_cond;
    CRITICAL_SECTION wait_crit_sec;
#else
    pthread_cond_t wait_cond;
    pthread_mutex_t wait_mutex;
#endif
    char* response;
    size_t response_size;
    int error_code;
};

static struct cmd_request* s_cmd_request_init()
{
    log_it_fl(L_DEBUG, "s_cmd_request_init");
    struct cmd_request *l_cmd_request = DAP_NEW_Z_RET_VAL_IF_FAIL(struct cmd_request, NULL);
#ifdef DAP_OS_WINDOWS
    InitializeCriticalSection(&l_cmd_request->wait_crit_sec);
    InitializeConditionVariable(&l_cmd_request->wait_cond);
#else
    pthread_mutex_init(&l_cmd_request->wait_mutex, NULL);
#ifdef DAP_OS_DARWIN
    pthread_cond_init(&l_cmd_request->wait_cond, NULL);
#else
    pthread_condattr_t attr;
    pthread_condattr_init(&attr);
    pthread_condattr_setclock(&attr, CLOCK_MONOTONIC);
    pthread_cond_init(&l_cmd_request->wait_cond, &attr);
    pthread_condattr_destroy(&attr);
#endif
#endif
    return l_cmd_request;
}

void s_cmd_request_free(struct cmd_request *a_cmd_request)
{
    dap_return_if_pass(!a_cmd_request);
    log_it_fl(L_DEBUG, "a_cmd_request: %p", a_cmd_request);

#ifdef DAP_OS_WINDOWS
    DeleteCriticalSection(&a_cmd_request->wait_crit_sec);
#else
    pthread_mutex_destroy(&a_cmd_request->wait_mutex);
    pthread_cond_destroy(&a_cmd_request->wait_cond);
#endif
    DAP_DEL_MULTY(a_cmd_request->response, a_cmd_request);
}

static void s_cmd_response_handler(void *a_response, size_t a_response_size, void *a_arg,
                                            http_status_code_t http_status_code) {
    (void)http_status_code;
    struct cmd_request *l_cmd_request = (struct cmd_request *)a_arg;
    dap_return_if_pass(!l_cmd_request || !a_response);
    log_it_fl(L_DEBUG, "a_response: %p, a_arg: %p", a_response, a_arg);
#ifdef DAP_OS_WINDOWS
    EnterCriticalSection(&l_cmd_request->wait_crit_sec);
#else
    pthread_mutex_lock(&l_cmd_request->wait_mutex);
#endif
    l_cmd_request->response = DAP_DUP_SIZE(a_response, a_response_size);
    l_cmd_request->response_size = a_response_size;
#ifdef DAP_OS_WINDOWS
    WakeConditionVariable(&l_cmd_request->wait_cond);
    LeaveCriticalSection(&l_cmd_request->wait_crit_sec);
#else
    pthread_cond_signal(&l_cmd_request->wait_cond);
    pthread_mutex_unlock(&l_cmd_request->wait_mutex);
#endif
}

static void s_cmd_error_handler(int a_error_code, void *a_arg){
    struct cmd_request * l_cmd_request = (struct cmd_request *)a_arg;
    dap_return_if_pass(!l_cmd_request);
    log_it_fl(L_DEBUG, "a_error_code: %d, a_arg: %p", a_error_code, a_arg);
#ifdef DAP_OS_WINDOWS
    EnterCriticalSection(&l_cmd_request->wait_crit_sec);
    DAP_DELETE(l_cmd_request->response);
    l_cmd_request->response = NULL;
    l_cmd_request->error_code = a_error_code;
    WakeConditionVariable(&l_cmd_request->wait_cond);
    LeaveCriticalSection(&l_cmd_request->wait_crit_sec);
#else
    pthread_mutex_lock(&l_cmd_request->wait_mutex);
    DAP_DELETE(l_cmd_request->response);
    l_cmd_request->response = NULL;
    l_cmd_request->error_code = a_error_code;
    pthread_cond_signal(&l_cmd_request->wait_cond);
    pthread_mutex_unlock(&l_cmd_request->wait_mutex);
#endif
}

static int dap_chain_cmd_list_wait(struct cmd_request *a_cmd_request, int a_timeout_ms) {
    dap_return_val_if_pass(!a_cmd_request || a_timeout_ms <= 0, -1);
    log_it_fl(L_DEBUG, "a_cmd_request: %p, a_timeout_ms: %d", a_cmd_request, a_timeout_ms);

#ifdef DAP_OS_WINDOWS
    EnterCriticalSection(&a_cmd_request->wait_crit_sec);
    if (a_cmd_request->response)
        return LeaveCriticalSection(&a_cmd_request->wait_crit_sec), 0;
    while (!a_cmd_request->response) {
        if (!SleepConditionVariableCS(&a_cmd_request->wait_cond, &a_cmd_request->wait_crit_sec, a_timeout_ms)) {
            a_cmd_request->error_code = GetLastError() == ERROR_TIMEOUT ? 1 : 2;
            break;
        }
    }
    LeaveCriticalSection(&a_cmd_request->wait_crit_sec);
    return a_cmd_request->error_code;     
#else
    pthread_mutex_lock(&a_cmd_request->wait_mutex);
    if(a_cmd_request->response) {
        log_it_fl(L_DEBUG, "response is not NULL");
        pthread_mutex_unlock(&a_cmd_request->wait_mutex);
        return 0;
    }
    
    struct timespec l_cond_timeout;
#ifdef DAP_OS_DARWIN
    l_cond_timeout.tv_sec = a_timeout_ms / 1000;
    l_cond_timeout.tv_nsec = (a_timeout_ms % 1000) * 1000000;
#else
    if (clock_gettime(CLOCK_MONOTONIC, &l_cond_timeout) != 0) {
        log_it(L_ERROR, "can't get clock");
        pthread_mutex_unlock(&a_cmd_request->wait_mutex);
        return -1;
    }
    l_cond_timeout.tv_sec += a_timeout_ms / 1000;
    l_cond_timeout.tv_nsec += (a_timeout_ms % 1000) * 1000000;
    if (l_cond_timeout.tv_nsec >= 1000000000) {
        l_cond_timeout.tv_sec += l_cond_timeout.tv_nsec / 1000000000;
        l_cond_timeout.tv_nsec %= 1000000000;
    }
#endif
    
    int ret = 0;
    while (!a_cmd_request->response) {
        int cond_ret;
#ifdef DAP_OS_DARWIN
        cond_ret = pthread_cond_timedwait_relative_np(&a_cmd_request->wait_cond, 
                    &a_cmd_request->wait_mutex, &l_cond_timeout);
#else
        cond_ret = pthread_cond_timedwait(&a_cmd_request->wait_cond, 
                    &a_cmd_request->wait_mutex, &l_cond_timeout);
#endif
        if (cond_ret == ETIMEDOUT) {
            a_cmd_request->error_code = 1;
            ret = 1;
            break;
        } else if (cond_ret != 0) {
            a_cmd_request->error_code = 2;
            ret = 2;
            break;
        }
    }
    pthread_mutex_unlock(&a_cmd_request->wait_mutex);
    return ret;
#endif
}

static int s_cmd_request_get_response(struct cmd_request *a_cmd_request, json_object **a_response_out, size_t *a_response_out_size)
{
    dap_return_val_if_pass(!a_cmd_request || !a_response_out || !a_response_out_size, -1);
    log_it_fl(L_DEBUG, "a_cmd_request: %p, a_response_out: %p, a_response_out_size: %p", a_cmd_request, a_response_out, a_response_out_size);

    int ret = 0;
    *a_response_out = NULL;
    *a_response_out_size = 0;

    if (a_cmd_request->error_code) {
        log_it(L_ERROR, "error code: %d", a_cmd_request->error_code);
        ret = -1;
    } else if (a_cmd_request->response && a_cmd_request->response_size > 0) {
            struct json_tokener *l_tok = json_tokener_new();
            if (l_tok) {
                *a_response_out = json_tokener_parse_ex(l_tok, a_cmd_request->response, a_cmd_request->response_size);
                json_tokener_free(l_tok);
                if (*a_response_out) {
                    *a_response_out_size = a_cmd_request->response_size;
                } else {
                    log_it(L_ERROR, "can't parse response");
                    ret = -3;
                }
            } else {
                log_it(L_ERROR, "can't create tokener");
                ret = -3;
            }
    } else {
        ret = -2;
    }
    return ret;
}

static void s_stage_connected_callback(dap_client_t* a_client, void * a_arg) {
    dap_chain_node_client_t *l_node_client = DAP_CHAIN_NODE_CLIENT(a_client);
    UNUSED(a_arg);
    if(l_node_client) {
        pthread_mutex_lock(&l_node_client->wait_mutex);
        l_node_client->state = NODE_CLIENT_STATE_ESTABLISHED;
        pthread_cond_signal(&l_node_client->wait_cond);
        pthread_mutex_unlock(&l_node_client->wait_mutex);
    }
}

static void s_stage_connected_error_callback(dap_client_t* a_client, void * a_arg) {
    dap_chain_node_client_t *l_node_client = DAP_CHAIN_NODE_CLIENT(a_client);
    UNUSED(a_arg);
    if(l_node_client) {
        pthread_mutex_lock(&l_node_client->wait_mutex);
        l_node_client->state = NODE_CLIENT_STATE_ERROR;
        pthread_cond_signal(&l_node_client->wait_cond);
        pthread_mutex_unlock(&l_node_client->wait_mutex);
    }
}

dap_list_t *s_ledger_get_list_tx_outs_from_jso_ex(json_object * a_outputs_array, int a_outputs_count, uint256_t a_value_need, uint256_t *a_value_transfer, bool a_need_all_outputs) {
#ifdef DAP_CHAIN_TX_COMPOSE_TEST
    size_t l_out_count = rand() % 10 + 1;
    dap_list_t *l_ret = NULL;
    for (size_t i = 0; i < l_out_count; ++i) {
        dap_chain_tx_used_out_item_t *l_item = DAP_NEW_Z(dap_chain_tx_used_out_item_t);
        randombytes(l_item, sizeof(dap_chain_tx_used_out_item_t));
        l_ret = dap_list_append(l_ret, l_item);
    }
    return l_ret;
#endif
    dap_return_val_if_pass(!a_outputs_array || a_outputs_count <= 0, NULL);

    dap_list_t *l_list_used_out = NULL;
    uint256_t l_value_transfer = {};

    for (int i = 0; i < a_outputs_count; i++) {
        json_object *l_output = json_object_array_get_idx(a_outputs_array, i);
        if (!l_output || !json_object_is_type(l_output, json_type_object)) {
            continue;
        }
        
        json_object *l_value_datosi_obj = NULL;
        json_object_object_get_ex(l_output, "value_datoshi", &l_value_datosi_obj);
        if (!l_value_datosi_obj) {
            continue;
        }
        const char *l_value_str = json_object_get_string(l_value_datosi_obj);
        uint256_t l_value = dap_chain_balance_scan(l_value_str);

        if (IS_ZERO_256(l_value)) {
            continue;
        }

        json_object *l_prev_hash_obj = NULL;
        json_object_object_get_ex(l_output, "prev_hash", &l_prev_hash_obj);
        if (!l_prev_hash_obj) {
            continue;
        }
        const char *l_prev_hash_str = json_object_get_string(l_prev_hash_obj);
        
        json_object *l_out_prev_idx_obj = NULL;
        json_object_object_get_ex(l_output, "out_prev_idx", &l_out_prev_idx_obj);
        if (!l_out_prev_idx_obj) {
            continue;
        }
        int l_out_idx = json_object_get_int(l_out_prev_idx_obj);

        dap_chain_tx_used_out_item_t *l_item = DAP_NEW_Z(dap_chain_tx_used_out_item_t);
        if (!l_item) {
            continue;
        }

        if (dap_chain_hash_fast_from_str(l_prev_hash_str, &l_item->tx_hash_fast)) {
            DAP_DELETE(l_item);
            continue;
        }

        l_item->num_idx_out = l_out_idx;
        l_item->value = l_value;

        l_list_used_out = dap_list_append(l_list_used_out, l_item);
        if (!l_list_used_out) {
            log_it(L_ERROR, "failed to append item to list");
            DAP_DELETE(l_item);
            return NULL;
        }
        
        SUM_256_256(l_value_transfer, l_value, &l_value_transfer);

        if (!a_need_all_outputs && compare256(l_value_transfer, a_value_need) >= 0) {
            break;
        }
    }

    if (compare256(l_value_transfer, a_value_need) >= 0 && l_list_used_out) {
        if (a_value_transfer) {
            *a_value_transfer = l_value_transfer;
        }
        return l_list_used_out;
    } else {
        log_it(L_ERROR, "failed to get list of used outs");
        dap_list_free_full(l_list_used_out, NULL);
        return NULL;
    }
}

DAP_STATIC_INLINE dap_list_t *s_ledger_get_list_tx_outs_from_json(json_object * a_outputs_array, int a_outputs_count, uint256_t a_value_need, uint256_t *a_value_transfer)
{
    return s_ledger_get_list_tx_outs_from_jso_ex(a_outputs_array, a_outputs_count, a_value_need, a_value_transfer, false);
}

DAP_STATIC_INLINE dap_list_t *s_ledger_get_list_tx_outs_from_json_all(json_object * a_outputs_array, int a_outputs_count, uint256_t a_value_need, uint256_t *a_value_transfer)
{
    return s_ledger_get_list_tx_outs_from_jso_ex(a_outputs_array, a_outputs_count, a_value_need, a_value_transfer, true);
}


json_object *dap_enc_request_command_to_rpc(const char *a_request, const char *a_url, uint16_t a_port, const char * a_cert_path) {
    dap_return_val_if_pass(!a_request || !a_url || !a_port, NULL);
    log_it_fl(L_DEBUG, "a_request: %s, a_url: %s, a_port: %d, a_cert_path: %s", a_request, a_url, a_port, a_cert_path);

    size_t url_len = strlen(a_url);
    dap_chain_node_info_t *node_info = DAP_NEW_Z_SIZE_RET_VAL_IF_FAIL(dap_chain_node_info_t, sizeof(dap_chain_node_info_t) + url_len + 1, NULL);
    
    node_info->ext_port = a_port;
    node_info->ext_host_len = dap_strncpy(node_info->ext_host, a_url, url_len + 1) - node_info->ext_host;
    dap_json_rpc_params_t *params = dap_json_rpc_params_create();
    char *l_cmd_str = dap_strdup(a_request);
    l_cmd_str = dap_str_replace_char(l_cmd_str, ',', ';', false);
    dap_json_rpc_params_add_data(params, l_cmd_str, TYPE_PARAM_STRING);
    uint64_t l_id_response = dap_json_rpc_response_get_new_id();
    char ** l_cmd_arr_str = dap_strsplit(l_cmd_str, ";", -1);
    dap_json_rpc_request_t *l_request = dap_json_rpc_request_creation(l_cmd_arr_str[0], params, l_id_response, 2);
    dap_strfreev(l_cmd_arr_str);
    DAP_DELETE(l_cmd_str);

    int timeout_ms = 50000; //5 sec = 5000 ms
    dap_chain_node_client_t *l_node_client = dap_chain_node_client_create(NULL, node_info, NULL, NULL);
    //handshake
    l_node_client->client = dap_client_new(s_stage_connected_error_callback, l_node_client);
    l_node_client->client->_inheritor = l_node_client;
    dap_client_set_uplink_unsafe(l_node_client->client, &l_node_client->info->address, node_info->ext_host, node_info->ext_port);
    dap_client_pvt_t *l_client_internal = DAP_CLIENT_PVT(l_node_client->client);
    dap_client_go_stage(l_node_client->client, STAGE_ENC_INIT, s_stage_connected_callback);
    //wait handshake
    int l_res = dap_chain_node_client_wait(l_node_client, NODE_CLIENT_STATE_ESTABLISHED, timeout_ms);
    if (l_res) {
        log_it(L_ERROR, "request failed, error code: %d", l_res);
        dap_chain_node_client_close_unsafe(l_node_client);
        DAP_DELETE(node_info);
        return NULL;
    }


    //send request
    json_object * l_response = NULL;
    dap_json_rpc_request_send(l_client_internal, l_request, &l_response, a_cert_path);

    dap_json_rpc_request_free(l_request);
    dap_chain_node_client_close_unsafe(l_node_client);
    DAP_DELETE(node_info);
    
    return l_response;
}

typedef enum {
    DAP_COMPOSE_ERROR_NONE = 0,
    DAP_COMPOSE_ERROR_RESPONSE_NULL = -1,
    DAP_COMPOSE_ERROR_RESULT_NOT_FOUND = -2,
    DAP_COMPOSE_ERROR_REQUEST_INIT_FAILED = -3,
    DAP_COMPOSE_ERROR_REQUEST_TIMEOUT = -4,
    DAP_COMPOSE_ERROR_REQUEST_FAILED = -5
} dap_compose_error_t;

static json_object* s_request_command_to_rpc(const char *a_request, compose_config_t *a_config) {
    dap_return_val_if_pass(!a_request || !a_config, NULL);
    log_it_fl(L_DEBUG, "a_request: %s, a_config: %p", a_request, a_config);

    json_object *l_response = NULL;
    size_t l_response_size = 0;
    struct cmd_request *l_cmd_request = s_cmd_request_init();

    if (!l_cmd_request) {
        log_it(L_ERROR, "failed to initialize command request");
        s_json_compose_error_add(a_config->response_handler, DAP_COMPOSE_ERROR_REQUEST_INIT_FAILED, "Failed to initialize command request");
        return NULL;
    }

    dap_client_http_request(dap_worker_get_auto(),
                                a_config->url_str,
                                a_config->port,
                                "POST", "application/json",
                                NULL, a_request, strlen(a_request), NULL,
                                s_cmd_response_handler, s_cmd_error_handler,
                                l_cmd_request, NULL);

    int l_ret = dap_chain_cmd_list_wait(l_cmd_request, 60000);

    if (!l_ret) {
        if (s_cmd_request_get_response(l_cmd_request, &l_response, &l_response_size)) {
            log_it(L_ERROR, "failed to get response");
            s_json_compose_error_add(a_config->response_handler, DAP_COMPOSE_ERROR_REQUEST_FAILED, "Response error code: %d", l_cmd_request->error_code);
            s_cmd_request_free(l_cmd_request);
            return NULL;
        }
    } else {
        log_it(L_ERROR, "request timed out");
        s_json_compose_error_add(a_config->response_handler, DAP_COMPOSE_ERROR_REQUEST_TIMEOUT, "Request timed out");
        s_cmd_request_free(l_cmd_request);
        return NULL;
    }

    s_cmd_request_free(l_cmd_request);
    return l_response;
}

static json_object* s_request_command_parse(json_object *a_response, compose_config_t *a_config) {
    dap_return_val_if_pass(!a_config || !a_response, NULL);

    json_object *l_result = NULL;
    if (!json_object_object_get_ex(a_response, "result", &l_result)) {
        log_it(L_ERROR, "failed to get 'result' from response");
        s_json_compose_error_add(a_config->response_handler, DAP_COMPOSE_ERROR_RESULT_NOT_FOUND, "Failed to get 'result' from response");
        return NULL;
    }

    if (!json_object_is_type(l_result, json_type_array) || json_object_array_length(l_result) == 0) {
        return json_object_get(l_result);
    }

    json_object *first_element = json_object_array_get_idx(l_result, 0);
    if (!first_element) {
        return json_object_get(l_result);
    }

    json_object *errors_array = NULL;
    if (json_object_object_get_ex(first_element, "errors", &errors_array) && 
        json_object_is_type(errors_array, json_type_array)) {
        
        int errors_len = json_object_array_length(errors_array);
        for (int j = 0; j < errors_len; j++) {
            json_object *error_obj = json_object_array_get_idx(errors_array, j);
            if (!error_obj) continue;
            
            json_object *error_code = NULL, *error_message = NULL;
            if (json_object_object_get_ex(error_obj, "code", &error_code) &&
                json_object_object_get_ex(error_obj, "message", &error_message)) {
                s_json_compose_error_add(a_config->response_handler, 
                                         json_object_get_int(error_code),
                                         json_object_get_string(error_message));
            }
        }
        log_it_fl(L_DEBUG, "errors found in the response");
        return NULL;
    }

    if (l_result) {
        json_object_get(l_result);
    }
    return l_result;
}

static json_object *dap_request_command_to_rpc(const char *a_request, compose_config_t *a_config) {
    dap_return_val_if_pass(!a_request || !a_config, NULL);
    log_it_fl(L_DEBUG, "a_request: %s, a_config: %p", a_request, a_config);


    json_object *l_response = a_config->enc_cert_path ? 
                            dap_enc_request_command_to_rpc(a_request, a_config->url_str, a_config->port, a_config->enc_cert_path) 
                            : s_request_command_to_rpc(a_request, a_config) ;
    if (!l_response) {
        log_it(L_ERROR, "failed to get response");
        return NULL;
    }

    json_object *l_result = s_request_command_parse(l_response, a_config);
    json_object_put(l_response);
    return l_result;
}


static json_object* s_request_command_to_rpc_with_params(compose_config_t *a_config, const char *a_method, const char *msg, ...) {
    dap_return_val_if_pass(!a_config || !msg || !a_method, NULL);
    log_it_fl(L_DEBUG, "a_config: %p, a_method: %s, msg: %s", a_config, a_method, msg);

    va_list args;
    va_start(args, msg);
    char *l_msg = dap_strdup_vprintf(msg, args);
    va_end(args);

    if (!l_msg) {
        log_it(L_ERROR, "failed to create message");
        return NULL;
    }

    if (dap_strlen(a_method) * 2 + dap_strlen(l_msg) + 50 >= 512) {
        log_it(L_ERROR, "message is too long");
        DAP_DELETE(l_msg);
        return NULL;
    }
    char data[512] = {0};
    int l_ret = 0;
    if (a_config->enc_cert_path) {
        l_ret = snprintf(data, sizeof(data),
                        "%s;%s",
                        a_method, l_msg);
    } else {
        l_ret = snprintf(data, sizeof(data),
                            "{\"method\": \"%s\",\"params\": [\"%s;%s\"],\"id\": \"1\",\"version\": \"2\"}",
                            a_method, a_method, l_msg);
    }

    DAP_FREE(l_msg);

    if (l_ret < 0 || l_ret >= (int)sizeof(data)) {
        log_it(L_ERROR, "failed to create data");
        return NULL;
    }

    return dap_request_command_to_rpc(data, a_config);
}
    

static bool s_get_remote_net_fee_and_address(uint256_t *a_net_fee, dap_chain_addr_t **a_addr_fee, compose_config_t *a_config) {
#ifdef DAP_CHAIN_TX_COMPOSE_TEST
    *a_addr_fee = DAP_NEW_Z(dap_chain_addr_t);
    randombytes(*a_addr_fee, sizeof(dap_chain_addr_t));
    a_net_fee->_lo.b = rand() % 500 + 1;
#else
    dap_return_val_if_pass(!a_net_fee || !a_addr_fee || !a_config || !a_config->net_name, false);
    *a_addr_fee = NULL;

    json_object *l_json_get_fee = s_request_command_to_rpc_with_params(a_config, "net", "get;fee;-net;%s", a_config->net_name);
    if (!l_json_get_fee) {
        log_it(L_ERROR, "failed to get fee");
        return false;
    }

    json_object *l_first_result = json_object_array_get_idx(l_json_get_fee, 0);
    if (!l_first_result || !json_object_is_type(l_first_result, json_type_object)) {
        log_it(L_ERROR, "failed to get first result");
        json_object_put(l_json_get_fee);
        return false;
    }

    json_object *l_fees = NULL;
    if (!json_object_object_get_ex(l_first_result, "fees", &l_fees) || 
        !json_object_is_type(l_fees, json_type_object)) {
        log_it(L_ERROR, "failed to get fees");
        json_object_put(l_json_get_fee);
        return false;
    }

    json_object *l_network = NULL;
    if (!json_object_object_get_ex(l_fees, "network", &l_network) || 
        !json_object_is_type(l_network, json_type_object)) {
        log_it(L_ERROR, "failed to get network");
        json_object_put(l_json_get_fee);
        return false;
    }

    json_object *l_balance = NULL;
    if (!json_object_object_get_ex(l_network, "balance", &l_balance) || 
        !json_object_is_type(l_balance, json_type_string)) {
        log_it(L_ERROR, "failed to get balance");
        json_object_put(l_json_get_fee);
        return false;
    }

    const char *l_balance_str = json_object_get_string(l_balance);
    if (!l_balance_str) {
        log_it(L_ERROR, "failed to get balance string");
        json_object_put(l_json_get_fee);
        return false;
    }

    *a_net_fee = dap_chain_balance_scan(l_balance_str);

    if(IS_ZERO_256(*a_net_fee)) {
        log_it(L_INFO, "%s network feee is zero", a_config->net_name);
        json_object_put(l_json_get_fee);
        return false;
    }

    json_object *l_addr = NULL;
    if (!json_object_object_get_ex(l_network, "addr", &l_addr) || 
        !json_object_is_type(l_addr, json_type_string)) {
        log_it(L_ERROR, "failed to get addr");
        json_object_put(l_json_get_fee);
        return false;
    }

    const char *l_addr_str = json_object_get_string(l_addr);
    if (!l_addr_str) {
        log_it(L_ERROR, "failed to get addr string");
        json_object_put(l_json_get_fee);
        return false;
    }

    *a_addr_fee = dap_chain_addr_from_str(l_addr_str);
    json_object_put(l_json_get_fee);

    if (!*a_addr_fee) {
        log_it(L_ERROR, "failed to get addr");
        return false;
    }
#endif
    return true;
}

static bool s_get_remote_wallet_outs_and_count(dap_chain_addr_t *a_addr_from, const char *a_token_ticker,
                                         json_object **l_outs, int *l_outputs_count, compose_config_t *a_config) {
<<<<<<< HEAD
    json_object *l_json_outs = dap_request_command_to_rpc_with_params(a_config, "wallet", "outputs;-addr;%s;-token;%s;-net;%s;-mempool_check", 
=======
    json_object *l_json_outs = s_request_command_to_rpc_with_params(a_config, "wallet", "outputs;-addr;%s;-token;%s;-net;%s", 
>>>>>>> ad101c43
                                                                      dap_chain_addr_to_str(a_addr_from), a_token_ticker, a_config->net_name);
    if (!l_json_outs) {
        log_it(L_ERROR, "failed to get outs");
        return false;
    }

    if (!json_object_is_type(l_json_outs, json_type_array)) {
        log_it(L_ERROR, "outs is not an array");
        json_object_put(l_json_outs);
        return false;
    }

    if (json_object_array_length(l_json_outs) == 0) {
        log_it(L_ERROR, "outs is empty");
        json_object_put(l_json_outs);
        return false;
    }

    json_object *l_first_array = json_object_array_get_idx(l_json_outs, 0);
    if (!l_first_array || !json_object_is_type(l_first_array, json_type_array)) {
        log_it(L_ERROR, "first array is not an array");
        json_object_put(l_json_outs);
        return false;
    }

    json_object *l_first_item = json_object_array_get_idx(l_first_array, 0);
    if (!l_first_item) {
        log_it(L_ERROR, "first item is NULL");
        json_object_put(l_json_outs);
        return false;
    }

    if (!json_object_object_get_ex(l_first_item, "outs", l_outs) ||
        !json_object_is_type(*l_outs, json_type_array)) {
        log_it(L_ERROR, "outs is not an array");
        json_object_put(l_json_outs);
        return false;
    }

    *l_outputs_count = json_object_array_length(*l_outs);
    json_object_get(*l_outs);
    json_object_put(l_json_outs);
    return true;
}

typedef enum {
    TX_CREATE_COMPOSE_OK = 0,
    TX_CREATE_COMPOSE_MEMORY_ERROR = -1,
    TX_CREATE_COMPOSE_ADDR_ERROR = -2,
    TX_CREATE_COMPOSE_VALUE_ERROR = -3,
    TX_CREATE_COMPOSE_WALLET_ERROR = -4,
    TX_CREATE_COMPOSE_INVALID_PARAMS = -5,
    TX_CREATE_COMPOSE_FEE_ERROR = -6,
    TX_CREATE_COMPOSE_FUNDS_ERROR = -7,
    TX_CREATE_COMPOSE_OUT_ERROR = -8,
    TX_CREATE_COMPOSE_OUT_COUNT_ERROR = -9,
    TX_CREATE_COMPOSE_IN_COND_ERROR = -10,
    TX_CREATE_COMPOSE_INVALID_CONFIG = -11
} tx_create_compose_error_t;

json_object *dap_chain_tx_compose_tx_create(dap_chain_net_id_t a_net_id, const char *a_net_name, const char *a_native_ticker, const char *a_url_str,
                                    uint16_t a_port, const char *a_enc_cert_path, const char *a_token_ticker, const char *a_value_str, const char *a_fee_str, 
                                    const char *a_addr_base58_to, dap_chain_addr_t *a_addr_from) {
    dap_return_val_if_pass(!a_net_name || !a_native_ticker || !a_url_str || !a_port, NULL);
    
    compose_config_t *l_config = s_compose_config_init(a_net_id, a_net_name, a_native_ticker, a_url_str, a_port, a_enc_cert_path);
    if (!l_config) {
        log_it(L_ERROR, "failed to create compose config");
        json_object* l_json_obj_ret = json_object_new_object();
        s_json_compose_error_add(l_json_obj_ret, TX_CREATE_COMPOSE_INVALID_CONFIG, "Can't create compose config");
        return l_json_obj_ret;
    }

    uint256_t *l_value = NULL;
    uint256_t l_value_fee = {};
    dap_chain_addr_t **l_addr_to = NULL;
    size_t l_addr_el_count = 0;
    size_t l_value_el_count = 0;


    l_value_fee = dap_chain_balance_scan(a_fee_str);
    if (IS_ZERO_256(l_value_fee) && (a_fee_str && !dap_strcmp(a_fee_str, "0"))) {
        log_it(L_ERROR, "fee is zero");
        s_json_compose_error_add(l_config->response_handler, TX_CREATE_COMPOSE_FEE_ERROR, "tx_create requires parameter '-fee' to be valid uint256");
        return s_compose_config_return_response_handler(l_config);
    }

    l_value_el_count = dap_str_symbol_count(a_value_str, ',') + 1;

    if (a_addr_base58_to)
        l_addr_el_count = dap_str_symbol_count(a_addr_base58_to, ',') + 1;
    else 
        l_addr_el_count = l_value_el_count;

    if (a_addr_base58_to && l_addr_el_count != l_value_el_count) {
        log_it(L_ERROR, "num of '-to_addr' and '-value' should be equal");
        s_json_compose_error_add(l_config->response_handler, TX_CREATE_COMPOSE_INVALID_PARAMS, "num of '-to_addr' and '-value' should be equal");
        return s_compose_config_return_response_handler(l_config);
    }

    l_value = DAP_NEW_Z_COUNT(uint256_t, l_value_el_count);
    if (!l_value) {
        log_it(L_ERROR, "failed to allocate memory");
        s_json_compose_error_add(l_config->response_handler, TX_CREATE_COMPOSE_MEMORY_ERROR, "Can't allocate memory");
        return s_compose_config_return_response_handler(l_config);
    }
    char **l_value_array = dap_strsplit(a_value_str, ",", l_value_el_count);
    if (!l_value_array) {
        log_it(L_ERROR, "failed to read '-to_addr' arg");
        DAP_DELETE(l_value);
        s_json_compose_error_add(l_config->response_handler, TX_CREATE_COMPOSE_ADDR_ERROR, "Can't read '-to_addr' arg");
        return s_compose_config_return_response_handler(l_config);
    }
    for (size_t i = 0; i < l_value_el_count; ++i) {
        l_value[i] = dap_chain_balance_scan(l_value_array[i]);
        if(IS_ZERO_256(l_value[i])) {
            log_it(L_ERROR, "value is zero");
            DAP_DEL_MULTY(l_value);
            dap_strfreev(l_value_array);
            s_json_compose_error_add(l_config->response_handler, TX_CREATE_COMPOSE_VALUE_ERROR, "tx_create requires parameter '-value' to be valid uint256 value");
            return s_compose_config_return_response_handler(l_config);
        }
    }
    dap_strfreev(l_value_array);

    if (a_addr_base58_to) {
        l_addr_to = DAP_NEW_Z_COUNT(dap_chain_addr_t *, l_addr_el_count);
        if (!l_addr_to) {
            log_it(L_ERROR, "%s", c_error_memory_alloc);
            s_json_compose_error_add(l_config->response_handler, TX_CREATE_COMPOSE_MEMORY_ERROR, "Can't allocate memory");
            DAP_DELETE(l_value);
            return s_compose_config_return_response_handler(l_config);
        }
        char **l_addr_base58_to_array = dap_strsplit(a_addr_base58_to, ",", l_addr_el_count);
        if (!l_addr_base58_to_array) {
            log_it(L_ERROR, "failed to read '-to_addr' arg");
            DAP_DEL_MULTY(l_addr_to, l_value);
            s_json_compose_error_add(l_config->response_handler, TX_CREATE_COMPOSE_ADDR_ERROR, "Can't read '-to_addr' arg");
            return s_compose_config_return_response_handler(l_config);
        }
        for (size_t i = 0; i < l_addr_el_count; ++i) {
            l_addr_to[i] = dap_chain_addr_from_str(l_addr_base58_to_array[i]);
            if(!l_addr_to[i]) {
                log_it(L_ERROR, "destination address is invalid");
                for (size_t j = 0; j < i; ++j) {
                    DAP_DELETE(l_addr_to[j]);
                }
                DAP_DEL_MULTY(l_addr_to, l_value);
                dap_strfreev(l_addr_base58_to_array);
                s_json_compose_error_add(l_config->response_handler, TX_CREATE_COMPOSE_ADDR_ERROR, "destination address is invalid");
                return s_compose_config_return_response_handler(l_config);
            }
        }
        dap_strfreev(l_addr_base58_to_array);
    }

    dap_chain_datum_tx_t *l_tx = dap_chain_tx_compose_datum_tx_create( a_addr_from, l_addr_to, a_token_ticker, l_value, l_value_fee, l_addr_el_count, l_config);
    if (l_tx) {
        dap_chain_net_tx_to_json(l_tx, l_config->response_handler);
        dap_chain_datum_tx_delete(l_tx);
    }

    DAP_DEL_MULTY(l_addr_to, l_value);
    return s_compose_config_return_response_handler(l_config);
}


dap_chain_datum_tx_t *dap_chain_tx_compose_datum_tx_create(dap_chain_addr_t* a_addr_from, dap_chain_addr_t** a_addr_to,
        const char *a_token_ticker, uint256_t *a_value, uint256_t a_value_fee, size_t a_tx_num, compose_config_t *a_config)
{
#ifndef DAP_CHAIN_TX_COMPOSE_TEST
    dap_return_val_if_pass(!a_config, NULL);
    if (!a_addr_from || !a_token_ticker || !a_value) {
        log_it(L_ERROR, "invalid parameters");
        s_json_compose_error_add(a_config->response_handler, TX_CREATE_COMPOSE_INVALID_PARAMS, "Invalid parameters");
        return NULL;
    }

    if (dap_chain_addr_check_sum(a_addr_from)) {
        log_it(L_ERROR, "invalid source address");
        s_json_compose_error_add(a_config->response_handler, TX_CREATE_COMPOSE_ADDR_ERROR, "Invalid source address");
        return NULL;
    }

    for (size_t i = 0; i < a_tx_num; ++i) {
        if (a_addr_to && dap_chain_addr_check_sum(a_addr_to[i])) {
            log_it(L_ERROR, "invalid destination address");
            s_json_compose_error_add(a_config->response_handler, TX_CREATE_COMPOSE_ADDR_ERROR, "Invalid destination address");
            return NULL;
        }
        if (IS_ZERO_256(a_value[i])) {
            log_it(L_ERROR, "invalid value");
            s_json_compose_error_add(a_config->response_handler, TX_CREATE_COMPOSE_VALUE_ERROR, "Invalid value");
            return NULL;
        }
    }
#endif
    const char * l_native_ticker = a_config->native_ticker;

    bool l_single_channel = !dap_strcmp(a_token_ticker, l_native_ticker);

    uint256_t l_value_transfer = {}; // how many coins to transfer
    uint256_t l_value_total = {}, l_total_fee = {}, l_fee_transfer = {};
    for (size_t i = 0; i < a_tx_num; ++i) {
        SUM_256_256(l_value_total, a_value[i], &l_value_total);
    }
    uint256_t l_value_need = l_value_total;

    dap_list_t *l_list_fee_out = NULL;
    uint256_t l_net_fee = {};
    dap_chain_addr_t *l_addr_fee = NULL;
    if (!s_get_remote_net_fee_and_address(&l_net_fee, &l_addr_fee, a_config)) {
        log_it(L_ERROR, "failed to get net fee and address");
        return NULL;
    }

    bool l_net_fee_used = !IS_ZERO_256(l_net_fee);
    SUM_256_256(l_net_fee, a_value_fee, &l_total_fee);
    json_object *l_native_outs = NULL;
    json_object *l_outs = NULL;
    int l_outputs_count = 0;
    int l_native_outputs_count = 0;
#ifndef DAP_CHAIN_TX_COMPOSE_TEST
    if (!s_get_remote_wallet_outs_and_count(a_addr_from, a_token_ticker, &l_outs, &l_outputs_count, a_config)) {
        log_it(L_ERROR, "failed to get wallet outs and count");
        DAP_DELETE(l_addr_fee);
        return NULL;
    }
    if (l_single_channel) {
        l_native_outs = l_outs;
        l_native_outputs_count = l_outputs_count;
    } else {
        if (!s_get_remote_wallet_outs_and_count(a_addr_from, l_native_ticker, &l_native_outs, &l_native_outputs_count, a_config)) {
            log_it(L_ERROR, "failed to get native outs and count");
            json_object_put(l_outs);
            DAP_DELETE(l_addr_fee);
            return NULL;
        }
    }
#endif

    if (l_single_channel)
        SUM_256_256(l_value_need, l_total_fee, &l_value_need);
    else if (!IS_ZERO_256(l_total_fee)) {
        l_list_fee_out = s_ledger_get_list_tx_outs_from_json(l_native_outs, l_native_outputs_count,
                                                               l_total_fee, 
                                                               &l_fee_transfer);
        if (!l_list_fee_out) {
            log_it(L_ERROR, "failed to get fee outs");
            s_json_compose_error_add(a_config->response_handler, TX_CREATE_COMPOSE_FEE_ERROR, "Not enough funds to pay fee");
            json_object_put(l_outs);
            json_object_put(l_native_outs);
            return NULL;
        }
    }
    dap_list_t *l_list_used_out = NULL;
    l_list_used_out = s_ledger_get_list_tx_outs_from_json(l_outs, l_outputs_count,
                                                            l_value_need,
                                                            &l_value_transfer);
    
    json_object_put(l_outs);
    if (!l_single_channel)
        json_object_put(l_native_outs);
    
    if (!l_list_used_out) {
        log_it(L_ERROR, "failed to get used outs");
        s_json_compose_error_add(a_config->response_handler, TX_CREATE_COMPOSE_FUNDS_ERROR, "Not enough funds to transfer");
        if (l_list_fee_out)
            dap_list_free_full(l_list_fee_out, NULL);
        DAP_DELETE(l_addr_fee);
        return NULL;
    }

    // create empty transaction
    dap_chain_datum_tx_t *l_tx = dap_chain_datum_tx_create();
    // add 'in' items
    {
        uint256_t l_value_to_items = dap_chain_datum_tx_add_in_item_list(&l_tx, l_list_used_out);
#ifndef DAP_CHAIN_TX_COMPOSE_TEST
        assert(EQUAL_256(l_value_to_items, l_value_transfer));
#endif
        dap_list_free_full(l_list_used_out, NULL);
        if (l_list_fee_out) {
            uint256_t l_value_fee_items = dap_chain_datum_tx_add_in_item_list(&l_tx, l_list_fee_out);
#ifndef DAP_CHAIN_TX_COMPOSE_TEST
            assert(EQUAL_256(l_value_fee_items, l_fee_transfer));
#endif
            dap_list_free_full(l_list_fee_out, NULL);
        }

    }
    if (a_tx_num > 1) {
        uint32_t l_tx_num = a_tx_num;
        dap_chain_tx_tsd_t *l_out_count = dap_chain_datum_tx_item_tsd_create(&l_tx_num, DAP_CHAIN_DATUM_TRANSFER_TSD_TYPE_OUT_COUNT, sizeof(uint32_t));
        dap_chain_datum_tx_add_item(&l_tx, l_out_count);
        DAP_DELETE(l_out_count);
    }
    dap_chain_addr_t l_addr_burn = { };
    if (l_single_channel) { // add 'out' items
        uint256_t l_value_pack = {}; // how much datoshi add to 'out' items
        for (size_t i = 0; i < a_tx_num; ++i) {
            if (dap_chain_datum_tx_add_out_ext_item(&l_tx, a_addr_to ? a_addr_to[i] : &l_addr_burn, a_value[i], l_native_ticker) != 1) {
                dap_chain_datum_tx_delete(l_tx);
                s_json_compose_error_add(a_config->response_handler, TX_CREATE_COMPOSE_OUT_ERROR, "Can't add 'out' item");
                DAP_DELETE(l_addr_fee);
                return NULL;
            }
            SUM_256_256(l_value_pack, a_value[i], &l_value_pack);
        }
        // Network fee
        if (l_net_fee_used) {
            if (dap_chain_datum_tx_add_out_ext_item(&l_tx, l_addr_fee, l_net_fee, l_native_ticker) == 1)
                SUM_256_256(l_value_pack, l_net_fee, &l_value_pack);
            else {
                dap_chain_datum_tx_delete(l_tx);
                s_json_compose_error_add(a_config->response_handler, TX_CREATE_COMPOSE_FEE_ERROR, "Can't add network 'fee' item");
                DAP_DELETE(l_addr_fee);
                return NULL;
            }
        }
        DAP_DEL_Z(l_addr_fee);
        // Validator's fee
        if (!IS_ZERO_256(a_value_fee)) {
            if (dap_chain_datum_tx_add_fee_item(&l_tx, a_value_fee) == 1)
                SUM_256_256(l_value_pack, a_value_fee, &l_value_pack);
            else {
                dap_chain_datum_tx_delete(l_tx);
                s_json_compose_error_add(a_config->response_handler, TX_CREATE_COMPOSE_FEE_ERROR, "Can't add validator's 'fee' item");
                return NULL;
            }
        }
        // coin back
        uint256_t l_value_back;
        SUBTRACT_256_256(l_value_transfer, l_value_pack, &l_value_back);
        if(!IS_ZERO_256(l_value_back)) {
            if(dap_chain_datum_tx_add_out_ext_item(&l_tx, a_addr_from, l_value_back, l_native_ticker) != 1) {
                log_it(L_ERROR, "failed to add 'coin back' item");
                dap_chain_datum_tx_delete(l_tx);
                s_json_compose_error_add(a_config->response_handler, TX_CREATE_COMPOSE_OUT_ERROR, "Can't add 'coin back' item");
                return NULL;
            }
        }
    } else { // add 'out_ext' items
        for (size_t i = 0; i < a_tx_num; ++i) {
            if (dap_chain_datum_tx_add_out_ext_item(&l_tx, a_addr_to ? a_addr_to[i] : &l_addr_burn, a_value[i], a_token_ticker) != 1) {
                log_it(L_ERROR, "failed to add 'out_ext' item");
                dap_chain_datum_tx_delete(l_tx);
                s_json_compose_error_add(a_config->response_handler, TX_CREATE_COMPOSE_OUT_ERROR, "Can't add 'out_ext' item");
                return NULL;
            }
        }
        // coin back
        uint256_t l_value_back;
        SUBTRACT_256_256(l_value_transfer, l_value_total, &l_value_back);
        if(!IS_ZERO_256(l_value_back)) {
            if(dap_chain_datum_tx_add_out_ext_item(&l_tx, a_addr_from, l_value_back, a_token_ticker) != 1) {
                log_it(L_ERROR, "failed to add 'coin back' item");
                dap_chain_datum_tx_delete(l_tx);
                s_json_compose_error_add(a_config->response_handler, TX_CREATE_COMPOSE_OUT_ERROR, "Can't add 'coin back' item");
                return NULL;
            }
        }
        // Network fee
        if (l_net_fee_used) {
            if (dap_chain_datum_tx_add_out_ext_item(&l_tx, l_addr_fee, l_net_fee, l_native_ticker) != 1) {
                log_it(L_ERROR, "failed to add network 'fee' item");
                dap_chain_datum_tx_delete(l_tx);
                s_json_compose_error_add(a_config->response_handler, TX_CREATE_COMPOSE_OUT_ERROR, "Can't add network 'fee' item");
                return NULL;
            }
        }
        // Validator's fee
        if (!IS_ZERO_256(a_value_fee)) {
            if (dap_chain_datum_tx_add_fee_item(&l_tx, a_value_fee) != 1) {
                log_it(L_ERROR, "failed to add validator's 'fee' item");
                dap_chain_datum_tx_delete(l_tx);
                s_json_compose_error_add(a_config->response_handler, TX_CREATE_COMPOSE_FEE_ERROR, "Can't add validator's 'fee' item");
                return NULL;
            }
        }
        // fee coin back
        SUBTRACT_256_256(l_fee_transfer, l_total_fee, &l_value_back);
        if(!IS_ZERO_256(l_value_back)) {
            if(dap_chain_datum_tx_add_out_ext_item(&l_tx, a_addr_from, l_value_back, l_native_ticker) != 1) {
                log_it(L_ERROR, "failed to add 'coin back' item");
                dap_chain_datum_tx_delete(l_tx);
                s_json_compose_error_add(a_config->response_handler, TX_CREATE_COMPOSE_OUT_ERROR, "Can't add 'coin back' item");
                return NULL;
            }
        }
    }
    DAP_DELETE(l_addr_fee);
    return l_tx;
}


json_object *dap_get_remote_tx_outs(const char *a_token_ticker,  dap_chain_addr_t * a_addr, compose_config_t *a_config) {
    dap_return_val_if_pass(!a_token_ticker || !a_addr || !a_config, NULL);
    log_it_fl(L_DEBUG, "a_token_ticker: %s, a_addr: %s, a_config: %p",
    a_token_ticker, dap_chain_addr_to_str(a_addr), a_config);

<<<<<<< HEAD
    json_object *l_json_outs = dap_request_command_to_rpc_with_params(a_config, "wallet", "outputs;-addr;%s;-token;%s;-net;%s;-mempool_check", 
=======
    json_object *l_json_outs = s_request_command_to_rpc_with_params(a_config, "wallet", "outputs;-addr;%s;-token;%s;-net;%s", 
>>>>>>> ad101c43
                                                                      dap_chain_addr_to_str(a_addr), a_token_ticker, a_config->net_name);
    if (!l_json_outs) {
        log_it(L_ERROR, "failed to get response from RPC request");
        s_json_compose_error_add(a_config->response_handler, DAP_COMPOSE_ERROR_RESPONSE_NULL, "Failed to get response from RPC request");
        return NULL;
    }

    if (!json_object_is_type(l_json_outs, json_type_array)) {
        log_it(L_ERROR, "response is not an array");
        json_object_put(l_json_outs);
        s_json_compose_error_add(a_config->response_handler, DAP_COMPOSE_ERROR_RESPONSE_NULL, "Response is not an array");
        return NULL;
    }

    if (json_object_array_length(l_json_outs) == 0) {
        log_it(L_ERROR, "response is empty");
        json_object_put(l_json_outs);
        s_json_compose_error_add(a_config->response_handler, DAP_COMPOSE_ERROR_RESPONSE_NULL, "Response is empty");
        return NULL;
    }

    json_object *l_first_array = json_object_array_get_idx(l_json_outs, 0);
    if (!l_first_array || !json_object_is_type(l_first_array, json_type_array)) {
        log_it(L_ERROR, "response is not an array");
        json_object_put(l_json_outs);
        s_json_compose_error_add(a_config->response_handler, DAP_COMPOSE_ERROR_RESPONSE_NULL, "Response is not an array");
        return NULL;
    }

    json_object *l_first_item = json_object_array_get_idx(l_first_array, 0);
    if (!l_first_item) {
        log_it(L_ERROR, "response is not an array");
        json_object_put(l_json_outs);
        s_json_compose_error_add(a_config->response_handler, DAP_COMPOSE_ERROR_RESPONSE_NULL, "Response is not an array");
        return NULL;
    }

    json_object *l_outs = NULL;
    if (!json_object_object_get_ex(l_first_item, "outs", &l_outs) ||
        !json_object_is_type(l_outs, json_type_array)) {
        log_it(L_ERROR, "response is not an array");
        json_object_put(l_json_outs);
        s_json_compose_error_add(a_config->response_handler, DAP_COMPOSE_ERROR_RESPONSE_NULL, "Response is not an array");
        return NULL;
    }
    json_object_get(l_outs);
    json_object_put(l_json_outs);
    return l_outs;
}

uint256_t s_get_balance_from_json(json_object *l_json_outs, const char *a_token_sell) {
    uint256_t l_value = {};
    if (l_json_outs && json_object_is_type(l_json_outs, json_type_array)) {
        for (size_t i = 0; i < json_object_array_length(l_json_outs); i++) {
            json_object *outer_array = json_object_array_get_idx(l_json_outs, i);
            if (json_object_is_type(outer_array, json_type_array)) {
                for (size_t j = 0; j < json_object_array_length(outer_array); j++) {
                    json_object *addr_obj = json_object_array_get_idx(outer_array, j);
                    if (json_object_is_type(addr_obj, json_type_object)) {
                        json_object *tokens = NULL;
                        if (json_object_object_get_ex(addr_obj, "tokens", &tokens) && json_object_is_type(tokens, json_type_array)) {
                            for (size_t k = 0; k < json_object_array_length(tokens); k++) {
                                json_object *token_obj = json_object_array_get_idx(tokens, k);
                                json_object *token = NULL;
                                if (json_object_object_get_ex(token_obj, "token", &token) && json_object_is_type(token, json_type_object)) {
                                    json_object *ticker = NULL;
                                    if (json_object_object_get_ex(token, "ticker", &ticker) && json_object_is_type(ticker, json_type_string)) {
                                        const char *ticker_str = json_object_get_string(ticker);
                                        if (strcmp(ticker_str, a_token_sell) == 0) {
                                            json_object *datoshi = NULL;
                                            if (json_object_object_get_ex(token_obj, "datoshi", &datoshi) && json_object_is_type(datoshi, json_type_string)) {
                                                const char *datoshi_str = json_object_get_string(datoshi);
                                                l_value = dap_uint256_scan_uninteger(datoshi_str);
                                                break;
                                            }
                                        }
                                    }
                                }
                            }
                        }
                    }
                }
            }
        }
    }
    return l_value;
}

bool check_token_in_ledger(json_object *l_json_coins, const char *a_token) {
    if (json_object_is_type(l_json_coins, json_type_array)) {
        for (size_t i = 0; i < json_object_array_length(l_json_coins); i++) {
            json_object *token_array = json_object_array_get_idx(l_json_coins, i);
            if (json_object_is_type(token_array, json_type_array)) {
                for (size_t j = 0; j < json_object_array_length(token_array); j++) {
                    json_object *token_obj = json_object_array_get_idx(token_array, j);
                    json_object *token_name = NULL;
                    if (json_object_object_get_ex(token_obj, "token_name", &token_name) && json_object_is_type(token_name, json_type_string)) {
                        const char *token_name_str = json_object_get_string(token_name);
                        if (strcmp(token_name_str, a_token) == 0) {
                            return true;
                        }
                    }
                }
            }
        }
    }
    log_it(L_ERROR, "check_token_in_ledger: token %s not found in ledger", a_token);
    return false;
}


typedef enum dap_xchange_compose_error {
    DAP_XCHANGE_COMPOSE_ERROR_NONE = 0,
    DAP_XCHANGE_COMPOSE_ERROR_INVALID_ARGUMENT,
    DAP_XCHANGE_COMPOSE_ERROR_RATE_IS_ZERO,
    DAP_XCHANGE_COMPOSE_ERROR_FEE_IS_ZERO,
    DAP_XCHANGE_COMPOSE_ERROR_VALUE_SELL_IS_ZERO,
    DAP_XCHANGE_COMPOSE_ERROR_CAN_NOT_GET_TX_OUTS,
    DAP_XCHANGE_COMPOSE_ERROR_TOKEN_TICKER_SELL_OR_BUY_IS_NOT_FOUND_LEDGER,
    DAP_XCHANGE_COMPOSE_ERROR_INTEGER_OVERFLOW_WITH_SUM_OF_VALUE_AND_FEE,
    DAP_XCHANGE_COMPOSE_ERROR_NOT_ENOUGH_CASH_FOR_FEE_IN_SPECIFIED_WALLET,
    DAP_XCHANGE_COMPOSE_ERROR_NOT_ENOUGH_CASH_IN_SPECIFIED_WALLET,
    DAP_XCHANGE_COMPOSE_ERROR_MEMORY_ALLOCATED,
    DAP_XCHANGE_COMPOSE_ERROR_NOT_ENOUGH_FUNDS_TO_PAY_FEE,
    DAP_XCHANGE_COMPOSE_ERROR_NOT_ENOUGH_FUNDS_TO_TRANSFER,
    DAP_XCHANGE_COMPOSE_ERROR_CAN_NOT_COMPOSE_THE_TRANSACTION_INPUT,
    DAP_XCHANGE_COMPOSE_ERROR_CAN_NOT_COMPOSE_THE_TRANSACTION_CONDITIONAL_OUTPUT,
    DAP_XCHANGE_COMPOSE_ERROR_CAN_NOT_ADD_NETWORK_FEE_OUTPUT,
    DAP_XCHANGE_COMPOSE_ERROR_CAN_NOT_ADD_VALIDATOR_FEE_OUTPUT,
    DAP_XCHANGE_COMPOSE_ERROR_CAN_NOT_ADD_COIN_BACK_OUTPUT,
    DAP_XCHANGE_COMPOSE_ERROR_CAN_NOT_ADD_FEE_BACK_OUTPUT,
    DAP_XCHANGE_COMPOSE_ERROR_INVALID_FEE
} dap_xchange_compose_error_t;

json_object *dap_chain_tx_compose_xchange_create(dap_chain_net_id_t a_net_id, const char *a_net_name, const char *a_native_ticker, const char *a_url_str,
                                    uint16_t a_port, const char *a_enc_cert_path, const char *a_token_buy, const char *a_token_sell, dap_chain_addr_t *a_wallet_addr, const char *a_value_str, const char *a_rate_str, const char *a_fee_str){
    compose_config_t *l_config = s_compose_config_init(a_net_id, a_net_name, a_native_ticker, a_url_str, a_port, a_enc_cert_path);
    if (!l_config) {
        log_it(L_ERROR, "failed to create compose config");
        json_object* l_json_obj_ret = json_object_new_object();
        s_json_compose_error_add(l_json_obj_ret, DAP_XCHANGE_COMPOSE_ERROR_INVALID_FEE, "Can't create compose config");
        return l_json_obj_ret;
    }

    uint256_t l_value = dap_chain_balance_scan(a_value_str);
    if (IS_ZERO_256(l_value)) {
        log_it(L_ERROR, "invalid parameter value, rate or fee is 0, use required format 1.0e+18 ot in datoshi");
        s_json_compose_error_add(l_config->response_handler, DAP_XCHANGE_COMPOSE_ERROR_INVALID_FEE, "Invalid parameter value, rate or fee is 0, use required format 1.0e+18 ot in datoshi");
        return s_compose_config_return_response_handler(l_config);
    }
    uint256_t l_rate = dap_chain_balance_scan(a_rate_str);
    if (IS_ZERO_256(l_rate)) {
        log_it(L_ERROR, "invalid parameter rate, use required format 1.0e+18 ot in datoshi");
        s_json_compose_error_add(l_config->response_handler, DAP_XCHANGE_COMPOSE_ERROR_INVALID_FEE, "Invalid parameter rate");
        return s_compose_config_return_response_handler(l_config);
    }
    uint256_t l_fee = dap_chain_balance_scan(a_fee_str);
    if (IS_ZERO_256(l_fee)) {
        log_it(L_ERROR, "invalid parameter fee, use required format 1.0e+18 ot in datoshi");
        s_json_compose_error_add(l_config->response_handler, DAP_XCHANGE_COMPOSE_ERROR_INVALID_FEE, "Invalid parameter fee");
        return s_compose_config_return_response_handler(l_config);
    }

    dap_chain_datum_tx_t *l_tx = dap_chain_tx_compose_datum_xchange_create(a_token_buy,
                                     a_token_sell, l_value, l_rate, l_fee, a_wallet_addr, l_config);
    if (l_tx) {
        dap_chain_net_tx_to_json(l_tx, l_config->response_handler);
        dap_chain_datum_tx_delete(l_tx);
        return s_compose_config_return_response_handler(l_config);
    }

    return s_compose_config_return_response_handler(l_config);
}


dap_chain_datum_tx_t* dap_chain_tx_compose_datum_xchange_create(const char *a_token_buy,
                                     const char *a_token_sell, uint256_t a_datoshi_sell,
                                     uint256_t a_rate, uint256_t a_fee, dap_chain_addr_t *a_wallet_addr, compose_config_t *a_config){
    dap_return_val_if_pass(!a_config, NULL);
    if ( !a_token_buy || !a_token_sell || !a_wallet_addr) {
        log_it(L_ERROR, "invalid parameter");
        s_json_compose_error_add(a_config->response_handler, DAP_XCHANGE_COMPOSE_ERROR_INVALID_ARGUMENT, "Invalid parameter");
        return NULL;
    }
    if (IS_ZERO_256(a_rate)) {
        log_it(L_ERROR, "invalid parameter rate");
        s_json_compose_error_add(a_config->response_handler, DAP_XCHANGE_COMPOSE_ERROR_RATE_IS_ZERO, "Invalid parameter rate");
        return NULL;
    }
    if (IS_ZERO_256(a_fee)) {
        log_it(L_ERROR, "invalid parameter fee");
        s_json_compose_error_add(a_config->response_handler, DAP_XCHANGE_COMPOSE_ERROR_FEE_IS_ZERO, "Invalid parameter fee");
        return NULL;
    }
    if (IS_ZERO_256(a_datoshi_sell)) {
        log_it(L_ERROR, "invalid parameter value sell");
        s_json_compose_error_add(a_config->response_handler, DAP_XCHANGE_COMPOSE_ERROR_VALUE_SELL_IS_ZERO, "Invalid parameter value sell");
        return NULL;
    }

    json_object *l_json_coins = s_request_command_to_rpc_with_params(a_config, "ledger", "list;coins;-net;%s", a_config->net_name);
    if (!l_json_coins) {
        log_it(L_ERROR, "can't get tx outs");
        s_json_compose_error_add(a_config->response_handler, DAP_XCHANGE_COMPOSE_ERROR_CAN_NOT_GET_TX_OUTS, "Can't get tx outs");
        return NULL;
    }
    if (!check_token_in_ledger(l_json_coins, a_token_sell) || !check_token_in_ledger(l_json_coins, a_token_buy)) {
        log_it(L_ERROR, "token ticker sell or buy is not found in ledger");
        json_object_put(l_json_coins);
        s_json_compose_error_add(a_config->response_handler, DAP_XCHANGE_COMPOSE_ERROR_TOKEN_TICKER_SELL_OR_BUY_IS_NOT_FOUND_LEDGER, "Token ticker sell or buy is not found in ledger");
        return NULL;
    }
    json_object_put(l_json_coins);
    json_object *l_json_outs = s_request_command_to_rpc_with_params(a_config, "wallet", "info;-addr;%s;-net;%s", 
                                                                      dap_chain_addr_to_str(a_wallet_addr), a_config->net_name);
    uint256_t l_value = s_get_balance_from_json(l_json_outs, a_token_sell);
    uint256_t l_value_sell = a_datoshi_sell;
    if (!dap_strcmp(a_config->native_ticker, a_token_sell)) {
        if (SUM_256_256(l_value_sell, a_fee, &l_value_sell)) {
            log_it(L_ERROR, "integer overflow with sum of value and fee");
            s_json_compose_error_add(a_config->response_handler, DAP_XCHANGE_COMPOSE_ERROR_INTEGER_OVERFLOW_WITH_SUM_OF_VALUE_AND_FEE, "Integer overflow with sum of value and fee");
            return NULL;
        }
    } else { // sell non-native ticker
        uint256_t l_fee_value = s_get_balance_from_json(l_json_outs, a_config->native_ticker);
        if (compare256(l_fee_value, a_fee) == -1) {
            log_it(L_ERROR, "not enough cash for fee in specified wallet");
            s_json_compose_error_add(a_config->response_handler, DAP_XCHANGE_COMPOSE_ERROR_NOT_ENOUGH_CASH_FOR_FEE_IN_SPECIFIED_WALLET, "Not enough cash for fee in specified wallet");
            return NULL;
        }
    }
    if (compare256(l_value, l_value_sell) == -1) {
        log_it(L_ERROR, "not enough cash in specified wallet");
        s_json_compose_error_add(a_config->response_handler, DAP_XCHANGE_COMPOSE_ERROR_NOT_ENOUGH_CASH_IN_SPECIFIED_WALLET, "Not enough cash in specified wallet");
        return NULL;
    }
    // Create the price
    dap_chain_net_srv_xchange_price_t *l_price = DAP_NEW_Z(dap_chain_net_srv_xchange_price_t);
    if (!l_price) {
        log_it(L_ERROR, "%s", c_error_memory_alloc);
        s_json_compose_error_add(a_config->response_handler, DAP_XCHANGE_COMPOSE_ERROR_MEMORY_ALLOCATED, "Memory allocated");
        return NULL;
    }
    dap_stpcpy(l_price->token_sell, a_token_sell);
    dap_stpcpy(l_price->token_buy, a_token_buy);
    l_price->datoshi_sell = a_datoshi_sell;
    l_price->rate = a_rate;
    l_price->fee = a_fee;
    dap_chain_datum_tx_t *l_tx = dap_xchange_tx_create_request_compose(l_price, a_wallet_addr, a_config->native_ticker, a_config);
    DAP_DELETE(l_price);
    return l_tx;
}



dap_chain_datum_tx_t *dap_xchange_tx_create_request_compose(dap_chain_net_srv_xchange_price_t *a_price, dap_chain_addr_t *a_seller_addr,
                                                                 const char *a_native_ticker, compose_config_t *a_config)
{
    dap_return_val_if_pass(!a_config, NULL);
    if (!a_price || !*a_price->token_sell || !*a_price->token_buy || !a_seller_addr) {
        log_it(L_ERROR, "invalid parameter");
        s_json_compose_error_add(a_config->response_handler, DAP_XCHANGE_COMPOSE_ERROR_INVALID_ARGUMENT, "Invalid parameter");
        return NULL;
    }
    const char *l_native_ticker = a_config->native_ticker;
    bool l_single_channel = !dap_strcmp(a_price->token_sell, l_native_ticker);
    // find the transactions from which to take away coins
    uint256_t l_value_transfer; // how many coins to transfer
    uint256_t l_value_need = a_price->datoshi_sell,
              l_net_fee,
              l_total_fee = a_price->fee,
              l_fee_transfer;
    dap_chain_addr_t *l_addr_net_fee = NULL;
    dap_list_t *l_list_fee_out = NULL;

    bool l_net_fee_used = s_get_remote_net_fee_and_address(&l_net_fee, &l_addr_net_fee, a_config);
    if (l_net_fee_used)
        SUM_256_256(l_total_fee, l_net_fee, &l_total_fee);
#ifndef DAP_CHAIN_TX_COMPOSE_TEST    
    json_object *l_outs_native = dap_get_remote_tx_outs(a_native_ticker, a_seller_addr, a_config);
    if (!l_outs_native) {
        log_it(L_ERROR, "can't get tx outs");
        s_json_compose_error_add(a_config->response_handler, DAP_XCHANGE_COMPOSE_ERROR_CAN_NOT_GET_TX_OUTS, "Can't get tx outs");
        return NULL;
    }

    json_object *l_outs = NULL;
    if (!dap_strcmp(a_price->token_sell, a_native_ticker)) {
        l_outs = l_outs_native;
    } else {
        l_outs = dap_get_remote_tx_outs(a_price->token_sell, a_seller_addr, a_config);
    }
    int l_out_native_count = json_object_array_length(l_outs_native);
    int l_out_count = json_object_array_length(l_outs);
#else
    json_object *l_outs = NULL;
    json_object *l_outs_native = NULL;
    int l_out_count = 0;
    int l_out_native_count = 0;
#endif

    if (l_single_channel)
        SUM_256_256(l_value_need, l_total_fee, &l_value_need);
    else if (!IS_ZERO_256(l_total_fee)) {
        l_list_fee_out = s_ledger_get_list_tx_outs_from_json(l_outs_native, l_out_native_count,
                                                               l_total_fee, 
                                                               &l_fee_transfer);
        if (!l_list_fee_out) {
            log_it(L_ERROR, "not enough funds to pay fee");
            s_json_compose_error_add(a_config->response_handler, DAP_XCHANGE_COMPOSE_ERROR_NOT_ENOUGH_FUNDS_TO_PAY_FEE, "Not enough funds to pay fee");
            json_object_put(l_outs_native);
            if (dap_strcmp(a_price->token_sell, a_native_ticker))
                json_object_put(l_outs);
            DAP_DELETE(l_addr_net_fee);
            return NULL;
        }
    }
    dap_list_t *l_list_used_out = NULL;
    l_list_used_out = s_ledger_get_list_tx_outs_from_json(l_outs, l_out_count,
                                                            l_value_need,
                                                            &l_value_transfer);
    
    if (dap_strcmp(a_price->token_sell, a_native_ticker))
        json_object_put(l_outs);
    json_object_put(l_outs_native);
    if (!l_list_used_out) {
        log_it(L_ERROR, "not enough funds to transfer");
        s_json_compose_error_add(a_config->response_handler, DAP_XCHANGE_COMPOSE_ERROR_NOT_ENOUGH_FUNDS_TO_TRANSFER, "Not enough funds to transfer");
        if (l_list_fee_out)
            dap_list_free_full(l_list_fee_out, NULL);
        DAP_DELETE(l_addr_net_fee);
        return NULL;
    }

    // create empty transaction
    dap_chain_datum_tx_t *l_tx = dap_chain_datum_tx_create();
    // add 'in' items to sell
    uint256_t l_value_to_items = dap_chain_datum_tx_add_in_item_list(&l_tx, l_list_used_out);
    dap_list_free_full(l_list_used_out, NULL);
#ifndef DAP_CHAIN_TX_COMPOSE_TEST   
    if (!EQUAL_256(l_value_to_items, l_value_transfer) != 0) {
        log_it(L_ERROR, "can't compose the transaction input");
        dap_chain_datum_tx_delete(l_tx);
        s_json_compose_error_add(a_config->response_handler, DAP_XCHANGE_COMPOSE_ERROR_CAN_NOT_COMPOSE_THE_TRANSACTION_INPUT, "Can't compose the transaction input");
        return NULL;
    }
#endif
    if (!l_single_channel) {
        // add 'in' items to fee
        uint256_t l_value_fee_items = dap_chain_datum_tx_add_in_item_list(&l_tx, l_list_fee_out);
        if (!EQUAL_256(l_value_fee_items, l_fee_transfer) != 0) {
            log_it(L_ERROR, "can't compose the transaction input");
            dap_chain_datum_tx_delete(l_tx);
            s_json_compose_error_add(a_config->response_handler, DAP_XCHANGE_COMPOSE_ERROR_CAN_NOT_COMPOSE_THE_TRANSACTION_INPUT, "Can't compose the transaction input");
            DAP_DEL_Z(l_addr_net_fee);
            return NULL;
        }
    }

    // add 'out_cond' & 'out' items

    {
        dap_chain_net_srv_uid_t l_uid = { .uint64 = DAP_CHAIN_NET_SRV_XCHANGE_ID };
        dap_chain_tx_out_cond_t *l_tx_out = dap_chain_datum_tx_item_out_cond_create_srv_xchange(l_uid, a_config->net_id, a_price->datoshi_sell,
                                                                                                a_config->net_id, a_price->token_buy, a_price->rate,
                                                                                                a_seller_addr, NULL, 0);
        if (!l_tx_out) {
            log_it(L_ERROR, "can't compose the transaction conditional output");
            dap_chain_datum_tx_delete(l_tx);
            s_json_compose_error_add(a_config->response_handler, DAP_XCHANGE_COMPOSE_ERROR_CAN_NOT_COMPOSE_THE_TRANSACTION_CONDITIONAL_OUTPUT, "Can't compose the transaction conditional output");
            DAP_DELETE(l_addr_net_fee);
            return NULL;
        }
        dap_chain_datum_tx_add_item(&l_tx, (const uint8_t *)l_tx_out);
        DAP_DELETE(l_tx_out);
        // Network fee
        if (l_net_fee_used) {
            if (dap_chain_datum_tx_add_out_ext_item(&l_tx, l_addr_net_fee, l_net_fee, l_native_ticker) != 1) {
                log_it(L_ERROR, "can't add network fee output");
                dap_chain_datum_tx_delete(l_tx);
                s_json_compose_error_add(a_config->response_handler, DAP_XCHANGE_COMPOSE_ERROR_CAN_NOT_ADD_NETWORK_FEE_OUTPUT, "Can't add network fee output");
                DAP_DELETE(l_addr_net_fee);
                return NULL;
            }
        }
        DAP_DELETE(l_addr_net_fee);
        // Validator's fee
        if (!IS_ZERO_256(a_price->fee)) {
            if (dap_chain_datum_tx_add_fee_item(&l_tx, a_price->fee) != 1) {
                log_it(L_ERROR, "can't add validator's fee output");
                dap_chain_datum_tx_delete(l_tx);
                s_json_compose_error_add(a_config->response_handler, DAP_XCHANGE_COMPOSE_ERROR_CAN_NOT_ADD_VALIDATOR_FEE_OUTPUT, "Can't add validator's fee output");
                return NULL;
            }
        }
        // coin back
        uint256_t l_value_back = {};
        SUBTRACT_256_256(l_value_transfer, l_value_need, &l_value_back);
        if (!IS_ZERO_256(l_value_back)) {
            if (dap_chain_datum_tx_add_out_ext_item(&l_tx, a_seller_addr, l_value_back, a_price->token_sell) != 1) {
                log_it(L_ERROR, "can't add coin back output");
                dap_chain_datum_tx_delete(l_tx);
                s_json_compose_error_add(a_config->response_handler, DAP_XCHANGE_COMPOSE_ERROR_CAN_NOT_ADD_COIN_BACK_OUTPUT, "Can't add coin back output");
                return NULL;
            }
        }
        // Fee coinback
        if (!l_single_channel) {
            uint256_t l_fee_coinback = {};
            SUBTRACT_256_256(l_fee_transfer, l_total_fee, &l_fee_coinback);
            if (!IS_ZERO_256(l_fee_coinback)) {
                if (dap_chain_datum_tx_add_out_ext_item(&l_tx, a_seller_addr, l_fee_coinback, l_native_ticker) != 1) {
                    log_it(L_ERROR, "can't add fee back output");
                    dap_chain_datum_tx_delete(l_tx);
                    s_json_compose_error_add(a_config->response_handler, DAP_XCHANGE_COMPOSE_ERROR_CAN_NOT_ADD_FEE_BACK_OUTPUT, "Can't add fee back output");
                    return NULL;
                }
            }
        }
    }
    return l_tx;
}


typedef enum dap_tx_cond_create_compose_error {
    TX_COND_CREATE_COMPOSE_ERROR_INVALID_FEE = 1,
    TX_COND_CREATE_COMPOSE_ERROR_INVALID_SERVICE_UID,
    TX_COND_CREATE_COMPOSE_ERROR_INVALID_UNIT,
    TX_COND_CREATE_COMPOSE_ERROR_INVALID_VALUE,
    TX_COND_CREATE_COMPOSE_ERROR_WALLET_OPEN_FAILED,
    TX_COND_CREATE_COMPOSE_ERROR_CERT_NOT_FOUND,
    TX_COND_CREATE_COMPOSE_ERROR_INVALID_CERT_KEY,
    TX_COND_CREATE_COMPOSE_ERROR_NATIVE_TOKEN_REQUIRED,
    TX_COND_CREATE_COMPOSE_ERROR_NOT_ENOUGH_FUNDS,
    TX_COND_CREATE_COMPOSE_ERROR_COND_OUTPUT_FAILED,
    TX_COND_CREATE_COMPOSE_ERROR_COIN_BACK_FAILED
} dap_tx_cond_create_compose_error_t;
json_object *dap_chain_tx_compose_tx_cond_create(dap_chain_net_id_t a_net_id, const char *a_net_name, const char *a_native_ticker, const char *a_url_str,
                                        uint16_t a_port, const char *a_enc_cert_path, const char *a_token_ticker, dap_chain_addr_t *a_wallet_addr,
                                        const char *a_cert_str, const char *a_value_datoshi_str, const char *a_value_fee_str,
                                        const char *a_unit_str, const char *a_value_per_unit_max_str,
                                        const char *a_srv_uid_str) {    
    compose_config_t *l_config = s_compose_config_init(a_net_id, a_net_name, a_native_ticker, a_url_str, a_port, a_enc_cert_path);
    if (!l_config) {
        log_it(L_ERROR, "can't create compose config");
        json_object* l_json_obj_ret = json_object_new_object();
        s_json_compose_error_add(l_json_obj_ret, TX_COND_CREATE_COMPOSE_ERROR_INVALID_FEE, "Can't create compose config");
        return l_json_obj_ret;
    }
    
    log_it_fl(L_DEBUG, "compose config initialized successfully");
    
    uint256_t l_value_datoshi = {};    
    uint256_t l_value_fee = {};
    uint256_t l_value_per_unit_max = {};
    dap_chain_net_srv_uid_t l_srv_uid = {};
    l_srv_uid.uint64 = strtoll(a_srv_uid_str, NULL, 10);
    if (!l_srv_uid.uint64) {
        log_it(L_ERROR, "can't find service UID %s", a_srv_uid_str);
        s_json_compose_error_add(l_config->response_handler, TX_COND_CREATE_COMPOSE_ERROR_INVALID_SERVICE_UID, "Can't find service UID %s", a_srv_uid_str);
        return s_compose_config_return_response_handler(l_config);
    }

    dap_chain_net_srv_price_unit_uid_t l_price_unit = { .enm = dap_chain_srv_str_to_unit_enum((char*)a_unit_str)};

    if(l_price_unit.enm == SERV_UNIT_UNDEFINED) {
        log_it(L_ERROR, "can't recognize unit '%s'", a_unit_str);
        s_json_compose_error_add(l_config->response_handler, TX_COND_CREATE_COMPOSE_ERROR_INVALID_UNIT, "Can't recognize unit '%s'. Unit must look like { B | SEC }\n", a_unit_str);
        return s_compose_config_return_response_handler(l_config);
    }

    l_value_datoshi = dap_chain_balance_scan(a_value_datoshi_str);
    if(IS_ZERO_256(l_value_datoshi)) {
        log_it(L_ERROR, "can't recognize value '%s' as a number", a_value_datoshi_str);
        s_json_compose_error_add(l_config->response_handler, TX_COND_CREATE_COMPOSE_ERROR_INVALID_VALUE, "Can't recognize value '%s' as a number\n", a_value_datoshi_str);
        return s_compose_config_return_response_handler(l_config);
    }

    l_value_fee = dap_chain_balance_scan(a_value_fee_str);
    if(IS_ZERO_256(l_value_fee)) {
        log_it(L_ERROR, "can't recognize fee value '%s' as a number", a_value_fee_str);
        s_json_compose_error_add(l_config->response_handler, TX_COND_CREATE_COMPOSE_ERROR_INVALID_VALUE, "Can't recognize value '%s' as a number\n", a_value_fee_str);
        return s_compose_config_return_response_handler(l_config);
    }
    if (a_value_per_unit_max_str)
        l_value_per_unit_max = dap_chain_balance_scan(a_value_per_unit_max_str);

    dap_cert_t *l_cert_cond = dap_cert_find_by_name(a_cert_str);
    if(!l_cert_cond) {
        log_it(L_ERROR, "can't find cert '%s'", a_cert_str);
        s_json_compose_error_add(l_config->response_handler, TX_COND_CREATE_COMPOSE_ERROR_CERT_NOT_FOUND, "Can't find cert '%s'\n", a_cert_str);
        return s_compose_config_return_response_handler(l_config);
    }

    dap_pkey_t *l_key_cond = dap_pkey_from_enc_key(l_cert_cond->enc_key);
    if (!l_key_cond) {
        log_it(L_ERROR, "cert '%s' doesn't contain a valid public key", a_cert_str);
        s_json_compose_error_add(l_config->response_handler, TX_COND_CREATE_COMPOSE_ERROR_INVALID_CERT_KEY, "Cert '%s' doesn't contain a valid public key\n", a_cert_str);
        return s_compose_config_return_response_handler(l_config);
    }

    dap_chain_datum_tx_t *l_tx = dap_chain_tx_compose_datum_tx_cond_create(a_wallet_addr, l_key_cond, a_token_ticker,
                                                        l_value_datoshi, l_value_per_unit_max, l_price_unit,
                                                        l_srv_uid, l_value_fee, NULL, 0, l_config);
    if (l_tx) {
        log_it_fl(L_DEBUG, "conditional transaction created successfully");
        dap_chain_net_tx_to_json(l_tx, l_config->response_handler);
        dap_chain_datum_tx_delete(l_tx);
    } else {
        log_it(L_ERROR, "failed to create conditional transaction");
    }
    DAP_DELETE(l_key_cond);
    return s_compose_config_return_response_handler(l_config);
}


dap_chain_datum_tx_t *dap_chain_tx_compose_datum_tx_cond_create(dap_chain_addr_t *a_wallet_addr, dap_pkey_t *a_key_cond,
        const char a_token_ticker[DAP_CHAIN_TICKER_SIZE_MAX],
        uint256_t a_value, uint256_t a_value_per_unit_max,
        dap_chain_net_srv_price_unit_uid_t a_unit, dap_chain_net_srv_uid_t a_srv_uid,
        uint256_t a_value_fee, const void *a_cond,
        size_t a_cond_size, compose_config_t *a_config)
{
    // check valid param
    
    dap_return_val_if_pass(!a_config->net_name || !*a_config->net_name || !a_key_cond || IS_ZERO_256(a_value) || !a_config->url_str || !*a_config->url_str || a_config->port == 0 || !a_wallet_addr, NULL);

    log_it_fl(L_DEBUG, "parameters validation passed");

    if (dap_strcmp(a_config->native_ticker, a_token_ticker)) {
        log_it(L_ERROR, "pay for service should be only in native token_ticker");
        s_json_compose_error_add(a_config->response_handler, TX_COND_CREATE_COMPOSE_ERROR_NATIVE_TOKEN_REQUIRED, "Pay for service should be only in native token_ticker\n");
        return NULL;
    }
    uint256_t l_net_fee = {};
    dap_chain_addr_t *l_addr_fee = NULL;
    s_get_remote_net_fee_and_address(&l_net_fee, &l_addr_fee, a_config);

    bool l_net_fee_used = !IS_ZERO_256(l_net_fee);
    // find the transactions from which to take away coins
    uint256_t l_value_transfer = {}; // how many coins to transfer
    uint256_t l_value_need = {};
    SUM_256_256(a_value, a_value_fee, &l_value_need);
    if (l_net_fee_used) {
        SUM_256_256(l_value_need, l_net_fee, &l_value_need);
    }
    // list of transaction with 'out' items
    json_object *l_outs = NULL;
    int l_outputs_count = 0;
#ifndef DAP_CHAIN_TX_COMPOSE_TEST
    if (!s_get_remote_wallet_outs_and_count(a_wallet_addr, a_token_ticker, &l_outs, &l_outputs_count, a_config)) {
        log_it(L_ERROR, "failed to get remote wallet outputs");
        DAP_DELETE(l_addr_fee);
        return NULL;
    }
#endif
    dap_list_t *l_list_used_out = s_ledger_get_list_tx_outs_from_json(l_outs, l_outputs_count,
                                                            l_value_need,
                                                            &l_value_transfer);
    json_object_put(l_outs);
    if(!l_list_used_out) {
        log_it(L_ERROR, "nothing to transfer (not enough funds)");
        s_json_compose_error_add(a_config->response_handler, TX_COND_CREATE_COMPOSE_ERROR_NOT_ENOUGH_FUNDS, "Nothing to transfer (not enough funds)\n");
        DAP_DELETE(l_addr_fee);
        return NULL;
    }

    // create empty transaction
    dap_chain_datum_tx_t *l_tx = dap_chain_datum_tx_create();
    // add 'in' items
    {
        uint256_t l_value_to_items = dap_chain_datum_tx_add_in_item_list(&l_tx, l_list_used_out);
#ifndef DAP_CHAIN_TX_COMPOSE_TEST
        assert(EQUAL_256(l_value_to_items, l_value_transfer));
#endif
        dap_list_free_full(l_list_used_out, NULL);
    }
    // add 'out_cond' and 'out' items
    {
        uint256_t l_value_pack = {}; // how much coin add to 'out' items
        if(dap_chain_datum_tx_add_out_cond_item(&l_tx, a_key_cond, a_srv_uid, a_value, a_value_per_unit_max, a_unit, a_cond,
                a_cond_size) == 1) {
            SUM_256_256(l_value_pack, a_value, &l_value_pack);
        } else {
            log_it(L_ERROR, "cant add conditional output");
            dap_chain_datum_tx_delete(l_tx);
            s_json_compose_error_add(a_config->response_handler, TX_COND_CREATE_COMPOSE_ERROR_COND_OUTPUT_FAILED, "Cant add conditional output\n");
            DAP_DELETE(l_addr_fee);
            return NULL;
        }
        // Network fee
        if (l_net_fee_used) {
            if (dap_chain_datum_tx_add_out_ext_item(&l_tx, l_addr_fee, l_net_fee, a_token_ticker) == 1)
                SUM_256_256(l_value_pack, l_net_fee, &l_value_pack);
            else {
                log_it(L_ERROR, "can't add network fee output");
                dap_chain_datum_tx_delete(l_tx);
                DAP_DEL_Z(l_addr_fee);
                return NULL;
            }
        }
        DAP_DEL_Z(l_addr_fee);
        // Validator's fee
        if (!IS_ZERO_256(a_value_fee)) {
            if (dap_chain_datum_tx_add_fee_item(&l_tx, a_value_fee) == 1)
                SUM_256_256(l_value_pack, a_value_fee, &l_value_pack);
            else {
                log_it(L_ERROR, "can't add validator's fee output");
                dap_chain_datum_tx_delete(l_tx);
                return NULL;
            }
        }
        // coin back
        uint256_t l_value_back = {};
        SUBTRACT_256_256(l_value_transfer, l_value_pack, &l_value_back);
        if (!IS_ZERO_256(l_value_back)) {
            if(dap_chain_datum_tx_add_out_ext_item(&l_tx, a_wallet_addr, l_value_back, a_token_ticker) != 1) {
                log_it(L_ERROR, "can't add coin back output");
                dap_chain_datum_tx_delete(l_tx);
                s_json_compose_error_add(a_config->response_handler, TX_COND_CREATE_COMPOSE_ERROR_COIN_BACK_FAILED, "Cant add coin back output\n");
                return NULL;
            }
        }
    }

    return l_tx;
}

enum cli_hold_compose_error {
    CLI_HOLD_COMPOSE_ERROR_INVALID_CONFIG = -1,
    CLI_HOLD_COMPOSE_ERROR_INVALID_TOKEN = -2,
    CLI_HOLD_COMPOSE_ERROR_INVALID_COINS = -3,
    CLI_HOLD_COMPOSE_ERROR_NO_DELEGATED_TOKEN = -4,
    CLI_HOLD_COMPOSE_ERROR_INVALID_EMISSION_RATE = -5,
    CLI_HOLD_COMPOSE_ERROR_INVALID_COINS_FORMAT = -6,
    CLI_HOLD_COMPOSE_ERROR_INVALID_FEE = -7,
    CLI_HOLD_COMPOSE_ERROR_INVALID_TIME_STAKING = -8,
    CLI_HOLD_COMPOSE_ERROR_INVALID_REINVEST_PERCENTAGE = -9,
    CLI_HOLD_COMPOSE_ERROR_UNABLE_TO_OPEN_WALLET = -10,
    CLI_HOLD_COMPOSE_ERROR_UNABLE_TO_GET_WALLET_ADDRESS = -11,
    CLI_HOLD_COMPOSE_ERROR_INSUFFICIENT_FUNDS = -12
};

json_object *dap_chain_tx_compose_stake_lock_hold(dap_chain_net_id_t a_net_id, const char *a_net_name, const char *a_native_ticker, const char *a_url_str,
                                    uint16_t a_port, const char *a_enc_cert_path, dap_chain_id_t a_chain_id, const char *a_ticker_str, dap_chain_addr_t *a_wallet_addr, const char *a_coins_str, const char *a_time_staking_str,
                                    const char *a_cert_str, const char *a_value_fee_str, const char *a_reinvest_percent_str) {
    
    compose_config_t *l_config = s_compose_config_init(a_net_id, a_net_name, a_native_ticker, a_url_str, a_port, a_enc_cert_path);
    if (!l_config) {
        log_it(L_ERROR, "can't create compose config");
        json_object* l_json_obj_ret = json_object_new_object();
        s_json_compose_error_add(l_json_obj_ret, CLI_HOLD_COMPOSE_ERROR_INVALID_CONFIG, "Can't create compose config");
        return l_json_obj_ret;
    }
    
    log_it_fl(L_DEBUG, "compose config initialized successfully");
    
    char 	l_delegated_ticker_str[DAP_CHAIN_TICKER_SIZE_MAX] 	=	{};
    dap_enc_key_t						*l_key_from;
    dap_chain_addr_t					*l_addr_holder;
    dap_time_t              			l_time_staking		=	0;
    uint256_t						    l_reinvest_percent	=	{};
    uint256_t							l_value_delegated	=	{};
    uint256_t                           l_value_fee     	=	{};
    uint256_t 							l_value             =   {};

    json_object *l_json_coins = s_request_command_to_rpc_with_params(l_config, "ledger", "list;coins;-net;%s", l_config->net_name);
    if (!l_json_coins) {
        log_it(L_ERROR, "can't get coins");
        return s_compose_config_return_response_handler(l_config);
    }
    if (!check_token_in_ledger(l_json_coins, a_ticker_str)) {
        log_it(L_ERROR, "invalid token '%s'", a_ticker_str);
        json_object_put(l_json_coins);
        s_json_compose_error_add(l_config->response_handler, CLI_HOLD_COMPOSE_ERROR_INVALID_TOKEN, "Invalid token '%s'\n", a_ticker_str);
        return s_compose_config_return_response_handler(l_config);
    }


    if (IS_ZERO_256((l_value = dap_chain_balance_scan(a_coins_str)))) {
        log_it(L_ERROR, "invalid coins format '%s'", a_coins_str);
        json_object_put(l_json_coins);
        s_json_compose_error_add(l_config->response_handler, CLI_HOLD_COMPOSE_ERROR_INVALID_COINS, "Invalid coins format\n");
        return s_compose_config_return_response_handler(l_config);
    }

    dap_chain_datum_token_get_delegated_ticker(l_delegated_ticker_str, a_ticker_str);

    if (!check_token_in_ledger(l_json_coins, l_delegated_ticker_str)) {
        log_it(L_ERROR, "no delegated token found '%s'", l_delegated_ticker_str);
        json_object_put(l_json_coins);
        s_json_compose_error_add(l_config->response_handler, CLI_HOLD_COMPOSE_ERROR_NO_DELEGATED_TOKEN, "No delegated token found\n");
        return s_compose_config_return_response_handler(l_config);
    }
    json_object_put(l_json_coins);

    uint256_t l_emission_rate = dap_chain_coins_to_balance("0.001");  // TODO 16126
    // uint256_t l_emission_rate = dap_ledger_token_get_emission_rate(l_ledger, l_delegated_ticker_str);
    // if (IS_ZERO_256(l_emission_rate)) {
    //     printf("Error: Invalid token emission rate\n");
    //     return -8;
    // }

    if (MULT_256_COIN(l_value, l_emission_rate, &l_value_delegated) || IS_ZERO_256(l_value_delegated)) {
        log_it(L_ERROR, "invalid emission rate");
        s_json_compose_error_add(l_config->response_handler, CLI_HOLD_COMPOSE_ERROR_INVALID_EMISSION_RATE, "Invalid coins format\n");
        return s_compose_config_return_response_handler(l_config);
    }


    if (IS_ZERO_256((l_value_fee = dap_chain_balance_scan(a_value_fee_str)))) {
        log_it(L_ERROR, "invalid fee format '%s'", a_value_fee_str);
        s_json_compose_error_add(l_config->response_handler, CLI_HOLD_COMPOSE_ERROR_INVALID_FEE, "Invalid fee format\n");
        return s_compose_config_return_response_handler(l_config);
    }

    if (dap_strlen(a_time_staking_str) != 6) {
        log_it(L_ERROR, "invalid time staking format '%s'", a_time_staking_str);
        s_json_compose_error_add(l_config->response_handler, CLI_HOLD_COMPOSE_ERROR_INVALID_TIME_STAKING, "Invalid time staking format\n");
        return s_compose_config_return_response_handler(l_config);
    }

    char l_time_staking_month_str[3] = {a_time_staking_str[2], a_time_staking_str[3], 0};
    int l_time_staking_month = atoi(l_time_staking_month_str);
    if (l_time_staking_month < 1 || l_time_staking_month > 12) {
        log_it(L_ERROR, "invalid time staking month '%s'", a_time_staking_str);
        s_json_compose_error_add(l_config->response_handler, CLI_HOLD_COMPOSE_ERROR_INVALID_TIME_STAKING, "Invalid time staking month\n");
        return s_compose_config_return_response_handler(l_config);
    }

    char l_time_staking_day_str[3] = {a_time_staking_str[4], a_time_staking_str[5], 0};
    int l_time_staking_day = atoi(l_time_staking_day_str);
    if (l_time_staking_day < 1 || l_time_staking_day > 31) {
        log_it(L_ERROR, "invalid time staking day '%s'", a_time_staking_str);
        s_json_compose_error_add(l_config->response_handler, CLI_HOLD_COMPOSE_ERROR_INVALID_TIME_STAKING, "Invalid time staking day\n");
        return s_compose_config_return_response_handler(l_config);
    }

    l_time_staking = dap_time_from_str_simplified(a_time_staking_str);
    if (!l_time_staking) {
        log_it(L_ERROR, "invalid time staking '%s'", a_time_staking_str);
        s_json_compose_error_add(l_config->response_handler, CLI_HOLD_COMPOSE_ERROR_INVALID_TIME_STAKING, "Invalid time staking\n");
        return s_compose_config_return_response_handler(l_config);
    }
    if (l_time_staking < dap_time_now()) {
        log_it(L_ERROR, "time staking is in the past '%s'", a_time_staking_str);
        s_json_compose_error_add(l_config->response_handler, CLI_HOLD_COMPOSE_ERROR_INVALID_TIME_STAKING, "Time staking is in the past\n");
        return s_compose_config_return_response_handler(l_config);
    }

    if ( NULL != a_reinvest_percent_str) {
        l_reinvest_percent = dap_chain_coins_to_balance(a_reinvest_percent_str);
        if (compare256(l_reinvest_percent, dap_chain_coins_to_balance("100.0")) == 1) {
            log_it(L_ERROR, "invalid reinvest percentage '%s'", a_reinvest_percent_str);
            s_json_compose_error_add(l_config->response_handler, CLI_HOLD_COMPOSE_ERROR_INVALID_REINVEST_PERCENTAGE, "Invalid reinvest percentage\n");
            return s_compose_config_return_response_handler(l_config);
        }
        if (IS_ZERO_256(l_reinvest_percent)) {
            int l_reinvest_percent_int = atoi(a_reinvest_percent_str);
            if (l_reinvest_percent_int < 0 || l_reinvest_percent_int > 100) {
                log_it(L_ERROR, "invalid reinvest percentage '%s'", a_reinvest_percent_str);
                s_json_compose_error_add(l_config->response_handler, CLI_HOLD_COMPOSE_ERROR_INVALID_REINVEST_PERCENTAGE, "Invalid reinvest percentage\n");
                return s_compose_config_return_response_handler(l_config);
            }
            l_reinvest_percent = dap_chain_uint256_from(l_reinvest_percent_int);
            MULT_256_256(l_reinvest_percent, GET_256_FROM_64(1000000000000000000ULL), &l_reinvest_percent);
        }
    }
    
    json_object *l_json_outs = s_request_command_to_rpc_with_params(l_config, "wallet", "info;-addr;%s;-net;%s", 
                                                                       dap_chain_addr_to_str(a_wallet_addr), l_config->net_name);

    uint256_t l_value_balance = s_get_balance_from_json(l_json_outs, a_ticker_str);
    json_object_put(l_json_outs);
    if (compare256(l_value_balance, l_value) == -1) {
        log_it(L_ERROR, "insufficient funds in wallet");
        s_json_compose_error_add(l_config->response_handler, CLI_HOLD_COMPOSE_ERROR_INSUFFICIENT_FUNDS, "Insufficient funds in wallet\n");
        return s_compose_config_return_response_handler(l_config);
    }

    // Make transfer transaction
    dap_chain_datum_tx_t *l_tx = dap_chain_tx_compose_datum_stake_lock_hold(a_wallet_addr,
                                                           a_ticker_str, l_value, l_value_fee,
                                                           l_time_staking, l_reinvest_percent,
                                                           l_delegated_ticker_str, l_value_delegated, a_chain_id, l_config);

    if (l_tx) {
        dap_chain_net_tx_to_json(l_tx, l_config->response_handler);
        dap_chain_datum_tx_delete(l_tx);
    } else {
        log_it(L_ERROR, "failed to create transaction");
    }

    return s_compose_config_return_response_handler(l_config);
}

typedef enum {
    STAKE_LOCK_DATUM_CREATE_ERROR_NOT_ENOUGH_FUNDS_TO_PAY_FEE = -1,
    STAKE_LOCK_DATUM_CREATE_ERROR_NOT_ENOUGH_FUNDS_TO_TRANSFER = -2,
    STAKE_LOCK_DATUM_CREATE_ERROR_CANT_ADD_CONDITIONAL_OUTPUT = -3,
    STAKE_LOCK_DATUM_CREATE_ERROR_CANT_ADD_NETWORK_FEE_OUTPUT = -4,
    STAKE_LOCK_DATUM_CREATE_ERROR_CANT_ADD_VALIDATOR_FEE_OUTPUT = -5,
    STAKE_LOCK_DATUM_CREATE_ERROR_CANT_ADD_COIN_BACK_OUTPUT_FOR_MAIN_TICKER = -6,
    STAKE_LOCK_DATUM_CREATE_ERROR_CANT_ADD_COIN_BACK_OUTPUT_FOR_NATIVE_TICKER = -7,
    STAKE_LOCK_DATUM_CREATE_ERROR_CANT_ADD_DELEGATED_TOKEN_EMISSION_OUTPUT = -8,
    STAKE_LOCK_DATUM_CREATE_ERROR_CANT_ADD_SIGN_OUTPUT = -9
} stake_lock_datum_create_error_t;

dap_chain_datum_tx_t *dap_chain_tx_compose_datum_stake_lock_hold(dap_chain_addr_t *a_wallet_addr,
                                                    const char *a_main_ticker,
                                                    uint256_t a_value, uint256_t a_value_fee,
                                                    dap_time_t a_time_unlock, uint256_t a_reinvest_percent,
                                                    const char *a_delegated_ticker_str, uint256_t a_delegated_value,
                                                    dap_chain_id_t a_chain_id, compose_config_t *a_config)
{
    dap_chain_net_srv_uid_t l_uid = { .uint64 = DAP_CHAIN_NET_SRV_STAKE_LOCK_ID };
    // check valid param
    dap_return_val_if_pass(!a_config->net_name || !a_wallet_addr || IS_ZERO_256(a_value), NULL);
    log_it_fl(L_DEBUG, "parameters validation passed");
    
    const char *l_native_ticker = a_config->native_ticker;
    bool l_main_native = !dap_strcmp(a_main_ticker, l_native_ticker);
    // find the transactions from which to take away coins
    uint256_t l_value_transfer = {}; // how many coins to transfer
    uint256_t l_value_need = a_value, l_net_fee = {}, l_total_fee = {}, l_fee_transfer = {};
    dap_chain_addr_t *l_addr_fee = NULL;
    bool l_net_fee_used = s_get_remote_net_fee_and_address( &l_net_fee, &l_addr_fee, a_config);
    SUM_256_256(l_net_fee, a_value_fee, &l_total_fee);
    dap_list_t *l_list_fee_out = NULL;
    json_object *l_outs_native = NULL;
    json_object *l_outs_main = NULL;
    int l_out_main_count = 0;
#ifndef DAP_CHAIN_TX_COMPOSE_TEST
    l_outs_native = dap_get_remote_tx_outs(l_native_ticker, a_wallet_addr, a_config);
    if (!l_outs_native) {
        log_it(L_ERROR, "can't get remote tx outs");
        DAP_DEL_Z(l_addr_fee);
        return NULL;
    }
    if (!dap_strcmp(a_main_ticker, l_native_ticker)) {
        l_outs_main = l_outs_native;
    } else {
        l_outs_main = dap_get_remote_tx_outs(a_main_ticker, a_wallet_addr, a_config);
    }
    int l_out_native_count = json_object_array_length(l_outs_native);
    l_out_main_count = json_object_array_length(l_outs_main);

    if (l_main_native)
        SUM_256_256(l_value_need, l_total_fee, &l_value_need);
    else if (!IS_ZERO_256(l_total_fee)) {
        l_list_fee_out = s_ledger_get_list_tx_outs_from_json(l_outs_native, l_out_native_count,
                                                               l_total_fee, 
                                                               &l_fee_transfer);
        if (!l_list_fee_out) {
            log_it(L_ERROR, "not enough funds to pay fee");
            s_json_compose_error_add(a_config->response_handler, STAKE_LOCK_DATUM_CREATE_ERROR_NOT_ENOUGH_FUNDS_TO_PAY_FEE, "Not enough funds to pay fee");
            json_object_put(l_outs_native);
            json_object_put(l_outs_main);
            DAP_DEL_Z(l_addr_fee);
            return NULL;
        }
    }
#endif
    // list of transaction with 'out' items
    dap_list_t *l_list_used_out = s_ledger_get_list_tx_outs_from_json(l_outs_main, l_out_main_count,
                                                            l_value_need,
                                                            &l_value_transfer);
    if (!l_list_used_out) {
        log_it(L_ERROR, "not enough funds to transfer");
        s_json_compose_error_add(a_config->response_handler, STAKE_LOCK_DATUM_CREATE_ERROR_NOT_ENOUGH_FUNDS_TO_TRANSFER, "Not enough funds to transfer");
        json_object_put(l_outs_native);
        json_object_put(l_outs_main);
        DAP_DEL_Z(l_addr_fee);
        return NULL;
    }

    // create empty transaction
    dap_chain_datum_tx_t *l_tx = dap_chain_datum_tx_create();

    // add 'in' items
    {
        uint256_t l_value_to_items = dap_chain_datum_tx_add_in_item_list(&l_tx, l_list_used_out);
#ifndef DAP_CHAIN_TX_COMPOSE_TEST
        assert(EQUAL_256(l_value_to_items, l_value_transfer));
#endif
        dap_list_free_full(l_list_used_out, NULL);
        if (l_list_fee_out) {
            uint256_t l_value_fee_items = dap_chain_datum_tx_add_in_item_list(&l_tx, l_list_fee_out);
            assert(EQUAL_256(l_value_fee_items, l_fee_transfer));
            dap_list_free_full(l_list_fee_out, NULL);
        }
    }

    // add 'in_ems' item
    {
        dap_hash_fast_t l_blank_hash = {};
        dap_chain_tx_in_ems_t *l_in_ems = dap_chain_datum_tx_item_in_ems_create(a_chain_id, &l_blank_hash, a_delegated_ticker_str);
        dap_chain_datum_tx_add_item(&l_tx, (const uint8_t*) l_in_ems);
        DAP_DEL_Z(l_in_ems);
    }

    // add 'out_cond' and 'out_ext' items
    {
        uint256_t l_value_pack = {}, l_native_pack = {}; // how much coin add to 'out_ext' items
        dap_chain_tx_out_cond_t *l_tx_out_cond = dap_chain_datum_tx_item_out_cond_create_srv_stake_lock(
                                                        l_uid, a_value, a_time_unlock, a_reinvest_percent);
        if (l_tx_out_cond) {
            SUM_256_256(l_value_pack, a_value, &l_value_pack);
            dap_chain_datum_tx_add_item(&l_tx, (const uint8_t *)l_tx_out_cond);
            DAP_DEL_Z(l_tx_out_cond);
        } else {
            log_it(L_ERROR, "can't add conditional output");
            dap_chain_datum_tx_delete(l_tx);
            s_json_compose_error_add(a_config->response_handler, STAKE_LOCK_DATUM_CREATE_ERROR_CANT_ADD_CONDITIONAL_OUTPUT, "Cant add conditional output\n");
            DAP_DELETE(l_addr_fee);
            return NULL;
        }

        uint256_t l_value_back = {};
        // Network fee
        if (l_net_fee_used) {
            if (dap_chain_datum_tx_add_out_ext_item(&l_tx, l_addr_fee, l_net_fee, l_native_ticker) != 1) {
                log_it(L_ERROR, "can't add network fee output");
                dap_chain_datum_tx_delete(l_tx);
                s_json_compose_error_add(a_config->response_handler, STAKE_LOCK_DATUM_CREATE_ERROR_CANT_ADD_NETWORK_FEE_OUTPUT, "Cant add network fee output\n");
                DAP_DELETE(l_addr_fee);
                return NULL;
            }
            if (l_main_native)
                SUM_256_256(l_value_pack, l_net_fee, &l_value_pack);
            else
                SUM_256_256(l_native_pack, l_net_fee, &l_native_pack);
        }
        DAP_DEL_Z(l_addr_fee);
        // Validator's fee
        if (!IS_ZERO_256(a_value_fee)) {
            if (dap_chain_datum_tx_add_fee_item(&l_tx, a_value_fee) != 1) {
                log_it(L_ERROR, "can't add validator's fee output");
                dap_chain_datum_tx_delete(l_tx);
                s_json_compose_error_add(a_config->response_handler, STAKE_LOCK_DATUM_CREATE_ERROR_CANT_ADD_VALIDATOR_FEE_OUTPUT, "Cant add validator's fee output\n");
                return NULL;
            }
            if (l_main_native)
                SUM_256_256(l_value_pack, a_value_fee, &l_value_pack);
            else
                SUM_256_256(l_native_pack, a_value_fee, &l_native_pack);
        }
        // coin back
        SUBTRACT_256_256(l_value_transfer, l_value_pack, &l_value_back);
        if (!IS_ZERO_256(l_value_back)) {
            if (dap_chain_datum_tx_add_out_ext_item(&l_tx, a_wallet_addr, l_value_back, a_main_ticker) != 1) {
                log_it(L_ERROR, "can't add coin back output for main ticker");
                dap_chain_datum_tx_delete(l_tx);
                s_json_compose_error_add(a_config->response_handler, STAKE_LOCK_DATUM_CREATE_ERROR_CANT_ADD_COIN_BACK_OUTPUT_FOR_MAIN_TICKER, "Cant add coin back output for main ticker\n");
                return NULL;
            }
        }
        // fee coin back
        if (!IS_ZERO_256(l_fee_transfer)) {
            SUBTRACT_256_256(l_fee_transfer, l_native_pack, &l_value_back);
            if (!IS_ZERO_256(l_value_back)) {
                if (dap_chain_datum_tx_add_out_ext_item(&l_tx, a_wallet_addr, l_value_back, l_native_ticker) != 1) {
                    log_it(L_ERROR, "can't add coin back output for native ticker");
                    dap_chain_datum_tx_delete(l_tx);
                    s_json_compose_error_add(a_config->response_handler, STAKE_LOCK_DATUM_CREATE_ERROR_CANT_ADD_COIN_BACK_OUTPUT_FOR_NATIVE_TICKER, "Cant add coin back output for native ticker\n");
                    return NULL;
                }
            }
        }
    }

    // add delegated token emission 'out_ext'
    if (dap_chain_datum_tx_add_out_ext_item(&l_tx, a_wallet_addr, a_delegated_value, a_delegated_ticker_str) != 1) {
        log_it(L_ERROR, "can't add delegated token emission output");
        dap_chain_datum_tx_delete(l_tx);
        s_json_compose_error_add(a_config->response_handler, STAKE_LOCK_DATUM_CREATE_ERROR_CANT_ADD_DELEGATED_TOKEN_EMISSION_OUTPUT, "Cant add delegated token emission output\n");
        DAP_DELETE(l_addr_fee);
        return NULL;
    }

    DAP_DELETE(l_addr_fee);
    return l_tx;
}


typedef enum {
    CLI_TAKE_COMPOSE_OK = 0,
    CLI_TAKE_COMPOSE_ERROR_UNABLE_TO_INIT_CONFIG = -1,
    CLI_TAKE_COMPOSE_ERROR_INVALID_TRANSACTION_HASH = -2,
    CLI_TAKE_COMPOSE_ERROR_FAILED_TO_GET_RESPONSE = -3,
    CLI_TAKE_COMPOSE_ERROR_NO_ITEMS_FOUND = -4,
    CLI_TAKE_COMPOSE_ERROR_NO_TX_OUT_CONDITION = -5,
    CLI_TAKE_COMPOSE_ERROR_TX_OUT_ALREADY_USED = -6,
    CLI_TAKE_COMPOSE_ERROR_FAILED_GET_ITEMS_ARRAY = -7,
    CLI_TAKE_COMPOSE_ERROR_TOKEN_TICKER_NOT_FOUND = -8,
    CLI_TAKE_COMPOSE_ERROR_INVALID_COINS_FORMAT = -9,
    CLI_TAKE_COMPOSE_ERROR_INVALID_FEE_FORMAT = -10,
    CLI_TAKE_COMPOSE_ERROR_UNABLE_TO_OPEN_WALLET = -11,
    CLI_TAKE_COMPOSE_ERROR_OWNER_KEY_NOT_FOUND = -12,
    CLI_TAKE_COMPOSE_ERROR_NOT_ENOUGH_TIME_PASSED = -13,
    CLI_TAKE_COMPOSE_ERROR_FAILED_TO_CREATE_TX = -14,
    CLI_TAKE_COMPOSE_ERROR_NO_INFO_TX_OUT_USED = -15,
    CLI_TAKE_COMPOSE_ERROR_TX_OUT_NOT_USED = -16,
} cli_take_compose_error_t;

static dap_chain_datum_tx_t *s_get_datum_info_from_rpc(
    const char *a_tx_str, compose_config_t *a_config,
    dap_chain_tx_out_cond_subtype_t a_cond_subtype,
    dap_chain_tx_out_cond_t **a_cond_tx, char **a_spent_by_hash, 
    char **a_token_ticker, int *a_out_idx, bool a_is_ledger)
{
    json_object *l_raw_response = s_request_command_to_rpc_with_params(a_config,
        a_is_ledger ? "ledger" : "mempool", 
        a_is_ledger ? "info;-hash;%s;-net;%s;-tx_to_json" : "dump;-datum;%s;-net;%s;-chain;main;-tx_to_json", 
        a_tx_str, a_config->net_name);
    if (!l_raw_response) {
        log_it(L_ERROR, "failed to get response from remote node");
        s_json_compose_error_add(a_config->response_handler, CLI_TAKE_COMPOSE_ERROR_FAILED_TO_GET_RESPONSE, "Failed to get response from remote node\n");
        return NULL;
    }

    json_object *l_response = json_object_array_get_idx(l_raw_response, 0);
    if (!l_response) {
        log_it(L_ERROR, "no items found in response");
        json_object_put(l_raw_response);
        s_json_compose_error_add(a_config->response_handler, CLI_TAKE_COMPOSE_ERROR_NO_ITEMS_FOUND, "No items found in response\n");
        return NULL;
    }
    json_object_get(l_response);
    json_object_put(l_raw_response);
    dap_chain_datum_tx_t *l_datum = dap_chain_datum_tx_create();
    size_t
        l_items_count = 0,
        l_items_ready = 0;
    json_object * l_json_errors = json_object_new_array();
    if (dap_chain_tx_datum_from_json(l_response, NULL, l_json_errors, &l_datum, &l_items_count, &l_items_ready) || l_items_count != l_items_ready) {
        log_it(L_ERROR, "failed to create transaction from json");
        json_object_put(l_response);
        s_json_compose_error_add(a_config->response_handler, CLI_TAKE_COMPOSE_ERROR_FAILED_TO_CREATE_TX, "Failed to create transaction from json\n");
        dap_chain_datum_tx_delete(l_datum);
        return NULL;
    }
    
    if (a_cond_tx) {
        uint8_t *l_cond_tx = NULL;
        size_t l_item_size = 0;
        int l_item_index = 0;
        int l_out_idx = 0;
        TX_ITEM_ITER_TX_TYPE(l_cond_tx, TX_ITEM_TYPE_OUT_ALL, l_item_size, l_item_index, l_datum) {
            if (*l_cond_tx == TX_ITEM_TYPE_OUT_COND && ((dap_chain_tx_out_cond_t *)l_cond_tx)->header.subtype == a_cond_subtype) {
                break;
            }
            ++l_out_idx;
        }
        if (!l_cond_tx) {
            log_it(L_ERROR, "no transaction output condition found");
            json_object_put(l_response);
            s_json_compose_error_add(a_config->response_handler, CLI_TAKE_COMPOSE_ERROR_NO_ITEMS_FOUND, "No transaction output condition found\n");
            dap_chain_datum_tx_delete(l_datum);
            return NULL;
        }
        if (a_spent_by_hash) {
            DAP_DEL_Z(*a_spent_by_hash);
            json_object *l_spent_outs = json_object_object_get(l_response, "spent_outs");
            size_t l_spent_outs_count = l_spent_outs ? json_object_array_length(l_spent_outs) : 0;
            for (size_t i = 0; i < l_spent_outs_count; i++) {
                json_object *l_spent_out_json = json_object_array_get_idx(l_spent_outs, i);
                json_object *l_out_idx_json = json_object_object_get(l_spent_out_json, "out_idx");
                if (l_out_idx_json && json_object_get_int(l_out_idx_json) == l_out_idx) {
                    const char *l_spent_by_tx = json_object_get_string(json_object_object_get(l_spent_out_json, "spent_by_tx"));
                    *a_spent_by_hash = dap_strdup(l_spent_by_tx);
                    break;
                }
            }
        }
        *a_cond_tx = l_cond_tx && l_item_size ? (dap_chain_tx_out_cond_t *)DAP_DUP_SIZE(l_cond_tx, l_item_size) : NULL;
        if (a_out_idx)
            *a_out_idx = l_out_idx;
    }

    if (a_token_ticker) {
        json_object *l_token_ticker = json_object_object_get(l_response, "token_ticker");
        if (!l_token_ticker) {
            log_it(L_ERROR, "token ticker not found in response");
            json_object_put(l_response);
            s_json_compose_error_add(a_config->response_handler, CLI_TAKE_COMPOSE_ERROR_TOKEN_TICKER_NOT_FOUND, "Token ticker not found in response\n");
            return NULL;
        }
        *a_token_ticker = dap_strdup(json_object_get_string(l_token_ticker));
    }
    json_object_put(l_response);
    return l_datum;
}

json_object *dap_chain_tx_compose_stake_lock_take(dap_chain_net_id_t a_net_id, const char *a_net_name, const char *a_native_ticker, const char *a_url_str,
                                    uint16_t a_port, const char *a_enc_cert_path, dap_chain_addr_t *a_wallet_addr, const char *a_tx_str,
                                    const char *a_value_fee_str){

    compose_config_t *l_config = s_compose_config_init(a_net_id, a_net_name, a_native_ticker, a_url_str, a_port, a_enc_cert_path);
    if (!l_config) {
        log_it(L_ERROR, "unable to init config");
        json_object * l_json_obj_ret = json_object_new_object();
        s_json_compose_error_add(l_json_obj_ret, CLI_TAKE_COMPOSE_ERROR_UNABLE_TO_INIT_CONFIG, "Unable to init config\n");
        return l_json_obj_ret;
    }

    char l_delegated_ticker_str[DAP_CHAIN_TICKER_SIZE_MAX] 	=	{};
    int									l_prev_cond_idx		=	0;
    uint256_t							l_value_delegated	= 	{};
    uint256_t                           l_value_fee     	=	{};
    dap_hash_fast_t						l_tx_hash;
    dap_chain_datum_tx_t                *l_tx = NULL;
    dap_chain_tx_out_cond_t				*l_cond_tx = NULL;
    dap_enc_key_t						*l_owner_key;
    char *l_ticker_str = NULL;
    if (dap_chain_hash_fast_from_str(a_tx_str, &l_tx_hash)) {
        log_it(L_ERROR, "invalid transaction hash");
        s_json_compose_error_add(l_config->response_handler, CLI_TAKE_COMPOSE_ERROR_INVALID_TRANSACTION_HASH, "Invalid transaction hash\n");
        return s_compose_config_return_response_handler(l_config);
    }

    l_tx = s_get_datum_info_from_rpc(a_tx_str, l_config, DAP_CHAIN_TX_OUT_COND_SUBTYPE_SRV_STAKE_LOCK, &l_cond_tx, NULL, &l_ticker_str, NULL, true);
    if (!l_cond_tx) {
        log_it(L_ERROR, "failed to get datum info from rpc");
        DAP_DELETE(l_ticker_str);
        return s_compose_config_return_response_handler(l_config);
    }
    dap_chain_datum_token_get_delegated_ticker(l_delegated_ticker_str, l_ticker_str);
    uint256_t l_emission_rate = dap_chain_coins_to_balance("0.001");

    if (IS_ZERO_256(l_emission_rate) ||
        MULT_256_COIN(l_cond_tx->header.value, l_emission_rate, &l_value_delegated) ||
        IS_ZERO_256(l_value_delegated)) {
        log_it(L_ERROR, "invalid coins format");
        s_json_compose_error_add(l_config->response_handler, CLI_TAKE_COMPOSE_ERROR_INVALID_COINS_FORMAT, "Invalid coins format\n");
        DAP_DEL_MULTY(l_ticker_str, l_cond_tx);
        return s_compose_config_return_response_handler(l_config);
    }

    if (IS_ZERO_256((l_value_fee = dap_chain_balance_scan(a_value_fee_str)))) {
        log_it(L_ERROR, "invalid fee format");
        s_json_compose_error_add(l_config->response_handler, CLI_TAKE_COMPOSE_ERROR_INVALID_FEE_FORMAT, "Invalid fee format\n");
        DAP_DEL_MULTY(l_ticker_str, l_cond_tx);
        return s_compose_config_return_response_handler(l_config);
    }

    if (l_cond_tx->subtype.srv_stake_lock.time_unlock > dap_time_now()) {
        log_it(L_ERROR, "not enough time has passed for unlocking");
        s_json_compose_error_add(l_config->response_handler, CLI_TAKE_COMPOSE_ERROR_NOT_ENOUGH_TIME_PASSED, "Not enough time has passed for unlocking\n");
        DAP_DEL_MULTY(l_ticker_str, l_cond_tx);
        return s_compose_config_return_response_handler(l_config);
    }
    dap_chain_datum_tx_delete(l_tx);
    l_tx = dap_chain_tx_compose_datum_stake_lock_take(a_wallet_addr, &l_tx_hash, l_prev_cond_idx,
                                          l_ticker_str, l_cond_tx->header.value, l_value_fee,
                                          l_delegated_ticker_str, l_value_delegated, l_config);

    DAP_DEL_MULTY(l_ticker_str, l_cond_tx);
    if (l_tx) {
        dap_chain_net_tx_to_json(l_tx, l_config->response_handler);
        dap_chain_datum_tx_delete(l_tx);
    } else {
        log_it(L_ERROR, "failed to create transaction");
    }

    return s_compose_config_return_response_handler(l_config);
}


typedef enum {
    TX_STAKE_UNLOCK_COMPOSE_OK = 0,
    TX_STAKE_UNLOCK_COMPOSE_INVALID_PARAMS = -1,
    TX_STAKE_UNLOCK_COMPOSE_NOT_ENOUGH_FUNDS = -2,
    TX_STAKE_UNLOCK_COMPOSE_TOTAL_FEE_MORE_THAN_STAKE = -3,
    TX_STAKE_UNLOCK_COMPOSE_CANT_ADD_NETWORK_FEE_OUTPUT = -4,
    TX_STAKE_UNLOCK_COMPOSE_CANT_ADD_VALIDATOR_FEE_OUTPUT = -5,
    TX_STAKE_UNLOCK_COMPOSE_CANT_SUBTRACT_VALUE_PACK = -6,
    TX_STAKE_UNLOCK_COMPOSE_CANT_ADD_COIN_BACK_MAIN = -7,
    TX_STAKE_UNLOCK_COMPOSE_CANT_ADD_COIN_BACK_NATIVE = -8,
    TX_STAKE_UNLOCK_COMPOSE_CANT_ADD_BURNING_OUTPUT = -9,
    TX_STAKE_UNLOCK_COMPOSE_CANT_ADD_COIN_BACK_DELEGATED = -10
} tx_stake_unlock_compose_error_t;

dap_chain_datum_tx_t *dap_chain_tx_compose_datum_stake_lock_take(dap_chain_addr_t *a_wallet_addr,
                                               dap_hash_fast_t *a_stake_tx_hash, uint32_t a_prev_cond_idx,
                                               const char *a_main_ticker, uint256_t a_value,
                                               uint256_t a_value_fee,
                                               const char *a_delegated_ticker_str, uint256_t a_delegated_value,
                                               compose_config_t *a_config)
{
    // check valid param
    if (!a_config || !a_wallet_addr || dap_hash_fast_is_blank(a_stake_tx_hash)) {
        log_it(L_ERROR, "invalid parameters");
        s_json_compose_error_add(a_config->response_handler, TX_STAKE_UNLOCK_COMPOSE_INVALID_PARAMS, "Invalid parameters\n");
        return NULL;
    }

    const char *l_native_ticker = a_config->native_ticker;
    bool l_main_native = !dap_strcmp(a_main_ticker, l_native_ticker);
    // find the transactions from which to take away coins
    uint256_t l_value_transfer = {}; // how many coins to transfer
    uint256_t l_net_fee = {}, l_total_fee = {}, l_fee_transfer = {};
    dap_chain_addr_t *l_addr_fee = NULL;

    dap_list_t *l_list_fee_out = NULL, *l_list_used_out = NULL;

    bool l_net_fee_used = s_get_remote_net_fee_and_address(&l_net_fee, &l_addr_fee, a_config);

#ifndef DAP_CHAIN_TX_COMPOSE_TEST    
    json_object *l_outs_native = dap_get_remote_tx_outs(l_native_ticker, a_wallet_addr, a_config);
    if (!l_outs_native) {
        log_it(L_ERROR, "can't get remote tx outs");
        DAP_DEL_Z(l_addr_fee);
        return NULL;
    }

    json_object *l_outs_delegated = dap_get_remote_tx_outs(a_delegated_ticker_str, a_wallet_addr, a_config);
    if (!l_outs_delegated) {
        log_it(L_ERROR, "can't get remote tx outs");
        DAP_DEL_Z(l_addr_fee);
        return NULL;
    }
    int l_out_native_count = json_object_array_length(l_outs_native);
    int l_out_delegated_count = json_object_array_length(l_outs_delegated);
#else
    json_object *l_outs_native = NULL;
    json_object *l_outs_delegated = NULL;
    int l_out_native_count = 0;
    int l_out_delegated_count = 0;
#endif

    SUM_256_256(l_net_fee, a_value_fee, &l_total_fee);
    if (!IS_ZERO_256(l_total_fee)) {
        if (!l_main_native) {
            l_list_fee_out = s_ledger_get_list_tx_outs_from_json(l_outs_native, l_out_native_count,
                                                                l_total_fee, 
                                                                &l_fee_transfer);
            if (!l_list_fee_out) {
                log_it(L_ERROR, "not enough funds to pay fee");
                s_json_compose_error_add(a_config->response_handler, TX_STAKE_UNLOCK_COMPOSE_NOT_ENOUGH_FUNDS, "Not enough funds to pay fee");
                json_object_put(l_outs_native);
                json_object_put(l_outs_delegated);
                DAP_DELETE(l_addr_fee);
                return NULL;
            }
        }
#ifndef DAP_CHAIN_TX_COMPOSE_TEST  
        else if (compare256(a_value, l_total_fee) == -1) {
            log_it(L_ERROR, "total fee more than stake");
            s_json_compose_error_add(a_config->response_handler, TX_STAKE_UNLOCK_COMPOSE_TOTAL_FEE_MORE_THAN_STAKE, "Total fee more than stake\n");
            json_object_put(l_outs_native);
            json_object_put(l_outs_delegated);
            DAP_DEL_Z(l_addr_fee);
            return NULL;
        }
#endif
    }
    if (!IS_ZERO_256(a_delegated_value)) {
        l_list_used_out = s_ledger_get_list_tx_outs_from_json(l_outs_delegated, l_out_delegated_count,
                                                               a_delegated_value, 
                                                               &l_value_transfer);
        if (!l_list_used_out) {
            log_it(L_ERROR, "not enough funds to pay fee");
            s_json_compose_error_add(a_config->response_handler, TX_STAKE_UNLOCK_COMPOSE_NOT_ENOUGH_FUNDS, "Not enough funds to pay fee");
            json_object_put(l_outs_native);
            json_object_put(l_outs_delegated);
            DAP_DELETE(l_addr_fee);
            return NULL;
        }
    }

    // create empty transaction
    dap_chain_datum_tx_t *l_tx = dap_chain_datum_tx_create();

    // add 'in_cond' & 'in' items
    {
        dap_chain_datum_tx_add_in_cond_item(&l_tx, a_stake_tx_hash, a_prev_cond_idx, 0);
        if (l_list_used_out) {
            uint256_t l_value_to_items = dap_chain_datum_tx_add_in_item_list(&l_tx, l_list_used_out);
#ifndef DAP_CHAIN_TX_COMPOSE_TEST  
            assert(EQUAL_256(l_value_to_items, l_value_transfer));
#endif
            dap_list_free_full(l_list_used_out, NULL);
        }
        if (l_list_fee_out) {
            uint256_t l_value_fee_items = dap_chain_datum_tx_add_in_item_list(&l_tx, l_list_fee_out);
            assert(EQUAL_256(l_value_fee_items, l_fee_transfer));
            dap_list_free_full(l_list_fee_out, NULL);
        }
    }

    // add 'out_ext' items
    uint256_t l_value_back;
    {
        uint256_t l_value_pack = {}; // how much datoshi add to 'out' items
        // Network fee
        if(l_net_fee_used){
            if (!dap_chain_datum_tx_add_out_ext_item(&l_tx, l_addr_fee, l_net_fee, l_native_ticker)){
                log_it(L_ERROR, "can't add network fee output");
                dap_chain_datum_tx_delete(l_tx);
                s_json_compose_error_add(a_config->response_handler, TX_STAKE_UNLOCK_COMPOSE_CANT_ADD_NETWORK_FEE_OUTPUT, "Can't add network fee output\n");
                DAP_DELETE(l_addr_fee);
                return NULL;
            }
            SUM_256_256(l_value_pack, l_net_fee, &l_value_pack);
        }
        DAP_DEL_Z(l_addr_fee);
        // Validator's fee
        if (!IS_ZERO_256(a_value_fee)) {
            if (dap_chain_datum_tx_add_fee_item(&l_tx, a_value_fee) == 1)
            {
                SUM_256_256(l_value_pack, a_value_fee, &l_value_pack);
            } else {
                log_it(L_ERROR, "can't add validator's fee output");
                dap_chain_datum_tx_delete(l_tx);
                s_json_compose_error_add(a_config->response_handler, TX_STAKE_UNLOCK_COMPOSE_CANT_ADD_VALIDATOR_FEE_OUTPUT, "Can't add validator's fee output\n");
                return NULL;
            }
        }
        // coin back
        //SUBTRACT_256_256(l_fee_transfer, l_value_pack, &l_value_back);
        if(l_main_native){
             if (SUBTRACT_256_256(a_value, l_value_pack, &l_value_back)) {
                dap_chain_datum_tx_delete(l_tx);
                s_json_compose_error_add(a_config->response_handler, TX_STAKE_UNLOCK_COMPOSE_CANT_SUBTRACT_VALUE_PACK, "Can't subtract value pack from value\n");
                return NULL;
            }
            if(!IS_ZERO_256(l_value_back)) {
                if (dap_chain_datum_tx_add_out_ext_item(&l_tx, a_wallet_addr, l_value_back, a_main_ticker)!=1) {
                    log_it(L_ERROR, "can't add coin back output for main ticker");
                    dap_chain_datum_tx_delete(l_tx);
                    s_json_compose_error_add(a_config->response_handler, TX_STAKE_UNLOCK_COMPOSE_CANT_ADD_COIN_BACK_MAIN, "Can't add coin back output for main ticker\n");
                    return NULL;
                }
            }
        } else {
            SUBTRACT_256_256(l_fee_transfer, l_value_pack, &l_value_back);
            if (dap_chain_datum_tx_add_out_ext_item(&l_tx, a_wallet_addr, a_value, a_main_ticker)!=1) {
                dap_chain_datum_tx_delete(l_tx);
                s_json_compose_error_add(a_config->response_handler, TX_STAKE_UNLOCK_COMPOSE_CANT_ADD_COIN_BACK_MAIN, "Can't add coin back output for main ticker\n");
                return NULL;
            } else {
                if (dap_chain_datum_tx_add_out_ext_item(&l_tx, a_wallet_addr, l_value_back, l_native_ticker)!=1) {
                    log_it(L_ERROR, "can't add coin back output for native ticker");
                    dap_chain_datum_tx_delete(l_tx);
                    s_json_compose_error_add(a_config->response_handler, TX_STAKE_UNLOCK_COMPOSE_CANT_ADD_COIN_BACK_NATIVE, "Can't add coin back output for native ticker\n");
                    return NULL;
                }
            }
        }
    }

    // add burning 'out_ext'
    if (!IS_ZERO_256(a_delegated_value)) {
        if (dap_chain_datum_tx_add_out_ext_item(&l_tx, &c_dap_chain_addr_blank,
                                               a_delegated_value, a_delegated_ticker_str) != 1) {
            log_it(L_ERROR, "can't add burning output for delegated value");
            dap_chain_datum_tx_delete(l_tx);
            s_json_compose_error_add(a_config->response_handler, TX_STAKE_UNLOCK_COMPOSE_CANT_ADD_BURNING_OUTPUT, "Can't add burning output for delegated value\n");
            return NULL;
        }
        // delegated token coin back
        SUBTRACT_256_256(l_value_transfer, a_delegated_value, &l_value_back);
        if (!IS_ZERO_256(l_value_back)) {
            if (dap_chain_datum_tx_add_out_ext_item(&l_tx, a_wallet_addr, l_value_back, a_delegated_ticker_str) != 1) {
                log_it(L_ERROR, "can't add coin back output for delegated ticker");
                dap_chain_datum_tx_delete(l_tx);
                s_json_compose_error_add(a_config->response_handler, TX_STAKE_UNLOCK_COMPOSE_CANT_ADD_COIN_BACK_DELEGATED, "Can't add coin back output for delegated ticker\n");
                return NULL;
            }
        }
    }
    DAP_DELETE(l_addr_fee);
    return l_tx;
}

typedef enum {
    GET_KEY_DELEGATING_MIN_VALUE_OK = 0,
    GET_KEY_DELEGATING_MIN_VALUE_FAILED_TO_GET_RESPONSE = -1,
    GET_KEY_DELEGATING_MIN_VALUE_INVALID_RESPONSE_FORMAT = -2,
    GET_KEY_DELEGATING_MIN_VALUE_SUMMARY_NOT_FOUND = -3,
    GET_KEY_DELEGATING_MIN_VALUE_MIN_VALUE_NOT_FOUND = -4,
    GET_KEY_DELEGATING_MIN_VALUE_INVALID_VALUE_FORMAT = -5,
    GET_KEY_DELEGATING_MIN_VALUE_UNRECOGNIZED_NUMBER = -6
} get_key_delegating_min_value_error_t;

uint256_t s_get_key_delegating_min_value(compose_config_t *a_config){

    log_it_fl(L_DEBUG, "getting key delegating min value for net %s", a_config->net_name);
    
    uint256_t l_key_delegating_min_value = uint256_0;
    json_object *response = s_request_command_to_rpc_with_params(a_config, "srv_stake", "list;keys;-net;%s", a_config->net_name);
    if (!response) {
        log_it(L_ERROR, "failed to get response from remote node");
        s_json_compose_error_add(a_config->response_handler, GET_KEY_DELEGATING_MIN_VALUE_FAILED_TO_GET_RESPONSE, "Failed to get response from remote node\n");
        return l_key_delegating_min_value;
    }

    json_object *response_array = json_object_array_get_idx(response, 0);
    if (!response_array) {
        log_it(L_ERROR, "invalid response format");
        s_json_compose_error_add(a_config->response_handler, GET_KEY_DELEGATING_MIN_VALUE_INVALID_RESPONSE_FORMAT, "Invalid response format\n");
        return l_key_delegating_min_value;
    }

    json_object *summary_obj = json_object_array_get_idx(response_array, json_object_array_length(response_array) - 1);
    if (!summary_obj) {
        log_it(L_ERROR, "summary object not found in response");
        s_json_compose_error_add(a_config->response_handler, GET_KEY_DELEGATING_MIN_VALUE_SUMMARY_NOT_FOUND, "Summary object not found in response\n");
        return l_key_delegating_min_value;
    }

    json_object *key_delegating_min_value_obj = json_object_object_get(summary_obj, "key_delegating_min_value");
    if (!key_delegating_min_value_obj) {
        log_it(L_ERROR, "key delegating min value not found in summary");
        s_json_compose_error_add(a_config->response_handler, GET_KEY_DELEGATING_MIN_VALUE_MIN_VALUE_NOT_FOUND, "Key delegating min value not found in summary\n");
        return l_key_delegating_min_value;
    }

    const char *key_delegating_min_value_str = json_object_get_string(key_delegating_min_value_obj);
    if (!key_delegating_min_value_str) {
        log_it(L_ERROR, "invalid key_delegating_min_value format");
        s_json_compose_error_add(a_config->response_handler, GET_KEY_DELEGATING_MIN_VALUE_INVALID_VALUE_FORMAT, "Invalid key_delegating_min_value format\n");
        return l_key_delegating_min_value;
    }

    l_key_delegating_min_value = dap_chain_balance_scan(key_delegating_min_value_str);
    if (IS_ZERO_256(l_key_delegating_min_value)) {
        log_it(L_ERROR, "unrecognized number in key_delegating_min_value");
        s_json_compose_error_add(a_config->response_handler, GET_KEY_DELEGATING_MIN_VALUE_UNRECOGNIZED_NUMBER, "Unrecognized number in key_delegating_min_value\n");
        return l_key_delegating_min_value;
    }
    return l_key_delegating_min_value;
}

json_object *dap_chain_tx_compose_poll_create(dap_chain_net_id_t a_net_id, const char *a_net_name, const char *a_native_ticker, const char *a_url_str,
                                    uint16_t a_port, const char *a_enc_cert_path, const char *a_question_str, const char *a_options_list_str, 
                                    const char *a_voting_expire_str, const char *a_max_votes_count_str, const char *a_fee_str, 
                                    bool a_is_delegated_key, bool a_is_vote_changing_allowed, dap_chain_addr_t *a_wallet_addr, const char *a_token_str) {
    
    compose_config_t *l_config = s_compose_config_init(a_net_id, a_net_name, a_native_ticker, a_url_str, a_port, a_enc_cert_path);
    if (!l_config) {
        log_it(L_ERROR, "unable to init config");
        json_object * l_json_obj_ret = json_object_new_object();
        s_json_compose_error_add(l_json_obj_ret, CLI_TAKE_COMPOSE_ERROR_UNABLE_TO_INIT_CONFIG, "Unable to init config\n");
        return l_json_obj_ret;
    }
    
    log_it_fl(L_DEBUG, "compose config initialized successfully");
    
    if (strlen(a_question_str) > DAP_CHAIN_DATUM_TX_VOTING_QUESTION_MAX_LENGTH){
        log_it(L_ERROR, "question too long");
        s_json_compose_error_add(l_config->response_handler, DAP_CHAIN_DATUM_TX_VOTING_QUESTION_MAX_LENGTH, "The question must contain no more than %d characters\n", DAP_CHAIN_DATUM_TX_VOTING_QUESTION_MAX_LENGTH);
        return s_compose_config_return_response_handler(l_config);
    }

    dap_list_t *l_options_list = NULL;
    // Parse options list
    l_options_list = dap_get_options_list_from_str(a_options_list_str);
    if(!l_options_list || dap_list_length(l_options_list) < 2){
        log_it(L_ERROR, "number of options must be 2 or greater");
        s_json_compose_error_add(l_config->response_handler, DAP_CHAIN_NET_VOTE_CREATE_NUMBER_OPTIONS_ERROR, "Number of options must be 2 or greater.\n");
        return s_compose_config_return_response_handler(l_config);
    }

    if(dap_list_length(l_options_list)>DAP_CHAIN_DATUM_TX_VOTING_OPTION_MAX_COUNT){
        log_it(L_ERROR, "number of options must be less than %d", DAP_CHAIN_DATUM_TX_VOTING_OPTION_MAX_COUNT);
        s_json_compose_error_add(l_config->response_handler, DAP_CHAIN_NET_VOTE_CREATE_CONTAIN_MAX_OPTIONS, "The voting can contain no more than %d options\n", DAP_CHAIN_DATUM_TX_VOTING_OPTION_MAX_COUNT);            
        return s_compose_config_return_response_handler(l_config);
    }
    uint256_t l_value_fee = dap_chain_balance_scan(a_fee_str);


    dap_time_t l_time_expire = 0;
    if (a_voting_expire_str)
        l_time_expire = dap_time_from_str_rfc822(a_voting_expire_str);
    if (a_voting_expire_str && !l_time_expire){
        log_it(L_ERROR, "wrong time format");
        s_json_compose_error_add(l_config->response_handler, DAP_CHAIN_NET_VOTE_CREATE_WRONG_TIME_FORMAT, "Wrong time format. -expire parameter must be in format \"Day Month Year HH:MM:SS Timezone\" e.g. \"19 August 2024 22:00:00 +00\"\n");
        return s_compose_config_return_response_handler(l_config);
    }
    uint64_t l_max_count = 0;
    if (a_max_votes_count_str)
        l_max_count = strtoul(a_max_votes_count_str, NULL, 10);
        
    json_object *l_json_coins = s_request_command_to_rpc_with_params(l_config, "ledger", "list;coins;-net;%s", l_config->net_name);
    if (!l_json_coins) {
        log_it(L_ERROR, "can't get ledger coins list");
        s_json_compose_error_add(l_config->response_handler, DAP_CHAIN_NET_VOTE_CREATE_ERROR_CAN_NOT_GET_TX_OUTS, "Can't get ledger coins list\n");
        return s_compose_config_return_response_handler(l_config);
    }
    if (!check_token_in_ledger(l_json_coins, a_token_str)) {
        log_it(L_ERROR, "token does not exist");
        json_object_put(l_json_coins);
        s_json_compose_error_add(l_config->response_handler, DAP_CHAIN_NET_VOTE_CREATE_WRONG_TOKEN, "Token %s does not exist\n", a_token_str);
        return s_compose_config_return_response_handler(l_config);
    }
    json_object_put(l_json_coins);

    dap_chain_datum_tx_t *l_tx = dap_chain_tx_compose_datum_poll_create(a_question_str, l_options_list, l_time_expire, l_max_count,
                                                                l_value_fee, a_is_delegated_key, a_is_vote_changing_allowed, 
                                                                a_wallet_addr, a_token_str, l_config);
    dap_list_free(l_options_list);
    if (l_tx) {
        dap_chain_net_tx_to_json(l_tx, l_config->response_handler);
        dap_chain_datum_tx_delete(l_tx);
    } else {
        log_it(L_ERROR, "failed to create transaction");
    }
    return s_compose_config_return_response_handler(l_config);
}

typedef enum {
    DAP_CHAIN_NET_VOTE_CREATE_COMPOSE_OK = 0,
    DAP_CHAIN_NET_VOTE_CREATE_COMPOSE_ERR_INVALID_CONFIG,
    DAP_CHAIN_NET_VOTE_CREATE_COMPOSE_ERR_QUESTION_TOO_LONG,
    DAP_CHAIN_NET_VOTE_CREATE_COMPOSE_ERR_TOO_MANY_OPTIONS,
    DAP_CHAIN_NET_VOTE_CREATE_COMPOSE_ERR_ZERO_FEE,
    DAP_CHAIN_NET_VOTE_CREATE_COMPOSE_ERR_WALLET_NOT_FOUND,
    DAP_CHAIN_NET_VOTE_CREATE_COMPOSE_ERR_OPTION_TOO_LONG,
    DAP_CHAIN_NET_VOTE_CREATE_COMPOSE_ERR_OPTION_CREATE_FAILED,
    DAP_CHAIN_NET_VOTE_CREATE_COMPOSE_ERR_INVALID_EXPIRE_TIME,
    DAP_CHAIN_NET_VOTE_CREATE_COMPOSE_ERR_EXPIRE_CREATE_FAILED,
    DAP_CHAIN_NET_VOTE_CREATE_COMPOSE_ERR_MAX_VOTES_CREATE_FAILED,
    DAP_CHAIN_NET_VOTE_CREATE_COMPOSE_ERR_DELEGATED_KEY_CREATE_FAILED,
    DAP_CHAIN_NET_VOTE_CREATE_COMPOSE_ERR_VOTE_CHANGING_CREATE_FAILED,
    DAP_CHAIN_NET_VOTE_CREATE_COMPOSE_ERR_TOKEN_CREATE_FAILED,
    DAP_CHAIN_NET_VOTE_CREATE_COMPOSE_ERR_FEE_OUTPUT_FAILED,
    DAP_CHAIN_NET_VOTE_CREATE_COMPOSE_ERR_COINBACK_FAILED,
    DAP_CHAIN_NET_VOTE_CREATE_COMPOSE_ERR_NOT_ENOUGH_FUNDS
} dap_chain_net_vote_create_compose_error_t;

dap_chain_datum_tx_t* dap_chain_tx_compose_datum_poll_create(const char *a_question, dap_list_t *a_options, dap_time_t a_expire_vote,
                              uint64_t a_max_vote, uint256_t a_fee, bool a_delegated_key_required,
                              bool a_vote_changing_allowed, dap_chain_addr_t *a_wallet_addr,
                              const char *a_token_ticker, compose_config_t *a_config) {
    dap_return_val_if_pass(!a_config, NULL);

    if (strlen(a_question) > DAP_CHAIN_DATUM_TX_VOTING_QUESTION_MAX_LENGTH){
        log_it(L_ERROR, "question too long");
        s_json_compose_error_add(a_config->response_handler, DAP_CHAIN_NET_VOTE_CREATE_COMPOSE_ERR_QUESTION_TOO_LONG, "The question must contain no more than %d characters\n", DAP_CHAIN_DATUM_TX_VOTING_QUESTION_MAX_LENGTH);
        return NULL;
    }

    // Parse options list

    if(dap_list_length(a_options) > DAP_CHAIN_DATUM_TX_VOTING_OPTION_MAX_COUNT) {
        log_it(L_ERROR, "too many options");
        s_json_compose_error_add(a_config->response_handler, DAP_CHAIN_NET_VOTE_CREATE_COMPOSE_ERR_TOO_MANY_OPTIONS, "The voting can contain no more than %d options\n", DAP_CHAIN_DATUM_TX_VOTING_OPTION_MAX_COUNT);
        return NULL;
    }

    if (IS_ZERO_256(a_fee)) {
        log_it(L_ERROR, "fee must be greater than 0");
        s_json_compose_error_add(a_config->response_handler, DAP_CHAIN_NET_VOTE_CREATE_COMPOSE_ERR_ZERO_FEE, "Fee must be greater than 0\n");
        return NULL;
    }

    const char *l_native_ticker = a_config->native_ticker;
    uint256_t l_net_fee = {}, l_total_fee = {}, l_value_transfer;
    dap_chain_addr_t *l_addr_fee = NULL;
    bool l_net_fee_used = s_get_remote_net_fee_and_address(&l_net_fee, &l_addr_fee, a_config);
    SUM_256_256(l_net_fee, a_fee, &l_total_fee);


    dap_chain_addr_t *l_addr_from = NULL;
    json_object *l_outs = NULL;
    int l_outputs_count = 0;
#ifndef DAP_CHAIN_TX_COMPOSE_TEST   
    l_addr_from = a_wallet_addr;
    if(!l_addr_from) {
        log_it(L_ERROR, "wallet does not exist");
        s_json_compose_error_add(a_config->response_handler, DAP_CHAIN_NET_VOTE_CREATE_COMPOSE_ERR_WALLET_NOT_FOUND, "Wallet does not exist\n");
        DAP_DELETE(l_addr_from);
        return NULL;
    }
    if (!s_get_remote_wallet_outs_and_count(l_addr_from, l_native_ticker, &l_outs, &l_outputs_count, a_config)) {
        log_it(L_ERROR, "can't get remote wallet outputs");
        DAP_DELETE(l_addr_from);
        return NULL;
    }
#else
    l_addr_from = a_wallet_addr;
#endif


    dap_list_t *l_list_used_out = NULL;
    l_list_used_out = s_ledger_get_list_tx_outs_from_json(l_outs, l_outputs_count,
                                                            l_total_fee,
                                                            &l_value_transfer);

    json_object_put(l_outs);
    if (!l_list_used_out) {
        log_it(L_ERROR, "not enough funds to transfer");
        s_json_compose_error_add(a_config->response_handler, DAP_CHAIN_NET_VOTE_CREATE_COMPOSE_ERR_NOT_ENOUGH_FUNDS, "Not enough funds to transfer");
        DAP_DELETE(l_addr_from);
        return NULL;
    }


    // create empty transaction
    dap_chain_datum_tx_t *l_tx = dap_chain_datum_tx_create();

    // Add Voting item
    dap_chain_tx_voting_t *l_voting_item = dap_chain_datum_tx_item_voting_create();

    dap_chain_datum_tx_add_item(&l_tx, l_voting_item);
    DAP_DELETE(l_voting_item);

    // Add question to tsd data
    dap_chain_tx_tsd_t *l_question_tsd = dap_chain_datum_voting_question_tsd_create(a_question, strlen(a_question));
    dap_chain_datum_tx_add_item(&l_tx, l_question_tsd);
    DAP_DEL_Z(l_question_tsd);

    // Add options to tsd
    dap_list_t *l_temp = a_options;
    while(l_temp){
        if(strlen((char*)l_temp->data) > DAP_CHAIN_DATUM_TX_VOTING_OPTION_MAX_LENGTH){
            log_it(L_ERROR, "option too long");
            dap_chain_datum_tx_delete(l_tx);
            s_json_compose_error_add(a_config->response_handler, DAP_CHAIN_NET_VOTE_CREATE_COMPOSE_ERR_OPTION_TOO_LONG, "The option must contain no more than %d characters\n", DAP_CHAIN_DATUM_TX_VOTING_OPTION_MAX_LENGTH);
            DAP_DELETE(l_addr_from);
            return NULL;
        }
        dap_chain_tx_tsd_t *l_option = dap_chain_datum_voting_answer_tsd_create((char*)l_temp->data, strlen((char*)l_temp->data));
        if(!l_option){
            log_it(L_ERROR, "failed to create option");
            dap_chain_datum_tx_delete(l_tx);
            s_json_compose_error_add(a_config->response_handler, DAP_CHAIN_NET_VOTE_CREATE_COMPOSE_ERR_OPTION_CREATE_FAILED, "Failed to create option\n");
            DAP_DELETE(l_addr_from);
            return NULL;
        }
        dap_chain_datum_tx_add_item(&l_tx, l_option);
        DAP_DELETE(l_option);
        l_temp = l_temp->next;
    }

    // add voting expire time if needed
    if(a_expire_vote != 0){
        dap_time_t l_expired_vote = a_expire_vote;
        if (l_expired_vote < dap_time_now()){
            log_it(L_ERROR, "expire time must be in the future");
            dap_chain_datum_tx_delete(l_tx);
            s_json_compose_error_add(a_config->response_handler, DAP_CHAIN_NET_VOTE_CREATE_COMPOSE_ERR_INVALID_EXPIRE_TIME, "Expire time must be in the future\n");
            DAP_DELETE(l_addr_from);
            return NULL;
        }

        dap_chain_tx_tsd_t *l_expired_item = dap_chain_datum_voting_expire_tsd_create(l_expired_vote);
        if(!l_expired_item){
            log_it(L_ERROR, "failed to create expire time item");
            dap_chain_datum_tx_delete(l_tx);
            s_json_compose_error_add(a_config->response_handler, DAP_CHAIN_NET_VOTE_CREATE_COMPOSE_ERR_EXPIRE_CREATE_FAILED, "Failed to create expire time item\n");
            DAP_DELETE(l_addr_from);
            return NULL;
        }
        dap_chain_datum_tx_add_item(&l_tx, l_expired_item);
        DAP_DELETE(l_expired_item);
    }

    // Add vote max count if needed
    if (a_max_vote != 0) {
        dap_chain_tx_tsd_t *l_max_votes_item = dap_chain_datum_voting_max_votes_count_tsd_create(a_max_vote);
        if(!l_max_votes_item){
            log_it(L_ERROR, "failed to create max votes item");
            dap_chain_datum_tx_delete(l_tx);
            s_json_compose_error_add(a_config->response_handler, DAP_CHAIN_NET_VOTE_CREATE_COMPOSE_ERR_MAX_VOTES_CREATE_FAILED, "Failed to create max votes item\n");
            DAP_DELETE(l_addr_from);
            return NULL;
        }
        dap_chain_datum_tx_add_item(&l_tx, l_max_votes_item);
        DAP_DELETE(l_max_votes_item);
    }

    if (a_delegated_key_required) {
        dap_chain_tx_tsd_t *l_delegated_key_req_item = dap_chain_datum_voting_delegated_key_required_tsd_create(true);
        if(!l_delegated_key_req_item){
            log_it(L_ERROR, "failed to create delegated key requirement item");
            dap_chain_datum_tx_delete(l_tx);
            s_json_compose_error_add(a_config->response_handler, DAP_CHAIN_NET_VOTE_CREATE_COMPOSE_ERR_DELEGATED_KEY_CREATE_FAILED, "Failed to create delegated key requirement item\n");
            DAP_DELETE(l_addr_from);
            return NULL;
        }
        dap_chain_datum_tx_add_item(&l_tx, l_delegated_key_req_item);
        DAP_DELETE(l_delegated_key_req_item);
    }

    if(a_vote_changing_allowed){
        dap_chain_tx_tsd_t *l_vote_changing_item = dap_chain_datum_voting_vote_changing_allowed_tsd_create(true);
        if(!l_vote_changing_item){
            log_it(L_ERROR, "failed to create vote changing item");
            dap_chain_datum_tx_delete(l_tx);
            s_json_compose_error_add(a_config->response_handler, DAP_CHAIN_NET_VOTE_CREATE_COMPOSE_ERR_VOTE_CHANGING_CREATE_FAILED, "Failed to create vote changing item\n");
            DAP_DELETE(l_addr_from);
            return NULL;
        }
        dap_chain_datum_tx_add_item(&l_tx, l_vote_changing_item);
        DAP_DELETE(l_vote_changing_item);
    }
    if (a_token_ticker) {
        dap_chain_tx_tsd_t *l_voting_token_item = dap_chain_datum_voting_token_tsd_create(a_token_ticker);
        if (!l_voting_token_item) {
            log_it(L_ERROR, "failed to create token item");
            dap_chain_datum_tx_delete(l_tx);
            s_json_compose_error_add(a_config->response_handler, DAP_CHAIN_NET_VOTE_CREATE_COMPOSE_ERR_TOKEN_CREATE_FAILED, "Failed to create token item\n");
            DAP_DELETE(l_addr_from);
            return NULL;
        }
        dap_chain_datum_tx_add_item(&l_tx, l_voting_token_item);
        DAP_DELETE(l_voting_token_item);
    }

    // add 'in' items
    uint256_t l_value_to_items = dap_chain_datum_tx_add_in_item_list(&l_tx, l_list_used_out);
#ifndef DAP_CHAIN_TX_COMPOSE_TEST 
    assert(EQUAL_256(l_value_to_items, l_value_transfer));
#endif
    dap_list_free_full(l_list_used_out, NULL);
    uint256_t l_value_pack = {};
    // Network fee
    if (l_net_fee_used) {
        if (dap_chain_datum_tx_add_out_ext_item(&l_tx, l_addr_fee, l_net_fee, l_native_ticker) == 1)
            SUM_256_256(l_value_pack, l_net_fee, &l_value_pack);
        else {
            log_it(L_ERROR, "can't add network fee output");
            dap_chain_datum_tx_delete(l_tx);
            DAP_DELETE(l_addr_fee);
            return NULL;
        }
    }
    DAP_DEL_Z(l_addr_fee);
    // Validator's fee
    if (!IS_ZERO_256(a_fee)) {
        if (dap_chain_datum_tx_add_fee_item(&l_tx, a_fee) == 1)
            SUM_256_256(l_value_pack, a_fee, &l_value_pack);
        else {
            log_it(L_ERROR, "can't add fee output");
            dap_chain_datum_tx_delete(l_tx);
            s_json_compose_error_add(a_config->response_handler, DAP_CHAIN_NET_VOTE_CREATE_COMPOSE_ERR_FEE_OUTPUT_FAILED, "Can't add fee output in tx");
            return NULL;
        }
    }
    // coin back
    uint256_t l_value_back;
    SUBTRACT_256_256(l_value_transfer, l_value_pack, &l_value_back);
    if(!IS_ZERO_256(l_value_back)) {
        if(dap_chain_datum_tx_add_out_ext_item(&l_tx, l_addr_from, l_value_back, l_native_ticker) != 1) {
            log_it(L_ERROR, "can't add coin back output");
            dap_chain_datum_tx_delete(l_tx);
            s_json_compose_error_add(a_config->response_handler, DAP_CHAIN_NET_VOTE_CREATE_COMPOSE_ERR_COINBACK_FAILED, "Can't add coin back in tx");
            return NULL;
        }
    }
    return l_tx;
}

typedef enum {
    DAP_CLI_VOTE_COMPOSE_OK = 0,
    DAP_CLI_VOTE_COMPOSE_INVALID_CONFIG = -1,
    DAP_CLI_VOTE_COMPOSE_INVALID_HASH = -2,
    DAP_CLI_VOTE_COMPOSE_CERT_NOT_FOUND = -3,
    DAP_CLI_VOTE_COMPOSE_INVALID_FEE = -4,
    DAP_CLI_VOTE_COMPOSE_WALLET_NOT_FOUND = -5
} dap_cli_vote_compose_error_t;

json_object *dap_chain_tx_compose_poll_vote(dap_chain_net_id_t a_net_id, const char *a_net_name, const char *a_native_ticker, const char *a_url_str,
                                    uint16_t a_port, const char *a_enc_cert_path, const char *a_hash_str, const char *a_cert_name, const char *a_fee_str, dap_chain_addr_t *a_wallet_addr, 
                                    const char *a_option_idx_str) {
    compose_config_t *l_config = s_compose_config_init(a_net_id, a_net_name, a_native_ticker, a_url_str, a_port, a_enc_cert_path);
    if (!l_config) {
        log_it(L_ERROR, "can't create compose config");
        json_object* l_json_obj_ret = json_object_new_object();
        s_json_compose_error_add(l_json_obj_ret, DAP_CLI_VOTE_COMPOSE_INVALID_CONFIG, "Can't create compose config");
        return l_json_obj_ret;
    }

    dap_hash_fast_t l_voting_hash = {};
    if (dap_chain_hash_fast_from_str(a_hash_str, &l_voting_hash)) {
        log_it(L_ERROR, "hash string is not recognozed as hex of base58 hash");
        s_json_compose_error_add(l_config->response_handler, DAP_CLI_VOTE_COMPOSE_INVALID_HASH, "Hash string is not recognozed as hex of base58 hash\n");
        return s_compose_config_return_response_handler(l_config);
    }

    dap_cert_t *l_cert = dap_cert_find_by_name(a_cert_name);
    if (a_cert_name && !l_cert) {
        log_it(L_ERROR, "can't find certificate");
        s_json_compose_error_add(l_config->response_handler, DAP_CLI_VOTE_COMPOSE_CERT_NOT_FOUND, "Can't find \"%s\" certificate\n", a_cert_name);
        return s_compose_config_return_response_handler(l_config);
    }
    uint256_t l_value_fee = dap_chain_balance_scan(a_fee_str);
    if (IS_ZERO_256(l_value_fee)) {
        log_it(L_ERROR, "invalid fee");
        s_json_compose_error_add(l_config->response_handler, DAP_CLI_VOTE_COMPOSE_INVALID_FEE, "command requires parameter '-fee' to be valid uint256\n");            
        return s_compose_config_return_response_handler(l_config);
    }

    uint64_t l_option_idx_count = strtoul(a_option_idx_str, NULL, 10);

    dap_chain_datum_tx_t *l_tx = dap_chain_tx_compose_datum_poll_vote(l_cert, l_value_fee, a_wallet_addr, l_voting_hash, l_option_idx_count, l_config);
    if (l_tx) {
        dap_chain_net_tx_to_json(l_tx, l_config->response_handler);
        dap_chain_datum_tx_delete(l_tx);
    } else {
        log_it(L_ERROR, "failed to create transaction");
    }
    return s_compose_config_return_response_handler(l_config);
}


static bool s_datum_tx_voting_coin_check_spent_compose(json_object *a_votes_list, dap_hash_fast_t a_tx_hash, int a_out_idx, dap_hash_fast_t *a_pkey_hash) {
    dap_return_val_if_pass(!a_votes_list, false);

    size_t l_votes_count = json_object_array_length(a_votes_list);
    log_it_fl(L_DEBUG, "checking %zu votes", l_votes_count);

    for (size_t i = 0; i < l_votes_count; i++) {
        json_object *l_vote = json_object_array_get_idx(a_votes_list, i);
        const char *l_vote_hash = json_object_get_string(json_object_object_get(l_vote, "vote_hash")),
                *l_pkey_hash = json_object_get_string(json_object_object_get(l_vote, "pkey_hash"));
        if (!dap_strcmp(l_vote_hash, dap_chain_hash_fast_to_str_static(&a_tx_hash)) && a_out_idx == json_object_get_int(json_object_object_get(l_vote, "answer_idx"))) {
            log_it_fl(L_DEBUG, "found matching vote at index %zu", i);
            return a_pkey_hash ? !dap_strcmp(l_pkey_hash, dap_chain_hash_fast_to_str_static(a_pkey_hash)) : true;
        }
    }
    log_it_fl(L_DEBUG, "no matching vote found");
    return false;
}
typedef enum {
    DAP_CHAIN_NET_VOTE_COMPOSE_OK = 0,
    DAP_CHAIN_NET_VOTE_COMPOSE_CAN_NOT_FIND_CERT = -1,
    DAP_CHAIN_NET_VOTE_COMPOSE_FEE_PARAM_BAD_TYPE = -2,
    DAP_CHAIN_NET_VOTE_COMPOSE_WALLET_DOES_NOT_EXIST = -3,
    DAP_CHAIN_NET_VOTE_COMPOSE_SOURCE_ADDRESS_INVALID = -4,
    DAP_CHAIN_NET_VOTE_COMPOSE_CERT_REQUIRED = -5,
    DAP_CHAIN_NET_VOTE_COMPOSE_NO_KEY_FOUND_IN_CERT = -6,
    DAP_CHAIN_NET_VOTE_COMPOSE_FAILED_TO_RETRIEVE_COINS_FROM_LEDGER = -7,
    DAP_CHAIN_NET_VOTE_COMPOSE_KEY_IS_NOT_DELEGATED = -8,
    DAP_CHAIN_NET_VOTE_COMPOSE_NOT_ENOUGH_FUNDS_TO_TRANSFER = -9,
    DAP_CHAIN_NET_VOTE_COMPOSE_INTEGER_OVERFLOW = -10,
    DAP_CHAIN_NET_VOTE_COMPOSE_UNSPENT_UTX0_FOR_PARTICIPATION_THIS_VOTING = -11,
    DAP_CHAIN_NET_VOTE_COMPOSE_INVALID_OPTION_INDEX = -12,
    DAP_CHAIN_NET_VOTE_COMPOSE_CAN_NOT_CREATE_VOTE_ITEM = -13,
    DAP_CHAIN_NET_VOTE_COMPOSE_CAN_NOT_GET_STAKE_LIST = -14,
    DAP_CHAIN_NET_VOTE_COMPOSE_CAN_NOT_CREATE_TSD_TX_COND_ITEM = -15,
    DAP_CHAIN_NET_VOTE_COMPOSE_CAN_NOT_ADD_NET_FEE_OUT = -16,
    DAP_CHAIN_NET_VOTE_COMPOSE_CAN_NOT_ADD_OUT_WITH_VALUE_BACK = -17,
    DAP_CHAIN_NET_VOTE_COMPOSE_THIS_VOTING_HAVE_MAX_VALUE_VOTES = -18,
    DAP_CHAIN_NET_VOTE_COMPOSE_ALREADY_EXPIRED = -19,
    DAP_CHAIN_NET_VOTE_COMPOSE_DOES_NOT_ALLOW_CHANGE_YOUR_VOTE = -20,
    DAP_CHAIN_NET_VOTE_COMPOSE_ERROR_CAN_NOT_GET_TX_OUTS = -21,
    DAP_CHAIN_NET_VOTE_COMPOSE_ERR_NOT_ENOUGH_FUNDS = -22,
    DAP_CHAIN_NET_VOTE_COMPOSE_FAILED_TO_GET_REMOTE_WALLET_OUTS = -23
} dap_chain_net_vote_compose_error_t;

dap_chain_datum_tx_t* dap_chain_tx_compose_datum_poll_vote(dap_cert_t *a_cert, uint256_t a_fee, dap_chain_addr_t *a_wallet_addr, dap_hash_fast_t a_hash,
                              uint64_t a_option_idx, compose_config_t *a_config) {
    dap_return_val_if_pass(!a_config, NULL);
#ifndef DAP_CHAIN_TX_COMPOSE_TEST   
    const char * l_hash_str = dap_chain_hash_fast_to_str_static(&a_hash);

    json_object *l_json_voting = s_request_command_to_rpc_with_params(a_config, "poll", "dump;-need_vote_list;-net;%s;-hash;%s", 
                                                                      a_config->net_name, l_hash_str);
    if (!l_json_voting) {
        log_it(L_ERROR, "can't get voting info");
        s_json_compose_error_add(a_config->response_handler, DAP_CHAIN_NET_VOTE_COMPOSE_ERROR_CAN_NOT_GET_TX_OUTS, "Error: Can't get voting info\n");
        return NULL;
    }

    
    json_object *l_voting_info = json_object_array_get_idx(l_json_voting, 0);
    if (!l_voting_info) {
        log_it(L_ERROR, "can't get voting info from JSON");
        s_json_compose_error_add(a_config->response_handler, DAP_CHAIN_NET_VOTE_COMPOSE_ERROR_CAN_NOT_GET_TX_OUTS, "Error: Can't get voting info from JSON\n");
        return NULL;
    }

    const char *l_voting_tx = json_object_get_string(json_object_object_get(l_voting_info, "voting_tx"));
    const char *l_expiration_str = json_object_get_string(json_object_object_get(l_voting_info, "expiration"));
    const char *l_status = json_object_get_string(json_object_object_get(l_voting_info, "status"));
    int l_votes_max = json_object_get_int(json_object_object_get(l_voting_info, "votes_max"));
    int l_votes_available = json_object_get_int(json_object_object_get(l_voting_info, "votes_available"));
    bool l_vote_changed = json_object_get_boolean(json_object_object_get(l_voting_info, "can_change_status"));
    bool l_delegated_key_required = json_object_get_boolean(json_object_object_get(l_voting_info, "delegated_key_required"));
    char l_token_ticker[10] = {0};
    dap_stpcpy(l_token_ticker, json_object_get_string(json_object_object_get(l_voting_info, "token")));

    json_object *l_options = json_object_object_get(l_voting_info, "results");
    if (!l_options) {
        log_it(L_ERROR, "can't get options from JSON");
        s_json_compose_error_add(a_config->response_handler, DAP_CHAIN_NET_VOTE_COMPOSE_ERROR_CAN_NOT_GET_TX_OUTS, "Error: Can't get options from JSON\n");
        return NULL;
    }

    uint64_t l_options_count = json_object_array_length(l_options);
    if (a_option_idx >= l_options_count) {
        log_it(L_ERROR, "invalid option index");
        s_json_compose_error_add(a_config->response_handler, DAP_CHAIN_NET_VOTE_COMPOSE_INVALID_OPTION_INDEX, "Invalid option index\n");
        return NULL;
    }


    json_object *l_results = json_object_object_get(l_voting_info, "results");
    if (!l_results) {
        log_it(L_ERROR, "can't get results from JSON");
        s_json_compose_error_add(a_config->response_handler, DAP_CHAIN_NET_VOTE_COMPOSE_ERROR_CAN_NOT_GET_TX_OUTS, "Error: Can't get results from JSON\n");
        return NULL;
    }

    int l_results_count = json_object_array_length(l_results);


    if (l_votes_max && l_votes_max <= l_results_count) {
        log_it(L_ERROR, "this voting have max value votes");
        s_json_compose_error_add(a_config->response_handler, DAP_CHAIN_NET_VOTE_COMPOSE_THIS_VOTING_HAVE_MAX_VALUE_VOTES, "This voting have max value votes\n");
        return NULL;
    }

    if (l_expiration_str) {
        struct tm tm;
        strptime(l_expiration_str, "%a, %d %b %Y %H:%M:%S %z", &tm);
        dap_time_t l_expiration_time = mktime(&tm);
        if (l_expiration_time && dap_time_now() > l_expiration_time) {
            log_it(L_ERROR, "this voting already expired");
            s_json_compose_error_add(a_config->response_handler, DAP_CHAIN_NET_VOTE_COMPOSE_ALREADY_EXPIRED, "This voting already expired\n");
            return NULL;
        }
    }
    dap_hash_fast_t l_pkey_hash = {0};
#else
    dap_hash_fast_t l_pkey_hash = a_wallet_addr->data.hash_fast;
    char l_token_ticker[10] = "vBUZ"; // todo: remove this
    bool l_delegated_key_required = false;
#endif
    if (l_delegated_key_required) {
        if (!a_cert) {
            log_it(L_ERROR, "certificate is required for delegated key voting");
            s_json_compose_error_add(a_config->response_handler, DAP_CHAIN_NET_VOTE_COMPOSE_CERT_REQUIRED, "Certificate is required for delegated key voting\n");
            return NULL;
        }
        if (dap_cert_get_pkey_hash(a_cert, &l_pkey_hash)) {
            log_it(L_ERROR, "no key found in certificate");
            s_json_compose_error_add(a_config->response_handler, DAP_CHAIN_NET_VOTE_COMPOSE_NO_KEY_FOUND_IN_CERT, "No key found in certificate\n");
            return NULL;
        }

        json_object *l_json_coins = s_request_command_to_rpc_with_params(a_config, "srv_stake", "list;keys;-net;%s", a_config->net_name);
        if (!l_json_coins) {
            log_it(L_ERROR, "failed to retrieve coins from ledger");
            s_json_compose_error_add(a_config->response_handler, DAP_CHAIN_NET_VOTE_COMPOSE_FAILED_TO_RETRIEVE_COINS_FROM_LEDGER, "Failed to retrieve coins from ledger\n");
            return NULL;
        }

        char l_hash_fast_str[DAP_HASH_FAST_STR_SIZE];
        dap_chain_hash_fast_to_str(&l_pkey_hash, l_hash_fast_str, sizeof(l_hash_fast_str));
        if (strlen(l_hash_fast_str) == 0) {
            log_it(L_ERROR, "can't covert l_pkey_hash to str");
            s_json_compose_error_add(a_config->response_handler, DAP_CHAIN_NET_VOTE_COMPOSE_FAILED_TO_RETRIEVE_COINS_FROM_LEDGER, "Can't covert l_pkey_hash to str");
            return NULL;
        }
        int items_count = json_object_array_length(l_json_coins);
        bool found = false;
        for (int i = 0; i < items_count; i++) {
            json_object *item = json_object_array_get_idx(l_json_coins, i);
            const char *pkey_hash_str = json_object_get_string(json_object_object_get(item, "pkey_hash"));
            if (!dap_strcmp(l_hash_fast_str, pkey_hash_str)) {
                const char *tx_hash_str = json_object_get_string(json_object_object_get(item, "tx_hash"));
                if (dap_chain_hash_fast_from_str(tx_hash_str, &l_pkey_hash)) {
                    log_it(L_ERROR, "invalid transaction hash format");
                    s_json_compose_error_add(a_config->response_handler, DAP_CHAIN_NET_VOTE_COMPOSE_KEY_IS_NOT_DELEGATED, "Invalid transaction hash format\n");
                    return NULL;
                }
                found = true;
                break;
            }
        }
        if (!found) {
            log_it(L_ERROR, "specified certificate/pkey hash is not delegated nor this delegating is approved");
            s_json_compose_error_add(a_config->response_handler, DAP_CHAIN_NET_VOTE_COMPOSE_KEY_IS_NOT_DELEGATED, 
                                            "Specified certificate/pkey hash is not delegated nor this delegating is approved. Try to invalidate with tx hash instead\n");
            return NULL;
        }


    } else
        l_pkey_hash = a_wallet_addr->data.hash_fast;



    uint256_t l_net_fee = {}, l_total_fee = a_fee, l_value_transfer, l_fee_transfer;
    dap_chain_addr_t *l_addr_fee = NULL;
    bool l_net_fee_used = s_get_remote_net_fee_and_address(&l_net_fee, &l_addr_fee, a_config);
    if (l_net_fee_used)
        SUM_256_256(l_net_fee, a_fee, &l_total_fee);

    bool l_native_tx = !dap_strcmp(l_token_ticker, a_config->native_ticker);

    json_object *l_outs = NULL;
    int l_outputs_count = 0;
#ifndef DAP_CHAIN_TX_COMPOSE_TEST   
    if (!s_get_remote_wallet_outs_and_count(a_wallet_addr, l_token_ticker, &l_outs, &l_outputs_count, a_config)) {
        log_it(L_ERROR, "failed to get remote wallet outs");
        s_json_compose_error_add(a_config->response_handler, DAP_CHAIN_NET_VOTE_COMPOSE_FAILED_TO_GET_REMOTE_WALLET_OUTS, "Failed to get remote wallet outs\n");
        DAP_DELETE(l_addr_fee);
        return NULL;
    }
#endif

    // todo replace with func witch will return all outpurs not only enough outputs
    dap_list_t *l_list_used_out = s_ledger_get_list_tx_outs_from_json_all(l_outs, l_outputs_count,
                                                            l_total_fee,
                                                            &l_value_transfer);
    json_object_put(l_outs);
    if (!l_list_used_out) {
        log_it(L_ERROR, "not enough funds to transfer");
        s_json_compose_error_add(a_config->response_handler, DAP_CHAIN_NET_VOTE_COMPOSE_NOT_ENOUGH_FUNDS_TO_TRANSFER, "Not enough funds to transfer");
        DAP_DELETE(l_addr_fee);
        return NULL;
    }

    uint256_t l_value_transfer_new = {};
    int l_votes_count = 0;
#ifndef DAP_CHAIN_TX_COMPOSE_TEST   
    json_object *l_votes_list = json_object_object_get(l_voting_info, "votes_list");
    if (!l_votes_list) { 
        log_it(L_ERROR, "can't get voting list");
        s_json_compose_error_add(a_config->response_handler, DAP_CHAIN_NET_VOTE_COMPOSE_ERROR_CAN_NOT_GET_TX_OUTS, "Error: Can't get voting list\n");
        DAP_DELETE(l_addr_fee);
        return NULL;
    }

    if (json_object_is_type(l_votes_list, json_type_array)) {
        l_votes_count = json_object_array_length(l_votes_list);
    } else {
        l_votes_count = 0;
    }

    for (int i = 0; i < l_votes_count; i++) {
        json_object *l_vote = json_object_array_get_idx(l_votes_list, i);
        const char *l_vote_pkey_hash = json_object_get_string(json_object_object_get(l_vote, "pkey_hash"));
        char l_pkey_hash_str[DAP_CHAIN_HASH_FAST_STR_SIZE];
        dap_chain_hash_fast_to_str(&l_pkey_hash, l_pkey_hash_str, sizeof(l_pkey_hash_str));
        if (!dap_strcmp(l_vote_pkey_hash, l_pkey_hash_str)) {
            if (!l_vote_changed) {
                log_it(L_ERROR, "the poll doesn't allow change your vote");
                s_json_compose_error_add(a_config->response_handler, DAP_CHAIN_NET_VOTE_COMPOSE_DOES_NOT_ALLOW_CHANGE_YOUR_VOTE, "The poll doesn't allow change your vote.");
                json_object_put(l_json_voting);
                DAP_DELETE(l_addr_fee);
                return NULL;
            }
        }
    }
    json_object_get(l_votes_list);
    json_object_put(l_json_voting);

    if (l_votes_count > 0) {
        dap_list_t *it, *tmp;
        DL_FOREACH_SAFE(l_list_used_out, it, tmp) {
            dap_chain_tx_used_out_item_t *l_out = (dap_chain_tx_used_out_item_t *)it->data;
            if (s_datum_tx_voting_coin_check_spent_compose(l_votes_list, l_out->tx_hash_fast, l_out->num_idx_out,
                                                l_vote_changed ? &l_pkey_hash : NULL)) {
                l_list_used_out = dap_list_delete_link(l_list_used_out, it);
                continue;
            }
            if (SUM_256_256(l_value_transfer_new, l_out->value, &l_value_transfer_new)) {
                log_it(L_ERROR, "failed to sum value");
                DAP_DELETE(l_addr_fee);
                return NULL;
            }
        }
        if (IS_ZERO_256(l_value_transfer_new) || (l_native_tx && compare256(l_value_transfer_new, l_total_fee) <= 0)) {
            DAP_DEL_Z(l_addr_fee);
            return NULL;
        }
        l_value_transfer = l_value_transfer_new;
    }
#else
    randombytes(&l_value_transfer_new, sizeof(l_value_transfer_new));
#endif


    dap_chain_datum_tx_t *l_tx = dap_chain_datum_tx_create();

    uint256_t l_value_back = l_value_transfer, l_fee_back = {};
    if (!l_native_tx) {
        dap_list_t *l_list_fee_outs = s_ledger_get_list_tx_outs_from_json(l_outs, l_outputs_count,
                                                               l_total_fee, 
                                                               &l_fee_transfer);
        if (!l_list_fee_outs) {
            log_it(L_ERROR, "not enough funds to pay fee");
            s_json_compose_error_add(a_config->response_handler, TX_CREATE_COMPOSE_FEE_ERROR, "Not enough funds to pay fee");
            json_object_put(l_outs);
            DAP_DELETE(l_addr_fee);
            return NULL;
        }

        uint256_t l_value_fee_items = dap_chain_datum_tx_add_in_item_list(&l_tx, l_list_fee_outs);
#ifndef DAP_CHAIN_TX_COMPOSE_TEST  
        assert(EQUAL_256(l_value_fee_items, l_fee_transfer));
#endif
        dap_list_free_full(l_list_fee_outs, NULL);
        SUBTRACT_256_256(l_fee_transfer, l_total_fee, &l_fee_back);
    } else
        SUBTRACT_256_256(l_value_transfer, l_total_fee, &l_value_back);

    // add 'in' items
    uint256_t l_value_to_items = dap_chain_datum_tx_add_in_item_list(&l_tx, l_list_used_out);
#ifndef DAP_CHAIN_TX_COMPOSE_TEST  
    assert(EQUAL_256(l_value_to_items, l_value_transfer));
#endif
    dap_list_free_full(l_list_used_out, NULL);

    dap_chain_tx_vote_t *l_vote_item = dap_chain_datum_tx_item_vote_create(&a_hash, &a_option_idx);
    if(!l_vote_item){
        log_it(L_ERROR, "failed to create vote item");
        dap_chain_datum_tx_delete(l_tx);
        DAP_DELETE(l_addr_fee);
        return NULL;
    }
    dap_chain_datum_tx_add_item(&l_tx, l_vote_item);
    DAP_DEL_Z(l_vote_item);
#ifndef DAP_CHAIN_TX_COMPOSE_TEST  
<<<<<<< HEAD
    json_object *l_cond_tx_outputs_raw = dap_request_command_to_rpc_with_params(a_config, "wallet", "outputs;-addr;%s;-net;%s;-token;%s;-cond;-mempool_check",
=======
    json_object *l_cond_tx_outputs_raw = s_request_command_to_rpc_with_params(a_config, "wallet", "outputs;-addr;%s;-net;%s;-token;%s;-cond",
>>>>>>> ad101c43
                                                                            dap_chain_addr_to_str(a_wallet_addr), a_config->net_name, l_token_ticker);
    if (!l_cond_tx_outputs_raw) {
        log_it(L_ERROR, "failed to get cond tx outputs");
        dap_chain_datum_tx_delete(l_tx);
        DAP_DELETE(l_addr_fee);
        return NULL;
    }

    if (!json_object_is_type(l_cond_tx_outputs_raw, json_type_array)) {
        log_it(L_ERROR, "invalid cond tx outputs");
        dap_chain_datum_tx_delete(l_tx);
        json_object_put(l_cond_tx_outputs_raw);
        DAP_DELETE(l_addr_fee);
        return NULL;
    }

    json_object *l_first_array = json_object_array_get_idx(l_cond_tx_outputs_raw, 0);
    if (!l_first_array || !json_object_is_type(l_first_array, json_type_array)) {
        log_it(L_ERROR, "invalid cond tx outputs");
        dap_chain_datum_tx_delete(l_tx);
        json_object_put(l_cond_tx_outputs_raw);
        DAP_DELETE(l_addr_fee);
        return NULL;
    }

    json_object *l_first_item = json_object_array_get_idx(l_first_array, 0);
    if (!l_first_item) {
        log_it(L_ERROR, "invalid cond tx outputs");
        dap_chain_datum_tx_delete(l_tx);
        json_object_put(l_cond_tx_outputs_raw);
        DAP_DELETE(l_addr_fee);
        return NULL;
    }

    json_object *l_cond_tx_outputs = NULL;
    json_object_object_get_ex(l_first_item, "outs", &l_cond_tx_outputs);
    if (!l_cond_tx_outputs) {
        log_it(L_ERROR, "invalid cond tx outputs");
        dap_chain_datum_tx_delete(l_tx);
        json_object_put(l_cond_tx_outputs_raw);
        DAP_DELETE(l_addr_fee);
        return NULL;
    }

    size_t l_cond_outputs_count = json_object_array_length(l_cond_tx_outputs);

    dap_list_t *l_cond_outs = s_ledger_get_list_tx_outs_from_json_all(l_cond_tx_outputs, l_cond_outputs_count,
                                                            l_total_fee,    
                                                            &l_value_transfer);
    for (dap_list_t *it = l_cond_outs; it; it = it->next) {
        dap_chain_tx_used_out_item_t *l_out_item = (dap_chain_tx_used_out_item_t *)it->data;
        if (l_votes_count > 0) { 
            if (s_datum_tx_voting_coin_check_spent_compose(l_votes_list, l_out_item->tx_hash_fast, l_out_item->num_idx_out,
                                                    l_vote_changed ? &l_pkey_hash : NULL) != 0)
                continue;
        }
        dap_chain_tx_tsd_t *l_item = dap_chain_datum_voting_vote_tx_cond_tsd_create(l_out_item->tx_hash_fast, l_out_item->num_idx_out);
        if(!l_item){
            log_it(L_ERROR, "failed to create cond tx tsd");
            dap_chain_datum_tx_delete(l_tx);
            DAP_DELETE(l_addr_fee);
            dap_list_free_full(l_cond_outs, NULL);
            return NULL;
        }
        dap_chain_datum_tx_add_item(&l_tx, l_item);
        DAP_DELETE(l_item);
    }
    dap_list_free_full(l_cond_outs, NULL);
#endif
    // Network fee
    if (l_net_fee_used && dap_chain_datum_tx_add_out_ext_item(&l_tx, l_addr_fee, l_net_fee, a_config->native_ticker) != 1) {
        log_it(L_ERROR, "failed to add network fee output");
        dap_chain_datum_tx_delete(l_tx);
        DAP_DELETE(l_addr_fee);
        return NULL;
    }
    DAP_DEL_Z(l_addr_fee);
    // Validator's fee
    if (!IS_ZERO_256(a_fee) && dap_chain_datum_tx_add_fee_item(&l_tx, a_fee) != 1) {
        log_it(L_ERROR, "failed to add fee output");
        dap_chain_datum_tx_delete(l_tx);
        return NULL;
    }

    // coin back
    if (!IS_ZERO_256(l_value_back) && dap_chain_datum_tx_add_out_ext_item(&l_tx, a_wallet_addr, l_value_back, l_token_ticker) != 1) {
        log_it(L_ERROR, "failed to add coin back output");
        dap_chain_datum_tx_delete(l_tx);
        return NULL;
    }
    if (!IS_ZERO_256(l_fee_back) && dap_chain_datum_tx_add_out_ext_item(&l_tx, a_wallet_addr, l_fee_back, a_config->native_ticker) != 1) {
        log_it(L_ERROR, "failed to add coin back output");
        dap_chain_datum_tx_delete(l_tx);
        return NULL;
    }
    return l_tx;
}




typedef enum {
    DAP_CLI_STAKE_INVALIDATE_OK = 0,
    DAP_CLI_STAKE_INVALIDATE_CERT_NOT_FOUND = -1,
    DAP_CLI_STAKE_INVALIDATE_PRIVATE_KEY_MISSING = -2,
    DAP_CLI_STAKE_INVALIDATE_WRONG_CERT = -3,
    DAP_CLI_STAKE_INVALIDATE_LEDGER_ERROR = -4,
    DAP_CLI_STAKE_INVALIDATE_INVALID_TX_HASH = -5,
    DAP_CLI_STAKE_INVALIDATE_NOT_DELEGATED = -6,
    DAP_CLI_STAKE_INVALIDATE_NO_DELEGATE_OUT = -7,
    DAP_CLI_STAKE_INVALIDATE_PREV_TX_NOT_FOUND = -8,
    DAP_CLI_STAKE_INVALIDATE_KEY_DELEGATED = -9,
    DAP_CLI_STAKE_INVALIDATE_WALLET_NOT_FOUND = -10,
    DAP_CLI_STAKE_INVALIDATE_COMPOSE_ERROR = -11,
    DAP_STAKE_TX_INVALIDATE_COMPOSE_LEDGER_ERROR = -12,
    DAP_STAKE_TX_INVALIDATE_COMPOSE_ITEMS_NOT_FOUND = -13,
    DAP_STAKE_TX_INVALIDATE_COMPOSE_OUTPUTS_SPENT = -14,
    DAP_STAKE_TX_INVALIDATE_COMPOSE_TX_HASH_NOT_FOUND = -15,
    DAP_STAKE_TX_INVALIDATE_COMPOSE_COND_TX_ERROR = -16,
    DAP_STAKE_TX_INVALIDATE_COMPOSE_COND_TX_NOT_FOUND = -17,
    DAP_STAKE_TX_INVALIDATE_COMPOSE_SIG_NOT_FOUND = -18,
    DAP_STAKE_TX_INVALIDATE_COMPOSE_SIG_DECODE_ERROR = -19,
    DAP_STAKE_TX_INVALIDATE_COMPOSE_WRONG_OWNER = -20,
    DAP_STAKE_TX_INVALIDATE_COMPOSE_TOKEN_NOT_FOUND = -21,
    DAP_STAKE_TX_INVALIDATE_COMPOSE_OUTS_NOT_FOUND = -22,
    DAP_STAKE_TX_INVALIDATE_COMPOSE_NOT_ENOUGH_FUNDS = -23,
    DAP_STAKE_TX_INVALIDATE_COMPOSE_TX_IN_ERROR = -24,
    DAP_STAKE_TX_INVALIDATE_COMPOSE_TX_OUT_ERROR = -25,
    DAP_STAKE_TX_INVALIDATE_COMPOSE_NET_FEE_ERROR = -26,
    DAP_STAKE_TX_INVALIDATE_COMPOSE_FEE_ERROR = -27,
    DAP_STAKE_TX_INVALIDATE_COMPOSE_FEE_BACK_ERROR = -28,
    DAP_CLI_STAKE_INVALIDATE_FEE_ERROR = -29
} dap_cli_stake_invalidate_error_t;
json_object *dap_chain_tx_compose_srv_stake_invalidate(dap_chain_net_id_t a_net_id, const char *a_net_name, const char *a_native_ticker, const char *a_url_str,
                                                  uint16_t a_port, const char *a_enc_cert_path, const char *a_tx_hash_str, dap_chain_addr_t *a_wallet_addr, 
                                                  const char *a_cert_str, const char *a_fee_str)
{
    compose_config_t *l_config = s_compose_config_init(a_net_id, a_net_name, a_native_ticker, a_url_str, a_port, a_enc_cert_path);
    dap_hash_fast_t l_tx_hash = {};

    uint256_t l_fee = dap_chain_balance_scan(a_fee_str);
    if (IS_ZERO_256(l_fee)) {
        log_it(L_ERROR, "unrecognized number in '-fee' param");
        s_json_compose_error_add(l_config->response_handler, DAP_CLI_STAKE_INVALIDATE_FEE_ERROR, "Unrecognized number in '-fee' param");
        return s_compose_config_return_response_handler(l_config);
    }

    if (a_tx_hash_str) {
        dap_chain_hash_fast_from_str(a_tx_hash_str, &l_tx_hash);
    } else {
        dap_chain_addr_t l_signing_addr;
        if (a_cert_str) {
            dap_cert_t *l_cert = dap_cert_find_by_name(a_cert_str);
            if (!l_cert) {
                log_it(L_ERROR, "specified certificate not found");
                s_json_compose_error_add(l_config->response_handler, DAP_CLI_STAKE_INVALIDATE_CERT_NOT_FOUND, "Specified certificate not found");
                return s_compose_config_return_response_handler(l_config);
            }
            if (!l_cert->enc_key->priv_key_data || l_cert->enc_key->priv_key_data_size == 0) {
                log_it(L_ERROR, "private key missing in certificate");
                s_json_compose_error_add(l_config->response_handler, DAP_CLI_STAKE_INVALIDATE_PRIVATE_KEY_MISSING, "Private key missing in certificate");
                return s_compose_config_return_response_handler(l_config);
            }
            if (dap_chain_addr_fill_from_key(&l_signing_addr, l_cert->enc_key, l_config->net_id)) {
                log_it(L_ERROR, "wrong certificate");
                s_json_compose_error_add(l_config->response_handler, DAP_CLI_STAKE_INVALIDATE_WRONG_CERT, "Wrong certificate");
                return s_compose_config_return_response_handler(l_config);
            }
        }
        const char *l_addr_str = dap_chain_addr_to_str_static(&l_signing_addr);

        json_object *l_json_coins = s_request_command_to_rpc_with_params(l_config, "srv_stake", "list;keys;-net;%s", l_config->net_name);
        if (!l_json_coins) {
            log_it(L_ERROR, "failed to get coins list");
            return s_compose_config_return_response_handler(l_config);
        }
        
        int items_count = json_object_array_length(l_json_coins);
        bool found = false;
        for (int i = 0; i < items_count; i++) {
            json_object *item = json_object_array_get_idx(l_json_coins, i);
            const char *node_addr_str = json_object_get_string(json_object_object_get(item, "node_addr"));
            if (node_addr_str && !dap_strcmp(l_addr_str, node_addr_str)) {
                const char *tx_hash_str = json_object_get_string(json_object_object_get(item, "tx_hash"));
                if (dap_chain_hash_fast_from_str(tx_hash_str, &l_tx_hash)) {
                    log_it(L_ERROR, "invalid transaction hash format");
                    json_object_put(l_json_coins);
                    s_json_compose_error_add(l_config->response_handler, DAP_CLI_STAKE_INVALIDATE_INVALID_TX_HASH, "Invalid transaction hash format");
                    return s_compose_config_return_response_handler(l_config);
                }
                found = true;
                break;
            }
        }
        json_object_put(l_json_coins);
        if (!found) {
            log_it(L_ERROR, "specified certificate/pkey hash is not delegated");
            s_json_compose_error_add(l_config->response_handler, DAP_CLI_STAKE_INVALIDATE_NOT_DELEGATED, "Specified certificate/pkey hash is not delegated");
            return s_compose_config_return_response_handler(l_config);
        }
    }

    if (a_tx_hash_str) {
        const char *l_tx_hash_str_tmp = a_tx_hash_str ? a_tx_hash_str : dap_hash_fast_to_str_static(&l_tx_hash);
        json_object *l_json_answer = s_request_command_to_rpc_with_params(l_config, "srv_stake", "list;keys;-net;%s", l_config->net_name);
        if (!l_json_answer) {
            log_it(L_ERROR, "failed to get rpc answer");
            return s_compose_config_return_response_handler(l_config);
        }
        json_object *l_json_coins = json_object_array_get_idx(l_json_answer, 0);
        if (!l_json_coins) {
            log_it(L_ERROR, "failed to get keys list");
            return s_compose_config_return_response_handler(l_config);
        }

        bool tx_exists = false;
        int tx_count = json_object_array_length(l_json_coins);
        for (int i = 0; i < tx_count; i++) {
            json_object *tx_item = json_object_array_get_idx(l_json_coins, i);
            const char *tx_hash = json_object_get_string(json_object_object_get(tx_item, "tx_hash"));
            if (tx_hash && strcmp(tx_hash, l_tx_hash_str_tmp) == 0) {
                const char *l_pkey_hash_str = json_object_get_string(json_object_object_get(tx_item, "pkey_hash"));
                log_it(L_ERROR, "Transaction %s has active delegated key %s, need to revoke it first", tx_hash, l_pkey_hash_str);
                json_object_put(l_json_answer);
                s_json_compose_error_add(l_config->response_handler, DAP_CLI_STAKE_INVALIDATE_KEY_DELEGATED, "Transaction %s has active delegated key %s, need to revoke it first", tx_hash, l_pkey_hash_str);
                return s_compose_config_return_response_handler(l_config);
            }
        }
        json_object_put(l_json_answer);
    }


    dap_chain_datum_tx_t *l_tx = dap_chain_tx_compose_datum_srv_stake_invalidate(&l_tx_hash, l_fee, a_wallet_addr, l_config);
    if (l_tx) {
        dap_chain_net_tx_to_json(l_tx, l_config->response_handler);
        dap_chain_datum_tx_delete(l_tx);
    } else {
        log_it(L_ERROR, "failed to create transaction");
    }

    return s_compose_config_return_response_handler(l_config);
}

dap_chain_datum_tx_t *dap_chain_tx_compose_datum_srv_stake_invalidate(dap_hash_fast_t *a_tx_hash, uint256_t a_fee, dap_chain_addr_t *a_wallet_addr, compose_config_t *a_config)
{
#ifndef DAP_CHAIN_TX_COMPOSE_TEST   
    if(!a_config || !a_config->net_name || !*a_config->net_name || !a_tx_hash || !a_wallet_addr || !a_config->url_str || !*a_config->url_str || a_config->port == 0)
        return NULL;

    dap_chain_tx_out_cond_t *l_tx_out_cond = NULL;
    char *l_spent_by_hash = NULL;
    char *l_token_ticker = NULL;
    int l_tx_out_cond_idx = -1;
    dap_chain_datum_tx_t *l_tx = s_get_datum_info_from_rpc(dap_hash_fast_to_str_static(a_tx_hash), a_config, DAP_CHAIN_TX_OUT_COND_SUBTYPE_SRV_STAKE_POS_DELEGATE, &l_tx_out_cond, &l_spent_by_hash, &l_token_ticker, &l_tx_out_cond_idx, true);
    if (!l_tx_out_cond || l_tx_out_cond_idx == -1) {
        log_it(L_ERROR, "can't find tx out cond item");
        DAP_DEL_MULTY(l_token_ticker, l_spent_by_hash);
        s_json_compose_error_add(a_config->response_handler, DAP_STAKE_TX_INVALIDATE_COMPOSE_ITEMS_NOT_FOUND, "Transaction outputs not found");
        return NULL;
    }
    dap_chain_addr_t l_owner_addr = {};
    dap_chain_addr_fill_from_sign(&l_owner_addr, dap_chain_datum_tx_get_sign(l_tx, 0), l_tx_out_cond->subtype.srv_stake_pos_delegate.signing_addr.net_id);

    if (l_spent_by_hash) {
        log_it(L_ERROR, "transaction output already spent");
        DAP_DEL_MULTY(l_token_ticker, l_spent_by_hash, l_tx_out_cond);
        s_json_compose_error_add(a_config->response_handler, DAP_STAKE_TX_INVALIDATE_COMPOSE_OUTPUTS_SPENT, "Transaction outputs not found");
        return NULL;
    }
    
    const char *l_native_ticker = a_config->native_ticker;

    json_object *l_outs_native = dap_get_remote_tx_outs(l_native_ticker, &l_owner_addr, a_config);
    if (!l_outs_native) {
        log_it(L_ERROR, "transaction outputs not found");
        DAP_DEL_MULTY(l_token_ticker, l_tx_out_cond);
        s_json_compose_error_add(a_config->response_handler, DAP_STAKE_TX_INVALIDATE_COMPOSE_OUTS_NOT_FOUND, "Transaction outputs not found");
        return NULL;
    }

    int l_out_native_count = json_object_array_length(l_outs_native);
#else
    const char *l_native_ticker = a_config->native_ticker;
    char *l_token_ticker = dap_strdup("mBUZ");
    json_object *l_outs_native = NULL;
    json_object *response = NULL;
    int l_out_native_count = 0;
    int l_tx_out_cond_idx = rand();
    dap_chain_datum_tx_t *l_tx = NULL;
    dap_chain_addr_t l_owner_addr;
    randombytes(&l_owner_addr, sizeof(l_owner_addr));
    dap_chain_tx_out_cond_t *l_tx_out_cond = DAP_NEW_Z(dap_chain_tx_out_cond_t);
    l_tx_out_cond->header.subtype = DAP_CHAIN_TX_OUT_COND_SUBTYPE_SRV_STAKE_POS_DELEGATE;
    l_tx_out_cond->header.value._lo.b = rand() % 500 + 1;
    l_tx_out_cond->header.value._hi.b = rand() % 100;
#endif
    uint256_t l_fee_transfer = {}; // how many coins to transfer
    // list of transaction with 'out' items to sell
    uint256_t l_net_fee, l_fee_total = a_fee;
    dap_chain_addr_t*l_net_fee_addr = NULL;
    bool l_net_fee_used = s_get_remote_net_fee_and_address(&l_net_fee, &l_net_fee_addr, a_config);
    if (l_net_fee_used)
        SUM_256_256(l_fee_total, l_net_fee, &l_fee_total);
    dap_list_t *l_list_fee_out = NULL; 
    l_list_fee_out = s_ledger_get_list_tx_outs_from_json(l_outs_native, l_out_native_count,
                                                                l_fee_total, 
                                                                &l_fee_transfer);
    if (!l_list_fee_out) {
        log_it(L_ERROR, "not enough funds to pay fees");
        json_object_put(l_outs_native);
        DAP_DEL_MULTY(l_token_ticker, l_tx_out_cond, l_net_fee_addr);
        s_json_compose_error_add(a_config->response_handler, DAP_STAKE_TX_INVALIDATE_COMPOSE_NOT_ENOUGH_FUNDS, "Not enough funds to pay fees");
        return NULL;
    }

    // erase and create empty transaction
    dap_chain_datum_tx_delete(l_tx);
    l_tx = dap_chain_datum_tx_create();

    // add 'in' item to buy from conditional transaction
    dap_chain_datum_tx_add_in_cond_item(&l_tx, a_tx_hash, l_tx_out_cond_idx, 0);

    // add 'in' items to pay fee
    uint256_t l_value_fee_items = dap_chain_datum_tx_add_in_item_list(&l_tx, l_list_fee_out);
    dap_list_free_full(l_list_fee_out, NULL);
#ifndef DAP_CHAIN_TX_COMPOSE_TEST 
    if (!EQUAL_256(l_value_fee_items, l_fee_transfer)) {
        log_it(L_ERROR, "error adding input items");
        dap_chain_datum_tx_delete(l_tx);
        json_object_put(l_outs_native);
        DAP_DEL_MULTY(l_token_ticker, l_tx_out_cond, l_net_fee_addr);
        s_json_compose_error_add(a_config->response_handler, DAP_STAKE_TX_INVALIDATE_COMPOSE_TX_IN_ERROR, "Error adding input items");
        return NULL;
    }
#endif
    // add 'out_ext' item
    if (dap_chain_datum_tx_add_out_ext_item(&l_tx, &l_owner_addr, l_tx_out_cond->header.value, l_token_ticker) == -1) {
        log_it(L_ERROR, "error adding output items");
        json_object_put(l_outs_native);
        dap_chain_datum_tx_delete(l_tx);
        DAP_DEL_MULTY(l_token_ticker, l_tx_out_cond, l_net_fee_addr);
        s_json_compose_error_add(a_config->response_handler, DAP_STAKE_TX_INVALIDATE_COMPOSE_TX_OUT_ERROR, "Error adding output items");
        return NULL;
    }
    l_tx_out_cond = NULL;
    // add fee items
    if (l_net_fee_used) {
        if (dap_chain_datum_tx_add_out_ext_item(&l_tx, l_net_fee_addr, l_net_fee, l_native_ticker) != 1) {
            log_it(L_ERROR, "error adding network fee");
            dap_chain_datum_tx_delete(l_tx);
            json_object_put(l_outs_native);
            DAP_DEL_MULTY(l_token_ticker, l_tx_out_cond, l_net_fee_addr);
            s_json_compose_error_add(a_config->response_handler, DAP_STAKE_TX_INVALIDATE_COMPOSE_NET_FEE_ERROR, "Error adding network fee");
            return NULL;
        }
    }
    if (!IS_ZERO_256(a_fee)) {
        if (dap_chain_datum_tx_add_fee_item(&l_tx, a_fee) != 1) {
            log_it(L_ERROR, "error adding fee");
            dap_chain_datum_tx_delete(l_tx);
            json_object_put(l_outs_native);
            DAP_DEL_MULTY(l_token_ticker, l_tx_out_cond, l_net_fee_addr);
            s_json_compose_error_add(a_config->response_handler, DAP_STAKE_TX_INVALIDATE_COMPOSE_FEE_ERROR, "Error adding fee");
            return NULL;
        }
    }
    // fee coin back
    uint256_t l_fee_back = {};
    SUBTRACT_256_256(l_fee_transfer, l_fee_total, &l_fee_back);
    if(!IS_ZERO_256(l_fee_back)) {
        if(dap_chain_datum_tx_add_out_ext_item(&l_tx, &l_owner_addr, l_fee_back, l_native_ticker) != 1) {
            log_it(L_ERROR, "error adding fee back");
            dap_chain_datum_tx_delete(l_tx);
            json_object_put(l_outs_native);
            DAP_DEL_MULTY(l_token_ticker, l_tx_out_cond, l_net_fee_addr);
            s_json_compose_error_add(a_config->response_handler, DAP_STAKE_TX_INVALIDATE_COMPOSE_FEE_BACK_ERROR, "Error adding fee back");
            return NULL;
        }
    }
    json_object_put(l_outs_native);
    DAP_DEL_MULTY(l_token_ticker, l_tx_out_cond, l_net_fee_addr);
    return l_tx;
}

dap_chain_net_srv_order_direction_t dap_chain_net_srv_order_direction_from_str(const char* str) {
    dap_chain_net_srv_order_direction_t direction = SERV_DIR_UNDEFINED;
    if (strcmp(str, "BUY") == 0) {
        direction = SERV_DIR_BUY;
    } else if (strcmp(str, "SELL") == 0) {
        direction = SERV_DIR_SELL;
    }
    return direction;
}

dap_chain_net_srv_order_t* dap_check_remote_srv_order(const char* l_net_str, const char* l_order_hash_str, uint256_t* a_tax,
                                                    uint256_t* a_value_max, dap_chain_addr_t* a_sovereign_addr, uint256_t* a_sovereign_tax, json_object* response){
    dap_chain_net_srv_order_t *l_order = NULL;
    json_object *orders_array = json_object_array_get_idx(response, 0);
    size_t orders_count = json_object_array_length(orders_array);
    for (size_t i = 0; i < orders_count; i++) {
        json_object *order_obj = json_object_array_get_idx(orders_array, i);
        const char *order_hash_str = json_object_get_string(json_object_object_get(order_obj, "order"));

        if (strcmp(order_hash_str, l_order_hash_str) == 0) {
            l_order = DAP_NEW_Z_SIZE(dap_chain_net_srv_order_t, sizeof(dap_chain_net_srv_order_t));
            l_order->version = json_object_get_int(json_object_object_get(order_obj, "version"));
            l_order->direction = dap_chain_net_srv_order_direction_from_str(json_object_get_string(json_object_object_get(order_obj, "direction")));
            l_order->ts_created = dap_time_from_str_rfc822(json_object_get_string(json_object_object_get(order_obj, "created")));
            l_order->srv_uid.uint64 = dap_chain_net_srv_uid_from_str(json_object_get_string(json_object_object_get(order_obj, "srv_uid"))).uint64;
            l_order->price = dap_uint256_scan_uninteger(json_object_get_string(json_object_object_get(order_obj, "price_datoshi")));
            strncpy(l_order->price_ticker, json_object_get_string(json_object_object_get(order_obj, "price_token")), DAP_CHAIN_TICKER_SIZE_MAX - 1);
            l_order->price_ticker[DAP_CHAIN_TICKER_SIZE_MAX - 1] = '\0';
            l_order->units = json_object_get_int(json_object_object_get(order_obj, "units"));
            l_order->price_unit = dap_chain_net_srv_price_unit_uid_from_str(json_object_get_string(json_object_object_get(order_obj, "price_unit")));
            dap_chain_node_addr_from_str(&l_order->node_addr, json_object_get_string(json_object_object_get(order_obj, "node_addr")));
            const char *tx_cond_hash_str = json_object_get_string(json_object_object_get(order_obj, "tx_cond_hash"));
            if (tx_cond_hash_str) {
                dap_chain_hash_fast_from_str(tx_cond_hash_str, &l_order->tx_cond_hash);
            }
            l_order->ext_size = json_object_get_int(json_object_object_get(order_obj, "ext_size"));
            
            if (l_order->ext_size > 0) {
                json_object *external_params = json_object_object_get(order_obj, "external_params");
                if (external_params) {
                    const char *tax_str = json_object_get_string(json_object_object_get(external_params, "tax"));
                    const char *value_max_str = json_object_get_string(json_object_object_get(external_params, "maximum_value"));
                    *a_tax = dap_uint256_scan_decimal(tax_str);
                    *a_value_max = dap_uint256_scan_decimal(value_max_str);
                }
            }

            json_object *conditional_tx_params = json_object_object_get(order_obj, "conditional_tx_params");
            if (conditional_tx_params && json_object_is_type(conditional_tx_params, json_type_object)) {
                const char *sovereign_tax_str = json_object_get_string(json_object_object_get(conditional_tx_params, "sovereign_tax"));
                const char *sovereign_addr_str = json_object_get_string(json_object_object_get(conditional_tx_params, "sovereign_addr"));
                *a_sovereign_tax = dap_uint256_scan_decimal(sovereign_tax_str);
                if (sovereign_addr_str) {
                    a_sovereign_addr = dap_chain_addr_from_str(sovereign_addr_str);
                    if (!a_sovereign_addr) {
                        log_it(L_ERROR, "invalid sovereign address format");
                        // Invalid sovereign address format
                        DAP_DELETE(l_order);
                        return NULL;
                    }
                }
            }
            break;
        }
    }
    return l_order;
}
typedef enum {
    DAP_GET_REMOTE_SRV_ORDER_RPC_RESPONSE = -1
} dap_get_remote_srv_order_error_t;

dap_chain_net_srv_order_t* dap_get_remote_srv_order(const char* l_order_hash_str, uint256_t* a_tax,
                                                    uint256_t* a_value_max, dap_chain_addr_t* a_sovereign_addr, uint256_t* a_sovereign_tax,
                                                    compose_config_t *a_config){

    json_object *response = s_request_command_to_rpc_with_params(a_config, "srv_stake", "order;list;staker;-net;%s", 
                                                                  a_config->net_name);
    if (!response) {
        log_it(L_ERROR, "failed to get response from remote node");
        s_json_compose_error_add(a_config->response_handler, DAP_GET_REMOTE_SRV_ORDER_RPC_RESPONSE, "Error: Failed to get response from remote node");
        return NULL;
    }

    dap_chain_net_srv_order_t *l_order = dap_check_remote_srv_order(a_config->net_name, l_order_hash_str, a_tax, a_value_max, a_sovereign_addr, a_sovereign_tax, response);
    json_object_put(response);

    if (!l_order) {
        response = s_request_command_to_rpc_with_params(a_config, "srv_stake", "order;list;validator;-net;%s", 
                                                          a_config->net_name);
        if (!response) {
            log_it(L_ERROR, "failed to get response from remote node");
            s_json_compose_error_add(a_config->response_handler, DAP_GET_REMOTE_SRV_ORDER_RPC_RESPONSE, "Error: Failed to get response from remote node");
            return NULL;
        }
        l_order = dap_check_remote_srv_order(a_config->net_name, l_order_hash_str, a_tax, a_value_max, a_sovereign_addr, a_sovereign_tax, response);
        json_object_put(response);
    }
    return l_order;
}

typedef enum {
    DAP_GET_REMOTE_SRV_ORDER_SIGN_RPC_RESPONSE = -1,
    DAP_GET_REMOTE_SRV_ORDER_SIGN_CANT_GET_FIRST_ELEMENT = -2,
    DAP_GET_REMOTE_SRV_ORDER_SIGN_CANT_GET_SIGN = -3
} dap_get_remote_srv_order_sign_error_t;

dap_sign_t* dap_get_remote_srv_order_sign(const char* l_order_hash_str, compose_config_t *a_config){

    json_object *response = s_request_command_to_rpc_with_params(a_config, "net_srv", "order;dump;-hash;%s;-need_sign;-net;%s", 
                                                                  l_order_hash_str, a_config->net_name);
    if (!response) {
        log_it(L_ERROR, "failed to get response from remote node");
        s_json_compose_error_add(a_config->response_handler, DAP_GET_REMOTE_SRV_ORDER_SIGN_RPC_RESPONSE, "Error: Failed to get response from remote node");
        return NULL;
    }
    json_object *l_response_array = json_object_array_get_idx(response, 0);
    if (!l_response_array) {
        log_it(L_ERROR, "can't get the first element from the response array");
        s_json_compose_error_add(a_config->response_handler, DAP_GET_REMOTE_SRV_ORDER_SIGN_CANT_GET_FIRST_ELEMENT, "Error: Can't get the first element from the response array");
        json_object_put(response);
        return NULL;
    }

    const char *l_sign_b64_str = json_object_get_string(json_object_object_get(l_response_array, "sig_b64"));
    if (!l_sign_b64_str) {
        log_it(L_ERROR, "can't get base64-encoded sign from SIG item");
        s_json_compose_error_add(a_config->response_handler, DAP_GET_REMOTE_SRV_ORDER_SIGN_CANT_GET_SIGN, "Error: Can't get base64-encoded sign from SIG item");
        json_object_put(response);
        return NULL;
    }

    // *a_sign_size = json_object_get_int(json_object_object_get(l_response_array, "sig_b64_size"));
    int64_t l_sign_b64_strlen = json_object_get_string_len(json_object_object_get(l_response_array, "sig_b64"));
    int64_t l_sign_decoded_size = DAP_ENC_BASE64_DECODE_SIZE(l_sign_b64_strlen);
    dap_chain_tx_sig_t *l_tx_sig = DAP_NEW_Z_SIZE(dap_chain_tx_sig_t, sizeof(dap_chain_tx_sig_t) + l_sign_decoded_size);
    *l_tx_sig = (dap_chain_tx_sig_t) {
        .header = {
            .type = TX_ITEM_TYPE_SIG, .version = 1,
            .sig_size = dap_enc_base64_decode(l_sign_b64_str, l_sign_b64_strlen, l_tx_sig->sig, DAP_ENC_DATA_TYPE_B64_URLSAFE)
        }
    };
    dap_sign_t *l_sign = NULL;
    uint64_t l_sign_size = dap_sign_get_size((dap_sign_t*)l_tx_sig->sig);
    if ( l_sign_size > 0) {
        l_sign = DAP_NEW_Z_SIZE(dap_sign_t, l_sign_size);
        memcpy(l_sign, l_tx_sig->sig, l_sign_size);
    }

    DAP_DELETE(l_tx_sig);
    json_object_put(response);
    return l_sign;
}




typedef enum {
    STAKE_DELEGATE_COMPOSE_OK = 0,
    STAKE_DELEGATE_COMPOSE_ERR_INVALID_VALUE = -1,
    STAKE_DELEGATE_COMPOSE_ERR_WALLET_NOT_FOUND = -2,
    STAKE_DELEGATE_COMPOSE_ERR_CERT_NOT_FOUND = -3,
    STAKE_DELEGATE_COMPOSE_ERR_CERT_WRONG = -4,
    STAKE_DELEGATE_COMPOSE_ERR_WRONG_SIGN_TYPE = -5,
    STAKE_DELEGATE_COMPOSE_ERR_INVALID_PKEY = -6,
    STAKE_DELEGATE_COMPOSE_ERR_PKEY_UNDEFINED = -7,
    STAKE_DELEGATE_COMPOSE_ERR_INVALID_NODE_ADDR = -8,
    STAKE_DELEGATE_COMPOSE_ERR_ORDER_NOT_FOUND = -9,
    STAKE_DELEGATE_COMPOSE_ERR_INVALID_ORDER_SIZE = -10,
    STAKE_DELEGATE_COMPOSE_ERR_CERT_REQUIRED = -11,
    STAKE_DELEGATE_COMPOSE_ERR_VALUE_REQUIRED = -12,
    STAKE_DELEGATE_COMPOSE_ERR_WRONG_TICKER = -13,
    STAKE_DELEGATE_COMPOSE_ERR_INVALID_COND_TX_FORMAT = -14,
    STAKE_DELEGATE_COMPOSE_ERR_RPC_RESPONSE = -15,
    STAKE_DELEGATE_COMPOSE_ERR_INVALID_COND_TX_VALUE = -16,
    STAKE_DELEGATE_COMPOSE_ERR_NO_ITEMS = -17,
    STAKE_DELEGATE_COMPOSE_ERR_INVALID_COND_TX_ADDR = -18,
    STAKE_DELEGATE_COMPOSE_ERR_INVALID_SIGNER_ADDR = -19,
    STAKE_DELEGATE_COMPOSE_ERR_INVALID_SOVEREIGN_ADDR = -20,
    STAKE_DELEGATE_COMPOSE_ERR_NO_TOKEN_TICKER = -21,
    STAKE_DELEGATE_COMPOSE_ERR_VALUE_TOO_LOW = -22,
    STAKE_DELEGATE_COMPOSE_ERR_VALUE_TOO_HIGH = -23,
    STAKE_DELEGATE_COMPOSE_ERR_UNSIGNED_ORDER = -24,
    STAKE_DELEGATE_COMPOSE_ERR_INVALID_ORDER = -25,
    STAKE_DELEGATE_COMPOSE_ERR_INVALID_TAX = -26,
    STAKE_DELEGATE_COMPOSE_ERR_VALUE_BELOW_MIN = -27,
    DAP_STAKE_TX_CREATE_COMPOSE_INVALID_PARAMS = -28,
    DAP_STAKE_TX_CREATE_COMPOSE_NOT_ENOUGH_FUNDS_FEE = -29,
    DAP_STAKE_TX_CREATE_COMPOSE_NOT_ENOUGH_FUNDS_VALUE = -30,
    DAP_STAKE_TX_CREATE_COMPOSE_TX_IN_ERROR = -31,
    DAP_STAKE_TX_CREATE_COMPOSE_TX_COND_OUT_ERROR = -32,
    DAP_STAKE_TX_CREATE_COMPOSE_TX_OUT_ERROR = -33,
    DAP_STAKE_TX_CREATE_COMPOSE_NET_FEE_ERROR = -34,
    DAP_STAKE_TX_CREATE_COMPOSE_VALIDATOR_FEE_ERROR = -35,
    DAP_STAKE_TX_CREATE_COMPOSE_FEE_BACK_ERROR = -36
} stake_delegate_error_t;

json_object *dap_chain_tx_compose_srv_stake_delegate(dap_chain_net_id_t a_net_id, const char *a_net_name, const char *a_native_ticker, const char *a_url_str,
                                        uint16_t a_port, const char *a_enc_cert_path, dap_chain_addr_t *a_wallet_addr, const char *a_cert_str, 
                                        const char *a_pkey_full_str, const char *a_value_str, const char *a_node_addr_str, 
                                        const char *a_order_hash_str, const char *a_sovereign_addr_str, const char *a_fee_str) {
    compose_config_t *l_config = s_compose_config_init(a_net_id, a_net_name, a_native_ticker, a_url_str, a_port, a_enc_cert_path);
    if (!l_config) {
        log_it(L_ERROR, "can't create compose config");
        json_object* l_json_obj_ret = json_object_new_object();
        s_json_compose_error_add(l_json_obj_ret, STAKE_DELEGATE_COMPOSE_ERR_RPC_RESPONSE, "Can't create compose config");
        return l_json_obj_ret;
    }
    dap_chain_addr_t l_signing_addr = {}, l_sovereign_addr = {};
    uint256_t l_sovereign_tax = uint256_0;
    uint256_t l_value = uint256_0;
    if (a_value_str) {
        l_value = dap_chain_balance_scan(a_value_str);
        if (IS_ZERO_256(l_value)) {
            log_it(L_ERROR, "unrecognized number in '-value' param");
            s_json_compose_error_add(l_config->response_handler, STAKE_DELEGATE_COMPOSE_ERR_INVALID_VALUE, "Unrecognized number in '-value' param");
            return s_compose_config_return_response_handler(l_config);
        }
    }
    dap_pkey_t *l_pkey = NULL;
    dap_chain_datum_tx_t *l_prev_tx = NULL;
    if (a_cert_str) {
        dap_cert_t *l_signing_cert = dap_cert_find_by_name(a_cert_str);
        if (!l_signing_cert) {
            log_it(L_ERROR, "specified certificate not found");
            s_json_compose_error_add(l_config->response_handler, STAKE_DELEGATE_COMPOSE_ERR_CERT_NOT_FOUND, "Specified certificate not found");
            return s_compose_config_return_response_handler(l_config);
        }
        if (dap_chain_addr_fill_from_key(&l_signing_addr, l_signing_cert->enc_key, l_config->net_id)) {
            log_it(L_ERROR, "specified certificate is wrong");
            s_json_compose_error_add(l_config->response_handler, STAKE_DELEGATE_COMPOSE_ERR_CERT_WRONG, "Specified certificate is wrong");
            return s_compose_config_return_response_handler(l_config);
        }
        l_pkey = dap_pkey_from_enc_key(l_signing_cert->enc_key);
    }  else if (a_pkey_full_str) {
        l_pkey = dap_pkey_get_from_str(a_pkey_full_str);
        if (!l_pkey) {
            log_it(L_ERROR, "invalid pkey string format");
            s_json_compose_error_add(l_config->response_handler, STAKE_DELEGATE_COMPOSE_ERR_INVALID_PKEY, "Invalid pkey string format, can't get pkey_full");
            return s_compose_config_return_response_handler(l_config);
        }
        dap_chain_hash_fast_t l_hash_public_key = {0};
        if (!dap_pkey_get_hash(l_pkey, &l_hash_public_key)) {
            log_it(L_ERROR, "invalid pkey hash format");
            s_json_compose_error_add(l_config->response_handler, STAKE_DELEGATE_COMPOSE_ERR_INVALID_PKEY, "Invalid pkey hash format");
            return s_compose_config_return_response_handler(l_config);
        }
        dap_chain_addr_fill(&l_signing_addr, dap_pkey_type_to_sign_type((l_pkey->header).type), &l_hash_public_key, l_config->net_id);
    }

    dap_chain_node_addr_t l_node_addr = g_node_addr;
    if (a_node_addr_str) {
        if (dap_chain_node_addr_from_str(&l_node_addr, a_node_addr_str)) {
            log_it(L_ERROR, "unrecognized node addr %s", a_node_addr_str);
            s_json_compose_error_add(l_config->response_handler, STAKE_DELEGATE_COMPOSE_ERR_INVALID_NODE_ADDR, "Unrecognized node addr %s", a_node_addr_str);
            return s_compose_config_return_response_handler(l_config);
        }
    }
    if (a_order_hash_str) {
        uint256_t l_tax;
        uint256_t l_value_max;
        int l_prev_tx_count = 0;
        dap_chain_net_srv_order_t *l_order = dap_get_remote_srv_order(a_order_hash_str, &l_tax, &l_value_max, &l_sovereign_addr, &l_sovereign_tax, l_config);
        if (!l_order) {
            log_it(L_ERROR, "failed to get order from remote node");
            s_json_compose_error_add(l_config->response_handler, STAKE_DELEGATE_COMPOSE_ERR_ORDER_NOT_FOUND, "Error: Failed to get order from remote node");
            return s_compose_config_return_response_handler(l_config);
        }
        l_sovereign_tax = l_tax;

        if (l_order->direction == SERV_DIR_BUY) { // Staker order
            char *l_token_ticker = NULL;
            if (!a_cert_str) {
                log_it(L_ERROR, "command 'delegate' requires parameter -cert with this order type");
                s_json_compose_error_add(l_config->response_handler, STAKE_DELEGATE_COMPOSE_ERR_CERT_REQUIRED, "Command 'delegate' requires parameter -cert with this order type");
                return s_compose_config_return_response_handler(l_config);
            }
            if (l_order->ext_size != 0) {
                log_it(L_ERROR, "specified order has invalid size");
                s_json_compose_error_add(l_config->response_handler, STAKE_DELEGATE_COMPOSE_ERR_INVALID_ORDER_SIZE, "Specified order has invalid size");
                DAP_DELETE(l_order);
                return s_compose_config_return_response_handler(l_config);
            }

            dap_chain_tx_out_cond_t *l_cond_tx = NULL;
            dap_chain_datum_tx_t *l_datum = s_get_datum_info_from_rpc(dap_chain_hash_fast_to_str_static(&l_order->tx_cond_hash), l_config, DAP_CHAIN_TX_OUT_COND_SUBTYPE_SRV_STAKE_POS_DELEGATE, &l_cond_tx, NULL, &l_token_ticker, NULL, true);
            dap_chain_datum_tx_delete(l_datum);
            if (!l_cond_tx) {
                log_it(L_ERROR, "failed to get cond tx info from RPC");
                DAP_DELETE(l_cond_tx);
                return s_compose_config_return_response_handler(l_config);
            }

            char l_delegated_ticker[DAP_CHAIN_TICKER_SIZE_MAX];
            dap_chain_datum_token_get_delegated_ticker(l_delegated_ticker, l_config->native_ticker);

            if (dap_strcmp(l_token_ticker, l_delegated_ticker)) {
                log_it(L_ERROR, "requested conditional transaction have another ticker (not %s)", l_delegated_ticker);
                s_json_compose_error_add(l_config->response_handler, STAKE_DELEGATE_COMPOSE_ERR_WRONG_TICKER, "Requested conditional transaction have another ticker (not %s)", l_delegated_ticker);
                return s_compose_config_return_response_handler(l_config);
            }
            if (l_cond_tx->tsd_size != dap_chain_datum_tx_item_out_cond_create_srv_stake_get_tsd_size(true, 0)) {
                log_it(L_ERROR, "the order's conditional transaction has invalid format");
                s_json_compose_error_add(l_config->response_handler, STAKE_DELEGATE_COMPOSE_ERR_INVALID_COND_TX_FORMAT, "The order's conditional transaction has invalid format");
                DAP_DEL_MULTY(l_cond_tx, l_order);
                return s_compose_config_return_response_handler(l_config);
            }
            if (compare256(l_cond_tx->header.value, l_order->price)) {
                log_it(L_ERROR, "the order's conditional transaction has different value");
                s_json_compose_error_add(l_config->response_handler, STAKE_DELEGATE_COMPOSE_ERR_INVALID_COND_TX_VALUE, "The order's conditional transaction has different value");
                DAP_DEL_MULTY(l_cond_tx, l_order);
                return s_compose_config_return_response_handler(l_config);
            }
            if (!dap_chain_addr_is_blank(&l_cond_tx->subtype.srv_stake_pos_delegate.signing_addr) ||
                    l_cond_tx->subtype.srv_stake_pos_delegate.signer_node_addr.uint64) {
                log_it(L_ERROR, "the order's conditional transaction gas not blank address or key");
                s_json_compose_error_add(l_config->response_handler, STAKE_DELEGATE_COMPOSE_ERR_INVALID_COND_TX_ADDR, "The order's conditional transaction gas not blank address or key");
                DAP_DEL_MULTY(l_cond_tx, l_order);
                return s_compose_config_return_response_handler(l_config);
            }
            l_value = l_order->price;
            DAP_DELETE(l_cond_tx);
        } else {
            if (!a_value_str) {
                log_it(L_ERROR, "command 'delegate' requires parameter -value with this order type");
                s_json_compose_error_add(l_config->response_handler, STAKE_DELEGATE_COMPOSE_ERR_VALUE_REQUIRED, "Command 'delegate' requires parameter -value with this order type");
                return s_compose_config_return_response_handler(l_config);
            }
            if (a_sovereign_addr_str) {
                dap_chain_addr_t *l_spec_addr = dap_chain_addr_from_str(a_sovereign_addr_str);
                if (!l_spec_addr) {
                    log_it(L_ERROR, "specified address is invalid");
                    s_json_compose_error_add(l_config->response_handler, STAKE_DELEGATE_COMPOSE_ERR_INVALID_SOVEREIGN_ADDR, "Specified address is invalid");
                    return s_compose_config_return_response_handler(l_config);
                }
                l_sovereign_addr = *l_spec_addr;
                DAP_DELETE(l_spec_addr);
            } else
                l_sovereign_addr = *a_wallet_addr;

            if (a_order_hash_str && compare256(l_value, l_order->price) == -1) {
                const char *l_coin_min_str, *l_value_min_str =
                    dap_uint256_to_char(l_order->price, &l_coin_min_str);
                log_it(L_ERROR, "number in '-value' param %s is lower than order minimum allowed value %s(%s)",
                                                  a_value_str, l_coin_min_str, l_value_min_str);
                s_json_compose_error_add(l_config->response_handler, STAKE_DELEGATE_COMPOSE_ERR_VALUE_TOO_LOW, "Number in '-value' param %s is lower than order minimum allowed value %s(%s)",
                                                  a_value_str, l_coin_min_str, l_value_min_str);
                return s_compose_config_return_response_handler(l_config);
            }
            if (a_order_hash_str && compare256(l_value, l_value_max) == 1) {
                const char *l_coin_max_str, *l_value_max_str =
                    dap_uint256_to_char(l_value_max, &l_coin_max_str);
                s_json_compose_error_add(l_config->response_handler, STAKE_DELEGATE_COMPOSE_ERR_VALUE_TOO_HIGH, "Number in '-value' param %s is higher than order minimum allowed value %s(%s)",
                                                  a_value_str, l_coin_max_str, l_value_max_str);
                return s_compose_config_return_response_handler(l_config);
            }
            size_t l_sign_size = 0;
            dap_sign_t *l_sign = dap_get_remote_srv_order_sign(a_order_hash_str, l_config);
            if (!l_sign) {
                log_it(L_ERROR, "specified order is unsigned");
                s_json_compose_error_add(l_config->response_handler, STAKE_DELEGATE_COMPOSE_ERR_UNSIGNED_ORDER, "Specified order is unsigned");
                DAP_DELETE(l_order);
                return s_compose_config_return_response_handler(l_config);
            }
            dap_chain_addr_fill_from_sign(&l_signing_addr, l_sign, l_config->net_id);
            l_pkey = dap_pkey_get_from_sign(l_sign);
            DAP_DELETE(l_sign);
            char l_delegated_ticker_str[DAP_CHAIN_TICKER_SIZE_MAX];
            dap_chain_datum_token_get_delegated_ticker(l_delegated_ticker_str, l_config->native_ticker);
            if (dap_strcmp(l_order->price_ticker, l_delegated_ticker_str)) {
                log_it(L_ERROR, "specified order is invalid");
                s_json_compose_error_add(l_config->response_handler, STAKE_DELEGATE_COMPOSE_ERR_INVALID_ORDER, "Specified order is invalid");
                DAP_DELETE(l_order);
                return s_compose_config_return_response_handler(l_config);
            }
            l_node_addr = l_order->node_addr;
        }
        DAP_DELETE(l_order);
        if (compare256(l_sovereign_tax, dap_chain_coins_to_balance("100.0")) == 1 ||
                compare256(l_sovereign_tax, GET_256_FROM_64(100)) == -1) {
            log_it(L_ERROR, "tax must be lower or equal than 100%% and higher or equal than 1.0e-16%%");
            s_json_compose_error_add(l_config->response_handler, STAKE_DELEGATE_COMPOSE_ERR_INVALID_TAX, "Tax must be lower or equal than 100%% and higher or equal than 1.0e-16%%");
            return s_compose_config_return_response_handler(l_config);
        }
        DIV_256(l_sovereign_tax, GET_256_FROM_64(100), &l_sovereign_tax);
    }
    if (!l_pkey) {
        log_it(L_ERROR, "pkey not defined");
        s_json_compose_error_add(l_config->response_handler, STAKE_DELEGATE_COMPOSE_ERR_PKEY_UNDEFINED, "pkey not defined");
        return s_compose_config_return_response_handler(l_config);
    }

    if (!l_node_addr.uint64) {
        s_json_compose_error_add(l_config->response_handler, STAKE_DELEGATE_COMPOSE_ERR_INVALID_NODE_ADDR, "Invalid node addr, is sero");
        return s_compose_config_return_response_handler(l_config);
    }

    // int l_check_result = dap_chain_net_srv_stake_verify_key_and_node(&l_signing_addr, &l_node_addr);
    // if (l_check_result) {
    //     s_json_compose_error_add(l_config->response_handler, l_check_result, "Key and node verification error");
    //     return s_compose_config_return_response_handler(l_config);
    // }
 

    uint256_t l_allowed_min = s_get_key_delegating_min_value(l_config);
    if (compare256(l_value, l_allowed_min) == -1) {
        const char *l_coin_min_str, *l_value_min_str = dap_uint256_to_char(l_allowed_min, &l_coin_min_str);
        log_it(L_ERROR, "number in '-value' param %s is lower than minimum allowed value %s(%s)",
                                                  a_value_str, l_coin_min_str, l_value_min_str);
        s_json_compose_error_add(l_config->response_handler, STAKE_DELEGATE_COMPOSE_ERR_VALUE_BELOW_MIN, "Number in '-value' param %s is lower than minimum allowed value %s(%s)",
                                          a_value_str, l_coin_min_str, l_value_min_str);
        return s_compose_config_return_response_handler(l_config);
    }

    uint256_t l_fee = dap_chain_balance_scan(a_fee_str);
    if (IS_ZERO_256(l_fee)) {
        log_it(L_ERROR, "unrecognized number in '-fee' param");
        s_json_compose_error_add(l_config->response_handler, STAKE_DELEGATE_COMPOSE_ERR_INVALID_VALUE, "Unrecognized number in '-fee' param");
        return s_compose_config_return_response_handler(l_config);
    }
    dap_chain_datum_tx_t *l_tx = dap_chain_tx_compose_datum_srv_stake_delegate(a_wallet_addr, l_value, l_fee, &l_signing_addr, &l_node_addr,
                                                   a_order_hash_str ? &l_sovereign_addr : NULL, l_sovereign_tax, l_prev_tx, l_pkey, l_config);
    
    DAP_DELETE(l_pkey);

    if (l_tx) {
        dap_chain_net_tx_to_json(l_tx, l_config->response_handler);
        dap_chain_datum_tx_delete(l_tx);
    } else {
        log_it(L_ERROR, "failed to create transaction");
    }

    return s_compose_config_return_response_handler(l_config);
}

dap_chain_datum_tx_t *dap_chain_tx_compose_datum_srv_stake_delegate(dap_chain_addr_t *a_wallet_addr,
                                               uint256_t a_value, uint256_t a_fee,
                                               dap_chain_addr_t *a_signing_addr, dap_chain_node_addr_t *a_node_addr,
                                               dap_chain_addr_t *a_sovereign_addr, uint256_t a_sovereign_tax,
                                               dap_chain_datum_tx_t *a_prev_tx, dap_pkey_t *a_pkey, compose_config_t *a_config)
{
    if  (!a_wallet_addr || IS_ZERO_256(a_value) || !a_signing_addr || !a_node_addr) {
        log_it(L_ERROR, "invalid parameters for transaction creation");
        s_json_compose_error_add(a_config->response_handler, DAP_STAKE_TX_CREATE_COMPOSE_INVALID_PARAMS, "Invalid parameters for transaction creation");
        return NULL;
    }
    const char *l_native_ticker = a_config->native_ticker;
    char l_delegated_ticker[DAP_CHAIN_TICKER_SIZE_MAX];
    dap_chain_datum_token_get_delegated_ticker(l_delegated_ticker, l_native_ticker);
    uint256_t l_value_transfer = {}, l_fee_transfer = {}; 

    uint256_t l_net_fee, l_fee_total = a_fee;
    dap_chain_addr_t *l_net_fee_addr = NULL;
    bool l_net_fee_used = s_get_remote_net_fee_and_address(&l_net_fee, &l_net_fee_addr, a_config);
    if (l_net_fee_used)
        SUM_256_256(l_fee_total, l_net_fee, &l_fee_total);

    dap_list_t *l_list_fee_out = NULL;

#ifndef DAP_CHAIN_TX_COMPOSE_TEST   
    json_object *l_outs_native = dap_get_remote_tx_outs(l_native_ticker, a_wallet_addr, a_config);
    if (!l_outs_native) {
        log_it(L_ERROR, "failed to get remote tx outs");
        s_json_compose_error_add(a_config->response_handler, DAP_STAKE_TX_CREATE_COMPOSE_NOT_ENOUGH_FUNDS_FEE, "Not enough funds to pay fee");
        DAP_DEL_Z(l_net_fee_addr);
        return NULL;
    }

    json_object *l_outs_delegated = dap_get_remote_tx_outs(l_delegated_ticker, a_wallet_addr, a_config);
    if (!l_outs_delegated) {
        log_it(L_ERROR, "failed to get remote tx outs");
        s_json_compose_error_add(a_config->response_handler, DAP_STAKE_TX_CREATE_COMPOSE_NOT_ENOUGH_FUNDS_VALUE, "Not enough funds for value");
        DAP_DEL_Z(l_net_fee_addr);
        return NULL;
    }

    int l_out_native_count = json_object_array_length(l_outs_native);
    int l_out_delegated_count = json_object_array_length(l_outs_delegated); 
#else
    json_object *l_outs_native = NULL;
    json_object *l_outs_delegated = NULL;
    int l_out_native_count = 0;
    int l_out_delegated_count = 0;
#endif

    l_list_fee_out = s_ledger_get_list_tx_outs_from_json(l_outs_native, l_out_native_count,
                                                    l_fee_total, 
                                                    &l_fee_transfer);
    if (!l_list_fee_out) {
        log_it(L_ERROR, "failed to get list tx outs from json");
        json_object_put(l_outs_native);
        json_object_put(l_outs_delegated);
        DAP_DELETE(l_net_fee_addr);
        s_json_compose_error_add(a_config->response_handler, DAP_STAKE_TX_CREATE_COMPOSE_NOT_ENOUGH_FUNDS_FEE, "Not enough funds to pay fee");
        return NULL;
    }

    // create empty transaction
    dap_chain_datum_tx_t *l_tx = dap_chain_datum_tx_create();

    if (!a_prev_tx) {
        dap_list_t *l_list_used_out = s_ledger_get_list_tx_outs_from_json(l_outs_delegated, l_out_delegated_count,
                                                               a_value, 
                                                               &l_value_transfer);
        if (!l_list_used_out) {
            log_it(L_ERROR, "failed to get list tx outs from json");
            json_object_put(l_outs_native);
            json_object_put(l_outs_delegated);
            DAP_DELETE(l_net_fee_addr);
            s_json_compose_error_add(a_config->response_handler, DAP_STAKE_TX_CREATE_COMPOSE_NOT_ENOUGH_FUNDS_VALUE, "Not enough funds for value");
            return NULL;
        }
        // add 'in' items to pay for delegate
        uint256_t l_value_to_items = dap_chain_datum_tx_add_in_item_list(&l_tx, l_list_used_out);
        dap_list_free_full(l_list_used_out, NULL);
#ifndef DAP_CHAIN_TX_COMPOSE_TEST 
        if (!EQUAL_256(l_value_to_items, l_value_transfer)) {
            log_it(L_ERROR, "failed to add in item");
            s_json_compose_error_add(a_config->response_handler, DAP_STAKE_TX_CREATE_COMPOSE_TX_IN_ERROR, "Error creating transaction input");
            goto tx_fail;
        }
#endif
    } else {
        dap_hash_fast_t l_prev_tx_hash;
        dap_hash_fast(a_prev_tx, dap_chain_datum_tx_get_size(a_prev_tx), &l_prev_tx_hash);
        int l_out_num = 0;
        dap_chain_datum_tx_out_cond_get(a_prev_tx, DAP_CHAIN_TX_OUT_COND_SUBTYPE_SRV_STAKE_POS_DELEGATE, &l_out_num);
        // add 'in' item to buy from conditional transaction
        if (1 != dap_chain_datum_tx_add_in_cond_item(&l_tx, &l_prev_tx_hash, l_out_num, -1)) {
            log_it(L_ERROR, "failed to add in cond item");
            s_json_compose_error_add(a_config->response_handler, DAP_STAKE_TX_CREATE_COMPOSE_TX_IN_ERROR, "Error creating transaction input");
            goto tx_fail;
        }
    }
    // add 'in' items to pay fee
    uint256_t l_value_fee_items = dap_chain_datum_tx_add_in_item_list(&l_tx, l_list_fee_out);
    dap_list_free_full(l_list_fee_out, NULL);
#ifndef DAP_CHAIN_TX_COMPOSE_TEST 
    if (!EQUAL_256(l_value_fee_items, l_fee_transfer)) {
        log_it(L_ERROR, "failed to add in item");
        s_json_compose_error_add(a_config->response_handler, DAP_STAKE_TX_CREATE_COMPOSE_TX_IN_ERROR, "Error creating transaction input");
        goto tx_fail;
    }
#endif
    // add 'out_cond' & 'out_ext' items
    dap_chain_net_srv_uid_t l_uid = { .uint64 = DAP_CHAIN_NET_SRV_STAKE_POS_DELEGATE_ID };
    dap_chain_tx_out_cond_t *l_tx_out = dap_chain_datum_tx_item_out_cond_create_srv_stake(l_uid, a_value, a_signing_addr, a_node_addr,
                                                                                          a_sovereign_addr, a_sovereign_tax, a_pkey);

    if (!l_tx_out) {
        log_it(L_ERROR, "failed to create cond tx out");
        s_json_compose_error_add(a_config->response_handler, DAP_STAKE_TX_CREATE_COMPOSE_TX_COND_OUT_ERROR, "Error creating conditional transaction output");
        goto tx_fail;
    }
    dap_chain_datum_tx_add_item(&l_tx, (const uint8_t *)l_tx_out);
    DAP_DELETE(l_tx_out);
    if (!a_prev_tx) {
        // coin back
        uint256_t l_value_back = {};
        SUBTRACT_256_256(l_value_transfer, a_value, &l_value_back);
        if (!IS_ZERO_256(l_value_back)) {
            if (dap_chain_datum_tx_add_out_ext_item(&l_tx, a_wallet_addr, l_value_back, l_delegated_ticker) != 1) {
                log_it(L_ERROR, "failed to add out ext item");
                s_json_compose_error_add(a_config->response_handler, DAP_STAKE_TX_CREATE_COMPOSE_TX_OUT_ERROR, "Error creating transaction output");
                goto tx_fail;
            }
        }
    }

    // add fee items
    if (l_net_fee_used) {
        if (dap_chain_datum_tx_add_out_ext_item(&l_tx, l_net_fee_addr, l_net_fee, l_native_ticker) != 1) {
            log_it(L_ERROR, "Error with network fee, failed to add item");
            s_json_compose_error_add(a_config->response_handler, DAP_STAKE_TX_CREATE_COMPOSE_NET_FEE_ERROR, "Error with network fee, failed to add item");
            goto tx_fail;
        }
    }
    DAP_DEL_Z(l_net_fee_addr);
    if (!IS_ZERO_256(a_fee)) {
        if (dap_chain_datum_tx_add_fee_item(&l_tx, a_fee) != 1) {
            log_it(L_ERROR, "Error with validator fee, failed to add item");
            s_json_compose_error_add(a_config->response_handler, DAP_STAKE_TX_CREATE_COMPOSE_VALIDATOR_FEE_ERROR, "Error with validator fee, failed to add item");
            goto tx_fail;
        }
    }
    uint256_t l_fee_back = {};
    // fee coin back
    SUBTRACT_256_256(l_fee_transfer, l_fee_total, &l_fee_back);
    if (!IS_ZERO_256(l_fee_back)) {
        if (dap_chain_datum_tx_add_out_ext_item(&l_tx, a_wallet_addr, l_fee_back, l_native_ticker) != 1) {
            log_it(L_ERROR, "Error with fee back, failed to add item");
            s_json_compose_error_add(a_config->response_handler, DAP_STAKE_TX_CREATE_COMPOSE_FEE_BACK_ERROR, "Error with fee back, failed to add item");
            goto tx_fail;
        }
    }

    return l_tx;

tx_fail:
    dap_chain_datum_tx_delete(l_tx);
    DAP_DEL_Z(l_net_fee_addr);
    return NULL;
}

typedef enum {
    STAKE_ORDER_CREATE_STAKER_OK = 0,
    STAKE_ORDER_CREATE_STAKER_ERR_INVALID_PARAMS = -1,
    STAKE_ORDER_CREATE_STAKER_ERR_INVALID_VALUE = -2,
    STAKE_ORDER_CREATE_STAKER_ERR_INVALID_FEE = -3,
    STAKE_ORDER_CREATE_STAKER_ERR_INVALID_TAX = -4,
    STAKE_ORDER_CREATE_STAKER_ERR_WALLET_NOT_FOUND = -5,
    STAKE_ORDER_CREATE_STAKER_ERR_KEY_NOT_FOUND = -6,
    STAKE_ORDER_CREATE_STAKER_ERR_INVALID_ADDR = -7,
    STAKE_ORDER_CREATE_STAKER_ERR_TX_CREATE_FAILED = -8,
    STAKE_ORDER_CREATE_STAKER_ERR_JSON_FAILED = -9
} dap_cli_srv_stake_order_create_staker_error_t;

json_object *dap_cli_srv_stake_order_create_staker_compose(dap_chain_net_id_t a_net_id, const char *a_net_name, const char *a_native_ticker, const char *a_url_str,
                                                          uint16_t a_port, const char *a_enc_cert_path, const char *a_value_str, const char *a_fee_str, 
                                                          const char *a_tax_str, const char *a_addr_str, dap_chain_addr_t *a_wallet_addr) {
    compose_config_t *l_config = s_compose_config_init(a_net_id, a_net_name, a_native_ticker, a_url_str, a_port, a_enc_cert_path);
    if (!l_config) {
        log_it(L_ERROR, "failed to create compose config");
        json_object *l_json_obj_ret = json_object_new_object();
        s_json_compose_error_add(l_json_obj_ret, STAKE_ORDER_CREATE_STAKER_ERR_INVALID_PARAMS, "Invalid arguments");
        return l_json_obj_ret;
    }
    uint256_t l_value = dap_chain_balance_scan(a_value_str);
    if (IS_ZERO_256(l_value)) {
        log_it(L_ERROR, "unrecognized number in '-value' param");
        s_json_compose_error_add(l_config->response_handler, STAKE_ORDER_CREATE_STAKER_ERR_INVALID_VALUE, "Format -value <256 bit integer>");
        return s_compose_config_return_response_handler(l_config);
    }
    uint256_t l_fee = dap_chain_balance_scan(a_fee_str);
    if (IS_ZERO_256(l_fee)) {
        log_it(L_ERROR, "unrecognized number in '-fee' param");
        s_json_compose_error_add(l_config->response_handler, STAKE_ORDER_CREATE_STAKER_ERR_INVALID_FEE, "Format -fee <256 bit integer>");
        return s_compose_config_return_response_handler(l_config);
    }
    uint256_t l_tax = dap_chain_coins_to_balance(a_tax_str);
    if (compare256(l_tax, dap_chain_coins_to_balance("100.0")) == 1 ||
            compare256(l_tax, GET_256_FROM_64(100)) == -1) {
        log_it(L_ERROR, "tax must be lower or equal than 100%% and higher or equal than 1.0e-16%%");
        s_json_compose_error_add(l_config->response_handler, STAKE_ORDER_CREATE_STAKER_ERR_INVALID_TAX, "Tax must be lower or equal than 100%% and higher or equal than 1.0e-16%%");
        return s_compose_config_return_response_handler(l_config);
    }

    dap_chain_addr_t l_addr = {};
    if (a_addr_str) {
        dap_chain_addr_t *l_spec_addr = dap_chain_addr_from_str(a_addr_str);
        if (!l_spec_addr) {
            log_it(L_ERROR, "specified address is invalid");
            s_json_compose_error_add(l_config->response_handler, STAKE_ORDER_CREATE_STAKER_ERR_INVALID_ADDR, "Specified address is invalid");
            return s_compose_config_return_response_handler(l_config);
        }
        l_addr = *l_spec_addr;
        DAP_DELETE(l_spec_addr);
    } else
        l_addr = *a_wallet_addr;
    DIV_256(l_tax, GET_256_FROM_64(100), &l_tax);
    dap_chain_node_addr_t l_node_addr_z = {};
    dap_chain_datum_tx_t *l_tx = dap_chain_tx_compose_datum_srv_stake_delegate(a_wallet_addr, l_value, l_fee,
        (dap_chain_addr_t *)&c_dap_chain_addr_blank, &l_node_addr_z, &l_addr, l_tax, NULL, NULL, l_config);

    if (l_tx) {
        dap_chain_net_tx_to_json(l_tx, l_config->response_handler);
        dap_chain_datum_tx_delete(l_tx);
    } else {
        log_it(L_ERROR, "address not defined");  
    }

    return s_compose_config_return_response_handler(l_config);
}


typedef enum {
    SRV_STAKE_ORDER_REMOVE_COMPOSE_OK = 0,
    SRV_STAKE_ORDER_REMOVE_COMPOSE_ERR_INVALID_PARAMS,
    SRV_STAKE_ORDER_REMOVE_COMPOSE_ERR_WALLET_NOT_FOUND,
    SRV_STAKE_ORDER_REMOVE_COMPOSE_ERR_KEY_NOT_FOUND,
    SRV_STAKE_ORDER_REMOVE_COMPOSE_ERR_INVALID_FEE,
    SRV_STAKE_ORDER_REMOVE_COMPOSE_ERR_INVALID_ORDER_HASH,
    SRV_STAKE_ORDER_REMOVE_COMPOSE_ERR_RPC_RESPONSE,
    SRV_STAKE_ORDER_REMOVE_COMPOSE_ERR_INVALID_ADDR,
    SRV_STAKE_ORDER_REMOVE_COMPOSE_ERR_INVALID_TAX,
    SRV_STAKE_ORDER_REMOVE_COMPOSE_ERR_INVALID_COND_TX,
    SRV_STAKE_ORDER_REMOVE_COMPOSE_ERR_INVALID_TOKEN_TICKER,
    SRV_STAKE_ORDER_REMOVE_COMPOSE_ERR_INVALID_TS_CREATED,
    SRV_STAKE_ORDER_REMOVE_COMPOSE_ERR_INVALID_PRICE,
    SRV_STAKE_ORDER_REMOVE_COMPOSE_ERR_INVALID_TX,
    SRV_STAKE_ORDER_REMOVE_COMPOSE_ERR_NOT_ENOUGH_FUNDS,
    SRV_STAKE_ORDER_REMOVE_COMPOSE_ERR_TX_COMPOSE,
    SRV_STAKE_ORDER_REMOVE_COMPOSE_ERR_TX_SIGN,
    SRV_STAKE_ORDER_REMOVE_COMPOSE_ERR_REMOTE_NODE_UNREACHABLE,
    SRV_STAKE_ORDER_REMOVE_COMPOSE_ERR_INVALID_RESPONSE_FORMAT,
    SRV_STAKE_ORDER_REMOVE_COMPOSE_ERR_NO_ITEMS_FOUND,
    SRV_STAKE_ORDER_REMOVE_COMPOSE_ERR_NO_COND_TX,
    SRV_STAKE_ORDER_REMOVE_COMPOSE_ERR_NO_TOKEN_TICKER,
    SRV_STAKE_ORDER_REMOVE_COMPOSE_ERR_NO_TIMESTAMP,
    SRV_STAKE_ORDER_REMOVE_COMPOSE_ERR_INSUFFICIENT_FUNDS,
    SRV_STAKE_ORDER_REMOVE_COMPOSE_ERR_TX_COMPOSE_FAILED,
    SRV_STAKE_ORDER_REMOVE_COMPOSE_ERR_COIN_RETURN_FAILED,
    SRV_STAKE_ORDER_REMOVE_COMPOSE_ERR_NET_FEE_FAILED,
    SRV_STAKE_ORDER_REMOVE_COMPOSE_ERR_FEE_COINBACK_FAILED,
    SRV_STAKE_ORDER_REMOVE_COMPOSE_ERR_FEE_TOO_HIGH,
    SRV_STAKE_ORDER_REMOVE_COMPOSE_ERR_VALIDATOR_FEE_FAILED,
    SRV_STAKE_ORDER_REMOVE_COMPOSE_ERR_TX_ALREADY_USED,
    SRV_STAKE_ORDER_REMOVE_COMPOSE_ERR_NOT_OWNER
} srv_stake_order_remove_compose_error_t;
json_object * dap_chain_tx_compose_xchange_order_remove(dap_chain_net_id_t a_net_id, const char *a_net_name, const char *a_native_ticker, const char *a_url_str,
                                                  uint16_t a_port, const char *a_enc_cert_path, const char *a_order_hash_str, const char *a_fee_str, dap_chain_addr_t *a_wallet_addr) {

    compose_config_t *l_config = s_compose_config_init(a_net_id, a_net_name, a_native_ticker, a_url_str, a_port, a_enc_cert_path);
    if (!l_config) {
        log_it(L_ERROR, "failed to create compose config");
        json_object *l_json_obj_ret = json_object_new_object();
        s_json_compose_error_add(l_json_obj_ret, SRV_STAKE_ORDER_REMOVE_COMPOSE_ERR_INVALID_PARAMS, "Invalid arguments");
        return l_json_obj_ret;
    }
    uint256_t l_fee = dap_chain_balance_scan(a_fee_str);
    if (IS_ZERO_256(l_fee)) {
        log_it(L_ERROR, "unrecognized number in '-fee' param");
        s_json_compose_error_add(l_config->response_handler, SRV_STAKE_ORDER_REMOVE_COMPOSE_ERR_INVALID_FEE, "Format -fee <256 bit integer>");
        return s_compose_config_return_response_handler(l_config);
    }
    dap_hash_fast_t l_tx_hash = {};
    dap_chain_hash_fast_from_str(a_order_hash_str, &l_tx_hash);
    if (dap_hash_fast_is_blank(&l_tx_hash)) {
        log_it(L_ERROR, "invalid order hash");
        s_json_compose_error_add(l_config->response_handler, SRV_STAKE_ORDER_REMOVE_COMPOSE_ERR_INVALID_ORDER_HASH, "Invalid order hash");
        return s_compose_config_return_response_handler(l_config);
    }
    char *l_tx_hash_ret = NULL;
    dap_chain_datum_tx_t *l_tx = dap_chain_tx_compose_datum_xchange_order_remove(&l_tx_hash, l_fee, a_wallet_addr, l_config);
    if (l_tx) {
        dap_chain_net_tx_to_json(l_tx, l_config->response_handler);
        dap_chain_datum_tx_delete(l_tx);
    } else {
        log_it(L_ERROR, "failed to create transaction");
    }
    
    return s_compose_config_return_response_handler(l_config);
}

static bool s_process_ledger_response(dap_chain_tx_out_cond_subtype_t a_cond_type, 
                                                dap_chain_hash_fast_t *a_tx_hash, dap_chain_hash_fast_t *a_out_hash, compose_config_t *a_config) {
    *a_out_hash = *a_tx_hash;
    int l_prev_tx_count = 0;
    dap_chain_hash_fast_t l_hash = {};
    
    json_object *response = s_request_command_to_rpc_with_params(a_config, "ledger", "info;-hash;%s;-net;%s", 
                                                                  dap_chain_hash_fast_to_str_static(a_tx_hash), a_config->net_name);
    if (!response) {
        log_it(L_ERROR, "failed to get response from remote node");
        // s_json_compose_error_add(a_config->response_handler, DAP_PROCESS_LEDGER_RESPONSE_RPC_RESPONSE, "Error: Failed to get response from remote node");
        return false;
    }
    
    json_object *l_response_array = json_object_array_get_idx(response, 0);
    if (!l_response_array) {
        log_it(L_ERROR, "can't get the first element from the response array");
        // s_json_compose_error_add(a_config->response_handler, DAP_PROCESS_LEDGER_RESPONSE_RPC_RESPONSE, "Error: Can't get the first element from the response array");
        json_object_put(response);
        return false;
    }

    json_object *items = json_object_object_get(l_response_array, "items");
    if (!items) {
        log_it(L_ERROR, "no items found in response");
        // s_json_compose_error_add(a_config->response_handler, DAP_PROCESS_LEDGER_RESPONSE_RPC_RESPONSE, "Error: No items found in response");
        return false;
    }
    bool l_found = false;
    int items_count = json_object_array_length(items);
    for (int i = 0; i < items_count; i++) {
        json_object *item = json_object_array_get_idx(items, i);
        const char *item_type = json_object_get_string(json_object_object_get(item, "type"));
        if (dap_strcmp(item_type, "out_cond") == 0) {
            const char *subtype = json_object_get_string(json_object_object_get(item, "subtype"));
            if (!dap_strcmp(subtype, dap_chain_tx_out_cond_subtype_to_str(a_cond_type))) {
                dap_chain_hash_fast_from_str(json_object_get_string(json_object_object_get(item, "hash")), &l_hash);
                l_prev_tx_count++;
                l_found = true;
                break;
            }
        } else if (dap_strcmp(item_type, "out") == 0 || dap_strcmp(item_type, "out_cond") == 0 || dap_strcmp(item_type, "out_old") == 0) {
            l_prev_tx_count++;
        }
    }
    if (!l_found) {
        log_it(L_ERROR, "no items found in response");
        return false;
    }
    bool l_another_tx = false;
    json_object *spent_outs = json_object_object_get(l_response_array, "spent_OUTs");
    if (spent_outs) {
        int spent_outs_count = json_object_array_length(spent_outs);
        for (int i = 0; i < spent_outs_count; i++) {
            json_object *spent_out = json_object_array_get_idx(spent_outs, i);
            int out_index = json_object_get_int(json_object_object_get(spent_out, "OUT - "));
            if (out_index == l_prev_tx_count) {
                dap_chain_hash_fast_from_str(json_object_get_string(json_object_object_get(spent_out, "is_spent_by_tx")), &l_hash);
                l_another_tx = true;
                break;
            }
        }
    }
    if (l_another_tx) {
        *a_out_hash = l_hash;
        return true;
    }
    log_it_fl(L_DEBUG, "no items found in response");
    return false;
}

dap_chain_hash_fast_t dap_ledger_get_final_chain_tx_hash_compose(dap_chain_tx_out_cond_subtype_t a_cond_type, dap_chain_hash_fast_t *a_tx_hash, bool a_unspent_only, compose_config_t *a_config)
{
    dap_chain_hash_fast_t l_hash = { };
    dap_return_val_if_pass(!a_tx_hash || dap_hash_fast_is_blank(a_tx_hash), l_hash);
    l_hash = *a_tx_hash;

    while(s_process_ledger_response( a_cond_type, a_tx_hash, &l_hash, a_config));

    return l_hash;
}

dap_chain_net_srv_xchange_price_t *dap_chain_net_srv_xchange_price_from_order_compose(dap_chain_tx_out_cond_t *a_cond_tx, 
                                                                                    dap_time_t a_ts_created, dap_hash_fast_t *a_order_hash, dap_hash_fast_t *a_hash_out, const char *a_token_ticker,
                                                                                    uint256_t *a_fee, bool a_ret_is_invalid, compose_config_t *a_config)
{
    dap_return_val_if_pass(!a_cond_tx || !a_order_hash || !a_config, NULL);
    dap_chain_net_srv_xchange_price_t *l_price = DAP_NEW_Z_RET_VAL_IF_FAIL(dap_chain_net_srv_xchange_price_t, NULL);
    l_price->creation_date = a_ts_created;
    dap_strncpy(l_price->token_buy, a_cond_tx->subtype.srv_xchange.buy_token, sizeof(l_price->token_buy) - 1);

    l_price->order_hash = *a_order_hash;
    dap_strncpy(l_price->token_sell, a_token_ticker, sizeof(l_price->token_sell) - 1);
    l_price->token_sell[sizeof(l_price->token_sell) - 1] = '\0';

    if (a_fee)
        l_price->fee = *a_fee;

    l_price->datoshi_sell = a_cond_tx->header.value;
    l_price->creator_addr = a_cond_tx->subtype.srv_xchange.seller_addr;
    l_price->rate = a_cond_tx->subtype.srv_xchange.rate;
    if ( !dap_hash_fast_is_blank(a_hash_out) ) {
        l_price->tx_hash = *a_hash_out;
        return l_price;
    } else {
        // s_json_compose_error_add(a_config->response_handler, DAP_PROCESS_LEDGER_RESPONSE_RPC_RESPONSE, "This order have no active conditional transaction");
        if (a_ret_is_invalid) {
            log_it(L_ERROR, "this order have no active conditional transaction");
            dap_hash_fast_t l_tx_hash_zero = {0};
            l_price->tx_hash = l_tx_hash_zero;
            return l_price;
        }
    }

    return NULL;
}

dap_chain_datum_tx_t* dap_xchange_tx_invalidate_compose( dap_chain_net_srv_xchange_price_t *a_price, dap_chain_tx_out_cond_t *a_cond_tx, dap_chain_addr_t *a_wallet_addr, dap_chain_addr_t *a_seller_addr, const char *a_tx_ticker, uint32_t a_prev_cond_idx, compose_config_t *a_config)
{
    dap_return_val_if_pass(!a_config || !a_price || !a_wallet_addr, NULL);

    if (!a_price) {
        log_it(L_ERROR, "a_price is NULL");
        s_json_compose_error_add(a_config->response_handler, SRV_STAKE_ORDER_REMOVE_COMPOSE_ERR_INVALID_PARAMS, "An a_price NULL argument was passed to the s_xchange_tx_invalidate() function.");
        return NULL;
    }
    if (!a_wallet_addr) {
        log_it(L_ERROR, "a_wallet_addr is NULL");
        s_json_compose_error_add(a_config->response_handler, SRV_STAKE_ORDER_REMOVE_COMPOSE_ERR_INVALID_PARAMS, "An a_wallet_addr NULL argument was passed to the s_xchange_tx_invalidate() function.");
        return NULL;
    }
    const char *l_native_ticker = a_config->native_ticker;

#ifndef DAP_CHAIN_TX_COMPOSE_TEST

    bool l_single_channel = !dap_strcmp(a_tx_ticker, l_native_ticker);

    if (!dap_chain_addr_compare(a_seller_addr, a_wallet_addr)) {
        log_it(L_ERROR, "not owner");
        s_json_compose_error_add(a_config->response_handler, SRV_STAKE_ORDER_REMOVE_COMPOSE_ERR_NOT_OWNER, "Only owner can invalidate exchange transaction");
        return NULL;
    }

#else
    dap_chain_tx_out_cond_t l_cond_tx_obj = { };
    a_cond_tx = &l_cond_tx_obj;
    a_cond_tx->header.subtype = DAP_CHAIN_TX_OUT_COND_SUBTYPE_SRV_XCHANGE;
    a_cond_tx->header.value = a_price->datoshi_sell;
    a_cond_tx->header.srv_uid.uint64 = rand() % 100;
    a_cond_tx->header.ts_expires = 0;
    strcpy(a_cond_tx->subtype.srv_xchange.buy_token, a_price->token_buy);
    a_cond_tx->subtype.srv_xchange.buy_net_id.uint64 = rand() % 100;
    a_cond_tx->subtype.srv_xchange.sell_net_id.uint64 = rand() % 100 + 1;
    a_cond_tx->subtype.srv_xchange.rate = a_price->rate;
    a_cond_tx->subtype.srv_xchange.seller_addr = *a_wallet_addr;
    a_cond_tx->tsd_size = 0;
    
    const char *l_tx_ticker = a_price->token_sell;
    bool l_single_channel = true;
    int l_prev_cond_idx = rand() % 100;
#endif
    // create empty transaction
    dap_chain_datum_tx_t *l_tx = dap_chain_datum_tx_create();
    // add 'in' item to buy from conditional transaction
    dap_chain_datum_tx_add_in_cond_item(&l_tx, &a_price->tx_hash, a_prev_cond_idx, 0);
    uint256_t l_net_fee = {};
    dap_chain_addr_t *l_addr_fee = NULL;
    bool l_net_fee_used = s_get_remote_net_fee_and_address(&l_net_fee, &l_addr_fee, a_config);
    uint256_t l_total_fee = a_price->fee;
    if (l_net_fee_used)
        SUM_256_256(l_total_fee, l_net_fee, &l_total_fee);

    if (!l_single_channel) {
        json_object *l_outs_native = dap_get_remote_tx_outs(l_native_ticker, a_seller_addr, a_config);
        if (!l_outs_native) {
            DAP_DELETE(l_addr_fee);
            return NULL;
        }
        int l_out_native_count = json_object_array_length(l_outs_native);
        uint256_t l_transfer_fee = {}, l_fee_back = {};
        // list of transaction with 'out' items to get net fee
        dap_list_t *l_list_fee_out = s_ledger_get_list_tx_outs_from_json(l_outs_native, l_out_native_count,
                                                               l_total_fee, 
                                                               &l_transfer_fee);
        if (!l_list_fee_out) {
            log_it(L_ERROR, "not enough funds to pay fee");
            s_json_compose_error_add(a_config->response_handler, SRV_STAKE_ORDER_REMOVE_COMPOSE_ERR_INSUFFICIENT_FUNDS, "Not enough funds to pay fee");
            json_object_put(l_outs_native);
            DAP_DELETE(l_addr_fee);
            return NULL;
        }


        // add 'in' items to net fee
        uint256_t l_value_to_items = dap_chain_datum_tx_add_in_item_list(&l_tx, l_list_fee_out);
        dap_list_free_full(l_list_fee_out, NULL);
        if (!EQUAL_256(l_value_to_items, l_transfer_fee)) {
            log_it(L_ERROR, "can't compose the transaction input");
            dap_chain_datum_tx_delete(l_tx);
            s_json_compose_error_add(a_config->response_handler, SRV_STAKE_ORDER_REMOVE_COMPOSE_ERR_TX_COMPOSE_FAILED, "Can't compose the transaction input");
            DAP_DELETE(l_addr_fee);
            return NULL;
        }
        // return coins to owner
        if (dap_chain_datum_tx_add_out_ext_item(&l_tx, a_seller_addr, a_cond_tx->header.value, a_tx_ticker) == -1) {
            log_it(L_ERROR, "can't add returning coins output");
            dap_chain_datum_tx_delete(l_tx);
            s_json_compose_error_add(a_config->response_handler, SRV_STAKE_ORDER_REMOVE_COMPOSE_ERR_COIN_RETURN_FAILED, "Cant add returning coins output");
            DAP_DELETE(l_addr_fee);
            return NULL;
        }
        // Network fee
        if (l_net_fee_used &&
                dap_chain_datum_tx_add_out_ext_item(&l_tx, l_addr_fee, l_net_fee, l_native_ticker) != 1) {
            log_it(L_ERROR, "can't add network fee output");
            dap_chain_datum_tx_delete(l_tx);
            s_json_compose_error_add(a_config->response_handler, SRV_STAKE_ORDER_REMOVE_COMPOSE_ERR_NET_FEE_FAILED, "Cant add network fee output");
            DAP_DELETE(l_addr_fee);
            return NULL;
        }
        // put fee coinback
        SUBTRACT_256_256(l_transfer_fee, l_total_fee, &l_fee_back);
        if (!IS_ZERO_256(l_fee_back) &&
                dap_chain_datum_tx_add_out_ext_item(&l_tx, a_seller_addr, l_fee_back, l_native_ticker) == -1) {
            log_it(L_ERROR, "can't add fee cachback output");
            dap_chain_datum_tx_delete(l_tx);
            s_json_compose_error_add(a_config->response_handler, SRV_STAKE_ORDER_REMOVE_COMPOSE_ERR_FEE_COINBACK_FAILED, "Cant add fee cachback output");
            DAP_DELETE(l_addr_fee);
            return NULL;
        }

            // Validator's fee
        if (!IS_ZERO_256(a_price->fee)) {
            uint256_t l_fee_value = a_price->fee;
            if (dap_chain_datum_tx_add_fee_item(&l_tx, l_fee_value) == -1) {
                log_it(L_ERROR, "can't add validator's fee output");
                dap_chain_datum_tx_delete(l_tx);
                s_json_compose_error_add(a_config->response_handler, SRV_STAKE_ORDER_REMOVE_COMPOSE_ERR_VALIDATOR_FEE_FAILED, "Cant add validator's fee output");
                DAP_DELETE(l_addr_fee);
                return NULL;
            }
        }


    } else {
        uint256_t l_coin_back = {};
#ifndef DAP_CHAIN_TX_COMPOSE_TEST
        if (compare256(l_total_fee, a_cond_tx->header.value) >= 0) {
            log_it(L_ERROR, "total fee is greater or equal than order liquidity");
            dap_chain_datum_tx_delete(l_tx);
            s_json_compose_error_add(a_config->response_handler, SRV_STAKE_ORDER_REMOVE_COMPOSE_ERR_FEE_TOO_HIGH, "Total fee is greater or equal than order liquidity");
            DAP_DELETE(l_addr_fee);
            return NULL;
        }
#endif
        SUBTRACT_256_256(a_cond_tx->header.value, l_total_fee, &l_coin_back);
        // return coins to owner
        if (dap_chain_datum_tx_add_out_ext_item(&l_tx, a_seller_addr, l_coin_back, l_native_ticker) == -1) {
            log_it(L_ERROR, "can't add returning coins output");
            dap_chain_datum_tx_delete(l_tx);
            s_json_compose_error_add(a_config->response_handler, SRV_STAKE_ORDER_REMOVE_COMPOSE_ERR_COIN_RETURN_FAILED, "Cant add returning coins output");
            DAP_DELETE(l_addr_fee);
            return NULL;
        }
        // Network fee
        if (l_net_fee_used &&
            dap_chain_datum_tx_add_out_ext_item(&l_tx, l_addr_fee, l_net_fee, l_native_ticker) != 1) {
            log_it(L_ERROR, "can't add network fee output");
            dap_chain_datum_tx_delete(l_tx);
            s_json_compose_error_add(a_config->response_handler, SRV_STAKE_ORDER_REMOVE_COMPOSE_ERR_NET_FEE_FAILED, "Cant add network fee output");
            DAP_DELETE(l_addr_fee);
            return NULL;
        }
        DAP_DEL_Z(l_addr_fee);

        // Validator's fee
        if (!IS_ZERO_256(a_price->fee)) {
            uint256_t l_fee_value = a_price->fee;
            if (dap_chain_datum_tx_add_fee_item(&l_tx, l_fee_value) == -1) {
                log_it(L_ERROR, "can't add validator's fee output");
                dap_chain_datum_tx_delete(l_tx);
                s_json_compose_error_add(a_config->response_handler, SRV_STAKE_ORDER_REMOVE_COMPOSE_ERR_VALIDATOR_FEE_FAILED, "Cant add validator's fee output");
                return NULL;
            }
        }

    }
    return l_tx;
}


dap_chain_datum_tx_t* dap_chain_tx_compose_datum_xchange_order_remove(dap_hash_fast_t *a_hash_tx, uint256_t a_fee,
                                     dap_chain_addr_t *a_wallet_addr, compose_config_t *a_config) {
    dap_return_val_if_pass(!a_hash_tx || !a_wallet_addr || !a_config, NULL);
    if(IS_ZERO_256(a_fee)){
        log_it(L_ERROR, "fee must be greater than 0");
        s_json_compose_error_add(a_config->response_handler, SRV_STAKE_ORDER_REMOVE_COMPOSE_ERR_INVALID_FEE, "Fee must be greater than 0");
        return NULL;
    }

    dap_time_t ts_created = 0;

    dap_chain_addr_t l_seller_addr = {};
    char *token_ticker = NULL;
    int32_t l_prev_cond_idx = 0;
    dap_hash_fast_t l_hash_out = {};
    dap_chain_tx_out_cond_t *l_cond_tx_last = dap_find_last_xchange_tx(a_hash_tx, &l_seller_addr, a_config, NULL, &token_ticker, &l_prev_cond_idx, &l_hash_out);

    dap_chain_net_srv_xchange_price_t *l_price = dap_chain_net_srv_xchange_price_from_order_compose(l_cond_tx_last, ts_created, a_hash_tx, &l_hash_out, token_ticker, &a_fee, false, a_config);
    if (!l_price) {
        log_it(L_ERROR, "failed to get price");
        return NULL;
    }
    dap_chain_datum_tx_t *l_tx = dap_xchange_tx_invalidate_compose(l_price, l_cond_tx_last, a_wallet_addr, &l_seller_addr, token_ticker, l_prev_cond_idx, a_config);

    DAP_DELETE(l_price);
    return l_tx;
}
typedef enum dap_tx_create_xchange_purchase_compose_error {
    DAP_TX_CREATE_XCHANGE_PURCHASE_COMPOSE_ERR_NONE = 0,
    DAP_TX_CREATE_XCHANGE_PURCHASE_COMPOSE_ERR_CONFIG_CREATE,
    DAP_TX_CREATE_XCHANGE_PURCHASE_COMPOSE_ERR_INVALID_FEE,
    DAP_TX_CREATE_XCHANGE_PURCHASE_COMPOSE_ERR_INVALID_HASH,
    DAP_TX_CREATE_XCHANGE_PURCHASE_COMPOSE_ERR_WALLET_NOT_FOUND,
    DAP_TX_CREATE_XCHANGE_PURCHASE_COMPOSE_ERR_INVALID_PARAMS,
    DAP_TX_CREATE_XCHANGE_PURCHASE_COMPOSE_ERR_TX_CREATE_FAILED,
    DAP_TX_CREATE_XCHANGE_PURCHASE_COMPOSE_ERR_NETWORK_ERROR,
    DAP_TX_CREATE_XCHANGE_PURCHASE_COMPOSE_ERR_INSUFFICIENT_FUNDS,
    DAP_TX_CREATE_XCHANGE_PURCHASE_COMPOSE_ERR_ORDER_NOT_FOUND
} dap_tx_create_xchange_purchase_compose_error_t;
json_object *dap_chain_tx_compose_xchange_purchase (dap_chain_net_id_t a_net_id, const char *a_net_name, const char *a_native_ticker, const char *a_url_str,
                                                     uint16_t a_port, const char *a_enc_cert_path, const char *a_order_hash, const char *a_value,
                                                     const char *a_fee, dap_chain_addr_t *a_wallet_addr) {
    // Input validation
    if (!a_order_hash || !a_value || !a_fee || !a_wallet_addr) {
        log_it(L_ERROR, "invalid input parameters");
        json_object *l_json_obj_ret = json_object_new_object();
        s_json_compose_error_add(l_json_obj_ret, DAP_TX_CREATE_XCHANGE_PURCHASE_COMPOSE_ERR_INVALID_PARAMS, "Invalid input parameters");
        return l_json_obj_ret;
    }

    compose_config_t *l_config = s_compose_config_init(a_net_id, a_net_name, a_native_ticker, a_url_str, a_port, a_enc_cert_path);
    if (!l_config) {
        log_it(L_ERROR, "can't create compose config");
        json_object *l_json_obj_ret = json_object_new_object();
        s_json_compose_error_add(l_json_obj_ret, DAP_TX_CREATE_XCHANGE_PURCHASE_COMPOSE_ERR_CONFIG_CREATE, "Can't create compose config");
        return l_json_obj_ret;
    }

    uint256_t l_datoshi_buy = dap_chain_balance_scan(a_value);
    if (IS_ZERO_256(l_datoshi_buy)) {
        log_it(L_ERROR, "value must be greater than 0");
        s_json_compose_error_add(l_config->response_handler, DAP_TX_CREATE_XCHANGE_PURCHASE_COMPOSE_ERR_INVALID_PARAMS, "Value must be greater than 0");
        return s_compose_config_return_response_handler(l_config);
    }

    uint256_t l_datoshi_fee = dap_chain_balance_scan(a_fee);
    if (IS_ZERO_256(l_datoshi_fee)) {
        log_it(L_ERROR, "fee must be greater than 0");
        s_json_compose_error_add(l_config->response_handler, DAP_TX_CREATE_XCHANGE_PURCHASE_COMPOSE_ERR_INVALID_FEE, "Fee must be greater than 0");
        return s_compose_config_return_response_handler(l_config);
    }

    dap_hash_fast_t l_tx_hash = {};
    if (dap_chain_hash_fast_from_str(a_order_hash, &l_tx_hash) != 0 || dap_hash_fast_is_blank(&l_tx_hash)) {
        log_it(L_ERROR, "invalid order hash");
        s_json_compose_error_add(l_config->response_handler, DAP_TX_CREATE_XCHANGE_PURCHASE_COMPOSE_ERR_INVALID_HASH, "Invalid order hash");
        return s_compose_config_return_response_handler(l_config);
    }

    char *l_str_ret_hash = NULL;
    dap_chain_datum_tx_t *l_tx = dap_chain_tx_compose_datum_xchange_purchase(&l_tx_hash, l_datoshi_buy, l_datoshi_fee,
                                                        a_wallet_addr, &l_str_ret_hash, l_config);
    if (l_tx) {
        dap_chain_net_tx_to_json(l_tx, l_config->response_handler);
        DAP_DELETE(l_str_ret_hash); // Free allocated hash string
        dap_chain_datum_tx_delete(l_tx);
    } else {
        log_it(L_ERROR, "failed to create transaction");
    }

    return s_compose_config_return_response_handler(l_config);
}


typedef enum dap_chain_net_srv_xchange_purchase_compose_error {
    DAP_CHAIN_NET_SRV_XCHANGE_PURCHASE_COMPOSE_ERR_NONE = 0,
    DAP_CHAIN_NET_SRV_XCHANGE_PURCHASE_COMPOSE_ERR_INVALID_PARAMS,
    DAP_CHAIN_NET_SRV_XCHANGE_PURCHASE_COMPOSE_ERR_REMOTE_NODE_UNREACHABLE,
    DAP_CHAIN_NET_SRV_XCHANGE_PURCHASE_COMPOSE_ERR_INVALID_RESPONSE_FORMAT,
    DAP_CHAIN_NET_SRV_XCHANGE_PURCHASE_COMPOSE_ERR_NO_ITEMS_FOUND,
    DAP_CHAIN_NET_SRV_XCHANGE_PURCHASE_COMPOSE_ERR_NO_COND_TX,
    DAP_CHAIN_NET_SRV_XCHANGE_PURCHASE_COMPOSE_ERR_NO_TOKEN_TICKER,
    DAP_CHAIN_NET_SRV_XCHANGE_PURCHASE_COMPOSE_ERR_NO_TIMESTAMP,
    DAP_CHAIN_NET_SRV_XCHANGE_PURCHASE_COMPOSE_ERR_PRICE_CREATE,
    DAP_CHAIN_NET_SRV_XCHANGE_PURCHASE_COMPOSE_ERR_TX_CREATE
} dap_chain_net_srv_xchange_purchase_compose_error_t;
dap_chain_tx_out_cond_t *dap_find_last_xchange_tx(dap_hash_fast_t *a_order_hash,  dap_chain_addr_t *a_seller_addr,  compose_config_t * a_config, 
                                                  dap_time_t *a_ts_created, char **a_token_ticker, int32_t *a_prev_cond_idx, dap_hash_fast_t *a_hash_out) {
    dap_chain_tx_out_cond_t *l_cond_tx = NULL;
    dap_chain_tx_out_cond_t *l_ret = NULL;
    dap_hash_fast_t l_current_hash = {};
    dap_chain_datum_tx_t *l_tx = NULL;

    char *l_spent_by_hash = dap_chain_hash_fast_to_str_new(a_order_hash);
    while (l_spent_by_hash) {
        dap_chain_datum_tx_delete(l_tx);
        DAP_DEL_Z(l_cond_tx);
        if (dap_chain_hash_fast_from_str(l_spent_by_hash, &l_current_hash)) {
            log_it(L_ERROR, "failed to get hash from string");
            s_json_compose_error_add(a_config->response_handler, DAP_TX_CREATE_XCHANGE_PURCHASE_COMPOSE_ERR_INVALID_HASH, 
                                     "Failed to get hash from string");
            return NULL;
        }
        l_tx = s_get_datum_info_from_rpc(l_spent_by_hash, a_config, DAP_CHAIN_TX_OUT_COND_SUBTYPE_SRV_XCHANGE, &l_cond_tx, &l_spent_by_hash, a_token_ticker, a_prev_cond_idx, true);

        if (!l_tx) {
            log_it(L_ERROR, "failed to get datum info from remote node");
            s_json_compose_error_add(a_config->response_handler, DAP_CHAIN_NET_SRV_XCHANGE_PURCHASE_COMPOSE_ERR_REMOTE_NODE_UNREACHABLE, 
                                     "Failed to get datum info from remote node");
            return NULL;
        }
    }
    
    if (!l_cond_tx) {
        log_it(L_ERROR, "no transaction output condition found");
        s_json_compose_error_add(a_config->response_handler, DAP_CHAIN_NET_SRV_XCHANGE_PURCHASE_COMPOSE_ERR_NO_COND_TX, "No transaction output condition found");
        return NULL;
    }
    l_ret = l_cond_tx;
    *a_seller_addr = l_cond_tx->subtype.srv_xchange.seller_addr;

    if (a_ts_created) {
        *a_ts_created = l_tx->header.ts_created;
    }
    *a_hash_out = l_current_hash;
    dap_chain_datum_tx_delete(l_tx);
    return l_ret;
}

dap_chain_datum_tx_t* dap_chain_tx_compose_datum_xchange_purchase(dap_hash_fast_t *a_order_hash, uint256_t a_value,
                                       uint256_t a_fee, dap_chain_addr_t *a_wallet_addr, char **a_hash_out, compose_config_t *a_config){
    dap_return_val_if_pass(!a_config || !a_order_hash || !a_wallet_addr || !a_hash_out, NULL);

    char *l_token_ticker = NULL;
    int32_t l_prev_cond_idx = 0;
    dap_chain_addr_t l_seller_addr = {0};
    dap_hash_fast_t l_hash_out = {0};
    dap_time_t l_ts_created = 0;
    dap_chain_tx_out_cond_t *l_cond_tx = dap_find_last_xchange_tx(a_order_hash, &l_seller_addr, a_config, &l_ts_created, &l_token_ticker, &l_prev_cond_idx, &l_hash_out);
    if (!l_cond_tx) {
        log_it(L_ERROR, "failed to find last xchange transaction");
        return NULL;
    }

    dap_chain_net_srv_xchange_price_t *l_price = dap_chain_net_srv_xchange_price_from_order_compose(l_cond_tx, l_ts_created, a_order_hash, &l_hash_out, l_token_ticker, &a_fee, false, a_config);
    if(!l_price){
        log_it(L_ERROR, "failed to create price from order");
        DAP_DELETE(l_cond_tx);
        s_json_compose_error_add(a_config->response_handler, DAP_CHAIN_NET_SRV_XCHANGE_PURCHASE_COMPOSE_ERR_PRICE_CREATE, "Failed to create price from order");
        return NULL;
    }

    // Create conditional transaction
    dap_chain_datum_tx_t *l_tx = dap_xchange_tx_create_exchange_compose(l_price, a_wallet_addr, a_value, a_fee, l_cond_tx, l_prev_cond_idx, a_config);
    DAP_DEL_MULTY(l_cond_tx, l_price);
    if (!l_tx) {
        log_it(L_ERROR, "failed to create exchange transaction");
        s_json_compose_error_add(a_config->response_handler, DAP_CHAIN_NET_SRV_XCHANGE_PURCHASE_COMPOSE_ERR_TX_CREATE, "Failed to create exchange transaction");
        return NULL;
    }
    return l_tx;
}

dap_chain_datum_tx_t *dap_xchange_tx_create_exchange_compose(dap_chain_net_srv_xchange_price_t *a_price, dap_chain_addr_t *a_buyer_addr, uint256_t a_datoshi_buy,
                                                          uint256_t a_datoshi_fee, dap_chain_tx_out_cond_t* a_cond_tx, uint32_t a_prev_cond_idx, compose_config_t *a_config)
{
    dap_return_val_if_pass(!a_price || !*a_price->token_sell || !*a_price->token_buy || !a_buyer_addr || !a_cond_tx || !a_config, NULL);

    const char *l_native_ticker = a_config->native_ticker;
    const char *l_service_ticker = NULL;
    // find the transactions from which to take away coins
    uint256_t l_value_transfer, // how many coins to transfer
              l_value_need = a_datoshi_buy,
              l_net_fee = {},
              l_service_fee,
              l_total_fee = a_datoshi_fee,
              l_fee_transfer;
    dap_chain_addr_t *l_net_fee_addr = NULL, *l_service_fee_addr = NULL;
    dap_list_t *l_list_fee_out = NULL;
    bool l_net_fee_used = s_get_remote_net_fee_and_address(&l_net_fee, &l_net_fee_addr, a_config);
    if (l_net_fee_used)
        SUM_256_256(l_net_fee, a_price->fee, &l_total_fee);
    uint16_t l_service_fee_type  = 0;

    // Doesn't implement service fee for now
    // bool l_service_fee_used = dap_chain_net_srv_xchange_get_fee(a_price->net->pub.id, &l_service_fee, &l_service_fee_addr, &l_service_fee_type);
    // if (l_service_fee_used) {
    //     switch (l_service_fee_type) {
    //     case SERIVCE_FEE_NATIVE_PERCENT:
    //         MULT_256_COIN(l_service_fee, a_datoshi_buy, &l_service_fee);
    //     case SERVICE_FEE_NATIVE_FIXED:
    //         SUM_256_256(l_total_fee, l_service_fee, &l_total_fee);
    //         l_service_ticker = l_native_ticker;
    //         break;
    //     case SERVICE_FEE_OWN_PERCENT:
    //         MULT_256_COIN(l_service_fee, a_datoshi_buy, &l_service_fee);
    //     case SERVICE_FEE_OWN_FIXED:
    //         SUM_256_256(l_value_need, l_service_fee, &l_value_need);
    //         l_service_ticker = a_price->token_buy;
    //     default:
    //         break;
    //     }
    // }

    json_object *l_outs = NULL;
    int l_outputs_count = 0;
#ifndef DAP_CHAIN_TX_COMPOSE_TEST
    if (!s_get_remote_wallet_outs_and_count(a_buyer_addr, a_price->token_buy, &l_outs, &l_outputs_count, a_config)) {
        log_it(L_ERROR, "not enough funds to transfer");
        s_json_compose_error_add(a_config->response_handler, TX_CREATE_COMPOSE_FUNDS_ERROR, "Not enough funds to transfer");
        DAP_DEL_Z(l_net_fee_addr);
        return NULL;
    }
#endif

    dap_list_t *l_list_used_out = NULL;
    l_list_used_out = s_ledger_get_list_tx_outs_from_json(l_outs, l_outputs_count,
                                                            l_value_need,
                                                            &l_value_transfer);
    if (!l_list_used_out) {
        log_it(L_ERROR, "not enough funds to transfer");
        s_json_compose_error_add(a_config->response_handler, TX_CREATE_COMPOSE_FUNDS_ERROR, "Not enough funds to transfer");
        json_object_put(l_outs);
        DAP_DEL_Z(l_net_fee_addr);
        return NULL;
    }

    bool l_pay_with_native = !dap_strcmp(a_price->token_sell, l_native_ticker);
    bool l_buy_with_native = !dap_strcmp(a_price->token_buy, l_native_ticker);
    if (!l_pay_with_native) {
        if (l_buy_with_native) {
            SUM_256_256(l_value_need, l_total_fee, &l_value_need);
        } else {
            l_list_fee_out = s_ledger_get_list_tx_outs_from_json(l_outs, l_outputs_count,
                                                                l_total_fee, 
                                                                &l_fee_transfer);
            if (!l_list_fee_out) {
                log_it(L_ERROR, "not enough funds to pay fee");
                s_json_compose_error_add(a_config->response_handler, TX_CREATE_COMPOSE_FEE_ERROR, "Not enough funds to pay fee");
                json_object_put(l_outs);
                dap_list_free_full(l_list_used_out, NULL);
                DAP_DEL_Z(l_net_fee_addr);
                return NULL;
            }
        }
    }

    json_object_put(l_outs);

    // Create empty transaction
    dap_chain_datum_tx_t *l_tx = dap_chain_datum_tx_create();
    if (!l_tx) {
        log_it(L_ERROR, "can't create transaction");
        dap_list_free_full(l_list_used_out, NULL);
        dap_list_free_full(l_list_fee_out, NULL);
        // s_json_compose_error_add(a_config->response_handler, TX_CREATE_COMPOSE_TX_CREATE_ERROR, "Can't create transaction");
        DAP_DEL_Z(l_net_fee_addr);
        return NULL;
    }

    // add 'in' items to sell
    uint256_t l_value_to_items = dap_chain_datum_tx_add_in_item_list(&l_tx, l_list_used_out);
    dap_list_free_full(l_list_used_out, NULL);
#ifndef DAP_CHAIN_TX_COMPOSE_TEST
    if (!EQUAL_256(l_value_to_items, l_value_transfer)) {
        log_it(L_ERROR, "can't compose the transaction input");
        dap_list_free_full(l_list_fee_out, NULL);
        dap_chain_datum_tx_delete(l_tx);
        s_json_compose_error_add(a_config->response_handler, TX_CREATE_COMPOSE_FUNDS_ERROR, "Can't compose the transaction input");
        DAP_DELETE(l_net_fee_addr);
        return NULL;
    }
#endif

    if (!l_pay_with_native && !l_buy_with_native) {
        // add 'in' items to fee
        uint256_t l_value_fee_items = dap_chain_datum_tx_add_in_item_list(&l_tx, l_list_fee_out);
        dap_list_free_full(l_list_fee_out, NULL);
#ifndef DAP_CHAIN_TX_COMPOSE_TEST
        if (!EQUAL_256(l_value_fee_items, l_fee_transfer)) {
            log_it(L_ERROR, "can't compose the transaction input");
            dap_chain_datum_tx_delete(l_tx);
            s_json_compose_error_add(a_config->response_handler, TX_CREATE_COMPOSE_FEE_ERROR, "Can't compose the transaction input");
            DAP_DELETE(l_net_fee_addr);
            return NULL;
        }
#endif
    }

    const dap_chain_addr_t *l_seller_addr = &a_cond_tx->subtype.srv_xchange.seller_addr;
    if (1 != dap_chain_datum_tx_add_in_cond_item(&l_tx, &a_price->tx_hash, a_prev_cond_idx, 0)) {
        log_it(L_ERROR, "can't add conditional input");
        dap_chain_datum_tx_delete(l_tx);
        s_json_compose_error_add(a_config->response_handler, TX_CREATE_COMPOSE_IN_COND_ERROR, "Can't add conditional input");
        DAP_DELETE(l_net_fee_addr);
        return NULL;
    }

    // add 'out' items
    // transfer selling coins
    uint256_t l_datoshi_sell,
              l_datoshi_buy,
              l_value_back;
    if (!IS_ZERO_256(a_price->rate)) {
        DIV_256_COIN(a_datoshi_buy, a_price->rate, &l_datoshi_sell);
        if (compare256(a_cond_tx->header.value, l_datoshi_sell) < 0) {
            l_datoshi_sell = a_cond_tx->header.value;
            MULT_256_COIN(l_datoshi_sell, a_price->rate, &l_datoshi_buy);
            uint256_t l_exceed = {}; // Correct requested transfer value
            SUBTRACT_256_256(a_datoshi_buy, l_datoshi_buy, &l_exceed);
            SUBTRACT_256_256(l_value_need, l_exceed, &l_value_need);
        } else
            l_datoshi_buy = a_datoshi_buy;
        
        uint256_t l_value_sell = l_datoshi_sell;
        if (l_pay_with_native) {
#ifndef DAP_CHAIN_TX_COMPOSE_TEST
            if (compare256(l_datoshi_sell, l_total_fee) <= 0) {
                log_it(L_ERROR, "fee is greater or equal than transfer value");
                dap_chain_datum_tx_delete(l_tx);
                s_json_compose_error_add(a_config->response_handler, TX_CREATE_COMPOSE_FUNDS_ERROR, "Fee is greater or equal than transfer value");
                DAP_DELETE(l_net_fee_addr);
                return NULL;
            }
#endif
            SUBTRACT_256_256(l_datoshi_sell, l_total_fee, &l_value_sell);
        }
        if (dap_chain_datum_tx_add_out_ext_item(&l_tx, a_buyer_addr, l_value_sell, a_price->token_sell) == -1) {
            log_it(L_ERROR, "can't add selling coins output");
            dap_chain_datum_tx_delete(l_tx);
            s_json_compose_error_add(a_config->response_handler, TX_CREATE_COMPOSE_OUT_ERROR, "Can't add selling coins output");
            DAP_DELETE(l_net_fee_addr);
            return NULL;
        }
    } else {
        log_it(L_ERROR, "price rate is 0");
        // s_json_compose_error_add(a_config->response_handler, TX_CREATE_COMPOSE_RATE_ERROR, "Can't add selling coins output because price rate is 0");
        DAP_DELETE(l_net_fee_addr);
        return NULL;
    }
    
    if (compare256(a_cond_tx->header.value, l_datoshi_sell) == 1) {
        SUBTRACT_256_256(a_cond_tx->header.value, l_datoshi_sell, &l_value_back);
        
        dap_chain_tx_out_cond_t *l_tx_out = dap_chain_datum_tx_item_out_cond_create_srv_xchange(
                    c_dap_chain_net_srv_xchange_uid, a_config->net_id, l_value_back,
                    a_config->net_id, a_price->token_buy, a_price->rate,
                    l_seller_addr, NULL, 0);
        if (!l_tx_out) {
            log_it(L_ERROR, "can't add selling coins back conditioned output (cond cashback)");
            dap_chain_datum_tx_delete(l_tx);
            // s_json_compose_error_add(a_config->response_handler, TX_CREATE_COMPOSE_COND_ERROR, "Can't add selling coins back conditioned output (cond cashback)");
            DAP_DELETE(l_net_fee_addr);
            return NULL;
        }
        dap_chain_datum_tx_add_item(&l_tx, (const uint8_t *)l_tx_out);
        DAP_DELETE(l_tx_out);
    } 

    // transfer buying coins
    if (dap_chain_datum_tx_add_out_ext_item(&l_tx, l_seller_addr, l_datoshi_buy, a_price->token_buy) == -1) {
        log_it(L_ERROR, "can't add buying coins output");
        dap_chain_datum_tx_delete(l_tx);
        s_json_compose_error_add(a_config->response_handler, TX_CREATE_COMPOSE_OUT_ERROR, "Can't add buying coins output");
        DAP_DELETE(l_net_fee_addr);
        return NULL;
    }
    
    // transfer validator's fee
    if (!IS_ZERO_256(a_datoshi_fee)) {
        if (dap_chain_datum_tx_add_fee_item(&l_tx, a_datoshi_fee) == -1) {
            log_it(L_ERROR, "can't add validator fee output");
            dap_chain_datum_tx_delete(l_tx);
            s_json_compose_error_add(a_config->response_handler, TX_CREATE_COMPOSE_FEE_ERROR, "Can't add validator fee output");
            DAP_DELETE(l_net_fee_addr);
            return NULL;
        }
    }

    // Add network fee
    if (l_net_fee_used && !IS_ZERO_256(l_net_fee)) {
        if (dap_chain_datum_tx_add_out_ext_item(&l_tx, l_net_fee_addr, l_net_fee, l_native_ticker) == -1) {
            log_it(L_ERROR, "can't add net fee output");
            dap_chain_datum_tx_delete(l_tx);
            s_json_compose_error_add(a_config->response_handler, TX_CREATE_COMPOSE_FEE_ERROR, "Can't add net fee output");
            DAP_DELETE(l_net_fee_addr);
            return NULL;
        }
    }
    DAP_DEL_Z(l_net_fee_addr);

    // coin back
    SUBTRACT_256_256(l_value_transfer, l_value_need, &l_value_back);
    if (!IS_ZERO_256(l_value_back)) {
        if (dap_chain_datum_tx_add_out_ext_item(&l_tx, a_buyer_addr, l_value_back, a_price->token_buy) == -1) {
            log_it(L_ERROR, "can't add buying coins back output");
            dap_chain_datum_tx_delete(l_tx);
            s_json_compose_error_add(a_config->response_handler, TX_CREATE_COMPOSE_OUT_ERROR, "Can't add buying coins back output");
            return NULL;
        }
    }
    // fee back
    if (!l_pay_with_native && !l_buy_with_native) {
        SUBTRACT_256_256(l_fee_transfer, l_total_fee, &l_value_back);
        if (!IS_ZERO_256(l_value_back)) {
            if (dap_chain_datum_tx_add_out_ext_item(&l_tx, a_buyer_addr, l_value_back, l_native_ticker) == -1) {
                log_it(L_ERROR, "can't add buying coins back output");
                dap_chain_datum_tx_delete(l_tx);
                s_json_compose_error_add(a_config->response_handler, TX_CREATE_COMPOSE_OUT_ERROR, "Can't add buying coins back output");
                return NULL;
            }
        }
    }

    return l_tx;
}

typedef enum {
    SHARED_FUNDS_HOLD_COMPOSE_ERR_CONFIG = -1,
    SHARED_FUNDS_HOLD_COMPOSE_ERR_VALUE = -2,
    SHARED_FUNDS_HOLD_COMPOSE_ERR_MEMORY = -3,
    SHARED_FUNDS_HOLD_COMPOSE_ERR_HASH = -4,
    SHARED_FUNDS_HOLD_COMPOSE_ERR_NETWORK = -5,
    SHARED_FUNDS_HOLD_COMPOSE_ERR_WALLET = -6,
    SHARED_FUNDS_HOLD_COMPOSE_ERR_BALANCE = -7,
    SHARED_FUNDS_HOLD_COMPOSE_ERR_TX_CREATE = -8,
    SHARED_FUNDS_HOLD_COMPOSE_ERR_TX_SIGN = -9,
    SHARED_FUNDS_HOLD_COMPOSE_ERR_TX_SEND = -10
} dap_shared_funds_hold_compose_error_t;

json_object * dap_chain_tx_compose_wallet_shared_hold(dap_chain_net_id_t a_net_id, const char *a_net_name, const char *a_native_ticker, const char *a_url_str,
                                                    uint16_t a_port, const char *a_enc_cert_path, dap_chain_addr_t *a_owner_addr, const char *a_token_str, const char *a_value_str, 
                                                    const char *a_fee_str, const char *a_signs_min_str, const char *a_pkeys_str, 
                                                    const char *a_tag_str)
{
    if (!a_net_name || !a_token_str) return NULL;

    compose_config_t *l_config = s_compose_config_init(a_net_id, a_net_name, a_native_ticker, a_url_str, a_port, a_enc_cert_path);
    if (!l_config) {
        json_object* l_json_obj_ret = json_object_new_object();
        s_json_compose_error_add(l_json_obj_ret, SHARED_FUNDS_HOLD_COMPOSE_ERR_CONFIG, "Can't create compose config");
        return l_json_obj_ret;
    }

    uint256_t l_value = dap_chain_balance_scan(a_value_str);
    if (IS_ZERO_256(l_value)) {
        s_json_compose_error_add(l_config->response_handler, SHARED_FUNDS_HOLD_COMPOSE_ERR_VALUE, "Format -value <256 bit integer> and not equal zero");
        return s_compose_config_return_response_handler(l_config);
    }

    uint256_t l_fee = dap_chain_balance_scan(a_fee_str);
    if (IS_ZERO_256(l_fee)) {
        s_json_compose_error_add(l_config->response_handler, SHARED_FUNDS_HOLD_COMPOSE_ERR_VALUE, "Format -fee <256 bit integer> and not equal zer");
        return s_compose_config_return_response_handler(l_config);
    }

    uint32_t l_signs_min = atoi(a_signs_min_str);
    if (!l_signs_min) {
        s_json_compose_error_add(l_config->response_handler, SHARED_FUNDS_HOLD_COMPOSE_ERR_VALUE, "Format -signs_minimum <32-bit unsigned integer>");
        return s_compose_config_return_response_handler(l_config);
    }

    size_t l_pkeys_str_size = strlen(a_pkeys_str);
    size_t l_hashes_count_max = l_pkeys_str_size / DAP_ENC_BASE58_ENCODE_SIZE(sizeof(dap_chain_hash_fast_t)),
           l_hashes_count = 0;
    dap_chain_hash_fast_t *l_pkey_hashes = DAP_NEW_Z_COUNT(dap_chain_hash_fast_t, l_hashes_count_max);
    if (!l_pkey_hashes) {
        s_json_compose_error_add(l_config->response_handler, SHARED_FUNDS_HOLD_COMPOSE_ERR_MEMORY, c_error_memory_alloc);
        DAP_DEL_Z(l_pkey_hashes);
        return s_compose_config_return_response_handler(l_config);
    }
    char l_hash_str_buf[DAP_HASH_FAST_STR_SIZE];
    const char *l_token_ptr = a_pkeys_str;
    for (size_t i = 0; i < l_hashes_count_max; i++) {
        const char *l_cur_ptr = strchr(l_token_ptr, ',');
        if (!l_cur_ptr)
            l_cur_ptr = a_pkeys_str + l_pkeys_str_size;
        dap_strncpy(l_hash_str_buf, l_token_ptr, dap_min(DAP_HASH_FAST_STR_SIZE, l_cur_ptr - l_token_ptr));
        if (dap_chain_hash_fast_from_str(l_hash_str_buf, l_pkey_hashes + i)) {
            s_json_compose_error_add(l_config->response_handler, SHARED_FUNDS_HOLD_COMPOSE_ERR_VALUE, "Can't recognize %s as a hex or base58 format hash", l_hash_str_buf);
            DAP_DEL_Z(l_pkey_hashes);
            return s_compose_config_return_response_handler(l_config);
        }
        for (size_t j = 0; j < i; ++j) {
            if (!memcmp(l_pkey_hashes + j, l_pkey_hashes + i, sizeof(dap_chain_hash_fast_t))){
                s_json_compose_error_add(l_config->response_handler, SHARED_FUNDS_HOLD_COMPOSE_ERR_VALUE, "Find pkey hash %s dublicate", l_hash_str_buf);
                DAP_DEL_Z(l_pkey_hashes);
                return s_compose_config_return_response_handler(l_config);
            }
        }
        if (*l_cur_ptr == 0) {
            l_hashes_count = i + 1;
            break;
        }
        l_token_ptr = l_cur_ptr + 1;
    }

    if (!l_hashes_count) {
        s_json_compose_error_add(l_config->response_handler, SHARED_FUNDS_HOLD_COMPOSE_ERR_VALUE, "Can't recognize %s as a hex or base58 format hash", l_hash_str_buf);
        return s_compose_config_return_response_handler(l_config);
    }
    if (l_hashes_count < l_signs_min) {
        s_json_compose_error_add(l_config->response_handler, SHARED_FUNDS_HOLD_COMPOSE_ERR_VALUE, "Quantity of pkey_hashes %zu should not be less than signs_minimum (%zu)", l_hashes_count, l_signs_min);
        DAP_DEL_Z(l_pkey_hashes);
        return s_compose_config_return_response_handler(l_config);
    }
    dap_chain_datum_tx_t *l_tx = dap_chain_tx_compose_datum_wallet_shared_hold(a_owner_addr, a_token_str, l_value, l_fee, l_signs_min, l_pkey_hashes, l_hashes_count, a_tag_str, l_config);
    DAP_DEL_Z(l_pkey_hashes);
    if (l_tx) {
        dap_chain_net_tx_to_json(l_tx, l_config->response_handler);
        dap_chain_datum_tx_delete(l_tx);
    }

    return s_compose_config_return_response_handler(l_config);

}


typedef enum {
    SHARED_FUNDS_HOLD_COMPOSE_ERR_OVERFLOW = -2,
    SHARED_FUNDS_HOLD_COMPOSE_ERR_FUNDS = -3,
    SHARED_FUNDS_HOLD_COMPOSE_ERR_COMPOSE = -4
} shared_funds_hold_compose_err_t;

dap_chain_datum_tx_t * dap_chain_tx_compose_datum_wallet_shared_hold(dap_chain_addr_t *a_owner_addr, const char *a_token_ticker, uint256_t a_value, uint256_t a_fee, uint32_t a_signs_min, dap_hash_fast_t *a_pkey_hashes, size_t a_pkey_hashes_count, const char *a_tag_str, compose_config_t *a_config)
{
    if (!a_owner_addr || !a_token_ticker ) return NULL;

    const char *l_native_ticker = a_config->native_ticker;
    bool l_share_native = !dap_strcmp(l_native_ticker, a_token_ticker);
    uint256_t l_value = a_value, l_value_transfer = {}, l_fee_transfer = {}; // how many coins to transfer
    uint256_t l_net_fee, l_fee_total = a_fee;
    // create empty transaction
    dap_chain_datum_tx_t *l_tx = dap_chain_datum_tx_create();

    dap_chain_addr_t *l_addr_fee = NULL;
    bool l_net_fee_used = s_get_remote_net_fee_and_address( &l_net_fee, &l_addr_fee, a_config);
    if (l_net_fee_used && SUM_256_256(l_net_fee, a_fee, &l_fee_total) ) {
        s_json_compose_error_add(a_config->response_handler, SHARED_FUNDS_HOLD_COMPOSE_ERR_OVERFLOW, "Integer overflow in TX composer");
        return NULL;
    }
    if (l_share_native && SUM_256_256(l_value, l_fee_total, &l_value)) {
        s_json_compose_error_add(a_config->response_handler, SHARED_FUNDS_HOLD_COMPOSE_ERR_OVERFLOW, "Integer overflow in TX composer");
    }
#ifndef DAP_CHAIN_TX_COMPOSE_TEST  
    // list of transaction with 'out' items to sell
    json_object *l_outs_native = NULL;
    json_object *l_outs_main = NULL;
    l_outs_native = dap_get_remote_tx_outs(l_native_ticker, a_owner_addr, a_config);
    if (!l_outs_native) {
        return NULL;
    }

    if (l_share_native) {
        l_outs_main = l_outs_native;
    } else {
        l_outs_main = dap_get_remote_tx_outs(a_token_ticker, a_owner_addr, a_config);
    }

    int l_out_native_count = json_object_array_length(l_outs_native);
    int l_out_main_count = json_object_array_length(l_outs_main);
#else
    json_object *l_outs_native = NULL;
    json_object *l_outs_main = NULL;
    int l_out_native_count = 0;
    int l_out_main_count = 0;
#endif

    dap_list_t *l_list_used_out = s_ledger_get_list_tx_outs_from_json(l_outs_main, l_out_main_count, l_value, &l_value_transfer);
    if (!l_list_used_out) {
        s_json_compose_error_add(a_config->response_handler, SHARED_FUNDS_HOLD_COMPOSE_ERR_FUNDS, "Not enough funds to transfer");
        json_object_put(l_outs_native);
        json_object_put(l_outs_main);
        return NULL;
    }

    // add 'in' items to pay for share
    uint256_t l_value_to_items = dap_chain_datum_tx_add_in_item_list(&l_tx, l_list_used_out);
    dap_list_free_full(l_list_used_out, NULL);
#ifndef DAP_CHAIN_TX_COMPOSE_TEST 
    if (!EQUAL_256(l_value_to_items, l_value_transfer)) {
        s_json_compose_error_add(a_config->response_handler, SHARED_FUNDS_HOLD_COMPOSE_ERR_COMPOSE, "Can't compose the transaction input");
        json_object_put(l_outs_native);
        json_object_put(l_outs_main);
        return NULL;
    }
#endif
    dap_list_t *l_list_fee_out = NULL;
    if (!l_share_native) {
        l_list_fee_out = s_ledger_get_list_tx_outs_from_json(l_outs_native, l_out_native_count, l_fee_total, &l_fee_transfer);
        if (!l_list_fee_out) {
            s_json_compose_error_add(a_config->response_handler, SHARED_FUNDS_HOLD_COMPOSE_ERR_FUNDS, "Not enough funds to pay fee");
            json_object_put(l_outs_native);
            json_object_put(l_outs_main);
            return NULL;
        }
        uint256_t l_value_fee_items = dap_chain_datum_tx_add_in_item_list(&l_tx, l_list_fee_out);
        dap_list_free_full(l_list_fee_out, NULL);
        if (!EQUAL_256(l_value_fee_items, l_fee_transfer)) {
            s_json_compose_error_add(a_config->response_handler, SHARED_FUNDS_HOLD_COMPOSE_ERR_COMPOSE, "Can't compose the fee transaction input");
            json_object_put(l_outs_native);
            json_object_put(l_outs_main);
            return NULL;
        }
    }

    // add 'out_cond' & 'out_ext' items
    dap_chain_net_srv_uid_t l_uid = { .uint64 = DAP_CHAIN_WALLET_SHARED_ID };
    dap_chain_tx_out_cond_t *l_tx_out = dap_chain_datum_tx_item_out_cond_create_wallet_shared(
                                                l_uid, a_value, a_signs_min, a_pkey_hashes, a_pkey_hashes_count, a_tag_str);
    if (!l_tx_out) {
        s_json_compose_error_add(a_config->response_handler, SHARED_FUNDS_HOLD_COMPOSE_ERR_COMPOSE, "Can't compose the transaction conditional output");
        json_object_put(l_outs_native);
        json_object_put(l_outs_main);
        return NULL;
    }
    dap_chain_datum_tx_add_item(&l_tx, (const uint8_t *)l_tx_out);
    DAP_DELETE(l_tx_out);

    
    // coin back
    uint256_t l_value_back = {};
    SUBTRACT_256_256(l_value_transfer, l_value, &l_value_back);
    if (!IS_ZERO_256(l_value_back)) {
        int rc = l_share_native ? dap_chain_datum_tx_add_out_ext_item(&l_tx, a_owner_addr, l_value_back, l_native_ticker)
                                   : dap_chain_datum_tx_add_out_ext_item(&l_tx, a_owner_addr, l_value_back, a_token_ticker);
        if (rc != 1) {
            s_json_compose_error_add(a_config->response_handler, SHARED_FUNDS_HOLD_COMPOSE_ERR_COMPOSE, "Cant add coin back output");
            json_object_put(l_outs_native);
            json_object_put(l_outs_main);
            return NULL;
        }
    }

    // add fee items
    if (l_net_fee_used) {
        int rc = dap_chain_datum_tx_add_out_ext_item(&l_tx, l_addr_fee, l_net_fee, l_native_ticker);
        if (rc != 1) {
            s_json_compose_error_add(a_config->response_handler, SHARED_FUNDS_HOLD_COMPOSE_ERR_COMPOSE, "Cant add net fee output");
            json_object_put(l_outs_native);
            json_object_put(l_outs_main);
            return NULL;
        }
    }
    if (!IS_ZERO_256(a_fee) && dap_chain_datum_tx_add_fee_item(&l_tx, a_fee) != 1) {
        s_json_compose_error_add(a_config->response_handler, SHARED_FUNDS_HOLD_COMPOSE_ERR_COMPOSE, "Cant add validator fee output");
        json_object_put(l_outs_native);
        json_object_put(l_outs_main);
        return NULL;
    }

    if (!l_share_native) {
        uint256_t l_fee_back = {};
        // fee coin back
        SUBTRACT_256_256(l_fee_transfer, l_fee_total, &l_fee_back);
        if (!IS_ZERO_256(l_fee_back) && dap_chain_datum_tx_add_out_ext_item(&l_tx, a_owner_addr, l_fee_back, l_native_ticker) != 1) {
            s_json_compose_error_add(a_config->response_handler, SHARED_FUNDS_HOLD_COMPOSE_ERR_COMPOSE, "Cant add fee back output");
            json_object_put(l_outs_native);
            json_object_put(l_outs_main);
            return NULL;
        }
    }

    return l_tx;
}

typedef enum {
    SHARED_FUNDS_REFILL_COMPOSE_ERR_OK = 0,
    SHARED_FUNDS_REFILL_COMPOSE_ERR_CONFIG,
    SHARED_FUNDS_REFILL_COMPOSE_ERR_VALUE,
    SHARED_FUNDS_REFILL_COMPOSE_ERR_NETWORK,
    SHARED_FUNDS_REFILL_COMPOSE_ERR_OVERFLOW,
    SHARED_FUNDS_REFILL_COMPOSE_ERR_FUNDS,
    SHARED_FUNDS_REFILL_COMPOSE_ERR_COMPOSE,
    SHARED_FUNDS_REFILL_COMPOSE_ERR_TX_MISMATCH,
    SHARED_FUNDS_REFILL_COMPOSE_ERR_MEMORY
} shared_funds_refill_compose_err_t;

typedef enum {
    DAP_WALLET_SHARED_FUNDS_TAKE_COMPOSE_OK = 0,
    DAP_WALLET_SHARED_FUNDS_TAKE_COMPOSE_ERR_CONFIG = -1,
    DAP_WALLET_SHARED_FUNDS_TAKE_COMPOSE_ERR_INVALID_PARAMS = -2,
    DAP_WALLET_SHARED_FUNDS_TAKE_COMPOSE_ERR_INVALID_HASH = -3,
    DAP_WALLET_SHARED_FUNDS_TAKE_COMPOSE_ERR_TX_NOT_FOUND = -4,
    DAP_WALLET_SHARED_FUNDS_TAKE_COMPOSE_ERR_INVALID_FEE = -5,
    DAP_WALLET_SHARED_FUNDS_TAKE_COMPOSE_ERR_ADDR_VALUE_MISMATCH = -6,
    DAP_WALLET_SHARED_FUNDS_TAKE_COMPOSE_ERR_MEMORY = -7,
    DAP_WALLET_SHARED_FUNDS_TAKE_COMPOSE_ERR_INVALID_VALUE = -8,
    DAP_WALLET_SHARED_FUNDS_TAKE_COMPOSE_ERR_OVERFLOW = -9,
    DAP_WALLET_SHARED_FUNDS_TAKE_COMPOSE_ERR_INSUFFICIENT_FUNDS = -10,
    DAP_WALLET_SHARED_FUNDS_TAKE_COMPOSE_ERR_TX_COMPOSE = -11,
    DAP_WALLET_SHARED_FUNDS_TAKE_COMPOSE_ERR_TX_MISMATCH = -12,
    DAP_WALLET_SHARED_FUNDS_TAKE_COMPOSE_ERR_NETWORK = -13
} dap_wallet_shared_funds_take_compose_error_t;

json_object *dap_chain_tx_compose_wallet_shared_refill(dap_chain_net_id_t a_net_id, const char *a_net_name, const char *a_native_ticker, const char *a_url_str,
                                                    uint16_t a_port, const char *a_enc_cert_path, dap_chain_addr_t *a_owner_addr, const char *a_value_str, 
                                                    const char *a_fee_str, const char *a_tx_in_hash_str)
{
    if (!a_net_name || !a_owner_addr || !a_tx_in_hash_str || !a_value_str || !a_fee_str) return NULL;

    compose_config_t *l_config = s_compose_config_init(a_net_id, a_net_name, a_native_ticker, a_url_str, a_port, a_enc_cert_path);
    if (!l_config) {
        json_object* l_json_obj_ret = json_object_new_object();
        s_json_compose_error_add(l_json_obj_ret, SHARED_FUNDS_REFILL_COMPOSE_ERR_CONFIG, "Can't create compose config");
        return l_json_obj_ret;
    }

    uint256_t l_value = dap_chain_balance_scan(a_value_str);
    if (IS_ZERO_256(l_value)) {
        s_json_compose_error_add(l_config->response_handler, SHARED_FUNDS_REFILL_COMPOSE_ERR_VALUE, "Format -value <256 bit integer> and not equal zero");
        return s_compose_config_return_response_handler(l_config);
    }

    uint256_t l_fee = dap_chain_balance_scan(a_fee_str);
    if (IS_ZERO_256(l_fee)) {
        s_json_compose_error_add(l_config->response_handler, SHARED_FUNDS_REFILL_COMPOSE_ERR_VALUE, "Format -fee <256 bit integer> and not equal zer");
        return s_compose_config_return_response_handler(l_config);
    }

    dap_hash_fast_t l_tx_in_hash;
    if (dap_chain_hash_fast_from_str(a_tx_in_hash_str, &l_tx_in_hash)) {
        s_json_compose_error_add(l_config->response_handler, SHARED_FUNDS_REFILL_COMPOSE_ERR_VALUE, "Can't recognize %s as a hex or base58 format hash", a_tx_in_hash_str);
        return s_compose_config_return_response_handler(l_config);
    }

    json_object *l_json_response = s_request_command_to_rpc_with_params(l_config, "ledger", "info;-hash;%s;-net;%s", a_tx_in_hash_str, l_config->net_name);
    if (!l_json_response) {
        s_json_compose_error_add(l_config->response_handler, SHARED_FUNDS_REFILL_COMPOSE_ERR_NETWORK, "Can't get ledger info");
        return s_compose_config_return_response_handler(l_config);
    }

    // Check if response contains errors
    json_object *l_first_item = json_object_array_get_idx(l_json_response, 0);
    if (l_first_item) {
        json_object *l_errors_array = NULL;
        if (json_object_object_get_ex(l_first_item, "errors", &l_errors_array) && 
            json_object_is_type(l_errors_array, json_type_array) &&
            json_object_array_length(l_errors_array) > 0) {
            json_object_put(l_json_response);
            s_json_compose_error_add(l_config->response_handler, SHARED_FUNDS_REFILL_COMPOSE_ERR_NETWORK, "Ledger returned errors for transaction %s", a_tx_in_hash_str);
            return s_compose_config_return_response_handler(l_config);
        }
    }

    json_object_put(l_json_response);

    dap_chain_datum_tx_t *l_tx = dap_chain_tx_compose_datum_wallet_shared_refill(a_owner_addr, l_value, l_fee, &l_tx_in_hash, NULL, l_config);

    if (l_tx) {
        dap_chain_net_tx_to_json(l_tx, l_config->response_handler);
        dap_chain_datum_tx_delete(l_tx);
    }

    return s_compose_config_return_response_handler(l_config);

}



dap_chain_datum_tx_t *dap_chain_tx_compose_datum_wallet_shared_refill(dap_chain_addr_t *a_owner_addr, uint256_t a_value, uint256_t a_fee, dap_hash_fast_t *a_tx_in_hash, dap_list_t* a_tsd_items, compose_config_t *a_config)
{
    if (!a_config || IS_ZERO_256(a_value) || IS_ZERO_256(a_fee)) return NULL;
#ifndef DAP_CHAIN_TX_COMPOSE_TEST
    json_object *l_json_ledger_info = s_request_command_to_rpc_with_params(a_config, "ledger", "info;-hash;%s;-net;%s", dap_hash_fast_to_str_static(a_tx_in_hash), a_config->net_name);
    if (!l_json_ledger_info) {
        return NULL;
    }
    
    // Extract token ticker from JSON response
    char *l_tx_ticker = NULL;
    json_object *l_first_item = json_object_array_get_idx(l_json_ledger_info, 0);
    if (l_first_item) {
        json_object *l_token_ticker_obj = NULL;
        if (json_object_object_get_ex(l_first_item, "token_ticker", &l_token_ticker_obj)) {
            const char *l_ticker_str = json_object_get_string(l_token_ticker_obj);
            if (l_ticker_str) {
                l_tx_ticker = dap_strdup(l_ticker_str);
            }
        }
    }
    json_object_put(l_json_ledger_info);
    
    if (!l_tx_ticker) {
        return NULL;
    }
#else
    char *l_tx_ticker = dap_strdup("tBUZ");
#endif
    const char *l_native_ticker = a_config->native_ticker;
    bool l_refill_native = !dap_strcmp(l_native_ticker, l_tx_ticker);
    uint256_t l_value = a_value, l_value_transfer = {}, l_fee_transfer = {}; // how many coins to transfer
    uint256_t l_net_fee, l_fee_total = a_fee;
    // create empty transaction
    dap_chain_datum_tx_t *l_tx = dap_chain_datum_tx_create();

    dap_chain_addr_t *l_net_fee_addr = NULL;
    bool l_net_fee_used = s_get_remote_net_fee_and_address( &l_net_fee, &l_net_fee_addr, a_config);
    if (l_net_fee_used && SUM_256_256(l_net_fee, a_fee, &l_fee_total) ) {
#ifndef DAP_CHAIN_TX_COMPOSE_TEST
        s_json_compose_error_add(a_config->response_handler, SHARED_FUNDS_REFILL_COMPOSE_ERR_OVERFLOW, "Integer overflow in TX composer");
        DAP_DELETE(l_tx_ticker);
        return NULL;
#endif
    }
    if (l_refill_native && SUM_256_256(l_value, l_fee_total, &l_value)) {
#ifndef DAP_CHAIN_TX_COMPOSE_TEST
        s_json_compose_error_add(a_config->response_handler, SHARED_FUNDS_REFILL_COMPOSE_ERR_OVERFLOW, "Integer overflow in TX composer");
        DAP_DELETE(l_tx_ticker);
        return NULL;
#endif
    }

#ifndef DAP_CHAIN_TX_COMPOSE_TEST
    // list of transaction with 'out' items to sell
    json_object *l_outs_native = NULL;
    json_object *l_outs_main = NULL;
    l_outs_native = dap_get_remote_tx_outs(l_native_ticker, a_owner_addr, a_config);
    if (!l_outs_native) {
        DAP_DELETE(l_tx_ticker);
        return NULL;
    }

    if (l_refill_native) {
        l_outs_main = l_outs_native;
    } else {
        l_outs_main = dap_get_remote_tx_outs(l_tx_ticker, a_owner_addr, a_config);
    }

    int l_out_native_count = json_object_array_length(l_outs_native);
    int l_out_main_count = json_object_array_length(l_outs_main);
#else
    int l_out_native_count = 0;
    int l_out_main_count = 0;
    json_object *l_outs_native = NULL;
    json_object *l_outs_main = NULL;
#endif
    dap_list_t *l_list_used_out = s_ledger_get_list_tx_outs_from_json(l_outs_main, l_out_main_count, l_value, &l_value_transfer);
    if (!l_list_used_out) {
        s_json_compose_error_add(a_config->response_handler, SHARED_FUNDS_REFILL_COMPOSE_ERR_FUNDS, "Not enough funds to transfer");
        json_object_put(l_outs_native);
        if (!l_refill_native) {
            json_object_put(l_outs_main);
        }
        DAP_DELETE(l_tx_ticker);
        return NULL;
    }

    // add 'in' items to pay for share
    uint256_t l_value_to_items = dap_chain_datum_tx_add_in_item_list(&l_tx, l_list_used_out);
    dap_list_free_full(l_list_used_out, NULL);
#ifndef DAP_CHAIN_TX_COMPOSE_TEST
    if (!EQUAL_256(l_value_to_items, l_value_transfer)) {
        s_json_compose_error_add(a_config->response_handler, SHARED_FUNDS_REFILL_COMPOSE_ERR_COMPOSE, "Can't compose the transaction input");
        json_object_put(l_outs_native);
        if (!l_refill_native) {
            json_object_put(l_outs_main);
        }
        DAP_DELETE(l_tx_ticker);
        return NULL;
    }
    dap_list_t *l_list_fee_out = NULL;
    if (!l_refill_native) {
        l_list_fee_out = s_ledger_get_list_tx_outs_from_json(l_outs_native, l_out_native_count, l_fee_total, &l_fee_transfer);
        if (!l_list_fee_out) {
            s_json_compose_error_add(a_config->response_handler, SHARED_FUNDS_REFILL_COMPOSE_ERR_FUNDS, "Not enough funds to pay fee");
            json_object_put(l_outs_native);
            if (!l_refill_native) {
                json_object_put(l_outs_main);
            }
            DAP_DELETE(l_tx_ticker);
            return NULL;
        }
        uint256_t l_value_fee_items = dap_chain_datum_tx_add_in_item_list(&l_tx, l_list_fee_out);
        dap_list_free_full(l_list_fee_out, NULL);
        if (!EQUAL_256(l_value_fee_items, l_fee_transfer)) {
            s_json_compose_error_add(a_config->response_handler, SHARED_FUNDS_REFILL_COMPOSE_ERR_COMPOSE, "Can't compose the fee transaction input");
            json_object_put(l_outs_native);
            if (!l_refill_native) {
                json_object_put(l_outs_main);
            }
            DAP_DELETE(l_tx_ticker);
            return NULL;
        }
    }
    json_object *l_json_shared_info = s_request_command_to_rpc_with_params(a_config, "wallet", "shared;info;-tx;%s;-net;%s", dap_hash_fast_to_str_static(a_tx_in_hash), a_config->net_name);
    if (!l_json_shared_info) {
        DAP_DELETE(l_tx_ticker);
        return NULL;
    }

    char *l_final_tx_hash_str = NULL;
    l_first_item = json_object_array_get_idx(l_json_shared_info, 0);
    if (l_first_item) {
        json_object *l_final_tx_hash_obj = NULL;
        if (json_object_object_get_ex(l_first_item, "tx_hash_final", &l_final_tx_hash_obj)) {
            const char *l_temp_hash_str = json_object_get_string(l_final_tx_hash_obj);
            if (l_temp_hash_str) {
                l_final_tx_hash_str = dap_strdup(l_temp_hash_str);
            }
        }
    }
    json_object_put(l_json_shared_info);
    
    if (!l_final_tx_hash_str) {
        DAP_DELETE(l_tx_ticker);
        return NULL;
    }

    dap_hash_fast_t l_final_tx_hash;
    if (dap_chain_hash_fast_from_str(l_final_tx_hash_str, &l_final_tx_hash)) {
        DAP_DELETE(l_final_tx_hash_str);
        DAP_DELETE(l_tx_ticker);
        return NULL;    
    }
    
    // Keep l_final_tx_hash_str for the s_get_datum_info_from_rpc call
    dap_chain_tx_out_cond_t *l_cond_prev = NULL;
    char * l_token_ticker = NULL;
    int l_prev_cond_idx = 0;
    dap_chain_datum_tx_t *l_tx_in = s_get_datum_info_from_rpc(l_final_tx_hash_str, a_config, DAP_CHAIN_TX_OUT_COND_SUBTYPE_WALLET_SHARED, &l_cond_prev, NULL, &l_token_ticker, &l_prev_cond_idx, true);
    DAP_DELETE(l_token_ticker);
    
    DAP_DELETE(l_final_tx_hash_str);
    if (!l_tx_in) {
        DAP_DELETE(l_tx_ticker);
        return NULL;
    }

    if (!l_cond_prev) {
        s_json_compose_error_add(a_config->response_handler, SHARED_FUNDS_REFILL_COMPOSE_ERR_TX_MISMATCH, "Requested conditional transaction requires conditional output");
        DAP_DELETE(l_tx_ticker);
        return NULL;
    }
#else
    dap_hash_fast_t l_final_tx_hash = {};
    dap_chain_net_srv_uid_t l_srv_uid = {};
    uint256_t l_value_out = {};
    randombytes(&l_final_tx_hash, sizeof(dap_hash_fast_t));
    randombytes(&l_srv_uid, sizeof(dap_chain_net_srv_uid_t));
    randombytes(&l_value_out, sizeof(uint256_t));
    int l_prev_cond_idx = rand();
    size_t l_owner_hashes_count = rand() % 10 + 1;
    size_t l_signs_min = rand() % l_owner_hashes_count + 1;
    dap_hash_fast_t *l_owner_hashes = DAP_NEW_Z_SIZE_RET_VAL_IF_FAIL(dap_hash_fast_t, l_owner_hashes_count * sizeof(dap_hash_fast_t), NULL);
    char *l_rand_tag = DAP_NEW_Z_SIZE_RET_VAL_IF_FAIL(char, l_owner_hashes_count, NULL);
    dap_random_string_fill(l_rand_tag, l_owner_hashes_count);
    randombytes(l_owner_hashes, l_owner_hashes_count * sizeof(dap_hash_fast_t));
    dap_chain_tx_out_cond_t *l_cond_prev = dap_chain_datum_tx_item_out_cond_create_wallet_shared(l_srv_uid, l_value_out, l_signs_min, l_owner_hashes, l_owner_hashes_count, l_rand_tag);
    DAP_DEL_MULTY(l_owner_hashes, l_rand_tag);
#endif
    // add 'in_cond' item
    if (dap_chain_datum_tx_add_in_cond_item(&l_tx, &l_final_tx_hash, l_prev_cond_idx, -1) != 1) {
        s_json_compose_error_add(a_config->response_handler, SHARED_FUNDS_REFILL_COMPOSE_ERR_COMPOSE, "Can't compose the transaction conditional input");
        DAP_DELETE(l_tx_ticker);
        return NULL;
    }

    uint256_t l_value_back = {};
    if(SUM_256_256(l_cond_prev->header.value, a_value, &l_value_back)) {
#ifndef DAP_CHAIN_TX_COMPOSE_TEST
        s_json_compose_error_add(a_config->response_handler, SHARED_FUNDS_REFILL_COMPOSE_ERR_OVERFLOW, "Integer overflow in TX composer");
        DAP_DELETE(l_tx_ticker);
        return NULL;
#endif
    }

    dap_chain_tx_out_cond_t *l_out_cond = DAP_DUP_SIZE(l_cond_prev, sizeof(dap_chain_tx_out_cond_t) + l_cond_prev->tsd_size);
    if (!l_out_cond) {
        s_json_compose_error_add(a_config->response_handler, SHARED_FUNDS_REFILL_COMPOSE_ERR_MEMORY, "Can't allocate memory");
        DAP_DELETE(l_tx_ticker);
        return NULL;
    }
    l_out_cond->header.value = l_value_back;
    if (dap_chain_datum_tx_add_item(&l_tx, (const uint8_t *)l_out_cond) < 0) {
        s_json_compose_error_add(a_config->response_handler, SHARED_FUNDS_REFILL_COMPOSE_ERR_COMPOSE, "Cant add refill cond output");
        DAP_DELETE(l_out_cond);
        DAP_DELETE(l_tx_ticker);
        return NULL;
    }
    DAP_DELETE(l_out_cond);

    // add track for refill from conditional value
    dap_chain_tx_tsd_t *l_refill_tsd = dap_chain_datum_tx_item_tsd_create(&a_value, DAP_CHAIN_WALLET_SHARED_TSD_REFILL, sizeof(uint256_t));
    if (dap_chain_datum_tx_add_item(&l_tx, l_refill_tsd) != 1) {
        DAP_DELETE(l_refill_tsd);
        s_json_compose_error_add(a_config->response_handler, SHARED_FUNDS_REFILL_COMPOSE_ERR_COMPOSE, "Can't add TSD section item with withdraw value");
        DAP_DELETE(l_tx_ticker);
        return NULL;
    }
    DAP_DELETE(l_refill_tsd);

    //add other tsd if available
    for ( dap_list_t *l_tsd = a_tsd_items; l_tsd; l_tsd = l_tsd->next ) {
        if ( dap_chain_datum_tx_add_item(&l_tx, l_tsd->data) != 1 ) {
            s_json_compose_error_add(a_config->response_handler, SHARED_FUNDS_REFILL_COMPOSE_ERR_COMPOSE, "Can't add custom TSD section item ");
            DAP_DELETE(l_tx_ticker);
            return NULL;
        }
    }

    // coin back
    SUBTRACT_256_256(l_value_transfer, l_value, &l_value_back);
    if (!IS_ZERO_256(l_value_back)) {
        int rc = l_refill_native ? dap_chain_datum_tx_add_out_ext_item(&l_tx, a_owner_addr, l_value_back, l_native_ticker)
                                   : dap_chain_datum_tx_add_out_ext_item(&l_tx, a_owner_addr, l_value_back, l_tx_ticker);
        if (rc != 1) {
            s_json_compose_error_add(a_config->response_handler, SHARED_FUNDS_REFILL_COMPOSE_ERR_COMPOSE, "Cant add coin back output");
            DAP_DELETE(l_tx_ticker);
            return NULL;
        }
    }

    // add fee items
    if (l_net_fee_used) {
        int rc = dap_chain_datum_tx_add_out_ext_item(&l_tx, l_net_fee_addr, l_net_fee, l_native_ticker);
        if (rc != 1) {
            s_json_compose_error_add(a_config->response_handler, SHARED_FUNDS_REFILL_COMPOSE_ERR_COMPOSE, "Cant add net fee output");
            DAP_DELETE(l_tx_ticker);
            return NULL;
        }
    }
    if (!IS_ZERO_256(a_fee) && dap_chain_datum_tx_add_fee_item(&l_tx, a_fee) != 1) {
        s_json_compose_error_add(a_config->response_handler, SHARED_FUNDS_REFILL_COMPOSE_ERR_COMPOSE, "Cant add validator fee output");
        DAP_DELETE(l_tx_ticker);
        return NULL;
    }

    if (!l_refill_native) {
        uint256_t l_fee_back = {};
        // fee coin back
        SUBTRACT_256_256(l_fee_transfer, l_fee_total, &l_fee_back);
        if (!IS_ZERO_256(l_fee_back) && dap_chain_datum_tx_add_out_ext_item(&l_tx, a_owner_addr, l_fee_back, l_native_ticker) != 1) {
            s_json_compose_error_add(a_config->response_handler, SHARED_FUNDS_REFILL_COMPOSE_ERR_COMPOSE, "Cant add fee back output");
            DAP_DELETE(l_tx_ticker);
            return NULL;
        }
    }

    DAP_DELETE(l_tx_ticker);
    return l_tx;
}


json_object *dap_chain_tx_compose_wallet_shared_take(dap_chain_net_id_t a_net_id, const char *a_net_name, const char *a_native_ticker, const char *a_url_str,
                                                  uint16_t a_port, const char *a_enc_cert_path, dap_chain_addr_t *a_owner_addr, const char *a_tx_in_hash_str, const char *a_value_str, const char *a_fee_str, 
                                                  const char *a_to_addr_str)
{

    if (!a_net_name || !a_tx_in_hash_str || !a_value_str || !a_fee_str || !a_to_addr_str) return NULL;

    compose_config_t *l_config = s_compose_config_init(a_net_id, a_net_name, a_native_ticker, a_url_str, a_port, a_enc_cert_path);
    if (!l_config) {
        json_object* l_json_obj_ret = json_object_new_object();
        s_json_compose_error_add(l_json_obj_ret, SHARED_FUNDS_REFILL_COMPOSE_ERR_CONFIG, "Can't create compose config");
        return l_json_obj_ret;
    }

    uint256_t *l_value = NULL;
    dap_chain_addr_t *l_to_addr = NULL;
    uint32_t
        l_addr_el_count = 0,  // not change type! use in batching TSD section
        l_value_el_count = 0;
    dap_list_t *l_tsd_list = NULL;


    dap_hash_fast_t l_tx_in_hash;
    if (dap_chain_hash_fast_from_str(a_tx_in_hash_str, &l_tx_in_hash)) {
        s_json_compose_error_add(l_config->response_handler, DAP_WALLET_SHARED_FUNDS_TAKE_COMPOSE_ERR_INVALID_HASH, "Can't recognize %s as a hex or base58 format hash", a_tx_in_hash_str);
        return s_compose_config_return_response_handler(l_config);
    }



    uint256_t l_fee = dap_chain_balance_scan(a_fee_str);
    if (IS_ZERO_256(l_fee)) {
        s_json_compose_error_add(l_config->response_handler, DAP_WALLET_SHARED_FUNDS_TAKE_COMPOSE_ERR_INVALID_FEE, "Format -fee <256 bit integer> and not equal zero");
        s_compose_config_deinit(l_config);
        return l_config->response_handler;
    }

    l_addr_el_count = dap_chain_addr_from_str_array(a_to_addr_str, &l_to_addr);
    l_value_el_count = dap_str_symbol_count(a_value_str, ',') + 1;

    if (l_addr_el_count != l_value_el_count) {
        DAP_DELETE(l_to_addr);
        s_json_compose_error_add(l_config->response_handler, DAP_WALLET_SHARED_FUNDS_TAKE_COMPOSE_ERR_ADDR_VALUE_MISMATCH, "num of '-to_addr' and '-value' should be equal");
        return s_compose_config_return_response_handler(l_config);
    }

    l_value = DAP_NEW_Z_COUNT(uint256_t, l_value_el_count);
    if (!l_value) {
        s_json_compose_error_add(l_config->response_handler, DAP_WALLET_SHARED_FUNDS_TAKE_COMPOSE_ERR_MEMORY, c_error_memory_alloc);
        return s_compose_config_return_response_handler(l_config);
    }
    char **l_value_array = dap_strsplit(a_value_str, ",", l_value_el_count);
    if (!l_value_array) {
        DAP_DELETE(l_value);
        s_json_compose_error_add(l_config->response_handler, DAP_WALLET_SHARED_FUNDS_TAKE_COMPOSE_ERR_INVALID_PARAMS, "Can't read '-value' arg");
        return s_compose_config_return_response_handler(l_config);
    }
    for (size_t i = 0; i < l_value_el_count; ++i) {
        l_value[i] = dap_chain_balance_scan(l_value_array[i]);
        if(IS_ZERO_256(l_value[i])) {
            DAP_DELETE(l_value);
            dap_strfreev(l_value_array);
            s_json_compose_error_add(l_config->response_handler, DAP_WALLET_SHARED_FUNDS_TAKE_COMPOSE_ERR_INVALID_VALUE, "Format -value <256 bit integer> and not equal zero");
            return s_compose_config_return_response_handler(l_config);
        }
    }
    dap_strfreev(l_value_array);
    
    dap_chain_datum_tx_t *l_tx = dap_chain_tx_compose_datum_wallet_shared_take(a_owner_addr, l_to_addr, l_value, l_value_el_count, l_fee, &l_tx_in_hash, NULL, l_config);

    if (l_tx) {
        dap_chain_net_tx_to_json(l_tx, l_config->response_handler);
        dap_chain_datum_tx_delete(l_tx);
    }

    return s_compose_config_return_response_handler(l_config);
}


dap_chain_datum_tx_t *dap_chain_tx_compose_datum_wallet_shared_take(dap_chain_addr_t *a_owner_addr, dap_chain_addr_t *a_to_addr, uint256_t *a_value, uint32_t a_addr_count, uint256_t a_fee, dap_hash_fast_t *a_tx_in_hash, dap_list_t* tsd_items, compose_config_t *a_config)
{
    if (!a_to_addr || !a_value || !a_addr_count || !a_tx_in_hash || !a_config) return NULL;

#ifndef DAP_CHAIN_TX_COMPOSE_TEST

    json_object *l_json_shared_info = s_request_command_to_rpc_with_params(a_config, "wallet", "shared;info;-tx;%s;-net;%s", dap_hash_fast_to_str_static(a_tx_in_hash), a_config->net_name);
    if (!l_json_shared_info) {
        const char *l_hash_str = dap_hash_fast_to_str_static(a_tx_in_hash);
        s_json_compose_error_add(a_config->response_handler, DAP_WALLET_SHARED_FUNDS_TAKE_COMPOSE_ERR_TX_COMPOSE, "Can't get shared info by hash %s", l_hash_str);
        log_it(L_ERROR, "Can't get shared info by hash %s", l_hash_str);
        return NULL;
    }

    char *l_final_tx_hash_str = NULL;
    json_object *l_first_item = json_object_array_get_idx(l_json_shared_info, 0);
    if (l_first_item) {
        json_object *l_final_tx_hash_obj = NULL;
        if (json_object_object_get_ex(l_first_item, "tx_hash_final", &l_final_tx_hash_obj)) {
            const char *l_temp_hash_str = json_object_get_string(l_final_tx_hash_obj);
            if (l_temp_hash_str) {
                l_final_tx_hash_str = dap_strdup(l_temp_hash_str);
            }
        }
    }
    json_object_put(l_json_shared_info);

    dap_chain_tx_out_cond_t *l_cond_prev = NULL;
    char *l_tx_ticker = NULL;
    char *l_spent_by_hash_str = NULL;
    int l_prev_cond_idx = 0;
    dap_hash_fast_t l_final_tx_hash = {};
    if (dap_chain_hash_fast_from_str(l_final_tx_hash_str, &l_final_tx_hash)) {
        s_json_compose_error_add(a_config->response_handler, DAP_WALLET_SHARED_FUNDS_TAKE_COMPOSE_ERR_TX_COMPOSE, "Can't recognize %s as a hex or base58 format hash", l_final_tx_hash_str);
        log_it(L_ERROR, "Can't recognize %s as a hex or base58 format hash", l_final_tx_hash_str);
        return NULL;
    }
    dap_chain_datum_tx_t *l_tx = s_get_datum_info_from_rpc(l_final_tx_hash_str, a_config, DAP_CHAIN_TX_OUT_COND_SUBTYPE_WALLET_SHARED, &l_cond_prev, &l_spent_by_hash_str, &l_tx_ticker, &l_prev_cond_idx, true);
    if (!l_tx) {
        s_json_compose_error_add(a_config->response_handler, DAP_WALLET_SHARED_FUNDS_TAKE_COMPOSE_ERR_TX_COMPOSE, "Can't get shared info by hash %s", l_final_tx_hash_str);
        log_it(L_ERROR, "Can't get shared info by hash %s", l_final_tx_hash_str);
        DAP_DEL_MULTY(l_final_tx_hash_str, l_tx_ticker);
        return NULL;
    }
    dap_chain_datum_tx_delete(l_tx);
    l_tx = dap_chain_datum_tx_create();
    if (l_spent_by_hash_str) {
        s_json_compose_error_add(a_config->response_handler, DAP_WALLET_SHARED_FUNDS_TAKE_COMPOSE_ERR_TX_COMPOSE, "Out cond wallet shared already spent by %s", l_spent_by_hash_str);
        log_it(L_ERROR, "Out cond wallet shared already spent by %s", l_spent_by_hash_str);
        DAP_DEL_MULTY(l_final_tx_hash_str, l_tx_ticker);
        return NULL;
    }

#else
    char *l_tx_ticker = dap_strdup("BUZ");
    dap_hash_fast_t l_final_tx_hash = {};
    dap_chain_net_srv_uid_t l_srv_uid = {};
    uint256_t l_value_out = {};
    randombytes(&l_final_tx_hash, sizeof(dap_hash_fast_t));
    randombytes(&l_srv_uid, sizeof(dap_chain_net_srv_uid_t));
    randombytes(&l_value_out, sizeof(uint256_t));
    int l_prev_cond_idx = rand();
    size_t l_owner_hashes_count = rand() % 10 + 1;
    size_t l_signs_min = rand() % l_owner_hashes_count + 1;
    dap_hash_fast_t *l_owner_hashes = DAP_NEW_Z_SIZE_RET_VAL_IF_FAIL(dap_hash_fast_t, l_owner_hashes_count * sizeof(dap_hash_fast_t), NULL);
    char *l_rand_tag = DAP_NEW_Z_SIZE_RET_VAL_IF_FAIL(char, l_owner_hashes_count, NULL);
    dap_random_string_fill(l_rand_tag, l_owner_hashes_count);
    randombytes(l_owner_hashes, l_owner_hashes_count * sizeof(dap_hash_fast_t));
    dap_chain_tx_out_cond_t *l_cond_prev = dap_chain_datum_tx_item_out_cond_create_wallet_shared(l_srv_uid, l_value_out, l_signs_min, l_owner_hashes, l_owner_hashes_count, l_rand_tag);
    char * l_final_tx_hash_str = dap_chain_hash_fast_to_str_new(&l_final_tx_hash);
    dap_chain_datum_tx_t *l_tx = dap_chain_datum_tx_create();
#endif
    const char *l_native_ticker = a_config->native_ticker;

    bool l_taking_native = !dap_strcmp(l_native_ticker, l_tx_ticker);

    uint256_t l_value = {}, l_fee_transfer = {}; // how many coins to transfer
    uint256_t l_net_fee, l_fee_total = a_fee;
    dap_chain_addr_t *l_net_fee_addr = NULL;

    for (size_t i = 0; i < a_addr_count; ++i) {
        if(IS_ZERO_256(a_value[i])) {
            s_json_compose_error_add(a_config->response_handler, DAP_WALLET_SHARED_FUNDS_TAKE_COMPOSE_ERR_INVALID_VALUE, "Format -value <256 bit integer> and not equal zero");
            log_it(L_ERROR, "Format -value <256 bit integer> and not equal zero");
            DAP_DEL_MULTY(l_final_tx_hash_str, l_tx_ticker);
            return NULL;
        }
        if (SUM_256_256(l_value, a_value[i], &l_value)) {
            s_json_compose_error_add(a_config->response_handler, DAP_WALLET_SHARED_FUNDS_TAKE_COMPOSE_ERR_OVERFLOW, "Integer overflow in TX composer");
            log_it(L_ERROR, "Integer overflow in TX composer");
            DAP_DEL_MULTY(l_final_tx_hash_str, l_tx_ticker);
            return NULL;
        }
    }

    bool l_net_fee_used = s_get_remote_net_fee_and_address( &l_net_fee, &l_net_fee_addr, a_config);
    if (l_net_fee_used && SUM_256_256(l_net_fee, a_fee, &l_fee_total) ) {
        s_json_compose_error_add(a_config->response_handler, DAP_WALLET_SHARED_FUNDS_TAKE_COMPOSE_ERR_OVERFLOW, "Integer overflow in TX composer");
        log_it(L_ERROR, "Integer overflow in TX composer");
        DAP_DEL_MULTY(l_final_tx_hash_str, l_tx_ticker, l_net_fee_addr);
        return NULL;
    }

    // list of transaction with 'out' items to sell
    json_object *l_outs_native = NULL;
#ifndef DAP_CHAIN_TX_COMPOSE_TEST
    l_outs_native = dap_get_remote_tx_outs(l_native_ticker, a_owner_addr, a_config);
    if (!l_outs_native) {
        s_json_compose_error_add(a_config->response_handler, DAP_WALLET_SHARED_FUNDS_TAKE_COMPOSE_ERR_TX_COMPOSE, "Can't get remote tx outs");
        log_it(L_ERROR, "Can't get remote tx outs");
        DAP_DEL_MULTY(l_final_tx_hash_str, l_tx_ticker, l_net_fee_addr);
        return NULL;
    }
    int l_out_native_count = json_object_array_length(l_outs_native);
#else
    int l_out_native_count = 0;
#endif

    dap_list_t *l_list_fee_out = NULL;
    l_list_fee_out = s_ledger_get_list_tx_outs_from_json(l_outs_native, l_out_native_count, l_fee_total, &l_fee_transfer);
    if (!l_list_fee_out) {
        s_json_compose_error_add(a_config->response_handler, DAP_WALLET_SHARED_FUNDS_TAKE_COMPOSE_ERR_INSUFFICIENT_FUNDS, "Not enough funds to pay fee");
        log_it(L_ERROR, "Not enough funds to pay fee");
        json_object_put(l_outs_native);
        DAP_DEL_MULTY(l_final_tx_hash_str, l_tx_ticker, l_net_fee_addr);
        return NULL;
    }
    // add 'in' items to pay fee
    uint256_t l_value_fee_items = dap_chain_datum_tx_add_in_item_list(&l_tx, l_list_fee_out);
    dap_list_free_full(l_list_fee_out, NULL);

#ifndef DAP_CHAIN_TX_COMPOSE_TEST
    if (!EQUAL_256(l_value_fee_items, l_fee_transfer)) {
        s_json_compose_error_add(a_config->response_handler, DAP_WALLET_SHARED_FUNDS_TAKE_COMPOSE_ERR_TX_COMPOSE, "Can't compose the fee transaction input");
        log_it(L_ERROR, "Can't compose the fee transaction input");
        json_object_put(l_outs_native);
        DAP_DEL_MULTY(l_final_tx_hash_str, l_tx_ticker, l_net_fee_addr);
        return NULL;
    }


    if (compare256(l_cond_prev->header.value, l_value) == -1) {
        s_json_compose_error_add(a_config->response_handler, DAP_WALLET_SHARED_FUNDS_TAKE_COMPOSE_ERR_INSUFFICIENT_FUNDS, "Conditional output of requested TX have not enough funds");
        log_it(L_ERROR, "Conditional output of requested TX have not enough funds");
        DAP_DEL_MULTY(l_final_tx_hash_str, l_tx_ticker, l_net_fee_addr);
        return NULL;
    }
#endif

    // add 'in_cond' item
    if (dap_chain_datum_tx_add_in_cond_item(&l_tx, &l_final_tx_hash, l_prev_cond_idx, -1) != 1) {
        s_json_compose_error_add(a_config->response_handler, DAP_WALLET_SHARED_FUNDS_TAKE_COMPOSE_ERR_TX_COMPOSE, "Cant add conditional input");
        log_it(L_ERROR, "Cant add conditional input");
        DAP_DEL_MULTY(l_final_tx_hash_str, l_tx_ticker, l_net_fee_addr);
        return NULL;
    }

    // add 'out' or 'out_ext' item for emission
    for (size_t i = 0; i < a_addr_count; ++i) {
        int rc = l_taking_native ? dap_chain_datum_tx_add_out_ext_item(&l_tx, a_to_addr + i, a_value[i], l_native_ticker) :
            dap_chain_datum_tx_add_out_ext_item(&l_tx, a_to_addr + i, a_value[i], l_tx_ticker);
        if (rc != 1) {
            s_json_compose_error_add(a_config->response_handler, DAP_WALLET_SHARED_FUNDS_TAKE_COMPOSE_ERR_TX_COMPOSE, "Cant add tx output");
            log_it(L_ERROR, "Cant add tx output");
            DAP_DEL_MULTY(l_final_tx_hash_str, l_tx_ticker, l_net_fee_addr);
            return NULL;
        }
    }

    // coin back
    uint256_t l_value_back = {};
    SUBTRACT_256_256(l_cond_prev->header.value, l_value, &l_value_back);
    dap_chain_tx_out_cond_t *l_out_cond = DAP_DUP_SIZE(l_cond_prev, sizeof(dap_chain_tx_out_cond_t) + l_cond_prev->tsd_size);
    if (!l_out_cond) {
        s_json_compose_error_add(a_config->response_handler, DAP_WALLET_SHARED_FUNDS_TAKE_COMPOSE_ERR_MEMORY, c_error_memory_alloc);
        log_it(L_ERROR, "Memory allocation error");
        DAP_DEL_MULTY(l_final_tx_hash_str, l_tx_ticker, l_net_fee_addr);
        return NULL;
    }
    l_out_cond->header.value = l_value_back;
    
    if (-1 == dap_chain_datum_tx_add_item(&l_tx, (const uint8_t *)l_out_cond)) {
        DAP_DELETE(l_out_cond);
        s_json_compose_error_add(a_config->response_handler, DAP_WALLET_SHARED_FUNDS_TAKE_COMPOSE_ERR_TX_COMPOSE, "Cant add emission cond output");
        log_it(L_ERROR, "Can't add emission cond output");
        DAP_DEL_MULTY(l_final_tx_hash_str, l_tx_ticker, l_net_fee_addr);
        return NULL;
    }
    DAP_DELETE(l_out_cond);

    if (a_addr_count > 1) {
        dap_chain_tx_tsd_t *l_addr_cnt_tsd = dap_chain_datum_tx_item_tsd_create(&a_addr_count, DAP_CHAIN_DATUM_TRANSFER_TSD_TYPE_OUT_COUNT, sizeof(uint32_t));
        if (!l_addr_cnt_tsd || dap_chain_datum_tx_add_item(&l_tx, l_addr_cnt_tsd) != 1 ) {
            s_json_compose_error_add(a_config->response_handler, DAP_WALLET_SHARED_FUNDS_TAKE_COMPOSE_ERR_TX_COMPOSE, "Can't add TSD section item with addr count");
            log_it(L_ERROR, "Can't add TSD section item with addr count");
            DAP_DEL_MULTY(l_final_tx_hash_str, l_tx_ticker, l_net_fee_addr);
            return NULL;
        }
    }

    // add track for takeoff from conditional value
    dap_chain_tx_tsd_t *l_takeoff_tsd = dap_chain_datum_tx_item_tsd_create(&l_value, DAP_CHAIN_WALLET_SHARED_TSD_WRITEOFF, sizeof(uint256_t));
    if (!l_takeoff_tsd || dap_chain_datum_tx_add_item(&l_tx, l_takeoff_tsd) != 1) {
        s_json_compose_error_add(a_config->response_handler, DAP_WALLET_SHARED_FUNDS_TAKE_COMPOSE_ERR_TX_COMPOSE, "Can't add TSD section item with withdraw value");
        log_it(L_ERROR, "Can't add TSD section item with withdraw value");
        DAP_DEL_MULTY(l_final_tx_hash_str, l_tx_ticker, l_net_fee_addr);
        return NULL;
    }
    DAP_DELETE(l_takeoff_tsd);

    //add other tsd if available
    for ( dap_list_t *l_tsd = tsd_items; l_tsd; l_tsd = l_tsd->next ) {
        if ( dap_chain_datum_tx_add_item(&l_tx, l_tsd->data) != 1 ) {
            s_json_compose_error_add(a_config->response_handler, DAP_WALLET_SHARED_FUNDS_TAKE_COMPOSE_ERR_TX_COMPOSE, "Can't add custom TSD section item ");
            log_it(L_ERROR, "Can't add custom TSD section item ");
            DAP_DEL_MULTY(l_final_tx_hash_str, l_tx_ticker, l_net_fee_addr);
            return NULL;
        }
    }

    // add fee items
    if (l_net_fee_used) {
        int rc = dap_chain_datum_tx_add_out_ext_item(&l_tx, l_net_fee_addr, l_net_fee, l_native_ticker);
        if (rc != 1) {
            s_json_compose_error_add(a_config->response_handler, DAP_WALLET_SHARED_FUNDS_TAKE_COMPOSE_ERR_TX_COMPOSE, "Cant add net fee output");
            log_it(L_ERROR, "Cant add net fee output");
            DAP_DEL_MULTY(l_final_tx_hash_str, l_tx_ticker, l_net_fee_addr);
            return NULL;
        }
    }
    DAP_DELETE(l_net_fee_addr);

    if (!IS_ZERO_256(a_fee) && dap_chain_datum_tx_add_fee_item(&l_tx, a_fee) != 1) {
        s_json_compose_error_add(a_config->response_handler, DAP_WALLET_SHARED_FUNDS_TAKE_COMPOSE_ERR_TX_COMPOSE, "Cant add validator fee output");
        log_it(L_ERROR, "Cant add validator fee output");
        DAP_DEL_MULTY(l_final_tx_hash_str, l_tx_ticker);
        return NULL;
    }

    uint256_t l_fee_back = {};
    // fee coin back
    SUBTRACT_256_256(l_fee_transfer, l_fee_total, &l_fee_back);
    if (!IS_ZERO_256(l_fee_back)) {
        int rc = dap_chain_datum_tx_add_out_ext_item(&l_tx, a_owner_addr, l_fee_back, l_native_ticker);
        if (rc != 1) {
            s_json_compose_error_add(a_config->response_handler, DAP_WALLET_SHARED_FUNDS_TAKE_COMPOSE_ERR_TX_COMPOSE, "Cant add fee back output");
            return NULL;
        }
    }
    return l_tx;
}



typedef enum {
    DAP_WALLET_SHARED_FUNDS_SIGN_COMPOSE_OK = 0,
    DAP_WALLET_SHARED_FUNDS_SIGN_COMPOSE_ERR_CONFIG = -1,
    DAP_WALLET_SHARED_FUNDS_SIGN_COMPOSE_ERR_INVALID_PARAMS = -2,
    DAP_WALLET_SHARED_FUNDS_SIGN_COMPOSE_ERR_INVALID_HASH = -3,
    DAP_WALLET_SHARED_FUNDS_SIGN_COMPOSE_ERR_TX_NOT_FOUND = -4,
    DAP_WALLET_SHARED_FUNDS_SIGN_COMPOSE_ERR_MEMORY = -5,
    DAP_WALLET_SHARED_FUNDS_SIGN_COMPOSE_ERR_TX_COMPOSE = -6,
    DAP_WALLET_SHARED_FUNDS_SIGN_COMPOSE_ERR_TX_TYPE = -7,
    DAP_WALLET_SHARED_FUNDS_SIGN_COMPOSE_ERR_TX_MISMATCH = -8,
    DAP_WALLET_SHARED_FUNDS_SIGN_COMPOSE_ERR_OWNNER_MISMATCH = -9,
    DAP_WALLET_SHARED_FUNDS_SIGN_COMPOSE_ERR_NETWORK = -10,
    DAP_WALLET_SHARED_FUNDS_SIGN_COMPOSE_ERR_WALLET = -11,
    DAP_WALLET_SHARED_FUNDS_SIGN_COMPOSE_ERR_CERT = -12,
    DAP_WALLET_SHARED_FUNDS_SIGN_COMPOSE_ERR_ENC_KEY = -13
} dap_wallet_shared_funds_sign_compose_error_t;

json_object *dap_chain_tx_compose_wallet_shared_sign(dap_chain_net_id_t a_net_id, const char *a_net_name, const char *a_native_ticker, const char *a_url_str,
                                                  uint16_t a_port, const char *a_enc_cert_path, const char *a_tx_in_hash_str, const char *a_wallet_str, const char *a_wallets_path, const char *a_pass_str, const char *a_cert_str)
{
    dap_return_val_if_pass(!a_net_name || !a_tx_in_hash_str || (!a_wallet_str && !a_cert_str) || !a_url_str, NULL);

    compose_config_t *l_config = s_compose_config_init(a_net_id, a_net_name, a_native_ticker, a_url_str, a_port, a_enc_cert_path);
    if (!l_config) {
        json_object* l_json_obj_ret = json_object_new_object();
        s_json_compose_error_add(l_json_obj_ret, DAP_WALLET_SHARED_FUNDS_SIGN_COMPOSE_ERR_CONFIG, "Can't create compose config");
        return l_json_obj_ret;
    }

    if (a_wallet_str && a_cert_str) {
        s_json_compose_error_add(l_config->response_handler, DAP_WALLET_SHARED_FUNDS_SIGN_COMPOSE_ERR_INVALID_PARAMS, "Can't specify both wallet and cert");
        return s_compose_config_return_response_handler(l_config);
    }

    dap_enc_key_t *l_enc_key = NULL;
    if (a_wallet_str) {
        dap_chain_wallet_t *l_wallet = dap_wallet_open_with_pass(a_wallet_str, a_wallets_path, a_pass_str, l_config);
        if (!l_wallet) {
            s_json_compose_error_add(l_config->response_handler, DAP_WALLET_SHARED_FUNDS_SIGN_COMPOSE_ERR_WALLET, "Can't open wallet");
            return s_compose_config_return_response_handler(l_config);
        }
        l_enc_key = dap_chain_wallet_get_key(l_wallet, 0);
        dap_chain_wallet_close(l_wallet);
    }

    if (a_cert_str) {
        dap_cert_t *l_cert = dap_cert_find_by_name(a_cert_str);
        if (!l_cert) {
            s_json_compose_error_add(l_config->response_handler, DAP_WALLET_SHARED_FUNDS_SIGN_COMPOSE_ERR_CERT, "Can't recognize %s as a hex or base58 format hash", a_tx_in_hash_str);
            return s_compose_config_return_response_handler(l_config);
        }
        l_enc_key = dap_cert_get_keys_from_certs(&l_cert, 1, 0);
    }
    if (!l_enc_key) {
        s_json_compose_error_add(l_config->response_handler, DAP_WALLET_SHARED_FUNDS_SIGN_COMPOSE_ERR_ENC_KEY, "Can't recognize %s as a hex or base58 format hash", a_tx_in_hash_str);
        return s_compose_config_return_response_handler(l_config);
    }

    dap_hash_fast_t l_tx_in_hash;
    if (dap_chain_hash_fast_from_str(a_tx_in_hash_str, &l_tx_in_hash)) {
        s_json_compose_error_add(l_config->response_handler, DAP_WALLET_SHARED_FUNDS_SIGN_COMPOSE_ERR_INVALID_HASH, "Can't recognize %s as a hex or base58 format hash", a_tx_in_hash_str);
        return s_compose_config_return_response_handler(l_config);
    }
    
    dap_chain_datum_tx_t *l_tx = dap_chain_tx_compose_datum_wallet_shared_sign(a_tx_in_hash_str, l_enc_key, l_config);

    if (l_tx) {
        dap_chain_net_tx_to_json(l_tx, l_config->response_handler);
        dap_chain_datum_tx_delete(l_tx);
    }

    return s_compose_config_return_response_handler(l_config);
}


dap_chain_datum_tx_t *dap_chain_tx_compose_datum_wallet_shared_sign(const char *a_tx_in_hash_str, dap_enc_key_t *a_enc_key, compose_config_t *a_config)
{
    dap_return_val_if_pass(!a_tx_in_hash_str || !a_config, NULL);
    dap_chain_tx_out_cond_t *l_cond_out = NULL;
    dap_chain_datum_tx_t *l_tx = s_get_datum_info_from_rpc(a_tx_in_hash_str, a_config, DAP_CHAIN_TX_OUT_COND_SUBTYPE_WALLET_SHARED, &l_cond_out, NULL, NULL, NULL, false);

    if (!l_tx) {
        s_json_compose_error_add(a_config->response_handler, DAP_WALLET_SHARED_FUNDS_SIGN_COMPOSE_ERR_TX_NOT_FOUND, "Can't find transaction");
        return NULL;
    }

    if (!dap_chain_datum_tx_item_get_tsd_by_type(l_tx, DAP_CHAIN_WALLET_SHARED_TSD_WRITEOFF)) {
        s_json_compose_error_add(a_config->response_handler, DAP_WALLET_SHARED_FUNDS_SIGN_COMPOSE_ERR_TX_TYPE, "Transaction is not a take");
        dap_chain_datum_tx_delete(l_tx);
        return NULL;
    }

    bool l_is_owner = false;
    dap_hash_fast_t l_pkey_hash;
    dap_enc_key_get_pkey_hash(a_enc_key, &l_pkey_hash);
    dap_tsd_t *l_tsd; size_t l_tsd_size;
    dap_tsd_iter(l_tsd, l_tsd_size, l_cond_out->tsd, l_cond_out->tsd_size) {
        if (l_tsd->type == DAP_CHAIN_TX_OUT_COND_TSD_HASH && l_tsd->size == sizeof(dap_hash_fast_t) &&
                dap_hash_fast_compare(&l_pkey_hash, (dap_hash_fast_t *)l_tsd->data)) {
            l_is_owner = true;
            break;
        }
    }
    DAP_DELETE(l_cond_out);

    if (!l_is_owner) {
        s_json_compose_error_add(a_config->response_handler, DAP_WALLET_SHARED_FUNDS_SIGN_COMPOSE_ERR_TX_MISMATCH, "Signing pkey hash %s is not the owner", dap_hash_fast_to_str_static(&l_pkey_hash));
        dap_chain_datum_tx_delete(l_tx);
        return NULL;
    }

    if (dap_chain_datum_tx_add_sign_item(&l_tx, a_enc_key) != 1) {
        s_json_compose_error_add(a_config->response_handler, DAP_WALLET_SHARED_FUNDS_SIGN_COMPOSE_ERR_TX_COMPOSE, "Can't add sign item");
        dap_chain_datum_tx_delete(l_tx);
        return NULL;
    }
    return l_tx;
}<|MERGE_RESOLUTION|>--- conflicted
+++ resolved
@@ -799,11 +799,7 @@
 
 static bool s_get_remote_wallet_outs_and_count(dap_chain_addr_t *a_addr_from, const char *a_token_ticker,
                                          json_object **l_outs, int *l_outputs_count, compose_config_t *a_config) {
-<<<<<<< HEAD
-    json_object *l_json_outs = dap_request_command_to_rpc_with_params(a_config, "wallet", "outputs;-addr;%s;-token;%s;-net;%s;-mempool_check", 
-=======
     json_object *l_json_outs = s_request_command_to_rpc_with_params(a_config, "wallet", "outputs;-addr;%s;-token;%s;-net;%s", 
->>>>>>> ad101c43
                                                                       dap_chain_addr_to_str(a_addr_from), a_token_ticker, a_config->net_name);
     if (!l_json_outs) {
         log_it(L_ERROR, "failed to get outs");
@@ -1205,11 +1201,7 @@
     log_it_fl(L_DEBUG, "a_token_ticker: %s, a_addr: %s, a_config: %p",
     a_token_ticker, dap_chain_addr_to_str(a_addr), a_config);
 
-<<<<<<< HEAD
-    json_object *l_json_outs = dap_request_command_to_rpc_with_params(a_config, "wallet", "outputs;-addr;%s;-token;%s;-net;%s;-mempool_check", 
-=======
     json_object *l_json_outs = s_request_command_to_rpc_with_params(a_config, "wallet", "outputs;-addr;%s;-token;%s;-net;%s", 
->>>>>>> ad101c43
                                                                       dap_chain_addr_to_str(a_addr), a_token_ticker, a_config->net_name);
     if (!l_json_outs) {
         log_it(L_ERROR, "failed to get response from RPC request");
@@ -3331,11 +3323,7 @@
     dap_chain_datum_tx_add_item(&l_tx, l_vote_item);
     DAP_DEL_Z(l_vote_item);
 #ifndef DAP_CHAIN_TX_COMPOSE_TEST  
-<<<<<<< HEAD
-    json_object *l_cond_tx_outputs_raw = dap_request_command_to_rpc_with_params(a_config, "wallet", "outputs;-addr;%s;-net;%s;-token;%s;-cond;-mempool_check",
-=======
     json_object *l_cond_tx_outputs_raw = s_request_command_to_rpc_with_params(a_config, "wallet", "outputs;-addr;%s;-net;%s;-token;%s;-cond",
->>>>>>> ad101c43
                                                                             dap_chain_addr_to_str(a_wallet_addr), a_config->net_name, l_token_ticker);
     if (!l_cond_tx_outputs_raw) {
         log_it(L_ERROR, "failed to get cond tx outputs");
