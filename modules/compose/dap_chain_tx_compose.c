--- conflicted
+++ resolved
@@ -707,14 +707,6 @@
     return true;
 }
 
-<<<<<<< HEAD
-
-
-
-#include "dap_chain_net_tx.h"
-
-=======
->>>>>>> efbe6346
 typedef enum {
     TX_CREATE_COMPOSE_OK = 0,
     TX_CREATE_COMPOSE_MEMORY_ERROR = -1,
@@ -2192,74 +2184,6 @@
         return s_compose_config_return_response_handler(l_config);
     }
 
-<<<<<<< HEAD
-    json_object *response = dap_request_command_to_rpc_with_params(l_config, "ledger", "info;-hash;%s;-net;%s", 
-                                                                      a_tx_str, a_net_name);
-    if (!response) {
-        dap_json_compose_error_add(l_config->response_handler, CLI_TAKE_COMPOSE_ERROR_FAILED_TO_GET_RESPONSE, "Failed to get response from remote node\n");
-        return s_compose_config_return_response_handler(l_config);
-    }
-    
-    json_object *items = NULL;
-    json_object *items_array = json_object_array_get_idx(response, 0);
-    if (items_array) {
-        items = json_object_object_get(items_array, "ITEMS");
-    }
-    if (!items) {
-        json_object_put(response);
-        dap_json_compose_error_add(l_config->response_handler, CLI_TAKE_COMPOSE_ERROR_NO_ITEMS_FOUND, "No items found in response\n");
-        return s_compose_config_return_response_handler(l_config);
-    }
-    int items_count = json_object_array_length(items);
-    for (int i = 0; i < items_count; i++) {
-        json_object *item = json_object_array_get_idx(items, i);
-        const char *item_type = json_object_get_string(json_object_object_get(item, "type"));
-        if (dap_strcmp(item_type, "out_cond") == 0) {
-            const char *subtype = json_object_get_string(json_object_object_get(item, "subtype"));
-            if (!dap_strcmp(subtype, "DAP_CHAIN_TX_OUT_COND_SUBTYPE_SRV_STAKE_LOCK")) {
-                l_cond_tx = DAP_NEW_Z(dap_chain_tx_out_cond_t);
-                l_cond_tx->header.item_type = TX_ITEM_TYPE_OUT_COND;
-                l_cond_tx->header.value =  dap_chain_balance_scan(json_object_get_string(json_object_object_get(item, "value")));
-                l_cond_tx->header.subtype = DAP_CHAIN_TX_OUT_COND_SUBTYPE_SRV_STAKE_LOCK;
-                l_cond_tx->header.srv_uid.uint64 = strtoull(json_object_get_string(json_object_object_get(item, "uid")), NULL, 16);
-                l_cond_tx->subtype.srv_stake_lock.time_unlock =  dap_time_from_str_rfc822(json_object_get_string(json_object_object_get(item, "time_unlock")));
-                break;
-            }
-        }
-    }
-    if (!l_cond_tx) {
-        json_object_put(response);
-        dap_json_compose_error_add(l_config->response_handler, CLI_TAKE_COMPOSE_ERROR_NO_TX_OUT_CONDITION, "No transaction output condition found\n");
-        return s_compose_config_return_response_handler(l_config);
-    }
-
-
-    json_object *spent_outs = json_object_object_get(response, "all_OUTs_yet_unspent");
-    const char *spent_outs_value = json_object_get_string(spent_outs);
-    if (spent_outs_value && dap_strcmp(spent_outs_value, "yes") != 0) {
-        json_object_put(response);
-        dap_json_compose_error_add(l_config->response_handler, CLI_TAKE_COMPOSE_ERROR_TX_OUT_ALREADY_USED, "Transaction output item already used\n");
-        return s_compose_config_return_response_handler(l_config);
-    }
-
-    json_object *response_header_array = json_object_array_get_idx(response, 0);
-    if (!response_header_array) {
-        json_object_put(response);
-        dap_json_compose_error_add(l_config->response_handler, CLI_TAKE_COMPOSE_ERROR_FAILED_GET_ITEMS_ARRAY, "Failed to get items array from response\n");
-        return s_compose_config_return_response_handler(l_config);
-    }
-
-    json_object *token_ticker_obj = json_object_object_get(response_header_array, "token_ticker");
-    if (!token_ticker_obj) {
-        json_object_put(response);
-        dap_json_compose_error_add(l_config->response_handler, CLI_TAKE_COMPOSE_ERROR_TOKEN_TICKER_NOT_FOUND, "Token ticker not found in response\n");
-        return s_compose_config_return_response_handler(l_config);
-    }
-    l_ticker_str = json_object_get_string(token_ticker_obj);
-
-
-
-=======
     l_datum = s_get_datum_info_from_rpc(a_tx_str, l_config, DAP_CHAIN_TX_OUT_COND_SUBTYPE_SRV_STAKE_LOCK, &l_cond_tx, true, &l_ticker_str);
     if (!l_datum) {
         dap_chain_datum_tx_delete(l_datum);
@@ -2267,7 +2191,6 @@
         return s_compose_config_return_response_handler(l_config);
     }
 
->>>>>>> efbe6346
     dap_chain_datum_token_get_delegated_ticker(l_delegated_ticker_str, l_ticker_str);
 
 
@@ -3867,16 +3790,10 @@
         }
     };
     dap_sign_t *l_sign = NULL;
-<<<<<<< HEAD
     uint64_t l_sign_size = dap_sign_get_size((dap_sign_t*)l_tx_sig->sig);
     if ( l_sign_size > 0) {
         l_sign = DAP_NEW_Z_SIZE(dap_sign_t, l_sign_size);
         memcpy(l_sign, l_tx_sig->sig, l_sign_size);
-=======
-    if (l_tx_sig->header.sig_size) {
-        l_sign = DAP_NEW_Z_SIZE(dap_sign_t, dap_sign_get_size((dap_sign_t*)l_tx_sig->sig));
-        memcpy(l_sign, l_tx_sig->sig, dap_sign_get_size((dap_sign_t*)l_tx_sig->sig));
->>>>>>> efbe6346
     }
 
     DAP_DEL_Z(l_tx_sig);
@@ -4012,60 +3929,9 @@
             }
 
             dap_chain_tx_out_cond_t *l_cond_tx = NULL;
-<<<<<<< HEAD
-            
-            json_object *response = dap_request_command_to_rpc_with_params(l_config, "ledger", "info;-hash;%s;-net;%s", 
-                                                                      dap_chain_hash_fast_to_str_static(&l_order->tx_cond_hash), a_net_str);
-            if (!response) {
-                dap_json_compose_error_add(l_config->response_handler, STAKE_DELEGATE_COMPOSE_ERR_RPC_RESPONSE, "Error: Failed to get response from remote node");
-                return s_compose_config_return_response_handler(l_config);
-            }
-            
-            json_object *items = json_object_object_get(response, "ITEMS");
-            if (!items) {
-                dap_json_compose_error_add(l_config->response_handler, STAKE_DELEGATE_COMPOSE_ERR_NO_ITEMS, "Error: No items found in response");
-                return s_compose_config_return_response_handler(l_config);
-            }
-            int items_count = json_object_array_length(items);
-            for (int i = 0; i < items_count; i++) {
-                json_object *item = json_object_array_get_idx(items, i);
-                const char *item_type = json_object_get_string(json_object_object_get(item, "item_type"));
-                if (dap_strcmp(item_type, "out_cond") == 0) {
-                    const char *subtype = json_object_get_string(json_object_object_get(item, "subtype"));
-                    if (!dap_strcmp(subtype, "DAP_CHAIN_TX_OUT_COND_SUBTYPE_SRV_STAKE_POS_DELEGATE")) {
-                        l_cond_tx = DAP_NEW_Z(dap_chain_tx_out_cond_t);
-                        l_cond_tx->header.item_type = TX_ITEM_TYPE_OUT_COND;
-                        l_cond_tx->header.value = dap_chain_balance_scan(json_object_get_string(json_object_object_get(item, "value")));
-                        l_cond_tx->header.subtype = DAP_CHAIN_TX_OUT_COND_SUBTYPE_SRV_STAKE_POS_DELEGATE;
-                        l_cond_tx->header.srv_uid.uint64 = strtoull(json_object_get_string(json_object_object_get(item, "uid")), NULL, 16);
-                        l_cond_tx->header.ts_expires = dap_time_from_str_rfc822(json_object_get_string(json_object_object_get(item, "ts_expires")));
-                        l_cond_tx->subtype.srv_stake_pos_delegate.signing_addr = *dap_chain_addr_from_str(json_object_get_string(json_object_object_get(item, "signing_addr")));
-                        if (dap_chain_node_addr_from_str(&l_cond_tx->subtype.srv_stake_pos_delegate.signer_node_addr, json_object_get_string(json_object_object_get(item, "signer_node_addr"))) != 0) {
-                            dap_json_compose_error_add(l_config->response_handler, STAKE_DELEGATE_COMPOSE_ERR_INVALID_SIGNER_ADDR, "Error: Failed to parse signer node address");
-                            return s_compose_config_return_response_handler(l_config);
-                        }
-                        l_cond_tx->tsd_size = json_object_get_int(json_object_object_get(item, "tsd_size"));
-                        l_prev_tx_count++;
-                        break;
-                    }
-                } else if (dap_strcmp(item_type, "OUT") == 0 || dap_strcmp(item_type, "out_cond") == 0 || dap_strcmp(item_type, "OUT OLD") == 0) {
-                    l_prev_tx_count++;
-                }
-            }
-            if (!l_cond_tx) {
-                dap_json_compose_error_add(l_config->response_handler, STAKE_DELEGATE_COMPOSE_ERR_INVALID_NODE_ADDR, "Error: No transaction output condition found");
-                return s_compose_config_return_response_handler(l_config);
-            }
-
-            json_object *spent_outs = json_object_object_get(response, "all_OUTs_yet_unspent");
-            const char *spent_outs_value = json_object_get_string(spent_outs);
-            if (spent_outs_value && dap_strcmp(spent_outs_value, "yes") != 0) {
-                dap_json_compose_error_add(l_config->response_handler, STAKE_DELEGATE_COMPOSE_ERR_INVALID_ORDER_SIZE, "Error: Transaction output item already used");
-=======
             dap_chain_datum_tx_t *l_datum = s_get_datum_info_from_rpc(dap_chain_hash_fast_to_str_static(&l_order->tx_cond_hash), l_config, DAP_CHAIN_TX_OUT_COND_SUBTYPE_SRV_STAKE_POS_DELEGATE, &l_cond_tx, true, &l_token_ticker);
             if (!l_datum) {
                 dap_chain_datum_tx_delete(l_datum);
->>>>>>> efbe6346
                 return s_compose_config_return_response_handler(l_config);
             }
 
