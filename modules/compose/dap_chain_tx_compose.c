--- conflicted
+++ resolved
@@ -4933,11 +4933,7 @@
                                      "Failed to get hash from string");
             return NULL;
         }
-<<<<<<< HEAD
-        l_tx = s_get_datum_info_from_rpc(l_spent_by_hash, a_config, DAP_CHAIN_TX_OUT_COND_SUBTYPE_SRV_XCHANGE, &l_cond_tx, &l_spent_by_hash, a_token_ticker, a_prev_cond_idx, true);
-=======
-        l_tx = s_get_datum_info_from_rpc(l_spent_by_hash, a_config, DAP_CHAIN_TX_OUT_COND_SUBTYPE_SRV_XCHANGE, &l_cond_tx, &l_spent_by_hash, a_token_ticker, (int*)a_prev_cond_idx);
->>>>>>> 373eae79
+        l_tx = s_get_datum_info_from_rpc(l_spent_by_hash, a_config, DAP_CHAIN_TX_OUT_COND_SUBTYPE_SRV_XCHANGE, &l_cond_tx, &l_spent_by_hash, a_token_ticker, (int*)a_prev_cond_idx, true);
 
         if (!l_tx) {
             log_it(L_ERROR, "failed to get datum info from remote node");
