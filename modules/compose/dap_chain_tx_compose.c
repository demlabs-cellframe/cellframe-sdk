--- conflicted
+++ resolved
@@ -242,7 +242,8 @@
     pthread_condattr_t attr;
     pthread_condattr_init(&attr);
     pthread_condattr_setclock(&attr, CLOCK_MONOTONIC);
-    pthread_cond_init(&l_cmd_request->wait_cond, &attr);    
+    pthread_cond_init(&l_cmd_request->wait_cond, &attr);
+    pthread_condattr_destroy(&attr);
 #endif
 #endif
     return l_cmd_request;
@@ -259,13 +260,16 @@
     pthread_mutex_destroy(&a_cmd_request->wait_mutex);
     pthread_cond_destroy(&a_cmd_request->wait_cond);
 #endif
-    DAP_DEL_MULTY(a_cmd_request->response, a_cmd_request);
+    DAP_DEL_Z(a_cmd_request->response);
+    DAP_DELETE(a_cmd_request);
 }
 
 static void s_cmd_response_handler(void *a_response, size_t a_response_size, void *a_arg,
                                             http_status_code_t http_status_code) {
     (void)http_status_code;
     struct cmd_request *l_cmd_request = (struct cmd_request *)a_arg;
+    if (!l_cmd_request || !a_response)
+        return;
 #ifdef DAP_OS_WINDOWS
     EnterCriticalSection(&l_cmd_request->wait_crit_sec);
 #else
@@ -284,14 +288,18 @@
 
 static void s_cmd_error_handler(int a_error_code, void *a_arg){
     struct cmd_request * l_cmd_request = (struct cmd_request *)a_arg;
+    if (!l_cmd_request)
+        return;
 #ifdef DAP_OS_WINDOWS
     EnterCriticalSection(&l_cmd_request->wait_crit_sec);
+    DAP_DEL_Z(l_cmd_request->response);
     l_cmd_request->response = NULL;
     l_cmd_request->error_code = a_error_code;
     WakeConditionVariable(&l_cmd_request->wait_cond);
     LeaveCriticalSection(&l_cmd_request->wait_crit_sec);
 #else
     pthread_mutex_lock(&l_cmd_request->wait_mutex);
+    DAP_DEL_Z(l_cmd_request->response);
     l_cmd_request->response = NULL;
     l_cmd_request->error_code = a_error_code;
     pthread_cond_signal(&l_cmd_request->wait_cond);
@@ -299,8 +307,10 @@
 #endif
 }
 
-
 static int dap_chain_cmd_list_wait(struct cmd_request *a_cmd_request, int a_timeout_ms) {
+    if (!a_cmd_request || a_timeout_ms <= 0)
+        return -1;
+
 #ifdef DAP_OS_WINDOWS
     EnterCriticalSection(&a_cmd_request->wait_crit_sec);
     if (a_cmd_request->response)
@@ -325,7 +335,10 @@
     l_cond_timeout.tv_sec = a_timeout_ms / 1000;
     l_cond_timeout.tv_nsec = (a_timeout_ms % 1000) * 1000000;
 #else
-    clock_gettime(CLOCK_MONOTONIC, &l_cond_timeout);
+    if (clock_gettime(CLOCK_MONOTONIC, &l_cond_timeout) != 0) {
+        pthread_mutex_unlock(&a_cmd_request->wait_mutex);
+        return -1;
+    }
     l_cond_timeout.tv_sec += a_timeout_ms / 1000;
     l_cond_timeout.tv_nsec += (a_timeout_ms % 1000) * 1000000;
     if (l_cond_timeout.tv_nsec >= 1000000000) {
@@ -361,20 +374,28 @@
 
 static int s_cmd_request_get_response(struct cmd_request *a_cmd_request, json_object **a_response_out, size_t *a_response_out_size)
 {
+    if (!a_cmd_request || !a_response_out || !a_response_out_size)
+        return -1;
+
     int ret = 0;
+    *a_response_out = NULL;
+    *a_response_out_size = 0;
 
     if (a_cmd_request->error_code) {
-        ret = - 1;
+        ret = -1;
     } else if (a_cmd_request->response) {
-            *a_response_out = json_tokener_parse(a_cmd_request->response);
+        *a_response_out = json_tokener_parse(a_cmd_request->response);
+        if (!*a_response_out) {
+            ret = -3;
+        } else {
             *a_response_out_size = a_cmd_request->response_size;
+        }
     } else {
         ret = -2;
     }
 
     return ret;
 }
-
 typedef enum {
     DAP_COMPOSE_ERROR_NONE = 0,
     DAP_COMPOSE_ERROR_RESPONSE_NULL = -1,
@@ -383,10 +404,15 @@
     DAP_COMPOSE_ERROR_REQUEST_TIMEOUT = -4,
     DAP_COMPOSE_ERROR_REQUEST_FAILED = -5
 } dap_compose_error_t;
+
 static json_object* s_request_command_to_rpc(const char *request, compose_config_t *a_config) {
-    json_object * l_response = NULL;
+    if (!request || !a_config) {
+        return NULL;
+    }
+
+    json_object *l_response = NULL;
     size_t l_response_size = 0;
-    struct cmd_request* l_cmd_request = s_cmd_request_init();
+    struct cmd_request *l_cmd_request = s_cmd_request_init();
 
     if (!l_cmd_request) {
         dap_json_compose_error_add(a_config->response_handler, DAP_COMPOSE_ERROR_REQUEST_INIT_FAILED, "Failed to initialize command request");
@@ -403,70 +429,128 @@
 
     int l_ret = dap_chain_cmd_list_wait(l_cmd_request, 60000);
 
-    if (!l_ret){
+    if (!l_ret) {
         if (s_cmd_request_get_response(l_cmd_request, &l_response, &l_response_size)) {
             dap_json_compose_error_add(a_config->response_handler, DAP_COMPOSE_ERROR_REQUEST_FAILED, "Response error code: %d", l_cmd_request->error_code);
+            s_cmd_request_free(l_cmd_request);
+            return NULL;
         }
     } else {
         dap_json_compose_error_add(a_config->response_handler, DAP_COMPOSE_ERROR_REQUEST_TIMEOUT, "Request timed out");
-    }
+        s_cmd_request_free(l_cmd_request);
+        return NULL;
+    }
+
     s_cmd_request_free(l_cmd_request);
     return l_response;
 }
 
 static json_object* s_request_command_parse(json_object *l_response, compose_config_t *a_config) {
-    if (!l_response) {
-        dap_json_compose_error_add(a_config->response_handler, DAP_COMPOSE_ERROR_RESPONSE_NULL, "Response is NULL");
-        return NULL;
-    }
-
-    json_object * l_result = NULL;
+    if (!l_response || !a_config) {
+        if (a_config) {
+            dap_json_compose_error_add(a_config->response_handler, DAP_COMPOSE_ERROR_RESPONSE_NULL, "Response is NULL");
+        }
+        return NULL;
+    }
+
+    json_object *l_result = NULL;
     if (!json_object_object_get_ex(l_response, "result", &l_result)) {
         dap_json_compose_error_add(a_config->response_handler, DAP_COMPOSE_ERROR_RESULT_NOT_FOUND, "Failed to get 'result' from response");
         return NULL;
     }
 
+    if (!json_object_is_type(l_result, json_type_array) || json_object_array_length(l_result) == 0) {
+        return json_object_get(l_result);
+    }
+
+    json_object *first_element = json_object_array_get_idx(l_result, 0);
+    if (!first_element) {
+        return json_object_get(l_result);
+    }
+
     json_object *errors_array = NULL;
-    if (json_object_is_type(l_result, json_type_array) && json_object_array_length(l_result) > 0) {
-        json_object *first_element = json_object_array_get_idx(l_result, 0);
-        if (json_object_object_get_ex(first_element, "errors", &errors_array)) {
-            int errors_len = json_object_array_length(errors_array);
-            for (int j = 0; j < errors_len; j++) {
-                json_object *error_obj = json_object_array_get_idx(errors_array, j);
-                json_object *error_code = NULL, *error_message = NULL;
-                if (json_object_object_get_ex(error_obj, "code", &error_code) &&
-                    json_object_object_get_ex(error_obj, "message", &error_message)) {
-                    dap_json_compose_error_add(a_config->response_handler, json_object_get_int(error_code), json_object_get_string(error_message));
-                }
-            }
-            l_result = NULL;
-        }
-    }
-    json_object_get(l_result);
+    if (json_object_object_get_ex(first_element, "errors", &errors_array) && 
+        json_object_is_type(errors_array, json_type_array)) {
+        
+        int errors_len = json_object_array_length(errors_array);
+        for (int j = 0; j < errors_len; j++) {
+            json_object *error_obj = json_object_array_get_idx(errors_array, j);
+            if (!error_obj) continue;
+            
+            json_object *error_code = NULL, *error_message = NULL;
+            if (json_object_object_get_ex(error_obj, "code", &error_code) &&
+                json_object_object_get_ex(error_obj, "message", &error_message)) {
+                dap_json_compose_error_add(a_config->response_handler, 
+                                         json_object_get_int(error_code),
+                                         json_object_get_string(error_message));
+            }
+        }
+        return NULL;
+    }
+
+    if (l_result) {
+        json_object_get(l_result);
+    }
     return l_result;
 }
 
-
 json_object* dap_request_command_to_rpc(const char *request, compose_config_t *a_config) {
-    json_object * l_response = s_request_command_to_rpc(request, a_config);
+    if (!request || !a_config) {
+        return NULL;
+    }
+
+    json_object *l_response = s_request_command_to_rpc(request, a_config);
     if (!l_response) {
-        dap_json_compose_error_add(a_config->response_handler, DAP_COMPOSE_ERROR_RESPONSE_NULL, "Failed to get response from RPC request");
-        return NULL;
-    }
-    json_object * l_result = s_request_command_parse(l_response, a_config);
+        return NULL;
+    }
+
+    json_object *l_result = s_request_command_parse(l_response, a_config);
     json_object_put(l_response);
-    if (!l_result) {
-        json_object_put(l_result);
-        return NULL;
-    }
     return l_result;
 }
 
 
+json_object* dap_request_command_to_rpc_with_params(compose_config_t *a_config, const char *a_method, const char *msg, ...) {
+    if (!a_config || !msg || !a_method) {
+        return NULL;
+    }
+
+    va_list args;
+    va_start(args, msg);
+    char *l_msg = dap_strdup_vprintf(msg, args);
+    va_end(args);
+
+    if (!l_msg) {
+        return NULL;
+    }
+
+    if (dap_strlen(a_method) * 2 + dap_strlen(l_msg) + 50 >= 512) {
+        DAP_FREE(l_msg);
+        return NULL;
+    }
+    char data[512] = {0};
+    int l_ret = snprintf(data, sizeof(data),
+                        "{\"method\": \"%s\",\"params\": [\"%s;%s\"],\"id\": \"1\"}",
+                        a_method, a_method, l_msg);
+
+    DAP_FREE(l_msg);
+
+    if (l_ret < 0 || l_ret >= (int)sizeof(data)) {
+        return NULL;
+    }
+
+    return dap_request_command_to_rpc(data, a_config);
+}
+    
+
 bool dap_get_remote_net_fee_and_address(uint256_t *a_net_fee, dap_chain_addr_t **l_addr_fee, compose_config_t *a_config) {
-    char data[512];
-    snprintf(data, sizeof(data), "{\"method\": \"net\",\"params\": [\"net;get;fee;-net;%s\"],\"id\": \"1\"}", a_config->net_name);
-    json_object * l_json_get_fee = dap_request_command_to_rpc(data, a_config);
+    if (!a_net_fee || !l_addr_fee || !a_config || !a_config->net_name) {
+        return false;
+    }
+    
+    *l_addr_fee = NULL;
+
+    json_object *l_json_get_fee = dap_request_command_to_rpc_with_params(a_config, "net", "get;fee;-net;%s", a_config->net_name);
     if (!l_json_get_fee) {
         return false;
     }
@@ -497,7 +581,14 @@
         json_object_put(l_json_get_fee);
         return false;
     }
-    *a_net_fee = dap_chain_balance_scan(json_object_get_string(l_balance));
+
+    const char *l_balance_str = json_object_get_string(l_balance);
+    if (!l_balance_str) {
+        json_object_put(l_json_get_fee);
+        return false;
+    }
+
+    *a_net_fee = dap_chain_balance_scan(l_balance_str);
 
     json_object *l_addr = NULL;
     if (!json_object_object_get_ex(l_network, "addr", &l_addr) || 
@@ -505,19 +596,27 @@
         json_object_put(l_json_get_fee);
         return false;
     }
-    *l_addr_fee = dap_chain_addr_from_str(json_object_get_string(l_addr));
-
+
+    const char *l_addr_str = json_object_get_string(l_addr);
+    if (!l_addr_str) {
+        json_object_put(l_json_get_fee);
+        return false;
+    }
+
+    *l_addr_fee = dap_chain_addr_from_str(l_addr_str);
     json_object_put(l_json_get_fee);
+
+    if (!*l_addr_fee) {
+        return false;
+    }
+
     return true;
 }
 
 bool dap_get_remote_wallet_outs_and_count(dap_chain_addr_t *a_addr_from, const char *a_token_ticker,
                                          json_object **l_outs, int *l_outputs_count, compose_config_t *a_config) {
-    char data[512];
-    snprintf(data, sizeof(data), 
-            "{\"method\": \"wallet\",\"params\": [\"wallet;outputs;-addr;%s;-token;%s;-net;%s\"],\"id\": \"1\"}", 
-            dap_chain_addr_to_str(a_addr_from), a_token_ticker, a_config->net_name);
-    json_object *l_json_outs = dap_request_command_to_rpc(data, a_config);
+    json_object *l_json_outs = dap_request_command_to_rpc_with_params(a_config, "wallet", "outputs;-addr;%s;-token;%s;-net;%s", 
+                                                                      dap_chain_addr_to_str(a_addr_from), a_token_ticker, a_config->net_name);
     if (!l_json_outs) {
         return false;
     }
@@ -998,11 +1097,8 @@
 
 
 json_object *dap_get_remote_tx_outs(const char *a_token_ticker,  dap_chain_addr_t * a_addr, compose_config_t *a_config) { 
-    char data[512];
-    snprintf(data, sizeof(data), 
-            "{\"method\": \"wallet\",\"params\": [\"wallet;outputs;-addr;%s;-token;%s;-net;%s\"],\"id\": \"1\"}", 
-            dap_chain_addr_to_str(a_addr), a_token_ticker, a_config->net_name);
-    json_object *l_json_outs = dap_request_command_to_rpc(data, a_config);
+    json_object *l_json_outs = dap_request_command_to_rpc_with_params(a_config, "wallet", "outputs;-addr;%s;-token;%s;-net;%s", 
+                                                                      dap_chain_addr_to_str(a_addr), a_token_ticker, a_config->net_name);
     if (!l_json_outs) {
         dap_json_compose_error_add(a_config->response_handler, DAP_COMPOSE_ERROR_RESPONSE_NULL, "Failed to get response from RPC request");
         return NULL;
@@ -1194,10 +1290,8 @@
         dap_json_compose_error_add(a_config->response_handler, DAP_XCHANGE_COMPOSE_ERROR_VALUE_SELL_IS_ZERO, "Invalid parameter value sell");
         return NULL;
     }
-    char data[512];
-    snprintf(data, sizeof(data), 
-            "{\"method\": \"ledger\",\"params\": [\"ledger;list;coins;-net;%s\"],\"id\": \"2\"}", a_config->net_name);
-    json_object *l_json_coins = dap_request_command_to_rpc(data, a_config);
+
+    json_object *l_json_coins = dap_request_command_to_rpc_with_params(a_config, "ledger", "list;coins;-net;%s", a_config->net_name);
     if (!l_json_coins) {
         dap_json_compose_error_add(a_config->response_handler, DAP_XCHANGE_COMPOSE_ERROR_CAN_NOT_GET_TX_OUTS, "Can't get tx outs");
         return NULL;
@@ -1209,11 +1303,9 @@
     }
     json_object_put(l_json_coins);
     dap_chain_addr_t *l_wallet_addr = dap_chain_wallet_get_addr(a_wallet, s_get_net_id(a_config->net_name));
-    snprintf(data, sizeof(data), 
-            "{\"method\": \"wallet\",\"params\": [\"wallet;info;-addr;%s;-net;%s\"],\"id\": \"2\"}", 
-            dap_chain_addr_to_str(l_wallet_addr), a_config->net_name);
+    json_object *l_json_outs = dap_request_command_to_rpc_with_params(a_config, "wallet", "info;-addr;%s;-net;%s", 
+                                                                      dap_chain_addr_to_str(l_wallet_addr), a_config->net_name);
     DAP_DEL_Z(l_wallet_addr);
-    json_object *l_json_outs = dap_request_command_to_rpc(data, a_config);
     uint256_t l_value = get_balance_from_json(l_json_outs, a_token_sell);
 
     uint256_t l_value_sell = a_datoshi_sell;
@@ -1620,10 +1712,8 @@
     uint256_t							l_value_delegated	=	{};
     uint256_t                           l_value_fee     	=	{};
     uint256_t 							l_value             =   {};
-    char data[512];
-    snprintf(data, sizeof(data), 
-            "{\"method\": \"ledger\",\"params\": [\"ledger;list;coins;-net;%s\"],\"id\": \"2\"}", l_config->net_name);
-    json_object *l_json_coins = dap_request_command_to_rpc(data, l_config);
+
+    json_object *l_json_coins = dap_request_command_to_rpc_with_params(l_config, "ledger", "list;coins;-net;%s", l_config->net_name);
     if (!l_json_coins) {
         return s_compose_config_return_response_handler(l_config);
     }
@@ -1729,13 +1819,11 @@
         dap_json_compose_error_add(l_config->response_handler, CLI_HOLD_COMPOSE_ERROR_UNABLE_TO_GET_WALLET_ADDRESS, "Unable to get wallet address for '%s'\n", a_wallet_str);
         return s_compose_config_return_response_handler(l_config);
     }
-
-    snprintf(data, sizeof(data), 
-        "{\"method\": \"wallet\",\"params\": [\"wallet;info;-addr;%s;-net;%s\"],\"id\": \"2\"}", 
-        dap_chain_addr_to_str(l_addr_holder), l_config->net_name);
+    
+    json_object *l_json_outs = dap_request_command_to_rpc_with_params(l_config, "wallet", "info;-addr;%s;-net;%s", 
+                                                                      dap_chain_addr_to_str(l_addr_holder), l_config->net_name);
     DAP_DEL_Z(l_addr_holder);
 
-    json_object *l_json_outs = dap_request_command_to_rpc(data, l_config);
     uint256_t l_value_balance = get_balance_from_json(l_json_outs, a_ticker_str);
     json_object_put(l_json_outs);
     if (compare256(l_value_balance, l_value) == -1) {
@@ -1975,12 +2063,8 @@
         return s_compose_config_return_response_handler(l_config);
     }
 
-    char data[512];
-    snprintf(data, sizeof(data), 
-            "{\"method\": \"ledger\",\"params\": [\"ledger;info;-hash;%s;-net;%s\"],\"id\": \"1\"}", 
-            a_tx_str, a_net_name);
-    
-    json_object *response = dap_request_command_to_rpc(data, l_config);
+    json_object *response = dap_request_command_to_rpc_with_params(l_config, "ledger", "info;-hash;%s;-net;%s", 
+                                                                      a_tx_str, a_net_name);
     if (!response) {
         dap_json_compose_error_add(l_config->response_handler, CLI_TAKE_COMPOSE_ERROR_FAILED_TO_GET_RESPONSE, "Failed to get response from remote node\n");
         return s_compose_config_return_response_handler(l_config);
@@ -2291,13 +2375,9 @@
 } get_key_delegating_min_value_error_t;
 
 uint256_t s_get_key_delegating_min_value(compose_config_t *a_config){
+
     uint256_t l_key_delegating_min_value = uint256_0;
-    char data[512];
-    snprintf(data, sizeof(data), 
-            "{\"method\": \"srv_stake\",\"params\": [\"srv_stake;list;keys;-net;%s\"],\"id\": \"1\"}", 
-            a_config->net_name);
-    
-    json_object *response = dap_request_command_to_rpc(data, a_config);
+    json_object *response = dap_request_command_to_rpc_with_params(a_config, "srv_stake", "list;keys;-net;%s", a_config->net_name);
     if (!response) {
         dap_json_compose_error_add(a_config->response_handler, GET_KEY_DELEGATING_MIN_VALUE_FAILED_TO_GET_RESPONSE, "Failed to get response from remote node\n");
         return l_key_delegating_min_value;
@@ -2388,10 +2468,7 @@
     }
 
         
-    char data[512];
-    snprintf(data, sizeof(data), 
-            "{\"method\": \"ledger\",\"params\": [\"ledger;list;coins;-net;%s\"],\"id\": \"2\"}", a_net_name);
-    json_object *l_json_coins = dap_request_command_to_rpc(data, l_config);
+    json_object *l_json_coins = dap_request_command_to_rpc_with_params(l_config, "ledger", "list;coins;-net;%s", l_config->net_name);
     if (!l_json_coins) {
         dap_json_compose_error_add(l_config->response_handler, DAP_CHAIN_NET_VOTE_CREATE_ERROR_CAN_NOT_GET_TX_OUTS, "Can't get ledger coins list\n");
         return s_compose_config_return_response_handler(l_config);
@@ -2730,10 +2807,9 @@
         return NULL;
     }
     const char * l_hash_str = dap_chain_hash_fast_to_str_static(&a_hash);
-    char data[512];
-    snprintf(data, sizeof(data), 
-            "{\"method\": \"poll\",\"params\": [\"poll;dump;-need_vote_list;-net;%s;-hash;%s\"],\"id\": \"2\"}", a_config->net_name, l_hash_str);
-    json_object *l_json_voting = dap_request_command_to_rpc(data, a_config);
+
+    json_object *l_json_voting = dap_request_command_to_rpc_with_params(a_config, "poll", "dump;-need_vote_list;-net;%s;-hash;%s", 
+                                                                      a_config->net_name, l_hash_str);
     if (!l_json_voting) {
         dap_json_compose_error_add(a_config->response_handler, DAP_CHAIN_NET_VOTE_COMPOSE_ERROR_CAN_NOT_GET_TX_OUTS, "Error: Can't get voting info\n");
         return NULL;
@@ -2806,14 +2882,13 @@
             dap_json_compose_error_add(a_config->response_handler, DAP_CHAIN_NET_VOTE_COMPOSE_NO_KEY_FOUND_IN_CERT, "No key found in certificate\n");
             return NULL;
         }
-        char data[512];
-        snprintf(data, sizeof(data), 
-                "{\"method\": \"srv_stake\",\"params\": [\"srv_stake;list;keys;-net;%s\"],\"id\": \"1\"}", a_config->net_name);
-        json_object *l_json_coins = dap_request_command_to_rpc(data, a_config);
+
+        json_object *l_json_coins = dap_request_command_to_rpc_with_params(a_config, "srv_stake", "list;keys;-net;%s", a_config->net_name);
         if (!l_json_coins) {
             dap_json_compose_error_add(a_config->response_handler, DAP_CHAIN_NET_VOTE_COMPOSE_FAILED_TO_RETRIEVE_COINS_FROM_LEDGER, "Failed to retrieve coins from ledger\n");
             return NULL;
         }
+
         char l_hash_fast_str[DAP_HASH_FAST_STR_SIZE];
         dap_chain_hash_fast_to_str(&l_pkey_hash, l_hash_fast_str, sizeof(l_hash_fast_str));
         if (strlen(l_hash_fast_str) == 0) {
@@ -2872,13 +2947,6 @@
     }
 
     uint256_t l_value_transfer_new = {};
-    // snprintf(data, sizeof(data), 
-    //     "{\"method\": \"poll\",\"params\": [\"poll;dump;-need_vote_list;-net;%s;-hash;%s\"],\"id\": \"2\"}", a_config->net_name, l_hash_str);
-    // json_object *l_json_poll = dap_request_command_to_rpc(data, a_config);
-    // if (!l_json_poll) {
-    //     dap_json_compose_error_add(a_config->response_handler, DAP_CHAIN_NET_VOTE_COMPOSE_ERROR_CAN_NOT_GET_TX_OUTS, "Error: Can't get voting info\n");
-    //     return NULL;
-    // }
     json_object *l_votes_list = json_object_object_get(l_voting_info, "votes_list");
     if (!l_votes_list) { 
         dap_json_compose_error_add(a_config->response_handler, DAP_CHAIN_NET_VOTE_COMPOSE_ERROR_CAN_NOT_GET_TX_OUTS, "Error: Can't get voting info\n");
@@ -2951,9 +3019,7 @@
     dap_chain_datum_tx_add_item(&l_tx, l_vote_item);
     DAP_DEL_Z(l_vote_item);
 
-    snprintf(data, sizeof(data), 
-            "{\"method\": \"srv_stake\",\"params\": [\"srv_stake;list;keys;-net;%s\"],\"id\": \"1\"}", a_config->net_name);
-    json_object *l_json_stake = dap_request_command_to_rpc(data, a_config);
+    json_object *l_json_stake = dap_request_command_to_rpc_with_params(a_config, "srv_stake", "list;keys;-net;%s", a_config->net_name);
     if (!l_json_stake) {
         dap_chain_datum_tx_delete(l_tx);
         return NULL;
@@ -2987,10 +3053,8 @@
             if (!l_tx_hash_json_str)
                 return NULL;
 
-            snprintf(data, sizeof(data), 
-            "{\"method\": \"ledger\",\"params\": [\"ledger;info;-hash;%s;-net;%s\"],\"id\": \"1\"}", 
-            json_object_get_string(l_tx_hash_json_str), a_config->net_name);
-            json_object *l_json_ledger_info = dap_request_command_to_rpc(data, a_config);
+            json_object *l_json_ledger_info = dap_request_command_to_rpc_with_params(a_config, "ledger", "info;-hash;%s;-net;%s", 
+                                                                      json_object_get_string(l_tx_hash_json_str), a_config->net_name);
             if (!l_json_ledger_info) {
                 dap_chain_datum_tx_delete(l_tx);
                 return NULL;
@@ -3013,10 +3077,9 @@
                 dap_chain_datum_tx_delete(l_tx);
                 return NULL;
             }
-            snprintf(data, sizeof(data), 
-                "{\"method\": \"wallet\",\"params\": [\"wallet;outputs;-addr;%s;-net;%s;-token;%s\"],\"id\": \"1\"}",
-                                json_object_get_string(l_tx_hash_json_str), a_config->net_name, l_stake_token_ticker);
-            json_object *l_json_wallet_outs = dap_request_command_to_rpc(data, a_config);
+
+            json_object *l_json_wallet_outs = dap_request_command_to_rpc_with_params(a_config, "wallet", "outputs;-addr;%s;-net;%s;-token;%s", 
+                                                                      json_object_get_string(l_tx_hash_json_str), a_config->net_name, l_stake_token_ticker);
             if (!l_json_wallet_outs) {
                 dap_chain_datum_tx_delete(l_tx);
                 return NULL;
@@ -3177,10 +3240,7 @@
         }
         const char *l_addr_str = dap_chain_addr_to_str_static(&l_signing_addr);
 
-        char data[512];
-        snprintf(data, sizeof(data), 
-                "{\"method\": \"srv_stake\",\"params\": [\"srv_stake;list;keys;-net;%s\"],\"id\": \"1\"}", l_config->net_name);
-        json_object *l_json_coins = dap_request_command_to_rpc(data, l_config);
+        json_object *l_json_coins = dap_request_command_to_rpc_with_params(l_config, "srv_stake", "list;keys;-net;%s", l_config->net_name);
         if (!l_json_coins) {
             return s_compose_config_return_response_handler(l_config);
         }
@@ -3210,10 +3270,9 @@
 
     const char *l_tx_hash_str_tmp = a_tx_hash_str ? a_tx_hash_str : dap_hash_fast_to_str_static(&l_tx_hash);
 
-    char data[512];
-    snprintf(data, sizeof(data), 
-            "{\"method\": \"ledger\",\"params\": [\"ledger;info;-hash;%s;-net;%s\"],\"id\": \"1\"}", l_tx_hash_str_tmp, l_config->net_name);
-    json_object *l_json_response = dap_request_command_to_rpc(data, l_config);
+
+    json_object *l_json_response = dap_request_command_to_rpc_with_params(l_config, "ledger", "info;-hash;%s;-net;%s", 
+                                                                      l_tx_hash_str_tmp, l_config->net_name);
     if (!l_json_response) {
         return s_compose_config_return_response_handler(l_config);
     }
@@ -3255,9 +3314,8 @@
                     return s_compose_config_return_response_handler(l_config);
                 }
                 l_tx_hash_str_tmp = dap_hash_fast_to_str_static(&l_tx_hash);
-                snprintf(data, sizeof(data), 
-                        "{\"method\": \"ledger\",\"params\": [\"ledger;tx;info;-hash;%s;-net;%s\"],\"id\": \"1\"}", l_tx_hash_str_tmp, l_config->net_name);
-                json_object *l_json_prev_tx = dap_request_command_to_rpc(data, l_config);
+                json_object *l_json_prev_tx = dap_request_command_to_rpc_with_params(l_config, "ledger", "tx;info;-hash;%s;-net;%s", 
+                                                                      l_tx_hash_str_tmp, l_config->net_name);
                 if (!l_json_prev_tx) {
                     json_object_put(l_json_response);
                     dap_json_compose_error_add(l_config->response_handler, DAP_CLI_STAKE_INVALIDATE_PREV_TX_NOT_FOUND, "Previous transaction not found");
@@ -3272,9 +3330,7 @@
 
     if (a_tx_hash_str) {
         char data[512];
-        snprintf(data, sizeof(data), 
-                "{\"method\": \"srv_stake\",\"params\": [\"srv_stake;list;tx;-net;%s\"],\"id\": \"1\"}", l_config->net_name);
-        json_object *l_json_coins = dap_request_command_to_rpc(data, l_config);
+        json_object *l_json_coins = dap_request_command_to_rpc_with_params(l_config, "srv_stake", "list;tx;-net;%s", l_config->net_name);
         if (!l_json_coins) {
             return s_compose_config_return_response_handler(l_config);
         }
@@ -3315,12 +3371,9 @@
 {
     if(!a_config || !a_config->net_name || !*a_config->net_name || !a_tx_hash || !a_key || !a_config->url_str || !*a_config->url_str || a_config->port == 0)
         return NULL;
-    char data[512];
-    snprintf(data, sizeof(data), 
-            "{\"method\": \"ledger\",\"params\": [\"ledger;info;-need_sign;-hash;%s;-net;%s\"],\"id\": \"1\"}", 
-            dap_hash_fast_to_str_static(a_tx_hash), a_config->net_name);
-    
-    json_object *response = dap_request_command_to_rpc(data, a_config);
+
+    json_object *response = dap_request_command_to_rpc_with_params(a_config, "ledger", "info;-need_sign;-hash;%s;-net;%s", 
+                                                                  dap_hash_fast_to_str_static(a_tx_hash), a_config->net_name);
     if (!response) {
         dap_json_compose_error_add(a_config->response_handler, DAP_STAKE_TX_INVALIDATE_COMPOSE_LEDGER_ERROR, "Failed to get ledger info");
         return NULL;
@@ -3365,11 +3418,8 @@
                 return NULL;
             }
             l_prev_cond_idx = json_object_get_int(json_object_object_get(l_item, "Tx_out_prev_idx"));
-            snprintf(data, sizeof(data), 
-                    "{\"method\": \"ledger\",\"params\": [\"ledger;info;-hash;%s;-net;%s\"],\"id\": \"1\"}", 
-                    l_tx_prev_hash, a_config->net_name);
-            
-            json_object *response_cond = dap_request_command_to_rpc(data, a_config);
+            json_object *response_cond = dap_request_command_to_rpc_with_params(a_config, "ledger", "info;-hash;%s;-net;%s", 
+                                                                      l_tx_prev_hash, a_config->net_name);
             if (!response_cond) {
                 json_object_put(response);
                 DAP_DELETE(l_tx_out_cond);
@@ -3616,11 +3666,9 @@
 dap_chain_net_srv_order_t* dap_get_remote_srv_order(const char* l_order_hash_str, uint256_t* a_tax,
                                                     uint256_t* a_value_max, dap_chain_addr_t* a_sovereign_addr, uint256_t* a_sovereign_tax,
                                                     compose_config_t *a_config){
-    char data[512];
-    snprintf(data, sizeof(data), 
-            "{\"method\": \"srv_stake\",\"params\": [\"srv_stake;order;list;staker;-net;%s\"],\"id\": \"1\"}", 
-            a_config->net_name);
-    json_object *response = dap_request_command_to_rpc(data, a_config);
+
+    json_object *response = dap_request_command_to_rpc_with_params(a_config, "srv_stake", "order;list;staker;-net;%s", 
+                                                                  a_config->net_name);
     if (!response) {
         printf("Error: Failed to get response from remote node\n");
         return NULL;
@@ -3630,10 +3678,8 @@
     json_object_put(response);
 
     if (!l_order) {
-        snprintf(data, sizeof(data), 
-                "{\"method\": \"srv_stake\",\"params\": [\"srv_stake;order;list;validator;-net;%s\"],\"id\": \"1\"}", 
-                a_config->net_name);
-        response = dap_request_command_to_rpc(data, a_config);
+        response = dap_request_command_to_rpc_with_params(a_config, "srv_stake", "order;list;validator;-net;%s", 
+                                                          a_config->net_name);
         if (!response) {
             printf("Error: Failed to get response from remote node\n");
             return NULL;
@@ -3645,11 +3691,9 @@
 }
 
 dap_sign_t* dap_get_remote_srv_order_sign(const char* l_order_hash_str, compose_config_t *a_config){
-    char data[512];
-    snprintf(data, sizeof(data), 
-            "{\"method\": \"net_srv\",\"params\": [\"net_srv;-net;%s;order;dump;-hash;%s;-need_sign\"],\"id\": \"1\"}", 
-            a_config->net_name, l_order_hash_str);
-    json_object *response = dap_request_command_to_rpc(data, a_config);
+
+    json_object *response = dap_request_command_to_rpc_with_params(a_config, "net_srv", "order;dump;-hash;%s;-need_sign;-net;%s", 
+                                                                  l_order_hash_str, a_config->net_name);
     if (!response) {
         printf("Error: Failed to get response from remote node\n");
         return NULL;
@@ -3825,12 +3869,9 @@
             }
 
             dap_chain_tx_out_cond_t *l_cond_tx = NULL;
-            char data[512];
-            snprintf(data, sizeof(data), 
-                    "{\"method\": \"ledger\",\"params\": [\"ledger;info;-hash;%s;-net;%s\"],\"id\": \"1\"}", 
-                    dap_chain_hash_fast_to_str_static(&l_order->tx_cond_hash), a_net_str);
             
-            json_object *response = dap_request_command_to_rpc(data, l_config);
+            json_object *response = dap_request_command_to_rpc_with_params(l_config, "ledger", "info;-hash;%s;-net;%s", 
+                                                                      dap_chain_hash_fast_to_str_static(&l_order->tx_cond_hash), a_net_str);
             if (!response) {
                 dap_json_compose_error_add(l_config->response_handler, STAKE_DELEGATE_COMPOSE_ERR_RPC_RESPONSE, "Error: Failed to get response from remote node");
                 return s_compose_config_return_response_handler(l_config);
@@ -4328,12 +4369,9 @@
     *a_out_hash = *a_tx_hash;
     int l_prev_tx_count = 0;
     dap_chain_hash_fast_t l_hash = {};
-    char data[512];
-    snprintf(data, sizeof(data), 
-            "{\"method\": \"ledger\",\"params\": [\"ledger;info;-hash;%s;-net;%s\"],\"id\": \"1\"}", 
-            dap_chain_hash_fast_to_str_static(a_tx_hash), a_config->net_name);
     
-    json_object *response = dap_request_command_to_rpc(data, a_config);
+    json_object *response = dap_request_command_to_rpc_with_params(a_config, "ledger", "info;-hash;%s;-net;%s", 
+                                                                  dap_chain_hash_fast_to_str_static(a_tx_hash), a_config->net_name);
     if (!response) {
         printf("Error: Failed to get response from remote node\n");
         return false;
@@ -4464,12 +4502,9 @@
 
 
     dap_chain_tx_out_cond_t *l_cond_tx = NULL;
-    char data[512];
-    snprintf(data, sizeof(data), 
-            "{\"method\": \"ledger\",\"params\": [\"ledger;info;-hash;%s;-net;%s\"],\"id\": \"1\"}", 
-        dap_chain_hash_fast_to_str_static(&a_price->tx_hash), a_config->net_name);
-    
-    json_object *response = dap_request_command_to_rpc(data, a_config);
+
+    json_object *response = dap_request_command_to_rpc_with_params(a_config, "ledger", "info;-hash;%s;-net;%s", 
+                                                                  dap_chain_hash_fast_to_str_static(&a_price->tx_hash), a_config->net_name);
     if (!response) {
         dap_json_compose_error_add(a_config->response_handler, SRV_STAKE_ORDER_REMOVE_COMPOSE_ERR_REMOTE_NODE_UNREACHABLE, "Failed to get response from remote node");
         return NULL;
@@ -4505,18 +4540,10 @@
                 l_cond_tx->subtype.srv_xchange.buy_token[sizeof(l_cond_tx->subtype.srv_xchange.buy_token) - 1] = '\0';
                 l_cond_tx->subtype.srv_xchange.rate = dap_chain_balance_scan(json_object_get_string(json_object_object_get(item, "rate")));
                 l_cond_tx->tsd_size = json_object_get_int(json_object_object_get(item, "tsd_size"));
-<<<<<<< HEAD
             } else if (dap_strcmp(subtype, "OUT") == 0 || dap_strcmp(subtype, "OUT COND") == 0 || dap_strcmp(subtype, "OUT OLD") == 0) {
                 l_prev_cond_idx++;
             }
         } else if (dap_strcmp(item_type, "SIG") == 0) {
-=======
-                // break;s
-            } else if (dap_strcmp(subtype, "OUT") == 0 || dap_strcmp(subtype, "OUT COND") == 0 || dap_strcmp(subtype, "OUT OLD") == 0) {
-                l_prev_cond_idx++;
-            }
-        }  else if (dap_strcmp(item_type, "SIG") == 0) {
->>>>>>> 2984fa96
             const char *l_sender_addr_str = json_object_get_string(json_object_object_get(item, "Sender addr"));
             if (l_sender_addr_str) {
                 l_cond_tx->subtype.srv_xchange.seller_addr = *dap_chain_addr_from_str(l_sender_addr_str);
@@ -4654,12 +4681,8 @@
     dap_time_t ts_created = 0;
 
     dap_chain_tx_out_cond_t *l_cond_tx = NULL;
-    char data[512];
-    snprintf(data, sizeof(data), 
-            "{\"method\": \"ledger\",\"params\": [\"ledger;info;-hash;%s;-net;%s\"],\"id\": \"1\"}", 
-        dap_chain_hash_fast_to_str_static(a_hash_tx), a_config->net_name);
-    
-    json_object *response = dap_request_command_to_rpc(data, a_config);
+    json_object *response = dap_request_command_to_rpc_with_params(a_config, "ledger", "info;-hash;%s;-net;%s", 
+                                                                  dap_chain_hash_fast_to_str_static(a_hash_tx), a_config->net_name);
     if (!response) {
         dap_json_compose_error_add(a_config->response_handler, SRV_STAKE_ORDER_REMOVE_COMPOSE_ERR_REMOTE_NODE_UNREACHABLE, "Failed to get response from remote node");
         return NULL;
@@ -4798,12 +4821,8 @@
     dap_time_t ts_created = 0;
 
     dap_chain_tx_out_cond_t *l_cond_tx = NULL;
-    char data[512];
-    snprintf(data, sizeof(data), 
-            "{\"method\": \"ledger\",\"params\": [\"ledger;info;-hash;%s;-net;%s\"],\"id\": \"1\"}", 
-        dap_chain_hash_fast_to_str_static(a_order_hash), a_config->net_name);
-    
-    json_object *response = dap_request_command_to_rpc(data, a_config);
+    json_object *response = dap_request_command_to_rpc_with_params(a_config, "ledger", "info;-hash;%s;-net;%s", 
+                                                                  dap_chain_hash_fast_to_str_static(a_order_hash), a_config->net_name);
     if (!response) {
         dap_json_compose_error_add(a_config->response_handler, DAP_CHAIN_NET_SRV_XCHANGE_PURCHASE_COMPOSE_ERR_REMOTE_NODE_UNREACHABLE, "Failed to get response from remote node");
         return NULL;
