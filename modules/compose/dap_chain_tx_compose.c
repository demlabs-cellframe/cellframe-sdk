/*
 * Authors:
 * Roman Padenkov <roman.padenkov@demlabs.net>
 * Olzhas Zharasbaev <oljas.jarasbaev@demlabs.net>
 * DeM Labs Inc.   https://demlabs.net
 * DeM Labs Open source community https://github.com/demlabsinc
 * Copyright  (c) 2025-2026
 * All rights reserved.

 This file is part of DAP (Distributed Applications Platform) the open source project

 DAP (Distributed Applications Platform) is free software: you can redistribute it and/or modify
 it under the terms of the GNU General Public License as published by
 the Free Software Foundation, either version 3 of the License, or
 (at your option) any later version.

 DAP is distributed in the hope that it will be useful,
 but WITHOUT ANY WARRANTY; without even the implied warranty of
 MERCHANTABILITY or FITNESS FOR A PARTICULAR PURPOSE.  See the
 GNU General Public License for more details.

 You should have received a copy of the GNU General Public License
   along with any DAP based project.  If not, see <http://www.gnu.org/licenses/>.
   */


#include "dap_common.h"
#include "dap_chain_tx_compose.h"
#include "dap_chain_tx_compose_callbacks.h"
#include "dap_chain_net_tx.h"
#include "dap_chain_ledger.h"
#include "dap_chain_datum_token.h"
#include "dap_chain_mempool_compose.h"
#include "dap_net.h"
#include "dap_app_cli.h"
#include "dap_json_rpc.h"
#include "dap_app_cli_net.h"
#include "dap_cli_server.h"
#include "dap_enc_base64.h"
#include "dap_chain_net_srv_order.h"
#include "dap_chain_node_client.h"
#include "dap_client_http.h"
#include "dap_worker.h"
#include "dap_json.h"
#include "dap_rand.h"

#define LOG_TAG "dap_chain_tx_compose"

int dap_chain_tx_compose_init(void)
{
    log_it(L_NOTICE, "Initializing compose module");
    return dap_chain_tx_compose_callbacks_init();
}

void dap_chain_tx_compose_deinit(void)
{
    log_it(L_NOTICE, "Deinitializing compose module");
    dap_chain_tx_compose_callbacks_deinit();
}

/**
 * @brief Universal compose function using registered service callbacks
 * @param a_config Compose configuration
 * @param a_srv_uid Service UID
 * @param a_service_params Service-specific parameters
 * @return Created transaction or NULL
 */
dap_chain_datum_tx_t* dap_chain_tx_compose_for_service(dap_chain_tx_compose_config_t *a_config,
                                                       uint64_t a_srv_uid, 
                                                       void *a_service_params)
{
    if (!a_config) {
        log_it(L_ERROR, "Invalid config parameter");
        return NULL;
    }
    
    dap_chain_tx_compose_callback_t l_callback = dap_chain_tx_compose_service_callback_get(a_srv_uid);
    
    if (!l_callback) {
        log_it(L_ERROR, "No compose callback registered for service %"DAP_UINT64_FORMAT_X, a_srv_uid);
        return NULL;
    }
    
    return l_callback(a_service_params, a_config);
}

dap_chain_tx_compose_config_t* dap_chain_tx_compose_config_init(const char *a_net_name, const char *a_url_str,
                                 uint16_t a_port, const char *a_cert_path) {
    if (!a_net_name) {
        return NULL;
    }
    dap_chain_tx_compose_config_t *l_config = DAP_NEW_Z(dap_chain_tx_compose_config_t);
    if (!l_config) {
        return NULL;
    }
    l_config->net_name = a_net_name;
    
    const char *l_url = a_url_str ? a_url_str : dap_chain_tx_compose_get_net_url(a_net_name);
    if (!l_url) {
        DAP_DELETE(l_config);
        return NULL;
    }
    l_config->url_str = l_url;

    uint16_t l_port = a_port ? a_port : dap_chain_tx_compose_get_net_port(a_net_name);
    if (!l_port) {
        DAP_DELETE(l_config);
        return NULL;
    }
    l_config->port = l_port;
    if (a_cert_path) {
        l_config->enc = true;
        l_config->cert_path = a_cert_path;
    } else {
        l_config->enc = false;
        l_config->cert_path = NULL;
    }

    l_config->response_handler = dap_json_object_new();
    if (!l_config->response_handler) {
        DAP_DELETE(l_config);
        return NULL;
    }

    return l_config;
}

dap_json_t* dap_chain_tx_compose_config_return_response_handler(dap_chain_tx_compose_config_t *a_config) {
    if (!a_config || !a_config->response_handler) {
        return NULL;
    }
    dap_json_t* l_response_handler = a_config->response_handler;
    a_config->response_handler = NULL; // Prevent double free
    DAP_DEL_Z(a_config);
    return l_response_handler;
}

static int s_compose_config_deinit(dap_chain_tx_compose_config_t *a_config) {
    if (!a_config) {
        return -1;
    }
    if (a_config->response_handler) {
        dap_json_object_free(a_config->response_handler);
        a_config->response_handler = NULL;
    }
    DAP_DEL_Z(a_config);
    return 0;
}

const char* dap_chain_tx_compose_get_net_url(const char* name) {
    // TODO: Get from network configuration, not hardcoded
    UNUSED(name);
    return "http://rpc.cellframe.net";
}

uint16_t dap_chain_tx_compose_get_net_port(const char* name) {
    // TODO: Get from network configuration, not hardcoded
    UNUSED(name);
    return 8081;
}

const char* dap_chain_tx_compose_get_native_ticker(const char* name) {
#ifdef DAP_CHAIN_TX_COMPOSE_TEST
    return "BUZ";
#endif
    if (!name) {
        return NULL;
    }
    // Use dap_chain_net API to get actual ticker
    dap_chain_net_t *l_net = dap_chain_net_by_name(name);
    return l_net ? l_net->pub.native_ticker : NULL;
}

dap_chain_net_id_t dap_chain_tx_compose_get_net_id(const char* name) {
    dap_chain_net_id_t empty_id = {.uint64 = 0};
#ifdef DAP_CHAIN_TX_COMPOSE_TEST
    randombytes(&empty_id, sizeof(empty_id));
#else
    if (!name) {
        return empty_id;
    }
    // Use dap_chain_net API to get actual net ID
    dap_chain_net_t *l_net = dap_chain_net_by_name(name);
    return l_net ? l_net->pub.id : empty_id;
#endif
    return empty_id;
}

int dap_json_compose_error_add(dap_json_t* a_json_obj_reply, int a_code_error, const char *msg, ...)
{
    if (!a_json_obj_reply || !msg || !dap_json_is_object(a_json_obj_reply)) {
        return -1;
    }

    va_list args;
    va_start(args, msg);
    char *l_msg = dap_strdup_vprintf(msg, args);
    va_end(args);

    if (!l_msg) {
        return -1;
    }

    dap_json_t *l_json_arr_errors = NULL;
    if (!dap_json_object_get_ex(a_json_obj_reply, "errors", &l_json_arr_errors)) {
        l_json_arr_errors = dap_json_array_new();
        if (!l_json_arr_errors) {
            DAP_DEL_Z(l_msg);
            return -1;
        }
        dap_json_object_add_array(a_json_obj_reply, "errors", l_json_arr_errors);
    }

    dap_json_t* l_obj_error = dap_json_object_new();
    if (!l_obj_error) {
        DAP_DEL_Z(l_msg);
        return -1;
    }

    dap_json_t *l_code = dap_json_object_new_int(a_code_error);
    dap_json_t *l_message = dap_json_object_new_string(l_msg);

    if (!l_code || !l_message) {
        if (l_code) dap_json_object_free(l_code);
        if (l_message) dap_json_object_free(l_message);
        dap_json_object_free(l_obj_error);
        DAP_DEL_Z(l_msg);
        return -1;
    }

    dap_json_object_add_object(l_obj_error, "code", l_code);
    dap_json_object_add_object(l_obj_error, "message", l_message);
    dap_json_array_add(l_json_arr_errors, l_obj_error);

    DAP_DEL_Z(l_msg);
    return 0;
}

int dap_chain_tx_compose_json_tsd_add(dap_json_t *json_tx, dap_json_t *json_add) {
    if (!json_tx || !json_add) {
        return -1;
    }

    dap_json_t *items_array;
    if (!dap_json_object_get_ex(json_tx, "items", &items_array)) {
        return -1;
    }

    if (!dap_json_is_array(items_array)) {
        return -1;
    }

    dap_json_array_add(items_array, json_add);
    return 0;
}

static dap_chain_wallet_t* dap_wallet_open_with_pass(const char* a_wallet_name, const char* a_wallets_path, const char* a_pass_str, dap_chain_tx_compose_config_t* a_config) {
    if (!a_wallet_name || !a_wallets_path || !a_config){
        return NULL;
    }
    
    dap_chain_wallet_t* l_wallet = dap_chain_wallet_open(a_wallet_name, a_wallets_path, NULL);
    if (!l_wallet) {
        if (access(a_wallets_path, F_OK) == 0) {
            if (!a_pass_str) {
                dap_json_compose_error_add(a_config->response_handler, -134, "Password required for wallet %s", a_wallet_name);
                return NULL;
            }
            char l_file_name [MAX_PATH + 1] = "";
            snprintf(l_file_name, sizeof(l_file_name), "%s/%s%s", a_wallets_path, a_wallet_name, ".dwallet");

            l_wallet = dap_chain_wallet_open_file(l_file_name, a_pass_str, NULL);
            if (!l_wallet) {
                dap_json_compose_error_add(a_config->response_handler, -134, "Wrong password for wallet %s", a_wallet_name);
                return NULL;
            }
        } else {
            dap_json_compose_error_add(a_config->response_handler, -136, "Wallet %s not found in the directory %s", a_wallet_name, a_wallets_path);
            return NULL;
        }
    }
    return l_wallet;
}
struct cmd_request {
#ifdef DAP_OS_WINDOWS
    CONDITION_VARIABLE wait_cond;
    CRITICAL_SECTION wait_crit_sec;
#else
    pthread_cond_t wait_cond;
    pthread_mutex_t wait_mutex;
#endif
    char* response;
    size_t response_size;
    int error_code;
};

static struct cmd_request* s_cmd_request_init()
{
    struct cmd_request *l_cmd_request = DAP_NEW_Z(struct cmd_request);
    if (!l_cmd_request)
        return NULL;
#ifdef DAP_OS_WINDOWS
    InitializeCriticalSection(&l_cmd_request->wait_crit_sec);
    InitializeConditionVariable(&l_cmd_request->wait_cond);
#else
    pthread_mutex_init(&l_cmd_request->wait_mutex, NULL);
#ifdef DAP_OS_DARWIN
    pthread_cond_init(&l_cmd_request->wait_cond, NULL);
#else
    pthread_condattr_t attr;
    pthread_condattr_init(&attr);
    pthread_condattr_setclock(&attr, CLOCK_MONOTONIC);
    pthread_cond_init(&l_cmd_request->wait_cond, &attr);
    pthread_condattr_destroy(&attr);
#endif
#endif
    return l_cmd_request;
}

void s_cmd_request_free(struct cmd_request *a_cmd_request)
{
    if (!a_cmd_request)
        return;

#ifdef DAP_OS_WINDOWS
    DeleteCriticalSection(&a_cmd_request->wait_crit_sec);
#else
    pthread_mutex_destroy(&a_cmd_request->wait_mutex);
    pthread_cond_destroy(&a_cmd_request->wait_cond);
#endif
    DAP_DEL_Z(a_cmd_request->response);
    DAP_DELETE(a_cmd_request);
}

static void s_cmd_response_handler(void *a_response, size_t a_response_size, void *a_arg,
                                            http_status_code_t http_status_code) {
    (void)http_status_code;
    struct cmd_request *l_cmd_request = (struct cmd_request *)a_arg;
    if (!l_cmd_request || !a_response)
        return;
#ifdef DAP_OS_WINDOWS
    EnterCriticalSection(&l_cmd_request->wait_crit_sec);
#else
    pthread_mutex_lock(&l_cmd_request->wait_mutex);
#endif
    l_cmd_request->response = DAP_DUP_SIZE(a_response, a_response_size);
    l_cmd_request->response_size = a_response_size;
#ifdef DAP_OS_WINDOWS
    WakeConditionVariable(&l_cmd_request->wait_cond);
    LeaveCriticalSection(&l_cmd_request->wait_crit_sec);
#else
    pthread_cond_signal(&l_cmd_request->wait_cond);
    pthread_mutex_unlock(&l_cmd_request->wait_mutex);
#endif
}

static void s_cmd_error_handler(int a_error_code, void *a_arg){
    struct cmd_request * l_cmd_request = (struct cmd_request *)a_arg;
    if (!l_cmd_request)
        return;
#ifdef DAP_OS_WINDOWS
    EnterCriticalSection(&l_cmd_request->wait_crit_sec);
    DAP_DEL_Z(l_cmd_request->response);
    l_cmd_request->response = NULL;
    l_cmd_request->error_code = a_error_code;
    WakeConditionVariable(&l_cmd_request->wait_cond);
    LeaveCriticalSection(&l_cmd_request->wait_crit_sec);
#else
    pthread_mutex_lock(&l_cmd_request->wait_mutex);
    DAP_DEL_Z(l_cmd_request->response);
    l_cmd_request->response = NULL;
    l_cmd_request->error_code = a_error_code;
    pthread_cond_signal(&l_cmd_request->wait_cond);
    pthread_mutex_unlock(&l_cmd_request->wait_mutex);
#endif
}

static int dap_chain_cmd_list_wait(struct cmd_request *a_cmd_request, int a_timeout_ms) {
    if (!a_cmd_request || a_timeout_ms <= 0)
        return -1;

#ifdef DAP_OS_WINDOWS
    EnterCriticalSection(&a_cmd_request->wait_crit_sec);
    if (a_cmd_request->response)
        return LeaveCriticalSection(&a_cmd_request->wait_crit_sec), 0;
    while (!a_cmd_request->response) {
        if (!SleepConditionVariableCS(&a_cmd_request->wait_cond, &a_cmd_request->wait_crit_sec, a_timeout_ms)) {
            a_cmd_request->error_code = GetLastError() == ERROR_TIMEOUT ? 1 : 2;
            break;
        }
    }
    LeaveCriticalSection(&a_cmd_request->wait_crit_sec);
    return a_cmd_request->error_code;     
#else
    pthread_mutex_lock(&a_cmd_request->wait_mutex);
    if(a_cmd_request->response) {
        pthread_mutex_unlock(&a_cmd_request->wait_mutex);
        return 0;
    }
    
    struct timespec l_cond_timeout;
#ifdef DAP_OS_DARWIN
    l_cond_timeout.tv_sec = a_timeout_ms / 1000;
    l_cond_timeout.tv_nsec = (a_timeout_ms % 1000) * 1000000;
#else
    if (clock_gettime(CLOCK_MONOTONIC, &l_cond_timeout) != 0) {
        pthread_mutex_unlock(&a_cmd_request->wait_mutex);
        return -1;
    }
    l_cond_timeout.tv_sec += a_timeout_ms / 1000;
    l_cond_timeout.tv_nsec += (a_timeout_ms % 1000) * 1000000;
    if (l_cond_timeout.tv_nsec >= 1000000000) {
        l_cond_timeout.tv_sec += l_cond_timeout.tv_nsec / 1000000000;
        l_cond_timeout.tv_nsec %= 1000000000;
    }
#endif
    
    int ret = 0;
    while (!a_cmd_request->response) {
        int cond_ret;
#ifdef DAP_OS_DARWIN
        cond_ret = pthread_cond_timedwait_relative_np(&a_cmd_request->wait_cond, 
                    &a_cmd_request->wait_mutex, &l_cond_timeout);
#else
        cond_ret = pthread_cond_timedwait(&a_cmd_request->wait_cond, 
                    &a_cmd_request->wait_mutex, &l_cond_timeout);
#endif
        if (cond_ret == ETIMEDOUT) {
            a_cmd_request->error_code = 1;
            ret = 1;
            break;
        } else if (cond_ret != 0) {
            a_cmd_request->error_code = 2;
            ret = 2;
            break;
        }
    }
    pthread_mutex_unlock(&a_cmd_request->wait_mutex);
    return ret;
#endif
}

static int s_cmd_request_get_response(struct cmd_request *a_cmd_request, dap_json_t **a_response_out, size_t *a_response_out_size)
{
    if (!a_cmd_request || !a_response_out || !a_response_out_size)
        return -1;

    int ret = 0;
    *a_response_out = NULL;
    *a_response_out_size = 0;

    if (a_cmd_request->error_code) {
        ret = -1;
    } else if (a_cmd_request->response && a_cmd_request->response_size > 0) {
        dap_json_tokener_error_t error;
        *a_response_out = dap_json_tokener_parse_verbose(a_cmd_request->response, &error);
        if (*a_response_out) {
            *a_response_out_size = a_cmd_request->response_size;
        } else {
            ret = -3;
        }
    } else {
        ret = -2;
    }

    return ret;
}

dap_json_t* dap_enc_request_command_to_rpc(const char *a_request, const char * a_url, uint16_t a_port, const char * a_cert_path) {
    if (!a_request || !a_url || !a_port) {
        return NULL;
    }

    dap_json_rpc_params_t * params = dap_json_rpc_params_create();
    char *l_cmd_str = dap_strdup(a_request);
    for(int i = 0; l_cmd_str[i] != '\0'; i++) {
        if (l_cmd_str[i] == ',')
            l_cmd_str[i] = ';'; 
    }
    dap_json_rpc_params_add_data(params, l_cmd_str, TYPE_PARAM_STRING);
    uint64_t l_id_response = dap_json_rpc_response_get_new_id();
    char ** l_cmd_arr_str = dap_strsplit(l_cmd_str, ";", -1);
    dap_json_rpc_request_t *l_request = dap_json_rpc_request_creation(l_cmd_arr_str[0], params, l_id_response, dap_cli_server_get_version());
    dap_strfreev(l_cmd_arr_str);
    DAP_DEL_Z(l_cmd_str);

    //send request
    dap_json_t * l_response = NULL;
    dap_json_rpc_request_send(a_url, a_port, NULL, NULL, l_request, &l_response, a_cert_path);

    dap_json_rpc_request_free(l_request);
    
    return l_response;
}

typedef enum {
    DAP_COMPOSE_ERROR_NONE = 0,
    DAP_COMPOSE_ERROR_RESPONSE_NULL = -1,
    DAP_COMPOSE_ERROR_RESULT_NOT_FOUND = -2,
    DAP_COMPOSE_ERROR_REQUEST_INIT_FAILED = -3,
    DAP_COMPOSE_ERROR_REQUEST_TIMEOUT = -4,
    DAP_COMPOSE_ERROR_REQUEST_FAILED = -5
} dap_compose_error_t;

static dap_json_t* s_request_command_to_rpc(const char *request, dap_chain_tx_compose_config_t *a_config) {
    if (!request || !a_config) {
        return NULL;
    }

    dap_json_t *l_response = NULL;
    size_t l_response_size = 0;
    struct cmd_request *l_cmd_request = s_cmd_request_init();

    if (!l_cmd_request) {
        dap_json_compose_error_add(a_config->response_handler, DAP_COMPOSE_ERROR_REQUEST_INIT_FAILED, "Failed to initialize command request");
        return NULL;
    }

    dap_client_http_request(dap_worker_get_auto(),
                                a_config->url_str,
                                a_config->port,
                                "POST", "application/json",
                                NULL, request, strlen(request), NULL,
                                s_cmd_response_handler, s_cmd_error_handler,
                                l_cmd_request, NULL);

    int l_ret = dap_chain_cmd_list_wait(l_cmd_request, 60000);

    if (!l_ret) {
        if (s_cmd_request_get_response(l_cmd_request, &l_response, &l_response_size)) {
            dap_json_compose_error_add(a_config->response_handler, DAP_COMPOSE_ERROR_REQUEST_FAILED, "Response error code: %d", l_cmd_request->error_code);
            s_cmd_request_free(l_cmd_request);
            return NULL;
        }
    } else {
        dap_json_compose_error_add(a_config->response_handler, DAP_COMPOSE_ERROR_REQUEST_TIMEOUT, "Request timed out");
        s_cmd_request_free(l_cmd_request);
        return NULL;
    }

    s_cmd_request_free(l_cmd_request);
    return l_response;
}

static dap_json_t* s_request_command_parse(dap_json_t *l_response, dap_chain_tx_compose_config_t *a_config) {
    if (!l_response || !a_config) {
        if (a_config) {
            dap_json_compose_error_add(a_config->response_handler, DAP_COMPOSE_ERROR_RESPONSE_NULL, "Response is NULL");
        }
        return NULL;
    }

    dap_json_t *l_result = NULL;
    if (!dap_json_object_get_ex(l_response, "result", &l_result)) {
        dap_json_compose_error_add(a_config->response_handler, DAP_COMPOSE_ERROR_RESULT_NOT_FOUND, "Failed to get 'result' from response");
        return NULL;
    }

    if (!dap_json_is_array(l_result) || dap_json_array_length(l_result) == 0) {
        return l_result;
    }

    dap_json_t *first_element = dap_json_array_get_idx(l_result, 0);
    if (!first_element) {
        return l_result;
    }

    dap_json_t *errors_array = NULL;
    if (dap_json_object_get_ex(first_element, "errors", &errors_array) &&
        dap_json_is_array(errors_array)) {

        int errors_len = dap_json_array_length(errors_array);
        for (int j = 0; j < errors_len; j++) {
            dap_json_t *error_obj = dap_json_array_get_idx(errors_array, j);
            if (!error_obj) continue;

            dap_json_t *error_code = NULL, *error_message = NULL;
            if (dap_json_object_get_ex(error_obj, "code", &error_code) &&
                dap_json_object_get_ex(error_obj, "message", &error_message)) {
                dap_json_compose_error_add(a_config->response_handler,
                                         dap_json_object_get_int(error_code, NULL),
                                         dap_json_object_get_string(error_message, NULL));
            }
        }
        return NULL;
    }

    if (l_result) {
        // Note: dap_json doesn't need explicit reference counting like json-c
    }
    return l_result;
}

dap_json_t* dap_request_command_to_rpc(const char *request, dap_chain_tx_compose_config_t *a_config) {
    if (!request || !a_config) {
        return NULL;
    }


    dap_json_t *l_response = a_config->enc ?
                            dap_enc_request_command_to_rpc(request, a_config->url_str, a_config->port, a_config->cert_path)
                            : s_request_command_to_rpc(request, a_config) ;
    if (!l_response) {
        return NULL;
    }

    dap_json_t *l_result = s_request_command_parse(l_response, a_config);
    dap_json_object_free(l_response);
    return l_result;
}


dap_json_t* dap_request_command_to_rpc_with_params(dap_chain_tx_compose_config_t *a_config, const char *a_method, const char *msg, ...) {
    if (!a_config || !msg || !a_method) {
        return NULL;
    }

    va_list args;
    va_start(args, msg);
    char *l_msg = dap_strdup_vprintf(msg, args);
    va_end(args);

    if (!l_msg) {
        return NULL;
    }

    if (dap_strlen(a_method) * 2 + dap_strlen(l_msg) + 50 >= 512) {
        DAP_FREE(l_msg);
        return NULL;
    }
    char data[512] = {0};
    int l_ret = 0;
    if (a_config->enc) {
        l_ret = snprintf(data, sizeof(data),
                        "%s;%s",
                        a_method, l_msg);
    } else {
        l_ret = snprintf(data, sizeof(data),
                            "{\"method\": \"%s\",\"params\": [\"%s;%s\"],\"id\": \"1\"}",
                            a_method, a_method, l_msg);
    }

    DAP_FREE(l_msg);

    if (l_ret < 0 || l_ret >= (int)sizeof(data)) {
        return NULL;
    }

    return dap_request_command_to_rpc(data, a_config);
}
    

bool dap_chain_tx_compose_get_remote_net_fee_and_address(uint256_t *a_net_fee, dap_chain_addr_t **l_addr_fee, dap_chain_tx_compose_config_t *a_config) {
#ifdef DAP_CHAIN_TX_COMPOSE_TEST
    *l_addr_fee = DAP_NEW_Z(dap_chain_addr_t);
    randombytes(*l_addr_fee, sizeof(dap_chain_addr_t));
    a_net_fee->_lo.b = rand() % 500;
#else
    if (!a_net_fee || !l_addr_fee || !a_config || !a_config->net_name) {
        return false;
    }
    *l_addr_fee = NULL;

    dap_json_t *l_json_get_fee = dap_request_command_to_rpc_with_params(a_config, "net", "get;fee;-net;%s", a_config->net_name);
    if (!l_json_get_fee) {
        return false;
    }

    dap_json_t *l_first_result = dap_json_array_get_idx(l_json_get_fee, 0);
    if (!l_first_result || !dap_json_is_object(l_first_result)) {
        dap_json_object_free(l_json_get_fee);
        return false;
    }

    dap_json_t *l_fees = NULL;
    dap_json_object_get_ex(l_first_result, "fees", &l_fees);
    if (!l_fees || 
        !dap_json_is_object(l_fees)) {
        dap_json_object_free(l_json_get_fee);
        return false;
    }

    dap_json_t *l_network = NULL;
    dap_json_object_get_ex(l_fees, "network", &l_network);
    if (!l_network || 
        !dap_json_is_object(l_network)) {
        dap_json_object_free(l_json_get_fee);
        return false;
    }

    dap_json_t *l_balance = NULL;
    dap_json_object_get_ex(l_network, "balance", &l_balance);
    if (!l_balance || 
        !dap_json_is_string(l_balance)) {
        dap_json_object_free(l_json_get_fee);
        return false;
    }

    const char *l_balance_str = dap_json_get_string(l_balance);
    if (!l_balance_str) {
        dap_json_object_free(l_json_get_fee);
        return false;
    }

    *a_net_fee = dap_chain_balance_scan(l_balance_str);

    dap_json_t *l_addr = NULL;
    dap_json_object_get_ex(l_network, "addr", &l_addr);
    if (!l_addr || 
        !dap_json_is_string(l_addr)) {
        dap_json_object_free(l_json_get_fee);
        return false;
    }

    const char *l_addr_str = dap_json_get_string(l_addr);
    if (!l_addr_str) {
        dap_json_object_free(l_json_get_fee);
        return false;
    }

    *l_addr_fee = dap_chain_addr_from_str(l_addr_str);
    dap_json_object_free(l_json_get_fee);

    if (!*l_addr_fee) {
        return false;
    }
#endif
    return true;
}

bool dap_chain_tx_compose_get_remote_wallet_outs_and_count(dap_chain_addr_t *a_addr_from, const char *a_token_ticker,
                                         dap_json_t **l_outs, int *l_outputs_count, dap_chain_tx_compose_config_t *a_config) {
    dap_json_t *l_json_outs = dap_request_command_to_rpc_with_params(a_config, "wallet", "outputs;-addr;%s;-token;%s;-net;%s;-mempool_check", 
                                                                      dap_chain_addr_to_str(a_addr_from), a_token_ticker, a_config->net_name);
    if (!l_json_outs) {
        return false;
    }

    if (!dap_json_is_array(l_json_outs)) {
        dap_json_object_free(l_json_outs);
        return false;
    }

    if (dap_json_array_length(l_json_outs) == 0) {
        dap_json_object_free(l_json_outs);
        return false;
    }

    dap_json_t *l_first_array = dap_json_array_get_idx(l_json_outs, 0);
    if (!l_first_array || !dap_json_is_array(l_first_array)) {
        dap_json_object_free(l_json_outs);
        return false;
    }

    dap_json_t *l_first_item = dap_json_array_get_idx(l_first_array, 0);
    if (!l_first_item) {
        dap_json_object_free(l_json_outs);
        return false;
    }

    dap_json_object_get_ex(l_first_item, "outs", l_outs);
    if (!*l_outs ||
        !dap_json_is_array(*l_outs)) {
        dap_json_object_free(l_json_outs);
        return false;
    }

    *l_outputs_count = dap_json_array_length(*l_outs);
    // No need to call get() in dap_json
    dap_json_object_free(l_json_outs);
    return true;
}

typedef enum {
    TX_CREATE_COMPOSE_OK = 0,
    TX_CREATE_COMPOSE_MEMORY_ERROR = -1,
    TX_CREATE_COMPOSE_ADDR_ERROR = -2,
    TX_CREATE_COMPOSE_VALUE_ERROR = -3,
    TX_CREATE_COMPOSE_WALLET_ERROR = -4,
    TX_CREATE_COMPOSE_INVALID_PARAMS = -5,
    TX_CREATE_COMPOSE_FEE_ERROR = -6,
    TX_CREATE_COMPOSE_FUNDS_ERROR = -7,
    TX_CREATE_COMPOSE_OUT_ERROR = -8,
    TX_CREATE_COMPOSE_INVALID_CONFIG = -9,
    TX_CREATE_COMPOSE_TIME_UNLOCK_ERROR = -10
} tx_create_compose_error_t;

<<<<<<< HEAD
json_object* dap_tx_create_compose(const char *l_net_str, const char *l_token_ticker, const char *l_value_str, const char *l_time_unlock_str, const char *l_fee_str, const char *addr_base58_to, 
=======
dap_json_t* dap_tx_create_compose(const char *l_net_str, const char *l_token_ticker, const char *l_value_str, const char *l_fee_str, const char *addr_base58_to, 
>>>>>>> db187ca0
                                    dap_chain_addr_t *l_addr_from, const char *l_url_str, uint16_t l_port, const char *l_cert_path) {
    if (!l_net_str || !l_token_ticker || !l_value_str || !l_addr_from || !l_url_str) {
        return NULL;
    }
    
    dap_chain_tx_compose_config_t *l_config = dap_chain_tx_compose_config_init(l_net_str, l_url_str, l_port, l_cert_path);
    if (!l_config) {
        dap_json_t* l_json_obj_ret = dap_json_object_new();
        dap_json_compose_error_add(l_json_obj_ret, TX_CREATE_COMPOSE_INVALID_CONFIG, "Can't create compose config");
        return l_json_obj_ret;
    }

    uint256_t *l_value = NULL;
    dap_time_t *l_time_unlock = NULL;
    uint256_t l_value_fee = {};
    dap_chain_addr_t **l_addr_to = NULL;
    size_t l_addr_el_count = 0;
    size_t l_value_el_count = 0;
    size_t l_time_el_count = 0;


    l_value_fee = dap_chain_balance_scan(l_fee_str);
    if (IS_ZERO_256(l_value_fee) && (l_fee_str && !dap_strcmp(l_fee_str, "0"))) {
        dap_json_compose_error_add(l_config->response_handler, TX_CREATE_COMPOSE_FEE_ERROR, "tx_create requires parameter '-fee' to be valid uint256");
        return dap_chain_tx_compose_config_return_response_handler(l_config);
    }

    l_value_el_count = dap_str_symbol_count(l_value_str, ',') + 1;
    if (l_time_unlock_str)
        l_time_el_count = dap_str_symbol_count(l_time_unlock_str, ',') + 1;
    if (addr_base58_to)
        l_addr_el_count = dap_str_symbol_count(addr_base58_to, ',') + 1;
    else 
        l_addr_el_count = l_value_el_count;

    if (addr_base58_to && l_addr_el_count != l_value_el_count) {
        dap_json_compose_error_add(l_config->response_handler, TX_CREATE_COMPOSE_INVALID_PARAMS, "num of '-to_addr' and '-value' should be equal");
        return dap_chain_tx_compose_config_return_response_handler(l_config);
    }

    if (l_time_el_count && (l_time_el_count != l_value_el_count || l_time_el_count != l_addr_el_count)) {
        dap_json_compose_error_add(l_config->response_handler, TX_CREATE_COMPOSE_INVALID_PARAMS, "num of '-to_addr', '-value' and  '-lock_before' should be equal");
        return s_compose_config_return_response_handler(l_config);
    }

    l_value = DAP_NEW_Z_COUNT(uint256_t, l_value_el_count);
    if (!l_value) {
        dap_json_compose_error_add(l_config->response_handler, TX_CREATE_COMPOSE_MEMORY_ERROR, "Can't allocate memory");
        return dap_chain_tx_compose_config_return_response_handler(l_config);
    }
    char **l_value_array = dap_strsplit(l_value_str, ",", l_value_el_count);
    if (!l_value_array) {
        DAP_DELETE(l_value);
        dap_json_compose_error_add(l_config->response_handler, TX_CREATE_COMPOSE_ADDR_ERROR, "Can't read '-to_addr' arg");
        return dap_chain_tx_compose_config_return_response_handler(l_config);
    }
    for (size_t i = 0; i < l_value_el_count; ++i) {
        l_value[i] = dap_chain_balance_scan(l_value_array[i]);
        if(IS_ZERO_256(l_value[i])) {
            DAP_DEL_MULTY(l_value);
            dap_strfreev(l_value_array);
            dap_json_compose_error_add(l_config->response_handler, TX_CREATE_COMPOSE_VALUE_ERROR, "tx_create requires parameter '-value' to be valid uint256 value");
            return dap_chain_tx_compose_config_return_response_handler(l_config);
        }
    }
    dap_strfreev(l_value_array);

    if (l_time_unlock_str) {
        l_time_unlock = DAP_NEW_Z_COUNT(dap_time_t, l_value_el_count);
        if (!l_time_unlock) {
            dap_json_compose_error_add(l_config->response_handler, TX_CREATE_COMPOSE_MEMORY_ERROR, "Can't allocate memory");
            return s_compose_config_return_response_handler(l_config);
        }
        char **l_time_unlock_array = dap_strsplit(l_time_unlock_str, ",", l_value_el_count);
        if (!l_time_unlock_array) {
            DAP_DELETE(l_time_unlock);
            dap_json_compose_error_add(l_config->response_handler, TX_CREATE_COMPOSE_ADDR_ERROR, "Can't read '-to_addr' arg");
            return s_compose_config_return_response_handler(l_config);
        }
        for (size_t i = 0; i < l_value_el_count; ++i) {
            if (l_time_unlock_array[i] && !dap_strcmp(l_time_unlock_array[i], "0")) {
                l_time_unlock[i] = 0;
                continue;
            }
            l_time_unlock[i] = dap_time_from_str_rfc822(l_time_unlock_array[i]);
            if (!l_time_unlock[i]) {
                dap_json_compose_error_add(l_config->response_handler, TX_CREATE_COMPOSE_ADDR_ERROR, "Wrong time format. Parameter -lock_before must be in format \"Day Month Year HH:MM:SS Timezone\" e.g. \"19 August 2024 22:00:00 +0300\"");
                DAP_DEL_MULTY(l_time_unlock, l_value);
                return s_compose_config_return_response_handler(l_config);
            }
        }
        dap_strfreev(l_time_unlock_array);
    }

    if (addr_base58_to) {
        l_addr_to = DAP_NEW_Z_COUNT(dap_chain_addr_t *, l_addr_el_count);
        if (!l_addr_to) {
            dap_json_compose_error_add(l_config->response_handler, TX_CREATE_COMPOSE_MEMORY_ERROR, "Can't allocate memory");
            DAP_DELETE(l_value);
            return dap_chain_tx_compose_config_return_response_handler(l_config);
        }
        char **l_addr_base58_to_array = dap_strsplit(addr_base58_to, ",", l_addr_el_count);
        if (!l_addr_base58_to_array) {
<<<<<<< HEAD
            DAP_DEL_MULTY(l_addr_to, l_value, l_time_unlock);
            log_it(L_ERROR, "failed to read '-to_addr' arg");
=======
            DAP_DEL_MULTY(l_addr_to, l_value);
>>>>>>> db187ca0
            dap_json_compose_error_add(l_config->response_handler, TX_CREATE_COMPOSE_ADDR_ERROR, "Can't read '-to_addr' arg");
            return dap_chain_tx_compose_config_return_response_handler(l_config);
        }
        for (size_t i = 0; i < l_addr_el_count; ++i) {
            l_addr_to[i] = dap_chain_addr_from_str(l_addr_base58_to_array[i]);
            if(!l_addr_to[i]) {
                for (size_t j = 0; j < i; ++j) {
                    DAP_DELETE(l_addr_to[j]);
                }
                DAP_DEL_MULTY(l_addr_to, l_value);
                dap_strfreev(l_addr_base58_to_array);
                dap_json_compose_error_add(l_config->response_handler, TX_CREATE_COMPOSE_ADDR_ERROR, "destination address is invalid");
                return dap_chain_tx_compose_config_return_response_handler(l_config);
            }
        }
        dap_strfreev(l_addr_base58_to_array);
    }

    for (size_t i = 0; l_addr_to && i < l_addr_el_count; ++i) {
        if (l_addr_to[i] && dap_chain_addr_compare(l_addr_to[i], l_addr_from)) {
            dap_json_compose_error_add(l_config->response_handler, TX_CREATE_COMPOSE_ADDR_ERROR, "The transaction cannot be directed to the same address as the source.");
            for (size_t j = 0; j < l_addr_el_count; ++j) {
                    DAP_DELETE(l_addr_to[j]);
            }
            DAP_DEL_MULTY(l_addr_to, l_value);
<<<<<<< HEAD
            return s_compose_config_return_response_handler(l_config);
        }
    }

    dap_chain_datum_tx_t *l_tx = dap_chain_datum_tx_create_compose(l_addr_from, l_addr_to, l_token_ticker, l_value, l_time_unlock, l_value_fee, l_addr_el_count, l_config);
=======
            return dap_chain_tx_compose_config_return_response_handler(l_config);
        }
    }

    dap_chain_datum_tx_t* l_tx = dap_chain_datum_tx_create_compose( l_addr_from, l_addr_to, l_token_ticker, l_value, l_value_fee, l_addr_el_count, l_config);
>>>>>>> db187ca0
    if (l_tx) {
        dap_chain_net_tx_to_json(l_tx, l_config->response_handler);
        dap_chain_datum_tx_delete(l_tx);
    }

    DAP_DEL_MULTY(l_addr_to, l_value);
    return dap_chain_tx_compose_config_return_response_handler(l_config);
}

int dap_chain_datum_tx_add_out_without_addr(dap_chain_datum_tx_t **a_tx, uint256_t a_value) {
    if (IS_ZERO_256(a_value))
        return -1;
    
    dap_chain_tx_out_t *l_item = DAP_NEW_Z(dap_chain_tx_out_t);
    if (!l_item)
        return -1;
    
    l_item->header.type = TX_ITEM_TYPE_OUT;
    l_item->header.value = a_value;
    
    int res = dap_chain_datum_tx_add_item(a_tx, l_item);
    DAP_DELETE(l_item);
    
    return res;
}


int dap_chain_datum_tx_add_out_ext_item_without_addr(dap_chain_datum_tx_t **a_tx, uint256_t a_value, const char *a_token)
{
    if (!a_token || IS_ZERO_256(a_value))
        return -1;

    dap_chain_tx_out_ext_t *l_item = DAP_NEW_Z(dap_chain_tx_out_ext_t);
    if (!l_item)
        return -2;
    l_item->header.type = TX_ITEM_TYPE_OUT_EXT;
    l_item->header.value = a_value;
    dap_strncpy((char*)l_item->token, a_token, sizeof(l_item->token) - 1);

    int result = dap_chain_datum_tx_add_item(a_tx, l_item);
    DAP_DELETE(l_item);
    return result;
}


dap_chain_datum_tx_t *dap_chain_datum_tx_create_compose(dap_chain_addr_t* a_addr_from, dap_chain_addr_t** a_addr_to,
<<<<<<< HEAD
        const char* a_token_ticker, uint256_t *a_value, dap_time_t *a_time_unlock, uint256_t a_value_fee, size_t a_tx_num, compose_config_t *a_config)
=======
        const char* a_token_ticker, uint256_t *a_value, uint256_t a_value_fee, size_t a_tx_num, dap_chain_tx_compose_config_t *a_config)
>>>>>>> db187ca0
{
#ifndef DAP_CHAIN_TX_COMPOSE_TEST
    if (!a_config) {
        return NULL;
    }
    if (!a_addr_from || !a_token_ticker || !a_value) {
        dap_json_compose_error_add(a_config->response_handler, TX_CREATE_COMPOSE_INVALID_PARAMS, "Invalid parameters");
        return NULL;
    }

    if (dap_chain_addr_check_sum(a_addr_from)) {
        dap_json_compose_error_add(a_config->response_handler, TX_CREATE_COMPOSE_ADDR_ERROR, "Invalid source address");
        return NULL;
    }

    for (size_t i = 0; i < a_tx_num; ++i) {
        // if (!a_addr_to || !a_addr_to[i]) {
        //     return NULL;
        // }
        if (a_addr_to && dap_chain_addr_check_sum(a_addr_to[i])) {
            dap_json_compose_error_add(a_config->response_handler, TX_CREATE_COMPOSE_ADDR_ERROR, "Invalid destination address");
            return NULL;
        }
        if (IS_ZERO_256(a_value[i])) {
            dap_json_compose_error_add(a_config->response_handler, TX_CREATE_COMPOSE_VALUE_ERROR, "Invalid value");
            return NULL;
        }
    }
#endif
    const char * l_native_ticker = dap_chain_tx_compose_get_native_ticker(a_config->net_name);

    bool l_single_channel = !dap_strcmp(a_token_ticker, l_native_ticker);

    uint256_t l_value_transfer = {}; // how many coins to transfer
    uint256_t l_value_total = {}, l_total_fee = {}, l_fee_transfer = {};
    for (size_t i = 0; i < a_tx_num; ++i) {
        SUM_256_256(l_value_total, a_value[i], &l_value_total);
    }
    uint256_t l_value_need = l_value_total;

    dap_list_t *l_list_fee_out = NULL;
    uint256_t l_net_fee = {};
    dap_chain_addr_t *l_addr_fee = NULL;
    if (!dap_chain_tx_compose_get_remote_net_fee_and_address(&l_net_fee, &l_addr_fee, a_config)) {
        return NULL;
    }

    bool l_net_fee_used = !IS_ZERO_256(l_net_fee);
    SUM_256_256(l_net_fee, a_value_fee, &l_total_fee);
    dap_json_t *l_native_outs = NULL;
    dap_json_t *l_outs = NULL;
    int l_outputs_count = 0;
    int l_native_outputs_count = 0;
#ifndef DAP_CHAIN_TX_COMPOSE_TEST
    if (!dap_chain_tx_compose_get_remote_wallet_outs_and_count(a_addr_from, a_token_ticker, &l_outs, &l_outputs_count, a_config)) {
        if (l_net_fee_used && l_addr_fee)
            DAP_DELETE(l_addr_fee);
        return NULL;
    }
    if (l_single_channel) {
        l_native_outs = l_outs;
        l_native_outputs_count = l_outputs_count;
    } else {
        if (!dap_chain_tx_compose_get_remote_wallet_outs_and_count(a_addr_from, l_native_ticker, &l_native_outs, &l_native_outputs_count, a_config)) {
            dap_json_object_free(l_outs);
            if (l_net_fee_used && l_addr_fee)
                DAP_DELETE(l_addr_fee);
            return NULL;
        }
    }
#endif

    if (l_single_channel)
        SUM_256_256(l_value_need, l_total_fee, &l_value_need);
    else if (!IS_ZERO_256(l_total_fee)) {
        l_list_fee_out = dap_ledger_get_list_tx_outs_from_json(l_native_outs, l_native_outputs_count,
                                                               l_total_fee, 
                                                               &l_fee_transfer, false);
        if (!l_list_fee_out) {
            dap_json_compose_error_add(a_config->response_handler, TX_CREATE_COMPOSE_FEE_ERROR, "Not enough funds to pay fee");
            dap_json_object_free(l_outs);
            dap_json_object_free(l_native_outs);
            return NULL;
        }
    }
    dap_list_t *l_list_used_out = NULL;
    l_list_used_out = dap_ledger_get_list_tx_outs_from_json(l_outs, l_outputs_count,
                                                            l_value_need,
                                                            &l_value_transfer, false);
    
    dap_json_object_free(l_outs);
    if (!l_single_channel)
        dap_json_object_free(l_native_outs);
    
    if (!l_list_used_out) {
        dap_json_compose_error_add(a_config->response_handler, TX_CREATE_COMPOSE_FUNDS_ERROR, "Not enough funds to transfer");
        if (l_list_fee_out)
            dap_list_free_full(l_list_fee_out, NULL);
        if (l_net_fee_used && l_addr_fee)
            DAP_DELETE(l_addr_fee);
        return NULL;
    }

    // create empty transaction
    dap_chain_datum_tx_t *l_tx = dap_chain_datum_tx_create();
    // add 'in' items
    {
        uint256_t l_value_to_items = dap_chain_datum_tx_add_in_item_list(&l_tx, l_list_used_out);
#ifndef DAP_CHAIN_TX_COMPOSE_TEST
        assert(EQUAL_256(l_value_to_items, l_value_transfer));
#endif
        dap_list_free_full(l_list_used_out, NULL);
        if (l_list_fee_out) {
            uint256_t l_value_fee_items = dap_chain_datum_tx_add_in_item_list(&l_tx, l_list_fee_out);
            assert(EQUAL_256(l_value_fee_items, l_fee_transfer));
            dap_list_free_full(l_list_fee_out, NULL);
        }

    }
    if (a_tx_num > 1) {
        uint32_t l_tx_num = a_tx_num;
        dap_chain_tx_tsd_t *l_out_count = dap_chain_datum_tx_item_tsd_create(&l_tx_num, DAP_CHAIN_DATUM_TRANSFER_TSD_TYPE_OUT_COUNT, sizeof(uint32_t));
        dap_chain_datum_tx_add_item(&l_tx, l_out_count);
    }
    
    if (l_single_channel) { // add 'out' items
        uint256_t l_value_pack = {}; // how much datoshi add to 'out' items
        for (size_t i = 0; i < a_tx_num; ++i) {
<<<<<<< HEAD
            if (dap_chain_datum_tx_add_out_std_item(&l_tx, a_addr_to[i], a_value[i], l_native_ticker, a_time_unlock ? a_time_unlock[i] : 0) != 1) {
                dap_chain_datum_tx_delete(l_tx);
                dap_json_compose_error_add(a_config->response_handler, TX_CREATE_COMPOSE_OUT_ERROR, "Can't add 'out' item");
                DAP_DEL_Z(l_addr_fee);
                return NULL;
=======
            if (a_addr_to) {
                if (dap_chain_datum_tx_add_out_ext_item(&l_tx, a_addr_to[i], a_value[i], l_native_ticker) != 1) {
                    dap_chain_datum_tx_delete(l_tx);
                    dap_json_compose_error_add(a_config->response_handler, TX_CREATE_COMPOSE_OUT_ERROR, "Can't add 'out' item");
                    return NULL;
                }
            } else {
                if (dap_chain_datum_tx_add_out_without_addr(&l_tx, a_value[i]) != 1) {
                    dap_chain_datum_tx_delete(l_tx);
                    dap_json_compose_error_add(a_config->response_handler, TX_CREATE_COMPOSE_OUT_ERROR, "Can't add 'out' without address");
                    return NULL;
                }
>>>>>>> db187ca0
            }
                SUM_256_256(l_value_pack, a_value[i], &l_value_pack);
        }
        // Network fee
        if (l_net_fee_used) {
            if (dap_chain_datum_tx_add_out_ext_item(&l_tx, l_addr_fee, l_net_fee, l_native_ticker) == 1)
                SUM_256_256(l_value_pack, l_net_fee, &l_value_pack);
            else {
                dap_chain_datum_tx_delete(l_tx);
                dap_json_compose_error_add(a_config->response_handler, TX_CREATE_COMPOSE_FEE_ERROR, "Can't add network 'fee' item");
                return NULL;
            }
        }
        // Validator's fee
        if (!IS_ZERO_256(a_value_fee)) {
            if (dap_chain_datum_tx_add_fee_item(&l_tx, a_value_fee) == 1)
                SUM_256_256(l_value_pack, a_value_fee, &l_value_pack);
            else {
                dap_chain_datum_tx_delete(l_tx);
                dap_json_compose_error_add(a_config->response_handler, TX_CREATE_COMPOSE_FEE_ERROR, "Can't add validator's 'fee' item");
                return NULL;
            }
        }
        // coin back
        uint256_t l_value_back;
        SUBTRACT_256_256(l_value_transfer, l_value_pack, &l_value_back);
        if(!IS_ZERO_256(l_value_back)) {
            if(dap_chain_datum_tx_add_out_ext_item(&l_tx, a_addr_from, l_value_back, l_native_ticker) != 1) {
                dap_chain_datum_tx_delete(l_tx);
                dap_json_compose_error_add(a_config->response_handler, TX_CREATE_COMPOSE_OUT_ERROR, "Can't add 'coin back' item");
                return NULL;
            }
        }
    } else { // add 'out_ext' items
        for (size_t i = 0; i < a_tx_num; ++i) {
<<<<<<< HEAD
            if (dap_chain_datum_tx_add_out_std_item(&l_tx, a_addr_to[i], a_value[i], a_token_ticker, a_time_unlock ? a_time_unlock[i] : 0) != 1) {
                log_it(L_ERROR, "failed to add 'out_ext' item");
                dap_chain_datum_tx_delete(l_tx);
                dap_json_compose_error_add(a_config->response_handler, TX_CREATE_COMPOSE_OUT_ERROR, "Can't add 'out_ext' item");
                return NULL;
=======
            if (a_addr_to) {
                if (dap_chain_datum_tx_add_out_ext_item(&l_tx, a_addr_to[i], a_value[i], a_token_ticker) != 1) {
                    dap_chain_datum_tx_delete(l_tx);
                    dap_json_compose_error_add(a_config->response_handler, TX_CREATE_COMPOSE_OUT_ERROR, "Can't add 'out_ext' item");
                    return NULL;
                }
            } else {
                if (dap_chain_datum_tx_add_out_ext_item_without_addr(&l_tx, a_value[i], a_token_ticker) != 1) {
                    dap_chain_datum_tx_delete(l_tx);
                    dap_json_compose_error_add(a_config->response_handler, TX_CREATE_COMPOSE_OUT_ERROR, "Can't add 'out_ext' without address");
                    return NULL;
                }
>>>>>>> db187ca0
            }
        }
        // coin back
        uint256_t l_value_back;
        SUBTRACT_256_256(l_value_transfer, l_value_total, &l_value_back);
        if(!IS_ZERO_256(l_value_back)) {
            if(dap_chain_datum_tx_add_out_ext_item(&l_tx, a_addr_from, l_value_back, a_token_ticker) != 1) {
                dap_chain_datum_tx_delete(l_tx);
                dap_json_compose_error_add(a_config->response_handler, TX_CREATE_COMPOSE_OUT_ERROR, "Can't add 'coin back' item");
                return NULL;
            }
        }
        // Network fee
        if (l_net_fee_used) {
            if (dap_chain_datum_tx_add_out_ext_item(&l_tx, l_addr_fee, l_net_fee, l_native_ticker) != 1) {
                dap_chain_datum_tx_delete(l_tx);
                dap_json_compose_error_add(a_config->response_handler, TX_CREATE_COMPOSE_OUT_ERROR, "Can't add network 'fee' item");
                return NULL;
            }
        }
        // Validator's fee
        if (!IS_ZERO_256(a_value_fee)) {
            if (dap_chain_datum_tx_add_fee_item(&l_tx, a_value_fee) != 1) {
                dap_chain_datum_tx_delete(l_tx);
                dap_json_compose_error_add(a_config->response_handler, TX_CREATE_COMPOSE_FEE_ERROR, "Can't add validator's 'fee' item");
                return NULL;
            }
        }
        // fee coin back
        SUBTRACT_256_256(l_fee_transfer, l_total_fee, &l_value_back);
        if(!IS_ZERO_256(l_value_back)) {
            if(dap_chain_datum_tx_add_out_ext_item(&l_tx, a_addr_from, l_value_back, l_native_ticker) != 1) {
                dap_chain_datum_tx_delete(l_tx);
                dap_json_compose_error_add(a_config->response_handler, TX_CREATE_COMPOSE_OUT_ERROR, "Can't add 'coin back' item");
                return NULL;
            }
        }
    }
    return l_tx;
}

dap_json_t *dap_chain_tx_compose_get_remote_tx_outs(const char *a_token_ticker,  dap_chain_addr_t * a_addr, dap_chain_tx_compose_config_t *a_config)
{
    dap_return_val_if_pass(!a_token_ticker || !a_addr || !a_config, NULL);
    dap_json_t *l_json_outs = dap_request_command_to_rpc_with_params(a_config, "wallet", "outputs;-addr;%s;-token;%s;-net;%s;-mempool_check", 
                                                                      dap_chain_addr_to_str(a_addr), a_token_ticker, a_config->net_name);
    if (!l_json_outs) {
        dap_json_compose_error_add(a_config->response_handler, DAP_COMPOSE_ERROR_RESPONSE_NULL, "Failed to get response from RPC request");
        return NULL;
    }

    if (!dap_json_is_array(l_json_outs)) {
        dap_json_object_free(l_json_outs);
        dap_json_compose_error_add(a_config->response_handler, DAP_COMPOSE_ERROR_RESPONSE_NULL, "Response is not an array");
        return NULL;
    }

    if (dap_json_array_length(l_json_outs) == 0) {
        dap_json_object_free(l_json_outs);
        dap_json_compose_error_add(a_config->response_handler, DAP_COMPOSE_ERROR_RESPONSE_NULL, "Response is empty");
        return NULL;
    }

    dap_json_t *l_first_array = dap_json_array_get_idx(l_json_outs, 0);
    if (!l_first_array || !dap_json_is_array(l_first_array)) {
        dap_json_object_free(l_json_outs);
        dap_json_compose_error_add(a_config->response_handler, DAP_COMPOSE_ERROR_RESPONSE_NULL, "Response is not an array");
        return NULL;
    }

    dap_json_t *l_first_item = dap_json_array_get_idx(l_first_array, 0);
    if (!l_first_item) {
        dap_json_object_free(l_json_outs);
        dap_json_compose_error_add(a_config->response_handler, DAP_COMPOSE_ERROR_RESPONSE_NULL, "Response is not an array");
        return NULL;
    }

    dap_json_t *l_outs = NULL;
    dap_json_object_get_ex(l_first_item, "outs", &l_outs);
    if (!l_outs ||
        !dap_json_is_array(l_outs)) {
        dap_json_object_free(l_json_outs);
        dap_json_compose_error_add(a_config->response_handler, DAP_COMPOSE_ERROR_RESPONSE_NULL, "Response is not an array");
        return NULL;
    }
    // No need to call get() in dap_json
    dap_json_object_free(l_json_outs);
    return l_outs;
}

uint256_t dap_chain_tx_compose_get_balance_from_json(dap_json_t *l_json_outs, const char *a_token_sell) {
    uint256_t l_value = {};
    if (l_json_outs && dap_json_is_array(l_json_outs)) {
        for (size_t i = 0; i < dap_json_array_length(l_json_outs); i++) {
            dap_json_t *outer_array = dap_json_array_get_idx(l_json_outs, i);
            if (dap_json_is_array(outer_array)) {
                for (size_t j = 0; j < dap_json_array_length(outer_array); j++) {
                    dap_json_t *addr_obj = dap_json_array_get_idx(outer_array, j);
                    if (dap_json_is_object(addr_obj)) {
                        dap_json_t *tokens = NULL;
                        dap_json_object_get_ex(addr_obj, "tokens", &tokens);
                        if (tokens && dap_json_is_array(tokens)) {
                            for (size_t k = 0; k < dap_json_array_length(tokens); k++) {
                                dap_json_t *token_obj = dap_json_array_get_idx(tokens, k);
                                dap_json_t *token = NULL;
                                dap_json_object_get_ex(token_obj, "token", &token);
                                if (token && dap_json_is_object(token)) {
                                    dap_json_t *ticker = NULL;
                                    dap_json_object_get_ex(token, "ticker", &ticker);
                                    if (ticker && dap_json_is_string(ticker)) {
                                        const char *ticker_str = dap_json_get_string(ticker);
                                        if (strcmp(ticker_str, a_token_sell) == 0) {
                                            dap_json_t *datoshi = NULL;
                                            dap_json_object_get_ex(token_obj, "datoshi", &datoshi);
                                            if (datoshi && dap_json_is_string(datoshi)) {
                                                const char *datoshi_str = dap_json_get_string(datoshi);
                                                l_value = dap_uint256_scan_uninteger(datoshi_str);
                                                break;
                                            }
                                        }
                                    }
                                }
                            }
                        }
                    }
                }
            }
        }
    }
    return l_value;
}

bool dap_chain_tx_compose_check_token_in_ledger(dap_json_t *l_json_coins, const char *a_token) {
    if (dap_json_is_array(l_json_coins)) {
        for (size_t i = 0; i < dap_json_array_length(l_json_coins); i++) {
            dap_json_t *token_array = dap_json_array_get_idx(l_json_coins, i);
            if (dap_json_is_array(token_array)) {
                for (size_t j = 0; j < dap_json_array_length(token_array); j++) {
                    dap_json_t *token_obj = dap_json_array_get_idx(token_array, j);
                    dap_json_t *token_name = NULL;
                    dap_json_object_get_ex(token_obj, "token_name", &token_name);
                    if (token_name && dap_json_is_string(token_name)) {
                        const char *token_name_str = dap_json_get_string(token_name);
                        if (strcmp(token_name_str, a_token) == 0) {
                            return true;
                        }
                    }
                }
            }
        }
    }
    return false;
}


dap_json_t* dap_tx_cond_create_compose(const char *a_net_name, const char *a_token_ticker, dap_chain_addr_t *a_wallet_addr,
                                        const char *a_cert_str, const char *a_value_datoshi_str, const char *a_value_fee_str,
                                        const char *a_unit_str, const char *a_value_per_unit_max_str,
                                        const char *a_srv_uid_str, const char *a_url_str, uint16_t a_port, const char *a_cert_path) {    
    dap_chain_tx_compose_config_t *l_config = dap_chain_tx_compose_config_init(a_net_name, a_url_str, a_port, a_cert_path);
    if (!l_config) {
        dap_json_t* l_json_obj_ret = dap_json_object_new();
        dap_json_compose_error_add(l_json_obj_ret, TX_COND_CREATE_COMPOSE_ERROR_INVALID_FEE, "Can't create compose config");
        return l_json_obj_ret;
    }
    
    uint256_t l_value_datoshi = {};    
    uint256_t l_value_fee = {};
    uint256_t l_value_per_unit_max = {};
    dap_chain_srv_uid_t l_srv_uid = {};
    l_srv_uid.uint64 = strtoll(a_srv_uid_str, NULL, 10);
    if (!l_srv_uid.uint64) {
        dap_json_compose_error_add(l_config->response_handler, TX_COND_CREATE_COMPOSE_ERROR_INVALID_SERVICE_UID, "Can't find service UID %s", a_srv_uid_str);
        return dap_chain_tx_compose_config_return_response_handler(l_config);
    }

    dap_chain_net_srv_price_unit_uid_t l_price_unit = { .enm = dap_chain_srv_str_to_unit_enum((char*)a_unit_str)};

    if(l_price_unit.enm == SERV_UNIT_UNDEFINED) {
        dap_json_compose_error_add(l_config->response_handler, TX_COND_CREATE_COMPOSE_ERROR_INVALID_UNIT, "Can't recognize unit '%s'. Unit must look like { B | SEC }\n", a_unit_str);
        return dap_chain_tx_compose_config_return_response_handler(l_config);
    }

    l_value_datoshi = dap_chain_balance_scan(a_value_datoshi_str);
    if(IS_ZERO_256(l_value_datoshi)) {
        dap_json_compose_error_add(l_config->response_handler, TX_COND_CREATE_COMPOSE_ERROR_INVALID_VALUE, "Can't recognize value '%s' as a number\n", a_value_datoshi_str);
        return dap_chain_tx_compose_config_return_response_handler(l_config);
    }

    l_value_fee = dap_chain_balance_scan(a_value_fee_str);
    if(IS_ZERO_256(l_value_fee)) {
        dap_json_compose_error_add(l_config->response_handler, TX_COND_CREATE_COMPOSE_ERROR_INVALID_VALUE, "Can't recognize value '%s' as a number\n", a_value_fee_str);
        return dap_chain_tx_compose_config_return_response_handler(l_config);
    }
    if (a_value_per_unit_max_str)
        l_value_per_unit_max = dap_chain_balance_scan(a_value_per_unit_max_str);

    dap_cert_t *l_cert_cond = dap_cert_find_by_name(a_cert_str);
    if(!l_cert_cond) {
        dap_json_compose_error_add(l_config->response_handler, TX_COND_CREATE_COMPOSE_ERROR_CERT_NOT_FOUND, "Can't find cert '%s'\n", a_cert_str);
        return dap_chain_tx_compose_config_return_response_handler(l_config);
    }

    dap_pkey_t *l_key_cond = dap_pkey_from_enc_key(l_cert_cond->enc_key);
    if (!l_key_cond) {
        dap_json_compose_error_add(l_config->response_handler, TX_COND_CREATE_COMPOSE_ERROR_INVALID_CERT_KEY, "Cert '%s' doesn't contain a valid public key\n", a_cert_str);
        return dap_chain_tx_compose_config_return_response_handler(l_config);
    }

    dap_chain_datum_tx_t *l_tx = dap_chain_mempool_compose_tx_create_cond(a_wallet_addr, l_key_cond, a_token_ticker,
                                                        l_value_datoshi, l_value_per_unit_max, l_price_unit,
                                                        l_srv_uid, l_value_fee, NULL, 0, l_config);
    if (l_tx) {
        dap_chain_net_tx_to_json(l_tx, l_config->response_handler);
        dap_chain_datum_tx_delete(l_tx);
    }
    DAP_DELETE(l_key_cond);
    return dap_chain_tx_compose_config_return_response_handler(l_config);
}


dap_chain_datum_tx_t *dap_chain_mempool_tx_create_cond_compose(dap_chain_addr_t *a_wallet_addr, dap_pkey_t *a_key_cond,
        const char a_token_ticker[DAP_CHAIN_TICKER_SIZE_MAX],
        uint256_t a_value, uint256_t a_value_per_unit_max,
        dap_chain_net_srv_price_unit_uid_t a_unit, dap_chain_srv_uid_t a_srv_uid,
        uint256_t a_value_fee, const void *a_cond,
        size_t a_cond_size, dap_chain_tx_compose_config_t *a_config)
{
    // check valid param
    if (!a_config->net_name || !*a_config->net_name || !a_key_cond || IS_ZERO_256(a_value) || !a_config->url_str || !*a_config->url_str || a_config->port == 0 || !a_wallet_addr)
        return NULL;

    if (dap_strcmp(dap_chain_tx_compose_get_native_ticker(a_config->net_name), a_token_ticker)) {
        dap_json_compose_error_add(a_config->response_handler, TX_COND_CREATE_COMPOSE_ERROR_NATIVE_TOKEN_REQUIRED, "Pay for service should be only in native token_ticker\n");
        return NULL;
    }
    uint256_t l_net_fee = {};
    dap_chain_addr_t* l_addr_fee = NULL;
    dap_chain_tx_compose_get_remote_net_fee_and_address(&l_net_fee, &l_addr_fee, a_config);

    bool l_net_fee_used = !IS_ZERO_256(l_net_fee);
    // find the transactions from which to take away coins
    uint256_t l_value_transfer = {}; // how many coins to transfer
    uint256_t l_value_need = {};
    SUM_256_256(a_value, a_value_fee, &l_value_need);
    if (l_net_fee_used) {
        SUM_256_256(l_value_need, l_net_fee, &l_value_need);
    }
    // list of transaction with 'out' items
    dap_json_t *l_outs = NULL;
    int l_outputs_count = 0;
#ifndef DAP_CHAIN_TX_COMPOSE_TEST
    if (!dap_chain_tx_compose_get_remote_wallet_outs_and_count(a_wallet_addr, a_token_ticker, &l_outs, &l_outputs_count, a_config)) {
        return NULL;
    }
#endif
    dap_list_t *l_list_used_out = dap_ledger_get_list_tx_outs_from_json(l_outs, l_outputs_count,
                                                                         l_value_need,
                                                                         &l_value_transfer, false);
    dap_json_object_free(l_outs);
    if(!l_list_used_out) {
        dap_json_compose_error_add(a_config->response_handler, TX_COND_CREATE_COMPOSE_ERROR_NOT_ENOUGH_FUNDS, "Nothing to transfer (not enough funds)\n");
        return NULL;
    }

    // create empty transaction
    dap_chain_datum_tx_t *l_tx = dap_chain_datum_tx_create();
    // add 'in' items
    {
        uint256_t l_value_to_items = dap_chain_datum_tx_add_in_item_list(&l_tx, l_list_used_out);
#ifndef DAP_CHAIN_TX_COMPOSE_TEST
        assert(EQUAL_256(l_value_to_items, l_value_transfer));
#endif
        dap_list_free_full(l_list_used_out, NULL);
    }
    // add 'out_cond' and 'out' items
    {
        uint256_t l_value_pack = {}; // how much coin add to 'out' items
        if(dap_chain_datum_tx_add_out_cond_item(&l_tx, a_key_cond, a_srv_uid, a_value, a_value_per_unit_max, a_unit, a_cond,
                a_cond_size) == 1) {
            SUM_256_256(l_value_pack, a_value, &l_value_pack);
        } else {
            dap_chain_datum_tx_delete(l_tx);
            dap_json_compose_error_add(a_config->response_handler, TX_COND_CREATE_COMPOSE_ERROR_COND_OUTPUT_FAILED, "Cant add conditional output\n");
            return NULL;
        }
        // Network fee
        if (l_net_fee_used) {
            if (dap_chain_datum_tx_add_out_ext_item(&l_tx, l_addr_fee, l_net_fee, a_token_ticker) == 1)
                SUM_256_256(l_value_pack, l_net_fee, &l_value_pack);
            else {
                dap_chain_datum_tx_delete(l_tx);
                return NULL;
            }
        }
        // Validator's fee
        if (!IS_ZERO_256(a_value_fee)) {
            if (dap_chain_datum_tx_add_fee_item(&l_tx, a_value_fee) == 1)
                SUM_256_256(l_value_pack, a_value_fee, &l_value_pack);
            else {
                dap_chain_datum_tx_delete(l_tx);
                return NULL;
            }
        }
        // coin back
        uint256_t l_value_back = {};
        SUBTRACT_256_256(l_value_transfer, l_value_pack, &l_value_back);
        if (!IS_ZERO_256(l_value_back)) {
            if(dap_chain_datum_tx_add_out_ext_item(&l_tx, a_wallet_addr, l_value_back, a_token_ticker) != 1) {
                dap_chain_datum_tx_delete(l_tx);
                dap_json_compose_error_add(a_config->response_handler, TX_COND_CREATE_COMPOSE_ERROR_COIN_BACK_FAILED, "Cant add coin back output\n");
                return NULL;
            }
        }
    }
    return l_tx;
}<|MERGE_RESOLUTION|>--- conflicted
+++ resolved
@@ -785,12 +785,9 @@
     TX_CREATE_COMPOSE_TIME_UNLOCK_ERROR = -10
 } tx_create_compose_error_t;
 
-<<<<<<< HEAD
-json_object* dap_tx_create_compose(const char *l_net_str, const char *l_token_ticker, const char *l_value_str, const char *l_time_unlock_str, const char *l_fee_str, const char *addr_base58_to, 
-=======
-dap_json_t* dap_tx_create_compose(const char *l_net_str, const char *l_token_ticker, const char *l_value_str, const char *l_fee_str, const char *addr_base58_to, 
->>>>>>> db187ca0
-                                    dap_chain_addr_t *l_addr_from, const char *l_url_str, uint16_t l_port, const char *l_cert_path) {
+dap_json_t* dap_tx_create_compose(const char *l_net_str, const char *l_token_ticker, const char *l_value_str, const char *l_time_unlock_str,
+                                  const char *l_fee_str, const char *addr_base58_to, 
+                                  dap_chain_addr_t *l_addr_from, const char *l_url_str, uint16_t l_port, const char *l_cert_path) {
     if (!l_net_str || !l_token_ticker || !l_value_str || !l_addr_from || !l_url_str) {
         return NULL;
     }
@@ -832,7 +829,7 @@
 
     if (l_time_el_count && (l_time_el_count != l_value_el_count || l_time_el_count != l_addr_el_count)) {
         dap_json_compose_error_add(l_config->response_handler, TX_CREATE_COMPOSE_INVALID_PARAMS, "num of '-to_addr', '-value' and  '-lock_before' should be equal");
-        return s_compose_config_return_response_handler(l_config);
+        return dap_chain_tx_compose_config_return_response_handler(l_config);
     }
 
     l_value = DAP_NEW_Z_COUNT(uint256_t, l_value_el_count);
@@ -861,13 +858,13 @@
         l_time_unlock = DAP_NEW_Z_COUNT(dap_time_t, l_value_el_count);
         if (!l_time_unlock) {
             dap_json_compose_error_add(l_config->response_handler, TX_CREATE_COMPOSE_MEMORY_ERROR, "Can't allocate memory");
-            return s_compose_config_return_response_handler(l_config);
+            return dap_chain_tx_compose_config_return_response_handler(l_config);
         }
         char **l_time_unlock_array = dap_strsplit(l_time_unlock_str, ",", l_value_el_count);
         if (!l_time_unlock_array) {
             DAP_DELETE(l_time_unlock);
             dap_json_compose_error_add(l_config->response_handler, TX_CREATE_COMPOSE_ADDR_ERROR, "Can't read '-to_addr' arg");
-            return s_compose_config_return_response_handler(l_config);
+            return dap_chain_tx_compose_config_return_response_handler(l_config);
         }
         for (size_t i = 0; i < l_value_el_count; ++i) {
             if (l_time_unlock_array[i] && !dap_strcmp(l_time_unlock_array[i], "0")) {
@@ -878,7 +875,7 @@
             if (!l_time_unlock[i]) {
                 dap_json_compose_error_add(l_config->response_handler, TX_CREATE_COMPOSE_ADDR_ERROR, "Wrong time format. Parameter -lock_before must be in format \"Day Month Year HH:MM:SS Timezone\" e.g. \"19 August 2024 22:00:00 +0300\"");
                 DAP_DEL_MULTY(l_time_unlock, l_value);
-                return s_compose_config_return_response_handler(l_config);
+                return dap_chain_tx_compose_config_return_response_handler(l_config);
             }
         }
         dap_strfreev(l_time_unlock_array);
@@ -893,12 +890,7 @@
         }
         char **l_addr_base58_to_array = dap_strsplit(addr_base58_to, ",", l_addr_el_count);
         if (!l_addr_base58_to_array) {
-<<<<<<< HEAD
             DAP_DEL_MULTY(l_addr_to, l_value, l_time_unlock);
-            log_it(L_ERROR, "failed to read '-to_addr' arg");
-=======
-            DAP_DEL_MULTY(l_addr_to, l_value);
->>>>>>> db187ca0
             dap_json_compose_error_add(l_config->response_handler, TX_CREATE_COMPOSE_ADDR_ERROR, "Can't read '-to_addr' arg");
             return dap_chain_tx_compose_config_return_response_handler(l_config);
         }
@@ -924,19 +916,11 @@
                     DAP_DELETE(l_addr_to[j]);
             }
             DAP_DEL_MULTY(l_addr_to, l_value);
-<<<<<<< HEAD
-            return s_compose_config_return_response_handler(l_config);
-        }
-    }
-
-    dap_chain_datum_tx_t *l_tx = dap_chain_datum_tx_create_compose(l_addr_from, l_addr_to, l_token_ticker, l_value, l_time_unlock, l_value_fee, l_addr_el_count, l_config);
-=======
             return dap_chain_tx_compose_config_return_response_handler(l_config);
         }
     }
 
-    dap_chain_datum_tx_t* l_tx = dap_chain_datum_tx_create_compose( l_addr_from, l_addr_to, l_token_ticker, l_value, l_value_fee, l_addr_el_count, l_config);
->>>>>>> db187ca0
+    dap_chain_datum_tx_t* l_tx = dap_chain_datum_tx_create_compose( l_addr_from, l_addr_to, l_token_ticker, l_value, l_time_unlock, l_value_fee, l_addr_el_count, l_config);
     if (l_tx) {
         dap_chain_net_tx_to_json(l_tx, l_config->response_handler);
         dap_chain_datum_tx_delete(l_tx);
@@ -983,11 +967,7 @@
 
 
 dap_chain_datum_tx_t *dap_chain_datum_tx_create_compose(dap_chain_addr_t* a_addr_from, dap_chain_addr_t** a_addr_to,
-<<<<<<< HEAD
-        const char* a_token_ticker, uint256_t *a_value, dap_time_t *a_time_unlock, uint256_t a_value_fee, size_t a_tx_num, compose_config_t *a_config)
-=======
-        const char* a_token_ticker, uint256_t *a_value, uint256_t a_value_fee, size_t a_tx_num, dap_chain_tx_compose_config_t *a_config)
->>>>>>> db187ca0
+        const char* a_token_ticker, uint256_t *a_value, dap_time_t *a_time_unlock, uint256_t a_value_fee, size_t a_tx_num, dap_chain_tx_compose_config_t *a_config)
 {
 #ifndef DAP_CHAIN_TX_COMPOSE_TEST
     if (!a_config) {
@@ -1116,15 +1096,8 @@
     if (l_single_channel) { // add 'out' items
         uint256_t l_value_pack = {}; // how much datoshi add to 'out' items
         for (size_t i = 0; i < a_tx_num; ++i) {
-<<<<<<< HEAD
-            if (dap_chain_datum_tx_add_out_std_item(&l_tx, a_addr_to[i], a_value[i], l_native_ticker, a_time_unlock ? a_time_unlock[i] : 0) != 1) {
-                dap_chain_datum_tx_delete(l_tx);
-                dap_json_compose_error_add(a_config->response_handler, TX_CREATE_COMPOSE_OUT_ERROR, "Can't add 'out' item");
-                DAP_DEL_Z(l_addr_fee);
-                return NULL;
-=======
             if (a_addr_to) {
-                if (dap_chain_datum_tx_add_out_ext_item(&l_tx, a_addr_to[i], a_value[i], l_native_ticker) != 1) {
+                if (dap_chain_datum_tx_add_out_std_item(&l_tx, a_addr_to[i], a_value[i], l_native_ticker, a_time_unlock ? a_time_unlock[i] : 0) != 1) {
                     dap_chain_datum_tx_delete(l_tx);
                     dap_json_compose_error_add(a_config->response_handler, TX_CREATE_COMPOSE_OUT_ERROR, "Can't add 'out' item");
                     return NULL;
@@ -1135,7 +1108,6 @@
                     dap_json_compose_error_add(a_config->response_handler, TX_CREATE_COMPOSE_OUT_ERROR, "Can't add 'out' without address");
                     return NULL;
                 }
->>>>>>> db187ca0
             }
                 SUM_256_256(l_value_pack, a_value[i], &l_value_pack);
         }
@@ -1171,15 +1143,8 @@
         }
     } else { // add 'out_ext' items
         for (size_t i = 0; i < a_tx_num; ++i) {
-<<<<<<< HEAD
-            if (dap_chain_datum_tx_add_out_std_item(&l_tx, a_addr_to[i], a_value[i], a_token_ticker, a_time_unlock ? a_time_unlock[i] : 0) != 1) {
-                log_it(L_ERROR, "failed to add 'out_ext' item");
-                dap_chain_datum_tx_delete(l_tx);
-                dap_json_compose_error_add(a_config->response_handler, TX_CREATE_COMPOSE_OUT_ERROR, "Can't add 'out_ext' item");
-                return NULL;
-=======
             if (a_addr_to) {
-                if (dap_chain_datum_tx_add_out_ext_item(&l_tx, a_addr_to[i], a_value[i], a_token_ticker) != 1) {
+                if (dap_chain_datum_tx_add_out_std_item(&l_tx, a_addr_to[i], a_value[i], a_token_ticker, a_time_unlock ? a_time_unlock[i] : 0)) {
                     dap_chain_datum_tx_delete(l_tx);
                     dap_json_compose_error_add(a_config->response_handler, TX_CREATE_COMPOSE_OUT_ERROR, "Can't add 'out_ext' item");
                     return NULL;
@@ -1190,7 +1155,6 @@
                     dap_json_compose_error_add(a_config->response_handler, TX_CREATE_COMPOSE_OUT_ERROR, "Can't add 'out_ext' without address");
                     return NULL;
                 }
->>>>>>> db187ca0
             }
         }
         // coin back
