--- conflicted
+++ resolved
@@ -4030,29 +4030,12 @@
         }
         l_pkey = dap_pkey_from_enc_key(l_signing_cert->enc_key);
     }  else if (a_pkey_full_str) {
-<<<<<<< HEAD
-=======
-        dap_sign_type_t l_type = dap_sign_type_from_str(a_sign_type_str);
-        if (l_type.type == SIG_TYPE_NULL) {
-            log_it(L_ERROR, "wrong sign type");
-            dap_json_compose_error_add(l_config->response_handler, STAKE_DELEGATE_COMPOSE_ERR_WRONG_SIGN_TYPE, "Wrong sign type");
-            return s_compose_config_return_response_handler(l_config);
-        }
->>>>>>> ed13a3dc
         l_pkey = dap_pkey_get_from_str(a_pkey_full_str);
         if (!l_pkey) {
             log_it(L_ERROR, "invalid pkey string format");
             dap_json_compose_error_add(l_config->response_handler, STAKE_DELEGATE_COMPOSE_ERR_INVALID_PKEY, "Invalid pkey string format, can't get pkey_full");
             return s_compose_config_return_response_handler(l_config);
         }
-<<<<<<< HEAD
-=======
-        if (l_pkey->header.type.type != dap_pkey_type_from_sign_type(l_type).type) {
-            log_it(L_ERROR, "pkey and sign types is different");
-            dap_json_compose_error_add(l_config->response_handler, STAKE_DELEGATE_COMPOSE_ERR_INVALID_PKEY, "pkey and sign types is different");
-            return s_compose_config_return_response_handler(l_config);
-        }
->>>>>>> ed13a3dc
         dap_chain_hash_fast_t l_hash_public_key = {0};
         if (!dap_pkey_get_hash(l_pkey, &l_hash_public_key)) {
             log_it(L_ERROR, "invalid pkey hash format");
