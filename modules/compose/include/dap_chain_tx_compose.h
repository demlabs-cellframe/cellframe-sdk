/*
 * Authors:
 * Roman Padenkov <roman.padenkov@demlabs.net>
 * Olzhas Zharasbaev <oljas.jarasbaev@demlabs.net>
 * DeM Labs Inc.   https://demlabs.net
 * DeM Labs Open source community https://github.com/demlabsinc
 * Copyright  (c) 2025-2026
 * All rights reserved.

 This file is part of DAP (Distributed Applications Platform) the open source project

 DAP (Distributed Applications Platform) is free software: you can redistribute it and/or modify
 it under the terms of the GNU General Public License as published by
 the Free Software Foundation, either version 3 of the License, or
 (at your option) any later version.

 DAP is distributed in the hope that it will be useful,
 but WITHOUT ANY WARRANTY; without even the implied warranty of
 MERCHANTABILITY or FITNESS FOR A PARTICULAR PURPOSE.  See the
 GNU General Public License for more details.

 You should have received a copy of the GNU General Public License
 along with any DAP based project.  If not, see <http://www.gnu.org/licenses/>.
 */

 #pragma once
 #include "dap_chain_common.h"
 #include "dap_list.h"
 #include "dap_math_ops.h"
 #include "dap_chain_datum_tx.h"
 #include "dap_chain_wallet.h"
 #include "dap_chain_net_srv_xchange.h"

 #include <json-c/json.h>

#define NET_COUNT 6

typedef struct {
    char name[20];
    char native_ticker[DAP_CHAIN_TICKER_SIZE_MAX];
    dap_chain_net_id_t net_id;
    char url[128];
    uint16_t port;
} NetInfo;

typedef struct {
    const char *net_name;
    const char *url_str;
    uint16_t port;
    json_object *response_handler;
} compose_config_t;

static NetInfo netinfo[NET_COUNT] = {
    {"riemann",  "tKEL",  {.uint64 = 0x000000000000dddd}, "45.76.140.191", 8081},
    {"raiden",   "tCELL", {.uint64 = 0x000000000000bbbb}, "http://rpc.cellframe.net", 8081},
    {"KelVPN",   "KEL",   {.uint64 = 0x1807202300000000}, "http://rpc.cellframe.net", 8081},
    {"Backbone", "CELL",  {.uint64 = 0x0404202200000000}, "http://rpc.cellframe.net", 8081},
    {"mileena",  "tMIL",  {.uint64 = 0x000000000000cccc}, "http://rpc.cellframe.net", 8081},
    {"subzero",  "tCELL", {.uint64 = 0x000000000000acca}, "http://rpc.cellframe.net", 8081}
};




#ifdef __cplusplus
extern "C" {
#endif

const char* dap_compose_get_net_url(const char* name);
uint16_t dap_compose_get_net_port(const char* name);

int dap_tx_json_tsd_add(json_object * json_tx, json_object * json_add);

<<<<<<< HEAD
json_object* dap_tx_cond_create_compose(const char *a_net_name, const char *a_token_ticker, const char *a_wallet_str, const char *a_wallet_path,
                                        const char *a_cert_str, const char *a_value_datoshi_str, const char *a_value_fee_str, const char *a_unit_str, const char *a_value_per_unit_max_str,
                                        const char *a_srv_uid_str, const char *a_url_str, uint16_t a_port);
=======
json_object* dap_request_command_to_rpc(const char *request, compose_config_t *a_config);
json_object* dap_request_command_to_rpc_with_params(compose_config_t *a_config, const char *a_method, const char *msg, ...);
>>>>>>> e7f7ceb9

bool dap_get_remote_net_fee_and_address(uint256_t *a_net_fee, dap_chain_addr_t **l_addr_fee, compose_config_t *a_config);
bool dap_get_remote_wallet_outs_and_count(dap_chain_addr_t *a_addr_from, const char *a_token_ticker,
                                         json_object **l_outs, int *l_outputs_count, compose_config_t *a_config);
bool check_token_in_ledger(json_object *l_json_coins, const char *a_token);

dap_list_t *dap_ledger_get_list_tx_outs_from_json(json_object * a_outputs_array, int a_outputs_count, uint256_t a_value_need, uint256_t *a_value_transfer);
dap_list_t *dap_ledger_get_list_tx_outs_from_json_all(json_object * a_outputs_array, int a_outputs_count, uint256_t a_value_need, uint256_t *a_value_transfer);
dap_list_t *dap_ledger_get_list_tx_outs_from_jso_ex(json_object * a_outputs_array, int a_outputs_count, uint256_t a_value_need, 
                                                    uint256_t *a_value_transfer, bool a_need_all_outputs);

json_object* dap_tx_create_compose(const char *l_net_str, const char *l_token_ticker, const char *l_value_str, 
                                  const char *l_fee_str, const char *addr_base58_to, const char *l_wallet_str, 
                                  const char *l_wallet_path, const char *l_wallet_pass, const char *l_url_str, uint16_t l_port);

json_object* dap_tx_create_xchange_compose(const char *l_net_str, const char *l_token_sell, const char *l_token_buy, 
                                          const char *l_wallet_str, const char *l_wallet_path, const char *l_wallet_pass, 
                                          const char *l_value_str, const char *l_rate_str, const char *l_fee_str, 
                                          const char *l_url_str, uint16_t l_port);

json_object* dap_tx_cond_create_compose(const char *a_net_name, const char *a_token_ticker, const char *a_wallet_str, 
                                       const char *a_wallet_path, const char *a_wallet_pass, const char *a_cert_str, 
                                       const char *a_value_datoshi_str, const char *a_value_fee_str, const char *a_unit_str, const char *a_value_per_unit_max_str,
                                       const char *a_srv_uid_str, const char *a_url_str, uint16_t a_port);

json_object* dap_cli_hold_compose(const char *a_net_name, const char *a_chain_id_str, const char *a_ticker_str, 
                                 const char *a_wallet_str, const char *a_wallet_path, const char *a_wallet_pass, const char *a_coins_str, 
                                 const char *a_time_staking_str, const char *a_cert_str, const char *a_value_fee_str, 
                                 const char *a_reinvest_percent_str, const char *a_url_str, uint16_t a_port);

json_object* dap_cli_take_compose(const char *a_net_name, const char *a_chain_id_str, const char *a_wallet_str, 
                                 const char *a_wallet_path, const char *a_wallet_pass, const char *a_tx_str, 
                                 const char *a_value_fee_str, const char *a_url_str, uint16_t a_port);

json_object* dap_cli_voting_compose(const char *a_net_name, const char *a_question_str, const char *a_options_list_str, 
                                   const char *a_voting_expire_str, const char *a_max_votes_count_str, const char *a_fee_str, 
                                   bool a_is_delegated_key, bool a_is_vote_changing_allowed, const char *a_wallet_str, 
                                   const char *a_wallet_path, const char *a_wallet_pass, const char *a_token_str, 
                                   const char *a_url_str, uint16_t a_port);

json_object* dap_cli_vote_compose(const char *a_net_str, const char *a_hash_str, const char *a_cert_name, 
                                 const char *a_fee_str, const char *a_wallet_str, const char *a_wallet_path, 
                                 const char *a_wallet_pass, const char *a_option_idx_str, const char *a_url_str, 
                                 uint16_t a_port);

dap_chain_datum_tx_t* dap_chain_net_vote_voting_compose(dap_cert_t *a_cert, uint256_t a_fee, dap_chain_wallet_t *a_wallet, 
                                                       dap_hash_fast_t a_hash, uint64_t a_option_idx, compose_config_t *a_config);

json_object* dap_cli_xchange_purchase_compose(const char *a_net_name, const char *a_order_hash, const char* a_value, 
                                             const char* a_fee, const char *a_wallet_name, const char *a_wallet_path, 
                                             const char *a_url_str, uint16_t a_port);

json_object* dap_cli_srv_stake_order_create_staker_compose(const char *l_net_str, const char *l_value_str, const char *l_fee_str, 
                                                          const char *l_tax_str, const char *l_addr_str, const char *l_wallet_str, 
                                                          const char *l_wallet_path, const char *l_url_str, uint16_t l_port, 
                                                          const char* l_wallet_pass);

dap_chain_datum_tx_t* dap_chain_net_srv_xchange_remove_compose(dap_hash_fast_t *a_hash_tx, uint256_t a_fee,
                                                              dap_chain_wallet_t *a_wallet, compose_config_t *a_config);

json_object* dap_cli_srv_stake_order_remove_compose(const char *l_net_str, const char *l_order_hash_str, const char *l_fee_str, 
                                                   const char *l_wallet_str, const char *l_wallet_path, const char *l_url_str, 
                                                   uint16_t l_port);

json_object* dap_cli_srv_stake_delegate_compose(const char* a_net_str, const char* a_wallet_str, const char* a_cert_str, 
                                               const char* a_pkey_full_str, const char* a_sign_type_str, const char* a_value_str, 
                                               const char* a_node_addr_str, const char* a_order_hash_str, const char* a_url_str, 
                                               uint16_t a_port, const char* a_sovereign_addr_str, const char* a_fee_str, 
                                               const char* a_wallets_path, const char* a_wallet_pass);

dap_chain_datum_tx_t* dap_stake_tx_invalidate_compose(dap_hash_fast_t *a_tx_hash, uint256_t a_fee, dap_enc_key_t *a_key, 
                                                     compose_config_t *a_config);

json_object* dap_cli_srv_stake_invalidate_compose(const char *a_net_str, const char *a_tx_hash_str, const char *a_wallet_str, 
                                                 const char *a_wallet_path, const char *a_wallet_pass, const char *a_cert_str, 
                                                 const char *a_fee_str, const char *a_url_str, uint16_t a_port);

dap_chain_datum_tx_t* dap_chain_datum_tx_create_compose(dap_chain_addr_t* a_addr_from, dap_chain_addr_t** a_addr_to,
                                                       const char* a_token_ticker, uint256_t *a_value, uint256_t a_value_fee, 
                                                       size_t a_tx_num, compose_config_t *a_config);

dap_chain_datum_tx_t* dap_chain_net_srv_xchange_create_compose(const char *a_token_buy, const char *a_token_sell, 
                                                              uint256_t a_datoshi_sell, uint256_t a_rate, uint256_t a_fee, 
                                                              dap_chain_wallet_t *a_wallet, compose_config_t *a_config);

dap_chain_datum_tx_t* dap_xchange_tx_create_request_compose(dap_chain_net_srv_xchange_price_t *a_price, 
                                                           dap_chain_addr_t *a_seller_addr, const char *a_native_ticker, 
                                                           compose_config_t *a_config);

dap_chain_datum_tx_t* dap_chain_mempool_tx_create_cond_compose(dap_enc_key_t *a_key_from, dap_pkey_t *a_key_cond,
                                                              const char a_token_ticker[DAP_CHAIN_TICKER_SIZE_MAX],
                                                              uint256_t a_value, uint256_t a_value_per_unit_max,
                                                              dap_chain_net_srv_price_unit_uid_t a_unit, 
                                                              dap_chain_net_srv_uid_t a_srv_uid, uint256_t a_value_fee, 
                                                              const void *a_cond, size_t a_cond_size, compose_config_t *a_config);

dap_chain_datum_tx_t* dap_stake_lock_datum_create_compose(dap_enc_key_t *a_key_from, const char *a_main_ticker,
                                                         uint256_t a_value, uint256_t a_value_fee, dap_time_t a_time_staking, 
                                                         uint256_t a_reinvest_percent, const char *a_delegated_ticker_str, 
                                                         uint256_t a_delegated_value, const char *a_chain_id_str, 
                                                         compose_config_t *a_config);

dap_chain_datum_tx_t* dap_stake_unlock_datum_create_compose(dap_enc_key_t *a_key_from, dap_hash_fast_t *a_stake_tx_hash, 
                                                           uint32_t a_prev_cond_idx, const char *a_main_ticker, uint256_t a_value,
                                                           uint256_t a_value_fee, const char *a_delegated_ticker_str, 
                                                           uint256_t a_delegated_value, compose_config_t *a_config);

dap_chain_datum_tx_t* dap_chain_net_vote_create_compose(const char *a_question, dap_list_t *a_options, dap_time_t a_expire_vote,
                                                       uint64_t a_max_vote, uint256_t a_fee, bool a_delegated_key_required,
                                                       bool a_vote_changing_allowed, dap_chain_wallet_t *a_wallet,
                                                       const char *a_token_ticker, compose_config_t *a_config);

dap_chain_datum_tx_t* dap_stake_tx_create_compose(dap_enc_key_t *a_key, uint256_t a_value, uint256_t a_fee,
                                                 dap_chain_addr_t *a_signing_addr, dap_chain_node_addr_t *a_node_addr,
                                                 dap_chain_addr_t *a_sovereign_addr, uint256_t a_sovereign_tax,
                                                 dap_chain_datum_tx_t *a_prev_tx, dap_pkey_t *a_pkey, compose_config_t *a_config);

<<<<<<< HEAD
dap_list_t *dap_ledger_get_list_tx_outs_from_json(json_object * a_outputs_array, int a_outputs_count, uint256_t a_value_need, uint256_t *a_value_transfer);
dap_list_t *dap_ledger_get_list_tx_outs_from_json_all(json_object * a_outputs_array, int a_outputs_count, uint256_t a_value_need, uint256_t *a_value_transfer);
dap_list_t *dap_ledger_get_list_tx_outs_from_jso_ex(json_object * a_outputs_array, int a_outputs_count, uint256_t a_value_need, uint256_t *a_value_transfer, bool a_need_all_outputs);
dap_chain_datum_tx_t *dap_chain_datum_tx_create_compose(dap_chain_addr_t* a_addr_from, dap_chain_addr_t** a_addr_to,
        const char* a_token_ticker, uint256_t *a_value, uint256_t a_value_fee, size_t a_tx_num, compose_config_t *a_config);
dap_chain_datum_tx_t* dap_chain_net_srv_xchange_create_compose(const char *a_token_buy, const char *a_token_sell, uint256_t a_datoshi_sell,
                                     uint256_t a_rate, uint256_t a_fee, dap_chain_wallet_t *a_wallet, compose_config_t *a_config);
dap_chain_datum_tx_t *dap_xchange_tx_create_request_compose(dap_chain_net_srv_xchange_price_t *a_price, dap_chain_addr_t *a_seller_addr,
                                                                 const char *a_native_ticker, compose_config_t *a_config);
dap_chain_datum_tx_t *dap_chain_mempool_tx_create_cond_compose(dap_enc_key_t *a_key_from, dap_pkey_t *a_key_cond,
        const char a_token_ticker[DAP_CHAIN_TICKER_SIZE_MAX],
        uint256_t a_value, uint256_t a_value_per_unit_max,
        dap_chain_net_srv_price_unit_uid_t a_unit, dap_chain_net_srv_uid_t a_srv_uid,
        uint256_t a_value_fee, const void *a_cond,
        size_t a_cond_size, compose_config_t *a_config);
bool dap_get_remote_net_fee_and_address(uint256_t *a_net_fee, dap_chain_addr_t **l_addr_fee, compose_config_t *a_config);
bool dap_get_remote_wallet_outs_and_count(dap_chain_addr_t *a_addr_from, const char *a_token_ticker,
                                         json_object **l_outs, int *l_outputs_count, compose_config_t *a_config);
dap_chain_datum_tx_t * dap_stake_lock_datum_create_compose(dap_enc_key_t *a_key_from,
                                                    const char *a_main_ticker,
                                                    uint256_t a_value, uint256_t a_value_fee,
                                                    dap_time_t a_time_staking, uint256_t a_reinvest_percent,
                                                    const char *a_delegated_ticker_str, uint256_t a_delegated_value,
                                                    const char * a_chain_id_str, compose_config_t *a_config);
bool check_token_in_ledger(json_object *l_json_coins, const char *a_token);
dap_chain_datum_tx_t *dap_stake_unlock_datum_create_compose(dap_enc_key_t *a_key_from,
                                               dap_hash_fast_t *a_stake_tx_hash, uint32_t a_prev_cond_idx,
                                               const char *a_main_ticker, uint256_t a_value,
                                               uint256_t a_value_fee,
                                               const char *a_delegated_ticker_str, uint256_t a_delegated_value,
                                               compose_config_t *a_config);
dap_chain_datum_tx_t* dap_chain_net_vote_create_compose(const char *a_question, dap_list_t *a_options, dap_time_t a_expire_vote,
                              uint64_t a_max_vote, uint256_t a_fee, bool a_delegated_key_required,
                              bool a_vote_changing_allowed, dap_chain_wallet_t *a_wallet,
                              const char *a_token_ticker, compose_config_t *a_config);
dap_chain_datum_tx_t *dap_stake_tx_create_compose(dap_enc_key_t *a_key,
                                               uint256_t a_value, uint256_t a_fee,
                                               dap_chain_addr_t *a_signing_addr, dap_chain_node_addr_t *a_node_addr,
                                               dap_chain_addr_t *a_sovereign_addr, uint256_t a_sovereign_tax,
                                               dap_chain_datum_tx_t *a_prev_tx, dap_pkey_t *a_pkey, compose_config_t *a_config);
dap_chain_datum_tx_t* dap_chain_net_srv_xchange_purchase_compose(dap_hash_fast_t *a_order_hash, uint256_t a_value,
                                       uint256_t a_fee, dap_chain_wallet_t *a_wallet, char **a_hash_out, compose_config_t *a_config);
json_object *dap_tx_create_xchange_purchase_compose (const char *a_net_name, const char *a_order_hash, const char* a_value, 
                                                     const char* a_fee, const char *a_wallet_name, const char *a_wallet_path, 
                                                     const char *a_url_str, uint16_t a_port);
=======
>>>>>>> e7f7ceb9
dap_chain_datum_tx_t* dap_chain_net_srv_xchange_purchase_compose(dap_hash_fast_t *a_order_hash, uint256_t a_value,
                                                                uint256_t a_fee, dap_chain_wallet_t *a_wallet, 
                                                                char **a_hash_out, compose_config_t *a_config);

json_object* dap_tx_create_xchange_purchase_compose(const char *a_net_name, const char *a_order_hash, const char* a_value, 
                                                   const char* a_fee, const char *a_wallet_name, const char *a_wallet_path, 
                                                   const char *a_wallet_pass, const char *a_url_str, uint16_t a_port);

dap_chain_datum_tx_t* dap_xchange_tx_create_exchange_compose(dap_chain_net_srv_xchange_price_t *a_price, 
                                                            dap_chain_addr_t *a_buyer_addr, uint256_t a_datoshi_buy,
                                                            uint256_t a_datoshi_fee, dap_chain_tx_out_cond_t* a_cond_tx, 
                                                            uint32_t a_prev_cond_idx, compose_config_t *a_config);

#ifdef __cplusplus
}
#endif<|MERGE_RESOLUTION|>--- conflicted
+++ resolved
@@ -71,14 +71,8 @@
 
 int dap_tx_json_tsd_add(json_object * json_tx, json_object * json_add);
 
-<<<<<<< HEAD
-json_object* dap_tx_cond_create_compose(const char *a_net_name, const char *a_token_ticker, const char *a_wallet_str, const char *a_wallet_path,
-                                        const char *a_cert_str, const char *a_value_datoshi_str, const char *a_value_fee_str, const char *a_unit_str, const char *a_value_per_unit_max_str,
-                                        const char *a_srv_uid_str, const char *a_url_str, uint16_t a_port);
-=======
 json_object* dap_request_command_to_rpc(const char *request, compose_config_t *a_config);
 json_object* dap_request_command_to_rpc_with_params(compose_config_t *a_config, const char *a_method, const char *msg, ...);
->>>>>>> e7f7ceb9
 
 bool dap_get_remote_net_fee_and_address(uint256_t *a_net_fee, dap_chain_addr_t **l_addr_fee, compose_config_t *a_config);
 bool dap_get_remote_wallet_outs_and_count(dap_chain_addr_t *a_addr_from, const char *a_token_ticker,
@@ -196,54 +190,6 @@
                                                  dap_chain_addr_t *a_sovereign_addr, uint256_t a_sovereign_tax,
                                                  dap_chain_datum_tx_t *a_prev_tx, dap_pkey_t *a_pkey, compose_config_t *a_config);
 
-<<<<<<< HEAD
-dap_list_t *dap_ledger_get_list_tx_outs_from_json(json_object * a_outputs_array, int a_outputs_count, uint256_t a_value_need, uint256_t *a_value_transfer);
-dap_list_t *dap_ledger_get_list_tx_outs_from_json_all(json_object * a_outputs_array, int a_outputs_count, uint256_t a_value_need, uint256_t *a_value_transfer);
-dap_list_t *dap_ledger_get_list_tx_outs_from_jso_ex(json_object * a_outputs_array, int a_outputs_count, uint256_t a_value_need, uint256_t *a_value_transfer, bool a_need_all_outputs);
-dap_chain_datum_tx_t *dap_chain_datum_tx_create_compose(dap_chain_addr_t* a_addr_from, dap_chain_addr_t** a_addr_to,
-        const char* a_token_ticker, uint256_t *a_value, uint256_t a_value_fee, size_t a_tx_num, compose_config_t *a_config);
-dap_chain_datum_tx_t* dap_chain_net_srv_xchange_create_compose(const char *a_token_buy, const char *a_token_sell, uint256_t a_datoshi_sell,
-                                     uint256_t a_rate, uint256_t a_fee, dap_chain_wallet_t *a_wallet, compose_config_t *a_config);
-dap_chain_datum_tx_t *dap_xchange_tx_create_request_compose(dap_chain_net_srv_xchange_price_t *a_price, dap_chain_addr_t *a_seller_addr,
-                                                                 const char *a_native_ticker, compose_config_t *a_config);
-dap_chain_datum_tx_t *dap_chain_mempool_tx_create_cond_compose(dap_enc_key_t *a_key_from, dap_pkey_t *a_key_cond,
-        const char a_token_ticker[DAP_CHAIN_TICKER_SIZE_MAX],
-        uint256_t a_value, uint256_t a_value_per_unit_max,
-        dap_chain_net_srv_price_unit_uid_t a_unit, dap_chain_net_srv_uid_t a_srv_uid,
-        uint256_t a_value_fee, const void *a_cond,
-        size_t a_cond_size, compose_config_t *a_config);
-bool dap_get_remote_net_fee_and_address(uint256_t *a_net_fee, dap_chain_addr_t **l_addr_fee, compose_config_t *a_config);
-bool dap_get_remote_wallet_outs_and_count(dap_chain_addr_t *a_addr_from, const char *a_token_ticker,
-                                         json_object **l_outs, int *l_outputs_count, compose_config_t *a_config);
-dap_chain_datum_tx_t * dap_stake_lock_datum_create_compose(dap_enc_key_t *a_key_from,
-                                                    const char *a_main_ticker,
-                                                    uint256_t a_value, uint256_t a_value_fee,
-                                                    dap_time_t a_time_staking, uint256_t a_reinvest_percent,
-                                                    const char *a_delegated_ticker_str, uint256_t a_delegated_value,
-                                                    const char * a_chain_id_str, compose_config_t *a_config);
-bool check_token_in_ledger(json_object *l_json_coins, const char *a_token);
-dap_chain_datum_tx_t *dap_stake_unlock_datum_create_compose(dap_enc_key_t *a_key_from,
-                                               dap_hash_fast_t *a_stake_tx_hash, uint32_t a_prev_cond_idx,
-                                               const char *a_main_ticker, uint256_t a_value,
-                                               uint256_t a_value_fee,
-                                               const char *a_delegated_ticker_str, uint256_t a_delegated_value,
-                                               compose_config_t *a_config);
-dap_chain_datum_tx_t* dap_chain_net_vote_create_compose(const char *a_question, dap_list_t *a_options, dap_time_t a_expire_vote,
-                              uint64_t a_max_vote, uint256_t a_fee, bool a_delegated_key_required,
-                              bool a_vote_changing_allowed, dap_chain_wallet_t *a_wallet,
-                              const char *a_token_ticker, compose_config_t *a_config);
-dap_chain_datum_tx_t *dap_stake_tx_create_compose(dap_enc_key_t *a_key,
-                                               uint256_t a_value, uint256_t a_fee,
-                                               dap_chain_addr_t *a_signing_addr, dap_chain_node_addr_t *a_node_addr,
-                                               dap_chain_addr_t *a_sovereign_addr, uint256_t a_sovereign_tax,
-                                               dap_chain_datum_tx_t *a_prev_tx, dap_pkey_t *a_pkey, compose_config_t *a_config);
-dap_chain_datum_tx_t* dap_chain_net_srv_xchange_purchase_compose(dap_hash_fast_t *a_order_hash, uint256_t a_value,
-                                       uint256_t a_fee, dap_chain_wallet_t *a_wallet, char **a_hash_out, compose_config_t *a_config);
-json_object *dap_tx_create_xchange_purchase_compose (const char *a_net_name, const char *a_order_hash, const char* a_value, 
-                                                     const char* a_fee, const char *a_wallet_name, const char *a_wallet_path, 
-                                                     const char *a_url_str, uint16_t a_port);
-=======
->>>>>>> e7f7ceb9
 dap_chain_datum_tx_t* dap_chain_net_srv_xchange_purchase_compose(dap_hash_fast_t *a_order_hash, uint256_t a_value,
                                                                 uint256_t a_fee, dap_chain_wallet_t *a_wallet, 
                                                                 char **a_hash_out, compose_config_t *a_config);
