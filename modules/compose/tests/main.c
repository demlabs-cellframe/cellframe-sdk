#include "dap_test.h"
#include "dap_rand.h"
#include "dap_chain_net.h"
#include "dap_chain_tx_compose.h"
#include <json-c/json.h>

#define LOG_TAG "dap_tx_compose_tests"
#define KEY_COUNT 10

const char *s_ticker_native = "BUZ";
const char *s_ticker_delegate = "mBUZ";
<<<<<<< HEAD
=======
const char *s_ticker_custom = "cBUZ";
>>>>>>> e7f7ceb9
const char *s_net_name = "foobar";
const char *s_url = "localhost";

struct tests_data {
    dap_chain_addr_t addr_from;
    dap_chain_addr_t addr_to;
    dap_chain_node_addr_t node_addr;
    uint256_t value;
    uint256_t value_fee;
    uint256_t value_delegate;
    uint256_t value_per_unit_max;
    uint256_t reinvest_percent;
    uint32_t idx_1;
    uint32_t idx_2;
    dap_hash_fast_t hash_1;
    dap_chain_net_srv_uid_t srv_uid;
    dap_chain_tx_out_cond_t cond_out;
    compose_config_t config;
    time_t time_staking;
};

static dap_enc_key_type_t s_key_types[] = {
#ifdef DAP_ECDSA
        DAP_ENC_KEY_TYPE_SIG_ECDSA,
#endif
#ifdef DAP_SHIPOVNIK
        DAP_ENC_KEY_TYPE_SIG_SHIPOVNIK,
#endif
    DAP_ENC_KEY_TYPE_SIG_DILITHIUM,
    DAP_ENC_KEY_TYPE_SIG_FALCON,
    DAP_ENC_KEY_TYPE_SIG_SPHINCSPLUS,
};

static dap_enc_key_t *s_key[KEY_COUNT];
static size_t s_sign_type_count = sizeof(s_key_types) / sizeof(s_key_types[0]);

static struct tests_data *s_data = NULL;

int dap_chain_net_tx_to_json(dap_chain_datum_tx_t *a_tx, json_object *a_out_json);
int dap_chain_net_tx_create_by_json(json_object *a_tx_json, dap_chain_net_t *a_net, json_object *a_json_obj_error, 
    dap_chain_datum_tx_t** a_out_tx, size_t* a_items_count, size_t *a_items_ready);

void s_datum_sign_and_check(dap_chain_datum_tx_t **a_datum)
{
    size_t l_tx_size = dap_chain_datum_tx_get_size(*a_datum);
    size_t l_signs_count = rand() % KEY_COUNT + 1;
    for (size_t i = 0; i < l_signs_count; ++i)
        dap_assert(dap_chain_datum_tx_add_sign_item(a_datum, s_key[rand() % KEY_COUNT]), "datum_1 sign create");
    dap_chain_tx_tsd_t *l_out_count = dap_chain_datum_tx_item_tsd_create(&l_signs_count, DAP_CHAIN_DATUM_TRANSFER_TSD_TYPE_OUT_COUNT, sizeof(l_signs_count));
    assert(dap_chain_datum_tx_add_item(a_datum, l_out_count) != 1);
    DAP_DEL_Z(l_out_count);
    json_object *l_datum_1_json = json_object_new_object();
    json_object *l_error_json = json_object_new_array();
    dap_chain_net_tx_to_json(*a_datum, l_datum_1_json);
<<<<<<< HEAD
    dap_assert_PIF(*a_datum, "tx_create_compose");
=======
    dap_assert(json_object_object_length(l_datum_1_json), "dap_chain_net_tx_to_json");
>>>>>>> e7f7ceb9
    printf("\n");
    dap_chain_datum_tx_t *l_datum_2 = DAP_NEW_Z(dap_chain_datum_tx_t);
    size_t
        l_items_count = 0,
        l_items_ready = 0;
    dap_assert(!dap_chain_net_tx_create_by_json(l_datum_1_json, NULL, l_error_json, &l_datum_2, &l_items_count, &l_items_ready), "tx_create_by_json");
    dap_assert(l_items_count == l_items_ready, "items_count == items_ready")
    dap_assert((*a_datum)->header.tx_items_size == l_datum_2->header.tx_items_size, "items_size_1 == items_size_2");
    dap_assert(!memcmp((*a_datum), l_datum_2, dap_chain_datum_size(*a_datum)), "datum_1 == datum_2");
    dap_assert(!dap_chain_datum_tx_verify_sign_all(l_datum_2), "datum_2 sign verify");
    dap_chain_datum_tx_delete(l_datum_2);
    // json_object_put(l_datum_1_json);
    json_object_put(l_error_json);
}

void s_chain_datum_tx_create_test()
{ 
    dap_print_module_name("tx_create_compose");
    dap_chain_addr_t *l_addr_to = &s_data->addr_to;
<<<<<<< HEAD
    dap_chain_datum_tx_t *l_datum_1 = dap_chain_datum_tx_create_compose(&s_data->addr_from, &l_addr_to, s_ticker, &s_data->value, s_data->value_fee, 1, &s_data->config);
    dap_assert_PIF(l_datum_1, "tx_create_compose");
=======
    dap_chain_datum_tx_t *l_datum_1 = dap_chain_datum_tx_create_compose(&s_data->addr_from, &l_addr_to, s_ticker_native, &s_data->value, s_data->value_fee, 1, &s_data->config);
    dap_assert(l_datum_1, "tx_create_compose");
>>>>>>> e7f7ceb9
    s_datum_sign_and_check(&l_datum_1);
    dap_chain_datum_tx_delete(l_datum_1);
}

void s_chain_datum_cond_create_test()
{
    dap_print_module_name("tx_cond_create_compose");
    size_t l_rand_data_size = rand() % 256;
    char *l_rand_data = DAP_NEW_Z_SIZE_RET_IF_FAIL(char, l_rand_data_size);
    randombytes(l_rand_data, l_rand_data_size);
    size_t l_pkey_size = rand() % 1024;
    dap_pkey_t *pkey = DAP_NEW_Z_SIZE_RET_IF_FAIL(dap_pkey_t, l_pkey_size + sizeof(dap_pkey_t));
    pkey->header.type.type = DAP_PKEY_TYPE_SIGN_BLISS;
    pkey->header.size = l_pkey_size;
    randombytes(pkey->pkey, l_pkey_size);
    dap_chain_net_srv_price_unit_uid_t price_unit;
    price_unit.enm = SERV_UNIT_B;
    dap_chain_datum_tx_t *l_datum_1 = dap_chain_mempool_tx_create_cond_compose(
        s_key[rand() % KEY_COUNT], pkey, s_ticker_native, s_data->value,
        s_data->value_per_unit_max, price_unit,
        s_data->srv_uid, s_data->value_fee, l_rand_data, l_rand_data_size, &s_data->config
    );
    dap_assert(l_datum_1, "tx_cond_create_compose");
    s_datum_sign_and_check(&l_datum_1);
    dap_chain_datum_tx_delete(l_datum_1);
}

void s_chain_datum_delegate_test()
<<<<<<< HEAD
{ 
=======
{
    dap_print_module_name("tx_stake_compose");
>>>>>>> e7f7ceb9
    size_t l_pkey_size = rand() % 1024;
    dap_pkey_t *pkey = DAP_NEW_Z_SIZE_RET_IF_FAIL(dap_pkey_t, l_pkey_size + sizeof(dap_pkey_t));
    pkey->header.type.type = DAP_PKEY_TYPE_SIGN_BLISS;
    pkey->header.size = l_pkey_size;
    randombytes(pkey->pkey, l_pkey_size);
<<<<<<< HEAD
    dap_chain_datum_tx_t *l_datum_1 = dap_stake_tx_create_compose(s_key, s_data->value, s_data->value_fee, &s_data->addr_from, &s_data->node_addr, &s_data->addr_to, s_data->reinvest_percent, NULL, pkey, &s_data->config);
    dap_assert_PIF(l_datum_1, "tx_stake_compose");
=======
    dap_chain_datum_tx_t *l_datum_1 = dap_stake_tx_create_compose(s_key[rand() % KEY_COUNT], s_data->value, s_data->value_fee, &s_data->addr_from, &s_data->node_addr, &s_data->addr_to, s_data->reinvest_percent, NULL, pkey, &s_data->config);
    dap_assert(l_datum_1, "tx_stake_compose");
>>>>>>> e7f7ceb9
    s_datum_sign_and_check(&l_datum_1);
    dap_chain_datum_tx_delete(l_datum_1);
}

void s_chain_datum_stake_lock_test()
{
    dap_print_module_name("tx_lock_compose");
    dap_chain_datum_tx_t *l_datum_1 = dap_stake_lock_datum_create_compose(s_key[rand() % KEY_COUNT], s_ticker_native, s_data->value, s_data->value_fee, s_data->time_staking, s_data->reinvest_percent, s_ticker_delegate, s_data->value_delegate, "0x0123456789abcdef", &s_data->config);
    dap_assert(l_datum_1, "tx_lock_compose");
    s_datum_sign_and_check(&l_datum_1);
    dap_chain_datum_tx_delete(l_datum_1);
}

void s_chain_datum_stake_unlock_test()
{
    dap_print_module_name("tx_unlock_compose");
    dap_chain_datum_tx_t *l_datum_1 = dap_stake_unlock_datum_create_compose(
        s_key[rand() % KEY_COUNT], &s_data->hash_1, s_data->idx_1, s_ticker_native, s_data->value, s_data->value_fee, 
        s_ticker_delegate, s_data->value_delegate, &s_data->config);
    dap_assert(l_datum_1, "tx_unlock_compose");
    s_datum_sign_and_check(&l_datum_1);
    dap_chain_datum_tx_delete(l_datum_1);
}

void s_chain_datum_stake_invalidate_test()
{
    dap_print_module_name("tx_invalidate_compose");
    dap_chain_datum_tx_t *l_datum_1 = dap_stake_tx_invalidate_compose(
        &s_data->hash_1, s_data->value_fee, s_key[rand() % KEY_COUNT], &s_data->config);
    dap_assert(l_datum_1, "tx_invalidate_compose");
    s_datum_sign_and_check(&l_datum_1);
    dap_chain_datum_tx_delete(l_datum_1);
}

void s_chain_datum_vote_test()
{
    dap_print_module_name("tx_vote_compose");
    const char *l_question = "Test is PASS?";
    const char *l_options[] = {
        "YES!!!",
        "no:(",
        "I don't know",
        "See results"
    };
    dap_list_t *l_options_list = NULL;
    for (size_t i = 0; i < sizeof(l_options) / sizeof(const char *); ++i)
        l_options_list = dap_list_append(l_options_list, l_options[i]);
    dap_chain_datum_tx_t *l_datum_1 = dap_chain_net_vote_create_compose(
        l_question, l_options_list, s_data->time_staking, rand() % 10, s_data->value_fee, false, false, NULL, 
        s_ticker_native, &s_data->config);
    dap_assert(l_datum_1, "tx_vote_compose");
    s_datum_sign_and_check(&l_datum_1);
    dap_chain_datum_tx_delete(l_datum_1);
    dap_list_free_full(l_options_list, NULL);
}

void s_chain_datum_exchange_create_test()
{
    dap_print_module_name("tx_exchange_create_compose");
    dap_chain_net_srv_xchange_price_t *l_price = DAP_NEW_Z(dap_chain_net_srv_xchange_price_t);
    dap_stpcpy(l_price->token_sell, s_ticker_native);
    dap_stpcpy(l_price->token_buy, s_ticker_delegate);
    l_price->datoshi_sell = s_data->value;
    l_price->rate = s_data->reinvest_percent;
    l_price->fee = s_data->value_fee;
    // sell native
    dap_chain_datum_tx_t *l_datum_1 = dap_xchange_tx_create_request_compose(l_price, &s_data->addr_from, s_ticker_native, &s_data->config);
    dap_assert(l_datum_1, "tx_exchange_create_compose sell native");
    s_datum_sign_and_check(&l_datum_1);
    dap_chain_datum_tx_delete(l_datum_1);
    // sell non native
    l_datum_1 = dap_xchange_tx_create_request_compose(l_price, &s_data->addr_from, s_ticker_delegate, &s_data->config);
    dap_assert(l_datum_1, "tx_exchange_create_compose sell non native");
    s_datum_sign_and_check(&l_datum_1);
    dap_chain_datum_tx_delete(l_datum_1);
    DAP_DELETE(l_price);
}

void s_chain_datum_exchange_purchase_test(const char *a_token_sell, const char *a_token_buy)
{
    dap_print_module_name("tx_exchange_purchase_compose");
    dap_chain_net_srv_xchange_price_t *l_price = DAP_NEW_Z(dap_chain_net_srv_xchange_price_t);
    dap_stpcpy(l_price->token_sell, a_token_sell);
    dap_stpcpy(l_price->token_buy, a_token_buy);
    l_price->datoshi_sell = s_data->value;
    l_price->rate = s_data->reinvest_percent;
    l_price->fee = s_data->value_fee;
    // sell native
    dap_chain_datum_tx_t *l_datum_1 = dap_xchange_tx_create_exchange_compose(
        l_price, &s_data->addr_from, s_data->value_delegate, s_data->value_fee,
        &s_data->cond_out, s_data->idx_1, &s_data->config
    );
    dap_assert_PIF(l_datum_1, "tx_exchange_purchase_compose");
    s_datum_sign_and_check(&l_datum_1);
    dap_chain_datum_tx_delete(l_datum_1);
    DAP_DELETE(l_price);
}

void s_chain_datum_stake_unlock_test()
{ 
    dap_chain_datum_tx_t *l_datum_1 = dap_stake_unlock_datum_create_compose(
        s_key, &s_data->hash_1, s_data->idx_1, s_ticker, s_data->value, s_data->value_fee, 
        s_ticker_delegate, s_data->value_delegate, &s_data->config);
    dap_assert_PIF(l_datum_1, "tx_unlock_compose");
    s_datum_sign_and_check(&l_datum_1);
    dap_chain_datum_tx_delete(l_datum_1);
}



void s_chain_datum_vote_test()
{ 
    const char *l_question = "Test is PASS?";
    const char *l_options[] = {
        "YES!!!",
        "no:(",
        "I don't know",
        "See results"
    };
    dap_list_t *l_options_list = NULL;
    for (size_t i = 0; i < sizeof(l_options) / sizeof(const char *); ++i)
        l_options_list = dap_list_append(l_options_list, l_options[i]);
    dap_chain_datum_tx_t *l_datum_1 = dap_chain_net_vote_create_compose(
        l_question, l_options_list, s_data->time_staking, rand() % 10, s_data->value_fee, false, false, NULL, 
        s_ticker, &s_data->config);
    dap_assert_PIF(l_datum_1, "tx_unlock_compose");
    s_datum_sign_and_check(&l_datum_1);
    dap_chain_datum_tx_delete(l_datum_1);
    dap_list_free_full(l_options_list, NULL);
}

void s_chain_datum_exchange_create_test()
{ 
    dap_chain_net_srv_xchange_price_t *l_price = DAP_NEW_Z(dap_chain_net_srv_xchange_price_t);
    dap_stpcpy(l_price->token_sell, s_ticker);
    dap_stpcpy(l_price->token_buy, s_ticker_delegate);
    l_price->datoshi_sell = s_data->value;
    l_price->rate = s_data->reinvest_percent;
    l_price->fee = s_data->reinvest_percent;
    dap_chain_datum_tx_t *l_datum_1 = dap_xchange_tx_create_request_compose(l_price, &s_data->addr_from, s_ticker, &s_data->config);
    dap_assert_PIF(l_datum_1, "tx_exchange_create_compose");
    s_datum_sign_and_check(&l_datum_1);
    dap_chain_datum_tx_delete(l_datum_1);
    DAP_DELETE(l_price);
}


void s_chain_datum_tx_ser_deser_test()
{
    s_data = DAP_NEW_Z_RET_IF_FAIL(struct tests_data);
    randombytes(s_data, sizeof(struct tests_data));
    s_data->time_staking = dap_time_now() + 10000;
    s_data->reinvest_percent = dap_chain_coins_to_balance("12.3456789");
<<<<<<< HEAD
    s_key = dap_enc_key_new_generate(DAP_ENC_KEY_TYPE_SIG_DILITHIUM, NULL, 0, NULL, 0, 0);
=======
    for (size_t i = 0; i < KEY_COUNT; ++i)
        s_key[i] = dap_enc_key_new_generate(s_key_types[rand() % s_sign_type_count], NULL, 0, NULL, 0, 0);
>>>>>>> e7f7ceb9
    s_data->config.net_name = s_net_name;
    s_data->config.url_str = s_url;
    s_data->value_fee._hi.a = 0;
    s_data->value_fee._hi.b = 0;
    s_data->value_fee._lo.a = 0;
    s_data->value_fee._lo.b = rand() % 1000;
    
    s_chain_datum_tx_create_test();
    s_chain_datum_cond_create_test();
    s_chain_datum_stake_lock_test();
    s_chain_datum_delegate_test();
    s_chain_datum_stake_unlock_test();
<<<<<<< HEAD
    s_chain_datum_exchange_create_test();
=======
    s_chain_datum_stake_invalidate_test();
    s_chain_datum_exchange_create_test();
    s_chain_datum_exchange_purchase_test(s_ticker_native, s_ticker_delegate);
    s_chain_datum_exchange_purchase_test(s_ticker_delegate, s_ticker_native);
    s_chain_datum_exchange_purchase_test(s_ticker_delegate, s_ticker_custom);
>>>>>>> e7f7ceb9
    // s_chain_datum_vote_test();

    DAP_DEL_Z(s_data);
    for (size_t i = 0; i < KEY_COUNT; ++i)
        dap_enc_key_delete(s_key[i]);
}

int main(void){
    dap_log_level_set(L_WARNING);
    dap_log_set_external_output(LOGGER_OUTPUT_STDOUT, NULL);
    s_chain_datum_tx_ser_deser_test();
    return 0;
}<|MERGE_RESOLUTION|>--- conflicted
+++ resolved
@@ -9,10 +9,7 @@
 
 const char *s_ticker_native = "BUZ";
 const char *s_ticker_delegate = "mBUZ";
-<<<<<<< HEAD
-=======
 const char *s_ticker_custom = "cBUZ";
->>>>>>> e7f7ceb9
 const char *s_net_name = "foobar";
 const char *s_url = "localhost";
 
@@ -67,11 +64,7 @@
     json_object *l_datum_1_json = json_object_new_object();
     json_object *l_error_json = json_object_new_array();
     dap_chain_net_tx_to_json(*a_datum, l_datum_1_json);
-<<<<<<< HEAD
-    dap_assert_PIF(*a_datum, "tx_create_compose");
-=======
     dap_assert(json_object_object_length(l_datum_1_json), "dap_chain_net_tx_to_json");
->>>>>>> e7f7ceb9
     printf("\n");
     dap_chain_datum_tx_t *l_datum_2 = DAP_NEW_Z(dap_chain_datum_tx_t);
     size_t
@@ -91,13 +84,8 @@
 { 
     dap_print_module_name("tx_create_compose");
     dap_chain_addr_t *l_addr_to = &s_data->addr_to;
-<<<<<<< HEAD
-    dap_chain_datum_tx_t *l_datum_1 = dap_chain_datum_tx_create_compose(&s_data->addr_from, &l_addr_to, s_ticker, &s_data->value, s_data->value_fee, 1, &s_data->config);
-    dap_assert_PIF(l_datum_1, "tx_create_compose");
-=======
     dap_chain_datum_tx_t *l_datum_1 = dap_chain_datum_tx_create_compose(&s_data->addr_from, &l_addr_to, s_ticker_native, &s_data->value, s_data->value_fee, 1, &s_data->config);
     dap_assert(l_datum_1, "tx_create_compose");
->>>>>>> e7f7ceb9
     s_datum_sign_and_check(&l_datum_1);
     dap_chain_datum_tx_delete(l_datum_1);
 }
@@ -126,24 +114,15 @@
 }
 
 void s_chain_datum_delegate_test()
-<<<<<<< HEAD
-{ 
-=======
 {
     dap_print_module_name("tx_stake_compose");
->>>>>>> e7f7ceb9
     size_t l_pkey_size = rand() % 1024;
     dap_pkey_t *pkey = DAP_NEW_Z_SIZE_RET_IF_FAIL(dap_pkey_t, l_pkey_size + sizeof(dap_pkey_t));
     pkey->header.type.type = DAP_PKEY_TYPE_SIGN_BLISS;
     pkey->header.size = l_pkey_size;
     randombytes(pkey->pkey, l_pkey_size);
-<<<<<<< HEAD
-    dap_chain_datum_tx_t *l_datum_1 = dap_stake_tx_create_compose(s_key, s_data->value, s_data->value_fee, &s_data->addr_from, &s_data->node_addr, &s_data->addr_to, s_data->reinvest_percent, NULL, pkey, &s_data->config);
-    dap_assert_PIF(l_datum_1, "tx_stake_compose");
-=======
     dap_chain_datum_tx_t *l_datum_1 = dap_stake_tx_create_compose(s_key[rand() % KEY_COUNT], s_data->value, s_data->value_fee, &s_data->addr_from, &s_data->node_addr, &s_data->addr_to, s_data->reinvest_percent, NULL, pkey, &s_data->config);
     dap_assert(l_datum_1, "tx_stake_compose");
->>>>>>> e7f7ceb9
     s_datum_sign_and_check(&l_datum_1);
     dap_chain_datum_tx_delete(l_datum_1);
 }
@@ -297,12 +276,8 @@
     randombytes(s_data, sizeof(struct tests_data));
     s_data->time_staking = dap_time_now() + 10000;
     s_data->reinvest_percent = dap_chain_coins_to_balance("12.3456789");
-<<<<<<< HEAD
-    s_key = dap_enc_key_new_generate(DAP_ENC_KEY_TYPE_SIG_DILITHIUM, NULL, 0, NULL, 0, 0);
-=======
     for (size_t i = 0; i < KEY_COUNT; ++i)
         s_key[i] = dap_enc_key_new_generate(s_key_types[rand() % s_sign_type_count], NULL, 0, NULL, 0, 0);
->>>>>>> e7f7ceb9
     s_data->config.net_name = s_net_name;
     s_data->config.url_str = s_url;
     s_data->value_fee._hi.a = 0;
@@ -315,15 +290,11 @@
     s_chain_datum_stake_lock_test();
     s_chain_datum_delegate_test();
     s_chain_datum_stake_unlock_test();
-<<<<<<< HEAD
-    s_chain_datum_exchange_create_test();
-=======
     s_chain_datum_stake_invalidate_test();
     s_chain_datum_exchange_create_test();
     s_chain_datum_exchange_purchase_test(s_ticker_native, s_ticker_delegate);
     s_chain_datum_exchange_purchase_test(s_ticker_delegate, s_ticker_native);
     s_chain_datum_exchange_purchase_test(s_ticker_delegate, s_ticker_custom);
->>>>>>> e7f7ceb9
     // s_chain_datum_vote_test();
 
     DAP_DEL_Z(s_data);
