/*
 * Authors:
 * Roman Khlopkov <roman.khlopkov@demlabs.net>
 * DeM Labs Inc.   https://demlabs.net
 * Kelvin Project https://github.com/kelvinblockchain
 * Copyright  (c) 2017-2021
 * All rights reserved.

 This file is part of DAP (Deus Applications Prototypes) the open source project

    DAP (Deus Applicaions Prototypes) is free software: you can redistribute it and/or modify
    it under the terms of the GNU General Public License as published by
    the Free Software Foundation, either version 3 of the License, or
    (at your option) any later version.

    DAP is distributed in the hope that it will be useful,
    but WITHOUT ANY WARRANTY; without even the implied warranty of
    MERCHANTABILITY or FITNESS FOR A PARTICULAR PURPOSE.  See the
    GNU General Public License for more details.

    You should have received a copy of the GNU General Public License
    along with any DAP based project.  If not, see <http://www.gnu.org/licenses/>.
*/
#include <stdlib.h>

#include "dap_chain_net.h"
#include "dap_common.h"
#include "dap_string.h"
#include "dap_strfuncs.h"
#include "dap_chain_cs.h"
#include "dap_chain_cs_blocks.h"
// #include "dap_chain_cs_blocks_session.h"
#include "dap_chain_cs_block_pos.h"
#include "dap_chain_net_srv_stake_pos_delegate.h"
#include "dap_chain_ledger.h"

#define LOG_TAG "dap_chain_cs_block_pos"

typedef struct dap_chain_cs_block_pos_pvt
{
    dap_enc_key_t *blocks_sign_key;
    char **tokens_hold;
    uint64_t *tokens_hold_value;
    size_t tokens_hold_size;
    uint16_t confirmations_minimum;
    dap_chain_callback_new_cfg_t prev_callback_created;
} dap_chain_cs_block_pos_pvt_t;

#define PVT(a) ((dap_chain_cs_block_pos_pvt_t *)a->_pvt)

static void s_callback_delete(dap_chain_cs_blocks_t *a_blocks);
static int s_callback_new(dap_chain_t *a_chain, dap_config_t *a_chain_cfg);
static int s_callback_created(dap_chain_t *a_chain, dap_config_t *a_chain_cfg);
static int s_callback_block_verify(dap_chain_cs_blocks_t *a_blocks, dap_chain_block_t *a_block, size_t a_block_size);
static size_t s_callback_block_sign(dap_chain_cs_blocks_t *a_blocks, dap_chain_block_t **a_block_ptr, size_t a_block_size);

/**
 * @brief dap_chain_cs_block_pos_init
 * @return
 */
int dap_chain_cs_block_pos_init()
{
    dap_chain_cs_add("block_pos", s_callback_new);
    return 0;
}

/**
 * @brief dap_chain_cs_block_pos_deinit
 */
void dap_chain_cs_block_pos_deinit(void)
{

}

/**
 * @brief s_cs_callback
 * @param a_chain
 * @param a_chain_cfg
 */
static int s_callback_new(dap_chain_t *a_chain, dap_config_t *a_chain_cfg)
{
    dap_chain_cs_blocks_new(a_chain, a_chain_cfg);
    char ** l_tokens_hold = NULL;
    char ** l_tokens_hold_value_str = NULL;
    uint16_t l_tokens_hold_size = 0;
    uint16_t l_tokens_hold_value_size = 0;
    dap_chain_cs_blocks_t *l_blocks = DAP_CHAIN_CS_BLOCKS(a_chain);
    dap_chain_cs_block_pos_t *l_pos = DAP_NEW_Z(dap_chain_cs_block_pos_t);
    if (!l_pos) {
        log_it(L_CRITICAL, "Memory allocation error");
        return -1;
    }
    l_blocks->_inheritor = l_pos;
    l_blocks->callback_delete = s_callback_delete;
    l_blocks->callback_block_verify = s_callback_block_verify;
    l_blocks->callback_block_sign = s_callback_block_sign;

    l_pos->_pvt = DAP_NEW_Z(dap_chain_cs_block_pos_pvt_t);
    dap_chain_cs_block_pos_pvt_t *l_pos_pvt = PVT(l_pos);
    if (!l_pos_pvt) {
<<<<<<< HEAD
        log_it(L_ERROR, "Memory allocation error in %s, line %d", __PRETTY_FUNCTION__, __LINE__);
=======
        log_it(L_CRITICAL, "Memory allocation error");
>>>>>>> 987620b7
        goto lb_err;
    }

    l_tokens_hold = dap_config_get_array_str(a_chain_cfg, "block-pos", "stake_tokens", &l_tokens_hold_size);
    l_tokens_hold_value_str = dap_config_get_array_str(a_chain_cfg, "block-pos", "stake_tokens_value", &l_tokens_hold_value_size);

    if (l_tokens_hold_size != l_tokens_hold_value_size){
        log_it(L_CRITICAL, "Entries tokens_hold and tokens_hold_value are different size!");
        goto lb_err;
    }
    l_pos_pvt->confirmations_minimum = dap_config_get_item_uint16_default(a_chain_cfg, "block-pos", "verifications_minimum", 1);
    l_pos_pvt->tokens_hold_size = l_tokens_hold_size;
    l_pos_pvt->tokens_hold = DAP_NEW_Z_SIZE(char *, sizeof(char *) * l_tokens_hold_size);
    if (!l_pos_pvt->tokens_hold) {
        log_it(L_CRITICAL, "Memory allocation error");
        goto lb_err;
    }
    l_pos_pvt->tokens_hold_value = DAP_NEW_Z_SIZE(uint64_t, l_tokens_hold_value_size * sizeof(uint64_t));
    if (!l_pos_pvt->tokens_hold_value) {
        log_it(L_CRITICAL, "Memory allocation error");
        goto lb_err;
    }
    for (size_t i = 0; i < l_tokens_hold_value_size; i++) {
        l_pos_pvt->tokens_hold[i] = dap_strdup(l_tokens_hold[i]);
        if ((l_pos_pvt->tokens_hold_value[i] =
               strtoull(l_tokens_hold_value_str[i],NULL,10)) == 0) {
             log_it(L_CRITICAL, "Token %s has inproper hold value %s",
                                l_pos_pvt->tokens_hold[i], l_tokens_hold_value_str[i]);
             goto lb_err;
        }
    }
    // Save old callback if present and set the call of its own (chain callbacks)
    l_pos_pvt->prev_callback_created = l_blocks->chain->callback_created;
    l_blocks->chain->callback_created = s_callback_created;
    return 0;

lb_err:
    for (int i = 0; i < l_tokens_hold_size; i++) {
        if (l_tokens_hold[i])
            DAP_DELETE(l_tokens_hold[i]);
    }
    DAP_DEL_Z(l_tokens_hold);
    if (l_pos_pvt) {
        DAP_DEL_Z(l_pos_pvt->tokens_hold_value);
        DAP_DELETE(l_pos_pvt);
    }
    DAP_DEL_Z(l_pos);
    l_blocks->_inheritor = NULL;
    l_blocks->callback_delete = NULL;
    l_blocks->callback_block_verify = NULL;
    return -1;
}

/**
 * @brief s_callback_created
 * @param a_chain
 * @param a_chain_cfg
 * @return
 */
static int s_callback_created(dap_chain_t *a_chain, dap_config_t *a_chain_net_cfg)
{
    dap_chain_cs_blocks_t *l_blocks = DAP_CHAIN_CS_BLOCKS(a_chain);
    dap_chain_cs_block_pos_t *l_pos = DAP_CHAIN_CS_BLOCK_POS(l_blocks);

    const char * l_sign_cert_str = NULL;
    if ((l_sign_cert_str = dap_config_get_item_str(a_chain_net_cfg,"block-pos","blocks-sign-cert")) != NULL) {
        dap_cert_t *l_sign_cert = dap_cert_find_by_name(l_sign_cert_str);
        if (l_sign_cert == NULL) {
            log_it(L_ERROR, "Can't load sign certificate, name \"%s\" is wrong", l_sign_cert_str);
        } else if (l_sign_cert->enc_key->priv_key_data) {
            PVT(l_pos)->blocks_sign_key = l_sign_cert->enc_key;
            log_it(L_NOTICE, "Loaded \"%s\" certificate to sign PoS blocks", l_sign_cert_str);
        } else {
            log_it(L_ERROR, "Certificate \"%s\" has no private key", l_sign_cert_str);
        }
    } else {
        log_it(L_ERROR, "No sign certificate provided, can't sign any blocks");
    }
    //dap_chain_cs_blocks_session_init(a_chain, PVT(l_pos)->blocks_sign_key );
    return 0;
}


/**
 * @brief s_chain_cs_block_callback_delete
 * @param a_block
 */
static void s_callback_delete(dap_chain_cs_blocks_t *a_blocks)
{
    dap_chain_cs_block_pos_t *l_pos = DAP_CHAIN_CS_BLOCK_POS(a_blocks);
    if (l_pos->_pvt)
        DAP_DELETE(l_pos->_pvt);
}

/**
 * @brief
 * function makes block singing
 * @param a_block a_blocks dap_chain_cs_blocks_t
 * @param a_block dap_chain_block_t
 * @param a_block_size size_t size of block object
 * @return int
 */
static size_t s_callback_block_sign(dap_chain_cs_blocks_t *a_blocks, dap_chain_block_t **a_block_ptr, size_t a_block_size)
{
    assert(a_blocks);
    dap_chain_cs_block_pos_t *l_pos = DAP_CHAIN_CS_BLOCK_POS(a_blocks);
    dap_chain_cs_block_pos_pvt_t *l_pos_pvt = PVT(l_pos);
    if (!l_pos_pvt->blocks_sign_key) {
        log_it(L_WARNING, "Can't sign block with blocks-sign-cert in [block-pos] section");
        return 0;
    }
    if (!a_block_ptr || !(*a_block_ptr) || !a_block_size) {
        log_it(L_WARNING, "Block size or block pointer is NULL");
        return 0;
    }
    return dap_chain_block_sign_add(a_block_ptr, a_block_size, l_pos_pvt->blocks_sign_key);
}

/**
 * @brief
 * function makes block singing verification
 * @param a_block a_blocks dap_chain_cs_blocks_t
 * @param a_block dap_chain_block_t
 * @param a_block_size size_t size of block object
 * @return int
 */
static int s_callback_block_verify(dap_chain_cs_blocks_t *a_blocks, dap_chain_block_t *a_block, size_t a_block_size)
{
    dap_chain_cs_block_pos_t *l_pos = DAP_CHAIN_CS_BLOCK_POS(a_blocks);
    dap_chain_cs_block_pos_pvt_t *l_pos_pvt = PVT(l_pos);

    if (sizeof(a_block->hdr) >= a_block_size) {
        log_it(L_WARNING,"Incorrect size with block %p on chain %s", a_block, a_blocks->chain->name);
        return  -7;
    }

    size_t l_signs_count = dap_chain_block_get_signs_count(a_block, a_block_size);
    if (l_signs_count < l_pos_pvt->confirmations_minimum) {
        log_it(L_WARNING,"Wrong signature number with block %p on chain %s", a_block, a_blocks->chain->name);
        return -2; // Wrong signatures number
    }

    uint16_t l_verified_num = 0;
    size_t l_signs_section_size = a_block_size - dap_chain_block_get_sign_offset(a_block, a_block_size);
    for (size_t l_sig_pos = 0; l_sig_pos < l_signs_count; l_sig_pos++) {
        dap_sign_t *l_sign = dap_chain_block_sign_get(a_block, a_block_size, l_sig_pos);
        if (l_sign == NULL) {
            log_it(L_WARNING, "Block isn't signed with anything: sig pos %zu, event size %zu", l_sig_pos, a_block_size);
            return -4;
        }

        bool l_sign_size_correct = dap_sign_verify_size(l_sign, l_signs_section_size);
        if (!l_sign_size_correct) {
            log_it(L_WARNING, "Block's sign #%zu size is incorrect", l_sig_pos);
            return -44;
        }
        size_t l_block_data_size = dap_chain_block_get_sign_offset(a_block, a_block_size)+sizeof(a_block->hdr);
        if (l_block_data_size == a_block_size) {
            log_it(L_WARNING,"Block has nothing except sign, nothing to verify so I pass it (who knows why we have it?)");
            return 0;
        }

        int l_sign_verified = dap_sign_verify(l_sign, a_block, l_block_data_size);
        if (l_sign_verified != 1) {
            log_it(L_WARNING, "Block's sign is incorrect: code %d", l_sign_verified);
            return -41;
        }
    }

    // Check number
    if (l_verified_num >= l_pos_pvt->confirmations_minimum) {
        // Passed all checks
        return 0;
    } else {
        log_it(L_WARNING, "Wrong block: only %hu/%hu signs are valid", l_verified_num, l_pos_pvt->confirmations_minimum);
        return -2;
    }
}<|MERGE_RESOLUTION|>--- conflicted
+++ resolved
@@ -98,11 +98,7 @@
     l_pos->_pvt = DAP_NEW_Z(dap_chain_cs_block_pos_pvt_t);
     dap_chain_cs_block_pos_pvt_t *l_pos_pvt = PVT(l_pos);
     if (!l_pos_pvt) {
-<<<<<<< HEAD
-        log_it(L_ERROR, "Memory allocation error in %s, line %d", __PRETTY_FUNCTION__, __LINE__);
-=======
-        log_it(L_CRITICAL, "Memory allocation error");
->>>>>>> 987620b7
+        log_it(L_CRITICAL, "Memory allocation error");
         goto lb_err;
     }
 
