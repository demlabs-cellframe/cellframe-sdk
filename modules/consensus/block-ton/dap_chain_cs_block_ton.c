--- conflicted
+++ resolved
@@ -484,7 +484,6 @@
 	return false;
 }
 
-<<<<<<< HEAD
 /**
  * @brief s_session_round_start_callback_load_session_store_coordinator_state_proc
  * @param a_global_db_context
@@ -503,35 +502,6 @@
     dap_chain_cs_block_ton_session_t * l_session = (dap_chain_cs_block_ton_session_t *) a_arg;
     dap_list_t *l_list_candidate = NULL;
     // I am a coordinator :-) select candidate
-=======
-static bool s_session_timer() {
-	dap_time_t l_time = dap_time_now();
-	dap_chain_cs_block_ton_items_t *l_session = NULL;
-	DL_FOREACH(s_session_items, l_session) {
-		if ( l_session->time_proc_lock ) {
-			continue;
-		}
-        pthread_rwlock_wrlock(&l_session->rwlock);
-		l_session->time_proc_lock = true; // lock - skip check by reasons: prev check is not finish
-		switch (l_session->state) {
-			case DAP_STREAM_CH_CHAIN_SESSION_STATE_IDLE: {
-				if ( (((l_time/10)*10) % PVT(l_session->ton)->round_start_multiple_of) == 0 
-							&& (l_time - ((l_time/10)*10)) <= 3
-							&& l_time > l_session->ts_round_finish
-							&& (l_time-l_session->ts_round_finish) >= PVT(l_session->ton)->session_idle_min) {
-
-					// round start
-					l_session->state = DAP_STREAM_CH_CHAIN_SESSION_STATE_WAIT_START;
-					s_session_round_start(l_session);
-
-                    dap_list_free_full(l_session->cur_round.validators_list, NULL);
-					l_session->cur_round.validators_list = s_get_validators_addr_list(l_session);
-					l_session->cur_round.validators_count = dap_list_length(l_session->cur_round.validators_list);
-
-					dap_timerfd_start(PVT(l_session->ton)->first_message_delay*1000, 
-						(dap_timerfd_callback_t)s_session_send_startsync, 
-							l_session);
->>>>>>> b1da50d5
 
     if (a_values_count) {
         for (size_t i = 0; i < a_values_count; i++) {
@@ -599,16 +569,17 @@
         pthread_rwlock_unlock (&a_session->rwlock);
         return;
     }
+    pthread_rwlock_unlock (&a_session->rwlock); // Mostly we're writting in session on the next operations, at least we do it with state
+
+    pthread_rwlock_wrlock( &a_session->rwlock);
     a_session->time_proc_lock = true; // lock - skip check by reasons: prev check is not finish
-    pthread_rwlock_unlock (&a_session->rwlock); // Mostly we're writting in session on the next operations, at least we do it with state
-    pthread_rwlock_wrlock( &a_session->rwlock);
 
     switch (a_session->state) {
-        case DAP_STREAM_CH_CHAIN_SESSION_STATE_IDLE: {
-            if ( (((l_time/10)*10) % PVT(a_session->ton)->round_start_multiple_of) == 0
-                        && (l_time - ((l_time/10)*10)) <= 3
-                        && l_time > a_session->ts_round_finish
-                        && (l_time-a_session->ts_round_finish) >= PVT(a_session->ton)->session_idle_min) {
+            case DAP_STREAM_CH_CHAIN_SESSION_STATE_IDLE: {
+                if ( (((l_time/10)*10) % PVT(a_session->ton)->round_start_multiple_of) == 0
+                            && (l_time - ((l_time/10)*10)) <= 3
+                            && l_time > a_session->ts_round_finish
+                            && (l_time-a_session->ts_round_finish) >= PVT(a_session->ton)->session_idle_min) {
 
                 // round start
                 a_session->state = DAP_STREAM_CH_CHAIN_SESSION_STATE_WAIT_START;
@@ -1982,11 +1953,7 @@
 						l_session, DAP_TON$ROUND_CUR, DAP_STREAM_CH_CHAIN_MESSAGE_TYPE_VOTE,
 									l_candidate_hash, &l_attempt_number);
 			l_vote_count++;
-<<<<<<< HEAD
             if (l_vote_count * 3 >= l_session->cur_round.validators_count * 2){
-=======
-            if (l_vote_count * 3 >= l_session->cur_round.validators_count * 2) {
->>>>>>> b1da50d5
 				size_t l_store_size = 0;
 				dap_chain_cs_block_ton_store_t *l_store = 
 									(dap_chain_cs_block_ton_store_t *)dap_chain_global_db_gr_get(
@@ -2042,10 +2009,7 @@
 						l_session->chain->net_name, l_session->chain->name, l_session->cur_round.id.uint64,
 							l_session->attempt_current_number, l_candidate_hash_str);
 
-<<<<<<< HEAD
-=======
             pthread_rwlock_wrlock(&l_session->rwlock);
->>>>>>> b1da50d5
 			uint16_t l_attempt_number = l_session->attempt_current_number;
 			uint16_t l_precommit_count = s_session_message_count(
 						l_session, DAP_TON$ROUND_CUR, DAP_STREAM_CH_CHAIN_MESSAGE_TYPE_PRE_COMMIT,
