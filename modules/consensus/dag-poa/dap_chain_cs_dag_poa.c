--- conflicted
+++ resolved
@@ -380,61 +380,29 @@
     return 0;
 }
 
-<<<<<<< HEAD
 static dap_chain_cs_dag_event_round_item_t *s_round_event_choose_dup(dap_chain_cs_dag_t *a_dag, uint64_t a_round_id)
 {
     char * l_gdb_group_events = a_dag->gdb_group_events_round_new;  
-=======
-
-typedef struct event_clean_dup_items {
-    uint16_t signs_count;
-    uint64_t ts_update;
-    char * hash_str;
-    UT_hash_handle hh;
-} event_clean_dup_items_t;
-
-static event_clean_dup_items_t *s_event_clean_dup_items = NULL;
-
-static void s_round_event_clean_dup(dap_chain_cs_dag_t * a_dag, const char *a_event_hash_hex_str) {
-    char * l_gdb_group_events = a_dag->gdb_group_events_round_new;
-    size_t l_round_item_size = 0;
-    dap_chain_cs_dag_event_round_item_t * l_round_item = NULL;
-
-    if ( (l_round_item = (dap_chain_cs_dag_event_round_item_t *)dap_chain_global_db_gr_get(
-                                    a_event_hash_hex_str, &l_round_item_size, l_gdb_group_events) ) == NULL ) {
-        return;
-    }
-
->>>>>>> 93a0355a
     size_t l_events_round_size = 0;
     dap_store_obj_t *l_events_round = dap_chain_global_db_driver_read(a_dag->gdb_group_events_round_new, NULL, &l_events_round_size);
     uint16_t l_max_signs_count = 0;
     dap_list_t *l_dups_list = NULL;
     for (size_t l_index = 0; l_index < l_events_round_size; l_index++) {
         dap_chain_cs_dag_event_round_item_t *l_event_round_item = (dap_chain_cs_dag_event_round_item_t *)l_events_round[l_index].value;
-<<<<<<< HEAD
         dap_chain_cs_dag_event_t *l_event = (dap_chain_cs_dag_event_t *)l_event_round_item->event_n_signs;
         if (l_event->header.round_id == a_round_id) {
             l_dups_list = dap_list_append(l_dups_list, &l_events_round[l_index]);
             if (l_event->header.signs_count > l_max_signs_count)
-=======
-        if (!l_event_round_item)
-            continue;
-        dap_chain_cs_dag_event_t * l_event = (dap_chain_cs_dag_event_t *)l_event_round_item->event_n_signs;
-        if ( memcmp(&l_round_item->round_info.datum_hash,
-                        &l_event_round_item->round_info.datum_hash, sizeof(dap_chain_hash_fast_t)) == 0 ) {
-            event_clean_dup_items_t * l_item = DAP_NEW_Z(event_clean_dup_items_t);
-            l_item->signs_count = l_event->header.signs_count;
-            //l_item->ts_update = l_events_round[l_index].timestamp;
-            l_item->ts_update = l_event_round_item->round_info.ts_update;
-            l_item->hash_str = (char *)l_events_round[l_index].key;
-            HASH_ADD_STR(s_event_clean_dup_items, hash_str, l_item);
-            if ( l_event->header.signs_count > l_max_signs_count ) {
->>>>>>> 93a0355a
                 l_max_signs_count = l_event->header.signs_count;
         }
     }
-
+    for (dap_list_t *it = l_dups_list; it; it = it->next) {
+        dap_store_obj_t *l_obj = (dap_store_obj_t *)it->data;
+        dap_chain_cs_dag_event_t *l_event = (dap_chain_cs_dag_event_t *)((dap_chain_cs_dag_event_round_item_t *)l_obj->value);
+        if (l_event->header.signs_count < l_max_signs_count) {
+            dap_chain_global_db_gr_del(l_obj->key, l_obj->group);
+        }
+    }
     uint64_t l_max_ts_update = 0;
     char * l_max_ts_update_hash = NULL;
     event_clean_dup_items_t *l_clean_item=NULL, *l_clean_tmp=NULL;
@@ -484,12 +452,11 @@
 {
     dap_chain_cs_dag_poa_callback_timer_arg_t * l_callback_arg = DAP_NEW_Z(dap_chain_cs_dag_poa_callback_timer_arg_t);
     l_callback_arg->dag = a_dag;
-    l_callback_arg->l_event_hash_hex_str = dap_strdup(a_event_hash_hex_str);
+    l_callback_arg->round_id = a_round_id;
 
     if (a_event_round_info->ts_confirmations_minimum_completed == (uint64_t)0) {
         a_event_round_info->ts_confirmations_minimum_completed = (uint64_t)time(NULL);
     }
-<<<<<<< HEAD
     int l_timeout = a_event_round_info->ts_confirmations_minimum_completed - (int)time(NULL) +
                         PVT(DAP_CHAIN_CS_DAG_POA(a_dag))->confirmations_timeout;
     // placement in chain by timer
@@ -499,20 +466,6 @@
         log_it(L_ERROR,"Can't run timer for Event %s", a_event_hash_hex_str);
     else
         log_it(L_NOTICE,"Run timer for %d sec for Event %s", l_timeout, a_event_hash_hex_str);
-=======
-    int l_timeout = a_event_round_info->ts_confirmations_minimum_completed - (int)time(NULL) + a_event_round_info->confirmations_timeout;
-    if (a_event->header.signs_count >= PVT(l_poa)->auth_certs_count || l_timeout <= 0)
-        l_timeout = 0;
-    l_timeout += PVT(l_poa)->wait_sync_before_complete;
-    // placement in chain by timer
-    if (dap_timerfd_start(l_timeout * 1000,
-                        (dap_timerfd_callback_t)s_callback_round_event_to_chain,
-                        l_callback_arg) == NULL) {
-        log_it(L_ERROR,"Can't run timer for Event %s", a_event_hash_hex_str);
-    } else {
-        log_it(L_NOTICE,"Run timer %dsec. for Event %s", PVT(l_poa)->wait_sync_before_complete, a_event_hash_hex_str);
-    }
->>>>>>> 93a0355a
 }
 
 static void s_callback_get_round_info(dap_chain_cs_dag_t * a_dag, dap_chain_cs_dag_event_round_info_t * a_event_round_info) {
