/*
 * Authors:
 * Dmitriy A. Gearasimov <gerasimov.dmitriy@demlabs.net>
 * DeM Labs Inc.   https://demlabs.net
 * Kelvin Project https://github.com/kelvinblockchain
 * Copyright  (c) 2017-2019
 * All rights reserved.

 This file is part of DAP (Deus Applications Prototypes) the open source project

    DAP (Deus Applicaions Prototypes) is free software: you can redistribute it and/or modify
    it under the terms of the GNU General Public License as published by
    the Free Software Foundation, either version 3 of the License, or
    (at your option) any later version.

    DAP is distributed in the hope that it will be useful,
    but WITHOUT ANY WARRANTY; without even the implied warranty of
    MERCHANTABILITY or FITNESS FOR A PARTICULAR PURPOSE.  See the
    GNU General Public License for more details.

    You should have received a copy of the GNU General Public License
    along with any DAP based project.  If not, see <http://www.gnu.org/licenses/>.
*/
#include <string.h>

#ifdef _WIN32
#include <winsock2.h>
#include <windows.h>
#include <mswsock.h>
#include <ws2tcpip.h>
#include <io.h>
#include <time.h>
#include <pthread.h>
#endif

#include "dap_common.h"
#include "dap_timerfd.h"
#include "dap_strfuncs.h"
#include "dap_enc_base58.h"
#include "dap_chain_pvt.h"
#include "dap_chain_net.h"
#include "dap_chain_node_cli.h"
#include "dap_chain_node_cli_cmd.h"
#include "dap_chain_global_db.h"
#include "dap_chain_cs.h"
#include "dap_chain_cs_dag.h"
#include "dap_chain_cs_dag_event.h"
#include "dap_chain_cs_dag_poa.h"
#include "dap_chain_net_srv_stake.h"
#include "dap_chain_cell.h"
#include "dap_chain_global_db.h"
#include "dap_cert.h"

#define LOG_TAG "dap_chain_cs_dag_poa"

typedef struct dap_chain_cs_dag_poa_presign_callback{
    dap_chain_cs_dag_poa_callback_t callback; 
    void *arg;
} dap_chain_cs_dag_poa_presign_callback_t;

typedef struct dap_chain_cs_dag_poa_pvt
{
    dap_cert_t * events_sign_cert;
    dap_cert_t ** auth_certs;
    dap_chain_cs_dag_poa_presign_callback_t *callback_pre_sign;
    char * auth_certs_prefix;
    uint16_t auth_certs_count;
    uint16_t auth_certs_count_verify; // Number of signatures, needed for event verification
    uint32_t confirmations_timeout; // wait signs over min value (auth_certs_count_verify)
    bool auto_confirmation;
    bool auto_round_complete;
    uint32_t wait_sync_before_complete;
    dap_chain_callback_new_cfg_t prev_callback_created; // global network config init
} dap_chain_cs_dag_poa_pvt_t;

#define PVT(a) ((dap_chain_cs_dag_poa_pvt_t *) a->_pvt )

typedef struct dap_chain_cs_dag_poa_callback_timer_arg {
    dap_chain_cs_dag_t * dag;
    char * l_event_hash_hex_str;
    dap_chain_cs_dag_event_round_info_t event_round_info;
} dap_chain_cs_dag_poa_callback_timer_arg_t;

static void s_callback_get_round_info(dap_chain_cs_dag_t * a_dag, dap_chain_cs_dag_event_round_info_t * a_event_round_info);
static void s_callback_delete(dap_chain_cs_dag_t * a_dag);
static int s_callback_new(dap_chain_t * a_chain, dap_config_t * a_chain_cfg);
static bool s_poa_round_check(dap_chain_t *a_chain);
static int s_callback_created(dap_chain_t * a_chain, dap_config_t *a_chain_cfg);
static int s_callback_event_verify(dap_chain_cs_dag_t * a_dag, dap_chain_cs_dag_event_t * a_dag_event, size_t a_dag_event_size);
static dap_chain_cs_dag_event_t * s_callback_event_create(dap_chain_cs_dag_t * a_dag, dap_chain_datum_t * a_datum,
                                                          dap_chain_hash_fast_t * a_hashes, size_t a_hashes_count, size_t* a_event_size);
static bool s_callback_round_event_to_chain(dap_chain_cs_dag_poa_callback_timer_arg_t * a_callback_arg);
static int s_callback_event_round_sync(dap_chain_cs_dag_t * a_dag, const char a_op_code, const char *a_group,
                                        const char *a_key, const void *a_value, const size_t a_value_size);
static bool s_round_event_ready_minimum_check(dap_chain_cs_dag_t * a_dag, dap_chain_cs_dag_event_t * a_event,
                                            size_t a_event_size, char * a_event_hash_hex_str,
                                            dap_chain_cs_dag_event_round_info_t * a_event_round_info);
static void s_round_event_cs_done(dap_chain_cs_dag_t * a_dag, dap_chain_cs_dag_event_t * a_event,
                                    char * a_event_hash_hex_str, dap_chain_cs_dag_event_round_info_t * a_event_round_info);
static void s_round_event_clean_dup(dap_chain_cs_dag_t * a_dag, const char *a_event_hash_hex_str);

// CLI commands
static int s_cli_dag_poa(int argc, char ** argv, char **str_reply);

static bool s_seed_mode = false;
static dap_timerfd_t *s_poa_round_timer = NULL; 

/**
 * @brief
 * init consensus dag_poa
 * read parameters from config and register dag_poa commands to cellframe-node-cli
 * @return
 */
int dap_chain_cs_dag_poa_init(void)
{
    // Add consensus constructor
    dap_chain_cs_add ("dag_poa", s_callback_new );
    s_seed_mode = dap_config_get_item_bool_default(g_config,"general","seed_mode",false);
    dap_chain_node_cli_cmd_item_create ("dag_poa", s_cli_dag_poa, "DAG PoA commands",
        "dag_poa event sign -net <chain net name> -chain <chain name> -event <event hash> [-H {hex | base58(default)}]\n"
            "\tSign event <event hash> in the new round pool with its authorize certificate\n\n");

    return 0;
}

/**
 * @brief dap_chain_cs_dag_poa_deinit
 */
void dap_chain_cs_dag_poa_deinit(void)
{

}

/*
// example
static int s_callback_presign_test(dap_chain_t *a_chain, 
                    dap_chain_cs_dag_event_t* a_event, size_t a_event_size, void *a_arg) {
    dap_chain_hash_fast_t l_event_hash;
    dap_chain_cs_dag_event_calc_hash(a_event, a_event_size, &l_event_hash);
    char * l_event_hash_str = dap_chain_hash_fast_to_str_new(&l_event_hash);
    log_it(L_NOTICE,"Callback: %s, net_name:%s, event_hash:%s", (char*)a_arg, a_chain->net_name, l_event_hash_str);
    return -1; // return 0 if passed
}

// add callback
// dap_chain_cs_dag_poa_presign_callback_set(l_dag->chain,
//            (dap_chain_cs_dag_poa_callback_t)s_callback_presign_test, "Presign callback test");
*/
void dap_chain_cs_dag_poa_presign_callback_set(dap_chain_t *a_chain, dap_chain_cs_dag_poa_callback_t a_callback, void *a_arg)
{
    if (!a_chain) {
        log_it(L_ERROR, "NULL with chain argument for setting presign callback");
        return;
    }
    if (!a_callback) {
        log_it(L_ERROR, "Trying to set NULL presign callback");
        return;
    }
    dap_chain_cs_dag_t *l_dag = DAP_CHAIN_CS_DAG(a_chain);
    dap_chain_cs_dag_poa_pvt_t * l_poa_pvt = PVT(DAP_CHAIN_CS_DAG_POA(l_dag));
    l_poa_pvt->callback_pre_sign =
            (dap_chain_cs_dag_poa_presign_callback_t*)DAP_NEW_Z(dap_chain_cs_dag_poa_presign_callback_t);
    l_poa_pvt->callback_pre_sign->callback = a_callback;
    l_poa_pvt->callback_pre_sign->arg = a_arg;
}


/**
 * @brief
 * parse and execute cellframe-node-cli dag-poa commands
 * @param argc arguments count
 * @param argv array with arguments
 * @param arg_func
 * @param str_reply
 * @return
 */
static int s_cli_dag_poa(int argc, char ** argv, char **a_str_reply)
{
    int ret = -666;
    int arg_index = 1;
    dap_chain_net_t * l_chain_net = NULL;
    dap_chain_t * l_chain = NULL;

    const char * l_hash_out_type = NULL;
    dap_chain_node_cli_find_option_val(argv, arg_index, argc, "-H", &l_hash_out_type);
    if(!l_hash_out_type)
        l_hash_out_type = "hex";
    if(dap_strcmp(l_hash_out_type, "hex") && dap_strcmp(l_hash_out_type, "base58")) {
        dap_chain_node_cli_set_reply_text(a_str_reply, "Invalid parameter -H, valid values: -H <hex | base58>");
        return -1;
    }

    if (dap_chain_node_cli_cmd_values_parse_net_chain(&arg_index,argc,argv,a_str_reply,&l_chain,&l_chain_net)) {
        return -3;
    }

    dap_chain_cs_dag_t * l_dag = DAP_CHAIN_CS_DAG(l_chain);
    dap_chain_cs_dag_poa_pvt_t * l_poa_pvt = PVT ( DAP_CHAIN_CS_DAG_POA( l_dag ) );

    const char * l_event_cmd_str = NULL;
    const char * l_event_hash_str = NULL;
    if ( l_poa_pvt->events_sign_cert == NULL) {
        dap_chain_node_cli_set_reply_text(a_str_reply, "No certificate to sign events\n");
        return -2;
    }

    dap_chain_node_cli_find_option_val(argv, arg_index, argc, "event", &l_event_cmd_str);
    dap_chain_node_cli_find_option_val(argv, arg_index, argc, "-event", &l_event_hash_str);
    if (!l_event_hash_str) {
        dap_chain_node_cli_set_reply_text(a_str_reply, "Command dag_poa requires parameter '-event' <event hash>");
        return -4;
    }

    // event hash may be in hex or base58 format
    char *l_event_hash_hex_str;
    char *l_event_hash_base58_str;

    if(!dap_strcmp(l_hash_out_type, "hex")) {
        l_event_hash_hex_str = dap_strdup(l_event_hash_str);
        l_event_hash_base58_str = dap_enc_base58_from_hex_str_to_str(l_event_hash_str);

        if (!l_event_hash_base58_str) {
            dap_chain_node_cli_set_reply_text(a_str_reply, "Invalid hex hash format");
            DAP_DELETE(l_event_hash_hex_str);
            return -5;
        }
    }
    else {
        l_event_hash_hex_str = dap_enc_base58_to_hex_str_from_str(l_event_hash_str);
        l_event_hash_base58_str = dap_strdup(l_event_hash_str);

        if (!l_event_hash_hex_str) {
            DAP_DELETE(l_event_hash_base58_str);
            dap_chain_node_cli_set_reply_text(a_str_reply, "Invalid base58 hash format");
            return -6;
        }

        DAP_DELETE(l_event_hash_hex_str);
        DAP_DELETE(l_event_hash_base58_str);
        return -6;
    }


    if ( l_event_cmd_str != NULL ){
        if (l_poa_pvt->events_sign_cert )
        ret = -1;
        if ( strcmp(l_event_cmd_str,"sign") == 0) { // Sign event command
            char * l_gdb_group_events = l_dag->gdb_group_events_round_new;
            size_t l_round_item_size = 0;
            dap_chain_cs_dag_event_round_item_t *l_round_item =
                                (dap_chain_cs_dag_event_round_item_t *)dap_chain_global_db_gr_get(
                                                    l_event_hash_hex_str, &l_round_item_size, l_gdb_group_events);
            if ( l_round_item == NULL ) {
                dap_chain_node_cli_set_reply_text(a_str_reply,
                                                  "Can't find event in round.new - only place where could be signed the new event\n",
                                                  l_event_hash_str);
                ret = -30;
            }else {
                size_t l_event_size = l_round_item->event_size;
                dap_chain_cs_dag_event_t * l_event = (dap_chain_cs_dag_event_t *)DAP_DUP_SIZE(l_round_item->event_n_signs, l_event_size);
                size_t l_event_size_new = dap_chain_cs_dag_event_sign_add(&l_event, l_event_size,
                                                            l_chain_net, l_poa_pvt->events_sign_cert->enc_key);

                if ( l_event_size_new ) {
                    dap_chain_hash_fast_t l_event_new_hash;
                    // dap_chain_cs_dag_event_calc_hash(l_event_new, l_event_size_new, &l_event_new_hash);
                    dap_chain_cs_dag_event_calc_hash(l_event, l_event_size_new, &l_event_new_hash);
                    //size_t l_event_new_size = dap_chain_cs_dag_event_calc_size(l_event_new);
                    char * l_event_new_hash_hex_str = dap_chain_hash_fast_to_str_new(&l_event_new_hash);
                    char * l_event_new_hash_base58_str = dap_enc_base58_encode_hash_to_str(&l_event_new_hash);

                    bool l_event_is_ready = s_round_event_ready_minimum_check(l_dag, l_event, l_event_size_new,
                                                                        l_event_new_hash_hex_str, &l_round_item->round_info);

                    if (dap_chain_cs_dag_event_gdb_set(l_dag, l_event_new_hash_hex_str, l_event,
                                                    l_event_size_new, l_round_item, l_gdb_group_events)) { //&l_event_round_info) ){
                        // Old event will be cleaned automatically with s_round_event_clean_dup()
                        if(!dap_strcmp(l_hash_out_type, "hex")) {
                            dap_chain_node_cli_set_reply_text(a_str_reply,
                                    "Added new sign with cert \"%s\", event %s placed back in round.new\n",
                                    l_poa_pvt->events_sign_cert->name, l_event_new_hash_hex_str);
                        }
                        else {
                            dap_chain_node_cli_set_reply_text(a_str_reply,
                                    "Added new sign with cert \"%s\", event %s placed back in round.new\n",
                                    l_poa_pvt->events_sign_cert->name, l_event_new_hash_base58_str);
                        }
                        ret = 0;
                        // dap_chain_net_sync_gdb(l_chain_net); // Propagate changes in pool
                        if (l_event_is_ready && l_poa_pvt->auto_round_complete) { // cs done (minimum signs & verify passed)
                            s_round_event_cs_done(l_dag, l_event, l_event_new_hash_hex_str, &l_round_item->round_info);
                        }

                    }else {
                        if(!dap_strcmp(l_hash_out_type, "hex")) {
                            dap_chain_node_cli_set_reply_text(a_str_reply,
                                    "GDB Error: Can't place event %s with new sign back in round.new\n",
                                    l_event_new_hash_hex_str);
                        }
                        else {
                            dap_chain_node_cli_set_reply_text(a_str_reply,
                                    "GDB Error: Can't place event %s with new sign back in round.new\n",
                                    l_event_new_hash_base58_str);
                        }
                        ret=-31;

                    }
                    DAP_DELETE(l_event);
                    DAP_DELETE(l_event_new_hash_hex_str);
                    DAP_DELETE(l_event_new_hash_base58_str);
                } else {
                    dap_chain_node_cli_set_reply_text(a_str_reply,
                                                  "Can't sign event in round.new\n",
                                                  l_event_hash_str);
                    ret=-1;
                }
            }
            // DAP_DELETE(l_event);
            DAP_DELETE(l_round_item);
        } else {
            dap_chain_node_cli_set_reply_text(a_str_reply, "Command dag_poa requires subcommand 'sign'");
        }
    } else {
        dap_chain_node_cli_set_reply_text(a_str_reply, "Command dag_poa requires subcommand 'event'");
    }

    DAP_DELETE(l_event_hash_hex_str);
    DAP_DELETE(l_event_hash_base58_str);

    return ret;
}



/**
 * @brief s_cs_callback
 * dap_chain_callback_new_cfg_item_t->callback_init function.
 * get dag-poa consensus parameters from config
 * and set dap_chain_cs_dag_t l_dag->chain->callback_created = s_callback_new
 * @param a_chain dap_chain_t chain object
 * @param a_chain_cfg chain config object
 */
static int s_callback_new(dap_chain_t * a_chain, dap_config_t * a_chain_cfg)
{
    dap_chain_cs_dag_new(a_chain,a_chain_cfg);
    dap_chain_cs_dag_t *l_dag = DAP_CHAIN_CS_DAG ( a_chain );
    dap_chain_cs_dag_poa_t *l_poa = DAP_NEW_Z ( dap_chain_cs_dag_poa_t);
    l_dag->_inheritor = l_poa;
    l_dag->callback_delete = s_callback_delete;
    l_dag->callback_cs_verify = s_callback_event_verify;
    l_dag->callback_cs_event_create = s_callback_event_create;
    l_dag->callback_cs_get_round_info = s_callback_get_round_info;
    l_poa->_pvt = DAP_NEW_Z ( dap_chain_cs_dag_poa_pvt_t );
    dap_chain_cs_dag_poa_pvt_t *l_poa_pvt = PVT ( l_poa );
    // PoA rounds
    l_poa_pvt->confirmations_timeout = dap_config_get_item_uint32_default(a_chain_cfg,"dag-poa","confirmations_timeout",600);
    l_poa_pvt->auto_confirmation = dap_config_get_item_bool_default(a_chain_cfg,"dag-poa","auto_confirmation",true);
    l_poa_pvt->auto_round_complete = dap_config_get_item_bool_default(a_chain_cfg,"dag-poa","auto_round_complete",true);
    l_poa_pvt->wait_sync_before_complete = dap_config_get_item_uint32_default(a_chain_cfg,"dag-poa","wait_sync_before_complete",180);
    l_poa_pvt->auth_certs_prefix = dap_strdup(dap_config_get_item_str(a_chain_cfg,"dag-poa","auth_certs_prefix"));
    if (l_poa_pvt->auth_certs_prefix) {
        l_poa_pvt->auth_certs_count = dap_config_get_item_uint16_default(a_chain_cfg,"dag-poa","auth_certs_number",0);
        l_poa_pvt->auth_certs_count_verify = dap_config_get_item_uint16_default(a_chain_cfg,"dag-poa","auth_certs_number_verify",0);
        if (l_poa_pvt->auth_certs_count && l_poa_pvt->auth_certs_count_verify) {
            l_poa_pvt->auth_certs = DAP_NEW_Z_SIZE ( dap_cert_t *, l_poa_pvt->auth_certs_count * sizeof(dap_cert_t *));
            char l_cert_name[512];
            for (size_t i = 0; i < l_poa_pvt->auth_certs_count ; i++ ){
                dap_snprintf(l_cert_name,sizeof(l_cert_name),"%s.%zu",l_poa_pvt->auth_certs_prefix, i);
                if ((l_poa_pvt->auth_certs[i] = dap_cert_find_by_name( l_cert_name)) == NULL) {
                    dap_snprintf(l_cert_name,sizeof(l_cert_name),"%s.%zu.pub",l_poa_pvt->auth_certs_prefix, i);
                    if ((l_poa_pvt->auth_certs[i] = dap_cert_find_by_name( l_cert_name)) == NULL) {
                        log_it(L_ERROR, "Can't find cert \"%s\"", l_cert_name);
                        return -1;
                    }
                }
                log_it(L_NOTICE, "Initialized auth cert \"%s\"", l_cert_name);
            }
        }
    }
    log_it(L_NOTICE,"Initialized DAG-PoA consensus with %u/%u minimum consensus",l_poa_pvt->auth_certs_count,l_poa_pvt->auth_certs_count_verify);
    l_dag->chain->callback_created = s_callback_created;

    if (!l_dag->is_add_directly && l_poa_pvt->auto_round_complete) {
        dap_chain_net_t *l_net = dap_chain_net_by_id(l_dag->chain->net_id);
        dap_chain_node_role_t l_role = dap_chain_net_get_role(l_net);
        if (l_role.enums == NODE_ROLE_ROOT_MASTER || l_role.enums == NODE_ROLE_ROOT) {
            if (!s_poa_round_timer) {
                s_poa_round_timer = dap_timerfd_start(10*1000, 
                                (dap_timerfd_callback_t)s_poa_round_check, 
                                a_chain);
                log_it(L_MSG, "DAG-PoA: Round timer is started");
            }
        }
    }

    return 0;
}

typedef struct event_clean_dup_items {
    uint16_t signs_count;
    uint64_t ts_update;
    char * hash_str;
    UT_hash_handle hh;
} event_clean_dup_items_t;

static bool s_poa_round_check(dap_chain_t *a_chain) {
    dap_chain_cs_dag_t *l_dag = DAP_CHAIN_CS_DAG(a_chain);
    dap_chain_cs_dag_poa_t *l_poa = DAP_CHAIN_CS_DAG_POA(l_dag);
    dap_chain_cs_dag_poa_pvt_t *l_poa_pvt = PVT(l_poa);

<<<<<<< HEAD
printf("---!!! s_poa_round_check() 1 \n");

=======
>>>>>>> a34b0ec7
    char *l_gdb_group_round = l_dag->gdb_group_events_round_new;
    size_t l_objs_size = 0;
    dap_global_db_obj_t *l_objs = dap_chain_global_db_gr_load(l_gdb_group_round, &l_objs_size);
    size_t l_events_count = 0;
    if (l_objs_size) {
        for (size_t i = 0; i<l_objs_size; i++) {
<<<<<<< HEAD
printf("---!!! s_poa_round_check() 2 \n");
=======
>>>>>>> a34b0ec7
            dap_chain_cs_dag_event_round_item_t *l_event_round_item = (dap_chain_cs_dag_event_round_item_t *)l_objs[i].value;
            size_t l_event_size = l_event_round_item->event_size;
            dap_chain_cs_dag_event_t *l_event = (dap_chain_cs_dag_event_t *)l_event_round_item->event_n_signs;
            if (  (dap_time_now() - l_event_round_item->round_info.ts_update) >   
                    (l_poa_pvt->confirmations_timeout+l_poa_pvt->wait_sync_before_complete+10)  ) {
                dap_chain_global_db_gr_del(l_objs[i].key, l_gdb_group_round);
<<<<<<< HEAD
printf("---!!! s_poa_round_check() 3 \n");
=======
>>>>>>> a34b0ec7
                log_it(L_MSG, "DAG-PoA: Remove event %s from round by timer.", l_objs[i].key);
            }
            else {
                l_events_count++;
            }
        }
        dap_chain_global_db_objs_delete(l_objs, l_objs_size);
    }

    if (!l_events_count) {
<<<<<<< HEAD
printf("---!!! s_poa_round_check() 4 \n");
=======
>>>>>>> a34b0ec7
        dap_chain_cs_new_event_add_datums(a_chain, false);
    }
    return true;
}


static event_clean_dup_items_t *s_event_clean_dup_items = NULL;

static void s_round_event_clean_dup(dap_chain_cs_dag_t * a_dag, const char *a_event_hash_hex_str) {
    char * l_gdb_group_events = a_dag->gdb_group_events_round_new;
    size_t l_round_item_size = 0;
    dap_chain_cs_dag_event_round_item_t * l_round_item = NULL;

    if ( (l_round_item = (dap_chain_cs_dag_event_round_item_t *)dap_chain_global_db_gr_get(
                                    a_event_hash_hex_str, &l_round_item_size, l_gdb_group_events) ) == NULL ) {
        return;
    }

    size_t l_events_round_size = 0;
    dap_store_obj_t *l_events_round = dap_chain_global_db_driver_read(a_dag->gdb_group_events_round_new, NULL, &l_events_round_size);
    uint16_t l_max_signs_count = 0;
    //char * l_max_signs_hash;
    for (size_t l_index = 0; l_index<l_events_round_size; l_index++) {
        dap_chain_cs_dag_event_round_item_t *l_event_round_item = (dap_chain_cs_dag_event_round_item_t *)l_events_round[l_index].value;
        if (!l_event_round_item || !l_events_round[l_index].value_len || !l_event_round_item->event_n_signs) {
            dap_chain_global_db_gr_del(l_events_round[l_index].key, l_gdb_group_events);
            continue;
        }
        size_t l_event_size = l_event_round_item->event_size;
        dap_chain_cs_dag_event_t *l_event = (dap_chain_cs_dag_event_t *)l_event_round_item->event_n_signs;
        if ( memcmp(&l_round_item->round_info.datum_hash,
                        &l_event_round_item->round_info.datum_hash, sizeof(dap_chain_hash_fast_t)) == 0 ) {
            event_clean_dup_items_t *l_item = DAP_NEW_Z(event_clean_dup_items_t);

            size_t l_offset_from_beginning = dap_chain_cs_dag_event_calc_size_excl_signs(l_event, l_event_size);
            if( l_offset_from_beginning >= l_event_size){
                log_it(L_WARNING,"Incorrect size with event %p: caled size excl signs %zd is bigger or equal then event size %zd",
                       l_event, l_offset_from_beginning, l_event_size);
                dap_chain_global_db_gr_del(l_events_round[l_index].key, l_gdb_group_events);
                continue; // Incorrest size
            }
            size_t l_signs_count = 0;
            dap_sign_t **l_signs = dap_sign_get_unique_signs(((uint8_t*)l_event)+l_offset_from_beginning,
                                                        l_event_size-l_offset_from_beginning, &l_signs_count);
            DAP_DELETE(l_signs);

            l_item->signs_count = l_signs_count; //l_event->header.signs_count;
            //l_item->ts_update = l_events_round[l_index].timestamp;
            l_item->ts_update = l_event_round_item->round_info.ts_update;
            l_item->hash_str = (char *)l_events_round[l_index].key;
            HASH_ADD_STR(s_event_clean_dup_items, hash_str, l_item);
            if ( l_event->header.signs_count > l_max_signs_count ) {
                l_max_signs_count = l_event->header.signs_count;
            }
        }
        else {
            dap_chain_global_db_gr_del(l_events_round[l_index].key, l_gdb_group_events);
        }
    }

    uint64_t l_max_ts_update = 0;
    char * l_max_ts_update_hash = NULL;
    event_clean_dup_items_t *l_clean_item=NULL, *l_clean_tmp=NULL;
    HASH_ITER(hh, s_event_clean_dup_items, l_clean_item, l_clean_tmp) {
        if ( l_clean_item->signs_count < l_max_signs_count ) {
            // delete dup by min signatures
            dap_chain_global_db_gr_del( l_clean_item->hash_str, l_gdb_group_events);
            HASH_DEL(s_event_clean_dup_items, l_clean_item);
            DAP_DELETE(l_clean_item);
        } else if ( l_clean_item->ts_update > l_max_ts_update ) {
            l_max_ts_update = l_clean_item->ts_update;
            l_max_ts_update_hash = l_clean_item->hash_str;
        }
    }
    HASH_ITER(hh, s_event_clean_dup_items, l_clean_item, l_clean_tmp) {
        if ( dap_strcmp(l_max_ts_update_hash, l_clean_item->hash_str) != 0 ) {
            // delete dup by older
            dap_chain_global_db_gr_del(l_clean_item->hash_str, l_gdb_group_events);
        }
        HASH_DEL(s_event_clean_dup_items, l_clean_item);
        DAP_DELETE(l_clean_item);
    }
    //HASH_CLEAR(hh, s_event_clean_dup_items);
    dap_store_obj_free(l_events_round, l_events_round_size);
}

static bool s_round_event_ready_minimum_check(dap_chain_cs_dag_t * a_dag, dap_chain_cs_dag_event_t * a_event,
                                            size_t a_event_size, char * a_event_hash_hex_str,
                                            dap_chain_cs_dag_event_round_info_t * a_event_round_info) {
    if ( a_event->header.signs_count < a_event_round_info->confirmations_minimum ) {
        return false;
    }
    a_dag->callback_cs_set_event_round_info(a_dag, a_event_round_info);
    int l_ret_event_verify = a_dag->callback_cs_verify(a_dag, a_event, a_event_size);
    if ( l_ret_event_verify == 0 ) {
        if (a_event_round_info->ts_confirmations_minimum_completed == (uint64_t)0) {
            a_event_round_info->ts_confirmations_minimum_completed = dap_time_now();
        }
        return true;
    }
    log_it(L_ERROR,"Round auto-complete error! Event %s is not passing consensus verification, ret code %d\n",
                          a_event_hash_hex_str, l_ret_event_verify );
    return false;
}

static void s_round_event_cs_done(dap_chain_cs_dag_t * a_dag, dap_chain_cs_dag_event_t * a_event,
                                    char * a_event_hash_hex_str, dap_chain_cs_dag_event_round_info_t * a_event_round_info) {
    dap_chain_cs_dag_poa_t * l_poa = DAP_CHAIN_CS_DAG_POA( a_dag );
    dap_chain_cs_dag_poa_callback_timer_arg_t * l_callback_arg = DAP_NEW_Z(dap_chain_cs_dag_poa_callback_timer_arg_t);
    l_callback_arg->dag = a_dag;
    l_callback_arg->l_event_hash_hex_str = dap_strdup(a_event_hash_hex_str);
    memcpy(&l_callback_arg->event_round_info, a_event_round_info, sizeof(dap_chain_cs_dag_event_round_info_t));

    if (a_event_round_info->ts_confirmations_minimum_completed == (uint64_t)0) {
        a_event_round_info->ts_confirmations_minimum_completed = dap_time_now();
    }
    int l_timeout = a_event_round_info->ts_confirmations_minimum_completed - dap_time_now() + a_event_round_info->confirmations_timeout;
    if (a_event->header.signs_count >= PVT(l_poa)->auth_certs_count || l_timeout <= 0)
        l_timeout = 0;
    l_timeout += PVT(l_poa)->wait_sync_before_complete;
    // placement in chain by timer
    if (dap_timerfd_start(l_timeout * 1000,
                        (dap_timerfd_callback_t)s_callback_round_event_to_chain,
                        l_callback_arg) == NULL) {
        log_it(L_ERROR,"Can't run timer for Event %s", a_event_hash_hex_str);
    } else {
        log_it(L_NOTICE,"Run timer %dsec. for Event %s", PVT(l_poa)->wait_sync_before_complete, a_event_hash_hex_str);
    }
}

static void s_callback_get_round_info(dap_chain_cs_dag_t * a_dag, dap_chain_cs_dag_event_round_info_t * a_event_round_info) {
    dap_chain_cs_dag_poa_t * l_poa = DAP_CHAIN_CS_DAG_POA(a_dag);
    dap_chain_cs_dag_poa_pvt_t * l_poa_pvt = PVT (l_poa);
    a_event_round_info->confirmations_minimum = l_poa_pvt->auth_certs_count_verify;
    a_event_round_info->confirmations_timeout = l_poa_pvt->confirmations_timeout;
    a_event_round_info->ts_confirmations_minimum_completed = 0;
    a_event_round_info->reject_count = 0;
}

static bool s_callback_round_event_to_chain(dap_chain_cs_dag_poa_callback_timer_arg_t * a_callback_arg) {
    dap_chain_cs_dag_t * l_dag = a_callback_arg->dag;
    char * l_gdb_group_events = l_dag->gdb_group_events_round_new;
    dap_chain_cs_dag_event_round_item_t * l_round_item = NULL;
    dap_chain_cs_dag_event_t * l_event;
    size_t l_event_size = 0;
    size_t l_round_item_size = 0;

    if ( (l_round_item = (dap_chain_cs_dag_event_round_item_t *)dap_chain_global_db_gr_get(
                                    a_callback_arg->l_event_hash_hex_str, &l_round_item_size, l_gdb_group_events) ) == NULL ) {
        log_it(L_NOTICE,"Can't find event %s in round.new. The hash may have changed by reason the addition of a new signature.",
                        a_callback_arg->l_event_hash_hex_str);
    } else {
        l_event = (dap_chain_cs_dag_event_t *)l_round_item->event_n_signs;
        l_event_size = l_round_item->event_size;

        dap_chain_atom_ptr_t l_new_atom = (dap_chain_atom_ptr_t)dap_chain_cs_dag_event_copy(l_event, l_event_size);
        dap_chain_atom_verify_res_t l_res = l_dag->chain->callback_atom_add(l_dag->chain, l_new_atom, l_event_size);
        if (l_res == ATOM_PASS || l_res == ATOM_REJECT) { // Add new atom in chain
            DAP_DELETE(l_new_atom);
            log_it(L_NOTICE, "Event %s not added in chain", a_callback_arg->l_event_hash_hex_str);
        } else {
            log_it(L_NOTICE, "Event %s added in %s successfully", a_callback_arg->l_event_hash_hex_str,
                                                                  l_res == ATOM_ACCEPT ? "chain" : "threshold");
            if (dap_chain_atom_save(l_dag->chain, l_new_atom, l_event_size, l_dag->chain->cells->id) > 0) {
                // dap_chain_cs_dag_event_broadcast(l_dag, DAP_DB$K_OPTYPE_DEL,
                //             l_dag->gdb_group_events_round_new, &l_round_item->round_info.first_event_hash,
                //                 NULL, 0);
            }
            dap_chain_net_t *l_net = dap_chain_net_by_id(l_dag->chain->net_id);
            dap_chain_t *l_cur_chain;
            bool l_processed;
            do {
                l_processed = false;
                DL_FOREACH(l_net->pub.chains, l_cur_chain) {
                    if (l_cur_chain->callback_atom_add_from_treshold) {
                        dap_chain_atom_ptr_t l_atom_treshold;
                        do {
                            size_t l_atom_treshold_size;
                            l_atom_treshold = l_cur_chain->callback_atom_add_from_treshold(l_cur_chain, &l_atom_treshold_size);
                            if (l_atom_treshold) {
                                dap_chain_cell_id_t l_cell_id = l_cur_chain->cells->id;
                                dap_chain_atom_save(l_cur_chain, l_atom_treshold, l_atom_treshold_size, l_cell_id);
                                log_it(L_INFO, "Added atom from treshold");
                            }
                        } while(l_atom_treshold);
                    }
                }
            } while (l_processed);
            //dap_chain_cell_close(l_dag->chain->cells);
            // dap_chain_net_sync_all(l_net);
        }
        DAP_DELETE(l_round_item);
        // delete events from db
        dap_chain_global_db_gr_del(a_callback_arg->l_event_hash_hex_str, l_dag->gdb_group_events_round_new);
    }

    DAP_DELETE(a_callback_arg->l_event_hash_hex_str);
    DAP_DELETE(a_callback_arg);
    return false;
}

/**
 * @brief create callback load certificate for event signing for specific chain
 * path to certificate iw written to chain config file in dag_poa section
 * @param a_chain chain object (for example, a_chain.name = zerochain, a_chain.network = kelvin-testnet)
 * @param a_chain_net_cfg dap_config_t network config object
 * @return
 */
static int s_callback_created(dap_chain_t * a_chain, dap_config_t *a_chain_net_cfg)
{
    dap_chain_cs_dag_t * l_dag = DAP_CHAIN_CS_DAG ( a_chain );
    dap_chain_cs_dag_poa_t * l_poa = DAP_CHAIN_CS_DAG_POA( l_dag );

    // Call previous callback if present. So the first called is the first in
    if (PVT(l_poa)->prev_callback_created )
        PVT(l_poa)->prev_callback_created(a_chain,a_chain_net_cfg);

    const char * l_events_sign_cert = NULL;
    if ( ( l_events_sign_cert = dap_config_get_item_str(a_chain_net_cfg,"dag-poa","events-sign-cert") ) != NULL ) {
        if ( ( PVT(l_poa)->events_sign_cert = dap_cert_find_by_name(l_events_sign_cert)) == NULL ){
            log_it(L_ERROR,"Can't load events sign certificate, name \"%s\" is wrong",l_events_sign_cert);
        }else
            log_it(L_NOTICE,"Loaded \"%s\" certificate to sign poa event", l_events_sign_cert);

    }
    // Process events from GDB
    dap_chain_net_t *l_cur_net = dap_chain_net_by_name(a_chain->net_name);
    dap_chain_node_role_t l_role = dap_chain_net_get_role(l_cur_net);
    if (l_role.enums == NODE_ROLE_ROOT_MASTER || l_role.enums == NODE_ROLE_ROOT) {
        l_dag->callback_cs_event_round_sync = s_callback_event_round_sync;
        size_t l_round_objs_count;
        dap_global_db_obj_t *l_round_objs = dap_chain_global_db_gr_load(l_dag->gdb_group_events_round_new, &l_round_objs_count);
        if (l_round_objs) {
            for (size_t i = 0; i < l_round_objs_count; i++) {
                s_callback_event_round_sync(l_dag, DAP_DB$K_OPTYPE_ADD, l_dag->gdb_group_events_round_new,
                                            l_round_objs[i].key, l_round_objs[i].value, l_round_objs[i].value_len);
            }
            dap_chain_global_db_objs_delete(l_round_objs, l_round_objs_count);
        }
    }
    return 0;
}

/**
 * @brief
 * delete dap_chain_cs_dag_poa_pvt_t callback
 * @param a_dag dap_chain_cs_dag_t object
 */
static void s_callback_delete(dap_chain_cs_dag_t * a_dag)
{
    dap_chain_cs_dag_poa_t * l_poa = DAP_CHAIN_CS_DAG_POA ( a_dag );

    if ( l_poa->_pvt ) {
        dap_chain_cs_dag_poa_pvt_t * l_poa_pvt = PVT ( l_poa );

        if ( l_poa_pvt->auth_certs )
            DAP_DELETE ( l_poa_pvt->auth_certs);

        if ( l_poa_pvt->auth_certs_prefix )
            free ( l_poa_pvt->auth_certs_prefix );

        if ( l_poa_pvt->callback_pre_sign )
            DAP_DELETE( l_poa_pvt->callback_pre_sign );

        DAP_DELETE ( l_poa->_pvt);
    }

    if ( l_poa->_inheritor ) {
       DAP_DELETE ( l_poa->_inheritor );
    }
}

/**
 * @brief
 * callback for create event operation
 * @param a_dag dap_chain_cs_dag_t DAG object
 * @param a_datum dap_chain_datum_t
 * @param a_hashes  dap_chain_hash_fast_t
 * @param a_hashes_count size_t
 * @param a_dag_event_size size_t
 * @return dap_chain_cs_dag_event_t*
 */
static dap_chain_cs_dag_event_t * s_callback_event_create(dap_chain_cs_dag_t * a_dag, dap_chain_datum_t * a_datum,
                                                          dap_chain_hash_fast_t * a_hashes, size_t a_hashes_count, size_t* a_event_size)
{
    dap_return_val_if_fail(a_dag && a_dag->chain && DAP_CHAIN_CS_DAG_POA(a_dag), NULL);
    dap_chain_net_t * l_net = dap_chain_net_by_name( a_dag->chain->net_name );
    dap_chain_cs_dag_poa_t * l_poa = DAP_CHAIN_CS_DAG_POA(a_dag);
    if ( PVT(l_poa)->events_sign_cert == NULL){
        log_it(L_ERROR, "Can't sign event with events_sign_cert in [dag-poa] section");
        return  NULL;
    }
    if ( s_seed_mode || (a_hashes && a_hashes_count) ){
        if ( !PVT(l_poa)->callback_pre_sign || !PVT(l_poa)->callback_pre_sign->callback) {
            dap_chain_cs_dag_event_t * l_event = dap_chain_cs_dag_event_new( a_dag->chain->id, a_dag->chain->cells->id, a_datum,
                                                             PVT(l_poa)->events_sign_cert->enc_key, a_hashes, a_hashes_count, a_event_size);
            return l_event;
        } else {
            dap_chain_cs_dag_event_t *l_event = dap_chain_cs_dag_event_new(a_dag->chain->id, a_dag->chain->cells->id, a_datum,
                                                                            NULL, a_hashes, a_hashes_count, a_event_size);
            int ret = PVT(l_poa)->callback_pre_sign->callback(a_dag->chain, l_event, *a_event_size, PVT(l_poa)->callback_pre_sign->arg);
            if (ret)
                return NULL;
            *a_event_size = dap_chain_cs_dag_event_sign_add(&l_event, *a_event_size, l_net, PVT(l_poa)->events_sign_cert->enc_key);
            return l_event;
        }
    }
    return NULL;
}

static int s_callback_event_round_sync(dap_chain_cs_dag_t * a_dag, const char a_op_code, const char *a_group,
                                        const char *a_key, const void *a_value, const size_t a_value_size)
{
    dap_chain_net_t *l_net = dap_chain_net_by_id( a_dag->chain->net_id);

    if ( a_value == NULL || a_op_code != DAP_DB$K_OPTYPE_ADD || !a_value || !a_value_size) {
        return 0;
    }
    dap_chain_cs_dag_poa_t * l_poa = DAP_CHAIN_CS_DAG_POA(a_dag);
    if (!PVT(l_poa)->events_sign_cert)
        return -1;

    if ( !PVT(l_poa)->auto_confirmation ) {
        s_round_event_clean_dup(a_dag, a_key); // Delete dup for manual mode
        return 0;
    }
    dap_chain_cs_dag_event_round_item_t *l_round_item =
                        (dap_chain_cs_dag_event_round_item_t *)DAP_DUP_SIZE(a_value,a_value_size);
    size_t l_event_size = l_round_item->event_size;
    //dap_chain_cs_dag_event_t * l_event = (dap_chain_cs_dag_event_t *)l_round_item->event_n_signs;
    dap_chain_cs_dag_event_t * l_event =
                (dap_chain_cs_dag_event_t *)DAP_DUP_SIZE(l_round_item->event_n_signs, l_event_size);
    if (dap_chain_cs_dag_event_sign_exists(l_event, l_event_size,
                                           PVT(l_poa)->events_sign_cert->enc_key)
            || dap_chain_cs_dag_event_round_sign_exists(l_round_item,
                                                        PVT(l_poa)->events_sign_cert->enc_key)) {
        // if my sign exists
        //if (PVT(l_poa)->auto_round_complete && s_round_event_ready_minimum_check(a_dag, l_event, l_event_size,
        //                                                    (char *)a_key,  &l_round_item->round_info))
            // cs done (minimum signs & verify passed)
        //    s_round_event_cs_done(a_dag, l_event, (char *)a_key, &l_round_item->round_info);
        s_round_event_clean_dup(a_dag, a_key);
        DAP_DELETE(l_round_item);
        DAP_DELETE(l_event);
        return 0;
    }

    size_t l_event_size_new = 0;
    int ret = 0;
    if ( !PVT(l_poa)->callback_pre_sign || !PVT(l_poa)->callback_pre_sign->callback
            || (ret = PVT(l_poa)->callback_pre_sign->callback(a_dag->chain, 
                                l_event, l_event_size, PVT(l_poa)->callback_pre_sign->arg)) == 0 ) {
        l_event_size_new = dap_chain_cs_dag_event_sign_add(&l_event, l_event_size,
                                                l_net, PVT(l_poa)->events_sign_cert->enc_key);
    } else {
        size_t l_round_item_size_new = 0;
        bool l_deleted = false;
        // set sign for reject
        if ( (l_round_item_size_new = dap_chain_cs_dag_event_round_sign_add(&l_round_item, a_value_size,
                                                l_net, PVT(l_poa)->events_sign_cert->enc_key)) ) {
            // event reject
            log_it(L_NOTICE,"Can't sign Event %s Sign rejected by pre_sign callback, ret code=%d", a_key, ret);
            l_round_item->round_info.reject_count++;

            if ( l_round_item->round_info.reject_count // check reject count
                            <= (PVT(l_poa)->auth_certs_count - l_round_item->round_info.confirmations_minimum) ) {
                // update reject_count
                dap_chain_cs_dag_event_gdb_set(a_dag, (char *)a_key, l_event, l_event_size,
                                                        l_round_item, a_group);
            }
            else {
                // delete from gdb if reject_count is max
                dap_chain_global_db_gr_del(a_key, a_group);
                l_deleted = true;
            }
        }
        if (!l_deleted) {
            s_round_event_clean_dup(a_dag, a_key);
        }
        DAP_DELETE(l_round_item);
        DAP_DELETE(l_event);
        return 0;
    }

    char *l_event_new_hash_hex_str;
    if ( l_event_size_new ) {
        //char * l_gdb_group_events = a_dag->gdb_group_events_round_new;
        dap_chain_hash_fast_t l_event_new_hash;
        dap_chain_cs_dag_event_calc_hash(l_event, l_event_size_new, &l_event_new_hash);
        l_event_new_hash_hex_str = dap_chain_hash_fast_to_str_new(&l_event_new_hash);
        if (dap_chain_cs_dag_event_gdb_set(a_dag, l_event_new_hash_hex_str, l_event,
                                            l_event_size_new, l_round_item, a_group)) {
            // dap_chain_global_db_gr_del(a_key, a_group); // Delete old event
        }
        bool l_event_is_ready = s_round_event_ready_minimum_check(a_dag, l_event, l_event_size_new,
                                                            l_event_new_hash_hex_str,  &l_round_item->round_info);
        if (l_event_is_ready && PVT(l_poa)->auto_round_complete) { // cs done (minimum signs & verify passed)
            s_round_event_cs_done(a_dag, l_event, l_event_new_hash_hex_str, &l_round_item->round_info);
        }
    }
    else {
        l_event_size_new = l_event_size;
        l_event_new_hash_hex_str = (char *)a_key;
    }
    // bool l_event_is_ready = s_round_event_ready_minimum_check(a_dag, l_event, l_event_size_new,
    //                                                     l_event_new_hash_hex_str,  &l_round_item->round_info);
    // if (l_event_is_ready && PVT(l_poa)->auto_round_complete) { // cs done (minimum signs & verify passed)
    //     s_round_event_cs_done(a_dag, l_event, l_event_new_hash_hex_str, &l_round_item->round_info);
    // }
    // Delete dup
    s_round_event_clean_dup(a_dag, l_event_new_hash_hex_str);
    if (l_event_new_hash_hex_str != a_key)
        DAP_DELETE(l_event_new_hash_hex_str);
    DAP_DELETE(l_round_item);
    DAP_DELETE(l_event);
    return 0;
}

/**
 * @brief
 * function makes event singing verification
 * @param a_dag dag object
 * @param a_dag_event dap_chain_cs_dag_event_t
 * @param a_dag_event_size size_t size of event object
 * @return int
 */
static int s_callback_event_verify(dap_chain_cs_dag_t * a_dag, dap_chain_cs_dag_event_t * a_event, size_t a_event_size)
{
    
    dap_chain_cs_dag_poa_pvt_t * l_poa_pvt = PVT ( DAP_CHAIN_CS_DAG_POA( a_dag ) );
    size_t l_offset_from_beginning = dap_chain_cs_dag_event_calc_size_excl_signs(a_event, a_event_size);
    if( l_offset_from_beginning >= a_event_size){
        log_it(L_WARNING,"Incorrect size with event %p: caled size excl signs %zd is bigger or equal then event size %zd",
               a_event, l_offset_from_beginning, a_event_size);
        return -7; // Incorrest size
    }
    uint16_t l_certs_count_verify = l_poa_pvt->auth_certs_count_verify;
    // uint16_t l_certs_count_verify = a_dag->use_event_round_info ? a_dag->event_round_info.confirmations_minimum
    //                                                             : l_poa_pvt->auth_certs_count_verify;
    a_dag->use_event_round_info = false;
    if ( a_event->header.signs_count >= l_certs_count_verify ){
        size_t l_signs_count = 0;
        dap_sign_t **l_signs = dap_sign_get_unique_signs(((uint8_t*)a_event)+l_offset_from_beginning,
                                                a_event_size-l_offset_from_beginning, &l_signs_count);

        if (!l_signs_count){
            log_it(L_ERROR, "No any signatures at all for event");
            DAP_DELETE(l_signs);
            return -2;
        }

        if ( l_signs_count < l_certs_count_verify ) {
            log_it(L_ERROR, "Corrupted event: not enough signs: %zu of %hu", l_signs_count, l_certs_count_verify);
            DAP_DELETE(l_signs);
            return -1;
        }

        uint16_t l_signs_verified_count = 0;
        int l_ret = 0;
        uint16_t l_event_signs_count = a_event->header.signs_count;
        for (size_t i=0; i<l_signs_count; i++) {
            dap_sign_t *l_sign = (dap_sign_t *)l_signs[i];
            if (!dap_sign_verify_size(l_sign, a_event_size)) {
                log_it(L_WARNING,"Incorrect size with event %p", a_event);
                l_ret = -3;
                break;
            }

            // Compare signature with auth_certs
            a_event->header.signs_count = i;
            for (uint16_t j = 0; j < l_poa_pvt->auth_certs_count; j++) {
printf("---!!! s_callback_event_verify() compare:%d verify:%d \n", 
                dap_cert_compare_with_sign( l_poa_pvt->auth_certs[j], l_sign),
                dap_sign_verify(l_sign, a_event, l_offset_from_beginning) );
                if (dap_cert_compare_with_sign( l_poa_pvt->auth_certs[j], l_sign) == 0
                            && dap_sign_verify(l_sign, a_event, l_offset_from_beginning) == 1 ){
                    l_signs_verified_count++;
                    break;
                }
            }
        }
        a_event->header.signs_count = l_event_signs_count;
        DAP_DELETE(l_signs);
        if ( l_ret != 0 ) {
            return l_ret;
        }
        return l_signs_verified_count >= l_certs_count_verify ? 0 : -1;

    }
    else if (a_event->header.hash_count == 0){
        dap_chain_hash_fast_t l_event_hash;
        dap_chain_cs_dag_event_calc_hash(a_event,a_event_size, &l_event_hash);
        if ( memcmp( &l_event_hash, &a_dag->static_genesis_event_hash, sizeof(l_event_hash) ) == 0 ){
            return 0;
        }else{
            log_it(L_WARNING,"Wrong genesis event %p: hash is not equels to what in config", a_event);
            return -20; // Wrong signatures number
        }
    }
    else{
        log_it(L_WARNING,"Wrong signatures number with event %p", a_event);
        return -2; // Wrong signatures number
    }
}

dap_cert_t **dap_chain_cs_dag_poa_get_auth_certs(dap_chain_t *a_chain, size_t *a_auth_certs_count)
{
    dap_chain_pvt_t *l_chain_pvt = DAP_CHAIN_PVT(a_chain);
    if (strcmp(l_chain_pvt->cs_name, "dag_poa"))
        return NULL;
    dap_chain_cs_dag_poa_pvt_t *l_poa_pvt = PVT(DAP_CHAIN_CS_DAG_POA(DAP_CHAIN_CS_DAG(a_chain)));
    if (a_auth_certs_count)
        *a_auth_certs_count = l_poa_pvt->auth_certs_count;
    return l_poa_pvt->auth_certs;
}<|MERGE_RESOLUTION|>--- conflicted
+++ resolved
@@ -408,31 +408,18 @@
     dap_chain_cs_dag_poa_t *l_poa = DAP_CHAIN_CS_DAG_POA(l_dag);
     dap_chain_cs_dag_poa_pvt_t *l_poa_pvt = PVT(l_poa);
 
-<<<<<<< HEAD
-printf("---!!! s_poa_round_check() 1 \n");
-
-=======
->>>>>>> a34b0ec7
     char *l_gdb_group_round = l_dag->gdb_group_events_round_new;
     size_t l_objs_size = 0;
     dap_global_db_obj_t *l_objs = dap_chain_global_db_gr_load(l_gdb_group_round, &l_objs_size);
     size_t l_events_count = 0;
     if (l_objs_size) {
         for (size_t i = 0; i<l_objs_size; i++) {
-<<<<<<< HEAD
-printf("---!!! s_poa_round_check() 2 \n");
-=======
->>>>>>> a34b0ec7
             dap_chain_cs_dag_event_round_item_t *l_event_round_item = (dap_chain_cs_dag_event_round_item_t *)l_objs[i].value;
             size_t l_event_size = l_event_round_item->event_size;
             dap_chain_cs_dag_event_t *l_event = (dap_chain_cs_dag_event_t *)l_event_round_item->event_n_signs;
             if (  (dap_time_now() - l_event_round_item->round_info.ts_update) >   
                     (l_poa_pvt->confirmations_timeout+l_poa_pvt->wait_sync_before_complete+10)  ) {
                 dap_chain_global_db_gr_del(l_objs[i].key, l_gdb_group_round);
-<<<<<<< HEAD
-printf("---!!! s_poa_round_check() 3 \n");
-=======
->>>>>>> a34b0ec7
                 log_it(L_MSG, "DAG-PoA: Remove event %s from round by timer.", l_objs[i].key);
             }
             else {
@@ -443,10 +430,6 @@
     }
 
     if (!l_events_count) {
-<<<<<<< HEAD
-printf("---!!! s_poa_round_check() 4 \n");
-=======
->>>>>>> a34b0ec7
         dap_chain_cs_new_event_add_datums(a_chain, false);
     }
     return true;
@@ -918,9 +901,6 @@
             // Compare signature with auth_certs
             a_event->header.signs_count = i;
             for (uint16_t j = 0; j < l_poa_pvt->auth_certs_count; j++) {
-printf("---!!! s_callback_event_verify() compare:%d verify:%d \n", 
-                dap_cert_compare_with_sign( l_poa_pvt->auth_certs[j], l_sign),
-                dap_sign_verify(l_sign, a_event, l_offset_from_beginning) );
                 if (dap_cert_compare_with_sign( l_poa_pvt->auth_certs[j], l_sign) == 0
                             && dap_sign_verify(l_sign, a_event, l_offset_from_beginning) == 1 ){
                     l_signs_verified_count++;
