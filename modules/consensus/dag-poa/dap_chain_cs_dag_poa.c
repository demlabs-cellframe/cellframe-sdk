--- conflicted
+++ resolved
@@ -630,14 +630,8 @@
         l_dag->round_completed = dap_max(l_new_atom->header.round_id, l_dag->round_current);
         int l_verify_datum = dap_chain_net_verify_datum_for_add(l_dag->chain, l_datum, &l_chosen_item->round_info.datum_hash);
         if (!l_verify_datum) {
-<<<<<<< HEAD
             dap_chain_atom_verify_res_t l_res = l_dag->chain->callback_atom_add(l_dag->chain, l_new_atom, l_event_size, &l_chosen_item->round_info.datum_hash);
-            if (l_res == ATOM_ACCEPT) {
-                dap_chain_atom_save(l_dag->chain->cells, (dap_chain_atom_ptr_t)l_new_atom, l_event_size, &l_event_hash);
-=======
-            dap_chain_atom_verify_res_t l_res = l_dag->chain->callback_atom_add(l_dag->chain, l_new_atom, l_event_size);
             if (l_res == ATOM_ACCEPT)
->>>>>>> 99299c81
                 s_poa_round_clean(l_dag->chain);
             log_it(L_INFO, "Event %s from round %"DAP_UINT64_FORMAT_U" %s",
                    l_event_hash_hex_str, l_round_id, dap_chain_atom_verify_res_str[l_res]);
