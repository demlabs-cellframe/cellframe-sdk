/*
 * Authors:
 * Dmitriy A. Gearasimov <gerasimov.dmitriy@demlabs.net>
 * DeM Labs Inc.   https://demlabs.net
 * Kelvin Project https://github.com/kelvinblockchain
 * Copyright  (c) 2017-2019
 * All rights reserved.

 This file is part of DAP (Deus Applications Prototypes) the open source project

    DAP (Deus Applicaions Prototypes) is free software: you can redistribute it and/or modify
    it under the terms of the GNU General Public License as published by
    the Free Software Foundation, either version 3 of the License, or
    (at your option) any later version.

    DAP is distributed in the hope that it will be useful,
    but WITHOUT ANY WARRANTY; without even the implied warranty of
    MERCHANTABILITY or FITNESS FOR A PARTICULAR PURPOSE.  See the
    GNU General Public License for more details.

    You should have received a copy of the GNU General Public License
    along with any DAP based project.  If not, see <http://www.gnu.org/licenses/>.
*/
#include <stdlib.h>

#include "dap_chain_net.h"
#include "dap_common.h"
#include "dap_string.h"
#include "dap_strfuncs.h"
#include "dap_chain_cell.h"
#include "dap_chain_cs.h"
#include "dap_chain_cs_dag.h"
#include "dap_chain_cs_dag_pos.h"
#include "dap_chain_net_srv_stake_pos_delegate.h"
#include "dap_chain_ledger.h"

#define LOG_TAG "dap_chain_cs_dag_pos"

typedef struct dap_chain_cs_dag_pos_pvt
{
    dap_enc_key_t *events_sign_key;
    char ** tokens_hold;
    uint64_t * tokens_hold_value;
    size_t tokens_hold_size;
    uint16_t confirmations_minimum;
} dap_chain_cs_dag_pos_pvt_t;

#define PVT(a) ((dap_chain_cs_dag_pos_pvt_t *) a->_pvt )

static void s_callback_delete(dap_chain_cs_dag_t * a_dag);
static int s_callback_new(dap_chain_t * a_chain, dap_config_t * a_chain_cfg);
static int s_callback_created(dap_chain_t * a_chain, dap_config_t *a_chain_cfg);
static int s_callback_event_verify(dap_chain_cs_dag_t * a_dag, dap_chain_cs_dag_event_t * a_dag_event, size_t a_dag_event_size);
static dap_chain_cs_dag_event_t * s_callback_event_create(dap_chain_cs_dag_t * a_dag, dap_chain_datum_t * a_datum,
                                                          dap_chain_hash_fast_t * a_hashes, size_t a_hashes_count, size_t *a_dag_event_size);

/**
 * @brief dap_chain_cs_dag_pos_init
 * @return
 */
int dap_chain_cs_dag_pos_init()
{
    dap_chain_cs_add ("dag_pos", s_callback_new );
    return 0;
}

/**
 * @brief dap_chain_cs_dag_pos_deinit
 */
void dap_chain_cs_dag_pos_deinit(void)
{

}

/**
 * @brief s_cs_callback
 * @param a_chain
 * @param a_chain_cfg
 */
static int s_callback_new(dap_chain_t * a_chain, dap_config_t * a_chain_cfg)
{
    dap_chain_cs_dag_new(a_chain,a_chain_cfg);
    dap_chain_cs_dag_t * l_dag = DAP_CHAIN_CS_DAG ( a_chain );
    dap_chain_cs_dag_pos_t *l_pos = DAP_NEW_Z( dap_chain_cs_dag_pos_t);
    if (!l_pos) {
        log_it(L_CRITICAL, "Memory allocation error");
        return -1;
    }

    char ** l_tokens_hold = NULL;
    char ** l_tokens_hold_value_str = NULL;
    uint16_t l_tokens_hold_size = 0;
    uint16_t l_tokens_hold_value_size = 0;

    l_dag->_inheritor = l_pos;
    l_dag->callback_delete = s_callback_delete;
    l_dag->callback_cs_verify = s_callback_event_verify;
    l_dag->callback_cs_event_create = s_callback_event_create;
    l_pos->_pvt = DAP_NEW_Z ( dap_chain_cs_dag_pos_pvt_t );
<<<<<<< HEAD
    dap_chain_cs_dag_pos_pvt_t *l_pos_pvt = PVT(l_pos);
    if (!l_pos_pvt) {
        log_it(L_ERROR, "Memory allocation error in %s, line %d", __PRETTY_FUNCTION__, __LINE__);
=======
    if (!l_pos->_pvt) {
        log_it(L_CRITICAL, "Memory allocation error");
>>>>>>> 987620b7
        goto lb_err;
    }

    l_tokens_hold = dap_config_get_array_str( a_chain_cfg,"dag-pos","tokens_hold",&l_tokens_hold_size);
    l_tokens_hold_value_str = dap_config_get_array_str( a_chain_cfg,"dag-pos","tokens_hold_value",&l_tokens_hold_value_size);

    if ( l_tokens_hold_size != l_tokens_hold_value_size ){
        log_it(L_CRITICAL, "Entries tokens_hold and tokens_hold_value are different size!");
        goto lb_err;
    }
    l_pos_pvt->confirmations_minimum = dap_config_get_item_uint16_default( a_chain_cfg,"dag-pos","confirmations_minimum",1);
    l_pos_pvt->tokens_hold_size = l_tokens_hold_size;
    l_pos_pvt->tokens_hold = DAP_NEW_Z_SIZE( char*, sizeof(char*) *
                                             l_tokens_hold_size );
    if (!l_pos_pvt->tokens_hold) {
        log_it(L_CRITICAL, "Memory allocation error");
        goto lb_err;
    }
    l_pos_pvt->tokens_hold_value = DAP_NEW_Z_SIZE(uint64_t,
                                                  (l_tokens_hold_value_size +1) *sizeof (uint64_t));
    if (!l_pos_pvt->tokens_hold_value) {
        log_it(L_CRITICAL, "Memory allocation error");
        goto lb_err;
    }
    for (size_t i = 0; i < l_tokens_hold_value_size; i++){
        l_pos_pvt->tokens_hold[i] = dap_strdup( l_tokens_hold[i] );
        if ( ( l_pos_pvt->tokens_hold_value[i] =
               strtoull(l_tokens_hold_value_str[i],NULL,10) ) == 0 ) {
             log_it(L_CRITICAL, "Token %s has inproper hold value %"DAP_UINT64_FORMAT_U, l_pos_pvt->tokens_hold[i],
                    l_pos_pvt->tokens_hold_value[i] );
             goto lb_err;
        }
    }
    l_dag->chain->callback_created = s_callback_created;
    return 0;

lb_err:
    for (int i = 0; i < l_tokens_hold_size; i++) {
        if (l_tokens_hold[i])
            DAP_DELETE(l_tokens_hold[i]);
    }
    if (l_tokens_hold)
        DAP_DELETE(l_tokens_hold);
    if (l_pos_pvt->tokens_hold_value)
        DAP_DELETE(l_pos_pvt->tokens_hold_value);
    if (l_pos_pvt)
        DAP_DELETE(l_pos_pvt);
    if (l_pos)
        DAP_DELETE(l_pos);
    l_dag->_inheritor = NULL;
    l_dag->callback_delete = NULL;
    l_dag->callback_cs_verify = NULL;
    return -1;

}

/**
 * @brief s_callback_created
 * @param a_chain
 * @param a_chain_cfg
 * @return
 */
static int s_callback_created(dap_chain_t * a_chain, dap_config_t *a_chain_net_cfg)
{
    dap_chain_cs_dag_t * l_dag = DAP_CHAIN_CS_DAG ( a_chain );
    dap_chain_cs_dag_pos_t * l_pos = DAP_CHAIN_CS_DAG_POS( l_dag );

    const char * l_sign_cert_str = NULL;
    if ((l_sign_cert_str = dap_config_get_item_str(a_chain_net_cfg, "dag-pos", "events-sign-cert")) != NULL) {
        dap_cert_t *l_sign_cert = dap_cert_find_by_name(l_sign_cert_str);
        if (l_sign_cert == NULL) {
            log_it(L_ERROR, "Can't load sign certificate, name \"%s\" is wrong", l_sign_cert_str);
        } else if (l_sign_cert->enc_key->priv_key_data) {
            PVT(l_pos)->events_sign_key = l_sign_cert->enc_key;
            log_it(L_NOTICE, "Loaded \"%s\" certificate to sign PoS events", l_sign_cert_str);
        } else {
            log_it(L_ERROR, "Certificate \"%s\" has no private key", l_sign_cert_str);
        }
    } else {
        log_it(L_ERROR, "No sign certificate provided, can't sign any events");
    }
    return 0;
}


/**
 * @brief s_chain_cs_dag_callback_delete
 * @param a_dag
 */
static void s_callback_delete(dap_chain_cs_dag_t * a_dag)
{
    dap_chain_cs_dag_pos_t * l_pos = DAP_CHAIN_CS_DAG_POS ( a_dag );

    if ( l_pos->_pvt ) {
        dap_chain_cs_dag_pos_pvt_t * l_pos_pvt = PVT ( l_pos );
        DAP_DELETE ( l_pos_pvt);
    }

    if ( l_pos->_inheritor ) {
       DAP_DELETE ( l_pos->_inheritor );
    }
}

/**
 * @brief
 * create event
 * @param a_dag
 * @param a_datum
 * @param a_hashes
 * @param a_hashes_count
 * @param a_dag_event_size
 * @return dap_chain_cs_dag_event_t*
 */
static dap_chain_cs_dag_event_t * s_callback_event_create(dap_chain_cs_dag_t * a_dag, dap_chain_datum_t * a_datum,
                                                          dap_chain_hash_fast_t * a_hashes, size_t a_hashes_count,
                                                          size_t *a_dag_event_size)
{
    dap_return_val_if_fail(a_dag && a_dag->chain && DAP_CHAIN_CS_DAG_POS(a_dag) && a_datum, NULL);
    dap_chain_cs_dag_pos_t * l_pos = DAP_CHAIN_CS_DAG_POS(a_dag);

    if( PVT(l_pos)->events_sign_key == NULL) {
        log_it(L_ERROR, "Can't sign event with events-sign-wallet in [dag-pos] section");
        return NULL;
    }
    if(a_datum || (a_hashes && a_hashes_count)) {
        dap_chain_cs_dag_event_t * l_event = dap_chain_cs_dag_event_new(a_dag->chain->id, a_dag->chain->cells->id, a_dag->round_current, a_datum,
                                                                        PVT(l_pos)->events_sign_key, a_hashes, a_hashes_count, a_dag_event_size);
        return l_event;
    } else
        return NULL;
}

/**
 * @brief
 * function makes event singing verification
 * @param a_dag dag object
 * @param a_dag_event dap_chain_cs_dag_event_t
 * @param a_dag_event_size size_t size of event object
 * @return int
 */
static int s_callback_event_verify(dap_chain_cs_dag_t * a_dag, dap_chain_cs_dag_event_t * a_dag_event, size_t a_dag_event_size)
{
    dap_chain_cs_dag_pos_pvt_t * l_pos_pvt = PVT ( DAP_CHAIN_CS_DAG_POS( a_dag ) );

    if (sizeof (a_dag_event->header)>= a_dag_event_size){
        log_it(L_WARNING,"Incorrect size with event %p on chain %s", a_dag_event, a_dag->chain->name);
        return  -7;
    }
    size_t l_offset_signs = dap_chain_cs_dag_event_calc_size_excl_signs(a_dag_event, a_dag_event_size);
    if ( a_dag_event->header.signs_count >= l_pos_pvt->confirmations_minimum ){
        uint16_t l_verified_num = 0;

        for ( size_t l_sig_pos=0; l_sig_pos < a_dag_event->header.signs_count; l_sig_pos++ ){
            dap_sign_t * l_sign = dap_chain_cs_dag_event_get_sign(a_dag_event, a_dag_event_size,l_sig_pos);
            if ( l_sign == NULL){
                log_it(L_WARNING, "Event is NOT signed with anything: sig pos %zu, event size %zu", l_sig_pos, a_dag_event_size);
                return -4;
            }

            bool l_sign_size_correct = dap_sign_verify_size(l_sign, a_dag_event_size - l_offset_signs);
            if (!l_sign_size_correct) {
                log_it(L_WARNING, "Event's sign size is incorrect");
                return -41;
            }
            size_t l_signs_total = a_dag_event->header.signs_count;
            a_dag_event->header.signs_count = l_sig_pos;    // temporary change for sign verification
            size_t l_dag_event_size_without_sign = dap_chain_cs_dag_event_calc_size_excl_signs(a_dag_event,a_dag_event_size);
            int l_sign_verified = dap_sign_verify(l_sign, a_dag_event, l_dag_event_size_without_sign);
            a_dag_event->header.signs_count = l_signs_total;
            if (l_sign_verified != 1) {
                log_it(L_WARNING, "Event's sign is incorrect: code %d", l_sign_verified);
                return -41;
            }

        }
        // Check number
        if ( l_verified_num >= l_pos_pvt->confirmations_minimum ){
            // Passed all checks
            return 0;
        }else{
            log_it(L_WARNING, "Wrong event: only %hu/%hu signs are valid", l_verified_num, l_pos_pvt->confirmations_minimum );
            return -2;
        }
    }else{
        log_it(L_WARNING,"Wrong signature number with event %p on chain %s", a_dag_event, a_dag->chain->name);
        return -2; // Wrong signatures number
    }
}<|MERGE_RESOLUTION|>--- conflicted
+++ resolved
@@ -96,15 +96,10 @@
     l_dag->callback_delete = s_callback_delete;
     l_dag->callback_cs_verify = s_callback_event_verify;
     l_dag->callback_cs_event_create = s_callback_event_create;
-    l_pos->_pvt = DAP_NEW_Z ( dap_chain_cs_dag_pos_pvt_t );
-<<<<<<< HEAD
+    l_pos->_pvt = DAP_NEW_Z(dap_chain_cs_dag_pos_pvt_t);
     dap_chain_cs_dag_pos_pvt_t *l_pos_pvt = PVT(l_pos);
     if (!l_pos_pvt) {
-        log_it(L_ERROR, "Memory allocation error in %s, line %d", __PRETTY_FUNCTION__, __LINE__);
-=======
-    if (!l_pos->_pvt) {
-        log_it(L_CRITICAL, "Memory allocation error");
->>>>>>> 987620b7
+        log_it(L_CRITICAL, "Memory allocation error");
         goto lb_err;
     }
 
