/*
 * Authors:
 * Dmitriy A. Gearasimov <gerasimov.dmitriy@demlabs.net>
 * DeM Labs Inc.   https://demlabs.net
 * Kelvin Project https://github.com/kelvinblockchain
 * Copyright  (c) 2017-2019
 * All rights reserved.

 This file is part of DAP (Deus Applications Prototypes) the open source project

    DAP (Deus Applicaions Prototypes) is free software: you can redistribute it and/or modify
    it under the terms of the GNU General Public License as published by
    the Free Software Foundation, either version 3 of the License, or
    (at your option) any later version.

    DAP is distributed in the hope that it will be useful,
    but WITHOUT ANY WARRANTY; without even the implied warranty of
    MERCHANTABILITY or FITNESS FOR A PARTICULAR PURPOSE.  See the
    GNU General Public License for more details.

    You should have received a copy of the GNU General Public License
    along with any DAP based project.  If not, see <http://www.gnu.org/licenses/>.
*/
#include <stdlib.h>

#include "dap_chain_net.h"
#include "dap_common.h"
#include "dap_string.h"
#include "dap_strfuncs.h"
#include "dap_chain_cs.h"
#include "dap_chain_cs_dag.h"
#include "dap_chain_cs_dag_pos.h"
#include "dap_chain_net_srv_stake.h"
#include "dap_chain_ledger.h"

#define LOG_TAG "dap_chain_cs_dag_pos"

typedef struct dap_chain_cs_dag_pos_pvt
{
    dap_enc_key_t *events_sign_key;
    char ** tokens_hold;
    uint64_t * tokens_hold_value;
    size_t tokens_hold_size;
    uint16_t confirmations_minimum;
} dap_chain_cs_dag_pos_pvt_t;

#define PVT(a) ((dap_chain_cs_dag_pos_pvt_t *) a->_pvt )

static void s_callback_delete(dap_chain_cs_dag_t * a_dag);
static int s_callback_new(dap_chain_t * a_chain, dap_config_t * a_chain_cfg);
static int s_callback_created(dap_chain_t * a_chain, dap_config_t *a_chain_cfg);
static int s_callback_event_verify(dap_chain_cs_dag_t * a_dag, dap_chain_cs_dag_event_t * a_dag_event, size_t a_dag_event_size);
static dap_chain_cs_dag_event_t * s_callback_event_create(dap_chain_cs_dag_t * a_dag, dap_chain_datum_t * a_datum,
                                                          dap_chain_hash_fast_t * a_hashes, size_t a_hashes_count, size_t *a_dag_event_size);

/**
 * @brief dap_chain_cs_dag_pos_init
 * @return
 */
int dap_chain_cs_dag_pos_init()
{
    dap_chain_cs_add ("dag_pos", s_callback_new );
    return 0;
}

/**
 * @brief dap_chain_cs_dag_pos_deinit
 */
void dap_chain_cs_dag_pos_deinit(void)
{

}

/**
 * @brief s_cs_callback
 * @param a_chain
 * @param a_chain_cfg
 */
static int s_callback_new(dap_chain_t * a_chain, dap_config_t * a_chain_cfg)
{
    dap_chain_cs_dag_new(a_chain,a_chain_cfg);
    dap_chain_cs_dag_t * l_dag = DAP_CHAIN_CS_DAG ( a_chain );
    dap_chain_cs_dag_pos_t * l_pos = DAP_NEW_Z ( dap_chain_cs_dag_pos_t);
    l_dag->_inheritor = l_pos;
    l_dag->callback_delete = s_callback_delete;
    l_dag->callback_cs_verify = s_callback_event_verify;
    l_dag->callback_cs_event_create = s_callback_event_create;
    l_pos->_pvt = DAP_NEW_Z ( dap_chain_cs_dag_pos_pvt_t );

    dap_chain_cs_dag_pos_pvt_t * l_pos_pvt = PVT ( l_pos );

    char ** l_tokens_hold = NULL;
    char ** l_tokens_hold_value_str = NULL;
    uint16_t l_tokens_hold_size = 0;
    uint16_t l_tokens_hold_value_size = 0;

    l_tokens_hold = dap_config_get_array_str( a_chain_cfg,"dag-pos","tokens_hold",&l_tokens_hold_size);
    l_tokens_hold_value_str = dap_config_get_array_str( a_chain_cfg,"dag-pos","tokens_hold_value",&l_tokens_hold_value_size);

    if ( l_tokens_hold_size != l_tokens_hold_value_size ){
        log_it(L_CRITICAL, "tokens_hold and tokens_hold_value are different size!");
        goto lb_err;
    }
    l_pos_pvt->confirmations_minimum = dap_config_get_item_uint16_default( a_chain_cfg,"dag-pos","confirmations_minimum",1);
    l_pos_pvt->tokens_hold_size = l_tokens_hold_size;
    l_pos_pvt->tokens_hold = DAP_NEW_Z_SIZE( char*, sizeof(char*) *
                                             l_tokens_hold_size );

    l_pos_pvt->tokens_hold_value = DAP_NEW_Z_SIZE(uint64_t,
                                                  (l_tokens_hold_value_size +1) *sizeof (uint64_t));

    for (size_t i = 0; i < l_tokens_hold_value_size; i++){
        l_pos_pvt->tokens_hold[i] = dap_strdup( l_tokens_hold[i] );
        if ( ( l_pos_pvt->tokens_hold_value[i] =
               strtoull(l_tokens_hold_value_str[i],NULL,10) ) == 0 ) {
             log_it(L_CRITICAL, "Token %s has inproper hold value %"DAP_UINT64_FORMAT_U, l_pos_pvt->tokens_hold[i],
                    l_pos_pvt->tokens_hold_value[i] );
             goto lb_err;
        }
    }
    l_dag->chain->callback_created = s_callback_created;
    return 0;

lb_err:
    for (int i = 0; i < l_tokens_hold_size; i++ )
        DAP_DELETE(l_tokens_hold[i]);
    DAP_DELETE(l_tokens_hold);
    DAP_DELETE( l_pos_pvt->tokens_hold_value);
    DAP_DELETE( l_pos_pvt);
    DAP_DELETE(l_pos );
    l_dag->_inheritor = NULL;
    l_dag->callback_delete = NULL;
    l_dag->callback_cs_verify = NULL;
    return -1;

}

/**
 * @brief s_callback_created
 * @param a_chain
 * @param a_chain_cfg
 * @return
 */
static int s_callback_created(dap_chain_t * a_chain, dap_config_t *a_chain_net_cfg)
{
    dap_chain_cs_dag_t * l_dag = DAP_CHAIN_CS_DAG ( a_chain );
    dap_chain_cs_dag_pos_t * l_pos = DAP_CHAIN_CS_DAG_POS( l_dag );

    const char * l_events_sign_wallet = NULL;
    if ( ( l_events_sign_wallet = dap_config_get_item_str(a_chain_net_cfg,"dag-pos","events-sign-wallet") ) != NULL ) {

        dap_chain_wallet_t *l_wallet = dap_chain_wallet_open(l_events_sign_wallet, dap_chain_wallet_get_path(g_config));
        if (!l_wallet) {
            log_it(L_ERROR,"Can't load events sign wallet, name \"%s\" is wrong", l_events_sign_wallet);
        } else {
            PVT(l_pos)->events_sign_key = dap_chain_wallet_get_key(l_wallet, 0);
            log_it(L_NOTICE,"Loaded \"%s\" wallet to sign pos event", l_events_sign_wallet);
        }
    } else {
        log_it(L_WARNING, "Events sign wallet is empty for %s chain, can't sing any events for it", a_chain->name);
    }
    return 0;
}


/**
 * @brief s_chain_cs_dag_callback_delete
 * @param a_dag
 */
static void s_callback_delete(dap_chain_cs_dag_t * a_dag)
{
    dap_chain_cs_dag_pos_t * l_pos = DAP_CHAIN_CS_DAG_POS ( a_dag );

    if ( l_pos->_pvt ) {
        dap_chain_cs_dag_pos_pvt_t * l_pos_pvt = PVT ( l_pos );
        DAP_DELETE ( l_pos_pvt);
    }

    if ( l_pos->_inheritor ) {
       DAP_DELETE ( l_pos->_inheritor );
    }
}

/**
 * @brief 
 * create event
 * @param a_dag 
 * @param a_datum 
 * @param a_hashes 
 * @param a_hashes_count 
 * @param a_dag_event_size 
 * @return dap_chain_cs_dag_event_t* 
 */
static dap_chain_cs_dag_event_t * s_callback_event_create(dap_chain_cs_dag_t * a_dag, dap_chain_datum_t * a_datum,
                                                          dap_chain_hash_fast_t * a_hashes, size_t a_hashes_count,
                                                          size_t *a_dag_event_size)
{
    dap_return_val_if_fail(a_dag && a_dag->chain && DAP_CHAIN_CS_DAG_POS(a_dag) && a_datum, NULL);
    dap_chain_net_t * l_net = dap_chain_net_by_name( a_dag->chain->net_name );
    dap_chain_cs_dag_pos_t * l_pos = DAP_CHAIN_CS_DAG_POS(a_dag);

    if( PVT(l_pos)->events_sign_key == NULL) {
        log_it(L_ERROR, "Can't sign event with events-sign-wallet in [dag-pos] section");
        return NULL;
    }
    if(a_datum || (a_hashes && a_hashes_count)) {
        dap_chain_cs_dag_event_t * l_event = dap_chain_cs_dag_event_new(a_dag->chain->id, l_net->pub.cell_id, a_datum,
                                                                        PVT(l_pos)->events_sign_key, a_hashes, a_hashes_count, a_dag_event_size);
        return l_event;
    } else
        return NULL;
}

/**
 * @brief 
 * function makes event singing verification
 * @param a_dag dag object
 * @param a_dag_event dap_chain_cs_dag_event_t
 * @param a_dag_event_size size_t size of event object
 * @return int 
 */
static int s_callback_event_verify(dap_chain_cs_dag_t * a_dag, dap_chain_cs_dag_event_t * a_dag_event, size_t a_dag_event_size)
{
    dap_chain_cs_dag_pos_pvt_t * l_pos_pvt = PVT ( DAP_CHAIN_CS_DAG_POS( a_dag ) );

    if(a_dag->chain->ledger == NULL){
        log_it(L_CRITICAL,"Ledger is NULL can't check PoS on this chain %s", a_dag->chain->name);
        return -3;
    }

    if (sizeof (a_dag_event->header)>= a_dag_event_size){
        log_it(L_WARNING,"Incorrect size with event %p on chain %s", a_dag_event, a_dag->chain->name);
        return  -7;
    }
    if ( a_dag_event->header.signs_count >= l_pos_pvt->confirmations_minimum ){
        uint16_t l_verified_num = 0;

        for ( size_t l_sig_pos=0; l_sig_pos < a_dag_event->header.signs_count; l_sig_pos++ ){
            dap_sign_t * l_sign = dap_chain_cs_dag_event_get_sign(a_dag_event, a_dag_event_size,l_sig_pos);
            if ( l_sign == NULL){
                log_it(L_WARNING, "Event is NOT signed with anything: sig pos %zu, event size %zu", l_sig_pos, a_dag_event_size);
                return -4;
            }

            bool l_sign_size_correct = dap_sign_verify_size(l_sign, a_dag_event_size);
            if (!l_sign_size_correct) {
                log_it(L_WARNING, "Event's sign size is incorrect");
                return -41;
            }
            size_t l_signs_total = a_dag_event->header.signs_count;
            a_dag_event->header.signs_count = l_sig_pos;    // temporary change for sign verification
            size_t l_dag_event_size_without_sign = dap_chain_cs_dag_event_calc_size_excl_signs(a_dag_event,a_dag_event_size);
            int l_sign_verified = dap_sign_verify(l_sign, a_dag_event, l_dag_event_size_without_sign);
            a_dag_event->header.signs_count = l_signs_total;
            if (l_sign_verified != 1) {
                log_it(L_WARNING, "Event's sign is incorrect: code %d", l_sign_verified);
                return -41;
            }

            if (l_sig_pos == 0) {
                dap_chain_addr_t l_addr = {};
                dap_chain_hash_fast_t l_pkey_hash;
                dap_sign_get_pkey_hash(l_sign, &l_pkey_hash);
                dap_chain_addr_fill(&l_addr, l_sign->header.type, &l_pkey_hash, a_dag->chain->net_id);
                dap_chain_datum_t *l_datum = (dap_chain_datum_t *)dap_chain_cs_dag_event_get_datum(a_dag_event, a_dag_event_size);
                if (!dap_chain_net_srv_stake_validator(&l_addr, l_datum)) {
                    log_it(L_WARNING, "Not passed stake validator with event %p on chain %s", a_dag_event, a_dag->chain->name);
                    return -6;
                }
            }
<<<<<<< HEAD
            /*
            dap_chain_datum_t *l_datum = dap_chain_cs_dag_event_get_datum(a_dag_event);
            // transaction include emission?
            bool l_is_emit = false;
            if(l_datum && l_datum->header.type_id == DAP_CHAIN_DATUM_TX) {
                // transaction
                dap_chain_datum_tx_t *l_tx = (dap_chain_datum_tx_t*) l_datum->data;
                // find Token items
                dap_list_t *l_list_tx_token = dap_chain_datum_tx_items_get(l_tx, TX_ITEM_TYPE_TOKEN, NULL);
                if(l_list_tx_token)
                    l_is_emit = true;
                dap_list_free(l_list_tx_token);
            }
            // if emission then the wallet can be with zero balance
            if(l_is_emit)
                return 0;*/

            bool l_is_enough_balance = false;
            for (size_t i =0; i <l_pos_pvt->tokens_hold_size; i++){
                uint256_t l_balance = dap_chain_ledger_calc_balance ( a_dag->chain->ledger , &l_addr, l_pos_pvt->tokens_hold[i] );
                uint64_t l_value = dap_chain_uint256_to(l_balance);
                if (l_value >= l_pos_pvt->tokens_hold_value[i]) {
                    l_verified_num++;
                    l_is_enough_balance = true;
                    break;
                }
            }
            if (! l_is_enough_balance ){
                char *l_addr_str = dap_chain_addr_to_str(&l_addr);
                log_it(L_WARNING, "Verify of event is false, because bal is not enough for addr=%s", l_addr_str);
                DAP_DELETE(l_addr_str);
                return -1;
            }
=======
>>>>>>> 25bb1e0a
        }
        // Check number
        if ( l_verified_num >= l_pos_pvt->confirmations_minimum ){
            // Passed all checks
            return 0;
        }else{
            log_it(L_WARNING, "Wrong event: only %hu/%hu signs are valid", l_verified_num, l_pos_pvt->confirmations_minimum );
            return -2;
        }
    }else{
        log_it(L_WARNING,"Wrong signature number with event %p on chain %s", a_dag_event, a_dag->chain->name);
        return -2; // Wrong signatures number
    }
}<|MERGE_RESOLUTION|>--- conflicted
+++ resolved
@@ -268,7 +268,6 @@
                     return -6;
                 }
             }
-<<<<<<< HEAD
             /*
             dap_chain_datum_t *l_datum = dap_chain_cs_dag_event_get_datum(a_dag_event);
             // transaction include emission?
@@ -286,24 +285,23 @@
             if(l_is_emit)
                 return 0;*/
 
-            bool l_is_enough_balance = false;
-            for (size_t i =0; i <l_pos_pvt->tokens_hold_size; i++){
-                uint256_t l_balance = dap_chain_ledger_calc_balance ( a_dag->chain->ledger , &l_addr, l_pos_pvt->tokens_hold[i] );
-                uint64_t l_value = dap_chain_uint256_to(l_balance);
-                if (l_value >= l_pos_pvt->tokens_hold_value[i]) {
-                    l_verified_num++;
-                    l_is_enough_balance = true;
-                    break;
-                }
-            }
-            if (! l_is_enough_balance ){
-                char *l_addr_str = dap_chain_addr_to_str(&l_addr);
-                log_it(L_WARNING, "Verify of event is false, because bal is not enough for addr=%s", l_addr_str);
-                DAP_DELETE(l_addr_str);
-                return -1;
-            }
-=======
->>>>>>> 25bb1e0a
+            // bool l_is_enough_balance = false;
+            // for (size_t i =0; i <l_pos_pvt->tokens_hold_size; i++){
+            //     uint256_t l_balance = dap_chain_ledger_calc_balance ( a_dag->chain->ledger , &l_addr, l_pos_pvt->tokens_hold[i] );
+            //     uint64_t l_value = dap_chain_uint256_to(l_balance);
+            //     if (l_value >= l_pos_pvt->tokens_hold_value[i]) {
+            //         l_verified_num++;
+            //         l_is_enough_balance = true;
+            //         break;
+            //     }
+            // }
+            // if (! l_is_enough_balance ){
+            //     char *l_addr_str = dap_chain_addr_to_str(&l_addr);
+            //     log_it(L_WARNING, "Verify of event is false, because bal is not enough for addr=%s", l_addr_str);
+            //     DAP_DELETE(l_addr_str);
+            //     return -1;
+            //}
+
         }
         // Check number
         if ( l_verified_num >= l_pos_pvt->confirmations_minimum ){
