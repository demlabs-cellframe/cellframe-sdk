#include "dap_common.h"
#include "utlist.h"
#include "dap_timerfd.h"
#include "rand/dap_rand.h"
#include "dap_chain_net.h"
#include "dap_chain_common.h"
#include "dap_chain_mempool.h"
#include "dap_chain_cell.h"
#include "dap_chain_cs.h"
#include "dap_chain_cs_blocks.h"
#include "dap_chain_cs_esbocs.h"
#include "dap_stream_ch_chain_voting.h"
#include "dap_chain_net_srv_stake_pos_delegate.h"
#include "dap_chain_ledger.h"
#include "dap_chain_node_cli.h"
#include "dap_chain_node_cli_cmd.h"

#define LOG_TAG "dap_chain_cs_esbocs"

static const char *s_block_fee_group = "local.fee-collect-block-hashes";

enum s_esbocs_session_state {
    DAP_CHAIN_ESBOCS_SESSION_STATE_WAIT_START,
    DAP_CHAIN_ESBOCS_SESSION_STATE_WAIT_PROC,
    DAP_CHAIN_ESBOCS_SESSION_STATE_WAIT_SIGNS,
    DAP_CHAIN_ESBOCS_SESSION_STATE_WAIT_FINISH,
    DAP_CHAIN_ESBOCS_SESSION_STATE_WAIT_VOTING,
    DAP_CHAIN_ESBOCS_SESSION_STATE_PREVIOUS     // fictive sate to change back
};

static dap_list_t *s_validator_check(dap_chain_addr_t *a_addr, dap_list_t *a_validators);
static void s_get_last_block_hash(dap_chain_t *a_chain, dap_chain_hash_fast_t *a_last_hash_ptr);
static void s_session_state_change(dap_chain_esbocs_session_t *a_session, enum s_esbocs_session_state a_new_state, dap_time_t a_time);
static void s_session_packet_in(void *a_arg, dap_chain_node_addr_t *a_sender_node_addr, dap_chain_node_addr_t *a_receiver_node_addr,
                                dap_chain_hash_fast_t *a_data_hash, uint8_t *a_data, size_t a_data_size);
static void s_session_round_clear(dap_chain_esbocs_session_t *a_session);
static void s_session_round_new(dap_chain_esbocs_session_t *a_session);
static bool s_session_candidate_to_chain(
            dap_chain_esbocs_session_t *a_session, dap_chain_hash_fast_t *a_candidate_hash,
                            dap_chain_block_t *a_candidate, size_t a_candidate_size);
static void s_session_candidate_submit(dap_chain_esbocs_session_t *a_session);
static void s_session_candidate_verify(dap_chain_esbocs_session_t *a_session, dap_chain_block_t *a_candidate,
                                       size_t a_candidate_size, dap_hash_fast_t *a_candidate_hash);
static void s_session_candidate_precommit(dap_chain_esbocs_session_t *a_session, dap_chain_esbocs_message_t *a_message);
static void s_session_round_finish(dap_chain_esbocs_session_t *a_session, dap_chain_esbocs_store_t *l_store);

static bool s_session_timer(void *a_arg);
static void s_message_send(dap_chain_esbocs_session_t *a_session, uint8_t a_message_type, dap_hash_fast_t *a_block_hash,
                                    const void *a_data, size_t a_data_size, dap_list_t *a_validators);
static void s_message_chain_add(dap_chain_esbocs_session_t * a_session,
                                dap_chain_esbocs_message_t * a_message,
                                size_t a_message_size,
                                dap_chain_hash_fast_t *a_message_hash,
                                dap_chain_addr_t *a_signing_addr);

static int s_callback_new(dap_chain_t *a_chain, dap_config_t *a_chain_cfg);
static void s_callback_delete(dap_chain_cs_blocks_t *a_blocks);
static int s_callback_created(dap_chain_t *a_chain, dap_config_t *a_chain_net_cfg);
static size_t s_callback_block_sign(dap_chain_cs_blocks_t *a_blocks, dap_chain_block_t **a_block_ptr, size_t a_block_size);
static int s_callback_block_verify(dap_chain_cs_blocks_t *a_blocks, dap_chain_block_t *a_block, size_t a_block_size);
static uint256_t s_callback_get_minimum_fee(dap_chain_t *a_chain);
static dap_enc_key_t *s_callback_get_sign_key(dap_chain_t *a_chain);
static void s_callback_set_min_validators_count(dap_chain_t *a_chain, uint16_t a_new_value);
static void s_db_change_notifier(dap_global_db_context_t *a_context, dap_store_obj_t *a_obj, void * a_arg);

static int s_cli_esbocs(int argc, char ** argv, char **str_reply);

DAP_STATIC_INLINE const char *s_voting_msg_type_to_str(uint8_t a_type)
{
    switch (a_type) {
    case DAP_CHAIN_ESBOCS_MSG_TYPE_START_SYNC: return "START_SYNC";
    case DAP_CHAIN_ESBOCS_MSG_TYPE_SUBMIT: return "SUBMIT";
    case DAP_CHAIN_ESBOCS_MSG_TYPE_APPROVE: return "APPROVE";
    case DAP_CHAIN_ESBOCS_MSG_TYPE_REJECT: return "REJECT";
    case DAP_CHAIN_ESBOCS_MSG_TYPE_COMMIT_SIGN: return "COMMIT_SIGN";
    case DAP_CHAIN_ESBOCS_MSG_TYPE_PRE_COMMIT: return "PRE_COMMIT";
    case DAP_CHAIN_ESBOCS_MSG_TYPE_DIRECTIVE: return "DIRECTIVE";
    case DAP_CHAIN_ESBOCS_MSG_TYPE_VOTE_FOR: return "VOTE_FOR";
    case DAP_CHAIN_ESBOCS_MSG_TYPE_VOTE_AGAINST: return "VOTE_AGAINST";
    case DAP_CHAIN_ESBOCS_MSG_TYPE_SEND_DB: return "SEND_DB";
    default: return "UNKNOWN";
    }
}

DAP_STATIC_INLINE uint32_t s_directive_calc_size(uint8_t a_type)
{
    uint32_t l_ret = sizeof(dap_chain_esbocs_directive_t);
    switch (a_type) {
    case DAP_CHAIN_ESBOCS_DIRECTIVE_KICK:
    case DAP_CHAIN_ESBOCS_DIRECTIVE_LIFT:
        l_ret += sizeof(dap_tsd_t) + sizeof(dap_chain_addr_t);
    default:;
    }
    return l_ret;
}

DAP_STATIC_INLINE char *s_get_penalty_group(dap_chain_net_id_t a_net_id)
{
    dap_chain_net_t *l_net = dap_chain_net_by_id(a_net_id);
    return dap_strdup_printf(DAP_CHAIN_ESBOCS_GDB_GROUPS_PREFIX".%s.penalty", l_net->pub.gdb_groups_prefix);
}

DAP_STATIC_INLINE size_t s_get_esbocs_message_size(dap_chain_esbocs_message_t *a_message)
{
    return sizeof(*a_message) + a_message->hdr.sign_size + a_message->hdr.message_size;
}

static dap_chain_esbocs_session_t * s_session_items;
static dap_timerfd_t *s_session_cs_timer = NULL;

typedef struct dap_chain_esbocs_pvt {
    // Base params
    dap_enc_key_t *blocks_sign_key;
    dap_hash_fast_t candidate_hash;
    dap_chain_addr_t *fee_addr;
    // Validators section
    bool poa_mode;
    uint16_t min_validators_count;
    uint16_t start_validators_min;
    // Debug flag
    bool debug;
    // Round params
    uint16_t new_round_delay;
    uint16_t round_start_sync_timeout;
    uint16_t round_attempts_max;
    uint16_t round_attempt_timeout;
    // PoA section
    dap_list_t *poa_validators;
    // Fee & autocollect params
    uint256_t minimum_fee;
    uint256_t fee_coll_set;
} dap_chain_esbocs_pvt_t;

#define PVT(a) ((dap_chain_esbocs_pvt_t *)a->_pvt)

struct sync_params {
    uint64_t attempt;
    dap_hash_fast_t db_hash;
} DAP_ALIGN_PACKED;

DAP_STATIC_INLINE uint16_t s_get_round_skip_timeout(dap_chain_esbocs_session_t *a_session)
{
    return PVT(a_session->esbocs)->round_attempt_timeout * 6 * PVT(a_session->esbocs)->round_attempts_max;
}

int dap_chain_cs_esbocs_init() {
    dap_stream_ch_chain_voting_init();
    dap_chain_cs_add("esbocs", s_callback_new);
    dap_cli_server_cmd_add ("esbocs", s_cli_esbocs, "ESBOCS commands",
        "esbocs min_validators_count set -net <net_name> -chain <chain_name> -cert <poa_cert_name> -val_count <value>"
            "\tSets minimum validators count for ESBOCS consensus\n"
        "esbocs min_validators_count print -net <net_name> -chain <chain_name>"
            "\tShow minimum validators count for ESBOCS consensus\n\n");
    return 0;
}

void dap_chain_cs_esbocs_deinit(void)
{
}

static int s_callback_new(dap_chain_t *a_chain, dap_config_t *a_chain_cfg)
{
    dap_chain_cs_blocks_new(a_chain, a_chain_cfg);

    dap_chain_cs_blocks_t *l_blocks = DAP_CHAIN_CS_BLOCKS(a_chain);
    int l_ret = 0;
    dap_chain_esbocs_t *l_esbocs = DAP_NEW_Z(dap_chain_esbocs_t);
    if (!l_esbocs) {
        log_it(L_ERROR, "Memory allocation error in %s, line %d", __PRETTY_FUNCTION__, __LINE__);
        return - 5;
    }
    l_esbocs->blocks = l_blocks;   
    l_blocks->_inheritor = l_esbocs;
    l_blocks->callback_delete = s_callback_delete;
    l_blocks->callback_block_verify = s_callback_block_verify;
    l_blocks->callback_block_sign = s_callback_block_sign;

    l_esbocs->chain = a_chain;
    a_chain->callback_set_min_validators_count = s_callback_set_min_validators_count;
    a_chain->callback_get_minimum_fee = s_callback_get_minimum_fee;
    a_chain->callback_get_signing_certificate = s_callback_get_sign_key;

    l_esbocs->_pvt = DAP_NEW_Z(dap_chain_esbocs_pvt_t);
    dap_chain_esbocs_pvt_t *l_esbocs_pvt = PVT(l_esbocs);
    if (!l_esbocs_pvt) {
        log_it(L_ERROR, "Memory allocation error in %s, line %d", __PRETTY_FUNCTION__, __LINE__);
        l_ret = - 5;
        goto lb_err;
    }
    l_esbocs_pvt->debug = dap_config_get_item_bool_default(a_chain_cfg, "esbocs", "consensus_debug", false);
    l_esbocs_pvt->poa_mode = dap_config_get_item_bool_default(a_chain_cfg, "esbocs", "poa_mode", false);
    l_esbocs_pvt->round_start_sync_timeout = dap_config_get_item_uint16_default(a_chain_cfg, "esbocs", "round_start_sync_timeout", 15);
    l_esbocs_pvt->new_round_delay = dap_config_get_item_uint16_default(a_chain_cfg, "esbocs", "new_round_delay", 10);
    l_esbocs_pvt->round_attempts_max = dap_config_get_item_uint16_default(a_chain_cfg, "esbocs", "round_attempts_max", 4);
    l_esbocs_pvt->round_attempt_timeout = dap_config_get_item_uint16_default(a_chain_cfg, "esbocs", "round_attempt_timeout", 10);

    l_esbocs_pvt->start_validators_min = l_esbocs_pvt->min_validators_count =
            dap_config_get_item_uint16(a_chain_cfg, "esbocs", "min_validators_count");
    if (!l_esbocs_pvt->min_validators_count) {
        l_ret = -1;
        goto lb_err;
    }

    const char *l_auth_certs_prefix = dap_config_get_item_str(a_chain_cfg, "esbocs", "auth_certs_prefix");
    uint16_t l_node_addrs_count;
    char **l_addrs = dap_config_get_array_str(a_chain_cfg, "esbocs", "validators_addrs", &l_node_addrs_count);
    uint16_t l_auth_certs_count = l_node_addrs_count;
    if (l_auth_certs_count < l_esbocs_pvt->min_validators_count) {
        l_ret = -2;
        goto lb_err;
    }
    char l_cert_name[512];
    dap_cert_t *l_cert_cur;
    for (size_t i = 0; i < l_auth_certs_count; i++) {
        snprintf(l_cert_name, sizeof(l_cert_name), "%s.%zu", l_auth_certs_prefix, i);
        if ((l_cert_cur = dap_cert_find_by_name(l_cert_name)) == NULL) {
            snprintf(l_cert_name, sizeof(l_cert_name), "%s.%zu.pub", l_auth_certs_prefix, i);
            if ((l_cert_cur = dap_cert_find_by_name(l_cert_name)) == NULL) {
                log_it(L_ERROR, "Can't find cert \"%s\"", l_cert_name);
                l_ret = -3;
                goto lb_err;
            }
        }
        dap_chain_addr_t l_signing_addr;
        log_it(L_NOTICE, "Initialized auth cert \"%s\"", l_cert_name);
        dap_chain_addr_fill_from_key(&l_signing_addr, l_cert_cur->enc_key, a_chain->net_id);
        dap_chain_node_addr_t l_signer_node_addr;
        if (dap_chain_node_addr_from_str(&l_signer_node_addr, l_addrs[i])) {
            log_it(L_ERROR,"Wrong address format, should be like 0123::4567::89AB::CDEF");
            l_ret = -4;
            goto lb_err;
        }
        char *l_signer_addr = dap_chain_addr_to_str(&l_signing_addr);
        log_it(L_MSG, "add validator addr "NODE_ADDR_FP_STR", signing addr %s", NODE_ADDR_FP_ARGS_S(l_signer_node_addr), l_signer_addr);
        DAP_DELETE(l_signer_addr);

        dap_chain_esbocs_validator_t *l_validator = DAP_NEW_Z(dap_chain_esbocs_validator_t);
        if (!l_validator) {
        log_it(L_ERROR, "Memory allocation error in %s, line %d", __PRETTY_FUNCTION__, __LINE__);
            l_ret = - 5;
            goto lb_err;
        }
        l_validator->signing_addr = l_signing_addr;
        l_validator->node_addr = l_signer_node_addr;
        l_validator->weight = uint256_1;
        l_esbocs_pvt->poa_validators = dap_list_append(l_esbocs_pvt->poa_validators, l_validator);

        if (!l_esbocs_pvt->poa_mode) { // auth certs in PoA mode will be first PoS validators keys
            dap_hash_fast_t l_stake_tx_hash = {};
            dap_chain_net_t *l_net = dap_chain_net_by_id(a_chain->net_id);
            uint256_t l_weight = dap_chain_net_srv_stake_get_allowed_min_value();
            dap_chain_net_srv_stake_key_delegate(l_net, &l_signing_addr, &l_stake_tx_hash,
                                                 l_weight, &l_signer_node_addr);
        }
    }
    l_blocks->chain->callback_created = s_callback_created;

    return 0;

lb_err:
    dap_list_free_full(l_esbocs_pvt->poa_validators, NULL);
    DAP_DEL_Z(l_esbocs_pvt);
    DAP_DEL_Z(l_esbocs);
    l_blocks->_inheritor = NULL;
    l_blocks->callback_delete = NULL;
    l_blocks->callback_block_verify = NULL;
    return l_ret;
}

static void s_new_atom_notifier(void *a_arg, UNUSED_ARG dap_chain_t *a_chain, UNUSED_ARG dap_chain_cell_id_t a_id,
                             UNUSED_ARG void* a_atom, UNUSED_ARG size_t a_atom_size)
{
    dap_chain_esbocs_session_t *l_session = a_arg;
    pthread_mutex_lock(&l_session->mutex);
    dap_chain_hash_fast_t l_last_block_hash;
    s_get_last_block_hash(l_session->chain, &l_last_block_hash);
    if (!dap_hash_fast_compare(&l_last_block_hash, &l_session->cur_round.last_block_hash))
        s_session_round_new(l_session);
    pthread_mutex_unlock(&l_session->mutex);
}

/* *** Temporary added section for over-consensus sync. Remove this after global DB sync refactoring *** */

<<<<<<< HEAD
static bool s_change_db_broadcast(UNUSED_ARG dap_proc_thread_t *a_thread, void *a_arg)
{
    dap_chain_esbocs_session_t *l_session = a_arg;
    pthread_mutex_lock(&l_session->mutex);
    if (!dap_hash_fast_is_blank(&l_session->db_hash) && l_session->db_serial && l_session->cur_round.all_validators)
        s_message_send(l_session, DAP_CHAIN_ESBOCS_MSG_TYPE_SEND_DB, &l_session->db_hash, l_session->db_serial,
                   sizeof(*l_session->db_serial) + l_session->db_serial->data_size, l_session->cur_round.all_validators);
    pthread_mutex_unlock(&l_session->mutex);
    return true;
}

=======
>>>>>>> 108ba631
static void s_session_db_serialize(dap_global_db_context_t *a_context, void *a_arg)
{
    dap_chain_esbocs_session_t *l_session = a_arg;
    char *l_sync_group = s_get_penalty_group(l_session->chain->net_id);
    uint32_t l_time_store_lim_hours = a_context->instance->store_time_limit;
    uint64_t l_limit_time = l_time_store_lim_hours ? dap_nanotime_now() - dap_nanotime_from_sec(l_time_store_lim_hours * 3600) : 0;
    size_t l_objs_count = 0;
    dap_global_db_pkt_t *l_pkt = 0;
    dap_store_obj_t *l_objs = dap_global_db_get_all_raw_unsafe(a_context, l_sync_group, 0, &l_objs_count);
    for (size_t i = 0; i < l_objs_count; i++) {
        dap_store_obj_t *it = l_objs + i;
        if (l_limit_time && it->timestamp < l_limit_time) {
            dap_global_db_driver_delete(it, 1);
            continue;
        }
        it->type = DAP_DB$K_OPTYPE_ADD;
        dap_global_db_pkt_t *l_pkt_single = dap_global_db_pkt_serialize(it);
        dap_global_db_pkt_change_id(l_pkt_single, 0);
        l_pkt = dap_global_db_pkt_pack(l_pkt, l_pkt_single);
        DAP_DELETE(l_pkt_single);
    }
    dap_store_obj_free(l_objs, l_objs_count);

    char *l_del_sync_group = dap_strdup_printf("%s.del", l_sync_group);
    l_objs_count = 0;
    l_objs = dap_global_db_get_all_raw_unsafe(a_context, l_del_sync_group, 0, &l_objs_count);
    DAP_DELETE(l_del_sync_group);
    for (size_t i = 0; i < l_objs_count; i++) {
        dap_store_obj_t *it = l_objs + i;
        if (l_limit_time && it->timestamp < l_limit_time) {
            dap_global_db_driver_delete(it, 1);
            continue;
        }
        it->type = DAP_DB$K_OPTYPE_DEL;
        DAP_DEL_Z(it->group);
        it->group = dap_strdup(l_sync_group);
        dap_global_db_pkt_t *l_pkt_single = dap_global_db_pkt_serialize(it);
        dap_global_db_pkt_change_id(l_pkt_single, 0);
        l_pkt = dap_global_db_pkt_pack(l_pkt, l_pkt_single);
        DAP_DELETE(l_pkt_single);
    }
    dap_store_obj_free(l_objs, l_objs_count);
    DAP_DELETE(l_sync_group);
    DAP_DEL_Z(l_session->db_serial);
    l_session->db_serial = l_pkt;
    if (l_pkt)
        dap_hash_fast(l_pkt->data, l_pkt->data_size, &l_session->db_hash);
    else
        l_session->db_hash = (dap_hash_fast_t){};
    if (PVT(l_session->esbocs)->debug) {
        char l_sync_hash_str[DAP_CHAIN_HASH_FAST_STR_SIZE];
        dap_chain_hash_fast_to_str(&l_session->db_hash, l_sync_hash_str, DAP_CHAIN_HASH_FAST_STR_SIZE);
        log_it(L_MSG, "DB changes applied, new DB resync hash is %s", l_sync_hash_str);
    }
    dap_proc_queue_add_callback(dap_events_worker_get_auto(), s_change_db_broadcast, l_session);
}

/* *** End of the temporary added section for over-consensus sync. *** */

static void s_session_load_penaltys(dap_chain_esbocs_session_t *a_session)
{
    const char *l_penalty_group = s_get_penalty_group(a_session->chain->net_id);
    size_t l_group_size = 0;
    dap_global_db_obj_t *l_keys = dap_global_db_get_all_sync(l_penalty_group, &l_group_size);
    for (size_t i = 0; i < l_group_size; i++) {
        dap_chain_addr_t *l_addr = dap_chain_addr_from_str((l_keys + i)->key);
        if (dap_chain_net_srv_stake_mark_validator_active(l_addr, false))
            dap_global_db_del(l_penalty_group, (l_keys + i)->key, NULL, NULL);
        else {
            dap_chain_esbocs_penalty_item_t *l_item = DAP_NEW_Z(dap_chain_esbocs_penalty_item_t);
            if (!l_item) {
                log_it(L_ERROR, "Memory allocation error in %s, line %d", __PRETTY_FUNCTION__, __LINE__);
                return;
            }
            l_item->signing_addr = *l_addr;
            l_item->miss_count = DAP_CHAIN_ESBOCS_PENALTY_KICK;
            HASH_ADD(hh, a_session->penalty, signing_addr, sizeof(dap_chain_addr_t), l_item);
        }
        DAP_DELETE(l_addr);
    }
    DAP_DELETE(l_penalty_group);
}

static int s_callback_created(dap_chain_t *a_chain, dap_config_t *a_chain_net_cfg)
{
    dap_chain_cs_blocks_t *l_blocks = DAP_CHAIN_CS_BLOCKS(a_chain);
    dap_chain_esbocs_t *l_esbocs = DAP_CHAIN_ESBOCS(l_blocks);
    dap_chain_esbocs_pvt_t *l_esbocs_pvt = PVT(l_esbocs);

    l_esbocs_pvt->fee_addr = dap_chain_addr_from_str(dap_config_get_item_str(a_chain_net_cfg, "esbocs", "fee_addr"));
    l_esbocs_pvt->fee_coll_set = dap_chain_coins_to_balance(dap_config_get_item_str_default(a_chain_net_cfg, "esbocs", "set_collect_fee", "10.0"));

    const char *l_sign_cert_str = NULL;
    if( (l_sign_cert_str = dap_config_get_item_str(a_chain_net_cfg, "esbocs", "blocks-sign-cert")) ) {
        dap_cert_t *l_sign_cert = dap_cert_find_by_name(l_sign_cert_str);
        if (l_sign_cert == NULL) {
            log_it(L_ERROR, "Can't load sign certificate, name \"%s\" is wrong", l_sign_cert_str);
            return -1;
        } else if (l_sign_cert->enc_key->priv_key_data) {
            l_esbocs_pvt->blocks_sign_key = l_sign_cert->enc_key;
            log_it(L_INFO, "Loaded \"%s\" certificate for net %s to sign ESBOCS blocks", l_sign_cert_str, a_chain->net_name);
        } else {
            log_it(L_ERROR, "Certificate \"%s\" has no private key", l_sign_cert_str);
            return -2;
        }
    } else {
        log_it(L_NOTICE, "No sign certificate provided for net %s, can't sign any blocks. This node can't be a consensus validator", a_chain->net_name);
        return -3;
    }
    size_t l_esbocs_sign_pub_key_size = 0;
    uint8_t *l_esbocs_sign_pub_key = dap_enc_key_serialize_pub_key(l_esbocs_pvt->blocks_sign_key, &l_esbocs_sign_pub_key_size);

    //Find order minimum fee
    dap_chain_net_t *l_net = dap_chain_net_by_id(a_chain->net_id);
    char * l_gdb_group_str = dap_chain_net_srv_order_get_gdb_group(l_net);
    size_t l_orders_count = 0;
    dap_global_db_obj_t * l_orders = dap_global_db_get_all_sync(l_gdb_group_str, &l_orders_count);
    DAP_DELETE(l_gdb_group_str);
    dap_chain_net_srv_order_t *l_order_service = NULL;
    for (size_t i = 0; i < l_orders_count; i++) {
        dap_chain_net_srv_order_t *l_order = (dap_chain_net_srv_order_t *)l_orders[i].value;
        if (l_order->srv_uid.uint64 != DAP_CHAIN_NET_SRV_STAKE_POS_DELEGATE_ID)
            continue;
        dap_sign_t *l_order_sign =  (dap_sign_t*)(l_order->ext_n_sign + l_order->ext_size);
        uint8_t *l_order_sign_pkey = dap_sign_get_pkey(l_order_sign, NULL);
        if (memcmp(l_esbocs_sign_pub_key, l_order_sign_pkey, l_esbocs_sign_pub_key_size) != 0)
            continue;
        if (l_order_service) {
            if (l_order_service->ts_created < l_order->ts_created)
                l_order_service = l_order;
        } else {
            l_order_service = l_order;
        }
    }
    dap_global_db_objs_delete(l_orders, l_orders_count);
    if (l_order_service)
        l_esbocs_pvt->minimum_fee = l_order_service->price;
    else {
        log_it(L_ERROR, "No order found was signed by this validator deledgated key. Switch off validator mode.");
        return -4;
    }
    dap_chain_node_role_t l_role = dap_chain_net_get_role(l_net);
    if (l_role.enums > NODE_ROLE_MASTER) {
        log_it(L_NOTICE, "Node role is lower than master role, so this node can't be a consensus validator");
        return -5;
    }

    dap_chain_addr_t l_my_signing_addr;
    dap_chain_addr_fill_from_key(&l_my_signing_addr, l_esbocs_pvt->blocks_sign_key, a_chain->net_id);
    if (!l_esbocs_pvt->poa_mode) {
        if (!dap_chain_net_srv_stake_key_delegated(&l_my_signing_addr)) {
            log_it(L_WARNING, "Signing key is not delegated by stake service. Switch off validator mode");
            return -6;
        }
    } else {
        if (!s_validator_check(&l_my_signing_addr, l_esbocs_pvt->poa_validators)) {
            log_it(L_WARNING, "Signing key is not present in PoA certs list. Switch off validator mode");
            return -7;
        }
    }

    dap_chain_esbocs_session_t *l_session = DAP_NEW_Z(dap_chain_esbocs_session_t);
    if(!l_session) {
        log_it(L_ERROR, "Memory allocation error in %s, line %d", __PRETTY_FUNCTION__, __LINE__);
        return -8;
    }
    l_session->chain = a_chain;
    l_session->esbocs = l_esbocs;
    l_esbocs->session = l_session;
    l_session->my_addr.uint64 = dap_chain_net_get_cur_addr_int(l_net);
    l_session->my_signing_addr = l_my_signing_addr;
    s_session_load_penaltys(l_session);
    dap_global_db_context_exec(s_session_db_serialize, l_session);
    dap_global_db_add_notify_group_mask(dap_global_db_context_get_default()->instance,
                                        DAP_CHAIN_ESBOCS_GDB_GROUPS_PREFIX ".*",
                                        s_db_change_notifier, l_session);
    pthread_mutexattr_t l_mutex_attr;
    pthread_mutexattr_init(&l_mutex_attr);
    pthread_mutexattr_settype(&l_mutex_attr, PTHREAD_MUTEX_RECURSIVE);
    pthread_mutex_init(&l_session->mutex, &l_mutex_attr);
    pthread_mutexattr_destroy(&l_mutex_attr);
    dap_stream_ch_chain_voting_in_callback_add(l_session, s_session_packet_in);
    dap_chain_add_callback_notify(a_chain, s_new_atom_notifier, l_session);
    s_session_round_new(l_session);

    log_it(L_INFO, "Init session for net:%s, chain:%s", a_chain->net_name, a_chain->name);
    DL_APPEND(s_session_items, l_session);
    if (!s_session_cs_timer) {
        s_session_cs_timer = dap_timerfd_start(1000, s_session_timer, NULL);
        debug_if(l_esbocs_pvt->debug, L_MSG, "Consensus main timer is started");
    }
    return 0;
}

static uint256_t s_callback_get_minimum_fee(dap_chain_t *a_chain)
{
    dap_chain_cs_blocks_t *l_blocks = DAP_CHAIN_CS_BLOCKS(a_chain);
    dap_chain_esbocs_t *l_esbocs = DAP_CHAIN_ESBOCS(l_blocks);
    dap_chain_esbocs_pvt_t *l_esbocs_pvt = PVT(l_esbocs);

    return l_esbocs_pvt->minimum_fee;
}

static dap_enc_key_t *s_callback_get_sign_key(dap_chain_t *a_chain)
{
    dap_chain_cs_blocks_t *l_blocks = DAP_CHAIN_CS_BLOCKS(a_chain);
    dap_chain_esbocs_t *l_esbocs = DAP_CHAIN_ESBOCS(l_blocks);
    dap_chain_esbocs_pvt_t *l_esbocs_pvt = PVT(l_esbocs);

    return l_esbocs_pvt->blocks_sign_key;
}

static void s_callback_delete(dap_chain_cs_blocks_t *a_blocks)
{
    dap_chain_esbocs_t *l_esbocs = DAP_CHAIN_ESBOCS(a_blocks);
    dap_chain_esbocs_session_t *l_session = l_esbocs->session;
    pthread_mutex_lock(&l_session->mutex);
    DL_DELETE(s_session_items, l_session);
    if (!s_session_items)
        dap_timerfd_delete_mt(s_session_cs_timer->worker, s_session_cs_timer->esocket_uuid);
    s_session_round_clear(l_session);
    dap_chain_esbocs_sync_item_t *l_sync_item, *l_sync_tmp;
    HASH_ITER(hh, l_session->sync_items, l_sync_item, l_sync_tmp) {
        HASH_DEL(l_session->sync_items, l_sync_item);
        dap_list_free_full(l_sync_item->messages, NULL);
        DAP_DELETE(l_sync_item);
    }
    dap_chain_esbocs_penalty_item_t *l_pen_item, *l_pen_tmp;
    HASH_ITER(hh, l_session->penalty, l_pen_item, l_pen_tmp) {
        HASH_DEL(l_session->penalty, l_pen_item);
        DAP_DELETE(l_pen_item);
    }
    pthread_mutex_unlock(&l_session->mutex);
    DAP_DELETE(l_session);
    if (l_esbocs->_pvt)
        DAP_DELETE(l_esbocs->_pvt);
    DAP_DEL_Z(a_blocks->_inheritor);
}

static void *s_callback_list_copy(const void *a_validator, UNUSED_ARG void *a_data)
{
    return DAP_DUP((dap_chain_esbocs_validator_t *)a_validator);
}

static void *s_callback_list_form(const void *a_srv_validator, UNUSED_ARG void *a_data)
{
    dap_chain_esbocs_validator_t *l_validator = DAP_NEW_Z(dap_chain_esbocs_validator_t);
    if (!l_validator) {
        log_it(L_ERROR, "Memory allocation error in %s, line %d", __PRETTY_FUNCTION__, __LINE__);
        return NULL;
    }
    l_validator->node_addr = ((dap_chain_net_srv_stake_item_t *)a_srv_validator)->node_addr;
    l_validator->signing_addr = ((dap_chain_net_srv_stake_item_t *)a_srv_validator)->signing_addr;
    l_validator->weight = ((dap_chain_net_srv_stake_item_t *)a_srv_validator)->value;
    return l_validator;
}

static void s_callback_set_min_validators_count(dap_chain_t *a_chain, uint16_t a_new_value)
{
    dap_chain_cs_blocks_t *l_blocks = DAP_CHAIN_CS_BLOCKS(a_chain);
    dap_chain_esbocs_t *l_esbocs = DAP_CHAIN_ESBOCS(l_blocks);
    dap_chain_esbocs_pvt_t *l_esbocs_pvt = PVT(l_esbocs);
    if (a_new_value)
        l_esbocs_pvt->min_validators_count = a_new_value;
    else {
        dap_hash_fast_t l_stake_tx_hash = {};
        dap_chain_net_t *l_net = dap_chain_net_by_id(a_chain->net_id);
        uint256_t l_weight = dap_chain_net_srv_stake_get_allowed_min_value();
        for (dap_list_t *it = l_esbocs_pvt->poa_validators; it; it = it->next) {
            dap_chain_esbocs_validator_t *l_validator = it->data;
            dap_chain_net_srv_stake_key_delegate(l_net, &l_validator->signing_addr, &l_stake_tx_hash,
                                                 l_weight, &l_validator->node_addr);
        }
        l_esbocs_pvt->min_validators_count = l_esbocs_pvt->start_validators_min;
    }
}

static dap_list_t *s_get_validators_list(dap_chain_esbocs_session_t *a_session, uint64_t a_skip_count)
{
    dap_chain_esbocs_pvt_t *l_esbocs_pvt = PVT(a_session->esbocs);
    dap_list_t *l_ret = NULL;

    if (!l_esbocs_pvt->poa_mode) {
        dap_list_t *l_validators = dap_chain_net_srv_stake_get_validators(a_session->chain->net_id, true);
        a_session->cur_round.all_validators = dap_list_copy_deep(l_validators, s_callback_list_form, NULL);
        uint16_t l_total_validators_count = dap_list_length(l_validators);
        if (l_total_validators_count < l_esbocs_pvt->min_validators_count) {
            l_ret = dap_list_copy_deep(l_esbocs_pvt->poa_validators, s_callback_list_copy, NULL);
            dap_list_free_full(l_validators, NULL);
            return l_ret;
        }

        // TODO: make dap_chain_net_srv_stake_get_total_weight() call
        uint256_t l_total_weight = uint256_0;
        for (dap_list_t *it = l_validators; it; it = it->next) {
            if (SUM_256_256(l_total_weight,
                            ((dap_chain_net_srv_stake_item_t *)it->data)->value,
                            &l_total_weight)) {
                log_it(L_CRITICAL, "Total stake locked value overflow"); // Is it possible?
                dap_list_free_full(l_validators, NULL);
                return NULL;
            }
        }

        size_t l_consensus_optimum = (size_t)l_esbocs_pvt->min_validators_count * 2 - 1;
        size_t l_need_vld_cnt = MIN(l_total_validators_count, l_consensus_optimum);

        dap_pseudo_random_seed(*(uint256_t *)&a_session->cur_round.last_block_hash);
        for (uint64_t i = 0; i < a_skip_count * l_need_vld_cnt; i++)
            dap_pseudo_random_get(uint256_0, NULL);
        for (size_t l_current_vld_cnt = 0; l_current_vld_cnt < l_need_vld_cnt; l_current_vld_cnt++) {
            uint256_t l_raw_result;
            uint256_t l_chosen_weight = dap_pseudo_random_get(l_total_weight, &l_raw_result);
            if (false) { //PVT(a_session->esbocs)->debug) {
                char *l_chosen_weignt_str = dap_chain_balance_print(l_chosen_weight);
                char *l_total_weight_str = dap_chain_balance_print(l_total_weight);
                char *l_seed_hash_str = dap_hash_fast_to_str_new(&a_session->cur_round.last_block_hash);
                char *l_raw_result_str = dap_chain_balance_print(l_raw_result);
                log_it(L_MSG, "Round seed %s, sync attempt %"DAP_UINT64_FORMAT_U", chosen weight %s from %s, by number %s",
                                l_seed_hash_str, a_skip_count + 1,
                                l_chosen_weignt_str, l_total_weight_str, l_raw_result_str);
                DAP_DELETE(l_chosen_weignt_str);
                DAP_DELETE(l_total_weight_str);
                DAP_DELETE(l_raw_result_str);
                DAP_DELETE(l_seed_hash_str);
            }
            dap_list_t *l_chosen = NULL;
            uint256_t l_cur_weight = uint256_0;
            for (dap_list_t *it = l_validators; it; it = it->next) {
                SUM_256_256(l_cur_weight,
                            ((dap_chain_net_srv_stake_item_t *)it->data)->value,
                            &l_cur_weight);
                if (compare256(l_chosen_weight, l_cur_weight) == -1) {
                    l_chosen = it;
                    break;
                }
            }
            l_ret = dap_list_append(l_ret, s_callback_list_form(l_chosen->data, NULL));

            SUBTRACT_256_256(l_total_weight,
                             ((dap_chain_net_srv_stake_item_t *)l_chosen->data)->value,
                             &l_total_weight);
            l_validators = dap_list_remove_link(l_validators, l_chosen);
            DAP_DELETE(l_chosen->data);
            DAP_DELETE(l_chosen);
        }
        dap_list_free_full(l_validators, NULL);
    } else
        l_ret = dap_list_copy_deep(l_esbocs_pvt->poa_validators, s_callback_list_copy, NULL);

    return l_ret;
}

static void s_get_last_block_hash(dap_chain_t *a_chain, dap_chain_hash_fast_t *a_last_hash_ptr)
{
    dap_chain_atom_iter_t *l_iter = a_chain->callback_atom_iter_create(a_chain, c_dap_chain_cell_id_null, false);
    dap_chain_atom_ptr_t *l_ptr_list = a_chain->callback_atom_iter_get_lasts(l_iter, NULL, NULL);
    DAP_DEL_Z(l_ptr_list);
    *a_last_hash_ptr = l_iter->cur_hash ? *l_iter->cur_hash : (dap_hash_fast_t){0};
    a_chain->callback_atom_iter_delete(l_iter);
}

static int s_callback_addr_compare(const void *a_list_data, const void *a_user_data)
{
    return memcmp(&((dap_chain_esbocs_validator_t *)a_list_data)->signing_addr,
                  (dap_chain_addr_t *)a_user_data, sizeof(dap_chain_addr_t));
}

static dap_list_t *s_validator_check(dap_chain_addr_t *a_addr, dap_list_t *a_validators)
{
    return dap_list_find_custom(a_validators, a_addr, s_callback_addr_compare);
}

static int s_callback_addr_compare_synced(const void *a_list_data, const void *a_user_data)
{
    return memcmp(&((dap_chain_esbocs_validator_t *)a_list_data)->signing_addr,
                  (dap_chain_addr_t *)a_user_data, sizeof(dap_chain_addr_t)) ||
            !((dap_chain_esbocs_validator_t *)a_list_data)->is_synced;
}

static dap_list_t *s_validator_check_synced(dap_chain_addr_t *a_addr, dap_list_t *a_validators)
{
    return dap_list_find_custom(a_validators, a_addr, s_callback_addr_compare_synced);
}


static void s_session_send_startsync(dap_chain_esbocs_session_t *a_session)
{
    if (a_session->cur_round.sync_sent)
        return;     // Sync message already was sent
    dap_chain_hash_fast_t l_last_block_hash;
    s_get_last_block_hash(a_session->chain, &l_last_block_hash);
    a_session->ts_round_sync_start = dap_time_now();
    if (!dap_hash_fast_compare(&l_last_block_hash, &a_session->cur_round.last_block_hash))
        return;     // My last block hash has changed, skip sync message
    if (PVT(a_session->esbocs)->debug) {
        dap_string_t *l_addr_list = dap_string_new("");
        for (dap_list_t *it = a_session->cur_round.validators_list; it; it = it->next) {
            dap_string_append_printf(l_addr_list, NODE_ADDR_FP_STR"; ",
                                     NODE_ADDR_FP_ARGS_S(((dap_chain_esbocs_validator_t *)it->data)->node_addr));
        }
        char *l_sync_hash = dap_chain_hash_fast_to_str_new(&a_session->db_hash);
        log_it(L_MSG, "net:%s, chain:%s, round:%"DAP_UINT64_FORMAT_U"."
                       " Sent START_SYNC pkt, sync attempt %"DAP_UINT64_FORMAT_U" current validators list: %s DB sync hash %s",
                            a_session->chain->net_name, a_session->chain->name, a_session->cur_round.id,
                                a_session->cur_round.sync_attempt, l_addr_list->str, l_sync_hash);
        dap_string_free(l_addr_list, true);
        DAP_DELETE(l_sync_hash);
    }
    dap_list_t *l_inactive_validators = dap_chain_net_srv_stake_get_validators(a_session->chain->net_id, false);
    dap_list_t *l_inactive_sendlist = dap_list_copy_deep(l_inactive_validators, s_callback_list_form, NULL);
    dap_list_free_full(l_inactive_validators, NULL);
    dap_list_t *l_total_sendlist = dap_list_concat(a_session->cur_round.all_validators, l_inactive_sendlist);
    struct sync_params l_params = { .attempt = a_session->cur_round.sync_attempt, .db_hash = a_session->db_hash };
    s_message_send(a_session, DAP_CHAIN_ESBOCS_MSG_TYPE_START_SYNC, &l_last_block_hash,
                   &l_params, sizeof(struct sync_params),
                   l_total_sendlist);
    if (l_inactive_sendlist && l_inactive_sendlist->prev) { // List splitting
        l_inactive_sendlist->prev->next = NULL;
        l_inactive_sendlist->prev = NULL;
    }
    dap_list_free_full(l_inactive_sendlist, NULL);
    a_session->cur_round.sync_sent = true;
}

static bool s_session_send_startsync_on_timer(void *a_arg)
{
    dap_chain_esbocs_session_t *l_session = a_arg;
    pthread_mutex_lock(&l_session->mutex);
    s_session_send_startsync(l_session);
    l_session->sync_timer = NULL;
    pthread_mutex_unlock(&l_session->mutex);
    return false;
}

static void s_session_update_penalty(dap_chain_esbocs_session_t *a_session)
{
    for (dap_list_t *it = a_session->cur_round.all_validators; it; it = it->next) {
        if (((dap_chain_esbocs_validator_t *)it->data)->is_synced)
            continue;   // Penalty for non synced participants only
        dap_chain_esbocs_penalty_item_t *l_item = NULL;
        dap_chain_addr_t *l_signing_addr = &((dap_chain_esbocs_validator_t *)it->data)->signing_addr;
        HASH_FIND(hh, a_session->penalty, l_signing_addr, sizeof(*l_signing_addr), l_item);
        if (!l_item) {
            l_item = DAP_NEW_Z(dap_chain_esbocs_penalty_item_t);
            if (!l_item) {
        log_it(L_ERROR, "Memory allocation error in %s, line %d", __PRETTY_FUNCTION__, __LINE__);
                return;
            }
            l_item->signing_addr = *l_signing_addr;
            HASH_ADD(hh, a_session->penalty, signing_addr, sizeof(*l_signing_addr), l_item);
        }
        if (PVT(a_session->esbocs)->debug) {
            char *l_addr_str = dap_chain_addr_to_str(l_signing_addr);
            log_it(L_DEBUG, "Increment miss count %d for addr %s. Miss count for kick is %d",
                                    l_item->miss_count, l_addr_str, DAP_CHAIN_ESBOCS_PENALTY_KICK);
            DAP_DELETE(l_addr_str);
        }
        l_item->miss_count++;
    }
}

static void s_session_round_clear(dap_chain_esbocs_session_t *a_session)
{
    dap_chain_esbocs_message_item_t *l_message_item, *l_message_tmp;
    HASH_ITER(hh, a_session->cur_round.message_items, l_message_item, l_message_tmp) {
        HASH_DEL(a_session->cur_round.message_items, l_message_item);
        DAP_DELETE(l_message_item->message);
        DAP_DELETE(l_message_item);
    }
    dap_chain_esbocs_store_t *l_store_item, *l_store_tmp;
    HASH_ITER(hh, a_session->cur_round.store_items, l_store_item, l_store_tmp) {
        HASH_DEL(a_session->cur_round.store_items, l_store_item);
        dap_list_free_full(l_store_item->candidate_signs, NULL);
        DAP_DELETE(l_store_item);
    }
    dap_list_free_full(a_session->cur_round.validators_list, NULL);
    dap_list_free_full(a_session->cur_round.all_validators, NULL);

    DAP_DEL_Z(a_session->cur_round.directive);

    a_session->cur_round = (dap_chain_esbocs_round_t){
            .id = a_session->cur_round.id,
            .attempt_num = 1,
            .last_block_hash = a_session->cur_round.last_block_hash,
            .sync_attempt = a_session->cur_round.sync_attempt
    };
}

static void s_session_round_new(dap_chain_esbocs_session_t *a_session)
{
    if (!a_session->round_fast_forward) {
        s_session_update_penalty(a_session);
        dap_stream_ch_voting_queue_clear();
    }
    s_session_round_clear(a_session);
    a_session->cur_round.id++;
    a_session->cur_round.sync_attempt++;

    if (a_session->sync_timer) {
        dap_timerfd_delete_mt(a_session->sync_timer->worker, a_session->sync_timer->esocket_uuid);
        a_session->sync_timer = NULL;
    }
    a_session->state = DAP_CHAIN_ESBOCS_SESSION_STATE_WAIT_START;
    a_session->ts_round_sync_start = 0;
    a_session->ts_stage_entry = 0;

    dap_hash_fast_t l_last_block_hash;
    s_get_last_block_hash(a_session->chain, &l_last_block_hash);
    if (!dap_hash_fast_compare(&l_last_block_hash, &a_session->cur_round.last_block_hash) ||
            (!dap_hash_fast_is_blank(&l_last_block_hash) &&
                dap_hash_fast_is_blank(&a_session->cur_round.last_block_hash))) {
        a_session->cur_round.last_block_hash = l_last_block_hash;
        if (!a_session->round_fast_forward)
            a_session->cur_round.sync_attempt = 1;
    }
    a_session->cur_round.validators_list = s_get_validators_list(a_session, a_session->cur_round.sync_attempt - 1);
    if (!a_session->cur_round.validators_list) {
        log_it(L_WARNING, "Totally no active validators found");
        a_session->ts_round_sync_start = dap_time_now();
        return;
    }
    bool l_round_already_started = a_session->round_fast_forward;
    dap_chain_esbocs_sync_item_t *l_item, *l_tmp;
    HASH_FIND(hh, a_session->sync_items, &a_session->cur_round.last_block_hash, sizeof(dap_hash_fast_t), l_item);
    if (l_item) {
        debug_if(PVT(a_session->esbocs)->debug,
                 L_MSG, "net:%s, chain:%s, round:%"DAP_UINT64_FORMAT_U" already started. Process sync messages",
                            a_session->chain->net_name, a_session->chain->name, a_session->cur_round.id);
        l_round_already_started = true;
        for (dap_list_t *it = l_item->messages; it; it = it->next) {
            dap_hash_fast_t l_msg_hash;
            dap_chain_esbocs_message_t *l_msg = it->data;
            size_t l_msg_size = s_get_esbocs_message_size(l_msg);
            dap_hash_fast(l_msg, l_msg_size, &l_msg_hash);
            s_session_packet_in(a_session, NULL, NULL, &l_msg_hash, (uint8_t *)l_msg, l_msg_size);
        }
    }
    HASH_ITER(hh, a_session->sync_items, l_item, l_tmp) {
        HASH_DEL(a_session->sync_items, l_item);
        dap_list_free_full(l_item->messages, NULL);
        DAP_DELETE(l_item);
    }

    if (!a_session->cur_round.sync_sent) {
        uint16_t l_sync_send_delay =  a_session->sync_failed ?
                                            s_get_round_skip_timeout(a_session) :
                                            PVT(a_session->esbocs)->new_round_delay;
        if (l_round_already_started)
            l_sync_send_delay = 0;
        debug_if(PVT(a_session->esbocs)->debug, L_MSG,
                 "net:%s, chain:%s, round:%"DAP_UINT64_FORMAT_U" start. Syncing validators in %u seconds",
                    a_session->chain->net_name, a_session->chain->name,
                        a_session->cur_round.id, l_sync_send_delay);
        if (l_sync_send_delay)
            a_session->sync_timer = dap_timerfd_start(l_sync_send_delay * 1000, s_session_send_startsync_on_timer, a_session);
        else
            s_session_send_startsync(a_session);
    }
    a_session->round_fast_forward = false;
    a_session->sync_failed = false;
    a_session->listen_ensure = 0;
}

static void s_session_attempt_new(dap_chain_esbocs_session_t *a_session)
{
    if (a_session->cur_round.attempt_num++ > PVT(a_session->esbocs)->round_attempts_max ) {
        debug_if(PVT(a_session->esbocs)->debug, L_MSG, "net:%s, chain:%s, round:%"DAP_UINT64_FORMAT_U"."
                                                        " Round finished by reason: attempts is out",
                                                            a_session->chain->net_name, a_session->chain->name,
                                                                a_session->cur_round.id);
        s_session_round_new(a_session);
        return;
    }
    for (dap_list_t *it = a_session->cur_round.validators_list; it; it = it->next) {
        dap_chain_esbocs_validator_t *l_validator = it->data;
        if (l_validator->is_synced && !l_validator->is_chosen) {
            // We have synced validator with no submitted candidate
            debug_if(PVT(a_session->esbocs)->debug, L_MSG, "net:%s, chain:%s, round:%"DAP_UINT64_FORMAT_U". Attempt:%hhu is started",
                                                                a_session->chain->net_name, a_session->chain->name,
                                                                    a_session->cur_round.id, a_session->cur_round.attempt_num);
            s_session_state_change(a_session, DAP_CHAIN_ESBOCS_SESSION_STATE_WAIT_PROC, dap_time_now());
            return;
        }
    }
    debug_if(PVT(a_session->esbocs)->debug, L_MSG, "net:%s, chain:%s, round:%"DAP_UINT64_FORMAT_U"."
                                                    " Round finished by reason: all synced validators already tryed their attempts",
                                                        a_session->chain->net_name, a_session->chain->name,
                                                            a_session->cur_round.id);
    s_session_round_new(a_session);
}

static uint64_t s_session_calc_current_round_id(dap_chain_esbocs_session_t *a_session)
{
    uint16_t l_total_validators_count = dap_list_length(a_session->cur_round.all_validators);
    struct {
        uint64_t id;
        uint16_t counter;
    } l_id_candidates[l_total_validators_count];
    uint16_t l_fill_idx = 0;
    dap_chain_esbocs_message_item_t *l_item, *l_tmp;
    HASH_ITER(hh, a_session->cur_round.message_items, l_item, l_tmp) {
        if (l_item->message->hdr.type == DAP_CHAIN_ESBOCS_MSG_TYPE_START_SYNC &&
                a_session->cur_round.sync_attempt == l_item->message->hdr.attempt_num) {
            uint64_t l_id_candidate = l_item->message->hdr.round_id;
            bool l_candidate_found = false;
            for (uint16_t i = 0; i < l_fill_idx; i++)
                if (l_id_candidates[i].id == l_id_candidate) {
                    l_id_candidates[i].counter++;
                    l_candidate_found = true;
                    break;
                }
            if (!l_candidate_found) {
                l_id_candidates[l_fill_idx].id = l_id_candidate;
                l_id_candidates[l_fill_idx].counter = 1;
                if (++l_fill_idx > l_total_validators_count) {
                    log_it(L_ERROR, "Count of sync messages with same sync attempt is greater"
                                      " than totel validators count %hu > %hu",
                                        l_fill_idx, l_total_validators_count);
                    l_fill_idx--;
                    break;
                }
            }
        }
    }
    uint64_t l_ret = 0;
    uint16_t l_counter_max = 0;
    for (uint16_t i = 0; i < l_fill_idx; i++) {
        if (l_id_candidates[i].counter > l_counter_max) { // Choose maximum counter
            l_counter_max = l_id_candidates[i].counter;
            l_ret = l_id_candidates[i].id;
        } else if (l_id_candidates[i].counter == l_counter_max) // Choose maximum round ID
            l_ret = MAX(l_ret, l_id_candidates[i].id);
    }
    return l_ret ? l_ret : a_session->cur_round.id;
}

static int s_signs_sort_callback(const void *a_sign1, const void *a_sign2, UNUSED_ARG void *a_user_data)
{
    size_t l_size1 = dap_sign_get_size((dap_sign_t *)a_sign1);
    size_t l_size2 = dap_sign_get_size((dap_sign_t *)a_sign2);
    size_t l_size_min = MIN(l_size1, l_size2);
    int l_ret = memcmp(a_sign1, a_sign2, l_size_min);
    if (!l_ret) {
        if (l_size1 < l_size2)
            l_ret = -1;
        else if (l_size1 > l_size2)
            l_ret = 1;
    }
    return l_ret;
}

dap_chain_esbocs_directive_t *s_session_directive_ready(dap_chain_esbocs_session_t *a_session)
{
    size_t l_list_length = dap_list_length(a_session->cur_round.all_validators);
    if (a_session->cur_round.total_validators_synced * 3 < l_list_length * 2)
        return NULL; // Not a valid round, less than 2/3 participants
    bool l_kick = false;
    dap_chain_esbocs_penalty_item_t *l_item, *l_tmp;
    HASH_ITER(hh, a_session->penalty, l_item, l_tmp) {
        int l_key_state = dap_chain_net_srv_stake_key_delegated(&l_item->signing_addr);
        if (l_key_state == 0) {
            HASH_DEL(a_session->penalty, l_item);
            DAP_DELETE(l_item);
            continue;
        }
        if (l_item->miss_count >= DAP_CHAIN_ESBOCS_PENALTY_KICK && l_key_state == 1) {
            l_kick = true;
            break;
        }
        if (l_item->miss_count == 0 && l_key_state == -1)
            break;
    }
    if (!l_item)
        return NULL;
    debug_if(PVT(a_session->esbocs)->debug, L_MSG, "Current consensus online %hu from %zu is acceptable, so issue the directive",
                                                    a_session->cur_round.total_validators_synced, l_list_length);
    uint32_t l_directive_size = s_directive_calc_size(l_kick ? DAP_CHAIN_ESBOCS_DIRECTIVE_KICK : DAP_CHAIN_ESBOCS_DIRECTIVE_LIFT);
    dap_chain_esbocs_directive_t *l_ret = DAP_NEW_Z_SIZE(dap_chain_esbocs_directive_t, l_directive_size);
    l_ret->version = DAP_CHAIN_ESBOCS_DIRECTIVE_VERSION;
    l_ret->type = l_kick ? DAP_CHAIN_ESBOCS_DIRECTIVE_KICK : DAP_CHAIN_ESBOCS_DIRECTIVE_LIFT;
    l_ret->size = l_directive_size;
    l_ret->timestamp = dap_nanotime_now();
    dap_tsd_t *l_tsd = (dap_tsd_t *)l_ret->tsd;
    l_tsd->type = DAP_CHAIN_ESBOCS_DIRECTIVE_TSD_TYPE_ADDR;
    l_tsd->size = sizeof(dap_chain_addr_t);
    *(dap_chain_addr_t *)l_tsd->data = l_item->signing_addr;
    return l_ret;
}

static void s_session_state_change(dap_chain_esbocs_session_t *a_session, enum s_esbocs_session_state a_new_state, dap_time_t a_time)
{
    if (a_new_state != DAP_CHAIN_ESBOCS_SESSION_STATE_PREVIOUS) {
        if (a_session->state == DAP_CHAIN_ESBOCS_SESSION_STATE_WAIT_VOTING) {
            // Do not change this state, state changing will be applied after return to PREVIOUS state
            a_session->old_state = a_new_state;
            return;
        }
        a_session->old_state = a_session->state;
    }
    a_session->state = a_new_state;
    a_session->ts_stage_entry = a_time;

    switch (a_new_state) {
    case DAP_CHAIN_ESBOCS_SESSION_STATE_WAIT_PROC: {
        dap_chain_esbocs_validator_t *l_validator = NULL;
        for (dap_list_t *it = a_session->cur_round.validators_list; it; it = it->next) {
            l_validator = it->data;
            if (l_validator->is_synced && !l_validator->is_chosen) {
                l_validator->is_chosen = true;
                break;
            }
        }
        a_session->cur_round.attempt_submit_validator = l_validator->signing_addr;
        if (dap_chain_addr_compare(&a_session->cur_round.attempt_submit_validator, &a_session->my_signing_addr)) {
            dap_chain_esbocs_directive_t *l_directive = NULL;
            if (!a_session->cur_round.directive)
                l_directive = s_session_directive_ready(a_session);
            if (l_directive) {
                dap_hash_fast_t l_directive_hash;
                dap_hash_fast(l_directive, l_directive->size, &l_directive_hash);
                if (PVT(a_session->esbocs)->debug) {
                    char *l_candidate_hash_str = dap_chain_hash_fast_to_str_new(&l_directive_hash);
                    log_it(L_MSG, "net:%s, chain:%s, round:%"DAP_UINT64_FORMAT_U", attempt:%hhu. Put on the vote my directive:%s",
                            a_session->chain->net_name, a_session->chain->name,
                                a_session->cur_round.id, a_session->cur_round.attempt_num, l_candidate_hash_str);
                    DAP_DELETE(l_candidate_hash_str);
                }
                s_message_send(a_session, DAP_CHAIN_ESBOCS_MSG_TYPE_DIRECTIVE, &l_directive_hash,
                                    l_directive, l_directive->size, a_session->cur_round.all_validators);
                DAP_DELETE(l_directive);
            } else
                s_session_candidate_submit(a_session);
        } else {
            for (dap_chain_esbocs_message_item_t *l_item = a_session->cur_round.message_items; l_item; l_item = l_item->hh.next) {
                if (l_item->message->hdr.type == DAP_CHAIN_ESBOCS_MSG_TYPE_SUBMIT &&
                        dap_chain_addr_compare(&l_item->signing_addr, &a_session->cur_round.attempt_submit_validator)) {
                    dap_hash_fast_t *l_candidate_hash = &l_item->message->hdr.candidate_hash;
                    if (dap_hash_fast_is_blank(l_candidate_hash))
                        s_session_attempt_new(a_session);
                    else {
                        dap_chain_esbocs_store_t *l_store;
                        HASH_FIND(hh, a_session->cur_round.store_items, l_candidate_hash, sizeof(dap_chain_hash_fast_t), l_store);
                        if (l_store) {
                            a_session->cur_round.attempt_candidate_hash = *l_candidate_hash;
                            s_session_state_change(a_session, DAP_CHAIN_ESBOCS_SESSION_STATE_WAIT_SIGNS, dap_time_now());
                            // Verify and vote already submitted candidate
                            s_session_candidate_verify(a_session, l_store->candidate, l_store->candidate_size, l_candidate_hash);
                        }
                    }
                    break;
                }
            }
        }
    } break;
    case DAP_CHAIN_ESBOCS_SESSION_STATE_WAIT_FINISH: {
        dap_chain_esbocs_store_t *l_store;
        HASH_FIND(hh, a_session->cur_round.store_items, &a_session->cur_round.attempt_candidate_hash, sizeof(dap_hash_fast_t), l_store);
        if (!l_store) {
            log_it(L_ERROR, "No finish candidate found!");
            break;
        }
        l_store->candidate_signs = dap_list_sort(l_store->candidate_signs, s_signs_sort_callback);
        size_t l_candidate_size_exclude_signs = l_store->candidate_size;
        for (dap_list_t *it = l_store->candidate_signs; it; it = it->next) {
            dap_sign_t *l_candidate_sign = (dap_sign_t *)it->data;
            size_t l_candidate_sign_size = dap_sign_get_size(l_candidate_sign);
            dap_chain_addr_t l_signing_addr_cur;
            dap_chain_addr_fill_from_sign(&l_signing_addr_cur, l_candidate_sign, a_session->chain->net_id);
            l_store->candidate = DAP_REALLOC(l_store->candidate, l_store->candidate_size + l_candidate_sign_size);
            if (dap_chain_addr_compare(&l_signing_addr_cur, &a_session->cur_round.attempt_submit_validator) &&
                                       l_store->candidate_size != l_candidate_size_exclude_signs) {
                // If it's the primary attempt validator sign, place it in the beginnig
                if (l_store->candidate_size > l_candidate_size_exclude_signs)
                    memmove((byte_t *)l_store->candidate + l_candidate_size_exclude_signs + l_candidate_sign_size,
                            (byte_t *)l_store->candidate + l_candidate_size_exclude_signs,
                            l_store->candidate_size - l_candidate_size_exclude_signs);
                memcpy((byte_t *)l_store->candidate + l_candidate_size_exclude_signs, l_candidate_sign, l_candidate_sign_size);
            } else
                memcpy(((byte_t *)l_store->candidate) + l_store->candidate_size, l_candidate_sign, l_candidate_sign_size);
            l_store->candidate_size += l_candidate_sign_size;
        }
        l_store->candidate->hdr.meta_n_datum_n_signs_size = l_store->candidate_size - sizeof(l_store->candidate->hdr);
        dap_hash_fast(l_store->candidate, l_store->candidate_size, &l_store->precommit_candidate_hash);
        // Process received earlier PreCommit messages
        dap_chain_esbocs_message_item_t *l_chain_message, *l_chain_message_tmp;
        HASH_ITER(hh, a_session->cur_round.message_items, l_chain_message, l_chain_message_tmp) {
            if (l_chain_message->message->hdr.type == DAP_CHAIN_ESBOCS_MSG_TYPE_PRE_COMMIT &&
                    dap_hash_fast_compare(&l_chain_message->message->hdr.candidate_hash,
                                          &a_session->cur_round.attempt_candidate_hash)) {
                s_session_candidate_precommit(a_session, l_chain_message->message);
            }
        }
        // Send own PreCommit
        s_message_send(a_session, DAP_CHAIN_ESBOCS_MSG_TYPE_PRE_COMMIT, &l_store->candidate_hash,
                            &l_store->precommit_candidate_hash, sizeof(dap_chain_hash_fast_t),
                                a_session->cur_round.validators_list);
    } break;
    case DAP_CHAIN_ESBOCS_SESSION_STATE_PREVIOUS: {
        if (a_session->old_state != DAP_CHAIN_ESBOCS_SESSION_STATE_PREVIOUS)
            s_session_state_change(a_session, a_session->old_state, a_time);
        else {
            log_it(L_ERROR, "No previous state registered, can't roll back");
            s_session_round_new(a_session);
        }
    }
    default:
        break;
    }
}

static void s_session_proc_state(dap_chain_esbocs_session_t *a_session)
{
    if (pthread_mutex_trylock(&a_session->mutex) != 0)
        return; // Session is busy
    bool l_cs_debug = PVT(a_session->esbocs)->debug;
    dap_time_t l_time = dap_time_now();
    switch (a_session->state) {
    case DAP_CHAIN_ESBOCS_SESSION_STATE_WAIT_START: {
        a_session->listen_ensure = 1;
        bool l_round_skip = !s_validator_check(&a_session->my_signing_addr, a_session->cur_round.validators_list);
        if (a_session->ts_round_sync_start && l_time - a_session->ts_round_sync_start >=
                PVT(a_session->esbocs)->round_start_sync_timeout) {
            if (a_session->cur_round.validators_synced_count >= PVT(a_session->esbocs)->min_validators_count && !l_round_skip) {
                a_session->cur_round.id = s_session_calc_current_round_id(a_session);
                debug_if(l_cs_debug, L_MSG, "net:%s, chain:%s, round:%"DAP_UINT64_FORMAT_U", attempt:%hhu."
                                            " Minimum count of validators are synchronized, wait to submit candidate",
                                                a_session->chain->net_name, a_session->chain->name,
                                                    a_session->cur_round.id, a_session->cur_round.attempt_num);
                s_session_state_change(a_session, DAP_CHAIN_ESBOCS_SESSION_STATE_WAIT_PROC, l_time);
            } else { // timeout start sync
                debug_if(l_cs_debug, L_MSG, "net:%s, chain:%s, round:%"DAP_UINT64_FORMAT_U", attempt:%hhu."
                                            " Round finished by reason: %s",
                                                a_session->chain->net_name, a_session->chain->name,
                                                    a_session->cur_round.id, a_session->cur_round.attempt_num,
                                                        l_round_skip ? "skipped" : "can't synchronize minimum number of validators");
                a_session->sync_failed = true;
                s_session_round_new(a_session);
            }
        }
    } break;
    case DAP_CHAIN_ESBOCS_SESSION_STATE_WAIT_PROC:
        if (l_time - a_session->ts_stage_entry >= PVT(a_session->esbocs)->round_attempt_timeout * a_session->listen_ensure) {
            a_session->listen_ensure += 2;
            debug_if(l_cs_debug, L_MSG, "net:%s, chain:%s, round:%"DAP_UINT64_FORMAT_U", attempt:%hhu."
                                        " Attempt finished by reason: haven't cantidate submitted",
                                            a_session->chain->net_name, a_session->chain->name,
                                                a_session->cur_round.id, a_session->cur_round.attempt_num);
            s_session_attempt_new(a_session);
        }
        break;
    case DAP_CHAIN_ESBOCS_SESSION_STATE_WAIT_SIGNS:
        if (l_time - a_session->ts_stage_entry >= PVT(a_session->esbocs)->round_attempt_timeout) {
            dap_chain_esbocs_store_t *l_store;
            HASH_FIND(hh, a_session->cur_round.store_items, &a_session->cur_round.attempt_candidate_hash, sizeof(dap_hash_fast_t), l_store);
            if (!l_store) {
                log_it(L_ERROR, "No round candidate found!");
                s_session_attempt_new(a_session);
                break;
            }
            if (dap_list_length(l_store->candidate_signs) >= PVT(a_session->esbocs)->min_validators_count) {
                if(l_cs_debug) {
                    char *l_candidate_hash_str = dap_chain_hash_fast_to_str_new(&a_session->cur_round.attempt_candidate_hash);
                    log_it(L_MSG, "net:%s, chain:%s, round:%"DAP_UINT64_FORMAT_U", attempt:%hhu"
                                            " Candidate %s collected sings of minimum number of validators, so to sent PRE_COMMIT",
                                                a_session->chain->net_name, a_session->chain->name, a_session->cur_round.id,
                                                    a_session->cur_round.attempt_num, l_candidate_hash_str);
                    DAP_DELETE(l_candidate_hash_str);
                }
                s_session_state_change(a_session, DAP_CHAIN_ESBOCS_SESSION_STATE_WAIT_FINISH, l_time);
                break;
            }
            debug_if(l_cs_debug, L_MSG, "net:%s, chain:%s, round:%"DAP_UINT64_FORMAT_U", attempt:%hhu."
                                        " Attempt finished by reason: cant't collect minimum number of validator's signs",
                                            a_session->chain->net_name, a_session->chain->name,
                                                a_session->cur_round.id, a_session->cur_round.attempt_num);
            s_session_attempt_new(a_session);
        }
        break;
    case DAP_CHAIN_ESBOCS_SESSION_STATE_WAIT_FINISH:
        if (l_time - a_session->ts_stage_entry >= PVT(a_session->esbocs)->round_attempt_timeout * 2) {
            debug_if(l_cs_debug, L_MSG, "net:%s, chain:%s, round:%"DAP_UINT64_FORMAT_U", attempt:%hhu."
                                        " Attempt finished by reason: cant't collect minimum number of validator's precommits with same final hash",
                                            a_session->chain->net_name, a_session->chain->name,
                                                a_session->cur_round.id, a_session->cur_round.attempt_num);
            s_session_attempt_new(a_session);
        }
        break;
    case DAP_CHAIN_ESBOCS_SESSION_STATE_WAIT_VOTING:
        if (l_time - a_session->ts_stage_entry >= PVT(a_session->esbocs)->round_attempt_timeout * 2) {
            const char *l_hash_str = dap_chain_hash_fast_to_str_new(&a_session->cur_round.directive_hash);
            debug_if(l_cs_debug, L_MSG, "net:%s, chain:%s, round:%"DAP_UINT64_FORMAT_U", attempt:%hhu."
                                        " Voting finished by reason: cant't collect minimum number of validator's votes for directive %s",
                                            a_session->chain->net_name, a_session->chain->name,
                                                a_session->cur_round.id, a_session->cur_round.attempt_num,
                                                    l_hash_str);
            DAP_DELETE(l_hash_str);
            s_session_state_change(a_session, DAP_CHAIN_ESBOCS_SESSION_STATE_PREVIOUS, l_time);
        }
        break;
    default:
        break;
    }

    pthread_mutex_unlock(&a_session->mutex);
}

static bool s_session_timer(void *a_arg)
{
    UNUSED(a_arg);
    dap_chain_esbocs_session_t *l_session = NULL;
    DL_FOREACH(s_session_items, l_session) {
        s_session_proc_state(l_session);
    }
    return true;
}

static void s_message_chain_add(dap_chain_esbocs_session_t *a_session,
                                dap_chain_esbocs_message_t *a_message,
                                size_t a_message_size,
                                dap_chain_hash_fast_t *a_message_hash,
                                dap_chain_addr_t *a_signing_addr)
{
    if (NULL == a_message) {
        log_it(L_ERROR, "Argument is NULL for s_message_chain_add");
        return;
    }
    dap_chain_esbocs_round_t *l_round = &a_session->cur_round;
    dap_chain_esbocs_message_item_t *l_message_item = DAP_NEW_Z(dap_chain_esbocs_message_item_t);
    if (!l_message_item) {
        log_it(L_ERROR, "Memory allocation error in %s, line %d", __PRETTY_FUNCTION__, __LINE__);
        return;
    }
    if (!a_message_hash) {
        dap_chain_hash_fast_t l_message_hash;
        dap_hash_fast(a_message, a_message_size, &l_message_hash);
        l_message_item->message_hash = l_message_hash;
    } else
        l_message_item->message_hash = *a_message_hash;
    l_message_item->signing_addr = *a_signing_addr;
    l_message_item->message = DAP_DUP_SIZE(a_message, a_message_size);
    HASH_ADD(hh, l_round->message_items, message_hash, sizeof(l_message_item->message_hash), l_message_item);
}

static void s_session_candidate_submit(dap_chain_esbocs_session_t *a_session)
{
    dap_chain_t *l_chain = a_session->chain;
    dap_chain_cs_blocks_t *l_blocks = DAP_CHAIN_CS_BLOCKS(l_chain);
    dap_chain_block_t *l_candidate;
    size_t l_candidate_size = 0;
    dap_hash_fast_t l_candidate_hash = {0};
    dap_chain_node_mempool_process_all(a_session->chain, false);
    l_candidate = l_blocks->callback_new_block_move(l_blocks, &l_candidate_size);
    if (l_candidate_size) {
        dap_hash_fast(l_candidate, l_candidate_size, &l_candidate_hash);
        if (PVT(a_session->esbocs)->debug) {
            char *l_candidate_hash_str = dap_chain_hash_fast_to_str_new(&l_candidate_hash);
            log_it(L_MSG, "net:%s, chain:%s, round:%"DAP_UINT64_FORMAT_U", attempt:%hhu. Submit my candidate %s",
                    a_session->chain->net_name, a_session->chain->name,
                        a_session->cur_round.id, a_session->cur_round.attempt_num, l_candidate_hash_str);
            DAP_DELETE(l_candidate_hash_str);
        }
    } else { // there is no my candidate, send null hash
        if (PVT(a_session->esbocs)->debug)
            log_it(L_MSG, "net:%s, chain:%s, round:%"DAP_UINT64_FORMAT_U", attempt:%hhu."
                          " I don't have a candidate. I submit a null candidate.",
                                a_session->chain->net_name, a_session->chain->name,
                                    a_session->cur_round.id, a_session->cur_round.attempt_num);
    }
    s_message_send(a_session, DAP_CHAIN_ESBOCS_MSG_TYPE_SUBMIT, &l_candidate_hash,
                    l_candidate, l_candidate_size, a_session->cur_round.validators_list);
    //Save candidate_hash
    memcpy(&(PVT(a_session->esbocs)->candidate_hash), &l_candidate_hash, sizeof(dap_hash_fast_t));
}

static void s_session_candidate_verify(dap_chain_esbocs_session_t *a_session, dap_chain_block_t *a_candidate,
                                       size_t a_candidate_size, dap_hash_fast_t *a_candidate_hash)
{
    if (NULL == a_candidate) {
        log_it(L_ERROR, "Argument is NULL for s_session_candidate_verify");
        return;
    }
    // Process early received messages
    for (dap_chain_esbocs_message_item_t *l_item = a_session->cur_round.message_items; l_item; l_item = l_item->hh.next) {
        if (l_item->unprocessed &&
                (l_item->message->hdr.type == DAP_CHAIN_ESBOCS_MSG_TYPE_APPROVE ||
                    l_item->message->hdr.type == DAP_CHAIN_ESBOCS_MSG_TYPE_REJECT ||
                    l_item->message->hdr.type == DAP_CHAIN_ESBOCS_MSG_TYPE_COMMIT_SIGN) &&
                dap_hash_fast_compare(&l_item->message->hdr.candidate_hash, a_candidate_hash) &&
                l_item->message->hdr.attempt_num == a_session->cur_round.attempt_num) {
            s_session_packet_in(a_session, NULL, NULL, &l_item->message_hash,
                                (uint8_t *)l_item->message, s_get_esbocs_message_size(l_item->message));
        }
    }
    // Process candidate
    a_session->processing_candidate = a_candidate;
    dap_chain_cs_blocks_t *l_blocks = DAP_CHAIN_CS_BLOCKS(a_session->chain);
    if (l_blocks->chain->callback_atom_verify(l_blocks->chain, a_candidate, a_candidate_size) == ATOM_ACCEPT) {
        // validation - OK, gen event Approve
        s_message_send(a_session, DAP_CHAIN_ESBOCS_MSG_TYPE_APPROVE, a_candidate_hash,
                       NULL, 0, a_session->cur_round.validators_list);
        if (PVT(a_session->esbocs)->debug) {
            char *l_candidate_hash_str = dap_chain_hash_fast_to_str_new(a_candidate_hash);
            log_it(L_MSG, "net:%s, chain:%s, round:%"DAP_UINT64_FORMAT_U", attempt:%hhu Sent APPROVE candidate %s",
                                a_session->chain->net_name, a_session->chain->name, a_session->cur_round.id,
                                        a_session->cur_round.attempt_num, l_candidate_hash_str);
            DAP_DELETE(l_candidate_hash_str);
        }
    } else {
        // validation - fail, gen event Reject
        s_message_send(a_session, DAP_CHAIN_ESBOCS_MSG_TYPE_REJECT, a_candidate_hash,
                       NULL, 0, a_session->cur_round.validators_list);
        if (PVT(a_session->esbocs)->debug) {
            char *l_candidate_hash_str = dap_chain_hash_fast_to_str_new(a_candidate_hash);
            log_it(L_MSG, "net:%s, chain:%s, round:%"DAP_UINT64_FORMAT_U", attempt:%hhu Sent REJECT candidate %s",
                                a_session->chain->net_name, a_session->chain->name, a_session->cur_round.id,
                                        a_session->cur_round.attempt_num, l_candidate_hash_str);
            DAP_DELETE(l_candidate_hash_str);
        }
    }
    a_session->processing_candidate = NULL;
}

static void s_session_candidate_precommit(dap_chain_esbocs_session_t *a_session, dap_chain_esbocs_message_t *a_message)
{
    if (NULL == a_message) {
        log_it(L_ERROR, "Argument is NULL for s_session_candidate_precommit");
        return;
    }
    bool l_cs_debug = PVT(a_session->esbocs)->debug;
    uint16_t l_cs_level = PVT(a_session->esbocs)->min_validators_count;
    byte_t *l_message_data = a_message->msg_n_sign;
    dap_chain_hash_fast_t *l_candidate_hash = &a_message->hdr.candidate_hash;
    dap_chain_esbocs_store_t *l_store;
    char *l_candidate_hash_str = NULL;
    HASH_FIND(hh, a_session->cur_round.store_items, l_candidate_hash, sizeof(dap_chain_hash_fast_t), l_store);
    if (!l_store) {
        l_candidate_hash_str = dap_chain_hash_fast_to_str_new(l_candidate_hash);
        log_it(L_MSG, "net:%s, chain:%s, round:%"DAP_UINT64_FORMAT_U", attempt:%hhu."
                          " Receive PRE_COMMIT message for unknown candidate %s",
                            a_session->chain->net_name, a_session->chain->name,
                                a_session->cur_round.id, a_message->hdr.attempt_num,
                                    l_candidate_hash_str);
        DAP_DELETE(l_candidate_hash_str);
        return;
    }

    if (dap_hash_fast_is_blank(&l_store->precommit_candidate_hash))
        // We have not yet precommit candidate. Message will be processed later
        return;
    dap_hash_fast_t *l_precommit_hash = (dap_hash_fast_t *)l_message_data;
    if (!dap_hash_fast_compare(l_precommit_hash, &l_store->precommit_candidate_hash)) {
        if (l_cs_debug) {
            l_candidate_hash_str = dap_chain_hash_fast_to_str_new(l_candidate_hash);
            char *l_my_precommit_hash_str = dap_chain_hash_fast_to_str_new(&l_store->precommit_candidate_hash);
            char *l_remote_precommit_hash_str = dap_chain_hash_fast_to_str_new(l_precommit_hash);
            log_it(L_MSG, "net:%s, chain:%s, round:%"DAP_UINT64_FORMAT_U", attempt:%hhu."
                          " Candidate %s has different final hash of local and remote validators\n"
                          "(%s and %s)",
                                a_session->chain->net_name, a_session->chain->name, a_session->cur_round.id,
                                    a_message->hdr.attempt_num, l_candidate_hash_str,
                                        l_my_precommit_hash_str, l_remote_precommit_hash_str);
            DAP_DELETE(l_candidate_hash_str);
            DAP_DELETE(l_my_precommit_hash_str);
            DAP_DELETE(l_remote_precommit_hash_str);
        }
        return;
    }

    if (l_cs_debug) {
        l_candidate_hash_str = dap_chain_hash_fast_to_str_new(l_candidate_hash);
        log_it(L_MSG, "net:%s, chain:%s, round:%"DAP_UINT64_FORMAT_U", attempt:%hhu."
                        " Receive PRE_COMMIT: candidate %s",
                            a_session->chain->net_name, a_session->chain->name, a_session->cur_round.id,
                                a_message->hdr.attempt_num, l_candidate_hash_str);
    }
    if (++l_store->precommit_count >= l_cs_level && !l_store->decide_commit &&
            dap_hash_fast_compare(&a_session->cur_round.attempt_candidate_hash, l_candidate_hash)) {
        l_store->decide_commit = true;
        debug_if(l_cs_debug, L_MSG, "net:%s, chain:%s, round:%"DAP_UINT64_FORMAT_U", attempt:%hhu."
                                    " Candidate %s precommted by minimum number of validators, try to finish this round",
                                        a_session->chain->net_name, a_session->chain->name, a_session->cur_round.id,
                                            a_message->hdr.attempt_num, l_candidate_hash_str);
        s_session_round_finish(a_session, l_store);
        // ATTENTION: New round will be started by incoming atom notifier event
    }
    DAP_DEL_Z(l_candidate_hash_str);
}

static bool s_session_candidate_to_chain(dap_chain_esbocs_session_t *a_session, dap_chain_hash_fast_t *a_candidate_hash,
                                         dap_chain_block_t *a_candidate, size_t a_candidate_size)
{
    if (NULL == a_candidate) {
        log_it(L_ERROR, "Argument is NULL for s_session_candidate_to_chain");
        return false;
    }
    bool res = false;
    dap_chain_block_t *l_candidate = DAP_DUP_SIZE(a_candidate, a_candidate_size);
    dap_chain_atom_verify_res_t l_res = a_session->chain->callback_atom_add(a_session->chain, l_candidate, a_candidate_size);
    char *l_candidate_hash_str = dap_chain_hash_fast_to_str_new(a_candidate_hash);
    switch (l_res) {
    case ATOM_ACCEPT:
        // block save to chain
        if (dap_chain_atom_save(a_session->chain, (uint8_t *)l_candidate, a_candidate_size, a_session->chain->cells->id) < 0)
            log_it(L_ERROR, "Can't save atom %s to the file", l_candidate_hash_str);
        else
        {
            log_it(L_INFO, "block %s added in chain successfully", l_candidate_hash_str);
            res = true;
        }
        break;
    case ATOM_MOVE_TO_THRESHOLD:
        log_it(L_INFO, "Thresholded atom with hash %s", l_candidate_hash_str);
        break;
    case ATOM_PASS:
        log_it(L_WARNING, "Atom with hash %s not accepted (code ATOM_PASS, already present)", l_candidate_hash_str);
        DAP_DELETE(l_candidate);
        break;
    case ATOM_REJECT:
        log_it(L_WARNING,"Atom with hash %s rejected", l_candidate_hash_str);
        DAP_DELETE(l_candidate);
        break;
    default:
         log_it(L_CRITICAL, "Wtf is this ret code ? Atom hash %s code %d", l_candidate_hash_str, l_res);
         DAP_DELETE(l_candidate);
    }
    DAP_DELETE(l_candidate_hash_str);
    return res;
}

typedef struct fee_serv_param
{
    dap_hash_fast_t block_hash;
    dap_enc_key_t * key_from;
    dap_chain_addr_t * a_addr_to;
    uint256_t fee_need_cfg;
    uint256_t value_fee;
    dap_chain_t * chain;
}fee_serv_param_t;

static void s_check_db_callback_fee_collect (UNUSED_ARG dap_global_db_context_t *a_global_db_context,
                                             UNUSED_ARG int a_rc, UNUSED_ARG const char *a_group,
                                             UNUSED_ARG const size_t a_values_total, const size_t a_values_count,
                                             dap_global_db_obj_t *a_values, void *a_arg)
{
    int res = 0;
    uint256_t l_value_out_block = {};
    uint256_t l_value_total = {};
    uint256_t l_value_gdb = {};
    fee_serv_param_t *l_arg = (fee_serv_param_t*)a_arg;

    dap_chain_t *l_chain = l_arg->chain;
    dap_chain_block_cache_t *l_block_cache = NULL;
    dap_chain_cs_blocks_t *l_blocks = DAP_CHAIN_CS_BLOCKS(l_chain);
    dap_list_t *l_block_list = NULL;
    log_it(L_MSG, "Fee collector start work");
    l_block_cache = dap_chain_block_cs_cache_get_by_hash(l_blocks, &l_arg->block_hash);
    if(!l_block_cache)
    {
        log_it(L_WARNING, "The block_cache is empty");
        return;
    }
    dap_list_t *l_list_used_out = dap_chain_block_get_list_tx_cond_outs_with_val(l_chain->ledger,l_block_cache,&l_value_out_block);
    if(!l_list_used_out)
    {
        log_it(L_WARNING, "There aren't any fee in this block");
        return;
    }
    dap_list_free_full(l_list_used_out, NULL);
    l_block_list = dap_list_append(l_block_list, l_block_cache);
    if(!a_values_count)
    {
        if(compare256(l_value_out_block,l_arg->fee_need_cfg) == 1)
        {
            char *l_hash_tx = dap_chain_mempool_tx_coll_fee_create(l_arg->key_from, l_arg->a_addr_to,
                                                 l_block_list, l_arg->value_fee, "hex");
            if(l_hash_tx)
            {
                log_it(L_NOTICE, "Fee collect transaction successfully created, hash=%s\n",l_hash_tx);
                dap_global_db_del(s_block_fee_group, NULL, NULL, NULL);
                DAP_DELETE(l_hash_tx);
            }
        }
        else
        {
            res = dap_global_db_set(s_block_fee_group,l_block_cache->block_hash_str,&l_value_out_block,sizeof(uint256_t),false,NULL,NULL);
            if(res)
                log_it(L_WARNING, "Unable to write data to database");
            else
                log_it(L_NOTICE, "The block was successfully added to the database");
        }        
    }
    else
    {
        for(size_t i=0;i<a_values_count;i++)
        {
            dap_hash_fast_t block_hash;
            dap_chain_hash_fast_from_hex_str(a_values[i].key,&block_hash);
            dap_chain_block_cache_t *block_cache = dap_chain_block_cs_cache_get_by_hash(l_blocks, &block_hash);
            l_block_list = dap_list_append(l_block_list, block_cache);
            SUM_256_256(*(uint256_t*)a_values[i].value,l_value_gdb,&l_value_gdb);
        }
        SUM_256_256(l_value_out_block,l_value_gdb,&l_value_total);
        if(compare256(l_value_total,l_arg->fee_need_cfg) == 1)
        {
            char *l_hash_tx = dap_chain_mempool_tx_coll_fee_create(l_arg->key_from, l_arg->a_addr_to,
                                                 l_block_list, l_arg->value_fee, "hex");
            if(l_hash_tx)
            {
                dap_global_db_del(s_block_fee_group, NULL, NULL, NULL);
                log_it(L_NOTICE, "Fee collect transaction successfully created, hash=%s\n",l_hash_tx);
                DAP_DELETE(l_hash_tx);
            }
        }
        else
        {
            res = dap_global_db_set(s_block_fee_group,l_block_cache->block_hash_str,&l_value_out_block,sizeof(uint256_t),false,NULL,NULL);
            if(res)
                log_it(L_WARNING, "Unable to write data to database");
            else
                log_it(L_NOTICE, "The block was successfully added to the database");
        }
    }
    dap_list_free(l_block_list);
    DAP_DEL_Z(l_arg->a_addr_to);
    DAP_DELETE(l_arg);
    return;
}

static void s_session_round_finish(dap_chain_esbocs_session_t *a_session, dap_chain_esbocs_store_t *l_store)
{
    bool l_cs_debug = PVT(a_session->esbocs)->debug;
    dap_chain_t *l_chain = a_session->chain;
    uint16_t l_cs_level = PVT(a_session->esbocs)->min_validators_count;
    dap_hash_fast_t l_precommit_candidate_hash = {0};

    if (!dap_hash_fast_compare(&a_session->cur_round.attempt_candidate_hash, &l_store->candidate_hash)) {
        char *l_current_candidate_hash_str = dap_chain_hash_fast_to_str_new(&a_session->cur_round.attempt_candidate_hash);
        char *l_finish_candidate_hash_str = dap_chain_hash_fast_to_str_new(&l_store->candidate_hash);
        debug_if(l_cs_debug, L_WARNING, "Trying to finish candidate of not the current attempt (%s but not %s)",
                                        l_current_candidate_hash_str, l_finish_candidate_hash_str);
        DAP_DELETE(l_current_candidate_hash_str);
        DAP_DELETE(l_finish_candidate_hash_str);
        return;
    }

    if (l_store->reject_count >= l_cs_level) {
        char *l_finish_candidate_hash_str = dap_chain_hash_fast_to_str_new(&l_store->candidate_hash);
        debug_if(l_cs_debug, L_WARNING, "Trying to finish rejected candidate %s", l_finish_candidate_hash_str);
        DAP_DELETE(l_finish_candidate_hash_str);
        return;
    }

    if (l_store->approve_count < l_cs_level) {
        char *l_finish_candidate_hash_str = dap_chain_hash_fast_to_str_new(&l_store->candidate_hash);
        debug_if(l_cs_debug, L_WARNING, "Trying to finish not properly approved candidate %s", l_finish_candidate_hash_str);
        DAP_DELETE(l_finish_candidate_hash_str);
        return;
    }

    if (dap_list_length(l_store->candidate_signs) < l_cs_level) {
        char *l_finish_candidate_hash_str = dap_chain_hash_fast_to_str_new(&l_store->candidate_hash);
        debug_if(l_cs_debug, L_WARNING, "Trying to finish not properly signed candidate %s", l_finish_candidate_hash_str);
        DAP_DELETE(l_finish_candidate_hash_str);
        return;
    }

    if (l_store->precommit_count < l_cs_level) {
        char *l_finish_candidate_hash_str = dap_chain_hash_fast_to_str_new(&l_store->candidate_hash);
        debug_if(l_cs_debug, L_WARNING, "Trying to finish not properly precommited candidate %s", l_finish_candidate_hash_str);
        DAP_DELETE(l_finish_candidate_hash_str);
        return;
    }

    if (l_cs_debug) {
        char *l_finish_candidate_hash_str = dap_chain_hash_fast_to_str_new(&l_store->candidate_hash);
        char *l_finish_block_hash_str = dap_chain_hash_fast_to_str_new(&l_store->precommit_candidate_hash);
        log_it(L_MSG, "net:%s, chain:%s, round:%"DAP_UINT64_FORMAT_U", attempt:%hhu Candidate %s passed the consensus!\n"
                      "Move block %s to chains",
                        a_session->chain->net_name, a_session->chain->name, a_session->cur_round.id,
                            a_session->cur_round.attempt_num, l_finish_candidate_hash_str, l_finish_block_hash_str);
        DAP_DELETE(l_finish_candidate_hash_str);
        DAP_DELETE(l_finish_block_hash_str);
    }

    l_precommit_candidate_hash = l_store->precommit_candidate_hash;
    bool l_compare = dap_hash_fast_compare(&l_store->candidate_hash, &(PVT(a_session->esbocs)->candidate_hash));
    if(s_session_candidate_to_chain(a_session, &l_store->precommit_candidate_hash, l_store->candidate, l_store->candidate_size) &&
            l_compare && PVT(a_session->esbocs)->fee_addr) {

        fee_serv_param_t *tmp = DAP_NEW(fee_serv_param_t);
        if (!tmp) {
            log_it(L_ERROR, "Memory allocation error in %s, line %d", __PRETTY_FUNCTION__, __LINE__);
            return;
        }
        dap_chain_addr_t * addr = DAP_NEW_Z(dap_chain_addr_t);
        if (!addr) {
            log_it(L_ERROR, "Memory allocation error in %s, line %d", __PRETTY_FUNCTION__, __LINE__);
            DAP_DEL_Z(tmp);
            return;
        }
        *addr = *PVT(a_session->esbocs)->fee_addr;
        tmp->a_addr_to = addr;
        tmp->block_hash = l_precommit_candidate_hash;
        tmp->chain = l_chain;
        tmp->value_fee = PVT(a_session->esbocs)->minimum_fee;
        tmp->fee_need_cfg = PVT(a_session->esbocs)->fee_coll_set;
        tmp->key_from = PVT(a_session->esbocs)->blocks_sign_key;

        dap_global_db_get_all(s_block_fee_group,0,s_check_db_callback_fee_collect,tmp);
    }
}

void s_session_sync_queue_add(dap_chain_esbocs_session_t *a_session, dap_chain_esbocs_message_t *a_message, size_t a_message_size)
{
    if (!a_message) {
        log_it(L_ERROR, "Invalid arguments in s_session_sync_queue_add");
        return;
    }
    dap_chain_esbocs_sync_item_t *l_sync_item;
    HASH_FIND(hh, a_session->sync_items, &a_message->hdr.candidate_hash, sizeof(dap_hash_fast_t), l_sync_item);
    if (!l_sync_item) {
        l_sync_item = DAP_NEW_Z(dap_chain_esbocs_sync_item_t);
        if (!l_sync_item) {
            log_it(L_ERROR, "Memory allocation error in %s, line %d", __PRETTY_FUNCTION__, __LINE__);
            return;
        }
        l_sync_item->last_block_hash = a_message->hdr.candidate_hash;
        HASH_ADD(hh, a_session->sync_items, last_block_hash, sizeof(dap_hash_fast_t), l_sync_item);
    }
    l_sync_item->messages = dap_list_append(l_sync_item->messages, DAP_DUP_SIZE(a_message, a_message_size));
}

void s_session_validator_mark_online(dap_chain_esbocs_session_t *a_session, dap_chain_addr_t *a_signing_addr)
{
    bool l_in_list = false;
    dap_list_t *l_list = s_validator_check(a_signing_addr, a_session->cur_round.all_validators);
    if (l_list) {
        bool l_was_synced = ((dap_chain_esbocs_validator_t *)l_list->data)->is_synced;
        ((dap_chain_esbocs_validator_t *)l_list->data)->is_synced = true;
        if (!l_was_synced)
            a_session->cur_round.total_validators_synced++;
        l_in_list = true;
        if (PVT(a_session->esbocs)->debug) {
            const char *l_addr_str = dap_chain_addr_to_str(a_signing_addr);
            log_it(L_DEBUG, "Mark validator %s as online", l_addr_str);
            DAP_DELETE(l_addr_str);
        }
    }
    dap_chain_esbocs_penalty_item_t *l_item = NULL;
    HASH_FIND(hh, a_session->penalty, a_signing_addr, sizeof(*a_signing_addr), l_item);
    if (!l_in_list) {
        if (!l_item) {
            log_it(L_ERROR, "Got sync message from validator not in active list nor in penalty list");
            l_item = DAP_NEW_Z(dap_chain_esbocs_penalty_item_t);
            if (!l_item) {
                log_it(L_ERROR, "Memory allocation error in %s, line %d", __PRETTY_FUNCTION__, __LINE__);
                return;
            }
            l_item->signing_addr = *a_signing_addr;
            l_item->miss_count = DAP_CHAIN_ESBOCS_PENALTY_KICK;
            HASH_ADD(hh, a_session->penalty, signing_addr, sizeof(*a_signing_addr), l_item);
            return;
        }
        if (l_item->miss_count > DAP_CHAIN_ESBOCS_PENALTY_KICK)
            l_item->miss_count = DAP_CHAIN_ESBOCS_PENALTY_KICK;
    }
    if (l_item) {
        if (PVT(a_session->esbocs)->debug) {
            const char *l_addr_str = dap_chain_addr_to_str(a_signing_addr);
            log_it(L_DEBUG, "Decrement miss count %d for addr %s. Miss count for kick is %d",
                            l_item->miss_count, l_addr_str, DAP_CHAIN_ESBOCS_PENALTY_KICK);
            DAP_DELETE(l_addr_str);
        }
        if (l_item->miss_count)
            l_item->miss_count--;
        if (l_in_list && !l_item->miss_count) {
                HASH_DEL(a_session->penalty, l_item);
                DAP_DELETE(l_item);
        }
    }
}

static void s_session_directive_process(dap_chain_esbocs_session_t *a_session, dap_chain_esbocs_directive_t *a_directive, dap_chain_hash_fast_t *a_directive_hash)
{
    if (!a_directive) {
        log_it(L_ERROR, "Invalid arguments in s_session_directive_process");
        return;
    }
    if (a_directive->size != s_directive_calc_size(a_directive->type)) {
        log_it(L_ERROR, "Invalid directive size %u (expected %u)",
               a_directive->size, s_directive_calc_size(a_directive->type));
        return;
    }
    bool l_vote_for = false;
    switch (a_directive->type) {
    case DAP_CHAIN_ESBOCS_DIRECTIVE_KICK:
    case DAP_CHAIN_ESBOCS_DIRECTIVE_LIFT: {
        dap_tsd_t *l_tsd = (dap_tsd_t *)a_directive->tsd;
        if (l_tsd->size != sizeof(dap_chain_addr_t)) {
            log_it(L_ERROR, "Invalid directive TSD size %u (expected %zu)",
                   l_tsd->size, sizeof(dap_chain_addr_t));
            return;
        }
        dap_chain_addr_t *l_voting_addr = (dap_chain_addr_t *)l_tsd->data;
        if (l_voting_addr->net_id.uint64 != a_session->chain->net_id.uint64) {
            log_it(L_WARNING, "Got directive to %s for invalid network id 0x%"DAP_UINT64_FORMAT_x
                                    " (current network id is 0x%"DAP_UINT64_FORMAT_x,
                                        a_directive->type == DAP_CHAIN_ESBOCS_DIRECTIVE_KICK ? "KICK" : "LIFT",
                                            l_voting_addr->net_id.uint64, a_session->chain->net_id.uint64);
            return;
        }
        int l_status = dap_chain_net_srv_stake_key_delegated(l_voting_addr);
        if (l_status == 0) {
            const char *l_addr_str = dap_chain_addr_to_str(l_voting_addr);
            log_it(L_WARNING, "Trying to put to the vote directive type %s for non delegated key %s",
                                    a_directive->type == DAP_CHAIN_ESBOCS_DIRECTIVE_KICK ? "KICK" : "LIFT",
                                        l_addr_str);
            DAP_DELETE(l_addr_str);
            return;
        }
        dap_chain_esbocs_penalty_item_t *l_item = NULL;
        HASH_FIND(hh, a_session->penalty, l_voting_addr, sizeof(*l_voting_addr), l_item);
        if (l_status == 1) { // Key is active
            if (a_directive->type == DAP_CHAIN_ESBOCS_DIRECTIVE_KICK) {
                if (l_item && l_item->miss_count >= DAP_CHAIN_ESBOCS_PENALTY_KICK)
                    l_vote_for = true;
            } else { // a_directive->type == DAP_CHAIN_ESBOCS_DIRECTIVE_LIFT
                if (!l_item || l_item->miss_count < DAP_CHAIN_ESBOCS_PENALTY_KICK)
                    l_vote_for = true;
            }
        } else { // l_status == -1 // Key is inactive
            if (a_directive->type == DAP_CHAIN_ESBOCS_DIRECTIVE_LIFT) {
                if (l_item && l_item->miss_count == 0)
                    l_vote_for = true;
            } else { // a_directive->type == DAP_CHAIN_ESBOCS_DIRECTIVE_KICK
                if (!l_item || l_item->miss_count != 0)
                    l_vote_for = true;
            }
        }
    }
    default:;
    }

    if (PVT(a_session->esbocs)->debug) {
        char *l_directive_hash_str = dap_chain_hash_fast_to_str_new(a_directive_hash);
        log_it(L_MSG, "net:%s, chain:%s, round:%"DAP_UINT64_FORMAT_U", attempt:%hhu Send VOTE %s directive %s",
                            a_session->chain->net_name, a_session->chain->name, a_session->cur_round.id,
                                    a_session->cur_round.attempt_num, l_vote_for ? "FOR" : "AGAINST",
                                            l_directive_hash_str);
        DAP_DELETE(l_directive_hash_str);
    }
    a_session->cur_round.directive_hash = *a_directive_hash;
    a_session->cur_round.directive = DAP_DUP_SIZE(a_directive, a_directive->size);

    s_session_state_change(a_session, DAP_CHAIN_ESBOCS_SESSION_STATE_WAIT_VOTING, dap_time_now());

    // Process early received directive votes
    for (dap_chain_esbocs_message_item_t *l_item = a_session->cur_round.message_items; l_item; l_item = l_item->hh.next) {
        if (l_item->unprocessed &&
                (l_item->message->hdr.type == DAP_CHAIN_ESBOCS_MSG_TYPE_VOTE_FOR ||
                    l_item->message->hdr.type == DAP_CHAIN_ESBOCS_MSG_TYPE_VOTE_AGAINST) &&
                dap_hash_fast_compare(&l_item->message->hdr.candidate_hash, a_directive_hash) &&
                l_item->message->hdr.attempt_num == a_session->cur_round.attempt_num) {
            s_session_packet_in(a_session, NULL, NULL, &l_item->message_hash,
                                (uint8_t *)l_item->message, s_get_esbocs_message_size(l_item->message));
        }
    }
    // Send own vote
    uint8_t l_type = l_vote_for ? DAP_CHAIN_ESBOCS_MSG_TYPE_VOTE_FOR : DAP_CHAIN_ESBOCS_MSG_TYPE_VOTE_AGAINST;
    s_message_send(a_session, l_type, a_directive_hash, NULL, 0, a_session->cur_round.all_validators);
}

static void s_db_change_notifier(dap_global_db_context_t *a_context, dap_store_obj_t *a_obj, void *a_arg)
{
    dap_chain_esbocs_session_t *l_session = a_arg;
    dap_chain_addr_t *l_validator_addr = dap_chain_addr_from_str(a_obj->key);
    if (!l_validator_addr) {
        log_it(L_WARNING, "Unreadable address in esbocs global DB group");
<<<<<<< HEAD
        dap_global_db_driver_delete(a_obj, 1);
=======
        dap_global_db_del_unsafe(a_context, a_obj->group, a_obj->key);
>>>>>>> 108ba631
        s_session_db_serialize(a_context, l_session);
        return;
    }
    if (dap_chain_net_srv_stake_mark_validator_active(l_validator_addr, a_obj->type != DAP_DB$K_OPTYPE_ADD)) {
<<<<<<< HEAD
        dap_global_db_driver_delete(a_obj, 1);
        s_session_db_serialize(a_context, l_session);
        return;
    }
=======
        dap_global_db_del_unsafe(a_context, a_obj->group, a_obj->key);
        s_session_db_serialize(a_context, l_session);
        return;
    }
    dap_global_db_pkt_t *l_pkt = dap_global_db_pkt_serialize(a_obj);
    dap_hash_fast_t l_blank_hash = {};
    pthread_mutex_lock(&l_session->mutex);
    s_message_send(l_session, DAP_CHAIN_ESBOCS_MSG_TYPE_SEND_DB, &l_blank_hash, l_pkt,
                   sizeof(*l_pkt) + l_pkt->data_size, l_session->cur_round.all_validators);
    pthread_mutex_unlock(&l_session->mutex);
    DAP_DELETE(l_pkt);
>>>>>>> 108ba631
    s_session_db_serialize(a_context, l_session);
}

static int s_session_directive_apply(dap_chain_esbocs_directive_t *a_directive, dap_hash_fast_t *a_directive_hash)
{
    if (!a_directive) {
        log_it(L_ERROR, "Can't apply NULL directive");
        return -1;
    }
    switch (a_directive->type) {
    case DAP_CHAIN_ESBOCS_DIRECTIVE_KICK:
    case DAP_CHAIN_ESBOCS_DIRECTIVE_LIFT: {
        dap_chain_addr_t *l_key_addr = (dap_chain_addr_t *)(((dap_tsd_t *)a_directive->tsd)->data);
        int l_status = dap_chain_net_srv_stake_key_delegated(l_key_addr);
        if (l_status == 0) {
            const char *l_key_str = dap_chain_addr_to_str(l_key_addr);
            log_it(L_WARNING, "Invalid key %s with directive type %s applying",
                                    l_key_str, a_directive->type == DAP_CHAIN_ESBOCS_DIRECTIVE_KICK ?
                                        "KICK" : "LIFT");
            return -3;
        }
        const char *l_key_str = dap_chain_addr_to_str(l_key_addr);
        const char *l_penalty_group = s_get_penalty_group(l_key_addr->net_id);
        const char *l_directive_hash_str = dap_chain_hash_fast_to_str_new(a_directive_hash);
        const char *l_key_hash_str = dap_chain_hash_fast_to_str_new(&l_key_addr->data.hash_fast);
        if (l_status == 1 && a_directive->type == DAP_CHAIN_ESBOCS_DIRECTIVE_KICK) {
            // Offline will be set in gdb notifier for aim of sync supporting
            dap_global_db_set(l_penalty_group, l_key_str, NULL, 0, false, NULL, 0);
            log_it(L_MSG, "Applied %s directive to exclude validator %s with pkey hash %s from consensus",
                            l_directive_hash_str, l_key_str, l_key_hash_str);
        } else if (l_status == -1 && a_directive->type == DAP_CHAIN_ESBOCS_DIRECTIVE_LIFT) {
            // Online will be set in gdb notifier for aim of sync supporting
            dap_global_db_del(l_penalty_group, l_key_str, NULL, 0);
            log_it(L_MSG, "Applied %s directive to include validator %s with pkey hash %s in consensus",
                            l_directive_hash_str, l_key_str, l_key_hash_str);
        } else {
            log_it(L_MSG, "No need to apply directive %s. Validator %s with pkey hash %s already %s consensus",
                            l_directive_hash_str, l_key_str, l_key_hash_str,
                                a_directive->type == DAP_CHAIN_ESBOCS_DIRECTIVE_KICK ?
                                    "excluded from" : "included in");
        }
        DAP_DELETE(l_key_str);
        DAP_DELETE(l_penalty_group);
        DAP_DELETE(l_directive_hash_str);
        DAP_DELETE(l_key_hash_str);
        break;
    }
    default:
        log_it(L_ERROR, "Unknown directive type %hu to apply", a_directive->type);
        return -2;
    }
    return 0;
}

/**
 * @brief s_session_packet_in
 * @param a_arg
 * @param a_sender_node_addr
 * @param a_data_hash
 * @param a_data
 * @param a_data_size
 */
static void s_session_packet_in(void *a_arg, dap_chain_node_addr_t *a_sender_node_addr, dap_chain_node_addr_t *a_receiver_node_addr,
                                dap_chain_hash_fast_t *a_data_hash, uint8_t *a_data, size_t a_data_size)
{
    dap_chain_esbocs_session_t *l_session = a_arg;
    dap_chain_esbocs_message_t *l_message = (dap_chain_esbocs_message_t *)a_data;
    bool l_cs_debug = PVT(l_session->esbocs)->debug;
    uint16_t l_cs_level = PVT(l_session->esbocs)->min_validators_count;

    if (a_data_size < sizeof(dap_chain_esbocs_message_hdr_t)) {
        log_it(L_WARNING, "Too smalll message size %zu, less than header size %zu", a_data_size, sizeof(dap_chain_esbocs_message_hdr_t));
        return;
    }

    size_t l_message_data_size = l_message->hdr.message_size;
    void *l_message_data = l_message->msg_n_sign;
    dap_chain_hash_fast_t *l_candidate_hash = &l_message->hdr.candidate_hash;
    dap_sign_t *l_sign = (dap_sign_t *)(l_message_data + l_message_data_size);
    size_t l_sign_size = l_message->hdr.sign_size;
    dap_chain_esbocs_round_t *l_round = &l_session->cur_round;
    dap_chain_addr_t l_signing_addr;
    char *l_validator_addr_str = NULL;

    if (a_sender_node_addr) { //Process network messages only
        pthread_mutex_lock(&l_session->mutex);
        debug_if(l_cs_debug, L_MSG, "net:%s, chain:%s, round:%"DAP_UINT64_FORMAT_U", attempt:%hhu."
                                    " Receive pkt type:0x%x from addr:"NODE_ADDR_FP_STR", my_addr:"NODE_ADDR_FP_STR"",
                                        l_session->chain->net_name, l_session->chain->name, l_session->cur_round.id,
                                            l_session->cur_round.attempt_num, l_message->hdr.type,
                                                NODE_ADDR_FP_ARGS(a_sender_node_addr), NODE_ADDR_FP_ARGS_S(l_session->my_addr));
        if (a_receiver_node_addr->uint64 != l_session->my_addr.uint64) {
            debug_if(l_cs_debug, L_MSG, "Wrong packet destination address");
            goto session_unlock;
        }
        if (l_message->hdr.version != DAP_CHAIN_ESBOCS_PROTOCOL_VERSION) {
            debug_if(l_cs_debug, L_MSG, "net:%s, chain:%s, round:%"DAP_UINT64_FORMAT_U
                                        " SYNC message is rejected - different protocol version %hu (need %u)",
                                           l_session->chain->net_name, l_session->chain->name, l_session->cur_round.id,
                                               l_message->hdr.version, DAP_CHAIN_ESBOCS_PROTOCOL_VERSION);
            goto session_unlock;
        }
        if (sizeof(*l_message) + l_message->hdr.sign_size + l_message->hdr.message_size != a_data_size) {
            log_it(L_WARNING, "incorrect message size in header is %zu when data size is only %zu and header size is %zu",
                   l_message->hdr.sign_size, a_data_size, sizeof(*l_message));
            goto session_unlock;
        }

        if (l_message->hdr.chain_id.uint64 != l_session->chain->id.uint64) {
            debug_if(l_cs_debug, L_MSG, "Invalid chain ID %"DAP_UINT64_FORMAT_U, l_message->hdr.chain_id.uint64);
            goto session_unlock;
        }

        dap_chain_hash_fast_t l_data_hash = {};
        dap_hash_fast(l_message, a_data_size, &l_data_hash);
        if (!dap_hash_fast_compare(a_data_hash, &l_data_hash)) {
            debug_if(l_cs_debug, L_MSG, "net:%s, chain:%s, round:%"DAP_UINT64_FORMAT_U", attempt:%hhu."
                                        " Message rejected: message hash does not match",
                                            l_session->chain->net_name, l_session->chain->name,
                                                l_session->cur_round.id, l_session->cur_round.attempt_num);
            goto session_unlock;
        }

        l_message->hdr.sign_size = 0;   // restore header on signing time
        if (dap_sign_verify_all(l_sign, l_sign_size, l_message, l_message_data_size + sizeof(l_message->hdr))) {
            debug_if(l_cs_debug, L_MSG, "net:%s, chain:%s, round:%"DAP_UINT64_FORMAT_U", attempt:%hhu."
                                        " Message rejected from addr:"NODE_ADDR_FP_STR" not passed verification",
                                            l_session->chain->net_name, l_session->chain->name, l_session->cur_round.id,
                                                l_session->cur_round.attempt_num, NODE_ADDR_FP_ARGS(a_sender_node_addr));
            goto session_unlock;
        }
        l_message->hdr.sign_size = l_sign_size; // restore original header

        // consensus round start sync
        if (l_message->hdr.type == DAP_CHAIN_ESBOCS_MSG_TYPE_START_SYNC) {
            if (!dap_hash_fast_compare(&l_message->hdr.candidate_hash, &l_session->cur_round.last_block_hash)) {
                debug_if(l_cs_debug, L_MSG, "net:%s, chain:%s, round:%"DAP_UINT64_FORMAT_U"."
                                            " Sync message with different last block hash was added to the queue",
                                                l_session->chain->net_name, l_session->chain->name,
                                                    l_session->cur_round.id);
                s_session_sync_queue_add(l_session, l_message, a_data_size);
                goto session_unlock;
            }
        } else if (l_message->hdr.type == DAP_CHAIN_ESBOCS_MSG_TYPE_SEND_DB) {
            if (dap_hash_fast_compare(&l_message->hdr.candidate_hash, &l_session->db_hash) &&
                    !dap_hash_fast_is_blank(&l_session->db_hash)) {
                debug_if(l_cs_debug, L_MSG, "net:%s, chain:%s, round:%"DAP_UINT64_FORMAT_U"."
                                            " Send DB message with same DB hash is ignored",
                                                l_session->chain->net_name, l_session->chain->name,
                                                    l_session->cur_round.id);
                goto session_unlock;
            }
        } else if (l_message->hdr.round_id != l_session->cur_round.id) {
            // round check
            debug_if(l_cs_debug, L_MSG, "net:%s, chain:%s, round:%"DAP_UINT64_FORMAT_U", attempt:%hhu."
                                        " Message rejected: round number doesn't match",
                                            l_session->chain->net_name, l_session->chain->name,
                                                l_session->cur_round.id, l_session->cur_round.attempt_num);
            goto session_unlock;
        }

        // check hash message dup
        dap_chain_esbocs_message_item_t *l_message_item_temp = NULL;
        HASH_FIND(hh, l_round->message_items, a_data_hash, sizeof(dap_chain_hash_fast_t), l_message_item_temp);
        if (l_message_item_temp) {
            debug_if(l_cs_debug, L_MSG, "net:%s, chain:%s, round:%"DAP_UINT64_FORMAT_U", attempt:%hhu."
                                        " Message rejected: message hash is exists in chain (duplicate)",
                                            l_session->chain->net_name, l_session->chain->name,
                                                l_session->cur_round.id, l_message->hdr.attempt_num);
            goto session_unlock;
        }
        dap_chain_addr_fill_from_sign(&l_signing_addr, l_sign, l_session->chain->net_id);
        // check messages chain
        dap_chain_esbocs_message_item_t *l_chain_message, *l_chain_message_tmp;
        HASH_ITER(hh, l_round->message_items, l_chain_message, l_chain_message_tmp) {
            bool l_same_type = l_chain_message->message->hdr.type == l_message->hdr.type ||
                    (l_chain_message->message->hdr.type == DAP_CHAIN_ESBOCS_MSG_TYPE_APPROVE &&
                        l_message->hdr.type == DAP_CHAIN_ESBOCS_MSG_TYPE_REJECT) ||
                    (l_chain_message->message->hdr.type == DAP_CHAIN_ESBOCS_MSG_TYPE_REJECT &&
                        l_message->hdr.type == DAP_CHAIN_ESBOCS_MSG_TYPE_APPROVE) ||
                    (l_chain_message->message->hdr.type == DAP_CHAIN_ESBOCS_MSG_TYPE_VOTE_FOR &&
                        l_message->hdr.type == DAP_CHAIN_ESBOCS_MSG_TYPE_VOTE_AGAINST) ||
                    (l_chain_message->message->hdr.type == DAP_CHAIN_ESBOCS_MSG_TYPE_VOTE_AGAINST &&
                        l_message->hdr.type == DAP_CHAIN_ESBOCS_MSG_TYPE_VOTE_FOR);
            if (l_same_type && dap_chain_addr_compare(&l_chain_message->signing_addr, &l_signing_addr) &&
                    dap_hash_fast_compare(&l_chain_message->message->hdr.candidate_hash, &l_message->hdr.candidate_hash)) {
                if (l_message->hdr.type != DAP_CHAIN_ESBOCS_MSG_TYPE_START_SYNC || // Not sync or same sync attempt
                        ((struct sync_params *)l_message_data)->attempt ==
                        ((struct sync_params *)l_chain_message->message->msg_n_sign)->attempt) {
                    debug_if(l_cs_debug, L_MSG, "net:%s, chain:%s, round:%"DAP_UINT64_FORMAT_U", attempt:%hhu."
                                                " Message rejected: duplicate message %s",
                                                    l_session->chain->net_name, l_session->chain->name,
                                                        l_session->cur_round.id, l_message->hdr.attempt_num,
                                                            s_voting_msg_type_to_str(l_message->hdr.type));
                    goto session_unlock;
                }
            }
        }
        s_message_chain_add(l_session, l_message, a_data_size, a_data_hash, &l_signing_addr);
    } else
        dap_chain_addr_fill_from_sign(&l_signing_addr, l_sign, l_session->chain->net_id);

    // Process local & network messages
    if (l_cs_debug)
        l_validator_addr_str = dap_chain_addr_to_str(&l_signing_addr);
    bool l_not_in_list = false;
    switch (l_message->hdr.type) {
    case DAP_CHAIN_ESBOCS_MSG_TYPE_START_SYNC:
    case DAP_CHAIN_ESBOCS_MSG_TYPE_SEND_DB:
        // Add local sync messages, cause a round clear
        if (!a_sender_node_addr)
            s_message_chain_add(l_session, l_message, a_data_size, a_data_hash, &l_signing_addr);
        // Accept all validators
        if (!dap_chain_net_srv_stake_key_delegated(&l_signing_addr))
            l_not_in_list = true;
        break;
    case DAP_CHAIN_ESBOCS_MSG_TYPE_VOTE_FOR:
    case DAP_CHAIN_ESBOCS_MSG_TYPE_VOTE_AGAINST:
        // Accept all active synced validators
        if (!s_validator_check_synced(&l_signing_addr, l_session->cur_round.all_validators))
            l_not_in_list = true;
        break;
    default:
        // Accept only current round synced validators
        if (!s_validator_check_synced(&l_signing_addr, l_session->cur_round.validators_list))
            l_not_in_list = true;
        break;
    }
    if (l_not_in_list) {
        debug_if(l_cs_debug, L_MSG, "net:%s, chain:%s, round:%"DAP_UINT64_FORMAT_U", attempt:%hhu."
                                    " Message rejected: validator addr:%s not in the current validators list or not synced yet",
                                        l_session->chain->net_name, l_session->chain->name, l_session->cur_round.id,
                                            l_message->hdr.attempt_num, l_validator_addr_str);
        goto session_unlock;
    }

    switch (l_message->hdr.type) {
    case DAP_CHAIN_ESBOCS_MSG_TYPE_START_SYNC: {
        if (l_message_data_size != sizeof(struct sync_params)) {
            log_it(L_WARNING, "Invalid START_SYNC message size");
            break;
        }
        uint64_t l_sync_attempt = ((struct sync_params *)l_message_data)->attempt;
        debug_if(l_cs_debug, L_MSG, "net:%s, chain:%s, round:%"DAP_UINT64_FORMAT_U
                                    " Receive START_SYNC: from validator:%s, sync attempt %"DAP_UINT64_FORMAT_U,
                                        l_session->chain->net_name, l_session->chain->name, l_message->hdr.round_id,
                                            l_validator_addr_str, l_sync_attempt);
        if (!dap_hash_fast_compare(&((struct sync_params *)l_message_data)->db_hash, &l_session->db_hash)) {
            debug_if(l_cs_debug, L_MSG, "net:%s, chain:%s, round:%"DAP_UINT64_FORMAT_U", sync_attempt %"DAP_UINT64_FORMAT_U
                                        " SYNC message is rejected cause DB hash mismatch",
                                           l_session->chain->net_name, l_session->chain->name, l_session->cur_round.id,
                                               l_session->cur_round.sync_attempt);
            if (l_session->db_serial) {
                dap_chain_esbocs_validator_t *l_validator = DAP_NEW_Z(dap_chain_esbocs_validator_t);
                if (!l_validator) {
                    log_it(L_ERROR, "Memory allocation error in %s, line %d", __PRETTY_FUNCTION__, __LINE__);
                    goto session_unlock;
                }
                l_validator->node_addr = *dap_chain_net_srv_stake_key_get_node_addr(&l_signing_addr);
                l_validator->signing_addr = l_signing_addr;
                dap_list_t *l_validator_list = dap_list_append(NULL, l_validator);
                s_message_send(l_session, DAP_CHAIN_ESBOCS_MSG_TYPE_SEND_DB, &l_session->db_hash, l_session->db_serial,
                               sizeof(*l_session->db_serial) + l_session->db_serial->data_size, l_validator_list);
                dap_list_free_full(l_validator_list, NULL);
            }
            break;
        }
        if (l_sync_attempt != l_session->cur_round.sync_attempt) {
            if (l_sync_attempt < l_session->cur_round.sync_attempt) {
                 debug_if(l_cs_debug, L_MSG, "net:%s, chain:%s, round:%"DAP_UINT64_FORMAT_U
                                             " SYNC message is rejected because current sync attempt %"DAP_UINT64_FORMAT_U
                                             " is greater than meassage sync attempt %"DAP_UINT64_FORMAT_U,
                                                l_session->chain->net_name, l_session->chain->name, l_session->cur_round.id,
                                                    l_session->cur_round.sync_attempt, l_sync_attempt);
                 break;
            } else {
                uint64_t l_attempts_miss = l_sync_attempt - l_session->cur_round.sync_attempt;
                uint32_t l_attempts_miss_max = UINT16_MAX; // TODO calculate it rely on last block aceeption time & min round duration
                if (l_attempts_miss > l_attempts_miss_max) {
                    debug_if(l_cs_debug, L_MSG, "net:%s, chain:%s, round:%"DAP_UINT64_FORMAT_U
                                                " SYNC message is rejected - too much sync attempt difference %"DAP_UINT64_FORMAT_U,
                                                   l_session->chain->net_name, l_session->chain->name, l_session->cur_round.id,
                                                       l_attempts_miss);
                    break;
                } else {
                    debug_if(l_cs_debug, L_MSG, "net:%s, chain:%s, round:%"DAP_UINT64_FORMAT_U
                                                " SYNC message sync attempt %"DAP_UINT64_FORMAT_U" is greater than"
                                                " current round sync attempt %"DAP_UINT64_FORMAT_U" so fast-forward this round",
                                                   l_session->chain->net_name, l_session->chain->name, l_session->cur_round.id,
                                                       l_sync_attempt, l_session->cur_round.sync_attempt);
                    // Process this message in new round, it will increment current sync attempt
                    s_session_sync_queue_add(l_session, l_message, a_data_size);
                    l_session->round_fast_forward = true;
                    l_session->cur_round.id = l_message->hdr.round_id - 1;
                    l_session->cur_round.sync_attempt = l_sync_attempt - 1;
                    s_session_round_new(l_session);
                }
            }
        } else // Send it immediatly, if was not sent yet
            s_session_send_startsync(l_session);

        s_session_validator_mark_online(l_session, &l_signing_addr);
        dap_list_t *l_list = s_validator_check(&l_signing_addr, l_session->cur_round.validators_list);
        if (!l_list)
            break;
        dap_chain_esbocs_validator_t *l_validator = l_list->data;
        if (!l_validator->is_synced) {
            l_validator->is_synced = true;
            if (++l_session->cur_round.validators_synced_count == dap_list_length(l_session->cur_round.validators_list)) {
                l_session->cur_round.id = s_session_calc_current_round_id(l_session);
                debug_if(l_cs_debug, L_MSG, "net:%s, chain:%s, round:%"DAP_UINT64_FORMAT_U", attempt:%hhu."
                                            " All validators are synchronized, wait to submit candidate",
                                                l_session->chain->net_name, l_session->chain->name,
                                                    l_session->cur_round.id, l_message->hdr.attempt_num);
                s_session_state_change(l_session, DAP_CHAIN_ESBOCS_SESSION_STATE_WAIT_PROC, dap_time_now());
            }
        }
    } break;

    case DAP_CHAIN_ESBOCS_MSG_TYPE_SEND_DB: {
        dap_global_db_pkt_t *l_db_pkt = l_message_data;
        if (l_db_pkt->data_size + sizeof(*l_db_pkt) != l_message_data_size) {
            log_it(L_WARNING, "Wrong send_db message size, have %zu bytes, must be %zu bytes",
                                  l_message_data_size, l_db_pkt->data_size + sizeof(*l_db_pkt));
            break;
        }
        size_t l_data_objs_count = 0;
        dap_store_obj_t *l_store_objs = dap_global_db_pkt_deserialize(l_db_pkt, &l_data_objs_count);
        for (size_t i = 0; i < l_data_objs_count; i++)
            dap_global_db_remote_apply_obj(l_store_objs + i, NULL, NULL);
        if (l_store_objs)
            dap_store_obj_free(l_store_objs, l_data_objs_count);
    } break;

    case DAP_CHAIN_ESBOCS_MSG_TYPE_SUBMIT: {
        uint8_t *l_candidate = l_message_data;
        size_t l_candidate_size = l_message_data_size;
        if (!l_candidate_size || dap_hash_fast_is_blank(&l_message->hdr.candidate_hash)) {
            debug_if(l_cs_debug, L_MSG, "net:%s, chain:%s, round:%"DAP_UINT64_FORMAT_U", attempt:%hhu."
                                        " Receive SUBMIT candidate NULL",
                                            l_session->chain->net_name, l_session->chain->name,
                                                l_session->cur_round.id, l_message->hdr.attempt_num);
            if (dap_chain_addr_compare(&l_session->cur_round.attempt_submit_validator, &l_signing_addr))
                s_session_attempt_new(l_session);
            break;
        }
        // check candidate hash
        dap_chain_hash_fast_t l_check_hash;
        dap_hash_fast(l_candidate, l_candidate_size, &l_check_hash);
        if (!dap_hash_fast_compare(&l_check_hash, l_candidate_hash)) {
            debug_if(l_cs_debug, L_MSG, "net:%s, chain:%s, round:%"DAP_UINT64_FORMAT_U", attempt:%hhu."
                                        " Receive SUBMIT candidate hash broken",
                                            l_session->chain->net_name, l_session->chain->name,
                                                l_session->cur_round.id, l_message->hdr.attempt_num);
            break;
        }

        if (l_cs_debug) {
            char *l_candidate_hash_str = dap_chain_hash_fast_to_str_new(l_candidate_hash);
            log_it(L_MSG, "net:%s, chain:%s, round:%"DAP_UINT64_FORMAT_U", attempt:%hhu."
                            " Receive SUBMIT candidate %s, size %zu",
                                l_session->chain->net_name, l_session->chain->name, l_session->cur_round.id,
                                    l_message->hdr.attempt_num, l_candidate_hash_str, l_candidate_size);
            DAP_DELETE(l_candidate_hash_str);
        }

        dap_chain_esbocs_store_t *l_store;
        HASH_FIND(hh, l_session->cur_round.store_items, l_candidate_hash, sizeof(dap_chain_hash_fast_t), l_store);
        if (l_store) {
            char *l_candidate_hash_str = dap_chain_hash_fast_to_str_new(l_candidate_hash);
            log_it(L_WARNING, "Duplicate candidate: %s", l_candidate_hash_str);
            DAP_DELETE(l_candidate_hash_str);
            break;
        }

        // store for new candidate
        l_store = DAP_NEW_Z(dap_chain_esbocs_store_t);
        if (!l_store) {
            log_it(L_ERROR, "Memory allocation error in %s, line %d", __PRETTY_FUNCTION__, __LINE__);
            goto session_unlock;
        }
        l_store->candidate_size = l_candidate_size;
        l_store->candidate_hash = *l_candidate_hash;
        l_store->candidate = DAP_DUP_SIZE(l_candidate, l_candidate_size);

        // save new block candidate
        HASH_ADD(hh, l_session->cur_round.store_items, candidate_hash, sizeof(dap_hash_fast_t), l_store);
        // check it and send APPROVE/REJECT
        if (dap_chain_addr_compare(&l_session->cur_round.attempt_submit_validator, &l_signing_addr)) {
            l_session->cur_round.attempt_candidate_hash = *l_candidate_hash;
            s_session_state_change(l_session, DAP_CHAIN_ESBOCS_SESSION_STATE_WAIT_SIGNS, dap_time_now());
            s_session_candidate_verify(l_session, l_store->candidate, l_store->candidate_size, &l_store->candidate_hash);
        }
    } break;

    case DAP_CHAIN_ESBOCS_MSG_TYPE_APPROVE:
    case DAP_CHAIN_ESBOCS_MSG_TYPE_REJECT: {
        dap_chain_esbocs_store_t *l_store;
        char *l_candidate_hash_str = NULL;
        bool l_approve = l_message->hdr.type == DAP_CHAIN_ESBOCS_MSG_TYPE_APPROVE;
        HASH_FIND(hh, l_session->cur_round.store_items, l_candidate_hash, sizeof(dap_chain_hash_fast_t), l_store);
        if (!l_store) {
            l_candidate_hash_str = dap_chain_hash_fast_to_str_new(l_candidate_hash);
            log_it(L_MSG, "net:%s, chain:%s, round:%"DAP_UINT64_FORMAT_U", attempt:%hhu."
                                " Receive %s message for unknown candidate %s, process it later",
                                   l_session->chain->net_name, l_session->chain->name,
                                       l_session->cur_round.id, l_message->hdr.attempt_num,
                                            l_approve ? "APPROVE" : "REJECT", l_candidate_hash_str);
            dap_chain_esbocs_message_item_t *l_unprocessed_item = NULL;
            HASH_FIND(hh, l_round->message_items, a_data_hash, sizeof(dap_chain_hash_fast_t), l_unprocessed_item);
            if (l_unprocessed_item)
                l_unprocessed_item->unprocessed = true;
            DAP_DELETE(l_candidate_hash_str);
            break;
        }

        if (l_cs_debug) {
            l_candidate_hash_str = dap_chain_hash_fast_to_str_new(l_candidate_hash);
            log_it(L_MSG, "net:%s, chain:%s, round:%"DAP_UINT64_FORMAT_U", attempt:%hhu."
                            " Receive %s: candidate %s",
                                l_session->chain->net_name, l_session->chain->name, l_session->cur_round.id,
                                    l_message->hdr.attempt_num, l_approve ? "APPROVE" : "REJECT", l_candidate_hash_str);
        }
        if (l_approve && ++l_store->approve_count >= l_cs_level && !l_store->decide_approve &&
                dap_hash_fast_compare(&l_session->cur_round.attempt_candidate_hash, l_candidate_hash)) {
            l_store->decide_approve = true;
            debug_if(l_cs_debug, L_MSG, "net:%s, chain:%s, round:%"DAP_UINT64_FORMAT_U", attempt:%hhu."
                                        " Candidate %s approved by minimum number of validators, let's sign it",
                        l_session->chain->net_name, l_session->chain->name, l_session->cur_round.id,
                            l_message->hdr.attempt_num, l_candidate_hash_str);
            size_t l_offset = dap_chain_block_get_sign_offset(l_store->candidate, l_store->candidate_size);
            dap_sign_t *l_candidate_sign = dap_sign_create(PVT(l_session->esbocs)->blocks_sign_key,
                                            l_store->candidate, l_offset + sizeof(l_store->candidate->hdr), 0);
            size_t l_candidate_sign_size = dap_sign_get_size(l_candidate_sign);
            s_message_send(l_session, DAP_CHAIN_ESBOCS_MSG_TYPE_COMMIT_SIGN, l_candidate_hash,
                           l_candidate_sign, l_candidate_sign_size, l_session->cur_round.validators_list);
            DAP_DELETE(l_candidate_sign);
        }
        if (!l_approve && ++l_store->reject_count >= l_cs_level && !l_store->decide_reject &&
                dap_hash_fast_compare(&l_session->cur_round.attempt_candidate_hash, l_candidate_hash)) {
            l_store->decide_reject = true;
            debug_if(l_cs_debug, L_MSG, "net:%s, chain:%s, round:%"DAP_UINT64_FORMAT_U", attempt:%hhu."
                                        " Candidate %s rejected by minimum number of validators, attempt failed",
                        l_session->chain->net_name, l_session->chain->name, l_session->cur_round.id,
                            l_message->hdr.attempt_num, l_candidate_hash_str);
            s_session_attempt_new(l_session);
        }
        DAP_DEL_Z(l_candidate_hash_str);
    } break;

    case DAP_CHAIN_ESBOCS_MSG_TYPE_COMMIT_SIGN: {
        if (l_message_data_size < sizeof(dap_sign_t)) {
            log_it(L_WARNING, "Wrong commit_sign message size, have %zu bytes for candidate sign section"
                                " when requires at least %zu bytes",
                                  l_message_data_size, sizeof(dap_sign_t));
            break;
        }
        dap_sign_t *l_candidate_sign = (dap_sign_t *)l_message_data;
        size_t l_candidate_sign_size = dap_sign_get_size(l_candidate_sign);
        if (l_candidate_sign_size != l_message_data_size) {
            log_it(L_WARNING, "Wrong commit_sign message size, have %zu bytes for candidate sign section"
                                " when requires %zu bytes",
                                  l_candidate_sign_size, l_message_data_size);
            break;
        }

        dap_chain_esbocs_store_t *l_store;
        char *l_candidate_hash_str = NULL;
        HASH_FIND(hh, l_session->cur_round.store_items, l_candidate_hash, sizeof(dap_chain_hash_fast_t), l_store);
        if (!l_store) {
            l_candidate_hash_str = dap_chain_hash_fast_to_str_new(l_candidate_hash);
            log_it(L_WARNING, "net:%s, chain:%s, round:%"DAP_UINT64_FORMAT_U", attempt:%hhu."
                                " Receive COMMIT_SIGN message for unknown candidate %s",
                                    l_session->chain->net_name, l_session->chain->name,
                                        l_session->cur_round.id, l_message->hdr.attempt_num,
                                            l_candidate_hash_str);
            DAP_DELETE(l_candidate_hash_str);
            break;
        }

        if (l_cs_debug) {
            l_candidate_hash_str = dap_chain_hash_fast_to_str_new(l_candidate_hash);
            log_it(L_MSG, "net:%s, chain:%s, round:%"DAP_UINT64_FORMAT_U", attempt:%hhu."
                            " Receive COMMIT_SIGN: candidate %s",
                                l_session->chain->net_name, l_session->chain->name, l_session->cur_round.id,
                                    l_message->hdr.attempt_num, l_candidate_hash_str);
        }

        size_t l_offset = dap_chain_block_get_sign_offset(l_store->candidate, l_store->candidate_size);
        bool l_sign_verified = dap_sign_verify(l_candidate_sign, l_store->candidate,
                                                l_offset + sizeof(l_store->candidate->hdr)) == 1;
        // check candidate's sign
        if (l_sign_verified) {
            l_store->candidate_signs = dap_list_append(l_store->candidate_signs,
                                                       DAP_DUP_SIZE(l_candidate_sign, l_candidate_sign_size));
            if (dap_list_length(l_store->candidate_signs) == l_round->validators_synced_count) {
                if (PVT(l_session->esbocs)->debug)
                    log_it(L_MSG, "net:%s, chain:%s, round:%"DAP_UINT64_FORMAT_U", attempt:%hhu."
                                  " Candidate %s collected signs of all synced validators",
                                        l_session->chain->net_name, l_session->chain->name, l_round->id,
                                            l_message->hdr.attempt_num, l_candidate_hash_str);
                s_session_state_change(l_session, DAP_CHAIN_ESBOCS_SESSION_STATE_WAIT_FINISH, dap_time_now());
            }
        } else {
            if (!l_candidate_hash_str)
                l_candidate_hash_str = dap_chain_hash_fast_to_str_new(l_candidate_hash);
            log_it(L_WARNING, "Candidate: %s sign is incorrect: code %d", l_candidate_hash_str, l_sign_verified);
        }
        DAP_DEL_Z(l_candidate_hash_str);
    } break;

    case DAP_CHAIN_ESBOCS_MSG_TYPE_DIRECTIVE: {
        if (l_session->cur_round.directive) {
            log_it(L_WARNING, "Only one directive can be processed at a time");
            break;
        }
        dap_chain_esbocs_directive_t *l_directive = l_message_data;
        size_t l_directive_size = l_message_data_size;
        if (l_directive_size < sizeof(dap_chain_esbocs_directive_t) || l_directive_size != l_directive->size) {
            log_it(L_WARNING, "net:%s, chain:%s, round:%"DAP_UINT64_FORMAT_U", attempt:%hhu."
                              " Receive DIRECTIVE with invalid size %zu)",
                                    l_session->chain->net_name, l_session->chain->name,
                                        l_session->cur_round.id, l_message->hdr.attempt_num,
                                            l_directive_size);
            break;
        }
        // check directive hash
        dap_chain_hash_fast_t l_directive_hash;
        dap_hash_fast(l_directive, l_directive_size, &l_directive_hash);
        if (!dap_hash_fast_compare(&l_directive_hash, l_candidate_hash)) {
            debug_if(l_cs_debug, L_MSG, "net:%s, chain:%s, round:%"DAP_UINT64_FORMAT_U", attempt:%hhu."
                                        " Receive DIRECTIVE hash broken",
                                            l_session->chain->net_name, l_session->chain->name,
                                                l_session->cur_round.id, l_message->hdr.attempt_num);
            break;
        }
        if (l_cs_debug) {
            char *l_dirtective_hash_str = dap_chain_hash_fast_to_str_new(l_candidate_hash);
            log_it(L_MSG, "net:%s, chain:%s, round:%"DAP_UINT64_FORMAT_U", attempt:%hhu."
                            " Receive DIRECTIVE hash %s, size %zu",
                                l_session->chain->net_name, l_session->chain->name, l_session->cur_round.id,
                                    l_message->hdr.attempt_num, l_dirtective_hash_str, l_directive_size);
            DAP_DELETE(l_dirtective_hash_str);
        }
        s_session_directive_process(l_session, l_directive, &l_directive_hash);
    } break;

    case DAP_CHAIN_ESBOCS_MSG_TYPE_VOTE_FOR:
    case DAP_CHAIN_ESBOCS_MSG_TYPE_VOTE_AGAINST: {
        if (dap_hash_fast_is_blank(l_candidate_hash)) {
            log_it(L_WARNING, "Receive VOTE %s for empty directive",
                                    l_message->hdr.type == DAP_CHAIN_ESBOCS_MSG_TYPE_VOTE_FOR ?
                                        "FOR" : "AGAINST");
            break;
        }
        if (!dap_hash_fast_compare(&l_session->cur_round.directive_hash, l_candidate_hash)) {
            debug_if(l_cs_debug, L_MSG, "net:%s, chain:%s, round:%"DAP_UINT64_FORMAT_U", attempt:%hhu."
                                        "Received VOTE %s unknown directive, it will be processed later",
                                            l_session->chain->net_name, l_session->chain->name,
                                                l_session->cur_round.id, l_message->hdr.attempt_num,
                                                    l_message->hdr.type == DAP_CHAIN_ESBOCS_MSG_TYPE_VOTE_FOR ?
                                                        "FOR" : "AGAINST");
            dap_chain_esbocs_message_item_t *l_unprocessed_item = NULL;
            HASH_FIND(hh, l_round->message_items, a_data_hash, sizeof(dap_chain_hash_fast_t), l_unprocessed_item);
            if (l_unprocessed_item)
                l_unprocessed_item->unprocessed = true;
            break;
        }
        if (l_cs_debug) {
            char *l_directive_hash_str = dap_chain_hash_fast_to_str_new(l_candidate_hash);
            log_it(L_MSG, "net:%s, chain:%s, round:%"DAP_UINT64_FORMAT_U", attempt:%hhu."
                            " Receive VOTE %s directive %s",
                                l_session->chain->net_name, l_session->chain->name, l_session->cur_round.id,
                                    l_message->hdr.attempt_num, l_message->hdr.type == DAP_CHAIN_ESBOCS_MSG_TYPE_VOTE_FOR ?
                                    "FOR" : "AGAINST", l_directive_hash_str);
            DAP_DELETE(l_directive_hash_str);
        }
        if (l_message->hdr.type == DAP_CHAIN_ESBOCS_MSG_TYPE_VOTE_FOR) {
            if (!l_session->cur_round.directive_applied &&
                    ++l_session->cur_round.votes_for_count * 3 >=
                        dap_list_length(l_session->cur_round.all_validators) * 2) {
                s_session_directive_apply(l_session->cur_round.directive, &l_session->cur_round.directive_hash);
                l_session->cur_round.directive_applied = true;
                s_session_state_change(l_session, DAP_CHAIN_ESBOCS_SESSION_STATE_PREVIOUS, dap_time_now());
            }
        } else // l_message->hdr.type == DAP_CHAIN_ESBOCS_MSG_TYPE_VOTE_AGAINST
            if (++l_session->cur_round.votes_against_count * 3 >=
                    dap_list_length(l_session->cur_round.all_validators) * 2)
                s_session_state_change(l_session, DAP_CHAIN_ESBOCS_SESSION_STATE_PREVIOUS, dap_time_now());
    } break;

    case DAP_CHAIN_ESBOCS_MSG_TYPE_PRE_COMMIT:
        s_session_candidate_precommit(l_session, l_message);
    default:
        break;
    }
session_unlock:
    if (a_sender_node_addr) //Process network message
        pthread_mutex_unlock(&l_session->mutex);
}

static void s_message_send(dap_chain_esbocs_session_t *a_session, uint8_t a_message_type, dap_hash_fast_t *a_block_hash,
                                    const void *a_data, size_t a_data_size, dap_list_t *a_validators)
{
    dap_chain_net_t *l_net = dap_chain_net_by_id(a_session->chain->net_id);
    size_t l_message_size = sizeof(dap_chain_esbocs_message_hdr_t) + a_data_size;
    dap_chain_esbocs_message_t *l_message =
                        DAP_NEW_Z_SIZE(dap_chain_esbocs_message_t, l_message_size);
    l_message->hdr.version = DAP_CHAIN_ESBOCS_PROTOCOL_VERSION;
    l_message->hdr.round_id = a_session->cur_round.id;
    l_message->hdr.attempt_num = a_session->cur_round.attempt_num;
    l_message->hdr.chain_id = a_session->chain->id;
    l_message->hdr.ts_created = dap_time_now();
    l_message->hdr.type = a_message_type;
    l_message->hdr.message_size = a_data_size;
    l_message->hdr.candidate_hash = *a_block_hash;
    if (a_data && a_data_size)
        memcpy(l_message->msg_n_sign, a_data, a_data_size);

    dap_sign_t *l_sign = dap_sign_create(PVT(a_session->esbocs)->blocks_sign_key, l_message,
                                         sizeof(l_message->hdr) + a_data_size, 0);
    size_t l_sign_size = dap_sign_get_size(l_sign);
    l_message_size += l_sign_size;
    l_message = DAP_REALLOC(l_message, l_message_size);
    memcpy(l_message->msg_n_sign + a_data_size, l_sign, l_sign_size);
    DAP_DELETE(l_sign);
    l_message->hdr.sign_size = l_sign_size;

    dap_stream_ch_chain_voting_pkt_t *l_voting_pkt =
            dap_stream_ch_chain_voting_pkt_new(l_net->pub.id.uint64, &a_session->my_addr,
                                               NULL, l_message, l_message_size);
    DAP_DELETE(l_message);

    for (dap_list_t *it = a_validators; it; it = it->next) {
        dap_chain_esbocs_validator_t *l_validator = it->data;
        if (l_validator->is_synced ||
                a_message_type == DAP_CHAIN_ESBOCS_MSG_TYPE_START_SYNC ||
                a_message_type == DAP_CHAIN_ESBOCS_MSG_TYPE_SEND_DB) {
            debug_if(PVT(a_session->esbocs)->debug, L_MSG, "Send pkt type 0x%x to "NODE_ADDR_FP_STR,
                                                            a_message_type, NODE_ADDR_FP_ARGS_S(l_validator->node_addr));
            l_voting_pkt->hdr.receiver_node_addr = l_validator->node_addr;
            dap_stream_ch_chain_voting_message_write(l_net, &l_validator->node_addr, l_voting_pkt);
        }
    }
    DAP_DELETE(l_voting_pkt);
}


static size_t s_callback_block_sign(dap_chain_cs_blocks_t *a_blocks, dap_chain_block_t **a_block_ptr, size_t a_block_size)
{
    assert(a_blocks);
    dap_chain_esbocs_t *l_esbocs = DAP_CHAIN_ESBOCS(a_blocks);
    dap_chain_esbocs_pvt_t *l_esbocs_pvt = PVT(l_esbocs);
    if (!l_esbocs_pvt->blocks_sign_key) {
        log_it(L_WARNING, "Can't sign block with blocks-sign-cert in [esbocs] section");
        return 0;
    }
    if (!a_block_ptr || !(*a_block_ptr) || !a_block_size) {
        log_it(L_WARNING, "Block size or block pointer is NULL");
        return 0;
    }
    return dap_chain_block_sign_add(a_block_ptr, a_block_size, l_esbocs_pvt->blocks_sign_key);
}

static int s_callback_block_verify(dap_chain_cs_blocks_t *a_blocks, dap_chain_block_t *a_block, size_t a_block_size)
{
    dap_chain_esbocs_t *l_esbocs = DAP_CHAIN_ESBOCS(a_blocks);
    dap_chain_esbocs_pvt_t *l_esbocs_pvt = PVT(l_esbocs);
    if (a_blocks->chain->ledger == NULL) {
        log_it(L_CRITICAL,"Ledger is NULL can't check consensus conditions on this chain %s", a_blocks->chain->name);
        return -3;
    }
    if (sizeof(a_block->hdr) >= a_block_size) {
        log_it(L_WARNING, "Incorrect header size with block %p on chain %s", a_block, a_blocks->chain->name);
        return  -7;
    }

    /*if (a_block->hdr.meta_n_datum_n_signs_size != a_block_size - sizeof(a_block->hdr)) {
        log_it(L_WARNING, "Incorrect size with block %p on chain %s", a_block, a_blocks->chain->name);
        return -8;
    }*/ // TODO Retunn it after hard-fork with correct block sizes

    if (l_esbocs->session && l_esbocs->session->processing_candidate == a_block)
        // It's a block candidate, don't check signs
        return 0;

    size_t l_offset = dap_chain_block_get_sign_offset(a_block, a_block_size);
    size_t l_signs_count = 0;
    dap_sign_t **l_signs = dap_sign_get_unique_signs(a_block->meta_n_datum_n_sign+l_offset,
                                            a_block_size-sizeof(a_block->hdr)-l_offset, &l_signs_count);
    if (!l_signs_count){
        log_it(L_ERROR, "No any signatures at all for block");
        DAP_DELETE(l_signs);
        return -2;
    }

    if (l_signs_count < l_esbocs_pvt->min_validators_count) {
        log_it(L_ERROR, "Corrupted block: not enough signs: %zu of %hu", l_signs_count, l_esbocs_pvt->min_validators_count);
        DAP_DELETE(l_signs);
        return -1;
    }

    // Parse the rest signs
    int l_ret = 0;
    uint16_t l_signs_verified_count = 0;
    size_t l_block_excl_sign_size = dap_chain_block_get_sign_offset(a_block, a_block_size) + sizeof(a_block->hdr);
    // Get the header on signing operation time
    size_t l_block_original = a_block->hdr.meta_n_datum_n_signs_size;
    a_block->hdr.meta_n_datum_n_signs_size = l_block_excl_sign_size - sizeof(a_block->hdr);
    for (size_t i=0; i< l_signs_count; i++) {
        dap_sign_t *l_sign = (dap_sign_t *)l_signs[i];
        if (!dap_sign_verify_size(l_sign, a_block_size - l_block_excl_sign_size + sizeof(a_block->hdr))) {
            log_it(L_ERROR, "Corrupted block: sign size is bigger than block size");
            l_ret = -3;
            break;
        }

        dap_chain_addr_t l_signing_addr;
        dap_chain_addr_fill_from_sign(&l_signing_addr, l_sign, a_blocks->chain->net_id);
        if (!l_esbocs_pvt->poa_mode) {
             // Compare signature with delegated keys
            if (!dap_chain_net_srv_stake_key_delegated(&l_signing_addr)) {
                char *l_bad_addr = dap_chain_hash_fast_to_str_new(&l_signing_addr.data.hash_fast);
                log_it(L_ATT, "Unknown PoS signer %s", l_bad_addr);
                DAP_DELETE(l_bad_addr);
                continue;
            }
        } else {
            // Compare signature with auth_certs
            if (!s_validator_check(&l_signing_addr, l_esbocs_pvt->poa_validators)) {
                char *l_bad_addr = dap_chain_addr_to_str(&l_signing_addr);
                log_it(L_ATT, "Unknown PoA signer %s", l_bad_addr);
                DAP_DELETE(l_bad_addr);
                continue;
            }
        }
        if (dap_sign_verify(l_sign, a_block, l_block_excl_sign_size) == 1)
            l_signs_verified_count++;
    }
    DAP_DELETE(l_signs);
    // Restore the original header
    a_block->hdr.meta_n_datum_n_signs_size = l_block_original;

    if (l_signs_verified_count < l_esbocs_pvt->min_validators_count) {
        dap_hash_fast_t l_block_hash;
        dap_hash_fast(a_block, a_block_size, &l_block_hash);
        char l_block_hash_str[DAP_CHAIN_HASH_FAST_STR_SIZE];
        dap_hash_fast_to_str(&l_block_hash, l_block_hash_str, DAP_CHAIN_HASH_FAST_STR_SIZE);
        log_it(L_ERROR, "Corrupted block %s: not enough authorized signs: %u of %u",
                    l_block_hash_str, l_signs_verified_count, l_esbocs_pvt->min_validators_count);
        return l_ret ? l_ret : -4;
    }
    return 0;
}

static char *s_esbocs_decree_put(dap_chain_datum_decree_t *a_decree, dap_chain_net_t *a_net)
{
    // Put the transaction to mempool or directly to chains
    size_t l_decree_size = dap_chain_datum_decree_get_size(a_decree);
    dap_chain_datum_t *l_datum = dap_chain_datum_create(DAP_CHAIN_DATUM_DECREE, a_decree, l_decree_size);
    dap_chain_t *l_chain = dap_chain_net_get_chain_by_chain_type(a_net, CHAIN_TYPE_DECREE);
    if (!l_chain) {
        return NULL;
    }
    // Processing will be made according to autoprocess policy
    char *l_ret = dap_chain_mempool_datum_add(l_datum, l_chain, "hex");
    DAP_DELETE(l_datum);
    return l_ret;
}

static dap_chain_datum_decree_t *s_esbocs_decree_set_min_validators_count(dap_chain_net_t *a_net, dap_chain_t *a_chain,
                                                                          uint256_t a_value, dap_cert_t *a_cert)
{
    size_t l_total_tsd_size = 0;
    dap_chain_datum_decree_t *l_decree = NULL;
    dap_list_t *l_tsd_list = NULL;
    dap_tsd_t *l_tsd = NULL;

    l_total_tsd_size += sizeof(dap_tsd_t) + sizeof(uint256_t);
    l_tsd = DAP_NEW_Z_SIZE(dap_tsd_t, l_total_tsd_size);
    if (!l_tsd) {
        log_it(L_ERROR, "Memory allocation error in %s, line %d", __PRETTY_FUNCTION__, __LINE__);
        return NULL;
    }
    l_tsd->type = DAP_CHAIN_DATUM_DECREE_TSD_TYPE_STAKE_MIN_SIGNERS_COUNT;
    l_tsd->size = sizeof(uint256_t);
    *(uint256_t*)(l_tsd->data) = a_value;
    l_tsd_list = dap_list_append(l_tsd_list, l_tsd);

    l_decree = DAP_NEW_Z_SIZE(dap_chain_datum_decree_t, sizeof(dap_chain_datum_decree_t) + l_total_tsd_size);
    if (!l_decree) {
        log_it(L_ERROR, "Memory allocation error in %s, line %d", __PRETTY_FUNCTION__, __LINE__);
        dap_list_free_full(l_tsd_list, NULL);
        return NULL;
    }
    l_decree->decree_version = DAP_CHAIN_DATUM_DECREE_VERSION;
    l_decree->header.ts_created = dap_time_now();
    l_decree->header.type = DAP_CHAIN_DATUM_DECREE_TYPE_COMMON;
    l_decree->header.common_decree_params.net_id = a_net->pub.id;
    dap_chain_t *l_chain = a_chain;
    if (!a_chain)
        l_chain = dap_chain_net_get_default_chain_by_chain_type(a_net, CHAIN_TYPE_ANCHOR);
    if(!l_chain){
        log_it(L_ERROR, "Can't find chain with decree support.");
        dap_list_free_full(l_tsd_list, NULL);
        DAP_DELETE(l_decree);
        return NULL;
    }
    l_decree->header.common_decree_params.chain_id = l_chain->id;
    l_decree->header.common_decree_params.cell_id = *dap_chain_net_get_cur_cell(a_net);
    l_decree->header.sub_type = DAP_CHAIN_DATUM_DECREE_COMMON_SUBTYPE_STAKE_MIN_VALIDATORS_COUNT;
    l_decree->header.data_size = l_total_tsd_size;
    l_decree->header.signs_size = 0;

    size_t l_data_tsd_offset = 0;
    for ( dap_list_t* l_iter=dap_list_first(l_tsd_list); l_iter; l_iter=l_iter->next){
        dap_tsd_t * l_b_tsd = (dap_tsd_t *) l_iter->data;
        size_t l_tsd_size = dap_tsd_size(l_b_tsd);
        memcpy((byte_t*)l_decree->data_n_signs + l_data_tsd_offset, l_b_tsd, l_tsd_size);
        l_data_tsd_offset += l_tsd_size;
    }
    dap_list_free_full(l_tsd_list, NULL);

    size_t l_cur_sign_offset = l_decree->header.data_size + l_decree->header.signs_size;
    size_t l_total_signs_size = l_decree->header.signs_size;

    dap_sign_t * l_sign = dap_cert_sign(a_cert,  l_decree,
       sizeof(dap_chain_datum_decree_t) + l_decree->header.data_size, 0);

    if (l_sign) {
        size_t l_sign_size = dap_sign_get_size(l_sign);
        l_decree = DAP_REALLOC(l_decree, sizeof(dap_chain_datum_decree_t) + l_cur_sign_offset + l_sign_size);
        memcpy((byte_t*)l_decree->data_n_signs + l_cur_sign_offset, l_sign, l_sign_size);
        l_total_signs_size += l_sign_size;
        l_cur_sign_offset += l_sign_size;
        l_decree->header.signs_size = l_total_signs_size;
        DAP_DELETE(l_sign);
        log_it(L_DEBUG,"<-- Signed with '%s'", a_cert->name);
    }else{
        log_it(L_ERROR, "Decree signing failed");
        DAP_DELETE(l_decree);
        return NULL;
    }

    return l_decree;
}

/**
 * @brief
 * parse and execute cellframe-node-cli esbocs commands
 * @param argc arguments count
 * @param argv array with arguments
 * @param arg_func
 * @param str_reply
 * @return
 */
static int s_cli_esbocs(int a_argc, char ** a_argv, char **a_str_reply)
{
    int ret = -666;
    int l_arg_index = 2;
    dap_chain_net_t * l_chain_net = NULL;
    dap_chain_t * l_chain = NULL;
    const char *l_cert_str = NULL,
               *l_value_str = NULL;

    if (dap_chain_node_cli_cmd_values_parse_net_chain(&l_arg_index,a_argc,a_argv,a_str_reply,&l_chain,&l_chain_net)) {
        return -3;
    }

    if (dap_cli_server_cmd_find_option_val(a_argv, l_arg_index, l_arg_index + 1, "set", NULL)) {
        dap_cli_server_cmd_find_option_val(a_argv, l_arg_index, a_argc, "-cert", &l_cert_str);
        if (!l_cert_str) {
            dap_cli_server_cmd_set_reply_text(a_str_reply, "Command 'min_validators_count' requires parameter -cert");
            return -3;
        }
        dap_cert_t *l_poa_cert = dap_cert_find_by_name(l_cert_str);
        if (!l_poa_cert) {
            dap_cli_server_cmd_set_reply_text(a_str_reply, "Specified certificate not found");
            return -25;
        }

        dap_cli_server_cmd_find_option_val(a_argv, l_arg_index, a_argc, "-val_count", &l_value_str);
        if (!l_value_str) {
            dap_cli_server_cmd_set_reply_text(a_str_reply, "Command 'min_validators_count' requires parameter -val_count");
            return -9;
        }
        uint256_t l_value = dap_chain_balance_scan(l_value_str);
        if (IS_ZERO_256(l_value)) {
            dap_cli_server_cmd_set_reply_text(a_str_reply, "Unrecognized number in '-val_count' param");
            return -10;
        }

        dap_chain_datum_decree_t *l_decree = s_esbocs_decree_set_min_validators_count(
                                                l_chain_net, l_chain, l_value, l_poa_cert);
        char *l_decree_hash_str = NULL;
        if (l_decree && (l_decree_hash_str = s_esbocs_decree_put(l_decree, l_chain_net))) {
            dap_cli_server_cmd_set_reply_text(a_str_reply, "Minimum validators count has been set."
                                                           " Decree hash %s", l_decree_hash_str);
            DAP_DELETE(l_decree);
            DAP_DELETE(l_decree_hash_str);
        } else {
            dap_cli_server_cmd_set_reply_text(a_str_reply, "Minimum validators count setting failed");
            DAP_DEL_Z(l_decree);
            return -21;
        }
    } else if (dap_cli_server_cmd_find_option_val(a_argv, l_arg_index, l_arg_index + 1, "print", NULL)) {
        dap_chain_cs_blocks_t *l_blocks = DAP_CHAIN_CS_BLOCKS(l_chain);
        dap_chain_esbocs_t *l_esbocs = DAP_CHAIN_ESBOCS(l_blocks);
        dap_chain_esbocs_pvt_t *l_esbocs_pvt = PVT(l_esbocs);
        dap_cli_server_cmd_set_reply_text(a_str_reply, "Minimum validators count is %d",
                                          l_esbocs_pvt->min_validators_count);
    } else
        dap_cli_server_cmd_set_reply_text(a_str_reply, "Unrecognized subcommand '%s'", a_argv[l_arg_index]);
    return ret;
}<|MERGE_RESOLUTION|>--- conflicted
+++ resolved
@@ -281,7 +281,6 @@
 
 /* *** Temporary added section for over-consensus sync. Remove this after global DB sync refactoring *** */
 
-<<<<<<< HEAD
 static bool s_change_db_broadcast(UNUSED_ARG dap_proc_thread_t *a_thread, void *a_arg)
 {
     dap_chain_esbocs_session_t *l_session = a_arg;
@@ -293,8 +292,6 @@
     return true;
 }
 
-=======
->>>>>>> 108ba631
 static void s_session_db_serialize(dap_global_db_context_t *a_context, void *a_arg)
 {
     dap_chain_esbocs_session_t *l_session = a_arg;
@@ -1774,33 +1771,10 @@
     dap_chain_addr_t *l_validator_addr = dap_chain_addr_from_str(a_obj->key);
     if (!l_validator_addr) {
         log_it(L_WARNING, "Unreadable address in esbocs global DB group");
-<<<<<<< HEAD
         dap_global_db_driver_delete(a_obj, 1);
-=======
-        dap_global_db_del_unsafe(a_context, a_obj->group, a_obj->key);
->>>>>>> 108ba631
-        s_session_db_serialize(a_context, l_session);
-        return;
-    }
-    if (dap_chain_net_srv_stake_mark_validator_active(l_validator_addr, a_obj->type != DAP_DB$K_OPTYPE_ADD)) {
-<<<<<<< HEAD
+    }
+    if (dap_chain_net_srv_stake_mark_validator_active(l_validator_addr, a_obj->type != DAP_DB$K_OPTYPE_ADD))
         dap_global_db_driver_delete(a_obj, 1);
-        s_session_db_serialize(a_context, l_session);
-        return;
-    }
-=======
-        dap_global_db_del_unsafe(a_context, a_obj->group, a_obj->key);
-        s_session_db_serialize(a_context, l_session);
-        return;
-    }
-    dap_global_db_pkt_t *l_pkt = dap_global_db_pkt_serialize(a_obj);
-    dap_hash_fast_t l_blank_hash = {};
-    pthread_mutex_lock(&l_session->mutex);
-    s_message_send(l_session, DAP_CHAIN_ESBOCS_MSG_TYPE_SEND_DB, &l_blank_hash, l_pkt,
-                   sizeof(*l_pkt) + l_pkt->data_size, l_session->cur_round.all_validators);
-    pthread_mutex_unlock(&l_session->mutex);
-    DAP_DELETE(l_pkt);
->>>>>>> 108ba631
     s_session_db_serialize(a_context, l_session);
 }
 
