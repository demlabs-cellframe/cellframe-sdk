/*
* Authors:
* Roman Khlopkov <roman.khlopkov@demlabs.net>
* Cellframe       https://cellframe.net
* DeM Labs Inc.   https://demlabs.net
* Copyright  (c) 2017-2023
* All rights reserved.

This file is part of CellFrame SDK the open source project

CellFrame SDK is free software: you can redistribute it and/or modify
it under the terms of the GNU General Public License as published by
the Free Software Foundation, either version 3 of the License, or
(at your option) any later version.

CellFrame SDK is distributed in the hope that it will be useful,
but WITHOUT ANY WARRANTY; without even the implied warranty of
MERCHANTABILITY or FITNESS FOR A PARTICULAR PURPOSE.  See the
GNU General Public License for more details.

You should have received a copy of the GNU General Public License
along with any CellFrame SDK based project.  If not, see <http://www.gnu.org/licenses/>.
*/
#include "dap_common.h"
#include "dap_context.h"
#include "utlist.h"
#include "dap_timerfd.h"
#include "rand/dap_rand.h"
#include "dap_stream_ch_proc.h"
#include "dap_chain_net.h"
#include "dap_chain_net_srv_order.h"
#include "dap_chain_common.h"
#include "dap_chain_mempool.h"
#include "dap_chain_cell.h"
#include "dap_chain_cs.h"
#include "dap_chain_cs_blocks.h"
#include "dap_chain_cs_esbocs.h"
#include "dap_chain_net_srv_stake_pos_delegate.h"
#include "dap_chain_ledger.h"
#include "dap_chain_node_cli_cmd.h"

#define LOG_TAG "dap_chain_cs_esbocs"

enum s_esbocs_session_state {
    DAP_CHAIN_ESBOCS_SESSION_STATE_WAIT_START,
    DAP_CHAIN_ESBOCS_SESSION_STATE_WAIT_PROC,
    DAP_CHAIN_ESBOCS_SESSION_STATE_WAIT_SIGNS,
    DAP_CHAIN_ESBOCS_SESSION_STATE_WAIT_FINISH,
    DAP_CHAIN_ESBOCS_SESSION_STATE_WAIT_VOTING,
    DAP_CHAIN_ESBOCS_SESSION_STATE_PREVIOUS     // fictive sate to change back
};

static dap_list_t *s_validator_check(dap_chain_addr_t *a_addr, dap_list_t *a_validators);
static void s_session_proc_state(void *a_arg);
static void s_session_state_change(dap_chain_esbocs_session_t *a_session, enum s_esbocs_session_state a_new_state, dap_time_t a_time);
static bool s_stream_ch_packet_in(dap_stream_ch_t *a_ch, void *a_arg);
static void s_session_packet_in(dap_chain_esbocs_session_t *a_session, dap_chain_node_addr_t *a_sender_node_addr, uint8_t *a_data, size_t a_data_size);
static void s_session_round_clear(dap_chain_esbocs_session_t *a_session);
static bool s_session_round_new(void *a_session);
static bool s_session_candidate_to_chain(
            dap_chain_esbocs_session_t *a_session, dap_chain_hash_fast_t *a_candidate_hash,
                            dap_chain_block_t *a_candidate, size_t a_candidate_size);
static void s_session_candidate_submit(dap_chain_esbocs_session_t *a_session);
static void s_session_candidate_verify(dap_chain_esbocs_session_t *a_session, dap_chain_block_t *a_candidate,
                                       size_t a_candidate_size, dap_hash_fast_t *a_candidate_hash);
static void s_session_candidate_precommit(dap_chain_esbocs_session_t *a_session, dap_chain_esbocs_message_t *a_message);
static void s_session_round_finish(dap_chain_esbocs_session_t *a_session, dap_chain_esbocs_store_t *l_store);

static void s_message_send(dap_chain_esbocs_session_t *a_session, uint8_t a_message_type, dap_hash_fast_t *a_block_hash,
                                    const void *a_data, size_t a_data_size, dap_list_t *a_validators);
static void s_message_chain_add(dap_chain_esbocs_session_t * a_session,
                                dap_chain_esbocs_message_t * a_message,
                                size_t a_message_size,
                                dap_chain_hash_fast_t *a_message_hash,
                                dap_chain_addr_t *a_signing_addr);

static int s_callback_new(dap_chain_t *a_chain, dap_config_t *a_chain_cfg);
static void s_callback_delete(dap_chain_cs_blocks_t *a_blocks);
static int s_callback_created(dap_chain_t *a_chain, dap_config_t *a_chain_net_cfg);
static size_t s_callback_block_sign(dap_chain_cs_blocks_t *a_blocks, dap_chain_block_t **a_block_ptr, size_t a_block_size);
static int s_callback_block_verify(dap_chain_cs_blocks_t *a_blocks, dap_chain_block_t *a_block, size_t a_block_size);
static void s_db_change_notifier(dap_store_obj_t *a_obj, void * a_arg);
static dap_list_t *s_check_emergency_rights(dap_chain_esbocs_t *a_esbocs, dap_chain_addr_t *a_signing_addr);
static int s_cli_esbocs(int a_argc, char **a_argv, void **a_str_reply);

DAP_STATIC_INLINE const char *s_voting_msg_type_to_str(uint8_t a_type)
{
    switch (a_type) {
    case DAP_CHAIN_ESBOCS_MSG_TYPE_START_SYNC: return "START_SYNC";
    case DAP_CHAIN_ESBOCS_MSG_TYPE_SUBMIT: return "SUBMIT";
    case DAP_CHAIN_ESBOCS_MSG_TYPE_APPROVE: return "APPROVE";
    case DAP_CHAIN_ESBOCS_MSG_TYPE_REJECT: return "REJECT";
    case DAP_CHAIN_ESBOCS_MSG_TYPE_COMMIT_SIGN: return "COMMIT_SIGN";
    case DAP_CHAIN_ESBOCS_MSG_TYPE_PRE_COMMIT: return "PRE_COMMIT";
    case DAP_CHAIN_ESBOCS_MSG_TYPE_DIRECTIVE: return "DIRECTIVE";
    case DAP_CHAIN_ESBOCS_MSG_TYPE_VOTE_FOR: return "VOTE_FOR";
    case DAP_CHAIN_ESBOCS_MSG_TYPE_VOTE_AGAINST: return "VOTE_AGAINST";
    default: return "UNKNOWN";
    }
}

DAP_STATIC_INLINE uint32_t s_directive_calc_size(uint8_t a_type)
{
    uint32_t l_ret = sizeof(dap_chain_esbocs_directive_t);
    switch (a_type) {
    case DAP_CHAIN_ESBOCS_DIRECTIVE_KICK:
    case DAP_CHAIN_ESBOCS_DIRECTIVE_LIFT:
        l_ret += sizeof(dap_tsd_t) + sizeof(dap_chain_addr_t);
    default:;
    }
    return l_ret;
}

DAP_STATIC_INLINE char *s_get_penalty_group(dap_chain_net_id_t a_net_id)
{
    dap_chain_net_t *l_net = dap_chain_net_by_id(a_net_id);
    return dap_strdup_printf(DAP_CHAIN_ESBOCS_GDB_GROUPS_PREFIX".%s.penalty", l_net->pub.gdb_groups_prefix);
}

DAP_STATIC_INLINE size_t s_get_esbocs_message_size(dap_chain_esbocs_message_t *a_message)
{
    return sizeof(*a_message) + a_message->hdr.sign_size + a_message->hdr.message_size;
}

static dap_chain_esbocs_session_t *s_session_items;

typedef struct dap_chain_esbocs_pvt {
    // Base params
    dap_enc_key_t *blocks_sign_key;
    dap_hash_fast_t candidate_hash;
    // Validators section
    bool poa_mode;
    uint16_t start_validators_min;
    // Debug flag
    bool debug;
    // Emergancy mode with signing by current online validators only
    bool emergency_mode;
    dap_list_t *emergency_validator_addrs;
    // Round params
    uint16_t new_round_delay;
    uint16_t round_start_sync_timeout;
    uint16_t round_attempts_max;
    uint16_t round_attempt_timeout;
    // PoA section
    dap_list_t *poa_validators;
    // Fee & autocollect params
    dap_chain_addr_t *collecting_addr;
    uint256_t minimum_fee;
    uint256_t collecting_level;
    dap_pkey_t *block_sign_pkey;
    // Decree controoled params
    uint16_t min_validators_count;
    bool check_signs_structure;
} dap_chain_esbocs_pvt_t;

#define PVT(a) ((dap_chain_esbocs_pvt_t *)a->_pvt)

struct sync_params {
    uint64_t attempt;
    dap_global_db_driver_hash_t db_hash;
} DAP_ALIGN_PACKED;

DAP_STATIC_INLINE uint16_t s_get_round_skip_timeout(dap_chain_esbocs_session_t *a_session)
{
    return PVT(a_session->esbocs)->round_attempt_timeout * 6 * PVT(a_session->esbocs)->round_attempts_max;
}

int dap_chain_cs_esbocs_init()
{
    dap_chain_cs_add("esbocs", s_callback_new);
    dap_stream_ch_proc_add(DAP_STREAM_CH_ESBOCS_ID,
                           NULL,
                           NULL,
                           s_stream_ch_packet_in,
                           NULL);
    dap_cli_server_cmd_add ("esbocs", s_cli_esbocs, "ESBOCS commands",
        "esbocs min_validators_count set -net <net_name> -chain <chain_name> -cert <poa_cert_name> -val_count <value>\n"
            "\tSets minimum validators count for ESBOCS consensus\n"
        "esbocs min_validators_count show -net <net_name> -chain <chain_name>\n"
            "\tShow minimum validators count for ESBOCS consensus\n"
        "esbocs check_signs_structure {enable|disable} -net <net_name> -chain <chain_name> -cert <poa_cert_name>\n"
            "\tEnables or disables checks for blocks signs structure validity\n"
        "esbocs check_signs_structure show -net <net_name> -chain <chain_name>\n"
            "\tShow status of checks for blocks signs structure validity\n"
        "esbocs emergency_validator {add|remove} -net <net_name> -chain <chain_name> -cert <poa_cert_name> -pkey_hash <validator_pkey_hash>\n"
            "\tAdd or remove validator by its signature public key hash to list of validators allowed to work in emergency mode\n"
        "esbocs emergency_validator show -net <net_name> -chain <chain_name>\n"
            "\tShow list of validators public key hashes allowed to work in emergency mode\n");
    return 0;
}

void dap_chain_cs_esbocs_deinit(void)
{
}

static int s_callback_new(dap_chain_t *a_chain, dap_config_t *a_chain_cfg)
{
    dap_chain_cs_type_create("blocks", a_chain, a_chain_cfg);

    dap_chain_cs_blocks_t *l_blocks = DAP_CHAIN_CS_BLOCKS(a_chain);
    int l_ret = 0;
    dap_chain_esbocs_t *l_esbocs = NULL;
    DAP_NEW_Z_RET_VAL(l_esbocs, dap_chain_esbocs_t, -5, NULL);

    l_esbocs->blocks = l_blocks;   
    l_blocks->_inheritor = l_esbocs;
    l_blocks->callback_delete = s_callback_delete;
    l_blocks->callback_block_verify = s_callback_block_verify;
    l_blocks->callback_block_sign = s_callback_block_sign;

    l_esbocs->chain = a_chain;
    l_esbocs->_pvt = DAP_NEW_Z(dap_chain_esbocs_pvt_t);
    dap_chain_esbocs_pvt_t *l_esbocs_pvt = PVT(l_esbocs);
    if (!l_esbocs_pvt) {
        log_it(L_CRITICAL, "%s", g_error_memory_alloc);
        l_ret = - 5;
        goto lb_err;
    }
    l_esbocs_pvt->debug = dap_config_get_item_bool_default(a_chain_cfg, "esbocs", "consensus_debug", false);
    l_esbocs_pvt->poa_mode = dap_config_get_item_bool_default(a_chain_cfg, "esbocs", "poa_mode", false);
    l_esbocs_pvt->round_start_sync_timeout = dap_config_get_item_uint16_default(a_chain_cfg, "esbocs", "round_start_sync_timeout", 15);
    l_esbocs_pvt->new_round_delay = dap_config_get_item_uint16_default(a_chain_cfg, "esbocs", "new_round_delay", 10);
    l_esbocs_pvt->round_attempts_max = dap_config_get_item_uint16_default(a_chain_cfg, "esbocs", "round_attempts_max", 4);
    l_esbocs_pvt->round_attempt_timeout = dap_config_get_item_uint16_default(a_chain_cfg, "esbocs", "round_attempt_timeout", 10);

    l_esbocs_pvt->start_validators_min = l_esbocs_pvt->min_validators_count =
            dap_config_get_item_uint16(a_chain_cfg, "esbocs", "min_validators_count");
    if (!l_esbocs_pvt->min_validators_count) {
        l_ret = -1;
        goto lb_err;
    }

    const char *l_auth_certs_prefix = dap_config_get_item_str(a_chain_cfg, "esbocs", "auth_certs_prefix");
    uint16_t l_node_addrs_count;
    char **l_addrs = dap_config_get_array_str(a_chain_cfg, "esbocs", "validators_addrs", &l_node_addrs_count);
    if (l_node_addrs_count < l_esbocs_pvt->min_validators_count) {
        l_ret = -2;
        goto lb_err;
    }
    dap_chain_net_srv_stake_net_add(a_chain->net_id);
    uint16_t l_auth_certs_count = dap_config_get_item_uint16_default(a_chain_cfg, "esbocs", "auth_certs_count", l_node_addrs_count);
    dap_chain_net_t *l_net = dap_chain_net_by_id(a_chain->net_id);
    for (size_t i = 0; i < l_auth_certs_count; i++) {
        char l_cert_name[512];
        dap_cert_t *l_cert_cur;
        snprintf(l_cert_name, sizeof(l_cert_name), "%s.%zu", l_auth_certs_prefix, i);
        if ((l_cert_cur = dap_cert_find_by_name(l_cert_name)) == NULL) {
            snprintf(l_cert_name, sizeof(l_cert_name), "%s.%zu.pub", l_auth_certs_prefix, i);
            if ((l_cert_cur = dap_cert_find_by_name(l_cert_name)) == NULL) {
                log_it(L_ERROR, "Can't find cert \"%s\"", l_cert_name);
                l_ret = -3;
                goto lb_err;
            }
        }
        dap_chain_addr_t l_signing_addr;
        log_it(L_NOTICE, "Initialized auth cert \"%s\"", l_cert_name);
        dap_chain_addr_fill_from_key(&l_signing_addr, l_cert_cur->enc_key, a_chain->net_id);

        l_esbocs_pvt->emergency_validator_addrs = dap_list_append(l_esbocs_pvt->emergency_validator_addrs,
                                                                  DAP_DUP(&l_signing_addr));
        if (i >= l_node_addrs_count)
            continue;

        dap_chain_node_addr_t l_signer_node_addr;
        if (dap_chain_node_addr_from_str(&l_signer_node_addr, l_addrs[i])) {
            log_it(L_ERROR, "Wrong address format, should be like 0123::4567::89AB::CDEF");
            l_ret = -4;
            goto lb_err;
        }
        dap_chain_esbocs_validator_t *l_validator = DAP_NEW_Z(dap_chain_esbocs_validator_t);
        if (!l_validator) {
        log_it(L_CRITICAL, "%s", g_error_memory_alloc);
            l_ret = - 5;
            goto lb_err;
        }
        l_validator->signing_addr = l_signing_addr;
        l_validator->node_addr = l_signer_node_addr;
        l_validator->weight = uint256_1;
        l_esbocs_pvt->poa_validators = dap_list_append(l_esbocs_pvt->poa_validators, l_validator);
        const char *l_signer_addr = dap_chain_hash_fast_to_str_static(&l_signing_addr.data.hash_fast);
        log_it(L_MSG, "add validator addr "NODE_ADDR_FP_STR", signing addr %s", NODE_ADDR_FP_ARGS_S(l_signer_node_addr), l_signer_addr);

        if (!l_esbocs_pvt->poa_mode) { // auth certs in PoA mode will be first PoS validators keys
            dap_hash_fast_t l_stake_tx_hash = {};
            uint256_t l_weight = dap_chain_net_srv_stake_get_allowed_min_value(a_chain->net_id);
            dap_chain_net_srv_stake_key_delegate(l_net, &l_signing_addr, &l_stake_tx_hash,
                                                 l_weight, &l_signer_node_addr);
        }
    }
    // Preset reward for block signs, before first reward decree
    const char *l_preset_reward_str = dap_config_get_item_str(a_chain_cfg, "esbocs", "preset_reward");
    if (l_preset_reward_str) {
        uint256_t l_preset_reward = dap_chain_balance_scan(l_preset_reward_str);
        if (!IS_ZERO_256(l_preset_reward))
            dap_chain_net_add_reward(l_net, l_preset_reward, 0);
    }
    l_blocks->chain->callback_created = s_callback_created;

    return 0;

lb_err:
    dap_list_free_full(l_esbocs_pvt->poa_validators, NULL);
    DAP_DEL_MULTY(l_esbocs_pvt, l_esbocs);
    l_blocks->_inheritor = NULL;
    l_blocks->callback_delete = NULL;
    l_blocks->callback_block_verify = NULL;
    return l_ret;
}

static void s_check_db_collect_callback(dap_global_db_instance_t UNUSED_ARG *a_dbi,
                                        int a_rc, const char *a_group, const char *a_key, const void *a_value,
                                        const size_t a_value_size, dap_nanotime_t UNUSED_ARG a_value_ts,
                                        bool UNUSED_ARG a_is_pinned, void *a_arg)
{
    bool l_fee_collect = strstr(a_group, "fee");
    if (a_rc != DAP_GLOBAL_DB_RC_SUCCESS) {
        log_it(L_ERROR, "Can't add block with hash %s to autocollect %s list", a_key, l_fee_collect ? "fee" : "reward");
        return;
    }
    log_it(L_NOTICE, "The block %s was successfully added to autocollect %s list", a_key, l_fee_collect ? "fee" : "reward");
    assert(a_value_size == sizeof(uint256_t));
    dap_chain_esbocs_block_collect_t *l_block_collect_params = a_arg;
    bool l_level_reached = false;
    uint256_t l_value_total = uint256_0;
    size_t l_objs_count = 0;
    dap_global_db_obj_t *l_objs = dap_global_db_get_all_sync(a_group, &l_objs_count);
    if (l_objs_count >= 10) {
        for (size_t i = 0; i < l_objs_count; i++) {
            SUM_256_256(l_value_total, *(uint256_t*)l_objs[i].value, &l_value_total);
            if (compare256(l_value_total, l_block_collect_params->collecting_level) >= 0) {
                l_level_reached = true;
                break;
            }
        }
    }
    if (l_level_reached) {
        dap_list_t *l_block_list = NULL;
        for (size_t i = 0; i < l_objs_count; i++) {
            dap_hash_fast_t block_hash;
            dap_chain_hash_fast_from_hex_str(l_objs[i].key, &block_hash);
            l_block_list = dap_list_append(l_block_list, DAP_DUP(&block_hash));
        }
        dap_chain_cs_blocks_t *l_blocks = DAP_CHAIN_CS_BLOCKS(l_block_collect_params->chain);
        char *l_tx_hash_str = l_fee_collect ?
                    dap_chain_mempool_tx_coll_fee_create(l_blocks, l_block_collect_params->blocks_sign_key,
                                     l_block_collect_params->collecting_addr, l_block_list, l_block_collect_params->minimum_fee, "hex")
                  :
                    dap_chain_mempool_tx_reward_create(l_blocks, l_block_collect_params->blocks_sign_key,
                                     l_block_collect_params->collecting_addr, l_block_list, l_block_collect_params->minimum_fee, "hex");
        if (l_tx_hash_str) {
            log_it(L_NOTICE, "%s collect transaction successfully created, hash = %s",
                            l_fee_collect ? "Fee" : "Reward", l_tx_hash_str);
            DAP_DELETE(l_tx_hash_str);
        } else
            log_it(L_ERROR, "%s collect transaction creation error", l_fee_collect ? "Fee" : "Reward");
        dap_global_db_del_sync(a_group, NULL);
    }
    DAP_DELETE(l_block_collect_params);
    dap_global_db_objs_delete(l_objs, l_objs_count);
}

void dap_chain_esbocs_add_block_collect(dap_chain_block_cache_t *a_block_cache,
                                        dap_chain_esbocs_block_collect_t *a_block_collect_params,
                                        dap_chain_block_autocollect_type_t a_type)
{
    dap_return_if_fail(a_block_cache && a_block_collect_params);
    dap_chain_t *l_chain = a_block_collect_params->chain;
    if (a_type == DAP_CHAIN_BLOCK_COLLECT_BOTH || a_type == DAP_CHAIN_BLOCK_COLLECT_FEES) {
        dap_sign_t *l_sign = dap_chain_block_sign_get(a_block_cache->block, a_block_cache->block_size, 0);
        if (dap_pkey_match_sign(a_block_collect_params->block_sign_pkey, l_sign)) {
            dap_chain_esbocs_block_collect_t *l_block_collect_params = DAP_NEW_Z(dap_chain_esbocs_block_collect_t);
            l_block_collect_params->collecting_level = a_block_collect_params->collecting_level;
            l_block_collect_params->minimum_fee = a_block_collect_params->minimum_fee;
            l_block_collect_params->chain = a_block_collect_params->chain;
            l_block_collect_params->blocks_sign_key = a_block_collect_params->blocks_sign_key;
            l_block_collect_params->block_sign_pkey = a_block_collect_params->block_sign_pkey;
            l_block_collect_params->collecting_addr = a_block_collect_params->collecting_addr;
            dap_chain_net_t *l_net = dap_chain_net_by_id(l_chain->net_id);
            assert(l_net);
            uint256_t l_value_fee = uint256_0;
            dap_list_t *l_list_used_out = dap_chain_block_get_list_tx_cond_outs_with_val(
                                            l_net->pub.ledger, a_block_cache, &l_value_fee);
            if (!IS_ZERO_256(l_value_fee)) {
                char *l_fee_group = dap_chain_cs_blocks_get_fee_group(l_chain->net_name);
                dap_global_db_set(l_fee_group, a_block_cache->block_hash_str, &l_value_fee, sizeof(l_value_fee),
                                    false, s_check_db_collect_callback, l_block_collect_params);
                DAP_DELETE(l_fee_group);
            }
            dap_list_free_full(l_list_used_out, NULL);
        }
    }
    if (a_type != DAP_CHAIN_BLOCK_COLLECT_BOTH && a_type != DAP_CHAIN_BLOCK_COLLECT_REWARDS)
        return;
    if (dap_chain_block_sign_match_pkey(a_block_cache->block, a_block_cache->block_size,
                                        a_block_collect_params->block_sign_pkey)) {
        dap_chain_esbocs_block_collect_t *l_block_collect_params = DAP_NEW_Z(dap_chain_esbocs_block_collect_t);
        l_block_collect_params->collecting_level = a_block_collect_params->collecting_level;
        l_block_collect_params->minimum_fee = a_block_collect_params->minimum_fee;
        l_block_collect_params->chain = a_block_collect_params->chain;
        l_block_collect_params->blocks_sign_key = a_block_collect_params->blocks_sign_key;
        l_block_collect_params->block_sign_pkey = a_block_collect_params->block_sign_pkey;
        l_block_collect_params->collecting_addr = a_block_collect_params->collecting_addr;
        dap_chain_net_t *l_net = dap_chain_net_by_id(l_chain->net_id);
        assert(l_net);
        if (!dap_ledger_is_used_reward(l_net->pub.ledger, &a_block_cache->block_hash,
                                        &l_block_collect_params->collecting_addr->data.hash_fast)) {
            uint256_t l_value_reward = l_chain->callback_calc_reward(l_chain, &a_block_cache->block_hash,
                                                                     l_block_collect_params->block_sign_pkey);
            if (!IS_ZERO_256(l_value_reward)) {
                char *l_reward_group = dap_chain_cs_blocks_get_reward_group(l_chain->net_name);
                dap_global_db_set(l_reward_group, a_block_cache->block_hash_str, &l_value_reward, sizeof(l_value_reward),
                                    false, s_check_db_collect_callback, l_block_collect_params);
                DAP_DELETE(l_reward_group);
            }
        }
    }
}

static void s_new_atom_notifier(void *a_arg, dap_chain_t *a_chain, dap_chain_cell_id_t a_id,
                                void *a_atom, size_t a_atom_size)
{
    dap_chain_esbocs_session_t *l_session = a_arg;
    assert(l_session->chain == a_chain);
    pthread_mutex_lock(&l_session->mutex);
    dap_chain_hash_fast_t l_last_block_hash;
    dap_chain_get_atom_last_hash(l_session->chain, a_id, &l_last_block_hash);
    if (!dap_hash_fast_compare(&l_last_block_hash, &l_session->cur_round.last_block_hash))
        s_session_round_new(l_session);
    pthread_mutex_unlock(&l_session->mutex);
    if (!PVT(l_session->esbocs)->collecting_addr)
        return;
    dap_chain_esbocs_block_collect_t l_block_collect_params = (dap_chain_esbocs_block_collect_t){
            .collecting_level = PVT(l_session->esbocs)->collecting_level,
            .minimum_fee = PVT(l_session->esbocs)->minimum_fee,
            .chain = a_chain,
            .blocks_sign_key = PVT(l_session->esbocs)->blocks_sign_key,
            .block_sign_pkey = PVT(l_session->esbocs)->block_sign_pkey,
            .collecting_addr = PVT(l_session->esbocs)->collecting_addr,
            .cell_id = a_id
    };
    dap_chain_block_cache_t *l_block_cache = dap_chain_block_cache_get_by_hash(DAP_CHAIN_CS_BLOCKS(a_chain), &l_last_block_hash);
    dap_chain_esbocs_add_block_collect(l_block_cache, &l_block_collect_params, DAP_CHAIN_BLOCK_COLLECT_BOTH);
}

bool dap_chain_esbocs_get_autocollect_status(dap_chain_net_id_t a_net_id)
{
    dap_chain_esbocs_session_t *l_session;
    DL_FOREACH(s_session_items, l_session) {
        if (l_session->chain->net_id.uint64 == a_net_id.uint64) {
            if (l_session->esbocs && l_session->esbocs->_pvt && PVT(l_session->esbocs)->collecting_addr &&
                    !dap_chain_addr_is_blank(PVT(l_session->esbocs)->collecting_addr))
                return true;
            else
                return false;
        }
    }
    return false;
}

static int s_callback_created(dap_chain_t *a_chain, dap_config_t *a_chain_net_cfg)
{
    dap_chain_cs_blocks_t *l_blocks = DAP_CHAIN_CS_BLOCKS(a_chain);
    dap_chain_esbocs_t *l_esbocs = DAP_CHAIN_ESBOCS(l_blocks);
    dap_chain_esbocs_pvt_t *l_esbocs_pvt = PVT(l_esbocs);

    l_esbocs_pvt->collecting_addr = dap_chain_addr_from_str(dap_config_get_item_str(a_chain_net_cfg, "esbocs", "fee_addr"));
    l_esbocs_pvt->collecting_level = dap_chain_coins_to_balance(dap_config_get_item_str_default(a_chain_net_cfg, "esbocs", "set_collect_fee", "10.0"));

    dap_list_t *l_validators = dap_chain_net_srv_stake_get_validators(a_chain->net_id, false, NULL);
    for (dap_list_t *it = l_validators; it; it = it->next) {
        dap_stream_node_addr_t *l_addr = &((dap_chain_net_srv_stake_item_t *)it->data)->node_addr;
        dap_chain_net_add_validator_to_clusters(a_chain, l_addr);
    }
    dap_chain_esbocs_session_t *l_session = NULL;
    DAP_NEW_Z_RET_VAL(l_session, dap_chain_esbocs_session_t, -8, NULL);
    l_session->chain = a_chain;
    l_session->esbocs = l_esbocs;
    l_esbocs->session = l_session;
    DL_APPEND(s_session_items, l_session);
    log_it(L_INFO, "Init ESBOCS session for net:%s, chain:%s", a_chain->net_name, a_chain->name);

    const char *l_sign_cert_str = NULL;
    if( (l_sign_cert_str = dap_config_get_item_str(a_chain_net_cfg, "esbocs", "blocks-sign-cert")) ) {
        dap_cert_t *l_sign_cert = dap_cert_find_by_name(l_sign_cert_str);
        if (l_sign_cert == NULL) {
            log_it(L_ERROR, "Can't load sign certificate, name \"%s\" is wrong", l_sign_cert_str);
            dap_list_free_full(l_validators, NULL);
            return -1;
        } else if (l_sign_cert->enc_key->priv_key_data) {
            l_esbocs_pvt->blocks_sign_key = l_sign_cert->enc_key;
            log_it(L_INFO, "Loaded \"%s\" certificate for net %s to sign ESBOCS blocks", l_sign_cert_str, a_chain->net_name);
        } else {
            log_it(L_ERROR, "Certificate \"%s\" has no private key", l_sign_cert_str);
            dap_list_free_full(l_validators, NULL);
            return -2;
        }
    } else {
        log_it(L_NOTICE, "No sign certificate provided for net %s, can't sign any blocks. This node can't be a consensus validator", a_chain->net_name);
        dap_list_free_full(l_validators, NULL);
        return -3;
    }
    dap_chain_net_t *l_net = dap_chain_net_by_id(a_chain->net_id);
    dap_chain_node_role_t l_role = dap_chain_net_get_role(l_net);
    if (l_role.enums > NODE_ROLE_MASTER) {
        log_it(L_NOTICE, "Node role is lower than master role, so this node can't be a consensus validator");
        dap_list_free_full(l_validators, NULL);
        return -5;
    }
    dap_chain_addr_t l_my_signing_addr;
    dap_chain_addr_fill_from_key(&l_my_signing_addr, l_esbocs_pvt->blocks_sign_key, a_chain->net_id);
    if (!l_esbocs_pvt->poa_mode) {
        if (!dap_chain_net_srv_stake_key_delegated(&l_my_signing_addr)) {
            log_it(L_WARNING, "Signing key is not delegated by stake service. Switch off validator mode");
            dap_list_free_full(l_validators, NULL);
            return -6;
        }
    } else {
        if (!s_validator_check(&l_my_signing_addr, l_esbocs_pvt->poa_validators)) {
            log_it(L_WARNING, "Signing key is not present in PoA certs list. Switch off validator mode");
            dap_list_free_full(l_validators, NULL);
            return -7;
        }
    }

    l_session->my_addr.uint64 = dap_chain_net_get_cur_addr_int(l_net);
    l_session->my_signing_addr = l_my_signing_addr;

    char *l_sync_group = s_get_penalty_group(l_net->pub.id);
    l_session->db_cluster = dap_global_db_cluster_add(dap_global_db_instance_get_default(), NULL,
                                                      dap_guuid_compose(l_net->pub.id.uint64, DAP_CHAIN_CLUSTER_ID_ESBOCS),
                                                      l_sync_group, 72 * 3600, true,
                                                      DAP_GDB_MEMBER_ROLE_NOBODY, DAP_CLUSTER_TYPE_AUTONOMIC);
    DAP_DELETE(l_sync_group);
    dap_global_db_cluster_add_notify_callback(l_session->db_cluster, s_db_change_notifier, l_session);
    dap_link_manager_add_net_associate(l_net->pub.id.uint64, l_session->db_cluster->links_cluster);

#ifdef DAP_CHAIN_CS_ESBOCS_DIRECTIVE_SUPPORT
    dap_global_db_role_t l_directives_cluster_role_default = DAP_GDB_MEMBER_ROLE_ROOT;
#else
    dap_global_db_role_t l_directives_cluster_role_default = DAP_GDB_MEMBER_ROLE_GUEST;
#endif
    for (dap_list_t *it = l_validators; it; it = it->next) {
        dap_stream_node_addr_t *l_addr = &((dap_chain_net_srv_stake_item_t *)it->data)->node_addr;
        dap_global_db_cluster_member_add(l_session->db_cluster, l_addr, l_directives_cluster_role_default);
    }
    dap_list_free_full(l_validators, NULL);

    //Find order minimum fee
    l_esbocs_pvt->block_sign_pkey = dap_pkey_from_enc_key(l_esbocs_pvt->blocks_sign_key);
    char *l_gdb_group_str = dap_chain_net_srv_order_get_gdb_group(l_net);
    size_t l_orders_count = 0;
    dap_global_db_obj_t * l_orders = dap_global_db_get_all_sync(l_gdb_group_str, &l_orders_count);
    DAP_DELETE(l_gdb_group_str);
    dap_chain_net_srv_order_t *l_order_service = NULL;
    for (size_t i = 0; i < l_orders_count; i++) {
        if (l_orders[i].value_len < sizeof(dap_chain_net_srv_order_t)) {
            log_it(L_ERROR, "Too small order %s with size %zu", l_orders[i].key, l_orders[i].value_len);
            continue;
        }
        dap_chain_net_srv_order_t *l_order = (dap_chain_net_srv_order_t *)l_orders[i].value;
        if (l_order->srv_uid.uint64 != DAP_CHAIN_NET_SRV_STAKE_POS_DELEGATE_ID)
            continue;
        dap_sign_t *l_order_sign = (dap_sign_t*)(l_order->ext_n_sign + l_order->ext_size);
        if (!dap_pkey_match_sign(l_esbocs_pvt->block_sign_pkey, l_order_sign))
            continue;
        if (!l_order_service)
            l_order_service = l_order;
        else if (l_order_service->ts_created < l_order->ts_created)
            l_order_service = l_order;
    }
    if (l_order_service)
        l_esbocs_pvt->minimum_fee = l_order_service->price;
    dap_global_db_objs_delete(l_orders, l_orders_count);

    if (IS_ZERO_256(l_esbocs_pvt->minimum_fee)) {
        log_it(L_ERROR, "No valid order found was signed by this validator deledgated key. Switch off validator mode.");
        return -4;
    }
    l_esbocs_pvt->emergency_mode = dap_config_get_item_bool_default(a_chain_net_cfg, "esbocs", "emergency_mode", false);
    if (l_esbocs_pvt->emergency_mode && !s_check_emergency_rights(l_esbocs, &l_my_signing_addr)) {
        log_it(L_ERROR, "This validator is not allowed to work in emergency mode. Use special decree to supply it");
        return -5;
    }
    pthread_mutex_init(&l_session->mutex, NULL);
    dap_chain_add_callback_notify(a_chain, s_new_atom_notifier, l_session);
    s_session_round_new(l_session);

    l_session->cs_timer = !dap_proc_thread_timer_add(NULL, s_session_proc_state, l_session, 1000);
    debug_if(l_esbocs_pvt->debug && l_session->cs_timer, L_MSG, "Consensus main timer is started");

    DAP_CHAIN_PVT(a_chain)->cs_started = true;
    return 0;
}

bool dap_chain_esbocs_started(dap_chain_net_id_t a_net_id)
{
    dap_chain_esbocs_session_t *l_session;
    DL_FOREACH(s_session_items, l_session)
        if (l_session->chain->net_id.uint64 == a_net_id.uint64)
            return DAP_CHAIN_PVT(l_session->chain)->cs_started;
    return false;
}

dap_pkey_t *dap_chain_esbocs_get_sign_pkey(dap_chain_net_id_t a_net_id)
{
    dap_chain_esbocs_session_t *l_session;
    DL_FOREACH(s_session_items, l_session) {
        if (l_session->chain->net_id.uint64 == a_net_id.uint64 &&
                l_session->esbocs && l_session->esbocs->_pvt)
            return PVT(l_session->esbocs)->block_sign_pkey;
    }
    return NULL;
}

uint256_t dap_chain_esbocs_get_fee(dap_chain_net_id_t a_net_id)
{
    dap_chain_esbocs_session_t *l_session;
    DL_FOREACH(s_session_items, l_session) {
        if (l_session->chain->net_id.uint64 == a_net_id.uint64 &&
                l_session->esbocs && l_session->esbocs->_pvt)
            return PVT(l_session->esbocs)->minimum_fee;
    }
    return uint256_0;
}

void dap_chain_esbocs_stop_timer(dap_chain_net_id_t a_net_id)
{
    dap_chain_esbocs_session_t *l_session;
    DL_FOREACH(s_session_items, l_session) {
        if (l_session->chain->net_id.uint64 == a_net_id.uint64 &&
            l_session->cs_timer) {
            log_it(L_INFO, "Stop consensus timer for net: %s, chain: %s", dap_chain_net_by_id(a_net_id)->pub.name, l_session->chain->name);
            l_session->cs_timer = false;
        }
    }
}

void dap_chain_esbocs_start_timer(dap_chain_net_id_t a_net_id)
{
    dap_chain_esbocs_session_t *l_session;
    DL_FOREACH(s_session_items, l_session) {
        if (l_session->chain->net_id.uint64 == a_net_id.uint64) {
            log_it(L_INFO, "Start consensus timer for net: %s, chain: %s", dap_chain_net_by_id(a_net_id)->pub.name, l_session->chain->name);
            l_session->cs_timer = true;
        }
    }
}

bool dap_chain_esbocs_add_validator_to_clusters(dap_chain_net_id_t a_net_id, dap_stream_node_addr_t *a_validator_addr)
{
    dap_return_val_if_fail(a_validator_addr, -1);
    dap_chain_esbocs_session_t *l_session;
    bool l_ret = false;
    DL_FOREACH(s_session_items, l_session)
        if (l_session->chain->net_id.uint64 == a_net_id.uint64) {
            l_ret = dap_chain_net_add_validator_to_clusters(l_session->chain, a_validator_addr);
            if (l_session->db_cluster)
                l_ret &= (bool)dap_global_db_cluster_member_add(l_session->db_cluster, a_validator_addr, DAP_GDB_MEMBER_ROLE_ROOT);
            return l_ret;
        }
    return NULL;
}

bool dap_chain_esbocs_remove_validator_from_clusters(dap_chain_net_id_t a_net_id, dap_stream_node_addr_t *a_validator_addr)
{
    dap_return_val_if_fail(a_validator_addr, -1);
    dap_chain_esbocs_session_t *l_session;
    bool l_ret = false;
    DL_FOREACH(s_session_items, l_session)
        if (l_session->chain->net_id.uint64 == a_net_id.uint64) {
            l_ret = dap_chain_net_remove_validator_from_clusters(l_session->chain, a_validator_addr);
            if (l_session->db_cluster)
                l_ret &= dap_global_db_cluster_member_delete(l_session->db_cluster, a_validator_addr);
            return l_ret;
        }
    return NULL;
}

uint256_t dap_chain_esbocs_get_collecting_level(dap_chain_t *a_chain)
{
    dap_return_val_if_fail(a_chain && !strcmp(dap_chain_get_cs_type(a_chain), "esbocs"), uint256_0);
    dap_chain_cs_blocks_t *l_blocks = DAP_CHAIN_CS_BLOCKS(a_chain);
    dap_chain_esbocs_t *l_esbocs = DAP_CHAIN_ESBOCS(l_blocks);
    dap_chain_esbocs_pvt_t *l_esbocs_pvt = PVT(l_esbocs);

    return l_esbocs_pvt->collecting_level;
}

dap_enc_key_t *dap_chain_esbocs_get_sign_key(dap_chain_t *a_chain)
{
    dap_return_val_if_fail(a_chain && !strcmp(dap_chain_get_cs_type(a_chain), "esbocs"), NULL);
    dap_chain_cs_blocks_t *l_blocks = DAP_CHAIN_CS_BLOCKS(a_chain);
    dap_chain_esbocs_t *l_esbocs = DAP_CHAIN_ESBOCS(l_blocks);
    dap_chain_esbocs_pvt_t *l_esbocs_pvt = PVT(l_esbocs);

    return l_esbocs_pvt->blocks_sign_key;
}

int dap_chain_esbocs_set_min_validators_count(dap_chain_t *a_chain, uint16_t a_new_value)
{
    dap_return_val_if_fail(a_chain && !strcmp(dap_chain_get_cs_type(a_chain), "esbocs"), -1);
    dap_chain_cs_blocks_t *l_blocks = DAP_CHAIN_CS_BLOCKS(a_chain);
    dap_chain_esbocs_t *l_esbocs = DAP_CHAIN_ESBOCS(l_blocks);
    dap_chain_esbocs_pvt_t *l_esbocs_pvt = PVT(l_esbocs);
    if (a_new_value)
        l_esbocs_pvt->min_validators_count = a_new_value;
    else {
        dap_hash_fast_t l_stake_tx_hash = {};
        dap_chain_net_t *l_net = dap_chain_net_by_id(a_chain->net_id);
        uint256_t l_weight = dap_chain_net_srv_stake_get_allowed_min_value(a_chain->net_id);
        for (dap_list_t *it = l_esbocs_pvt->poa_validators; it; it = it->next) {
            dap_chain_esbocs_validator_t *l_validator = it->data;
            dap_chain_net_srv_stake_key_delegate(l_net, &l_validator->signing_addr, &l_stake_tx_hash,
                                                 l_weight, &l_validator->node_addr);
        }
        l_esbocs_pvt->min_validators_count = l_esbocs_pvt->start_validators_min;
    }
    return 0;
}

int dap_chain_esbocs_set_signs_struct_check(dap_chain_t *a_chain, bool a_enable)
{
    dap_return_val_if_fail(a_chain && !strcmp(dap_chain_get_cs_type(a_chain), "esbocs"), -1);
    dap_chain_cs_blocks_t *l_blocks = DAP_CHAIN_CS_BLOCKS(a_chain);
    dap_chain_esbocs_t *l_esbocs = DAP_CHAIN_ESBOCS(l_blocks);
    dap_chain_esbocs_pvt_t *l_esbocs_pvt = PVT(l_esbocs);
    l_esbocs_pvt->check_signs_structure = a_enable;
    return 0;
}

int dap_chain_esbocs_set_emergency_validator(dap_chain_t *a_chain, bool a_add, uint32_t a_sign_type, dap_hash_fast_t *a_validator_hash)
{
    dap_return_val_if_fail(a_chain && !strcmp(dap_chain_get_cs_type(a_chain), "esbocs"), -1);
    dap_chain_cs_blocks_t *l_blocks = DAP_CHAIN_CS_BLOCKS(a_chain);
    dap_chain_esbocs_t *l_esbocs = DAP_CHAIN_ESBOCS(l_blocks);
    dap_chain_esbocs_pvt_t *l_esbocs_pvt = PVT(l_esbocs);
    dap_chain_addr_t l_signing_addr;
    dap_sign_type_t l_type = { .type = a_sign_type };
    dap_chain_addr_fill(&l_signing_addr, l_type , a_validator_hash, a_chain->net_id);
    if (a_add) {
        if (s_check_emergency_rights(l_esbocs, &l_signing_addr))
            return -2;
        dap_chain_addr_t *l_addr_new = DAP_DUP(&l_signing_addr);
        if (!l_addr_new) {
            log_it(L_CRITICAL, "%s", g_error_memory_alloc);
            return -4;
        }
        l_esbocs_pvt->emergency_validator_addrs = dap_list_append(
                                    l_esbocs_pvt->emergency_validator_addrs, l_addr_new);
    } else {
        dap_list_t *l_to_remove = s_check_emergency_rights(l_esbocs, &l_signing_addr);
        if (!l_to_remove)
            return -3;
        DAP_DELETE(l_to_remove->data);
        l_esbocs_pvt->emergency_validator_addrs = dap_list_delete_link(
                                    l_esbocs_pvt->emergency_validator_addrs, l_to_remove);
    }
    return 0;
}

static void s_callback_delete(dap_chain_cs_blocks_t *a_blocks)
{
    dap_chain_esbocs_t *l_esbocs = DAP_CHAIN_ESBOCS(a_blocks);
    dap_enc_key_delete(PVT(l_esbocs)->blocks_sign_key);
    DAP_DEL_MULTY(PVT(l_esbocs)->block_sign_pkey, PVT(l_esbocs)->collecting_addr, l_esbocs->_pvt);
    dap_chain_esbocs_session_t *l_session = l_esbocs->session;
    if (!l_session) {
        log_it(L_INFO, "No session found");
        return;
    }
    pthread_mutex_lock(&l_session->mutex);
    DL_DELETE(s_session_items, l_session);
    s_session_round_clear(l_session);
    dap_chain_esbocs_sync_item_t *l_sync_item, *l_sync_tmp;
    HASH_ITER(hh, l_session->sync_items, l_sync_item, l_sync_tmp) {
        HASH_DEL(l_session->sync_items, l_sync_item);
        dap_list_free_full(l_sync_item->messages, NULL);
        DAP_DELETE(l_sync_item);
    }
    dap_chain_esbocs_penalty_item_t *l_pen_item, *l_pen_tmp;
    HASH_ITER(hh, l_session->penalty, l_pen_item, l_pen_tmp) {
        HASH_DEL(l_session->penalty, l_pen_item);
        DAP_DELETE(l_pen_item);
    }
    pthread_mutex_unlock(&l_session->mutex);
    pthread_mutex_destroy(&l_session->mutex);
    DAP_DEL_MULTY(l_session, a_blocks->_inheritor); // a_blocks->_inheritor - l_esbocs
}

static void *s_callback_list_copy(const void *a_validator, UNUSED_ARG void *a_data)
{
    return DAP_DUP((dap_chain_esbocs_validator_t *)a_validator);
}

static void *s_callback_list_form(const void *a_srv_validator, UNUSED_ARG void *a_data)
{
// sanity check
    dap_return_val_if_pass(!a_srv_validator, NULL);
    dap_chain_esbocs_validator_t *l_validator = NULL;
// memory alloc
    DAP_NEW_Z_RET_VAL(l_validator, dap_chain_esbocs_validator_t, NULL, NULL);
// func work
    l_validator->node_addr = ((dap_chain_net_srv_stake_item_t *)a_srv_validator)->node_addr;
    l_validator->signing_addr = ((dap_chain_net_srv_stake_item_t *)a_srv_validator)->signing_addr;
    l_validator->weight = ((dap_chain_net_srv_stake_item_t *)a_srv_validator)->value;
    return l_validator;
}

static dap_list_t *s_get_validators_list(dap_chain_esbocs_t *a_esbocs, dap_hash_fast_t *a_last_hash, uint64_t a_skip_count,
                                         uint16_t *a_excluded_list, uint16_t a_excluded_list_size)
{
    dap_chain_esbocs_pvt_t *l_esbocs_pvt = PVT(a_esbocs);
    dap_list_t *l_ret = NULL;
    dap_list_t *l_validators = NULL;
    if (!l_esbocs_pvt->poa_mode) {
        if (a_excluded_list_size) {
            l_validators =  dap_chain_net_srv_stake_get_validators(a_esbocs->chain->net_id, false, NULL);
            uint16_t l_excluded_num = *a_excluded_list;
            uint16_t l_excluded_list_idx = 0, l_validator_idx = 0;
            dap_list_t *it, *tmp;
            DL_FOREACH_SAFE(l_validators, it, tmp) {
                if (l_validator_idx++ == l_excluded_num) {
                    DAP_DELETE(it->data);
                    l_validators = dap_list_delete_link(l_validators, it);
                    if (l_excluded_list_idx == a_excluded_list_size - 1)
                        break;
                    l_excluded_num = a_excluded_list[++l_excluded_list_idx];
                }
            }
        } else
            l_validators = dap_chain_net_srv_stake_get_validators(a_esbocs->chain->net_id, true,
                                                                  &a_esbocs->session->cur_round.excluded_list);
        uint16_t l_total_validators_count = dap_list_length(l_validators);
        if (l_total_validators_count < l_esbocs_pvt->min_validators_count) {
            log_it(L_MSG, "Can't start new round. Totally active validators count %hu is below minimum count %hu",
                   l_total_validators_count, l_esbocs_pvt->min_validators_count);
            dap_list_free_full(l_validators, NULL);
            return NULL;
        }

        uint256_t l_total_weight = uint256_0;
        for (dap_list_t *it = l_validators; it; it = it->next) {
            if (SUM_256_256(l_total_weight,
                            ((dap_chain_net_srv_stake_item_t *)it->data)->value,
                            &l_total_weight)) {
                log_it(L_CRITICAL, "Total stake locked value overflow"); // Is it possible?
                dap_list_free_full(l_validators, NULL);
                return NULL;
            }
        }

        size_t l_consensus_optimum = (size_t)l_esbocs_pvt->min_validators_count * 2 - 1;
        size_t l_need_vld_cnt = dap_min(l_total_validators_count, l_consensus_optimum);

        dap_pseudo_random_seed(*(uint256_t *)a_last_hash);
        for (uint64_t i = 0; i < a_skip_count * l_need_vld_cnt; i++)
            dap_pseudo_random_get(uint256_0, NULL);
        for (size_t l_current_vld_cnt = 0; l_current_vld_cnt < l_need_vld_cnt; l_current_vld_cnt++) {
            uint256_t l_raw_result;
            uint256_t l_chosen_weight = dap_pseudo_random_get(l_total_weight, &l_raw_result);
            if (false) { //PVT(a_session->esbocs)->debug) {
                unsigned l_strlen = 1024, l_off = 0;
                const char *l_chosen_weight_str, *l_total_weight_str, *l_raw_result_str;
                char l_str[l_strlen];
                dap_uint256_to_char(l_chosen_weight, &l_chosen_weight_str);
                l_off = snprintf(l_str, l_strlen,
                                     "Round seed %s, sync attempt %"DAP_UINT64_FORMAT_U", chosen weight %s ",
                                     dap_hash_fast_to_str_static(a_last_hash),
                                     a_skip_count + 1, l_chosen_weight_str);
                dap_uint256_to_char(l_total_weight, &l_total_weight_str);
                l_off += snprintf(l_str + l_off, l_strlen - l_off, "from %s, ", l_total_weight_str);
                dap_uint256_to_char(l_raw_result, &l_raw_result_str);
                l_off += snprintf(l_str + l_off, l_strlen - l_off, "by number %s", l_raw_result_str);
                log_it(L_MSG, "%s", l_str);
            }
            dap_list_t *l_chosen = NULL;
            uint256_t l_cur_weight = uint256_0;
            for (dap_list_t *it = l_validators; it; it = it->next) {
                SUM_256_256(l_cur_weight,
                            ((dap_chain_net_srv_stake_item_t *)it->data)->value,
                            &l_cur_weight);
                if (compare256(l_chosen_weight, l_cur_weight) == -1) {
                    l_chosen = it;
                    break;
                }
            }
            l_ret = dap_list_append(l_ret, s_callback_list_form(l_chosen->data, NULL));

            SUBTRACT_256_256(l_total_weight,
                             ((dap_chain_net_srv_stake_item_t *)l_chosen->data)->value,
                             &l_total_weight);
            l_validators = dap_list_remove_link(l_validators, l_chosen);
            DAP_DEL_MULTY(l_chosen->data, l_chosen);
        }
        dap_list_free_full(l_validators, NULL);
    } else
        l_ret = dap_list_copy_deep(l_esbocs_pvt->poa_validators, s_callback_list_copy, NULL);

    return l_ret;
}

static int s_callback_addr_compare(dap_list_t *a_list_elem, dap_list_t *a_addr_elem)
{
    dap_chain_esbocs_validator_t *l_validator = a_list_elem->data;
    dap_chain_addr_t *l_addr = a_addr_elem->data;
    if (!l_validator || !l_addr) {
        log_it(L_CRITICAL, "Invalid argument");
        return -1;
    }
    return memcmp(&l_validator->signing_addr, l_addr, sizeof(dap_chain_addr_t));
}

static dap_list_t *s_validator_check(dap_chain_addr_t *a_addr, dap_list_t *a_validators)
{
    return dap_list_find(a_validators, a_addr, s_callback_addr_compare);
}

static int s_callback_addr_compare_synced(dap_list_t *a_list_elem, dap_list_t *a_addr_elem)
{
    dap_chain_esbocs_validator_t *l_validator = a_list_elem->data;
    dap_chain_addr_t *l_addr = a_addr_elem->data;
    if (!l_validator || !l_addr) {
        log_it(L_CRITICAL, "Invalid argument");
        return -1;
    }
    return memcmp(&l_validator->signing_addr, l_addr, sizeof(dap_chain_addr_t)) || !l_validator->is_synced;
}

static dap_list_t *s_validator_check_synced(dap_chain_addr_t *a_addr, dap_list_t *a_validators)
{
    return dap_list_find(a_validators, a_addr, s_callback_addr_compare_synced);
}


static void s_session_send_startsync(dap_chain_esbocs_session_t *a_session)
{
    if (a_session->cur_round.sync_sent)
        return;     // Sync message already was sent
    dap_chain_hash_fast_t l_last_block_hash;
    dap_chain_get_atom_last_hash(a_session->chain, c_dap_chain_cell_id_null, &l_last_block_hash);
    a_session->ts_round_sync_start = dap_time_now();
    if (!dap_hash_fast_compare(&l_last_block_hash, &a_session->cur_round.last_block_hash))
        return;     // My last block hash has changed, skip sync message
    if (PVT(a_session->esbocs)->debug) {
        dap_string_t *l_addr_list = dap_string_new("");
        for (dap_list_t *it = a_session->cur_round.validators_list; it; it = it->next) {
            dap_string_append_printf(l_addr_list, NODE_ADDR_FP_STR"; ",
                                     NODE_ADDR_FP_ARGS_S(((dap_chain_esbocs_validator_t *)it->data)->node_addr));
        }
        const char *l_sync_hash = dap_global_db_driver_hash_print(a_session->db_hash);
        log_it(L_MSG, "net:%s, chain:%s, round:%"DAP_UINT64_FORMAT_U"."
                       " Sent START_SYNC pkt, sync attempt %"DAP_UINT64_FORMAT_U" current validators list: %s DB sync hash %s",
                            a_session->chain->net_name, a_session->chain->name, a_session->cur_round.id,
                                a_session->cur_round.sync_attempt, l_addr_list->str, l_sync_hash);
        dap_string_free(l_addr_list, true);
    }
    struct sync_params l_params = { .attempt = a_session->cur_round.sync_attempt, .db_hash = a_session->db_hash };
    s_message_send(a_session, DAP_CHAIN_ESBOCS_MSG_TYPE_START_SYNC, &l_last_block_hash,
                   &l_params, sizeof(struct sync_params),
                   a_session->cur_round.all_validators);
    a_session->cur_round.sync_sent = true;
}

static bool s_session_send_startsync_on_timer(void *a_arg)
{
    dap_chain_esbocs_session_t *l_session = a_arg;
    pthread_mutex_lock(&l_session->mutex);
    s_session_send_startsync(l_session);
    l_session->sync_timer = NULL;
    pthread_mutex_unlock(&l_session->mutex);
    return false;
}

static void s_session_update_penalty(dap_chain_esbocs_session_t *a_session)
{
    for (dap_list_t *it = a_session->cur_round.all_validators; it; it = it->next) {
        if (((dap_chain_esbocs_validator_t *)it->data)->is_synced)
            continue;   // Penalty for non synced participants only
        dap_chain_esbocs_penalty_item_t *l_item = NULL;
        dap_chain_addr_t *l_signing_addr = &((dap_chain_esbocs_validator_t *)it->data)->signing_addr;
        HASH_FIND(hh, a_session->penalty, l_signing_addr, sizeof(*l_signing_addr), l_item);
        if (!l_item) {
            DAP_NEW_Z_RET(l_item, dap_chain_esbocs_penalty_item_t, NULL);
            l_item->signing_addr = *l_signing_addr;
            HASH_ADD(hh, a_session->penalty, signing_addr, sizeof(*l_signing_addr), l_item);
        }
        if (l_item->miss_count < DAP_CHAIN_ESBOCS_PENALTY_KICK) {
            if (PVT(a_session->esbocs)->debug) {
                const char *l_addr_str = dap_chain_hash_fast_to_str_static(&l_signing_addr->data.hash_fast);
                log_it(L_DEBUG, "Increment miss count %d for addr %s. Miss count for kick is %d",
                                        l_item->miss_count, l_addr_str, DAP_CHAIN_ESBOCS_PENALTY_KICK);
            }
            l_item->miss_count++;
        }
    }
}

static void s_session_round_clear(dap_chain_esbocs_session_t *a_session)
{
    dap_chain_esbocs_message_item_t *l_message_item, *l_message_tmp;
    HASH_ITER(hh, a_session->cur_round.message_items, l_message_item, l_message_tmp) {
        HASH_DEL(a_session->cur_round.message_items, l_message_item);
        DAP_DEL_MULTY(l_message_item->message, l_message_item);
    }
    dap_chain_esbocs_store_t *l_store_item, *l_store_tmp;
    HASH_ITER(hh, a_session->cur_round.store_items, l_store_item, l_store_tmp) {
        HASH_DEL(a_session->cur_round.store_items, l_store_item);
        DAP_DEL_Z(l_store_item->candidate);
        dap_list_free_full(l_store_item->candidate_signs, NULL);
        DAP_DELETE(l_store_item);
    }
    dap_list_free_full(a_session->cur_round.validators_list, NULL);
    dap_list_free_full(a_session->cur_round.all_validators, NULL);

    DAP_DEL_Z(a_session->cur_round.directive);

    a_session->cur_round = (dap_chain_esbocs_round_t){
            .id = a_session->cur_round.id,
            .attempt_num = 1,
            .last_block_hash = a_session->cur_round.last_block_hash,
            .sync_attempt = a_session->cur_round.sync_attempt
    };
}

static bool s_session_round_new(void *a_arg)
{
    dap_chain_esbocs_session_t *a_session = (dap_chain_esbocs_session_t*)a_arg;
    if (!a_session->round_fast_forward)
        s_session_update_penalty(a_session);
    s_session_round_clear(a_session);
    a_session->cur_round.id++;
    a_session->cur_round.sync_attempt++;

    if (a_session->sync_timer) {
        dap_timerfd_delete_mt(a_session->sync_timer->worker, a_session->sync_timer->esocket_uuid);
        a_session->sync_timer = NULL;
    }
    a_session->state = DAP_CHAIN_ESBOCS_SESSION_STATE_WAIT_START;
    a_session->ts_round_sync_start = 0;
    a_session->ts_stage_entry = 0;

    dap_hash_fast_t l_last_block_hash;
    dap_chain_get_atom_last_hash(a_session->chain, c_dap_chain_cell_id_null, &l_last_block_hash);
    if (!dap_hash_fast_compare(&l_last_block_hash, &a_session->cur_round.last_block_hash) ||
            (!dap_hash_fast_is_blank(&l_last_block_hash) &&
                dap_hash_fast_is_blank(&a_session->cur_round.last_block_hash))) {
        a_session->cur_round.last_block_hash = l_last_block_hash;
        if (!a_session->round_fast_forward)
            a_session->cur_round.sync_attempt = 1;
    }
    if (!PVT(a_session->esbocs)->emergency_mode) {
        a_session->cur_round.validators_list = s_get_validators_list(a_session->esbocs,
                                                                     &a_session->cur_round.last_block_hash,
                                                                     a_session->cur_round.sync_attempt - 1,
                                                                     NULL, 0);
        if (!a_session->cur_round.validators_list) {
            log_it(L_WARNING, "Minimum active validators not found");
            a_session->ts_round_sync_start = dap_time_now();
            a_session->sync_failed = true;
            return false;
        }
    }
    dap_list_t *l_validators = dap_chain_net_srv_stake_get_validators(a_session->chain->net_id, false, NULL);
    a_session->cur_round.all_validators = dap_list_copy_deep(l_validators, s_callback_list_form, NULL);
    dap_list_free_full(l_validators, NULL);
    bool l_round_already_started = a_session->round_fast_forward;
    dap_chain_esbocs_sync_item_t *l_item, *l_tmp;
    HASH_FIND(hh, a_session->sync_items, &a_session->cur_round.last_block_hash, sizeof(dap_hash_fast_t), l_item);
    if (l_item) {
        debug_if(PVT(a_session->esbocs)->debug,
                 L_MSG, "net:%s, chain:%s, round:%"DAP_UINT64_FORMAT_U" already started. Process sync messages",
                            a_session->chain->net_name, a_session->chain->name, a_session->cur_round.id);
        l_round_already_started = true;
        for (dap_list_t *it = l_item->messages; it; it = it->next) {
            dap_chain_esbocs_message_t *l_msg = it->data;
            size_t l_msg_size = s_get_esbocs_message_size(l_msg);
            s_session_packet_in(a_session, NULL, (uint8_t *)l_msg, l_msg_size);
        }
    }
    HASH_ITER(hh, a_session->sync_items, l_item, l_tmp) {
        HASH_DEL(a_session->sync_items, l_item);
        dap_list_free_full(l_item->messages, NULL);
        DAP_DELETE(l_item);
    }

    if (!a_session->cur_round.sync_sent) {
        uint16_t l_sync_send_delay =  a_session->sync_failed ?
                                            s_get_round_skip_timeout(a_session) :
                                            PVT(a_session->esbocs)->new_round_delay;
        if (l_round_already_started)
            l_sync_send_delay = 0;
        debug_if(PVT(a_session->esbocs)->debug, L_MSG,
                 "net:%s, chain:%s, round:%"DAP_UINT64_FORMAT_U" start. Syncing validators in %u seconds",
                    a_session->chain->net_name, a_session->chain->name,
                        a_session->cur_round.id, l_sync_send_delay);
        if (l_sync_send_delay)
            a_session->sync_timer = dap_timerfd_start(l_sync_send_delay * 1000, s_session_send_startsync_on_timer, a_session);
        else
            s_session_send_startsync(a_session);
    }
    a_session->round_fast_forward = false;
    a_session->sync_failed = false;
    a_session->listen_ensure = 0;
    return false;
}

static void s_session_attempt_new(dap_chain_esbocs_session_t *a_session)
{
    if (++a_session->cur_round.attempt_num > PVT(a_session->esbocs)->round_attempts_max) {
        a_session->state = DAP_CHAIN_ESBOCS_SESSION_STATE_WAIT_START;
        return;
    }
    for (dap_list_t *it = a_session->cur_round.validators_list; it; it = it->next) {
        dap_chain_esbocs_validator_t *l_validator = it->data;
        if (l_validator->is_synced && !l_validator->is_chosen) {
            // We have synced validator with no submitted candidate
            debug_if(PVT(a_session->esbocs)->debug, L_MSG, "net:%s, chain:%s, round:%"DAP_UINT64_FORMAT_U". Attempt:%hhu is started",
                                                                a_session->chain->net_name, a_session->chain->name,
                                                                    a_session->cur_round.id, a_session->cur_round.attempt_num);
            s_session_state_change(a_session, DAP_CHAIN_ESBOCS_SESSION_STATE_WAIT_PROC, dap_time_now());
            return;
        }
    }
    debug_if(PVT(a_session->esbocs)->debug, L_MSG, "net:%s, chain:%s, round:%"DAP_UINT64_FORMAT_U". "
                                                    "All synced validators already tryed their attempts",
                                                        a_session->chain->net_name, a_session->chain->name,
                                                            a_session->cur_round.id);
    a_session->cur_round.attempt_num = PVT(a_session->esbocs)->round_attempts_max + 1;
    a_session->state = DAP_CHAIN_ESBOCS_SESSION_STATE_WAIT_START;
}

static uint64_t s_session_calc_current_round_id(dap_chain_esbocs_session_t *a_session)
{
    uint16_t l_total_validators_count = dap_list_length(a_session->cur_round.all_validators);
    struct {
        uint64_t id;
        uint16_t counter;
    } l_id_candidates[l_total_validators_count];
    uint16_t l_fill_idx = 0;
    for (dap_list_t *it = a_session->cur_round.all_validators; it ;it = it->next) {
        dap_chain_esbocs_validator_t *l_validator = it->data;
        if (!l_validator->is_synced)
            continue;
        uint64_t l_id_candidate = 0;
        for (dap_chain_esbocs_message_item_t *l_item = a_session->cur_round.message_items; l_item; l_item = l_item->hh.next) {
            if (l_item->message->hdr.type == DAP_CHAIN_ESBOCS_MSG_TYPE_START_SYNC &&
                    ((struct sync_params *)l_item->message->msg_n_sign)->attempt == a_session->cur_round.sync_attempt &&
                    dap_chain_addr_compare(&l_item->signing_addr, &l_validator->signing_addr)) {
                l_id_candidate = l_item->message->hdr.round_id;
                break;
            }
        }
        if (l_id_candidate == 0) {
            const char *l_signing_addr_str = dap_chain_hash_fast_to_str_static(&l_validator->signing_addr.data.hash_fast);
            log_it(L_ERROR, "Can't find sync message of synced validator %s", l_signing_addr_str);
            continue;
        }
        bool l_candidate_found = false;
        for (uint16_t i = 0; i < l_fill_idx; i++)
            if (l_id_candidates[i].id == l_id_candidate) {
                l_id_candidates[i].counter++;
                l_candidate_found = true;
                break;
            }
        if (!l_candidate_found) {
            l_id_candidates[l_fill_idx].id = l_id_candidate;
            l_id_candidates[l_fill_idx].counter = 1;
            if (++l_fill_idx > l_total_validators_count) {
                log_it(L_ERROR, "Count of sync messages with same sync attempt is greater"
                                  " than total validators count %hu > %hu",
                                    l_fill_idx, l_total_validators_count);
                l_fill_idx--;
                break;
            }
        }
    }
    uint64_t l_ret = 0;
    uint16_t l_counter_max = 0;
    for (uint16_t i = 0; i < l_fill_idx; i++) {
        if (l_id_candidates[i].counter > l_counter_max) { // Choose maximum counter
            l_counter_max = l_id_candidates[i].counter;
            l_ret = l_id_candidates[i].id;
        } else if (l_id_candidates[i].counter == l_counter_max) // Choose maximum round ID
            l_ret = dap_max(l_ret, l_id_candidates[i].id);
    }
    return l_ret ? l_ret : a_session->cur_round.id;
}

static int s_signs_sort_callback(dap_list_t *a_sign1, dap_list_t *a_sign2)
{
    dap_sign_t  *l_sign1 = a_sign1->data,
                *l_sign2 = a_sign2->data;
    if (!l_sign1 || !l_sign2) {
        log_it(L_CRITICAL, "Invalid element");
        return 0;
    }
    size_t  l_size1 = dap_sign_get_size(l_sign1),
            l_size2 = dap_sign_get_size(l_sign2),
            l_size_min = dap_min(l_size1, l_size2);

    int l_ret = memcmp(l_sign1, l_sign2, l_size_min);
    if (!l_ret) {
        l_ret = l_size1 == l_size2 ? 0 : l_size1 > l_size2 ? 1 : -1;
    }
    return l_ret;
}

dap_chain_esbocs_directive_t *s_session_directive_ready(dap_chain_esbocs_session_t *a_session)
{
    size_t l_list_length = dap_list_length(a_session->cur_round.all_validators);
    if (a_session->cur_round.total_validators_synced * 3 < l_list_length * 2)
        return NULL; // Not a valid round, less than 2/3 participants
    bool l_kick = false;
    dap_chain_esbocs_penalty_item_t *l_item, *l_tmp;
    HASH_ITER(hh, a_session->penalty, l_item, l_tmp) {
        int l_key_state = dap_chain_net_srv_stake_key_delegated(&l_item->signing_addr);
        if (l_key_state == 0) {
            HASH_DEL(a_session->penalty, l_item);
            DAP_DELETE(l_item);
            continue;
        }
        if (l_item->miss_count >= DAP_CHAIN_ESBOCS_PENALTY_KICK && l_key_state == 1) {
            l_kick = true;
            break;
        }
        if (l_item->miss_count == 0 && l_key_state == -1)
            break;
    }
    if (!l_item)
        return NULL;
    debug_if(PVT(a_session->esbocs)->debug, L_MSG, "Current consensus online %hu from %zu is acceptable, so issue the directive",
                                                    a_session->cur_round.total_validators_synced, l_list_length);
    uint32_t l_directive_size = s_directive_calc_size(l_kick ? DAP_CHAIN_ESBOCS_DIRECTIVE_KICK : DAP_CHAIN_ESBOCS_DIRECTIVE_LIFT);
    dap_chain_esbocs_directive_t *l_ret = NULL;
    DAP_NEW_Z_SIZE_RET_VAL(l_ret, dap_chain_esbocs_directive_t, l_directive_size, NULL, NULL);
    l_ret->version = DAP_CHAIN_ESBOCS_DIRECTIVE_VERSION;
    l_ret->type = l_kick ? DAP_CHAIN_ESBOCS_DIRECTIVE_KICK : DAP_CHAIN_ESBOCS_DIRECTIVE_LIFT;
    l_ret->size = l_directive_size;
    l_ret->timestamp = dap_nanotime_now();
    dap_tsd_t *l_tsd = (dap_tsd_t *)l_ret->tsd;
    l_tsd->type = DAP_CHAIN_ESBOCS_DIRECTIVE_TSD_TYPE_ADDR;
    l_tsd->size = sizeof(dap_chain_addr_t);
    *(dap_chain_addr_t *)l_tsd->data = l_item->signing_addr;
    return l_ret;
}

static void s_session_state_change(dap_chain_esbocs_session_t *a_session, enum s_esbocs_session_state a_new_state, dap_time_t a_time)
{
    if (a_new_state != DAP_CHAIN_ESBOCS_SESSION_STATE_PREVIOUS)
        a_session->old_state = a_session->state;

    a_session->state = a_new_state;
    a_session->ts_stage_entry = a_time;

    switch (a_new_state) {
    case DAP_CHAIN_ESBOCS_SESSION_STATE_WAIT_PROC: {
        dap_chain_esbocs_validator_t *l_validator = NULL;
        if (!a_session->cur_round.validators_list && PVT(a_session->esbocs)->emergency_mode) {
            for (dap_list_t *it = a_session->cur_round.all_validators; it; it = it->next) {
                l_validator = it->data;
                if (l_validator->is_synced)
                    a_session->cur_round.validators_list = dap_list_append(
                                a_session->cur_round.validators_list, DAP_DUP(l_validator));
            }
        }
        for (dap_list_t *it = a_session->cur_round.validators_list; it; it = it->next) {
            l_validator = it->data;
            if (l_validator->is_synced && !l_validator->is_chosen) {
                l_validator->is_chosen = true;
                break;
            }
        }
        a_session->cur_round.attempt_submit_validator = l_validator->signing_addr;
        if (dap_chain_addr_compare(&a_session->cur_round.attempt_submit_validator, &a_session->my_signing_addr)) {
            dap_chain_esbocs_directive_t *l_directive = NULL;
#ifdef DAP_CHAIN_CS_ESBOCS_DIRECTIVE_SUPPORT
            if (!a_session->cur_round.directive && !PVT(a_session->esbocs)->emergency_mode)
                l_directive = s_session_directive_ready(a_session);
#endif
            if (l_directive) {
                dap_hash_fast_t l_directive_hash;
                dap_hash_fast(l_directive, l_directive->size, &l_directive_hash);
                if (PVT(a_session->esbocs)->debug) {
                    const char *l_candidate_hash_str = dap_chain_hash_fast_to_str_static(&l_directive_hash);
                    log_it(L_MSG, "net:%s, chain:%s, round:%"DAP_UINT64_FORMAT_U", attempt:%hhu. Put on the vote my directive:%s",
                            a_session->chain->net_name, a_session->chain->name,
                                a_session->cur_round.id, a_session->cur_round.attempt_num, l_candidate_hash_str);
                }
                s_message_send(a_session, DAP_CHAIN_ESBOCS_MSG_TYPE_DIRECTIVE, &l_directive_hash,
                                    l_directive, l_directive->size, a_session->cur_round.all_validators);
                DAP_DELETE(l_directive);
            } else
                s_session_candidate_submit(a_session);
        } else {
            for (dap_chain_esbocs_message_item_t *l_item = a_session->cur_round.message_items; l_item; l_item = l_item->hh.next) {
                if (l_item->message->hdr.type == DAP_CHAIN_ESBOCS_MSG_TYPE_SUBMIT &&
                        dap_chain_addr_compare(&l_item->signing_addr, &a_session->cur_round.attempt_submit_validator)) {
                    dap_hash_fast_t *l_candidate_hash = &l_item->message->hdr.candidate_hash;
                    if (dap_hash_fast_is_blank(l_candidate_hash))
                        s_session_attempt_new(a_session);
                    else {
                        dap_chain_esbocs_store_t *l_store;
                        HASH_FIND(hh, a_session->cur_round.store_items, l_candidate_hash, sizeof(dap_chain_hash_fast_t), l_store);
                        if (l_store) {
                            a_session->cur_round.attempt_candidate_hash = *l_candidate_hash;
                            s_session_state_change(a_session, DAP_CHAIN_ESBOCS_SESSION_STATE_WAIT_SIGNS, dap_time_now());
                            // Verify and vote already submitted candidate
                            s_session_candidate_verify(a_session, l_store->candidate, l_store->candidate_size, l_candidate_hash);
                        }
                    }
                    break;
                }
            }
        }
    } break;
    case DAP_CHAIN_ESBOCS_SESSION_STATE_WAIT_VOTING: {
        if (a_session->old_state == DAP_CHAIN_ESBOCS_SESSION_STATE_WAIT_PROC) {
            // Clear mark of chosen to submit validator
            dap_list_t *l_list = s_validator_check(
                        &a_session->cur_round.attempt_submit_validator,
                        a_session->cur_round.validators_list
                        );
            dap_chain_esbocs_validator_t *l_validator = l_list ? l_list->data : NULL;
            if (!l_validator || !l_validator->is_chosen) {
                const char *l_addr = dap_chain_hash_fast_to_str_static(&a_session->cur_round.attempt_submit_validator.data.hash_fast);
                log_it(L_MSG, "Error: can't find current attmempt submit validator %s in signers list", l_addr);
            }
            l_validator->is_chosen = false;
        } else
            a_session->old_state = DAP_CHAIN_ESBOCS_SESSION_STATE_WAIT_PROC;
    } break;

    case DAP_CHAIN_ESBOCS_SESSION_STATE_WAIT_FINISH: {
        dap_chain_esbocs_store_t *l_store;
        HASH_FIND(hh, a_session->cur_round.store_items, &a_session->cur_round.attempt_candidate_hash, sizeof(dap_hash_fast_t), l_store);
        if (!l_store) {
            log_it(L_ERROR, "No finish candidate found!");
            break;
        }
        l_store->candidate_signs = dap_list_sort(l_store->candidate_signs, s_signs_sort_callback);
        size_t l_candidate_size_exclude_signs = l_store->candidate_size;
        for (dap_list_t *it = l_store->candidate_signs; it; it = it->next) {
            dap_sign_t *l_candidate_sign = (dap_sign_t *)it->data;
            size_t l_candidate_sign_size = dap_sign_get_size(l_candidate_sign);
            dap_chain_addr_t l_signing_addr_cur;
            dap_chain_addr_fill_from_sign(&l_signing_addr_cur, l_candidate_sign, a_session->chain->net_id);
            l_store->candidate = DAP_REALLOC(l_store->candidate, l_store->candidate_size + l_candidate_sign_size);
            if (dap_chain_addr_compare(&l_signing_addr_cur, &a_session->cur_round.attempt_submit_validator) &&
                                       l_store->candidate_size != l_candidate_size_exclude_signs) {
                // If it's the primary attempt validator sign, place it in the beginnig
                if (l_store->candidate_size > l_candidate_size_exclude_signs)
                    memmove((byte_t *)l_store->candidate + l_candidate_size_exclude_signs + l_candidate_sign_size,
                            (byte_t *)l_store->candidate + l_candidate_size_exclude_signs,
                            l_store->candidate_size - l_candidate_size_exclude_signs);
                memcpy((byte_t *)l_store->candidate + l_candidate_size_exclude_signs, l_candidate_sign, l_candidate_sign_size);
            } else
                memcpy(((byte_t *)l_store->candidate) + l_store->candidate_size, l_candidate_sign, l_candidate_sign_size);
            l_store->candidate_size += l_candidate_sign_size;
        }
        l_store->candidate->hdr.meta_n_datum_n_signs_size = l_store->candidate_size - sizeof(l_store->candidate->hdr);
        dap_hash_fast(l_store->candidate, l_store->candidate_size, &l_store->precommit_candidate_hash);
        // Process received earlier PreCommit messages
        dap_chain_esbocs_message_item_t *l_chain_message, *l_chain_message_tmp;
        uint64_t l_cur_round_id = a_session->cur_round.id;
        HASH_ITER(hh, a_session->cur_round.message_items, l_chain_message, l_chain_message_tmp) {
            if (l_chain_message->message->hdr.type == DAP_CHAIN_ESBOCS_MSG_TYPE_PRE_COMMIT &&
                dap_hash_fast_compare(&l_chain_message->message->hdr.candidate_hash, &a_session->cur_round.attempt_candidate_hash))
            {
                s_session_candidate_precommit(a_session, l_chain_message->message);
                if (a_session->cur_round.id != l_cur_round_id)
                    break;
            }
        }
        // Send own PreCommit
        s_message_send(a_session, DAP_CHAIN_ESBOCS_MSG_TYPE_PRE_COMMIT, &l_store->candidate_hash,
                            &l_store->precommit_candidate_hash, sizeof(dap_chain_hash_fast_t),
                                a_session->cur_round.validators_list);
    } break;
    case DAP_CHAIN_ESBOCS_SESSION_STATE_PREVIOUS: {
        if (a_session->old_state != DAP_CHAIN_ESBOCS_SESSION_STATE_PREVIOUS)
            s_session_state_change(a_session, a_session->old_state, a_time);
        else {
            log_it(L_ERROR, "No previous state registered, can't roll back");
            dap_proc_thread_t *l_thread = DAP_PROC_THREAD(dap_context_current());
            dap_proc_thread_callback_add(l_thread, s_session_round_new, a_session);
        }
    }
    default:
        break;
    }
}

static void s_session_proc_state(void *a_arg)
{
    dap_chain_esbocs_session_t *l_session = a_arg;
    if (!l_session->cs_timer)
        return; // Timer is inactive
    if (pthread_mutex_trylock(&l_session->mutex) != 0)
        return; // Session is busy
    bool l_cs_debug = PVT(l_session->esbocs)->debug;
    dap_time_t l_time = dap_time_now();
    switch (l_session->state) {
    case DAP_CHAIN_ESBOCS_SESSION_STATE_WAIT_START: {
        l_session->listen_ensure = 1;
        bool l_round_skip = PVT(l_session->esbocs)->emergency_mode ?
                    false : !s_validator_check(&l_session->my_signing_addr, l_session->cur_round.validators_list);
        if (l_session->ts_round_sync_start && l_time - l_session->ts_round_sync_start >=
                (dap_time_t)PVT(l_session->esbocs)->round_start_sync_timeout +
                    (l_session->sync_failed ? s_get_round_skip_timeout(l_session) : 0)) {
            if (l_session->cur_round.attempt_num > PVT(l_session->esbocs)->round_attempts_max ) {
                debug_if(PVT(l_session->esbocs)->debug, L_MSG, "net:%s, chain:%s, round:%"DAP_UINT64_FORMAT_U"."
                                                                " Round finished by reason: attempts is out",
                                                                    l_session->chain->net_name, l_session->chain->name,
                                                                        l_session->cur_round.id);
                dap_proc_thread_t *l_thread = DAP_PROC_THREAD(dap_context_current());
                dap_proc_thread_callback_add(l_thread, s_session_round_new, l_session);
                break;
            }
            uint16_t l_min_validators_synced = PVT(l_session->esbocs)->emergency_mode ?
                        l_session->cur_round.total_validators_synced : l_session->cur_round.validators_synced_count;
            if (l_min_validators_synced >= PVT(l_session->esbocs)->min_validators_count && !l_round_skip) {
                l_session->cur_round.id = s_session_calc_current_round_id(l_session);
                debug_if(l_cs_debug, L_MSG, "net:%s, chain:%s, round:%"DAP_UINT64_FORMAT_U", attempt:%hhu."
                                            " Minimum count of validators are synchronized, wait to submit candidate",
                                                l_session->chain->net_name, l_session->chain->name,
                                                    l_session->cur_round.id, l_session->cur_round.attempt_num);
                s_session_state_change(l_session, DAP_CHAIN_ESBOCS_SESSION_STATE_WAIT_PROC, l_time);
            } else { // timeout start sync
                debug_if(l_cs_debug, L_MSG, "net:%s, chain:%s, round:%"DAP_UINT64_FORMAT_U", attempt:%hhu."
                                            " Round finished by reason: %s",
                                                l_session->chain->net_name, l_session->chain->name,
                                                    l_session->cur_round.id, l_session->cur_round.attempt_num,
                                                        l_round_skip ? "skipped" : "can't synchronize minimum number of validators");
                l_session->sync_failed = true;
                dap_proc_thread_t *l_thread = DAP_PROC_THREAD(dap_context_current());
                dap_proc_thread_callback_add(l_thread, s_session_round_new, l_session);
            }
        }
    } break;
    case DAP_CHAIN_ESBOCS_SESSION_STATE_WAIT_PROC:
        if (l_time - l_session->ts_stage_entry >= PVT(l_session->esbocs)->round_attempt_timeout * l_session->listen_ensure) {
            l_session->listen_ensure += 2;
            debug_if(l_cs_debug, L_MSG, "net:%s, chain:%s, round:%"DAP_UINT64_FORMAT_U", attempt:%hhu."
                                        " Attempt finished by reason: haven't cantidate submitted",
                                            l_session->chain->net_name, l_session->chain->name,
                                                l_session->cur_round.id, l_session->cur_round.attempt_num);
            s_session_attempt_new(l_session);
        }
        break;
    case DAP_CHAIN_ESBOCS_SESSION_STATE_WAIT_SIGNS:
        if (l_time - l_session->ts_stage_entry >= PVT(l_session->esbocs)->round_attempt_timeout) {
            dap_chain_esbocs_store_t *l_store;
            HASH_FIND(hh, l_session->cur_round.store_items, &l_session->cur_round.attempt_candidate_hash, sizeof(dap_hash_fast_t), l_store);
            if (!l_store) {
                log_it(L_ERROR, "No round candidate found!");
                s_session_attempt_new(l_session);
                break;
            }
            if (dap_list_length(l_store->candidate_signs) >= PVT(l_session->esbocs)->min_validators_count) {
                if(l_cs_debug) {
                    const char *l_candidate_hash_str = dap_chain_hash_fast_to_str_static(&l_session->cur_round.attempt_candidate_hash);
                    log_it(L_MSG, "net:%s, chain:%s, round:%"DAP_UINT64_FORMAT_U", attempt:%hhu"
                                            " Candidate %s collected sings of minimum number of validators, so to sent PRE_COMMIT",
                                                l_session->chain->net_name, l_session->chain->name, l_session->cur_round.id,
                                                    l_session->cur_round.attempt_num, l_candidate_hash_str);
                }
                s_session_state_change(l_session, DAP_CHAIN_ESBOCS_SESSION_STATE_WAIT_FINISH, l_time);
                break;
            }
            debug_if(l_cs_debug, L_MSG, "net:%s, chain:%s, round:%"DAP_UINT64_FORMAT_U", attempt:%hhu."
                                        " Attempt finished by reason: cant't collect minimum number of validator's signs",
                                            l_session->chain->net_name, l_session->chain->name,
                                                l_session->cur_round.id, l_session->cur_round.attempt_num);
            s_session_attempt_new(l_session);
        }
        break;
    case DAP_CHAIN_ESBOCS_SESSION_STATE_WAIT_FINISH:
        if (l_time - l_session->ts_stage_entry >= PVT(l_session->esbocs)->round_attempt_timeout * 2) {
            debug_if(l_cs_debug, L_MSG, "net:%s, chain:%s, round:%"DAP_UINT64_FORMAT_U", attempt:%hhu."
                                        " Attempt finished by reason: cant't collect minimum number of validator's precommits with same final hash",
                                            l_session->chain->net_name, l_session->chain->name,
                                                l_session->cur_round.id, l_session->cur_round.attempt_num);
            s_session_attempt_new(l_session);
        }
        break;
    case DAP_CHAIN_ESBOCS_SESSION_STATE_WAIT_VOTING:
        if (l_time - l_session->ts_stage_entry >= PVT(l_session->esbocs)->round_attempt_timeout * 2) {
            const char *l_hash_str = dap_chain_hash_fast_to_str_static(&l_session->cur_round.directive_hash);
            debug_if(l_cs_debug, L_MSG, "net:%s, chain:%s, round:%"DAP_UINT64_FORMAT_U", attempt:%hhu."
                                        " Voting finished by reason: cant't collect minimum number of validator's votes for directive %s",
                                            l_session->chain->net_name, l_session->chain->name,
                                                l_session->cur_round.id, l_session->cur_round.attempt_num,
                                                    l_hash_str);
            s_session_state_change(l_session, DAP_CHAIN_ESBOCS_SESSION_STATE_PREVIOUS, l_time);
        }
        break;
    default:
        break;
    }

    pthread_mutex_unlock(&l_session->mutex);
}

static void s_message_chain_add(dap_chain_esbocs_session_t *a_session,
                                dap_chain_esbocs_message_t *a_message,
                                size_t a_message_size,
                                dap_chain_hash_fast_t *a_message_hash,
                                dap_chain_addr_t *a_signing_addr)
{
    if (NULL == a_message) {
        log_it(L_ERROR, "Argument is NULL for s_message_chain_add");
        return;
    }
    dap_chain_esbocs_round_t *l_round = &a_session->cur_round;
    dap_chain_esbocs_message_item_t *l_message_item = NULL;
    DAP_NEW_Z_RET(l_message_item, dap_chain_esbocs_message_item_t, NULL);
    if (!a_message_hash) {
        dap_chain_hash_fast_t l_message_hash;
        dap_hash_fast(a_message, a_message_size, &l_message_hash);
        l_message_item->message_hash = l_message_hash;
    } else
        l_message_item->message_hash = *a_message_hash;
    l_message_item->signing_addr = *a_signing_addr;
    l_message_item->message = DAP_DUP_SIZE(a_message, a_message_size);
    HASH_ADD(hh, l_round->message_items, message_hash, sizeof(l_message_item->message_hash), l_message_item);
}

static void s_session_candidate_submit(dap_chain_esbocs_session_t *a_session)
{
    dap_chain_t *l_chain = a_session->chain;
    dap_chain_cs_blocks_t *l_blocks = DAP_CHAIN_CS_BLOCKS(l_chain);
    size_t l_candidate_size = 0;
    dap_hash_fast_t l_candidate_hash = {0};
    dap_chain_node_mempool_process_all(a_session->chain, false);
    dap_chain_block_t *l_candidate = l_blocks->callback_new_block_move(l_blocks, &l_candidate_size);
    if (l_candidate && l_candidate_size) {
        if (PVT(a_session->esbocs)->emergency_mode)
            l_candidate_size = dap_chain_block_meta_add(&l_candidate, l_candidate_size, DAP_CHAIN_BLOCK_META_EMERGENCY, NULL, 0);
        if (PVT(a_session->esbocs)->check_signs_structure && l_candidate_size) {
            l_candidate_size = dap_chain_block_meta_add(&l_candidate, l_candidate_size, DAP_CHAIN_BLOCK_META_SYNC_ATTEMPT,
                                                        &a_session->cur_round.sync_attempt, sizeof(uint64_t));
            if (l_candidate_size)
                l_candidate_size = dap_chain_block_meta_add(&l_candidate, l_candidate_size, DAP_CHAIN_BLOCK_META_ROUND_ATTEMPT,
                                                            &a_session->cur_round.attempt_num, sizeof(uint8_t));
            if (l_candidate_size)
                 l_candidate_size = dap_chain_block_meta_add(&l_candidate, l_candidate_size, DAP_CHAIN_BLOCK_META_EXCLUDED_KEYS,
                                                            a_session->cur_round.excluded_list, *a_session->cur_round.excluded_list * sizeof(uint16_t));
        }
        if (l_candidate_size) {
            dap_hash_fast(l_candidate, l_candidate_size, &l_candidate_hash);
            if (PVT(a_session->esbocs)->debug) {
                const char *l_candidate_hash_str = dap_chain_hash_fast_to_str_static(&l_candidate_hash);
                log_it(L_MSG, "net:%s, chain:%s, round:%"DAP_UINT64_FORMAT_U", attempt:%hhu. Submit my candidate %s",
                        a_session->chain->net_name, a_session->chain->name,
                            a_session->cur_round.id, a_session->cur_round.attempt_num, l_candidate_hash_str);
            }
        }
    }
    if (!l_candidate || !l_candidate_size) { // there is no my candidate, send null hash
        if (PVT(a_session->esbocs)->debug)
            log_it(L_MSG, "net:%s, chain:%s, round:%"DAP_UINT64_FORMAT_U", attempt:%hhu."
                          " I don't have a candidate. I submit a null candidate.",
                                a_session->chain->net_name, a_session->chain->name,
                                    a_session->cur_round.id, a_session->cur_round.attempt_num);
    }
    s_message_send(a_session, DAP_CHAIN_ESBOCS_MSG_TYPE_SUBMIT, &l_candidate_hash,
                    l_candidate, l_candidate_size, a_session->cur_round.validators_list);
    //Save candidate_hash
    memcpy(&(PVT(a_session->esbocs)->candidate_hash), &l_candidate_hash, sizeof(dap_hash_fast_t));
}

static void s_session_candidate_verify(dap_chain_esbocs_session_t *a_session, dap_chain_block_t *a_candidate,
                                       size_t a_candidate_size, dap_hash_fast_t *a_candidate_hash)
{
    if (NULL == a_candidate) {
        log_it(L_ERROR, "Argument is NULL for s_session_candidate_verify");
        return;
    }
    // Process early received messages
    for (dap_chain_esbocs_message_item_t *l_item = a_session->cur_round.message_items; l_item; l_item = l_item->hh.next) {
        if (l_item->unprocessed &&
                (l_item->message->hdr.type == DAP_CHAIN_ESBOCS_MSG_TYPE_APPROVE ||
                    l_item->message->hdr.type == DAP_CHAIN_ESBOCS_MSG_TYPE_REJECT ||
                    l_item->message->hdr.type == DAP_CHAIN_ESBOCS_MSG_TYPE_COMMIT_SIGN) &&
                dap_hash_fast_compare(&l_item->message->hdr.candidate_hash, a_candidate_hash) &&
                l_item->message->hdr.attempt_num == a_session->cur_round.attempt_num) {
            s_session_packet_in(a_session, NULL, (uint8_t *)l_item->message, s_get_esbocs_message_size(l_item->message));
        }
    }
    // Process candidate
    a_session->processing_candidate = a_candidate;
    dap_chain_cs_blocks_t *l_blocks = DAP_CHAIN_CS_BLOCKS(a_session->chain);
    if (l_blocks->chain->callback_atom_verify(l_blocks->chain, a_candidate, a_candidate_size) == ATOM_ACCEPT) {
        // validation - OK, gen event Approve
        s_message_send(a_session, DAP_CHAIN_ESBOCS_MSG_TYPE_APPROVE, a_candidate_hash,
                       NULL, 0, a_session->cur_round.validators_list);
        if (PVT(a_session->esbocs)->debug) {
            const char *l_candidate_hash_str = dap_chain_hash_fast_to_str_static(a_candidate_hash);
            log_it(L_MSG, "net:%s, chain:%s, round:%"DAP_UINT64_FORMAT_U", attempt:%hhu Sent APPROVE candidate %s",
                                a_session->chain->net_name, a_session->chain->name, a_session->cur_round.id,
                                        a_session->cur_round.attempt_num, l_candidate_hash_str);
        }
    } else {
        // validation - fail, gen event Reject
        s_message_send(a_session, DAP_CHAIN_ESBOCS_MSG_TYPE_REJECT, a_candidate_hash,
                       NULL, 0, a_session->cur_round.validators_list);
        if (PVT(a_session->esbocs)->debug) {
            const char *l_candidate_hash_str = dap_chain_hash_fast_to_str_static(a_candidate_hash);
            log_it(L_MSG, "net:%s, chain:%s, round:%"DAP_UINT64_FORMAT_U", attempt:%hhu Sent REJECT candidate %s",
                                a_session->chain->net_name, a_session->chain->name, a_session->cur_round.id,
                                        a_session->cur_round.attempt_num, l_candidate_hash_str);
        }
    }
    a_session->processing_candidate = NULL;
}

static void s_session_candidate_precommit(dap_chain_esbocs_session_t *a_session, dap_chain_esbocs_message_t *a_message)
{
    if (NULL == a_message) {
        log_it(L_ERROR, "Argument is NULL for s_session_candidate_precommit");
        return;
    }
    bool l_cs_debug = PVT(a_session->esbocs)->debug;
    uint16_t l_cs_level = PVT(a_session->esbocs)->min_validators_count;
    byte_t *l_message_data = a_message->msg_n_sign;
    dap_chain_hash_fast_t *l_candidate_hash = &a_message->hdr.candidate_hash;
    dap_chain_esbocs_store_t *l_store;
    const char *l_candidate_hash_str = NULL;
    HASH_FIND(hh, a_session->cur_round.store_items, l_candidate_hash, sizeof(dap_chain_hash_fast_t), l_store);
    if (!l_store) {
        l_candidate_hash_str = dap_chain_hash_fast_to_str_static(l_candidate_hash);
        log_it(L_MSG, "net:%s, chain:%s, round:%"DAP_UINT64_FORMAT_U", attempt:%hhu."
                          " Receive PRE_COMMIT message for unknown candidate %s",
                            a_session->chain->net_name, a_session->chain->name,
                                a_session->cur_round.id, a_message->hdr.attempt_num,
                                    l_candidate_hash_str);
        return;
    }

    if (dap_hash_fast_is_blank(&l_store->precommit_candidate_hash))
        // We have not yet precommit candidate. Message will be processed later
        return;
    dap_hash_fast_t *l_precommit_hash = (dap_hash_fast_t *)l_message_data;
    if (!dap_hash_fast_compare(l_precommit_hash, &l_store->precommit_candidate_hash)) {
        if (l_cs_debug) {
            l_candidate_hash_str = dap_chain_hash_fast_to_str_new(l_candidate_hash);
            char *l_my_precommit_hash_str = dap_chain_hash_fast_to_str_new(&l_store->precommit_candidate_hash);
            char *l_remote_precommit_hash_str = dap_chain_hash_fast_to_str_new(l_precommit_hash);
            log_it(L_MSG, "net:%s, chain:%s, round:%"DAP_UINT64_FORMAT_U", attempt:%hhu."
                          " Candidate %s has different final hash of local and remote validators\n"
                          "(%s and %s)",
                                a_session->chain->net_name, a_session->chain->name, a_session->cur_round.id,
                                    a_message->hdr.attempt_num, l_candidate_hash_str,
                                        l_my_precommit_hash_str, l_remote_precommit_hash_str);
            DAP_DEL_MULTY(l_candidate_hash_str, l_my_precommit_hash_str, l_remote_precommit_hash_str);
        }
        return;
    }

    if (l_cs_debug) {
        l_candidate_hash_str = dap_chain_hash_fast_to_str_static(l_candidate_hash);
        log_it(L_MSG, "net:%s, chain:%s, round:%"DAP_UINT64_FORMAT_U", attempt:%hhu."
                        " Receive PRE_COMMIT: candidate %s",
                            a_session->chain->net_name, a_session->chain->name, a_session->cur_round.id,
                                a_message->hdr.attempt_num, l_candidate_hash_str);
    }
    if (++l_store->precommit_count >= l_cs_level && !l_store->decide_commit &&
            dap_hash_fast_compare(&a_session->cur_round.attempt_candidate_hash, l_candidate_hash)) {
        l_store->decide_commit = true;
        debug_if(l_cs_debug, L_MSG, "net:%s, chain:%s, round:%"DAP_UINT64_FORMAT_U", attempt:%hhu."
                                    " Candidate %s precommited by minimum number of validators, try to finish this round",
                                        a_session->chain->net_name, a_session->chain->name, a_session->cur_round.id,
                                            a_message->hdr.attempt_num, l_candidate_hash_str);
        s_session_round_finish(a_session, l_store);
        // ATTENTION: New round will be started by incoming atom notifier event
    }
}

static bool s_session_candidate_to_chain(dap_chain_esbocs_session_t *a_session, dap_chain_hash_fast_t *a_candidate_hash,
                                         dap_chain_block_t *a_candidate, size_t a_candidate_size)
{
    if (NULL == a_candidate) {
        log_it(L_ERROR, "Argument is NULL for s_session_candidate_to_chain");
        return false;
    }
    bool res = false;
    dap_chain_atom_verify_res_t l_res = a_session->chain->callback_atom_add(a_session->chain, a_candidate, a_candidate_size);
    const char *l_candidate_hash_str = dap_chain_hash_fast_to_str_static(a_candidate_hash);
    switch (l_res) {
    case ATOM_ACCEPT:
        // block save to chain
        if (dap_chain_atom_save(a_session->chain->cells, (uint8_t *)a_candidate, a_candidate_size, a_candidate_hash) < 0)
            log_it(L_ERROR, "Can't save atom %s to the file", l_candidate_hash_str);
        else
        {
            log_it(L_INFO, "block %s added in chain successfully", l_candidate_hash_str);
            res = true;
        }
        break;
    case ATOM_MOVE_TO_THRESHOLD:
        log_it(L_INFO, "Thresholded atom with hash %s", l_candidate_hash_str);
        break;
    case ATOM_PASS:
        log_it(L_WARNING, "Atom with hash %s not accepted (code ATOM_PASS, already present)", l_candidate_hash_str);
        break;
    case ATOM_REJECT:
        log_it(L_WARNING,"Atom with hash %s rejected", l_candidate_hash_str);
        break;
    default:
         log_it(L_CRITICAL, "Wtf is this ret code ? Atom hash %s code %d", l_candidate_hash_str, l_res);
    }
    return res;
}

static void s_session_round_finish(dap_chain_esbocs_session_t *a_session, dap_chain_esbocs_store_t *l_store)
{
    bool l_cs_debug = PVT(a_session->esbocs)->debug;
    uint16_t l_cs_level = PVT(a_session->esbocs)->min_validators_count;

    if (!dap_hash_fast_compare(&a_session->cur_round.attempt_candidate_hash, &l_store->candidate_hash)) {
        char *l_current_candidate_hash_str = dap_chain_hash_fast_to_str_new(&a_session->cur_round.attempt_candidate_hash);
        char *l_finish_candidate_hash_str = dap_chain_hash_fast_to_str_new(&l_store->candidate_hash);
        debug_if(l_cs_debug, L_WARNING, "Trying to finish candidate of not the current attempt (%s but not %s)",
                                        l_current_candidate_hash_str, l_finish_candidate_hash_str);
        DAP_DEL_MULTY(l_current_candidate_hash_str, l_finish_candidate_hash_str);
        return;
    }

    if (l_store->reject_count >= l_cs_level) {
        const char *l_finish_candidate_hash_str = dap_chain_hash_fast_to_str_static(&l_store->candidate_hash);
        debug_if(l_cs_debug, L_WARNING, "Trying to finish rejected candidate %s", l_finish_candidate_hash_str);
        return;
    }

    if (l_store->approve_count < l_cs_level) {
        const char *l_finish_candidate_hash_str = dap_chain_hash_fast_to_str_static(&l_store->candidate_hash);
        debug_if(l_cs_debug, L_WARNING, "Trying to finish not properly approved candidate %s", l_finish_candidate_hash_str);
        return;
    }

    if (dap_list_length(l_store->candidate_signs) < l_cs_level) {
        const char *l_finish_candidate_hash_str = dap_chain_hash_fast_to_str_static(&l_store->candidate_hash);
        debug_if(l_cs_debug, L_WARNING, "Trying to finish not properly signed candidate %s", l_finish_candidate_hash_str);
        return;
    }

    if (l_store->precommit_count < l_cs_level) {
        const char *l_finish_candidate_hash_str = dap_chain_hash_fast_to_str_static(&l_store->candidate_hash);
        debug_if(l_cs_debug, L_WARNING, "Trying to finish not properly precommited candidate %s", l_finish_candidate_hash_str);
        return;
    }

    if (l_cs_debug) {
        char *l_finish_candidate_hash_str = dap_chain_hash_fast_to_str_new(&l_store->candidate_hash);
        char *l_finish_block_hash_str = dap_chain_hash_fast_to_str_new(&l_store->precommit_candidate_hash);
        log_it(L_MSG, "net:%s, chain:%s, round:%"DAP_UINT64_FORMAT_U", attempt:%hhu Candidate %s passed the consensus!\n"
                      "Move block %s to chains",
                        a_session->chain->net_name, a_session->chain->name, a_session->cur_round.id,
                            a_session->cur_round.attempt_num, l_finish_candidate_hash_str, l_finish_block_hash_str);
        DAP_DEL_MULTY(l_finish_candidate_hash_str, l_finish_block_hash_str);
    }
    s_session_candidate_to_chain(a_session, &l_store->precommit_candidate_hash, l_store->candidate, l_store->candidate_size);
}

void s_session_sync_queue_add(dap_chain_esbocs_session_t *a_session, dap_chain_esbocs_message_t *a_message, size_t a_message_size)
{
    dap_return_if_fail(a_session && a_message && a_message_size);

    void *l_message_copy = DAP_DUP_SIZE(a_message, a_message_size);
    if (!l_message_copy) {
        log_it(L_CRITICAL, "%s", g_error_memory_alloc);
        return;
    }
    dap_chain_esbocs_sync_item_t *l_sync_item;
    HASH_FIND(hh, a_session->sync_items, &a_message->hdr.candidate_hash, sizeof(dap_hash_fast_t), l_sync_item);
    if (!l_sync_item) {
        DAP_NEW_Z_RET(l_sync_item, dap_chain_esbocs_sync_item_t, NULL);
        l_sync_item->last_block_hash = a_message->hdr.candidate_hash;
        HASH_ADD(hh, a_session->sync_items, last_block_hash, sizeof(dap_hash_fast_t), l_sync_item);
    }
    void *l_tail = dap_list_last(l_sync_item->messages);
    l_sync_item->messages = dap_list_append(l_sync_item->messages, l_message_copy);
    if (dap_list_last(l_sync_item->messages) == l_tail) {
        // Unsuccessfull list adding
        DAP_DELETE(l_message_copy);
        return;
    }
}

void s_session_validator_mark_online(dap_chain_esbocs_session_t *a_session, dap_chain_addr_t *a_signing_addr)
{
    dap_list_t *l_list = s_validator_check(a_signing_addr, a_session->cur_round.all_validators);
    if (l_list) {
        bool l_was_synced = ((dap_chain_esbocs_validator_t *)l_list->data)->is_synced;
        ((dap_chain_esbocs_validator_t *)l_list->data)->is_synced = true;
        if (!l_was_synced)
            a_session->cur_round.total_validators_synced++;
        if (PVT(a_session->esbocs)->debug) {
            const char *l_addr_str = dap_chain_hash_fast_to_str_static(&a_signing_addr->data.hash_fast);
            log_it(L_DEBUG, "Mark validator %s as online", l_addr_str);
        }
    } else {
        const char *l_addr_str = dap_chain_hash_fast_to_str_static(&a_signing_addr->data.hash_fast);
        log_it(L_ERROR, "Can't find validator %s in validators list", l_addr_str);
    }

    dap_chain_esbocs_penalty_item_t *l_item = NULL;
    HASH_FIND(hh, a_session->penalty, a_signing_addr, sizeof(*a_signing_addr), l_item);
    bool l_inactive = dap_chain_net_srv_stake_key_delegated(a_signing_addr) == -1;
    if (l_inactive && !l_item) {
        const char *l_addr_str = dap_chain_hash_fast_to_str_static(&a_signing_addr->data.hash_fast);
        log_it(L_DEBUG, "Validator %s not in penalty list, but currently disabled", l_addr_str);
        DAP_NEW_Z_RET(l_item, dap_chain_esbocs_penalty_item_t, NULL);
        l_item->signing_addr = *a_signing_addr;
        l_item->miss_count = DAP_CHAIN_ESBOCS_PENALTY_KICK;
        HASH_ADD(hh, a_session->penalty, signing_addr, sizeof(*a_signing_addr), l_item);
    }
    if (l_item) {
        if (l_item->miss_count > DAP_CHAIN_ESBOCS_PENALTY_KICK)
            l_item->miss_count = DAP_CHAIN_ESBOCS_PENALTY_KICK;
        if (PVT(a_session->esbocs)->debug) {
            const char *l_addr_str = dap_chain_hash_fast_to_str_static(&a_signing_addr->data.hash_fast);
            log_it(L_DEBUG, "Decrement miss count %d for addr %s. Miss count for kick is %d",
                            l_item->miss_count, l_addr_str, DAP_CHAIN_ESBOCS_PENALTY_KICK);
        }
        if (l_item->miss_count)
            l_item->miss_count--;
        if (!l_inactive && !l_item->miss_count) {
            HASH_DEL(a_session->penalty, l_item);
            DAP_DELETE(l_item);
        }
    }
}

static void s_session_directive_process(dap_chain_esbocs_session_t *a_session, dap_chain_esbocs_directive_t *a_directive, dap_chain_hash_fast_t *a_directive_hash)
{
    if (!a_directive) {
        log_it(L_ERROR, "Invalid arguments in s_session_directive_process");
        return;
    }
    if (a_directive->size != s_directive_calc_size(a_directive->type)) {
        log_it(L_ERROR, "Invalid directive size %u (expected %u)",
               a_directive->size, s_directive_calc_size(a_directive->type));
        return;
    }
    bool l_vote_for = false;
    switch (a_directive->type) {
    case DAP_CHAIN_ESBOCS_DIRECTIVE_KICK:
    case DAP_CHAIN_ESBOCS_DIRECTIVE_LIFT: {
        dap_tsd_t *l_tsd = (dap_tsd_t *)a_directive->tsd;
        if (l_tsd->size != sizeof(dap_chain_addr_t)) {
            log_it(L_ERROR, "Invalid directive TSD size %u (expected %zu)",
                   l_tsd->size, sizeof(dap_chain_addr_t));
            return;
        }
        dap_chain_addr_t *l_voting_addr = (dap_chain_addr_t *)l_tsd->data;
        if (l_voting_addr->net_id.uint64 != a_session->chain->net_id.uint64) {
            log_it(L_WARNING, "Got directive to %s for invalid network id 0x%"DAP_UINT64_FORMAT_x
                                    " (current network id is 0x%"DAP_UINT64_FORMAT_x,
                                        a_directive->type == DAP_CHAIN_ESBOCS_DIRECTIVE_KICK ? "KICK" : "LIFT",
                                            l_voting_addr->net_id.uint64, a_session->chain->net_id.uint64);
            return;
        }
        int l_status = dap_chain_net_srv_stake_key_delegated(l_voting_addr);
        if (l_status == 0) {
            const char *l_addr_str = dap_chain_hash_fast_to_str_static(&l_voting_addr->data.hash_fast);
            log_it(L_WARNING, "Trying to put to the vote directive type %s for non delegated key %s",
                                    a_directive->type == DAP_CHAIN_ESBOCS_DIRECTIVE_KICK ? "KICK" : "LIFT",
                                        l_addr_str);
            return;
        }
        dap_chain_esbocs_penalty_item_t *l_item = NULL;
        HASH_FIND(hh, a_session->penalty, l_voting_addr, sizeof(*l_voting_addr), l_item);
        if (l_status == 1) { // Key is active
            if (a_directive->type == DAP_CHAIN_ESBOCS_DIRECTIVE_KICK) {
                if (l_item && l_item->miss_count >= DAP_CHAIN_ESBOCS_PENALTY_KICK)
                    l_vote_for = true;
            } else { // a_directive->type == DAP_CHAIN_ESBOCS_DIRECTIVE_LIFT
                if (!l_item || l_item->miss_count < DAP_CHAIN_ESBOCS_PENALTY_KICK)
                    l_vote_for = true;
            }
        } else { // l_status == -1 // Key is inactive
            if (a_directive->type == DAP_CHAIN_ESBOCS_DIRECTIVE_LIFT) {
                if (l_item && l_item->miss_count == 0)
                    l_vote_for = true;
            } else { // a_directive->type == DAP_CHAIN_ESBOCS_DIRECTIVE_KICK
                if (!l_item || l_item->miss_count != 0)
                    l_vote_for = true;
            }
        }
    }
    default:;
    }

    if (PVT(a_session->esbocs)->debug) {
        const char *l_directive_hash_str = dap_chain_hash_fast_to_str_static(a_directive_hash);
        log_it(L_MSG, "net:%s, chain:%s, round:%"DAP_UINT64_FORMAT_U", attempt:%hhu Send VOTE %s directive %s",
                            a_session->chain->net_name, a_session->chain->name, a_session->cur_round.id,
                                    a_session->cur_round.attempt_num, l_vote_for ? "FOR" : "AGAINST",
                                            l_directive_hash_str);
    }
    a_session->cur_round.directive_hash = *a_directive_hash;
    a_session->cur_round.directive = DAP_DUP_SIZE(a_directive, a_directive->size);

    s_session_state_change(a_session, DAP_CHAIN_ESBOCS_SESSION_STATE_WAIT_VOTING, dap_time_now());

    // Process early received directive votes
    for (dap_chain_esbocs_message_item_t *l_item = a_session->cur_round.message_items; l_item; l_item = l_item->hh.next) {
        if (l_item->unprocessed &&
                (l_item->message->hdr.type == DAP_CHAIN_ESBOCS_MSG_TYPE_VOTE_FOR ||
                    l_item->message->hdr.type == DAP_CHAIN_ESBOCS_MSG_TYPE_VOTE_AGAINST) &&
                dap_hash_fast_compare(&l_item->message->hdr.candidate_hash, a_directive_hash) &&
                l_item->message->hdr.attempt_num == a_session->cur_round.attempt_num) {
            s_session_packet_in(a_session, NULL, (uint8_t *)l_item->message, s_get_esbocs_message_size(l_item->message));
        }
    }
    // Send own vote
    uint8_t l_type = l_vote_for ? DAP_CHAIN_ESBOCS_MSG_TYPE_VOTE_FOR : DAP_CHAIN_ESBOCS_MSG_TYPE_VOTE_AGAINST;
    s_message_send(a_session, l_type, a_directive_hash, NULL, 0, a_session->cur_round.all_validators);
}

static void s_db_change_notifier(dap_store_obj_t *a_obj, void *a_arg)
{
    dap_chain_esbocs_session_t *l_session = a_arg;
    dap_chain_addr_t *l_validator_addr = dap_chain_addr_from_str(a_obj->key);
    if (!l_validator_addr) {
        log_it(L_WARNING, "Unreadable address in esbocs global DB group");
        return;
    }
    if (l_validator_addr->net_id.uint64 != l_session->chain->net_id.uint64) {
        log_it(L_ERROR, "Wrong destination net ID %" DAP_UINT64_FORMAT_x "session net ID %" DAP_UINT64_FORMAT_x,
                                                    l_validator_addr->net_id.uint64, l_session->chain->net_id.uint64);
        return;
    }
    if (dap_chain_net_srv_stake_mark_validator_active(l_validator_addr,
                                                      dap_store_obj_get_type(a_obj) != DAP_GLOBAL_DB_OPTYPE_ADD)) {
        log_it(L_ERROR, "Validator with signing address %s not found in network %s",
                                                    a_obj->key, l_session->chain->net_name);
        return;
    }
    log_it(L_DEBUG, "Got new penalty item for group %s with key %s", a_obj->group, a_obj->key);
    l_session->db_hash = dap_global_db_driver_hash_get(a_obj);
}

static int s_session_directive_apply(dap_chain_esbocs_directive_t *a_directive, dap_hash_fast_t *a_directive_hash)
{
    if (!a_directive) {
        log_it(L_ERROR, "Can't apply NULL directive");
        return -1;
    }
    switch (a_directive->type) {
    case DAP_CHAIN_ESBOCS_DIRECTIVE_KICK:
    case DAP_CHAIN_ESBOCS_DIRECTIVE_LIFT: {
        dap_chain_addr_t *l_key_addr = (dap_chain_addr_t *)(((dap_tsd_t *)a_directive->tsd)->data);
        int l_status = dap_chain_net_srv_stake_key_delegated(l_key_addr);
        const char *l_key_str = dap_chain_hash_fast_to_str_new(&l_key_addr->data.hash_fast);
        if (l_status == 0) {
            log_it(L_WARNING, "Invalid key %s with directive type %s applying",
                                    l_key_str, a_directive->type == DAP_CHAIN_ESBOCS_DIRECTIVE_KICK ?
                                        "KICK" : "LIFT");
            DAP_DEL_Z(l_key_str);
            return -3;
        }
        const char *l_penalty_group = s_get_penalty_group(l_key_addr->net_id);
        const char *l_directive_hash_str = dap_chain_hash_fast_to_str_new(a_directive_hash);
        const char *l_key_hash_str = dap_chain_hash_fast_to_str_new(&l_key_addr->data.hash_fast);
        if (l_status == 1 && a_directive->type == DAP_CHAIN_ESBOCS_DIRECTIVE_KICK) {
            // Offline will be set in gdb notifier for aim of sync supporting
            dap_global_db_set(l_penalty_group, l_key_str, NULL, 0, false, NULL, 0);
            log_it(L_MSG, "Applied %s directive to exclude validator %s with pkey hash %s from consensus",
                            l_directive_hash_str, l_key_str, l_key_hash_str);
        } else if (l_status == -1 && a_directive->type == DAP_CHAIN_ESBOCS_DIRECTIVE_LIFT) {
            // Online will be set in gdb notifier for aim of sync supporting
            dap_global_db_del(l_penalty_group, l_key_str, NULL, 0);
            log_it(L_MSG, "Applied %s directive to include validator %s with pkey hash %s in consensus",
                            l_directive_hash_str, l_key_str, l_key_hash_str);
        } else {
            log_it(L_MSG, "No need to apply directive %s. Validator %s with pkey hash %s already %s consensus",
                            l_directive_hash_str, l_key_str, l_key_hash_str,
                                a_directive->type == DAP_CHAIN_ESBOCS_DIRECTIVE_KICK ?
                                    "excluded from" : "included in");
        }
        DAP_DEL_MULTY(l_key_str, l_penalty_group, l_directive_hash_str, l_key_hash_str);
        break;
    }
    default:
        log_it(L_ERROR, "Unknown directive type %hu to apply", a_directive->type);
        return -2;
    }
    return 0;
}

DAP_STATIC_INLINE bool s_block_is_emergency(dap_chain_block_t *a_block, size_t a_block_size)
{
    return dap_chain_block_meta_get(a_block, a_block_size, DAP_CHAIN_BLOCK_META_EMERGENCY);
}

static dap_list_t *s_check_emergency_rights(dap_chain_esbocs_t *a_esbocs, dap_chain_addr_t *a_signing_addr)
{
    for (dap_list_t *it = PVT(a_esbocs)->emergency_validator_addrs; it; it = it->next) {
        dap_chain_addr_t *l_authorized_pkey = it->data;
        if (dap_chain_addr_compare(l_authorized_pkey, a_signing_addr))
            return it;
    }
    return NULL;
}

static bool s_check_signing_rights(dap_chain_esbocs_t *a_esbocs, dap_chain_block_t *a_block, size_t a_block_size,
                                   dap_chain_addr_t *a_signing_addr, bool a_first_sign)
{
    uint8_t *l_sync_attempt_ptr = dap_chain_block_meta_get(a_block, a_block_size, DAP_CHAIN_BLOCK_META_SYNC_ATTEMPT);
    if (!l_sync_attempt_ptr) {
        log_it(L_ERROR, "Can't get block metadata for SYNC_ATTEMPT");
        return false;
    }
    uint64_t l_sync_attempt = *(uint64_t *)l_sync_attempt_ptr;
    uint8_t l_round_attempt = 0;
    if (a_first_sign) {
        uint8_t *l_round_attempt_ptr = dap_chain_block_meta_get(a_block, a_block_size, DAP_CHAIN_BLOCK_META_ROUND_ATTEMPT);
        if (!l_round_attempt_ptr) {
            log_it(L_ERROR, "Can't get block metadata for ROUND_ATTEMPT");
            return false;
        }
        l_round_attempt = *l_round_attempt_ptr;
    }
    dap_hash_fast_t *l_prev_hash_ptr = (dap_hash_fast_t *)dap_chain_block_meta_get(a_block, a_block_size, DAP_CHAIN_BLOCK_META_PREV);
    if (!l_prev_hash_ptr) {
        log_it(L_ERROR, "Can't get block metadata for PREV_HASH");
        return false;
    }
    uint16_t *l_excluded_list = (uint16_t *)dap_chain_block_meta_get(a_block, a_block_size, DAP_CHAIN_BLOCK_META_EXCLUDED_KEYS);
    if (!l_excluded_list) {
        log_it(L_ERROR, "Can't get block metadata for EXCLUDED_KEYS");
        return false;
    }
    dap_list_t *l_allowed_validators_list = s_get_validators_list(a_esbocs, l_prev_hash_ptr, l_sync_attempt - 1,
                                                                  l_excluded_list + 1, *l_excluded_list);
    if (!l_allowed_validators_list) {
        log_it(L_ERROR, "Can't get block allowed validators list");
        return false;
    }
    if (a_first_sign) {
        size_t l_list_len = dap_list_length(l_allowed_validators_list);
        if (l_list_len < l_round_attempt) {
            log_it(L_ERROR, "Round attempt %hhu is greater than length of allowed validators list %zu",
                                                l_round_attempt, l_list_len);
            return false;
        }
        dap_chain_esbocs_validator_t *l_chosen_validator = dap_list_nth(l_allowed_validators_list, l_round_attempt)->data;
        if (dap_chain_addr_compare(&l_chosen_validator->signing_addr, a_signing_addr))
            return true;
        return false;
    }
    return s_validator_check(a_signing_addr, l_allowed_validators_list);
}

struct esbocs_msg_args {
    dap_stream_node_addr_t addr_from;
    dap_chain_esbocs_session_t *session;
    size_t message_size;
    byte_t message[];
};

static bool s_process_incoming_message(void *a_arg)
{
    struct esbocs_msg_args *l_args = a_arg;
    s_session_packet_in(l_args->session, &l_args->addr_from, l_args->message, l_args->message_size);
    DAP_DELETE(l_args);
    return false;
}

static bool s_stream_ch_packet_in(dap_stream_ch_t *a_ch, void *a_arg)
{
    dap_stream_ch_pkt_t *l_ch_pkt = (dap_stream_ch_pkt_t *)a_arg;
    if (!l_ch_pkt)
        return false;
    dap_chain_esbocs_message_t *l_message = (dap_chain_esbocs_message_t *)l_ch_pkt->data;
    size_t l_message_size = l_ch_pkt->hdr.data_size;
    if (l_message_size < sizeof(dap_chain_esbocs_message_t) ||
            l_message_size > DAP_CHAIN_CS_BLOCKS_MAX_BLOCK_SIZE + PKT_SIGN_N_HDR_OVERHEAD ||
            l_message_size != sizeof(*l_message) + l_message->hdr.sign_size + l_message->hdr.message_size) {
        log_it(L_WARNING, "Invalid message size %zu, drop this packet", l_message_size);
        return false;
    }
    dap_chain_net_t *l_net = dap_chain_net_by_id(l_message->hdr.net_id);
    if (!l_net) {
        log_it(L_WARNING, "Can't find net with ID 0x%" DAP_UINT64_FORMAT_x, l_message->hdr.net_id.uint64);
        return false;
    }
    if (dap_chain_net_get_state(l_net) == NET_STATE_OFFLINE) {
        log_it(L_MSG, "Reject packet because net %s is offline", l_net->pub.name);
        a_ch->stream->esocket->flags |= DAP_SOCK_SIGNAL_CLOSE;
        return false;
    }
    if (l_message->hdr.recv_addr.uint64 != g_node_addr.uint64) {
        log_it(L_WARNING, "Wrong packet destination address" NODE_ADDR_FP_STR, NODE_ADDR_FP_ARGS_S(l_message->hdr.recv_addr));
        return false;
    }
    dap_chain_esbocs_session_t *l_session;
    DL_FOREACH(s_session_items, l_session)
        if (l_session->chain->net_id.uint64 == l_net->pub.id.uint64)
            break;
    if (!l_session) {
        log_it(L_WARNING, "Session for net %s not found", l_net->pub.name);
        a_ch->stream->esocket->flags |= DAP_SOCK_SIGNAL_CLOSE;
        return false;
    }
    if (l_message->hdr.version != DAP_CHAIN_ESBOCS_PROTOCOL_VERSION) {
        debug_if(PVT(l_session->esbocs)->debug, L_MSG, "net:%s, chain:%s, round:%"DAP_UINT64_FORMAT_U
                            " Message is rejected - different protocol version %hu (need %u)",
                                l_session->chain->net_name, l_session->chain->name, l_session->cur_round.id,
                                    l_message->hdr.version, DAP_CHAIN_ESBOCS_PROTOCOL_VERSION);
        return false;
    }
    debug_if(PVT(l_session->esbocs)->debug, L_MSG, "net:%s, chain:%s, round:%"DAP_UINT64_FORMAT_U", attempt:%hhu."
                            " Receive pkt type:0x%x from addr:"NODE_ADDR_FP_STR", my_addr:"NODE_ADDR_FP_STR"",
                                l_session->chain->net_name, l_session->chain->name, l_session->cur_round.id,
                                    l_session->cur_round.attempt_num, l_message->hdr.type,
                                        NODE_ADDR_FP_ARGS_S(a_ch->stream->node), NODE_ADDR_FP_ARGS_S(l_session->my_addr));
    struct esbocs_msg_args *l_args = DAP_NEW_SIZE(struct esbocs_msg_args, sizeof(struct esbocs_msg_args) + l_message_size);
    if (!l_args) {
        log_it(L_CRITICAL, "%s", g_error_memory_alloc);
        return false;
    }
    l_args->addr_from = a_ch->stream->node;
    l_args->session = l_session;
    l_args->message_size = l_message_size;
    memcpy(l_args->message, l_message, l_message_size);
    dap_proc_thread_callback_add(NULL, s_process_incoming_message, l_args);
    return true;
}

/**
 * @brief s_session_packet_in
 * @param a_arg
 * @param a_sender_node_addr
 * @param a_data_hash
 * @param a_data
 * @param a_data_size
 */
static void s_session_packet_in(dap_chain_esbocs_session_t *a_session, dap_chain_node_addr_t *a_sender_node_addr, uint8_t *a_data, size_t a_data_size)
{
    dap_chain_esbocs_session_t *l_session = a_session;
    dap_chain_esbocs_message_t *l_message = (dap_chain_esbocs_message_t *)a_data;
    bool l_cs_debug = PVT(l_session->esbocs)->debug;
    uint16_t l_cs_level = PVT(l_session->esbocs)->min_validators_count;

    size_t l_message_data_size = l_message->hdr.message_size;
    void *l_message_data = l_message->msg_n_sign;
    dap_chain_hash_fast_t *l_candidate_hash = &l_message->hdr.candidate_hash;
    dap_sign_t *l_sign = (dap_sign_t *)(l_message_data + l_message_data_size);
    size_t l_sign_size = l_message->hdr.sign_size;
    dap_chain_esbocs_round_t *l_round = &l_session->cur_round;
    dap_chain_addr_t l_signing_addr;
    char l_validator_addr_str[DAP_CHAIN_HASH_FAST_STR_SIZE] = {0};
    dap_chain_hash_fast_t l_data_hash = {};

    dap_hash_fast(l_message, a_data_size, &l_data_hash);

    if (a_sender_node_addr) { //Process network messages only
        pthread_mutex_lock(&l_session->mutex);
        if (l_message->hdr.chain_id.uint64 != l_session->chain->id.uint64) {
            debug_if(l_cs_debug, L_MSG, "Invalid chain ID %"DAP_UINT64_FORMAT_U, l_message->hdr.chain_id.uint64);
            goto session_unlock;
        }
        // check hash message dup
        dap_chain_esbocs_message_item_t *l_message_item_temp = NULL;
        HASH_FIND(hh, l_round->message_items, &l_data_hash, sizeof(dap_chain_hash_fast_t), l_message_item_temp);
        if (l_message_item_temp) {
            debug_if(l_cs_debug, L_MSG, "net:%s, chain:%s, round:%"DAP_UINT64_FORMAT_U", attempt:%hhu."
                                        " Message rejected: message hash is exists in chain (duplicate)",
                                            l_session->chain->net_name, l_session->chain->name,
                                                l_session->cur_round.id, l_message->hdr.attempt_num);
            goto session_unlock;
        }
        l_message->hdr.sign_size = 0;   // restore header on signing time
        if (dap_sign_verify_all(l_sign, l_sign_size, l_message, l_message_data_size + sizeof(l_message->hdr))) {
            debug_if(l_cs_debug, L_MSG, "net:%s, chain:%s, round:%"DAP_UINT64_FORMAT_U", attempt:%hhu."
                                        " Message rejected from addr:"NODE_ADDR_FP_STR" not passed verification",
                                            l_session->chain->net_name, l_session->chain->name, l_session->cur_round.id,
                                                l_session->cur_round.attempt_num, NODE_ADDR_FP_ARGS(a_sender_node_addr));
            goto session_unlock;
        }
        l_message->hdr.sign_size = l_sign_size; // restore original header

        // consensus round start sync
        if (l_message->hdr.type == DAP_CHAIN_ESBOCS_MSG_TYPE_START_SYNC) {
            if (!dap_hash_fast_compare(&l_message->hdr.candidate_hash, &l_session->cur_round.last_block_hash)) {
                debug_if(l_cs_debug, L_MSG, "net:%s, chain:%s, round:%"DAP_UINT64_FORMAT_U"."
                                            " Sync message with different last block hash was added to the queue",
                                                l_session->chain->net_name, l_session->chain->name,
                                                    l_session->cur_round.id);
                s_session_sync_queue_add(l_session, l_message, a_data_size);
                goto session_unlock;
            }
        } else if (l_message->hdr.round_id != l_session->cur_round.id) {
            // round check
            debug_if(l_cs_debug, L_MSG, "net:%s, chain:%s, round:%"DAP_UINT64_FORMAT_U", attempt:%hhu."
                                            " Message passed, but round number %"DAP_UINT64_FORMAT_U
                                                " doesn't match message's one %"DAP_UINT64_FORMAT_U,
                                                    l_session->chain->net_name, l_session->chain->name,
                                                        l_session->cur_round.id, l_session->cur_round.attempt_num,
                                                            l_session->cur_round.id, l_message->hdr.round_id);
        }

        dap_chain_addr_fill_from_sign(&l_signing_addr, l_sign, l_session->chain->net_id);
        // check messages chain
        dap_chain_esbocs_message_item_t *l_chain_message, *l_chain_message_tmp;
        HASH_ITER(hh, l_round->message_items, l_chain_message, l_chain_message_tmp) {
            bool l_same_type = l_chain_message->message->hdr.type == l_message->hdr.type ||
                    (l_chain_message->message->hdr.type == DAP_CHAIN_ESBOCS_MSG_TYPE_APPROVE &&
                        l_message->hdr.type == DAP_CHAIN_ESBOCS_MSG_TYPE_REJECT) ||
                    (l_chain_message->message->hdr.type == DAP_CHAIN_ESBOCS_MSG_TYPE_REJECT &&
                        l_message->hdr.type == DAP_CHAIN_ESBOCS_MSG_TYPE_APPROVE) ||
                    (l_chain_message->message->hdr.type == DAP_CHAIN_ESBOCS_MSG_TYPE_VOTE_FOR &&
                        l_message->hdr.type == DAP_CHAIN_ESBOCS_MSG_TYPE_VOTE_AGAINST) ||
                    (l_chain_message->message->hdr.type == DAP_CHAIN_ESBOCS_MSG_TYPE_VOTE_AGAINST &&
                        l_message->hdr.type == DAP_CHAIN_ESBOCS_MSG_TYPE_VOTE_FOR);
            if (l_same_type && dap_chain_addr_compare(&l_chain_message->signing_addr, &l_signing_addr) &&
                    dap_hash_fast_compare(&l_chain_message->message->hdr.candidate_hash, &l_message->hdr.candidate_hash)) {
                if (l_message->hdr.type != DAP_CHAIN_ESBOCS_MSG_TYPE_START_SYNC || // Not sync or same sync attempt
                        ((struct sync_params *)l_message_data)->attempt ==
                        ((struct sync_params *)l_chain_message->message->msg_n_sign)->attempt) {
                    debug_if(l_cs_debug, L_MSG, "net:%s, chain:%s, round:%"DAP_UINT64_FORMAT_U", attempt:%hhu."
                                                " Message rejected: duplicate message %s",
                                                    l_session->chain->net_name, l_session->chain->name,
                                                        l_session->cur_round.id, l_message->hdr.attempt_num,
                                                            s_voting_msg_type_to_str(l_message->hdr.type));
                    goto session_unlock;
                }
            }
        }
        s_message_chain_add(l_session, l_message, a_data_size, &l_data_hash, &l_signing_addr);
    } else
        dap_chain_addr_fill_from_sign(&l_signing_addr, l_sign, l_session->chain->net_id);

    // Process local & network messages
    if (l_cs_debug)
        dap_chain_hash_fast_to_str_do(&l_signing_addr.data.hash_fast, l_validator_addr_str);

    bool l_not_in_list = false;
    switch (l_message->hdr.type) {
    case DAP_CHAIN_ESBOCS_MSG_TYPE_START_SYNC:
        // Add local sync messages, cause a round clear
        if (!a_sender_node_addr)
            s_message_chain_add(l_session, l_message, a_data_size, &l_data_hash, &l_signing_addr);
        // Accept all validators
        l_not_in_list = !dap_chain_net_srv_stake_key_delegated(&l_signing_addr);
        break;
    case DAP_CHAIN_ESBOCS_MSG_TYPE_VOTE_FOR:
    case DAP_CHAIN_ESBOCS_MSG_TYPE_VOTE_AGAINST:
        // Accept all active synced validators
        l_not_in_list = !s_validator_check_synced(&l_signing_addr, l_session->cur_round.all_validators);
        break;
    default:
        // Accept only current round synced validators
        l_not_in_list = !s_validator_check_synced(&l_signing_addr, l_session->cur_round.validators_list);
        break;
    }
    if (l_not_in_list) {
        debug_if(l_cs_debug, L_MSG, "net:%s, chain:%s, round:%"DAP_UINT64_FORMAT_U", attempt:%hhu."
                                    " Message rejected: validator key:%s not in the current validators list or not synced yet",
                                        l_session->chain->net_name, l_session->chain->name, l_session->cur_round.id,
                                            l_message->hdr.attempt_num, l_validator_addr_str);
        goto session_unlock;
    }

    switch (l_message->hdr.type) {
    case DAP_CHAIN_ESBOCS_MSG_TYPE_START_SYNC: {
        if (l_message_data_size != sizeof(struct sync_params)) {
            log_it(L_WARNING, "Invalid START_SYNC message size");
            break;
        }
        uint64_t l_sync_attempt = ((struct sync_params *)l_message_data)->attempt;
        debug_if(l_cs_debug, L_MSG, "net:%s, chain:%s, round:%"DAP_UINT64_FORMAT_U
                                    " Receive START_SYNC: from validator:%s, sync attempt %"DAP_UINT64_FORMAT_U,
                                        l_session->chain->net_name, l_session->chain->name, l_message->hdr.round_id,
                                            l_validator_addr_str, l_sync_attempt);
        dap_global_db_driver_hash_t l_msg_hash = ((struct sync_params *)l_message_data)->db_hash, l_session_hash = l_session->db_hash;
        if (!PVT(l_session->esbocs)->emergency_mode &&
                dap_global_db_driver_hash_compare(&l_msg_hash, &l_session_hash)) {
            debug_if(l_cs_debug, L_MSG, "net:%s, chain:%s, round:%"DAP_UINT64_FORMAT_U", sync_attempt %"DAP_UINT64_FORMAT_U
                                        " SYNC message is rejected cause DB hash mismatch",
                                           l_session->chain->net_name, l_session->chain->name, l_session->cur_round.id,
                                               l_session->cur_round.sync_attempt);
            break;
        }
        if (l_sync_attempt != l_session->cur_round.sync_attempt) {
            if (l_sync_attempt < l_session->cur_round.sync_attempt) {
                 debug_if(l_cs_debug, L_MSG, "net:%s, chain:%s, round:%"DAP_UINT64_FORMAT_U
                                             " SYNC message is rejected because current sync attempt %"DAP_UINT64_FORMAT_U
                                             " is greater than meassage sync attempt %"DAP_UINT64_FORMAT_U,
                                                l_session->chain->net_name, l_session->chain->name, l_session->cur_round.id,
                                                    l_session->cur_round.sync_attempt, l_sync_attempt);
                 break;
            } else {
                uint64_t l_attempts_miss = l_sync_attempt - l_session->cur_round.sync_attempt;
                uint32_t l_attempts_miss_max = UINT16_MAX; // TODO calculate it rely on last block aceeption time & min round duration
                if (l_attempts_miss > l_attempts_miss_max) {
                    debug_if(l_cs_debug, L_MSG, "net:%s, chain:%s, round:%"DAP_UINT64_FORMAT_U
                                                " SYNC message is rejected - too much sync attempt difference %"DAP_UINT64_FORMAT_U,
                                                   l_session->chain->net_name, l_session->chain->name, l_session->cur_round.id,
                                                       l_attempts_miss);
                    break;
                } else if (l_session->round_fast_forward) {
                    debug_if(l_cs_debug, L_MSG, "net:%s, chain:%s, round:%"DAP_UINT64_FORMAT_U
                                                " SYNC message is rejected - round already in fast-forward state",
                                                   l_session->chain->net_name, l_session->chain->name, l_session->cur_round.id);
                    break;
                } else {
                    debug_if(l_cs_debug, L_MSG, "net:%s, chain:%s, round:%"DAP_UINT64_FORMAT_U
                                                " SYNC message sync attempt %"DAP_UINT64_FORMAT_U" is greater than"
                                                " current round sync attempt %"DAP_UINT64_FORMAT_U" so fast-forward this round",
                                                   l_session->chain->net_name, l_session->chain->name, l_session->cur_round.id,
                                                       l_sync_attempt, l_session->cur_round.sync_attempt);
                    // Process this message in new round, it will increment current sync attempt
                    s_session_sync_queue_add(l_session, l_message, a_data_size);
                    l_session->round_fast_forward = true;
                    l_session->cur_round.id = l_message->hdr.round_id - 1;
                    l_session->cur_round.sync_attempt = l_sync_attempt - 1;
                    dap_proc_thread_t *l_thread = DAP_PROC_THREAD(dap_context_current());
                    dap_proc_thread_callback_add(l_thread, s_session_round_new, l_session);
                }
            }
        } else // Send it immediatly, if was not sent yet
            s_session_send_startsync(l_session);

        s_session_validator_mark_online(l_session, &l_signing_addr);
        dap_list_t *l_list = s_validator_check(&l_signing_addr, l_session->cur_round.validators_list);
        if (!l_list)
            break;
        dap_chain_esbocs_validator_t *l_validator = l_list->data;
        if (!l_validator->is_synced) {
            l_validator->is_synced = true;
            if (++l_session->cur_round.validators_synced_count == dap_list_length(l_session->cur_round.validators_list)) {
                l_session->cur_round.id = s_session_calc_current_round_id(l_session);
                debug_if(l_cs_debug, L_MSG, "net:%s, chain:%s, round:%"DAP_UINT64_FORMAT_U", attempt:%hhu."
                                            " All validators are synchronized, wait to submit candidate",
                                                l_session->chain->net_name, l_session->chain->name,
                                                    l_session->cur_round.id, l_message->hdr.attempt_num);
                s_session_state_change(l_session, DAP_CHAIN_ESBOCS_SESSION_STATE_WAIT_PROC, dap_time_now());
            }
        }
    } break;

    case DAP_CHAIN_ESBOCS_MSG_TYPE_SUBMIT: {
        uint8_t *l_candidate = l_message_data;
        size_t l_candidate_size = l_message_data_size;
        // check submission rights
        if (s_block_is_emergency((dap_chain_block_t *)l_candidate, l_candidate_size)) {
            if (!s_check_emergency_rights(l_session->esbocs, &l_signing_addr)) {
                debug_if(l_cs_debug, L_MSG, "net:%s, chain:%s, round:%"DAP_UINT64_FORMAT_U", attempt:%hhu."
                                            " Decline emergency SUBMIT candidate from not authorized validator %s",
                                                l_session->chain->net_name, l_session->chain->name,
                                                    l_session->cur_round.id, l_message->hdr.attempt_num,
                                                        l_validator_addr_str);
                break;
            }
            l_session->cur_round.attempt_submit_validator = l_signing_addr;
        }
        // check for NULL candidate
        if (!l_candidate_size || dap_hash_fast_is_blank(&l_message->hdr.candidate_hash)) {
            debug_if(l_cs_debug, L_MSG, "net:%s, chain:%s, round:%"DAP_UINT64_FORMAT_U", attempt:%hhu."
                                        " Receive SUBMIT candidate NULL",
                                            l_session->chain->net_name, l_session->chain->name,
                                                l_session->cur_round.id, l_message->hdr.attempt_num);
            s_session_attempt_new(l_session);
            break;
        }
        // check candidate hash
        dap_chain_hash_fast_t l_check_hash;
        dap_hash_fast(l_candidate, l_candidate_size, &l_check_hash);
        if (!dap_hash_fast_compare(&l_check_hash, l_candidate_hash)) {
            debug_if(l_cs_debug, L_MSG, "net:%s, chain:%s, round:%"DAP_UINT64_FORMAT_U", attempt:%hhu."
                                        " Decline SUBMIT candidate with broken hash",
                                            l_session->chain->net_name, l_session->chain->name,
                                                l_session->cur_round.id, l_message->hdr.attempt_num);
            break;
        }
        if (l_cs_debug) {
            const char *l_candidate_hash_str = dap_chain_hash_fast_to_str_static(l_candidate_hash);
            log_it(L_MSG, "net:%s, chain:%s, round:%"DAP_UINT64_FORMAT_U", attempt:%hhu."
                            " Receive SUBMIT candidate %s, size %zu",
                                l_session->chain->net_name, l_session->chain->name, l_session->cur_round.id,
                                    l_message->hdr.attempt_num, l_candidate_hash_str, l_candidate_size);
        }

        dap_chain_esbocs_store_t *l_store;
        HASH_FIND(hh, l_session->cur_round.store_items, l_candidate_hash, sizeof(dap_chain_hash_fast_t), l_store);
        if (l_store) {
            const char *l_candidate_hash_str = dap_chain_hash_fast_to_str_static(l_candidate_hash);
            log_it(L_WARNING, "Duplicate candidate: %s", l_candidate_hash_str);
            break;
        }

        // store for new candidate
        l_store = DAP_NEW_Z(dap_chain_esbocs_store_t);
        if (!l_store) {
            log_it(L_CRITICAL, "%s", g_error_memory_alloc);
            goto session_unlock;
        }
        l_store->candidate_size = l_candidate_size;
        l_store->candidate_hash = *l_candidate_hash;
        l_store->candidate = DAP_DUP_SIZE(l_candidate, l_candidate_size);

        // save new block candidate
        HASH_ADD(hh, l_session->cur_round.store_items, candidate_hash, sizeof(dap_hash_fast_t), l_store);
        // check it and send APPROVE/REJECT
        if (dap_chain_addr_compare(&l_session->cur_round.attempt_submit_validator, &l_signing_addr)) {
            l_session->cur_round.attempt_candidate_hash = *l_candidate_hash;
            s_session_state_change(l_session, DAP_CHAIN_ESBOCS_SESSION_STATE_WAIT_SIGNS, dap_time_now());
            s_session_candidate_verify(l_session, l_store->candidate, l_store->candidate_size, &l_store->candidate_hash);
        }
    } break;

    case DAP_CHAIN_ESBOCS_MSG_TYPE_APPROVE:
    case DAP_CHAIN_ESBOCS_MSG_TYPE_REJECT: {
        dap_chain_esbocs_store_t *l_store;
        const char *l_candidate_hash_str = NULL;
        bool l_approve = l_message->hdr.type == DAP_CHAIN_ESBOCS_MSG_TYPE_APPROVE;
        HASH_FIND(hh, l_session->cur_round.store_items, l_candidate_hash, sizeof(dap_chain_hash_fast_t), l_store);
        if (!l_store) {
            l_candidate_hash_str = dap_chain_hash_fast_to_str_static(l_candidate_hash);
            log_it(L_MSG, "net:%s, chain:%s, round:%"DAP_UINT64_FORMAT_U", attempt:%hhu."
                                " Receive %s message for unknown candidate %s, process it later",
                                   l_session->chain->net_name, l_session->chain->name,
                                       l_session->cur_round.id, l_message->hdr.attempt_num,
                                            l_approve ? "APPROVE" : "REJECT", l_candidate_hash_str);
            dap_chain_esbocs_message_item_t *l_unprocessed_item = NULL;
            HASH_FIND(hh, l_round->message_items, &l_data_hash, sizeof(dap_chain_hash_fast_t), l_unprocessed_item);
            if (l_unprocessed_item)
                l_unprocessed_item->unprocessed = true;
            break;
        }

        if (l_cs_debug) {
            l_candidate_hash_str = dap_chain_hash_fast_to_str_static(l_candidate_hash);
            log_it(L_MSG, "net:%s, chain:%s, round:%"DAP_UINT64_FORMAT_U", attempt:%hhu."
                            " Receive %s: candidate %s",
                                l_session->chain->net_name, l_session->chain->name, l_session->cur_round.id,
                                    l_message->hdr.attempt_num, l_approve ? "APPROVE" : "REJECT", l_candidate_hash_str);
        }
        if (l_approve && ++l_store->approve_count >= l_cs_level && !l_store->decide_approve &&
                dap_hash_fast_compare(&l_session->cur_round.attempt_candidate_hash, l_candidate_hash)) {
            l_store->decide_approve = true;
            debug_if(l_cs_debug, L_MSG, "net:%s, chain:%s, round:%"DAP_UINT64_FORMAT_U", attempt:%hhu."
                                        " Candidate %s approved by minimum number of validators, let's sign it",
                        l_session->chain->net_name, l_session->chain->name, l_session->cur_round.id,
                            l_message->hdr.attempt_num, l_candidate_hash_str);
            size_t l_offset = dap_chain_block_get_sign_offset(l_store->candidate, l_store->candidate_size);
            dap_sign_t *l_candidate_sign = dap_sign_create(PVT(l_session->esbocs)->blocks_sign_key,
                                            l_store->candidate, l_offset + sizeof(l_store->candidate->hdr), 0);
            size_t l_candidate_sign_size = dap_sign_get_size(l_candidate_sign);
            s_message_send(l_session, DAP_CHAIN_ESBOCS_MSG_TYPE_COMMIT_SIGN, l_candidate_hash,
                           l_candidate_sign, l_candidate_sign_size, l_session->cur_round.validators_list);
            DAP_DELETE(l_candidate_sign);
        }
        if (!l_approve && ++l_store->reject_count >= l_cs_level && !l_store->decide_reject &&
                dap_hash_fast_compare(&l_session->cur_round.attempt_candidate_hash, l_candidate_hash)) {
            l_store->decide_reject = true;
            debug_if(l_cs_debug, L_MSG, "net:%s, chain:%s, round:%"DAP_UINT64_FORMAT_U", attempt:%hhu."
                                        " Candidate %s rejected by minimum number of validators, attempt failed",
                        l_session->chain->net_name, l_session->chain->name, l_session->cur_round.id,
                            l_message->hdr.attempt_num, l_candidate_hash_str);
            s_session_attempt_new(l_session);
        }
    } break;

    case DAP_CHAIN_ESBOCS_MSG_TYPE_COMMIT_SIGN: {
        if (l_message_data_size < sizeof(dap_sign_t)) {
            log_it(L_WARNING, "Wrong commit_sign message size, have %zu bytes for candidate sign section"
                                " when requires at least %zu bytes",
                                  l_message_data_size, sizeof(dap_sign_t));
            break;
        }
        dap_sign_t *l_candidate_sign = (dap_sign_t *)l_message_data;
        size_t l_candidate_sign_size = dap_sign_get_size(l_candidate_sign);
        if (l_candidate_sign_size != l_message_data_size) {
            log_it(L_WARNING, "Wrong commit_sign message size, have %zu bytes for candidate sign section"
                                " when requires %zu bytes",
                                  l_candidate_sign_size, l_message_data_size);
            break;
        }

        dap_chain_esbocs_store_t *l_store;
        const char *l_candidate_hash_str = NULL;
        HASH_FIND(hh, l_session->cur_round.store_items, l_candidate_hash, sizeof(dap_chain_hash_fast_t), l_store);
        if (!l_store) {
            l_candidate_hash_str = dap_chain_hash_fast_to_str_static(l_candidate_hash);
            log_it(L_WARNING, "net:%s, chain:%s, round:%"DAP_UINT64_FORMAT_U", attempt:%hhu."
                                " Decline COMMIT_SIGN message for unknown candidate %s",
                                    l_session->chain->net_name, l_session->chain->name,
                                        l_session->cur_round.id, l_message->hdr.attempt_num,
                                            l_candidate_hash_str);
            break;
        }
        dap_list_t *l_list = s_validator_check(&l_signing_addr, l_session->cur_round.validators_list);
        if (!l_list) {
            log_it(L_WARNING, "net:%s, chain:%s, round:%"DAP_UINT64_FORMAT_U", attempt:%hhu."
                                " Decline COMMIT_SIGN message for validator %s not present in current validator's list",
                                    l_session->chain->net_name, l_session->chain->name,
                                        l_session->cur_round.id, l_message->hdr.attempt_num,
                                            l_validator_addr_str);
            break;
        }
        if (l_cs_debug) {
            l_candidate_hash_str = dap_chain_hash_fast_to_str_static(l_candidate_hash);
            log_it(L_MSG, "net:%s, chain:%s, round:%"DAP_UINT64_FORMAT_U", attempt:%hhu."
                            " Receive COMMIT_SIGN: candidate %s",
                                l_session->chain->net_name, l_session->chain->name, l_session->cur_round.id,
                                    l_message->hdr.attempt_num, l_candidate_hash_str);
        }
        // check candidate's sign
        size_t l_offset = dap_chain_block_get_sign_offset(l_store->candidate, l_store->candidate_size);
        int l_sign_verified = dap_sign_verify(l_candidate_sign, l_store->candidate,
                                                l_offset + sizeof(l_store->candidate->hdr));
        if (l_sign_verified != 0) {
            if (!l_candidate_hash_str)
                l_candidate_hash_str = dap_chain_hash_fast_to_str_static(l_candidate_hash);
            log_it(L_WARNING, "Candidate: %s sign is incorrect: code %d", l_candidate_hash_str, l_sign_verified);
            break;
        }
        l_store->candidate_signs = dap_list_append(l_store->candidate_signs,
                                                   DAP_DUP_SIZE(l_candidate_sign, l_candidate_sign_size));
        if (dap_list_length(l_store->candidate_signs) == l_round->validators_synced_count) {
            if (PVT(l_session->esbocs)->debug)
                log_it(L_MSG, "net:%s, chain:%s, round:%"DAP_UINT64_FORMAT_U", attempt:%hhu."
                              " Candidate %s collected signs of all synced validators",
                                    l_session->chain->net_name, l_session->chain->name, l_round->id,
                                        l_message->hdr.attempt_num, l_candidate_hash_str);
            s_session_state_change(l_session, DAP_CHAIN_ESBOCS_SESSION_STATE_WAIT_FINISH, dap_time_now());
        }
    } break;

    case DAP_CHAIN_ESBOCS_MSG_TYPE_DIRECTIVE: {
#ifndef DAP_CHAIN_CS_ESBOCS_DIRECTIVE_SUPPORT
        debug_if(l_cs_debug, L_MSG, "Directive processing is disabled");
        break;
#endif
        if (l_session->cur_round.directive) {
            log_it(L_WARNING, "Only one directive can be processed by round");
            break;
        }
        dap_chain_esbocs_directive_t *l_directive = l_message_data;
        size_t l_directive_size = l_message_data_size;
        if (l_directive_size < sizeof(dap_chain_esbocs_directive_t) || l_directive_size != l_directive->size) {
            log_it(L_WARNING, "net:%s, chain:%s, round:%"DAP_UINT64_FORMAT_U", attempt:%hhu."
                              " Receive DIRECTIVE with invalid size %zu)",
                                    l_session->chain->net_name, l_session->chain->name,
                                        l_session->cur_round.id, l_message->hdr.attempt_num,
                                            l_directive_size);
            break;
        }
        // check directive hash
        dap_chain_hash_fast_t l_directive_hash;
        dap_hash_fast(l_directive, l_directive_size, &l_directive_hash);
        if (!dap_hash_fast_compare(&l_directive_hash, l_candidate_hash)) {
            debug_if(l_cs_debug, L_MSG, "net:%s, chain:%s, round:%"DAP_UINT64_FORMAT_U", attempt:%hhu."
                                        " Receive DIRECTIVE hash broken",
                                            l_session->chain->net_name, l_session->chain->name,
                                                l_session->cur_round.id, l_message->hdr.attempt_num);
            break;
        }
        if (l_cs_debug) {
            const char *l_dirtective_hash_str = dap_chain_hash_fast_to_str_static(l_candidate_hash);
            log_it(L_MSG, "net:%s, chain:%s, round:%"DAP_UINT64_FORMAT_U", attempt:%hhu."
                            " Receive DIRECTIVE hash %s, size %zu",
                                l_session->chain->net_name, l_session->chain->name, l_session->cur_round.id,
                                    l_message->hdr.attempt_num, l_dirtective_hash_str, l_directive_size);
        }
        s_session_directive_process(l_session, l_directive, &l_directive_hash);
    } break;

    case DAP_CHAIN_ESBOCS_MSG_TYPE_VOTE_FOR:
    case DAP_CHAIN_ESBOCS_MSG_TYPE_VOTE_AGAINST: {
#ifndef DAP_CHAIN_CS_ESBOCS_DIRECTIVE_SUPPORT
        debug_if(l_cs_debug, L_MSG, "Directive processing is disabled");
        break;
#endif
        if (dap_hash_fast_is_blank(l_candidate_hash)) {
            log_it(L_WARNING, "Receive VOTE %s for empty directive",
                                    l_message->hdr.type == DAP_CHAIN_ESBOCS_MSG_TYPE_VOTE_FOR ?
                                        "FOR" : "AGAINST");
            break;
        }
        if (!dap_hash_fast_compare(&l_session->cur_round.directive_hash, l_candidate_hash)) {
            debug_if(l_cs_debug, L_MSG, "net:%s, chain:%s, round:%"DAP_UINT64_FORMAT_U", attempt:%hhu."
                                        "Received VOTE %s unknown directive, it will be processed later",
                                            l_session->chain->net_name, l_session->chain->name,
                                                l_session->cur_round.id, l_message->hdr.attempt_num,
                                                    l_message->hdr.type == DAP_CHAIN_ESBOCS_MSG_TYPE_VOTE_FOR ?
                                                        "FOR" : "AGAINST");
            dap_chain_esbocs_message_item_t *l_unprocessed_item = NULL;
            HASH_FIND(hh, l_round->message_items, &l_data_hash, sizeof(dap_chain_hash_fast_t), l_unprocessed_item);
            if (l_unprocessed_item)
                l_unprocessed_item->unprocessed = true;
            break;
        }
        if (l_cs_debug) {
            const char *l_directive_hash_str = dap_chain_hash_fast_to_str_static(l_candidate_hash);
            log_it(L_MSG, "net:%s, chain:%s, round:%"DAP_UINT64_FORMAT_U", attempt:%hhu."
                            " Receive VOTE %s directive %s",
                                l_session->chain->net_name, l_session->chain->name, l_session->cur_round.id,
                                    l_message->hdr.attempt_num, l_message->hdr.type == DAP_CHAIN_ESBOCS_MSG_TYPE_VOTE_FOR ?
                                    "FOR" : "AGAINST", l_directive_hash_str);
        }
        if (l_message->hdr.type == DAP_CHAIN_ESBOCS_MSG_TYPE_VOTE_FOR) {
            if (!l_session->cur_round.directive_applied &&
                    ++l_session->cur_round.votes_for_count * 3 >=
                        dap_list_length(l_session->cur_round.all_validators) * 2) {
                s_session_directive_apply(l_session->cur_round.directive, &l_session->cur_round.directive_hash);
                l_session->cur_round.directive_applied = true;
                s_session_state_change(l_session, DAP_CHAIN_ESBOCS_SESSION_STATE_PREVIOUS, dap_time_now());
            }
        } else // l_message->hdr.type == DAP_CHAIN_ESBOCS_MSG_TYPE_VOTE_AGAINST
            if (++l_session->cur_round.votes_against_count * 3 >=
                    dap_list_length(l_session->cur_round.all_validators) * 2)
                s_session_state_change(l_session, DAP_CHAIN_ESBOCS_SESSION_STATE_PREVIOUS, dap_time_now());
    } break;

    case DAP_CHAIN_ESBOCS_MSG_TYPE_PRE_COMMIT:
        s_session_candidate_precommit(l_session, l_message);
    default:
        break;
    }
session_unlock:
    if (a_sender_node_addr) //Process network message
        pthread_mutex_unlock(&l_session->mutex);
}

static void s_message_send(dap_chain_esbocs_session_t *a_session, uint8_t a_message_type, dap_hash_fast_t *a_block_hash,
                                    const void *a_data, size_t a_data_size, dap_list_t *a_validators)
{
    size_t l_message_size = sizeof(dap_chain_esbocs_message_hdr_t) + a_data_size;
    dap_chain_esbocs_message_t *l_message = NULL;
    DAP_NEW_Z_SIZE_RET(l_message, dap_chain_esbocs_message_t, l_message_size, NULL);
    l_message->hdr.version = DAP_CHAIN_ESBOCS_PROTOCOL_VERSION;
    l_message->hdr.type = a_message_type;
    l_message->hdr.round_id = a_session->cur_round.id;
    l_message->hdr.attempt_num = a_session->cur_round.attempt_num;
    l_message->hdr.net_id = a_session->chain->net_id;
    l_message->hdr.chain_id = a_session->chain->id;
    l_message->hdr.ts_created = dap_time_now();
    l_message->hdr.message_size = a_data_size;
    l_message->hdr.candidate_hash = *a_block_hash;
    if (a_data && a_data_size)
        memcpy(l_message->msg_n_sign, a_data, a_data_size);

    for (dap_list_t *it = a_validators; it; it = it->next) {
        dap_chain_esbocs_validator_t *l_validator = it->data;
        if (l_validator->is_synced ||
                a_message_type == DAP_CHAIN_ESBOCS_MSG_TYPE_START_SYNC) {
            debug_if(PVT(a_session->esbocs)->debug, L_MSG, "Send pkt type 0x%x to "NODE_ADDR_FP_STR,
                                                            a_message_type, NODE_ADDR_FP_ARGS_S(l_validator->node_addr));
            l_message->hdr.recv_addr = l_validator->node_addr;
            l_message->hdr.sign_size = 0;
            dap_sign_t *l_sign = dap_sign_create(PVT(a_session->esbocs)->blocks_sign_key, l_message,
                                                 l_message_size, 0);
            size_t l_sign_size = dap_sign_get_size(l_sign);
            l_message->hdr.sign_size = l_sign_size;
            l_message = DAP_REALLOC(l_message, l_message_size + l_sign_size);
            if (!l_message) {
                log_it(L_CRITICAL, "%s", g_error_memory_alloc);
                return;
            }
            memcpy(l_message->msg_n_sign + a_data_size, l_sign, l_sign_size);
            DAP_DELETE(l_sign);
            
            if (l_validator->node_addr.uint64 != a_session->my_addr.uint64) {
                dap_stream_ch_pkt_send_by_addr(&l_validator->node_addr, DAP_STREAM_CH_ESBOCS_ID,
                                               a_message_type, l_message, l_message_size + l_sign_size);
                continue;
            }
            struct esbocs_msg_args *l_args = DAP_NEW_SIZE(struct esbocs_msg_args,
                                                          sizeof(struct esbocs_msg_args) + l_message_size + l_sign_size);
            if (!l_args) {
                log_it(L_CRITICAL, "%s", g_error_memory_alloc);
                return;
            }
            l_args->addr_from = a_session->my_addr;
            l_args->session = a_session;
            l_args->message_size = l_message_size + l_sign_size;
            memcpy(l_args->message, l_message, l_message_size + l_sign_size);
            dap_proc_thread_callback_add(NULL, s_process_incoming_message, l_args);
        }
    }
    DAP_DELETE(l_message);
}


static size_t s_callback_block_sign(dap_chain_cs_blocks_t *a_blocks, dap_chain_block_t **a_block_ptr, size_t a_block_size)
{
    assert(a_blocks);
    dap_chain_esbocs_t *l_esbocs = DAP_CHAIN_ESBOCS(a_blocks);
    dap_chain_esbocs_pvt_t *l_esbocs_pvt = PVT(l_esbocs);
    if (!l_esbocs_pvt->blocks_sign_key) {
        log_it(L_WARNING, "Can't sign block with blocks-sign-cert in [esbocs] section");
        return 0;
    }
    if (!a_block_ptr || !(*a_block_ptr) || !a_block_size) {
        log_it(L_WARNING, "Block size or block pointer is NULL");
        return 0;
    }
    return dap_chain_block_sign_add(a_block_ptr, a_block_size, l_esbocs_pvt->blocks_sign_key);
}

static int s_callback_block_verify(dap_chain_cs_blocks_t *a_blocks, dap_chain_block_t *a_block, size_t a_block_size)
{
    dap_chain_esbocs_t *l_esbocs = DAP_CHAIN_ESBOCS(a_blocks);
    dap_chain_esbocs_pvt_t *l_esbocs_pvt = PVT(l_esbocs);

    if (sizeof(a_block->hdr) >= a_block_size) {
        log_it(L_WARNING, "Incorrect header size with block %p on chain %s", a_block, a_blocks->chain->name);
        return  -7;
    }

    if (a_block->hdr.meta_n_datum_n_signs_size &&
            a_block->hdr.meta_n_datum_n_signs_size != a_block_size - sizeof(a_block->hdr)) {
        log_it(L_WARNING, "Incorrect size with block %p on chain %s", a_block, a_blocks->chain->name);
        return -8;
    }

    if (l_esbocs->session && l_esbocs->session->processing_candidate == a_block)
        // It's a block candidate, don't check signs
        return 0;

    size_t l_offset = dap_chain_block_get_sign_offset(a_block, a_block_size);
    if (!l_offset) {
        log_it(L_WARNING, "Block with size %zu parsing error", a_block_size);
        return -5;
    }
    size_t l_signs_count = 0;
    dap_sign_t **l_signs = dap_sign_get_unique_signs(a_block->meta_n_datum_n_sign+l_offset,
                                            a_block_size-sizeof(a_block->hdr)-l_offset, &l_signs_count);
    if (!l_signs_count){
        log_it(L_ERROR, "No any signatures at all for block");
        DAP_DELETE(l_signs);
        return -2;
    }

    if (l_signs_count < l_esbocs_pvt->min_validators_count) {
        log_it(L_ERROR, "Corrupted block: not enough signs: %zu of %hu", l_signs_count, l_esbocs_pvt->min_validators_count);
        DAP_DELETE(l_signs);
        return -1;
    }

    // Parse the rest signs
    int l_ret = 0;
    uint16_t l_signs_verified_count = 0;
    size_t l_block_excl_sign_size = dap_chain_block_get_sign_offset(a_block, a_block_size) + sizeof(a_block->hdr);
    bool l_block_is_emergency = s_block_is_emergency(a_block, a_block_size);
    // Get the header on signing operation time
    size_t l_block_original = a_block->hdr.meta_n_datum_n_signs_size;
    a_block->hdr.meta_n_datum_n_signs_size = l_block_excl_sign_size - sizeof(a_block->hdr);
    for (size_t i = 0; i < l_signs_count; i++) {
        dap_sign_t *l_sign = l_signs[i];
        if (!dap_sign_verify_size(l_sign, a_block_size - l_block_excl_sign_size + sizeof(a_block->hdr))) {
            log_it(L_ERROR, "Corrupted block: sign size is bigger than block size");
            l_ret = -3;
            break;
        }
        dap_chain_addr_t l_signing_addr;
        dap_chain_addr_fill_from_sign(&l_signing_addr, l_sign, a_blocks->chain->net_id);
        if (!l_esbocs_pvt->poa_mode) {
             // Compare signature with delegated keys
            if (!dap_chain_net_srv_stake_key_delegated(&l_signing_addr)) {
                log_it(L_ATT, "Unknown PoS signer %s",
                    dap_chain_hash_fast_to_str_static(&l_signing_addr.data.hash_fast));
                continue;
            }
        } else {
            // Compare signature with auth_certs
            if (!s_validator_check(&l_signing_addr, l_esbocs_pvt->poa_validators)) {
                log_it(L_ATT, "Unknown PoA signer %s",
                    dap_chain_hash_fast_to_str_static(&l_signing_addr.data.hash_fast));
                continue;
            }
        }
        if (i == 0) {
            if (l_block_is_emergency && !s_check_emergency_rights(l_esbocs, &l_signing_addr)) {
                log_it(L_ATT, "Restricted emergency block submitter %s",
                                dap_chain_hash_fast_to_str_static(&l_signing_addr.data.hash_fast));
                l_ret = -5;
                break;
            } else if (l_esbocs_pvt->check_signs_structure &&
                       !s_check_signing_rights(l_esbocs, a_block, a_block_size, &l_signing_addr, true)) {
                log_it(L_ATT, "Restricted block submitter %s",
                                dap_chain_hash_fast_to_str_static(&l_signing_addr.data.hash_fast));
                l_ret = -5;
                break;
            }
        } else {
            if (l_block_is_emergency && !s_check_emergency_rights(l_esbocs, &l_signing_addr) &&
                    l_esbocs_pvt->check_signs_structure &&
                    !s_check_signing_rights(l_esbocs, a_block, a_block_size, &l_signing_addr, false)) {
                log_it(L_ATT, "Restricted emergency block signer %s",
                                dap_chain_hash_fast_to_str_static(&l_signing_addr.data.hash_fast));
                l_ret = -5;
                break;
            } else if (l_esbocs_pvt->check_signs_structure &&
                    !s_check_signing_rights(l_esbocs, a_block, a_block_size, &l_signing_addr, false)) {
                log_it(L_ATT, "Restricted block signer %s",
                                dap_chain_hash_fast_to_str_static(&l_signing_addr.data.hash_fast));
                l_ret = -5;
                break;
            }
        }
        if (!dap_sign_verify(l_sign, a_block, l_block_excl_sign_size))
            l_signs_verified_count++;
    }
    DAP_DELETE(l_signs);
    // Restore the original header
    a_block->hdr.meta_n_datum_n_signs_size = l_block_original;

    if (l_signs_verified_count < l_esbocs_pvt->min_validators_count) {
        dap_hash_fast_t l_block_hash;
        dap_hash_fast(a_block, a_block_size, &l_block_hash);
        char l_block_hash_str[DAP_CHAIN_HASH_FAST_STR_SIZE];
        dap_hash_fast_to_str(&l_block_hash, l_block_hash_str, DAP_CHAIN_HASH_FAST_STR_SIZE);
        log_it(L_ERROR, "Corrupted block %s: not enough authorized signs: %u of %u",
                    l_block_hash_str, l_signs_verified_count, l_esbocs_pvt->min_validators_count);
        return l_ret ? l_ret : -4;
    }
    return 0;
}

static char *s_esbocs_decree_put(dap_chain_datum_decree_t *a_decree, dap_chain_net_t *a_net)
{
    // Put the transaction to mempool or directly to chains
    size_t l_decree_size = dap_chain_datum_decree_get_size(a_decree);
    dap_chain_datum_t *l_datum = dap_chain_datum_create(DAP_CHAIN_DATUM_DECREE, a_decree, l_decree_size);
    dap_chain_t *l_chain = dap_chain_net_get_chain_by_chain_type(a_net, CHAIN_TYPE_DECREE);
    if (!l_chain) {
        return NULL;
    }
    // Processing will be made according to autoprocess policy
    char *l_ret = dap_chain_mempool_datum_add(l_datum, l_chain, "hex");
    DAP_DELETE(l_datum);
    return l_ret;
}

static dap_chain_datum_decree_t *s_esbocs_decree_set_min_validators_count(dap_chain_net_t *a_net, dap_chain_t *a_chain,
                                                                          uint256_t a_value, dap_cert_t *a_cert)
{
    size_t l_total_tsd_size = sizeof(dap_tsd_t) + sizeof(uint256_t);
    dap_chain_datum_decree_t *l_decree = dap_chain_datum_decree_new(a_net->pub.id, a_chain->id,
                                                                    *dap_chain_net_get_cur_cell(a_net), l_total_tsd_size);
    if (!l_decree)
        return NULL;
    l_decree->header.sub_type = DAP_CHAIN_DATUM_DECREE_COMMON_SUBTYPE_STAKE_MIN_VALIDATORS_COUNT;
    dap_tsd_write(l_decree->data_n_signs, DAP_CHAIN_DATUM_DECREE_TSD_TYPE_STAKE_MIN_SIGNERS_COUNT, &a_value, sizeof(uint256_t));
    return dap_chain_datum_decree_sign_in_cycle(&a_cert, l_decree, 1, NULL);
}

static dap_chain_datum_decree_t *s_esbocs_decree_set_signs_check(dap_chain_net_t *a_net, dap_chain_t *a_chain,
                                                                 bool a_enable, dap_cert_t *a_cert)
{
    size_t l_total_tsd_size = sizeof(dap_tsd_t) + sizeof(uint8_t);
    dap_chain_datum_decree_t *l_decree = dap_chain_datum_decree_new(a_net->pub.id, a_chain->id,
                                                                    *dap_chain_net_get_cur_cell(a_net), l_total_tsd_size);
    if (!l_decree)
        return NULL;
    l_decree->header.sub_type = DAP_CHAIN_DATUM_DECREE_COMMON_SUBTYPE_CHECK_SIGNS_STRUCTURE;
    uint8_t l_data = a_enable ? 1 : 0;
    dap_tsd_write(l_decree->data_n_signs, DAP_CHAIN_DATUM_DECREE_TSD_TYPE_ACTION, &l_data, sizeof(uint8_t));
    return dap_chain_datum_decree_sign_in_cycle(&a_cert, l_decree, 1, NULL);
}

static dap_chain_datum_decree_t *s_esbocs_decree_set_emergency_validator(dap_chain_net_t *a_net, dap_chain_t *a_chain,
                                                                         dap_hash_fast_t *a_pkey_hash, dap_sign_type_t a_sign_type,
                                                                         bool a_add, dap_cert_t *a_cert)
{
    size_t l_total_tsd_size = sizeof(dap_tsd_t) * 3 + sizeof(uint8_t) + sizeof(uint32_t) + sizeof(dap_hash_fast_t);
    dap_chain_datum_decree_t *l_decree = dap_chain_datum_decree_new(a_net->pub.id, a_chain->id,
                                                                    *dap_chain_net_get_cur_cell(a_net), l_total_tsd_size);
    if (!l_decree)
        return NULL;
    l_decree->header.sub_type = DAP_CHAIN_DATUM_DECREE_COMMON_SUBTYPE_EMERGENCY_VALIDATORS;
    uint8_t l_data = a_add ? 1 : 0;
    byte_t *l_ptr = dap_tsd_write(l_decree->data_n_signs, DAP_CHAIN_DATUM_DECREE_TSD_TYPE_ACTION, &l_data, sizeof(uint8_t));
    uint32_t l_type_numeric = a_sign_type.type;
    l_ptr = dap_tsd_write(l_ptr, DAP_CHAIN_DATUM_DECREE_TSD_TYPE_SIGNATURE_TYPE, &l_type_numeric, sizeof(uint32_t));
    dap_tsd_write(l_ptr, DAP_CHAIN_DATUM_DECREE_TSD_TYPE_HASH, a_pkey_hash, sizeof(dap_hash_fast_t));
    return dap_chain_datum_decree_sign_in_cycle(&a_cert, l_decree, 1, NULL);
}

static void s_print_emergency_validators(char **a_str_reply, dap_list_t *a_validator_addrs)
{
    dap_string_t *l_str_out = dap_string_new("Current emergency validators list:\n");
    for (dap_list_t *it = a_validator_addrs; it; it = it->next) {
        dap_chain_addr_t *l_addr = it->data;
        dap_string_append_printf(l_str_out, "%s\n", dap_chain_hash_fast_to_str_static(&l_addr->data.hash_fast));
    }
    *a_str_reply = l_str_out->str;
    dap_string_free(l_str_out, false);
}

/**
 * @brief
 * parse and execute cellframe-node-cli esbocs commands
 * @param argc arguments count
 * @param argv array with arguments
 * @param arg_func
 * @param str_reply
 * @return
 */
static int s_cli_esbocs(int a_argc, char **a_argv, void **a_str_reply)
{
    int l_arg_index = 1;
    dap_chain_net_t *l_chain_net = NULL;
    dap_chain_t *l_chain = NULL;

<<<<<<< HEAD
    if (dap_chain_node_cli_cmd_values_parse_net_chain(&l_arg_index, a_argc, a_argv, a_str_reply, &l_chain, &l_chain_net,
                                                      CHAIN_TYPE_INVALID))
=======
    // TODO make parse_net_chain working with default chain by dap_chain_net_get_default_chain_by_chain_type(l_chain_net, CHAIN_TYPE_ANCHOR)
    if (dap_chain_node_cli_cmd_values_parse_net_chain(&l_arg_index, a_argc, a_argv, a_str_reply, &l_chain, &l_chain_net))
>>>>>>> 504a55ab
        return -3;
    const char *l_chain_type = dap_chain_get_cs_type(l_chain);
    if (strcmp(l_chain_type, "esbocs")) {
            dap_cli_server_cmd_set_reply_text(a_str_reply,
                        "Type of chain \"%s\" is not block. Chain with current consensus \"%s\" is not supported by this command",
                        l_chain->name, l_chain_type);
            return -2;
    }
    dap_chain_cs_blocks_t *l_blocks = DAP_CHAIN_CS_BLOCKS(l_chain);
    dap_chain_esbocs_t *l_esbocs = DAP_CHAIN_ESBOCS(l_blocks);
    dap_chain_esbocs_pvt_t *l_esbocs_pvt = PVT(l_esbocs);

    enum {
        SUBCMD_UNDEFINED = 0,
        SUBCMD_MIN_VALIDATORS_COUNT,
        SUBCMD_CHECK_SIGNS_STRUCTURE,
        SUBCMD_EMERGENCY_VALIDATOR
    } l_subcmd = SUBCMD_UNDEFINED;
    const char *l_subcmd_strs[] = {
        [SUBCMD_UNDEFINED] = NULL,
        [SUBCMD_MIN_VALIDATORS_COUNT] = "min_validators_count",
        [SUBCMD_CHECK_SIGNS_STRUCTURE] = "check_signs_structure",
        [SUBCMD_EMERGENCY_VALIDATOR] = "emergency_validator",
    };

    const size_t l_subcmd_str_count = sizeof(l_subcmd_strs) / sizeof(char *);
    const char *l_subcmd_str_arg = NULL;
    // Parse commands
    for (size_t i = 1; i < l_subcmd_str_count; i++) {
        if (dap_cli_server_cmd_find_option_val(a_argv, l_arg_index, l_arg_index + 1, l_subcmd_strs[i], &l_subcmd_str_arg)) {
            l_subcmd = i;
            break;
        }
    }
    dap_cert_t *l_poa_cert = NULL;
    l_arg_index++;
    bool l_subcommand_show = false, l_subcommand_add = false;
    if (l_subcmd) {
        if ((dap_cli_server_cmd_check_option(a_argv, l_arg_index, l_arg_index + 1, "set") > 0 && l_subcmd == SUBCMD_MIN_VALIDATORS_COUNT) ||
                (dap_cli_server_cmd_check_option(a_argv, l_arg_index, l_arg_index + 1, "enable") > 0 && l_subcmd == SUBCMD_CHECK_SIGNS_STRUCTURE) ||
                (dap_cli_server_cmd_check_option(a_argv, l_arg_index, l_arg_index + 1, "disable") > 0 && l_subcmd == SUBCMD_CHECK_SIGNS_STRUCTURE) ||
                (dap_cli_server_cmd_check_option(a_argv, l_arg_index, l_arg_index + 1, "add") > 0 && l_subcmd == SUBCMD_EMERGENCY_VALIDATOR) ||
                (dap_cli_server_cmd_check_option(a_argv, l_arg_index, l_arg_index + 1, "remove") > 0 && l_subcmd == SUBCMD_EMERGENCY_VALIDATOR))
        {
            if (dap_cli_server_cmd_check_option(a_argv, l_arg_index, l_arg_index + 1, "enable") ||
                    dap_cli_server_cmd_check_option(a_argv, l_arg_index, l_arg_index + 1, "add"))
                l_subcommand_add = true;
            const char *l_cert_str = NULL;
            dap_cli_server_cmd_find_option_val(a_argv, l_arg_index, a_argc, "-cert", &l_cert_str);
            if (!l_cert_str) {
                dap_cli_server_cmd_set_reply_text(a_str_reply, "Command 'min_validators_count' requires parameter -cert");
                return -3;
            }
            dap_cert_t *l_poa_cert = dap_cert_find_by_name(l_cert_str);
            if (!l_poa_cert) {
                dap_cli_server_cmd_set_reply_text(a_str_reply, "Specified certificate not found");
                return -25;
            }
            if (!l_poa_cert->enc_key || !l_poa_cert->enc_key->priv_key_data) {
                dap_cli_server_cmd_set_reply_text(a_str_reply, "Specified certificate doesn't contain a private key");
                return -26;
            }
        } else if (dap_cli_server_cmd_check_option(a_argv, l_arg_index, l_arg_index + 1, "show") > 0)
            l_subcommand_show = true;
        else
            dap_cli_server_cmd_set_reply_text(a_str_reply, "Unrecognized subcommand '%s'", a_argv[l_arg_index]);
    }

    int ret = 0;
    // Do subcommand action
    switch (l_subcmd) {

    case SUBCMD_MIN_VALIDATORS_COUNT: {
        if (!l_subcommand_show) {
            const char *l_value_str = NULL;
            dap_cli_server_cmd_find_option_val(a_argv, l_arg_index, a_argc, "-val_count", &l_value_str);
            if (!l_value_str) {
                dap_cli_server_cmd_set_reply_text(a_str_reply, "Command '%s' requires parameter -val_count", l_subcmd_strs[l_subcmd]);
                return -9;
            }
            uint256_t l_value = dap_chain_balance_scan(l_value_str);
            if (IS_ZERO_256(l_value)) {
                dap_cli_server_cmd_set_reply_text(a_str_reply, "Unrecognized number in '-val_count' param");
                return -10;
            }
            dap_chain_datum_decree_t *l_decree = s_esbocs_decree_set_min_validators_count(
                                                    l_chain_net, l_chain, l_value, l_poa_cert);
            char *l_decree_hash_str = NULL;
            if (l_decree && (l_decree_hash_str = s_esbocs_decree_put(l_decree, l_chain_net))) {
                dap_cli_server_cmd_set_reply_text(a_str_reply, "Minimum validators count has been set."
                                                               " Decree hash %s", l_decree_hash_str);
                DAP_DEL_MULTY(l_decree, l_decree_hash_str);
            } else {
                dap_cli_server_cmd_set_reply_text(a_str_reply, "Minimum validators count setting failed");
                DAP_DEL_Z(l_decree);
                return -21;
            }
        } else
            dap_cli_server_cmd_set_reply_text(a_str_reply, "Minimum validators count is %d", l_esbocs_pvt->min_validators_count);
    } break;

    case SUBCMD_CHECK_SIGNS_STRUCTURE: {
        if (!l_subcommand_show) {
            dap_chain_datum_decree_t *l_decree = s_esbocs_decree_set_signs_check(l_chain_net, l_chain, l_subcommand_add, l_poa_cert);
            char *l_decree_hash_str = NULL;
            if (l_decree && (l_decree_hash_str = s_esbocs_decree_put(l_decree, l_chain_net))) {
                dap_cli_server_cmd_set_reply_text(a_str_reply, "Checking signs structure has been %s. Decree hash %s",
                                                                l_subcommand_add ? "enabled" : "disabled", l_decree_hash_str);
                DAP_DEL_MULTY(l_decree, l_decree_hash_str);
            } else {
                dap_cli_server_cmd_set_reply_text(a_str_reply, "Checking signs structure setting failed");
                DAP_DEL_Z(l_decree);
                return -21;
            }
        } else
            dap_cli_server_cmd_set_reply_text(a_str_reply, "Checking signs structure is %s", l_esbocs_pvt->check_signs_structure ?
                                                                                "enabled" : "disabled");
    } break;

    case SUBCMD_EMERGENCY_VALIDATOR: {
        if (!l_subcommand_show) {
            const char *l_hash_str = NULL, *l_type_str = NULL;
            dap_cli_server_cmd_find_option_val(a_argv, l_arg_index, a_argc, "-pkey_hash", &l_hash_str);
            if (!l_hash_str) {
                dap_cli_server_cmd_set_reply_text(a_str_reply, "Command '%s' requires parameter -pkey_hash", l_subcmd_strs[l_subcmd]);
                return -9;
            }
            dap_hash_fast_t l_pkey_hash;
            if (dap_chain_hash_fast_from_str(l_hash_str, &l_pkey_hash)) {
                dap_cli_server_cmd_set_reply_text(a_str_reply, "Invalid hash format in 'pkey_hash' param");
                return -10;
            }
            dap_sign_type_t l_sig_type = { .type = SIG_TYPE_DILITHIUM };
            dap_cli_server_cmd_find_option_val(a_argv, l_arg_index, a_argc, "-sig_type", &l_type_str);
            if (l_type_str)
                l_sig_type = dap_sign_type_from_str(l_type_str);
            dap_chain_datum_decree_t *l_decree = s_esbocs_decree_set_emergency_validator(l_chain_net, l_chain, &l_pkey_hash, l_sig_type, l_subcommand_add, l_poa_cert);
            char *l_decree_hash_str = NULL;
            if (l_decree && (l_decree_hash_str = s_esbocs_decree_put(l_decree, l_chain_net))) {
                dap_cli_server_cmd_set_reply_text(a_str_reply, "Emergency validator %s has been %s. Decree hash %s",
                                                        dap_chain_hash_fast_to_str_static(&l_pkey_hash),
                                                        l_subcommand_add ? "added" : "deleted", l_decree_hash_str);
                DAP_DEL_MULTY(l_decree, l_decree_hash_str);
            } else {
                dap_cli_server_cmd_set_reply_text(a_str_reply, "Emergency validator %s failed", l_subcommand_add ? "adding" : "deleting");
                DAP_DEL_Z(l_decree);
                return -21;
            }
        } else
            s_print_emergency_validators((char **)a_str_reply, l_esbocs_pvt->emergency_validator_addrs);
    } break;

    default:
        dap_cli_server_cmd_set_reply_text(a_str_reply, "Unrecognized subcommand '%s'", a_argv[l_arg_index]);
    }
    return ret;
}<|MERGE_RESOLUTION|>--- conflicted
+++ resolved
@@ -2910,13 +2910,8 @@
     dap_chain_net_t *l_chain_net = NULL;
     dap_chain_t *l_chain = NULL;
 
-<<<<<<< HEAD
     if (dap_chain_node_cli_cmd_values_parse_net_chain(&l_arg_index, a_argc, a_argv, a_str_reply, &l_chain, &l_chain_net,
-                                                      CHAIN_TYPE_INVALID))
-=======
-    // TODO make parse_net_chain working with default chain by dap_chain_net_get_default_chain_by_chain_type(l_chain_net, CHAIN_TYPE_ANCHOR)
-    if (dap_chain_node_cli_cmd_values_parse_net_chain(&l_arg_index, a_argc, a_argv, a_str_reply, &l_chain, &l_chain_net))
->>>>>>> 504a55ab
+                                                      CHAIN_TYPE_ANCHOR))
         return -3;
     const char *l_chain_type = dap_chain_get_cs_type(l_chain);
     if (strcmp(l_chain_type, "esbocs")) {
