--- conflicted
+++ resolved
@@ -281,6 +281,17 @@
 
 /* *** Temporary added section for over-consensus sync. Remove this after global DB sync refactoring *** */
 
+static bool s_change_db_broadcast(UNUSED_ARG dap_proc_thread_t *a_thread, void *a_arg)
+{
+    dap_chain_esbocs_session_t *l_session = a_arg;
+    pthread_mutex_lock(&l_session->mutex);
+    if (!dap_hash_fast_is_blank(&l_session->db_hash) && l_session->db_serial && l_session->cur_round.all_validators)
+        s_message_send(l_session, DAP_CHAIN_ESBOCS_MSG_TYPE_SEND_DB, &l_session->db_hash, l_session->db_serial,
+                   sizeof(*l_session->db_serial) + l_session->db_serial->data_size, l_session->cur_round.all_validators);
+    pthread_mutex_unlock(&l_session->mutex);
+    return true;
+}
+
 static void s_session_db_serialize(dap_global_db_context_t *a_context, void *a_arg)
 {
     dap_chain_esbocs_session_t *l_session = a_arg;
@@ -335,6 +346,7 @@
         dap_chain_hash_fast_to_str(&l_session->db_hash, l_sync_hash_str, DAP_CHAIN_HASH_FAST_STR_SIZE);
         log_it(L_MSG, "DB changes applied, new DB resync hash is %s", l_sync_hash_str);
     }
+    dap_proc_queue_add_callback(dap_events_worker_get_auto(), s_change_db_broadcast, l_session);
 }
 
 /* *** End of the temporary added section for over-consensus sync. *** */
@@ -471,13 +483,6 @@
         s_session_cs_timer = dap_timerfd_start(1000, s_session_timer, NULL);
         debug_if(l_esbocs_pvt->debug, L_MSG, "Consensus main timer is started");
     }
-
-    char *l_sync_group = s_get_penalty_group(l_session->chain->net_id);
-    dap_global_db_del(l_sync_group, NULL, NULL, NULL);
-    dap_global_db_set(l_sync_group, "1", "1", 2, false, NULL, NULL);
-    log_it(L_ATT, "Value modified");
-    dap_global_db_get_all_sync(l_sync_group, NULL);
-    log_it(L_ATT, "Finally it's OK");
     return 0;
 }
 
@@ -1766,30 +1771,15 @@
     dap_chain_addr_t *l_validator_addr = dap_chain_addr_from_str(a_obj->key);
     if (!l_validator_addr) {
         log_it(L_WARNING, "Unreadable address in esbocs global DB group");
-<<<<<<< HEAD
-        dap_global_db_del_unsafe(a_context, a_obj->group, a_obj->key);
+        dap_global_db_driver_delete(a_obj, 1);
         s_session_db_serialize(a_context, l_session);
         return;
     }
     if (dap_chain_net_srv_stake_mark_validator_active(l_validator_addr, a_obj->type != DAP_DB$K_OPTYPE_ADD)) {
-        dap_global_db_del_unsafe(a_context, a_obj->group, a_obj->key);
+        dap_global_db_driver_delete(a_obj, 1);
         s_session_db_serialize(a_context, l_session);
-=======
-        dap_global_db_driver_delete(a_obj, 1);
         return;
     }
-    if (dap_chain_net_srv_stake_mark_validator_active(l_validator_addr, a_obj->type != DAP_DB$K_OPTYPE_ADD)) {
-        dap_global_db_driver_delete(a_obj, 1);
->>>>>>> 7fa645aa
-        return;
-    }
-    dap_global_db_pkt_t *l_pkt = dap_global_db_pkt_serialize(a_obj);
-    dap_hash_fast_t l_blank_hash = {};
-    pthread_mutex_lock(&l_session->mutex);
-    s_message_send(l_session, DAP_CHAIN_ESBOCS_MSG_TYPE_SEND_DB, &l_blank_hash, l_pkt,
-                   sizeof(*l_pkt) + l_pkt->data_size, l_session->cur_round.all_validators);
-    pthread_mutex_unlock(&l_session->mutex);
-    DAP_DELETE(l_pkt);
     s_session_db_serialize(a_context, l_session);
 }
 
@@ -2045,7 +2035,7 @@
             if (l_session->db_serial) {
                 dap_chain_esbocs_validator_t *l_validator = DAP_NEW_Z(dap_chain_esbocs_validator_t);
                 if (!l_validator) {
-        log_it(L_ERROR, "Memory allocation error in %s, line %d", __PRETTY_FUNCTION__, __LINE__);
+                    log_it(L_ERROR, "Memory allocation error in %s, line %d", __PRETTY_FUNCTION__, __LINE__);
                     goto session_unlock;
                 }
                 l_validator->node_addr = *dap_chain_net_srv_stake_key_get_node_addr(&l_signing_addr);
