--- conflicted
+++ resolved
@@ -1295,22 +1295,14 @@
     return l_ret;
 }
 
-<<<<<<< HEAD
-static bool s_session_directive_ready(dap_chain_esbocs_session_t *a_session, bool * a_kick, dap_chain_addr_t * a_signing_addr)
-{
-    size_t l_list_length = dap_list_length(a_session->cur_round.all_validators);
-    if (a_session->cur_round.total_validators_synced * 3 < l_list_length * 2)
-        return false; // Not a valid round, less than 2/3 participants
-=======
 static bool s_session_directive_ready(dap_chain_esbocs_session_t *a_session, bool *a_kick, dap_chain_addr_t *a_signing_addr)
 {
     size_t l_list_length = dap_list_length(a_session->cur_round.all_validators);
     if (a_session->cur_round.total_validators_synced * 3 < l_list_length * 2) {
-        log_it(L_INFO, "Not enough validator online for directive, %u * 3 < %zu * 2",
+        log_it(L_INFO, "Not enough validators online for directive, %u * 3 < %zu * 2",
                        a_session->cur_round.total_validators_synced, l_list_length );
         return false; // Not a valid round, less than 2/3 participants
     }
->>>>>>> 6a007c0d
     debug_if(PVT(a_session->esbocs)->debug, L_MSG, "Current consensus online %hu from %zu is acceptable, so issue the directive",
                                                     a_session->cur_round.total_validators_synced, l_list_length);
     dap_chain_esbocs_penalty_item_t *l_item, *l_tmp;
@@ -1323,29 +1315,11 @@
         }
         if (l_item->miss_count >= DAP_CHAIN_ESBOCS_PENALTY_KICK && l_key_state == 1) {
             *a_kick = true;
-<<<<<<< HEAD
-=======
             *a_signing_addr = l_item->signing_addr;
->>>>>>> 6a007c0d
             return true;
         }
         if (l_item->miss_count == 0 && l_key_state == -1) {
             *a_kick = false;
-<<<<<<< HEAD
-            return true;
-        }
-    }
-    if (!l_item)
-        return false;
-    return true;
-}
-
-static dap_chain_esbocs_directive_t* s_session_directive_compose(dap_chain_esbocs_session_t *a_session, bool a_kick, dap_chain_addr_t * a_signing_addr)
-{
-    uint32_t l_directive_size = s_directive_calc_size(a_kick ? DAP_CHAIN_ESBOCS_DIRECTIVE_KICK : DAP_CHAIN_ESBOCS_DIRECTIVE_LIFT);
-    dap_chain_esbocs_directive_t *l_ret = NULL;
-    DAP_NEW_Z_SIZE_RET_VAL(l_ret, dap_chain_esbocs_directive_t, l_directive_size, NULL, NULL);
-=======
             *a_signing_addr = l_item->signing_addr;
             return true;
         }
@@ -1360,7 +1334,6 @@
 static dap_chain_esbocs_directive_t* s_session_directive_compose(dap_chain_esbocs_session_t *a_session, bool a_kick, dap_chain_addr_t *a_signing_addr) {
     uint32_t l_directive_size = s_directive_calc_size(a_kick ? DAP_CHAIN_ESBOCS_DIRECTIVE_KICK : DAP_CHAIN_ESBOCS_DIRECTIVE_LIFT);
     dap_chain_esbocs_directive_t *l_ret = DAP_NEW_Z_SIZE_RET_VAL_IF_FAIL(dap_chain_esbocs_directive_t, l_directive_size, NULL);
->>>>>>> 6a007c0d
     l_ret->version = DAP_CHAIN_ESBOCS_DIRECTIVE_VERSION;
     l_ret->type = a_kick ? DAP_CHAIN_ESBOCS_DIRECTIVE_KICK : DAP_CHAIN_ESBOCS_DIRECTIVE_LIFT;
     l_ret->size = l_directive_size;
@@ -1368,11 +1341,7 @@
     dap_tsd_t *l_tsd = (dap_tsd_t *)l_ret->tsd;
     l_tsd->type = DAP_CHAIN_ESBOCS_DIRECTIVE_TSD_TYPE_ADDR;
     l_tsd->size = sizeof(dap_chain_addr_t);
-<<<<<<< HEAD
-    *(dap_chain_addr_t *)l_tsd->data = *a_signing_addr;
-=======
     *(dap_chain_addr_t*)l_tsd->data = *a_signing_addr;
->>>>>>> 6a007c0d
     return l_ret;
 }
 
@@ -1413,15 +1382,9 @@
 #ifdef DAP_CHAIN_CS_ESBOCS_DIRECTIVE_SUPPORT
             if (!a_session->cur_round.directive && !PVT(a_session->esbocs)->emergency_mode) {
                 bool l_kick = false;
-<<<<<<< HEAD
-                dap_chain_addr_t* l_signing_addr = NULL;
-                if (s_session_directive_ready(a_session, &l_kick, l_signing_addr))
-                    l_directive = s_session_directive_compose(a_session, l_kick, l_signing_addr);
-=======
                 dap_chain_addr_t l_signing_addr = { };
                 if (s_session_directive_ready(a_session, &l_kick, &l_signing_addr))
                     l_directive = s_session_directive_compose(a_session, l_kick, &l_signing_addr);
->>>>>>> 6a007c0d
             }
 #endif
             if (l_directive) {
@@ -2106,6 +2069,7 @@
         log_it(L_ERROR, "Unknown directive type %hu to apply", a_directive->type);
         return -2;
     }
+    a_esbocs->last_directive_accept_timestamp = dap_time_now();
     return 0;
 }
 
@@ -2734,13 +2698,7 @@
             if (!l_session->cur_round.directive_applied &&
                     ++l_session->cur_round.votes_for_count * 3 >=
                         dap_list_length(l_session->cur_round.all_validators) * 2) {
-<<<<<<< HEAD
-                s_session_directive_apply(l_session->cur_round.directive, &l_session->cur_round.directive_hash);
-                // update last directive accept time 
-                l_session->esbocs->last_directive_accept_timestamp = dap_time_now();
-=======
                 s_session_directive_apply(l_session->cur_round.directive, &l_session->cur_round.directive_hash, l_session->esbocs);
->>>>>>> 6a007c0d
                 l_session->cur_round.directive_applied = true;
                 s_session_state_change(l_session, DAP_CHAIN_ESBOCS_SESSION_STATE_PREVIOUS, dap_time_now());
             }
@@ -3102,12 +3060,8 @@
         [SUBCMD_UNDEFINED] = NULL,
         [SUBCMD_MIN_VALIDATORS_COUNT] = "min_validators_count",
         [SUBCMD_CHECK_SIGNS_STRUCTURE] = "check_signs_structure",
-<<<<<<< HEAD
         [SUBCMD_EMERGENCY_VALIDATOR] = "emergency_validators",
         [SUBCMD_STATUS] = "status",
-=======
-        [SUBCMD_EMERGENCY_VALIDATOR] = "emergency_validators"
->>>>>>> 6a007c0d
     };
 
     const size_t l_subcmd_str_count = sizeof(l_subcmd_strs) / sizeof(char *);
