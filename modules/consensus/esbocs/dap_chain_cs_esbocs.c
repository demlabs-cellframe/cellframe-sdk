#include "dap_common.h"
#include "utlist.h"
#include "dap_timerfd.h"
#include "rand/dap_rand.h"
#include "dap_chain_net.h"
#include "dap_chain_common.h"
#include "dap_chain_mempool.h"
#include "dap_chain_cell.h"
#include "dap_chain_cs.h"
#include "dap_chain_cs_blocks.h"
#include "dap_chain_cs_esbocs.h"
#include "dap_stream_ch_chain_voting.h"
#include "dap_chain_net_srv_stake_pos_delegate.h"
#include "dap_chain_ledger.h"
#include "dap_chain_node_cli.h"
#include "dap_chain_node_cli_cmd.h"

#define LOG_TAG "dap_chain_cs_esbocs"

static const char *s_block_fee_group = "local.fee-collect-block-hashes";

enum s_esbocs_session_state {
    DAP_CHAIN_ESBOCS_SESSION_STATE_WAIT_START,
    DAP_CHAIN_ESBOCS_SESSION_STATE_WAIT_PROC,
    DAP_CHAIN_ESBOCS_SESSION_STATE_WAIT_SIGNS,
    DAP_CHAIN_ESBOCS_SESSION_STATE_WAIT_FINISH,
    DAP_CHAIN_ESBOCS_SESSION_STATE_WAIT_VOTING,
    DAP_CHAIN_ESBOCS_SESSION_STATE_PREVIOUS     // fictive sate to change back
};

static dap_list_t *s_validator_check(dap_chain_addr_t *a_addr, dap_list_t *a_validators);
static void s_get_last_block_hash(dap_chain_t *a_chain, dap_chain_hash_fast_t *a_last_hash_ptr);
static void s_session_state_change(dap_chain_esbocs_session_t *a_session, enum s_esbocs_session_state a_new_state, dap_time_t a_time);
static void s_session_packet_in(void *a_arg, dap_chain_node_addr_t *a_sender_node_addr, dap_chain_node_addr_t *a_receiver_node_addr,
                                dap_chain_hash_fast_t *a_data_hash, uint8_t *a_data, size_t a_data_size);
static void s_session_round_clear(dap_chain_esbocs_session_t *a_session);
static void s_session_round_new(dap_chain_esbocs_session_t *a_session);
static bool s_session_candidate_to_chain(
            dap_chain_esbocs_session_t *a_session, dap_chain_hash_fast_t *a_candidate_hash,
                            dap_chain_block_t *a_candidate, size_t a_candidate_size);
static void s_session_candidate_submit(dap_chain_esbocs_session_t *a_session);
static void s_session_candidate_verify(dap_chain_esbocs_session_t *a_session, dap_chain_block_t *a_candidate,
                                       size_t a_candidate_size, dap_hash_fast_t *a_candidate_hash);
static void s_session_candidate_precommit(dap_chain_esbocs_session_t *a_session, dap_chain_esbocs_message_t *a_message);
static void s_session_round_finish(dap_chain_esbocs_session_t *a_session, dap_chain_esbocs_store_t *l_store);

static bool s_session_timer(void *a_arg);
static void s_message_send(dap_chain_esbocs_session_t *a_session, uint8_t a_message_type, dap_hash_fast_t *a_block_hash,
                                    const void *a_data, size_t a_data_size, dap_list_t *a_validators);
static void s_message_chain_add(dap_chain_esbocs_session_t * a_session,
                                dap_chain_esbocs_message_t * a_message,
                                size_t a_message_size,
                                dap_chain_hash_fast_t *a_message_hash,
                                dap_chain_addr_t *a_signing_addr);

static int s_callback_new(dap_chain_t *a_chain, dap_config_t *a_chain_cfg);
static void s_callback_delete(dap_chain_cs_blocks_t *a_blocks);
static int s_callback_created(dap_chain_t *a_chain, dap_config_t *a_chain_net_cfg);
static size_t s_callback_block_sign(dap_chain_cs_blocks_t *a_blocks, dap_chain_block_t **a_block_ptr, size_t a_block_size);
static int s_callback_block_verify(dap_chain_cs_blocks_t *a_blocks, dap_chain_block_t *a_block, size_t a_block_size);
static uint256_t s_callback_get_minimum_fee(dap_chain_t *a_chain);
static dap_enc_key_t *s_callback_get_sign_key(dap_chain_t *a_chain);
static void s_callback_set_min_validators_count(dap_chain_t *a_chain, uint16_t a_new_value);
static void s_db_change_notifier(dap_global_db_context_t *a_context, dap_store_obj_t *a_obj, void * a_arg);

static int s_cli_esbocs(int argc, char ** argv, char **str_reply);

DAP_STATIC_INLINE const char *s_voting_msg_type_to_str(uint8_t a_type)
{
    switch (a_type) {
    case DAP_CHAIN_ESBOCS_MSG_TYPE_START_SYNC: return "START_SYNC";
    case DAP_CHAIN_ESBOCS_MSG_TYPE_SUBMIT: return "SUBMIT";
    case DAP_CHAIN_ESBOCS_MSG_TYPE_APPROVE: return "APPROVE";
    case DAP_CHAIN_ESBOCS_MSG_TYPE_REJECT: return "REJECT";
    case DAP_CHAIN_ESBOCS_MSG_TYPE_COMMIT_SIGN: return "COMMIT_SIGN";
    case DAP_CHAIN_ESBOCS_MSG_TYPE_PRE_COMMIT: return "PRE_COMMIT";
    case DAP_CHAIN_ESBOCS_MSG_TYPE_DIRECTIVE: return "DIRECTIVE";
    case DAP_CHAIN_ESBOCS_MSG_TYPE_VOTE_FOR: return "VOTE_FOR";
    case DAP_CHAIN_ESBOCS_MSG_TYPE_VOTE_AGAINST: return "VOTE_AGAINST";
    case DAP_CHAIN_ESBOCS_MSG_TYPE_SEND_DB: return "SEND_DB";
    default: return "UNKNOWN";
    }
}

DAP_STATIC_INLINE uint32_t s_directive_calc_size(uint8_t a_type)
{
    uint32_t l_ret = sizeof(dap_chain_esbocs_directive_t);
    switch (a_type) {
    case DAP_CHAIN_ESBOCS_DIRECTIVE_KICK:
    case DAP_CHAIN_ESBOCS_DIRECTIVE_LIFT:
        l_ret += sizeof(dap_tsd_t) + sizeof(dap_chain_addr_t);
    default:;
    }
    return l_ret;
}

DAP_STATIC_INLINE char *s_get_penalty_group(dap_chain_net_id_t a_net_id)
{
    dap_chain_net_t *l_net = dap_chain_net_by_id(a_net_id);
    return dap_strdup_printf(DAP_CHAIN_ESBOCS_GDB_GROUPS_PREFIX".%s.penalty", l_net->pub.gdb_groups_prefix);
}

DAP_STATIC_INLINE size_t s_get_esbocs_message_size(dap_chain_esbocs_message_t *a_message)
{
    return sizeof(*a_message) + a_message->hdr.sign_size + a_message->hdr.message_size;
}

static dap_chain_esbocs_session_t * s_session_items;
static dap_timerfd_t *s_session_cs_timer = NULL;

typedef struct dap_chain_esbocs_pvt {
    // Base params
    dap_enc_key_t *blocks_sign_key;
    dap_hash_fast_t candidate_hash;
    dap_chain_addr_t *fee_addr;
    // Validators section
    bool poa_mode;
    uint16_t min_validators_count;
    uint16_t start_validators_min;
    // Debug flag
    bool debug;
    // Emergancy mode with signing by current online validators only
    bool emergency_mode;
    // Round params
    uint16_t new_round_delay;
    uint16_t round_start_sync_timeout;
    uint16_t round_attempts_max;
    uint16_t round_attempt_timeout;
    // PoA section
    dap_list_t *poa_validators;
    // Fee & autocollect params
    uint256_t minimum_fee;
    uint256_t fee_coll_set;
} dap_chain_esbocs_pvt_t;

#define PVT(a) ((dap_chain_esbocs_pvt_t *)a->_pvt)

struct sync_params {
    uint64_t attempt;
    dap_hash_fast_t db_hash;
} DAP_ALIGN_PACKED;

DAP_STATIC_INLINE uint16_t s_get_round_skip_timeout(dap_chain_esbocs_session_t *a_session)
{
    return PVT(a_session->esbocs)->round_attempt_timeout * 6 * PVT(a_session->esbocs)->round_attempts_max;
}

int dap_chain_cs_esbocs_init() {
    dap_stream_ch_chain_voting_init();
    dap_chain_cs_add("esbocs", s_callback_new);
    dap_cli_server_cmd_add ("esbocs", s_cli_esbocs, "ESBOCS commands",
        "esbocs min_validators_count set -net <net_name> -chain <chain_name> -cert <poa_cert_name> -val_count <value>"
            "\tSets minimum validators count for ESBOCS consensus\n"
        "esbocs min_validators_count print -net <net_name> -chain <chain_name>"
            "\tShow minimum validators count for ESBOCS consensus\n\n");
    return 0;
}

void dap_chain_cs_esbocs_deinit(void)
{
}

static int s_callback_new(dap_chain_t *a_chain, dap_config_t *a_chain_cfg)
{
    dap_chain_cs_blocks_new(a_chain, a_chain_cfg);

    dap_chain_cs_blocks_t *l_blocks = DAP_CHAIN_CS_BLOCKS(a_chain);
    int l_ret = 0;
    dap_chain_esbocs_t *l_esbocs = DAP_NEW_Z(dap_chain_esbocs_t);
    if (!l_esbocs) {
        log_it(L_CRITICAL, "Memory allocation error");
        return - 5;
    }
    l_esbocs->blocks = l_blocks;   
    l_blocks->_inheritor = l_esbocs;
    l_blocks->callback_delete = s_callback_delete;
    l_blocks->callback_block_verify = s_callback_block_verify;
    l_blocks->callback_block_sign = s_callback_block_sign;

    l_esbocs->chain = a_chain;
    a_chain->callback_set_min_validators_count = s_callback_set_min_validators_count;
    a_chain->callback_get_minimum_fee = s_callback_get_minimum_fee;
    a_chain->callback_get_signing_certificate = s_callback_get_sign_key;

    l_esbocs->_pvt = DAP_NEW_Z(dap_chain_esbocs_pvt_t);
<<<<<<< HEAD
    if (!l_esbocs->_pvt) {
        log_it(L_CRITICAL, "Memory allocation error");
=======
    dap_chain_esbocs_pvt_t *l_esbocs_pvt = PVT(l_esbocs);
    if (!l_esbocs_pvt) {
        log_it(L_ERROR, "Memory allocation error in %s, line %d", __PRETTY_FUNCTION__, __LINE__);
>>>>>>> a0fcec79
        l_ret = - 5;
        goto lb_err;
    }
    l_esbocs_pvt->debug = dap_config_get_item_bool_default(a_chain_cfg, "esbocs", "consensus_debug", false);
    l_esbocs_pvt->emergency_mode = dap_config_get_item_bool_default(a_chain_cfg, "esbocs", "emergency_mode", false);
    l_esbocs_pvt->poa_mode = dap_config_get_item_bool_default(a_chain_cfg, "esbocs", "poa_mode", false);
    l_esbocs_pvt->round_start_sync_timeout = dap_config_get_item_uint16_default(a_chain_cfg, "esbocs", "round_start_sync_timeout", 15);
    l_esbocs_pvt->new_round_delay = dap_config_get_item_uint16_default(a_chain_cfg, "esbocs", "new_round_delay", 10);
    l_esbocs_pvt->round_attempts_max = dap_config_get_item_uint16_default(a_chain_cfg, "esbocs", "round_attempts_max", 4);
    l_esbocs_pvt->round_attempt_timeout = dap_config_get_item_uint16_default(a_chain_cfg, "esbocs", "round_attempt_timeout", 10);

    l_esbocs_pvt->start_validators_min = l_esbocs_pvt->min_validators_count =
            dap_config_get_item_uint16(a_chain_cfg, "esbocs", "min_validators_count");
    if (!l_esbocs_pvt->min_validators_count) {
        l_ret = -1;
        goto lb_err;
    }

    const char *l_auth_certs_prefix = dap_config_get_item_str(a_chain_cfg, "esbocs", "auth_certs_prefix");
    uint16_t l_node_addrs_count;
    char **l_addrs = dap_config_get_array_str(a_chain_cfg, "esbocs", "validators_addrs", &l_node_addrs_count);
    uint16_t l_auth_certs_count = l_node_addrs_count;
    if (l_auth_certs_count < l_esbocs_pvt->min_validators_count) {
        l_ret = -2;
        goto lb_err;
    }
    char l_cert_name[512];
    dap_cert_t *l_cert_cur;
    for (size_t i = 0; i < l_auth_certs_count; i++) {
        snprintf(l_cert_name, sizeof(l_cert_name), "%s.%zu", l_auth_certs_prefix, i);
        if ((l_cert_cur = dap_cert_find_by_name(l_cert_name)) == NULL) {
            snprintf(l_cert_name, sizeof(l_cert_name), "%s.%zu.pub", l_auth_certs_prefix, i);
            if ((l_cert_cur = dap_cert_find_by_name(l_cert_name)) == NULL) {
                log_it(L_ERROR, "Can't find cert \"%s\"", l_cert_name);
                l_ret = -3;
                goto lb_err;
            }
        }
        dap_chain_addr_t l_signing_addr;
        log_it(L_NOTICE, "Initialized auth cert \"%s\"", l_cert_name);
        dap_chain_addr_fill_from_key(&l_signing_addr, l_cert_cur->enc_key, a_chain->net_id);
        dap_chain_node_addr_t l_signer_node_addr;
        if (dap_chain_node_addr_from_str(&l_signer_node_addr, l_addrs[i])) {
            log_it(L_ERROR,"Wrong address format, should be like 0123::4567::89AB::CDEF");
            l_ret = -4;
            goto lb_err;
        }
        char *l_signer_addr = dap_chain_addr_to_str(&l_signing_addr);
        log_it(L_MSG, "add validator addr "NODE_ADDR_FP_STR", signing addr %s", NODE_ADDR_FP_ARGS_S(l_signer_node_addr), l_signer_addr);
        DAP_DELETE(l_signer_addr);

        dap_chain_esbocs_validator_t *l_validator = DAP_NEW_Z(dap_chain_esbocs_validator_t);
        if (!l_validator) {
        log_it(L_CRITICAL, "Memory allocation error");
            l_ret = - 5;
            goto lb_err;
        }
        l_validator->signing_addr = l_signing_addr;
        l_validator->node_addr = l_signer_node_addr;
        l_validator->weight = uint256_1;
        l_esbocs_pvt->poa_validators = dap_list_append(l_esbocs_pvt->poa_validators, l_validator);

        if (!l_esbocs_pvt->poa_mode) { // auth certs in PoA mode will be first PoS validators keys
            dap_hash_fast_t l_stake_tx_hash = {};
            dap_chain_net_t *l_net = dap_chain_net_by_id(a_chain->net_id);
            uint256_t l_weight = dap_chain_net_srv_stake_get_allowed_min_value();
            dap_chain_net_srv_stake_key_delegate(l_net, &l_signing_addr, &l_stake_tx_hash,
                                                 l_weight, &l_signer_node_addr);
        }
    }
    l_blocks->chain->callback_created = s_callback_created;

    return 0;

lb_err:
    dap_list_free_full(l_esbocs_pvt->poa_validators, NULL);
    DAP_DEL_Z(l_esbocs_pvt);
    DAP_DEL_Z(l_esbocs);
    l_blocks->_inheritor = NULL;
    l_blocks->callback_delete = NULL;
    l_blocks->callback_block_verify = NULL;
    return l_ret;
}

static void s_new_atom_notifier(void *a_arg, UNUSED_ARG dap_chain_t *a_chain, UNUSED_ARG dap_chain_cell_id_t a_id,
                             UNUSED_ARG void* a_atom, UNUSED_ARG size_t a_atom_size)
{
    dap_chain_esbocs_session_t *l_session = a_arg;
    pthread_mutex_lock(&l_session->mutex);
    dap_chain_hash_fast_t l_last_block_hash;
    s_get_last_block_hash(l_session->chain, &l_last_block_hash);
    if (!dap_hash_fast_compare(&l_last_block_hash, &l_session->cur_round.last_block_hash))
        s_session_round_new(l_session);
    pthread_mutex_unlock(&l_session->mutex);
}

/* *** Temporary added section for over-consensus sync. Remove this after global DB sync refactoring *** */

static bool s_change_db_broadcast(UNUSED_ARG dap_proc_thread_t *a_thread, void *a_arg)
{
    dap_chain_esbocs_session_t *l_session = a_arg;
    pthread_mutex_lock(&l_session->mutex);
    if (!dap_hash_fast_is_blank(&l_session->db_hash) && l_session->db_serial && l_session->cur_round.all_validators)
        s_message_send(l_session, DAP_CHAIN_ESBOCS_MSG_TYPE_SEND_DB, &l_session->db_hash, l_session->db_serial,
                   sizeof(*l_session->db_serial) + l_session->db_serial->data_size, l_session->cur_round.all_validators);
    pthread_mutex_unlock(&l_session->mutex);
    return true;
}

static void s_session_db_serialize(dap_global_db_context_t *a_context, void *a_arg)
{
    dap_chain_esbocs_session_t *l_session = a_arg;
    char *l_sync_group = s_get_penalty_group(l_session->chain->net_id);
    uint32_t l_time_store_lim_hours = a_context->instance->store_time_limit;
    uint64_t l_limit_time = l_time_store_lim_hours ? dap_nanotime_now() - dap_nanotime_from_sec(l_time_store_lim_hours * 3600) : 0;
    size_t l_objs_count = 0;
    dap_global_db_pkt_t *l_pkt = 0;
    dap_store_obj_t *l_objs = dap_global_db_get_all_raw_unsafe(a_context, l_sync_group, 0, &l_objs_count);
    for (size_t i = 0; i < l_objs_count; i++) {
        dap_store_obj_t *it = l_objs + i;
        if (l_limit_time && it->timestamp < l_limit_time) {
            dap_global_db_driver_delete(it, 1);
            continue;
        }
        it->type = DAP_DB$K_OPTYPE_ADD;
        dap_global_db_pkt_t *l_pkt_single = dap_global_db_pkt_serialize(it);
        dap_global_db_pkt_change_id(l_pkt_single, 0);
        l_pkt = dap_global_db_pkt_pack(l_pkt, l_pkt_single);
        DAP_DELETE(l_pkt_single);
    }
    dap_store_obj_free(l_objs, l_objs_count);

    char *l_del_sync_group = dap_strdup_printf("%s.del", l_sync_group);
    l_objs_count = 0;
    l_objs = dap_global_db_get_all_raw_unsafe(a_context, l_del_sync_group, 0, &l_objs_count);
    DAP_DELETE(l_del_sync_group);
    for (size_t i = 0; i < l_objs_count; i++) {
        dap_store_obj_t *it = l_objs + i;
        if (l_limit_time && it->timestamp < l_limit_time) {
            dap_global_db_driver_delete(it, 1);
            continue;
        }
        it->type = DAP_DB$K_OPTYPE_DEL;
        DAP_DEL_Z(it->group);
        it->group = dap_strdup(l_sync_group);
        dap_global_db_pkt_t *l_pkt_single = dap_global_db_pkt_serialize(it);
        dap_global_db_pkt_change_id(l_pkt_single, 0);
        l_pkt = dap_global_db_pkt_pack(l_pkt, l_pkt_single);
        DAP_DELETE(l_pkt_single);
    }
    dap_store_obj_free(l_objs, l_objs_count);
    DAP_DELETE(l_sync_group);
    DAP_DEL_Z(l_session->db_serial);
    l_session->db_serial = l_pkt;
    if (l_pkt)
        dap_hash_fast(l_pkt->data, l_pkt->data_size, &l_session->db_hash);
    else
        l_session->db_hash = (dap_hash_fast_t){};
    if (PVT(l_session->esbocs)->debug) {
        char l_sync_hash_str[DAP_CHAIN_HASH_FAST_STR_SIZE];
        dap_chain_hash_fast_to_str(&l_session->db_hash, l_sync_hash_str, DAP_CHAIN_HASH_FAST_STR_SIZE);
        log_it(L_MSG, "DB changes applied, new DB resync hash is %s", l_sync_hash_str);
    }
    dap_proc_queue_add_callback(dap_events_worker_get_auto(), s_change_db_broadcast, l_session);
}

/* *** End of the temporary added section for over-consensus sync. *** */

static void s_session_load_penaltys(dap_chain_esbocs_session_t *a_session)
{
    const char *l_penalty_group = s_get_penalty_group(a_session->chain->net_id);
    size_t l_group_size = 0;
    dap_global_db_obj_t *l_keys = dap_global_db_get_all_sync(l_penalty_group, &l_group_size);
    for (size_t i = 0; i < l_group_size; i++) {
        dap_chain_addr_t *l_addr = dap_chain_addr_from_str((l_keys + i)->key);
        if (dap_chain_net_srv_stake_mark_validator_active(l_addr, false))
            dap_global_db_del(l_penalty_group, (l_keys + i)->key, NULL, NULL);
        else {
            dap_chain_esbocs_penalty_item_t *l_item = DAP_NEW_Z(dap_chain_esbocs_penalty_item_t);
            if (!l_item) {
                log_it(L_CRITICAL, "Memory allocation error");
                return;
            }
            l_item->signing_addr = *l_addr;
            l_item->miss_count = DAP_CHAIN_ESBOCS_PENALTY_KICK;
            HASH_ADD(hh, a_session->penalty, signing_addr, sizeof(dap_chain_addr_t), l_item);
        }
        DAP_DELETE(l_addr);
    }
    DAP_DELETE(l_penalty_group);
}

static int s_callback_created(dap_chain_t *a_chain, dap_config_t *a_chain_net_cfg)
{
    dap_chain_cs_blocks_t *l_blocks = DAP_CHAIN_CS_BLOCKS(a_chain);
    dap_chain_esbocs_t *l_esbocs = DAP_CHAIN_ESBOCS(l_blocks);
    dap_chain_esbocs_pvt_t *l_esbocs_pvt = PVT(l_esbocs);

    l_esbocs_pvt->fee_addr = dap_chain_addr_from_str(dap_config_get_item_str(a_chain_net_cfg, "esbocs", "fee_addr"));
    l_esbocs_pvt->fee_coll_set = dap_chain_coins_to_balance(dap_config_get_item_str_default(a_chain_net_cfg, "esbocs", "set_collect_fee", "10.0"));

    const char *l_sign_cert_str = NULL;
    if( (l_sign_cert_str = dap_config_get_item_str(a_chain_net_cfg, "esbocs", "blocks-sign-cert")) ) {
        dap_cert_t *l_sign_cert = dap_cert_find_by_name(l_sign_cert_str);
        if (l_sign_cert == NULL) {
            log_it(L_ERROR, "Can't load sign certificate, name \"%s\" is wrong", l_sign_cert_str);
            return -1;
        } else if (l_sign_cert->enc_key->priv_key_data) {
            l_esbocs_pvt->blocks_sign_key = l_sign_cert->enc_key;
            log_it(L_INFO, "Loaded \"%s\" certificate for net %s to sign ESBOCS blocks", l_sign_cert_str, a_chain->net_name);
        } else {
            log_it(L_ERROR, "Certificate \"%s\" has no private key", l_sign_cert_str);
            return -2;
        }
    } else {
        log_it(L_NOTICE, "No sign certificate provided for net %s, can't sign any blocks. This node can't be a consensus validator", a_chain->net_name);
        return -3;
    }
    size_t l_esbocs_sign_pub_key_size = 0;
    uint8_t *l_esbocs_sign_pub_key = dap_enc_key_serialize_pub_key(l_esbocs_pvt->blocks_sign_key, &l_esbocs_sign_pub_key_size);

    //Find order minimum fee
    dap_chain_net_t *l_net = dap_chain_net_by_id(a_chain->net_id);
    char * l_gdb_group_str = dap_chain_net_srv_order_get_gdb_group(l_net);
    size_t l_orders_count = 0;
    dap_global_db_obj_t * l_orders = dap_global_db_get_all_sync(l_gdb_group_str, &l_orders_count);
    DAP_DELETE(l_gdb_group_str);
    dap_chain_net_srv_order_t *l_order_service = NULL;
    for (size_t i = 0; i < l_orders_count; i++) {
        dap_chain_net_srv_order_t *l_order = (dap_chain_net_srv_order_t *)l_orders[i].value;
        if (l_order->srv_uid.uint64 != DAP_CHAIN_NET_SRV_STAKE_POS_DELEGATE_ID)
            continue;
        dap_sign_t *l_order_sign =  (dap_sign_t*)(l_order->ext_n_sign + l_order->ext_size);
        uint8_t *l_order_sign_pkey = dap_sign_get_pkey(l_order_sign, NULL);
        if (memcmp(l_esbocs_sign_pub_key, l_order_sign_pkey, l_esbocs_sign_pub_key_size) != 0)
            continue;
        if (l_order_service) {
            if (l_order_service->ts_created < l_order->ts_created)
                l_order_service = l_order;
        } else {
            l_order_service = l_order;
        }
    }
    dap_global_db_objs_delete(l_orders, l_orders_count);
    if (l_order_service)
        l_esbocs_pvt->minimum_fee = l_order_service->price;
    else {
        log_it(L_ERROR, "No order found was signed by this validator deledgated key. Switch off validator mode.");
        return -4;
    }
    dap_chain_node_role_t l_role = dap_chain_net_get_role(l_net);
    if (l_role.enums > NODE_ROLE_MASTER) {
        log_it(L_NOTICE, "Node role is lower than master role, so this node can't be a consensus validator");
        return -5;
    }

    dap_chain_addr_t l_my_signing_addr;
    dap_chain_addr_fill_from_key(&l_my_signing_addr, l_esbocs_pvt->blocks_sign_key, a_chain->net_id);
    if (!l_esbocs_pvt->poa_mode) {
        if (!dap_chain_net_srv_stake_key_delegated(&l_my_signing_addr)) {
            log_it(L_WARNING, "Signing key is not delegated by stake service. Switch off validator mode");
            return -6;
        }
    } else {
        if (!s_validator_check(&l_my_signing_addr, l_esbocs_pvt->poa_validators)) {
            log_it(L_WARNING, "Signing key is not present in PoA certs list. Switch off validator mode");
            return -7;
        }
    }

    dap_chain_esbocs_session_t *l_session = DAP_NEW_Z(dap_chain_esbocs_session_t);
    if(!l_session) {
        log_it(L_CRITICAL, "Memory allocation error");
        return -8;
    }
    l_session->chain = a_chain;
    l_session->esbocs = l_esbocs;
    l_esbocs->session = l_session;
    l_session->my_addr.uint64 = dap_chain_net_get_cur_addr_int(l_net);
    l_session->my_signing_addr = l_my_signing_addr;
    s_session_load_penaltys(l_session);
    dap_global_db_context_exec(s_session_db_serialize, l_session);
    dap_global_db_add_notify_group_mask(dap_global_db_context_get_default()->instance,
                                        DAP_CHAIN_ESBOCS_GDB_GROUPS_PREFIX ".*",
                                        s_db_change_notifier, l_session);
    pthread_mutexattr_t l_mutex_attr;
    pthread_mutexattr_init(&l_mutex_attr);
    pthread_mutexattr_settype(&l_mutex_attr, PTHREAD_MUTEX_RECURSIVE);
    pthread_mutex_init(&l_session->mutex, &l_mutex_attr);
    pthread_mutexattr_destroy(&l_mutex_attr);
    dap_stream_ch_chain_voting_in_callback_add(l_session, s_session_packet_in);
    dap_chain_add_callback_notify(a_chain, s_new_atom_notifier, l_session);
    s_session_round_new(l_session);

    log_it(L_INFO, "Init session for net:%s, chain:%s", a_chain->net_name, a_chain->name);
    DL_APPEND(s_session_items, l_session);
    if (!s_session_cs_timer) {
        s_session_cs_timer = dap_timerfd_start(1000, s_session_timer, NULL);
        debug_if(l_esbocs_pvt->debug, L_MSG, "Consensus main timer is started");
    }
    return 0;
}

static uint256_t s_callback_get_minimum_fee(dap_chain_t *a_chain)
{
    dap_chain_cs_blocks_t *l_blocks = DAP_CHAIN_CS_BLOCKS(a_chain);
    dap_chain_esbocs_t *l_esbocs = DAP_CHAIN_ESBOCS(l_blocks);
    dap_chain_esbocs_pvt_t *l_esbocs_pvt = PVT(l_esbocs);

    return l_esbocs_pvt->minimum_fee;
}

static dap_enc_key_t *s_callback_get_sign_key(dap_chain_t *a_chain)
{
    dap_chain_cs_blocks_t *l_blocks = DAP_CHAIN_CS_BLOCKS(a_chain);
    dap_chain_esbocs_t *l_esbocs = DAP_CHAIN_ESBOCS(l_blocks);
    dap_chain_esbocs_pvt_t *l_esbocs_pvt = PVT(l_esbocs);

    return l_esbocs_pvt->blocks_sign_key;
}

static void s_callback_delete(dap_chain_cs_blocks_t *a_blocks)
{
    dap_chain_esbocs_t *l_esbocs = DAP_CHAIN_ESBOCS(a_blocks);
    dap_chain_esbocs_session_t *l_session = l_esbocs->session;
    pthread_mutex_lock(&l_session->mutex);
    DL_DELETE(s_session_items, l_session);
    if (!s_session_items)
        dap_timerfd_delete_mt(s_session_cs_timer->worker, s_session_cs_timer->esocket_uuid);
    s_session_round_clear(l_session);
    dap_chain_esbocs_sync_item_t *l_sync_item, *l_sync_tmp;
    HASH_ITER(hh, l_session->sync_items, l_sync_item, l_sync_tmp) {
        HASH_DEL(l_session->sync_items, l_sync_item);
        dap_list_free_full(l_sync_item->messages, NULL);
        DAP_DELETE(l_sync_item);
    }
    dap_chain_esbocs_penalty_item_t *l_pen_item, *l_pen_tmp;
    HASH_ITER(hh, l_session->penalty, l_pen_item, l_pen_tmp) {
        HASH_DEL(l_session->penalty, l_pen_item);
        DAP_DELETE(l_pen_item);
    }
    pthread_mutex_unlock(&l_session->mutex);
    DAP_DELETE(l_session);
    if (l_esbocs->_pvt)
        DAP_DELETE(l_esbocs->_pvt);
    DAP_DEL_Z(a_blocks->_inheritor);
}

static void *s_callback_list_copy(const void *a_validator, UNUSED_ARG void *a_data)
{
    return DAP_DUP((dap_chain_esbocs_validator_t *)a_validator);
}

static void *s_callback_list_form(const void *a_srv_validator, UNUSED_ARG void *a_data)
{
    dap_chain_esbocs_validator_t *l_validator = DAP_NEW_Z(dap_chain_esbocs_validator_t);
    if (!l_validator) {
        log_it(L_CRITICAL, "Memory allocation error");
        return NULL;
    }
    l_validator->node_addr = ((dap_chain_net_srv_stake_item_t *)a_srv_validator)->node_addr;
    l_validator->signing_addr = ((dap_chain_net_srv_stake_item_t *)a_srv_validator)->signing_addr;
    l_validator->weight = ((dap_chain_net_srv_stake_item_t *)a_srv_validator)->value;
    return l_validator;
}

static void s_callback_set_min_validators_count(dap_chain_t *a_chain, uint16_t a_new_value)
{
    dap_chain_cs_blocks_t *l_blocks = DAP_CHAIN_CS_BLOCKS(a_chain);
    dap_chain_esbocs_t *l_esbocs = DAP_CHAIN_ESBOCS(l_blocks);
    dap_chain_esbocs_pvt_t *l_esbocs_pvt = PVT(l_esbocs);
    if (a_new_value)
        l_esbocs_pvt->min_validators_count = a_new_value;
    else {
        dap_hash_fast_t l_stake_tx_hash = {};
        dap_chain_net_t *l_net = dap_chain_net_by_id(a_chain->net_id);
        uint256_t l_weight = dap_chain_net_srv_stake_get_allowed_min_value();
        for (dap_list_t *it = l_esbocs_pvt->poa_validators; it; it = it->next) {
            dap_chain_esbocs_validator_t *l_validator = it->data;
            dap_chain_net_srv_stake_key_delegate(l_net, &l_validator->signing_addr, &l_stake_tx_hash,
                                                 l_weight, &l_validator->node_addr);
        }
        l_esbocs_pvt->min_validators_count = l_esbocs_pvt->start_validators_min;
    }
}

static dap_list_t *s_get_validators_list(dap_chain_esbocs_session_t *a_session, uint64_t a_skip_count)
{
    dap_chain_esbocs_pvt_t *l_esbocs_pvt = PVT(a_session->esbocs);
    dap_list_t *l_ret = NULL;

    if (!l_esbocs_pvt->poa_mode) {
        dap_list_t *l_validators = dap_chain_net_srv_stake_get_validators(a_session->chain->net_id, true);
        a_session->cur_round.all_validators = dap_list_copy_deep(l_validators, s_callback_list_form, NULL);
        uint16_t l_total_validators_count = dap_list_length(l_validators);
        if (l_total_validators_count < l_esbocs_pvt->min_validators_count) {
            l_ret = dap_list_copy_deep(l_esbocs_pvt->poa_validators, s_callback_list_copy, NULL);
            dap_list_free_full(l_validators, NULL);
            return l_ret;
        }

        // TODO: make dap_chain_net_srv_stake_get_total_weight() call
        uint256_t l_total_weight = uint256_0;
        for (dap_list_t *it = l_validators; it; it = it->next) {
            if (SUM_256_256(l_total_weight,
                            ((dap_chain_net_srv_stake_item_t *)it->data)->value,
                            &l_total_weight)) {
                log_it(L_CRITICAL, "Total stake locked value overflow"); // Is it possible?
                dap_list_free_full(l_validators, NULL);
                return NULL;
            }
        }

        size_t l_consensus_optimum = (size_t)l_esbocs_pvt->min_validators_count * 2 - 1;
        size_t l_need_vld_cnt = MIN(l_total_validators_count, l_consensus_optimum);

        dap_pseudo_random_seed(*(uint256_t *)&a_session->cur_round.last_block_hash);
        for (uint64_t i = 0; i < a_skip_count * l_need_vld_cnt; i++)
            dap_pseudo_random_get(uint256_0, NULL);
        for (size_t l_current_vld_cnt = 0; l_current_vld_cnt < l_need_vld_cnt; l_current_vld_cnt++) {
            uint256_t l_raw_result;
            uint256_t l_chosen_weight = dap_pseudo_random_get(l_total_weight, &l_raw_result);
            if (false) { //PVT(a_session->esbocs)->debug) {
                char *l_chosen_weignt_str = dap_chain_balance_print(l_chosen_weight);
                char *l_total_weight_str = dap_chain_balance_print(l_total_weight);
                char *l_seed_hash_str = dap_hash_fast_to_str_new(&a_session->cur_round.last_block_hash);
                char *l_raw_result_str = dap_chain_balance_print(l_raw_result);
                log_it(L_MSG, "Round seed %s, sync attempt %"DAP_UINT64_FORMAT_U", chosen weight %s from %s, by number %s",
                                l_seed_hash_str, a_skip_count + 1,
                                l_chosen_weignt_str, l_total_weight_str, l_raw_result_str);
                DAP_DELETE(l_chosen_weignt_str);
                DAP_DELETE(l_total_weight_str);
                DAP_DELETE(l_raw_result_str);
                DAP_DELETE(l_seed_hash_str);
            }
            dap_list_t *l_chosen = NULL;
            uint256_t l_cur_weight = uint256_0;
            for (dap_list_t *it = l_validators; it; it = it->next) {
                SUM_256_256(l_cur_weight,
                            ((dap_chain_net_srv_stake_item_t *)it->data)->value,
                            &l_cur_weight);
                if (compare256(l_chosen_weight, l_cur_weight) == -1) {
                    l_chosen = it;
                    break;
                }
            }
            l_ret = dap_list_append(l_ret, s_callback_list_form(l_chosen->data, NULL));

            SUBTRACT_256_256(l_total_weight,
                             ((dap_chain_net_srv_stake_item_t *)l_chosen->data)->value,
                             &l_total_weight);
            l_validators = dap_list_remove_link(l_validators, l_chosen);
            DAP_DELETE(l_chosen->data);
            DAP_DELETE(l_chosen);
        }
        dap_list_free_full(l_validators, NULL);
    } else
        l_ret = dap_list_copy_deep(l_esbocs_pvt->poa_validators, s_callback_list_copy, NULL);

    return l_ret;
}

static void s_get_last_block_hash(dap_chain_t *a_chain, dap_chain_hash_fast_t *a_last_hash_ptr)
{
    dap_chain_atom_iter_t *l_iter = a_chain->callback_atom_iter_create(a_chain, c_dap_chain_cell_id_null, false);
    dap_chain_atom_ptr_t *l_ptr_list = a_chain->callback_atom_iter_get_lasts(l_iter, NULL, NULL);
    DAP_DEL_Z(l_ptr_list);
    *a_last_hash_ptr = l_iter->cur_hash ? *l_iter->cur_hash : (dap_hash_fast_t){0};
    a_chain->callback_atom_iter_delete(l_iter);
}

static int s_callback_addr_compare(const void *a_list_data, const void *a_user_data)
{
    return memcmp(&((dap_chain_esbocs_validator_t *)a_list_data)->signing_addr,
                  (dap_chain_addr_t *)a_user_data, sizeof(dap_chain_addr_t));
}

static dap_list_t *s_validator_check(dap_chain_addr_t *a_addr, dap_list_t *a_validators)
{
    return dap_list_find_custom(a_validators, a_addr, s_callback_addr_compare);
}

static int s_callback_addr_compare_synced(const void *a_list_data, const void *a_user_data)
{
    return memcmp(&((dap_chain_esbocs_validator_t *)a_list_data)->signing_addr,
                  (dap_chain_addr_t *)a_user_data, sizeof(dap_chain_addr_t)) ||
            !((dap_chain_esbocs_validator_t *)a_list_data)->is_synced;
}

static dap_list_t *s_validator_check_synced(dap_chain_addr_t *a_addr, dap_list_t *a_validators)
{
    return dap_list_find_custom(a_validators, a_addr, s_callback_addr_compare_synced);
}


static void s_session_send_startsync(dap_chain_esbocs_session_t *a_session)
{
    if (a_session->cur_round.sync_sent)
        return;     // Sync message already was sent
    dap_chain_hash_fast_t l_last_block_hash;
    s_get_last_block_hash(a_session->chain, &l_last_block_hash);
    a_session->ts_round_sync_start = dap_time_now();
    if (!dap_hash_fast_compare(&l_last_block_hash, &a_session->cur_round.last_block_hash))
        return;     // My last block hash has changed, skip sync message
    if (PVT(a_session->esbocs)->debug) {
        dap_string_t *l_addr_list = dap_string_new("");
        for (dap_list_t *it = a_session->cur_round.validators_list; it; it = it->next) {
            dap_string_append_printf(l_addr_list, NODE_ADDR_FP_STR"; ",
                                     NODE_ADDR_FP_ARGS_S(((dap_chain_esbocs_validator_t *)it->data)->node_addr));
        }
        char *l_sync_hash = dap_chain_hash_fast_to_str_new(&a_session->db_hash);
        log_it(L_MSG, "net:%s, chain:%s, round:%"DAP_UINT64_FORMAT_U"."
                       " Sent START_SYNC pkt, sync attempt %"DAP_UINT64_FORMAT_U" current validators list: %s DB sync hash %s",
                            a_session->chain->net_name, a_session->chain->name, a_session->cur_round.id,
                                a_session->cur_round.sync_attempt, l_addr_list->str, l_sync_hash);
        dap_string_free(l_addr_list, true);
        DAP_DELETE(l_sync_hash);
    }
    dap_list_t *l_inactive_validators = dap_chain_net_srv_stake_get_validators(a_session->chain->net_id, false);
    dap_list_t *l_inactive_sendlist = dap_list_copy_deep(l_inactive_validators, s_callback_list_form, NULL);
    dap_list_free_full(l_inactive_validators, NULL);
    dap_list_t *l_total_sendlist = dap_list_concat(a_session->cur_round.all_validators, l_inactive_sendlist);
    struct sync_params l_params = { .attempt = a_session->cur_round.sync_attempt, .db_hash = a_session->db_hash };
    s_message_send(a_session, DAP_CHAIN_ESBOCS_MSG_TYPE_START_SYNC, &l_last_block_hash,
                   &l_params, sizeof(struct sync_params),
                   l_total_sendlist);
    if (l_inactive_sendlist && l_inactive_sendlist->prev) { // List splitting
        l_inactive_sendlist->prev->next = NULL;
        l_inactive_sendlist->prev = NULL;
    }
    dap_list_free_full(l_inactive_sendlist, NULL);
    a_session->cur_round.sync_sent = true;
}

static bool s_session_send_startsync_on_timer(void *a_arg)
{
    dap_chain_esbocs_session_t *l_session = a_arg;
    pthread_mutex_lock(&l_session->mutex);
    s_session_send_startsync(l_session);
    l_session->sync_timer = NULL;
    pthread_mutex_unlock(&l_session->mutex);
    return false;
}

static void s_session_update_penalty(dap_chain_esbocs_session_t *a_session)
{
    for (dap_list_t *it = a_session->cur_round.all_validators; it; it = it->next) {
        if (((dap_chain_esbocs_validator_t *)it->data)->is_synced)
            continue;   // Penalty for non synced participants only
        dap_chain_esbocs_penalty_item_t *l_item = NULL;
        dap_chain_addr_t *l_signing_addr = &((dap_chain_esbocs_validator_t *)it->data)->signing_addr;
        HASH_FIND(hh, a_session->penalty, l_signing_addr, sizeof(*l_signing_addr), l_item);
        if (!l_item) {
            l_item = DAP_NEW_Z(dap_chain_esbocs_penalty_item_t);
            if (!l_item) {
        log_it(L_CRITICAL, "Memory allocation error");
                return;
            }
            l_item->signing_addr = *l_signing_addr;
            HASH_ADD(hh, a_session->penalty, signing_addr, sizeof(*l_signing_addr), l_item);
        }
        if (PVT(a_session->esbocs)->debug) {
            char *l_addr_str = dap_chain_addr_to_str(l_signing_addr);
            log_it(L_DEBUG, "Increment miss count %d for addr %s. Miss count for kick is %d",
                                    l_item->miss_count, l_addr_str, DAP_CHAIN_ESBOCS_PENALTY_KICK);
            DAP_DELETE(l_addr_str);
        }
        l_item->miss_count++;
    }
}

static void s_session_round_clear(dap_chain_esbocs_session_t *a_session)
{
    dap_chain_esbocs_message_item_t *l_message_item, *l_message_tmp;
    HASH_ITER(hh, a_session->cur_round.message_items, l_message_item, l_message_tmp) {
        HASH_DEL(a_session->cur_round.message_items, l_message_item);
        DAP_DELETE(l_message_item->message);
        DAP_DELETE(l_message_item);
    }
    dap_chain_esbocs_store_t *l_store_item, *l_store_tmp;
    HASH_ITER(hh, a_session->cur_round.store_items, l_store_item, l_store_tmp) {
        HASH_DEL(a_session->cur_round.store_items, l_store_item);
        dap_list_free_full(l_store_item->candidate_signs, NULL);
        DAP_DELETE(l_store_item);
    }
    dap_list_free_full(a_session->cur_round.validators_list, NULL);
    dap_list_free_full(a_session->cur_round.all_validators, NULL);

    DAP_DEL_Z(a_session->cur_round.directive);

    a_session->cur_round = (dap_chain_esbocs_round_t){
            .id = a_session->cur_round.id,
            .attempt_num = 1,
            .last_block_hash = a_session->cur_round.last_block_hash,
            .sync_attempt = a_session->cur_round.sync_attempt
    };
}

static void s_session_round_new(dap_chain_esbocs_session_t *a_session)
{
    if (!a_session->round_fast_forward) {
        s_session_update_penalty(a_session);
        dap_stream_ch_voting_queue_clear();
    }
    s_session_round_clear(a_session);
    a_session->cur_round.id++;
    a_session->cur_round.sync_attempt++;

    if (a_session->sync_timer) {
        dap_timerfd_delete_mt(a_session->sync_timer->worker, a_session->sync_timer->esocket_uuid);
        a_session->sync_timer = NULL;
    }
    a_session->state = DAP_CHAIN_ESBOCS_SESSION_STATE_WAIT_START;
    a_session->ts_round_sync_start = 0;
    a_session->ts_stage_entry = 0;

    dap_hash_fast_t l_last_block_hash;
    s_get_last_block_hash(a_session->chain, &l_last_block_hash);
    if (!dap_hash_fast_compare(&l_last_block_hash, &a_session->cur_round.last_block_hash) ||
            (!dap_hash_fast_is_blank(&l_last_block_hash) &&
                dap_hash_fast_is_blank(&a_session->cur_round.last_block_hash))) {
        a_session->cur_round.last_block_hash = l_last_block_hash;
        if (!a_session->round_fast_forward)
            a_session->cur_round.sync_attempt = 1;
    }
    if (!PVT(a_session->esbocs)->emergency_mode) {
        a_session->cur_round.validators_list = s_get_validators_list(a_session, a_session->cur_round.sync_attempt - 1);
        if (!a_session->cur_round.validators_list) {
            log_it(L_WARNING, "Totally no active validators found");
            a_session->ts_round_sync_start = dap_time_now();
            return;
        }
    }
    bool l_round_already_started = a_session->round_fast_forward;
    dap_chain_esbocs_sync_item_t *l_item, *l_tmp;
    HASH_FIND(hh, a_session->sync_items, &a_session->cur_round.last_block_hash, sizeof(dap_hash_fast_t), l_item);
    if (l_item) {
        debug_if(PVT(a_session->esbocs)->debug,
                 L_MSG, "net:%s, chain:%s, round:%"DAP_UINT64_FORMAT_U" already started. Process sync messages",
                            a_session->chain->net_name, a_session->chain->name, a_session->cur_round.id);
        l_round_already_started = true;
        for (dap_list_t *it = l_item->messages; it; it = it->next) {
            dap_hash_fast_t l_msg_hash;
            dap_chain_esbocs_message_t *l_msg = it->data;
            size_t l_msg_size = s_get_esbocs_message_size(l_msg);
            dap_hash_fast(l_msg, l_msg_size, &l_msg_hash);
            s_session_packet_in(a_session, NULL, NULL, &l_msg_hash, (uint8_t *)l_msg, l_msg_size);
        }
    }
    HASH_ITER(hh, a_session->sync_items, l_item, l_tmp) {
        HASH_DEL(a_session->sync_items, l_item);
        dap_list_free_full(l_item->messages, NULL);
        DAP_DELETE(l_item);
    }

    if (!a_session->cur_round.sync_sent) {
        uint16_t l_sync_send_delay =  a_session->sync_failed ?
                                            s_get_round_skip_timeout(a_session) :
                                            PVT(a_session->esbocs)->new_round_delay;
        if (l_round_already_started)
            l_sync_send_delay = 0;
        debug_if(PVT(a_session->esbocs)->debug, L_MSG,
                 "net:%s, chain:%s, round:%"DAP_UINT64_FORMAT_U" start. Syncing validators in %u seconds",
                    a_session->chain->net_name, a_session->chain->name,
                        a_session->cur_round.id, l_sync_send_delay);
        if (l_sync_send_delay)
            a_session->sync_timer = dap_timerfd_start(l_sync_send_delay * 1000, s_session_send_startsync_on_timer, a_session);
        else
            s_session_send_startsync(a_session);
    }
    a_session->round_fast_forward = false;
    a_session->sync_failed = false;
    a_session->listen_ensure = 0;
}

static void s_session_attempt_new(dap_chain_esbocs_session_t *a_session)
{
    if (a_session->cur_round.attempt_num++ > PVT(a_session->esbocs)->round_attempts_max ) {
        debug_if(PVT(a_session->esbocs)->debug, L_MSG, "net:%s, chain:%s, round:%"DAP_UINT64_FORMAT_U"."
                                                        " Round finished by reason: attempts is out",
                                                            a_session->chain->net_name, a_session->chain->name,
                                                                a_session->cur_round.id);
        s_session_round_new(a_session);
        return;
    }
    for (dap_list_t *it = a_session->cur_round.validators_list; it; it = it->next) {
        dap_chain_esbocs_validator_t *l_validator = it->data;
        if (l_validator->is_synced && !l_validator->is_chosen) {
            // We have synced validator with no submitted candidate
            debug_if(PVT(a_session->esbocs)->debug, L_MSG, "net:%s, chain:%s, round:%"DAP_UINT64_FORMAT_U". Attempt:%hhu is started",
                                                                a_session->chain->net_name, a_session->chain->name,
                                                                    a_session->cur_round.id, a_session->cur_round.attempt_num);
            s_session_state_change(a_session, DAP_CHAIN_ESBOCS_SESSION_STATE_WAIT_PROC, dap_time_now());
            return;
        }
    }
    debug_if(PVT(a_session->esbocs)->debug, L_MSG, "net:%s, chain:%s, round:%"DAP_UINT64_FORMAT_U"."
                                                    " Round finished by reason: all synced validators already tryed their attempts",
                                                        a_session->chain->net_name, a_session->chain->name,
                                                            a_session->cur_round.id);
    s_session_round_new(a_session);
}

static uint64_t s_session_calc_current_round_id(dap_chain_esbocs_session_t *a_session)
{
    uint16_t l_total_validators_count = dap_list_length(a_session->cur_round.all_validators);
    struct {
        uint64_t id;
        uint16_t counter;
    } l_id_candidates[l_total_validators_count];
    uint16_t l_fill_idx = 0;
    dap_chain_esbocs_message_item_t *l_item, *l_tmp;
    HASH_ITER(hh, a_session->cur_round.message_items, l_item, l_tmp) {
        if (l_item->message->hdr.type == DAP_CHAIN_ESBOCS_MSG_TYPE_START_SYNC &&
                a_session->cur_round.sync_attempt == l_item->message->hdr.attempt_num) {
            uint64_t l_id_candidate = l_item->message->hdr.round_id;
            bool l_candidate_found = false;
            for (uint16_t i = 0; i < l_fill_idx; i++)
                if (l_id_candidates[i].id == l_id_candidate) {
                    l_id_candidates[i].counter++;
                    l_candidate_found = true;
                    break;
                }
            if (!l_candidate_found) {
                l_id_candidates[l_fill_idx].id = l_id_candidate;
                l_id_candidates[l_fill_idx].counter = 1;
                if (++l_fill_idx > l_total_validators_count) {
                    log_it(L_ERROR, "Count of sync messages with same sync attempt is greater"
                                      " than totel validators count %hu > %hu",
                                        l_fill_idx, l_total_validators_count);
                    l_fill_idx--;
                    break;
                }
            }
        }
    }
    uint64_t l_ret = 0;
    uint16_t l_counter_max = 0;
    for (uint16_t i = 0; i < l_fill_idx; i++) {
        if (l_id_candidates[i].counter > l_counter_max) { // Choose maximum counter
            l_counter_max = l_id_candidates[i].counter;
            l_ret = l_id_candidates[i].id;
        } else if (l_id_candidates[i].counter == l_counter_max) // Choose maximum round ID
            l_ret = MAX(l_ret, l_id_candidates[i].id);
    }
    return l_ret ? l_ret : a_session->cur_round.id;
}

static int s_signs_sort_callback(const void *a_sign1, const void *a_sign2, UNUSED_ARG void *a_user_data)
{
    size_t l_size1 = dap_sign_get_size((dap_sign_t *)a_sign1);
    size_t l_size2 = dap_sign_get_size((dap_sign_t *)a_sign2);
    size_t l_size_min = MIN(l_size1, l_size2);
    int l_ret = memcmp(a_sign1, a_sign2, l_size_min);
    if (!l_ret) {
        if (l_size1 < l_size2)
            l_ret = -1;
        else if (l_size1 > l_size2)
            l_ret = 1;
    }
    return l_ret;
}

dap_chain_esbocs_directive_t *s_session_directive_ready(dap_chain_esbocs_session_t *a_session)
{
    size_t l_list_length = dap_list_length(a_session->cur_round.all_validators);
    if (a_session->cur_round.total_validators_synced * 3 < l_list_length * 2)
        return NULL; // Not a valid round, less than 2/3 participants
    bool l_kick = false;
    dap_chain_esbocs_penalty_item_t *l_item, *l_tmp;
    HASH_ITER(hh, a_session->penalty, l_item, l_tmp) {
        int l_key_state = dap_chain_net_srv_stake_key_delegated(&l_item->signing_addr);
        if (l_key_state == 0) {
            HASH_DEL(a_session->penalty, l_item);
            DAP_DELETE(l_item);
            continue;
        }
        if (l_item->miss_count >= DAP_CHAIN_ESBOCS_PENALTY_KICK && l_key_state == 1) {
            l_kick = true;
            break;
        }
        if (l_item->miss_count == 0 && l_key_state == -1)
            break;
    }
    if (!l_item)
        return NULL;
    debug_if(PVT(a_session->esbocs)->debug, L_MSG, "Current consensus online %hu from %zu is acceptable, so issue the directive",
                                                    a_session->cur_round.total_validators_synced, l_list_length);
    uint32_t l_directive_size = s_directive_calc_size(l_kick ? DAP_CHAIN_ESBOCS_DIRECTIVE_KICK : DAP_CHAIN_ESBOCS_DIRECTIVE_LIFT);
    dap_chain_esbocs_directive_t *l_ret = DAP_NEW_Z_SIZE(dap_chain_esbocs_directive_t, l_directive_size);
    l_ret->version = DAP_CHAIN_ESBOCS_DIRECTIVE_VERSION;
    l_ret->type = l_kick ? DAP_CHAIN_ESBOCS_DIRECTIVE_KICK : DAP_CHAIN_ESBOCS_DIRECTIVE_LIFT;
    l_ret->size = l_directive_size;
    l_ret->timestamp = dap_nanotime_now();
    dap_tsd_t *l_tsd = (dap_tsd_t *)l_ret->tsd;
    l_tsd->type = DAP_CHAIN_ESBOCS_DIRECTIVE_TSD_TYPE_ADDR;
    l_tsd->size = sizeof(dap_chain_addr_t);
    *(dap_chain_addr_t *)l_tsd->data = l_item->signing_addr;
    return l_ret;
}

static void s_session_state_change(dap_chain_esbocs_session_t *a_session, enum s_esbocs_session_state a_new_state, dap_time_t a_time)
{
    if (a_new_state != DAP_CHAIN_ESBOCS_SESSION_STATE_PREVIOUS) {
        if (a_session->state == DAP_CHAIN_ESBOCS_SESSION_STATE_WAIT_VOTING) {
            // Do not change this state, state changing will be applied after return to PREVIOUS state
            a_session->old_state = a_new_state;
            return;
        }
        a_session->old_state = a_session->state;
    }
    a_session->state = a_new_state;
    a_session->ts_stage_entry = a_time;

    switch (a_new_state) {
    case DAP_CHAIN_ESBOCS_SESSION_STATE_WAIT_PROC: {
        dap_chain_esbocs_validator_t *l_validator = NULL;
        if (!a_session->cur_round.validators_list && PVT(a_session->esbocs)->emergency_mode) {
            for (dap_list_t *it = a_session->cur_round.all_validators; it; it = it->next) {
                l_validator = it->data;
                if (l_validator->is_synced)
                    a_session->cur_round.validators_list = dap_list_append(
                                a_session->cur_round.validators_list, DAP_DUP(l_validator));
            }
        }
        for (dap_list_t *it = a_session->cur_round.validators_list; it; it = it->next) {
            l_validator = it->data;
            if (l_validator->is_synced && !l_validator->is_chosen) {
                l_validator->is_chosen = true;
                break;
            }
        }
        a_session->cur_round.attempt_submit_validator = l_validator->signing_addr;
        if (dap_chain_addr_compare(&a_session->cur_round.attempt_submit_validator, &a_session->my_signing_addr)) {
            dap_chain_esbocs_directive_t *l_directive = NULL;
            if (!a_session->cur_round.directive && !PVT(a_session->esbocs)->emergency_mode)
                l_directive = s_session_directive_ready(a_session);
            if (l_directive) {
                dap_hash_fast_t l_directive_hash;
                dap_hash_fast(l_directive, l_directive->size, &l_directive_hash);
                if (PVT(a_session->esbocs)->debug) {
                    char *l_candidate_hash_str = dap_chain_hash_fast_to_str_new(&l_directive_hash);
                    log_it(L_MSG, "net:%s, chain:%s, round:%"DAP_UINT64_FORMAT_U", attempt:%hhu. Put on the vote my directive:%s",
                            a_session->chain->net_name, a_session->chain->name,
                                a_session->cur_round.id, a_session->cur_round.attempt_num, l_candidate_hash_str);
                    DAP_DELETE(l_candidate_hash_str);
                }
                s_message_send(a_session, DAP_CHAIN_ESBOCS_MSG_TYPE_DIRECTIVE, &l_directive_hash,
                                    l_directive, l_directive->size, a_session->cur_round.all_validators);
                DAP_DELETE(l_directive);
            } else
                s_session_candidate_submit(a_session);
        } else {
            for (dap_chain_esbocs_message_item_t *l_item = a_session->cur_round.message_items; l_item; l_item = l_item->hh.next) {
                if (l_item->message->hdr.type == DAP_CHAIN_ESBOCS_MSG_TYPE_SUBMIT &&
                        dap_chain_addr_compare(&l_item->signing_addr, &a_session->cur_round.attempt_submit_validator)) {
                    dap_hash_fast_t *l_candidate_hash = &l_item->message->hdr.candidate_hash;
                    if (dap_hash_fast_is_blank(l_candidate_hash))
                        s_session_attempt_new(a_session);
                    else {
                        dap_chain_esbocs_store_t *l_store;
                        HASH_FIND(hh, a_session->cur_round.store_items, l_candidate_hash, sizeof(dap_chain_hash_fast_t), l_store);
                        if (l_store) {
                            a_session->cur_round.attempt_candidate_hash = *l_candidate_hash;
                            s_session_state_change(a_session, DAP_CHAIN_ESBOCS_SESSION_STATE_WAIT_SIGNS, dap_time_now());
                            // Verify and vote already submitted candidate
                            s_session_candidate_verify(a_session, l_store->candidate, l_store->candidate_size, l_candidate_hash);
                        }
                    }
                    break;
                }
            }
        }
    } break;
    case DAP_CHAIN_ESBOCS_SESSION_STATE_WAIT_FINISH: {
        dap_chain_esbocs_store_t *l_store;
        HASH_FIND(hh, a_session->cur_round.store_items, &a_session->cur_round.attempt_candidate_hash, sizeof(dap_hash_fast_t), l_store);
        if (!l_store) {
            log_it(L_ERROR, "No finish candidate found!");
            break;
        }
        l_store->candidate_signs = dap_list_sort(l_store->candidate_signs, s_signs_sort_callback);
        size_t l_candidate_size_exclude_signs = l_store->candidate_size;
        for (dap_list_t *it = l_store->candidate_signs; it; it = it->next) {
            dap_sign_t *l_candidate_sign = (dap_sign_t *)it->data;
            size_t l_candidate_sign_size = dap_sign_get_size(l_candidate_sign);
            dap_chain_addr_t l_signing_addr_cur;
            dap_chain_addr_fill_from_sign(&l_signing_addr_cur, l_candidate_sign, a_session->chain->net_id);
            l_store->candidate = DAP_REALLOC(l_store->candidate, l_store->candidate_size + l_candidate_sign_size);
            if (dap_chain_addr_compare(&l_signing_addr_cur, &a_session->cur_round.attempt_submit_validator) &&
                                       l_store->candidate_size != l_candidate_size_exclude_signs) {
                // If it's the primary attempt validator sign, place it in the beginnig
                if (l_store->candidate_size > l_candidate_size_exclude_signs)
                    memmove((byte_t *)l_store->candidate + l_candidate_size_exclude_signs + l_candidate_sign_size,
                            (byte_t *)l_store->candidate + l_candidate_size_exclude_signs,
                            l_store->candidate_size - l_candidate_size_exclude_signs);
                memcpy((byte_t *)l_store->candidate + l_candidate_size_exclude_signs, l_candidate_sign, l_candidate_sign_size);
            } else
                memcpy(((byte_t *)l_store->candidate) + l_store->candidate_size, l_candidate_sign, l_candidate_sign_size);
            l_store->candidate_size += l_candidate_sign_size;
        }
        l_store->candidate->hdr.meta_n_datum_n_signs_size = l_store->candidate_size - sizeof(l_store->candidate->hdr);
        dap_hash_fast(l_store->candidate, l_store->candidate_size, &l_store->precommit_candidate_hash);
        // Process received earlier PreCommit messages
        dap_chain_esbocs_message_item_t *l_chain_message, *l_chain_message_tmp;
        HASH_ITER(hh, a_session->cur_round.message_items, l_chain_message, l_chain_message_tmp) {
            if (l_chain_message->message->hdr.type == DAP_CHAIN_ESBOCS_MSG_TYPE_PRE_COMMIT &&
                    dap_hash_fast_compare(&l_chain_message->message->hdr.candidate_hash,
                                          &a_session->cur_round.attempt_candidate_hash)) {
                s_session_candidate_precommit(a_session, l_chain_message->message);
            }
        }
        // Send own PreCommit
        s_message_send(a_session, DAP_CHAIN_ESBOCS_MSG_TYPE_PRE_COMMIT, &l_store->candidate_hash,
                            &l_store->precommit_candidate_hash, sizeof(dap_chain_hash_fast_t),
                                a_session->cur_round.validators_list);
    } break;
    case DAP_CHAIN_ESBOCS_SESSION_STATE_PREVIOUS: {
        if (a_session->old_state != DAP_CHAIN_ESBOCS_SESSION_STATE_PREVIOUS)
            s_session_state_change(a_session, a_session->old_state, a_time);
        else {
            log_it(L_ERROR, "No previous state registered, can't roll back");
            s_session_round_new(a_session);
        }
    }
    default:
        break;
    }
}

static void s_session_proc_state(dap_chain_esbocs_session_t *a_session)
{
    if (pthread_mutex_trylock(&a_session->mutex) != 0)
        return; // Session is busy
    bool l_cs_debug = PVT(a_session->esbocs)->debug;
    dap_time_t l_time = dap_time_now();
    switch (a_session->state) {
    case DAP_CHAIN_ESBOCS_SESSION_STATE_WAIT_START: {
        a_session->listen_ensure = 1;
        bool l_round_skip = !s_validator_check(&a_session->my_signing_addr, a_session->cur_round.validators_list);
        if (a_session->ts_round_sync_start && l_time - a_session->ts_round_sync_start >=
                PVT(a_session->esbocs)->round_start_sync_timeout) {
            if (a_session->cur_round.validators_synced_count >= PVT(a_session->esbocs)->min_validators_count && !l_round_skip) {
                a_session->cur_round.id = s_session_calc_current_round_id(a_session);
                debug_if(l_cs_debug, L_MSG, "net:%s, chain:%s, round:%"DAP_UINT64_FORMAT_U", attempt:%hhu."
                                            " Minimum count of validators are synchronized, wait to submit candidate",
                                                a_session->chain->net_name, a_session->chain->name,
                                                    a_session->cur_round.id, a_session->cur_round.attempt_num);
                s_session_state_change(a_session, DAP_CHAIN_ESBOCS_SESSION_STATE_WAIT_PROC, l_time);
            } else { // timeout start sync
                debug_if(l_cs_debug, L_MSG, "net:%s, chain:%s, round:%"DAP_UINT64_FORMAT_U", attempt:%hhu."
                                            " Round finished by reason: %s",
                                                a_session->chain->net_name, a_session->chain->name,
                                                    a_session->cur_round.id, a_session->cur_round.attempt_num,
                                                        l_round_skip ? "skipped" : "can't synchronize minimum number of validators");
                a_session->sync_failed = true;
                s_session_round_new(a_session);
            }
        }
    } break;
    case DAP_CHAIN_ESBOCS_SESSION_STATE_WAIT_PROC:
        if (l_time - a_session->ts_stage_entry >= PVT(a_session->esbocs)->round_attempt_timeout * a_session->listen_ensure) {
            a_session->listen_ensure += 2;
            debug_if(l_cs_debug, L_MSG, "net:%s, chain:%s, round:%"DAP_UINT64_FORMAT_U", attempt:%hhu."
                                        " Attempt finished by reason: haven't cantidate submitted",
                                            a_session->chain->net_name, a_session->chain->name,
                                                a_session->cur_round.id, a_session->cur_round.attempt_num);
            s_session_attempt_new(a_session);
        }
        break;
    case DAP_CHAIN_ESBOCS_SESSION_STATE_WAIT_SIGNS:
        if (l_time - a_session->ts_stage_entry >= PVT(a_session->esbocs)->round_attempt_timeout) {
            dap_chain_esbocs_store_t *l_store;
            HASH_FIND(hh, a_session->cur_round.store_items, &a_session->cur_round.attempt_candidate_hash, sizeof(dap_hash_fast_t), l_store);
            if (!l_store) {
                log_it(L_ERROR, "No round candidate found!");
                s_session_attempt_new(a_session);
                break;
            }
            if (dap_list_length(l_store->candidate_signs) >= PVT(a_session->esbocs)->min_validators_count) {
                if(l_cs_debug) {
                    char *l_candidate_hash_str = dap_chain_hash_fast_to_str_new(&a_session->cur_round.attempt_candidate_hash);
                    log_it(L_MSG, "net:%s, chain:%s, round:%"DAP_UINT64_FORMAT_U", attempt:%hhu"
                                            " Candidate %s collected sings of minimum number of validators, so to sent PRE_COMMIT",
                                                a_session->chain->net_name, a_session->chain->name, a_session->cur_round.id,
                                                    a_session->cur_round.attempt_num, l_candidate_hash_str);
                    DAP_DELETE(l_candidate_hash_str);
                }
                s_session_state_change(a_session, DAP_CHAIN_ESBOCS_SESSION_STATE_WAIT_FINISH, l_time);
                break;
            }
            debug_if(l_cs_debug, L_MSG, "net:%s, chain:%s, round:%"DAP_UINT64_FORMAT_U", attempt:%hhu."
                                        " Attempt finished by reason: cant't collect minimum number of validator's signs",
                                            a_session->chain->net_name, a_session->chain->name,
                                                a_session->cur_round.id, a_session->cur_round.attempt_num);
            s_session_attempt_new(a_session);
        }
        break;
    case DAP_CHAIN_ESBOCS_SESSION_STATE_WAIT_FINISH:
        if (l_time - a_session->ts_stage_entry >= PVT(a_session->esbocs)->round_attempt_timeout * 2) {
            debug_if(l_cs_debug, L_MSG, "net:%s, chain:%s, round:%"DAP_UINT64_FORMAT_U", attempt:%hhu."
                                        " Attempt finished by reason: cant't collect minimum number of validator's precommits with same final hash",
                                            a_session->chain->net_name, a_session->chain->name,
                                                a_session->cur_round.id, a_session->cur_round.attempt_num);
            s_session_attempt_new(a_session);
        }
        break;
    case DAP_CHAIN_ESBOCS_SESSION_STATE_WAIT_VOTING:
        if (l_time - a_session->ts_stage_entry >= PVT(a_session->esbocs)->round_attempt_timeout * 2) {
            const char *l_hash_str = dap_chain_hash_fast_to_str_new(&a_session->cur_round.directive_hash);
            debug_if(l_cs_debug, L_MSG, "net:%s, chain:%s, round:%"DAP_UINT64_FORMAT_U", attempt:%hhu."
                                        " Voting finished by reason: cant't collect minimum number of validator's votes for directive %s",
                                            a_session->chain->net_name, a_session->chain->name,
                                                a_session->cur_round.id, a_session->cur_round.attempt_num,
                                                    l_hash_str);
            DAP_DELETE(l_hash_str);
            s_session_state_change(a_session, DAP_CHAIN_ESBOCS_SESSION_STATE_PREVIOUS, l_time);
        }
        break;
    default:
        break;
    }

    pthread_mutex_unlock(&a_session->mutex);
}

static bool s_session_timer(void *a_arg)
{
    UNUSED(a_arg);
    dap_chain_esbocs_session_t *l_session = NULL;
    DL_FOREACH(s_session_items, l_session) {
        s_session_proc_state(l_session);
    }
    return true;
}

static void s_message_chain_add(dap_chain_esbocs_session_t *a_session,
                                dap_chain_esbocs_message_t *a_message,
                                size_t a_message_size,
                                dap_chain_hash_fast_t *a_message_hash,
                                dap_chain_addr_t *a_signing_addr)
{
    if (NULL == a_message) {
        log_it(L_ERROR, "Argument is NULL for s_message_chain_add");
        return;
    }
    dap_chain_esbocs_round_t *l_round = &a_session->cur_round;
    dap_chain_esbocs_message_item_t *l_message_item = DAP_NEW_Z(dap_chain_esbocs_message_item_t);
    if (!l_message_item) {
        log_it(L_CRITICAL, "Memory allocation error");
        return;
    }
    if (!a_message_hash) {
        dap_chain_hash_fast_t l_message_hash;
        dap_hash_fast(a_message, a_message_size, &l_message_hash);
        l_message_item->message_hash = l_message_hash;
    } else
        l_message_item->message_hash = *a_message_hash;
    l_message_item->signing_addr = *a_signing_addr;
    l_message_item->message = DAP_DUP_SIZE(a_message, a_message_size);
    HASH_ADD(hh, l_round->message_items, message_hash, sizeof(l_message_item->message_hash), l_message_item);
}

static void s_session_candidate_submit(dap_chain_esbocs_session_t *a_session)
{
    dap_chain_t *l_chain = a_session->chain;
    dap_chain_cs_blocks_t *l_blocks = DAP_CHAIN_CS_BLOCKS(l_chain);
    dap_chain_block_t *l_candidate;
    size_t l_candidate_size = 0;
    dap_hash_fast_t l_candidate_hash = {0};
    dap_chain_node_mempool_process_all(a_session->chain, false);
    l_candidate = l_blocks->callback_new_block_move(l_blocks, &l_candidate_size);
    if (l_candidate_size) {
        dap_hash_fast(l_candidate, l_candidate_size, &l_candidate_hash);
        if (PVT(a_session->esbocs)->debug) {
            char *l_candidate_hash_str = dap_chain_hash_fast_to_str_new(&l_candidate_hash);
            log_it(L_MSG, "net:%s, chain:%s, round:%"DAP_UINT64_FORMAT_U", attempt:%hhu. Submit my candidate %s",
                    a_session->chain->net_name, a_session->chain->name,
                        a_session->cur_round.id, a_session->cur_round.attempt_num, l_candidate_hash_str);
            DAP_DELETE(l_candidate_hash_str);
        }
    } else { // there is no my candidate, send null hash
        if (PVT(a_session->esbocs)->debug)
            log_it(L_MSG, "net:%s, chain:%s, round:%"DAP_UINT64_FORMAT_U", attempt:%hhu."
                          " I don't have a candidate. I submit a null candidate.",
                                a_session->chain->net_name, a_session->chain->name,
                                    a_session->cur_round.id, a_session->cur_round.attempt_num);
    }
    s_message_send(a_session, DAP_CHAIN_ESBOCS_MSG_TYPE_SUBMIT, &l_candidate_hash,
                    l_candidate, l_candidate_size, a_session->cur_round.validators_list);
    //Save candidate_hash
    memcpy(&(PVT(a_session->esbocs)->candidate_hash), &l_candidate_hash, sizeof(dap_hash_fast_t));
}

static void s_session_candidate_verify(dap_chain_esbocs_session_t *a_session, dap_chain_block_t *a_candidate,
                                       size_t a_candidate_size, dap_hash_fast_t *a_candidate_hash)
{
    if (NULL == a_candidate) {
        log_it(L_ERROR, "Argument is NULL for s_session_candidate_verify");
        return;
    }
    // Process early received messages
    for (dap_chain_esbocs_message_item_t *l_item = a_session->cur_round.message_items; l_item; l_item = l_item->hh.next) {
        if (l_item->unprocessed &&
                (l_item->message->hdr.type == DAP_CHAIN_ESBOCS_MSG_TYPE_APPROVE ||
                    l_item->message->hdr.type == DAP_CHAIN_ESBOCS_MSG_TYPE_REJECT ||
                    l_item->message->hdr.type == DAP_CHAIN_ESBOCS_MSG_TYPE_COMMIT_SIGN) &&
                dap_hash_fast_compare(&l_item->message->hdr.candidate_hash, a_candidate_hash) &&
                l_item->message->hdr.attempt_num == a_session->cur_round.attempt_num) {
            s_session_packet_in(a_session, NULL, NULL, &l_item->message_hash,
                                (uint8_t *)l_item->message, s_get_esbocs_message_size(l_item->message));
        }
    }
    // Process candidate
    a_session->processing_candidate = a_candidate;
    dap_chain_cs_blocks_t *l_blocks = DAP_CHAIN_CS_BLOCKS(a_session->chain);
    if (l_blocks->chain->callback_atom_verify(l_blocks->chain, a_candidate, a_candidate_size) == ATOM_ACCEPT) {
        // validation - OK, gen event Approve
        s_message_send(a_session, DAP_CHAIN_ESBOCS_MSG_TYPE_APPROVE, a_candidate_hash,
                       NULL, 0, a_session->cur_round.validators_list);
        if (PVT(a_session->esbocs)->debug) {
            char *l_candidate_hash_str = dap_chain_hash_fast_to_str_new(a_candidate_hash);
            log_it(L_MSG, "net:%s, chain:%s, round:%"DAP_UINT64_FORMAT_U", attempt:%hhu Sent APPROVE candidate %s",
                                a_session->chain->net_name, a_session->chain->name, a_session->cur_round.id,
                                        a_session->cur_round.attempt_num, l_candidate_hash_str);
            DAP_DELETE(l_candidate_hash_str);
        }
    } else {
        // validation - fail, gen event Reject
        s_message_send(a_session, DAP_CHAIN_ESBOCS_MSG_TYPE_REJECT, a_candidate_hash,
                       NULL, 0, a_session->cur_round.validators_list);
        if (PVT(a_session->esbocs)->debug) {
            char *l_candidate_hash_str = dap_chain_hash_fast_to_str_new(a_candidate_hash);
            log_it(L_MSG, "net:%s, chain:%s, round:%"DAP_UINT64_FORMAT_U", attempt:%hhu Sent REJECT candidate %s",
                                a_session->chain->net_name, a_session->chain->name, a_session->cur_round.id,
                                        a_session->cur_round.attempt_num, l_candidate_hash_str);
            DAP_DELETE(l_candidate_hash_str);
        }
    }
    a_session->processing_candidate = NULL;
}

static void s_session_candidate_precommit(dap_chain_esbocs_session_t *a_session, dap_chain_esbocs_message_t *a_message)
{
    if (NULL == a_message) {
        log_it(L_ERROR, "Argument is NULL for s_session_candidate_precommit");
        return;
    }
    bool l_cs_debug = PVT(a_session->esbocs)->debug;
    uint16_t l_cs_level = PVT(a_session->esbocs)->min_validators_count;
    byte_t *l_message_data = a_message->msg_n_sign;
    dap_chain_hash_fast_t *l_candidate_hash = &a_message->hdr.candidate_hash;
    dap_chain_esbocs_store_t *l_store;
    char *l_candidate_hash_str = NULL;
    HASH_FIND(hh, a_session->cur_round.store_items, l_candidate_hash, sizeof(dap_chain_hash_fast_t), l_store);
    if (!l_store) {
        l_candidate_hash_str = dap_chain_hash_fast_to_str_new(l_candidate_hash);
        log_it(L_MSG, "net:%s, chain:%s, round:%"DAP_UINT64_FORMAT_U", attempt:%hhu."
                          " Receive PRE_COMMIT message for unknown candidate %s",
                            a_session->chain->net_name, a_session->chain->name,
                                a_session->cur_round.id, a_message->hdr.attempt_num,
                                    l_candidate_hash_str);
        DAP_DELETE(l_candidate_hash_str);
        return;
    }

    if (dap_hash_fast_is_blank(&l_store->precommit_candidate_hash))
        // We have not yet precommit candidate. Message will be processed later
        return;
    dap_hash_fast_t *l_precommit_hash = (dap_hash_fast_t *)l_message_data;
    if (!dap_hash_fast_compare(l_precommit_hash, &l_store->precommit_candidate_hash)) {
        if (l_cs_debug) {
            l_candidate_hash_str = dap_chain_hash_fast_to_str_new(l_candidate_hash);
            char *l_my_precommit_hash_str = dap_chain_hash_fast_to_str_new(&l_store->precommit_candidate_hash);
            char *l_remote_precommit_hash_str = dap_chain_hash_fast_to_str_new(l_precommit_hash);
            log_it(L_MSG, "net:%s, chain:%s, round:%"DAP_UINT64_FORMAT_U", attempt:%hhu."
                          " Candidate %s has different final hash of local and remote validators\n"
                          "(%s and %s)",
                                a_session->chain->net_name, a_session->chain->name, a_session->cur_round.id,
                                    a_message->hdr.attempt_num, l_candidate_hash_str,
                                        l_my_precommit_hash_str, l_remote_precommit_hash_str);
            DAP_DELETE(l_candidate_hash_str);
            DAP_DELETE(l_my_precommit_hash_str);
            DAP_DELETE(l_remote_precommit_hash_str);
        }
        return;
    }

    if (l_cs_debug) {
        l_candidate_hash_str = dap_chain_hash_fast_to_str_new(l_candidate_hash);
        log_it(L_MSG, "net:%s, chain:%s, round:%"DAP_UINT64_FORMAT_U", attempt:%hhu."
                        " Receive PRE_COMMIT: candidate %s",
                            a_session->chain->net_name, a_session->chain->name, a_session->cur_round.id,
                                a_message->hdr.attempt_num, l_candidate_hash_str);
    }
    if (++l_store->precommit_count >= l_cs_level && !l_store->decide_commit &&
            dap_hash_fast_compare(&a_session->cur_round.attempt_candidate_hash, l_candidate_hash)) {
        l_store->decide_commit = true;
        debug_if(l_cs_debug, L_MSG, "net:%s, chain:%s, round:%"DAP_UINT64_FORMAT_U", attempt:%hhu."
                                    " Candidate %s precommted by minimum number of validators, try to finish this round",
                                        a_session->chain->net_name, a_session->chain->name, a_session->cur_round.id,
                                            a_message->hdr.attempt_num, l_candidate_hash_str);
        s_session_round_finish(a_session, l_store);
        // ATTENTION: New round will be started by incoming atom notifier event
    }
    DAP_DEL_Z(l_candidate_hash_str);
}

static bool s_session_candidate_to_chain(dap_chain_esbocs_session_t *a_session, dap_chain_hash_fast_t *a_candidate_hash,
                                         dap_chain_block_t *a_candidate, size_t a_candidate_size)
{
    if (NULL == a_candidate) {
        log_it(L_ERROR, "Argument is NULL for s_session_candidate_to_chain");
        return false;
    }
    bool res = false;
    dap_chain_block_t *l_candidate = DAP_DUP_SIZE(a_candidate, a_candidate_size);
    dap_chain_atom_verify_res_t l_res = a_session->chain->callback_atom_add(a_session->chain, l_candidate, a_candidate_size);
    char *l_candidate_hash_str = dap_chain_hash_fast_to_str_new(a_candidate_hash);
    switch (l_res) {
    case ATOM_ACCEPT:
        // block save to chain
        if (dap_chain_atom_save(a_session->chain, (uint8_t *)l_candidate, a_candidate_size, a_session->chain->cells->id) < 0)
            log_it(L_ERROR, "Can't save atom %s to the file", l_candidate_hash_str);
        else
        {
            log_it(L_INFO, "block %s added in chain successfully", l_candidate_hash_str);
            res = true;
        }
        break;
    case ATOM_MOVE_TO_THRESHOLD:
        log_it(L_INFO, "Thresholded atom with hash %s", l_candidate_hash_str);
        break;
    case ATOM_PASS:
        log_it(L_WARNING, "Atom with hash %s not accepted (code ATOM_PASS, already present)", l_candidate_hash_str);
        DAP_DELETE(l_candidate);
        break;
    case ATOM_REJECT:
        log_it(L_WARNING,"Atom with hash %s rejected", l_candidate_hash_str);
        DAP_DELETE(l_candidate);
        break;
    default:
         log_it(L_CRITICAL, "Wtf is this ret code ? Atom hash %s code %d", l_candidate_hash_str, l_res);
         DAP_DELETE(l_candidate);
    }
    DAP_DELETE(l_candidate_hash_str);
    return res;
}

typedef struct fee_serv_param
{
    dap_hash_fast_t block_hash;
    dap_enc_key_t * key_from;
    dap_chain_addr_t * a_addr_to;
    uint256_t fee_need_cfg;
    uint256_t value_fee;
    dap_chain_t * chain;
}fee_serv_param_t;

static void s_check_db_callback_fee_collect (UNUSED_ARG dap_global_db_context_t *a_global_db_context,
                                             UNUSED_ARG int a_rc, UNUSED_ARG const char *a_group,
                                             UNUSED_ARG const size_t a_values_total, const size_t a_values_count,
                                             dap_global_db_obj_t *a_values, void *a_arg)
{
    int res = 0;
    uint256_t l_value_out_block = {};
    uint256_t l_value_total = {};
    uint256_t l_value_gdb = {};
    fee_serv_param_t *l_arg = (fee_serv_param_t*)a_arg;

    dap_chain_t *l_chain = l_arg->chain;
    dap_chain_block_cache_t *l_block_cache = NULL;
    dap_chain_cs_blocks_t *l_blocks = DAP_CHAIN_CS_BLOCKS(l_chain);
    dap_list_t *l_block_list = NULL;
    log_it(L_MSG, "Fee collector start work");
    l_block_cache = dap_chain_block_cs_cache_get_by_hash(l_blocks, &l_arg->block_hash);
    if(!l_block_cache)
    {
        log_it(L_WARNING, "The block_cache is empty");
        return;
    }
    dap_list_t *l_list_used_out = dap_chain_block_get_list_tx_cond_outs_with_val(l_chain->ledger,l_block_cache,&l_value_out_block);
    if(!l_list_used_out)
    {
        log_it(L_WARNING, "There aren't any fee in this block");
        return;
    }
    dap_list_free_full(l_list_used_out, NULL);
    l_block_list = dap_list_append(l_block_list, l_block_cache);
    if(!a_values_count)
    {
        if(compare256(l_value_out_block,l_arg->fee_need_cfg) == 1)
        {
            char *l_hash_tx = dap_chain_mempool_tx_coll_fee_create(l_arg->key_from, l_arg->a_addr_to,
                                                 l_block_list, l_arg->value_fee, "hex");
            if(l_hash_tx)
            {
                log_it(L_NOTICE, "Fee collect transaction successfully created, hash=%s\n",l_hash_tx);
                dap_global_db_del(s_block_fee_group, NULL, NULL, NULL);
                DAP_DELETE(l_hash_tx);
            }
        }
        else
        {
            res = dap_global_db_set(s_block_fee_group,l_block_cache->block_hash_str,&l_value_out_block,sizeof(uint256_t),false,NULL,NULL);
            if(res)
                log_it(L_WARNING, "Unable to write data to database");
            else
                log_it(L_NOTICE, "The block was successfully added to the database");
        }        
    }
    else
    {
        for(size_t i=0;i<a_values_count;i++)
        {
            dap_hash_fast_t block_hash;
            dap_chain_hash_fast_from_hex_str(a_values[i].key,&block_hash);
            dap_chain_block_cache_t *block_cache = dap_chain_block_cs_cache_get_by_hash(l_blocks, &block_hash);
            l_block_list = dap_list_append(l_block_list, block_cache);
            SUM_256_256(*(uint256_t*)a_values[i].value,l_value_gdb,&l_value_gdb);
        }
        SUM_256_256(l_value_out_block,l_value_gdb,&l_value_total);
        if(compare256(l_value_total,l_arg->fee_need_cfg) == 1)
        {
            char *l_hash_tx = dap_chain_mempool_tx_coll_fee_create(l_arg->key_from, l_arg->a_addr_to,
                                                 l_block_list, l_arg->value_fee, "hex");
            if(l_hash_tx)
            {
                dap_global_db_del(s_block_fee_group, NULL, NULL, NULL);
                log_it(L_NOTICE, "Fee collect transaction successfully created, hash=%s\n",l_hash_tx);
                DAP_DELETE(l_hash_tx);
            }
        }
        else
        {
            res = dap_global_db_set(s_block_fee_group,l_block_cache->block_hash_str,&l_value_out_block,sizeof(uint256_t),false,NULL,NULL);
            if(res)
                log_it(L_WARNING, "Unable to write data to database");
            else
                log_it(L_NOTICE, "The block was successfully added to the database");
        }
    }
    dap_list_free(l_block_list);
    DAP_DEL_Z(l_arg->a_addr_to);
    DAP_DELETE(l_arg);
    return;
}

static void s_session_round_finish(dap_chain_esbocs_session_t *a_session, dap_chain_esbocs_store_t *l_store)
{
    bool l_cs_debug = PVT(a_session->esbocs)->debug;
    dap_chain_t *l_chain = a_session->chain;
    uint16_t l_cs_level = PVT(a_session->esbocs)->min_validators_count;
    dap_hash_fast_t l_precommit_candidate_hash = {0};

    if (!dap_hash_fast_compare(&a_session->cur_round.attempt_candidate_hash, &l_store->candidate_hash)) {
        char *l_current_candidate_hash_str = dap_chain_hash_fast_to_str_new(&a_session->cur_round.attempt_candidate_hash);
        char *l_finish_candidate_hash_str = dap_chain_hash_fast_to_str_new(&l_store->candidate_hash);
        debug_if(l_cs_debug, L_WARNING, "Trying to finish candidate of not the current attempt (%s but not %s)",
                                        l_current_candidate_hash_str, l_finish_candidate_hash_str);
        DAP_DELETE(l_current_candidate_hash_str);
        DAP_DELETE(l_finish_candidate_hash_str);
        return;
    }

    if (l_store->reject_count >= l_cs_level) {
        char *l_finish_candidate_hash_str = dap_chain_hash_fast_to_str_new(&l_store->candidate_hash);
        debug_if(l_cs_debug, L_WARNING, "Trying to finish rejected candidate %s", l_finish_candidate_hash_str);
        DAP_DELETE(l_finish_candidate_hash_str);
        return;
    }

    if (l_store->approve_count < l_cs_level) {
        char *l_finish_candidate_hash_str = dap_chain_hash_fast_to_str_new(&l_store->candidate_hash);
        debug_if(l_cs_debug, L_WARNING, "Trying to finish not properly approved candidate %s", l_finish_candidate_hash_str);
        DAP_DELETE(l_finish_candidate_hash_str);
        return;
    }

    if (dap_list_length(l_store->candidate_signs) < l_cs_level) {
        char *l_finish_candidate_hash_str = dap_chain_hash_fast_to_str_new(&l_store->candidate_hash);
        debug_if(l_cs_debug, L_WARNING, "Trying to finish not properly signed candidate %s", l_finish_candidate_hash_str);
        DAP_DELETE(l_finish_candidate_hash_str);
        return;
    }

    if (l_store->precommit_count < l_cs_level) {
        char *l_finish_candidate_hash_str = dap_chain_hash_fast_to_str_new(&l_store->candidate_hash);
        debug_if(l_cs_debug, L_WARNING, "Trying to finish not properly precommited candidate %s", l_finish_candidate_hash_str);
        DAP_DELETE(l_finish_candidate_hash_str);
        return;
    }

    if (l_cs_debug) {
        char *l_finish_candidate_hash_str = dap_chain_hash_fast_to_str_new(&l_store->candidate_hash);
        char *l_finish_block_hash_str = dap_chain_hash_fast_to_str_new(&l_store->precommit_candidate_hash);
        log_it(L_MSG, "net:%s, chain:%s, round:%"DAP_UINT64_FORMAT_U", attempt:%hhu Candidate %s passed the consensus!\n"
                      "Move block %s to chains",
                        a_session->chain->net_name, a_session->chain->name, a_session->cur_round.id,
                            a_session->cur_round.attempt_num, l_finish_candidate_hash_str, l_finish_block_hash_str);
        DAP_DELETE(l_finish_candidate_hash_str);
        DAP_DELETE(l_finish_block_hash_str);
    }

    l_precommit_candidate_hash = l_store->precommit_candidate_hash;
    bool l_compare = dap_hash_fast_compare(&l_store->candidate_hash, &(PVT(a_session->esbocs)->candidate_hash));
    if(s_session_candidate_to_chain(a_session, &l_store->precommit_candidate_hash, l_store->candidate, l_store->candidate_size) &&
            l_compare && PVT(a_session->esbocs)->fee_addr) {

        fee_serv_param_t *tmp = DAP_NEW(fee_serv_param_t);
        if (!tmp) {
            log_it(L_CRITICAL, "Memory allocation error");
            return;
        }
        dap_chain_addr_t * addr = DAP_NEW_Z(dap_chain_addr_t);
        if (!addr) {
            log_it(L_CRITICAL, "Memory allocation error");
            DAP_DEL_Z(tmp);
            return;
        }
        *addr = *PVT(a_session->esbocs)->fee_addr;
        tmp->a_addr_to = addr;
        tmp->block_hash = l_precommit_candidate_hash;
        tmp->chain = l_chain;
        tmp->value_fee = PVT(a_session->esbocs)->minimum_fee;
        tmp->fee_need_cfg = PVT(a_session->esbocs)->fee_coll_set;
        tmp->key_from = PVT(a_session->esbocs)->blocks_sign_key;

        dap_global_db_get_all(s_block_fee_group,0,s_check_db_callback_fee_collect,tmp);
    }
}

void s_session_sync_queue_add(dap_chain_esbocs_session_t *a_session, dap_chain_esbocs_message_t *a_message, size_t a_message_size)
{
    if (!a_message) {
        log_it(L_ERROR, "Invalid arguments in s_session_sync_queue_add");
        return;
    }
    dap_chain_esbocs_sync_item_t *l_sync_item;
    HASH_FIND(hh, a_session->sync_items, &a_message->hdr.candidate_hash, sizeof(dap_hash_fast_t), l_sync_item);
    if (!l_sync_item) {
        l_sync_item = DAP_NEW_Z(dap_chain_esbocs_sync_item_t);
        if (!l_sync_item) {
            log_it(L_CRITICAL, "Memory allocation error");
            return;
        }
        l_sync_item->last_block_hash = a_message->hdr.candidate_hash;
        HASH_ADD(hh, a_session->sync_items, last_block_hash, sizeof(dap_hash_fast_t), l_sync_item);
    }
    l_sync_item->messages = dap_list_append(l_sync_item->messages, DAP_DUP_SIZE(a_message, a_message_size));
}

void s_session_validator_mark_online(dap_chain_esbocs_session_t *a_session, dap_chain_addr_t *a_signing_addr)
{
    bool l_in_list = false;
    dap_list_t *l_list = s_validator_check(a_signing_addr, a_session->cur_round.all_validators);
    if (l_list) {
        bool l_was_synced = ((dap_chain_esbocs_validator_t *)l_list->data)->is_synced;
        ((dap_chain_esbocs_validator_t *)l_list->data)->is_synced = true;
        if (!l_was_synced)
            a_session->cur_round.total_validators_synced++;
        l_in_list = true;
        if (PVT(a_session->esbocs)->debug) {
            const char *l_addr_str = dap_chain_addr_to_str(a_signing_addr);
            log_it(L_DEBUG, "Mark validator %s as online", l_addr_str);
            DAP_DELETE(l_addr_str);
        }
    }
    dap_chain_esbocs_penalty_item_t *l_item = NULL;
    HASH_FIND(hh, a_session->penalty, a_signing_addr, sizeof(*a_signing_addr), l_item);
    if (!l_in_list) {
        if (!l_item) {
            log_it(L_ERROR, "Got sync message from validator not in active list nor in penalty list");
            l_item = DAP_NEW_Z(dap_chain_esbocs_penalty_item_t);
            if (!l_item) {
                log_it(L_CRITICAL, "Memory allocation error");
                return;
            }
            l_item->signing_addr = *a_signing_addr;
            l_item->miss_count = DAP_CHAIN_ESBOCS_PENALTY_KICK;
            HASH_ADD(hh, a_session->penalty, signing_addr, sizeof(*a_signing_addr), l_item);
            return;
        }
        if (l_item->miss_count > DAP_CHAIN_ESBOCS_PENALTY_KICK)
            l_item->miss_count = DAP_CHAIN_ESBOCS_PENALTY_KICK;
    }
    if (l_item) {
        if (PVT(a_session->esbocs)->debug) {
            const char *l_addr_str = dap_chain_addr_to_str(a_signing_addr);
            log_it(L_DEBUG, "Decrement miss count %d for addr %s. Miss count for kick is %d",
                            l_item->miss_count, l_addr_str, DAP_CHAIN_ESBOCS_PENALTY_KICK);
            DAP_DELETE(l_addr_str);
        }
        if (l_item->miss_count)
            l_item->miss_count--;
        if (l_in_list && !l_item->miss_count) {
                HASH_DEL(a_session->penalty, l_item);
                DAP_DELETE(l_item);
        }
    }
}

static void s_session_directive_process(dap_chain_esbocs_session_t *a_session, dap_chain_esbocs_directive_t *a_directive, dap_chain_hash_fast_t *a_directive_hash)
{
    if (!a_directive) {
        log_it(L_ERROR, "Invalid arguments in s_session_directive_process");
        return;
    }
    if (a_directive->size != s_directive_calc_size(a_directive->type)) {
        log_it(L_ERROR, "Invalid directive size %u (expected %u)",
               a_directive->size, s_directive_calc_size(a_directive->type));
        return;
    }
    bool l_vote_for = false;
    switch (a_directive->type) {
    case DAP_CHAIN_ESBOCS_DIRECTIVE_KICK:
    case DAP_CHAIN_ESBOCS_DIRECTIVE_LIFT: {
        dap_tsd_t *l_tsd = (dap_tsd_t *)a_directive->tsd;
        if (l_tsd->size != sizeof(dap_chain_addr_t)) {
            log_it(L_ERROR, "Invalid directive TSD size %u (expected %zu)",
                   l_tsd->size, sizeof(dap_chain_addr_t));
            return;
        }
        dap_chain_addr_t *l_voting_addr = (dap_chain_addr_t *)l_tsd->data;
        if (l_voting_addr->net_id.uint64 != a_session->chain->net_id.uint64) {
            log_it(L_WARNING, "Got directive to %s for invalid network id 0x%"DAP_UINT64_FORMAT_x
                                    " (current network id is 0x%"DAP_UINT64_FORMAT_x,
                                        a_directive->type == DAP_CHAIN_ESBOCS_DIRECTIVE_KICK ? "KICK" : "LIFT",
                                            l_voting_addr->net_id.uint64, a_session->chain->net_id.uint64);
            return;
        }
        int l_status = dap_chain_net_srv_stake_key_delegated(l_voting_addr);
        if (l_status == 0) {
            const char *l_addr_str = dap_chain_addr_to_str(l_voting_addr);
            log_it(L_WARNING, "Trying to put to the vote directive type %s for non delegated key %s",
                                    a_directive->type == DAP_CHAIN_ESBOCS_DIRECTIVE_KICK ? "KICK" : "LIFT",
                                        l_addr_str);
            DAP_DELETE(l_addr_str);
            return;
        }
        dap_chain_esbocs_penalty_item_t *l_item = NULL;
        HASH_FIND(hh, a_session->penalty, l_voting_addr, sizeof(*l_voting_addr), l_item);
        if (l_status == 1) { // Key is active
            if (a_directive->type == DAP_CHAIN_ESBOCS_DIRECTIVE_KICK) {
                if (l_item && l_item->miss_count >= DAP_CHAIN_ESBOCS_PENALTY_KICK)
                    l_vote_for = true;
            } else { // a_directive->type == DAP_CHAIN_ESBOCS_DIRECTIVE_LIFT
                if (!l_item || l_item->miss_count < DAP_CHAIN_ESBOCS_PENALTY_KICK)
                    l_vote_for = true;
            }
        } else { // l_status == -1 // Key is inactive
            if (a_directive->type == DAP_CHAIN_ESBOCS_DIRECTIVE_LIFT) {
                if (l_item && l_item->miss_count == 0)
                    l_vote_for = true;
            } else { // a_directive->type == DAP_CHAIN_ESBOCS_DIRECTIVE_KICK
                if (!l_item || l_item->miss_count != 0)
                    l_vote_for = true;
            }
        }
    }
    default:;
    }

    if (PVT(a_session->esbocs)->debug) {
        char *l_directive_hash_str = dap_chain_hash_fast_to_str_new(a_directive_hash);
        log_it(L_MSG, "net:%s, chain:%s, round:%"DAP_UINT64_FORMAT_U", attempt:%hhu Send VOTE %s directive %s",
                            a_session->chain->net_name, a_session->chain->name, a_session->cur_round.id,
                                    a_session->cur_round.attempt_num, l_vote_for ? "FOR" : "AGAINST",
                                            l_directive_hash_str);
        DAP_DELETE(l_directive_hash_str);
    }
    a_session->cur_round.directive_hash = *a_directive_hash;
    a_session->cur_round.directive = DAP_DUP_SIZE(a_directive, a_directive->size);

    s_session_state_change(a_session, DAP_CHAIN_ESBOCS_SESSION_STATE_WAIT_VOTING, dap_time_now());

    // Process early received directive votes
    for (dap_chain_esbocs_message_item_t *l_item = a_session->cur_round.message_items; l_item; l_item = l_item->hh.next) {
        if (l_item->unprocessed &&
                (l_item->message->hdr.type == DAP_CHAIN_ESBOCS_MSG_TYPE_VOTE_FOR ||
                    l_item->message->hdr.type == DAP_CHAIN_ESBOCS_MSG_TYPE_VOTE_AGAINST) &&
                dap_hash_fast_compare(&l_item->message->hdr.candidate_hash, a_directive_hash) &&
                l_item->message->hdr.attempt_num == a_session->cur_round.attempt_num) {
            s_session_packet_in(a_session, NULL, NULL, &l_item->message_hash,
                                (uint8_t *)l_item->message, s_get_esbocs_message_size(l_item->message));
        }
    }
    // Send own vote
    uint8_t l_type = l_vote_for ? DAP_CHAIN_ESBOCS_MSG_TYPE_VOTE_FOR : DAP_CHAIN_ESBOCS_MSG_TYPE_VOTE_AGAINST;
    s_message_send(a_session, l_type, a_directive_hash, NULL, 0, a_session->cur_round.all_validators);
}

static void s_db_change_notifier(dap_global_db_context_t *a_context, dap_store_obj_t *a_obj, void *a_arg)
{
    dap_chain_esbocs_session_t *l_session = a_arg;
    dap_chain_addr_t *l_validator_addr = dap_chain_addr_from_str(a_obj->key);
    if (!l_validator_addr) {
        log_it(L_WARNING, "Unreadable address in esbocs global DB group");
        dap_global_db_driver_delete(a_obj, 1);
    }
    if (dap_chain_net_srv_stake_mark_validator_active(l_validator_addr, a_obj->type != DAP_DB$K_OPTYPE_ADD))
        dap_global_db_driver_delete(a_obj, 1);
    s_session_db_serialize(a_context, l_session);
}

static int s_session_directive_apply(dap_chain_esbocs_directive_t *a_directive, dap_hash_fast_t *a_directive_hash)
{
    if (!a_directive) {
        log_it(L_ERROR, "Can't apply NULL directive");
        return -1;
    }
    switch (a_directive->type) {
    case DAP_CHAIN_ESBOCS_DIRECTIVE_KICK:
    case DAP_CHAIN_ESBOCS_DIRECTIVE_LIFT: {
        dap_chain_addr_t *l_key_addr = (dap_chain_addr_t *)(((dap_tsd_t *)a_directive->tsd)->data);
        int l_status = dap_chain_net_srv_stake_key_delegated(l_key_addr);
        if (l_status == 0) {
            const char *l_key_str = dap_chain_addr_to_str(l_key_addr);
            log_it(L_WARNING, "Invalid key %s with directive type %s applying",
                                    l_key_str, a_directive->type == DAP_CHAIN_ESBOCS_DIRECTIVE_KICK ?
                                        "KICK" : "LIFT");
            return -3;
        }
        const char *l_key_str = dap_chain_addr_to_str(l_key_addr);
        const char *l_penalty_group = s_get_penalty_group(l_key_addr->net_id);
        const char *l_directive_hash_str = dap_chain_hash_fast_to_str_new(a_directive_hash);
        const char *l_key_hash_str = dap_chain_hash_fast_to_str_new(&l_key_addr->data.hash_fast);
        if (l_status == 1 && a_directive->type == DAP_CHAIN_ESBOCS_DIRECTIVE_KICK) {
            // Offline will be set in gdb notifier for aim of sync supporting
            dap_global_db_set(l_penalty_group, l_key_str, NULL, 0, false, NULL, 0);
            log_it(L_MSG, "Applied %s directive to exclude validator %s with pkey hash %s from consensus",
                            l_directive_hash_str, l_key_str, l_key_hash_str);
        } else if (l_status == -1 && a_directive->type == DAP_CHAIN_ESBOCS_DIRECTIVE_LIFT) {
            // Online will be set in gdb notifier for aim of sync supporting
            dap_global_db_del(l_penalty_group, l_key_str, NULL, 0);
            log_it(L_MSG, "Applied %s directive to include validator %s with pkey hash %s in consensus",
                            l_directive_hash_str, l_key_str, l_key_hash_str);
        } else {
            log_it(L_MSG, "No need to apply directive %s. Validator %s with pkey hash %s already %s consensus",
                            l_directive_hash_str, l_key_str, l_key_hash_str,
                                a_directive->type == DAP_CHAIN_ESBOCS_DIRECTIVE_KICK ?
                                    "excluded from" : "included in");
        }
        DAP_DELETE(l_key_str);
        DAP_DELETE(l_penalty_group);
        DAP_DELETE(l_directive_hash_str);
        DAP_DELETE(l_key_hash_str);
        break;
    }
    default:
        log_it(L_ERROR, "Unknown directive type %hu to apply", a_directive->type);
        return -2;
    }
    return 0;
}

/**
 * @brief s_session_packet_in
 * @param a_arg
 * @param a_sender_node_addr
 * @param a_data_hash
 * @param a_data
 * @param a_data_size
 */
static void s_session_packet_in(void *a_arg, dap_chain_node_addr_t *a_sender_node_addr, dap_chain_node_addr_t *a_receiver_node_addr,
                                dap_chain_hash_fast_t *a_data_hash, uint8_t *a_data, size_t a_data_size)
{
    dap_chain_esbocs_session_t *l_session = a_arg;
    dap_chain_esbocs_message_t *l_message = (dap_chain_esbocs_message_t *)a_data;
    bool l_cs_debug = PVT(l_session->esbocs)->debug;
    uint16_t l_cs_level = PVT(l_session->esbocs)->min_validators_count;

    if (a_data_size < sizeof(dap_chain_esbocs_message_hdr_t)) {
        log_it(L_WARNING, "Too smalll message size %zu, less than header size %zu", a_data_size, sizeof(dap_chain_esbocs_message_hdr_t));
        return;
    }

    size_t l_message_data_size = l_message->hdr.message_size;
    void *l_message_data = l_message->msg_n_sign;
    dap_chain_hash_fast_t *l_candidate_hash = &l_message->hdr.candidate_hash;
    dap_sign_t *l_sign = (dap_sign_t *)(l_message_data + l_message_data_size);
    size_t l_sign_size = l_message->hdr.sign_size;
    dap_chain_esbocs_round_t *l_round = &l_session->cur_round;
    dap_chain_addr_t l_signing_addr;
    char *l_validator_addr_str = NULL;

    if (a_sender_node_addr) { //Process network messages only
        pthread_mutex_lock(&l_session->mutex);
        debug_if(l_cs_debug, L_MSG, "net:%s, chain:%s, round:%"DAP_UINT64_FORMAT_U", attempt:%hhu."
                                    " Receive pkt type:0x%x from addr:"NODE_ADDR_FP_STR", my_addr:"NODE_ADDR_FP_STR"",
                                        l_session->chain->net_name, l_session->chain->name, l_session->cur_round.id,
                                            l_session->cur_round.attempt_num, l_message->hdr.type,
                                                NODE_ADDR_FP_ARGS(a_sender_node_addr), NODE_ADDR_FP_ARGS_S(l_session->my_addr));
        if (a_receiver_node_addr->uint64 != l_session->my_addr.uint64) {
            debug_if(l_cs_debug, L_MSG, "Wrong packet destination address");
            goto session_unlock;
        }
        if (l_message->hdr.version != DAP_CHAIN_ESBOCS_PROTOCOL_VERSION) {
            debug_if(l_cs_debug, L_MSG, "net:%s, chain:%s, round:%"DAP_UINT64_FORMAT_U
                                        " SYNC message is rejected - different protocol version %hu (need %u)",
                                           l_session->chain->net_name, l_session->chain->name, l_session->cur_round.id,
                                               l_message->hdr.version, DAP_CHAIN_ESBOCS_PROTOCOL_VERSION);
            goto session_unlock;
        }
        if (sizeof(*l_message) + l_message->hdr.sign_size + l_message->hdr.message_size != a_data_size) {
            log_it(L_WARNING, "incorrect message size in header is %zu when data size is only %zu and header size is %zu",
                   l_message->hdr.sign_size, a_data_size, sizeof(*l_message));
            goto session_unlock;
        }

        if (l_message->hdr.chain_id.uint64 != l_session->chain->id.uint64) {
            debug_if(l_cs_debug, L_MSG, "Invalid chain ID %"DAP_UINT64_FORMAT_U, l_message->hdr.chain_id.uint64);
            goto session_unlock;
        }

        dap_chain_hash_fast_t l_data_hash = {};
        dap_hash_fast(l_message, a_data_size, &l_data_hash);
        if (!dap_hash_fast_compare(a_data_hash, &l_data_hash)) {
            debug_if(l_cs_debug, L_MSG, "net:%s, chain:%s, round:%"DAP_UINT64_FORMAT_U", attempt:%hhu."
                                        " Message rejected: message hash does not match",
                                            l_session->chain->net_name, l_session->chain->name,
                                                l_session->cur_round.id, l_session->cur_round.attempt_num);
            goto session_unlock;
        }

        l_message->hdr.sign_size = 0;   // restore header on signing time
        if (dap_sign_verify_all(l_sign, l_sign_size, l_message, l_message_data_size + sizeof(l_message->hdr))) {
            debug_if(l_cs_debug, L_MSG, "net:%s, chain:%s, round:%"DAP_UINT64_FORMAT_U", attempt:%hhu."
                                        " Message rejected from addr:"NODE_ADDR_FP_STR" not passed verification",
                                            l_session->chain->net_name, l_session->chain->name, l_session->cur_round.id,
                                                l_session->cur_round.attempt_num, NODE_ADDR_FP_ARGS(a_sender_node_addr));
            goto session_unlock;
        }
        l_message->hdr.sign_size = l_sign_size; // restore original header

        // consensus round start sync
        if (l_message->hdr.type == DAP_CHAIN_ESBOCS_MSG_TYPE_START_SYNC) {
            if (!dap_hash_fast_compare(&l_message->hdr.candidate_hash, &l_session->cur_round.last_block_hash)) {
                debug_if(l_cs_debug, L_MSG, "net:%s, chain:%s, round:%"DAP_UINT64_FORMAT_U"."
                                            " Sync message with different last block hash was added to the queue",
                                                l_session->chain->net_name, l_session->chain->name,
                                                    l_session->cur_round.id);
                s_session_sync_queue_add(l_session, l_message, a_data_size);
                goto session_unlock;
            }
        } else if (l_message->hdr.type == DAP_CHAIN_ESBOCS_MSG_TYPE_SEND_DB) {
            if (dap_hash_fast_compare(&l_message->hdr.candidate_hash, &l_session->db_hash) &&
                    !dap_hash_fast_is_blank(&l_session->db_hash)) {
                debug_if(l_cs_debug, L_MSG, "net:%s, chain:%s, round:%"DAP_UINT64_FORMAT_U"."
                                            " Send DB message with same DB hash is ignored",
                                                l_session->chain->net_name, l_session->chain->name,
                                                    l_session->cur_round.id);
                goto session_unlock;
            }
        } else if (l_message->hdr.round_id != l_session->cur_round.id) {
            // round check
            debug_if(l_cs_debug, L_MSG, "net:%s, chain:%s, round:%"DAP_UINT64_FORMAT_U", attempt:%hhu."
                                        " Message rejected: round number doesn't match",
                                            l_session->chain->net_name, l_session->chain->name,
                                                l_session->cur_round.id, l_session->cur_round.attempt_num);
            goto session_unlock;
        }

        // check hash message dup
        dap_chain_esbocs_message_item_t *l_message_item_temp = NULL;
        HASH_FIND(hh, l_round->message_items, a_data_hash, sizeof(dap_chain_hash_fast_t), l_message_item_temp);
        if (l_message_item_temp) {
            debug_if(l_cs_debug, L_MSG, "net:%s, chain:%s, round:%"DAP_UINT64_FORMAT_U", attempt:%hhu."
                                        " Message rejected: message hash is exists in chain (duplicate)",
                                            l_session->chain->net_name, l_session->chain->name,
                                                l_session->cur_round.id, l_message->hdr.attempt_num);
            goto session_unlock;
        }
        dap_chain_addr_fill_from_sign(&l_signing_addr, l_sign, l_session->chain->net_id);
        // check messages chain
        dap_chain_esbocs_message_item_t *l_chain_message, *l_chain_message_tmp;
        HASH_ITER(hh, l_round->message_items, l_chain_message, l_chain_message_tmp) {
            bool l_same_type = l_chain_message->message->hdr.type == l_message->hdr.type ||
                    (l_chain_message->message->hdr.type == DAP_CHAIN_ESBOCS_MSG_TYPE_APPROVE &&
                        l_message->hdr.type == DAP_CHAIN_ESBOCS_MSG_TYPE_REJECT) ||
                    (l_chain_message->message->hdr.type == DAP_CHAIN_ESBOCS_MSG_TYPE_REJECT &&
                        l_message->hdr.type == DAP_CHAIN_ESBOCS_MSG_TYPE_APPROVE) ||
                    (l_chain_message->message->hdr.type == DAP_CHAIN_ESBOCS_MSG_TYPE_VOTE_FOR &&
                        l_message->hdr.type == DAP_CHAIN_ESBOCS_MSG_TYPE_VOTE_AGAINST) ||
                    (l_chain_message->message->hdr.type == DAP_CHAIN_ESBOCS_MSG_TYPE_VOTE_AGAINST &&
                        l_message->hdr.type == DAP_CHAIN_ESBOCS_MSG_TYPE_VOTE_FOR);
            if (l_same_type && dap_chain_addr_compare(&l_chain_message->signing_addr, &l_signing_addr) &&
                    dap_hash_fast_compare(&l_chain_message->message->hdr.candidate_hash, &l_message->hdr.candidate_hash)) {
                if (l_message->hdr.type != DAP_CHAIN_ESBOCS_MSG_TYPE_START_SYNC || // Not sync or same sync attempt
                        ((struct sync_params *)l_message_data)->attempt ==
                        ((struct sync_params *)l_chain_message->message->msg_n_sign)->attempt) {
                    debug_if(l_cs_debug, L_MSG, "net:%s, chain:%s, round:%"DAP_UINT64_FORMAT_U", attempt:%hhu."
                                                " Message rejected: duplicate message %s",
                                                    l_session->chain->net_name, l_session->chain->name,
                                                        l_session->cur_round.id, l_message->hdr.attempt_num,
                                                            s_voting_msg_type_to_str(l_message->hdr.type));
                    goto session_unlock;
                }
            }
        }
        s_message_chain_add(l_session, l_message, a_data_size, a_data_hash, &l_signing_addr);
    } else
        dap_chain_addr_fill_from_sign(&l_signing_addr, l_sign, l_session->chain->net_id);

    // Process local & network messages
    if (l_cs_debug)
        l_validator_addr_str = dap_chain_addr_to_str(&l_signing_addr);
    bool l_not_in_list = false;
    switch (l_message->hdr.type) {
    case DAP_CHAIN_ESBOCS_MSG_TYPE_START_SYNC:
    case DAP_CHAIN_ESBOCS_MSG_TYPE_SEND_DB:
        // Add local sync messages, cause a round clear
        if (!a_sender_node_addr)
            s_message_chain_add(l_session, l_message, a_data_size, a_data_hash, &l_signing_addr);
        // Accept all validators
        if (!dap_chain_net_srv_stake_key_delegated(&l_signing_addr))
            l_not_in_list = true;
        break;
    case DAP_CHAIN_ESBOCS_MSG_TYPE_VOTE_FOR:
    case DAP_CHAIN_ESBOCS_MSG_TYPE_VOTE_AGAINST:
        // Accept all active synced validators
        if (!s_validator_check_synced(&l_signing_addr, l_session->cur_round.all_validators))
            l_not_in_list = true;
        break;
    default:
        // Accept only current round synced validators
        if (!s_validator_check_synced(&l_signing_addr, l_session->cur_round.validators_list))
            l_not_in_list = true;
        break;
    }
    if (l_not_in_list) {
        debug_if(l_cs_debug, L_MSG, "net:%s, chain:%s, round:%"DAP_UINT64_FORMAT_U", attempt:%hhu."
                                    " Message rejected: validator addr:%s not in the current validators list or not synced yet",
                                        l_session->chain->net_name, l_session->chain->name, l_session->cur_round.id,
                                            l_message->hdr.attempt_num, l_validator_addr_str);
        goto session_unlock;
    }

    switch (l_message->hdr.type) {
    case DAP_CHAIN_ESBOCS_MSG_TYPE_START_SYNC: {
        if (l_message_data_size != sizeof(struct sync_params)) {
            log_it(L_WARNING, "Invalid START_SYNC message size");
            break;
        }
        uint64_t l_sync_attempt = ((struct sync_params *)l_message_data)->attempt;
        debug_if(l_cs_debug, L_MSG, "net:%s, chain:%s, round:%"DAP_UINT64_FORMAT_U
                                    " Receive START_SYNC: from validator:%s, sync attempt %"DAP_UINT64_FORMAT_U,
                                        l_session->chain->net_name, l_session->chain->name, l_message->hdr.round_id,
                                            l_validator_addr_str, l_sync_attempt);
        if (!dap_hash_fast_compare(&((struct sync_params *)l_message_data)->db_hash, &l_session->db_hash)) {
            debug_if(l_cs_debug, L_MSG, "net:%s, chain:%s, round:%"DAP_UINT64_FORMAT_U", sync_attempt %"DAP_UINT64_FORMAT_U
                                        " SYNC message is rejected cause DB hash mismatch",
                                           l_session->chain->net_name, l_session->chain->name, l_session->cur_round.id,
                                               l_session->cur_round.sync_attempt);
            if (l_session->db_serial) {
                dap_chain_esbocs_validator_t *l_validator = DAP_NEW_Z(dap_chain_esbocs_validator_t);
                if (!l_validator) {
<<<<<<< HEAD
        log_it(L_CRITICAL, "Memory allocation error");
=======
                    log_it(L_ERROR, "Memory allocation error in %s, line %d", __PRETTY_FUNCTION__, __LINE__);
>>>>>>> a0fcec79
                    goto session_unlock;
                }
                l_validator->node_addr = *dap_chain_net_srv_stake_key_get_node_addr(&l_signing_addr);
                l_validator->signing_addr = l_signing_addr;
                dap_list_t *l_validator_list = dap_list_append(NULL, l_validator);
                s_message_send(l_session, DAP_CHAIN_ESBOCS_MSG_TYPE_SEND_DB, &l_session->db_hash, l_session->db_serial,
                               sizeof(*l_session->db_serial) + l_session->db_serial->data_size, l_validator_list);
                dap_list_free_full(l_validator_list, NULL);
            }
            break;
        }
        if (l_sync_attempt != l_session->cur_round.sync_attempt) {
            if (l_sync_attempt < l_session->cur_round.sync_attempt) {
                 debug_if(l_cs_debug, L_MSG, "net:%s, chain:%s, round:%"DAP_UINT64_FORMAT_U
                                             " SYNC message is rejected because current sync attempt %"DAP_UINT64_FORMAT_U
                                             " is greater than meassage sync attempt %"DAP_UINT64_FORMAT_U,
                                                l_session->chain->net_name, l_session->chain->name, l_session->cur_round.id,
                                                    l_session->cur_round.sync_attempt, l_sync_attempt);
                 break;
            } else {
                uint64_t l_attempts_miss = l_sync_attempt - l_session->cur_round.sync_attempt;
                uint32_t l_attempts_miss_max = UINT16_MAX; // TODO calculate it rely on last block aceeption time & min round duration
                if (l_attempts_miss > l_attempts_miss_max) {
                    debug_if(l_cs_debug, L_MSG, "net:%s, chain:%s, round:%"DAP_UINT64_FORMAT_U
                                                " SYNC message is rejected - too much sync attempt difference %"DAP_UINT64_FORMAT_U,
                                                   l_session->chain->net_name, l_session->chain->name, l_session->cur_round.id,
                                                       l_attempts_miss);
                    break;
                } else {
                    debug_if(l_cs_debug, L_MSG, "net:%s, chain:%s, round:%"DAP_UINT64_FORMAT_U
                                                " SYNC message sync attempt %"DAP_UINT64_FORMAT_U" is greater than"
                                                " current round sync attempt %"DAP_UINT64_FORMAT_U" so fast-forward this round",
                                                   l_session->chain->net_name, l_session->chain->name, l_session->cur_round.id,
                                                       l_sync_attempt, l_session->cur_round.sync_attempt);
                    // Process this message in new round, it will increment current sync attempt
                    s_session_sync_queue_add(l_session, l_message, a_data_size);
                    l_session->round_fast_forward = true;
                    l_session->cur_round.id = l_message->hdr.round_id - 1;
                    l_session->cur_round.sync_attempt = l_sync_attempt - 1;
                    s_session_round_new(l_session);
                }
            }
        } else // Send it immediatly, if was not sent yet
            s_session_send_startsync(l_session);

        s_session_validator_mark_online(l_session, &l_signing_addr);
        dap_list_t *l_list = s_validator_check(&l_signing_addr, l_session->cur_round.validators_list);
        if (!l_list)
            break;
        dap_chain_esbocs_validator_t *l_validator = l_list->data;
        if (!l_validator->is_synced) {
            l_validator->is_synced = true;
            if (++l_session->cur_round.validators_synced_count == dap_list_length(l_session->cur_round.validators_list)) {
                l_session->cur_round.id = s_session_calc_current_round_id(l_session);
                debug_if(l_cs_debug, L_MSG, "net:%s, chain:%s, round:%"DAP_UINT64_FORMAT_U", attempt:%hhu."
                                            " All validators are synchronized, wait to submit candidate",
                                                l_session->chain->net_name, l_session->chain->name,
                                                    l_session->cur_round.id, l_message->hdr.attempt_num);
                s_session_state_change(l_session, DAP_CHAIN_ESBOCS_SESSION_STATE_WAIT_PROC, dap_time_now());
            }
        }
    } break;

    case DAP_CHAIN_ESBOCS_MSG_TYPE_SEND_DB: {
        dap_global_db_pkt_t *l_db_pkt = l_message_data;
        if (l_db_pkt->data_size + sizeof(*l_db_pkt) != l_message_data_size) {
            log_it(L_WARNING, "Wrong send_db message size, have %zu bytes, must be %zu bytes",
                                  l_message_data_size, l_db_pkt->data_size + sizeof(*l_db_pkt));
            break;
        }
        size_t l_data_objs_count = 0;
        dap_store_obj_t *l_store_objs = dap_global_db_pkt_deserialize(l_db_pkt, &l_data_objs_count);
        for (size_t i = 0; i < l_data_objs_count; i++)
            dap_global_db_remote_apply_obj(l_store_objs + i, NULL, NULL);
        if (l_store_objs)
            dap_store_obj_free(l_store_objs, l_data_objs_count);
    } break;

    case DAP_CHAIN_ESBOCS_MSG_TYPE_SUBMIT: {
        uint8_t *l_candidate = l_message_data;
        size_t l_candidate_size = l_message_data_size;
        if (!l_candidate_size || dap_hash_fast_is_blank(&l_message->hdr.candidate_hash)) {
            debug_if(l_cs_debug, L_MSG, "net:%s, chain:%s, round:%"DAP_UINT64_FORMAT_U", attempt:%hhu."
                                        " Receive SUBMIT candidate NULL",
                                            l_session->chain->net_name, l_session->chain->name,
                                                l_session->cur_round.id, l_message->hdr.attempt_num);
            if (dap_chain_addr_compare(&l_session->cur_round.attempt_submit_validator, &l_signing_addr))
                s_session_attempt_new(l_session);
            break;
        }
        // check candidate hash
        dap_chain_hash_fast_t l_check_hash;
        dap_hash_fast(l_candidate, l_candidate_size, &l_check_hash);
        if (!dap_hash_fast_compare(&l_check_hash, l_candidate_hash)) {
            debug_if(l_cs_debug, L_MSG, "net:%s, chain:%s, round:%"DAP_UINT64_FORMAT_U", attempt:%hhu."
                                        " Receive SUBMIT candidate hash broken",
                                            l_session->chain->net_name, l_session->chain->name,
                                                l_session->cur_round.id, l_message->hdr.attempt_num);
            break;
        }

        if (l_cs_debug) {
            char *l_candidate_hash_str = dap_chain_hash_fast_to_str_new(l_candidate_hash);
            log_it(L_MSG, "net:%s, chain:%s, round:%"DAP_UINT64_FORMAT_U", attempt:%hhu."
                            " Receive SUBMIT candidate %s, size %zu",
                                l_session->chain->net_name, l_session->chain->name, l_session->cur_round.id,
                                    l_message->hdr.attempt_num, l_candidate_hash_str, l_candidate_size);
            DAP_DELETE(l_candidate_hash_str);
        }

        dap_chain_esbocs_store_t *l_store;
        HASH_FIND(hh, l_session->cur_round.store_items, l_candidate_hash, sizeof(dap_chain_hash_fast_t), l_store);
        if (l_store) {
            char *l_candidate_hash_str = dap_chain_hash_fast_to_str_new(l_candidate_hash);
            log_it(L_WARNING, "Duplicate candidate: %s", l_candidate_hash_str);
            DAP_DELETE(l_candidate_hash_str);
            break;
        }

        // store for new candidate
        l_store = DAP_NEW_Z(dap_chain_esbocs_store_t);
        if (!l_store) {
            log_it(L_CRITICAL, "Memory allocation error");
            goto session_unlock;
        }
        l_store->candidate_size = l_candidate_size;
        l_store->candidate_hash = *l_candidate_hash;
        l_store->candidate = DAP_DUP_SIZE(l_candidate, l_candidate_size);

        // save new block candidate
        HASH_ADD(hh, l_session->cur_round.store_items, candidate_hash, sizeof(dap_hash_fast_t), l_store);
        // check it and send APPROVE/REJECT
        if (dap_chain_addr_compare(&l_session->cur_round.attempt_submit_validator, &l_signing_addr)) {
            l_session->cur_round.attempt_candidate_hash = *l_candidate_hash;
            s_session_state_change(l_session, DAP_CHAIN_ESBOCS_SESSION_STATE_WAIT_SIGNS, dap_time_now());
            s_session_candidate_verify(l_session, l_store->candidate, l_store->candidate_size, &l_store->candidate_hash);
        }
    } break;

    case DAP_CHAIN_ESBOCS_MSG_TYPE_APPROVE:
    case DAP_CHAIN_ESBOCS_MSG_TYPE_REJECT: {
        dap_chain_esbocs_store_t *l_store;
        char *l_candidate_hash_str = NULL;
        bool l_approve = l_message->hdr.type == DAP_CHAIN_ESBOCS_MSG_TYPE_APPROVE;
        HASH_FIND(hh, l_session->cur_round.store_items, l_candidate_hash, sizeof(dap_chain_hash_fast_t), l_store);
        if (!l_store) {
            l_candidate_hash_str = dap_chain_hash_fast_to_str_new(l_candidate_hash);
            log_it(L_MSG, "net:%s, chain:%s, round:%"DAP_UINT64_FORMAT_U", attempt:%hhu."
                                " Receive %s message for unknown candidate %s, process it later",
                                   l_session->chain->net_name, l_session->chain->name,
                                       l_session->cur_round.id, l_message->hdr.attempt_num,
                                            l_approve ? "APPROVE" : "REJECT", l_candidate_hash_str);
            dap_chain_esbocs_message_item_t *l_unprocessed_item = NULL;
            HASH_FIND(hh, l_round->message_items, a_data_hash, sizeof(dap_chain_hash_fast_t), l_unprocessed_item);
            if (l_unprocessed_item)
                l_unprocessed_item->unprocessed = true;
            DAP_DELETE(l_candidate_hash_str);
            break;
        }

        if (l_cs_debug) {
            l_candidate_hash_str = dap_chain_hash_fast_to_str_new(l_candidate_hash);
            log_it(L_MSG, "net:%s, chain:%s, round:%"DAP_UINT64_FORMAT_U", attempt:%hhu."
                            " Receive %s: candidate %s",
                                l_session->chain->net_name, l_session->chain->name, l_session->cur_round.id,
                                    l_message->hdr.attempt_num, l_approve ? "APPROVE" : "REJECT", l_candidate_hash_str);
        }
        if (l_approve && ++l_store->approve_count >= l_cs_level && !l_store->decide_approve &&
                dap_hash_fast_compare(&l_session->cur_round.attempt_candidate_hash, l_candidate_hash)) {
            l_store->decide_approve = true;
            debug_if(l_cs_debug, L_MSG, "net:%s, chain:%s, round:%"DAP_UINT64_FORMAT_U", attempt:%hhu."
                                        " Candidate %s approved by minimum number of validators, let's sign it",
                        l_session->chain->net_name, l_session->chain->name, l_session->cur_round.id,
                            l_message->hdr.attempt_num, l_candidate_hash_str);
            size_t l_offset = dap_chain_block_get_sign_offset(l_store->candidate, l_store->candidate_size);
            dap_sign_t *l_candidate_sign = dap_sign_create(PVT(l_session->esbocs)->blocks_sign_key,
                                            l_store->candidate, l_offset + sizeof(l_store->candidate->hdr), 0);
            size_t l_candidate_sign_size = dap_sign_get_size(l_candidate_sign);
            s_message_send(l_session, DAP_CHAIN_ESBOCS_MSG_TYPE_COMMIT_SIGN, l_candidate_hash,
                           l_candidate_sign, l_candidate_sign_size, l_session->cur_round.validators_list);
            DAP_DELETE(l_candidate_sign);
        }
        if (!l_approve && ++l_store->reject_count >= l_cs_level && !l_store->decide_reject &&
                dap_hash_fast_compare(&l_session->cur_round.attempt_candidate_hash, l_candidate_hash)) {
            l_store->decide_reject = true;
            debug_if(l_cs_debug, L_MSG, "net:%s, chain:%s, round:%"DAP_UINT64_FORMAT_U", attempt:%hhu."
                                        " Candidate %s rejected by minimum number of validators, attempt failed",
                        l_session->chain->net_name, l_session->chain->name, l_session->cur_round.id,
                            l_message->hdr.attempt_num, l_candidate_hash_str);
            s_session_attempt_new(l_session);
        }
        DAP_DEL_Z(l_candidate_hash_str);
    } break;

    case DAP_CHAIN_ESBOCS_MSG_TYPE_COMMIT_SIGN: {
        if (l_message_data_size < sizeof(dap_sign_t)) {
            log_it(L_WARNING, "Wrong commit_sign message size, have %zu bytes for candidate sign section"
                                " when requires at least %zu bytes",
                                  l_message_data_size, sizeof(dap_sign_t));
            break;
        }
        dap_sign_t *l_candidate_sign = (dap_sign_t *)l_message_data;
        size_t l_candidate_sign_size = dap_sign_get_size(l_candidate_sign);
        if (l_candidate_sign_size != l_message_data_size) {
            log_it(L_WARNING, "Wrong commit_sign message size, have %zu bytes for candidate sign section"
                                " when requires %zu bytes",
                                  l_candidate_sign_size, l_message_data_size);
            break;
        }

        dap_chain_esbocs_store_t *l_store;
        char *l_candidate_hash_str = NULL;
        HASH_FIND(hh, l_session->cur_round.store_items, l_candidate_hash, sizeof(dap_chain_hash_fast_t), l_store);
        if (!l_store) {
            l_candidate_hash_str = dap_chain_hash_fast_to_str_new(l_candidate_hash);
            log_it(L_WARNING, "net:%s, chain:%s, round:%"DAP_UINT64_FORMAT_U", attempt:%hhu."
                                " Receive COMMIT_SIGN message for unknown candidate %s",
                                    l_session->chain->net_name, l_session->chain->name,
                                        l_session->cur_round.id, l_message->hdr.attempt_num,
                                            l_candidate_hash_str);
            DAP_DELETE(l_candidate_hash_str);
            break;
        }

        if (l_cs_debug) {
            l_candidate_hash_str = dap_chain_hash_fast_to_str_new(l_candidate_hash);
            log_it(L_MSG, "net:%s, chain:%s, round:%"DAP_UINT64_FORMAT_U", attempt:%hhu."
                            " Receive COMMIT_SIGN: candidate %s",
                                l_session->chain->net_name, l_session->chain->name, l_session->cur_round.id,
                                    l_message->hdr.attempt_num, l_candidate_hash_str);
        }

        size_t l_offset = dap_chain_block_get_sign_offset(l_store->candidate, l_store->candidate_size);
        bool l_sign_verified = dap_sign_verify(l_candidate_sign, l_store->candidate,
                                                l_offset + sizeof(l_store->candidate->hdr)) == 1;
        // check candidate's sign
        if (l_sign_verified) {
            l_store->candidate_signs = dap_list_append(l_store->candidate_signs,
                                                       DAP_DUP_SIZE(l_candidate_sign, l_candidate_sign_size));
            if (dap_list_length(l_store->candidate_signs) == l_round->validators_synced_count) {
                if (PVT(l_session->esbocs)->debug)
                    log_it(L_MSG, "net:%s, chain:%s, round:%"DAP_UINT64_FORMAT_U", attempt:%hhu."
                                  " Candidate %s collected signs of all synced validators",
                                        l_session->chain->net_name, l_session->chain->name, l_round->id,
                                            l_message->hdr.attempt_num, l_candidate_hash_str);
                s_session_state_change(l_session, DAP_CHAIN_ESBOCS_SESSION_STATE_WAIT_FINISH, dap_time_now());
            }
        } else {
            if (!l_candidate_hash_str)
                l_candidate_hash_str = dap_chain_hash_fast_to_str_new(l_candidate_hash);
            log_it(L_WARNING, "Candidate: %s sign is incorrect: code %d", l_candidate_hash_str, l_sign_verified);
        }
        DAP_DEL_Z(l_candidate_hash_str);
    } break;

    case DAP_CHAIN_ESBOCS_MSG_TYPE_DIRECTIVE: {
        if (l_session->cur_round.directive) {
            log_it(L_WARNING, "Only one directive can be processed at a time");
            break;
        }
        dap_chain_esbocs_directive_t *l_directive = l_message_data;
        size_t l_directive_size = l_message_data_size;
        if (l_directive_size < sizeof(dap_chain_esbocs_directive_t) || l_directive_size != l_directive->size) {
            log_it(L_WARNING, "net:%s, chain:%s, round:%"DAP_UINT64_FORMAT_U", attempt:%hhu."
                              " Receive DIRECTIVE with invalid size %zu)",
                                    l_session->chain->net_name, l_session->chain->name,
                                        l_session->cur_round.id, l_message->hdr.attempt_num,
                                            l_directive_size);
            break;
        }
        // check directive hash
        dap_chain_hash_fast_t l_directive_hash;
        dap_hash_fast(l_directive, l_directive_size, &l_directive_hash);
        if (!dap_hash_fast_compare(&l_directive_hash, l_candidate_hash)) {
            debug_if(l_cs_debug, L_MSG, "net:%s, chain:%s, round:%"DAP_UINT64_FORMAT_U", attempt:%hhu."
                                        " Receive DIRECTIVE hash broken",
                                            l_session->chain->net_name, l_session->chain->name,
                                                l_session->cur_round.id, l_message->hdr.attempt_num);
            break;
        }
        if (l_cs_debug) {
            char *l_dirtective_hash_str = dap_chain_hash_fast_to_str_new(l_candidate_hash);
            log_it(L_MSG, "net:%s, chain:%s, round:%"DAP_UINT64_FORMAT_U", attempt:%hhu."
                            " Receive DIRECTIVE hash %s, size %zu",
                                l_session->chain->net_name, l_session->chain->name, l_session->cur_round.id,
                                    l_message->hdr.attempt_num, l_dirtective_hash_str, l_directive_size);
            DAP_DELETE(l_dirtective_hash_str);
        }
        s_session_directive_process(l_session, l_directive, &l_directive_hash);
    } break;

    case DAP_CHAIN_ESBOCS_MSG_TYPE_VOTE_FOR:
    case DAP_CHAIN_ESBOCS_MSG_TYPE_VOTE_AGAINST: {
        if (dap_hash_fast_is_blank(l_candidate_hash)) {
            log_it(L_WARNING, "Receive VOTE %s for empty directive",
                                    l_message->hdr.type == DAP_CHAIN_ESBOCS_MSG_TYPE_VOTE_FOR ?
                                        "FOR" : "AGAINST");
            break;
        }
        if (!dap_hash_fast_compare(&l_session->cur_round.directive_hash, l_candidate_hash)) {
            debug_if(l_cs_debug, L_MSG, "net:%s, chain:%s, round:%"DAP_UINT64_FORMAT_U", attempt:%hhu."
                                        "Received VOTE %s unknown directive, it will be processed later",
                                            l_session->chain->net_name, l_session->chain->name,
                                                l_session->cur_round.id, l_message->hdr.attempt_num,
                                                    l_message->hdr.type == DAP_CHAIN_ESBOCS_MSG_TYPE_VOTE_FOR ?
                                                        "FOR" : "AGAINST");
            dap_chain_esbocs_message_item_t *l_unprocessed_item = NULL;
            HASH_FIND(hh, l_round->message_items, a_data_hash, sizeof(dap_chain_hash_fast_t), l_unprocessed_item);
            if (l_unprocessed_item)
                l_unprocessed_item->unprocessed = true;
            break;
        }
        if (l_cs_debug) {
            char *l_directive_hash_str = dap_chain_hash_fast_to_str_new(l_candidate_hash);
            log_it(L_MSG, "net:%s, chain:%s, round:%"DAP_UINT64_FORMAT_U", attempt:%hhu."
                            " Receive VOTE %s directive %s",
                                l_session->chain->net_name, l_session->chain->name, l_session->cur_round.id,
                                    l_message->hdr.attempt_num, l_message->hdr.type == DAP_CHAIN_ESBOCS_MSG_TYPE_VOTE_FOR ?
                                    "FOR" : "AGAINST", l_directive_hash_str);
            DAP_DELETE(l_directive_hash_str);
        }
        if (l_message->hdr.type == DAP_CHAIN_ESBOCS_MSG_TYPE_VOTE_FOR) {
            if (!l_session->cur_round.directive_applied &&
                    ++l_session->cur_round.votes_for_count * 3 >=
                        dap_list_length(l_session->cur_round.all_validators) * 2) {
                s_session_directive_apply(l_session->cur_round.directive, &l_session->cur_round.directive_hash);
                l_session->cur_round.directive_applied = true;
                s_session_state_change(l_session, DAP_CHAIN_ESBOCS_SESSION_STATE_PREVIOUS, dap_time_now());
            }
        } else // l_message->hdr.type == DAP_CHAIN_ESBOCS_MSG_TYPE_VOTE_AGAINST
            if (++l_session->cur_round.votes_against_count * 3 >=
                    dap_list_length(l_session->cur_round.all_validators) * 2)
                s_session_state_change(l_session, DAP_CHAIN_ESBOCS_SESSION_STATE_PREVIOUS, dap_time_now());
    } break;

    case DAP_CHAIN_ESBOCS_MSG_TYPE_PRE_COMMIT:
        s_session_candidate_precommit(l_session, l_message);
    default:
        break;
    }
session_unlock:
    if (a_sender_node_addr) //Process network message
        pthread_mutex_unlock(&l_session->mutex);
}

static void s_message_send(dap_chain_esbocs_session_t *a_session, uint8_t a_message_type, dap_hash_fast_t *a_block_hash,
                                    const void *a_data, size_t a_data_size, dap_list_t *a_validators)
{
    dap_chain_net_t *l_net = dap_chain_net_by_id(a_session->chain->net_id);
    size_t l_message_size = sizeof(dap_chain_esbocs_message_hdr_t) + a_data_size;
    dap_chain_esbocs_message_t *l_message =
                        DAP_NEW_Z_SIZE(dap_chain_esbocs_message_t, l_message_size);
    l_message->hdr.version = DAP_CHAIN_ESBOCS_PROTOCOL_VERSION;
    l_message->hdr.round_id = a_session->cur_round.id;
    l_message->hdr.attempt_num = a_session->cur_round.attempt_num;
    l_message->hdr.chain_id = a_session->chain->id;
    l_message->hdr.ts_created = dap_time_now();
    l_message->hdr.type = a_message_type;
    l_message->hdr.message_size = a_data_size;
    l_message->hdr.candidate_hash = *a_block_hash;
    if (a_data && a_data_size)
        memcpy(l_message->msg_n_sign, a_data, a_data_size);

    dap_sign_t *l_sign = dap_sign_create(PVT(a_session->esbocs)->blocks_sign_key, l_message,
                                         sizeof(l_message->hdr) + a_data_size, 0);
    size_t l_sign_size = dap_sign_get_size(l_sign);
    l_message_size += l_sign_size;
    l_message = DAP_REALLOC(l_message, l_message_size);
    memcpy(l_message->msg_n_sign + a_data_size, l_sign, l_sign_size);
    DAP_DELETE(l_sign);
    l_message->hdr.sign_size = l_sign_size;

    dap_stream_ch_chain_voting_pkt_t *l_voting_pkt =
            dap_stream_ch_chain_voting_pkt_new(l_net->pub.id.uint64, &a_session->my_addr,
                                               NULL, l_message, l_message_size);
    DAP_DELETE(l_message);

    for (dap_list_t *it = a_validators; it; it = it->next) {
        dap_chain_esbocs_validator_t *l_validator = it->data;
        if (l_validator->is_synced ||
                a_message_type == DAP_CHAIN_ESBOCS_MSG_TYPE_START_SYNC ||
                a_message_type == DAP_CHAIN_ESBOCS_MSG_TYPE_SEND_DB) {
            debug_if(PVT(a_session->esbocs)->debug, L_MSG, "Send pkt type 0x%x to "NODE_ADDR_FP_STR,
                                                            a_message_type, NODE_ADDR_FP_ARGS_S(l_validator->node_addr));
            l_voting_pkt->hdr.receiver_node_addr = l_validator->node_addr;
            dap_stream_ch_chain_voting_message_write(l_net, &l_validator->node_addr, l_voting_pkt);
        }
    }
    DAP_DELETE(l_voting_pkt);
}


static size_t s_callback_block_sign(dap_chain_cs_blocks_t *a_blocks, dap_chain_block_t **a_block_ptr, size_t a_block_size)
{
    assert(a_blocks);
    dap_chain_esbocs_t *l_esbocs = DAP_CHAIN_ESBOCS(a_blocks);
    dap_chain_esbocs_pvt_t *l_esbocs_pvt = PVT(l_esbocs);
    if (!l_esbocs_pvt->blocks_sign_key) {
        log_it(L_WARNING, "Can't sign block with blocks-sign-cert in [esbocs] section");
        return 0;
    }
    if (!a_block_ptr || !(*a_block_ptr) || !a_block_size) {
        log_it(L_WARNING, "Block size or block pointer is NULL");
        return 0;
    }
    return dap_chain_block_sign_add(a_block_ptr, a_block_size, l_esbocs_pvt->blocks_sign_key);
}

static int s_callback_block_verify(dap_chain_cs_blocks_t *a_blocks, dap_chain_block_t *a_block, size_t a_block_size)
{
    dap_chain_esbocs_t *l_esbocs = DAP_CHAIN_ESBOCS(a_blocks);
    dap_chain_esbocs_pvt_t *l_esbocs_pvt = PVT(l_esbocs);
    if (a_blocks->chain->ledger == NULL) {
        log_it(L_CRITICAL,"Ledger is NULL can't check consensus conditions on this chain %s", a_blocks->chain->name);
        return -3;
    }
    if (sizeof(a_block->hdr) >= a_block_size) {
        log_it(L_WARNING, "Incorrect header size with block %p on chain %s", a_block, a_blocks->chain->name);
        return  -7;
    }

    /*if (a_block->hdr.meta_n_datum_n_signs_size != a_block_size - sizeof(a_block->hdr)) {
        log_it(L_WARNING, "Incorrect size with block %p on chain %s", a_block, a_blocks->chain->name);
        return -8;
    }*/ // TODO Retunn it after hard-fork with correct block sizes

    if (l_esbocs->session && l_esbocs->session->processing_candidate == a_block)
        // It's a block candidate, don't check signs
        return 0;

    size_t l_offset = dap_chain_block_get_sign_offset(a_block, a_block_size);
    size_t l_signs_count = 0;
    dap_sign_t **l_signs = dap_sign_get_unique_signs(a_block->meta_n_datum_n_sign+l_offset,
                                            a_block_size-sizeof(a_block->hdr)-l_offset, &l_signs_count);
    if (!l_signs_count){
        log_it(L_ERROR, "No any signatures at all for block");
        DAP_DELETE(l_signs);
        return -2;
    }

    if (l_signs_count < l_esbocs_pvt->min_validators_count) {
        log_it(L_ERROR, "Corrupted block: not enough signs: %zu of %hu", l_signs_count, l_esbocs_pvt->min_validators_count);
        DAP_DELETE(l_signs);
        return -1;
    }

    // Parse the rest signs
    int l_ret = 0;
    uint16_t l_signs_verified_count = 0;
    size_t l_block_excl_sign_size = dap_chain_block_get_sign_offset(a_block, a_block_size) + sizeof(a_block->hdr);
    // Get the header on signing operation time
    size_t l_block_original = a_block->hdr.meta_n_datum_n_signs_size;
    a_block->hdr.meta_n_datum_n_signs_size = l_block_excl_sign_size - sizeof(a_block->hdr);
    for (size_t i=0; i< l_signs_count; i++) {
        dap_sign_t *l_sign = (dap_sign_t *)l_signs[i];
        if (!dap_sign_verify_size(l_sign, a_block_size - l_block_excl_sign_size + sizeof(a_block->hdr))) {
            log_it(L_ERROR, "Corrupted block: sign size is bigger than block size");
            l_ret = -3;
            break;
        }

        dap_chain_addr_t l_signing_addr;
        dap_chain_addr_fill_from_sign(&l_signing_addr, l_sign, a_blocks->chain->net_id);
        if (!l_esbocs_pvt->poa_mode) {
             // Compare signature with delegated keys
            if (!dap_chain_net_srv_stake_key_delegated(&l_signing_addr)) {
                char *l_bad_addr = dap_chain_hash_fast_to_str_new(&l_signing_addr.data.hash_fast);
                log_it(L_ATT, "Unknown PoS signer %s", l_bad_addr);
                DAP_DELETE(l_bad_addr);
                continue;
            }
        } else {
            // Compare signature with auth_certs
            if (!s_validator_check(&l_signing_addr, l_esbocs_pvt->poa_validators)) {
                char *l_bad_addr = dap_chain_addr_to_str(&l_signing_addr);
                log_it(L_ATT, "Unknown PoA signer %s", l_bad_addr);
                DAP_DELETE(l_bad_addr);
                continue;
            }
        }
        if (dap_sign_verify(l_sign, a_block, l_block_excl_sign_size) == 1)
            l_signs_verified_count++;
    }
    DAP_DELETE(l_signs);
    // Restore the original header
    a_block->hdr.meta_n_datum_n_signs_size = l_block_original;

    if (l_signs_verified_count < l_esbocs_pvt->min_validators_count) {
        dap_hash_fast_t l_block_hash;
        dap_hash_fast(a_block, a_block_size, &l_block_hash);
        char l_block_hash_str[DAP_CHAIN_HASH_FAST_STR_SIZE];
        dap_hash_fast_to_str(&l_block_hash, l_block_hash_str, DAP_CHAIN_HASH_FAST_STR_SIZE);
        log_it(L_ERROR, "Corrupted block %s: not enough authorized signs: %u of %u",
                    l_block_hash_str, l_signs_verified_count, l_esbocs_pvt->min_validators_count);
        return l_ret ? l_ret : -4;
    }
    return 0;
}

static char *s_esbocs_decree_put(dap_chain_datum_decree_t *a_decree, dap_chain_net_t *a_net)
{
    // Put the transaction to mempool or directly to chains
    size_t l_decree_size = dap_chain_datum_decree_get_size(a_decree);
    dap_chain_datum_t *l_datum = dap_chain_datum_create(DAP_CHAIN_DATUM_DECREE, a_decree, l_decree_size);
    dap_chain_t *l_chain = dap_chain_net_get_chain_by_chain_type(a_net, CHAIN_TYPE_DECREE);
    if (!l_chain) {
        return NULL;
    }
    // Processing will be made according to autoprocess policy
    char *l_ret = dap_chain_mempool_datum_add(l_datum, l_chain, "hex");
    DAP_DELETE(l_datum);
    return l_ret;
}

static dap_chain_datum_decree_t *s_esbocs_decree_set_min_validators_count(dap_chain_net_t *a_net, dap_chain_t *a_chain,
                                                                          uint256_t a_value, dap_cert_t *a_cert)
{
    size_t l_total_tsd_size = 0;
    dap_chain_datum_decree_t *l_decree = NULL;
    dap_list_t *l_tsd_list = NULL;
    dap_tsd_t *l_tsd = NULL;

    l_total_tsd_size += sizeof(dap_tsd_t) + sizeof(uint256_t);
    l_tsd = DAP_NEW_Z_SIZE(dap_tsd_t, l_total_tsd_size);
    if (!l_tsd) {
        log_it(L_CRITICAL, "Memory allocation error");
        return NULL;
    }
    l_tsd->type = DAP_CHAIN_DATUM_DECREE_TSD_TYPE_STAKE_MIN_SIGNERS_COUNT;
    l_tsd->size = sizeof(uint256_t);
    *(uint256_t*)(l_tsd->data) = a_value;
    l_tsd_list = dap_list_append(l_tsd_list, l_tsd);

    l_decree = DAP_NEW_Z_SIZE(dap_chain_datum_decree_t, sizeof(dap_chain_datum_decree_t) + l_total_tsd_size);
    if (!l_decree) {
        log_it(L_CRITICAL, "Memory allocation error");
        dap_list_free_full(l_tsd_list, NULL);
        return NULL;
    }
    l_decree->decree_version = DAP_CHAIN_DATUM_DECREE_VERSION;
    l_decree->header.ts_created = dap_time_now();
    l_decree->header.type = DAP_CHAIN_DATUM_DECREE_TYPE_COMMON;
    l_decree->header.common_decree_params.net_id = a_net->pub.id;
    dap_chain_t *l_chain = a_chain;
    if (!a_chain)
        l_chain = dap_chain_net_get_default_chain_by_chain_type(a_net, CHAIN_TYPE_ANCHOR);
    if(!l_chain){
        log_it(L_ERROR, "Can't find chain with decree support.");
        dap_list_free_full(l_tsd_list, NULL);
        DAP_DELETE(l_decree);
        return NULL;
    }
    l_decree->header.common_decree_params.chain_id = l_chain->id;
    l_decree->header.common_decree_params.cell_id = *dap_chain_net_get_cur_cell(a_net);
    l_decree->header.sub_type = DAP_CHAIN_DATUM_DECREE_COMMON_SUBTYPE_STAKE_MIN_VALIDATORS_COUNT;
    l_decree->header.data_size = l_total_tsd_size;
    l_decree->header.signs_size = 0;

    size_t l_data_tsd_offset = 0;
    for ( dap_list_t* l_iter=dap_list_first(l_tsd_list); l_iter; l_iter=l_iter->next){
        dap_tsd_t * l_b_tsd = (dap_tsd_t *) l_iter->data;
        size_t l_tsd_size = dap_tsd_size(l_b_tsd);
        memcpy((byte_t*)l_decree->data_n_signs + l_data_tsd_offset, l_b_tsd, l_tsd_size);
        l_data_tsd_offset += l_tsd_size;
    }
    dap_list_free_full(l_tsd_list, NULL);

    size_t l_cur_sign_offset = l_decree->header.data_size + l_decree->header.signs_size;
    size_t l_total_signs_size = l_decree->header.signs_size;

    dap_sign_t * l_sign = dap_cert_sign(a_cert,  l_decree,
       sizeof(dap_chain_datum_decree_t) + l_decree->header.data_size, 0);

    if (l_sign) {
        size_t l_sign_size = dap_sign_get_size(l_sign);
        l_decree = DAP_REALLOC(l_decree, sizeof(dap_chain_datum_decree_t) + l_cur_sign_offset + l_sign_size);
        memcpy((byte_t*)l_decree->data_n_signs + l_cur_sign_offset, l_sign, l_sign_size);
        l_total_signs_size += l_sign_size;
        l_cur_sign_offset += l_sign_size;
        l_decree->header.signs_size = l_total_signs_size;
        DAP_DELETE(l_sign);
        log_it(L_DEBUG,"<-- Signed with '%s'", a_cert->name);
    }else{
        log_it(L_ERROR, "Decree signing failed");
        DAP_DELETE(l_decree);
        return NULL;
    }

    return l_decree;
}

/**
 * @brief
 * parse and execute cellframe-node-cli esbocs commands
 * @param argc arguments count
 * @param argv array with arguments
 * @param arg_func
 * @param str_reply
 * @return
 */
static int s_cli_esbocs(int a_argc, char ** a_argv, char **a_str_reply)
{
    int ret = -666;
    int l_arg_index = 2;
    dap_chain_net_t * l_chain_net = NULL;
    dap_chain_t * l_chain = NULL;
    const char *l_cert_str = NULL,
               *l_value_str = NULL;

    if (dap_chain_node_cli_cmd_values_parse_net_chain(&l_arg_index,a_argc,a_argv,a_str_reply,&l_chain,&l_chain_net)) {
        return -3;
    }

    if (dap_cli_server_cmd_find_option_val(a_argv, l_arg_index, l_arg_index + 1, "set", NULL)) {
        dap_cli_server_cmd_find_option_val(a_argv, l_arg_index, a_argc, "-cert", &l_cert_str);
        if (!l_cert_str) {
            dap_cli_server_cmd_set_reply_text(a_str_reply, "Command 'min_validators_count' requires parameter -cert");
            return -3;
        }
        dap_cert_t *l_poa_cert = dap_cert_find_by_name(l_cert_str);
        if (!l_poa_cert) {
            dap_cli_server_cmd_set_reply_text(a_str_reply, "Specified certificate not found");
            return -25;
        }

        dap_cli_server_cmd_find_option_val(a_argv, l_arg_index, a_argc, "-val_count", &l_value_str);
        if (!l_value_str) {
            dap_cli_server_cmd_set_reply_text(a_str_reply, "Command 'min_validators_count' requires parameter -val_count");
            return -9;
        }
        uint256_t l_value = dap_chain_balance_scan(l_value_str);
        if (IS_ZERO_256(l_value)) {
            dap_cli_server_cmd_set_reply_text(a_str_reply, "Unrecognized number in '-val_count' param");
            return -10;
        }

        dap_chain_datum_decree_t *l_decree = s_esbocs_decree_set_min_validators_count(
                                                l_chain_net, l_chain, l_value, l_poa_cert);
        char *l_decree_hash_str = NULL;
        if (l_decree && (l_decree_hash_str = s_esbocs_decree_put(l_decree, l_chain_net))) {
            dap_cli_server_cmd_set_reply_text(a_str_reply, "Minimum validators count has been set."
                                                           " Decree hash %s", l_decree_hash_str);
            DAP_DELETE(l_decree);
            DAP_DELETE(l_decree_hash_str);
        } else {
            dap_cli_server_cmd_set_reply_text(a_str_reply, "Minimum validators count setting failed");
            DAP_DEL_Z(l_decree);
            return -21;
        }
    } else if (dap_cli_server_cmd_find_option_val(a_argv, l_arg_index, l_arg_index + 1, "print", NULL)) {
        dap_chain_cs_blocks_t *l_blocks = DAP_CHAIN_CS_BLOCKS(l_chain);
        dap_chain_esbocs_t *l_esbocs = DAP_CHAIN_ESBOCS(l_blocks);
        dap_chain_esbocs_pvt_t *l_esbocs_pvt = PVT(l_esbocs);
        dap_cli_server_cmd_set_reply_text(a_str_reply, "Minimum validators count is %d",
                                          l_esbocs_pvt->min_validators_count);
    } else
        dap_cli_server_cmd_set_reply_text(a_str_reply, "Unrecognized subcommand '%s'", a_argv[l_arg_index]);
    return ret;
}<|MERGE_RESOLUTION|>--- conflicted
+++ resolved
@@ -183,14 +183,9 @@
     a_chain->callback_get_signing_certificate = s_callback_get_sign_key;
 
     l_esbocs->_pvt = DAP_NEW_Z(dap_chain_esbocs_pvt_t);
-<<<<<<< HEAD
-    if (!l_esbocs->_pvt) {
-        log_it(L_CRITICAL, "Memory allocation error");
-=======
     dap_chain_esbocs_pvt_t *l_esbocs_pvt = PVT(l_esbocs);
     if (!l_esbocs_pvt) {
-        log_it(L_ERROR, "Memory allocation error in %s, line %d", __PRETTY_FUNCTION__, __LINE__);
->>>>>>> a0fcec79
+        log_it(L_CRITICAL, "Memory allocation error");
         l_ret = - 5;
         goto lb_err;
     }
@@ -2048,11 +2043,7 @@
             if (l_session->db_serial) {
                 dap_chain_esbocs_validator_t *l_validator = DAP_NEW_Z(dap_chain_esbocs_validator_t);
                 if (!l_validator) {
-<<<<<<< HEAD
         log_it(L_CRITICAL, "Memory allocation error");
-=======
-                    log_it(L_ERROR, "Memory allocation error in %s, line %d", __PRETTY_FUNCTION__, __LINE__);
->>>>>>> a0fcec79
                     goto session_unlock;
                 }
                 l_validator->node_addr = *dap_chain_net_srv_stake_key_get_node_addr(&l_signing_addr);
