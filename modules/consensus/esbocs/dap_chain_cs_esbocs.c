/*
* Authors:
* Roman Khlopkov <roman.khlopkov@demlabs.net>
* Cellframe       https://cellframe.net
* DeM Labs Inc.   https://demlabs.net
* Copyright  (c) 2017-2023
* All rights reserved.

This file is part of CellFrame SDK the open source project

CellFrame SDK is free software: you can redistribute it and/or modify
it under the terms of the GNU General Public License as published by
the Free Software Foundation, either version 3 of the License, or
(at your option) any later version.

CellFrame SDK is distributed in the hope that it will be useful,
but WITHOUT ANY WARRANTY; without even the implied warranty of
MERCHANTABILITY or FITNESS FOR A PARTICULAR PURPOSE.  See the
GNU General Public License for more details.

You should have received a copy of the GNU General Public License
along with any CellFrame SDK based project.  If not, see <http://www.gnu.org/licenses/>.
*/
#include "dap_common.h"
#include "dap_context.h"
#include "utlist.h"
#include "dap_timerfd.h"
#include "rand/dap_rand.h"
#include "dap_stream_ch_proc.h"
#include "dap_chain_net.h"
#include "dap_chain_net_srv_order.h"
#include "dap_chain_common.h"
#include "dap_chain_mempool.h"
#include "dap_chain_cs.h"
#include "dap_chain_cs_blocks.h"
#include "dap_chain_cs_esbocs.h"
#include "dap_chain_net_srv_stake_pos_delegate.h"
#include "dap_chain_ledger.h"
#include "dap_cli_server.h"
#include "dap_chain_node_cli_cmd.h"

#define LOG_TAG "dap_chain_cs_esbocs"

static const dap_chain_cell_id_t c_cell_id_hardfork = { .uint64 = INT64_MIN }; // 0x800...

enum s_esbocs_session_state {
    DAP_CHAIN_ESBOCS_SESSION_STATE_WAIT_START,
    DAP_CHAIN_ESBOCS_SESSION_STATE_WAIT_PROC,
    DAP_CHAIN_ESBOCS_SESSION_STATE_WAIT_SIGNS,
    DAP_CHAIN_ESBOCS_SESSION_STATE_WAIT_FINISH,
    DAP_CHAIN_ESBOCS_SESSION_STATE_WAIT_VOTING,
    DAP_CHAIN_ESBOCS_SESSION_STATE_PREVIOUS     // fictive sate to change back
};

#define ESBOCS_PENALTY_TTL ( 72 * 3600 ) // 3 days

static dap_list_t *s_validator_check(dap_chain_addr_t *a_addr, dap_list_t *a_validators);
static void s_session_proc_state(void *a_arg);
static void s_session_state_change(dap_chain_esbocs_session_t *a_session, enum s_esbocs_session_state a_new_state, dap_time_t a_time);
static bool s_stream_ch_packet_in(dap_stream_ch_t *a_ch, void *a_arg);
static void s_session_packet_in(dap_chain_esbocs_session_t *a_session, dap_chain_node_addr_t *a_sender_node_addr, uint8_t *a_data, size_t a_data_size);
static void s_session_round_clear(dap_chain_esbocs_session_t *a_session);
static bool s_session_round_new(void *a_session);
static bool s_session_candidate_to_chain(
            dap_chain_esbocs_session_t *a_session, dap_chain_hash_fast_t *a_candidate_hash,
                            dap_chain_block_t *a_candidate, size_t a_candidate_size);
static void s_session_candidate_submit(dap_chain_esbocs_session_t *a_session);
static void s_session_candidate_verify(dap_chain_esbocs_session_t *a_session, dap_chain_block_t *a_candidate,
                                       size_t a_candidate_size, dap_hash_fast_t *a_candidate_hash);
static void s_session_candidate_precommit(dap_chain_esbocs_session_t *a_session, dap_chain_esbocs_message_t *a_message);
static void s_session_round_finish(dap_chain_esbocs_session_t *a_session, dap_chain_esbocs_store_t *l_store);

static void s_message_send(dap_chain_esbocs_session_t *a_session, uint8_t a_message_type, dap_hash_fast_t *a_block_hash,
                                    const void *a_data, size_t a_data_size, dap_list_t *a_validators);
static void s_message_chain_add(dap_chain_esbocs_session_t * a_session,
                                dap_chain_esbocs_message_t * a_message,
                                size_t a_message_size,
                                dap_chain_hash_fast_t *a_message_hash,
                                dap_chain_addr_t *a_signing_addr);

static int s_callback_new(dap_chain_t *a_chain, dap_config_t *a_chain_cfg);
static int s_callback_stop(dap_chain_t *a_chain);
static int s_callback_start(dap_chain_t *a_chain);
static int s_callback_purge(dap_chain_t *a_chain);
static void s_callback_delete(dap_chain_cs_blocks_t *a_blocks);
static int s_callback_created(dap_chain_t *a_chain, dap_config_t *a_chain_net_cfg);
static size_t s_callback_block_sign(dap_chain_cs_blocks_t *a_blocks, dap_chain_block_t **a_block_ptr, size_t a_block_size);
static int s_callback_block_verify(dap_chain_cs_blocks_t *a_blocks, dap_chain_block_t *a_block, dap_hash_fast_t *a_block_hash, size_t a_block_size);
static void s_db_change_notifier(dap_store_obj_t *a_obj, void * a_arg);
static dap_list_t *s_check_emergency_rights(dap_chain_esbocs_t *a_esbocs, dap_chain_addr_t *a_signing_addr);
static int s_cli_esbocs(int a_argc, char **a_argv, void **a_str_reply);

DAP_STATIC_INLINE const char *s_voting_msg_type_to_str(uint8_t a_type)
{
    switch (a_type) {
    case DAP_CHAIN_ESBOCS_MSG_TYPE_START_SYNC: return "START_SYNC";
    case DAP_CHAIN_ESBOCS_MSG_TYPE_SUBMIT: return "SUBMIT";
    case DAP_CHAIN_ESBOCS_MSG_TYPE_APPROVE: return "APPROVE";
    case DAP_CHAIN_ESBOCS_MSG_TYPE_REJECT: return "REJECT";
    case DAP_CHAIN_ESBOCS_MSG_TYPE_COMMIT_SIGN: return "COMMIT_SIGN";
    case DAP_CHAIN_ESBOCS_MSG_TYPE_PRE_COMMIT: return "PRE_COMMIT";
    case DAP_CHAIN_ESBOCS_MSG_TYPE_DIRECTIVE: return "DIRECTIVE";
    case DAP_CHAIN_ESBOCS_MSG_TYPE_VOTE_FOR: return "VOTE_FOR";
    case DAP_CHAIN_ESBOCS_MSG_TYPE_VOTE_AGAINST: return "VOTE_AGAINST";
    default: return "UNKNOWN";
    }
}

DAP_STATIC_INLINE uint32_t s_directive_calc_size(uint8_t a_type)
{
    uint32_t l_ret = sizeof(dap_chain_esbocs_directive_t);
    switch (a_type) {
    case DAP_CHAIN_ESBOCS_DIRECTIVE_KICK:
    case DAP_CHAIN_ESBOCS_DIRECTIVE_LIFT:
        l_ret += sizeof(dap_tsd_t) + sizeof(dap_chain_addr_t);
    default:;
    }
    return l_ret;
}

DAP_STATIC_INLINE char *s_get_penalty_group(dap_chain_net_id_t a_net_id)
{
    dap_chain_net_t *l_net = dap_chain_net_by_id(a_net_id);
    return dap_strdup_printf(DAP_CHAIN_ESBOCS_GDB_GROUPS_PREFIX".%s.penalty", l_net->pub.gdb_groups_prefix);
}

DAP_STATIC_INLINE size_t s_get_esbocs_message_size(dap_chain_esbocs_message_t *a_message)
{
    return sizeof(*a_message) + a_message->hdr.sign_size + a_message->hdr.message_size;
}

static dap_chain_esbocs_session_t *s_session_items;

struct precached_key {
    uint64_t frequency;
    dap_hash_fast_t pkey_hash;
    size_t pkey_size;
    byte_t sign_pkey[];
};

typedef struct dap_chain_esbocs_pvt {
    // Base params
    dap_enc_key_t *blocks_sign_key;
    dap_hash_fast_t candidate_hash;
    // Validators section
    bool poa_mode;
    uint16_t start_validators_min;
    // Debug flag
    bool debug;
    // Emergancy mode with signing by current online validators only
    bool emergency_mode;
    dap_list_t *emergency_validator_addrs;
    // Round params
    uint16_t new_round_delay;
    uint16_t round_start_sync_timeout;
    uint16_t round_attempts_max;
    uint16_t round_attempt_timeout;
    // PoA section
    dap_list_t *poa_validators;
    // Fee & autocollect params
    dap_chain_addr_t *collecting_addr;
    uint256_t minimum_fee;
    uint256_t collecting_level;
    dap_pkey_t *block_sign_pkey;
    // Decree controoled params
    uint16_t min_validators_count;
    bool check_signs_structure;
    // Internal cache
    dap_list_t *precached_keys;
} dap_chain_esbocs_pvt_t;

#define PVT(a) ((dap_chain_esbocs_pvt_t *)a->_pvt)

struct sync_params {
    uint64_t attempt;
    dap_global_db_driver_hash_t db_hash;
} DAP_ALIGN_PACKED;

DAP_STATIC_INLINE uint16_t s_get_round_skip_timeout(dap_chain_esbocs_session_t *a_session)
{
    return PVT(a_session->esbocs)->round_attempt_timeout * 6 * PVT(a_session->esbocs)->round_attempts_max;
}

int dap_chain_cs_esbocs_init()
{
    dap_chain_cs_callbacks_t l_callbacks = { .callback_init = s_callback_new,
                                             .callback_stop = s_callback_stop,
                                             .callback_start = s_callback_start,
                                             .callback_purge = s_callback_purge };
    dap_chain_cs_add(DAP_CHAIN_ESBOCS_CS_TYPE_STR, l_callbacks);
    dap_stream_ch_proc_add(DAP_STREAM_CH_ESBOCS_ID,
                           NULL,
                           NULL,
                           s_stream_ch_packet_in,
                           NULL);
    dap_cli_server_cmd_add (DAP_CHAIN_ESBOCS_CS_TYPE_STR, s_cli_esbocs, "ESBOCS commands",
        "esbocs min_validators_count set -net <net_name> [-chain <chain_name>] -cert <poa_cert_name> -val_count <value>\n"
            "\tSets minimum validators count for ESBOCS consensus\n"
        "esbocs min_validators_count show -net <net_name> [-chain <chain_name>]\n"
            "\tShow minimum validators count for ESBOCS consensus\n"
        "esbocs check_signs_structure {enable|disable} -net <net_name> [-chain <chain_name>] -cert <poa_cert_name>\n"
            "\tEnables or disables checks for blocks signs structure validity\n"
        "esbocs check_signs_structure show -net <net_name> [-chain <chain_name>]\n"
            "\tShow status of checks for blocks signs structure validity\n"
        "esbocs emergency_validators {add|remove} -net <net_name> [-chain <chain_name>] -cert <poa_cert_name> -pkey_hash <validator_pkey_hash>\n"
            "\tAdd or remove validator by its signature public key hash to list of validators allowed to work in emergency mode\n"
        "esbocs emergency_validators show -net <net_name> [-chain <chain_name>]\n"
            "\tShow list of validators public key hashes allowed to work in emergency mode\n"
        "esbocs status -net <net_name> [-chain <chain_name>]\n"
            "\tShow current esbocs consensus status\n");
    return 0;
}

void dap_chain_cs_esbocs_deinit(void)
{
}

void dap_chain_esbocs_change_debug_mode(dap_chain_t *a_chain, bool a_enable){
    dap_chain_cs_blocks_t *l_blocks = DAP_CHAIN_CS_BLOCKS(a_chain);    
    dap_chain_esbocs_t *l_esbocs = l_blocks->_inheritor;
    dap_chain_esbocs_pvt_t * l_esbocs_pvt = PVT(l_esbocs);    
    l_esbocs_pvt->debug = a_enable;
}

static int s_callback_new(dap_chain_t *a_chain, dap_config_t *a_chain_cfg)
{
    dap_chain_set_cs_type(a_chain, "blocks");
    dap_chain_cs_class_create(a_chain, a_chain_cfg);
#ifdef DAP_LEDGER_TEST
    //patch for tests
    return 0;
#endif
    const char *l_auth_certs_prefix = dap_config_get_item_str(a_chain_cfg, DAP_CHAIN_ESBOCS_CS_TYPE_STR, "auth_certs_prefix");
    if (!l_auth_certs_prefix)
        return -1;
    uint16_t l_validators_count = dap_config_get_item_uint16(a_chain_cfg, DAP_CHAIN_ESBOCS_CS_TYPE_STR, "min_validators_count"),
             l_node_addrs_count = 0;

    const char **l_addrs = dap_config_get_array_str(a_chain_cfg, DAP_CHAIN_ESBOCS_CS_TYPE_STR, "validators_addrs", &l_node_addrs_count);
    if (!l_validators_count || l_node_addrs_count < l_validators_count)
        return -2;

    dap_chain_cs_blocks_t *l_blocks = DAP_CHAIN_CS_BLOCKS(a_chain);
    int l_ret = 0;
    dap_chain_esbocs_t *l_esbocs = DAP_NEW_Z_RET_VAL_IF_FAIL(dap_chain_esbocs_t, -5);
    l_esbocs->_pvt = DAP_NEW_Z_RET_VAL_IF_FAIL(dap_chain_esbocs_pvt_t, -6, l_esbocs);
    l_esbocs->blocks = l_blocks;   
    l_blocks->_inheritor = l_esbocs;
    l_blocks->callback_delete = s_callback_delete;
    l_blocks->callback_block_verify = s_callback_block_verify;
    l_blocks->callback_block_sign = s_callback_block_sign;
    l_esbocs->chain = a_chain;

    dap_chain_esbocs_pvt_t *l_esbocs_pvt = PVT(l_esbocs);
    l_esbocs_pvt->debug                    = false;
    l_esbocs_pvt->poa_mode                 = dap_config_get_item_bool_default(a_chain_cfg, DAP_CHAIN_ESBOCS_CS_TYPE_STR, "poa_mode", false);
    l_esbocs_pvt->round_start_sync_timeout = dap_config_get_item_uint16_default(a_chain_cfg, DAP_CHAIN_ESBOCS_CS_TYPE_STR, "round_start_sync_timeout", 15);
    l_esbocs_pvt->new_round_delay          = dap_config_get_item_uint16_default(a_chain_cfg, DAP_CHAIN_ESBOCS_CS_TYPE_STR, "new_round_delay", 10);
    l_esbocs_pvt->round_attempts_max       = dap_config_get_item_uint16_default(a_chain_cfg, DAP_CHAIN_ESBOCS_CS_TYPE_STR, "round_attempts_max", 4);
    l_esbocs_pvt->round_attempt_timeout    = dap_config_get_item_uint16_default(a_chain_cfg, DAP_CHAIN_ESBOCS_CS_TYPE_STR, "round_attempt_timeout", 10);
    l_esbocs_pvt->start_validators_min = l_esbocs_pvt->min_validators_count = l_validators_count;

    uint16_t i, l_auth_certs_count = dap_config_get_item_uint16_default(a_chain_cfg, DAP_CHAIN_ESBOCS_CS_TYPE_STR, "auth_certs_count", l_node_addrs_count);
    dap_chain_net_t *l_net = dap_chain_net_by_id(a_chain->net_id);
    int l_dot_pos = strlen(l_auth_certs_prefix), l_len = l_dot_pos + 16, l_pos2 = 0;
    char l_cert_name[l_len];
    strncpy(l_cert_name, l_auth_certs_prefix, l_dot_pos);
    for (i = 0; i < l_auth_certs_count; ++i) {
        dap_cert_t *l_cert_cur;
        l_pos2 = snprintf(l_cert_name + l_dot_pos, 16, ".%u", i);
        if ( !(l_cert_cur = dap_cert_find_by_name(l_cert_name)) ) {
            dap_strncpy(l_cert_name + l_dot_pos + l_pos2, ".pub", l_len - l_dot_pos - l_pos2);
            if ( !(l_cert_cur = dap_cert_find_by_name(l_cert_name)) ) {
                if (i >= l_node_addrs_count)
                    log_it(L_ERROR, "Can't find cert \"%s\"", l_cert_name);
                else
                    log_it(L_ERROR, "Can't find cert \"%s\" possibly for address \"%s\"", l_cert_name, l_addrs[i]);
                l_ret = -3;
                break;
            }
        }
        dap_chain_addr_t l_signing_addr;
        log_it(L_NOTICE, "Initialized auth cert \"%s\"", l_cert_name);
        dap_chain_addr_fill_from_key(&l_signing_addr, l_cert_cur->enc_key, a_chain->net_id);

        l_esbocs_pvt->emergency_validator_addrs = dap_list_append(l_esbocs_pvt->emergency_validator_addrs,
                                                                  DAP_DUP(&l_signing_addr));
        if (i >= l_node_addrs_count)
            continue;

        dap_chain_node_addr_t l_signer_node_addr;
        if (dap_chain_node_addr_from_str(&l_signer_node_addr, l_addrs[i])) {
            log_it(L_ERROR, "Wrong address format, should be like 0123::4567::89AB::CDEF");
            l_ret = -4;
            break;
        }
        dap_chain_esbocs_validator_t *l_validator = DAP_NEW_Z(dap_chain_esbocs_validator_t);
        if (!l_validator) {
        log_it(L_CRITICAL, "%s", c_error_memory_alloc);
            l_ret = - 5;
            break;
        }
        l_validator->signing_addr = l_signing_addr;
        l_validator->node_addr = l_signer_node_addr;
        l_validator->weight = uint256_1;
        l_esbocs_pvt->poa_validators = dap_list_append(l_esbocs_pvt->poa_validators, l_validator);
        log_it(L_MSG, "add validator addr "NODE_ADDR_FP_STR", signing addr %s", NODE_ADDR_FP_ARGS_S(l_signer_node_addr), dap_chain_addr_to_str_static(&l_signing_addr));

        if (!l_esbocs_pvt->poa_mode) { // auth certs in PoA mode will be first PoS validators keys
            uint256_t l_weight = dap_chain_net_srv_stake_get_allowed_min_value(a_chain->net_id);
            dap_chain_net_srv_stake_key_delegate(l_net, &l_signing_addr, NULL,
                                                 l_weight, &l_signer_node_addr, dap_pkey_from_enc_key(l_cert_cur->enc_key));
        }
    }
    if (!i)
        l_ret = -6;
    switch (l_ret) {
    case 0: {
        // Preset reward for block signs, before first reward decree
        const char *l_preset_reward_str = dap_config_get_item_str(a_chain_cfg, DAP_CHAIN_ESBOCS_CS_TYPE_STR, "preset_reward");
        if (l_preset_reward_str) {
            uint256_t l_preset_reward = dap_chain_balance_scan(l_preset_reward_str);
            if (!IS_ZERO_256(l_preset_reward))
                dap_chain_net_add_reward(l_net, l_preset_reward, 0);
        }
        return 0;
    }
    default:
        dap_list_free_full(l_esbocs_pvt->poa_validators, NULL);
        DAP_DEL_MULTY(l_esbocs_pvt, l_esbocs);
        l_blocks->_inheritor = NULL;
        l_blocks->callback_delete = NULL;
        l_blocks->callback_block_verify = NULL;
        log_it(L_ERROR, "Can't init consensus, error %d", l_ret);
        return l_ret;
    }
}

static void s_check_db_collect_callback(dap_global_db_instance_t UNUSED_ARG *a_dbi,
                                        int a_rc, const char *a_group, const char *a_key, const void *a_value,
                                        const size_t a_value_size, dap_nanotime_t UNUSED_ARG a_value_ts,
                                        bool UNUSED_ARG a_is_pinned, void *a_arg)
{
    static pthread_rwlock_t s_collecting_lock = PTHREAD_RWLOCK_INITIALIZER;
    bool l_fee_collect = strstr(a_group, "fee");
    if (a_rc != DAP_GLOBAL_DB_RC_SUCCESS) {
        log_it(L_ERROR, "Can't add block with hash %s to autocollect %s list", a_key, l_fee_collect ? "fee" : "reward");
        return;
    }
    log_it(L_NOTICE, "The block %s was successfully added to autocollect %s list", a_key, l_fee_collect ? "fee" : "reward");
    assert(a_value_size == sizeof(uint256_t));
    dap_chain_esbocs_block_collect_t *l_block_collect_params = a_arg;
    bool l_level_reached = false;
    uint256_t l_value_total = uint256_0;
    size_t l_objs_count = 0;
    pthread_rwlock_wrlock(&s_collecting_lock);
    dap_global_db_obj_t *l_objs = dap_global_db_get_all_sync(a_group, &l_objs_count);
    if (l_objs_count >= 10) {
        for (size_t i = 0; i < l_objs_count; i++) {
            if (l_objs[i].value_len != sizeof(uint256_t)) {
                log_it(L_ERROR, "Autocollect record %s is corrupt, len %zu clear it", l_objs[i].key, l_objs[i].value_len);
                dap_global_db_del_sync(a_group, l_objs[i].key);
                continue;
            }
            SUM_256_256(l_value_total, *(uint256_t *)l_objs[i].value, &l_value_total);
            if (compare256(l_value_total, l_block_collect_params->collecting_level) >= 0) {
                l_level_reached = true;
                break;
            }
        }
    }
    if (l_level_reached) {
        dap_list_t *l_block_list = NULL;
        for (size_t i = 0; i < l_objs_count; i++) {
            dap_hash_fast_t block_hash;
            dap_chain_hash_fast_from_hex_str(l_objs[i].key, &block_hash);
            l_block_list = dap_list_append(l_block_list, DAP_DUP(&block_hash));
        }
        dap_chain_cs_blocks_t *l_blocks = DAP_CHAIN_CS_BLOCKS(l_block_collect_params->chain);
        char *l_tx_hash_str = l_fee_collect ?
                    dap_chain_mempool_tx_coll_fee_create(l_blocks, l_block_collect_params->blocks_sign_key,
                                     l_block_collect_params->collecting_addr, l_block_list, l_block_collect_params->minimum_fee, "hex")
                  :
                    dap_chain_mempool_tx_reward_create(l_blocks, l_block_collect_params->blocks_sign_key,
                                     l_block_collect_params->collecting_addr, l_block_list, l_block_collect_params->minimum_fee, "hex");
        if (l_tx_hash_str) {
            log_it(L_NOTICE, "%s collect transaction successfully created, hash = %s",
                            l_fee_collect ? "Fee" : "Reward", l_tx_hash_str);
            DAP_DELETE(l_tx_hash_str);
        } else
            log_it(L_ERROR, "%s collect transaction creation error", l_fee_collect ? "Fee" : "Reward");
        for (size_t i = 0; i < l_objs_count; i++)
            dap_global_db_del_sync(a_group, l_objs[i].key);
    }
    pthread_rwlock_unlock(&s_collecting_lock);
    DAP_DELETE(l_block_collect_params);
    dap_global_db_objs_delete(l_objs, l_objs_count);
}

void dap_chain_esbocs_add_block_collect(dap_chain_block_cache_t *a_block_cache,
                                        dap_chain_esbocs_block_collect_t *a_block_collect_params,
                                        dap_chain_block_autocollect_type_t a_type)
{
    dap_return_if_fail(a_block_cache && a_block_collect_params);
    dap_chain_t *l_chain = a_block_collect_params->chain;
    if (a_type == DAP_CHAIN_BLOCK_COLLECT_BOTH || a_type == DAP_CHAIN_BLOCK_COLLECT_FEES) {
        dap_sign_t *l_sign = dap_chain_block_sign_get(a_block_cache->block, a_block_cache->block_size, 0);
        if (dap_pkey_compare_with_sign(a_block_collect_params->block_sign_pkey, l_sign)) {
            dap_chain_net_t *l_net = dap_chain_net_by_id(l_chain->net_id);
            assert(l_net);
            uint256_t l_value_fee = uint256_0;
            dap_list_t *l_list_used_out = dap_chain_block_get_list_tx_cond_outs_with_val(
                                            l_net->pub.ledger, a_block_cache, &l_value_fee);
            if (!IS_ZERO_256(l_value_fee)) {
                char *l_fee_group = dap_chain_cs_blocks_get_fee_group(l_chain->net_name);
                dap_global_db_set(l_fee_group, a_block_cache->block_hash_str, &l_value_fee, sizeof(l_value_fee),
                                    false, s_check_db_collect_callback, DAP_DUP(a_block_collect_params));
                DAP_DELETE(l_fee_group);
            }
            dap_list_free_full(l_list_used_out, NULL);
        }
    }
    if (a_type != DAP_CHAIN_BLOCK_COLLECT_BOTH && a_type != DAP_CHAIN_BLOCK_COLLECT_REWARDS)
        return;
    if (dap_chain_block_sign_match_pkey(a_block_cache->block, a_block_cache->block_size,
                                        a_block_collect_params->block_sign_pkey)) {
        dap_chain_net_t *l_net = dap_chain_net_by_id(l_chain->net_id);
        assert(l_net);
        if (!dap_ledger_is_used_reward(l_net->pub.ledger, &a_block_cache->block_hash,
                                        &a_block_collect_params->collecting_addr->data.hash_fast)) {
            uint256_t l_value_reward = l_chain->callback_calc_reward(l_chain, &a_block_cache->block_hash,
                                                                     a_block_collect_params->block_sign_pkey);
            if (!IS_ZERO_256(l_value_reward)) {
                char *l_reward_group = dap_chain_cs_blocks_get_reward_group(l_chain->net_name);
                dap_global_db_set(l_reward_group, a_block_cache->block_hash_str, &l_value_reward, sizeof(l_value_reward),
                                    false, s_check_db_collect_callback, DAP_DUP(a_block_collect_params));
                DAP_DELETE(l_reward_group);
            }
        }
    }
}

static void s_new_atom_notifier(void *a_arg, dap_chain_t *a_chain, dap_chain_cell_id_t a_id,
                                dap_chain_hash_fast_t *a_atom_hash, void *a_atom, size_t a_atom_size)
{
    dap_chain_esbocs_session_t *l_session = a_arg;
    assert(l_session->chain == a_chain);
    dap_chain_hash_fast_t l_last_block_hash;
    dap_chain_get_atom_last_hash(l_session->chain, a_id, &l_last_block_hash);
    if (!dap_hash_fast_compare(&l_last_block_hash, &l_session->cur_round.last_block_hash) &&
            !l_session->new_round_enqueued) {
        l_session->new_round_enqueued = true;
        s_session_round_new(l_session);
        if (DAP_CHAIN_CS_BLOCKS(a_chain)->is_hardfork_state) {
            size_t l_datums_count = 0;
            dap_chain_datum_t **l_datums = dap_chain_block_get_datums(a_atom, a_atom_size, &l_datums_count);
            for (size_t i = 0; i < l_datums_count; i++)
                dap_chain_node_hardfork_confirm(a_chain, l_datums[i]);
        }
    }
    if (!PVT(l_session->esbocs)->collecting_addr)
        return;
    dap_chain_esbocs_block_collect_t l_block_collect_params = (dap_chain_esbocs_block_collect_t){
            .collecting_level = PVT(l_session->esbocs)->collecting_level,
            .minimum_fee = PVT(l_session->esbocs)->minimum_fee,
            .chain = a_chain,
            .blocks_sign_key = PVT(l_session->esbocs)->blocks_sign_key,
            .block_sign_pkey = PVT(l_session->esbocs)->block_sign_pkey,
            .collecting_addr = PVT(l_session->esbocs)->collecting_addr,
            .cell_id = a_id
    };
    dap_chain_block_cache_t *l_block_cache = dap_chain_block_cache_get_by_hash(DAP_CHAIN_CS_BLOCKS(a_chain), a_atom_hash);
    dap_chain_esbocs_add_block_collect(l_block_cache, &l_block_collect_params, DAP_CHAIN_BLOCK_COLLECT_BOTH);
}

bool dap_chain_esbocs_get_autocollect_status(dap_chain_net_id_t a_net_id)
{
    dap_chain_esbocs_session_t *l_session;
    DL_FOREACH(s_session_items, l_session) {
        if (l_session->chain->net_id.uint64 == a_net_id.uint64) {
            if (l_session->esbocs && l_session->esbocs->_pvt &&
                    PVT(l_session->esbocs)->block_sign_pkey &&
                    PVT(l_session->esbocs)->collecting_addr &&
                    !dap_chain_addr_is_blank(PVT(l_session->esbocs)->collecting_addr))
                return true;
            else
                return false;
        }
    }
    return false;
}

static int s_callback_created(dap_chain_t *a_chain, dap_config_t *a_chain_net_cfg)
{
    dap_chain_cs_blocks_t *l_blocks = DAP_CHAIN_CS_BLOCKS(a_chain);
    dap_chain_esbocs_t *l_esbocs = DAP_CHAIN_ESBOCS(l_blocks);
    dap_chain_esbocs_pvt_t *l_esbocs_pvt = PVT(l_esbocs);

    l_esbocs_pvt->collecting_addr = dap_chain_addr_from_str(dap_config_get_item_str(a_chain_net_cfg, DAP_CHAIN_ESBOCS_CS_TYPE_STR, "fee_addr"));
    l_esbocs_pvt->collecting_level = dap_chain_balance_coins_scan(dap_config_get_item_str_default(a_chain_net_cfg, DAP_CHAIN_ESBOCS_CS_TYPE_STR, "collecting_level",
                                                                                                dap_config_get_item_str_default(a_chain_net_cfg, DAP_CHAIN_ESBOCS_CS_TYPE_STR, "set_collect_fee", "10.0")));
    dap_list_t *l_validators = dap_chain_net_srv_stake_get_validators(a_chain->net_id, false, NULL);
    for (dap_list_t *it = l_validators; it; it = it->next) {
        dap_stream_node_addr_t *l_addr = &((dap_chain_net_srv_stake_item_t *)it->data)->node_addr;
        dap_chain_net_add_validator_to_clusters(a_chain, l_addr);
    }
    dap_chain_esbocs_session_t *l_session = DAP_NEW_Z_RET_VAL_IF_FAIL(dap_chain_esbocs_session_t, -8);
    l_session->chain = a_chain;
    l_session->esbocs = l_esbocs;
    l_session->proc_thread = dap_proc_thread_get_auto();
    l_esbocs->session = l_session;
    DL_APPEND(s_session_items, l_session);
    log_it(L_INFO, "Init ESBOCS session for net:%s, chain:%s", a_chain->net_name, a_chain->name);

    const char *l_sign_cert_str = NULL;
    if( (l_sign_cert_str = dap_config_get_item_str(a_chain_net_cfg, DAP_CHAIN_ESBOCS_CS_TYPE_STR, "blocks-sign-cert")) ) {
        dap_cert_t *l_sign_cert = dap_cert_find_by_name(l_sign_cert_str);
        if (l_sign_cert == NULL) {
            log_it(L_ERROR, "Can't load sign certificate, name \"%s\" is wrong", l_sign_cert_str);
            dap_list_free_full(l_validators, NULL);
            return -1;
        } else if (l_sign_cert->enc_key->priv_key_data) {
            l_esbocs_pvt->blocks_sign_key = l_sign_cert->enc_key;
            log_it(L_INFO, "Loaded \"%s\" certificate for net %s to sign ESBOCS blocks", l_sign_cert_str, a_chain->net_name);
        } else {
            log_it(L_ERROR, "Certificate \"%s\" has no private key", l_sign_cert_str);
            dap_list_free_full(l_validators, NULL);
            return -2;
        }
    } else {
        log_it(L_NOTICE, "No sign certificate provided for net %s, can't sign any blocks. This node can't be a consensus validator", a_chain->net_name);
        dap_list_free_full(l_validators, NULL);
        return -3;
    }
    dap_chain_net_t *l_net = dap_chain_net_by_id(a_chain->net_id);
    dap_chain_node_role_t l_role = dap_chain_net_get_role(l_net);
    if (l_role.enums > NODE_ROLE_MASTER) {
        log_it(L_NOTICE, "Node role is lower than master role, so this node can't be a consensus validator");
        dap_list_free_full(l_validators, NULL);
        return -5;
    }
    dap_chain_addr_t l_my_signing_addr;
    dap_chain_addr_fill_from_key(&l_my_signing_addr, l_esbocs_pvt->blocks_sign_key, a_chain->net_id);
    if (!l_esbocs_pvt->poa_mode) {
        if (!dap_chain_net_srv_stake_key_delegated(&l_my_signing_addr)) {
            log_it(L_WARNING, "Signing key is not delegated by stake service. Switch off validator mode");
            dap_list_free_full(l_validators, NULL);
            return -6;
        }
    } else {
        if (!s_validator_check(&l_my_signing_addr, l_esbocs_pvt->poa_validators)) {
            log_it(L_WARNING, "Signing key is not present in PoA certs list. Switch off validator mode");
            dap_list_free_full(l_validators, NULL);
            return -7;
        }
    }

    l_session->my_addr.uint64 = dap_chain_net_get_cur_addr_int(l_net);
    l_session->my_signing_addr = l_my_signing_addr;

    char *l_sync_group = s_get_penalty_group(l_net->pub.id);
    l_session->db_cluster = dap_global_db_cluster_add(dap_global_db_instance_get_default(), NULL,
                                                      dap_guuid_compose(l_net->pub.id.uint64, DAP_CHAIN_CLUSTER_ID_ESBOCS),
                                                      l_sync_group, ESBOCS_PENALTY_TTL, true,
                                                      DAP_GDB_MEMBER_ROLE_NOBODY, DAP_CLUSTER_TYPE_AUTONOMIC);
    dap_link_manager_add_net_associate(l_net->pub.id.uint64, l_session->db_cluster->links_cluster);
    dap_global_db_erase_table_sync(l_sync_group);     // Drop table on stratup
    DAP_DELETE(l_sync_group);

#ifdef DAP_CHAIN_CS_ESBOCS_DIRECTIVE_SUPPORT
    dap_global_db_role_t l_directives_cluster_role_default = DAP_GDB_MEMBER_ROLE_ROOT;
#else
    dap_global_db_role_t l_directives_cluster_role_default = DAP_GDB_MEMBER_ROLE_GUEST;
#endif
    for (dap_list_t *it = l_validators; it; it = it->next) {
        dap_stream_node_addr_t *l_addr = &((dap_chain_net_srv_stake_item_t *)it->data)->node_addr;
        dap_global_db_cluster_member_add(l_session->db_cluster, l_addr, l_directives_cluster_role_default);
    }
    dap_list_free_full(l_validators, NULL);

    //Find order minimum fee
    l_esbocs_pvt->block_sign_pkey = dap_pkey_from_enc_key(l_esbocs_pvt->blocks_sign_key);
    char *l_gdb_group_str = dap_chain_net_srv_order_get_gdb_group(l_net);
    size_t l_orders_count = 0;
    dap_global_db_obj_t * l_orders = dap_global_db_get_all_sync(l_gdb_group_str, &l_orders_count);
    DAP_DELETE(l_gdb_group_str);
    const dap_chain_net_srv_order_t *l_order_service = NULL;
    for (size_t i = 0; i < l_orders_count; i++) {
        const dap_chain_net_srv_order_t *l_order = dap_chain_net_srv_order_check(l_orders[i].key, l_orders[i].value, l_orders[i].value_len);
        if (!l_order) {
            log_it(L_WARNING, "Unreadable order %s", l_orders[i].key);
            continue;
        }
        if (l_order->srv_uid.uint64 != DAP_CHAIN_NET_SRV_STAKE_POS_DELEGATE_ID)
            continue;
        dap_sign_t *l_order_sign = (dap_sign_t*)(l_order->ext_n_sign + l_order->ext_size);
        if (!dap_pkey_compare_with_sign(l_esbocs_pvt->block_sign_pkey, l_order_sign))
            continue;
        if (!l_order_service)
            l_order_service = l_order;
        else if (l_order_service->ts_created < l_order->ts_created)
            l_order_service = l_order;
    }
    if (l_order_service)
        l_esbocs_pvt->minimum_fee = l_order_service->price;
    dap_global_db_objs_delete(l_orders, l_orders_count);

    if (IS_ZERO_256(l_esbocs_pvt->minimum_fee)) {
        log_it(L_ERROR, "No valid order found was signed by this validator delegated key. Switch off validator mode.");
        return -4;
    }
    l_esbocs_pvt->emergency_mode = dap_config_get_item_bool_default(a_chain_net_cfg, DAP_CHAIN_ESBOCS_CS_TYPE_STR, "emergency_mode", false);
    if (l_esbocs_pvt->emergency_mode && !s_check_emergency_rights(l_esbocs, &l_my_signing_addr)) {
        log_it(L_ERROR, "This validator is not allowed to work in emergency mode. Use special decree to supply it");
        return -5;
    }
    dap_chain_add_callback_notify(a_chain, s_new_atom_notifier, l_session->proc_thread, l_session);
    //s_session_round_new(l_session);
    dap_proc_thread_callback_add(l_session->proc_thread, s_session_round_new, l_session);

    l_session->cs_timer = !dap_proc_thread_timer_add(l_session->proc_thread, s_session_proc_state, l_session, 1000);
    debug_if(l_esbocs_pvt->debug && l_session->cs_timer, L_MSG, "Consensus main timer is started");

    DAP_CHAIN_PVT(a_chain)->cs_started = true;
    return 0;
}

bool dap_chain_esbocs_started(dap_chain_net_id_t a_net_id)
{
    dap_chain_esbocs_session_t *l_session;
    DL_FOREACH(s_session_items, l_session)
        if (l_session->chain->net_id.uint64 == a_net_id.uint64)
            return DAP_CHAIN_PVT(l_session->chain)->cs_started;
    return false;
}

dap_pkey_t *dap_chain_esbocs_get_sign_pkey(dap_chain_net_id_t a_net_id)
{
    dap_chain_esbocs_session_t *l_session;
    DL_FOREACH(s_session_items, l_session) {
        if (l_session->chain->net_id.uint64 == a_net_id.uint64 &&
                l_session->esbocs && l_session->esbocs->_pvt)
            return PVT(l_session->esbocs)->block_sign_pkey;
    }
    return NULL;
}

uint256_t dap_chain_esbocs_get_fee(dap_chain_net_id_t a_net_id)
{
    dap_chain_esbocs_session_t *l_session;
    DL_FOREACH(s_session_items, l_session) {
        if (l_session->chain->net_id.uint64 == a_net_id.uint64 &&
                l_session->esbocs && l_session->esbocs->_pvt)
            return PVT(l_session->esbocs)->minimum_fee;
    }
    return uint256_0;
}

static int s_callback_stop(dap_chain_t *a_chain)
{
    dap_chain_esbocs_session_t *l_session;
    DL_FOREACH(s_session_items, l_session) {
        if (l_session->chain == a_chain &&
            l_session->cs_timer) {
            log_it(L_INFO, "Stop consensus timer for net: %s, chain: %s", dap_chain_net_by_id(a_chain->net_id)->pub.name, l_session->chain->name);
            l_session->cs_timer = false;
        }
    }
    return 0;
}

static int s_callback_start(dap_chain_t *a_chain)
{
    dap_chain_esbocs_session_t *l_session;
    DL_FOREACH(s_session_items, l_session) {
        if (l_session->chain == a_chain) {
            log_it(L_INFO, "Start consensus timer for net: %s, chain: %s", dap_chain_net_by_id(a_chain->net_id)->pub.name, l_session->chain->name);
            l_session->cs_timer = true;
        }
    }
    return 0;
}

bool dap_chain_esbocs_add_validator_to_clusters(dap_chain_net_id_t a_net_id, dap_stream_node_addr_t *a_validator_addr)
{
    dap_return_val_if_fail(a_validator_addr, -1);
    dap_chain_esbocs_session_t *l_session;
    bool l_ret = false;
    DL_FOREACH(s_session_items, l_session)
        if (l_session->chain->net_id.uint64 == a_net_id.uint64) {
            l_ret = dap_chain_net_add_validator_to_clusters(l_session->chain, a_validator_addr);
            if (l_session->db_cluster)
                l_ret &= (bool)dap_global_db_cluster_member_add(l_session->db_cluster, a_validator_addr, DAP_GDB_MEMBER_ROLE_ROOT);
            return l_ret;
        }
    return NULL;
}

bool dap_chain_esbocs_remove_validator_from_clusters(dap_chain_net_id_t a_net_id, dap_stream_node_addr_t *a_validator_addr)
{
    dap_return_val_if_fail(a_validator_addr, -1);
    dap_chain_esbocs_session_t *l_session;
    bool l_ret = false;
    DL_FOREACH(s_session_items, l_session)
        if (l_session->chain->net_id.uint64 == a_net_id.uint64) {
            l_ret = dap_chain_net_remove_validator_from_clusters(l_session->chain, a_validator_addr);
            if (l_session->db_cluster)
                l_ret &= dap_global_db_cluster_member_delete(l_session->db_cluster, a_validator_addr);
            return l_ret;
        }
    return NULL;
}

uint256_t dap_chain_esbocs_get_collecting_level(dap_chain_t *a_chain)
{
    dap_return_val_if_fail(a_chain && !strcmp(dap_chain_get_cs_type(a_chain), DAP_CHAIN_ESBOCS_CS_TYPE_STR), uint256_0);
    dap_chain_cs_blocks_t *l_blocks = DAP_CHAIN_CS_BLOCKS(a_chain);
    dap_chain_esbocs_t *l_esbocs = DAP_CHAIN_ESBOCS(l_blocks);
    dap_chain_esbocs_pvt_t *l_esbocs_pvt = PVT(l_esbocs);

    return l_esbocs_pvt->collecting_level;
}

dap_enc_key_t *dap_chain_esbocs_get_sign_key(dap_chain_t *a_chain)
{
    dap_return_val_if_fail(a_chain && !strcmp(dap_chain_get_cs_type(a_chain), DAP_CHAIN_ESBOCS_CS_TYPE_STR), NULL);
    dap_chain_cs_blocks_t *l_blocks = DAP_CHAIN_CS_BLOCKS(a_chain);
    dap_chain_esbocs_t *l_esbocs = DAP_CHAIN_ESBOCS(l_blocks);
    dap_chain_esbocs_pvt_t *l_esbocs_pvt = PVT(l_esbocs);

    return l_esbocs_pvt->blocks_sign_key;
}

int dap_chain_esbocs_set_min_validators_count(dap_chain_t *a_chain, uint16_t a_new_value)
{
    dap_return_val_if_fail(a_chain && !strcmp(dap_chain_get_cs_type(a_chain), DAP_CHAIN_ESBOCS_CS_TYPE_STR), -1);
    dap_chain_cs_blocks_t *l_blocks = DAP_CHAIN_CS_BLOCKS(a_chain);
    dap_chain_esbocs_t *l_esbocs = DAP_CHAIN_ESBOCS(l_blocks);
    dap_chain_esbocs_pvt_t *l_esbocs_pvt = PVT(l_esbocs);
    if (!a_new_value)
        return -2;
    l_esbocs_pvt->min_validators_count = a_new_value;
    return 0;
}

int dap_chain_esbocs_set_hardfork_prepare(dap_chain_t *a_chain, uint64_t a_block_num, dap_list_t *a_trusted_addrs)
{
    uint64_t l_last_num = a_chain->callback_count_atom(a_chain);
    dap_chain_cs_blocks_t *l_blocks = DAP_CHAIN_CS_BLOCKS(a_chain);
    dap_chain_esbocs_t *l_esbocs = DAP_CHAIN_ESBOCS(l_blocks);
    l_esbocs->hardfork_from = dap_max(l_last_num, a_block_num);
    l_esbocs->hardfork_trusted_addrs = a_trusted_addrs;
    return a_block_num && a_block_num < l_last_num ? 1 : 0;
}

static int s_callback_purge(dap_chain_t *a_chain)
{
    dap_return_val_if_fail(a_chain && !strcmp(dap_chain_get_cs_type(a_chain), DAP_CHAIN_ESBOCS_CS_TYPE_STR), -1);
    dap_chain_cs_blocks_t *l_blocks = DAP_CHAIN_CS_BLOCKS(a_chain);
    dap_chain_esbocs_t *l_esbocs = DAP_CHAIN_ESBOCS(l_blocks);
    dap_chain_esbocs_pvt_t *l_esbocs_pvt = PVT(l_esbocs);
    dap_chain_net_t *l_net = dap_chain_net_by_id(a_chain->net_id);
    uint256_t l_weight = dap_chain_net_srv_stake_get_allowed_min_value(a_chain->net_id);
    for (dap_list_t *it = l_esbocs_pvt->poa_validators; it; it = it->next) {
        dap_chain_esbocs_validator_t *l_validator = it->data;
        dap_chain_net_srv_stake_key_delegate(l_net, &l_validator->signing_addr, NULL,
                                             l_weight, &l_validator->node_addr, NULL);
    }
    l_esbocs_pvt->min_validators_count = l_esbocs_pvt->start_validators_min;
    return 0;
}

uint16_t dap_chain_esbocs_get_min_validators_count(dap_chain_net_id_t a_net_id)
{
    dap_chain_esbocs_session_t *l_session;
    DL_FOREACH(s_session_items, l_session)
        if (l_session->chain->net_id.uint64 == a_net_id.uint64)
            return PVT(l_session->esbocs)->min_validators_count;
    return 0;
}

int dap_chain_esbocs_set_signs_struct_check(dap_chain_t *a_chain, bool a_enable)
{
    dap_return_val_if_fail(a_chain && !strcmp(dap_chain_get_cs_type(a_chain), DAP_CHAIN_ESBOCS_CS_TYPE_STR), -1);
    dap_chain_cs_blocks_t *l_blocks = DAP_CHAIN_CS_BLOCKS(a_chain);
    dap_chain_esbocs_t *l_esbocs = DAP_CHAIN_ESBOCS(l_blocks);
    dap_chain_esbocs_pvt_t *l_esbocs_pvt = PVT(l_esbocs);
    l_esbocs_pvt->check_signs_structure = a_enable;
    return 0;
}

int dap_chain_esbocs_set_emergency_validator(dap_chain_t *a_chain, bool a_add, uint32_t a_sign_type, dap_hash_fast_t *a_validator_hash)
{
    dap_return_val_if_fail(a_chain && !strcmp(dap_chain_get_cs_type(a_chain), DAP_CHAIN_ESBOCS_CS_TYPE_STR), -1);
    dap_chain_cs_blocks_t *l_blocks = DAP_CHAIN_CS_BLOCKS(a_chain);
    dap_chain_esbocs_t *l_esbocs = DAP_CHAIN_ESBOCS(l_blocks);
    dap_chain_esbocs_pvt_t *l_esbocs_pvt = PVT(l_esbocs);
    dap_chain_addr_t l_signing_addr;
    dap_sign_type_t l_type = { .type = a_sign_type };
    dap_chain_addr_fill(&l_signing_addr, l_type , a_validator_hash, a_chain->net_id);
    if (a_add) {
        if (s_check_emergency_rights(l_esbocs, &l_signing_addr))
            return -2;
        dap_chain_addr_t *l_addr_new = DAP_DUP(&l_signing_addr);
        if (!l_addr_new) {
            log_it(L_CRITICAL, "%s", c_error_memory_alloc);
            return -4;
        }
        l_esbocs_pvt->emergency_validator_addrs = dap_list_append(
                                    l_esbocs_pvt->emergency_validator_addrs, l_addr_new);
    } else {
        dap_list_t *l_to_remove = s_check_emergency_rights(l_esbocs, &l_signing_addr);
        if (!l_to_remove)
            return -3;
        DAP_DELETE(l_to_remove->data);
        l_esbocs_pvt->emergency_validator_addrs = dap_list_delete_link(
                                    l_esbocs_pvt->emergency_validator_addrs, l_to_remove);
    }
    return 0;
}

static void s_callback_delete(dap_chain_cs_blocks_t *a_blocks)
{
    dap_chain_esbocs_t *l_esbocs = DAP_CHAIN_ESBOCS(a_blocks);
    dap_enc_key_delete(PVT(l_esbocs)->blocks_sign_key);
    DAP_DEL_MULTY(PVT(l_esbocs)->block_sign_pkey, PVT(l_esbocs)->collecting_addr, l_esbocs->_pvt);
    dap_chain_esbocs_session_t *l_session = l_esbocs->session;
    if (!l_session) {
        log_it(L_INFO, "No session found");
        return;
    }
    DL_DELETE(s_session_items, l_session);
    s_session_round_clear(l_session);
    dap_chain_esbocs_sync_item_t *l_sync_item, *l_sync_tmp;
    HASH_ITER(hh, l_session->sync_items, l_sync_item, l_sync_tmp) {
        HASH_DEL(l_session->sync_items, l_sync_item);
        dap_list_free_full(l_sync_item->messages, NULL);
        DAP_DELETE(l_sync_item);
    }
    dap_chain_esbocs_penalty_item_t *l_pen_item, *l_pen_tmp;
    HASH_ITER(hh, l_session->penalty, l_pen_item, l_pen_tmp) {
        HASH_DEL(l_session->penalty, l_pen_item);
        DAP_DELETE(l_pen_item);
    }
    DAP_DEL_MULTY(l_session, a_blocks->_inheritor); // a_blocks->_inheritor - l_esbocs
}

static void *s_callback_list_copy(const void *a_validator, UNUSED_ARG void *a_data)
{
    return DAP_DUP((dap_chain_esbocs_validator_t *)a_validator);
}

static void *s_callback_list_form(const void *a_srv_validator, UNUSED_ARG void *a_data)
{
// sanity check
    dap_return_val_if_pass(!a_srv_validator, NULL);
    dap_chain_net_srv_stake_item_t *l_srv_validator = (dap_chain_net_srv_stake_item_t *)a_srv_validator;
    dap_chain_esbocs_validator_t *l_validator = DAP_NEW_Z_RET_VAL_IF_FAIL(dap_chain_esbocs_validator_t, NULL);
    *l_validator = (dap_chain_esbocs_validator_t) {
        .node_addr = l_srv_validator->node_addr,
        .signing_addr = l_srv_validator->signing_addr,
        .weight = l_srv_validator->value
    };
    return l_validator;
}

static dap_list_t *s_get_validators_list(dap_chain_esbocs_t *a_esbocs, dap_hash_fast_t *a_last_hash, uint64_t a_skip_count,
                                         uint16_t *a_excluded_list, uint16_t a_excluded_list_size)
{
    dap_chain_esbocs_pvt_t *l_esbocs_pvt = PVT(a_esbocs);
    dap_list_t *l_ret = NULL;
    dap_list_t *l_validators = NULL;
    if (!l_esbocs_pvt->poa_mode) {
        if (a_excluded_list_size) {
            l_validators =  dap_chain_net_srv_stake_get_validators(a_esbocs->chain->net_id, false, NULL);
            uint16_t l_excluded_num = *a_excluded_list;
            uint16_t l_excluded_list_idx = 0, l_validator_idx = 0;
            dap_list_t *it, *tmp;
            DL_FOREACH_SAFE(l_validators, it, tmp) {
                if (l_validator_idx++ == l_excluded_num) {
                    DAP_DELETE(it->data);
                    l_validators = dap_list_delete_link(l_validators, it);
                    if (l_excluded_list_idx == a_excluded_list_size - 1)
                        break;
                    l_excluded_num = a_excluded_list[++l_excluded_list_idx];
                }
            }
        } else {
            l_validators = dap_chain_net_srv_stake_get_validators(a_esbocs->chain->net_id,
                                                                  true,
                                                                  a_esbocs->session
                                                                  ? &a_esbocs->session->cur_round.excluded_list
                                                                  : NULL);
        }
        uint16_t l_total_validators_count = dap_list_length(l_validators);
        if (l_total_validators_count < l_esbocs_pvt->min_validators_count) {
            log_it(L_MSG, "Can't start new round. Totally active validators count %hu is below minimum count %hu",
                   l_total_validators_count, l_esbocs_pvt->min_validators_count);
            dap_list_free_full(l_validators, NULL);
            return NULL;
        }

        uint256_t l_total_weight = uint256_0;
        for (dap_list_t *it = l_validators; it; it = it->next) {
            if (SUM_256_256(l_total_weight,
                            ((dap_chain_net_srv_stake_item_t *)it->data)->value,
                            &l_total_weight)) {
                log_it(L_CRITICAL, "Total stake locked value overflow"); // Is it possible?
                dap_list_free_full(l_validators, NULL);
                return NULL;
            }
        }

        size_t l_consensus_optimum = (size_t)l_esbocs_pvt->min_validators_count * 2 - 1;
        size_t l_need_vld_cnt = dap_min(l_total_validators_count, l_consensus_optimum);

        dap_pseudo_random_seed(*(uint256_t *)a_last_hash);
        for (uint64_t i = 0; i < a_skip_count * l_need_vld_cnt; i++)
            dap_pseudo_random_get(uint256_0, NULL);
        for (size_t l_current_vld_cnt = 0; l_current_vld_cnt < l_need_vld_cnt; l_current_vld_cnt++) {
            uint256_t l_raw_result;
            uint256_t l_chosen_weight = dap_pseudo_random_get(l_total_weight, &l_raw_result);
#if DAP_ESBOCS_PRNG_DEBUG
            if (l_esbocs_pvt->debug) {
                unsigned l_strlen = 1024, l_off = 0;
                const char *l_chosen_weight_str, *l_total_weight_str, *l_raw_result_str;
                char l_str[l_strlen];
                dap_uint256_to_char(l_chosen_weight, &l_chosen_weight_str);
                l_off = snprintf(l_str, l_strlen,
                                     "Round seed %s, sync attempt %"DAP_UINT64_FORMAT_U", chosen weight %s ",
                                     dap_hash_fast_to_str_static(a_last_hash),
                                     a_skip_count + 1, l_chosen_weight_str);
                dap_uint256_to_char(l_total_weight, &l_total_weight_str);
                l_off += snprintf(l_str + l_off, l_strlen - l_off, "from %s, ", l_total_weight_str);
                dap_uint256_to_char(l_raw_result, &l_raw_result_str);
                l_off += snprintf(l_str + l_off, l_strlen - l_off, "by number %s", l_raw_result_str);
                log_it(L_MSG, "%s", l_str);
            }
#endif
            dap_list_t *l_chosen = NULL;
            uint256_t l_cur_weight = uint256_0;
            for (dap_list_t *it = l_validators; it; it = it->next) {
                SUM_256_256(l_cur_weight,
                            ((dap_chain_net_srv_stake_item_t *)it->data)->value,
                            &l_cur_weight);
                if (compare256(l_chosen_weight, l_cur_weight) == -1) {
                    l_chosen = it;
                    break;
                }
            }
            if (!l_chosen)
                return log_it(L_ERROR, "Can't choose validator with specified weight!"), dap_list_free_full(l_validators, NULL), NULL;
            l_ret = dap_list_append(l_ret, s_callback_list_form(l_chosen->data, NULL));

            SUBTRACT_256_256(l_total_weight,
                             ((dap_chain_net_srv_stake_item_t *)l_chosen->data)->value,
                             &l_total_weight);
            l_validators = dap_list_remove_link(l_validators, l_chosen);
            DAP_DEL_MULTY(l_chosen->data, l_chosen);
        }
        dap_list_free_full(l_validators, NULL);
    } else
        l_ret = dap_list_copy_deep(l_esbocs_pvt->poa_validators, s_callback_list_copy, NULL);

    return l_ret;
}

static int s_callback_addr_compare(dap_list_t *a_list_elem, dap_list_t *a_addr_elem)
{
    dap_chain_esbocs_validator_t *l_validator = a_list_elem->data;
    dap_chain_addr_t *l_addr = a_addr_elem->data;
    if (!l_validator || !l_addr) {
        log_it(L_CRITICAL, "Invalid argument");
        return -1;
    }
    return memcmp(&l_validator->signing_addr.data.hash_fast, &l_addr->data.hash_fast, sizeof(dap_hash_fast_t));
}

static inline dap_list_t *s_validator_check(dap_chain_addr_t *a_addr, dap_list_t *a_validators)
{
    return dap_list_find(a_validators, a_addr, s_callback_addr_compare);
}

static int s_callback_addr_compare_synced(dap_list_t *a_list_elem, dap_list_t *a_addr_elem)
{
    dap_chain_esbocs_validator_t *l_validator = a_list_elem->data;
    dap_chain_addr_t *l_addr = a_addr_elem->data;
    if (!l_validator || !l_addr) {
        log_it(L_CRITICAL, "Invalid argument");
        return -1;
    }
    return memcmp(&l_validator->signing_addr.data.hash_fast,
                  &l_addr->data.hash_fast, sizeof(dap_hash_fast_t)) ||
            !l_validator->is_synced;
}

static dap_list_t *s_validator_check_synced(dap_chain_addr_t *a_addr, dap_list_t *a_validators)
{
    return dap_list_find(a_validators, a_addr, s_callback_addr_compare_synced);
}

static void s_db_calc_sync_hash(dap_chain_esbocs_session_t *a_session)
{
    dap_chain_addr_t l_addr_blank = c_dap_chain_addr_blank;
    l_addr_blank.net_id = a_session->chain->net_id;
    dap_chain_net_srv_stake_mark_validator_active(&l_addr_blank, true);  // Mark all validators active for now
    char *l_penalty_group = s_get_penalty_group(a_session->chain->net_id);
    size_t l_penalties_count = 0;
    dap_global_db_obj_t *l_objs = dap_global_db_get_all_sync(l_penalty_group, &l_penalties_count);
    for (size_t i = 0; i < l_penalties_count; i++) {
        dap_chain_addr_t *l_validator_addr = dap_chain_addr_from_str(l_objs[i].key);
        if (!l_validator_addr) {
            log_it(L_WARNING, "Unreadable address in esbocs global DB group");
            dap_global_db_del_sync(l_penalty_group, l_objs[i].key);
            continue;
        }
        if (l_validator_addr->net_id.uint64 != a_session->chain->net_id.uint64) {
            log_it(L_ERROR, "Wrong destination net ID %" DAP_UINT64_FORMAT_x "session net ID %" DAP_UINT64_FORMAT_x,
                                                        l_validator_addr->net_id.uint64, a_session->chain->net_id.uint64);
            dap_global_db_del_sync(l_penalty_group, l_objs[i].key);
            continue;
        }
        if (dap_chain_net_srv_stake_mark_validator_active(l_validator_addr, false)) {
            log_it(L_ERROR, "Validator with signing address %s not found in network %s",
                                                        l_objs[i].key, a_session->chain->net_name);
            dap_global_db_del_sync(l_penalty_group, l_objs[i].key);
            continue;
        }
    }
    dap_global_db_objs_delete(l_objs, l_penalties_count);
    dap_store_obj_t *l_last_raw = dap_global_db_driver_read_last(l_penalty_group, false);
    if (l_last_raw) {
        a_session->db_hash = dap_global_db_driver_hash_get(l_last_raw);
        dap_store_obj_free_one(l_last_raw);
    }
    DAP_DELETE(l_penalty_group);
    a_session->is_actual_hash = true;
}

static void s_session_send_startsync(void *a_arg)
{
    dap_chain_esbocs_session_t *a_session = (dap_chain_esbocs_session_t*)a_arg;
    if (a_session->cur_round.sync_sent)
        return;     // Sync message already was sent
    dap_chain_hash_fast_t l_last_block_hash;
    dap_chain_get_atom_last_hash(a_session->chain, c_dap_chain_cell_id_null, &l_last_block_hash);
    a_session->ts_round_sync_start = dap_time_now();
    if (!dap_hash_fast_compare(&l_last_block_hash, &a_session->cur_round.last_block_hash))
        return;     // My last block hash has changed, skip sync message
    if (!a_session->is_actual_hash)
        s_db_calc_sync_hash(a_session);
    if (PVT(a_session->esbocs)->debug) {
        dap_string_t *l_addr_list = dap_string_new("");
        for (dap_list_t *it = a_session->cur_round.validators_list; it; it = it->next) {
            dap_string_append_printf(l_addr_list, NODE_ADDR_FP_STR"; ",
                                     NODE_ADDR_FP_ARGS_S(((dap_chain_esbocs_validator_t *)it->data)->node_addr));
        }
        const char *l_sync_hash = dap_global_db_driver_hash_print(a_session->db_hash);
        log_it(L_MSG, "net:%s, chain:%s, round:%"DAP_UINT64_FORMAT_U"."
                       " Sent START_SYNC pkt, sync attempt %"DAP_UINT64_FORMAT_U" current validators list: %s DB sync hash %s",
                            a_session->chain->net_name, a_session->chain->name, a_session->cur_round.id,
                                a_session->cur_round.sync_attempt, l_addr_list->str, l_sync_hash);
        dap_string_free(l_addr_list, true);
    }
    struct sync_params l_params = { .attempt = a_session->cur_round.sync_attempt, .db_hash = a_session->db_hash };
    s_message_send(a_session, DAP_CHAIN_ESBOCS_MSG_TYPE_START_SYNC, &l_last_block_hash,
                   &l_params, sizeof(struct sync_params),
                   a_session->cur_round.all_validators);
    a_session->cur_round.sync_sent = true;
}

static void s_session_update_penalty(dap_chain_esbocs_session_t *a_session)
{
    for (dap_list_t *it = a_session->cur_round.all_validators; it; it = it->next) {
        if (((dap_chain_esbocs_validator_t *)it->data)->is_synced)
            continue;   // Penalty for non synced participants only
        dap_chain_esbocs_penalty_item_t *l_item = NULL;
        dap_chain_addr_t *l_signing_addr = &((dap_chain_esbocs_validator_t *)it->data)->signing_addr;
        HASH_FIND(hh, a_session->penalty, l_signing_addr, sizeof(*l_signing_addr), l_item);
        if (!l_item) {
            l_item = DAP_NEW_Z_RET_IF_FAIL(dap_chain_esbocs_penalty_item_t);
            l_item->signing_addr = *l_signing_addr;
            HASH_ADD(hh, a_session->penalty, signing_addr, sizeof(*l_signing_addr), l_item);
        }
        if (l_item->miss_count < DAP_CHAIN_ESBOCS_PENALTY_KICK) {
            if (PVT(a_session->esbocs)->debug) {
                const char *l_addr_str = dap_chain_hash_fast_to_str_static(&l_signing_addr->data.hash_fast);
                log_it(L_DEBUG, "Increment miss count %d for addr %s. Miss count for kick is %d",
                                        l_item->miss_count, l_addr_str, DAP_CHAIN_ESBOCS_PENALTY_KICK);
            }
            l_item->miss_count++;
        }
    }
}

static void s_session_round_clear(dap_chain_esbocs_session_t *a_session)
{
    dap_chain_esbocs_message_item_t *l_message_item, *l_message_tmp;
    HASH_ITER(hh, a_session->cur_round.message_items, l_message_item, l_message_tmp) {
        HASH_DEL(a_session->cur_round.message_items, l_message_item);
        DAP_DEL_MULTY(l_message_item->message, l_message_item);
    }
    dap_chain_esbocs_store_t *l_store_item, *l_store_tmp;
    HASH_ITER(hh, a_session->cur_round.store_items, l_store_item, l_store_tmp) {
        HASH_DEL(a_session->cur_round.store_items, l_store_item);
        DAP_DEL_Z(l_store_item->candidate);
        dap_list_free_full(l_store_item->candidate_signs, NULL);
        DAP_DELETE(l_store_item);
    }
    dap_list_free_full(a_session->cur_round.validators_list, NULL);
    dap_list_free_full(a_session->cur_round.all_validators, NULL);

    DAP_DEL_Z(a_session->cur_round.directive);

    a_session->cur_round = (dap_chain_esbocs_round_t){
            .id = a_session->cur_round.id,
            .attempt_num = 1,
            .last_block_hash = a_session->cur_round.last_block_hash,
            .sync_attempt = a_session->cur_round.sync_attempt
    };
    a_session->db_hash = c_dap_global_db_driver_hash_blank;
    a_session->is_actual_hash = false;
}

static bool s_session_round_new(void *a_arg)
{
    dap_chain_esbocs_session_t *a_session = (dap_chain_esbocs_session_t*)a_arg;
    if (!a_session->round_fast_forward)
        s_session_update_penalty(a_session);
    s_session_round_clear(a_session);
    a_session->cur_round.id++;
    a_session->cur_round.sync_attempt++;
    a_session->cur_round.prev_round_start_ts = a_session->cur_round.round_start_ts;
    a_session->cur_round.round_start_ts = dap_time_now();
    a_session->state = DAP_CHAIN_ESBOCS_SESSION_STATE_WAIT_START;
    a_session->ts_round_sync_start = 0;
    a_session->ts_stage_entry = 0;

    dap_hash_fast_t l_last_block_hash;
    dap_chain_get_atom_last_hash(a_session->chain, a_session->is_hardfork ? c_dap_chain_cell_id_null : c_cell_id_hardfork, &l_last_block_hash);
    if (!dap_hash_fast_compare(&l_last_block_hash, &a_session->cur_round.last_block_hash) ||
            (!dap_hash_fast_is_blank(&l_last_block_hash) &&
                dap_hash_fast_is_blank(&a_session->cur_round.last_block_hash))) {
        a_session->cur_round.last_block_hash = l_last_block_hash;
        if (!a_session->round_fast_forward)
            a_session->cur_round.sync_attempt = 1;
    }
    if (!PVT(a_session->esbocs)->emergency_mode) {
        a_session->cur_round.validators_list = s_get_validators_list(a_session->esbocs,
                                                                     &a_session->cur_round.last_block_hash,
                                                                     a_session->cur_round.sync_attempt - 1,
                                                                     NULL, 0);
        if (!a_session->cur_round.validators_list) {
            log_it(L_WARNING, "Minimum active validators not found");
            a_session->ts_round_sync_start = dap_time_now();
            a_session->sync_failed = true;
            return false;
        }
    }
    dap_list_t *l_validators = dap_chain_net_srv_stake_get_validators(a_session->chain->net_id, false, NULL);
    a_session->cur_round.all_validators = dap_list_copy_deep(l_validators, s_callback_list_form, NULL);
    dap_list_free_full(l_validators, NULL);
    bool l_round_already_started = a_session->round_fast_forward;
    dap_chain_esbocs_sync_item_t *l_item = NULL, *l_tmp;
    HASH_FIND(hh, a_session->sync_items, &a_session->cur_round.last_block_hash, sizeof(dap_hash_fast_t), l_item);
    if (l_item) {
        debug_if(PVT(a_session->esbocs)->debug,
                 L_MSG, "net:%s, chain:%s, round:%"DAP_UINT64_FORMAT_U" already started. Process sync messages",
                            a_session->chain->net_name, a_session->chain->name, a_session->cur_round.id);
        l_round_already_started = true;
        for (dap_list_t *it = l_item->messages; it; it = it->next) {
            dap_chain_esbocs_message_t *l_msg = it->data;
            size_t l_msg_size = s_get_esbocs_message_size(l_msg);
            s_session_packet_in(a_session, NULL, (uint8_t *)l_msg, l_msg_size);
        }
    }
    HASH_ITER(hh, a_session->sync_items, l_item, l_tmp) {
        HASH_DEL(a_session->sync_items, l_item);
        dap_list_free_full(l_item->messages, NULL);
        DAP_DELETE(l_item);
    }

    if (!a_session->cur_round.sync_sent) {
        uint16_t l_sync_send_delay = 0;
        
        if (!l_round_already_started && a_session->sync_failed) {
            l_sync_send_delay = s_get_round_skip_timeout(a_session);
        } else if (!l_round_already_started) {
            long long l_time_delta = a_session->esbocs->last_accepted_block_timestamp - a_session->cur_round.prev_round_start_ts;
            if (l_time_delta >= 0 && l_time_delta < PVT(a_session->esbocs)->new_round_delay && a_session->esbocs->last_accepted_block_timestamp) {
                l_sync_send_delay = PVT(a_session->esbocs)->new_round_delay - *(uint16_t*)l_time_delta;
            } else {
                l_sync_send_delay = PVT(a_session->esbocs)->new_round_delay;
            }
            a_session->cur_round.round_start_ts = dap_time_now() + l_sync_send_delay;
        }
        debug_if(PVT(a_session->esbocs)->debug, L_MSG,
                 "net:%s, chain:%s, round:%"DAP_UINT64_FORMAT_U" start. Syncing validators in %u seconds",
                    a_session->chain->net_name, a_session->chain->name,
                        a_session->cur_round.id, l_sync_send_delay);
        if (l_sync_send_delay)
            dap_proc_thread_timer_add_pri(a_session->proc_thread, s_session_send_startsync, a_session,
                                          l_sync_send_delay * 1000, true, DAP_QUEUE_MSG_PRIORITY_NORMAL);
        else
            s_session_send_startsync(a_session);
    }
    a_session->round_fast_forward = false;
    a_session->new_round_enqueued = false;
    a_session->sync_failed = false;
    a_session->listen_ensure = 0;
    uint64_t l_cur_atom_count = a_session->chain->callback_count_atom(a_session->chain);
    a_session->is_hardfork = a_session->esbocs->hardfork_from && l_cur_atom_count >= a_session->esbocs->hardfork_from;
    if (l_cur_atom_count && l_cur_atom_count == a_session->esbocs->hardfork_from) {
        dap_time_t l_last_block_timestamp = 0;
        dap_chain_get_atom_last_hash_num_ts(a_session->chain, c_cell_id_hardfork, NULL, NULL, &l_last_block_timestamp);
        dap_chain_node_hardfork_prepare(a_session->chain, l_last_block_timestamp, a_session->esbocs->hardfork_trusted_addrs);
    }
    return false;
}

static void s_session_attempt_new(dap_chain_esbocs_session_t *a_session)
{
    if (++a_session->cur_round.attempt_num > PVT(a_session->esbocs)->round_attempts_max) {
        a_session->state = DAP_CHAIN_ESBOCS_SESSION_STATE_WAIT_START;
        return;
    }
    for (dap_list_t *it = a_session->cur_round.validators_list; it; it = it->next) {
        dap_chain_esbocs_validator_t *l_validator = it->data;
        if (l_validator->is_synced && !l_validator->is_chosen) {
            // We have synced validator with no submitted candidate
            debug_if(PVT(a_session->esbocs)->debug, L_MSG, "net:%s, chain:%s, round:%"DAP_UINT64_FORMAT_U". Attempt:%hhu is started",
                                                                a_session->chain->net_name, a_session->chain->name,
                                                                    a_session->cur_round.id, a_session->cur_round.attempt_num);
            s_session_state_change(a_session, DAP_CHAIN_ESBOCS_SESSION_STATE_WAIT_PROC, dap_time_now());
            return;
        }
    }
    debug_if(PVT(a_session->esbocs)->debug, L_MSG, "net:%s, chain:%s, round:%"DAP_UINT64_FORMAT_U". "
                                                    "All synced validators already tryed their attempts",
                                                        a_session->chain->net_name, a_session->chain->name,
                                                            a_session->cur_round.id);
    a_session->cur_round.attempt_num = PVT(a_session->esbocs)->round_attempts_max + 1;
    a_session->state = DAP_CHAIN_ESBOCS_SESSION_STATE_WAIT_START;
}

static uint64_t s_session_calc_current_round_id(dap_chain_esbocs_session_t *a_session)
{
    uint16_t l_total_validators_count = dap_list_length(a_session->cur_round.all_validators);
    struct {
        uint64_t id;
        uint16_t counter;
    } l_id_candidates[l_total_validators_count];
    uint16_t l_fill_idx = 0;
    for (dap_list_t *it = a_session->cur_round.all_validators; it ;it = it->next) {
        dap_chain_esbocs_validator_t *l_validator = it->data;
        if (!l_validator->is_synced)
            continue;
        uint64_t l_id_candidate = 0;
        for (dap_chain_esbocs_message_item_t *l_item = a_session->cur_round.message_items; l_item; l_item = l_item->hh.next) {
            if (l_item->message->hdr.type == DAP_CHAIN_ESBOCS_MSG_TYPE_START_SYNC &&
                    ((struct sync_params *)l_item->message->msg_n_sign)->attempt == a_session->cur_round.sync_attempt &&
                    dap_chain_addr_compare(&l_item->signing_addr, &l_validator->signing_addr)) {
                l_id_candidate = l_item->message->hdr.round_id;
                break;
            }
        }
        if (l_id_candidate == 0) {
            const char *l_signing_addr_str = dap_chain_hash_fast_to_str_static(&l_validator->signing_addr.data.hash_fast);
            log_it(L_ERROR, "Can't find sync message of synced validator %s", l_signing_addr_str);
            continue;
        }
        bool l_candidate_found = false;
        for (uint16_t i = 0; i < l_fill_idx; i++)
            if (l_id_candidates[i].id == l_id_candidate) {
                l_id_candidates[i].counter++;
                l_candidate_found = true;
                break;
            }
        if (!l_candidate_found) {
            l_id_candidates[l_fill_idx].id = l_id_candidate;
            l_id_candidates[l_fill_idx].counter = 1;
            if (++l_fill_idx > l_total_validators_count) {
                log_it(L_ERROR, "Count of sync messages with same sync attempt is greater"
                                  " than total validators count %hu > %hu",
                                    l_fill_idx, l_total_validators_count);
                l_fill_idx--;
                break;
            }
        }
    }
    uint64_t l_ret = 0;
    uint16_t l_counter_max = 0;
    for (uint16_t i = 0; i < l_fill_idx; i++) {
        if (l_id_candidates[i].counter > l_counter_max) { // Choose maximum counter
            l_counter_max = l_id_candidates[i].counter;
            l_ret = l_id_candidates[i].id;
        } else if (l_id_candidates[i].counter == l_counter_max) // Choose maximum round ID
            l_ret = dap_max(l_ret, l_id_candidates[i].id);
    }
    return l_ret ? l_ret : a_session->cur_round.id;
}

static int s_signs_sort_callback(dap_list_t *a_sign1, dap_list_t *a_sign2)
{
    dap_sign_t  *l_sign1 = a_sign1->data,
                *l_sign2 = a_sign2->data;
    if (!l_sign1 || !l_sign2) {
        log_it(L_CRITICAL, "Invalid element");
        return 0;
    }
    size_t  l_size1 = dap_sign_get_size(l_sign1),
            l_size2 = dap_sign_get_size(l_sign2),
            l_size_min = dap_min(l_size1, l_size2);

    int l_ret = memcmp(l_sign1, l_sign2, l_size_min);
    if (!l_ret) {
        l_ret = l_size1 == l_size2 ? 0 : l_size1 > l_size2 ? 1 : -1;
    }
    return l_ret;
}

static bool s_session_directive_ready(dap_chain_esbocs_session_t *a_session, bool *a_kick, dap_chain_addr_t *a_signing_addr)
{
    size_t l_list_length = dap_list_length(a_session->cur_round.all_validators);
    if (a_session->cur_round.total_validators_synced * 3 < l_list_length * 2) {
        log_it(L_INFO, "Not enough validators online for directive, %u * 3 < %zu * 2",
                       a_session->cur_round.total_validators_synced, l_list_length );
        return false; // Not a valid round, less than 2/3 participants
    }
    debug_if(PVT(a_session->esbocs)->debug, L_MSG, "Current consensus online %hu from %zu is acceptable, so issue the directive",
                                                    a_session->cur_round.total_validators_synced, l_list_length);
    dap_chain_esbocs_penalty_item_t *l_item, *l_tmp;
    HASH_ITER(hh, a_session->penalty, l_item, l_tmp) {
        int l_key_state = dap_chain_net_srv_stake_key_delegated(&l_item->signing_addr);
        if (l_key_state == 0) {
            HASH_DEL(a_session->penalty, l_item);
            DAP_DELETE(l_item);
            continue;
        }
        if (l_item->miss_count >= DAP_CHAIN_ESBOCS_PENALTY_KICK && l_key_state == 1) {
            *a_kick = true;
            *a_signing_addr = l_item->signing_addr;
            return true;
        }
        if (l_item->miss_count == 0 && l_key_state == -1) {
            *a_kick = false;
            *a_signing_addr = l_item->signing_addr;
            return true;
        }
    }
    if (l_item) {
        *a_signing_addr = l_item->signing_addr;
        return true;
    } else
        return false;
}

static dap_chain_esbocs_directive_t* s_session_directive_compose(dap_chain_esbocs_session_t *a_session, bool a_kick, dap_chain_addr_t *a_signing_addr) {
    uint32_t l_directive_size = s_directive_calc_size(a_kick ? DAP_CHAIN_ESBOCS_DIRECTIVE_KICK : DAP_CHAIN_ESBOCS_DIRECTIVE_LIFT);
    dap_chain_esbocs_directive_t *l_ret = DAP_NEW_Z_SIZE_RET_VAL_IF_FAIL(dap_chain_esbocs_directive_t, l_directive_size, NULL);
    l_ret->version = DAP_CHAIN_ESBOCS_DIRECTIVE_VERSION;
    l_ret->type = a_kick ? DAP_CHAIN_ESBOCS_DIRECTIVE_KICK : DAP_CHAIN_ESBOCS_DIRECTIVE_LIFT;
    l_ret->size = l_directive_size;
    l_ret->timestamp = dap_nanotime_now();
    dap_tsd_t *l_tsd = (dap_tsd_t *)l_ret->tsd;
    l_tsd->type = DAP_CHAIN_ESBOCS_DIRECTIVE_TSD_TYPE_ADDR;
    l_tsd->size = sizeof(dap_chain_addr_t);
    *(dap_chain_addr_t*)l_tsd->data = *a_signing_addr;
    return l_ret;
}

static void s_session_state_change(dap_chain_esbocs_session_t *a_session, enum s_esbocs_session_state a_new_state, dap_time_t a_time)
{
    if (a_new_state != DAP_CHAIN_ESBOCS_SESSION_STATE_PREVIOUS)
        a_session->old_state = a_session->state;

    a_session->state = a_new_state;
    a_session->ts_stage_entry = a_time;

    switch (a_new_state) {

    case DAP_CHAIN_ESBOCS_SESSION_STATE_WAIT_PROC: {
        dap_chain_esbocs_validator_t *l_validator = NULL;
        if (!a_session->cur_round.validators_list && PVT(a_session->esbocs)->emergency_mode) {
            for (dap_list_t *it = a_session->cur_round.all_validators; it; it = it->next) {
                l_validator = it->data;
                if (l_validator->is_synced)
                    a_session->cur_round.validators_list = dap_list_append(
                                a_session->cur_round.validators_list, DAP_DUP(l_validator));
            }
        }
        for (dap_list_t *it = a_session->cur_round.validators_list; it; it = it->next) {
            l_validator = it->data;
            if (l_validator->is_synced && !l_validator->is_chosen) {
                l_validator->is_chosen = true;
                break;
            }
        }
        if (!l_validator) {
            log_it(L_CRITICAL, "l_validator is NULL");
            break;
        }
        a_session->cur_round.attempt_submit_validator = l_validator->signing_addr;
        if (dap_chain_addr_compare(&a_session->cur_round.attempt_submit_validator, &a_session->my_signing_addr)) {
            dap_chain_esbocs_directive_t *l_directive = NULL;
#ifdef DAP_CHAIN_CS_ESBOCS_DIRECTIVE_SUPPORT
            if (!a_session->cur_round.directive && !PVT(a_session->esbocs)->emergency_mode) {
                bool l_kick = false;
                dap_chain_addr_t l_signing_addr = { };
                if (s_session_directive_ready(a_session, &l_kick, &l_signing_addr))
                    l_directive = s_session_directive_compose(a_session, l_kick, &l_signing_addr);
            }
#endif
            if (l_directive) {
                dap_hash_fast_t l_directive_hash;
                dap_hash_fast(l_directive, l_directive->size, &l_directive_hash);
                if (PVT(a_session->esbocs)->debug) {
                    const char *l_candidate_hash_str = dap_chain_hash_fast_to_str_static(&l_directive_hash);
                    log_it(L_MSG, "net:%s, chain:%s, round:%"DAP_UINT64_FORMAT_U", attempt:%hhu. Put on the vote my directive:%s",
                            a_session->chain->net_name, a_session->chain->name,
                                a_session->cur_round.id, a_session->cur_round.attempt_num, l_candidate_hash_str);
                }
                a_session->esbocs->last_directive_vote_timestamp = dap_time_now();
                s_message_send(a_session, DAP_CHAIN_ESBOCS_MSG_TYPE_DIRECTIVE, &l_directive_hash,
                                    l_directive, l_directive->size, a_session->cur_round.all_validators);
                DAP_DELETE(l_directive);
            } else
                s_session_candidate_submit(a_session);
        } else {
            for (dap_chain_esbocs_message_item_t *l_item = a_session->cur_round.message_items; l_item; l_item = l_item->hh.next) {
                if (l_item->message->hdr.type == DAP_CHAIN_ESBOCS_MSG_TYPE_SUBMIT &&
                        dap_chain_addr_compare(&l_item->signing_addr, &a_session->cur_round.attempt_submit_validator)) {
                    dap_hash_fast_t *l_candidate_hash = &l_item->message->hdr.candidate_hash;
                    if (dap_hash_fast_is_blank(l_candidate_hash))
                        s_session_attempt_new(a_session);
                    else {
                        dap_chain_esbocs_store_t *l_store = NULL;
                        HASH_FIND(hh, a_session->cur_round.store_items, l_candidate_hash, sizeof(dap_chain_hash_fast_t), l_store);
                        if (l_store) {
                            a_session->cur_round.attempt_candidate_hash = *l_candidate_hash;
                            s_session_state_change(a_session, DAP_CHAIN_ESBOCS_SESSION_STATE_WAIT_SIGNS, dap_time_now());
                            // Verify and vote already submitted candidate
                            s_session_candidate_verify(a_session, l_store->candidate, l_store->candidate_size, l_candidate_hash);
                        }
                    }
                    break;
                }
            }
        }
    } break;

    case DAP_CHAIN_ESBOCS_SESSION_STATE_WAIT_VOTING: {
        if (a_session->old_state == DAP_CHAIN_ESBOCS_SESSION_STATE_WAIT_PROC) {
            // Clear mark of chosen to submit validator to allow it to submit candidate
            dap_list_t *l_list = s_validator_check(
                        &a_session->cur_round.attempt_submit_validator,
                        a_session->cur_round.validators_list
                        );
            dap_chain_esbocs_validator_t *l_validator = l_list ? l_list->data : NULL;
            if (!l_validator || !l_validator->is_chosen) {
                const char *l_addr = dap_chain_hash_fast_to_str_static(&a_session->cur_round.attempt_submit_validator.data.hash_fast);
                log_it(L_MSG, "Error: can't find current attmempt submit validator %s in signers list", l_addr);
            }
            if (l_validator && l_validator->is_chosen)
                l_validator->is_chosen = false;
        } else if (s_validator_check(&a_session->my_signing_addr, a_session->cur_round.validators_list))
            a_session->old_state = DAP_CHAIN_ESBOCS_SESSION_STATE_WAIT_PROC;
    } break;

    case DAP_CHAIN_ESBOCS_SESSION_STATE_WAIT_FINISH: {
        dap_chain_esbocs_store_t *l_store = NULL;
        HASH_FIND(hh, a_session->cur_round.store_items, &a_session->cur_round.attempt_candidate_hash, sizeof(dap_hash_fast_t), l_store);
        if (!l_store) {
            log_it(L_ERROR, "No finish candidate found!");
            break;
        }
        l_store->candidate_signs = dap_list_sort(l_store->candidate_signs, s_signs_sort_callback);
        size_t l_candidate_size_exclude_signs = l_store->candidate_size;
        for (dap_list_t *it = l_store->candidate_signs; it; it = it->next) {
            dap_sign_t *l_candidate_sign = (dap_sign_t *)it->data;
            size_t l_candidate_sign_size = dap_sign_get_size(l_candidate_sign);
            dap_chain_addr_t l_signing_addr_cur;
            dap_chain_addr_fill_from_sign(&l_signing_addr_cur, l_candidate_sign, a_session->chain->net_id);
            dap_chain_block_t *l_signed_candidate = DAP_REALLOC_RET_IF_FAIL(l_store->candidate, l_store->candidate_size + l_candidate_sign_size);
            l_store->candidate = l_signed_candidate;
            if (dap_chain_addr_compare(&l_signing_addr_cur, &a_session->cur_round.attempt_submit_validator) &&
                                       l_store->candidate_size != l_candidate_size_exclude_signs) {
                // If it's the primary attempt validator sign, place it in the beginnig
                if (l_store->candidate_size > l_candidate_size_exclude_signs)
                    memmove((byte_t *)l_store->candidate + l_candidate_size_exclude_signs + l_candidate_sign_size,
                            (byte_t *)l_store->candidate + l_candidate_size_exclude_signs,
                            l_store->candidate_size - l_candidate_size_exclude_signs);
                memcpy((byte_t *)l_store->candidate + l_candidate_size_exclude_signs, l_candidate_sign, l_candidate_sign_size);
            } else
                memcpy(((byte_t *)l_store->candidate) + l_store->candidate_size, l_candidate_sign, l_candidate_sign_size);
            l_store->candidate_size += l_candidate_sign_size;
        }
        l_store->candidate->hdr.meta_n_datum_n_signs_size = l_store->candidate_size - sizeof(l_store->candidate->hdr);
        dap_hash_fast(l_store->candidate, l_store->candidate_size, &l_store->precommit_candidate_hash);
        // Process received earlier PreCommit messages
        dap_chain_esbocs_message_item_t *l_chain_message, *l_chain_message_tmp;
        uint64_t l_cur_round_id = a_session->cur_round.id;
        HASH_ITER(hh, a_session->cur_round.message_items, l_chain_message, l_chain_message_tmp) {
            if (l_chain_message->message->hdr.type == DAP_CHAIN_ESBOCS_MSG_TYPE_PRE_COMMIT &&
                dap_hash_fast_compare(&l_chain_message->message->hdr.candidate_hash, &a_session->cur_round.attempt_candidate_hash))
            {
                s_session_candidate_precommit(a_session, l_chain_message->message);
                if (a_session->cur_round.id != l_cur_round_id)
                    break;
            }
        }
        // Send own PreCommit
        s_message_send(a_session, DAP_CHAIN_ESBOCS_MSG_TYPE_PRE_COMMIT, &l_store->candidate_hash,
                            &l_store->precommit_candidate_hash, sizeof(dap_chain_hash_fast_t),
                                a_session->cur_round.validators_list);
    } break;

    case DAP_CHAIN_ESBOCS_SESSION_STATE_PREVIOUS: {
        if (a_session->old_state != DAP_CHAIN_ESBOCS_SESSION_STATE_PREVIOUS)
            s_session_state_change(a_session, a_session->old_state, a_time);
        else {
            log_it(L_ERROR, "No previous state registered, can't roll back");
            if (!a_session->new_round_enqueued) {
                a_session->new_round_enqueued = true;
                dap_proc_thread_callback_add(a_session->proc_thread, s_session_round_new, a_session);
            }
        }
    }
    default:
        break;
    }
}

static void s_session_proc_state(void *a_arg)
{
    dap_chain_esbocs_session_t *l_session = a_arg;
    if (!l_session->cs_timer)
        return; // Timer is inactive
    bool l_cs_debug = PVT(l_session->esbocs)->debug;
    dap_time_t l_time = dap_time_now();
    switch (l_session->state) {
    case DAP_CHAIN_ESBOCS_SESSION_STATE_WAIT_START: {
        l_session->listen_ensure = 1;
        bool l_round_skip = PVT(l_session->esbocs)->emergency_mode ?
                    false : !s_validator_check(&l_session->my_signing_addr, l_session->cur_round.validators_list);
        if (l_session->ts_round_sync_start && l_time - l_session->ts_round_sync_start >=
                (dap_time_t)PVT(l_session->esbocs)->round_start_sync_timeout +
                    (l_session->sync_failed ? s_get_round_skip_timeout(l_session) : 0)) {
            if (l_session->cur_round.attempt_num > PVT(l_session->esbocs)->round_attempts_max ) {
                debug_if(PVT(l_session->esbocs)->debug, L_MSG, "net:%s, chain:%s, round:%"DAP_UINT64_FORMAT_U"."
                                                                " Round finished by reason: attempts is out",
                                                                    l_session->chain->net_name, l_session->chain->name,
                                                                        l_session->cur_round.id);
                if (!l_session->new_round_enqueued) {
                    l_session->new_round_enqueued = true;
                    dap_proc_thread_callback_add(l_session->proc_thread, s_session_round_new, l_session);
                }
                break;
            }
            uint16_t l_min_validators_synced = PVT(l_session->esbocs)->emergency_mode ?
                        l_session->cur_round.total_validators_synced : l_session->cur_round.validators_synced_count;
            if (l_min_validators_synced >= PVT(l_session->esbocs)->min_validators_count && !l_round_skip) {
                l_session->cur_round.id = s_session_calc_current_round_id(l_session);
                debug_if(l_cs_debug, L_MSG, "net:%s, chain:%s, round:%"DAP_UINT64_FORMAT_U", attempt:%hhu."
                                            " Minimum count of validators are synchronized, wait to submit candidate",
                                                l_session->chain->net_name, l_session->chain->name,
                                                    l_session->cur_round.id, l_session->cur_round.attempt_num);
                s_session_state_change(l_session, DAP_CHAIN_ESBOCS_SESSION_STATE_WAIT_PROC, l_time);
            } else { // timeout start sync
                debug_if(l_cs_debug, L_MSG, "net:%s, chain:%s, round:%"DAP_UINT64_FORMAT_U", attempt:%hhu."
                                            " Round finished by reason: %s",
                                                l_session->chain->net_name, l_session->chain->name,
                                                    l_session->cur_round.id, l_session->cur_round.attempt_num,
                                                        l_round_skip ? "skipped" : "can't synchronize minimum number of validators");
                l_session->sync_failed = true;
                if (!l_session->new_round_enqueued) {
                    l_session->new_round_enqueued = true;
                    dap_proc_thread_callback_add(l_session->proc_thread, s_session_round_new, l_session);
                }
            }
        }
    } break;
    case DAP_CHAIN_ESBOCS_SESSION_STATE_WAIT_PROC:
        if (l_time - l_session->ts_stage_entry >= PVT(l_session->esbocs)->round_attempt_timeout * l_session->listen_ensure) {
            l_session->listen_ensure += 2;
            debug_if(l_cs_debug, L_MSG, "net:%s, chain:%s, round:%"DAP_UINT64_FORMAT_U", attempt:%hhu."
                                        " Attempt finished by reason: haven't cantidate submitted",
                                            l_session->chain->net_name, l_session->chain->name,
                                                l_session->cur_round.id, l_session->cur_round.attempt_num);
            s_session_attempt_new(l_session);
        }
        break;
    case DAP_CHAIN_ESBOCS_SESSION_STATE_WAIT_SIGNS:
        if (l_time - l_session->ts_stage_entry >= PVT(l_session->esbocs)->round_attempt_timeout) {
            dap_chain_esbocs_store_t *l_store = NULL;
            HASH_FIND(hh, l_session->cur_round.store_items, &l_session->cur_round.attempt_candidate_hash, sizeof(dap_hash_fast_t), l_store);
            if (!l_store) {
                log_it(L_ERROR, "No round candidate found!");
                s_session_attempt_new(l_session);
                break;
            }
            if (dap_list_length(l_store->candidate_signs) >= PVT(l_session->esbocs)->min_validators_count) {
                if(l_cs_debug) {
                    const char *l_candidate_hash_str = dap_chain_hash_fast_to_str_static(&l_session->cur_round.attempt_candidate_hash);
                    log_it(L_MSG, "net:%s, chain:%s, round:%"DAP_UINT64_FORMAT_U", attempt:%hhu"
                                            " Candidate %s collected sings of minimum number of validators, so to sent PRE_COMMIT",
                                                l_session->chain->net_name, l_session->chain->name, l_session->cur_round.id,
                                                    l_session->cur_round.attempt_num, l_candidate_hash_str);
                }
                s_session_state_change(l_session, DAP_CHAIN_ESBOCS_SESSION_STATE_WAIT_FINISH, l_time);
                break;
            }
            debug_if(l_cs_debug, L_MSG, "net:%s, chain:%s, round:%"DAP_UINT64_FORMAT_U", attempt:%hhu."
                                        " Attempt finished by reason: cant't collect minimum number of validator's signs",
                                            l_session->chain->net_name, l_session->chain->name,
                                                l_session->cur_round.id, l_session->cur_round.attempt_num);
            s_session_attempt_new(l_session);
        }
        break;
    case DAP_CHAIN_ESBOCS_SESSION_STATE_WAIT_FINISH:
        if (l_time - l_session->ts_stage_entry >= PVT(l_session->esbocs)->round_attempt_timeout * 2) {
            debug_if(l_cs_debug, L_MSG, "net:%s, chain:%s, round:%"DAP_UINT64_FORMAT_U", attempt:%hhu."
                                        " Attempt finished by reason: cant't collect minimum number of validator's precommits with same final hash",
                                            l_session->chain->net_name, l_session->chain->name,
                                                l_session->cur_round.id, l_session->cur_round.attempt_num);
            s_session_attempt_new(l_session);
        }
        break;
    case DAP_CHAIN_ESBOCS_SESSION_STATE_WAIT_VOTING:
        if (l_time - l_session->ts_stage_entry >= PVT(l_session->esbocs)->round_attempt_timeout * 2) {
            const char *l_hash_str = dap_chain_hash_fast_to_str_static(&l_session->cur_round.directive_hash);
            debug_if(l_cs_debug, L_MSG, "net:%s, chain:%s, round:%"DAP_UINT64_FORMAT_U", attempt:%hhu."
                                        " Voting finished by reason: cant't collect minimum number of validator's votes for directive %s",
                                            l_session->chain->net_name, l_session->chain->name,
                                                l_session->cur_round.id, l_session->cur_round.attempt_num,
                                                    l_hash_str);
            s_session_state_change(l_session, DAP_CHAIN_ESBOCS_SESSION_STATE_PREVIOUS, l_time);
        }
        break;
    default:
        break;
    }
}

static void s_message_chain_add(dap_chain_esbocs_session_t *a_session,
                                dap_chain_esbocs_message_t *a_message,
                                size_t a_message_size,
                                dap_chain_hash_fast_t *a_message_hash,
                                dap_chain_addr_t *a_signing_addr)
{
    if (NULL == a_message) {
        log_it(L_ERROR, "Argument is NULL for s_message_chain_add");
        return;
    }
    dap_chain_esbocs_round_t *l_round = &a_session->cur_round;
    dap_chain_esbocs_message_item_t *l_message_item = DAP_NEW_Z_RET_IF_FAIL(dap_chain_esbocs_message_item_t);
    if (!a_message_hash) {
        dap_chain_hash_fast_t l_message_hash;
        dap_hash_fast(a_message, a_message_size, &l_message_hash);
        l_message_item->message_hash = l_message_hash;
    } else
        l_message_item->message_hash = *a_message_hash;
    l_message_item->signing_addr = *a_signing_addr;
    l_message_item->message = DAP_DUP_SIZE(a_message, a_message_size);
    HASH_ADD(hh, l_round->message_items, message_hash, sizeof(l_message_item->message_hash), l_message_item);
}

static void s_session_candidate_submit(dap_chain_esbocs_session_t *a_session)
{
    dap_chain_t *l_chain = a_session->chain;
    dap_chain_cs_blocks_t *l_blocks = DAP_CHAIN_CS_BLOCKS(l_chain);
    size_t l_candidate_size = 0;
    dap_hash_fast_t l_candidate_hash = {0};
    if (a_session->is_hardfork)
        dap_chain_node_hardfork_process(a_session->chain);
    else
        dap_chain_node_mempool_process_all(a_session->chain, false);
    dap_chain_block_t *l_candidate = l_blocks->callback_new_block_move(l_blocks, &l_candidate_size);
    if (l_candidate && l_candidate_size) {
        if (PVT(a_session->esbocs)->emergency_mode)
            l_candidate_size = dap_chain_block_meta_add(&l_candidate, l_candidate_size, DAP_CHAIN_BLOCK_META_EMERGENCY, NULL, 0);
        if (PVT(a_session->esbocs)->check_signs_structure && l_candidate_size) {
            l_candidate_size = dap_chain_block_meta_add(&l_candidate, l_candidate_size, DAP_CHAIN_BLOCK_META_SYNC_ATTEMPT,
                                                        &a_session->cur_round.sync_attempt, sizeof(uint64_t));
            if (l_candidate_size)
                l_candidate_size = dap_chain_block_meta_add(&l_candidate, l_candidate_size, DAP_CHAIN_BLOCK_META_ROUND_ATTEMPT,
                                                            &a_session->cur_round.attempt_num, sizeof(uint8_t));
            if (l_candidate_size)
                 l_candidate_size = dap_chain_block_meta_add(&l_candidate, l_candidate_size, DAP_CHAIN_BLOCK_META_EXCLUDED_KEYS,
                                                            a_session->cur_round.excluded_list, (*a_session->cur_round.excluded_list + 1) * sizeof(uint16_t));
            if (a_session->is_hardfork && l_candidate_size) {
                 l_candidate_size = dap_chain_block_meta_add(&l_candidate, l_candidate_size, DAP_CHAIN_BLOCK_META_LINK,
                                                            &l_chain->hardfork_decree_hash, sizeof(l_chain->hardfork_decree_hash));
                 l_candidate_size = dap_chain_block_meta_add(&l_candidate, l_candidate_size, DAP_CHAIN_BLOCK_META_GENESIS,
                                                            NULL, 0);
            }
        }
        if (l_candidate_size) {
            dap_hash_fast(l_candidate, l_candidate_size, &l_candidate_hash);
            if (PVT(a_session->esbocs)->debug) {
                const char *l_candidate_hash_str = dap_chain_hash_fast_to_str_static(&l_candidate_hash);
                log_it(L_MSG, "net:%s, chain:%s, round:%"DAP_UINT64_FORMAT_U", attempt:%hhu. Submit my candidate %s",
                        a_session->chain->net_name, a_session->chain->name,
                            a_session->cur_round.id, a_session->cur_round.attempt_num, l_candidate_hash_str);
            }
        }
    }
    if (!l_candidate || !l_candidate_size) { // there is no my candidate, send null hash
        if (PVT(a_session->esbocs)->debug)
            log_it(L_MSG, "net:%s, chain:%s, round:%"DAP_UINT64_FORMAT_U", attempt:%hhu."
                          " I don't have a candidate. I submit a null candidate.",
                                a_session->chain->net_name, a_session->chain->name,
                                    a_session->cur_round.id, a_session->cur_round.attempt_num);
    }
    s_message_send(a_session, DAP_CHAIN_ESBOCS_MSG_TYPE_SUBMIT, &l_candidate_hash,
                    l_candidate, l_candidate_size, a_session->cur_round.validators_list);
    //Save candidate_hash
    memcpy(&(PVT(a_session->esbocs)->candidate_hash), &l_candidate_hash, sizeof(dap_hash_fast_t));
    a_session->esbocs->last_submitted_candidate_timestamp = dap_time_now();
}

static void s_session_candidate_verify(dap_chain_esbocs_session_t *a_session, dap_chain_block_t *a_candidate,
                                       size_t a_candidate_size, dap_hash_fast_t *a_candidate_hash)
{
    if (NULL == a_candidate) {
        log_it(L_ERROR, "Argument is NULL for s_session_candidate_verify");
        return;
    }
    // Process early received messages
    for (dap_chain_esbocs_message_item_t *l_item = a_session->cur_round.message_items; l_item; l_item = l_item->hh.next) {
        if (l_item->unprocessed &&
                (l_item->message->hdr.type == DAP_CHAIN_ESBOCS_MSG_TYPE_APPROVE ||
                    l_item->message->hdr.type == DAP_CHAIN_ESBOCS_MSG_TYPE_REJECT ||
                    l_item->message->hdr.type == DAP_CHAIN_ESBOCS_MSG_TYPE_COMMIT_SIGN) &&
                dap_hash_fast_compare(&l_item->message->hdr.candidate_hash, a_candidate_hash) &&
                l_item->message->hdr.attempt_num == a_session->cur_round.attempt_num) {
            s_session_packet_in(a_session, NULL, (uint8_t *)l_item->message, s_get_esbocs_message_size(l_item->message));
        }
    }
    // Process candidate
    a_session->processing_candidate = a_candidate;
    dap_chain_atom_verify_res_t l_verify_status = a_session->chain->callback_atom_verify(a_session->chain, a_candidate, a_candidate_size, a_candidate_hash);
    // compare hardfork decree hashes
    if (a_session->is_hardfork && l_verify_status == ATOM_ACCEPT) {
        dap_hash_fast_t *l_hardfork_decree_hash = (dap_hash_fast_t *)dap_chain_block_meta_get(a_candidate, a_candidate_size, DAP_CHAIN_BLOCK_META_LINK);
        if (!l_hardfork_decree_hash) {
            log_it(L_ERROR, "Can't find hardfork decree hash in candidate block meta");
            l_verify_status = ATOM_REJECT;
        } else if (memcmp(l_hardfork_decree_hash, &a_session->chain->hardfork_decree_hash, sizeof(a_session->chain->hardfork_decree_hash))) {
            char *l_candidate_hash_str =  dap_hash_fast_to_str_new(l_hardfork_decree_hash);
            log_it(L_ERROR, "Can't verify hardfork decree hash in atom candidate, expected %s, got %s", dap_hash_fast_to_str_static(&a_session->chain->hardfork_decree_hash), l_candidate_hash_str);
            DAP_DELETE(l_candidate_hash_str);
            l_verify_status = ATOM_REJECT;
        }
    }
    if (l_verify_status == ATOM_ACCEPT || l_verify_status == ATOM_FORK) {
        // validation - OK, gen event Approve
        s_message_send(a_session, DAP_CHAIN_ESBOCS_MSG_TYPE_APPROVE, a_candidate_hash,
                       NULL, 0, a_session->cur_round.validators_list);
        if (PVT(a_session->esbocs)->debug) {
            const char *l_candidate_hash_str = dap_chain_hash_fast_to_str_static(a_candidate_hash);
            log_it(L_MSG, "net:%s, chain:%s, round:%"DAP_UINT64_FORMAT_U", attempt:%hhu Sent APPROVE candidate %s",
                                a_session->chain->net_name, a_session->chain->name, a_session->cur_round.id,
                                        a_session->cur_round.attempt_num, l_candidate_hash_str);
        }
    } else {
        // validation - fail, gen event Reject
        s_message_send(a_session, DAP_CHAIN_ESBOCS_MSG_TYPE_REJECT, a_candidate_hash,
                       NULL, 0, a_session->cur_round.validators_list);
        if (PVT(a_session->esbocs)->debug) {
            const char *l_candidate_hash_str = dap_chain_hash_fast_to_str_static(a_candidate_hash);
            log_it(L_MSG, "net:%s, chain:%s, round:%"DAP_UINT64_FORMAT_U", attempt:%hhu Sent REJECT candidate %s",
                                a_session->chain->net_name, a_session->chain->name, a_session->cur_round.id,
                                        a_session->cur_round.attempt_num, l_candidate_hash_str);
        }
    }
    a_session->processing_candidate = NULL;
}

static void s_session_candidate_precommit(dap_chain_esbocs_session_t *a_session, dap_chain_esbocs_message_t *a_message)
{
    if (NULL == a_message) {
        log_it(L_ERROR, "Argument is NULL for s_session_candidate_precommit");
        return;
    }
    bool l_cs_debug = PVT(a_session->esbocs)->debug;
    uint16_t l_cs_level = PVT(a_session->esbocs)->min_validators_count;
    byte_t *l_message_data = a_message->msg_n_sign;
    dap_chain_hash_fast_t *l_candidate_hash = &a_message->hdr.candidate_hash;
    dap_chain_esbocs_store_t *l_store = NULL;
    char *l_candidate_hash_str = dap_chain_hash_fast_to_str_static(l_candidate_hash);
    HASH_FIND(hh, a_session->cur_round.store_items, l_candidate_hash, sizeof(dap_chain_hash_fast_t), l_store);
    if (!l_store) {
        log_it(L_MSG, "net:%s, chain:%s, round:%"DAP_UINT64_FORMAT_U", attempt:%hhu."
                          " Receive PRE_COMMIT message for unknown candidate %s",
                            a_session->chain->net_name, a_session->chain->name,
                                a_session->cur_round.id, a_message->hdr.attempt_num,
                                    l_candidate_hash_str);
        return;
    }

    if (dap_hash_fast_is_blank(&l_store->precommit_candidate_hash))
        // We have not yet precommit candidate. Message will be processed later
        return;
    dap_hash_fast_t *l_precommit_hash = (dap_hash_fast_t *)l_message_data;
    if (!dap_hash_fast_compare(l_precommit_hash, &l_store->precommit_candidate_hash)) {
        if (l_cs_debug) {
            log_it(L_MSG, "net:%s, chain:%s, round:%"DAP_UINT64_FORMAT_U", attempt:%hhu."
                          " Candidate %s has different final hash of local and remote validators\n"
                          "(%s and %s)",
                                a_session->chain->net_name, a_session->chain->name, a_session->cur_round.id,
                                    a_message->hdr.attempt_num, l_candidate_hash_str,
                                        dap_chain_hash_fast_to_str_static(&l_store->precommit_candidate_hash),
                                        dap_chain_hash_fast_to_str_static(l_precommit_hash));
        }
        return;
    }

    if (l_cs_debug) {
        log_it(L_MSG, "net:%s, chain:%s, round:%"DAP_UINT64_FORMAT_U", attempt:%hhu."
                        " Receive PRE_COMMIT: candidate %s",
                            a_session->chain->net_name, a_session->chain->name, a_session->cur_round.id,
                                a_message->hdr.attempt_num, l_candidate_hash_str);
    }
    if (++l_store->precommit_count >= l_cs_level && !l_store->decide_commit &&
            dap_hash_fast_compare(&a_session->cur_round.attempt_candidate_hash, l_candidate_hash)) {
        l_store->decide_commit = true;
        debug_if(l_cs_debug, L_MSG, "net:%s, chain:%s, round:%"DAP_UINT64_FORMAT_U", attempt:%hhu."
                                    " Candidate %s precommited by minimum number of validators, try to finish this round",
                                        a_session->chain->net_name, a_session->chain->name, a_session->cur_round.id,
                                            a_message->hdr.attempt_num, l_candidate_hash_str);
        s_session_round_finish(a_session, l_store);
        // ATTENTION: New round will be started by incoming atom notifier event
    }
}

static bool s_session_candidate_to_chain(dap_chain_esbocs_session_t *a_session, dap_chain_hash_fast_t *a_candidate_hash,
                                         dap_chain_block_t *a_candidate, size_t a_candidate_size)
{
    if (NULL == a_candidate) {
        log_it(L_ERROR, "Argument is NULL for s_session_candidate_to_chain");
        return false;
    }
    bool res = false;
    dap_chain_atom_verify_res_t l_res = a_session->chain->callback_atom_add(a_session->chain, a_candidate, a_candidate_size, a_candidate_hash, true);
    const char *l_candidate_hash_str = dap_chain_hash_fast_to_str_static(a_candidate_hash);
    switch (l_res) {
    case ATOM_ACCEPT:
        log_it(L_INFO, "block %s added in chain successfully", l_candidate_hash_str);
        a_session->esbocs->last_accepted_block_timestamp = dap_time_now();
        res = true;
        break;
    case ATOM_MOVE_TO_THRESHOLD:
        log_it(L_INFO, "Thresholded atom with hash %s", l_candidate_hash_str);
        break;
    case ATOM_PASS:
        log_it(L_WARNING, "Atom with hash %s not accepted (code ATOM_PASS, already present)", l_candidate_hash_str);
        break;
    case ATOM_REJECT:
        log_it(L_WARNING,"Atom with hash %s rejected", l_candidate_hash_str);
        break;
    case ATOM_FORK:
        log_it(L_WARNING,"Atom with hash %s is added to forked branch.", l_candidate_hash_str);
        break;
    default:
         log_it(L_CRITICAL, "Wtf is this ret code ? Atom hash %s code %d", l_candidate_hash_str, l_res);
    }
    return res;
}

static void s_session_round_finish(dap_chain_esbocs_session_t *a_session, dap_chain_esbocs_store_t *l_store)
{
    bool l_cs_debug = PVT(a_session->esbocs)->debug;
    uint16_t l_cs_level = PVT(a_session->esbocs)->min_validators_count;

    if (!dap_hash_fast_compare(&a_session->cur_round.attempt_candidate_hash, &l_store->candidate_hash)) {
        char *l_current_candidate_hash_str = dap_chain_hash_fast_to_str_new(&a_session->cur_round.attempt_candidate_hash);
        char *l_finish_candidate_hash_str = dap_chain_hash_fast_to_str_new(&l_store->candidate_hash);
        debug_if(l_cs_debug, L_WARNING, "Trying to finish candidate of not the current attempt (%s but not %s)",
                                        l_current_candidate_hash_str, l_finish_candidate_hash_str);
        DAP_DEL_MULTY(l_current_candidate_hash_str, l_finish_candidate_hash_str);
        return;
    }

    if (l_store->reject_count >= l_cs_level) {
        const char *l_finish_candidate_hash_str = dap_chain_hash_fast_to_str_static(&l_store->candidate_hash);
        debug_if(l_cs_debug, L_WARNING, "Trying to finish rejected candidate %s", l_finish_candidate_hash_str);
        return;
    }

    if (l_store->approve_count < l_cs_level) {
        const char *l_finish_candidate_hash_str = dap_chain_hash_fast_to_str_static(&l_store->candidate_hash);
        debug_if(l_cs_debug, L_WARNING, "Trying to finish not properly approved candidate %s", l_finish_candidate_hash_str);
        return;
    }

    if (dap_list_length(l_store->candidate_signs) < l_cs_level) {
        const char *l_finish_candidate_hash_str = dap_chain_hash_fast_to_str_static(&l_store->candidate_hash);
        debug_if(l_cs_debug, L_WARNING, "Trying to finish not properly signed candidate %s", l_finish_candidate_hash_str);
        return;
    }

    if (l_store->precommit_count < l_cs_level) {
        const char *l_finish_candidate_hash_str = dap_chain_hash_fast_to_str_static(&l_store->candidate_hash);
        debug_if(l_cs_debug, L_WARNING, "Trying to finish not properly precommited candidate %s", l_finish_candidate_hash_str);
        return;
    }

    if (l_cs_debug) {
        char *l_finish_candidate_hash_str = dap_chain_hash_fast_to_str_new(&l_store->candidate_hash);
        char *l_finish_block_hash_str = dap_chain_hash_fast_to_str_new(&l_store->precommit_candidate_hash);
        log_it(L_MSG, "net:%s, chain:%s, round:%"DAP_UINT64_FORMAT_U", attempt:%hhu Candidate %s passed the consensus!\n"
                      "Move block %s to chains",
                        a_session->chain->net_name, a_session->chain->name, a_session->cur_round.id,
                            a_session->cur_round.attempt_num, l_finish_candidate_hash_str, l_finish_block_hash_str);
        DAP_DEL_MULTY(l_finish_candidate_hash_str, l_finish_block_hash_str);
    }

    s_session_candidate_to_chain(a_session, &l_store->precommit_candidate_hash, l_store->candidate, l_store->candidate_size);
}

void s_session_sync_queue_add(dap_chain_esbocs_session_t *a_session, dap_chain_esbocs_message_t *a_message, size_t a_message_size)
{
    dap_return_if_fail(a_session && a_message && a_message_size);

    void *l_message_copy = DAP_DUP_SIZE_RET_IF_FAIL(a_message, a_message_size);
    dap_chain_esbocs_sync_item_t *l_sync_item = NULL;
    HASH_FIND(hh, a_session->sync_items, &a_message->hdr.candidate_hash, sizeof(dap_hash_fast_t), l_sync_item);
    if (!l_sync_item) {
        l_sync_item = DAP_NEW_Z_RET_IF_FAIL(dap_chain_esbocs_sync_item_t, l_message_copy);
        l_sync_item->last_block_hash = a_message->hdr.candidate_hash;
        HASH_ADD(hh, a_session->sync_items, last_block_hash, sizeof(dap_hash_fast_t), l_sync_item);
    }
    void *l_tail = dap_list_last(l_sync_item->messages);
    l_sync_item->messages = dap_list_append(l_sync_item->messages, l_message_copy);
    if ( dap_list_last(l_sync_item->messages) == l_tail )
        DAP_DELETE(l_message_copy);
}

void s_session_validator_mark_online(dap_chain_esbocs_session_t *a_session, dap_chain_addr_t *a_signing_addr)
{
    dap_list_t *l_list = s_validator_check(a_signing_addr, a_session->cur_round.all_validators);
    if (l_list) {
        bool l_was_synced = ((dap_chain_esbocs_validator_t *)l_list->data)->is_synced;
        ((dap_chain_esbocs_validator_t *)l_list->data)->is_synced = true;
        if (!l_was_synced) 
            a_session->cur_round.total_validators_synced++;
        if (PVT(a_session->esbocs)->debug) {
            const char *l_addr_str = dap_chain_hash_fast_to_str_static(&a_signing_addr->data.hash_fast);
            log_it(L_DEBUG, "Mark validator %s as online", l_addr_str);
        }
    } else {
        const char *l_addr_str = dap_chain_hash_fast_to_str_static(&a_signing_addr->data.hash_fast);
        log_it(L_ERROR, "Can't find validator %s in validators list", l_addr_str);
    }

    dap_chain_esbocs_penalty_item_t *l_item = NULL;
    HASH_FIND(hh, a_session->penalty, a_signing_addr, sizeof(*a_signing_addr), l_item);
    bool l_inactive = dap_chain_net_srv_stake_key_delegated(a_signing_addr) == -1;
    if (l_inactive && !l_item) {
        const char *l_addr_str = dap_chain_hash_fast_to_str_static(&a_signing_addr->data.hash_fast);
        log_it(L_DEBUG, "Validator %s not in penalty list, but currently disabled", l_addr_str);
        l_item = DAP_NEW_Z_RET_IF_FAIL(dap_chain_esbocs_penalty_item_t);
        l_item->signing_addr = *a_signing_addr;
        l_item->miss_count = DAP_CHAIN_ESBOCS_PENALTY_KICK;
        HASH_ADD(hh, a_session->penalty, signing_addr, sizeof(*a_signing_addr), l_item);
    }
    if (l_item) {
        if (l_item->miss_count > DAP_CHAIN_ESBOCS_PENALTY_KICK)
            l_item->miss_count = DAP_CHAIN_ESBOCS_PENALTY_KICK;
        if (PVT(a_session->esbocs)->debug) {
            const char *l_addr_str = dap_chain_hash_fast_to_str_static(&a_signing_addr->data.hash_fast);
            log_it(L_DEBUG, "Decrement miss count %d for addr %s. Miss count for kick is %d",
                            l_item->miss_count, l_addr_str, DAP_CHAIN_ESBOCS_PENALTY_KICK);
        }
        if (l_item->miss_count)
            l_item->miss_count--;
        if (!l_inactive && !l_item->miss_count) {
            HASH_DEL(a_session->penalty, l_item);
            DAP_DELETE(l_item);
        }
    }
}

static void s_session_directive_process(dap_chain_esbocs_session_t *a_session, dap_chain_esbocs_directive_t *a_directive, dap_chain_hash_fast_t *a_directive_hash)
{
    if (!a_directive) {
        log_it(L_ERROR, "Invalid arguments in s_session_directive_process");
        return;
    }
    if (a_directive->size != s_directive_calc_size(a_directive->type)) {
        log_it(L_ERROR, "Invalid directive size %u (expected %u)",
               a_directive->size, s_directive_calc_size(a_directive->type));
        return;
    }
    bool l_vote_for = false;
    switch (a_directive->type) {
    case DAP_CHAIN_ESBOCS_DIRECTIVE_KICK:
    case DAP_CHAIN_ESBOCS_DIRECTIVE_LIFT: {
        dap_tsd_t *l_tsd = (dap_tsd_t *)a_directive->tsd;
        if (l_tsd->size != sizeof(dap_chain_addr_t)) {
            log_it(L_ERROR, "Invalid directive TSD size %u (expected %zu)",
                   l_tsd->size, sizeof(dap_chain_addr_t));
            return;
        }
        dap_chain_addr_t *l_voting_addr = (dap_chain_addr_t *)l_tsd->data;
        if (l_voting_addr->net_id.uint64 != a_session->chain->net_id.uint64) {
            log_it(L_WARNING, "Got directive to %s for invalid network id 0x%"DAP_UINT64_FORMAT_x
                                    " (current network id is 0x%"DAP_UINT64_FORMAT_x,
                                        a_directive->type == DAP_CHAIN_ESBOCS_DIRECTIVE_KICK ? "KICK" : "LIFT",
                                            l_voting_addr->net_id.uint64, a_session->chain->net_id.uint64);
            return;
        }
        int l_status = dap_chain_net_srv_stake_key_delegated(l_voting_addr);
        if (l_status == 0) {
            const char *l_addr_str = dap_chain_hash_fast_to_str_static(&l_voting_addr->data.hash_fast);
            log_it(L_WARNING, "Trying to put to the vote directive type %s for non delegated key %s",
                                    a_directive->type == DAP_CHAIN_ESBOCS_DIRECTIVE_KICK ? "KICK" : "LIFT",
                                        l_addr_str);
            return;
        }
        dap_chain_esbocs_penalty_item_t *l_item = NULL;
        HASH_FIND(hh, a_session->penalty, l_voting_addr, sizeof(*l_voting_addr), l_item);
        if (l_status == 1) { // Key is active
            if (a_directive->type == DAP_CHAIN_ESBOCS_DIRECTIVE_KICK) {
                if (l_item && l_item->miss_count >= DAP_CHAIN_ESBOCS_PENALTY_KICK)
                    l_vote_for = true;
            } else { // a_directive->type == DAP_CHAIN_ESBOCS_DIRECTIVE_LIFT
                if (!l_item || l_item->miss_count < DAP_CHAIN_ESBOCS_PENALTY_KICK)
                    l_vote_for = true;
            }
        } else { // l_status == -1 // Key is inactive
            if (a_directive->type == DAP_CHAIN_ESBOCS_DIRECTIVE_LIFT) {
                if (l_item && l_item->miss_count == 0)
                    l_vote_for = true;
            } else { // a_directive->type == DAP_CHAIN_ESBOCS_DIRECTIVE_KICK
                if (!l_item || l_item->miss_count != 0)
                    l_vote_for = true;
            }
        }
    }
    default:;
    }

    if (PVT(a_session->esbocs)->debug) {
        const char *l_directive_hash_str = dap_chain_hash_fast_to_str_static(a_directive_hash);
        log_it(L_MSG, "net:%s, chain:%s, round:%"DAP_UINT64_FORMAT_U", attempt:%hhu Send VOTE %s directive %s",
                            a_session->chain->net_name, a_session->chain->name, a_session->cur_round.id,
                                    a_session->cur_round.attempt_num, l_vote_for ? "FOR" : "AGAINST",
                                            l_directive_hash_str);
    }
    a_session->cur_round.directive_hash = *a_directive_hash;
    a_session->cur_round.directive = DAP_DUP_SIZE(a_directive, a_directive->size);

    s_session_state_change(a_session, DAP_CHAIN_ESBOCS_SESSION_STATE_WAIT_VOTING, dap_time_now());

    // Process early received directive votes
    for (dap_chain_esbocs_message_item_t *l_item = a_session->cur_round.message_items; l_item; l_item = l_item->hh.next) {
        if (l_item->unprocessed &&
                (l_item->message->hdr.type == DAP_CHAIN_ESBOCS_MSG_TYPE_VOTE_FOR ||
                    l_item->message->hdr.type == DAP_CHAIN_ESBOCS_MSG_TYPE_VOTE_AGAINST) &&
                dap_hash_fast_compare(&l_item->message->hdr.candidate_hash, a_directive_hash) &&
                l_item->message->hdr.attempt_num == a_session->cur_round.attempt_num) {
            s_session_packet_in(a_session, NULL, (uint8_t *)l_item->message, s_get_esbocs_message_size(l_item->message));
        }
    }
    // Send own vote
    uint8_t l_type = l_vote_for ? DAP_CHAIN_ESBOCS_MSG_TYPE_VOTE_FOR : DAP_CHAIN_ESBOCS_MSG_TYPE_VOTE_AGAINST;
    s_message_send(a_session, l_type, a_directive_hash, NULL, 0, a_session->cur_round.all_validators);
}

static int s_session_directive_apply(dap_chain_esbocs_directive_t *a_directive, dap_hash_fast_t *a_directive_hash, dap_chain_esbocs_t* a_esbocs)
{
    if (!a_directive) {
        log_it(L_ERROR, "Can't apply NULL directive");
        return -1;
    }
    switch (a_directive->type) {
    case DAP_CHAIN_ESBOCS_DIRECTIVE_KICK:
    case DAP_CHAIN_ESBOCS_DIRECTIVE_LIFT: {
        dap_chain_addr_t *l_key_addr = (dap_chain_addr_t *)((dap_tsd_t *)a_directive->tsd)->data;
        int l_status = dap_chain_net_srv_stake_key_delegated(l_key_addr);
        const char *l_key_str = dap_chain_addr_to_str_static(l_key_addr);
        if (l_status == 0) {
            log_it(L_WARNING, "Invalid key %s with directive type %s applying",
                                    l_key_str, a_directive->type == DAP_CHAIN_ESBOCS_DIRECTIVE_KICK ?
                                        "KICK" : "LIFT");
            return -3;
        }
        char *l_penalty_group = s_get_penalty_group(l_key_addr->net_id);
        if (l_status == 1 && a_directive->type == DAP_CHAIN_ESBOCS_DIRECTIVE_KICK) {
            // Offline will be set in gdb notifier for aim of sync supporting
            dap_global_db_set(l_penalty_group, l_key_str, NULL, 0, false, NULL, 0);
            log_it(L_MSG, "Applied %s directive to exclude validator %s with pkey hash %s from consensus",
                            dap_chain_hash_fast_to_str_static(a_directive_hash), l_key_str,
                                dap_chain_hash_fast_to_str_static(&l_key_addr->data.hash_fast));
        } else if (l_status == -1 && a_directive->type == DAP_CHAIN_ESBOCS_DIRECTIVE_LIFT) {
            // Online will be set in gdb notifier for aim of sync supporting
            dap_global_db_del(l_penalty_group, l_key_str, NULL, 0);
            log_it(L_MSG, "Applied %s directive to include validator %s with pkey hash %s in consensus",
                            dap_chain_hash_fast_to_str_static(a_directive_hash), l_key_str,
                                dap_chain_hash_fast_to_str_static(&l_key_addr->data.hash_fast));
        } else {
            log_it(L_MSG, "No need to apply directive %s. Validator %s with pkey hash %s already %s consensus",
                            dap_chain_hash_fast_to_str_static(a_directive_hash), l_key_str,
                                dap_chain_hash_fast_to_str_static(&l_key_addr->data.hash_fast),
                                a_directive->type == DAP_CHAIN_ESBOCS_DIRECTIVE_KICK ?
                                    "excluded from" : "included in");
        }
        DAP_DELETE(l_penalty_group);
        break;
    }
    default:
        log_it(L_ERROR, "Unknown directive type %hu to apply", a_directive->type);
        return -2;
    }
    a_esbocs->last_directive_accept_timestamp = dap_time_now();
    return 0;
}

DAP_STATIC_INLINE bool s_block_is_emergency(dap_chain_block_t *a_block, size_t a_block_size)
{
    return dap_chain_block_meta_get(a_block, a_block_size, DAP_CHAIN_BLOCK_META_EMERGENCY);
}

static dap_list_t *s_check_emergency_rights(dap_chain_esbocs_t *a_esbocs, dap_chain_addr_t *a_signing_addr)
{
    for (dap_list_t *it = PVT(a_esbocs)->emergency_validator_addrs; it; it = it->next) {
        dap_chain_addr_t *l_authorized_pkey = it->data;
        if (dap_hash_fast_compare(&l_authorized_pkey->data.hash_fast, &a_signing_addr->data.hash_fast))
            return it;
    }
    return NULL;
}

static bool s_check_signing_rights(dap_chain_esbocs_t *a_esbocs, dap_chain_block_t *a_block, size_t a_block_size,
                                   dap_chain_addr_t *a_signing_addr, bool a_first_sign)
{
    uint8_t *l_sync_attempt_ptr = dap_chain_block_meta_get(a_block, a_block_size, DAP_CHAIN_BLOCK_META_SYNC_ATTEMPT);
    if (!l_sync_attempt_ptr) {
        log_it(L_ERROR, "Can't get block metadata for SYNC_ATTEMPT");
        return false;
    }
    uint64_t l_sync_attempt = *(uint64_t *)l_sync_attempt_ptr;
    uint8_t l_round_attempt = 0;
    if (a_first_sign) {
        uint8_t *l_round_attempt_ptr = dap_chain_block_meta_get(a_block, a_block_size, DAP_CHAIN_BLOCK_META_ROUND_ATTEMPT);
        if (!l_round_attempt_ptr) {
            log_it(L_ERROR, "Can't get block metadata for ROUND_ATTEMPT");
            return false;
        }
        l_round_attempt = *l_round_attempt_ptr;
    }
    dap_hash_fast_t l_prev_hash = {};
    dap_hash_fast_t *l_prev_hash_ptr = (dap_hash_fast_t *)dap_chain_block_meta_get(a_block, a_block_size, DAP_CHAIN_BLOCK_META_PREV);
    if (l_prev_hash_ptr)
        l_prev_hash = *l_prev_hash_ptr;
    else if (!dap_chain_block_meta_get(a_block, a_block_size, DAP_CHAIN_BLOCK_META_GENESIS)) {
        log_it(L_ERROR, "Can't get block metadata for PREV_HASH");
        return false;
    }
    uint16_t *l_excluded_list = (uint16_t *)dap_chain_block_meta_get(a_block, a_block_size, DAP_CHAIN_BLOCK_META_EXCLUDED_KEYS);
    if (!l_excluded_list) {
        log_it(L_ERROR, "Can't get block metadata for EXCLUDED_KEYS");
        return false;
    }
    dap_list_t *l_allowed_validators_list = s_get_validators_list(a_esbocs, &l_prev_hash, l_sync_attempt - 1,
                                                                  l_excluded_list + 1, *l_excluded_list);
    if (!l_allowed_validators_list) {
        log_it(L_ERROR, "Can't get block allowed validators list");
        return false;
    }
    if (a_first_sign) {
        size_t l_list_len = dap_list_length(l_allowed_validators_list);
        if (l_list_len < l_round_attempt) {
            log_it(L_ERROR, "Round attempt %hhu is greater than length of allowed validators list %zu",
                                                l_round_attempt, l_list_len);
            return false;
        }
        dap_chain_esbocs_validator_t *l_chosen_validator = dap_list_nth(l_allowed_validators_list, l_round_attempt - 1)->data;
        if (dap_hash_fast_compare(&l_chosen_validator->signing_addr.data.hash_fast, &a_signing_addr->data.hash_fast))
            return true;
        return false;
    }
    return s_validator_check(a_signing_addr, l_allowed_validators_list);
}

struct esbocs_msg_args {
    dap_stream_node_addr_t addr_from;
    dap_chain_esbocs_session_t *session;
    size_t message_size;
    byte_t message[];
};

static bool s_process_incoming_message(void *a_arg)
{
    struct esbocs_msg_args *l_args = a_arg;
    s_session_packet_in(l_args->session, &l_args->addr_from, l_args->message, l_args->message_size);
    DAP_DELETE(l_args);
    return false;
}

static bool s_stream_ch_packet_in(dap_stream_ch_t *a_ch, void *a_arg)
{
    dap_stream_ch_pkt_t *l_ch_pkt = (dap_stream_ch_pkt_t *)a_arg;
    if (!l_ch_pkt)
        return false;
    dap_chain_esbocs_message_t *l_message = (dap_chain_esbocs_message_t *)l_ch_pkt->data;
    size_t l_message_size = l_ch_pkt->hdr.data_size;
    if (l_message_size < sizeof(dap_chain_esbocs_message_t) ||
            l_message_size > DAP_CHAIN_ATOM_MAX_SIZE + PKT_SIGN_N_HDR_OVERHEAD ||
            l_message_size != sizeof(*l_message) + l_message->hdr.sign_size + l_message->hdr.message_size) {
        log_it(L_WARNING, "Invalid message size %zu, drop this packet", l_message_size);
        return false;
    }
    dap_chain_net_t *l_net = dap_chain_net_by_id(l_message->hdr.net_id);
    if (!l_net) {
        log_it(L_WARNING, "Can't find net with ID 0x%" DAP_UINT64_FORMAT_x, l_message->hdr.net_id.uint64);
        return false;
    }
    if (dap_chain_net_get_state(l_net) == NET_STATE_OFFLINE) {
        log_it(L_MSG, "Reject packet because net %s is offline", l_net->pub.name);
        a_ch->stream->esocket->flags |= DAP_SOCK_SIGNAL_CLOSE;
        return false;
    }
    if (l_message->hdr.recv_addr.uint64 != g_node_addr.uint64) {
        log_it(L_WARNING, "Wrong packet destination address" NODE_ADDR_FP_STR, NODE_ADDR_FP_ARGS_S(l_message->hdr.recv_addr));
        return false;
    }
    dap_chain_esbocs_session_t *l_session;
    DL_FOREACH(s_session_items, l_session)
        if (l_session->chain->net_id.uint64 == l_net->pub.id.uint64)
            break;
    if (!l_session) {
        log_it(L_WARNING, "Session for net %s not found", l_net->pub.name);
        a_ch->stream->esocket->flags |= DAP_SOCK_SIGNAL_CLOSE;
        return false;
    }
    if (l_message->hdr.version != DAP_CHAIN_ESBOCS_PROTOCOL_VERSION) {
        debug_if(PVT(l_session->esbocs)->debug, L_MSG, "net:%s, chain:%s, round:%"DAP_UINT64_FORMAT_U
                            " Message is rejected - different protocol version %hu (need %u)",
                                l_session->chain->net_name, l_session->chain->name, l_session->cur_round.id,
                                    l_message->hdr.version, DAP_CHAIN_ESBOCS_PROTOCOL_VERSION);
        return false;
    }
    debug_if(PVT(l_session->esbocs)->debug, L_MSG, "net:%s, chain:%s, round:%"DAP_UINT64_FORMAT_U", attempt:%hhu."
                            " Receive pkt type:0x%x from addr:"NODE_ADDR_FP_STR", my_addr:"NODE_ADDR_FP_STR"",
                                l_session->chain->net_name, l_session->chain->name, l_session->cur_round.id,
                                    l_session->cur_round.attempt_num, l_message->hdr.type,
                                        NODE_ADDR_FP_ARGS_S(a_ch->stream->node), NODE_ADDR_FP_ARGS_S(l_session->my_addr));
    struct esbocs_msg_args *l_args = DAP_NEW_SIZE(struct esbocs_msg_args, sizeof(struct esbocs_msg_args) + l_message_size);
    if (!l_args) {
        log_it(L_CRITICAL, "%s", c_error_memory_alloc);
        return false;
    }
    *l_args = (struct esbocs_msg_args){ a_ch->stream->node, l_session, l_message_size };
    memcpy(l_args->message, l_message, l_message_size);
    dap_proc_thread_callback_add(l_session->proc_thread, s_process_incoming_message, l_args);
    return true;
}

/**
 * @brief s_session_packet_in
 * @param a_arg
 * @param a_sender_node_addr
 * @param a_data_hash
 * @param a_data
 * @param a_data_size
 */
static void s_session_packet_in(dap_chain_esbocs_session_t *a_session, dap_chain_node_addr_t *a_sender_node_addr, uint8_t *a_data, size_t a_data_size)
{
    dap_chain_esbocs_session_t *l_session = a_session;
    dap_chain_esbocs_message_t *l_message = (dap_chain_esbocs_message_t *)a_data;
    bool l_cs_debug = PVT(l_session->esbocs)->debug;
    uint16_t l_cs_level = PVT(l_session->esbocs)->min_validators_count;

    size_t l_message_data_size = l_message->hdr.message_size;
    void *l_message_data = l_message->msg_n_sign;
    dap_chain_hash_fast_t *l_candidate_hash = &l_message->hdr.candidate_hash;
    dap_sign_t *l_sign = (dap_sign_t *)(l_message_data + l_message_data_size);
    size_t l_sign_size = l_message->hdr.sign_size;
    dap_chain_esbocs_round_t *l_round = &l_session->cur_round;
    dap_chain_addr_t l_signing_addr;
    char l_validator_addr_str[DAP_CHAIN_HASH_FAST_STR_SIZE] = {0};
    dap_chain_hash_fast_t l_data_hash = {};

    dap_hash_fast(l_message, a_data_size, &l_data_hash);

    if (a_sender_node_addr) { //Process network messages only
        if (l_message->hdr.chain_id.uint64 != l_session->chain->id.uint64) {
            debug_if(l_cs_debug, L_MSG, "Invalid chain ID %"DAP_UINT64_FORMAT_U, l_message->hdr.chain_id.uint64);
            return;
        }
        // check hash message dup
        dap_chain_esbocs_message_item_t *l_message_item_temp = NULL;
        HASH_FIND(hh, l_round->message_items, &l_data_hash, sizeof(dap_chain_hash_fast_t), l_message_item_temp);
        if (l_message_item_temp) {
            debug_if(l_cs_debug, L_MSG, "net:%s, chain:%s, round:%"DAP_UINT64_FORMAT_U", attempt:%hhu."
                                        " Message rejected: message hash is exists in chain (duplicate)",
                                            l_session->chain->net_name, l_session->chain->name,
                                                l_session->cur_round.id, l_message->hdr.attempt_num);
            return;
        }
        l_message->hdr.sign_size = 0;   // restore header on signing time
        if (dap_sign_verify_all(l_sign, l_sign_size, l_message, l_message_data_size + sizeof(l_message->hdr))) {
            debug_if(l_cs_debug, L_MSG, "net:%s, chain:%s, round:%"DAP_UINT64_FORMAT_U", attempt:%hhu."
                                        " Message rejected from addr:"NODE_ADDR_FP_STR" not passed verification",
                                            l_session->chain->net_name, l_session->chain->name, l_session->cur_round.id,
                                                l_session->cur_round.attempt_num, NODE_ADDR_FP_ARGS(a_sender_node_addr));
            return;
        }
        l_message->hdr.sign_size = l_sign_size; // restore original header

        // consensus round start sync
        if (l_message->hdr.type == DAP_CHAIN_ESBOCS_MSG_TYPE_START_SYNC) {
            if (!dap_hash_fast_compare(&l_message->hdr.candidate_hash, &l_session->cur_round.last_block_hash)) {
                debug_if(l_cs_debug, L_MSG, "net:%s, chain:%s, round:%"DAP_UINT64_FORMAT_U"."
                                            " Sync message with different last block hash was added to the queue",
                                                l_session->chain->net_name, l_session->chain->name,
                                                    l_session->cur_round.id);
                s_session_sync_queue_add(l_session, l_message, a_data_size);
                return;
            }
        } else if (l_message->hdr.round_id != l_session->cur_round.id) {
            // round check
            debug_if(l_cs_debug, L_MSG, "net:%s, chain:%s, round:%"DAP_UINT64_FORMAT_U", attempt:%hhu."
                                            " Message passed, but round number %"DAP_UINT64_FORMAT_U
                                                " doesn't match message's one %"DAP_UINT64_FORMAT_U,
                                                    l_session->chain->net_name, l_session->chain->name,
                                                        l_session->cur_round.id, l_session->cur_round.attempt_num,
                                                            l_session->cur_round.id, l_message->hdr.round_id);
        }

        dap_chain_addr_fill_from_sign(&l_signing_addr, l_sign, l_session->chain->net_id);
        // check messages chain
        dap_chain_esbocs_message_item_t *l_chain_message, *l_chain_message_tmp;
        HASH_ITER(hh, l_round->message_items, l_chain_message, l_chain_message_tmp) {
            bool l_same_type = l_chain_message->message->hdr.type == l_message->hdr.type ||
                    (l_chain_message->message->hdr.type == DAP_CHAIN_ESBOCS_MSG_TYPE_APPROVE &&
                        l_message->hdr.type == DAP_CHAIN_ESBOCS_MSG_TYPE_REJECT) ||
                    (l_chain_message->message->hdr.type == DAP_CHAIN_ESBOCS_MSG_TYPE_REJECT &&
                        l_message->hdr.type == DAP_CHAIN_ESBOCS_MSG_TYPE_APPROVE) ||
                    (l_chain_message->message->hdr.type == DAP_CHAIN_ESBOCS_MSG_TYPE_VOTE_FOR &&
                        l_message->hdr.type == DAP_CHAIN_ESBOCS_MSG_TYPE_VOTE_AGAINST) ||
                    (l_chain_message->message->hdr.type == DAP_CHAIN_ESBOCS_MSG_TYPE_VOTE_AGAINST &&
                        l_message->hdr.type == DAP_CHAIN_ESBOCS_MSG_TYPE_VOTE_FOR);
            if (l_same_type && dap_chain_addr_compare(&l_chain_message->signing_addr, &l_signing_addr) &&
                    dap_hash_fast_compare(&l_chain_message->message->hdr.candidate_hash, &l_message->hdr.candidate_hash)) {
                if (l_message->hdr.type != DAP_CHAIN_ESBOCS_MSG_TYPE_START_SYNC || // Not sync or same sync attempt
                        ((struct sync_params *)l_message_data)->attempt ==
                        ((struct sync_params *)l_chain_message->message->msg_n_sign)->attempt) {
                    debug_if(l_cs_debug, L_MSG, "net:%s, chain:%s, round:%"DAP_UINT64_FORMAT_U", attempt:%hhu."
                                                " Message rejected: duplicate message %s",
                                                    l_session->chain->net_name, l_session->chain->name,
                                                        l_session->cur_round.id, l_message->hdr.attempt_num,
                                                            s_voting_msg_type_to_str(l_message->hdr.type));
                    return;
                }
            }
        }
        s_message_chain_add(l_session, l_message, a_data_size, &l_data_hash, &l_signing_addr);
    } else
        dap_chain_addr_fill_from_sign(&l_signing_addr, l_sign, l_session->chain->net_id);

    // Process local & network messages
    if (l_cs_debug)
        dap_chain_hash_fast_to_str_do(&l_signing_addr.data.hash_fast, l_validator_addr_str);

    bool l_not_in_list = false;
    switch (l_message->hdr.type) {
    case DAP_CHAIN_ESBOCS_MSG_TYPE_START_SYNC:
        // Add local sync messages, cause a round clear
        if (!a_sender_node_addr)
            s_message_chain_add(l_session, l_message, a_data_size, &l_data_hash, &l_signing_addr);
        // Accept all validators
        l_not_in_list = !dap_chain_net_srv_stake_key_delegated(&l_signing_addr);
        break;
    case DAP_CHAIN_ESBOCS_MSG_TYPE_VOTE_FOR:
    case DAP_CHAIN_ESBOCS_MSG_TYPE_VOTE_AGAINST:
        // Accept all active synced validators
        l_not_in_list = !s_validator_check_synced(&l_signing_addr, l_session->cur_round.all_validators);
        break;
    default:
        // Accept only current round synced validators
        l_not_in_list = !s_validator_check_synced(&l_signing_addr, l_session->cur_round.validators_list);
        break;
    }
    if (l_not_in_list) {
        debug_if(l_cs_debug, L_MSG, "net:%s, chain:%s, round:%"DAP_UINT64_FORMAT_U", attempt:%hhu."
                                    " Message rejected: validator key:%s not in the current validators list or not synced yet",
                                        l_session->chain->net_name, l_session->chain->name, l_session->cur_round.id,
                                            l_message->hdr.attempt_num, l_validator_addr_str);
        return;
    }

    switch (l_message->hdr.type) {
    case DAP_CHAIN_ESBOCS_MSG_TYPE_START_SYNC: {
        if (l_message_data_size != sizeof(struct sync_params)) {
            log_it(L_WARNING, "Invalid START_SYNC message size");
            break;
        }
        uint64_t l_sync_attempt = ((struct sync_params *)l_message_data)->attempt;
        debug_if(l_cs_debug, L_MSG, "net:%s, chain:%s, round:%"DAP_UINT64_FORMAT_U
                                    " Receive START_SYNC: from validator:%s, sync attempt %"DAP_UINT64_FORMAT_U,
                                        l_session->chain->net_name, l_session->chain->name, l_message->hdr.round_id,
                                            l_validator_addr_str, l_sync_attempt);
        if (!l_session->is_actual_hash)
            s_db_calc_sync_hash(l_session);
        dap_global_db_driver_hash_t l_msg_hash = ((struct sync_params *)l_message_data)->db_hash, l_session_hash = l_session->db_hash;
        if (!PVT(l_session->esbocs)->emergency_mode &&
                dap_global_db_driver_hash_compare(&l_msg_hash, &l_session_hash)) {
            debug_if(l_cs_debug, L_MSG, "net:%s, chain:%s, round:%"DAP_UINT64_FORMAT_U", sync_attempt %"DAP_UINT64_FORMAT_U
                                        " SYNC message is rejected cause DB hash mismatch",
                                           l_session->chain->net_name, l_session->chain->name, l_session->cur_round.id,
                                               l_session->cur_round.sync_attempt);
            break;
        }
        if (l_sync_attempt != l_session->cur_round.sync_attempt) {
            if (l_sync_attempt < l_session->cur_round.sync_attempt) {
                 debug_if(l_cs_debug, L_MSG, "net:%s, chain:%s, round:%"DAP_UINT64_FORMAT_U
                                             " SYNC message is rejected because current sync attempt %"DAP_UINT64_FORMAT_U
                                             " is greater than meassage sync attempt %"DAP_UINT64_FORMAT_U,
                                                l_session->chain->net_name, l_session->chain->name, l_session->cur_round.id,
                                                    l_session->cur_round.sync_attempt, l_sync_attempt);
                 break;
            } else {
                uint64_t l_attempts_miss = l_sync_attempt - l_session->cur_round.sync_attempt;
                uint32_t l_attempts_miss_max = UINT16_MAX; // TODO calculate it rely on last block aceeption time & min round duration
                if (l_attempts_miss > l_attempts_miss_max) {
                    debug_if(l_cs_debug, L_MSG, "net:%s, chain:%s, round:%"DAP_UINT64_FORMAT_U
                                                " SYNC message is rejected - too much sync attempt difference %"DAP_UINT64_FORMAT_U,
                                                   l_session->chain->net_name, l_session->chain->name, l_session->cur_round.id,
                                                       l_attempts_miss);
                    break;
                } else if (l_session->round_fast_forward) {
                    debug_if(l_cs_debug, L_MSG, "net:%s, chain:%s, round:%"DAP_UINT64_FORMAT_U
                                                " SYNC message is rejected - round already in fast-forward state",
                                                   l_session->chain->net_name, l_session->chain->name, l_session->cur_round.id);
                    break;
                } else {
                    debug_if(l_cs_debug, L_MSG, "net:%s, chain:%s, round:%"DAP_UINT64_FORMAT_U
                                                " SYNC message sync attempt %"DAP_UINT64_FORMAT_U" is greater than"
                                                " current round sync attempt %"DAP_UINT64_FORMAT_U" so fast-forward this round",
                                                   l_session->chain->net_name, l_session->chain->name, l_session->cur_round.id,
                                                       l_sync_attempt, l_session->cur_round.sync_attempt);
                    // Process this message in new round, it will increment current sync attempt
                    s_session_sync_queue_add(l_session, l_message, a_data_size);
                    l_session->round_fast_forward = true;
                    l_session->cur_round.id = l_message->hdr.round_id - 1;
                    l_session->cur_round.sync_attempt = l_sync_attempt - 1;
                    if (!l_session->new_round_enqueued) {
                        l_session->new_round_enqueued = true;
                        dap_proc_thread_callback_add(l_session->proc_thread, s_session_round_new, l_session);
                    }
                }
            }
        } else // Send it immediatly, if was not sent yet
            s_session_send_startsync(l_session);

        s_session_validator_mark_online(l_session, &l_signing_addr);
        dap_list_t *l_list = s_validator_check(&l_signing_addr, l_session->cur_round.validators_list);
        if (!l_list)
            break;
        dap_chain_esbocs_validator_t *l_validator = l_list->data;
        if (!l_validator->is_synced) {
            l_validator->is_synced = true;
            if (++l_session->cur_round.validators_synced_count == dap_list_length(l_session->cur_round.validators_list)) {
                l_session->cur_round.id = s_session_calc_current_round_id(l_session);
                debug_if(l_cs_debug, L_MSG, "net:%s, chain:%s, round:%"DAP_UINT64_FORMAT_U", attempt:%hhu."
                                            " All validators are synchronized, wait to submit candidate",
                                                l_session->chain->net_name, l_session->chain->name,
                                                    l_session->cur_round.id, l_message->hdr.attempt_num);
                s_session_state_change(l_session, DAP_CHAIN_ESBOCS_SESSION_STATE_WAIT_PROC, dap_time_now());
            }
        }
    } break;

    case DAP_CHAIN_ESBOCS_MSG_TYPE_SUBMIT: {
        uint8_t *l_candidate = l_message_data;
        size_t l_candidate_size = l_message_data_size;
        // update last submitted candidate timestamp
        l_session->esbocs->last_submitted_candidate_timestamp = dap_time_now();
        // check for NULL candidate
        if (!l_candidate_size || dap_hash_fast_is_blank(&l_message->hdr.candidate_hash)) {
            debug_if(l_cs_debug, L_MSG, "net:%s, chain:%s, round:%"DAP_UINT64_FORMAT_U", attempt:%hhu."
                                        " Receive SUBMIT candidate NULL",
                                            l_session->chain->net_name, l_session->chain->name,
                                                l_session->cur_round.id, l_message->hdr.attempt_num);
            s_session_attempt_new(l_session);
            break;
        }
        // check submission rights
        if (s_block_is_emergency((dap_chain_block_t *)l_candidate, l_candidate_size)) {
            if (!s_check_emergency_rights(l_session->esbocs, &l_signing_addr)) {
                debug_if(l_cs_debug, L_MSG, "net:%s, chain:%s, round:%"DAP_UINT64_FORMAT_U", attempt:%hhu."
                                            " Decline emergency SUBMIT candidate from not authorized validator %s",
                                                l_session->chain->net_name, l_session->chain->name,
                                                    l_session->cur_round.id, l_message->hdr.attempt_num,
                                                        l_validator_addr_str);
                break;
            }
            l_session->cur_round.attempt_submit_validator = l_signing_addr;
        }
        // check candidate hash
        dap_chain_hash_fast_t l_check_hash;
        dap_hash_fast(l_candidate, l_candidate_size, &l_check_hash);
        if (!dap_hash_fast_compare(&l_check_hash, l_candidate_hash)) {
            debug_if(l_cs_debug, L_MSG, "net:%s, chain:%s, round:%"DAP_UINT64_FORMAT_U", attempt:%hhu."
                                        " Decline SUBMIT candidate with broken hash",
                                            l_session->chain->net_name, l_session->chain->name,
                                                l_session->cur_round.id, l_message->hdr.attempt_num);
            break;
        }
        if (l_cs_debug) {
            const char *l_candidate_hash_str = dap_chain_hash_fast_to_str_static(l_candidate_hash);
            log_it(L_MSG, "net:%s, chain:%s, round:%"DAP_UINT64_FORMAT_U", attempt:%hhu."
                            " Receive SUBMIT candidate %s, size %zu",
                                l_session->chain->net_name, l_session->chain->name, l_session->cur_round.id,
                                    l_message->hdr.attempt_num, l_candidate_hash_str, l_candidate_size);
        }

        dap_chain_esbocs_store_t *l_store = NULL;
        HASH_FIND(hh, l_session->cur_round.store_items, l_candidate_hash, sizeof(dap_chain_hash_fast_t), l_store);
        if (l_store) {
            const char *l_candidate_hash_str = dap_chain_hash_fast_to_str_static(l_candidate_hash);
            log_it(L_WARNING, "Duplicate candidate: %s", l_candidate_hash_str);
            break;
        }

        // store for new candidate
        l_store = DAP_NEW_Z(dap_chain_esbocs_store_t);
        if (!l_store) {
            log_it(L_CRITICAL, "%s", c_error_memory_alloc);
            return;
        }
        l_store->candidate_size = l_candidate_size;
        l_store->candidate_hash = *l_candidate_hash;
        l_store->candidate = DAP_DUP_SIZE(l_candidate, l_candidate_size);

        // save new block candidate
        HASH_ADD(hh, l_session->cur_round.store_items, candidate_hash, sizeof(dap_hash_fast_t), l_store);
        // check it and send APPROVE/REJECT
        if (dap_chain_addr_compare(&l_session->cur_round.attempt_submit_validator, &l_signing_addr)) {
            l_session->cur_round.attempt_candidate_hash = *l_candidate_hash;
            s_session_state_change(l_session, DAP_CHAIN_ESBOCS_SESSION_STATE_WAIT_SIGNS, dap_time_now());
            s_session_candidate_verify(l_session, l_store->candidate, l_store->candidate_size, &l_store->candidate_hash);
        }
    } break;

    case DAP_CHAIN_ESBOCS_MSG_TYPE_APPROVE:
    case DAP_CHAIN_ESBOCS_MSG_TYPE_REJECT: {
        dap_chain_esbocs_store_t *l_store = NULL;
        const char *l_candidate_hash_str = NULL;
        bool l_approve = l_message->hdr.type == DAP_CHAIN_ESBOCS_MSG_TYPE_APPROVE;
        HASH_FIND(hh, l_session->cur_round.store_items, l_candidate_hash, sizeof(dap_chain_hash_fast_t), l_store);
        if (!l_store) {
            l_candidate_hash_str = dap_chain_hash_fast_to_str_static(l_candidate_hash);
            log_it(L_MSG, "net:%s, chain:%s, round:%"DAP_UINT64_FORMAT_U", attempt:%hhu."
                                " Receive %s message for unknown candidate %s, process it later",
                                   l_session->chain->net_name, l_session->chain->name,
                                       l_session->cur_round.id, l_message->hdr.attempt_num,
                                            l_approve ? "APPROVE" : "REJECT", l_candidate_hash_str);
            dap_chain_esbocs_message_item_t *l_unprocessed_item = NULL;
            HASH_FIND(hh, l_round->message_items, &l_data_hash, sizeof(dap_chain_hash_fast_t), l_unprocessed_item);
            if (l_unprocessed_item)
                l_unprocessed_item->unprocessed = true;
            break;
        }

        if (l_cs_debug) {
            l_candidate_hash_str = dap_chain_hash_fast_to_str_static(l_candidate_hash);
            log_it(L_MSG, "net:%s, chain:%s, round:%"DAP_UINT64_FORMAT_U", attempt:%hhu."
                            " Receive %s: candidate %s",
                                l_session->chain->net_name, l_session->chain->name, l_session->cur_round.id,
                                    l_message->hdr.attempt_num, l_approve ? "APPROVE" : "REJECT", l_candidate_hash_str);
        }
        if (l_approve && ++l_store->approve_count >= l_cs_level && !l_store->decide_approve &&
                dap_hash_fast_compare(&l_session->cur_round.attempt_candidate_hash, l_candidate_hash)) {
            l_store->decide_approve = true;
            debug_if(l_cs_debug, L_MSG, "net:%s, chain:%s, round:%"DAP_UINT64_FORMAT_U", attempt:%hhu."
                                        " Candidate %s approved by minimum number of validators, let's sign it",
                        l_session->chain->net_name, l_session->chain->name, l_session->cur_round.id,
                            l_message->hdr.attempt_num, l_candidate_hash_str);
            size_t l_offset = dap_chain_block_get_sign_offset(l_store->candidate, l_store->candidate_size);
            dap_sign_t *l_candidate_sign = dap_sign_create(PVT(l_session->esbocs)->blocks_sign_key,
                                            l_store->candidate, l_offset + sizeof(l_store->candidate->hdr), DAP_SIGN_ADD_PKEY_HASHING_FLAG(DAP_SIGN_HASH_TYPE_DEFAULT));
            size_t l_candidate_sign_size = dap_sign_get_size(l_candidate_sign);
            s_message_send(l_session, DAP_CHAIN_ESBOCS_MSG_TYPE_COMMIT_SIGN, l_candidate_hash,
                           l_candidate_sign, l_candidate_sign_size, l_session->cur_round.validators_list);
            DAP_DELETE(l_candidate_sign);
        }
        if (!l_approve && ++l_store->reject_count >= l_cs_level && !l_store->decide_reject &&
                dap_hash_fast_compare(&l_session->cur_round.attempt_candidate_hash, l_candidate_hash)) {
            l_store->decide_reject = true;
            debug_if(l_cs_debug, L_MSG, "net:%s, chain:%s, round:%"DAP_UINT64_FORMAT_U", attempt:%hhu."
                                        " Candidate %s rejected by minimum number of validators, attempt failed",
                        l_session->chain->net_name, l_session->chain->name, l_session->cur_round.id,
                            l_message->hdr.attempt_num, l_candidate_hash_str);
            s_session_attempt_new(l_session);
        }
    } break;

    case DAP_CHAIN_ESBOCS_MSG_TYPE_COMMIT_SIGN: {
        if (l_message_data_size < sizeof(dap_sign_t)) {
            log_it(L_WARNING, "Wrong commit_sign message size, have %zu bytes for candidate sign section"
                                " when requires at least %zu bytes",
                                  l_message_data_size, sizeof(dap_sign_t));
            break;
        }
        dap_sign_t *l_candidate_sign = (dap_sign_t *)l_message_data;
        size_t l_candidate_sign_size = dap_sign_get_size(l_candidate_sign);
        if (l_candidate_sign_size != l_message_data_size) {
            log_it(L_WARNING, "Wrong commit_sign message size, have %zu bytes for candidate sign section"
                                " when requires %zu bytes",
                                  l_candidate_sign_size, l_message_data_size);
            break;
        }

        dap_chain_esbocs_store_t *l_store = NULL;
        const char *l_candidate_hash_str = NULL;
        HASH_FIND(hh, l_session->cur_round.store_items, l_candidate_hash, sizeof(dap_chain_hash_fast_t), l_store);
        if (!l_store) {
            l_candidate_hash_str = dap_chain_hash_fast_to_str_static(l_candidate_hash);
            log_it(L_WARNING, "net:%s, chain:%s, round:%"DAP_UINT64_FORMAT_U", attempt:%hhu."
                                " Decline COMMIT_SIGN message for unknown candidate %s",
                                    l_session->chain->net_name, l_session->chain->name,
                                        l_session->cur_round.id, l_message->hdr.attempt_num,
                                            l_candidate_hash_str);
            break;
        }
        dap_list_t *l_list = s_validator_check(&l_signing_addr, l_session->cur_round.validators_list);
        if (!l_list) {
            log_it(L_WARNING, "net:%s, chain:%s, round:%"DAP_UINT64_FORMAT_U", attempt:%hhu."
                                " Decline COMMIT_SIGN message for validator %s not present in current validator's list",
                                    l_session->chain->net_name, l_session->chain->name,
                                        l_session->cur_round.id, l_message->hdr.attempt_num,
                                            l_validator_addr_str);
            break;
        }
        if (l_cs_debug) {
            l_candidate_hash_str = dap_chain_hash_fast_to_str_static(l_candidate_hash);
            log_it(L_MSG, "net:%s, chain:%s, round:%"DAP_UINT64_FORMAT_U", attempt:%hhu."
                            " Receive COMMIT_SIGN: candidate %s",
                                l_session->chain->net_name, l_session->chain->name, l_session->cur_round.id,
                                    l_message->hdr.attempt_num, l_candidate_hash_str);
        }
        // check candidate's sign
        size_t l_offset = dap_chain_block_get_sign_offset(l_store->candidate, l_store->candidate_size);
        int l_sign_verified = dap_sign_verify(l_candidate_sign, l_store->candidate,
                                                l_offset + sizeof(l_store->candidate->hdr));
        if (l_sign_verified != 0) {
            if (!l_candidate_hash_str)
                l_candidate_hash_str = dap_chain_hash_fast_to_str_static(l_candidate_hash);
            log_it(L_WARNING, "Candidate: %s sign is incorrect: code %d", l_candidate_hash_str, l_sign_verified);
            break;
        }
        l_store->candidate_signs = dap_list_append(l_store->candidate_signs,
                                                   DAP_DUP_SIZE(l_candidate_sign, l_candidate_sign_size));
        if (dap_list_length(l_store->candidate_signs) == l_round->validators_synced_count) {
            if (PVT(l_session->esbocs)->debug)
                log_it(L_MSG, "net:%s, chain:%s, round:%"DAP_UINT64_FORMAT_U", attempt:%hhu."
                              " Candidate %s collected signs of all synced validators",
                                    l_session->chain->net_name, l_session->chain->name, l_round->id,
                                        l_message->hdr.attempt_num, l_candidate_hash_str);
            s_session_state_change(l_session, DAP_CHAIN_ESBOCS_SESSION_STATE_WAIT_FINISH, dap_time_now());
        }
    } break;

    case DAP_CHAIN_ESBOCS_MSG_TYPE_DIRECTIVE: {
#ifndef DAP_CHAIN_CS_ESBOCS_DIRECTIVE_SUPPORT
        debug_if(l_cs_debug, L_MSG, "Directive processing is disabled");
        break;
#endif
        if (l_session->cur_round.directive) {
            log_it(L_WARNING, "Only one directive can be processed by round");
            break;
        }
        dap_chain_esbocs_directive_t *l_directive = l_message_data;
        size_t l_directive_size = l_message_data_size;
        if (l_directive_size < sizeof(dap_chain_esbocs_directive_t) || l_directive_size != l_directive->size) {
            log_it(L_WARNING, "net:%s, chain:%s, round:%"DAP_UINT64_FORMAT_U", attempt:%hhu."
                              " Receive DIRECTIVE with invalid size %zu)",
                                    l_session->chain->net_name, l_session->chain->name,
                                        l_session->cur_round.id, l_message->hdr.attempt_num,
                                            l_directive_size);
            break;
        }
        // check directive hash
        dap_chain_hash_fast_t l_directive_hash;
        dap_hash_fast(l_directive, l_directive_size, &l_directive_hash);
        if (!dap_hash_fast_compare(&l_directive_hash, l_candidate_hash)) {
            debug_if(l_cs_debug, L_MSG, "net:%s, chain:%s, round:%"DAP_UINT64_FORMAT_U", attempt:%hhu."
                                        " Receive DIRECTIVE hash broken",
                                            l_session->chain->net_name, l_session->chain->name,
                                                l_session->cur_round.id, l_message->hdr.attempt_num);
            break;
        }
        if (l_cs_debug) {
            const char *l_dirtective_hash_str = dap_chain_hash_fast_to_str_static(l_candidate_hash);
            log_it(L_MSG, "net:%s, chain:%s, round:%"DAP_UINT64_FORMAT_U", attempt:%hhu."
                            " Receive DIRECTIVE hash %s, size %zu",
                                l_session->chain->net_name, l_session->chain->name, l_session->cur_round.id,
                                    l_message->hdr.attempt_num, l_dirtective_hash_str, l_directive_size);
        }
        l_session->esbocs->last_directive_vote_timestamp = dap_time_now();
        s_session_directive_process(l_session, l_directive, &l_directive_hash);
    } break;

    case DAP_CHAIN_ESBOCS_MSG_TYPE_VOTE_FOR:
    case DAP_CHAIN_ESBOCS_MSG_TYPE_VOTE_AGAINST: {
#ifndef DAP_CHAIN_CS_ESBOCS_DIRECTIVE_SUPPORT
        debug_if(l_cs_debug, L_MSG, "Directive processing is disabled");
        break;
#endif
        if (dap_hash_fast_is_blank(l_candidate_hash)) {
            log_it(L_WARNING, "Receive VOTE %s for empty directive",
                                    l_message->hdr.type == DAP_CHAIN_ESBOCS_MSG_TYPE_VOTE_FOR ?
                                        "FOR" : "AGAINST");
            break;
        }
        if (!dap_hash_fast_compare(&l_session->cur_round.directive_hash, l_candidate_hash)) {
            debug_if(l_cs_debug, L_MSG, "net:%s, chain:%s, round:%"DAP_UINT64_FORMAT_U", attempt:%hhu."
                                        "Received VOTE %s unknown directive, it will be processed later",
                                            l_session->chain->net_name, l_session->chain->name,
                                                l_session->cur_round.id, l_message->hdr.attempt_num,
                                                    l_message->hdr.type == DAP_CHAIN_ESBOCS_MSG_TYPE_VOTE_FOR ?
                                                        "FOR" : "AGAINST");
            dap_chain_esbocs_message_item_t *l_unprocessed_item = NULL;
            HASH_FIND(hh, l_round->message_items, &l_data_hash, sizeof(dap_chain_hash_fast_t), l_unprocessed_item);
            if (l_unprocessed_item)
                l_unprocessed_item->unprocessed = true;
            break;
        }
        if (l_cs_debug) {
            const char *l_directive_hash_str = dap_chain_hash_fast_to_str_static(l_candidate_hash);
            log_it(L_MSG, "net:%s, chain:%s, round:%"DAP_UINT64_FORMAT_U", attempt:%hhu."
                            " Receive VOTE %s directive %s",
                                l_session->chain->net_name, l_session->chain->name, l_session->cur_round.id,
                                    l_message->hdr.attempt_num, l_message->hdr.type == DAP_CHAIN_ESBOCS_MSG_TYPE_VOTE_FOR ?
                                    "FOR" : "AGAINST", l_directive_hash_str);
        }
        if (l_message->hdr.type == DAP_CHAIN_ESBOCS_MSG_TYPE_VOTE_FOR) {
            if (!l_session->cur_round.directive_applied &&
                    ++l_session->cur_round.votes_for_count * 3 >=
                        dap_list_length(l_session->cur_round.all_validators) * 2) {
                s_session_directive_apply(l_session->cur_round.directive, &l_session->cur_round.directive_hash, l_session->esbocs);
                l_session->cur_round.directive_applied = true;
                s_session_state_change(l_session, DAP_CHAIN_ESBOCS_SESSION_STATE_PREVIOUS, dap_time_now());
            }
        } else // l_message->hdr.type == DAP_CHAIN_ESBOCS_MSG_TYPE_VOTE_AGAINST
            if (++l_session->cur_round.votes_against_count * 3 >=
                    dap_list_length(l_session->cur_round.all_validators) * 2)
                s_session_state_change(l_session, DAP_CHAIN_ESBOCS_SESSION_STATE_PREVIOUS, dap_time_now());
    } break;

    case DAP_CHAIN_ESBOCS_MSG_TYPE_PRE_COMMIT:
        s_session_candidate_precommit(l_session, l_message);
    default:
        break;
    }
}

static void s_message_send(dap_chain_esbocs_session_t *a_session, uint8_t a_message_type, dap_hash_fast_t *a_block_hash,
                                    const void *a_data, size_t a_data_size, dap_list_t *a_validators)
{
    size_t l_message_size = sizeof(dap_chain_esbocs_message_hdr_t) + a_data_size;
    dap_chain_esbocs_message_t *l_message = DAP_NEW_Z_SIZE_RET_IF_FAIL(dap_chain_esbocs_message_t, l_message_size);
    *l_message = (dap_chain_esbocs_message_t) {
        .hdr = (dap_chain_esbocs_message_hdr_t) { 
            .version = DAP_CHAIN_ESBOCS_PROTOCOL_VERSION,
            .type = a_message_type, 
            .attempt_num = a_session->cur_round.attempt_num, 
            .round_id = a_session->cur_round.id,
            .message_size = a_data_size,
            .ts_created = dap_time_now(),
            .net_id = a_session->chain->net_id,
            .chain_id = a_session->chain->id,
            .candidate_hash = *a_block_hash
        }
    };
    if (a_data && a_data_size)
        memcpy(l_message->msg_n_sign, a_data, a_data_size);

    for (dap_list_t *it = a_validators; it; it = it->next) {
        dap_chain_esbocs_validator_t *l_validator = it->data;
        if ( l_validator->is_synced || a_message_type == DAP_CHAIN_ESBOCS_MSG_TYPE_START_SYNC ) {
            debug_if(PVT(a_session->esbocs)->debug, L_MSG, "Send pkt type 0x%x to "NODE_ADDR_FP_STR, a_message_type,
                                                           NODE_ADDR_FP_ARGS_S(l_validator->node_addr));
            l_message->hdr.recv_addr = l_validator->node_addr;
            l_message->hdr.sign_size = 0;
            dap_sign_t *l_sign = dap_sign_create( PVT(a_session->esbocs)->blocks_sign_key, l_message, l_message_size, DAP_SIGN_ADD_PKEY_HASHING_FLAG(DAP_SIGN_HASH_TYPE_DEFAULT) );
            size_t l_sign_size = dap_sign_get_size(l_sign);
            l_message->hdr.sign_size = l_sign_size;
            dap_chain_esbocs_message_t *l_message_signed = DAP_REALLOC_RET_IF_FAIL(l_message, l_message_size + l_sign_size, l_sign, l_message);
            l_message = l_message_signed;
            memcpy(l_message->msg_n_sign + a_data_size, l_sign, l_sign_size);
            DAP_DELETE(l_sign);
            if (l_validator->node_addr.uint64 != a_session->my_addr.uint64) {
                dap_stream_ch_pkt_send_by_addr(&l_validator->node_addr, DAP_STREAM_CH_ESBOCS_ID,
                                               a_message_type, l_message, l_message_size + l_sign_size);
                continue;
            }
            struct esbocs_msg_args *l_args = DAP_NEW_SIZE(struct esbocs_msg_args,
                                                          sizeof(struct esbocs_msg_args) + l_message_size + l_sign_size);
            if (!l_args) {
                log_it(L_CRITICAL, "%s", c_error_memory_alloc);
                DAP_DELETE(l_message);
                return;
            }
            l_args->addr_from = a_session->my_addr;
            l_args->session = a_session;
            l_args->message_size = l_message_size + l_sign_size;
            memcpy(l_args->message, l_message, l_message_size + l_sign_size);
            dap_proc_thread_callback_add(a_session->proc_thread, s_process_incoming_message, l_args);
        }
    }
    DAP_DELETE(l_message);
}


static size_t s_callback_block_sign(dap_chain_cs_blocks_t *a_blocks, dap_chain_block_t **a_block_ptr, size_t a_block_size)
{
    assert(a_blocks);
    dap_chain_esbocs_t *l_esbocs = DAP_CHAIN_ESBOCS(a_blocks);
    dap_chain_esbocs_pvt_t *l_esbocs_pvt = PVT(l_esbocs);
    if (!l_esbocs_pvt->blocks_sign_key) {
        log_it(L_WARNING, "Can't sign block with blocks-sign-cert in [esbocs] section");
        return 0;
    }
    if (!a_block_ptr || !(*a_block_ptr) || !a_block_size) {
        log_it(L_WARNING, "Block size or block pointer is NULL");
        return 0;
    }
    return dap_chain_block_sign_add(a_block_ptr, a_block_size, l_esbocs_pvt->blocks_sign_key);
}

static uint64_t s_get_precached_key_hash(dap_list_t **a_precached_keys_list, dap_sign_t *a_source_sign, dap_hash_fast_t *a_result)
{
    bool l_found = false;
    struct precached_key *l_key = NULL;
    dap_list_t *l_cur;
    for (l_cur = *a_precached_keys_list; l_cur; l_cur = l_cur->next) {
        l_key = (struct precached_key*)l_cur->data;
        if (l_key->pkey_size == a_source_sign->header.sign_pkey_size &&
                !memcmp(l_key->sign_pkey, dap_sign_get_pkey(a_source_sign, NULL), l_key->pkey_size)) {
            l_found = true;
            l_key->frequency++;
            break;
        }
    }
    if (l_found) {
        if (a_result)
            *a_result = l_key->pkey_hash;
        uint64_t l_freq = l_key->frequency;
        while (l_cur != *a_precached_keys_list) {
            struct precached_key* l_prev_key = (struct precached_key*)l_cur->prev->data;
            if (l_key->frequency > l_prev_key->frequency) {
                l_cur->prev->data = l_cur->data;
                l_cur->data = l_prev_key;
                l_key = l_prev_key;
                l_cur = l_cur->prev;
            } else
                break;
        }
        return l_freq;
    }
    struct precached_key *l_key_new = DAP_NEW_Z_SIZE(struct precached_key,
                                                   sizeof(struct precached_key) + a_source_sign->header.sign_pkey_size);
    l_key_new->pkey_size = a_source_sign->header.sign_pkey_size;
    l_key_new->frequency = 0;
    memcpy(l_key_new->sign_pkey, dap_sign_get_pkey(a_source_sign, NULL), l_key_new->pkey_size);
    dap_sign_get_pkey_hash(a_source_sign, &l_key_new->pkey_hash);
    *a_precached_keys_list = dap_list_append(*a_precached_keys_list, l_key_new);
    if (a_result)
        *a_result = l_key_new->pkey_hash;
    return 0;
}

static int s_callback_block_verify(dap_chain_cs_blocks_t *a_blocks, dap_chain_block_t *a_block, dap_hash_fast_t *a_block_hash, size_t a_block_size)
{
    dap_chain_esbocs_t *l_esbocs = DAP_CHAIN_ESBOCS(a_blocks);
    dap_chain_esbocs_pvt_t *l_esbocs_pvt = PVT(l_esbocs);
    dap_hash_fast_t *l_hardfork_decree_hash = NULL;

    if (l_esbocs->session && l_esbocs->session->processing_candidate == a_block) {
        // It's a block candidate, don't check signs
        if (a_block->hdr.version <= 1) {
            log_it(L_WARNING, "Illegal block version %d", a_block->hdr.version);
            return -3;
        }
        if (a_blocks->is_hardfork_state) {
            // Addtionally verify datums vs internal states
<<<<<<< HEAD
            l_hardfork_decree_hash = (dap_hash_fast_t *)dap_chain_block_meta_get(a_block, a_block_size, DAP_CHAIN_BLOCK_META_LINK);
            if (!l_hardfork_decree_hash) {
                log_it(L_ERROR, "Can't find hardfork decree hash in meta of block", a_block->hdr.version);
                return -4;
=======
            size_t l_datums_count = 0;
            dap_chain_datum_t **l_datums = dap_chain_block_get_datums(a_block, a_block_size, &l_datums_count);
            for (size_t i = 0; i < l_datums_count; i++) {
                int ret = dap_chain_node_hardfork_check(a_blocks->chain, l_datums[i]);
                if (ret) {
                    log_it(L_WARNING, "Can't process hardfork block %s", dap_hash_fast_to_str_static(a_block_hash));
                    return ret;
                }
>>>>>>> c5672087
            }
        }
    }

    size_t l_block_size = a_block_size; // /* Can't calc it for many old bugged blocks */ dap_chain_block_get_size(a_block);
    size_t l_signs_count = 0;
    size_t l_offset = dap_chain_block_get_sign_offset(a_block, l_block_size);
    dap_sign_t **l_signs = dap_sign_get_unique_signs(a_block->meta_n_datum_n_sign+l_offset,
                                            l_block_size-sizeof(a_block->hdr)-l_offset, &l_signs_count);
    if (!l_signs_count){
        log_it(L_ERROR, "No any signatures at all for block %s", dap_hash_fast_to_str_static(a_block_hash));
        DAP_DELETE(l_signs);
        return -2;
    }

    if (l_signs_count < l_esbocs_pvt->min_validators_count) {
        log_it(L_ERROR, "Corrupted block  %s: not enough signs: %zu of %hu", dap_hash_fast_to_str_static(a_block_hash),
                                    l_signs_count, l_esbocs_pvt->min_validators_count);
        DAP_DELETE(l_signs);
        return -1;
    }

    // Parse the rest signs
    int l_ret = 0;
    uint16_t l_signs_verified_count = 0;
    size_t l_block_excl_sign_size = dap_chain_block_get_sign_offset(a_block, l_block_size) + sizeof(a_block->hdr);
    bool l_block_is_emergency = s_block_is_emergency(a_block, l_block_size);
    // Get the header on signing operation time
    size_t l_block_original = a_block->hdr.meta_n_datum_n_signs_size;
    dap_chain_block_t *l_block = a_blocks->chain->is_mapped
        ? DAP_DUP_SIZE(a_block, l_block_size)
        : a_block;
    l_block->hdr.meta_n_datum_n_signs_size = l_block_excl_sign_size - sizeof(l_block->hdr);
    if (l_hardfork_decree_hash) {
        
    }
    for (size_t i = 0; i < l_signs_count; i++) {
        dap_sign_t *l_sign = l_signs[i];
        dap_chain_addr_t l_signing_addr = { .net_id = a_blocks->chain->net_id };
        s_get_precached_key_hash(&l_esbocs_pvt->precached_keys, l_sign, &l_signing_addr.data.hash_fast);
        if (!l_esbocs_pvt->poa_mode) {
             // Compare signature with delegated keys
            if (!dap_chain_net_srv_stake_key_delegated(&l_signing_addr)) {
                if (l_esbocs_pvt->debug) {
                    char l_block_hash_str[DAP_HASH_FAST_STR_SIZE];
                    dap_hash_fast_to_str(a_block_hash, l_block_hash_str, DAP_HASH_FAST_STR_SIZE);
                    log_it(L_ATT, "Unknown PoS signer %s for block %s", dap_hash_fast_to_str_static(&l_signing_addr.data.hash_fast), l_block_hash_str);
                }
                continue;
            }
        } else {
            // Compare signature with auth_certs
            if (!s_validator_check(&l_signing_addr, l_esbocs_pvt->poa_validators)) {
                if (l_esbocs_pvt->debug) {
                    char l_block_hash_str[DAP_HASH_FAST_STR_SIZE];
                    dap_hash_fast_to_str(a_block_hash, l_block_hash_str, DAP_HASH_FAST_STR_SIZE);
                    log_it(L_ATT, "Unknown PoA signer %s for block %s", dap_hash_fast_to_str_static(&l_signing_addr.data.hash_fast), l_block_hash_str);
                }
                continue;
            }
        }
        if (i == 0) {
            if (l_block_is_emergency && !s_check_emergency_rights(l_esbocs, &l_signing_addr)) {
                if (l_esbocs_pvt->debug) {
                    char l_block_hash_str[DAP_HASH_FAST_STR_SIZE];
                    dap_hash_fast_to_str(a_block_hash, l_block_hash_str, DAP_HASH_FAST_STR_SIZE);
                    log_it(L_ATT, "Restricted emergency block submitter %s for block %s", dap_hash_fast_to_str_static(&l_signing_addr.data.hash_fast), l_block_hash_str);
                }
                l_ret = -5;
                break;
            } else if (l_esbocs_pvt->check_signs_structure &&
                       !s_check_signing_rights(l_esbocs, l_block, l_block_size, &l_signing_addr, true)) {
                if (l_esbocs_pvt->debug) {
                    char l_block_hash_str[DAP_HASH_FAST_STR_SIZE];
                    dap_hash_fast_to_str(a_block_hash, l_block_hash_str, DAP_HASH_FAST_STR_SIZE);
                    log_it(L_ATT, "Restricted block submitter %s for block %s", dap_hash_fast_to_str_static(&l_signing_addr.data.hash_fast), l_block_hash_str);
                }
                l_ret = -5;
                break;
            }
        } else {
            if (l_block_is_emergency && !s_check_emergency_rights(l_esbocs, &l_signing_addr) &&
                    l_esbocs_pvt->check_signs_structure &&
                    !s_check_signing_rights(l_esbocs, l_block, l_block_size, &l_signing_addr, false)) {
                if (l_esbocs_pvt->debug) {
                    char l_block_hash_str[DAP_HASH_FAST_STR_SIZE];
                    dap_hash_fast_to_str(a_block_hash, l_block_hash_str, DAP_HASH_FAST_STR_SIZE);
                    log_it(L_ATT, "Restricted emergency block signer %s for block %s", dap_hash_fast_to_str_static(&l_signing_addr.data.hash_fast), l_block_hash_str);
                }
                l_ret = -5;
                break;
            } else if (l_esbocs_pvt->check_signs_structure &&
                    !s_check_signing_rights(l_esbocs, l_block, l_block_size, &l_signing_addr, false)) {
                if (l_esbocs_pvt->debug) {
                    char l_block_hash_str[DAP_HASH_FAST_STR_SIZE];
                    dap_hash_fast_to_str(a_block_hash, l_block_hash_str, DAP_HASH_FAST_STR_SIZE);
                    log_it(L_ATT, "Restricted block signer %s for block %s", dap_hash_fast_to_str_static(&l_signing_addr.data.hash_fast), l_block_hash_str);
                }
                l_ret = -5;
                break;
            }
        }
        if (!dap_sign_verify(l_sign, l_block, l_block_excl_sign_size))
            l_signs_verified_count++;
    }
    DAP_DELETE(l_signs);
    // Restore the original header
    if ( a_blocks->chain->is_mapped )
        DAP_DELETE(l_block);
    else
        l_block->hdr.meta_n_datum_n_signs_size = l_block_original;
    if (l_signs_verified_count < l_esbocs_pvt->min_validators_count) {
        debug_if(l_esbocs_pvt->debug, L_ERROR, "Corrupted block %s: not enough authorized signs: %u of %u",
                    dap_hash_fast_to_str_static(a_block_hash), l_signs_verified_count, l_esbocs_pvt->min_validators_count);
        return l_ret ? l_ret : -4;
    }
    return 0;
}

static char *s_esbocs_decree_put(dap_chain_datum_decree_t *a_decree, dap_chain_net_t *a_net)
{
    // Put the transaction to mempool or directly to chains
    size_t l_decree_size = dap_chain_datum_decree_get_size(a_decree);
    dap_chain_datum_t *l_datum = dap_chain_datum_create(DAP_CHAIN_DATUM_DECREE, a_decree, l_decree_size);
    dap_chain_t *l_chain = dap_chain_net_get_chain_by_chain_type(a_net, CHAIN_TYPE_DECREE);
    if (!l_chain) {
        return NULL;
    }
    // Processing will be made according to autoprocess policy
    char *l_ret = dap_chain_mempool_datum_add(l_datum, l_chain, "hex");
    DAP_DELETE(l_datum);
    return l_ret;
}

static dap_chain_datum_decree_t *s_esbocs_decree_set_min_validators_count(dap_chain_net_t *a_net, dap_chain_t *a_chain,
                                                                          uint256_t a_value, dap_cert_t *a_cert)
{
    size_t l_total_tsd_size = sizeof(dap_tsd_t) + sizeof(uint256_t);
    dap_chain_datum_decree_t *l_decree = dap_chain_datum_decree_new(a_net->pub.id, a_chain->id,
                                                                    *dap_chain_net_get_cur_cell(a_net), l_total_tsd_size);
    if (!l_decree)
        return NULL;
    l_decree->header.sub_type = DAP_CHAIN_DATUM_DECREE_COMMON_SUBTYPE_STAKE_MIN_VALIDATORS_COUNT;
    dap_tsd_write(l_decree->data_n_signs, DAP_CHAIN_DATUM_DECREE_TSD_TYPE_STAKE_MIN_SIGNERS_COUNT, &a_value, sizeof(uint256_t));
    return dap_chain_datum_decree_sign_in_cycle(&a_cert, l_decree, 1, NULL);
}

static dap_chain_datum_decree_t *s_esbocs_decree_set_signs_check(dap_chain_net_t *a_net, dap_chain_t *a_chain,
                                                                 bool a_enable, dap_cert_t *a_cert)
{
    size_t l_total_tsd_size = sizeof(dap_tsd_t) + sizeof(uint8_t);
    dap_chain_datum_decree_t *l_decree = dap_chain_datum_decree_new(a_net->pub.id, a_chain->id,
                                                                    *dap_chain_net_get_cur_cell(a_net), l_total_tsd_size);
    if (!l_decree)
        return NULL;
    l_decree->header.sub_type = DAP_CHAIN_DATUM_DECREE_COMMON_SUBTYPE_CHECK_SIGNS_STRUCTURE;
    uint8_t l_data = a_enable ? 1 : 0;
    dap_tsd_write(l_decree->data_n_signs, DAP_CHAIN_DATUM_DECREE_TSD_TYPE_ACTION, &l_data, sizeof(uint8_t));
    return dap_chain_datum_decree_sign_in_cycle(&a_cert, l_decree, 1, NULL);
}

static dap_chain_datum_decree_t *s_esbocs_decree_set_emergency_validator(dap_chain_net_t *a_net, dap_chain_t *a_chain,
                                                                         dap_hash_fast_t *a_pkey_hash, dap_sign_type_t a_sign_type,
                                                                         bool a_add, dap_cert_t *a_cert)
{
    size_t l_total_tsd_size = sizeof(dap_tsd_t) * 3 + sizeof(uint8_t) + sizeof(uint32_t) + sizeof(dap_hash_fast_t);
    dap_chain_datum_decree_t *l_decree = dap_chain_datum_decree_new(a_net->pub.id, a_chain->id,
                                                                    *dap_chain_net_get_cur_cell(a_net), l_total_tsd_size);
    if (!l_decree)
        return NULL;
    l_decree->header.sub_type = DAP_CHAIN_DATUM_DECREE_COMMON_SUBTYPE_EMERGENCY_VALIDATORS;
    uint8_t l_data = a_add ? 1 : 0;
    byte_t *l_ptr = dap_tsd_write(l_decree->data_n_signs, DAP_CHAIN_DATUM_DECREE_TSD_TYPE_ACTION, &l_data, sizeof(uint8_t));
    uint32_t l_type_numeric = a_sign_type.type;
    l_ptr = dap_tsd_write(l_ptr, DAP_CHAIN_DATUM_DECREE_TSD_TYPE_SIGNATURE_TYPE, &l_type_numeric, sizeof(uint32_t));
    dap_tsd_write(l_ptr, DAP_CHAIN_DATUM_DECREE_TSD_TYPE_HASH, a_pkey_hash, sizeof(dap_hash_fast_t));
    return dap_chain_datum_decree_sign_in_cycle(&a_cert, l_decree, 1, NULL);
}

static void s_print_emergency_validators(json_object *json_obj_out, dap_list_t *a_validator_addrs)
{
    json_object *json_arr_validators = json_object_new_array();
    size_t i=1;
    for (dap_list_t *it = a_validator_addrs; it; it = it->next, i++) {
        json_object *json_obj_validator = json_object_new_object();
        dap_chain_addr_t *l_addr = it->data;
        json_object_object_add(json_obj_validator,"#", json_object_new_uint64(i));
        json_object_object_add(json_obj_validator,"addr hash", json_object_new_string(dap_chain_hash_fast_to_str_static(&l_addr->data.hash_fast)));
        json_object_array_add(json_arr_validators, json_obj_validator);
    }
    json_object_object_add(json_obj_out,"Current emergency validators list", json_arr_validators);
}

/**
 * @brief
 * parse and execute cellframe-node-cli esbocs commands
 * @param argc arguments count
 * @param argv array with arguments
 * @param arg_func
 * @param str_reply
 * @return
 */
static int s_cli_esbocs(int a_argc, char **a_argv, void **a_str_reply)
{
    int l_arg_index = 1;
    dap_chain_net_t *l_chain_net = NULL;
    dap_chain_t *l_chain = NULL;
    json_object **a_json_arr_reply = (json_object **)a_str_reply;
        
    if (dap_chain_node_cli_cmd_values_parse_net_chain_for_json(*a_json_arr_reply, &l_arg_index, a_argc, a_argv, &l_chain, &l_chain_net, CHAIN_TYPE_ANCHOR))
        return -3;
    const char *l_chain_type = dap_chain_get_cs_type(l_chain);
    if (strcmp(l_chain_type, DAP_CHAIN_ESBOCS_CS_TYPE_STR)) {
            dap_json_rpc_error_add(*a_json_arr_reply, DAP_CHAIN_NODE_CLI_COM_ESBOCS_CHAIN_TYPE_ERR,"Type of chain \"%s\" is not block. Chain with current consensus \"%s\" is not supported by this command",
                        l_chain->name, l_chain_type);
            return -DAP_CHAIN_NODE_CLI_COM_ESBOCS_CHAIN_TYPE_ERR;
    }
    dap_chain_cs_blocks_t *l_blocks = DAP_CHAIN_CS_BLOCKS(l_chain);
    dap_chain_esbocs_t *l_esbocs = DAP_CHAIN_ESBOCS(l_blocks);
    dap_chain_esbocs_pvt_t *l_esbocs_pvt = PVT(l_esbocs);

    enum {
        SUBCMD_UNDEFINED = 0,
        SUBCMD_MIN_VALIDATORS_COUNT,
        SUBCMD_CHECK_SIGNS_STRUCTURE,
        SUBCMD_EMERGENCY_VALIDATOR,
        SUBCMD_STATUS
    } l_subcmd = SUBCMD_UNDEFINED;
    const char *l_subcmd_strs[] = {
        [SUBCMD_UNDEFINED] = NULL,
        [SUBCMD_MIN_VALIDATORS_COUNT] = "min_validators_count",
        [SUBCMD_CHECK_SIGNS_STRUCTURE] = "check_signs_structure",
        [SUBCMD_EMERGENCY_VALIDATOR] = "emergency_validators",
        [SUBCMD_STATUS] = "status",
    };

    const size_t l_subcmd_str_count = sizeof(l_subcmd_strs) / sizeof(char *);
    const char *l_subcmd_str_arg = NULL;
    // Parse commands
    for (size_t i = 1; i < l_subcmd_str_count; i++) {
        if (dap_cli_server_cmd_find_option_val(a_argv, l_arg_index, l_arg_index + 1, l_subcmd_strs[i], &l_subcmd_str_arg)) {
            l_subcmd = i;
            break;
        }
    }
    dap_cert_t *l_poa_cert = NULL;
    l_arg_index++;
    bool l_subcommand_show = false, l_subcommand_add = false;
    if (l_subcmd) {
        if ((dap_cli_server_cmd_check_option(a_argv, l_arg_index, l_arg_index + 1, "set") > 0 && l_subcmd == SUBCMD_MIN_VALIDATORS_COUNT) ||
                (dap_cli_server_cmd_check_option(a_argv, l_arg_index, l_arg_index + 1, "enable") > 0 && l_subcmd == SUBCMD_CHECK_SIGNS_STRUCTURE) ||
                (dap_cli_server_cmd_check_option(a_argv, l_arg_index, l_arg_index + 1, "disable") > 0 && l_subcmd == SUBCMD_CHECK_SIGNS_STRUCTURE) ||
                (dap_cli_server_cmd_check_option(a_argv, l_arg_index, l_arg_index + 1, "add") > 0 && l_subcmd == SUBCMD_EMERGENCY_VALIDATOR) ||
                (dap_cli_server_cmd_check_option(a_argv, l_arg_index, l_arg_index + 1, "remove") > 0 && l_subcmd == SUBCMD_EMERGENCY_VALIDATOR))
        {
            if (dap_cli_server_cmd_check_option(a_argv, l_arg_index, l_arg_index + 1, "enable")  != -1 ||
                    dap_cli_server_cmd_check_option(a_argv, l_arg_index, l_arg_index + 1, "add") != -1)
                l_subcommand_add = true;
            const char *l_cert_str = NULL;
            dap_cli_server_cmd_find_option_val(a_argv, l_arg_index, a_argc, "-cert", &l_cert_str);
            if (!l_cert_str) {
                dap_json_rpc_error_add(*a_json_arr_reply, DAP_CHAIN_NODE_CLI_COM_ESBOCS_PARAM_ERR,"Command 'min_validators_count' requires parameter -cert");
                return -DAP_CHAIN_NODE_CLI_COM_ESBOCS_PARAM_ERR;
            }
            l_poa_cert = dap_cert_find_by_name(l_cert_str);
            if (!l_poa_cert) {
                dap_json_rpc_error_add(*a_json_arr_reply, DAP_CHAIN_NODE_CLI_COM_ESBOCS_CERT_ERR,"Specified certificate not found");
                return -DAP_CHAIN_NODE_CLI_COM_ESBOCS_CERT_ERR;
            }
            if (!l_poa_cert->enc_key || !l_poa_cert->enc_key->priv_key_data) {
                dap_json_rpc_error_add(*a_json_arr_reply, DAP_CHAIN_NODE_CLI_COM_ESBOCS_PVT_KEY_ERR,"Specified certificate doesn't contain a private key");
                return -DAP_CHAIN_NODE_CLI_COM_ESBOCS_PVT_KEY_ERR;
            }
        } else if (dap_cli_server_cmd_check_option(a_argv, l_arg_index, l_arg_index + 1, "show") > 0)
            l_subcommand_show = true;
        else if (l_subcmd != SUBCMD_STATUS)
            dap_json_rpc_error_add(*a_json_arr_reply, DAP_CHAIN_NODE_CLI_COM_ESBOCS_UNKNOWN,"Unrecognized subcommand '%s'", a_argv[l_arg_index]);
    }

    int ret = 0;
    // Do subcommand action
    switch (l_subcmd) {

    case SUBCMD_MIN_VALIDATORS_COUNT: {        
        if (!l_subcommand_show) {
            const char *l_value_str = NULL;
            dap_cli_server_cmd_find_option_val(a_argv, l_arg_index, a_argc, "-val_count", &l_value_str);
            if (!l_value_str) {
                dap_json_rpc_error_add(*a_json_arr_reply, DAP_CHAIN_NODE_CLI_COM_ESBOCS_PARAM_ERR,"Command '%s' requires parameter -val_count", l_subcmd_strs[l_subcmd]);
                return -DAP_CHAIN_NODE_CLI_COM_ESBOCS_PARAM_ERR;
            }
            uint256_t l_value = dap_uint256_scan_uninteger(l_value_str);
            if (IS_ZERO_256(l_value)) {
                dap_json_rpc_error_add(*a_json_arr_reply, DAP_CHAIN_NODE_CLI_COM_ESBOCS_UNREC_COM_ERR,"Unrecognized number in '-val_count' param");
                return -DAP_CHAIN_NODE_CLI_COM_ESBOCS_UNREC_COM_ERR;
            }
            dap_chain_datum_decree_t *l_decree = s_esbocs_decree_set_min_validators_count(
                                                    l_chain_net, l_chain, l_value, l_poa_cert);
            char *l_decree_hash_str = NULL;
            if (l_decree && (l_decree_hash_str = s_esbocs_decree_put(l_decree, l_chain_net))) {
                json_object * json_obj_out = json_object_new_object();
                json_object_object_add(json_obj_out,"status", json_object_new_string("Minimum validators count has been set"));
                json_object_object_add(json_obj_out,"decree hash", json_object_new_string(l_decree_hash_str));
                json_object_array_add(*a_json_arr_reply, json_obj_out);
                DAP_DEL_MULTY(l_decree, l_decree_hash_str);
            } else {
                dap_json_rpc_error_add(*a_json_arr_reply, DAP_CHAIN_NODE_CLI_COM_ESBOCS_MINVALSET_ERR,"Minimum validators count setting failed");
                DAP_DEL_Z(l_decree);
                return -DAP_CHAIN_NODE_CLI_COM_ESBOCS_MINVALSET_ERR;
            }
        } else{
            json_object * json_obj_out = json_object_new_object();
            json_object_object_add(json_obj_out,"Minimum validators count", json_object_new_uint64(l_esbocs_pvt->min_validators_count));
            json_object_array_add(*a_json_arr_reply, json_obj_out);
        }            
    } break;

    case SUBCMD_CHECK_SIGNS_STRUCTURE: {
        json_object * json_obj_out = json_object_new_object();
        if (!l_subcommand_show) {
            dap_chain_datum_decree_t *l_decree = s_esbocs_decree_set_signs_check(l_chain_net, l_chain, l_subcommand_add, l_poa_cert);
            char *l_decree_hash_str = NULL;
            if (l_decree && (l_decree_hash_str = s_esbocs_decree_put(l_decree, l_chain_net))) {
                json_object_object_add(json_obj_out,"Checking signs structure has been", l_subcommand_add ? json_object_new_string("enabled") : json_object_new_string("disabled"));
                json_object_object_add(json_obj_out,"Decree hash", json_object_new_string(l_decree_hash_str));
                json_object_array_add(*a_json_arr_reply, json_obj_out);
                DAP_DEL_MULTY(l_decree, l_decree_hash_str);
            } else {
                dap_json_rpc_error_add(*a_json_arr_reply, DAP_CHAIN_NODE_CLI_COM_ESBOCS_CHECKING_ERR,"Checking signs structure setting failed");
                DAP_DEL_Z(l_decree);
                json_object_put(json_obj_out);
                return -DAP_CHAIN_NODE_CLI_COM_ESBOCS_CHECKING_ERR;
            }
        } else{
            json_object_object_add(json_obj_out,"Checking signs structure is", l_esbocs_pvt->check_signs_structure ? json_object_new_string("enabled") : json_object_new_string("disabled"));
            json_object_array_add(*a_json_arr_reply, json_obj_out);
        }            
    } break;

    case SUBCMD_EMERGENCY_VALIDATOR: {
        if (!l_subcommand_show) {
            const char *l_hash_str = NULL, *l_type_str = NULL;
            dap_cli_server_cmd_find_option_val(a_argv, l_arg_index, a_argc, "-pkey_hash", &l_hash_str);
            if (!l_hash_str) {
                dap_json_rpc_error_add(*a_json_arr_reply, DAP_CHAIN_NODE_CLI_COM_ESBOCS_HASH_ERR,"Command '%s' requires parameter -pkey_hash", l_subcmd_strs[l_subcmd]);
                return -DAP_CHAIN_NODE_CLI_COM_ESBOCS_HASH_ERR;
            }
            dap_hash_fast_t l_pkey_hash;
            if (dap_chain_hash_fast_from_str(l_hash_str, &l_pkey_hash)) {
                dap_json_rpc_error_add(*a_json_arr_reply, DAP_CHAIN_NODE_CLI_COM_ESBOCS_HASH_FORMAT_ERR,"Invalid hash format in 'pkey_hash' param");
                return -DAP_CHAIN_NODE_CLI_COM_ESBOCS_HASH_FORMAT_ERR;
            }
            dap_sign_type_t l_sig_type = { .type = SIG_TYPE_DILITHIUM };
            dap_cli_server_cmd_find_option_val(a_argv, l_arg_index, a_argc, "-sig_type", &l_type_str);
            if (l_type_str)
                l_sig_type = dap_sign_type_from_str(l_type_str);
            dap_chain_datum_decree_t *l_decree = s_esbocs_decree_set_emergency_validator(l_chain_net, l_chain, &l_pkey_hash, l_sig_type, l_subcommand_add, l_poa_cert);
            char *l_decree_hash_str = NULL;
            if (l_decree && (l_decree_hash_str = s_esbocs_decree_put(l_decree, l_chain_net))) {
                json_object * json_obj_out = json_object_new_object();
                json_object_object_add(json_obj_out,"Emergency validator", json_object_new_string(dap_chain_hash_fast_to_str_static(&l_pkey_hash)));
                json_object_object_add(json_obj_out,"status", l_subcommand_add ? json_object_new_string("added") : json_object_new_string("deleted"));
                json_object_object_add(json_obj_out,"Decree hash", json_object_new_string(l_decree_hash_str));
                json_object_array_add(*a_json_arr_reply, json_obj_out);
                DAP_DEL_MULTY(l_decree, l_decree_hash_str);
            } else {
                dap_json_rpc_error_add(*a_json_arr_reply, DAP_CHAIN_NODE_CLI_COM_ESBOCS_ADD_DEL_ERR,
                                        "Emergency validator %s failed", l_subcommand_add ? "adding" : "deleting");
                DAP_DEL_Z(l_decree);
                return -DAP_CHAIN_NODE_CLI_COM_ESBOCS_ADD_DEL_ERR;
            }
        } else{
            json_object * json_obj_out = json_object_new_object();
            s_print_emergency_validators(json_obj_out, l_esbocs_pvt->emergency_validator_addrs);
            json_object_array_add(*a_json_arr_reply, json_obj_out);
        }            
    } break;

    case SUBCMD_STATUS: {
        const char * l_net_str = NULL, *l_chain_str = NULL;
        dap_cli_server_cmd_find_option_val(a_argv, l_arg_index, a_argc, "-net", &l_net_str);
        if (!l_net_str) {
            dap_json_rpc_error_add(*a_json_arr_reply, DAP_CHAIN_NODE_CLI_COM_ESBOCS_NO_NET,"Command '%s' requires parameter -net", l_subcmd_strs[l_subcmd]);
            return -DAP_CHAIN_NODE_CLI_COM_ESBOCS_NO_NET;
        }
        dap_cli_server_cmd_find_option_val(a_argv, l_arg_index, a_argc, "-chain", &l_chain_str);

        dap_chain_net_t *l_net = dap_chain_net_by_name(l_net_str);
        if (!l_net) {
            log_it(L_WARNING, "Can't find net %s", l_net_str);
            return -DAP_CHAIN_NODE_CLI_COM_ESBOCS_CANT_FIND_NET;
        }

        dap_chain_esbocs_session_t *l_session;
        if (l_chain_str) {
            DL_FOREACH(s_session_items, l_session)
                if (!dap_strcmp(l_chain_str, l_session->chain->name))
                    break;
            if (!l_session) {
                log_it(L_WARNING, "Session for net %s chain %s not found", l_net->pub.name, l_chain_str);
                return -DAP_CHAIN_NODE_CLI_COM_ESBOCS_NO_SESSION;
            }
        } else {
            DL_FOREACH(s_session_items, l_session)
                if (l_session->chain->net_id.uint64 == l_net->pub.id.uint64)
                    break;
            if (!l_session) {
                log_it(L_WARNING, "Session for net %s not found", l_net->pub.name);
                return -DAP_CHAIN_NODE_CLI_COM_ESBOCS_NO_SESSION;
            }
        }

        const char *l_penalty_group = s_get_penalty_group(l_net->pub.id);
        size_t l_penalties_count = 0;
        json_object * l_json_obj_banlist = json_object_new_object();
        json_object * l_json_arr_banlist = json_object_new_array();
        dap_global_db_obj_t *l_objs = dap_global_db_get_all_sync(l_penalty_group, &l_penalties_count);
        for (size_t i = 0; i < l_penalties_count; i++) {
            dap_chain_addr_t *l_validator_addr = dap_chain_addr_from_str(l_objs[i].key);
            json_object* l_ban_validator =  json_object_new_object();
            json_object_object_add(l_ban_validator, "node_addr", json_object_new_string(dap_chain_addr_to_str_static(l_validator_addr)));
            json_object_array_add(l_json_arr_banlist, l_ban_validator);
        }
        if (!json_object_array_length(l_json_arr_banlist)) {
            json_object_object_add(l_json_obj_banlist, "BANLIST", json_object_new_string("empty"));
        } else {
            json_object_object_add(l_json_obj_banlist, "BANLIST", l_json_arr_banlist);
        }
        json_object_array_add(*a_json_arr_reply, l_json_obj_banlist);   

        json_object* l_json_obj_status = json_object_new_object();
        json_object_object_add(l_json_obj_status, "ban_list_count", json_object_new_int(l_penalties_count));
        json_object_object_add(l_json_obj_status, "sync_attempt", json_object_new_uint64(l_session->cur_round.sync_attempt));
        json_object_object_add(l_json_obj_status, "round_id", json_object_new_uint64(l_session->cur_round.id));
        json_object_array_add(*a_json_arr_reply, l_json_obj_status);
        if (l_session->esbocs->last_submitted_candidate_timestamp) {
            char l_time_buf[DAP_TIME_STR_SIZE] = {'\0'};
            dap_time_to_str_rfc822(l_time_buf, DAP_TIME_STR_SIZE, l_session->esbocs->last_submitted_candidate_timestamp);
            json_object_object_add(l_json_obj_status, "last_submitted_candidate_timestamp", json_object_new_string(l_time_buf));
        }
        dap_chain_datum_iter_t *l_datum_iter = l_session->chain->callback_datum_iter_create(l_session->chain);
        dap_chain_datum_t * l_last_datum =  l_session->chain->callback_datum_iter_get_last(l_datum_iter);
        if (l_last_datum) {
            char l_time_buf[DAP_TIME_STR_SIZE] = {'\0'};
            dap_time_to_str_rfc822(l_time_buf, DAP_TIME_STR_SIZE, l_last_datum->header.ts_create);
            json_object_object_add(l_json_obj_status, "last_accepted_block_time", json_object_new_string(l_time_buf));
        }
        l_session->chain->callback_datum_iter_delete(l_datum_iter);

        if (l_session->esbocs->last_directive_accept_timestamp) {
            char l_time_buf[DAP_TIME_STR_SIZE] = {'\0'};
            dap_time_to_str_rfc822(l_time_buf, DAP_TIME_STR_SIZE, l_session->esbocs->last_directive_accept_timestamp);
            json_object_object_add(l_json_obj_status, "last_directive_accept_timestamp", json_object_new_string(l_time_buf));
        }

        if (l_session->esbocs->last_directive_vote_timestamp) {
            char l_time_buf[DAP_TIME_STR_SIZE] = {'\0'};
            dap_time_to_str_rfc822(l_time_buf, DAP_TIME_STR_SIZE, l_session->esbocs->last_directive_vote_timestamp);
            json_object_object_add(l_json_obj_status, "last_directive_vote_timestamp", json_object_new_string(l_time_buf));
        }
    } break;

    default:
        dap_json_rpc_error_add(*a_json_arr_reply, DAP_CHAIN_NODE_CLI_COM_ESBOCS_SUB_ERR,"Unrecognized subcommand '%s'", a_argv[l_arg_index - 1]);
    }
    return ret;
}<|MERGE_RESOLUTION|>--- conflicted
+++ resolved
@@ -2890,12 +2890,11 @@
         }
         if (a_blocks->is_hardfork_state) {
             // Addtionally verify datums vs internal states
-<<<<<<< HEAD
             l_hardfork_decree_hash = (dap_hash_fast_t *)dap_chain_block_meta_get(a_block, a_block_size, DAP_CHAIN_BLOCK_META_LINK);
             if (!l_hardfork_decree_hash) {
                 log_it(L_ERROR, "Can't find hardfork decree hash in meta of block", a_block->hdr.version);
                 return -4;
-=======
+            }
             size_t l_datums_count = 0;
             dap_chain_datum_t **l_datums = dap_chain_block_get_datums(a_block, a_block_size, &l_datums_count);
             for (size_t i = 0; i < l_datums_count; i++) {
@@ -2904,7 +2903,6 @@
                     log_it(L_WARNING, "Can't process hardfork block %s", dap_hash_fast_to_str_static(a_block_hash));
                     return ret;
                 }
->>>>>>> c5672087
             }
         }
     }
