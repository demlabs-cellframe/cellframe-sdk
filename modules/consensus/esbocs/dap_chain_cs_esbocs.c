--- conflicted
+++ resolved
@@ -355,11 +355,7 @@
                                         dap_chain_esbocs_block_collect_t *a_block_collect_params,int a_type)
 {
     dap_hash_fast_t l_last_block_hash;
-<<<<<<< HEAD
-    dap_chain_get_atom_last_hash(a_block_collect_params->chain, &l_last_block_hash,a_block_collect_params->cell_id);
-=======
     dap_chain_get_atom_last_hash(a_block_collect_params->chain, a_block_collect_params->cell_id, &l_last_block_hash);
->>>>>>> ba69bc1e
     dap_chain_t *l_chain = a_block_collect_params->chain;
     dap_sign_t *l_sign = dap_chain_block_sign_get(a_block_ptr, a_block_size, 0);
     if (dap_pkey_match_sign(a_block_collect_params->block_sign_pkey, l_sign)&&(!a_type||a_type==1)) {
