--- conflicted
+++ resolved
@@ -713,22 +713,7 @@
     struct sync_params l_params = { .attempt = a_session->cur_round.sync_attempt, .db_hash = a_session->db_hash };
     s_message_send(a_session, DAP_CHAIN_ESBOCS_MSG_TYPE_START_SYNC, &l_last_block_hash,
                    &l_params, sizeof(struct sync_params),
-<<<<<<< HEAD
-                   l_total_sendlist);
-    /*if (l_inactive_sendlist && l_inactive_sendlist->prev) { // List splitting
-        l_inactive_sendlist->prev->next = NULL;
-        l_inactive_sendlist->prev = NULL;
-    }*/
-    if (l_inactive_sendlist) { // List splitting
-        dap_list_t *l_tmp = l_inactive_sendlist->prev;
-        l_inactive_sendlist->prev->next = NULL;
-        l_inactive_sendlist->prev = a_session->cur_round.all_validators->prev;
-        a_session->cur_round.all_validators->prev = l_tmp;
-    }
-    dap_list_free_full(l_inactive_sendlist, NULL);
-=======
                    a_session->cur_round.all_validators);
->>>>>>> adea27d9
     a_session->cur_round.sync_sent = true;
 }
 
