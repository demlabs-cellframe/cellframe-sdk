/*
* Authors:
* Roman Khlopkov <roman.khlopkov@demlabs.net>
* Cellframe       https://cellframe.net
* DeM Labs Inc.   https://demlabs.net
* Copyright  (c) 2017-2023
* All rights reserved.

This file is part of CellFrame SDK the open source project

CellFrame SDK is free software: you can redistribute it and/or modify
it under the terms of the GNU General Public License as published by
the Free Software Foundation, either version 3 of the License, or
(at your option) any later version.

CellFrame SDK is distributed in the hope that it will be useful,
but WITHOUT ANY WARRANTY; without even the implied warranty of
MERCHANTABILITY or FITNESS FOR A PARTICULAR PURPOSE.  See the
GNU General Public License for more details.

You should have received a copy of the GNU General Public License
along with any CellFrame SDK based project.  If not, see <http://www.gnu.org/licenses/>.
*/
#include "dap_common.h"
#include "dap_context.h"
#include "utlist.h"
#include "dap_timerfd.h"
#include "rand/dap_rand.h"
#include "dap_stream_ch_proc.h"
#include "dap_chain_net.h"
#include "dap_chain_net_srv_order.h"
#include "dap_chain_common.h"
#include "dap_chain_mempool.h"
#include "dap_chain_cell.h"
#include "dap_chain_cs.h"
#include "dap_chain_cs_blocks.h"
#include "dap_chain_cs_esbocs.h"
#include "dap_chain_net_srv_stake_pos_delegate.h"
#include "dap_chain_ledger.h"
#include "dap_chain_node_cli_cmd.h"

#define LOG_TAG "dap_chain_cs_esbocs"

enum s_esbocs_session_state {
    DAP_CHAIN_ESBOCS_SESSION_STATE_WAIT_START,
    DAP_CHAIN_ESBOCS_SESSION_STATE_WAIT_PROC,
    DAP_CHAIN_ESBOCS_SESSION_STATE_WAIT_SIGNS,
    DAP_CHAIN_ESBOCS_SESSION_STATE_WAIT_FINISH,
    DAP_CHAIN_ESBOCS_SESSION_STATE_WAIT_VOTING,
    DAP_CHAIN_ESBOCS_SESSION_STATE_PREVIOUS     // fictive sate to change back
};

#define ESBOCS_PENALTY_TTL ( 72 * 3600 ) // 3 days

static dap_list_t *s_validator_check(dap_chain_addr_t *a_addr, dap_list_t *a_validators);
static void s_session_proc_state(void *a_arg);
static void s_session_state_change(dap_chain_esbocs_session_t *a_session, enum s_esbocs_session_state a_new_state, dap_time_t a_time);
static bool s_stream_ch_packet_in(dap_stream_ch_t *a_ch, void *a_arg);
static void s_session_packet_in(dap_chain_esbocs_session_t *a_session, dap_chain_node_addr_t *a_sender_node_addr, uint8_t *a_data, size_t a_data_size);
static void s_session_round_clear(dap_chain_esbocs_session_t *a_session);
static bool s_session_round_new(void *a_session);
static bool s_session_candidate_to_chain(
            dap_chain_esbocs_session_t *a_session, dap_chain_hash_fast_t *a_candidate_hash,
                            dap_chain_block_t *a_candidate, size_t a_candidate_size);
static void s_session_candidate_submit(dap_chain_esbocs_session_t *a_session);
static void s_session_candidate_verify(dap_chain_esbocs_session_t *a_session, dap_chain_block_t *a_candidate,
                                       size_t a_candidate_size, dap_hash_fast_t *a_candidate_hash);
static void s_session_candidate_precommit(dap_chain_esbocs_session_t *a_session, dap_chain_esbocs_message_t *a_message);
static void s_session_round_finish(dap_chain_esbocs_session_t *a_session, dap_chain_esbocs_store_t *l_store);

static void s_message_send(dap_chain_esbocs_session_t *a_session, uint8_t a_message_type, dap_hash_fast_t *a_block_hash,
                                    const void *a_data, size_t a_data_size, dap_list_t *a_validators);
static void s_message_chain_add(dap_chain_esbocs_session_t * a_session,
                                dap_chain_esbocs_message_t * a_message,
                                size_t a_message_size,
                                dap_chain_hash_fast_t *a_message_hash,
                                dap_chain_addr_t *a_signing_addr);

static int s_callback_new(dap_chain_t *a_chain, dap_config_t *a_chain_cfg);
static void s_callback_delete(dap_chain_cs_blocks_t *a_blocks);
static int s_callback_created(dap_chain_t *a_chain, dap_config_t *a_chain_net_cfg);
static size_t s_callback_block_sign(dap_chain_cs_blocks_t *a_blocks, dap_chain_block_t **a_block_ptr, size_t a_block_size);
static int s_callback_block_verify(dap_chain_cs_blocks_t *a_blocks, dap_chain_block_t *a_block, dap_hash_fast_t *a_block_hash, size_t a_block_size);
static void s_db_change_notifier(dap_store_obj_t *a_obj, void * a_arg);
static dap_list_t *s_check_emergency_rights(dap_chain_esbocs_t *a_esbocs, dap_chain_addr_t *a_signing_addr);
static int s_cli_esbocs(int a_argc, char **a_argv, void **a_str_reply);

DAP_STATIC_INLINE const char *s_voting_msg_type_to_str(uint8_t a_type)
{
    switch (a_type) {
    case DAP_CHAIN_ESBOCS_MSG_TYPE_START_SYNC: return "START_SYNC";
    case DAP_CHAIN_ESBOCS_MSG_TYPE_SUBMIT: return "SUBMIT";
    case DAP_CHAIN_ESBOCS_MSG_TYPE_APPROVE: return "APPROVE";
    case DAP_CHAIN_ESBOCS_MSG_TYPE_REJECT: return "REJECT";
    case DAP_CHAIN_ESBOCS_MSG_TYPE_COMMIT_SIGN: return "COMMIT_SIGN";
    case DAP_CHAIN_ESBOCS_MSG_TYPE_PRE_COMMIT: return "PRE_COMMIT";
    case DAP_CHAIN_ESBOCS_MSG_TYPE_DIRECTIVE: return "DIRECTIVE";
    case DAP_CHAIN_ESBOCS_MSG_TYPE_VOTE_FOR: return "VOTE_FOR";
    case DAP_CHAIN_ESBOCS_MSG_TYPE_VOTE_AGAINST: return "VOTE_AGAINST";
    default: return "UNKNOWN";
    }
}

DAP_STATIC_INLINE uint32_t s_directive_calc_size(uint8_t a_type)
{
    uint32_t l_ret = sizeof(dap_chain_esbocs_directive_t);
    switch (a_type) {
    case DAP_CHAIN_ESBOCS_DIRECTIVE_KICK:
    case DAP_CHAIN_ESBOCS_DIRECTIVE_LIFT:
        l_ret += sizeof(dap_tsd_t) + sizeof(dap_chain_addr_t);
    default:;
    }
    return l_ret;
}

DAP_STATIC_INLINE char *s_get_penalty_group(dap_chain_net_id_t a_net_id)
{
    dap_chain_net_t *l_net = dap_chain_net_by_id(a_net_id);
    return dap_strdup_printf(DAP_CHAIN_ESBOCS_GDB_GROUPS_PREFIX".%s.penalty", l_net->pub.gdb_groups_prefix);
}

DAP_STATIC_INLINE size_t s_get_esbocs_message_size(dap_chain_esbocs_message_t *a_message)
{
    return sizeof(*a_message) + a_message->hdr.sign_size + a_message->hdr.message_size;
}

static dap_chain_esbocs_session_t *s_session_items;

struct precached_key {
    uint64_t frequency;
    dap_hash_fast_t pkey_hash;
    size_t pkey_size;
    byte_t sign_pkey[];
};

typedef struct dap_chain_esbocs_pvt {
    // Base params
    dap_enc_key_t *blocks_sign_key;
    dap_hash_fast_t candidate_hash;
    // Validators section
    bool poa_mode;
    uint16_t start_validators_min;
    // Debug flag
    bool debug;
    // Emergancy mode with signing by current online validators only
    bool emergency_mode;
    dap_list_t *emergency_validator_addrs;
    // Round params
    uint16_t new_round_delay;
    uint16_t round_start_sync_timeout;
    uint16_t round_attempts_max;
    uint16_t round_attempt_timeout;
    // PoA section
    dap_list_t *poa_validators;
    // Fee & autocollect params
    dap_chain_addr_t *collecting_addr;
    uint256_t minimum_fee;
    uint256_t collecting_level;
    dap_pkey_t *block_sign_pkey;
    // Decree controoled params
    uint16_t min_validators_count;
    bool check_signs_structure;
    // Internal cache
    dap_list_t *precached_keys;
} dap_chain_esbocs_pvt_t;

#define PVT(a) ((dap_chain_esbocs_pvt_t *)a->_pvt)

struct sync_params {
    uint64_t attempt;
    dap_global_db_driver_hash_t db_hash;
} DAP_ALIGN_PACKED;

DAP_STATIC_INLINE uint16_t s_get_round_skip_timeout(dap_chain_esbocs_session_t *a_session)
{
    return PVT(a_session->esbocs)->round_attempt_timeout * 6 * PVT(a_session->esbocs)->round_attempts_max;
}

int dap_chain_cs_esbocs_init()
{
    dap_chain_cs_add(DAP_CHAIN_ESBOCS_CS_TYPE_STR, s_callback_new);
    dap_stream_ch_proc_add(DAP_STREAM_CH_ESBOCS_ID,
                           NULL,
                           NULL,
                           s_stream_ch_packet_in,
                           NULL);
    dap_cli_server_cmd_add (DAP_CHAIN_ESBOCS_CS_TYPE_STR, s_cli_esbocs, "ESBOCS commands",
        "esbocs min_validators_count set -net <net_name> [-chain <chain_name>] -cert <poa_cert_name> -val_count <value>\n"
            "\tSets minimum validators count for ESBOCS consensus\n"
        "esbocs min_validators_count show -net <net_name> [-chain <chain_name>]\n"
            "\tShow minimum validators count for ESBOCS consensus\n"
        "esbocs check_signs_structure {enable|disable} -net <net_name> [-chain <chain_name>] -cert <poa_cert_name>\n"
            "\tEnables or disables checks for blocks signs structure validity\n"
        "esbocs check_signs_structure show -net <net_name> [-chain <chain_name>]\n"
            "\tShow status of checks for blocks signs structure validity\n"
        "esbocs emergency_validators {add|remove} -net <net_name> [-chain <chain_name>] -cert <poa_cert_name> -pkey_hash <validator_pkey_hash>\n"
            "\tAdd or remove validator by its signature public key hash to list of validators allowed to work in emergency mode\n"
        "esbocs emergency_validators show -net <net_name> [-chain <chain_name>]\n"
            "\tShow list of validators public key hashes allowed to work in emergency mode\n"
        "esbocs status -net <net_name> [-chain <chain_name>]\n"
            "\tShow current esbocs consensus status\n");
    return 0;
}

void dap_chain_cs_esbocs_deinit(void)
{
}

static int s_callback_new(dap_chain_t *a_chain, dap_config_t *a_chain_cfg)
{
    dap_chain_cs_type_create("blocks", a_chain, a_chain_cfg);
#ifdef  DAP_LEDGER_TEST
    return 0;
#endif
    const char *l_auth_certs_prefix = dap_config_get_item_str(a_chain_cfg, DAP_CHAIN_ESBOCS_CS_TYPE_STR, "auth_certs_prefix");
    if (!l_auth_certs_prefix)
        return -1;
    uint16_t l_validators_count = dap_config_get_item_uint16(a_chain_cfg, DAP_CHAIN_ESBOCS_CS_TYPE_STR, "min_validators_count"),
             l_node_addrs_count = 0;

    const char **l_addrs = dap_config_get_array_str(a_chain_cfg, DAP_CHAIN_ESBOCS_CS_TYPE_STR, "validators_addrs", &l_node_addrs_count);
    if (!l_validators_count || l_node_addrs_count < l_validators_count)
        return -2;
        
    dap_chain_cs_blocks_t *l_blocks = DAP_CHAIN_CS_BLOCKS(a_chain);
    int l_ret = 0;
    dap_chain_esbocs_t *l_esbocs = NULL;
    DAP_NEW_Z_RET_VAL(l_esbocs, dap_chain_esbocs_t, -5, NULL);
    l_esbocs->blocks = l_blocks;   
    l_blocks->_inheritor = l_esbocs;
    l_blocks->callback_delete = s_callback_delete;
    l_blocks->callback_block_verify = s_callback_block_verify;
    l_blocks->callback_block_sign = s_callback_block_sign;
    l_esbocs->chain = a_chain;
    l_esbocs->_pvt = DAP_NEW_Z(dap_chain_esbocs_pvt_t);

    dap_chain_esbocs_pvt_t *l_esbocs_pvt = PVT(l_esbocs);
    l_esbocs_pvt->debug                    = dap_config_get_item_bool_default(a_chain_cfg, DAP_CHAIN_ESBOCS_CS_TYPE_STR, "consensus_debug", false);
    l_esbocs_pvt->poa_mode                 = dap_config_get_item_bool_default(a_chain_cfg, DAP_CHAIN_ESBOCS_CS_TYPE_STR, "poa_mode", false);
    l_esbocs_pvt->round_start_sync_timeout = dap_config_get_item_uint16_default(a_chain_cfg, DAP_CHAIN_ESBOCS_CS_TYPE_STR, "round_start_sync_timeout", 15);
    l_esbocs_pvt->new_round_delay          = dap_config_get_item_uint16_default(a_chain_cfg, DAP_CHAIN_ESBOCS_CS_TYPE_STR, "new_round_delay", 10);
    l_esbocs_pvt->round_attempts_max       = dap_config_get_item_uint16_default(a_chain_cfg, DAP_CHAIN_ESBOCS_CS_TYPE_STR, "round_attempts_max", 4);
    l_esbocs_pvt->round_attempt_timeout    = dap_config_get_item_uint16_default(a_chain_cfg, DAP_CHAIN_ESBOCS_CS_TYPE_STR, "round_attempt_timeout", 10);
    l_esbocs_pvt->start_validators_min = l_esbocs_pvt->min_validators_count = l_validators_count;

    dap_chain_net_srv_stake_net_add(a_chain->net_id);
    uint16_t i, l_auth_certs_count = dap_config_get_item_uint16_default(a_chain_cfg, DAP_CHAIN_ESBOCS_CS_TYPE_STR, "auth_certs_count", l_node_addrs_count);
    dap_chain_net_t *l_net = dap_chain_net_by_id(a_chain->net_id);
    int l_dot_pos = strlen(l_auth_certs_prefix), l_len = l_dot_pos + 16, l_pos2 = 0;
    char l_cert_name[l_len];
    dap_strncpy(l_cert_name, l_auth_certs_prefix, l_dot_pos);
    for (i = 0; i < l_auth_certs_count; ++i) {
        dap_cert_t *l_cert_cur;
        l_pos2 = snprintf(l_cert_name + l_dot_pos, 16, ".%u", i);
        if ( !(l_cert_cur = dap_cert_find_by_name(l_cert_name)) ) {
            dap_strncpy(l_cert_name + l_dot_pos + l_pos2, ".pub", l_len - l_dot_pos - l_pos2);
            if ( !(l_cert_cur = dap_cert_find_by_name(l_cert_name)) ) {
                if (i >= l_node_addrs_count)
                    log_it(L_ERROR, "Can't find cert \"%s\"", l_cert_name);
                else
                    log_it(L_ERROR, "Can't find cert \"%s\" possibly for address \"%s\"", l_cert_name, l_addrs[i]);
                l_ret = -3;
                break;
            }
        }
        dap_chain_addr_t l_signing_addr;
        log_it(L_NOTICE, "Initialized auth cert \"%s\"", l_cert_name);
        dap_chain_addr_fill_from_key(&l_signing_addr, l_cert_cur->enc_key, a_chain->net_id);

        l_esbocs_pvt->emergency_validator_addrs = dap_list_append(l_esbocs_pvt->emergency_validator_addrs,
                                                                  DAP_DUP(&l_signing_addr));
        if (i >= l_node_addrs_count)
            continue;

        dap_chain_node_addr_t l_signer_node_addr;
        if (dap_chain_node_addr_from_str(&l_signer_node_addr, l_addrs[i])) {
            log_it(L_ERROR, "Wrong address format, should be like 0123::4567::89AB::CDEF");
            l_ret = -4;
            break;
        }
        dap_chain_esbocs_validator_t *l_validator = DAP_NEW_Z(dap_chain_esbocs_validator_t);
        if (!l_validator) {
        log_it(L_CRITICAL, "%s", c_error_memory_alloc);
            l_ret = - 5;
            break;
        }
        l_validator->signing_addr = l_signing_addr;
        l_validator->node_addr = l_signer_node_addr;
        l_validator->weight = uint256_1;
        l_esbocs_pvt->poa_validators = dap_list_append(l_esbocs_pvt->poa_validators, l_validator);
        log_it(L_MSG, "add validator addr "NODE_ADDR_FP_STR", signing addr %s", NODE_ADDR_FP_ARGS_S(l_signer_node_addr), dap_chain_addr_to_str_static(&l_signing_addr));

        if (!l_esbocs_pvt->poa_mode) { // auth certs in PoA mode will be first PoS validators keys
            dap_hash_fast_t l_stake_tx_hash = {};
            uint256_t l_weight = dap_chain_net_srv_stake_get_allowed_min_value(a_chain->net_id);
            dap_chain_net_srv_stake_key_delegate(l_net, &l_signing_addr, &l_stake_tx_hash,
                                                 l_weight, &l_signer_node_addr);
        }
    }
    if (!i)
        l_ret = -6;
    switch (l_ret) {
    case 0: {
        // Preset reward for block signs, before first reward decree
        const char *l_preset_reward_str = dap_config_get_item_str(a_chain_cfg, DAP_CHAIN_ESBOCS_CS_TYPE_STR, "preset_reward");
        if (l_preset_reward_str) {
            uint256_t l_preset_reward = dap_chain_balance_scan(l_preset_reward_str);
            if (!IS_ZERO_256(l_preset_reward))
                dap_chain_net_add_reward(l_net, l_preset_reward, 0);
        }
        l_blocks->chain->callback_created = s_callback_created;
        return 0;
    }
    default:
        dap_list_free_full(l_esbocs_pvt->poa_validators, NULL);
        DAP_DEL_MULTY(l_esbocs_pvt, l_esbocs);
        l_blocks->_inheritor = NULL;
        l_blocks->callback_delete = NULL;
        l_blocks->callback_block_verify = NULL;
        log_it(L_ERROR, "Can't init consensus, error %d", l_ret);
        return l_ret;
    }
}

static void s_check_db_collect_callback(dap_global_db_instance_t UNUSED_ARG *a_dbi,
                                        int a_rc, const char *a_group, const char *a_key, const void *a_value,
                                        const size_t a_value_size, dap_nanotime_t UNUSED_ARG a_value_ts,
                                        bool UNUSED_ARG a_is_pinned, void *a_arg)
{
    static pthread_rwlock_t s_collecting_lock = PTHREAD_RWLOCK_INITIALIZER;
    bool l_fee_collect = strstr(a_group, "fee");
    if (a_rc != DAP_GLOBAL_DB_RC_SUCCESS) {
        log_it(L_ERROR, "Can't add block with hash %s to autocollect %s list", a_key, l_fee_collect ? "fee" : "reward");
        return;
    }
    log_it(L_NOTICE, "The block %s was successfully added to autocollect %s list", a_key, l_fee_collect ? "fee" : "reward");
    assert(a_value_size == sizeof(uint256_t));
    dap_chain_esbocs_block_collect_t *l_block_collect_params = a_arg;
    bool l_level_reached = false;
    uint256_t l_value_total = uint256_0;
    size_t l_objs_count = 0;
    pthread_rwlock_wrlock(&s_collecting_lock);
    dap_global_db_obj_t *l_objs = dap_global_db_get_all_sync(a_group, &l_objs_count);
    if (l_objs_count >= 10) {
        for (size_t i = 0; i < l_objs_count; i++) {
            if (l_objs[i].value_len != sizeof(uint256_t)) {
                log_it(L_ERROR, "Autocollect record %s is corrupt, len %zu clear it", l_objs[i].key, l_objs[i].value_len);
                dap_global_db_del_sync(a_group, l_objs[i].key);
                continue;
            }
            SUM_256_256(l_value_total, *(uint256_t *)l_objs[i].value, &l_value_total);
            if (compare256(l_value_total, l_block_collect_params->collecting_level) >= 0) {
                l_level_reached = true;
                break;
            }
        }
    }
    if (l_level_reached) {
        dap_list_t *l_block_list = NULL;
        for (size_t i = 0; i < l_objs_count; i++) {
            dap_hash_fast_t block_hash;
            dap_chain_hash_fast_from_hex_str(l_objs[i].key, &block_hash);
            l_block_list = dap_list_append(l_block_list, DAP_DUP(&block_hash));
        }
        dap_chain_cs_blocks_t *l_blocks = DAP_CHAIN_CS_BLOCKS(l_block_collect_params->chain);
        char *l_tx_hash_str = l_fee_collect ?
                    dap_chain_mempool_tx_coll_fee_create(l_blocks, l_block_collect_params->blocks_sign_key,
                                     l_block_collect_params->collecting_addr, l_block_list, l_block_collect_params->minimum_fee, "hex")
                  :
                    dap_chain_mempool_tx_reward_create(l_blocks, l_block_collect_params->blocks_sign_key,
                                     l_block_collect_params->collecting_addr, l_block_list, l_block_collect_params->minimum_fee, "hex");
        if (l_tx_hash_str) {
            log_it(L_NOTICE, "%s collect transaction successfully created, hash = %s",
                            l_fee_collect ? "Fee" : "Reward", l_tx_hash_str);
            DAP_DELETE(l_tx_hash_str);
        } else
            log_it(L_ERROR, "%s collect transaction creation error", l_fee_collect ? "Fee" : "Reward");
        for (size_t i = 0; i < l_objs_count; i++)
            dap_global_db_del_sync(a_group, l_objs[i].key);
    }
    pthread_rwlock_unlock(&s_collecting_lock);
    DAP_DELETE(l_block_collect_params);
    dap_global_db_objs_delete(l_objs, l_objs_count);
}

void dap_chain_esbocs_add_block_collect(dap_chain_block_cache_t *a_block_cache,
                                        dap_chain_esbocs_block_collect_t *a_block_collect_params,
                                        dap_chain_block_autocollect_type_t a_type)
{
    dap_return_if_fail(a_block_cache && a_block_collect_params);
    dap_chain_t *l_chain = a_block_collect_params->chain;
    if (a_type == DAP_CHAIN_BLOCK_COLLECT_BOTH || a_type == DAP_CHAIN_BLOCK_COLLECT_FEES) {
        dap_sign_t *l_sign = dap_chain_block_sign_get(a_block_cache->block, a_block_cache->block_size, 0);
        if (dap_pkey_compare_with_sign(a_block_collect_params->block_sign_pkey, l_sign)) {
            dap_chain_net_t *l_net = dap_chain_net_by_id(l_chain->net_id);
            assert(l_net);
            uint256_t l_value_fee = uint256_0;
            dap_list_t *l_list_used_out = dap_chain_block_get_list_tx_cond_outs_with_val(
                                            l_net->pub.ledger, a_block_cache, &l_value_fee);
            if (!IS_ZERO_256(l_value_fee)) {
                char *l_fee_group = dap_chain_cs_blocks_get_fee_group(l_chain->net_name);
                dap_global_db_set(l_fee_group, a_block_cache->block_hash_str, &l_value_fee, sizeof(l_value_fee),
                                    false, s_check_db_collect_callback, DAP_DUP(a_block_collect_params));
                DAP_DELETE(l_fee_group);
            }
            dap_list_free_full(l_list_used_out, NULL);
        }
    }
    if (a_type != DAP_CHAIN_BLOCK_COLLECT_BOTH && a_type != DAP_CHAIN_BLOCK_COLLECT_REWARDS)
        return;
    if (dap_chain_block_sign_match_pkey(a_block_cache->block, a_block_cache->block_size,
                                        a_block_collect_params->block_sign_pkey)) {
        dap_chain_net_t *l_net = dap_chain_net_by_id(l_chain->net_id);
        assert(l_net);
        if (!dap_ledger_is_used_reward(l_net->pub.ledger, &a_block_cache->block_hash,
                                        &a_block_collect_params->collecting_addr->data.hash_fast)) {
            uint256_t l_value_reward = l_chain->callback_calc_reward(l_chain, &a_block_cache->block_hash,
                                                                     a_block_collect_params->block_sign_pkey);
            if (!IS_ZERO_256(l_value_reward)) {
                char *l_reward_group = dap_chain_cs_blocks_get_reward_group(l_chain->net_name);
                dap_global_db_set(l_reward_group, a_block_cache->block_hash_str, &l_value_reward, sizeof(l_value_reward),
                                    false, s_check_db_collect_callback, DAP_DUP(a_block_collect_params));
                DAP_DELETE(l_reward_group);
            }
        }
    }
}

static void s_new_atom_notifier(void *a_arg, dap_chain_t *a_chain, dap_chain_cell_id_t a_id,
                                dap_chain_hash_fast_t *a_atom_hash, void *a_atom, size_t a_atom_size)
{
    dap_chain_esbocs_session_t *l_session = a_arg;
    assert(l_session->chain == a_chain);
    dap_chain_hash_fast_t l_last_block_hash;
    dap_chain_get_atom_last_hash(l_session->chain, a_id, &l_last_block_hash);
    if (!dap_hash_fast_compare(&l_last_block_hash, &l_session->cur_round.last_block_hash) &&
            !l_session->new_round_enqueued) {
        l_session->new_round_enqueued = true;
        s_session_round_new(l_session);
    }
    if (!PVT(l_session->esbocs)->collecting_addr)
        return;
    dap_chain_esbocs_block_collect_t l_block_collect_params = (dap_chain_esbocs_block_collect_t){
            .collecting_level = PVT(l_session->esbocs)->collecting_level,
            .minimum_fee = PVT(l_session->esbocs)->minimum_fee,
            .chain = a_chain,
            .blocks_sign_key = PVT(l_session->esbocs)->blocks_sign_key,
            .block_sign_pkey = PVT(l_session->esbocs)->block_sign_pkey,
            .collecting_addr = PVT(l_session->esbocs)->collecting_addr,
            .cell_id = a_id
    };
    dap_chain_block_cache_t *l_block_cache = dap_chain_block_cache_get_by_hash(DAP_CHAIN_CS_BLOCKS(a_chain), a_atom_hash);
    dap_chain_esbocs_add_block_collect(l_block_cache, &l_block_collect_params, DAP_CHAIN_BLOCK_COLLECT_BOTH);
}

bool dap_chain_esbocs_get_autocollect_status(dap_chain_net_id_t a_net_id)
{
    dap_chain_esbocs_session_t *l_session;
    DL_FOREACH(s_session_items, l_session) {
        if (l_session->chain->net_id.uint64 == a_net_id.uint64) {
            if (l_session->esbocs && l_session->esbocs->_pvt &&
                    PVT(l_session->esbocs)->block_sign_pkey &&
                    PVT(l_session->esbocs)->collecting_addr &&
                    !dap_chain_addr_is_blank(PVT(l_session->esbocs)->collecting_addr))
                return true;
            else
                return false;
        }
    }
    return false;
}

static int s_callback_created(dap_chain_t *a_chain, dap_config_t *a_chain_net_cfg)
{
    dap_chain_cs_blocks_t *l_blocks = DAP_CHAIN_CS_BLOCKS(a_chain);
    dap_chain_esbocs_t *l_esbocs = DAP_CHAIN_ESBOCS(l_blocks);
    dap_chain_esbocs_pvt_t *l_esbocs_pvt = PVT(l_esbocs);

    l_esbocs_pvt->collecting_addr = dap_chain_addr_from_str(dap_config_get_item_str(a_chain_net_cfg, DAP_CHAIN_ESBOCS_CS_TYPE_STR, "fee_addr"));
    l_esbocs_pvt->collecting_level = dap_chain_coins_to_balance(dap_config_get_item_str_default(a_chain_net_cfg, DAP_CHAIN_ESBOCS_CS_TYPE_STR, "collecting_level",
                                                                                                dap_config_get_item_str_default(a_chain_net_cfg, DAP_CHAIN_ESBOCS_CS_TYPE_STR, "set_collect_fee", "10.0")));
    dap_list_t *l_validators = dap_chain_net_srv_stake_get_validators(a_chain->net_id, false, NULL);
    for (dap_list_t *it = l_validators; it; it = it->next) {
        dap_stream_node_addr_t *l_addr = &((dap_chain_net_srv_stake_item_t *)it->data)->node_addr;
        dap_chain_net_add_validator_to_clusters(a_chain, l_addr);
    }
    dap_chain_esbocs_session_t *l_session = NULL;
    DAP_NEW_Z_RET_VAL(l_session, dap_chain_esbocs_session_t, -8, NULL);
    l_session->chain = a_chain;
    l_session->esbocs = l_esbocs;
    l_session->proc_thread = dap_proc_thread_get_auto();
    l_esbocs->session = l_session;
    DL_APPEND(s_session_items, l_session);
    log_it(L_INFO, "Init ESBOCS session for net:%s, chain:%s", a_chain->net_name, a_chain->name);

    const char *l_sign_cert_str = NULL;
    if( (l_sign_cert_str = dap_config_get_item_str(a_chain_net_cfg, DAP_CHAIN_ESBOCS_CS_TYPE_STR, "blocks-sign-cert")) ) {
        dap_cert_t *l_sign_cert = dap_cert_find_by_name(l_sign_cert_str);
        if (l_sign_cert == NULL) {
            log_it(L_ERROR, "Can't load sign certificate, name \"%s\" is wrong", l_sign_cert_str);
            dap_list_free_full(l_validators, NULL);
            return -1;
        } else if (l_sign_cert->enc_key->priv_key_data) {
            l_esbocs_pvt->blocks_sign_key = l_sign_cert->enc_key;
            log_it(L_INFO, "Loaded \"%s\" certificate for net %s to sign ESBOCS blocks", l_sign_cert_str, a_chain->net_name);
        } else {
            log_it(L_ERROR, "Certificate \"%s\" has no private key", l_sign_cert_str);
            dap_list_free_full(l_validators, NULL);
            return -2;
        }
    } else {
        log_it(L_NOTICE, "No sign certificate provided for net %s, can't sign any blocks. This node can't be a consensus validator", a_chain->net_name);
        dap_list_free_full(l_validators, NULL);
        return -3;
    }
    dap_chain_net_t *l_net = dap_chain_net_by_id(a_chain->net_id);
    dap_chain_node_role_t l_role = dap_chain_net_get_role(l_net);
    if (l_role.enums > NODE_ROLE_MASTER) {
        log_it(L_NOTICE, "Node role is lower than master role, so this node can't be a consensus validator");
        dap_list_free_full(l_validators, NULL);
        return -5;
    }
    dap_chain_addr_t l_my_signing_addr;
    dap_chain_addr_fill_from_key(&l_my_signing_addr, l_esbocs_pvt->blocks_sign_key, a_chain->net_id);
    if (!l_esbocs_pvt->poa_mode) {
        if (!dap_chain_net_srv_stake_key_delegated(&l_my_signing_addr)) {
            log_it(L_WARNING, "Signing key is not delegated by stake service. Switch off validator mode");
            dap_list_free_full(l_validators, NULL);
            return -6;
        }
    } else {
        if (!s_validator_check(&l_my_signing_addr, l_esbocs_pvt->poa_validators)) {
            log_it(L_WARNING, "Signing key is not present in PoA certs list. Switch off validator mode");
            dap_list_free_full(l_validators, NULL);
            return -7;
        }
    }

    l_session->my_addr.uint64 = dap_chain_net_get_cur_addr_int(l_net);
    l_session->my_signing_addr = l_my_signing_addr;

    char *l_sync_group = s_get_penalty_group(l_net->pub.id);
    l_session->db_cluster = dap_global_db_cluster_add(dap_global_db_instance_get_default(), NULL,
                                                      dap_guuid_compose(l_net->pub.id.uint64, DAP_CHAIN_CLUSTER_ID_ESBOCS),
                                                      l_sync_group, ESBOCS_PENALTY_TTL, true,
                                                      DAP_GDB_MEMBER_ROLE_NOBODY, DAP_CLUSTER_TYPE_AUTONOMIC);
    dap_link_manager_add_net_associate(l_net->pub.id.uint64, l_session->db_cluster->links_cluster);
    dap_global_db_erase_table_sync(l_sync_group);     // Drop table on stratup
    DAP_DELETE(l_sync_group);

#ifdef DAP_CHAIN_CS_ESBOCS_DIRECTIVE_SUPPORT
    dap_global_db_role_t l_directives_cluster_role_default = DAP_GDB_MEMBER_ROLE_ROOT;
#else
    dap_global_db_role_t l_directives_cluster_role_default = DAP_GDB_MEMBER_ROLE_GUEST;
#endif
    for (dap_list_t *it = l_validators; it; it = it->next) {
        dap_stream_node_addr_t *l_addr = &((dap_chain_net_srv_stake_item_t *)it->data)->node_addr;
        dap_global_db_cluster_member_add(l_session->db_cluster, l_addr, l_directives_cluster_role_default);
    }
    dap_list_free_full(l_validators, NULL);

    //Find order minimum fee
    l_esbocs_pvt->block_sign_pkey = dap_pkey_from_enc_key(l_esbocs_pvt->blocks_sign_key);
    char *l_gdb_group_str = dap_chain_net_srv_order_get_gdb_group(l_net);
    size_t l_orders_count = 0;
    dap_global_db_obj_t * l_orders = dap_global_db_get_all_sync(l_gdb_group_str, &l_orders_count);
    DAP_DELETE(l_gdb_group_str);
    const dap_chain_net_srv_order_t *l_order_service = NULL;
    for (size_t i = 0; i < l_orders_count; i++) {
        const dap_chain_net_srv_order_t *l_order = dap_chain_net_srv_order_check(l_orders[i].key, l_orders[i].value, l_orders[i].value_len);
        if (!l_order) {
            log_it(L_WARNING, "Unreadable order %s", l_orders[i].key);
            continue;
        }
        if (l_order->srv_uid.uint64 != DAP_CHAIN_NET_SRV_STAKE_POS_DELEGATE_ID)
            continue;
        dap_sign_t *l_order_sign = (dap_sign_t*)(l_order->ext_n_sign + l_order->ext_size);
        if (!dap_pkey_compare_with_sign(l_esbocs_pvt->block_sign_pkey, l_order_sign))
            continue;
        if (!l_order_service)
            l_order_service = l_order;
        else if (l_order_service->ts_created < l_order->ts_created)
            l_order_service = l_order;
    }
    if (l_order_service)
        l_esbocs_pvt->minimum_fee = l_order_service->price;
    dap_global_db_objs_delete(l_orders, l_orders_count);

    if (IS_ZERO_256(l_esbocs_pvt->minimum_fee)) {
        log_it(L_ERROR, "No valid order found was signed by this validator delegated key. Switch off validator mode.");
        return -4;
    }
    l_esbocs_pvt->emergency_mode = dap_config_get_item_bool_default(a_chain_net_cfg, DAP_CHAIN_ESBOCS_CS_TYPE_STR, "emergency_mode", false);
    if (l_esbocs_pvt->emergency_mode && !s_check_emergency_rights(l_esbocs, &l_my_signing_addr)) {
        log_it(L_ERROR, "This validator is not allowed to work in emergency mode. Use special decree to supply it");
        return -5;
    }
    dap_chain_add_callback_notify(a_chain, s_new_atom_notifier, l_session->proc_thread, l_session);
    //s_session_round_new(l_session);
    dap_proc_thread_callback_add(l_session->proc_thread, s_session_round_new, l_session);

    l_session->cs_timer = !dap_proc_thread_timer_add(l_session->proc_thread, s_session_proc_state, l_session, 1000);
    debug_if(l_esbocs_pvt->debug && l_session->cs_timer, L_MSG, "Consensus main timer is started");

    DAP_CHAIN_PVT(a_chain)->cs_started = true;
    return 0;
}

bool dap_chain_esbocs_started(dap_chain_net_id_t a_net_id)
{
    dap_chain_esbocs_session_t *l_session;
    DL_FOREACH(s_session_items, l_session)
        if (l_session->chain->net_id.uint64 == a_net_id.uint64)
            return DAP_CHAIN_PVT(l_session->chain)->cs_started;
    return false;
}

dap_pkey_t *dap_chain_esbocs_get_sign_pkey(dap_chain_net_id_t a_net_id)
{
    dap_chain_esbocs_session_t *l_session;
    DL_FOREACH(s_session_items, l_session) {
        if (l_session->chain->net_id.uint64 == a_net_id.uint64 &&
                l_session->esbocs && l_session->esbocs->_pvt)
            return PVT(l_session->esbocs)->block_sign_pkey;
    }
    return NULL;
}

uint256_t dap_chain_esbocs_get_fee(dap_chain_net_id_t a_net_id)
{
    dap_chain_esbocs_session_t *l_session;
    DL_FOREACH(s_session_items, l_session) {
        if (l_session->chain->net_id.uint64 == a_net_id.uint64 &&
                l_session->esbocs && l_session->esbocs->_pvt)
            return PVT(l_session->esbocs)->minimum_fee;
    }
    return uint256_0;
}

void dap_chain_esbocs_stop_timer(dap_chain_net_id_t a_net_id)
{
    dap_chain_esbocs_session_t *l_session;
    DL_FOREACH(s_session_items, l_session) {
        if (l_session->chain->net_id.uint64 == a_net_id.uint64 &&
            l_session->cs_timer) {
            log_it(L_INFO, "Stop consensus timer for net: %s, chain: %s", dap_chain_net_by_id(a_net_id)->pub.name, l_session->chain->name);
            l_session->cs_timer = false;
        }
    }
}

void dap_chain_esbocs_start_timer(dap_chain_net_id_t a_net_id)
{
    dap_chain_esbocs_session_t *l_session;
    DL_FOREACH(s_session_items, l_session) {
        if (l_session->chain->net_id.uint64 == a_net_id.uint64) {
            log_it(L_INFO, "Start consensus timer for net: %s, chain: %s", dap_chain_net_by_id(a_net_id)->pub.name, l_session->chain->name);
            l_session->cs_timer = true;
        }
    }
}

bool dap_chain_esbocs_add_validator_to_clusters(dap_chain_net_id_t a_net_id, dap_stream_node_addr_t *a_validator_addr)
{
    dap_return_val_if_fail(a_validator_addr, -1);
    dap_chain_esbocs_session_t *l_session;
    bool l_ret = false;
    DL_FOREACH(s_session_items, l_session)
        if (l_session->chain->net_id.uint64 == a_net_id.uint64) {
            l_ret = dap_chain_net_add_validator_to_clusters(l_session->chain, a_validator_addr);
            if (l_session->db_cluster)
                l_ret &= (bool)dap_global_db_cluster_member_add(l_session->db_cluster, a_validator_addr, DAP_GDB_MEMBER_ROLE_ROOT);
            return l_ret;
        }
    return NULL;
}

bool dap_chain_esbocs_remove_validator_from_clusters(dap_chain_net_id_t a_net_id, dap_stream_node_addr_t *a_validator_addr)
{
    dap_return_val_if_fail(a_validator_addr, -1);
    dap_chain_esbocs_session_t *l_session;
    bool l_ret = false;
    DL_FOREACH(s_session_items, l_session)
        if (l_session->chain->net_id.uint64 == a_net_id.uint64) {
            l_ret = dap_chain_net_remove_validator_from_clusters(l_session->chain, a_validator_addr);
            if (l_session->db_cluster)
                l_ret &= dap_global_db_cluster_member_delete(l_session->db_cluster, a_validator_addr);
            return l_ret;
        }
    return NULL;
}

uint256_t dap_chain_esbocs_get_collecting_level(dap_chain_t *a_chain)
{
    dap_return_val_if_fail(a_chain && !strcmp(dap_chain_get_cs_type(a_chain), DAP_CHAIN_ESBOCS_CS_TYPE_STR), uint256_0);
    dap_chain_cs_blocks_t *l_blocks = DAP_CHAIN_CS_BLOCKS(a_chain);
    dap_chain_esbocs_t *l_esbocs = DAP_CHAIN_ESBOCS(l_blocks);
    dap_chain_esbocs_pvt_t *l_esbocs_pvt = PVT(l_esbocs);

    return l_esbocs_pvt->collecting_level;
}

dap_enc_key_t *dap_chain_esbocs_get_sign_key(dap_chain_t *a_chain)
{
    dap_return_val_if_fail(a_chain && !strcmp(dap_chain_get_cs_type(a_chain), DAP_CHAIN_ESBOCS_CS_TYPE_STR), NULL);
    dap_chain_cs_blocks_t *l_blocks = DAP_CHAIN_CS_BLOCKS(a_chain);
    dap_chain_esbocs_t *l_esbocs = DAP_CHAIN_ESBOCS(l_blocks);
    dap_chain_esbocs_pvt_t *l_esbocs_pvt = PVT(l_esbocs);

    return l_esbocs_pvt->blocks_sign_key;
}

int dap_chain_esbocs_set_min_validators_count(dap_chain_t *a_chain, uint16_t a_new_value)
{
    dap_return_val_if_fail(a_chain && !strcmp(dap_chain_get_cs_type(a_chain), DAP_CHAIN_ESBOCS_CS_TYPE_STR), -1);
    dap_chain_cs_blocks_t *l_blocks = DAP_CHAIN_CS_BLOCKS(a_chain);
    dap_chain_esbocs_t *l_esbocs = DAP_CHAIN_ESBOCS(l_blocks);
    dap_chain_esbocs_pvt_t *l_esbocs_pvt = PVT(l_esbocs);
    if (a_new_value)
        l_esbocs_pvt->min_validators_count = a_new_value;
    else {
        dap_hash_fast_t l_stake_tx_hash = {};
        dap_chain_net_t *l_net = dap_chain_net_by_id(a_chain->net_id);
        uint256_t l_weight = dap_chain_net_srv_stake_get_allowed_min_value(a_chain->net_id);
        for (dap_list_t *it = l_esbocs_pvt->poa_validators; it; it = it->next) {
            dap_chain_esbocs_validator_t *l_validator = it->data;
            dap_chain_net_srv_stake_key_delegate(l_net, &l_validator->signing_addr, &l_stake_tx_hash,
                                                 l_weight, &l_validator->node_addr);
        }
        l_esbocs_pvt->min_validators_count = l_esbocs_pvt->start_validators_min;
    }
    return 0;
}

uint16_t dap_chain_esbocs_get_min_validators_count(dap_chain_net_id_t a_net_id)
{
    dap_chain_esbocs_session_t *l_session;
    DL_FOREACH(s_session_items, l_session)
        if (l_session->chain->net_id.uint64 == a_net_id.uint64)
            return PVT(l_session->esbocs)->min_validators_count;
    return 0;
}

int dap_chain_esbocs_set_signs_struct_check(dap_chain_t *a_chain, bool a_enable)
{
    dap_return_val_if_fail(a_chain && !strcmp(dap_chain_get_cs_type(a_chain), DAP_CHAIN_ESBOCS_CS_TYPE_STR), -1);
    dap_chain_cs_blocks_t *l_blocks = DAP_CHAIN_CS_BLOCKS(a_chain);
    dap_chain_esbocs_t *l_esbocs = DAP_CHAIN_ESBOCS(l_blocks);
    dap_chain_esbocs_pvt_t *l_esbocs_pvt = PVT(l_esbocs);
    l_esbocs_pvt->check_signs_structure = a_enable;
    return 0;
}

int dap_chain_esbocs_set_emergency_validator(dap_chain_t *a_chain, bool a_add, uint32_t a_sign_type, dap_hash_fast_t *a_validator_hash)
{
    dap_return_val_if_fail(a_chain && !strcmp(dap_chain_get_cs_type(a_chain), DAP_CHAIN_ESBOCS_CS_TYPE_STR), -1);
    dap_chain_cs_blocks_t *l_blocks = DAP_CHAIN_CS_BLOCKS(a_chain);
    dap_chain_esbocs_t *l_esbocs = DAP_CHAIN_ESBOCS(l_blocks);
    dap_chain_esbocs_pvt_t *l_esbocs_pvt = PVT(l_esbocs);
    dap_chain_addr_t l_signing_addr;
    dap_sign_type_t l_type = { .type = a_sign_type };
    dap_chain_addr_fill(&l_signing_addr, l_type , a_validator_hash, a_chain->net_id);
    if (a_add) {
        if (s_check_emergency_rights(l_esbocs, &l_signing_addr))
            return -2;
        dap_chain_addr_t *l_addr_new = DAP_DUP(&l_signing_addr);
        if (!l_addr_new) {
            log_it(L_CRITICAL, "%s", c_error_memory_alloc);
            return -4;
        }
        l_esbocs_pvt->emergency_validator_addrs = dap_list_append(
                                    l_esbocs_pvt->emergency_validator_addrs, l_addr_new);
    } else {
        dap_list_t *l_to_remove = s_check_emergency_rights(l_esbocs, &l_signing_addr);
        if (!l_to_remove)
            return -3;
        DAP_DELETE(l_to_remove->data);
        l_esbocs_pvt->emergency_validator_addrs = dap_list_delete_link(
                                    l_esbocs_pvt->emergency_validator_addrs, l_to_remove);
    }
    return 0;
}

static void s_callback_delete(dap_chain_cs_blocks_t *a_blocks)
{
    dap_chain_esbocs_t *l_esbocs = DAP_CHAIN_ESBOCS(a_blocks);
    dap_enc_key_delete(PVT(l_esbocs)->blocks_sign_key);
    DAP_DEL_MULTY(PVT(l_esbocs)->block_sign_pkey, PVT(l_esbocs)->collecting_addr, l_esbocs->_pvt);
    dap_chain_esbocs_session_t *l_session = l_esbocs->session;
    if (!l_session) {
        log_it(L_INFO, "No session found");
        return;
    }
    DL_DELETE(s_session_items, l_session);
    s_session_round_clear(l_session);
    dap_chain_esbocs_sync_item_t *l_sync_item, *l_sync_tmp;
    HASH_ITER(hh, l_session->sync_items, l_sync_item, l_sync_tmp) {
        HASH_DEL(l_session->sync_items, l_sync_item);
        dap_list_free_full(l_sync_item->messages, NULL);
        DAP_DELETE(l_sync_item);
    }
    dap_chain_esbocs_penalty_item_t *l_pen_item, *l_pen_tmp;
    HASH_ITER(hh, l_session->penalty, l_pen_item, l_pen_tmp) {
        HASH_DEL(l_session->penalty, l_pen_item);
        DAP_DELETE(l_pen_item);
    }
    DAP_DEL_MULTY(l_session, a_blocks->_inheritor); // a_blocks->_inheritor - l_esbocs
}

static void *s_callback_list_copy(const void *a_validator, UNUSED_ARG void *a_data)
{
    return DAP_DUP((dap_chain_esbocs_validator_t *)a_validator);
}

static void *s_callback_list_form(const void *a_srv_validator, UNUSED_ARG void *a_data)
{
// sanity check
    dap_return_val_if_pass(!a_srv_validator, NULL);
    dap_chain_esbocs_validator_t *l_validator = NULL;
// memory alloc
    DAP_NEW_Z_RET_VAL(l_validator, dap_chain_esbocs_validator_t, NULL, NULL);
// func work
    l_validator->node_addr = ((dap_chain_net_srv_stake_item_t *)a_srv_validator)->node_addr;
    l_validator->signing_addr = ((dap_chain_net_srv_stake_item_t *)a_srv_validator)->signing_addr;
    l_validator->weight = ((dap_chain_net_srv_stake_item_t *)a_srv_validator)->value;
    return l_validator;
}

static dap_list_t *s_get_validators_list(dap_chain_esbocs_t *a_esbocs, dap_hash_fast_t *a_last_hash, uint64_t a_skip_count,
                                         uint16_t *a_excluded_list, uint16_t a_excluded_list_size)
{
    dap_chain_esbocs_pvt_t *l_esbocs_pvt = PVT(a_esbocs);
    dap_list_t *l_ret = NULL;
    dap_list_t *l_validators = NULL;
    if (!l_esbocs_pvt->poa_mode) {
        if (a_excluded_list_size) {
            l_validators =  dap_chain_net_srv_stake_get_validators(a_esbocs->chain->net_id, false, NULL);
            uint16_t l_excluded_num = *a_excluded_list;
            uint16_t l_excluded_list_idx = 0, l_validator_idx = 0;
            dap_list_t *it, *tmp;
            DL_FOREACH_SAFE(l_validators, it, tmp) {
                if (l_validator_idx++ == l_excluded_num) {
                    DAP_DELETE(it->data);
                    l_validators = dap_list_delete_link(l_validators, it);
                    if (l_excluded_list_idx == a_excluded_list_size - 1)
                        break;
                    l_excluded_num = a_excluded_list[++l_excluded_list_idx];
                }
            }
        } else {
            l_validators = dap_chain_net_srv_stake_get_validators(a_esbocs->chain->net_id,
                                                                  true,
                                                                  a_esbocs->session
                                                                  ? &a_esbocs->session->cur_round.excluded_list
                                                                  : NULL);
        }
        uint16_t l_total_validators_count = dap_list_length(l_validators);
        if (l_total_validators_count < l_esbocs_pvt->min_validators_count) {
            log_it(L_MSG, "Can't start new round. Totally active validators count %hu is below minimum count %hu",
                   l_total_validators_count, l_esbocs_pvt->min_validators_count);
            dap_list_free_full(l_validators, NULL);
            return NULL;
        }

        uint256_t l_total_weight = uint256_0;
        for (dap_list_t *it = l_validators; it; it = it->next) {
            if (SUM_256_256(l_total_weight,
                            ((dap_chain_net_srv_stake_item_t *)it->data)->value,
                            &l_total_weight)) {
                log_it(L_CRITICAL, "Total stake locked value overflow"); // Is it possible?
                dap_list_free_full(l_validators, NULL);
                return NULL;
            }
        }

        size_t l_consensus_optimum = (size_t)l_esbocs_pvt->min_validators_count * 2 - 1;
        size_t l_need_vld_cnt = dap_min(l_total_validators_count, l_consensus_optimum);

        dap_pseudo_random_seed(*(uint256_t *)a_last_hash);
        for (uint64_t i = 0; i < a_skip_count * l_need_vld_cnt; i++)
            dap_pseudo_random_get(uint256_0, NULL);
        for (size_t l_current_vld_cnt = 0; l_current_vld_cnt < l_need_vld_cnt; l_current_vld_cnt++) {
            uint256_t l_raw_result;
            uint256_t l_chosen_weight = dap_pseudo_random_get(l_total_weight, &l_raw_result);
#if DAP_ESBOCS_PRNG_DEBUG
            if (l_esbocs_pvt->debug) {
                unsigned l_strlen = 1024, l_off = 0;
                const char *l_chosen_weight_str, *l_total_weight_str, *l_raw_result_str;
                char l_str[l_strlen];
                dap_uint256_to_char(l_chosen_weight, &l_chosen_weight_str);
                l_off = snprintf(l_str, l_strlen,
                                     "Round seed %s, sync attempt %"DAP_UINT64_FORMAT_U", chosen weight %s ",
                                     dap_hash_fast_to_str_static(a_last_hash),
                                     a_skip_count + 1, l_chosen_weight_str);
                dap_uint256_to_char(l_total_weight, &l_total_weight_str);
                l_off += snprintf(l_str + l_off, l_strlen - l_off, "from %s, ", l_total_weight_str);
                dap_uint256_to_char(l_raw_result, &l_raw_result_str);
                l_off += snprintf(l_str + l_off, l_strlen - l_off, "by number %s", l_raw_result_str);
                log_it(L_MSG, "%s", l_str);
            }
#endif
            dap_list_t *l_chosen = NULL;
            uint256_t l_cur_weight = uint256_0;
            for (dap_list_t *it = l_validators; it; it = it->next) {
                SUM_256_256(l_cur_weight,
                            ((dap_chain_net_srv_stake_item_t *)it->data)->value,
                            &l_cur_weight);
                if (compare256(l_chosen_weight, l_cur_weight) == -1) {
                    l_chosen = it;
                    break;
                }
            }
            l_ret = dap_list_append(l_ret, s_callback_list_form(l_chosen->data, NULL));

            SUBTRACT_256_256(l_total_weight,
                             ((dap_chain_net_srv_stake_item_t *)l_chosen->data)->value,
                             &l_total_weight);
            l_validators = dap_list_remove_link(l_validators, l_chosen);
            DAP_DEL_MULTY(l_chosen->data, l_chosen);
        }
        dap_list_free_full(l_validators, NULL);
    } else
        l_ret = dap_list_copy_deep(l_esbocs_pvt->poa_validators, s_callback_list_copy, NULL);

    return l_ret;
}

static int s_callback_addr_compare(dap_list_t *a_list_elem, dap_list_t *a_addr_elem)
{
    dap_chain_esbocs_validator_t *l_validator = a_list_elem->data;
    dap_chain_addr_t *l_addr = a_addr_elem->data;
    if (!l_validator || !l_addr) {
        log_it(L_CRITICAL, "Invalid argument");
        return -1;
    }
    return memcmp(&l_validator->signing_addr.data.hash_fast, &l_addr->data.hash_fast, sizeof(dap_hash_fast_t));
}

static dap_list_t *s_validator_check(dap_chain_addr_t *a_addr, dap_list_t *a_validators)
{
    return dap_list_find(a_validators, a_addr, s_callback_addr_compare);
}

static int s_callback_addr_compare_synced(dap_list_t *a_list_elem, dap_list_t *a_addr_elem)
{
    dap_chain_esbocs_validator_t *l_validator = a_list_elem->data;
    dap_chain_addr_t *l_addr = a_addr_elem->data;
    if (!l_validator || !l_addr) {
        log_it(L_CRITICAL, "Invalid argument");
        return -1;
    }
    return memcmp(&l_validator->signing_addr.data.hash_fast,
                  &l_addr->data.hash_fast, sizeof(dap_hash_fast_t)) ||
            !l_validator->is_synced;
}

static dap_list_t *s_validator_check_synced(dap_chain_addr_t *a_addr, dap_list_t *a_validators)
{
    return dap_list_find(a_validators, a_addr, s_callback_addr_compare_synced);
}

static void s_db_calc_sync_hash(dap_chain_esbocs_session_t *a_session)
{
    dap_chain_addr_t l_addr_blank = c_dap_chain_addr_blank;
    l_addr_blank.net_id = a_session->chain->net_id;
    dap_chain_net_srv_stake_mark_validator_active(&l_addr_blank, true);  // Mark all validators active for now
    char *l_penalty_group = s_get_penalty_group(a_session->chain->net_id);
    size_t l_penalties_count = 0;
    dap_global_db_obj_t *l_objs = dap_global_db_get_all_sync(l_penalty_group, &l_penalties_count);
    for (size_t i = 0; i < l_penalties_count; i++) {
        dap_chain_addr_t *l_validator_addr = dap_chain_addr_from_str(l_objs[i].key);
        if (!l_validator_addr) {
            log_it(L_WARNING, "Unreadable address in esbocs global DB group");
            dap_global_db_del_sync(l_penalty_group, l_objs[i].key);
            continue;
        }
        if (l_validator_addr->net_id.uint64 != a_session->chain->net_id.uint64) {
            log_it(L_ERROR, "Wrong destination net ID %" DAP_UINT64_FORMAT_x "session net ID %" DAP_UINT64_FORMAT_x,
                                                        l_validator_addr->net_id.uint64, a_session->chain->net_id.uint64);
            dap_global_db_del_sync(l_penalty_group, l_objs[i].key);
            continue;
        }
        if (dap_chain_net_srv_stake_mark_validator_active(l_validator_addr, false)) {
            log_it(L_ERROR, "Validator with signing address %s not found in network %s",
                                                        l_objs[i].key, a_session->chain->net_name);
            dap_global_db_del_sync(l_penalty_group, l_objs[i].key);
            continue;
        }
    }
    dap_global_db_objs_delete(l_objs, l_penalties_count);
    dap_store_obj_t *l_last_raw = dap_global_db_driver_read_last(l_penalty_group, false);
    if (l_last_raw) {
        a_session->db_hash = dap_global_db_driver_hash_get(l_last_raw);
        dap_store_obj_free_one(l_last_raw);
    }
    DAP_DELETE(l_penalty_group);
    a_session->is_actual_hash = true;
}

static void s_session_send_startsync(void *a_arg)
{
    dap_chain_esbocs_session_t *a_session = (dap_chain_esbocs_session_t*)a_arg;
    if (a_session->cur_round.sync_sent)
        return;     // Sync message already was sent
    dap_chain_hash_fast_t l_last_block_hash;
    dap_chain_get_atom_last_hash(a_session->chain, c_dap_chain_cell_id_null, &l_last_block_hash);
    a_session->ts_round_sync_start = dap_time_now();
    if (!dap_hash_fast_compare(&l_last_block_hash, &a_session->cur_round.last_block_hash))
        return;     // My last block hash has changed, skip sync message
    if (!a_session->is_actual_hash)
        s_db_calc_sync_hash(a_session);
    if (PVT(a_session->esbocs)->debug) {
        dap_string_t *l_addr_list = dap_string_new("");
        for (dap_list_t *it = a_session->cur_round.validators_list; it; it = it->next) {
            dap_string_append_printf(l_addr_list, NODE_ADDR_FP_STR"; ",
                                     NODE_ADDR_FP_ARGS_S(((dap_chain_esbocs_validator_t *)it->data)->node_addr));
        }
        const char *l_sync_hash = dap_global_db_driver_hash_print(a_session->db_hash);
        log_it(L_MSG, "net:%s, chain:%s, round:%"DAP_UINT64_FORMAT_U"."
                       " Sent START_SYNC pkt, sync attempt %"DAP_UINT64_FORMAT_U" current validators list: %s DB sync hash %s",
                            a_session->chain->net_name, a_session->chain->name, a_session->cur_round.id,
                                a_session->cur_round.sync_attempt, l_addr_list->str, l_sync_hash);
        dap_string_free(l_addr_list, true);
    }
    struct sync_params l_params = { .attempt = a_session->cur_round.sync_attempt, .db_hash = a_session->db_hash };
    s_message_send(a_session, DAP_CHAIN_ESBOCS_MSG_TYPE_START_SYNC, &l_last_block_hash,
                   &l_params, sizeof(struct sync_params),
                   a_session->cur_round.all_validators);
    a_session->cur_round.sync_sent = true;
}

static void s_session_update_penalty(dap_chain_esbocs_session_t *a_session)
{
    for (dap_list_t *it = a_session->cur_round.all_validators; it; it = it->next) {
        if (((dap_chain_esbocs_validator_t *)it->data)->is_synced)
            continue;   // Penalty for non synced participants only
        dap_chain_esbocs_penalty_item_t *l_item = NULL;
        dap_chain_addr_t *l_signing_addr = &((dap_chain_esbocs_validator_t *)it->data)->signing_addr;
        HASH_FIND(hh, a_session->penalty, l_signing_addr, sizeof(*l_signing_addr), l_item);
        if (!l_item) {
            DAP_NEW_Z_RET(l_item, dap_chain_esbocs_penalty_item_t, NULL);
            l_item->signing_addr = *l_signing_addr;
            HASH_ADD(hh, a_session->penalty, signing_addr, sizeof(*l_signing_addr), l_item);
        }
        if (l_item->miss_count < DAP_CHAIN_ESBOCS_PENALTY_KICK) {
            if (PVT(a_session->esbocs)->debug) {
                const char *l_addr_str = dap_chain_hash_fast_to_str_static(&l_signing_addr->data.hash_fast);
                log_it(L_DEBUG, "Increment miss count %d for addr %s. Miss count for kick is %d",
                                        l_item->miss_count, l_addr_str, DAP_CHAIN_ESBOCS_PENALTY_KICK);
            }
            l_item->miss_count++;
        }
    }
}

static void s_session_round_clear(dap_chain_esbocs_session_t *a_session)
{
    dap_chain_esbocs_message_item_t *l_message_item, *l_message_tmp;
    HASH_ITER(hh, a_session->cur_round.message_items, l_message_item, l_message_tmp) {
        HASH_DEL(a_session->cur_round.message_items, l_message_item);
        DAP_DEL_MULTY(l_message_item->message, l_message_item);
    }
    dap_chain_esbocs_store_t *l_store_item, *l_store_tmp;
    HASH_ITER(hh, a_session->cur_round.store_items, l_store_item, l_store_tmp) {
        HASH_DEL(a_session->cur_round.store_items, l_store_item);
        DAP_DEL_Z(l_store_item->candidate);
        dap_list_free_full(l_store_item->candidate_signs, NULL);
        DAP_DELETE(l_store_item);
    }
    dap_list_free_full(a_session->cur_round.validators_list, NULL);
    dap_list_free_full(a_session->cur_round.all_validators, NULL);

    DAP_DEL_Z(a_session->cur_round.directive);

    a_session->cur_round = (dap_chain_esbocs_round_t){
            .id = a_session->cur_round.id,
            .attempt_num = 1,
            .last_block_hash = a_session->cur_round.last_block_hash,
            .sync_attempt = a_session->cur_round.sync_attempt
    };
    a_session->db_hash = c_dap_global_db_driver_hash_blank;
    a_session->is_actual_hash = false;
}

static bool s_session_round_new(void *a_arg)
{
    dap_chain_esbocs_session_t *a_session = (dap_chain_esbocs_session_t*)a_arg;
    if (!a_session->round_fast_forward)
        s_session_update_penalty(a_session);
    s_session_round_clear(a_session);
    a_session->cur_round.id++;
    a_session->cur_round.sync_attempt++;
    a_session->state = DAP_CHAIN_ESBOCS_SESSION_STATE_WAIT_START;
    a_session->ts_round_sync_start = 0;
    a_session->ts_stage_entry = 0;

    dap_hash_fast_t l_last_block_hash;
    dap_chain_get_atom_last_hash(a_session->chain, c_dap_chain_cell_id_null, &l_last_block_hash);
    if (!dap_hash_fast_compare(&l_last_block_hash, &a_session->cur_round.last_block_hash) ||
            (!dap_hash_fast_is_blank(&l_last_block_hash) &&
                dap_hash_fast_is_blank(&a_session->cur_round.last_block_hash))) {
        a_session->cur_round.last_block_hash = l_last_block_hash;
        if (!a_session->round_fast_forward)
            a_session->cur_round.sync_attempt = 1;
    }
    if (!PVT(a_session->esbocs)->emergency_mode) {
        a_session->cur_round.validators_list = s_get_validators_list(a_session->esbocs,
                                                                     &a_session->cur_round.last_block_hash,
                                                                     a_session->cur_round.sync_attempt - 1,
                                                                     NULL, 0);
        if (!a_session->cur_round.validators_list) {
            log_it(L_WARNING, "Minimum active validators not found");
            a_session->ts_round_sync_start = dap_time_now();
            a_session->sync_failed = true;
            return false;
        }
    }
    dap_list_t *l_validators = dap_chain_net_srv_stake_get_validators(a_session->chain->net_id, false, NULL);
    a_session->cur_round.all_validators = dap_list_copy_deep(l_validators, s_callback_list_form, NULL);
    dap_list_free_full(l_validators, NULL);
    bool l_round_already_started = a_session->round_fast_forward;
    dap_chain_esbocs_sync_item_t *l_item = NULL, *l_tmp;
    HASH_FIND(hh, a_session->sync_items, &a_session->cur_round.last_block_hash, sizeof(dap_hash_fast_t), l_item);
    if (l_item) {
        debug_if(PVT(a_session->esbocs)->debug,
                 L_MSG, "net:%s, chain:%s, round:%"DAP_UINT64_FORMAT_U" already started. Process sync messages",
                            a_session->chain->net_name, a_session->chain->name, a_session->cur_round.id);
        l_round_already_started = true;
        for (dap_list_t *it = l_item->messages; it; it = it->next) {
            dap_chain_esbocs_message_t *l_msg = it->data;
            size_t l_msg_size = s_get_esbocs_message_size(l_msg);
            s_session_packet_in(a_session, NULL, (uint8_t *)l_msg, l_msg_size);
        }
    }
    HASH_ITER(hh, a_session->sync_items, l_item, l_tmp) {
        HASH_DEL(a_session->sync_items, l_item);
        dap_list_free_full(l_item->messages, NULL);
        DAP_DELETE(l_item);
    }

    if (!a_session->cur_round.sync_sent) {
        uint16_t l_sync_send_delay =  a_session->sync_failed ?
                                            s_get_round_skip_timeout(a_session) :
                                            PVT(a_session->esbocs)->new_round_delay;
        if (l_round_already_started)
            l_sync_send_delay = 0;
        debug_if(PVT(a_session->esbocs)->debug, L_MSG,
                 "net:%s, chain:%s, round:%"DAP_UINT64_FORMAT_U" start. Syncing validators in %u seconds",
                    a_session->chain->net_name, a_session->chain->name,
                        a_session->cur_round.id, l_sync_send_delay);
        if (l_sync_send_delay)
            dap_proc_thread_timer_add_pri(a_session->proc_thread, s_session_send_startsync, a_session,
                                          l_sync_send_delay * 1000, true, DAP_QUEUE_MSG_PRIORITY_NORMAL);
        else
            s_session_send_startsync(a_session);
    }
    a_session->round_fast_forward = false;
    a_session->new_round_enqueued = false;
    a_session->sync_failed = false;
    a_session->listen_ensure = 0;
    return false;
}

static void s_session_attempt_new(dap_chain_esbocs_session_t *a_session)
{
    if (++a_session->cur_round.attempt_num > PVT(a_session->esbocs)->round_attempts_max) {
        a_session->state = DAP_CHAIN_ESBOCS_SESSION_STATE_WAIT_START;
        return;
    }
    for (dap_list_t *it = a_session->cur_round.validators_list; it; it = it->next) {
        dap_chain_esbocs_validator_t *l_validator = it->data;
        if (l_validator->is_synced && !l_validator->is_chosen) {
            // We have synced validator with no submitted candidate
            debug_if(PVT(a_session->esbocs)->debug, L_MSG, "net:%s, chain:%s, round:%"DAP_UINT64_FORMAT_U". Attempt:%hhu is started",
                                                                a_session->chain->net_name, a_session->chain->name,
                                                                    a_session->cur_round.id, a_session->cur_round.attempt_num);
            s_session_state_change(a_session, DAP_CHAIN_ESBOCS_SESSION_STATE_WAIT_PROC, dap_time_now());
            return;
        }
    }
    debug_if(PVT(a_session->esbocs)->debug, L_MSG, "net:%s, chain:%s, round:%"DAP_UINT64_FORMAT_U". "
                                                    "All synced validators already tryed their attempts",
                                                        a_session->chain->net_name, a_session->chain->name,
                                                            a_session->cur_round.id);
    a_session->cur_round.attempt_num = PVT(a_session->esbocs)->round_attempts_max + 1;
    a_session->state = DAP_CHAIN_ESBOCS_SESSION_STATE_WAIT_START;
}

static uint64_t s_session_calc_current_round_id(dap_chain_esbocs_session_t *a_session)
{
    uint16_t l_total_validators_count = dap_list_length(a_session->cur_round.all_validators);
    struct {
        uint64_t id;
        uint16_t counter;
    } l_id_candidates[l_total_validators_count];
    uint16_t l_fill_idx = 0;
    for (dap_list_t *it = a_session->cur_round.all_validators; it ;it = it->next) {
        dap_chain_esbocs_validator_t *l_validator = it->data;
        if (!l_validator->is_synced)
            continue;
        uint64_t l_id_candidate = 0;
        for (dap_chain_esbocs_message_item_t *l_item = a_session->cur_round.message_items; l_item; l_item = l_item->hh.next) {
            if (l_item->message->hdr.type == DAP_CHAIN_ESBOCS_MSG_TYPE_START_SYNC &&
                    ((struct sync_params *)l_item->message->msg_n_sign)->attempt == a_session->cur_round.sync_attempt &&
                    dap_chain_addr_compare(&l_item->signing_addr, &l_validator->signing_addr)) {
                l_id_candidate = l_item->message->hdr.round_id;
                break;
            }
        }
        if (l_id_candidate == 0) {
            const char *l_signing_addr_str = dap_chain_hash_fast_to_str_static(&l_validator->signing_addr.data.hash_fast);
            log_it(L_ERROR, "Can't find sync message of synced validator %s", l_signing_addr_str);
            continue;
        }
        bool l_candidate_found = false;
        for (uint16_t i = 0; i < l_fill_idx; i++)
            if (l_id_candidates[i].id == l_id_candidate) {
                l_id_candidates[i].counter++;
                l_candidate_found = true;
                break;
            }
        if (!l_candidate_found) {
            l_id_candidates[l_fill_idx].id = l_id_candidate;
            l_id_candidates[l_fill_idx].counter = 1;
            if (++l_fill_idx > l_total_validators_count) {
                log_it(L_ERROR, "Count of sync messages with same sync attempt is greater"
                                  " than total validators count %hu > %hu",
                                    l_fill_idx, l_total_validators_count);
                l_fill_idx--;
                break;
            }
        }
    }
    uint64_t l_ret = 0;
    uint16_t l_counter_max = 0;
    for (uint16_t i = 0; i < l_fill_idx; i++) {
        if (l_id_candidates[i].counter > l_counter_max) { // Choose maximum counter
            l_counter_max = l_id_candidates[i].counter;
            l_ret = l_id_candidates[i].id;
        } else if (l_id_candidates[i].counter == l_counter_max) // Choose maximum round ID
            l_ret = dap_max(l_ret, l_id_candidates[i].id);
    }
    return l_ret ? l_ret : a_session->cur_round.id;
}

static int s_signs_sort_callback(dap_list_t *a_sign1, dap_list_t *a_sign2)
{
    dap_sign_t  *l_sign1 = a_sign1->data,
                *l_sign2 = a_sign2->data;
    if (!l_sign1 || !l_sign2) {
        log_it(L_CRITICAL, "Invalid element");
        return 0;
    }
    size_t  l_size1 = dap_sign_get_size(l_sign1),
            l_size2 = dap_sign_get_size(l_sign2),
            l_size_min = dap_min(l_size1, l_size2);

    int l_ret = memcmp(l_sign1, l_sign2, l_size_min);
    if (!l_ret) {
        l_ret = l_size1 == l_size2 ? 0 : l_size1 > l_size2 ? 1 : -1;
    }
    return l_ret;
}

<<<<<<< HEAD
static bool s_session_directive_ready(dap_chain_esbocs_session_t *a_session)
{
    size_t l_list_length = dap_list_length(a_session->cur_round.all_validators);
    if (a_session->cur_round.total_validators_synced * 3 < l_list_length * 2)
        return false; // Not a valid round, less than 2/3 participants
    bool l_kick = false;
=======
static bool s_session_directive_ready(dap_chain_esbocs_session_t *a_session, bool * a_kick, dap_chain_addr_t * a_signing_addr)
{
    size_t l_list_length = dap_list_length(a_session->cur_round.all_validators);
    if (a_session->cur_round.total_validators_synced * 3 < l_list_length * 2) {
        log_it(L_INFO, "Not enough validator online for derictive, all_validators = %u, current = %u", l_list_length, a_session->cur_round.total_validators_synced);
        return false; // Not a valid round, less than 2/3 participants
    }
    debug_if(PVT(a_session->esbocs)->debug, L_MSG, "Current consensus online %hu from %zu is acceptable, so issue the directive",
                                                    a_session->cur_round.total_validators_synced, l_list_length);
>>>>>>> e4578f6f
    dap_chain_esbocs_penalty_item_t *l_item, *l_tmp;
    HASH_ITER(hh, a_session->penalty, l_item, l_tmp) {
        int l_key_state = dap_chain_net_srv_stake_key_delegated(&l_item->signing_addr);
        if (l_key_state == 0) {
            HASH_DEL(a_session->penalty, l_item);
            DAP_DELETE(l_item);
            continue;
        }
        if (l_item->miss_count >= DAP_CHAIN_ESBOCS_PENALTY_KICK && l_key_state == 1) {
<<<<<<< HEAD
            l_kick = true;
            return true;
        }
        if (l_item->miss_count == 0 && l_key_state == -1)
            return false;
    }
    if (!l_item)
        return true;
}

static dap_chain_esbocs_directive_t* s_session_directive_compose(dap_chain_esbocs_session_t *a_session) {
    size_t l_list_length = dap_list_length(a_session->cur_round.all_validators);
    debug_if(PVT(a_session->esbocs)->debug, L_MSG, "Current consensus online %hu from %zu is acceptable, so issue the directive",
                                                a_session->cur_round.total_validators_synced, l_list_length);
                                                    bool l_kick = false;
    dap_chain_esbocs_penalty_item_t *l_item = NULL, *l_tmp = NULL;
    HASH_ITER(hh, a_session->penalty, l_item, l_tmp) {
        int l_key_state = dap_chain_net_srv_stake_key_delegated(&l_item->signing_addr);
        if (l_item->miss_count >= DAP_CHAIN_ESBOCS_PENALTY_KICK && l_key_state == 1) {
            l_kick = true;
            break;
        }
    }
    uint32_t l_directive_size = s_directive_calc_size(l_kick ? DAP_CHAIN_ESBOCS_DIRECTIVE_KICK : DAP_CHAIN_ESBOCS_DIRECTIVE_LIFT);
=======
            *a_kick = true;
            return true;
        }
        if (l_item->miss_count == 0 && l_key_state == -1)
            *a_kick = false;
            return true;
    }
    if (!l_item)
        return false;
    return true;
}

static dap_chain_esbocs_directive_t* s_session_directive_compose(dap_chain_esbocs_session_t *a_session, bool a_kick, dap_chain_addr_t * a_signing_addr) {
    uint32_t l_directive_size = s_directive_calc_size(a_kick ? DAP_CHAIN_ESBOCS_DIRECTIVE_KICK : DAP_CHAIN_ESBOCS_DIRECTIVE_LIFT);
>>>>>>> e4578f6f
    dap_chain_esbocs_directive_t *l_ret = NULL;
    DAP_NEW_Z_SIZE_RET_VAL(l_ret, dap_chain_esbocs_directive_t, l_directive_size, NULL, NULL);
    l_ret->version = DAP_CHAIN_ESBOCS_DIRECTIVE_VERSION;
    l_ret->type = a_kick ? DAP_CHAIN_ESBOCS_DIRECTIVE_KICK : DAP_CHAIN_ESBOCS_DIRECTIVE_LIFT;
    l_ret->size = l_directive_size;
    l_ret->timestamp = dap_nanotime_now();
    dap_tsd_t *l_tsd = (dap_tsd_t *)l_ret->tsd;
    l_tsd->type = DAP_CHAIN_ESBOCS_DIRECTIVE_TSD_TYPE_ADDR;
    l_tsd->size = sizeof(dap_chain_addr_t);
    *(dap_chain_addr_t *)l_tsd->data = *a_signing_addr;
    return l_ret;
}

static void s_session_state_change(dap_chain_esbocs_session_t *a_session, enum s_esbocs_session_state a_new_state, dap_time_t a_time)
{
    if (a_new_state != DAP_CHAIN_ESBOCS_SESSION_STATE_PREVIOUS)
        a_session->old_state = a_session->state;

    a_session->state = a_new_state;
    a_session->ts_stage_entry = a_time;

    switch (a_new_state) {

    case DAP_CHAIN_ESBOCS_SESSION_STATE_WAIT_PROC: {
        dap_chain_esbocs_validator_t *l_validator = NULL;
        if (!a_session->cur_round.validators_list && PVT(a_session->esbocs)->emergency_mode) {
            for (dap_list_t *it = a_session->cur_round.all_validators; it; it = it->next) {
                l_validator = it->data;
                if (l_validator->is_synced)
                    a_session->cur_round.validators_list = dap_list_append(
                                a_session->cur_round.validators_list, DAP_DUP(l_validator));
            }
        }
        for (dap_list_t *it = a_session->cur_round.validators_list; it; it = it->next) {
            l_validator = it->data;
            if (l_validator->is_synced && !l_validator->is_chosen) {
                l_validator->is_chosen = true;
                break;
            }
        }
        if (!l_validator) {
            log_it(L_CRITICAL, "l_validator is NULL");
            break;
        }
        a_session->cur_round.attempt_submit_validator = l_validator->signing_addr;
        if (dap_chain_addr_compare(&a_session->cur_round.attempt_submit_validator, &a_session->my_signing_addr)) {
            dap_chain_esbocs_directive_t *l_directive = NULL;
#ifdef DAP_CHAIN_CS_ESBOCS_DIRECTIVE_SUPPORT
<<<<<<< HEAD
            if (!a_session->cur_round.directive && !PVT(a_session->esbocs)->emergency_mode)
                if (s_session_directive_ready(a_session))
                    l_directive = s_session_directive_compose(a_session);
=======
            if (!a_session->cur_round.directive && !PVT(a_session->esbocs)->emergency_mode) {
                bool l_kick = false;
                dap_chain_addr_t* l_signing_addr = NULL;
                if (s_session_directive_ready(a_session, &l_kick, l_signing_addr))
                    l_directive = s_session_directive_compose(a_session, l_kick, l_signing_addr);
            }
>>>>>>> e4578f6f
#endif
            if (l_directive) {
                dap_hash_fast_t l_directive_hash;
                dap_hash_fast(l_directive, l_directive->size, &l_directive_hash);
                if (PVT(a_session->esbocs)->debug) {
                    const char *l_candidate_hash_str = dap_chain_hash_fast_to_str_static(&l_directive_hash);
                    log_it(L_MSG, "net:%s, chain:%s, round:%"DAP_UINT64_FORMAT_U", attempt:%hhu. Put on the vote my directive:%s",
                            a_session->chain->net_name, a_session->chain->name,
                                a_session->cur_round.id, a_session->cur_round.attempt_num, l_candidate_hash_str);
                }
                a_session->esbocs->last_directive_vote_timestamp = dap_time_now();
                s_message_send(a_session, DAP_CHAIN_ESBOCS_MSG_TYPE_DIRECTIVE, &l_directive_hash,
                                    l_directive, l_directive->size, a_session->cur_round.all_validators);
                DAP_DELETE(l_directive);
            } else
                s_session_candidate_submit(a_session);
        } else {
            for (dap_chain_esbocs_message_item_t *l_item = a_session->cur_round.message_items; l_item; l_item = l_item->hh.next) {
                if (l_item->message->hdr.type == DAP_CHAIN_ESBOCS_MSG_TYPE_SUBMIT &&
                        dap_chain_addr_compare(&l_item->signing_addr, &a_session->cur_round.attempt_submit_validator)) {
                    dap_hash_fast_t *l_candidate_hash = &l_item->message->hdr.candidate_hash;
                    if (dap_hash_fast_is_blank(l_candidate_hash))
                        s_session_attempt_new(a_session);
                    else {
                        dap_chain_esbocs_store_t *l_store = NULL;
                        HASH_FIND(hh, a_session->cur_round.store_items, l_candidate_hash, sizeof(dap_chain_hash_fast_t), l_store);
                        if (l_store) {
                            a_session->cur_round.attempt_candidate_hash = *l_candidate_hash;
                            s_session_state_change(a_session, DAP_CHAIN_ESBOCS_SESSION_STATE_WAIT_SIGNS, dap_time_now());
                            // Verify and vote already submitted candidate
                            s_session_candidate_verify(a_session, l_store->candidate, l_store->candidate_size, l_candidate_hash);
                        }
                    }
                    break;
                }
            }
        }
    } break;

    case DAP_CHAIN_ESBOCS_SESSION_STATE_WAIT_VOTING: {
        if (a_session->old_state == DAP_CHAIN_ESBOCS_SESSION_STATE_WAIT_PROC) {
            // Clear mark of chosen to submit validator to allow it to submit candidate
            dap_list_t *l_list = s_validator_check(
                        &a_session->cur_round.attempt_submit_validator,
                        a_session->cur_round.validators_list
                        );
            dap_chain_esbocs_validator_t *l_validator = l_list ? l_list->data : NULL;
            if (!l_validator || !l_validator->is_chosen) {
                const char *l_addr = dap_chain_hash_fast_to_str_static(&a_session->cur_round.attempt_submit_validator.data.hash_fast);
                log_it(L_MSG, "Error: can't find current attmempt submit validator %s in signers list", l_addr);
            }
            if (l_validator && l_validator->is_chosen)
                l_validator->is_chosen = false;
        } else if (s_validator_check(&a_session->my_signing_addr, a_session->cur_round.validators_list))
            a_session->old_state = DAP_CHAIN_ESBOCS_SESSION_STATE_WAIT_PROC;
    } break;

    case DAP_CHAIN_ESBOCS_SESSION_STATE_WAIT_FINISH: {
        dap_chain_esbocs_store_t *l_store = NULL;
        HASH_FIND(hh, a_session->cur_round.store_items, &a_session->cur_round.attempt_candidate_hash, sizeof(dap_hash_fast_t), l_store);
        if (!l_store) {
            log_it(L_ERROR, "No finish candidate found!");
            break;
        }
        l_store->candidate_signs = dap_list_sort(l_store->candidate_signs, s_signs_sort_callback);
        size_t l_candidate_size_exclude_signs = l_store->candidate_size;
        for (dap_list_t *it = l_store->candidate_signs; it; it = it->next) {
            dap_sign_t *l_candidate_sign = (dap_sign_t *)it->data;
            size_t l_candidate_sign_size = dap_sign_get_size(l_candidate_sign);
            dap_chain_addr_t l_signing_addr_cur;
            dap_chain_addr_fill_from_sign(&l_signing_addr_cur, l_candidate_sign, a_session->chain->net_id);
            l_store->candidate = DAP_REALLOC(l_store->candidate, l_store->candidate_size + l_candidate_sign_size);
            if (dap_chain_addr_compare(&l_signing_addr_cur, &a_session->cur_round.attempt_submit_validator) &&
                                       l_store->candidate_size != l_candidate_size_exclude_signs) {
                // If it's the primary attempt validator sign, place it in the beginnig
                if (l_store->candidate_size > l_candidate_size_exclude_signs)
                    memmove((byte_t *)l_store->candidate + l_candidate_size_exclude_signs + l_candidate_sign_size,
                            (byte_t *)l_store->candidate + l_candidate_size_exclude_signs,
                            l_store->candidate_size - l_candidate_size_exclude_signs);
                memcpy((byte_t *)l_store->candidate + l_candidate_size_exclude_signs, l_candidate_sign, l_candidate_sign_size);
            } else
                memcpy(((byte_t *)l_store->candidate) + l_store->candidate_size, l_candidate_sign, l_candidate_sign_size);
            l_store->candidate_size += l_candidate_sign_size;
        }
        l_store->candidate->hdr.meta_n_datum_n_signs_size = l_store->candidate_size - sizeof(l_store->candidate->hdr);
        dap_hash_fast(l_store->candidate, l_store->candidate_size, &l_store->precommit_candidate_hash);
        // Process received earlier PreCommit messages
        dap_chain_esbocs_message_item_t *l_chain_message, *l_chain_message_tmp;
        uint64_t l_cur_round_id = a_session->cur_round.id;
        HASH_ITER(hh, a_session->cur_round.message_items, l_chain_message, l_chain_message_tmp) {
            if (l_chain_message->message->hdr.type == DAP_CHAIN_ESBOCS_MSG_TYPE_PRE_COMMIT &&
                dap_hash_fast_compare(&l_chain_message->message->hdr.candidate_hash, &a_session->cur_round.attempt_candidate_hash))
            {
                s_session_candidate_precommit(a_session, l_chain_message->message);
                if (a_session->cur_round.id != l_cur_round_id)
                    break;
            }
        }
        // Send own PreCommit
        s_message_send(a_session, DAP_CHAIN_ESBOCS_MSG_TYPE_PRE_COMMIT, &l_store->candidate_hash,
                            &l_store->precommit_candidate_hash, sizeof(dap_chain_hash_fast_t),
                                a_session->cur_round.validators_list);
    } break;

    case DAP_CHAIN_ESBOCS_SESSION_STATE_PREVIOUS: {
        if (a_session->old_state != DAP_CHAIN_ESBOCS_SESSION_STATE_PREVIOUS)
            s_session_state_change(a_session, a_session->old_state, a_time);
        else {
            log_it(L_ERROR, "No previous state registered, can't roll back");
            if (!a_session->new_round_enqueued) {
                a_session->new_round_enqueued = true;
                dap_proc_thread_callback_add(a_session->proc_thread, s_session_round_new, a_session);
            }
        }
    }
    default:
        break;
    }
}

static void s_session_proc_state(void *a_arg)
{
    dap_chain_esbocs_session_t *l_session = a_arg;
    if (!l_session->cs_timer)
        return; // Timer is inactive
    bool l_cs_debug = PVT(l_session->esbocs)->debug;
    dap_time_t l_time = dap_time_now();
    switch (l_session->state) {
    case DAP_CHAIN_ESBOCS_SESSION_STATE_WAIT_START: {
        l_session->listen_ensure = 1;
        bool l_round_skip = PVT(l_session->esbocs)->emergency_mode ?
                    false : !s_validator_check(&l_session->my_signing_addr, l_session->cur_round.validators_list);
        if (l_session->ts_round_sync_start && l_time - l_session->ts_round_sync_start >=
                (dap_time_t)PVT(l_session->esbocs)->round_start_sync_timeout +
                    (l_session->sync_failed ? s_get_round_skip_timeout(l_session) : 0)) {
            if (l_session->cur_round.attempt_num > PVT(l_session->esbocs)->round_attempts_max ) {
                debug_if(PVT(l_session->esbocs)->debug, L_MSG, "net:%s, chain:%s, round:%"DAP_UINT64_FORMAT_U"."
                                                                " Round finished by reason: attempts is out",
                                                                    l_session->chain->net_name, l_session->chain->name,
                                                                        l_session->cur_round.id);
                if (!l_session->new_round_enqueued) {
                    l_session->new_round_enqueued = true;
                    dap_proc_thread_callback_add(l_session->proc_thread, s_session_round_new, l_session);
                }
                break;
            }
            uint16_t l_min_validators_synced = PVT(l_session->esbocs)->emergency_mode ?
                        l_session->cur_round.total_validators_synced : l_session->cur_round.validators_synced_count;
            if (l_min_validators_synced >= PVT(l_session->esbocs)->min_validators_count && !l_round_skip) {
                l_session->cur_round.id = s_session_calc_current_round_id(l_session);
                debug_if(l_cs_debug, L_MSG, "net:%s, chain:%s, round:%"DAP_UINT64_FORMAT_U", attempt:%hhu."
                                            " Minimum count of validators are synchronized, wait to submit candidate",
                                                l_session->chain->net_name, l_session->chain->name,
                                                    l_session->cur_round.id, l_session->cur_round.attempt_num);
                s_session_state_change(l_session, DAP_CHAIN_ESBOCS_SESSION_STATE_WAIT_PROC, l_time);
            } else { // timeout start sync
                debug_if(l_cs_debug, L_MSG, "net:%s, chain:%s, round:%"DAP_UINT64_FORMAT_U", attempt:%hhu."
                                            " Round finished by reason: %s",
                                                l_session->chain->net_name, l_session->chain->name,
                                                    l_session->cur_round.id, l_session->cur_round.attempt_num,
                                                        l_round_skip ? "skipped" : "can't synchronize minimum number of validators");
                l_session->sync_failed = true;
                if (!l_session->new_round_enqueued) {
                    l_session->new_round_enqueued = true;
                    dap_proc_thread_callback_add(l_session->proc_thread, s_session_round_new, l_session);
                }
            }
        }
    } break;
    case DAP_CHAIN_ESBOCS_SESSION_STATE_WAIT_PROC:
        if (l_time - l_session->ts_stage_entry >= PVT(l_session->esbocs)->round_attempt_timeout * l_session->listen_ensure) {
            l_session->listen_ensure += 2;
            debug_if(l_cs_debug, L_MSG, "net:%s, chain:%s, round:%"DAP_UINT64_FORMAT_U", attempt:%hhu."
                                        " Attempt finished by reason: haven't cantidate submitted",
                                            l_session->chain->net_name, l_session->chain->name,
                                                l_session->cur_round.id, l_session->cur_round.attempt_num);
            s_session_attempt_new(l_session);
        }
        break;
    case DAP_CHAIN_ESBOCS_SESSION_STATE_WAIT_SIGNS:
        if (l_time - l_session->ts_stage_entry >= PVT(l_session->esbocs)->round_attempt_timeout) {
            dap_chain_esbocs_store_t *l_store = NULL;
            HASH_FIND(hh, l_session->cur_round.store_items, &l_session->cur_round.attempt_candidate_hash, sizeof(dap_hash_fast_t), l_store);
            if (!l_store) {
                log_it(L_ERROR, "No round candidate found!");
                s_session_attempt_new(l_session);
                break;
            }
            if (dap_list_length(l_store->candidate_signs) >= PVT(l_session->esbocs)->min_validators_count) {
                if(l_cs_debug) {
                    const char *l_candidate_hash_str = dap_chain_hash_fast_to_str_static(&l_session->cur_round.attempt_candidate_hash);
                    log_it(L_MSG, "net:%s, chain:%s, round:%"DAP_UINT64_FORMAT_U", attempt:%hhu"
                                            " Candidate %s collected sings of minimum number of validators, so to sent PRE_COMMIT",
                                                l_session->chain->net_name, l_session->chain->name, l_session->cur_round.id,
                                                    l_session->cur_round.attempt_num, l_candidate_hash_str);
                }
                s_session_state_change(l_session, DAP_CHAIN_ESBOCS_SESSION_STATE_WAIT_FINISH, l_time);
                break;
            }
            debug_if(l_cs_debug, L_MSG, "net:%s, chain:%s, round:%"DAP_UINT64_FORMAT_U", attempt:%hhu."
                                        " Attempt finished by reason: cant't collect minimum number of validator's signs",
                                            l_session->chain->net_name, l_session->chain->name,
                                                l_session->cur_round.id, l_session->cur_round.attempt_num);
            s_session_attempt_new(l_session);
        }
        break;
    case DAP_CHAIN_ESBOCS_SESSION_STATE_WAIT_FINISH:
        if (l_time - l_session->ts_stage_entry >= PVT(l_session->esbocs)->round_attempt_timeout * 2) {
            debug_if(l_cs_debug, L_MSG, "net:%s, chain:%s, round:%"DAP_UINT64_FORMAT_U", attempt:%hhu."
                                        " Attempt finished by reason: cant't collect minimum number of validator's precommits with same final hash",
                                            l_session->chain->net_name, l_session->chain->name,
                                                l_session->cur_round.id, l_session->cur_round.attempt_num);
            s_session_attempt_new(l_session);
        }
        break;
    case DAP_CHAIN_ESBOCS_SESSION_STATE_WAIT_VOTING:
        if (l_time - l_session->ts_stage_entry >= PVT(l_session->esbocs)->round_attempt_timeout * 2) {
            const char *l_hash_str = dap_chain_hash_fast_to_str_static(&l_session->cur_round.directive_hash);
            debug_if(l_cs_debug, L_MSG, "net:%s, chain:%s, round:%"DAP_UINT64_FORMAT_U", attempt:%hhu."
                                        " Voting finished by reason: cant't collect minimum number of validator's votes for directive %s",
                                            l_session->chain->net_name, l_session->chain->name,
                                                l_session->cur_round.id, l_session->cur_round.attempt_num,
                                                    l_hash_str);
            s_session_state_change(l_session, DAP_CHAIN_ESBOCS_SESSION_STATE_PREVIOUS, l_time);
        }
        break;
    default:
        break;
    }
}

static void s_message_chain_add(dap_chain_esbocs_session_t *a_session,
                                dap_chain_esbocs_message_t *a_message,
                                size_t a_message_size,
                                dap_chain_hash_fast_t *a_message_hash,
                                dap_chain_addr_t *a_signing_addr)
{
    if (NULL == a_message) {
        log_it(L_ERROR, "Argument is NULL for s_message_chain_add");
        return;
    }
    dap_chain_esbocs_round_t *l_round = &a_session->cur_round;
    dap_chain_esbocs_message_item_t *l_message_item = NULL;
    DAP_NEW_Z_RET(l_message_item, dap_chain_esbocs_message_item_t, NULL);
    if (!a_message_hash) {
        dap_chain_hash_fast_t l_message_hash;
        dap_hash_fast(a_message, a_message_size, &l_message_hash);
        l_message_item->message_hash = l_message_hash;
    } else
        l_message_item->message_hash = *a_message_hash;
    l_message_item->signing_addr = *a_signing_addr;
    l_message_item->message = DAP_DUP_SIZE(a_message, a_message_size);
    HASH_ADD(hh, l_round->message_items, message_hash, sizeof(l_message_item->message_hash), l_message_item);
}

static void s_session_candidate_submit(dap_chain_esbocs_session_t *a_session)
{
    dap_chain_t *l_chain = a_session->chain;
    dap_chain_cs_blocks_t *l_blocks = DAP_CHAIN_CS_BLOCKS(l_chain);
    size_t l_candidate_size = 0;
    dap_hash_fast_t l_candidate_hash = {0};
    dap_chain_node_mempool_process_all(a_session->chain, false);
    dap_chain_block_t *l_candidate = l_blocks->callback_new_block_move(l_blocks, &l_candidate_size);
    if (l_candidate && l_candidate_size) {
        if (PVT(a_session->esbocs)->emergency_mode)
            l_candidate_size = dap_chain_block_meta_add(&l_candidate, l_candidate_size, DAP_CHAIN_BLOCK_META_EMERGENCY, NULL, 0);
        if (PVT(a_session->esbocs)->check_signs_structure && l_candidate_size) {
            l_candidate_size = dap_chain_block_meta_add(&l_candidate, l_candidate_size, DAP_CHAIN_BLOCK_META_SYNC_ATTEMPT,
                                                        &a_session->cur_round.sync_attempt, sizeof(uint64_t));
            if (l_candidate_size)
                l_candidate_size = dap_chain_block_meta_add(&l_candidate, l_candidate_size, DAP_CHAIN_BLOCK_META_ROUND_ATTEMPT,
                                                            &a_session->cur_round.attempt_num, sizeof(uint8_t));
            if (l_candidate_size)
                 l_candidate_size = dap_chain_block_meta_add(&l_candidate, l_candidate_size, DAP_CHAIN_BLOCK_META_EXCLUDED_KEYS,
                                                            a_session->cur_round.excluded_list, (*a_session->cur_round.excluded_list + 1) * sizeof(uint16_t));
        }
        if (l_candidate_size) {
            dap_hash_fast(l_candidate, l_candidate_size, &l_candidate_hash);
            if (PVT(a_session->esbocs)->debug) {
                const char *l_candidate_hash_str = dap_chain_hash_fast_to_str_static(&l_candidate_hash);
                log_it(L_MSG, "net:%s, chain:%s, round:%"DAP_UINT64_FORMAT_U", attempt:%hhu. Submit my candidate %s",
                        a_session->chain->net_name, a_session->chain->name,
                            a_session->cur_round.id, a_session->cur_round.attempt_num, l_candidate_hash_str);
            }
        }
    }
    if (!l_candidate || !l_candidate_size) { // there is no my candidate, send null hash
        if (PVT(a_session->esbocs)->debug)
            log_it(L_MSG, "net:%s, chain:%s, round:%"DAP_UINT64_FORMAT_U", attempt:%hhu."
                          " I don't have a candidate. I submit a null candidate.",
                                a_session->chain->net_name, a_session->chain->name,
                                    a_session->cur_round.id, a_session->cur_round.attempt_num);
    }
    s_message_send(a_session, DAP_CHAIN_ESBOCS_MSG_TYPE_SUBMIT, &l_candidate_hash,
                    l_candidate, l_candidate_size, a_session->cur_round.validators_list);
    //Save candidate_hash
    memcpy(&(PVT(a_session->esbocs)->candidate_hash), &l_candidate_hash, sizeof(dap_hash_fast_t));
    a_session->esbocs->last_submitted_candidate_timestamp = dap_time_now();
}

static void s_session_candidate_verify(dap_chain_esbocs_session_t *a_session, dap_chain_block_t *a_candidate,
                                       size_t a_candidate_size, dap_hash_fast_t *a_candidate_hash)
{
    if (NULL == a_candidate) {
        log_it(L_ERROR, "Argument is NULL for s_session_candidate_verify");
        return;
    }
    // Process early received messages
    for (dap_chain_esbocs_message_item_t *l_item = a_session->cur_round.message_items; l_item; l_item = l_item->hh.next) {
        if (l_item->unprocessed &&
                (l_item->message->hdr.type == DAP_CHAIN_ESBOCS_MSG_TYPE_APPROVE ||
                    l_item->message->hdr.type == DAP_CHAIN_ESBOCS_MSG_TYPE_REJECT ||
                    l_item->message->hdr.type == DAP_CHAIN_ESBOCS_MSG_TYPE_COMMIT_SIGN) &&
                dap_hash_fast_compare(&l_item->message->hdr.candidate_hash, a_candidate_hash) &&
                l_item->message->hdr.attempt_num == a_session->cur_round.attempt_num) {
            s_session_packet_in(a_session, NULL, (uint8_t *)l_item->message, s_get_esbocs_message_size(l_item->message));
        }
    }
    // Process candidate
    a_session->processing_candidate = a_candidate;
    dap_chain_cs_blocks_t *l_blocks = DAP_CHAIN_CS_BLOCKS(a_session->chain);
    dap_chain_atom_verify_res_t l_verify_status = l_blocks->chain->callback_atom_verify(l_blocks->chain, a_candidate, a_candidate_size, a_candidate_hash);
    if (l_verify_status == ATOM_ACCEPT || l_verify_status == ATOM_FORK) {
        // validation - OK, gen event Approve
        s_message_send(a_session, DAP_CHAIN_ESBOCS_MSG_TYPE_APPROVE, a_candidate_hash,
                       NULL, 0, a_session->cur_round.validators_list);
        if (PVT(a_session->esbocs)->debug) {
            const char *l_candidate_hash_str = dap_chain_hash_fast_to_str_static(a_candidate_hash);
            log_it(L_MSG, "net:%s, chain:%s, round:%"DAP_UINT64_FORMAT_U", attempt:%hhu Sent APPROVE candidate %s",
                                a_session->chain->net_name, a_session->chain->name, a_session->cur_round.id,
                                        a_session->cur_round.attempt_num, l_candidate_hash_str);
        }
    } else {
        // validation - fail, gen event Reject
        s_message_send(a_session, DAP_CHAIN_ESBOCS_MSG_TYPE_REJECT, a_candidate_hash,
                       NULL, 0, a_session->cur_round.validators_list);
        if (PVT(a_session->esbocs)->debug) {
            const char *l_candidate_hash_str = dap_chain_hash_fast_to_str_static(a_candidate_hash);
            log_it(L_MSG, "net:%s, chain:%s, round:%"DAP_UINT64_FORMAT_U", attempt:%hhu Sent REJECT candidate %s",
                                a_session->chain->net_name, a_session->chain->name, a_session->cur_round.id,
                                        a_session->cur_round.attempt_num, l_candidate_hash_str);
        }
    }
    a_session->processing_candidate = NULL;
}

static void s_session_candidate_precommit(dap_chain_esbocs_session_t *a_session, dap_chain_esbocs_message_t *a_message)
{
    if (NULL == a_message) {
        log_it(L_ERROR, "Argument is NULL for s_session_candidate_precommit");
        return;
    }
    bool l_cs_debug = PVT(a_session->esbocs)->debug;
    uint16_t l_cs_level = PVT(a_session->esbocs)->min_validators_count;
    byte_t *l_message_data = a_message->msg_n_sign;
    dap_chain_hash_fast_t *l_candidate_hash = &a_message->hdr.candidate_hash;
    dap_chain_esbocs_store_t *l_store = NULL;
    const char *l_candidate_hash_str = NULL;
    HASH_FIND(hh, a_session->cur_round.store_items, l_candidate_hash, sizeof(dap_chain_hash_fast_t), l_store);
    if (!l_store) {
        l_candidate_hash_str = dap_chain_hash_fast_to_str_static(l_candidate_hash);
        log_it(L_MSG, "net:%s, chain:%s, round:%"DAP_UINT64_FORMAT_U", attempt:%hhu."
                          " Receive PRE_COMMIT message for unknown candidate %s",
                            a_session->chain->net_name, a_session->chain->name,
                                a_session->cur_round.id, a_message->hdr.attempt_num,
                                    l_candidate_hash_str);
        return;
    }

    if (dap_hash_fast_is_blank(&l_store->precommit_candidate_hash))
        // We have not yet precommit candidate. Message will be processed later
        return;
    dap_hash_fast_t *l_precommit_hash = (dap_hash_fast_t *)l_message_data;
    if (!dap_hash_fast_compare(l_precommit_hash, &l_store->precommit_candidate_hash)) {
        if (l_cs_debug) {
            l_candidate_hash_str = dap_chain_hash_fast_to_str_new(l_candidate_hash);
            char *l_my_precommit_hash_str = dap_chain_hash_fast_to_str_new(&l_store->precommit_candidate_hash);
            char *l_remote_precommit_hash_str = dap_chain_hash_fast_to_str_new(l_precommit_hash);
            log_it(L_MSG, "net:%s, chain:%s, round:%"DAP_UINT64_FORMAT_U", attempt:%hhu."
                          " Candidate %s has different final hash of local and remote validators\n"
                          "(%s and %s)",
                                a_session->chain->net_name, a_session->chain->name, a_session->cur_round.id,
                                    a_message->hdr.attempt_num, l_candidate_hash_str,
                                        l_my_precommit_hash_str, l_remote_precommit_hash_str);
            DAP_DEL_MULTY(l_candidate_hash_str, l_my_precommit_hash_str, l_remote_precommit_hash_str);
        }
        return;
    }

    if (l_cs_debug) {
        l_candidate_hash_str = dap_chain_hash_fast_to_str_static(l_candidate_hash);
        log_it(L_MSG, "net:%s, chain:%s, round:%"DAP_UINT64_FORMAT_U", attempt:%hhu."
                        " Receive PRE_COMMIT: candidate %s",
                            a_session->chain->net_name, a_session->chain->name, a_session->cur_round.id,
                                a_message->hdr.attempt_num, l_candidate_hash_str);
    }
    if (++l_store->precommit_count >= l_cs_level && !l_store->decide_commit &&
            dap_hash_fast_compare(&a_session->cur_round.attempt_candidate_hash, l_candidate_hash)) {
        l_store->decide_commit = true;
        debug_if(l_cs_debug, L_MSG, "net:%s, chain:%s, round:%"DAP_UINT64_FORMAT_U", attempt:%hhu."
                                    " Candidate %s precommited by minimum number of validators, try to finish this round",
                                        a_session->chain->net_name, a_session->chain->name, a_session->cur_round.id,
                                            a_message->hdr.attempt_num, l_candidate_hash_str);
        s_session_round_finish(a_session, l_store);
        // ATTENTION: New round will be started by incoming atom notifier event
    }
}

static bool s_session_candidate_to_chain(dap_chain_esbocs_session_t *a_session, dap_chain_hash_fast_t *a_candidate_hash,
                                         dap_chain_block_t *a_candidate, size_t a_candidate_size)
{
    if (NULL == a_candidate) {
        log_it(L_ERROR, "Argument is NULL for s_session_candidate_to_chain");
        return false;
    }
    bool res = false;
    dap_chain_atom_verify_res_t l_res = a_session->chain->callback_atom_add(a_session->chain, a_candidate, a_candidate_size, a_candidate_hash, true);
    const char *l_candidate_hash_str = dap_chain_hash_fast_to_str_static(a_candidate_hash);
    switch (l_res) {
    case ATOM_ACCEPT:
        log_it(L_INFO, "block %s added in chain successfully", l_candidate_hash_str);
        res = true;
        break;
    case ATOM_MOVE_TO_THRESHOLD:
        log_it(L_INFO, "Thresholded atom with hash %s", l_candidate_hash_str);
        break;
    case ATOM_PASS:
        log_it(L_WARNING, "Atom with hash %s not accepted (code ATOM_PASS, already present)", l_candidate_hash_str);
        break;
    case ATOM_REJECT:
        log_it(L_WARNING,"Atom with hash %s rejected", l_candidate_hash_str);
        break;
    case ATOM_FORK:
        log_it(L_WARNING,"Atom with hash %s is added to forked branch.", l_candidate_hash_str);
        break;
    default:
         log_it(L_CRITICAL, "Wtf is this ret code ? Atom hash %s code %d", l_candidate_hash_str, l_res);
    }
    return res;
}

static void s_session_round_finish(dap_chain_esbocs_session_t *a_session, dap_chain_esbocs_store_t *l_store)
{
    bool l_cs_debug = PVT(a_session->esbocs)->debug;
    uint16_t l_cs_level = PVT(a_session->esbocs)->min_validators_count;

    if (!dap_hash_fast_compare(&a_session->cur_round.attempt_candidate_hash, &l_store->candidate_hash)) {
        char *l_current_candidate_hash_str = dap_chain_hash_fast_to_str_new(&a_session->cur_round.attempt_candidate_hash);
        char *l_finish_candidate_hash_str = dap_chain_hash_fast_to_str_new(&l_store->candidate_hash);
        debug_if(l_cs_debug, L_WARNING, "Trying to finish candidate of not the current attempt (%s but not %s)",
                                        l_current_candidate_hash_str, l_finish_candidate_hash_str);
        DAP_DEL_MULTY(l_current_candidate_hash_str, l_finish_candidate_hash_str);
        return;
    }

    if (l_store->reject_count >= l_cs_level) {
        const char *l_finish_candidate_hash_str = dap_chain_hash_fast_to_str_static(&l_store->candidate_hash);
        debug_if(l_cs_debug, L_WARNING, "Trying to finish rejected candidate %s", l_finish_candidate_hash_str);
        return;
    }

    if (l_store->approve_count < l_cs_level) {
        const char *l_finish_candidate_hash_str = dap_chain_hash_fast_to_str_static(&l_store->candidate_hash);
        debug_if(l_cs_debug, L_WARNING, "Trying to finish not properly approved candidate %s", l_finish_candidate_hash_str);
        return;
    }

    if (dap_list_length(l_store->candidate_signs) < l_cs_level) {
        const char *l_finish_candidate_hash_str = dap_chain_hash_fast_to_str_static(&l_store->candidate_hash);
        debug_if(l_cs_debug, L_WARNING, "Trying to finish not properly signed candidate %s", l_finish_candidate_hash_str);
        return;
    }

    if (l_store->precommit_count < l_cs_level) {
        const char *l_finish_candidate_hash_str = dap_chain_hash_fast_to_str_static(&l_store->candidate_hash);
        debug_if(l_cs_debug, L_WARNING, "Trying to finish not properly precommited candidate %s", l_finish_candidate_hash_str);
        return;
    }

    if (l_cs_debug) {
        char *l_finish_candidate_hash_str = dap_chain_hash_fast_to_str_new(&l_store->candidate_hash);
        char *l_finish_block_hash_str = dap_chain_hash_fast_to_str_new(&l_store->precommit_candidate_hash);
        log_it(L_MSG, "net:%s, chain:%s, round:%"DAP_UINT64_FORMAT_U", attempt:%hhu Candidate %s passed the consensus!\n"
                      "Move block %s to chains",
                        a_session->chain->net_name, a_session->chain->name, a_session->cur_round.id,
                            a_session->cur_round.attempt_num, l_finish_candidate_hash_str, l_finish_block_hash_str);
        DAP_DEL_MULTY(l_finish_candidate_hash_str, l_finish_block_hash_str);
    }

    s_session_candidate_to_chain(a_session, &l_store->precommit_candidate_hash, l_store->candidate, l_store->candidate_size);
}

void s_session_sync_queue_add(dap_chain_esbocs_session_t *a_session, dap_chain_esbocs_message_t *a_message, size_t a_message_size)
{
    dap_return_if_fail(a_session && a_message && a_message_size);

    void *l_message_copy = DAP_DUP_SIZE(a_message, a_message_size);
    if (!l_message_copy) {
        log_it(L_CRITICAL, "%s", c_error_memory_alloc);
        return;
    }
    dap_chain_esbocs_sync_item_t *l_sync_item = NULL;
    HASH_FIND(hh, a_session->sync_items, &a_message->hdr.candidate_hash, sizeof(dap_hash_fast_t), l_sync_item);
    if (!l_sync_item) {
        DAP_NEW_Z_RET(l_sync_item, dap_chain_esbocs_sync_item_t, l_message_copy);
        l_sync_item->last_block_hash = a_message->hdr.candidate_hash;
        HASH_ADD(hh, a_session->sync_items, last_block_hash, sizeof(dap_hash_fast_t), l_sync_item);
    }
    void *l_tail = dap_list_last(l_sync_item->messages);
    l_sync_item->messages = dap_list_append(l_sync_item->messages, l_message_copy);
    if (dap_list_last(l_sync_item->messages) == l_tail) {
        // Unsuccessfull list adding
        DAP_DELETE(l_message_copy);
        return;
    }
}

void s_session_validator_mark_online(dap_chain_esbocs_session_t *a_session, dap_chain_addr_t *a_signing_addr)
{
    dap_list_t *l_list = s_validator_check(a_signing_addr, a_session->cur_round.all_validators);
    if (l_list) {
        bool l_was_synced = ((dap_chain_esbocs_validator_t *)l_list->data)->is_synced;
        ((dap_chain_esbocs_validator_t *)l_list->data)->is_synced = true;
        if (!l_was_synced)
            a_session->cur_round.total_validators_synced++;
        if (PVT(a_session->esbocs)->debug) {
            const char *l_addr_str = dap_chain_hash_fast_to_str_static(&a_signing_addr->data.hash_fast);
            log_it(L_DEBUG, "Mark validator %s as online", l_addr_str);
        }
    } else {
        const char *l_addr_str = dap_chain_hash_fast_to_str_static(&a_signing_addr->data.hash_fast);
        log_it(L_ERROR, "Can't find validator %s in validators list", l_addr_str);
    }

    dap_chain_esbocs_penalty_item_t *l_item = NULL;
    HASH_FIND(hh, a_session->penalty, a_signing_addr, sizeof(*a_signing_addr), l_item);
    bool l_inactive = dap_chain_net_srv_stake_key_delegated(a_signing_addr) == -1;
    if (l_inactive && !l_item) {
        const char *l_addr_str = dap_chain_hash_fast_to_str_static(&a_signing_addr->data.hash_fast);
        log_it(L_DEBUG, "Validator %s not in penalty list, but currently disabled", l_addr_str);
        DAP_NEW_Z_RET(l_item, dap_chain_esbocs_penalty_item_t, NULL);
        l_item->signing_addr = *a_signing_addr;
        l_item->miss_count = DAP_CHAIN_ESBOCS_PENALTY_KICK;
        HASH_ADD(hh, a_session->penalty, signing_addr, sizeof(*a_signing_addr), l_item);
    }
    if (l_item) {
        if (l_item->miss_count > DAP_CHAIN_ESBOCS_PENALTY_KICK)
            l_item->miss_count = DAP_CHAIN_ESBOCS_PENALTY_KICK;
        if (PVT(a_session->esbocs)->debug) {
            const char *l_addr_str = dap_chain_hash_fast_to_str_static(&a_signing_addr->data.hash_fast);
            log_it(L_DEBUG, "Decrement miss count %d for addr %s. Miss count for kick is %d",
                            l_item->miss_count, l_addr_str, DAP_CHAIN_ESBOCS_PENALTY_KICK);
        }
        if (l_item->miss_count)
            l_item->miss_count--;
        if (!l_inactive && !l_item->miss_count) {
            HASH_DEL(a_session->penalty, l_item);
            DAP_DELETE(l_item);
        }
    }
}

static void s_session_directive_process(dap_chain_esbocs_session_t *a_session, dap_chain_esbocs_directive_t *a_directive, dap_chain_hash_fast_t *a_directive_hash)
{
    if (!a_directive) {
        log_it(L_ERROR, "Invalid arguments in s_session_directive_process");
        return;
    }
    if (a_directive->size != s_directive_calc_size(a_directive->type)) {
        log_it(L_ERROR, "Invalid directive size %u (expected %u)",
               a_directive->size, s_directive_calc_size(a_directive->type));
        return;
    }
    bool l_vote_for = false;
    switch (a_directive->type) {
    case DAP_CHAIN_ESBOCS_DIRECTIVE_KICK:
    case DAP_CHAIN_ESBOCS_DIRECTIVE_LIFT: {
        dap_tsd_t *l_tsd = (dap_tsd_t *)a_directive->tsd;
        if (l_tsd->size != sizeof(dap_chain_addr_t)) {
            log_it(L_ERROR, "Invalid directive TSD size %u (expected %zu)",
                   l_tsd->size, sizeof(dap_chain_addr_t));
            return;
        }
        dap_chain_addr_t *l_voting_addr = (dap_chain_addr_t *)l_tsd->data;
        if (l_voting_addr->net_id.uint64 != a_session->chain->net_id.uint64) {
            log_it(L_WARNING, "Got directive to %s for invalid network id 0x%"DAP_UINT64_FORMAT_x
                                    " (current network id is 0x%"DAP_UINT64_FORMAT_x,
                                        a_directive->type == DAP_CHAIN_ESBOCS_DIRECTIVE_KICK ? "KICK" : "LIFT",
                                            l_voting_addr->net_id.uint64, a_session->chain->net_id.uint64);
            return;
        }
        int l_status = dap_chain_net_srv_stake_key_delegated(l_voting_addr);
        if (l_status == 0) {
            const char *l_addr_str = dap_chain_hash_fast_to_str_static(&l_voting_addr->data.hash_fast);
            log_it(L_WARNING, "Trying to put to the vote directive type %s for non delegated key %s",
                                    a_directive->type == DAP_CHAIN_ESBOCS_DIRECTIVE_KICK ? "KICK" : "LIFT",
                                        l_addr_str);
            return;
        }
        dap_chain_esbocs_penalty_item_t *l_item = NULL;
        HASH_FIND(hh, a_session->penalty, l_voting_addr, sizeof(*l_voting_addr), l_item);
        if (l_status == 1) { // Key is active
            if (a_directive->type == DAP_CHAIN_ESBOCS_DIRECTIVE_KICK) {
                if (l_item && l_item->miss_count >= DAP_CHAIN_ESBOCS_PENALTY_KICK)
                    l_vote_for = true;
            } else { // a_directive->type == DAP_CHAIN_ESBOCS_DIRECTIVE_LIFT
                if (!l_item || l_item->miss_count < DAP_CHAIN_ESBOCS_PENALTY_KICK)
                    l_vote_for = true;
            }
        } else { // l_status == -1 // Key is inactive
            if (a_directive->type == DAP_CHAIN_ESBOCS_DIRECTIVE_LIFT) {
                if (l_item && l_item->miss_count == 0)
                    l_vote_for = true;
            } else { // a_directive->type == DAP_CHAIN_ESBOCS_DIRECTIVE_KICK
                if (!l_item || l_item->miss_count != 0)
                    l_vote_for = true;
            }
        }
    }
    default:;
    }

    if (PVT(a_session->esbocs)->debug) {
        const char *l_directive_hash_str = dap_chain_hash_fast_to_str_static(a_directive_hash);
        log_it(L_MSG, "net:%s, chain:%s, round:%"DAP_UINT64_FORMAT_U", attempt:%hhu Send VOTE %s directive %s",
                            a_session->chain->net_name, a_session->chain->name, a_session->cur_round.id,
                                    a_session->cur_round.attempt_num, l_vote_for ? "FOR" : "AGAINST",
                                            l_directive_hash_str);
    }
    a_session->cur_round.directive_hash = *a_directive_hash;
    a_session->cur_round.directive = DAP_DUP_SIZE(a_directive, a_directive->size);

    s_session_state_change(a_session, DAP_CHAIN_ESBOCS_SESSION_STATE_WAIT_VOTING, dap_time_now());

    // Process early received directive votes
    for (dap_chain_esbocs_message_item_t *l_item = a_session->cur_round.message_items; l_item; l_item = l_item->hh.next) {
        if (l_item->unprocessed &&
                (l_item->message->hdr.type == DAP_CHAIN_ESBOCS_MSG_TYPE_VOTE_FOR ||
                    l_item->message->hdr.type == DAP_CHAIN_ESBOCS_MSG_TYPE_VOTE_AGAINST) &&
                dap_hash_fast_compare(&l_item->message->hdr.candidate_hash, a_directive_hash) &&
                l_item->message->hdr.attempt_num == a_session->cur_round.attempt_num) {
            s_session_packet_in(a_session, NULL, (uint8_t *)l_item->message, s_get_esbocs_message_size(l_item->message));
        }
    }
    // Send own vote
    uint8_t l_type = l_vote_for ? DAP_CHAIN_ESBOCS_MSG_TYPE_VOTE_FOR : DAP_CHAIN_ESBOCS_MSG_TYPE_VOTE_AGAINST;
    s_message_send(a_session, l_type, a_directive_hash, NULL, 0, a_session->cur_round.all_validators);
}

static int s_session_directive_apply(dap_chain_esbocs_directive_t *a_directive, dap_hash_fast_t *a_directive_hash, dap_chain_esbocs_t* a_esbocs)
{
    if (!a_directive) {
        log_it(L_ERROR, "Can't apply NULL directive");
        return -1;
    }
    switch (a_directive->type) {
    case DAP_CHAIN_ESBOCS_DIRECTIVE_KICK:
    case DAP_CHAIN_ESBOCS_DIRECTIVE_LIFT: {
        dap_chain_addr_t *l_key_addr = (dap_chain_addr_t *)((dap_tsd_t *)a_directive->tsd)->data;
        int l_status = dap_chain_net_srv_stake_key_delegated(l_key_addr);
        const char *l_key_str = dap_chain_addr_to_str_static(l_key_addr);
        if (l_status == 0) {
            log_it(L_WARNING, "Invalid key %s with directive type %s applying",
                                    l_key_str, a_directive->type == DAP_CHAIN_ESBOCS_DIRECTIVE_KICK ?
                                        "KICK" : "LIFT");
            return -3;
        }
        // update last directive accept time 
        a_esbocs->last_directive_accept_timestamp = dap_time_now();
        const char *l_penalty_group = s_get_penalty_group(l_key_addr->net_id);
        const char *l_directive_hash_str = dap_chain_hash_fast_to_str_new(a_directive_hash);
        const char *l_key_hash_str = dap_chain_hash_fast_to_str_new(&l_key_addr->data.hash_fast);
        if (l_status == 1 && a_directive->type == DAP_CHAIN_ESBOCS_DIRECTIVE_KICK) {
            // Offline will be set in gdb notifier for aim of sync supporting
            dap_global_db_set(l_penalty_group, l_key_str, NULL, 0, false, NULL, 0);
            log_it(L_MSG, "Applied %s directive to exclude validator %s with pkey hash %s from consensus",
                            l_directive_hash_str, l_key_str, l_key_hash_str);
        } else if (l_status == -1 && a_directive->type == DAP_CHAIN_ESBOCS_DIRECTIVE_LIFT) {
            // Online will be set in gdb notifier for aim of sync supporting
            dap_global_db_del(l_penalty_group, l_key_str, NULL, 0);
            log_it(L_MSG, "Applied %s directive to include validator %s with pkey hash %s in consensus",
                            l_directive_hash_str, l_key_str, l_key_hash_str);
        } else {
            log_it(L_MSG, "No need to apply directive %s. Validator %s with pkey hash %s already %s consensus",
                            l_directive_hash_str, l_key_str, l_key_hash_str,
                                a_directive->type == DAP_CHAIN_ESBOCS_DIRECTIVE_KICK ?
                                    "excluded from" : "included in");
        }
        DAP_DEL_MULTY(l_penalty_group, l_directive_hash_str, l_key_hash_str);
        break;
    }
    default:
        log_it(L_ERROR, "Unknown directive type %hu to apply", a_directive->type);
        return -2;
    }
    return 0;
}

DAP_STATIC_INLINE bool s_block_is_emergency(dap_chain_block_t *a_block, size_t a_block_size)
{
    return dap_chain_block_meta_get(a_block, a_block_size, DAP_CHAIN_BLOCK_META_EMERGENCY);
}

static dap_list_t *s_check_emergency_rights(dap_chain_esbocs_t *a_esbocs, dap_chain_addr_t *a_signing_addr)
{
    for (dap_list_t *it = PVT(a_esbocs)->emergency_validator_addrs; it; it = it->next) {
        dap_chain_addr_t *l_authorized_pkey = it->data;
        if (dap_hash_fast_compare(&l_authorized_pkey->data.hash_fast, &a_signing_addr->data.hash_fast))
            return it;
    }
    return NULL;
}

static bool s_check_signing_rights(dap_chain_esbocs_t *a_esbocs, dap_chain_block_t *a_block, size_t a_block_size,
                                   dap_chain_addr_t *a_signing_addr, bool a_first_sign)
{
    uint8_t *l_sync_attempt_ptr = dap_chain_block_meta_get(a_block, a_block_size, DAP_CHAIN_BLOCK_META_SYNC_ATTEMPT);
    if (!l_sync_attempt_ptr) {
        log_it(L_ERROR, "Can't get block metadata for SYNC_ATTEMPT");
        return false;
    }
    uint64_t l_sync_attempt = *(uint64_t *)l_sync_attempt_ptr;
    uint8_t l_round_attempt = 0;
    if (a_first_sign) {
        uint8_t *l_round_attempt_ptr = dap_chain_block_meta_get(a_block, a_block_size, DAP_CHAIN_BLOCK_META_ROUND_ATTEMPT);
        if (!l_round_attempt_ptr) {
            log_it(L_ERROR, "Can't get block metadata for ROUND_ATTEMPT");
            return false;
        }
        l_round_attempt = *l_round_attempt_ptr;
    }
    dap_hash_fast_t l_prev_hash = {};
    dap_hash_fast_t *l_prev_hash_ptr = (dap_hash_fast_t *)dap_chain_block_meta_get(a_block, a_block_size, DAP_CHAIN_BLOCK_META_PREV);
    if (l_prev_hash_ptr)
        l_prev_hash = *l_prev_hash_ptr;
    else if (!dap_chain_block_meta_get(a_block, a_block_size, DAP_CHAIN_BLOCK_META_GENESIS)) {
        log_it(L_ERROR, "Can't get block metadata for PREV_HASH");
        return false;
    }
    uint16_t *l_excluded_list = (uint16_t *)dap_chain_block_meta_get(a_block, a_block_size, DAP_CHAIN_BLOCK_META_EXCLUDED_KEYS);
    if (!l_excluded_list) {
        log_it(L_ERROR, "Can't get block metadata for EXCLUDED_KEYS");
        return false;
    }
    dap_list_t *l_allowed_validators_list = s_get_validators_list(a_esbocs, &l_prev_hash, l_sync_attempt - 1,
                                                                  l_excluded_list + 1, *l_excluded_list);
    if (!l_allowed_validators_list) {
        log_it(L_ERROR, "Can't get block allowed validators list");
        return false;
    }
    if (a_first_sign) {
        size_t l_list_len = dap_list_length(l_allowed_validators_list);
        if (l_list_len < l_round_attempt) {
            log_it(L_ERROR, "Round attempt %hhu is greater than length of allowed validators list %zu",
                                                l_round_attempt, l_list_len);
            return false;
        }
        dap_chain_esbocs_validator_t *l_chosen_validator = dap_list_nth(l_allowed_validators_list, l_round_attempt - 1)->data;
        if (dap_hash_fast_compare(&l_chosen_validator->signing_addr.data.hash_fast, &a_signing_addr->data.hash_fast))
            return true;
        return false;
    }
    return s_validator_check(a_signing_addr, l_allowed_validators_list);
}

struct esbocs_msg_args {
    dap_stream_node_addr_t addr_from;
    dap_chain_esbocs_session_t *session;
    size_t message_size;
    byte_t message[];
};

static bool s_process_incoming_message(void *a_arg)
{
    struct esbocs_msg_args *l_args = a_arg;
    s_session_packet_in(l_args->session, &l_args->addr_from, l_args->message, l_args->message_size);
    DAP_DELETE(l_args);
    return false;
}

static bool s_stream_ch_packet_in(dap_stream_ch_t *a_ch, void *a_arg)
{
    dap_stream_ch_pkt_t *l_ch_pkt = (dap_stream_ch_pkt_t *)a_arg;
    if (!l_ch_pkt)
        return false;
    dap_chain_esbocs_message_t *l_message = (dap_chain_esbocs_message_t *)l_ch_pkt->data;
    size_t l_message_size = l_ch_pkt->hdr.data_size;
    if (l_message_size < sizeof(dap_chain_esbocs_message_t) ||
            l_message_size > DAP_CHAIN_ATOM_MAX_SIZE + PKT_SIGN_N_HDR_OVERHEAD ||
            l_message_size != sizeof(*l_message) + l_message->hdr.sign_size + l_message->hdr.message_size) {
        log_it(L_WARNING, "Invalid message size %zu, drop this packet", l_message_size);
        return false;
    }
    dap_chain_net_t *l_net = dap_chain_net_by_id(l_message->hdr.net_id);
    if (!l_net) {
        log_it(L_WARNING, "Can't find net with ID 0x%" DAP_UINT64_FORMAT_x, l_message->hdr.net_id.uint64);
        return false;
    }
    if (dap_chain_net_get_state(l_net) == NET_STATE_OFFLINE) {
        log_it(L_MSG, "Reject packet because net %s is offline", l_net->pub.name);
        a_ch->stream->esocket->flags |= DAP_SOCK_SIGNAL_CLOSE;
        return false;
    }
    if (l_message->hdr.recv_addr.uint64 != g_node_addr.uint64) {
        log_it(L_WARNING, "Wrong packet destination address" NODE_ADDR_FP_STR, NODE_ADDR_FP_ARGS_S(l_message->hdr.recv_addr));
        return false;
    }
    dap_chain_esbocs_session_t *l_session;
    DL_FOREACH(s_session_items, l_session)
        if (l_session->chain->net_id.uint64 == l_net->pub.id.uint64)
            break;
    if (!l_session) {
        log_it(L_WARNING, "Session for net %s not found", l_net->pub.name);
        a_ch->stream->esocket->flags |= DAP_SOCK_SIGNAL_CLOSE;
        return false;
    }
    if (l_message->hdr.version != DAP_CHAIN_ESBOCS_PROTOCOL_VERSION) {
        debug_if(PVT(l_session->esbocs)->debug, L_MSG, "net:%s, chain:%s, round:%"DAP_UINT64_FORMAT_U
                            " Message is rejected - different protocol version %hu (need %u)",
                                l_session->chain->net_name, l_session->chain->name, l_session->cur_round.id,
                                    l_message->hdr.version, DAP_CHAIN_ESBOCS_PROTOCOL_VERSION);
        return false;
    }
    debug_if(PVT(l_session->esbocs)->debug, L_MSG, "net:%s, chain:%s, round:%"DAP_UINT64_FORMAT_U", attempt:%hhu."
                            " Receive pkt type:0x%x from addr:"NODE_ADDR_FP_STR", my_addr:"NODE_ADDR_FP_STR"",
                                l_session->chain->net_name, l_session->chain->name, l_session->cur_round.id,
                                    l_session->cur_round.attempt_num, l_message->hdr.type,
                                        NODE_ADDR_FP_ARGS_S(a_ch->stream->node), NODE_ADDR_FP_ARGS_S(l_session->my_addr));
    struct esbocs_msg_args *l_args = DAP_NEW_SIZE(struct esbocs_msg_args, sizeof(struct esbocs_msg_args) + l_message_size);
    if (!l_args) {
        log_it(L_CRITICAL, "%s", c_error_memory_alloc);
        return false;
    }
    *l_args = (struct esbocs_msg_args){ a_ch->stream->node, l_session, l_message_size };
    memcpy(l_args->message, l_message, l_message_size);
    dap_proc_thread_callback_add(l_session->proc_thread, s_process_incoming_message, l_args);
    return true;
}

/**
 * @brief s_session_packet_in
 * @param a_arg
 * @param a_sender_node_addr
 * @param a_data_hash
 * @param a_data
 * @param a_data_size
 */
static void s_session_packet_in(dap_chain_esbocs_session_t *a_session, dap_chain_node_addr_t *a_sender_node_addr, uint8_t *a_data, size_t a_data_size)
{
    dap_chain_esbocs_session_t *l_session = a_session;
    dap_chain_esbocs_message_t *l_message = (dap_chain_esbocs_message_t *)a_data;
    bool l_cs_debug = PVT(l_session->esbocs)->debug;
    uint16_t l_cs_level = PVT(l_session->esbocs)->min_validators_count;

    size_t l_message_data_size = l_message->hdr.message_size;
    void *l_message_data = l_message->msg_n_sign;
    dap_chain_hash_fast_t *l_candidate_hash = &l_message->hdr.candidate_hash;
    dap_sign_t *l_sign = (dap_sign_t *)(l_message_data + l_message_data_size);
    size_t l_sign_size = l_message->hdr.sign_size;
    dap_chain_esbocs_round_t *l_round = &l_session->cur_round;
    dap_chain_addr_t l_signing_addr;
    char l_validator_addr_str[DAP_CHAIN_HASH_FAST_STR_SIZE] = {0};
    dap_chain_hash_fast_t l_data_hash = {};

    dap_hash_fast(l_message, a_data_size, &l_data_hash);

    if (a_sender_node_addr) { //Process network messages only
        if (l_message->hdr.chain_id.uint64 != l_session->chain->id.uint64) {
            debug_if(l_cs_debug, L_MSG, "Invalid chain ID %"DAP_UINT64_FORMAT_U, l_message->hdr.chain_id.uint64);
            return;
        }
        // check hash message dup
        dap_chain_esbocs_message_item_t *l_message_item_temp = NULL;
        HASH_FIND(hh, l_round->message_items, &l_data_hash, sizeof(dap_chain_hash_fast_t), l_message_item_temp);
        if (l_message_item_temp) {
            debug_if(l_cs_debug, L_MSG, "net:%s, chain:%s, round:%"DAP_UINT64_FORMAT_U", attempt:%hhu."
                                        " Message rejected: message hash is exists in chain (duplicate)",
                                            l_session->chain->net_name, l_session->chain->name,
                                                l_session->cur_round.id, l_message->hdr.attempt_num);
            return;
        }
        l_message->hdr.sign_size = 0;   // restore header on signing time
        if (dap_sign_verify_all(l_sign, l_sign_size, l_message, l_message_data_size + sizeof(l_message->hdr))) {
            debug_if(l_cs_debug, L_MSG, "net:%s, chain:%s, round:%"DAP_UINT64_FORMAT_U", attempt:%hhu."
                                        " Message rejected from addr:"NODE_ADDR_FP_STR" not passed verification",
                                            l_session->chain->net_name, l_session->chain->name, l_session->cur_round.id,
                                                l_session->cur_round.attempt_num, NODE_ADDR_FP_ARGS(a_sender_node_addr));
            return;
        }
        l_message->hdr.sign_size = l_sign_size; // restore original header

        // consensus round start sync
        if (l_message->hdr.type == DAP_CHAIN_ESBOCS_MSG_TYPE_START_SYNC) {
            if (!dap_hash_fast_compare(&l_message->hdr.candidate_hash, &l_session->cur_round.last_block_hash)) {
                debug_if(l_cs_debug, L_MSG, "net:%s, chain:%s, round:%"DAP_UINT64_FORMAT_U"."
                                            " Sync message with different last block hash was added to the queue",
                                                l_session->chain->net_name, l_session->chain->name,
                                                    l_session->cur_round.id);
                s_session_sync_queue_add(l_session, l_message, a_data_size);
                return;
            }
        } else if (l_message->hdr.round_id != l_session->cur_round.id) {
            // round check
            debug_if(l_cs_debug, L_MSG, "net:%s, chain:%s, round:%"DAP_UINT64_FORMAT_U", attempt:%hhu."
                                            " Message passed, but round number %"DAP_UINT64_FORMAT_U
                                                " doesn't match message's one %"DAP_UINT64_FORMAT_U,
                                                    l_session->chain->net_name, l_session->chain->name,
                                                        l_session->cur_round.id, l_session->cur_round.attempt_num,
                                                            l_session->cur_round.id, l_message->hdr.round_id);
        }

        dap_chain_addr_fill_from_sign(&l_signing_addr, l_sign, l_session->chain->net_id);
        // check messages chain
        dap_chain_esbocs_message_item_t *l_chain_message, *l_chain_message_tmp;
        HASH_ITER(hh, l_round->message_items, l_chain_message, l_chain_message_tmp) {
            bool l_same_type = l_chain_message->message->hdr.type == l_message->hdr.type ||
                    (l_chain_message->message->hdr.type == DAP_CHAIN_ESBOCS_MSG_TYPE_APPROVE &&
                        l_message->hdr.type == DAP_CHAIN_ESBOCS_MSG_TYPE_REJECT) ||
                    (l_chain_message->message->hdr.type == DAP_CHAIN_ESBOCS_MSG_TYPE_REJECT &&
                        l_message->hdr.type == DAP_CHAIN_ESBOCS_MSG_TYPE_APPROVE) ||
                    (l_chain_message->message->hdr.type == DAP_CHAIN_ESBOCS_MSG_TYPE_VOTE_FOR &&
                        l_message->hdr.type == DAP_CHAIN_ESBOCS_MSG_TYPE_VOTE_AGAINST) ||
                    (l_chain_message->message->hdr.type == DAP_CHAIN_ESBOCS_MSG_TYPE_VOTE_AGAINST &&
                        l_message->hdr.type == DAP_CHAIN_ESBOCS_MSG_TYPE_VOTE_FOR);
            if (l_same_type && dap_chain_addr_compare(&l_chain_message->signing_addr, &l_signing_addr) &&
                    dap_hash_fast_compare(&l_chain_message->message->hdr.candidate_hash, &l_message->hdr.candidate_hash)) {
                if (l_message->hdr.type != DAP_CHAIN_ESBOCS_MSG_TYPE_START_SYNC || // Not sync or same sync attempt
                        ((struct sync_params *)l_message_data)->attempt ==
                        ((struct sync_params *)l_chain_message->message->msg_n_sign)->attempt) {
                    debug_if(l_cs_debug, L_MSG, "net:%s, chain:%s, round:%"DAP_UINT64_FORMAT_U", attempt:%hhu."
                                                " Message rejected: duplicate message %s",
                                                    l_session->chain->net_name, l_session->chain->name,
                                                        l_session->cur_round.id, l_message->hdr.attempt_num,
                                                            s_voting_msg_type_to_str(l_message->hdr.type));
                    return;
                }
            }
        }
        s_message_chain_add(l_session, l_message, a_data_size, &l_data_hash, &l_signing_addr);
    } else
        dap_chain_addr_fill_from_sign(&l_signing_addr, l_sign, l_session->chain->net_id);

    // Process local & network messages
    if (l_cs_debug)
        dap_chain_hash_fast_to_str_do(&l_signing_addr.data.hash_fast, l_validator_addr_str);

    bool l_not_in_list = false;
    switch (l_message->hdr.type) {
    case DAP_CHAIN_ESBOCS_MSG_TYPE_START_SYNC:
        // Add local sync messages, cause a round clear
        if (!a_sender_node_addr)
            s_message_chain_add(l_session, l_message, a_data_size, &l_data_hash, &l_signing_addr);
        // Accept all validators
        l_not_in_list = !dap_chain_net_srv_stake_key_delegated(&l_signing_addr);
        break;
    case DAP_CHAIN_ESBOCS_MSG_TYPE_VOTE_FOR:
    case DAP_CHAIN_ESBOCS_MSG_TYPE_VOTE_AGAINST:
        // Accept all active synced validators
        l_not_in_list = !s_validator_check_synced(&l_signing_addr, l_session->cur_round.all_validators);
        break;
    default:
        // Accept only current round synced validators
        l_not_in_list = !s_validator_check_synced(&l_signing_addr, l_session->cur_round.validators_list);
        break;
    }
    if (l_not_in_list) {
        debug_if(l_cs_debug, L_MSG, "net:%s, chain:%s, round:%"DAP_UINT64_FORMAT_U", attempt:%hhu."
                                    " Message rejected: validator key:%s not in the current validators list or not synced yet",
                                        l_session->chain->net_name, l_session->chain->name, l_session->cur_round.id,
                                            l_message->hdr.attempt_num, l_validator_addr_str);
        return;
    }

    switch (l_message->hdr.type) {
    case DAP_CHAIN_ESBOCS_MSG_TYPE_START_SYNC: {
        if (l_message_data_size != sizeof(struct sync_params)) {
            log_it(L_WARNING, "Invalid START_SYNC message size");
            break;
        }
        uint64_t l_sync_attempt = ((struct sync_params *)l_message_data)->attempt;
        debug_if(l_cs_debug, L_MSG, "net:%s, chain:%s, round:%"DAP_UINT64_FORMAT_U
                                    " Receive START_SYNC: from validator:%s, sync attempt %"DAP_UINT64_FORMAT_U,
                                        l_session->chain->net_name, l_session->chain->name, l_message->hdr.round_id,
                                            l_validator_addr_str, l_sync_attempt);
        if (!l_session->is_actual_hash)
            s_db_calc_sync_hash(l_session);
        dap_global_db_driver_hash_t l_msg_hash = ((struct sync_params *)l_message_data)->db_hash, l_session_hash = l_session->db_hash;
        if (!PVT(l_session->esbocs)->emergency_mode &&
                dap_global_db_driver_hash_compare(&l_msg_hash, &l_session_hash)) {
            debug_if(l_cs_debug, L_MSG, "net:%s, chain:%s, round:%"DAP_UINT64_FORMAT_U", sync_attempt %"DAP_UINT64_FORMAT_U
                                        " SYNC message is rejected cause DB hash mismatch",
                                           l_session->chain->net_name, l_session->chain->name, l_session->cur_round.id,
                                               l_session->cur_round.sync_attempt);
            break;
        }
        if (l_sync_attempt != l_session->cur_round.sync_attempt) {
            if (l_sync_attempt < l_session->cur_round.sync_attempt) {
                 debug_if(l_cs_debug, L_MSG, "net:%s, chain:%s, round:%"DAP_UINT64_FORMAT_U
                                             " SYNC message is rejected because current sync attempt %"DAP_UINT64_FORMAT_U
                                             " is greater than meassage sync attempt %"DAP_UINT64_FORMAT_U,
                                                l_session->chain->net_name, l_session->chain->name, l_session->cur_round.id,
                                                    l_session->cur_round.sync_attempt, l_sync_attempt);
                 break;
            } else {
                uint64_t l_attempts_miss = l_sync_attempt - l_session->cur_round.sync_attempt;
                uint32_t l_attempts_miss_max = UINT16_MAX; // TODO calculate it rely on last block aceeption time & min round duration
                if (l_attempts_miss > l_attempts_miss_max) {
                    debug_if(l_cs_debug, L_MSG, "net:%s, chain:%s, round:%"DAP_UINT64_FORMAT_U
                                                " SYNC message is rejected - too much sync attempt difference %"DAP_UINT64_FORMAT_U,
                                                   l_session->chain->net_name, l_session->chain->name, l_session->cur_round.id,
                                                       l_attempts_miss);
                    break;
                } else if (l_session->round_fast_forward) {
                    debug_if(l_cs_debug, L_MSG, "net:%s, chain:%s, round:%"DAP_UINT64_FORMAT_U
                                                " SYNC message is rejected - round already in fast-forward state",
                                                   l_session->chain->net_name, l_session->chain->name, l_session->cur_round.id);
                    break;
                } else {
                    debug_if(l_cs_debug, L_MSG, "net:%s, chain:%s, round:%"DAP_UINT64_FORMAT_U
                                                " SYNC message sync attempt %"DAP_UINT64_FORMAT_U" is greater than"
                                                " current round sync attempt %"DAP_UINT64_FORMAT_U" so fast-forward this round",
                                                   l_session->chain->net_name, l_session->chain->name, l_session->cur_round.id,
                                                       l_sync_attempt, l_session->cur_round.sync_attempt);
                    // Process this message in new round, it will increment current sync attempt
                    s_session_sync_queue_add(l_session, l_message, a_data_size);
                    l_session->round_fast_forward = true;
                    l_session->cur_round.id = l_message->hdr.round_id - 1;
                    l_session->cur_round.sync_attempt = l_sync_attempt - 1;
                    if (!l_session->new_round_enqueued) {
                        l_session->new_round_enqueued = true;
                        dap_proc_thread_callback_add(l_session->proc_thread, s_session_round_new, l_session);
                    }
                }
            }
        } else // Send it immediatly, if was not sent yet
            s_session_send_startsync(l_session);

        s_session_validator_mark_online(l_session, &l_signing_addr);
        dap_list_t *l_list = s_validator_check(&l_signing_addr, l_session->cur_round.validators_list);
        if (!l_list)
            break;
        dap_chain_esbocs_validator_t *l_validator = l_list->data;
        if (!l_validator->is_synced) {
            l_validator->is_synced = true;
            if (++l_session->cur_round.validators_synced_count == dap_list_length(l_session->cur_round.validators_list)) {
                l_session->cur_round.id = s_session_calc_current_round_id(l_session);
                debug_if(l_cs_debug, L_MSG, "net:%s, chain:%s, round:%"DAP_UINT64_FORMAT_U", attempt:%hhu."
                                            " All validators are synchronized, wait to submit candidate",
                                                l_session->chain->net_name, l_session->chain->name,
                                                    l_session->cur_round.id, l_message->hdr.attempt_num);
                s_session_state_change(l_session, DAP_CHAIN_ESBOCS_SESSION_STATE_WAIT_PROC, dap_time_now());
            }
        }
    } break;

    case DAP_CHAIN_ESBOCS_MSG_TYPE_SUBMIT: {
        uint8_t *l_candidate = l_message_data;
        size_t l_candidate_size = l_message_data_size;
        // update last submitted candidate timestamp
        l_session->esbocs->last_submitted_candidate_timestamp = dap_time_now();
        // check for NULL candidate
        if (!l_candidate_size || dap_hash_fast_is_blank(&l_message->hdr.candidate_hash)) {
            debug_if(l_cs_debug, L_MSG, "net:%s, chain:%s, round:%"DAP_UINT64_FORMAT_U", attempt:%hhu."
                                        " Receive SUBMIT candidate NULL",
                                            l_session->chain->net_name, l_session->chain->name,
                                                l_session->cur_round.id, l_message->hdr.attempt_num);
            s_session_attempt_new(l_session);
            break;
        }
        // check submission rights
        if (s_block_is_emergency((dap_chain_block_t *)l_candidate, l_candidate_size)) {
            if (!s_check_emergency_rights(l_session->esbocs, &l_signing_addr)) {
                debug_if(l_cs_debug, L_MSG, "net:%s, chain:%s, round:%"DAP_UINT64_FORMAT_U", attempt:%hhu."
                                            " Decline emergency SUBMIT candidate from not authorized validator %s",
                                                l_session->chain->net_name, l_session->chain->name,
                                                    l_session->cur_round.id, l_message->hdr.attempt_num,
                                                        l_validator_addr_str);
                break;
            }
            l_session->cur_round.attempt_submit_validator = l_signing_addr;
        }
        // check candidate hash
        dap_chain_hash_fast_t l_check_hash;
        dap_hash_fast(l_candidate, l_candidate_size, &l_check_hash);
        if (!dap_hash_fast_compare(&l_check_hash, l_candidate_hash)) {
            debug_if(l_cs_debug, L_MSG, "net:%s, chain:%s, round:%"DAP_UINT64_FORMAT_U", attempt:%hhu."
                                        " Decline SUBMIT candidate with broken hash",
                                            l_session->chain->net_name, l_session->chain->name,
                                                l_session->cur_round.id, l_message->hdr.attempt_num);
            break;
        }
        if (l_cs_debug) {
            const char *l_candidate_hash_str = dap_chain_hash_fast_to_str_static(l_candidate_hash);
            log_it(L_MSG, "net:%s, chain:%s, round:%"DAP_UINT64_FORMAT_U", attempt:%hhu."
                            " Receive SUBMIT candidate %s, size %zu",
                                l_session->chain->net_name, l_session->chain->name, l_session->cur_round.id,
                                    l_message->hdr.attempt_num, l_candidate_hash_str, l_candidate_size);
        }

        dap_chain_esbocs_store_t *l_store = NULL;
        HASH_FIND(hh, l_session->cur_round.store_items, l_candidate_hash, sizeof(dap_chain_hash_fast_t), l_store);
        if (l_store) {
            const char *l_candidate_hash_str = dap_chain_hash_fast_to_str_static(l_candidate_hash);
            log_it(L_WARNING, "Duplicate candidate: %s", l_candidate_hash_str);
            break;
        }

        // store for new candidate
        l_store = DAP_NEW_Z(dap_chain_esbocs_store_t);
        if (!l_store) {
            log_it(L_CRITICAL, "%s", c_error_memory_alloc);
            return;
        }
        l_store->candidate_size = l_candidate_size;
        l_store->candidate_hash = *l_candidate_hash;
        l_store->candidate = DAP_DUP_SIZE(l_candidate, l_candidate_size);

        // save new block candidate
        HASH_ADD(hh, l_session->cur_round.store_items, candidate_hash, sizeof(dap_hash_fast_t), l_store);
        // check it and send APPROVE/REJECT
        if (dap_chain_addr_compare(&l_session->cur_round.attempt_submit_validator, &l_signing_addr)) {
            l_session->cur_round.attempt_candidate_hash = *l_candidate_hash;
            s_session_state_change(l_session, DAP_CHAIN_ESBOCS_SESSION_STATE_WAIT_SIGNS, dap_time_now());
            s_session_candidate_verify(l_session, l_store->candidate, l_store->candidate_size, &l_store->candidate_hash);
        }
    } break;

    case DAP_CHAIN_ESBOCS_MSG_TYPE_APPROVE:
    case DAP_CHAIN_ESBOCS_MSG_TYPE_REJECT: {
        dap_chain_esbocs_store_t *l_store = NULL;
        const char *l_candidate_hash_str = NULL;
        bool l_approve = l_message->hdr.type == DAP_CHAIN_ESBOCS_MSG_TYPE_APPROVE;
        HASH_FIND(hh, l_session->cur_round.store_items, l_candidate_hash, sizeof(dap_chain_hash_fast_t), l_store);
        if (!l_store) {
            l_candidate_hash_str = dap_chain_hash_fast_to_str_static(l_candidate_hash);
            log_it(L_MSG, "net:%s, chain:%s, round:%"DAP_UINT64_FORMAT_U", attempt:%hhu."
                                " Receive %s message for unknown candidate %s, process it later",
                                   l_session->chain->net_name, l_session->chain->name,
                                       l_session->cur_round.id, l_message->hdr.attempt_num,
                                            l_approve ? "APPROVE" : "REJECT", l_candidate_hash_str);
            dap_chain_esbocs_message_item_t *l_unprocessed_item = NULL;
            HASH_FIND(hh, l_round->message_items, &l_data_hash, sizeof(dap_chain_hash_fast_t), l_unprocessed_item);
            if (l_unprocessed_item)
                l_unprocessed_item->unprocessed = true;
            break;
        }

        if (l_cs_debug) {
            l_candidate_hash_str = dap_chain_hash_fast_to_str_static(l_candidate_hash);
            log_it(L_MSG, "net:%s, chain:%s, round:%"DAP_UINT64_FORMAT_U", attempt:%hhu."
                            " Receive %s: candidate %s",
                                l_session->chain->net_name, l_session->chain->name, l_session->cur_round.id,
                                    l_message->hdr.attempt_num, l_approve ? "APPROVE" : "REJECT", l_candidate_hash_str);
        }
        if (l_approve && ++l_store->approve_count >= l_cs_level && !l_store->decide_approve &&
                dap_hash_fast_compare(&l_session->cur_round.attempt_candidate_hash, l_candidate_hash)) {
            l_store->decide_approve = true;
            debug_if(l_cs_debug, L_MSG, "net:%s, chain:%s, round:%"DAP_UINT64_FORMAT_U", attempt:%hhu."
                                        " Candidate %s approved by minimum number of validators, let's sign it",
                        l_session->chain->net_name, l_session->chain->name, l_session->cur_round.id,
                            l_message->hdr.attempt_num, l_candidate_hash_str);
            size_t l_offset = dap_chain_block_get_sign_offset(l_store->candidate, l_store->candidate_size);
            dap_sign_t *l_candidate_sign = dap_sign_create(PVT(l_session->esbocs)->blocks_sign_key,
                                            l_store->candidate, l_offset + sizeof(l_store->candidate->hdr), 0);
            size_t l_candidate_sign_size = dap_sign_get_size(l_candidate_sign);
            s_message_send(l_session, DAP_CHAIN_ESBOCS_MSG_TYPE_COMMIT_SIGN, l_candidate_hash,
                           l_candidate_sign, l_candidate_sign_size, l_session->cur_round.validators_list);
            DAP_DELETE(l_candidate_sign);
        }
        if (!l_approve && ++l_store->reject_count >= l_cs_level && !l_store->decide_reject &&
                dap_hash_fast_compare(&l_session->cur_round.attempt_candidate_hash, l_candidate_hash)) {
            l_store->decide_reject = true;
            debug_if(l_cs_debug, L_MSG, "net:%s, chain:%s, round:%"DAP_UINT64_FORMAT_U", attempt:%hhu."
                                        " Candidate %s rejected by minimum number of validators, attempt failed",
                        l_session->chain->net_name, l_session->chain->name, l_session->cur_round.id,
                            l_message->hdr.attempt_num, l_candidate_hash_str);
            s_session_attempt_new(l_session);
        }
    } break;

    case DAP_CHAIN_ESBOCS_MSG_TYPE_COMMIT_SIGN: {
        if (l_message_data_size < sizeof(dap_sign_t)) {
            log_it(L_WARNING, "Wrong commit_sign message size, have %zu bytes for candidate sign section"
                                " when requires at least %zu bytes",
                                  l_message_data_size, sizeof(dap_sign_t));
            break;
        }
        dap_sign_t *l_candidate_sign = (dap_sign_t *)l_message_data;
        size_t l_candidate_sign_size = dap_sign_get_size(l_candidate_sign);
        if (l_candidate_sign_size != l_message_data_size) {
            log_it(L_WARNING, "Wrong commit_sign message size, have %zu bytes for candidate sign section"
                                " when requires %zu bytes",
                                  l_candidate_sign_size, l_message_data_size);
            break;
        }

        dap_chain_esbocs_store_t *l_store = NULL;
        const char *l_candidate_hash_str = NULL;
        HASH_FIND(hh, l_session->cur_round.store_items, l_candidate_hash, sizeof(dap_chain_hash_fast_t), l_store);
        if (!l_store) {
            l_candidate_hash_str = dap_chain_hash_fast_to_str_static(l_candidate_hash);
            log_it(L_WARNING, "net:%s, chain:%s, round:%"DAP_UINT64_FORMAT_U", attempt:%hhu."
                                " Decline COMMIT_SIGN message for unknown candidate %s",
                                    l_session->chain->net_name, l_session->chain->name,
                                        l_session->cur_round.id, l_message->hdr.attempt_num,
                                            l_candidate_hash_str);
            break;
        }
        dap_list_t *l_list = s_validator_check(&l_signing_addr, l_session->cur_round.validators_list);
        if (!l_list) {
            log_it(L_WARNING, "net:%s, chain:%s, round:%"DAP_UINT64_FORMAT_U", attempt:%hhu."
                                " Decline COMMIT_SIGN message for validator %s not present in current validator's list",
                                    l_session->chain->net_name, l_session->chain->name,
                                        l_session->cur_round.id, l_message->hdr.attempt_num,
                                            l_validator_addr_str);
            break;
        }
        if (l_cs_debug) {
            l_candidate_hash_str = dap_chain_hash_fast_to_str_static(l_candidate_hash);
            log_it(L_MSG, "net:%s, chain:%s, round:%"DAP_UINT64_FORMAT_U", attempt:%hhu."
                            " Receive COMMIT_SIGN: candidate %s",
                                l_session->chain->net_name, l_session->chain->name, l_session->cur_round.id,
                                    l_message->hdr.attempt_num, l_candidate_hash_str);
        }
        // check candidate's sign
        size_t l_offset = dap_chain_block_get_sign_offset(l_store->candidate, l_store->candidate_size);
        int l_sign_verified = dap_sign_verify(l_candidate_sign, l_store->candidate,
                                                l_offset + sizeof(l_store->candidate->hdr));
        if (l_sign_verified != 0) {
            if (!l_candidate_hash_str)
                l_candidate_hash_str = dap_chain_hash_fast_to_str_static(l_candidate_hash);
            log_it(L_WARNING, "Candidate: %s sign is incorrect: code %d", l_candidate_hash_str, l_sign_verified);
            break;
        }
        l_store->candidate_signs = dap_list_append(l_store->candidate_signs,
                                                   DAP_DUP_SIZE(l_candidate_sign, l_candidate_sign_size));
        if (dap_list_length(l_store->candidate_signs) == l_round->validators_synced_count) {
            if (PVT(l_session->esbocs)->debug)
                log_it(L_MSG, "net:%s, chain:%s, round:%"DAP_UINT64_FORMAT_U", attempt:%hhu."
                              " Candidate %s collected signs of all synced validators",
                                    l_session->chain->net_name, l_session->chain->name, l_round->id,
                                        l_message->hdr.attempt_num, l_candidate_hash_str);
            s_session_state_change(l_session, DAP_CHAIN_ESBOCS_SESSION_STATE_WAIT_FINISH, dap_time_now());
        }
    } break;

    case DAP_CHAIN_ESBOCS_MSG_TYPE_DIRECTIVE: {
#ifndef DAP_CHAIN_CS_ESBOCS_DIRECTIVE_SUPPORT
        debug_if(l_cs_debug, L_MSG, "Directive processing is disabled");
        break;
#endif
        if (l_session->cur_round.directive) {
            log_it(L_WARNING, "Only one directive can be processed by round");
            break;
        }
        dap_chain_esbocs_directive_t *l_directive = l_message_data;
        size_t l_directive_size = l_message_data_size;
        if (l_directive_size < sizeof(dap_chain_esbocs_directive_t) || l_directive_size != l_directive->size) {
            log_it(L_WARNING, "net:%s, chain:%s, round:%"DAP_UINT64_FORMAT_U", attempt:%hhu."
                              " Receive DIRECTIVE with invalid size %zu)",
                                    l_session->chain->net_name, l_session->chain->name,
                                        l_session->cur_round.id, l_message->hdr.attempt_num,
                                            l_directive_size);
            break;
        }
        // check directive hash
        dap_chain_hash_fast_t l_directive_hash;
        dap_hash_fast(l_directive, l_directive_size, &l_directive_hash);
        if (!dap_hash_fast_compare(&l_directive_hash, l_candidate_hash)) {
            debug_if(l_cs_debug, L_MSG, "net:%s, chain:%s, round:%"DAP_UINT64_FORMAT_U", attempt:%hhu."
                                        " Receive DIRECTIVE hash broken",
                                            l_session->chain->net_name, l_session->chain->name,
                                                l_session->cur_round.id, l_message->hdr.attempt_num);
            break;
        }
        if (l_cs_debug) {
            const char *l_dirtective_hash_str = dap_chain_hash_fast_to_str_static(l_candidate_hash);
            log_it(L_MSG, "net:%s, chain:%s, round:%"DAP_UINT64_FORMAT_U", attempt:%hhu."
                            " Receive DIRECTIVE hash %s, size %zu",
                                l_session->chain->net_name, l_session->chain->name, l_session->cur_round.id,
                                    l_message->hdr.attempt_num, l_dirtective_hash_str, l_directive_size);
        }
        l_session->esbocs->last_directive_vote_timestamp = dap_time_now();
        s_session_directive_process(l_session, l_directive, &l_directive_hash);
    } break;

    case DAP_CHAIN_ESBOCS_MSG_TYPE_VOTE_FOR:
    case DAP_CHAIN_ESBOCS_MSG_TYPE_VOTE_AGAINST: {
#ifndef DAP_CHAIN_CS_ESBOCS_DIRECTIVE_SUPPORT
        debug_if(l_cs_debug, L_MSG, "Directive processing is disabled");
        break;
#endif
        if (dap_hash_fast_is_blank(l_candidate_hash)) {
            log_it(L_WARNING, "Receive VOTE %s for empty directive",
                                    l_message->hdr.type == DAP_CHAIN_ESBOCS_MSG_TYPE_VOTE_FOR ?
                                        "FOR" : "AGAINST");
            break;
        }
        if (!dap_hash_fast_compare(&l_session->cur_round.directive_hash, l_candidate_hash)) {
            debug_if(l_cs_debug, L_MSG, "net:%s, chain:%s, round:%"DAP_UINT64_FORMAT_U", attempt:%hhu."
                                        "Received VOTE %s unknown directive, it will be processed later",
                                            l_session->chain->net_name, l_session->chain->name,
                                                l_session->cur_round.id, l_message->hdr.attempt_num,
                                                    l_message->hdr.type == DAP_CHAIN_ESBOCS_MSG_TYPE_VOTE_FOR ?
                                                        "FOR" : "AGAINST");
            dap_chain_esbocs_message_item_t *l_unprocessed_item = NULL;
            HASH_FIND(hh, l_round->message_items, &l_data_hash, sizeof(dap_chain_hash_fast_t), l_unprocessed_item);
            if (l_unprocessed_item)
                l_unprocessed_item->unprocessed = true;
            break;
        }
        if (l_cs_debug) {
            const char *l_directive_hash_str = dap_chain_hash_fast_to_str_static(l_candidate_hash);
            log_it(L_MSG, "net:%s, chain:%s, round:%"DAP_UINT64_FORMAT_U", attempt:%hhu."
                            " Receive VOTE %s directive %s",
                                l_session->chain->net_name, l_session->chain->name, l_session->cur_round.id,
                                    l_message->hdr.attempt_num, l_message->hdr.type == DAP_CHAIN_ESBOCS_MSG_TYPE_VOTE_FOR ?
                                    "FOR" : "AGAINST", l_directive_hash_str);
        }
        if (l_message->hdr.type == DAP_CHAIN_ESBOCS_MSG_TYPE_VOTE_FOR) {
            if (!l_session->cur_round.directive_applied &&
                    ++l_session->cur_round.votes_for_count * 3 >=
                        dap_list_length(l_session->cur_round.all_validators) * 2) {
                s_session_directive_apply(l_session->cur_round.directive, &l_session->cur_round.directive_hash, l_session->esbocs);
                l_session->cur_round.directive_applied = true;
                s_session_state_change(l_session, DAP_CHAIN_ESBOCS_SESSION_STATE_PREVIOUS, dap_time_now());
            }
        } else // l_message->hdr.type == DAP_CHAIN_ESBOCS_MSG_TYPE_VOTE_AGAINST
            if (++l_session->cur_round.votes_against_count * 3 >=
                    dap_list_length(l_session->cur_round.all_validators) * 2)
                s_session_state_change(l_session, DAP_CHAIN_ESBOCS_SESSION_STATE_PREVIOUS, dap_time_now());
    } break;

    case DAP_CHAIN_ESBOCS_MSG_TYPE_PRE_COMMIT:
        s_session_candidate_precommit(l_session, l_message);
    default:
        break;
    }
}

static void s_message_send(dap_chain_esbocs_session_t *a_session, uint8_t a_message_type, dap_hash_fast_t *a_block_hash,
                                    const void *a_data, size_t a_data_size, dap_list_t *a_validators)
{
    size_t l_message_size = sizeof(dap_chain_esbocs_message_hdr_t) + a_data_size;
    dap_chain_esbocs_message_t *l_message = NULL;
    DAP_NEW_Z_SIZE_RET(l_message, dap_chain_esbocs_message_t, l_message_size, NULL);
    *l_message = (dap_chain_esbocs_message_t) {
        .hdr = (dap_chain_esbocs_message_hdr_t) { 
            .version = DAP_CHAIN_ESBOCS_PROTOCOL_VERSION,
            .type = a_message_type, 
            .attempt_num = a_session->cur_round.attempt_num, 
            .round_id = a_session->cur_round.id,
            .message_size = a_data_size,
            .ts_created = dap_time_now(),
            .net_id = a_session->chain->net_id,
            .chain_id = a_session->chain->id,
            .candidate_hash = *a_block_hash
        }
    };
    if (a_data && a_data_size)
        memcpy(l_message->msg_n_sign, a_data, a_data_size);

    for (dap_list_t *it = a_validators; it; it = it->next) {
        dap_chain_esbocs_validator_t *l_validator = it->data;
        if ( l_validator->is_synced || a_message_type == DAP_CHAIN_ESBOCS_MSG_TYPE_START_SYNC ) {
            debug_if(PVT(a_session->esbocs)->debug, L_MSG, "Send pkt type 0x%x to "NODE_ADDR_FP_STR, a_message_type,
                                                           NODE_ADDR_FP_ARGS_S(l_validator->node_addr));
            l_message->hdr.recv_addr = l_validator->node_addr;
            l_message->hdr.sign_size = 0;
            dap_sign_t *l_sign = dap_sign_create( PVT(a_session->esbocs)->blocks_sign_key, l_message, l_message_size, 0 );
            size_t l_sign_size = dap_sign_get_size(l_sign);
            l_message->hdr.sign_size = l_sign_size;
            dap_chain_esbocs_message_t *l_message_signed = DAP_REALLOC(l_message, l_message_size + l_sign_size);
            if ( !l_message_signed )
                return DAP_DELETE(l_sign), DAP_DELETE(l_message), log_it(L_CRITICAL, "%s", c_error_memory_alloc);
            l_message = l_message_signed;
            memcpy(l_message->msg_n_sign + a_data_size, l_sign, l_sign_size);
            DAP_DELETE(l_sign);
            if (l_validator->node_addr.uint64 != a_session->my_addr.uint64) {
                dap_stream_ch_pkt_send_by_addr(&l_validator->node_addr, DAP_STREAM_CH_ESBOCS_ID,
                                               a_message_type, l_message, l_message_size + l_sign_size);
                continue;
            }
            struct esbocs_msg_args *l_args = DAP_NEW_SIZE(struct esbocs_msg_args,
                                                          sizeof(struct esbocs_msg_args) + l_message_size + l_sign_size);
            if (!l_args) {
                log_it(L_CRITICAL, "%s", c_error_memory_alloc);
                DAP_DELETE(l_message);
                return;
            }
            l_args->addr_from = a_session->my_addr;
            l_args->session = a_session;
            l_args->message_size = l_message_size + l_sign_size;
            memcpy(l_args->message, l_message, l_message_size + l_sign_size);
            dap_proc_thread_callback_add(a_session->proc_thread, s_process_incoming_message, l_args);
        }
    }
    DAP_DELETE(l_message);
}


static size_t s_callback_block_sign(dap_chain_cs_blocks_t *a_blocks, dap_chain_block_t **a_block_ptr, size_t a_block_size)
{
    assert(a_blocks);
    dap_chain_esbocs_t *l_esbocs = DAP_CHAIN_ESBOCS(a_blocks);
    dap_chain_esbocs_pvt_t *l_esbocs_pvt = PVT(l_esbocs);
    if (!l_esbocs_pvt->blocks_sign_key) {
        log_it(L_WARNING, "Can't sign block with blocks-sign-cert in [esbocs] section");
        return 0;
    }
    if (!a_block_ptr || !(*a_block_ptr) || !a_block_size) {
        log_it(L_WARNING, "Block size or block pointer is NULL");
        return 0;
    }
    return dap_chain_block_sign_add(a_block_ptr, a_block_size, l_esbocs_pvt->blocks_sign_key);
}

static uint64_t s_get_precached_key_hash(dap_list_t **a_precached_keys_list, dap_sign_t *a_source_sign, dap_hash_fast_t *a_result)
{
    bool l_found = false;
    struct precached_key *l_key = NULL;
    dap_list_t *l_cur;
    for (l_cur = *a_precached_keys_list; l_cur; l_cur = l_cur->next) {
        l_key = (struct precached_key*)l_cur->data;
        if (l_key->pkey_size == a_source_sign->header.sign_pkey_size &&
                !memcmp(l_key->sign_pkey, dap_sign_get_pkey(a_source_sign, NULL), l_key->pkey_size)) {
            l_found = true;
            l_key->frequency++;
            break;
        }
    }
    if (l_found) {
        if (a_result)
            *a_result = l_key->pkey_hash;
        uint64_t l_freq = l_key->frequency;
        while (l_cur != *a_precached_keys_list) {
            struct precached_key* l_prev_key = (struct precached_key*)l_cur->prev->data;
            if (l_key->frequency > l_prev_key->frequency) {
                l_cur->prev->data = l_cur->data;
                l_cur->data = l_prev_key;
                l_key = l_prev_key;
                l_cur = l_cur->prev;
            } else
                break;
        }
        return l_freq;
    }
    struct precached_key *l_key_new = DAP_NEW_Z_SIZE(struct precached_key,
                                                   sizeof(struct precached_key) + a_source_sign->header.sign_pkey_size);
    l_key_new->pkey_size = a_source_sign->header.sign_pkey_size;
    l_key_new->frequency = 0;
    memcpy(l_key_new->sign_pkey, dap_sign_get_pkey(a_source_sign, NULL), l_key_new->pkey_size);
    dap_sign_get_pkey_hash(a_source_sign, &l_key_new->pkey_hash);
    *a_precached_keys_list = dap_list_append(*a_precached_keys_list, l_key_new);
    if (a_result)
        *a_result = l_key_new->pkey_hash;
    return 0;
}

static int s_callback_block_verify(dap_chain_cs_blocks_t *a_blocks, dap_chain_block_t *a_block, dap_hash_fast_t *a_block_hash, size_t a_block_size)
{
    dap_chain_esbocs_t *l_esbocs = DAP_CHAIN_ESBOCS(a_blocks);
    dap_chain_esbocs_pvt_t *l_esbocs_pvt = PVT(l_esbocs);

    if (l_esbocs->session && l_esbocs->session->processing_candidate == a_block)
        // It's a block candidate, don't check signs
        return a_block->hdr.version > 1 ? 0 : -3;

    size_t l_block_size = a_block_size; // /* Can't calc it for many old bugged blocks */ dap_chain_block_get_size(a_block);
    size_t l_signs_count = 0;
    size_t l_offset = dap_chain_block_get_sign_offset(a_block, l_block_size);
    dap_sign_t **l_signs = dap_sign_get_unique_signs(a_block->meta_n_datum_n_sign+l_offset,
                                            l_block_size-sizeof(a_block->hdr)-l_offset, &l_signs_count);
    if (!l_signs_count){
        log_it(L_ERROR, "No any signatures at all for block %s", dap_hash_fast_to_str_static(a_block_hash));
        DAP_DELETE(l_signs);
        return -2;
    }

    if (l_signs_count < l_esbocs_pvt->min_validators_count) {
        log_it(L_ERROR, "Corrupted block  %s: not enough signs: %zu of %hu", dap_hash_fast_to_str_static(a_block_hash),
                                    l_signs_count, l_esbocs_pvt->min_validators_count);
        DAP_DELETE(l_signs);
        return -1;
    }

    // Parse the rest signs
    int l_ret = 0;
    uint16_t l_signs_verified_count = 0;
    size_t l_block_excl_sign_size = dap_chain_block_get_sign_offset(a_block, l_block_size) + sizeof(a_block->hdr);
    bool l_block_is_emergency = s_block_is_emergency(a_block, l_block_size);
    // Get the header on signing operation time
    size_t l_block_original = a_block->hdr.meta_n_datum_n_signs_size;
    a_block->hdr.meta_n_datum_n_signs_size = l_block_excl_sign_size - sizeof(a_block->hdr);
    for (size_t i = 0; i < l_signs_count; i++) {
        dap_sign_t *l_sign = l_signs[i];
        dap_chain_addr_t l_signing_addr = { .net_id = a_blocks->chain->net_id };
        s_get_precached_key_hash(&l_esbocs_pvt->precached_keys, l_sign, &l_signing_addr.data.hash_fast);
        if (!l_esbocs_pvt->poa_mode) {
             // Compare signature with delegated keys
            if (!dap_chain_net_srv_stake_key_delegated(&l_signing_addr)) {
                if (l_esbocs_pvt->debug) {
                    char l_block_hash_str[DAP_HASH_FAST_STR_SIZE];
                    dap_hash_fast_to_str(a_block_hash, l_block_hash_str, DAP_HASH_FAST_STR_SIZE);
                    log_it(L_ATT, "Unknown PoS signer %s for block %s", dap_hash_fast_to_str_static(&l_signing_addr.data.hash_fast), l_block_hash_str);
                }
                continue;
            }
        } else {
            // Compare signature with auth_certs
            if (!s_validator_check(&l_signing_addr, l_esbocs_pvt->poa_validators)) {
                if (l_esbocs_pvt->debug) {
                    char l_block_hash_str[DAP_HASH_FAST_STR_SIZE];
                    dap_hash_fast_to_str(a_block_hash, l_block_hash_str, DAP_HASH_FAST_STR_SIZE);
                    log_it(L_ATT, "Unknown PoA signer %s for block %s", dap_hash_fast_to_str_static(&l_signing_addr.data.hash_fast), l_block_hash_str);
                }
                continue;
            }
        }
        if (i == 0) {
            if (l_block_is_emergency && !s_check_emergency_rights(l_esbocs, &l_signing_addr)) {
                if (l_esbocs_pvt->debug) {
                    char l_block_hash_str[DAP_HASH_FAST_STR_SIZE];
                    dap_hash_fast_to_str(a_block_hash, l_block_hash_str, DAP_HASH_FAST_STR_SIZE);
                    log_it(L_ATT, "Restricted emergency block submitter %s for block %s", dap_hash_fast_to_str_static(&l_signing_addr.data.hash_fast), l_block_hash_str);
                }
                l_ret = -5;
                break;
            } else if (l_esbocs_pvt->check_signs_structure &&
                       !s_check_signing_rights(l_esbocs, a_block, l_block_size, &l_signing_addr, true)) {
                if (l_esbocs_pvt->debug) {
                    char l_block_hash_str[DAP_HASH_FAST_STR_SIZE];
                    dap_hash_fast_to_str(a_block_hash, l_block_hash_str, DAP_HASH_FAST_STR_SIZE);
                    log_it(L_ATT, "Restricted block submitter %s for block %s", dap_hash_fast_to_str_static(&l_signing_addr.data.hash_fast), l_block_hash_str);
                }
                l_ret = -5;
                break;
            }
        } else {
            if (l_block_is_emergency && !s_check_emergency_rights(l_esbocs, &l_signing_addr) &&
                    l_esbocs_pvt->check_signs_structure &&
                    !s_check_signing_rights(l_esbocs, a_block, l_block_size, &l_signing_addr, false)) {
                if (l_esbocs_pvt->debug) {
                    char l_block_hash_str[DAP_HASH_FAST_STR_SIZE];
                    dap_hash_fast_to_str(a_block_hash, l_block_hash_str, DAP_HASH_FAST_STR_SIZE);
                    log_it(L_ATT, "Restricted emergency block signer %s for block %s", dap_hash_fast_to_str_static(&l_signing_addr.data.hash_fast), l_block_hash_str);
                }
                l_ret = -5;
                break;
            } else if (l_esbocs_pvt->check_signs_structure &&
                    !s_check_signing_rights(l_esbocs, a_block, l_block_size, &l_signing_addr, false)) {
                if (l_esbocs_pvt->debug) {
                    char l_block_hash_str[DAP_HASH_FAST_STR_SIZE];
                    dap_hash_fast_to_str(a_block_hash, l_block_hash_str, DAP_HASH_FAST_STR_SIZE);
                    log_it(L_ATT, "Restricted block signer %s for block %s", dap_hash_fast_to_str_static(&l_signing_addr.data.hash_fast), l_block_hash_str);
                }
                l_ret = -5;
                break;
            }
        }
        if (!dap_sign_verify(l_sign, a_block, l_block_excl_sign_size))
            l_signs_verified_count++;
    }
    DAP_DELETE(l_signs);
    // Restore the original header
    a_block->hdr.meta_n_datum_n_signs_size = l_block_original;

    if (l_signs_verified_count < l_esbocs_pvt->min_validators_count) {
        debug_if(l_esbocs_pvt->debug, L_ERROR, "Corrupted block %s: not enough authorized signs: %u of %u",
                    dap_hash_fast_to_str_static(a_block_hash), l_signs_verified_count, l_esbocs_pvt->min_validators_count);
        return l_ret ? l_ret : -4;
    }
    return 0;
}

static char *s_esbocs_decree_put(dap_chain_datum_decree_t *a_decree, dap_chain_net_t *a_net)
{
    // Put the transaction to mempool or directly to chains
    size_t l_decree_size = dap_chain_datum_decree_get_size(a_decree);
    dap_chain_datum_t *l_datum = dap_chain_datum_create(DAP_CHAIN_DATUM_DECREE, a_decree, l_decree_size);
    dap_chain_t *l_chain = dap_chain_net_get_chain_by_chain_type(a_net, CHAIN_TYPE_DECREE);
    if (!l_chain) {
        return NULL;
    }
    // Processing will be made according to autoprocess policy
    char *l_ret = dap_chain_mempool_datum_add(l_datum, l_chain, "hex");
    DAP_DELETE(l_datum);
    return l_ret;
}

static dap_chain_datum_decree_t *s_esbocs_decree_set_min_validators_count(dap_chain_net_t *a_net, dap_chain_t *a_chain,
                                                                          uint256_t a_value, dap_cert_t *a_cert)
{
    size_t l_total_tsd_size = sizeof(dap_tsd_t) + sizeof(uint256_t);
    dap_chain_datum_decree_t *l_decree = dap_chain_datum_decree_new(a_net->pub.id, a_chain->id,
                                                                    *dap_chain_net_get_cur_cell(a_net), l_total_tsd_size);
    if (!l_decree)
        return NULL;
    l_decree->header.sub_type = DAP_CHAIN_DATUM_DECREE_COMMON_SUBTYPE_STAKE_MIN_VALIDATORS_COUNT;
    dap_tsd_write(l_decree->data_n_signs, DAP_CHAIN_DATUM_DECREE_TSD_TYPE_STAKE_MIN_SIGNERS_COUNT, &a_value, sizeof(uint256_t));
    return dap_chain_datum_decree_sign_in_cycle(&a_cert, l_decree, 1, NULL);
}

static dap_chain_datum_decree_t *s_esbocs_decree_set_signs_check(dap_chain_net_t *a_net, dap_chain_t *a_chain,
                                                                 bool a_enable, dap_cert_t *a_cert)
{
    size_t l_total_tsd_size = sizeof(dap_tsd_t) + sizeof(uint8_t);
    dap_chain_datum_decree_t *l_decree = dap_chain_datum_decree_new(a_net->pub.id, a_chain->id,
                                                                    *dap_chain_net_get_cur_cell(a_net), l_total_tsd_size);
    if (!l_decree)
        return NULL;
    l_decree->header.sub_type = DAP_CHAIN_DATUM_DECREE_COMMON_SUBTYPE_CHECK_SIGNS_STRUCTURE;
    uint8_t l_data = a_enable ? 1 : 0;
    dap_tsd_write(l_decree->data_n_signs, DAP_CHAIN_DATUM_DECREE_TSD_TYPE_ACTION, &l_data, sizeof(uint8_t));
    return dap_chain_datum_decree_sign_in_cycle(&a_cert, l_decree, 1, NULL);
}

static dap_chain_datum_decree_t *s_esbocs_decree_set_emergency_validator(dap_chain_net_t *a_net, dap_chain_t *a_chain,
                                                                         dap_hash_fast_t *a_pkey_hash, dap_sign_type_t a_sign_type,
                                                                         bool a_add, dap_cert_t *a_cert)
{
    size_t l_total_tsd_size = sizeof(dap_tsd_t) * 3 + sizeof(uint8_t) + sizeof(uint32_t) + sizeof(dap_hash_fast_t);
    dap_chain_datum_decree_t *l_decree = dap_chain_datum_decree_new(a_net->pub.id, a_chain->id,
                                                                    *dap_chain_net_get_cur_cell(a_net), l_total_tsd_size);
    if (!l_decree)
        return NULL;
    l_decree->header.sub_type = DAP_CHAIN_DATUM_DECREE_COMMON_SUBTYPE_EMERGENCY_VALIDATORS;
    uint8_t l_data = a_add ? 1 : 0;
    byte_t *l_ptr = dap_tsd_write(l_decree->data_n_signs, DAP_CHAIN_DATUM_DECREE_TSD_TYPE_ACTION, &l_data, sizeof(uint8_t));
    uint32_t l_type_numeric = a_sign_type.type;
    l_ptr = dap_tsd_write(l_ptr, DAP_CHAIN_DATUM_DECREE_TSD_TYPE_SIGNATURE_TYPE, &l_type_numeric, sizeof(uint32_t));
    dap_tsd_write(l_ptr, DAP_CHAIN_DATUM_DECREE_TSD_TYPE_HASH, a_pkey_hash, sizeof(dap_hash_fast_t));
    return dap_chain_datum_decree_sign_in_cycle(&a_cert, l_decree, 1, NULL);
}

static void s_print_emergency_validators(json_object *json_obj_out, dap_list_t *a_validator_addrs)
{
    json_object *json_arr_validators = json_object_new_array();
    size_t i=1;
    for (dap_list_t *it = a_validator_addrs; it; it = it->next, i++) {
        json_object *json_obj_validator = json_object_new_object();
        dap_chain_addr_t *l_addr = it->data;
        json_object_object_add(json_obj_validator,"#", json_object_new_uint64(i));
        json_object_object_add(json_obj_validator,"addr hash", json_object_new_string(dap_chain_hash_fast_to_str_static(&l_addr->data.hash_fast)));
        json_object_array_add(json_arr_validators, json_obj_validator);
    }
    json_object_object_add(json_obj_out,"Current emergency validators list", json_arr_validators);
}

/**
 * @brief
 * parse and execute cellframe-node-cli esbocs commands
 * @param argc arguments count
 * @param argv array with arguments
 * @param arg_func
 * @param str_reply
 * @return
 */
static int s_cli_esbocs(int a_argc, char **a_argv, void **a_str_reply)
{
    int l_arg_index = 1;
    dap_chain_net_t *l_chain_net = NULL;
    dap_chain_t *l_chain = NULL;
    json_object **a_json_arr_reply = (json_object **)a_str_reply;
        
    if (dap_chain_node_cli_cmd_values_parse_net_chain_for_json(*a_json_arr_reply, &l_arg_index, a_argc, a_argv, &l_chain, &l_chain_net,
                                                                CHAIN_TYPE_ANCHOR))
        return -3;
    const char *l_chain_type = dap_chain_get_cs_type(l_chain);
    if (strcmp(l_chain_type, DAP_CHAIN_ESBOCS_CS_TYPE_STR)) {
            dap_json_rpc_error_add(*a_json_arr_reply, DAP_CHAIN_NODE_CLI_COM_ESBOCS_CHAIN_TYPE_ERR,"Type of chain \"%s\" is not block. Chain with current consensus \"%s\" is not supported by this command",
                        l_chain->name, l_chain_type);
            return -DAP_CHAIN_NODE_CLI_COM_ESBOCS_CHAIN_TYPE_ERR;
    }
    dap_chain_cs_blocks_t *l_blocks = DAP_CHAIN_CS_BLOCKS(l_chain);
    dap_chain_esbocs_t *l_esbocs = DAP_CHAIN_ESBOCS(l_blocks);
    dap_chain_esbocs_pvt_t *l_esbocs_pvt = PVT(l_esbocs);

    enum {
        SUBCMD_UNDEFINED = 0,
        SUBCMD_MIN_VALIDATORS_COUNT,
        SUBCMD_CHECK_SIGNS_STRUCTURE,
        SUBCMD_EMERGENCY_VALIDATOR,
        SUBCMD_STATUS
    } l_subcmd = SUBCMD_UNDEFINED;
    const char *l_subcmd_strs[] = {
        [SUBCMD_UNDEFINED] = NULL,
        [SUBCMD_MIN_VALIDATORS_COUNT] = "min_validators_count",
        [SUBCMD_CHECK_SIGNS_STRUCTURE] = "check_signs_structure",
        [SUBCMD_EMERGENCY_VALIDATOR] = "emergency_validators",
        [SUBCMD_STATUS] = "status",
    };

    const size_t l_subcmd_str_count = sizeof(l_subcmd_strs) / sizeof(char *);
    const char *l_subcmd_str_arg = NULL;
    // Parse commands
    for (size_t i = 1; i < l_subcmd_str_count; i++) {
        if (dap_cli_server_cmd_find_option_val(a_argv, l_arg_index, l_arg_index + 1, l_subcmd_strs[i], &l_subcmd_str_arg)) {
            l_subcmd = i;
            break;
        }
    }
    dap_cert_t *l_poa_cert = NULL;
    l_arg_index++;
    bool l_subcommand_show = false, l_subcommand_add = false;
    if (l_subcmd) {
        if ((dap_cli_server_cmd_check_option(a_argv, l_arg_index, l_arg_index + 1, "set") > 0 && l_subcmd == SUBCMD_MIN_VALIDATORS_COUNT) ||
                (dap_cli_server_cmd_check_option(a_argv, l_arg_index, l_arg_index + 1, "enable") > 0 && l_subcmd == SUBCMD_CHECK_SIGNS_STRUCTURE) ||
                (dap_cli_server_cmd_check_option(a_argv, l_arg_index, l_arg_index + 1, "disable") > 0 && l_subcmd == SUBCMD_CHECK_SIGNS_STRUCTURE) ||
                (dap_cli_server_cmd_check_option(a_argv, l_arg_index, l_arg_index + 1, "add") > 0 && l_subcmd == SUBCMD_EMERGENCY_VALIDATOR) ||
                (dap_cli_server_cmd_check_option(a_argv, l_arg_index, l_arg_index + 1, "remove") > 0 && l_subcmd == SUBCMD_EMERGENCY_VALIDATOR))
        {
            if (dap_cli_server_cmd_check_option(a_argv, l_arg_index, l_arg_index + 1, "enable") ||
                    dap_cli_server_cmd_check_option(a_argv, l_arg_index, l_arg_index + 1, "add"))
                l_subcommand_add = true;
            const char *l_cert_str = NULL;
            dap_cli_server_cmd_find_option_val(a_argv, l_arg_index, a_argc, "-cert", &l_cert_str);
            if (!l_cert_str) {
                dap_json_rpc_error_add(*a_json_arr_reply, DAP_CHAIN_NODE_CLI_COM_ESBOCS_PARAM_ERR,"Command 'min_validators_count' requires parameter -cert");
                return -DAP_CHAIN_NODE_CLI_COM_ESBOCS_PARAM_ERR;
            }
            l_poa_cert = dap_cert_find_by_name(l_cert_str);
            if (!l_poa_cert) {
                dap_json_rpc_error_add(*a_json_arr_reply, DAP_CHAIN_NODE_CLI_COM_ESBOCS_CERT_ERR,"Specified certificate not found");
                return -DAP_CHAIN_NODE_CLI_COM_ESBOCS_CERT_ERR;
            }
            if (!l_poa_cert->enc_key || !l_poa_cert->enc_key->priv_key_data) {
                dap_json_rpc_error_add(*a_json_arr_reply, DAP_CHAIN_NODE_CLI_COM_ESBOCS_PVT_KEY_ERR,"Specified certificate doesn't contain a private key");
                return -DAP_CHAIN_NODE_CLI_COM_ESBOCS_PVT_KEY_ERR;
            }
        } else if (dap_cli_server_cmd_check_option(a_argv, l_arg_index, l_arg_index + 1, "show") > 0)
            l_subcommand_show = true;
        else if (l_subcmd != SUBCMD_STATUS)
            dap_json_rpc_error_add(*a_json_arr_reply, DAP_CHAIN_NODE_CLI_COM_ESBOCS_UNKNOWN,"Unrecognized subcommand '%s'", a_argv[l_arg_index]);
    }

    int ret = 0;
    // Do subcommand action
    switch (l_subcmd) {

    case SUBCMD_MIN_VALIDATORS_COUNT: {        
        if (!l_subcommand_show) {
            const char *l_value_str = NULL;
            dap_cli_server_cmd_find_option_val(a_argv, l_arg_index, a_argc, "-val_count", &l_value_str);
            if (!l_value_str) {
                dap_json_rpc_error_add(*a_json_arr_reply, DAP_CHAIN_NODE_CLI_COM_ESBOCS_PARAM_ERR,"Command '%s' requires parameter -val_count", l_subcmd_strs[l_subcmd]);
                return -DAP_CHAIN_NODE_CLI_COM_ESBOCS_PARAM_ERR;
            }
            uint256_t l_value = dap_uint256_scan_uninteger(l_value_str);
            if (IS_ZERO_256(l_value)) {
                dap_json_rpc_error_add(*a_json_arr_reply, DAP_CHAIN_NODE_CLI_COM_ESBOCS_UNREC_COM_ERR,"Unrecognized number in '-val_count' param");
                return -DAP_CHAIN_NODE_CLI_COM_ESBOCS_UNREC_COM_ERR;
            }
            dap_chain_datum_decree_t *l_decree = s_esbocs_decree_set_min_validators_count(
                                                    l_chain_net, l_chain, l_value, l_poa_cert);
            char *l_decree_hash_str = NULL;
            if (l_decree && (l_decree_hash_str = s_esbocs_decree_put(l_decree, l_chain_net))) {
                json_object * json_obj_out = json_object_new_object();
                json_object_object_add(json_obj_out,"status", json_object_new_string("Minimum validators count has been set"));
                json_object_object_add(json_obj_out,"decree hash", json_object_new_string(l_decree_hash_str));
                json_object_array_add(*a_json_arr_reply, json_obj_out);
                DAP_DEL_MULTY(l_decree, l_decree_hash_str);
            } else {
                dap_json_rpc_error_add(*a_json_arr_reply, DAP_CHAIN_NODE_CLI_COM_ESBOCS_MINVALSET_ERR,"Minimum validators count setting failed");
                DAP_DEL_Z(l_decree);
                return -DAP_CHAIN_NODE_CLI_COM_ESBOCS_MINVALSET_ERR;
            }
        } else{
            json_object * json_obj_out = json_object_new_object();
            json_object_object_add(json_obj_out,"Minimum validators count", json_object_new_uint64(l_esbocs_pvt->min_validators_count));
            json_object_array_add(*a_json_arr_reply, json_obj_out);
        }            
    } break;

    case SUBCMD_CHECK_SIGNS_STRUCTURE: {
        json_object * json_obj_out = json_object_new_object();
        if (!l_subcommand_show) {
            dap_chain_datum_decree_t *l_decree = s_esbocs_decree_set_signs_check(l_chain_net, l_chain, l_subcommand_add, l_poa_cert);
            char *l_decree_hash_str = NULL;
            if (l_decree && (l_decree_hash_str = s_esbocs_decree_put(l_decree, l_chain_net))) {
                json_object_object_add(json_obj_out,"Checking signs structure has been", l_subcommand_add ? json_object_new_string("enabled") : json_object_new_string("disabled"));
                json_object_object_add(json_obj_out,"Decree hash", json_object_new_string(l_decree_hash_str));
                json_object_array_add(*a_json_arr_reply, json_obj_out);
                DAP_DEL_MULTY(l_decree, l_decree_hash_str);
            } else {
                dap_json_rpc_error_add(*a_json_arr_reply, DAP_CHAIN_NODE_CLI_COM_ESBOCS_CHECKING_ERR,"Checking signs structure setting failed");
                DAP_DEL_Z(l_decree);
                json_object_put(json_obj_out);
                return -DAP_CHAIN_NODE_CLI_COM_ESBOCS_CHECKING_ERR;
            }
        } else{
            json_object_object_add(json_obj_out,"Checking signs structure is", l_esbocs_pvt->check_signs_structure ? json_object_new_string("enabled") : json_object_new_string("disabled"));
            json_object_array_add(*a_json_arr_reply, json_obj_out);
        }            
    } break;

    case SUBCMD_EMERGENCY_VALIDATOR: {
        if (!l_subcommand_show) {
            const char *l_hash_str = NULL, *l_type_str = NULL;
            dap_cli_server_cmd_find_option_val(a_argv, l_arg_index, a_argc, "-pkey_hash", &l_hash_str);
            if (!l_hash_str) {
                dap_json_rpc_error_add(*a_json_arr_reply, DAP_CHAIN_NODE_CLI_COM_ESBOCS_HASH_ERR,"Command '%s' requires parameter -pkey_hash", l_subcmd_strs[l_subcmd]);
                return -DAP_CHAIN_NODE_CLI_COM_ESBOCS_HASH_ERR;
            }
            dap_hash_fast_t l_pkey_hash;
            if (dap_chain_hash_fast_from_str(l_hash_str, &l_pkey_hash)) {
                dap_json_rpc_error_add(*a_json_arr_reply, DAP_CHAIN_NODE_CLI_COM_ESBOCS_HASH_FORMAT_ERR,"Invalid hash format in 'pkey_hash' param");
                return -DAP_CHAIN_NODE_CLI_COM_ESBOCS_HASH_FORMAT_ERR;
            }
            dap_sign_type_t l_sig_type = { .type = SIG_TYPE_DILITHIUM };
            dap_cli_server_cmd_find_option_val(a_argv, l_arg_index, a_argc, "-sig_type", &l_type_str);
            if (l_type_str)
                l_sig_type = dap_sign_type_from_str(l_type_str);
            dap_chain_datum_decree_t *l_decree = s_esbocs_decree_set_emergency_validator(l_chain_net, l_chain, &l_pkey_hash, l_sig_type, l_subcommand_add, l_poa_cert);
            char *l_decree_hash_str = NULL;
            if (l_decree && (l_decree_hash_str = s_esbocs_decree_put(l_decree, l_chain_net))) {
                json_object * json_obj_out = json_object_new_object();
                json_object_object_add(json_obj_out,"Emergency validator", json_object_new_string(dap_chain_hash_fast_to_str_static(&l_pkey_hash)));
                json_object_object_add(json_obj_out,"status", l_subcommand_add ? json_object_new_string("added") : json_object_new_string("deleted"));
                json_object_object_add(json_obj_out,"Decree hash", json_object_new_string(l_decree_hash_str));
                json_object_array_add(*a_json_arr_reply, json_obj_out);
                DAP_DEL_MULTY(l_decree, l_decree_hash_str);
            } else {
                dap_json_rpc_error_add(*a_json_arr_reply, DAP_CHAIN_NODE_CLI_COM_ESBOCS_ADD_DEL_ERR,
                                        "Emergency validator %s failed", l_subcommand_add ? "adding" : "deleting");
                DAP_DEL_Z(l_decree);
                return -DAP_CHAIN_NODE_CLI_COM_ESBOCS_ADD_DEL_ERR;
            }
        } else{
            json_object * json_obj_out = json_object_new_object();
            s_print_emergency_validators(json_obj_out, l_esbocs_pvt->emergency_validator_addrs);
            json_object_array_add(*a_json_arr_reply, json_obj_out);
        }            
    } break;

    case SUBCMD_STATUS: {
        const char * l_net_str = NULL, *l_chain_str = NULL;
        dap_cli_server_cmd_find_option_val(a_argv, l_arg_index, a_argc, "-net", &l_net_str);
        if (!l_net_str) {
            dap_json_rpc_error_add(*a_json_arr_reply, DAP_CHAIN_NODE_CLI_COM_ESBOCS_NO_NET,"Command '%s' requires parameter -net", l_subcmd_strs[l_subcmd]);
            return -DAP_CHAIN_NODE_CLI_COM_ESBOCS_NO_NET;
        }
        dap_cli_server_cmd_find_option_val(a_argv, l_arg_index, a_argc, "-chain", &l_chain_str);

        dap_chain_net_t *l_net = dap_chain_net_by_name(l_net_str);
        if (!l_net) {
            log_it(L_WARNING, "Can't find net %s", l_net_str);
            return -DAP_CHAIN_NODE_CLI_COM_ESBOCS_CANT_FIND_NET;
        }

        dap_chain_esbocs_session_t *l_session;
        if (l_chain_str) {
            DL_FOREACH(s_session_items, l_session)
                if (!dap_strcmp(l_chain_str, l_session->chain->name))
                    break;
            if (!l_session) {
                log_it(L_WARNING, "Session for net %s chain %s not found", l_net->pub.name, l_chain_str);
                return -DAP_CHAIN_NODE_CLI_COM_ESBOCS_NO_SESSION;
            }
        } else {
            DL_FOREACH(s_session_items, l_session)
                if (l_session->chain->net_id.uint64 == l_net->pub.id.uint64)
                    break;
            if (!l_session) {
                log_it(L_WARNING, "Session for net %s not found", l_net->pub.name);
                return -DAP_CHAIN_NODE_CLI_COM_ESBOCS_NO_SESSION;
            }
        }

        const char *l_penalty_group = s_get_penalty_group(l_net->pub.id);
        size_t l_penalties_count = 0;
        json_object * l_json_obj_banlist = json_object_new_object();
        json_object * l_json_arr_banlist = json_object_new_array();
        dap_global_db_obj_t *l_objs = dap_global_db_get_all_sync(l_penalty_group, &l_penalties_count);
        for (size_t i = 0; i < l_penalties_count; i++) {
            dap_chain_addr_t *l_validator_addr = dap_chain_addr_from_str(l_objs[i].key);
            json_object* l_ban_validator =  json_object_new_object();
            json_object_object_add(l_ban_validator, "node_addr", json_object_new_string(dap_chain_addr_to_str_static(l_validator_addr)));
            json_object_array_add(l_json_arr_banlist, l_ban_validator);
        }
        if (!json_object_array_length(l_json_arr_banlist)) {
            json_object_object_add(l_json_obj_banlist, "BANLIST", json_object_new_string("empty"));
        } else {
            json_object_object_add(l_json_obj_banlist, "BANLIST", l_json_arr_banlist);
        }
        json_object_array_add(*a_json_arr_reply, l_json_obj_banlist);   

        json_object* l_json_obj_status = json_object_new_object();
        json_object_object_add(l_json_obj_status, "ban_list_count", json_object_new_int(l_penalties_count));
        json_object_object_add(l_json_obj_status, "sync_attempt", json_object_new_uint64(l_session->cur_round.sync_attempt));
        json_object_object_add(l_json_obj_status, "round_id", json_object_new_uint64(l_session->cur_round.id));
        json_object_array_add(*a_json_arr_reply, l_json_obj_status);
        if (l_session->esbocs->last_submitted_candidate_timestamp) {
            char l_time_buf[DAP_TIME_STR_SIZE] = {'\0'};
            dap_time_to_str_rfc822(l_time_buf, DAP_TIME_STR_SIZE, l_session->esbocs->last_submitted_candidate_timestamp);
            json_object_object_add(l_json_obj_status, "last_submitted_candidate_timestamp", json_object_new_string(l_time_buf));
        }
        dap_chain_datum_iter_t *l_datum_iter = l_session->chain->callback_datum_iter_create(l_session->chain);
        dap_chain_datum_t * l_last_datum =  l_session->chain->callback_datum_iter_get_last(l_datum_iter);
        if (l_last_datum) {
            char l_time_buf[DAP_TIME_STR_SIZE] = {'\0'};
            dap_time_to_str_rfc822(l_time_buf, DAP_TIME_STR_SIZE, l_last_datum->header.ts_create);
            json_object_object_add(l_json_obj_status, "last_accepted_block_time", json_object_new_string(l_time_buf));
        }
        l_session->chain->callback_datum_iter_delete(l_datum_iter);

        if (l_session->esbocs->last_directive_accept_timestamp) {
            char l_time_buf[DAP_TIME_STR_SIZE] = {'\0'};
            dap_time_to_str_rfc822(l_time_buf, DAP_TIME_STR_SIZE, l_session->esbocs->last_directive_accept_timestamp);
            json_object_object_add(l_json_obj_status, "last_directive_accept_timestamp", json_object_new_string(l_time_buf));
        }

        if (l_session->esbocs->last_directive_vote_timestamp) {
            char l_time_buf[DAP_TIME_STR_SIZE] = {'\0'};
            dap_time_to_str_rfc822(l_time_buf, DAP_TIME_STR_SIZE, l_session->esbocs->last_directive_vote_timestamp);
            json_object_object_add(l_json_obj_status, "last_directive_vote_timestamp", json_object_new_string(l_time_buf));
        }
    } break;

    default:
        dap_json_rpc_error_add(*a_json_arr_reply, DAP_CHAIN_NODE_CLI_COM_ESBOCS_SUB_ERR,"Unrecognized subcommand '%s'", a_argv[l_arg_index - 1]);
    }
    return ret;
}<|MERGE_RESOLUTION|>--- conflicted
+++ resolved
@@ -1262,14 +1262,6 @@
     return l_ret;
 }
 
-<<<<<<< HEAD
-static bool s_session_directive_ready(dap_chain_esbocs_session_t *a_session)
-{
-    size_t l_list_length = dap_list_length(a_session->cur_round.all_validators);
-    if (a_session->cur_round.total_validators_synced * 3 < l_list_length * 2)
-        return false; // Not a valid round, less than 2/3 participants
-    bool l_kick = false;
-=======
 static bool s_session_directive_ready(dap_chain_esbocs_session_t *a_session, bool * a_kick, dap_chain_addr_t * a_signing_addr)
 {
     size_t l_list_length = dap_list_length(a_session->cur_round.all_validators);
@@ -1279,7 +1271,6 @@
     }
     debug_if(PVT(a_session->esbocs)->debug, L_MSG, "Current consensus online %hu from %zu is acceptable, so issue the directive",
                                                     a_session->cur_round.total_validators_synced, l_list_length);
->>>>>>> e4578f6f
     dap_chain_esbocs_penalty_item_t *l_item, *l_tmp;
     HASH_ITER(hh, a_session->penalty, l_item, l_tmp) {
         int l_key_state = dap_chain_net_srv_stake_key_delegated(&l_item->signing_addr);
@@ -1289,32 +1280,6 @@
             continue;
         }
         if (l_item->miss_count >= DAP_CHAIN_ESBOCS_PENALTY_KICK && l_key_state == 1) {
-<<<<<<< HEAD
-            l_kick = true;
-            return true;
-        }
-        if (l_item->miss_count == 0 && l_key_state == -1)
-            return false;
-    }
-    if (!l_item)
-        return true;
-}
-
-static dap_chain_esbocs_directive_t* s_session_directive_compose(dap_chain_esbocs_session_t *a_session) {
-    size_t l_list_length = dap_list_length(a_session->cur_round.all_validators);
-    debug_if(PVT(a_session->esbocs)->debug, L_MSG, "Current consensus online %hu from %zu is acceptable, so issue the directive",
-                                                a_session->cur_round.total_validators_synced, l_list_length);
-                                                    bool l_kick = false;
-    dap_chain_esbocs_penalty_item_t *l_item = NULL, *l_tmp = NULL;
-    HASH_ITER(hh, a_session->penalty, l_item, l_tmp) {
-        int l_key_state = dap_chain_net_srv_stake_key_delegated(&l_item->signing_addr);
-        if (l_item->miss_count >= DAP_CHAIN_ESBOCS_PENALTY_KICK && l_key_state == 1) {
-            l_kick = true;
-            break;
-        }
-    }
-    uint32_t l_directive_size = s_directive_calc_size(l_kick ? DAP_CHAIN_ESBOCS_DIRECTIVE_KICK : DAP_CHAIN_ESBOCS_DIRECTIVE_LIFT);
-=======
             *a_kick = true;
             return true;
         }
@@ -1329,7 +1294,6 @@
 
 static dap_chain_esbocs_directive_t* s_session_directive_compose(dap_chain_esbocs_session_t *a_session, bool a_kick, dap_chain_addr_t * a_signing_addr) {
     uint32_t l_directive_size = s_directive_calc_size(a_kick ? DAP_CHAIN_ESBOCS_DIRECTIVE_KICK : DAP_CHAIN_ESBOCS_DIRECTIVE_LIFT);
->>>>>>> e4578f6f
     dap_chain_esbocs_directive_t *l_ret = NULL;
     DAP_NEW_Z_SIZE_RET_VAL(l_ret, dap_chain_esbocs_directive_t, l_directive_size, NULL, NULL);
     l_ret->version = DAP_CHAIN_ESBOCS_DIRECTIVE_VERSION;
@@ -1378,18 +1342,12 @@
         if (dap_chain_addr_compare(&a_session->cur_round.attempt_submit_validator, &a_session->my_signing_addr)) {
             dap_chain_esbocs_directive_t *l_directive = NULL;
 #ifdef DAP_CHAIN_CS_ESBOCS_DIRECTIVE_SUPPORT
-<<<<<<< HEAD
-            if (!a_session->cur_round.directive && !PVT(a_session->esbocs)->emergency_mode)
-                if (s_session_directive_ready(a_session))
-                    l_directive = s_session_directive_compose(a_session);
-=======
             if (!a_session->cur_round.directive && !PVT(a_session->esbocs)->emergency_mode) {
                 bool l_kick = false;
                 dap_chain_addr_t* l_signing_addr = NULL;
                 if (s_session_directive_ready(a_session, &l_kick, l_signing_addr))
                     l_directive = s_session_directive_compose(a_session, l_kick, l_signing_addr);
             }
->>>>>>> e4578f6f
 #endif
             if (l_directive) {
                 dap_hash_fast_t l_directive_hash;
