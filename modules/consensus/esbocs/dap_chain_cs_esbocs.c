/*
* Authors:
* Roman Khlopkov <roman.khlopkov@demlabs.net>
* Cellframe       https://cellframe.net
* DeM Labs Inc.   https://demlabs.net
* Copyright  (c) 2017-2023
* All rights reserved.

This file is part of CellFrame SDK the open source project

CellFrame SDK is free software: you can redistribute it and/or modify
it under the terms of the GNU General Public License as published by
the Free Software Foundation, either version 3 of the License, or
(at your option) any later version.

CellFrame SDK is distributed in the hope that it will be useful,
but WITHOUT ANY WARRANTY; without even the implied warranty of
MERCHANTABILITY or FITNESS FOR A PARTICULAR PURPOSE.  See the
GNU General Public License for more details.

You should have received a copy of the GNU General Public License
along with any CellFrame SDK based project.  If not, see <http://www.gnu.org/licenses/>.
*/
#include "dap_common.h"
#include "dap_context.h"
#include "utlist.h"
#include "dap_timerfd.h"
#include "rand/dap_rand.h"
#include "dap_stream_ch_proc.h"
#include "dap_chain_net.h"
#include "dap_chain_net_srv_order.h"
#include "dap_chain_common.h"
#include "dap_chain_mempool.h"
#include "dap_chain_cell.h"
#include "dap_chain_cs.h"
#include "dap_chain_cs_blocks.h"
#include "dap_chain_cs_esbocs.h"
#include "dap_chain_net_srv_stake_pos_delegate.h"
#include "dap_chain_ledger.h"
#include "dap_chain_node_cli_cmd.h"
#include "dap_sign.h"

#define LOG_TAG "dap_chain_cs_esbocs"

enum s_esbocs_session_state {
    DAP_CHAIN_ESBOCS_SESSION_STATE_WAIT_START,
    DAP_CHAIN_ESBOCS_SESSION_STATE_WAIT_PROC,
    DAP_CHAIN_ESBOCS_SESSION_STATE_WAIT_SIGNS,
    DAP_CHAIN_ESBOCS_SESSION_STATE_WAIT_FINISH,
    DAP_CHAIN_ESBOCS_SESSION_STATE_WAIT_VOTING,
    DAP_CHAIN_ESBOCS_SESSION_STATE_PREVIOUS     // fictive sate to change back
};

#define ESBOCS_PENALTY_TTL ( 72 * 3600 ) // 3 days

static dap_list_t *s_validator_check(dap_chain_addr_t *a_addr, dap_list_t *a_validators);
static void s_session_proc_state(void *a_arg);
static void s_session_state_change(dap_chain_esbocs_session_t *a_session, enum s_esbocs_session_state a_new_state, dap_time_t a_time);
static bool s_stream_ch_packet_in(dap_stream_ch_t *a_ch, void *a_arg);
static void s_session_packet_in(dap_chain_esbocs_session_t *a_session, dap_chain_node_addr_t *a_sender_node_addr, uint8_t *a_data, size_t a_data_size);
static void s_session_round_clear(dap_chain_esbocs_session_t *a_session);
static bool s_session_round_new(void *a_session);
static bool s_session_candidate_to_chain(
            dap_chain_esbocs_session_t *a_session, dap_chain_hash_fast_t *a_candidate_hash,
                            dap_chain_block_t *a_candidate, size_t a_candidate_size);
static void s_session_candidate_submit(dap_chain_esbocs_session_t *a_session);
static void s_session_candidate_verify(dap_chain_esbocs_session_t *a_session, dap_chain_block_t *a_candidate,
                                       size_t a_candidate_size, dap_hash_fast_t *a_candidate_hash);
static void s_session_candidate_precommit(dap_chain_esbocs_session_t *a_session, dap_chain_esbocs_message_t *a_message);
static void s_session_round_finish(dap_chain_esbocs_session_t *a_session, dap_chain_esbocs_store_t *l_store);

static void s_message_send(dap_chain_esbocs_session_t *a_session, uint8_t a_message_type, dap_hash_fast_t *a_block_hash,
                                    const void *a_data, size_t a_data_size, dap_list_t *a_validators);
static void s_message_chain_add(dap_chain_esbocs_session_t * a_session,
                                dap_chain_esbocs_message_t * a_message,
                                size_t a_message_size,
                                dap_chain_hash_fast_t *a_message_hash,
                                dap_chain_addr_t *a_signing_addr);

static int s_callback_new(dap_chain_t *a_chain, dap_config_t *a_chain_cfg);
static void s_callback_delete(dap_chain_cs_blocks_t *a_blocks);
static int s_callback_created(dap_chain_t *a_chain, dap_config_t *a_chain_net_cfg);
static size_t s_callback_block_sign(dap_chain_cs_blocks_t *a_blocks, dap_chain_block_t **a_block_ptr, size_t a_block_size);
static int s_callback_block_verify(dap_chain_cs_blocks_t *a_blocks, dap_chain_block_t *a_block, dap_hash_fast_t *a_block_hash, size_t a_block_size);
static void s_db_change_notifier(dap_store_obj_t *a_obj, void * a_arg);
static dap_list_t *s_check_emergency_rights(dap_chain_esbocs_t *a_esbocs, dap_chain_addr_t *a_signing_addr);
static int s_cli_esbocs(int a_argc, char **a_argv, void **a_str_reply, int a_version);

DAP_STATIC_INLINE const char *s_voting_msg_type_to_str(uint8_t a_type)
{
    switch (a_type) {
    case DAP_CHAIN_ESBOCS_MSG_TYPE_START_SYNC: return "START_SYNC";
    case DAP_CHAIN_ESBOCS_MSG_TYPE_SUBMIT: return "SUBMIT";
    case DAP_CHAIN_ESBOCS_MSG_TYPE_APPROVE: return "APPROVE";
    case DAP_CHAIN_ESBOCS_MSG_TYPE_REJECT: return "REJECT";
    case DAP_CHAIN_ESBOCS_MSG_TYPE_COMMIT_SIGN: return "COMMIT_SIGN";
    case DAP_CHAIN_ESBOCS_MSG_TYPE_PRE_COMMIT: return "PRE_COMMIT";
    case DAP_CHAIN_ESBOCS_MSG_TYPE_DIRECTIVE: return "DIRECTIVE";
    case DAP_CHAIN_ESBOCS_MSG_TYPE_VOTE_FOR: return "VOTE_FOR";
    case DAP_CHAIN_ESBOCS_MSG_TYPE_VOTE_AGAINST: return "VOTE_AGAINST";
    default: return "UNKNOWN";
    }
}

DAP_STATIC_INLINE uint32_t s_directive_calc_size(uint8_t a_type)
{
    uint32_t l_ret = sizeof(dap_chain_esbocs_directive_t);
    switch (a_type) {
    case DAP_CHAIN_ESBOCS_DIRECTIVE_KICK:
    case DAP_CHAIN_ESBOCS_DIRECTIVE_LIFT:
        l_ret += sizeof(dap_tsd_t) + sizeof(dap_chain_addr_t);
    default:;
    }
    return l_ret;
}

DAP_STATIC_INLINE char *s_get_penalty_group(dap_chain_net_id_t a_net_id)
{
    dap_chain_net_t *l_net = dap_chain_net_by_id(a_net_id);
    return dap_strdup_printf(DAP_CHAIN_ESBOCS_GDB_GROUPS_PREFIX".%s.penalty", l_net->pub.gdb_groups_prefix);
}

DAP_STATIC_INLINE size_t s_get_esbocs_message_size(dap_chain_esbocs_message_t *a_message)
{
    return sizeof(*a_message) + a_message->hdr.sign_size + a_message->hdr.message_size;
}

static dap_pkey_t *s_get_pkey(dap_sign_t *a_sign, dap_chain_net_id_t a_net_id)
{
    if (dap_sign_is_use_pkey_hash(a_sign)) {
        dap_hash_fast_t l_pkey_hash = {};
        dap_sign_get_pkey_hash(a_sign, &l_pkey_hash);
        return dap_chain_net_srv_stake_get_pkey_by_hash(a_net_id, &l_pkey_hash);
    }
    return NULL;
}

static dap_chain_esbocs_session_t *s_session_items;

struct precached_key {
    uint64_t frequency;
    dap_hash_fast_t pkey_hash;
    size_t pkey_size;
    byte_t sign_pkey[];
};

typedef struct dap_chain_esbocs_pvt {
    // Base params
    dap_enc_key_t *blocks_sign_key;
    dap_hash_fast_t candidate_hash;
    // Validators section
    bool poa_mode;
    uint16_t start_validators_min;
    // Debug flag
    bool debug;
    // Emergancy mode with signing by current online validators only
    bool emergency_mode;
    dap_list_t *emergency_validator_addrs;
    // Round params
    uint16_t new_round_delay;
    uint16_t round_start_sync_timeout;
    uint16_t round_attempts_max;
    uint16_t round_attempt_timeout;
    // PoA section
    dap_list_t *poa_validators;
    // Fee & autocollect params
    dap_chain_addr_t *collecting_addr;
    uint256_t minimum_fee;
    uint256_t collecting_level;
    dap_pkey_t *block_sign_pkey;
    // Decree controoled params
    uint16_t min_validators_count;
    bool check_signs_structure;
    // Internal cache
    dap_list_t *precached_keys;
} dap_chain_esbocs_pvt_t;

#define PVT(a) ((dap_chain_esbocs_pvt_t *)a->_pvt)

struct sync_params {
    uint64_t attempt;
    dap_global_db_driver_hash_t db_hash;
} DAP_ALIGN_PACKED;

DAP_STATIC_INLINE uint16_t s_get_round_skip_timeout(dap_chain_esbocs_session_t *a_session)
{
    return PVT(a_session->esbocs)->round_attempt_timeout * 6 * PVT(a_session->esbocs)->round_attempts_max;
}

int dap_chain_cs_esbocs_init()
{
    dap_chain_cs_add(DAP_CHAIN_ESBOCS_CS_TYPE_STR, s_callback_new);
    dap_stream_ch_proc_add(DAP_STREAM_CH_ESBOCS_ID,
                           NULL,
                           NULL,
                           s_stream_ch_packet_in,
                           NULL);
    dap_cli_server_cmd_add (DAP_CHAIN_ESBOCS_CS_TYPE_STR, s_cli_esbocs, "ESBOCS commands",
        "esbocs min_validators_count set -net <net_name> [-chain <chain_name>] -cert <poa_cert_name> -val_count <value>\n"
            "\tSets minimum validators count for ESBOCS consensus\n"
        "esbocs min_validators_count show -net <net_name> [-chain <chain_name>]\n"
            "\tShow minimum validators count for ESBOCS consensus\n"
        "esbocs check_signs_structure {enable|disable} -net <net_name> [-chain <chain_name>] -cert <poa_cert_name>\n"
            "\tEnables or disables checks for blocks signs structure validity\n"
        "esbocs check_signs_structure show -net <net_name> [-chain <chain_name>]\n"
            "\tShow status of checks for blocks signs structure validity\n"
        "esbocs emergency_validators {add|remove} -net <net_name> [-chain <chain_name>] -cert <poa_cert_name> -pkey_hash <validator_pkey_hash>\n"
            "\tAdd or remove validator by its signature public key hash to list of validators allowed to work in emergency mode\n"
        "esbocs emergency_validators show -net <net_name> [-chain <chain_name>]\n"
            "\tShow list of validators public key hashes allowed to work in emergency mode\n"
        "esbocs status -net <net_name> [-chain <chain_name>]\n"
            "\tShow current esbocs consensus status\n");
    return 0;
}

void dap_chain_cs_esbocs_deinit(void)
{
}

void dap_chain_esbocs_change_debug_mode(dap_chain_t *a_chain, bool a_enable){
    dap_chain_cs_blocks_t *l_blocks = DAP_CHAIN_CS_BLOCKS(a_chain);    
    dap_chain_esbocs_t *l_esbocs = l_blocks->_inheritor;
    dap_chain_esbocs_pvt_t * l_esbocs_pvt = PVT(l_esbocs);    
    l_esbocs_pvt->debug = a_enable;
}

/**
 * @brief Set custom metadata callback for ESBOCS consensus
 * @details This function sets a callback that will be called to get custom metadata
 *          for each block before SUBMIT message is sent
 * @param a_net_id Network ID
 * @param a_callback Callback function pointer or NULL to disable
 * @return 0 on success, negative error code on failure
 */
int dap_chain_esbocs_set_custom_metadata_callback(dap_chain_net_id_t a_net_id, 
                                                  dap_chain_esbocs_callback_set_custom_metadata_t a_callback)
{
    dap_chain_esbocs_t *l_esbocs = NULL;
    dap_chain_esbocs_session_t *l_session;
    DL_FOREACH(s_session_items, l_session)
        if (l_session->chain->net_id.uint64 == a_net_id.uint64)
            l_esbocs = l_session->esbocs;
    if (!l_esbocs) {
         log_it(L_ERROR, "ESBOCS consensus not initialized for net 0x%016" DAP_UINT64_FORMAT_x, a_net_id.uint64);
        return -1;
    }
    l_esbocs->callback_set_custom_metadata = a_callback;  
    log_it(L_INFO, "Custom metadata callback %s for network %s", 
           a_callback ? "set" : "removed", l_esbocs->chain->net_name);
    return 0;
}

/**
 * @brief Set presign callback for ESBOCS consensus
 * @details This function sets a callback that will be called to validate custom metadata
 *          in blocks during verification process
 * @param a_net_id Network ID
 * @param a_callback Callback function pointer or NULL to disable
 * @return 0 on success, negative error code on failure
 */
int dap_chain_esbocs_set_presign_callback(dap_chain_net_id_t a_net_id,
                                          dap_chain_esbocs_callback_presign_t a_callback)
{
    dap_chain_esbocs_t *l_esbocs = NULL;
    dap_chain_esbocs_session_t *l_session;
    DL_FOREACH(s_session_items, l_session)
        if (l_session->chain->net_id.uint64 == a_net_id.uint64)
            l_esbocs = l_session->esbocs;
    if (!l_esbocs) {
         log_it(L_ERROR, "ESBOCS consensus not initialized for net 0x%016" DAP_UINT64_FORMAT_x, a_net_id.uint64);
        return -1;
    }
    l_esbocs->callback_presign = a_callback;
    log_it(L_INFO, "Presign callback %s for network %s", 
           a_callback ? "set" : "removed", l_esbocs->chain->net_name);
    return 0;
}

static int s_callback_new(dap_chain_t *a_chain, dap_config_t *a_chain_cfg)
{
    dap_chain_cs_type_create("blocks", a_chain, a_chain_cfg);
#ifdef  DAP_LEDGER_TEST
    return 0;
#endif
    const char *l_auth_certs_prefix = dap_config_get_item_str(a_chain_cfg, DAP_CHAIN_ESBOCS_CS_TYPE_STR, "auth_certs_prefix");
    if (!l_auth_certs_prefix)
        return -1;
    uint16_t l_validators_count = dap_config_get_item_uint16(a_chain_cfg, DAP_CHAIN_ESBOCS_CS_TYPE_STR, "min_validators_count"),
             l_node_addrs_count = 0;

    const char **l_addrs = dap_config_get_array_str(a_chain_cfg, DAP_CHAIN_ESBOCS_CS_TYPE_STR, "validators_addrs", &l_node_addrs_count);
    if (!l_validators_count || l_node_addrs_count < l_validators_count)
        return -2;

    dap_chain_cs_blocks_t *l_blocks = DAP_CHAIN_CS_BLOCKS(a_chain);
    int l_ret = 0;
    dap_chain_esbocs_t *l_esbocs = DAP_NEW_Z_RET_VAL_IF_FAIL(dap_chain_esbocs_t, -5);
    l_esbocs->_pvt = DAP_NEW_Z_RET_VAL_IF_FAIL(dap_chain_esbocs_pvt_t, -6, l_esbocs);
    l_esbocs->blocks = l_blocks;   
    l_blocks->_inheritor = l_esbocs;
    l_blocks->callback_delete = s_callback_delete;
    l_blocks->callback_block_verify = s_callback_block_verify;
    l_blocks->callback_block_sign = s_callback_block_sign;
    l_esbocs->chain = a_chain;

    dap_chain_esbocs_pvt_t *l_esbocs_pvt = PVT(l_esbocs);
    l_esbocs_pvt->debug                    = false;
    l_esbocs_pvt->poa_mode                 = dap_config_get_item_bool_default(a_chain_cfg, DAP_CHAIN_ESBOCS_CS_TYPE_STR, "poa_mode", false);
    l_esbocs_pvt->round_start_sync_timeout = dap_config_get_item_uint16_default(a_chain_cfg, DAP_CHAIN_ESBOCS_CS_TYPE_STR, "round_start_sync_timeout", 15);
    l_esbocs_pvt->new_round_delay          = dap_config_get_item_uint16_default(a_chain_cfg, DAP_CHAIN_ESBOCS_CS_TYPE_STR, "new_round_delay", 10);
    l_esbocs_pvt->round_attempts_max       = dap_config_get_item_uint16_default(a_chain_cfg, DAP_CHAIN_ESBOCS_CS_TYPE_STR, "round_attempts_max", 4);
    l_esbocs_pvt->round_attempt_timeout    = dap_config_get_item_uint16_default(a_chain_cfg, DAP_CHAIN_ESBOCS_CS_TYPE_STR, "round_attempt_timeout", 10);
    l_esbocs_pvt->start_validators_min = l_esbocs_pvt->min_validators_count = l_validators_count;

    dap_chain_net_srv_stake_net_add(a_chain->net_id);
    uint16_t i, l_auth_certs_count = dap_config_get_item_uint16_default(a_chain_cfg, DAP_CHAIN_ESBOCS_CS_TYPE_STR, "auth_certs_count", l_node_addrs_count);
    dap_chain_net_t *l_net = dap_chain_net_by_id(a_chain->net_id);
    int l_dot_pos = strlen(l_auth_certs_prefix), l_len = l_dot_pos + 16, l_pos2 = 0;
    char l_cert_name[l_len];
    dap_strncpy(l_cert_name, l_auth_certs_prefix, l_dot_pos);
    for (i = 0; i < l_auth_certs_count; ++i) {
        dap_cert_t *l_cert_cur;
        l_pos2 = snprintf(l_cert_name + l_dot_pos, 16, ".%u", i);
        if ( !(l_cert_cur = dap_cert_find_by_name(l_cert_name)) ) {
            dap_strncpy(l_cert_name + l_dot_pos + l_pos2, ".pub", l_len - l_dot_pos - l_pos2);
            if ( !(l_cert_cur = dap_cert_find_by_name(l_cert_name)) ) {
                if (i >= l_node_addrs_count)
                    log_it(L_ERROR, "Can't find cert \"%s\"", l_cert_name);
                else
                    log_it(L_ERROR, "Can't find cert \"%s\" possibly for address \"%s\"", l_cert_name, l_addrs[i]);
                l_ret = -3;
                break;
            }
        }
        dap_chain_addr_t l_signing_addr;
        log_it(L_NOTICE, "Initialized auth cert \"%s\"", l_cert_name);
        dap_chain_addr_fill_from_key(&l_signing_addr, l_cert_cur->enc_key, a_chain->net_id);

        l_esbocs_pvt->emergency_validator_addrs = dap_list_append(l_esbocs_pvt->emergency_validator_addrs,
                                                                  DAP_DUP(&l_signing_addr));
        if (i >= l_node_addrs_count)
            continue;

        dap_chain_node_addr_t l_signer_node_addr;
        if (dap_chain_node_addr_from_str(&l_signer_node_addr, l_addrs[i])) {
            log_it(L_ERROR, "Wrong address format, should be like 0123::4567::89AB::CDEF");
            l_ret = -4;
            break;
        }
        dap_chain_esbocs_validator_t *l_validator = DAP_NEW_Z(dap_chain_esbocs_validator_t);
        if (!l_validator) {
        log_it(L_CRITICAL, "%s", c_error_memory_alloc);
            l_ret = - 5;
            break;
        }
        l_validator->signing_addr = l_signing_addr;
        l_validator->node_addr = l_signer_node_addr;
        l_validator->weight = uint256_1;
        l_esbocs_pvt->poa_validators = dap_list_append(l_esbocs_pvt->poa_validators, l_validator);
        log_it(L_MSG, "add validator addr "NODE_ADDR_FP_STR", signing addr %s", NODE_ADDR_FP_ARGS_S(l_signer_node_addr), dap_chain_addr_to_str_static(&l_signing_addr));

        if (!l_esbocs_pvt->poa_mode) { // auth certs in PoA mode will be first PoS validators keys
            dap_hash_fast_t l_stake_tx_hash = {};
            uint256_t l_weight = dap_chain_net_srv_stake_get_allowed_min_value(a_chain->net_id);
            dap_pkey_t *l_pkey = dap_pkey_from_enc_key(l_cert_cur->enc_key);
            dap_chain_net_srv_stake_key_delegate(l_net, &l_signing_addr, &l_stake_tx_hash,
                                                 l_weight, &l_signer_node_addr, l_pkey);
            DAP_DELETE(l_pkey);
        }
    }
    if (!i)
        l_ret = -6;
    switch (l_ret) {
    case 0: {
        // Preset reward for block signs, before first reward decree
        const char *l_preset_reward_str = dap_config_get_item_str(a_chain_cfg, DAP_CHAIN_ESBOCS_CS_TYPE_STR, "preset_reward");
        if (l_preset_reward_str) {
            uint256_t l_preset_reward = dap_chain_balance_scan(l_preset_reward_str);
            if (!IS_ZERO_256(l_preset_reward))
                dap_chain_net_add_reward(l_net, l_preset_reward, 0);
        }
        l_blocks->chain->callback_created = s_callback_created;
        return 0;
    }
    default:
        dap_list_free_full(l_esbocs_pvt->poa_validators, NULL);
        DAP_DEL_MULTY(l_esbocs_pvt, l_esbocs);
        l_blocks->_inheritor = NULL;
        l_blocks->callback_delete = NULL;
        l_blocks->callback_block_verify = NULL;
        log_it(L_ERROR, "Can't init consensus, error %d", l_ret);
        return l_ret;
    }
}

static void s_check_db_collect_callback(dap_global_db_instance_t UNUSED_ARG *a_dbi,
                                        int a_rc, const char *a_group, const char *a_key, const void *a_value,
                                        const size_t a_value_size, dap_nanotime_t UNUSED_ARG a_value_ts,
                                        bool UNUSED_ARG a_is_pinned, void *a_arg)
{
    static pthread_rwlock_t s_collecting_lock = PTHREAD_RWLOCK_INITIALIZER;
    bool l_fee_collect = strstr(a_group, "fee");
    if (a_rc != DAP_GLOBAL_DB_RC_SUCCESS) {
        log_it(L_ERROR, "Can't add block with hash %s to autocollect %s list", a_key, l_fee_collect ? "fee" : "reward");
        return;
    }
    log_it(L_NOTICE, "The block %s was successfully added to autocollect %s list", a_key, l_fee_collect ? "fee" : "reward");
    assert(a_value_size == sizeof(uint256_t));
    dap_chain_esbocs_block_collect_t *l_block_collect_params = a_arg;
    bool l_level_reached = false;
    uint256_t l_value_total = uint256_0;
    size_t l_objs_count = 0;
    pthread_rwlock_wrlock(&s_collecting_lock);
    dap_global_db_obj_t *l_objs = dap_global_db_get_all_sync(a_group, &l_objs_count);
    if (l_objs_count >= 10) {
        for (size_t i = 0; i < l_objs_count; i++) {
            if (l_objs[i].value_len != sizeof(uint256_t)) {
                log_it(L_ERROR, "Autocollect record %s is corrupt, len %zu clear it", l_objs[i].key, l_objs[i].value_len);
                dap_global_db_del_sync(a_group, l_objs[i].key);
                continue;
            }
            SUM_256_256(l_value_total, *(uint256_t *)l_objs[i].value, &l_value_total);
            if (compare256(l_value_total, l_block_collect_params->collecting_level) >= 0) {
                l_level_reached = true;
                break;
            }
        }
    }
    if (l_level_reached) {
        dap_list_t *l_block_list = NULL;
        for (size_t i = 0; i < l_objs_count; i++) {
            dap_hash_fast_t block_hash;
            dap_chain_hash_fast_from_hex_str(l_objs[i].key, &block_hash);
            l_block_list = dap_list_append(l_block_list, DAP_DUP(&block_hash));
        }
        dap_chain_cs_blocks_t *l_blocks = DAP_CHAIN_CS_BLOCKS(l_block_collect_params->chain);
        char *l_tx_hash_str = l_fee_collect ?
                    dap_chain_mempool_tx_coll_fee_create(l_blocks, l_block_collect_params->blocks_sign_key,
                                     l_block_collect_params->collecting_addr, l_block_list, l_block_collect_params->minimum_fee, "hex")
                  :
                    dap_chain_mempool_tx_reward_create(l_blocks, l_block_collect_params->blocks_sign_key,
                                     l_block_collect_params->collecting_addr, l_block_list, l_block_collect_params->minimum_fee, "hex");
        if (l_tx_hash_str) {
            log_it(L_NOTICE, "%s collect transaction successfully created, hash = %s",
                            l_fee_collect ? "Fee" : "Reward", l_tx_hash_str);
            DAP_DELETE(l_tx_hash_str);
        } else
            log_it(L_ERROR, "%s collect transaction creation error", l_fee_collect ? "Fee" : "Reward");
        for (size_t i = 0; i < l_objs_count; i++)
            dap_global_db_del_sync(a_group, l_objs[i].key);
    }
    pthread_rwlock_unlock(&s_collecting_lock);
    DAP_DELETE(l_block_collect_params);
    dap_global_db_objs_delete(l_objs, l_objs_count);
}

void dap_chain_esbocs_add_block_collect(dap_chain_block_cache_t *a_block_cache,
                                        dap_chain_esbocs_block_collect_t *a_block_collect_params,
                                        dap_chain_block_autocollect_type_t a_type)
{
    dap_return_if_fail(a_block_cache && a_block_collect_params);
    dap_chain_t *l_chain = a_block_collect_params->chain;
    if (a_type == DAP_CHAIN_BLOCK_COLLECT_BOTH || a_type == DAP_CHAIN_BLOCK_COLLECT_FEES) {
        dap_sign_t *l_sign = dap_chain_block_sign_get(a_block_cache->block, a_block_cache->block_size, 0);
        if (dap_pkey_compare_with_sign(a_block_collect_params->block_sign_pkey, l_sign)) {
            dap_chain_net_t *l_net = dap_chain_net_by_id(l_chain->net_id);
            assert(l_net);
            uint256_t l_value_fee = uint256_0;
            dap_list_t *l_list_used_out = dap_chain_block_get_list_tx_cond_outs_with_val(
                                            l_net->pub.ledger, a_block_cache, &l_value_fee);
            if (!IS_ZERO_256(l_value_fee)) {
                char *l_fee_group = dap_chain_cs_blocks_get_fee_group(l_chain->net_name);
                dap_global_db_set(l_fee_group, a_block_cache->block_hash_str, &l_value_fee, sizeof(l_value_fee),
                                    false, s_check_db_collect_callback, DAP_DUP(a_block_collect_params));
                DAP_DELETE(l_fee_group);
            }
            dap_list_free_full(l_list_used_out, NULL);
        }
    }
    if (a_type != DAP_CHAIN_BLOCK_COLLECT_BOTH && a_type != DAP_CHAIN_BLOCK_COLLECT_REWARDS)
        return;
    if (dap_chain_block_sign_match_pkey(a_block_cache->block, a_block_cache->block_size,
                                        a_block_collect_params->block_sign_pkey)) {
        dap_chain_net_t *l_net = dap_chain_net_by_id(l_chain->net_id);
        assert(l_net);
        if (!dap_ledger_is_used_reward(l_net->pub.ledger, &a_block_cache->block_hash,
                                        &a_block_collect_params->collecting_addr->data.hash_fast)) {
            uint256_t l_value_reward = l_chain->callback_calc_reward(l_chain, &a_block_cache->block_hash,
                                                                     a_block_collect_params->block_sign_pkey);
            if (!IS_ZERO_256(l_value_reward)) {
                char *l_reward_group = dap_chain_cs_blocks_get_reward_group(l_chain->net_name);
                dap_global_db_set(l_reward_group, a_block_cache->block_hash_str, &l_value_reward, sizeof(l_value_reward),
                                    false, s_check_db_collect_callback, DAP_DUP(a_block_collect_params));
                DAP_DELETE(l_reward_group);
            }
        }
    }
}

static void s_new_atom_notifier(void *a_arg, dap_chain_t *a_chain, dap_chain_cell_id_t a_id,
                                dap_chain_hash_fast_t *a_atom_hash, void *a_atom, size_t a_atom_size, dap_time_t a_atom_time)
{
    dap_chain_esbocs_session_t *l_session = a_arg;
    assert(l_session->chain == a_chain);
    dap_chain_hash_fast_t l_last_block_hash;
    dap_chain_get_atom_last_hash(l_session->chain, a_id, &l_last_block_hash);
    if (!dap_hash_fast_compare(&l_last_block_hash, &l_session->cur_round.last_block_hash) &&
            !l_session->new_round_enqueued) {
        l_session->new_round_enqueued = true;
        s_session_round_new(l_session);
    }
    if (!PVT(l_session->esbocs)->collecting_addr)
        return;
    dap_chain_esbocs_block_collect_t l_block_collect_params = (dap_chain_esbocs_block_collect_t){
            .collecting_level = PVT(l_session->esbocs)->collecting_level,
            .minimum_fee = PVT(l_session->esbocs)->minimum_fee,
            .chain = a_chain,
            .blocks_sign_key = PVT(l_session->esbocs)->blocks_sign_key,
            .block_sign_pkey = PVT(l_session->esbocs)->block_sign_pkey,
            .collecting_addr = PVT(l_session->esbocs)->collecting_addr,
            .cell_id = a_id
    };
    dap_chain_block_cache_t *l_block_cache = dap_chain_block_cache_get_by_hash(DAP_CHAIN_CS_BLOCKS(a_chain), a_atom_hash);
    dap_chain_esbocs_add_block_collect(l_block_cache, &l_block_collect_params, DAP_CHAIN_BLOCK_COLLECT_BOTH);
}

bool dap_chain_esbocs_get_autocollect_status(dap_chain_net_id_t a_net_id)
{
    dap_chain_esbocs_session_t *l_session;
    DL_FOREACH(s_session_items, l_session) {
        if (l_session->chain->net_id.uint64 == a_net_id.uint64) {
            if (l_session->esbocs && l_session->esbocs->_pvt &&
                    PVT(l_session->esbocs)->block_sign_pkey &&
                    PVT(l_session->esbocs)->collecting_addr &&
                    !dap_chain_addr_is_blank(PVT(l_session->esbocs)->collecting_addr))
                return true;
            else
                return false;
        }
    }
    return false;
}

static int s_callback_created(dap_chain_t *a_chain, dap_config_t *a_chain_net_cfg)
{
    dap_chain_cs_blocks_t *l_blocks = DAP_CHAIN_CS_BLOCKS(a_chain);
    dap_chain_esbocs_t *l_esbocs = DAP_CHAIN_ESBOCS(l_blocks);
    dap_chain_esbocs_pvt_t *l_esbocs_pvt = PVT(l_esbocs);

    l_esbocs_pvt->collecting_addr = dap_chain_addr_from_str(dap_config_get_item_str(a_chain_net_cfg, DAP_CHAIN_ESBOCS_CS_TYPE_STR, "fee_addr"));
    l_esbocs_pvt->collecting_level = dap_chain_coins_to_balance(dap_config_get_item_str_default(a_chain_net_cfg, DAP_CHAIN_ESBOCS_CS_TYPE_STR, "collecting_level",
                                                                                                dap_config_get_item_str_default(a_chain_net_cfg, DAP_CHAIN_ESBOCS_CS_TYPE_STR, "set_collect_fee", "10.0")));
    dap_list_t *l_validators = dap_chain_net_srv_stake_get_validators(a_chain->net_id, false, NULL);
    for (dap_list_t *it = l_validators; it; it = it->next) {
        dap_stream_node_addr_t *l_addr = &((dap_chain_net_srv_stake_item_t *)it->data)->node_addr;
        dap_chain_net_add_validator_to_clusters(a_chain, l_addr);
    }
    dap_chain_esbocs_session_t *l_session = DAP_NEW_Z_RET_VAL_IF_FAIL(dap_chain_esbocs_session_t, -8);
    l_session->chain = a_chain;
    l_session->esbocs = l_esbocs;
    l_session->proc_thread = dap_proc_thread_get_auto();
    l_esbocs->session = l_session;
    DL_APPEND(s_session_items, l_session);
    log_it(L_INFO, "Init ESBOCS session for net:%s, chain:%s", a_chain->net_name, a_chain->name);

    const char *l_sign_cert_str = NULL;
    if( (l_sign_cert_str = dap_config_get_item_str(a_chain_net_cfg, DAP_CHAIN_ESBOCS_CS_TYPE_STR, "blocks-sign-cert")) ) {
        dap_cert_t *l_sign_cert = dap_cert_find_by_name(l_sign_cert_str);
        if (l_sign_cert == NULL) {
            log_it(L_ERROR, "Can't load sign certificate, name \"%s\" is wrong", l_sign_cert_str);
            dap_list_free_full(l_validators, NULL);
            return -1;
        } else if (l_sign_cert->enc_key->priv_key_data) {
            l_esbocs_pvt->blocks_sign_key = l_sign_cert->enc_key;
            log_it(L_INFO, "Loaded \"%s\" certificate for net %s to sign ESBOCS blocks", l_sign_cert_str, a_chain->net_name);
        } else {
            log_it(L_ERROR, "Certificate \"%s\" has no private key", l_sign_cert_str);
            dap_list_free_full(l_validators, NULL);
            return -2;
        }
    } else {
        log_it(L_NOTICE, "No sign certificate provided for net %s, can't sign any blocks. This node can't be a consensus validator", a_chain->net_name);
        dap_list_free_full(l_validators, NULL);
        return -3;
    }
    dap_chain_net_t *l_net = dap_chain_net_by_id(a_chain->net_id);
    dap_chain_node_role_t l_role = dap_chain_net_get_role(l_net);
    if (l_role.enums > NODE_ROLE_MASTER) {
        log_it(L_NOTICE, "Node role is lower than master role, so this node can't be a consensus validator");
        dap_list_free_full(l_validators, NULL);
        return -5;
    }
    dap_chain_addr_t l_my_signing_addr;
    dap_chain_addr_fill_from_key(&l_my_signing_addr, l_esbocs_pvt->blocks_sign_key, a_chain->net_id);
    if (!l_esbocs_pvt->poa_mode) {
        if (!dap_chain_net_srv_stake_key_delegated(&l_my_signing_addr)) {
            log_it(L_WARNING, "Signing key is not delegated by stake service. Switch off validator mode");
            dap_list_free_full(l_validators, NULL);
            return -6;
        }
    } else {
        if (!s_validator_check(&l_my_signing_addr, l_esbocs_pvt->poa_validators)) {
            log_it(L_WARNING, "Signing key is not present in PoA certs list. Switch off validator mode");
            dap_list_free_full(l_validators, NULL);
            return -7;
        }
    }

    l_session->my_addr.uint64 = dap_chain_net_get_cur_addr_int(l_net);
    l_session->my_signing_addr = l_my_signing_addr;

    char *l_sync_group = s_get_penalty_group(l_net->pub.id);
    l_session->db_cluster = dap_global_db_cluster_add(dap_global_db_instance_get_default(), NULL,
                                                      dap_guuid_compose(l_net->pub.id.uint64, DAP_CHAIN_CLUSTER_ID_ESBOCS),
                                                      l_sync_group, ESBOCS_PENALTY_TTL, true,
                                                      DAP_GDB_MEMBER_ROLE_NOBODY, DAP_CLUSTER_TYPE_AUTONOMIC);
    dap_link_manager_add_net_associate(l_net->pub.id.uint64, l_session->db_cluster->links_cluster);
    dap_global_db_erase_table_sync(l_sync_group);     // Drop table on stratup
    DAP_DELETE(l_sync_group);

#ifdef DAP_CHAIN_CS_ESBOCS_DIRECTIVE_SUPPORT
    dap_global_db_role_t l_directives_cluster_role_default = DAP_GDB_MEMBER_ROLE_ROOT;
#else
    dap_global_db_role_t l_directives_cluster_role_default = DAP_GDB_MEMBER_ROLE_GUEST;
#endif
    for (dap_list_t *it = l_validators; it; it = it->next) {
        dap_stream_node_addr_t *l_addr = &((dap_chain_net_srv_stake_item_t *)it->data)->node_addr;
        dap_global_db_cluster_member_add(l_session->db_cluster, l_addr, l_directives_cluster_role_default);
    }
    dap_list_free_full(l_validators, NULL);

    //Find order minimum fee
    l_esbocs_pvt->block_sign_pkey = dap_pkey_from_enc_key(l_esbocs_pvt->blocks_sign_key);
    char *l_gdb_group_str = dap_chain_net_srv_order_get_gdb_group(l_net);
    size_t l_orders_count = 0;
    dap_global_db_obj_t * l_orders = dap_global_db_get_all_sync(l_gdb_group_str, &l_orders_count);
    DAP_DELETE(l_gdb_group_str);
    const dap_chain_net_srv_order_t *l_order_service = NULL;
    for (size_t i = 0; i < l_orders_count; i++) {
        const dap_chain_net_srv_order_t *l_order = dap_chain_net_srv_order_check(l_orders[i].key, l_orders[i].value, l_orders[i].value_len);
        if (!l_order) {
            log_it(L_WARNING, "Unreadable order %s", l_orders[i].key);
            continue;
        }
        if (l_order->srv_uid.uint64 != DAP_CHAIN_NET_SRV_STAKE_POS_DELEGATE_ID)
            continue;
        dap_sign_t *l_order_sign = (dap_sign_t*)(l_order->ext_n_sign + l_order->ext_size);
        if (!dap_pkey_compare_with_sign(l_esbocs_pvt->block_sign_pkey, l_order_sign))
            continue;
        if (!l_order_service)
            l_order_service = l_order;
        else if (l_order_service->ts_created < l_order->ts_created)
            l_order_service = l_order;
    }
    if (l_order_service)
        l_esbocs_pvt->minimum_fee = l_order_service->price;
    dap_global_db_objs_delete(l_orders, l_orders_count);

    if (IS_ZERO_256(l_esbocs_pvt->minimum_fee)) {
        log_it(L_ERROR, "No valid order found was signed by this validator delegated key. Switch off validator mode.");
        return -4;
    }
    l_esbocs_pvt->emergency_mode = dap_config_get_item_bool_default(a_chain_net_cfg, DAP_CHAIN_ESBOCS_CS_TYPE_STR, "emergency_mode", false);
    if (l_esbocs_pvt->emergency_mode && !s_check_emergency_rights(l_esbocs, &l_my_signing_addr)) {
        log_it(L_ERROR, "This validator is not allowed to work in emergency mode. Use special decree to supply it");
        return -5;
    }
    dap_chain_add_callback_notify(a_chain, s_new_atom_notifier, l_session->proc_thread, l_session);
    //s_session_round_new(l_session);
    dap_proc_thread_callback_add(l_session->proc_thread, s_session_round_new, l_session);

    l_session->cs_timer = !dap_proc_thread_timer_add(l_session->proc_thread, s_session_proc_state, l_session, 1000);
    debug_if(l_esbocs_pvt->debug && l_session->cs_timer, L_MSG, "Consensus main timer is started");

    DAP_CHAIN_PVT(a_chain)->cs_started = true;
    return 0;
}

bool dap_chain_esbocs_started(dap_chain_net_id_t a_net_id)
{
    dap_chain_esbocs_session_t *l_session;
    DL_FOREACH(s_session_items, l_session)
        if (l_session->chain->net_id.uint64 == a_net_id.uint64)
            return DAP_CHAIN_PVT(l_session->chain)->cs_started;
    return false;
}

dap_pkey_t *dap_chain_esbocs_get_sign_pkey(dap_chain_net_id_t a_net_id)
{
    dap_chain_esbocs_session_t *l_session;
    DL_FOREACH(s_session_items, l_session) {
        if (l_session->chain->net_id.uint64 == a_net_id.uint64 &&
                l_session->esbocs && l_session->esbocs->_pvt)
            return PVT(l_session->esbocs)->block_sign_pkey;
    }
    return NULL;
}

uint256_t dap_chain_esbocs_get_fee(dap_chain_net_id_t a_net_id)
{
    dap_chain_esbocs_session_t *l_session;
    DL_FOREACH(s_session_items, l_session) {
        if (l_session->chain->net_id.uint64 == a_net_id.uint64 &&
                l_session->esbocs && l_session->esbocs->_pvt)
            return PVT(l_session->esbocs)->minimum_fee;
    }
    return uint256_0;
}

void dap_chain_esbocs_stop_timer(dap_chain_net_id_t a_net_id)
{
    dap_chain_esbocs_session_t *l_session;
    DL_FOREACH(s_session_items, l_session) {
        if (l_session->chain->net_id.uint64 == a_net_id.uint64 &&
            l_session->cs_timer) {
            log_it(L_INFO, "Stop consensus timer for net: %s, chain: %s", dap_chain_net_by_id(a_net_id)->pub.name, l_session->chain->name);
            l_session->cs_timer = false;
        }
    }
}

void dap_chain_esbocs_start_timer(dap_chain_net_id_t a_net_id)
{
    dap_chain_esbocs_session_t *l_session;
    DL_FOREACH(s_session_items, l_session) {
        if (l_session->chain->net_id.uint64 == a_net_id.uint64) {
            log_it(L_INFO, "Start consensus timer for net: %s, chain: %s", dap_chain_net_by_id(a_net_id)->pub.name, l_session->chain->name);
            l_session->cs_timer = true;
        }
    }
}

bool dap_chain_esbocs_add_validator_to_clusters(dap_chain_net_id_t a_net_id, dap_stream_node_addr_t *a_validator_addr)
{
    dap_return_val_if_fail(a_validator_addr, -1);
    dap_chain_esbocs_session_t *l_session;
    bool l_ret = false;
    DL_FOREACH(s_session_items, l_session)
        if (l_session->chain->net_id.uint64 == a_net_id.uint64) {
            l_ret = dap_chain_net_add_validator_to_clusters(l_session->chain, a_validator_addr);
            if (l_session->db_cluster)
                l_ret &= (bool)dap_global_db_cluster_member_add(l_session->db_cluster, a_validator_addr, DAP_GDB_MEMBER_ROLE_ROOT);
            return l_ret;
        }
    return NULL;
}

bool dap_chain_esbocs_remove_validator_from_clusters(dap_chain_net_id_t a_net_id, dap_stream_node_addr_t *a_validator_addr)
{
    dap_return_val_if_fail(a_validator_addr, -1);
    dap_chain_esbocs_session_t *l_session;
    bool l_ret = false;
    DL_FOREACH(s_session_items, l_session)
        if (l_session->chain->net_id.uint64 == a_net_id.uint64) {
            l_ret = dap_chain_net_remove_validator_from_clusters(l_session->chain, a_validator_addr);
            if (l_session->db_cluster)
                l_ret &= dap_global_db_cluster_member_delete(l_session->db_cluster, a_validator_addr);
            return l_ret;
        }
    return NULL;
}

uint256_t dap_chain_esbocs_get_collecting_level(dap_chain_t *a_chain)
{
    dap_return_val_if_fail(a_chain && !strcmp(dap_chain_get_cs_type(a_chain), DAP_CHAIN_ESBOCS_CS_TYPE_STR), uint256_0);
    dap_chain_cs_blocks_t *l_blocks = DAP_CHAIN_CS_BLOCKS(a_chain);
    dap_chain_esbocs_t *l_esbocs = DAP_CHAIN_ESBOCS(l_blocks);
    dap_chain_esbocs_pvt_t *l_esbocs_pvt = PVT(l_esbocs);

    return l_esbocs_pvt->collecting_level;
}

dap_enc_key_t *dap_chain_esbocs_get_sign_key(dap_chain_t *a_chain)
{
    dap_return_val_if_fail(a_chain && !strcmp(dap_chain_get_cs_type(a_chain), DAP_CHAIN_ESBOCS_CS_TYPE_STR), NULL);
    dap_chain_cs_blocks_t *l_blocks = DAP_CHAIN_CS_BLOCKS(a_chain);
    dap_chain_esbocs_t *l_esbocs = DAP_CHAIN_ESBOCS(l_blocks);
    dap_chain_esbocs_pvt_t *l_esbocs_pvt = PVT(l_esbocs);

    return l_esbocs_pvt->blocks_sign_key;
}

int dap_chain_esbocs_set_min_validators_count(dap_chain_t *a_chain, uint16_t a_new_value)
{
    dap_return_val_if_fail(a_chain && !strcmp(dap_chain_get_cs_type(a_chain), DAP_CHAIN_ESBOCS_CS_TYPE_STR), -1);
    dap_chain_cs_blocks_t *l_blocks = DAP_CHAIN_CS_BLOCKS(a_chain);
    dap_chain_esbocs_t *l_esbocs = DAP_CHAIN_ESBOCS(l_blocks);
    dap_chain_esbocs_pvt_t *l_esbocs_pvt = PVT(l_esbocs);
    if (a_new_value)
        l_esbocs_pvt->min_validators_count = a_new_value;
    else {
        dap_hash_fast_t l_stake_tx_hash = {};
        dap_chain_net_t *l_net = dap_chain_net_by_id(a_chain->net_id);
        uint256_t l_weight = dap_chain_net_srv_stake_get_allowed_min_value(a_chain->net_id);
        for (dap_list_t *it = l_esbocs_pvt->poa_validators; it; it = it->next) {
            dap_chain_esbocs_validator_t *l_validator = it->data;
            dap_chain_net_srv_stake_key_delegate(l_net, &l_validator->signing_addr, &l_stake_tx_hash,
                                                 l_weight, &l_validator->node_addr, NULL);
        }
        l_esbocs_pvt->min_validators_count = l_esbocs_pvt->start_validators_min;
    }
    return 0;
}

uint16_t dap_chain_esbocs_get_min_validators_count(dap_chain_net_id_t a_net_id)
{
    dap_chain_esbocs_session_t *l_session;
    DL_FOREACH(s_session_items, l_session)
        if (l_session->chain->net_id.uint64 == a_net_id.uint64)
            return PVT(l_session->esbocs)->min_validators_count;
    return 0;
}

int dap_chain_esbocs_set_signs_struct_check(dap_chain_t *a_chain, bool a_enable)
{
    dap_return_val_if_fail(a_chain && !strcmp(dap_chain_get_cs_type(a_chain), DAP_CHAIN_ESBOCS_CS_TYPE_STR), -1);
    dap_chain_cs_blocks_t *l_blocks = DAP_CHAIN_CS_BLOCKS(a_chain);
    dap_chain_esbocs_t *l_esbocs = DAP_CHAIN_ESBOCS(l_blocks);
    dap_chain_esbocs_pvt_t *l_esbocs_pvt = PVT(l_esbocs);
    l_esbocs_pvt->check_signs_structure = a_enable;
    return 0;
}

int dap_chain_esbocs_set_emergency_validator(dap_chain_t *a_chain, bool a_add, uint32_t a_sign_type, dap_hash_fast_t *a_validator_hash)
{
    dap_return_val_if_fail(a_chain && !strcmp(dap_chain_get_cs_type(a_chain), DAP_CHAIN_ESBOCS_CS_TYPE_STR), -1);
    dap_chain_cs_blocks_t *l_blocks = DAP_CHAIN_CS_BLOCKS(a_chain);
    dap_chain_esbocs_t *l_esbocs = DAP_CHAIN_ESBOCS(l_blocks);
    dap_chain_esbocs_pvt_t *l_esbocs_pvt = PVT(l_esbocs);
    dap_chain_addr_t l_signing_addr;
    dap_sign_type_t l_type = { .type = a_sign_type };
    dap_chain_addr_fill(&l_signing_addr, l_type , a_validator_hash, a_chain->net_id);
    if (a_add) {
        if (s_check_emergency_rights(l_esbocs, &l_signing_addr))
            return -2;
        dap_chain_addr_t *l_addr_new = DAP_DUP(&l_signing_addr);
        if (!l_addr_new) {
            log_it(L_CRITICAL, "%s", c_error_memory_alloc);
            return -4;
        }
        l_esbocs_pvt->emergency_validator_addrs = dap_list_append(
                                    l_esbocs_pvt->emergency_validator_addrs, l_addr_new);
    } else {
        dap_list_t *l_to_remove = s_check_emergency_rights(l_esbocs, &l_signing_addr);
        if (!l_to_remove)
            return -3;
        DAP_DELETE(l_to_remove->data);
        l_esbocs_pvt->emergency_validator_addrs = dap_list_delete_link(
                                    l_esbocs_pvt->emergency_validator_addrs, l_to_remove);
    }
    return 0;
}

static void s_callback_delete(dap_chain_cs_blocks_t *a_blocks)
{
    dap_chain_esbocs_t *l_esbocs = DAP_CHAIN_ESBOCS(a_blocks);
    dap_enc_key_delete(PVT(l_esbocs)->blocks_sign_key);
    DAP_DEL_MULTY(PVT(l_esbocs)->block_sign_pkey, PVT(l_esbocs)->collecting_addr, l_esbocs->_pvt);
    dap_chain_esbocs_session_t *l_session = l_esbocs->session;
    if (!l_session) {
        log_it(L_INFO, "No session found");
        return;
    }
    DL_DELETE(s_session_items, l_session);
    s_session_round_clear(l_session);
    dap_chain_esbocs_sync_item_t *l_sync_item, *l_sync_tmp;
    HASH_ITER(hh, l_session->sync_items, l_sync_item, l_sync_tmp) {
        HASH_DEL(l_session->sync_items, l_sync_item);
        dap_list_free_full(l_sync_item->messages, NULL);
        DAP_DELETE(l_sync_item);
    }
    dap_chain_esbocs_penalty_item_t *l_pen_item, *l_pen_tmp;
    HASH_ITER(hh, l_session->penalty, l_pen_item, l_pen_tmp) {
        HASH_DEL(l_session->penalty, l_pen_item);
        DAP_DELETE(l_pen_item);
    }
    DAP_DEL_MULTY(l_session, a_blocks->_inheritor); // a_blocks->_inheritor - l_esbocs
}

static void *s_callback_list_copy(const void *a_validator, UNUSED_ARG void *a_data)
{
    return DAP_DUP((dap_chain_esbocs_validator_t *)a_validator);
}

static void *s_callback_list_form(const void *a_srv_validator, UNUSED_ARG void *a_data)
{
// sanity check
    dap_return_val_if_pass(!a_srv_validator, NULL);
    dap_chain_net_srv_stake_item_t *l_srv_validator = (dap_chain_net_srv_stake_item_t *)a_srv_validator;
    dap_chain_esbocs_validator_t *l_validator = DAP_NEW_Z_RET_VAL_IF_FAIL(dap_chain_esbocs_validator_t, NULL);
    *l_validator = (dap_chain_esbocs_validator_t) {
        .node_addr = l_srv_validator->node_addr,
        .signing_addr = l_srv_validator->signing_addr,
        .weight = l_srv_validator->value
    };
    return l_validator;
}

static dap_list_t *s_get_validators_list(dap_chain_esbocs_t *a_esbocs, dap_hash_fast_t *a_last_hash, uint64_t a_skip_count,
                                         uint16_t *a_excluded_list, uint16_t a_excluded_list_size)
{
    dap_chain_esbocs_pvt_t *l_esbocs_pvt = PVT(a_esbocs);
    dap_list_t *l_ret = NULL;
    dap_list_t *l_validators = NULL;
    if (!l_esbocs_pvt->poa_mode) {
        if (a_excluded_list_size) {
            l_validators =  dap_chain_net_srv_stake_get_validators(a_esbocs->chain->net_id, false, NULL);
            uint16_t l_excluded_num = *a_excluded_list;
            uint16_t l_excluded_list_idx = 0, l_validator_idx = 0;
            dap_list_t *it, *tmp;
            DL_FOREACH_SAFE(l_validators, it, tmp) {
                if (l_validator_idx++ == l_excluded_num) {
                    DAP_DELETE(it->data);
                    l_validators = dap_list_delete_link(l_validators, it);
                    if (l_excluded_list_idx == a_excluded_list_size - 1)
                        break;
                    l_excluded_num = a_excluded_list[++l_excluded_list_idx];
                }
            }
        } else {
            l_validators = dap_chain_net_srv_stake_get_validators(a_esbocs->chain->net_id,
                                                                  true,
                                                                  a_esbocs->session
                                                                  ? &a_esbocs->session->cur_round.excluded_list
                                                                  : NULL);
        }
        uint16_t l_total_validators_count = dap_list_length(l_validators);
        if (l_total_validators_count < l_esbocs_pvt->min_validators_count) {
            log_it(L_MSG, "Can't start new round. Totally active validators count %hu is below minimum count %hu",
                   l_total_validators_count, l_esbocs_pvt->min_validators_count);
            dap_list_free_full(l_validators, NULL);
            return NULL;
        }

        uint256_t l_total_weight = uint256_0;
        for (dap_list_t *it = l_validators; it; it = it->next) {
            if (SUM_256_256(l_total_weight,
                            ((dap_chain_net_srv_stake_item_t *)it->data)->value,
                            &l_total_weight)) {
                log_it(L_CRITICAL, "Total stake locked value overflow"); // Is it possible?
                dap_list_free_full(l_validators, NULL);
                return NULL;
            }
        }

        size_t l_consensus_optimum = (size_t)l_esbocs_pvt->min_validators_count * 2 - 1;
        size_t l_need_vld_cnt = dap_min(l_total_validators_count, l_consensus_optimum);

        dap_pseudo_random_seed(*(uint256_t *)a_last_hash);
        for (uint64_t i = 0; i < a_skip_count * l_need_vld_cnt; i++)
            dap_pseudo_random_get(uint256_0, NULL);
        for (size_t l_current_vld_cnt = 0; l_current_vld_cnt < l_need_vld_cnt; l_current_vld_cnt++) {
            uint256_t l_raw_result;
            uint256_t l_chosen_weight = dap_pseudo_random_get(l_total_weight, &l_raw_result);
#if DAP_ESBOCS_PRNG_DEBUG
            if (l_esbocs_pvt->debug) {
                unsigned l_strlen = 1024, l_off = 0;
                const char *l_chosen_weight_str, *l_total_weight_str, *l_raw_result_str;
                char l_str[l_strlen];
                dap_uint256_to_char(l_chosen_weight, &l_chosen_weight_str);
                l_off = snprintf(l_str, l_strlen,
                                     "Round seed %s, sync attempt %"DAP_UINT64_FORMAT_U", chosen weight %s ",
                                     dap_hash_fast_to_str_static(a_last_hash),
                                     a_skip_count + 1, l_chosen_weight_str);
                dap_uint256_to_char(l_total_weight, &l_total_weight_str);
                l_off += snprintf(l_str + l_off, l_strlen - l_off, "from %s, ", l_total_weight_str);
                dap_uint256_to_char(l_raw_result, &l_raw_result_str);
                l_off += snprintf(l_str + l_off, l_strlen - l_off, "by number %s", l_raw_result_str);
                log_it(L_MSG, "%s", l_str);
            }
#endif
            dap_list_t *l_chosen = NULL;
            uint256_t l_cur_weight = uint256_0;
            for (dap_list_t *it = l_validators; it; it = it->next) {
                SUM_256_256(l_cur_weight,
                            ((dap_chain_net_srv_stake_item_t *)it->data)->value,
                            &l_cur_weight);
                if (compare256(l_chosen_weight, l_cur_weight) == -1) {
                    l_chosen = it;
                    break;
                }
            }
            if (!l_chosen)
                return log_it(L_ERROR, "Can't choose validator with specified weight!"), dap_list_free_full(l_validators, NULL), NULL;
            l_ret = dap_list_append(l_ret, s_callback_list_form(l_chosen->data, NULL));

            SUBTRACT_256_256(l_total_weight,
                             ((dap_chain_net_srv_stake_item_t *)l_chosen->data)->value,
                             &l_total_weight);
            l_validators = dap_list_remove_link(l_validators, l_chosen);
            DAP_DEL_MULTY(l_chosen->data, l_chosen);
        }
        dap_list_free_full(l_validators, NULL);
    } else
        l_ret = dap_list_copy_deep(l_esbocs_pvt->poa_validators, s_callback_list_copy, NULL);

    return l_ret;
}

static int s_callback_addr_compare(dap_list_t *a_list_elem, dap_list_t *a_addr_elem)
{
    dap_chain_esbocs_validator_t *l_validator = a_list_elem->data;
    dap_chain_addr_t *l_addr = a_addr_elem->data;
    if (!l_validator || !l_addr) {
        log_it(L_CRITICAL, "Invalid argument");
        return -1;
    }
    return memcmp(&l_validator->signing_addr.data.hash_fast, &l_addr->data.hash_fast, sizeof(dap_hash_fast_t));
}

static dap_list_t *s_validator_check(dap_chain_addr_t *a_addr, dap_list_t *a_validators)
{
    return dap_list_find(a_validators, a_addr, s_callback_addr_compare);
}

static int s_callback_addr_compare_synced(dap_list_t *a_list_elem, dap_list_t *a_addr_elem)
{
    dap_chain_esbocs_validator_t *l_validator = a_list_elem->data;
    dap_chain_addr_t *l_addr = a_addr_elem->data;
    if (!l_validator || !l_addr) {
        log_it(L_CRITICAL, "Invalid argument");
        return -1;
    }
    return memcmp(&l_validator->signing_addr.data.hash_fast,
                  &l_addr->data.hash_fast, sizeof(dap_hash_fast_t)) ||
            !l_validator->is_synced;
}

static dap_list_t *s_validator_check_synced(dap_chain_addr_t *a_addr, dap_list_t *a_validators)
{
    return dap_list_find(a_validators, a_addr, s_callback_addr_compare_synced);
}

static void s_db_calc_sync_hash(dap_chain_esbocs_session_t *a_session)
{
    dap_chain_addr_t l_addr_blank = c_dap_chain_addr_blank;
    l_addr_blank.net_id = a_session->chain->net_id;
    dap_chain_net_srv_stake_mark_validator_active(&l_addr_blank, true);  // Mark all validators active for now
    char *l_penalty_group = s_get_penalty_group(a_session->chain->net_id);
    size_t l_penalties_count = 0;
    dap_global_db_obj_t *l_objs = dap_global_db_get_all_sync(l_penalty_group, &l_penalties_count);
    for (size_t i = 0; i < l_penalties_count; i++) {
        dap_chain_addr_t *l_validator_addr = dap_chain_addr_from_str(l_objs[i].key);
        if (!l_validator_addr) {
            log_it(L_WARNING, "Unreadable address in esbocs global DB group");
            dap_global_db_del_sync(l_penalty_group, l_objs[i].key);
            continue;
        }
        if (l_validator_addr->net_id.uint64 != a_session->chain->net_id.uint64) {
            log_it(L_ERROR, "Wrong destination net ID %" DAP_UINT64_FORMAT_x "session net ID %" DAP_UINT64_FORMAT_x,
                                                        l_validator_addr->net_id.uint64, a_session->chain->net_id.uint64);
            dap_global_db_del_sync(l_penalty_group, l_objs[i].key);
            continue;
        }
        if (dap_chain_net_srv_stake_mark_validator_active(l_validator_addr, false)) {
            log_it(L_ERROR, "Validator with signing address %s not found in network %s",
                                                        l_objs[i].key, a_session->chain->net_name);
            dap_global_db_del_sync(l_penalty_group, l_objs[i].key);
            continue;
        }
    }
    dap_global_db_objs_delete(l_objs, l_penalties_count);
    dap_store_obj_t *l_last_raw = dap_global_db_driver_read_last(l_penalty_group, false);
    if (l_last_raw) {
        a_session->db_hash = dap_global_db_driver_hash_get(l_last_raw);
        dap_store_obj_free_one(l_last_raw);
    }
    DAP_DELETE(l_penalty_group);
    a_session->is_actual_hash = true;
}

static void s_session_send_startsync(void *a_arg)
{
    dap_chain_esbocs_session_t *a_session = (dap_chain_esbocs_session_t*)a_arg;
    if (a_session->cur_round.sync_sent)
        return;     // Sync message already was sent
    dap_chain_hash_fast_t l_last_block_hash;
    dap_chain_get_atom_last_hash(a_session->chain, c_dap_chain_cell_id_null, &l_last_block_hash);
    a_session->ts_round_sync_start = dap_time_now();
    if (!dap_hash_fast_compare(&l_last_block_hash, &a_session->cur_round.last_block_hash))
        return;     // My last block hash has changed, skip sync message
    if (!a_session->is_actual_hash)
        s_db_calc_sync_hash(a_session);
    if (PVT(a_session->esbocs)->debug) {
        dap_string_t *l_addr_list = dap_string_new("");
        for (dap_list_t *it = a_session->cur_round.validators_list; it; it = it->next) {
            dap_string_append_printf(l_addr_list, NODE_ADDR_FP_STR"; ",
                                     NODE_ADDR_FP_ARGS_S(((dap_chain_esbocs_validator_t *)it->data)->node_addr));
        }
        const char *l_sync_hash = dap_global_db_driver_hash_print(a_session->db_hash);
        log_it(L_MSG, "net:%s, chain:%s, round:%"DAP_UINT64_FORMAT_U"."
                       " Sent START_SYNC pkt, sync attempt %"DAP_UINT64_FORMAT_U" current validators list: %s DB sync hash %s",
                            a_session->chain->net_name, a_session->chain->name, a_session->cur_round.id,
                                a_session->cur_round.sync_attempt, l_addr_list->str, l_sync_hash);
        dap_string_free(l_addr_list, true);
    }
    struct sync_params l_params = { .attempt = a_session->cur_round.sync_attempt, .db_hash = a_session->db_hash };
    s_message_send(a_session, DAP_CHAIN_ESBOCS_MSG_TYPE_START_SYNC, &l_last_block_hash,
                   &l_params, sizeof(struct sync_params),
                   a_session->cur_round.all_validators);
    a_session->cur_round.sync_sent = true;
}

static void s_session_update_penalty(dap_chain_esbocs_session_t *a_session)
{
    for (dap_list_t *it = a_session->cur_round.all_validators; it; it = it->next) {
        if (((dap_chain_esbocs_validator_t *)it->data)->is_synced)
            continue;   // Penalty for non synced participants only
        dap_chain_esbocs_penalty_item_t *l_item = NULL;
        dap_chain_addr_t *l_signing_addr = &((dap_chain_esbocs_validator_t *)it->data)->signing_addr;
        HASH_FIND(hh, a_session->penalty, l_signing_addr, sizeof(*l_signing_addr), l_item);
        if (!l_item) {
            l_item = DAP_NEW_Z_RET_IF_FAIL(dap_chain_esbocs_penalty_item_t);
            l_item->signing_addr = *l_signing_addr;
            HASH_ADD(hh, a_session->penalty, signing_addr, sizeof(*l_signing_addr), l_item);
        }
        if (l_item->miss_count < DAP_CHAIN_ESBOCS_PENALTY_KICK) {
            if (PVT(a_session->esbocs)->debug) {
                const char *l_addr_str = dap_chain_hash_fast_to_str_static(&l_signing_addr->data.hash_fast);
                log_it(L_DEBUG, "Increment miss count %d for addr %s. Miss count for kick is %d",
                                        l_item->miss_count, l_addr_str, DAP_CHAIN_ESBOCS_PENALTY_KICK);
            }
            l_item->miss_count++;
        }
    }
}

static void s_session_round_clear(dap_chain_esbocs_session_t *a_session)
{
    dap_chain_esbocs_message_item_t *l_message_item, *l_message_tmp;
    HASH_ITER(hh, a_session->cur_round.message_items, l_message_item, l_message_tmp) {
        HASH_DEL(a_session->cur_round.message_items, l_message_item);
        DAP_DEL_MULTY(l_message_item->message, l_message_item);
    }
    dap_chain_esbocs_store_t *l_store_item, *l_store_tmp;
    HASH_ITER(hh, a_session->cur_round.store_items, l_store_item, l_store_tmp) {
        HASH_DEL(a_session->cur_round.store_items, l_store_item);
        DAP_DEL_Z(l_store_item->candidate);
        dap_list_free_full(l_store_item->candidate_signs, NULL);
        DAP_DELETE(l_store_item);
    }
    dap_list_free_full(a_session->cur_round.validators_list, NULL);
    dap_list_free_full(a_session->cur_round.all_validators, NULL);

    DAP_DEL_Z(a_session->cur_round.directive);

    a_session->cur_round = (dap_chain_esbocs_round_t){
            .id = a_session->cur_round.id,
            .attempt_num = 1,
            .last_block_hash = a_session->cur_round.last_block_hash,
            .sync_attempt = a_session->cur_round.sync_attempt
    };
    a_session->db_hash = c_dap_global_db_driver_hash_blank;
    a_session->is_actual_hash = false;
}

static bool s_session_round_new(void *a_arg)
{
    dap_chain_esbocs_session_t *a_session = (dap_chain_esbocs_session_t*)a_arg;
    if (!a_session->round_fast_forward)
        s_session_update_penalty(a_session);
    s_session_round_clear(a_session);
    a_session->cur_round.id++;
    a_session->cur_round.sync_attempt++;
    a_session->cur_round.prev_round_start_ts = a_session->cur_round.round_start_ts;
    a_session->cur_round.round_start_ts = dap_time_now();
    a_session->state = DAP_CHAIN_ESBOCS_SESSION_STATE_WAIT_START;
    a_session->ts_round_sync_start = 0;
    a_session->ts_stage_entry = a_session->cur_round.round_start_ts;

    dap_hash_fast_t l_last_block_hash;
    dap_chain_get_atom_last_hash(a_session->chain, c_dap_chain_cell_id_null, &l_last_block_hash);
    if (!dap_hash_fast_compare(&l_last_block_hash, &a_session->cur_round.last_block_hash) ||
            (!dap_hash_fast_is_blank(&l_last_block_hash) &&
                dap_hash_fast_is_blank(&a_session->cur_round.last_block_hash))) {
        a_session->cur_round.last_block_hash = l_last_block_hash;
        if (!a_session->round_fast_forward)
            a_session->cur_round.sync_attempt = 1;
    }
    if (!PVT(a_session->esbocs)->emergency_mode) {
        a_session->cur_round.validators_list = s_get_validators_list(a_session->esbocs,
                                                                     &a_session->cur_round.last_block_hash,
                                                                     a_session->cur_round.sync_attempt - 1,
                                                                     NULL, 0);
        if (!a_session->cur_round.validators_list) {
            log_it(L_WARNING, "Minimum active validators not found");
            a_session->ts_round_sync_start = dap_time_now();
            a_session->sync_failed = true;
            return false;
        }
    }
    dap_list_t *l_validators = dap_chain_net_srv_stake_get_validators(a_session->chain->net_id, false, NULL);
    a_session->cur_round.all_validators = dap_list_copy_deep(l_validators, s_callback_list_form, NULL);
    dap_list_free_full(l_validators, NULL);
    bool l_round_already_started = a_session->round_fast_forward;
    dap_chain_esbocs_sync_item_t *l_item = NULL, *l_tmp;
    HASH_FIND(hh, a_session->sync_items, &a_session->cur_round.last_block_hash, sizeof(dap_hash_fast_t), l_item);
    if (l_item) {
        debug_if(PVT(a_session->esbocs)->debug,
                 L_MSG, "net:%s, chain:%s, round:%"DAP_UINT64_FORMAT_U" already started. Process sync messages",
                            a_session->chain->net_name, a_session->chain->name, a_session->cur_round.id);
        l_round_already_started = true;
        for (dap_list_t *it = l_item->messages; it; it = it->next) {
            dap_chain_esbocs_message_t *l_msg = it->data;
            size_t l_msg_size = s_get_esbocs_message_size(l_msg);
            s_session_packet_in(a_session, NULL, (uint8_t *)l_msg, l_msg_size);
        }
    }
    HASH_ITER(hh, a_session->sync_items, l_item, l_tmp) {
        HASH_DEL(a_session->sync_items, l_item);
        dap_list_free_full(l_item->messages, NULL);
        DAP_DELETE(l_item);
    }

    if (!a_session->cur_round.sync_sent) {
        uint16_t l_sync_send_delay = 0;
        
        if (!l_round_already_started && a_session->sync_failed) {
            l_sync_send_delay = s_get_round_skip_timeout(a_session);
        } else if (!l_round_already_started) {
            long long l_time_delta = a_session->esbocs->last_accepted_block_timestamp - a_session->cur_round.prev_round_start_ts;
            if (l_time_delta >= 0 && l_time_delta < PVT(a_session->esbocs)->new_round_delay && a_session->esbocs->last_accepted_block_timestamp) {
                l_sync_send_delay = PVT(a_session->esbocs)->new_round_delay - *(uint16_t*)l_time_delta;
            } else {
                l_sync_send_delay = PVT(a_session->esbocs)->new_round_delay;
            }
            a_session->cur_round.round_start_ts = dap_time_now() + l_sync_send_delay;
        }
        debug_if(PVT(a_session->esbocs)->debug, L_MSG,
                 "net:%s, chain:%s, round:%"DAP_UINT64_FORMAT_U" start. Syncing validators in %u seconds",
                    a_session->chain->net_name, a_session->chain->name,
                        a_session->cur_round.id, l_sync_send_delay);
        if (l_sync_send_delay)
            dap_proc_thread_timer_add_pri(a_session->proc_thread, s_session_send_startsync, a_session,
                                          l_sync_send_delay * 1000, true, DAP_QUEUE_MSG_PRIORITY_NORMAL);
        else
            s_session_send_startsync(a_session);
    }
    a_session->round_fast_forward = false;
    a_session->new_round_enqueued = false;
    a_session->sync_failed = false;
    a_session->listen_ensure = 0;
    return false;
}

static void s_session_attempt_new(dap_chain_esbocs_session_t *a_session)
{
    a_session->ts_stage_entry = dap_time_now();
    if (++a_session->cur_round.attempt_num > PVT(a_session->esbocs)->round_attempts_max) {
        a_session->state = DAP_CHAIN_ESBOCS_SESSION_STATE_WAIT_START;
        return;
    }
    for (dap_list_t *it = a_session->cur_round.validators_list; it; it = it->next) {
        dap_chain_esbocs_validator_t *l_validator = it->data;
        if (l_validator->is_synced && !l_validator->is_chosen) {
            // We have synced validator with no submitted candidate
            debug_if(PVT(a_session->esbocs)->debug, L_MSG, "net:%s, chain:%s, round:%"DAP_UINT64_FORMAT_U". Attempt:%hhu is started",
                                                                a_session->chain->net_name, a_session->chain->name,
                                                                    a_session->cur_round.id, a_session->cur_round.attempt_num);
            s_session_state_change(a_session, DAP_CHAIN_ESBOCS_SESSION_STATE_WAIT_PROC, dap_time_now());
            return;
        }
    }
    debug_if(PVT(a_session->esbocs)->debug, L_MSG, "net:%s, chain:%s, round:%"DAP_UINT64_FORMAT_U". "
                                                    "All synced validators already tryed their attempts",
                                                        a_session->chain->net_name, a_session->chain->name,
                                                            a_session->cur_round.id);
    a_session->cur_round.attempt_num = PVT(a_session->esbocs)->round_attempts_max + 1;
    a_session->state = DAP_CHAIN_ESBOCS_SESSION_STATE_WAIT_START;
}

static uint64_t s_session_calc_current_round_id(dap_chain_esbocs_session_t *a_session)
{
    uint16_t l_total_validators_count = dap_list_length(a_session->cur_round.all_validators);
    struct {
        uint64_t id;
        uint16_t counter;
    } l_id_candidates[l_total_validators_count];
    uint16_t l_fill_idx = 0;
    for (dap_list_t *it = a_session->cur_round.all_validators; it ;it = it->next) {
        dap_chain_esbocs_validator_t *l_validator = it->data;
        if (!l_validator->is_synced)
            continue;
        uint64_t l_id_candidate = 0;
        for (dap_chain_esbocs_message_item_t *l_item = a_session->cur_round.message_items; l_item; l_item = l_item->hh.next) {
            if (l_item->message->hdr.type == DAP_CHAIN_ESBOCS_MSG_TYPE_START_SYNC &&
                    ((struct sync_params *)l_item->message->msg_n_sign)->attempt == a_session->cur_round.sync_attempt &&
                    dap_chain_addr_compare(&l_item->signing_addr, &l_validator->signing_addr)) {
                l_id_candidate = l_item->message->hdr.round_id;
                break;
            }
        }
        if (l_id_candidate == 0) {
            const char *l_signing_addr_str = dap_chain_hash_fast_to_str_static(&l_validator->signing_addr.data.hash_fast);
            log_it(L_ERROR, "Can't find sync message of synced validator %s", l_signing_addr_str);
            continue;
        }
        bool l_candidate_found = false;
        for (uint16_t i = 0; i < l_fill_idx; i++)
            if (l_id_candidates[i].id == l_id_candidate) {
                l_id_candidates[i].counter++;
                l_candidate_found = true;
                break;
            }
        if (!l_candidate_found) {
            l_id_candidates[l_fill_idx].id = l_id_candidate;
            l_id_candidates[l_fill_idx].counter = 1;
            if (++l_fill_idx > l_total_validators_count) {
                log_it(L_ERROR, "Count of sync messages with same sync attempt is greater"
                                  " than total validators count %hu > %hu",
                                    l_fill_idx, l_total_validators_count);
                l_fill_idx--;
                break;
            }
        }
    }
    uint64_t l_ret = 0;
    uint16_t l_counter_max = 0;
    for (uint16_t i = 0; i < l_fill_idx; i++) {
        if (l_id_candidates[i].counter > l_counter_max) { // Choose maximum counter
            l_counter_max = l_id_candidates[i].counter;
            l_ret = l_id_candidates[i].id;
        } else if (l_id_candidates[i].counter == l_counter_max) // Choose maximum round ID
            l_ret = dap_max(l_ret, l_id_candidates[i].id);
    }
    return l_ret ? l_ret : a_session->cur_round.id;
}

static int s_signs_sort_callback(dap_list_t *a_sign1, dap_list_t *a_sign2)
{
    dap_sign_t  *l_sign1 = a_sign1->data,
                *l_sign2 = a_sign2->data;
    if (!l_sign1 || !l_sign2) {
        log_it(L_CRITICAL, "Invalid element");
        return 0;
    }
    size_t  l_size1 = dap_sign_get_size(l_sign1),
            l_size2 = dap_sign_get_size(l_sign2),
            l_size_min = dap_min(l_size1, l_size2);

    int l_ret = memcmp(l_sign1, l_sign2, l_size_min);
    if (!l_ret) {
        l_ret = l_size1 == l_size2 ? 0 : l_size1 > l_size2 ? 1 : -1;
    }
    return l_ret;
}

static bool s_session_directive_ready(dap_chain_esbocs_session_t *a_session, bool *a_kick, dap_chain_addr_t *a_signing_addr)
{
    size_t l_list_length = dap_list_length(a_session->cur_round.all_validators);
    if (a_session->cur_round.total_validators_synced * 3 < l_list_length * 2) {
        log_it(L_INFO, "Not enough validator online for directive, %u * 3 < %zu * 2",
                       a_session->cur_round.total_validators_synced, l_list_length );
        return false; // Not a valid round, less than 2/3 participants
    }
    debug_if(PVT(a_session->esbocs)->debug, L_MSG, "Current consensus online %hu from %zu is acceptable, so issue the directive",
                                                    a_session->cur_round.total_validators_synced, l_list_length);
    dap_chain_esbocs_penalty_item_t *l_item, *l_tmp;
    HASH_ITER(hh, a_session->penalty, l_item, l_tmp) {
        int l_key_state = dap_chain_net_srv_stake_key_delegated(&l_item->signing_addr);
        if (l_key_state == 0) {
            HASH_DEL(a_session->penalty, l_item);
            DAP_DELETE(l_item);
            continue;
        }
        if (l_item->miss_count >= DAP_CHAIN_ESBOCS_PENALTY_KICK && l_key_state == 1) {
            *a_kick = true;
            *a_signing_addr = l_item->signing_addr;
            return true;
        }
        if (l_item->miss_count == 0 && l_key_state == -1) {
            *a_kick = false;
            *a_signing_addr = l_item->signing_addr;
            return true;
        }
    }
    if (l_item) {
        *a_signing_addr = l_item->signing_addr;
        return true;
    } else
        return false;
}

static dap_chain_esbocs_directive_t* s_session_directive_compose(dap_chain_esbocs_session_t *a_session, bool a_kick, dap_chain_addr_t *a_signing_addr) {
    uint32_t l_directive_size = s_directive_calc_size(a_kick ? DAP_CHAIN_ESBOCS_DIRECTIVE_KICK : DAP_CHAIN_ESBOCS_DIRECTIVE_LIFT);
    dap_chain_esbocs_directive_t *l_ret = DAP_NEW_Z_SIZE_RET_VAL_IF_FAIL(dap_chain_esbocs_directive_t, l_directive_size, NULL);
    l_ret->version = DAP_CHAIN_ESBOCS_DIRECTIVE_VERSION;
    l_ret->type = a_kick ? DAP_CHAIN_ESBOCS_DIRECTIVE_KICK : DAP_CHAIN_ESBOCS_DIRECTIVE_LIFT;
    l_ret->size = l_directive_size;
    l_ret->timestamp = dap_nanotime_now();
    dap_tsd_t *l_tsd = (dap_tsd_t *)l_ret->tsd;
    l_tsd->type = DAP_CHAIN_ESBOCS_DIRECTIVE_TSD_TYPE_ADDR;
    l_tsd->size = sizeof(dap_chain_addr_t);
    *(dap_chain_addr_t*)l_tsd->data = *a_signing_addr;
    return l_ret;
}

static void s_session_state_change(dap_chain_esbocs_session_t *a_session, enum s_esbocs_session_state a_new_state, dap_time_t a_time)
{
    if (a_new_state != DAP_CHAIN_ESBOCS_SESSION_STATE_PREVIOUS)
        a_session->old_state = a_session->state;

    a_session->state = a_new_state;
    a_session->ts_stage_entry = a_time;

    switch (a_new_state) {

    case DAP_CHAIN_ESBOCS_SESSION_STATE_WAIT_PROC: {
        dap_chain_esbocs_validator_t *l_validator = NULL;
        if (!a_session->cur_round.validators_list && PVT(a_session->esbocs)->emergency_mode) {
            for (dap_list_t *it = a_session->cur_round.all_validators; it; it = it->next) {
                l_validator = it->data;
                if (l_validator->is_synced)
                    a_session->cur_round.validators_list = dap_list_append(
                                a_session->cur_round.validators_list, DAP_DUP(l_validator));
            }
        }
        for (dap_list_t *it = a_session->cur_round.validators_list; it; it = it->next) {
            l_validator = it->data;
            if (l_validator->is_synced && !l_validator->is_chosen) {
                l_validator->is_chosen = true;
                break;
            }
        }
        if (!l_validator) {
            log_it(L_CRITICAL, "l_validator is NULL");
            break;
        }
        a_session->cur_round.attempt_submit_validator = l_validator->signing_addr;
        if (dap_chain_addr_compare(&a_session->cur_round.attempt_submit_validator, &a_session->my_signing_addr)) {
            dap_chain_esbocs_directive_t *l_directive = NULL;
#ifdef DAP_CHAIN_CS_ESBOCS_DIRECTIVE_SUPPORT
            if (!a_session->cur_round.directive && !PVT(a_session->esbocs)->emergency_mode) {
                bool l_kick = false;
                dap_chain_addr_t l_signing_addr = { };
                if (s_session_directive_ready(a_session, &l_kick, &l_signing_addr))
                    l_directive = s_session_directive_compose(a_session, l_kick, &l_signing_addr);
            }
#endif
            if (l_directive) {
                dap_hash_fast_t l_directive_hash;
                dap_hash_fast(l_directive, l_directive->size, &l_directive_hash);
                if (PVT(a_session->esbocs)->debug) {
                    const char *l_candidate_hash_str = dap_chain_hash_fast_to_str_static(&l_directive_hash);
                    log_it(L_MSG, "net:%s, chain:%s, round:%"DAP_UINT64_FORMAT_U", attempt:%hhu. Put on the vote my directive:%s",
                            a_session->chain->net_name, a_session->chain->name,
                                a_session->cur_round.id, a_session->cur_round.attempt_num, l_candidate_hash_str);
                }
                a_session->esbocs->last_directive_vote_timestamp = dap_time_now();
                s_message_send(a_session, DAP_CHAIN_ESBOCS_MSG_TYPE_DIRECTIVE, &l_directive_hash,
                                    l_directive, l_directive->size, a_session->cur_round.all_validators);
                DAP_DELETE(l_directive);
            } else
                s_session_candidate_submit(a_session);
        } else {
            for (dap_chain_esbocs_message_item_t *l_item = a_session->cur_round.message_items; l_item; l_item = l_item->hh.next) {
                if (l_item->message->hdr.type == DAP_CHAIN_ESBOCS_MSG_TYPE_SUBMIT &&
                        dap_chain_addr_compare(&l_item->signing_addr, &a_session->cur_round.attempt_submit_validator)) {
                    dap_hash_fast_t *l_candidate_hash = &l_item->message->hdr.candidate_hash;
                    if (dap_hash_fast_is_blank(l_candidate_hash))
                        s_session_attempt_new(a_session);
                    else {
                        dap_chain_esbocs_store_t *l_store = NULL;
                        HASH_FIND(hh, a_session->cur_round.store_items, l_candidate_hash, sizeof(dap_chain_hash_fast_t), l_store);
                        if (l_store) {
                            a_session->cur_round.attempt_candidate_hash = *l_candidate_hash;
                            s_session_state_change(a_session, DAP_CHAIN_ESBOCS_SESSION_STATE_WAIT_SIGNS, dap_time_now());
                            // Verify and vote already submitted candidate
                            s_session_candidate_verify(a_session, l_store->candidate, l_store->candidate_size, l_candidate_hash);
                        }
                    }
                    break;
                }
            }
        }
    } break;

    case DAP_CHAIN_ESBOCS_SESSION_STATE_WAIT_VOTING: {
        if (a_session->old_state == DAP_CHAIN_ESBOCS_SESSION_STATE_WAIT_PROC) {
            // Clear mark of chosen to submit validator to allow it to submit candidate
            dap_list_t *l_list = s_validator_check(
                        &a_session->cur_round.attempt_submit_validator,
                        a_session->cur_round.validators_list
                        );
            dap_chain_esbocs_validator_t *l_validator = l_list ? l_list->data : NULL;
            if (!l_validator || !l_validator->is_chosen) {
                const char *l_addr = dap_chain_hash_fast_to_str_static(&a_session->cur_round.attempt_submit_validator.data.hash_fast);
                log_it(L_MSG, "Error: can't find current attmempt submit validator %s in signers list", l_addr);
            }
            if (l_validator && l_validator->is_chosen)
                l_validator->is_chosen = false;
        } else if (s_validator_check(&a_session->my_signing_addr, a_session->cur_round.validators_list))
            a_session->old_state = DAP_CHAIN_ESBOCS_SESSION_STATE_WAIT_PROC;
    } break;

    case DAP_CHAIN_ESBOCS_SESSION_STATE_WAIT_FINISH: {
        dap_chain_esbocs_store_t *l_store = NULL;
        HASH_FIND(hh, a_session->cur_round.store_items, &a_session->cur_round.attempt_candidate_hash, sizeof(dap_hash_fast_t), l_store);
        if (!l_store) {
            log_it(L_ERROR, "No finish candidate found!");
            break;
        }
        l_store->candidate_signs = dap_list_sort(l_store->candidate_signs, s_signs_sort_callback);
        size_t l_candidate_size_exclude_signs = l_store->candidate_size;
        for (dap_list_t *it = l_store->candidate_signs; it; it = it->next) {
            dap_sign_t *l_candidate_sign = (dap_sign_t *)it->data;
            size_t l_candidate_sign_size = dap_sign_get_size(l_candidate_sign);
            dap_chain_addr_t l_signing_addr_cur;
            dap_chain_addr_fill_from_sign(&l_signing_addr_cur, l_candidate_sign, a_session->chain->net_id);
            dap_chain_block_t *l_signed_candidate = DAP_REALLOC_RET_IF_FAIL(l_store->candidate, l_store->candidate_size + l_candidate_sign_size);
            l_store->candidate = l_signed_candidate;
            if (dap_chain_addr_compare(&l_signing_addr_cur, &a_session->cur_round.attempt_submit_validator) &&
                                       l_store->candidate_size != l_candidate_size_exclude_signs) {
                // If it's the primary attempt validator sign, place it in the beginnig
                if (l_store->candidate_size > l_candidate_size_exclude_signs)
                    memmove((byte_t *)l_store->candidate + l_candidate_size_exclude_signs + l_candidate_sign_size,
                            (byte_t *)l_store->candidate + l_candidate_size_exclude_signs,
                            l_store->candidate_size - l_candidate_size_exclude_signs);
                memcpy((byte_t *)l_store->candidate + l_candidate_size_exclude_signs, l_candidate_sign, l_candidate_sign_size);
            } else
                memcpy(((byte_t *)l_store->candidate) + l_store->candidate_size, l_candidate_sign, l_candidate_sign_size);
            l_store->candidate_size += l_candidate_sign_size;
        }
        l_store->candidate->hdr.meta_n_datum_n_signs_size = l_store->candidate_size - sizeof(l_store->candidate->hdr);
        dap_hash_fast(l_store->candidate, l_store->candidate_size, &l_store->precommit_candidate_hash);
        // Process received earlier PreCommit messages
        dap_chain_esbocs_message_item_t *l_chain_message, *l_chain_message_tmp;
        uint64_t l_cur_round_id = a_session->cur_round.id;
        HASH_ITER(hh, a_session->cur_round.message_items, l_chain_message, l_chain_message_tmp) {
            if (l_chain_message->message->hdr.type == DAP_CHAIN_ESBOCS_MSG_TYPE_PRE_COMMIT &&
                dap_hash_fast_compare(&l_chain_message->message->hdr.candidate_hash, &a_session->cur_round.attempt_candidate_hash))
            {
                s_session_candidate_precommit(a_session, l_chain_message->message);
                if (a_session->cur_round.id != l_cur_round_id)
                    break;
            }
        }
        // Send own PreCommit
        s_message_send(a_session, DAP_CHAIN_ESBOCS_MSG_TYPE_PRE_COMMIT, &l_store->candidate_hash,
                            &l_store->precommit_candidate_hash, sizeof(dap_chain_hash_fast_t),
                                a_session->cur_round.validators_list);
    } break;

    case DAP_CHAIN_ESBOCS_SESSION_STATE_PREVIOUS: {
        if (a_session->old_state != DAP_CHAIN_ESBOCS_SESSION_STATE_PREVIOUS)
            s_session_state_change(a_session, a_session->old_state, a_time);
        else {
            log_it(L_ERROR, "No previous state registered, can't roll back");
            if (!a_session->new_round_enqueued) {
                a_session->new_round_enqueued = true;
                dap_proc_thread_callback_add(a_session->proc_thread, s_session_round_new, a_session);
            }
        }
    }
    default:
        break;
    }
}

static void s_session_proc_state(void *a_arg)
{
    dap_chain_esbocs_session_t *l_session = a_arg;
    if (!l_session->cs_timer)
        return; // Timer is inactive
    bool l_cs_debug = PVT(l_session->esbocs)->debug;
    dap_time_t l_time = dap_time_now();
    switch (l_session->state) {
    case DAP_CHAIN_ESBOCS_SESSION_STATE_WAIT_START: {
        l_session->listen_ensure = 1;
        bool l_round_skip = PVT(l_session->esbocs)->emergency_mode ?
                    false : !s_validator_check(&l_session->my_signing_addr, l_session->cur_round.validators_list);
        if (l_session->ts_round_sync_start && l_time - l_session->ts_round_sync_start >=
                (dap_time_t)PVT(l_session->esbocs)->round_start_sync_timeout + (l_round_skip ? s_get_round_skip_timeout(l_session) : 0)) {
            if (l_session->cur_round.attempt_num > PVT(l_session->esbocs)->round_attempts_max ) {
                debug_if(PVT(l_session->esbocs)->debug, L_MSG, "net:%s, chain:%s, round:%"DAP_UINT64_FORMAT_U"."
                                                                " Round finished by reason: attempts is out",
                                                                    l_session->chain->net_name, l_session->chain->name,
                                                                        l_session->cur_round.id);
                if (!l_session->new_round_enqueued) {
                    l_session->new_round_enqueued = true;
                    dap_proc_thread_callback_add(l_session->proc_thread, s_session_round_new, l_session);
                }
                break;
            }
            uint16_t l_min_validators_synced = PVT(l_session->esbocs)->emergency_mode ?
                        l_session->cur_round.total_validators_synced : l_session->cur_round.validators_synced_count;
            if (l_min_validators_synced >= PVT(l_session->esbocs)->min_validators_count && !l_round_skip) {
                l_session->cur_round.id = s_session_calc_current_round_id(l_session);
                debug_if(l_cs_debug, L_MSG, "net:%s, chain:%s, round:%"DAP_UINT64_FORMAT_U", attempt:%hhu."
                                            " Minimum count of validators are synchronized, wait to submit candidate",
                                                l_session->chain->net_name, l_session->chain->name,
                                                    l_session->cur_round.id, l_session->cur_round.attempt_num);
                s_session_state_change(l_session, DAP_CHAIN_ESBOCS_SESSION_STATE_WAIT_PROC, l_time);
            } else { // timeout start sync
                debug_if(l_cs_debug, L_MSG, "net:%s, chain:%s, round:%"DAP_UINT64_FORMAT_U", attempt:%hhu."
                                            " Round finished by reason: %s",
                                                l_session->chain->net_name, l_session->chain->name,
                                                    l_session->cur_round.id, l_session->cur_round.attempt_num,
                                                        l_round_skip ? "skipped" : "can't synchronize minimum number of validators");
                l_session->sync_failed = !l_round_skip;
                if (!l_session->new_round_enqueued) {
                    l_session->new_round_enqueued = true;
                    dap_proc_thread_callback_add(l_session->proc_thread, s_session_round_new, l_session);
                }
            }
        }
    } break;
    case DAP_CHAIN_ESBOCS_SESSION_STATE_WAIT_PROC:
        if (l_time - l_session->ts_stage_entry >= PVT(l_session->esbocs)->round_attempt_timeout * l_session->listen_ensure) {
            debug_if(l_cs_debug, L_MSG, "net:%s, chain:%s, round:%"DAP_UINT64_FORMAT_U", attempt:%hhu."
                                        " Attempt finished by reason: haven't cantidate submitted",
                                            l_session->chain->net_name, l_session->chain->name,
                                                l_session->cur_round.id, l_session->cur_round.attempt_num);
            l_session->listen_ensure = 2;
            s_session_attempt_new(l_session);
        }
        break;
    case DAP_CHAIN_ESBOCS_SESSION_STATE_WAIT_SIGNS:
        if (l_time - l_session->ts_stage_entry >= PVT(l_session->esbocs)->round_attempt_timeout) {
            dap_chain_esbocs_store_t *l_store = NULL;
            HASH_FIND(hh, l_session->cur_round.store_items, &l_session->cur_round.attempt_candidate_hash, sizeof(dap_hash_fast_t), l_store);
            if (!l_store) {
                log_it(L_ERROR, "No round candidate found!");
                l_session->listen_ensure = 4;
                s_session_attempt_new(l_session);
                break;
            }
            if (dap_list_length(l_store->candidate_signs) >= PVT(l_session->esbocs)->min_validators_count) {
                if(l_cs_debug) {
                    const char *l_candidate_hash_str = dap_chain_hash_fast_to_str_static(&l_session->cur_round.attempt_candidate_hash);
                    log_it(L_MSG, "net:%s, chain:%s, round:%"DAP_UINT64_FORMAT_U", attempt:%hhu"
                                            " Candidate %s collected sings of minimum number of validators, so to sent PRE_COMMIT",
                                                l_session->chain->net_name, l_session->chain->name, l_session->cur_round.id,
                                                    l_session->cur_round.attempt_num, l_candidate_hash_str);
                }
                s_session_state_change(l_session, DAP_CHAIN_ESBOCS_SESSION_STATE_WAIT_FINISH, l_time);
                break;
            }
            debug_if(l_cs_debug, L_MSG, "net:%s, chain:%s, round:%"DAP_UINT64_FORMAT_U", attempt:%hhu."
                                        " Attempt finished by reason: cant't collect minimum number of validator's signs",
                                            l_session->chain->net_name, l_session->chain->name,
                                                l_session->cur_round.id, l_session->cur_round.attempt_num);
            l_session->listen_ensure = 2;
            s_session_attempt_new(l_session);
        }
        break;
    case DAP_CHAIN_ESBOCS_SESSION_STATE_WAIT_FINISH:
        if (l_time - l_session->ts_stage_entry >= PVT(l_session->esbocs)->round_attempt_timeout * 2) {
            debug_if(l_cs_debug, L_MSG, "net:%s, chain:%s, round:%"DAP_UINT64_FORMAT_U", attempt:%hhu."
                                        " Attempt finished by reason: cant't collect minimum number of validator's precommits with same final hash",
                                            l_session->chain->net_name, l_session->chain->name,
                                                l_session->cur_round.id, l_session->cur_round.attempt_num);
            l_session->listen_ensure = 2;
            s_session_attempt_new(l_session);
        }
        break;
    case DAP_CHAIN_ESBOCS_SESSION_STATE_WAIT_VOTING:
        if (l_time - l_session->ts_stage_entry >= PVT(l_session->esbocs)->round_attempt_timeout * 2) {
            const char *l_hash_str = dap_chain_hash_fast_to_str_static(&l_session->cur_round.directive_hash);
            debug_if(l_cs_debug, L_MSG, "net:%s, chain:%s, round:%"DAP_UINT64_FORMAT_U", attempt:%hhu."
                                        " Voting finished by reason: cant't collect minimum number of validator's votes for directive %s",
                                            l_session->chain->net_name, l_session->chain->name,
                                                l_session->cur_round.id, l_session->cur_round.attempt_num,
                                                    l_hash_str);
            s_session_state_change(l_session, DAP_CHAIN_ESBOCS_SESSION_STATE_PREVIOUS, l_time);
        }
        break;
    default:
        break;
    }
}

static void s_message_chain_add(dap_chain_esbocs_session_t *a_session,
                                dap_chain_esbocs_message_t *a_message,
                                size_t a_message_size,
                                dap_chain_hash_fast_t *a_message_hash,
                                dap_chain_addr_t *a_signing_addr)
{
    if (NULL == a_message) {
        log_it(L_ERROR, "Argument is NULL for s_message_chain_add");
        return;
    }
    dap_chain_esbocs_round_t *l_round = &a_session->cur_round;
    dap_chain_esbocs_message_item_t *l_message_item = DAP_NEW_Z_RET_IF_FAIL(dap_chain_esbocs_message_item_t);
    if (!a_message_hash) {
        dap_chain_hash_fast_t l_message_hash;
        dap_hash_fast(a_message, a_message_size, &l_message_hash);
        l_message_item->message_hash = l_message_hash;
    } else
        l_message_item->message_hash = *a_message_hash;
    l_message_item->signing_addr = *a_signing_addr;
    l_message_item->message = DAP_DUP_SIZE(a_message, a_message_size);
    HASH_ADD(hh, l_round->message_items, message_hash, sizeof(l_message_item->message_hash), l_message_item);
}

static void s_session_candidate_submit(dap_chain_esbocs_session_t *a_session)
{
    dap_chain_t *l_chain = a_session->chain;
    dap_chain_cs_blocks_t *l_blocks = DAP_CHAIN_CS_BLOCKS(l_chain);
    size_t l_candidate_size = 0;
    dap_hash_fast_t l_candidate_hash = {0};
    dap_chain_node_mempool_process_all(a_session->chain, false);
    dap_chain_block_t *l_candidate = l_blocks->callback_new_block_move(l_blocks, &l_candidate_size);
    if (l_candidate && l_candidate_size) {
        if (PVT(a_session->esbocs)->emergency_mode)
            l_candidate_size = dap_chain_block_meta_add(&l_candidate, l_candidate_size, DAP_CHAIN_BLOCK_META_EMERGENCY, NULL, 0);
        if (PVT(a_session->esbocs)->check_signs_structure && l_candidate_size) {
            l_candidate_size = dap_chain_block_meta_add(&l_candidate, l_candidate_size, DAP_CHAIN_BLOCK_META_SYNC_ATTEMPT,
                                                        &a_session->cur_round.sync_attempt, sizeof(uint64_t));
            if (l_candidate_size)
                l_candidate_size = dap_chain_block_meta_add(&l_candidate, l_candidate_size, DAP_CHAIN_BLOCK_META_ROUND_ATTEMPT,
                                                            &a_session->cur_round.attempt_num, sizeof(uint8_t));
            if (l_candidate_size)
                 l_candidate_size = dap_chain_block_meta_add(&l_candidate, l_candidate_size, DAP_CHAIN_BLOCK_META_EXCLUDED_KEYS,
                                                            a_session->cur_round.excluded_list, (*a_session->cur_round.excluded_list + 1) * sizeof(uint16_t));
        }
        
        // Add custom metadata if available
        if (l_candidate_size && a_session->esbocs->callback_set_custom_metadata) {
            size_t l_custom_data_size = 0;
            uint8_t l_meta_type = DAP_CHAIN_BLOCK_META_EVM_DATA;
            uint8_t *l_custom_data = a_session->esbocs->callback_set_custom_metadata(l_candidate, &l_meta_type, &l_custom_data_size);
            if (l_custom_data && l_custom_data_size) {
                l_candidate_size = dap_chain_block_meta_add(&l_candidate, l_candidate_size, l_meta_type, l_custom_data, l_custom_data_size);
                if (PVT(a_session->esbocs)->debug) {
                    log_it(L_MSG, "net:%s, chain:%s, round:%"DAP_UINT64_FORMAT_U", attempt:%hhu. Added custom metadata, size: %zu",
                            a_session->chain->net_name, a_session->chain->name,
                                a_session->cur_round.id, a_session->cur_round.attempt_num, l_custom_data_size);
                }
            }
        }
        
        if (l_candidate_size) {
            dap_hash_fast(l_candidate, l_candidate_size, &l_candidate_hash);
            if (PVT(a_session->esbocs)->debug) {
                const char *l_candidate_hash_str = dap_chain_hash_fast_to_str_static(&l_candidate_hash);
                log_it(L_MSG, "net:%s, chain:%s, round:%"DAP_UINT64_FORMAT_U", attempt:%hhu. Submit my candidate %s",
                        a_session->chain->net_name, a_session->chain->name,
                            a_session->cur_round.id, a_session->cur_round.attempt_num, l_candidate_hash_str);
            }
        }
    }
    if (!l_candidate || !l_candidate_size) { // there is no my candidate, send null hash
        if (PVT(a_session->esbocs)->debug)
            log_it(L_MSG, "net:%s, chain:%s, round:%"DAP_UINT64_FORMAT_U", attempt:%hhu."
                          " I don't have a candidate. I submit a null candidate.",
                                a_session->chain->net_name, a_session->chain->name,
                                    a_session->cur_round.id, a_session->cur_round.attempt_num);
    }
    s_message_send(a_session, DAP_CHAIN_ESBOCS_MSG_TYPE_SUBMIT, &l_candidate_hash,
                    l_candidate, l_candidate_size, a_session->cur_round.validators_list);
    //Save candidate_hash
    memcpy(&(PVT(a_session->esbocs)->candidate_hash), &l_candidate_hash, sizeof(dap_hash_fast_t));
    a_session->esbocs->last_submitted_candidate_timestamp = dap_time_now();
}

static void s_session_candidate_verify(dap_chain_esbocs_session_t *a_session, dap_chain_block_t *a_candidate,
                                       size_t a_candidate_size, dap_hash_fast_t *a_candidate_hash)
{
    if (NULL == a_candidate) {
        log_it(L_ERROR, "Argument is NULL for s_session_candidate_verify");
        return;
    }
    // Process early received messages
    for (dap_chain_esbocs_message_item_t *l_item = a_session->cur_round.message_items; l_item; l_item = l_item->hh.next) {
        if (l_item->unprocessed &&
                (l_item->message->hdr.type == DAP_CHAIN_ESBOCS_MSG_TYPE_APPROVE ||
                    l_item->message->hdr.type == DAP_CHAIN_ESBOCS_MSG_TYPE_REJECT ||
                    l_item->message->hdr.type == DAP_CHAIN_ESBOCS_MSG_TYPE_COMMIT_SIGN) &&
                dap_hash_fast_compare(&l_item->message->hdr.candidate_hash, a_candidate_hash) &&
                l_item->message->hdr.attempt_num == a_session->cur_round.attempt_num) {
            s_session_packet_in(a_session, NULL, (uint8_t *)l_item->message, s_get_esbocs_message_size(l_item->message));
        }
    }
    // Process candidate
    a_session->processing_candidate = a_candidate;
    dap_chain_cs_blocks_t *l_blocks = DAP_CHAIN_CS_BLOCKS(a_session->chain);
    dap_chain_atom_verify_res_t l_verify_status = l_blocks->chain->callback_atom_verify(l_blocks->chain, a_candidate, a_candidate_size, a_candidate_hash);
    if (l_verify_status == ATOM_ACCEPT || l_verify_status == ATOM_FORK) {
        // validation - OK, gen event Approve
        s_message_send(a_session, DAP_CHAIN_ESBOCS_MSG_TYPE_APPROVE, a_candidate_hash,
                       NULL, 0, a_session->cur_round.validators_list);
        if (PVT(a_session->esbocs)->debug) {
            const char *l_candidate_hash_str = dap_chain_hash_fast_to_str_static(a_candidate_hash);
            log_it(L_MSG, "net:%s, chain:%s, round:%"DAP_UINT64_FORMAT_U", attempt:%hhu Sent APPROVE candidate %s",
                                a_session->chain->net_name, a_session->chain->name, a_session->cur_round.id,
                                        a_session->cur_round.attempt_num, l_candidate_hash_str);
        }
    } else {
        // validation - fail, gen event Reject
        s_message_send(a_session, DAP_CHAIN_ESBOCS_MSG_TYPE_REJECT, a_candidate_hash,
                       NULL, 0, a_session->cur_round.validators_list);
        if (PVT(a_session->esbocs)->debug) {
            const char *l_candidate_hash_str = dap_chain_hash_fast_to_str_static(a_candidate_hash);
            log_it(L_MSG, "net:%s, chain:%s, round:%"DAP_UINT64_FORMAT_U", attempt:%hhu Sent REJECT candidate %s",
                                a_session->chain->net_name, a_session->chain->name, a_session->cur_round.id,
                                        a_session->cur_round.attempt_num, l_candidate_hash_str);
        }
    }
    a_session->processing_candidate = NULL;
}

static void s_session_candidate_precommit(dap_chain_esbocs_session_t *a_session, dap_chain_esbocs_message_t *a_message)
{
    if (NULL == a_message) {
        log_it(L_ERROR, "Argument is NULL for s_session_candidate_precommit");
        return;
    }
    bool l_cs_debug = PVT(a_session->esbocs)->debug;
    uint16_t l_cs_level = PVT(a_session->esbocs)->min_validators_count;
    byte_t *l_message_data = a_message->msg_n_sign;
    dap_chain_hash_fast_t *l_candidate_hash = &a_message->hdr.candidate_hash;
    dap_chain_esbocs_store_t *l_store = NULL;
    char *l_candidate_hash_str = dap_chain_hash_fast_to_str_static(l_candidate_hash);
    HASH_FIND(hh, a_session->cur_round.store_items, l_candidate_hash, sizeof(dap_chain_hash_fast_t), l_store);
    if (!l_store) {
        log_it(L_MSG, "net:%s, chain:%s, round:%"DAP_UINT64_FORMAT_U", attempt:%hhu."
                          " Receive PRE_COMMIT message for unknown candidate %s",
                            a_session->chain->net_name, a_session->chain->name,
                                a_session->cur_round.id, a_message->hdr.attempt_num,
                                    l_candidate_hash_str);
        return;
    }

    if (dap_hash_fast_is_blank(&l_store->precommit_candidate_hash))
        // We have not yet precommit candidate. Message will be processed later
        return;
    dap_hash_fast_t *l_precommit_hash = (dap_hash_fast_t *)l_message_data;
    if (!dap_hash_fast_compare(l_precommit_hash, &l_store->precommit_candidate_hash)) {
        if (l_cs_debug) {
            log_it(L_MSG, "net:%s, chain:%s, round:%"DAP_UINT64_FORMAT_U", attempt:%hhu."
                          " Candidate %s has different final hash of local and remote validators\n"
                          "(%s and %s)",
                                a_session->chain->net_name, a_session->chain->name, a_session->cur_round.id,
                                    a_message->hdr.attempt_num, l_candidate_hash_str,
                                        dap_chain_hash_fast_to_str_static(&l_store->precommit_candidate_hash),
                                        dap_chain_hash_fast_to_str_static(l_precommit_hash));
        }
        return;
    }

    if (l_cs_debug) {
        log_it(L_MSG, "net:%s, chain:%s, round:%"DAP_UINT64_FORMAT_U", attempt:%hhu."
                        " Receive PRE_COMMIT: candidate %s",
                            a_session->chain->net_name, a_session->chain->name, a_session->cur_round.id,
                                a_message->hdr.attempt_num, l_candidate_hash_str);
    }
    if (++l_store->precommit_count >= l_cs_level && !l_store->decide_commit &&
            dap_hash_fast_compare(&a_session->cur_round.attempt_candidate_hash, l_candidate_hash)) {
        l_store->decide_commit = true;
        debug_if(l_cs_debug, L_MSG, "net:%s, chain:%s, round:%"DAP_UINT64_FORMAT_U", attempt:%hhu."
                                    " Candidate %s precommited by minimum number of validators, try to finish this round",
                                        a_session->chain->net_name, a_session->chain->name, a_session->cur_round.id,
                                            a_message->hdr.attempt_num, l_candidate_hash_str);
        s_session_round_finish(a_session, l_store);
        // ATTENTION: New round will be started by incoming atom notifier event
    }
}

static bool s_session_candidate_to_chain(dap_chain_esbocs_session_t *a_session, dap_chain_hash_fast_t *a_candidate_hash,
                                         dap_chain_block_t *a_candidate, size_t a_candidate_size)
{
    if (NULL == a_candidate) {
        log_it(L_ERROR, "Argument is NULL for s_session_candidate_to_chain");
        return false;
    }
    bool res = false;
    dap_chain_atom_verify_res_t l_res = a_session->chain->callback_atom_add(a_session->chain, a_candidate, a_candidate_size, a_candidate_hash, true);
    const char *l_candidate_hash_str = dap_chain_hash_fast_to_str_static(a_candidate_hash);
    switch (l_res) {
    case ATOM_ACCEPT:
        log_it(L_INFO, "block %s added in chain successfully", l_candidate_hash_str);
        a_session->esbocs->last_accepted_block_timestamp = dap_time_now();
        res = true;
        break;
    case ATOM_MOVE_TO_THRESHOLD:
        log_it(L_INFO, "Thresholded atom with hash %s", l_candidate_hash_str);
        break;
    case ATOM_PASS:
        log_it(L_WARNING, "Atom with hash %s not accepted (code ATOM_PASS, already present)", l_candidate_hash_str);
        break;
    case ATOM_REJECT:
        log_it(L_WARNING,"Atom with hash %s rejected", l_candidate_hash_str);
        break;
    case ATOM_FORK:
        log_it(L_WARNING,"Atom with hash %s is added to forked branch.", l_candidate_hash_str);
        break;
    default:
         log_it(L_CRITICAL, "Wtf is this ret code ? Atom hash %s code %d", l_candidate_hash_str, l_res);
    }
    return res;
}

static void s_session_round_finish(dap_chain_esbocs_session_t *a_session, dap_chain_esbocs_store_t *l_store)
{
    bool l_cs_debug = PVT(a_session->esbocs)->debug;
    uint16_t l_cs_level = PVT(a_session->esbocs)->min_validators_count;

    if (!dap_hash_fast_compare(&a_session->cur_round.attempt_candidate_hash, &l_store->candidate_hash)) {
        char *l_current_candidate_hash_str = dap_chain_hash_fast_to_str_new(&a_session->cur_round.attempt_candidate_hash);
        char *l_finish_candidate_hash_str = dap_chain_hash_fast_to_str_new(&l_store->candidate_hash);
        debug_if(l_cs_debug, L_WARNING, "Trying to finish candidate of not the current attempt (%s but not %s)",
                                        l_current_candidate_hash_str, l_finish_candidate_hash_str);
        DAP_DEL_MULTY(l_current_candidate_hash_str, l_finish_candidate_hash_str);
        return;
    }

    if (l_store->reject_count >= l_cs_level) {
        const char *l_finish_candidate_hash_str = dap_chain_hash_fast_to_str_static(&l_store->candidate_hash);
        debug_if(l_cs_debug, L_WARNING, "Trying to finish rejected candidate %s", l_finish_candidate_hash_str);
        return;
    }

    if (l_store->approve_count < l_cs_level) {
        const char *l_finish_candidate_hash_str = dap_chain_hash_fast_to_str_static(&l_store->candidate_hash);
        debug_if(l_cs_debug, L_WARNING, "Trying to finish not properly approved candidate %s", l_finish_candidate_hash_str);
        return;
    }

    if (dap_list_length(l_store->candidate_signs) < l_cs_level) {
        const char *l_finish_candidate_hash_str = dap_chain_hash_fast_to_str_static(&l_store->candidate_hash);
        debug_if(l_cs_debug, L_WARNING, "Trying to finish not properly signed candidate %s", l_finish_candidate_hash_str);
        return;
    }

    if (l_store->precommit_count < l_cs_level) {
        const char *l_finish_candidate_hash_str = dap_chain_hash_fast_to_str_static(&l_store->candidate_hash);
        debug_if(l_cs_debug, L_WARNING, "Trying to finish not properly precommited candidate %s", l_finish_candidate_hash_str);
        return;
    }

    if (l_cs_debug) {
        char *l_finish_candidate_hash_str = dap_chain_hash_fast_to_str_new(&l_store->candidate_hash);
        char *l_finish_block_hash_str = dap_chain_hash_fast_to_str_new(&l_store->precommit_candidate_hash);
        log_it(L_MSG, "net:%s, chain:%s, round:%"DAP_UINT64_FORMAT_U", attempt:%hhu Candidate %s passed the consensus!\n"
                      "Move block %s to chains",
                        a_session->chain->net_name, a_session->chain->name, a_session->cur_round.id,
                            a_session->cur_round.attempt_num, l_finish_candidate_hash_str, l_finish_block_hash_str);
        DAP_DEL_MULTY(l_finish_candidate_hash_str, l_finish_block_hash_str);
    }

    s_session_candidate_to_chain(a_session, &l_store->precommit_candidate_hash, l_store->candidate, l_store->candidate_size);
}

void s_session_sync_queue_add(dap_chain_esbocs_session_t *a_session, dap_chain_esbocs_message_t *a_message, size_t a_message_size)
{
    dap_return_if_fail(a_session && a_message && a_message_size);

    void *l_message_copy = DAP_DUP_SIZE_RET_IF_FAIL(a_message, a_message_size);
    dap_chain_esbocs_sync_item_t *l_sync_item = NULL;
    HASH_FIND(hh, a_session->sync_items, &a_message->hdr.candidate_hash, sizeof(dap_hash_fast_t), l_sync_item);
    if (!l_sync_item) {
        l_sync_item = DAP_NEW_Z_RET_IF_FAIL(dap_chain_esbocs_sync_item_t, l_message_copy);
        l_sync_item->last_block_hash = a_message->hdr.candidate_hash;
        HASH_ADD(hh, a_session->sync_items, last_block_hash, sizeof(dap_hash_fast_t), l_sync_item);
    }
    void *l_tail = dap_list_last(l_sync_item->messages);
    l_sync_item->messages = dap_list_append(l_sync_item->messages, l_message_copy);
    if ( dap_list_last(l_sync_item->messages) == l_tail )
        DAP_DELETE(l_message_copy);
}

void s_session_validator_mark_online(dap_chain_esbocs_session_t *a_session, dap_chain_addr_t *a_signing_addr)
{
    dap_list_t *l_list = s_validator_check(a_signing_addr, a_session->cur_round.all_validators);
    if (l_list) {
        bool l_was_synced = ((dap_chain_esbocs_validator_t *)l_list->data)->is_synced;
        ((dap_chain_esbocs_validator_t *)l_list->data)->is_synced = true;
        if (!l_was_synced) 
            a_session->cur_round.total_validators_synced++;
        if (PVT(a_session->esbocs)->debug) {
            const char *l_addr_str = dap_chain_hash_fast_to_str_static(&a_signing_addr->data.hash_fast);
            log_it(L_DEBUG, "Mark validator %s as online", l_addr_str);
        }
    } else {
        const char *l_addr_str = dap_chain_hash_fast_to_str_static(&a_signing_addr->data.hash_fast);
        log_it(L_ERROR, "Can't find validator %s in validators list", l_addr_str);
    }

    dap_chain_esbocs_penalty_item_t *l_item = NULL;
    HASH_FIND(hh, a_session->penalty, a_signing_addr, sizeof(*a_signing_addr), l_item);
    bool l_inactive = dap_chain_net_srv_stake_key_delegated(a_signing_addr) == -1;
    if (l_inactive && !l_item) {
        const char *l_addr_str = dap_chain_hash_fast_to_str_static(&a_signing_addr->data.hash_fast);
        log_it(L_DEBUG, "Validator %s not in penalty list, but currently disabled", l_addr_str);
        l_item = DAP_NEW_Z_RET_IF_FAIL(dap_chain_esbocs_penalty_item_t);
        l_item->signing_addr = *a_signing_addr;
        l_item->miss_count = DAP_CHAIN_ESBOCS_PENALTY_KICK;
        HASH_ADD(hh, a_session->penalty, signing_addr, sizeof(*a_signing_addr), l_item);
    }
    if (l_item) {
        if (l_item->miss_count > DAP_CHAIN_ESBOCS_PENALTY_KICK)
            l_item->miss_count = DAP_CHAIN_ESBOCS_PENALTY_KICK;
        if (PVT(a_session->esbocs)->debug) {
            const char *l_addr_str = dap_chain_hash_fast_to_str_static(&a_signing_addr->data.hash_fast);
            log_it(L_DEBUG, "Decrement miss count %d for addr %s. Miss count for kick is %d",
                            l_item->miss_count, l_addr_str, DAP_CHAIN_ESBOCS_PENALTY_KICK);
        }
        if (l_item->miss_count)
            l_item->miss_count--;
        if (!l_inactive && !l_item->miss_count) {
            HASH_DEL(a_session->penalty, l_item);
            DAP_DELETE(l_item);
        }
    }
}

static void s_session_directive_process(dap_chain_esbocs_session_t *a_session, dap_chain_esbocs_directive_t *a_directive, dap_chain_hash_fast_t *a_directive_hash)
{
    if (!a_directive) {
        log_it(L_ERROR, "Invalid arguments in s_session_directive_process");
        return;
    }
    if (a_directive->size != s_directive_calc_size(a_directive->type)) {
        log_it(L_ERROR, "Invalid directive size %u (expected %u)",
               a_directive->size, s_directive_calc_size(a_directive->type));
        return;
    }
    bool l_vote_for = false;
    switch (a_directive->type) {
    case DAP_CHAIN_ESBOCS_DIRECTIVE_KICK:
    case DAP_CHAIN_ESBOCS_DIRECTIVE_LIFT: {
        dap_tsd_t *l_tsd = (dap_tsd_t *)a_directive->tsd;
        if (l_tsd->size != sizeof(dap_chain_addr_t)) {
            log_it(L_ERROR, "Invalid directive TSD size %u (expected %zu)",
                   l_tsd->size, sizeof(dap_chain_addr_t));
            return;
        }
        dap_chain_addr_t *l_voting_addr = (dap_chain_addr_t *)l_tsd->data;
        if (l_voting_addr->net_id.uint64 != a_session->chain->net_id.uint64) {
            log_it(L_WARNING, "Got directive to %s for invalid network id 0x%"DAP_UINT64_FORMAT_x
                                    " (current network id is 0x%"DAP_UINT64_FORMAT_x,
                                        a_directive->type == DAP_CHAIN_ESBOCS_DIRECTIVE_KICK ? "KICK" : "LIFT",
                                            l_voting_addr->net_id.uint64, a_session->chain->net_id.uint64);
            return;
        }
        int l_status = dap_chain_net_srv_stake_key_delegated(l_voting_addr);
        if (l_status == 0) {
            const char *l_addr_str = dap_chain_hash_fast_to_str_static(&l_voting_addr->data.hash_fast);
            log_it(L_WARNING, "Trying to put to the vote directive type %s for non delegated key %s",
                                    a_directive->type == DAP_CHAIN_ESBOCS_DIRECTIVE_KICK ? "KICK" : "LIFT",
                                        l_addr_str);
            return;
        }
        dap_chain_esbocs_penalty_item_t *l_item = NULL;
        HASH_FIND(hh, a_session->penalty, l_voting_addr, sizeof(*l_voting_addr), l_item);
        if (l_status == 1) { // Key is active
            if (a_directive->type == DAP_CHAIN_ESBOCS_DIRECTIVE_KICK) {
                if (l_item && l_item->miss_count >= DAP_CHAIN_ESBOCS_PENALTY_KICK)
                    l_vote_for = true;
            } else { // a_directive->type == DAP_CHAIN_ESBOCS_DIRECTIVE_LIFT
                if (!l_item || l_item->miss_count < DAP_CHAIN_ESBOCS_PENALTY_KICK)
                    l_vote_for = true;
            }
        } else { // l_status == -1 // Key is inactive
            if (a_directive->type == DAP_CHAIN_ESBOCS_DIRECTIVE_LIFT) {
                if (l_item && l_item->miss_count == 0)
                    l_vote_for = true;
            } else { // a_directive->type == DAP_CHAIN_ESBOCS_DIRECTIVE_KICK
                if (!l_item || l_item->miss_count != 0)
                    l_vote_for = true;
            }
        }
    }
    default:;
    }

    if (PVT(a_session->esbocs)->debug) {
        const char *l_directive_hash_str = dap_chain_hash_fast_to_str_static(a_directive_hash);
        log_it(L_MSG, "net:%s, chain:%s, round:%"DAP_UINT64_FORMAT_U", attempt:%hhu Send VOTE %s directive %s",
                            a_session->chain->net_name, a_session->chain->name, a_session->cur_round.id,
                                    a_session->cur_round.attempt_num, l_vote_for ? "FOR" : "AGAINST",
                                            l_directive_hash_str);
    }
    a_session->cur_round.directive_hash = *a_directive_hash;
    a_session->cur_round.directive = DAP_DUP_SIZE(a_directive, a_directive->size);

    s_session_state_change(a_session, DAP_CHAIN_ESBOCS_SESSION_STATE_WAIT_VOTING, dap_time_now());

    // Process early received directive votes
    for (dap_chain_esbocs_message_item_t *l_item = a_session->cur_round.message_items; l_item; l_item = l_item->hh.next) {
        if (l_item->unprocessed &&
                (l_item->message->hdr.type == DAP_CHAIN_ESBOCS_MSG_TYPE_VOTE_FOR ||
                    l_item->message->hdr.type == DAP_CHAIN_ESBOCS_MSG_TYPE_VOTE_AGAINST) &&
                dap_hash_fast_compare(&l_item->message->hdr.candidate_hash, a_directive_hash) &&
                l_item->message->hdr.attempt_num == a_session->cur_round.attempt_num) {
            s_session_packet_in(a_session, NULL, (uint8_t *)l_item->message, s_get_esbocs_message_size(l_item->message));
        }
    }
    // Send own vote
    uint8_t l_type = l_vote_for ? DAP_CHAIN_ESBOCS_MSG_TYPE_VOTE_FOR : DAP_CHAIN_ESBOCS_MSG_TYPE_VOTE_AGAINST;
    s_message_send(a_session, l_type, a_directive_hash, NULL, 0, a_session->cur_round.all_validators);
}

static int s_session_directive_apply(dap_chain_esbocs_directive_t *a_directive, dap_hash_fast_t *a_directive_hash, dap_chain_esbocs_t* a_esbocs)
{
    if (!a_directive) {
        log_it(L_ERROR, "Can't apply NULL directive");
        return -1;
    }
    switch (a_directive->type) {
    case DAP_CHAIN_ESBOCS_DIRECTIVE_KICK:
    case DAP_CHAIN_ESBOCS_DIRECTIVE_LIFT: {
        dap_chain_addr_t *l_key_addr = (dap_chain_addr_t *)((dap_tsd_t *)a_directive->tsd)->data;
        int l_status = dap_chain_net_srv_stake_key_delegated(l_key_addr);
        const char *l_key_str = dap_chain_addr_to_str_static(l_key_addr);
        if (l_status == 0) {
            log_it(L_WARNING, "Invalid key %s with directive type %s applying",
                                    l_key_str, a_directive->type == DAP_CHAIN_ESBOCS_DIRECTIVE_KICK ?
                                        "KICK" : "LIFT");
            return -3;
        }
        char *l_penalty_group = s_get_penalty_group(l_key_addr->net_id);
        if (l_status == 1 && a_directive->type == DAP_CHAIN_ESBOCS_DIRECTIVE_KICK) {
            // Offline will be set in gdb notifier for aim of sync supporting
            dap_global_db_set(l_penalty_group, l_key_str, NULL, 0, false, NULL, 0);
            log_it(L_MSG, "Applied %s directive to exclude validator %s with pkey hash %s from consensus",
                            dap_chain_hash_fast_to_str_static(a_directive_hash), l_key_str,
                                dap_chain_hash_fast_to_str_static(&l_key_addr->data.hash_fast));
        } else if (l_status == -1 && a_directive->type == DAP_CHAIN_ESBOCS_DIRECTIVE_LIFT) {
            // Online will be set in gdb notifier for aim of sync supporting
            dap_global_db_del(l_penalty_group, l_key_str, NULL, 0);
            log_it(L_MSG, "Applied %s directive to include validator %s with pkey hash %s in consensus",
                            dap_chain_hash_fast_to_str_static(a_directive_hash), l_key_str,
                                dap_chain_hash_fast_to_str_static(&l_key_addr->data.hash_fast));
        } else {
            log_it(L_MSG, "No need to apply directive %s. Validator %s with pkey hash %s already %s consensus",
                            dap_chain_hash_fast_to_str_static(a_directive_hash), l_key_str,
                                dap_chain_hash_fast_to_str_static(&l_key_addr->data.hash_fast),
                                a_directive->type == DAP_CHAIN_ESBOCS_DIRECTIVE_KICK ?
                                    "excluded from" : "included in");
        }
        DAP_DELETE(l_penalty_group);
        break;
    }
    default:
        log_it(L_ERROR, "Unknown directive type %hu to apply", a_directive->type);
        return -2;
    }
    return 0;
}

DAP_STATIC_INLINE bool s_block_is_emergency(dap_chain_block_t *a_block, size_t a_block_size)
{
    return dap_chain_block_meta_get(a_block, a_block_size, DAP_CHAIN_BLOCK_META_EMERGENCY);
}

static dap_list_t *s_check_emergency_rights(dap_chain_esbocs_t *a_esbocs, dap_chain_addr_t *a_signing_addr)
{
    for (dap_list_t *it = PVT(a_esbocs)->emergency_validator_addrs; it; it = it->next) {
        dap_chain_addr_t *l_authorized_pkey = it->data;
        if (dap_hash_fast_compare(&l_authorized_pkey->data.hash_fast, &a_signing_addr->data.hash_fast))
            return it;
    }
    return NULL;
}

static bool s_check_signing_rights(dap_chain_esbocs_t *a_esbocs, dap_chain_block_t *a_block, size_t a_block_size,
                                   dap_chain_addr_t *a_signing_addr, bool a_first_sign)
{
    uint8_t *l_sync_attempt_ptr = dap_chain_block_meta_get(a_block, a_block_size, DAP_CHAIN_BLOCK_META_SYNC_ATTEMPT);
    if (!l_sync_attempt_ptr) {
        log_it(L_ERROR, "Can't get block metadata for SYNC_ATTEMPT");
        return false;
    }
    uint64_t l_sync_attempt = *(uint64_t *)l_sync_attempt_ptr;
    uint8_t l_round_attempt = 0;
    if (a_first_sign) {
        uint8_t *l_round_attempt_ptr = dap_chain_block_meta_get(a_block, a_block_size, DAP_CHAIN_BLOCK_META_ROUND_ATTEMPT);
        if (!l_round_attempt_ptr) {
            log_it(L_ERROR, "Can't get block metadata for ROUND_ATTEMPT");
            return false;
        }
        l_round_attempt = *l_round_attempt_ptr;
    }
    dap_hash_fast_t l_prev_hash = {};
    dap_hash_fast_t *l_prev_hash_ptr = (dap_hash_fast_t *)dap_chain_block_meta_get(a_block, a_block_size, DAP_CHAIN_BLOCK_META_PREV);
    if (l_prev_hash_ptr)
        l_prev_hash = *l_prev_hash_ptr;
    else if (!dap_chain_block_meta_get(a_block, a_block_size, DAP_CHAIN_BLOCK_META_GENESIS)) {
        log_it(L_ERROR, "Can't get block metadata for PREV_HASH");
        return false;
    }
    uint16_t *l_excluded_list = (uint16_t *)dap_chain_block_meta_get(a_block, a_block_size, DAP_CHAIN_BLOCK_META_EXCLUDED_KEYS);
    if (!l_excluded_list) {
        log_it(L_ERROR, "Can't get block metadata for EXCLUDED_KEYS");
        return false;
    }
    dap_list_t *l_allowed_validators_list = s_get_validators_list(a_esbocs, &l_prev_hash, l_sync_attempt - 1,
                                                                  l_excluded_list + 1, *l_excluded_list);
    if (!l_allowed_validators_list) {
        log_it(L_ERROR, "Can't get block allowed validators list");
        return false;
    }
    if (a_first_sign) {
        size_t l_list_len = dap_list_length(l_allowed_validators_list);
        if (l_list_len < l_round_attempt) {
            log_it(L_ERROR, "Round attempt %hhu is greater than length of allowed validators list %zu",
                                                l_round_attempt, l_list_len);
            return false;
        }
        dap_chain_esbocs_validator_t *l_chosen_validator = dap_list_nth(l_allowed_validators_list, l_round_attempt - 1)->data;
        if (dap_hash_fast_compare(&l_chosen_validator->signing_addr.data.hash_fast, &a_signing_addr->data.hash_fast))
            return true;
        return false;
    }
    return s_validator_check(a_signing_addr, l_allowed_validators_list);
}

struct esbocs_msg_args {
    dap_stream_node_addr_t addr_from;
    dap_chain_esbocs_session_t *session;
    size_t message_size;
    byte_t message[];
};

static bool s_process_incoming_message(void *a_arg)
{
    struct esbocs_msg_args *l_args = a_arg;
    s_session_packet_in(l_args->session, &l_args->addr_from, l_args->message, l_args->message_size);
    DAP_DELETE(l_args);
    return false;
}

static bool s_stream_ch_packet_in(dap_stream_ch_t *a_ch, void *a_arg)
{
    dap_stream_ch_pkt_t *l_ch_pkt = (dap_stream_ch_pkt_t *)a_arg;
    if (!l_ch_pkt)
        return false;
    dap_chain_esbocs_message_t *l_message = (dap_chain_esbocs_message_t *)l_ch_pkt->data;
    size_t l_message_size = l_ch_pkt->hdr.data_size;
    if (l_message_size < sizeof(dap_chain_esbocs_message_t) ||
            l_message_size > DAP_CHAIN_ATOM_MAX_SIZE + PKT_SIGN_N_HDR_OVERHEAD ||
            l_message_size != sizeof(*l_message) + l_message->hdr.sign_size + l_message->hdr.message_size) {
        log_it(L_WARNING, "Invalid message size %zu, drop this packet", l_message_size);
        return false;
    }
    dap_chain_net_t *l_net = dap_chain_net_by_id(l_message->hdr.net_id);
    if (!l_net) {
        log_it(L_WARNING, "Can't find net with ID 0x%" DAP_UINT64_FORMAT_x, l_message->hdr.net_id.uint64);
        return false;
    }
    if (dap_chain_net_get_state(l_net) == NET_STATE_OFFLINE) {
        log_it(L_MSG, "Reject packet because net %s is offline", l_net->pub.name);
        a_ch->stream->esocket->flags |= DAP_SOCK_SIGNAL_CLOSE;
        return false;
    }
    if (l_message->hdr.recv_addr.uint64 != g_node_addr.uint64) {
        log_it(L_WARNING, "Wrong packet destination address" NODE_ADDR_FP_STR, NODE_ADDR_FP_ARGS_S(l_message->hdr.recv_addr));
        return false;
    }
    dap_chain_esbocs_session_t *l_session;
    DL_FOREACH(s_session_items, l_session)
        if (l_session->chain->net_id.uint64 == l_net->pub.id.uint64)
            break;
    if (!l_session) {
        log_it(L_WARNING, "Session for net %s not found", l_net->pub.name);
        a_ch->stream->esocket->flags |= DAP_SOCK_SIGNAL_CLOSE;
        return false;
    }
    if (l_message->hdr.version != DAP_CHAIN_ESBOCS_PROTOCOL_VERSION) {
        debug_if(PVT(l_session->esbocs)->debug, L_MSG, "net:%s, chain:%s, round:%"DAP_UINT64_FORMAT_U
                            " Message is rejected - different protocol version %hu (need %u)",
                                l_session->chain->net_name, l_session->chain->name, l_session->cur_round.id,
                                    l_message->hdr.version, DAP_CHAIN_ESBOCS_PROTOCOL_VERSION);
        return false;
    }
    debug_if(PVT(l_session->esbocs)->debug, L_MSG, "net:%s, chain:%s, round:%"DAP_UINT64_FORMAT_U", attempt:%hhu."
                            " Receive pkt type:0x%x from addr:"NODE_ADDR_FP_STR", my_addr:"NODE_ADDR_FP_STR"",
                                l_session->chain->net_name, l_session->chain->name, l_session->cur_round.id,
                                    l_session->cur_round.attempt_num, l_message->hdr.type,
                                        NODE_ADDR_FP_ARGS_S(a_ch->stream->node), NODE_ADDR_FP_ARGS_S(l_session->my_addr));
    struct esbocs_msg_args *l_args = DAP_NEW_SIZE(struct esbocs_msg_args, sizeof(struct esbocs_msg_args) + l_message_size);
    if (!l_args) {
        log_it(L_CRITICAL, "%s", c_error_memory_alloc);
        return false;
    }
    *l_args = (struct esbocs_msg_args){ a_ch->stream->node, l_session, l_message_size };
    memcpy(l_args->message, l_message, l_message_size);
    dap_proc_thread_callback_add(l_session->proc_thread, s_process_incoming_message, l_args);
    return true;
}

/**
 * @brief s_session_packet_in
 * @param a_arg
 * @param a_sender_node_addr
 * @param a_data_hash
 * @param a_data
 * @param a_data_size
 */
static void s_session_packet_in(dap_chain_esbocs_session_t *a_session, dap_chain_node_addr_t *a_sender_node_addr, uint8_t *a_data, size_t a_data_size)
{
    dap_chain_esbocs_session_t *l_session = a_session;
    dap_chain_esbocs_message_t *l_message = (dap_chain_esbocs_message_t *)a_data;
    bool l_cs_debug = PVT(l_session->esbocs)->debug;
    uint16_t l_cs_level = PVT(l_session->esbocs)->min_validators_count;

    size_t l_message_data_size = l_message->hdr.message_size;
    void *l_message_data = l_message->msg_n_sign;
    dap_chain_hash_fast_t *l_candidate_hash = &l_message->hdr.candidate_hash;
    dap_sign_t *l_sign = (dap_sign_t *)(l_message_data + l_message_data_size);
    size_t l_sign_size = l_message->hdr.sign_size;
    dap_chain_esbocs_round_t *l_round = &l_session->cur_round;
    dap_chain_addr_t l_signing_addr;
    char l_validator_addr_str[DAP_CHAIN_HASH_FAST_STR_SIZE] = {0};
    dap_chain_hash_fast_t l_data_hash = {};

    dap_hash_fast(l_message, a_data_size, &l_data_hash);

    if (a_sender_node_addr) { //Process network messages only
        if (l_message->hdr.chain_id.uint64 != l_session->chain->id.uint64) {
            debug_if(l_cs_debug, L_MSG, "Invalid chain ID %"DAP_UINT64_FORMAT_U, l_message->hdr.chain_id.uint64);
            return;
        }
        // check hash message dup
        dap_chain_esbocs_message_item_t *l_message_item_temp = NULL;
        HASH_FIND(hh, l_round->message_items, &l_data_hash, sizeof(dap_chain_hash_fast_t), l_message_item_temp);
        if (l_message_item_temp) {
            debug_if(l_cs_debug, L_MSG, "net:%s, chain:%s, round:%"DAP_UINT64_FORMAT_U", attempt:%hhu."
                                        " Message rejected: message hash is exists in chain (duplicate)",
                                            l_session->chain->net_name, l_session->chain->name,
                                                l_session->cur_round.id, l_message->hdr.attempt_num);
            return;
        }
        l_message->hdr.sign_size = 0;   // restore header on signing time
        if (dap_sign_verify_all(l_sign, l_sign_size, l_message, l_message_data_size + sizeof(l_message->hdr))) {
            debug_if(l_cs_debug, L_MSG, "net:%s, chain:%s, round:%"DAP_UINT64_FORMAT_U", attempt:%hhu."
                                        " Message rejected from addr:"NODE_ADDR_FP_STR" not passed verification",
                                            l_session->chain->net_name, l_session->chain->name, l_session->cur_round.id,
                                                l_session->cur_round.attempt_num, NODE_ADDR_FP_ARGS(a_sender_node_addr));
            return;
        }
        l_message->hdr.sign_size = l_sign_size; // restore original header

        // consensus round start sync
        if (l_message->hdr.type == DAP_CHAIN_ESBOCS_MSG_TYPE_START_SYNC) {
            if (!dap_hash_fast_compare(&l_message->hdr.candidate_hash, &l_session->cur_round.last_block_hash)) {
                debug_if(l_cs_debug, L_MSG, "net:%s, chain:%s, round:%"DAP_UINT64_FORMAT_U"."
                                            " Sync message with different last block hash was added to the queue",
                                                l_session->chain->net_name, l_session->chain->name,
                                                    l_session->cur_round.id);
                s_session_sync_queue_add(l_session, l_message, a_data_size);
                return;
            }
        } else if (l_message->hdr.round_id != l_session->cur_round.id) {
            // round check
            debug_if(l_cs_debug, L_MSG, "net:%s, chain:%s, round:%"DAP_UINT64_FORMAT_U", attempt:%hhu."
                                            " Message passed, but round number %"DAP_UINT64_FORMAT_U
                                                " doesn't match message's one %"DAP_UINT64_FORMAT_U,
                                                    l_session->chain->net_name, l_session->chain->name,
                                                        l_session->cur_round.id, l_session->cur_round.attempt_num,
                                                            l_session->cur_round.id, l_message->hdr.round_id);
        }

        dap_chain_addr_fill_from_sign(&l_signing_addr, l_sign, l_session->chain->net_id);
        // check messages chain
        dap_chain_esbocs_message_item_t *l_chain_message, *l_chain_message_tmp;
        HASH_ITER(hh, l_round->message_items, l_chain_message, l_chain_message_tmp) {
            bool l_same_type = l_chain_message->message->hdr.type == l_message->hdr.type ||
                    (l_chain_message->message->hdr.type == DAP_CHAIN_ESBOCS_MSG_TYPE_APPROVE &&
                        l_message->hdr.type == DAP_CHAIN_ESBOCS_MSG_TYPE_REJECT) ||
                    (l_chain_message->message->hdr.type == DAP_CHAIN_ESBOCS_MSG_TYPE_REJECT &&
                        l_message->hdr.type == DAP_CHAIN_ESBOCS_MSG_TYPE_APPROVE) ||
                    (l_chain_message->message->hdr.type == DAP_CHAIN_ESBOCS_MSG_TYPE_VOTE_FOR &&
                        l_message->hdr.type == DAP_CHAIN_ESBOCS_MSG_TYPE_VOTE_AGAINST) ||
                    (l_chain_message->message->hdr.type == DAP_CHAIN_ESBOCS_MSG_TYPE_VOTE_AGAINST &&
                        l_message->hdr.type == DAP_CHAIN_ESBOCS_MSG_TYPE_VOTE_FOR);
            if (l_same_type && dap_chain_addr_compare(&l_chain_message->signing_addr, &l_signing_addr) &&
                    dap_hash_fast_compare(&l_chain_message->message->hdr.candidate_hash, &l_message->hdr.candidate_hash)) {
                if (l_message->hdr.type != DAP_CHAIN_ESBOCS_MSG_TYPE_START_SYNC || // Not sync or same sync attempt
                        ((struct sync_params *)l_message_data)->attempt ==
                        ((struct sync_params *)l_chain_message->message->msg_n_sign)->attempt) {
                    debug_if(l_cs_debug, L_MSG, "net:%s, chain:%s, round:%"DAP_UINT64_FORMAT_U", attempt:%hhu."
                                                " Message rejected: duplicate message %s",
                                                    l_session->chain->net_name, l_session->chain->name,
                                                        l_session->cur_round.id, l_message->hdr.attempt_num,
                                                            s_voting_msg_type_to_str(l_message->hdr.type));
                    return;
                }
            }
        }
        s_message_chain_add(l_session, l_message, a_data_size, &l_data_hash, &l_signing_addr);
    } else
        dap_chain_addr_fill_from_sign(&l_signing_addr, l_sign, l_session->chain->net_id);

    // Process local & network messages
    if (l_cs_debug)
        dap_chain_hash_fast_to_str_do(&l_signing_addr.data.hash_fast, l_validator_addr_str);

    bool l_not_in_list = false;
    switch (l_message->hdr.type) {
    case DAP_CHAIN_ESBOCS_MSG_TYPE_START_SYNC:
        // Add local sync messages, cause a round clear
        if (!a_sender_node_addr)
            s_message_chain_add(l_session, l_message, a_data_size, &l_data_hash, &l_signing_addr);
        // Accept all validators
        l_not_in_list = !dap_chain_net_srv_stake_key_delegated(&l_signing_addr);
        break;
    case DAP_CHAIN_ESBOCS_MSG_TYPE_DIRECTIVE:
    case DAP_CHAIN_ESBOCS_MSG_TYPE_VOTE_FOR:
    case DAP_CHAIN_ESBOCS_MSG_TYPE_VOTE_AGAINST:
        // Accept all active synced validators
        l_not_in_list = !s_validator_check_synced(&l_signing_addr, l_session->cur_round.all_validators);
        break;
    default:
        // Accept only current round synced validators
        l_not_in_list = !s_validator_check_synced(&l_signing_addr, l_session->cur_round.validators_list);
        break;
    }
    if (l_not_in_list) {
        debug_if(l_cs_debug, L_MSG, "net:%s, chain:%s, round:%"DAP_UINT64_FORMAT_U", attempt:%hhu."
                                    " Message rejected: validator key:%s not in the current validators list or not synced yet",
                                        l_session->chain->net_name, l_session->chain->name, l_session->cur_round.id,
                                            l_message->hdr.attempt_num, l_validator_addr_str);
        return;
    }

    switch (l_message->hdr.type) {
    case DAP_CHAIN_ESBOCS_MSG_TYPE_START_SYNC: {
        if (l_message_data_size != sizeof(struct sync_params)) {
            log_it(L_WARNING, "Invalid START_SYNC message size");
            break;
        }
        uint64_t l_sync_attempt = ((struct sync_params *)l_message_data)->attempt;
        debug_if(l_cs_debug, L_MSG, "net:%s, chain:%s, round:%"DAP_UINT64_FORMAT_U
                                    " Receive START_SYNC: from validator:%s, sync attempt %"DAP_UINT64_FORMAT_U,
                                        l_session->chain->net_name, l_session->chain->name, l_message->hdr.round_id,
                                            l_validator_addr_str, l_sync_attempt);
        if (!l_session->is_actual_hash)
            s_db_calc_sync_hash(l_session);
        dap_global_db_driver_hash_t l_msg_hash = ((struct sync_params *)l_message_data)->db_hash, l_session_hash = l_session->db_hash;
        if (!PVT(l_session->esbocs)->emergency_mode &&
                dap_global_db_driver_hash_compare(&l_msg_hash, &l_session_hash)) {
            debug_if(l_cs_debug, L_MSG, "net:%s, chain:%s, round:%"DAP_UINT64_FORMAT_U", sync_attempt %"DAP_UINT64_FORMAT_U
                                        " SYNC message is rejected cause DB hash mismatch",
                                           l_session->chain->net_name, l_session->chain->name, l_session->cur_round.id,
                                               l_session->cur_round.sync_attempt);
            break;
        }
        if (l_sync_attempt != l_session->cur_round.sync_attempt) {
            if (l_sync_attempt < l_session->cur_round.sync_attempt) {
                 debug_if(l_cs_debug, L_MSG, "net:%s, chain:%s, round:%"DAP_UINT64_FORMAT_U
                                             " SYNC message is rejected because current sync attempt %"DAP_UINT64_FORMAT_U
                                             " is greater than meassage sync attempt %"DAP_UINT64_FORMAT_U,
                                                l_session->chain->net_name, l_session->chain->name, l_session->cur_round.id,
                                                    l_session->cur_round.sync_attempt, l_sync_attempt);
                 break;
            } else {
                uint64_t l_attempts_miss = l_sync_attempt - l_session->cur_round.sync_attempt;
                uint32_t l_attempts_miss_max = UINT16_MAX; // TODO calculate it rely on last block aceeption time & min round duration
                if (l_attempts_miss > l_attempts_miss_max) {
                    debug_if(l_cs_debug, L_MSG, "net:%s, chain:%s, round:%"DAP_UINT64_FORMAT_U
                                                " SYNC message is rejected - too much sync attempt difference %"DAP_UINT64_FORMAT_U,
                                                   l_session->chain->net_name, l_session->chain->name, l_session->cur_round.id,
                                                       l_attempts_miss);
                    break;
                } else if (l_session->round_fast_forward) {
                    debug_if(l_cs_debug, L_MSG, "net:%s, chain:%s, round:%"DAP_UINT64_FORMAT_U
                                                " SYNC message is rejected - round already in fast-forward state",
                                                   l_session->chain->net_name, l_session->chain->name, l_session->cur_round.id);
                    break;
                } else {
                    debug_if(l_cs_debug, L_MSG, "net:%s, chain:%s, round:%"DAP_UINT64_FORMAT_U
                                                " SYNC message sync attempt %"DAP_UINT64_FORMAT_U" is greater than"
                                                " current round sync attempt %"DAP_UINT64_FORMAT_U" so fast-forward this round",
                                                   l_session->chain->net_name, l_session->chain->name, l_session->cur_round.id,
                                                       l_sync_attempt, l_session->cur_round.sync_attempt);
                    // Process this message in new round, it will increment current sync attempt
                    s_session_sync_queue_add(l_session, l_message, a_data_size);
                    l_session->round_fast_forward = true;
                    l_session->cur_round.id = l_message->hdr.round_id - 1;
                    l_session->cur_round.sync_attempt = l_sync_attempt - 1;
                    if (!l_session->new_round_enqueued) {
                        l_session->new_round_enqueued = true;
                        dap_proc_thread_callback_add(l_session->proc_thread, s_session_round_new, l_session);
                    }
                }
            }
        } else // Send it immediatly, if was not sent yet
            s_session_send_startsync(l_session);

        s_session_validator_mark_online(l_session, &l_signing_addr);
        dap_list_t *l_list = s_validator_check(&l_signing_addr, l_session->cur_round.validators_list);
        if (!l_list)
            break;
        dap_chain_esbocs_validator_t *l_validator = l_list->data;
        if (!l_validator->is_synced) {
            l_validator->is_synced = true;
            if (++l_session->cur_round.validators_synced_count == dap_list_length(l_session->cur_round.validators_list)) {
                l_session->cur_round.id = s_session_calc_current_round_id(l_session);
                bool l_round_skip = PVT(l_session->esbocs)->emergency_mode ?
                            false : !s_validator_check(&l_session->my_signing_addr, l_session->cur_round.validators_list);
                debug_if(l_cs_debug, L_MSG, "net:%s, chain:%s, round:%"DAP_UINT64_FORMAT_U", attempt:%hhu."
                                            " All validators are synchronized, %s",
                                                l_session->chain->net_name, l_session->chain->name,
                                                    l_session->cur_round.id, l_message->hdr.attempt_num,
                                                        l_round_skip ? "but round is skipped" : "wait to submit candidate");
                if (!l_round_skip)
                    s_session_state_change(l_session, DAP_CHAIN_ESBOCS_SESSION_STATE_WAIT_PROC, dap_time_now());
            }
        }
    } break;

    case DAP_CHAIN_ESBOCS_MSG_TYPE_SUBMIT: {
        uint8_t *l_candidate = l_message_data;
        size_t l_candidate_size = l_message_data_size;
        // update last submitted candidate timestamp
        l_session->esbocs->last_submitted_candidate_timestamp = dap_time_now();
        // check for NULL candidate
        if (!l_candidate_size || dap_hash_fast_is_blank(&l_message->hdr.candidate_hash)) {
            debug_if(l_cs_debug, L_MSG, "net:%s, chain:%s, round:%"DAP_UINT64_FORMAT_U", attempt:%hhu."
                                        " Receive SUBMIT candidate NULL",
                                            l_session->chain->net_name, l_session->chain->name,
                                                l_session->cur_round.id, l_message->hdr.attempt_num);
            s_session_attempt_new(l_session);
            break;
        }
        // check submission rights
        if (s_block_is_emergency((dap_chain_block_t *)l_candidate, l_candidate_size)) {
            if (!s_check_emergency_rights(l_session->esbocs, &l_signing_addr)) {
                debug_if(l_cs_debug, L_MSG, "net:%s, chain:%s, round:%"DAP_UINT64_FORMAT_U", attempt:%hhu."
                                            " Decline emergency SUBMIT candidate from not authorized validator %s",
                                                l_session->chain->net_name, l_session->chain->name,
                                                    l_session->cur_round.id, l_message->hdr.attempt_num,
                                                        l_validator_addr_str);
                break;
            }
            l_session->cur_round.attempt_submit_validator = l_signing_addr;
        }
        // check candidate hash
        dap_chain_hash_fast_t l_check_hash;
        dap_hash_fast(l_candidate, l_candidate_size, &l_check_hash);
        if (!dap_hash_fast_compare(&l_check_hash, l_candidate_hash)) {
            debug_if(l_cs_debug, L_MSG, "net:%s, chain:%s, round:%"DAP_UINT64_FORMAT_U", attempt:%hhu."
                                        " Decline SUBMIT candidate with broken hash",
                                            l_session->chain->net_name, l_session->chain->name,
                                                l_session->cur_round.id, l_message->hdr.attempt_num);
            break;
        }
        if (l_cs_debug) {
            const char *l_candidate_hash_str = dap_chain_hash_fast_to_str_static(l_candidate_hash);
            log_it(L_MSG, "net:%s, chain:%s, round:%"DAP_UINT64_FORMAT_U", attempt:%hhu."
                            " Receive SUBMIT candidate %s, size %zu",
                                l_session->chain->net_name, l_session->chain->name, l_session->cur_round.id,
                                    l_message->hdr.attempt_num, l_candidate_hash_str, l_candidate_size);
        }

        dap_chain_esbocs_store_t *l_store = NULL;
        HASH_FIND(hh, l_session->cur_round.store_items, l_candidate_hash, sizeof(dap_chain_hash_fast_t), l_store);
        if (l_store) {
            const char *l_candidate_hash_str = dap_chain_hash_fast_to_str_static(l_candidate_hash);
            log_it(L_WARNING, "Duplicate candidate: %s", l_candidate_hash_str);
            break;
        }

        // store for new candidate
        l_store = DAP_NEW_Z(dap_chain_esbocs_store_t);
        if (!l_store) {
            log_it(L_CRITICAL, "%s", c_error_memory_alloc);
            return;
        }
        l_store->candidate_size = l_candidate_size;
        l_store->candidate_hash = *l_candidate_hash;
        l_store->candidate = DAP_DUP_SIZE(l_candidate, l_candidate_size);

        // save new block candidate
        HASH_ADD(hh, l_session->cur_round.store_items, candidate_hash, sizeof(dap_hash_fast_t), l_store);
        // check it and send APPROVE/REJECT
        if (dap_chain_addr_compare(&l_session->cur_round.attempt_submit_validator, &l_signing_addr)) {
            l_session->cur_round.attempt_candidate_hash = *l_candidate_hash;
            s_session_state_change(l_session, DAP_CHAIN_ESBOCS_SESSION_STATE_WAIT_SIGNS, dap_time_now());
            s_session_candidate_verify(l_session, l_store->candidate, l_store->candidate_size, &l_store->candidate_hash);
        }
    } break;

    case DAP_CHAIN_ESBOCS_MSG_TYPE_APPROVE:
    case DAP_CHAIN_ESBOCS_MSG_TYPE_REJECT: {
        dap_chain_esbocs_store_t *l_store = NULL;
        const char *l_candidate_hash_str = NULL;
        bool l_approve = l_message->hdr.type == DAP_CHAIN_ESBOCS_MSG_TYPE_APPROVE;
        HASH_FIND(hh, l_session->cur_round.store_items, l_candidate_hash, sizeof(dap_chain_hash_fast_t), l_store);
        if (!l_store) {
            l_candidate_hash_str = dap_chain_hash_fast_to_str_static(l_candidate_hash);
            log_it(L_MSG, "net:%s, chain:%s, round:%"DAP_UINT64_FORMAT_U", attempt:%hhu."
                                " Receive %s message for unknown candidate %s, process it later",
                                   l_session->chain->net_name, l_session->chain->name,
                                       l_session->cur_round.id, l_message->hdr.attempt_num,
                                            l_approve ? "APPROVE" : "REJECT", l_candidate_hash_str);
            dap_chain_esbocs_message_item_t *l_unprocessed_item = NULL;
            HASH_FIND(hh, l_round->message_items, &l_data_hash, sizeof(dap_chain_hash_fast_t), l_unprocessed_item);
            if (l_unprocessed_item)
                l_unprocessed_item->unprocessed = true;
            break;
        }

        if (l_cs_debug) {
            l_candidate_hash_str = dap_chain_hash_fast_to_str_static(l_candidate_hash);
            log_it(L_MSG, "net:%s, chain:%s, round:%"DAP_UINT64_FORMAT_U", attempt:%hhu."
                            " Receive %s: candidate %s",
                                l_session->chain->net_name, l_session->chain->name, l_session->cur_round.id,
                                    l_message->hdr.attempt_num, l_approve ? "APPROVE" : "REJECT", l_candidate_hash_str);
        }
        if (l_approve && ++l_store->approve_count >= l_cs_level && !l_store->decide_approve &&
                dap_hash_fast_compare(&l_session->cur_round.attempt_candidate_hash, l_candidate_hash)) {
            l_store->decide_approve = true;
            debug_if(l_cs_debug, L_MSG, "net:%s, chain:%s, round:%"DAP_UINT64_FORMAT_U", attempt:%hhu."
                                        " Candidate %s approved by minimum number of validators, let's sign it",
                        l_session->chain->net_name, l_session->chain->name, l_session->cur_round.id,
                            l_message->hdr.attempt_num, l_candidate_hash_str);
            size_t l_offset = dap_chain_block_get_sign_offset(l_store->candidate, l_store->candidate_size);
            dap_sign_t *l_candidate_sign = dap_sign_create(PVT(l_session->esbocs)->blocks_sign_key,
                                            l_store->candidate, l_offset + sizeof(l_store->candidate->hdr));
            size_t l_candidate_sign_size = dap_sign_get_size(l_candidate_sign);
            s_message_send(l_session, DAP_CHAIN_ESBOCS_MSG_TYPE_COMMIT_SIGN, l_candidate_hash,
                           l_candidate_sign, l_candidate_sign_size, l_session->cur_round.validators_list);
            DAP_DELETE(l_candidate_sign);
        }
        if (!l_approve && ++l_store->reject_count >= l_cs_level && !l_store->decide_reject &&
                dap_hash_fast_compare(&l_session->cur_round.attempt_candidate_hash, l_candidate_hash)) {
            l_store->decide_reject = true;
            debug_if(l_cs_debug, L_MSG, "net:%s, chain:%s, round:%"DAP_UINT64_FORMAT_U", attempt:%hhu."
                                        " Candidate %s rejected by minimum number of validators, attempt failed",
                        l_session->chain->net_name, l_session->chain->name, l_session->cur_round.id,
                            l_message->hdr.attempt_num, l_candidate_hash_str);
            s_session_attempt_new(l_session);
        }
    } break;

    case DAP_CHAIN_ESBOCS_MSG_TYPE_COMMIT_SIGN: {
        if (l_message_data_size < sizeof(dap_sign_t)) {
            log_it(L_WARNING, "Wrong commit_sign message size, have %zu bytes for candidate sign section"
                                " when requires at least %zu bytes",
                                  l_message_data_size, sizeof(dap_sign_t));
            break;
        }
        dap_sign_t *l_candidate_sign = (dap_sign_t *)l_message_data;
        size_t l_candidate_sign_size = dap_sign_get_size(l_candidate_sign);
        if (l_candidate_sign_size != l_message_data_size) {
            log_it(L_WARNING, "Wrong commit_sign message size, have %zu bytes for candidate sign section"
                                " when requires %zu bytes",
                                  l_candidate_sign_size, l_message_data_size);
            break;
        }

        dap_chain_esbocs_store_t *l_store = NULL;
        const char *l_candidate_hash_str = NULL;
        HASH_FIND(hh, l_session->cur_round.store_items, l_candidate_hash, sizeof(dap_chain_hash_fast_t), l_store);
        if (!l_store) {
            l_candidate_hash_str = dap_chain_hash_fast_to_str_static(l_candidate_hash);
            log_it(L_WARNING, "net:%s, chain:%s, round:%"DAP_UINT64_FORMAT_U", attempt:%hhu."
                                " Decline COMMIT_SIGN message for unknown candidate %s",
                                    l_session->chain->net_name, l_session->chain->name,
                                        l_session->cur_round.id, l_message->hdr.attempt_num,
                                            l_candidate_hash_str);
            break;
        }
        dap_list_t *l_list = s_validator_check(&l_signing_addr, l_session->cur_round.validators_list);
        if (!l_list) {
            log_it(L_WARNING, "net:%s, chain:%s, round:%"DAP_UINT64_FORMAT_U", attempt:%hhu."
                                " Decline COMMIT_SIGN message for validator %s not present in current validator's list",
                                    l_session->chain->net_name, l_session->chain->name,
                                        l_session->cur_round.id, l_message->hdr.attempt_num,
                                            l_validator_addr_str);
            break;
        }
        if (l_cs_debug) {
            l_candidate_hash_str = dap_chain_hash_fast_to_str_static(l_candidate_hash);
            log_it(L_MSG, "net:%s, chain:%s, round:%"DAP_UINT64_FORMAT_U", attempt:%hhu."
                            " Receive COMMIT_SIGN: candidate %s",
                                l_session->chain->net_name, l_session->chain->name, l_session->cur_round.id,
                                    l_message->hdr.attempt_num, l_candidate_hash_str);
        }
        // check candidate's sign
        size_t l_offset = dap_chain_block_get_sign_offset(l_store->candidate, l_store->candidate_size);
        int l_sign_verified = dap_sign_verify_by_pkey(l_candidate_sign, l_store->candidate,
                                                l_offset + sizeof(l_store->candidate->hdr), s_get_pkey(l_candidate_sign, l_session->chain->net_id));
        if (l_sign_verified != 0) {
            if (!l_candidate_hash_str)
                l_candidate_hash_str = dap_chain_hash_fast_to_str_static(l_candidate_hash);
            log_it(L_WARNING, "Candidate: %s sign is incorrect: code %d", l_candidate_hash_str, l_sign_verified);
            break;
        }
        l_store->candidate_signs = dap_list_append(l_store->candidate_signs,
                                                   DAP_DUP_SIZE(l_candidate_sign, l_candidate_sign_size));
        if (dap_list_length(l_store->candidate_signs) == l_round->validators_synced_count) {
            if (PVT(l_session->esbocs)->debug)
                log_it(L_MSG, "net:%s, chain:%s, round:%"DAP_UINT64_FORMAT_U", attempt:%hhu."
                              " Candidate %s collected signs of all synced validators",
                                    l_session->chain->net_name, l_session->chain->name, l_round->id,
                                        l_message->hdr.attempt_num, l_candidate_hash_str);
            s_session_state_change(l_session, DAP_CHAIN_ESBOCS_SESSION_STATE_WAIT_FINISH, dap_time_now());
        }
    } break;

    case DAP_CHAIN_ESBOCS_MSG_TYPE_DIRECTIVE: {
#ifndef DAP_CHAIN_CS_ESBOCS_DIRECTIVE_SUPPORT
        debug_if(l_cs_debug, L_MSG, "Directive processing is disabled");
        break;
#endif
        if (l_session->cur_round.directive) {
            log_it(L_WARNING, "Only one directive can be processed by round");
            break;
        }
        dap_chain_esbocs_directive_t *l_directive = l_message_data;
        size_t l_directive_size = l_message_data_size;
        if (l_directive_size < sizeof(dap_chain_esbocs_directive_t) || l_directive_size != l_directive->size) {
            log_it(L_WARNING, "net:%s, chain:%s, round:%"DAP_UINT64_FORMAT_U", attempt:%hhu."
                              " Receive DIRECTIVE with invalid size %zu)",
                                    l_session->chain->net_name, l_session->chain->name,
                                        l_session->cur_round.id, l_message->hdr.attempt_num,
                                            l_directive_size);
            break;
        }
        // check directive hash
        dap_chain_hash_fast_t l_directive_hash;
        dap_hash_fast(l_directive, l_directive_size, &l_directive_hash);
        if (!dap_hash_fast_compare(&l_directive_hash, l_candidate_hash)) {
            debug_if(l_cs_debug, L_MSG, "net:%s, chain:%s, round:%"DAP_UINT64_FORMAT_U", attempt:%hhu."
                                        " Receive DIRECTIVE hash broken",
                                            l_session->chain->net_name, l_session->chain->name,
                                                l_session->cur_round.id, l_message->hdr.attempt_num);
            break;
        }
        if (l_cs_debug) {
            const char *l_dirtective_hash_str = dap_chain_hash_fast_to_str_static(l_candidate_hash);
            log_it(L_MSG, "net:%s, chain:%s, round:%"DAP_UINT64_FORMAT_U", attempt:%hhu."
                            " Receive DIRECTIVE hash %s, size %zu",
                                l_session->chain->net_name, l_session->chain->name, l_session->cur_round.id,
                                    l_message->hdr.attempt_num, l_dirtective_hash_str, l_directive_size);
        }
        l_session->esbocs->last_directive_vote_timestamp = dap_time_now();
        s_session_directive_process(l_session, l_directive, &l_directive_hash);
    } break;

    case DAP_CHAIN_ESBOCS_MSG_TYPE_VOTE_FOR:
    case DAP_CHAIN_ESBOCS_MSG_TYPE_VOTE_AGAINST: {
#ifndef DAP_CHAIN_CS_ESBOCS_DIRECTIVE_SUPPORT
        debug_if(l_cs_debug, L_MSG, "Directive processing is disabled");
        break;
#endif
        if (dap_hash_fast_is_blank(l_candidate_hash)) {
            log_it(L_WARNING, "Receive VOTE %s for empty directive",
                                    l_message->hdr.type == DAP_CHAIN_ESBOCS_MSG_TYPE_VOTE_FOR ?
                                        "FOR" : "AGAINST");
            break;
        }
        if (!dap_hash_fast_compare(&l_session->cur_round.directive_hash, l_candidate_hash)) {
            debug_if(l_cs_debug, L_MSG, "net:%s, chain:%s, round:%"DAP_UINT64_FORMAT_U", attempt:%hhu."
                                        "Received VOTE %s unknown directive, it will be processed later",
                                            l_session->chain->net_name, l_session->chain->name,
                                                l_session->cur_round.id, l_message->hdr.attempt_num,
                                                    l_message->hdr.type == DAP_CHAIN_ESBOCS_MSG_TYPE_VOTE_FOR ?
                                                        "FOR" : "AGAINST");
            dap_chain_esbocs_message_item_t *l_unprocessed_item = NULL;
            HASH_FIND(hh, l_round->message_items, &l_data_hash, sizeof(dap_chain_hash_fast_t), l_unprocessed_item);
            if (l_unprocessed_item)
                l_unprocessed_item->unprocessed = true;
            break;
        }
        if (l_cs_debug) {
            const char *l_directive_hash_str = dap_chain_hash_fast_to_str_static(l_candidate_hash);
            log_it(L_MSG, "net:%s, chain:%s, round:%"DAP_UINT64_FORMAT_U", attempt:%hhu."
                            " Receive VOTE %s directive %s",
                                l_session->chain->net_name, l_session->chain->name, l_session->cur_round.id,
                                    l_message->hdr.attempt_num, l_message->hdr.type == DAP_CHAIN_ESBOCS_MSG_TYPE_VOTE_FOR ?
                                    "FOR" : "AGAINST", l_directive_hash_str);
        }
        if (l_message->hdr.type == DAP_CHAIN_ESBOCS_MSG_TYPE_VOTE_FOR) {
            if (!l_session->cur_round.directive_applied &&
                    ++l_session->cur_round.votes_for_count * 3 >=
                        dap_list_length(l_session->cur_round.all_validators) * 2) {
                s_session_directive_apply(l_session->cur_round.directive, &l_session->cur_round.directive_hash, l_session->esbocs);
                l_session->cur_round.directive_applied = true;
                s_session_state_change(l_session, DAP_CHAIN_ESBOCS_SESSION_STATE_PREVIOUS, dap_time_now());
            }
        } else // l_message->hdr.type == DAP_CHAIN_ESBOCS_MSG_TYPE_VOTE_AGAINST
            if (++l_session->cur_round.votes_against_count * 3 >=
                    dap_list_length(l_session->cur_round.all_validators) * 2)
                s_session_state_change(l_session, DAP_CHAIN_ESBOCS_SESSION_STATE_PREVIOUS, dap_time_now());
    } break;

    case DAP_CHAIN_ESBOCS_MSG_TYPE_PRE_COMMIT:
        s_session_candidate_precommit(l_session, l_message);
    default:
        break;
    }
}

static void s_message_send(dap_chain_esbocs_session_t *a_session, uint8_t a_message_type, dap_hash_fast_t *a_block_hash,
                                    const void *a_data, size_t a_data_size, dap_list_t *a_validators)
{
    size_t l_message_size = sizeof(dap_chain_esbocs_message_hdr_t) + a_data_size;
    dap_chain_esbocs_message_t *l_message = DAP_NEW_Z_SIZE_RET_IF_FAIL(dap_chain_esbocs_message_t, l_message_size);
    *l_message = (dap_chain_esbocs_message_t) {
        .hdr = (dap_chain_esbocs_message_hdr_t) { 
            .version = DAP_CHAIN_ESBOCS_PROTOCOL_VERSION,
            .type = a_message_type, 
            .attempt_num = a_session->cur_round.attempt_num, 
            .round_id = a_session->cur_round.id,
            .message_size = a_data_size,
            .ts_created = dap_time_now(),
            .net_id = a_session->chain->net_id,
            .chain_id = a_session->chain->id,
            .candidate_hash = *a_block_hash
        }
    };
    if (a_data && a_data_size)
        memcpy(l_message->msg_n_sign, a_data, a_data_size);

    for (dap_list_t *it = a_validators; it; it = it->next) {
        dap_chain_esbocs_validator_t *l_validator = it->data;
        if ( l_validator->is_synced || a_message_type == DAP_CHAIN_ESBOCS_MSG_TYPE_START_SYNC ) {
            debug_if(PVT(a_session->esbocs)->debug, L_MSG, "Send pkt type 0x%x to "NODE_ADDR_FP_STR, a_message_type,
                                                           NODE_ADDR_FP_ARGS_S(l_validator->node_addr));
            l_message->hdr.recv_addr = l_validator->node_addr;
            l_message->hdr.sign_size = 0;
            dap_sign_t *l_sign = dap_sign_create( PVT(a_session->esbocs)->blocks_sign_key, l_message, l_message_size);
            size_t l_sign_size = dap_sign_get_size(l_sign);
            l_message->hdr.sign_size = l_sign_size;
            dap_chain_esbocs_message_t *l_message_signed = DAP_REALLOC_RET_IF_FAIL(l_message, l_message_size + l_sign_size, l_sign, l_message);
            l_message = l_message_signed;
            memcpy(l_message->msg_n_sign + a_data_size, l_sign, l_sign_size);
            DAP_DELETE(l_sign);
            if (l_validator->node_addr.uint64 != a_session->my_addr.uint64) {
                dap_stream_ch_pkt_send_by_addr(&l_validator->node_addr, DAP_STREAM_CH_ESBOCS_ID,
                                               a_message_type, l_message, l_message_size + l_sign_size);
                continue;
            }
            struct esbocs_msg_args *l_args = DAP_NEW_SIZE(struct esbocs_msg_args,
                                                          sizeof(struct esbocs_msg_args) + l_message_size + l_sign_size);
            if (!l_args) {
                log_it(L_CRITICAL, "%s", c_error_memory_alloc);
                DAP_DELETE(l_message);
                return;
            }
            l_args->addr_from = a_session->my_addr;
            l_args->session = a_session;
            l_args->message_size = l_message_size + l_sign_size;
            memcpy(l_args->message, l_message, l_message_size + l_sign_size);
            dap_proc_thread_callback_add(a_session->proc_thread, s_process_incoming_message, l_args);
        }
    }
    DAP_DELETE(l_message);
}


static size_t s_callback_block_sign(dap_chain_cs_blocks_t *a_blocks, dap_chain_block_t **a_block_ptr, size_t a_block_size)
{
    assert(a_blocks);
    dap_chain_esbocs_t *l_esbocs = DAP_CHAIN_ESBOCS(a_blocks);
    dap_chain_esbocs_pvt_t *l_esbocs_pvt = PVT(l_esbocs);
    if (!l_esbocs_pvt->blocks_sign_key) {
        log_it(L_WARNING, "Can't sign block with blocks-sign-cert in [esbocs] section");
        return 0;
    }
    if (!a_block_ptr || !(*a_block_ptr) || !a_block_size) {
        log_it(L_WARNING, "Block size or block pointer is NULL");
        return 0;
    }
    return dap_chain_block_sign_add(a_block_ptr, a_block_size, l_esbocs_pvt->blocks_sign_key);
}

static uint64_t s_get_precached_key_hash(dap_list_t **a_precached_keys_list, dap_sign_t *a_source_sign, dap_hash_fast_t *a_result)
{
    if (DAP_SIGN_GET_PKEY_HASHING_FLAG(a_source_sign->header.hash_type))
        return !dap_sign_get_pkey_hash(a_source_sign, a_result);

    bool l_found = false;
    struct precached_key *l_key = NULL;
    dap_list_t *l_cur;
    for (l_cur = *a_precached_keys_list; l_cur; l_cur = l_cur->next) {
        l_key = (struct precached_key*)l_cur->data;
        if (l_key->pkey_size == a_source_sign->header.sign_pkey_size &&
                !memcmp(l_key->sign_pkey, dap_sign_get_pkey(a_source_sign, NULL), l_key->pkey_size)) {
            l_found = true;
            l_key->frequency++;
            break;
        }
    }
    if (l_found) {
        if (a_result)
            *a_result = l_key->pkey_hash;
        uint64_t l_freq = l_key->frequency;
        while (l_cur != *a_precached_keys_list) {
            struct precached_key* l_prev_key = (struct precached_key*)l_cur->prev->data;
            if (l_key->frequency > l_prev_key->frequency) {
                l_cur->prev->data = l_cur->data;
                l_cur->data = l_prev_key;
                l_key = l_prev_key;
                l_cur = l_cur->prev;
            } else
                break;
        }
        return l_freq;
    }
    struct precached_key *l_key_new = DAP_NEW_Z_SIZE(struct precached_key,
                                                   sizeof(struct precached_key) + a_source_sign->header.sign_pkey_size);
    l_key_new->pkey_size = a_source_sign->header.sign_pkey_size;
    l_key_new->frequency = 0;
    memcpy(l_key_new->sign_pkey, dap_sign_get_pkey(a_source_sign, NULL), l_key_new->pkey_size);
    if (DAP_SIGN_GET_PKEY_HASHING_FLAG(a_source_sign->header.hash_type)) {
        memcpy(&l_key_new->pkey_hash, l_key_new->sign_pkey, sizeof(dap_hash_fast_t));
    } else {
        dap_sign_get_pkey_hash(a_source_sign, &l_key_new->pkey_hash);
    }
    *a_precached_keys_list = dap_list_append(*a_precached_keys_list, l_key_new);
    if (a_result)
        *a_result = l_key_new->pkey_hash;
    return 0;
}

static int s_callback_block_verify(dap_chain_cs_blocks_t *a_blocks, dap_chain_block_t *a_block, dap_hash_fast_t *a_block_hash, size_t a_block_size)
{
    dap_chain_esbocs_t *l_esbocs = DAP_CHAIN_ESBOCS(a_blocks);
    dap_chain_esbocs_pvt_t *l_esbocs_pvt = PVT(l_esbocs);

    if (l_esbocs->session && l_esbocs->session->processing_candidate == a_block) {
        // It's a block candidate, don't check signs
        if (a_block->hdr.version <= 1) {
            log_it(L_ERROR, "Block %s has version %d, which is not supported", dap_hash_fast_to_str_static(a_block_hash), a_block->hdr.version);
            return -3;
        }
        if (l_esbocs->callback_presign && !l_esbocs->callback_presign(a_block)) {
            log_it(L_WARNING, "Block %s has invalid custom metadata", dap_hash_fast_to_str_static(a_block_hash));
            return -5;
        }
        return 0;
    }

    size_t l_block_size = a_block_size; // /* Can't calc it for many old bugged blocks */ dap_chain_block_get_size(a_block);
    size_t l_signs_count = 0;
    size_t l_offset = dap_chain_block_get_sign_offset(a_block, l_block_size);
    dap_sign_t **l_signs = dap_sign_get_unique_signs(a_block->meta_n_datum_n_sign+l_offset,
                                            l_block_size-sizeof(a_block->hdr)-l_offset, &l_signs_count);
    if (!l_signs_count){
        log_it(L_ERROR, "No any signatures at all for block %s", dap_hash_fast_to_str_static(a_block_hash));
        DAP_DELETE(l_signs);
        return -2;
    }

    if (l_signs_count < l_esbocs_pvt->min_validators_count) {
        log_it(L_ERROR, "Corrupted block  %s: not enough signs: %zu of %hu", dap_hash_fast_to_str_static(a_block_hash),
                                    l_signs_count, l_esbocs_pvt->min_validators_count);
        DAP_DELETE(l_signs);
        return -1;
    }

    // Parse the rest signs
    int l_ret = 0;
    uint16_t l_signs_verified_count = 0;
    size_t l_block_excl_sign_size = dap_chain_block_get_sign_offset(a_block, l_block_size) + sizeof(a_block->hdr);
    bool l_block_is_emergency = s_block_is_emergency(a_block, l_block_size);
    // Get the header on signing operation time
    size_t l_block_original = a_block->hdr.meta_n_datum_n_signs_size;
    dap_chain_block_t *l_block = a_blocks->chain->is_mapped
        ? DAP_DUP_SIZE(a_block, l_block_size)
        : a_block;
    l_block->hdr.meta_n_datum_n_signs_size = l_block_excl_sign_size - sizeof(l_block->hdr);
    for (size_t i = 0; i < l_signs_count; i++) {
        dap_sign_t *l_sign = l_signs[i];
        dap_chain_addr_t l_signing_addr = { .net_id = a_blocks->chain->net_id };
        s_get_precached_key_hash(&l_esbocs_pvt->precached_keys, l_sign, &l_signing_addr.data.hash_fast);
        if (!l_esbocs_pvt->poa_mode) {
             // Compare signature with delegated keys
            if (!dap_chain_net_srv_stake_key_delegated(&l_signing_addr)) {
                if (l_esbocs_pvt->debug) {
                    char l_block_hash_str[DAP_HASH_FAST_STR_SIZE];
                    dap_hash_fast_to_str(a_block_hash, l_block_hash_str, DAP_HASH_FAST_STR_SIZE);
                    log_it(L_ATT, "Unknown PoS signer %s for block %s", dap_hash_fast_to_str_static(&l_signing_addr.data.hash_fast), l_block_hash_str);
                }
                continue;
            }
        } else {
            // Compare signature with auth_certs
            if (!s_validator_check(&l_signing_addr, l_esbocs_pvt->poa_validators)) {
                if (l_esbocs_pvt->debug) {
                    char l_block_hash_str[DAP_HASH_FAST_STR_SIZE];
                    dap_hash_fast_to_str(a_block_hash, l_block_hash_str, DAP_HASH_FAST_STR_SIZE);
                    log_it(L_ATT, "Unknown PoA signer %s for block %s", dap_hash_fast_to_str_static(&l_signing_addr.data.hash_fast), l_block_hash_str);
                }
                continue;
            }
        }
        if (i == 0) {
            if (l_block_is_emergency && !s_check_emergency_rights(l_esbocs, &l_signing_addr)) {
                if (l_esbocs_pvt->debug) {
                    char l_block_hash_str[DAP_HASH_FAST_STR_SIZE];
                    dap_hash_fast_to_str(a_block_hash, l_block_hash_str, DAP_HASH_FAST_STR_SIZE);
                    log_it(L_ATT, "Restricted emergency block submitter %s for block %s", dap_hash_fast_to_str_static(&l_signing_addr.data.hash_fast), l_block_hash_str);
                }
                l_ret = -5;
                break;
            } else if (l_esbocs_pvt->check_signs_structure &&
                       !s_check_signing_rights(l_esbocs, l_block, l_block_size, &l_signing_addr, true)) {
                if (l_esbocs_pvt->debug) {
                    char l_block_hash_str[DAP_HASH_FAST_STR_SIZE];
                    dap_hash_fast_to_str(a_block_hash, l_block_hash_str, DAP_HASH_FAST_STR_SIZE);
                    log_it(L_ATT, "Restricted block submitter %s for block %s", dap_hash_fast_to_str_static(&l_signing_addr.data.hash_fast), l_block_hash_str);
                }
                l_ret = -5;
                break;
            }
        } else {
            if (l_block_is_emergency && !s_check_emergency_rights(l_esbocs, &l_signing_addr) &&
                    l_esbocs_pvt->check_signs_structure &&
                    !s_check_signing_rights(l_esbocs, l_block, l_block_size, &l_signing_addr, false)) {
                if (l_esbocs_pvt->debug) {
                    char l_block_hash_str[DAP_HASH_FAST_STR_SIZE];
                    dap_hash_fast_to_str(a_block_hash, l_block_hash_str, DAP_HASH_FAST_STR_SIZE);
                    log_it(L_ATT, "Restricted emergency block signer %s for block %s", dap_hash_fast_to_str_static(&l_signing_addr.data.hash_fast), l_block_hash_str);
                }
                l_ret = -5;
                break;
            } else if (l_esbocs_pvt->check_signs_structure &&
                    !s_check_signing_rights(l_esbocs, l_block, l_block_size, &l_signing_addr, false)) {
                if (l_esbocs_pvt->debug) {
                    char l_block_hash_str[DAP_HASH_FAST_STR_SIZE];
                    dap_hash_fast_to_str(a_block_hash, l_block_hash_str, DAP_HASH_FAST_STR_SIZE);
                    log_it(L_ATT, "Restricted block signer %s for block %s", dap_hash_fast_to_str_static(&l_signing_addr.data.hash_fast), l_block_hash_str);
                }
                l_ret = -5;
                break;
            }
        }
        if (!dap_sign_verify_by_pkey(l_sign, l_block, l_block_excl_sign_size, s_get_pkey(l_sign, l_esbocs->chain->net_id)))
            l_signs_verified_count++;
    }
    DAP_DELETE(l_signs);
    // Restore the original header
    if ( a_blocks->chain->is_mapped )
        DAP_DELETE(l_block);
    else
        l_block->hdr.meta_n_datum_n_signs_size = l_block_original;
    if (l_signs_verified_count < l_esbocs_pvt->min_validators_count) {
        debug_if(l_esbocs_pvt->debug, L_ERROR, "Corrupted block %s: not enough authorized signs: %u of %u",
                    dap_hash_fast_to_str_static(a_block_hash), l_signs_verified_count, l_esbocs_pvt->min_validators_count);
        return l_ret ? l_ret : -4;
    }
    return 0;
}

static char *s_esbocs_decree_put(dap_chain_datum_decree_t *a_decree, dap_chain_net_t *a_net)
{
    // Put the transaction to mempool or directly to chains
    size_t l_decree_size = dap_chain_datum_decree_get_size(a_decree);
    dap_chain_datum_t *l_datum = dap_chain_datum_create(DAP_CHAIN_DATUM_DECREE, a_decree, l_decree_size);
    dap_chain_t *l_chain = dap_chain_net_get_chain_by_chain_type(a_net, CHAIN_TYPE_DECREE);
    if (!l_chain) {
        return NULL;
    }
    // Processing will be made according to autoprocess policy
    char *l_ret = dap_chain_mempool_datum_add(l_datum, l_chain, "hex");
    DAP_DELETE(l_datum);
    return l_ret;
}

static dap_chain_datum_decree_t *s_esbocs_decree_set_min_validators_count(dap_chain_net_t *a_net, dap_chain_t *a_chain,
                                                                          uint256_t a_value, dap_cert_t *a_cert)
{
    size_t l_total_tsd_size = sizeof(dap_tsd_t) + sizeof(uint256_t);
    dap_chain_datum_decree_t *l_decree = dap_chain_datum_decree_new(a_net->pub.id, a_chain->id,
                                                                    *dap_chain_net_get_cur_cell(a_net), l_total_tsd_size);
    if (!l_decree)
        return NULL;
    l_decree->header.sub_type = DAP_CHAIN_DATUM_DECREE_COMMON_SUBTYPE_STAKE_MIN_VALIDATORS_COUNT;
    dap_tsd_write(l_decree->data_n_signs, DAP_CHAIN_DATUM_DECREE_TSD_TYPE_STAKE_MIN_SIGNERS_COUNT, &a_value, sizeof(uint256_t));
    return dap_chain_datum_decree_sign_in_cycle(&a_cert, l_decree, 1, NULL);
}

static dap_chain_datum_decree_t *s_esbocs_decree_set_signs_check(dap_chain_net_t *a_net, dap_chain_t *a_chain,
                                                                 bool a_enable, dap_cert_t *a_cert)
{
    size_t l_total_tsd_size = sizeof(dap_tsd_t) + sizeof(uint8_t);
    dap_chain_datum_decree_t *l_decree = dap_chain_datum_decree_new(a_net->pub.id, a_chain->id,
                                                                    *dap_chain_net_get_cur_cell(a_net), l_total_tsd_size);
    if (!l_decree)
        return NULL;
    l_decree->header.sub_type = DAP_CHAIN_DATUM_DECREE_COMMON_SUBTYPE_CHECK_SIGNS_STRUCTURE;
    uint8_t l_data = a_enable ? 1 : 0;
    dap_tsd_write(l_decree->data_n_signs, DAP_CHAIN_DATUM_DECREE_TSD_TYPE_ACTION, &l_data, sizeof(uint8_t));
    return dap_chain_datum_decree_sign_in_cycle(&a_cert, l_decree, 1, NULL);
}

static dap_chain_datum_decree_t *s_esbocs_decree_set_emergency_validator(dap_chain_net_t *a_net, dap_chain_t *a_chain,
                                                                         dap_hash_fast_t *a_pkey_hash, dap_sign_type_t a_sign_type,
                                                                         bool a_add, dap_cert_t *a_cert)
{
    size_t l_total_tsd_size = sizeof(dap_tsd_t) * 3 + sizeof(uint8_t) + sizeof(uint32_t) + sizeof(dap_hash_fast_t);
    dap_chain_datum_decree_t *l_decree = dap_chain_datum_decree_new(a_net->pub.id, a_chain->id,
                                                                    *dap_chain_net_get_cur_cell(a_net), l_total_tsd_size);
    if (!l_decree)
        return NULL;
    l_decree->header.sub_type = DAP_CHAIN_DATUM_DECREE_COMMON_SUBTYPE_EMERGENCY_VALIDATORS;
    uint8_t l_data = a_add ? 1 : 0;
    byte_t *l_ptr = dap_tsd_write(l_decree->data_n_signs, DAP_CHAIN_DATUM_DECREE_TSD_TYPE_ACTION, &l_data, sizeof(uint8_t));
    uint32_t l_type_numeric = a_sign_type.type;
    l_ptr = dap_tsd_write(l_ptr, DAP_CHAIN_DATUM_DECREE_TSD_TYPE_SIGNATURE_TYPE, &l_type_numeric, sizeof(uint32_t));
    dap_tsd_write(l_ptr, DAP_CHAIN_DATUM_DECREE_TSD_TYPE_HASH, a_pkey_hash, sizeof(dap_hash_fast_t));
    return dap_chain_datum_decree_sign_in_cycle(&a_cert, l_decree, 1, NULL);
}

static void s_print_emergency_validators(json_object *json_obj_out, dap_list_t *a_validator_addrs, int a_version)
{
    json_object *json_arr_validators = json_object_new_array();
    size_t i=1;
    for (dap_list_t *it = a_validator_addrs; it; it = it->next, i++) {
        json_object *json_obj_validator = json_object_new_object();
        dap_chain_addr_t *l_addr = it->data;
<<<<<<< HEAD
        json_object_object_add(json_obj_validator,"number", json_object_new_uint64(i));
        json_object_object_add(json_obj_validator,"addr_hash", json_object_new_string(dap_chain_hash_fast_to_str_static(&l_addr->data.hash_fast)));
        json_object_array_add(json_arr_validators, json_obj_validator);
    }
    json_object_object_add(json_obj_out,"current_emergency_validators_list", json_arr_validators);
=======
        json_object_object_add(json_obj_validator, a_version == 1 ? "#" : "num", json_object_new_uint64(i));
        json_object_object_add(json_obj_validator, a_version == 1 ? "addr hash" : "addr_hash", json_object_new_string(dap_chain_hash_fast_to_str_static(&l_addr->data.hash_fast)));
        json_object_array_add(json_arr_validators, json_obj_validator);
    }
    json_object_object_add(json_obj_out, a_version == 1 ? "Current emergency validators list" : "current_emergency_validators_list", json_arr_validators);
>>>>>>> 0c651e35
}

/**
 * @brief
 * parse and execute cellframe-node-cli esbocs commands
 * @param argc arguments count
 * @param argv array with arguments
 * @param arg_func
 * @param str_reply
 * @return
 */
static int s_cli_esbocs(int a_argc, char **a_argv, void **a_str_reply, int a_version)
{
    int l_arg_index = 1;
    dap_chain_net_t *l_chain_net = NULL;
    dap_chain_t *l_chain = NULL;
    json_object **a_json_arr_reply = (json_object **)a_str_reply;
        
    if (dap_chain_node_cli_cmd_values_parse_net_chain_for_json(*a_json_arr_reply, &l_arg_index, a_argc, a_argv, &l_chain, &l_chain_net,
                                                                CHAIN_TYPE_ANCHOR))
        return -3;
    const char *l_chain_type = dap_chain_get_cs_type(l_chain);
    if (strcmp(l_chain_type, DAP_CHAIN_ESBOCS_CS_TYPE_STR)) {
            dap_json_rpc_error_add(*a_json_arr_reply, DAP_CHAIN_NODE_CLI_COM_ESBOCS_CHAIN_TYPE_ERR,"Type of chain \"%s\" is not block. Chain with current consensus \"%s\" is not supported by this command",
                        l_chain->name, l_chain_type);
            return -DAP_CHAIN_NODE_CLI_COM_ESBOCS_CHAIN_TYPE_ERR;
    }
    dap_chain_cs_blocks_t *l_blocks = DAP_CHAIN_CS_BLOCKS(l_chain);
    dap_chain_esbocs_t *l_esbocs = DAP_CHAIN_ESBOCS(l_blocks);
    dap_chain_esbocs_pvt_t *l_esbocs_pvt = PVT(l_esbocs);

    enum {
        SUBCMD_UNDEFINED = 0,
        SUBCMD_MIN_VALIDATORS_COUNT,
        SUBCMD_CHECK_SIGNS_STRUCTURE,
        SUBCMD_EMERGENCY_VALIDATOR,
        SUBCMD_STATUS
    } l_subcmd = SUBCMD_UNDEFINED;
    const char *l_subcmd_strs[] = {
        [SUBCMD_UNDEFINED] = NULL,
        [SUBCMD_MIN_VALIDATORS_COUNT] = "min_validators_count",
        [SUBCMD_CHECK_SIGNS_STRUCTURE] = "check_signs_structure",
        [SUBCMD_EMERGENCY_VALIDATOR] = "emergency_validators",
        [SUBCMD_STATUS] = "status",
    };

    const size_t l_subcmd_str_count = sizeof(l_subcmd_strs) / sizeof(char *);
    const char *l_subcmd_str_arg = NULL;
    // Parse commands
    for (size_t i = 1; i < l_subcmd_str_count; i++) {
        if (dap_cli_server_cmd_find_option_val(a_argv, l_arg_index, l_arg_index + 1, l_subcmd_strs[i], &l_subcmd_str_arg)) {
            l_subcmd = i;
            break;
        }
    }
    dap_cert_t *l_poa_cert = NULL;
    l_arg_index++;
    bool l_subcommand_show = false, l_subcommand_add = false;
    if (l_subcmd) {
        if ((dap_cli_server_cmd_check_option(a_argv, l_arg_index, l_arg_index + 1, "set") > 0 && l_subcmd == SUBCMD_MIN_VALIDATORS_COUNT) ||
                (dap_cli_server_cmd_check_option(a_argv, l_arg_index, l_arg_index + 1, "enable") > 0 && l_subcmd == SUBCMD_CHECK_SIGNS_STRUCTURE) ||
                (dap_cli_server_cmd_check_option(a_argv, l_arg_index, l_arg_index + 1, "disable") > 0 && l_subcmd == SUBCMD_CHECK_SIGNS_STRUCTURE) ||
                (dap_cli_server_cmd_check_option(a_argv, l_arg_index, l_arg_index + 1, "add") > 0 && l_subcmd == SUBCMD_EMERGENCY_VALIDATOR) ||
                (dap_cli_server_cmd_check_option(a_argv, l_arg_index, l_arg_index + 1, "remove") > 0 && l_subcmd == SUBCMD_EMERGENCY_VALIDATOR))
        {
            if (dap_cli_server_cmd_check_option(a_argv, l_arg_index, l_arg_index + 1, "enable") != -1 ||
                    dap_cli_server_cmd_check_option(a_argv, l_arg_index, l_arg_index + 1, "add") != -1)
                l_subcommand_add = true;
            const char *l_cert_str = NULL;
            dap_cli_server_cmd_find_option_val(a_argv, l_arg_index, a_argc, "-cert", &l_cert_str);
            if (!l_cert_str) {
                dap_json_rpc_error_add(*a_json_arr_reply, DAP_CHAIN_NODE_CLI_COM_ESBOCS_PARAM_ERR,"Command 'min_validators_count' requires parameter -cert");
                return -DAP_CHAIN_NODE_CLI_COM_ESBOCS_PARAM_ERR;
            }
            l_poa_cert = dap_cert_find_by_name(l_cert_str);
            if (!l_poa_cert) {
                dap_json_rpc_error_add(*a_json_arr_reply, DAP_CHAIN_NODE_CLI_COM_ESBOCS_CERT_ERR,"Specified certificate not found");
                return -DAP_CHAIN_NODE_CLI_COM_ESBOCS_CERT_ERR;
            }
            if (!l_poa_cert->enc_key || !l_poa_cert->enc_key->priv_key_data) {
                dap_json_rpc_error_add(*a_json_arr_reply, DAP_CHAIN_NODE_CLI_COM_ESBOCS_PVT_KEY_ERR,"Specified certificate doesn't contain a private key");
                return -DAP_CHAIN_NODE_CLI_COM_ESBOCS_PVT_KEY_ERR;
            }
        } else if (dap_cli_server_cmd_check_option(a_argv, l_arg_index, l_arg_index + 1, "show") > 0)
            l_subcommand_show = true;
        else if (l_subcmd != SUBCMD_STATUS)
            dap_json_rpc_error_add(*a_json_arr_reply, DAP_CHAIN_NODE_CLI_COM_ESBOCS_UNKNOWN,"Unrecognized subcommand '%s'", a_argv[l_arg_index]);
    }

    int ret = 0;
    // Do subcommand action
    switch (l_subcmd) {

    case SUBCMD_MIN_VALIDATORS_COUNT: {        
        if (!l_subcommand_show) {
            const char *l_value_str = NULL;
            dap_cli_server_cmd_find_option_val(a_argv, l_arg_index, a_argc, "-val_count", &l_value_str);
            if (!l_value_str) {
                dap_json_rpc_error_add(*a_json_arr_reply, DAP_CHAIN_NODE_CLI_COM_ESBOCS_PARAM_ERR,"Command '%s' requires parameter -val_count", l_subcmd_strs[l_subcmd]);
                return -DAP_CHAIN_NODE_CLI_COM_ESBOCS_PARAM_ERR;
            }
            uint256_t l_value = dap_uint256_scan_uninteger(l_value_str);
            if (IS_ZERO_256(l_value)) {
                dap_json_rpc_error_add(*a_json_arr_reply, DAP_CHAIN_NODE_CLI_COM_ESBOCS_UNREC_COM_ERR,"Unrecognized number in '-val_count' param");
                return -DAP_CHAIN_NODE_CLI_COM_ESBOCS_UNREC_COM_ERR;
            }
            dap_chain_datum_decree_t *l_decree = s_esbocs_decree_set_min_validators_count(
                                                    l_chain_net, l_chain, l_value, l_poa_cert);
            char *l_decree_hash_str = NULL;
            if (l_decree && (l_decree_hash_str = s_esbocs_decree_put(l_decree, l_chain_net))) {
                json_object * json_obj_out = json_object_new_object();
                json_object_object_add(json_obj_out,"status", json_object_new_string("Minimum validators count has been set"));
<<<<<<< HEAD
                json_object_object_add(json_obj_out,"decree_hash", json_object_new_string(l_decree_hash_str));
=======
                json_object_object_add(json_obj_out, a_version == 1 ? "decree hash" : "decree_hash", json_object_new_string(l_decree_hash_str));
>>>>>>> 0c651e35
                json_object_array_add(*a_json_arr_reply, json_obj_out);
                DAP_DEL_MULTY(l_decree, l_decree_hash_str);
            } else {
                dap_json_rpc_error_add(*a_json_arr_reply, DAP_CHAIN_NODE_CLI_COM_ESBOCS_MINVALSET_ERR,"Minimum validators count setting failed");
                DAP_DEL_Z(l_decree);
                return -DAP_CHAIN_NODE_CLI_COM_ESBOCS_MINVALSET_ERR;
            }
        } else{
            json_object * json_obj_out = json_object_new_object();
<<<<<<< HEAD
            json_object_object_add(json_obj_out,"minimum_validators_count", json_object_new_uint64(l_esbocs_pvt->min_validators_count));
=======
            json_object_object_add(json_obj_out, a_version == 1 ? "Minimum validators count" : "min_validators_count", json_object_new_uint64(l_esbocs_pvt->min_validators_count));
>>>>>>> 0c651e35
            json_object_array_add(*a_json_arr_reply, json_obj_out);
        }            
    } break;

    case SUBCMD_CHECK_SIGNS_STRUCTURE: {
        json_object * json_obj_out = json_object_new_object();
        if (!l_subcommand_show) {
            dap_chain_datum_decree_t *l_decree = s_esbocs_decree_set_signs_check(l_chain_net, l_chain, l_subcommand_add, l_poa_cert);
            char *l_decree_hash_str = NULL;
            if (l_decree && (l_decree_hash_str = s_esbocs_decree_put(l_decree, l_chain_net))) {
<<<<<<< HEAD
                json_object_object_add(json_obj_out,"checking_signs_status", l_subcommand_add ? json_object_new_string("enabled") : json_object_new_string("disabled"));
                json_object_object_add(json_obj_out,"decree_hash", json_object_new_string(l_decree_hash_str));
=======
                json_object_object_add(json_obj_out, a_version == 1 ? "Checking signs structure has been" : "sig_check_status", l_subcommand_add ? json_object_new_string("enabled") : json_object_new_string("disabled"));
                json_object_object_add(json_obj_out, a_version == 1 ? "Decree hash" : "decree_hash", json_object_new_string(l_decree_hash_str));
>>>>>>> 0c651e35
                json_object_array_add(*a_json_arr_reply, json_obj_out);
                DAP_DEL_MULTY(l_decree, l_decree_hash_str);
            } else {
                dap_json_rpc_error_add(*a_json_arr_reply, DAP_CHAIN_NODE_CLI_COM_ESBOCS_CHECKING_ERR,"Checking signs structure setting failed");
                DAP_DEL_Z(l_decree);
                json_object_put(json_obj_out);
                return -DAP_CHAIN_NODE_CLI_COM_ESBOCS_CHECKING_ERR;
            }
        } else{
<<<<<<< HEAD
            json_object_object_add(json_obj_out,"checking_signs_status", l_esbocs_pvt->check_signs_structure ? json_object_new_string("enabled") : json_object_new_string("disabled"));
=======
            json_object_object_add(json_obj_out, a_version == 1 ? "Checking signs structure is" : "sig_check_status", l_esbocs_pvt->check_signs_structure ? json_object_new_string("enabled") : json_object_new_string("disabled"));
>>>>>>> 0c651e35
            json_object_array_add(*a_json_arr_reply, json_obj_out);
        }            
    } break;

    case SUBCMD_EMERGENCY_VALIDATOR: {
        if (!l_subcommand_show) {
            const char *l_hash_str = NULL, *l_type_str = NULL;
            dap_cli_server_cmd_find_option_val(a_argv, l_arg_index, a_argc, "-pkey_hash", &l_hash_str);
            if (!l_hash_str) {
                dap_json_rpc_error_add(*a_json_arr_reply, DAP_CHAIN_NODE_CLI_COM_ESBOCS_HASH_ERR,"Command '%s' requires parameter -pkey_hash", l_subcmd_strs[l_subcmd]);
                return -DAP_CHAIN_NODE_CLI_COM_ESBOCS_HASH_ERR;
            }
            dap_hash_fast_t l_pkey_hash;
            if (dap_chain_hash_fast_from_str(l_hash_str, &l_pkey_hash)) {
                dap_json_rpc_error_add(*a_json_arr_reply, DAP_CHAIN_NODE_CLI_COM_ESBOCS_HASH_FORMAT_ERR,"Invalid hash format in 'pkey_hash' param");
                return -DAP_CHAIN_NODE_CLI_COM_ESBOCS_HASH_FORMAT_ERR;
            }
            dap_sign_type_t l_sig_type = { .type = SIG_TYPE_DILITHIUM };
            dap_cli_server_cmd_find_option_val(a_argv, l_arg_index, a_argc, "-sig_type", &l_type_str);
            if (l_type_str)
                l_sig_type = dap_sign_type_from_str(l_type_str);
            dap_chain_datum_decree_t *l_decree = s_esbocs_decree_set_emergency_validator(l_chain_net, l_chain, &l_pkey_hash, l_sig_type, l_subcommand_add, l_poa_cert);
            char *l_decree_hash_str = NULL;
            if (l_decree && (l_decree_hash_str = s_esbocs_decree_put(l_decree, l_chain_net))) {
                json_object * json_obj_out = json_object_new_object();
<<<<<<< HEAD
                json_object_object_add(json_obj_out,"emergency_validator", json_object_new_string(dap_chain_hash_fast_to_str_static(&l_pkey_hash)));
                json_object_object_add(json_obj_out,"status", l_subcommand_add ? json_object_new_string("added") : json_object_new_string("deleted"));
                json_object_object_add(json_obj_out,"decree_hash", json_object_new_string(l_decree_hash_str));
=======
                json_object_object_add(json_obj_out, a_version == 1 ? "Emergency validator" : "emergency_validator", json_object_new_string(dap_chain_hash_fast_to_str_static(&l_pkey_hash)));
                json_object_object_add(json_obj_out, "status", l_subcommand_add ? json_object_new_string("added") : json_object_new_string("deleted"));
                json_object_object_add(json_obj_out, a_version == 1 ? "Decree hash" : "decree_hash", json_object_new_string(l_decree_hash_str));
>>>>>>> 0c651e35
                json_object_array_add(*a_json_arr_reply, json_obj_out);
                DAP_DEL_MULTY(l_decree, l_decree_hash_str);
            } else {
                dap_json_rpc_error_add(*a_json_arr_reply, DAP_CHAIN_NODE_CLI_COM_ESBOCS_ADD_DEL_ERR,
                                        "Emergency validator %s failed", l_subcommand_add ? "adding" : "deleting");
                DAP_DEL_Z(l_decree);
                return -DAP_CHAIN_NODE_CLI_COM_ESBOCS_ADD_DEL_ERR;
            }
        } else {
            json_object * json_obj_out = json_object_new_object();
            s_print_emergency_validators(json_obj_out, l_esbocs_pvt->emergency_validator_addrs, a_version);
            json_object_array_add(*a_json_arr_reply, json_obj_out);
            }            
    } break;

    case SUBCMD_STATUS: {
        const char * l_net_str = NULL, *l_chain_str = NULL;
        dap_cli_server_cmd_find_option_val(a_argv, l_arg_index, a_argc, "-net", &l_net_str);
        if (!l_net_str) {
            dap_json_rpc_error_add(*a_json_arr_reply, DAP_CHAIN_NODE_CLI_COM_ESBOCS_NO_NET,"Command '%s' requires parameter -net", l_subcmd_strs[l_subcmd]);
            return -DAP_CHAIN_NODE_CLI_COM_ESBOCS_NO_NET;
        }
        dap_cli_server_cmd_find_option_val(a_argv, l_arg_index, a_argc, "-chain", &l_chain_str);

        dap_chain_net_t *l_net = dap_chain_net_by_name(l_net_str);
        if (!l_net) {
            log_it(L_WARNING, "Can't find net %s", l_net_str);
            return -DAP_CHAIN_NODE_CLI_COM_ESBOCS_CANT_FIND_NET;
        }

        dap_chain_esbocs_session_t *l_session;
        if (l_chain_str) {
            DL_FOREACH(s_session_items, l_session)
                if (!dap_strcmp(l_chain_str, l_session->chain->name))
                    break;
            if (!l_session) {
                log_it(L_WARNING, "Session for net %s chain %s not found", l_net->pub.name, l_chain_str);
                return -DAP_CHAIN_NODE_CLI_COM_ESBOCS_NO_SESSION;
            }
        } else {
            DL_FOREACH(s_session_items, l_session)
                if (l_session->chain->net_id.uint64 == l_net->pub.id.uint64)
                    break;
            if (!l_session) {
                log_it(L_WARNING, "Session for net %s not found", l_net->pub.name);
                return -DAP_CHAIN_NODE_CLI_COM_ESBOCS_NO_SESSION;
            }
        }

        const char *l_penalty_group = s_get_penalty_group(l_net->pub.id);
        size_t l_penalties_count = 0;
        json_object * l_json_obj_banlist = json_object_new_object();
        json_object * l_json_arr_banlist = json_object_new_array();
        dap_global_db_obj_t *l_objs = dap_global_db_get_all_sync(l_penalty_group, &l_penalties_count);
        for (size_t i = 0; i < l_penalties_count; i++) {
            dap_chain_node_info_t *l_node_info = (dap_chain_node_info_t*)l_objs[i].value;
            if (dap_chain_node_addr_is_blank(&l_node_info->address)){
                log_it(L_ERROR, "Node address is empty");
                continue;
            }
            char l_addr_buf[128] = {'\0'};
            sprintf(l_addr_buf, NODE_ADDR_FP_STR,  NODE_ADDR_FP_ARGS_S(l_node_info->address));
            json_object* l_ban_validator =  json_object_new_object();
            json_object_object_add(l_ban_validator, "node_addr", json_object_new_string(l_addr_buf));
            json_object_array_add(l_json_arr_banlist, l_ban_validator);
        }
        if (!json_object_array_length(l_json_arr_banlist)) {
<<<<<<< HEAD
            json_object_object_add(l_json_obj_banlist, "banlist", json_object_new_string("empty"));
        } else {
            json_object_object_add(l_json_obj_banlist, "banlist", l_json_arr_banlist);
=======
            json_object_object_add(l_json_obj_banlist, a_version == 1 ? "BANLIST" : "banlist", json_object_new_string("empty"));
        } else {
            json_object_object_add(l_json_obj_banlist, a_version == 1 ? "BANLIST" : "banlist", l_json_arr_banlist);
>>>>>>> 0c651e35
        }
        json_object_array_add(*a_json_arr_reply, l_json_obj_banlist);   

        json_object* l_json_obj_status = json_object_new_object();
        json_object_object_add(l_json_obj_status, "ban_list_count", json_object_new_int(l_penalties_count));
        json_object_object_add(l_json_obj_status, "sync_attempt", json_object_new_uint64(l_session->cur_round.sync_attempt));
        json_object_object_add(l_json_obj_status, "round_id", json_object_new_uint64(l_session->cur_round.id));
        json_object_array_add(*a_json_arr_reply, l_json_obj_status);
        if (l_session->esbocs->last_submitted_candidate_timestamp) {
            char l_time_buf[DAP_TIME_STR_SIZE] = {'\0'};
            dap_time_to_str_rfc822(l_time_buf, DAP_TIME_STR_SIZE, l_session->esbocs->last_submitted_candidate_timestamp);
            json_object_object_add(l_json_obj_status, "last_submitted_candidate_timestamp", json_object_new_string(l_time_buf));
        }
        dap_chain_datum_iter_t *l_datum_iter = l_session->chain->callback_datum_iter_create(l_session->chain);
        dap_chain_datum_t * l_last_datum =  l_session->chain->callback_datum_iter_get_last(l_datum_iter);
        if (l_last_datum) {
            char l_time_buf[DAP_TIME_STR_SIZE] = {'\0'};
            dap_time_to_str_rfc822(l_time_buf, DAP_TIME_STR_SIZE, l_last_datum->header.ts_create);
            json_object_object_add(l_json_obj_status, "last_accepted_block_time", json_object_new_string(l_time_buf));
        }
        l_session->chain->callback_datum_iter_delete(l_datum_iter);

        if (l_session->esbocs->last_directive_accept_timestamp) {
            char l_time_buf[DAP_TIME_STR_SIZE] = {'\0'};
            dap_time_to_str_rfc822(l_time_buf, DAP_TIME_STR_SIZE, l_session->esbocs->last_directive_accept_timestamp);
            json_object_object_add(l_json_obj_status, "last_directive_accept_timestamp", json_object_new_string(l_time_buf));
        }

        if (l_session->esbocs->last_directive_vote_timestamp) {
            char l_time_buf[DAP_TIME_STR_SIZE] = {'\0'};
            dap_time_to_str_rfc822(l_time_buf, DAP_TIME_STR_SIZE, l_session->esbocs->last_directive_vote_timestamp);
            json_object_object_add(l_json_obj_status, "last_directive_vote_timestamp", json_object_new_string(l_time_buf));
        }            
    } break;

    default:
        dap_json_rpc_error_add(*a_json_arr_reply, DAP_CHAIN_NODE_CLI_COM_ESBOCS_SUB_ERR,"Unrecognized subcommand '%s'", a_argv[l_arg_index - 1]);
    }
    return ret;
}<|MERGE_RESOLUTION|>--- conflicted
+++ resolved
@@ -3107,19 +3107,11 @@
     for (dap_list_t *it = a_validator_addrs; it; it = it->next, i++) {
         json_object *json_obj_validator = json_object_new_object();
         dap_chain_addr_t *l_addr = it->data;
-<<<<<<< HEAD
-        json_object_object_add(json_obj_validator,"number", json_object_new_uint64(i));
-        json_object_object_add(json_obj_validator,"addr_hash", json_object_new_string(dap_chain_hash_fast_to_str_static(&l_addr->data.hash_fast)));
-        json_object_array_add(json_arr_validators, json_obj_validator);
-    }
-    json_object_object_add(json_obj_out,"current_emergency_validators_list", json_arr_validators);
-=======
         json_object_object_add(json_obj_validator, a_version == 1 ? "#" : "num", json_object_new_uint64(i));
         json_object_object_add(json_obj_validator, a_version == 1 ? "addr hash" : "addr_hash", json_object_new_string(dap_chain_hash_fast_to_str_static(&l_addr->data.hash_fast)));
         json_object_array_add(json_arr_validators, json_obj_validator);
     }
     json_object_object_add(json_obj_out, a_version == 1 ? "Current emergency validators list" : "current_emergency_validators_list", json_arr_validators);
->>>>>>> 0c651e35
 }
 
 /**
@@ -3232,11 +3224,7 @@
             if (l_decree && (l_decree_hash_str = s_esbocs_decree_put(l_decree, l_chain_net))) {
                 json_object * json_obj_out = json_object_new_object();
                 json_object_object_add(json_obj_out,"status", json_object_new_string("Minimum validators count has been set"));
-<<<<<<< HEAD
-                json_object_object_add(json_obj_out,"decree_hash", json_object_new_string(l_decree_hash_str));
-=======
                 json_object_object_add(json_obj_out, a_version == 1 ? "decree hash" : "decree_hash", json_object_new_string(l_decree_hash_str));
->>>>>>> 0c651e35
                 json_object_array_add(*a_json_arr_reply, json_obj_out);
                 DAP_DEL_MULTY(l_decree, l_decree_hash_str);
             } else {
@@ -3246,11 +3234,7 @@
             }
         } else{
             json_object * json_obj_out = json_object_new_object();
-<<<<<<< HEAD
-            json_object_object_add(json_obj_out,"minimum_validators_count", json_object_new_uint64(l_esbocs_pvt->min_validators_count));
-=======
             json_object_object_add(json_obj_out, a_version == 1 ? "Minimum validators count" : "min_validators_count", json_object_new_uint64(l_esbocs_pvt->min_validators_count));
->>>>>>> 0c651e35
             json_object_array_add(*a_json_arr_reply, json_obj_out);
         }            
     } break;
@@ -3261,13 +3245,8 @@
             dap_chain_datum_decree_t *l_decree = s_esbocs_decree_set_signs_check(l_chain_net, l_chain, l_subcommand_add, l_poa_cert);
             char *l_decree_hash_str = NULL;
             if (l_decree && (l_decree_hash_str = s_esbocs_decree_put(l_decree, l_chain_net))) {
-<<<<<<< HEAD
-                json_object_object_add(json_obj_out,"checking_signs_status", l_subcommand_add ? json_object_new_string("enabled") : json_object_new_string("disabled"));
-                json_object_object_add(json_obj_out,"decree_hash", json_object_new_string(l_decree_hash_str));
-=======
                 json_object_object_add(json_obj_out, a_version == 1 ? "Checking signs structure has been" : "sig_check_status", l_subcommand_add ? json_object_new_string("enabled") : json_object_new_string("disabled"));
                 json_object_object_add(json_obj_out, a_version == 1 ? "Decree hash" : "decree_hash", json_object_new_string(l_decree_hash_str));
->>>>>>> 0c651e35
                 json_object_array_add(*a_json_arr_reply, json_obj_out);
                 DAP_DEL_MULTY(l_decree, l_decree_hash_str);
             } else {
@@ -3277,11 +3256,7 @@
                 return -DAP_CHAIN_NODE_CLI_COM_ESBOCS_CHECKING_ERR;
             }
         } else{
-<<<<<<< HEAD
-            json_object_object_add(json_obj_out,"checking_signs_status", l_esbocs_pvt->check_signs_structure ? json_object_new_string("enabled") : json_object_new_string("disabled"));
-=======
             json_object_object_add(json_obj_out, a_version == 1 ? "Checking signs structure is" : "sig_check_status", l_esbocs_pvt->check_signs_structure ? json_object_new_string("enabled") : json_object_new_string("disabled"));
->>>>>>> 0c651e35
             json_object_array_add(*a_json_arr_reply, json_obj_out);
         }            
     } break;
@@ -3307,15 +3282,9 @@
             char *l_decree_hash_str = NULL;
             if (l_decree && (l_decree_hash_str = s_esbocs_decree_put(l_decree, l_chain_net))) {
                 json_object * json_obj_out = json_object_new_object();
-<<<<<<< HEAD
-                json_object_object_add(json_obj_out,"emergency_validator", json_object_new_string(dap_chain_hash_fast_to_str_static(&l_pkey_hash)));
-                json_object_object_add(json_obj_out,"status", l_subcommand_add ? json_object_new_string("added") : json_object_new_string("deleted"));
-                json_object_object_add(json_obj_out,"decree_hash", json_object_new_string(l_decree_hash_str));
-=======
                 json_object_object_add(json_obj_out, a_version == 1 ? "Emergency validator" : "emergency_validator", json_object_new_string(dap_chain_hash_fast_to_str_static(&l_pkey_hash)));
                 json_object_object_add(json_obj_out, "status", l_subcommand_add ? json_object_new_string("added") : json_object_new_string("deleted"));
                 json_object_object_add(json_obj_out, a_version == 1 ? "Decree hash" : "decree_hash", json_object_new_string(l_decree_hash_str));
->>>>>>> 0c651e35
                 json_object_array_add(*a_json_arr_reply, json_obj_out);
                 DAP_DEL_MULTY(l_decree, l_decree_hash_str);
             } else {
@@ -3383,15 +3352,9 @@
             json_object_array_add(l_json_arr_banlist, l_ban_validator);
         }
         if (!json_object_array_length(l_json_arr_banlist)) {
-<<<<<<< HEAD
-            json_object_object_add(l_json_obj_banlist, "banlist", json_object_new_string("empty"));
-        } else {
-            json_object_object_add(l_json_obj_banlist, "banlist", l_json_arr_banlist);
-=======
             json_object_object_add(l_json_obj_banlist, a_version == 1 ? "BANLIST" : "banlist", json_object_new_string("empty"));
         } else {
             json_object_object_add(l_json_obj_banlist, a_version == 1 ? "BANLIST" : "banlist", l_json_arr_banlist);
->>>>>>> 0c651e35
         }
         json_object_array_add(*a_json_arr_reply, l_json_obj_banlist);   
 
