--- conflicted
+++ resolved
@@ -3085,13 +3085,8 @@
             }
         } else if (dap_cli_server_cmd_check_option(a_argv, l_arg_index, l_arg_index + 1, "show") > 0)
             l_subcommand_show = true;
-<<<<<<< HEAD
         else if (l_subcmd != SUBCMD_STATUS)
             dap_json_rpc_error_add(DAP_CHAIN_NODE_CLI_COM_ESBOCS_UNKNOWN,"Unrecognized subcommand '%s'", a_argv[l_arg_index]);
-=======
-        else
-            dap_json_rpc_error_add(*a_json_arr_reply, DAP_CHAIN_NODE_CLI_COM_ESBOCS_UNKNOWN,"Unrecognized subcommand '%s'", a_argv[l_arg_index]);
->>>>>>> 335cd6ef
     }
 
     int ret = 0;
@@ -3189,7 +3184,7 @@
         } else{
             json_object * json_obj_out = json_object_new_object();
             s_print_emergency_validators(json_obj_out, l_esbocs_pvt->emergency_validator_addrs);
-            json_object_array_add(*a_json_arr_reply, json_obj_out);
+            json_object_array_add(*json_arr_reply, json_obj_out);
         }            
     } break;
 
