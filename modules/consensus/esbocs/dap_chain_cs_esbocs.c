/*
* Authors:
* Roman Khlopkov <roman.khlopkov@demlabs.net>
* Cellframe       https://cellframe.net
* DeM Labs Inc.   https://demlabs.net
* Copyright  (c) 2017-2023
* All rights reserved.

This file is part of CellFrame SDK the open source project

CellFrame SDK is free software: you can redistribute it and/or modify
it under the terms of the GNU General Public License as published by
the Free Software Foundation, either version 3 of the License, or
(at your option) any later version.

CellFrame SDK is distributed in the hope that it will be useful,
but WITHOUT ANY WARRANTY; without even the implied warranty of
MERCHANTABILITY or FITNESS FOR A PARTICULAR PURPOSE.  See the
GNU General Public License for more details.

You should have received a copy of the GNU General Public License
along with any CellFrame SDK based project.  If not, see <http://www.gnu.org/licenses/>.
*/
#include "dap_common.h"
#include "dap_context.h"
#include "utlist.h"
#include "dap_timerfd.h"
#include "rand/dap_rand.h"
#include "dap_stream_ch_proc.h"
#include "dap_chain_net.h"
#include "dap_chain_net_srv_order.h"
#include "dap_chain_common.h"
#include "dap_chain_mempool.h"
#include "dap_chain_cell.h"
#include "dap_chain_cs.h"
#include "dap_chain_cs_blocks.h"
#include "dap_chain_cs_esbocs.h"
#include "dap_chain_net_srv_stake_pos_delegate.h"
#include "dap_chain_ledger.h"
#include "dap_chain_node_cli_cmd.h"

#define LOG_TAG "dap_chain_cs_esbocs"

enum s_esbocs_session_state {
    DAP_CHAIN_ESBOCS_SESSION_STATE_WAIT_START,
    DAP_CHAIN_ESBOCS_SESSION_STATE_WAIT_PROC,
    DAP_CHAIN_ESBOCS_SESSION_STATE_WAIT_SIGNS,
    DAP_CHAIN_ESBOCS_SESSION_STATE_WAIT_FINISH,
    DAP_CHAIN_ESBOCS_SESSION_STATE_WAIT_VOTING,
    DAP_CHAIN_ESBOCS_SESSION_STATE_PREVIOUS     // fictive sate to change back
};

static dap_list_t *s_validator_check(dap_chain_addr_t *a_addr, dap_list_t *a_validators);
static void s_session_proc_state(void *a_arg);
static void s_session_state_change(dap_chain_esbocs_session_t *a_session, enum s_esbocs_session_state a_new_state, dap_time_t a_time);
static bool s_stream_ch_packet_in(dap_stream_ch_t *a_ch, void *a_arg);
static void s_session_packet_in(dap_chain_esbocs_session_t *a_session, dap_chain_node_addr_t *a_sender_node_addr, uint8_t *a_data, size_t a_data_size);
static void s_session_round_clear(dap_chain_esbocs_session_t *a_session);
static bool s_session_round_new(void *a_session);
static bool s_session_candidate_to_chain(
            dap_chain_esbocs_session_t *a_session, dap_chain_hash_fast_t *a_candidate_hash,
                            dap_chain_block_t *a_candidate, size_t a_candidate_size);
static void s_session_candidate_submit(dap_chain_esbocs_session_t *a_session);
static void s_session_candidate_verify(dap_chain_esbocs_session_t *a_session, dap_chain_block_t *a_candidate,
                                       size_t a_candidate_size, dap_hash_fast_t *a_candidate_hash);
static void s_session_candidate_precommit(dap_chain_esbocs_session_t *a_session, dap_chain_esbocs_message_t *a_message);
static void s_session_round_finish(dap_chain_esbocs_session_t *a_session, dap_chain_esbocs_store_t *l_store);

static void s_message_send(dap_chain_esbocs_session_t *a_session, uint8_t a_message_type, dap_hash_fast_t *a_block_hash,
                                    const void *a_data, size_t a_data_size, dap_list_t *a_validators);
static void s_message_chain_add(dap_chain_esbocs_session_t * a_session,
                                dap_chain_esbocs_message_t * a_message,
                                size_t a_message_size,
                                dap_chain_hash_fast_t *a_message_hash,
                                dap_chain_addr_t *a_signing_addr);

static int s_callback_new(dap_chain_t *a_chain, dap_config_t *a_chain_cfg);
static void s_callback_delete(dap_chain_cs_blocks_t *a_blocks);
static int s_callback_created(dap_chain_t *a_chain, dap_config_t *a_chain_net_cfg);
static size_t s_callback_block_sign(dap_chain_cs_blocks_t *a_blocks, dap_chain_block_t **a_block_ptr, size_t a_block_size);
static int s_callback_block_verify(dap_chain_cs_blocks_t *a_blocks, dap_chain_block_t *a_block, dap_hash_fast_t *a_block_hash, size_t a_block_size);
static void s_db_change_notifier(dap_store_obj_t *a_obj, void * a_arg);
static dap_list_t *s_check_emergency_rights(dap_chain_esbocs_t *a_esbocs, dap_chain_addr_t *a_signing_addr);
static int s_cli_esbocs(int a_argc, char **a_argv, void **a_str_reply);

DAP_STATIC_INLINE const char *s_voting_msg_type_to_str(uint8_t a_type)
{
    switch (a_type) {
    case DAP_CHAIN_ESBOCS_MSG_TYPE_START_SYNC: return "START_SYNC";
    case DAP_CHAIN_ESBOCS_MSG_TYPE_SUBMIT: return "SUBMIT";
    case DAP_CHAIN_ESBOCS_MSG_TYPE_APPROVE: return "APPROVE";
    case DAP_CHAIN_ESBOCS_MSG_TYPE_REJECT: return "REJECT";
    case DAP_CHAIN_ESBOCS_MSG_TYPE_COMMIT_SIGN: return "COMMIT_SIGN";
    case DAP_CHAIN_ESBOCS_MSG_TYPE_PRE_COMMIT: return "PRE_COMMIT";
    case DAP_CHAIN_ESBOCS_MSG_TYPE_DIRECTIVE: return "DIRECTIVE";
    case DAP_CHAIN_ESBOCS_MSG_TYPE_VOTE_FOR: return "VOTE_FOR";
    case DAP_CHAIN_ESBOCS_MSG_TYPE_VOTE_AGAINST: return "VOTE_AGAINST";
    default: return "UNKNOWN";
    }
}

DAP_STATIC_INLINE uint32_t s_directive_calc_size(uint8_t a_type)
{
    uint32_t l_ret = sizeof(dap_chain_esbocs_directive_t);
    switch (a_type) {
    case DAP_CHAIN_ESBOCS_DIRECTIVE_KICK:
    case DAP_CHAIN_ESBOCS_DIRECTIVE_LIFT:
        l_ret += sizeof(dap_tsd_t) + sizeof(dap_chain_addr_t);
    default:;
    }
    return l_ret;
}

DAP_STATIC_INLINE char *s_get_penalty_group(dap_chain_net_id_t a_net_id)
{
    dap_chain_net_t *l_net = dap_chain_net_by_id(a_net_id);
    return dap_strdup_printf(DAP_CHAIN_ESBOCS_GDB_GROUPS_PREFIX".%s.penalty", l_net->pub.gdb_groups_prefix);
}

DAP_STATIC_INLINE size_t s_get_esbocs_message_size(dap_chain_esbocs_message_t *a_message)
{
    return sizeof(*a_message) + a_message->hdr.sign_size + a_message->hdr.message_size;
}

static dap_chain_esbocs_session_t *s_session_items;

struct precached_key {
    uint64_t frequency;
    dap_hash_fast_t pkey_hash;
    size_t pkey_size;
    struct precached_key *prev, *next;
    byte_t sign_pkey[];
};

typedef struct dap_chain_esbocs_pvt {
    // Base params
    dap_enc_key_t *blocks_sign_key;
    dap_hash_fast_t candidate_hash;
    // Validators section
    bool poa_mode;
    uint16_t start_validators_min;
    // Debug flag
    bool debug;
    // Emergancy mode with signing by current online validators only
    bool emergency_mode;
    dap_list_t *emergency_validator_addrs;
    // Round params
    uint16_t new_round_delay;
    uint16_t round_start_sync_timeout;
    uint16_t round_attempts_max;
    uint16_t round_attempt_timeout;
    // PoA section
    dap_list_t *poa_validators;
    // Fee & autocollect params
    dap_chain_addr_t *collecting_addr;
    uint256_t minimum_fee;
    uint256_t collecting_level;
    dap_pkey_t *block_sign_pkey;
    // Decree controoled params
    uint16_t min_validators_count;
    bool check_signs_structure;
    // Internal cache
    struct precached_key *precached_keys;
} dap_chain_esbocs_pvt_t;

#define PVT(a) ((dap_chain_esbocs_pvt_t *)a->_pvt)

struct sync_params {
    uint64_t attempt;
    dap_global_db_driver_hash_t db_hash;
} DAP_ALIGN_PACKED;

DAP_STATIC_INLINE uint16_t s_get_round_skip_timeout(dap_chain_esbocs_session_t *a_session)
{
    return PVT(a_session->esbocs)->round_attempt_timeout * 6 * PVT(a_session->esbocs)->round_attempts_max;
}

int dap_chain_cs_esbocs_init()
{
    dap_chain_cs_add(DAP_CHAIN_ESBOCS_CS_TYPE_STR, s_callback_new);
    dap_stream_ch_proc_add(DAP_STREAM_CH_ESBOCS_ID,
                           NULL,
                           NULL,
                           s_stream_ch_packet_in,
                           NULL);
    dap_cli_server_cmd_add (DAP_CHAIN_ESBOCS_CS_TYPE_STR, s_cli_esbocs, "ESBOCS commands",
        "esbocs min_validators_count set -net <net_name> [-chain <chain_name>] -cert <poa_cert_name> -val_count <value>\n"
            "\tSets minimum validators count for ESBOCS consensus\n"
        "esbocs min_validators_count show -net <net_name> [-chain <chain_name>]\n"
            "\tShow minimum validators count for ESBOCS consensus\n"
        "esbocs check_signs_structure {enable|disable} -net <net_name> [-chain <chain_name>] -cert <poa_cert_name>\n"
            "\tEnables or disables checks for blocks signs structure validity\n"
        "esbocs check_signs_structure show -net <net_name> [-chain <chain_name>]\n"
            "\tShow status of checks for blocks signs structure validity\n"
        "esbocs emergency_validators {add|remove} -net <net_name> [-chain <chain_name>] -cert <poa_cert_name> -pkey_hash <validator_pkey_hash>\n"
            "\tAdd or remove validator by its signature public key hash to list of validators allowed to work in emergency mode\n"
        "esbocs emergency_validators show -net <net_name> [-chain <chain_name>]\n"
            "\tShow list of validators public key hashes allowed to work in emergency mode\n");
    return 0;
}

void dap_chain_cs_esbocs_deinit(void)
{
}

static int s_callback_new(dap_chain_t *a_chain, dap_config_t *a_chain_cfg)
{
    dap_chain_cs_type_create("blocks", a_chain, a_chain_cfg);
<<<<<<< HEAD
=======

>>>>>>> 5557c364
//patch for tests
#ifdef  DAP_LEDGER_TEST
    return 0;
#endif
<<<<<<< HEAD
=======

>>>>>>> 5557c364
    dap_chain_cs_blocks_t *l_blocks = DAP_CHAIN_CS_BLOCKS(a_chain);
    int l_ret = 0, l_inited_cert;
    dap_chain_esbocs_t *l_esbocs = NULL;
    DAP_NEW_Z_RET_VAL(l_esbocs, dap_chain_esbocs_t, -5, NULL);

    l_esbocs->blocks = l_blocks;   
    l_blocks->_inheritor = l_esbocs;
    l_blocks->callback_delete = s_callback_delete;
    l_blocks->callback_block_verify = s_callback_block_verify;
    l_blocks->callback_block_sign = s_callback_block_sign;

    l_esbocs->chain = a_chain;
    l_esbocs->_pvt = DAP_NEW_Z(dap_chain_esbocs_pvt_t);
    dap_chain_esbocs_pvt_t *l_esbocs_pvt = PVT(l_esbocs);
    if (!l_esbocs_pvt) {
        log_it(L_CRITICAL, "%s", c_error_memory_alloc);
        l_ret = - 5;
        goto lb_err;
    }
    l_esbocs_pvt->debug = dap_config_get_item_bool_default(a_chain_cfg, DAP_CHAIN_ESBOCS_CS_TYPE_STR, "consensus_debug", false);
    l_esbocs_pvt->poa_mode = dap_config_get_item_bool_default(a_chain_cfg, DAP_CHAIN_ESBOCS_CS_TYPE_STR, "poa_mode", false);
    l_esbocs_pvt->round_start_sync_timeout = dap_config_get_item_uint16_default(a_chain_cfg, DAP_CHAIN_ESBOCS_CS_TYPE_STR, "round_start_sync_timeout", 15);
    l_esbocs_pvt->new_round_delay = dap_config_get_item_uint16_default(a_chain_cfg, DAP_CHAIN_ESBOCS_CS_TYPE_STR, "new_round_delay", 10);
    l_esbocs_pvt->round_attempts_max = dap_config_get_item_uint16_default(a_chain_cfg, DAP_CHAIN_ESBOCS_CS_TYPE_STR, "round_attempts_max", 4);
    l_esbocs_pvt->round_attempt_timeout = dap_config_get_item_uint16_default(a_chain_cfg, DAP_CHAIN_ESBOCS_CS_TYPE_STR, "round_attempt_timeout", 10);
    l_esbocs_pvt->start_validators_min = l_esbocs_pvt->min_validators_count =
            dap_config_get_item_uint16(a_chain_cfg, DAP_CHAIN_ESBOCS_CS_TYPE_STR, "min_validators_count");
    if (!l_esbocs_pvt->min_validators_count) {
        l_ret = -1;
        goto lb_err;
    }

    const char *l_auth_certs_prefix = dap_config_get_item_str(a_chain_cfg, DAP_CHAIN_ESBOCS_CS_TYPE_STR, "auth_certs_prefix");
    if (!l_auth_certs_prefix) {
        l_ret = -6;
        goto lb_err;
    }
    uint16_t l_node_addrs_count;
    const char **l_addrs = dap_config_get_array_str(a_chain_cfg, DAP_CHAIN_ESBOCS_CS_TYPE_STR, "validators_addrs", &l_node_addrs_count);
    if (l_node_addrs_count < l_esbocs_pvt->min_validators_count) {
        l_ret = -2;
        goto lb_err;
    }
    dap_chain_net_srv_stake_net_add(a_chain->net_id);
    uint16_t l_auth_certs_count = dap_config_get_item_uint16_default(a_chain_cfg, DAP_CHAIN_ESBOCS_CS_TYPE_STR, "auth_certs_count", l_node_addrs_count);
    dap_chain_net_t *l_net = dap_chain_net_by_id(a_chain->net_id);
    for (size_t i = 0; i < l_auth_certs_count; i++) {
        char l_cert_name[512];
        dap_cert_t *l_cert_cur;
        snprintf(l_cert_name, sizeof(l_cert_name), "%s.%zu", l_auth_certs_prefix, i);
        if ( !(l_cert_cur = dap_cert_find_by_name(l_cert_name)) ) {
            snprintf(l_cert_name, sizeof(l_cert_name), "%s.%zu.pub", l_auth_certs_prefix, i);
            if ( !(l_cert_cur = dap_cert_find_by_name(l_cert_name)) ) {
                if (i >= l_node_addrs_count)
                    log_it(L_ERROR, "Can't find cert \"%s\"", l_cert_name);
                else
                    log_it(L_ERROR, "Can't find cert \"%s\" possibly for address \"%s\"", l_cert_name, l_addrs[i]);
<<<<<<< HEAD
                l_ret = -8;
=======
                l_ret = -6;
>>>>>>> 5557c364
                goto lb_err;
            }
        }
        dap_chain_addr_t l_signing_addr;
        log_it(L_NOTICE, "Initialized auth cert \"%s\"", l_cert_name);
        l_inited_cert++;
        dap_chain_addr_fill_from_key(&l_signing_addr, l_cert_cur->enc_key, a_chain->net_id);

        l_esbocs_pvt->emergency_validator_addrs = dap_list_append(l_esbocs_pvt->emergency_validator_addrs,
                                                                  DAP_DUP(&l_signing_addr));
        if (i >= l_node_addrs_count)
            continue;

        dap_chain_node_addr_t l_signer_node_addr;
        if (dap_chain_node_addr_from_str(&l_signer_node_addr, l_addrs[i])) {
            log_it(L_ERROR, "Wrong address format, should be like 0123::4567::89AB::CDEF");
            l_ret = -4;
            goto lb_err;
        }
        dap_chain_esbocs_validator_t *l_validator = DAP_NEW_Z(dap_chain_esbocs_validator_t);
        if (!l_validator) {
        log_it(L_CRITICAL, "%s", c_error_memory_alloc);
            l_ret = - 5;
            goto lb_err;
        }
        l_validator->signing_addr = l_signing_addr;
        l_validator->node_addr = l_signer_node_addr;
        l_validator->weight = uint256_1;
        l_esbocs_pvt->poa_validators = dap_list_append(l_esbocs_pvt->poa_validators, l_validator);
        log_it(L_MSG, "add validator addr "NODE_ADDR_FP_STR", signing addr %s", NODE_ADDR_FP_ARGS_S(l_signer_node_addr), dap_chain_addr_to_str_static(&l_signing_addr));

        if (!l_esbocs_pvt->poa_mode) { // auth certs in PoA mode will be first PoS validators keys
            dap_hash_fast_t l_stake_tx_hash = {};
            uint256_t l_weight = dap_chain_net_srv_stake_get_allowed_min_value(a_chain->net_id);
            dap_chain_net_srv_stake_key_delegate(l_net, &l_signing_addr, &l_stake_tx_hash,
                                                 l_weight, &l_signer_node_addr);
        }
    }
    if (!l_inited_cert) {
<<<<<<< HEAD
        l_ret = -7;
=======
        l_ret = -1;
>>>>>>> 5557c364
        goto lb_err;
    }
    // Preset reward for block signs, before first reward decree
    const char *l_preset_reward_str = dap_config_get_item_str(a_chain_cfg, DAP_CHAIN_ESBOCS_CS_TYPE_STR, "preset_reward");
    if (l_preset_reward_str) {
        uint256_t l_preset_reward = dap_chain_balance_scan(l_preset_reward_str);
        if (!IS_ZERO_256(l_preset_reward))
            dap_chain_net_add_reward(l_net, l_preset_reward, 0);
    }
    l_blocks->chain->callback_created = s_callback_created;

    return 0;

lb_err:
    dap_list_free_full(l_esbocs_pvt->poa_validators, NULL);
    DAP_DEL_MULTY(l_esbocs_pvt, l_esbocs);
    l_blocks->_inheritor = NULL;
    l_blocks->callback_delete = NULL;
    l_blocks->callback_block_verify = NULL;
    return l_ret;
}

static void s_check_db_collect_callback(dap_global_db_instance_t UNUSED_ARG *a_dbi,
                                        int a_rc, const char *a_group, const char *a_key, const void *a_value,
                                        const size_t a_value_size, dap_nanotime_t UNUSED_ARG a_value_ts,
                                        bool UNUSED_ARG a_is_pinned, void *a_arg)
{
    static pthread_rwlock_t s_collecting_lock = PTHREAD_RWLOCK_INITIALIZER;
    bool l_fee_collect = strstr(a_group, "fee");
    if (a_rc != DAP_GLOBAL_DB_RC_SUCCESS) {
        log_it(L_ERROR, "Can't add block with hash %s to autocollect %s list", a_key, l_fee_collect ? "fee" : "reward");
        return;
    }
    log_it(L_NOTICE, "The block %s was successfully added to autocollect %s list", a_key, l_fee_collect ? "fee" : "reward");
    assert(a_value_size == sizeof(uint256_t));
    dap_chain_esbocs_block_collect_t *l_block_collect_params = a_arg;
    bool l_level_reached = false;
    uint256_t l_value_total = uint256_0;
    size_t l_objs_count = 0;
    pthread_rwlock_wrlock(&s_collecting_lock);
    dap_global_db_obj_t *l_objs = dap_global_db_get_all_sync(a_group, &l_objs_count);
    if (l_objs_count >= 10) {
        for (size_t i = 0; i < l_objs_count; i++) {
            if (l_objs[i].value_len != sizeof(uint256_t)) {
                log_it(L_ERROR, "Autocollect record %s is corrupt, len %zu clear it", l_objs[i].key, l_objs[i].value_len);
                dap_global_db_del_sync(a_group, l_objs[i].key);
                continue;
            }
            SUM_256_256(l_value_total, *(uint256_t *)l_objs[i].value, &l_value_total);
            if (compare256(l_value_total, l_block_collect_params->collecting_level) >= 0) {
                l_level_reached = true;
                break;
            }
        }
    }
    if (l_level_reached) {
        dap_list_t *l_block_list = NULL;
        for (size_t i = 0; i < l_objs_count; i++) {
            dap_hash_fast_t block_hash;
            dap_chain_hash_fast_from_hex_str(l_objs[i].key, &block_hash);
            l_block_list = dap_list_append(l_block_list, DAP_DUP(&block_hash));
        }
        dap_chain_cs_blocks_t *l_blocks = DAP_CHAIN_CS_BLOCKS(l_block_collect_params->chain);
        char *l_tx_hash_str = l_fee_collect ?
                    dap_chain_mempool_tx_coll_fee_create(l_blocks, l_block_collect_params->blocks_sign_key,
                                     l_block_collect_params->collecting_addr, l_block_list, l_block_collect_params->minimum_fee, "hex")
                  :
                    dap_chain_mempool_tx_reward_create(l_blocks, l_block_collect_params->blocks_sign_key,
                                     l_block_collect_params->collecting_addr, l_block_list, l_block_collect_params->minimum_fee, "hex");
        if (l_tx_hash_str) {
            log_it(L_NOTICE, "%s collect transaction successfully created, hash = %s",
                            l_fee_collect ? "Fee" : "Reward", l_tx_hash_str);
            DAP_DELETE(l_tx_hash_str);
        } else
            log_it(L_ERROR, "%s collect transaction creation error", l_fee_collect ? "Fee" : "Reward");
        for (size_t i = 0; i < l_objs_count; i++)
            dap_global_db_del_sync(a_group, l_objs[i].key);
    }
    pthread_rwlock_unlock(&s_collecting_lock);
    DAP_DELETE(l_block_collect_params);
    dap_global_db_objs_delete(l_objs, l_objs_count);
}

void dap_chain_esbocs_add_block_collect(dap_chain_block_cache_t *a_block_cache,
                                        dap_chain_esbocs_block_collect_t *a_block_collect_params,
                                        dap_chain_block_autocollect_type_t a_type)
{
    dap_return_if_fail(a_block_cache && a_block_collect_params);
    dap_chain_t *l_chain = a_block_collect_params->chain;
    if (a_type == DAP_CHAIN_BLOCK_COLLECT_BOTH || a_type == DAP_CHAIN_BLOCK_COLLECT_FEES) {
        dap_sign_t *l_sign = dap_chain_block_sign_get(a_block_cache->block, a_block_cache->block_size, 0);
        if (dap_pkey_compare_with_sign(a_block_collect_params->block_sign_pkey, l_sign)) {
            dap_chain_net_t *l_net = dap_chain_net_by_id(l_chain->net_id);
            assert(l_net);
            uint256_t l_value_fee = uint256_0;
            dap_list_t *l_list_used_out = dap_chain_block_get_list_tx_cond_outs_with_val(
                                            l_net->pub.ledger, a_block_cache, &l_value_fee);
            if (!IS_ZERO_256(l_value_fee)) {
                char *l_fee_group = dap_chain_cs_blocks_get_fee_group(l_chain->net_name);
                dap_global_db_set(l_fee_group, a_block_cache->block_hash_str, &l_value_fee, sizeof(l_value_fee),
                                    false, s_check_db_collect_callback, DAP_DUP(a_block_collect_params));
                DAP_DELETE(l_fee_group);
            }
            dap_list_free_full(l_list_used_out, NULL);
        }
    }
    if (a_type != DAP_CHAIN_BLOCK_COLLECT_BOTH && a_type != DAP_CHAIN_BLOCK_COLLECT_REWARDS)
        return;
    if (dap_chain_block_sign_match_pkey(a_block_cache->block, a_block_cache->block_size,
                                        a_block_collect_params->block_sign_pkey)) {
        dap_chain_net_t *l_net = dap_chain_net_by_id(l_chain->net_id);
        assert(l_net);
        if (!dap_ledger_is_used_reward(l_net->pub.ledger, &a_block_cache->block_hash,
                                        &a_block_collect_params->collecting_addr->data.hash_fast)) {
            uint256_t l_value_reward = l_chain->callback_calc_reward(l_chain, &a_block_cache->block_hash,
                                                                     a_block_collect_params->block_sign_pkey);
            if (!IS_ZERO_256(l_value_reward)) {
                char *l_reward_group = dap_chain_cs_blocks_get_reward_group(l_chain->net_name);
                dap_global_db_set(l_reward_group, a_block_cache->block_hash_str, &l_value_reward, sizeof(l_value_reward),
                                    false, s_check_db_collect_callback, DAP_DUP(a_block_collect_params));
                DAP_DELETE(l_reward_group);
            }
        }
    }
}

static void s_new_atom_notifier(void *a_arg, dap_chain_t *a_chain, dap_chain_cell_id_t a_id,
                                dap_chain_hash_fast_t *a_atom_hash, void *a_atom, size_t a_atom_size)
{
    dap_chain_esbocs_session_t *l_session = a_arg;
    assert(l_session->chain == a_chain);
    dap_chain_hash_fast_t l_last_block_hash;
    dap_chain_get_atom_last_hash(l_session->chain, a_id, &l_last_block_hash);
    if (!dap_hash_fast_compare(&l_last_block_hash, &l_session->cur_round.last_block_hash) &&
            !l_session->new_round_enqueued) {
        l_session->new_round_enqueued = true;
        s_session_round_new(l_session);
    }
    if (!PVT(l_session->esbocs)->collecting_addr)
        return;
    dap_chain_esbocs_block_collect_t l_block_collect_params = (dap_chain_esbocs_block_collect_t){
            .collecting_level = PVT(l_session->esbocs)->collecting_level,
            .minimum_fee = PVT(l_session->esbocs)->minimum_fee,
            .chain = a_chain,
            .blocks_sign_key = PVT(l_session->esbocs)->blocks_sign_key,
            .block_sign_pkey = PVT(l_session->esbocs)->block_sign_pkey,
            .collecting_addr = PVT(l_session->esbocs)->collecting_addr,
            .cell_id = a_id
    };
    dap_chain_block_cache_t *l_block_cache = dap_chain_block_cache_get_by_hash(DAP_CHAIN_CS_BLOCKS(a_chain), a_atom_hash);
    dap_chain_esbocs_add_block_collect(l_block_cache, &l_block_collect_params, DAP_CHAIN_BLOCK_COLLECT_BOTH);
}

bool dap_chain_esbocs_get_autocollect_status(dap_chain_net_id_t a_net_id)
{
    dap_chain_esbocs_session_t *l_session;
    DL_FOREACH(s_session_items, l_session) {
        if (l_session->chain->net_id.uint64 == a_net_id.uint64) {
            if (l_session->esbocs && l_session->esbocs->_pvt &&
                    PVT(l_session->esbocs)->block_sign_pkey &&
                    PVT(l_session->esbocs)->collecting_addr &&
                    !dap_chain_addr_is_blank(PVT(l_session->esbocs)->collecting_addr))
                return true;
            else
                return false;
        }
    }
    return false;
}

static int s_callback_created(dap_chain_t *a_chain, dap_config_t *a_chain_net_cfg)
{
    dap_chain_cs_blocks_t *l_blocks = DAP_CHAIN_CS_BLOCKS(a_chain);
    dap_chain_esbocs_t *l_esbocs = DAP_CHAIN_ESBOCS(l_blocks);
    dap_chain_esbocs_pvt_t *l_esbocs_pvt = PVT(l_esbocs);

    l_esbocs_pvt->collecting_addr = dap_chain_addr_from_str(dap_config_get_item_str(a_chain_net_cfg, DAP_CHAIN_ESBOCS_CS_TYPE_STR, "fee_addr"));
    l_esbocs_pvt->collecting_level = dap_chain_coins_to_balance(dap_config_get_item_str_default(a_chain_net_cfg, DAP_CHAIN_ESBOCS_CS_TYPE_STR, "collecting_level",
                                                                                                dap_config_get_item_str_default(a_chain_net_cfg, DAP_CHAIN_ESBOCS_CS_TYPE_STR, "set_collect_fee", "10.0")));
    dap_list_t *l_validators = dap_chain_net_srv_stake_get_validators(a_chain->net_id, false, NULL);
    for (dap_list_t *it = l_validators; it; it = it->next) {
        dap_stream_node_addr_t *l_addr = &((dap_chain_net_srv_stake_item_t *)it->data)->node_addr;
        dap_chain_net_add_validator_to_clusters(a_chain, l_addr);
    }
    dap_chain_esbocs_session_t *l_session = NULL;
    DAP_NEW_Z_RET_VAL(l_session, dap_chain_esbocs_session_t, -8, NULL);
    l_session->chain = a_chain;
    l_session->esbocs = l_esbocs;
    l_session->proc_thread = dap_proc_thread_get_auto();
    l_esbocs->session = l_session;
    DL_APPEND(s_session_items, l_session);
    log_it(L_INFO, "Init ESBOCS session for net:%s, chain:%s", a_chain->net_name, a_chain->name);

    const char *l_sign_cert_str = NULL;
    if( (l_sign_cert_str = dap_config_get_item_str(a_chain_net_cfg, DAP_CHAIN_ESBOCS_CS_TYPE_STR, "blocks-sign-cert")) ) {
        dap_cert_t *l_sign_cert = dap_cert_find_by_name(l_sign_cert_str);
        if (l_sign_cert == NULL) {
            log_it(L_ERROR, "Can't load sign certificate, name \"%s\" is wrong", l_sign_cert_str);
            dap_list_free_full(l_validators, NULL);
            return -1;
        } else if (l_sign_cert->enc_key->priv_key_data) {
            l_esbocs_pvt->blocks_sign_key = l_sign_cert->enc_key;
            log_it(L_INFO, "Loaded \"%s\" certificate for net %s to sign ESBOCS blocks", l_sign_cert_str, a_chain->net_name);
        } else {
            log_it(L_ERROR, "Certificate \"%s\" has no private key", l_sign_cert_str);
            dap_list_free_full(l_validators, NULL);
            return -2;
        }
    } else {
        log_it(L_NOTICE, "No sign certificate provided for net %s, can't sign any blocks. This node can't be a consensus validator", a_chain->net_name);
        dap_list_free_full(l_validators, NULL);
        return -3;
    }
    dap_chain_net_t *l_net = dap_chain_net_by_id(a_chain->net_id);
    dap_chain_node_role_t l_role = dap_chain_net_get_role(l_net);
    if (l_role.enums > NODE_ROLE_MASTER) {
        log_it(L_NOTICE, "Node role is lower than master role, so this node can't be a consensus validator");
        dap_list_free_full(l_validators, NULL);
        return -5;
    }
    dap_chain_addr_t l_my_signing_addr;
    dap_chain_addr_fill_from_key(&l_my_signing_addr, l_esbocs_pvt->blocks_sign_key, a_chain->net_id);
    if (!l_esbocs_pvt->poa_mode) {
        if (!dap_chain_net_srv_stake_key_delegated(&l_my_signing_addr)) {
            log_it(L_WARNING, "Signing key is not delegated by stake service. Switch off validator mode");
            dap_list_free_full(l_validators, NULL);
            return -6;
        }
    } else {
        if (!s_validator_check(&l_my_signing_addr, l_esbocs_pvt->poa_validators)) {
            log_it(L_WARNING, "Signing key is not present in PoA certs list. Switch off validator mode");
            dap_list_free_full(l_validators, NULL);
            return -7;
        }
    }

    l_session->my_addr.uint64 = dap_chain_net_get_cur_addr_int(l_net);
    l_session->my_signing_addr = l_my_signing_addr;

    char *l_sync_group = s_get_penalty_group(l_net->pub.id);
    l_session->db_cluster = dap_global_db_cluster_add(dap_global_db_instance_get_default(), NULL,
                                                      dap_guuid_compose(l_net->pub.id.uint64, DAP_CHAIN_CLUSTER_ID_ESBOCS),
                                                      l_sync_group, 72, true,
                                                      DAP_GDB_MEMBER_ROLE_NOBODY, DAP_CLUSTER_TYPE_AUTONOMIC);
    dap_link_manager_add_net_associate(l_net->pub.id.uint64, l_session->db_cluster->links_cluster);
    dap_global_db_erase_table_sync(l_sync_group);     // Drop table on stratup
    DAP_DELETE(l_sync_group);

#ifdef DAP_CHAIN_CS_ESBOCS_DIRECTIVE_SUPPORT
    dap_global_db_role_t l_directives_cluster_role_default = DAP_GDB_MEMBER_ROLE_ROOT;
#else
    dap_global_db_role_t l_directives_cluster_role_default = DAP_GDB_MEMBER_ROLE_GUEST;
#endif
    for (dap_list_t *it = l_validators; it; it = it->next) {
        dap_stream_node_addr_t *l_addr = &((dap_chain_net_srv_stake_item_t *)it->data)->node_addr;
        dap_global_db_cluster_member_add(l_session->db_cluster, l_addr, l_directives_cluster_role_default);
    }
    dap_list_free_full(l_validators, NULL);

    //Find order minimum fee
    l_esbocs_pvt->block_sign_pkey = dap_pkey_from_enc_key(l_esbocs_pvt->blocks_sign_key);
    char *l_gdb_group_str = dap_chain_net_srv_order_get_gdb_group(l_net);
    size_t l_orders_count = 0;
    dap_global_db_obj_t * l_orders = dap_global_db_get_all_sync(l_gdb_group_str, &l_orders_count);
    DAP_DELETE(l_gdb_group_str);
    const dap_chain_net_srv_order_t *l_order_service = NULL;
    for (size_t i = 0; i < l_orders_count; i++) {
        const dap_chain_net_srv_order_t *l_order = dap_chain_net_srv_order_check(l_orders[i].key, l_orders[i].value, l_orders[i].value_len);
        if (!l_order) {
            log_it(L_WARNING, "Unreadable order %s", l_orders[i].key);
            continue;
        }
        if (l_order->srv_uid.uint64 != DAP_CHAIN_NET_SRV_STAKE_POS_DELEGATE_ID)
            continue;
        dap_sign_t *l_order_sign = (dap_sign_t*)(l_order->ext_n_sign + l_order->ext_size);
        if (!dap_pkey_compare_with_sign(l_esbocs_pvt->block_sign_pkey, l_order_sign))
            continue;
        if (!l_order_service)
            l_order_service = l_order;
        else if (l_order_service->ts_created < l_order->ts_created)
            l_order_service = l_order;
    }
    if (l_order_service)
        l_esbocs_pvt->minimum_fee = l_order_service->price;
    dap_global_db_objs_delete(l_orders, l_orders_count);

    if (IS_ZERO_256(l_esbocs_pvt->minimum_fee)) {
        log_it(L_ERROR, "No valid order found was signed by this validator delegated key. Switch off validator mode.");
        return -4;
    }
    l_esbocs_pvt->emergency_mode = dap_config_get_item_bool_default(a_chain_net_cfg, DAP_CHAIN_ESBOCS_CS_TYPE_STR, "emergency_mode", false);
    if (l_esbocs_pvt->emergency_mode && !s_check_emergency_rights(l_esbocs, &l_my_signing_addr)) {
        log_it(L_ERROR, "This validator is not allowed to work in emergency mode. Use special decree to supply it");
        return -5;
    }
    dap_chain_add_callback_notify(a_chain, s_new_atom_notifier, l_session->proc_thread, l_session);
    //s_session_round_new(l_session);
    dap_proc_thread_callback_add(l_session->proc_thread, s_session_round_new, l_session);

    l_session->cs_timer = !dap_proc_thread_timer_add(l_session->proc_thread, s_session_proc_state, l_session, 1000);
    debug_if(l_esbocs_pvt->debug && l_session->cs_timer, L_MSG, "Consensus main timer is started");

    DAP_CHAIN_PVT(a_chain)->cs_started = true;
    return 0;
}

bool dap_chain_esbocs_started(dap_chain_net_id_t a_net_id)
{
    dap_chain_esbocs_session_t *l_session;
    DL_FOREACH(s_session_items, l_session)
        if (l_session->chain->net_id.uint64 == a_net_id.uint64)
            return DAP_CHAIN_PVT(l_session->chain)->cs_started;
    return false;
}

dap_pkey_t *dap_chain_esbocs_get_sign_pkey(dap_chain_net_id_t a_net_id)
{
    dap_chain_esbocs_session_t *l_session;
    DL_FOREACH(s_session_items, l_session) {
        if (l_session->chain->net_id.uint64 == a_net_id.uint64 &&
                l_session->esbocs && l_session->esbocs->_pvt)
            return PVT(l_session->esbocs)->block_sign_pkey;
    }
    return NULL;
}

uint256_t dap_chain_esbocs_get_fee(dap_chain_net_id_t a_net_id)
{
    dap_chain_esbocs_session_t *l_session;
    DL_FOREACH(s_session_items, l_session) {
        if (l_session->chain->net_id.uint64 == a_net_id.uint64 &&
                l_session->esbocs && l_session->esbocs->_pvt)
            return PVT(l_session->esbocs)->minimum_fee;
    }
    return uint256_0;
}

void dap_chain_esbocs_stop_timer(dap_chain_net_id_t a_net_id)
{
    dap_chain_esbocs_session_t *l_session;
    DL_FOREACH(s_session_items, l_session) {
        if (l_session->chain->net_id.uint64 == a_net_id.uint64 &&
            l_session->cs_timer) {
            log_it(L_INFO, "Stop consensus timer for net: %s, chain: %s", dap_chain_net_by_id(a_net_id)->pub.name, l_session->chain->name);
            l_session->cs_timer = false;
        }
    }
}

void dap_chain_esbocs_start_timer(dap_chain_net_id_t a_net_id)
{
    dap_chain_esbocs_session_t *l_session;
    DL_FOREACH(s_session_items, l_session) {
        if (l_session->chain->net_id.uint64 == a_net_id.uint64) {
            log_it(L_INFO, "Start consensus timer for net: %s, chain: %s", dap_chain_net_by_id(a_net_id)->pub.name, l_session->chain->name);
            l_session->cs_timer = true;
        }
    }
}

bool dap_chain_esbocs_add_validator_to_clusters(dap_chain_net_id_t a_net_id, dap_stream_node_addr_t *a_validator_addr)
{
    dap_return_val_if_fail(a_validator_addr, -1);
    dap_chain_esbocs_session_t *l_session;
    bool l_ret = false;
    DL_FOREACH(s_session_items, l_session)
        if (l_session->chain->net_id.uint64 == a_net_id.uint64) {
            l_ret = dap_chain_net_add_validator_to_clusters(l_session->chain, a_validator_addr);
            if (l_session->db_cluster)
                l_ret &= (bool)dap_global_db_cluster_member_add(l_session->db_cluster, a_validator_addr, DAP_GDB_MEMBER_ROLE_ROOT);
            return l_ret;
        }
    return NULL;
}

bool dap_chain_esbocs_remove_validator_from_clusters(dap_chain_net_id_t a_net_id, dap_stream_node_addr_t *a_validator_addr)
{
    dap_return_val_if_fail(a_validator_addr, -1);
    dap_chain_esbocs_session_t *l_session;
    bool l_ret = false;
    DL_FOREACH(s_session_items, l_session)
        if (l_session->chain->net_id.uint64 == a_net_id.uint64) {
            l_ret = dap_chain_net_remove_validator_from_clusters(l_session->chain, a_validator_addr);
            if (l_session->db_cluster)
                l_ret &= dap_global_db_cluster_member_delete(l_session->db_cluster, a_validator_addr);
            return l_ret;
        }
    return NULL;
}

uint256_t dap_chain_esbocs_get_collecting_level(dap_chain_t *a_chain)
{
    dap_return_val_if_fail(a_chain && !strcmp(dap_chain_get_cs_type(a_chain), DAP_CHAIN_ESBOCS_CS_TYPE_STR), uint256_0);
    dap_chain_cs_blocks_t *l_blocks = DAP_CHAIN_CS_BLOCKS(a_chain);
    dap_chain_esbocs_t *l_esbocs = DAP_CHAIN_ESBOCS(l_blocks);
    dap_chain_esbocs_pvt_t *l_esbocs_pvt = PVT(l_esbocs);

    return l_esbocs_pvt->collecting_level;
}

dap_enc_key_t *dap_chain_esbocs_get_sign_key(dap_chain_t *a_chain)
{
    dap_return_val_if_fail(a_chain && !strcmp(dap_chain_get_cs_type(a_chain), DAP_CHAIN_ESBOCS_CS_TYPE_STR), NULL);
    dap_chain_cs_blocks_t *l_blocks = DAP_CHAIN_CS_BLOCKS(a_chain);
    dap_chain_esbocs_t *l_esbocs = DAP_CHAIN_ESBOCS(l_blocks);
    dap_chain_esbocs_pvt_t *l_esbocs_pvt = PVT(l_esbocs);

    return l_esbocs_pvt->blocks_sign_key;
}

int dap_chain_esbocs_set_min_validators_count(dap_chain_t *a_chain, uint16_t a_new_value)
{
    dap_return_val_if_fail(a_chain && !strcmp(dap_chain_get_cs_type(a_chain), DAP_CHAIN_ESBOCS_CS_TYPE_STR), -1);
    dap_chain_cs_blocks_t *l_blocks = DAP_CHAIN_CS_BLOCKS(a_chain);
    dap_chain_esbocs_t *l_esbocs = DAP_CHAIN_ESBOCS(l_blocks);
    dap_chain_esbocs_pvt_t *l_esbocs_pvt = PVT(l_esbocs);
    if (a_new_value)
        l_esbocs_pvt->min_validators_count = a_new_value;
    else {
        dap_hash_fast_t l_stake_tx_hash = {};
        dap_chain_net_t *l_net = dap_chain_net_by_id(a_chain->net_id);
        uint256_t l_weight = dap_chain_net_srv_stake_get_allowed_min_value(a_chain->net_id);
        for (dap_list_t *it = l_esbocs_pvt->poa_validators; it; it = it->next) {
            dap_chain_esbocs_validator_t *l_validator = it->data;
            dap_chain_net_srv_stake_key_delegate(l_net, &l_validator->signing_addr, &l_stake_tx_hash,
                                                 l_weight, &l_validator->node_addr);
        }
        l_esbocs_pvt->min_validators_count = l_esbocs_pvt->start_validators_min;
    }
    return 0;
}

int dap_chain_esbocs_get_min_validators_count(dap_chain_net_id_t a_net_id)
{
    dap_chain_esbocs_session_t *l_session;
    DL_FOREACH(s_session_items, l_session)
        if (l_session->chain->net_id.uint64 == a_net_id.uint64)
            return PVT(l_session->esbocs)->min_validators_count;
    return -1;
}

int dap_chain_esbocs_set_signs_struct_check(dap_chain_t *a_chain, bool a_enable)
{
    dap_return_val_if_fail(a_chain && !strcmp(dap_chain_get_cs_type(a_chain), DAP_CHAIN_ESBOCS_CS_TYPE_STR), -1);
    dap_chain_cs_blocks_t *l_blocks = DAP_CHAIN_CS_BLOCKS(a_chain);
    dap_chain_esbocs_t *l_esbocs = DAP_CHAIN_ESBOCS(l_blocks);
    dap_chain_esbocs_pvt_t *l_esbocs_pvt = PVT(l_esbocs);
    l_esbocs_pvt->check_signs_structure = a_enable;
    return 0;
}

int dap_chain_esbocs_set_emergency_validator(dap_chain_t *a_chain, bool a_add, uint32_t a_sign_type, dap_hash_fast_t *a_validator_hash)
{
    dap_return_val_if_fail(a_chain && !strcmp(dap_chain_get_cs_type(a_chain), DAP_CHAIN_ESBOCS_CS_TYPE_STR), -1);
    dap_chain_cs_blocks_t *l_blocks = DAP_CHAIN_CS_BLOCKS(a_chain);
    dap_chain_esbocs_t *l_esbocs = DAP_CHAIN_ESBOCS(l_blocks);
    dap_chain_esbocs_pvt_t *l_esbocs_pvt = PVT(l_esbocs);
    dap_chain_addr_t l_signing_addr;
    dap_sign_type_t l_type = { .type = a_sign_type };
    dap_chain_addr_fill(&l_signing_addr, l_type , a_validator_hash, a_chain->net_id);
    if (a_add) {
        if (s_check_emergency_rights(l_esbocs, &l_signing_addr))
            return -2;
        dap_chain_addr_t *l_addr_new = DAP_DUP(&l_signing_addr);
        if (!l_addr_new) {
            log_it(L_CRITICAL, "%s", c_error_memory_alloc);
            return -4;
        }
        l_esbocs_pvt->emergency_validator_addrs = dap_list_append(
                                    l_esbocs_pvt->emergency_validator_addrs, l_addr_new);
    } else {
        dap_list_t *l_to_remove = s_check_emergency_rights(l_esbocs, &l_signing_addr);
        if (!l_to_remove)
            return -3;
        DAP_DELETE(l_to_remove->data);
        l_esbocs_pvt->emergency_validator_addrs = dap_list_delete_link(
                                    l_esbocs_pvt->emergency_validator_addrs, l_to_remove);
    }
    return 0;
}

static void s_callback_delete(dap_chain_cs_blocks_t *a_blocks)
{
    dap_chain_esbocs_t *l_esbocs = DAP_CHAIN_ESBOCS(a_blocks);
    dap_enc_key_delete(PVT(l_esbocs)->blocks_sign_key);
    DAP_DEL_MULTY(PVT(l_esbocs)->block_sign_pkey, PVT(l_esbocs)->collecting_addr, l_esbocs->_pvt);
    dap_chain_esbocs_session_t *l_session = l_esbocs->session;
    if (!l_session) {
        log_it(L_INFO, "No session found");
        return;
    }
    DL_DELETE(s_session_items, l_session);
    s_session_round_clear(l_session);
    dap_chain_esbocs_sync_item_t *l_sync_item, *l_sync_tmp;
    HASH_ITER(hh, l_session->sync_items, l_sync_item, l_sync_tmp) {
        HASH_DEL(l_session->sync_items, l_sync_item);
        dap_list_free_full(l_sync_item->messages, NULL);
        DAP_DELETE(l_sync_item);
    }
    dap_chain_esbocs_penalty_item_t *l_pen_item, *l_pen_tmp;
    HASH_ITER(hh, l_session->penalty, l_pen_item, l_pen_tmp) {
        HASH_DEL(l_session->penalty, l_pen_item);
        DAP_DELETE(l_pen_item);
    }
    DAP_DEL_MULTY(l_session, a_blocks->_inheritor); // a_blocks->_inheritor - l_esbocs
}

static void *s_callback_list_copy(const void *a_validator, UNUSED_ARG void *a_data)
{
    return DAP_DUP((dap_chain_esbocs_validator_t *)a_validator);
}

static void *s_callback_list_form(const void *a_srv_validator, UNUSED_ARG void *a_data)
{
// sanity check
    dap_return_val_if_pass(!a_srv_validator, NULL);
    dap_chain_esbocs_validator_t *l_validator = NULL;
// memory alloc
    DAP_NEW_Z_RET_VAL(l_validator, dap_chain_esbocs_validator_t, NULL, NULL);
// func work
    l_validator->node_addr = ((dap_chain_net_srv_stake_item_t *)a_srv_validator)->node_addr;
    l_validator->signing_addr = ((dap_chain_net_srv_stake_item_t *)a_srv_validator)->signing_addr;
    l_validator->weight = ((dap_chain_net_srv_stake_item_t *)a_srv_validator)->value;
    return l_validator;
}

static dap_list_t *s_get_validators_list(dap_chain_esbocs_t *a_esbocs, dap_hash_fast_t *a_last_hash, uint64_t a_skip_count,
                                         uint16_t *a_excluded_list, uint16_t a_excluded_list_size)
{
    dap_chain_esbocs_pvt_t *l_esbocs_pvt = PVT(a_esbocs);
    dap_list_t *l_ret = NULL;
    dap_list_t *l_validators = NULL;
    if (!l_esbocs_pvt->poa_mode) {
        if (a_excluded_list_size) {
            l_validators =  dap_chain_net_srv_stake_get_validators(a_esbocs->chain->net_id, false, NULL);
            uint16_t l_excluded_num = *a_excluded_list;
            uint16_t l_excluded_list_idx = 0, l_validator_idx = 0;
            dap_list_t *it, *tmp;
            DL_FOREACH_SAFE(l_validators, it, tmp) {
                if (l_validator_idx++ == l_excluded_num) {
                    DAP_DELETE(it->data);
                    l_validators = dap_list_delete_link(l_validators, it);
                    if (l_excluded_list_idx == a_excluded_list_size - 1)
                        break;
                    l_excluded_num = a_excluded_list[++l_excluded_list_idx];
                }
            }
        } else {
            l_validators = dap_chain_net_srv_stake_get_validators(a_esbocs->chain->net_id,
                                                                  true,
                                                                  a_esbocs->session
                                                                  ? &a_esbocs->session->cur_round.excluded_list
                                                                  : NULL);
        }
        uint16_t l_total_validators_count = dap_list_length(l_validators);
        if (l_total_validators_count < l_esbocs_pvt->min_validators_count) {
            log_it(L_MSG, "Can't start new round. Totally active validators count %hu is below minimum count %hu",
                   l_total_validators_count, l_esbocs_pvt->min_validators_count);
            dap_list_free_full(l_validators, NULL);
            return NULL;
        }

        uint256_t l_total_weight = uint256_0;
        for (dap_list_t *it = l_validators; it; it = it->next) {
            if (SUM_256_256(l_total_weight,
                            ((dap_chain_net_srv_stake_item_t *)it->data)->value,
                            &l_total_weight)) {
                log_it(L_CRITICAL, "Total stake locked value overflow"); // Is it possible?
                dap_list_free_full(l_validators, NULL);
                return NULL;
            }
        }

        size_t l_consensus_optimum = (size_t)l_esbocs_pvt->min_validators_count * 2 - 1;
        size_t l_need_vld_cnt = dap_min(l_total_validators_count, l_consensus_optimum);

        dap_pseudo_random_seed(*(uint256_t *)a_last_hash);
        for (uint64_t i = 0; i < a_skip_count * l_need_vld_cnt; i++)
            dap_pseudo_random_get(uint256_0, NULL);
        for (size_t l_current_vld_cnt = 0; l_current_vld_cnt < l_need_vld_cnt; l_current_vld_cnt++) {
            uint256_t l_raw_result;
            uint256_t l_chosen_weight = dap_pseudo_random_get(l_total_weight, &l_raw_result);
#if DAP_ESBOCS_PRNG_DEBUG
            if (l_esbocs_pvt->debug) {
                unsigned l_strlen = 1024, l_off = 0;
                const char *l_chosen_weight_str, *l_total_weight_str, *l_raw_result_str;
                char l_str[l_strlen];
                dap_uint256_to_char(l_chosen_weight, &l_chosen_weight_str);
                l_off = snprintf(l_str, l_strlen,
                                     "Round seed %s, sync attempt %"DAP_UINT64_FORMAT_U", chosen weight %s ",
                                     dap_hash_fast_to_str_static(a_last_hash),
                                     a_skip_count + 1, l_chosen_weight_str);
                dap_uint256_to_char(l_total_weight, &l_total_weight_str);
                l_off += snprintf(l_str + l_off, l_strlen - l_off, "from %s, ", l_total_weight_str);
                dap_uint256_to_char(l_raw_result, &l_raw_result_str);
                l_off += snprintf(l_str + l_off, l_strlen - l_off, "by number %s", l_raw_result_str);
                log_it(L_MSG, "%s", l_str);
            }
#endif
            dap_list_t *l_chosen = NULL;
            uint256_t l_cur_weight = uint256_0;
            for (dap_list_t *it = l_validators; it; it = it->next) {
                SUM_256_256(l_cur_weight,
                            ((dap_chain_net_srv_stake_item_t *)it->data)->value,
                            &l_cur_weight);
                if (compare256(l_chosen_weight, l_cur_weight) == -1) {
                    l_chosen = it;
                    break;
                }
            }
            l_ret = dap_list_append(l_ret, s_callback_list_form(l_chosen->data, NULL));

            SUBTRACT_256_256(l_total_weight,
                             ((dap_chain_net_srv_stake_item_t *)l_chosen->data)->value,
                             &l_total_weight);
            l_validators = dap_list_remove_link(l_validators, l_chosen);
            DAP_DEL_MULTY(l_chosen->data, l_chosen);
        }
        dap_list_free_full(l_validators, NULL);
    } else
        l_ret = dap_list_copy_deep(l_esbocs_pvt->poa_validators, s_callback_list_copy, NULL);

    return l_ret;
}

static int s_callback_addr_compare(dap_list_t *a_list_elem, dap_list_t *a_addr_elem)
{
    dap_chain_esbocs_validator_t *l_validator = a_list_elem->data;
    dap_chain_addr_t *l_addr = a_addr_elem->data;
    if (!l_validator || !l_addr) {
        log_it(L_CRITICAL, "Invalid argument");
        return -1;
    }
    return memcmp(&l_validator->signing_addr.data.hash_fast, &l_addr->data.hash_fast, sizeof(dap_hash_fast_t));
}

static dap_list_t *s_validator_check(dap_chain_addr_t *a_addr, dap_list_t *a_validators)
{
    return dap_list_find(a_validators, a_addr, s_callback_addr_compare);
}

static int s_callback_addr_compare_synced(dap_list_t *a_list_elem, dap_list_t *a_addr_elem)
{
    dap_chain_esbocs_validator_t *l_validator = a_list_elem->data;
    dap_chain_addr_t *l_addr = a_addr_elem->data;
    if (!l_validator || !l_addr) {
        log_it(L_CRITICAL, "Invalid argument");
        return -1;
    }
    return memcmp(&l_validator->signing_addr.data.hash_fast,
                  &l_addr->data.hash_fast, sizeof(dap_hash_fast_t)) ||
            !l_validator->is_synced;
}

static dap_list_t *s_validator_check_synced(dap_chain_addr_t *a_addr, dap_list_t *a_validators)
{
    return dap_list_find(a_validators, a_addr, s_callback_addr_compare_synced);
}

static void s_db_calc_sync_hash(dap_chain_esbocs_session_t *a_session)
{
    dap_chain_addr_t l_addr_blank = c_dap_chain_addr_blank;
    l_addr_blank.net_id = a_session->chain->net_id;
    dap_chain_net_srv_stake_mark_validator_active(&l_addr_blank, true);  // Mark all validators active for now
    char *l_penalty_group = s_get_penalty_group(a_session->chain->net_id);
    size_t l_penalties_count = 0;
    dap_global_db_obj_t *l_objs = dap_global_db_get_all_sync(l_penalty_group, &l_penalties_count);
    for (size_t i = 0; i < l_penalties_count; i++) {
        dap_chain_addr_t *l_validator_addr = dap_chain_addr_from_str(l_objs[i].key);
        if (!l_validator_addr) {
            log_it(L_WARNING, "Unreadable address in esbocs global DB group");
            dap_global_db_del_sync(l_penalty_group, l_objs[i].key);
            continue;
        }
        if (l_validator_addr->net_id.uint64 != a_session->chain->net_id.uint64) {
            log_it(L_ERROR, "Wrong destination net ID %" DAP_UINT64_FORMAT_x "session net ID %" DAP_UINT64_FORMAT_x,
                                                        l_validator_addr->net_id.uint64, a_session->chain->net_id.uint64);
            dap_global_db_del_sync(l_penalty_group, l_objs[i].key);
            continue;
        }
        if (dap_chain_net_srv_stake_mark_validator_active(l_validator_addr, false)) {
            log_it(L_ERROR, "Validator with signing address %s not found in network %s",
                                                        l_objs[i].key, a_session->chain->net_name);
            dap_global_db_del_sync(l_penalty_group, l_objs[i].key);
            continue;
        }
    }
    dap_global_db_objs_delete(l_objs, l_penalties_count);
    dap_store_obj_t *l_last_raw = dap_global_db_driver_read_last(l_penalty_group, false);
    if (l_last_raw) {
        a_session->db_hash = dap_global_db_driver_hash_get(l_last_raw);
        dap_store_obj_free_one(l_last_raw);
    }
    DAP_DELETE(l_penalty_group);
    a_session->is_actual_hash = true;
}

static void s_session_send_startsync(void *a_arg)
{
    dap_chain_esbocs_session_t *a_session = (dap_chain_esbocs_session_t*)a_arg;
    if (a_session->cur_round.sync_sent)
        return;     // Sync message already was sent
    dap_chain_hash_fast_t l_last_block_hash;
    dap_chain_get_atom_last_hash(a_session->chain, c_dap_chain_cell_id_null, &l_last_block_hash);
    a_session->ts_round_sync_start = dap_time_now();
    if (!dap_hash_fast_compare(&l_last_block_hash, &a_session->cur_round.last_block_hash))
        return;     // My last block hash has changed, skip sync message
    if (!a_session->is_actual_hash)
        s_db_calc_sync_hash(a_session);
    if (PVT(a_session->esbocs)->debug) {
        dap_string_t *l_addr_list = dap_string_new("");
        for (dap_list_t *it = a_session->cur_round.validators_list; it; it = it->next) {
            dap_string_append_printf(l_addr_list, NODE_ADDR_FP_STR"; ",
                                     NODE_ADDR_FP_ARGS_S(((dap_chain_esbocs_validator_t *)it->data)->node_addr));
        }
        const char *l_sync_hash = dap_global_db_driver_hash_print(a_session->db_hash);
        log_it(L_MSG, "net:%s, chain:%s, round:%"DAP_UINT64_FORMAT_U"."
                       " Sent START_SYNC pkt, sync attempt %"DAP_UINT64_FORMAT_U" current validators list: %s DB sync hash %s",
                            a_session->chain->net_name, a_session->chain->name, a_session->cur_round.id,
                                a_session->cur_round.sync_attempt, l_addr_list->str, l_sync_hash);
        dap_string_free(l_addr_list, true);
    }
    struct sync_params l_params = { .attempt = a_session->cur_round.sync_attempt, .db_hash = a_session->db_hash };
    s_message_send(a_session, DAP_CHAIN_ESBOCS_MSG_TYPE_START_SYNC, &l_last_block_hash,
                   &l_params, sizeof(struct sync_params),
                   a_session->cur_round.all_validators);
    a_session->cur_round.sync_sent = true;
}

static void s_session_update_penalty(dap_chain_esbocs_session_t *a_session)
{
    for (dap_list_t *it = a_session->cur_round.all_validators; it; it = it->next) {
        if (((dap_chain_esbocs_validator_t *)it->data)->is_synced)
            continue;   // Penalty for non synced participants only
        dap_chain_esbocs_penalty_item_t *l_item = NULL;
        dap_chain_addr_t *l_signing_addr = &((dap_chain_esbocs_validator_t *)it->data)->signing_addr;
        HASH_FIND(hh, a_session->penalty, l_signing_addr, sizeof(*l_signing_addr), l_item);
        if (!l_item) {
            DAP_NEW_Z_RET(l_item, dap_chain_esbocs_penalty_item_t, NULL);
            l_item->signing_addr = *l_signing_addr;
            HASH_ADD(hh, a_session->penalty, signing_addr, sizeof(*l_signing_addr), l_item);
        }
        if (l_item->miss_count < DAP_CHAIN_ESBOCS_PENALTY_KICK) {
            if (PVT(a_session->esbocs)->debug) {
                const char *l_addr_str = dap_chain_hash_fast_to_str_static(&l_signing_addr->data.hash_fast);
                log_it(L_DEBUG, "Increment miss count %d for addr %s. Miss count for kick is %d",
                                        l_item->miss_count, l_addr_str, DAP_CHAIN_ESBOCS_PENALTY_KICK);
            }
            l_item->miss_count++;
        }
    }
}

static void s_session_round_clear(dap_chain_esbocs_session_t *a_session)
{
    dap_chain_esbocs_message_item_t *l_message_item, *l_message_tmp;
    HASH_ITER(hh, a_session->cur_round.message_items, l_message_item, l_message_tmp) {
        HASH_DEL(a_session->cur_round.message_items, l_message_item);
        DAP_DEL_MULTY(l_message_item->message, l_message_item);
    }
    dap_chain_esbocs_store_t *l_store_item, *l_store_tmp;
    HASH_ITER(hh, a_session->cur_round.store_items, l_store_item, l_store_tmp) {
        HASH_DEL(a_session->cur_round.store_items, l_store_item);
        DAP_DEL_Z(l_store_item->candidate);
        dap_list_free_full(l_store_item->candidate_signs, NULL);
        DAP_DELETE(l_store_item);
    }
    dap_list_free_full(a_session->cur_round.validators_list, NULL);
    dap_list_free_full(a_session->cur_round.all_validators, NULL);

    DAP_DEL_Z(a_session->cur_round.directive);

    a_session->cur_round = (dap_chain_esbocs_round_t){
            .id = a_session->cur_round.id,
            .attempt_num = 1,
            .last_block_hash = a_session->cur_round.last_block_hash,
            .sync_attempt = a_session->cur_round.sync_attempt
    };
    a_session->db_hash = c_dap_global_db_driver_hash_blank;
    a_session->is_actual_hash = false;
}

static bool s_session_round_new(void *a_arg)
{
    dap_chain_esbocs_session_t *a_session = (dap_chain_esbocs_session_t*)a_arg;
    if (!a_session->round_fast_forward)
        s_session_update_penalty(a_session);
    s_session_round_clear(a_session);
    a_session->cur_round.id++;
    a_session->cur_round.sync_attempt++;
    a_session->state = DAP_CHAIN_ESBOCS_SESSION_STATE_WAIT_START;
    a_session->ts_round_sync_start = 0;
    a_session->ts_stage_entry = 0;

    dap_hash_fast_t l_last_block_hash;
    dap_chain_get_atom_last_hash(a_session->chain, c_dap_chain_cell_id_null, &l_last_block_hash);
    if (!dap_hash_fast_compare(&l_last_block_hash, &a_session->cur_round.last_block_hash) ||
            (!dap_hash_fast_is_blank(&l_last_block_hash) &&
                dap_hash_fast_is_blank(&a_session->cur_round.last_block_hash))) {
        a_session->cur_round.last_block_hash = l_last_block_hash;
        if (!a_session->round_fast_forward)
            a_session->cur_round.sync_attempt = 1;
    }
    if (!PVT(a_session->esbocs)->emergency_mode) {
        a_session->cur_round.validators_list = s_get_validators_list(a_session->esbocs,
                                                                     &a_session->cur_round.last_block_hash,
                                                                     a_session->cur_round.sync_attempt - 1,
                                                                     NULL, 0);
        if (!a_session->cur_round.validators_list) {
            log_it(L_WARNING, "Minimum active validators not found");
            a_session->ts_round_sync_start = dap_time_now();
            a_session->sync_failed = true;
            return false;
        }
    }
    dap_list_t *l_validators = dap_chain_net_srv_stake_get_validators(a_session->chain->net_id, false, NULL);
    a_session->cur_round.all_validators = dap_list_copy_deep(l_validators, s_callback_list_form, NULL);
    dap_list_free_full(l_validators, NULL);
    bool l_round_already_started = a_session->round_fast_forward;
    dap_chain_esbocs_sync_item_t *l_item = NULL, *l_tmp;
    HASH_FIND(hh, a_session->sync_items, &a_session->cur_round.last_block_hash, sizeof(dap_hash_fast_t), l_item);
    if (l_item) {
        debug_if(PVT(a_session->esbocs)->debug,
                 L_MSG, "net:%s, chain:%s, round:%"DAP_UINT64_FORMAT_U" already started. Process sync messages",
                            a_session->chain->net_name, a_session->chain->name, a_session->cur_round.id);
        l_round_already_started = true;
        for (dap_list_t *it = l_item->messages; it; it = it->next) {
            dap_chain_esbocs_message_t *l_msg = it->data;
            size_t l_msg_size = s_get_esbocs_message_size(l_msg);
            s_session_packet_in(a_session, NULL, (uint8_t *)l_msg, l_msg_size);
        }
    }
    HASH_ITER(hh, a_session->sync_items, l_item, l_tmp) {
        HASH_DEL(a_session->sync_items, l_item);
        dap_list_free_full(l_item->messages, NULL);
        DAP_DELETE(l_item);
    }

    if (!a_session->cur_round.sync_sent) {
        uint16_t l_sync_send_delay =  a_session->sync_failed ?
                                            s_get_round_skip_timeout(a_session) :
                                            PVT(a_session->esbocs)->new_round_delay;
        if (l_round_already_started)
            l_sync_send_delay = 0;
        debug_if(PVT(a_session->esbocs)->debug, L_MSG,
                 "net:%s, chain:%s, round:%"DAP_UINT64_FORMAT_U" start. Syncing validators in %u seconds",
                    a_session->chain->net_name, a_session->chain->name,
                        a_session->cur_round.id, l_sync_send_delay);
        if (l_sync_send_delay)
            dap_proc_thread_timer_add_pri(a_session->proc_thread, s_session_send_startsync, a_session,
                                          l_sync_send_delay * 1000, true, DAP_QUEUE_MSG_PRIORITY_NORMAL);
        else
            s_session_send_startsync(a_session);
    }
    a_session->round_fast_forward = false;
    a_session->new_round_enqueued = false;
    a_session->sync_failed = false;
    a_session->listen_ensure = 0;
    return false;
}

static void s_session_attempt_new(dap_chain_esbocs_session_t *a_session)
{
    if (++a_session->cur_round.attempt_num > PVT(a_session->esbocs)->round_attempts_max) {
        a_session->state = DAP_CHAIN_ESBOCS_SESSION_STATE_WAIT_START;
        return;
    }
    for (dap_list_t *it = a_session->cur_round.validators_list; it; it = it->next) {
        dap_chain_esbocs_validator_t *l_validator = it->data;
        if (l_validator->is_synced && !l_validator->is_chosen) {
            // We have synced validator with no submitted candidate
            debug_if(PVT(a_session->esbocs)->debug, L_MSG, "net:%s, chain:%s, round:%"DAP_UINT64_FORMAT_U". Attempt:%hhu is started",
                                                                a_session->chain->net_name, a_session->chain->name,
                                                                    a_session->cur_round.id, a_session->cur_round.attempt_num);
            s_session_state_change(a_session, DAP_CHAIN_ESBOCS_SESSION_STATE_WAIT_PROC, dap_time_now());
            return;
        }
    }
    debug_if(PVT(a_session->esbocs)->debug, L_MSG, "net:%s, chain:%s, round:%"DAP_UINT64_FORMAT_U". "
                                                    "All synced validators already tryed their attempts",
                                                        a_session->chain->net_name, a_session->chain->name,
                                                            a_session->cur_round.id);
    a_session->cur_round.attempt_num = PVT(a_session->esbocs)->round_attempts_max + 1;
    a_session->state = DAP_CHAIN_ESBOCS_SESSION_STATE_WAIT_START;
}

static uint64_t s_session_calc_current_round_id(dap_chain_esbocs_session_t *a_session)
{
    uint16_t l_total_validators_count = dap_list_length(a_session->cur_round.all_validators);
    struct {
        uint64_t id;
        uint16_t counter;
    } l_id_candidates[l_total_validators_count];
    uint16_t l_fill_idx = 0;
    for (dap_list_t *it = a_session->cur_round.all_validators; it ;it = it->next) {
        dap_chain_esbocs_validator_t *l_validator = it->data;
        if (!l_validator->is_synced)
            continue;
        uint64_t l_id_candidate = 0;
        for (dap_chain_esbocs_message_item_t *l_item = a_session->cur_round.message_items; l_item; l_item = l_item->hh.next) {
            if (l_item->message->hdr.type == DAP_CHAIN_ESBOCS_MSG_TYPE_START_SYNC &&
                    ((struct sync_params *)l_item->message->msg_n_sign)->attempt == a_session->cur_round.sync_attempt &&
                    dap_chain_addr_compare(&l_item->signing_addr, &l_validator->signing_addr)) {
                l_id_candidate = l_item->message->hdr.round_id;
                break;
            }
        }
        if (l_id_candidate == 0) {
            const char *l_signing_addr_str = dap_chain_hash_fast_to_str_static(&l_validator->signing_addr.data.hash_fast);
            log_it(L_ERROR, "Can't find sync message of synced validator %s", l_signing_addr_str);
            continue;
        }
        bool l_candidate_found = false;
        for (uint16_t i = 0; i < l_fill_idx; i++)
            if (l_id_candidates[i].id == l_id_candidate) {
                l_id_candidates[i].counter++;
                l_candidate_found = true;
                break;
            }
        if (!l_candidate_found) {
            l_id_candidates[l_fill_idx].id = l_id_candidate;
            l_id_candidates[l_fill_idx].counter = 1;
            if (++l_fill_idx > l_total_validators_count) {
                log_it(L_ERROR, "Count of sync messages with same sync attempt is greater"
                                  " than total validators count %hu > %hu",
                                    l_fill_idx, l_total_validators_count);
                l_fill_idx--;
                break;
            }
        }
    }
    uint64_t l_ret = 0;
    uint16_t l_counter_max = 0;
    for (uint16_t i = 0; i < l_fill_idx; i++) {
        if (l_id_candidates[i].counter > l_counter_max) { // Choose maximum counter
            l_counter_max = l_id_candidates[i].counter;
            l_ret = l_id_candidates[i].id;
        } else if (l_id_candidates[i].counter == l_counter_max) // Choose maximum round ID
            l_ret = dap_max(l_ret, l_id_candidates[i].id);
    }
    return l_ret ? l_ret : a_session->cur_round.id;
}

static int s_signs_sort_callback(dap_list_t *a_sign1, dap_list_t *a_sign2)
{
    dap_sign_t  *l_sign1 = a_sign1->data,
                *l_sign2 = a_sign2->data;
    if (!l_sign1 || !l_sign2) {
        log_it(L_CRITICAL, "Invalid element");
        return 0;
    }
    size_t  l_size1 = dap_sign_get_size(l_sign1),
            l_size2 = dap_sign_get_size(l_sign2),
            l_size_min = dap_min(l_size1, l_size2);

    int l_ret = memcmp(l_sign1, l_sign2, l_size_min);
    if (!l_ret) {
        l_ret = l_size1 == l_size2 ? 0 : l_size1 > l_size2 ? 1 : -1;
    }
    return l_ret;
}

dap_chain_esbocs_directive_t *s_session_directive_ready(dap_chain_esbocs_session_t *a_session)
{
    size_t l_list_length = dap_list_length(a_session->cur_round.all_validators);
    if (a_session->cur_round.total_validators_synced * 3 < l_list_length * 2)
        return NULL; // Not a valid round, less than 2/3 participants
    bool l_kick = false;
    dap_chain_esbocs_penalty_item_t *l_item, *l_tmp;
    HASH_ITER(hh, a_session->penalty, l_item, l_tmp) {
        int l_key_state = dap_chain_net_srv_stake_key_delegated(&l_item->signing_addr);
        if (l_key_state == 0) {
            HASH_DEL(a_session->penalty, l_item);
            DAP_DELETE(l_item);
            continue;
        }
        if (l_item->miss_count >= DAP_CHAIN_ESBOCS_PENALTY_KICK && l_key_state == 1) {
            l_kick = true;
            break;
        }
        if (l_item->miss_count == 0 && l_key_state == -1)
            break;
    }
    if (!l_item)
        return NULL;
    debug_if(PVT(a_session->esbocs)->debug, L_MSG, "Current consensus online %hu from %zu is acceptable, so issue the directive",
                                                    a_session->cur_round.total_validators_synced, l_list_length);
    uint32_t l_directive_size = s_directive_calc_size(l_kick ? DAP_CHAIN_ESBOCS_DIRECTIVE_KICK : DAP_CHAIN_ESBOCS_DIRECTIVE_LIFT);
    dap_chain_esbocs_directive_t *l_ret = NULL;
    DAP_NEW_Z_SIZE_RET_VAL(l_ret, dap_chain_esbocs_directive_t, l_directive_size, NULL, NULL);
    l_ret->version = DAP_CHAIN_ESBOCS_DIRECTIVE_VERSION;
    l_ret->type = l_kick ? DAP_CHAIN_ESBOCS_DIRECTIVE_KICK : DAP_CHAIN_ESBOCS_DIRECTIVE_LIFT;
    l_ret->size = l_directive_size;
    l_ret->timestamp = dap_nanotime_now();
    dap_tsd_t *l_tsd = (dap_tsd_t *)l_ret->tsd;
    l_tsd->type = DAP_CHAIN_ESBOCS_DIRECTIVE_TSD_TYPE_ADDR;
    l_tsd->size = sizeof(dap_chain_addr_t);
    *(dap_chain_addr_t *)l_tsd->data = l_item->signing_addr;
    return l_ret;
}

static void s_session_state_change(dap_chain_esbocs_session_t *a_session, enum s_esbocs_session_state a_new_state, dap_time_t a_time)
{
    if (a_new_state != DAP_CHAIN_ESBOCS_SESSION_STATE_PREVIOUS)
        a_session->old_state = a_session->state;

    a_session->state = a_new_state;
    a_session->ts_stage_entry = a_time;

    switch (a_new_state) {

    case DAP_CHAIN_ESBOCS_SESSION_STATE_WAIT_PROC: {
        dap_chain_esbocs_validator_t *l_validator = NULL;
        if (!a_session->cur_round.validators_list && PVT(a_session->esbocs)->emergency_mode) {
            for (dap_list_t *it = a_session->cur_round.all_validators; it; it = it->next) {
                l_validator = it->data;
                if (l_validator->is_synced)
                    a_session->cur_round.validators_list = dap_list_append(
                                a_session->cur_round.validators_list, DAP_DUP(l_validator));
            }
        }
        for (dap_list_t *it = a_session->cur_round.validators_list; it; it = it->next) {
            l_validator = it->data;
            if (l_validator->is_synced && !l_validator->is_chosen) {
                l_validator->is_chosen = true;
                break;
            }
        }
        if (!l_validator) {
            log_it(L_CRITICAL, "l_validator is NULL");
            break;
        }
        a_session->cur_round.attempt_submit_validator = l_validator->signing_addr;
        if (dap_chain_addr_compare(&a_session->cur_round.attempt_submit_validator, &a_session->my_signing_addr)) {
            dap_chain_esbocs_directive_t *l_directive = NULL;
#ifdef DAP_CHAIN_CS_ESBOCS_DIRECTIVE_SUPPORT
            if (!a_session->cur_round.directive && !PVT(a_session->esbocs)->emergency_mode)
                l_directive = s_session_directive_ready(a_session);
#endif
            if (l_directive) {
                dap_hash_fast_t l_directive_hash;
                dap_hash_fast(l_directive, l_directive->size, &l_directive_hash);
                if (PVT(a_session->esbocs)->debug) {
                    const char *l_candidate_hash_str = dap_chain_hash_fast_to_str_static(&l_directive_hash);
                    log_it(L_MSG, "net:%s, chain:%s, round:%"DAP_UINT64_FORMAT_U", attempt:%hhu. Put on the vote my directive:%s",
                            a_session->chain->net_name, a_session->chain->name,
                                a_session->cur_round.id, a_session->cur_round.attempt_num, l_candidate_hash_str);
                }
                s_message_send(a_session, DAP_CHAIN_ESBOCS_MSG_TYPE_DIRECTIVE, &l_directive_hash,
                                    l_directive, l_directive->size, a_session->cur_round.all_validators);
                DAP_DELETE(l_directive);
            } else
                s_session_candidate_submit(a_session);
        } else {
            for (dap_chain_esbocs_message_item_t *l_item = a_session->cur_round.message_items; l_item; l_item = l_item->hh.next) {
                if (l_item->message->hdr.type == DAP_CHAIN_ESBOCS_MSG_TYPE_SUBMIT &&
                        dap_chain_addr_compare(&l_item->signing_addr, &a_session->cur_round.attempt_submit_validator)) {
                    dap_hash_fast_t *l_candidate_hash = &l_item->message->hdr.candidate_hash;
                    if (dap_hash_fast_is_blank(l_candidate_hash))
                        s_session_attempt_new(a_session);
                    else {
                        dap_chain_esbocs_store_t *l_store = NULL;
                        HASH_FIND(hh, a_session->cur_round.store_items, l_candidate_hash, sizeof(dap_chain_hash_fast_t), l_store);
                        if (l_store) {
                            a_session->cur_round.attempt_candidate_hash = *l_candidate_hash;
                            s_session_state_change(a_session, DAP_CHAIN_ESBOCS_SESSION_STATE_WAIT_SIGNS, dap_time_now());
                            // Verify and vote already submitted candidate
                            s_session_candidate_verify(a_session, l_store->candidate, l_store->candidate_size, l_candidate_hash);
                        }
                    }
                    break;
                }
            }
        }
    } break;

    case DAP_CHAIN_ESBOCS_SESSION_STATE_WAIT_VOTING: {
        if (a_session->old_state == DAP_CHAIN_ESBOCS_SESSION_STATE_WAIT_PROC) {
            // Clear mark of chosen to submit validator to allow it to submit candidate
            dap_list_t *l_list = s_validator_check(
                        &a_session->cur_round.attempt_submit_validator,
                        a_session->cur_round.validators_list
                        );
            dap_chain_esbocs_validator_t *l_validator = l_list ? l_list->data : NULL;
            if (!l_validator || !l_validator->is_chosen) {
                const char *l_addr = dap_chain_hash_fast_to_str_static(&a_session->cur_round.attempt_submit_validator.data.hash_fast);
                log_it(L_MSG, "Error: can't find current attmempt submit validator %s in signers list", l_addr);
            }
            if (l_validator && l_validator->is_chosen)
                l_validator->is_chosen = false;
        } else if (s_validator_check(&a_session->my_signing_addr, a_session->cur_round.validators_list))
            a_session->old_state = DAP_CHAIN_ESBOCS_SESSION_STATE_WAIT_PROC;
    } break;

    case DAP_CHAIN_ESBOCS_SESSION_STATE_WAIT_FINISH: {
        dap_chain_esbocs_store_t *l_store = NULL;
        HASH_FIND(hh, a_session->cur_round.store_items, &a_session->cur_round.attempt_candidate_hash, sizeof(dap_hash_fast_t), l_store);
        if (!l_store) {
            log_it(L_ERROR, "No finish candidate found!");
            break;
        }
        l_store->candidate_signs = dap_list_sort(l_store->candidate_signs, s_signs_sort_callback);
        size_t l_candidate_size_exclude_signs = l_store->candidate_size;
        for (dap_list_t *it = l_store->candidate_signs; it; it = it->next) {
            dap_sign_t *l_candidate_sign = (dap_sign_t *)it->data;
            size_t l_candidate_sign_size = dap_sign_get_size(l_candidate_sign);
            dap_chain_addr_t l_signing_addr_cur;
            dap_chain_addr_fill_from_sign(&l_signing_addr_cur, l_candidate_sign, a_session->chain->net_id);
            l_store->candidate = DAP_REALLOC(l_store->candidate, l_store->candidate_size + l_candidate_sign_size);
            if (dap_chain_addr_compare(&l_signing_addr_cur, &a_session->cur_round.attempt_submit_validator) &&
                                       l_store->candidate_size != l_candidate_size_exclude_signs) {
                // If it's the primary attempt validator sign, place it in the beginnig
                if (l_store->candidate_size > l_candidate_size_exclude_signs)
                    memmove((byte_t *)l_store->candidate + l_candidate_size_exclude_signs + l_candidate_sign_size,
                            (byte_t *)l_store->candidate + l_candidate_size_exclude_signs,
                            l_store->candidate_size - l_candidate_size_exclude_signs);
                memcpy((byte_t *)l_store->candidate + l_candidate_size_exclude_signs, l_candidate_sign, l_candidate_sign_size);
            } else
                memcpy(((byte_t *)l_store->candidate) + l_store->candidate_size, l_candidate_sign, l_candidate_sign_size);
            l_store->candidate_size += l_candidate_sign_size;
        }
        l_store->candidate->hdr.meta_n_datum_n_signs_size = l_store->candidate_size - sizeof(l_store->candidate->hdr);
        dap_hash_fast(l_store->candidate, l_store->candidate_size, &l_store->precommit_candidate_hash);
        // Process received earlier PreCommit messages
        dap_chain_esbocs_message_item_t *l_chain_message, *l_chain_message_tmp;
        uint64_t l_cur_round_id = a_session->cur_round.id;
        HASH_ITER(hh, a_session->cur_round.message_items, l_chain_message, l_chain_message_tmp) {
            if (l_chain_message->message->hdr.type == DAP_CHAIN_ESBOCS_MSG_TYPE_PRE_COMMIT &&
                dap_hash_fast_compare(&l_chain_message->message->hdr.candidate_hash, &a_session->cur_round.attempt_candidate_hash))
            {
                s_session_candidate_precommit(a_session, l_chain_message->message);
                if (a_session->cur_round.id != l_cur_round_id)
                    break;
            }
        }
        // Send own PreCommit
        s_message_send(a_session, DAP_CHAIN_ESBOCS_MSG_TYPE_PRE_COMMIT, &l_store->candidate_hash,
                            &l_store->precommit_candidate_hash, sizeof(dap_chain_hash_fast_t),
                                a_session->cur_round.validators_list);
    } break;

    case DAP_CHAIN_ESBOCS_SESSION_STATE_PREVIOUS: {
        if (a_session->old_state != DAP_CHAIN_ESBOCS_SESSION_STATE_PREVIOUS)
            s_session_state_change(a_session, a_session->old_state, a_time);
        else {
            log_it(L_ERROR, "No previous state registered, can't roll back");
            if (!a_session->new_round_enqueued) {
                a_session->new_round_enqueued = true;
                dap_proc_thread_callback_add(a_session->proc_thread, s_session_round_new, a_session);
            }
        }
    }
    default:
        break;
    }
}

static void s_session_proc_state(void *a_arg)
{
    dap_chain_esbocs_session_t *l_session = a_arg;
    if (!l_session->cs_timer)
        return; // Timer is inactive
    bool l_cs_debug = PVT(l_session->esbocs)->debug;
    dap_time_t l_time = dap_time_now();
    switch (l_session->state) {
    case DAP_CHAIN_ESBOCS_SESSION_STATE_WAIT_START: {
        l_session->listen_ensure = 1;
        bool l_round_skip = PVT(l_session->esbocs)->emergency_mode ?
                    false : !s_validator_check(&l_session->my_signing_addr, l_session->cur_round.validators_list);
        if (l_session->ts_round_sync_start && l_time - l_session->ts_round_sync_start >=
                (dap_time_t)PVT(l_session->esbocs)->round_start_sync_timeout +
                    (l_session->sync_failed ? s_get_round_skip_timeout(l_session) : 0)) {
            if (l_session->cur_round.attempt_num > PVT(l_session->esbocs)->round_attempts_max ) {
                debug_if(PVT(l_session->esbocs)->debug, L_MSG, "net:%s, chain:%s, round:%"DAP_UINT64_FORMAT_U"."
                                                                " Round finished by reason: attempts is out",
                                                                    l_session->chain->net_name, l_session->chain->name,
                                                                        l_session->cur_round.id);
                if (!l_session->new_round_enqueued) {
                    l_session->new_round_enqueued = true;
                    dap_proc_thread_callback_add(l_session->proc_thread, s_session_round_new, l_session);
                }
                break;
            }
            uint16_t l_min_validators_synced = PVT(l_session->esbocs)->emergency_mode ?
                        l_session->cur_round.total_validators_synced : l_session->cur_round.validators_synced_count;
            if (l_min_validators_synced >= PVT(l_session->esbocs)->min_validators_count && !l_round_skip) {
                l_session->cur_round.id = s_session_calc_current_round_id(l_session);
                debug_if(l_cs_debug, L_MSG, "net:%s, chain:%s, round:%"DAP_UINT64_FORMAT_U", attempt:%hhu."
                                            " Minimum count of validators are synchronized, wait to submit candidate",
                                                l_session->chain->net_name, l_session->chain->name,
                                                    l_session->cur_round.id, l_session->cur_round.attempt_num);
                s_session_state_change(l_session, DAP_CHAIN_ESBOCS_SESSION_STATE_WAIT_PROC, l_time);
            } else { // timeout start sync
                debug_if(l_cs_debug, L_MSG, "net:%s, chain:%s, round:%"DAP_UINT64_FORMAT_U", attempt:%hhu."
                                            " Round finished by reason: %s",
                                                l_session->chain->net_name, l_session->chain->name,
                                                    l_session->cur_round.id, l_session->cur_round.attempt_num,
                                                        l_round_skip ? "skipped" : "can't synchronize minimum number of validators");
                l_session->sync_failed = true;
                if (!l_session->new_round_enqueued) {
                    l_session->new_round_enqueued = true;
                    dap_proc_thread_callback_add(l_session->proc_thread, s_session_round_new, l_session);
                }
            }
        }
    } break;
    case DAP_CHAIN_ESBOCS_SESSION_STATE_WAIT_PROC:
        if (l_time - l_session->ts_stage_entry >= PVT(l_session->esbocs)->round_attempt_timeout * l_session->listen_ensure) {
            l_session->listen_ensure += 2;
            debug_if(l_cs_debug, L_MSG, "net:%s, chain:%s, round:%"DAP_UINT64_FORMAT_U", attempt:%hhu."
                                        " Attempt finished by reason: haven't cantidate submitted",
                                            l_session->chain->net_name, l_session->chain->name,
                                                l_session->cur_round.id, l_session->cur_round.attempt_num);
            s_session_attempt_new(l_session);
        }
        break;
    case DAP_CHAIN_ESBOCS_SESSION_STATE_WAIT_SIGNS:
        if (l_time - l_session->ts_stage_entry >= PVT(l_session->esbocs)->round_attempt_timeout) {
            dap_chain_esbocs_store_t *l_store = NULL;
            HASH_FIND(hh, l_session->cur_round.store_items, &l_session->cur_round.attempt_candidate_hash, sizeof(dap_hash_fast_t), l_store);
            if (!l_store) {
                log_it(L_ERROR, "No round candidate found!");
                s_session_attempt_new(l_session);
                break;
            }
            if (dap_list_length(l_store->candidate_signs) >= PVT(l_session->esbocs)->min_validators_count) {
                if(l_cs_debug) {
                    const char *l_candidate_hash_str = dap_chain_hash_fast_to_str_static(&l_session->cur_round.attempt_candidate_hash);
                    log_it(L_MSG, "net:%s, chain:%s, round:%"DAP_UINT64_FORMAT_U", attempt:%hhu"
                                            " Candidate %s collected sings of minimum number of validators, so to sent PRE_COMMIT",
                                                l_session->chain->net_name, l_session->chain->name, l_session->cur_round.id,
                                                    l_session->cur_round.attempt_num, l_candidate_hash_str);
                }
                s_session_state_change(l_session, DAP_CHAIN_ESBOCS_SESSION_STATE_WAIT_FINISH, l_time);
                break;
            }
            debug_if(l_cs_debug, L_MSG, "net:%s, chain:%s, round:%"DAP_UINT64_FORMAT_U", attempt:%hhu."
                                        " Attempt finished by reason: cant't collect minimum number of validator's signs",
                                            l_session->chain->net_name, l_session->chain->name,
                                                l_session->cur_round.id, l_session->cur_round.attempt_num);
            s_session_attempt_new(l_session);
        }
        break;
    case DAP_CHAIN_ESBOCS_SESSION_STATE_WAIT_FINISH:
        if (l_time - l_session->ts_stage_entry >= PVT(l_session->esbocs)->round_attempt_timeout * 2) {
            debug_if(l_cs_debug, L_MSG, "net:%s, chain:%s, round:%"DAP_UINT64_FORMAT_U", attempt:%hhu."
                                        " Attempt finished by reason: cant't collect minimum number of validator's precommits with same final hash",
                                            l_session->chain->net_name, l_session->chain->name,
                                                l_session->cur_round.id, l_session->cur_round.attempt_num);
            s_session_attempt_new(l_session);
        }
        break;
    case DAP_CHAIN_ESBOCS_SESSION_STATE_WAIT_VOTING:
        if (l_time - l_session->ts_stage_entry >= PVT(l_session->esbocs)->round_attempt_timeout * 2) {
            const char *l_hash_str = dap_chain_hash_fast_to_str_static(&l_session->cur_round.directive_hash);
            debug_if(l_cs_debug, L_MSG, "net:%s, chain:%s, round:%"DAP_UINT64_FORMAT_U", attempt:%hhu."
                                        " Voting finished by reason: cant't collect minimum number of validator's votes for directive %s",
                                            l_session->chain->net_name, l_session->chain->name,
                                                l_session->cur_round.id, l_session->cur_round.attempt_num,
                                                    l_hash_str);
            s_session_state_change(l_session, DAP_CHAIN_ESBOCS_SESSION_STATE_PREVIOUS, l_time);
        }
        break;
    default:
        break;
    }
}

static void s_message_chain_add(dap_chain_esbocs_session_t *a_session,
                                dap_chain_esbocs_message_t *a_message,
                                size_t a_message_size,
                                dap_chain_hash_fast_t *a_message_hash,
                                dap_chain_addr_t *a_signing_addr)
{
    if (NULL == a_message) {
        log_it(L_ERROR, "Argument is NULL for s_message_chain_add");
        return;
    }
    dap_chain_esbocs_round_t *l_round = &a_session->cur_round;
    dap_chain_esbocs_message_item_t *l_message_item = NULL;
    DAP_NEW_Z_RET(l_message_item, dap_chain_esbocs_message_item_t, NULL);
    if (!a_message_hash) {
        dap_chain_hash_fast_t l_message_hash;
        dap_hash_fast(a_message, a_message_size, &l_message_hash);
        l_message_item->message_hash = l_message_hash;
    } else
        l_message_item->message_hash = *a_message_hash;
    l_message_item->signing_addr = *a_signing_addr;
    l_message_item->message = DAP_DUP_SIZE(a_message, a_message_size);
    HASH_ADD(hh, l_round->message_items, message_hash, sizeof(l_message_item->message_hash), l_message_item);
}

static void s_session_candidate_submit(dap_chain_esbocs_session_t *a_session)
{
    dap_chain_t *l_chain = a_session->chain;
    dap_chain_cs_blocks_t *l_blocks = DAP_CHAIN_CS_BLOCKS(l_chain);
    size_t l_candidate_size = 0;
    dap_hash_fast_t l_candidate_hash = {0};
    dap_chain_node_mempool_process_all(a_session->chain, false);
    dap_chain_block_t *l_candidate = l_blocks->callback_new_block_move(l_blocks, &l_candidate_size);
    if (l_candidate && l_candidate_size) {
        if (PVT(a_session->esbocs)->emergency_mode)
            l_candidate_size = dap_chain_block_meta_add(&l_candidate, l_candidate_size, DAP_CHAIN_BLOCK_META_EMERGENCY, NULL, 0);
        if (PVT(a_session->esbocs)->check_signs_structure && l_candidate_size) {
            l_candidate_size = dap_chain_block_meta_add(&l_candidate, l_candidate_size, DAP_CHAIN_BLOCK_META_SYNC_ATTEMPT,
                                                        &a_session->cur_round.sync_attempt, sizeof(uint64_t));
            if (l_candidate_size)
                l_candidate_size = dap_chain_block_meta_add(&l_candidate, l_candidate_size, DAP_CHAIN_BLOCK_META_ROUND_ATTEMPT,
                                                            &a_session->cur_round.attempt_num, sizeof(uint8_t));
            if (l_candidate_size)
                 l_candidate_size = dap_chain_block_meta_add(&l_candidate, l_candidate_size, DAP_CHAIN_BLOCK_META_EXCLUDED_KEYS,
                                                            a_session->cur_round.excluded_list, (*a_session->cur_round.excluded_list + 1) * sizeof(uint16_t));
        }
        if (l_candidate_size) {
            dap_hash_fast(l_candidate, l_candidate_size, &l_candidate_hash);
            if (PVT(a_session->esbocs)->debug) {
                const char *l_candidate_hash_str = dap_chain_hash_fast_to_str_static(&l_candidate_hash);
                log_it(L_MSG, "net:%s, chain:%s, round:%"DAP_UINT64_FORMAT_U", attempt:%hhu. Submit my candidate %s",
                        a_session->chain->net_name, a_session->chain->name,
                            a_session->cur_round.id, a_session->cur_round.attempt_num, l_candidate_hash_str);
            }
        }
    }
    if (!l_candidate || !l_candidate_size) { // there is no my candidate, send null hash
        if (PVT(a_session->esbocs)->debug)
            log_it(L_MSG, "net:%s, chain:%s, round:%"DAP_UINT64_FORMAT_U", attempt:%hhu."
                          " I don't have a candidate. I submit a null candidate.",
                                a_session->chain->net_name, a_session->chain->name,
                                    a_session->cur_round.id, a_session->cur_round.attempt_num);
    }
    s_message_send(a_session, DAP_CHAIN_ESBOCS_MSG_TYPE_SUBMIT, &l_candidate_hash,
                    l_candidate, l_candidate_size, a_session->cur_round.validators_list);
    //Save candidate_hash
    memcpy(&(PVT(a_session->esbocs)->candidate_hash), &l_candidate_hash, sizeof(dap_hash_fast_t));
}

static void s_session_candidate_verify(dap_chain_esbocs_session_t *a_session, dap_chain_block_t *a_candidate,
                                       size_t a_candidate_size, dap_hash_fast_t *a_candidate_hash)
{
    if (NULL == a_candidate) {
        log_it(L_ERROR, "Argument is NULL for s_session_candidate_verify");
        return;
    }
    // Process early received messages
    for (dap_chain_esbocs_message_item_t *l_item = a_session->cur_round.message_items; l_item; l_item = l_item->hh.next) {
        if (l_item->unprocessed &&
                (l_item->message->hdr.type == DAP_CHAIN_ESBOCS_MSG_TYPE_APPROVE ||
                    l_item->message->hdr.type == DAP_CHAIN_ESBOCS_MSG_TYPE_REJECT ||
                    l_item->message->hdr.type == DAP_CHAIN_ESBOCS_MSG_TYPE_COMMIT_SIGN) &&
                dap_hash_fast_compare(&l_item->message->hdr.candidate_hash, a_candidate_hash) &&
                l_item->message->hdr.attempt_num == a_session->cur_round.attempt_num) {
            s_session_packet_in(a_session, NULL, (uint8_t *)l_item->message, s_get_esbocs_message_size(l_item->message));
        }
    }
    // Process candidate
    a_session->processing_candidate = a_candidate;
    dap_chain_cs_blocks_t *l_blocks = DAP_CHAIN_CS_BLOCKS(a_session->chain);
    dap_chain_atom_verify_res_t l_verify_status = l_blocks->chain->callback_atom_verify(l_blocks->chain, a_candidate, a_candidate_size, a_candidate_hash);
    if (l_verify_status == ATOM_ACCEPT || l_verify_status == ATOM_FORK) {
        // validation - OK, gen event Approve
        s_message_send(a_session, DAP_CHAIN_ESBOCS_MSG_TYPE_APPROVE, a_candidate_hash,
                       NULL, 0, a_session->cur_round.validators_list);
        if (PVT(a_session->esbocs)->debug) {
            const char *l_candidate_hash_str = dap_chain_hash_fast_to_str_static(a_candidate_hash);
            log_it(L_MSG, "net:%s, chain:%s, round:%"DAP_UINT64_FORMAT_U", attempt:%hhu Sent APPROVE candidate %s",
                                a_session->chain->net_name, a_session->chain->name, a_session->cur_round.id,
                                        a_session->cur_round.attempt_num, l_candidate_hash_str);
        }
    } else {
        // validation - fail, gen event Reject
        s_message_send(a_session, DAP_CHAIN_ESBOCS_MSG_TYPE_REJECT, a_candidate_hash,
                       NULL, 0, a_session->cur_round.validators_list);
        if (PVT(a_session->esbocs)->debug) {
            const char *l_candidate_hash_str = dap_chain_hash_fast_to_str_static(a_candidate_hash);
            log_it(L_MSG, "net:%s, chain:%s, round:%"DAP_UINT64_FORMAT_U", attempt:%hhu Sent REJECT candidate %s",
                                a_session->chain->net_name, a_session->chain->name, a_session->cur_round.id,
                                        a_session->cur_round.attempt_num, l_candidate_hash_str);
        }
    }
    a_session->processing_candidate = NULL;
}

static void s_session_candidate_precommit(dap_chain_esbocs_session_t *a_session, dap_chain_esbocs_message_t *a_message)
{
    if (NULL == a_message) {
        log_it(L_ERROR, "Argument is NULL for s_session_candidate_precommit");
        return;
    }
    bool l_cs_debug = PVT(a_session->esbocs)->debug;
    uint16_t l_cs_level = PVT(a_session->esbocs)->min_validators_count;
    byte_t *l_message_data = a_message->msg_n_sign;
    dap_chain_hash_fast_t *l_candidate_hash = &a_message->hdr.candidate_hash;
    dap_chain_esbocs_store_t *l_store = NULL;
    const char *l_candidate_hash_str = NULL;
    HASH_FIND(hh, a_session->cur_round.store_items, l_candidate_hash, sizeof(dap_chain_hash_fast_t), l_store);
    if (!l_store) {
        l_candidate_hash_str = dap_chain_hash_fast_to_str_static(l_candidate_hash);
        log_it(L_MSG, "net:%s, chain:%s, round:%"DAP_UINT64_FORMAT_U", attempt:%hhu."
                          " Receive PRE_COMMIT message for unknown candidate %s",
                            a_session->chain->net_name, a_session->chain->name,
                                a_session->cur_round.id, a_message->hdr.attempt_num,
                                    l_candidate_hash_str);
        return;
    }

    if (dap_hash_fast_is_blank(&l_store->precommit_candidate_hash))
        // We have not yet precommit candidate. Message will be processed later
        return;
    dap_hash_fast_t *l_precommit_hash = (dap_hash_fast_t *)l_message_data;
    if (!dap_hash_fast_compare(l_precommit_hash, &l_store->precommit_candidate_hash)) {
        if (l_cs_debug) {
            l_candidate_hash_str = dap_chain_hash_fast_to_str_new(l_candidate_hash);
            char *l_my_precommit_hash_str = dap_chain_hash_fast_to_str_new(&l_store->precommit_candidate_hash);
            char *l_remote_precommit_hash_str = dap_chain_hash_fast_to_str_new(l_precommit_hash);
            log_it(L_MSG, "net:%s, chain:%s, round:%"DAP_UINT64_FORMAT_U", attempt:%hhu."
                          " Candidate %s has different final hash of local and remote validators\n"
                          "(%s and %s)",
                                a_session->chain->net_name, a_session->chain->name, a_session->cur_round.id,
                                    a_message->hdr.attempt_num, l_candidate_hash_str,
                                        l_my_precommit_hash_str, l_remote_precommit_hash_str);
            DAP_DEL_MULTY(l_candidate_hash_str, l_my_precommit_hash_str, l_remote_precommit_hash_str);
        }
        return;
    }

    if (l_cs_debug) {
        l_candidate_hash_str = dap_chain_hash_fast_to_str_static(l_candidate_hash);
        log_it(L_MSG, "net:%s, chain:%s, round:%"DAP_UINT64_FORMAT_U", attempt:%hhu."
                        " Receive PRE_COMMIT: candidate %s",
                            a_session->chain->net_name, a_session->chain->name, a_session->cur_round.id,
                                a_message->hdr.attempt_num, l_candidate_hash_str);
    }
    if (++l_store->precommit_count >= l_cs_level && !l_store->decide_commit &&
            dap_hash_fast_compare(&a_session->cur_round.attempt_candidate_hash, l_candidate_hash)) {
        l_store->decide_commit = true;
        debug_if(l_cs_debug, L_MSG, "net:%s, chain:%s, round:%"DAP_UINT64_FORMAT_U", attempt:%hhu."
                                    " Candidate %s precommited by minimum number of validators, try to finish this round",
                                        a_session->chain->net_name, a_session->chain->name, a_session->cur_round.id,
                                            a_message->hdr.attempt_num, l_candidate_hash_str);
        s_session_round_finish(a_session, l_store);
        // ATTENTION: New round will be started by incoming atom notifier event
    }
}

static bool s_session_candidate_to_chain(dap_chain_esbocs_session_t *a_session, dap_chain_hash_fast_t *a_candidate_hash,
                                         dap_chain_block_t *a_candidate, size_t a_candidate_size)
{
    if (NULL == a_candidate) {
        log_it(L_ERROR, "Argument is NULL for s_session_candidate_to_chain");
        return false;
    }
    bool res = false;
    dap_chain_atom_verify_res_t l_res = a_session->chain->callback_atom_add(a_session->chain, a_candidate, a_candidate_size, a_candidate_hash, true);
    const char *l_candidate_hash_str = dap_chain_hash_fast_to_str_static(a_candidate_hash);
    switch (l_res) {
    case ATOM_ACCEPT:
        log_it(L_INFO, "block %s added in chain successfully", l_candidate_hash_str);
        res = true;
        break;
    case ATOM_MOVE_TO_THRESHOLD:
        log_it(L_INFO, "Thresholded atom with hash %s", l_candidate_hash_str);
        break;
    case ATOM_PASS:
        log_it(L_WARNING, "Atom with hash %s not accepted (code ATOM_PASS, already present)", l_candidate_hash_str);
        break;
    case ATOM_REJECT:
        log_it(L_WARNING,"Atom with hash %s rejected", l_candidate_hash_str);
        break;
    case ATOM_FORK:
        log_it(L_WARNING,"Atom with hash %s is added to forked branch.", l_candidate_hash_str);
        break;
    default:
         log_it(L_CRITICAL, "Wtf is this ret code ? Atom hash %s code %d", l_candidate_hash_str, l_res);
    }
    return res;
}

static void s_session_round_finish(dap_chain_esbocs_session_t *a_session, dap_chain_esbocs_store_t *l_store)
{
    bool l_cs_debug = PVT(a_session->esbocs)->debug;
    uint16_t l_cs_level = PVT(a_session->esbocs)->min_validators_count;

    if (!dap_hash_fast_compare(&a_session->cur_round.attempt_candidate_hash, &l_store->candidate_hash)) {
        char *l_current_candidate_hash_str = dap_chain_hash_fast_to_str_new(&a_session->cur_round.attempt_candidate_hash);
        char *l_finish_candidate_hash_str = dap_chain_hash_fast_to_str_new(&l_store->candidate_hash);
        debug_if(l_cs_debug, L_WARNING, "Trying to finish candidate of not the current attempt (%s but not %s)",
                                        l_current_candidate_hash_str, l_finish_candidate_hash_str);
        DAP_DEL_MULTY(l_current_candidate_hash_str, l_finish_candidate_hash_str);
        return;
    }

    if (l_store->reject_count >= l_cs_level) {
        const char *l_finish_candidate_hash_str = dap_chain_hash_fast_to_str_static(&l_store->candidate_hash);
        debug_if(l_cs_debug, L_WARNING, "Trying to finish rejected candidate %s", l_finish_candidate_hash_str);
        return;
    }

    if (l_store->approve_count < l_cs_level) {
        const char *l_finish_candidate_hash_str = dap_chain_hash_fast_to_str_static(&l_store->candidate_hash);
        debug_if(l_cs_debug, L_WARNING, "Trying to finish not properly approved candidate %s", l_finish_candidate_hash_str);
        return;
    }

    if (dap_list_length(l_store->candidate_signs) < l_cs_level) {
        const char *l_finish_candidate_hash_str = dap_chain_hash_fast_to_str_static(&l_store->candidate_hash);
        debug_if(l_cs_debug, L_WARNING, "Trying to finish not properly signed candidate %s", l_finish_candidate_hash_str);
        return;
    }

    if (l_store->precommit_count < l_cs_level) {
        const char *l_finish_candidate_hash_str = dap_chain_hash_fast_to_str_static(&l_store->candidate_hash);
        debug_if(l_cs_debug, L_WARNING, "Trying to finish not properly precommited candidate %s", l_finish_candidate_hash_str);
        return;
    }

    if (l_cs_debug) {
        char *l_finish_candidate_hash_str = dap_chain_hash_fast_to_str_new(&l_store->candidate_hash);
        char *l_finish_block_hash_str = dap_chain_hash_fast_to_str_new(&l_store->precommit_candidate_hash);
        log_it(L_MSG, "net:%s, chain:%s, round:%"DAP_UINT64_FORMAT_U", attempt:%hhu Candidate %s passed the consensus!\n"
                      "Move block %s to chains",
                        a_session->chain->net_name, a_session->chain->name, a_session->cur_round.id,
                            a_session->cur_round.attempt_num, l_finish_candidate_hash_str, l_finish_block_hash_str);
        DAP_DEL_MULTY(l_finish_candidate_hash_str, l_finish_block_hash_str);
    }

    s_session_candidate_to_chain(a_session, &l_store->precommit_candidate_hash, l_store->candidate, l_store->candidate_size);
}

void s_session_sync_queue_add(dap_chain_esbocs_session_t *a_session, dap_chain_esbocs_message_t *a_message, size_t a_message_size)
{
    dap_return_if_fail(a_session && a_message && a_message_size);

    void *l_message_copy = DAP_DUP_SIZE(a_message, a_message_size);
    if (!l_message_copy) {
        log_it(L_CRITICAL, "%s", c_error_memory_alloc);
        return;
    }
    dap_chain_esbocs_sync_item_t *l_sync_item = NULL;
    HASH_FIND(hh, a_session->sync_items, &a_message->hdr.candidate_hash, sizeof(dap_hash_fast_t), l_sync_item);
    if (!l_sync_item) {
        DAP_NEW_Z_RET(l_sync_item, dap_chain_esbocs_sync_item_t, l_message_copy);
        l_sync_item->last_block_hash = a_message->hdr.candidate_hash;
        HASH_ADD(hh, a_session->sync_items, last_block_hash, sizeof(dap_hash_fast_t), l_sync_item);
    }
    void *l_tail = dap_list_last(l_sync_item->messages);
    l_sync_item->messages = dap_list_append(l_sync_item->messages, l_message_copy);
    if (dap_list_last(l_sync_item->messages) == l_tail) {
        // Unsuccessfull list adding
        DAP_DELETE(l_message_copy);
        return;
    }
}

void s_session_validator_mark_online(dap_chain_esbocs_session_t *a_session, dap_chain_addr_t *a_signing_addr)
{
    dap_list_t *l_list = s_validator_check(a_signing_addr, a_session->cur_round.all_validators);
    if (l_list) {
        bool l_was_synced = ((dap_chain_esbocs_validator_t *)l_list->data)->is_synced;
        ((dap_chain_esbocs_validator_t *)l_list->data)->is_synced = true;
        if (!l_was_synced)
            a_session->cur_round.total_validators_synced++;
        if (PVT(a_session->esbocs)->debug) {
            const char *l_addr_str = dap_chain_hash_fast_to_str_static(&a_signing_addr->data.hash_fast);
            log_it(L_DEBUG, "Mark validator %s as online", l_addr_str);
        }
    } else {
        const char *l_addr_str = dap_chain_hash_fast_to_str_static(&a_signing_addr->data.hash_fast);
        log_it(L_ERROR, "Can't find validator %s in validators list", l_addr_str);
    }

    dap_chain_esbocs_penalty_item_t *l_item = NULL;
    HASH_FIND(hh, a_session->penalty, a_signing_addr, sizeof(*a_signing_addr), l_item);
    bool l_inactive = dap_chain_net_srv_stake_key_delegated(a_signing_addr) == -1;
    if (l_inactive && !l_item) {
        const char *l_addr_str = dap_chain_hash_fast_to_str_static(&a_signing_addr->data.hash_fast);
        log_it(L_DEBUG, "Validator %s not in penalty list, but currently disabled", l_addr_str);
        DAP_NEW_Z_RET(l_item, dap_chain_esbocs_penalty_item_t, NULL);
        l_item->signing_addr = *a_signing_addr;
        l_item->miss_count = DAP_CHAIN_ESBOCS_PENALTY_KICK;
        HASH_ADD(hh, a_session->penalty, signing_addr, sizeof(*a_signing_addr), l_item);
    }
    if (l_item) {
        if (l_item->miss_count > DAP_CHAIN_ESBOCS_PENALTY_KICK)
            l_item->miss_count = DAP_CHAIN_ESBOCS_PENALTY_KICK;
        if (PVT(a_session->esbocs)->debug) {
            const char *l_addr_str = dap_chain_hash_fast_to_str_static(&a_signing_addr->data.hash_fast);
            log_it(L_DEBUG, "Decrement miss count %d for addr %s. Miss count for kick is %d",
                            l_item->miss_count, l_addr_str, DAP_CHAIN_ESBOCS_PENALTY_KICK);
        }
        if (l_item->miss_count)
            l_item->miss_count--;
        if (!l_inactive && !l_item->miss_count) {
            HASH_DEL(a_session->penalty, l_item);
            DAP_DELETE(l_item);
        }
    }
}

static void s_session_directive_process(dap_chain_esbocs_session_t *a_session, dap_chain_esbocs_directive_t *a_directive, dap_chain_hash_fast_t *a_directive_hash)
{
    if (!a_directive) {
        log_it(L_ERROR, "Invalid arguments in s_session_directive_process");
        return;
    }
    if (a_directive->size != s_directive_calc_size(a_directive->type)) {
        log_it(L_ERROR, "Invalid directive size %u (expected %u)",
               a_directive->size, s_directive_calc_size(a_directive->type));
        return;
    }
    bool l_vote_for = false;
    switch (a_directive->type) {
    case DAP_CHAIN_ESBOCS_DIRECTIVE_KICK:
    case DAP_CHAIN_ESBOCS_DIRECTIVE_LIFT: {
        dap_tsd_t *l_tsd = (dap_tsd_t *)a_directive->tsd;
        if (l_tsd->size != sizeof(dap_chain_addr_t)) {
            log_it(L_ERROR, "Invalid directive TSD size %u (expected %zu)",
                   l_tsd->size, sizeof(dap_chain_addr_t));
            return;
        }
        dap_chain_addr_t *l_voting_addr = (dap_chain_addr_t *)l_tsd->data;
        if (l_voting_addr->net_id.uint64 != a_session->chain->net_id.uint64) {
            log_it(L_WARNING, "Got directive to %s for invalid network id 0x%"DAP_UINT64_FORMAT_x
                                    " (current network id is 0x%"DAP_UINT64_FORMAT_x,
                                        a_directive->type == DAP_CHAIN_ESBOCS_DIRECTIVE_KICK ? "KICK" : "LIFT",
                                            l_voting_addr->net_id.uint64, a_session->chain->net_id.uint64);
            return;
        }
        int l_status = dap_chain_net_srv_stake_key_delegated(l_voting_addr);
        if (l_status == 0) {
            const char *l_addr_str = dap_chain_hash_fast_to_str_static(&l_voting_addr->data.hash_fast);
            log_it(L_WARNING, "Trying to put to the vote directive type %s for non delegated key %s",
                                    a_directive->type == DAP_CHAIN_ESBOCS_DIRECTIVE_KICK ? "KICK" : "LIFT",
                                        l_addr_str);
            return;
        }
        dap_chain_esbocs_penalty_item_t *l_item = NULL;
        HASH_FIND(hh, a_session->penalty, l_voting_addr, sizeof(*l_voting_addr), l_item);
        if (l_status == 1) { // Key is active
            if (a_directive->type == DAP_CHAIN_ESBOCS_DIRECTIVE_KICK) {
                if (l_item && l_item->miss_count >= DAP_CHAIN_ESBOCS_PENALTY_KICK)
                    l_vote_for = true;
            } else { // a_directive->type == DAP_CHAIN_ESBOCS_DIRECTIVE_LIFT
                if (!l_item || l_item->miss_count < DAP_CHAIN_ESBOCS_PENALTY_KICK)
                    l_vote_for = true;
            }
        } else { // l_status == -1 // Key is inactive
            if (a_directive->type == DAP_CHAIN_ESBOCS_DIRECTIVE_LIFT) {
                if (l_item && l_item->miss_count == 0)
                    l_vote_for = true;
            } else { // a_directive->type == DAP_CHAIN_ESBOCS_DIRECTIVE_KICK
                if (!l_item || l_item->miss_count != 0)
                    l_vote_for = true;
            }
        }
    }
    default:;
    }

    if (PVT(a_session->esbocs)->debug) {
        const char *l_directive_hash_str = dap_chain_hash_fast_to_str_static(a_directive_hash);
        log_it(L_MSG, "net:%s, chain:%s, round:%"DAP_UINT64_FORMAT_U", attempt:%hhu Send VOTE %s directive %s",
                            a_session->chain->net_name, a_session->chain->name, a_session->cur_round.id,
                                    a_session->cur_round.attempt_num, l_vote_for ? "FOR" : "AGAINST",
                                            l_directive_hash_str);
    }
    a_session->cur_round.directive_hash = *a_directive_hash;
    a_session->cur_round.directive = DAP_DUP_SIZE(a_directive, a_directive->size);

    s_session_state_change(a_session, DAP_CHAIN_ESBOCS_SESSION_STATE_WAIT_VOTING, dap_time_now());

    // Process early received directive votes
    for (dap_chain_esbocs_message_item_t *l_item = a_session->cur_round.message_items; l_item; l_item = l_item->hh.next) {
        if (l_item->unprocessed &&
                (l_item->message->hdr.type == DAP_CHAIN_ESBOCS_MSG_TYPE_VOTE_FOR ||
                    l_item->message->hdr.type == DAP_CHAIN_ESBOCS_MSG_TYPE_VOTE_AGAINST) &&
                dap_hash_fast_compare(&l_item->message->hdr.candidate_hash, a_directive_hash) &&
                l_item->message->hdr.attempt_num == a_session->cur_round.attempt_num) {
            s_session_packet_in(a_session, NULL, (uint8_t *)l_item->message, s_get_esbocs_message_size(l_item->message));
        }
    }
    // Send own vote
    uint8_t l_type = l_vote_for ? DAP_CHAIN_ESBOCS_MSG_TYPE_VOTE_FOR : DAP_CHAIN_ESBOCS_MSG_TYPE_VOTE_AGAINST;
    s_message_send(a_session, l_type, a_directive_hash, NULL, 0, a_session->cur_round.all_validators);
}

static int s_session_directive_apply(dap_chain_esbocs_directive_t *a_directive, dap_hash_fast_t *a_directive_hash)
{
    if (!a_directive) {
        log_it(L_ERROR, "Can't apply NULL directive");
        return -1;
    }
    switch (a_directive->type) {
    case DAP_CHAIN_ESBOCS_DIRECTIVE_KICK:
    case DAP_CHAIN_ESBOCS_DIRECTIVE_LIFT: {
        dap_chain_addr_t *l_key_addr = (dap_chain_addr_t *)((dap_tsd_t *)a_directive->tsd)->data;
        int l_status = dap_chain_net_srv_stake_key_delegated(l_key_addr);
        const char *l_key_str = dap_chain_addr_to_str_static(l_key_addr);
        if (l_status == 0) {
            log_it(L_WARNING, "Invalid key %s with directive type %s applying",
                                    l_key_str, a_directive->type == DAP_CHAIN_ESBOCS_DIRECTIVE_KICK ?
                                        "KICK" : "LIFT");
            return -3;
        }
        const char *l_penalty_group = s_get_penalty_group(l_key_addr->net_id);
        const char *l_directive_hash_str = dap_chain_hash_fast_to_str_new(a_directive_hash);
        const char *l_key_hash_str = dap_chain_hash_fast_to_str_new(&l_key_addr->data.hash_fast);
        if (l_status == 1 && a_directive->type == DAP_CHAIN_ESBOCS_DIRECTIVE_KICK) {
            // Offline will be set in gdb notifier for aim of sync supporting
            dap_global_db_set(l_penalty_group, l_key_str, NULL, 0, false, NULL, 0);
            log_it(L_MSG, "Applied %s directive to exclude validator %s with pkey hash %s from consensus",
                            l_directive_hash_str, l_key_str, l_key_hash_str);
        } else if (l_status == -1 && a_directive->type == DAP_CHAIN_ESBOCS_DIRECTIVE_LIFT) {
            // Online will be set in gdb notifier for aim of sync supporting
            dap_global_db_del(l_penalty_group, l_key_str, NULL, 0);
            log_it(L_MSG, "Applied %s directive to include validator %s with pkey hash %s in consensus",
                            l_directive_hash_str, l_key_str, l_key_hash_str);
        } else {
            log_it(L_MSG, "No need to apply directive %s. Validator %s with pkey hash %s already %s consensus",
                            l_directive_hash_str, l_key_str, l_key_hash_str,
                                a_directive->type == DAP_CHAIN_ESBOCS_DIRECTIVE_KICK ?
                                    "excluded from" : "included in");
        }
        DAP_DEL_MULTY(l_penalty_group, l_directive_hash_str, l_key_hash_str);
        break;
    }
    default:
        log_it(L_ERROR, "Unknown directive type %hu to apply", a_directive->type);
        return -2;
    }
    return 0;
}

DAP_STATIC_INLINE bool s_block_is_emergency(dap_chain_block_t *a_block, size_t a_block_size)
{
    return dap_chain_block_meta_get(a_block, a_block_size, DAP_CHAIN_BLOCK_META_EMERGENCY);
}

static dap_list_t *s_check_emergency_rights(dap_chain_esbocs_t *a_esbocs, dap_chain_addr_t *a_signing_addr)
{
    for (dap_list_t *it = PVT(a_esbocs)->emergency_validator_addrs; it; it = it->next) {
        dap_chain_addr_t *l_authorized_pkey = it->data;
        if (dap_hash_fast_compare(&l_authorized_pkey->data.hash_fast, &a_signing_addr->data.hash_fast))
            return it;
    }
    return NULL;
}

static bool s_check_signing_rights(dap_chain_esbocs_t *a_esbocs, dap_chain_block_t *a_block, size_t a_block_size,
                                   dap_chain_addr_t *a_signing_addr, bool a_first_sign)
{
    uint8_t *l_sync_attempt_ptr = dap_chain_block_meta_get(a_block, a_block_size, DAP_CHAIN_BLOCK_META_SYNC_ATTEMPT);
    if (!l_sync_attempt_ptr) {
        log_it(L_ERROR, "Can't get block metadata for SYNC_ATTEMPT");
        return false;
    }
    uint64_t l_sync_attempt = *(uint64_t *)l_sync_attempt_ptr;
    uint8_t l_round_attempt = 0;
    if (a_first_sign) {
        uint8_t *l_round_attempt_ptr = dap_chain_block_meta_get(a_block, a_block_size, DAP_CHAIN_BLOCK_META_ROUND_ATTEMPT);
        if (!l_round_attempt_ptr) {
            log_it(L_ERROR, "Can't get block metadata for ROUND_ATTEMPT");
            return false;
        }
        l_round_attempt = *l_round_attempt_ptr;
    }
    dap_hash_fast_t l_prev_hash = {};
    dap_hash_fast_t *l_prev_hash_ptr = (dap_hash_fast_t *)dap_chain_block_meta_get(a_block, a_block_size, DAP_CHAIN_BLOCK_META_PREV);
    if (l_prev_hash_ptr)
        l_prev_hash = *l_prev_hash_ptr;
    else if (!dap_chain_block_meta_get(a_block, a_block_size, DAP_CHAIN_BLOCK_META_GENESIS)) {
        log_it(L_ERROR, "Can't get block metadata for PREV_HASH");
        return false;
    }
    uint16_t *l_excluded_list = (uint16_t *)dap_chain_block_meta_get(a_block, a_block_size, DAP_CHAIN_BLOCK_META_EXCLUDED_KEYS);
    if (!l_excluded_list) {
        log_it(L_ERROR, "Can't get block metadata for EXCLUDED_KEYS");
        return false;
    }
    dap_list_t *l_allowed_validators_list = s_get_validators_list(a_esbocs, &l_prev_hash, l_sync_attempt - 1,
                                                                  l_excluded_list + 1, *l_excluded_list);
    if (!l_allowed_validators_list) {
        log_it(L_ERROR, "Can't get block allowed validators list");
        return false;
    }
    if (a_first_sign) {
        size_t l_list_len = dap_list_length(l_allowed_validators_list);
        if (l_list_len < l_round_attempt) {
            log_it(L_ERROR, "Round attempt %hhu is greater than length of allowed validators list %zu",
                                                l_round_attempt, l_list_len);
            return false;
        }
        dap_chain_esbocs_validator_t *l_chosen_validator = dap_list_nth(l_allowed_validators_list, l_round_attempt - 1)->data;
        if (dap_hash_fast_compare(&l_chosen_validator->signing_addr.data.hash_fast, &a_signing_addr->data.hash_fast))
            return true;
        return false;
    }
    return s_validator_check(a_signing_addr, l_allowed_validators_list);
}

struct esbocs_msg_args {
    dap_stream_node_addr_t addr_from;
    dap_chain_esbocs_session_t *session;
    size_t message_size;
    byte_t message[];
};

static bool s_process_incoming_message(void *a_arg)
{
    struct esbocs_msg_args *l_args = a_arg;
    s_session_packet_in(l_args->session, &l_args->addr_from, l_args->message, l_args->message_size);
    DAP_DELETE(l_args);
    return false;
}

static bool s_stream_ch_packet_in(dap_stream_ch_t *a_ch, void *a_arg)
{
    dap_stream_ch_pkt_t *l_ch_pkt = (dap_stream_ch_pkt_t *)a_arg;
    if (!l_ch_pkt)
        return false;
    dap_chain_esbocs_message_t *l_message = (dap_chain_esbocs_message_t *)l_ch_pkt->data;
    size_t l_message_size = l_ch_pkt->hdr.data_size;
    if (l_message_size < sizeof(dap_chain_esbocs_message_t) ||
            l_message_size > DAP_CHAIN_ATOM_MAX_SIZE + PKT_SIGN_N_HDR_OVERHEAD ||
            l_message_size != sizeof(*l_message) + l_message->hdr.sign_size + l_message->hdr.message_size) {
        log_it(L_WARNING, "Invalid message size %zu, drop this packet", l_message_size);
        return false;
    }
    dap_chain_net_t *l_net = dap_chain_net_by_id(l_message->hdr.net_id);
    if (!l_net) {
        log_it(L_WARNING, "Can't find net with ID 0x%" DAP_UINT64_FORMAT_x, l_message->hdr.net_id.uint64);
        return false;
    }
    if (dap_chain_net_get_state(l_net) == NET_STATE_OFFLINE) {
        log_it(L_MSG, "Reject packet because net %s is offline", l_net->pub.name);
        a_ch->stream->esocket->flags |= DAP_SOCK_SIGNAL_CLOSE;
        return false;
    }
    if (l_message->hdr.recv_addr.uint64 != g_node_addr.uint64) {
        log_it(L_WARNING, "Wrong packet destination address" NODE_ADDR_FP_STR, NODE_ADDR_FP_ARGS_S(l_message->hdr.recv_addr));
        return false;
    }
    dap_chain_esbocs_session_t *l_session;
    DL_FOREACH(s_session_items, l_session)
        if (l_session->chain->net_id.uint64 == l_net->pub.id.uint64)
            break;
    if (!l_session) {
        log_it(L_WARNING, "Session for net %s not found", l_net->pub.name);
        a_ch->stream->esocket->flags |= DAP_SOCK_SIGNAL_CLOSE;
        return false;
    }
    if (l_message->hdr.version != DAP_CHAIN_ESBOCS_PROTOCOL_VERSION) {
        debug_if(PVT(l_session->esbocs)->debug, L_MSG, "net:%s, chain:%s, round:%"DAP_UINT64_FORMAT_U
                            " Message is rejected - different protocol version %hu (need %u)",
                                l_session->chain->net_name, l_session->chain->name, l_session->cur_round.id,
                                    l_message->hdr.version, DAP_CHAIN_ESBOCS_PROTOCOL_VERSION);
        return false;
    }
    debug_if(PVT(l_session->esbocs)->debug, L_MSG, "net:%s, chain:%s, round:%"DAP_UINT64_FORMAT_U", attempt:%hhu."
                            " Receive pkt type:0x%x from addr:"NODE_ADDR_FP_STR", my_addr:"NODE_ADDR_FP_STR"",
                                l_session->chain->net_name, l_session->chain->name, l_session->cur_round.id,
                                    l_session->cur_round.attempt_num, l_message->hdr.type,
                                        NODE_ADDR_FP_ARGS_S(a_ch->stream->node), NODE_ADDR_FP_ARGS_S(l_session->my_addr));
    struct esbocs_msg_args *l_args = DAP_NEW_SIZE(struct esbocs_msg_args, sizeof(struct esbocs_msg_args) + l_message_size);
    if (!l_args) {
        log_it(L_CRITICAL, "%s", c_error_memory_alloc);
        return false;
    }
    *l_args = (struct esbocs_msg_args){ a_ch->stream->node, l_session, l_message_size };
    memcpy(l_args->message, l_message, l_message_size);
    dap_proc_thread_callback_add(l_session->proc_thread, s_process_incoming_message, l_args);
    return true;
}

/**
 * @brief s_session_packet_in
 * @param a_arg
 * @param a_sender_node_addr
 * @param a_data_hash
 * @param a_data
 * @param a_data_size
 */
static void s_session_packet_in(dap_chain_esbocs_session_t *a_session, dap_chain_node_addr_t *a_sender_node_addr, uint8_t *a_data, size_t a_data_size)
{
    dap_chain_esbocs_session_t *l_session = a_session;
    dap_chain_esbocs_message_t *l_message = (dap_chain_esbocs_message_t *)a_data;
    bool l_cs_debug = PVT(l_session->esbocs)->debug;
    uint16_t l_cs_level = PVT(l_session->esbocs)->min_validators_count;

    size_t l_message_data_size = l_message->hdr.message_size;
    void *l_message_data = l_message->msg_n_sign;
    dap_chain_hash_fast_t *l_candidate_hash = &l_message->hdr.candidate_hash;
    dap_sign_t *l_sign = (dap_sign_t *)(l_message_data + l_message_data_size);
    size_t l_sign_size = l_message->hdr.sign_size;
    dap_chain_esbocs_round_t *l_round = &l_session->cur_round;
    dap_chain_addr_t l_signing_addr;
    char l_validator_addr_str[DAP_CHAIN_HASH_FAST_STR_SIZE] = {0};
    dap_chain_hash_fast_t l_data_hash = {};

    dap_hash_fast(l_message, a_data_size, &l_data_hash);

    if (a_sender_node_addr) { //Process network messages only
        if (l_message->hdr.chain_id.uint64 != l_session->chain->id.uint64) {
            debug_if(l_cs_debug, L_MSG, "Invalid chain ID %"DAP_UINT64_FORMAT_U, l_message->hdr.chain_id.uint64);
            return;
        }
        // check hash message dup
        dap_chain_esbocs_message_item_t *l_message_item_temp = NULL;
        HASH_FIND(hh, l_round->message_items, &l_data_hash, sizeof(dap_chain_hash_fast_t), l_message_item_temp);
        if (l_message_item_temp) {
            debug_if(l_cs_debug, L_MSG, "net:%s, chain:%s, round:%"DAP_UINT64_FORMAT_U", attempt:%hhu."
                                        " Message rejected: message hash is exists in chain (duplicate)",
                                            l_session->chain->net_name, l_session->chain->name,
                                                l_session->cur_round.id, l_message->hdr.attempt_num);
            return;
        }
        l_message->hdr.sign_size = 0;   // restore header on signing time
        if (dap_sign_verify_all(l_sign, l_sign_size, l_message, l_message_data_size + sizeof(l_message->hdr))) {
            debug_if(l_cs_debug, L_MSG, "net:%s, chain:%s, round:%"DAP_UINT64_FORMAT_U", attempt:%hhu."
                                        " Message rejected from addr:"NODE_ADDR_FP_STR" not passed verification",
                                            l_session->chain->net_name, l_session->chain->name, l_session->cur_round.id,
                                                l_session->cur_round.attempt_num, NODE_ADDR_FP_ARGS(a_sender_node_addr));
            return;
        }
        l_message->hdr.sign_size = l_sign_size; // restore original header

        // consensus round start sync
        if (l_message->hdr.type == DAP_CHAIN_ESBOCS_MSG_TYPE_START_SYNC) {
            if (!dap_hash_fast_compare(&l_message->hdr.candidate_hash, &l_session->cur_round.last_block_hash)) {
                debug_if(l_cs_debug, L_MSG, "net:%s, chain:%s, round:%"DAP_UINT64_FORMAT_U"."
                                            " Sync message with different last block hash was added to the queue",
                                                l_session->chain->net_name, l_session->chain->name,
                                                    l_session->cur_round.id);
                s_session_sync_queue_add(l_session, l_message, a_data_size);
                return;
            }
        } else if (l_message->hdr.round_id != l_session->cur_round.id) {
            // round check
            debug_if(l_cs_debug, L_MSG, "net:%s, chain:%s, round:%"DAP_UINT64_FORMAT_U", attempt:%hhu."
                                            " Message passed, but round number %"DAP_UINT64_FORMAT_U
                                                " doesn't match message's one %"DAP_UINT64_FORMAT_U,
                                                    l_session->chain->net_name, l_session->chain->name,
                                                        l_session->cur_round.id, l_session->cur_round.attempt_num,
                                                            l_session->cur_round.id, l_message->hdr.round_id);
        }

        dap_chain_addr_fill_from_sign(&l_signing_addr, l_sign, l_session->chain->net_id);
        // check messages chain
        dap_chain_esbocs_message_item_t *l_chain_message, *l_chain_message_tmp;
        HASH_ITER(hh, l_round->message_items, l_chain_message, l_chain_message_tmp) {
            bool l_same_type = l_chain_message->message->hdr.type == l_message->hdr.type ||
                    (l_chain_message->message->hdr.type == DAP_CHAIN_ESBOCS_MSG_TYPE_APPROVE &&
                        l_message->hdr.type == DAP_CHAIN_ESBOCS_MSG_TYPE_REJECT) ||
                    (l_chain_message->message->hdr.type == DAP_CHAIN_ESBOCS_MSG_TYPE_REJECT &&
                        l_message->hdr.type == DAP_CHAIN_ESBOCS_MSG_TYPE_APPROVE) ||
                    (l_chain_message->message->hdr.type == DAP_CHAIN_ESBOCS_MSG_TYPE_VOTE_FOR &&
                        l_message->hdr.type == DAP_CHAIN_ESBOCS_MSG_TYPE_VOTE_AGAINST) ||
                    (l_chain_message->message->hdr.type == DAP_CHAIN_ESBOCS_MSG_TYPE_VOTE_AGAINST &&
                        l_message->hdr.type == DAP_CHAIN_ESBOCS_MSG_TYPE_VOTE_FOR);
            if (l_same_type && dap_chain_addr_compare(&l_chain_message->signing_addr, &l_signing_addr) &&
                    dap_hash_fast_compare(&l_chain_message->message->hdr.candidate_hash, &l_message->hdr.candidate_hash)) {
                if (l_message->hdr.type != DAP_CHAIN_ESBOCS_MSG_TYPE_START_SYNC || // Not sync or same sync attempt
                        ((struct sync_params *)l_message_data)->attempt ==
                        ((struct sync_params *)l_chain_message->message->msg_n_sign)->attempt) {
                    debug_if(l_cs_debug, L_MSG, "net:%s, chain:%s, round:%"DAP_UINT64_FORMAT_U", attempt:%hhu."
                                                " Message rejected: duplicate message %s",
                                                    l_session->chain->net_name, l_session->chain->name,
                                                        l_session->cur_round.id, l_message->hdr.attempt_num,
                                                            s_voting_msg_type_to_str(l_message->hdr.type));
                    return;
                }
            }
        }
        s_message_chain_add(l_session, l_message, a_data_size, &l_data_hash, &l_signing_addr);
    } else
        dap_chain_addr_fill_from_sign(&l_signing_addr, l_sign, l_session->chain->net_id);

    // Process local & network messages
    if (l_cs_debug)
        dap_chain_hash_fast_to_str_do(&l_signing_addr.data.hash_fast, l_validator_addr_str);

    bool l_not_in_list = false;
    switch (l_message->hdr.type) {
    case DAP_CHAIN_ESBOCS_MSG_TYPE_START_SYNC:
        // Add local sync messages, cause a round clear
        if (!a_sender_node_addr)
            s_message_chain_add(l_session, l_message, a_data_size, &l_data_hash, &l_signing_addr);
        // Accept all validators
        l_not_in_list = !dap_chain_net_srv_stake_key_delegated(&l_signing_addr);
        break;
    case DAP_CHAIN_ESBOCS_MSG_TYPE_VOTE_FOR:
    case DAP_CHAIN_ESBOCS_MSG_TYPE_VOTE_AGAINST:
        // Accept all active synced validators
        l_not_in_list = !s_validator_check_synced(&l_signing_addr, l_session->cur_round.all_validators);
        break;
    default:
        // Accept only current round synced validators
        l_not_in_list = !s_validator_check_synced(&l_signing_addr, l_session->cur_round.validators_list);
        break;
    }
    if (l_not_in_list) {
        debug_if(l_cs_debug, L_MSG, "net:%s, chain:%s, round:%"DAP_UINT64_FORMAT_U", attempt:%hhu."
                                    " Message rejected: validator key:%s not in the current validators list or not synced yet",
                                        l_session->chain->net_name, l_session->chain->name, l_session->cur_round.id,
                                            l_message->hdr.attempt_num, l_validator_addr_str);
        return;
    }

    switch (l_message->hdr.type) {
    case DAP_CHAIN_ESBOCS_MSG_TYPE_START_SYNC: {
        if (l_message_data_size != sizeof(struct sync_params)) {
            log_it(L_WARNING, "Invalid START_SYNC message size");
            break;
        }
        uint64_t l_sync_attempt = ((struct sync_params *)l_message_data)->attempt;
        debug_if(l_cs_debug, L_MSG, "net:%s, chain:%s, round:%"DAP_UINT64_FORMAT_U
                                    " Receive START_SYNC: from validator:%s, sync attempt %"DAP_UINT64_FORMAT_U,
                                        l_session->chain->net_name, l_session->chain->name, l_message->hdr.round_id,
                                            l_validator_addr_str, l_sync_attempt);
        if (!l_session->is_actual_hash)
            s_db_calc_sync_hash(l_session);
        dap_global_db_driver_hash_t l_msg_hash = ((struct sync_params *)l_message_data)->db_hash, l_session_hash = l_session->db_hash;
        if (!PVT(l_session->esbocs)->emergency_mode &&
                dap_global_db_driver_hash_compare(&l_msg_hash, &l_session_hash)) {
            debug_if(l_cs_debug, L_MSG, "net:%s, chain:%s, round:%"DAP_UINT64_FORMAT_U", sync_attempt %"DAP_UINT64_FORMAT_U
                                        " SYNC message is rejected cause DB hash mismatch",
                                           l_session->chain->net_name, l_session->chain->name, l_session->cur_round.id,
                                               l_session->cur_round.sync_attempt);
            break;
        }
        if (l_sync_attempt != l_session->cur_round.sync_attempt) {
            if (l_sync_attempt < l_session->cur_round.sync_attempt) {
                 debug_if(l_cs_debug, L_MSG, "net:%s, chain:%s, round:%"DAP_UINT64_FORMAT_U
                                             " SYNC message is rejected because current sync attempt %"DAP_UINT64_FORMAT_U
                                             " is greater than meassage sync attempt %"DAP_UINT64_FORMAT_U,
                                                l_session->chain->net_name, l_session->chain->name, l_session->cur_round.id,
                                                    l_session->cur_round.sync_attempt, l_sync_attempt);
                 break;
            } else {
                uint64_t l_attempts_miss = l_sync_attempt - l_session->cur_round.sync_attempt;
                uint32_t l_attempts_miss_max = UINT16_MAX; // TODO calculate it rely on last block aceeption time & min round duration
                if (l_attempts_miss > l_attempts_miss_max) {
                    debug_if(l_cs_debug, L_MSG, "net:%s, chain:%s, round:%"DAP_UINT64_FORMAT_U
                                                " SYNC message is rejected - too much sync attempt difference %"DAP_UINT64_FORMAT_U,
                                                   l_session->chain->net_name, l_session->chain->name, l_session->cur_round.id,
                                                       l_attempts_miss);
                    break;
                } else if (l_session->round_fast_forward) {
                    debug_if(l_cs_debug, L_MSG, "net:%s, chain:%s, round:%"DAP_UINT64_FORMAT_U
                                                " SYNC message is rejected - round already in fast-forward state",
                                                   l_session->chain->net_name, l_session->chain->name, l_session->cur_round.id);
                    break;
                } else {
                    debug_if(l_cs_debug, L_MSG, "net:%s, chain:%s, round:%"DAP_UINT64_FORMAT_U
                                                " SYNC message sync attempt %"DAP_UINT64_FORMAT_U" is greater than"
                                                " current round sync attempt %"DAP_UINT64_FORMAT_U" so fast-forward this round",
                                                   l_session->chain->net_name, l_session->chain->name, l_session->cur_round.id,
                                                       l_sync_attempt, l_session->cur_round.sync_attempt);
                    // Process this message in new round, it will increment current sync attempt
                    s_session_sync_queue_add(l_session, l_message, a_data_size);
                    l_session->round_fast_forward = true;
                    l_session->cur_round.id = l_message->hdr.round_id - 1;
                    l_session->cur_round.sync_attempt = l_sync_attempt - 1;
                    if (!l_session->new_round_enqueued) {
                        l_session->new_round_enqueued = true;
                        dap_proc_thread_callback_add(l_session->proc_thread, s_session_round_new, l_session);
                    }
                }
            }
        } else // Send it immediatly, if was not sent yet
            s_session_send_startsync(l_session);

        s_session_validator_mark_online(l_session, &l_signing_addr);
        dap_list_t *l_list = s_validator_check(&l_signing_addr, l_session->cur_round.validators_list);
        if (!l_list)
            break;
        dap_chain_esbocs_validator_t *l_validator = l_list->data;
        if (!l_validator->is_synced) {
            l_validator->is_synced = true;
            if (++l_session->cur_round.validators_synced_count == dap_list_length(l_session->cur_round.validators_list)) {
                l_session->cur_round.id = s_session_calc_current_round_id(l_session);
                debug_if(l_cs_debug, L_MSG, "net:%s, chain:%s, round:%"DAP_UINT64_FORMAT_U", attempt:%hhu."
                                            " All validators are synchronized, wait to submit candidate",
                                                l_session->chain->net_name, l_session->chain->name,
                                                    l_session->cur_round.id, l_message->hdr.attempt_num);
                s_session_state_change(l_session, DAP_CHAIN_ESBOCS_SESSION_STATE_WAIT_PROC, dap_time_now());
            }
        }
    } break;

    case DAP_CHAIN_ESBOCS_MSG_TYPE_SUBMIT: {
        uint8_t *l_candidate = l_message_data;
        size_t l_candidate_size = l_message_data_size;
        // check for NULL candidate
        if (!l_candidate_size || dap_hash_fast_is_blank(&l_message->hdr.candidate_hash)) {
            debug_if(l_cs_debug, L_MSG, "net:%s, chain:%s, round:%"DAP_UINT64_FORMAT_U", attempt:%hhu."
                                        " Receive SUBMIT candidate NULL",
                                            l_session->chain->net_name, l_session->chain->name,
                                                l_session->cur_round.id, l_message->hdr.attempt_num);
            s_session_attempt_new(l_session);
            break;
        }
        // check submission rights
        if (s_block_is_emergency((dap_chain_block_t *)l_candidate, l_candidate_size)) {
            if (!s_check_emergency_rights(l_session->esbocs, &l_signing_addr)) {
                debug_if(l_cs_debug, L_MSG, "net:%s, chain:%s, round:%"DAP_UINT64_FORMAT_U", attempt:%hhu."
                                            " Decline emergency SUBMIT candidate from not authorized validator %s",
                                                l_session->chain->net_name, l_session->chain->name,
                                                    l_session->cur_round.id, l_message->hdr.attempt_num,
                                                        l_validator_addr_str);
                break;
            }
            l_session->cur_round.attempt_submit_validator = l_signing_addr;
        }
        // check candidate hash
        dap_chain_hash_fast_t l_check_hash;
        dap_hash_fast(l_candidate, l_candidate_size, &l_check_hash);
        if (!dap_hash_fast_compare(&l_check_hash, l_candidate_hash)) {
            debug_if(l_cs_debug, L_MSG, "net:%s, chain:%s, round:%"DAP_UINT64_FORMAT_U", attempt:%hhu."
                                        " Decline SUBMIT candidate with broken hash",
                                            l_session->chain->net_name, l_session->chain->name,
                                                l_session->cur_round.id, l_message->hdr.attempt_num);
            break;
        }
        if (l_cs_debug) {
            const char *l_candidate_hash_str = dap_chain_hash_fast_to_str_static(l_candidate_hash);
            log_it(L_MSG, "net:%s, chain:%s, round:%"DAP_UINT64_FORMAT_U", attempt:%hhu."
                            " Receive SUBMIT candidate %s, size %zu",
                                l_session->chain->net_name, l_session->chain->name, l_session->cur_round.id,
                                    l_message->hdr.attempt_num, l_candidate_hash_str, l_candidate_size);
        }

        dap_chain_esbocs_store_t *l_store = NULL;
        HASH_FIND(hh, l_session->cur_round.store_items, l_candidate_hash, sizeof(dap_chain_hash_fast_t), l_store);
        if (l_store) {
            const char *l_candidate_hash_str = dap_chain_hash_fast_to_str_static(l_candidate_hash);
            log_it(L_WARNING, "Duplicate candidate: %s", l_candidate_hash_str);
            break;
        }

        // store for new candidate
        l_store = DAP_NEW_Z(dap_chain_esbocs_store_t);
        if (!l_store) {
            log_it(L_CRITICAL, "%s", c_error_memory_alloc);
            return;
        }
        l_store->candidate_size = l_candidate_size;
        l_store->candidate_hash = *l_candidate_hash;
        l_store->candidate = DAP_DUP_SIZE(l_candidate, l_candidate_size);

        // save new block candidate
        HASH_ADD(hh, l_session->cur_round.store_items, candidate_hash, sizeof(dap_hash_fast_t), l_store);
        // check it and send APPROVE/REJECT
        if (dap_chain_addr_compare(&l_session->cur_round.attempt_submit_validator, &l_signing_addr)) {
            l_session->cur_round.attempt_candidate_hash = *l_candidate_hash;
            s_session_state_change(l_session, DAP_CHAIN_ESBOCS_SESSION_STATE_WAIT_SIGNS, dap_time_now());
            s_session_candidate_verify(l_session, l_store->candidate, l_store->candidate_size, &l_store->candidate_hash);
        }
    } break;

    case DAP_CHAIN_ESBOCS_MSG_TYPE_APPROVE:
    case DAP_CHAIN_ESBOCS_MSG_TYPE_REJECT: {
        dap_chain_esbocs_store_t *l_store = NULL;
        const char *l_candidate_hash_str = NULL;
        bool l_approve = l_message->hdr.type == DAP_CHAIN_ESBOCS_MSG_TYPE_APPROVE;
        HASH_FIND(hh, l_session->cur_round.store_items, l_candidate_hash, sizeof(dap_chain_hash_fast_t), l_store);
        if (!l_store) {
            l_candidate_hash_str = dap_chain_hash_fast_to_str_static(l_candidate_hash);
            log_it(L_MSG, "net:%s, chain:%s, round:%"DAP_UINT64_FORMAT_U", attempt:%hhu."
                                " Receive %s message for unknown candidate %s, process it later",
                                   l_session->chain->net_name, l_session->chain->name,
                                       l_session->cur_round.id, l_message->hdr.attempt_num,
                                            l_approve ? "APPROVE" : "REJECT", l_candidate_hash_str);
            dap_chain_esbocs_message_item_t *l_unprocessed_item = NULL;
            HASH_FIND(hh, l_round->message_items, &l_data_hash, sizeof(dap_chain_hash_fast_t), l_unprocessed_item);
            if (l_unprocessed_item)
                l_unprocessed_item->unprocessed = true;
            break;
        }

        if (l_cs_debug) {
            l_candidate_hash_str = dap_chain_hash_fast_to_str_static(l_candidate_hash);
            log_it(L_MSG, "net:%s, chain:%s, round:%"DAP_UINT64_FORMAT_U", attempt:%hhu."
                            " Receive %s: candidate %s",
                                l_session->chain->net_name, l_session->chain->name, l_session->cur_round.id,
                                    l_message->hdr.attempt_num, l_approve ? "APPROVE" : "REJECT", l_candidate_hash_str);
        }
        if (l_approve && ++l_store->approve_count >= l_cs_level && !l_store->decide_approve &&
                dap_hash_fast_compare(&l_session->cur_round.attempt_candidate_hash, l_candidate_hash)) {
            l_store->decide_approve = true;
            debug_if(l_cs_debug, L_MSG, "net:%s, chain:%s, round:%"DAP_UINT64_FORMAT_U", attempt:%hhu."
                                        " Candidate %s approved by minimum number of validators, let's sign it",
                        l_session->chain->net_name, l_session->chain->name, l_session->cur_round.id,
                            l_message->hdr.attempt_num, l_candidate_hash_str);
            size_t l_offset = dap_chain_block_get_sign_offset(l_store->candidate, l_store->candidate_size);
            dap_sign_t *l_candidate_sign = dap_sign_create(PVT(l_session->esbocs)->blocks_sign_key,
                                            l_store->candidate, l_offset + sizeof(l_store->candidate->hdr), 0);
            size_t l_candidate_sign_size = dap_sign_get_size(l_candidate_sign);
            s_message_send(l_session, DAP_CHAIN_ESBOCS_MSG_TYPE_COMMIT_SIGN, l_candidate_hash,
                           l_candidate_sign, l_candidate_sign_size, l_session->cur_round.validators_list);
            DAP_DELETE(l_candidate_sign);
        }
        if (!l_approve && ++l_store->reject_count >= l_cs_level && !l_store->decide_reject &&
                dap_hash_fast_compare(&l_session->cur_round.attempt_candidate_hash, l_candidate_hash)) {
            l_store->decide_reject = true;
            debug_if(l_cs_debug, L_MSG, "net:%s, chain:%s, round:%"DAP_UINT64_FORMAT_U", attempt:%hhu."
                                        " Candidate %s rejected by minimum number of validators, attempt failed",
                        l_session->chain->net_name, l_session->chain->name, l_session->cur_round.id,
                            l_message->hdr.attempt_num, l_candidate_hash_str);
            s_session_attempt_new(l_session);
        }
    } break;

    case DAP_CHAIN_ESBOCS_MSG_TYPE_COMMIT_SIGN: {
        if (l_message_data_size < sizeof(dap_sign_t)) {
            log_it(L_WARNING, "Wrong commit_sign message size, have %zu bytes for candidate sign section"
                                " when requires at least %zu bytes",
                                  l_message_data_size, sizeof(dap_sign_t));
            break;
        }
        dap_sign_t *l_candidate_sign = (dap_sign_t *)l_message_data;
        size_t l_candidate_sign_size = dap_sign_get_size(l_candidate_sign);
        if (l_candidate_sign_size != l_message_data_size) {
            log_it(L_WARNING, "Wrong commit_sign message size, have %zu bytes for candidate sign section"
                                " when requires %zu bytes",
                                  l_candidate_sign_size, l_message_data_size);
            break;
        }

        dap_chain_esbocs_store_t *l_store = NULL;
        const char *l_candidate_hash_str = NULL;
        HASH_FIND(hh, l_session->cur_round.store_items, l_candidate_hash, sizeof(dap_chain_hash_fast_t), l_store);
        if (!l_store) {
            l_candidate_hash_str = dap_chain_hash_fast_to_str_static(l_candidate_hash);
            log_it(L_WARNING, "net:%s, chain:%s, round:%"DAP_UINT64_FORMAT_U", attempt:%hhu."
                                " Decline COMMIT_SIGN message for unknown candidate %s",
                                    l_session->chain->net_name, l_session->chain->name,
                                        l_session->cur_round.id, l_message->hdr.attempt_num,
                                            l_candidate_hash_str);
            break;
        }
        dap_list_t *l_list = s_validator_check(&l_signing_addr, l_session->cur_round.validators_list);
        if (!l_list) {
            log_it(L_WARNING, "net:%s, chain:%s, round:%"DAP_UINT64_FORMAT_U", attempt:%hhu."
                                " Decline COMMIT_SIGN message for validator %s not present in current validator's list",
                                    l_session->chain->net_name, l_session->chain->name,
                                        l_session->cur_round.id, l_message->hdr.attempt_num,
                                            l_validator_addr_str);
            break;
        }
        if (l_cs_debug) {
            l_candidate_hash_str = dap_chain_hash_fast_to_str_static(l_candidate_hash);
            log_it(L_MSG, "net:%s, chain:%s, round:%"DAP_UINT64_FORMAT_U", attempt:%hhu."
                            " Receive COMMIT_SIGN: candidate %s",
                                l_session->chain->net_name, l_session->chain->name, l_session->cur_round.id,
                                    l_message->hdr.attempt_num, l_candidate_hash_str);
        }
        // check candidate's sign
        size_t l_offset = dap_chain_block_get_sign_offset(l_store->candidate, l_store->candidate_size);
        int l_sign_verified = dap_sign_verify(l_candidate_sign, l_store->candidate,
                                                l_offset + sizeof(l_store->candidate->hdr));
        if (l_sign_verified != 0) {
            if (!l_candidate_hash_str)
                l_candidate_hash_str = dap_chain_hash_fast_to_str_static(l_candidate_hash);
            log_it(L_WARNING, "Candidate: %s sign is incorrect: code %d", l_candidate_hash_str, l_sign_verified);
            break;
        }
        l_store->candidate_signs = dap_list_append(l_store->candidate_signs,
                                                   DAP_DUP_SIZE(l_candidate_sign, l_candidate_sign_size));
        if (dap_list_length(l_store->candidate_signs) == l_round->validators_synced_count) {
            if (PVT(l_session->esbocs)->debug)
                log_it(L_MSG, "net:%s, chain:%s, round:%"DAP_UINT64_FORMAT_U", attempt:%hhu."
                              " Candidate %s collected signs of all synced validators",
                                    l_session->chain->net_name, l_session->chain->name, l_round->id,
                                        l_message->hdr.attempt_num, l_candidate_hash_str);
            s_session_state_change(l_session, DAP_CHAIN_ESBOCS_SESSION_STATE_WAIT_FINISH, dap_time_now());
        }
    } break;

    case DAP_CHAIN_ESBOCS_MSG_TYPE_DIRECTIVE: {
#ifndef DAP_CHAIN_CS_ESBOCS_DIRECTIVE_SUPPORT
        debug_if(l_cs_debug, L_MSG, "Directive processing is disabled");
        break;
#endif
        if (l_session->cur_round.directive) {
            log_it(L_WARNING, "Only one directive can be processed by round");
            break;
        }
        dap_chain_esbocs_directive_t *l_directive = l_message_data;
        size_t l_directive_size = l_message_data_size;
        if (l_directive_size < sizeof(dap_chain_esbocs_directive_t) || l_directive_size != l_directive->size) {
            log_it(L_WARNING, "net:%s, chain:%s, round:%"DAP_UINT64_FORMAT_U", attempt:%hhu."
                              " Receive DIRECTIVE with invalid size %zu)",
                                    l_session->chain->net_name, l_session->chain->name,
                                        l_session->cur_round.id, l_message->hdr.attempt_num,
                                            l_directive_size);
            break;
        }
        // check directive hash
        dap_chain_hash_fast_t l_directive_hash;
        dap_hash_fast(l_directive, l_directive_size, &l_directive_hash);
        if (!dap_hash_fast_compare(&l_directive_hash, l_candidate_hash)) {
            debug_if(l_cs_debug, L_MSG, "net:%s, chain:%s, round:%"DAP_UINT64_FORMAT_U", attempt:%hhu."
                                        " Receive DIRECTIVE hash broken",
                                            l_session->chain->net_name, l_session->chain->name,
                                                l_session->cur_round.id, l_message->hdr.attempt_num);
            break;
        }
        if (l_cs_debug) {
            const char *l_dirtective_hash_str = dap_chain_hash_fast_to_str_static(l_candidate_hash);
            log_it(L_MSG, "net:%s, chain:%s, round:%"DAP_UINT64_FORMAT_U", attempt:%hhu."
                            " Receive DIRECTIVE hash %s, size %zu",
                                l_session->chain->net_name, l_session->chain->name, l_session->cur_round.id,
                                    l_message->hdr.attempt_num, l_dirtective_hash_str, l_directive_size);
        }
        s_session_directive_process(l_session, l_directive, &l_directive_hash);
    } break;

    case DAP_CHAIN_ESBOCS_MSG_TYPE_VOTE_FOR:
    case DAP_CHAIN_ESBOCS_MSG_TYPE_VOTE_AGAINST: {
#ifndef DAP_CHAIN_CS_ESBOCS_DIRECTIVE_SUPPORT
        debug_if(l_cs_debug, L_MSG, "Directive processing is disabled");
        break;
#endif
        if (dap_hash_fast_is_blank(l_candidate_hash)) {
            log_it(L_WARNING, "Receive VOTE %s for empty directive",
                                    l_message->hdr.type == DAP_CHAIN_ESBOCS_MSG_TYPE_VOTE_FOR ?
                                        "FOR" : "AGAINST");
            break;
        }
        if (!dap_hash_fast_compare(&l_session->cur_round.directive_hash, l_candidate_hash)) {
            debug_if(l_cs_debug, L_MSG, "net:%s, chain:%s, round:%"DAP_UINT64_FORMAT_U", attempt:%hhu."
                                        "Received VOTE %s unknown directive, it will be processed later",
                                            l_session->chain->net_name, l_session->chain->name,
                                                l_session->cur_round.id, l_message->hdr.attempt_num,
                                                    l_message->hdr.type == DAP_CHAIN_ESBOCS_MSG_TYPE_VOTE_FOR ?
                                                        "FOR" : "AGAINST");
            dap_chain_esbocs_message_item_t *l_unprocessed_item = NULL;
            HASH_FIND(hh, l_round->message_items, &l_data_hash, sizeof(dap_chain_hash_fast_t), l_unprocessed_item);
            if (l_unprocessed_item)
                l_unprocessed_item->unprocessed = true;
            break;
        }
        if (l_cs_debug) {
            const char *l_directive_hash_str = dap_chain_hash_fast_to_str_static(l_candidate_hash);
            log_it(L_MSG, "net:%s, chain:%s, round:%"DAP_UINT64_FORMAT_U", attempt:%hhu."
                            " Receive VOTE %s directive %s",
                                l_session->chain->net_name, l_session->chain->name, l_session->cur_round.id,
                                    l_message->hdr.attempt_num, l_message->hdr.type == DAP_CHAIN_ESBOCS_MSG_TYPE_VOTE_FOR ?
                                    "FOR" : "AGAINST", l_directive_hash_str);
        }
        if (l_message->hdr.type == DAP_CHAIN_ESBOCS_MSG_TYPE_VOTE_FOR) {
            if (!l_session->cur_round.directive_applied &&
                    ++l_session->cur_round.votes_for_count * 3 >=
                        dap_list_length(l_session->cur_round.all_validators) * 2) {
                s_session_directive_apply(l_session->cur_round.directive, &l_session->cur_round.directive_hash);
                l_session->cur_round.directive_applied = true;
                s_session_state_change(l_session, DAP_CHAIN_ESBOCS_SESSION_STATE_PREVIOUS, dap_time_now());
            }
        } else // l_message->hdr.type == DAP_CHAIN_ESBOCS_MSG_TYPE_VOTE_AGAINST
            if (++l_session->cur_round.votes_against_count * 3 >=
                    dap_list_length(l_session->cur_round.all_validators) * 2)
                s_session_state_change(l_session, DAP_CHAIN_ESBOCS_SESSION_STATE_PREVIOUS, dap_time_now());
    } break;

    case DAP_CHAIN_ESBOCS_MSG_TYPE_PRE_COMMIT:
        s_session_candidate_precommit(l_session, l_message);
    default:
        break;
    }
}

static void s_message_send(dap_chain_esbocs_session_t *a_session, uint8_t a_message_type, dap_hash_fast_t *a_block_hash,
                                    const void *a_data, size_t a_data_size, dap_list_t *a_validators)
{
    size_t l_message_size = sizeof(dap_chain_esbocs_message_hdr_t) + a_data_size;
    dap_chain_esbocs_message_t *l_message = NULL;
    DAP_NEW_Z_SIZE_RET(l_message, dap_chain_esbocs_message_t, l_message_size, NULL);
    *l_message = (dap_chain_esbocs_message_t) {
        .hdr = (dap_chain_esbocs_message_hdr_t) { 
            .version = DAP_CHAIN_ESBOCS_PROTOCOL_VERSION,
            .type = a_message_type, 
            .attempt_num = a_session->cur_round.attempt_num, 
            .round_id = a_session->cur_round.id,
            .message_size = a_data_size,
            .ts_created = dap_time_now(),
            .net_id = a_session->chain->net_id,
            .chain_id = a_session->chain->id,
            .candidate_hash = *a_block_hash
        }
    };
    if (a_data && a_data_size)
        memcpy(l_message->msg_n_sign, a_data, a_data_size);

    for (dap_list_t *it = a_validators; it; it = it->next) {
        dap_chain_esbocs_validator_t *l_validator = it->data;
        if ( l_validator->is_synced || a_message_type == DAP_CHAIN_ESBOCS_MSG_TYPE_START_SYNC ) {
            debug_if(PVT(a_session->esbocs)->debug, L_MSG, "Send pkt type 0x%x to "NODE_ADDR_FP_STR, a_message_type,
                                                           NODE_ADDR_FP_ARGS_S(l_validator->node_addr));
            l_message->hdr.recv_addr = l_validator->node_addr;
            l_message->hdr.sign_size = 0;
            dap_sign_t *l_sign = dap_sign_create( PVT(a_session->esbocs)->blocks_sign_key, l_message, l_message_size, 0 );
            size_t l_sign_size = dap_sign_get_size(l_sign);
            l_message->hdr.sign_size = l_sign_size;
            dap_chain_esbocs_message_t *l_message_signed = DAP_REALLOC(l_message, l_message_size + l_sign_size);
            if ( !l_message_signed )
                return DAP_DELETE(l_sign), DAP_DELETE(l_message), log_it(L_CRITICAL, "%s", c_error_memory_alloc);
            l_message = l_message_signed;
            memcpy(l_message->msg_n_sign + a_data_size, l_sign, l_sign_size);
            DAP_DELETE(l_sign);
            if (l_validator->node_addr.uint64 != a_session->my_addr.uint64) {
                dap_stream_ch_pkt_send_by_addr(&l_validator->node_addr, DAP_STREAM_CH_ESBOCS_ID,
                                               a_message_type, l_message, l_message_size + l_sign_size);
                continue;
            }
            struct esbocs_msg_args *l_args = DAP_NEW_SIZE(struct esbocs_msg_args,
                                                          sizeof(struct esbocs_msg_args) + l_message_size + l_sign_size);
            if (!l_args) {
                log_it(L_CRITICAL, "%s", c_error_memory_alloc);
                DAP_DELETE(l_message);
                return;
            }
            l_args->addr_from = a_session->my_addr;
            l_args->session = a_session;
            l_args->message_size = l_message_size + l_sign_size;
            memcpy(l_args->message, l_message, l_message_size + l_sign_size);
            dap_proc_thread_callback_add(a_session->proc_thread, s_process_incoming_message, l_args);
        }
    }
    DAP_DELETE(l_message);
}


static size_t s_callback_block_sign(dap_chain_cs_blocks_t *a_blocks, dap_chain_block_t **a_block_ptr, size_t a_block_size)
{
    assert(a_blocks);
    dap_chain_esbocs_t *l_esbocs = DAP_CHAIN_ESBOCS(a_blocks);
    dap_chain_esbocs_pvt_t *l_esbocs_pvt = PVT(l_esbocs);
    if (!l_esbocs_pvt->blocks_sign_key) {
        log_it(L_WARNING, "Can't sign block with blocks-sign-cert in [esbocs] section");
        return 0;
    }
    if (!a_block_ptr || !(*a_block_ptr) || !a_block_size) {
        log_it(L_WARNING, "Block size or block pointer is NULL");
        return 0;
    }
    return dap_chain_block_sign_add(a_block_ptr, a_block_size, l_esbocs_pvt->blocks_sign_key);
}

static uint64_t s_get_precached_key_hash(struct precached_key **a_precached_keys_list, dap_sign_t *a_source_sign, dap_hash_fast_t *a_result)
{
    bool l_found = false;
    struct precached_key *l_key = NULL;
    DL_FOREACH(*a_precached_keys_list, l_key) {
        if (l_key->pkey_size == a_source_sign->header.sign_pkey_size &&
                !memcmp(l_key->sign_pkey, dap_sign_get_pkey(a_source_sign, NULL), l_key->pkey_size)) {
            l_found = true;
            l_key->frequency++;
            break;
        }
    }
    if (l_found) {
        struct precached_key *l_key_swap = NULL;
        DL_FOREACH(*a_precached_keys_list, l_key_swap) {
            if (l_key_swap == l_key)
                break;
            if (l_key_swap->frequency < l_key->frequency) {
                struct precached_key *l_swapper = l_key->next;
                l_key->next = l_key_swap->next;
                l_key_swap->next = l_swapper;
                l_swapper = l_key->prev;
                l_key->prev = l_key_swap->prev;
                l_key_swap->prev = l_swapper;
                break;
            }
        }
        if (a_result)
            *a_result = l_key->pkey_hash;
        return l_key->frequency;
    }
    struct precached_key *l_key_new = DAP_NEW_SIZE(struct precached_key,
                                                   sizeof(struct precached_key) + a_source_sign->header.sign_pkey_size);
    l_key_new->pkey_size = a_source_sign->header.sign_pkey_size;
    l_key_new->frequency = 0;
    memcpy(l_key_new->sign_pkey, dap_sign_get_pkey(a_source_sign, NULL), l_key_new->pkey_size);
    dap_sign_get_pkey_hash(a_source_sign, &l_key_new->pkey_hash);
    DL_APPEND(*a_precached_keys_list, l_key_new);
    if (a_result)
        *a_result = l_key_new->pkey_hash;
    return 0;
}

static int s_callback_block_verify(dap_chain_cs_blocks_t *a_blocks, dap_chain_block_t *a_block, dap_hash_fast_t *a_block_hash, size_t a_block_size)
{
    dap_chain_esbocs_t *l_esbocs = DAP_CHAIN_ESBOCS(a_blocks);
    dap_chain_esbocs_pvt_t *l_esbocs_pvt = PVT(l_esbocs);

    if (l_esbocs->session && l_esbocs->session->processing_candidate == a_block)
        // It's a block candidate, don't check signs
        return a_block->hdr.version > 1 ? 0 : -3;

    size_t l_block_size = a_block_size; // /* Can't calc it for many old bugged blocks */ dap_chain_block_get_size(a_block);
    size_t l_signs_count = 0;
    size_t l_offset = dap_chain_block_get_sign_offset(a_block, l_block_size);
    dap_sign_t **l_signs = dap_sign_get_unique_signs(a_block->meta_n_datum_n_sign+l_offset,
                                            l_block_size-sizeof(a_block->hdr)-l_offset, &l_signs_count);
    if (!l_signs_count){
        log_it(L_ERROR, "No any signatures at all for block %s", dap_hash_fast_to_str_static(a_block_hash));
        DAP_DELETE(l_signs);
        return -2;
    }

    if (l_signs_count < l_esbocs_pvt->min_validators_count) {
        log_it(L_ERROR, "Corrupted block  %s: not enough signs: %zu of %hu", dap_hash_fast_to_str_static(a_block_hash),
                                    l_signs_count, l_esbocs_pvt->min_validators_count);
        DAP_DELETE(l_signs);
        return -1;
    }

    // Parse the rest signs
    int l_ret = 0;
    uint16_t l_signs_verified_count = 0;
    size_t l_block_excl_sign_size = dap_chain_block_get_sign_offset(a_block, l_block_size) + sizeof(a_block->hdr);
    bool l_block_is_emergency = s_block_is_emergency(a_block, l_block_size);
    // Get the header on signing operation time
    size_t l_block_original = a_block->hdr.meta_n_datum_n_signs_size;
    a_block->hdr.meta_n_datum_n_signs_size = l_block_excl_sign_size - sizeof(a_block->hdr);
    for (size_t i = 0; i < l_signs_count; i++) {
        dap_sign_t *l_sign = l_signs[i];
        dap_chain_addr_t l_signing_addr = { .net_id = a_blocks->chain->net_id };
        s_get_precached_key_hash(&l_esbocs_pvt->precached_keys, l_sign, &l_signing_addr.data.hash_fast);
        if (!l_esbocs_pvt->poa_mode) {
             // Compare signature with delegated keys
            if (!dap_chain_net_srv_stake_key_delegated(&l_signing_addr)) {
                if (l_esbocs_pvt->debug) {
                    char l_block_hash_str[DAP_HASH_FAST_STR_SIZE];
                    dap_hash_fast_to_str(a_block_hash, l_block_hash_str, DAP_HASH_FAST_STR_SIZE);
                    log_it(L_ATT, "Unknown PoS signer %s for block %s", dap_hash_fast_to_str_static(&l_signing_addr.data.hash_fast), l_block_hash_str);
                }
                continue;
            }
        } else {
            // Compare signature with auth_certs
            if (!s_validator_check(&l_signing_addr, l_esbocs_pvt->poa_validators)) {
                if (l_esbocs_pvt->debug) {
                    char l_block_hash_str[DAP_HASH_FAST_STR_SIZE];
                    dap_hash_fast_to_str(a_block_hash, l_block_hash_str, DAP_HASH_FAST_STR_SIZE);
                    log_it(L_ATT, "Unknown PoA signer %s for block %s", dap_hash_fast_to_str_static(&l_signing_addr.data.hash_fast), l_block_hash_str);
                }
                continue;
            }
        }
        if (i == 0) {
            if (l_block_is_emergency && !s_check_emergency_rights(l_esbocs, &l_signing_addr)) {
                if (l_esbocs_pvt->debug) {
                    char l_block_hash_str[DAP_HASH_FAST_STR_SIZE];
                    dap_hash_fast_to_str(a_block_hash, l_block_hash_str, DAP_HASH_FAST_STR_SIZE);
                    log_it(L_ATT, "Restricted emergency block submitter %s for block %s", dap_hash_fast_to_str_static(&l_signing_addr.data.hash_fast), l_block_hash_str);
                }
                l_ret = -5;
                break;
            } else if (l_esbocs_pvt->check_signs_structure &&
                       !s_check_signing_rights(l_esbocs, a_block, l_block_size, &l_signing_addr, true)) {
                if (l_esbocs_pvt->debug) {
                    char l_block_hash_str[DAP_HASH_FAST_STR_SIZE];
                    dap_hash_fast_to_str(a_block_hash, l_block_hash_str, DAP_HASH_FAST_STR_SIZE);
                    log_it(L_ATT, "Restricted block submitter %s for block %s", dap_hash_fast_to_str_static(&l_signing_addr.data.hash_fast), l_block_hash_str);
                }
                l_ret = -5;
                break;
            }
        } else {
            if (l_block_is_emergency && !s_check_emergency_rights(l_esbocs, &l_signing_addr) &&
                    l_esbocs_pvt->check_signs_structure &&
                    !s_check_signing_rights(l_esbocs, a_block, l_block_size, &l_signing_addr, false)) {
                if (l_esbocs_pvt->debug) {
                    char l_block_hash_str[DAP_HASH_FAST_STR_SIZE];
                    dap_hash_fast_to_str(a_block_hash, l_block_hash_str, DAP_HASH_FAST_STR_SIZE);
                    log_it(L_ATT, "Restricted emergency block signer %s for block %s", dap_hash_fast_to_str_static(&l_signing_addr.data.hash_fast), l_block_hash_str);
                }
                l_ret = -5;
                break;
            } else if (l_esbocs_pvt->check_signs_structure &&
                    !s_check_signing_rights(l_esbocs, a_block, l_block_size, &l_signing_addr, false)) {
                if (l_esbocs_pvt->debug) {
                    char l_block_hash_str[DAP_HASH_FAST_STR_SIZE];
                    dap_hash_fast_to_str(a_block_hash, l_block_hash_str, DAP_HASH_FAST_STR_SIZE);
                    log_it(L_ATT, "Restricted block signer %s for block %s", dap_hash_fast_to_str_static(&l_signing_addr.data.hash_fast), l_block_hash_str);
                }
                l_ret = -5;
                break;
            }
        }
        if (!dap_sign_verify(l_sign, a_block, l_block_excl_sign_size))
            l_signs_verified_count++;
    }
    DAP_DELETE(l_signs);
    // Restore the original header
    a_block->hdr.meta_n_datum_n_signs_size = l_block_original;

    if (l_signs_verified_count < l_esbocs_pvt->min_validators_count) {
        debug_if(l_esbocs_pvt->debug, L_ERROR, "Corrupted block %s: not enough authorized signs: %u of %u",
                    dap_hash_fast_to_str_static(a_block_hash), l_signs_verified_count, l_esbocs_pvt->min_validators_count);
        return l_ret ? l_ret : -4;
    }
    return 0;
}

static char *s_esbocs_decree_put(dap_chain_datum_decree_t *a_decree, dap_chain_net_t *a_net)
{
    // Put the transaction to mempool or directly to chains
    size_t l_decree_size = dap_chain_datum_decree_get_size(a_decree);
    dap_chain_datum_t *l_datum = dap_chain_datum_create(DAP_CHAIN_DATUM_DECREE, a_decree, l_decree_size);
    dap_chain_t *l_chain = dap_chain_net_get_chain_by_chain_type(a_net, CHAIN_TYPE_DECREE);
    if (!l_chain) {
        return NULL;
    }
    // Processing will be made according to autoprocess policy
    char *l_ret = dap_chain_mempool_datum_add(l_datum, l_chain, "hex");
    DAP_DELETE(l_datum);
    return l_ret;
}

static dap_chain_datum_decree_t *s_esbocs_decree_set_min_validators_count(dap_chain_net_t *a_net, dap_chain_t *a_chain,
                                                                          uint256_t a_value, dap_cert_t *a_cert)
{
    size_t l_total_tsd_size = sizeof(dap_tsd_t) + sizeof(uint256_t);
    dap_chain_datum_decree_t *l_decree = dap_chain_datum_decree_new(a_net->pub.id, a_chain->id,
                                                                    *dap_chain_net_get_cur_cell(a_net), l_total_tsd_size);
    if (!l_decree)
        return NULL;
    l_decree->header.sub_type = DAP_CHAIN_DATUM_DECREE_COMMON_SUBTYPE_STAKE_MIN_VALIDATORS_COUNT;
    dap_tsd_write(l_decree->data_n_signs, DAP_CHAIN_DATUM_DECREE_TSD_TYPE_STAKE_MIN_SIGNERS_COUNT, &a_value, sizeof(uint256_t));
    return dap_chain_datum_decree_sign_in_cycle(&a_cert, l_decree, 1, NULL);
}

static dap_chain_datum_decree_t *s_esbocs_decree_set_signs_check(dap_chain_net_t *a_net, dap_chain_t *a_chain,
                                                                 bool a_enable, dap_cert_t *a_cert)
{
    size_t l_total_tsd_size = sizeof(dap_tsd_t) + sizeof(uint8_t);
    dap_chain_datum_decree_t *l_decree = dap_chain_datum_decree_new(a_net->pub.id, a_chain->id,
                                                                    *dap_chain_net_get_cur_cell(a_net), l_total_tsd_size);
    if (!l_decree)
        return NULL;
    l_decree->header.sub_type = DAP_CHAIN_DATUM_DECREE_COMMON_SUBTYPE_CHECK_SIGNS_STRUCTURE;
    uint8_t l_data = a_enable ? 1 : 0;
    dap_tsd_write(l_decree->data_n_signs, DAP_CHAIN_DATUM_DECREE_TSD_TYPE_ACTION, &l_data, sizeof(uint8_t));
    return dap_chain_datum_decree_sign_in_cycle(&a_cert, l_decree, 1, NULL);
}

static dap_chain_datum_decree_t *s_esbocs_decree_set_emergency_validator(dap_chain_net_t *a_net, dap_chain_t *a_chain,
                                                                         dap_hash_fast_t *a_pkey_hash, dap_sign_type_t a_sign_type,
                                                                         bool a_add, dap_cert_t *a_cert)
{
    size_t l_total_tsd_size = sizeof(dap_tsd_t) * 3 + sizeof(uint8_t) + sizeof(uint32_t) + sizeof(dap_hash_fast_t);
    dap_chain_datum_decree_t *l_decree = dap_chain_datum_decree_new(a_net->pub.id, a_chain->id,
                                                                    *dap_chain_net_get_cur_cell(a_net), l_total_tsd_size);
    if (!l_decree)
        return NULL;
    l_decree->header.sub_type = DAP_CHAIN_DATUM_DECREE_COMMON_SUBTYPE_EMERGENCY_VALIDATORS;
    uint8_t l_data = a_add ? 1 : 0;
    byte_t *l_ptr = dap_tsd_write(l_decree->data_n_signs, DAP_CHAIN_DATUM_DECREE_TSD_TYPE_ACTION, &l_data, sizeof(uint8_t));
    uint32_t l_type_numeric = a_sign_type.type;
    l_ptr = dap_tsd_write(l_ptr, DAP_CHAIN_DATUM_DECREE_TSD_TYPE_SIGNATURE_TYPE, &l_type_numeric, sizeof(uint32_t));
    dap_tsd_write(l_ptr, DAP_CHAIN_DATUM_DECREE_TSD_TYPE_HASH, a_pkey_hash, sizeof(dap_hash_fast_t));
    return dap_chain_datum_decree_sign_in_cycle(&a_cert, l_decree, 1, NULL);
}

static void s_print_emergency_validators(json_object *json_obj_out, dap_list_t *a_validator_addrs)
{
    json_object *json_arr_validators = json_object_new_array();
    size_t i=1;
    for (dap_list_t *it = a_validator_addrs; it; it = it->next, i++) {
        json_object *json_obj_validator = json_object_new_object();
        dap_chain_addr_t *l_addr = it->data;
        json_object_object_add(json_obj_validator,"#", json_object_new_uint64(i));
        json_object_object_add(json_obj_validator,"addr hash", json_object_new_string(dap_chain_hash_fast_to_str_static(&l_addr->data.hash_fast)));
        json_object_array_add(json_arr_validators, json_obj_validator);
    }
    json_object_object_add(json_obj_out,"Current emergency validators list", json_arr_validators);
}

/**
 * @brief
 * parse and execute cellframe-node-cli esbocs commands
 * @param argc arguments count
 * @param argv array with arguments
 * @param arg_func
 * @param str_reply
 * @return
 */
static int s_cli_esbocs(int a_argc, char **a_argv, void **a_str_reply)
{
    int l_arg_index = 1;
    dap_chain_net_t *l_chain_net = NULL;
    dap_chain_t *l_chain = NULL;
    json_object **a_json_arr_reply = (json_object **)a_str_reply;
        
    if (dap_chain_node_cli_cmd_values_parse_net_chain_for_json(a_json_arr_reply, &l_arg_index, a_argc, a_argv, &l_chain, &l_chain_net,
                                                                CHAIN_TYPE_ANCHOR))
        return -3;
    const char *l_chain_type = dap_chain_get_cs_type(l_chain);
    if (strcmp(l_chain_type, DAP_CHAIN_ESBOCS_CS_TYPE_STR)) {
            dap_json_rpc_error_add(*a_json_arr_reply, DAP_CHAIN_NODE_CLI_COM_ESBOCS_CHAIN_TYPE_ERR,"Type of chain \"%s\" is not block. Chain with current consensus \"%s\" is not supported by this command",
                        l_chain->name, l_chain_type);
            return -DAP_CHAIN_NODE_CLI_COM_ESBOCS_CHAIN_TYPE_ERR;
    }
    dap_chain_cs_blocks_t *l_blocks = DAP_CHAIN_CS_BLOCKS(l_chain);
    dap_chain_esbocs_t *l_esbocs = DAP_CHAIN_ESBOCS(l_blocks);
    dap_chain_esbocs_pvt_t *l_esbocs_pvt = PVT(l_esbocs);

    enum {
        SUBCMD_UNDEFINED = 0,
        SUBCMD_MIN_VALIDATORS_COUNT,
        SUBCMD_CHECK_SIGNS_STRUCTURE,
        SUBCMD_EMERGENCY_VALIDATOR
    } l_subcmd = SUBCMD_UNDEFINED;
    const char *l_subcmd_strs[] = {
        [SUBCMD_UNDEFINED] = NULL,
        [SUBCMD_MIN_VALIDATORS_COUNT] = "min_validators_count",
        [SUBCMD_CHECK_SIGNS_STRUCTURE] = "check_signs_structure",
        [SUBCMD_EMERGENCY_VALIDATOR] = "emergency_validators",
    };

    const size_t l_subcmd_str_count = sizeof(l_subcmd_strs) / sizeof(char *);
    const char *l_subcmd_str_arg = NULL;
    // Parse commands
    for (size_t i = 1; i < l_subcmd_str_count; i++) {
        if (dap_cli_server_cmd_find_option_val(a_argv, l_arg_index, l_arg_index + 1, l_subcmd_strs[i], &l_subcmd_str_arg)) {
            l_subcmd = i;
            break;
        }
    }
    dap_cert_t *l_poa_cert = NULL;
    l_arg_index++;
    bool l_subcommand_show = false, l_subcommand_add = false;
    if (l_subcmd) {
        if ((dap_cli_server_cmd_check_option(a_argv, l_arg_index, l_arg_index + 1, "set") > 0 && l_subcmd == SUBCMD_MIN_VALIDATORS_COUNT) ||
                (dap_cli_server_cmd_check_option(a_argv, l_arg_index, l_arg_index + 1, "enable") > 0 && l_subcmd == SUBCMD_CHECK_SIGNS_STRUCTURE) ||
                (dap_cli_server_cmd_check_option(a_argv, l_arg_index, l_arg_index + 1, "disable") > 0 && l_subcmd == SUBCMD_CHECK_SIGNS_STRUCTURE) ||
                (dap_cli_server_cmd_check_option(a_argv, l_arg_index, l_arg_index + 1, "add") > 0 && l_subcmd == SUBCMD_EMERGENCY_VALIDATOR) ||
                (dap_cli_server_cmd_check_option(a_argv, l_arg_index, l_arg_index + 1, "remove") > 0 && l_subcmd == SUBCMD_EMERGENCY_VALIDATOR))
        {
            if (dap_cli_server_cmd_check_option(a_argv, l_arg_index, l_arg_index + 1, "enable") ||
                    dap_cli_server_cmd_check_option(a_argv, l_arg_index, l_arg_index + 1, "add"))
                l_subcommand_add = true;
            const char *l_cert_str = NULL;
            dap_cli_server_cmd_find_option_val(a_argv, l_arg_index, a_argc, "-cert", &l_cert_str);
            if (!l_cert_str) {
                dap_json_rpc_error_add(*a_json_arr_reply, DAP_CHAIN_NODE_CLI_COM_ESBOCS_PARAM_ERR,"Command 'min_validators_count' requires parameter -cert");
                return -DAP_CHAIN_NODE_CLI_COM_ESBOCS_PARAM_ERR;
            }
            l_poa_cert = dap_cert_find_by_name(l_cert_str);
            if (!l_poa_cert) {
                dap_json_rpc_error_add(*a_json_arr_reply, DAP_CHAIN_NODE_CLI_COM_ESBOCS_CERT_ERR,"Specified certificate not found");
                return -DAP_CHAIN_NODE_CLI_COM_ESBOCS_CERT_ERR;
            }
            if (!l_poa_cert->enc_key || !l_poa_cert->enc_key->priv_key_data) {
                dap_json_rpc_error_add(*a_json_arr_reply, DAP_CHAIN_NODE_CLI_COM_ESBOCS_PVT_KEY_ERR,"Specified certificate doesn't contain a private key");
                return -DAP_CHAIN_NODE_CLI_COM_ESBOCS_PVT_KEY_ERR;
            }
        } else if (dap_cli_server_cmd_check_option(a_argv, l_arg_index, l_arg_index + 1, "show") > 0)
            l_subcommand_show = true;
        else
            dap_json_rpc_error_add(*a_json_arr_reply, DAP_CHAIN_NODE_CLI_COM_ESBOCS_UNKNOWN,"Unrecognized subcommand '%s'", a_argv[l_arg_index]);
    }

    int ret = 0;
    // Do subcommand action
    switch (l_subcmd) {

    case SUBCMD_MIN_VALIDATORS_COUNT: {        
        if (!l_subcommand_show) {
            const char *l_value_str = NULL;
            dap_cli_server_cmd_find_option_val(a_argv, l_arg_index, a_argc, "-val_count", &l_value_str);
            if (!l_value_str) {
                dap_json_rpc_error_add(*a_json_arr_reply, DAP_CHAIN_NODE_CLI_COM_ESBOCS_PARAM_ERR,"Command '%s' requires parameter -val_count", l_subcmd_strs[l_subcmd]);
                return -DAP_CHAIN_NODE_CLI_COM_ESBOCS_PARAM_ERR;
            }
            uint256_t l_value = dap_uint256_scan_uninteger(l_value_str);
            if (IS_ZERO_256(l_value)) {
                dap_json_rpc_error_add(*a_json_arr_reply, DAP_CHAIN_NODE_CLI_COM_ESBOCS_UNREC_COM_ERR,"Unrecognized number in '-val_count' param");
                return -DAP_CHAIN_NODE_CLI_COM_ESBOCS_UNREC_COM_ERR;
            }
            dap_chain_datum_decree_t *l_decree = s_esbocs_decree_set_min_validators_count(
                                                    l_chain_net, l_chain, l_value, l_poa_cert);
            char *l_decree_hash_str = NULL;
            if (l_decree && (l_decree_hash_str = s_esbocs_decree_put(l_decree, l_chain_net))) {
                json_object * json_obj_out = json_object_new_object();
                json_object_object_add(json_obj_out,"status", json_object_new_string("Minimum validators count has been set"));
                json_object_object_add(json_obj_out,"decree hash", json_object_new_string(l_decree_hash_str));
                json_object_array_add(*a_json_arr_reply, json_obj_out);
                DAP_DEL_MULTY(l_decree, l_decree_hash_str);
            } else {
                dap_json_rpc_error_add(*a_json_arr_reply, DAP_CHAIN_NODE_CLI_COM_ESBOCS_MINVALSET_ERR,"Minimum validators count setting failed");
                DAP_DEL_Z(l_decree);
                return -DAP_CHAIN_NODE_CLI_COM_ESBOCS_MINVALSET_ERR;
            }
        } else{
            json_object * json_obj_out = json_object_new_object();
            json_object_object_add(json_obj_out,"Minimum validators count", json_object_new_uint64(l_esbocs_pvt->min_validators_count));
            json_object_array_add(*a_json_arr_reply, json_obj_out);
        }            
    } break;

    case SUBCMD_CHECK_SIGNS_STRUCTURE: {
        json_object * json_obj_out = json_object_new_object();
        if (!l_subcommand_show) {
            dap_chain_datum_decree_t *l_decree = s_esbocs_decree_set_signs_check(l_chain_net, l_chain, l_subcommand_add, l_poa_cert);
            char *l_decree_hash_str = NULL;
            if (l_decree && (l_decree_hash_str = s_esbocs_decree_put(l_decree, l_chain_net))) {
                json_object_object_add(json_obj_out,"Checking signs structure has been", l_subcommand_add ? json_object_new_string("enabled") : json_object_new_string("disabled"));
                json_object_object_add(json_obj_out,"Decree hash", json_object_new_string(l_decree_hash_str));
                json_object_array_add(*a_json_arr_reply, json_obj_out);
                DAP_DEL_MULTY(l_decree, l_decree_hash_str);
            } else {
                dap_json_rpc_error_add(*a_json_arr_reply, DAP_CHAIN_NODE_CLI_COM_ESBOCS_CHECKING_ERR,"Checking signs structure setting failed");
                DAP_DEL_Z(l_decree);
                json_object_put(json_obj_out);
                return -DAP_CHAIN_NODE_CLI_COM_ESBOCS_CHECKING_ERR;
            }
        } else{
            json_object_object_add(json_obj_out,"Checking signs structure is", l_esbocs_pvt->check_signs_structure ? json_object_new_string("enabled") : json_object_new_string("disabled"));
            json_object_array_add(*a_json_arr_reply, json_obj_out);
        }            
    } break;

    case SUBCMD_EMERGENCY_VALIDATOR: {
        if (!l_subcommand_show) {
            const char *l_hash_str = NULL, *l_type_str = NULL;
            dap_cli_server_cmd_find_option_val(a_argv, l_arg_index, a_argc, "-pkey_hash", &l_hash_str);
            if (!l_hash_str) {
                dap_json_rpc_error_add(*a_json_arr_reply, DAP_CHAIN_NODE_CLI_COM_ESBOCS_HASH_ERR,"Command '%s' requires parameter -pkey_hash", l_subcmd_strs[l_subcmd]);
                return -DAP_CHAIN_NODE_CLI_COM_ESBOCS_HASH_ERR;
            }
            dap_hash_fast_t l_pkey_hash;
            if (dap_chain_hash_fast_from_str(l_hash_str, &l_pkey_hash)) {
                dap_json_rpc_error_add(*a_json_arr_reply, DAP_CHAIN_NODE_CLI_COM_ESBOCS_HASH_FORMAT_ERR,"Invalid hash format in 'pkey_hash' param");
                return -DAP_CHAIN_NODE_CLI_COM_ESBOCS_HASH_FORMAT_ERR;
            }
            dap_sign_type_t l_sig_type = { .type = SIG_TYPE_DILITHIUM };
            dap_cli_server_cmd_find_option_val(a_argv, l_arg_index, a_argc, "-sig_type", &l_type_str);
            if (l_type_str)
                l_sig_type = dap_sign_type_from_str(l_type_str);
            dap_chain_datum_decree_t *l_decree = s_esbocs_decree_set_emergency_validator(l_chain_net, l_chain, &l_pkey_hash, l_sig_type, l_subcommand_add, l_poa_cert);
            char *l_decree_hash_str = NULL;
            if (l_decree && (l_decree_hash_str = s_esbocs_decree_put(l_decree, l_chain_net))) {
                json_object * json_obj_out = json_object_new_object();
                json_object_object_add(json_obj_out,"Emergency validator", json_object_new_string(dap_chain_hash_fast_to_str_static(&l_pkey_hash)));
                json_object_object_add(json_obj_out,"status", l_subcommand_add ? json_object_new_string("added") : json_object_new_string("deleted"));
                json_object_object_add(json_obj_out,"Decree hash", json_object_new_string(l_decree_hash_str));
                json_object_array_add(*a_json_arr_reply, json_obj_out);
                DAP_DEL_MULTY(l_decree, l_decree_hash_str);
            } else {
                dap_json_rpc_error_add(*a_json_arr_reply, DAP_CHAIN_NODE_CLI_COM_ESBOCS_ADD_DEL_ERR,
                                        "Emergency validator %s failed", l_subcommand_add ? "adding" : "deleting");
                DAP_DEL_Z(l_decree);
                return -DAP_CHAIN_NODE_CLI_COM_ESBOCS_ADD_DEL_ERR;
            }
        } else{
            json_object * json_obj_out = json_object_new_object();
            s_print_emergency_validators(json_obj_out, l_esbocs_pvt->emergency_validator_addrs);
            json_object_array_add(*a_json_arr_reply, json_obj_out);
        }            
    } break;

    default:
        dap_json_rpc_error_add(*a_json_arr_reply, DAP_CHAIN_NODE_CLI_COM_ESBOCS_SUB_ERR,"Unrecognized subcommand '%s'", a_argv[l_arg_index - 1]);
    }
    return ret;
}<|MERGE_RESOLUTION|>--- conflicted
+++ resolved
@@ -206,18 +206,12 @@
 static int s_callback_new(dap_chain_t *a_chain, dap_config_t *a_chain_cfg)
 {
     dap_chain_cs_type_create("blocks", a_chain, a_chain_cfg);
-<<<<<<< HEAD
-=======
-
->>>>>>> 5557c364
+
 //patch for tests
 #ifdef  DAP_LEDGER_TEST
     return 0;
 #endif
-<<<<<<< HEAD
-=======
-
->>>>>>> 5557c364
+
     dap_chain_cs_blocks_t *l_blocks = DAP_CHAIN_CS_BLOCKS(a_chain);
     int l_ret = 0, l_inited_cert;
     dap_chain_esbocs_t *l_esbocs = NULL;
@@ -275,16 +269,15 @@
                     log_it(L_ERROR, "Can't find cert \"%s\"", l_cert_name);
                 else
                     log_it(L_ERROR, "Can't find cert \"%s\" possibly for address \"%s\"", l_cert_name, l_addrs[i]);
-<<<<<<< HEAD
+                l_ret = -6;
+                goto lb_err;
                 l_ret = -8;
-=======
-                l_ret = -6;
->>>>>>> 5557c364
                 goto lb_err;
             }
         }
         dap_chain_addr_t l_signing_addr;
         log_it(L_NOTICE, "Initialized auth cert \"%s\"", l_cert_name);
+        l_inited_cert++;
         l_inited_cert++;
         dap_chain_addr_fill_from_key(&l_signing_addr, l_cert_cur->enc_key, a_chain->net_id);
 
@@ -319,11 +312,11 @@
         }
     }
     if (!l_inited_cert) {
-<<<<<<< HEAD
+        l_ret = -1;
+        goto lb_err;
+    }
+    if (!l_inited_cert) {
         l_ret = -7;
-=======
-        l_ret = -1;
->>>>>>> 5557c364
         goto lb_err;
     }
     // Preset reward for block signs, before first reward decree
