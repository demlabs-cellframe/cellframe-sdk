--- conflicted
+++ resolved
@@ -225,7 +225,7 @@
     const char **l_addrs = dap_config_get_array_str(a_chain_cfg, DAP_CHAIN_ESBOCS_CS_TYPE_STR, "validators_addrs", &l_node_addrs_count);
     if (!l_validators_count || l_node_addrs_count < l_validators_count)
         return -2;
-        
+
     dap_chain_cs_blocks_t *l_blocks = DAP_CHAIN_CS_BLOCKS(a_chain);
     int l_ret = 0;
     dap_chain_esbocs_t *l_esbocs = NULL;
@@ -239,18 +239,8 @@
     l_esbocs->_pvt = DAP_NEW_Z(dap_chain_esbocs_pvt_t);
 
     dap_chain_esbocs_pvt_t *l_esbocs_pvt = PVT(l_esbocs);
-<<<<<<< HEAD
-    if (!l_esbocs_pvt) {
-        log_it(L_CRITICAL, "%s", c_error_memory_alloc);
-        l_ret = - 5;
-        goto lb_err;
-    }
-    l_esbocs_pvt->debug = false;
-    l_esbocs_pvt->poa_mode = dap_config_get_item_bool_default(a_chain_cfg, DAP_CHAIN_ESBOCS_CS_TYPE_STR, "poa_mode", false);
-=======
-    l_esbocs_pvt->debug                    = dap_config_get_item_bool_default(a_chain_cfg, DAP_CHAIN_ESBOCS_CS_TYPE_STR, "consensus_debug", false);
+    l_esbocs_pvt->debug                    = false;
     l_esbocs_pvt->poa_mode                 = dap_config_get_item_bool_default(a_chain_cfg, DAP_CHAIN_ESBOCS_CS_TYPE_STR, "poa_mode", false);
->>>>>>> 5bc73b62
     l_esbocs_pvt->round_start_sync_timeout = dap_config_get_item_uint16_default(a_chain_cfg, DAP_CHAIN_ESBOCS_CS_TYPE_STR, "round_start_sync_timeout", 15);
     l_esbocs_pvt->new_round_delay          = dap_config_get_item_uint16_default(a_chain_cfg, DAP_CHAIN_ESBOCS_CS_TYPE_STR, "new_round_delay", 10);
     l_esbocs_pvt->round_attempts_max       = dap_config_get_item_uint16_default(a_chain_cfg, DAP_CHAIN_ESBOCS_CS_TYPE_STR, "round_attempts_max", 4);
