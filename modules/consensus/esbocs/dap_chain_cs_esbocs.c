/*
* Authors:
* Roman Khlopkov <roman.khlopkov@demlabs.net>
* Cellframe       https://cellframe.net
* DeM Labs Inc.   https://demlabs.net
* Copyright  (c) 2017-2023
* All rights reserved.

This file is part of CellFrame SDK the open source project

CellFrame SDK is free software: you can redistribute it and/or modify
it under the terms of the GNU General Public License as published by
the Free Software Foundation, either version 3 of the License, or
(at your option) any later version.

CellFrame SDK is distributed in the hope that it will be useful,
but WITHOUT ANY WARRANTY; without even the implied warranty of
MERCHANTABILITY or FITNESS FOR A PARTICULAR PURPOSE.  See the
GNU General Public License for more details.

You should have received a copy of the GNU General Public License
along with any CellFrame SDK based project.  If not, see <http://www.gnu.org/licenses/>.
*/
#include "dap_common.h"
#include "utlist.h"
#include "dap_timerfd.h"
#include "rand/dap_rand.h"
#include "dap_chain_net.h"
#include "dap_chain_common.h"
#include "dap_chain_mempool.h"
#include "dap_chain_cell.h"
#include "dap_chain_cs.h"
#include "dap_chain_cs_blocks.h"
#include "dap_chain_cs_esbocs.h"
#include "dap_stream_ch_chain_voting.h"
#include "dap_chain_net_srv_stake_pos_delegate.h"
#include "dap_chain_ledger.h"
#include "dap_chain_node_cli.h"
#include "dap_chain_node_cli_cmd.h"

#define LOG_TAG "dap_chain_cs_esbocs"

enum s_esbocs_session_state {
    DAP_CHAIN_ESBOCS_SESSION_STATE_WAIT_START,
    DAP_CHAIN_ESBOCS_SESSION_STATE_WAIT_PROC,
    DAP_CHAIN_ESBOCS_SESSION_STATE_WAIT_SIGNS,
    DAP_CHAIN_ESBOCS_SESSION_STATE_WAIT_FINISH,
    DAP_CHAIN_ESBOCS_SESSION_STATE_WAIT_VOTING,
    DAP_CHAIN_ESBOCS_SESSION_STATE_PREVIOUS     // fictive sate to change back
};

static dap_list_t *s_validator_check(dap_chain_addr_t *a_addr, dap_list_t *a_validators);
static void s_session_state_change(dap_chain_esbocs_session_t *a_session, enum s_esbocs_session_state a_new_state, dap_time_t a_time);
static void s_session_packet_in(void *a_arg, dap_chain_node_addr_t *a_sender_node_addr, dap_chain_node_addr_t *a_receiver_node_addr,
                                dap_chain_hash_fast_t *a_data_hash, uint8_t *a_data, size_t a_data_size);
static void s_session_round_clear(dap_chain_esbocs_session_t *a_session);
static void s_session_round_new(dap_chain_esbocs_session_t *a_session);
static bool s_session_candidate_to_chain(
            dap_chain_esbocs_session_t *a_session, dap_chain_hash_fast_t *a_candidate_hash,
                            dap_chain_block_t *a_candidate, size_t a_candidate_size);
static void s_session_candidate_submit(dap_chain_esbocs_session_t *a_session);
static void s_session_candidate_verify(dap_chain_esbocs_session_t *a_session, dap_chain_block_t *a_candidate,
                                       size_t a_candidate_size, dap_hash_fast_t *a_candidate_hash);
static void s_session_candidate_precommit(dap_chain_esbocs_session_t *a_session, dap_chain_esbocs_message_t *a_message);
static void s_session_round_finish(dap_chain_esbocs_session_t *a_session, dap_chain_esbocs_store_t *l_store);

static bool s_session_timer(void *a_arg);
static void s_message_send(dap_chain_esbocs_session_t *a_session, uint8_t a_message_type, dap_hash_fast_t *a_block_hash,
                                    const void *a_data, size_t a_data_size, dap_list_t *a_validators);
static void s_message_chain_add(dap_chain_esbocs_session_t * a_session,
                                dap_chain_esbocs_message_t * a_message,
                                size_t a_message_size,
                                dap_chain_hash_fast_t *a_message_hash,
                                dap_chain_addr_t *a_signing_addr);

static int s_callback_new(dap_chain_t *a_chain, dap_config_t *a_chain_cfg);
static void s_callback_delete(dap_chain_cs_blocks_t *a_blocks);
static int s_callback_created(dap_chain_t *a_chain, dap_config_t *a_chain_net_cfg);
static size_t s_callback_block_sign(dap_chain_cs_blocks_t *a_blocks, dap_chain_block_t **a_block_ptr, size_t a_block_size);
static int s_callback_block_verify(dap_chain_cs_blocks_t *a_blocks, dap_chain_block_t *a_block, size_t a_block_size);
static uint256_t s_callback_get_minimum_fee(dap_chain_t *a_chain);
static dap_enc_key_t *s_callback_get_sign_key(dap_chain_t *a_chain);
static void s_callback_set_min_validators_count(dap_chain_t *a_chain, uint16_t a_new_value);
static void s_db_change_notifier(dap_store_obj_t *a_obj, void * a_arg);

static int s_cli_esbocs(int a_argc, char **a_argv, void **a_str_reply);

DAP_STATIC_INLINE const char *s_voting_msg_type_to_str(uint8_t a_type)
{
    switch (a_type) {
    case DAP_CHAIN_ESBOCS_MSG_TYPE_START_SYNC: return "START_SYNC";
    case DAP_CHAIN_ESBOCS_MSG_TYPE_SUBMIT: return "SUBMIT";
    case DAP_CHAIN_ESBOCS_MSG_TYPE_APPROVE: return "APPROVE";
    case DAP_CHAIN_ESBOCS_MSG_TYPE_REJECT: return "REJECT";
    case DAP_CHAIN_ESBOCS_MSG_TYPE_COMMIT_SIGN: return "COMMIT_SIGN";
    case DAP_CHAIN_ESBOCS_MSG_TYPE_PRE_COMMIT: return "PRE_COMMIT";
    case DAP_CHAIN_ESBOCS_MSG_TYPE_DIRECTIVE: return "DIRECTIVE";
    case DAP_CHAIN_ESBOCS_MSG_TYPE_VOTE_FOR: return "VOTE_FOR";
    case DAP_CHAIN_ESBOCS_MSG_TYPE_VOTE_AGAINST: return "VOTE_AGAINST";
    default: return "UNKNOWN";
    }
}

DAP_STATIC_INLINE uint32_t s_directive_calc_size(uint8_t a_type)
{
    uint32_t l_ret = sizeof(dap_chain_esbocs_directive_t);
    switch (a_type) {
    case DAP_CHAIN_ESBOCS_DIRECTIVE_KICK:
    case DAP_CHAIN_ESBOCS_DIRECTIVE_LIFT:
        l_ret += sizeof(dap_tsd_t) + sizeof(dap_chain_addr_t);
    default:;
    }
    return l_ret;
}

DAP_STATIC_INLINE char *s_get_penalty_group(dap_chain_net_id_t a_net_id)
{
    dap_chain_net_t *l_net = dap_chain_net_by_id(a_net_id);
    return dap_strdup_printf(DAP_CHAIN_ESBOCS_GDB_GROUPS_PREFIX".%s.penalty", l_net->pub.gdb_groups_prefix);
}

DAP_STATIC_INLINE size_t s_get_esbocs_message_size(dap_chain_esbocs_message_t *a_message)
{
    return sizeof(*a_message) + a_message->hdr.sign_size + a_message->hdr.message_size;
}

static dap_chain_esbocs_session_t *s_session_items;

typedef struct dap_chain_esbocs_pvt {
    // Base params
    dap_enc_key_t *blocks_sign_key;
    dap_hash_fast_t candidate_hash;
    // Validators section
    bool poa_mode;
    uint16_t min_validators_count;
    uint16_t start_validators_min;
    // Debug flag
    bool debug;
    // Emergancy mode with signing by current online validators only
    bool emergency_mode;
    // Round params
    uint16_t new_round_delay;
    uint16_t round_start_sync_timeout;
    uint16_t round_attempts_max;
    uint16_t round_attempt_timeout;
    // PoA section
    dap_list_t *poa_validators;
    // Fee & autocollect params
    dap_chain_addr_t *collecting_addr;
    uint256_t minimum_fee;
    uint256_t collecting_level;
    dap_pkey_t *block_sign_pkey;
} dap_chain_esbocs_pvt_t;

#define PVT(a) ((dap_chain_esbocs_pvt_t *)a->_pvt)

struct sync_params {
    uint64_t attempt;
    dap_global_db_driver_hash_t db_hash;
} DAP_ALIGN_PACKED;

DAP_STATIC_INLINE uint16_t s_get_round_skip_timeout(dap_chain_esbocs_session_t *a_session)
{
    return PVT(a_session->esbocs)->round_attempt_timeout * 6 * PVT(a_session->esbocs)->round_attempts_max;
}

int dap_chain_cs_esbocs_init() {
    dap_stream_ch_chain_voting_init();
    dap_chain_cs_add("esbocs", s_callback_new);
    dap_cli_server_cmd_add ("esbocs", s_cli_esbocs, "ESBOCS commands",
        "esbocs min_validators_count set -net <net_name> -chain <chain_name> -cert <poa_cert_name> -val_count <value>"
            "\tSets minimum validators count for ESBOCS consensus\n"
        "esbocs min_validators_count print -net <net_name> -chain <chain_name>"
            "\tShow minimum validators count for ESBOCS consensus\n\n");
    return 0;
}

void dap_chain_cs_esbocs_deinit(void)
{
}

static int s_callback_new(dap_chain_t *a_chain, dap_config_t *a_chain_cfg)
{
    dap_chain_cs_type_create("blocks", a_chain, a_chain_cfg);

    dap_chain_cs_blocks_t *l_blocks = DAP_CHAIN_CS_BLOCKS(a_chain);
    int l_ret = 0;
    dap_chain_esbocs_t *l_esbocs = NULL;
    DAP_NEW_Z_RET_VAL(l_esbocs, dap_chain_esbocs_t, -5, NULL);

    l_esbocs->blocks = l_blocks;   
    l_blocks->_inheritor = l_esbocs;
    l_blocks->callback_delete = s_callback_delete;
    l_blocks->callback_block_verify = s_callback_block_verify;
    l_blocks->callback_block_sign = s_callback_block_sign;

    l_esbocs->chain = a_chain;
    a_chain->callback_set_min_validators_count = s_callback_set_min_validators_count;
    a_chain->callback_get_minimum_fee = s_callback_get_minimum_fee;
    a_chain->callback_get_signing_certificate = s_callback_get_sign_key;

    l_esbocs->_pvt = DAP_NEW_Z(dap_chain_esbocs_pvt_t);
    dap_chain_esbocs_pvt_t *l_esbocs_pvt = PVT(l_esbocs);
    if (!l_esbocs_pvt) {
        log_it(L_CRITICAL, "Memory allocation error");
        l_ret = - 5;
        goto lb_err;
    }
    l_esbocs_pvt->debug = dap_config_get_item_bool_default(a_chain_cfg, "esbocs", "consensus_debug", false);
    l_esbocs_pvt->emergency_mode = dap_config_get_item_bool_default(a_chain_cfg, "esbocs", "emergency_mode", false);
    l_esbocs_pvt->poa_mode = dap_config_get_item_bool_default(a_chain_cfg, "esbocs", "poa_mode", false);
    l_esbocs_pvt->round_start_sync_timeout = dap_config_get_item_uint16_default(a_chain_cfg, "esbocs", "round_start_sync_timeout", 15);
    l_esbocs_pvt->new_round_delay = dap_config_get_item_uint16_default(a_chain_cfg, "esbocs", "new_round_delay", 10);
    l_esbocs_pvt->round_attempts_max = dap_config_get_item_uint16_default(a_chain_cfg, "esbocs", "round_attempts_max", 4);
    l_esbocs_pvt->round_attempt_timeout = dap_config_get_item_uint16_default(a_chain_cfg, "esbocs", "round_attempt_timeout", 10);

    l_esbocs_pvt->start_validators_min = l_esbocs_pvt->min_validators_count =
            dap_config_get_item_uint16(a_chain_cfg, "esbocs", "min_validators_count");
    if (!l_esbocs_pvt->min_validators_count) {
        l_ret = -1;
        goto lb_err;
    }

    const char *l_auth_certs_prefix = dap_config_get_item_str(a_chain_cfg, "esbocs", "auth_certs_prefix");
    uint16_t l_node_addrs_count;
    char **l_addrs = dap_config_get_array_str(a_chain_cfg, "esbocs", "validators_addrs", &l_node_addrs_count);
    uint16_t l_auth_certs_count = l_node_addrs_count;
    if (l_auth_certs_count < l_esbocs_pvt->min_validators_count) {
        l_ret = -2;
        goto lb_err;
    }
    char l_cert_name[512];
    dap_cert_t *l_cert_cur;
    dap_chain_net_t *l_net = dap_chain_net_by_id(a_chain->net_id);
    for (size_t i = 0; i < l_auth_certs_count; i++) {
        snprintf(l_cert_name, sizeof(l_cert_name), "%s.%zu", l_auth_certs_prefix, i);
        if ((l_cert_cur = dap_cert_find_by_name(l_cert_name)) == NULL) {
            snprintf(l_cert_name, sizeof(l_cert_name), "%s.%zu.pub", l_auth_certs_prefix, i);
            if ((l_cert_cur = dap_cert_find_by_name(l_cert_name)) == NULL) {
                log_it(L_ERROR, "Can't find cert \"%s\"", l_cert_name);
                l_ret = -3;
                goto lb_err;
            }
        }
        dap_chain_addr_t l_signing_addr;
        log_it(L_NOTICE, "Initialized auth cert \"%s\"", l_cert_name);
        dap_chain_addr_fill_from_key(&l_signing_addr, l_cert_cur->enc_key, a_chain->net_id);
        dap_chain_node_addr_t l_signer_node_addr;
        if (dap_chain_node_addr_from_str(&l_signer_node_addr, l_addrs[i])) {
            log_it(L_ERROR, "Wrong address format, should be like 0123::4567::89AB::CDEF");
            l_ret = -4;
            goto lb_err;
        }

        dap_chain_esbocs_validator_t *l_validator = DAP_NEW_Z(dap_chain_esbocs_validator_t);
        if (!l_validator) {
        log_it(L_CRITICAL, "Memory allocation error");
            l_ret = - 5;
            goto lb_err;
        }
        l_validator->signing_addr = l_signing_addr;
        l_validator->node_addr = l_signer_node_addr;
        l_validator->weight = uint256_1;
        l_esbocs_pvt->poa_validators = dap_list_append(l_esbocs_pvt->poa_validators, l_validator);
        char *l_signer_addr = dap_chain_hash_fast_to_str_new(&l_signing_addr.data.hash_fast);
        log_it(L_MSG, "add validator addr "NODE_ADDR_FP_STR", signing addr %s", NODE_ADDR_FP_ARGS_S(l_signer_node_addr), l_signer_addr);
        DAP_DELETE(l_signer_addr);

        if (!l_esbocs_pvt->poa_mode) { // auth certs in PoA mode will be first PoS validators keys
            dap_hash_fast_t l_stake_tx_hash = {};
            uint256_t l_weight = dap_chain_net_srv_stake_get_allowed_min_value();
            dap_chain_net_srv_stake_key_delegate(l_net, &l_signing_addr, &l_stake_tx_hash,
                                                 l_weight, &l_signer_node_addr);
        }
    }
    // Preset reward for block signs, before first reward decree
    const char *l_preset_reward_str = dap_config_get_item_str(a_chain_cfg, "esbocs", "preset_reward");
    if (l_preset_reward_str) {
        uint256_t l_preset_reward = dap_chain_balance_scan(l_preset_reward_str);
        if (!IS_ZERO_256(l_preset_reward))
            dap_chain_net_add_reward(l_net, l_preset_reward, 0);
    }
    l_blocks->chain->callback_created = s_callback_created;

    return 0;

lb_err:
    dap_list_free_full(l_esbocs_pvt->poa_validators, NULL);
    DAP_DEL_MULTY(l_esbocs_pvt, l_esbocs);
    l_blocks->_inheritor = NULL;
    l_blocks->callback_delete = NULL;
    l_blocks->callback_block_verify = NULL;
    return l_ret;
}

static void s_check_db_collect_callback(dap_global_db_instance_t UNUSED_ARG *a_dbi,
                                        int a_rc, const char *a_group, const char *a_key, const void *a_value,
                                        const size_t a_value_size, dap_nanotime_t UNUSED_ARG a_value_ts,
                                        bool UNUSED_ARG a_is_pinned, void *a_arg)
{
    bool l_fee_collect = strstr(a_group, "fee");
    if (a_rc != DAP_GLOBAL_DB_RC_SUCCESS) {
        log_it(L_ERROR, "Can't add block with hash %s to autocollect %s list", a_key, l_fee_collect ? "fee" : "reward");
        return;
    }
    log_it(L_NOTICE, "The block %s was successfully added to autocollect %s list", a_key, l_fee_collect ? "fee" : "reward");
    assert(a_value_size == sizeof(uint256_t));
    dap_chain_esbocs_session_t *l_session = a_arg;
    dap_chain_esbocs_pvt_t *l_esbocs_pvt = PVT(l_session->esbocs);
    bool l_level_reached = false;
    uint256_t l_value_total = uint256_0;
    size_t l_objs_count = 0;
    dap_global_db_obj_t *l_objs = dap_global_db_get_all_sync(a_group, &l_objs_count);
    if (l_objs_count >= 10) {
        for (size_t i = 0; i < l_objs_count; i++) {
            SUM_256_256(l_value_total, *(uint256_t*)l_objs[i].value, &l_value_total);
            if (compare256(l_value_total, l_esbocs_pvt->collecting_level) >= 0) {
                l_level_reached = true;
                break;
            }
        }
    }
    if (l_level_reached) {
        dap_list_t *l_block_list = NULL;
        for (size_t i = 0; i < l_objs_count; i++) {
            dap_hash_fast_t block_hash;
            dap_chain_hash_fast_from_hex_str(l_objs[i].key, &block_hash);
            l_block_list = dap_list_append(l_block_list, DAP_DUP(&block_hash));
        }
        dap_chain_cs_blocks_t *l_blocks = DAP_CHAIN_CS_BLOCKS(l_session->chain);
        char *l_tx_hash_str = l_fee_collect ?
                    dap_chain_mempool_tx_coll_fee_create(l_blocks, l_esbocs_pvt->blocks_sign_key,
                                     l_esbocs_pvt->collecting_addr, l_block_list, l_esbocs_pvt->minimum_fee, "hex")
                  :
                    dap_chain_mempool_tx_reward_create(l_blocks, l_esbocs_pvt->blocks_sign_key,
                                     l_esbocs_pvt->collecting_addr, l_block_list, l_esbocs_pvt->minimum_fee, "hex");
        if (l_tx_hash_str) {
            log_it(L_NOTICE, "%s collect transaction successfully created, hash = %s",
                            l_fee_collect ? "Fee" : "Reward", l_tx_hash_str);
            DAP_DELETE(l_tx_hash_str);
        } else
            log_it(L_ERROR, "%s collect transaction creation error", l_fee_collect ? "Fee" : "Reward");
        dap_global_db_del_sync(a_group, NULL);
    }
    dap_global_db_objs_delete(l_objs, l_objs_count);
}

static void s_new_atom_notifier(void *a_arg, dap_chain_t *a_chain, dap_chain_cell_id_t a_id,
                                void *a_atom, size_t a_atom_size)
{
    dap_chain_esbocs_session_t *l_session = a_arg;
    assert(l_session->chain == a_chain);
    pthread_mutex_lock(&l_session->mutex);
    dap_chain_hash_fast_t l_last_block_hash;
    dap_chain_get_atom_last_hash(l_session->chain, &l_last_block_hash, a_id);
    if (!dap_hash_fast_compare(&l_last_block_hash, &l_session->cur_round.last_block_hash))
        s_session_round_new(l_session);
    pthread_mutex_unlock(&l_session->mutex);
    if (!PVT(l_session->esbocs)->collecting_addr)
        return;
    dap_sign_t *l_sign = dap_chain_block_sign_get(a_atom, a_atom_size, 0);
    if (dap_pkey_match_sign(PVT(l_session->esbocs)->block_sign_pkey, l_sign)) {
        dap_chain_cs_blocks_t *l_blocks = DAP_CHAIN_CS_BLOCKS(a_chain);
        dap_chain_block_cache_t *l_block_cache = dap_chain_block_cache_get_by_hash(l_blocks, &l_last_block_hash);
        assert(l_block_cache);
        dap_chain_net_t *l_net = dap_chain_net_by_id(a_chain->net_id);
        assert(l_net);
        uint256_t l_value_fee = uint256_0;
        dap_list_t *l_list_used_out = dap_chain_block_get_list_tx_cond_outs_with_val(
                                        l_net->pub.ledger, l_block_cache, &l_value_fee);
        if (!IS_ZERO_256(l_value_fee)) {
            char *l_fee_group = dap_chain_cs_blocks_get_fee_group(a_chain->net_name);
            dap_global_db_set(l_fee_group, l_block_cache->block_hash_str, &l_value_fee, sizeof(l_value_fee),
                              false, s_check_db_collect_callback, l_session);
            DAP_DELETE(l_fee_group);
        }
        dap_list_free_full(l_list_used_out, NULL);
    }
    if (dap_chain_block_sign_match_pkey(a_atom, a_atom_size, PVT(l_session->esbocs)->block_sign_pkey)) {
        dap_chain_cs_blocks_t *l_blocks = DAP_CHAIN_CS_BLOCKS(a_chain);
        dap_chain_block_cache_t *l_block_cache = dap_chain_block_cache_get_by_hash(l_blocks, &l_last_block_hash);
        assert(l_block_cache);
        dap_chain_net_t *l_net = dap_chain_net_by_id(a_chain->net_id);
        assert(l_net);
        if (!dap_ledger_is_used_reward(l_net->pub.ledger, &l_block_cache->block_hash,
                                      &l_session->my_signing_addr.data.hash_fast)) {
            uint256_t l_value_reward = a_chain->callback_calc_reward(a_chain, &l_block_cache->block_hash,
                                                                     PVT(l_session->esbocs)->block_sign_pkey);
            if (!IS_ZERO_256(l_value_reward)) {
                char *l_reward_group = dap_chain_cs_blocks_get_reward_group(a_chain->net_name);
                dap_global_db_set(l_reward_group, l_block_cache->block_hash_str, &l_value_reward, sizeof(l_value_reward),
                                  false, s_check_db_collect_callback, l_session);
                DAP_DELETE(l_reward_group);
            }
        }
    }
}

bool dap_chain_esbocs_get_autocollect_status(dap_chain_net_id_t a_net_id)
{
    dap_chain_esbocs_session_t *l_session;
    DL_FOREACH(s_session_items, l_session) {
        if (l_session->chain->net_id.uint64 == a_net_id.uint64) {
            if (l_session->esbocs && l_session->esbocs->_pvt && PVT(l_session->esbocs)->collecting_addr &&
                    !dap_chain_addr_is_blank(PVT(l_session->esbocs)->collecting_addr))
                return true;
            else
                return false;
        }
    }
    return false;
}

static int s_callback_created(dap_chain_t *a_chain, dap_config_t *a_chain_net_cfg)
{
    dap_chain_cs_blocks_t *l_blocks = DAP_CHAIN_CS_BLOCKS(a_chain);
    dap_chain_esbocs_t *l_esbocs = DAP_CHAIN_ESBOCS(l_blocks);
    dap_chain_esbocs_pvt_t *l_esbocs_pvt = PVT(l_esbocs);

    l_esbocs_pvt->collecting_addr = dap_chain_addr_from_str(dap_config_get_item_str(a_chain_net_cfg, "esbocs", "fee_addr"));
    l_esbocs_pvt->collecting_level = dap_chain_coins_to_balance(dap_config_get_item_str_default(a_chain_net_cfg, "esbocs", "set_collect_fee", "10.0"));

    dap_list_t *l_validators = dap_chain_net_srv_stake_get_validators(a_chain->net_id, false);
    for (dap_list_t *it = l_validators; it; it = it->next) {
        dap_stream_node_addr_t *l_addr = &((dap_chain_net_srv_stake_item_t *)it->data)->node_addr;
        dap_chain_net_add_validator_to_clusters(a_chain, l_addr);
    }
    dap_chain_esbocs_session_t *l_session = NULL;
    DAP_NEW_Z_RET_VAL(l_session, dap_chain_esbocs_session_t, -8, NULL);
    l_session->chain = a_chain;
    l_session->esbocs = l_esbocs;
    l_esbocs->session = l_session;
    DL_APPEND(s_session_items, l_session);
    log_it(L_INFO, "Init ESBOCS session for net:%s, chain:%s", a_chain->net_name, a_chain->name);

    const char *l_sign_cert_str = NULL;
    if( (l_sign_cert_str = dap_config_get_item_str(a_chain_net_cfg, "esbocs", "blocks-sign-cert")) ) {
        dap_cert_t *l_sign_cert = dap_cert_find_by_name(l_sign_cert_str);
        if (l_sign_cert == NULL) {
            log_it(L_ERROR, "Can't load sign certificate, name \"%s\" is wrong", l_sign_cert_str);
            dap_list_free_full(l_validators, NULL);
            return -1;
        } else if (l_sign_cert->enc_key->priv_key_data) {
            l_esbocs_pvt->blocks_sign_key = l_sign_cert->enc_key;
            log_it(L_INFO, "Loaded \"%s\" certificate for net %s to sign ESBOCS blocks", l_sign_cert_str, a_chain->net_name);
        } else {
            log_it(L_ERROR, "Certificate \"%s\" has no private key", l_sign_cert_str);
            dap_list_free_full(l_validators, NULL);
            return -2;
        }
    } else {
        log_it(L_NOTICE, "No sign certificate provided for net %s, can't sign any blocks. This node can't be a consensus validator", a_chain->net_name);
        dap_list_free_full(l_validators, NULL);
        return -3;
    }
    dap_chain_net_t *l_net = dap_chain_net_by_id(a_chain->net_id);
    dap_chain_node_role_t l_role = dap_chain_net_get_role(l_net);
    if (l_role.enums > NODE_ROLE_MASTER) {
        log_it(L_NOTICE, "Node role is lower than master role, so this node can't be a consensus validator");
        dap_list_free_full(l_validators, NULL);
        return -5;
    }
    dap_chain_addr_t l_my_signing_addr;
    dap_chain_addr_fill_from_key(&l_my_signing_addr, l_esbocs_pvt->blocks_sign_key, a_chain->net_id);
    if (!l_esbocs_pvt->poa_mode) {
        if (!dap_chain_net_srv_stake_key_delegated(&l_my_signing_addr)) {
            log_it(L_WARNING, "Signing key is not delegated by stake service. Switch off validator mode");
            dap_list_free_full(l_validators, NULL);
            return -6;
        }
    } else {
        if (!s_validator_check(&l_my_signing_addr, l_esbocs_pvt->poa_validators)) {
            log_it(L_WARNING, "Signing key is not present in PoA certs list. Switch off validator mode");
            dap_list_free_full(l_validators, NULL);
            return -7;
        }
    }

    l_session->my_addr.uint64 = dap_chain_net_get_cur_addr_int(l_net);
    l_session->my_signing_addr = l_my_signing_addr;
    char *l_sync_group = s_get_penalty_group(l_net->pub.id);
    l_session->db_cluster = dap_global_db_cluster_add(dap_global_db_instance_get_default(),
                                                      NULL, 0, l_sync_group,
                                                      72 * 3600, true,
                                                      DAP_GDB_MEMBER_ROLE_NOBODY, DAP_CLUSTER_ROLE_AUTONOMIC);
    DAP_DELETE(l_sync_group);
    dap_global_db_cluster_add_notify_callback(l_session->db_cluster, s_db_change_notifier, l_session);

    for (dap_list_t *it = l_validators; it; it = it->next) {
        dap_stream_node_addr_t *l_addr = &((dap_chain_net_srv_stake_item_t *)it->data)->node_addr;
        dap_global_db_cluster_member_add(l_session->db_cluster, l_addr, DAP_GDB_MEMBER_ROLE_ROOT);
    }
    dap_list_free_full(l_validators, NULL);

    //Find order minimum fee
    l_esbocs_pvt->block_sign_pkey = dap_pkey_from_enc_key(l_esbocs_pvt->blocks_sign_key);
    char *l_gdb_group_str = dap_chain_net_srv_order_get_gdb_group(l_net);
    size_t l_orders_count = 0;
    dap_global_db_obj_t * l_orders = dap_global_db_get_all_sync(l_gdb_group_str, &l_orders_count);
    DAP_DELETE(l_gdb_group_str);
    dap_chain_net_srv_order_t *l_order_service = NULL;
    for (size_t i = 0; i < l_orders_count; i++) {
        if (l_orders[i].value_len < sizeof(dap_chain_net_srv_order_t)) {
            log_it(L_ERROR, "Too small order %s with size %zu", l_orders[i].key, l_orders[i].value_len);
            continue;
        }
        dap_chain_net_srv_order_t *l_order = (dap_chain_net_srv_order_t *)l_orders[i].value;
        if (l_order->srv_uid.uint64 != DAP_CHAIN_NET_SRV_STAKE_POS_DELEGATE_ID)
            continue;
        dap_sign_t *l_order_sign = (dap_sign_t*)(l_order->ext_n_sign + l_order->ext_size);
        if (!dap_pkey_match_sign(l_esbocs_pvt->block_sign_pkey, l_order_sign))
            continue;
        if (!l_order_service)
            l_order_service = l_order;
        else if (l_order_service->ts_created < l_order->ts_created)
            l_order_service = l_order;
    }
    if (l_order_service)
        l_esbocs_pvt->minimum_fee = l_order_service->price;
    dap_global_db_objs_delete(l_orders, l_orders_count);

    if (IS_ZERO_256(l_esbocs_pvt->minimum_fee)) {
        log_it(L_ERROR, "No valid order found was signed by this validator deledgated key. Switch off validator mode.");
        return -4;
    }
    pthread_mutexattr_t l_mutex_attr;
    pthread_mutexattr_init(&l_mutex_attr);
    pthread_mutexattr_settype(&l_mutex_attr, PTHREAD_MUTEX_RECURSIVE);
    pthread_mutex_init(&l_session->mutex, &l_mutex_attr);
    pthread_mutexattr_destroy(&l_mutex_attr);
    dap_stream_ch_chain_voting_in_callback_add(l_session, s_session_packet_in);
    dap_chain_add_callback_notify(a_chain, s_new_atom_notifier, l_session);
    s_session_round_new(l_session);

    l_session->cs_timer = dap_timerfd_start(1000, s_session_timer, l_session);
    debug_if(l_esbocs_pvt->debug, L_MSG, "Consensus main timer is started");

    DAP_CHAIN_PVT(a_chain)->cs_started = true;
    return 0;
}

bool dap_chain_esbocs_started(dap_chain_net_id_t a_net_id)
{
    dap_chain_esbocs_session_t *l_session;
    DL_FOREACH(s_session_items, l_session)
        if (l_session->chain->net_id.uint64 == a_net_id.uint64)
            return DAP_CHAIN_PVT(l_session->chain)->cs_started;
    return false;
}

dap_pkey_t *dap_chain_esbocs_get_sign_pkey(dap_chain_net_id_t a_net_id)
{
    dap_chain_esbocs_session_t *l_session;
    DL_FOREACH(s_session_items, l_session) {
        if (l_session->chain->net_id.uint64 == a_net_id.uint64 &&
                l_session->esbocs && l_session->esbocs->_pvt)
            return PVT(l_session->esbocs)->block_sign_pkey;
    }
    return NULL;
}

uint256_t dap_chain_esbocs_get_fee(dap_chain_net_id_t a_net_id)
{
    dap_chain_esbocs_session_t *l_session;
    DL_FOREACH(s_session_items, l_session) {
        if (l_session->chain->net_id.uint64 == a_net_id.uint64 &&
                l_session->esbocs && l_session->esbocs->_pvt)
            return PVT(l_session->esbocs)->minimum_fee;
    }
    return uint256_0;
}

void dap_chain_esbocs_stop_timer(dap_chain_net_id_t a_net_id)
{
    dap_chain_esbocs_session_t *l_session;
    DL_FOREACH(s_session_items, l_session) {
        if (l_session->chain->net_id.uint64 == a_net_id.uint64 &&
            l_session->cs_timer){
            log_it(L_INFO, "Stop consensus timer for net: %s, chain: %s", dap_chain_net_by_id(a_net_id)->pub.name, l_session->chain->name);
            dap_timerfd_delete_mt(l_session->cs_timer->worker, l_session->cs_timer->esocket_uuid);
            l_session->cs_timer = NULL;
        }
    }
    dap_stream_ch_chain_voting_close_all_clients(a_net_id);
}

void dap_chain_esbocs_start_timer(dap_chain_net_id_t a_net_id)
{
    dap_chain_esbocs_session_t *l_session;
    DL_FOREACH(s_session_items, l_session) {
        if (l_session->chain->net_id.uint64 == a_net_id.uint64){
            log_it(L_INFO, "Start consensus timer for net: %s, chain: %s", dap_chain_net_by_id(a_net_id)->pub.name, l_session->chain->name);
            l_session->cs_timer = dap_timerfd_start(1000, s_session_timer, l_session);
        }
    }
}

bool dap_chain_esbocs_add_validator_to_clusters(dap_chain_net_id_t a_net_id, dap_stream_node_addr_t *a_validator_addr)
{
    dap_return_val_if_fail(a_validator_addr, -1);
    dap_chain_esbocs_session_t *l_session;
    bool l_ret = false;
    DL_FOREACH(s_session_items, l_session)
        if (l_session->chain->net_id.uint64 == a_net_id.uint64) {
            l_ret = dap_chain_net_add_validator_to_clusters(l_session->chain, a_validator_addr);
            if (l_session->db_cluster)
                l_ret &= (bool)dap_global_db_cluster_member_add(l_session->db_cluster, a_validator_addr, DAP_GDB_MEMBER_ROLE_ROOT);
            return l_ret;
        }
    return NULL;
}

bool dap_chain_esbocs_remove_validator_from_clusters(dap_chain_net_id_t a_net_id, dap_stream_node_addr_t *a_validator_addr)
{
    dap_return_val_if_fail(a_validator_addr, -1);
    dap_chain_esbocs_session_t *l_session;
    bool l_ret = false;
    DL_FOREACH(s_session_items, l_session)
        if (l_session->chain->net_id.uint64 == a_net_id.uint64) {
            l_ret = dap_chain_net_remove_validator_from_clusters(l_session->chain, a_validator_addr);
            if (l_session->db_cluster)
                l_ret &= dap_global_db_cluster_member_delete(l_session->db_cluster, a_validator_addr);
            return l_ret;
        }
    return NULL;
}

static uint256_t s_callback_get_minimum_fee(dap_chain_t *a_chain)
{
    dap_chain_cs_blocks_t *l_blocks = DAP_CHAIN_CS_BLOCKS(a_chain);
    dap_chain_esbocs_t *l_esbocs = DAP_CHAIN_ESBOCS(l_blocks);
    dap_chain_esbocs_pvt_t *l_esbocs_pvt = PVT(l_esbocs);

    return l_esbocs_pvt->minimum_fee;
}

static dap_enc_key_t *s_callback_get_sign_key(dap_chain_t *a_chain)
{
    dap_chain_cs_blocks_t *l_blocks = DAP_CHAIN_CS_BLOCKS(a_chain);
    dap_chain_esbocs_t *l_esbocs = DAP_CHAIN_ESBOCS(l_blocks);
    dap_chain_esbocs_pvt_t *l_esbocs_pvt = PVT(l_esbocs);

    return l_esbocs_pvt->blocks_sign_key;
}

static void s_callback_delete(dap_chain_cs_blocks_t *a_blocks)
{
    dap_chain_esbocs_t *l_esbocs = DAP_CHAIN_ESBOCS(a_blocks);
    dap_enc_key_delete(PVT(l_esbocs)->blocks_sign_key);
    DAP_DEL_MULTY(PVT(l_esbocs)->block_sign_pkey, PVT(l_esbocs)->collecting_addr, l_esbocs->_pvt);
    dap_chain_esbocs_session_t *l_session = l_esbocs->session;
    if (!l_session) {
        log_it(L_INFO, "No session found");
        return;
    }
    pthread_mutex_lock(&l_session->mutex);
    DL_DELETE(s_session_items, l_session);
    dap_timerfd_delete_mt(l_session->cs_timer->worker, l_session->cs_timer->esocket_uuid);
    s_session_round_clear(l_session);
    dap_chain_esbocs_sync_item_t *l_sync_item, *l_sync_tmp;
    HASH_ITER(hh, l_session->sync_items, l_sync_item, l_sync_tmp) {
        HASH_DEL(l_session->sync_items, l_sync_item);
        dap_list_free_full(l_sync_item->messages, NULL);
        DAP_DELETE(l_sync_item);
    }
    dap_chain_esbocs_penalty_item_t *l_pen_item, *l_pen_tmp;
    HASH_ITER(hh, l_session->penalty, l_pen_item, l_pen_tmp) {
        HASH_DEL(l_session->penalty, l_pen_item);
        DAP_DELETE(l_pen_item);
    }
    pthread_mutex_unlock(&l_session->mutex);
    pthread_mutex_destroy(&l_session->mutex);
    DAP_DEL_MULTY(l_session, a_blocks->_inheritor); // a_blocks->_inheritor - l_esbocs
}

static void *s_callback_list_copy(const void *a_validator, UNUSED_ARG void *a_data)
{
    return DAP_DUP((dap_chain_esbocs_validator_t *)a_validator);
}

static void *s_callback_list_form(const void *a_srv_validator, UNUSED_ARG void *a_data)
{
// sanity check
    dap_return_val_if_pass(!a_srv_validator, NULL);
    dap_chain_esbocs_validator_t *l_validator = NULL;
// memory alloc
    DAP_NEW_Z_RET_VAL(l_validator, dap_chain_esbocs_validator_t, NULL, NULL);
// func work
    l_validator->node_addr = ((dap_chain_net_srv_stake_item_t *)a_srv_validator)->node_addr;
    l_validator->signing_addr = ((dap_chain_net_srv_stake_item_t *)a_srv_validator)->signing_addr;
    l_validator->weight = ((dap_chain_net_srv_stake_item_t *)a_srv_validator)->value;
    return l_validator;
}

static void s_callback_set_min_validators_count(dap_chain_t *a_chain, uint16_t a_new_value)
{
    dap_chain_cs_blocks_t *l_blocks = DAP_CHAIN_CS_BLOCKS(a_chain);
    dap_chain_esbocs_t *l_esbocs = DAP_CHAIN_ESBOCS(l_blocks);
    dap_chain_esbocs_pvt_t *l_esbocs_pvt = PVT(l_esbocs);
    if (a_new_value)
        l_esbocs_pvt->min_validators_count = a_new_value;
    else {
        dap_hash_fast_t l_stake_tx_hash = {};
        dap_chain_net_t *l_net = dap_chain_net_by_id(a_chain->net_id);
        uint256_t l_weight = dap_chain_net_srv_stake_get_allowed_min_value();
        for (dap_list_t *it = l_esbocs_pvt->poa_validators; it; it = it->next) {
            dap_chain_esbocs_validator_t *l_validator = it->data;
            dap_chain_net_srv_stake_key_delegate(l_net, &l_validator->signing_addr, &l_stake_tx_hash,
                                                 l_weight, &l_validator->node_addr);
        }
        l_esbocs_pvt->min_validators_count = l_esbocs_pvt->start_validators_min;
    }
}

static dap_list_t *s_get_validators_list(dap_chain_esbocs_session_t *a_session, uint64_t a_skip_count)
{
    dap_chain_esbocs_pvt_t *l_esbocs_pvt = PVT(a_session->esbocs);
    dap_list_t *l_ret = NULL;

    if (!l_esbocs_pvt->poa_mode) {
        dap_list_t *l_validators = dap_chain_net_srv_stake_get_validators(a_session->chain->net_id, true);
        uint16_t l_total_validators_count = dap_list_length(l_validators);
        if (l_total_validators_count < l_esbocs_pvt->min_validators_count) {
            log_it(L_MSG, "Can't start new round. Totally active validators count %hu is below minimum count %hu",
                   l_total_validators_count, l_esbocs_pvt->min_validators_count);
            dap_list_free_full(l_validators, NULL);
            return NULL;
        }

        uint256_t l_total_weight = uint256_0;
        for (dap_list_t *it = l_validators; it; it = it->next) {
            if (SUM_256_256(l_total_weight,
                            ((dap_chain_net_srv_stake_item_t *)it->data)->value,
                            &l_total_weight)) {
                log_it(L_CRITICAL, "Total stake locked value overflow"); // Is it possible?
                dap_list_free_full(l_validators, NULL);
                return NULL;
            }
        }

        size_t l_consensus_optimum = (size_t)l_esbocs_pvt->min_validators_count * 2 - 1;
        size_t l_need_vld_cnt = dap_min(l_total_validators_count, l_consensus_optimum);

        dap_pseudo_random_seed(*(uint256_t *)&a_session->cur_round.last_block_hash);
        for (uint64_t i = 0; i < a_skip_count * l_need_vld_cnt; i++)
            dap_pseudo_random_get(uint256_0, NULL);
        for (size_t l_current_vld_cnt = 0; l_current_vld_cnt < l_need_vld_cnt; l_current_vld_cnt++) {
            uint256_t l_raw_result;
            uint256_t l_chosen_weight = dap_pseudo_random_get(l_total_weight, &l_raw_result);
            if (false) { //PVT(a_session->esbocs)->debug) {
                char *l_chosen_weignt_str = dap_chain_balance_print(l_chosen_weight);
                char *l_total_weight_str = dap_chain_balance_print(l_total_weight);
                char *l_seed_hash_str = dap_hash_fast_to_str_new(&a_session->cur_round.last_block_hash);
                char *l_raw_result_str = dap_chain_balance_print(l_raw_result);
                log_it(L_MSG, "Round seed %s, sync attempt %"DAP_UINT64_FORMAT_U", chosen weight %s from %s, by number %s",
                                l_seed_hash_str, a_skip_count + 1,
                                l_chosen_weignt_str, l_total_weight_str, l_raw_result_str);
                DAP_DEL_MULTY(l_chosen_weignt_str, l_total_weight_str, l_raw_result_str, l_seed_hash_str);
            }
            dap_list_t *l_chosen = NULL;
            uint256_t l_cur_weight = uint256_0;
            for (dap_list_t *it = l_validators; it; it = it->next) {
                SUM_256_256(l_cur_weight,
                            ((dap_chain_net_srv_stake_item_t *)it->data)->value,
                            &l_cur_weight);
                if (compare256(l_chosen_weight, l_cur_weight) == -1) {
                    l_chosen = it;
                    break;
                }
            }
            l_ret = dap_list_append(l_ret, s_callback_list_form(l_chosen->data, NULL));

            SUBTRACT_256_256(l_total_weight,
                             ((dap_chain_net_srv_stake_item_t *)l_chosen->data)->value,
                             &l_total_weight);
            l_validators = dap_list_remove_link(l_validators, l_chosen);
            DAP_DEL_MULTY(l_chosen->data, l_chosen);
        }
        dap_list_free_full(l_validators, NULL);
    } else
        l_ret = dap_list_copy_deep(l_esbocs_pvt->poa_validators, s_callback_list_copy, NULL);

    return l_ret;
}

static int s_callback_addr_compare(dap_list_t *a_list_elem, dap_list_t *a_addr_elem)
{
    dap_chain_esbocs_validator_t *l_validator = a_list_elem->data;
    dap_chain_addr_t *l_addr = a_addr_elem->data;
    if (!l_validator || !l_addr) {
        log_it(L_CRITICAL, "Invalid argument");
        return -1;
    }
    return memcmp(&l_validator->signing_addr, l_addr, sizeof(dap_chain_addr_t));
}

static dap_list_t *s_validator_check(dap_chain_addr_t *a_addr, dap_list_t *a_validators)
{
    return dap_list_find(a_validators, a_addr, s_callback_addr_compare);
}

static int s_callback_addr_compare_synced(dap_list_t *a_list_elem, dap_list_t *a_addr_elem)
{
    dap_chain_esbocs_validator_t *l_validator = a_list_elem->data;
    dap_chain_addr_t *l_addr = a_addr_elem->data;
    if (!l_validator || !l_addr) {
        log_it(L_CRITICAL, "Invalid argument");
        return -1;
    }
    return memcmp(&l_validator->signing_addr, l_addr, sizeof(dap_chain_addr_t)) || !l_validator->is_synced;
}

static dap_list_t *s_validator_check_synced(dap_chain_addr_t *a_addr, dap_list_t *a_validators)
{
    return dap_list_find(a_validators, a_addr, s_callback_addr_compare_synced);
}


static void s_session_send_startsync(dap_chain_esbocs_session_t *a_session)
{
    if (a_session->cur_round.sync_sent)
        return;     // Sync message already was sent
    dap_chain_hash_fast_t l_last_block_hash;
    dap_chain_get_atom_last_hash(a_session->chain, &l_last_block_hash, c_dap_chain_cell_id_null);
    a_session->ts_round_sync_start = dap_time_now();
    if (!dap_hash_fast_compare(&l_last_block_hash, &a_session->cur_round.last_block_hash))
        return;     // My last block hash has changed, skip sync message
    if (PVT(a_session->esbocs)->debug) {
        dap_string_t *l_addr_list = dap_string_new("");
        for (dap_list_t *it = a_session->cur_round.validators_list; it; it = it->next) {
            dap_string_append_printf(l_addr_list, NODE_ADDR_FP_STR"; ",
                                     NODE_ADDR_FP_ARGS_S(((dap_chain_esbocs_validator_t *)it->data)->node_addr));
        }
        char *l_sync_hash = dap_global_db_driver_hash_print(a_session->db_hash);
        log_it(L_MSG, "net:%s, chain:%s, round:%"DAP_UINT64_FORMAT_U"."
                       " Sent START_SYNC pkt, sync attempt %"DAP_UINT64_FORMAT_U" current validators list: %s DB sync hash %s",
                            a_session->chain->net_name, a_session->chain->name, a_session->cur_round.id,
                                a_session->cur_round.sync_attempt, l_addr_list->str, l_sync_hash);
        dap_string_free(l_addr_list, true);
        DAP_DELETE(l_sync_hash);
    }
    struct sync_params l_params = { .attempt = a_session->cur_round.sync_attempt, .db_hash = a_session->db_hash };
    s_message_send(a_session, DAP_CHAIN_ESBOCS_MSG_TYPE_START_SYNC, &l_last_block_hash,
                   &l_params, sizeof(struct sync_params),
                   a_session->cur_round.all_validators);
    a_session->cur_round.sync_sent = true;
}

static bool s_session_send_startsync_on_timer(void *a_arg)
{
    dap_chain_esbocs_session_t *l_session = a_arg;
    pthread_mutex_lock(&l_session->mutex);
    s_session_send_startsync(l_session);
    l_session->sync_timer = NULL;
    pthread_mutex_unlock(&l_session->mutex);
    return false;
}

static void s_session_update_penalty(dap_chain_esbocs_session_t *a_session)
{
    for (dap_list_t *it = a_session->cur_round.all_validators; it; it = it->next) {
        if (((dap_chain_esbocs_validator_t *)it->data)->is_synced)
            continue;   // Penalty for non synced participants only
        dap_chain_esbocs_penalty_item_t *l_item = NULL;
        dap_chain_addr_t *l_signing_addr = &((dap_chain_esbocs_validator_t *)it->data)->signing_addr;
        HASH_FIND(hh, a_session->penalty, l_signing_addr, sizeof(*l_signing_addr), l_item);
        if (!l_item) {
            DAP_NEW_Z_RET(l_item, dap_chain_esbocs_penalty_item_t, NULL);
            l_item->signing_addr = *l_signing_addr;
            HASH_ADD(hh, a_session->penalty, signing_addr, sizeof(*l_signing_addr), l_item);
        }
        if (l_item->miss_count < DAP_CHAIN_ESBOCS_PENALTY_KICK) {
            if (PVT(a_session->esbocs)->debug) {
                char *l_addr_str = dap_chain_hash_fast_to_str_new(&l_signing_addr->data.hash_fast);
                log_it(L_DEBUG, "Increment miss count %d for addr %s. Miss count for kick is %d",
                                        l_item->miss_count, l_addr_str, DAP_CHAIN_ESBOCS_PENALTY_KICK);
                DAP_DELETE(l_addr_str);
            }
            l_item->miss_count++;
        }
    }
}

static void s_session_round_clear(dap_chain_esbocs_session_t *a_session)
{
    dap_chain_esbocs_message_item_t *l_message_item, *l_message_tmp;
    HASH_ITER(hh, a_session->cur_round.message_items, l_message_item, l_message_tmp) {
        HASH_DEL(a_session->cur_round.message_items, l_message_item);
        DAP_DEL_MULTY(l_message_item->message, l_message_item);
    }
    dap_chain_esbocs_store_t *l_store_item, *l_store_tmp;
    HASH_ITER(hh, a_session->cur_round.store_items, l_store_item, l_store_tmp) {
        HASH_DEL(a_session->cur_round.store_items, l_store_item);
        dap_list_free_full(l_store_item->candidate_signs, NULL);
        DAP_DELETE(l_store_item);
    }
    dap_list_free_full(a_session->cur_round.validators_list, NULL);
    dap_list_free_full(a_session->cur_round.all_validators, NULL);

    DAP_DEL_Z(a_session->cur_round.directive);

    a_session->cur_round = (dap_chain_esbocs_round_t){
            .id = a_session->cur_round.id,
            .attempt_num = 1,
            .last_block_hash = a_session->cur_round.last_block_hash,
            .sync_attempt = a_session->cur_round.sync_attempt
    };
}

static void s_session_round_new(dap_chain_esbocs_session_t *a_session)
{
    if (!a_session->round_fast_forward) {
        s_session_update_penalty(a_session);
        dap_stream_ch_voting_queue_clear();
    }
    s_session_round_clear(a_session);
    a_session->cur_round.id++;
    a_session->cur_round.sync_attempt++;

    if (a_session->sync_timer) {
        dap_timerfd_delete_mt(a_session->sync_timer->worker, a_session->sync_timer->esocket_uuid);
        a_session->sync_timer = NULL;
    }
    a_session->state = DAP_CHAIN_ESBOCS_SESSION_STATE_WAIT_START;
    a_session->ts_round_sync_start = 0;
    a_session->ts_stage_entry = 0;

    dap_hash_fast_t l_last_block_hash;
    dap_chain_get_atom_last_hash(a_session->chain, &l_last_block_hash, c_dap_chain_cell_id_null);
    if (!dap_hash_fast_compare(&l_last_block_hash, &a_session->cur_round.last_block_hash) ||
            (!dap_hash_fast_is_blank(&l_last_block_hash) &&
                dap_hash_fast_is_blank(&a_session->cur_round.last_block_hash))) {
        a_session->cur_round.last_block_hash = l_last_block_hash;
        if (!a_session->round_fast_forward)
            a_session->cur_round.sync_attempt = 1;
    }
    if (!PVT(a_session->esbocs)->emergency_mode) {
        a_session->cur_round.validators_list = s_get_validators_list(a_session, a_session->cur_round.sync_attempt - 1);
        if (!a_session->cur_round.validators_list) {
            log_it(L_WARNING, "Minimum active validators not found");
            a_session->ts_round_sync_start = dap_time_now();
            a_session->sync_failed = true;
            return;
        }
    }
    dap_list_t *l_validators = dap_chain_net_srv_stake_get_validators(a_session->chain->net_id, false);
    a_session->cur_round.all_validators = dap_list_copy_deep(l_validators, s_callback_list_form, NULL);
    dap_list_free_full(l_validators, NULL);
    bool l_round_already_started = a_session->round_fast_forward;
    dap_chain_esbocs_sync_item_t *l_item, *l_tmp;
    HASH_FIND(hh, a_session->sync_items, &a_session->cur_round.last_block_hash, sizeof(dap_hash_fast_t), l_item);
    if (l_item) {
        debug_if(PVT(a_session->esbocs)->debug,
                 L_MSG, "net:%s, chain:%s, round:%"DAP_UINT64_FORMAT_U" already started. Process sync messages",
                            a_session->chain->net_name, a_session->chain->name, a_session->cur_round.id);
        l_round_already_started = true;
        for (dap_list_t *it = l_item->messages; it; it = it->next) {
            dap_hash_fast_t l_msg_hash;
            dap_chain_esbocs_message_t *l_msg = it->data;
            size_t l_msg_size = s_get_esbocs_message_size(l_msg);
            dap_hash_fast(l_msg, l_msg_size, &l_msg_hash);
            s_session_packet_in(a_session, NULL, NULL, &l_msg_hash, (uint8_t *)l_msg, l_msg_size);
        }
    }
    HASH_ITER(hh, a_session->sync_items, l_item, l_tmp) {
        HASH_DEL(a_session->sync_items, l_item);
        dap_list_free_full(l_item->messages, NULL);
        DAP_DELETE(l_item);
    }

    if (!a_session->cur_round.sync_sent) {
        uint16_t l_sync_send_delay =  a_session->sync_failed ?
                                            s_get_round_skip_timeout(a_session) :
                                            PVT(a_session->esbocs)->new_round_delay;
        if (l_round_already_started)
            l_sync_send_delay = 0;
        debug_if(PVT(a_session->esbocs)->debug, L_MSG,
                 "net:%s, chain:%s, round:%"DAP_UINT64_FORMAT_U" start. Syncing validators in %u seconds",
                    a_session->chain->net_name, a_session->chain->name,
                        a_session->cur_round.id, l_sync_send_delay);
        if (l_sync_send_delay)
            a_session->sync_timer = dap_timerfd_start(l_sync_send_delay * 1000, s_session_send_startsync_on_timer, a_session);
        else
            s_session_send_startsync(a_session);
    }
    a_session->round_fast_forward = false;
    a_session->sync_failed = false;
    a_session->listen_ensure = 0;
}

static void s_session_attempt_new(dap_chain_esbocs_session_t *a_session)
{
    if (++a_session->cur_round.attempt_num > PVT(a_session->esbocs)->round_attempts_max) {
        a_session->state = DAP_CHAIN_ESBOCS_SESSION_STATE_WAIT_START;
        return;
    }
    for (dap_list_t *it = a_session->cur_round.validators_list; it; it = it->next) {
        dap_chain_esbocs_validator_t *l_validator = it->data;
        if (l_validator->is_synced && !l_validator->is_chosen) {
            // We have synced validator with no submitted candidate
            debug_if(PVT(a_session->esbocs)->debug, L_MSG, "net:%s, chain:%s, round:%"DAP_UINT64_FORMAT_U". Attempt:%hhu is started",
                                                                a_session->chain->net_name, a_session->chain->name,
                                                                    a_session->cur_round.id, a_session->cur_round.attempt_num);
            s_session_state_change(a_session, DAP_CHAIN_ESBOCS_SESSION_STATE_WAIT_PROC, dap_time_now());
            return;
        }
    }
    debug_if(PVT(a_session->esbocs)->debug, L_MSG, "net:%s, chain:%s, round:%"DAP_UINT64_FORMAT_U". "
                                                    "All synced validators already tryed their attempts",
                                                        a_session->chain->net_name, a_session->chain->name,
                                                            a_session->cur_round.id);
    a_session->cur_round.attempt_num = PVT(a_session->esbocs)->round_attempts_max + 1;
    a_session->state = DAP_CHAIN_ESBOCS_SESSION_STATE_WAIT_START;
}

static uint64_t s_session_calc_current_round_id(dap_chain_esbocs_session_t *a_session)
{
    uint16_t l_total_validators_count = dap_list_length(a_session->cur_round.all_validators);
    struct {
        uint64_t id;
        uint16_t counter;
    } l_id_candidates[l_total_validators_count];
    uint16_t l_fill_idx = 0;
    for (dap_list_t *it = a_session->cur_round.all_validators; it ;it = it->next) {
        dap_chain_esbocs_validator_t *l_validator = it->data;
        if (!l_validator->is_synced)
            continue;
        uint64_t l_id_candidate = 0;
        for (dap_chain_esbocs_message_item_t *l_item = a_session->cur_round.message_items; l_item; l_item = l_item->hh.next) {
            if (l_item->message->hdr.type == DAP_CHAIN_ESBOCS_MSG_TYPE_START_SYNC &&
                    ((struct sync_params *)l_item->message->msg_n_sign)->attempt == a_session->cur_round.sync_attempt &&
                    dap_chain_addr_compare(&l_item->signing_addr, &l_validator->signing_addr)) {
                l_id_candidate = l_item->message->hdr.round_id;
                break;
            }
        }
        if (l_id_candidate == 0) {
            char *l_signing_addr_str = dap_chain_hash_fast_to_str_new(&l_validator->signing_addr.data.hash_fast);
            log_it(L_ERROR, "Can't find sync message of synced validator %s", l_signing_addr_str);
            DAP_DELETE(l_signing_addr_str);
            continue;
        }
        bool l_candidate_found = false;
        for (uint16_t i = 0; i < l_fill_idx; i++)
            if (l_id_candidates[i].id == l_id_candidate) {
                l_id_candidates[i].counter++;
                l_candidate_found = true;
                break;
            }
        if (!l_candidate_found) {
            l_id_candidates[l_fill_idx].id = l_id_candidate;
            l_id_candidates[l_fill_idx].counter = 1;
            if (++l_fill_idx > l_total_validators_count) {
                log_it(L_ERROR, "Count of sync messages with same sync attempt is greater"
                                  " than total validators count %hu > %hu",
                                    l_fill_idx, l_total_validators_count);
                l_fill_idx--;
                break;
            }
        }
    }
    uint64_t l_ret = 0;
    uint16_t l_counter_max = 0;
    for (uint16_t i = 0; i < l_fill_idx; i++) {
        if (l_id_candidates[i].counter > l_counter_max) { // Choose maximum counter
            l_counter_max = l_id_candidates[i].counter;
            l_ret = l_id_candidates[i].id;
        } else if (l_id_candidates[i].counter == l_counter_max) // Choose maximum round ID
            l_ret = dap_max(l_ret, l_id_candidates[i].id);
    }
    return l_ret ? l_ret : a_session->cur_round.id;
}

static int s_signs_sort_callback(dap_list_t *a_sign1, dap_list_t *a_sign2)
{
    dap_sign_t  *l_sign1 = a_sign1->data,
                *l_sign2 = a_sign2->data;
    if (!l_sign1 || !l_sign2) {
        log_it(L_CRITICAL, "Invalid element");
        return 0;
    }
    size_t  l_size1 = dap_sign_get_size(l_sign1),
            l_size2 = dap_sign_get_size(l_sign2),
            l_size_min = dap_min(l_size1, l_size2);

    int l_ret = memcmp(l_sign1, l_sign2, l_size_min);
    if (!l_ret) {
        l_ret = l_size1 == l_size2 ? 0 : l_size1 > l_size2 ? 1 : -1;
    }
    return l_ret;
}

dap_chain_esbocs_directive_t *s_session_directive_ready(dap_chain_esbocs_session_t *a_session)
{
    size_t l_list_length = dap_list_length(a_session->cur_round.all_validators);
    if (a_session->cur_round.total_validators_synced * 3 < l_list_length * 2)
        return NULL; // Not a valid round, less than 2/3 participants
    bool l_kick = false;
    dap_chain_esbocs_penalty_item_t *l_item, *l_tmp;
    HASH_ITER(hh, a_session->penalty, l_item, l_tmp) {
        int l_key_state = dap_chain_net_srv_stake_key_delegated(&l_item->signing_addr);
        if (l_key_state == 0) {
            HASH_DEL(a_session->penalty, l_item);
            DAP_DELETE(l_item);
            continue;
        }
        if (l_item->miss_count >= DAP_CHAIN_ESBOCS_PENALTY_KICK && l_key_state == 1) {
            l_kick = true;
            break;
        }
        if (l_item->miss_count == 0 && l_key_state == -1)
            break;
    }
    if (!l_item)
        return NULL;
    debug_if(PVT(a_session->esbocs)->debug, L_MSG, "Current consensus online %hu from %zu is acceptable, so issue the directive",
                                                    a_session->cur_round.total_validators_synced, l_list_length);
    uint32_t l_directive_size = s_directive_calc_size(l_kick ? DAP_CHAIN_ESBOCS_DIRECTIVE_KICK : DAP_CHAIN_ESBOCS_DIRECTIVE_LIFT);
    dap_chain_esbocs_directive_t *l_ret = NULL;
    DAP_NEW_Z_SIZE_RET_VAL(l_ret, dap_chain_esbocs_directive_t, l_directive_size, NULL, NULL);
    l_ret->version = DAP_CHAIN_ESBOCS_DIRECTIVE_VERSION;
    l_ret->type = l_kick ? DAP_CHAIN_ESBOCS_DIRECTIVE_KICK : DAP_CHAIN_ESBOCS_DIRECTIVE_LIFT;
    l_ret->size = l_directive_size;
    l_ret->timestamp = dap_nanotime_now();
    dap_tsd_t *l_tsd = (dap_tsd_t *)l_ret->tsd;
    l_tsd->type = DAP_CHAIN_ESBOCS_DIRECTIVE_TSD_TYPE_ADDR;
    l_tsd->size = sizeof(dap_chain_addr_t);
    *(dap_chain_addr_t *)l_tsd->data = l_item->signing_addr;
    return l_ret;
}

static void s_session_state_change(dap_chain_esbocs_session_t *a_session, enum s_esbocs_session_state a_new_state, dap_time_t a_time)
{
    if (a_new_state != DAP_CHAIN_ESBOCS_SESSION_STATE_PREVIOUS)
        a_session->old_state = a_session->state;

    a_session->state = a_new_state;
    a_session->ts_stage_entry = a_time;

    switch (a_new_state) {
    case DAP_CHAIN_ESBOCS_SESSION_STATE_WAIT_PROC: {
        dap_chain_esbocs_validator_t *l_validator = NULL;
        if (!a_session->cur_round.validators_list && PVT(a_session->esbocs)->emergency_mode) {
            for (dap_list_t *it = a_session->cur_round.all_validators; it; it = it->next) {
                l_validator = it->data;
                if (l_validator->is_synced)
                    a_session->cur_round.validators_list = dap_list_append(
                                a_session->cur_round.validators_list, DAP_DUP(l_validator));
            }
        }
        for (dap_list_t *it = a_session->cur_round.validators_list; it; it = it->next) {
            l_validator = it->data;
            if (l_validator->is_synced && !l_validator->is_chosen) {
                l_validator->is_chosen = true;
                break;
            }
        }
        a_session->cur_round.attempt_submit_validator = l_validator->signing_addr;
        if (dap_chain_addr_compare(&a_session->cur_round.attempt_submit_validator, &a_session->my_signing_addr)) {
            dap_chain_esbocs_directive_t *l_directive = NULL;
            if (!a_session->cur_round.directive && !PVT(a_session->esbocs)->emergency_mode)
                l_directive = s_session_directive_ready(a_session);
            if (l_directive) {
                dap_hash_fast_t l_directive_hash;
                dap_hash_fast(l_directive, l_directive->size, &l_directive_hash);
                if (PVT(a_session->esbocs)->debug) {
                    char *l_candidate_hash_str = dap_chain_hash_fast_to_str_new(&l_directive_hash);
                    log_it(L_MSG, "net:%s, chain:%s, round:%"DAP_UINT64_FORMAT_U", attempt:%hhu. Put on the vote my directive:%s",
                            a_session->chain->net_name, a_session->chain->name,
                                a_session->cur_round.id, a_session->cur_round.attempt_num, l_candidate_hash_str);
                    DAP_DELETE(l_candidate_hash_str);
                }
                s_message_send(a_session, DAP_CHAIN_ESBOCS_MSG_TYPE_DIRECTIVE, &l_directive_hash,
                                    l_directive, l_directive->size, a_session->cur_round.all_validators);
                DAP_DELETE(l_directive);
            } else
                s_session_candidate_submit(a_session);
        } else {
            for (dap_chain_esbocs_message_item_t *l_item = a_session->cur_round.message_items; l_item; l_item = l_item->hh.next) {
                if (l_item->message->hdr.type == DAP_CHAIN_ESBOCS_MSG_TYPE_SUBMIT &&
                        dap_chain_addr_compare(&l_item->signing_addr, &a_session->cur_round.attempt_submit_validator)) {
                    dap_hash_fast_t *l_candidate_hash = &l_item->message->hdr.candidate_hash;
                    if (dap_hash_fast_is_blank(l_candidate_hash))
                        s_session_attempt_new(a_session);
                    else {
                        dap_chain_esbocs_store_t *l_store;
                        HASH_FIND(hh, a_session->cur_round.store_items, l_candidate_hash, sizeof(dap_chain_hash_fast_t), l_store);
                        if (l_store) {
                            a_session->cur_round.attempt_candidate_hash = *l_candidate_hash;
                            s_session_state_change(a_session, DAP_CHAIN_ESBOCS_SESSION_STATE_WAIT_SIGNS, dap_time_now());
                            // Verify and vote already submitted candidate
                            s_session_candidate_verify(a_session, l_store->candidate, l_store->candidate_size, l_candidate_hash);
                        }
                    }
                    break;
                }
            }
        }
    } break;
    case DAP_CHAIN_ESBOCS_SESSION_STATE_WAIT_VOTING: {
        if (a_session->old_state == DAP_CHAIN_ESBOCS_SESSION_STATE_WAIT_PROC) {
            // Clear mark of chosen to submit validator
            dap_list_t *l_list = s_validator_check(
                        &a_session->cur_round.attempt_submit_validator,
                        a_session->cur_round.validators_list
                        );
            dap_chain_esbocs_validator_t *l_validator = l_list ? l_list->data : NULL;
            if (!l_validator || !l_validator->is_chosen) {
                char *l_addr = dap_chain_hash_fast_to_str_new(&a_session->cur_round.attempt_submit_validator.data.hash_fast);
                log_it(L_MSG, "Error: can't find current attmempt submit validator %s in signers list", l_addr);
                DAP_DELETE(l_addr);
            }
            l_validator->is_chosen = false;
        } else
            a_session->old_state = DAP_CHAIN_ESBOCS_SESSION_STATE_WAIT_PROC;
    } break;

    case DAP_CHAIN_ESBOCS_SESSION_STATE_WAIT_FINISH: {
        dap_chain_esbocs_store_t *l_store;
        HASH_FIND(hh, a_session->cur_round.store_items, &a_session->cur_round.attempt_candidate_hash, sizeof(dap_hash_fast_t), l_store);
        if (!l_store) {
            log_it(L_ERROR, "No finish candidate found!");
            break;
        }
        l_store->candidate_signs = dap_list_sort(l_store->candidate_signs, s_signs_sort_callback);
        size_t l_candidate_size_exclude_signs = l_store->candidate_size;
        for (dap_list_t *it = l_store->candidate_signs; it; it = it->next) {
            dap_sign_t *l_candidate_sign = (dap_sign_t *)it->data;
            size_t l_candidate_sign_size = dap_sign_get_size(l_candidate_sign);
            dap_chain_addr_t l_signing_addr_cur;
            dap_chain_addr_fill_from_sign(&l_signing_addr_cur, l_candidate_sign, a_session->chain->net_id);
            l_store->candidate = DAP_REALLOC(l_store->candidate, l_store->candidate_size + l_candidate_sign_size);
            if (dap_chain_addr_compare(&l_signing_addr_cur, &a_session->cur_round.attempt_submit_validator) &&
                                       l_store->candidate_size != l_candidate_size_exclude_signs) {
                // If it's the primary attempt validator sign, place it in the beginnig
                if (l_store->candidate_size > l_candidate_size_exclude_signs)
                    memmove((byte_t *)l_store->candidate + l_candidate_size_exclude_signs + l_candidate_sign_size,
                            (byte_t *)l_store->candidate + l_candidate_size_exclude_signs,
                            l_store->candidate_size - l_candidate_size_exclude_signs);
                memcpy((byte_t *)l_store->candidate + l_candidate_size_exclude_signs, l_candidate_sign, l_candidate_sign_size);
            } else
                memcpy(((byte_t *)l_store->candidate) + l_store->candidate_size, l_candidate_sign, l_candidate_sign_size);
            l_store->candidate_size += l_candidate_sign_size;
        }
        l_store->candidate->hdr.meta_n_datum_n_signs_size = l_store->candidate_size - sizeof(l_store->candidate->hdr);
        dap_hash_fast(l_store->candidate, l_store->candidate_size, &l_store->precommit_candidate_hash);
        // Process received earlier PreCommit messages
        dap_chain_esbocs_message_item_t *l_chain_message, *l_chain_message_tmp;
        HASH_ITER(hh, a_session->cur_round.message_items, l_chain_message, l_chain_message_tmp) {
            if (l_chain_message->message->hdr.type == DAP_CHAIN_ESBOCS_MSG_TYPE_PRE_COMMIT &&
                    dap_hash_fast_compare(&l_chain_message->message->hdr.candidate_hash,
                                          &a_session->cur_round.attempt_candidate_hash)) {
                s_session_candidate_precommit(a_session, l_chain_message->message);
            }
        }
        // Send own PreCommit
        s_message_send(a_session, DAP_CHAIN_ESBOCS_MSG_TYPE_PRE_COMMIT, &l_store->candidate_hash,
                            &l_store->precommit_candidate_hash, sizeof(dap_chain_hash_fast_t),
                                a_session->cur_round.validators_list);
    } break;
    case DAP_CHAIN_ESBOCS_SESSION_STATE_PREVIOUS: {
        if (a_session->old_state != DAP_CHAIN_ESBOCS_SESSION_STATE_PREVIOUS)
            s_session_state_change(a_session, a_session->old_state, a_time);
        else {
            log_it(L_ERROR, "No previous state registered, can't roll back");
            s_session_round_new(a_session);
        }
    }
    default:
        break;
    }
}

static void s_session_proc_state(dap_chain_esbocs_session_t *a_session)
{
    if (pthread_mutex_trylock(&a_session->mutex) != 0)
        return; // Session is busy
    bool l_cs_debug = PVT(a_session->esbocs)->debug;
    dap_time_t l_time = dap_time_now();
    switch (a_session->state) {
    case DAP_CHAIN_ESBOCS_SESSION_STATE_WAIT_START: {
        a_session->listen_ensure = 1;
        bool l_round_skip = PVT(a_session->esbocs)->emergency_mode ?
                    false : !s_validator_check(&a_session->my_signing_addr, a_session->cur_round.validators_list);
        if (a_session->ts_round_sync_start && l_time - a_session->ts_round_sync_start >=
                (dap_time_t)PVT(a_session->esbocs)->round_start_sync_timeout +
                    (a_session->sync_failed ? s_get_round_skip_timeout(a_session) : 0)) {
            if (a_session->cur_round.attempt_num > PVT(a_session->esbocs)->round_attempts_max ) {
                debug_if(PVT(a_session->esbocs)->debug, L_MSG, "net:%s, chain:%s, round:%"DAP_UINT64_FORMAT_U"."
                                                                " Round finished by reason: attempts is out",
                                                                    a_session->chain->net_name, a_session->chain->name,
                                                                        a_session->cur_round.id);
                s_session_round_new(a_session);
                break;
            }
            uint16_t l_min_validators_synced = PVT(a_session->esbocs)->emergency_mode ?
                        a_session->cur_round.total_validators_synced : a_session->cur_round.validators_synced_count;
            if (l_min_validators_synced >= PVT(a_session->esbocs)->min_validators_count && !l_round_skip) {
                a_session->cur_round.id = s_session_calc_current_round_id(a_session);
                debug_if(l_cs_debug, L_MSG, "net:%s, chain:%s, round:%"DAP_UINT64_FORMAT_U", attempt:%hhu."
                                            " Minimum count of validators are synchronized, wait to submit candidate",
                                                a_session->chain->net_name, a_session->chain->name,
                                                    a_session->cur_round.id, a_session->cur_round.attempt_num);
                s_session_state_change(a_session, DAP_CHAIN_ESBOCS_SESSION_STATE_WAIT_PROC, l_time);
            } else { // timeout start sync
                debug_if(l_cs_debug, L_MSG, "net:%s, chain:%s, round:%"DAP_UINT64_FORMAT_U", attempt:%hhu."
                                            " Round finished by reason: %s",
                                                a_session->chain->net_name, a_session->chain->name,
                                                    a_session->cur_round.id, a_session->cur_round.attempt_num,
                                                        l_round_skip ? "skipped" : "can't synchronize minimum number of validators");
                a_session->sync_failed = true;
                s_session_round_new(a_session);
            }
        }
    } break;
    case DAP_CHAIN_ESBOCS_SESSION_STATE_WAIT_PROC:
        if (l_time - a_session->ts_stage_entry >= PVT(a_session->esbocs)->round_attempt_timeout * a_session->listen_ensure) {
            a_session->listen_ensure += 2;
            debug_if(l_cs_debug, L_MSG, "net:%s, chain:%s, round:%"DAP_UINT64_FORMAT_U", attempt:%hhu."
                                        " Attempt finished by reason: haven't cantidate submitted",
                                            a_session->chain->net_name, a_session->chain->name,
                                                a_session->cur_round.id, a_session->cur_round.attempt_num);
            s_session_attempt_new(a_session);
        }
        break;
    case DAP_CHAIN_ESBOCS_SESSION_STATE_WAIT_SIGNS:
        if (l_time - a_session->ts_stage_entry >= PVT(a_session->esbocs)->round_attempt_timeout) {
            dap_chain_esbocs_store_t *l_store;
            HASH_FIND(hh, a_session->cur_round.store_items, &a_session->cur_round.attempt_candidate_hash, sizeof(dap_hash_fast_t), l_store);
            if (!l_store) {
                log_it(L_ERROR, "No round candidate found!");
                s_session_attempt_new(a_session);
                break;
            }
            if (dap_list_length(l_store->candidate_signs) >= PVT(a_session->esbocs)->min_validators_count) {
                if(l_cs_debug) {
                    char *l_candidate_hash_str = dap_chain_hash_fast_to_str_new(&a_session->cur_round.attempt_candidate_hash);
                    log_it(L_MSG, "net:%s, chain:%s, round:%"DAP_UINT64_FORMAT_U", attempt:%hhu"
                                            " Candidate %s collected sings of minimum number of validators, so to sent PRE_COMMIT",
                                                a_session->chain->net_name, a_session->chain->name, a_session->cur_round.id,
                                                    a_session->cur_round.attempt_num, l_candidate_hash_str);
                    DAP_DELETE(l_candidate_hash_str);
                }
                s_session_state_change(a_session, DAP_CHAIN_ESBOCS_SESSION_STATE_WAIT_FINISH, l_time);
                break;
            }
            debug_if(l_cs_debug, L_MSG, "net:%s, chain:%s, round:%"DAP_UINT64_FORMAT_U", attempt:%hhu."
                                        " Attempt finished by reason: cant't collect minimum number of validator's signs",
                                            a_session->chain->net_name, a_session->chain->name,
                                                a_session->cur_round.id, a_session->cur_round.attempt_num);
            s_session_attempt_new(a_session);
        }
        break;
    case DAP_CHAIN_ESBOCS_SESSION_STATE_WAIT_FINISH:
        if (l_time - a_session->ts_stage_entry >= PVT(a_session->esbocs)->round_attempt_timeout * 2) {
            debug_if(l_cs_debug, L_MSG, "net:%s, chain:%s, round:%"DAP_UINT64_FORMAT_U", attempt:%hhu."
                                        " Attempt finished by reason: cant't collect minimum number of validator's precommits with same final hash",
                                            a_session->chain->net_name, a_session->chain->name,
                                                a_session->cur_round.id, a_session->cur_round.attempt_num);
            s_session_attempt_new(a_session);
        }
        break;
    case DAP_CHAIN_ESBOCS_SESSION_STATE_WAIT_VOTING:
        if (l_time - a_session->ts_stage_entry >= PVT(a_session->esbocs)->round_attempt_timeout * 2) {
            const char *l_hash_str = dap_chain_hash_fast_to_str_new(&a_session->cur_round.directive_hash);
            debug_if(l_cs_debug, L_MSG, "net:%s, chain:%s, round:%"DAP_UINT64_FORMAT_U", attempt:%hhu."
                                        " Voting finished by reason: cant't collect minimum number of validator's votes for directive %s",
                                            a_session->chain->net_name, a_session->chain->name,
                                                a_session->cur_round.id, a_session->cur_round.attempt_num,
                                                    l_hash_str);
            DAP_DELETE(l_hash_str);
            s_session_state_change(a_session, DAP_CHAIN_ESBOCS_SESSION_STATE_PREVIOUS, l_time);
        }
        break;
    default:
        break;
    }

    pthread_mutex_unlock(&a_session->mutex);
}

static bool s_session_timer(void *a_arg)
{
    dap_chain_esbocs_session_t *l_session = a_arg;
    s_session_proc_state(l_session);
    return true;
}

static void s_message_chain_add(dap_chain_esbocs_session_t *a_session,
                                dap_chain_esbocs_message_t *a_message,
                                size_t a_message_size,
                                dap_chain_hash_fast_t *a_message_hash,
                                dap_chain_addr_t *a_signing_addr)
{
    if (NULL == a_message) {
        log_it(L_ERROR, "Argument is NULL for s_message_chain_add");
        return;
    }
    dap_chain_esbocs_round_t *l_round = &a_session->cur_round;
    dap_chain_esbocs_message_item_t *l_message_item = NULL;
    DAP_NEW_Z_RET(l_message_item, dap_chain_esbocs_message_item_t, NULL);
    if (!a_message_hash) {
        dap_chain_hash_fast_t l_message_hash;
        dap_hash_fast(a_message, a_message_size, &l_message_hash);
        l_message_item->message_hash = l_message_hash;
    } else
        l_message_item->message_hash = *a_message_hash;
    l_message_item->signing_addr = *a_signing_addr;
    l_message_item->message = DAP_DUP_SIZE(a_message, a_message_size);
    HASH_ADD(hh, l_round->message_items, message_hash, sizeof(l_message_item->message_hash), l_message_item);
}

static void s_session_candidate_submit(dap_chain_esbocs_session_t *a_session)
{
    dap_chain_t *l_chain = a_session->chain;
    dap_chain_cs_blocks_t *l_blocks = DAP_CHAIN_CS_BLOCKS(l_chain);
    dap_chain_block_t *l_candidate;
    size_t l_candidate_size = 0;
    dap_hash_fast_t l_candidate_hash = {0};
    dap_chain_node_mempool_process_all(a_session->chain, false);
    l_candidate = l_blocks->callback_new_block_move(l_blocks, &l_candidate_size);
    if (l_candidate_size) {
        dap_hash_fast(l_candidate, l_candidate_size, &l_candidate_hash);
        if (PVT(a_session->esbocs)->debug) {
            char *l_candidate_hash_str = dap_chain_hash_fast_to_str_new(&l_candidate_hash);
            log_it(L_MSG, "net:%s, chain:%s, round:%"DAP_UINT64_FORMAT_U", attempt:%hhu. Submit my candidate %s",
                    a_session->chain->net_name, a_session->chain->name,
                        a_session->cur_round.id, a_session->cur_round.attempt_num, l_candidate_hash_str);
            DAP_DELETE(l_candidate_hash_str);
        }
    } else { // there is no my candidate, send null hash
        if (PVT(a_session->esbocs)->debug)
            log_it(L_MSG, "net:%s, chain:%s, round:%"DAP_UINT64_FORMAT_U", attempt:%hhu."
                          " I don't have a candidate. I submit a null candidate.",
                                a_session->chain->net_name, a_session->chain->name,
                                    a_session->cur_round.id, a_session->cur_round.attempt_num);
    }
    s_message_send(a_session, DAP_CHAIN_ESBOCS_MSG_TYPE_SUBMIT, &l_candidate_hash,
                    l_candidate, l_candidate_size, a_session->cur_round.validators_list);
    //Save candidate_hash
    memcpy(&(PVT(a_session->esbocs)->candidate_hash), &l_candidate_hash, sizeof(dap_hash_fast_t));
}

static void s_session_candidate_verify(dap_chain_esbocs_session_t *a_session, dap_chain_block_t *a_candidate,
                                       size_t a_candidate_size, dap_hash_fast_t *a_candidate_hash)
{
    if (NULL == a_candidate) {
        log_it(L_ERROR, "Argument is NULL for s_session_candidate_verify");
        return;
    }
    // Process early received messages
    for (dap_chain_esbocs_message_item_t *l_item = a_session->cur_round.message_items; l_item; l_item = l_item->hh.next) {
        if (l_item->unprocessed &&
                (l_item->message->hdr.type == DAP_CHAIN_ESBOCS_MSG_TYPE_APPROVE ||
                    l_item->message->hdr.type == DAP_CHAIN_ESBOCS_MSG_TYPE_REJECT ||
                    l_item->message->hdr.type == DAP_CHAIN_ESBOCS_MSG_TYPE_COMMIT_SIGN) &&
                dap_hash_fast_compare(&l_item->message->hdr.candidate_hash, a_candidate_hash) &&
                l_item->message->hdr.attempt_num == a_session->cur_round.attempt_num) {
            s_session_packet_in(a_session, NULL, NULL, &l_item->message_hash,
                                (uint8_t *)l_item->message, s_get_esbocs_message_size(l_item->message));
        }
    }
    // Process candidate
    a_session->processing_candidate = a_candidate;
    dap_chain_cs_blocks_t *l_blocks = DAP_CHAIN_CS_BLOCKS(a_session->chain);
    if (l_blocks->chain->callback_atom_verify(l_blocks->chain, a_candidate, a_candidate_size, a_candidate_hash) == ATOM_ACCEPT) {
        // validation - OK, gen event Approve
        s_message_send(a_session, DAP_CHAIN_ESBOCS_MSG_TYPE_APPROVE, a_candidate_hash,
                       NULL, 0, a_session->cur_round.validators_list);
        if (PVT(a_session->esbocs)->debug) {
            char *l_candidate_hash_str = dap_chain_hash_fast_to_str_new(a_candidate_hash);
            log_it(L_MSG, "net:%s, chain:%s, round:%"DAP_UINT64_FORMAT_U", attempt:%hhu Sent APPROVE candidate %s",
                                a_session->chain->net_name, a_session->chain->name, a_session->cur_round.id,
                                        a_session->cur_round.attempt_num, l_candidate_hash_str);
            DAP_DELETE(l_candidate_hash_str);
        }
    } else {
        // validation - fail, gen event Reject
        s_message_send(a_session, DAP_CHAIN_ESBOCS_MSG_TYPE_REJECT, a_candidate_hash,
                       NULL, 0, a_session->cur_round.validators_list);
        if (PVT(a_session->esbocs)->debug) {
            char *l_candidate_hash_str = dap_chain_hash_fast_to_str_new(a_candidate_hash);
            log_it(L_MSG, "net:%s, chain:%s, round:%"DAP_UINT64_FORMAT_U", attempt:%hhu Sent REJECT candidate %s",
                                a_session->chain->net_name, a_session->chain->name, a_session->cur_round.id,
                                        a_session->cur_round.attempt_num, l_candidate_hash_str);
            DAP_DELETE(l_candidate_hash_str);
        }
    }
    a_session->processing_candidate = NULL;
}

static void s_session_candidate_precommit(dap_chain_esbocs_session_t *a_session, dap_chain_esbocs_message_t *a_message)
{
    if (NULL == a_message) {
        log_it(L_ERROR, "Argument is NULL for s_session_candidate_precommit");
        return;
    }
    bool l_cs_debug = PVT(a_session->esbocs)->debug;
    uint16_t l_cs_level = PVT(a_session->esbocs)->min_validators_count;
    byte_t *l_message_data = a_message->msg_n_sign;
    dap_chain_hash_fast_t *l_candidate_hash = &a_message->hdr.candidate_hash;
    dap_chain_esbocs_store_t *l_store;
    char *l_candidate_hash_str = NULL;
    HASH_FIND(hh, a_session->cur_round.store_items, l_candidate_hash, sizeof(dap_chain_hash_fast_t), l_store);
    if (!l_store) {
        l_candidate_hash_str = dap_chain_hash_fast_to_str_new(l_candidate_hash);
        log_it(L_MSG, "net:%s, chain:%s, round:%"DAP_UINT64_FORMAT_U", attempt:%hhu."
                          " Receive PRE_COMMIT message for unknown candidate %s",
                            a_session->chain->net_name, a_session->chain->name,
                                a_session->cur_round.id, a_message->hdr.attempt_num,
                                    l_candidate_hash_str);
        DAP_DELETE(l_candidate_hash_str);
        return;
    }

    if (dap_hash_fast_is_blank(&l_store->precommit_candidate_hash))
        // We have not yet precommit candidate. Message will be processed later
        return;
    dap_hash_fast_t *l_precommit_hash = (dap_hash_fast_t *)l_message_data;
    if (!dap_hash_fast_compare(l_precommit_hash, &l_store->precommit_candidate_hash)) {
        if (l_cs_debug) {
            l_candidate_hash_str = dap_chain_hash_fast_to_str_new(l_candidate_hash);
            char *l_my_precommit_hash_str = dap_chain_hash_fast_to_str_new(&l_store->precommit_candidate_hash);
            char *l_remote_precommit_hash_str = dap_chain_hash_fast_to_str_new(l_precommit_hash);
            log_it(L_MSG, "net:%s, chain:%s, round:%"DAP_UINT64_FORMAT_U", attempt:%hhu."
                          " Candidate %s has different final hash of local and remote validators\n"
                          "(%s and %s)",
                                a_session->chain->net_name, a_session->chain->name, a_session->cur_round.id,
                                    a_message->hdr.attempt_num, l_candidate_hash_str,
                                        l_my_precommit_hash_str, l_remote_precommit_hash_str);
            DAP_DEL_MULTY(l_candidate_hash_str, l_my_precommit_hash_str, l_remote_precommit_hash_str);
        }
        return;
    }

    if (l_cs_debug) {
        l_candidate_hash_str = dap_chain_hash_fast_to_str_new(l_candidate_hash);
        log_it(L_MSG, "net:%s, chain:%s, round:%"DAP_UINT64_FORMAT_U", attempt:%hhu."
                        " Receive PRE_COMMIT: candidate %s",
                            a_session->chain->net_name, a_session->chain->name, a_session->cur_round.id,
                                a_message->hdr.attempt_num, l_candidate_hash_str);
    }
    if (++l_store->precommit_count >= l_cs_level && !l_store->decide_commit &&
            dap_hash_fast_compare(&a_session->cur_round.attempt_candidate_hash, l_candidate_hash)) {
        l_store->decide_commit = true;
        debug_if(l_cs_debug, L_MSG, "net:%s, chain:%s, round:%"DAP_UINT64_FORMAT_U", attempt:%hhu."
                                    " Candidate %s precommted by minimum number of validators, try to finish this round",
                                        a_session->chain->net_name, a_session->chain->name, a_session->cur_round.id,
                                            a_message->hdr.attempt_num, l_candidate_hash_str);
        s_session_round_finish(a_session, l_store);
        // ATTENTION: New round will be started by incoming atom notifier event
    }
    DAP_DEL_Z(l_candidate_hash_str);
}

static bool s_session_candidate_to_chain(dap_chain_esbocs_session_t *a_session, dap_chain_hash_fast_t *a_candidate_hash,
                                         dap_chain_block_t *a_candidate, size_t a_candidate_size)
{
    if (NULL == a_candidate) {
        log_it(L_ERROR, "Argument is NULL for s_session_candidate_to_chain");
        return false;
    }
    bool res = false;
<<<<<<< HEAD
    dap_chain_block_t *l_candidate = DAP_DUP_SIZE(a_candidate, a_candidate_size);
    dap_chain_atom_verify_res_t l_res = a_session->chain->callback_atom_add(a_session->chain, l_candidate, a_candidate_size, a_candidate_hash);
=======
    dap_chain_atom_verify_res_t l_res = a_session->chain->callback_atom_add(a_session->chain, a_candidate, a_candidate_size);
>>>>>>> 26508e8b
    char *l_candidate_hash_str = dap_chain_hash_fast_to_str_new(a_candidate_hash);
    switch (l_res) {
    case ATOM_ACCEPT:
        // block save to chain
        if (dap_chain_atom_save(a_session->chain->cells, (uint8_t *)a_candidate, a_candidate_size, a_candidate_hash) < 0)
            log_it(L_ERROR, "Can't save atom %s to the file", l_candidate_hash_str);
        else
        {
            log_it(L_INFO, "block %s added in chain successfully", l_candidate_hash_str);
            res = true;
        }
        break;
    case ATOM_MOVE_TO_THRESHOLD:
        log_it(L_INFO, "Thresholded atom with hash %s", l_candidate_hash_str);
        break;
    case ATOM_PASS:
        log_it(L_WARNING, "Atom with hash %s not accepted (code ATOM_PASS, already present)", l_candidate_hash_str);
        break;
    case ATOM_REJECT:
        log_it(L_WARNING,"Atom with hash %s rejected", l_candidate_hash_str);
        break;
    default:
         log_it(L_CRITICAL, "Wtf is this ret code ? Atom hash %s code %d", l_candidate_hash_str, l_res);
    }
    DAP_DELETE(l_candidate_hash_str);
    return res;
}

static void s_session_round_finish(dap_chain_esbocs_session_t *a_session, dap_chain_esbocs_store_t *l_store)
{
    bool l_cs_debug = PVT(a_session->esbocs)->debug;
    uint16_t l_cs_level = PVT(a_session->esbocs)->min_validators_count;

    if (!dap_hash_fast_compare(&a_session->cur_round.attempt_candidate_hash, &l_store->candidate_hash)) {
        char *l_current_candidate_hash_str = dap_chain_hash_fast_to_str_new(&a_session->cur_round.attempt_candidate_hash);
        char *l_finish_candidate_hash_str = dap_chain_hash_fast_to_str_new(&l_store->candidate_hash);
        debug_if(l_cs_debug, L_WARNING, "Trying to finish candidate of not the current attempt (%s but not %s)",
                                        l_current_candidate_hash_str, l_finish_candidate_hash_str);
        DAP_DEL_MULTY(l_current_candidate_hash_str, l_finish_candidate_hash_str);
        return;
    }

    if (l_store->reject_count >= l_cs_level) {
        char *l_finish_candidate_hash_str = dap_chain_hash_fast_to_str_new(&l_store->candidate_hash);
        debug_if(l_cs_debug, L_WARNING, "Trying to finish rejected candidate %s", l_finish_candidate_hash_str);
        DAP_DELETE(l_finish_candidate_hash_str);
        return;
    }

    if (l_store->approve_count < l_cs_level) {
        char *l_finish_candidate_hash_str = dap_chain_hash_fast_to_str_new(&l_store->candidate_hash);
        debug_if(l_cs_debug, L_WARNING, "Trying to finish not properly approved candidate %s", l_finish_candidate_hash_str);
        DAP_DELETE(l_finish_candidate_hash_str);
        return;
    }

    if (dap_list_length(l_store->candidate_signs) < l_cs_level) {
        char *l_finish_candidate_hash_str = dap_chain_hash_fast_to_str_new(&l_store->candidate_hash);
        debug_if(l_cs_debug, L_WARNING, "Trying to finish not properly signed candidate %s", l_finish_candidate_hash_str);
        DAP_DELETE(l_finish_candidate_hash_str);
        return;
    }

    if (l_store->precommit_count < l_cs_level) {
        char *l_finish_candidate_hash_str = dap_chain_hash_fast_to_str_new(&l_store->candidate_hash);
        debug_if(l_cs_debug, L_WARNING, "Trying to finish not properly precommited candidate %s", l_finish_candidate_hash_str);
        DAP_DELETE(l_finish_candidate_hash_str);
        return;
    }

    if (l_cs_debug) {
        char *l_finish_candidate_hash_str = dap_chain_hash_fast_to_str_new(&l_store->candidate_hash);
        char *l_finish_block_hash_str = dap_chain_hash_fast_to_str_new(&l_store->precommit_candidate_hash);
        log_it(L_MSG, "net:%s, chain:%s, round:%"DAP_UINT64_FORMAT_U", attempt:%hhu Candidate %s passed the consensus!\n"
                      "Move block %s to chains",
                        a_session->chain->net_name, a_session->chain->name, a_session->cur_round.id,
                            a_session->cur_round.attempt_num, l_finish_candidate_hash_str, l_finish_block_hash_str);
        DAP_DEL_MULTY(l_finish_candidate_hash_str, l_finish_block_hash_str);
    }
    s_session_candidate_to_chain(a_session, &l_store->precommit_candidate_hash, l_store->candidate, l_store->candidate_size);
}

void s_session_sync_queue_add(dap_chain_esbocs_session_t *a_session, dap_chain_esbocs_message_t *a_message, size_t a_message_size)
{
    if (!a_message) {
        log_it(L_ERROR, "Invalid arguments in s_session_sync_queue_add");
        return;
    }
    dap_chain_esbocs_sync_item_t *l_sync_item;
    HASH_FIND(hh, a_session->sync_items, &a_message->hdr.candidate_hash, sizeof(dap_hash_fast_t), l_sync_item);
    if (!l_sync_item) {
        DAP_NEW_Z_RET(l_sync_item, dap_chain_esbocs_sync_item_t, NULL);
        l_sync_item->last_block_hash = a_message->hdr.candidate_hash;
        HASH_ADD(hh, a_session->sync_items, last_block_hash, sizeof(dap_hash_fast_t), l_sync_item);
    }
    l_sync_item->messages = dap_list_append(l_sync_item->messages, DAP_DUP_SIZE(a_message, a_message_size));
}

void s_session_validator_mark_online(dap_chain_esbocs_session_t *a_session, dap_chain_addr_t *a_signing_addr)
{
    dap_list_t *l_list = s_validator_check(a_signing_addr, a_session->cur_round.all_validators);
    if (l_list) {
        bool l_was_synced = ((dap_chain_esbocs_validator_t *)l_list->data)->is_synced;
        ((dap_chain_esbocs_validator_t *)l_list->data)->is_synced = true;
        if (!l_was_synced)
            a_session->cur_round.total_validators_synced++;
        if (PVT(a_session->esbocs)->debug) {
            const char *l_addr_str = dap_chain_hash_fast_to_str_new(&a_signing_addr->data.hash_fast);
            log_it(L_DEBUG, "Mark validator %s as online", l_addr_str);
            DAP_DELETE(l_addr_str);
        }
    } else {
        const char *l_addr_str = dap_chain_hash_fast_to_str_new(&a_signing_addr->data.hash_fast);
        log_it(L_ERROR, "Can't find validator %s in validators list", l_addr_str);
        DAP_DELETE(l_addr_str);
    }

    dap_chain_esbocs_penalty_item_t *l_item = NULL;
    HASH_FIND(hh, a_session->penalty, a_signing_addr, sizeof(*a_signing_addr), l_item);
    bool l_inactive = dap_chain_net_srv_stake_key_delegated(a_signing_addr) == -1;
    if (l_inactive && !l_item) {
        const char *l_addr_str = dap_chain_hash_fast_to_str_new(&a_signing_addr->data.hash_fast);
        log_it(L_DEBUG, "Validator %s not in penalty list, but currently disabled", l_addr_str);
        DAP_DELETE(l_addr_str);
        DAP_NEW_Z_RET(l_item, dap_chain_esbocs_penalty_item_t, NULL);
        l_item->signing_addr = *a_signing_addr;
        l_item->miss_count = DAP_CHAIN_ESBOCS_PENALTY_KICK;
        HASH_ADD(hh, a_session->penalty, signing_addr, sizeof(*a_signing_addr), l_item);
    }
    if (l_item) {
        if (l_item->miss_count > DAP_CHAIN_ESBOCS_PENALTY_KICK)
            l_item->miss_count = DAP_CHAIN_ESBOCS_PENALTY_KICK;
        if (PVT(a_session->esbocs)->debug) {
            const char *l_addr_str = dap_chain_hash_fast_to_str_new(&a_signing_addr->data.hash_fast);
            log_it(L_DEBUG, "Decrement miss count %d for addr %s. Miss count for kick is %d",
                            l_item->miss_count, l_addr_str, DAP_CHAIN_ESBOCS_PENALTY_KICK);
            DAP_DELETE(l_addr_str);
        }
        if (l_item->miss_count)
            l_item->miss_count--;
        if (!l_inactive && !l_item->miss_count) {
            HASH_DEL(a_session->penalty, l_item);
            DAP_DELETE(l_item);
        }
    }
}

static void s_session_directive_process(dap_chain_esbocs_session_t *a_session, dap_chain_esbocs_directive_t *a_directive, dap_chain_hash_fast_t *a_directive_hash)
{
    if (!a_directive) {
        log_it(L_ERROR, "Invalid arguments in s_session_directive_process");
        return;
    }
    if (a_directive->size != s_directive_calc_size(a_directive->type)) {
        log_it(L_ERROR, "Invalid directive size %u (expected %u)",
               a_directive->size, s_directive_calc_size(a_directive->type));
        return;
    }
    bool l_vote_for = false;
    switch (a_directive->type) {
    case DAP_CHAIN_ESBOCS_DIRECTIVE_KICK:
    case DAP_CHAIN_ESBOCS_DIRECTIVE_LIFT: {
        dap_tsd_t *l_tsd = (dap_tsd_t *)a_directive->tsd;
        if (l_tsd->size != sizeof(dap_chain_addr_t)) {
            log_it(L_ERROR, "Invalid directive TSD size %u (expected %zu)",
                   l_tsd->size, sizeof(dap_chain_addr_t));
            return;
        }
        dap_chain_addr_t *l_voting_addr = (dap_chain_addr_t *)l_tsd->data;
        if (l_voting_addr->net_id.uint64 != a_session->chain->net_id.uint64) {
            log_it(L_WARNING, "Got directive to %s for invalid network id 0x%"DAP_UINT64_FORMAT_x
                                    " (current network id is 0x%"DAP_UINT64_FORMAT_x,
                                        a_directive->type == DAP_CHAIN_ESBOCS_DIRECTIVE_KICK ? "KICK" : "LIFT",
                                            l_voting_addr->net_id.uint64, a_session->chain->net_id.uint64);
            return;
        }
        int l_status = dap_chain_net_srv_stake_key_delegated(l_voting_addr);
        if (l_status == 0) {
            const char *l_addr_str = dap_chain_hash_fast_to_str_new(&l_voting_addr->data.hash_fast);
            log_it(L_WARNING, "Trying to put to the vote directive type %s for non delegated key %s",
                                    a_directive->type == DAP_CHAIN_ESBOCS_DIRECTIVE_KICK ? "KICK" : "LIFT",
                                        l_addr_str);
            DAP_DELETE(l_addr_str);
            return;
        }
        dap_chain_esbocs_penalty_item_t *l_item = NULL;
        HASH_FIND(hh, a_session->penalty, l_voting_addr, sizeof(*l_voting_addr), l_item);
        if (l_status == 1) { // Key is active
            if (a_directive->type == DAP_CHAIN_ESBOCS_DIRECTIVE_KICK) {
                if (l_item && l_item->miss_count >= DAP_CHAIN_ESBOCS_PENALTY_KICK)
                    l_vote_for = true;
            } else { // a_directive->type == DAP_CHAIN_ESBOCS_DIRECTIVE_LIFT
                if (!l_item || l_item->miss_count < DAP_CHAIN_ESBOCS_PENALTY_KICK)
                    l_vote_for = true;
            }
        } else { // l_status == -1 // Key is inactive
            if (a_directive->type == DAP_CHAIN_ESBOCS_DIRECTIVE_LIFT) {
                if (l_item && l_item->miss_count == 0)
                    l_vote_for = true;
            } else { // a_directive->type == DAP_CHAIN_ESBOCS_DIRECTIVE_KICK
                if (!l_item || l_item->miss_count != 0)
                    l_vote_for = true;
            }
        }
    }
    default:;
    }

    if (PVT(a_session->esbocs)->debug) {
        char *l_directive_hash_str = dap_chain_hash_fast_to_str_new(a_directive_hash);
        log_it(L_MSG, "net:%s, chain:%s, round:%"DAP_UINT64_FORMAT_U", attempt:%hhu Send VOTE %s directive %s",
                            a_session->chain->net_name, a_session->chain->name, a_session->cur_round.id,
                                    a_session->cur_round.attempt_num, l_vote_for ? "FOR" : "AGAINST",
                                            l_directive_hash_str);
        DAP_DELETE(l_directive_hash_str);
    }
    a_session->cur_round.directive_hash = *a_directive_hash;
    a_session->cur_round.directive = DAP_DUP_SIZE(a_directive, a_directive->size);

    s_session_state_change(a_session, DAP_CHAIN_ESBOCS_SESSION_STATE_WAIT_VOTING, dap_time_now());

    // Process early received directive votes
    for (dap_chain_esbocs_message_item_t *l_item = a_session->cur_round.message_items; l_item; l_item = l_item->hh.next) {
        if (l_item->unprocessed &&
                (l_item->message->hdr.type == DAP_CHAIN_ESBOCS_MSG_TYPE_VOTE_FOR ||
                    l_item->message->hdr.type == DAP_CHAIN_ESBOCS_MSG_TYPE_VOTE_AGAINST) &&
                dap_hash_fast_compare(&l_item->message->hdr.candidate_hash, a_directive_hash) &&
                l_item->message->hdr.attempt_num == a_session->cur_round.attempt_num) {
            s_session_packet_in(a_session, NULL, NULL, &l_item->message_hash,
                                (uint8_t *)l_item->message, s_get_esbocs_message_size(l_item->message));
        }
    }
    // Send own vote
    uint8_t l_type = l_vote_for ? DAP_CHAIN_ESBOCS_MSG_TYPE_VOTE_FOR : DAP_CHAIN_ESBOCS_MSG_TYPE_VOTE_AGAINST;
    s_message_send(a_session, l_type, a_directive_hash, NULL, 0, a_session->cur_round.all_validators);
}

static void s_db_change_notifier(dap_store_obj_t *a_obj, void *a_arg)
{
    dap_chain_esbocs_session_t *l_session = a_arg;
    dap_chain_addr_t *l_validator_addr = dap_chain_addr_from_str(a_obj->key);
    if (!l_validator_addr) {
        log_it(L_WARNING, "Unreadable address in esbocs global DB group");
        dap_global_db_driver_delete(a_obj, 1);
        return;
    }
    if (l_validator_addr->net_id.uint64 != l_session->chain->net_id.uint64) {
        log_it(L_ERROR, "Worong destination net ID %" DAP_UINT64_FORMAT_x "session net ID %" DAP_UINT64_FORMAT_x,
                                                    l_validator_addr->net_id.uint64, l_session->chain->net_id.uint64);
        return;
    }
    if (dap_chain_net_srv_stake_mark_validator_active(l_validator_addr, a_obj->type != DAP_GLOBAL_DB_OPTYPE_ADD)) {
        log_it(L_ERROR, "Validator with signing address %s not found in network %s",
                                                    a_obj->key, l_session->chain->net_name);
        dap_global_db_driver_delete(a_obj, 1);
        return;
    }
    log_it(L_DEBUG, "Got new penalty item for group %s with key %s", a_obj->group, a_obj->key);
    l_session->db_hash = dap_global_db_driver_hash_get(a_obj);
}

static int s_session_directive_apply(dap_chain_esbocs_directive_t *a_directive, dap_hash_fast_t *a_directive_hash)
{
    if (!a_directive) {
        log_it(L_ERROR, "Can't apply NULL directive");
        return -1;
    }
    switch (a_directive->type) {
    case DAP_CHAIN_ESBOCS_DIRECTIVE_KICK:
    case DAP_CHAIN_ESBOCS_DIRECTIVE_LIFT: {
        dap_chain_addr_t *l_key_addr = (dap_chain_addr_t *)(((dap_tsd_t *)a_directive->tsd)->data);
        int l_status = dap_chain_net_srv_stake_key_delegated(l_key_addr);
        const char *l_key_str = dap_chain_hash_fast_to_str_new(&l_key_addr->data.hash_fast);
        if (l_status == 0) {
            log_it(L_WARNING, "Invalid key %s with directive type %s applying",
                                    l_key_str, a_directive->type == DAP_CHAIN_ESBOCS_DIRECTIVE_KICK ?
                                        "KICK" : "LIFT");
            DAP_DEL_Z(l_key_str);
            return -3;
        }
        const char *l_penalty_group = s_get_penalty_group(l_key_addr->net_id);
        const char *l_directive_hash_str = dap_chain_hash_fast_to_str_new(a_directive_hash);
        const char *l_key_hash_str = dap_chain_hash_fast_to_str_new(&l_key_addr->data.hash_fast);
        if (l_status == 1 && a_directive->type == DAP_CHAIN_ESBOCS_DIRECTIVE_KICK) {
            // Offline will be set in gdb notifier for aim of sync supporting
            dap_global_db_set(l_penalty_group, l_key_str, NULL, 0, false, NULL, 0);
            log_it(L_MSG, "Applied %s directive to exclude validator %s with pkey hash %s from consensus",
                            l_directive_hash_str, l_key_str, l_key_hash_str);
        } else if (l_status == -1 && a_directive->type == DAP_CHAIN_ESBOCS_DIRECTIVE_LIFT) {
            // Online will be set in gdb notifier for aim of sync supporting
            dap_global_db_del(l_penalty_group, l_key_str, NULL, 0);
            log_it(L_MSG, "Applied %s directive to include validator %s with pkey hash %s in consensus",
                            l_directive_hash_str, l_key_str, l_key_hash_str);
        } else {
            log_it(L_MSG, "No need to apply directive %s. Validator %s with pkey hash %s already %s consensus",
                            l_directive_hash_str, l_key_str, l_key_hash_str,
                                a_directive->type == DAP_CHAIN_ESBOCS_DIRECTIVE_KICK ?
                                    "excluded from" : "included in");
        }
        DAP_DEL_MULTY(l_key_str, l_penalty_group, l_directive_hash_str, l_key_hash_str);
        break;
    }
    default:
        log_it(L_ERROR, "Unknown directive type %hu to apply", a_directive->type);
        return -2;
    }
    return 0;
}

/**
 * @brief s_session_packet_in
 * @param a_arg
 * @param a_sender_node_addr
 * @param a_data_hash
 * @param a_data
 * @param a_data_size
 */
static void s_session_packet_in(void *a_arg, dap_chain_node_addr_t *a_sender_node_addr, dap_chain_node_addr_t *a_receiver_node_addr,
                                dap_chain_hash_fast_t *a_data_hash, uint8_t *a_data, size_t a_data_size)
{
    dap_chain_esbocs_session_t *l_session = a_arg;
    dap_chain_esbocs_message_t *l_message = (dap_chain_esbocs_message_t *)a_data;
    bool l_cs_debug = PVT(l_session->esbocs)->debug;
    uint16_t l_cs_level = PVT(l_session->esbocs)->min_validators_count;

    if (a_data_size < sizeof(dap_chain_esbocs_message_hdr_t)) {
        log_it(L_WARNING, "Too smalll message size %zu, less than header size %zu", a_data_size, sizeof(dap_chain_esbocs_message_hdr_t));
        return;
    }

    size_t l_message_data_size = l_message->hdr.message_size;
    void *l_message_data = l_message->msg_n_sign;
    dap_chain_hash_fast_t *l_candidate_hash = &l_message->hdr.candidate_hash;
    dap_sign_t *l_sign = (dap_sign_t *)(l_message_data + l_message_data_size);
    size_t l_sign_size = l_message->hdr.sign_size;
    dap_chain_esbocs_round_t *l_round = &l_session->cur_round;
    dap_chain_addr_t l_signing_addr;
    char l_validator_addr_str[DAP_CHAIN_HASH_FAST_STR_SIZE] = {0};

    if (a_sender_node_addr) { //Process network messages only
        pthread_mutex_lock(&l_session->mutex);
        debug_if(l_cs_debug, L_MSG, "net:%s, chain:%s, round:%"DAP_UINT64_FORMAT_U", attempt:%hhu."
                                    " Receive pkt type:0x%x from addr:"NODE_ADDR_FP_STR", my_addr:"NODE_ADDR_FP_STR"",
                                        l_session->chain->net_name, l_session->chain->name, l_session->cur_round.id,
                                            l_session->cur_round.attempt_num, l_message->hdr.type,
                                                NODE_ADDR_FP_ARGS(a_sender_node_addr), NODE_ADDR_FP_ARGS_S(l_session->my_addr));
        if (a_receiver_node_addr->uint64 != l_session->my_addr.uint64) {
            debug_if(l_cs_debug, L_MSG, "Wrong packet destination address");
            goto session_unlock;
        }
        if (l_message->hdr.version != DAP_CHAIN_ESBOCS_PROTOCOL_VERSION) {
            debug_if(l_cs_debug, L_MSG, "net:%s, chain:%s, round:%"DAP_UINT64_FORMAT_U
                                        " SYNC message is rejected - different protocol version %hu (need %u)",
                                           l_session->chain->net_name, l_session->chain->name, l_session->cur_round.id,
                                               l_message->hdr.version, DAP_CHAIN_ESBOCS_PROTOCOL_VERSION);
            goto session_unlock;
        }
        if (sizeof(*l_message) + l_message->hdr.sign_size + l_message->hdr.message_size != a_data_size) {
            log_it(L_WARNING, "incorrect message size in header is %zu when data size is only %zu and header size is %zu",
                   l_message->hdr.sign_size, a_data_size, sizeof(*l_message));
            goto session_unlock;
        }

        if (l_message->hdr.chain_id.uint64 != l_session->chain->id.uint64) {
            debug_if(l_cs_debug, L_MSG, "Invalid chain ID %"DAP_UINT64_FORMAT_U, l_message->hdr.chain_id.uint64);
            goto session_unlock;
        }

        dap_chain_hash_fast_t l_data_hash = {};
        dap_hash_fast(l_message, a_data_size, &l_data_hash);
        if (!dap_hash_fast_compare(a_data_hash, &l_data_hash)) {
            debug_if(l_cs_debug, L_MSG, "net:%s, chain:%s, round:%"DAP_UINT64_FORMAT_U", attempt:%hhu."
                                        " Message rejected: message hash does not match",
                                            l_session->chain->net_name, l_session->chain->name,
                                                l_session->cur_round.id, l_session->cur_round.attempt_num);
            goto session_unlock;
        }

        l_message->hdr.sign_size = 0;   // restore header on signing time
        if (dap_sign_verify_all(l_sign, l_sign_size, l_message, l_message_data_size + sizeof(l_message->hdr))) {
            debug_if(l_cs_debug, L_MSG, "net:%s, chain:%s, round:%"DAP_UINT64_FORMAT_U", attempt:%hhu."
                                        " Message rejected from addr:"NODE_ADDR_FP_STR" not passed verification",
                                            l_session->chain->net_name, l_session->chain->name, l_session->cur_round.id,
                                                l_session->cur_round.attempt_num, NODE_ADDR_FP_ARGS(a_sender_node_addr));
            goto session_unlock;
        }
        l_message->hdr.sign_size = l_sign_size; // restore original header

        // consensus round start sync
        if (l_message->hdr.type == DAP_CHAIN_ESBOCS_MSG_TYPE_START_SYNC) {
            if (!dap_hash_fast_compare(&l_message->hdr.candidate_hash, &l_session->cur_round.last_block_hash)) {
                debug_if(l_cs_debug, L_MSG, "net:%s, chain:%s, round:%"DAP_UINT64_FORMAT_U"."
                                            " Sync message with different last block hash was added to the queue",
                                                l_session->chain->net_name, l_session->chain->name,
                                                    l_session->cur_round.id);
                s_session_sync_queue_add(l_session, l_message, a_data_size);
                goto session_unlock;
            }
        } else if (l_message->hdr.round_id != l_session->cur_round.id) {
            // round check
            debug_if(l_cs_debug, L_MSG, "net:%s, chain:%s, round:%"DAP_UINT64_FORMAT_U", attempt:%hhu."
                                            " Message passed, but round number %"DAP_UINT64_FORMAT_U
                                                " doesn't match message's one %"DAP_UINT64_FORMAT_U,
                                                    l_session->chain->net_name, l_session->chain->name,
                                                        l_session->cur_round.id, l_session->cur_round.attempt_num,
                                                            l_session->cur_round.id, l_message->hdr.round_id);
        }

        // check hash message dup
        dap_chain_esbocs_message_item_t *l_message_item_temp = NULL;
        HASH_FIND(hh, l_round->message_items, a_data_hash, sizeof(dap_chain_hash_fast_t), l_message_item_temp);
        if (l_message_item_temp) {
            debug_if(l_cs_debug, L_MSG, "net:%s, chain:%s, round:%"DAP_UINT64_FORMAT_U", attempt:%hhu."
                                        " Message rejected: message hash is exists in chain (duplicate)",
                                            l_session->chain->net_name, l_session->chain->name,
                                                l_session->cur_round.id, l_message->hdr.attempt_num);
            goto session_unlock;
        }
        dap_chain_addr_fill_from_sign(&l_signing_addr, l_sign, l_session->chain->net_id);
        // check messages chain
        dap_chain_esbocs_message_item_t *l_chain_message, *l_chain_message_tmp;
        HASH_ITER(hh, l_round->message_items, l_chain_message, l_chain_message_tmp) {
            bool l_same_type = l_chain_message->message->hdr.type == l_message->hdr.type ||
                    (l_chain_message->message->hdr.type == DAP_CHAIN_ESBOCS_MSG_TYPE_APPROVE &&
                        l_message->hdr.type == DAP_CHAIN_ESBOCS_MSG_TYPE_REJECT) ||
                    (l_chain_message->message->hdr.type == DAP_CHAIN_ESBOCS_MSG_TYPE_REJECT &&
                        l_message->hdr.type == DAP_CHAIN_ESBOCS_MSG_TYPE_APPROVE) ||
                    (l_chain_message->message->hdr.type == DAP_CHAIN_ESBOCS_MSG_TYPE_VOTE_FOR &&
                        l_message->hdr.type == DAP_CHAIN_ESBOCS_MSG_TYPE_VOTE_AGAINST) ||
                    (l_chain_message->message->hdr.type == DAP_CHAIN_ESBOCS_MSG_TYPE_VOTE_AGAINST &&
                        l_message->hdr.type == DAP_CHAIN_ESBOCS_MSG_TYPE_VOTE_FOR);
            if (l_same_type && dap_chain_addr_compare(&l_chain_message->signing_addr, &l_signing_addr) &&
                    dap_hash_fast_compare(&l_chain_message->message->hdr.candidate_hash, &l_message->hdr.candidate_hash)) {
                if (l_message->hdr.type != DAP_CHAIN_ESBOCS_MSG_TYPE_START_SYNC || // Not sync or same sync attempt
                        ((struct sync_params *)l_message_data)->attempt ==
                        ((struct sync_params *)l_chain_message->message->msg_n_sign)->attempt) {
                    debug_if(l_cs_debug, L_MSG, "net:%s, chain:%s, round:%"DAP_UINT64_FORMAT_U", attempt:%hhu."
                                                " Message rejected: duplicate message %s",
                                                    l_session->chain->net_name, l_session->chain->name,
                                                        l_session->cur_round.id, l_message->hdr.attempt_num,
                                                            s_voting_msg_type_to_str(l_message->hdr.type));
                    goto session_unlock;
                }
            }
        }
        s_message_chain_add(l_session, l_message, a_data_size, a_data_hash, &l_signing_addr);
    } else
        dap_chain_addr_fill_from_sign(&l_signing_addr, l_sign, l_session->chain->net_id);

    // Process local & network messages
    if (l_cs_debug)
        dap_chain_hash_fast_to_str_do(&l_signing_addr.data.hash_fast, l_validator_addr_str);

    bool l_not_in_list = false;
    switch (l_message->hdr.type) {
    case DAP_CHAIN_ESBOCS_MSG_TYPE_START_SYNC:
        // Add local sync messages, cause a round clear
        if (!a_sender_node_addr)
            s_message_chain_add(l_session, l_message, a_data_size, a_data_hash, &l_signing_addr);
        // Accept all validators
        l_not_in_list = !dap_chain_net_srv_stake_key_delegated(&l_signing_addr);
        break;
    case DAP_CHAIN_ESBOCS_MSG_TYPE_VOTE_FOR:
    case DAP_CHAIN_ESBOCS_MSG_TYPE_VOTE_AGAINST:
        // Accept all active synced validators
        l_not_in_list = !s_validator_check_synced(&l_signing_addr, l_session->cur_round.all_validators);
        break;
    default:
        // Accept only current round synced validators
        l_not_in_list = !s_validator_check_synced(&l_signing_addr, l_session->cur_round.validators_list);
        break;
    }
    if (l_not_in_list) {
        debug_if(l_cs_debug, L_MSG, "net:%s, chain:%s, round:%"DAP_UINT64_FORMAT_U", attempt:%hhu."
                                    " Message rejected: validator addr:%s not in the current validators list or not synced yet",
                                        l_session->chain->net_name, l_session->chain->name, l_session->cur_round.id,
                                            l_message->hdr.attempt_num, l_validator_addr_str);
        goto session_unlock;
    }

    switch (l_message->hdr.type) {
    case DAP_CHAIN_ESBOCS_MSG_TYPE_START_SYNC: {
        if (l_message_data_size != sizeof(struct sync_params)) {
            log_it(L_WARNING, "Invalid START_SYNC message size");
            break;
        }
        uint64_t l_sync_attempt = ((struct sync_params *)l_message_data)->attempt;
        debug_if(l_cs_debug, L_MSG, "net:%s, chain:%s, round:%"DAP_UINT64_FORMAT_U
                                    " Receive START_SYNC: from validator:%s, sync attempt %"DAP_UINT64_FORMAT_U,
                                        l_session->chain->net_name, l_session->chain->name, l_message->hdr.round_id,
                                            l_validator_addr_str, l_sync_attempt);
        if (!PVT(l_session->esbocs)->emergency_mode &&
                dap_global_db_driver_hash_compare(((struct sync_params *)l_message_data)->db_hash, l_session->db_hash)) {
            debug_if(l_cs_debug, L_MSG, "net:%s, chain:%s, round:%"DAP_UINT64_FORMAT_U", sync_attempt %"DAP_UINT64_FORMAT_U
                                        " SYNC message is rejected cause DB hash mismatch",
                                           l_session->chain->net_name, l_session->chain->name, l_session->cur_round.id,
                                               l_session->cur_round.sync_attempt);
            break;
        }
        if (l_sync_attempt != l_session->cur_round.sync_attempt) {
            if (l_sync_attempt < l_session->cur_round.sync_attempt) {
                 debug_if(l_cs_debug, L_MSG, "net:%s, chain:%s, round:%"DAP_UINT64_FORMAT_U
                                             " SYNC message is rejected because current sync attempt %"DAP_UINT64_FORMAT_U
                                             " is greater than meassage sync attempt %"DAP_UINT64_FORMAT_U,
                                                l_session->chain->net_name, l_session->chain->name, l_session->cur_round.id,
                                                    l_session->cur_round.sync_attempt, l_sync_attempt);
                 break;
            } else {
                uint64_t l_attempts_miss = l_sync_attempt - l_session->cur_round.sync_attempt;
                uint32_t l_attempts_miss_max = UINT16_MAX; // TODO calculate it rely on last block aceeption time & min round duration
                if (l_attempts_miss > l_attempts_miss_max) {
                    debug_if(l_cs_debug, L_MSG, "net:%s, chain:%s, round:%"DAP_UINT64_FORMAT_U
                                                " SYNC message is rejected - too much sync attempt difference %"DAP_UINT64_FORMAT_U,
                                                   l_session->chain->net_name, l_session->chain->name, l_session->cur_round.id,
                                                       l_attempts_miss);
                    break;
                } else {
                    debug_if(l_cs_debug, L_MSG, "net:%s, chain:%s, round:%"DAP_UINT64_FORMAT_U
                                                " SYNC message sync attempt %"DAP_UINT64_FORMAT_U" is greater than"
                                                " current round sync attempt %"DAP_UINT64_FORMAT_U" so fast-forward this round",
                                                   l_session->chain->net_name, l_session->chain->name, l_session->cur_round.id,
                                                       l_sync_attempt, l_session->cur_round.sync_attempt);
                    // Process this message in new round, it will increment current sync attempt
                    s_session_sync_queue_add(l_session, l_message, a_data_size);
                    l_session->round_fast_forward = true;
                    l_session->cur_round.id = l_message->hdr.round_id - 1;
                    l_session->cur_round.sync_attempt = l_sync_attempt - 1;
                    s_session_round_new(l_session);
                }
            }
        } else // Send it immediatly, if was not sent yet
            s_session_send_startsync(l_session);

        s_session_validator_mark_online(l_session, &l_signing_addr);
        dap_list_t *l_list = s_validator_check(&l_signing_addr, l_session->cur_round.validators_list);
        if (!l_list)
            break;
        dap_chain_esbocs_validator_t *l_validator = l_list->data;
        if (!l_validator->is_synced) {
            l_validator->is_synced = true;
            if (++l_session->cur_round.validators_synced_count == dap_list_length(l_session->cur_round.validators_list)) {
                l_session->cur_round.id = s_session_calc_current_round_id(l_session);
                debug_if(l_cs_debug, L_MSG, "net:%s, chain:%s, round:%"DAP_UINT64_FORMAT_U", attempt:%hhu."
                                            " All validators are synchronized, wait to submit candidate",
                                                l_session->chain->net_name, l_session->chain->name,
                                                    l_session->cur_round.id, l_message->hdr.attempt_num);
                s_session_state_change(l_session, DAP_CHAIN_ESBOCS_SESSION_STATE_WAIT_PROC, dap_time_now());
            }
        }
    } break;

    case DAP_CHAIN_ESBOCS_MSG_TYPE_SUBMIT: {
        uint8_t *l_candidate = l_message_data;
        size_t l_candidate_size = l_message_data_size;
        if (!l_candidate_size || dap_hash_fast_is_blank(&l_message->hdr.candidate_hash)) {
            debug_if(l_cs_debug, L_MSG, "net:%s, chain:%s, round:%"DAP_UINT64_FORMAT_U", attempt:%hhu."
                                        " Receive SUBMIT candidate NULL",
                                            l_session->chain->net_name, l_session->chain->name,
                                                l_session->cur_round.id, l_message->hdr.attempt_num);
            if (dap_chain_addr_compare(&l_session->cur_round.attempt_submit_validator, &l_signing_addr))
                s_session_attempt_new(l_session);
            break;
        }
        // check candidate hash
        dap_chain_hash_fast_t l_check_hash;
        dap_hash_fast(l_candidate, l_candidate_size, &l_check_hash);
        if (!dap_hash_fast_compare(&l_check_hash, l_candidate_hash)) {
            debug_if(l_cs_debug, L_MSG, "net:%s, chain:%s, round:%"DAP_UINT64_FORMAT_U", attempt:%hhu."
                                        " Receive SUBMIT candidate hash broken",
                                            l_session->chain->net_name, l_session->chain->name,
                                                l_session->cur_round.id, l_message->hdr.attempt_num);
            break;
        }

        if (l_cs_debug) {
            char *l_candidate_hash_str = dap_chain_hash_fast_to_str_new(l_candidate_hash);
            log_it(L_MSG, "net:%s, chain:%s, round:%"DAP_UINT64_FORMAT_U", attempt:%hhu."
                            " Receive SUBMIT candidate %s, size %zu",
                                l_session->chain->net_name, l_session->chain->name, l_session->cur_round.id,
                                    l_message->hdr.attempt_num, l_candidate_hash_str, l_candidate_size);
            DAP_DELETE(l_candidate_hash_str);
        }

        dap_chain_esbocs_store_t *l_store;
        HASH_FIND(hh, l_session->cur_round.store_items, l_candidate_hash, sizeof(dap_chain_hash_fast_t), l_store);
        if (l_store) {
            char *l_candidate_hash_str = dap_chain_hash_fast_to_str_new(l_candidate_hash);
            log_it(L_WARNING, "Duplicate candidate: %s", l_candidate_hash_str);
            DAP_DELETE(l_candidate_hash_str);
            break;
        }

        // store for new candidate
        l_store = DAP_NEW_Z(dap_chain_esbocs_store_t);
        if (!l_store) {
            log_it(L_CRITICAL, "Memory allocation error");
            goto session_unlock;
        }
        l_store->candidate_size = l_candidate_size;
        l_store->candidate_hash = *l_candidate_hash;
        l_store->candidate = DAP_DUP_SIZE(l_candidate, l_candidate_size);

        // save new block candidate
        HASH_ADD(hh, l_session->cur_round.store_items, candidate_hash, sizeof(dap_hash_fast_t), l_store);
        // check it and send APPROVE/REJECT
        if (dap_chain_addr_compare(&l_session->cur_round.attempt_submit_validator, &l_signing_addr)) {
            l_session->cur_round.attempt_candidate_hash = *l_candidate_hash;
            s_session_state_change(l_session, DAP_CHAIN_ESBOCS_SESSION_STATE_WAIT_SIGNS, dap_time_now());
            s_session_candidate_verify(l_session, l_store->candidate, l_store->candidate_size, &l_store->candidate_hash);
        }
    } break;

    case DAP_CHAIN_ESBOCS_MSG_TYPE_APPROVE:
    case DAP_CHAIN_ESBOCS_MSG_TYPE_REJECT: {
        dap_chain_esbocs_store_t *l_store;
        char *l_candidate_hash_str = NULL;
        bool l_approve = l_message->hdr.type == DAP_CHAIN_ESBOCS_MSG_TYPE_APPROVE;
        HASH_FIND(hh, l_session->cur_round.store_items, l_candidate_hash, sizeof(dap_chain_hash_fast_t), l_store);
        if (!l_store) {
            l_candidate_hash_str = dap_chain_hash_fast_to_str_new(l_candidate_hash);
            log_it(L_MSG, "net:%s, chain:%s, round:%"DAP_UINT64_FORMAT_U", attempt:%hhu."
                                " Receive %s message for unknown candidate %s, process it later",
                                   l_session->chain->net_name, l_session->chain->name,
                                       l_session->cur_round.id, l_message->hdr.attempt_num,
                                            l_approve ? "APPROVE" : "REJECT", l_candidate_hash_str);
            dap_chain_esbocs_message_item_t *l_unprocessed_item = NULL;
            HASH_FIND(hh, l_round->message_items, a_data_hash, sizeof(dap_chain_hash_fast_t), l_unprocessed_item);
            if (l_unprocessed_item)
                l_unprocessed_item->unprocessed = true;
            DAP_DELETE(l_candidate_hash_str);
            break;
        }

        if (l_cs_debug) {
            l_candidate_hash_str = dap_chain_hash_fast_to_str_new(l_candidate_hash);
            log_it(L_MSG, "net:%s, chain:%s, round:%"DAP_UINT64_FORMAT_U", attempt:%hhu."
                            " Receive %s: candidate %s",
                                l_session->chain->net_name, l_session->chain->name, l_session->cur_round.id,
                                    l_message->hdr.attempt_num, l_approve ? "APPROVE" : "REJECT", l_candidate_hash_str);
        }
        if (l_approve && ++l_store->approve_count >= l_cs_level && !l_store->decide_approve &&
                dap_hash_fast_compare(&l_session->cur_round.attempt_candidate_hash, l_candidate_hash)) {
            l_store->decide_approve = true;
            debug_if(l_cs_debug, L_MSG, "net:%s, chain:%s, round:%"DAP_UINT64_FORMAT_U", attempt:%hhu."
                                        " Candidate %s approved by minimum number of validators, let's sign it",
                        l_session->chain->net_name, l_session->chain->name, l_session->cur_round.id,
                            l_message->hdr.attempt_num, l_candidate_hash_str);
            size_t l_offset = dap_chain_block_get_sign_offset(l_store->candidate, l_store->candidate_size);
            dap_sign_t *l_candidate_sign = dap_sign_create(PVT(l_session->esbocs)->blocks_sign_key,
                                            l_store->candidate, l_offset + sizeof(l_store->candidate->hdr), 0);
            size_t l_candidate_sign_size = dap_sign_get_size(l_candidate_sign);
            s_message_send(l_session, DAP_CHAIN_ESBOCS_MSG_TYPE_COMMIT_SIGN, l_candidate_hash,
                           l_candidate_sign, l_candidate_sign_size, l_session->cur_round.validators_list);
            DAP_DELETE(l_candidate_sign);
        }
        if (!l_approve && ++l_store->reject_count >= l_cs_level && !l_store->decide_reject &&
                dap_hash_fast_compare(&l_session->cur_round.attempt_candidate_hash, l_candidate_hash)) {
            l_store->decide_reject = true;
            debug_if(l_cs_debug, L_MSG, "net:%s, chain:%s, round:%"DAP_UINT64_FORMAT_U", attempt:%hhu."
                                        " Candidate %s rejected by minimum number of validators, attempt failed",
                        l_session->chain->net_name, l_session->chain->name, l_session->cur_round.id,
                            l_message->hdr.attempt_num, l_candidate_hash_str);
            s_session_attempt_new(l_session);
        }
        DAP_DEL_Z(l_candidate_hash_str);
    } break;

    case DAP_CHAIN_ESBOCS_MSG_TYPE_COMMIT_SIGN: {
        if (l_message_data_size < sizeof(dap_sign_t)) {
            log_it(L_WARNING, "Wrong commit_sign message size, have %zu bytes for candidate sign section"
                                " when requires at least %zu bytes",
                                  l_message_data_size, sizeof(dap_sign_t));
            break;
        }
        dap_sign_t *l_candidate_sign = (dap_sign_t *)l_message_data;
        size_t l_candidate_sign_size = dap_sign_get_size(l_candidate_sign);
        if (l_candidate_sign_size != l_message_data_size) {
            log_it(L_WARNING, "Wrong commit_sign message size, have %zu bytes for candidate sign section"
                                " when requires %zu bytes",
                                  l_candidate_sign_size, l_message_data_size);
            break;
        }

        dap_chain_esbocs_store_t *l_store;
        char *l_candidate_hash_str = NULL;
        HASH_FIND(hh, l_session->cur_round.store_items, l_candidate_hash, sizeof(dap_chain_hash_fast_t), l_store);
        if (!l_store) {
            l_candidate_hash_str = dap_chain_hash_fast_to_str_new(l_candidate_hash);
            log_it(L_WARNING, "net:%s, chain:%s, round:%"DAP_UINT64_FORMAT_U", attempt:%hhu."
                                " Receive COMMIT_SIGN message for unknown candidate %s",
                                    l_session->chain->net_name, l_session->chain->name,
                                        l_session->cur_round.id, l_message->hdr.attempt_num,
                                            l_candidate_hash_str);
            DAP_DELETE(l_candidate_hash_str);
            break;
        }

        if (l_cs_debug) {
            l_candidate_hash_str = dap_chain_hash_fast_to_str_new(l_candidate_hash);
            log_it(L_MSG, "net:%s, chain:%s, round:%"DAP_UINT64_FORMAT_U", attempt:%hhu."
                            " Receive COMMIT_SIGN: candidate %s",
                                l_session->chain->net_name, l_session->chain->name, l_session->cur_round.id,
                                    l_message->hdr.attempt_num, l_candidate_hash_str);
        }

        size_t l_offset = dap_chain_block_get_sign_offset(l_store->candidate, l_store->candidate_size);
        int l_sign_verified = dap_sign_verify(l_candidate_sign, l_store->candidate,
                                                l_offset + sizeof(l_store->candidate->hdr));
        // check candidate's sign
        if (!l_sign_verified) {
            l_store->candidate_signs = dap_list_append(l_store->candidate_signs,
                                                       DAP_DUP_SIZE(l_candidate_sign, l_candidate_sign_size));
            if (dap_list_length(l_store->candidate_signs) == l_round->validators_synced_count) {
                if (PVT(l_session->esbocs)->debug)
                    log_it(L_MSG, "net:%s, chain:%s, round:%"DAP_UINT64_FORMAT_U", attempt:%hhu."
                                  " Candidate %s collected signs of all synced validators",
                                        l_session->chain->net_name, l_session->chain->name, l_round->id,
                                            l_message->hdr.attempt_num, l_candidate_hash_str);
                s_session_state_change(l_session, DAP_CHAIN_ESBOCS_SESSION_STATE_WAIT_FINISH, dap_time_now());
            }
        } else {
            if (!l_candidate_hash_str)
                l_candidate_hash_str = dap_chain_hash_fast_to_str_new(l_candidate_hash);
            log_it(L_WARNING, "Candidate: %s sign is incorrect: code %d", l_candidate_hash_str, l_sign_verified);
        }
        DAP_DEL_Z(l_candidate_hash_str);
    } break;

    case DAP_CHAIN_ESBOCS_MSG_TYPE_DIRECTIVE: {
        if (l_session->cur_round.directive) {
            log_it(L_WARNING, "Only one directive can be processed by round");
            break;
        }
        dap_chain_esbocs_directive_t *l_directive = l_message_data;
        size_t l_directive_size = l_message_data_size;
        if (l_directive_size < sizeof(dap_chain_esbocs_directive_t) || l_directive_size != l_directive->size) {
            log_it(L_WARNING, "net:%s, chain:%s, round:%"DAP_UINT64_FORMAT_U", attempt:%hhu."
                              " Receive DIRECTIVE with invalid size %zu)",
                                    l_session->chain->net_name, l_session->chain->name,
                                        l_session->cur_round.id, l_message->hdr.attempt_num,
                                            l_directive_size);
            break;
        }
        // check directive hash
        dap_chain_hash_fast_t l_directive_hash;
        dap_hash_fast(l_directive, l_directive_size, &l_directive_hash);
        if (!dap_hash_fast_compare(&l_directive_hash, l_candidate_hash)) {
            debug_if(l_cs_debug, L_MSG, "net:%s, chain:%s, round:%"DAP_UINT64_FORMAT_U", attempt:%hhu."
                                        " Receive DIRECTIVE hash broken",
                                            l_session->chain->net_name, l_session->chain->name,
                                                l_session->cur_round.id, l_message->hdr.attempt_num);
            break;
        }
        if (l_cs_debug) {
            char *l_dirtective_hash_str = dap_chain_hash_fast_to_str_new(l_candidate_hash);
            log_it(L_MSG, "net:%s, chain:%s, round:%"DAP_UINT64_FORMAT_U", attempt:%hhu."
                            " Receive DIRECTIVE hash %s, size %zu",
                                l_session->chain->net_name, l_session->chain->name, l_session->cur_round.id,
                                    l_message->hdr.attempt_num, l_dirtective_hash_str, l_directive_size);
            DAP_DELETE(l_dirtective_hash_str);
        }
        s_session_directive_process(l_session, l_directive, &l_directive_hash);
    } break;

    case DAP_CHAIN_ESBOCS_MSG_TYPE_VOTE_FOR:
    case DAP_CHAIN_ESBOCS_MSG_TYPE_VOTE_AGAINST: {
        if (dap_hash_fast_is_blank(l_candidate_hash)) {
            log_it(L_WARNING, "Receive VOTE %s for empty directive",
                                    l_message->hdr.type == DAP_CHAIN_ESBOCS_MSG_TYPE_VOTE_FOR ?
                                        "FOR" : "AGAINST");
            break;
        }
        if (!dap_hash_fast_compare(&l_session->cur_round.directive_hash, l_candidate_hash)) {
            debug_if(l_cs_debug, L_MSG, "net:%s, chain:%s, round:%"DAP_UINT64_FORMAT_U", attempt:%hhu."
                                        "Received VOTE %s unknown directive, it will be processed later",
                                            l_session->chain->net_name, l_session->chain->name,
                                                l_session->cur_round.id, l_message->hdr.attempt_num,
                                                    l_message->hdr.type == DAP_CHAIN_ESBOCS_MSG_TYPE_VOTE_FOR ?
                                                        "FOR" : "AGAINST");
            dap_chain_esbocs_message_item_t *l_unprocessed_item = NULL;
            HASH_FIND(hh, l_round->message_items, a_data_hash, sizeof(dap_chain_hash_fast_t), l_unprocessed_item);
            if (l_unprocessed_item)
                l_unprocessed_item->unprocessed = true;
            break;
        }
        if (l_cs_debug) {
            char *l_directive_hash_str = dap_chain_hash_fast_to_str_new(l_candidate_hash);
            log_it(L_MSG, "net:%s, chain:%s, round:%"DAP_UINT64_FORMAT_U", attempt:%hhu."
                            " Receive VOTE %s directive %s",
                                l_session->chain->net_name, l_session->chain->name, l_session->cur_round.id,
                                    l_message->hdr.attempt_num, l_message->hdr.type == DAP_CHAIN_ESBOCS_MSG_TYPE_VOTE_FOR ?
                                    "FOR" : "AGAINST", l_directive_hash_str);
            DAP_DELETE(l_directive_hash_str);
        }
        if (l_message->hdr.type == DAP_CHAIN_ESBOCS_MSG_TYPE_VOTE_FOR) {
            if (!l_session->cur_round.directive_applied &&
                    ++l_session->cur_round.votes_for_count * 3 >=
                        dap_list_length(l_session->cur_round.all_validators) * 2) {
                s_session_directive_apply(l_session->cur_round.directive, &l_session->cur_round.directive_hash);
                l_session->cur_round.directive_applied = true;
                s_session_state_change(l_session, DAP_CHAIN_ESBOCS_SESSION_STATE_PREVIOUS, dap_time_now());
            }
        } else // l_message->hdr.type == DAP_CHAIN_ESBOCS_MSG_TYPE_VOTE_AGAINST
            if (++l_session->cur_round.votes_against_count * 3 >=
                    dap_list_length(l_session->cur_round.all_validators) * 2)
                s_session_state_change(l_session, DAP_CHAIN_ESBOCS_SESSION_STATE_PREVIOUS, dap_time_now());
    } break;

    case DAP_CHAIN_ESBOCS_MSG_TYPE_PRE_COMMIT:
        s_session_candidate_precommit(l_session, l_message);
    default:
        break;
    }
session_unlock:
    if (a_sender_node_addr) //Process network message
        pthread_mutex_unlock(&l_session->mutex);
}

static void s_message_send(dap_chain_esbocs_session_t *a_session, uint8_t a_message_type, dap_hash_fast_t *a_block_hash,
                                    const void *a_data, size_t a_data_size, dap_list_t *a_validators)
{
    dap_chain_net_t *l_net = dap_chain_net_by_id(a_session->chain->net_id);
    size_t l_message_size = sizeof(dap_chain_esbocs_message_hdr_t) + a_data_size;
    dap_chain_esbocs_message_t *l_message = NULL;
    DAP_NEW_Z_SIZE_RET(l_message, dap_chain_esbocs_message_t, l_message_size, NULL);
    l_message->hdr.version = DAP_CHAIN_ESBOCS_PROTOCOL_VERSION;
    l_message->hdr.round_id = a_session->cur_round.id;
    l_message->hdr.attempt_num = a_session->cur_round.attempt_num;
    l_message->hdr.chain_id = a_session->chain->id;
    l_message->hdr.ts_created = dap_time_now();
    l_message->hdr.type = a_message_type;
    l_message->hdr.message_size = a_data_size;
    l_message->hdr.candidate_hash = *a_block_hash;
    if (a_data && a_data_size)
        memcpy(l_message->msg_n_sign, a_data, a_data_size);

    dap_sign_t *l_sign = dap_sign_create(PVT(a_session->esbocs)->blocks_sign_key, l_message,
                                         sizeof(l_message->hdr) + a_data_size, 0);
    size_t l_sign_size = dap_sign_get_size(l_sign);
    l_message_size += l_sign_size;
    l_message = DAP_REALLOC(l_message, l_message_size);
    if (!l_message) {
        log_it(L_CRITICAL, "Memory allocation error");
        return;
    }
    memcpy(l_message->msg_n_sign + a_data_size, l_sign, l_sign_size);
    DAP_DELETE(l_sign);
    l_message->hdr.sign_size = l_sign_size;

    dap_stream_ch_chain_voting_pkt_t *l_voting_pkt =
            dap_stream_ch_chain_voting_pkt_new(l_net->pub.id.uint64, &a_session->my_addr,
                                               NULL, l_message, l_message_size);
    DAP_DELETE(l_message);

    for (dap_list_t *it = a_validators; it; it = it->next) {
        dap_chain_esbocs_validator_t *l_validator = it->data;
        if (l_validator->is_synced ||
                a_message_type == DAP_CHAIN_ESBOCS_MSG_TYPE_START_SYNC) {
            debug_if(PVT(a_session->esbocs)->debug, L_MSG, "Send pkt type 0x%x to "NODE_ADDR_FP_STR,
                                                            a_message_type, NODE_ADDR_FP_ARGS_S(l_validator->node_addr));
            l_voting_pkt->hdr.receiver_node_addr = l_validator->node_addr;
            dap_stream_ch_chain_voting_message_write(l_net, &l_validator->node_addr, l_voting_pkt);
        }
    }
    DAP_DELETE(l_voting_pkt);
}


static size_t s_callback_block_sign(dap_chain_cs_blocks_t *a_blocks, dap_chain_block_t **a_block_ptr, size_t a_block_size)
{
    assert(a_blocks);
    dap_chain_esbocs_t *l_esbocs = DAP_CHAIN_ESBOCS(a_blocks);
    dap_chain_esbocs_pvt_t *l_esbocs_pvt = PVT(l_esbocs);
    if (!l_esbocs_pvt->blocks_sign_key) {
        log_it(L_WARNING, "Can't sign block with blocks-sign-cert in [esbocs] section");
        return 0;
    }
    if (!a_block_ptr || !(*a_block_ptr) || !a_block_size) {
        log_it(L_WARNING, "Block size or block pointer is NULL");
        return 0;
    }
    return dap_chain_block_sign_add(a_block_ptr, a_block_size, l_esbocs_pvt->blocks_sign_key);
}

static int s_callback_block_verify(dap_chain_cs_blocks_t *a_blocks, dap_chain_block_t *a_block, size_t a_block_size)
{
    dap_chain_esbocs_t *l_esbocs = DAP_CHAIN_ESBOCS(a_blocks);
    dap_chain_esbocs_pvt_t *l_esbocs_pvt = PVT(l_esbocs);

    if (sizeof(a_block->hdr) >= a_block_size) {
        log_it(L_WARNING, "Incorrect header size with block %p on chain %s", a_block, a_blocks->chain->name);
        return  -7;
    }

    /*if (a_block->hdr.meta_n_datum_n_signs_size != a_block_size - sizeof(a_block->hdr)) {
        log_it(L_WARNING, "Incorrect size with block %p on chain %s", a_block, a_blocks->chain->name);
        return -8;
    }*/ // TODO Retun it after hard-fork with correct block sizes

    if (l_esbocs->session && l_esbocs->session->processing_candidate == a_block)
        // It's a block candidate, don't check signs
        return 0;

    size_t l_offset = dap_chain_block_get_sign_offset(a_block, a_block_size);
    size_t l_signs_count = 0;
    dap_sign_t **l_signs = dap_sign_get_unique_signs(a_block->meta_n_datum_n_sign+l_offset,
                                            a_block_size-sizeof(a_block->hdr)-l_offset, &l_signs_count);
    if (!l_signs_count){
        log_it(L_ERROR, "No any signatures at all for block");
        DAP_DELETE(l_signs);
        return -2;
    }

    if (l_signs_count < l_esbocs_pvt->min_validators_count) {
        log_it(L_ERROR, "Corrupted block: not enough signs: %zu of %hu", l_signs_count, l_esbocs_pvt->min_validators_count);
        DAP_DELETE(l_signs);
        return -1;
    }

    // Parse the rest signs
    int l_ret = 0;
    uint16_t l_signs_verified_count = 0;
    size_t l_block_excl_sign_size = dap_chain_block_get_sign_offset(a_block, a_block_size) + sizeof(a_block->hdr);
    // Get the header on signing operation time
    size_t l_block_original = a_block->hdr.meta_n_datum_n_signs_size;
    a_block->hdr.meta_n_datum_n_signs_size = l_block_excl_sign_size - sizeof(a_block->hdr);
    for (size_t i=0; i< l_signs_count; i++) {
        dap_sign_t *l_sign = (dap_sign_t *)l_signs[i];
        if (!dap_sign_verify_size(l_sign, a_block_size - l_block_excl_sign_size + sizeof(a_block->hdr))) {
            log_it(L_ERROR, "Corrupted block: sign size is bigger than block size");
            l_ret = -3;
            break;
        }

        dap_chain_addr_t l_signing_addr;
        dap_chain_addr_fill_from_sign(&l_signing_addr, l_sign, a_blocks->chain->net_id);
        if (!l_esbocs_pvt->poa_mode) {
             // Compare signature with delegated keys
            if (!dap_chain_net_srv_stake_key_delegated(&l_signing_addr)) {
                char *l_bad_addr = dap_chain_hash_fast_to_str_new(&l_signing_addr.data.hash_fast);
                log_it(L_ATT, "Unknown PoS signer %s", l_bad_addr);
                DAP_DELETE(l_bad_addr);
                continue;
            }
        } else {
            // Compare signature with auth_certs
            if (!s_validator_check(&l_signing_addr, l_esbocs_pvt->poa_validators)) {
                char *l_bad_addr = dap_chain_hash_fast_to_str_new(&l_signing_addr.data.hash_fast);
                log_it(L_ATT, "Unknown PoA signer %s", l_bad_addr);
                DAP_DELETE(l_bad_addr);
                continue;
            }
        }
        if (!dap_sign_verify(l_sign, a_block, l_block_excl_sign_size))
            l_signs_verified_count++;
    }
    DAP_DELETE(l_signs);
    // Restore the original header
    a_block->hdr.meta_n_datum_n_signs_size = l_block_original;

    if (l_signs_verified_count < l_esbocs_pvt->min_validators_count) {
        dap_hash_fast_t l_block_hash;
        dap_hash_fast(a_block, a_block_size, &l_block_hash);
        char l_block_hash_str[DAP_CHAIN_HASH_FAST_STR_SIZE];
        dap_hash_fast_to_str(&l_block_hash, l_block_hash_str, DAP_CHAIN_HASH_FAST_STR_SIZE);
        log_it(L_ERROR, "Corrupted block %s: not enough authorized signs: %u of %u",
                    l_block_hash_str, l_signs_verified_count, l_esbocs_pvt->min_validators_count);
        return l_ret ? l_ret : -4;
    }
    return 0;
}

static char *s_esbocs_decree_put(dap_chain_datum_decree_t *a_decree, dap_chain_net_t *a_net)
{
    // Put the transaction to mempool or directly to chains
    size_t l_decree_size = dap_chain_datum_decree_get_size(a_decree);
    dap_chain_datum_t *l_datum = dap_chain_datum_create(DAP_CHAIN_DATUM_DECREE, a_decree, l_decree_size);
    dap_chain_t *l_chain = dap_chain_net_get_chain_by_chain_type(a_net, CHAIN_TYPE_DECREE);
    if (!l_chain) {
        return NULL;
    }
    // Processing will be made according to autoprocess policy
    char *l_ret = dap_chain_mempool_datum_add(l_datum, l_chain, "hex");
    DAP_DELETE(l_datum);
    return l_ret;
}

static dap_chain_datum_decree_t *s_esbocs_decree_set_min_validators_count(dap_chain_net_t *a_net, dap_chain_t *a_chain,
                                                                          uint256_t a_value, dap_cert_t *a_cert)
{
    size_t l_total_tsd_size = sizeof(dap_tsd_t) + sizeof(uint256_t);
    dap_chain_datum_decree_t *l_decree = NULL;
    dap_list_t *l_tsd_list = NULL;
    dap_tsd_t *l_tsd = NULL;
// memory alloc
    DAP_NEW_Z_SIZE_RET_VAL(l_tsd, dap_tsd_t, l_total_tsd_size, NULL, NULL);
    DAP_NEW_Z_SIZE_RET_VAL(l_decree, dap_chain_datum_decree_t, sizeof(dap_chain_datum_decree_t) + l_total_tsd_size, NULL, l_tsd);

    l_tsd->type = DAP_CHAIN_DATUM_DECREE_TSD_TYPE_STAKE_MIN_SIGNERS_COUNT;
    l_tsd->size = sizeof(uint256_t);
    *(uint256_t*)(l_tsd->data) = a_value;
    l_tsd_list = dap_list_append(l_tsd_list, l_tsd);

    l_decree->decree_version = DAP_CHAIN_DATUM_DECREE_VERSION;
    l_decree->header.ts_created = dap_time_now();
    l_decree->header.type = DAP_CHAIN_DATUM_DECREE_TYPE_COMMON;
    l_decree->header.common_decree_params.net_id = a_net->pub.id;
    dap_chain_t *l_chain = a_chain;
    if (!a_chain)
        l_chain = dap_chain_net_get_default_chain_by_chain_type(a_net, CHAIN_TYPE_ANCHOR);
    if(!l_chain){
        log_it(L_ERROR, "Can't find chain with anchor support.");
        dap_list_free_full(l_tsd_list, NULL);
        DAP_DELETE(l_decree);
        return NULL;
    }
    l_decree->header.common_decree_params.chain_id = l_chain->id;
    l_decree->header.common_decree_params.cell_id = *dap_chain_net_get_cur_cell(a_net);
    l_decree->header.sub_type = DAP_CHAIN_DATUM_DECREE_COMMON_SUBTYPE_STAKE_MIN_VALIDATORS_COUNT;
    l_decree->header.data_size = l_total_tsd_size;
    l_decree->header.signs_size = 0;

    size_t l_data_tsd_offset = 0;
    for ( dap_list_t* l_iter=dap_list_first(l_tsd_list); l_iter; l_iter=l_iter->next){
        dap_tsd_t * l_b_tsd = (dap_tsd_t *) l_iter->data;
        size_t l_tsd_size = dap_tsd_size(l_b_tsd);
        memcpy((byte_t*)l_decree->data_n_signs + l_data_tsd_offset, l_b_tsd, l_tsd_size);
        l_data_tsd_offset += l_tsd_size;
    }
    dap_list_free_full(l_tsd_list, NULL);

    size_t l_cur_sign_offset = l_decree->header.data_size + l_decree->header.signs_size;
    size_t l_total_signs_size = l_decree->header.signs_size;

    dap_sign_t * l_sign = dap_cert_sign(a_cert,  l_decree,
       sizeof(dap_chain_datum_decree_t) + l_decree->header.data_size, 0);

    if (l_sign) {
        size_t l_sign_size = dap_sign_get_size(l_sign);
        l_decree = DAP_REALLOC(l_decree, sizeof(dap_chain_datum_decree_t) + l_cur_sign_offset + l_sign_size);
        if (!l_decree) {
            log_it(L_CRITICAL, "Memory allocation error");
            DAP_DELETE(l_sign);
            return NULL;
        }
        memcpy((byte_t*)l_decree->data_n_signs + l_cur_sign_offset, l_sign, l_sign_size);
        l_total_signs_size += l_sign_size;
        l_cur_sign_offset += l_sign_size;
        l_decree->header.signs_size = l_total_signs_size;
        DAP_DELETE(l_sign);
        log_it(L_DEBUG,"<-- Signed with '%s'", a_cert->name);
    }else{
        log_it(L_ERROR, "Decree signing failed");
        DAP_DELETE(l_decree);
        return NULL;
    }

    return l_decree;
}

/**
 * @brief
 * parse and execute cellframe-node-cli esbocs commands
 * @param argc arguments count
 * @param argv array with arguments
 * @param arg_func
 * @param str_reply
 * @return
 */
static int s_cli_esbocs(int a_argc, char **a_argv, void **a_str_reply)
{
    int ret = -666;
    int l_arg_index = 2;
    dap_chain_net_t * l_chain_net = NULL;
    dap_chain_t * l_chain = NULL;
    const char *l_cert_str = NULL,
               *l_value_str = NULL;

    if (dap_chain_node_cli_cmd_values_parse_net_chain(&l_arg_index, a_argc, a_argv, a_str_reply, &l_chain, &l_chain_net))
        return -3;
    const char *l_chain_type = dap_chain_net_get_type(l_chain);
    if (strcmp(l_chain_type, "esbocs")) {
            dap_cli_server_cmd_set_reply_text(a_str_reply,
                        "Type of chain \"%s\" is not block. Chain with current consensus \"%s\" is not supported by this command",
                        l_chain->name, l_chain_type);
            return ret;
    }

    if (dap_cli_server_cmd_find_option_val(a_argv, l_arg_index, l_arg_index + 1, "set", NULL)) {
        dap_cli_server_cmd_find_option_val(a_argv, l_arg_index, a_argc, "-cert", &l_cert_str);
        if (!l_cert_str) {
            dap_cli_server_cmd_set_reply_text(a_str_reply, "Command 'min_validators_count' requires parameter -cert");
            return -3;
        }
        dap_cert_t *l_poa_cert = dap_cert_find_by_name(l_cert_str);
        if (!l_poa_cert) {
            dap_cli_server_cmd_set_reply_text(a_str_reply, "Specified certificate not found");
            return -25;
        }

        dap_cli_server_cmd_find_option_val(a_argv, l_arg_index, a_argc, "-val_count", &l_value_str);
        if (!l_value_str) {
            dap_cli_server_cmd_set_reply_text(a_str_reply, "Command 'min_validators_count' requires parameter -val_count");
            return -9;
        }
        uint256_t l_value = dap_chain_balance_scan(l_value_str);
        if (IS_ZERO_256(l_value)) {
            dap_cli_server_cmd_set_reply_text(a_str_reply, "Unrecognized number in '-val_count' param");
            return -10;
        }

        dap_chain_datum_decree_t *l_decree = s_esbocs_decree_set_min_validators_count(
                                                l_chain_net, l_chain, l_value, l_poa_cert);
        char *l_decree_hash_str = NULL;
        if (l_decree && (l_decree_hash_str = s_esbocs_decree_put(l_decree, l_chain_net))) {
            dap_cli_server_cmd_set_reply_text(a_str_reply, "Minimum validators count has been set."
                                                           " Decree hash %s", l_decree_hash_str);
            DAP_DEL_MULTY(l_decree, l_decree_hash_str);
        } else {
            dap_cli_server_cmd_set_reply_text(a_str_reply, "Minimum validators count setting failed");
            DAP_DEL_Z(l_decree);
            return -21;
        }
    } else if (dap_cli_server_cmd_find_option_val(a_argv, l_arg_index, l_arg_index + 1, "print", NULL)) {
        dap_chain_cs_blocks_t *l_blocks = DAP_CHAIN_CS_BLOCKS(l_chain);
        dap_chain_esbocs_t *l_esbocs = DAP_CHAIN_ESBOCS(l_blocks);
        dap_chain_esbocs_pvt_t *l_esbocs_pvt = PVT(l_esbocs);
        dap_cli_server_cmd_set_reply_text(a_str_reply, "Minimum validators count is %d",
                                          l_esbocs_pvt->min_validators_count);
    } else
        dap_cli_server_cmd_set_reply_text(a_str_reply, "Unrecognized subcommand '%s'", a_argv[l_arg_index]);
    return ret;
}<|MERGE_RESOLUTION|>--- conflicted
+++ resolved
@@ -1561,12 +1561,8 @@
         return false;
     }
     bool res = false;
-<<<<<<< HEAD
     dap_chain_block_t *l_candidate = DAP_DUP_SIZE(a_candidate, a_candidate_size);
     dap_chain_atom_verify_res_t l_res = a_session->chain->callback_atom_add(a_session->chain, l_candidate, a_candidate_size, a_candidate_hash);
-=======
-    dap_chain_atom_verify_res_t l_res = a_session->chain->callback_atom_add(a_session->chain, a_candidate, a_candidate_size);
->>>>>>> 26508e8b
     char *l_candidate_hash_str = dap_chain_hash_fast_to_str_new(a_candidate_hash);
     switch (l_res) {
     case ATOM_ACCEPT:
