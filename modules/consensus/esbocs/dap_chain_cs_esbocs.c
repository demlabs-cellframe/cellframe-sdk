#include "dap_common.h"
#include "utlist.h"
#include "dap_timerfd.h"
#include "rand/dap_rand.h"
#include "dap_chain_net.h"
#include "dap_chain_common.h"
#include "dap_chain_mempool.h"
#include "dap_chain_cell.h"
#include "dap_chain_cs.h"
#include "dap_chain_cs_blocks.h"
#include "dap_chain_cs_esbocs.h"
#include "dap_stream_ch_chain_voting.h"
#include "dap_chain_net_srv_stake_pos_delegate.h"
#include "dap_chain_ledger.h"
#include "dap_chain_node_cli.h"
#include "dap_chain_node_cli_cmd.h"

#define LOG_TAG "dap_chain_cs_esbocs"

static const char *s_block_fee_group = "local.fee-collect-block-hashes";

enum s_esbocs_session_state {
    DAP_CHAIN_ESBOCS_SESSION_STATE_WAIT_START,
    DAP_CHAIN_ESBOCS_SESSION_STATE_WAIT_PROC,
    DAP_CHAIN_ESBOCS_SESSION_STATE_WAIT_SIGNS,
    DAP_CHAIN_ESBOCS_SESSION_STATE_WAIT_FINISH,
    DAP_CHAIN_ESBOCS_SESSION_STATE_WAIT_VOTING,
    DAP_CHAIN_ESBOCS_SESSION_STATE_PREVIOUS     // fictive sate to change back
};

static dap_list_t *s_validator_check(dap_chain_addr_t *a_addr, dap_list_t *a_validators);
static void s_get_last_block_hash(dap_chain_t *a_chain, dap_chain_hash_fast_t *a_last_hash_ptr);
static void s_session_state_change(dap_chain_esbocs_session_t *a_session, enum s_esbocs_session_state a_new_state, dap_time_t a_time);
static void s_session_packet_in(void *a_arg, dap_chain_node_addr_t *a_sender_node_addr, dap_chain_node_addr_t *a_receiver_node_addr,
                                dap_chain_hash_fast_t *a_data_hash, uint8_t *a_data, size_t a_data_size);
static void s_session_round_clear(dap_chain_esbocs_session_t *a_session);
static void s_session_round_new(dap_chain_esbocs_session_t *a_session);
static bool s_session_candidate_to_chain(
            dap_chain_esbocs_session_t *a_session, dap_chain_hash_fast_t *a_candidate_hash,
                            dap_chain_block_t *a_candidate, size_t a_candidate_size);
static void s_session_candidate_submit(dap_chain_esbocs_session_t *a_session);
static void s_session_candidate_verify(dap_chain_esbocs_session_t *a_session, dap_chain_block_t *a_candidate,
                                       size_t a_candidate_size, dap_hash_fast_t *a_candidate_hash);
static void s_session_candidate_precommit(dap_chain_esbocs_session_t *a_session, dap_chain_esbocs_message_t *a_message);
static void s_session_round_finish(dap_chain_esbocs_session_t *a_session, dap_chain_esbocs_store_t *l_store);

static bool s_session_timer(void *a_arg);
static void s_message_send(dap_chain_esbocs_session_t *a_session, uint8_t a_message_type, dap_hash_fast_t *a_block_hash,
                                    const void *a_data, size_t a_data_size, dap_list_t *a_validators);
static void s_message_chain_add(dap_chain_esbocs_session_t * a_session,
                                dap_chain_esbocs_message_t * a_message,
                                size_t a_message_size,
                                dap_chain_hash_fast_t *a_message_hash,
                                dap_chain_addr_t *a_signing_addr);

static int s_callback_new(dap_chain_t *a_chain, dap_config_t *a_chain_cfg);
static void s_callback_delete(dap_chain_cs_blocks_t *a_blocks);
static int s_callback_created(dap_chain_t *a_chain, dap_config_t *a_chain_net_cfg);
static size_t s_callback_block_sign(dap_chain_cs_blocks_t *a_blocks, dap_chain_block_t **a_block_ptr, size_t a_block_size);
static int s_callback_block_verify(dap_chain_cs_blocks_t *a_blocks, dap_chain_block_t *a_block, size_t a_block_size);
static uint256_t s_callback_get_minimum_fee(dap_chain_t *a_chain);
static dap_enc_key_t *s_callback_get_sign_key(dap_chain_t *a_chain);
static void s_callback_set_min_validators_count(dap_chain_t *a_chain, uint16_t a_new_value);
static void s_db_change_notifier(dap_global_db_context_t *a_context, dap_store_obj_t *a_obj, void * a_arg);

static int s_cli_esbocs(int argc, char ** argv, char **str_reply);

DAP_STATIC_INLINE const char *s_voting_msg_type_to_str(uint8_t a_type)
{
    switch (a_type) {
    case DAP_CHAIN_ESBOCS_MSG_TYPE_START_SYNC: return "START_SYNC";
    case DAP_CHAIN_ESBOCS_MSG_TYPE_SUBMIT: return "SUBMIT";
    case DAP_CHAIN_ESBOCS_MSG_TYPE_APPROVE: return "APPROVE";
    case DAP_CHAIN_ESBOCS_MSG_TYPE_REJECT: return "REJECT";
    case DAP_CHAIN_ESBOCS_MSG_TYPE_COMMIT_SIGN: return "COMMIT_SIGN";
    case DAP_CHAIN_ESBOCS_MSG_TYPE_PRE_COMMIT: return "PRE_COMMIT";
    case DAP_CHAIN_ESBOCS_MSG_TYPE_DIRECTIVE: return "DIRECTIVE";
    case DAP_CHAIN_ESBOCS_MSG_TYPE_VOTE_FOR: return "VOTE_FOR";
    case DAP_CHAIN_ESBOCS_MSG_TYPE_VOTE_AGAINST: return "VOTE_AGAINST";
    case DAP_CHAIN_ESBOCS_MSG_TYPE_SEND_DB: return "SEND_DB";
    default: return "UNKNOWN";
    }
}

DAP_STATIC_INLINE uint32_t s_directive_calc_size(uint8_t a_type)
{
    uint32_t l_ret = sizeof(dap_chain_esbocs_directive_t);
    switch (a_type) {
    case DAP_CHAIN_ESBOCS_DIRECTIVE_KICK:
    case DAP_CHAIN_ESBOCS_DIRECTIVE_LIFT:
        l_ret += sizeof(dap_tsd_t) + sizeof(dap_chain_addr_t);
    default:;
    }
    return l_ret;
}

DAP_STATIC_INLINE char *s_get_penalty_group(dap_chain_net_id_t a_net_id)
{
    dap_chain_net_t *l_net = dap_chain_net_by_id(a_net_id);
    return dap_strdup_printf(DAP_CHAIN_ESBOCS_GDB_GROUPS_PREFIX".%s.penalty", l_net->pub.gdb_groups_prefix);
}

DAP_STATIC_INLINE size_t s_get_esbocs_message_size(dap_chain_esbocs_message_t *a_message)
{
    return sizeof(*a_message) + a_message->hdr.sign_size + a_message->hdr.message_size;
}

static dap_chain_esbocs_session_t * s_session_items;

typedef struct dap_chain_esbocs_pvt {
    // Base params
    dap_enc_key_t *blocks_sign_key;
    dap_hash_fast_t candidate_hash;
    dap_chain_addr_t *fee_addr;
    // Validators section
    bool poa_mode;
    uint16_t min_validators_count;
    uint16_t start_validators_min;
    // Debug flag
    bool debug;
    // Emergancy mode with signing by current online validators only
    bool emergency_mode;
    // Round params
    uint16_t new_round_delay;
    uint16_t round_start_sync_timeout;
    uint16_t round_attempts_max;
    uint16_t round_attempt_timeout;
    // PoA section
    dap_list_t *poa_validators;
    // Fee & autocollect params
    uint256_t minimum_fee;
    uint256_t fee_coll_set;
} dap_chain_esbocs_pvt_t;

#define PVT(a) ((dap_chain_esbocs_pvt_t *)a->_pvt)

struct sync_params {
    uint64_t attempt;
    dap_hash_fast_t db_hash;
} DAP_ALIGN_PACKED;

DAP_STATIC_INLINE uint16_t s_get_round_skip_timeout(dap_chain_esbocs_session_t *a_session)
{
    return PVT(a_session->esbocs)->round_attempt_timeout * 6 * PVT(a_session->esbocs)->round_attempts_max;
}

int dap_chain_cs_esbocs_init() {
    dap_stream_ch_chain_voting_init();
    dap_chain_cs_add("esbocs", s_callback_new);
    dap_cli_server_cmd_add ("esbocs", s_cli_esbocs, "ESBOCS commands",
        "esbocs min_validators_count set -net <net_name> -chain <chain_name> -cert <poa_cert_name> -val_count <value>"
            "\tSets minimum validators count for ESBOCS consensus\n"
        "esbocs min_validators_count print -net <net_name> -chain <chain_name>"
            "\tShow minimum validators count for ESBOCS consensus\n\n");
    return 0;
}

void dap_chain_cs_esbocs_deinit(void)
{
}

static int s_callback_new(dap_chain_t *a_chain, dap_config_t *a_chain_cfg)
{
    dap_chain_cs_blocks_new(a_chain, a_chain_cfg);

    dap_chain_cs_blocks_t *l_blocks = DAP_CHAIN_CS_BLOCKS(a_chain);
    int l_ret = 0;
    dap_chain_esbocs_t *l_esbocs = DAP_NEW_Z(dap_chain_esbocs_t);
    if (!l_esbocs) {
        log_it(L_CRITICAL, "Memory allocation error");
        return - 5;
    }
    l_esbocs->blocks = l_blocks;   
    l_blocks->_inheritor = l_esbocs;
    l_blocks->callback_delete = s_callback_delete;
    l_blocks->callback_block_verify = s_callback_block_verify;
    l_blocks->callback_block_sign = s_callback_block_sign;

    l_esbocs->chain = a_chain;
    a_chain->callback_set_min_validators_count = s_callback_set_min_validators_count;
    a_chain->callback_get_minimum_fee = s_callback_get_minimum_fee;
    a_chain->callback_get_signing_certificate = s_callback_get_sign_key;

    l_esbocs->_pvt = DAP_NEW_Z(dap_chain_esbocs_pvt_t);
    dap_chain_esbocs_pvt_t *l_esbocs_pvt = PVT(l_esbocs);
    if (!l_esbocs_pvt) {
        log_it(L_CRITICAL, "Memory allocation error");
        l_ret = - 5;
        goto lb_err;
    }
    l_esbocs_pvt->debug = dap_config_get_item_bool_default(a_chain_cfg, "esbocs", "consensus_debug", false);
    l_esbocs_pvt->emergency_mode = dap_config_get_item_bool_default(a_chain_cfg, "esbocs", "emergency_mode", false);
    l_esbocs_pvt->poa_mode = dap_config_get_item_bool_default(a_chain_cfg, "esbocs", "poa_mode", false);
    l_esbocs_pvt->round_start_sync_timeout = dap_config_get_item_uint16_default(a_chain_cfg, "esbocs", "round_start_sync_timeout", 15);
    l_esbocs_pvt->new_round_delay = dap_config_get_item_uint16_default(a_chain_cfg, "esbocs", "new_round_delay", 10);
    l_esbocs_pvt->round_attempts_max = dap_config_get_item_uint16_default(a_chain_cfg, "esbocs", "round_attempts_max", 4);
    l_esbocs_pvt->round_attempt_timeout = dap_config_get_item_uint16_default(a_chain_cfg, "esbocs", "round_attempt_timeout", 10);

    l_esbocs_pvt->start_validators_min = l_esbocs_pvt->min_validators_count =
            dap_config_get_item_uint16(a_chain_cfg, "esbocs", "min_validators_count");
    if (!l_esbocs_pvt->min_validators_count) {
        l_ret = -1;
        goto lb_err;
    }

    const char *l_auth_certs_prefix = dap_config_get_item_str(a_chain_cfg, "esbocs", "auth_certs_prefix");
    uint16_t l_node_addrs_count;
    char **l_addrs = dap_config_get_array_str(a_chain_cfg, "esbocs", "validators_addrs", &l_node_addrs_count);
    uint16_t l_auth_certs_count = l_node_addrs_count;
    if (l_auth_certs_count < l_esbocs_pvt->min_validators_count) {
        l_ret = -2;
        goto lb_err;
    }
    char l_cert_name[512];
    dap_cert_t *l_cert_cur;
    for (size_t i = 0; i < l_auth_certs_count; i++) {
        snprintf(l_cert_name, sizeof(l_cert_name), "%s.%zu", l_auth_certs_prefix, i);
        if ((l_cert_cur = dap_cert_find_by_name(l_cert_name)) == NULL) {
            snprintf(l_cert_name, sizeof(l_cert_name), "%s.%zu.pub", l_auth_certs_prefix, i);
            if ((l_cert_cur = dap_cert_find_by_name(l_cert_name)) == NULL) {
                log_it(L_ERROR, "Can't find cert \"%s\"", l_cert_name);
                l_ret = -3;
                goto lb_err;
            }
        }
        dap_chain_addr_t l_signing_addr;
        log_it(L_NOTICE, "Initialized auth cert \"%s\"", l_cert_name);
        dap_chain_addr_fill_from_key(&l_signing_addr, l_cert_cur->enc_key, a_chain->net_id);
        dap_chain_node_addr_t l_signer_node_addr;
        if (dap_chain_node_addr_from_str(&l_signer_node_addr, l_addrs[i])) {
            log_it(L_ERROR,"Wrong address format, should be like 0123::4567::89AB::CDEF");
            l_ret = -4;
            goto lb_err;
        }
        char *l_signer_addr = dap_chain_addr_to_str(&l_signing_addr);
        log_it(L_MSG, "add validator addr "NODE_ADDR_FP_STR", signing addr %s", NODE_ADDR_FP_ARGS_S(l_signer_node_addr), l_signer_addr);
        DAP_DELETE(l_signer_addr);

        dap_chain_esbocs_validator_t *l_validator = DAP_NEW_Z(dap_chain_esbocs_validator_t);
        if (!l_validator) {
        log_it(L_CRITICAL, "Memory allocation error");
            l_ret = - 5;
            goto lb_err;
        }
        l_validator->signing_addr = l_signing_addr;
        l_validator->node_addr = l_signer_node_addr;
        l_validator->weight = uint256_1;
        l_esbocs_pvt->poa_validators = dap_list_append(l_esbocs_pvt->poa_validators, l_validator);

        if (!l_esbocs_pvt->poa_mode) { // auth certs in PoA mode will be first PoS validators keys
            dap_hash_fast_t l_stake_tx_hash = {};
            dap_chain_net_t *l_net = dap_chain_net_by_id(a_chain->net_id);
            uint256_t l_weight = dap_chain_net_srv_stake_get_allowed_min_value();
            dap_chain_net_srv_stake_key_delegate(l_net, &l_signing_addr, &l_stake_tx_hash,
                                                 l_weight, &l_signer_node_addr);
        }
    }
    l_blocks->chain->callback_created = s_callback_created;

    return 0;

lb_err:
    dap_list_free_full(l_esbocs_pvt->poa_validators, NULL);
    DAP_DEL_Z(l_esbocs_pvt);
    DAP_DEL_Z(l_esbocs);
    l_blocks->_inheritor = NULL;
    l_blocks->callback_delete = NULL;
    l_blocks->callback_block_verify = NULL;
    return l_ret;
}

static void s_new_atom_notifier(void *a_arg, UNUSED_ARG dap_chain_t *a_chain, UNUSED_ARG dap_chain_cell_id_t a_id,
                             UNUSED_ARG void* a_atom, UNUSED_ARG size_t a_atom_size)
{
    dap_chain_esbocs_session_t *l_session = a_arg;
    pthread_mutex_lock(&l_session->mutex);
    dap_chain_hash_fast_t l_last_block_hash;
    s_get_last_block_hash(l_session->chain, &l_last_block_hash);
    if (!dap_hash_fast_compare(&l_last_block_hash, &l_session->cur_round.last_block_hash))
        s_session_round_new(l_session);
    pthread_mutex_unlock(&l_session->mutex);
}

/* *** Temporary added section for over-consensus sync. Remove this after global DB sync refactoring *** */

static bool s_change_db_broadcast(UNUSED_ARG dap_proc_thread_t *a_thread, void *a_arg)
{
    dap_chain_esbocs_session_t *l_session = a_arg;
    pthread_mutex_lock(&l_session->mutex);
    if (!dap_hash_fast_is_blank(&l_session->db_hash) && l_session->db_serial && l_session->cur_round.all_validators)
        s_message_send(l_session, DAP_CHAIN_ESBOCS_MSG_TYPE_SEND_DB, &l_session->db_hash, l_session->db_serial,
                   sizeof(*l_session->db_serial) + l_session->db_serial->data_size, l_session->cur_round.all_validators);
    pthread_mutex_unlock(&l_session->mutex);
    return true;
}

static void s_session_db_serialize(dap_global_db_context_t *a_context, void *a_arg)
{
    dap_chain_esbocs_session_t *l_session = a_arg;
    char *l_sync_group = s_get_penalty_group(l_session->chain->net_id);
    uint32_t l_time_store_lim_hours;
    dap_global_db_notify_item_t *l_notify_item = dap_global_db_get_notify_group(a_context->instance, l_sync_group);
    if (l_notify_item && l_notify_item->ttl)
        l_time_store_lim_hours = l_notify_item->ttl;
    else
        l_time_store_lim_hours = a_context->instance->store_time_limit;
    uint64_t l_limit_time = l_time_store_lim_hours ? dap_nanotime_now() - dap_nanotime_from_sec(l_time_store_lim_hours * 3600) : 0;
    size_t l_objs_count = 0;
    dap_global_db_pkt_t *l_pkt = 0;
    dap_db_iter_t *l_iter = dap_global_db_driver_iter_create(l_sync_group);
    dap_store_obj_t *l_objs = dap_global_db_get_all_raw_unsafe(a_context, l_iter, &l_objs_count);
    dap_global_db_driver_iter_delete(l_iter);
    for (size_t i = 0; i < l_objs_count; i++) {
        dap_store_obj_t *it = l_objs + i;
        if (l_notify_item->ttl && it->timestamp < l_limit_time) {
            dap_chain_addr_t *l_signing_addr = dap_chain_addr_from_str(it->key);
            dap_chain_net_srv_stake_mark_validator_active(l_signing_addr, true);
            DAP_DEL_Z(l_signing_addr);
            dap_global_db_driver_delete(it, 1);
            continue;
        }
        it->type = DAP_DB$K_OPTYPE_ADD;
        dap_global_db_pkt_t *l_pkt_single = dap_global_db_pkt_serialize(it);
        dap_global_db_pkt_change_id(l_pkt_single, 0);
        l_pkt = dap_global_db_pkt_pack(l_pkt, l_pkt_single);
        DAP_DELETE(l_pkt_single);
    }
    dap_store_obj_free(l_objs, l_objs_count);

    if (l_pkt)
        dap_hash_fast(l_pkt->data, l_pkt->data_size, &l_session->db_hash);
    else
        l_session->db_hash = (dap_hash_fast_t){};
    if (PVT(l_session->esbocs)->debug) {
        char l_sync_hash_str[DAP_CHAIN_HASH_FAST_STR_SIZE];
        dap_chain_hash_fast_to_str(&l_session->db_hash, l_sync_hash_str, DAP_CHAIN_HASH_FAST_STR_SIZE);
        log_it(L_MSG, "DB changes applied, new DB resync hash is %s", l_sync_hash_str);
    }

    char *l_del_sync_group = dap_strdup_printf("%s.del", l_sync_group);
    l_objs_count = 0;
    l_iter = dap_global_db_driver_iter_create(l_sync_group);
    l_objs = dap_global_db_get_all_raw_unsafe(a_context, l_iter, &l_objs_count);
    dap_global_db_driver_iter_delete(l_iter);
    
    DAP_DELETE(l_del_sync_group);
    for (size_t i = 0; i < l_objs_count; i++) {
        dap_store_obj_t *it = l_objs + i;
        if (l_limit_time && it->timestamp < l_limit_time) {
            dap_global_db_driver_delete(it, 1);
            continue;
        }
        it->type = DAP_DB$K_OPTYPE_DEL;
        DAP_DEL_Z(it->group);
        it->group = dap_strdup(l_sync_group);
        dap_global_db_pkt_t *l_pkt_single = dap_global_db_pkt_serialize(it);
        dap_global_db_pkt_change_id(l_pkt_single, 0);
        l_pkt = dap_global_db_pkt_pack(l_pkt, l_pkt_single);
        DAP_DELETE(l_pkt_single);
    }
    dap_store_obj_free(l_objs, l_objs_count);
    DAP_DELETE(l_sync_group);
    DAP_DEL_Z(l_session->db_serial);
    l_session->db_serial = l_pkt;

    dap_proc_queue_add_callback(dap_events_worker_get_auto(), s_change_db_broadcast, l_session);
}

static void s_session_db_clear(UNUSED_ARG dap_global_db_context_t *a_context, void *a_arg)
{
    dap_chain_esbocs_session_t *l_session = a_arg;
    char *l_sync_group = s_get_penalty_group(l_session->chain->net_id);
    dap_store_obj_t l_obj = {
        .group = l_sync_group
    };
    dap_global_db_driver_delete(&l_obj, 1);
    char *l_del_sync_group = dap_strdup_printf("%s.del", l_sync_group);
    DAP_DELETE(l_sync_group);
    l_obj.group = l_del_sync_group;
    dap_global_db_driver_delete(&l_obj, 1);
    DAP_DELETE(l_del_sync_group);
}

/* *** End of the temporary added section for over-consensus sync. *** */

static int s_callback_created(dap_chain_t *a_chain, dap_config_t *a_chain_net_cfg)
{
    dap_chain_cs_blocks_t *l_blocks = DAP_CHAIN_CS_BLOCKS(a_chain);
    dap_chain_esbocs_t *l_esbocs = DAP_CHAIN_ESBOCS(l_blocks);
    dap_chain_esbocs_pvt_t *l_esbocs_pvt = PVT(l_esbocs);

    l_esbocs_pvt->fee_addr = dap_chain_addr_from_str(dap_config_get_item_str(a_chain_net_cfg, "esbocs", "fee_addr"));
    l_esbocs_pvt->fee_coll_set = dap_chain_coins_to_balance(dap_config_get_item_str_default(a_chain_net_cfg, "esbocs", "set_collect_fee", "10.0"));

    const char *l_sign_cert_str = NULL;
    if( (l_sign_cert_str = dap_config_get_item_str(a_chain_net_cfg, "esbocs", "blocks-sign-cert")) ) {
        dap_cert_t *l_sign_cert = dap_cert_find_by_name(l_sign_cert_str);
        if (l_sign_cert == NULL) {
            log_it(L_ERROR, "Can't load sign certificate, name \"%s\" is wrong", l_sign_cert_str);
            return -1;
        } else if (l_sign_cert->enc_key->priv_key_data) {
            l_esbocs_pvt->blocks_sign_key = l_sign_cert->enc_key;
            log_it(L_INFO, "Loaded \"%s\" certificate for net %s to sign ESBOCS blocks", l_sign_cert_str, a_chain->net_name);
        } else {
            log_it(L_ERROR, "Certificate \"%s\" has no private key", l_sign_cert_str);
            return -2;
        }
    } else {
        log_it(L_NOTICE, "No sign certificate provided for net %s, can't sign any blocks. This node can't be a consensus validator", a_chain->net_name);
        return -3;
    }
    size_t l_esbocs_sign_pub_key_size = 0;
    uint8_t *l_esbocs_sign_pub_key = dap_enc_key_serialize_pub_key(l_esbocs_pvt->blocks_sign_key, &l_esbocs_sign_pub_key_size);

    //Find order minimum fee
    dap_chain_net_t *l_net = dap_chain_net_by_id(a_chain->net_id);
    char * l_gdb_group_str = dap_chain_net_srv_order_get_gdb_group(l_net);
    size_t l_orders_count = 0;
    dap_global_db_obj_t * l_orders = dap_global_db_get_all_sync(l_gdb_group_str, &l_orders_count);
    DAP_DELETE(l_gdb_group_str);
    dap_chain_net_srv_order_t *l_order_service = NULL;
    for (size_t i = 0; i < l_orders_count; i++) {
        if (l_orders[i].value_len < sizeof(dap_chain_net_srv_order_t)) {
            log_it(L_ERROR, "Too small order %s with size %zu", l_orders[i].key, l_orders[i].value_len);
            continue;
        }
        dap_chain_net_srv_order_t *l_order = (dap_chain_net_srv_order_t *)l_orders[i].value;
        if (l_order->srv_uid.uint64 != DAP_CHAIN_NET_SRV_STAKE_POS_DELEGATE_ID)
            continue;
        dap_sign_t *l_order_sign =  (dap_sign_t*)(l_order->ext_n_sign + l_order->ext_size);
        uint8_t *l_order_sign_pkey = dap_sign_get_pkey(l_order_sign, NULL);
        if (memcmp(l_esbocs_sign_pub_key, l_order_sign_pkey, l_esbocs_sign_pub_key_size) != 0)
            continue;
        if (!l_order_service)
            l_order_service = l_order;
        else if (l_order_service->ts_created < l_order->ts_created)
            l_order_service = l_order;
    }
    if (l_order_service)
        l_esbocs_pvt->minimum_fee = l_order_service->price;
    dap_global_db_objs_delete(l_orders, l_orders_count);

    if (IS_ZERO_256(l_esbocs_pvt->minimum_fee)) {
        log_it(L_ERROR, "No valid order found was signed by this validator deledgated key. Switch off validator mode.");
        return -4;
    }
    dap_chain_node_role_t l_role = dap_chain_net_get_role(l_net);
    if (l_role.enums > NODE_ROLE_MASTER) {
        log_it(L_NOTICE, "Node role is lower than master role, so this node can't be a consensus validator");
        return -5;
    }

    dap_chain_addr_t l_my_signing_addr;
    dap_chain_addr_fill_from_key(&l_my_signing_addr, l_esbocs_pvt->blocks_sign_key, a_chain->net_id);
    if (!l_esbocs_pvt->poa_mode) {
        if (!dap_chain_net_srv_stake_key_delegated(&l_my_signing_addr)) {
            log_it(L_WARNING, "Signing key is not delegated by stake service. Switch off validator mode");
            return -6;
        }
    } else {
        if (!s_validator_check(&l_my_signing_addr, l_esbocs_pvt->poa_validators)) {
            log_it(L_WARNING, "Signing key is not present in PoA certs list. Switch off validator mode");
            return -7;
        }
    }

    dap_chain_esbocs_session_t *l_session = DAP_NEW_Z(dap_chain_esbocs_session_t);
    if(!l_session) {
        log_it(L_CRITICAL, "Memory allocation error");
        return -8;
    }
    l_session->chain = a_chain;
    l_session->esbocs = l_esbocs;
    l_esbocs->session = l_session;
    l_session->my_addr.uint64 = dap_chain_net_get_cur_addr_int(l_net);
    l_session->my_signing_addr = l_my_signing_addr;
    dap_global_db_context_exec(s_session_db_clear, l_session);
    dap_global_db_add_notify_group_mask(dap_global_db_context_get_default()->instance,
                                        DAP_CHAIN_ESBOCS_GDB_GROUPS_PREFIX ".*",
                                        s_db_change_notifier, l_session, 72);
    pthread_mutexattr_t l_mutex_attr;
    pthread_mutexattr_init(&l_mutex_attr);
    pthread_mutexattr_settype(&l_mutex_attr, PTHREAD_MUTEX_RECURSIVE);
    pthread_mutex_init(&l_session->mutex, &l_mutex_attr);
    pthread_mutexattr_destroy(&l_mutex_attr);
    dap_stream_ch_chain_voting_in_callback_add(l_session, s_session_packet_in);
    dap_chain_add_callback_notify(a_chain, s_new_atom_notifier, l_session);
    s_session_round_new(l_session);

    log_it(L_INFO, "Init session for net:%s, chain:%s", a_chain->net_name, a_chain->name);
    DL_APPEND(s_session_items, l_session);
<<<<<<< HEAD
    if (!s_session_cs_timer) {
        s_session_cs_timer = dap_timerfd_start(1000, s_session_timer, NULL);
        debug_if(l_esbocs_pvt->debug, L_MSG, "Consensus main timer is started");
    }
=======
    l_session->cs_timer = dap_timerfd_start(1000, s_session_timer, l_session);
    debug_if(l_esbocs_pvt->debug, L_MSG, "Consensus main timer is started");

>>>>>>> b7673deb
    DAP_CHAIN_PVT(a_chain)->cs_started = true;
    return 0;
}

bool dap_chain_esbocs_started()
{
<<<<<<< HEAD
    return s_session_cs_timer;
=======
    return s_session_items;
>>>>>>> b7673deb
}

static uint256_t s_callback_get_minimum_fee(dap_chain_t *a_chain)
{
    dap_chain_cs_blocks_t *l_blocks = DAP_CHAIN_CS_BLOCKS(a_chain);
    dap_chain_esbocs_t *l_esbocs = DAP_CHAIN_ESBOCS(l_blocks);
    dap_chain_esbocs_pvt_t *l_esbocs_pvt = PVT(l_esbocs);

    return l_esbocs_pvt->minimum_fee;
}

static dap_enc_key_t *s_callback_get_sign_key(dap_chain_t *a_chain)
{
    dap_chain_cs_blocks_t *l_blocks = DAP_CHAIN_CS_BLOCKS(a_chain);
    dap_chain_esbocs_t *l_esbocs = DAP_CHAIN_ESBOCS(l_blocks);
    dap_chain_esbocs_pvt_t *l_esbocs_pvt = PVT(l_esbocs);

    return l_esbocs_pvt->blocks_sign_key;
}

static void s_callback_delete(dap_chain_cs_blocks_t *a_blocks)
{
    dap_chain_esbocs_t *l_esbocs = DAP_CHAIN_ESBOCS(a_blocks);
    dap_chain_esbocs_session_t *l_session = l_esbocs->session;
    pthread_mutex_lock(&l_session->mutex);
    DL_DELETE(s_session_items, l_session);
    dap_timerfd_delete_mt(l_session->cs_timer->worker, l_session->cs_timer->esocket_uuid);
    s_session_round_clear(l_session);
    dap_chain_esbocs_sync_item_t *l_sync_item, *l_sync_tmp;
    HASH_ITER(hh, l_session->sync_items, l_sync_item, l_sync_tmp) {
        HASH_DEL(l_session->sync_items, l_sync_item);
        dap_list_free_full(l_sync_item->messages, NULL);
        DAP_DELETE(l_sync_item);
    }
    dap_chain_esbocs_penalty_item_t *l_pen_item, *l_pen_tmp;
    HASH_ITER(hh, l_session->penalty, l_pen_item, l_pen_tmp) {
        HASH_DEL(l_session->penalty, l_pen_item);
        DAP_DELETE(l_pen_item);
    }
    pthread_mutex_unlock(&l_session->mutex);
    DAP_DELETE(l_session);
    if (l_esbocs->_pvt)
        DAP_DELETE(l_esbocs->_pvt);
    DAP_DEL_Z(a_blocks->_inheritor);
}

static void *s_callback_list_copy(const void *a_validator, UNUSED_ARG void *a_data)
{
    return DAP_DUP((dap_chain_esbocs_validator_t *)a_validator);
}

static void *s_callback_list_form(const void *a_srv_validator, UNUSED_ARG void *a_data)
{
    dap_chain_esbocs_validator_t *l_validator = DAP_NEW_Z(dap_chain_esbocs_validator_t);
    if (!l_validator) {
        log_it(L_CRITICAL, "Memory allocation error");
        return NULL;
    }
    l_validator->node_addr = ((dap_chain_net_srv_stake_item_t *)a_srv_validator)->node_addr;
    l_validator->signing_addr = ((dap_chain_net_srv_stake_item_t *)a_srv_validator)->signing_addr;
    l_validator->weight = ((dap_chain_net_srv_stake_item_t *)a_srv_validator)->value;
    return l_validator;
}

static void s_callback_set_min_validators_count(dap_chain_t *a_chain, uint16_t a_new_value)
{
    dap_chain_cs_blocks_t *l_blocks = DAP_CHAIN_CS_BLOCKS(a_chain);
    dap_chain_esbocs_t *l_esbocs = DAP_CHAIN_ESBOCS(l_blocks);
    dap_chain_esbocs_pvt_t *l_esbocs_pvt = PVT(l_esbocs);
    if (a_new_value)
        l_esbocs_pvt->min_validators_count = a_new_value;
    else {
        dap_hash_fast_t l_stake_tx_hash = {};
        dap_chain_net_t *l_net = dap_chain_net_by_id(a_chain->net_id);
        uint256_t l_weight = dap_chain_net_srv_stake_get_allowed_min_value();
        for (dap_list_t *it = l_esbocs_pvt->poa_validators; it; it = it->next) {
            dap_chain_esbocs_validator_t *l_validator = it->data;
            dap_chain_net_srv_stake_key_delegate(l_net, &l_validator->signing_addr, &l_stake_tx_hash,
                                                 l_weight, &l_validator->node_addr);
        }
        l_esbocs_pvt->min_validators_count = l_esbocs_pvt->start_validators_min;
    }
}

static dap_list_t *s_get_validators_list(dap_chain_esbocs_session_t *a_session, uint64_t a_skip_count)
{
    dap_chain_esbocs_pvt_t *l_esbocs_pvt = PVT(a_session->esbocs);
    dap_list_t *l_ret = NULL;

    if (!l_esbocs_pvt->poa_mode) {
        dap_list_t *l_validators = dap_chain_net_srv_stake_get_validators(a_session->chain->net_id, true);
        uint16_t l_total_validators_count = dap_list_length(l_validators);
        if (l_total_validators_count < l_esbocs_pvt->min_validators_count) {
            log_it(L_MSG, "Can't start new round. Totally active validators count %hu is below minimum count %hu",
                   l_total_validators_count, l_esbocs_pvt->min_validators_count);
            dap_list_free_full(l_validators, NULL);
            return NULL;
        }

        uint256_t l_total_weight = uint256_0;
        for (dap_list_t *it = l_validators; it; it = it->next) {
            if (SUM_256_256(l_total_weight,
                            ((dap_chain_net_srv_stake_item_t *)it->data)->value,
                            &l_total_weight)) {
                log_it(L_CRITICAL, "Total stake locked value overflow"); // Is it possible?
                dap_list_free_full(l_validators, NULL);
                return NULL;
            }
        }

        size_t l_consensus_optimum = (size_t)l_esbocs_pvt->min_validators_count * 2 - 1;
        size_t l_need_vld_cnt = MIN(l_total_validators_count, l_consensus_optimum);

        dap_pseudo_random_seed(*(uint256_t *)&a_session->cur_round.last_block_hash);
        for (uint64_t i = 0; i < a_skip_count * l_need_vld_cnt; i++)
            dap_pseudo_random_get(uint256_0, NULL);
        for (size_t l_current_vld_cnt = 0; l_current_vld_cnt < l_need_vld_cnt; l_current_vld_cnt++) {
            uint256_t l_raw_result;
            uint256_t l_chosen_weight = dap_pseudo_random_get(l_total_weight, &l_raw_result);
            if (false) { //PVT(a_session->esbocs)->debug) {
                char *l_chosen_weignt_str = dap_chain_balance_print(l_chosen_weight);
                char *l_total_weight_str = dap_chain_balance_print(l_total_weight);
                char *l_seed_hash_str = dap_hash_fast_to_str_new(&a_session->cur_round.last_block_hash);
                char *l_raw_result_str = dap_chain_balance_print(l_raw_result);
                log_it(L_MSG, "Round seed %s, sync attempt %"DAP_UINT64_FORMAT_U", chosen weight %s from %s, by number %s",
                                l_seed_hash_str, a_skip_count + 1,
                                l_chosen_weignt_str, l_total_weight_str, l_raw_result_str);
                DAP_DELETE(l_chosen_weignt_str);
                DAP_DELETE(l_total_weight_str);
                DAP_DELETE(l_raw_result_str);
                DAP_DELETE(l_seed_hash_str);
            }
            dap_list_t *l_chosen = NULL;
            uint256_t l_cur_weight = uint256_0;
            for (dap_list_t *it = l_validators; it; it = it->next) {
                SUM_256_256(l_cur_weight,
                            ((dap_chain_net_srv_stake_item_t *)it->data)->value,
                            &l_cur_weight);
                if (compare256(l_chosen_weight, l_cur_weight) == -1) {
                    l_chosen = it;
                    break;
                }
            }
            l_ret = dap_list_append(l_ret, s_callback_list_form(l_chosen->data, NULL));

            SUBTRACT_256_256(l_total_weight,
                             ((dap_chain_net_srv_stake_item_t *)l_chosen->data)->value,
                             &l_total_weight);
            l_validators = dap_list_remove_link(l_validators, l_chosen);
            DAP_DELETE(l_chosen->data);
            DAP_DELETE(l_chosen);
        }
        dap_list_free_full(l_validators, NULL);
    } else
        l_ret = dap_list_copy_deep(l_esbocs_pvt->poa_validators, s_callback_list_copy, NULL);

    return l_ret;
}

static void s_get_last_block_hash(dap_chain_t *a_chain, dap_chain_hash_fast_t *a_last_hash_ptr)
{
    dap_chain_atom_iter_t *l_iter = a_chain->callback_atom_iter_create(a_chain, c_dap_chain_cell_id_null, false);
    dap_chain_atom_ptr_t *l_ptr_list = a_chain->callback_atom_iter_get_lasts(l_iter, NULL, NULL);
    DAP_DEL_Z(l_ptr_list);
    *a_last_hash_ptr = l_iter->cur_hash ? *l_iter->cur_hash : (dap_hash_fast_t){0};
    a_chain->callback_atom_iter_delete(l_iter);
}

static int s_callback_addr_compare(const void *a_list_elem, const void *a_addr_elem)
{
    dap_chain_esbocs_validator_t *l_validator = (dap_chain_esbocs_validator_t*)((dap_list_t*)a_list_elem)->data;
    dap_chain_addr_t *l_addr = (dap_chain_addr_t*)((dap_list_t*)a_addr_elem)->data;
    if (!l_validator || !l_addr) {
        log_it(L_CRITICAL, "Invalid argument");
        return -1;
    }
    return memcmp(&l_validator->signing_addr, l_addr, sizeof(dap_chain_addr_t));
}

static dap_list_t *s_validator_check(dap_chain_addr_t *a_addr, dap_list_t *a_validators)
{
    return dap_list_find(a_validators, a_addr, s_callback_addr_compare);
}

static int s_callback_addr_compare_synced(const void *a_list_elem, const void *a_addr_elem)
{
    dap_chain_esbocs_validator_t *l_validator = (dap_chain_esbocs_validator_t*)((dap_list_t*)a_list_elem)->data;
    dap_chain_addr_t *l_addr = (dap_chain_addr_t*)((dap_list_t*)a_addr_elem)->data;
    if (!l_validator || !l_addr) {
        log_it(L_CRITICAL, "Invalid argument");
        return -1;
    }
    return memcmp(&l_validator->signing_addr, l_addr, sizeof(dap_chain_addr_t)) || !l_validator->is_synced;
}

static dap_list_t *s_validator_check_synced(dap_chain_addr_t *a_addr, dap_list_t *a_validators)
{
    return dap_list_find(a_validators, a_addr, s_callback_addr_compare_synced);
}


static void s_session_send_startsync(dap_chain_esbocs_session_t *a_session)
{
    if (a_session->cur_round.sync_sent)
        return;     // Sync message already was sent
    dap_chain_hash_fast_t l_last_block_hash;
    s_get_last_block_hash(a_session->chain, &l_last_block_hash);
    a_session->ts_round_sync_start = dap_time_now();
    if (!dap_hash_fast_compare(&l_last_block_hash, &a_session->cur_round.last_block_hash))
        return;     // My last block hash has changed, skip sync message
    if (PVT(a_session->esbocs)->debug) {
        dap_string_t *l_addr_list = dap_string_new("");
        for (dap_list_t *it = a_session->cur_round.validators_list; it; it = it->next) {
            dap_string_append_printf(l_addr_list, NODE_ADDR_FP_STR"; ",
                                     NODE_ADDR_FP_ARGS_S(((dap_chain_esbocs_validator_t *)it->data)->node_addr));
        }
        char *l_sync_hash = dap_chain_hash_fast_to_str_new(&a_session->db_hash);
        log_it(L_MSG, "net:%s, chain:%s, round:%"DAP_UINT64_FORMAT_U"."
                       " Sent START_SYNC pkt, sync attempt %"DAP_UINT64_FORMAT_U" current validators list: %s DB sync hash %s",
                            a_session->chain->net_name, a_session->chain->name, a_session->cur_round.id,
                                a_session->cur_round.sync_attempt, l_addr_list->str, l_sync_hash);
        dap_string_free(l_addr_list, true);
        DAP_DELETE(l_sync_hash);
    }
    struct sync_params l_params = { .attempt = a_session->cur_round.sync_attempt, .db_hash = a_session->db_hash };
    s_message_send(a_session, DAP_CHAIN_ESBOCS_MSG_TYPE_START_SYNC, &l_last_block_hash,
                   &l_params, sizeof(struct sync_params),
                   a_session->cur_round.all_validators);
    a_session->cur_round.sync_sent = true;
}

static bool s_session_send_startsync_on_timer(void *a_arg)
{
    dap_chain_esbocs_session_t *l_session = a_arg;
    pthread_mutex_lock(&l_session->mutex);
    s_session_send_startsync(l_session);
    l_session->sync_timer = NULL;
    pthread_mutex_unlock(&l_session->mutex);
    return false;
}

static void s_session_update_penalty(dap_chain_esbocs_session_t *a_session)
{
    for (dap_list_t *it = a_session->cur_round.all_validators; it; it = it->next) {
        if (((dap_chain_esbocs_validator_t *)it->data)->is_synced)
            continue;   // Penalty for non synced participants only
        dap_chain_esbocs_penalty_item_t *l_item = NULL;
        dap_chain_addr_t *l_signing_addr = &((dap_chain_esbocs_validator_t *)it->data)->signing_addr;
        HASH_FIND(hh, a_session->penalty, l_signing_addr, sizeof(*l_signing_addr), l_item);
        if (!l_item) {
            l_item = DAP_NEW_Z(dap_chain_esbocs_penalty_item_t);
            if (!l_item) {
        log_it(L_CRITICAL, "Memory allocation error");
                return;
            }
            l_item->signing_addr = *l_signing_addr;
            HASH_ADD(hh, a_session->penalty, signing_addr, sizeof(*l_signing_addr), l_item);
        }
        if (l_item->miss_count < DAP_CHAIN_ESBOCS_PENALTY_KICK) {
            if (PVT(a_session->esbocs)->debug) {
                char *l_addr_str = dap_chain_addr_to_str(l_signing_addr);
                log_it(L_DEBUG, "Increment miss count %d for addr %s. Miss count for kick is %d",
                                        l_item->miss_count, l_addr_str, DAP_CHAIN_ESBOCS_PENALTY_KICK);
                DAP_DELETE(l_addr_str);
            }
            l_item->miss_count++;
        }
    }
}

static void s_session_round_clear(dap_chain_esbocs_session_t *a_session)
{
    dap_chain_esbocs_message_item_t *l_message_item, *l_message_tmp;
    HASH_ITER(hh, a_session->cur_round.message_items, l_message_item, l_message_tmp) {
        HASH_DEL(a_session->cur_round.message_items, l_message_item);
        DAP_DELETE(l_message_item->message);
        DAP_DELETE(l_message_item);
    }
    dap_chain_esbocs_store_t *l_store_item, *l_store_tmp;
    HASH_ITER(hh, a_session->cur_round.store_items, l_store_item, l_store_tmp) {
        HASH_DEL(a_session->cur_round.store_items, l_store_item);
        dap_list_free_full(l_store_item->candidate_signs, NULL);
        DAP_DELETE(l_store_item);
    }
    dap_list_free_full(a_session->cur_round.validators_list, NULL);
    dap_list_free_full(a_session->cur_round.all_validators, NULL);

    DAP_DEL_Z(a_session->cur_round.directive);

    a_session->cur_round = (dap_chain_esbocs_round_t){
            .id = a_session->cur_round.id,
            .attempt_num = 1,
            .last_block_hash = a_session->cur_round.last_block_hash,
            .sync_attempt = a_session->cur_round.sync_attempt
    };
}

static void s_session_round_new(dap_chain_esbocs_session_t *a_session)
{
    if (!a_session->round_fast_forward) {
        s_session_update_penalty(a_session);
        dap_stream_ch_voting_queue_clear();
    }
    s_session_round_clear(a_session);
    a_session->cur_round.id++;
    a_session->cur_round.sync_attempt++;

    if (a_session->sync_timer) {
        dap_timerfd_delete_mt(a_session->sync_timer->worker, a_session->sync_timer->esocket_uuid);
        a_session->sync_timer = NULL;
    }
    a_session->state = DAP_CHAIN_ESBOCS_SESSION_STATE_WAIT_START;
    a_session->ts_round_sync_start = 0;
    a_session->ts_stage_entry = 0;

    dap_hash_fast_t l_last_block_hash;
    s_get_last_block_hash(a_session->chain, &l_last_block_hash);
    if (!dap_hash_fast_compare(&l_last_block_hash, &a_session->cur_round.last_block_hash) ||
            (!dap_hash_fast_is_blank(&l_last_block_hash) &&
                dap_hash_fast_is_blank(&a_session->cur_round.last_block_hash))) {
        a_session->cur_round.last_block_hash = l_last_block_hash;
        if (!a_session->round_fast_forward)
            a_session->cur_round.sync_attempt = 1;
    }
    if (!PVT(a_session->esbocs)->emergency_mode) {
        a_session->cur_round.validators_list = s_get_validators_list(a_session, a_session->cur_round.sync_attempt - 1);
        if (!a_session->cur_round.validators_list) {
            log_it(L_WARNING, "Minimum active validators not found");
            a_session->ts_round_sync_start = dap_time_now();
            a_session->sync_failed = true;
            return;
        }
    }
    dap_list_t *l_validators = dap_chain_net_srv_stake_get_validators(a_session->chain->net_id, true);
    l_validators = dap_list_concat(l_validators, dap_chain_net_srv_stake_get_validators(a_session->chain->net_id, false));
    a_session->cur_round.all_validators = dap_list_copy_deep(l_validators, s_callback_list_form, NULL);
    dap_list_free_full(l_validators, NULL);
    bool l_round_already_started = a_session->round_fast_forward;
    dap_chain_esbocs_sync_item_t *l_item, *l_tmp;
    HASH_FIND(hh, a_session->sync_items, &a_session->cur_round.last_block_hash, sizeof(dap_hash_fast_t), l_item);
    if (l_item) {
        debug_if(PVT(a_session->esbocs)->debug,
                 L_MSG, "net:%s, chain:%s, round:%"DAP_UINT64_FORMAT_U" already started. Process sync messages",
                            a_session->chain->net_name, a_session->chain->name, a_session->cur_round.id);
        l_round_already_started = true;
        for (dap_list_t *it = l_item->messages; it; it = it->next) {
            dap_hash_fast_t l_msg_hash;
            dap_chain_esbocs_message_t *l_msg = it->data;
            size_t l_msg_size = s_get_esbocs_message_size(l_msg);
            dap_hash_fast(l_msg, l_msg_size, &l_msg_hash);
            s_session_packet_in(a_session, NULL, NULL, &l_msg_hash, (uint8_t *)l_msg, l_msg_size);
        }
    }
    HASH_ITER(hh, a_session->sync_items, l_item, l_tmp) {
        HASH_DEL(a_session->sync_items, l_item);
        dap_list_free_full(l_item->messages, NULL);
        DAP_DELETE(l_item);
    }

    if (!a_session->cur_round.sync_sent) {
        uint16_t l_sync_send_delay =  a_session->sync_failed ?
                                            s_get_round_skip_timeout(a_session) :
                                            PVT(a_session->esbocs)->new_round_delay;
        if (l_round_already_started)
            l_sync_send_delay = 0;
        debug_if(PVT(a_session->esbocs)->debug, L_MSG,
                 "net:%s, chain:%s, round:%"DAP_UINT64_FORMAT_U" start. Syncing validators in %u seconds",
                    a_session->chain->net_name, a_session->chain->name,
                        a_session->cur_round.id, l_sync_send_delay);
        if (l_sync_send_delay)
            a_session->sync_timer = dap_timerfd_start(l_sync_send_delay * 1000, s_session_send_startsync_on_timer, a_session);
        else
            s_session_send_startsync(a_session);
    }
    a_session->round_fast_forward = false;
    a_session->sync_failed = false;
    a_session->listen_ensure = 0;
}

static void s_session_attempt_new(dap_chain_esbocs_session_t *a_session)
{
    if (++a_session->cur_round.attempt_num > PVT(a_session->esbocs)->round_attempts_max) {
        a_session->state = DAP_CHAIN_ESBOCS_SESSION_STATE_WAIT_START;
        return;
    }
    for (dap_list_t *it = a_session->cur_round.validators_list; it; it = it->next) {
        dap_chain_esbocs_validator_t *l_validator = it->data;
        if (l_validator->is_synced && !l_validator->is_chosen) {
            // We have synced validator with no submitted candidate
            debug_if(PVT(a_session->esbocs)->debug, L_MSG, "net:%s, chain:%s, round:%"DAP_UINT64_FORMAT_U". Attempt:%hhu is started",
                                                                a_session->chain->net_name, a_session->chain->name,
                                                                    a_session->cur_round.id, a_session->cur_round.attempt_num);
            s_session_state_change(a_session, DAP_CHAIN_ESBOCS_SESSION_STATE_WAIT_PROC, dap_time_now());
            return;
        }
    }
    debug_if(PVT(a_session->esbocs)->debug, L_MSG, "net:%s, chain:%s, round:%"DAP_UINT64_FORMAT_U"."
                                                    "All synced validators already tryed their attempts",
                                                        a_session->chain->net_name, a_session->chain->name,
                                                            a_session->cur_round.id);
    a_session->cur_round.attempt_num = PVT(a_session->esbocs)->round_attempts_max + 1;
    a_session->state = DAP_CHAIN_ESBOCS_SESSION_STATE_WAIT_START;
}

static uint64_t s_session_calc_current_round_id(dap_chain_esbocs_session_t *a_session)
{
    uint16_t l_total_validators_count = dap_list_length(a_session->cur_round.all_validators);
    struct {
        uint64_t id;
        uint16_t counter;
    } l_id_candidates[l_total_validators_count];
    uint16_t l_fill_idx = 0;
    for (dap_list_t *it = a_session->cur_round.all_validators; it ;it = it->next) {
        dap_chain_esbocs_validator_t *l_validator = it->data;
        if (!l_validator->is_synced)
            continue;
        uint64_t l_id_candidate = 0;
        for (dap_chain_esbocs_message_item_t *l_item = a_session->cur_round.message_items; l_item; l_item = l_item->hh.next) {
            if (l_item->message->hdr.type == DAP_CHAIN_ESBOCS_MSG_TYPE_START_SYNC &&
<<<<<<< HEAD
                    l_item->message->hdr.attempt_num == a_session->cur_round.sync_attempt &&
=======
                    ((struct sync_params *)l_item->message->msg_n_sign)->attempt == a_session->cur_round.sync_attempt &&
>>>>>>> b7673deb
                    dap_chain_addr_compare(&l_item->signing_addr, &l_validator->signing_addr)) {
                l_id_candidate = l_item->message->hdr.round_id;
                break;
            }
        }
        if (l_id_candidate == 0) {
            char *l_signing_addr_str = dap_chain_addr_to_str(&l_validator->signing_addr);
            log_it(L_ERROR, "Can't find sync message of synced validator %s", l_signing_addr_str);
            DAP_DELETE(l_signing_addr_str);
            continue;
        }
        bool l_candidate_found = false;
        for (uint16_t i = 0; i < l_fill_idx; i++)
            if (l_id_candidates[i].id == l_id_candidate) {
                l_id_candidates[i].counter++;
                l_candidate_found = true;
                break;
            }
        if (!l_candidate_found) {
            l_id_candidates[l_fill_idx].id = l_id_candidate;
            l_id_candidates[l_fill_idx].counter = 1;
            if (++l_fill_idx > l_total_validators_count) {
                log_it(L_ERROR, "Count of sync messages with same sync attempt is greater"
                                  " than total validators count %hu > %hu",
                                    l_fill_idx, l_total_validators_count);
                l_fill_idx--;
                break;
            }
        }
    }
    uint64_t l_ret = 0;
    uint16_t l_counter_max = 0;
    for (uint16_t i = 0; i < l_fill_idx; i++) {
        if (l_id_candidates[i].counter > l_counter_max) { // Choose maximum counter
            l_counter_max = l_id_candidates[i].counter;
            l_ret = l_id_candidates[i].id;
        } else if (l_id_candidates[i].counter == l_counter_max) // Choose maximum round ID
            l_ret = MAX(l_ret, l_id_candidates[i].id);
    }
    return l_ret ? l_ret : a_session->cur_round.id;
}

static int s_signs_sort_callback(const void *a_sign1, const void *a_sign2)
{
    dap_sign_t  *l_sign1 = (dap_sign_t*)((dap_list_t*)a_sign1)->data,
                *l_sign2 = (dap_sign_t*)((dap_list_t*)a_sign2)->data;
    if (!l_sign1 || !l_sign2) {
        log_it(L_CRITICAL, "Invalid element");
        return 0;
    }

    size_t  l_size1 = dap_sign_get_size(l_sign1),
            l_size2 = dap_sign_get_size(l_sign2),
            l_size_min = MIN(l_size1, l_size2);

    int l_ret = memcmp(l_sign1, l_sign2, l_size_min);
    if (!l_ret) {
        l_ret = l_size1 == l_size2 ? 0 : l_size1 > l_size2 ? 1 : -1;
    }
    return l_ret;
}

dap_chain_esbocs_directive_t *s_session_directive_ready(dap_chain_esbocs_session_t *a_session)
{
    size_t l_list_length = dap_list_length(a_session->cur_round.all_validators);
    if (a_session->cur_round.total_validators_synced * 3 < l_list_length * 2)
        return NULL; // Not a valid round, less than 2/3 participants
    bool l_kick = false;
    dap_chain_esbocs_penalty_item_t *l_item, *l_tmp;
    HASH_ITER(hh, a_session->penalty, l_item, l_tmp) {
        int l_key_state = dap_chain_net_srv_stake_key_delegated(&l_item->signing_addr);
        if (l_key_state == 0) {
            HASH_DEL(a_session->penalty, l_item);
            DAP_DELETE(l_item);
            continue;
        }
        if (l_item->miss_count >= DAP_CHAIN_ESBOCS_PENALTY_KICK && l_key_state == 1) {
            l_kick = true;
            break;
        }
        if (l_item->miss_count == 0 && l_key_state == -1)
            break;
    }
    if (!l_item)
        return NULL;
    debug_if(PVT(a_session->esbocs)->debug, L_MSG, "Current consensus online %hu from %zu is acceptable, so issue the directive",
                                                    a_session->cur_round.total_validators_synced, l_list_length);
    uint32_t l_directive_size = s_directive_calc_size(l_kick ? DAP_CHAIN_ESBOCS_DIRECTIVE_KICK : DAP_CHAIN_ESBOCS_DIRECTIVE_LIFT);
    dap_chain_esbocs_directive_t *l_ret = DAP_NEW_Z_SIZE(dap_chain_esbocs_directive_t, l_directive_size);
    l_ret->version = DAP_CHAIN_ESBOCS_DIRECTIVE_VERSION;
    l_ret->type = l_kick ? DAP_CHAIN_ESBOCS_DIRECTIVE_KICK : DAP_CHAIN_ESBOCS_DIRECTIVE_LIFT;
    l_ret->size = l_directive_size;
    l_ret->timestamp = dap_nanotime_now();
    dap_tsd_t *l_tsd = (dap_tsd_t *)l_ret->tsd;
    l_tsd->type = DAP_CHAIN_ESBOCS_DIRECTIVE_TSD_TYPE_ADDR;
    l_tsd->size = sizeof(dap_chain_addr_t);
    *(dap_chain_addr_t *)l_tsd->data = l_item->signing_addr;
    return l_ret;
}

static void s_session_state_change(dap_chain_esbocs_session_t *a_session, enum s_esbocs_session_state a_new_state, dap_time_t a_time)
{
    if (a_new_state != DAP_CHAIN_ESBOCS_SESSION_STATE_PREVIOUS)
        a_session->old_state = a_session->state;

    a_session->state = a_new_state;
    a_session->ts_stage_entry = a_time;

    switch (a_new_state) {
    case DAP_CHAIN_ESBOCS_SESSION_STATE_WAIT_PROC: {
        dap_chain_esbocs_validator_t *l_validator = NULL;
        if (!a_session->cur_round.validators_list && PVT(a_session->esbocs)->emergency_mode) {
            for (dap_list_t *it = a_session->cur_round.all_validators; it; it = it->next) {
                l_validator = it->data;
                if (l_validator->is_synced)
                    a_session->cur_round.validators_list = dap_list_append(
                                a_session->cur_round.validators_list, DAP_DUP(l_validator));
            }
        }
        for (dap_list_t *it = a_session->cur_round.validators_list; it; it = it->next) {
            l_validator = it->data;
            if (l_validator->is_synced && !l_validator->is_chosen) {
                l_validator->is_chosen = true;
                break;
            }
        }
        a_session->cur_round.attempt_submit_validator = l_validator->signing_addr;
        if (dap_chain_addr_compare(&a_session->cur_round.attempt_submit_validator, &a_session->my_signing_addr)) {
            dap_chain_esbocs_directive_t *l_directive = NULL;
            if (!a_session->cur_round.directive && !PVT(a_session->esbocs)->emergency_mode)
                l_directive = s_session_directive_ready(a_session);
            if (l_directive) {
                dap_hash_fast_t l_directive_hash;
                dap_hash_fast(l_directive, l_directive->size, &l_directive_hash);
                if (PVT(a_session->esbocs)->debug) {
                    char *l_candidate_hash_str = dap_chain_hash_fast_to_str_new(&l_directive_hash);
                    log_it(L_MSG, "net:%s, chain:%s, round:%"DAP_UINT64_FORMAT_U", attempt:%hhu. Put on the vote my directive:%s",
                            a_session->chain->net_name, a_session->chain->name,
                                a_session->cur_round.id, a_session->cur_round.attempt_num, l_candidate_hash_str);
                    DAP_DELETE(l_candidate_hash_str);
                }
                s_message_send(a_session, DAP_CHAIN_ESBOCS_MSG_TYPE_DIRECTIVE, &l_directive_hash,
                                    l_directive, l_directive->size, a_session->cur_round.all_validators);
                DAP_DELETE(l_directive);
            } else
                s_session_candidate_submit(a_session);
        } else {
            for (dap_chain_esbocs_message_item_t *l_item = a_session->cur_round.message_items; l_item; l_item = l_item->hh.next) {
                if (l_item->message->hdr.type == DAP_CHAIN_ESBOCS_MSG_TYPE_SUBMIT &&
                        dap_chain_addr_compare(&l_item->signing_addr, &a_session->cur_round.attempt_submit_validator)) {
                    dap_hash_fast_t *l_candidate_hash = &l_item->message->hdr.candidate_hash;
                    if (dap_hash_fast_is_blank(l_candidate_hash))
                        s_session_attempt_new(a_session);
                    else {
                        dap_chain_esbocs_store_t *l_store;
                        HASH_FIND(hh, a_session->cur_round.store_items, l_candidate_hash, sizeof(dap_chain_hash_fast_t), l_store);
                        if (l_store) {
                            a_session->cur_round.attempt_candidate_hash = *l_candidate_hash;
                            s_session_state_change(a_session, DAP_CHAIN_ESBOCS_SESSION_STATE_WAIT_SIGNS, dap_time_now());
                            // Verify and vote already submitted candidate
                            s_session_candidate_verify(a_session, l_store->candidate, l_store->candidate_size, l_candidate_hash);
                        }
                    }
                    break;
                }
            }
        }
    } break;
    case DAP_CHAIN_ESBOCS_SESSION_STATE_WAIT_VOTING: {
        if (a_session->old_state == DAP_CHAIN_ESBOCS_SESSION_STATE_WAIT_PROC) {
            // Clear mark of chosen to submit validator
            dap_list_t *l_list = s_validator_check(
                        &a_session->cur_round.attempt_submit_validator,
                        a_session->cur_round.validators_list
                        );
            dap_chain_esbocs_validator_t *l_validator = l_list ? l_list->data : NULL;
            if (!l_validator || !l_validator->is_chosen) {
                char *l_addr = dap_chain_addr_to_str(&a_session->cur_round.attempt_submit_validator);
                log_it(L_MSG, "Error: can't find current attmempt submit validator %s in signers list", l_addr);
                DAP_DELETE(l_addr);
            }
            l_validator->is_chosen = false;
        } else
            a_session->old_state = DAP_CHAIN_ESBOCS_SESSION_STATE_WAIT_PROC;
    } break;

    case DAP_CHAIN_ESBOCS_SESSION_STATE_WAIT_FINISH: {
        dap_chain_esbocs_store_t *l_store;
        HASH_FIND(hh, a_session->cur_round.store_items, &a_session->cur_round.attempt_candidate_hash, sizeof(dap_hash_fast_t), l_store);
        if (!l_store) {
            log_it(L_ERROR, "No finish candidate found!");
            break;
        }
        l_store->candidate_signs = dap_list_sort(l_store->candidate_signs, s_signs_sort_callback);
        size_t l_candidate_size_exclude_signs = l_store->candidate_size;
        for (dap_list_t *it = l_store->candidate_signs; it; it = it->next) {
            dap_sign_t *l_candidate_sign = (dap_sign_t *)it->data;
            size_t l_candidate_sign_size = dap_sign_get_size(l_candidate_sign);
            dap_chain_addr_t l_signing_addr_cur;
            dap_chain_addr_fill_from_sign(&l_signing_addr_cur, l_candidate_sign, a_session->chain->net_id);
            l_store->candidate = DAP_REALLOC(l_store->candidate, l_store->candidate_size + l_candidate_sign_size);
            if (dap_chain_addr_compare(&l_signing_addr_cur, &a_session->cur_round.attempt_submit_validator) &&
                                       l_store->candidate_size != l_candidate_size_exclude_signs) {
                // If it's the primary attempt validator sign, place it in the beginnig
                if (l_store->candidate_size > l_candidate_size_exclude_signs)
                    memmove((byte_t *)l_store->candidate + l_candidate_size_exclude_signs + l_candidate_sign_size,
                            (byte_t *)l_store->candidate + l_candidate_size_exclude_signs,
                            l_store->candidate_size - l_candidate_size_exclude_signs);
                memcpy((byte_t *)l_store->candidate + l_candidate_size_exclude_signs, l_candidate_sign, l_candidate_sign_size);
            } else
                memcpy(((byte_t *)l_store->candidate) + l_store->candidate_size, l_candidate_sign, l_candidate_sign_size);
            l_store->candidate_size += l_candidate_sign_size;
        }
        l_store->candidate->hdr.meta_n_datum_n_signs_size = l_store->candidate_size - sizeof(l_store->candidate->hdr);
        dap_hash_fast(l_store->candidate, l_store->candidate_size, &l_store->precommit_candidate_hash);
        // Process received earlier PreCommit messages
        dap_chain_esbocs_message_item_t *l_chain_message, *l_chain_message_tmp;
        HASH_ITER(hh, a_session->cur_round.message_items, l_chain_message, l_chain_message_tmp) {
            if (l_chain_message->message->hdr.type == DAP_CHAIN_ESBOCS_MSG_TYPE_PRE_COMMIT &&
                    dap_hash_fast_compare(&l_chain_message->message->hdr.candidate_hash,
                                          &a_session->cur_round.attempt_candidate_hash)) {
                s_session_candidate_precommit(a_session, l_chain_message->message);
            }
        }
        // Send own PreCommit
        s_message_send(a_session, DAP_CHAIN_ESBOCS_MSG_TYPE_PRE_COMMIT, &l_store->candidate_hash,
                            &l_store->precommit_candidate_hash, sizeof(dap_chain_hash_fast_t),
                                a_session->cur_round.validators_list);
    } break;
    case DAP_CHAIN_ESBOCS_SESSION_STATE_PREVIOUS: {
        if (a_session->old_state != DAP_CHAIN_ESBOCS_SESSION_STATE_PREVIOUS)
            s_session_state_change(a_session, a_session->old_state, a_time);
        else {
            log_it(L_ERROR, "No previous state registered, can't roll back");
            s_session_round_new(a_session);
        }
    }
    default:
        break;
    }
}

static void s_session_proc_state(dap_chain_esbocs_session_t *a_session)
{
    if (pthread_mutex_trylock(&a_session->mutex) != 0)
        return; // Session is busy
    bool l_cs_debug = PVT(a_session->esbocs)->debug;
    dap_time_t l_time = dap_time_now();
    switch (a_session->state) {
    case DAP_CHAIN_ESBOCS_SESSION_STATE_WAIT_START: {
        a_session->listen_ensure = 1;
        bool l_round_skip = PVT(a_session->esbocs)->emergency_mode ?
                    false : !s_validator_check(&a_session->my_signing_addr, a_session->cur_round.validators_list);
        if (a_session->ts_round_sync_start && l_time - a_session->ts_round_sync_start >=
                (dap_time_t)PVT(a_session->esbocs)->round_start_sync_timeout +
                    (a_session->sync_failed ? s_get_round_skip_timeout(a_session) : 0)) {
            if (a_session->cur_round.attempt_num > PVT(a_session->esbocs)->round_attempts_max ) {
                debug_if(PVT(a_session->esbocs)->debug, L_MSG, "net:%s, chain:%s, round:%"DAP_UINT64_FORMAT_U"."
                                                                " Round finished by reason: attempts is out",
                                                                    a_session->chain->net_name, a_session->chain->name,
                                                                        a_session->cur_round.id);
                s_session_round_new(a_session);
                break;
            }
            uint16_t l_min_validators_synced = PVT(a_session->esbocs)->emergency_mode ?
                        a_session->cur_round.total_validators_synced : a_session->cur_round.validators_synced_count;
            if (l_min_validators_synced >= PVT(a_session->esbocs)->min_validators_count && !l_round_skip) {
                a_session->cur_round.id = s_session_calc_current_round_id(a_session);
                debug_if(l_cs_debug, L_MSG, "net:%s, chain:%s, round:%"DAP_UINT64_FORMAT_U", attempt:%hhu."
                                            " Minimum count of validators are synchronized, wait to submit candidate",
                                                a_session->chain->net_name, a_session->chain->name,
                                                    a_session->cur_round.id, a_session->cur_round.attempt_num);
                s_session_state_change(a_session, DAP_CHAIN_ESBOCS_SESSION_STATE_WAIT_PROC, l_time);
            } else { // timeout start sync
                debug_if(l_cs_debug, L_MSG, "net:%s, chain:%s, round:%"DAP_UINT64_FORMAT_U", attempt:%hhu."
                                            " Round finished by reason: %s",
                                                a_session->chain->net_name, a_session->chain->name,
                                                    a_session->cur_round.id, a_session->cur_round.attempt_num,
                                                        l_round_skip ? "skipped" : "can't synchronize minimum number of validators");
                a_session->sync_failed = true;
                s_session_round_new(a_session);
            }
        }
    } break;
    case DAP_CHAIN_ESBOCS_SESSION_STATE_WAIT_PROC:
        if (l_time - a_session->ts_stage_entry >= PVT(a_session->esbocs)->round_attempt_timeout * a_session->listen_ensure) {
            a_session->listen_ensure += 2;
            debug_if(l_cs_debug, L_MSG, "net:%s, chain:%s, round:%"DAP_UINT64_FORMAT_U", attempt:%hhu."
                                        " Attempt finished by reason: haven't cantidate submitted",
                                            a_session->chain->net_name, a_session->chain->name,
                                                a_session->cur_round.id, a_session->cur_round.attempt_num);
            s_session_attempt_new(a_session);
        }
        break;
    case DAP_CHAIN_ESBOCS_SESSION_STATE_WAIT_SIGNS:
        if (l_time - a_session->ts_stage_entry >= PVT(a_session->esbocs)->round_attempt_timeout) {
            dap_chain_esbocs_store_t *l_store;
            HASH_FIND(hh, a_session->cur_round.store_items, &a_session->cur_round.attempt_candidate_hash, sizeof(dap_hash_fast_t), l_store);
            if (!l_store) {
                log_it(L_ERROR, "No round candidate found!");
                s_session_attempt_new(a_session);
                break;
            }
            if (dap_list_length(l_store->candidate_signs) >= PVT(a_session->esbocs)->min_validators_count) {
                if(l_cs_debug) {
                    char *l_candidate_hash_str = dap_chain_hash_fast_to_str_new(&a_session->cur_round.attempt_candidate_hash);
                    log_it(L_MSG, "net:%s, chain:%s, round:%"DAP_UINT64_FORMAT_U", attempt:%hhu"
                                            " Candidate %s collected sings of minimum number of validators, so to sent PRE_COMMIT",
                                                a_session->chain->net_name, a_session->chain->name, a_session->cur_round.id,
                                                    a_session->cur_round.attempt_num, l_candidate_hash_str);
                    DAP_DELETE(l_candidate_hash_str);
                }
                s_session_state_change(a_session, DAP_CHAIN_ESBOCS_SESSION_STATE_WAIT_FINISH, l_time);
                break;
            }
            debug_if(l_cs_debug, L_MSG, "net:%s, chain:%s, round:%"DAP_UINT64_FORMAT_U", attempt:%hhu."
                                        " Attempt finished by reason: cant't collect minimum number of validator's signs",
                                            a_session->chain->net_name, a_session->chain->name,
                                                a_session->cur_round.id, a_session->cur_round.attempt_num);
            s_session_attempt_new(a_session);
        }
        break;
    case DAP_CHAIN_ESBOCS_SESSION_STATE_WAIT_FINISH:
        if (l_time - a_session->ts_stage_entry >= PVT(a_session->esbocs)->round_attempt_timeout * 2) {
            debug_if(l_cs_debug, L_MSG, "net:%s, chain:%s, round:%"DAP_UINT64_FORMAT_U", attempt:%hhu."
                                        " Attempt finished by reason: cant't collect minimum number of validator's precommits with same final hash",
                                            a_session->chain->net_name, a_session->chain->name,
                                                a_session->cur_round.id, a_session->cur_round.attempt_num);
            s_session_attempt_new(a_session);
        }
        break;
    case DAP_CHAIN_ESBOCS_SESSION_STATE_WAIT_VOTING:
        if (l_time - a_session->ts_stage_entry >= PVT(a_session->esbocs)->round_attempt_timeout * 2) {
            const char *l_hash_str = dap_chain_hash_fast_to_str_new(&a_session->cur_round.directive_hash);
            debug_if(l_cs_debug, L_MSG, "net:%s, chain:%s, round:%"DAP_UINT64_FORMAT_U", attempt:%hhu."
                                        " Voting finished by reason: cant't collect minimum number of validator's votes for directive %s",
                                            a_session->chain->net_name, a_session->chain->name,
                                                a_session->cur_round.id, a_session->cur_round.attempt_num,
                                                    l_hash_str);
            DAP_DELETE(l_hash_str);
            s_session_state_change(a_session, DAP_CHAIN_ESBOCS_SESSION_STATE_PREVIOUS, l_time);
        }
        break;
    default:
        break;
    }

    pthread_mutex_unlock(&a_session->mutex);
}

static bool s_session_timer(void *a_arg)
{
    dap_chain_esbocs_session_t *l_session = a_arg;
    s_session_proc_state(l_session);
    return true;
}

static void s_message_chain_add(dap_chain_esbocs_session_t *a_session,
                                dap_chain_esbocs_message_t *a_message,
                                size_t a_message_size,
                                dap_chain_hash_fast_t *a_message_hash,
                                dap_chain_addr_t *a_signing_addr)
{
    if (NULL == a_message) {
        log_it(L_ERROR, "Argument is NULL for s_message_chain_add");
        return;
    }
    dap_chain_esbocs_round_t *l_round = &a_session->cur_round;
    dap_chain_esbocs_message_item_t *l_message_item = DAP_NEW_Z(dap_chain_esbocs_message_item_t);
    if (!l_message_item) {
        log_it(L_CRITICAL, "Memory allocation error");
        return;
    }
    if (!a_message_hash) {
        dap_chain_hash_fast_t l_message_hash;
        dap_hash_fast(a_message, a_message_size, &l_message_hash);
        l_message_item->message_hash = l_message_hash;
    } else
        l_message_item->message_hash = *a_message_hash;
    l_message_item->signing_addr = *a_signing_addr;
    l_message_item->message = DAP_DUP_SIZE(a_message, a_message_size);
    HASH_ADD(hh, l_round->message_items, message_hash, sizeof(l_message_item->message_hash), l_message_item);
}

static void s_session_candidate_submit(dap_chain_esbocs_session_t *a_session)
{
    dap_chain_t *l_chain = a_session->chain;
    dap_chain_cs_blocks_t *l_blocks = DAP_CHAIN_CS_BLOCKS(l_chain);
    dap_chain_block_t *l_candidate;
    size_t l_candidate_size = 0;
    dap_hash_fast_t l_candidate_hash = {0};
    dap_chain_node_mempool_process_all(a_session->chain, false);
    l_candidate = l_blocks->callback_new_block_move(l_blocks, &l_candidate_size);
    if (l_candidate_size) {
        dap_hash_fast(l_candidate, l_candidate_size, &l_candidate_hash);
        if (PVT(a_session->esbocs)->debug) {
            char *l_candidate_hash_str = dap_chain_hash_fast_to_str_new(&l_candidate_hash);
            log_it(L_MSG, "net:%s, chain:%s, round:%"DAP_UINT64_FORMAT_U", attempt:%hhu. Submit my candidate %s",
                    a_session->chain->net_name, a_session->chain->name,
                        a_session->cur_round.id, a_session->cur_round.attempt_num, l_candidate_hash_str);
            DAP_DELETE(l_candidate_hash_str);
        }
    } else { // there is no my candidate, send null hash
        if (PVT(a_session->esbocs)->debug)
            log_it(L_MSG, "net:%s, chain:%s, round:%"DAP_UINT64_FORMAT_U", attempt:%hhu."
                          " I don't have a candidate. I submit a null candidate.",
                                a_session->chain->net_name, a_session->chain->name,
                                    a_session->cur_round.id, a_session->cur_round.attempt_num);
    }
    s_message_send(a_session, DAP_CHAIN_ESBOCS_MSG_TYPE_SUBMIT, &l_candidate_hash,
                    l_candidate, l_candidate_size, a_session->cur_round.validators_list);
    //Save candidate_hash
    memcpy(&(PVT(a_session->esbocs)->candidate_hash), &l_candidate_hash, sizeof(dap_hash_fast_t));
}

static void s_session_candidate_verify(dap_chain_esbocs_session_t *a_session, dap_chain_block_t *a_candidate,
                                       size_t a_candidate_size, dap_hash_fast_t *a_candidate_hash)
{
    if (NULL == a_candidate) {
        log_it(L_ERROR, "Argument is NULL for s_session_candidate_verify");
        return;
    }
    // Process early received messages
    for (dap_chain_esbocs_message_item_t *l_item = a_session->cur_round.message_items; l_item; l_item = l_item->hh.next) {
        if (l_item->unprocessed &&
                (l_item->message->hdr.type == DAP_CHAIN_ESBOCS_MSG_TYPE_APPROVE ||
                    l_item->message->hdr.type == DAP_CHAIN_ESBOCS_MSG_TYPE_REJECT ||
                    l_item->message->hdr.type == DAP_CHAIN_ESBOCS_MSG_TYPE_COMMIT_SIGN) &&
                dap_hash_fast_compare(&l_item->message->hdr.candidate_hash, a_candidate_hash) &&
                l_item->message->hdr.attempt_num == a_session->cur_round.attempt_num) {
            s_session_packet_in(a_session, NULL, NULL, &l_item->message_hash,
                                (uint8_t *)l_item->message, s_get_esbocs_message_size(l_item->message));
        }
    }
    // Process candidate
    a_session->processing_candidate = a_candidate;
    dap_chain_cs_blocks_t *l_blocks = DAP_CHAIN_CS_BLOCKS(a_session->chain);
    if (l_blocks->chain->callback_atom_verify(l_blocks->chain, a_candidate, a_candidate_size) == ATOM_ACCEPT) {
        // validation - OK, gen event Approve
        s_message_send(a_session, DAP_CHAIN_ESBOCS_MSG_TYPE_APPROVE, a_candidate_hash,
                       NULL, 0, a_session->cur_round.validators_list);
        if (PVT(a_session->esbocs)->debug) {
            char *l_candidate_hash_str = dap_chain_hash_fast_to_str_new(a_candidate_hash);
            log_it(L_MSG, "net:%s, chain:%s, round:%"DAP_UINT64_FORMAT_U", attempt:%hhu Sent APPROVE candidate %s",
                                a_session->chain->net_name, a_session->chain->name, a_session->cur_round.id,
                                        a_session->cur_round.attempt_num, l_candidate_hash_str);
            DAP_DELETE(l_candidate_hash_str);
        }
    } else {
        // validation - fail, gen event Reject
        s_message_send(a_session, DAP_CHAIN_ESBOCS_MSG_TYPE_REJECT, a_candidate_hash,
                       NULL, 0, a_session->cur_round.validators_list);
        if (PVT(a_session->esbocs)->debug) {
            char *l_candidate_hash_str = dap_chain_hash_fast_to_str_new(a_candidate_hash);
            log_it(L_MSG, "net:%s, chain:%s, round:%"DAP_UINT64_FORMAT_U", attempt:%hhu Sent REJECT candidate %s",
                                a_session->chain->net_name, a_session->chain->name, a_session->cur_round.id,
                                        a_session->cur_round.attempt_num, l_candidate_hash_str);
            DAP_DELETE(l_candidate_hash_str);
        }
    }
    a_session->processing_candidate = NULL;
}

static void s_session_candidate_precommit(dap_chain_esbocs_session_t *a_session, dap_chain_esbocs_message_t *a_message)
{
    if (NULL == a_message) {
        log_it(L_ERROR, "Argument is NULL for s_session_candidate_precommit");
        return;
    }
    bool l_cs_debug = PVT(a_session->esbocs)->debug;
    uint16_t l_cs_level = PVT(a_session->esbocs)->min_validators_count;
    byte_t *l_message_data = a_message->msg_n_sign;
    dap_chain_hash_fast_t *l_candidate_hash = &a_message->hdr.candidate_hash;
    dap_chain_esbocs_store_t *l_store;
    char *l_candidate_hash_str = NULL;
    HASH_FIND(hh, a_session->cur_round.store_items, l_candidate_hash, sizeof(dap_chain_hash_fast_t), l_store);
    if (!l_store) {
        l_candidate_hash_str = dap_chain_hash_fast_to_str_new(l_candidate_hash);
        log_it(L_MSG, "net:%s, chain:%s, round:%"DAP_UINT64_FORMAT_U", attempt:%hhu."
                          " Receive PRE_COMMIT message for unknown candidate %s",
                            a_session->chain->net_name, a_session->chain->name,
                                a_session->cur_round.id, a_message->hdr.attempt_num,
                                    l_candidate_hash_str);
        DAP_DELETE(l_candidate_hash_str);
        return;
    }

    if (dap_hash_fast_is_blank(&l_store->precommit_candidate_hash))
        // We have not yet precommit candidate. Message will be processed later
        return;
    dap_hash_fast_t *l_precommit_hash = (dap_hash_fast_t *)l_message_data;
    if (!dap_hash_fast_compare(l_precommit_hash, &l_store->precommit_candidate_hash)) {
        if (l_cs_debug) {
            l_candidate_hash_str = dap_chain_hash_fast_to_str_new(l_candidate_hash);
            char *l_my_precommit_hash_str = dap_chain_hash_fast_to_str_new(&l_store->precommit_candidate_hash);
            char *l_remote_precommit_hash_str = dap_chain_hash_fast_to_str_new(l_precommit_hash);
            log_it(L_MSG, "net:%s, chain:%s, round:%"DAP_UINT64_FORMAT_U", attempt:%hhu."
                          " Candidate %s has different final hash of local and remote validators\n"
                          "(%s and %s)",
                                a_session->chain->net_name, a_session->chain->name, a_session->cur_round.id,
                                    a_message->hdr.attempt_num, l_candidate_hash_str,
                                        l_my_precommit_hash_str, l_remote_precommit_hash_str);
            DAP_DELETE(l_candidate_hash_str);
            DAP_DELETE(l_my_precommit_hash_str);
            DAP_DELETE(l_remote_precommit_hash_str);
        }
        return;
    }

    if (l_cs_debug) {
        l_candidate_hash_str = dap_chain_hash_fast_to_str_new(l_candidate_hash);
        log_it(L_MSG, "net:%s, chain:%s, round:%"DAP_UINT64_FORMAT_U", attempt:%hhu."
                        " Receive PRE_COMMIT: candidate %s",
                            a_session->chain->net_name, a_session->chain->name, a_session->cur_round.id,
                                a_message->hdr.attempt_num, l_candidate_hash_str);
    }
    if (++l_store->precommit_count >= l_cs_level && !l_store->decide_commit &&
            dap_hash_fast_compare(&a_session->cur_round.attempt_candidate_hash, l_candidate_hash)) {
        l_store->decide_commit = true;
        debug_if(l_cs_debug, L_MSG, "net:%s, chain:%s, round:%"DAP_UINT64_FORMAT_U", attempt:%hhu."
                                    " Candidate %s precommted by minimum number of validators, try to finish this round",
                                        a_session->chain->net_name, a_session->chain->name, a_session->cur_round.id,
                                            a_message->hdr.attempt_num, l_candidate_hash_str);
        s_session_round_finish(a_session, l_store);
        // ATTENTION: New round will be started by incoming atom notifier event
    }
    DAP_DEL_Z(l_candidate_hash_str);
}

static bool s_session_candidate_to_chain(dap_chain_esbocs_session_t *a_session, dap_chain_hash_fast_t *a_candidate_hash,
                                         dap_chain_block_t *a_candidate, size_t a_candidate_size)
{
    if (NULL == a_candidate) {
        log_it(L_ERROR, "Argument is NULL for s_session_candidate_to_chain");
        return false;
    }
    bool res = false;
    dap_chain_block_t *l_candidate = DAP_DUP_SIZE(a_candidate, a_candidate_size);
    dap_chain_atom_verify_res_t l_res = a_session->chain->callback_atom_add(a_session->chain, l_candidate, a_candidate_size);
    char *l_candidate_hash_str = dap_chain_hash_fast_to_str_new(a_candidate_hash);
    switch (l_res) {
    case ATOM_ACCEPT:
        // block save to chain
        if (dap_chain_atom_save(a_session->chain, (uint8_t *)l_candidate, a_candidate_size, a_session->chain->cells->id) < 0)
            log_it(L_ERROR, "Can't save atom %s to the file", l_candidate_hash_str);
        else
        {
            log_it(L_INFO, "block %s added in chain successfully", l_candidate_hash_str);
            res = true;
        }
        break;
    case ATOM_MOVE_TO_THRESHOLD:
        log_it(L_INFO, "Thresholded atom with hash %s", l_candidate_hash_str);
        break;
    case ATOM_PASS:
        log_it(L_WARNING, "Atom with hash %s not accepted (code ATOM_PASS, already present)", l_candidate_hash_str);
        DAP_DELETE(l_candidate);
        break;
    case ATOM_REJECT:
        log_it(L_WARNING,"Atom with hash %s rejected", l_candidate_hash_str);
        DAP_DELETE(l_candidate);
        break;
    default:
         log_it(L_CRITICAL, "Wtf is this ret code ? Atom hash %s code %d", l_candidate_hash_str, l_res);
         DAP_DELETE(l_candidate);
    }
    DAP_DELETE(l_candidate_hash_str);
    return res;
}

typedef struct fee_serv_param
{
    dap_hash_fast_t block_hash;
    dap_enc_key_t * key_from;
    dap_chain_addr_t * a_addr_to;
    uint256_t fee_need_cfg;
    uint256_t value_fee;
    dap_chain_t * chain;
}fee_serv_param_t;

static void s_check_db_callback_fee_collect (UNUSED_ARG dap_global_db_context_t *a_global_db_context,
                                             UNUSED_ARG int a_rc, UNUSED_ARG const char *a_group,
                                             UNUSED_ARG const size_t a_values_total, const size_t a_values_count,
                                             dap_global_db_obj_t *a_values, void *a_arg)
{
    int res = 0;
    uint256_t l_value_out_block = {};
    uint256_t l_value_total = {};
    uint256_t l_value_gdb = {};
    fee_serv_param_t *l_arg = (fee_serv_param_t*)a_arg;

    dap_chain_t *l_chain = l_arg->chain;
    dap_chain_block_cache_t *l_block_cache = NULL;
    dap_chain_cs_blocks_t *l_blocks = DAP_CHAIN_CS_BLOCKS(l_chain);
    dap_list_t *l_block_list = NULL;
    log_it(L_MSG, "Fee collector start work");
    l_block_cache = dap_chain_block_cs_cache_get_by_hash(l_blocks, &l_arg->block_hash);
    if(!l_block_cache)
    {
        log_it(L_WARNING, "The block_cache is empty");
        return;
    }
    dap_ledger_t *l_ledger = dap_chain_net_by_id(l_chain->net_id)->pub.ledger;
    dap_list_t *l_list_used_out = dap_chain_block_get_list_tx_cond_outs_with_val(l_ledger, l_block_cache, &l_value_out_block);
    if(!l_list_used_out)
    {
        log_it(L_WARNING, "There aren't any fee in this block");
        return;
    }
    dap_list_free_full(l_list_used_out, NULL);
    l_block_list = dap_list_append(l_block_list, l_block_cache);
    if(!a_values_count)
    {
        if(compare256(l_value_out_block,l_arg->fee_need_cfg) == 1)
        {
            char *l_hash_tx = dap_chain_mempool_tx_coll_fee_create(l_arg->key_from, l_arg->a_addr_to,
                                                 l_block_list, l_arg->value_fee, "hex");
            if(l_hash_tx)
            {
                log_it(L_NOTICE, "Fee collect transaction successfully created, hash=%s\n",l_hash_tx);
                dap_global_db_del(s_block_fee_group, NULL, NULL, NULL);
                DAP_DELETE(l_hash_tx);
            }
        }
        else
        {
            res = dap_global_db_set(s_block_fee_group,l_block_cache->block_hash_str,&l_value_out_block,sizeof(uint256_t),false,NULL,NULL);
            if(res)
                log_it(L_WARNING, "Unable to write data to database");
            else
                log_it(L_NOTICE, "The block was successfully added to the database");
        }        
    }
    else
    {
        for(size_t i=0;i<a_values_count;i++)
        {
            dap_hash_fast_t block_hash;
            dap_chain_hash_fast_from_hex_str(a_values[i].key,&block_hash);
            dap_chain_block_cache_t *block_cache = dap_chain_block_cs_cache_get_by_hash(l_blocks, &block_hash);
            l_block_list = dap_list_append(l_block_list, block_cache);
            SUM_256_256(*(uint256_t*)a_values[i].value,l_value_gdb,&l_value_gdb);
        }
        SUM_256_256(l_value_out_block,l_value_gdb,&l_value_total);
        if(compare256(l_value_total,l_arg->fee_need_cfg) == 1)
        {
            char *l_hash_tx = dap_chain_mempool_tx_coll_fee_create(l_arg->key_from, l_arg->a_addr_to,
                                                 l_block_list, l_arg->value_fee, "hex");
            if(l_hash_tx)
            {
                dap_global_db_del(s_block_fee_group, NULL, NULL, NULL);
                log_it(L_NOTICE, "Fee collect transaction successfully created, hash=%s\n",l_hash_tx);
                DAP_DELETE(l_hash_tx);
            }
        }
        else
        {
            res = dap_global_db_set(s_block_fee_group,l_block_cache->block_hash_str,&l_value_out_block,sizeof(uint256_t),false,NULL,NULL);
            if(res)
                log_it(L_WARNING, "Unable to write data to database");
            else
                log_it(L_NOTICE, "The block was successfully added to the database");
        }
    }
    dap_list_free(l_block_list);
    DAP_DEL_Z(l_arg->a_addr_to);
    DAP_DELETE(l_arg);
    return;
}

static void s_session_round_finish(dap_chain_esbocs_session_t *a_session, dap_chain_esbocs_store_t *l_store)
{
    bool l_cs_debug = PVT(a_session->esbocs)->debug;
    dap_chain_t *l_chain = a_session->chain;
    uint16_t l_cs_level = PVT(a_session->esbocs)->min_validators_count;
    dap_hash_fast_t l_precommit_candidate_hash = {0};

    if (!dap_hash_fast_compare(&a_session->cur_round.attempt_candidate_hash, &l_store->candidate_hash)) {
        char *l_current_candidate_hash_str = dap_chain_hash_fast_to_str_new(&a_session->cur_round.attempt_candidate_hash);
        char *l_finish_candidate_hash_str = dap_chain_hash_fast_to_str_new(&l_store->candidate_hash);
        debug_if(l_cs_debug, L_WARNING, "Trying to finish candidate of not the current attempt (%s but not %s)",
                                        l_current_candidate_hash_str, l_finish_candidate_hash_str);
        DAP_DELETE(l_current_candidate_hash_str);
        DAP_DELETE(l_finish_candidate_hash_str);
        return;
    }

    if (l_store->reject_count >= l_cs_level) {
        char *l_finish_candidate_hash_str = dap_chain_hash_fast_to_str_new(&l_store->candidate_hash);
        debug_if(l_cs_debug, L_WARNING, "Trying to finish rejected candidate %s", l_finish_candidate_hash_str);
        DAP_DELETE(l_finish_candidate_hash_str);
        return;
    }

    if (l_store->approve_count < l_cs_level) {
        char *l_finish_candidate_hash_str = dap_chain_hash_fast_to_str_new(&l_store->candidate_hash);
        debug_if(l_cs_debug, L_WARNING, "Trying to finish not properly approved candidate %s", l_finish_candidate_hash_str);
        DAP_DELETE(l_finish_candidate_hash_str);
        return;
    }

    if (dap_list_length(l_store->candidate_signs) < l_cs_level) {
        char *l_finish_candidate_hash_str = dap_chain_hash_fast_to_str_new(&l_store->candidate_hash);
        debug_if(l_cs_debug, L_WARNING, "Trying to finish not properly signed candidate %s", l_finish_candidate_hash_str);
        DAP_DELETE(l_finish_candidate_hash_str);
        return;
    }

    if (l_store->precommit_count < l_cs_level) {
        char *l_finish_candidate_hash_str = dap_chain_hash_fast_to_str_new(&l_store->candidate_hash);
        debug_if(l_cs_debug, L_WARNING, "Trying to finish not properly precommited candidate %s", l_finish_candidate_hash_str);
        DAP_DELETE(l_finish_candidate_hash_str);
        return;
    }

    if (l_cs_debug) {
        char *l_finish_candidate_hash_str = dap_chain_hash_fast_to_str_new(&l_store->candidate_hash);
        char *l_finish_block_hash_str = dap_chain_hash_fast_to_str_new(&l_store->precommit_candidate_hash);
        log_it(L_MSG, "net:%s, chain:%s, round:%"DAP_UINT64_FORMAT_U", attempt:%hhu Candidate %s passed the consensus!\n"
                      "Move block %s to chains",
                        a_session->chain->net_name, a_session->chain->name, a_session->cur_round.id,
                            a_session->cur_round.attempt_num, l_finish_candidate_hash_str, l_finish_block_hash_str);
        DAP_DELETE(l_finish_candidate_hash_str);
        DAP_DELETE(l_finish_block_hash_str);
    }

    l_precommit_candidate_hash = l_store->precommit_candidate_hash;
    bool l_compare = dap_hash_fast_compare(&l_store->candidate_hash, &(PVT(a_session->esbocs)->candidate_hash));
    if(s_session_candidate_to_chain(a_session, &l_store->precommit_candidate_hash, l_store->candidate, l_store->candidate_size) &&
            l_compare && PVT(a_session->esbocs)->fee_addr) {

        fee_serv_param_t *tmp = DAP_NEW(fee_serv_param_t);
        if (!tmp) {
            log_it(L_CRITICAL, "Memory allocation error");
            return;
        }
        dap_chain_addr_t * addr = DAP_NEW_Z(dap_chain_addr_t);
        if (!addr) {
            log_it(L_CRITICAL, "Memory allocation error");
            DAP_DEL_Z(tmp);
            return;
        }
        *addr = *PVT(a_session->esbocs)->fee_addr;
        tmp->a_addr_to = addr;
        tmp->block_hash = l_precommit_candidate_hash;
        tmp->chain = l_chain;
        tmp->value_fee = PVT(a_session->esbocs)->minimum_fee;
        tmp->fee_need_cfg = PVT(a_session->esbocs)->fee_coll_set;
        tmp->key_from = PVT(a_session->esbocs)->blocks_sign_key;

        dap_global_db_get_all(s_block_fee_group, 0, s_check_db_callback_fee_collect,tmp);
    }
}

void s_session_sync_queue_add(dap_chain_esbocs_session_t *a_session, dap_chain_esbocs_message_t *a_message, size_t a_message_size)
{
    if (!a_message) {
        log_it(L_ERROR, "Invalid arguments in s_session_sync_queue_add");
        return;
    }
    dap_chain_esbocs_sync_item_t *l_sync_item;
    HASH_FIND(hh, a_session->sync_items, &a_message->hdr.candidate_hash, sizeof(dap_hash_fast_t), l_sync_item);
    if (!l_sync_item) {
        l_sync_item = DAP_NEW_Z(dap_chain_esbocs_sync_item_t);
        if (!l_sync_item) {
            log_it(L_CRITICAL, "Memory allocation error");
            return;
        }
        l_sync_item->last_block_hash = a_message->hdr.candidate_hash;
        HASH_ADD(hh, a_session->sync_items, last_block_hash, sizeof(dap_hash_fast_t), l_sync_item);
    }
    l_sync_item->messages = dap_list_append(l_sync_item->messages, DAP_DUP_SIZE(a_message, a_message_size));
}

void s_session_validator_mark_online(dap_chain_esbocs_session_t *a_session, dap_chain_addr_t *a_signing_addr)
{
    dap_list_t *l_list = s_validator_check(a_signing_addr, a_session->cur_round.all_validators);
    if (l_list) {
        bool l_was_synced = ((dap_chain_esbocs_validator_t *)l_list->data)->is_synced;
        ((dap_chain_esbocs_validator_t *)l_list->data)->is_synced = true;
        if (!l_was_synced)
            a_session->cur_round.total_validators_synced++;
        if (PVT(a_session->esbocs)->debug) {
            const char *l_addr_str = dap_chain_addr_to_str(a_signing_addr);
            log_it(L_DEBUG, "Mark validator %s as online", l_addr_str);
            DAP_DELETE(l_addr_str);
        }
    } else {
        const char *l_addr_str = dap_chain_addr_to_str(a_signing_addr);
        log_it(L_ERROR, "Can't find validator %s in validators list", l_addr_str);
        DAP_DELETE(l_addr_str);
    }

    dap_chain_esbocs_penalty_item_t *l_item = NULL;
    HASH_FIND(hh, a_session->penalty, a_signing_addr, sizeof(*a_signing_addr), l_item);
    bool l_inactive = dap_chain_net_srv_stake_key_delegated(a_signing_addr) == -1;
    if (l_inactive && !l_item) {
        const char *l_addr_str = dap_chain_addr_to_str(a_signing_addr);
        log_it(L_DEBUG, "Validator %s not in penalty list, but currently disabled", l_addr_str);
        DAP_DELETE(l_addr_str);
        l_item = DAP_NEW_Z(dap_chain_esbocs_penalty_item_t);
        if (!l_item) {
            log_it(L_CRITICAL, "Memory allocation error");
            return;
        }
        l_item->signing_addr = *a_signing_addr;
        l_item->miss_count = DAP_CHAIN_ESBOCS_PENALTY_KICK;
        HASH_ADD(hh, a_session->penalty, signing_addr, sizeof(*a_signing_addr), l_item);
    }
    if (l_item) {
        if (l_item->miss_count > DAP_CHAIN_ESBOCS_PENALTY_KICK)
            l_item->miss_count = DAP_CHAIN_ESBOCS_PENALTY_KICK;
        if (PVT(a_session->esbocs)->debug) {
            const char *l_addr_str = dap_chain_addr_to_str(a_signing_addr);
            log_it(L_DEBUG, "Decrement miss count %d for addr %s. Miss count for kick is %d",
                            l_item->miss_count, l_addr_str, DAP_CHAIN_ESBOCS_PENALTY_KICK);
            DAP_DELETE(l_addr_str);
        }
        if (l_item->miss_count)
            l_item->miss_count--;
        if (!l_inactive && !l_item->miss_count) {
            HASH_DEL(a_session->penalty, l_item);
            DAP_DELETE(l_item);
        }
    }
}

static void s_session_directive_process(dap_chain_esbocs_session_t *a_session, dap_chain_esbocs_directive_t *a_directive, dap_chain_hash_fast_t *a_directive_hash)
{
    if (!a_directive) {
        log_it(L_ERROR, "Invalid arguments in s_session_directive_process");
        return;
    }
    if (a_directive->size != s_directive_calc_size(a_directive->type)) {
        log_it(L_ERROR, "Invalid directive size %u (expected %u)",
               a_directive->size, s_directive_calc_size(a_directive->type));
        return;
    }
    bool l_vote_for = false;
    switch (a_directive->type) {
    case DAP_CHAIN_ESBOCS_DIRECTIVE_KICK:
    case DAP_CHAIN_ESBOCS_DIRECTIVE_LIFT: {
        dap_tsd_t *l_tsd = (dap_tsd_t *)a_directive->tsd;
        if (l_tsd->size != sizeof(dap_chain_addr_t)) {
            log_it(L_ERROR, "Invalid directive TSD size %u (expected %zu)",
                   l_tsd->size, sizeof(dap_chain_addr_t));
            return;
        }
        dap_chain_addr_t *l_voting_addr = (dap_chain_addr_t *)l_tsd->data;
        if (l_voting_addr->net_id.uint64 != a_session->chain->net_id.uint64) {
            log_it(L_WARNING, "Got directive to %s for invalid network id 0x%"DAP_UINT64_FORMAT_x
                                    " (current network id is 0x%"DAP_UINT64_FORMAT_x,
                                        a_directive->type == DAP_CHAIN_ESBOCS_DIRECTIVE_KICK ? "KICK" : "LIFT",
                                            l_voting_addr->net_id.uint64, a_session->chain->net_id.uint64);
            return;
        }
        int l_status = dap_chain_net_srv_stake_key_delegated(l_voting_addr);
        if (l_status == 0) {
            const char *l_addr_str = dap_chain_addr_to_str(l_voting_addr);
            log_it(L_WARNING, "Trying to put to the vote directive type %s for non delegated key %s",
                                    a_directive->type == DAP_CHAIN_ESBOCS_DIRECTIVE_KICK ? "KICK" : "LIFT",
                                        l_addr_str);
            DAP_DELETE(l_addr_str);
            return;
        }
        dap_chain_esbocs_penalty_item_t *l_item = NULL;
        HASH_FIND(hh, a_session->penalty, l_voting_addr, sizeof(*l_voting_addr), l_item);
        if (l_status == 1) { // Key is active
            if (a_directive->type == DAP_CHAIN_ESBOCS_DIRECTIVE_KICK) {
                if (l_item && l_item->miss_count >= DAP_CHAIN_ESBOCS_PENALTY_KICK)
                    l_vote_for = true;
            } else { // a_directive->type == DAP_CHAIN_ESBOCS_DIRECTIVE_LIFT
                if (!l_item || l_item->miss_count < DAP_CHAIN_ESBOCS_PENALTY_KICK)
                    l_vote_for = true;
            }
        } else { // l_status == -1 // Key is inactive
            if (a_directive->type == DAP_CHAIN_ESBOCS_DIRECTIVE_LIFT) {
                if (l_item && l_item->miss_count == 0)
                    l_vote_for = true;
            } else { // a_directive->type == DAP_CHAIN_ESBOCS_DIRECTIVE_KICK
                if (!l_item || l_item->miss_count != 0)
                    l_vote_for = true;
            }
        }
    }
    default:;
    }

    if (PVT(a_session->esbocs)->debug) {
        char *l_directive_hash_str = dap_chain_hash_fast_to_str_new(a_directive_hash);
        log_it(L_MSG, "net:%s, chain:%s, round:%"DAP_UINT64_FORMAT_U", attempt:%hhu Send VOTE %s directive %s",
                            a_session->chain->net_name, a_session->chain->name, a_session->cur_round.id,
                                    a_session->cur_round.attempt_num, l_vote_for ? "FOR" : "AGAINST",
                                            l_directive_hash_str);
        DAP_DELETE(l_directive_hash_str);
    }
    a_session->cur_round.directive_hash = *a_directive_hash;
    a_session->cur_round.directive = DAP_DUP_SIZE(a_directive, a_directive->size);

    s_session_state_change(a_session, DAP_CHAIN_ESBOCS_SESSION_STATE_WAIT_VOTING, dap_time_now());

    // Process early received directive votes
    for (dap_chain_esbocs_message_item_t *l_item = a_session->cur_round.message_items; l_item; l_item = l_item->hh.next) {
        if (l_item->unprocessed &&
                (l_item->message->hdr.type == DAP_CHAIN_ESBOCS_MSG_TYPE_VOTE_FOR ||
                    l_item->message->hdr.type == DAP_CHAIN_ESBOCS_MSG_TYPE_VOTE_AGAINST) &&
                dap_hash_fast_compare(&l_item->message->hdr.candidate_hash, a_directive_hash) &&
                l_item->message->hdr.attempt_num == a_session->cur_round.attempt_num) {
            s_session_packet_in(a_session, NULL, NULL, &l_item->message_hash,
                                (uint8_t *)l_item->message, s_get_esbocs_message_size(l_item->message));
        }
    }
    // Send own vote
    uint8_t l_type = l_vote_for ? DAP_CHAIN_ESBOCS_MSG_TYPE_VOTE_FOR : DAP_CHAIN_ESBOCS_MSG_TYPE_VOTE_AGAINST;
    s_message_send(a_session, l_type, a_directive_hash, NULL, 0, a_session->cur_round.all_validators);
}

static void s_db_change_notifier(dap_global_db_context_t *a_context, dap_store_obj_t *a_obj, void *a_arg)
{
    dap_chain_esbocs_session_t *l_session = a_arg;
    dap_chain_addr_t *l_validator_addr = dap_chain_addr_from_str(a_obj->key);
    if (!l_validator_addr) {
        log_it(L_WARNING, "Unreadable address in esbocs global DB group");
        dap_global_db_driver_delete(a_obj, 1);
    }
    if (dap_chain_net_srv_stake_mark_validator_active(l_validator_addr, a_obj->type != DAP_DB$K_OPTYPE_ADD))
        dap_global_db_driver_delete(a_obj, 1);
    s_session_db_serialize(a_context, l_session);
}

static int s_session_directive_apply(dap_chain_esbocs_directive_t *a_directive, dap_hash_fast_t *a_directive_hash)
{
    if (!a_directive) {
        log_it(L_ERROR, "Can't apply NULL directive");
        return -1;
    }
    switch (a_directive->type) {
    case DAP_CHAIN_ESBOCS_DIRECTIVE_KICK:
    case DAP_CHAIN_ESBOCS_DIRECTIVE_LIFT: {
        dap_chain_addr_t *l_key_addr = (dap_chain_addr_t *)(((dap_tsd_t *)a_directive->tsd)->data);
        int l_status = dap_chain_net_srv_stake_key_delegated(l_key_addr);
        if (l_status == 0) {
            const char *l_key_str = dap_chain_addr_to_str(l_key_addr);
            log_it(L_WARNING, "Invalid key %s with directive type %s applying",
                                    l_key_str, a_directive->type == DAP_CHAIN_ESBOCS_DIRECTIVE_KICK ?
                                        "KICK" : "LIFT");
            return -3;
        }
        const char *l_key_str = dap_chain_addr_to_str(l_key_addr);
        const char *l_penalty_group = s_get_penalty_group(l_key_addr->net_id);
        const char *l_directive_hash_str = dap_chain_hash_fast_to_str_new(a_directive_hash);
        const char *l_key_hash_str = dap_chain_hash_fast_to_str_new(&l_key_addr->data.hash_fast);
        if (l_status == 1 && a_directive->type == DAP_CHAIN_ESBOCS_DIRECTIVE_KICK) {
            // Offline will be set in gdb notifier for aim of sync supporting
            dap_global_db_set(l_penalty_group, l_key_str, NULL, 0, false, NULL, 0);
            log_it(L_MSG, "Applied %s directive to exclude validator %s with pkey hash %s from consensus",
                            l_directive_hash_str, l_key_str, l_key_hash_str);
        } else if (l_status == -1 && a_directive->type == DAP_CHAIN_ESBOCS_DIRECTIVE_LIFT) {
            // Online will be set in gdb notifier for aim of sync supporting
            dap_global_db_del(l_penalty_group, l_key_str, NULL, 0);
            log_it(L_MSG, "Applied %s directive to include validator %s with pkey hash %s in consensus",
                            l_directive_hash_str, l_key_str, l_key_hash_str);
        } else {
            log_it(L_MSG, "No need to apply directive %s. Validator %s with pkey hash %s already %s consensus",
                            l_directive_hash_str, l_key_str, l_key_hash_str,
                                a_directive->type == DAP_CHAIN_ESBOCS_DIRECTIVE_KICK ?
                                    "excluded from" : "included in");
        }
        DAP_DELETE(l_key_str);
        DAP_DELETE(l_penalty_group);
        DAP_DELETE(l_directive_hash_str);
        DAP_DELETE(l_key_hash_str);
        break;
    }
    default:
        log_it(L_ERROR, "Unknown directive type %hu to apply", a_directive->type);
        return -2;
    }
    return 0;
}

/**
 * @brief s_session_packet_in
 * @param a_arg
 * @param a_sender_node_addr
 * @param a_data_hash
 * @param a_data
 * @param a_data_size
 */
static void s_session_packet_in(void *a_arg, dap_chain_node_addr_t *a_sender_node_addr, dap_chain_node_addr_t *a_receiver_node_addr,
                                dap_chain_hash_fast_t *a_data_hash, uint8_t *a_data, size_t a_data_size)
{
    dap_chain_esbocs_session_t *l_session = a_arg;
    dap_chain_esbocs_message_t *l_message = (dap_chain_esbocs_message_t *)a_data;
    bool l_cs_debug = PVT(l_session->esbocs)->debug;
    uint16_t l_cs_level = PVT(l_session->esbocs)->min_validators_count;

    if (a_data_size < sizeof(dap_chain_esbocs_message_hdr_t)) {
        log_it(L_WARNING, "Too smalll message size %zu, less than header size %zu", a_data_size, sizeof(dap_chain_esbocs_message_hdr_t));
        return;
    }

    size_t l_message_data_size = l_message->hdr.message_size;
    void *l_message_data = l_message->msg_n_sign;
    dap_chain_hash_fast_t *l_candidate_hash = &l_message->hdr.candidate_hash;
    dap_sign_t *l_sign = (dap_sign_t *)(l_message_data + l_message_data_size);
    size_t l_sign_size = l_message->hdr.sign_size;
    dap_chain_esbocs_round_t *l_round = &l_session->cur_round;
    dap_chain_addr_t l_signing_addr;
    char *l_validator_addr_str = NULL;

    if (a_sender_node_addr) { //Process network messages only
        pthread_mutex_lock(&l_session->mutex);
        debug_if(l_cs_debug, L_MSG, "net:%s, chain:%s, round:%"DAP_UINT64_FORMAT_U", attempt:%hhu."
                                    " Receive pkt type:0x%x from addr:"NODE_ADDR_FP_STR", my_addr:"NODE_ADDR_FP_STR"",
                                        l_session->chain->net_name, l_session->chain->name, l_session->cur_round.id,
                                            l_session->cur_round.attempt_num, l_message->hdr.type,
                                                NODE_ADDR_FP_ARGS(a_sender_node_addr), NODE_ADDR_FP_ARGS_S(l_session->my_addr));
        if (a_receiver_node_addr->uint64 != l_session->my_addr.uint64) {
            debug_if(l_cs_debug, L_MSG, "Wrong packet destination address");
            goto session_unlock;
        }
        if (l_message->hdr.version != DAP_CHAIN_ESBOCS_PROTOCOL_VERSION) {
            debug_if(l_cs_debug, L_MSG, "net:%s, chain:%s, round:%"DAP_UINT64_FORMAT_U
                                        " SYNC message is rejected - different protocol version %hu (need %u)",
                                           l_session->chain->net_name, l_session->chain->name, l_session->cur_round.id,
                                               l_message->hdr.version, DAP_CHAIN_ESBOCS_PROTOCOL_VERSION);
            goto session_unlock;
        }
        if (sizeof(*l_message) + l_message->hdr.sign_size + l_message->hdr.message_size != a_data_size) {
            log_it(L_WARNING, "incorrect message size in header is %zu when data size is only %zu and header size is %zu",
                   l_message->hdr.sign_size, a_data_size, sizeof(*l_message));
            goto session_unlock;
        }

        if (l_message->hdr.chain_id.uint64 != l_session->chain->id.uint64) {
            debug_if(l_cs_debug, L_MSG, "Invalid chain ID %"DAP_UINT64_FORMAT_U, l_message->hdr.chain_id.uint64);
            goto session_unlock;
        }

        dap_chain_hash_fast_t l_data_hash = {};
        dap_hash_fast(l_message, a_data_size, &l_data_hash);
        if (!dap_hash_fast_compare(a_data_hash, &l_data_hash)) {
            debug_if(l_cs_debug, L_MSG, "net:%s, chain:%s, round:%"DAP_UINT64_FORMAT_U", attempt:%hhu."
                                        " Message rejected: message hash does not match",
                                            l_session->chain->net_name, l_session->chain->name,
                                                l_session->cur_round.id, l_session->cur_round.attempt_num);
            goto session_unlock;
        }

        l_message->hdr.sign_size = 0;   // restore header on signing time
        if (dap_sign_verify_all(l_sign, l_sign_size, l_message, l_message_data_size + sizeof(l_message->hdr))) {
            debug_if(l_cs_debug, L_MSG, "net:%s, chain:%s, round:%"DAP_UINT64_FORMAT_U", attempt:%hhu."
                                        " Message rejected from addr:"NODE_ADDR_FP_STR" not passed verification",
                                            l_session->chain->net_name, l_session->chain->name, l_session->cur_round.id,
                                                l_session->cur_round.attempt_num, NODE_ADDR_FP_ARGS(a_sender_node_addr));
            goto session_unlock;
        }
        l_message->hdr.sign_size = l_sign_size; // restore original header

        // consensus round start sync
        if (l_message->hdr.type == DAP_CHAIN_ESBOCS_MSG_TYPE_START_SYNC) {
            if (!dap_hash_fast_compare(&l_message->hdr.candidate_hash, &l_session->cur_round.last_block_hash)) {
                debug_if(l_cs_debug, L_MSG, "net:%s, chain:%s, round:%"DAP_UINT64_FORMAT_U"."
                                            " Sync message with different last block hash was added to the queue",
                                                l_session->chain->net_name, l_session->chain->name,
                                                    l_session->cur_round.id);
                s_session_sync_queue_add(l_session, l_message, a_data_size);
                goto session_unlock;
            }
        } else if (l_message->hdr.type == DAP_CHAIN_ESBOCS_MSG_TYPE_SEND_DB) {
            if (dap_hash_fast_compare(&l_message->hdr.candidate_hash, &l_session->db_hash) &&
                    !dap_hash_fast_is_blank(&l_session->db_hash)) {
                debug_if(l_cs_debug, L_MSG, "net:%s, chain:%s, round:%"DAP_UINT64_FORMAT_U"."
                                            " Send DB message with same DB hash is ignored",
                                                l_session->chain->net_name, l_session->chain->name,
                                                    l_session->cur_round.id);
                goto session_unlock;
            }
        } else if (l_message->hdr.round_id != l_session->cur_round.id) {
            // round check
            debug_if(l_cs_debug, L_MSG, "net:%s, chain:%s, round:%"DAP_UINT64_FORMAT_U", attempt:%hhu."
                                            " Message passed, but round number %"DAP_UINT64_FORMAT_U
                                                " doesn't match message's one %"DAP_UINT64_FORMAT_U,
                                                    l_session->chain->net_name, l_session->chain->name,
                                                        l_session->cur_round.id, l_session->cur_round.attempt_num,
                                                            l_session->cur_round.id, l_message->hdr.round_id);
        }

        // check hash message dup
        dap_chain_esbocs_message_item_t *l_message_item_temp = NULL;
        HASH_FIND(hh, l_round->message_items, a_data_hash, sizeof(dap_chain_hash_fast_t), l_message_item_temp);
        if (l_message_item_temp) {
            debug_if(l_cs_debug, L_MSG, "net:%s, chain:%s, round:%"DAP_UINT64_FORMAT_U", attempt:%hhu."
                                        " Message rejected: message hash is exists in chain (duplicate)",
                                            l_session->chain->net_name, l_session->chain->name,
                                                l_session->cur_round.id, l_message->hdr.attempt_num);
            goto session_unlock;
        }
        dap_chain_addr_fill_from_sign(&l_signing_addr, l_sign, l_session->chain->net_id);
        // check messages chain
        dap_chain_esbocs_message_item_t *l_chain_message, *l_chain_message_tmp;
        HASH_ITER(hh, l_round->message_items, l_chain_message, l_chain_message_tmp) {
            bool l_same_type = l_chain_message->message->hdr.type == l_message->hdr.type ||
                    (l_chain_message->message->hdr.type == DAP_CHAIN_ESBOCS_MSG_TYPE_APPROVE &&
                        l_message->hdr.type == DAP_CHAIN_ESBOCS_MSG_TYPE_REJECT) ||
                    (l_chain_message->message->hdr.type == DAP_CHAIN_ESBOCS_MSG_TYPE_REJECT &&
                        l_message->hdr.type == DAP_CHAIN_ESBOCS_MSG_TYPE_APPROVE) ||
                    (l_chain_message->message->hdr.type == DAP_CHAIN_ESBOCS_MSG_TYPE_VOTE_FOR &&
                        l_message->hdr.type == DAP_CHAIN_ESBOCS_MSG_TYPE_VOTE_AGAINST) ||
                    (l_chain_message->message->hdr.type == DAP_CHAIN_ESBOCS_MSG_TYPE_VOTE_AGAINST &&
                        l_message->hdr.type == DAP_CHAIN_ESBOCS_MSG_TYPE_VOTE_FOR);
            if (l_same_type && dap_chain_addr_compare(&l_chain_message->signing_addr, &l_signing_addr) &&
                    dap_hash_fast_compare(&l_chain_message->message->hdr.candidate_hash, &l_message->hdr.candidate_hash)) {
                if (l_message->hdr.type != DAP_CHAIN_ESBOCS_MSG_TYPE_START_SYNC || // Not sync or same sync attempt
                        ((struct sync_params *)l_message_data)->attempt ==
                        ((struct sync_params *)l_chain_message->message->msg_n_sign)->attempt) {
                    debug_if(l_cs_debug, L_MSG, "net:%s, chain:%s, round:%"DAP_UINT64_FORMAT_U", attempt:%hhu."
                                                " Message rejected: duplicate message %s",
                                                    l_session->chain->net_name, l_session->chain->name,
                                                        l_session->cur_round.id, l_message->hdr.attempt_num,
                                                            s_voting_msg_type_to_str(l_message->hdr.type));
                    goto session_unlock;
                }
            }
        }
        s_message_chain_add(l_session, l_message, a_data_size, a_data_hash, &l_signing_addr);
    } else
        dap_chain_addr_fill_from_sign(&l_signing_addr, l_sign, l_session->chain->net_id);

    // Process local & network messages
    if (l_cs_debug)
        l_validator_addr_str = dap_chain_addr_to_str(&l_signing_addr);
    bool l_not_in_list = false;
    switch (l_message->hdr.type) {
    case DAP_CHAIN_ESBOCS_MSG_TYPE_START_SYNC:
    case DAP_CHAIN_ESBOCS_MSG_TYPE_SEND_DB:
        // Add local sync messages, cause a round clear
        if (!a_sender_node_addr)
            s_message_chain_add(l_session, l_message, a_data_size, a_data_hash, &l_signing_addr);
        // Accept all validators
        if (!dap_chain_net_srv_stake_key_delegated(&l_signing_addr))
            l_not_in_list = true;
        break;
    case DAP_CHAIN_ESBOCS_MSG_TYPE_VOTE_FOR:
    case DAP_CHAIN_ESBOCS_MSG_TYPE_VOTE_AGAINST:
        // Accept all active synced validators
        if (!s_validator_check_synced(&l_signing_addr, l_session->cur_round.all_validators))
            l_not_in_list = true;
        break;
    default:
        // Accept only current round synced validators
        if (!s_validator_check_synced(&l_signing_addr, l_session->cur_round.validators_list))
            l_not_in_list = true;
        break;
    }
    if (l_not_in_list) {
        debug_if(l_cs_debug, L_MSG, "net:%s, chain:%s, round:%"DAP_UINT64_FORMAT_U", attempt:%hhu."
                                    " Message rejected: validator addr:%s not in the current validators list or not synced yet",
                                        l_session->chain->net_name, l_session->chain->name, l_session->cur_round.id,
                                            l_message->hdr.attempt_num, l_validator_addr_str);
        goto session_unlock;
    }

    switch (l_message->hdr.type) {
    case DAP_CHAIN_ESBOCS_MSG_TYPE_START_SYNC: {
        if (l_message_data_size != sizeof(struct sync_params)) {
            log_it(L_WARNING, "Invalid START_SYNC message size");
            break;
        }
        uint64_t l_sync_attempt = ((struct sync_params *)l_message_data)->attempt;
        debug_if(l_cs_debug, L_MSG, "net:%s, chain:%s, round:%"DAP_UINT64_FORMAT_U
                                    " Receive START_SYNC: from validator:%s, sync attempt %"DAP_UINT64_FORMAT_U,
                                        l_session->chain->net_name, l_session->chain->name, l_message->hdr.round_id,
                                            l_validator_addr_str, l_sync_attempt);
        if (!PVT(l_session->esbocs)->emergency_mode &&
                !dap_hash_fast_compare(&((struct sync_params *)l_message_data)->db_hash, &l_session->db_hash)) {
            debug_if(l_cs_debug, L_MSG, "net:%s, chain:%s, round:%"DAP_UINT64_FORMAT_U", sync_attempt %"DAP_UINT64_FORMAT_U
                                        " SYNC message is rejected cause DB hash mismatch",
                                           l_session->chain->net_name, l_session->chain->name, l_session->cur_round.id,
                                               l_session->cur_round.sync_attempt);
            if (l_session->db_serial) {
                dap_chain_esbocs_validator_t *l_validator = DAP_NEW_Z(dap_chain_esbocs_validator_t);
                if (!l_validator) {
                    log_it(L_CRITICAL, "Memory allocation error");
                    goto session_unlock;
                }
                l_validator->node_addr = *dap_chain_net_srv_stake_key_get_node_addr(&l_signing_addr);
                l_validator->signing_addr = l_signing_addr;
                dap_list_t *l_validator_list = dap_list_append(NULL, l_validator);
                s_message_send(l_session, DAP_CHAIN_ESBOCS_MSG_TYPE_SEND_DB, &l_session->db_hash, l_session->db_serial,
                               sizeof(*l_session->db_serial) + l_session->db_serial->data_size, l_validator_list);
                dap_list_free_full(l_validator_list, NULL);
            }
            break;
        }
        if (l_sync_attempt != l_session->cur_round.sync_attempt) {
            if (l_sync_attempt < l_session->cur_round.sync_attempt) {
                 debug_if(l_cs_debug, L_MSG, "net:%s, chain:%s, round:%"DAP_UINT64_FORMAT_U
                                             " SYNC message is rejected because current sync attempt %"DAP_UINT64_FORMAT_U
                                             " is greater than meassage sync attempt %"DAP_UINT64_FORMAT_U,
                                                l_session->chain->net_name, l_session->chain->name, l_session->cur_round.id,
                                                    l_session->cur_round.sync_attempt, l_sync_attempt);
                 break;
            } else {
                uint64_t l_attempts_miss = l_sync_attempt - l_session->cur_round.sync_attempt;
                uint32_t l_attempts_miss_max = UINT16_MAX; // TODO calculate it rely on last block aceeption time & min round duration
                if (l_attempts_miss > l_attempts_miss_max) {
                    debug_if(l_cs_debug, L_MSG, "net:%s, chain:%s, round:%"DAP_UINT64_FORMAT_U
                                                " SYNC message is rejected - too much sync attempt difference %"DAP_UINT64_FORMAT_U,
                                                   l_session->chain->net_name, l_session->chain->name, l_session->cur_round.id,
                                                       l_attempts_miss);
                    break;
                } else {
                    debug_if(l_cs_debug, L_MSG, "net:%s, chain:%s, round:%"DAP_UINT64_FORMAT_U
                                                " SYNC message sync attempt %"DAP_UINT64_FORMAT_U" is greater than"
                                                " current round sync attempt %"DAP_UINT64_FORMAT_U" so fast-forward this round",
                                                   l_session->chain->net_name, l_session->chain->name, l_session->cur_round.id,
                                                       l_sync_attempt, l_session->cur_round.sync_attempt);
                    // Process this message in new round, it will increment current sync attempt
                    s_session_sync_queue_add(l_session, l_message, a_data_size);
                    l_session->round_fast_forward = true;
                    l_session->cur_round.id = l_message->hdr.round_id - 1;
                    l_session->cur_round.sync_attempt = l_sync_attempt - 1;
                    s_session_round_new(l_session);
                }
            }
        } else // Send it immediatly, if was not sent yet
            s_session_send_startsync(l_session);

        s_session_validator_mark_online(l_session, &l_signing_addr);
        dap_list_t *l_list = s_validator_check(&l_signing_addr, l_session->cur_round.validators_list);
        if (!l_list)
            break;
        dap_chain_esbocs_validator_t *l_validator = l_list->data;
        if (!l_validator->is_synced) {
            l_validator->is_synced = true;
            if (++l_session->cur_round.validators_synced_count == dap_list_length(l_session->cur_round.validators_list)) {
                l_session->cur_round.id = s_session_calc_current_round_id(l_session);
                debug_if(l_cs_debug, L_MSG, "net:%s, chain:%s, round:%"DAP_UINT64_FORMAT_U", attempt:%hhu."
                                            " All validators are synchronized, wait to submit candidate",
                                                l_session->chain->net_name, l_session->chain->name,
                                                    l_session->cur_round.id, l_message->hdr.attempt_num);
                s_session_state_change(l_session, DAP_CHAIN_ESBOCS_SESSION_STATE_WAIT_PROC, dap_time_now());
            }
        }
    } break;

    case DAP_CHAIN_ESBOCS_MSG_TYPE_SEND_DB: {
        dap_global_db_pkt_t *l_db_pkt = l_message_data;
        if (l_db_pkt->data_size + sizeof(*l_db_pkt) != l_message_data_size) {
            log_it(L_WARNING, "Wrong send_db message size, have %zu bytes, must be %zu bytes",
                                  l_message_data_size, l_db_pkt->data_size + sizeof(*l_db_pkt));
            break;
        }
        size_t l_data_objs_count = 0;
        dap_store_obj_t *l_store_objs = dap_global_db_pkt_deserialize(l_db_pkt, &l_data_objs_count);
        for (size_t i = 0; i < l_data_objs_count; i++)
            dap_global_db_remote_apply_obj(l_store_objs + i, NULL, NULL);
        if (l_store_objs)
            dap_store_obj_free(l_store_objs, l_data_objs_count);
    } break;

    case DAP_CHAIN_ESBOCS_MSG_TYPE_SUBMIT: {
        uint8_t *l_candidate = l_message_data;
        size_t l_candidate_size = l_message_data_size;
        if (!l_candidate_size || dap_hash_fast_is_blank(&l_message->hdr.candidate_hash)) {
            debug_if(l_cs_debug, L_MSG, "net:%s, chain:%s, round:%"DAP_UINT64_FORMAT_U", attempt:%hhu."
                                        " Receive SUBMIT candidate NULL",
                                            l_session->chain->net_name, l_session->chain->name,
                                                l_session->cur_round.id, l_message->hdr.attempt_num);
            if (dap_chain_addr_compare(&l_session->cur_round.attempt_submit_validator, &l_signing_addr))
                s_session_attempt_new(l_session);
            break;
        }
        // check candidate hash
        dap_chain_hash_fast_t l_check_hash;
        dap_hash_fast(l_candidate, l_candidate_size, &l_check_hash);
        if (!dap_hash_fast_compare(&l_check_hash, l_candidate_hash)) {
            debug_if(l_cs_debug, L_MSG, "net:%s, chain:%s, round:%"DAP_UINT64_FORMAT_U", attempt:%hhu."
                                        " Receive SUBMIT candidate hash broken",
                                            l_session->chain->net_name, l_session->chain->name,
                                                l_session->cur_round.id, l_message->hdr.attempt_num);
            break;
        }

        if (l_cs_debug) {
            char *l_candidate_hash_str = dap_chain_hash_fast_to_str_new(l_candidate_hash);
            log_it(L_MSG, "net:%s, chain:%s, round:%"DAP_UINT64_FORMAT_U", attempt:%hhu."
                            " Receive SUBMIT candidate %s, size %zu",
                                l_session->chain->net_name, l_session->chain->name, l_session->cur_round.id,
                                    l_message->hdr.attempt_num, l_candidate_hash_str, l_candidate_size);
            DAP_DELETE(l_candidate_hash_str);
        }

        dap_chain_esbocs_store_t *l_store;
        HASH_FIND(hh, l_session->cur_round.store_items, l_candidate_hash, sizeof(dap_chain_hash_fast_t), l_store);
        if (l_store) {
            char *l_candidate_hash_str = dap_chain_hash_fast_to_str_new(l_candidate_hash);
            log_it(L_WARNING, "Duplicate candidate: %s", l_candidate_hash_str);
            DAP_DELETE(l_candidate_hash_str);
            break;
        }

        // store for new candidate
        l_store = DAP_NEW_Z(dap_chain_esbocs_store_t);
        if (!l_store) {
            log_it(L_CRITICAL, "Memory allocation error");
            goto session_unlock;
        }
        l_store->candidate_size = l_candidate_size;
        l_store->candidate_hash = *l_candidate_hash;
        l_store->candidate = DAP_DUP_SIZE(l_candidate, l_candidate_size);

        // save new block candidate
        HASH_ADD(hh, l_session->cur_round.store_items, candidate_hash, sizeof(dap_hash_fast_t), l_store);
        // check it and send APPROVE/REJECT
        if (dap_chain_addr_compare(&l_session->cur_round.attempt_submit_validator, &l_signing_addr)) {
            l_session->cur_round.attempt_candidate_hash = *l_candidate_hash;
            s_session_state_change(l_session, DAP_CHAIN_ESBOCS_SESSION_STATE_WAIT_SIGNS, dap_time_now());
            s_session_candidate_verify(l_session, l_store->candidate, l_store->candidate_size, &l_store->candidate_hash);
        }
    } break;

    case DAP_CHAIN_ESBOCS_MSG_TYPE_APPROVE:
    case DAP_CHAIN_ESBOCS_MSG_TYPE_REJECT: {
        dap_chain_esbocs_store_t *l_store;
        char *l_candidate_hash_str = NULL;
        bool l_approve = l_message->hdr.type == DAP_CHAIN_ESBOCS_MSG_TYPE_APPROVE;
        HASH_FIND(hh, l_session->cur_round.store_items, l_candidate_hash, sizeof(dap_chain_hash_fast_t), l_store);
        if (!l_store) {
            l_candidate_hash_str = dap_chain_hash_fast_to_str_new(l_candidate_hash);
            log_it(L_MSG, "net:%s, chain:%s, round:%"DAP_UINT64_FORMAT_U", attempt:%hhu."
                                " Receive %s message for unknown candidate %s, process it later",
                                   l_session->chain->net_name, l_session->chain->name,
                                       l_session->cur_round.id, l_message->hdr.attempt_num,
                                            l_approve ? "APPROVE" : "REJECT", l_candidate_hash_str);
            dap_chain_esbocs_message_item_t *l_unprocessed_item = NULL;
            HASH_FIND(hh, l_round->message_items, a_data_hash, sizeof(dap_chain_hash_fast_t), l_unprocessed_item);
            if (l_unprocessed_item)
                l_unprocessed_item->unprocessed = true;
            DAP_DELETE(l_candidate_hash_str);
            break;
        }

        if (l_cs_debug) {
            l_candidate_hash_str = dap_chain_hash_fast_to_str_new(l_candidate_hash);
            log_it(L_MSG, "net:%s, chain:%s, round:%"DAP_UINT64_FORMAT_U", attempt:%hhu."
                            " Receive %s: candidate %s",
                                l_session->chain->net_name, l_session->chain->name, l_session->cur_round.id,
                                    l_message->hdr.attempt_num, l_approve ? "APPROVE" : "REJECT", l_candidate_hash_str);
        }
        if (l_approve && ++l_store->approve_count >= l_cs_level && !l_store->decide_approve &&
                dap_hash_fast_compare(&l_session->cur_round.attempt_candidate_hash, l_candidate_hash)) {
            l_store->decide_approve = true;
            debug_if(l_cs_debug, L_MSG, "net:%s, chain:%s, round:%"DAP_UINT64_FORMAT_U", attempt:%hhu."
                                        " Candidate %s approved by minimum number of validators, let's sign it",
                        l_session->chain->net_name, l_session->chain->name, l_session->cur_round.id,
                            l_message->hdr.attempt_num, l_candidate_hash_str);
            size_t l_offset = dap_chain_block_get_sign_offset(l_store->candidate, l_store->candidate_size);
            dap_sign_t *l_candidate_sign = dap_sign_create(PVT(l_session->esbocs)->blocks_sign_key,
                                            l_store->candidate, l_offset + sizeof(l_store->candidate->hdr), 0);
            size_t l_candidate_sign_size = dap_sign_get_size(l_candidate_sign);
            s_message_send(l_session, DAP_CHAIN_ESBOCS_MSG_TYPE_COMMIT_SIGN, l_candidate_hash,
                           l_candidate_sign, l_candidate_sign_size, l_session->cur_round.validators_list);
            DAP_DELETE(l_candidate_sign);
        }
        if (!l_approve && ++l_store->reject_count >= l_cs_level && !l_store->decide_reject &&
                dap_hash_fast_compare(&l_session->cur_round.attempt_candidate_hash, l_candidate_hash)) {
            l_store->decide_reject = true;
            debug_if(l_cs_debug, L_MSG, "net:%s, chain:%s, round:%"DAP_UINT64_FORMAT_U", attempt:%hhu."
                                        " Candidate %s rejected by minimum number of validators, attempt failed",
                        l_session->chain->net_name, l_session->chain->name, l_session->cur_round.id,
                            l_message->hdr.attempt_num, l_candidate_hash_str);
            s_session_attempt_new(l_session);
        }
        DAP_DEL_Z(l_candidate_hash_str);
    } break;

    case DAP_CHAIN_ESBOCS_MSG_TYPE_COMMIT_SIGN: {
        if (l_message_data_size < sizeof(dap_sign_t)) {
            log_it(L_WARNING, "Wrong commit_sign message size, have %zu bytes for candidate sign section"
                                " when requires at least %zu bytes",
                                  l_message_data_size, sizeof(dap_sign_t));
            break;
        }
        dap_sign_t *l_candidate_sign = (dap_sign_t *)l_message_data;
        size_t l_candidate_sign_size = dap_sign_get_size(l_candidate_sign);
        if (l_candidate_sign_size != l_message_data_size) {
            log_it(L_WARNING, "Wrong commit_sign message size, have %zu bytes for candidate sign section"
                                " when requires %zu bytes",
                                  l_candidate_sign_size, l_message_data_size);
            break;
        }

        dap_chain_esbocs_store_t *l_store;
        char *l_candidate_hash_str = NULL;
        HASH_FIND(hh, l_session->cur_round.store_items, l_candidate_hash, sizeof(dap_chain_hash_fast_t), l_store);
        if (!l_store) {
            l_candidate_hash_str = dap_chain_hash_fast_to_str_new(l_candidate_hash);
            log_it(L_WARNING, "net:%s, chain:%s, round:%"DAP_UINT64_FORMAT_U", attempt:%hhu."
                                " Receive COMMIT_SIGN message for unknown candidate %s",
                                    l_session->chain->net_name, l_session->chain->name,
                                        l_session->cur_round.id, l_message->hdr.attempt_num,
                                            l_candidate_hash_str);
            DAP_DELETE(l_candidate_hash_str);
            break;
        }

        if (l_cs_debug) {
            l_candidate_hash_str = dap_chain_hash_fast_to_str_new(l_candidate_hash);
            log_it(L_MSG, "net:%s, chain:%s, round:%"DAP_UINT64_FORMAT_U", attempt:%hhu."
                            " Receive COMMIT_SIGN: candidate %s",
                                l_session->chain->net_name, l_session->chain->name, l_session->cur_round.id,
                                    l_message->hdr.attempt_num, l_candidate_hash_str);
        }

        size_t l_offset = dap_chain_block_get_sign_offset(l_store->candidate, l_store->candidate_size);
        bool l_sign_verified = dap_sign_verify(l_candidate_sign, l_store->candidate,
                                                l_offset + sizeof(l_store->candidate->hdr)) == 1;
        // check candidate's sign
        if (l_sign_verified) {
            l_store->candidate_signs = dap_list_append(l_store->candidate_signs,
                                                       DAP_DUP_SIZE(l_candidate_sign, l_candidate_sign_size));
            if (dap_list_length(l_store->candidate_signs) == l_round->validators_synced_count) {
                if (PVT(l_session->esbocs)->debug)
                    log_it(L_MSG, "net:%s, chain:%s, round:%"DAP_UINT64_FORMAT_U", attempt:%hhu."
                                  " Candidate %s collected signs of all synced validators",
                                        l_session->chain->net_name, l_session->chain->name, l_round->id,
                                            l_message->hdr.attempt_num, l_candidate_hash_str);
                s_session_state_change(l_session, DAP_CHAIN_ESBOCS_SESSION_STATE_WAIT_FINISH, dap_time_now());
            }
        } else {
            if (!l_candidate_hash_str)
                l_candidate_hash_str = dap_chain_hash_fast_to_str_new(l_candidate_hash);
            log_it(L_WARNING, "Candidate: %s sign is incorrect: code %d", l_candidate_hash_str, l_sign_verified);
        }
        DAP_DEL_Z(l_candidate_hash_str);
    } break;

    case DAP_CHAIN_ESBOCS_MSG_TYPE_DIRECTIVE: {
        if (l_session->cur_round.directive) {
            log_it(L_WARNING, "Only one directive can be processed by round");
            break;
        }
        dap_chain_esbocs_directive_t *l_directive = l_message_data;
        size_t l_directive_size = l_message_data_size;
        if (l_directive_size < sizeof(dap_chain_esbocs_directive_t) || l_directive_size != l_directive->size) {
            log_it(L_WARNING, "net:%s, chain:%s, round:%"DAP_UINT64_FORMAT_U", attempt:%hhu."
                              " Receive DIRECTIVE with invalid size %zu)",
                                    l_session->chain->net_name, l_session->chain->name,
                                        l_session->cur_round.id, l_message->hdr.attempt_num,
                                            l_directive_size);
            break;
        }
        // check directive hash
        dap_chain_hash_fast_t l_directive_hash;
        dap_hash_fast(l_directive, l_directive_size, &l_directive_hash);
        if (!dap_hash_fast_compare(&l_directive_hash, l_candidate_hash)) {
            debug_if(l_cs_debug, L_MSG, "net:%s, chain:%s, round:%"DAP_UINT64_FORMAT_U", attempt:%hhu."
                                        " Receive DIRECTIVE hash broken",
                                            l_session->chain->net_name, l_session->chain->name,
                                                l_session->cur_round.id, l_message->hdr.attempt_num);
            break;
        }
        if (l_cs_debug) {
            char *l_dirtective_hash_str = dap_chain_hash_fast_to_str_new(l_candidate_hash);
            log_it(L_MSG, "net:%s, chain:%s, round:%"DAP_UINT64_FORMAT_U", attempt:%hhu."
                            " Receive DIRECTIVE hash %s, size %zu",
                                l_session->chain->net_name, l_session->chain->name, l_session->cur_round.id,
                                    l_message->hdr.attempt_num, l_dirtective_hash_str, l_directive_size);
            DAP_DELETE(l_dirtective_hash_str);
        }
        s_session_directive_process(l_session, l_directive, &l_directive_hash);
    } break;

    case DAP_CHAIN_ESBOCS_MSG_TYPE_VOTE_FOR:
    case DAP_CHAIN_ESBOCS_MSG_TYPE_VOTE_AGAINST: {
        if (dap_hash_fast_is_blank(l_candidate_hash)) {
            log_it(L_WARNING, "Receive VOTE %s for empty directive",
                                    l_message->hdr.type == DAP_CHAIN_ESBOCS_MSG_TYPE_VOTE_FOR ?
                                        "FOR" : "AGAINST");
            break;
        }
        if (!dap_hash_fast_compare(&l_session->cur_round.directive_hash, l_candidate_hash)) {
            debug_if(l_cs_debug, L_MSG, "net:%s, chain:%s, round:%"DAP_UINT64_FORMAT_U", attempt:%hhu."
                                        "Received VOTE %s unknown directive, it will be processed later",
                                            l_session->chain->net_name, l_session->chain->name,
                                                l_session->cur_round.id, l_message->hdr.attempt_num,
                                                    l_message->hdr.type == DAP_CHAIN_ESBOCS_MSG_TYPE_VOTE_FOR ?
                                                        "FOR" : "AGAINST");
            dap_chain_esbocs_message_item_t *l_unprocessed_item = NULL;
            HASH_FIND(hh, l_round->message_items, a_data_hash, sizeof(dap_chain_hash_fast_t), l_unprocessed_item);
            if (l_unprocessed_item)
                l_unprocessed_item->unprocessed = true;
            break;
        }
        if (l_cs_debug) {
            char *l_directive_hash_str = dap_chain_hash_fast_to_str_new(l_candidate_hash);
            log_it(L_MSG, "net:%s, chain:%s, round:%"DAP_UINT64_FORMAT_U", attempt:%hhu."
                            " Receive VOTE %s directive %s",
                                l_session->chain->net_name, l_session->chain->name, l_session->cur_round.id,
                                    l_message->hdr.attempt_num, l_message->hdr.type == DAP_CHAIN_ESBOCS_MSG_TYPE_VOTE_FOR ?
                                    "FOR" : "AGAINST", l_directive_hash_str);
            DAP_DELETE(l_directive_hash_str);
        }
        if (l_message->hdr.type == DAP_CHAIN_ESBOCS_MSG_TYPE_VOTE_FOR) {
            if (!l_session->cur_round.directive_applied &&
                    ++l_session->cur_round.votes_for_count * 3 >=
                        dap_list_length(l_session->cur_round.all_validators) * 2) {
                s_session_directive_apply(l_session->cur_round.directive, &l_session->cur_round.directive_hash);
                l_session->cur_round.directive_applied = true;
                s_session_state_change(l_session, DAP_CHAIN_ESBOCS_SESSION_STATE_PREVIOUS, dap_time_now());
            }
        } else // l_message->hdr.type == DAP_CHAIN_ESBOCS_MSG_TYPE_VOTE_AGAINST
            if (++l_session->cur_round.votes_against_count * 3 >=
                    dap_list_length(l_session->cur_round.all_validators) * 2)
                s_session_state_change(l_session, DAP_CHAIN_ESBOCS_SESSION_STATE_PREVIOUS, dap_time_now());
    } break;

    case DAP_CHAIN_ESBOCS_MSG_TYPE_PRE_COMMIT:
        s_session_candidate_precommit(l_session, l_message);
    default:
        break;
    }
session_unlock:
    if (a_sender_node_addr) //Process network message
        pthread_mutex_unlock(&l_session->mutex);
}

static void s_message_send(dap_chain_esbocs_session_t *a_session, uint8_t a_message_type, dap_hash_fast_t *a_block_hash,
                                    const void *a_data, size_t a_data_size, dap_list_t *a_validators)
{
    dap_chain_net_t *l_net = dap_chain_net_by_id(a_session->chain->net_id);
    size_t l_message_size = sizeof(dap_chain_esbocs_message_hdr_t) + a_data_size;
    dap_chain_esbocs_message_t *l_message =
                        DAP_NEW_Z_SIZE(dap_chain_esbocs_message_t, l_message_size);
    l_message->hdr.version = DAP_CHAIN_ESBOCS_PROTOCOL_VERSION;
    l_message->hdr.round_id = a_session->cur_round.id;
    l_message->hdr.attempt_num = a_session->cur_round.attempt_num;
    l_message->hdr.chain_id = a_session->chain->id;
    l_message->hdr.ts_created = dap_time_now();
    l_message->hdr.type = a_message_type;
    l_message->hdr.message_size = a_data_size;
    l_message->hdr.candidate_hash = *a_block_hash;
    if (a_data && a_data_size)
        memcpy(l_message->msg_n_sign, a_data, a_data_size);

    dap_sign_t *l_sign = dap_sign_create(PVT(a_session->esbocs)->blocks_sign_key, l_message,
                                         sizeof(l_message->hdr) + a_data_size, 0);
    size_t l_sign_size = dap_sign_get_size(l_sign);
    l_message_size += l_sign_size;
    l_message = DAP_REALLOC(l_message, l_message_size);
    memcpy(l_message->msg_n_sign + a_data_size, l_sign, l_sign_size);
    DAP_DELETE(l_sign);
    l_message->hdr.sign_size = l_sign_size;

    dap_stream_ch_chain_voting_pkt_t *l_voting_pkt =
            dap_stream_ch_chain_voting_pkt_new(l_net->pub.id.uint64, &a_session->my_addr,
                                               NULL, l_message, l_message_size);
    DAP_DELETE(l_message);

    for (dap_list_t *it = a_validators; it; it = it->next) {
        dap_chain_esbocs_validator_t *l_validator = it->data;
        if (l_validator->is_synced ||
                a_message_type == DAP_CHAIN_ESBOCS_MSG_TYPE_START_SYNC ||
                a_message_type == DAP_CHAIN_ESBOCS_MSG_TYPE_SEND_DB) {
            debug_if(PVT(a_session->esbocs)->debug, L_MSG, "Send pkt type 0x%x to "NODE_ADDR_FP_STR,
                                                            a_message_type, NODE_ADDR_FP_ARGS_S(l_validator->node_addr));
            l_voting_pkt->hdr.receiver_node_addr = l_validator->node_addr;
            dap_stream_ch_chain_voting_message_write(l_net, &l_validator->node_addr, l_voting_pkt);
        }
    }
    DAP_DELETE(l_voting_pkt);
}


static size_t s_callback_block_sign(dap_chain_cs_blocks_t *a_blocks, dap_chain_block_t **a_block_ptr, size_t a_block_size)
{
    assert(a_blocks);
    dap_chain_esbocs_t *l_esbocs = DAP_CHAIN_ESBOCS(a_blocks);
    dap_chain_esbocs_pvt_t *l_esbocs_pvt = PVT(l_esbocs);
    if (!l_esbocs_pvt->blocks_sign_key) {
        log_it(L_WARNING, "Can't sign block with blocks-sign-cert in [esbocs] section");
        return 0;
    }
    if (!a_block_ptr || !(*a_block_ptr) || !a_block_size) {
        log_it(L_WARNING, "Block size or block pointer is NULL");
        return 0;
    }
    return dap_chain_block_sign_add(a_block_ptr, a_block_size, l_esbocs_pvt->blocks_sign_key);
}

static int s_callback_block_verify(dap_chain_cs_blocks_t *a_blocks, dap_chain_block_t *a_block, size_t a_block_size)
{
    dap_chain_esbocs_t *l_esbocs = DAP_CHAIN_ESBOCS(a_blocks);
    dap_chain_esbocs_pvt_t *l_esbocs_pvt = PVT(l_esbocs);

    if (sizeof(a_block->hdr) >= a_block_size) {
        log_it(L_WARNING, "Incorrect header size with block %p on chain %s", a_block, a_blocks->chain->name);
        return  -7;
    }

    /*if (a_block->hdr.meta_n_datum_n_signs_size != a_block_size - sizeof(a_block->hdr)) {
        log_it(L_WARNING, "Incorrect size with block %p on chain %s", a_block, a_blocks->chain->name);
        return -8;
    }*/ // TODO Retun it after hard-fork with correct block sizes

    if (l_esbocs->session && l_esbocs->session->processing_candidate == a_block)
        // It's a block candidate, don't check signs
        return 0;

    size_t l_offset = dap_chain_block_get_sign_offset(a_block, a_block_size);
    size_t l_signs_count = 0;
    dap_sign_t **l_signs = dap_sign_get_unique_signs(a_block->meta_n_datum_n_sign+l_offset,
                                            a_block_size-sizeof(a_block->hdr)-l_offset, &l_signs_count);
    if (!l_signs_count){
        log_it(L_ERROR, "No any signatures at all for block");
        DAP_DELETE(l_signs);
        return -2;
    }

    if (l_signs_count < l_esbocs_pvt->min_validators_count) {
        log_it(L_ERROR, "Corrupted block: not enough signs: %zu of %hu", l_signs_count, l_esbocs_pvt->min_validators_count);
        DAP_DELETE(l_signs);
        return -1;
    }

    // Parse the rest signs
    int l_ret = 0;
    uint16_t l_signs_verified_count = 0;
    size_t l_block_excl_sign_size = dap_chain_block_get_sign_offset(a_block, a_block_size) + sizeof(a_block->hdr);
    // Get the header on signing operation time
    size_t l_block_original = a_block->hdr.meta_n_datum_n_signs_size;
    a_block->hdr.meta_n_datum_n_signs_size = l_block_excl_sign_size - sizeof(a_block->hdr);
    for (size_t i=0; i< l_signs_count; i++) {
        dap_sign_t *l_sign = (dap_sign_t *)l_signs[i];
        if (!dap_sign_verify_size(l_sign, a_block_size - l_block_excl_sign_size + sizeof(a_block->hdr))) {
            log_it(L_ERROR, "Corrupted block: sign size is bigger than block size");
            l_ret = -3;
            break;
        }

        dap_chain_addr_t l_signing_addr;
        dap_chain_addr_fill_from_sign(&l_signing_addr, l_sign, a_blocks->chain->net_id);
        if (!l_esbocs_pvt->poa_mode) {
             // Compare signature with delegated keys
            if (!dap_chain_net_srv_stake_key_delegated(&l_signing_addr)) {
                char *l_bad_addr = dap_chain_hash_fast_to_str_new(&l_signing_addr.data.hash_fast);
                log_it(L_ATT, "Unknown PoS signer %s", l_bad_addr);
                DAP_DELETE(l_bad_addr);
                continue;
            }
        } else {
            // Compare signature with auth_certs
            if (!s_validator_check(&l_signing_addr, l_esbocs_pvt->poa_validators)) {
                char *l_bad_addr = dap_chain_addr_to_str(&l_signing_addr);
                log_it(L_ATT, "Unknown PoA signer %s", l_bad_addr);
                DAP_DELETE(l_bad_addr);
                continue;
            }
        }
        if (dap_sign_verify(l_sign, a_block, l_block_excl_sign_size) == 1)
            l_signs_verified_count++;
    }
    DAP_DELETE(l_signs);
    // Restore the original header
    a_block->hdr.meta_n_datum_n_signs_size = l_block_original;

    if (l_signs_verified_count < l_esbocs_pvt->min_validators_count) {
        dap_hash_fast_t l_block_hash;
        dap_hash_fast(a_block, a_block_size, &l_block_hash);
        char l_block_hash_str[DAP_CHAIN_HASH_FAST_STR_SIZE];
        dap_hash_fast_to_str(&l_block_hash, l_block_hash_str, DAP_CHAIN_HASH_FAST_STR_SIZE);
        log_it(L_ERROR, "Corrupted block %s: not enough authorized signs: %u of %u",
                    l_block_hash_str, l_signs_verified_count, l_esbocs_pvt->min_validators_count);
        return l_ret ? l_ret : -4;
    }
    return 0;
}

static char *s_esbocs_decree_put(dap_chain_datum_decree_t *a_decree, dap_chain_net_t *a_net)
{
    // Put the transaction to mempool or directly to chains
    size_t l_decree_size = dap_chain_datum_decree_get_size(a_decree);
    dap_chain_datum_t *l_datum = dap_chain_datum_create(DAP_CHAIN_DATUM_DECREE, a_decree, l_decree_size);
    dap_chain_t *l_chain = dap_chain_net_get_chain_by_chain_type(a_net, CHAIN_TYPE_DECREE);
    if (!l_chain) {
        return NULL;
    }
    // Processing will be made according to autoprocess policy
    char *l_ret = dap_chain_mempool_datum_add(l_datum, l_chain, "hex");
    DAP_DELETE(l_datum);
    return l_ret;
}

static dap_chain_datum_decree_t *s_esbocs_decree_set_min_validators_count(dap_chain_net_t *a_net, dap_chain_t *a_chain,
                                                                          uint256_t a_value, dap_cert_t *a_cert)
{
    size_t l_total_tsd_size = 0;
    dap_chain_datum_decree_t *l_decree = NULL;
    dap_list_t *l_tsd_list = NULL;
    dap_tsd_t *l_tsd = NULL;

    l_total_tsd_size += sizeof(dap_tsd_t) + sizeof(uint256_t);
    l_tsd = DAP_NEW_Z_SIZE(dap_tsd_t, l_total_tsd_size);
    if (!l_tsd) {
        log_it(L_CRITICAL, "Memory allocation error");
        return NULL;
    }
    l_tsd->type = DAP_CHAIN_DATUM_DECREE_TSD_TYPE_STAKE_MIN_SIGNERS_COUNT;
    l_tsd->size = sizeof(uint256_t);
    *(uint256_t*)(l_tsd->data) = a_value;
    l_tsd_list = dap_list_append(l_tsd_list, l_tsd);

    l_decree = DAP_NEW_Z_SIZE(dap_chain_datum_decree_t, sizeof(dap_chain_datum_decree_t) + l_total_tsd_size);
    if (!l_decree) {
        log_it(L_CRITICAL, "Memory allocation error");
        dap_list_free_full(l_tsd_list, NULL);
        return NULL;
    }
    l_decree->decree_version = DAP_CHAIN_DATUM_DECREE_VERSION;
    l_decree->header.ts_created = dap_time_now();
    l_decree->header.type = DAP_CHAIN_DATUM_DECREE_TYPE_COMMON;
    l_decree->header.common_decree_params.net_id = a_net->pub.id;
    dap_chain_t *l_chain = a_chain;
    if (!a_chain)
        l_chain = dap_chain_net_get_default_chain_by_chain_type(a_net, CHAIN_TYPE_ANCHOR);
    if(!l_chain){
        log_it(L_ERROR, "Can't find chain with decree support.");
        dap_list_free_full(l_tsd_list, NULL);
        DAP_DELETE(l_decree);
        return NULL;
    }
    l_decree->header.common_decree_params.chain_id = l_chain->id;
    l_decree->header.common_decree_params.cell_id = *dap_chain_net_get_cur_cell(a_net);
    l_decree->header.sub_type = DAP_CHAIN_DATUM_DECREE_COMMON_SUBTYPE_STAKE_MIN_VALIDATORS_COUNT;
    l_decree->header.data_size = l_total_tsd_size;
    l_decree->header.signs_size = 0;

    size_t l_data_tsd_offset = 0;
    for ( dap_list_t* l_iter=dap_list_first(l_tsd_list); l_iter; l_iter=l_iter->next){
        dap_tsd_t * l_b_tsd = (dap_tsd_t *) l_iter->data;
        size_t l_tsd_size = dap_tsd_size(l_b_tsd);
        memcpy((byte_t*)l_decree->data_n_signs + l_data_tsd_offset, l_b_tsd, l_tsd_size);
        l_data_tsd_offset += l_tsd_size;
    }
    dap_list_free_full(l_tsd_list, NULL);

    size_t l_cur_sign_offset = l_decree->header.data_size + l_decree->header.signs_size;
    size_t l_total_signs_size = l_decree->header.signs_size;

    dap_sign_t * l_sign = dap_cert_sign(a_cert,  l_decree,
       sizeof(dap_chain_datum_decree_t) + l_decree->header.data_size, 0);

    if (l_sign) {
        size_t l_sign_size = dap_sign_get_size(l_sign);
        l_decree = DAP_REALLOC(l_decree, sizeof(dap_chain_datum_decree_t) + l_cur_sign_offset + l_sign_size);
        memcpy((byte_t*)l_decree->data_n_signs + l_cur_sign_offset, l_sign, l_sign_size);
        l_total_signs_size += l_sign_size;
        l_cur_sign_offset += l_sign_size;
        l_decree->header.signs_size = l_total_signs_size;
        DAP_DELETE(l_sign);
        log_it(L_DEBUG,"<-- Signed with '%s'", a_cert->name);
    }else{
        log_it(L_ERROR, "Decree signing failed");
        DAP_DELETE(l_decree);
        return NULL;
    }

    return l_decree;
}

/**
 * @brief
 * parse and execute cellframe-node-cli esbocs commands
 * @param argc arguments count
 * @param argv array with arguments
 * @param arg_func
 * @param str_reply
 * @return
 */
static int s_cli_esbocs(int a_argc, char ** a_argv, char **a_str_reply)
{
    int ret = -666;
    int l_arg_index = 2;
    dap_chain_net_t * l_chain_net = NULL;
    dap_chain_t * l_chain = NULL;
    const char *l_cert_str = NULL,
               *l_value_str = NULL;

    if (dap_chain_node_cli_cmd_values_parse_net_chain(&l_arg_index,a_argc,a_argv,a_str_reply,&l_chain,&l_chain_net)) {
        return -3;
    }

    if (dap_cli_server_cmd_find_option_val(a_argv, l_arg_index, l_arg_index + 1, "set", NULL)) {
        dap_cli_server_cmd_find_option_val(a_argv, l_arg_index, a_argc, "-cert", &l_cert_str);
        if (!l_cert_str) {
            dap_cli_server_cmd_set_reply_text(a_str_reply, "Command 'min_validators_count' requires parameter -cert");
            return -3;
        }
        dap_cert_t *l_poa_cert = dap_cert_find_by_name(l_cert_str);
        if (!l_poa_cert) {
            dap_cli_server_cmd_set_reply_text(a_str_reply, "Specified certificate not found");
            return -25;
        }

        dap_cli_server_cmd_find_option_val(a_argv, l_arg_index, a_argc, "-val_count", &l_value_str);
        if (!l_value_str) {
            dap_cli_server_cmd_set_reply_text(a_str_reply, "Command 'min_validators_count' requires parameter -val_count");
            return -9;
        }
        uint256_t l_value = dap_chain_balance_scan(l_value_str);
        if (IS_ZERO_256(l_value)) {
            dap_cli_server_cmd_set_reply_text(a_str_reply, "Unrecognized number in '-val_count' param");
            return -10;
        }

        dap_chain_datum_decree_t *l_decree = s_esbocs_decree_set_min_validators_count(
                                                l_chain_net, l_chain, l_value, l_poa_cert);
        char *l_decree_hash_str = NULL;
        if (l_decree && (l_decree_hash_str = s_esbocs_decree_put(l_decree, l_chain_net))) {
            dap_cli_server_cmd_set_reply_text(a_str_reply, "Minimum validators count has been set."
                                                           " Decree hash %s", l_decree_hash_str);
            DAP_DELETE(l_decree);
            DAP_DELETE(l_decree_hash_str);
        } else {
            dap_cli_server_cmd_set_reply_text(a_str_reply, "Minimum validators count setting failed");
            DAP_DEL_Z(l_decree);
            return -21;
        }
    } else if (dap_cli_server_cmd_find_option_val(a_argv, l_arg_index, l_arg_index + 1, "print", NULL)) {
        dap_chain_cs_blocks_t *l_blocks = DAP_CHAIN_CS_BLOCKS(l_chain);
        dap_chain_esbocs_t *l_esbocs = DAP_CHAIN_ESBOCS(l_blocks);
        dap_chain_esbocs_pvt_t *l_esbocs_pvt = PVT(l_esbocs);
        dap_cli_server_cmd_set_reply_text(a_str_reply, "Minimum validators count is %d",
                                          l_esbocs_pvt->min_validators_count);
    } else
        dap_cli_server_cmd_set_reply_text(a_str_reply, "Unrecognized subcommand '%s'", a_argv[l_arg_index]);
    return ret;
}<|MERGE_RESOLUTION|>--- conflicted
+++ resolved
@@ -489,27 +489,16 @@
 
     log_it(L_INFO, "Init session for net:%s, chain:%s", a_chain->net_name, a_chain->name);
     DL_APPEND(s_session_items, l_session);
-<<<<<<< HEAD
-    if (!s_session_cs_timer) {
-        s_session_cs_timer = dap_timerfd_start(1000, s_session_timer, NULL);
-        debug_if(l_esbocs_pvt->debug, L_MSG, "Consensus main timer is started");
-    }
-=======
     l_session->cs_timer = dap_timerfd_start(1000, s_session_timer, l_session);
     debug_if(l_esbocs_pvt->debug, L_MSG, "Consensus main timer is started");
 
->>>>>>> b7673deb
     DAP_CHAIN_PVT(a_chain)->cs_started = true;
     return 0;
 }
 
 bool dap_chain_esbocs_started()
 {
-<<<<<<< HEAD
-    return s_session_cs_timer;
-=======
     return s_session_items;
->>>>>>> b7673deb
 }
 
 static uint256_t s_callback_get_minimum_fee(dap_chain_t *a_chain)
@@ -929,11 +918,7 @@
         uint64_t l_id_candidate = 0;
         for (dap_chain_esbocs_message_item_t *l_item = a_session->cur_round.message_items; l_item; l_item = l_item->hh.next) {
             if (l_item->message->hdr.type == DAP_CHAIN_ESBOCS_MSG_TYPE_START_SYNC &&
-<<<<<<< HEAD
-                    l_item->message->hdr.attempt_num == a_session->cur_round.sync_attempt &&
-=======
                     ((struct sync_params *)l_item->message->msg_n_sign)->attempt == a_session->cur_round.sync_attempt &&
->>>>>>> b7673deb
                     dap_chain_addr_compare(&l_item->signing_addr, &l_validator->signing_addr)) {
                 l_id_candidate = l_item->message->hdr.round_id;
                 break;
