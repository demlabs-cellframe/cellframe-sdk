--- conflicted
+++ resolved
@@ -124,13 +124,8 @@
     dap_chain_t *chain;
     dap_chain_cs_blocks_t *blocks;
     dap_chain_esbocs_session_t *session;
-    dap_time_t last_directive_vote_timestamp;
-    dap_time_t last_directive_accept_timestamp;
-    dap_time_t last_submitted_candidate_timestamp;
-<<<<<<< HEAD
-=======
-    dap_time_t last_accepted_block_timestamp;
->>>>>>> 6a007c0d
+    dap_time_t last_directive_vote_timestamp, last_directive_accept_timestamp,
+               last_submitted_candidate_timestamp, last_accepted_block_timestamp;
     void *_pvt;
 } dap_chain_esbocs_t;
 
