/*
 * Authors:
 * Alexander Lysikov <alexander.lysikov@demlabs.net>
 * DeM Labs Inc.   https://demlabs.net
 * Kelvin Project https://github.com/kelvindap_chain_global_dbblockchain
 * Copyright  (c) 2019
 * All rights reserved.

 This file is part of DAP (Deus Applications Prototypes) the open source project

 DAP (Deus Applicaions Prototypes) is free software: you can redistribute it and/or modify
 it under the terms of the GNU General Public License as published by
 the Free Software Foundation, either version 3 of the License, or
 (at your option) any later version.

 DAP is distributed in the hope that it will be useful,
 but WITHOUT ANY WARRANTY; without even the implied warranty of
 MERCHANTABILITY or FITNESS FOR A PARTICULAR PURPOSE.  See the
 GNU General Public License for more details.

 You should have received a copy of the GNU General Public License
 along with any DAP based project.  If not, see <http://www.gnu.org/licenses/>.
 */

#include <stdlib.h>
#include <stdbool.h>
#include <pthread.h>

#include "utlist.h"

#include "dap_chain_net.h"
#include "dap_common.h"
#include "dap_strfuncs.h"
#include "dap_config.h"
#include "dap_hash.h"
#include "dap_chain_cell.h"
#include "dap_chain_ledger.h"
#include "dap_chain_global_db.h"
#include "dap_chain_global_db_driver.h"
#include "dap_chain_cs.h"
#include "dap_chain_cs_none.h"

#define LOG_TAG "dap_chain_cs_none"

#define CONSENSUS_NAME "none"

typedef struct dap_chain_gdb_datum_hash_item{
    char key[70];
    dap_chain_hash_fast_t datum_data_hash;
    uint8_t padding[2];
    struct dap_chain_gdb_datum_hash_item * prev;
    struct dap_chain_gdb_datum_hash_item * next;
} dap_chain_gdb_datum_hash_item_t;

typedef struct dap_chain_gdb_private
{
    bool celled;
    bool is_load_mode; // If load mode - not save when new atom adds
    uint8_t padding[7];
    char *group_datums;

    dap_chain_t *chain;

    dap_chain_gdb_datum_hash_item_t * hash_items;
} dap_chain_gdb_private_t;

#define PVT(a) ( (a) ? (dap_chain_gdb_private_t* ) (a)->_internal : NULL)

// Atomic element organization callbacks
static dap_chain_atom_verify_res_t s_chain_callback_atom_add(dap_chain_t * a_chain, dap_chain_atom_ptr_t, size_t); //    Accept new event in gdb
static dap_chain_atom_verify_res_t s_chain_callback_atom_verify(dap_chain_t * a_chain, dap_chain_atom_ptr_t, size_t); //    Verify new event in gdb
static size_t s_chain_callback_atom_get_static_hdr_size(void); //    Get gdb event header size

static dap_chain_atom_iter_t* s_chain_callback_atom_iter_create(dap_chain_t * a_chain, dap_chain_cell_id_t a_cell_id);
static dap_chain_atom_iter_t* s_chain_callback_atom_iter_create_from(dap_chain_t * a_chain,
        dap_chain_atom_ptr_t a, size_t a_atom_size);

// Delete iterator
static void s_chain_callback_atom_iter_delete(dap_chain_atom_iter_t * a_atom_iter); //    Get the fisrt event from gdb

static dap_chain_atom_ptr_t s_chain_callback_atom_iter_find_by_hash(dap_chain_atom_iter_t * a_atom_iter,
        dap_chain_hash_fast_t * a_atom_hash, size_t * a_atom_size);

// Get event(s) from gdb
static dap_chain_atom_ptr_t s_chain_callback_atom_iter_get_first(dap_chain_atom_iter_t * a_atom_iter, size_t * a_atom_size); //    Get the fisrt event from gdb
static dap_chain_atom_ptr_t s_chain_callback_atom_iter_get_next(dap_chain_atom_iter_t * a_atom_iter, size_t * a_atom_size); //    Get the next event from gdb
static dap_chain_atom_ptr_t *s_chain_callback_atom_iter_get_links(dap_chain_atom_iter_t * a_atom_iter,
        size_t * a_links_size_ptr, size_t ** a_lasts_sizes_ptr); //    Get list of linked events
static dap_chain_atom_ptr_t *s_chain_callback_atom_iter_get_lasts(dap_chain_atom_iter_t * a_atom_iter,
        size_t * a_lasts_size_ptr, size_t ** a_lasts_sizes_ptr); //    Get list of linked events
static dap_chain_datum_t **s_chain_callback_atom_get_datum(dap_chain_atom_ptr_t a_atom, size_t a_atom_size, size_t *a_datums_count);

static size_t s_chain_callback_datums_pool_proc(dap_chain_t * a_chain, dap_chain_datum_t ** a_datums,
        size_t a_datums_size);
static size_t s_chain_callback_datums_pool_proc_with_group(dap_chain_t * a_chain, dap_chain_datum_t ** a_datums,
        size_t a_datums_size, const char *a_group);


/**
 * @brief stub for consensus
 * 
 * @param a_chain chain object
 * @param a_chain_cfg chain config object
 * @return int 
 */
static int s_cs_callback_new(dap_chain_t * a_chain, dap_config_t * a_chain_cfg)
{
    return dap_chain_gdb_new(a_chain, a_chain_cfg);
}


/**
 * @brief dap_chain_cs_gdb_init
 * Initialize GDB chain items organization class
 * @return
 */
int dap_chain_gdb_init(void)
{
    dap_chain_cs_add(CONSENSUS_NAME, s_cs_callback_new);
    dap_chain_cs_type_add(CONSENSUS_NAME, dap_chain_gdb_new);

    log_it(L_NOTICE, "Initialized GDB chain items organization class");
    return 0;
}

/**
 * @brief if current network in ONLINE state send to all connected node
 * executes, when you add data to gdb chain (class=gdb in chain config)
 * @param a_arg arguments. Can be network object (dap_chain_net_t)
 * @param a_op_code object type (f.e. l_net->type from dap_store_obj)
 * @param a_group group, for example "chain-gdb.home21-network.chain-F"
 * @param a_key key hex value, f.e. 0x12EFA084271BAA5EEE93B988E73444B76B4DF5F63DADA4B300B051E29C2F93
 * @param a_value buffer with data
 * @param a_value_len buffer size
 */
static void s_history_callback_notify(void * a_arg, const char a_op_code, const char * a_group,
        const char * a_key, const void * a_value, const size_t a_value_size)
{
    if (a_arg){
        dap_chain_gdb_t * l_gdb = (dap_chain_gdb_t *) a_arg;
        dap_chain_net_t *l_net = dap_chain_net_by_id( l_gdb->chain->net_id);
        log_it(L_DEBUG,"%s.%s: op_code='%c' group=\"%s\" key=\"%s\" value_size=%zu",l_net->pub.name,
               l_gdb->chain->name, a_op_code, a_group, a_key, a_value_size);
        dap_chain_node_mempool_autoproc_notify((void *)l_net, a_op_code, a_group, a_key, a_value, a_value_size);
        dap_chain_net_sync_gdb_broadcast((void *)l_net, a_op_code, a_group, a_key, a_value, a_value_size);
    }
}

/**
 * @brief set PVT(DAP_CHAIN_GDB(a_chain))->is_load_mode = true
 * 
 * @param a_chain dap_chain_t object
 */
static void s_dap_chain_gdb_callback_purge(dap_chain_t *a_chain)
{
    PVT(DAP_CHAIN_GDB(a_chain))->is_load_mode = true;
}

/**
 * @brief configure chain gdb
 * Set atom element callbacks
 * @param a_chain dap_chain_t chain object
 * @param a_chain_cfg dap_config_t config object 
 * @return int 
 */
int dap_chain_gdb_new(dap_chain_t * a_chain, dap_config_t * a_chain_cfg)
{
    dap_chain_gdb_t *l_gdb = DAP_NEW_Z(dap_chain_gdb_t);
    dap_chain_gdb_private_t *l_gdb_priv = DAP_NEW_Z(dap_chain_gdb_private_t);
    l_gdb->chain = a_chain;
    l_gdb->_internal = (void*) l_gdb_priv;
    a_chain->_inheritor = l_gdb;

    l_gdb_priv->celled = dap_config_get_item_bool_default(a_chain_cfg, CONSENSUS_NAME, "celled",false);

    dap_chain_net_t *l_net = dap_chain_net_by_id(a_chain->net_id);
    l_gdb_priv->chain = a_chain;

    if(!l_gdb_priv->celled){
        l_gdb_priv->group_datums = dap_strdup_printf( "chain-gdb.%s.chain-%016"DAP_UINT64_FORMAT_X,l_net->pub.name,
                                                  a_chain->id.uint64);
    }else {
        l_gdb_priv->group_datums = dap_strdup_printf( "chain-gdb.%s.chain-%016"DAP_UINT64_FORMAT_X".cell-%016"DAP_UINT64_FORMAT_X,l_net->pub.name,
                                                  a_chain->id.uint64, a_chain->cells->id.uint64);
    }

    // Add group prefix that will be tracking all changes
    dap_chain_global_db_add_sync_group("chain-gdb", s_history_callback_notify, l_gdb);

    // load ledger
    l_gdb_priv->is_load_mode = true;
    dap_chain_gdb_ledger_load(l_gdb_priv->group_datums, a_chain);

    a_chain->callback_delete = dap_chain_gdb_delete;
    a_chain->callback_purge = s_dap_chain_gdb_callback_purge;

    // Atom element callbacks
    a_chain->callback_atom_add = s_chain_callback_atom_add; // Accept new element in chain
    a_chain->callback_atom_verify = s_chain_callback_atom_verify; // Verify new element in chain
    a_chain->callback_atom_get_hdr_static_size = s_chain_callback_atom_get_static_hdr_size; // Get dag event hdr size

    a_chain->callback_atom_iter_create = s_chain_callback_atom_iter_create;
    a_chain->callback_atom_iter_create_from = s_chain_callback_atom_iter_create_from;
    a_chain->callback_atom_iter_delete = s_chain_callback_atom_iter_delete;

    a_chain->callback_atom_find_by_hash = s_chain_callback_atom_iter_find_by_hash;
    a_chain->callback_add_datums = s_chain_callback_datums_pool_proc;
    a_chain->callback_add_datums_with_group = s_chain_callback_datums_pool_proc_with_group;

    // Linear pass through
    a_chain->callback_atom_iter_get_first = s_chain_callback_atom_iter_get_first; // Get the fisrt element from chain
    a_chain->callback_atom_iter_get_next = s_chain_callback_atom_iter_get_next; // Get the next element from chain from the current one

    a_chain->callback_atom_iter_get_links = s_chain_callback_atom_iter_get_links; // Get the next element from chain from the current one
    a_chain->callback_atom_iter_get_lasts = s_chain_callback_atom_iter_get_lasts;
    a_chain->callback_atom_get_datums = s_chain_callback_atom_get_datum;

    return 0;
}

/**
 * @brief clear dap_chain_gdb_t object
 * 
 * @param a_chain dap_chain_t chain object
 */
void dap_chain_gdb_delete(dap_chain_t * a_chain)
{
    dap_chain_gdb_t * l_gdb = DAP_CHAIN_GDB(a_chain);
    dap_chain_gdb_private_t *l_gdb_priv = PVT(l_gdb);

    DAP_DELETE(l_gdb_priv->group_datums);

    DAP_DELETE(l_gdb);
    a_chain->_inheritor = NULL;
}

/**
 * @brief get group name for ledger
 * 
 * @param a_chain dap_chain_t * chain object
 * @return const char*
 */
const char* dap_chain_gdb_get_group(dap_chain_t * a_chain)
{
    if(!a_chain)
        return NULL;
    dap_chain_gdb_t * l_gdb = DAP_CHAIN_GDB(a_chain);
    dap_chain_gdb_private_t *l_gdb_priv = PVT(l_gdb);
    return l_gdb_priv->group_datums;
}


/**
 * @brief compare_datum_items
 * @param l_a
 * @param l_b
 * @return
 */

/*static int compare_datum_items(const void * l_a, const void * l_b)
{
    const dap_chain_datum_t *l_item_a = (const dap_chain_datum_t*) l_a;
    const dap_chain_datum_t *l_item_b = (const dap_chain_datum_t*) l_b;
    if(l_item_a->header.ts_create == l_item_b->header.ts_create)
        return 0;
    if(l_item_a->header.ts_create < l_item_b->header.ts_create)
        return -1;
    return 1;
}*/


/**
 * @brief Load ledger from mempool
 * 
 * @param a_gdb_group a_gdb_group char gdb group name
 * @param a_chain chain dap_chain_t object
 * @return int return 0 if OK otherwise  negative error code
 */
int dap_chain_gdb_ledger_load(char *a_gdb_group, dap_chain_t *a_chain)
{
    size_t l_data_size = 0;
    //  Read the entire database into an array of size bytes
    dap_global_db_obj_t *data = dap_chain_global_db_gr_load(a_gdb_group, &l_data_size);
    // make list of datums
    for(size_t i = 0; i < l_data_size; i++) {
        s_chain_callback_atom_add(a_chain, data[i].value, data[i].value_len);
    }
    dap_chain_global_db_objs_delete(data, l_data_size);
    PVT(DAP_CHAIN_GDB(a_chain))->is_load_mode = false;
    return 0;
}

/**
 * @brief call s_chain_callback_atom_add for every dap_chain_datum_t objects in a_datums array
 * 
 * @param a_chain dap_chain_t chain object (f.e. plasma)
 * @param a_datums dap_chain_datum array with dap_chain_datum objects
 * @param a_datums_count object counts in datums array
 * @return size_t 
 */
static size_t s_chain_callback_datums_pool_proc(dap_chain_t * a_chain, dap_chain_datum_t ** a_datums,
        size_t a_datums_count)
{
    for(size_t i = 0; i < a_datums_count; i++) {
        dap_chain_datum_t * l_datum = a_datums[i];
        s_chain_callback_atom_add(a_chain, l_datum,dap_chain_datum_size(l_datum) );
    }
    return a_datums_count;
}

/**
 * @brief call s_chain_callback_atom_add for every dap_chain_datum_t objects in a_datums array only if chain contains specific group (chain-gdb.home21-network.chain-F)
 * 
 * @param a_chain dap_chain_t chain object (f.e. plasma)
 * @param a_datums dap_chain_datum array with dap_chain_datum objects
 * @param a_datums_count object counts in datums array
 * @param a_group group name
 * @return size_t 
 */
static size_t s_chain_callback_datums_pool_proc_with_group(dap_chain_t * a_chain, dap_chain_datum_t ** a_datums,
        size_t a_datums_count, const char *a_group)
{
    if(dap_strcmp(dap_chain_gdb_get_group(a_chain), a_group))
        return 0;
    return s_chain_callback_datums_pool_proc(a_chain, a_datums, a_datums_count);
}

/**
 * @brief add atom to DB
 * 
 * @param a_chain chaon object
 * @param a_atom pointer to atom
 * @param a_atom_size atom size
 * @return dap_chain_atom_verify_res_t 
 */
static dap_chain_atom_verify_res_t s_chain_callback_atom_add(dap_chain_t * a_chain, dap_chain_atom_ptr_t a_atom, size_t a_atom_size)
{
    dap_chain_gdb_t * l_gdb = DAP_CHAIN_GDB(a_chain);
    dap_chain_gdb_private_t *l_gdb_priv = PVT(l_gdb);
    dap_chain_datum_t *l_datum = (dap_chain_datum_t*) a_atom;
    if ( a_atom_size < l_datum->header.data_size+ sizeof (l_datum->header) ){
        log_it(L_INFO,"Corrupted atom rejected: wrong size %zd not equel or less atom size %zd",l_datum->header.data_size+ sizeof (l_datum->header),
               a_atom_size);
        return ATOM_REJECT;
    }
    switch (l_datum->header.type_id) {
        case DAP_CHAIN_DATUM_TOKEN_DECL:{
            dap_chain_datum_token_t *l_token = (dap_chain_datum_token_t*) l_datum->data;
            if (dap_chain_ledger_token_load(a_chain->ledger,l_token, l_datum->header.data_size))
                return ATOM_REJECT;
        }break;
        case DAP_CHAIN_DATUM_256_TOKEN_EMISSION: // 256
        case DAP_CHAIN_DATUM_TOKEN_EMISSION: {
            dap_chain_datum_token_emission_t *l_token_em = (dap_chain_datum_token_emission_t*) l_datum->data;
            l_token_em->hdr.type_value_256 = l_datum->header.type_id == DAP_CHAIN_DATUM_256_TOKEN_EMISSION ?
                                                true : false;
            if (dap_chain_ledger_token_emission_load(a_chain->ledger, l_token_em, l_datum->header.data_size))
                return ATOM_REJECT;
        }break;
        case DAP_CHAIN_DATUM_256_TX: // 256
        case DAP_CHAIN_DATUM_TX:{
            dap_chain_datum_tx_t *l_tx = (dap_chain_datum_tx_t*) l_datum->data;
            // No trashhold herr, don't save bad transactions to base
            if(dap_chain_ledger_tx_load(a_chain->ledger, l_tx) != 1)
                return ATOM_REJECT;
        }break;
        case DAP_CHAIN_DATUM_CA:{
            if ( dap_cert_chain_file_save(l_datum, a_chain->net_name) < 0 )
                return ATOM_REJECT;
        }break;
        default: return ATOM_REJECT;
    }

    dap_chain_gdb_datum_hash_item_t * l_hash_item = DAP_NEW_Z(dap_chain_gdb_datum_hash_item_t);
    size_t l_datum_size = dap_chain_datum_size(l_datum);
    dap_hash_fast(l_datum->data,l_datum->header.data_size,&l_hash_item->datum_data_hash );
    dap_chain_hash_fast_to_str(&l_hash_item->datum_data_hash,l_hash_item->key,sizeof(l_hash_item->key)-1);
    if (!l_gdb_priv->is_load_mode) {
        dap_chain_global_db_gr_set(dap_strdup(l_hash_item->key), DAP_DUP_SIZE(l_datum, l_datum_size),
                                   l_datum_size, l_gdb_priv->group_datums);
    } else
        log_it(L_DEBUG,"Load mode, doesn't save item %s:%s", l_hash_item->key, l_gdb_priv->group_datums);

    DL_APPEND(l_gdb_priv->hash_items, l_hash_item);
    return ATOM_ACCEPT;
}


/**
 * @brief Verify atomic element (currently simply return ATOM_ACCEPT)
 * 
 * @param a_chain chain object
 * @param a_atom pointer to atom
 * @param a_atom_size size of atom
 * @return dap_chain_atom_verify_res_t 
 */
static dap_chain_atom_verify_res_t s_chain_callback_atom_verify(dap_chain_t * a_chain, dap_chain_atom_ptr_t a_atom, size_t a_atom_size)
{
    (void) a_chain;
    (void) a_atom;
    (void) a_atom_size;
    return ATOM_ACCEPT;
}


/**
 * @brief return size of dap_chain_datum_t l_datum_null->header
 * 
 * @return size_t 
 */
static size_t s_chain_callback_atom_get_static_hdr_size()
{
    static dap_chain_datum_t *l_datum_null=NULL;
    return sizeof(l_datum_null->header);
}


/**
 * @brief Create atomic element iterator
 * 
 * @param a_chain dap_chain_t a_chain
 * @return dap_chain_atom_iter_t* 
 */
static dap_chain_atom_iter_t* s_chain_callback_atom_iter_create(dap_chain_t * a_chain, dap_chain_cell_id_t a_cell_id)
{
    dap_chain_atom_iter_t * l_iter = DAP_NEW_Z(dap_chain_atom_iter_t);
    l_iter->chain = a_chain;
<<<<<<< HEAD
    l_iter->cur_hash = DAP_NEW(dap_chain_hash_fast_t);
=======
    l_iter->cell_id = a_cell_id;
>>>>>>> bad2e83f
    return l_iter;
}

/**
 * @brief create atom object (dap_chain_atom_iter_t)
 * 
 * @param a_chain chain object
 * @param a_atom pointer to atom
 * @param a_atom_size size of atom
 * @return dap_chain_atom_iter_t* 
 */
static dap_chain_atom_iter_t* s_chain_callback_atom_iter_create_from(dap_chain_t * a_chain,
        dap_chain_atom_ptr_t a_atom, size_t a_atom_size)
{
    dap_chain_atom_iter_t * l_iter = DAP_NEW_Z(dap_chain_atom_iter_t);
    l_iter->chain = a_chain;
    l_iter->cur = a_atom;
    l_iter->cur_size = a_atom_size;
    dap_hash_fast(a_atom, a_atom_size, l_iter->cur_hash);
    return l_iter;
}


/**
 * @brief Delete dag event iterator
 * execute DAP_DELETE(a_atom_iter)
 * @param a_atom_iter dap_chain_atom_iter_t object
 */
static void s_chain_callback_atom_iter_delete(dap_chain_atom_iter_t * a_atom_iter)
{
    if (a_atom_iter->cur_item)
        DAP_DELETE(a_atom_iter->cur_item);
    DAP_DELETE(a_atom_iter->cur_hash);
    DAP_DELETE(a_atom_iter);
}


/**
 * @brief get dap_chain_atom_ptr_t object form database by hash
 * @details Searchs by datum data hash, not for datum's hash itself 
 * @param a_atom_iter dap_chain_atom_iter_t atom object 
 * @param a_atom_hash dap_chain_hash_fast_t atom hash
 * @param a_atom_size size of atom object
 * @return dap_chain_atom_ptr_t 
 */
static dap_chain_atom_ptr_t s_chain_callback_atom_iter_find_by_hash(dap_chain_atom_iter_t * a_atom_iter,
        dap_chain_hash_fast_t * a_atom_hash, size_t *a_atom_size)
{
    char * l_key = dap_chain_hash_fast_to_str_new(a_atom_hash);
    size_t l_ret_size;
    dap_chain_atom_ptr_t l_ret;
    dap_chain_gdb_t * l_gdb = DAP_CHAIN_GDB(a_atom_iter->chain );
    l_ret = dap_chain_global_db_gr_get(l_key,&l_ret_size,
                                       PVT ( l_gdb )->group_datums  );
    *a_atom_size = l_ret_size;
    return l_ret;
}

/**
 * @brief Get the first dag event from database
 * 
 * @param a_atom_iter ap_chain_atom_iter_t object 
 * @param a_atom_size a_atom_size atom size
 * @return dap_chain_atom_ptr_t 
 */
static dap_chain_atom_ptr_t s_chain_callback_atom_iter_get_first(dap_chain_atom_iter_t * a_atom_iter, size_t *a_atom_size)
{
    if (!a_atom_iter)
        return NULL;
    dap_chain_datum_t * l_datum = NULL;
    dap_chain_gdb_datum_hash_item_t *l_item = PVT(DAP_CHAIN_GDB(a_atom_iter->chain))->hash_items;
    a_atom_iter->cur_item = l_item;
    if (a_atom_iter->cur_item ){
        size_t l_datum_size =0;
        l_datum= (dap_chain_datum_t*) dap_chain_global_db_gr_get(l_item->key, &l_datum_size,
                                                                 PVT(DAP_CHAIN_GDB(a_atom_iter->chain))->group_datums );
        if (a_atom_iter->cur) // This iterator should clean up data for it because its allocate it
            DAP_DELETE( a_atom_iter->cur);
        a_atom_iter->cur = l_datum;
        a_atom_iter->cur_size = l_datum_size;
        dap_chain_hash_fast_from_str(l_item->key, a_atom_iter->cur_hash);
        if (a_atom_size)
            *a_atom_size = l_datum_size;
    } else {
        DAP_DEL_Z(a_atom_iter->cur);
        a_atom_iter->cur_size = 0;
        if (a_atom_size)
            *a_atom_size = 0;
    }
    return l_datum;
}


/**
 * @brief Get the next dag event from database
 * 
 * @param a_atom_iter dap_chain_atom_iter_t
 * @param a_atom_size size_t a_atom_size
 * @return dap_chain_atom_ptr_t 
 */
static dap_chain_atom_ptr_t s_chain_callback_atom_iter_get_next(dap_chain_atom_iter_t *a_atom_iter, size_t *a_atom_size)
{
    dap_chain_datum_t * l_datum = NULL;
    dap_chain_gdb_datum_hash_item_t *l_item = (dap_chain_gdb_datum_hash_item_t*)a_atom_iter->cur_item;
    if (l_item)
        l_item = l_item->next;
    a_atom_iter->cur_item = l_item;
    if (a_atom_iter->cur_item ){
        size_t l_datum_size =0;
        l_datum = (dap_chain_datum_t *)dap_chain_global_db_gr_get(l_item->key, &l_datum_size,
                                                                  PVT(DAP_CHAIN_GDB(a_atom_iter->chain))->group_datums);
        if (a_atom_iter->cur) // This iterator should clean up data for it because its allocate it
            DAP_DELETE(a_atom_iter->cur);
        a_atom_iter->cur = l_datum;
        a_atom_iter->cur_size = l_datum_size;
        dap_chain_hash_fast_from_str(l_item->key, a_atom_iter->cur_hash);
        if (a_atom_size)
            *a_atom_size = l_datum_size;
    } else {
        DAP_DEL_Z(a_atom_iter->cur);
        a_atom_iter->cur_size = 0;
        if (a_atom_size)
            *a_atom_size = 0;
    }
    return l_datum;
}

/**
 * @brief return null in current implementation
 * 
 * @param a_atom_iter 
 * @param a_links_size_ptr 
 * @param a_links_sizes_ptr 
 * @return dap_chain_atom_ptr_t* 
 */
static dap_chain_atom_ptr_t* s_chain_callback_atom_iter_get_links(dap_chain_atom_iter_t * a_atom_iter,
        size_t * a_links_size_ptr, size_t **a_links_sizes_ptr)
{
    (void) a_atom_iter;
    (void) a_links_size_ptr;
    (void) a_links_sizes_ptr;
    return NULL;
}

/**
 * @brief return null in current implementation
 * 
 * @param a_atom_iter 
 * @param a_lasts_size_ptr 
 * @param a_links_sizes_ptr 
 * @return dap_chain_atom_ptr_t* 
 */
static dap_chain_atom_ptr_t* s_chain_callback_atom_iter_get_lasts(dap_chain_atom_iter_t * a_atom_iter,
        size_t * a_lasts_size_ptr,  size_t **a_links_sizes_ptr)
{
    (void) a_atom_iter;
    (void) a_lasts_size_ptr;
    (void) a_links_sizes_ptr;
    return NULL;
}

/**
 * @brief get new datum object from atom
 * 
 * @param a_atom atom object
 * @param a_atom_size atom size
 * @param a_datums_count count of datums
 * @return dap_chain_datum_t** 
 */
static dap_chain_datum_t **s_chain_callback_atom_get_datum(dap_chain_atom_ptr_t a_atom, size_t a_atom_size, size_t *a_datums_count)
{
    UNUSED(a_atom_size);
    if (a_atom){
        dap_chain_datum_t * l_datum = a_atom;
        if (l_datum){
            dap_chain_datum_t **l_datums = DAP_NEW_SIZE(dap_chain_datum_t *, sizeof(dap_chain_datum_t *));
            if (a_datums_count)
                *a_datums_count = 1;
            l_datums[0] = l_datum;
            return l_datums;
        }else
            return NULL;
    }else
        return NULL;
}<|MERGE_RESOLUTION|>--- conflicted
+++ resolved
@@ -425,11 +425,7 @@
 {
     dap_chain_atom_iter_t * l_iter = DAP_NEW_Z(dap_chain_atom_iter_t);
     l_iter->chain = a_chain;
-<<<<<<< HEAD
     l_iter->cur_hash = DAP_NEW(dap_chain_hash_fast_t);
-=======
-    l_iter->cell_id = a_cell_id;
->>>>>>> bad2e83f
     return l_iter;
 }
 
