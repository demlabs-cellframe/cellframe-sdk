/*
 * Authors:
 * Dmitriy A. Gearasimov <gerasimov.dmitriy@demlabs.net>
 * DeM Labs Inc.   https://demlabs.net
 * Kelvin Project https://github.com/kelvinblockchain
 * Copyright  (c) 2017-2018
 * All rights reserved.

 This file is part of DAP (Distributed Applications Platform) the open source project

    DAP (Distributed Applications Platform) is free software: you can redistribute it and/or modify
    it under the terms of the GNU General Public License as published by
    the Free Software Foundation, either version 3 of the License, or
    (at your option) any later version.

    DAP is distributed in the hope that it will be useful,
    but WITHOUT ANY WARRANTY; without even the implied warranty of
    MERCHANTABILITY or FITNESS FOR A PARTICULAR PURPOSE.  See the
    GNU General Public License for more details.

    You should have received a copy of the GNU General Public License
    along with any DAP based project.  If not, see <http://www.gnu.org/licenses/>.
*/
#include <string.h>
#include <json.h>

#include "dap_common.h"
#include "dap_time.h"
#include "dap_chain_datum.h"
#include "dap_chain_datum_tx.h"
#include "dap_chain_datum_token.h"
#include "dap_chain_datum_tx_items.h"
#include "dap_chain_datum_decree.h"
#include "dap_chain_datum_anchor.h"
#include "dap_chain_datum_tx_voting.h"
#include "dap_chain_datum_tx_receipt.h"
#include "dap_chain_datum_tx_pkey.h"
#include "dap_chain_datum_hashtree_roots.h"
#include "dap_enc_base58.h"
#include "dap_sign.h"
#include "dap_tsd.h"
#include "dap_json_rpc_errors.h"
#include "dap_chain_net.h"
#include "dap_chain_ledger.h"

#define LOG_TAG "dap_chain_datum"

/**
 * @brief dap_chain_datum_create
 * @param a_type_id
 * @param a_data
 * @param a_data_size
 * @return
 */
dap_chain_datum_t *dap_chain_datum_create(uint16_t a_type_id, const void *a_data, size_t a_data_size)
{
   dap_chain_datum_t *l_datum = DAP_NEW_Z_SIZE_RET_VAL_IF_FAIL(dap_chain_datum_t, sizeof(dap_chain_datum_t) + a_data_size, NULL);
   *l_datum = (dap_chain_datum_t) {
        .header = {
            .version_id = DAP_CHAIN_DATUM_VERSION,
            .type_id    = a_type_id,
            .data_size  = (uint32_t)a_data_size,
            .ts_create  = dap_time_now()
        }
    };
    if (a_data && a_data_size)
        memcpy(l_datum->data, a_data, (uint32_t)a_data_size);
    return  l_datum;
}
void dap_datum_token_dump_tsd_to_json(json_object * json_obj_out, dap_chain_datum_token_t *a_token, size_t a_token_size, const char *a_hash_out_type)
{
    dap_tsd_t *l_tsd_begin = dap_chain_datum_token_tsd_get(a_token, a_token_size);
    if (!l_tsd_begin) {
        json_object_object_add(json_obj_out, "status", json_object_new_string("<CORRUPTED TSD SECTION>"));
        return;
    }
    size_t l_tsd_total_size = 0;
    switch (a_token->type) {
    case DAP_CHAIN_DATUM_TOKEN_TYPE_DECL:
        switch (a_token->subtype) {
        case DAP_CHAIN_DATUM_TOKEN_SUBTYPE_PRIVATE:
            l_tsd_total_size = a_token->header_private_decl.tsd_total_size; break;
        case DAP_CHAIN_DATUM_TOKEN_SUBTYPE_NATIVE:
            l_tsd_total_size = a_token->header_native_decl.tsd_total_size; break;
        default: break;
        } break;
    case DAP_CHAIN_DATUM_TOKEN_TYPE_UPDATE:
        switch (a_token->subtype) {
        case DAP_CHAIN_DATUM_TOKEN_SUBTYPE_PRIVATE:
            l_tsd_total_size = a_token->header_private_update.tsd_total_size; break;
        case DAP_CHAIN_DATUM_TOKEN_SUBTYPE_NATIVE:
            l_tsd_total_size = a_token->header_native_update.tsd_total_size; break;
        default: break;
        } break;
    default: break;
    }
    dap_tsd_t *l_tsd; size_t l_tsd_size;
    dap_tsd_iter(l_tsd, l_tsd_size, l_tsd_begin, l_tsd_total_size) {
        switch(l_tsd->type) {
        case DAP_CHAIN_DATUM_TOKEN_TSD_TYPE_SET_FLAGS: {
            uint16_t l_t = 0;
            dap_chain_datum_token_flags_dump_to_json(json_obj_out, "flags_set", _dap_tsd_get_scalar(l_tsd, &l_t));
            continue;
        }
        case DAP_CHAIN_DATUM_TOKEN_TSD_TYPE_UNSET_FLAGS: {
            uint16_t l_t = 0;
            dap_chain_datum_token_flags_dump_to_json(json_obj_out, "flags_unset", _dap_tsd_get_scalar(l_tsd, &l_t));
            continue;
        }
        case DAP_CHAIN_DATUM_TOKEN_TSD_TYPE_TOTAL_SUPPLY: {     // 256
            uint256_t l_t = uint256_0;
            char *l_balance = dap_chain_balance_datoshi_print(_dap_tsd_get_scalar(l_tsd, &l_t));
            json_object_object_add(json_obj_out, "total_supply", json_object_new_string(l_balance));
            DAP_DELETE(l_balance);
            continue;
        }
        case DAP_CHAIN_DATUM_TOKEN_TSD_TYPE_TOTAL_SIGNS_VALID: {
            uint16_t l_t = 0;
            json_object_object_add(json_obj_out, "total_signs_valid", json_object_new_int(_dap_tsd_get_scalar(l_tsd, &l_t)));
            continue;
        }
        case DAP_CHAIN_DATUM_TOKEN_TSD_TYPE_TOTAL_PKEYS_ADD:
            if(l_tsd->size >= sizeof(dap_pkey_t)) {
                    char *l_hash_str;
                    dap_pkey_t *l_pkey = (dap_pkey_t*)l_tsd->data;
                    dap_hash_fast_t l_hf = { };
                    if (!dap_pkey_get_hash(l_pkey, &l_hf)) {
                        json_object_object_add(json_obj_out, "total_pkeys_add", json_object_new_string("<WRONG CALCULATION FINGERPRINT>"));
                    } else {
                        if (!dap_strcmp(a_hash_out_type, "hex") || !dap_strcmp(a_hash_out_type, "content_hash"))
                            l_hash_str = dap_chain_hash_fast_to_str_new(&l_hf);
                        else
                            l_hash_str = dap_enc_base58_encode_hash_to_str(&l_hf);
                        json_object_object_add(json_obj_out, "total_pkeys_add", json_object_new_string(l_hash_str));
                        DAP_DELETE(l_hash_str);
                    }
            } else
                    json_object_object_add(json_obj_out, "total_pkeys_add_with_wrong_size", json_object_new_int(l_tsd->size));
            continue;
        case DAP_CHAIN_DATUM_TOKEN_TSD_TYPE_TOTAL_PKEYS_REMOVE:
            if(l_tsd->size == sizeof(dap_chain_hash_fast_t) ){
                    char *l_hash_str = (!dap_strcmp(a_hash_out_type,"hex")|| !dap_strcmp(a_hash_out_type, "content_hash"))
                                           ? dap_chain_hash_fast_to_str_new((dap_chain_hash_fast_t*) l_tsd->data)
                                           : dap_enc_base58_encode_hash_to_str((dap_chain_hash_fast_t*) l_tsd->data);
                    json_object_object_add(json_obj_out, "total_pkeys_remove", json_object_new_string(l_hash_str));
                    DAP_DELETE( l_hash_str );
            } else
                    json_object_object_add(json_obj_out, "total_pkeys_remove_with_wrong_size", json_object_new_int(l_tsd->size));
            continue;
        case DAP_CHAIN_DATUM_TOKEN_TSD_TYPE_DELEGATE_EMISSION_FROM_STAKE_LOCK: {
            dap_chain_datum_token_tsd_delegate_from_stake_lock_t *l_tsd_section = _dap_tsd_get_object(l_tsd, dap_chain_datum_token_tsd_delegate_from_stake_lock_t);
            char *balance = dap_chain_balance_coins_print(l_tsd_section->emission_rate);
            json_object_object_add(json_obj_out, "ticker_token_from", json_object_new_string((char*)l_tsd_section->ticker_token_from));
            json_object_object_add(json_obj_out, "emission_rate", json_object_new_string(balance));
            DAP_DEL_Z(balance);
        }continue;
        case DAP_CHAIN_DATUM_TOKEN_TSD_TYPE_DATUM_TYPE_ALLOWED_ADD  :
                json_object_object_add(json_obj_out, "datum_type_allowed_add", json_object_new_string(dap_tsd_get_string_const(l_tsd)));
            continue;
        case DAP_CHAIN_DATUM_TOKEN_TSD_TYPE_DATUM_TYPE_ALLOWED_REMOVE  :
            json_object_object_add(json_obj_out, "datum_type_allowed_remove", json_object_new_string(dap_tsd_get_string_const(l_tsd)));
            continue;
        case DAP_CHAIN_DATUM_TOKEN_TSD_TYPE_DATUM_TYPE_BLOCKED_ADD  :
            json_object_object_add(json_obj_out, "datum_type_blocked_add", json_object_new_string(dap_tsd_get_string_const(l_tsd)));
            continue;
        case DAP_CHAIN_DATUM_TOKEN_TSD_TYPE_DATUM_TYPE_BLOCKED_REMOVE:
            json_object_object_add(json_obj_out, "datum_type_blocked_remove", json_object_new_string(dap_tsd_get_string_const(l_tsd)));
            continue;
        case DAP_CHAIN_DATUM_TOKEN_TSD_TYPE_TX_SENDER_ALLOWED_ADD: {
                dap_chain_addr_t *l_addr = dap_tsd_get_object(l_tsd, dap_chain_addr_t);
                json_object_object_add(json_obj_out, "tx_sender_allowed_add", json_object_new_string(dap_chain_addr_to_str_static(l_addr)));
            } continue;
        case DAP_CHAIN_DATUM_TOKEN_TSD_TYPE_TX_SENDER_ALLOWED_REMOVE:{
                dap_chain_addr_t *l_addr = dap_tsd_get_object(l_tsd, dap_chain_addr_t);
                json_object_object_add(json_obj_out, "tx_sender_allowed_remove", json_object_new_string(dap_chain_addr_to_str_static(l_addr)));
            } continue;
        case DAP_CHAIN_DATUM_TOKEN_TSD_TYPE_TX_SENDER_BLOCKED_ADD: {
                dap_chain_addr_t *l_addr = dap_tsd_get_object(l_tsd, dap_chain_addr_t);
                json_object_object_add(json_obj_out, "tx_sender_blocked_add", json_object_new_string(dap_chain_addr_to_str_static(l_addr)));
            } continue;
        case DAP_CHAIN_DATUM_TOKEN_TSD_TYPE_TX_SENDER_BLOCKED_REMOVE: {
                dap_chain_addr_t *l_addr = dap_tsd_get_object(l_tsd, dap_chain_addr_t);
                json_object_object_add(json_obj_out, "tx_sender_blocked_remove", json_object_new_string(dap_chain_addr_to_str_static(l_addr)));
            } continue;
        case DAP_CHAIN_DATUM_TOKEN_TSD_TYPE_TX_RECEIVER_ALLOWED_ADD: {
                dap_chain_addr_t *l_addr = dap_tsd_get_object(l_tsd, dap_chain_addr_t);
                json_object_object_add(json_obj_out, "tx_receiver_allowed_add", json_object_new_string(dap_chain_addr_to_str_static(l_addr)));
            } continue;
        case DAP_CHAIN_DATUM_TOKEN_TSD_TYPE_TX_RECEIVER_ALLOWED_REMOVE: {
                dap_chain_addr_t *l_addr = dap_tsd_get_object(l_tsd, dap_chain_addr_t);
                json_object_object_add(json_obj_out, "tx_receiver_allowed", json_object_new_string(dap_chain_addr_to_str_static(l_addr)));
            } continue;
        case DAP_CHAIN_DATUM_TOKEN_TSD_TYPE_TX_RECEIVER_BLOCKED_ADD: {
                dap_chain_addr_t *l_addr = dap_tsd_get_object(l_tsd, dap_chain_addr_t);
                json_object_object_add(json_obj_out, "tx_receiver_blocked_add", json_object_new_string(dap_chain_addr_to_str_static(l_addr)));
            } continue;
        case DAP_CHAIN_DATUM_TOKEN_TSD_TYPE_TX_RECEIVER_BLOCKED_REMOVE: {
                dap_chain_addr_t *l_addr = dap_tsd_get_object(l_tsd, dap_chain_addr_t);
                json_object_object_add(json_obj_out, "tx_receiver_blocked_remove", json_object_new_string(dap_chain_addr_to_str_static(l_addr)));
            } continue;
        case DAP_CHAIN_DATUM_TOKEN_TSD_TOKEN_DESCRIPTION:
            json_object_object_add(json_obj_out, "description", json_object_new_string(dap_tsd_get_string_const(l_tsd)));
            continue;
        default: {
                char l_tsd_type_char[50] = {};
                snprintf(l_tsd_type_char, 50, "<0x%04hX>", l_tsd->type);
                json_object_object_add(json_obj_out, "tsd_type", json_object_new_string(l_tsd_type_char));
                json_object_object_add(json_obj_out, "tsd_size", json_object_new_int(l_tsd->size));
            }
        }
    }
}

/**
 * @brief _dap_chain_datum_tx_out_data
 *
 * @param a_datum
 * @param a_ledger
 * @param a_str_out
 * @param a_hash_out_type
 * @param save_processed_tx
 * @param a_tx_hash_processed
 * @param l_tx_num
 */
bool dap_chain_datum_dump_tx_json(json_object* a_json_arr_reply,
                             dap_chain_datum_tx_t *a_datum,
                             const char *a_ticker,
                             json_object* json_obj_out,
                             const char *a_hash_out_type,
                             dap_hash_fast_t *a_tx_hash,
                             dap_chain_net_id_t a_net_id,
                             int a_version)
{
    bool l_is_first = false;
    dap_chain_tx_in_t *l_in_item = (dap_chain_tx_in_t *)dap_chain_datum_tx_item_get(a_datum, NULL, NULL, TX_ITEM_TYPE_IN, NULL);
    if (l_in_item && dap_hash_fast_is_blank(&l_in_item->header.tx_prev_hash))
        l_is_first = true;
    char l_tmp_buf[DAP_TIME_STR_SIZE];
    const char *l_hash_str = dap_strcmp(a_hash_out_type, "hex")
            ? dap_enc_base58_encode_hash_to_str_static(a_tx_hash)
            : dap_chain_hash_fast_to_str_static(a_tx_hash);
    json_object* json_arr_items = json_object_new_array();
    dap_time_to_str_rfc822(l_tmp_buf, DAP_TIME_STR_SIZE, a_datum->header.ts_created);
    l_is_first ? 
    json_object_object_add(json_obj_out, a_version == 1 ? "first transaction" : "first_transaction", json_object_new_string("emit")):
    json_object_object_add(json_obj_out, a_version == 1 ?  "first transaction" : "first_transaction", json_object_new_string(a_version == 1 ? "" : "empty"));
    json_object_object_add(json_obj_out, "hash", json_object_new_string(l_hash_str));
    json_object_object_add(json_obj_out, a_version == 1 ?  "tx created" : "tx_created", json_object_new_string(l_tmp_buf));
    json_object_object_add(json_obj_out, a_version == 1 ?  "token ticker" : "token_ticker", a_ticker ? json_object_new_string(a_ticker) : json_object_new_string(a_version == 1 ? "" : "empty"));
    //json_object_array_add(json_arr_items, json_obj_tx);

    dap_hash_fast_t l_hash_tmp = { };
    byte_t *item; size_t l_size;
    TX_ITEM_ITER_TX(item, l_size, a_datum) {
        json_object* json_obj_item = json_object_new_object();
        if (a_version != 1)
            json_object_object_add(json_obj_item, "item_type", json_object_new_string(dap_chain_datum_tx_item_type_to_str_short(*item)));
        switch (*item) {
        case TX_ITEM_TYPE_IN:
            l_hash_tmp = ((dap_chain_tx_in_t*)item)->header.tx_prev_hash;
            l_hash_str = !dap_hash_fast_is_blank(&l_hash_tmp)
                ? dap_strcmp(a_hash_out_type, "hex") ? dap_enc_base58_encode_hash_to_str_static(&l_hash_tmp) : dap_chain_hash_fast_to_str_static(&l_hash_tmp)
                : "BLANK";
            if (a_version == 1)
                json_object_object_add(json_obj_item, "item type", json_object_new_string("IN"));
            json_object_object_add(json_obj_item, a_version == 1 ? "Tx prev hash" : "tx_prev_hash", json_object_new_string(l_hash_str));
            json_object_object_add(json_obj_item, a_version == 1 ? "Tx out prev idx" : "tx_out_prev_idx", json_object_new_uint64(((dap_chain_tx_in_t*)item)->header.tx_out_prev_idx));
            break;
        case TX_ITEM_TYPE_OUT_OLD: {
            const char *l_value_str = dap_uint256_to_char(
                dap_chain_uint256_from(((dap_chain_tx_out_old_t*)item)->header.value), NULL );
            if (a_version == 1)
                json_object_object_add(json_obj_item, "item type", json_object_new_string("OUT OLD"));
            json_object_object_add(json_obj_item, a_version == 1 ? "Value" : "value", json_object_new_string(l_value_str));
            json_object_object_add(json_obj_item, a_version == 1 ? "Address" : "addr", json_object_new_string(dap_chain_addr_to_str_static(&((dap_chain_tx_out_old_t*)item)->addr)));
        } break;
        case TX_ITEM_TYPE_OUT: { // 256
            const char *l_coins_str,
                    *l_value_str = dap_uint256_to_char(((dap_chain_tx_out_t*)item)->header.value, &l_coins_str),
                    *l_addr_str = dap_chain_addr_to_str_static(&((dap_chain_tx_out_t*)item)->addr);
            if (a_version == 1)
                json_object_object_add(json_obj_item, "item type", json_object_new_string("OUT"));
            json_object_object_add(json_obj_item, a_version == 1 ? "Coins" : "coins", json_object_new_string(l_coins_str));
            json_object_object_add(json_obj_item, a_version == 1 ? "Value": "value", json_object_new_string(l_value_str));
            json_object_object_add(json_obj_item, a_version == 1 ? "Address" : "addr", json_object_new_string(l_addr_str));            
        } break;
        case TX_ITEM_TYPE_IN_EMS: {
            char l_tmp_buff[70];
            l_hash_tmp = ((dap_chain_tx_in_ems_t*)item)->header.token_emission_hash;
            l_hash_str = dap_strcmp(a_hash_out_type, "hex")
                    ? dap_enc_base58_encode_hash_to_str_static(&l_hash_tmp)
                    : dap_chain_hash_fast_to_str_static(&l_hash_tmp);
            if (a_version == 1)
                json_object_object_add(json_obj_item, "item type", json_object_new_string("IN_EMS"));
            json_object_object_add(json_obj_item,"ticker", json_object_new_string(((dap_chain_tx_in_ems_t*)item)->header.ticker));
            json_object_object_add(json_obj_item,"token_emission_hash", json_object_new_string(l_hash_str));
            snprintf(l_tmp_buff, sizeof(l_tmp_buff), "0x%016"DAP_UINT64_FORMAT_x"",((dap_chain_tx_in_ems_t*)item)->header.token_emission_chain_id.uint64);
            json_object_object_add(json_obj_item,"token_emission_chain_id", json_object_new_string(l_tmp_buff));
        } break;

        case TX_ITEM_TYPE_IN_REWARD: {
            l_hash_tmp = ((dap_chain_tx_in_reward_t *)item)->block_hash;
            l_hash_str = dap_strcmp(a_hash_out_type, "hex")
                    ? dap_enc_base58_encode_hash_to_str_static(&l_hash_tmp)
                    : dap_chain_hash_fast_to_str_static(&l_hash_tmp);
            if (a_version == 1)
                json_object_object_add(json_obj_item, "item type", json_object_new_string("IN_REWARD"));
            json_object_object_add(json_obj_item,"block_hash", json_object_new_string(l_hash_str));
        } break;

        case TX_ITEM_TYPE_SIG: {
            dap_sign_t *l_sign = dap_chain_datum_tx_item_sig_get_sign((dap_chain_tx_sig_t*)item);
            if (a_version == 1)
                json_object_object_add(json_obj_item, "item type", json_object_new_string("SIG"));
            dap_sign_get_information_json(a_json_arr_reply, l_sign, json_obj_item, a_hash_out_type, a_version);
            dap_chain_addr_t l_sender_addr;
            dap_chain_addr_fill_from_sign(&l_sender_addr, l_sign, a_net_id);
            json_object_object_add(json_obj_item, a_version == 1 ? "Sender addr" : "sender_addr", json_object_new_string(dap_chain_addr_to_str_static(&l_sender_addr)));            
        } break;
        case TX_ITEM_TYPE_RECEIPT_OLD:{
            dap_chain_datum_tx_receipt_old_t *l_receipt_old = (dap_chain_datum_tx_receipt_old_t*)item;
            const char *l_coins_str, *l_value_str = dap_uint256_to_char(l_receipt_old->receipt_info.value_datoshi, &l_coins_str);
            json_object_object_add(json_obj_item,"item type", json_object_new_string("RECEIPT"));
            json_object_object_add(json_obj_item,"size", json_object_new_uint64(l_receipt_old->size));
            json_object_object_add(json_obj_item,"ext size", json_object_new_uint64(l_receipt_old->exts_size));
            json_object_object_add(json_obj_item,"INFO", json_object_new_string(""));
            json_object_object_add(json_obj_item,"units", json_object_new_uint64(l_receipt_old->receipt_info.units));
            json_object_object_add(json_obj_item,"uid", json_object_new_uint64(l_receipt_old->receipt_info.srv_uid.uint64));
            json_object_object_add(json_obj_item,"units type", json_object_new_string(dap_chain_srv_unit_enum_to_str(l_receipt_old->receipt_info.units_type.enm)));
            json_object_object_add(json_obj_item,"coins", json_object_new_string(l_coins_str));
            json_object_object_add(json_obj_item,"value", json_object_new_string(l_value_str));

            json_object_object_add(json_obj_item,"Exts",json_object_new_string(""));                         
            switch (l_receipt_old->exts_size) {
            case (sizeof(dap_sign_t) * 2): {
                dap_sign_t *l_client = (dap_sign_t*)(l_receipt_old->exts_n_signs  + sizeof(dap_sign_t));
                json_object_object_add(json_obj_item,"Client", json_object_new_string(""));
                dap_sign_get_information_json(a_json_arr_reply, l_client, json_obj_item, a_hash_out_type, a_version);                
            }
            case (sizeof(dap_sign_t)): {
                dap_sign_t *l_provider = (dap_sign_t*)(l_receipt_old->exts_n_signs);
                json_object_object_add(json_obj_item,"Provider", json_object_new_string(""));
                dap_sign_get_information_json(a_json_arr_reply, l_provider,json_obj_item, a_hash_out_type, a_version);
                break;
            }
            }
        } break;
        case TX_ITEM_TYPE_RECEIPT: {
            const char *l_coins_str, *l_value_str = dap_uint256_to_char(((dap_chain_datum_tx_receipt_t*)item)->receipt_info.value_datoshi, &l_coins_str);
            if (a_version == 1)
                json_object_object_add(json_obj_item, "item type", json_object_new_string("RECEIPT"));
            json_object_object_add(json_obj_item, "size", json_object_new_uint64(((dap_chain_datum_tx_receipt_t*)item)->size));
            json_object_object_add(json_obj_item, a_version == 1 ? "ext size" : "ext_size", json_object_new_uint64(((dap_chain_datum_tx_receipt_t*)item)->exts_size));
            json_object_object_add(json_obj_item, a_version == 1 ? "INFO" : "info", json_object_new_string(""));
            json_object_object_add(json_obj_item,"units", json_object_new_uint64(((dap_chain_datum_tx_receipt_t*)item)->receipt_info.units));
            json_object_object_add(json_obj_item,"uid", json_object_new_uint64(((dap_chain_datum_tx_receipt_t*)item)->receipt_info.srv_uid.uint64));
            json_object_object_add(json_obj_item, a_version == 1 ? "units type" : "units_type", json_object_new_string(dap_chain_srv_unit_enum_to_str(((dap_chain_datum_tx_receipt_t*)item)->receipt_info.units_type.enm)));
            json_object_object_add(json_obj_item, "coins", json_object_new_string(l_coins_str));
            json_object_object_add(json_obj_item,"value", json_object_new_string(l_value_str));
            if (a_version == 1)
                json_object_object_add(json_obj_item, "Exts",json_object_new_string(""));                         
            switch ( ((dap_chain_datum_tx_receipt_t*)item)->exts_size ) {
            case (sizeof(dap_sign_t) * 2): {
                dap_sign_t *l_client = (dap_sign_t*)( ((dap_chain_datum_tx_receipt_t*)item)->exts_n_signs + sizeof(dap_sign_t) );
                json_object_object_add(json_obj_item, a_version == 1 ? "Client" : "sig_inf", json_object_new_string(a_version == 1 ? "" : "client"));
                dap_sign_get_information_json(a_json_arr_reply, l_client, json_obj_item, a_hash_out_type, a_version);                
            }
            case (sizeof(dap_sign_t)): {
                dap_sign_t *l_provider = (dap_sign_t*)( ((dap_chain_datum_tx_receipt_t*)item)->exts_n_signs );
                json_object_object_add(json_obj_item, a_version == 1 ? "Provider" : "sig_inf", json_object_new_string(a_version == 1 ? "" : "provider"));
                dap_sign_get_information_json(a_json_arr_reply, l_provider,json_obj_item, a_hash_out_type, a_version);
                break;
            }
            }
        } break;
        case TX_ITEM_TYPE_PKEY: {
            dap_pkey_t *l_pkey = (dap_pkey_t*)((dap_chain_tx_pkey_t*)item)->pkey;
            dap_chain_hash_fast_t l_pkey_hash;
            dap_hash_fast(l_pkey->pkey, l_pkey->header.size, &l_pkey_hash);
            l_hash_str = dap_strcmp(a_hash_out_type, "hex")
                    ? dap_enc_base58_encode_hash_to_str_static(&l_pkey_hash)
                    : dap_chain_hash_fast_to_str_static(&l_pkey_hash);
            if (a_version == 1)
                json_object_object_add(json_obj_item, "item type", json_object_new_string("PKey"));
            json_object_object_add(json_obj_item, a_version == 1 ? "PKey" : "pkey", json_object_new_string(""));
            json_object_object_add(json_obj_item, a_version == 1 ? "SIG type" : "sig_type", json_object_new_string(dap_sign_type_to_str(((dap_chain_tx_pkey_t*)item)->header.sig_type)));
            json_object_object_add(json_obj_item, a_version == 1 ? "SIG size" : "sig_size", json_object_new_uint64(((dap_chain_tx_pkey_t*)item)->header.sig_size));
            json_object_object_add(json_obj_item, a_version == 1 ? "Sequence number" : "seq_num", json_object_new_uint64(((dap_chain_tx_pkey_t*)item)->seq_no));
            json_object_object_add(json_obj_item, a_version == 1 ? "Key" : "key", json_object_new_string(""));
            json_object_object_add(json_obj_item, a_version == 1 ? "Type" : "type", json_object_new_string(dap_pkey_type_to_str(l_pkey->header.type)));
            json_object_object_add(json_obj_item, a_version == 1 ? "Size" : "size", json_object_new_uint64(l_pkey->header.size));
            json_object_object_add(json_obj_item, a_version == 1 ? "Hash" : "hash", json_object_new_string(l_hash_str));

        } break;
        case TX_ITEM_TYPE_TSD: {
            if (a_version == 1)
                json_object_object_add(json_obj_item, "item type", json_object_new_string("TSD data"));
            json_object_object_add(json_obj_item, a_version == 1 ? "type" : "data_type", json_object_new_uint64(((dap_chain_tx_tsd_t*)item)->header.type));
            json_object_object_add(json_obj_item,"size", json_object_new_uint64(((dap_chain_tx_tsd_t*)item)->header.size));            
        } break;
        case TX_ITEM_TYPE_IN_COND:
            if (a_version == 1)
                json_object_object_add(json_obj_item, "item type", json_object_new_string("IN COND"));
            l_hash_tmp = ((dap_chain_tx_in_cond_t*)item)->header.tx_prev_hash;
            l_hash_str = dap_strcmp(a_hash_out_type, "hex")
                    ? dap_enc_base58_encode_hash_to_str_static(&l_hash_tmp)
                    : dap_chain_hash_fast_to_str_static(&l_hash_tmp);
            json_object_object_add(json_obj_item, a_version == 1 ? "Receipt_idx" : "receipt_idx", json_object_new_int(((dap_chain_tx_in_cond_t*)item)->header.receipt_idx));
            json_object_object_add(json_obj_item, a_version == 1 ? "Tx_prev_hash" : "tx_prev_hash", json_object_new_string(l_hash_str));
            json_object_object_add(json_obj_item, a_version == 1 ? "Tx_out_prev_idx" : "tx_out_prev_idx", json_object_new_uint64(((dap_chain_tx_in_cond_t*)item)->header.tx_out_prev_idx));
            break;
        case TX_ITEM_TYPE_OUT_COND: {
            char l_tmp_buff[70];
            if (a_version == 1)
                json_object_object_add(json_obj_item, "item type", json_object_new_string("OUT COND"));
            const char *l_coins_str, *l_value_str = dap_uint256_to_char(((dap_chain_tx_out_cond_t*)item)->header.value, &l_coins_str);
            dap_time_t l_ts_exp = ((dap_chain_tx_out_cond_t*)item)->header.ts_expires;
            dap_time_to_str_rfc822(l_tmp_buf, DAP_TIME_STR_SIZE, l_ts_exp);
            json_object_object_add(json_obj_item,"ts_expires", l_ts_exp ? json_object_new_string(l_tmp_buf) : json_object_new_string("never"));
            json_object_object_add(json_obj_item,"coins", json_object_new_string(l_coins_str));
            json_object_object_add(json_obj_item,"value", json_object_new_string(l_value_str));
            json_object_object_add(json_obj_item,"subtype", json_object_new_string(dap_chain_tx_out_cond_subtype_to_str(((dap_chain_tx_out_cond_t*)item)->header.subtype)));
            snprintf(l_tmp_buff, sizeof(l_tmp_buff), "0x%016"DAP_UINT64_FORMAT_x"",((dap_chain_tx_out_cond_t*)item)->header.srv_uid.uint64);
            json_object_object_add(json_obj_item,"uid", json_object_new_string(l_tmp_buff));
            json_object_object_add(json_obj_item, "tsd_size", json_object_new_uint64(((dap_chain_tx_out_cond_t *)item)->tsd_size));
            switch (((dap_chain_tx_out_cond_t*)item)->header.subtype) {
                case DAP_CHAIN_TX_OUT_COND_SUBTYPE_SRV_PAY: {
                    const char *l_coins_str, *l_value_str =
                        dap_uint256_to_char( ((dap_chain_tx_out_cond_t*)item)->subtype.srv_pay.unit_price_max_datoshi, &l_coins_str );
                    l_hash_tmp = ((dap_chain_tx_out_cond_t*)item)->subtype.srv_pay.pkey_hash;
                    l_hash_str = dap_strcmp(a_hash_out_type, "hex")
                            ? dap_enc_base58_encode_hash_to_str_static(&l_hash_tmp)
                            : dap_chain_hash_fast_to_str_static(&l_hash_tmp);
                    snprintf(l_tmp_buff, sizeof(l_tmp_buff), "0x%08x",((dap_chain_tx_out_cond_t*)item)->subtype.srv_pay.unit.uint32);
                    json_object_object_add(json_obj_item, "unit", json_object_new_string(l_tmp_buff));
                    json_object_object_add(json_obj_item, "pkey", json_object_new_string(l_hash_str));
                    json_object_object_add(json_obj_item, a_version == 1 ? "max price(coins)" : "max_price_coins", json_object_new_string(l_coins_str));
                    json_object_object_add(json_obj_item, a_version == 1 ? "max price(value)" : "max_price_value", json_object_new_string(l_value_str));

                } break;
                case DAP_CHAIN_TX_OUT_COND_SUBTYPE_SRV_STAKE_POS_DELEGATE: {
                    dap_chain_node_addr_t *l_signer_node_addr = &((dap_chain_tx_out_cond_t*)item)->subtype.srv_stake_pos_delegate.signer_node_addr;
                    dap_chain_addr_t *l_signing_addr = &((dap_chain_tx_out_cond_t*)item)->subtype.srv_stake_pos_delegate.signing_addr;
                    l_hash_tmp = l_signing_addr->data.hash_fast;
                    l_hash_str = dap_strcmp(a_hash_out_type, "hex")
                            ? dap_enc_base58_encode_hash_to_str_static(&l_hash_tmp)
                            : dap_chain_hash_fast_to_str_static(&l_hash_tmp);
                    json_object_object_add(json_obj_item, a_version == 1 ? "signing_addr" : "sig_addr", json_object_new_string(dap_chain_addr_to_str_static(l_signing_addr)));
                    json_object_object_add(json_obj_item, a_version == 1 ? "with pkey hash" : "sig_pkey_hash", json_object_new_string(l_hash_str));                    
                    snprintf(l_tmp_buff, sizeof(l_tmp_buff), ""NODE_ADDR_FP_STR"",NODE_ADDR_FP_ARGS(l_signer_node_addr));
                    json_object_object_add(json_obj_item, a_version == 1 ? "signer_node_addr" : "sig_node_addr", json_object_new_string(l_tmp_buff));
                    
                } break;
                case DAP_CHAIN_TX_OUT_COND_SUBTYPE_SRV_XCHANGE: {
                    const char *l_rate_str;
                    dap_uint256_to_char( (((dap_chain_tx_out_cond_t*)item)->subtype.srv_xchange.rate), &l_rate_str );
                    snprintf(l_tmp_buff,sizeof(l_tmp_buff),"0x%016"DAP_UINT64_FORMAT_x"",((dap_chain_tx_out_cond_t*)item)->subtype.srv_xchange.buy_net_id.uint64);
                    json_object_object_add(json_obj_item, a_version == 1 ? "net id" : "net_id", json_object_new_string(l_tmp_buff));
                    json_object_object_add(json_obj_item,"buy_token", json_object_new_string(((dap_chain_tx_out_cond_t*)item)->subtype.srv_xchange.buy_token));
                    json_object_object_add(json_obj_item,"rate", json_object_new_string(l_rate_str));
                } break;
                case DAP_CHAIN_TX_OUT_COND_SUBTYPE_SRV_STAKE_LOCK: {
                    dap_time_t l_ts_unlock = ((dap_chain_tx_out_cond_t*)item)->subtype.srv_stake_lock.time_unlock;
                    dap_time_to_str_rfc822(l_tmp_buf, DAP_TIME_STR_SIZE, l_ts_unlock);
                    json_object_object_add(json_obj_item,"time_unlock", json_object_new_string(l_tmp_buf));
                } break;
                default: break;
            }
        } break;
        case TX_ITEM_TYPE_OUT_EXT: {
            const char *l_coins_str, *l_value_str = dap_uint256_to_char( ((dap_chain_tx_out_ext_t*)item)->header.value, &l_coins_str );
            if (a_version == 1)
                json_object_object_add(json_obj_item, "item type", json_object_new_string("OUT EXT"));
            json_object_object_add(json_obj_item,"addr", json_object_new_string(dap_chain_addr_to_str_static(&((dap_chain_tx_out_ext_t*)item)->addr)));
            json_object_object_add(json_obj_item,"token", json_object_new_string(((dap_chain_tx_out_ext_t*)item)->token));
            json_object_object_add(json_obj_item,"coins", json_object_new_string(l_coins_str));
            json_object_object_add(json_obj_item,"value", json_object_new_string(l_value_str));
        } break;

        case TX_ITEM_TYPE_OUT_STD: {
            const char *l_coins_str, *l_value_str = dap_uint256_to_char( ((dap_chain_tx_out_std_t *)item)->value, &l_coins_str );
            if (a_version == 1)
                json_object_object_add(json_obj_item, "item type", json_object_new_string("OUT STD"));
            json_object_object_add(json_obj_item, "addr", json_object_new_string(dap_chain_addr_to_str_static(&((dap_chain_tx_out_std_t *)item)->addr)));
            json_object_object_add(json_obj_item, "token", json_object_new_string(((dap_chain_tx_out_std_t *)item)->token));
            json_object_object_add(json_obj_item, "coins", json_object_new_string(l_coins_str));
            json_object_object_add(json_obj_item, "value", json_object_new_string(l_value_str));
            dap_time_t l_ts_unlock = ((dap_chain_tx_out_std_t *)item)->ts_unlock;
            dap_time_to_str_rfc822(l_tmp_buf, DAP_TIME_STR_SIZE, l_ts_unlock);
            json_object_object_add(json_obj_item, "time_unlock", json_object_new_string(l_ts_unlock ? l_tmp_buf : "not_locked"));
        } break;

        case TX_ITEM_TYPE_VOTING:{
            size_t l_tsd_size = 0;
            dap_chain_tx_tsd_t *l_item = (dap_chain_tx_tsd_t *)dap_chain_datum_tx_item_get(a_datum, NULL, (byte_t*)item + l_size, TX_ITEM_TYPE_TSD, &l_tsd_size);
            if (!l_item || !l_tsd_size)
                    break;
            dap_chain_datum_tx_voting_params_t *l_voting_params = dap_chain_datum_tx_voting_parse_tsd(a_datum);
            if (a_version == 1)
                json_object_object_add(json_obj_item, "item type", json_object_new_string("VOTING"));
            json_object_object_add(json_obj_item, a_version == 1 ? "Voting question" : "voting_question", json_object_new_string(l_voting_params->question));
            json_object_object_add(json_obj_item, a_version == 1 ? "Answer options" : "answer_options", json_object_new_string(""));
            
            dap_list_t *l_temp = l_voting_params->options;
            uint8_t l_index = 0;
            while (l_temp) {
                json_object_object_add(json_obj_item, dap_itoa(l_index), json_object_new_string((char *)l_temp->data));
                l_index++;
                l_temp = l_temp->next;
            }
            if (l_voting_params->voting_expire) {
                dap_time_to_str_rfc822(l_tmp_buf, DAP_TIME_STR_SIZE, l_voting_params->voting_expire);
                json_object_object_add(json_obj_item, a_version == 1 ? "Voting expire" : "voting_expire", json_object_new_string(l_tmp_buf));                
            }
            if (l_voting_params->votes_max_count) {
                json_object_object_add(json_obj_item, a_version == 1 ? "Votes max count" : "votes_max_count", json_object_new_uint64(l_voting_params->votes_max_count));
            }
            if (a_version == 1) {
                json_object_object_add(json_obj_item,"Changing vote is", l_voting_params->vote_changing_allowed ? json_object_new_string("available") : 
                                    json_object_new_string("not available"));
                l_voting_params->delegate_key_required ?
                    json_object_object_add(json_obj_item, "Delegated key for participating in voting", json_object_new_string("required")) :
                    json_object_object_add(json_obj_item, "Delegated key for participating in voting", json_object_new_string("not required"));  
            } else {
                json_object_object_add(json_obj_item,"changing_vote", json_object_new_boolean(l_voting_params->vote_changing_allowed));
                json_object_object_add(json_obj_item,"delegate_key_required", json_object_new_boolean(l_voting_params->delegate_key_required));   
            }

            dap_list_free_full(l_voting_params->options, NULL);
            DAP_DELETE(l_voting_params->question);
            DAP_DELETE(l_voting_params);
        } break;
        case TX_ITEM_TYPE_VOTE:{
            dap_chain_tx_vote_t *l_vote_item = (dap_chain_tx_vote_t *)item;
            const char *l_hash_str = dap_chain_hash_fast_to_str_static(&l_vote_item->voting_hash);
            if (a_version == 1)
                json_object_object_add(json_obj_item, "item type", json_object_new_string("VOTE"));
            json_object_object_add(json_obj_item, a_version == 1 ? "Voting hash" : "voting_hash", json_object_new_string(l_hash_str));
            json_object_object_add(json_obj_item, a_version == 1 ? "Vote answer idx" : "vote_answer_idx", json_object_new_uint64(l_vote_item->answer_idx));

        } break;
        default:
            if (a_version == 1)
                json_object_object_add(json_obj_item, "item type", json_object_new_string("This transaction have unknown item type"));
            break;
        }
        json_object_array_add(json_arr_items, json_obj_item);
    }
    json_object_object_add(json_obj_out, a_version == 1 ? "ITEMS" : "items", json_arr_items);
    return true;
}

void s_token_dump_decl_json(json_object  *a_obj_out, dap_chain_datum_token_t *a_token, size_t a_token_size, const char *a_hash_out_type, int a_version) {
    json_object_object_add(a_obj_out, a_version == 1 ? "type" : "token_type", json_object_new_string("DECL"));
    switch (a_token->subtype) {
        case DAP_CHAIN_DATUM_TOKEN_SUBTYPE_PRIVATE:{
            json_object_object_add(a_obj_out, "subtype",json_object_new_string("PRIVATE"));
            json_object_object_add(a_obj_out,"decimals",json_object_new_uint64(a_token->header_private_decl.decimals));
            json_object_object_add(a_obj_out, a_version == 1 ? "auth signs valid" : "auth_sig_valid", json_object_new_uint64(a_token->signs_valid));
            json_object_object_add(a_obj_out, a_version == 1 ? "auth signs total" : "auth_sig_total", json_object_new_uint64(a_token->signs_total));
            json_object_object_add(a_obj_out,"total_supply",json_object_new_string(dap_uint256_to_char(a_token->total_supply, NULL)));

            dap_chain_datum_token_flags_dump_to_json(a_obj_out, "flags",a_token->header_private_decl.flags);
            dap_datum_token_dump_tsd_to_json(a_obj_out, a_token, a_token_size, a_hash_out_type);
            size_t l_certs_field_size = a_token_size - sizeof(*a_token) - a_token->header_private_update.tsd_total_size;
            dap_chain_datum_token_certs_dump_to_json(a_obj_out,a_token->tsd_n_signs + a_token->header_private_update.tsd_total_size,
                                                     l_certs_field_size, a_hash_out_type, a_version);
        } break;
        case DAP_CHAIN_DATUM_TOKEN_SUBTYPE_NATIVE: {
            json_object_object_add(a_obj_out,"subtype",json_object_new_string("CF20"));
            json_object_object_add(a_obj_out,"decimals",json_object_new_uint64(a_token->header_native_decl.decimals));
            json_object_object_add(a_obj_out, a_version == 1 ? "auth signs valid" : "auth_sig_valid", json_object_new_uint64(a_token->signs_valid));
            json_object_object_add(a_obj_out, a_version == 1 ? "auth signs total" : "auth_sig_total", json_object_new_uint64(a_token->signs_total));
            json_object_object_add(a_obj_out,"total_supply",json_object_new_string(dap_uint256_to_char(a_token->total_supply, NULL)));
            dap_chain_datum_token_flags_dump_to_json(a_obj_out, "flags", a_token->header_native_decl.flags);
            dap_datum_token_dump_tsd_to_json(a_obj_out, a_token, a_token_size, a_hash_out_type);
            size_t l_certs_field_size = a_token_size - sizeof(*a_token) - a_token->header_native_decl.tsd_total_size;
            dap_chain_datum_token_certs_dump_to_json(a_obj_out, a_token->tsd_n_signs + a_token->header_native_decl.tsd_total_size,
                                                     l_certs_field_size, a_hash_out_type, a_version);
        } break;
        case DAP_CHAIN_DATUM_TOKEN_SUBTYPE_PUBLIC: {
            dap_chain_addr_t l_premine_addr = a_token->header_public.premine_address;
            json_object_object_add(a_obj_out,"subtype",json_object_new_string("PUBLIC"));
            json_object_object_add(a_obj_out,"premine_supply", json_object_new_string(dap_uint256_to_char(a_token->header_public.premine_supply, NULL)));
            json_object_object_add(a_obj_out,"premine_address", json_object_new_string(dap_chain_addr_to_str_static(&l_premine_addr)));

            dap_chain_datum_token_flags_dump_to_json(a_obj_out, "flags", a_token->header_public.flags);
        } break;
    }
}

void s_token_dump_update_json(json_object  *a_obj_out, dap_chain_datum_token_t *a_token, size_t a_token_size, const char *a_hash_out_type, bool a_verbose, int a_version) {
    if (a_verbose) json_object_object_add(a_obj_out, a_version == 1 ? "type" : "token_type", json_object_new_string("UPDATE"));
    switch (a_token->subtype) {
        case DAP_CHAIN_DATUM_TOKEN_SUBTYPE_PRIVATE: {
            if (a_verbose) json_object_object_add(a_obj_out,"subtype",json_object_new_string("PRIVATE"));
            json_object_object_add(a_obj_out, a_version == 1 ? "total_sign" : "total_sig_count", json_object_new_uint64(a_token->signs_total));

            dap_datum_token_dump_tsd_to_json(a_obj_out, a_token, a_token_size, a_hash_out_type);
            size_t l_certs_field_size = a_token_size - sizeof(*a_token) - a_token->header_private_update.tsd_total_size;
            dap_chain_datum_token_certs_dump_to_json(a_obj_out, a_token->tsd_n_signs + a_token->header_private_update.tsd_total_size,
                                                     l_certs_field_size, a_hash_out_type, a_version);
        } break;
        case DAP_CHAIN_DATUM_TOKEN_SUBTYPE_NATIVE: {
            if (a_verbose) json_object_object_add(a_obj_out,"subtype", json_object_new_string("CF20"));
            json_object_object_add(a_obj_out, a_version == 1 ? "total_sign" : "total_sig_count", json_object_new_uint64(a_token->signs_total));

            dap_datum_token_dump_tsd_to_json(a_obj_out, a_token, a_token_size, a_hash_out_type);
            size_t l_certs_field_size = a_token_size - sizeof(*a_token) - a_token->header_native_update.tsd_total_size;
            dap_chain_datum_token_certs_dump_to_json(a_obj_out, a_token->tsd_n_signs + a_token->header_native_update.tsd_total_size,
                                                     l_certs_field_size, a_hash_out_type, a_version);
        } break;
    }
}

/**
 * @brief dap_chain_net_dump_datum
 * process datum verification process. Can be:
 * if DAP_CHAIN_DATUM_TX, called dap_ledger_tx_add_check
 * if DAP_CHAIN_DATUM_TOKEN, called dap_ledger_token_add_check
 * if DAP_CHAIN_DATUM_TOKEN_EMISSION, called dap_ledger_token_emission_add_check
 * @param a_obj_out
 * @param a_datum
 */
void dap_chain_datum_dump_json(json_object* a_json_arr_reply, json_object  *a_obj_out, dap_chain_datum_t *a_datum, const char *a_hash_out_type, dap_chain_net_id_t a_net_id, bool a_verbose, int a_version)
{
    if( a_datum == NULL){
        dap_json_rpc_error_add(a_json_arr_reply, -1,"==Datum is NULL");
        return;
    }
    json_object * json_obj_datum = json_object_new_object();
    dap_hash_fast_t l_datum_hash;
    dap_chain_datum_calc_hash(a_datum, &l_datum_hash);
    const char *l_hash_str = dap_strcmp(a_hash_out_type, "hex")
            ? dap_enc_base58_encode_hash_to_str_static(&l_datum_hash)
            : dap_chain_hash_fast_to_str_static(&l_datum_hash);
    if (a_version != 1)
        json_object_object_add(json_obj_datum, "datum_type", json_object_new_string(dap_datum_type_to_str(a_datum->header.type_id)));
    switch (a_datum->header.type_id) {
        case DAP_CHAIN_DATUM_TOKEN: {
            size_t l_token_size = a_datum->header.data_size;
            dap_chain_datum_token_t * l_token = dap_chain_datum_token_read(a_datum->data, &l_token_size);
            if(l_token_size < sizeof(dap_chain_datum_token_t)){
                dap_json_rpc_error_add(a_json_arr_reply, -2,"==Datum has incorrect size. Only %zu, while at least %zu is expected\n",
                                         l_token_size, sizeof(dap_chain_datum_token_t));
                DAP_DEL_Z(l_token);
                return;
            }
            if (a_version == 1)
                json_object_object_add(json_obj_datum, "=== Datum Token Declaration ===", json_object_new_string(""));
            json_object_object_add(json_obj_datum, a_version == 1 ? "hash" : "datum_hash", json_object_new_string(l_hash_str));
            if (l_token->type != DAP_CHAIN_DATUM_TOKEN_TYPE_UPDATE || a_verbose) {
                json_object_object_add(json_obj_datum, "ticker", json_object_new_string(l_token->ticker));
            }
            json_object_object_add(json_obj_datum,"size",json_object_new_uint64(l_token_size));
            json_object_object_add(json_obj_datum,"version",json_object_new_int(l_token->version));

            switch (l_token->type) {
                case DAP_CHAIN_DATUM_TOKEN_TYPE_DECL:
                    s_token_dump_decl_json(json_obj_datum, l_token, l_token_size, a_hash_out_type, a_version);
                    break;
                case DAP_CHAIN_DATUM_TOKEN_TYPE_UPDATE:
                    s_token_dump_update_json(json_obj_datum, l_token, l_token_size, a_hash_out_type, false, a_version);
                break;
                default:
                    json_object_object_add(json_obj_datum, a_version == 1 ? "type" : "token_type", json_object_new_string(a_version == 1 ? "UNKNOWN" : "UNDEFINED"));
                    break;
            }
            if (l_token->subtype == DAP_CHAIN_DATUM_TOKEN_SUBTYPE_SIMPLE ) {
                json_object_object_add(json_obj_datum,"subtype", json_object_new_string("SIMPLE"));
                json_object_object_add(json_obj_datum,"decimals", json_object_new_uint64(l_token->header_simple.decimals));
                json_object_object_add(json_obj_datum, a_version == 1 ? "sign_total" : "signs_total", json_object_new_uint64(l_token->signs_total));
                json_object_object_add(json_obj_datum, a_version == 1 ? "sign_valid" : "signs_valid", json_object_new_uint64(l_token->signs_valid));
                json_object_object_add(json_obj_datum,"total_supply",json_object_new_string(dap_uint256_to_char(l_token->total_supply, NULL)));
                
                size_t l_certs_field_size = l_token_size - sizeof(*l_token);
                dap_chain_datum_token_certs_dump_to_json(json_obj_datum, l_token->tsd_n_signs,
                                                 l_certs_field_size, a_hash_out_type, a_version);
            }
            DAP_DELETE(l_token);
        } break;
        case DAP_CHAIN_DATUM_TOKEN_EMISSION: {
            size_t l_emission_size = a_datum->header.data_size;
            dap_chain_datum_token_emission_t *l_emission = dap_chain_datum_emission_read(a_datum->data, &l_emission_size);
            const char *l_coins_str, *l_value_str = dap_uint256_to_char(l_emission->hdr.value, &l_coins_str);
            json_object_object_add(json_obj_datum, a_version == 1 ? "emission hash" : "emission_hash", json_object_new_string(l_hash_str));
            json_object_object_add(json_obj_datum, "coins", json_object_new_string(l_coins_str));
            json_object_object_add(json_obj_datum, "value", json_object_new_string(l_value_str));
            json_object_object_add(json_obj_datum, "ticker", json_object_new_string(l_emission->hdr.ticker));
            json_object_object_add(json_obj_datum, "type", json_object_new_string(dap_chain_datum_emission_type_str(l_emission->hdr.type)));
            json_object_object_add(json_obj_datum, "version", json_object_new_uint64(l_emission->hdr.version));
            json_object_object_add(json_obj_datum, a_version == 1 ? "to addr" : "to_addr", json_object_new_string(dap_chain_addr_to_str_static(&(l_emission->hdr.address))));

            switch (l_emission->hdr.type) {
            case DAP_CHAIN_DATUM_TOKEN_EMISSION_TYPE_AUTH:
                json_object_object_add(json_obj_datum,"sig_count", json_object_new_uint64(l_emission->data.type_auth.signs_count));
                json_object_object_add(json_obj_datum,"tsd_total_size", json_object_new_uint64(l_emission->data.type_auth.tsd_total_size));

                if (  ( (void *) l_emission->tsd_n_signs + l_emission->data.type_auth.tsd_total_size) >
                      ((void *) l_emission + l_emission_size) )
                {
                    log_it(L_ERROR, "Illformed DATUM type %d, TSD section is out-of-buffer (%" DAP_UINT64_FORMAT_U " vs %zu)",
                        l_emission->hdr.type, l_emission->data.type_auth.tsd_total_size, l_emission_size);
                    dap_json_rpc_error_add(a_json_arr_reply, -3,"Skip incorrect or illformed DATUM");
                    break;
                }
                dap_chain_datum_token_certs_dump_to_json(json_obj_datum, l_emission->tsd_n_signs + l_emission->data.type_auth.tsd_total_size,
                                                l_emission->data.type_auth.tsd_n_signs_size - l_emission->data.type_auth.tsd_total_size, a_hash_out_type, a_version);
                break;
            case DAP_CHAIN_DATUM_TOKEN_EMISSION_TYPE_ALGO:
                json_object_object_add(json_obj_datum,"codename",json_object_new_string(l_emission->data.type_algo.codename));
                break;
            case DAP_CHAIN_DATUM_TOKEN_EMISSION_TYPE_SMART_CONTRACT: {
                char l_time_str[32];
                char l_flags[50] = {};
                // get time of create datum
                if(dap_time_to_str_rfc822(l_time_str, sizeof(l_time_str), l_emission->data.type_presale.lock_time) < 1)
                        l_time_str[0] = '\0';                        
                snprintf(l_flags, 50, "0x%x", l_emission->data.type_presale.flags);
                json_object_object_add(json_obj_datum,"flags", json_object_new_string(l_flags));
                json_object_object_add(json_obj_datum,"lock_time", json_object_new_string(l_time_str));
                json_object_object_add(json_obj_datum,"addr", json_object_new_string(dap_chain_addr_to_str_static(&l_emission->data.type_presale.addr)));                
            }
            case DAP_CHAIN_DATUM_TOKEN_EMISSION_TYPE_ATOM_OWNER:
            case DAP_CHAIN_DATUM_TOKEN_EMISSION_TYPE_UNDEFINED:
            default:
                break;
            }
            DAP_DELETE(l_emission);
        } break;
        case DAP_CHAIN_DATUM_TX: {
            dap_ledger_t *l_ledger = dap_chain_net_by_id(a_net_id)->pub.ledger;
            const char *l_tx_token_ticker = dap_ledger_tx_get_token_ticker_by_hash(l_ledger, &l_datum_hash);
            dap_chain_datum_tx_t *l_tx = (dap_chain_datum_tx_t*)a_datum->data;
<<<<<<< HEAD
            dap_chain_datum_dump_tx_json(a_json_arr_reply, l_tx, NULL, json_obj_datum, a_hash_out_type, &l_datum_hash, a_net_id, a_version);
=======
            dap_chain_datum_dump_tx_json(a_json_arr_reply, l_tx, l_tx_token_ticker, json_obj_datum, a_hash_out_type, &l_datum_hash, a_net_id);
>>>>>>> 1bc15e3e
        } break;
        case DAP_CHAIN_DATUM_DECREE:{
            dap_chain_datum_decree_t *l_decree = (dap_chain_datum_decree_t *)a_datum->data;
            size_t l_decree_size = dap_chain_datum_decree_get_size(l_decree);
            if (a_version == 1)
                json_object_object_add(json_obj_datum, "=== Datum decree ===", json_object_new_string(""));
            json_object_object_add(json_obj_datum, a_version == 1 ? "hash" : "datum_hash", json_object_new_string(l_hash_str));
            json_object_object_add(json_obj_datum,"size",json_object_new_uint64(l_decree_size));
            dap_chain_datum_decree_dump_json(json_obj_datum, l_decree, l_decree_size, a_hash_out_type, a_version);
        } break;
        case DAP_CHAIN_DATUM_ANCHOR:{
            dap_chain_datum_anchor_t *l_anchor = (dap_chain_datum_anchor_t *)a_datum->data;
            size_t l_anchor_size = sizeof(dap_chain_datum_anchor_t) + l_anchor->header.data_size + l_anchor->header.signs_size;
            if (a_version == 1)
                json_object_object_add(json_obj_datum, "=== Datum anchor ===", json_object_new_string(""));
            json_object_object_add(json_obj_datum, a_version == 1 ? "hash" : "datum_hash", json_object_new_string(l_hash_str));
            json_object_object_add(json_obj_datum,"size",json_object_new_uint64(l_anchor_size));
            dap_hash_fast_t l_decree_hash = { };
            dap_chain_datum_anchor_get_hash_from_data(l_anchor, &l_decree_hash);
            l_hash_str = dap_chain_hash_fast_to_str_static(&l_decree_hash);
            json_object_object_add(json_obj_datum, a_version == 1 ? "decree hash" : "decree_hash", json_object_new_string(l_hash_str));
            dap_chain_datum_anchor_certs_dump_json(json_obj_datum,l_anchor->data_n_sign + l_anchor->header.data_size, l_anchor->header.signs_size, a_hash_out_type, a_version);
        } break;
    }  
    json_object_object_add(a_obj_out, a_version == 1 ? "Datum" : "datum", json_obj_datum);  
}<|MERGE_RESOLUTION|>--- conflicted
+++ resolved
@@ -732,11 +732,7 @@
             dap_ledger_t *l_ledger = dap_chain_net_by_id(a_net_id)->pub.ledger;
             const char *l_tx_token_ticker = dap_ledger_tx_get_token_ticker_by_hash(l_ledger, &l_datum_hash);
             dap_chain_datum_tx_t *l_tx = (dap_chain_datum_tx_t*)a_datum->data;
-<<<<<<< HEAD
-            dap_chain_datum_dump_tx_json(a_json_arr_reply, l_tx, NULL, json_obj_datum, a_hash_out_type, &l_datum_hash, a_net_id, a_version);
-=======
-            dap_chain_datum_dump_tx_json(a_json_arr_reply, l_tx, l_tx_token_ticker, json_obj_datum, a_hash_out_type, &l_datum_hash, a_net_id);
->>>>>>> 1bc15e3e
+            dap_chain_datum_dump_tx_json(a_json_arr_reply, l_tx, l_tx_token_ticker, json_obj_datum, a_hash_out_type, &l_datum_hash, a_net_id, a_version);
         } break;
         case DAP_CHAIN_DATUM_DECREE:{
             dap_chain_datum_decree_t *l_decree = (dap_chain_datum_decree_t *)a_datum->data;
