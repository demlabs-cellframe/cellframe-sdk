/*
 * Authors:
 * Dmitriy A. Gearasimov <gerasimov.dmitriy@demlabs.net>
 * DeM Labs Inc.   https://demlabs.net
 * Kelvin Project https://github.com/kelvinblockchain
 * Copyright  (c) 2017-2018
 * All rights reserved.

 This file is part of DAP (Distributed Applications Platform) the open source project

    DAP (Distributed Applications Platform) is free software: you can redistribute it and/or modify
    it under the terms of the GNU General Public License as published by
    the Free Software Foundation, either version 3 of the License, or
    (at your option) any later version.

    DAP is distributed in the hope that it will be useful,
    but WITHOUT ANY WARRANTY; without even the implied warranty of
    MERCHANTABILITY or FITNESS FOR A PARTICULAR PURPOSE.  See the
    GNU General Public License for more details.

    You should have received a copy of the GNU General Public License
    along with any DAP based project.  If not, see <http://www.gnu.org/licenses/>.
*/
#include <string.h>
#include "dap_json.h"

#include "dap_common.h"
#include "dap_time.h"
#include "dap_chain_datum.h"
#include "dap_chain_datum_tx.h"
#include "dap_chain_datum_token.h"
#include "dap_chain_datum_tx_items.h"
#include "dap_chain_datum_decree.h"
#include "dap_chain_datum_anchor.h"
#include "dap_chain_datum_tx_voting.h"
#include "dap_chain_datum_tx_receipt.h"
#include "dap_chain_datum_tx_pkey.h"
#include "dap_chain_datum_hashtree_roots.h"
#include "dap_enc_base58.h"
#include "dap_sign.h"
#include "dap_tsd.h"
#include "dap_json_rpc_errors.h"
#include "dap_chain_cs.h"

#define LOG_TAG "dap_chain_datum"

/**
 * @brief dap_chain_datum_create
 * @param a_type_id
 * @param a_data
 * @param a_data_size
 * @return
 */
dap_chain_datum_t *dap_chain_datum_create(uint16_t a_type_id, const void *a_data, size_t a_data_size)
{
   dap_chain_datum_t *l_datum = DAP_NEW_Z_SIZE_RET_VAL_IF_FAIL(dap_chain_datum_t, sizeof(dap_chain_datum_t) + a_data_size, NULL);
   *l_datum = (dap_chain_datum_t) {
        .header = {
            .version_id = DAP_CHAIN_DATUM_VERSION,
            .type_id    = a_type_id,
            .data_size  = (uint32_t)a_data_size,
            .ts_create  = dap_time_now()
        }
    };
    if (a_data && a_data_size)
        memcpy(l_datum->data, a_data, (uint32_t)a_data_size);
    return  l_datum;
}
<<<<<<< HEAD
void dap_datum_token_dump_tsd_to_json(dap_json_t *json_obj_out, dap_chain_datum_token_t *a_token, size_t a_token_size, const char *a_hash_out_type)
=======
void dap_datum_token_dump_tsd_to_json(dap_json_t * json_obj_out, dap_chain_datum_token_t *a_token, size_t a_token_size, const char *a_hash_out_type)
>>>>>>> 56ae9939
{
    dap_tsd_t *l_tsd_begin = dap_chain_datum_token_tsd_get(a_token, a_token_size);
    if (!l_tsd_begin) {
        dap_json_object_add_string(json_obj_out, "status", "<CORRUPTED TSD SECTION>");
        return;
    }
    size_t l_tsd_total_size = 0;
    switch (a_token->type) {
    case DAP_CHAIN_DATUM_TOKEN_TYPE_DECL:
        switch (a_token->subtype) {
        case DAP_CHAIN_DATUM_TOKEN_SUBTYPE_PRIVATE:
            l_tsd_total_size = a_token->header_private_decl.tsd_total_size; break;
        case DAP_CHAIN_DATUM_TOKEN_SUBTYPE_NATIVE:
            l_tsd_total_size = a_token->header_native_decl.tsd_total_size; break;
        default: break;
        } break;
    case DAP_CHAIN_DATUM_TOKEN_TYPE_UPDATE:
        switch (a_token->subtype) {
        case DAP_CHAIN_DATUM_TOKEN_SUBTYPE_PRIVATE:
            l_tsd_total_size = a_token->header_private_update.tsd_total_size; break;
        case DAP_CHAIN_DATUM_TOKEN_SUBTYPE_NATIVE:
            l_tsd_total_size = a_token->header_native_update.tsd_total_size; break;
        default: break;
        } break;
    default: break;
    }
    dap_tsd_t *l_tsd; size_t l_tsd_size;
    dap_tsd_iter(l_tsd, l_tsd_size, l_tsd_begin, l_tsd_total_size) {
        switch(l_tsd->type) {
        case DAP_CHAIN_DATUM_TOKEN_TSD_TYPE_SET_FLAGS: {
            uint16_t l_t = 0;
            dap_chain_datum_token_flags_dump_to_json(json_obj_out, "flags_set", _dap_tsd_get_scalar(l_tsd, &l_t));
            continue;
        }
        case DAP_CHAIN_DATUM_TOKEN_TSD_TYPE_UNSET_FLAGS: {
            uint16_t l_t = 0;
            dap_chain_datum_token_flags_dump_to_json(json_obj_out, "flags_unset", _dap_tsd_get_scalar(l_tsd, &l_t));
            continue;
        }
        case DAP_CHAIN_DATUM_TOKEN_TSD_TYPE_TOTAL_SUPPLY: {     // 256
            uint256_t l_t = uint256_0;
            char *l_balance = dap_chain_balance_datoshi_print(_dap_tsd_get_scalar(l_tsd, &l_t));
            dap_json_object_add_object(json_obj_out, "total_supply", dap_json_object_new_string(l_balance));
            DAP_DELETE(l_balance);
            continue;
        }
        case DAP_CHAIN_DATUM_TOKEN_TSD_TYPE_TOTAL_SIGNS_VALID: {
            uint16_t l_t = 0;
            dap_json_object_add_int(json_obj_out, "total_signs_valid", _dap_tsd_get_scalar(l_tsd, &l_t));
            continue;
        }
        case DAP_CHAIN_DATUM_TOKEN_TSD_TYPE_TOTAL_PKEYS_ADD: {
            dap_json_t *l_pkeys_array = NULL;
            if (!dap_json_object_get_ex(json_obj_out, "total_pkeys_add", &l_pkeys_array)) {
                l_pkeys_array = dap_json_array_new();
<<<<<<< HEAD
=======
                if (!l_pkeys_array)
                    continue;
>>>>>>> 56ae9939
                dap_json_object_add_array(json_obj_out, "total_pkeys_add", l_pkeys_array);
            }
            
            if(l_tsd->size >= sizeof(dap_pkey_t)) {
                    char *l_hash_str;
                    dap_pkey_t *l_pkey = (dap_pkey_t*)l_tsd->data;
                    dap_hash_fast_t l_hf = { };
                    if (!dap_pkey_get_hash(l_pkey, &l_hf)) {
<<<<<<< HEAD
                        dap_json_array_add(l_pkeys_array, dap_json_object_new_string("<WRONG CALCULATION FINGERPRINT>"));
=======
                        dap_json_t *l_err_obj = dap_json_object_new_string("<WRONG CALCULATION FINGERPRINT>");
                        if (l_err_obj)
                            dap_json_array_add(l_pkeys_array, l_err_obj);
>>>>>>> 56ae9939
                    } else {
                        if (!dap_strcmp(a_hash_out_type, "hex") || !dap_strcmp(a_hash_out_type, "content_hash"))
                            l_hash_str = dap_chain_hash_fast_to_str_new(&l_hf);
                        else
                            l_hash_str = dap_enc_base58_encode_hash_to_str(&l_hf);
<<<<<<< HEAD
                        dap_json_array_add(l_pkeys_array, dap_json_object_new_string(l_hash_str));
                        DAP_DELETE(l_hash_str);
                    }
            } else
                    dap_json_array_add(l_pkeys_array, dap_json_object_new_string("wrong_size"));
=======
                        dap_json_t *l_hash_obj = dap_json_object_new_string(l_hash_str);
                        if (l_hash_obj)
                            dap_json_array_add(l_pkeys_array, l_hash_obj);
                        DAP_DELETE(l_hash_str);
                    }
            } else {
                    dap_json_t *l_size_obj = dap_json_object_new_string("wrong_size");
                    if (l_size_obj)
                        dap_json_array_add(l_pkeys_array, l_size_obj);
            }
>>>>>>> 56ae9939
            continue;
        }
        case DAP_CHAIN_DATUM_TOKEN_TSD_TYPE_TOTAL_PKEYS_REMOVE: {
            dap_json_t *l_pkeys_remove_array = NULL;
            if (!dap_json_object_get_ex(json_obj_out, "total_pkeys_remove", &l_pkeys_remove_array)) {
                l_pkeys_remove_array = dap_json_array_new();
<<<<<<< HEAD
=======
                if (!l_pkeys_remove_array)
                    continue;
>>>>>>> 56ae9939
                dap_json_object_add_array(json_obj_out, "total_pkeys_remove", l_pkeys_remove_array);
            }
            
            if(l_tsd->size == sizeof(dap_chain_hash_fast_t) ){
                    char *l_hash_str = (!dap_strcmp(a_hash_out_type,"hex")|| !dap_strcmp(a_hash_out_type, "content_hash"))
                                           ? dap_chain_hash_fast_to_str_new((dap_chain_hash_fast_t*) l_tsd->data)
                                           : dap_enc_base58_encode_hash_to_str((dap_chain_hash_fast_t*) l_tsd->data);
<<<<<<< HEAD
                    dap_json_array_add(l_pkeys_remove_array, dap_json_object_new_string(l_hash_str));
                    DAP_DELETE( l_hash_str );
            } else
                    dap_json_array_add(l_pkeys_remove_array, dap_json_object_new_string("wrong_size"));
=======
                    dap_json_t *l_hash_obj = dap_json_object_new_string(l_hash_str);
                    if (l_hash_obj)
                        dap_json_array_add(l_pkeys_remove_array, l_hash_obj);
                    DAP_DELETE( l_hash_str );
            } else {
                    dap_json_t *l_size_obj = dap_json_object_new_string("wrong_size");
                    if (l_size_obj)
                        dap_json_array_add(l_pkeys_remove_array, l_size_obj);
            }
>>>>>>> 56ae9939
            continue;
        }
        case DAP_CHAIN_DATUM_TOKEN_TSD_TYPE_DELEGATE_EMISSION_FROM_STAKE_LOCK: {
            dap_chain_datum_token_tsd_delegate_from_stake_lock_t *l_tsd_section = _dap_tsd_get_object(l_tsd, dap_chain_datum_token_tsd_delegate_from_stake_lock_t);
            char *balance = dap_chain_balance_coins_print(l_tsd_section->emission_rate);
            dap_json_object_add_object(json_obj_out, "ticker_token_from", dap_json_object_new_string((char*)l_tsd_section->ticker_token_from));
            dap_json_object_add_object(json_obj_out, "emission_rate", dap_json_object_new_string(balance));
            DAP_DEL_Z(balance);
        }continue;
        case DAP_CHAIN_DATUM_TOKEN_TSD_TYPE_DATUM_TYPE_ALLOWED_ADD  :
                dap_json_object_add_object(json_obj_out, "datum_type_allowed_add", dap_json_object_new_string(dap_tsd_get_string_const(l_tsd)));
            continue;
        case DAP_CHAIN_DATUM_TOKEN_TSD_TYPE_DATUM_TYPE_ALLOWED_REMOVE  :
            dap_json_object_add_object(json_obj_out, "datum_type_allowed_remove", dap_json_object_new_string(dap_tsd_get_string_const(l_tsd)));
            continue;
        case DAP_CHAIN_DATUM_TOKEN_TSD_TYPE_DATUM_TYPE_BLOCKED_ADD  :
            dap_json_object_add_object(json_obj_out, "datum_type_blocked_add", dap_json_object_new_string(dap_tsd_get_string_const(l_tsd)));
            continue;
        case DAP_CHAIN_DATUM_TOKEN_TSD_TYPE_DATUM_TYPE_BLOCKED_REMOVE:
            dap_json_object_add_object(json_obj_out, "datum_type_blocked_remove", dap_json_object_new_string(dap_tsd_get_string_const(l_tsd)));
            continue;
        case DAP_CHAIN_DATUM_TOKEN_TSD_TYPE_TX_SENDER_ALLOWED_ADD: {
                dap_chain_addr_t *l_addr = dap_tsd_get_object(l_tsd, dap_chain_addr_t);
                dap_json_object_add_object(json_obj_out, "tx_sender_allowed_add", dap_json_object_new_string(dap_chain_addr_to_str_static(l_addr)));
            } continue;
        case DAP_CHAIN_DATUM_TOKEN_TSD_TYPE_TX_SENDER_ALLOWED_REMOVE:{
                dap_chain_addr_t *l_addr = dap_tsd_get_object(l_tsd, dap_chain_addr_t);
                dap_json_object_add_object(json_obj_out, "tx_sender_allowed_remove", dap_json_object_new_string(dap_chain_addr_to_str_static(l_addr)));
            } continue;
        case DAP_CHAIN_DATUM_TOKEN_TSD_TYPE_TX_SENDER_BLOCKED_ADD: {
                dap_chain_addr_t *l_addr = dap_tsd_get_object(l_tsd, dap_chain_addr_t);
                dap_json_object_add_object(json_obj_out, "tx_sender_blocked_add", dap_json_object_new_string(dap_chain_addr_to_str_static(l_addr)));
            } continue;
        case DAP_CHAIN_DATUM_TOKEN_TSD_TYPE_TX_SENDER_BLOCKED_REMOVE: {
                dap_chain_addr_t *l_addr = dap_tsd_get_object(l_tsd, dap_chain_addr_t);
                dap_json_object_add_object(json_obj_out, "tx_sender_blocked_remove", dap_json_object_new_string(dap_chain_addr_to_str_static(l_addr)));
            } continue;
        case DAP_CHAIN_DATUM_TOKEN_TSD_TYPE_TX_RECEIVER_ALLOWED_ADD: {
                dap_chain_addr_t *l_addr = dap_tsd_get_object(l_tsd, dap_chain_addr_t);
                dap_json_object_add_object(json_obj_out, "tx_receiver_allowed_add", dap_json_object_new_string(dap_chain_addr_to_str_static(l_addr)));
            } continue;
        case DAP_CHAIN_DATUM_TOKEN_TSD_TYPE_TX_RECEIVER_ALLOWED_REMOVE: {
                dap_chain_addr_t *l_addr = dap_tsd_get_object(l_tsd, dap_chain_addr_t);
                dap_json_object_add_object(json_obj_out, "tx_receiver_allowed", dap_json_object_new_string(dap_chain_addr_to_str_static(l_addr)));
            } continue;
        case DAP_CHAIN_DATUM_TOKEN_TSD_TYPE_TX_RECEIVER_BLOCKED_ADD: {
                dap_chain_addr_t *l_addr = dap_tsd_get_object(l_tsd, dap_chain_addr_t);
                dap_json_object_add_object(json_obj_out, "tx_receiver_blocked_add", dap_json_object_new_string(dap_chain_addr_to_str_static(l_addr)));
            } continue;
        case DAP_CHAIN_DATUM_TOKEN_TSD_TYPE_TX_RECEIVER_BLOCKED_REMOVE: {
                dap_chain_addr_t *l_addr = dap_tsd_get_object(l_tsd, dap_chain_addr_t);
                dap_json_object_add_object(json_obj_out, "tx_receiver_blocked_remove", dap_json_object_new_string(dap_chain_addr_to_str_static(l_addr)));
            } continue;
        case DAP_CHAIN_DATUM_TOKEN_TSD_TOKEN_DESCRIPTION:
            dap_json_object_add_object(json_obj_out, "description", dap_json_object_new_string(dap_tsd_get_string_const(l_tsd)));
            continue;
        default: {
                char l_tsd_type_char[50] = {};
                snprintf(l_tsd_type_char, 50, "<0x%04hX>", l_tsd->type);
                dap_json_object_add_object(json_obj_out, "tsd_type", dap_json_object_new_string(l_tsd_type_char));
                dap_json_object_add_int(json_obj_out, "tsd_size", l_tsd->size);
            }
        }
    }
}

/**
 * @brief _dap_chain_datum_tx_out_data
 *
 * @param a_datum
 * @param a_ledger
 * @param a_str_out
 * @param a_hash_out_type
 * @param save_processed_tx
 * @param a_tx_hash_processed
 * @param l_tx_num
 */
<<<<<<< HEAD
bool dap_chain_datum_dump_tx_json(dap_json_t *a_json_arr_reply,
                             dap_chain_datum_tx_t *a_datum,
                             const char *a_ticker,
                             dap_json_t *json_obj_out,
=======
bool dap_chain_datum_dump_tx_json(dap_json_t* a_json_arr_reply,
                             dap_chain_datum_tx_t *a_datum,
                             const char *a_ticker,
                             dap_json_t* json_obj_out,
>>>>>>> 56ae9939
                             const char *a_hash_out_type,
                             dap_hash_fast_t *a_tx_hash,
                             dap_chain_net_id_t a_net_id,
                             int a_version)
{
    bool l_is_first = false;
    dap_chain_tx_in_t *l_in_item = (dap_chain_tx_in_t *)dap_chain_datum_tx_item_get(a_datum, NULL, NULL, TX_ITEM_TYPE_IN, NULL);
    if (l_in_item && dap_hash_fast_is_blank(&l_in_item->header.tx_prev_hash))
        l_is_first = true;
    char l_tmp_buf[DAP_TIME_STR_SIZE];
    const char *l_hash_str = dap_strcmp(a_hash_out_type, "hex")
            ? dap_enc_base58_encode_hash_to_str_static(a_tx_hash)
            : dap_chain_hash_fast_to_str_static(a_tx_hash);
<<<<<<< HEAD
    dap_json_t *json_arr_items = dap_json_array_new();
=======
    dap_json_t* json_arr_items = dap_json_array_new();
    if (!json_arr_items)
        return false;
    
>>>>>>> 56ae9939
    dap_time_to_str_rfc822(l_tmp_buf, DAP_TIME_STR_SIZE, a_datum->header.ts_created);
    l_is_first ? 
    dap_json_object_add_object(json_obj_out, a_version == 1 ? "first transaction" : "first_transaction", dap_json_object_new_string("emit")):
    dap_json_object_add_object(json_obj_out, a_version == 1 ?  "first transaction" : "first_transaction", dap_json_object_new_string(a_version == 1 ? "" : "empty"));
    dap_json_object_add_object(json_obj_out, "hash", dap_json_object_new_string(l_hash_str));
    dap_json_object_add_object(json_obj_out, a_version == 1 ?  "tx created" : "tx_created", dap_json_object_new_string(l_tmp_buf));
    dap_json_object_add_object(json_obj_out, a_version == 1 ?  "token ticker" : "token_ticker", a_ticker ? dap_json_object_new_string(a_ticker) : dap_json_object_new_string(a_version == 1 ? "" : "empty"));
    //dap_json_array_add(json_arr_items, json_obj_tx);

    dap_hash_fast_t l_hash_tmp = { };
    byte_t *item; size_t l_size;
    TX_ITEM_ITER_TX(item, l_size, a_datum) {
<<<<<<< HEAD
        dap_json_t *json_obj_item = dap_json_object_new();
=======
        dap_json_t* json_obj_item = dap_json_object_new();
        if (!json_obj_item)
            continue;
>>>>>>> 56ae9939
        if (a_version != 1)
            dap_json_object_add_object(json_obj_item, "item_type", dap_json_object_new_string(dap_chain_datum_tx_item_type_to_str_short(*item)));
        switch (*item) {
        case TX_ITEM_TYPE_IN:
            l_hash_tmp = ((dap_chain_tx_in_t*)item)->header.tx_prev_hash;
            l_hash_str = !dap_hash_fast_is_blank(&l_hash_tmp)
                ? dap_strcmp(a_hash_out_type, "hex") ? dap_enc_base58_encode_hash_to_str_static(&l_hash_tmp) : dap_chain_hash_fast_to_str_static(&l_hash_tmp)
                : "BLANK";
            if (a_version == 1)
                dap_json_object_add_object(json_obj_item, "item type", dap_json_object_new_string("IN"));
            dap_json_object_add_object(json_obj_item, a_version == 1 ? "Tx prev hash" : "tx_prev_hash", dap_json_object_new_string(l_hash_str));
            dap_json_object_add_object(json_obj_item, a_version == 1 ? "Tx out prev idx" : "tx_out_prev_idx", dap_json_object_new_uint64(((dap_chain_tx_in_t*)item)->header.tx_out_prev_idx));
            break;
        case TX_ITEM_TYPE_OUT_OLD: {
            const char *l_value_str = dap_uint256_to_char(
                dap_chain_uint256_from(((dap_chain_tx_out_old_t*)item)->header.value), NULL );
            if (a_version == 1)
                dap_json_object_add_object(json_obj_item, "item type", dap_json_object_new_string("OUT OLD"));
            dap_json_object_add_object(json_obj_item, a_version == 1 ? "Value" : "value", dap_json_object_new_string(l_value_str));
            dap_json_object_add_object(json_obj_item, a_version == 1 ? "Address" : "addr", dap_json_object_new_string(dap_chain_addr_to_str_static(&((dap_chain_tx_out_old_t*)item)->addr)));
        } break;
        case TX_ITEM_TYPE_OUT: { // 256
            const char *l_coins_str,
                    *l_value_str = dap_uint256_to_char(((dap_chain_tx_out_t*)item)->header.value, &l_coins_str),
                    *l_addr_str = dap_chain_addr_to_str_static(&((dap_chain_tx_out_t*)item)->addr);
            if (a_version == 1)
                dap_json_object_add_object(json_obj_item, "item type", dap_json_object_new_string("OUT"));
            dap_json_object_add_object(json_obj_item, a_version == 1 ? "Coins" : "coins", dap_json_object_new_string(l_coins_str));
            dap_json_object_add_object(json_obj_item, a_version == 1 ? "Value": "value", dap_json_object_new_string(l_value_str));
            dap_json_object_add_object(json_obj_item, a_version == 1 ? "Address" : "addr", dap_json_object_new_string(l_addr_str));            
        } break;
        case TX_ITEM_TYPE_IN_EMS: {
            char l_tmp_buff[70];
            l_hash_tmp = ((dap_chain_tx_in_ems_t*)item)->header.token_emission_hash;
            l_hash_str = dap_strcmp(a_hash_out_type, "hex")
                    ? dap_enc_base58_encode_hash_to_str_static(&l_hash_tmp)
                    : dap_chain_hash_fast_to_str_static(&l_hash_tmp);
            if (a_version == 1)
                dap_json_object_add_object(json_obj_item, "item type", dap_json_object_new_string("IN_EMS"));
            dap_json_object_add_object(json_obj_item,"ticker", dap_json_object_new_string(((dap_chain_tx_in_ems_t*)item)->header.ticker));
            dap_json_object_add_object(json_obj_item,"token_emission_hash", dap_json_object_new_string(l_hash_str));
            snprintf(l_tmp_buff, sizeof(l_tmp_buff), "0x%016"DAP_UINT64_FORMAT_x"",((dap_chain_tx_in_ems_t*)item)->header.token_emission_chain_id.uint64);
            dap_json_object_add_object(json_obj_item,"token_emission_chain_id", dap_json_object_new_string(l_tmp_buff));
        } break;

        case TX_ITEM_TYPE_IN_REWARD: {
            l_hash_tmp = ((dap_chain_tx_in_reward_t *)item)->block_hash;
            l_hash_str = dap_strcmp(a_hash_out_type, "hex")
                    ? dap_enc_base58_encode_hash_to_str_static(&l_hash_tmp)
                    : dap_chain_hash_fast_to_str_static(&l_hash_tmp);
            if (a_version == 1)
                dap_json_object_add_object(json_obj_item, "item type", dap_json_object_new_string("IN_REWARD"));
            dap_json_object_add_object(json_obj_item,"block_hash", dap_json_object_new_string(l_hash_str));
        } break;

        case TX_ITEM_TYPE_SIG: {
            dap_sign_t *l_sign = dap_chain_datum_tx_item_sig_get_sign((dap_chain_tx_sig_t*)item);
            if (a_version == 1)
                dap_json_object_add_object(json_obj_item, "item type", dap_json_object_new_string("SIG"));
            dap_sign_get_information_json(l_sign, json_obj_item, a_hash_out_type, a_version);
            dap_chain_addr_t l_sender_addr = {};
            dap_chain_addr_fill_from_sign(&l_sender_addr, l_sign, a_net_id);
            dap_json_object_add_object(json_obj_item, a_version == 1 ? "Sender addr" : "sender_addr", dap_json_object_new_string(dap_chain_addr_to_str_static(&l_sender_addr)));            
        } break;
        case TX_ITEM_TYPE_RECEIPT_OLD:{
            dap_chain_datum_tx_receipt_old_t *l_receipt_old = (dap_chain_datum_tx_receipt_old_t*)item;
            const char *l_coins_str, *l_value_str = dap_uint256_to_char(l_receipt_old->receipt_info.value_datoshi, &l_coins_str);
            dap_json_object_add_object(json_obj_item,"item type", dap_json_object_new_string("RECEIPT"));
            dap_json_object_add_object(json_obj_item,"size", dap_json_object_new_uint64(l_receipt_old->size));
            dap_json_object_add_object(json_obj_item,"ext size", dap_json_object_new_uint64(l_receipt_old->exts_size));
            dap_json_object_add_object(json_obj_item,"INFO", dap_json_object_new_string(""));
            dap_json_object_add_object(json_obj_item,"units", dap_json_object_new_uint64(l_receipt_old->receipt_info.units));
            dap_json_object_add_object(json_obj_item,"uid", dap_json_object_new_uint64(l_receipt_old->receipt_info.srv_uid.uint64));
            dap_json_object_add_object(json_obj_item,"units type", dap_json_object_new_string(dap_chain_srv_unit_enum_to_str(l_receipt_old->receipt_info.units_type.enm)));
            dap_json_object_add_object(json_obj_item,"coins", dap_json_object_new_string(l_coins_str));
            dap_json_object_add_object(json_obj_item,"value", dap_json_object_new_string(l_value_str));

            dap_json_object_add_object(json_obj_item,"Exts",dap_json_object_new_string(""));                         
            switch (l_receipt_old->exts_size) {
            case (sizeof(dap_sign_t) * 2): {
                dap_sign_t *l_client = (dap_sign_t*)(l_receipt_old->exts_n_signs  + sizeof(dap_sign_t));
                dap_json_object_add_object(json_obj_item,"Client", dap_json_object_new_string(""));
                dap_sign_get_information_json(l_client, json_obj_item, a_hash_out_type, a_version);                
            }
            case (sizeof(dap_sign_t)): {
                dap_sign_t *l_provider = (dap_sign_t*)(l_receipt_old->exts_n_signs);
                dap_json_object_add_object(json_obj_item,"Provider", dap_json_object_new_string(""));
                dap_sign_get_information_json(l_provider,json_obj_item, a_hash_out_type, a_version);
                break;
            }
            }
        } break;
        case TX_ITEM_TYPE_RECEIPT: {
            const char *l_coins_str, *l_value_str = dap_uint256_to_char(((dap_chain_datum_tx_receipt_t*)item)->receipt_info.value_datoshi, &l_coins_str);
            if (a_version == 1)
                dap_json_object_add_object(json_obj_item, "item type", dap_json_object_new_string("RECEIPT"));
            dap_json_object_add_object(json_obj_item, "size", dap_json_object_new_uint64(((dap_chain_datum_tx_receipt_t*)item)->size));
            dap_json_object_add_object(json_obj_item, a_version == 1 ? "ext size" : "ext_size", dap_json_object_new_uint64(((dap_chain_datum_tx_receipt_t*)item)->exts_size));
            dap_json_object_add_object(json_obj_item, a_version == 1 ? "INFO" : "info", dap_json_object_new_string(""));
            dap_json_object_add_object(json_obj_item,"units", dap_json_object_new_uint64(((dap_chain_datum_tx_receipt_t*)item)->receipt_info.units));
            dap_json_object_add_object(json_obj_item,"uid", dap_json_object_new_uint64(((dap_chain_datum_tx_receipt_t*)item)->receipt_info.srv_uid.uint64));
            dap_json_object_add_object(json_obj_item, a_version == 1 ? "units type" : "units_type", dap_json_object_new_string(dap_chain_srv_unit_enum_to_str(((dap_chain_datum_tx_receipt_t*)item)->receipt_info.units_type.enm)));
            dap_json_object_add_object(json_obj_item, "coins", dap_json_object_new_string(l_coins_str));
            dap_json_object_add_object(json_obj_item,"value", dap_json_object_new_string(l_value_str));
            if (a_version == 1)
                dap_json_object_add_object(json_obj_item, "Exts",dap_json_object_new_string(""));                         
            switch ( ((dap_chain_datum_tx_receipt_t*)item)->exts_size ) {
            case (sizeof(dap_sign_t) * 2): {
                dap_sign_t *l_client = (dap_sign_t*)( ((dap_chain_datum_tx_receipt_t*)item)->exts_n_signs + sizeof(dap_sign_t) );
                dap_json_object_add_object(json_obj_item, a_version == 1 ? "Client" : "sig_inf", dap_json_object_new_string(a_version == 1 ? "" : "client"));
                dap_sign_get_information_json(l_client, json_obj_item, a_hash_out_type, a_version);                
            }
            case (sizeof(dap_sign_t)): {
                dap_sign_t *l_provider = (dap_sign_t*)( ((dap_chain_datum_tx_receipt_t*)item)->exts_n_signs );
                dap_json_object_add_object(json_obj_item, a_version == 1 ? "Provider" : "sig_inf", dap_json_object_new_string(a_version == 1 ? "" : "provider"));
                dap_sign_get_information_json(l_provider,json_obj_item, a_hash_out_type, a_version);
                break;
            }
            }
        } break;
        case TX_ITEM_TYPE_PKEY: {
            dap_pkey_t *l_pkey = (dap_pkey_t*)((dap_chain_tx_pkey_t*)item)->pkey;
            dap_chain_hash_fast_t l_pkey_hash;
            dap_hash_fast(l_pkey->pkey, l_pkey->header.size, &l_pkey_hash);
            l_hash_str = dap_strcmp(a_hash_out_type, "hex")
                    ? dap_enc_base58_encode_hash_to_str_static(&l_pkey_hash)
                    : dap_chain_hash_fast_to_str_static(&l_pkey_hash);
            if (a_version == 1)
                dap_json_object_add_object(json_obj_item, "item type", dap_json_object_new_string("PKey"));
            dap_json_object_add_object(json_obj_item, a_version == 1 ? "PKey" : "pkey", dap_json_object_new_string(""));
            dap_json_object_add_object(json_obj_item, a_version == 1 ? "PKey type" : "pkey_type", dap_json_object_new_string(dap_pkey_type_to_str(((dap_chain_tx_pkey_t*)item)->header.type)));
            dap_json_object_add_object(json_obj_item, a_version == 1 ? "PKey size" : "pkey_size", dap_json_object_new_uint64(((dap_chain_tx_pkey_t*)item)->header.size));
            dap_json_object_add_object(json_obj_item, a_version == 1 ? "Key" : "key", dap_json_object_new_string(""));
            dap_json_object_add_object(json_obj_item, a_version == 1 ? "Type" : "type", dap_json_object_new_string(dap_pkey_type_to_str(l_pkey->header.type)));
            dap_json_object_add_object(json_obj_item, a_version == 1 ? "Size" : "size", dap_json_object_new_uint64(l_pkey->header.size));
            dap_json_object_add_object(json_obj_item, a_version == 1 ? "Hash" : "hash", dap_json_object_new_string(l_hash_str));

        } break;
        case TX_ITEM_TYPE_TSD: {
            if (a_version == 1)
                dap_json_object_add_object(json_obj_item, "item type", dap_json_object_new_string("TSD data"));
            dap_json_object_add_object(json_obj_item, a_version == 1 ? "type" : "data_type", dap_json_object_new_uint64(((dap_chain_tx_tsd_t*)item)->header.type));
            dap_json_object_add_object(json_obj_item,"size", dap_json_object_new_uint64(((dap_chain_tx_tsd_t*)item)->header.size));            
        } break;
        case TX_ITEM_TYPE_IN_COND:
            if (a_version == 1)
                dap_json_object_add_object(json_obj_item, "item type", dap_json_object_new_string("IN COND"));
            l_hash_tmp = ((dap_chain_tx_in_cond_t*)item)->header.tx_prev_hash;
            l_hash_str = dap_strcmp(a_hash_out_type, "hex")
                    ? dap_enc_base58_encode_hash_to_str_static(&l_hash_tmp)
                    : dap_chain_hash_fast_to_str_static(&l_hash_tmp);
            dap_json_object_add_object(json_obj_item, a_version == 1 ? "Receipt_idx" : "receipt_idx", dap_json_object_new_int(((dap_chain_tx_in_cond_t*)item)->header.receipt_idx));
            dap_json_object_add_object(json_obj_item, a_version == 1 ? "Tx_prev_hash" : "tx_prev_hash", dap_json_object_new_string(l_hash_str));
            dap_json_object_add_object(json_obj_item, a_version == 1 ? "Tx_out_prev_idx" : "tx_out_prev_idx", dap_json_object_new_uint64(((dap_chain_tx_in_cond_t*)item)->header.tx_out_prev_idx));
            break;
        case TX_ITEM_TYPE_OUT_COND: {
            char l_tmp_buff[70];
            if (a_version == 1)
                dap_json_object_add_object(json_obj_item, "item type", dap_json_object_new_string("OUT COND"));
            const char *l_coins_str, *l_value_str = dap_uint256_to_char(((dap_chain_tx_out_cond_t*)item)->header.value, &l_coins_str);
            dap_time_t l_ts_exp = ((dap_chain_tx_out_cond_t*)item)->header.ts_expires;
            dap_time_to_str_rfc822(l_tmp_buf, DAP_TIME_STR_SIZE, l_ts_exp);
            dap_json_object_add_object(json_obj_item,"ts_expires", l_ts_exp ? dap_json_object_new_string(l_tmp_buf) : dap_json_object_new_string("never"));
            dap_json_object_add_object(json_obj_item,"coins", dap_json_object_new_string(l_coins_str));
            dap_json_object_add_object(json_obj_item,"value", dap_json_object_new_string(l_value_str));
            dap_json_object_add_object(json_obj_item,"subtype", dap_json_object_new_string(dap_chain_tx_out_cond_subtype_to_str(((dap_chain_tx_out_cond_t*)item)->header.subtype)));
            snprintf(l_tmp_buff, sizeof(l_tmp_buff), "0x%016"DAP_UINT64_FORMAT_x"",((dap_chain_tx_out_cond_t*)item)->header.srv_uid.uint64);
            dap_json_object_add_object(json_obj_item,"uid", dap_json_object_new_string(l_tmp_buff));
            dap_json_object_add_object(json_obj_item, "tsd_size", dap_json_object_new_uint64(((dap_chain_tx_out_cond_t *)item)->tsd_size));
            switch (((dap_chain_tx_out_cond_t*)item)->header.subtype) {
                case DAP_CHAIN_TX_OUT_COND_SUBTYPE_SRV_PAY: {
                    const char *l_coins_str, *l_value_str =
                        dap_uint256_to_char( ((dap_chain_tx_out_cond_t*)item)->subtype.srv_pay.unit_price_max_datoshi, &l_coins_str );
                    l_hash_tmp = ((dap_chain_tx_out_cond_t*)item)->subtype.srv_pay.pkey_hash;
                    l_hash_str = dap_strcmp(a_hash_out_type, "hex")
                            ? dap_enc_base58_encode_hash_to_str_static(&l_hash_tmp)
                            : dap_chain_hash_fast_to_str_static(&l_hash_tmp);
                    snprintf(l_tmp_buff, sizeof(l_tmp_buff), "0x%08x",((dap_chain_tx_out_cond_t*)item)->subtype.srv_pay.unit.uint32);
                    dap_json_object_add_object(json_obj_item, "unit", dap_json_object_new_string(l_tmp_buff));
                    dap_json_object_add_object(json_obj_item, "pkey", dap_json_object_new_string(l_hash_str));
                    dap_json_object_add_object(json_obj_item, a_version == 1 ? "max price(coins)" : "max_price_coins", dap_json_object_new_string(l_coins_str));
                    dap_json_object_add_object(json_obj_item, a_version == 1 ? "max price(value)" : "max_price_value", dap_json_object_new_string(l_value_str));

                } break;
                case DAP_CHAIN_TX_OUT_COND_SUBTYPE_SRV_STAKE_POS_DELEGATE: {
                    dap_chain_node_addr_t *l_signer_node_addr = &((dap_chain_tx_out_cond_t*)item)->subtype.srv_stake_pos_delegate.signer_node_addr;
                    dap_chain_addr_t *l_signing_addr = &((dap_chain_tx_out_cond_t*)item)->subtype.srv_stake_pos_delegate.signing_addr;
                    l_hash_tmp = l_signing_addr->data.hash_fast;
                    l_hash_str = dap_strcmp(a_hash_out_type, "hex")
                            ? dap_enc_base58_encode_hash_to_str_static(&l_hash_tmp)
                            : dap_chain_hash_fast_to_str_static(&l_hash_tmp);
                    dap_json_object_add_object(json_obj_item, a_version == 1 ? "signing_addr" : "sig_addr", dap_json_object_new_string(dap_chain_addr_to_str_static(l_signing_addr)));
                    dap_json_object_add_object(json_obj_item, a_version == 1 ? "with pkey hash" : "sig_pkey_hash", dap_json_object_new_string(l_hash_str));                    
                    snprintf(l_tmp_buff, sizeof(l_tmp_buff), ""NODE_ADDR_FP_STR"",NODE_ADDR_FP_ARGS(l_signer_node_addr));
                    dap_json_object_add_object(json_obj_item, a_version == 1 ? "signer_node_addr" : "sig_node_addr", dap_json_object_new_string(l_tmp_buff));
                    
                } break;
                case DAP_CHAIN_TX_OUT_COND_SUBTYPE_SRV_XCHANGE: {
                    const char *l_rate_str;
                    dap_uint256_to_char( (((dap_chain_tx_out_cond_t*)item)->subtype.srv_xchange.rate), &l_rate_str );
                    snprintf(l_tmp_buff,sizeof(l_tmp_buff),"0x%016"DAP_UINT64_FORMAT_x"",((dap_chain_tx_out_cond_t*)item)->subtype.srv_xchange.buy_net_id.uint64);
                    dap_json_object_add_object(json_obj_item, a_version == 1 ? "net id" : "net_id", dap_json_object_new_string(l_tmp_buff));
                    dap_json_object_add_object(json_obj_item,"buy_token", dap_json_object_new_string(((dap_chain_tx_out_cond_t*)item)->subtype.srv_xchange.buy_token));
                    dap_json_object_add_object(json_obj_item,"rate", dap_json_object_new_string(l_rate_str));
                } break;
                case DAP_CHAIN_TX_OUT_COND_SUBTYPE_SRV_STAKE_LOCK: {
                    dap_time_t l_ts_unlock = ((dap_chain_tx_out_cond_t*)item)->subtype.srv_stake_lock.time_unlock;
                    dap_time_to_str_rfc822(l_tmp_buf, DAP_TIME_STR_SIZE, l_ts_unlock);
                    dap_json_object_add_object(json_obj_item,"time_unlock", dap_json_object_new_string(l_tmp_buf));
<<<<<<< HEAD
=======
                } break;
                case DAP_CHAIN_TX_OUT_COND_SUBTYPE_SRV_STAKE_EXT_LOCK: {
                    // Auction hash
                    l_hash_tmp = ((dap_chain_tx_out_cond_t*)item)->subtype.srv_stake_ext_lock.stake_ext_hash;
                    const char *l_stake_ext_hash_str = dap_strcmp(a_hash_out_type, "hex")
                            ? dap_enc_base58_encode_hash_to_str_static(&l_hash_tmp)
                            : dap_chain_hash_fast_to_str_static(&l_hash_tmp);
                    dap_json_object_add_string(json_obj_item, "stake_ext_hash", l_stake_ext_hash_str);
                    // Position ID
                    dap_json_object_add_uint64(json_obj_item, "position_id", ((dap_chain_tx_out_cond_t*)item)->subtype.srv_stake_ext_lock.position_id);
                    // Lock time  
                    dap_json_object_add_uint64(json_obj_item, "lock_time", ((dap_chain_tx_out_cond_t*)item)->subtype.srv_stake_ext_lock.lock_time);
                } break;
                case DAP_CHAIN_TX_OUT_COND_SUBTYPE_WALLET_SHARED: {
                    dap_chain_tx_tsd_t *l_diff_tx_tsd = dap_chain_datum_tx_item_get_tsd_by_type(a_datum, DAP_CHAIN_WALLET_SHARED_TSD_WRITEOFF);
                    dap_json_t *l_jobj_diff = dap_json_array_new();
                    dap_json_t *l_jobj_diff_obj = dap_json_object_new();
                    if (l_diff_tx_tsd || (l_diff_tx_tsd = dap_chain_datum_tx_item_get_tsd_by_type(a_datum, DAP_CHAIN_WALLET_SHARED_TSD_REFILL))) {
                        uint256_t l_diff_value = {};
                        memcpy(&l_diff_value, ((dap_tsd_t *)(l_diff_tx_tsd->tsd))->data, sizeof(uint256_t));
                        const char *l_value_coins_str = NULL;
                        l_value_str = dap_uint256_to_char(l_diff_value, &l_value_coins_str);
                        dap_json_object_add_string(l_jobj_diff_obj, "type", ((dap_tsd_t *)(l_diff_tx_tsd->tsd))->type == DAP_CHAIN_WALLET_SHARED_TSD_WRITEOFF ? "writeoff" : "refill");
                        dap_json_object_add_string(l_jobj_diff_obj, "value", l_value_str);
                        dap_json_object_add_string(l_jobj_diff_obj, "coins", l_value_coins_str);
                    } else {
                        dap_json_object_add_string(l_jobj_diff_obj, "type", "hold");
                    }
                    dap_json_array_add(l_jobj_diff, l_jobj_diff_obj);
                    dap_json_object_add_object(json_obj_item, "operation", l_jobj_diff);
>>>>>>> 56ae9939
                } break;
                default: break;
            }
        } break;
        case TX_ITEM_TYPE_OUT_EXT: {
            const char *l_coins_str, *l_value_str = dap_uint256_to_char( ((dap_chain_tx_out_ext_t*)item)->header.value, &l_coins_str );
            if (a_version == 1)
                dap_json_object_add_object(json_obj_item, "item type", dap_json_object_new_string("OUT EXT"));
            dap_json_object_add_object(json_obj_item,"addr", dap_json_object_new_string(dap_chain_addr_to_str_static(&((dap_chain_tx_out_ext_t*)item)->addr)));
            dap_json_object_add_object(json_obj_item,"token", dap_json_object_new_string(((dap_chain_tx_out_ext_t*)item)->token));
            dap_json_object_add_object(json_obj_item,"coins", dap_json_object_new_string(l_coins_str));
            dap_json_object_add_object(json_obj_item,"value", dap_json_object_new_string(l_value_str));
        } break;

        case TX_ITEM_TYPE_OUT_STD: {
            const char *l_coins_str, *l_value_str = dap_uint256_to_char( ((dap_chain_tx_out_std_t *)item)->value, &l_coins_str );
            if (a_version == 1)
                dap_json_object_add_object(json_obj_item, "item type", dap_json_object_new_string("OUT STD"));
            dap_json_object_add_object(json_obj_item, "addr", dap_json_object_new_string(dap_chain_addr_to_str_static(&((dap_chain_tx_out_std_t *)item)->addr)));
            dap_json_object_add_object(json_obj_item, "token", dap_json_object_new_string(((dap_chain_tx_out_std_t *)item)->token));
            dap_json_object_add_object(json_obj_item, "coins", dap_json_object_new_string(l_coins_str));
            dap_json_object_add_object(json_obj_item, "value", dap_json_object_new_string(l_value_str));
            dap_time_t l_ts_unlock = ((dap_chain_tx_out_std_t *)item)->ts_unlock;
            dap_time_to_str_rfc822(l_tmp_buf, DAP_TIME_STR_SIZE, l_ts_unlock);
            dap_json_object_add_object(json_obj_item, "time_unlock", dap_json_object_new_string(l_ts_unlock ? l_tmp_buf : "not_locked"));
        } break;

        case TX_ITEM_TYPE_VOTING:{
            size_t l_tsd_size = 0;
            dap_chain_tx_tsd_t *l_item = (dap_chain_tx_tsd_t *)dap_chain_datum_tx_item_get(a_datum, NULL, (byte_t*)item + l_size, TX_ITEM_TYPE_TSD, &l_tsd_size);
            if (!l_item || !l_tsd_size)
                    break;
            dap_chain_datum_tx_voting_params_t *l_voting_params = dap_chain_datum_tx_voting_parse_tsd(a_datum);
            if (a_version == 1)
                dap_json_object_add_object(json_obj_item, "item type", dap_json_object_new_string("VOTING"));
            dap_json_object_add_object(json_obj_item, a_version == 1 ? "Voting question" : "voting_question", dap_json_object_new_string(l_voting_params->question));
            dap_json_object_add_object(json_obj_item, a_version == 1 ? "Answer options" : "answer_options", dap_json_object_new_string(""));
            
            dap_list_t *l_temp = l_voting_params->options;
            uint8_t l_index = 0;
            while (l_temp) {
                dap_json_object_add_object(json_obj_item, dap_itoa(l_index), dap_json_object_new_string((char *)l_temp->data));
                l_index++;
                l_temp = l_temp->next;
            }
            if (l_voting_params->voting_expire) {
                dap_time_to_str_rfc822(l_tmp_buf, DAP_TIME_STR_SIZE, l_voting_params->voting_expire);
                dap_json_object_add_object(json_obj_item, a_version == 1 ? "Voting expire" : "voting_expire", dap_json_object_new_string(l_tmp_buf));                
            }
            if (l_voting_params->votes_max_count) {
                dap_json_object_add_object(json_obj_item, a_version == 1 ? "Votes max count" : "votes_max_count", dap_json_object_new_uint64(l_voting_params->votes_max_count));
            }
            if (a_version == 1) {
                dap_json_object_add_object(json_obj_item,"Changing vote is", l_voting_params->vote_changing_allowed ? dap_json_object_new_string("available") : 
                                    dap_json_object_new_string("not available"));
                l_voting_params->delegate_key_required ?
                    dap_json_object_add_object(json_obj_item, "Delegated key for participating in voting", dap_json_object_new_string("required")) :
                    dap_json_object_add_object(json_obj_item, "Delegated key for participating in voting", dap_json_object_new_string("not required"));  
            } else {
                dap_json_object_add_bool(json_obj_item,"changing_vote", l_voting_params->vote_changing_allowed);
                dap_json_object_add_bool(json_obj_item,"delegate_key_required", l_voting_params->delegate_key_required);   
            }

            dap_list_free_full(l_voting_params->options, NULL);
            DAP_DELETE(l_voting_params->question);
            DAP_DELETE(l_voting_params);
        } break;
        case TX_ITEM_TYPE_VOTE:{
            dap_chain_tx_vote_t *l_vote_item = (dap_chain_tx_vote_t *)item;
            const char *l_hash_str = dap_chain_hash_fast_to_str_static(&l_vote_item->voting_hash);
            if (a_version == 1)
                dap_json_object_add_object(json_obj_item, "item type", dap_json_object_new_string("VOTE"));
            dap_json_object_add_object(json_obj_item, a_version == 1 ? "Voting hash" : "voting_hash", dap_json_object_new_string(l_hash_str));
            dap_json_object_add_object(json_obj_item, a_version == 1 ? "Vote answer idx" : "vote_answer_idx", dap_json_object_new_uint64(l_vote_item->answer_idx));

        } break;
        default:
            if (a_version == 1)
                dap_json_object_add_object(json_obj_item, "item type", dap_json_object_new_string("This transaction have unknown item type"));
            break;
        }
        dap_json_array_add(json_arr_items, json_obj_item);
    }
    dap_json_object_add_object(json_obj_out, a_version == 1 ? "ITEMS" : "items", json_arr_items);
    return true;
}

void s_token_dump_decl_json(dap_json_t  *a_obj_out, dap_chain_datum_token_t *a_token, size_t a_token_size, const char *a_hash_out_type, int a_version) {
    dap_json_object_add_object(a_obj_out, a_version == 1 ? "type" : "token_type", dap_json_object_new_string("DECL"));
    switch (a_token->subtype) {
        case DAP_CHAIN_DATUM_TOKEN_SUBTYPE_PRIVATE:{
            dap_json_object_add_object(a_obj_out, "subtype",dap_json_object_new_string("PRIVATE"));
            dap_json_object_add_object(a_obj_out,"decimals",dap_json_object_new_uint64(a_token->header_private_decl.decimals));
            dap_json_object_add_object(a_obj_out, a_version == 1 ? "auth signs valid" : "auth_sig_valid", dap_json_object_new_uint64(a_token->signs_valid));
            dap_json_object_add_object(a_obj_out, a_version == 1 ? "auth signs total" : "auth_sig_total", dap_json_object_new_uint64(a_token->signs_total));
            dap_json_object_add_object(a_obj_out,"total_supply",dap_json_object_new_string(dap_uint256_to_char(a_token->total_supply, NULL)));

            dap_chain_datum_token_flags_dump_to_json(a_obj_out, "flags",a_token->header_private_decl.flags);
            dap_datum_token_dump_tsd_to_json(a_obj_out, a_token, a_token_size, a_hash_out_type);
            size_t l_certs_field_size = a_token_size - sizeof(*a_token) - a_token->header_private_update.tsd_total_size;
            dap_chain_datum_token_certs_dump_to_json(a_obj_out,a_token->tsd_n_signs + a_token->header_private_update.tsd_total_size,
                                                     l_certs_field_size, a_hash_out_type, a_version);
        } break;
        case DAP_CHAIN_DATUM_TOKEN_SUBTYPE_NATIVE: {
            dap_json_object_add_object(a_obj_out,"subtype",dap_json_object_new_string("CF20"));
            dap_json_object_add_object(a_obj_out,"decimals",dap_json_object_new_uint64(a_token->header_native_decl.decimals));
            dap_json_object_add_object(a_obj_out, a_version == 1 ? "auth signs valid" : "auth_sig_valid", dap_json_object_new_uint64(a_token->signs_valid));
            dap_json_object_add_object(a_obj_out, a_version == 1 ? "auth signs total" : "auth_sig_total", dap_json_object_new_uint64(a_token->signs_total));
            dap_json_object_add_object(a_obj_out,"total_supply",dap_json_object_new_string(dap_uint256_to_char(a_token->total_supply, NULL)));
            dap_chain_datum_token_flags_dump_to_json(a_obj_out, "flags", a_token->header_native_decl.flags);
            dap_datum_token_dump_tsd_to_json(a_obj_out, a_token, a_token_size, a_hash_out_type);
            size_t l_certs_field_size = a_token_size - sizeof(*a_token) - a_token->header_native_decl.tsd_total_size;
            dap_chain_datum_token_certs_dump_to_json(a_obj_out, a_token->tsd_n_signs + a_token->header_native_decl.tsd_total_size,
                                                     l_certs_field_size, a_hash_out_type, a_version);
        } break;
        case DAP_CHAIN_DATUM_TOKEN_SUBTYPE_PUBLIC: {
            dap_chain_addr_t l_premine_addr = a_token->header_public.premine_address;
            dap_json_object_add_object(a_obj_out,"subtype",dap_json_object_new_string("PUBLIC"));
            dap_json_object_add_object(a_obj_out,"premine_supply", dap_json_object_new_string(dap_uint256_to_char(a_token->header_public.premine_supply, NULL)));
            dap_json_object_add_object(a_obj_out,"premine_address", dap_json_object_new_string(dap_chain_addr_to_str_static(&l_premine_addr)));

            dap_chain_datum_token_flags_dump_to_json(a_obj_out, "flags", a_token->header_public.flags);
        } break;
    }
}

void s_token_dump_update_json(dap_json_t  *a_obj_out, dap_chain_datum_token_t *a_token, size_t a_token_size, const char *a_hash_out_type, bool a_verbose, int a_version) {
    if (a_verbose) dap_json_object_add_object(a_obj_out, a_version == 1 ? "type" : "token_type", dap_json_object_new_string("UPDATE"));
    switch (a_token->subtype) {
        case DAP_CHAIN_DATUM_TOKEN_SUBTYPE_PRIVATE: {
            if (a_verbose) dap_json_object_add_object(a_obj_out,"subtype",dap_json_object_new_string("PRIVATE"));
            dap_json_object_add_object(a_obj_out, a_version == 1 ? "total_sign" : "total_sig_count", dap_json_object_new_uint64(a_token->signs_total));

            dap_datum_token_dump_tsd_to_json(a_obj_out, a_token, a_token_size, a_hash_out_type);
            size_t l_certs_field_size = a_token_size - sizeof(*a_token) - a_token->header_private_update.tsd_total_size;
            dap_chain_datum_token_certs_dump_to_json(a_obj_out, a_token->tsd_n_signs + a_token->header_private_update.tsd_total_size,
                                                     l_certs_field_size, a_hash_out_type, a_version);
        } break;
        case DAP_CHAIN_DATUM_TOKEN_SUBTYPE_NATIVE: {
            if (a_verbose) dap_json_object_add_object(a_obj_out,"subtype", dap_json_object_new_string("CF20"));
            dap_json_object_add_object(a_obj_out, a_version == 1 ? "total_sign" : "total_sig_count", dap_json_object_new_uint64(a_token->signs_total));

            dap_datum_token_dump_tsd_to_json(a_obj_out, a_token, a_token_size, a_hash_out_type);
            size_t l_certs_field_size = a_token_size - sizeof(*a_token) - a_token->header_native_update.tsd_total_size;
            dap_chain_datum_token_certs_dump_to_json(a_obj_out, a_token->tsd_n_signs + a_token->header_native_update.tsd_total_size,
                                                     l_certs_field_size, a_hash_out_type, a_version);
        } break;
    }
}

/**
 * @brief dap_chain_net_dump_datum
 * process datum verification process. Can be:
 * if DAP_CHAIN_DATUM_TX, called dap_ledger_tx_add_check
 * if DAP_CHAIN_DATUM_TOKEN, called dap_ledger_token_add_check
 * if DAP_CHAIN_DATUM_TOKEN_EMISSION, called dap_ledger_token_emission_add_check
 * @param a_obj_out
 * @param a_datum
 */
<<<<<<< HEAD
void dap_chain_datum_dump_json(dap_json_t *a_json_arr_reply, dap_json_t *a_obj_out, dap_chain_datum_t *a_datum, const char *a_hash_out_type, dap_chain_net_id_t a_net_id, bool a_verbose, int a_version)
=======
void dap_chain_datum_dump_json(dap_json_t* a_json_arr_reply, dap_json_t *a_obj_out, dap_chain_datum_t *a_datum, const char *a_hash_out_type, dap_chain_net_id_t a_net_id, bool a_verbose, int a_version)
>>>>>>> 56ae9939
{
    if( a_datum == NULL){
        dap_json_rpc_error_add(a_json_arr_reply, -1,"==Datum is NULL");
        return;
    }
<<<<<<< HEAD
    dap_json_t *json_obj_datum = dap_json_object_new();
    dap_hash_fast_t l_datum_hash { };
=======
    dap_json_t * json_obj_datum = dap_json_object_new();
    dap_hash_fast_t l_datum_hash;
>>>>>>> 56ae9939
    dap_chain_datum_calc_hash(a_datum, &l_datum_hash);
    const char *l_hash_str = dap_strcmp(a_hash_out_type, "hex")
            ? dap_enc_base58_encode_hash_to_str_static(&l_datum_hash)
            : dap_chain_hash_fast_to_str_static(&l_datum_hash);
    if (a_version != 1)
        dap_json_object_add_object(json_obj_datum, "datum_type", dap_json_object_new_string(dap_datum_type_to_str(a_datum->header.type_id)));
    switch (a_datum->header.type_id) {
        case DAP_CHAIN_DATUM_TOKEN: {
            size_t l_token_size = a_datum->header.data_size;
            dap_chain_datum_token_t * l_token = dap_chain_datum_token_read(a_datum->data, &l_token_size);
            if(l_token_size < sizeof(dap_chain_datum_token_t)){
                dap_json_rpc_error_add(a_json_arr_reply, -2,"==Datum has incorrect size. Only %zu, while at least %zu is expected\n",
                                         l_token_size, sizeof(dap_chain_datum_token_t));
                DAP_DEL_Z(l_token);
                return;
            }
            if (a_version == 1)
                dap_json_object_add_object(json_obj_datum, "=== Datum Token Declaration ===", dap_json_object_new_string(""));
            dap_json_object_add_object(json_obj_datum, a_version == 1 ? "hash" : "datum_hash", dap_json_object_new_string(l_hash_str));
            if (l_token->type != DAP_CHAIN_DATUM_TOKEN_TYPE_UPDATE || a_verbose) {
                dap_json_object_add_object(json_obj_datum, "ticker", dap_json_object_new_string(l_token->ticker));
            }
            dap_json_object_add_object(json_obj_datum,"size",dap_json_object_new_uint64(l_token_size));
            dap_json_object_add_int(json_obj_datum,"version", l_token->version);

            switch (l_token->type) {
                case DAP_CHAIN_DATUM_TOKEN_TYPE_DECL:
                    s_token_dump_decl_json(json_obj_datum, l_token, l_token_size, a_hash_out_type, a_version);
                    break;
                case DAP_CHAIN_DATUM_TOKEN_TYPE_UPDATE:
                    s_token_dump_update_json(json_obj_datum, l_token, l_token_size, a_hash_out_type, false, a_version);
                break;
                default:
                    dap_json_object_add_object(json_obj_datum, a_version == 1 ? "type" : "token_type", dap_json_object_new_string(a_version == 1 ? "UNKNOWN" : "UNDEFINED"));
                    break;
            }
            if (l_token->subtype == DAP_CHAIN_DATUM_TOKEN_SUBTYPE_SIMPLE ) {
                dap_json_object_add_object(json_obj_datum,"subtype", dap_json_object_new_string("SIMPLE"));
                dap_json_object_add_object(json_obj_datum,"decimals", dap_json_object_new_uint64(l_token->header_simple.decimals));
                dap_json_object_add_object(json_obj_datum, a_version == 1 ? "sign_total" : "signs_total", dap_json_object_new_uint64(l_token->signs_total));
                dap_json_object_add_object(json_obj_datum, a_version == 1 ? "sign_valid" : "signs_valid", dap_json_object_new_uint64(l_token->signs_valid));
                dap_json_object_add_object(json_obj_datum,"total_supply",dap_json_object_new_string(dap_uint256_to_char(l_token->total_supply, NULL)));
                
                size_t l_certs_field_size = l_token_size - sizeof(*l_token);
                dap_chain_datum_token_certs_dump_to_json(json_obj_datum, l_token->tsd_n_signs,
                                                 l_certs_field_size, a_hash_out_type, a_version);
            }
            DAP_DELETE(l_token);
        } break;
        case DAP_CHAIN_DATUM_TOKEN_EMISSION: {
            size_t l_emission_size = a_datum->header.data_size;
            dap_chain_datum_token_emission_t *l_emission = dap_chain_datum_emission_read(a_datum->data, &l_emission_size);
            const char *l_coins_str, *l_value_str = dap_uint256_to_char(l_emission->hdr.value, &l_coins_str);
            dap_json_object_add_object(json_obj_datum, a_version == 1 ? "emission hash" : "emission_hash", dap_json_object_new_string(l_hash_str));
            dap_json_object_add_object(json_obj_datum, "coins", dap_json_object_new_string(l_coins_str));
            dap_json_object_add_object(json_obj_datum, "value", dap_json_object_new_string(l_value_str));
            dap_json_object_add_object(json_obj_datum, "ticker", dap_json_object_new_string(l_emission->hdr.ticker));
            dap_json_object_add_object(json_obj_datum, "type", dap_json_object_new_string(dap_chain_datum_emission_type_str(l_emission->hdr.type)));
            dap_json_object_add_object(json_obj_datum, "version", dap_json_object_new_uint64(l_emission->hdr.version));
            dap_json_object_add_object(json_obj_datum, a_version == 1 ? "to addr" : "to_addr", dap_json_object_new_string(dap_chain_addr_to_str_static(&(l_emission->hdr.address))));

            switch (l_emission->hdr.type) {
            case DAP_CHAIN_DATUM_TOKEN_EMISSION_TYPE_AUTH:
                dap_json_object_add_object(json_obj_datum,"sig_count", dap_json_object_new_uint64(l_emission->data.type_auth.signs_count));
                dap_json_object_add_object(json_obj_datum,"tsd_total_size", dap_json_object_new_uint64(l_emission->data.type_auth.tsd_total_size));

                if (  ( (void *) l_emission->tsd_n_signs + l_emission->data.type_auth.tsd_total_size) >
                      ((void *) l_emission + l_emission_size) )
                {
                    log_it(L_ERROR, "Illformed DATUM type %d, TSD section is out-of-buffer (%" DAP_UINT64_FORMAT_U " vs %zu)",
                        l_emission->hdr.type, l_emission->data.type_auth.tsd_total_size, l_emission_size);
                    dap_json_rpc_error_add(a_json_arr_reply, -3,"Skip incorrect or illformed DATUM");
                    break;
                }
                dap_chain_datum_token_certs_dump_to_json(json_obj_datum, l_emission->tsd_n_signs + l_emission->data.type_auth.tsd_total_size,
                                                l_emission->data.type_auth.tsd_n_signs_size - l_emission->data.type_auth.tsd_total_size, a_hash_out_type, a_version);
                break;
            case DAP_CHAIN_DATUM_TOKEN_EMISSION_TYPE_ALGO:
                dap_json_object_add_object(json_obj_datum,"codename",dap_json_object_new_string(l_emission->data.type_algo.codename));
                break;
            case DAP_CHAIN_DATUM_TOKEN_EMISSION_TYPE_SMART_CONTRACT: {
                char l_time_str[32];
                char l_flags[50] = {};
                // get time of create datum
                if(dap_time_to_str_rfc822(l_time_str, sizeof(l_time_str), l_emission->data.type_presale.lock_time) < 1)
                        l_time_str[0] = '\0';                        
                snprintf(l_flags, 50, "0x%x", l_emission->data.type_presale.flags);
                dap_json_object_add_object(json_obj_datum,"flags", dap_json_object_new_string(l_flags));
                dap_json_object_add_object(json_obj_datum,"lock_time", dap_json_object_new_string(l_time_str));
                dap_json_object_add_object(json_obj_datum,"addr", dap_json_object_new_string(dap_chain_addr_to_str_static(&l_emission->data.type_presale.addr)));                
            }
            case DAP_CHAIN_DATUM_TOKEN_EMISSION_TYPE_ATOM_OWNER:
            case DAP_CHAIN_DATUM_TOKEN_EMISSION_TYPE_UNDEFINED:
            default:
                break;
            }
            DAP_DELETE(l_emission);
        } break;
        case DAP_CHAIN_DATUM_TX: {
            // Get ledger through callbacks to avoid datum → net/ledger dependency  
            // TODO: implement net_get_ledger callback in net module
            const char *l_tx_token_ticker = NULL;  // Will be NULL until callback registered
            dap_chain_datum_tx_t *l_tx = (dap_chain_datum_tx_t*)a_datum->data;
            dap_chain_datum_dump_tx_json(a_json_arr_reply, l_tx, l_tx_token_ticker, json_obj_datum, a_hash_out_type, &l_datum_hash, a_net_id, a_version);
        } break;
        case DAP_CHAIN_DATUM_DECREE:{
            dap_chain_datum_decree_t *l_decree = (dap_chain_datum_decree_t *)a_datum->data;
            size_t l_decree_size = dap_chain_datum_decree_get_size(l_decree);
            if (a_version == 1)
                dap_json_object_add_object(json_obj_datum, "=== Datum decree ===", dap_json_object_new_string(""));
            dap_json_object_add_object(json_obj_datum, a_version == 1 ? "hash" : "datum_hash", dap_json_object_new_string(l_hash_str));
            dap_json_object_add_object(json_obj_datum,"size",dap_json_object_new_uint64(l_decree_size));
            dap_chain_datum_decree_dump_json(json_obj_datum, l_decree, l_decree_size, a_hash_out_type, a_version);
        } break;
        case DAP_CHAIN_DATUM_ANCHOR:{
            dap_chain_datum_anchor_t *l_anchor = (dap_chain_datum_anchor_t *)a_datum->data;
            size_t l_anchor_size = sizeof(dap_chain_datum_anchor_t) + l_anchor->header.data_size + l_anchor->header.signs_size;
            if (a_version == 1)
                dap_json_object_add_object(json_obj_datum, "=== Datum anchor ===", dap_json_object_new_string(""));
            dap_json_object_add_object(json_obj_datum, a_version == 1 ? "hash" : "datum_hash", dap_json_object_new_string(l_hash_str));
            dap_json_object_add_object(json_obj_datum,"size",dap_json_object_new_uint64(l_anchor_size));
            dap_hash_fast_t l_decree_hash = { };
            dap_chain_datum_anchor_get_hash_from_data(l_anchor, &l_decree_hash);
            l_hash_str = dap_chain_hash_fast_to_str_static(&l_decree_hash);
            dap_json_object_add_object(json_obj_datum, a_version == 1 ? "decree hash" : "decree_hash", dap_json_object_new_string(l_hash_str));
            dap_chain_datum_anchor_certs_dump_json(json_obj_datum,l_anchor->data_n_sign + l_anchor->header.data_size, l_anchor->header.signs_size, a_hash_out_type, a_version);
        } break;
        case DAP_CHAIN_DATUM_CUSTOM: {
            dap_json_object_add_object(json_obj_datum, a_version == 1 ? "hash" : "datum_hash", dap_json_object_new_string(l_hash_str));
        } break;
    }  
    dap_json_object_add_object(a_obj_out, a_version == 1 ? "Datum" : "datum", json_obj_datum);  
}<|MERGE_RESOLUTION|>--- conflicted
+++ resolved
@@ -66,11 +66,7 @@
         memcpy(l_datum->data, a_data, (uint32_t)a_data_size);
     return  l_datum;
 }
-<<<<<<< HEAD
 void dap_datum_token_dump_tsd_to_json(dap_json_t *json_obj_out, dap_chain_datum_token_t *a_token, size_t a_token_size, const char *a_hash_out_type)
-=======
-void dap_datum_token_dump_tsd_to_json(dap_json_t * json_obj_out, dap_chain_datum_token_t *a_token, size_t a_token_size, const char *a_hash_out_type)
->>>>>>> 56ae9939
 {
     dap_tsd_t *l_tsd_begin = dap_chain_datum_token_tsd_get(a_token, a_token_size);
     if (!l_tsd_begin) {
@@ -126,11 +122,8 @@
             dap_json_t *l_pkeys_array = NULL;
             if (!dap_json_object_get_ex(json_obj_out, "total_pkeys_add", &l_pkeys_array)) {
                 l_pkeys_array = dap_json_array_new();
-<<<<<<< HEAD
-=======
                 if (!l_pkeys_array)
                     continue;
->>>>>>> 56ae9939
                 dap_json_object_add_array(json_obj_out, "total_pkeys_add", l_pkeys_array);
             }
             
@@ -139,47 +132,25 @@
                     dap_pkey_t *l_pkey = (dap_pkey_t*)l_tsd->data;
                     dap_hash_fast_t l_hf = { };
                     if (!dap_pkey_get_hash(l_pkey, &l_hf)) {
-<<<<<<< HEAD
                         dap_json_array_add(l_pkeys_array, dap_json_object_new_string("<WRONG CALCULATION FINGERPRINT>"));
-=======
-                        dap_json_t *l_err_obj = dap_json_object_new_string("<WRONG CALCULATION FINGERPRINT>");
-                        if (l_err_obj)
-                            dap_json_array_add(l_pkeys_array, l_err_obj);
->>>>>>> 56ae9939
                     } else {
                         if (!dap_strcmp(a_hash_out_type, "hex") || !dap_strcmp(a_hash_out_type, "content_hash"))
                             l_hash_str = dap_chain_hash_fast_to_str_new(&l_hf);
                         else
                             l_hash_str = dap_enc_base58_encode_hash_to_str(&l_hf);
-<<<<<<< HEAD
                         dap_json_array_add(l_pkeys_array, dap_json_object_new_string(l_hash_str));
                         DAP_DELETE(l_hash_str);
                     }
             } else
                     dap_json_array_add(l_pkeys_array, dap_json_object_new_string("wrong_size"));
-=======
-                        dap_json_t *l_hash_obj = dap_json_object_new_string(l_hash_str);
-                        if (l_hash_obj)
-                            dap_json_array_add(l_pkeys_array, l_hash_obj);
-                        DAP_DELETE(l_hash_str);
-                    }
-            } else {
-                    dap_json_t *l_size_obj = dap_json_object_new_string("wrong_size");
-                    if (l_size_obj)
-                        dap_json_array_add(l_pkeys_array, l_size_obj);
-            }
->>>>>>> 56ae9939
             continue;
         }
         case DAP_CHAIN_DATUM_TOKEN_TSD_TYPE_TOTAL_PKEYS_REMOVE: {
             dap_json_t *l_pkeys_remove_array = NULL;
             if (!dap_json_object_get_ex(json_obj_out, "total_pkeys_remove", &l_pkeys_remove_array)) {
                 l_pkeys_remove_array = dap_json_array_new();
-<<<<<<< HEAD
-=======
                 if (!l_pkeys_remove_array)
                     continue;
->>>>>>> 56ae9939
                 dap_json_object_add_array(json_obj_out, "total_pkeys_remove", l_pkeys_remove_array);
             }
             
@@ -187,22 +158,10 @@
                     char *l_hash_str = (!dap_strcmp(a_hash_out_type,"hex")|| !dap_strcmp(a_hash_out_type, "content_hash"))
                                            ? dap_chain_hash_fast_to_str_new((dap_chain_hash_fast_t*) l_tsd->data)
                                            : dap_enc_base58_encode_hash_to_str((dap_chain_hash_fast_t*) l_tsd->data);
-<<<<<<< HEAD
                     dap_json_array_add(l_pkeys_remove_array, dap_json_object_new_string(l_hash_str));
                     DAP_DELETE( l_hash_str );
             } else
                     dap_json_array_add(l_pkeys_remove_array, dap_json_object_new_string("wrong_size"));
-=======
-                    dap_json_t *l_hash_obj = dap_json_object_new_string(l_hash_str);
-                    if (l_hash_obj)
-                        dap_json_array_add(l_pkeys_remove_array, l_hash_obj);
-                    DAP_DELETE( l_hash_str );
-            } else {
-                    dap_json_t *l_size_obj = dap_json_object_new_string("wrong_size");
-                    if (l_size_obj)
-                        dap_json_array_add(l_pkeys_remove_array, l_size_obj);
-            }
->>>>>>> 56ae9939
             continue;
         }
         case DAP_CHAIN_DATUM_TOKEN_TSD_TYPE_DELEGATE_EMISSION_FROM_STAKE_LOCK: {
@@ -280,17 +239,10 @@
  * @param a_tx_hash_processed
  * @param l_tx_num
  */
-<<<<<<< HEAD
 bool dap_chain_datum_dump_tx_json(dap_json_t *a_json_arr_reply,
                              dap_chain_datum_tx_t *a_datum,
                              const char *a_ticker,
                              dap_json_t *json_obj_out,
-=======
-bool dap_chain_datum_dump_tx_json(dap_json_t* a_json_arr_reply,
-                             dap_chain_datum_tx_t *a_datum,
-                             const char *a_ticker,
-                             dap_json_t* json_obj_out,
->>>>>>> 56ae9939
                              const char *a_hash_out_type,
                              dap_hash_fast_t *a_tx_hash,
                              dap_chain_net_id_t a_net_id,
@@ -304,14 +256,10 @@
     const char *l_hash_str = dap_strcmp(a_hash_out_type, "hex")
             ? dap_enc_base58_encode_hash_to_str_static(a_tx_hash)
             : dap_chain_hash_fast_to_str_static(a_tx_hash);
-<<<<<<< HEAD
     dap_json_t *json_arr_items = dap_json_array_new();
-=======
-    dap_json_t* json_arr_items = dap_json_array_new();
     if (!json_arr_items)
         return false;
     
->>>>>>> 56ae9939
     dap_time_to_str_rfc822(l_tmp_buf, DAP_TIME_STR_SIZE, a_datum->header.ts_created);
     l_is_first ? 
     dap_json_object_add_object(json_obj_out, a_version == 1 ? "first transaction" : "first_transaction", dap_json_object_new_string("emit")):
@@ -324,13 +272,9 @@
     dap_hash_fast_t l_hash_tmp = { };
     byte_t *item; size_t l_size;
     TX_ITEM_ITER_TX(item, l_size, a_datum) {
-<<<<<<< HEAD
         dap_json_t *json_obj_item = dap_json_object_new();
-=======
-        dap_json_t* json_obj_item = dap_json_object_new();
         if (!json_obj_item)
             continue;
->>>>>>> 56ae9939
         if (a_version != 1)
             dap_json_object_add_object(json_obj_item, "item_type", dap_json_object_new_string(dap_chain_datum_tx_item_type_to_str_short(*item)));
         switch (*item) {
@@ -540,8 +484,6 @@
                     dap_time_t l_ts_unlock = ((dap_chain_tx_out_cond_t*)item)->subtype.srv_stake_lock.time_unlock;
                     dap_time_to_str_rfc822(l_tmp_buf, DAP_TIME_STR_SIZE, l_ts_unlock);
                     dap_json_object_add_object(json_obj_item,"time_unlock", dap_json_object_new_string(l_tmp_buf));
-<<<<<<< HEAD
-=======
                 } break;
                 case DAP_CHAIN_TX_OUT_COND_SUBTYPE_SRV_STAKE_EXT_LOCK: {
                     // Auction hash
@@ -572,7 +514,6 @@
                     }
                     dap_json_array_add(l_jobj_diff, l_jobj_diff_obj);
                     dap_json_object_add_object(json_obj_item, "operation", l_jobj_diff);
->>>>>>> 56ae9939
                 } break;
                 default: break;
             }
@@ -732,23 +673,14 @@
  * @param a_obj_out
  * @param a_datum
  */
-<<<<<<< HEAD
 void dap_chain_datum_dump_json(dap_json_t *a_json_arr_reply, dap_json_t *a_obj_out, dap_chain_datum_t *a_datum, const char *a_hash_out_type, dap_chain_net_id_t a_net_id, bool a_verbose, int a_version)
-=======
-void dap_chain_datum_dump_json(dap_json_t* a_json_arr_reply, dap_json_t *a_obj_out, dap_chain_datum_t *a_datum, const char *a_hash_out_type, dap_chain_net_id_t a_net_id, bool a_verbose, int a_version)
->>>>>>> 56ae9939
 {
     if( a_datum == NULL){
         dap_json_rpc_error_add(a_json_arr_reply, -1,"==Datum is NULL");
         return;
     }
-<<<<<<< HEAD
     dap_json_t *json_obj_datum = dap_json_object_new();
-    dap_hash_fast_t l_datum_hash { };
-=======
-    dap_json_t * json_obj_datum = dap_json_object_new();
-    dap_hash_fast_t l_datum_hash;
->>>>>>> 56ae9939
+    dap_hash_fast_t l_datum_hash = { };
     dap_chain_datum_calc_hash(a_datum, &l_datum_hash);
     const char *l_hash_str = dap_strcmp(a_hash_out_type, "hex")
             ? dap_enc_base58_encode_hash_to_str_static(&l_datum_hash)
