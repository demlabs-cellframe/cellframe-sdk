/*
 * Authors:
 * Frolov Daniil <daniil.frolov@demlabs.net>
 * DeM Labs Inc.   https://demlabs.net
 * Copyright  (c) 2020, All rights reserved.

 This file is part of CellFrame SDK the open source project

    CellFrame SDK is free software: you can redistribute it and/or modify
    it under the terms of the GNU General Public License as published by
    the Free Software Foundation, either version 3 of the License, or
    (at your option) any later version.

    CellFrame SDK is distributed in the hope that it will be useful,
    but WITHOUT ANY WARRANTY; without even the implied warranty of
    MERCHANTABILITY or FITNESS FOR A PARTICULAR PURPOSE.  See the
    GNU General Public License for more details.

    You should have received a copy of the GNU General Public License
    along with any CellFrame SDK based project.  If not, see <http://www.gnu.org/licenses/>.
*/

#include <memory.h>
#include <assert.h>
#include "dap_tsd.h"
#include "dap_sign.h"
#include "dap_common.h"
#include "dap_json.h"
#include "dap_enc_base58.h"
#include "dap_chain_datum_anchor.h"

#define LOG_TAG "dap_chain_datum_anchor"

int dap_chain_datum_anchor_get_hash_from_data(dap_chain_datum_anchor_t* a_anchor, dap_hash_fast_t *a_out_hash)
{
    dap_return_val_if_fail(a_anchor && a_out_hash, -1);
    dap_tsd_t *l_tsd = dap_tsd_find(a_anchor->data_n_sign, a_anchor->header.data_size, DAP_CHAIN_DATUM_ANCHOR_TSD_TYPE_DECREE_HASH);
    return l_tsd && l_tsd->size == sizeof(dap_hash_fast_t) ? ( _dap_tsd_get_scalar(l_tsd, a_out_hash), 0 ) : 1;
}

void dap_chain_datum_anchor_certs_dump(dap_string_t * a_str_out, byte_t * a_signs, size_t a_certs_size, const char *a_hash_out_type)
{
    dap_string_append_printf(a_str_out, "signatures: ");
    if (!a_certs_size) {
        dap_string_append_printf(a_str_out, "<NONE>\n");
        return;
    }

    dap_string_append_printf(a_str_out, "\n");

    size_t l_offset = 0;
    for (int i = 1; l_offset < (a_certs_size); i++) {
        dap_sign_t *l_sign = (dap_sign_t*)(a_signs + l_offset);
        l_offset += dap_sign_get_size(l_sign);
        if (l_sign->header.sign_size == 0) {
            dap_string_append_printf(a_str_out, "<CORRUPTED - 0 size signature>\n");
            continue;
        }

        dap_chain_hash_fast_t l_pkey_hash = {0};
        if (dap_sign_get_pkey_hash(l_sign, &l_pkey_hash) == false) {
            dap_string_append_printf(a_str_out, "<CORRUPTED - can't calc hash>\n");
            continue;
        }
        const char *l_hash_str = dap_strcmp(a_hash_out_type, "hex")
                ? dap_enc_base58_encode_hash_to_str_static(&l_pkey_hash)
                : dap_chain_hash_fast_to_str_static(&l_pkey_hash);
        dap_string_append_printf(a_str_out, "%d) %s, %s, %u bytes\n", i, l_hash_str,
                                 dap_sign_type_to_str(l_sign->header.type), l_sign->header.sign_size);
    }
}

<<<<<<< HEAD
void dap_chain_datum_anchor_certs_dump_json(dap_json_t *a_json_out, byte_t * a_signs, size_t a_certs_size, const char *a_hash_out_type, int a_version)
=======
void dap_chain_datum_anchor_certs_dump_json(dap_json_t * a_json_out, byte_t * a_signs, size_t a_certs_size, const char *a_hash_out_type, int a_version)
>>>>>>> 56ae9939
{
    if (a_version == 1)
        dap_json_object_add_string(a_json_out, "signatures", "");
    if (!a_certs_size) {
        dap_json_object_add_string(a_json_out, a_version == 1 ? "Cert status" : "cert_status", "NONE");
        return;
    }
<<<<<<< HEAD
    dap_json_t *json_arr_certs_out = dap_json_array_new();    
    size_t l_offset = 0;
    for (int i = 1; l_offset < (a_certs_size); i++) {
        dap_json_t *json_obj_sign = dap_json_object_new();
=======
    dap_json_t* json_arr_certs_out = dap_json_array_new();    
    size_t l_offset = 0;
    for (int i = 1; l_offset < (a_certs_size); i++) {
        dap_json_t* json_obj_sign = dap_json_object_new();
>>>>>>> 56ae9939
        dap_sign_t *l_sign = (dap_sign_t*)(a_signs + l_offset);
        l_offset += dap_sign_get_size(l_sign);
        if (l_sign->header.sign_size == 0) {
            dap_json_object_add_string(json_obj_sign, a_version == 1 ? "sign status" : "sig_status", "CORRUPTED - 0 size signature");
            dap_json_array_add(json_arr_certs_out, json_obj_sign);
            continue;
        }

        dap_chain_hash_fast_t l_pkey_hash = {0};
        if (dap_sign_get_pkey_hash(l_sign, &l_pkey_hash) == false) {
            dap_json_object_add_string(json_obj_sign, a_version == 1 ? "sign status" : "sig_status", "CORRUPTED - can't calc hash");
            dap_json_array_add(json_arr_certs_out, json_obj_sign);
            continue;
        }
        const char *l_hash_str = dap_strcmp(a_hash_out_type, "hex")
                ? dap_enc_base58_encode_hash_to_str_static(&l_pkey_hash)
                : dap_chain_hash_fast_to_str_static(&l_pkey_hash);
        dap_json_object_add_uint64(json_obj_sign, a_version == 1 ? "sign #" : "sig_num", i);
        dap_json_object_add_string(json_obj_sign, a_version == 1 ? "hash" : "sig_pkey_hash", l_hash_str);
        dap_json_object_add_string(json_obj_sign, a_version == 1 ? "type" : "sig_type", dap_sign_type_to_str(l_sign->header.type));
        dap_json_object_add_uint64(json_obj_sign, a_version == 1 ? "sign size" : "sig_size", l_sign->header.sign_size);
        dap_json_array_add(json_arr_certs_out, json_obj_sign); 
    }
    dap_json_object_add_object(a_json_out, a_version == 1 ? "SIGNS" : "signs", json_arr_certs_out);
}
<|MERGE_RESOLUTION|>--- conflicted
+++ resolved
@@ -70,11 +70,7 @@
     }
 }
 
-<<<<<<< HEAD
-void dap_chain_datum_anchor_certs_dump_json(dap_json_t *a_json_out, byte_t * a_signs, size_t a_certs_size, const char *a_hash_out_type, int a_version)
-=======
-void dap_chain_datum_anchor_certs_dump_json(dap_json_t * a_json_out, byte_t * a_signs, size_t a_certs_size, const char *a_hash_out_type, int a_version)
->>>>>>> 56ae9939
+void dap_chain_datum_anchor_certs_dump_json(dap_json_t *a_json_out, byte_t *a_signs, size_t a_certs_size, const char *a_hash_out_type, int a_version)
 {
     if (a_version == 1)
         dap_json_object_add_string(a_json_out, "signatures", "");
@@ -82,17 +78,10 @@
         dap_json_object_add_string(a_json_out, a_version == 1 ? "Cert status" : "cert_status", "NONE");
         return;
     }
-<<<<<<< HEAD
     dap_json_t *json_arr_certs_out = dap_json_array_new();    
     size_t l_offset = 0;
     for (int i = 1; l_offset < (a_certs_size); i++) {
         dap_json_t *json_obj_sign = dap_json_object_new();
-=======
-    dap_json_t* json_arr_certs_out = dap_json_array_new();    
-    size_t l_offset = 0;
-    for (int i = 1; l_offset < (a_certs_size); i++) {
-        dap_json_t* json_obj_sign = dap_json_object_new();
->>>>>>> 56ae9939
         dap_sign_t *l_sign = (dap_sign_t*)(a_signs + l_offset);
         l_offset += dap_sign_get_size(l_sign);
         if (l_sign->header.sign_size == 0) {
