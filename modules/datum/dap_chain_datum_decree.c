/*
 * Authors:
 * Frolov Daniil <daniil.frolov@demlabs.net>
 * DeM Labs Inc.   https://demlabs.net
 * Copyright  (c) 2020, All rights reserved.

 This file is part of CellFrame SDK the open source project

    CellFrame SDK is free software: you can redistribute it and/or modify
    it under the terms of the GNU General Public License as published by
    the Free Software Foundation, either version 3 of the License, or
    (at your option) any later version.

    CellFrame SDK is distributed in the hope that it will be useful,
    but WITHOUT ANY WARRANTY; without even the implied warranty of
    MERCHANTABILITY or FITNESS FOR A PARTICULAR PURPOSE.  See the
    GNU General Public License for more details.

    You should have received a copy of the GNU General Public License
    along with any CellFrame SDK based project.  If not, see <http://www.gnu.org/licenses/>.
*/

#include <memory.h>
#include <assert.h>
#include "dap_tsd.h"
#include "dap_sign.h"
#include "dap_common.h"
#include "dap_chain_datum_decree.h"
#include "dap_enc_base58.h"
#include "dap_chain_common.h"
#include "dap_chain_policy.h"
#ifdef DAP_OS_UNIX
#include <arpa/inet.h>
#endif
#ifdef WIN32
#include <winsock2.h>
#include <ws2tcpip.h>
#endif


#define LOG_TAG "dap_chain_datum_decree"

dap_sign_t *dap_chain_datum_decree_get_signs(dap_chain_datum_decree_t *a_decree, size_t* a_signs_size)
{
    dap_return_val_if_fail(a_decree && a_signs_size, NULL);
    dap_sign_t *l_signs_section = (dap_sign_t*)(a_decree->data_n_signs + a_decree->header.data_size);
    *a_signs_size = a_decree->header.signs_size;
    return l_signs_section;
}

static bool s_find_pkey(dap_chain_datum_decree_t *a_decree, dap_pkey_t *a_pkey)
{
    dap_return_val_if_pass(!a_decree || !a_pkey || !a_pkey->header.size, false);
    dap_sign_t *l_signs_section = (dap_sign_t*)(a_decree->data_n_signs + a_decree->header.data_size);
    size_t l_sign_size = 0;
    bool l_ret = false;
    for (uint64_t l_offset = 0; !l_ret && l_offset + sizeof(dap_sign_t) < a_decree->header.signs_size; l_offset += l_sign_size) {
        dap_sign_t *l_sign = (dap_sign_t *)(a_decree->data_n_signs + a_decree->header.data_size + l_offset);
        l_sign_size = dap_sign_get_size(l_sign);
        if (l_offset + l_sign_size <= l_offset || l_offset + l_sign_size > a_decree->header.signs_size)
            break;
        size_t l_pkey_ser_size = 0;
        const uint8_t *l_pkey_ser = dap_sign_get_pkey(l_sign, &l_pkey_ser_size);
        l_ret = (l_pkey_ser_size == a_pkey->header.size) && !memcmp(l_pkey_ser, a_pkey->pkey, l_pkey_ser_size);
    }
    return l_ret;
}

int dap_chain_datum_decree_get_fee(dap_chain_datum_decree_t *a_decree, uint256_t *a_fee_value)
{
    dap_return_val_if_fail(a_decree && a_fee_value, -1);
    dap_tsd_t *l_tsd = dap_tsd_find(a_decree->data_n_signs, a_decree->header.data_size, DAP_CHAIN_DATUM_DECREE_TSD_TYPE_FEE);
    return l_tsd && l_tsd->size == sizeof(uint256_t) ? ( _dap_tsd_get_scalar(l_tsd, a_fee_value), 0 ) : 1;
}

int dap_chain_datum_decree_get_value(dap_chain_datum_decree_t *a_decree, uint256_t *a_value)
{
    dap_return_val_if_fail(a_decree && a_value, -1);
    dap_tsd_t *l_tsd = dap_tsd_find(a_decree->data_n_signs, a_decree->header.data_size, DAP_CHAIN_DATUM_DECREE_TSD_TYPE_VALUE);
    return l_tsd && l_tsd->size == sizeof(uint256_t) ? ( _dap_tsd_get_scalar(l_tsd, a_value), 0 ) : 1;
}

int dap_chain_datum_decree_get_fee_addr(dap_chain_datum_decree_t *a_decree, dap_chain_addr_t *a_fee_wallet)
{
    dap_return_val_if_fail(a_decree && a_fee_wallet, -1);
    dap_tsd_t *l_tsd = dap_tsd_find(a_decree->data_n_signs, a_decree->header.data_size, DAP_CHAIN_DATUM_DECREE_TSD_TYPE_FEE_WALLET);
    return l_tsd && l_tsd->size == sizeof(dap_chain_addr_t) ? ( _dap_tsd_get_scalar(l_tsd, a_fee_wallet), 0 ) : 1;
}

dap_list_t *dap_chain_datum_decree_get_owners(dap_chain_datum_decree_t *a_decree, uint16_t *a_owners_num)
{
    dap_return_val_if_fail(a_decree && a_owners_num, NULL);
    dap_list_t *l_ret = dap_tsd_find_all(a_decree->data_n_signs, a_decree->header.data_size, DAP_CHAIN_DATUM_DECREE_TSD_TYPE_OWNER, 0);
    dap_list_t *it, *tmp;
    DL_FOREACH_SAFE(l_ret, it, tmp) {
        dap_tsd_t *l_tsd = it->data;
        if (l_tsd->size < sizeof(dap_pkey_t) || l_tsd->size != sizeof(dap_pkey_t) + ((dap_pkey_t *)l_tsd->data)->header.size) {
            log_it(L_ERROR, "Incorrect size %u of owner pkey", l_tsd->size);
            DL_DELETE(l_ret, it);
            DAP_DEL_MULTY(it->data, it);
        }
    }
    if (a_owners_num)
        *a_owners_num = (uint16_t)dap_list_length(l_ret);
    return l_ret;
}

int dap_chain_datum_decree_get_hardfork_changed_addrs(dap_chain_datum_decree_t *a_decree, json_object **a_json_obj)
{
    dap_return_val_if_fail(a_decree && a_json_obj, -1);
    dap_tsd_t *l_tsd = dap_tsd_find(a_decree->data_n_signs, a_decree->header.data_size, DAP_CHAIN_DATUM_DECREE_TSD_TYPE_HARDFORK_CHANGED_ADDRS);
    return l_tsd ? (!dap_strcmp(dap_tsd_get_string_const(l_tsd), DAP_TSD_CORRUPTED_STRING) ? (*a_json_obj = json_tokener_parse(dap_tsd_get_string_const(l_tsd)), 0) :  1)  : 1;
}

int dap_chain_datum_decree_get_min_owners(dap_chain_datum_decree_t *a_decree, uint256_t *a_min_owners_num)
{
    dap_return_val_if_fail(a_decree && a_min_owners_num, -1);
    dap_tsd_t *l_tsd = dap_tsd_find(a_decree->data_n_signs, a_decree->header.data_size, DAP_CHAIN_DATUM_DECREE_TSD_TYPE_MIN_OWNER);
    return l_tsd && l_tsd->size == sizeof(uint256_t) ? ( _dap_tsd_get_scalar(l_tsd, a_min_owners_num), 0 ) : 1;
}

int dap_chain_datum_decree_get_hash(dap_chain_datum_decree_t *a_decree, dap_hash_fast_t *a_tx_hash)
{
    dap_return_val_if_fail(a_decree && a_tx_hash, -1);
    dap_tsd_t *l_tsd = dap_tsd_find(a_decree->data_n_signs, a_decree->header.data_size, DAP_CHAIN_DATUM_DECREE_TSD_TYPE_HASH);
    return l_tsd && l_tsd->size == sizeof(dap_hash_fast_t) ? ( _dap_tsd_get_scalar(l_tsd, a_tx_hash), 0 ) : 1;
}

int dap_chain_datum_decree_get_stake_value(dap_chain_datum_decree_t *a_decree, uint256_t *a_stake_value)
{
    dap_return_val_if_fail(a_decree && a_stake_value, -1);
    dap_tsd_t *l_tsd = dap_tsd_find(a_decree->data_n_signs, a_decree->header.data_size, DAP_CHAIN_DATUM_DECREE_TSD_TYPE_STAKE_VALUE);
    return l_tsd && l_tsd->size == sizeof(uint256_t) ? ( _dap_tsd_get_scalar(l_tsd, a_stake_value), 0 ) : 1;
}

int dap_chain_datum_decree_get_stake_signing_addr(dap_chain_datum_decree_t *a_decree, dap_chain_addr_t *a_signing_addr)
{
    dap_return_val_if_fail(a_decree && a_signing_addr, -1);
    dap_tsd_t *l_tsd = dap_tsd_find(a_decree->data_n_signs, a_decree->header.data_size, DAP_CHAIN_DATUM_DECREE_TSD_TYPE_STAKE_SIGNING_ADDR);
    return l_tsd && l_tsd->size == sizeof(dap_chain_addr_t) ? ( _dap_tsd_get_scalar(l_tsd, a_signing_addr), 0 ) : 1;
}

int dap_chain_datum_decree_get_node_addr(dap_chain_datum_decree_t *a_decree, dap_chain_node_addr_t *a_node_addr)
{
    dap_return_val_if_fail(a_decree && a_node_addr, -1);
    dap_tsd_t *l_tsd = dap_tsd_find(a_decree->data_n_signs, a_decree->header.data_size, DAP_CHAIN_DATUM_DECREE_TSD_TYPE_NODE_ADDR);
    return l_tsd && l_tsd->size == sizeof(dap_chain_node_addr_t) ? ( _dap_tsd_get_scalar(l_tsd, a_node_addr), 0 ) : 1;
}

int dap_chain_datum_decree_get_stake_min_value(dap_chain_datum_decree_t *a_decree, uint256_t *a_min_value)
{
    dap_return_val_if_fail(a_decree && a_min_value, -1);
    dap_tsd_t *l_tsd = dap_tsd_find(a_decree->data_n_signs, a_decree->header.data_size, DAP_CHAIN_DATUM_DECREE_TSD_TYPE_STAKE_MIN_VALUE);
    return l_tsd && l_tsd->size == sizeof(uint256_t) ? ( _dap_tsd_get_scalar(l_tsd, a_min_value), 0 ) : 1;
}

int dap_chain_datum_decree_get_stake_min_signers_count(dap_chain_datum_decree_t *a_decree, uint256_t *a_min_signers_count)
{
    dap_return_val_if_fail(a_decree && a_min_signers_count, -1);
    dap_tsd_t *l_tsd = dap_tsd_find(a_decree->data_n_signs, a_decree->header.data_size, DAP_CHAIN_DATUM_DECREE_TSD_TYPE_STAKE_MIN_SIGNERS_COUNT);
    return l_tsd && l_tsd->size == sizeof(uint256_t) ? ( _dap_tsd_get_scalar(l_tsd, a_min_signers_count), 0 ) : 1;
}

int dap_chain_datum_decree_get_action(dap_chain_datum_decree_t *a_decree, uint8_t *a_action)
{
    dap_return_val_if_fail(a_decree && a_action, -1);
    dap_tsd_t *l_tsd = dap_tsd_find(a_decree->data_n_signs, a_decree->header.data_size, DAP_CHAIN_DATUM_DECREE_TSD_TYPE_ACTION);
    return l_tsd && l_tsd->size == sizeof(uint8_t) ? ( _dap_tsd_get_scalar(l_tsd, a_action), 0 ) : 1;
}

int dap_chain_datum_decree_get_signature_type(dap_chain_datum_decree_t *a_decree, uint32_t *a_signature_type)
{
    dap_return_val_if_fail(a_decree && a_signature_type, -1);
    dap_tsd_t *l_tsd = dap_tsd_find(a_decree->data_n_signs, a_decree->header.data_size, DAP_CHAIN_DATUM_DECREE_TSD_TYPE_SIGNATURE_TYPE);
    return l_tsd && l_tsd->size == sizeof(uint32_t) ? ( _dap_tsd_get_scalar(l_tsd, a_signature_type), 0 ) : 1;
}

int dap_chain_datum_decree_get_ban_addr(dap_chain_datum_decree_t *a_decree, const char **a_addr)
{
    dap_return_val_if_fail(a_decree && a_addr, -1);
    dap_tsd_t *l_tsd = dap_tsd_find(a_decree->data_n_signs, a_decree->header.data_size, DAP_CHAIN_DATUM_DECREE_TSD_TYPE_HOST);
    if (!l_tsd)
        l_tsd = dap_tsd_find(a_decree->data_n_signs, a_decree->header.data_size, DAP_CHAIN_DATUM_DECREE_TSD_TYPE_STRING);
    return l_tsd ? ( *a_addr = dap_tsd_get_string_const(l_tsd), !dap_strcmp(*a_addr, DAP_TSD_CORRUPTED_STRING) ) : 1;
}

int dap_chain_datum_decree_get_atom_num(dap_chain_datum_decree_t *a_decree, uint64_t *a_atom_num)
{
    dap_return_val_if_fail(a_decree && a_atom_num, -1);
    dap_tsd_t *l_tsd = dap_tsd_find(a_decree->data_n_signs, a_decree->header.data_size, DAP_CHAIN_DATUM_DECREE_TSD_TYPE_BLOCK_NUM);
    return l_tsd && l_tsd->size == sizeof(uint64_t) ? ( _dap_tsd_get_scalar(l_tsd, a_atom_num), 0 ) : 1;
}

dap_pkey_t *dap_chain_datum_decree_get_pkey(dap_chain_datum_decree_t *a_decree)
{
    dap_return_val_if_fail(a_decree, NULL);
    dap_tsd_t *l_tsd = dap_tsd_find(a_decree->data_n_signs, a_decree->header.data_size, DAP_CHAIN_DATUM_DECREE_TSD_TYPE_STAKE_PKEY);
    return (l_tsd && dap_pkey_get_size((dap_pkey_t *)l_tsd->data) == l_tsd->size) ? (dap_pkey_t *)l_tsd->data : NULL;
}

dap_chain_policy_t *dap_chain_datum_decree_get_policy(dap_chain_datum_decree_t *a_decree)
{
    dap_return_val_if_fail(a_decree, NULL);
    dap_tsd_t *l_tsd = dap_tsd_find(a_decree->data_n_signs, a_decree->header.data_size, DAP_CHAIN_DATUM_DECREE_TSD_TYPE_POLICY_EXECUTE);
    return (l_tsd  && dap_chain_policy_get_size((dap_chain_policy_t *)l_tsd->data) == l_tsd->size) ? (dap_chain_policy_t *)l_tsd->data : NULL;
}

void dap_chain_datum_decree_dump_json(json_object *a_json_out, dap_chain_datum_decree_t *a_decree, size_t a_decree_size, const char *a_hash_out_type)
{
    char *l_type_str;
    switch(a_decree->header.type)
    {
        case DAP_CHAIN_DATUM_DECREE_TYPE_COMMON:
            l_type_str = "DECREE_TYPE_COMMON";
            break;
        case DAP_CHAIN_DATUM_DECREE_TYPE_SERVICE:
            l_type_str = "DECREE_TYPE_SERVICE";
            break;
        default:
            l_type_str = "DECREE_TYPE_UNKNOWN";
    }
    json_object_object_add(a_json_out, "type", json_object_new_string(l_type_str));
    const char *l_subtype_str = dap_chain_datum_decree_subtype_to_str(a_decree->header.sub_type);
    json_object_object_add(a_json_out, "subtype", json_object_new_string(l_subtype_str));
    json_object_object_add(a_json_out, "TSD", json_object_new_string(""));
    dap_tsd_t *l_tsd; size_t l_tsd_size;
    dap_tsd_iter(l_tsd, l_tsd_size, a_decree->data_n_signs, a_decree->header.data_size) {
        switch(l_tsd->type) {
        case DAP_CHAIN_DATUM_DECREE_TSD_TYPE_VALUE:
            if (l_tsd->size > sizeof(uint256_t)){
                json_object_object_add(a_json_out, "value", json_object_new_string("WRONG SIZE"));
                break;
            }
            uint256_t l_value = uint256_0;
            _dap_tsd_get_scalar(l_tsd, &l_value);
            const char *l_value_str = dap_uint256_to_char(l_value, NULL);
            json_object_object_add(a_json_out, "value", json_object_new_string(l_value_str));
            break;
        case DAP_CHAIN_DATUM_DECREE_TSD_TYPE_SIGN:
        break;
        case DAP_CHAIN_DATUM_DECREE_TSD_TYPE_FEE:
            if (l_tsd->size > sizeof(uint256_t)){
                json_object_object_add(a_json_out, "fee", json_object_new_string("WRONG SIZE"));
                break;
            }
            uint256_t l_fee_value = uint256_0;
            _dap_tsd_get_scalar(l_tsd, &l_fee_value);
            const char *l_fee_value_str = dap_uint256_to_char(l_fee_value, NULL);
            json_object_object_add(a_json_out, "fee", json_object_new_string(l_fee_value_str));
            break;
        case DAP_CHAIN_DATUM_DECREE_TSD_TYPE_OWNER:
            if (l_tsd->size < sizeof(dap_pkey_t)) {
                json_object_object_add(a_json_out, "owner_fingerprint", json_object_new_string("WRONG SIZE"));
                break;
            }
            dap_pkey_t *l_owner_pkey = /*DAP_NEW_STACK_SIZE(dap_pkey_t, l_tsd->size);
            memcpy(l_owner_pkey, l_tsd->data, l_tsd->size);*/ _dap_tsd_get_object(l_tsd, dap_pkey_t);
            json_object_object_add(a_json_out, "owner_fingerprint", json_object_new_string(dap_get_data_hash_str(l_owner_pkey->pkey, l_owner_pkey->header.size).s));
            break;
        case DAP_CHAIN_DATUM_DECREE_TSD_TYPE_MIN_OWNER:
            if (l_tsd->size > sizeof(uint256_t)){
                json_object_object_add(a_json_out, "owner_min", json_object_new_string("WRONG SIZE"));
                break;
            }
            uint256_t l_owner_min = uint256_0;
            _dap_tsd_get_scalar(l_tsd, &l_owner_min);
            const char *l_owner_min_str = dap_uint256_to_char(l_owner_min, NULL);
            json_object_object_add(a_json_out, "owner_min", json_object_new_string(l_owner_min_str));
            break;
        case DAP_CHAIN_DATUM_DECREE_TSD_TYPE_FEE_WALLET:
            if (l_tsd->size > sizeof(dap_chain_addr_t)) {
                json_object_object_add(a_json_out, "Wallet for fee", json_object_new_string("WRONG SIZE"));
                break;
            }
            dap_chain_addr_t *l_addr_fee_wallet = /*{ };
            _dap_tsd_get_scalar(l_tsd, &l_addr_fee_wallet);*/ _dap_tsd_get_object(l_tsd, dap_chain_addr_t);
            json_object_object_add(a_json_out, "wallet_for_fee", json_object_new_string(dap_chain_addr_to_str_static(l_addr_fee_wallet)));
        case DAP_CHAIN_DATUM_DECREE_TSD_TYPE_HASH:
            if (l_tsd->size > sizeof(dap_hash_fast_t)) {
                json_object_object_add(a_json_out, "stake_tx", json_object_new_string("WRONG SIZE"));
                break;
            }
            dap_hash_fast_t *l_stake_tx = /*{ };
            _dap_tsd_get_scalar(l_tsd, &l_stake_tx);*/ _dap_tsd_get_object(l_tsd, dap_hash_fast_t);
            const char *l_stake_tx_hash = dap_strcmp(a_hash_out_type, "hex")
                    ? dap_enc_base58_encode_hash_to_str_static(l_stake_tx)
                    : dap_chain_hash_fast_to_str_static(l_stake_tx);
            json_object_object_add(a_json_out, "stake_tx", json_object_new_string(l_stake_tx_hash));
            break;
        case DAP_CHAIN_DATUM_DECREE_TSD_TYPE_STAKE_VALUE:
            if (l_tsd->size > sizeof(uint256_t)){
                json_object_object_add(a_json_out, "stake_value", json_object_new_string("WRONG SIZE"));
                break;
            }
            uint256_t l_stake_value = uint256_0;
            _dap_tsd_get_scalar(l_tsd, &l_stake_value);
            const char *l_stake_value_str = dap_uint256_to_char(l_stake_value, NULL);
            json_object_object_add(a_json_out, "stake_value", json_object_new_string(l_stake_value_str));
            break;
       case DAP_CHAIN_DATUM_DECREE_TSD_TYPE_STAKE_SIGNING_ADDR:
            if (l_tsd->size > sizeof(dap_chain_addr_t)) {
                json_object_object_add(a_json_out, "signing_addr", json_object_new_string("WRONG SIZE"));
                break;
            }
            dap_chain_addr_t *l_stake_addr_signing = /*{ };
            _dap_tsd_get_scalar(l_tsd, &l_stake_addr_signing);*/ _dap_tsd_get_object(l_tsd, dap_chain_addr_t);
            json_object_object_add(a_json_out, "signing_addr", json_object_new_string(dap_chain_addr_to_str_static(l_stake_addr_signing)));
            dap_chain_hash_fast_t l_pkey_signing = l_stake_addr_signing->data.hash_fast;
            const char *l_pkey_signing_str = dap_strcmp(a_hash_out_type, "hex")
                    ? dap_enc_base58_encode_hash_to_str_static(&l_pkey_signing)
                    : dap_chain_hash_fast_to_str_static(&l_pkey_signing);
            json_object_object_add(a_json_out, "signing_pkey_fingerprint", json_object_new_string(l_pkey_signing_str));
            break;
        case DAP_CHAIN_DATUM_DECREE_TSD_TYPE_NODE_ADDR:
            if(l_tsd->size > sizeof(dap_chain_node_addr_t)){
                json_object_object_add(a_json_out, "node_addr", json_object_new_string("WRONG SIZE"));
                break;
            }
            dap_chain_node_addr_t *l_node_addr = _dap_tsd_get_object(l_tsd, dap_chain_node_addr_t);
            char l_buf[24];
            snprintf(l_buf, sizeof(l_buf), NODE_ADDR_FP_STR, NODE_ADDR_FP_ARGS(l_node_addr));
            json_object_object_add(a_json_out, "node_addr", json_object_new_string(l_buf));
            break;
        case DAP_CHAIN_DATUM_DECREE_TSD_TYPE_STAKE_MIN_VALUE:
            if (l_tsd->size > sizeof(uint256_t)) {
                json_object_object_add(a_json_out, "min_value", json_object_new_string("WRONG SIZE"));
                break;
            }
            uint256_t l_min_value = uint256_0;
            _dap_tsd_get_scalar(l_tsd, &l_min_value);
            const char *l_min_value_str = dap_uint256_to_char(l_min_value, NULL);
            json_object_object_add(a_json_out, "min_value", json_object_new_string(l_min_value_str));
            break;
        case DAP_CHAIN_DATUM_DECREE_TSD_TYPE_STAKE_MIN_SIGNERS_COUNT:
            if (l_tsd->size > sizeof(uint256_t)) {
                json_object_object_add(a_json_out, "min_signers_count", json_object_new_string("WRONG SIZE"));
                break;
            }
            uint256_t l_min_signers_count = uint256_0;
            _dap_tsd_get_scalar(l_tsd, &l_min_signers_count);
            const char *l_min_signers_count_str = dap_uint256_to_char(l_min_signers_count, NULL);
            json_object_object_add(a_json_out, "min_signers_count", json_object_new_string(l_min_signers_count_str));
            break;
        case DAP_CHAIN_DATUM_DECREE_TSD_TYPE_HOST:
        case DAP_CHAIN_DATUM_DECREE_TSD_TYPE_STRING:
            json_object_object_add(a_json_out, "host_address", json_object_new_string(dap_tsd_get_string(l_tsd)));
            break;
        case DAP_CHAIN_DATUM_DECREE_TSD_TYPE_ACTION:
            if (l_tsd->size != sizeof(uint8_t)) {
                json_object_object_add(a_json_out, "action", json_object_new_string("WRONG SIZE"));
                break;
            }
            uint8_t l_action = 0;
            _dap_tsd_get_scalar(l_tsd, &l_action);
            json_object_object_add(a_json_out, "action", l_action ?
                                        json_object_new_string("add (enable)") : json_object_new_string("delete (disable)"));
            break;
        case DAP_CHAIN_DATUM_DECREE_TSD_TYPE_SIGNATURE_TYPE:
            if (l_tsd->size != sizeof(uint32_t)) {
                json_object_object_add(a_json_out, "signature_type", json_object_new_string("WRONG SIZE"));
                break;
            }
            uint32_t l_type = 0;
            _dap_tsd_get_scalar(l_tsd, &l_type);
            dap_sign_type_t l_sign_type = { .type = l_type };
            json_object_object_add(a_json_out, "signature_type", json_object_new_string(dap_sign_type_to_str(l_sign_type)));
            break;
        case DAP_CHAIN_DATUM_DECREE_TSD_TYPE_STAKE_PKEY:
            if (l_tsd->size != dap_pkey_get_size((dap_pkey_t *)(l_tsd->data))) {
                json_object_object_add(a_json_out, "pkey_type", json_object_new_string("WRONG SIZE"));
                break;
            }
            json_object_object_add(a_json_out, "pkey_type", json_object_new_string( dap_pkey_type_to_str(((dap_pkey_t *)(l_tsd->data))->header.type) ));
            break;
        case DAP_CHAIN_DATUM_DECREE_TSD_TYPE_BLOCK_NUM:
            if (l_tsd->size != sizeof(uint64_t)) {
                json_object_object_add(a_json_out, "signature_type", json_object_new_string("WRONG SIZE"));
                break;
            }
            uint64_t l_num = 0;
            _dap_tsd_get_scalar(l_tsd, &l_type);
            json_object_object_add(a_json_out, "signature_type", json_object_new_uint64(l_num));
            break;

        case DAP_CHAIN_DATUM_DECREE_TSD_TYPE_HARDFORK_CHANGED_ADDRS:
            if (l_tsd->size != sizeof(uint64_t)) {
                json_object_object_add(a_json_out, "wallet_addr_pair", json_object_new_string("WRONG SIZE"));
                break;
            }
            json_object* l_json_obj = NULL;
            if (!dap_strcmp(dap_tsd_get_string_const(l_tsd), DAP_TSD_CORRUPTED_STRING)) { 
                l_json_obj = json_tokener_parse(dap_tsd_get_string_const(l_tsd));
            } else {
                l_json_obj = json_object_new_string("Can't parse json in Wallet_addr_pair");
            }
            json_object_object_add(a_json_out, "wallet_addr_pair", l_json_obj);

        case DAP_CHAIN_DATUM_DECREE_TSD_TYPE_POLICY_EXECUTE:
            if (l_tsd->size != dap_chain_policy_get_size((dap_chain_policy_t *)(l_tsd->data))) {
                json_object_object_add(a_json_out, "policy_type", json_object_new_string("WRONG SIZE"));
                break;
            }
            json_object_object_add(a_json_out, "policy_type", json_object_new_string( dap_chain_policy_to_str((dap_chain_policy_t *)(l_tsd->data))));
            break;
<<<<<<< HEAD
        case DAP_CHAIN_DATUM_DECREE_TSD_TYPE_POLICY_EXECUTE:
            if (l_tsd->size != dap_chain_policy_get_size((dap_chain_policy_t *)(l_tsd->data))) {
                json_object_object_add(a_json_out, "Policy num", json_object_new_string("WRONG SIZE"));
                break;
            }
            json_object_object_add(a_json_out, "Policy num", json_object_new_uint64(((dap_chain_policy_t *)(l_tsd->data))->activate.num));
            break;
=======

>>>>>>> 441b7363
        default:
            json_object_object_add(a_json_out, "UNKNOWN_TYPE_TSD_SECTION", json_object_new_string(""));
            break;
        }
    }
    dap_chain_datum_decree_certs_dump_json(a_json_out, a_decree->data_n_signs + a_decree->header.data_size,
                                      a_decree->header.signs_size, a_hash_out_type);
}

void dap_chain_datum_decree_certs_dump_json(json_object * a_json_out, byte_t * a_signs, size_t a_certs_size, const char *a_hash_out_type)
{
    if (!a_certs_size) {
        json_object_object_add(a_json_out, "cert_status", json_object_new_string("NONE"));
        return;
    }
    json_object* json_arr_certs_out = json_object_new_array();
    size_t l_offset = 0;
    for (int i = 1; l_offset < (a_certs_size); i++) {
        json_object* json_obj_sign = json_object_new_object();
        dap_sign_t *l_sign = (dap_sign_t *) (a_signs + l_offset);
        l_offset += dap_sign_get_size(l_sign);
        if (l_sign->header.sign_size == 0) {
            json_object_object_add(json_obj_sign, "sign_status", json_object_new_string("CORRUPTED - 0 size signature"));
            json_object_array_add(json_arr_certs_out, json_obj_sign);
            continue;
        }

        dap_chain_hash_fast_t l_pkey_hash = {0};
        if (dap_sign_get_pkey_hash(l_sign, &l_pkey_hash) == false) {
            json_object_object_add(json_obj_sign, "sign_status", json_object_new_string("CORRUPTED - can't calc hash"));
            json_object_array_add(json_arr_certs_out, json_obj_sign);
            continue;
        }

        const char *l_hash_str = dap_strcmp(a_hash_out_type, "hex")
                ? dap_enc_base58_encode_hash_to_str_static(&l_pkey_hash)
                : dap_chain_hash_fast_to_str_static(&l_pkey_hash);
        json_object_object_add(json_obj_sign, "sign_#", json_object_new_uint64(i));
        json_object_object_add(json_obj_sign, "hash", json_object_new_string(l_hash_str));
        json_object_object_add(json_obj_sign, "type", json_object_new_string(dap_sign_type_to_str(l_sign->header.type)));
        json_object_object_add(json_obj_sign, "sign_size", json_object_new_uint64(l_sign->header.sign_size));
        json_object_array_add(json_arr_certs_out, json_obj_sign);        
    }
    json_object_object_add(a_json_out,"SIGNS", json_arr_certs_out);
}

dap_chain_datum_decree_t *dap_chain_datum_decree_new(dap_chain_net_id_t a_net_id, dap_chain_id_t a_chain_id,
                                                     dap_chain_cell_id_t a_cell_id, size_t a_total_tsd_size)
{
    dap_chain_datum_decree_t *l_decree = DAP_NEW_Z_SIZE_RET_VAL_IF_FAIL(dap_chain_datum_decree_t, sizeof(dap_chain_datum_decree_t) + a_total_tsd_size, NULL);

    l_decree->decree_version = DAP_CHAIN_DATUM_DECREE_VERSION;
    l_decree->header.ts_created = dap_time_now();
    l_decree->header.type = DAP_CHAIN_DATUM_DECREE_TYPE_COMMON;
    l_decree->header.common_decree_params.net_id = a_net_id;
    l_decree->header.common_decree_params.chain_id = a_chain_id;
    l_decree->header.common_decree_params.cell_id = a_cell_id;
    l_decree->header.data_size = a_total_tsd_size;
    return l_decree;
}

dap_chain_datum_decree_t *dap_chain_datum_decree_sign_in_cycle(dap_cert_t **a_certs, dap_chain_datum_decree_t *a_datum_decree,
                                                  size_t a_certs_count, size_t *a_total_sign_count)
{
    size_t l_cur_sign_offset = a_datum_decree->header.data_size + a_datum_decree->header.signs_size;
    size_t l_total_signs_size = a_datum_decree->header.signs_size, l_total_sign_count = 0;
    for(size_t i = 0; i < a_certs_count; i++) {
        dap_pkey_t *l_cur_pkey = dap_cert_to_pkey(a_certs[i]);
        if (s_find_pkey(a_datum_decree, l_cur_pkey)) {
            dap_chain_hash_fast_t l_pkey_hash = { };
            dap_pkey_get_hash(l_cur_pkey, &l_pkey_hash);
            log_it(L_ERROR, "Sign with %s pkey already exist in decree", dap_hash_fast_to_str_static(&l_pkey_hash));
            DAP_DELETE(l_cur_pkey);
            continue;;
        }
        DAP_DELETE(l_cur_pkey);
        dap_sign_t *l_sign = dap_cert_sign(a_certs[i], a_datum_decree,
                                            sizeof(dap_chain_datum_decree_t) + a_datum_decree->header.data_size);
        if (!l_sign) {
            log_it(L_ERROR, "Decree signing failed");
            DAP_DELETE(a_datum_decree);
            return NULL;
        }
        size_t l_sign_size = dap_sign_get_size(l_sign);
        dap_chain_datum_decree_t *l_datum_decree = DAP_REALLOC_RET_VAL_IF_FAIL(
            a_datum_decree, sizeof(dap_chain_datum_decree_t) + l_cur_sign_offset + l_sign_size, NULL, l_sign);
        a_datum_decree = l_datum_decree;
        memcpy(a_datum_decree->data_n_signs + l_cur_sign_offset, l_sign, l_sign_size);
        DAP_DELETE(l_sign);
        l_total_signs_size += l_sign_size;
        l_cur_sign_offset += l_sign_size;
        a_datum_decree->header.signs_size = l_total_signs_size;
        log_it(L_DEBUG,"<-- Signed with '%s'", a_certs[i]->name);
        l_total_sign_count++;
    }
    if (a_total_sign_count)
        *a_total_sign_count = l_total_sign_count;
    return a_datum_decree;
}<|MERGE_RESOLUTION|>--- conflicted
+++ resolved
@@ -402,17 +402,6 @@
             }
             json_object_object_add(a_json_out, "policy_type", json_object_new_string( dap_chain_policy_to_str((dap_chain_policy_t *)(l_tsd->data))));
             break;
-<<<<<<< HEAD
-        case DAP_CHAIN_DATUM_DECREE_TSD_TYPE_POLICY_EXECUTE:
-            if (l_tsd->size != dap_chain_policy_get_size((dap_chain_policy_t *)(l_tsd->data))) {
-                json_object_object_add(a_json_out, "Policy num", json_object_new_string("WRONG SIZE"));
-                break;
-            }
-            json_object_object_add(a_json_out, "Policy num", json_object_new_uint64(((dap_chain_policy_t *)(l_tsd->data))->activate.num));
-            break;
-=======
-
->>>>>>> 441b7363
         default:
             json_object_object_add(a_json_out, "UNKNOWN_TYPE_TSD_SECTION", json_object_new_string(""));
             break;
