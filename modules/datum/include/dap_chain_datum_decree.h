--- conflicted
+++ resolved
@@ -127,13 +127,10 @@
         return "DECREE_COMMON_SUBTYPE_EMERGENCY_VALIDATORS";
     case DAP_CHAIN_DATUM_DECREE_COMMON_SUBTYPE_CHECK_SIGNS_STRUCTURE:
         return "DECREE_COMMON_SUBTYPE_CHECK_SIGNS_STRUCTURE";
-<<<<<<< HEAD
+    case DAP_CHAIN_DATUM_DECREE_COMMON_SUBTYPE_STAKE_PKEY_UPDATE:
+        return "DECREE_COMMON_SUBTYPE_STAKE_UPDATE";
     case DAP_CHAIN_DATUM_DECREE_COMMON_SUBTYPE_HARDFORK:
         return "DECREE_COMMON_SUBTYPE_HARDFORK";
-=======
-    case DAP_CHAIN_DATUM_DECREE_COMMON_SUBTYPE_STAKE_PKEY_UPDATE:
-        return "DECREE_COMMON_SUBTYPE_STAKE_UPDATE";
->>>>>>> 3f6f5ed8
     default:
         return "DECREE_SUBTYPE_UNKNOWN";
     }
@@ -167,13 +164,10 @@
         return DAP_CHAIN_DATUM_DECREE_COMMON_SUBTYPE_EMERGENCY_VALIDATORS;
     } else if (!dap_strcmp(a_decree_type, "check_signs_structure")) {
         return DAP_CHAIN_DATUM_DECREE_COMMON_SUBTYPE_CHECK_SIGNS_STRUCTURE;
-<<<<<<< HEAD
+    } else if (!dap_strcmp(a_decree_type, "stake_update")) {
+        return DAP_CHAIN_DATUM_DECREE_COMMON_SUBTYPE_STAKE_PKEY_UPDATE;
     } else if (!dap_strcmp(a_decree_type, "hardfork_prepare")) {
         return DAP_CHAIN_DATUM_DECREE_COMMON_SUBTYPE_HARDFORK;
-=======
-    } else if (!dap_strcmp(a_decree_type, "stake_update")) {
-        return DAP_CHAIN_DATUM_DECREE_COMMON_SUBTYPE_STAKE_PKEY_UPDATE;
->>>>>>> 3f6f5ed8
     } else {
         return 0;
     }
@@ -213,13 +207,10 @@
          return "DAP_CHAIN_DATUM_DECREE_TSD_TYPE_ACTION";
     case DAP_CHAIN_DATUM_DECREE_TSD_TYPE_SIGNATURE_TYPE:
          return "DAP_CHAIN_DATUM_DECREE_TSD_TYPE_SIGNATURE_TYPE";
-<<<<<<< HEAD
+    case DAP_CHAIN_DATUM_DECREE_TSD_TYPE_STAKE_PKEY:
+         return "DAP_CHAIN_DATUM_DECREE_TSD_TYPE_STAKE_PKEY";
     case DAP_CHAIN_DATUM_DECREE_TSD_TYPE_BLOCK_NUM:
          return "DAP_CHAIN_DATUM_DECREE_TSD_TYPE_BLOCK_NUM";
-=======
-    case DAP_CHAIN_DATUM_DECREE_TSD_TYPE_STAKE_PKEY:
-         return "DAP_CHAIN_DATUM_DECREE_TSD_TYPE_STAKE_PKEY";
->>>>>>> 3f6f5ed8
     default:
         return "DECREE_TSD_TYPE_UNKNOWN";
     }
@@ -327,11 +318,8 @@
 int dap_chain_datum_decree_get_action(dap_chain_datum_decree_t *a_decree, uint8_t *a_action);
 int dap_chain_datum_decree_get_signature_type(dap_chain_datum_decree_t *a_decree, uint32_t *a_signature_type);
 int dap_chain_datum_decree_get_ban_addr(dap_chain_datum_decree_t *a_decree, const char **a_addr);
-<<<<<<< HEAD
+dap_pkey_t *dap_chain_datum_decree_get_pkey(dap_chain_datum_decree_t *a_decree);
 int dap_chain_datum_decree_get_atom_num(dap_chain_datum_decree_t *a_decree, uint64_t *a_atom_num);
-=======
-dap_pkey_t *dap_chain_datum_decree_get_pkey(dap_chain_datum_decree_t *a_decree);
->>>>>>> 3f6f5ed8
 
 /**
  * @breif dap_chain_datum_decree_dump Dump information about decree
