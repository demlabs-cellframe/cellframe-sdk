--- conflicted
+++ resolved
@@ -78,14 +78,10 @@
 #define DAP_CHAIN_DATUM_DECREE_COMMON_SUBTYPE_CHECK_SIGNS_STRUCTURE         0x000E
 #define DAP_CHAIN_DATUM_DECREE_COMMON_SUBTYPE_HARDFORK                      0x000F
 #define DAP_CHAIN_DATUM_DECREE_COMMON_SUBTYPE_STAKE_PKEY_UPDATE             0x0010
-<<<<<<< HEAD
-#define DAP_CHAIN_DATUM_DECREE_COMMON_SUBTYPE_POLICY                        0x0011 
-=======
 #define DAP_CHAIN_DATUM_DECREE_COMMON_SUBTYPE_HARDFORK_COMPLETE             0x0011
 #define DAP_CHAIN_DATUM_DECREE_COMMON_SUBTYPE_POLICY                        0x0012
 #define DAP_CHAIN_DATUM_DECREE_COMMON_SUBTYPE_HARDFORK_RETRY                0x0013
 #define DAP_CHAIN_DATUM_DECREE_COMMON_SUBTYPE_HARDFORK_CANCEL               0x001F
->>>>>>> 441b7363
 
 // DECREE TSD types
 #define DAP_CHAIN_DATUM_DECREE_TSD_TYPE_VALUE                               0x0100
@@ -108,17 +104,8 @@
 #define DAP_CHAIN_DATUM_DECREE_TSD_TYPE_STAKE_MIN_SIGNERS_COUNT             0x0112
 #define DAP_CHAIN_DATUM_DECREE_TSD_TYPE_HOST                                0x0113
 #define DAP_CHAIN_DATUM_DECREE_TSD_TYPE_STRING                              0x0115
-<<<<<<< HEAD
-#define DAP_CHAIN_DATUM_DECREE_TSD_TYPE_ACTION                              0x010A
-#define DAP_CHAIN_DATUM_DECREE_TSD_TYPE_SIGNATURE_TYPE                      0x010B
-#define DAP_CHAIN_DATUM_DECREE_TSD_TYPE_BLOCK_NUM                           0x010C
-#define DAP_CHAIN_DATUM_DECREE_TSD_TYPE_STAKE_PKEY                          0x010D
-#define DAP_CHAIN_DATUM_DECREE_TSD_TYPE_POLICY_EXECUTE                      0x010E 
-
-=======
 #define DAP_CHAIN_DATUM_DECREE_TSD_TYPE_HARDFORK_CHANGED_ADDRS              0x0116
 #define DAP_CHAIN_DATUM_DECREE_TSD_TYPE_HARDFORK_CANCEL_CHAIN_ID            0x0117
->>>>>>> 441b7363
 
 #ifdef __cplusplus
 extern "C" {
