--- conflicted
+++ resolved
@@ -79,15 +79,9 @@
 }
 
 /**
-<<<<<<< HEAD
  * @brief Get item name by item type (short version)
  * @param a_type Item type
  * @return name, or "UNDEFINED"
-=======
- * Get item name by item type
- *
- * return name, or "UNKNOWN"
->>>>>>> 1bc15e3e
  */
 DAP_STATIC_INLINE const char *dap_chain_datum_tx_item_type_to_str_short(dap_chain_tx_item_type_t a_type) {
     switch(a_type){
@@ -95,10 +89,7 @@
         case TX_ITEM_TYPE_IN_EMS: return "in_ems";
         case TX_ITEM_TYPE_IN_REWARD: return "in_reward";
         case TX_ITEM_TYPE_OUT: return "out";
-<<<<<<< HEAD
         case TX_ITEM_TYPE_OUT_OLD: return "out_old";
-=======
->>>>>>> 1bc15e3e
         case TX_ITEM_TYPE_OUT_EXT: return "out_ext";
         case TX_ITEM_TYPE_OUT_STD: return "out_std";
         case TX_ITEM_TYPE_PKEY: return "pkey";
