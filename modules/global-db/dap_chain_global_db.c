﻿/*
 * Authors:
 * Alexander Lysikov <alexander.lysikov@demlabs.net>
 * DeM Labs Inc.   https://demlabs.net
 * Kelvin Project https://github.com/kelvinblockchain
* Copyright  (c) 2019-2020
 * All rights reserved.

 This file is part of DAP (Deus Applications Prototypes) the open source project

 DAP (Deus Applicaions Prototypes) is free software: you can redistribute it and/or modify
 it under the terms of the GNU General Public License as published by
 the Free Software Foundation, either version 3 of the License, or
 (at your option) any later version.

 DAP is distributed in the hope that it will be useful,
 but WITHOUT ANY WARRANTY; without even the implied warranty of
 MERCHANTABILITY or FITNESS FOR A PARTICULAR PURPOSE.  See the
 GNU General Public License for more details.

 You should have received a copy of the GNU General Public License
 along with any DAP based project.  If not, see <http://www.gnu.org/licenses/>.
 */

#include <stdio.h>
#include <stdint.h>
#include <pthread.h>
#include <errno.h>
#include <time.h>
#include <assert.h>
//#include <string.h>

#include "uthash.h"
#include "dap_strfuncs.h"
#include "dap_chain_common.h"
#include "dap_chain_global_db_hist.h"
#include "dap_chain_global_db.h"

#ifdef WIN32
#include "registry.h"
#include <string.h>
#endif

#ifndef MAX_PATH
#define MAX_PATH 120
#endif

#define LOG_TAG "dap_global_db"


// for access from several streams
//static pthread_mutex_t ldb_mutex_ = PTHREAD_MUTEX_INITIALIZER;

// The function does nothing
static inline void lock()
{
    //pthread_mutex_lock(&ldb_mutex_);
}

// The function does nothing
static inline void unlock()
{
    //pthread_mutex_unlock(&ldb_mutex_);
}

// Callback table item
typedef struct sync_group_item
{
    char *group_mask;
    char *group_name_for_history;
    dap_global_db_obj_callback_notify_t callback_notify;
    void * callback_arg;
    UT_hash_handle hh;
} sync_group_item_t;

// Tacked group callbacks
static sync_group_item_t *s_sync_group_items = NULL;
static sync_group_item_t *s_sync_group_extra_items = NULL;
static bool s_track_history = false;

/**
 * @brief Adds a group name for synchronization.
 * @param a_group_prefix a prefix of the group name 
 * @param a_callback a callback function
 * @param a_arg a pointer to an argument
 * @return (none)
 */
void dap_chain_global_db_add_sync_group(const char *a_group_prefix, dap_global_db_obj_callback_notify_t a_callback, void *a_arg)
{
    sync_group_item_t * l_item = DAP_NEW_Z(sync_group_item_t);
    l_item->group_mask = dap_strdup_printf("%s.*", a_group_prefix);
    l_item->group_name_for_history = dap_strdup(GROUP_LOCAL_HISTORY);
    l_item->callback_notify = a_callback;
    l_item->callback_arg = a_arg;
    HASH_ADD_STR(s_sync_group_items, group_mask, l_item);
}

/**
 * @brief Adds a group name for synchronization with especially node addresses.
 * @param a_group_mask a group mask string
 * @param a_callback a callabck function
 * @param a_arg a pointer to an argument
 * @return (none)
 */
void dap_chain_global_db_add_sync_extra_group(const char *a_group_mask, dap_global_db_obj_callback_notify_t a_callback, void *a_arg)
{
    sync_group_item_t* l_item = DAP_NEW_Z(sync_group_item_t);
    l_item->group_mask = dap_strdup(a_group_mask);
    l_item->group_name_for_history = dap_strdup(GROUP_LOCAL_HISTORY".extra");
    l_item->callback_notify = a_callback;
    l_item->callback_arg = a_arg;
    HASH_ADD_STR(s_sync_group_extra_items, group_mask, l_item);
}

/**
 * @brief Gets a list of a group mask.
 * @param a_table a table
 * @return Returns a pointer to a list of a group mask.
 */
dap_list_t *dap_chain_db_get_sync_groups_internal(sync_group_item_t *a_table)
{
    dap_list_t *l_ret = NULL;
    sync_group_item_t *l_item = NULL, *l_item_tmp = NULL;
    HASH_ITER(hh, a_table, l_item, l_item_tmp) {
        l_ret = dap_list_append(l_ret, l_item->group_mask);
    }
    return l_ret;
}

/** 
 * @brief Gets a list of a group mask for s_sync_group_items.
 * @return Returns a pointer to a list of a group mask.
 */
dap_list_t *dap_chain_db_get_sync_groups()
{
    return dap_chain_db_get_sync_groups_internal(s_sync_group_items);
}

/** 
 * @brief Gets a list of a group mask for s_sync_group_items.
 * @param a_table a table
 * @return Returns a pointer to a list of a group mask.
 */
dap_list_t *dap_chain_db_get_sync_extra_groups()
{
    return dap_chain_db_get_sync_groups_internal(s_sync_group_extra_items);
}

/**
 * @brief Deallocates memory of a key and a value members of an obj structure.
 * @param obj a pointer to the structure
 * @return (none)
 */
void dap_chain_global_db_obj_clean(dap_global_db_obj_t *obj)
{
    if(!obj)
        return;
    DAP_DELETE(obj->key);
    DAP_DELETE(obj->value);
    obj->key = NULL;
    obj->value = NULL;
}

/**
 * @brief Deallocates memory of an obj structure.
 * @param obj a pointer to the object 
 * @return (none)
 */
void dap_chain_global_db_obj_delete(dap_global_db_obj_t *obj)
{
    dap_chain_global_db_obj_clean(obj);
    DAP_DELETE(obj);
}

/**
 * @brief Deallocates memory of an objs array.
 * @param objs a pointer to the first object of the array
 * @param a_count a number of objects in the array
 * @return (none)
 */
void dap_chain_global_db_objs_delete(dap_global_db_obj_t *objs, size_t a_count)
{
    for(size_t i = 0; i < a_count; i++) {
        dap_chain_global_db_obj_clean(objs + i);
    }
    DAP_DELETE(objs);
}

/**
 * @brief Initializes a database by g_config structure. 
 * @note You should call this function before calling any other functions in this library.
 * @param g_config a pointer to the configuration structure
 * @return Returns 0 if successful; otherwise, <0.
 */
int dap_chain_global_db_init(dap_config_t * g_config)
{
    const char *l_storage_path = dap_config_get_item_str(g_config, "resources", "dap_global_db_path");
    const char *l_driver_name = dap_config_get_item_str_default(g_config, "resources", "dap_global_db_driver", "sqlite");
    //const char *l_driver_name = dap_config_get_item_str_default(g_config, "resources", "dap_global_db_driver", "cdb");
    s_track_history = dap_config_get_item_bool_default(g_config, "resources", "dap_global_db_track_history", s_track_history);
    lock();
    int res = dap_db_driver_init(l_driver_name, l_storage_path);
    unlock();
    if( res != 0 )
        log_it(L_CRITICAL, "Hadn't initialized db driver \"%s\" on path \"%s\"", l_driver_name, l_storage_path);
    else
        log_it(L_NOTICE,"GlobalDB initialized");
    return res;
}

/**
 * @brief Deinitialize a database. 
 * @note You should call this function at the end.
 * @return (none)
 */
void dap_chain_global_db_deinit(void)
{
    lock();
    dap_db_driver_deinit();
    //dap_db_deinit();
    unlock();
    sync_group_item_t * l_item = NULL, *l_item_tmp = NULL;
    HASH_ITER(hh, s_sync_group_items, l_item, l_item_tmp)
    {
        DAP_DELETE(l_item->group_name_for_history);
        DAP_DELETE(l_item);
    }
    sync_group_item_t * l_add_item = NULL, *l_add_item_tmp = NULL;
    HASH_ITER(hh, s_sync_group_extra_items, l_add_item, l_add_item_tmp)
    {
        DAP_DELETE(l_add_item->group_mask);
        DAP_DELETE(l_add_item->group_name_for_history);
        DAP_DELETE(l_add_item);
    }
    s_sync_group_items = NULL;

}

/**
 * @brief Flushes a database cahce to disk.
 * @return 0
 */
int dap_chain_global_db_flush(void){
    lock();
    int res = dap_db_driver_flush();
    unlock();
    return res;
}

/**
 * @brief Gets an object from a database by a_key and a_group arguments.
 * @param a_key an object key string
 * @param a_group a group name string
 * @return If successful, returns a pointer to the item, otherwise NULL.
 */
void* dap_chain_global_db_obj_get(const char *a_key, const char *a_group)
{
    size_t l_count = 1;
    // read one item
    dap_store_obj_t *l_store_data = dap_chain_global_db_driver_read(a_group, a_key, &l_count);
    return l_store_data;
}

/**
 * @brief Gets an array consisting of a_data_len_out objects from a database by a_key and a_group arguments.
 * @param a_key an object key string
 * @param a_data_len_out[in] a number of objects to be gotten, if NULL - no limits
 * @param a_data_len_out[out] a number of objects that were gotten
 * @param a_group a group name string  
 * @return If successful, returns a pointer to the first item in the array; otherwise NULL.
 */
dap_store_obj_t* dap_chain_global_db_obj_gr_get(const char *a_key, size_t *a_data_len_out, const char *a_group)
{
    // read several items, 0 - no limits
    size_t l_data_len_out = 0;
    if(a_data_len_out)
        l_data_len_out = *a_data_len_out;
    dap_store_obj_t *l_store_data = dap_chain_global_db_driver_read(a_group, a_key, &l_data_len_out);
    if(l_store_data) {
        if(a_data_len_out)
            *a_data_len_out = l_data_len_out;
    }
    return l_store_data;
}

/**
 * @brief Gets an object value from database by a_key and a_group.
 * @param a_key an object key string
 * @param a_data_out[in] a number of objects to be gotten, if NULL - no limits
 * @param a_data_out[out] a length of values that were gotten
 * @param a_group a group name string
 * @return If successful, returns a pointer to the object value.
 */
uint8_t * dap_chain_global_db_gr_get(const char *a_key, size_t *a_data_len_out, const char *a_group)
{
    uint8_t *l_ret_value = NULL;
    // read several items, 0 - no limits
    size_t l_data_len_out = 0;
    if(a_data_len_out)
        l_data_len_out = *a_data_len_out;
    dap_store_obj_t *l_store_data = dap_chain_global_db_driver_read(a_group, a_key, &l_data_len_out);
    if(l_store_data) {
        l_ret_value = (l_store_data->value) ? DAP_NEW_SIZE(uint8_t, l_store_data->value_len) : NULL; //ret_value = (store_data->value) ? strdup(store_data->value) : NULL;
        if(l_ret_value && l_store_data->value&& l_store_data->value_len)
            memcpy(l_ret_value, l_store_data->value, l_store_data->value_len);
        if(a_data_len_out)
            *a_data_len_out = l_store_data->value_len;
        dap_store_obj_free(l_store_data, l_data_len_out);
    }
    return l_ret_value;
}

/**
 * @brief Gets an object value from database by a_key for the "local.general" group.
 * @param a_key an object key string
 * @param a_data_len_out a length of value that was gotten
 * @return If successful, returns a pointer to the object value, otherwise NULL.
 */
uint8_t * dap_chain_global_db_get(const char *a_key, size_t *a_data_len_out)
{
    return dap_chain_global_db_gr_get(a_key, a_data_len_out, GROUP_LOCAL_GENERAL);
}

/**
 * @brief Adds info about the deleted entry to the database.
 * @param a_key an object key string
 * @param a_group a group name string
 * @param a_timestamp an object time stamp
 * @return True if successful, false otherwise.
 */
static bool global_db_gr_del_add(char *a_key,const char *a_group, time_t a_timestamp)
{
    dap_store_obj_t store_data = {};
    store_data.type = 'a';
    store_data.key = a_key;
    // group = parent group + '.del'
    store_data.group = dap_strdup_printf("%s.del", a_group);
    store_data.timestamp = a_timestamp;
    lock();
    int l_res = 0;
    if (!dap_chain_global_db_driver_is(store_data.group, store_data.key))
        l_res = dap_chain_global_db_driver_add(&store_data, 1);
    unlock();
    DAP_DELETE(store_data.group);
    if(l_res>=0)
        return true;
    return false;
}

<<<<<<< HEAD


=======
>>>>>>> 8553bcbc
/**
 * @brief Deletes info about the deleted object from the database
 * @param a_key an object key string, looked like "0x8FAFBD00B..."
 * @param a_group a group name string, for example "kelvin-testnet.nodes"
 * @return If successful, returns true; otherwise, false. 
 */
static bool global_db_gr_del_del(char *a_key, const char *a_group)
{
    if(!a_key)
        return NULL;
    dap_store_obj_t store_data;
    memset(&store_data, 0, sizeof(dap_store_obj_t));
    store_data.key = a_key;
   // store_data->c_key = a_key;
    store_data.group = dap_strdup_printf("%s.del", a_group);
    //store_data->c_group = a_group;
    lock();
    int l_res = 0;
    if(dap_chain_global_db_driver_is(store_data.group, store_data.key))
        l_res = dap_chain_global_db_driver_delete(&store_data, 1);
    unlock();
    DAP_DELETE(store_data.group);
    if(l_res>=0)
        return true;
    return false;
}

/**
 * @brief Gets time stamp of the deleted object by a_group and a_key arguments.
 * @param a_group a group name sring, for example "kelvin-testnet.nodes"
 * @param a_key an object key string, looked like "0x8FAFBD00B..."
 * @return If successful, a time stamp, otherwise 0.
 */
time_t global_db_gr_del_get_timestamp(const char *a_group, char *a_key)
{
    time_t l_timestamp = 0;
    if(!a_key)
        return l_timestamp;
    dap_store_obj_t store_data;
    memset(&store_data, 0, sizeof(dap_store_obj_t));
    store_data.key = a_key;
    // store_data->c_key = a_key;
    store_data.group = dap_strdup_printf("%s.del", a_group);
    //store_data->c_group = a_group;
    lock();
    if (dap_chain_global_db_driver_is(store_data.group, store_data.key)) {
        size_t l_count_out = 0;
        dap_store_obj_t *l_obj = dap_chain_global_db_driver_read(store_data.group, store_data.key, &l_count_out);
        assert(l_count_out <= 1);
        l_timestamp = l_obj->timestamp;
        dap_store_obj_free(l_obj, l_count_out);
    }
    unlock();
    DAP_DELETE(store_data.group);
    return l_timestamp;
}

/**
 * @brief Deletes item from a database by a a_key for the "local.general" group.
 * @param a_key an object key string
 * @return True if successful, false otherwise.
 */
bool dap_chain_global_db_del(char *a_key)
{
    return dap_chain_global_db_gr_del(a_key, GROUP_LOCAL_GENERAL);
}

/**
 * @brief Gets a last item from a database by a_group.
 * @param a_group a group name string
 * @return If successful, a pointer to the object; otherwise NULL.
 */
dap_store_obj_t* dap_chain_global_db_get_last(const char *a_group)
{
    // Read data
    lock();
    dap_store_obj_t *l_store_obj = dap_chain_global_db_driver_read_last(a_group);
    unlock();
    return l_store_obj;
}

/**
 * @brief Gets objects from a database by a_group_name and a_first_id.
 * @param a_group a group name string
 * @param a_first_id a first id
 * @param a_objs_count[in] a number of object to be read, if 0 - no limits
 * @param a_objs_count[out] a number of object were read
 * @return If successful, a pointer to objects; otherwise NULL.
 */
dap_store_obj_t* dap_chain_global_db_cond_load(const char *a_group, uint64_t a_first_id, size_t *a_objs_count)
{
    // Read data
    lock();
    dap_store_obj_t *l_store_obj = dap_chain_global_db_driver_cond_read(a_group, a_first_id, a_objs_count);
    unlock();
    return l_store_obj;
}

/**
 * @brief Gets all data from a database by a_group.
 * @param a_group a group name string
 * @param a_data_size[in] a poiter to return a number of data
 * @param a_data_size[out] a number of data
 * @return If successful, a pointer to data; otherwise NULL.
 */
dap_global_db_obj_t* dap_chain_global_db_gr_load(const char *a_group, size_t *a_data_size_out)
{
    size_t count = 0;
    // Read data
    lock();
    dap_store_obj_t *l_store_obj = dap_chain_global_db_driver_read(a_group, NULL, &count);
    unlock();
    if(!l_store_obj || !count){
        if(a_data_size_out)
            *a_data_size_out = 0;
        return NULL;
    }
    dap_global_db_obj_t *l_data = DAP_NEW_Z_SIZE(dap_global_db_obj_t, (count + 1) * sizeof(dap_global_db_obj_t)); // last item in mass must be zero
    for(size_t i = 0; i < count; i++) {
        l_data[i].key = dap_strdup(l_store_obj[i].key);
        l_data[i].value_len = l_store_obj[i].value_len;
        l_data[i].value = DAP_NEW_Z_SIZE(uint8_t, l_store_obj[i].value_len + 1);
        memcpy(l_data[i].value, l_store_obj[i].value, l_store_obj[i].value_len);
    }
    dap_store_obj_free(l_store_obj, count);
    if(a_data_size_out)
        *a_data_size_out = count;
    return l_data;
}

/**
 * @brief Gets all data from a database for the "local.general" group
 */
dap_global_db_obj_t* dap_chain_global_db_load(size_t *a_data_size_out)
{
    return dap_chain_global_db_gr_load(GROUP_LOCAL_GENERAL, a_data_size_out);
}

/**
 * @brief Finds item by a_items and a_group 
 * @param a_items items
 * @param a_group a group name string
 * @return 
 */
static sync_group_item_t *find_item_by_mask(sync_group_item_t *a_items, const char *a_group)
{
    sync_group_item_t * l_item = NULL, *l_item_tmp = NULL;
    HASH_ITER(hh, a_items, l_item, l_item_tmp) {
        if (!dap_fnmatch(l_item->group_mask, a_group, 0))
            return l_item;
    }
    return NULL;
}

/**
 * @brief Adds data to the history log
 * 
 * @param a_store_data a pointer to an object
 * @return (none)
 */
void dap_global_db_obj_track_history(void* a_store_data)
{
    dap_store_obj_t *l_obj = (dap_store_obj_t *)a_store_data;
    sync_group_item_t *l_sync_group_item = find_item_by_mask(s_sync_group_items, l_obj->group);
    if (l_sync_group_item) {
        if(l_sync_group_item->callback_notify) {
             l_sync_group_item->callback_notify(l_sync_group_item->callback_arg,
                        (const char)l_obj->type,
                        l_obj->group, l_obj->key,
                        l_obj->value, l_obj->value_len);
        }
        if (!s_track_history) {
            lock();
            dap_db_history_add((char)l_obj->type, l_obj, 1, l_sync_group_item->group_name_for_history);
            unlock();
        } else {
            DAP_DELETE(l_obj->key);
            DAP_DEL_Z(l_obj->value);
        }
    } else { // looking for extra group
        sync_group_item_t *l_sync_extra_group_item = find_item_by_mask(s_sync_group_extra_items, l_obj->group);
        if(l_sync_extra_group_item) {
            if(l_sync_extra_group_item->callback_notify) {
                l_sync_extra_group_item->callback_notify(l_sync_extra_group_item->callback_arg,
                        (const char)l_obj->type, l_obj->group, l_obj->key,
                        l_obj->value, l_obj->value_len);
            }
            if (!s_track_history) {
                lock();
                dap_db_history_add((char)l_obj->type, l_obj, 1, l_sync_extra_group_item->group_name_for_history);
                unlock();
            } else {
                DAP_DELETE(l_obj->key);
                DAP_DEL_Z(l_obj->value);
            }
        } else {
            DAP_DELETE(l_obj->key);
            DAP_DEL_Z(l_obj->value);
        }
    }
}

/**
 * @brief Adds a value to a database.
 * @param a_key a object key string
 * @param a_value a value to be added
 * @param a_value_len length of value. If a_value_len=-1, the function calculates length.
 * @param a_group a group name string
 * @details Set one entry to base. IMPORTANT: a_key and a_value should be passed without free after (it will be released by gdb itself)
 * @return True if successful, false otherwise.
 */
bool dap_chain_global_db_gr_set(char *a_key, void *a_value, size_t a_value_len, const char *a_group)
{
    dap_store_obj_t store_data;
    memset(&store_data, 0, sizeof(dap_store_obj_t));
    store_data.key = dap_strdup(a_key);
    store_data.value_len = (a_value_len == (size_t) -1) ? dap_strlen((const char*) a_value) : a_value_len;
    store_data.value = store_data.value_len ? DAP_DUP_SIZE(a_value, store_data.value_len) : NULL;
    store_data.group = (char*)a_group;
    store_data.timestamp = time(NULL);
    lock();
    int l_res = dap_chain_global_db_driver_add(&store_data, 1);
    unlock();

    // Extract prefix if added successfuly, add history log and call notify callback if present
    if(!l_res) {
        // delete info about the deleted entry from the base if one present
        global_db_gr_del_del(dap_strdup(a_key), a_group);
        store_data.value = a_value;
        store_data.key = a_key;
        dap_global_db_obj_track_history(&store_data);
    } else {
        DAP_DEL_Z(a_value);
        DAP_DELETE(a_key);
        log_it(L_ERROR, "Save error: %d", l_res);
    }

    return !l_res;
}

/**
 * @brief Adds a value to a database for the "local.general" group
 * @param a_value a value to be added
 * @param a_value_len length of value. If a_value_len=-1, the function counts length.
 * @return True if successful, false otherwise.
 */
bool dap_chain_global_db_set( char *a_key,  void *a_value, size_t a_value_len)
{
    return dap_chain_global_db_gr_set(a_key, a_value, a_value_len, GROUP_LOCAL_GENERAL);
}

/** 
 * @brief Deletes object from a database by a a_key and a_group arguments.
 * @param a_key a object key string
 * @param a_group a group name string
 * @return True if object was deleted or false otherwise.
 */
bool dap_chain_global_db_gr_del(char *a_key,const char *a_group)
{
    if(!a_key)
        return NULL;
    dap_store_obj_t store_data;
    memset(&store_data, 0, sizeof(dap_store_obj_t));
    store_data.key = dap_strdup(a_key);
    store_data.group = (char*)a_group;
    lock();
    int l_res = dap_chain_global_db_driver_delete(&store_data, 1);
    unlock();
    if(l_res >= 0) {
        // add to Del group
        global_db_gr_del_add(dap_strdup(a_key), store_data.group, time(NULL));
    }
    // do not add to history if l_res=1 (already deleted)
    if (!l_res) {
        store_data.key = a_key;
        dap_global_db_obj_track_history(&store_data);
    } else {
        DAP_DELETE(a_key);
    }
    return !l_res;
}

/**
 * @brief Saves(deletes) objects to (from) a database.
 * @param a_store_data a pointer to objects
 * @param a_objs_count a number of objects
 * @return True if object was deleted or false otherwise.
 */
bool dap_chain_global_db_obj_save(void* a_store_data, size_t a_objs_count)
{
    // save/delete data
    if(!a_objs_count)
        return true;

    char *l_keys[a_objs_count];
    void *l_vals[a_objs_count];
    for(size_t i = 0; i < a_objs_count; i++) {
        dap_store_obj_t *l_store_obj = (dap_store_obj_t *)a_store_data + i;
        l_keys[i] = dap_strdup(l_store_obj->key);
        l_vals[i] = DAP_DUP_SIZE(l_store_obj->value, l_store_obj->value_len);
    }
    lock();
    int l_res = dap_chain_global_db_driver_appy(a_store_data, a_objs_count);
    unlock();

    for(size_t i = 0; i < a_objs_count; i++) {
        dap_store_obj_t *l_store_obj = (dap_store_obj_t *)a_store_data + i;
        l_store_obj->key = l_keys[i];
        l_store_obj->value = l_vals[i];
        if (l_store_obj->type == 'a' && !l_res)
            // delete info about the deleted entry from the base if one present
            global_db_gr_del_del(dap_strdup(l_store_obj->key), l_store_obj->group);
        else if (l_store_obj->type == 'd' && l_res >= 0)
            // add to Del group
            global_db_gr_del_add(dap_strdup(l_store_obj->key), l_store_obj->group, l_store_obj->timestamp);
        if (!l_res) {
            // Extract prefix if added successfuly, add history log and call notify callback if present
            dap_global_db_obj_track_history(l_store_obj);
        } else {
            DAP_DELETE(l_store_obj->key);
            DAP_DELETE(l_store_obj->value);
        }
    }
    return !l_res;
}

/**
 * @brief Saves objects in a database by a_group.
 * @param a_objs a pointer to objects
 * @param a_objs_count a number of objects
 * @param a_group a group name string
 * @return If successful, true; otherwise false.
 */
bool dap_chain_global_db_gr_save(dap_global_db_obj_t* a_objs, size_t a_objs_count, const char *a_group)
{
    dap_store_obj_t *l_store_data = DAP_NEW_Z_SIZE(dap_store_obj_t, a_objs_count * sizeof(struct dap_store_obj));
    if (!l_store_data)
            return false;
    time_t l_timestamp = time(NULL);
    for(size_t q = 0; q < a_objs_count; ++q) {
        dap_store_obj_t *store_data_cur = l_store_data + q;
        dap_global_db_obj_t *a_obj_cur = a_objs + q;
        store_data_cur->key = a_obj_cur->key;
        store_data_cur->group = (char*)a_group;
        store_data_cur->value = a_obj_cur->value;
        store_data_cur->value_len = a_obj_cur->value_len;
        store_data_cur->timestamp = l_timestamp;
    }
    int l_res = dap_chain_global_db_obj_save(l_store_data, a_objs_count);
    DAP_DELETE(l_store_data);
    return l_res;
}

/**
 * @brief Saves objectss in a database.
 * @param a_objs a pointer to objects
 * @param a_objs_count a number of objects
 * @return If successful, true; otherwise false.
 */
bool dap_chain_global_db_save(dap_global_db_obj_t* a_objs, size_t a_objs_count)
{
    return dap_chain_global_db_gr_save(a_objs, a_objs_count, GROUP_LOCAL_GENERAL);
}

/**
 * @brief Calcs a hash string for data
 * @param data a pointer to data
 * @param data_size a size of data
 * @return A hash string or NULL.
 */
char* dap_chain_global_db_hash(const uint8_t *data, size_t data_size)
{
    return dap_chain_global_db_driver_hash(data, data_size);
}<|MERGE_RESOLUTION|>--- conflicted
+++ resolved
@@ -347,11 +347,6 @@
     return false;
 }
 
-<<<<<<< HEAD
-
-
-=======
->>>>>>> 8553bcbc
 /**
  * @brief Deletes info about the deleted object from the database
  * @param a_key an object key string, looked like "0x8FAFBD00B..."
