--- conflicted
+++ resolved
@@ -255,11 +255,7 @@
     if(!a_store_obj || !a_store_count)
         return -1;
 
-<<<<<<< HEAD
-    //log_it(L_DEBUG, "[%p] Process DB Request ...", a_store_obj);
-=======
     debug_if(s_dap_global_db_debug_more,  L_DEBUG, "[%p] Process DB Request ...", a_store_obj);
->>>>>>> 505e12b0
 
     l_store_obj_cur = a_store_obj;                                          /* We have to  use a power of the address's incremental arithmetic */
     l_ret = 0;                                                              /* Preset return code to OK */
@@ -280,11 +276,7 @@
     if(a_store_count > 1 && s_drv_callback.transaction_end)
         s_drv_callback.transaction_end();
 
-<<<<<<< HEAD
-    //log_it(L_DEBUG, "[%p] Finished DB Request (code %d)", a_store_obj, l_ret);
-=======
     debug_if(s_dap_global_db_debug_more, L_DEBUG, "[%p] Finished DB Request (code %d)", a_store_obj, l_ret);
->>>>>>> 505e12b0
     return l_ret;
 }
 
