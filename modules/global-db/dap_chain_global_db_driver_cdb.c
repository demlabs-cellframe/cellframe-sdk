--- conflicted
+++ resolved
@@ -221,13 +221,8 @@
                      "Average read latency: %-24u\r\n"
                      "Average write latency: %-24u\r\n"
                      "Last id: %-24lu\r\n",
-<<<<<<< HEAD
-                     l_cdb_i->local_group, l_cdb_stat.rnum, l_cdb_stat.rlatcy, l_cdb_stat.wlatcy, l_cdb_i->id);*/
-            DAP_DELETE(l_arg.o);
-=======
-                     l_cdb_i->local_group, l_cdb_stat.rnum, l_cdb_stat.rlatcy, l_cdb_stat.wlatcy, l_cdb_i->id);
+                     l_cdb_i->local_group, l_cdb_stat.rnum, l_cdb_stat.rlatcy, l_cdb_stat.wlatcy, l_cdb_i->id); */
             dap_store_obj_free_one(l_arg.o);
->>>>>>> 609d9253
         } else {
             log_it(L_INFO, "Group \"%s\" created", l_cdb_i->local_group);
             l_cdb_i->id = 0;
