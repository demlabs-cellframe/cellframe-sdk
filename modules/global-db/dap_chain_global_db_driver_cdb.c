--- conflicted
+++ resolved
@@ -140,10 +140,7 @@
     }
     return true;
 }
-<<<<<<< HEAD
-=======
-
->>>>>>> 666efc4e
+
 //** A callback function designed for countng items*/
 bool dap_cdb_get_count_iter_callback(void *arg, const char *key, int ksize, const char *val, int vsize, uint32_t expire, uint64_t oid) {
     UNUSED(ksize);
@@ -293,11 +290,7 @@
  * @brief Gets CDB by a_group.
  * @param a_group a group name
  * @return if CDB is found, a pointer to CDB, otherwise NULL.
-<<<<<<< HEAD
- */
-=======
  */ 
->>>>>>> 666efc4e
 pcdb_instance dap_cdb_get_db_by_group(const char *a_group) {
     pcdb_instance l_cdb_i = NULL;
     pthread_rwlock_rdlock(&cdb_rwlock);
@@ -310,11 +303,7 @@
  * @brief Creates a directory on the path s_cdb_path/a_group.
  * @param a_group the group name
  * @return 0
-<<<<<<< HEAD
- */ 
-=======
- */
->>>>>>> 666efc4e
+ */
 int dap_cdb_add_group(const char *a_group) {
     char l_cdb_path[strlen(s_cdb_path) + strlen(a_group) + 2];
     memset(l_cdb_path, '\0', sizeof(l_cdb_path));
@@ -366,11 +355,7 @@
  * @brief Read last store item from CDB.
  * @param a_group a group name
  * @return If successful, a pointer to item, otherwise NULL.
-<<<<<<< HEAD
- */ 
-=======
  */  
->>>>>>> 666efc4e
 dap_store_obj_t *dap_db_driver_cdb_read_last_store_obj(const char* a_group) {
     if (!a_group) {
         return NULL;
@@ -530,20 +515,12 @@
     return l_arg.o;
 }
 
-<<<<<<< HEAD
-=======
-
->>>>>>> 666efc4e
 /**
  * @brief Reads count of items in CDB by a_group and a_id.
  * @param a_group the group name
  * @param a_id id
  * @return If successful, count of store items; otherwise 0.
-<<<<<<< HEAD
- */
-=======
  */  
->>>>>>> 666efc4e
 size_t dap_db_driver_cdb_read_count_store(const char *a_group, uint64_t a_id)
 {
     if (!a_group) {
@@ -586,10 +563,6 @@
     return l_ret_list;
 }
 
-<<<<<<< HEAD
-=======
-
->>>>>>> 666efc4e
 /**
  * @brief Adds or deletes item in CDB depending on a_store_obj->type.
  * @param a_store_obj a pointer to the item
