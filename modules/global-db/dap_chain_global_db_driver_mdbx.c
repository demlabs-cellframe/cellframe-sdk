/*
 * AUTHORS:
 * Ruslan R. (The BadAss SysMan) Laishev  <ruslan.laishev@demlabs.net>
 * DeM Labs Ltd.   https://demlabs.net
 * Copyright  (c) 2022
 * All rights reserved.

 This file is part of DAP SDK the open source project

 DAP SDK is free software: you can redistribute it and/or modify
 it under the terms of the GNU General Public License as published by
 the Free Software Foundation, either version 3 of the License, or
 (at your option) any later version.

 DAP is distributed in the hope that it will be useful,
 but WITHOUT ANY WARRANTY; without even the implied warranty of
 MERCHANTABILITY or FITNESS FOR A PARTICULAR PURPOSE.  See the
 GNU General Public License for more details.

 You should have received a copy of the GNU General Public License
 along with any DAP based project.  If not, see <http://www.gnu.org/licenses/>.


    DESCRIPTION: A database driver module provide an interface to MDBX API.
        https://gitflic.ru/project/erthink/libmdbx
        TG group: @libmdbx


    MODIFICATION HISTORY:

          4-MAY-2022    RRL Developing for actual version of the LibMDBX

         12-MAY-2022    RRL Finished developing of preliminary version
 */

#include <stddef.h>
#include <string.h>
#include <dirent.h>
#include <pthread.h>
#include <sys/stat.h>
#include <errno.h>
#include <uthash.h>
#include <stdatomic.h>

#define _GNU_SOURCE

#include "dap_hash.h"
#include "dap_strfuncs.h"
#include "dap_file_utils.h"
#include "dap_common.h"
#include "dap_chain_global_db_driver_mdbx.h"


#include "mdbx.h"                                                           /* LibMDBX API */
#define LOG_TAG "dap_chain_global_db_mdbx"

extern  int s_db_drvmode_async ,                                            /* Set a kind of processing requests to DB:
                                                                            <> 0 - Async mode should be used */
        s_dap_global_db_debug_more;                                         /* Enable extensible debug output */


/** Struct for a MDBX DB context */
typedef struct __db_ctx__ {
        size_t  namelen;                                                    /* Group name length */
        char name[DAP_DB$SZ_MAXGROUPNAME + 1];                              /* Group's name */

        pthread_mutex_t dbi_mutex;                                          /* Coordinate access the MDBX's <dbi> */
        MDBX_dbi    dbi;                                                    /* MDBX's internal context id */
        MDBX_txn    *txn;                                                   /* Current MDBX's transaction */

        UT_hash_handle hh;
} dap_db_ctx_t;

static pthread_mutex_t s_db_ctx_mutex = PTHREAD_MUTEX_INITIALIZER;          /* A mutex  for working with a DB context */



static dap_db_ctx_t *s_db_ctxs = NULL;                                      /* A hash table of <group/subDB/table> == <MDBX DB context> */
static pthread_rwlock_t s_db_ctxs_rwlock = PTHREAD_RWLOCK_INITIALIZER;      /* A read-write lock for working with a <s_db_ctxs>. */

static char s_db_path[MAX_PATH];                                            /* A root directory for the MDBX files */


#ifdef  DAP_SYS_DEBUG
enum    {MEMSTAT$K_OBJ, MEMSTAT$K_VALUE, MEMSTAT$K_MDBXREC, MEMSTAT$K_NR};
static  dap_memstat_rec_t   s_memstat [MEMSTAT$K_NR] = {
    {.fac_len = sizeof(LOG_TAG ".store_obj") - 1, .fac_name = {LOG_TAG ".store_obj"}, .alloc_sz = sizeof(dap_store_obj_t)},
    {.fac_len = sizeof(LOG_TAG ".value") - 1, .fac_name = {LOG_TAG ".value"}, .alloc_sz = 0},
    {.fac_len = sizeof(LOG_TAG ".record") - 1, .fac_name = {LOG_TAG ".record"}, .alloc_sz = 0}
};
#endif



/* Forward declarations of action routines */
static int              s_db_mdbx_deinit();
static int              s_db_mdbx_flush(void);
static int              s_db_mdbx_apply_store_obj (dap_store_obj_t *a_store_obj);
static dap_store_obj_t  *s_db_mdbx_read_last_store_obj(const char* a_group);
static int              s_db_mdbx_is_obj(const char *a_group, const char *a_key);
static dap_store_obj_t  *s_db_mdbx_read_store_obj(const char *a_group, const char *a_key, size_t *a_count_out);
static dap_store_obj_t  *s_db_mdbx_read_cond_store_obj(const char *a_group, uint64_t a_id, size_t *a_count_out);
static size_t           s_db_mdbx_read_count_store(const char *a_group, uint64_t a_id);
static dap_list_t       *s_db_mdbx_get_groups_by_mask(const char *a_group_mask);


static MDBX_env *s_mdbx_env;                                                /* MDBX's context area */
static char s_subdir [] = "";                                               /* Name of subdir for the MDBX's database files */

static char s_db_master_tbl [] = "MDBX$MASTER";                             /* A name of master table in the MDBX
                                                                              to keep and maintains application level information */
static MDBX_dbi s_db_master_dbi;                                            /* A handle of the MDBX' DBI of the master subDB */

/*
 * Suffix structure is supposed to be added at end of MDBX record, so :
 * <value> + <suffix>
 */
struct  __record_suffix__ {
        uint64_t        mbz;                                                /* Must Be Zero ! */
        uint64_t        id;                                                 /* An uniqe-like Id of the record - internaly created and maintained */
        uint64_t        flags;                                              /* Flag of the record : see RECORD_FLAGS enums */
        dap_time_t      ts;                                                 /* Timestamp of the record */
};


#if     DAP_SYS_DEBUG
/*
 *  DESCRIPTION: Dump all records from the table . Is supposed to be used at debug time.
 *
 *  INPUTS:
 *      a_db_ctx:   DB context
 *
 *  OUTPUTS:
 *      NONE:
 *
 *  RETURNS:
 *      NONE
 */
static void s_db_dump (dap_db_ctx_t *a_db_ctx)
{
int l_rc;
MDBX_val    l_key_iov, l_data_iov;
MDBX_cursor *l_cursor;
char    l_buf[1024] = {0};

    if ( MDBX_SUCCESS != (l_rc = mdbx_txn_begin(s_mdbx_env, NULL, MDBX_TXN_RDONLY, &a_db_ctx->txn)) )
        log_it(L_ERROR, "mdbx_txn_begin: (%d) %s", l_rc, mdbx_strerror(l_rc));
    else if ( MDBX_SUCCESS != (l_rc = mdbx_cursor_open(a_db_ctx->txn, a_db_ctx->dbi, &l_cursor)) )
        log_it(L_ERROR, "mdbx_cursor_open: (%d) %s", l_rc, mdbx_strerror(l_rc));
    else {
        while ( !(l_rc = mdbx_cursor_get (l_cursor, &l_key_iov, &l_data_iov, MDBX_NEXT )) )
            {
            l_rc = dap_bin2hex (l_buf, l_data_iov.iov_base, min(l_data_iov.iov_len, 72) );

            debug_if(s_dap_global_db_debug_more, L_DEBUG, "[0:%zu]: '%.*s' = [0:%zu]: '%.*s'",
                    l_key_iov.iov_len, (int) l_key_iov.iov_len, l_key_iov.iov_base,
                    l_data_iov.iov_len, l_rc, l_buf);
            }
    }

    if (l_cursor)
        mdbx_cursor_close(l_cursor);

    if (a_db_ctx->txn)
        mdbx_txn_abort(a_db_ctx->txn);
}
#endif     /* SYS_DEBUG */


static dap_db_ctx_t *s_cre_db_ctx_for_group(const char *a_group, int a_flags)
{
int l_rc;
dap_db_ctx_t *l_db_ctx, *l_db_ctx2;
size_t l_namelen;
uint64_t l_seq;
MDBX_val    l_key_iov, l_data_iov;

    debug_if(s_dap_global_db_debug_more, L_DEBUG, "Init group/table '%s', flags: %#x ...", a_group, a_flags);


    pthread_rwlock_rdlock(&s_db_ctxs_rwlock);                               /* Get RD lock for lookup only */
    HASH_FIND_STR(s_db_ctxs, a_group, l_db_ctx);                            /* Is there exist context for the group ? */
    pthread_rwlock_unlock(&s_db_ctxs_rwlock);

    if ( l_db_ctx )                                                         /* Found! Good job - return DB context */
        return  log_it(L_INFO, "Found DB context: %p for group: '%s'", l_db_ctx, a_group), l_db_ctx;

//    if ( !(a_flags & MDBX_CREATE) )                                       /* Not found and we don't need to create it ? */
//        return  NULL;

    /* So , at this point we are going to create (if not exist)  'table' for new group */

    if ( (l_namelen = strlen(a_group)) > DAP_DB$SZ_MAXGROUPNAME )           /* Check length of the group name */
        return  log_it(L_ERROR, "Group name '%s' is too long (%zu>%lu)", a_group, l_namelen, DAP_DB$SZ_MAXGROUPNAME), NULL;

    if ( !(l_db_ctx = DAP_NEW_Z(dap_db_ctx_t)) )                            /* Allocate zeroed memory for new DB context */
        return  log_it(L_ERROR, "Cannot allocate DB context for '%s', errno=%d", a_group, errno), NULL;

    memcpy(l_db_ctx->name,  a_group, l_db_ctx->namelen = l_namelen);        /* Store group name in the DB context */
    pthread_mutex_init(&l_db_ctx->dbi_mutex, NULL);

    /*
    ** Start transaction, create table, commit.
    */
    if ( MDBX_SUCCESS != (l_rc = mdbx_txn_begin(s_mdbx_env, NULL, 0, &l_db_ctx->txn)) )
        return  log_it(L_CRITICAL, "mdbx_txn_begin: (%d) %s", l_rc, mdbx_strerror(l_rc)), NULL;

    if  ( MDBX_SUCCESS != (l_rc = mdbx_dbi_open(l_db_ctx->txn, a_group, a_flags, &l_db_ctx->dbi)) )
        return  log_it(L_CRITICAL, "mdbx_dbi_open: (%d) %s", l_rc, mdbx_strerror(l_rc)), NULL;

    /* MDBX sequence is started from zero, zero is not so good for our case,
     * so we just increment a current (may be is not zero) sequence for <dbi>
     */
    mdbx_dbi_sequence (l_db_ctx->txn, l_db_ctx->dbi, &l_seq, 1);

    /*
     * Save new subDB name into the master table
     */
    l_data_iov.iov_base =  l_key_iov.iov_base = l_db_ctx->name;
    l_data_iov.iov_len = l_key_iov.iov_len = l_db_ctx->namelen;
    l_data_iov.iov_len += 1;    /* Count '\0' */

    if ( MDBX_SUCCESS != (l_rc = mdbx_put(l_db_ctx->txn, s_db_master_dbi, &l_key_iov, &l_data_iov, MDBX_NOOVERWRITE ))
         && (l_rc != MDBX_KEYEXIST) )
    {
        log_it (L_ERROR, "mdbx_put: (%d) %s", l_rc, mdbx_strerror(l_rc));

        if ( MDBX_SUCCESS != (l_rc = mdbx_txn_abort(l_db_ctx->txn)) )
            return  log_it(L_CRITICAL, "mdbx_txn_abort: (%d) %s", l_rc, mdbx_strerror(l_rc)), NULL;
    }

    if ( MDBX_SUCCESS != (l_rc = mdbx_txn_commit(l_db_ctx->txn)) )
        return  log_it(L_CRITICAL, "mdbx_txn_commit: (%d) %s", l_rc, mdbx_strerror(l_rc)), NULL;

    /*
    ** Add new DB Context for the group into the hash for quick access
    */
    pthread_rwlock_wrlock(&s_db_ctxs_rwlock);                               /* Get WR lock for the hash-table */

    l_db_ctx2 = NULL;
    HASH_FIND_STR(s_db_ctxs, a_group, l_db_ctx2);                           /* Check for existence of group again!!! */

    if ( !l_db_ctx2)                                                        /* Still not exist - fine, add new record */
        HASH_ADD_KEYPTR(hh, s_db_ctxs, l_db_ctx->name, l_db_ctx->namelen, l_db_ctx);

    pthread_rwlock_unlock(&s_db_ctxs_rwlock);

    if ( l_db_ctx2 )                                                        /* Release unnecessary new context */
        DAP_DEL_Z(l_db_ctx);

    return l_db_ctx2 ? l_db_ctx2 : l_db_ctx;
}





static  int s_db_mdbx_deinit(void)
{
dap_db_ctx_t *l_db_ctx = NULL, *l_tmp;

    pthread_rwlock_wrlock(&s_db_ctxs_rwlock);                               /* Prelock for WR */

    HASH_ITER(hh, s_db_ctxs, l_db_ctx, l_tmp)                               /* run over the hash table of the DB contexts */
    {

        pthread_mutex_lock(&l_db_ctx->dbi_mutex);
        if (l_db_ctx->txn)                                                  /* Commit, close table */
            mdbx_txn_commit(l_db_ctx->txn);

        if (l_db_ctx->dbi)
            mdbx_dbi_close(s_mdbx_env, l_db_ctx->dbi);
        pthread_mutex_unlock(&l_db_ctx->dbi_mutex);

        HASH_DEL(s_db_ctxs, l_db_ctx);                                      /* Delete DB context from the hash-table */
        DAP_DELETE(l_db_ctx);                                               /* Release memory of DB context area */
    }

    if (s_mdbx_env)
        mdbx_env_close(s_mdbx_env);                                         /* Finaly close MDBX DB */

    pthread_rwlock_unlock(&s_db_ctxs_rwlock);

    return 0;
}


int     dap_db_driver_mdbx_init(const char *a_mdbx_path, dap_db_driver_callbacks_t *a_drv_callback)
{
int l_rc;
MDBX_txn    *l_txn;
MDBX_cursor *l_cursor;
MDBX_val    l_key_iov, l_data_iov;
dap_slist_t l_slist = {0};
char        *l_cp;

    snprintf(s_db_path, sizeof(s_db_path), "%s/%s", a_mdbx_path, s_subdir );/* Make a path to MDBX root */
    dap_mkdir_with_parents(s_db_path);                                      /* Create directory for the MDBX storage */

    log_it(L_NOTICE, "Directory '%s' will be used as an location for MDBX database files", s_db_path);
    s_mdbx_env = NULL;
    if ( MDBX_SUCCESS != (l_rc = mdbx_env_create(&s_mdbx_env)) )
        return  log_it(L_CRITICAL, "mdbx_env_create: (%d) %s", l_rc, mdbx_strerror(l_rc)), -ENOENT;

#if 0
    if ( s_dap_global_db_debug_more )
        mdbx_setup_debug	(	MDBX_LOG_VERBOSE, 0, 0);
#endif

    log_it(L_NOTICE, "Set maximum number of local groups: %lu", DAP_DB$K_MAXGROUPS);
    mdbx_env_set_maxdbs (s_mdbx_env, DAP_DB$K_MAXGROUPS);                   /* Set maximum number of the file-tables (MDBX subDB)
                                                                              according to number of supported groups */

                                                                            /* Limit of size of database */

    log_it(L_NOTICE, "Upper limit of database = %lu octets", DAP_DB$SZ_MAXDB);
    if ( MDBX_SUCCESS != (l_rc = mdbx_env_set_geometry(s_mdbx_env, -1, -1, DAP_DB$SZ_MAXDB, -1, -1, -1)) )
        return  log_it (L_CRITICAL, "mdbx_env_set_geometry (%s): (%d) %s", s_db_path, l_rc, mdbx_strerror(l_rc)),  -EINVAL;

    if ( MDBX_SUCCESS != (l_rc = mdbx_env_open(s_mdbx_env, s_db_path, MDBX_CREATE |  MDBX_COALESCE | MDBX_LIFORECLAIM, 0664)) )
        return  log_it (L_CRITICAL, "mdbx_env_open (%s): (%d) %s", s_db_path, l_rc, mdbx_strerror(l_rc)),  -EINVAL;

    /*
     * Since MDBX don't maintain a list of subDB with public API, we will use a "MASTER Table",
     * be advised that this MASTER teble is not maintained accurately!!!
     *
     * So, Create (If)/Open a master DB (table) to keep  list of subDBs (group/table/subDB name)
    */
    if ( MDBX_SUCCESS != (l_rc = mdbx_txn_begin(s_mdbx_env, NULL, 0, &l_txn)) )
        return  log_it(L_CRITICAL, "mdbx_txn_begin: (%d) %s", l_rc, mdbx_strerror(l_rc)), -EIO;

    if ( MDBX_SUCCESS != (l_rc = mdbx_dbi_open(l_txn, s_db_master_tbl, MDBX_CREATE, &s_db_master_dbi)) )
        return  log_it(L_CRITICAL, "mdbx_dbi_open: (%d) %s", l_rc, mdbx_strerror(l_rc)), -EIO;

    l_rc = mdbx_txn_commit (l_txn);

    /*
     * Run over records in the  MASTER table to get subDB names
     */
    if ( MDBX_SUCCESS != (l_rc = mdbx_txn_begin(s_mdbx_env, NULL, MDBX_TXN_RDONLY, &l_txn)) )
        log_it(L_ERROR, "mdbx_txn_begin: (%d) %s", l_rc, mdbx_strerror(l_rc));
    else if ( MDBX_SUCCESS != (l_rc = mdbx_cursor_open(l_txn, s_db_master_dbi, &l_cursor)) )
        log_it(L_ERROR, "mdbx_cursor_open: (%d) %s", l_rc, mdbx_strerror(l_rc));
    else{
        debug_if(s_dap_global_db_debug_more, L_DEBUG, "--- List of stored groups ---");

        for ( int i = 0;  !(l_rc = mdbx_cursor_get (l_cursor, &l_key_iov, &l_data_iov, MDBX_NEXT )); i++ )
            {
            debug_if(s_dap_global_db_debug_more, L_DEBUG, "MDBX SubDB #%03d [0:%zu]: '%.*s' = [0:%zu]: '%.*s'", i,
                    l_key_iov.iov_len, (int) l_key_iov.iov_len, (char *)l_key_iov.iov_base,
                    l_data_iov.iov_len, (int) l_data_iov.iov_len, (char *)l_data_iov.iov_base);

            /* Form a simple list of the group/table name to be used after */
            l_cp = dap_strdup(l_data_iov.iov_base);                         /* We expect an ASCIZ string as the table name */
            l_data_iov.iov_len = strlen(l_cp);
            s_dap_insqtail(&l_slist, l_cp, l_data_iov.iov_len);
            }
        debug_if(s_dap_global_db_debug_more, L_DEBUG, "--- End-Of-List  ---");
        }

    mdbx_txn_commit (l_txn);


    /* Run over the list and create/open group/tables and DB context ... */
    while ( !s_dap_remqhead (&l_slist, &l_data_iov.iov_base, &l_data_iov.iov_len) )
    {
        s_cre_db_ctx_for_group(l_data_iov.iov_base, MDBX_CREATE);
        DAP_DELETE(l_data_iov.iov_base);
    }

    /*
    ** Fill the Driver Interface Table
    */
    a_drv_callback->apply_store_obj     = s_db_mdbx_apply_store_obj;
    a_drv_callback->read_last_store_obj = s_db_mdbx_read_last_store_obj;

    a_drv_callback->read_store_obj      = s_db_mdbx_read_store_obj;
    a_drv_callback->read_cond_store_obj = s_db_mdbx_read_cond_store_obj;
    a_drv_callback->read_count_store    = s_db_mdbx_read_count_store;
    a_drv_callback->get_groups_by_mask  = s_db_mdbx_get_groups_by_mask;
    a_drv_callback->is_obj              = (dap_db_driver_is_obj_callback_t) s_db_mdbx_is_obj;
    a_drv_callback->deinit              = s_db_mdbx_deinit;
    a_drv_callback->flush               = s_db_mdbx_flush;

    /*
     * MDBX support transactions but under the current circuimstances we will not get
     * advantages of using DB Driver level BEGIN/END transactions
     */
    a_drv_callback->transaction_start   = NULL;
    a_drv_callback->transaction_end     = NULL;

    return MDBX_SUCCESS;
}


/**
 * @brief Gets CDB by a_group.
 * @param a_group a group name
 * @return if CDB is found, a pointer to CDB, otherwise NULL.
 */
static  dap_db_ctx_t  *s_get_db_ctx_for_group(const char *a_group)
{
dap_db_ctx_t *l_db_ctx = NULL;

    pthread_rwlock_rdlock(&s_db_ctxs_rwlock);
    HASH_FIND_STR(s_db_ctxs, a_group, l_db_ctx);
    pthread_rwlock_unlock(&s_db_ctxs_rwlock);

    if ( !l_db_ctx )
        debug_if(s_dap_global_db_debug_more, L_WARNING, "No DB context for the group '%s'", a_group);

    return l_db_ctx;
}

/**
 * @brief Flushing CDB to the disk.
 * @return 0
 */
static  int s_db_mdbx_flush(void)
{
    return  log_it(L_DEBUG, "Flushing resident part of the MDBX to disk"), 0;
}

/*
 *  DESCRIPTION: Action routine to read record with a give <id > from the table
 *
 *  INPUTS:
 *      a_group:    A group/table name to be looked in
 *      a_id:       An id of record to be looked for
 *      a_obj:      An address to the <store object> with the record
 *
 *  OUTPUTS:
 *      NONE
 *
 *  RETURNS:
 *      error code
 */
int s_fill_store_obj (const char        *a_group,
                      MDBX_val          *a_key,
                      MDBX_val          *a_data,
                      dap_store_obj_t   *a_obj
                      )
{
size_t  l_len;
struct  __record_suffix__   *l_suff;

    if (!a_group || !a_key || !a_data || !a_obj)
        return -1;

    /* Fill the <store obj> by data from the retrieved record */
    l_len = dap_strlen(a_group);
    if (!l_len)
        return log_it(L_ERROR, "Zero length of global DB group name"), -2;
    a_obj->group_len = l_len;
    if ( (a_obj->group = DAP_CALLOC(1, l_len + 1)) )
        memcpy(a_obj->group, a_group, a_obj->group_len);
    else
        return log_it(L_ERROR, "Cannot allocate a memory for store object group, errno=%d", errno), -3;

    a_obj->key_len = a_key->iov_len;
    if (!a_obj->key_len)
        return log_it(L_ERROR, "Zero length of global DB record key"), -4;
    if ( (a_obj->key = DAP_CALLOC(1, a_obj->key_len + 1)) )
        memcpy((char *) a_obj->key, a_key->iov_base, a_obj->key_len);
    else {
        DAP_DELETE(a_obj->group);
        return log_it(L_ERROR, "Cannot allocate a memory for store object key, errno=%d", errno), -5;
    }

    if (!a_data->iov_len)
        return log_it(L_ERROR, "Zero length of global DB record internal value"), -6;
    a_obj->value_len = a_data->iov_len - sizeof(struct __record_suffix__);
    if (a_obj->value_len) {
        if ( (a_obj->value = DAP_CALLOC(1, a_obj->value_len)) )
            memcpy(a_obj->value, a_data->iov_base, a_obj->value_len);
        else {
            DAP_DELETE(a_obj->group);
            DAP_DELETE(a_obj->key);
            return log_it (L_ERROR, "Cannot allocate a memory for store object value, errno=%d", errno), -7;
        }
    }

    l_suff = (struct __record_suffix__ *) (a_data->iov_base + a_obj->value_len);
    a_obj->id = l_suff->id;
    a_obj->timestamp = l_suff->ts;
    a_obj->flags = l_suff->flags;

    return 0;
}

/**
 * @brief Read last store item from CDB.
 * @param a_group a group name
 * @return If successful, a pointer to item, otherwise NULL.
 */
dap_store_obj_t *s_db_mdbx_read_last_store_obj(const char *a_group)
{
int l_rc;
dap_db_ctx_t *l_db_ctx;
MDBX_val    l_key={0}, l_data={0}, l_last_data={0}, l_last_key={0};
MDBX_cursor *l_cursor = NULL;
struct  __record_suffix__   *l_suff;
uint64_t    l_id;
dap_store_obj_t *l_obj;

    if (!a_group)                                                           /* Sanity check */
        return NULL;

    if ( !(l_db_ctx = s_get_db_ctx_for_group(a_group)) )                    /* Get DB Context for group/table */
        return NULL;

    pthread_mutex_lock(&l_db_ctx->dbi_mutex);

    if ( MDBX_SUCCESS != (l_rc = mdbx_txn_begin(s_mdbx_env, NULL, MDBX_TXN_RDONLY, &l_db_ctx->txn)) )
    {
        pthread_mutex_unlock(&l_db_ctx->dbi_mutex);
        return  log_it (L_ERROR, "mdbx_txn_begin: (%d) %s", l_rc, mdbx_strerror(l_rc)), NULL;
    }

    do {
        l_cursor = NULL;
        l_id  = 0;
        l_last_key = l_last_data = (MDBX_val) {0, 0};

        if ( MDBX_SUCCESS != (l_rc = mdbx_cursor_open(l_db_ctx->txn, l_db_ctx->dbi, &l_cursor)) ) {
          log_it (L_ERROR, "mdbx_cursor_open: (%d) %s", l_rc, mdbx_strerror(l_rc));
          break;
        }

        /* Iterate cursor to retrieve records from DB - select a <key> and <data> pair
        ** with maximal <id>
        */
        while ( MDBX_SUCCESS == (l_rc = mdbx_cursor_get(l_cursor, &l_key, &l_data, MDBX_NEXT)) )
        {
            l_suff = (struct __record_suffix__ *) (l_data.iov_base + l_data.iov_len - sizeof(struct __record_suffix__));
            if ( l_id < l_suff->id )
            {
                l_id = l_suff->id;
                l_last_key = l_key;                                         /* <l_last_key> point to real key area in the MDBX DB */
                l_last_data = l_data;                                       /* <l_last_data> point to real data area in the MDBX DB */
            }
        }

    } while (0);

    if (l_cursor)                                                           /* Release uncesessary MDBX cursor area,
                                                                              but keep transaction !!! */
        mdbx_cursor_close(l_cursor);


    if ( !(l_last_key.iov_len || l_data.iov_len) )                          /* Not found anything  - return NULL */
    {
        mdbx_txn_commit(l_db_ctx->txn);                                     /* Cleanup and get out */
        pthread_mutex_unlock(&l_db_ctx->dbi_mutex);
        return  NULL;
    }

    /* Found ! Allocate memory for <store object>, <key> and <value> */
    if ( (l_obj = DAP_CALLOC(1, sizeof( dap_store_obj_t ))) ) {
        if (s_fill_store_obj(a_group, &l_key, &l_data, l_obj)) {
            l_rc = MDBX_PROBLEM;
            DAP_DEL_Z(l_obj);
        }
    } else
        l_rc = MDBX_PROBLEM, log_it (L_ERROR, "Cannot allocate a memory for store object, errno=%d", errno);

    mdbx_txn_commit(l_db_ctx->txn);
    pthread_mutex_unlock(&l_db_ctx->dbi_mutex);

<<<<<<< HEAD
#ifdef  DAP_SYS_DEBUG
    atomic_fetch_add(&s_memstat[MEMSTAT$K_OBJ].alloc_nr, 1);
    atomic_fetch_add(&s_memstat[MEMSTAT$K_VALUE].alloc_nr, 1);
#endif

    return  l_obj;
=======
    return l_rc == MDBX_SUCCESS ? l_obj : NULL;
>>>>>>> c19c34da
}

/**
 * @brief s_db_mdbx_is_obj  Check for existence of the record with a given group/key combination
 * @param a_group   a group/table name
 * @param a_key     a key to be check
 * @return  0 - Record-Not-Found
 *          1 - Record is found
 */
int     s_db_mdbx_is_obj(const char *a_group, const char *a_key)
{
int l_rc, l_rc2;
dap_db_ctx_t *l_db_ctx;
MDBX_val    l_key, l_data;

    if (!a_group || !a_key )                                                /* Sanity check */
        return 0;

    if ( !(l_db_ctx = s_get_db_ctx_for_group(a_group)) )                    /* Get DB Context for group/table */
        return 0;

    pthread_mutex_lock(&l_db_ctx->dbi_mutex);

    if ( MDBX_SUCCESS != (l_rc = mdbx_txn_begin(s_mdbx_env, NULL, MDBX_TXN_RDONLY, &l_db_ctx->txn)) )
    {
        pthread_mutex_unlock(&l_db_ctx->dbi_mutex);
        return  log_it (L_ERROR, "mdbx_txn_begin: (%d) %s", l_rc, mdbx_strerror(l_rc)), 0;
    }

    l_key.iov_base = (void *) a_key;                                        /* Fill IOV for MDBX key */
    l_key.iov_len =  strlen(a_key);

    l_rc = mdbx_get(l_db_ctx->txn, l_db_ctx->dbi, &l_key, &l_data);

    if ( MDBX_SUCCESS != (l_rc2 = mdbx_txn_commit(l_db_ctx->txn)) )
        log_it (L_ERROR, "mdbx_txn_commit: (%d) %s", l_rc2, mdbx_strerror(l_rc2));

    pthread_mutex_unlock(&l_db_ctx->dbi_mutex);

    return ( l_rc == MDBX_SUCCESS );    /*0 - RNF, 1 - SUCCESS */
}


/**
 * @brief Gets items from CDB by a_group and a_id.
 * @param a_group the group name
 * @param a_id id
 * @param a_count_out[in] a count of items
 * @param a_count[out] a count of items were got
 * @return If successful, pointer to items, otherwise NULL.
 */
static dap_store_obj_t  *s_db_mdbx_read_cond_store_obj(const char *a_group, uint64_t a_id, size_t *a_count_out)
{
int l_rc = 0;
dap_db_ctx_t *l_db_ctx = NULL;
MDBX_val    l_key={0}, l_data={0};
MDBX_cursor *l_cursor;
struct  __record_suffix__   *l_suff = NULL;
dap_store_obj_t *l_obj = NULL, *l_obj_arr = NULL;
size_t  l_cnt = 0, l_count_out = 0;

    if (!a_group)                                                           /* Sanity check */
        return NULL;

    if ( !(l_db_ctx = s_get_db_ctx_for_group(a_group)) )                    /* Get DB Context for group/table */
        return NULL;

    pthread_mutex_lock(&l_db_ctx->dbi_mutex);

    if ( MDBX_SUCCESS != (l_rc = mdbx_txn_begin(s_mdbx_env, NULL, MDBX_TXN_RDONLY, &l_db_ctx->txn)) )
    {
        pthread_mutex_unlock(&l_db_ctx->dbi_mutex);
        return  log_it (L_ERROR, "mdbx_txn_begin: (%d) %s", l_rc, mdbx_strerror(l_rc)), NULL;
    }

    /* Limit a number of objects to be returned */
    l_count_out = (a_count_out && *a_count_out) ? *a_count_out : DAP_DB$K_MAXOBJS;
    l_count_out = MIN(l_count_out, DAP_DB$K_MAXOBJS);
    l_cursor = NULL;

    do  {
        /* Initialize MDBX cursor context area */
        if ( MDBX_SUCCESS != (l_rc = mdbx_cursor_open(l_db_ctx->txn, l_db_ctx->dbi, &l_cursor)) ) {
            log_it (L_ERROR, "mdbx_cursor_open: (%d) %s", l_rc, mdbx_strerror(l_rc));
            break;
        }

        /* Iterate cursor to retrieve records from DB */
        for (int i = l_count_out; i && (MDBX_SUCCESS == (l_rc = mdbx_cursor_get(l_cursor, &l_key, &l_data, MDBX_NEXT))); i--)
        {
            l_suff = (struct __record_suffix__ *) (l_data.iov_base + l_data.iov_len - sizeof(struct __record_suffix__));
            if ( l_suff->id < a_id )
                continue;
            /*
             * Expand a memory for new <store object> structure
             */
            if ( !(l_obj_arr = DAP_REALLOC(l_obj_arr, ++l_cnt * sizeof(dap_store_obj_t))) )
            {
                log_it(L_ERROR, "Cannot expand area to keep %zu <store objects>", l_cnt);
                l_rc = MDBX_PROBLEM;
                break;
            }
            l_obj = l_obj_arr + (l_cnt - 1);                                /* Point <l_obj> to last array's element */
<<<<<<< HEAD

            if ( !(l_obj->key = DAP_CALLOC(1, l_key.iov_len + 1)) )
                l_rc = MDBX_PROBLEM, log_it (L_ERROR, "Cannot allocate a memory for store object key, errno=%d", errno);

            else if ( (l_obj->value = DAP_CALLOC(1, (l_data.iov_len + 1)  - sizeof(struct __record_suffix__))) )
                {
                /* Fill the <store obj> by data from the retreived record */
                l_obj->key_len = l_key.iov_len;
                memcpy((char *) l_obj->key, l_key.iov_base, l_obj->key_len);

                l_obj->value_len = l_data.iov_len - sizeof(struct __record_suffix__);
                memcpy(l_obj->value, l_data.iov_base, l_obj->value_len);

                l_obj->id = l_suff->id;
                l_obj->timestamp = l_suff->ts;
                l_obj->flags = l_suff->flags;

                l_obj->group = dap_strdup(a_group);
                l_obj->group_len = strlen(l_obj->group);

                l_obj->cb = l_obj->cb_arg = NULL;

                }
            else l_rc = MDBX_PROBLEM, log_it (L_ERROR, "Cannot allocate a memory for store object value, errno=%d", errno);

#ifdef  DAP_SYS_DEBUG
            atomic_fetch_add(&s_memstat[MEMSTAT$K_OBJ].alloc_nr, 1);
            atomic_fetch_add(&s_memstat[MEMSTAT$K_VALUE].alloc_nr, 1);
#endif
=======
            memset(l_obj, 0, sizeof(dap_store_obj_t));
            if (s_fill_store_obj(a_group, &l_key, &l_data, l_obj))
                l_rc = MDBX_PROBLEM;
>>>>>>> c19c34da
        }

        if ( (MDBX_SUCCESS != l_rc) && (l_rc != MDBX_NOTFOUND) ) {
            log_it (L_ERROR, "mdbx_cursor_get: (%d) %s", l_rc, mdbx_strerror(l_rc));
            break;
        }

    } while (0);

    if (l_cursor)
        mdbx_cursor_close(l_cursor);

    mdbx_txn_commit(l_db_ctx->txn);
    pthread_mutex_unlock(&l_db_ctx->dbi_mutex);

    if(a_count_out)
        *a_count_out = l_cnt;
    return l_obj_arr;
}





size_t  s_db_mdbx_read_count_store(const char *a_group, uint64_t a_id)
{
int l_rc, l_count_out;
dap_db_ctx_t *l_db_ctx;
MDBX_val    l_key, l_data;
MDBX_cursor *l_cursor;
struct  __record_suffix__   *l_suff;
MDBX_stat   l_stat;

    if (!a_group)                                                           /* Sanity check */
        return 0;

    if ( !(l_db_ctx = s_get_db_ctx_for_group(a_group)) )                    /* Get DB Context for group/table */
        return 0;

    pthread_mutex_lock(&l_db_ctx->dbi_mutex);

    if ( MDBX_SUCCESS != (l_rc = mdbx_txn_begin(s_mdbx_env, NULL, MDBX_TXN_RDONLY, &l_db_ctx->txn)) )
    {
        pthread_mutex_unlock(&l_db_ctx->dbi_mutex);
        return  log_it (L_ERROR, "mdbx_txn_begin: (%d) %s", l_rc, mdbx_strerror(l_rc)), 0;
    }

    if ( a_id <= 1 )                                                        /* Retrieve a total number of records in the table */
    {
        if ( MDBX_SUCCESS != (l_rc = mdbx_dbi_stat	(l_db_ctx->txn, l_db_ctx->dbi, &l_stat, sizeof(MDBX_stat))) )
            log_it (L_ERROR, "mdbx_dbi_stat: (%d) %s", l_rc, mdbx_strerror(l_rc));

        mdbx_txn_commit(l_db_ctx->txn);
        pthread_mutex_unlock(&l_db_ctx->dbi_mutex);

        return  ( l_rc == MDBX_SUCCESS ) ? l_stat.ms_entries : 0;
    }




    /*
     * Count a number of records with id = a_id, a_id+1 ...
     */
    l_cursor = NULL;
    l_count_out = 0;

    do {

        if ( MDBX_SUCCESS != (l_rc = mdbx_cursor_open(l_db_ctx->txn, l_db_ctx->dbi, &l_cursor)) ) {
            log_it (L_ERROR, "mdbx_cursor_open: (%d) %s", l_rc, mdbx_strerror(l_rc));
            break;
        }

                                                                            /* Iterate cursor to retrieve records from DB */
        while ( MDBX_SUCCESS == (l_rc = mdbx_cursor_get(l_cursor, &l_key, &l_data, MDBX_NEXT)) ) {
            l_suff = (struct __record_suffix__ *) (l_data.iov_base + l_data.iov_len - sizeof(struct __record_suffix__));
            l_count_out += (l_suff->id >= a_id );
        }

    } while (0);

    if (l_cursor)
        mdbx_cursor_close(l_cursor);

    mdbx_txn_commit(l_db_ctx->txn);
    pthread_mutex_unlock(&l_db_ctx->dbi_mutex);

    return  l_count_out;
}


static dap_list_t  *s_db_mdbx_get_groups_by_mask(const char *a_group_mask)
{
dap_list_t *l_ret_list;
dap_db_ctx_t *l_db_ctx, *l_db_ctx2;

    if(!a_group_mask)
        return NULL;

    l_ret_list = NULL;

    pthread_rwlock_rdlock(&s_db_ctxs_rwlock);

    HASH_ITER(hh, s_db_ctxs, l_db_ctx, l_db_ctx2) {
        if (!dap_fnmatch(a_group_mask, l_db_ctx->name, 0) )                 /* Name match a pattern/mask ? */
            l_ret_list = dap_list_prepend(l_ret_list, dap_strdup(l_db_ctx->name)); /* Add group name to output list */
    }

    pthread_rwlock_unlock(&s_db_ctxs_rwlock);

    return l_ret_list;
}



static  int s_db_mdbx_apply_store_obj (dap_store_obj_t *a_store_obj)
{
int     l_rc = 0, l_rc2;
size_t l_summary_len;
dap_db_ctx_t *l_db_ctx;
MDBX_val    l_key, l_data;
char    *l_val;
struct  __record_suffix__   *l_suff;

    if ( !a_store_obj || !a_store_obj->group)                               /* Sanity checks ... */
        return -EINVAL;



    if ( !(l_db_ctx = s_get_db_ctx_for_group(a_store_obj->group)) ) {       /* Get a DB context for the group */
                                                                            /* Group is not found ? Try to create table for new group */
        if ( !(l_db_ctx = s_cre_db_ctx_for_group(a_store_obj->group, MDBX_CREATE)) )
            return  log_it(L_WARNING, "Cannot create DB context for the group '%s'", a_store_obj->group), -EIO;

        log_it(L_NOTICE, "DB context for the group '%s' has been created", a_store_obj->group);

        if ( a_store_obj->type == DAP_DB$K_OPTYPE_DEL )                     /* Nothing to do anymore */
            return  0;
    }


    /* At this point we have got the DB Context for the table/group
     * so we are can performs a main work
     */

    pthread_mutex_lock(&l_db_ctx->dbi_mutex);


    if (a_store_obj->type == DAP_DB$K_OPTYPE_ADD ) {
        if( !a_store_obj->key )
        {
            pthread_mutex_unlock(&l_db_ctx->dbi_mutex);
            return -ENOENT;
        }

        l_key.iov_base = (void *) a_store_obj->key;                         /* Fill IOV for MDBX key */
        l_key.iov_len =  a_store_obj->key_len ? a_store_obj->key_len : strnlen(a_store_obj->key, DAP_DB$SZ_MAXKEY);

        /*
         * Now we are ready  to form a record in next format:
         * <value> + <suffix>
         */
        l_summary_len = a_store_obj->value_len + sizeof(struct  __record_suffix__); /* Compute a length of the area to keep value+suffix */

        if ( !(l_val = DAP_NEW_Z_SIZE(char, l_summary_len)) )
        {
            pthread_mutex_unlock(&l_db_ctx->dbi_mutex);
            return  log_it(L_ERROR, "Cannot allocate memory for new records, %zu octets, errno=%d", l_summary_len, errno), -errno;
        }

#ifdef  DAP_SYS_DEBUG
        atomic_fetch_add(&s_memstat[MEMSTAT$K_MDBXREC].alloc_nr, 1);
#endif

        l_data.iov_base = l_val;                                            /* Fill IOV for MDBX data */
        l_data.iov_len = l_summary_len;

        /*
         * Fill suffix's fields
        */
        l_suff = (struct __record_suffix__ *) (l_val + a_store_obj->value_len);
        l_suff->flags = a_store_obj->flags;
        l_suff->ts = a_store_obj->timestamp;

        memcpy(l_val, a_store_obj->value, a_store_obj->value_len);          /* Put <value> into the record */

        /* So, finaly: BEGIN transaction, do INSERT, COMMIT or ABORT ... */
        if ( MDBX_SUCCESS != (l_rc = mdbx_txn_begin(s_mdbx_env, NULL, 0, &l_db_ctx->txn)) )
        {
            pthread_mutex_unlock(&l_db_ctx->dbi_mutex);
            return  DAP_FREE(l_val), log_it (L_ERROR, "mdbx_txn_begin: (%d) %s", l_rc, mdbx_strerror(l_rc)), -EIO;
        }


                                                                            /* Generate <sequence number> for new record */
        if ( MDBX_SUCCESS != mdbx_dbi_sequence	(l_db_ctx->txn, l_db_ctx->dbi, &l_suff->id, 1) )
        {
            log_it (L_CRITICAL, "mdbx_dbi_sequence: (%d) %s", l_rc, mdbx_strerror(l_rc));

            if ( MDBX_SUCCESS != (l_rc = mdbx_txn_abort(l_db_ctx->txn)) )
                log_it (L_ERROR, "mdbx_txn_abort: (%d) %s", l_rc, mdbx_strerror(l_rc));

            pthread_mutex_unlock(&l_db_ctx->dbi_mutex);

            return  DAP_FREE(l_val), -EIO;
        }



        if ( MDBX_SUCCESS != (l_rc = mdbx_put(l_db_ctx->txn, l_db_ctx->dbi, &l_key, &l_data, 0)) )
        {
            log_it (L_ERROR, "mdbx_put: (%d) %s", l_rc, mdbx_strerror(l_rc));

            if ( MDBX_SUCCESS != (l_rc2 = mdbx_txn_abort(l_db_ctx->txn)) )
                log_it (L_ERROR, "mdbx_txn_abort: (%d) %s", l_rc2, mdbx_strerror(l_rc2));
        }
        else if ( MDBX_SUCCESS != (l_rc = mdbx_txn_commit(l_db_ctx->txn)) )
            log_it (L_ERROR, "mdbx_txn_commit: (%d) %s", l_rc, mdbx_strerror(l_rc));

        pthread_mutex_unlock(&l_db_ctx->dbi_mutex);

        return DAP_FREE(l_val), (( l_rc == MDBX_SUCCESS ) ? 0 : -EIO);
    } /* DAP_DB$K_OPTYPE_ADD */



    if (a_store_obj->type == DAP_DB$K_OPTYPE_DEL)  {
        if ( MDBX_SUCCESS != (l_rc = mdbx_txn_begin(s_mdbx_env, NULL, 0, &l_db_ctx->txn)) )
        {
            pthread_mutex_unlock(&l_db_ctx->dbi_mutex);

            return  log_it (L_ERROR, "mdbx_txn_begin: (%d) %s", l_rc, mdbx_strerror(l_rc)), -ENOENT;
        }

        l_rc2 = 0;

        if ( a_store_obj->key ) {                                           /* Delete record */
                l_key.iov_base = (void *) a_store_obj->key;
                l_key.iov_len =  a_store_obj->key_len ? a_store_obj->key_len : strnlen(a_store_obj->key, DAP_DB$SZ_MAXKEY);

                if ( MDBX_SUCCESS != (l_rc = mdbx_del(l_db_ctx->txn, l_db_ctx->dbi, &l_key, NULL))
                     && ( l_rc != MDBX_NOTFOUND) )
                    l_rc2 = -EIO, log_it (L_ERROR, "mdbx_del: (%d) %s", l_rc, mdbx_strerror(l_rc));
            }
        else {                                                              /* Truncate only  table */
                if ( MDBX_SUCCESS != (l_rc = mdbx_drop(l_db_ctx->txn, l_db_ctx->dbi, 0))
                     && ( l_rc != MDBX_NOTFOUND) )
                    l_rc2 = -EIO, log_it (L_ERROR, "mdbx_drop: (%d) %s", l_rc, mdbx_strerror(l_rc));
            }


        l_rc = (l_rc == MDBX_NOTFOUND) ? MDBX_SUCCESS : l_rc;               /* Not found ?! It's Okay !!! */



        if ( l_rc != MDBX_SUCCESS ) {                                       /* Check result of mdbx_drop/del */
            if ( MDBX_SUCCESS != (l_rc = mdbx_txn_abort(l_db_ctx->txn)) )
                l_rc2 = -EIO, log_it (L_ERROR, "mdbx_txn_abort: (%d) %s", l_rc, mdbx_strerror(l_rc));
        }
        else if ( MDBX_SUCCESS != (l_rc = mdbx_txn_commit(l_db_ctx->txn)) )
            l_rc2 = -EIO, log_it (L_ERROR, "mdbx_txn_commit: (%d) %s", l_rc, mdbx_strerror(l_rc));

        pthread_mutex_unlock(&l_db_ctx->dbi_mutex);

        return ( l_rc2 == MDBX_SUCCESS ) ? 0 : -EIO;
    } /* DAP_DB$K_OPTYPE_DEL */


    pthread_mutex_unlock(&l_db_ctx->dbi_mutex);

    log_it (L_ERROR, "Unhandle/unknown DB opcode (%d/%#x)", a_store_obj->type, a_store_obj->type);

    return  -EIO;
}

/**
 * @brief Gets items from CDB by a_group and a_key. If a_key=NULL then gets a_count_out items.
 * @param a_group the group name
 * @param a_key the key or NULL
 * @param a_count_out IN. Count of read items. OUT Count of items was read
 * @return If successful, pointer to items; otherwise NULL.
 */
static dap_store_obj_t *s_db_mdbx_read_store_obj(const char *a_group, const char *a_key, size_t *a_count_out)
{
int l_rc, l_rc2;
size_t l_count_out;
dap_db_ctx_t *l_db_ctx;
dap_store_obj_t *l_obj, *l_obj_arr;
MDBX_val    l_key, l_data;
MDBX_cursor *l_cursor;
MDBX_stat   l_stat;

    if (!a_group)                                                           /* Sanity check */
        return NULL;

    if ( !(l_db_ctx = s_get_db_ctx_for_group(a_group)) )                    /* Get DB Context for group/table */
        return NULL;


    pthread_mutex_lock(&l_db_ctx->dbi_mutex);

    if ( MDBX_SUCCESS != (l_rc = mdbx_txn_begin(s_mdbx_env, NULL, MDBX_TXN_RDONLY, &l_db_ctx->txn)) )
    {
        pthread_mutex_unlock(&l_db_ctx->dbi_mutex);
        return  log_it (L_ERROR, "mdbx_txn_begin: (%d) %s", l_rc, mdbx_strerror(l_rc)), NULL;
    }


    if ( a_count_out )
        *a_count_out = 0;

    /*
     *  Perfroms a find/get a record with the given key
     */
    if ( a_key )
    {
        l_key.iov_base = (void *) a_key;                                    /* Fill IOV for MDBX key */
        l_key.iov_len =  strlen(a_key);
        l_obj = NULL;

        if ( MDBX_SUCCESS == (l_rc = mdbx_get(l_db_ctx->txn, l_db_ctx->dbi, &l_key, &l_data)) )
        {
<<<<<<< HEAD
            /* Found ! Allocate memory to <store object> < and <value> */
            if ( (l_obj = DAP_CALLOC(1, sizeof( dap_store_obj_t ))) )
            {
                if ( !(l_obj->key = DAP_CALLOC(1, l_key.iov_len + 1)) )
                    l_rc = MDBX_PROBLEM, log_it (L_ERROR, "Cannot allocate a memory for store object key, errno=%d", errno);
                else if ( (l_obj->value = DAP_CALLOC(1, (l_data.iov_len + 1)  - sizeof(struct __record_suffix__))) )
                    {
                    /* Fill the <store obj> by data from the retreived record */
                    l_obj->key_len = l_key.iov_len;
                    memcpy((char *) l_obj->key, l_key.iov_base, l_obj->key_len);

                    l_obj->value_len = l_data.iov_len - sizeof(struct __record_suffix__);
                    memcpy(l_obj->value, l_data.iov_base, l_obj->value_len);

                    l_suff = (struct __record_suffix__ *) (l_data.iov_base + l_obj->value_len);
                    l_obj->id = l_suff->id;
                    l_obj->timestamp = l_suff->ts;
                    l_obj->flags = l_suff->flags;
                    l_obj->group = dap_strdup(a_group);
                    l_obj->group_len = strlen(l_obj->group);

                    if ( a_count_out )
                        *a_count_out = 1;

#ifdef  DAP_SYS_DEBUG
                    atomic_fetch_add(&s_memstat[MEMSTAT$K_OBJ].alloc_nr, 1);
                    atomic_fetch_add(&s_memstat[MEMSTAT$K_VALUE].alloc_nr, 1);
#endif
                }
                else l_rc = MDBX_PROBLEM, log_it (L_ERROR, "Cannot allocate a memory for store object value, errno=%d", errno);
            }
            else l_rc = MDBX_PROBLEM, log_it (L_ERROR, "Cannot allocate a memory for store object, errno=%d", errno);




=======
            /* Found ! Make new <store_obj> */
            if ( !(l_obj = DAP_CALLOC(1, sizeof(dap_store_obj_t))) ) {
                log_it (L_ERROR, "Cannot allocate a memory for store object key, errno=%d", errno);
                l_rc = MDBX_PROBLEM;
            } else if ( !s_fill_store_obj(a_group, &l_key, &l_data, l_obj) ) {
                if ( a_count_out )
                    *a_count_out = 1;
            } else
                l_rc = MDBX_PROBLEM;
>>>>>>> c19c34da
        } else if ( l_rc != MDBX_NOTFOUND)
            log_it (L_ERROR, "mdbx_get: (%d) %s", l_rc, mdbx_strerror(l_rc));

        if ( (l_rc != MDBX_SUCCESS) && l_obj ) {
            if ( l_obj->value)
                DAP_DEL_Z(l_obj->value);

            DAP_DEL_Z(l_obj);
        }

        mdbx_txn_commit(l_db_ctx->txn);
        pthread_mutex_unlock(&l_db_ctx->dbi_mutex);

        return ( l_rc == MDBX_SUCCESS ) ? l_obj : NULL;
    }


    /*
    ** If a_key is NULL - retrieve a requested number of records from the table
    */
    do  {
        l_count_out = (a_count_out && *a_count_out)? *a_count_out : DAP_DB$K_MAXOBJS;/* Limit a number of objects to be returned */
        l_cursor = NULL;
        l_obj = l_obj_arr = NULL;

        /*
         * Retrieve statistic for group/table, we need to compute a number of records can be retreived
         */
        l_rc2 = 0;
        if ( MDBX_SUCCESS != (l_rc = mdbx_dbi_stat	(l_db_ctx->txn, l_db_ctx->dbi, &l_stat, sizeof(MDBX_stat))) ) {
            log_it (L_ERROR, "mdbx_dbi_stat: (%d) %s", l_rc2, mdbx_strerror(l_rc2));
            break;
        }
        else if ( !l_stat.ms_entries )                                      /* Nothing to retrieve , table contains no record */
            break;

        if ( !(l_count_out = min(l_stat.ms_entries, l_count_out)) ) {
            debug_if(s_dap_global_db_debug_more, L_WARNING, "No object (-s) to be retrieved from the group '%s'", a_group);
            break;
        }

        /*
         * Allocate memory for array[l_count_out] of returned objects
        */
        if ( !(l_obj_arr = (dap_store_obj_t *) DAP_NEW_Z_SIZE(char, l_count_out * sizeof(dap_store_obj_t))) ) {
            log_it(L_ERROR, "Cannot allocate %zu octets for %zu store objects", l_count_out * sizeof(dap_store_obj_t), l_count_out);
            break;
        }

                                                                            /* Initialize MDBX cursor context area */
        if ( MDBX_SUCCESS != (l_rc = mdbx_cursor_open(l_db_ctx->txn, l_db_ctx->dbi, &l_cursor)) ) {
          log_it (L_ERROR, "mdbx_cursor_open: (%d) %s", l_rc, mdbx_strerror(l_rc));
          break;
        }

                                                                            /* Iterate cursor to retrieve records from DB */
        l_obj = l_obj_arr;
        for (int i = l_count_out;
             i && (MDBX_SUCCESS == (l_rc = mdbx_cursor_get(l_cursor, &l_key, &l_data, MDBX_NEXT))); i--,  l_obj++)
        {
<<<<<<< HEAD
            if ( !(l_obj->key = DAP_CALLOC(1, l_key.iov_len + 1)) )
                l_rc = MDBX_PROBLEM, log_it (L_ERROR, "Cannot allocate a memory for store object key, errno=%d", errno);

            else if ( (l_obj->value = DAP_CALLOC(1, (l_data.iov_len + 1)  - sizeof(struct __record_suffix__))) )
                {
                /* Fill the <store obj> by data from the retrieved record */
                l_obj->key_len = l_key.iov_len;
                memcpy((char *) l_obj->key, l_key.iov_base, l_obj->key_len);

                l_obj->value_len = l_data.iov_len - sizeof(struct __record_suffix__);
                memcpy(l_obj->value, l_data.iov_base, l_obj->value_len);

                l_suff = (struct __record_suffix__ *) (l_data.iov_base + l_obj->value_len);
                l_obj->id = l_suff->id;
                l_obj->timestamp = l_suff->ts;
                l_obj->flags = l_suff->flags;

                l_obj->group = dap_strdup(a_group);
                l_obj->group_len = strlen(l_obj->group);

                if ( a_count_out )
                    *a_count_out += 1;

#ifdef  DAP_SYS_DEBUG
                atomic_fetch_add(&s_memstat[MEMSTAT$K_OBJ].alloc_nr, 1);
                atomic_fetch_add(&s_memstat[MEMSTAT$K_VALUE].alloc_nr, 1);
#endif

                }
            else l_rc = MDBX_PROBLEM, log_it (L_ERROR, "Cannot allocate a memory for store object value, errno=%d", errno);

=======
            if (s_fill_store_obj(a_group, &l_key, &l_data, l_obj))
                l_rc = MDBX_PROBLEM;
            else if ( a_count_out )
                *a_count_out += 1;
>>>>>>> c19c34da
        }

        if ( (MDBX_SUCCESS != l_rc) && (l_rc != MDBX_NOTFOUND) ) {
          log_it (L_ERROR, "mdbx_cursor_get: (%d) %s", l_rc, mdbx_strerror(l_rc)), l_rc = MDBX_SUCCESS;
          break;
        }

    } while (0);

    if (l_cursor)
        mdbx_cursor_close(l_cursor);

    mdbx_txn_commit(l_db_ctx->txn);
    pthread_mutex_unlock(&l_db_ctx->dbi_mutex);

    return l_obj_arr;
}<|MERGE_RESOLUTION|>--- conflicted
+++ resolved
@@ -567,16 +567,17 @@
     mdbx_txn_commit(l_db_ctx->txn);
     pthread_mutex_unlock(&l_db_ctx->dbi_mutex);
 
-<<<<<<< HEAD
+
 #ifdef  DAP_SYS_DEBUG
-    atomic_fetch_add(&s_memstat[MEMSTAT$K_OBJ].alloc_nr, 1);
-    atomic_fetch_add(&s_memstat[MEMSTAT$K_VALUE].alloc_nr, 1);
+    if ( l_rc == MDBX_SUCCESS )
+    {
+        atomic_fetch_add(&s_memstat[MEMSTAT$K_OBJ].alloc_nr, 1);
+	atomic_fetch_add(&s_memstat[MEMSTAT$K_VALUE].alloc_nr, 1);
+    }
 #endif
 
-    return  l_obj;
-=======
     return l_rc == MDBX_SUCCESS ? l_obj : NULL;
->>>>>>> c19c34da
+
 }
 
 /**
@@ -679,42 +680,16 @@
                 l_rc = MDBX_PROBLEM;
                 break;
             }
-            l_obj = l_obj_arr + (l_cnt - 1);                                /* Point <l_obj> to last array's element */
-<<<<<<< HEAD
-
-            if ( !(l_obj->key = DAP_CALLOC(1, l_key.iov_len + 1)) )
-                l_rc = MDBX_PROBLEM, log_it (L_ERROR, "Cannot allocate a memory for store object key, errno=%d", errno);
-
-            else if ( (l_obj->value = DAP_CALLOC(1, (l_data.iov_len + 1)  - sizeof(struct __record_suffix__))) )
-                {
-                /* Fill the <store obj> by data from the retreived record */
-                l_obj->key_len = l_key.iov_len;
-                memcpy((char *) l_obj->key, l_key.iov_base, l_obj->key_len);
-
-                l_obj->value_len = l_data.iov_len - sizeof(struct __record_suffix__);
-                memcpy(l_obj->value, l_data.iov_base, l_obj->value_len);
-
-                l_obj->id = l_suff->id;
-                l_obj->timestamp = l_suff->ts;
-                l_obj->flags = l_suff->flags;
-
-                l_obj->group = dap_strdup(a_group);
-                l_obj->group_len = strlen(l_obj->group);
-
-                l_obj->cb = l_obj->cb_arg = NULL;
-
-                }
-            else l_rc = MDBX_PROBLEM, log_it (L_ERROR, "Cannot allocate a memory for store object value, errno=%d", errno);
 
 #ifdef  DAP_SYS_DEBUG
             atomic_fetch_add(&s_memstat[MEMSTAT$K_OBJ].alloc_nr, 1);
             atomic_fetch_add(&s_memstat[MEMSTAT$K_VALUE].alloc_nr, 1);
 #endif
-=======
+
+            l_obj = l_obj_arr + (l_cnt - 1);                                /* Point <l_obj> to last array's element */
             memset(l_obj, 0, sizeof(dap_store_obj_t));
             if (s_fill_store_obj(a_group, &l_key, &l_data, l_obj))
                 l_rc = MDBX_PROBLEM;
->>>>>>> c19c34da
         }
 
         if ( (MDBX_SUCCESS != l_rc) && (l_rc != MDBX_NOTFOUND) ) {
@@ -1038,54 +1013,21 @@
 
         if ( MDBX_SUCCESS == (l_rc = mdbx_get(l_db_ctx->txn, l_db_ctx->dbi, &l_key, &l_data)) )
         {
-<<<<<<< HEAD
-            /* Found ! Allocate memory to <store object> < and <value> */
-            if ( (l_obj = DAP_CALLOC(1, sizeof( dap_store_obj_t ))) )
-            {
-                if ( !(l_obj->key = DAP_CALLOC(1, l_key.iov_len + 1)) )
-                    l_rc = MDBX_PROBLEM, log_it (L_ERROR, "Cannot allocate a memory for store object key, errno=%d", errno);
-                else if ( (l_obj->value = DAP_CALLOC(1, (l_data.iov_len + 1)  - sizeof(struct __record_suffix__))) )
-                    {
-                    /* Fill the <store obj> by data from the retreived record */
-                    l_obj->key_len = l_key.iov_len;
-                    memcpy((char *) l_obj->key, l_key.iov_base, l_obj->key_len);
-
-                    l_obj->value_len = l_data.iov_len - sizeof(struct __record_suffix__);
-                    memcpy(l_obj->value, l_data.iov_base, l_obj->value_len);
-
-                    l_suff = (struct __record_suffix__ *) (l_data.iov_base + l_obj->value_len);
-                    l_obj->id = l_suff->id;
-                    l_obj->timestamp = l_suff->ts;
-                    l_obj->flags = l_suff->flags;
-                    l_obj->group = dap_strdup(a_group);
-                    l_obj->group_len = strlen(l_obj->group);
-
-                    if ( a_count_out )
-                        *a_count_out = 1;
-
-#ifdef  DAP_SYS_DEBUG
-                    atomic_fetch_add(&s_memstat[MEMSTAT$K_OBJ].alloc_nr, 1);
-                    atomic_fetch_add(&s_memstat[MEMSTAT$K_VALUE].alloc_nr, 1);
-#endif
-                }
-                else l_rc = MDBX_PROBLEM, log_it (L_ERROR, "Cannot allocate a memory for store object value, errno=%d", errno);
-            }
-            else l_rc = MDBX_PROBLEM, log_it (L_ERROR, "Cannot allocate a memory for store object, errno=%d", errno);
-
-
-
-
-=======
             /* Found ! Make new <store_obj> */
             if ( !(l_obj = DAP_CALLOC(1, sizeof(dap_store_obj_t))) ) {
                 log_it (L_ERROR, "Cannot allocate a memory for store object key, errno=%d", errno);
                 l_rc = MDBX_PROBLEM;
             } else if ( !s_fill_store_obj(a_group, &l_key, &l_data, l_obj) ) {
+
+#ifdef  DAP_SYS_DEBUG
+            atomic_fetch_add(&s_memstat[MEMSTAT$K_OBJ].alloc_nr, 1);
+            atomic_fetch_add(&s_memstat[MEMSTAT$K_VALUE].alloc_nr, 1);
+#endif
+
                 if ( a_count_out )
                     *a_count_out = 1;
             } else
                 l_rc = MDBX_PROBLEM;
->>>>>>> c19c34da
         } else if ( l_rc != MDBX_NOTFOUND)
             log_it (L_ERROR, "mdbx_get: (%d) %s", l_rc, mdbx_strerror(l_rc));
 
@@ -1146,44 +1088,16 @@
         for (int i = l_count_out;
              i && (MDBX_SUCCESS == (l_rc = mdbx_cursor_get(l_cursor, &l_key, &l_data, MDBX_NEXT))); i--,  l_obj++)
         {
-<<<<<<< HEAD
-            if ( !(l_obj->key = DAP_CALLOC(1, l_key.iov_len + 1)) )
-                l_rc = MDBX_PROBLEM, log_it (L_ERROR, "Cannot allocate a memory for store object key, errno=%d", errno);
-
-            else if ( (l_obj->value = DAP_CALLOC(1, (l_data.iov_len + 1)  - sizeof(struct __record_suffix__))) )
-                {
-                /* Fill the <store obj> by data from the retrieved record */
-                l_obj->key_len = l_key.iov_len;
-                memcpy((char *) l_obj->key, l_key.iov_base, l_obj->key_len);
-
-                l_obj->value_len = l_data.iov_len - sizeof(struct __record_suffix__);
-                memcpy(l_obj->value, l_data.iov_base, l_obj->value_len);
-
-                l_suff = (struct __record_suffix__ *) (l_data.iov_base + l_obj->value_len);
-                l_obj->id = l_suff->id;
-                l_obj->timestamp = l_suff->ts;
-                l_obj->flags = l_suff->flags;
-
-                l_obj->group = dap_strdup(a_group);
-                l_obj->group_len = strlen(l_obj->group);
-
-                if ( a_count_out )
-                    *a_count_out += 1;
-
+            if (s_fill_store_obj(a_group, &l_key, &l_data, l_obj))
+                l_rc = MDBX_PROBLEM;
+            else if ( a_count_out )
+            {
 #ifdef  DAP_SYS_DEBUG
                 atomic_fetch_add(&s_memstat[MEMSTAT$K_OBJ].alloc_nr, 1);
                 atomic_fetch_add(&s_memstat[MEMSTAT$K_VALUE].alloc_nr, 1);
 #endif
-
-                }
-            else l_rc = MDBX_PROBLEM, log_it (L_ERROR, "Cannot allocate a memory for store object value, errno=%d", errno);
-
-=======
-            if (s_fill_store_obj(a_group, &l_key, &l_data, l_obj))
-                l_rc = MDBX_PROBLEM;
-            else if ( a_count_out )
                 *a_count_out += 1;
->>>>>>> c19c34da
+             }
         }
 
         if ( (MDBX_SUCCESS != l_rc) && (l_rc != MDBX_NOTFOUND) ) {
