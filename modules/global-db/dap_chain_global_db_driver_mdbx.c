/*
 * AUTHORS:
 * Ruslan R. (The BadAss SysMan) Laishev  <ruslan.laishev@demlabs.net>
 * DeM Labs Ltd.   https://demlabs.net
 * Copyright  (c) 2022
 * All rights reserved.

 This file is part of DAP SDK the open source project

 DAP SDK is free software: you can redistribute it and/or modify
 it under the terms of the GNU General Public License as published by
 the Free Software Foundation, either version 3 of the License, or
 (at your option) any later version.

 DAP is distributed in the hope that it will be useful,
 but WITHOUT ANY WARRANTY; without even the implied warranty of
 MERCHANTABILITY or FITNESS FOR A PARTICULAR PURPOSE.  See the
 GNU General Public License for more details.

 You should have received a copy of the GNU General Public License
 along with any DAP based project.  If not, see <http://www.gnu.org/licenses/>.

    DESCRIPTION:

    DESIGN ISSUE:

    MODIFICATION HISTORY:
         4-MAY-2022 RRL Developing for actual version of the LibMDBX
 */

#include <stddef.h>
#include <string.h>
#include <dirent.h>
#include <pthread.h>
#include <sys/stat.h>
#include <errno.h>
#include <uthash.h>
#include <stdatomic.h>

#define _GNU_SOURCE

#include "dap_chain_global_db_driver_mdbx.h"
#include "dap_hash.h"
#include "dap_strfuncs.h"
#include "dap_file_utils.h"
#include "dap_common.h"

#define DAP_CHAIN_GDB_ENGINE_MDBX   1
//#ifdef DAP_CHAIN_GDB_ENGINE_MDBX

#include "mdbx.h"                                                           /* LibMDBX API */
#define LOG_TAG "dap_chain_global_db_mdbx"

/** Struct for a MDBX instanse */
typedef struct __db_ctx__ {
        atomic_ullong   id;                                                 /* Just a counter of  */
        size_t  namelen;                                                    /* Group name length */
        char name[DAP_DB$SZ_MAXGROUPNAME + 1];                              /* Group's name */
        MDBX_dbi    dbi;                                                    /* MDBX's internal context id */
        MDBX_txn    *txn;                                                   /* Current MDBX's transaction */
        UT_hash_handle hh;
} dap_db_ctx_t;


/** Struct for a item */
typedef struct _obj_arg {
    pdap_store_obj_t o;
    uint64_t q;
    uint64_t n;
    uint64_t id;
} obj_arg;


static dap_db_ctx_t *s_db_ctxs = NULL;                                      /* A pointer to a CDB instance. */
static pthread_mutex_t s_db_mutex = PTHREAD_MUTEX_INITIALIZER;              /* A mutex for working with a DB instanse. */
static pthread_rwlock_t s_db_rwlock = PTHREAD_RWLOCK_INITIALIZER;           /* A read-write lock for working with a DB instanse. */

static char s_db_path[MAX_PATH];                                            /* A root directory for the MDBX files */

/* Forward declarations of routines */
static int              s_deinit();
static int              s_flush(void);
static int              s_apply_store_obj (dap_store_obj_t *a_store_obj);
static dap_store_obj_t *s_read_last_store_obj(const char* a_group);
static int              s_is_obj(const char *a_group, const char *a_key);
static dap_store_obj_t *s_read_store_obj(const char *a_group, const char *a_key, size_t *a_count_out);
static dap_store_obj_t  *s_read_cond_store_obj(const char *a_group, uint64_t a_id, size_t *a_count_out);
static size_t           s_read_count_store(const char *a_group, uint64_t a_id);
static dap_list_t       *s_get_groups_by_mask(const char *a_group_mask);


static MDBX_env *s_mdbx_env;                                                /* MDBX's context area */
static char s_subdir [] = "mdbx-db";                                        /* Name of subdir for the MDBX's database files */







static dap_db_ctx_t *s_db_ctx_init_by_group(const char *a_group, int a_flags)
{
int l_rc;
dap_db_ctx_t *l_db_ctx, *l_db_ctx2;

    assert( !pthread_rwlock_rdlock(&s_db_rwlock) );                         /* Get RD lock for lookup only */
    HASH_FIND_STR(s_db_ctxs, a_group, l_db_ctx);                            /* Is there exist context for the group ? */
    assert( !pthread_rwlock_unlock(&s_db_rwlock) );

    if ( l_db_ctx )                                                         /* Found! Good job - return DB context */
        return  log_it(L_INFO, "Found DB context: %p for group: '%s'", l_db_ctx, a_group), l_db_ctx;

    if ( !(a_flags & MDBX_CREATE) )                                          /* Not found and we don't need to create it ? */
        return  NULL;

    /* So , at this point we are going to create 'table' for new group */

    if ( (l_rc = strlen(a_group)) > DAP_DB$SZ_MAXGROUPNAME )                /* Check length of the group name */
        return  log_it(L_ERROR, "Group name '%s' is too long (%d>%d)", a_group, l_rc, DAP_DB$SZ_MAXGROUPNAME), NULL;

    if ( !(l_db_ctx = DAP_NEW_Z(dap_db_ctx_t)) )                            /* Allocate zeroed memory for new context */
        return  log_it(L_ERROR, "Cannot allocate DB context for '%s', errno=%d", a_group, errno), NULL;

    memcpy(l_db_ctx->name,  a_group, l_db_ctx->namelen = l_rc);             /* Store group name in the DB context */

    /*
    ** Start transaction, create table, commit.
    */
    if ( MDBX_SUCCESS != (l_rc = mdbx_txn_begin(s_mdbx_env, NULL, 0, &l_db_ctx->txn)) )
        return  log_it(L_CRITICAL, "mdbx_txn_begin: (%d) %s", l_rc, mdbx_strerror(l_rc)), NULL;

    if  ( MDBX_SUCCESS != (l_rc = mdbx_dbi_open(l_db_ctx->txn, a_group, a_flags, &l_db_ctx->dbi)) )
        return  log_it(L_CRITICAL, "mdbx_dbi_open: (%d) %s", l_rc, mdbx_strerror(l_rc)), NULL;

    if ( MDBX_SUCCESS != (l_rc = mdbx_txn_commit(l_db_ctx->txn)) )
        return  log_it(L_CRITICAL, "mdbx_txn_commit: (%d) %s", l_rc, mdbx_strerror(l_rc)), NULL;


    /*
    ** Add new DB Context for the group into the hash for quick access
    */
    assert( !pthread_rwlock_wrlock(&s_db_rwlock) );                         /* Get WR lock for the hash-table */

    l_db_ctx2 = NULL;
    HASH_FIND_STR(s_db_ctxs, a_group, l_db_ctx2);                           /* Check for existence of group again!!! */

    if ( !l_db_ctx2)                                                        /* Still not exist - fine, add new record */
        HASH_ADD_KEYPTR(hh, s_db_ctxs, l_db_ctx->name, l_db_ctx->namelen, l_db_ctx);

    assert( !pthread_rwlock_unlock(&s_db_rwlock) );

    if ( l_db_ctx2 )                                                        /* Relese unnecessary new context */
        DAP_DEL_Z(l_db_ctx);

    return l_db_ctx2 ? l_db_ctx2 : l_db_ctx;
}



static  int s_deinit(void)
{
dap_db_ctx_t *l_db_ctx = NULL, *l_tmp;

    assert ( !pthread_rwlock_wrlock(&s_db_rwlock) );                        /* Prelock for WR */

    HASH_ITER(hh, s_db_ctxs, l_db_ctx, l_tmp)
    {
        if (l_db_ctx->txn)
            mdbx_txn_abort(l_db_ctx->txn);

        if (l_db_ctx->dbi)
            mdbx_dbi_close(s_mdbx_env, l_db_ctx->dbi);

        if (s_mdbx_env)
            mdbx_env_close(s_mdbx_env);

        HASH_DEL(s_db_ctxs, l_db_ctx);
        DAP_DELETE(l_db_ctx);
    }

    assert ( !pthread_rwlock_unlock(&s_db_rwlock) );

    return 0;
}


int dap_db_driver_mdbx_init(const char *a_mdbx_path, dap_db_driver_callbacks_t *a_drv_callback)
{
int l_rc;
struct dirent *d;
DIR *dir;

    snprintf(s_db_path, sizeof(s_db_path), "%s/%s", a_mdbx_path, s_subdir );/* Make a path to MDBX root */
    dap_mkdir_with_parents(s_db_path);                                      /* Create directory for the MDBX storage */

    log_it(L_NOTICE, "Directory '%s' will be used as an location for MDBX database files", s_db_path);
    if ( MDBX_SUCCESS != (l_rc = mdbx_env_create(&s_mdbx_env)) )
        return  log_it(L_CRITICAL, "mdbx_env_create: (%d) %s", l_rc, mdbx_strerror(l_rc)), -ENOENT;

    log_it(L_NOTICE, "Set maximum number of local groups: %d", DAP_DB$K_MAXGROUPS);
    assert ( !mdbx_env_set_maxdbs (s_mdbx_env, DAP_DB$K_MAXGROUPS) );       /* Set maximum number of the file-tables (MDBX subDB)
                                                                              according to number of supported groupes */


                                                                            /* We set "unlim" for all MDBX characteristics at the moment */
    if ( MDBX_SUCCESS != (l_rc = mdbx_env_set_geometry(s_mdbx_env, 0, -1, -1, -1,-1, -1)) )
        return  log_it (L_CRITICAL, "mdbx_env_set_geometry (%s): (%d) %s", s_db_path, l_rc, mdbx_strerror(l_rc)),  -EINVAL;

    if ( MDBX_SUCCESS != (l_rc = mdbx_env_open(s_mdbx_env, s_db_path, MDBX_CREATE | MDBX_COALESCE | MDBX_LIFORECLAIM, 0664)) )
        return  log_it (L_CRITICAL, "mdbx_env_open (%s): (%d) %s", s_db_path, l_rc, mdbx_strerror(l_rc)),  -EINVAL;


    /* Scan target MDBX directory and open MDBX database for every file-local-group */
    if ( !(dir = opendir(s_db_path)) )
        return log_it(L_ERROR, "Couldn't open DB directory '%s', errno=%d", s_db_path, errno), -errno;

    while ( (d = readdir(dir)))
    {
#ifdef _DIRENT_HAVE_D_TYPE
        if (d->d_type != DT_DIR)
            continue;
#elif defined(DAP_OS_LINUX)
        struct _stat buf;
        int res = _stat(d->d_name, &buf);
        if (!S_ISDIR(buf.st_mode) || !res) {
            continue;
        }
#elif defined (DAP_OS_BSD)
        struct stat buf;
        int res = stat(d->d_name, &buf);
        if (!S_ISDIR(buf.st_mode) || !res) {
            continue;
        }
#endif
        if ( (d->d_name[0] == '.') || !dap_strcmp(d->d_name, ".."))
            continue;

        if ( !s_db_ctx_init_by_group(d->d_name, 0) )
            {
            s_deinit();
            closedir(dir);
            return -ENOENT;
        }
    }
    closedir(dir);

#if     __SYS$STARLET__
    s_db_ctx_init_by_group("test", 0);
    s_db_ctx_init_by_group("test2", 0);
#endif  /* __SYS$STARLET__ */

    /*
    ** Fill the Driver Interface Table
    */
    a_drv_callback->apply_store_obj     = s_apply_store_obj;
    a_drv_callback->read_last_store_obj = s_read_last_store_obj;

    a_drv_callback->read_store_obj      = s_read_store_obj;
    a_drv_callback->read_cond_store_obj = s_read_cond_store_obj;
    a_drv_callback->read_count_store    = s_read_count_store;
    a_drv_callback->get_groups_by_mask  = s_get_groups_by_mask;
    a_drv_callback->is_obj              = s_is_obj;
    a_drv_callback->deinit              = s_deinit;
    a_drv_callback->flush               = s_flush;
    a_drv_callback->db_ctx              = NULL;

    return MDBX_SUCCESS;
}



/**
 * @brief Serialize key and val to a item
 * key -> key
 * val[0..8] => id
 * val[..] => value_len
 * val[..] => value
 * val[..] => timestamp
 * @param a_obj a pointer to a item
 * @param key a key
 * @param val a serialize string
 */
static void s_serialize_val_to_dap_store_obj
(
        dap_store_obj_t *a_obj,
        const char *key,
        const char *val)
{
int offset = 0;

    if (!key)
        return;

    a_obj->key = dap_strdup(key);
    a_obj->id = dap_hex_to_uint(val, sizeof(uint64_t));
    offset += sizeof(uint64_t);

    a_obj->flags = dap_hex_to_uint(val + offset, sizeof(uint8_t));
    offset += sizeof(uint8_t);

    a_obj->value_len = dap_hex_to_uint(val + offset, sizeof(uint64_t));
    offset += sizeof(uint64_t);

    if (a_obj->value_len) {
        a_obj->value = DAP_NEW_SIZE(uint8_t, a_obj->value_len);
        memcpy((byte_t *)a_obj->value, val + offset, a_obj->value_len);
    }

    offset += a_obj->value_len;
    a_obj->timestamp = dap_hex_to_uint(val + offset, sizeof(uint64_t));
}

/** A callback function designed for finding a last item */
static int s_get_last_obj_iter_callback(
        void *arg,
        const char *key,
        int ksize,
        const char *val,
        int vsize,
        uint32_t expire,
        uint64_t oid)
{
    UNUSED(ksize);
    UNUSED(val);
    UNUSED(vsize);
    UNUSED(expire);
    UNUSED(oid);

    if (--((obj_arg *)arg)->q == 0) {
        s_serialize_val_to_dap_store_obj((pdap_store_obj_t)(((obj_arg *)arg)->o), key, val);
        return false;
    }

    return true;
}

//** A callback function designed for finding a some items */
static int dap_mdbx_get_some_obj_iter_callback(
        void *arg,
        const char *key,
        int ksize,
        const char *val,
        int vsize,
        uint32_t expire,
        uint64_t oid)
{
    UNUSED(ksize);
    UNUSED(val);
    UNUSED(vsize);
    UNUSED(expire);
    UNUSED(oid);

    dap_store_obj_t *l_obj = (dap_store_obj_t *)((obj_arg *)arg)->o;
    s_serialize_val_to_dap_store_obj(&l_obj[((obj_arg *)arg)->n - ((obj_arg *)arg)->q], key, val);
    if (--((obj_arg *)arg)->q == 0) {
        return false;
    }
    return true;
}

//** A callback function designed for finding a some items by conditionals */
static int  dap_mdbx_get_cond_obj_iter_callback(
        void *arg,
        const char *key,
        int ksize,
        const char *val,
        int vsize,
        uint32_t expire,
        uint64_t oid)
{
    UNUSED(ksize);
    UNUSED(val);
    UNUSED(vsize);
    UNUSED(expire);
    UNUSED(oid);

    if (dap_hex_to_uint(val, sizeof(uint64_t)) < ((obj_arg *)arg)->id) {
        return true;
    }
    pdap_store_obj_t l_obj = (pdap_store_obj_t)((obj_arg *)arg)->o;
    s_serialize_val_to_dap_store_obj(&l_obj[((obj_arg *)arg)->n - ((obj_arg *)arg)->q], key, val);
    if (--((obj_arg *)arg)->q == 0) {
        return false;
    }
    return true;
}

//** A callback function designed for counting items*/
bool dap_mdbx_get_count_iter_callback(
        void *arg,
        const char *key,
        int ksize,
        const char *val,
        int vsize,
        uint32_t expire,
        uint64_t oid)
{
    UNUSED(ksize);
    UNUSED(val);
    UNUSED(vsize);
    UNUSED(expire);
    UNUSED(oid);
    UNUSED(key);

    if (dap_hex_to_uint(val, sizeof(uint64_t)) < ((obj_arg *)arg)->id)
        return true;

    if (--((obj_arg *)arg)->q == 0)
        return false;

    return true;
}


/**
 * @brief Gets CDB by a_group.
 * @param a_group a group name
 * @return if CDB is found, a pointer to CDB, otherwise NULL.
 */
static  dap_db_ctx_t  *s_get_db_ctx_by_group(const char *a_group)
{
dap_db_ctx_t *l_db_ctx = NULL;

    assert ( !pthread_rwlock_rdlock(&s_db_rwlock) );
    HASH_FIND_STR(s_db_ctxs, a_group, l_db_ctx);
    assert ( !pthread_rwlock_unlock(&s_db_rwlock) );

    if ( !l_db_ctx )
        log_it(L_ERROR, "No DB context for the group '%s'", a_group);

    return l_db_ctx;
}

/**
 * @brief Flushing CDB to the disk.
 * @return 0
 */
static  int s_flush(void)
{
    return  log_it(L_DEBUG, "Flushing CDB to disk"), 0;
}

/**
 * @brief Read last store item from CDB.
 * @param a_group a group name
 * @return If successful, a pointer to item, otherwise NULL.
 */
dap_store_obj_t *s_read_last_store_obj(const char* a_group)
{
dap_db_ctx_t *l_db_ctx;

    if (!a_group)
        return NULL;

    if (!(l_db_ctx = s_get_db_ctx_by_group(a_group)) )
        return NULL;
#if 0
    void *l_iter = cdb_iterate_new(l_cdb, 0);
    obj_arg l_arg;

    l_arg.o = DAP_NEW_Z(dap_store_obj_t);
    l_arg.q = l_cdb_stat.rnum;

    cdb_iterate(l_cdb, dap_mdbx_get_last_obj_iter_callback, (void*)&l_arg, l_iter);
    cdb_iterate_destroy(l_cdb, l_iter);
    l_arg.o->group = dap_strdup(a_group);


    return l_arg.o;
#endif

}

/**
 * @brief Checks if CDB has a_key
 * @param a_group the group name
 * @param a_key the key
 * @return true or false
 */
int s_is_obj(const char *a_group, const char *a_key)
{
bool l_ret = false;
dap_db_ctx_t l_db_ctx;
#if 0
CDB *l_cdb = l_db_ctx->cdb;

    if(!a_group)
        return false;

    if ( !(l_db_ctx = s_get_db_ctx_by_group(a_group)) )
        return false;

    if(a_key) {
        //int l_vsize;
        if( !cdb_is(l_cdb, a_key, (int) dap_strlen(a_key)) )
            l_ret = true;
    }
#endif
    return l_ret;
}


/**
 * @brief Gets items from CDB by a_group and a_id.
 * @param a_group the group name
 * @param a_id id
 * @param a_count_out[in] a count of items
 * @param a_count[out] a count of items were got
 * @return If successful, pointer to items, otherwise NULL.
 */
static dap_store_obj_t  *s_read_cond_store_obj(const char *a_group, uint64_t a_id, size_t *a_count_out)
{
    if (!a_group) {
        return NULL;
    }
    dap_db_ctx_t *l_db_ctx = s_get_db_ctx_by_group(a_group);
    if (!l_db_ctx) {
        return NULL;
    }


#if 0
    CDB *l_cdb = l_db_ctx->cdb;
    uint64_t l_count_out = 0;
    if(a_count_out) {
        l_count_out = *a_count_out;
    }
    CDBSTAT l_cdb_stat;
    cdb_stat(l_cdb, &l_cdb_stat);

    if (l_count_out == 0 || l_count_out > l_cdb_stat.rnum) {
        l_count_out = l_cdb_stat.rnum;
    }
    obj_arg l_arg;
    l_arg.o = DAP_NEW_Z_SIZE(dap_store_obj_t, l_count_out * sizeof(dap_store_obj_t));
    l_arg.n = l_count_out;
    l_arg.q = l_count_out;
    l_arg.id = a_id;
    void *l_iter = cdb_iterate_new(l_cdb, 0);
    /*l_count_out = */cdb_iterate(l_cdb, dap_mdbx_get_cond_obj_iter_callback, (void*)&l_arg, l_iter);
    cdb_iterate_destroy(l_cdb, l_iter);
    if (l_arg.q > 0) {
        l_count_out = l_arg.n - l_arg.q;
        void *tmp = DAP_REALLOC(l_arg.o, l_count_out * sizeof(dap_store_obj_t));
        if (!tmp && l_count_out) {
            log_it(L_CRITICAL, "Couldn't re-allocate memory for portion of store objects!");
            DAP_DELETE(l_arg.o);
            return NULL;
        }
        l_arg.o = tmp;
    }
    if(a_count_out) {
        *a_count_out = l_count_out;
    }
    for (uint64_t i = 0; i < l_count_out; ++i) {
        l_arg.o[i].group = dap_strdup(a_group);
    }
    return l_arg.o;
#endif
}


/**
 * @brief Reads count of items in CDB by a_group and a_id.
 * @param a_group the group name
 * @param a_id id
 * @return If successful, count of store items; otherwise 0.
 */
size_t  s_read_count_store(const char *a_group, uint64_t a_id)
{
    if (!a_group) {
        return 0;
    }
#if 0
    dap_db_ctx_t l_db_ctx = s_get_db_by_group(a_group);
    if (!l_db_ctx) {
        return 0;
    }
    CDB *l_cdb = l_db_ctx->cdb;
    CDBSTAT l_cdb_stat;
    cdb_stat(l_cdb, &l_cdb_stat);
    obj_arg l_arg;
    l_arg.q = l_cdb_stat.rnum;
    l_arg.id = a_id;
    void *l_iter = cdb_iterate_new(l_cdb, 0);
    cdb_iterate(l_cdb, dap_mdbx_get_count_iter_callback, (void*)&l_arg, l_iter);
    cdb_iterate_destroy(l_cdb, l_iter);
    return l_cdb_stat.rnum - l_arg.q;
#endif
}

static dap_list_t  *s_get_groups_by_mask(const char *a_group_mask)
{
dap_list_t *l_ret_list;
dap_db_ctx_t *l_db_ctx, *l_db_ctx2;

    if(!a_group_mask)
        return NULL;

    assert ( !pthread_rwlock_rdlock(&s_db_rwlock) );

    HASH_ITER(hh, s_db_ctxs, l_db_ctx, l_db_ctx2) {
        if (!dap_fnmatch(a_group_mask, l_db_ctx->name, 0) )                 /* Name match a pattern/mask ? */
            l_ret_list = dap_list_prepend(l_ret_list, dap_strdup(l_db_ctx->name)); /* Add group name to output list */
    }

    assert ( !pthread_rwlock_rdlock(&s_db_rwlock) );

    return l_ret_list;
}


/*
 * Follows suffix structure is supposed to be added at end of MDBX record, so :
 * <value> + <suffix>
 */
struct  __record_suffix__ {
        uint64_t        id;
        uint64_t        flags;
        uint64_t        ts;
};

static  int s_apply_store_obj (dap_store_obj_t *a_store_obj)
{
int     l_rc = 0, l_rc2;
dap_db_ctx_t *l_db_ctx;
MDBX_val    l_key, l_data;
char    *l_val;
struct  __record_suffix__   *l_suff;

    if ( !a_store_obj || !a_store_obj->group)                               /* Sanity checks ... */
        return -EINVAL;



    if ( !(l_db_ctx = s_get_db_ctx_by_group(a_store_obj->group)) ) {        /* Get a DB context for the group */
        log_it(L_WARNING, "No DB context for the group '%s', create it ...", a_store_obj->group);
                                                                            /* Group is not found ? Try to create table for new group */
        if ( !(l_db_ctx = s_db_ctx_init_by_group(a_store_obj->group, MDBX_CREATE)) )
            return  log_it(L_WARNING, "Cannot create DB context for the group '%s'", a_store_obj->group), -EIO;

        log_it(L_NOTICE, "DB context for the group '%s' has been created", a_store_obj->group);


        if ( a_store_obj->type == DAP_DB$K_OPTYPE_DEL )                     /* Nothing to do anymore */
            return  0;
    }


    /* At this point we have got the DB Context for the table/group
     * so we are can performs a main work
     */


    if (a_store_obj->type == DAP_DB$K_OPTYPE_ADD ) {
        if( !a_store_obj->key )
            return -ENOENT;

        l_key.iov_base = (void *) a_store_obj->key;                         /* Fill IOV for MDBX key */
        l_key.iov_len =  a_store_obj->key_len ? a_store_obj->key_len : strnlen(a_store_obj->key, DAP_DB$SZ_MAXKEY);

        /*
         * Now we are ready  to form a record in next format:
         * <value> + <suffix>
         */
        l_rc = a_store_obj->value_len + sizeof(struct  __record_suffix__); /* Compute a length of the arrea to keep value+suffix */

        if ( !(l_val = DAP_NEW_Z_SIZE(char, l_rc)) )
            return  log_it(L_ERROR, "Cannot allocate memory for new records, %d octets, errno=%d", l_rc, errno), -errno;

        l_data.iov_base = l_val;                                            /* Fill IOV for MDBX data */
        l_data.iov_len = l_rc;

        /*
         * Fill suffix's fields
        */
        l_suff = (struct __record_suffix__ *) (l_val + a_store_obj->value_len);
        l_suff->flags = a_store_obj->flags;
        l_suff->ts = a_store_obj->timestamp;

        memcpy(l_val, a_store_obj->value, a_store_obj->value_len);          /* Put <value> into the record */

        /* So, finaly: start transaction, do INSERT, COMMIT or ABORT ... */
        if ( MDBX_SUCCESS != (l_rc = mdbx_txn_begin(s_mdbx_env, NULL, 0, &l_db_ctx->txn)) )
            return  DAP_FREE(l_val), log_it (L_ERROR, "mdbx_txn_begin: (%d) %s", l_rc, mdbx_strerror(l_rc)), -EIO;


                                                                            /* Generate <sequence number> for new record */
        if ( MDBX_RESULT_TRUE != mdbx_dbi_sequence	(l_db_ctx->txn, l_db_ctx->dbi, &l_suff->id, 1) )
        {
            log_it (L_CRITICAL, "mdbx_dbi_sequence: (%d) %s", l_rc, mdbx_strerror(l_rc));

            if ( MDBX_SUCCESS != (l_rc = mdbx_txn_abort(l_db_ctx->txn)) )
                log_it (L_ERROR, "mdbx_txn_abort: (%d) %s", l_rc, mdbx_strerror(l_rc));

            return  DAP_FREE(l_val), -EIO;
        }



        if ( MDBX_SUCCESS != (l_rc = mdbx_put(l_db_ctx->txn, l_db_ctx->dbi, &l_key, &l_data, 0)) )
        {
            log_it (L_ERROR, "mdbx_put: (%d) %s", l_rc, mdbx_strerror(l_rc));

            if ( MDBX_SUCCESS != (l_rc2 = mdbx_txn_abort(l_db_ctx->txn)) )
                log_it (L_ERROR, "mdbx_abort: (%d) %s", l_rc2, mdbx_strerror(l_rc2));
        }
        else if ( MDBX_SUCCESS != (l_rc = mdbx_txn_commit(l_db_ctx->txn)) )
            log_it (L_ERROR, "mdbx_txn_begin: (%d) %s", l_rc, mdbx_strerror(l_rc));

        if ( l_rc != MDBX_SUCCESS )
            DAP_FREE(l_val);

        return ( l_rc == MDBX_SUCCESS ) ? 0 : -EIO;
    } /* DAP_DB$K_OPTYPE_ADD */



    if (a_store_obj->type == DAP_DB$K_OPTYPE_DEL)  {
        if ( MDBX_SUCCESS != (l_rc = mdbx_txn_begin(s_mdbx_env, NULL, 0, &l_db_ctx->txn)) )
            return  log_it (L_ERROR, "mdbx_txn_begin: (%d) %s", l_rc, mdbx_strerror(l_rc)), -ENOENT;


        if ( a_store_obj->key ) {                                           /* Delete record */
                l_key.iov_base = (void *) a_store_obj->key;
                l_key.iov_len =  a_store_obj->key_len ? a_store_obj->key_len : strnlen(a_store_obj->key, DAP_DB$SZ_MAXKEY);

                if ( MDBX_SUCCESS != (l_rc = mdbx_del(l_db_ctx->txn, l_db_ctx->dbi, &l_key, NULL)) )
                    l_rc2 = -EIO, log_it (L_ERROR, "mdbx_del: (%d) %s", l_rc, mdbx_strerror(l_rc));
            }
        else {                                                              /* Truncate whole table */
                if ( MDBX_SUCCESS != (l_rc = mdbx_drop(l_db_ctx->txn, l_db_ctx->dbi, 0)) )
                    l_rc2 = -EIO, log_it (L_ERROR, "mdbx_drop: (%d) %s", l_rc, mdbx_strerror(l_rc));
            }

        if ( l_rc != MDBX_SUCCESS ) {                                       /* Check result of mdbx_drop/del */
            if ( MDBX_SUCCESS != (l_rc = mdbx_txn_abort(l_db_ctx->txn)) )
                l_rc2 = -EIO, log_it (L_ERROR, "mdbx_txn_abort: (%d) %s", l_rc, mdbx_strerror(l_rc));
        }
        else if ( MDBX_SUCCESS != (l_rc = mdbx_txn_commit(l_db_ctx->txn)) )
            l_rc2 = -EIO, log_it (L_ERROR, "mdbx_txn_abort: (%d) %s", l_rc, mdbx_strerror(l_rc));

        return ( l_rc2 == MDBX_SUCCESS ) ? 0 : -EIO;
    } /* DAP_DB$K_OPTYPE_DEL */

    log_it (L_ERROR, "Unhandle/unknow DB opcode (%d/%#x)", a_store_obj->type, a_store_obj->type);

    return  -EIO;
}







/**
 * @brief Gets items from CDB by a_group and a_key. If a_key=NULL then gets a_count_out items.
 * @param a_group the group name
 * @param a_key the key or NULL
 * @param a_count_out IN. Count of read items. OUT Count of items was read
 * @return If successful, pointer to items; otherwise NULL.
 */
static dap_store_obj_t *s_read_store_obj(const char *a_group, const char *a_key, size_t *a_count_out)
{
<<<<<<< HEAD
int l_rc, l_rc2, l_count_out;
dap_db_ctx_t *l_db_ctx;
dap_store_obj_t *l_obj, *l_obj_arr;
MDBX_val    l_key, l_data;
MDBX_cursor *l_cursor;
MDBX_stat   l_stat;
struct  __record_suffix__   *l_suff;


=======
int l_rc, l_rc2;
dap_db_ctx_t *l_db_ctx;
dap_store_obj_t *l_obj;
MDBX_val    l_key, l_data;
struct  __record_suffix__   *l_suff;

>>>>>>> ee6904ec
    if (!a_group)                                                           /* Sanity check */
        return NULL;

    if ( (l_db_ctx = s_get_db_ctx_by_group(a_group)) )                      /* Get free DB Context */
        return NULL;



    if ( MDBX_SUCCESS != (l_rc = mdbx_txn_begin(s_mdbx_env, NULL, MDBX_TXN_RDONLY, &l_db_ctx->txn)) )
        return  log_it (L_ERROR, "mdbx_txn_begin: (%d) %s", l_rc, mdbx_strerror(l_rc)), NULL;


<<<<<<< HEAD

    /*
     *  Perfroms a find/get a record with the given key
     */
=======
>>>>>>> ee6904ec
    if ( a_key )
    {
        l_key.iov_base = (void *) a_key;                                    /* Fill IOV for MDBX key */
        l_key.iov_len =  strlen(a_key);

        if ( MDBX_SUCCESS == (l_rc = mdbx_get(l_db_ctx->txn, l_db_ctx->dbi, &l_key, &l_data)) )
        {
            /* Found ! Allocate memory to <store object> < and <value> */
            if ( (l_obj = DAP_CALLOC(1, sizeof( dap_store_obj_t ))) )
            {
                if ( (l_obj->value = DAP_MALLOC((l_data.iov_len + 1)  - sizeof(struct __record_suffix__))) )
                    {
<<<<<<< HEAD
                    /* Fill the <store obj> by data from the retreived record */
=======
                    /* Fill the <store onj> by data from the retreived record */
>>>>>>> ee6904ec
                    l_obj->value = ((uint8_t *) l_obj) + sizeof( dap_store_obj_t );

                    l_obj->value_len = l_data.iov_len - sizeof(struct __record_suffix__);
                    memcpy(l_obj->value, l_data.iov_base, l_obj->value_len);

                    l_suff = (struct __record_suffix__ *) (l_data.iov_base + l_obj->value_len);
                    l_obj->id = l_suff->id;
                    l_obj->timestamp = l_suff->ts;
                    l_obj->flags = l_suff->flags;
                }
                else l_rc = MDBX_PROBLEM, log_it (L_ERROR, "Cannot allocate a memory for store object value, errno=%d", errno);
            }
            else l_rc = MDBX_PROBLEM, log_it (L_ERROR, "Cannot allocate a memory for store object, errno=%d", errno);
        } else if ( l_rc != MDBX_NOTFOUND)
<<<<<<< HEAD
            log_it (L_ERROR, "mdbx_get: (%d) %s", l_rc, mdbx_strerror(l_rc));

        if ( MDBX_SUCCESS != (l_rc2 = mdbx_txn_abort(l_db_ctx->txn)) )
            log_it (L_ERROR, "mdbx_txn_abort: (%d) %s", l_rc2, mdbx_strerror(l_rc2));

        if ( l_rc != MDBX_SUCCESS ) {
=======
            log_it (L_ERROR, "mdbx_txn_commit: (%d) %s", l_rc, mdbx_strerror(l_rc));

        if ( MDBX_SUCCESS != (l_rc2 = mdbx_txn_commit(l_db_ctx->txn)) )
            log_it (L_ERROR, "mdbx_get: (%d) %s", l_rc2, mdbx_strerror(l_rc2));

        if ( l_rc != MDBX_SUCCESS )
        {
>>>>>>> ee6904ec
            DAP_FREE(l_obj->value);
            DAP_DEL_Z(l_obj);
        }

        return ( l_rc == MDBX_SUCCESS ) ? l_obj : NULL;
    }


<<<<<<< HEAD


    /*
    ** If a_key is NULL - retreive a requestd number of recrods from the table
    */
    do  {
        l_count_out = a_count_out? *a_count_out : DAP_DB$K_MAXOBJS;             /* Limit a number of objects to be returned */
        *a_count_out = 0;

        /*
         * Retrive statistic for group/table, we need to compute a number of records can be retreived
         */
        l_rc2 = 0;
        if ( MDBX_SUCCESS != (l_rc = mdbx_dbi_stat	(l_db_ctx->txn, l_db_ctx->dbi, &l_stat, sizeof(MDBX_stat))) ) {
            log_it (L_ERROR, "mdbx_dbi_stat: (%d) %s", l_rc2, mdbx_strerror(l_rc2));
            break;
        }

        if ( !(l_count_out = min(l_stat.ms_entries, l_count_out)) ) {
            log_it(L_WARNING, "No object (-s) to be rtreived from the group '%s'", a_group);
            break;
        }

        /*
         * Allocate memory for array of returned objects
        */
        l_rc2 = l_count_out * sizeof(dap_store_obj_t);
        if ( !(l_obj_arr = DAP_NEW_Z_SIZE(char, l_rc2)) ) {
            log_it(L_ERROR, "Cannot allocate %zu octets for %d store objects",
                   l_count_out * sizeof(dap_store_obj_t), l_count_out);
            break;
        }

                                                                            /* Initialize MDBX cursor context area */
        if ( MDBX_SUCCESS != (l_rc = mdbx_cursor_open(l_db_ctx->txn, l_db_ctx->dbi, &l_cursor)) ) {
          log_it (L_ERROR, "mdbx_cursor_open: (%d) %s", l_rc, mdbx_strerror(l_rc));
          break;
        }

                                                                            /* Iterate cursor to retieve records from DB */
        l_obj = l_obj_arr;
        for (int i = l_count_out; i && (l_rc = mdbx_cursor_get(l_cursor, &l_key, &l_data, MDBX_NEXT)); i--, l_obj++)
        {
            if ( (l_obj->value = DAP_MALLOC((l_data.iov_len + 1)  - sizeof(struct __record_suffix__))) )
                {
                /* Fill the <store obj> by data from the retreived record */
                l_obj->value = ((uint8_t *) l_obj) + sizeof( dap_store_obj_t );

                l_obj->value_len = l_data.iov_len - sizeof(struct __record_suffix__);
                memcpy(l_obj->value, l_data.iov_base, l_obj->value_len);

                l_suff = (struct __record_suffix__ *) (l_data.iov_base + l_obj->value_len);
                l_obj->id = l_suff->id;
                l_obj->timestamp = l_suff->ts;
                l_obj->flags = l_suff->flags;
                }
            else l_rc = MDBX_PROBLEM, log_it (L_ERROR, "Cannot allocate a memory for store object value, errno=%d", errno);
        }

        if ( (MDBX_SUCCESS != l_rc) && (l_rc != MDBX_NOTFOUND) )
        {
          log_it (L_ERROR, "mdbx_cursor_get: (%d) %s", l_rc, mdbx_strerror(l_rc)), l_rc = MDBX_SUCCESS;
          break;
        }
    } while (0);

    if (l_cursor)
        mdbx_cursor_close(l_cursor);
    if (l_db_ctx->txn)
        mdbx_txn_abort(l_db_ctx->txn);

    return l_obj_arr;
=======
#if 0
    } else {
        uint64_t l_count_out = 0;
        if(a_count_out) {
            l_count_out = *a_count_out;
        }
        CDBSTAT l_cdb_stat;
        cdb_stat(l_cdb, &l_cdb_stat);
        if ((l_count_out == 0) || (l_count_out > l_cdb_stat.rnum)) {
            l_count_out = l_cdb_stat.rnum;
        }
        obj_arg l_arg;
        l_arg.o = DAP_NEW_Z_SIZE(dap_store_obj_t, l_count_out * sizeof(dap_store_obj_t));
        l_arg.q = l_count_out;
        l_arg.n = l_count_out;
        void *l_iter = cdb_iterate_new(l_cdb, 0);
        /*l_count_out = */cdb_iterate(l_cdb, dap_mdbx_get_some_obj_iter_callback, (void*)&l_arg, l_iter);
        cdb_iterate_destroy(l_cdb, l_iter);
        if(a_count_out) {
            *a_count_out = l_count_out;
        }
        for (uint64_t i = 0; i < l_count_out; ++i) {
            l_arg.o[i].group = dap_strdup(a_group);
        }
        l_obj = l_arg.o;
    }
#endif

    return l_obj;
>>>>>>> ee6904ec
}<|MERGE_RESOLUTION|>--- conflicted
+++ resolved
@@ -763,7 +763,6 @@
  */
 static dap_store_obj_t *s_read_store_obj(const char *a_group, const char *a_key, size_t *a_count_out)
 {
-<<<<<<< HEAD
 int l_rc, l_rc2, l_count_out;
 dap_db_ctx_t *l_db_ctx;
 dap_store_obj_t *l_obj, *l_obj_arr;
@@ -773,14 +772,7 @@
 struct  __record_suffix__   *l_suff;
 
 
-=======
-int l_rc, l_rc2;
-dap_db_ctx_t *l_db_ctx;
-dap_store_obj_t *l_obj;
-MDBX_val    l_key, l_data;
-struct  __record_suffix__   *l_suff;
-
->>>>>>> ee6904ec
+
     if (!a_group)                                                           /* Sanity check */
         return NULL;
 
@@ -793,13 +785,11 @@
         return  log_it (L_ERROR, "mdbx_txn_begin: (%d) %s", l_rc, mdbx_strerror(l_rc)), NULL;
 
 
-<<<<<<< HEAD
+
 
     /*
      *  Perfroms a find/get a record with the given key
      */
-=======
->>>>>>> ee6904ec
     if ( a_key )
     {
         l_key.iov_base = (void *) a_key;                                    /* Fill IOV for MDBX key */
@@ -812,11 +802,7 @@
             {
                 if ( (l_obj->value = DAP_MALLOC((l_data.iov_len + 1)  - sizeof(struct __record_suffix__))) )
                     {
-<<<<<<< HEAD
                     /* Fill the <store obj> by data from the retreived record */
-=======
-                    /* Fill the <store onj> by data from the retreived record */
->>>>>>> ee6904ec
                     l_obj->value = ((uint8_t *) l_obj) + sizeof( dap_store_obj_t );
 
                     l_obj->value_len = l_data.iov_len - sizeof(struct __record_suffix__);
@@ -831,22 +817,12 @@
             }
             else l_rc = MDBX_PROBLEM, log_it (L_ERROR, "Cannot allocate a memory for store object, errno=%d", errno);
         } else if ( l_rc != MDBX_NOTFOUND)
-<<<<<<< HEAD
             log_it (L_ERROR, "mdbx_get: (%d) %s", l_rc, mdbx_strerror(l_rc));
 
         if ( MDBX_SUCCESS != (l_rc2 = mdbx_txn_abort(l_db_ctx->txn)) )
             log_it (L_ERROR, "mdbx_txn_abort: (%d) %s", l_rc2, mdbx_strerror(l_rc2));
 
         if ( l_rc != MDBX_SUCCESS ) {
-=======
-            log_it (L_ERROR, "mdbx_txn_commit: (%d) %s", l_rc, mdbx_strerror(l_rc));
-
-        if ( MDBX_SUCCESS != (l_rc2 = mdbx_txn_commit(l_db_ctx->txn)) )
-            log_it (L_ERROR, "mdbx_get: (%d) %s", l_rc2, mdbx_strerror(l_rc2));
-
-        if ( l_rc != MDBX_SUCCESS )
-        {
->>>>>>> ee6904ec
             DAP_FREE(l_obj->value);
             DAP_DEL_Z(l_obj);
         }
@@ -855,7 +831,7 @@
     }
 
 
-<<<<<<< HEAD
+
 
 
     /*
@@ -928,35 +904,4 @@
         mdbx_txn_abort(l_db_ctx->txn);
 
     return l_obj_arr;
-=======
-#if 0
-    } else {
-        uint64_t l_count_out = 0;
-        if(a_count_out) {
-            l_count_out = *a_count_out;
-        }
-        CDBSTAT l_cdb_stat;
-        cdb_stat(l_cdb, &l_cdb_stat);
-        if ((l_count_out == 0) || (l_count_out > l_cdb_stat.rnum)) {
-            l_count_out = l_cdb_stat.rnum;
-        }
-        obj_arg l_arg;
-        l_arg.o = DAP_NEW_Z_SIZE(dap_store_obj_t, l_count_out * sizeof(dap_store_obj_t));
-        l_arg.q = l_count_out;
-        l_arg.n = l_count_out;
-        void *l_iter = cdb_iterate_new(l_cdb, 0);
-        /*l_count_out = */cdb_iterate(l_cdb, dap_mdbx_get_some_obj_iter_callback, (void*)&l_arg, l_iter);
-        cdb_iterate_destroy(l_cdb, l_iter);
-        if(a_count_out) {
-            *a_count_out = l_count_out;
-        }
-        for (uint64_t i = 0; i < l_count_out; ++i) {
-            l_arg.o[i].group = dap_strdup(a_group);
-        }
-        l_obj = l_arg.o;
-    }
-#endif
-
-    return l_obj;
->>>>>>> ee6904ec
 }