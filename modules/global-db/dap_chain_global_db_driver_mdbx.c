--- conflicted
+++ resolved
@@ -31,11 +31,7 @@
           4-MAY-2022    RRL Developing for actual version of the LibMDBX
 
          12-MAY-2022    RRL Finished developing of preliminary version
-<<<<<<< HEAD
-=======
-
          19-MAY-2022    RRL Added routines' decsriptions
->>>>>>> c1170122
  */
 
 #include <stddef.h>
@@ -56,11 +52,6 @@
 #include "dap_file_utils.h"
 #include "dap_common.h"
 
-<<<<<<< HEAD
-=======
-#ifdef DAP_CHAIN_GDB_ENGINE_MDBX
-
->>>>>>> c1170122
 #include "mdbx.h"                                                           /* LibMDBX API */
 #define LOG_TAG "dap_chain_global_db_mdbx"
 
@@ -163,12 +154,6 @@
         mdbx_txn_abort(a_db_ctx->txn);
 }
 #endif     /* __SYS$DEBUG__ */
-<<<<<<< HEAD
-
-
-=======
-
-
 
 /*
  *   DESCRIPTION: Open or create (if a_flag=MDBX_CREATE) a DB context for a given group.
@@ -191,7 +176,6 @@
  *      NULL in case of error
  *
  */
->>>>>>> c1170122
 static dap_db_ctx_t *s_cre_db_ctx_for_group(const char *a_group, int a_flags)
 {
 int l_rc;
@@ -209,11 +193,6 @@
     if ( l_db_ctx )                                                         /* Found! Good job - return DB context */
         return  log_it(L_INFO, "Found DB context: %p for group: '%s'", l_db_ctx, a_group), l_db_ctx;
 
-<<<<<<< HEAD
-//    if ( !(a_flags & MDBX_CREATE) )                                         /* Not found and we don't need to create it ? */
-//        return  NULL;
-=======
->>>>>>> c1170122
 
     /* So , at this point we are going to create (if not exist)  'table' for new group */
 
@@ -280,9 +259,6 @@
 
 
 
-<<<<<<< HEAD
-
-=======
 /*
  *  DESCRIPTION: Action routine - cleanup this module's internal contexts, DB context hash table,
  *      close MDBX context. After call this routine any DB operation of this module is impossible.
@@ -297,7 +273,6 @@
  *  RETURNS:
  *      0   - SUCCESS
  */
->>>>>>> c1170122
 
 static  int s_db_mdbx_deinit(void)
 {
@@ -328,10 +303,6 @@
     return 0;
 }
 
-
-<<<<<<< HEAD
-int     dap_db_driver_mdbx_init(const char *a_mdbx_path, dap_db_driver_callbacks_t *a_drv_callback)
-=======
 /*
  *  DESCRIPTION: Performs an initial module internal context creation and setup,
  *      Fill dispatch procedure table (a_drv_callback) by entries of this module;
@@ -354,7 +325,6 @@
  */
 
 int     dap_db_driver_mdbx_init(const char *a_mdbx_path, dap_db_driver_callbacks_t *a_drv_dpt)
->>>>>>> c1170122
 {
 int l_rc;
 MDBX_txn    *l_txn;
@@ -362,15 +332,11 @@
 MDBX_val    l_key_iov, l_data_iov;
 dap_slist_t l_slist = {0};
 char        *l_cp;
-<<<<<<< HEAD
-=======
 size_t     l_upper_limit_of_db_size = 32*1024*1024*1024ULL;
 
     l_upper_limit_of_db_size = dap_config_get_item_uint32_default ( g_config,  "resources", "mdbx_upper_limit_of_db_size", l_upper_limit_of_db_size);
     l_upper_limit_of_db_size  *= 1024*1024*1024;
     log_it(L_INFO, "Set MDBX Upper Limit of DB Size to %zu octets", l_upper_limit_of_db_size);
-
->>>>>>> c1170122
 
     snprintf(s_db_path, sizeof(s_db_path), "%s/%s", a_mdbx_path, s_subdir );/* Make a path to MDBX root */
     dap_mkdir_with_parents(s_db_path);                                      /* Create directory for the MDBX storage */
@@ -393,12 +359,7 @@
 
                                                                             /* We set "unlim" for all MDBX characteristics at the moment */
 
-<<<<<<< HEAD
-
-    if ( MDBX_SUCCESS != (l_rc = mdbx_env_set_geometry(s_mdbx_env, -1, -1, DAP_DB$SZ_MAXDB, -1, -1, -1)) )
-=======
     if ( MDBX_SUCCESS != (l_rc = mdbx_env_set_geometry(s_mdbx_env, -1, -1, l_upper_limit_of_db_size, -1, -1, -1)) )
->>>>>>> c1170122
         return  log_it (L_CRITICAL, "mdbx_env_set_geometry (%s): (%d) %s", s_db_path, l_rc, mdbx_strerror(l_rc)),  -EINVAL;
 
     if ( MDBX_SUCCESS != (l_rc = mdbx_env_open(s_mdbx_env, s_db_path, MDBX_CREATE |  MDBX_COALESCE | MDBX_LIFORECLAIM, 0664)) )
@@ -431,22 +392,13 @@
         for ( int i = 0;  !(l_rc = mdbx_cursor_get (l_cursor, &l_key_iov, &l_data_iov, MDBX_NEXT )); i++ )
             {
             debug_if(s_dap_global_db_debug_more, L_DEBUG, "MDBX SubDB #%03d [0:%zu]: '%.*s' = [0:%zu]: '%.*s'", i,
-<<<<<<< HEAD
-                    l_key_iov.iov_len, (int) l_key_iov.iov_len, (char *)l_key_iov.iov_base,
-                    l_data_iov.iov_len, (int) l_data_iov.iov_len, (char *)l_data_iov.iov_base);
-=======
                     l_key_iov.iov_len, (int) l_key_iov.iov_len, (char *) l_key_iov.iov_base,
                     l_data_iov.iov_len, (int) l_data_iov.iov_len, (char *) l_data_iov.iov_base);
->>>>>>> c1170122
 
             /* Form a simple list of the group/table name to be used after */
             l_cp = dap_strdup(l_data_iov.iov_base);                         /* We expect an ASCIZ string as the table name */
             l_data_iov.iov_len = strlen(l_cp);
-<<<<<<< HEAD
-            s_dap_insqtail(&l_slist, l_cp, l_data_iov.iov_len);
-=======
             s_dap_slist_add2tail(&l_slist, l_cp, l_data_iov.iov_len);
->>>>>>> c1170122
             }
         debug_if(s_dap_global_db_debug_more, L_DEBUG, "--- End-Of-List  ---");
         }
@@ -455,11 +407,7 @@
 
 
     /* Run over the list and create/open group/tables and DB context ... */
-<<<<<<< HEAD
-    while ( !s_dap_remqhead (&l_slist, &l_data_iov.iov_base, &l_data_iov.iov_len) )
-=======
     while ( !s_dap_slist_get4head (&l_slist, &l_data_iov.iov_base, &l_data_iov.iov_len) )
->>>>>>> c1170122
     {
         s_cre_db_ctx_for_group(l_data_iov.iov_base, MDBX_CREATE);
         DAP_DELETE(l_data_iov.iov_base);
@@ -468,26 +416,6 @@
     /*
     ** Fill the Driver Interface Table
     */
-<<<<<<< HEAD
-    a_drv_callback->apply_store_obj     = s_db_mdbx_apply_store_obj;
-    a_drv_callback->read_last_store_obj = s_db_mdbx_read_last_store_obj;
-
-    a_drv_callback->read_store_obj      = s_db_mdbx_read_store_obj;
-    a_drv_callback->read_cond_store_obj = s_db_mdbx_read_cond_store_obj;
-    a_drv_callback->read_count_store    = s_db_mdbx_read_count_store;
-    a_drv_callback->get_groups_by_mask  = s_db_mdbx_get_groups_by_mask;
-    a_drv_callback->is_obj              = (dap_db_driver_is_obj_callback_t) s_db_mdbx_is_obj;
-    a_drv_callback->deinit              = s_db_mdbx_deinit;
-    a_drv_callback->flush               = s_db_mdbx_flush;
-
-    /*
-     * MDBX support transactions but under the current circuimstances we will not get
-     * advantages of using DB Driver level BEGIN/END transactions
-     */
-    a_drv_callback->transaction_start   = NULL;
-    a_drv_callback->transaction_end     = NULL;
-
-=======
     a_drv_dpt->apply_store_obj     = s_db_mdbx_apply_store_obj;
     a_drv_dpt->read_last_store_obj = s_db_mdbx_read_last_store_obj;
 
@@ -505,18 +433,9 @@
      */
     a_drv_dpt->transaction_start   = NULL;
     a_drv_dpt->transaction_end     = NULL;
->>>>>>> c1170122
 
     return MDBX_SUCCESS;
 }
-
-
-<<<<<<< HEAD
-/**
- * @brief Gets CDB by a_group.
- * @param a_group a group name
- * @return if CDB is found, a pointer to CDB, otherwise NULL.
-=======
 
 /*
  *  DESCRIPTION: Get a DB context for the specified group/table name
@@ -533,7 +452,6 @@
  *      address of DB Context
  *      NULL    - no DB context has been craeted for the group
  *
->>>>>>> c1170122
  */
 static  dap_db_ctx_t  *s_get_db_ctx_for_group(const char *a_group)
 {
@@ -549,12 +467,6 @@
     return l_db_ctx;
 }
 
-<<<<<<< HEAD
-/**
- * @brief Flushing CDB to the disk.
- * @return 0
-=======
-
 /*
  *  DESCRIPTION: Action routine - perform flushing action. Actualy MDBX internaly maintain processes of the flushing
  *      and other things related to  data integrity.
@@ -567,19 +479,11 @@
  *
  *  RETURNS:
  *      0 - SUCCESS
->>>>>>> c1170122
  */
 static  int s_db_mdbx_flush(void)
 {
     return  log_it(L_DEBUG, "Flushing resident part of the MDBX to disk"), 0;
 }
-
-<<<<<<< HEAD
-/**
- * @brief Read last store item from CDB.
- * @param a_group a group name
- * @return If successful, a pointer to item, otherwise NULL.
-=======
 
 /*
  *  DESCRIPTION: Action routine - lookup in the group/table a last store record.
@@ -596,7 +500,6 @@
  *  RETURNS:
  *      An address to the <store object> with the record
  *      NULL - table is empty
->>>>>>> c1170122
  */
 dap_store_obj_t *s_db_mdbx_read_last_store_obj(const char* a_group)
 {
@@ -632,11 +535,7 @@
           break;
         }
 
-<<<<<<< HEAD
-        /* Iterate cursor to retrieve records from DB - select a <key> and <data> pair
-=======
         /* Iterate cursor to retieve records from DB - select a <key> and <data> pair
->>>>>>> c1170122
         ** with maximal <id>
         */
         while ( MDBX_SUCCESS == (l_rc = mdbx_cursor_get(l_cursor, &l_key, &l_data, MDBX_NEXT)) )
@@ -680,32 +579,14 @@
             l_obj->flags = l_suff->flags;
             assert ( (l_obj->group = dap_strdup(a_group)) );
         }
-<<<<<<< HEAD
-        else {
-            DAP_DEL_Z(l_obj);
-            log_it (L_ERROR, "Cannot allocate a memory for store object value, errno=%d", errno);
-        }
-    }
-    else  log_it (L_ERROR, "Cannot allocate a memory for store object, errno=%d", errno);
-=======
         else l_rc = MDBX_PROBLEM, log_it (L_ERROR, "Cannot allocate a memory for store object value, errno=%d", errno);
     }
     else l_rc = MDBX_PROBLEM, log_it (L_ERROR, "Cannot allocate a memory for store object, errno=%d", errno);
->>>>>>> c1170122
 
     assert ( !pthread_mutex_unlock(&l_db_ctx->dbi_mutex) );
 
     return  l_obj;
 }
-
-<<<<<<< HEAD
-/**
- * @brief s_db_mdbx_is_obj  Check for existence of the record with a given group/key combination
- * @param a_group   a group/table name
- * @param a_key     a key to be check
- * @return  0 - Record-Not-Found
- *          1 - Record is found
-=======
 
 /*
  *  DESCRIPTION: An action routine to check a presence specified key in the group/table
@@ -720,7 +601,6 @@
  *  RETURNS
  *      1   -   SUCCESS, record is exist
  *      0   - Record-No-Found
->>>>>>> c1170122
  */
 int     s_db_mdbx_is_obj(const char *a_group, const char *a_key)
 {
@@ -755,16 +635,6 @@
     return ( l_rc == MDBX_SUCCESS );    /*0 - RNF, 1 - SUCCESS */
 }
 
-
-<<<<<<< HEAD
-/**
- * @brief Gets items from CDB by a_group and a_id.
- * @param a_group the group name
- * @param a_id id
- * @param a_count_out[in] a count of items
- * @param a_count[out] a count of items were got
- * @return If successful, pointer to items, otherwise NULL.
-=======
 /*
  *  DESCRIPTION: Action routine to read record with a give <id > from the table
  *
@@ -778,7 +648,6 @@
  *  RETURNS:
  *      An address to the <store object> with the record
  *      NULL - table is empty
->>>>>>> c1170122
  */
 static dap_store_obj_t  *s_db_mdbx_read_cond_store_obj(const char *a_group, uint64_t a_id, size_t *a_count_out)
 {
@@ -857,32 +726,15 @@
             l_obj->flags = l_suff->flags;
             assert ( (l_obj->group = dap_strdup(a_group)) );
         }
-<<<<<<< HEAD
-        else {
-            DAP_DEL_Z(l_obj);
-            log_it (L_ERROR, "Cannot allocate a memory for store object value, errno=%d", errno);
-        }
-    }
-    else log_it (L_ERROR, "Cannot allocate a memory for store object, errno=%d", errno);
-=======
         else l_rc = MDBX_PROBLEM, log_it (L_ERROR, "Cannot allocate a memory for store object value, errno=%d", errno);
     }
     else l_rc = MDBX_PROBLEM, log_it (L_ERROR, "Cannot allocate a memory for store object, errno=%d", errno);
->>>>>>> c1170122
 
     assert ( !pthread_mutex_unlock(&l_db_ctx->dbi_mutex) );
 
     return  l_obj;
 }
 
-
-<<<<<<< HEAD
-/**
- * @brief Reads count of items in CDB by a_group and a_id.
- * @param a_group the group name
- * @param a_id id
- * @return If successful, count of store items; otherwise 0.
-=======
 /*
  *  DESCRIPTION: Action routine to retrieve a number of records for specified record's id.
  *
@@ -892,7 +744,6 @@
  *
  *  RETURNS:
  *      count of has been found record
->>>>>>> c1170122
  */
 size_t  s_db_mdbx_read_count_store(const char *a_group, uint64_t a_id)
 {
@@ -942,21 +793,26 @@
 
     assert ( !pthread_mutex_unlock(&l_db_ctx->dbi_mutex) );
 
-<<<<<<< HEAD
-    if ( l_count_out > 1 )                                                  /* We don't expect to retrieve more then 1 record
-                                                                              because we use unique generated sequence for the  <id> field for the
-                                                                              record. But this fucking shit is took place in the CDB so ...
-                                                                              */
-=======
     if ( l_count_out )
->>>>>>> c1170122
         log_it(L_WARNING, "A count of records with id: %zu - more then 1 (%d) !!!", a_id, l_count_out);
 
     return  l_count_out;
 }
 
-
-<<<<<<< HEAD
+/*
+ *  DESCRIPTION: Action routine - returns a list of group/table names in DB contexts hash table is matched
+ *      to specified pattern.
+ *
+ *  INPUTS:
+ *      a_group_mask:   A pattern string
+ *
+ *  OUTPUTS:
+ *      NONE
+ *
+ *  RETURNS:
+ *      list of has been found groups
+ */
+
 static dap_list_t  *s_db_mdbx_get_groups_by_mask(const char *a_group_mask)
 {
 dap_list_t *l_ret_list;
@@ -980,7 +836,20 @@
 }
 
 
-
+/*
+ *  DESCRIPTION:  Action routine - insert/delete a record with data from the <store_object>  to/from database.
+ *      Be advised that we performs a transaction processing to ensure DB consistency
+ *
+ *  INPUTS:
+ *      a_store_obj:    An object with data to be stored
+ *
+ *  OUTPUTS:
+ *      NONE:
+ *
+ *  RETURNS:
+ *      0   - SUCCESS
+ *      0>  - <errno>
+ */
 static  int s_db_mdbx_apply_store_obj (dap_store_obj_t *a_store_obj)
 {
 int     l_rc = 0, l_rc2;
@@ -1142,13 +1011,20 @@
 
 
 
-
-/**
- * @brief Gets items from CDB by a_group and a_key. If a_key=NULL then gets a_count_out items.
- * @param a_group the group name
- * @param a_key the key or NULL
- * @param a_count_out IN. Count of read items. OUT Count of items was read
- * @return If successful, pointer to items; otherwise NULL.
+/*
+ *  DESCRIPTION: Action routin - retrieve from specified group/table a record with the given key,
+ *      theoreticaly we can return a set of records - but actualy we don't allow dupplicates in the DB,
+ *      so count of records is always == 1.
+ *
+ *  INPUTS:
+ *      a_group:    A group/table name to lokkind in
+ *      a_key:      A key's record to looked for
+ *
+ *  OUTPUTS:
+ *      a_count_out
+ *
+ *  RETURNS
+ *      Array of store objects
  */
 static dap_store_obj_t *s_db_mdbx_read_store_obj(const char *a_group, const char *a_key, size_t *a_count_out)
 {
@@ -1176,265 +1052,6 @@
         return  log_it (L_ERROR, "mdbx_txn_begin: (%d) %s", l_rc, mdbx_strerror(l_rc)), NULL;
     }
 
-
-=======
-
-
-/*
- *  DESCRIPTION: Action routine - returns a list of group/table names in DB contexts hash table is matched
- *      to specified pattern.
- *
- *  INPUTS:
- *      a_group_mask:   A pattern string
- *
- *  OUTPUTS:
- *      NONE
- *
- *  RETURNS:
- *      list of has been found groups
- */
-
-static dap_list_t  *s_db_mdbx_get_groups_by_mask(const char *a_group_mask)
-{
-dap_list_t *l_ret_list;
-dap_db_ctx_t *l_db_ctx, *l_db_ctx2;
-
-    if(!a_group_mask)
-        return NULL;
-
-    l_ret_list = NULL;
-
-    assert ( !pthread_rwlock_rdlock(&s_db_ctxs_rwlock) );
-
-    HASH_ITER(hh, s_db_ctxs, l_db_ctx, l_db_ctx2) {
-        if (!dap_fnmatch(a_group_mask, l_db_ctx->name, 0) )                 /* Name match a pattern/mask ? */
-            l_ret_list = dap_list_prepend(l_ret_list, dap_strdup(l_db_ctx->name)); /* Add group name to output list */
-    }
-
-    assert ( !pthread_rwlock_unlock(&s_db_ctxs_rwlock) );
-
-    return l_ret_list;
-}
-
-
-/*
- *  DESCRIPTION:  Action routine - insert/delete a record with data from the <store_object>  to/from database.
- *      Be advised that we performs a transaction processing to ensure DB consistency
- *
- *  INPUTS:
- *      a_store_obj:    An object with data to be stored
- *
- *  OUTPUTS:
- *      NONE:
- *
- *  RETURNS:
- *      0   - SUCCESS
- *      0>  - <errno>
- */
-static  int s_db_mdbx_apply_store_obj (dap_store_obj_t *a_store_obj)
-{
-int     l_rc = 0, l_rc2;
-dap_db_ctx_t *l_db_ctx;
-MDBX_val    l_key, l_data;
-char    *l_val;
-struct  __record_suffix__   *l_suff;
-
-    if ( !a_store_obj || !a_store_obj->group)                               /* Sanity checks ... */
-        return -EINVAL;
-
-
-
-    if ( !(l_db_ctx = s_get_db_ctx_for_group(a_store_obj->group)) ) {        /* Get a DB context for the group */
-        log_it(L_WARNING, "No DB context for the group '%s', create it ...", a_store_obj->group);
-                                                                            /* Group is not found ? Try to create table for new group */
-        if ( !(l_db_ctx = s_cre_db_ctx_for_group(a_store_obj->group, MDBX_CREATE)) )
-            return  log_it(L_WARNING, "Cannot create DB context for the group '%s'", a_store_obj->group), -EIO;
-
-        log_it(L_NOTICE, "DB context for the group '%s' has been created", a_store_obj->group);
-
-        if ( a_store_obj->type == DAP_DB$K_OPTYPE_DEL )                     /* Nothing to do anymore */
-            return  0;
-    }
-
-
-    /* At this point we have got the DB Context for the table/group
-     * so we are can performs a main work
-     */
-
-    assert ( !pthread_mutex_lock(&l_db_ctx->dbi_mutex) );
-
-
-    if (a_store_obj->type == DAP_DB$K_OPTYPE_ADD ) {
-        if( !a_store_obj->key )
-        {
-            assert ( !pthread_mutex_unlock(&l_db_ctx->dbi_mutex) );
-            return -ENOENT;
-        }
-
-        l_key.iov_base = (void *) a_store_obj->key;                         /* Fill IOV for MDBX key */
-        l_key.iov_len =  a_store_obj->key_len ? a_store_obj->key_len : strnlen(a_store_obj->key, DAP_DB$SZ_MAXKEY);
-
-        /*
-         * Now we are ready  to form a record in next format:
-         * <value> + <suffix>
-         */
-        l_rc = a_store_obj->value_len + sizeof(struct  __record_suffix__); /* Compute a length of the area to keep value+suffix */
-
-        if ( !(l_val = DAP_NEW_Z_SIZE(char, l_rc)) )
-        {
-            assert ( !pthread_mutex_unlock(&l_db_ctx->dbi_mutex) );
-            return  log_it(L_ERROR, "Cannot allocate memory for new records, %d octets, errno=%d", l_rc, errno), -errno;
-        }
-
-        l_data.iov_base = l_val;                                            /* Fill IOV for MDBX data */
-        l_data.iov_len = l_rc;
-
-        /*
-         * Fill suffix's fields
-        */
-        l_suff = (struct __record_suffix__ *) (l_val + a_store_obj->value_len);
-        l_suff->flags = a_store_obj->flags;
-        l_suff->ts = a_store_obj->timestamp;
-
-        memcpy(l_val, a_store_obj->value, a_store_obj->value_len);          /* Put <value> into the record */
-
-        /* So, finaly: BEGIN transaction, do INSERT, COMMIT or ABORT ... */
-        if ( MDBX_SUCCESS != (l_rc = mdbx_txn_begin(s_mdbx_env, NULL, 0, &l_db_ctx->txn)) )
-        {
-            assert ( !pthread_mutex_unlock(&l_db_ctx->dbi_mutex) );
-            return  DAP_FREE(l_val), log_it (L_ERROR, "mdbx_txn_begin: (%d) %s", l_rc, mdbx_strerror(l_rc)), -EIO;
-        }
-
-
-                                                                            /* Generate <sequence number> for new record */
-        if ( MDBX_SUCCESS != mdbx_dbi_sequence	(l_db_ctx->txn, l_db_ctx->dbi, &l_suff->id, 1) )
-        {
-            log_it (L_CRITICAL, "mdbx_dbi_sequence: (%d) %s", l_rc, mdbx_strerror(l_rc));
-
-            if ( MDBX_SUCCESS != (l_rc = mdbx_txn_abort(l_db_ctx->txn)) )
-                log_it (L_ERROR, "mdbx_txn_abort: (%d) %s", l_rc, mdbx_strerror(l_rc));
-
-            assert ( !pthread_mutex_unlock(&l_db_ctx->dbi_mutex) );
-
-            return  DAP_FREE(l_val), -EIO;
-        }
-
-
-
-        if ( MDBX_SUCCESS != (l_rc = mdbx_put(l_db_ctx->txn, l_db_ctx->dbi, &l_key, &l_data, 0)) )
-        {
-            log_it (L_ERROR, "mdbx_put: (%d) %s", l_rc, mdbx_strerror(l_rc));
-
-            if ( MDBX_SUCCESS != (l_rc2 = mdbx_txn_abort(l_db_ctx->txn)) )
-                log_it (L_ERROR, "mdbx_txn_abort: (%d) %s", l_rc2, mdbx_strerror(l_rc2));
-        }
-        else if ( MDBX_SUCCESS != (l_rc = mdbx_txn_commit(l_db_ctx->txn)) )
-            log_it (L_ERROR, "mdbx_txn_commit: (%d) %s", l_rc, mdbx_strerror(l_rc));
-
-        assert ( !pthread_mutex_unlock(&l_db_ctx->dbi_mutex) );
-
-        return DAP_FREE(l_val), (( l_rc == MDBX_SUCCESS ) ? 0 : -EIO);
-    } /* DAP_DB$K_OPTYPE_ADD */
-
-
-
-    if (a_store_obj->type == DAP_DB$K_OPTYPE_DEL)  {
-        if ( MDBX_SUCCESS != (l_rc = mdbx_txn_begin(s_mdbx_env, NULL, 0, &l_db_ctx->txn)) )
-        {
-            assert ( !pthread_mutex_unlock(&l_db_ctx->dbi_mutex) );
-
-            return  log_it (L_ERROR, "mdbx_txn_begin: (%d) %s", l_rc, mdbx_strerror(l_rc)), -ENOENT;
-        }
-
-        l_rc2 = 0;
-
-        if ( a_store_obj->key ) {                                           /* Delete record */
-                l_key.iov_base = (void *) a_store_obj->key;
-                l_key.iov_len =  a_store_obj->key_len ? a_store_obj->key_len : strnlen(a_store_obj->key, DAP_DB$SZ_MAXKEY);
-
-                if ( MDBX_SUCCESS != (l_rc = mdbx_del(l_db_ctx->txn, l_db_ctx->dbi, &l_key, NULL))
-                     && ( l_rc != MDBX_NOTFOUND) )
-                    l_rc2 = -EIO, log_it (L_ERROR, "mdbx_del: (%d) %s", l_rc, mdbx_strerror(l_rc));
-            }
-        else {                                                              /* Truncate only  table */
-                if ( MDBX_SUCCESS != (l_rc = mdbx_drop(l_db_ctx->txn, l_db_ctx->dbi, 0))
-                     && ( l_rc != MDBX_NOTFOUND) )
-                    l_rc2 = -EIO, log_it (L_ERROR, "mdbx_drop: (%d) %s", l_rc, mdbx_strerror(l_rc));
-            }
-
-
-        l_rc = (l_rc == MDBX_NOTFOUND) ? MDBX_SUCCESS : l_rc;               /* Not found ?! It's Okay !!! */
-
-
-
-        if ( l_rc != MDBX_SUCCESS ) {                                       /* Check result of mdbx_drop/del */
-            if ( MDBX_SUCCESS != (l_rc = mdbx_txn_abort(l_db_ctx->txn)) )
-                l_rc2 = -EIO, log_it (L_ERROR, "mdbx_txn_abort: (%d) %s", l_rc, mdbx_strerror(l_rc));
-        }
-        else if ( MDBX_SUCCESS != (l_rc = mdbx_txn_commit(l_db_ctx->txn)) )
-            l_rc2 = -EIO, log_it (L_ERROR, "mdbx_txn_commit: (%d) %s", l_rc, mdbx_strerror(l_rc));
-
-        assert ( !pthread_mutex_unlock(&l_db_ctx->dbi_mutex) );
-
-        return ( l_rc2 == MDBX_SUCCESS ) ? 0 : -EIO;
-    } /* DAP_DB$K_OPTYPE_DEL */
-
-
-    assert ( !pthread_mutex_unlock(&l_db_ctx->dbi_mutex) );
-
-    log_it (L_ERROR, "Unhandle/unknown DB opcode (%d/%#x)", a_store_obj->type, a_store_obj->type);
-
-    return  -EIO;
-}
-
-
-
-
-
-
-/*
- *  DESCRIPTION: Action routin - retrieve from specified group/table a record with the given key,
- *      theoreticaly we can return a set of records - but actualy we don't allow dupplicates in the DB,
- *      so count of records is always == 1.
- *
- *  INPUTS:
- *      a_group:    A group/table name to lokkind in
- *      a_key:      A key's record to looked for
- *
- *  OUTPUTS:
- *      a_count_out
- *
- *  RETURNS
- *      Array of store objects
- */
-static dap_store_obj_t *s_db_mdbx_read_store_obj(const char *a_group, const char *a_key, size_t *a_count_out)
-{
-int l_rc, l_rc2, l_count_out;
-dap_db_ctx_t *l_db_ctx;
-dap_store_obj_t *l_obj, *l_obj_arr;
-MDBX_val    l_key, l_data;
-MDBX_cursor *l_cursor;
-MDBX_stat   l_stat;
-struct  __record_suffix__   *l_suff;
-
-
-    if (!a_group)                                                           /* Sanity check */
-        return NULL;
-
-    if ( !(l_db_ctx = s_get_db_ctx_for_group(a_group)) )                    /* Get DB Context for group/table */
-        return NULL;
-
-
-    assert ( !pthread_mutex_lock(&l_db_ctx->dbi_mutex) );
-
-    if ( MDBX_SUCCESS != (l_rc = mdbx_txn_begin(s_mdbx_env, NULL, MDBX_TXN_RDONLY, &l_db_ctx->txn)) )
-    {
-        assert ( !pthread_mutex_unlock(&l_db_ctx->dbi_mutex) );
-        return  log_it (L_ERROR, "mdbx_txn_begin: (%d) %s", l_rc, mdbx_strerror(l_rc)), NULL;
-    }
-
-
->>>>>>> c1170122
     if ( a_count_out )
         *a_count_out = 0;
 
@@ -1571,11 +1188,4 @@
     assert ( !pthread_mutex_unlock(&l_db_ctx->dbi_mutex) );
 
     return l_obj_arr;
-<<<<<<< HEAD
-}
-=======
-}
-
-
-#endif  /* DAP_CHAIN_GDB_ENGINE_MDBX */
->>>>>>> c1170122
+}