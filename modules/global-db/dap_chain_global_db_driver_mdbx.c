/*
 * AUTHORS:
 * Ruslan R. (The BadAss SysMan) Laishev  <ruslan.laishev@demlabs.net>
 * DeM Labs Ltd.   https://demlabs.net
 * Copyright  (c) 2022
 * All rights reserved.

 This file is part of DAP SDK the open source project

 DAP SDK is free software: you can redistribute it and/or modify
 it under the terms of the GNU General Public License as published by
 the Free Software Foundation, either version 3 of the License, or
 (at your option) any later version.

 DAP is distributed in the hope that it will be useful,
 but WITHOUT ANY WARRANTY; without even the implied warranty of
 MERCHANTABILITY or FITNESS FOR A PARTICULAR PURPOSE.  See the
 GNU General Public License for more details.

 You should have received a copy of the GNU General Public License
 along with any DAP based project.  If not, see <http://www.gnu.org/licenses/>.


    DESCRIPTION: A database driver module provide an interface to MDBX API.
        https://gitflic.ru/project/erthink/libmdbx
        TG group: @libmdbx


    MODIFICATION HISTORY:

          4-MAY-2022    RRL Developing for actual version of the LibMDBX

         12-MAY-2022    RRL Finished developing of preliminary version
 */

#include <stddef.h>
#include <string.h>
#include <dirent.h>
#include <pthread.h>
#include <sys/stat.h>
#include <errno.h>
#include <uthash.h>
#include <stdatomic.h>

#define _GNU_SOURCE

#include "dap_hash.h"
#include "dap_strfuncs.h"
#include "dap_file_utils.h"
#include "dap_common.h"
#include "dap_chain_global_db_driver_mdbx.h"


#include "mdbx.h"                                                           /* LibMDBX API */
#define LOG_TAG "dap_chain_global_db_mdbx"

extern  int s_db_drvmode_async ,                                            /* Set a kind of processing requests to DB:
                                                                            <> 0 - Async mode should be used */
        s_dap_global_db_debug_more;                                         /* Enable extensible debug output */


/** Struct for a MDBX DB context */
typedef struct __db_ctx__ {
        size_t  namelen;                                                    /* Group name length */
        char name[DAP_DB$SZ_MAXGROUPNAME + 1];                              /* Group's name */

        pthread_mutex_t dbi_mutex;                                          /* Coordinate access the MDBX's <dbi> */
        MDBX_dbi    dbi;                                                    /* MDBX's internal context id */
        MDBX_txn    *txn;                                                   /* Current MDBX's transaction */

        UT_hash_handle hh;
} dap_db_ctx_t;

static pthread_mutex_t s_db_ctx_mutex = PTHREAD_MUTEX_INITIALIZER;          /* A mutex  for working with a DB context */



static dap_db_ctx_t *s_db_ctxs = NULL;                                      /* A hash table of <group/subDB/table> == <MDBX DB context> */
static pthread_rwlock_t s_db_ctxs_rwlock = PTHREAD_RWLOCK_INITIALIZER;      /* A read-write lock for working with a <s_db_ctxs>. */

static char s_db_path[MAX_PATH];                                            /* A root directory for the MDBX files */


#ifdef  DAP_SYS_DEBUG
enum    {MEMSTAT$K_OBJ, MEMSTAT$K_VALUE, MEMSTAT$K_MDBXREC, MEMSTAT$K_NR};
static  dap_memstat_rec_t   s_memstat [MEMSTAT$K_NR] = {
    {.fac_len = sizeof(LOG_TAG ".store_obj") - 1, .fac_name = {LOG_TAG ".store_obj"}, .alloc_sz = sizeof(dap_store_obj_t)},
    {.fac_len = sizeof(LOG_TAG ".value") - 1, .fac_name = {LOG_TAG ".value"}, .alloc_sz = 0},
    {.fac_len = sizeof(LOG_TAG ".record") - 1, .fac_name = {LOG_TAG ".record"}, .alloc_sz = 0}
};
#endif



/* Forward declarations of action routines */
static int              s_db_mdbx_deinit();
static int              s_db_mdbx_flush(void);
static int              s_db_mdbx_apply_store_obj (dap_store_obj_t *a_store_obj);
static dap_store_obj_t  *s_db_mdbx_read_last_store_obj(const char* a_group);
static int              s_db_mdbx_is_obj(const char *a_group, const char *a_key);
static dap_store_obj_t  *s_db_mdbx_read_store_obj(const char *a_group, const char *a_key, size_t *a_count_out);
static dap_store_obj_t  *s_db_mdbx_read_cond_store_obj(const char *a_group, uint64_t a_id, size_t *a_count_out);
static size_t           s_db_mdbx_read_count_store(const char *a_group, uint64_t a_id);
static dap_list_t       *s_db_mdbx_get_groups_by_mask(const char *a_group_mask);


static MDBX_env *s_mdbx_env;                                                /* MDBX's context area */
static char s_subdir [] = "";                                               /* Name of subdir for the MDBX's database files */

static char s_db_master_tbl [] = "MDBX$MASTER";                             /* A name of master table in the MDBX
                                                                              to keep and maintains application level information */
static MDBX_dbi s_db_master_dbi;                                            /* A handle of the MDBX' DBI of the master subDB */

/*
 * Suffix structure is supposed to be added at end of MDBX record, so :
 * <value> + <suffix>
 */
struct  __record_suffix__ {
        uint64_t        mbz;                                                /* Must Be Zero ! */
        uint64_t        id;                                                 /* An uniqe-like Id of the record - internaly created and maintained */
        uint64_t        flags;                                              /* Flag of the record : see RECORD_FLAGS enums */
        dap_time_t      ts;                                                 /* Timestamp of the record */
};


#if     DAP_SYS_DEBUG
/*
 *  DESCRIPTION: Dump all records from the table . Is supposed to be used at debug time.
 *
 *  INPUTS:
 *      a_db_ctx:   DB context
 *
 *  OUTPUTS:
 *      NONE:
 *
 *  RETURNS:
 *      NONE
 */
static void s_db_dump (dap_db_ctx_t *a_db_ctx)
{
int l_rc;
MDBX_val    l_key_iov, l_data_iov;
MDBX_cursor *l_cursor;
char    l_buf[1024] = {0};

    if ( MDBX_SUCCESS != (l_rc = mdbx_txn_begin(s_mdbx_env, NULL, MDBX_TXN_RDONLY, &a_db_ctx->txn)) )
        log_it(L_ERROR, "mdbx_txn_begin: (%d) %s", l_rc, mdbx_strerror(l_rc));
    else if ( MDBX_SUCCESS != (l_rc = mdbx_cursor_open(a_db_ctx->txn, a_db_ctx->dbi, &l_cursor)) )
        log_it(L_ERROR, "mdbx_cursor_open: (%d) %s", l_rc, mdbx_strerror(l_rc));
    else {
        while ( !(l_rc = mdbx_cursor_get (l_cursor, &l_key_iov, &l_data_iov, MDBX_NEXT )) )
            {
            l_rc = dap_bin2hex (l_buf, l_data_iov.iov_base, min(l_data_iov.iov_len, 72) );

            debug_if(s_dap_global_db_debug_more, L_DEBUG, "[0:%zu]: '%.*s' = [0:%zu]: '%.*s'",
                    l_key_iov.iov_len, (int) l_key_iov.iov_len, l_key_iov.iov_base,
                    l_data_iov.iov_len, l_rc, l_buf);
            }
    }

    if (l_cursor)
        mdbx_cursor_close(l_cursor);

    if (a_db_ctx->txn)
        mdbx_txn_abort(a_db_ctx->txn);
}
#endif     /* SYS_DEBUG */


static dap_db_ctx_t *s_cre_db_ctx_for_group(const char *a_group, int a_flags)
{
int l_rc;
dap_db_ctx_t *l_db_ctx, *l_db_ctx2;
size_t l_namelen;
uint64_t l_seq;
MDBX_val    l_key_iov, l_data_iov;

    debug_if(s_dap_global_db_debug_more, L_DEBUG, "Init group/table '%s', flags: %#x ...", a_group, a_flags);


    pthread_rwlock_rdlock(&s_db_ctxs_rwlock);                               /* Get RD lock for lookup only */
    HASH_FIND_STR(s_db_ctxs, a_group, l_db_ctx);                            /* Is there exist context for the group ? */
    pthread_rwlock_unlock(&s_db_ctxs_rwlock);

    if ( l_db_ctx )                                                         /* Found! Good job - return DB context */
        return  log_it(L_INFO, "Found DB context: %p for group: '%s'", l_db_ctx, a_group), l_db_ctx;

//    if ( !(a_flags & MDBX_CREATE) )                                       /* Not found and we don't need to create it ? */
//        return  NULL;

    /* So , at this point we are going to create (if not exist)  'table' for new group */

    if ( (l_namelen = strlen(a_group)) > DAP_DB$SZ_MAXGROUPNAME )           /* Check length of the group name */
        return  log_it(L_ERROR, "Group name '%s' is too long (%zu>%lu)", a_group, l_namelen, DAP_DB$SZ_MAXGROUPNAME), NULL;

    if ( !(l_db_ctx = DAP_NEW_Z(dap_db_ctx_t)) )                            /* Allocate zeroed memory for new DB context */
        return  log_it(L_ERROR, "Cannot allocate DB context for '%s', errno=%d", a_group, errno), NULL;

    memcpy(l_db_ctx->name,  a_group, l_db_ctx->namelen = l_namelen);        /* Store group name in the DB context */
    pthread_mutex_init(&l_db_ctx->dbi_mutex, NULL);

    /*
    ** Start transaction, create table, commit.
    */
    if ( MDBX_SUCCESS != (l_rc = mdbx_txn_begin(s_mdbx_env, NULL, 0, &l_db_ctx->txn)) )
        return  log_it(L_CRITICAL, "mdbx_txn_begin: (%d) %s", l_rc, mdbx_strerror(l_rc)), NULL;

    if  ( MDBX_SUCCESS != (l_rc = mdbx_dbi_open(l_db_ctx->txn, a_group, a_flags, &l_db_ctx->dbi)) )
        return  log_it(L_CRITICAL, "mdbx_dbi_open: (%d) %s", l_rc, mdbx_strerror(l_rc)), NULL;

    /* MDBX sequence is started from zero, zero is not so good for our case,
     * so we just increment a current (may be is not zero) sequence for <dbi>
     */
    mdbx_dbi_sequence (l_db_ctx->txn, l_db_ctx->dbi, &l_seq, 1);

    /*
     * Save new subDB name into the master table
     */
    l_data_iov.iov_base =  l_key_iov.iov_base = l_db_ctx->name;
    l_data_iov.iov_len = l_key_iov.iov_len = l_db_ctx->namelen;
    l_data_iov.iov_len += 1;    /* Count '\0' */

    if ( MDBX_SUCCESS != (l_rc = mdbx_put(l_db_ctx->txn, s_db_master_dbi, &l_key_iov, &l_data_iov, MDBX_NOOVERWRITE ))
         && (l_rc != MDBX_KEYEXIST) )
    {
        log_it (L_ERROR, "mdbx_put: (%d) %s", l_rc, mdbx_strerror(l_rc));

        if ( MDBX_SUCCESS != (l_rc = mdbx_txn_abort(l_db_ctx->txn)) )
            return  log_it(L_CRITICAL, "mdbx_txn_abort: (%d) %s", l_rc, mdbx_strerror(l_rc)), NULL;
    }

    if ( MDBX_SUCCESS != (l_rc = mdbx_txn_commit(l_db_ctx->txn)) )
        return  log_it(L_CRITICAL, "mdbx_txn_commit: (%d) %s", l_rc, mdbx_strerror(l_rc)), NULL;

    /*
    ** Add new DB Context for the group into the hash for quick access
    */
    pthread_rwlock_wrlock(&s_db_ctxs_rwlock);                               /* Get WR lock for the hash-table */

    l_db_ctx2 = NULL;
    HASH_FIND_STR(s_db_ctxs, a_group, l_db_ctx2);                           /* Check for existence of group again!!! */

    if ( !l_db_ctx2)                                                        /* Still not exist - fine, add new record */
        HASH_ADD_KEYPTR(hh, s_db_ctxs, l_db_ctx->name, l_db_ctx->namelen, l_db_ctx);

    pthread_rwlock_unlock(&s_db_ctxs_rwlock);

    if ( l_db_ctx2 )                                                        /* Release unnecessary new context */
        DAP_DEL_Z(l_db_ctx);

    return l_db_ctx2 ? l_db_ctx2 : l_db_ctx;
}





static  int s_db_mdbx_deinit(void)
{
dap_db_ctx_t *l_db_ctx = NULL, *l_tmp;

    pthread_rwlock_wrlock(&s_db_ctxs_rwlock);                               /* Prelock for WR */

    HASH_ITER(hh, s_db_ctxs, l_db_ctx, l_tmp)                               /* run over the hash table of the DB contexts */
    {

        pthread_mutex_lock(&l_db_ctx->dbi_mutex);
        if (l_db_ctx->txn)                                                  /* Commit, close table */
            mdbx_txn_commit(l_db_ctx->txn);

        if (l_db_ctx->dbi)
            mdbx_dbi_close(s_mdbx_env, l_db_ctx->dbi);
        pthread_mutex_unlock(&l_db_ctx->dbi_mutex);

        HASH_DEL(s_db_ctxs, l_db_ctx);                                      /* Delete DB context from the hash-table */
        DAP_DELETE(l_db_ctx);                                               /* Release memory of DB context area */
    }

    if (s_mdbx_env)
        mdbx_env_close(s_mdbx_env);                                         /* Finaly close MDBX DB */

    pthread_rwlock_unlock(&s_db_ctxs_rwlock);

    return 0;
}


int     dap_db_driver_mdbx_init(const char *a_mdbx_path, dap_db_driver_callbacks_t *a_drv_callback)
{
int l_rc;
MDBX_txn    *l_txn;
MDBX_cursor *l_cursor;
MDBX_val    l_key_iov, l_data_iov;
dap_slist_t l_slist = {0};
char        *l_cp;

    snprintf(s_db_path, sizeof(s_db_path), "%s/%s", a_mdbx_path, s_subdir );/* Make a path to MDBX root */
    dap_mkdir_with_parents(s_db_path);                                      /* Create directory for the MDBX storage */

    log_it(L_NOTICE, "Directory '%s' will be used as an location for MDBX database files", s_db_path);
    s_mdbx_env = NULL;
    if ( MDBX_SUCCESS != (l_rc = mdbx_env_create(&s_mdbx_env)) )
        return  log_it(L_CRITICAL, "mdbx_env_create: (%d) %s", l_rc, mdbx_strerror(l_rc)), -ENOENT;

#if 0
    if ( s_dap_global_db_debug_more )
        mdbx_setup_debug	(	MDBX_LOG_VERBOSE, 0, 0);
#endif

    log_it(L_NOTICE, "Set maximum number of local groups: %lu", DAP_DB$K_MAXGROUPS);
    mdbx_env_set_maxdbs (s_mdbx_env, DAP_DB$K_MAXGROUPS);                   /* Set maximum number of the file-tables (MDBX subDB)
                                                                              according to number of supported groups */

                                                                            /* Limit of size of database */

    log_it(L_NOTICE, "Upper limit of database = %lu octets", DAP_DB$SZ_MAXDB);
    if ( MDBX_SUCCESS != (l_rc = mdbx_env_set_geometry(s_mdbx_env, -1, -1, DAP_DB$SZ_MAXDB, -1, -1, -1)) )
        return  log_it (L_CRITICAL, "mdbx_env_set_geometry (%s): (%d) %s", s_db_path, l_rc, mdbx_strerror(l_rc)),  -EINVAL;

    if ( MDBX_SUCCESS != (l_rc = mdbx_env_open(s_mdbx_env, s_db_path, MDBX_CREATE |  MDBX_COALESCE | MDBX_LIFORECLAIM, 0664)) )
        return  log_it (L_CRITICAL, "mdbx_env_open (%s): (%d) %s", s_db_path, l_rc, mdbx_strerror(l_rc)),  -EINVAL;

    /*
     * Since MDBX don't maintain a list of subDB with public API, we will use a "MASTER Table",
     * be advised that this MASTER teble is not maintained accurately!!!
     *
     * So, Create (If)/Open a master DB (table) to keep  list of subDBs (group/table/subDB name)
    */
    if ( MDBX_SUCCESS != (l_rc = mdbx_txn_begin(s_mdbx_env, NULL, 0, &l_txn)) )
        return  log_it(L_CRITICAL, "mdbx_txn_begin: (%d) %s", l_rc, mdbx_strerror(l_rc)), -EIO;

    if ( MDBX_SUCCESS != (l_rc = mdbx_dbi_open(l_txn, s_db_master_tbl, MDBX_CREATE, &s_db_master_dbi)) )
        return  log_it(L_CRITICAL, "mdbx_dbi_open: (%d) %s", l_rc, mdbx_strerror(l_rc)), -EIO;

    l_rc = mdbx_txn_commit (l_txn);

    /*
     * Run over records in the  MASTER table to get subDB names
     */
    if ( MDBX_SUCCESS != (l_rc = mdbx_txn_begin(s_mdbx_env, NULL, MDBX_TXN_RDONLY, &l_txn)) )
        log_it(L_ERROR, "mdbx_txn_begin: (%d) %s", l_rc, mdbx_strerror(l_rc));
    else if ( MDBX_SUCCESS != (l_rc = mdbx_cursor_open(l_txn, s_db_master_dbi, &l_cursor)) )
        log_it(L_ERROR, "mdbx_cursor_open: (%d) %s", l_rc, mdbx_strerror(l_rc));
    else{
        debug_if(s_dap_global_db_debug_more, L_DEBUG, "--- List of stored groups ---");

        for ( int i = 0;  !(l_rc = mdbx_cursor_get (l_cursor, &l_key_iov, &l_data_iov, MDBX_NEXT )); i++ )
            {
            debug_if(s_dap_global_db_debug_more, L_DEBUG, "MDBX SubDB #%03d [0:%zu]: '%.*s' = [0:%zu]: '%.*s'", i,
                    l_key_iov.iov_len, (int) l_key_iov.iov_len, (char *)l_key_iov.iov_base,
                    l_data_iov.iov_len, (int) l_data_iov.iov_len, (char *)l_data_iov.iov_base);

            /* Form a simple list of the group/table name to be used after */
            l_cp = dap_strdup(l_data_iov.iov_base);                         /* We expect an ASCIZ string as the table name */
            l_data_iov.iov_len = strlen(l_cp);
            s_dap_insqtail(&l_slist, l_cp, l_data_iov.iov_len);
            }
        debug_if(s_dap_global_db_debug_more, L_DEBUG, "--- End-Of-List  ---");
        }

    mdbx_txn_commit (l_txn);


    /* Run over the list and create/open group/tables and DB context ... */
    while ( !s_dap_remqhead (&l_slist, &l_data_iov.iov_base, &l_data_iov.iov_len) )
    {
        s_cre_db_ctx_for_group(l_data_iov.iov_base, MDBX_CREATE);
        DAP_DELETE(l_data_iov.iov_base);
    }

    /*
    ** Fill the Driver Interface Table
    */
    a_drv_callback->apply_store_obj     = s_db_mdbx_apply_store_obj;
    a_drv_callback->read_last_store_obj = s_db_mdbx_read_last_store_obj;

    a_drv_callback->read_store_obj      = s_db_mdbx_read_store_obj;
    a_drv_callback->read_cond_store_obj = s_db_mdbx_read_cond_store_obj;
    a_drv_callback->read_count_store    = s_db_mdbx_read_count_store;
    a_drv_callback->get_groups_by_mask  = s_db_mdbx_get_groups_by_mask;
    a_drv_callback->is_obj              = (dap_db_driver_is_obj_callback_t) s_db_mdbx_is_obj;
    a_drv_callback->deinit              = s_db_mdbx_deinit;
    a_drv_callback->flush               = s_db_mdbx_flush;

    /*
     * MDBX support transactions but under the current circuimstances we will not get
     * advantages of using DB Driver level BEGIN/END transactions
     */
    a_drv_callback->transaction_start   = NULL;
    a_drv_callback->transaction_end     = NULL;

    return MDBX_SUCCESS;
}


/**
 * @brief Gets CDB by a_group.
 * @param a_group a group name
 * @return if CDB is found, a pointer to CDB, otherwise NULL.
 */
static  dap_db_ctx_t  *s_get_db_ctx_for_group(const char *a_group)
{
dap_db_ctx_t *l_db_ctx = NULL;

    pthread_rwlock_rdlock(&s_db_ctxs_rwlock);
    HASH_FIND_STR(s_db_ctxs, a_group, l_db_ctx);
    pthread_rwlock_unlock(&s_db_ctxs_rwlock);

    if ( !l_db_ctx )
        debug_if(s_dap_global_db_debug_more, L_WARNING, "No DB context for the group '%s'", a_group);

    return l_db_ctx;
}

/**
 * @brief Flushing CDB to the disk.
 * @return 0
 */
static  int s_db_mdbx_flush(void)
{
    return  log_it(L_DEBUG, "Flushing resident part of the MDBX to disk"), 0;
}

/*
 *  DESCRIPTION: Action routine to read record with a give <id > from the table
 *
 *  INPUTS:
 *      a_group:    A group/table name to be looked in
 *      a_id:       An id of record to be looked for
 *      a_obj:      An address to the <store object> with the record
 *
 *  OUTPUTS:
 *      NONE
 *
 *  RETURNS:
 *      error code
 */
int s_fill_store_obj (const char        *a_group,
                      MDBX_val          *a_key,
                      MDBX_val          *a_data,
                      dap_store_obj_t   *a_obj
                      )
{
size_t  l_len;
struct  __record_suffix__   *l_suff;

    if (!a_group || !a_key || !a_data || !a_obj)
        return -1;

    /* Fill the <store obj> by data from the retrieved record */
    l_len = dap_strlen(a_group);
    if (!l_len)
        return log_it(L_ERROR, "Zero length of global DB group name"), -2;
    a_obj->group_len = l_len;
    if ( (a_obj->group = DAP_CALLOC(1, l_len + 1)) )
        memcpy(a_obj->group, a_group, a_obj->group_len);
    else
        return log_it(L_ERROR, "Cannot allocate a memory for store object group, errno=%d", errno), -3;

    a_obj->key_len = a_key->iov_len;
    if (!a_obj->key_len)
        return log_it(L_ERROR, "Zero length of global DB record key"), -4;
    if ( (a_obj->key = DAP_CALLOC(1, a_obj->key_len + 1)) )
        memcpy((char *) a_obj->key, a_key->iov_base, a_obj->key_len);
    else {
        DAP_DELETE(a_obj->group);
        return log_it(L_ERROR, "Cannot allocate a memory for store object key, errno=%d", errno), -5;
    }

    if (!a_data->iov_len)
        return log_it(L_ERROR, "Zero length of global DB record internal value"), -6;
    a_obj->value_len = a_data->iov_len - sizeof(struct __record_suffix__);
    if (a_obj->value_len) {
        if ( (a_obj->value = DAP_CALLOC(1, a_obj->value_len)) )
            memcpy(a_obj->value, a_data->iov_base, a_obj->value_len);
        else {
            DAP_DELETE(a_obj->group);
            DAP_DELETE(a_obj->key);
            return log_it (L_ERROR, "Cannot allocate a memory for store object value, errno=%d", errno), -7;
        }
    }

    l_suff = (struct __record_suffix__ *) (a_data->iov_base + a_obj->value_len);
    a_obj->id = l_suff->id;
    a_obj->timestamp = l_suff->ts;
    a_obj->flags = l_suff->flags;

    return 0;
}

/**
 * @brief Read last store item from CDB.
 * @param a_group a group name
 * @return If successful, a pointer to item, otherwise NULL.
 */
dap_store_obj_t *s_db_mdbx_read_last_store_obj(const char *a_group)
{
int l_rc;
dap_db_ctx_t *l_db_ctx;
MDBX_val    l_key={0}, l_data={0}, l_last_data={0}, l_last_key={0};
MDBX_cursor *l_cursor = NULL;
struct  __record_suffix__   *l_suff;
uint64_t    l_id;
dap_store_obj_t *l_obj;

    if (!a_group)                                                           /* Sanity check */
        return NULL;

    if ( !(l_db_ctx = s_get_db_ctx_for_group(a_group)) )                    /* Get DB Context for group/table */
        return NULL;

    pthread_mutex_lock(&l_db_ctx->dbi_mutex);

    if ( MDBX_SUCCESS != (l_rc = mdbx_txn_begin(s_mdbx_env, NULL, MDBX_TXN_RDONLY, &l_db_ctx->txn)) )
    {
        pthread_mutex_unlock(&l_db_ctx->dbi_mutex);
        return  log_it (L_ERROR, "mdbx_txn_begin: (%d) %s", l_rc, mdbx_strerror(l_rc)), NULL;
    }

    do {
        l_cursor = NULL;
        l_id  = 0;
        l_last_key = l_last_data = (MDBX_val) {0, 0};

        if ( MDBX_SUCCESS != (l_rc = mdbx_cursor_open(l_db_ctx->txn, l_db_ctx->dbi, &l_cursor)) ) {
          log_it (L_ERROR, "mdbx_cursor_open: (%d) %s", l_rc, mdbx_strerror(l_rc));
          break;
        }

        /* Iterate cursor to retrieve records from DB - select a <key> and <data> pair
        ** with maximal <id>
        */
        while ( MDBX_SUCCESS == (l_rc = mdbx_cursor_get(l_cursor, &l_key, &l_data, MDBX_NEXT)) )
        {
            l_suff = (struct __record_suffix__ *) (l_data.iov_base + l_data.iov_len - sizeof(struct __record_suffix__));
            if ( l_id < l_suff->id )
            {
                l_id = l_suff->id;
                l_last_key = l_key;                                         /* <l_last_key> point to real key area in the MDBX DB */
                l_last_data = l_data;                                       /* <l_last_data> point to real data area in the MDBX DB */
            }
        }

    } while (0);

    if (l_cursor)                                                           /* Release uncesessary MDBX cursor area,
                                                                              but keep transaction !!! */
        mdbx_cursor_close(l_cursor);


    if ( !(l_last_key.iov_len || l_data.iov_len) )                          /* Not found anything  - return NULL */
    {
        mdbx_txn_commit(l_db_ctx->txn);                                     /* Cleanup and get out */
        pthread_mutex_unlock(&l_db_ctx->dbi_mutex);
        return  NULL;
    }

    /* Found ! Allocate memory for <store object>, <key> and <value> */
    if ( (l_obj = DAP_CALLOC(1, sizeof( dap_store_obj_t ))) ) {
        if (s_fill_store_obj(a_group, &l_key, &l_data, l_obj)) {
            l_rc = MDBX_PROBLEM;
            DAP_DEL_Z(l_obj);
        }
    } else
        l_rc = MDBX_PROBLEM, log_it (L_ERROR, "Cannot allocate a memory for store object, errno=%d", errno);

    mdbx_txn_commit(l_db_ctx->txn);
    pthread_mutex_unlock(&l_db_ctx->dbi_mutex);


#ifdef  DAP_SYS_DEBUG
    if ( l_rc == MDBX_SUCCESS )
    {
        atomic_fetch_add(&s_memstat[MEMSTAT$K_OBJ].alloc_nr, 1);
	atomic_fetch_add(&s_memstat[MEMSTAT$K_VALUE].alloc_nr, 1);
    }
#endif

    return l_rc == MDBX_SUCCESS ? l_obj : NULL;

}

/**
 * @brief s_db_mdbx_is_obj  Check for existence of the record with a given group/key combination
 * @param a_group   a group/table name
 * @param a_key     a key to be check
 * @return  0 - Record-Not-Found
 *          1 - Record is found
 */
int     s_db_mdbx_is_obj(const char *a_group, const char *a_key)
{
int l_rc, l_rc2;
dap_db_ctx_t *l_db_ctx;
MDBX_val    l_key, l_data;

    if (!a_group || !a_key )                                                /* Sanity check */
        return 0;

    if ( !(l_db_ctx = s_get_db_ctx_for_group(a_group)) )                    /* Get DB Context for group/table */
        return 0;

    pthread_mutex_lock(&l_db_ctx->dbi_mutex);

    if ( MDBX_SUCCESS != (l_rc = mdbx_txn_begin(s_mdbx_env, NULL, MDBX_TXN_RDONLY, &l_db_ctx->txn)) )
    {
        pthread_mutex_unlock(&l_db_ctx->dbi_mutex);
        return  log_it (L_ERROR, "mdbx_txn_begin: (%d) %s", l_rc, mdbx_strerror(l_rc)), 0;
    }

    l_key.iov_base = (void *) a_key;                                        /* Fill IOV for MDBX key */
    l_key.iov_len =  strlen(a_key);

    l_rc = mdbx_get(l_db_ctx->txn, l_db_ctx->dbi, &l_key, &l_data);

    if ( MDBX_SUCCESS != (l_rc2 = mdbx_txn_commit(l_db_ctx->txn)) )
        log_it (L_ERROR, "mdbx_txn_commit: (%d) %s", l_rc2, mdbx_strerror(l_rc2));

    pthread_mutex_unlock(&l_db_ctx->dbi_mutex);

    return ( l_rc == MDBX_SUCCESS );    /*0 - RNF, 1 - SUCCESS */
}


/**
 * @brief Gets items from CDB by a_group and a_id.
 * @param a_group the group name
 * @param a_id id
 * @param a_count_out[in] a count of items
 * @param a_count[out] a count of items were got
 * @return If successful, pointer to items, otherwise NULL.
 */

//! TODO rewrite driver architecture to use object ID as the primary key
static dap_store_obj_t  *s_db_mdbx_read_cond_store_obj(const char *a_group, uint64_t a_id, size_t *a_count_out)
{
int l_rc = 0;
dap_db_ctx_t *l_db_ctx = NULL;
MDBX_val    l_key={0}, l_data={0};
MDBX_cursor *l_cursor;
struct  __record_suffix__   *l_suff = NULL;
dap_store_obj_t *l_obj = NULL, *l_obj_arr = NULL;
size_t  l_cnt = 0, l_count_out = 0;

    if (!a_group)                                                           /* Sanity check */
        return NULL;

    if ( !(l_db_ctx = s_get_db_ctx_for_group(a_group)) )                    /* Get DB Context for group/table */
        return NULL;

    pthread_mutex_lock(&l_db_ctx->dbi_mutex);

    if ( MDBX_SUCCESS != (l_rc = mdbx_txn_begin(s_mdbx_env, NULL, MDBX_TXN_RDONLY, &l_db_ctx->txn)) )
    {
        pthread_mutex_unlock(&l_db_ctx->dbi_mutex);
        return  log_it (L_ERROR, "mdbx_txn_begin: (%d) %s", l_rc, mdbx_strerror(l_rc)), NULL;
    }

    /* Limit a number of objects to be returned */
    l_count_out = (a_count_out && *a_count_out) ? *a_count_out : DAP_DB$K_MAXOBJS;
    l_count_out = MIN(l_count_out, DAP_DB$K_MAXOBJS);
    l_cursor = NULL;

    do  {
        /* Initialize MDBX cursor context area */
        if ( MDBX_SUCCESS != (l_rc = mdbx_cursor_open(l_db_ctx->txn, l_db_ctx->dbi, &l_cursor)) ) {
            log_it (L_ERROR, "mdbx_cursor_open: (%d) %s", l_rc, mdbx_strerror(l_rc));
            break;
        }

        /* Iterate cursor to retrieve records from DB */
        while (MDBX_SUCCESS == (l_rc = mdbx_cursor_get(l_cursor, &l_key, &l_data, MDBX_NEXT))) {
            l_suff = (struct __record_suffix__ *) (l_data.iov_base + l_data.iov_len - sizeof(struct __record_suffix__));
            if ( l_suff->id < a_id )
                continue;
            /*
             * Expand a memory for new <store object> structure
             */
            if ( !(l_obj_arr = DAP_REALLOC(l_obj_arr, ++l_cnt * sizeof(dap_store_obj_t))) )
            {
                log_it(L_ERROR, "Cannot expand area to keep %zu <store objects>", l_cnt);
                l_rc = MDBX_PROBLEM;
                break;
            }

#ifdef  DAP_SYS_DEBUG
            atomic_fetch_add(&s_memstat[MEMSTAT$K_OBJ].alloc_nr, 1);
            atomic_fetch_add(&s_memstat[MEMSTAT$K_VALUE].alloc_nr, 1);
#endif

            l_obj = l_obj_arr + (l_cnt - 1);                                /* Point <l_obj> to last array's element */
            memset(l_obj, 0, sizeof(dap_store_obj_t));
            if (s_fill_store_obj(a_group, &l_key, &l_data, l_obj)) {
                l_rc = MDBX_PROBLEM;
                break;
            }
            if (l_count_out == l_cnt)
                break;
        }

        if ( (MDBX_SUCCESS != l_rc) && (l_rc != MDBX_NOTFOUND) ) {
            log_it (L_ERROR, "mdbx_cursor_get: (%d) %s", l_rc, mdbx_strerror(l_rc));
            break;
        }

    } while (0);

    if (l_cursor)
        mdbx_cursor_close(l_cursor);

    mdbx_txn_commit(l_db_ctx->txn);
    pthread_mutex_unlock(&l_db_ctx->dbi_mutex);

    if(a_count_out)
        *a_count_out = l_cnt;
    return l_obj_arr;
}





size_t  s_db_mdbx_read_count_store(const char *a_group, uint64_t a_id)
{
int l_rc, l_count_out;
dap_db_ctx_t *l_db_ctx;
MDBX_val    l_key, l_data;
MDBX_cursor *l_cursor;
struct  __record_suffix__   *l_suff;
MDBX_stat   l_stat;

    if (!a_group)                                                           /* Sanity check */
        return 0;

    if ( !(l_db_ctx = s_get_db_ctx_for_group(a_group)) )                    /* Get DB Context for group/table */
        return 0;

    pthread_mutex_lock(&l_db_ctx->dbi_mutex);

    if ( MDBX_SUCCESS != (l_rc = mdbx_txn_begin(s_mdbx_env, NULL, MDBX_TXN_RDONLY, &l_db_ctx->txn)) )
    {
        pthread_mutex_unlock(&l_db_ctx->dbi_mutex);
        return  log_it (L_ERROR, "mdbx_txn_begin: (%d) %s", l_rc, mdbx_strerror(l_rc)), 0;
    }

    if ( a_id <= 1 )                                                        /* Retrieve a total number of records in the table */
    {
        if ( MDBX_SUCCESS != (l_rc = mdbx_dbi_stat	(l_db_ctx->txn, l_db_ctx->dbi, &l_stat, sizeof(MDBX_stat))) )
            log_it (L_ERROR, "mdbx_dbi_stat: (%d) %s", l_rc, mdbx_strerror(l_rc));

        mdbx_txn_commit(l_db_ctx->txn);
        pthread_mutex_unlock(&l_db_ctx->dbi_mutex);

        return  ( l_rc == MDBX_SUCCESS ) ? l_stat.ms_entries : 0;
    }




    /*
     * Count a number of records with id = a_id, a_id+1 ...
     */
    l_cursor = NULL;
    l_count_out = 0;

    do {

        if ( MDBX_SUCCESS != (l_rc = mdbx_cursor_open(l_db_ctx->txn, l_db_ctx->dbi, &l_cursor)) ) {
            log_it (L_ERROR, "mdbx_cursor_open: (%d) %s", l_rc, mdbx_strerror(l_rc));
            break;
        }

                                                                            /* Iterate cursor to retrieve records from DB */
        while ( MDBX_SUCCESS == (l_rc = mdbx_cursor_get(l_cursor, &l_key, &l_data, MDBX_NEXT)) ) {
            l_suff = (struct __record_suffix__ *) (l_data.iov_base + l_data.iov_len - sizeof(struct __record_suffix__));
            l_count_out += (l_suff->id >= a_id );
        }

    } while (0);

    if (l_cursor)
        mdbx_cursor_close(l_cursor);

    mdbx_txn_commit(l_db_ctx->txn);
    pthread_mutex_unlock(&l_db_ctx->dbi_mutex);

    return  l_count_out;
}


static dap_list_t  *s_db_mdbx_get_groups_by_mask(const char *a_group_mask)
{
dap_list_t *l_ret_list;
dap_db_ctx_t *l_db_ctx, *l_db_ctx2;

    if(!a_group_mask)
        return NULL;

    l_ret_list = NULL;

    pthread_rwlock_rdlock(&s_db_ctxs_rwlock);

    HASH_ITER(hh, s_db_ctxs, l_db_ctx, l_db_ctx2) {
        if (!dap_fnmatch(a_group_mask, l_db_ctx->name, 0) )                 /* Name match a pattern/mask ? */
            l_ret_list = dap_list_prepend(l_ret_list, dap_strdup(l_db_ctx->name)); /* Add group name to output list */
    }

    pthread_rwlock_unlock(&s_db_ctxs_rwlock);

    return l_ret_list;
}



static  int s_db_mdbx_apply_store_obj (dap_store_obj_t *a_store_obj)
{
int     l_rc = 0, l_rc2;
size_t l_summary_len;
dap_db_ctx_t *l_db_ctx;
MDBX_val    l_key, l_data;
char    *l_val;
struct  __record_suffix__   *l_suff;

    if ( !a_store_obj || !a_store_obj->group)                               /* Sanity checks ... */
        return -EINVAL;



    if ( !(l_db_ctx = s_get_db_ctx_for_group(a_store_obj->group)) ) {       /* Get a DB context for the group */
                                                                            /* Group is not found ? Try to create table for new group */
        if ( !(l_db_ctx = s_cre_db_ctx_for_group(a_store_obj->group, MDBX_CREATE)) )
            return  log_it(L_WARNING, "Cannot create DB context for the group '%s'", a_store_obj->group), -EIO;

        log_it(L_NOTICE, "DB context for the group '%s' has been created", a_store_obj->group);

        if ( a_store_obj->type == DAP_DB$K_OPTYPE_DEL )                     /* Nothing to do anymore */
            return  0;
    }


    /* At this point we have got the DB Context for the table/group
     * so we are can performs a main work
     */

    pthread_mutex_lock(&l_db_ctx->dbi_mutex);


    if (a_store_obj->type == DAP_DB$K_OPTYPE_ADD ) {
        if( !a_store_obj->key )
        {
            pthread_mutex_unlock(&l_db_ctx->dbi_mutex);
            return -ENOENT;
        }

        l_key.iov_base = (void *) a_store_obj->key;                         /* Fill IOV for MDBX key */
        l_key.iov_len =  a_store_obj->key_len ? a_store_obj->key_len : strnlen(a_store_obj->key, DAP_DB$SZ_MAXKEY);

        /*
         * Now we are ready  to form a record in next format:
         * <value> + <suffix>
         */
        l_summary_len = a_store_obj->value_len + sizeof(struct  __record_suffix__); /* Compute a length of the area to keep value+suffix */

        if ( !(l_val = DAP_NEW_Z_SIZE(char, l_summary_len)) )
        {
            pthread_mutex_unlock(&l_db_ctx->dbi_mutex);
            return  log_it(L_ERROR, "Cannot allocate memory for new records, %zu octets, errno=%d", l_summary_len, errno), -errno;
        }

#ifdef  DAP_SYS_DEBUG
        atomic_fetch_add(&s_memstat[MEMSTAT$K_MDBXREC].alloc_nr, 1);
#endif

        l_data.iov_base = l_val;                                            /* Fill IOV for MDBX data */
        l_data.iov_len = l_summary_len;

        /*
         * Fill suffix's fields
        */
        l_suff = (struct __record_suffix__ *) (l_val + a_store_obj->value_len);
        l_suff->flags = a_store_obj->flags;
        l_suff->ts = a_store_obj->timestamp;

        memcpy(l_val, a_store_obj->value, a_store_obj->value_len);          /* Put <value> into the record */

        /* So, finaly: BEGIN transaction, do INSERT, COMMIT or ABORT ... */
        if ( MDBX_SUCCESS != (l_rc = mdbx_txn_begin(s_mdbx_env, NULL, 0, &l_db_ctx->txn)) )
        {
            pthread_mutex_unlock(&l_db_ctx->dbi_mutex);
            return  DAP_FREE(l_val), log_it (L_ERROR, "mdbx_txn_begin: (%d) %s", l_rc, mdbx_strerror(l_rc)), -EIO;
        }


                                                                            /* Generate <sequence number> for new record */
        if ( MDBX_SUCCESS != mdbx_dbi_sequence	(l_db_ctx->txn, l_db_ctx->dbi, &l_suff->id, 1) )
        {
            log_it (L_CRITICAL, "mdbx_dbi_sequence: (%d) %s", l_rc, mdbx_strerror(l_rc));

            if ( MDBX_SUCCESS != (l_rc = mdbx_txn_abort(l_db_ctx->txn)) )
                log_it (L_ERROR, "mdbx_txn_abort: (%d) %s", l_rc, mdbx_strerror(l_rc));

            pthread_mutex_unlock(&l_db_ctx->dbi_mutex);

            return  DAP_FREE(l_val), -EIO;
        }



        if ( MDBX_SUCCESS != (l_rc = mdbx_put(l_db_ctx->txn, l_db_ctx->dbi, &l_key, &l_data, 0)) )
        {
            log_it (L_ERROR, "mdbx_put: (%d) %s", l_rc, mdbx_strerror(l_rc));

            if ( MDBX_SUCCESS != (l_rc2 = mdbx_txn_abort(l_db_ctx->txn)) )
                log_it (L_ERROR, "mdbx_txn_abort: (%d) %s", l_rc2, mdbx_strerror(l_rc2));
        }
        else if ( MDBX_SUCCESS != (l_rc = mdbx_txn_commit(l_db_ctx->txn)) )
            log_it (L_ERROR, "mdbx_txn_commit: (%d) %s", l_rc, mdbx_strerror(l_rc));

        pthread_mutex_unlock(&l_db_ctx->dbi_mutex);

        return DAP_FREE(l_val), (( l_rc == MDBX_SUCCESS ) ? 0 : -EIO);
    } /* DAP_DB$K_OPTYPE_ADD */



    if (a_store_obj->type == DAP_DB$K_OPTYPE_DEL)  {
        if ( MDBX_SUCCESS != (l_rc = mdbx_txn_begin(s_mdbx_env, NULL, 0, &l_db_ctx->txn)) )
        {
            pthread_mutex_unlock(&l_db_ctx->dbi_mutex);

            return  log_it (L_ERROR, "mdbx_txn_begin: (%d) %s", l_rc, mdbx_strerror(l_rc)), -ENOENT;
        }

        l_rc2 = 0;

        if ( a_store_obj->key ) {                                           /* Delete record */
                l_key.iov_base = (void *) a_store_obj->key;
                l_key.iov_len =  a_store_obj->key_len ? a_store_obj->key_len : strnlen(a_store_obj->key, DAP_DB$SZ_MAXKEY);

                if ( MDBX_SUCCESS != (l_rc = mdbx_del(l_db_ctx->txn, l_db_ctx->dbi, &l_key, NULL))
                     && ( l_rc != MDBX_NOTFOUND) )
                    l_rc2 = -EIO, log_it (L_ERROR, "mdbx_del: (%d) %s", l_rc, mdbx_strerror(l_rc));
            }
        else {                                                              /* Truncate only  table */
                if ( MDBX_SUCCESS != (l_rc = mdbx_drop(l_db_ctx->txn, l_db_ctx->dbi, 0))
                     && ( l_rc != MDBX_NOTFOUND) )
                    l_rc2 = -EIO, log_it (L_ERROR, "mdbx_drop: (%d) %s", l_rc, mdbx_strerror(l_rc));
            }


        l_rc = (l_rc == MDBX_NOTFOUND) ? MDBX_SUCCESS : l_rc;               /* Not found ?! It's Okay !!! */



        if ( l_rc != MDBX_SUCCESS ) {                                       /* Check result of mdbx_drop/del */
            if ( MDBX_SUCCESS != (l_rc = mdbx_txn_abort(l_db_ctx->txn)) )
                l_rc2 = -EIO, log_it (L_ERROR, "mdbx_txn_abort: (%d) %s", l_rc, mdbx_strerror(l_rc));
        }
        else if ( MDBX_SUCCESS != (l_rc = mdbx_txn_commit(l_db_ctx->txn)) )
            l_rc2 = -EIO, log_it (L_ERROR, "mdbx_txn_commit: (%d) %s", l_rc, mdbx_strerror(l_rc));

        pthread_mutex_unlock(&l_db_ctx->dbi_mutex);

        return ( l_rc2 == MDBX_SUCCESS ) ? 0 : -EIO;
    } /* DAP_DB$K_OPTYPE_DEL */


    pthread_mutex_unlock(&l_db_ctx->dbi_mutex);

    log_it (L_ERROR, "Unhandle/unknown DB opcode (%d/%#x)", a_store_obj->type, a_store_obj->type);

    return  -EIO;
}

/**
 * @brief Gets items from CDB by a_group and a_key. If a_key=NULL then gets a_count_out items.
 * @param a_group the group name
 * @param a_key the key or NULL
 * @param a_count_out IN. Count of read items. OUT Count of items was read
 * @return If successful, pointer to items; otherwise NULL.
 */
static dap_store_obj_t *s_db_mdbx_read_store_obj(const char *a_group, const char *a_key, size_t *a_count_out)
{
int l_rc, l_rc2;
size_t l_count_out;
dap_db_ctx_t *l_db_ctx;
dap_store_obj_t *l_obj, *l_obj_arr;
MDBX_val    l_key, l_data;
MDBX_cursor *l_cursor;
MDBX_stat   l_stat;

    if (!a_group)                                                           /* Sanity check */
        return NULL;

    if ( !(l_db_ctx = s_get_db_ctx_for_group(a_group)) )                    /* Get DB Context for group/table */
        return NULL;


    pthread_mutex_lock(&l_db_ctx->dbi_mutex);

    if ( MDBX_SUCCESS != (l_rc = mdbx_txn_begin(s_mdbx_env, NULL, MDBX_TXN_RDONLY, &l_db_ctx->txn)) )
    {
        pthread_mutex_unlock(&l_db_ctx->dbi_mutex);
        return  log_it (L_ERROR, "mdbx_txn_begin: (%d) %s", l_rc, mdbx_strerror(l_rc)), NULL;
    }


    if ( a_count_out )
        *a_count_out = 0;

    /*
     *  Perfroms a find/get a record with the given key
     */
    if ( a_key )
    {
        l_key.iov_base = (void *) a_key;                                    /* Fill IOV for MDBX key */
        l_key.iov_len =  strlen(a_key);
        l_obj = NULL;

        if ( MDBX_SUCCESS == (l_rc = mdbx_get(l_db_ctx->txn, l_db_ctx->dbi, &l_key, &l_data)) )
        {
            /* Found ! Make new <store_obj> */
            if ( !(l_obj = DAP_CALLOC(1, sizeof(dap_store_obj_t))) ) {
                log_it (L_ERROR, "Cannot allocate a memory for store object key, errno=%d", errno);
                l_rc = MDBX_PROBLEM;
            } else if ( !s_fill_store_obj(a_group, &l_key, &l_data, l_obj) ) {

#ifdef  DAP_SYS_DEBUG
            atomic_fetch_add(&s_memstat[MEMSTAT$K_OBJ].alloc_nr, 1);
            atomic_fetch_add(&s_memstat[MEMSTAT$K_VALUE].alloc_nr, 1);
#endif

                if ( a_count_out )
                    *a_count_out = 1;
            } else
                l_rc = MDBX_PROBLEM;
        } else if ( l_rc != MDBX_NOTFOUND)
            log_it (L_ERROR, "mdbx_get: (%d) %s", l_rc, mdbx_strerror(l_rc));

        if ( (l_rc != MDBX_SUCCESS) && l_obj ) {
            if ( l_obj->value)
                DAP_DEL_Z(l_obj->value);

            DAP_DEL_Z(l_obj);
        }

        mdbx_txn_commit(l_db_ctx->txn);
        pthread_mutex_unlock(&l_db_ctx->dbi_mutex);

        return ( l_rc == MDBX_SUCCESS ) ? l_obj : NULL;
    }


    /*
    ** If a_key is NULL - retrieve a requested number of records from the table
    */
    do  {
        l_count_out = (a_count_out && *a_count_out)? *a_count_out : DAP_DB$K_MAXOBJS;/* Limit a number of objects to be returned */
        l_cursor = NULL;
        l_obj = l_obj_arr = NULL;

        /*
         * Retrieve statistic for group/table, we need to compute a number of records can be retreived
         */
        l_rc2 = 0;
        if ( MDBX_SUCCESS != (l_rc = mdbx_dbi_stat	(l_db_ctx->txn, l_db_ctx->dbi, &l_stat, sizeof(MDBX_stat))) ) {
            log_it (L_ERROR, "mdbx_dbi_stat: (%d) %s", l_rc2, mdbx_strerror(l_rc2));
            break;
        }
        else if ( !l_stat.ms_entries )                                      /* Nothing to retrieve , table contains no record */
            break;

        if ( !(l_count_out = min(l_stat.ms_entries, l_count_out)) ) {
            debug_if(s_dap_global_db_debug_more, L_WARNING, "No object (-s) to be retrieved from the group '%s'", a_group);
            break;
        }

        /*
         * Allocate memory for array[l_count_out] of returned objects
        */
        if ( !(l_obj_arr = (dap_store_obj_t *) DAP_NEW_Z_SIZE(char, l_count_out * sizeof(dap_store_obj_t))) ) {
            log_it(L_ERROR, "Cannot allocate %zu octets for %zu store objects", l_count_out * sizeof(dap_store_obj_t), l_count_out);
            break;
        }

                                                                            /* Initialize MDBX cursor context area */
        if ( MDBX_SUCCESS != (l_rc = mdbx_cursor_open(l_db_ctx->txn, l_db_ctx->dbi, &l_cursor)) ) {
          log_it (L_ERROR, "mdbx_cursor_open: (%d) %s", l_rc, mdbx_strerror(l_rc));
          break;
        }

                                                                            /* Iterate cursor to retrieve records from DB */
        l_obj = l_obj_arr;
        for (int i = l_count_out;
             i && (MDBX_SUCCESS == (l_rc = mdbx_cursor_get(l_cursor, &l_key, &l_data, MDBX_NEXT))); i--,  l_obj++)
        {
            if (s_fill_store_obj(a_group, &l_key, &l_data, l_obj)) {
                l_rc = MDBX_PROBLEM;
<<<<<<< HEAD
                break;
            } else if ( a_count_out )
=======
            else if ( a_count_out )
            {
#ifdef  DAP_SYS_DEBUG
                atomic_fetch_add(&s_memstat[MEMSTAT$K_OBJ].alloc_nr, 1);
                atomic_fetch_add(&s_memstat[MEMSTAT$K_VALUE].alloc_nr, 1);
#endif
>>>>>>> 8ba71dce
                *a_count_out += 1;
             }
        }

        if ( (MDBX_SUCCESS != l_rc) && (l_rc != MDBX_NOTFOUND) ) {
          log_it (L_ERROR, "mdbx_cursor_get: (%d) %s", l_rc, mdbx_strerror(l_rc)), l_rc = MDBX_SUCCESS;
          break;
        }

    } while (0);

    if (l_cursor)
        mdbx_cursor_close(l_cursor);

    mdbx_txn_commit(l_db_ctx->txn);
    pthread_mutex_unlock(&l_db_ctx->dbi_mutex);

    return l_obj_arr;
}<|MERGE_RESOLUTION|>--- conflicted
+++ resolved
@@ -97,7 +97,7 @@
 static int              s_db_mdbx_flush(void);
 static int              s_db_mdbx_apply_store_obj (dap_store_obj_t *a_store_obj);
 static dap_store_obj_t  *s_db_mdbx_read_last_store_obj(const char* a_group);
-static int              s_db_mdbx_is_obj(const char *a_group, const char *a_key);
+static bool             s_db_mdbx_is_obj(const char *a_group, const char *a_key);
 static dap_store_obj_t  *s_db_mdbx_read_store_obj(const char *a_group, const char *a_key, size_t *a_count_out);
 static dap_store_obj_t  *s_db_mdbx_read_cond_store_obj(const char *a_group, uint64_t a_id, size_t *a_count_out);
 static size_t           s_db_mdbx_read_count_store(const char *a_group, uint64_t a_id);
@@ -378,7 +378,7 @@
     a_drv_callback->read_cond_store_obj = s_db_mdbx_read_cond_store_obj;
     a_drv_callback->read_count_store    = s_db_mdbx_read_count_store;
     a_drv_callback->get_groups_by_mask  = s_db_mdbx_get_groups_by_mask;
-    a_drv_callback->is_obj              = (dap_db_driver_is_obj_callback_t) s_db_mdbx_is_obj;
+    a_drv_callback->is_obj              = s_db_mdbx_is_obj;
     a_drv_callback->deinit              = s_db_mdbx_deinit;
     a_drv_callback->flush               = s_db_mdbx_flush;
 
@@ -587,7 +587,7 @@
  * @return  0 - Record-Not-Found
  *          1 - Record is found
  */
-int     s_db_mdbx_is_obj(const char *a_group, const char *a_key)
+bool s_db_mdbx_is_obj(const char *a_group, const char *a_key)
 {
 int l_rc, l_rc2;
 dap_db_ctx_t *l_db_ctx;
@@ -1095,18 +1095,13 @@
         {
             if (s_fill_store_obj(a_group, &l_key, &l_data, l_obj)) {
                 l_rc = MDBX_PROBLEM;
-<<<<<<< HEAD
                 break;
-            } else if ( a_count_out )
-=======
-            else if ( a_count_out )
-            {
+            } else if ( a_count_out ) {
 #ifdef  DAP_SYS_DEBUG
                 atomic_fetch_add(&s_memstat[MEMSTAT$K_OBJ].alloc_nr, 1);
                 atomic_fetch_add(&s_memstat[MEMSTAT$K_VALUE].alloc_nr, 1);
 #endif
->>>>>>> 8ba71dce
-                *a_count_out += 1;
+                (*a_count_out)++;
              }
         }
 
