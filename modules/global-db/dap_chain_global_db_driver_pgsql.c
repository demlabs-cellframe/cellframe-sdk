--- conflicted
+++ resolved
@@ -27,7 +27,6 @@
 #include <string.h>
 #include <pthread.h>
 #include <errno.h>
-#include <pwd.h>
 #include <fcntl.h>
 #include <unistd.h>
 #include <sys/stat.h>
@@ -42,6 +41,7 @@
 #define LOG_TAG "db_pgsql"
 
 #ifdef DAP_CHAIN_GDB_ENGINE_PGSQL
+#include <pwd.h>
 struct dap_pgsql_conn_pool_item {
     PGconn *conn;
     int busy;
@@ -313,12 +313,8 @@
         // execute delete request
         l_res = PQexec(l_conn, l_query_str);
         if (PQresultStatus(l_res) != PGRES_COMMAND_OK) {
-<<<<<<< HEAD
-            if (strcmp(PQresultErrorField(l_res, PG_DIAG_SQLSTATE), PGSQL_INVALID_TABLE)) {
-=======
             const char *l_err = PQresultErrorField(l_res, PG_DIAG_SQLSTATE);
             if (!l_err || strcmp(l_err, PGSQL_INVALID_TABLE)) {
->>>>>>> c900a62c
                 log_it(L_ERROR, "Delete object failed with message: \"%s\"", PQresultErrorMessage(l_res));
                 l_ret = -4;
             }
