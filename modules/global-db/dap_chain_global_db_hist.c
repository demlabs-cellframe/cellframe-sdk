--- conflicted
+++ resolved
@@ -158,11 +158,7 @@
             l_obj_type = 'd';
             size_t l_del_name_len = strlen(l_group_cur->name) - 4; //strlen(".del");
             l_del_group_name_replace = DAP_NEW_SIZE(char, l_del_name_len + 1);
-<<<<<<< HEAD
-            strncpy(l_del_group_name_replace, l_group_cur->name, l_del_name_len);
-=======
             memcpy(l_del_group_name_replace, l_group_cur->name, l_del_name_len);
->>>>>>> e68e0970
             l_del_group_name_replace[l_del_name_len] = '\0';
         } else {
             l_obj_type = 'a';
@@ -196,11 +192,6 @@
                 if (!l_dap_db_log_list->is_process)
                     break;
             }
-<<<<<<< HEAD
-            if (l_del_group_name_replace)
-                DAP_DELETE(l_del_group_name_replace);
-=======
->>>>>>> e68e0970
             dap_store_obj_free(l_objs, l_item_count);
             pthread_mutex_lock(&l_dap_db_log_list->list_mutex);
             // add l_list to list_write
@@ -210,11 +201,9 @@
                 l_dap_db_log_list->list_read = l_list;
             pthread_mutex_unlock(&l_dap_db_log_list->list_mutex);
         }
-<<<<<<< HEAD
-=======
+
         if (l_del_group_name_replace)
             DAP_DELETE(l_del_group_name_replace);
->>>>>>> e68e0970
     }
 
     pthread_mutex_lock(&l_dap_db_log_list->list_mutex);
