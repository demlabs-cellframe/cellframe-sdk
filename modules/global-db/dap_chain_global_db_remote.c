--- conflicted
+++ resolved
@@ -628,13 +628,8 @@
         memcpy(&l_str_length, a_pkt->data + l_offset, sizeof(uint16_t));
         l_offset += sizeof(uint16_t);
 
-<<<<<<< HEAD
         if (l_offset + l_str_length > a_pkt->data_size || !l_str_length) {log_it(L_ERROR, "Broken GDB element: can't read 'group' field"); break;} // Check for buffer boundries
-        l_obj->group = DAP_NEW_SIZE(char, l_str_length + 1);
-=======
-        if (l_offset+l_str_length> a_pkt->data_size) {log_it(L_ERROR, "Broken GDB element: can't read 'group' field"); break;} // Check for buffer boundries
         l_obj->group = DAP_NEW_Z_SIZE(char, l_str_length + 1);
->>>>>>> eab6b4ab
         memcpy(l_obj->group, a_pkt->data + l_offset, l_str_length);
         l_offset += l_str_length;
 
@@ -653,17 +648,10 @@
         memcpy(&l_str_length, a_pkt->data + l_offset, sizeof(uint16_t));
         l_offset += sizeof(uint16_t);
 
-<<<<<<< HEAD
         if (l_offset + l_str_length > a_pkt->data_size || !l_str_length) {log_it(L_ERROR, "Broken GDB element: can't read 'key' field");
                                                                           DAP_DELETE(l_obj->group); break;} // Check for buffer boundries
-        l_obj->key = DAP_NEW_SIZE(char, l_str_length + 1);
+        l_obj->key = DAP_NEW_Z_SIZE(char, l_str_length + 1);
         memcpy((char *)l_obj->key, a_pkt->data + l_offset, l_str_length);
-        ((char *)l_obj->key)[l_str_length] = '\0';
-=======
-        if (l_offset+ l_str_length > a_pkt->data_size) {log_it(L_ERROR, "Broken GDB element: can't read 'key' field"); break;} // Check for buffer boundries
-        l_obj->key = DAP_NEW_Z_SIZE(char, l_str_length + 1);
-        memcpy((char*) l_obj->key, a_pkt->data + l_offset, l_str_length);
->>>>>>> eab6b4ab
         l_offset += l_str_length;
 
         if (l_offset+sizeof (uint64_t)> a_pkt->data_size) {log_it(L_ERROR, "Broken GDB element: can't read 'value_length' field");
