--- conflicted
+++ resolved
@@ -45,35 +45,24 @@
     uint32_t l_time_store_lim_hours = dap_config_get_item_uint32_default(g_config, "resources", "dap_global_db_time_store_limit", 72);
     uint64_t l_limit_time = l_time_store_lim_hours ? dap_gdb_time_now() - dap_gdb_time_from_sec(l_time_store_lim_hours * 3600) : 0;
 
-    for (dap_list_t *l_groups = l_dap_db_log_list->groups; l_groups; l_groups = dap_list_next(l_groups))
-    {
+    for (dap_list_t *l_groups = l_dap_db_log_list->groups; l_groups; l_groups = dap_list_next(l_groups)) {
         dap_db_log_list_group_t *l_group_cur = (dap_db_log_list_group_t *)l_groups->data;
         char *l_del_group_name_replace = NULL;
         char l_obj_type;
 
-        if (!dap_fnmatch("*.del", l_group_cur->name, 0))
-        {
+        if (!dap_fnmatch("*.del", l_group_cur->name, 0)) {
             l_obj_type = DAP_DB$K_OPTYPE_DEL;
             size_t l_del_name_len = strlen(l_group_cur->name) - 4; //strlen(".del");
             l_del_group_name_replace = DAP_NEW_SIZE(char, l_del_name_len + 1);
             memcpy(l_del_group_name_replace, l_group_cur->name, l_del_name_len);
             l_del_group_name_replace[l_del_name_len] = '\0';
-        } else {
+        } else
             l_obj_type = DAP_DB$K_OPTYPE_ADD;
-        }
 
         uint64_t l_item_start = l_group_cur->last_id_synced + 1;
-<<<<<<< HEAD
         dap_gdb_time_t l_time_valid = dap_gdb_time_now() + dap_gdb_time_from_sec(3600 * 24); // to be sure the timestamp is invalid
         while (l_group_cur->count && l_dap_db_log_list->is_process) { // Number of records to be synchronized
             size_t l_item_count = 0; //min(64, l_group_cur->count);
-=======
-        dap_gdb_time_t l_time_now = dap_gdb_time_now();
-
-        while (l_group_cur->count && l_dap_db_log_list->is_process)
-        { // Number of records to be synchronized
-            size_t l_item_count = min(64, l_group_cur->count);
->>>>>>> 8ba71dce
             dap_store_obj_t *l_objs = dap_chain_global_db_cond_load(l_group_cur->name, l_item_start, &l_item_count);
 
             if (!l_dap_db_log_list->is_process)
@@ -88,8 +77,7 @@
             l_group_cur->count -= l_item_count;
             dap_list_t *l_list = NULL;
 
-            for (size_t i = 0; i < l_item_count; i++)
-            {
+            for (size_t i = 0; i < l_item_count; i++) {
                 dap_store_obj_t *l_obj_cur = l_objs + i;
 
                 if (!l_obj_cur)
@@ -104,8 +92,7 @@
                     continue;       // the object is broken
                 }
 
-                if (l_obj_type == DAP_DB$K_OPTYPE_DEL)
-                {
+                if (l_obj_type == DAP_DB$K_OPTYPE_DEL) {
                     if (l_limit_time && l_obj_cur->timestamp < l_limit_time) {
                         dap_chain_global_db_driver_delete(l_obj_cur, 1);
                         continue;
