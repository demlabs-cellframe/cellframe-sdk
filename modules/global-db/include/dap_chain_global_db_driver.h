--- conflicted
+++ resolved
@@ -36,21 +36,11 @@
 #include <stddef.h>
 #include <stdint.h>
 
-<<<<<<< HEAD
 #define DAP_DB$SZ_MAXGROUPNAME     128                                      /* A maximum size of group name */
 #define DAP_DB$K_MAXGROUPS         1024                                     /* A maximum number of groups */
 #define DAP_DB$SZ_MAXKEY           512                                      /* A limit for the key's length in DB */
 #define DAP_DB$K_MAXOBJS            8192                                    /* A maximum number of objects to be returned by
                                                                             read_srore_obj() */
-
-#define DAP_DB$SZ_MAXDB             (32*1024*1034*1024)                     /* 32 GB */
-enum    {
-    DAP_DB$K_OPTYPE_ADD  = 'a',                                             /* Operation Type = INSERT/ADD */
-    DAP_DB$K_OPTYPE_DEL  = 'd',                                             /*  -- // -- DELETE */
-
-};
-=======
->>>>>>> c1170122
 
 enum RECORD_FLAGS {
     RECORD_COMMON = 0,    // 0000
