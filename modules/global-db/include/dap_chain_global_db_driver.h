--- conflicted
+++ resolved
@@ -41,12 +41,8 @@
 #define DAP_DB$SZ_MAXKEY           512                                      /* A limit for the key's length in DB */
 #define DAP_DB$K_MAXOBJS            8192                                    /* A maximum number of objects to be returned by
                                                                             read_srore_obj() */
+#define DAP_DB$SZ_MAXDB             (32*1024*1024*1024ULL)                  /* 32 GB */
 
-<<<<<<< HEAD
-#define DAP_DB$SZ_MAXDB             (32*1024*1024*1024LLU)                     /* 32 GB */
-=======
-#define DAP_DB$SZ_MAXDB             (32*1024*1024*1024ULL)                  /* 32 GB */
->>>>>>> be058ffb
 enum    {
     DAP_DB$K_OPTYPE_ADD  = 'a',                                             /* Operation Type = INSERT/ADD */
     DAP_DB$K_OPTYPE_DEL  = 'd',                                             /*  -- // -- DELETE */
