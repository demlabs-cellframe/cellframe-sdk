﻿/*
 * Authors:
 * Dmitriy A. Gearasimov <gerasimov.dmitriy@demlabs.net>
 * Alexander Lysikov <alexander.lysikov@demlabs.net>
 * Roman Khlopkov <roman.khlopkov@demlabs.net>
 * DeM Labs Inc.   https://demlabs.net
 * DeM Labs Open source community https://github.com/demlabsinc
 * Copyright  (c) 2017-2024
 * All rights reserved.

 This file is part of CellFrame SDK the open source project

    CellFrame SDK is free software: you can redistribute it and/or modify
    it under the terms of the GNU General Public License as published by
    the Free Software Foundation, either version 3 of the License, or
    (at your option) any later version.

    CellFrame SDK is distributed in the hope that it will be useful,
    but WITHOUT ANY WARRANTY; without even the implied warranty of
    MERCHANTABILITY or FITNESS FOR A PARTICULAR PURPOSE.  See the
    GNU General Public License for more details.

    You should have received a copy of the GNU General Public License
    along with any CellFrame SDK based project.  If not, see <http://www.gnu.org/licenses/>.
*/

#include "dap_common.h"
#include <dirent.h>
#include "uthash.h"
#include "dap_chain_ledger_pvt.h"
#include "dap_chain_common.h"
#include "dap_math_ops.h"
#include "dap_list.h"
#include "dap_hash.h"
#include "dap_enc_base58.h"
#include "dap_strfuncs.h"
#include "dap_config.h"
#include "dap_chain_datum_tx_in_ems.h"
#include "dap_chain_datum_token.h"
#include "dap_global_db.h"
#include "dap_chain_ledger.h"
#include "json_object.h"

#define LOG_TAG "dap_ledger"

typedef struct dap_ledger_service_info {
    dap_chain_srv_uid_t service_uid;    // hash key
    char tag_str[32];   // tag string name
    dap_ledger_tag_check_callback_t callback; //callback for check if a tx for particular service
    UT_hash_handle hh;
} dap_ledger_service_info_t;

static dap_ledger_service_info_t *s_services;
static pthread_rwlock_t s_services_rwlock = PTHREAD_RWLOCK_INITIALIZER;

bool g_debug_ledger = true;

static void s_threshold_txs_free(dap_ledger_t *a_ledger);
static size_t s_threshold_txs_max = 10000;
static size_t s_threshold_free_timer_tick = 900000; // 900000 ms = 15 minutes.

//add a service declaration for tx tagging and more
static bool s_tag_check_block_reward(dap_ledger_t *a_ledger, dap_chain_datum_tx_t *a_tx,  dap_chain_datum_tx_item_groups_t *a_items_grp, dap_chain_tx_tag_action_type_t *a_action)
{
    //reward tag
    if (a_items_grp->items_in_reward)
    {
        if (a_action) *a_action = DAP_CHAIN_TX_TAG_ACTION_TRANSFER_REGULAR;
        return true;
    }
    return false;
}

dap_chain_tx_out_cond_t* dap_chain_ledger_get_tx_out_cond_linked_to_tx_in_cond(dap_ledger_t *a_ledger, dap_chain_tx_in_cond_t *a_in_cond)
{
        dap_hash_fast_t *l_tx_prev_hash = &a_in_cond->header.tx_prev_hash;    
        uint32_t l_tx_prev_out_idx = a_in_cond->header.tx_out_prev_idx;
        dap_chain_datum_tx_t *l_tx_prev = dap_ledger_tx_find_by_hash (a_ledger,l_tx_prev_hash);
        
        if (!l_tx_prev) return NULL;
        byte_t* l_item_res = dap_chain_datum_tx_item_get_nth(l_tx_prev, TX_ITEM_TYPE_OUT_ALL, l_tx_prev_out_idx);
        dap_chain_tx_item_type_t l_type = *(uint8_t *)l_item_res;
        
        if (l_type != TX_ITEM_TYPE_OUT_COND) return NULL;

        
        return (dap_chain_tx_out_cond_t*)l_item_res;
}

static dap_chain_addr_t s_get_out_addr(byte_t *out_item) {
    dap_chain_tx_item_type_t l_type = *(uint8_t *)out_item;
    
    switch (l_type) {
        case TX_ITEM_TYPE_OUT: { 
            dap_chain_tx_out_t *l_tx_out = (dap_chain_tx_out_t *)out_item;
            return l_tx_out->addr;
        } break;
        case TX_ITEM_TYPE_OUT_EXT: { // 256
            dap_chain_tx_out_ext_t *l_tx_out = (dap_chain_tx_out_ext_t *)out_item;
            return l_tx_out->addr;
        } break;
    }

    dap_chain_addr_t l_tx_out_to={0};
    return l_tx_out_to;
}

static bool s_tag_check_transfer(dap_ledger_t *a_ledger, dap_chain_datum_tx_t *a_tx,  dap_chain_datum_tx_item_groups_t *a_items_grp, dap_chain_tx_tag_action_type_t *a_action)
{
    //crosschain transfer
    //regular transfer
    //comission transfer
    
    // fee transfer: in_cond item linked to out_cond_fee
    if (a_items_grp->items_in_cond) 
    {
       for (dap_list_t *it = a_items_grp->items_in_cond; it; it = it->next) {
            dap_chain_tx_in_cond_t *l_tx_in = it->data;
            dap_chain_tx_out_cond_t *l_tx_out_cond = dap_chain_ledger_get_tx_out_cond_linked_to_tx_in_cond(a_ledger, l_tx_in);

            if (l_tx_out_cond && l_tx_out_cond->header.subtype == DAP_CHAIN_TX_OUT_COND_SUBTYPE_FEE) {
                if (a_action) *a_action = DAP_CHAIN_TX_TAG_ACTION_TRANSFER_COMISSION;
                return true;
            }   
        }
    }

    //crosschain transfer: outs destination net-id differs from current net-id
    // to differ with wrong stakes -> no ems in required

    if (!a_items_grp->items_in_ems)
    {
        dap_chain_addr_t addr_to = {0};
        for (dap_list_t *it =  a_items_grp->items_out_all; it; it = it->next) {
            
            dap_chain_addr_t l_tx_out_to = s_get_out_addr(it->data);
        
            //tag cross-chain _outputs_ transactions (recepient-tx is emission-based)
            if (l_tx_out_to.net_id.uint64 != a_ledger->net->pub.id.uint64 && !dap_chain_addr_is_blank(&l_tx_out_to)) {
                if (a_action) *a_action = DAP_CHAIN_TX_TAG_ACTION_TRANSFER_CROSSCHAIN;
                return true;
            }
        }   
    }

    //regular transfers 
    //have no other ins except regular in
    //have no OUT_COND except fee
    //have no vote
    //no TSD!

    //have any of those -> not regular transfer
    if (a_items_grp->items_in_cond ||
        a_items_grp->items_in_ems ||
        a_items_grp->items_in_reward ) {
        return false;   
    }
    
    //have any of those -> not regular transfer
    if ( 
        a_items_grp->items_out_cond_srv_pay ||
        a_items_grp->items_out_cond_srv_stake_lock ||
        a_items_grp->items_out_cond_srv_stake_pos_delegate ||
        a_items_grp->items_out_cond_srv_xchange) 
    {
        return false;
    }
    
    //not voting or vote...
    if (a_items_grp->items_vote || a_items_grp->items_voting || dap_list_length(a_items_grp->items_tsd) > 1 || (a_items_grp->items_tsd && !dap_chain_datum_tx_item_get_tsd_by_type(a_tx, DAP_CHAIN_DATUM_TRANSFER_TSD_TYPE_OUT_COUNT)))
        return false;

    //not tsd sects (staking!) or only batching tsd
    if(a_action) {
        *a_action = DAP_CHAIN_TX_TAG_ACTION_TRANSFER_REGULAR;
    }
    return true;
}

int dap_ledger_service_add(dap_chain_srv_uid_t a_uid, char *tag_str, dap_ledger_tag_check_callback_t a_callback)
{
    
    dap_ledger_service_info_t *l_new_sinfo = NULL;
    
    int l_tmp = a_uid.raw_ui64;

    pthread_rwlock_rdlock(&s_services_rwlock);
    HASH_FIND_INT(s_services, &l_tmp, l_new_sinfo);
    pthread_rwlock_unlock(&s_services_rwlock);
    if (l_new_sinfo) {
        l_new_sinfo->callback = a_callback;
        return 1;
    }

    l_new_sinfo = DAP_NEW(dap_ledger_service_info_t);
    if (!l_new_sinfo) {
        log_it(L_CRITICAL, "Memory allocation error");
        return -1;
    }
    l_new_sinfo->service_uid = a_uid;
    l_new_sinfo->callback = a_callback;
    dap_strncpy(l_new_sinfo->tag_str, tag_str, sizeof(l_new_sinfo->tag_str));
    
    pthread_rwlock_wrlock(&s_services_rwlock);
    HASH_ADD_INT(s_services, service_uid.raw_ui64, l_new_sinfo);
    pthread_rwlock_unlock(&s_services_rwlock);

    log_it(L_NOTICE, "Successfully registered service tag %s with uid %02" DAP_UINT64_FORMAT_X, tag_str, a_uid.raw_ui64);

    return 0;
}

/**
 * @brief dap_ledger_init
 * current function version set g_debug_ledger parameter, if it define in config, and returns 0
 * @return
 */
int dap_ledger_init()
{
    g_debug_ledger = dap_config_get_item_bool_default(g_config, "ledger", "debug_more",false);
    
    //register native ledger services
    dap_chain_srv_uid_t l_uid_transfer = { .uint64 = DAP_CHAIN_NET_SRV_TRANSFER_ID };
    dap_ledger_service_add(l_uid_transfer, "transfer", s_tag_check_transfer);

    dap_chain_srv_uid_t l_uid_breward = { .uint64 = DAP_CHAIN_NET_SRV_BLOCK_REWARD_ID };
    dap_ledger_service_add(l_uid_breward, "block_reward", s_tag_check_block_reward);
    return 0;
}

/**
 * @brief dap_ledger_deinit
 * nothing do
 */
void dap_ledger_deinit()
{
    pthread_rwlock_destroy(&s_services_rwlock);
}

/**
 * @brief dap_ledger_handle_new
 * Create empty dap_ledger_t structure
 * @return dap_ledger_t*
 */
static dap_ledger_t *dap_ledger_handle_new(void)
{
    dap_ledger_t *l_ledger = DAP_NEW_Z_RET_VAL_IF_FAIL(dap_ledger_t, NULL);
    dap_ledger_private_t *l_ledger_pvt = l_ledger->_internal = DAP_NEW_Z_RET_VAL_IF_FAIL(dap_ledger_private_t, NULL, l_ledger);
    pthread_rwlock_init(&l_ledger_pvt->ledger_rwlock, NULL);
    pthread_rwlock_init(&l_ledger_pvt->tokens_rwlock, NULL);
    pthread_rwlock_init(&l_ledger_pvt->threshold_txs_rwlock, NULL);
    pthread_rwlock_init(&l_ledger_pvt->balance_accounts_rwlock, NULL);
    pthread_rwlock_init(&l_ledger_pvt->stake_lock_rwlock, NULL);
    pthread_rwlock_init(&l_ledger_pvt->rewards_rwlock, NULL);
    return l_ledger;
}

/**
 * @brief dap_ledger_handle_free
 * Remove dap_ledger_t structure
 * @param a_ledger
 */
void dap_ledger_handle_free(dap_ledger_t *a_ledger)
{
    if(!a_ledger)
        return;
    // Destroy Read/Write Lock
    pthread_rwlock_destroy(&PVT(a_ledger)->ledger_rwlock);
    pthread_rwlock_destroy(&PVT(a_ledger)->tokens_rwlock);
    pthread_rwlock_destroy(&PVT(a_ledger)->threshold_txs_rwlock);
    pthread_rwlock_destroy(&PVT(a_ledger)->balance_accounts_rwlock);
    pthread_rwlock_destroy(&PVT(a_ledger)->stake_lock_rwlock);
    pthread_rwlock_destroy(&PVT(a_ledger)->rewards_rwlock);
    DAP_DEL_MULTY(PVT(a_ledger), a_ledger);
    log_it(L_INFO,"Ledger for network %s destroyed", a_ledger->net->pub.name);

}

bool dap_ledger_datum_is_enforced(dap_ledger_t *a_ledger, dap_hash_fast_t *a_hash, bool a_accept) {
    dap_ledger_hal_item_t *l_wanted = NULL;
    HASH_FIND(hh, a_accept ? PVT(a_ledger)->hal_items : PVT(a_ledger)->hrl_items, a_hash, sizeof(dap_hash_fast_t), l_wanted);
    debug_if(g_debug_ledger && l_wanted, L_DEBUG, "Datum %s is %slisted", dap_hash_fast_to_str_static(a_hash), a_accept ? "white" : "black");
    return !!l_wanted;
}

/**
 * @brief s_tx_header_print
 * prepare data for print, add time
 *
 * return history string
 * @param a_tx
 * @param a_tx_hash
 * @param a_hash_out_type
 * @return a_json_out
 */

static void s_tx_header_print(json_object *a_json_out, dap_chain_datum_tx_t *a_tx,
                              const char *a_hash_out_type, dap_chain_hash_fast_t *a_tx_hash)
{
    char l_time_str[DAP_TIME_STR_SIZE] = "unknown";
    if (a_tx->header.ts_created)
        dap_time_to_str_rfc822(l_time_str, DAP_TIME_STR_SIZE, a_tx->header.ts_created);
    const char *l_tx_hash_str = dap_strcmp(a_hash_out_type, "hex")
            ? dap_enc_base58_encode_hash_to_str_static(a_tx_hash)
            : dap_chain_hash_fast_to_str_static(a_tx_hash);
    json_object_object_add(a_json_out, "TX hash ", json_object_new_string(l_tx_hash_str));
    json_object_object_add(a_json_out, "time ", json_object_new_string(l_time_str));
}

static void s_dump_datum_tx_for_addr(dap_ledger_tx_item_t *a_item, bool a_unspent, dap_ledger_t *a_ledger, 
            dap_chain_addr_t *a_addr, const char *a_hash_out_type, json_object *json_arr_out) {
    if (a_unspent && a_item->cache_data.ts_spent) {
        // With 'unspent' flag spent ones are ignored
        return;
    }
    dap_chain_datum_tx_t *l_tx = a_item->tx;
    dap_chain_hash_fast_t l_tx_hash = a_item->tx_hash_fast;
    dap_chain_addr_t l_src_addr = { }, l_dst_addr = { };
    bool l_base_tx = false;
    const char *l_src_token = NULL;
    int l_src_subtype = DAP_CHAIN_TX_OUT_COND_SUBTYPE_UNDEFINED;
    dap_hash_fast_t l_tx_prev_hash = { };
    byte_t *l_item; size_t l_size; int idx, l_tx_prev_out_idx;
    TX_ITEM_ITER_TX_TYPE(l_item, TX_ITEM_TYPE_IN_ALL, l_size, idx, l_tx) {
        switch (*l_item) {
        case TX_ITEM_TYPE_IN: {
            dap_chain_tx_in_t *l_tx_in = (dap_chain_tx_in_t*)l_item;
            l_tx_prev_hash = l_tx_in->header.tx_prev_hash;
            l_tx_prev_out_idx = l_tx_in->header.tx_out_prev_idx;
        } break;
        case TX_ITEM_TYPE_IN_COND: {
            dap_chain_tx_in_cond_t *l_tx_in_cond = (dap_chain_tx_in_cond_t*)l_item;
            l_tx_prev_hash = l_tx_in_cond->header.tx_prev_hash;
            l_tx_prev_out_idx = l_tx_in_cond->header.tx_out_prev_idx;
        } break;
        default:
            continue;
        }
        if ( dap_hash_fast_is_blank(&l_tx_prev_hash) ) {
            l_base_tx = true;
            dap_chain_tx_in_ems_t *l_token = (dap_chain_tx_in_ems_t*)
                dap_chain_datum_tx_item_get(l_tx, NULL, NULL, TX_ITEM_TYPE_IN_EMS, NULL);
            if (l_token)
                l_src_token = l_token->header.ticker;
            break;
        }
        dap_chain_datum_tx_t *l_tx_prev = dap_ledger_tx_find_by_hash(a_ledger, &l_tx_prev_hash);
        if ( !l_tx_prev )
            continue;
        uint8_t *l_prev_out_union = dap_chain_datum_tx_item_get_nth(l_tx_prev, TX_ITEM_TYPE_OUT_ALL, l_tx_prev_out_idx);
        if (!l_prev_out_union)
            continue;
        switch (*l_prev_out_union) {
        case TX_ITEM_TYPE_OUT:
            l_src_addr = ((dap_chain_tx_out_t *)l_prev_out_union)->addr;
            break;
        case TX_ITEM_TYPE_OUT_EXT:
            l_src_addr = ((dap_chain_tx_out_ext_t *)l_prev_out_union)->addr;
            l_src_token = (const char*)(((dap_chain_tx_out_ext_t *)l_prev_out_union)->token);
            break;
        case TX_ITEM_TYPE_OUT_COND:
            l_src_subtype = ((dap_chain_tx_out_cond_t *)l_prev_out_union)->header.subtype;
        default:
            break;
        }
        if ( !dap_chain_addr_compare(&l_src_addr, a_addr) )
            break;  //it's not our addr
        if (!l_src_token) {
            l_src_token = a_item->cache_data.token_ticker;
        }
    }

    bool l_header_printed = false;
    l_item = NULL;
    TX_ITEM_ITER_TX_TYPE(l_item, TX_ITEM_TYPE_OUT_ALL, l_size, idx, l_tx) {
        dap_chain_tx_item_type_t l_type = *l_item;
        uint256_t l_value;
        switch (l_type) {
        case TX_ITEM_TYPE_OUT:
            l_dst_addr = ((dap_chain_tx_out_t*)l_item)->addr;
            l_value = ((dap_chain_tx_out_t*)l_item)->header.value;
            break;
        case TX_ITEM_TYPE_OUT_EXT:
            l_dst_addr = ((dap_chain_tx_out_ext_t*)l_item)->addr;
            l_value = ((dap_chain_tx_out_ext_t *)l_item)->header.value;
            break;
        case TX_ITEM_TYPE_OUT_COND:
            l_value = ((dap_chain_tx_out_cond_t *)l_item)->header.value;
        default:
            break;
        }
        if ( !dap_chain_addr_is_blank(&l_src_addr) && !dap_chain_addr_is_blank(&l_dst_addr) 
            && dap_chain_addr_compare(&l_dst_addr, &l_src_addr) )
            continue;   // send to self
        if ( dap_chain_addr_compare(&l_src_addr, a_addr)) {
            json_object * l_json_obj_datum = json_object_new_object();
            if (!l_header_printed) {
                s_tx_header_print(l_json_obj_datum, l_tx, a_hash_out_type, &l_tx_hash);
                l_header_printed = true;
            }
            //const char *l_token_ticker = dap_ledger_tx_get_token_ticker_by_hash(l_ledger, &l_tx_hash);
            const char *l_dst_addr_str = !dap_chain_addr_is_blank(&l_dst_addr) 
                ? dap_chain_addr_to_str_static(&l_dst_addr)
                : dap_chain_tx_out_cond_subtype_to_str( ((dap_chain_tx_out_cond_t *)l_item)->header.subtype );
            json_object_object_add(l_json_obj_datum, "send", json_object_new_string(dap_uint256_to_char(l_value, NULL)));
            json_object_object_add(l_json_obj_datum, "to addr", json_object_new_string(l_dst_addr_str));
            json_object_object_add(l_json_obj_datum, "token", l_src_token ? json_object_new_string(l_src_token) : json_object_new_string("UNKNOWN"));
            json_object_array_add(json_arr_out, l_json_obj_datum);
        }
        if ( dap_chain_addr_compare(&l_dst_addr, a_addr) ) {
            json_object * l_json_obj_datum = json_object_new_object();
            if (!l_header_printed) {
               s_tx_header_print(l_json_obj_datum, l_tx, a_hash_out_type, &l_tx_hash);
               l_header_printed = true;
            }
            const char *l_dst_token = (l_type == TX_ITEM_TYPE_OUT_EXT) ?
                        (const char *)(((dap_chain_tx_out_ext_t *)l_item)->token) : NULL;
            const char *l_src_addr_str = l_base_tx 
                ? "emission"
                : ( !dap_chain_addr_is_blank(&l_src_addr) 
                    ? dap_chain_addr_to_str_static(&l_src_addr)
                    : dap_chain_tx_out_cond_subtype_to_str(l_src_subtype) );
            json_object_object_add(l_json_obj_datum, "recv ", json_object_new_string(dap_uint256_to_char(l_value, NULL)));
            json_object_object_add(l_json_obj_datum, "token ", l_dst_token ? json_object_new_string(l_dst_token) :
                                  (l_src_token ? json_object_new_string(l_src_token) : json_object_new_string("UNKNOWN")));
            json_object_object_add(l_json_obj_datum, "from ", json_object_new_string(l_src_addr_str));
            json_object_array_add(json_arr_out, l_json_obj_datum);
        }
    }
}

json_object *dap_ledger_token_tx_item_list(dap_ledger_t * a_ledger, dap_chain_addr_t *a_addr, const char *a_hash_out_type, bool a_unspent_only)
{
    json_object * json_arr_out = json_object_new_array();
    if (!json_arr_out) {
        log_it(L_CRITICAL, "%s", c_error_memory_alloc);
        return NULL;
    }

    dap_ledger_tx_item_t *l_tx_item, *l_tx_tmp;
    dap_ledger_private_t * l_ledger_pvt = PVT(a_ledger);

    pthread_rwlock_rdlock(&l_ledger_pvt->ledger_rwlock);
    HASH_ITER(hh, l_ledger_pvt->ledger_items, l_tx_item, l_tx_tmp) {
        s_dump_datum_tx_for_addr(l_tx_item, a_unspent_only, a_ledger, a_addr, a_hash_out_type, json_arr_out);
    }
    pthread_rwlock_unlock(&l_ledger_pvt->ledger_rwlock);

    // if no history
    if(!json_arr_out)
    {
        json_object * json_obj_addr = json_object_new_object();
        json_object_object_add(json_obj_addr, "status:", json_object_new_string("empty"));
        json_object_array_add(json_arr_out, json_obj_addr);
    }
    return json_arr_out;
}

static bool s_pack_ledger_threshold_info_json (json_object *a_json_arr_out, dap_ledger_tx_item_t *a_tx_item)
{
    json_object *json_obj_tx = json_object_new_object();
    if (!json_obj_tx) 
        return 1;
    char l_tx_prev_hash_str[DAP_HASH_FAST_STR_SIZE]={0};
    char l_time[DAP_TIME_STR_SIZE] = {0};
    dap_chain_hash_fast_to_str(&a_tx_item->tx_hash_fast,l_tx_prev_hash_str,sizeof(l_tx_prev_hash_str));
    dap_time_to_str_rfc822(l_time, sizeof(l_time), a_tx_item->cache_data.ts_created);
    json_object_object_add(json_obj_tx, "Ledger thresholded tx_hash_fast", json_object_new_string(l_tx_prev_hash_str));
    json_object_object_add(json_obj_tx, "time_created", json_object_new_string(l_time));
    json_object_object_add(json_obj_tx, "tx_item_size", json_object_new_int(a_tx_item->tx->header.tx_items_size));
    json_object_array_add(a_json_arr_out, json_obj_tx);
    return 0;
}
static bool s_pack_ledger_balance_info_json (json_object *a_json_arr_out, dap_ledger_wallet_balance_t *a_balance_item)
{
    json_object* json_obj_tx = json_object_new_object();
        
        json_object_object_add(json_obj_tx, "Ledger balance key", json_object_new_string(a_balance_item->key));
        json_object_object_add(json_obj_tx, "token_ticker", json_object_new_string(a_balance_item->token_ticker));
        json_object_object_add(json_obj_tx, "balance", json_object_new_string(dap_uint256_to_char(a_balance_item->balance, NULL)));
        json_object_array_add(a_json_arr_out, json_obj_tx);
    return 0;
}

json_object *dap_ledger_threshold_info(dap_ledger_t *a_ledger, size_t a_limit, size_t a_offset, dap_chain_hash_fast_t *a_threshold_hash, bool a_head)
{
    dap_ledger_private_t *l_ledger_pvt = PVT(a_ledger);
    dap_ledger_tx_item_t *l_tx_item = NULL, *l_tx_tmp;
    json_object *json_arr_out = json_object_new_array();
    if (!json_arr_out)
        return NULL;
    uint32_t l_counter = 0;
    size_t l_arr_start = 0;
    size_t l_arr_end = 0;
    dap_chain_set_offset_limit_json(json_arr_out, &l_arr_start, &l_arr_end, a_limit, a_offset, HASH_COUNT(l_ledger_pvt->threshold_txs));

    pthread_rwlock_rdlock(&l_ledger_pvt->threshold_txs_rwlock);
    if (a_threshold_hash) {
        json_object *json_obj_tx = json_object_new_object();
        if (!json_obj_tx) {
            pthread_rwlock_unlock(&l_ledger_pvt->threshold_txs_rwlock);
            json_object_put(json_arr_out);
            return NULL;
        }
        HASH_FIND(hh, l_ledger_pvt->threshold_txs, a_threshold_hash, sizeof(dap_hash_t), l_tx_item);
        if (l_tx_item) {
            json_object_object_add(json_obj_tx, "Hash was found in ledger tx threshold", json_object_new_string(dap_hash_fast_to_str_static(a_threshold_hash)));
            json_object_array_add(json_arr_out, json_obj_tx);
        } else {
            json_object_object_add(json_obj_tx, "Hash wasn't found in ledger", json_object_new_string("empty"));
            json_object_array_add(json_arr_out, json_obj_tx);
        }
    } else {
        size_t i_tmp = 0;
        if (a_head)
        HASH_ITER(hh, l_ledger_pvt->threshold_txs, l_tx_item, l_tx_tmp) {
            if (i_tmp < l_arr_start || i_tmp >= l_arr_end)
            {
                i_tmp++;                
                continue;
            }
            i_tmp++;
            if (s_pack_ledger_threshold_info_json(json_arr_out, l_tx_item)) {
                pthread_rwlock_unlock(&l_ledger_pvt->threshold_txs_rwlock);
                json_object_put(json_arr_out);
                return NULL;
            }            
            l_counter++;
        }
        else
        {
            l_tx_item = HASH_LAST(l_ledger_pvt->threshold_txs);
            for(; l_tx_item; l_tx_item = l_tx_item->hh.prev, i_tmp++){
                if (i_tmp < l_arr_start || i_tmp >= l_arr_end)
                    continue;
                if (s_pack_ledger_threshold_info_json(json_arr_out, l_tx_item)) {
                    pthread_rwlock_unlock(&l_ledger_pvt->threshold_txs_rwlock);
                    json_object_put(json_arr_out);
                    return NULL;
                }
                l_counter++;
            }
        }
        if (!l_counter) {
            json_object* json_obj_tx = json_object_new_object();
            json_object_object_add(json_obj_tx, "status", json_object_new_string("0 items in ledger tx threshold"));
            json_object_array_add(json_arr_out, json_obj_tx);
        }
        pthread_rwlock_unlock(&l_ledger_pvt->threshold_txs_rwlock);
    }

    return json_arr_out;
}

json_object *dap_ledger_balance_info(dap_ledger_t *a_ledger, size_t a_limit, size_t a_offset, bool a_head)
{
    dap_ledger_private_t *l_ledger_pvt = PVT(a_ledger);
    json_object * json_arr_out = json_object_new_array();
    pthread_rwlock_rdlock(&l_ledger_pvt->balance_accounts_rwlock);
    uint32_t l_counter = 0;
    dap_ledger_wallet_balance_t *l_balance_item, *l_balance_tmp;
    size_t l_arr_start = 0;
    size_t l_arr_end = 0;
    dap_chain_set_offset_limit_json(json_arr_out, &l_arr_start, &l_arr_end, a_limit, a_offset, HASH_COUNT(l_ledger_pvt->balance_accounts));

    size_t i_tmp = 0;
    if (a_head)
        HASH_ITER(hh, l_ledger_pvt->balance_accounts, l_balance_item, l_balance_tmp) {
            if (i_tmp < l_arr_start || i_tmp >= l_arr_end) {
                i_tmp++;
                continue;
            }
            i_tmp++;
            s_pack_ledger_balance_info_json(json_arr_out, l_balance_item);
            l_counter +=1;
        }
    else {
        l_balance_item = HASH_LAST(l_ledger_pvt->balance_accounts);
            for(; l_balance_item; l_balance_item = l_balance_item->hh.prev, i_tmp++){
                if (i_tmp < l_arr_start || i_tmp >= l_arr_end)
                    continue;
                s_pack_ledger_balance_info_json(json_arr_out, l_balance_item);
                l_counter++;
            }
    }
    if (!l_counter){
        json_object* json_obj_tx = json_object_new_object();
        json_object_object_add(json_obj_tx, "No items in ledger balance_accounts", json_object_new_string("empty"));
        json_object_array_add(json_arr_out, json_obj_tx);
    } 
    pthread_rwlock_unlock(&l_ledger_pvt->balance_accounts_rwlock);
    return json_arr_out;
}

int dap_ledger_pvt_threshold_txs_add(dap_ledger_t *a_ledger, dap_chain_datum_tx_t *a_tx, dap_hash_fast_t *a_tx_hash)
{
    dap_ledger_tx_item_t *l_item = NULL;
    dap_ledger_private_t *l_ledger_pvt = PVT(a_ledger);
    unsigned l_hash_value = 0;
    HASH_VALUE(a_tx_hash, sizeof(*a_tx_hash), l_hash_value);
    pthread_rwlock_wrlock(&l_ledger_pvt->threshold_txs_rwlock);
    HASH_FIND_BYHASHVALUE(hh, l_ledger_pvt->threshold_txs, a_tx_hash, sizeof(*a_tx_hash), l_hash_value, l_item);
    unsigned long long l_threshold_txs_count = HASH_COUNT(l_ledger_pvt->threshold_txs);
    if (!l_item) {
        if (l_threshold_txs_count >= s_threshold_txs_max) {
            pthread_rwlock_unlock(&l_ledger_pvt->threshold_txs_rwlock);
            debug_if(g_debug_ledger, L_WARNING, "Threshold for transactions is overfulled (%zu max), dropping down tx %s, added nothing",
                                                s_threshold_txs_max, dap_hash_fast_to_str_static(a_tx_hash));
            return -2;
        }
        if (!( l_item = DAP_NEW_Z(dap_ledger_tx_item_t) )) {
            pthread_rwlock_unlock(&l_ledger_pvt->threshold_txs_rwlock);
            log_it(L_CRITICAL, "%s", c_error_memory_alloc);
            return -1;
        }
        l_item->tx_hash_fast = *a_tx_hash;
        l_item->tx = is_ledger_mapped(l_ledger_pvt) ? a_tx : DAP_DUP_SIZE(a_tx, dap_chain_datum_tx_get_size(a_tx));
        if ( !l_item->tx ) {
            DAP_DELETE(l_item);
            pthread_rwlock_unlock(&l_ledger_pvt->threshold_txs_rwlock);
            log_it(L_CRITICAL, "%s", c_error_memory_alloc);
            return -1;
        }
        l_item->ts_added = dap_nanotime_now();
        l_item->cache_data.ts_created = a_tx->header.ts_created;
        HASH_ADD_BYHASHVALUE(hh, l_ledger_pvt->threshold_txs, tx_hash_fast, sizeof(dap_chain_hash_fast_t), l_hash_value, l_item);
        debug_if(g_debug_ledger, L_DEBUG, "Tx %s added to threshold", dap_hash_fast_to_str_static(a_tx_hash));
    }
    pthread_rwlock_unlock(&l_ledger_pvt->threshold_txs_rwlock);
    return 0;
}

void dap_ledger_pvt_threshold_txs_proc(dap_ledger_t *a_ledger)
{
    bool l_success;
    dap_ledger_private_t * l_ledger_pvt = PVT(a_ledger);
    pthread_rwlock_wrlock(&l_ledger_pvt->threshold_txs_rwlock);
    do {
        l_success = false;
        dap_ledger_tx_item_t *l_tx_item, *l_tx_tmp;
        HASH_ITER(hh, l_ledger_pvt->threshold_txs, l_tx_item, l_tx_tmp) {
            int l_res = dap_ledger_tx_add(a_ledger, l_tx_item->tx, &l_tx_item->tx_hash_fast, true, NULL);
            if (l_res != DAP_CHAIN_CS_VERIFY_CODE_TX_NO_EMISSION &&
                    l_res != DAP_CHAIN_CS_VERIFY_CODE_TX_NO_PREVIOUS) {
                HASH_DEL(l_ledger_pvt->threshold_txs, l_tx_item);
                if ( !is_ledger_mapped(l_ledger_pvt) )
                    DAP_DELETE(l_tx_item->tx);
                DAP_DELETE(l_tx_item);
                l_success = true;
            }
        }
    } while (l_success);
    pthread_rwlock_unlock(&l_ledger_pvt->threshold_txs_rwlock);
}

/**
 * @breif s_treshold_txs_free
 * @param a_ledger
 */
static void s_threshold_txs_free(dap_ledger_t *a_ledger)
{
    log_it(L_DEBUG, "Start free threshold txs");
    dap_ledger_private_t *l_pvt = PVT(a_ledger);
    dap_ledger_tx_item_t *l_current = NULL, *l_tmp = NULL;
    dap_nanotime_t l_time_cut_off = dap_nanotime_now() - dap_nanotime_from_sec(7200); //7200 sec = 2 hours.
    pthread_rwlock_wrlock(&l_pvt->threshold_txs_rwlock);
    HASH_ITER(hh, l_pvt->threshold_txs, l_current, l_tmp) {
        if (l_current->ts_added < l_time_cut_off) {
            HASH_DEL(l_pvt->threshold_txs, l_current);
            char l_tx_hash_str[DAP_CHAIN_HASH_FAST_STR_SIZE];
            dap_chain_hash_fast_to_str(&l_current->tx_hash_fast, l_tx_hash_str, sizeof(l_tx_hash_str));
            if ( !is_ledger_mapped(l_pvt) )
                DAP_DELETE(l_current->tx);
            DAP_DELETE(l_current);
            log_it(L_NOTICE, "Removed transaction %s form threshold ledger", l_tx_hash_str);
        }
    }
    pthread_rwlock_unlock(&l_pvt->threshold_txs_rwlock);
}

/**
 * @brief s_load_cache_gdb_loaded_balances_callback
 * @param a_global_db_context
 * @param a_rc
 * @param a_group
 * @param a_key
 * @param a_values_total
 * @param a_values_shift
 * @param a_values_count
 * @param a_values
 * @param a_arg
 */
bool dap_ledger_pvt_cache_gdb_load_balances_callback(dap_global_db_instance_t *a_dbi,
                                                      int a_rc, const char *a_group,
                                                      const size_t a_values_total, const size_t a_values_count,
                                                      dap_global_db_obj_t *a_values, void *a_arg)
{
    dap_ledger_t * l_ledger = (dap_ledger_t*) a_arg;
    dap_ledger_private_t * l_ledger_pvt = PVT(l_ledger);
    for (size_t i = 0; i < a_values_count; i++) {
        dap_ledger_wallet_balance_t *l_balance_item = DAP_NEW_Z(dap_ledger_wallet_balance_t);
        if (!l_balance_item) {
            log_it(L_CRITICAL, "%s", c_error_memory_alloc);
            return false;
        }
        l_balance_item->key = dap_strdup(a_values[i].key);
        if (!l_balance_item->key) {
            log_it(L_CRITICAL, "%s", c_error_memory_alloc);
            DAP_DEL_Z(l_balance_item);
            return false;
        }
        char *l_ptr = strchr(l_balance_item->key, ' ');
        if (l_ptr++)
            dap_strncpy(l_balance_item->token_ticker, l_ptr, sizeof(l_balance_item->token_ticker));
        l_balance_item->balance = *(uint256_t *)a_values[i].value;
        HASH_ADD_KEYPTR(hh, l_ledger_pvt->balance_accounts, l_balance_item->key,
                        strlen(l_balance_item->key), l_balance_item);
    }
    pthread_mutex_lock( &l_ledger_pvt->load_mutex );
    l_ledger_pvt->load_end = true;
    pthread_cond_broadcast( &l_ledger_pvt->load_cond );
    pthread_mutex_unlock( &l_ledger_pvt->load_mutex );
    return true;
}

/**
 * @brief Load ledger from cache (stored in GDB)
 * @param a_ledger
 */
void dap_ledger_load_cache(dap_ledger_t *a_ledger)
{
    dap_ledger_private_t *l_ledger_pvt = PVT(a_ledger);
    char *l_gdb_group = dap_ledger_get_gdb_group(a_ledger, DAP_LEDGER_TOKENS_STR);

    pthread_mutex_lock(& l_ledger_pvt->load_mutex);
    dap_global_db_get_all(l_gdb_group, 0, dap_ledger_pvt_cache_gdb_load_tokens_callback, a_ledger);
    while (!l_ledger_pvt->load_end)
        pthread_cond_wait(& l_ledger_pvt->load_cond, &l_ledger_pvt->load_mutex);
    pthread_mutex_unlock(& l_ledger_pvt->load_mutex);

    DAP_DELETE(l_gdb_group);
}


/**
 * @brief
 * create ledger for specific net
 * load ledger cache
 * @param a_check_flags checking flags
 * @param a_net_name char * network name, for example "kelvin-testnet"
 * @return dap_ledger_t*
 */
dap_ledger_t *dap_ledger_create(dap_chain_net_t *a_net, uint16_t a_flags)
{
    dap_ledger_t *l_ledger = dap_ledger_handle_new();
    dap_return_val_if_fail(l_ledger, NULL);

    l_ledger->net = a_net;
    dap_ledger_private_t *l_ledger_pvt = PVT(l_ledger);
    l_ledger_pvt->flags = a_flags;
    if ( is_ledger_threshld(l_ledger_pvt) )
        l_ledger_pvt->threshold_txs_free_timer = dap_interval_timer_create(s_threshold_free_timer_tick,
                                                                      (dap_timer_callback_t)s_threshold_txs_free, l_ledger);
    pthread_cond_init(&l_ledger_pvt->load_cond, NULL);
    pthread_mutex_init(&l_ledger_pvt->load_mutex, NULL);

#ifndef DAP_LEDGER_TEST
    for ( dap_chain_t *l_chain = a_net->pub.chains; l_chain; l_chain = l_chain->next ) {
        uint16_t l_whitelist_size, l_blacklist_size, i;
        const char **l_whitelist = dap_config_get_array_str(l_chain->config, "ledger", "hard_accept_list", &l_whitelist_size),
                   **l_blacklist = dap_config_get_array_str(l_chain->config, "ledger", "hard_reject_list", &l_blacklist_size);
        for (i = 0; i < l_blacklist_size; ++i) {
            dap_ledger_hal_item_t *l_item = DAP_NEW_Z(dap_ledger_hal_item_t);
            dap_chain_hash_fast_from_str(l_blacklist[i], &l_item->hash);
            HASH_ADD(hh, l_ledger_pvt->hrl_items, hash, sizeof(dap_hash_fast_t), l_item);
        }
        for (i = 0; i < l_whitelist_size; ++i) {
            dap_ledger_hal_item_t *l_item = DAP_NEW_Z(dap_ledger_hal_item_t);
            dap_chain_hash_fast_from_str(l_whitelist[i], &l_item->hash);
            HASH_ADD(hh, l_ledger_pvt->hal_items, hash, sizeof(dap_hash_fast_t), l_item);
        }
        log_it(L_DEBUG, "Chain %s.%s has %d datums in HAL and %d datums in HRL", a_net->pub.name, l_chain->name, l_whitelist_size, l_blacklist_size);
    }
    if ( is_ledger_cached(l_ledger_pvt) )
        // load ledger cache from GDB
        dap_ledger_load_cache(l_ledger);
#endif
    // Decrees initializing
    dap_ledger_decree_init(l_ledger);
    return l_ledger;
}

static int s_callback_sign_compare(dap_list_t *a_list_elem, dap_list_t *a_sign_elem)
{
    dap_pkey_t *l_key = (dap_pkey_t *)a_list_elem->data;
    dap_sign_t *l_sign = (dap_sign_t *)a_sign_elem->data;
    if (!l_key || !l_sign) {
        log_it(L_CRITICAL, "Invalid argument");
        return -1;
    }
    return !dap_pkey_compare_with_sign(l_key, l_sign);
}

bool dap_ledger_tx_poa_signed(dap_ledger_t *a_ledger, dap_chain_datum_tx_t *a_tx)
{
    dap_chain_tx_sig_t *l_tx_sig = (dap_chain_tx_sig_t *)dap_chain_datum_tx_item_get(a_tx, NULL, NULL, TX_ITEM_TYPE_SIG, NULL);
    dap_sign_t *l_sign = dap_chain_datum_tx_item_sig_get_sign((dap_chain_tx_sig_t *)l_tx_sig);
    return dap_list_find(a_ledger->net->pub.keys, l_sign, s_callback_sign_compare);
}

/*
services we know now
0x01 - VPN
0x02 - xchange
0x03, 0x13 -  pos_delegate
0x04 bridge
0x.05 - custom datum
0x06 voting
0x12 - stake_lock 
*/

const char *dap_ledger_tx_action_str(dap_chain_tx_tag_action_type_t a_tag)
{

    if (a_tag == DAP_CHAIN_TX_TAG_ACTION_UNKNOWN) return "unknown";
    if (a_tag == DAP_CHAIN_TX_TAG_ACTION_TRANSFER_REGULAR) return "regular";
    if (a_tag == DAP_CHAIN_TX_TAG_ACTION_TRANSFER_COMISSION) return "comission";
    if (a_tag == DAP_CHAIN_TX_TAG_ACTION_TRANSFER_CROSSCHAIN) return "crosschain";
    if (a_tag == DAP_CHAIN_TX_TAG_ACTION_TRANSFER_REWARD) return "reward";
    if (a_tag == DAP_CHAIN_TX_TAG_ACTION_OPEN) return "open";
    if (a_tag == DAP_CHAIN_TX_TAG_ACTION_USE) return "use";
    if (a_tag == DAP_CHAIN_TX_TAG_ACTION_EXTEND) return "extend";
    if (a_tag == DAP_CHAIN_TX_TAG_ACTION_CLOSE) return "close";
    if (a_tag == DAP_CHAIN_TX_TAG_ACTION_CHANGE) return "change";
    if (a_tag == DAP_CHAIN_TX_TAG_ACTION_VOTING) return "voting";
    if (a_tag == DAP_CHAIN_TX_TAG_ACTION_VOTE) return "vote";

    return "WTFSUBTAG";

}

dap_chain_tx_tag_action_type_t dap_ledger_tx_action_str_to_action_t(const char *a_str)
{
    if (!a_str)
        return DAP_CHAIN_TX_TAG_ACTION_UNKNOWN;
    
    if (strcmp("unknown", a_str) == 0) return DAP_CHAIN_TX_TAG_ACTION_UNKNOWN;
    if (strcmp("regular", a_str) == 0) return DAP_CHAIN_TX_TAG_ACTION_TRANSFER_REGULAR;
    if (strcmp("comission", a_str) == 0) return DAP_CHAIN_TX_TAG_ACTION_TRANSFER_COMISSION;
    if (strcmp("crosschain", a_str) == 0) return DAP_CHAIN_TX_TAG_ACTION_TRANSFER_CROSSCHAIN;
    if (strcmp("reward", a_str) == 0) return DAP_CHAIN_TX_TAG_ACTION_TRANSFER_REWARD;
    if (strcmp("open", a_str) == 0) return DAP_CHAIN_TX_TAG_ACTION_OPEN;
    if (strcmp("use", a_str) == 0) return DAP_CHAIN_TX_TAG_ACTION_USE;
    if (strcmp("extend", a_str) == 0) return DAP_CHAIN_TX_TAG_ACTION_EXTEND;
    if (strcmp("close", a_str) == 0) return DAP_CHAIN_TX_TAG_ACTION_CLOSE;
    if (strcmp("change", a_str) == 0) return DAP_CHAIN_TX_TAG_ACTION_CHANGE;
    if (strcmp("voting", a_str) == 0) return DAP_CHAIN_TX_TAG_ACTION_VOTING;
    if (strcmp("vote", a_str) == 0) return DAP_CHAIN_TX_TAG_ACTION_VOTE;


    return DAP_CHAIN_TX_TAG_ACTION_UNKNOWN;
}

bool dap_ledger_tx_service_info(dap_ledger_t *a_ledger, dap_hash_fast_t *a_tx_hash, 
                                dap_chain_srv_uid_t *a_uid, char **a_service_name,  dap_chain_tx_tag_action_type_t *a_action)
{
    //find tx
    dap_ledger_private_t *l_ledger_pvt = PVT(a_ledger);
    dap_ledger_tx_item_t *l_tx_item = NULL;
    pthread_rwlock_rdlock(&l_ledger_pvt->ledger_rwlock);
    HASH_FIND(hh, l_ledger_pvt->ledger_items, a_tx_hash, sizeof(dap_chain_hash_fast_t), l_tx_item);
    pthread_rwlock_unlock(&l_ledger_pvt->ledger_rwlock);
    
    
    if(l_tx_item) {
        dap_ledger_service_info_t *l_sinfo = NULL;
        pthread_rwlock_rdlock(&s_services_rwlock);
        HASH_FIND_INT(s_services, &l_tx_item->cache_data.tag, l_sinfo);
        pthread_rwlock_unlock(&s_services_rwlock);
        if (l_sinfo)
        { 
            if(a_uid) *a_uid = l_sinfo->service_uid;
            if (a_service_name) *a_service_name = l_sinfo->tag_str;
            if (a_action) *a_action = l_tx_item->cache_data.action;
            return true; 
        } 
    }

    if (a_action) *a_action = DAP_CHAIN_TX_TAG_ACTION_UNKNOWN;
    return false;
}

bool dap_ledger_deduct_tx_tag(dap_ledger_t *a_ledger, dap_chain_datum_tx_t *a_tx, char **a_service_name, dap_chain_srv_uid_t *a_tag, dap_chain_tx_tag_action_type_t *a_action)
{
    dap_ledger_service_info_t *l_sinfo_current, *l_sinfo_tmp;

    
    dap_chain_datum_tx_item_groups_t l_items_groups = {0};
    dap_chain_datum_tx_group_items(a_tx, &l_items_groups);

    bool l_res = false;
    int l_deductions_ok = 0;

    pthread_rwlock_rdlock(&s_services_rwlock);
    HASH_ITER(hh, s_services , l_sinfo_current, l_sinfo_tmp) {
        dap_chain_tx_tag_action_type_t action = DAP_CHAIN_TX_TAG_ACTION_UNKNOWN;
        if (l_sinfo_current->callback && l_sinfo_current->callback(a_ledger, a_tx, &l_items_groups, &action)){
            if (a_tag) *a_tag =  l_sinfo_current->service_uid;
            if (a_action) *a_action =  action;
            if (a_service_name) *a_service_name = l_sinfo_current->tag_str;
            l_res = true;
            l_deductions_ok ++;
        }
    } 
    pthread_rwlock_unlock(&s_services_rwlock);

    if (l_deductions_ok > 1)
    {
        char l_tx_hash_str[DAP_CHAIN_HASH_FAST_STR_SIZE];
        dap_chain_hash_fast_t l_tx_hash = dap_chain_node_datum_tx_calc_hash(a_tx);
        dap_chain_hash_fast_to_str(&l_tx_hash, l_tx_hash_str, sizeof(l_tx_hash_str));

        log_it(L_WARNING, "Transaction %s identyfied by multiple services (%d):", l_tx_hash_str, l_deductions_ok);
    
        pthread_rwlock_rdlock(&s_services_rwlock);
        HASH_ITER(hh, s_services , l_sinfo_current, l_sinfo_tmp) {
            dap_chain_tx_tag_action_type_t action = DAP_CHAIN_TX_TAG_ACTION_UNKNOWN;
            if (l_sinfo_current->callback && l_sinfo_current->callback(a_ledger, a_tx, &l_items_groups,&action))  {
                log_it(L_WARNING, "%s %s", l_sinfo_current->tag_str, dap_ledger_tx_action_str(action));
            }
        } 

        pthread_rwlock_unlock(&s_services_rwlock);
    }
    
    dap_chain_datum_tx_group_items_free(&l_items_groups);

    return l_res;
}

const char *dap_ledger_tx_tag_str_by_uid(dap_chain_srv_uid_t a_service_uid)
{
    dap_ledger_service_info_t *l_new_sinfo = NULL;
    
    int l_tmp = a_service_uid.raw_ui64;

    pthread_rwlock_rdlock(&s_services_rwlock);
    HASH_FIND_INT(s_services, &l_tmp, l_new_sinfo);
    pthread_rwlock_unlock(&s_services_rwlock);
    
    return l_new_sinfo ? l_new_sinfo->tag_str : "unknown";
}


/**
 * Delete all transactions from the cache
 */
void dap_ledger_purge(dap_ledger_t *a_ledger, bool a_preserve_db)
{
    dap_ledger_tx_purge(a_ledger, a_preserve_db);
    dap_ledger_token_purge(a_ledger, a_preserve_db);
    dap_ledger_decree_purge(a_ledger);
    PVT(a_ledger)->load_end = false;
}

void dap_ledger_tx_purge(dap_ledger_t *a_ledger, bool a_preserve_db)
{
    dap_return_if_fail(a_ledger);
    dap_ledger_private_t *l_ledger_pvt = PVT(a_ledger);

    pthread_rwlock_wrlock(&l_ledger_pvt->ledger_rwlock);
    pthread_rwlock_wrlock(&l_ledger_pvt->threshold_txs_rwlock);
    pthread_rwlock_wrlock(&l_ledger_pvt->balance_accounts_rwlock);
    pthread_rwlock_wrlock(&l_ledger_pvt->stake_lock_rwlock);

    /* Delete regular transactions */
    dap_ledger_tx_item_t *l_item_current, *l_item_tmp;
    char *l_gdb_group;
    HASH_ITER(hh, l_ledger_pvt->ledger_items , l_item_current, l_item_tmp) {
        HASH_DEL(l_ledger_pvt->ledger_items, l_item_current);
        if (!is_ledger_mapped(l_ledger_pvt))
            DAP_DELETE(l_item_current->tx);
        DAP_DELETE(l_item_current);
    }
    if (!a_preserve_db) {
        l_gdb_group = dap_ledger_get_gdb_group(a_ledger, DAP_LEDGER_TXS_STR);
        dap_global_db_erase_table(l_gdb_group, NULL, NULL);
        DAP_DELETE(l_gdb_group);
    }

    /* Delete balances */
    dap_ledger_wallet_balance_t *l_balance_current, *l_balance_tmp;
    HASH_ITER(hh, l_ledger_pvt->balance_accounts, l_balance_current, l_balance_tmp) {
        HASH_DEL(l_ledger_pvt->balance_accounts, l_balance_current);
        DAP_DEL_MULTY(l_balance_current->key, l_balance_current);
    }
    if (!a_preserve_db) {
        l_gdb_group = dap_ledger_get_gdb_group(a_ledger, DAP_LEDGER_BALANCES_STR);
        dap_global_db_erase_table(l_gdb_group, NULL, NULL);
        DAP_DELETE(l_gdb_group);
    }

    /* Delete stake-lock items */
    dap_ledger_stake_lock_item_t *l_stake_item_current, *l_stake_item_tmp;
    HASH_ITER(hh, l_ledger_pvt->emissions_for_stake_lock, l_stake_item_current, l_stake_item_tmp) {
        HASH_DEL(l_ledger_pvt->emissions_for_stake_lock, l_stake_item_current);
        DAP_DELETE(l_stake_item_current);
    }
    if (!a_preserve_db) {
        l_gdb_group = dap_ledger_get_gdb_group(a_ledger, DAP_LEDGER_STAKE_LOCK_STR);
        dap_global_db_erase_table(l_gdb_group, NULL, NULL);
        DAP_DELETE(l_gdb_group);
    }

    /* Delete threshold transactions */
    HASH_ITER(hh, l_ledger_pvt->threshold_txs, l_item_current, l_item_tmp) {
        HASH_DEL(l_ledger_pvt->threshold_txs, l_item_current);
        if (!is_ledger_mapped(l_ledger_pvt))
            DAP_DELETE(l_item_current->tx);
        DAP_DEL_Z(l_item_current);
    }

    l_ledger_pvt->ledger_items         = NULL;
    l_ledger_pvt->balance_accounts     = NULL;
    l_ledger_pvt->threshold_txs        = NULL;

    pthread_rwlock_unlock(&l_ledger_pvt->ledger_rwlock);
    pthread_rwlock_unlock(&l_ledger_pvt->threshold_txs_rwlock);
    pthread_rwlock_unlock(&l_ledger_pvt->balance_accounts_rwlock);
    pthread_rwlock_unlock(&l_ledger_pvt->stake_lock_rwlock);
}
<<<<<<< HEAD

void dap_ledger_token_purge(dap_ledger_t *a_ledger, bool a_preserve_db)
{
    dap_return_if_fail(a_ledger);
    dap_ledger_private_t *l_ledger_pvt = PVT(a_ledger);

    pthread_rwlock_wrlock(&l_ledger_pvt->tokens_rwlock);

=======

void dap_ledger_token_purge(dap_ledger_t *a_ledger, bool a_preserve_db)
{
    dap_return_if_fail(a_ledger);
    dap_ledger_private_t *l_ledger_pvt = PVT(a_ledger);

    pthread_rwlock_wrlock(&l_ledger_pvt->tokens_rwlock);

>>>>>>> 484dc52c
    /* Delete tokens and their emissions */
    dap_ledger_token_item_t *l_token_current, *l_token_tmp;
    dap_ledger_token_emission_item_t *l_emission_current, *l_emission_tmp;
    HASH_ITER(hh, l_ledger_pvt->tokens, l_token_current, l_token_tmp) {
        HASH_DEL(l_ledger_pvt->tokens, l_token_current);
        pthread_rwlock_wrlock(&l_token_current->token_emissions_rwlock);
        HASH_ITER(hh, l_token_current->token_emissions, l_emission_current, l_emission_tmp) {
            HASH_DEL(l_token_current->token_emissions, l_emission_current);
            DAP_DEL_MULTY(l_emission_current->datum_token_emission, l_emission_current);
        }
        pthread_rwlock_unlock(&l_token_current->token_emissions_rwlock);
        pthread_rwlock_destroy(&l_token_current->token_emissions_rwlock);
        DAP_DEL_MULTY(l_token_current->datum_token, l_token_current->datum_token, l_token_current->auth_pkeys, l_token_current->auth_pkey_hashes,
            l_token_current->tx_recv_allow, l_token_current->tx_recv_block, l_token_current->tx_send_allow, l_token_current->tx_send_block, l_token_current);
    }
    if (!a_preserve_db) {
        char *l_gdb_group = dap_ledger_get_gdb_group(a_ledger, DAP_LEDGER_TOKENS_STR);
        dap_global_db_erase_table(l_gdb_group, NULL, NULL);
        DAP_DELETE(l_gdb_group);
        l_gdb_group = dap_ledger_get_gdb_group(a_ledger, DAP_LEDGER_EMISSIONS_STR);
        dap_global_db_erase_table(l_gdb_group, NULL, NULL);
        DAP_DELETE(l_gdb_group);
    }

    l_ledger_pvt->tokens               = NULL;
    pthread_rwlock_unlock(&l_ledger_pvt->tokens_rwlock);
}

/**
 * Return number transactions from the cache
 * According to UT_hash_handle size of return value is sizeof(unsigned int)
 */
unsigned dap_ledger_count(dap_ledger_t *a_ledger)
{
    pthread_rwlock_rdlock(&PVT(a_ledger)->ledger_rwlock);
    unsigned long ret = HASH_COUNT(PVT(a_ledger)->ledger_items);
    pthread_rwlock_unlock(&PVT(a_ledger)->ledger_rwlock);
    return ret;
}

/**
 * @brief dap_ledger_count_from_to
 * @param a_ledger
 * @param a_ts_from
 * @param a_ts_to
 * @return
 */
uint64_t dap_ledger_count_from_to(dap_ledger_t * a_ledger, dap_nanotime_t a_ts_from, dap_nanotime_t a_ts_to)
{
    uint64_t l_ret = 0;
    dap_ledger_private_t *l_ledger_pvt = PVT(a_ledger);
    dap_ledger_tx_item_t *l_iter_current, *l_item_tmp;
    pthread_rwlock_rdlock(&l_ledger_pvt->ledger_rwlock);
    if ( a_ts_from && a_ts_to) {
        HASH_ITER(hh, l_ledger_pvt->ledger_items , l_iter_current, l_item_tmp){
            if ( l_iter_current->ts_added >= a_ts_from && l_iter_current->ts_added <= a_ts_to )
                l_ret++;
        }
    } else if ( a_ts_to ){
        HASH_ITER(hh, l_ledger_pvt->ledger_items , l_iter_current, l_item_tmp){
            if ( l_iter_current->ts_added <= a_ts_to )
                l_ret++;
        }
    } else if ( a_ts_from ){
        HASH_ITER(hh, l_ledger_pvt->ledger_items , l_iter_current, l_item_tmp){
            if ( l_iter_current->ts_added >= a_ts_from )
                l_ret++;
        }
    } else {
        l_ret = HASH_COUNT(l_ledger_pvt->ledger_items);
    }
    pthread_rwlock_unlock(&l_ledger_pvt->ledger_rwlock);
    return l_ret;
}

/**
 * Calculate balance of addr
 *
 */
uint256_t dap_ledger_calc_balance(dap_ledger_t *a_ledger, const dap_chain_addr_t *a_addr,
                                        const char *a_token_ticker)
{
    uint256_t l_ret = uint256_0;

    dap_ledger_wallet_balance_t *l_balance_item = NULL;// ,* l_balance_item_tmp = NULL;
    const char *l_addr = dap_chain_addr_to_str_static(a_addr);
    char *l_wallet_balance_key = dap_strjoin(" ", l_addr, a_token_ticker, (char*)NULL);
    pthread_rwlock_rdlock(&PVT(a_ledger)->balance_accounts_rwlock);
    HASH_FIND_STR(PVT(a_ledger)->balance_accounts, l_wallet_balance_key, l_balance_item);
    pthread_rwlock_unlock(&PVT(a_ledger)->balance_accounts_rwlock);
    if (l_balance_item) {
        debug_if(g_debug_ledger, L_INFO, "Found address in cache with balance %s",
            dap_uint256_to_char(l_balance_item->balance, NULL));
        l_ret = l_balance_item->balance;
    } else {
        debug_if(g_debug_ledger, L_WARNING, "Balance item %s not found", l_wallet_balance_key);
    }
    DAP_DELETE(l_wallet_balance_key);
    return l_ret;
}

 bool dap_ledger_tx_check_recipient(dap_ledger_t* a_ledger, dap_chain_hash_fast_t* a_tx_prev_hash, dap_chain_addr_t *a_addr)
 {
     dap_chain_datum_tx_t *l_tx = dap_ledger_tx_find_by_hash(a_ledger, a_tx_prev_hash);
     if ( !l_tx )
        return false;
    dap_chain_addr_t l_dst_addr = { };
    byte_t *it; size_t l_size;
    TX_ITEM_ITER_TX(it, l_size, l_tx) {
        switch (*it) {
        case TX_ITEM_TYPE_OUT:
            l_dst_addr = ((dap_chain_tx_out_t*)it)->addr;
            break;
        case TX_ITEM_TYPE_OUT_EXT:
            l_dst_addr = ((dap_chain_tx_out_ext_t*)it)->addr;
            break;
        case TX_ITEM_TYPE_OUT_OLD:
            l_dst_addr = ((dap_chain_tx_out_old_t*)it)->addr;
            break;
        default:
            continue;
        }
        if ( dap_chain_addr_compare(a_addr, &l_dst_addr) )
            return true;
    }
    return false;
 }

/**
 * Get the transaction in the cache by the public key that signed the transaction,
 * starting from the next hash after a_tx_first_hash
 *
 * a_public_key[in] public key that signed the transaction
 * a_public_key_size[in] public key size
 * a_tx_first_hash [in/out] hash of the initial transaction/ found transaction, if 0 start from the beginning
 */
const dap_chain_datum_tx_t* dap_ledger_tx_find_by_pkey(dap_ledger_t *a_ledger,
        char *a_public_key, size_t a_public_key_size, dap_chain_hash_fast_t *a_tx_first_hash)
{
    if(!a_public_key || !a_tx_first_hash)
        return NULL;
    dap_ledger_private_t *l_ledger_pvt = PVT(a_ledger);
    dap_chain_datum_tx_t *l_cur_tx = NULL;
    bool is_null_hash = dap_hash_fast_is_blank(a_tx_first_hash);
    bool is_search_enable = is_null_hash;
    dap_ledger_tx_item_t *l_iter_current, *l_item_tmp;
    pthread_rwlock_rdlock(&l_ledger_pvt->ledger_rwlock);
    HASH_ITER(hh, l_ledger_pvt->ledger_items , l_iter_current, l_item_tmp) {
        dap_chain_datum_tx_t *l_tx_tmp = l_iter_current->tx;
        dap_chain_hash_fast_t *l_tx_hash_tmp = &l_iter_current->tx_hash_fast;
        // start searching from the next hash after a_tx_first_hash
        if (!is_search_enable) {
            is_search_enable = dap_hash_fast_compare(l_tx_hash_tmp, a_tx_first_hash);
            continue;
        }
        // Get sign item from transaction
        dap_chain_tx_sig_t *l_tx_sig = (dap_chain_tx_sig_t*) dap_chain_datum_tx_item_get(l_tx_tmp, NULL,
                NULL, TX_ITEM_TYPE_SIG, NULL);
        // Get dap_sign_t from item
        dap_sign_t *l_sig = dap_chain_datum_tx_item_sig_get_sign(l_tx_sig);
        if(l_sig) {
            // compare public key in transaction with a_public_key
            if(a_public_key_size == l_sig->header.sign_pkey_size &&
                    !memcmp(a_public_key, l_sig->pkey_n_sign, a_public_key_size)) {
                l_cur_tx = l_tx_tmp;
                memcpy(a_tx_first_hash, l_tx_hash_tmp, sizeof(dap_chain_hash_fast_t));
                break;
            }
        }
    }
    pthread_rwlock_unlock(&l_ledger_pvt->ledger_rwlock);
    return l_cur_tx;
}
/**
 * @brief dap_ledger_find_pkey_by_hash
 * @param a_ledger to search
 * @param a_pkey_hash - pkey hash
 * @return pointer to dap_pkey_t if finded, other - NULL
 */
dap_pkey_t *dap_ledger_find_pkey_by_hash(dap_ledger_t *a_ledger, dap_chain_hash_fast_t *a_pkey_hash)
{
    dap_return_val_if_pass(!a_pkey_hash || dap_hash_fast_is_blank(a_pkey_hash), NULL);

    dap_ledger_private_t *l_ledger_pvt = PVT(a_ledger);
    dap_ledger_tx_item_t *l_iter_current, *l_item_tmp;
    dap_pkey_t *l_ret = NULL;
    pthread_rwlock_rdlock(&l_ledger_pvt->ledger_rwlock);
    HASH_ITER(hh, l_ledger_pvt->ledger_items , l_iter_current, l_item_tmp) {
        dap_chain_datum_tx_t *l_tx_tmp = l_iter_current->tx;
        dap_chain_hash_fast_t *l_tx_hash_tmp = &l_iter_current->tx_hash_fast;
        // Get sign item from transaction
        dap_chain_tx_sig_t *l_tx_sig = (dap_chain_tx_sig_t*) dap_chain_datum_tx_item_get(l_tx_tmp, NULL,
                NULL, TX_ITEM_TYPE_SIG, NULL);
        // Get dap_sign_t from item
        dap_sign_t *l_sig = dap_chain_datum_tx_item_sig_get_sign(l_tx_sig);
        if(l_sig) {
            // compare public key in transaction with a_public_key
            dap_chain_hash_fast_t l_sign_hash = {};
            dap_sign_get_pkey_hash(l_sig, &l_sign_hash);
            if(!memcmp(&l_sign_hash, a_pkey_hash, sizeof(dap_chain_hash_fast_t))) {
                l_ret = dap_pkey_get_from_sign(l_sig);
                break;
            }
        }
    }
    pthread_rwlock_unlock(&l_ledger_pvt->ledger_rwlock);
    return l_ret;
}

/**
 * @brief Get all transactions from the cache with the out_cond item
 * @param a_ledger
 * @param a_srv_uid
 * @return
 */
dap_list_t* dap_ledger_tx_cache_find_out_cond_all(dap_ledger_t *a_ledger, dap_chain_srv_uid_t a_srv_uid)
{
    dap_list_t * l_ret = NULL;
    dap_ledger_private_t *l_ledger_pvt = PVT(a_ledger);
    dap_ledger_tx_item_t *l_iter_current = NULL, *l_item_tmp = NULL;
    HASH_ITER(hh, l_ledger_pvt->ledger_items, l_iter_current, l_item_tmp) {
        dap_chain_datum_tx_t *l_tx = l_iter_current->tx;
        byte_t *item; size_t l_size;
        TX_ITEM_ITER_TX(item, l_size, l_tx) {
            if (*item == TX_ITEM_TYPE_OUT_COND && ((dap_chain_tx_out_cond_t*)item)->header.srv_uid.uint64 == a_srv_uid.uint64)
                l_ret = dap_list_append(l_ret, l_tx);
        }
    }
    return l_ret;
}

/**
 * Get the transaction in the cache with the out_cond item
 *
 * a_addr[in] wallet address, whose owner can use the service
 */
dap_chain_datum_tx_t* dap_ledger_tx_cache_find_out_cond(dap_ledger_t *a_ledger, dap_chain_tx_out_cond_subtype_t a_cond_type,
        dap_chain_hash_fast_t *a_tx_first_hash, dap_chain_tx_out_cond_t **a_out_cond, int *a_out_cond_idx, char *a_token_ticker)
{
    if (!a_tx_first_hash)
        return NULL;
    dap_ledger_private_t *l_ledger_pvt = PVT(a_ledger);
    dap_chain_datum_tx_t *l_cur_tx = NULL;
    bool is_null_hash = dap_hash_fast_is_blank(a_tx_first_hash);
    bool is_search_enable = is_null_hash;
    dap_ledger_tx_item_t *l_iter_current = NULL, *l_item_tmp = NULL;
    dap_chain_tx_out_cond_t *l_tx_out_cond = NULL;
    int l_tx_out_cond_idx = 0;
    pthread_rwlock_rdlock(&l_ledger_pvt->ledger_rwlock);
    HASH_ITER(hh, l_ledger_pvt->ledger_items, l_iter_current, l_item_tmp) {
        dap_chain_datum_tx_t *l_tx_tmp = l_iter_current->tx;
        dap_chain_hash_fast_t *l_tx_hash_tmp = &l_iter_current->tx_hash_fast;
        // start searching from the next hash after a_tx_first_hash
        if (!is_search_enable) {
            is_search_enable = dap_hash_fast_compare(l_tx_hash_tmp, a_tx_first_hash);
            continue;
        }
        // Get out_cond item from transaction
        l_tx_out_cond = dap_chain_datum_tx_out_cond_get(l_tx_tmp, a_cond_type, &l_tx_out_cond_idx);

        if(l_tx_out_cond) {
            l_cur_tx = l_tx_tmp;
            memcpy(a_tx_first_hash, l_tx_hash_tmp, sizeof(dap_chain_hash_fast_t));
            if (a_token_ticker) {
                strcpy(a_token_ticker, l_iter_current->cache_data.token_ticker);
            }
            break;
        }
    }
    pthread_rwlock_unlock(&l_ledger_pvt->ledger_rwlock);
    if (a_out_cond) {
        *a_out_cond = l_tx_out_cond;
    }
    if (a_out_cond_idx) {
        *a_out_cond_idx = l_tx_out_cond_idx;
    }
    return l_cur_tx;
}

/**
 * Get the value from all transactions in the cache with out_cond item
 *
 * a_addr[in] wallet address, whose owner can use the service
 * a_sign [in] signature of a_addr hash for check valid key
 * a_sign_size [in] signature size
 *
 * a_public_key[in] public key that signed the transaction
 * a_public_key_size[in] public key size
 */
uint256_t dap_ledger_tx_cache_get_out_cond_value(dap_ledger_t *a_ledger, dap_chain_tx_out_cond_subtype_t a_cond_type,
                                                       dap_chain_addr_t *a_addr, dap_chain_tx_out_cond_t **tx_out_cond)

{
    uint256_t l_ret_value = {};

    dap_chain_datum_tx_t *l_tx_tmp;
    dap_chain_hash_fast_t l_tx_first_hash = { 0 }; // start hash
    /* size_t l_pub_key_size = a_key_from->pub_key_data_size;
     uint8_t *l_pub_key = dap_enc_key_serialize_pub_key(a_key_from, &l_pub_key_size);*/
    dap_chain_tx_out_cond_t *l_tx_out_cond;
    // Find all transactions
    do {
        l_tx_tmp = dap_ledger_tx_cache_find_out_cond(a_ledger, a_cond_type, &l_tx_first_hash, &l_tx_out_cond, NULL, NULL);
        // Get out_cond item from transaction
        if(l_tx_tmp) {
            UNUSED(a_addr);
            // TODO check relations a_addr with cond_data and public key
            if(l_tx_out_cond) {
                l_ret_value = l_tx_out_cond->header.value;
                if(tx_out_cond)
                    *tx_out_cond = l_tx_out_cond;
            }
        }
    } while(l_tx_tmp);
    return l_ret_value;
}

dap_list_t *dap_ledger_get_list_tx_outs(dap_ledger_t *a_ledger, const char *a_token_ticker, const dap_chain_addr_t *a_addr_from,
                                        uint256_t *a_value_transfer)
{
    dap_list_t *l_list_used_out = NULL; // list of transaction with 'out' items
    dap_chain_hash_fast_t l_tx_cur_hash = { };
    uint256_t l_value_transfer = {};
    dap_chain_datum_tx_t *l_tx;
    while (( l_tx = dap_ledger_tx_find_by_addr(a_ledger, a_token_ticker, a_addr_from, &l_tx_cur_hash) )) {
        byte_t *it; size_t l_size; int i, l_out_idx_tmp = -1;
        dap_chain_addr_t l_out_addr = { };
        TX_ITEM_ITER_TX_TYPE(it, TX_ITEM_TYPE_OUT_ALL, l_size, i, l_tx) {
            ++l_out_idx_tmp;
            uint256_t l_value = { };
            switch (*it) {
            case TX_ITEM_TYPE_OUT_OLD: {
                dap_chain_tx_out_old_t *l_out = (dap_chain_tx_out_old_t*)it;
                l_out_addr = l_out->addr;
                if ( !l_out->header.value || !dap_chain_addr_compare(a_addr_from, &l_out_addr) )
                    continue;
                l_value = GET_256_FROM_64(l_out->header.value);
            } break;
            case TX_ITEM_TYPE_OUT: {
                dap_chain_tx_out_t *l_out = (dap_chain_tx_out_t*)it;
                l_out_addr = l_out->addr;
                if ( !dap_chain_addr_compare(a_addr_from, &l_out_addr)
                || dap_strcmp( dap_ledger_tx_get_token_ticker_by_hash(a_ledger, &l_tx_cur_hash), a_token_ticker )
                || IS_ZERO_256(l_out->header.value))
                    continue;
                l_value = l_out->header.value;
            } break;
            case TX_ITEM_TYPE_OUT_EXT: {
                dap_chain_tx_out_ext_t *l_out_ext = (dap_chain_tx_out_ext_t *)it;
                l_out_addr = l_out_ext->addr;
                if ( !dap_chain_addr_compare(a_addr_from, &l_out_addr)
                || strcmp((char*)a_token_ticker, l_out_ext->token)
                || IS_ZERO_256(l_out_ext->header.value) )
                    continue;
                l_value = l_out_ext->header.value;
            } break;
            default:
                continue;
            }
            // Check whether used 'out' items
            if ( !dap_ledger_tx_hash_is_used_out_item(a_ledger, &l_tx_cur_hash, l_out_idx_tmp, NULL) ) {
                dap_chain_tx_used_out_item_t *l_item = DAP_NEW_Z(dap_chain_tx_used_out_item_t);
                *(l_item) = (dap_chain_tx_used_out_item_t) { l_tx_cur_hash, (uint32_t)l_out_idx_tmp, l_value };
                l_list_used_out = dap_list_append(l_list_used_out, l_item);
                SUM_256_256(l_value_transfer, l_item->value, &l_value_transfer);
            }
        }
    }
    if (a_value_transfer) *a_value_transfer = l_value_transfer;
    return l_list_used_out;
}

dap_list_t *dap_ledger_get_txs(dap_ledger_t *a_ledger, size_t a_count, size_t a_page, bool a_reverse, bool a_unspent_only)
{
    dap_ledger_private_t *l_ledger_pvt = PVT(a_ledger);
    pthread_rwlock_rdlock(&PVT(a_ledger)->ledger_rwlock);
    size_t l_offset = a_page < 2 ? 0 : a_count * (a_page - 1);
    if (!l_ledger_pvt->ledger_items || l_offset > HASH_COUNT(l_ledger_pvt->ledger_items)){
        pthread_rwlock_unlock(&PVT(a_ledger)->ledger_rwlock);
        return NULL;
    }
    dap_list_t *l_list = NULL;
    size_t l_counter = 0;
    dap_ledger_tx_item_t *l_item_current, *l_item_tmp;
    HASH_ITER(hh, l_ledger_pvt->ledger_items, l_item_current, l_item_tmp) {
        if (l_counter++ >= l_offset) {
            if (!a_unspent_only || !l_item_current->cache_data.ts_spent)
                l_list = a_reverse
                        ? dap_list_prepend(l_list, l_item_current->tx)
                        : dap_list_append(l_list, l_item_current->tx);
        }
    }
    pthread_rwlock_unlock(&PVT(a_ledger)->ledger_rwlock);
    return l_list;
}

dap_ledger_datum_iter_t *dap_ledger_datum_iter_create(dap_chain_net_t *a_net)
{
    dap_ledger_datum_iter_t *l_ret = DAP_NEW_Z(dap_ledger_datum_iter_t);
    if(!l_ret){
        log_it(L_CRITICAL, "Memory allocation error!");
        return NULL;
    }
    l_ret->net = a_net;
    return l_ret;
}

void dap_ledger_datum_iter_delete(dap_ledger_datum_iter_t *a_iter)
{
    DAP_DEL_Z(a_iter);
}

dap_chain_datum_tx_t *dap_ledger_datum_iter_get_first(dap_ledger_datum_iter_t *a_iter)
{
    if (!a_iter)
        return NULL;
    dap_ledger_private_t *l_ledger_pvt = PVT(a_iter->net->pub.ledger);
    pthread_rwlock_rdlock(&l_ledger_pvt->ledger_rwlock);
    if (!l_ledger_pvt->ledger_items) {
        pthread_rwlock_unlock(&l_ledger_pvt->ledger_rwlock);
        return NULL;
    }
    a_iter->cur_ledger_tx_item = l_ledger_pvt->ledger_items;
    a_iter->cur = ((dap_ledger_tx_item_t *)(a_iter->cur_ledger_tx_item))->tx;
    a_iter->cur_hash = ((dap_ledger_tx_item_t *)(a_iter->cur_ledger_tx_item))->tx_hash_fast;
    a_iter->is_unspent = ((dap_ledger_tx_item_t *)(a_iter->cur_ledger_tx_item))->cache_data.ts_spent ? false : true;
    a_iter->ret_code = 0;
    pthread_rwlock_unlock(&l_ledger_pvt->ledger_rwlock);
    return a_iter->cur;
}

dap_chain_datum_tx_t *dap_ledger_datum_iter_get_next(dap_ledger_datum_iter_t *a_iter)
{
    dap_ledger_private_t *l_ledger_pvt = PVT(a_iter->net->pub.ledger);
    pthread_rwlock_rdlock(&l_ledger_pvt->ledger_rwlock);
    a_iter->cur_ledger_tx_item = a_iter->cur_ledger_tx_item ? ((dap_ledger_tx_item_t *)(a_iter->cur_ledger_tx_item))->hh.next : NULL;
    if (a_iter->cur_ledger_tx_item){
        a_iter->cur = ((dap_ledger_tx_item_t *)(a_iter->cur_ledger_tx_item))->tx;
        a_iter->cur_hash = ((dap_ledger_tx_item_t *)(a_iter->cur_ledger_tx_item))->tx_hash_fast;
        a_iter->ret_code = 0;
        a_iter->is_unspent = ((dap_ledger_tx_item_t *)(a_iter->cur_ledger_tx_item))->cache_data.ts_spent ? false : true;
    } else {
        a_iter->cur = NULL;
        memset(&a_iter->cur_hash, 0, sizeof(dap_hash_fast_t));
        a_iter->ret_code = 0;
        a_iter->is_unspent = false;
    }
    pthread_rwlock_unlock(&l_ledger_pvt->ledger_rwlock);
    return a_iter->cur;
}

dap_chain_datum_tx_t *dap_ledger_datum_iter_get_last(dap_ledger_datum_iter_t *a_iter)
{
    dap_ledger_private_t *l_ledger_pvt = PVT(a_iter->net->pub.ledger);
    pthread_rwlock_rdlock(&l_ledger_pvt->ledger_rwlock);
    a_iter->cur_ledger_tx_item = l_ledger_pvt->ledger_items->hh.prev;
    a_iter->cur = ((dap_ledger_tx_item_t *)(a_iter->cur_ledger_tx_item))->tx;
    a_iter->cur_hash = ((dap_ledger_tx_item_t *)(a_iter->cur_ledger_tx_item))->tx_hash_fast;
    a_iter->is_unspent = ((dap_ledger_tx_item_t *)(a_iter->cur_ledger_tx_item))->cache_data.ts_spent ? false : true;
    a_iter->ret_code = 0;
    pthread_rwlock_unlock(&l_ledger_pvt->ledger_rwlock);
    return a_iter->cur;
}

dap_chain_tx_used_out_item_t *dap_ledger_get_tx_cond_out(dap_ledger_t *a_ledger, const dap_chain_addr_t *a_addr_from, dap_chain_tx_out_cond_subtype_t a_subtype)
{
    dap_chain_tx_used_out_item_t *l_item = NULL;
    dap_chain_hash_fast_t l_tx_cur_hash = { };
    dap_chain_datum_tx_t *l_tx;
    while(( l_tx = dap_ledger_tx_find_by_addr(a_ledger, a_ledger->net->pub.native_ticker, a_addr_from, &l_tx_cur_hash) )) {
        byte_t *it; size_t l_size; int i, l_out_idx_tmp = -1;
        TX_ITEM_ITER_TX_TYPE(it, TX_ITEM_TYPE_OUT_COND, l_size, i, l_tx) {
            ++l_out_idx_tmp;
            dap_chain_tx_out_cond_t *l_out_cond = (dap_chain_tx_out_cond_t *)it;
            if ( a_subtype != l_out_cond->header.subtype || IS_ZERO_256(l_out_cond->header.value) )
                continue;
            if (dap_ledger_tx_hash_is_used_out_item(a_ledger, &l_tx_cur_hash, l_out_idx_tmp, NULL))
                continue;   // TODO Move this check to dap_ledger_tx_find_by_addr() to avoid double search
            l_item = DAP_NEW_Z(dap_chain_tx_used_out_item_t);
            *l_item = (dap_chain_tx_used_out_item_t) { l_tx_cur_hash, (uint32_t)l_out_idx_tmp, l_out_cond->header.value };
        }
    }

    return l_item;
}


/**
 * @brief dap_ledger_get_list_tx_cond_outs_with_val
 * @param a_ledger
 * @param a_token_ticker
 * @param a_addr_from
 * @param a_subtype
 * @param a_value_need
 * @param a_value_transfer
 * @return
 */
dap_list_t *dap_ledger_get_list_tx_cond_outs_with_val(dap_ledger_t *a_ledger, const char *a_token_ticker,  const dap_chain_addr_t *a_addr_from,
        dap_chain_tx_out_cond_subtype_t a_subtype, uint256_t a_value_need, uint256_t *a_value_transfer)
{
    dap_list_t *l_list_used_out = NULL; // list of transaction with 'out' items
    dap_chain_hash_fast_t l_tx_cur_hash = { 0 };
    uint256_t l_value_transfer = { };
    dap_chain_datum_tx_t *l_tx;
    while( compare256(l_value_transfer, a_value_need) == -1 
        && ( l_tx = dap_ledger_tx_find_by_addr(a_ledger, a_token_ticker, a_addr_from, &l_tx_cur_hash)) )
    {
        byte_t *it; size_t l_size; int i, l_out_idx_tmp = -1;
        TX_ITEM_ITER_TX_TYPE(it, TX_ITEM_TYPE_OUT_COND, l_size, i, l_tx) {
            ++l_out_idx_tmp;
            dap_chain_tx_out_cond_t *l_out_cond = (dap_chain_tx_out_cond_t*) it;
            if (a_subtype != l_out_cond->header.subtype || IS_ZERO_256(l_out_cond->header.value) )
                continue;
            dap_chain_tx_used_out_item_t *l_item = DAP_NEW_Z(dap_chain_tx_used_out_item_t);
            *l_item = (dap_chain_tx_used_out_item_t) { l_tx_cur_hash, (uint32_t)l_out_idx_tmp, l_out_cond->header.value };
            l_list_used_out = dap_list_append(l_list_used_out, l_item);
            SUM_256_256(l_value_transfer, l_item->value, &l_value_transfer);
            // already accumulated the required value, finish the search for 'out' items
            if ( compare256(l_value_transfer, a_value_need) != -1 ) {
                break;
            }
        }
    }
    return compare256(l_value_transfer, a_value_need) > -1 && l_list_used_out
        ? ({ if (a_value_transfer) *a_value_transfer = l_value_transfer; l_list_used_out; })
        : ( dap_list_free_full(l_list_used_out, NULL), NULL );
}

dap_list_t *dap_ledger_get_list_tx_cond_outs(dap_ledger_t *a_ledger, const dap_chain_addr_t *a_addr_from)
{
    dap_list_t *l_list_used_out = NULL; // list of transaction with 'out' items
    dap_chain_hash_fast_t l_tx_cur_hash = { };
    dap_chain_datum_tx_t *l_tx;
    while(( l_tx = dap_ledger_tx_find_by_addr(a_ledger, a_ledger->net->pub.native_ticker, a_addr_from, &l_tx_cur_hash) )) {
        byte_t *it; size_t l_size; int i, l_out_idx_tmp = -1;
        TX_ITEM_ITER_TX_TYPE(it, TX_ITEM_TYPE_OUT_COND, l_size, i, l_tx) {
            ++l_out_idx_tmp;
            dap_chain_tx_out_cond_t *l_out_cond = (dap_chain_tx_out_cond_t *)it;
            if ( DAP_CHAIN_TX_OUT_COND_SUBTYPE_FEE == l_out_cond->header.subtype || IS_ZERO_256(l_out_cond->header.value) )
                continue;
            if (dap_ledger_tx_hash_is_used_out_item(a_ledger, &l_tx_cur_hash, l_out_idx_tmp, NULL))
                continue;   // TODO Move this check to dap_ledger_tx_find_by_addr() to avoid double search
            dap_chain_tx_used_out_item_t *l_item = DAP_NEW_Z(dap_chain_tx_used_out_item_t);
            *l_item = (dap_chain_tx_used_out_item_t) { l_tx_cur_hash, (uint32_t)l_out_idx_tmp, l_out_cond->header.value };
            l_list_used_out = dap_list_append(l_list_used_out, l_item);
        }
    }

    return l_list_used_out;
}

bool dap_ledger_cache_enabled(dap_ledger_t *a_ledger)
{
    return is_ledger_cached(PVT(a_ledger));
}<|MERGE_RESOLUTION|>--- conflicted
+++ resolved
@@ -1029,7 +1029,6 @@
     pthread_rwlock_unlock(&l_ledger_pvt->balance_accounts_rwlock);
     pthread_rwlock_unlock(&l_ledger_pvt->stake_lock_rwlock);
 }
-<<<<<<< HEAD
 
 void dap_ledger_token_purge(dap_ledger_t *a_ledger, bool a_preserve_db)
 {
@@ -1038,16 +1037,6 @@
 
     pthread_rwlock_wrlock(&l_ledger_pvt->tokens_rwlock);
 
-=======
-
-void dap_ledger_token_purge(dap_ledger_t *a_ledger, bool a_preserve_db)
-{
-    dap_return_if_fail(a_ledger);
-    dap_ledger_private_t *l_ledger_pvt = PVT(a_ledger);
-
-    pthread_rwlock_wrlock(&l_ledger_pvt->tokens_rwlock);
-
->>>>>>> 484dc52c
     /* Delete tokens and their emissions */
     dap_ledger_token_item_t *l_token_current, *l_token_tmp;
     dap_ledger_token_emission_item_t *l_emission_current, *l_emission_tmp;
