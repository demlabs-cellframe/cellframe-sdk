/*
 * Authors:
 * Dmitriy A. Gearasimov <gerasimov.dmitriy@demlabs.net>
 * Alexander Lysikov <alexander.lysikov@demlabs.net>
 * Roman Khlopkov <roman.khlopkov@demlabs.net>
 * DeM Labs Inc.   https://demlabs.net
 * DeM Labs Open source community https://github.com/demlabsinc
 * Copyright  (c) 2017-2024
 * All rights reserved.

 This file is part of CellFrame SDK the open source project

    CellFrame SDK is free software: you can redistribute it and/or modify
    it under the terms of the GNU General Public License as published by
    the Free Software Foundation, either version 3 of the License, or
    (at your option) any later version.

    CellFrame SDK is distributed in the hope that it will be useful,
    but WITHOUT ANY WARRANTY; without even the implied warranty of
    MERCHANTABILITY or FITNESS FOR A PARTICULAR PURPOSE.  See the
    GNU General Public License for more details.

    You should have received a copy of the GNU General Public License
    along with any CellFrame SDK based project.  If not, see <http://www.gnu.org/licenses/>.
*/

#include <dirent.h>
#include "uthash.h"
#include "dap_common.h"
#include "dap_chain_ledger_pvt.h"
#include "dap_chain_common.h"
#include "dap_chain_cell.h"
#include "dap_chain_srv.h"
#include "dap_math_ops.h"
#include "dap_list.h"
#include "dap_hash.h"
#include "dap_rand.h"
#include "dap_strfuncs.h"
#include "dap_json.h"
#include "dap_config.h"
#include "dap_chain_datum_token.h"
#include "dap_global_db.h"
#include "dap_chain_ledger.h"
#include "dap_chain_net_types.h"
#include "dap_chain_datum_tx_voting.h"
#include "dap_chain_net_utils.h"

#define LOG_TAG "dap_ledger"

typedef struct dap_ledger_service_info {
    dap_chain_srv_uid_t service_uid;    // hash key
    char tag_str[32];   // tag string name
    dap_ledger_tag_check_callback_t callback; //callback for check if a tx for particular service
    UT_hash_handle hh;
} dap_ledger_service_info_t;

static dap_ledger_service_info_t *s_services;
static pthread_rwlock_t s_services_rwlock = PTHREAD_RWLOCK_INITIALIZER;

bool g_debug_ledger = true;

static void s_threshold_txs_free(dap_ledger_t *a_ledger);
static size_t s_threshold_txs_max = 10000;
static size_t s_threshold_free_timer_tick = 900000; // 900000 ms = 15 minutes.

//add a service declaration for tx tagging and more
static bool s_tag_check_block_reward(dap_ledger_t *a_ledger, dap_chain_datum_tx_t *a_tx,  dap_chain_datum_tx_item_groups_t *a_items_grp, dap_chain_tx_tag_action_type_t *a_action)
{
    //reward tag
    if (a_items_grp->items_in_reward)
    {
        if (a_action) *a_action = DAP_CHAIN_TX_TAG_ACTION_TRANSFER_REGULAR;
        return true;
    }
    return false;
}

static bool s_tag_check_event(dap_ledger_t *a_ledger, dap_chain_datum_tx_t *a_tx,  dap_chain_datum_tx_item_groups_t *a_items_grp, dap_chain_tx_tag_action_type_t *a_action)
{
    //event tag
    if (!a_items_grp->items_event)
        return false;

    if (a_action)
        *a_action = DAP_CHAIN_TX_TAG_ACTION_EVENT;
    return true;
}

dap_chain_tx_out_cond_t* dap_chain_ledger_get_tx_out_cond_linked_to_tx_in_cond(dap_ledger_t *a_ledger, dap_chain_tx_in_cond_t *a_in_cond)
{
        dap_hash_fast_t *l_tx_prev_hash = &a_in_cond->header.tx_prev_hash;    
        uint32_t l_tx_prev_out_idx = a_in_cond->header.tx_out_prev_idx;
        dap_chain_datum_tx_t *l_tx_prev = dap_ledger_tx_find_by_hash (a_ledger,l_tx_prev_hash);
        
        if (!l_tx_prev) return NULL;
        byte_t* l_item_res = dap_chain_datum_tx_item_get_nth(l_tx_prev, TX_ITEM_TYPE_OUT_ALL, l_tx_prev_out_idx);
        dap_chain_tx_item_type_t l_type = *(uint8_t *)l_item_res;
        
        if (l_type != TX_ITEM_TYPE_OUT_COND) return NULL;

        
        return (dap_chain_tx_out_cond_t*)l_item_res;
}

static dap_chain_addr_t s_get_out_addr(byte_t *out_item)
{
    dap_chain_tx_item_type_t l_type = *(uint8_t *)out_item;
    
    switch (l_type) {
        case TX_ITEM_TYPE_OUT: { 
            dap_chain_tx_out_t *l_tx_out = (dap_chain_tx_out_t *)out_item;
            return l_tx_out->addr;
        } break;
        case TX_ITEM_TYPE_OUT_EXT: { // 256
            dap_chain_tx_out_ext_t *l_tx_out = (dap_chain_tx_out_ext_t *)out_item;
            return l_tx_out->addr;
        } break;
        case TX_ITEM_TYPE_OUT_STD: { // 256
            dap_chain_tx_out_std_t *l_tx_out = (dap_chain_tx_out_std_t *)out_item;
            return l_tx_out->addr;
        } break;
    }

    dap_chain_addr_t l_tx_out_to={0};
    return l_tx_out_to;
}

static bool s_tag_check_transfer(dap_ledger_t *a_ledger, dap_chain_datum_tx_t *a_tx,  dap_chain_datum_tx_item_groups_t *a_items_grp, dap_chain_tx_tag_action_type_t *a_action)
{
    //crosschain transfer
    //regular transfer
    //comission transfer
    
    // fee transfer: in_cond item linked to out_cond_fee
    if (a_items_grp->items_in_cond) 
    {
       for (dap_list_t *it = a_items_grp->items_in_cond; it; it = it->next) {
            dap_chain_tx_in_cond_t *l_tx_in = it->data;
            dap_chain_tx_out_cond_t *l_tx_out_cond = dap_chain_ledger_get_tx_out_cond_linked_to_tx_in_cond(a_ledger, l_tx_in);

            if (l_tx_out_cond && l_tx_out_cond->header.subtype == DAP_CHAIN_TX_OUT_COND_SUBTYPE_FEE) {
                if (a_action) *a_action = DAP_CHAIN_TX_TAG_ACTION_TRANSFER_COMISSION;
                return true;
            }   
        }
    }

    //crosschain transfer: outs destination net-id differs from current net-id
    // to differ with wrong stakes -> no ems in required

    if (!a_items_grp->items_in_ems)
    {
        dap_chain_addr_t addr_to = {0};
        for (dap_list_t *it =  a_items_grp->items_out_all; it; it = it->next) {
            
            dap_chain_addr_t l_tx_out_to = s_get_out_addr(it->data);
        
            //tag cross-chain _outputs_ transactions (recepient-tx is emission-based)
            if (l_tx_out_to.net_id.uint64 != a_ledger->net_id.uint64 && !dap_chain_addr_is_blank(&l_tx_out_to)) {
                if (a_action) *a_action = DAP_CHAIN_TX_TAG_ACTION_TRANSFER_CROSSCHAIN;
                return true;
            }
        }   
    }

    //regular transfers 
    //have no other ins except regular in
    //have no OUT_COND except fee
    //have no vote
    //no TSD!

    //have any of those -> not regular transfer
    if (a_items_grp->items_in_cond ||
        a_items_grp->items_in_ems ||
        a_items_grp->items_in_reward ) {
        return false;   
    }
    
    //have any of those -> not regular transfer
    if ( 
        a_items_grp->items_out_cond_srv_pay ||
        a_items_grp->items_out_cond_srv_stake_lock ||
        a_items_grp->items_out_cond_srv_stake_pos_delegate ||
        a_items_grp->items_out_cond_srv_xchange) 
    {
        return false;
    }
    
    //not voting or vote...
    if (a_items_grp->items_vote || a_items_grp->items_voting || dap_list_length(a_items_grp->items_tsd) > 1 || (a_items_grp->items_tsd && !dap_chain_datum_tx_item_get_tsd_by_type(a_tx, DAP_CHAIN_DATUM_TRANSFER_TSD_TYPE_OUT_COUNT)))
        return false;

    //not tsd sects (staking!) or only batching tsd
    if(a_action) {
        *a_action = DAP_CHAIN_TX_TAG_ACTION_TRANSFER_REGULAR;
    }
    return true;
}

int dap_ledger_service_add(dap_chain_srv_uid_t a_uid, char *tag_str, dap_ledger_tag_check_callback_t a_callback)
{
    
    dap_ledger_service_info_t *l_new_sinfo = NULL;
    
    int l_tmp = a_uid.raw_ui64;

    pthread_rwlock_rdlock(&s_services_rwlock);
    HASH_FIND_INT(s_services, &l_tmp, l_new_sinfo);
    pthread_rwlock_unlock(&s_services_rwlock);
    if (l_new_sinfo) {
        l_new_sinfo->callback = a_callback;
        return 1;
    }

    l_new_sinfo = DAP_NEW(dap_ledger_service_info_t);
    if (!l_new_sinfo) {
        log_it(L_CRITICAL, "Memory allocation error");
        return -1;
    }
    l_new_sinfo->service_uid = a_uid;
    l_new_sinfo->callback = a_callback;
    dap_strncpy(l_new_sinfo->tag_str, tag_str, sizeof(l_new_sinfo->tag_str));
    
    pthread_rwlock_wrlock(&s_services_rwlock);
    HASH_ADD_INT(s_services, service_uid.raw_ui64, l_new_sinfo);
    pthread_rwlock_unlock(&s_services_rwlock);

    log_it(L_NOTICE, "Successfully registered service tag %s with uid %02" DAP_UINT64_FORMAT_X, tag_str, a_uid.raw_ui64);

    return 0;
}

/**
 * @brief dap_ledger_init
 * current function version set g_debug_ledger parameter, if it define in config, and returns 0
 * @return
 */
int dap_ledger_init()
{
    g_debug_ledger = dap_config_get_item_bool_default(g_config, "ledger", "debug_more",false);
    
    //register native ledger services
    dap_chain_srv_uid_t l_uid_transfer = { .uint64 = DAP_CHAIN_NET_SRV_TRANSFER_ID };
    dap_ledger_service_add(l_uid_transfer, "transfer", s_tag_check_transfer);

    dap_chain_srv_uid_t l_uid_breward = { .uint64 = DAP_CHAIN_NET_SRV_BLOCK_REWARD_ID };
    dap_ledger_service_add(l_uid_breward, "block_reward", s_tag_check_block_reward);

    dap_chain_srv_uid_t l_uid_event = { .uint64 = DAP_CHAIN_NET_SRV_EVENT_ID };
    dap_ledger_service_add(l_uid_event, "event", s_tag_check_event);


    return 0;
}

/**
 * @brief dap_ledger_deinit
 * nothing do
 */
void dap_ledger_deinit()
{
    pthread_rwlock_destroy(&s_services_rwlock);
}

/**
 * @brief dap_ledger_handle_new
 * Create empty dap_ledger_t structure
 * @return dap_ledger_t*
 */
static dap_ledger_t *dap_ledger_handle_new(void)
{
    dap_ledger_t *l_ledger = DAP_NEW_Z_RET_VAL_IF_FAIL(dap_ledger_t, NULL);
    dap_ledger_private_t *l_ledger_pvt = l_ledger->_internal = DAP_NEW_Z_RET_VAL_IF_FAIL(dap_ledger_private_t, NULL, l_ledger);
    pthread_rwlock_init(&l_ledger_pvt->ledger_rwlock, NULL);
    pthread_rwlock_init(&l_ledger_pvt->tokens_rwlock, NULL);
    pthread_rwlock_init(&l_ledger_pvt->threshold_txs_rwlock, NULL);
    pthread_rwlock_init(&l_ledger_pvt->balance_accounts_rwlock, NULL);
    pthread_rwlock_init(&l_ledger_pvt->stake_lock_rwlock, NULL);
    pthread_rwlock_init(&l_ledger_pvt->rewards_rwlock, NULL);
    pthread_rwlock_init(&l_ledger_pvt->rewards_rwlock, NULL);
    pthread_rwlock_init(&l_ledger_pvt->events_rwlock, NULL);
    pthread_rwlock_init(&l_ledger_pvt->locked_outs_rwlock, NULL);
    pthread_rwlock_init(&l_ledger_pvt->event_pkeys_rwlock, NULL);
    pthread_mutex_init(&l_ledger_pvt->load_mutex, NULL);
    pthread_cond_init(&l_ledger_pvt->load_cond, NULL);

    return l_ledger;
}

/**
 * @brief dap_ledger_handle_free
 * Remove dap_ledger_t structure
 * @param a_ledger
 */
void dap_ledger_handle_free(dap_ledger_t *a_ledger)
{
    if(!a_ledger)
        return;
    // Destroy Read/Write Lock
    pthread_rwlock_destroy(&PVT(a_ledger)->ledger_rwlock);
    pthread_rwlock_destroy(&PVT(a_ledger)->tokens_rwlock);
    pthread_rwlock_destroy(&PVT(a_ledger)->threshold_txs_rwlock);
    pthread_rwlock_destroy(&PVT(a_ledger)->balance_accounts_rwlock);
    pthread_rwlock_destroy(&PVT(a_ledger)->stake_lock_rwlock);
    pthread_rwlock_destroy(&PVT(a_ledger)->rewards_rwlock);
    pthread_rwlock_destroy(&PVT(a_ledger)->events_rwlock);
    pthread_rwlock_destroy(&PVT(a_ledger)->locked_outs_rwlock);
    pthread_rwlock_destroy(&PVT(a_ledger)->event_pkeys_rwlock);
    pthread_mutex_destroy(&PVT(a_ledger)->load_mutex);
    pthread_cond_destroy(&PVT(a_ledger)->load_cond);
    
    // Free chain IDs array
    DAP_DEL_Z(a_ledger->chain_ids);

    DAP_DEL_MULTY(PVT(a_ledger), a_ledger);
    log_it(L_INFO,"Ledger '%s' destroyed", a_ledger->name);

}

bool dap_ledger_datum_is_enforced(dap_ledger_t *a_ledger, dap_hash_fast_t *a_hash, bool a_accept) {
    dap_ledger_hal_item_t *l_wanted = NULL;
    HASH_FIND(hh, a_accept ? PVT(a_ledger)->hal_items : PVT(a_ledger)->hrl_items, a_hash->raw, DAP_HASH_FAST_SIZE, l_wanted);
    debug_if(g_debug_ledger && l_wanted, L_DEBUG, "Datum %s is %slisted", dap_hash_fast_to_str_static(a_hash), a_accept ? "white" : "black");
    return !!l_wanted;
}


static void s_tx_header_print(dap_json_t *a_json_out, dap_chain_datum_tx_t *a_tx,
                              const char *a_hash_out_type, dap_chain_hash_fast_t *a_tx_hash)
{
    char l_time_str[DAP_TIME_STR_SIZE] = "unknown";
    if (a_tx->header.ts_created)
        dap_time_to_str_rfc822(l_time_str, DAP_TIME_STR_SIZE, a_tx->header.ts_created);
    const char *l_tx_hash_str = dap_strcmp(a_hash_out_type, "hex")
            ? dap_enc_base58_encode_hash_to_str_static(a_tx_hash)
            : dap_chain_hash_fast_to_str_static(a_tx_hash);
    dap_json_object_add_string(a_json_out, "tx_hash ", l_tx_hash_str);
    dap_json_object_add_string(a_json_out, "time ", l_time_str);
}

static void s_dump_datum_tx_for_addr(dap_ledger_tx_item_t *a_item, bool a_unspent, dap_ledger_t *a_ledger, 
            dap_chain_addr_t *a_addr, const char *a_hash_out_type, dap_json_t *json_arr_out) {
    if (a_unspent && a_item->cache_data.ts_spent) {
        // With 'unspent' flag spent ones are ignored
        return;
    }
    dap_chain_datum_tx_t *l_tx = a_item->tx;
    dap_chain_hash_fast_t l_tx_hash = a_item->tx_hash_fast;
    dap_chain_addr_t l_src_addr = { }, l_dst_addr = { };
    bool l_base_tx = false;
    const char *l_src_token = NULL;
    int l_src_subtype = DAP_CHAIN_TX_OUT_COND_SUBTYPE_UNDEFINED;
    dap_hash_fast_t l_tx_prev_hash = { };
    byte_t *l_item; size_t l_size; int idx, l_tx_prev_out_idx;
    TX_ITEM_ITER_TX_TYPE(l_item, TX_ITEM_TYPE_IN_ALL, l_size, idx, l_tx) {
        switch (*l_item) {
        case TX_ITEM_TYPE_IN: {
            dap_chain_tx_in_t *l_tx_in = (dap_chain_tx_in_t*)l_item;
            l_tx_prev_hash = l_tx_in->header.tx_prev_hash;
            l_tx_prev_out_idx = l_tx_in->header.tx_out_prev_idx;
        } break;
        case TX_ITEM_TYPE_IN_COND: {
            dap_chain_tx_in_cond_t *l_tx_in_cond = (dap_chain_tx_in_cond_t*)l_item;
            l_tx_prev_hash = l_tx_in_cond->header.tx_prev_hash;
            l_tx_prev_out_idx = l_tx_in_cond->header.tx_out_prev_idx;
        } break;
        default:
            continue;
        }
        if ( dap_hash_fast_is_blank(&l_tx_prev_hash) ) {
            l_base_tx = true;
            dap_chain_tx_in_ems_t *l_token = (dap_chain_tx_in_ems_t*)
                dap_chain_datum_tx_item_get(l_tx, NULL, NULL, TX_ITEM_TYPE_IN_EMS, NULL);
            if (l_token)
                l_src_token = l_token->header.ticker;
            break;
        }
        dap_chain_datum_tx_t *l_tx_prev = dap_ledger_tx_find_by_hash(a_ledger, &l_tx_prev_hash);
        if ( !l_tx_prev )
            continue;
        uint8_t *l_prev_out_union = dap_chain_datum_tx_item_get_nth(l_tx_prev, TX_ITEM_TYPE_OUT_ALL, l_tx_prev_out_idx);
        if (!l_prev_out_union)
            continue;
        switch (*l_prev_out_union) {
        case TX_ITEM_TYPE_OUT:
            l_src_addr = ((dap_chain_tx_out_t *)l_prev_out_union)->addr;
            break;
        case TX_ITEM_TYPE_OUT_EXT:
            l_src_addr = ((dap_chain_tx_out_ext_t *)l_prev_out_union)->addr;
            l_src_token = (const char*)(((dap_chain_tx_out_ext_t *)l_prev_out_union)->token);
            break;
        case TX_ITEM_TYPE_OUT_COND:
            l_src_subtype = ((dap_chain_tx_out_cond_t *)l_prev_out_union)->header.subtype;
        default:
            break;
        }
        if ( !dap_chain_addr_compare(&l_src_addr, a_addr) )
            break;  //it's not our addr
        if (!l_src_token) {
            l_src_token = a_item->cache_data.token_ticker;
        }
    }

    bool l_header_printed = false;
    l_item = NULL;
    TX_ITEM_ITER_TX_TYPE(l_item, TX_ITEM_TYPE_OUT_ALL, l_size, idx, l_tx) {
        dap_chain_tx_item_type_t l_type = *l_item;
        uint256_t l_value;
        switch (l_type) {
        case TX_ITEM_TYPE_OUT:
            l_dst_addr = ((dap_chain_tx_out_t*)l_item)->addr;
            l_value = ((dap_chain_tx_out_t*)l_item)->header.value;
            break;
        case TX_ITEM_TYPE_OUT_EXT:
            l_dst_addr = ((dap_chain_tx_out_ext_t*)l_item)->addr;
            l_value = ((dap_chain_tx_out_ext_t *)l_item)->header.value;
            break;
        case TX_ITEM_TYPE_OUT_COND:
            l_value = ((dap_chain_tx_out_cond_t *)l_item)->header.value;
        default:
            break;
        }
        if ( !dap_chain_addr_is_blank(&l_src_addr) && !dap_chain_addr_is_blank(&l_dst_addr) 
            && dap_chain_addr_compare(&l_dst_addr, &l_src_addr) )
            continue;   // send to self
        if ( dap_chain_addr_compare(&l_src_addr, a_addr)) {
            dap_json_t *l_json_obj_datum = dap_json_object_new();
            if (!l_header_printed) {
                s_tx_header_print(l_json_obj_datum, l_tx, a_hash_out_type, &l_tx_hash);
                l_header_printed = true;
            }
            //const char *l_token_ticker = dap_ledger_tx_get_token_ticker_by_hash(l_ledger, &l_tx_hash);
            const char *l_dst_addr_str = !dap_chain_addr_is_blank(&l_dst_addr) 
                ? dap_chain_addr_to_str_static(&l_dst_addr)
                : dap_chain_tx_out_cond_subtype_to_str( ((dap_chain_tx_out_cond_t *)l_item)->header.subtype );
            dap_json_object_add_string(l_json_obj_datum, "send", dap_uint256_to_char(l_value, NULL));
            dap_json_object_add_string(l_json_obj_datum, "to_addr", l_dst_addr_str);
            dap_json_object_add_object(l_json_obj_datum, "token", l_src_token ? dap_json_object_new_string(l_src_token) : dap_json_object_new_string("UNKNOWN"));
            dap_json_array_add(json_arr_out, l_json_obj_datum);
        }
        if ( dap_chain_addr_compare(&l_dst_addr, a_addr) ) {
            dap_json_t *l_json_obj_datum = dap_json_object_new();
            if (!l_header_printed) {
               s_tx_header_print(l_json_obj_datum, l_tx, a_hash_out_type, &l_tx_hash);
               l_header_printed = true;
            }
            const char *l_dst_token = (l_type == TX_ITEM_TYPE_OUT_EXT) ?
                        (const char *)(((dap_chain_tx_out_ext_t *)l_item)->token) : NULL;
            const char *l_src_addr_str = l_base_tx 
                ? "emission"
                : ( !dap_chain_addr_is_blank(&l_src_addr) 
                    ? dap_chain_addr_to_str_static(&l_src_addr)
                    : dap_chain_tx_out_cond_subtype_to_str(l_src_subtype) );
            dap_json_object_add_string(l_json_obj_datum, "recv", dap_uint256_to_char(l_value, NULL));
            dap_json_object_add_object(l_json_obj_datum, "token", l_dst_token ? dap_json_object_new_string(l_dst_token) :
                                  (l_src_token ? dap_json_object_new_string(l_src_token) : dap_json_object_new_string("UNKNOWN")));
            dap_json_object_add_string(l_json_obj_datum, "from", l_src_addr_str);
            dap_json_array_add(json_arr_out, l_json_obj_datum);
        }
    }
}

dap_json_t *dap_ledger_token_tx_item_list(dap_ledger_t * a_ledger, dap_chain_addr_t *a_addr, const char *a_hash_out_type, bool a_unspent_only)
{
    dap_json_t *json_arr_out = dap_json_array_new();
    if (!json_arr_out) {
        log_it(L_CRITICAL, "%s", c_error_memory_alloc);
        return NULL;
    }

    dap_ledger_tx_item_t *l_tx_item, *l_tx_tmp;
    dap_ledger_private_t * l_ledger_pvt = PVT(a_ledger);

    pthread_rwlock_rdlock(&l_ledger_pvt->ledger_rwlock);
    HASH_ITER(hh, l_ledger_pvt->ledger_items, l_tx_item, l_tx_tmp) {
        s_dump_datum_tx_for_addr(l_tx_item, a_unspent_only, a_ledger, a_addr, a_hash_out_type, json_arr_out);
    }
    pthread_rwlock_unlock(&l_ledger_pvt->ledger_rwlock);

    // if no history
    if(!json_arr_out)
    {
        dap_json_t *json_obj_addr = dap_json_object_new();
        dap_json_object_add_string(json_obj_addr, "status", "empty");
        dap_json_array_add(json_arr_out, json_obj_addr);
    }
    return json_arr_out;
}


static bool s_pack_ledger_threshold_info_json (dap_json_t *a_json_arr_out, dap_ledger_tx_item_t *a_tx_item, int a_version)
{
    dap_json_t *json_obj_tx = dap_json_object_new();
    if (!json_obj_tx) 
        return 1;
    char l_tx_prev_hash_str[DAP_HASH_FAST_STR_SIZE]={0};
    char l_time[DAP_TIME_STR_SIZE] = {0};
    dap_chain_hash_fast_to_str(&a_tx_item->tx_hash_fast,l_tx_prev_hash_str,sizeof(l_tx_prev_hash_str));
    dap_time_to_str_rfc822(l_time, sizeof(l_time), a_tx_item->cache_data.ts_created);
    dap_json_object_add_string(json_obj_tx, a_version == 1 ? "Ledger thresholded tx_hash_fast" : "tx_hash", l_tx_prev_hash_str);
    dap_json_object_add_string(json_obj_tx, "time_created", l_time);
    dap_json_object_add_int(json_obj_tx, "tx_item_size", a_tx_item->tx->header.tx_items_size);
    dap_json_array_add(a_json_arr_out, json_obj_tx);
    return 0;
}
static bool s_pack_ledger_balance_info_json (dap_json_t *a_json_arr_out, dap_ledger_wallet_balance_t *a_balance_item, int a_version)
{
    dap_json_t *json_obj_tx = dap_json_object_new();   
    dap_json_object_add_string(json_obj_tx, a_version == 1 ? "Ledger balance key" : "balance_key", a_balance_item->key);
    dap_json_object_add_string(json_obj_tx, "token_ticker", a_balance_item->token_ticker);
    dap_json_object_add_string(json_obj_tx, "balance", dap_uint256_to_char(a_balance_item->balance, NULL));
    dap_json_array_add(a_json_arr_out, json_obj_tx);
    return 0;
}

dap_json_t *dap_ledger_threshold_info(dap_ledger_t *a_ledger, size_t a_limit, size_t a_offset, dap_chain_hash_fast_t *a_threshold_hash, bool a_head, int a_version)
{
    dap_ledger_private_t *l_ledger_pvt = PVT(a_ledger);
    dap_ledger_tx_item_t *l_tx_item = NULL, *l_tx_tmp;
    dap_json_t *json_arr_out = dap_json_array_new();
    if (!json_arr_out)
        return NULL;
    uint32_t l_counter = 0;
    size_t l_arr_start = 0;
    size_t l_arr_end = 0;
    dap_chain_set_offset_limit_json(json_arr_out, &l_arr_start, &l_arr_end, a_limit, a_offset, HASH_COUNT(l_ledger_pvt->threshold_txs),false);

    pthread_rwlock_rdlock(&l_ledger_pvt->threshold_txs_rwlock);
    if (a_threshold_hash) {
        dap_json_t *json_obj_tx = dap_json_object_new();
        if (!json_obj_tx) {
            pthread_rwlock_unlock(&l_ledger_pvt->threshold_txs_rwlock);
            dap_json_object_free(json_arr_out);
            return NULL;
        }
        HASH_FIND(hh, l_ledger_pvt->threshold_txs, a_threshold_hash, sizeof(dap_hash_t), l_tx_item);
        if (l_tx_item) {
            dap_json_object_add_string(json_obj_tx, a_version == 1 ? "Hash was found in ledger tx threshold" : "tx_hash", dap_hash_fast_to_str_static(a_threshold_hash));
            dap_json_array_add(json_arr_out, json_obj_tx);
        } else {
            dap_json_object_add_string(json_obj_tx, a_version == 1 ? "Hash wasn't found in ledger" : "tx_hash", "empty");
            dap_json_array_add(json_arr_out, json_obj_tx);
        }
    } else {
        size_t i_tmp = 0;
        if (a_head)
        HASH_ITER(hh, l_ledger_pvt->threshold_txs, l_tx_item, l_tx_tmp) {
            if (i_tmp < l_arr_start)
            {
                i_tmp++;                
                continue;
            }
            i_tmp++;
            if (s_pack_ledger_threshold_info_json(json_arr_out, l_tx_item, a_version)) {
                pthread_rwlock_unlock(&l_ledger_pvt->threshold_txs_rwlock);
                dap_json_object_free(json_arr_out);
                return NULL;
            }            
            l_counter++;
            if (i_tmp >= l_arr_end)
                break;
        }
        else
        {
            l_tx_item = HASH_LAST(l_ledger_pvt->threshold_txs);
            for(; l_tx_item; l_tx_item = l_tx_item->hh.prev, i_tmp++){
                if (i_tmp < l_arr_start)
                    continue;
                if (s_pack_ledger_threshold_info_json(json_arr_out, l_tx_item, a_version)) {
                    pthread_rwlock_unlock(&l_ledger_pvt->threshold_txs_rwlock);
                    dap_json_object_free(json_arr_out);
                    return NULL;
                }
                l_counter++;
                if (i_tmp >= l_arr_end)
                    break;
            }
        }
        if (!l_counter) {
            dap_json_t *json_obj_tx = dap_json_object_new();
            dap_json_object_add_string(json_obj_tx, "status", "0 items in ledger tx threshold");
            dap_json_array_add(json_arr_out, json_obj_tx);
        }
        pthread_rwlock_unlock(&l_ledger_pvt->threshold_txs_rwlock);
    }

    return json_arr_out;
}

dap_json_t *dap_ledger_balance_info(dap_ledger_t *a_ledger, size_t a_limit, size_t a_offset, bool a_head, int a_version)
{
    dap_ledger_private_t *l_ledger_pvt = PVT(a_ledger);
    dap_json_t *json_arr_out = dap_json_array_new();
    pthread_rwlock_rdlock(&l_ledger_pvt->balance_accounts_rwlock);
    uint32_t l_counter = 0;
    dap_ledger_wallet_balance_t *l_balance_item, *l_balance_tmp;
    size_t l_arr_start = 0;
    size_t l_arr_end = 0;
    dap_chain_set_offset_limit_json(json_arr_out, &l_arr_start, &l_arr_end, a_limit, a_offset, HASH_COUNT(l_ledger_pvt->balance_accounts),false);

    size_t i_tmp = 0;
    if (a_head)
        HASH_ITER(hh, l_ledger_pvt->balance_accounts, l_balance_item, l_balance_tmp) {
            if (i_tmp < l_arr_start) {
                i_tmp++;
                continue;
            }
            i_tmp++;
            s_pack_ledger_balance_info_json(json_arr_out, l_balance_item, a_version);
            l_counter +=1;
            if (i_tmp >= l_arr_end)
                break;
        }
    else {
        l_balance_item = HASH_LAST(l_ledger_pvt->balance_accounts);
            for(; l_balance_item; l_balance_item = l_balance_item->hh.prev, i_tmp++){
                if (i_tmp < l_arr_start)
                    continue;
                s_pack_ledger_balance_info_json(json_arr_out, l_balance_item, a_version);
                l_counter++;
                if (i_tmp >= l_arr_end)
                    break;
            }
    }
    if (!l_counter){
        dap_json_t *json_obj_tx = dap_json_object_new();
        dap_json_object_add_string(json_obj_tx, a_version == 1 ? "No items in ledger balance_accounts" : "info_status", "empty");
        dap_json_array_add(json_arr_out, json_obj_tx);
    } 
    pthread_rwlock_unlock(&l_ledger_pvt->balance_accounts_rwlock);
    return json_arr_out;
}

int dap_ledger_pvt_threshold_txs_add(dap_ledger_t *a_ledger, dap_chain_datum_tx_t *a_tx, dap_hash_fast_t *a_tx_hash)
{
    dap_ledger_tx_item_t *l_item = NULL;
    dap_ledger_private_t *l_ledger_pvt = PVT(a_ledger);
    unsigned l_hash_value = 0;
    HASH_VALUE(a_tx_hash, sizeof(*a_tx_hash), l_hash_value);
    pthread_rwlock_wrlock(&l_ledger_pvt->threshold_txs_rwlock);
    HASH_FIND_BYHASHVALUE(hh, l_ledger_pvt->threshold_txs, a_tx_hash, sizeof(*a_tx_hash), l_hash_value, l_item);
    unsigned long long l_threshold_txs_count = HASH_COUNT(l_ledger_pvt->threshold_txs);
    if (!l_item) {
        if (l_threshold_txs_count >= s_threshold_txs_max) {
            pthread_rwlock_unlock(&l_ledger_pvt->threshold_txs_rwlock);
            debug_if(g_debug_ledger, L_WARNING, "Threshold for transactions is overfulled (%zu max), dropping down tx %s, added nothing",
                                                s_threshold_txs_max, dap_hash_fast_to_str_static(a_tx_hash));
            return -2;
        }
        if (!( l_item = DAP_NEW_Z(dap_ledger_tx_item_t) )) {
            pthread_rwlock_unlock(&l_ledger_pvt->threshold_txs_rwlock);
            log_it(L_CRITICAL, "%s", c_error_memory_alloc);
            return -1;
        }
        l_item->tx_hash_fast = *a_tx_hash;
        l_item->tx = is_ledger_mapped(l_ledger_pvt) ? a_tx : DAP_DUP_SIZE(a_tx, dap_chain_datum_tx_get_size(a_tx));
        if ( !l_item->tx ) {
            DAP_DELETE(l_item);
            pthread_rwlock_unlock(&l_ledger_pvt->threshold_txs_rwlock);
            log_it(L_CRITICAL, "%s", c_error_memory_alloc);
            return -1;
        }
        l_item->ts_added = dap_nanotime_now();
        l_item->cache_data.ts_created = a_tx->header.ts_created;
        HASH_ADD_BYHASHVALUE(hh, l_ledger_pvt->threshold_txs, tx_hash_fast, sizeof(dap_chain_hash_fast_t), l_hash_value, l_item);
        debug_if(g_debug_ledger, L_DEBUG, "Tx %s added to threshold", dap_hash_fast_to_str_static(a_tx_hash));
    }
    pthread_rwlock_unlock(&l_ledger_pvt->threshold_txs_rwlock);
    return 0;
}

void dap_ledger_pvt_threshold_txs_proc(dap_ledger_t *a_ledger)
{
    bool l_success;
    dap_ledger_private_t * l_ledger_pvt = PVT(a_ledger);
    pthread_rwlock_wrlock(&l_ledger_pvt->threshold_txs_rwlock);
    do {
        l_success = false;
        dap_ledger_tx_item_t *l_tx_item, *l_tx_tmp;
        HASH_ITER(hh, l_ledger_pvt->threshold_txs, l_tx_item, l_tx_tmp) {
            int l_res = dap_ledger_tx_add(a_ledger, l_tx_item->tx, &l_tx_item->tx_hash_fast, true, NULL);
            if (l_res != DAP_CHAIN_CS_VERIFY_CODE_TX_NO_EMISSION &&
                    l_res != DAP_CHAIN_CS_VERIFY_CODE_TX_NO_PREVIOUS) {
                HASH_DEL(l_ledger_pvt->threshold_txs, l_tx_item);
                if ( !is_ledger_mapped(l_ledger_pvt) )
                    DAP_DELETE(l_tx_item->tx);
                DAP_DELETE(l_tx_item);
                l_success = true;
            }
        }
    } while (l_success);
    pthread_rwlock_unlock(&l_ledger_pvt->threshold_txs_rwlock);
}

/**
 * @breif s_treshold_txs_free
 * @param a_ledger
 */
static void s_threshold_txs_free(dap_ledger_t *a_ledger)
{
    log_it(L_DEBUG, "Start free threshold txs");
    dap_ledger_private_t *l_pvt = PVT(a_ledger);
    dap_ledger_tx_item_t *l_current = NULL, *l_tmp = NULL;
    dap_nanotime_t l_time_cut_off = dap_nanotime_now() - dap_nanotime_from_sec(7200); //7200 sec = 2 hours.
    pthread_rwlock_wrlock(&l_pvt->threshold_txs_rwlock);
    HASH_ITER(hh, l_pvt->threshold_txs, l_current, l_tmp) {
        if (l_current->ts_added < l_time_cut_off) {
            HASH_DEL(l_pvt->threshold_txs, l_current);
            char l_tx_hash_str[DAP_CHAIN_HASH_FAST_STR_SIZE];
            dap_chain_hash_fast_to_str(&l_current->tx_hash_fast, l_tx_hash_str, sizeof(l_tx_hash_str));
            if ( !is_ledger_mapped(l_pvt) )
                DAP_DELETE(l_current->tx);
            DAP_DELETE(l_current);
            log_it(L_NOTICE, "Removed transaction %s form threshold ledger", l_tx_hash_str);
        }
    }
    pthread_rwlock_unlock(&l_pvt->threshold_txs_rwlock);
}

/**
 * @brief s_load_cache_gdb_loaded_balances_callback
 * @param a_global_db_context
 * @param a_rc
 * @param a_group
 * @param a_key
 * @param a_values_total
 * @param a_values_shift
 * @param a_values_count
 * @param a_values
 * @param a_arg
 */
bool dap_ledger_pvt_cache_gdb_load_balances_callback(dap_global_db_instance_t *a_dbi,
                                                      int a_rc, const char *a_group,
                                                      const size_t a_values_total, const size_t a_values_count,
                                                      dap_global_db_obj_t *a_values, void *a_arg)
{
    dap_ledger_t * l_ledger = (dap_ledger_t*) a_arg;
    dap_ledger_private_t * l_ledger_pvt = PVT(l_ledger);
    for (size_t i = 0; i < a_values_count; i++) {
        dap_ledger_wallet_balance_t *l_balance_item = DAP_NEW_Z(dap_ledger_wallet_balance_t);
        if (!l_balance_item) {
            log_it(L_CRITICAL, "%s", c_error_memory_alloc);
            return false;
        }
        l_balance_item->key = dap_strdup(a_values[i].key);
        if (!l_balance_item->key) {
            log_it(L_CRITICAL, "%s", c_error_memory_alloc);
            DAP_DEL_Z(l_balance_item);
            return false;
        }
        char *l_ptr = strchr(l_balance_item->key, ' ');
        if (l_ptr++)
            dap_strncpy(l_balance_item->token_ticker, l_ptr, sizeof(l_balance_item->token_ticker));
        l_balance_item->balance = *(uint256_t *)a_values[i].value;
        HASH_ADD_KEYPTR(hh, l_ledger_pvt->balance_accounts, l_balance_item->key,
                        strlen(l_balance_item->key), l_balance_item);
    }
    pthread_mutex_lock( &l_ledger_pvt->load_mutex );
    l_ledger_pvt->load_end = true;
    pthread_cond_broadcast( &l_ledger_pvt->load_cond );
    pthread_mutex_unlock( &l_ledger_pvt->load_mutex );
    return true;
}

/**
 * @brief Load ledger from cache (stored in GDB)
 * @param a_ledger
 */
void dap_ledger_load_cache(dap_ledger_t *a_ledger)
{
    dap_ledger_private_t *l_ledger_pvt = PVT(a_ledger);
    char *l_gdb_group = dap_ledger_get_gdb_group(a_ledger->name, DAP_LEDGER_TOKENS_STR);

    pthread_mutex_lock(& l_ledger_pvt->load_mutex);
    dap_global_db_get_all(l_gdb_group, 0, dap_ledger_pvt_cache_gdb_load_tokens_callback, a_ledger);
    while (!l_ledger_pvt->load_end)
        pthread_cond_wait(& l_ledger_pvt->load_cond, &l_ledger_pvt->load_mutex);
    pthread_mutex_unlock(& l_ledger_pvt->load_mutex);

    DAP_DELETE(l_gdb_group);
}

static void s_blockchain_timer_callback(dap_chain_t *a_chain, dap_time_t a_blockchain_time, void *a_arg, bool a_reverse)
{
    dap_ledger_t *l_ledger = (dap_ledger_t *)a_arg;
    assert(l_ledger);
    dap_ledger_private_t *l_ledger_pvt = PVT(l_ledger);
    l_ledger_pvt->blockchain_time = a_blockchain_time;
    pthread_rwlock_wrlock(&l_ledger_pvt->locked_outs_rwlock);
    if (a_reverse) {
        dap_ledger_locked_out_t *it, *tmp;
        LL_FOREACH_SAFE(l_ledger_pvt->reverse_list, it, tmp) {
            if (it->unlock_time <= a_blockchain_time)
                break;
            dap_ledger_pvt_balance_update_for_addr(l_ledger, &it->addr, it->ticker, it->value, true);
            LL_DELETE(l_ledger_pvt->reverse_list, it);
            LL_APPEND(l_ledger_pvt->locked_outs, it);
        }
        pthread_rwlock_unlock(&l_ledger_pvt->locked_outs_rwlock);
        return;
    }
    dap_ledger_locked_out_t *it, *tmp;
    LL_FOREACH_SAFE(l_ledger_pvt->locked_outs, it, tmp) {
        if (it->unlock_time > a_blockchain_time)
            break;
        dap_ledger_pvt_balance_update_for_addr(l_ledger, &it->addr, it->ticker, it->value, false);
        LL_DELETE(l_ledger_pvt->locked_outs, it);
        if (!l_ledger->load_mode)
            LL_PREPEND(l_ledger_pvt->reverse_list, it);
        else
            DAP_DELETE(it);
    }
    pthread_rwlock_unlock(&l_ledger_pvt->locked_outs_rwlock);
    LL_FOREACH_SAFE(l_ledger_pvt->reverse_list, it, tmp) {
        if (it->unlock_time < l_ledger_pvt->cutoff_time) {
            LL_DELETE(l_ledger_pvt->reverse_list, it);
            DAP_DELETE(it);
        }
    }
}

static void s_blockchain_cutoff_callback(void *a_arg, dap_chain_t *a_chain, dap_chain_cell_id_t a_id, dap_chain_hash_fast_t *a_atom_hash, void *a_atom, size_t a_atom_size, dap_time_t a_atom_time)
{
    if (a_id.uint64)
        return;
    dap_ledger_t *l_ledger = (dap_ledger_t *)a_arg;
    assert(l_ledger);
    dap_ledger_private_t *l_ledger_pvt = PVT(l_ledger);
    l_ledger_pvt->cutoff_time = a_atom_time;
}

dap_time_t dap_ledger_get_blockchain_time(dap_ledger_t *a_ledger)
{
    return PVT(a_ledger)->blockchain_time;
}

dap_ledger_locked_out_t *dap_ledger_get_locked_values(dap_ledger_t *a_ledger, dap_chain_addr_t *a_addr)
{
    dap_ledger_locked_out_t *ret = NULL;
    dap_ledger_private_t *l_ledger_pvt = PVT(a_ledger);
    pthread_rwlock_rdlock(&l_ledger_pvt->locked_outs_rwlock);
    for (dap_ledger_locked_out_t *it = l_ledger_pvt->locked_outs; it; it = it->next) {
        if (!dap_chain_addr_compare(&it->addr, a_addr))
            continue;
        dap_ledger_locked_out_t *l_out_new = DAP_DUP(it);
        if (!l_out_new) {
            log_it(L_CRITICAL, "%s", c_error_memory_alloc);
            break;
        }
        LL_APPEND(ret, l_out_new); // includes nullification of 'next' field
    }
    pthread_rwlock_unlock(&l_ledger_pvt->locked_outs_rwlock);
    return ret;
}

/**
 * @brief
 * create ledger
 * @param a_flags checking flags
 * @return dap_ledger_t*
 */
dap_ledger_create_options_t *dap_ledger_create_options_default(void)
{
    dap_ledger_create_options_t *l_opts = DAP_NEW_Z(dap_ledger_create_options_t);
    if (!l_opts)
        return NULL;
    
    // Generate random net_id (caller should verify uniqueness)
    for (size_t i = 0; i < sizeof(dap_chain_net_id_t); i++) {
        ((uint8_t*)&l_opts->net_id)[i] = dap_random_byte();
    }
    
    // Default name from net_id hex
    snprintf(l_opts->name, sizeof(l_opts->name), "%016" DAP_UINT64_FORMAT_X, l_opts->net_id.uint64);
    
    // Default: single chain with id=0
    l_opts->chain_ids = DAP_NEW_Z(dap_chain_id_t);
    if (!l_opts->chain_ids) {
        DAP_DELETE(l_opts);
        return NULL;
    }
    l_opts->chain_ids[0].uint64 = 0;
    l_opts->chain_ids_count = 1;
    l_opts->flags = 0;
    
    return l_opts;
}

dap_ledger_t *dap_ledger_create(dap_ledger_create_options_t *a_options)
{
    if (!a_options) {
        log_it(L_ERROR, "NULL options passed to dap_ledger_create");
        return NULL;
    }
    
    dap_ledger_t *l_ledger = dap_ledger_handle_new();
    dap_return_val_if_fail(l_ledger, NULL);

    // Set identification from options
    dap_strncpy(l_ledger->name, a_options->name, sizeof(l_ledger->name));
    l_ledger->net_id = a_options->net_id;
    
    // Copy chain IDs
    if (a_options->chain_ids_count > 0 && a_options->chain_ids) {
        l_ledger->chain_ids = DAP_NEW_Z_COUNT(dap_chain_id_t, a_options->chain_ids_count);
        if (!l_ledger->chain_ids) {
            log_it(L_CRITICAL, "Memory allocation error for chain IDs");
            dap_ledger_handle_free(l_ledger);
            return NULL;
        }
        memcpy(l_ledger->chain_ids, a_options->chain_ids, sizeof(dap_chain_id_t) * a_options->chain_ids_count);
        l_ledger->chain_ids_count = a_options->chain_ids_count;
    }

    dap_ledger_private_t *l_ledger_pvt = PVT(l_ledger);
    l_ledger_pvt->flags = a_options->flags;
    if ( is_ledger_threshld(l_ledger_pvt) )
        l_ledger_pvt->threshold_txs_free_timer = dap_interval_timer_create(s_threshold_free_timer_tick,
                                                                      (dap_timer_callback_t)s_threshold_txs_free, l_ledger);
    pthread_cond_init(&l_ledger_pvt->load_cond, NULL);
    pthread_mutex_init(&l_ledger_pvt->load_mutex, NULL);
    
    // Decrees initializing
    dap_ledger_decree_init(l_ledger);
    
    log_it(L_INFO, "Created ledger '%s' with net_id=%016" DAP_UINT64_FORMAT_X " and %zu chain(s)", 
           l_ledger->name, l_ledger->net_id.uint64, l_ledger->chain_ids_count);
    
    return l_ledger;
}

/**
 * @brief Check if ledger manages specific chain_id
 */
bool dap_ledger_has_chain_id(dap_ledger_t *a_ledger, dap_chain_id_t a_chain_id)
{
    if (!a_ledger || !a_ledger->chain_ids)
        return false;
    
    for (size_t i = 0; i < a_ledger->chain_ids_count; i++) {
        if (a_ledger->chain_ids[i].uint64 == a_chain_id.uint64)
            return true;
    }
    return false;
}

/**
 * @brief Get ledger name
 */
const char *dap_ledger_get_name(dap_ledger_t *a_ledger)
{
    return a_ledger ? a_ledger->name : NULL;
}

/**
 * @brief Get ledger net_id
 */
dap_chain_net_id_t dap_ledger_get_net_id(dap_ledger_t *a_ledger)
{
    return a_ledger ? a_ledger->net_id : (dap_chain_net_id_t){0};
}

// Global ledger registry for find functions
static dap_ledger_t *s_ledger_registry = NULL; // Using uthash

/**
 * @brief Find ledger by name
 * @param a_name Ledger name
 * @return Ledger instance or NULL if not found
 */
dap_ledger_t *dap_ledger_find_by_name(const char *a_name)
{
    if (!a_name)
        return NULL;
    
    dap_ledger_t *l_ledger = NULL;
    HASH_FIND_STR(s_ledger_registry, a_name, l_ledger); 
    return l_ledger;
}

/**
 * @brief Find ledger by network ID
 * @param a_net_id Network ID
 * @return Ledger instance or NULL if not found
 */
dap_ledger_t *dap_ledger_find_by_net_id(dap_chain_net_id_t a_net_id)
{
    dap_ledger_t *l_ledger, *l_tmp;
    HASH_ITER(hh, s_ledger_registry, l_ledger, l_tmp) {
        if (l_ledger->net_id.uint64 == a_net_id.uint64)
            return l_ledger;
    }
    return NULL;
}

/**
 * @brief Register balance change notification callback
 */
void dap_ledger_balance_change_notifier_register(dap_ledger_t *a_ledger, 
                                                  dap_ledger_balance_change_callback_t a_callback,
                                                  void *a_user_data)
{
    if (!a_ledger || !a_callback)
        return;
    
    dap_ledger_balance_change_notifier_t *l_notifier = DAP_NEW_Z(dap_ledger_balance_change_notifier_t);
    if (!l_notifier) {
        log_it(L_CRITICAL, "Memory allocation error");
        return;
    }
    
    l_notifier->callback = a_callback;
    l_notifier->user_data = a_user_data;
    
    dap_ledger_private_t *l_pvt = PVT(a_ledger);
    l_notifier->next = l_pvt->balance_change_notifiers;
    l_pvt->balance_change_notifiers = l_notifier;
    
    log_it(L_INFO, "Registered balance change notifier for ledger '%s'", a_ledger->name);
}

/**
 * @brief Unregister balance change notification callback
 */
void dap_ledger_balance_change_notifier_unregister(dap_ledger_t *a_ledger, 
                                                    dap_ledger_balance_change_callback_t a_callback)
{
    if (!a_ledger || !a_callback)
        return;
    
    dap_ledger_private_t *l_pvt = PVT(a_ledger);
    dap_ledger_balance_change_notifier_t **l_current = &l_pvt->balance_change_notifiers;
    
    while (*l_current) {
        if ((*l_current)->callback == a_callback) {
            dap_ledger_balance_change_notifier_t *l_to_delete = *l_current;
            *l_current = (*l_current)->next;
            DAP_DELETE(l_to_delete);
            log_it(L_INFO, "Unregistered balance change notifier for ledger '%s'", a_ledger->name);
            return;
        }
        l_current = &(*l_current)->next;
    }
}

/**
 * @brief Set network ID for ledger
 */
void dap_ledger_set_net_id(dap_ledger_t *a_ledger, dap_chain_net_id_t a_net_id)
{
    if (a_ledger)
        a_ledger->net_id = a_net_id;
}

/**
 * @brief Set native ticker for ledger
 */
void dap_ledger_set_native_ticker(dap_ledger_t *a_ledger, const char *a_native_ticker)
{
    if (a_ledger && a_native_ticker)
        dap_strncpy(a_ledger->native_ticker, a_native_ticker, DAP_CHAIN_TICKER_SIZE_MAX);
}

/**
 * @brief Set fee parameters for ledger
 */
void dap_ledger_set_fee_params(dap_ledger_t *a_ledger, uint256_t a_fee_value, dap_chain_addr_t a_fee_addr)
{
    if (a_ledger) {
        a_ledger->fee_value = a_fee_value;
        a_ledger->fee_addr = a_fee_addr;
    }
}

/**
 * @brief Set PoA keys for ledger
 */
void dap_ledger_set_poa_keys(dap_ledger_t *a_ledger, dap_list_t *a_poa_keys, uint16_t a_min_count)
{
    if (a_ledger) {
        a_ledger->poa_keys = a_poa_keys;
        a_ledger->poa_keys_min_count = a_min_count;
    }
}

/**
 * @brief Set syncing state for ledger
 */
void dap_ledger_set_syncing_state(dap_ledger_t *a_ledger, bool a_is_syncing)
{
    if (a_ledger) {
        a_ledger->is_syncing = a_is_syncing;
    }
}

/**
 * @brief Setup HAL/HRL lists for ledger from chain config
 * Called by net module for each chain
 */
void dap_ledger_set_hal_hrl(dap_ledger_t *a_ledger, dap_chain_t *a_chain, const char **a_whitelist, uint16_t a_whitelist_size, const char **a_blacklist, uint16_t a_blacklist_size)
{
    if (!a_ledger || !a_chain)
        return;
    
    dap_ledger_private_t *l_ledger_pvt = PVT(a_ledger);
    
    // Setup blacklist (HRL - Hard Reject List)
    for (uint16_t i = 0; i < a_blacklist_size; ++i) {
        dap_ledger_hal_item_t *l_item = DAP_NEW_Z(dap_ledger_hal_item_t);
        if (!l_item)
            continue;
        dap_chain_hash_fast_from_str(a_blacklist[i], &l_item->hash_field.hash);
        HASH_ADD(hh, l_ledger_pvt->hrl_items, hash_field.hash_key, sizeof(l_item->hash_field.hash_key), l_item);
    }
    
    // Setup whitelist (HAL - Hard Accept List)
    for (uint16_t i = 0; i < a_whitelist_size; ++i) {
        dap_ledger_hal_item_t *l_item = DAP_NEW_Z(dap_ledger_hal_item_t);
        if (!l_item)
            continue;
        dap_chain_hash_fast_from_str(a_whitelist[i], &l_item->hash_field.hash);
        HASH_ADD(hh, l_ledger_pvt->hal_items, hash_field.hash_key, sizeof(l_item->hash_field.hash_key), l_item);
    }
    
    log_it(L_DEBUG, "Chain %s has %d datums in HAL and %d datums in HRL", a_chain->name, a_whitelist_size, a_blacklist_size);
}

/**
 * @brief Setup blockchain timer callbacks for ledger
 * Called by net module to setup time-based operations
 */
void dap_ledger_set_blockchain_timer(dap_ledger_t *a_ledger, dap_chain_t *a_chain)
{
    if (!a_ledger || !a_chain)
        return;
        
    dap_chain_add_callback_timer(a_chain, s_blockchain_timer_callback, a_ledger);
    dap_chain_atom_confirmed_notify_add(a_chain, s_blockchain_cutoff_callback, a_ledger, 0);
    
    log_it(L_DEBUG, "Blockchain timer callbacks registered for chain %s", a_chain->name);
}

/**
 * @brief Set blockchain time directly (for testing purposes)
 * @param a_ledger Ledger instance
 * @param a_time Time to set
 */
void dap_ledger_set_blockchain_time(dap_ledger_t *a_ledger, dap_time_t a_time)
{
    if (!a_ledger)
        return;
    dap_ledger_private_t *l_ledger_pvt = PVT(a_ledger);
    l_ledger_pvt->blockchain_time = a_time;
}

static int s_callback_sign_compare(dap_list_t *a_list_elem, dap_list_t *a_sign_elem)
{
    dap_pkey_t *l_key = (dap_pkey_t *)a_list_elem->data;
    dap_sign_t *l_sign = (dap_sign_t *)a_sign_elem->data;
    if (!l_key || !l_sign) {
        log_it(L_CRITICAL, "Invalid argument");
        return -1;
    }
    return !dap_pkey_compare_with_sign(l_key, l_sign);
}

bool dap_ledger_tx_poa_signed(dap_list_t *a_poa_keys, dap_chain_datum_tx_t *a_tx)
{
    if (!a_poa_keys || !a_tx)
        return false;
        
    dap_chain_tx_sig_t *l_tx_sig = (dap_chain_tx_sig_t *)dap_chain_datum_tx_item_get(a_tx, NULL, NULL, TX_ITEM_TYPE_SIG, NULL);
    if (!l_tx_sig)
        return false;
        
    dap_sign_t *l_sign = dap_chain_datum_tx_item_sig_get_sign((dap_chain_tx_sig_t *)l_tx_sig);
    if (!l_sign)
        return false;
        
    return dap_list_find(a_poa_keys, l_sign, s_callback_sign_compare) != NULL;
}

/*
services we know now
0x01 - VPN
0x02 - xchange
0x03, 0x13 -  pos_delegate
0x04 bridge
0x.05 - custom datum
0x06 voting
0x12 - stake_lock 
*/

const char *dap_ledger_tx_action_str(dap_chain_tx_tag_action_type_t a_tag)
{

    if (a_tag == DAP_CHAIN_TX_TAG_ACTION_UNKNOWN) return "unknown";
    if (a_tag == DAP_CHAIN_TX_TAG_ACTION_TRANSFER_REGULAR) return "regular";
    if (a_tag == DAP_CHAIN_TX_TAG_ACTION_TRANSFER_COMISSION) return "comission";
    if (a_tag == DAP_CHAIN_TX_TAG_ACTION_TRANSFER_CROSSCHAIN) return "crosschain";
    if (a_tag == DAP_CHAIN_TX_TAG_ACTION_TRANSFER_REWARD) return "reward";
    if (a_tag == DAP_CHAIN_TX_TAG_ACTION_OPEN) return "open";
    if (a_tag == DAP_CHAIN_TX_TAG_ACTION_USE) return "use";
    if (a_tag == DAP_CHAIN_TX_TAG_ACTION_EXTEND) return "extend";
    if (a_tag == DAP_CHAIN_TX_TAG_ACTION_CLOSE) return "close";
    if (a_tag == DAP_CHAIN_TX_TAG_ACTION_CHANGE) return "change";
    if (a_tag == DAP_CHAIN_TX_TAG_ACTION_VOTING) return "voting";
    if (a_tag == DAP_CHAIN_TX_TAG_ACTION_VOTE) return "vote";
    if (a_tag == DAP_CHAIN_TX_TAG_ACTION_EMIT_DELEGATE_HOLD) return "hold";
    if (a_tag == DAP_CHAIN_TX_TAG_ACTION_EMIT_DELEGATE_TAKE) return "take";
    if (a_tag == DAP_CHAIN_TX_TAG_ACTION_EMIT_DELEGATE_REFILL) return "refill";
    if (a_tag == DAP_CHAIN_TX_TAG_ACTION_EVENT) return "event";

    return "WTFSUBTAG";

}

dap_chain_tx_tag_action_type_t dap_ledger_tx_action_str_to_action_t(const char *a_str)
{
    if (!a_str)
        return DAP_CHAIN_TX_TAG_ACTION_UNKNOWN;
    
    if (strcmp("unknown", a_str) == 0) return DAP_CHAIN_TX_TAG_ACTION_UNKNOWN;
    if (strcmp("regular", a_str) == 0) return DAP_CHAIN_TX_TAG_ACTION_TRANSFER_REGULAR;
    if (strcmp("comission", a_str) == 0) return DAP_CHAIN_TX_TAG_ACTION_TRANSFER_COMISSION;
    if (strcmp("crosschain", a_str) == 0) return DAP_CHAIN_TX_TAG_ACTION_TRANSFER_CROSSCHAIN;
    if (strcmp("reward", a_str) == 0) return DAP_CHAIN_TX_TAG_ACTION_TRANSFER_REWARD;
    if (strcmp("open", a_str) == 0) return DAP_CHAIN_TX_TAG_ACTION_OPEN;
    if (strcmp("use", a_str) == 0) return DAP_CHAIN_TX_TAG_ACTION_USE;
    if (strcmp("extend", a_str) == 0) return DAP_CHAIN_TX_TAG_ACTION_EXTEND;
    if (strcmp("close", a_str) == 0) return DAP_CHAIN_TX_TAG_ACTION_CLOSE;
    if (strcmp("change", a_str) == 0) return DAP_CHAIN_TX_TAG_ACTION_CHANGE;
    if (strcmp("hold", a_str) == 0) return DAP_CHAIN_TX_TAG_ACTION_EMIT_DELEGATE_HOLD;
    if (strcmp("take", a_str) == 0) return DAP_CHAIN_TX_TAG_ACTION_EMIT_DELEGATE_TAKE;
    if (strcmp("refill", a_str) == 0) return DAP_CHAIN_TX_TAG_ACTION_EMIT_DELEGATE_REFILL;
    if (strcmp("event", a_str) == 0) return DAP_CHAIN_TX_TAG_ACTION_EVENT;
    
    return DAP_CHAIN_TX_TAG_ACTION_UNKNOWN;
}

bool dap_ledger_tx_service_info(dap_ledger_t *a_ledger, dap_hash_fast_t *a_tx_hash, 
                                dap_chain_srv_uid_t *a_uid, char **a_service_name,  dap_chain_tx_tag_action_type_t *a_action)
{
    //find tx
    dap_ledger_private_t *l_ledger_pvt = PVT(a_ledger);
    dap_ledger_tx_item_t *l_tx_item = NULL;
    pthread_rwlock_rdlock(&l_ledger_pvt->ledger_rwlock);
    HASH_FIND(hh, l_ledger_pvt->ledger_items, a_tx_hash, sizeof(dap_chain_hash_fast_t), l_tx_item);
    pthread_rwlock_unlock(&l_ledger_pvt->ledger_rwlock);
    
    if(l_tx_item) {
        dap_ledger_service_info_t *l_sinfo = NULL;
        pthread_rwlock_rdlock(&s_services_rwlock);
        HASH_FIND_INT(s_services, &l_tx_item->cache_data.tag, l_sinfo);
        pthread_rwlock_unlock(&s_services_rwlock);
        if (l_sinfo)
        { 
            if(a_uid) *a_uid = l_sinfo->service_uid;
            if (a_service_name) *a_service_name = l_sinfo->tag_str;
            if (a_action) *a_action = l_tx_item->cache_data.action;
            return true; 
        } 
    }

    if (a_action) *a_action = DAP_CHAIN_TX_TAG_ACTION_UNKNOWN;
    return false;
}

bool dap_ledger_deduct_tx_tag(dap_ledger_t *a_ledger, dap_chain_datum_tx_t *a_tx, char **a_service_name, dap_chain_srv_uid_t *a_tag, dap_chain_tx_tag_action_type_t *a_action)
{
    dap_ledger_service_info_t *l_sinfo_current, *l_sinfo_tmp;

    
    dap_chain_datum_tx_item_groups_t l_items_groups = {0};
    dap_chain_datum_tx_group_items(a_tx, &l_items_groups);

    bool l_res = false;
    int l_deductions_ok = 0;

    pthread_rwlock_rdlock(&s_services_rwlock);
    HASH_ITER(hh, s_services , l_sinfo_current, l_sinfo_tmp) {
        dap_chain_tx_tag_action_type_t action = DAP_CHAIN_TX_TAG_ACTION_UNKNOWN;
        if (l_sinfo_current->callback && l_sinfo_current->callback(a_ledger, a_tx, &l_items_groups, &action)){
            if (a_tag) *a_tag =  l_sinfo_current->service_uid;
            if (a_action) *a_action =  action;
            if (a_service_name) *a_service_name = l_sinfo_current->tag_str;
            l_res = true;
            l_deductions_ok ++;
        }
    } 
    pthread_rwlock_unlock(&s_services_rwlock);

    if (l_deductions_ok > 1)
    {
        char l_tx_hash_str[DAP_CHAIN_HASH_FAST_STR_SIZE];
        dap_chain_hash_fast_t l_tx_hash = dap_chain_node_datum_tx_calc_hash(a_tx);
        dap_chain_hash_fast_to_str(&l_tx_hash, l_tx_hash_str, sizeof(l_tx_hash_str));

        log_it(L_WARNING, "Transaction %s identyfied by multiple services (%d):", l_tx_hash_str, l_deductions_ok);
    
        pthread_rwlock_rdlock(&s_services_rwlock);
        HASH_ITER(hh, s_services , l_sinfo_current, l_sinfo_tmp) {
            dap_chain_tx_tag_action_type_t action = DAP_CHAIN_TX_TAG_ACTION_UNKNOWN;
            if (l_sinfo_current->callback && l_sinfo_current->callback(a_ledger, a_tx, &l_items_groups,&action))  {
                log_it(L_WARNING, "%s %s", l_sinfo_current->tag_str, dap_ledger_tx_action_str(action));
            }
        } 

        pthread_rwlock_unlock(&s_services_rwlock);
    }
    
    dap_chain_datum_tx_group_items_free(&l_items_groups);

    return l_res;
}

const char *dap_ledger_tx_tag_str_by_uid(dap_chain_srv_uid_t a_service_uid)
{
    dap_ledger_service_info_t *l_new_sinfo = NULL;
    
    int l_tmp = a_service_uid.raw_ui64;

    pthread_rwlock_rdlock(&s_services_rwlock);
    HASH_FIND_INT(s_services, &l_tmp, l_new_sinfo);
    pthread_rwlock_unlock(&s_services_rwlock);
    
    return l_new_sinfo ? l_new_sinfo->tag_str : "unknown";
}


/**
 * Delete all transactions from the cache
 */
void dap_ledger_purge(dap_ledger_t *a_ledger, bool a_preserve_db)
{
    dap_ledger_tx_purge(a_ledger, a_preserve_db);
    dap_ledger_token_purge(a_ledger, a_preserve_db);
<<<<<<< HEAD
    // Note: decree purge is chain-specific, should be called from dap_ledger_chain_purge
=======
    dap_ledger_decree_purge(a_ledger);
    dap_ledger_event_purge(a_ledger);
>>>>>>> 702909ab
    PVT(a_ledger)->load_end = false;
}

int dap_ledger_chain_purge(dap_ledger_t *a_ledger, dap_chain_id_t a_chain_id, size_t a_atom_size)
{
<<<<<<< HEAD
    // Purge ledger data for specific chain
    // Chain module should handle chain-specific operations (cells, services, etc.)
    dap_return_val_if_fail(a_ledger && a_chain_id.uint64, -1);
    
    // Purge transactions (ledger-wide, not chain-specific)
    dap_ledger_tx_purge(a_ledger, false);
    
    // Purge anchors for this chain
    if (dap_ledger_anchor_purge(a_ledger, a_chain_id))
=======
    dap_return_val_if_fail(a_chain, -1);
    dap_chain_net_t *l_net = dap_chain_net_by_id(a_chain->net_id);
    dap_ledger_tx_purge(l_net->pub.ledger, false);
    dap_ledger_event_purge(l_net->pub.ledger);
    if (dap_ledger_anchor_purge(l_net->pub.ledger, a_chain->id))
>>>>>>> 702909ab
        return -2;
    
    // Purge decrees for this chain
    if (dap_ledger_decree_purge(a_ledger, a_chain_id))
        return -3;
    
    return 0;
}

void dap_ledger_tx_purge(dap_ledger_t *a_ledger, bool a_preserve_db)
{
    dap_return_if_fail(a_ledger);
    dap_ledger_private_t *l_ledger_pvt = PVT(a_ledger);

    pthread_rwlock_wrlock(&l_ledger_pvt->ledger_rwlock);
    pthread_rwlock_wrlock(&l_ledger_pvt->threshold_txs_rwlock);
    pthread_rwlock_wrlock(&l_ledger_pvt->balance_accounts_rwlock);
    pthread_rwlock_wrlock(&l_ledger_pvt->stake_lock_rwlock);

    /* Delete regular transactions */
    dap_ledger_tx_item_t *l_item_current, *l_item_tmp;
    char *l_gdb_group;
    HASH_ITER(hh, l_ledger_pvt->ledger_items , l_item_current, l_item_tmp) {
        HASH_DEL(l_ledger_pvt->ledger_items, l_item_current);
        if (!is_ledger_mapped(l_ledger_pvt))
            DAP_DELETE(l_item_current->tx);
        DAP_DELETE(l_item_current);
    }
    if (!a_preserve_db) {
        l_gdb_group = dap_ledger_get_gdb_group(a_ledger->name, DAP_LEDGER_TXS_STR);
        dap_global_db_erase_table(l_gdb_group, NULL, NULL);
        DAP_DELETE(l_gdb_group);
    }

    /* Delete balances */
    dap_ledger_wallet_balance_t *l_balance_current, *l_balance_tmp;
    HASH_ITER(hh, l_ledger_pvt->balance_accounts, l_balance_current, l_balance_tmp) {
        HASH_DEL(l_ledger_pvt->balance_accounts, l_balance_current);
        DAP_DEL_MULTY(l_balance_current->key, l_balance_current);
    }
    if (!a_preserve_db) {
        l_gdb_group = dap_ledger_get_gdb_group(a_ledger->name, DAP_LEDGER_BALANCES_STR);
        dap_global_db_erase_table(l_gdb_group, NULL, NULL);
        DAP_DELETE(l_gdb_group);
    }

    /* Delete stake-lock items */
    dap_ledger_stake_lock_item_t *l_stake_item_current, *l_stake_item_tmp;
    HASH_ITER(hh, l_ledger_pvt->emissions_for_stake_lock, l_stake_item_current, l_stake_item_tmp) {
        HASH_DEL(l_ledger_pvt->emissions_for_stake_lock, l_stake_item_current);
        DAP_DELETE(l_stake_item_current);
    }
    if (!a_preserve_db) {
        l_gdb_group = dap_ledger_get_gdb_group(a_ledger->name, DAP_LEDGER_STAKE_LOCK_STR);
        dap_global_db_erase_table(l_gdb_group, NULL, NULL);
        DAP_DELETE(l_gdb_group);
    }

    /* Delete threshold transactions */
    HASH_ITER(hh, l_ledger_pvt->threshold_txs, l_item_current, l_item_tmp) {
        HASH_DEL(l_ledger_pvt->threshold_txs, l_item_current);
        if (!is_ledger_mapped(l_ledger_pvt))
            DAP_DELETE(l_item_current->tx);
        DAP_DEL_Z(l_item_current);
    }

    l_ledger_pvt->ledger_items         = NULL;
    l_ledger_pvt->balance_accounts     = NULL;
    l_ledger_pvt->threshold_txs        = NULL;

    pthread_rwlock_unlock(&l_ledger_pvt->ledger_rwlock);
    pthread_rwlock_unlock(&l_ledger_pvt->threshold_txs_rwlock);
    pthread_rwlock_unlock(&l_ledger_pvt->balance_accounts_rwlock);
    pthread_rwlock_unlock(&l_ledger_pvt->stake_lock_rwlock);
}

void dap_ledger_token_purge(dap_ledger_t *a_ledger, bool a_preserve_db)
{
    dap_return_if_fail(a_ledger);
    dap_ledger_private_t *l_ledger_pvt = PVT(a_ledger);

    pthread_rwlock_wrlock(&l_ledger_pvt->tokens_rwlock);

    /* Delete tokens and their emissions */
    dap_ledger_token_item_t *l_token_current, *l_token_tmp;
    dap_ledger_token_emission_item_t *l_emission_current, *l_emission_tmp;
    HASH_ITER(hh, l_ledger_pvt->tokens, l_token_current, l_token_tmp) {
        HASH_DEL(l_ledger_pvt->tokens, l_token_current);
        pthread_rwlock_wrlock(&l_token_current->token_emissions_rwlock);
        HASH_ITER(hh, l_token_current->token_emissions, l_emission_current, l_emission_tmp) {
            HASH_DEL(l_token_current->token_emissions, l_emission_current);
            DAP_DEL_MULTY(l_emission_current->datum_token_emission, l_emission_current);
        }
        pthread_rwlock_unlock(&l_token_current->token_emissions_rwlock);
        pthread_rwlock_destroy(&l_token_current->token_emissions_rwlock);
        DAP_DEL_MULTY(l_token_current->datum_token, l_token_current->datum_token, l_token_current->auth_pkeys, l_token_current->auth_pkey_hashes,
            l_token_current->tx_recv_allow, l_token_current->tx_recv_block, l_token_current->tx_send_allow, l_token_current->tx_send_block, l_token_current);
    }
    if (!a_preserve_db) {
        char *l_gdb_group = dap_ledger_get_gdb_group(a_ledger->name, DAP_LEDGER_TOKENS_STR);
        dap_global_db_erase_table(l_gdb_group, NULL, NULL);
        DAP_DELETE(l_gdb_group);
        l_gdb_group = dap_ledger_get_gdb_group(a_ledger->name, DAP_LEDGER_EMISSIONS_STR);
        dap_global_db_erase_table(l_gdb_group, NULL, NULL);
        DAP_DELETE(l_gdb_group);
    }

    l_ledger_pvt->tokens               = NULL;
    pthread_rwlock_unlock(&l_ledger_pvt->tokens_rwlock);
}

/**
 * Return number transactions from the cache
 * According to UT_hash_handle size of return value is sizeof(unsigned int)
 */
unsigned dap_ledger_count(dap_ledger_t *a_ledger)
{
    pthread_rwlock_rdlock(&PVT(a_ledger)->ledger_rwlock);
    unsigned long ret = HASH_COUNT(PVT(a_ledger)->ledger_items);
    pthread_rwlock_unlock(&PVT(a_ledger)->ledger_rwlock);
    return ret;
}

/**
 * @brief dap_ledger_count_from_to
 * @param a_ledger
 * @param a_ts_from
 * @param a_ts_to
 * @return
 */
uint64_t dap_ledger_count_from_to(dap_ledger_t * a_ledger, dap_nanotime_t a_ts_from, dap_nanotime_t a_ts_to)
{
    uint64_t l_ret = 0;
    dap_ledger_private_t *l_ledger_pvt = PVT(a_ledger);
    dap_ledger_tx_item_t *l_iter_current, *l_item_tmp;
    pthread_rwlock_rdlock(&l_ledger_pvt->ledger_rwlock);
    if ( a_ts_from && a_ts_to) {
        HASH_ITER(hh, l_ledger_pvt->ledger_items , l_iter_current, l_item_tmp){
            if ( l_iter_current->ts_added >= a_ts_from && l_iter_current->ts_added <= a_ts_to )
                l_ret++;
        }
    } else if ( a_ts_to ){
        HASH_ITER(hh, l_ledger_pvt->ledger_items , l_iter_current, l_item_tmp){
            if ( l_iter_current->ts_added <= a_ts_to )
                l_ret++;
        }
    } else if ( a_ts_from ){
        HASH_ITER(hh, l_ledger_pvt->ledger_items , l_iter_current, l_item_tmp){
            if ( l_iter_current->ts_added >= a_ts_from )
                l_ret++;
        }
    } else {
        l_ret = HASH_COUNT(l_ledger_pvt->ledger_items);
    }
    pthread_rwlock_unlock(&l_ledger_pvt->ledger_rwlock);
    return l_ret;
}

/**
 * Calculate balance of addr
 *
 */
uint256_t dap_ledger_calc_balance(dap_ledger_t *a_ledger, const dap_chain_addr_t *a_addr,
                                        const char *a_token_ticker)
{
    uint256_t l_ret = uint256_0;

    dap_ledger_wallet_balance_t *l_balance_item = NULL;// ,* l_balance_item_tmp = NULL;
    const char *l_addr = dap_chain_addr_to_str_static(a_addr);
    char *l_wallet_balance_key = dap_strjoin(" ", l_addr, a_token_ticker, (char*)NULL);
    pthread_rwlock_rdlock(&PVT(a_ledger)->balance_accounts_rwlock);
    HASH_FIND_STR(PVT(a_ledger)->balance_accounts, l_wallet_balance_key, l_balance_item);
    pthread_rwlock_unlock(&PVT(a_ledger)->balance_accounts_rwlock);
    if (l_balance_item) {
        debug_if(g_debug_ledger, L_INFO, "Found address in cache with balance %s",
            dap_uint256_to_char(l_balance_item->balance, NULL));
        l_ret = l_balance_item->balance;
    } else {
        debug_if(g_debug_ledger, L_WARNING, "Balance item %s not found", l_wallet_balance_key);
    }
    DAP_DELETE(l_wallet_balance_key);
    return l_ret;
}

 bool dap_ledger_tx_check_recipient(dap_ledger_t* a_ledger, dap_chain_hash_fast_t* a_tx_prev_hash, dap_chain_addr_t *a_addr)
 {
     dap_chain_datum_tx_t *l_tx = dap_ledger_tx_find_by_hash(a_ledger, a_tx_prev_hash);
     if ( !l_tx )
        return false;
    dap_chain_addr_t l_dst_addr = { };
    byte_t *it; size_t l_size;
    TX_ITEM_ITER_TX(it, l_size, l_tx) {
        switch (*it) {
        case TX_ITEM_TYPE_OUT:
            l_dst_addr = ((dap_chain_tx_out_t*)it)->addr;
            break;
        case TX_ITEM_TYPE_OUT_EXT:
            l_dst_addr = ((dap_chain_tx_out_ext_t*)it)->addr;
            break;
        case TX_ITEM_TYPE_OUT_OLD:
            l_dst_addr = ((dap_chain_tx_out_old_t*)it)->addr;
            break;
        default:
            continue;
        }
        if ( dap_chain_addr_compare(a_addr, &l_dst_addr) )
            return true;
    }
    return false;
 }

/**
 * @brief Get all transactions from the cache with the out_cond item
 * @param a_ledger
 * @param a_srv_uid
 * @return
 */
dap_list_t* dap_ledger_tx_cache_find_out_cond_all(dap_ledger_t *a_ledger, dap_chain_srv_uid_t a_srv_uid)
{
    dap_list_t * l_ret = NULL;
    dap_ledger_private_t *l_ledger_pvt = PVT(a_ledger);
    dap_ledger_tx_item_t *l_iter_current = NULL, *l_item_tmp = NULL;
    HASH_ITER(hh, l_ledger_pvt->ledger_items, l_iter_current, l_item_tmp) {
        dap_chain_datum_tx_t *l_tx = l_iter_current->tx;
        byte_t *item; size_t l_size;
        TX_ITEM_ITER_TX(item, l_size, l_tx) {
            if (*item == TX_ITEM_TYPE_OUT_COND && ((dap_chain_tx_out_cond_t*)item)->header.srv_uid.uint64 == a_srv_uid.uint64)
                l_ret = dap_list_append(l_ret, l_tx);
        }
    }
    return l_ret;
}

dap_list_t *dap_ledger_get_txs(dap_ledger_t *a_ledger, size_t a_count, size_t a_page, bool a_reverse, bool a_unspent_only)
{
    dap_ledger_private_t *l_ledger_pvt = PVT(a_ledger);
    pthread_rwlock_rdlock(&PVT(a_ledger)->ledger_rwlock);
    size_t l_offset = a_page < 2 ? 0 : a_count * (a_page - 1);
    if (!l_ledger_pvt->ledger_items || l_offset > HASH_COUNT(l_ledger_pvt->ledger_items)){
        pthread_rwlock_unlock(&PVT(a_ledger)->ledger_rwlock);
        return NULL;
    }
    dap_list_t *l_list = NULL;
    size_t l_counter = 0;
    dap_ledger_tx_item_t *l_item_current, *l_item_tmp;
    HASH_ITER(hh, l_ledger_pvt->ledger_items, l_item_current, l_item_tmp) {
        if (l_counter++ >= l_offset) {
            if (!a_unspent_only || !l_item_current->cache_data.ts_spent)
                l_list = a_reverse
                        ? dap_list_prepend(l_list, l_item_current->tx)
                        : dap_list_append(l_list, l_item_current->tx);
        }
    }
    pthread_rwlock_unlock(&PVT(a_ledger)->ledger_rwlock);
    return l_list;
}

dap_ledger_datum_iter_t *dap_ledger_datum_iter_create(dap_ledger_t *a_ledger)
{
    dap_ledger_datum_iter_t *l_ret = DAP_NEW_Z(dap_ledger_datum_iter_t);
    if(!l_ret){
        log_it(L_CRITICAL, "Memory allocation error!");
        return NULL;
    }
    l_ret->ledger = a_ledger;
    return l_ret;
}

void dap_ledger_datum_iter_delete(dap_ledger_datum_iter_t *a_iter)
{
    DAP_DEL_Z(a_iter);
}

dap_chain_datum_tx_t *dap_ledger_datum_iter_get_first(dap_ledger_datum_iter_t *a_iter)
{
    if (!a_iter)
        return NULL;
    dap_ledger_private_t *l_ledger_pvt = PVT(a_iter->ledger);
    pthread_rwlock_rdlock(&l_ledger_pvt->ledger_rwlock);
    if (!l_ledger_pvt->ledger_items) {
        pthread_rwlock_unlock(&l_ledger_pvt->ledger_rwlock);
        return NULL;
    }
    a_iter->cur_ledger_tx_item = l_ledger_pvt->ledger_items;
    a_iter->cur = ((dap_ledger_tx_item_t *)(a_iter->cur_ledger_tx_item))->tx;
    a_iter->cur_hash = ((dap_ledger_tx_item_t *)(a_iter->cur_ledger_tx_item))->tx_hash_fast;
    a_iter->is_unspent = ((dap_ledger_tx_item_t *)(a_iter->cur_ledger_tx_item))->cache_data.ts_spent ? false : true;
    a_iter->ret_code = 0;
    pthread_rwlock_unlock(&l_ledger_pvt->ledger_rwlock);
    return a_iter->cur;
}

dap_chain_datum_tx_t *dap_ledger_datum_iter_get_next(dap_ledger_datum_iter_t *a_iter)
{
    dap_ledger_private_t *l_ledger_pvt = PVT(a_iter->ledger);
    pthread_rwlock_rdlock(&l_ledger_pvt->ledger_rwlock);
    a_iter->cur_ledger_tx_item = a_iter->cur_ledger_tx_item ? ((dap_ledger_tx_item_t *)(a_iter->cur_ledger_tx_item))->hh.next : NULL;
    if (a_iter->cur_ledger_tx_item){
        a_iter->cur = ((dap_ledger_tx_item_t *)(a_iter->cur_ledger_tx_item))->tx;
        a_iter->cur_hash = ((dap_ledger_tx_item_t *)(a_iter->cur_ledger_tx_item))->tx_hash_fast;
        a_iter->ret_code = 0;
        a_iter->is_unspent = ((dap_ledger_tx_item_t *)(a_iter->cur_ledger_tx_item))->cache_data.ts_spent ? false : true;
    } else {
        a_iter->cur = NULL;
        memset(&a_iter->cur_hash, 0, sizeof(dap_hash_fast_t));
        a_iter->ret_code = 0;
        a_iter->is_unspent = false;
    }
    pthread_rwlock_unlock(&l_ledger_pvt->ledger_rwlock);
    return a_iter->cur;
}

dap_chain_datum_tx_t *dap_ledger_datum_iter_get_last(dap_ledger_datum_iter_t *a_iter)
{
    dap_ledger_private_t *l_ledger_pvt = PVT(a_iter->ledger);
    pthread_rwlock_rdlock(&l_ledger_pvt->ledger_rwlock);
    a_iter->cur_ledger_tx_item = HASH_LAST(l_ledger_pvt->ledger_items);
    a_iter->cur = ((dap_ledger_tx_item_t *)(a_iter->cur_ledger_tx_item))->tx;
    a_iter->cur_hash = ((dap_ledger_tx_item_t *)(a_iter->cur_ledger_tx_item))->tx_hash_fast;
    a_iter->is_unspent = ((dap_ledger_tx_item_t *)(a_iter->cur_ledger_tx_item))->cache_data.ts_spent ? false : true;
    a_iter->ret_code = 0;
    pthread_rwlock_unlock(&l_ledger_pvt->ledger_rwlock);
    return a_iter->cur;
}

/**
 * Get the transaction in the cache by the addr in sig item
 *
 * a_addr[in] public key that signed the transaction
 * a_tx_first_hash [in/out] hash of the initial transaction/ found transaction, if 0 start from the beginning
 */

dap_chain_tx_out_cond_t *dap_ledger_out_cond_unspent_find_by_addr(dap_ledger_t *a_ledger, const char *a_token, dap_chain_tx_out_cond_subtype_t a_subtype,
                                                                  const dap_chain_addr_t *a_addr, dap_chain_hash_fast_t *a_tx_first_hash, int *a_out_idx)
{
    if (!a_addr || !a_token)
        return NULL;
    dap_ledger_private_t *l_ledger_pvt = PVT(a_ledger);
    dap_chain_tx_out_cond_t *ret = NULL;
    dap_ledger_tx_item_t *l_iter_start = NULL, *it;
    pthread_rwlock_rdlock(&l_ledger_pvt->ledger_rwlock);
    if (a_tx_first_hash && !dap_hash_fast_is_blank(a_tx_first_hash)) {
        HASH_FIND(hh, l_ledger_pvt->ledger_items, a_tx_first_hash, sizeof(dap_hash_t), l_iter_start);
        if (!l_iter_start || !l_iter_start->hh.next) {
            pthread_rwlock_unlock(&l_ledger_pvt->ledger_rwlock);
            return NULL;
        }
        // start searching from the next hash after a_tx_first_hash
        l_iter_start = l_iter_start->hh.next;
    } else
        l_iter_start = l_ledger_pvt->ledger_items;
    for (it = l_iter_start; it; it = it->hh.next, ret = NULL) {
        // If a_token is setup we check if its not our token - miss it
        if (*it->cache_data.token_ticker && dap_strcmp(it->cache_data.token_ticker, a_token))
            continue;
        ret = NULL;
        // Get 'out_cond' item from transaction
        byte_t *l_item; size_t l_size; int i, l_out_idx = 0;
        dap_chain_tx_out_cond_subtype_t l_subtype = DAP_CHAIN_TX_OUT_COND_SUBTYPE_UNDEFINED;
        TX_ITEM_ITER_TX_TYPE(l_item, TX_ITEM_TYPE_OUT_ALL, l_size, i, it->tx) {
            if (*l_item == TX_ITEM_TYPE_OUT_COND) {
                l_subtype = ((dap_chain_tx_out_cond_t *)l_item)->header.subtype;
                if (l_subtype == a_subtype ||
                        (a_subtype == DAP_CHAIN_TX_OUT_COND_SUBTYPE_ALL && l_subtype != DAP_CHAIN_TX_OUT_COND_SUBTYPE_FEE)) {
                    ret = (dap_chain_tx_out_cond_t *)l_item;
                    break;
                }
            }
            l_out_idx++;
        }
        // Don't return regular tx or spent conditions
        if (!ret || !dap_hash_fast_is_blank(&it->out_metadata[l_out_idx].tx_spent_hash_fast))
            continue;
        dap_hash_fast_t l_owner_tx_hash = dap_ledger_get_first_chain_tx_hash(a_ledger, l_subtype, &it->tx_hash_fast);
        dap_chain_datum_tx_t *l_tx = dap_hash_fast_is_blank(&l_owner_tx_hash) ? it->tx
                                                                              : dap_ledger_tx_find_by_hash(a_ledger, &l_owner_tx_hash);
        if (!l_tx) {
            log_it(L_ERROR, "Can't find owner for tx %s", dap_hash_fast_to_str_static(&it->tx_hash_fast));
            continue;
        }
        // Get sign item from transaction
        dap_chain_tx_sig_t *l_tx_sig = (dap_chain_tx_sig_t*) dap_chain_datum_tx_item_get(l_tx, NULL, NULL, TX_ITEM_TYPE_SIG, NULL);
        // Get dap_sign_t from item
        dap_sign_t *l_sign = dap_chain_datum_tx_item_sig_get_sign(l_tx_sig);
        // compare public key in transaction with a_public_key
        dap_chain_hash_fast_t l_sign_hash = {};
        dap_sign_get_pkey_hash(l_sign, &l_sign_hash);
        if (dap_hash_fast_compare(&l_sign_hash, &a_addr->data.hash_fast)) {
            if (a_tx_first_hash)
                *a_tx_first_hash = it->tx_hash_fast;
            if (a_out_idx)
                *a_out_idx = l_out_idx;
            break;
        }
    }
    pthread_rwlock_unlock(&l_ledger_pvt->ledger_rwlock);
    return ret;
}

dap_list_t *dap_ledger_get_list_tx_cond_outs(dap_ledger_t *a_ledger, dap_chain_tx_out_cond_subtype_t a_subtype,
                                             const char *a_token_ticker,  const dap_chain_addr_t *a_addr_from)
{
    dap_list_t *l_list_used_out = NULL; // list of transaction with 'out' items
    dap_chain_hash_fast_t l_tx_cur_hash = { };
    int l_out_idx;
    dap_chain_tx_out_cond_t *l_cond;
    while ( (l_cond = dap_ledger_out_cond_unspent_find_by_addr(a_ledger, a_token_ticker, a_subtype, a_addr_from, &l_tx_cur_hash, &l_out_idx)) ) {
        dap_chain_tx_used_out_item_t *l_item = DAP_NEW_Z(dap_chain_tx_used_out_item_t);
        *l_item = (dap_chain_tx_used_out_item_t) { l_tx_cur_hash, (uint32_t)l_out_idx, l_cond->header.value };
        l_list_used_out = dap_list_append(l_list_used_out, l_item);
    }
    return l_list_used_out;
}

bool dap_ledger_check_condition_owner(dap_ledger_t *a_ledger, dap_hash_fast_t *a_tx_hash, dap_chain_tx_out_cond_subtype_t a_cond_subtype,
                                      int a_out_idx, dap_sign_t *a_owner_sign)
{
    dap_return_val_if_fail(a_ledger && a_tx_hash && a_owner_sign, false);
    // Get first tx
    dap_chain_datum_tx_t *l_check_tx = dap_ledger_tx_find_by_hash(a_ledger, a_tx_hash);
    if (!l_check_tx) {
        log_it(L_ERROR, "Can't find tx %s", dap_hash_fast_to_str_static(a_tx_hash));
        return false;
    }
    if (!dap_chain_datum_tx_out_cond_get(l_check_tx, a_cond_subtype, NULL)) {
        log_it(L_ERROR, "Can't find owner for tx %s", dap_hash_fast_to_str_static(a_tx_hash));
        return false;
    }
    dap_hash_fast_t l_first_tx_hash = dap_ledger_get_first_chain_tx_hash(a_ledger, a_cond_subtype, a_tx_hash);
    dap_chain_datum_tx_t *l_first_tx = dap_hash_fast_is_blank(&l_first_tx_hash) ? l_check_tx
                                                                                : dap_ledger_tx_find_by_hash(a_ledger, &l_first_tx_hash);
    if (!l_first_tx) {
        log_it(L_ERROR, "Can't find owner tx %s", dap_hash_fast_to_str_static(&l_first_tx_hash));
        return false;
    }
    dap_chain_tx_sig_t *l_first_tx_sig = (dap_chain_tx_sig_t *)dap_chain_datum_tx_item_get(l_first_tx, NULL, NULL, TX_ITEM_TYPE_SIG, NULL);
    dap_sign_t *l_sign = dap_chain_datum_tx_item_sig_get_sign((dap_chain_tx_sig_t *)l_first_tx_sig);
    if (!l_sign) {
        log_it(L_ERROR, "Can't find signature for tx %s", dap_hash_fast_to_str_static(&l_first_tx_hash));
        return false;
    }
    return dap_sign_compare_pkeys(a_owner_sign, l_sign);
}

bool dap_ledger_cache_enabled(dap_ledger_t *a_ledger)
{
    return is_ledger_cached(PVT(a_ledger));
}

void dap_ledger_set_load_mode(dap_ledger_t *a_ledger, bool a_mode)
{
    if (a_ledger) {
        a_ledger->load_mode = a_mode;
    }
}

void dap_ledger_set_check_ds(dap_ledger_t *a_ledger, bool a_check)
{
    if (a_ledger) {
        a_ledger->check_ds = a_check;
    }
}

void dap_ledger_set_fee_callback(dap_ledger_t *a_ledger, dap_ledger_set_fee_callback_t a_callback)
{
    if (a_ledger) {
        a_ledger->set_fee_callback = a_callback;
    }
}<|MERGE_RESOLUTION|>--- conflicted
+++ resolved
@@ -1335,34 +1335,22 @@
 {
     dap_ledger_tx_purge(a_ledger, a_preserve_db);
     dap_ledger_token_purge(a_ledger, a_preserve_db);
-<<<<<<< HEAD
     // Note: decree purge is chain-specific, should be called from dap_ledger_chain_purge
-=======
-    dap_ledger_decree_purge(a_ledger);
     dap_ledger_event_purge(a_ledger);
->>>>>>> 702909ab
     PVT(a_ledger)->load_end = false;
 }
 
 int dap_ledger_chain_purge(dap_ledger_t *a_ledger, dap_chain_id_t a_chain_id, size_t a_atom_size)
 {
-<<<<<<< HEAD
     // Purge ledger data for specific chain
     // Chain module should handle chain-specific operations (cells, services, etc.)
     dap_return_val_if_fail(a_ledger && a_chain_id.uint64, -1);
     
     // Purge transactions (ledger-wide, not chain-specific)
     dap_ledger_tx_purge(a_ledger, false);
-    
+    dap_ledger_event_purge(a_ledger);
     // Purge anchors for this chain
     if (dap_ledger_anchor_purge(a_ledger, a_chain_id))
-=======
-    dap_return_val_if_fail(a_chain, -1);
-    dap_chain_net_t *l_net = dap_chain_net_by_id(a_chain->net_id);
-    dap_ledger_tx_purge(l_net->pub.ledger, false);
-    dap_ledger_event_purge(l_net->pub.ledger);
-    if (dap_ledger_anchor_purge(l_net->pub.ledger, a_chain->id))
->>>>>>> 702909ab
         return -2;
     
     // Purge decrees for this chain
