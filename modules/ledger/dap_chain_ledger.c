﻿/*
 * Authors:
 * Dmitriy A. Gearasimov <gerasimov.dmitriy@demlabs.net>
 * Alexander Lysikov <alexander.lysikov@demlabs.net>
 * Roman Khlopkov <roman.khlopkov@demlabs.net>
 * DeM Labs Inc.   https://demlabs.net
 * DeM Labs Open source community https://github.com/demlabsinc
 * Copyright  (c) 2017-2024
 * All rights reserved.

 This file is part of CellFrame SDK the open source project

    CellFrame SDK is free software: you can redistribute it and/or modify
    it under the terms of the GNU General Public License as published by
    the Free Software Foundation, either version 3 of the License, or
    (at your option) any later version.

    CellFrame SDK is distributed in the hope that it will be useful,
    but WITHOUT ANY WARRANTY; without even the implied warranty of
    MERCHANTABILITY or FITNESS FOR A PARTICULAR PURPOSE.  See the
    GNU General Public License for more details.

    You should have received a copy of the GNU General Public License
    along with any CellFrame SDK based project.  If not, see <http://www.gnu.org/licenses/>.
*/

#include "dap_common.h"
#include <dirent.h>
#include "uthash.h"
#include "dap_chain_ledger_pvt.h"
#include "dap_chain_common.h"
#include "dap_chain_cell.h"
#include "dap_chain_srv.h"
#include "dap_math_ops.h"
#include "dap_list.h"
#include "dap_hash.h"
#include "dap_strfuncs.h"
#include "dap_config.h"
#include "dap_chain_datum_token.h"
#include "dap_global_db.h"
#include "dap_chain_ledger.h"
#include "json_object.h"
#include "dap_chain_datum_tx_voting.h"

#define LOG_TAG "dap_ledger"

typedef struct dap_ledger_service_info {
    dap_chain_srv_uid_t service_uid;    // hash key
    char tag_str[32];   // tag string name
    dap_ledger_tag_check_callback_t callback; //callback for check if a tx for particular service
    UT_hash_handle hh;
} dap_ledger_service_info_t;

static dap_ledger_service_info_t *s_services;
static pthread_rwlock_t s_services_rwlock = PTHREAD_RWLOCK_INITIALIZER;

bool g_debug_ledger = true;

static void s_threshold_txs_free(dap_ledger_t *a_ledger);
static size_t s_threshold_txs_max = 10000;
static size_t s_threshold_free_timer_tick = 900000; // 900000 ms = 15 minutes.

//add a service declaration for tx tagging and more
static bool s_tag_check_block_reward(dap_ledger_t *a_ledger, dap_chain_datum_tx_t *a_tx,  dap_chain_datum_tx_item_groups_t *a_items_grp, dap_chain_tx_tag_action_type_t *a_action)
{
    //reward tag
    if (a_items_grp->items_in_reward)
    {
        if (a_action) *a_action = DAP_CHAIN_TX_TAG_ACTION_TRANSFER_REGULAR;
        return true;
    }
    return false;
}

static bool s_tag_check_event(dap_ledger_t *a_ledger, dap_chain_datum_tx_t *a_tx,  dap_chain_datum_tx_item_groups_t *a_items_grp, dap_chain_tx_tag_action_type_t *a_action)
{
    //event tag
    if (!a_items_grp->items_event)
        return false;

    if (a_action)
        *a_action = DAP_CHAIN_TX_TAG_ACTION_EVENT;
    return true;
}

dap_chain_tx_out_cond_t* dap_chain_ledger_get_tx_out_cond_linked_to_tx_in_cond(dap_ledger_t *a_ledger, dap_chain_tx_in_cond_t *a_in_cond)
{
        dap_hash_fast_t *l_tx_prev_hash = &a_in_cond->header.tx_prev_hash;    
        uint32_t l_tx_prev_out_idx = a_in_cond->header.tx_out_prev_idx;
        dap_chain_datum_tx_t *l_tx_prev = dap_ledger_tx_find_by_hash (a_ledger,l_tx_prev_hash);
        
        if (!l_tx_prev) return NULL;
        byte_t* l_item_res = dap_chain_datum_tx_item_get_nth(l_tx_prev, TX_ITEM_TYPE_OUT_ALL, l_tx_prev_out_idx);
        dap_chain_tx_item_type_t l_type = *(uint8_t *)l_item_res;
        
        if (l_type != TX_ITEM_TYPE_OUT_COND) return NULL;

        
        return (dap_chain_tx_out_cond_t*)l_item_res;
}

static dap_chain_addr_t s_get_out_addr(byte_t *out_item)
{
    dap_chain_tx_item_type_t l_type = *(uint8_t *)out_item;
    
    switch (l_type) {
        case TX_ITEM_TYPE_OUT: { 
            dap_chain_tx_out_t *l_tx_out = (dap_chain_tx_out_t *)out_item;
            return l_tx_out->addr;
        } break;
        case TX_ITEM_TYPE_OUT_EXT: { // 256
            dap_chain_tx_out_ext_t *l_tx_out = (dap_chain_tx_out_ext_t *)out_item;
            return l_tx_out->addr;
        } break;
        case TX_ITEM_TYPE_OUT_STD: { // 256
            dap_chain_tx_out_std_t *l_tx_out = (dap_chain_tx_out_std_t *)out_item;
            return l_tx_out->addr;
        } break;
    }

    dap_chain_addr_t l_tx_out_to={0};
    return l_tx_out_to;
}

static bool s_tag_check_transfer(dap_ledger_t *a_ledger, dap_chain_datum_tx_t *a_tx,  dap_chain_datum_tx_item_groups_t *a_items_grp, dap_chain_tx_tag_action_type_t *a_action)
{
    //crosschain transfer
    //regular transfer
    //comission transfer
    
    // fee transfer: in_cond item linked to out_cond_fee
    if (a_items_grp->items_in_cond) 
    {
       for (dap_list_t *it = a_items_grp->items_in_cond; it; it = it->next) {
            dap_chain_tx_in_cond_t *l_tx_in = it->data;
            dap_chain_tx_out_cond_t *l_tx_out_cond = dap_chain_ledger_get_tx_out_cond_linked_to_tx_in_cond(a_ledger, l_tx_in);

            if (l_tx_out_cond && l_tx_out_cond->header.subtype == DAP_CHAIN_TX_OUT_COND_SUBTYPE_FEE) {
                if (a_action) *a_action = DAP_CHAIN_TX_TAG_ACTION_TRANSFER_COMISSION;
                return true;
            }   
        }
    }

    //crosschain transfer: outs destination net-id differs from current net-id
    // to differ with wrong stakes -> no ems in required

    if (!a_items_grp->items_in_ems)
    {
        dap_chain_addr_t addr_to = {0};
        for (dap_list_t *it =  a_items_grp->items_out_all; it; it = it->next) {
            
            dap_chain_addr_t l_tx_out_to = s_get_out_addr(it->data);
        
            //tag cross-chain _outputs_ transactions (recepient-tx is emission-based)
            if (l_tx_out_to.net_id.uint64 != a_ledger->net->pub.id.uint64 && !dap_chain_addr_is_blank(&l_tx_out_to)) {
                if (a_action) *a_action = DAP_CHAIN_TX_TAG_ACTION_TRANSFER_CROSSCHAIN;
                return true;
            }
        }   
    }

    //regular transfers 
    //have no other ins except regular in
    //have no OUT_COND except fee
    //have no vote
    //no TSD!

    //have any of those -> not regular transfer
    if (a_items_grp->items_in_cond ||
        a_items_grp->items_in_ems ||
        a_items_grp->items_in_reward ) {
        return false;   
    }
    
    //have any of those -> not regular transfer
    if ( 
        a_items_grp->items_out_cond_srv_pay ||
        a_items_grp->items_out_cond_srv_stake_lock ||
        a_items_grp->items_out_cond_srv_stake_pos_delegate ||
        a_items_grp->items_out_cond_srv_xchange) 
    {
        return false;
    }
    
    //not voting or vote...
    if (a_items_grp->items_vote || a_items_grp->items_voting || dap_list_length(a_items_grp->items_tsd) > 1 || (a_items_grp->items_tsd && !dap_chain_datum_tx_item_get_tsd_by_type(a_tx, DAP_CHAIN_DATUM_TRANSFER_TSD_TYPE_OUT_COUNT)))
        return false;

    //not tsd sects (staking!) or only batching tsd
    if(a_action) {
        *a_action = DAP_CHAIN_TX_TAG_ACTION_TRANSFER_REGULAR;
    }
    return true;
}

int dap_ledger_service_add(dap_chain_srv_uid_t a_uid, char *tag_str, dap_ledger_tag_check_callback_t a_callback)
{
    
    dap_ledger_service_info_t *l_new_sinfo = NULL;
    
    int l_tmp = a_uid.raw_ui64;

    pthread_rwlock_rdlock(&s_services_rwlock);
    HASH_FIND_INT(s_services, &l_tmp, l_new_sinfo);
    pthread_rwlock_unlock(&s_services_rwlock);
    if (l_new_sinfo) {
        l_new_sinfo->callback = a_callback;
        return 1;
    }

    l_new_sinfo = DAP_NEW(dap_ledger_service_info_t);
    if (!l_new_sinfo) {
        log_it(L_CRITICAL, "Memory allocation error");
        return -1;
    }
    l_new_sinfo->service_uid = a_uid;
    l_new_sinfo->callback = a_callback;
    dap_strncpy(l_new_sinfo->tag_str, tag_str, sizeof(l_new_sinfo->tag_str));
    
    pthread_rwlock_wrlock(&s_services_rwlock);
    HASH_ADD_INT(s_services, service_uid.raw_ui64, l_new_sinfo);
    pthread_rwlock_unlock(&s_services_rwlock);

    log_it(L_NOTICE, "Successfully registered service tag %s with uid %02" DAP_UINT64_FORMAT_X, tag_str, a_uid.raw_ui64);

    return 0;
}

/**
 * @brief dap_ledger_init
 * current function version set g_debug_ledger parameter, if it define in config, and returns 0
 * @return
 */
int dap_ledger_init()
{
    g_debug_ledger = dap_config_get_item_bool_default(g_config, "ledger", "debug_more",false);
    
    //register native ledger services
    dap_chain_srv_uid_t l_uid_transfer = { .uint64 = DAP_CHAIN_NET_SRV_TRANSFER_ID };
    dap_ledger_service_add(l_uid_transfer, "transfer", s_tag_check_transfer);

    dap_chain_srv_uid_t l_uid_breward = { .uint64 = DAP_CHAIN_NET_SRV_BLOCK_REWARD_ID };
    dap_ledger_service_add(l_uid_breward, "block_reward", s_tag_check_block_reward);

    dap_chain_srv_uid_t l_uid_event = { .uint64 = DAP_CHAIN_NET_SRV_EVENT_ID };
    dap_ledger_service_add(l_uid_event, "event", s_tag_check_event);


    return 0;
}

/**
 * @brief dap_ledger_deinit
 * nothing do
 */
void dap_ledger_deinit()
{
    pthread_rwlock_destroy(&s_services_rwlock);
}

/**
 * @brief dap_ledger_handle_new
 * Create empty dap_ledger_t structure
 * @return dap_ledger_t*
 */
static dap_ledger_t *dap_ledger_handle_new(void)
{
    dap_ledger_t *l_ledger = DAP_NEW_Z_RET_VAL_IF_FAIL(dap_ledger_t, NULL);
    dap_ledger_private_t *l_ledger_pvt = l_ledger->_internal = DAP_NEW_Z_RET_VAL_IF_FAIL(dap_ledger_private_t, NULL, l_ledger);
    pthread_rwlock_init(&l_ledger_pvt->ledger_rwlock, NULL);
    pthread_rwlock_init(&l_ledger_pvt->tokens_rwlock, NULL);
    pthread_rwlock_init(&l_ledger_pvt->threshold_txs_rwlock, NULL);
    pthread_rwlock_init(&l_ledger_pvt->balance_accounts_rwlock, NULL);
    pthread_rwlock_init(&l_ledger_pvt->stake_lock_rwlock, NULL);
    pthread_rwlock_init(&l_ledger_pvt->rewards_rwlock, NULL);
    pthread_rwlock_init(&l_ledger_pvt->rewards_rwlock, NULL);
    pthread_rwlock_init(&l_ledger_pvt->events_rwlock, NULL);
    pthread_rwlock_init(&l_ledger_pvt->locked_outs_rwlock, NULL);
    pthread_rwlock_init(&l_ledger_pvt->event_pkeys_rwlock, NULL);
    pthread_mutex_init(&l_ledger_pvt->load_mutex, NULL);
    pthread_cond_init(&l_ledger_pvt->load_cond, NULL);

    return l_ledger;
}

/**
 * @brief dap_ledger_handle_free
 * Remove dap_ledger_t structure
 * @param a_ledger
 */
void dap_ledger_handle_free(dap_ledger_t *a_ledger)
{
    if(!a_ledger)
        return;
    // Destroy Read/Write Lock
    pthread_rwlock_destroy(&PVT(a_ledger)->ledger_rwlock);
    pthread_rwlock_destroy(&PVT(a_ledger)->tokens_rwlock);
    pthread_rwlock_destroy(&PVT(a_ledger)->threshold_txs_rwlock);
    pthread_rwlock_destroy(&PVT(a_ledger)->balance_accounts_rwlock);
    pthread_rwlock_destroy(&PVT(a_ledger)->stake_lock_rwlock);
    pthread_rwlock_destroy(&PVT(a_ledger)->rewards_rwlock);
    pthread_rwlock_destroy(&PVT(a_ledger)->events_rwlock);
    pthread_rwlock_destroy(&PVT(a_ledger)->locked_outs_rwlock);
    pthread_rwlock_destroy(&PVT(a_ledger)->event_pkeys_rwlock);
    pthread_mutex_destroy(&PVT(a_ledger)->load_mutex);
    pthread_cond_destroy(&PVT(a_ledger)->load_cond);

    DAP_DEL_MULTY(PVT(a_ledger), a_ledger);
    log_it(L_INFO,"Ledger for network %s destroyed", a_ledger->net->pub.name);

}

bool dap_ledger_datum_is_enforced(dap_ledger_t *a_ledger, dap_hash_fast_t *a_hash, bool a_accept) {
    dap_ledger_hal_item_t *l_wanted = NULL;
    HASH_FIND(hh, a_accept ? PVT(a_ledger)->hal_items : PVT(a_ledger)->hrl_items, a_hash, sizeof(dap_hash_fast_t), l_wanted);
    debug_if(g_debug_ledger && l_wanted, L_DEBUG, "Datum %s is %slisted", dap_hash_fast_to_str_static(a_hash), a_accept ? "white" : "black");
    return !!l_wanted;
}


static void s_tx_header_print(json_object *a_json_out, dap_chain_datum_tx_t *a_tx,
                              const char *a_hash_out_type, dap_chain_hash_fast_t *a_tx_hash)
{
    char l_time_str[DAP_TIME_STR_SIZE] = "unknown";
    if (a_tx->header.ts_created)
        dap_time_to_str_rfc822(l_time_str, DAP_TIME_STR_SIZE, a_tx->header.ts_created);
    const char *l_tx_hash_str = dap_strcmp(a_hash_out_type, "hex")
            ? dap_enc_base58_encode_hash_to_str_static(a_tx_hash)
            : dap_chain_hash_fast_to_str_static(a_tx_hash);
    json_object_object_add(a_json_out, "tx_hash ", json_object_new_string(l_tx_hash_str));
    json_object_object_add(a_json_out, "time ", json_object_new_string(l_time_str));
}

static void s_dump_datum_tx_for_addr(dap_ledger_tx_item_t *a_item, bool a_unspent, dap_ledger_t *a_ledger, 
            dap_chain_addr_t *a_addr, const char *a_hash_out_type, json_object *json_arr_out) {
    if (a_unspent && a_item->cache_data.ts_spent) {
        // With 'unspent' flag spent ones are ignored
        return;
    }
    dap_chain_datum_tx_t *l_tx = a_item->tx;
    dap_chain_hash_fast_t l_tx_hash = a_item->tx_hash_fast;
    dap_chain_addr_t l_src_addr = { }, l_dst_addr = { };
    bool l_base_tx = false;
    const char *l_src_token = NULL;
    int l_src_subtype = DAP_CHAIN_TX_OUT_COND_SUBTYPE_UNDEFINED;
    dap_hash_fast_t l_tx_prev_hash = { };
    byte_t *l_item; size_t l_size; int idx, l_tx_prev_out_idx;
    TX_ITEM_ITER_TX_TYPE(l_item, TX_ITEM_TYPE_IN_ALL, l_size, idx, l_tx) {
        switch (*l_item) {
        case TX_ITEM_TYPE_IN: {
            dap_chain_tx_in_t *l_tx_in = (dap_chain_tx_in_t*)l_item;
            l_tx_prev_hash = l_tx_in->header.tx_prev_hash;
            l_tx_prev_out_idx = l_tx_in->header.tx_out_prev_idx;
        } break;
        case TX_ITEM_TYPE_IN_COND: {
            dap_chain_tx_in_cond_t *l_tx_in_cond = (dap_chain_tx_in_cond_t*)l_item;
            l_tx_prev_hash = l_tx_in_cond->header.tx_prev_hash;
            l_tx_prev_out_idx = l_tx_in_cond->header.tx_out_prev_idx;
        } break;
        default:
            continue;
        }
        if ( dap_hash_fast_is_blank(&l_tx_prev_hash) ) {
            l_base_tx = true;
            dap_chain_tx_in_ems_t *l_token = (dap_chain_tx_in_ems_t*)
                dap_chain_datum_tx_item_get(l_tx, NULL, NULL, TX_ITEM_TYPE_IN_EMS, NULL);
            if (l_token)
                l_src_token = l_token->header.ticker;
            break;
        }
        dap_chain_datum_tx_t *l_tx_prev = dap_ledger_tx_find_by_hash(a_ledger, &l_tx_prev_hash);
        if ( !l_tx_prev )
            continue;
        uint8_t *l_prev_out_union = dap_chain_datum_tx_item_get_nth(l_tx_prev, TX_ITEM_TYPE_OUT_ALL, l_tx_prev_out_idx);
        if (!l_prev_out_union)
            continue;
        switch (*l_prev_out_union) {
        case TX_ITEM_TYPE_OUT:
            l_src_addr = ((dap_chain_tx_out_t *)l_prev_out_union)->addr;
            break;
        case TX_ITEM_TYPE_OUT_EXT:
            l_src_addr = ((dap_chain_tx_out_ext_t *)l_prev_out_union)->addr;
            l_src_token = (const char*)(((dap_chain_tx_out_ext_t *)l_prev_out_union)->token);
            break;
        case TX_ITEM_TYPE_OUT_COND:
            l_src_subtype = ((dap_chain_tx_out_cond_t *)l_prev_out_union)->header.subtype;
        default:
            break;
        }
        if ( !dap_chain_addr_compare(&l_src_addr, a_addr) )
            break;  //it's not our addr
        if (!l_src_token) {
            l_src_token = a_item->cache_data.token_ticker;
        }
    }

    bool l_header_printed = false;
    l_item = NULL;
    TX_ITEM_ITER_TX_TYPE(l_item, TX_ITEM_TYPE_OUT_ALL, l_size, idx, l_tx) {
        dap_chain_tx_item_type_t l_type = *l_item;
        uint256_t l_value;
        switch (l_type) {
        case TX_ITEM_TYPE_OUT:
            l_dst_addr = ((dap_chain_tx_out_t*)l_item)->addr;
            l_value = ((dap_chain_tx_out_t*)l_item)->header.value;
            break;
        case TX_ITEM_TYPE_OUT_EXT:
            l_dst_addr = ((dap_chain_tx_out_ext_t*)l_item)->addr;
            l_value = ((dap_chain_tx_out_ext_t *)l_item)->header.value;
            break;
        case TX_ITEM_TYPE_OUT_COND:
            l_value = ((dap_chain_tx_out_cond_t *)l_item)->header.value;
        default:
            break;
        }
        if ( !dap_chain_addr_is_blank(&l_src_addr) && !dap_chain_addr_is_blank(&l_dst_addr) 
            && dap_chain_addr_compare(&l_dst_addr, &l_src_addr) )
            continue;   // send to self
        if ( dap_chain_addr_compare(&l_src_addr, a_addr)) {
            json_object * l_json_obj_datum = json_object_new_object();
            if (!l_header_printed) {
                s_tx_header_print(l_json_obj_datum, l_tx, a_hash_out_type, &l_tx_hash);
                l_header_printed = true;
            }
            //const char *l_token_ticker = dap_ledger_tx_get_token_ticker_by_hash(l_ledger, &l_tx_hash);
            const char *l_dst_addr_str = !dap_chain_addr_is_blank(&l_dst_addr) 
                ? dap_chain_addr_to_str_static(&l_dst_addr)
                : dap_chain_tx_out_cond_subtype_to_str( ((dap_chain_tx_out_cond_t *)l_item)->header.subtype );
            json_object_object_add(l_json_obj_datum, "send", json_object_new_string(dap_uint256_to_char(l_value, NULL)));
            json_object_object_add(l_json_obj_datum, "to_addr", json_object_new_string(l_dst_addr_str));
            json_object_object_add(l_json_obj_datum, "token", l_src_token ? json_object_new_string(l_src_token) : json_object_new_string("UNKNOWN"));
            json_object_array_add(json_arr_out, l_json_obj_datum);
        }
        if ( dap_chain_addr_compare(&l_dst_addr, a_addr) ) {
            json_object * l_json_obj_datum = json_object_new_object();
            if (!l_header_printed) {
               s_tx_header_print(l_json_obj_datum, l_tx, a_hash_out_type, &l_tx_hash);
               l_header_printed = true;
            }
            const char *l_dst_token = (l_type == TX_ITEM_TYPE_OUT_EXT) ?
                        (const char *)(((dap_chain_tx_out_ext_t *)l_item)->token) : NULL;
            const char *l_src_addr_str = l_base_tx 
                ? "emission"
                : ( !dap_chain_addr_is_blank(&l_src_addr) 
                    ? dap_chain_addr_to_str_static(&l_src_addr)
                    : dap_chain_tx_out_cond_subtype_to_str(l_src_subtype) );
            json_object_object_add(l_json_obj_datum, "recv", json_object_new_string(dap_uint256_to_char(l_value, NULL)));
            json_object_object_add(l_json_obj_datum, "token", l_dst_token ? json_object_new_string(l_dst_token) :
                                  (l_src_token ? json_object_new_string(l_src_token) : json_object_new_string("UNKNOWN")));
            json_object_object_add(l_json_obj_datum, "from", json_object_new_string(l_src_addr_str));
            json_object_array_add(json_arr_out, l_json_obj_datum);
        }
    }
}

json_object *dap_ledger_token_tx_item_list(dap_ledger_t * a_ledger, dap_chain_addr_t *a_addr, const char *a_hash_out_type, bool a_unspent_only)
{
    json_object * json_arr_out = json_object_new_array();
    if (!json_arr_out) {
        log_it(L_CRITICAL, "%s", c_error_memory_alloc);
        return NULL;
    }

    dap_ledger_tx_item_t *l_tx_item, *l_tx_tmp;
    dap_ledger_private_t * l_ledger_pvt = PVT(a_ledger);

    pthread_rwlock_rdlock(&l_ledger_pvt->ledger_rwlock);
    HASH_ITER(hh, l_ledger_pvt->ledger_items, l_tx_item, l_tx_tmp) {
        s_dump_datum_tx_for_addr(l_tx_item, a_unspent_only, a_ledger, a_addr, a_hash_out_type, json_arr_out);
    }
    pthread_rwlock_unlock(&l_ledger_pvt->ledger_rwlock);

    // if no history
    if(!json_arr_out)
    {
        json_object * json_obj_addr = json_object_new_object();
        json_object_object_add(json_obj_addr, "status", json_object_new_string("empty"));
        json_object_array_add(json_arr_out, json_obj_addr);
    }
    return json_arr_out;
}


static bool s_pack_ledger_threshold_info_json (json_object *a_json_arr_out, dap_ledger_tx_item_t *a_tx_item, int a_version)
{
    json_object *json_obj_tx = json_object_new_object();
    if (!json_obj_tx) 
        return 1;
    char l_tx_prev_hash_str[DAP_HASH_FAST_STR_SIZE]={0};
    char l_time[DAP_TIME_STR_SIZE] = {0};
    dap_chain_hash_fast_to_str(&a_tx_item->tx_hash_fast,l_tx_prev_hash_str,sizeof(l_tx_prev_hash_str));
    dap_time_to_str_rfc822(l_time, sizeof(l_time), a_tx_item->cache_data.ts_created);
    json_object_object_add(json_obj_tx, a_version == 1 ? "Ledger thresholded tx_hash_fast" : "tx_hash", json_object_new_string(l_tx_prev_hash_str));
    json_object_object_add(json_obj_tx, "time_created", json_object_new_string(l_time));
    json_object_object_add(json_obj_tx, "tx_item_size", json_object_new_int(a_tx_item->tx->header.tx_items_size));
    json_object_array_add(a_json_arr_out, json_obj_tx);
    return 0;
}
static bool s_pack_ledger_balance_info_json (json_object *a_json_arr_out, dap_ledger_wallet_balance_t *a_balance_item, int a_version)
{
    json_object* json_obj_tx = json_object_new_object();   
    json_object_object_add(json_obj_tx, a_version == 1 ? "Ledger balance key" : "balance_key", json_object_new_string(a_balance_item->key));
    json_object_object_add(json_obj_tx, "token_ticker", json_object_new_string(a_balance_item->token_ticker));
    json_object_object_add(json_obj_tx, "balance", json_object_new_string(dap_uint256_to_char(a_balance_item->balance, NULL)));
    json_object_array_add(a_json_arr_out, json_obj_tx);
    return 0;
}

json_object *dap_ledger_threshold_info(dap_ledger_t *a_ledger, size_t a_limit, size_t a_offset, dap_chain_hash_fast_t *a_threshold_hash, bool a_head, int a_version)
{
    dap_ledger_private_t *l_ledger_pvt = PVT(a_ledger);
    dap_ledger_tx_item_t *l_tx_item = NULL, *l_tx_tmp;
    json_object *json_arr_out = json_object_new_array();
    if (!json_arr_out)
        return NULL;
    uint32_t l_counter = 0;
    size_t l_arr_start = 0;
    size_t l_arr_end = 0;
    dap_chain_set_offset_limit_json(json_arr_out, &l_arr_start, &l_arr_end, a_limit, a_offset, HASH_COUNT(l_ledger_pvt->threshold_txs),false);

    pthread_rwlock_rdlock(&l_ledger_pvt->threshold_txs_rwlock);
    if (a_threshold_hash) {
        json_object *json_obj_tx = json_object_new_object();
        if (!json_obj_tx) {
            pthread_rwlock_unlock(&l_ledger_pvt->threshold_txs_rwlock);
            json_object_put(json_arr_out);
            return NULL;
        }
        HASH_FIND(hh, l_ledger_pvt->threshold_txs, a_threshold_hash, sizeof(dap_hash_t), l_tx_item);
        if (l_tx_item) {
            json_object_object_add(json_obj_tx, a_version == 1 ? "Hash was found in ledger tx threshold" : "tx_hash", json_object_new_string(dap_hash_fast_to_str_static(a_threshold_hash)));
            json_object_array_add(json_arr_out, json_obj_tx);
        } else {
            json_object_object_add(json_obj_tx, a_version == 1 ? "Hash wasn't found in ledger" : "tx_hash", json_object_new_string("empty"));
            json_object_array_add(json_arr_out, json_obj_tx);
        }
    } else {
        size_t i_tmp = 0;
        if (a_head)
        HASH_ITER(hh, l_ledger_pvt->threshold_txs, l_tx_item, l_tx_tmp) {
            if (i_tmp < l_arr_start || i_tmp >= l_arr_end)
            {
                i_tmp++;                
                continue;
            }
            i_tmp++;
            if (s_pack_ledger_threshold_info_json(json_arr_out, l_tx_item, a_version)) {
                pthread_rwlock_unlock(&l_ledger_pvt->threshold_txs_rwlock);
                json_object_put(json_arr_out);
                return NULL;
            }            
            l_counter++;
        }
        else
        {
            l_tx_item = HASH_LAST(l_ledger_pvt->threshold_txs);
            for(; l_tx_item; l_tx_item = l_tx_item->hh.prev, i_tmp++){
                if (i_tmp < l_arr_start || i_tmp >= l_arr_end)
                    continue;
                if (s_pack_ledger_threshold_info_json(json_arr_out, l_tx_item, a_version)) {
                    pthread_rwlock_unlock(&l_ledger_pvt->threshold_txs_rwlock);
                    json_object_put(json_arr_out);
                    return NULL;
                }
                l_counter++;
            }
        }
        if (!l_counter) {
            json_object* json_obj_tx = json_object_new_object();
            json_object_object_add(json_obj_tx, "status", json_object_new_string("0 items in ledger tx threshold"));
            json_object_array_add(json_arr_out, json_obj_tx);
        }
        pthread_rwlock_unlock(&l_ledger_pvt->threshold_txs_rwlock);
    }

    return json_arr_out;
}

json_object *dap_ledger_balance_info(dap_ledger_t *a_ledger, size_t a_limit, size_t a_offset, bool a_head, int a_version)
{
    dap_ledger_private_t *l_ledger_pvt = PVT(a_ledger);
    json_object * json_arr_out = json_object_new_array();
    pthread_rwlock_rdlock(&l_ledger_pvt->balance_accounts_rwlock);
    uint32_t l_counter = 0;
    dap_ledger_wallet_balance_t *l_balance_item, *l_balance_tmp;
    size_t l_arr_start = 0;
    size_t l_arr_end = 0;
    dap_chain_set_offset_limit_json(json_arr_out, &l_arr_start, &l_arr_end, a_limit, a_offset, HASH_COUNT(l_ledger_pvt->balance_accounts),false);

    size_t i_tmp = 0;
    if (a_head)
        HASH_ITER(hh, l_ledger_pvt->balance_accounts, l_balance_item, l_balance_tmp) {
            if (i_tmp < l_arr_start || i_tmp >= l_arr_end) {
                i_tmp++;
                continue;
            }
            i_tmp++;
            s_pack_ledger_balance_info_json(json_arr_out, l_balance_item, a_version);
            l_counter +=1;
        }
    else {
        l_balance_item = HASH_LAST(l_ledger_pvt->balance_accounts);
            for(; l_balance_item; l_balance_item = l_balance_item->hh.prev, i_tmp++){
                if (i_tmp < l_arr_start || i_tmp >= l_arr_end)
                    continue;
                s_pack_ledger_balance_info_json(json_arr_out, l_balance_item, a_version);
                l_counter++;
            }
    }
    if (!l_counter){
        json_object* json_obj_tx = json_object_new_object();
        json_object_object_add(json_obj_tx, a_version == 1 ? "No items in ledger balance_accounts" : "info_status", json_object_new_string("empty"));
        json_object_array_add(json_arr_out, json_obj_tx);
    } 
    pthread_rwlock_unlock(&l_ledger_pvt->balance_accounts_rwlock);
    return json_arr_out;
}

int dap_ledger_pvt_threshold_txs_add(dap_ledger_t *a_ledger, dap_chain_datum_tx_t *a_tx, dap_hash_fast_t *a_tx_hash)
{
    dap_ledger_tx_item_t *l_item = NULL;
    dap_ledger_private_t *l_ledger_pvt = PVT(a_ledger);
    unsigned l_hash_value = 0;
    HASH_VALUE(a_tx_hash, sizeof(*a_tx_hash), l_hash_value);
    pthread_rwlock_wrlock(&l_ledger_pvt->threshold_txs_rwlock);
    HASH_FIND_BYHASHVALUE(hh, l_ledger_pvt->threshold_txs, a_tx_hash, sizeof(*a_tx_hash), l_hash_value, l_item);
    unsigned long long l_threshold_txs_count = HASH_COUNT(l_ledger_pvt->threshold_txs);
    if (!l_item) {
        if (l_threshold_txs_count >= s_threshold_txs_max) {
            pthread_rwlock_unlock(&l_ledger_pvt->threshold_txs_rwlock);
            debug_if(g_debug_ledger, L_WARNING, "Threshold for transactions is overfulled (%zu max), dropping down tx %s, added nothing",
                                                s_threshold_txs_max, dap_hash_fast_to_str_static(a_tx_hash));
            return -2;
        }
        if (!( l_item = DAP_NEW_Z(dap_ledger_tx_item_t) )) {
            pthread_rwlock_unlock(&l_ledger_pvt->threshold_txs_rwlock);
            log_it(L_CRITICAL, "%s", c_error_memory_alloc);
            return -1;
        }
        l_item->tx_hash_fast = *a_tx_hash;
        l_item->tx = is_ledger_mapped(l_ledger_pvt) ? a_tx : DAP_DUP_SIZE(a_tx, dap_chain_datum_tx_get_size(a_tx));
        if ( !l_item->tx ) {
            DAP_DELETE(l_item);
            pthread_rwlock_unlock(&l_ledger_pvt->threshold_txs_rwlock);
            log_it(L_CRITICAL, "%s", c_error_memory_alloc);
            return -1;
        }
        l_item->ts_added = dap_nanotime_now();
        l_item->cache_data.ts_created = a_tx->header.ts_created;
        HASH_ADD_BYHASHVALUE(hh, l_ledger_pvt->threshold_txs, tx_hash_fast, sizeof(dap_chain_hash_fast_t), l_hash_value, l_item);
        debug_if(g_debug_ledger, L_DEBUG, "Tx %s added to threshold", dap_hash_fast_to_str_static(a_tx_hash));
    }
    pthread_rwlock_unlock(&l_ledger_pvt->threshold_txs_rwlock);
    return 0;
}

void dap_ledger_pvt_threshold_txs_proc(dap_ledger_t *a_ledger)
{
    bool l_success;
    dap_ledger_private_t * l_ledger_pvt = PVT(a_ledger);
    pthread_rwlock_wrlock(&l_ledger_pvt->threshold_txs_rwlock);
    do {
        l_success = false;
        dap_ledger_tx_item_t *l_tx_item, *l_tx_tmp;
        HASH_ITER(hh, l_ledger_pvt->threshold_txs, l_tx_item, l_tx_tmp) {
            int l_res = dap_ledger_tx_add(a_ledger, l_tx_item->tx, &l_tx_item->tx_hash_fast, true, NULL);
            if (l_res != DAP_CHAIN_CS_VERIFY_CODE_TX_NO_EMISSION &&
                    l_res != DAP_CHAIN_CS_VERIFY_CODE_TX_NO_PREVIOUS) {
                HASH_DEL(l_ledger_pvt->threshold_txs, l_tx_item);
                if ( !is_ledger_mapped(l_ledger_pvt) )
                    DAP_DELETE(l_tx_item->tx);
                DAP_DELETE(l_tx_item);
                l_success = true;
            }
        }
    } while (l_success);
    pthread_rwlock_unlock(&l_ledger_pvt->threshold_txs_rwlock);
}

/**
 * @breif s_treshold_txs_free
 * @param a_ledger
 */
static void s_threshold_txs_free(dap_ledger_t *a_ledger)
{
    log_it(L_DEBUG, "Start free threshold txs");
    dap_ledger_private_t *l_pvt = PVT(a_ledger);
    dap_ledger_tx_item_t *l_current = NULL, *l_tmp = NULL;
    dap_nanotime_t l_time_cut_off = dap_nanotime_now() - dap_nanotime_from_sec(7200); //7200 sec = 2 hours.
    pthread_rwlock_wrlock(&l_pvt->threshold_txs_rwlock);
    HASH_ITER(hh, l_pvt->threshold_txs, l_current, l_tmp) {
        if (l_current->ts_added < l_time_cut_off) {
            HASH_DEL(l_pvt->threshold_txs, l_current);
            char l_tx_hash_str[DAP_CHAIN_HASH_FAST_STR_SIZE];
            dap_chain_hash_fast_to_str(&l_current->tx_hash_fast, l_tx_hash_str, sizeof(l_tx_hash_str));
            if ( !is_ledger_mapped(l_pvt) )
                DAP_DELETE(l_current->tx);
            DAP_DELETE(l_current);
            log_it(L_NOTICE, "Removed transaction %s form threshold ledger", l_tx_hash_str);
        }
    }
    pthread_rwlock_unlock(&l_pvt->threshold_txs_rwlock);
}

/**
 * @brief s_load_cache_gdb_loaded_balances_callback
 * @param a_global_db_context
 * @param a_rc
 * @param a_group
 * @param a_key
 * @param a_values_total
 * @param a_values_shift
 * @param a_values_count
 * @param a_values
 * @param a_arg
 */
bool dap_ledger_pvt_cache_gdb_load_balances_callback(dap_global_db_instance_t *a_dbi,
                                                      int a_rc, const char *a_group,
                                                      const size_t a_values_total, const size_t a_values_count,
                                                      dap_global_db_obj_t *a_values, void *a_arg)
{
    dap_ledger_t * l_ledger = (dap_ledger_t*) a_arg;
    dap_ledger_private_t * l_ledger_pvt = PVT(l_ledger);
    for (size_t i = 0; i < a_values_count; i++) {
        dap_ledger_wallet_balance_t *l_balance_item = DAP_NEW_Z(dap_ledger_wallet_balance_t);
        if (!l_balance_item) {
            log_it(L_CRITICAL, "%s", c_error_memory_alloc);
            return false;
        }
        l_balance_item->key = dap_strdup(a_values[i].key);
        if (!l_balance_item->key) {
            log_it(L_CRITICAL, "%s", c_error_memory_alloc);
            DAP_DEL_Z(l_balance_item);
            return false;
        }
        char *l_ptr = strchr(l_balance_item->key, ' ');
        if (l_ptr++)
            dap_strncpy(l_balance_item->token_ticker, l_ptr, sizeof(l_balance_item->token_ticker));
        l_balance_item->balance = *(uint256_t *)a_values[i].value;
        HASH_ADD_KEYPTR(hh, l_ledger_pvt->balance_accounts, l_balance_item->key,
                        strlen(l_balance_item->key), l_balance_item);
    }
    pthread_mutex_lock( &l_ledger_pvt->load_mutex );
    l_ledger_pvt->load_end = true;
    pthread_cond_broadcast( &l_ledger_pvt->load_cond );
    pthread_mutex_unlock( &l_ledger_pvt->load_mutex );
    return true;
}

/**
 * @brief Load ledger from cache (stored in GDB)
 * @param a_ledger
 */
void dap_ledger_load_cache(dap_ledger_t *a_ledger)
{
    dap_ledger_private_t *l_ledger_pvt = PVT(a_ledger);
    char *l_gdb_group = dap_ledger_get_gdb_group(a_ledger, DAP_LEDGER_TOKENS_STR);

    pthread_mutex_lock(& l_ledger_pvt->load_mutex);
    dap_global_db_get_all(l_gdb_group, 0, dap_ledger_pvt_cache_gdb_load_tokens_callback, a_ledger);
    while (!l_ledger_pvt->load_end)
        pthread_cond_wait(& l_ledger_pvt->load_cond, &l_ledger_pvt->load_mutex);
    pthread_mutex_unlock(& l_ledger_pvt->load_mutex);

    DAP_DELETE(l_gdb_group);
}

static void s_blockchain_timer_callback(dap_chain_t *a_chain, dap_time_t a_blockchain_time, void UNUSED_ARG *a_arg, bool a_reverse)
{
    dap_chain_net_t *l_net = dap_chain_net_by_id(a_chain->net_id);
    assert(l_net);
    dap_ledger_private_t *l_ledger_pvt = PVT(l_net->pub.ledger);
    l_ledger_pvt->blockchain_time = a_blockchain_time;
    pthread_rwlock_wrlock(&l_ledger_pvt->locked_outs_rwlock);
    if (a_reverse) {
        dap_ledger_locked_out_t *it, *tmp;
        LL_FOREACH_SAFE(l_ledger_pvt->reverse_list, it, tmp) {
            if (it->unlock_time <= a_blockchain_time)
                break;
            dap_ledger_pvt_balance_update_for_addr(l_net->pub.ledger, &it->addr, it->ticker, it->value, true);
            LL_DELETE(l_ledger_pvt->reverse_list, it);
            LL_APPEND(l_ledger_pvt->locked_outs, it);
        }
        pthread_rwlock_unlock(&l_ledger_pvt->locked_outs_rwlock);
        return;
    }
    dap_ledger_locked_out_t *it, *tmp;
    LL_FOREACH_SAFE(l_ledger_pvt->locked_outs, it, tmp) {
        if (it->unlock_time > a_blockchain_time)
            break;
        dap_ledger_pvt_balance_update_for_addr(l_net->pub.ledger, &it->addr, it->ticker, it->value, false);
        LL_DELETE(l_ledger_pvt->locked_outs, it);
        if (!dap_chain_net_get_load_mode(l_net))
            LL_PREPEND(l_ledger_pvt->reverse_list, it);
        else
            DAP_DELETE(it);
    }
    pthread_rwlock_unlock(&l_ledger_pvt->locked_outs_rwlock);
    LL_FOREACH_SAFE(l_ledger_pvt->reverse_list, it, tmp) {
        if (it->unlock_time < l_ledger_pvt->cutoff_time) {
            LL_DELETE(l_ledger_pvt->reverse_list, it);
            DAP_DELETE(it);
        }
    }
}

static void s_blockchain_cutoff_callback(void *a_arg, dap_chain_t *a_chain, dap_chain_cell_id_t a_id, dap_chain_hash_fast_t *a_atom_hash, void *a_atom, size_t a_atom_size, dap_time_t a_atom_time)
{
    if (a_id.uint64)
        return;
    dap_chain_net_t *l_net = dap_chain_net_by_id(a_chain->net_id);
    assert(l_net);
    dap_ledger_private_t *l_ledger_pvt = PVT(l_net->pub.ledger);
    l_ledger_pvt->cutoff_time = a_atom_time;
}

dap_time_t dap_ledger_get_blockchain_time(dap_ledger_t *a_ledger)
{
#ifndef DAP_LEDGER_TEST
    return PVT(a_ledger)->blockchain_time;
#else
    return dap_time_now();
#endif
}

dap_ledger_locked_out_t *dap_ledger_get_locked_values(dap_ledger_t *a_ledger, dap_chain_addr_t *a_addr)
{
    dap_ledger_locked_out_t *ret = NULL;
    dap_ledger_private_t *l_ledger_pvt = PVT(a_ledger);
    pthread_rwlock_rdlock(&l_ledger_pvt->locked_outs_rwlock);
    for (dap_ledger_locked_out_t *it = l_ledger_pvt->locked_outs; it; it = it->next) {
        if (!dap_chain_addr_compare(&it->addr, a_addr))
            continue;
        dap_ledger_locked_out_t *l_out_new = DAP_DUP(it);
        if (!l_out_new) {
            log_it(L_CRITICAL, "%s", c_error_memory_alloc);
            break;
        }
        LL_APPEND(ret, l_out_new); // includes nullification of 'next' field
    }
    pthread_rwlock_unlock(&l_ledger_pvt->locked_outs_rwlock);
    return ret;
}

/**
 * @brief
 * create ledger for specific net
 * load ledger cache
 * @param a_check_flags checking flags
 * @param a_net_name char * network name, for example "kelvin-testnet"
 * @return dap_ledger_t*
 */
dap_ledger_t *dap_ledger_create(dap_chain_net_t *a_net, uint16_t a_flags)
{
    dap_ledger_t *l_ledger = dap_ledger_handle_new();
    dap_return_val_if_fail(l_ledger, NULL);

    l_ledger->net = a_net;
    dap_ledger_private_t *l_ledger_pvt = PVT(l_ledger);
    l_ledger_pvt->flags = a_flags;
    if ( is_ledger_threshld(l_ledger_pvt) )
        l_ledger_pvt->threshold_txs_free_timer = dap_interval_timer_create(s_threshold_free_timer_tick,
                                                                      (dap_timer_callback_t)s_threshold_txs_free, l_ledger);
    pthread_cond_init(&l_ledger_pvt->load_cond, NULL);
    pthread_mutex_init(&l_ledger_pvt->load_mutex, NULL);

#ifndef DAP_LEDGER_TEST
    for ( dap_chain_t *l_chain = a_net->pub.chains; l_chain; l_chain = l_chain->next ) {
        uint16_t l_whitelist_size, l_blacklist_size, i;
        const char **l_whitelist = dap_config_get_array_str(l_chain->config, "ledger", "hard_accept_list", &l_whitelist_size),
                   **l_blacklist = dap_config_get_array_str(l_chain->config, "ledger", "hard_reject_list", &l_blacklist_size);
        for (i = 0; i < l_blacklist_size; ++i) {
            dap_ledger_hal_item_t *l_item = DAP_NEW_Z(dap_ledger_hal_item_t);
            dap_chain_hash_fast_from_str(l_blacklist[i], &l_item->hash);
            HASH_ADD(hh, l_ledger_pvt->hrl_items, hash, sizeof(dap_hash_fast_t), l_item);
        }
        for (i = 0; i < l_whitelist_size; ++i) {
            dap_ledger_hal_item_t *l_item = DAP_NEW_Z(dap_ledger_hal_item_t);
            dap_chain_hash_fast_from_str(l_whitelist[i], &l_item->hash);
            HASH_ADD(hh, l_ledger_pvt->hal_items, hash, sizeof(dap_hash_fast_t), l_item);
        }
        log_it(L_DEBUG, "Chain %s.%s has %d datums in HAL and %d datums in HRL", a_net->pub.name, l_chain->name, l_whitelist_size, l_blacklist_size);
    }
    if ( is_ledger_cached(l_ledger_pvt) )
        // load ledger cache from GDB
        dap_ledger_load_cache(l_ledger);
#endif
    // Decrees initializing
    dap_ledger_decree_init(l_ledger);
    dap_chain_t *l_default_tx_chain = dap_chain_net_get_default_chain_by_chain_type(a_net, CHAIN_TYPE_TX);
    if (l_default_tx_chain) {
        dap_chain_add_callback_timer(l_default_tx_chain, s_blockchain_timer_callback, NULL);
        dap_chain_atom_confirmed_notify_add(l_default_tx_chain, s_blockchain_cutoff_callback, NULL, 0);
    } else
        log_it(L_WARNING, "Can't get deafult chain for transactions, timelocks for it will be disabled");
    return l_ledger;
}

static int s_callback_sign_compare(dap_list_t *a_list_elem, dap_list_t *a_sign_elem)
{
    dap_pkey_t *l_key = (dap_pkey_t *)a_list_elem->data;
    dap_sign_t *l_sign = (dap_sign_t *)a_sign_elem->data;
    if (!l_key || !l_sign) {
        log_it(L_CRITICAL, "Invalid argument");
        return -1;
    }
    return !dap_pkey_compare_with_sign(l_key, l_sign);
}

bool dap_ledger_tx_poa_signed(dap_ledger_t *a_ledger, dap_chain_datum_tx_t *a_tx)
{
    dap_chain_tx_sig_t *l_tx_sig = (dap_chain_tx_sig_t *)dap_chain_datum_tx_item_get(a_tx, NULL, NULL, TX_ITEM_TYPE_SIG, NULL);
    dap_sign_t *l_sign = dap_chain_datum_tx_item_sig_get_sign((dap_chain_tx_sig_t *)l_tx_sig);
    return dap_list_find(a_ledger->net->pub.keys, l_sign, s_callback_sign_compare);
}

/*
services we know now
0x01 - VPN
0x02 - xchange
0x03, 0x13 -  pos_delegate
0x04 bridge
0x.05 - custom datum
0x06 voting
0x12 - stake_lock 
*/

const char *dap_ledger_tx_action_str(dap_chain_tx_tag_action_type_t a_tag)
{

    if (a_tag == DAP_CHAIN_TX_TAG_ACTION_UNKNOWN) return "unknown";
    if (a_tag == DAP_CHAIN_TX_TAG_ACTION_TRANSFER_REGULAR) return "regular";
    if (a_tag == DAP_CHAIN_TX_TAG_ACTION_TRANSFER_COMISSION) return "comission";
    if (a_tag == DAP_CHAIN_TX_TAG_ACTION_TRANSFER_CROSSCHAIN) return "crosschain";
    if (a_tag == DAP_CHAIN_TX_TAG_ACTION_TRANSFER_REWARD) return "reward";
    if (a_tag == DAP_CHAIN_TX_TAG_ACTION_OPEN) return "open";
    if (a_tag == DAP_CHAIN_TX_TAG_ACTION_USE) return "use";
    if (a_tag == DAP_CHAIN_TX_TAG_ACTION_EXTEND) return "extend";
    if (a_tag == DAP_CHAIN_TX_TAG_ACTION_CLOSE) return "close";
    if (a_tag == DAP_CHAIN_TX_TAG_ACTION_CHANGE) return "change";
<<<<<<< HEAD
=======
    if (a_tag == DAP_CHAIN_TX_TAG_ACTION_VOTING) return "voting";
    if (a_tag == DAP_CHAIN_TX_TAG_ACTION_VOTE) return "vote";
    if (a_tag == DAP_CHAIN_TX_TAG_ACTION_VOTING_CANCEL) return "voting_cancel";
>>>>>>> e5f31074
    if (a_tag == DAP_CHAIN_TX_TAG_ACTION_EMIT_DELEGATE_HOLD) return "hold";
    if (a_tag == DAP_CHAIN_TX_TAG_ACTION_EMIT_DELEGATE_TAKE) return "take";
    if (a_tag == DAP_CHAIN_TX_TAG_ACTION_EMIT_DELEGATE_REFILL) return "refill";
    if (a_tag == DAP_CHAIN_TX_TAG_ACTION_EVENT) return "event";

    return "WTFSUBTAG";

}

dap_chain_tx_tag_action_type_t dap_ledger_tx_action_str_to_action_t(const char *a_str)
{
    if (!a_str)
        return DAP_CHAIN_TX_TAG_ACTION_UNKNOWN;
    
    if (strcmp("unknown", a_str) == 0) return DAP_CHAIN_TX_TAG_ACTION_UNKNOWN;
    if (strcmp("regular", a_str) == 0) return DAP_CHAIN_TX_TAG_ACTION_TRANSFER_REGULAR;
    if (strcmp("comission", a_str) == 0) return DAP_CHAIN_TX_TAG_ACTION_TRANSFER_COMISSION;
    if (strcmp("crosschain", a_str) == 0) return DAP_CHAIN_TX_TAG_ACTION_TRANSFER_CROSSCHAIN;
    if (strcmp("reward", a_str) == 0) return DAP_CHAIN_TX_TAG_ACTION_TRANSFER_REWARD;
    if (strcmp("open", a_str) == 0) return DAP_CHAIN_TX_TAG_ACTION_OPEN;
    if (strcmp("use", a_str) == 0) return DAP_CHAIN_TX_TAG_ACTION_USE;
    if (strcmp("extend", a_str) == 0) return DAP_CHAIN_TX_TAG_ACTION_EXTEND;
    if (strcmp("close", a_str) == 0) return DAP_CHAIN_TX_TAG_ACTION_CLOSE;
    if (strcmp("change", a_str) == 0) return DAP_CHAIN_TX_TAG_ACTION_CHANGE;
    if (strcmp("hold", a_str) == 0) return DAP_CHAIN_TX_TAG_ACTION_EMIT_DELEGATE_HOLD;
    if (strcmp("take", a_str) == 0) return DAP_CHAIN_TX_TAG_ACTION_EMIT_DELEGATE_TAKE;
    if (strcmp("refill", a_str) == 0) return DAP_CHAIN_TX_TAG_ACTION_EMIT_DELEGATE_REFILL;
    if (strcmp("event", a_str) == 0) return DAP_CHAIN_TX_TAG_ACTION_EVENT;
    
    return DAP_CHAIN_TX_TAG_ACTION_UNKNOWN;
}

bool dap_ledger_tx_service_info(dap_ledger_t *a_ledger, dap_hash_fast_t *a_tx_hash, 
                                dap_chain_srv_uid_t *a_uid, char **a_service_name,  dap_chain_tx_tag_action_type_t *a_action)
{
    //find tx
    dap_ledger_private_t *l_ledger_pvt = PVT(a_ledger);
    dap_ledger_tx_item_t *l_tx_item = NULL;
    pthread_rwlock_rdlock(&l_ledger_pvt->ledger_rwlock);
    HASH_FIND(hh, l_ledger_pvt->ledger_items, a_tx_hash, sizeof(dap_chain_hash_fast_t), l_tx_item);
    pthread_rwlock_unlock(&l_ledger_pvt->ledger_rwlock);
    
    if(l_tx_item) {
        dap_ledger_service_info_t *l_sinfo = NULL;
        pthread_rwlock_rdlock(&s_services_rwlock);
        HASH_FIND_INT(s_services, &l_tx_item->cache_data.tag, l_sinfo);
        pthread_rwlock_unlock(&s_services_rwlock);
        if (l_sinfo)
        { 
            if(a_uid) *a_uid = l_sinfo->service_uid;
            if (a_service_name) *a_service_name = l_sinfo->tag_str;
            if (a_action) *a_action = l_tx_item->cache_data.action;
            return true; 
        } 
    }

    if (a_action) *a_action = DAP_CHAIN_TX_TAG_ACTION_UNKNOWN;
    return false;
}

bool dap_ledger_deduct_tx_tag(dap_ledger_t *a_ledger, dap_chain_datum_tx_t *a_tx, char **a_service_name, dap_chain_srv_uid_t *a_tag, dap_chain_tx_tag_action_type_t *a_action)
{
    dap_ledger_service_info_t *l_sinfo_current, *l_sinfo_tmp;

    
    dap_chain_datum_tx_item_groups_t l_items_groups = {0};
    dap_chain_datum_tx_group_items(a_tx, &l_items_groups);

    bool l_res = false;
    int l_deductions_ok = 0;

    pthread_rwlock_rdlock(&s_services_rwlock);
    HASH_ITER(hh, s_services , l_sinfo_current, l_sinfo_tmp) {
        dap_chain_tx_tag_action_type_t action = DAP_CHAIN_TX_TAG_ACTION_UNKNOWN;
        if (l_sinfo_current->callback && l_sinfo_current->callback(a_ledger, a_tx, &l_items_groups, &action)){
            if (a_tag) *a_tag =  l_sinfo_current->service_uid;
            if (a_action) *a_action =  action;
            if (a_service_name) *a_service_name = l_sinfo_current->tag_str;
            l_res = true;
            l_deductions_ok ++;
        }
    } 
    pthread_rwlock_unlock(&s_services_rwlock);

    if (l_deductions_ok > 1)
    {
        char l_tx_hash_str[DAP_CHAIN_HASH_FAST_STR_SIZE];
        dap_chain_hash_fast_t l_tx_hash = dap_chain_node_datum_tx_calc_hash(a_tx);
        dap_chain_hash_fast_to_str(&l_tx_hash, l_tx_hash_str, sizeof(l_tx_hash_str));

        log_it(L_WARNING, "Transaction %s identyfied by multiple services (%d):", l_tx_hash_str, l_deductions_ok);
    
        pthread_rwlock_rdlock(&s_services_rwlock);
        HASH_ITER(hh, s_services , l_sinfo_current, l_sinfo_tmp) {
            dap_chain_tx_tag_action_type_t action = DAP_CHAIN_TX_TAG_ACTION_UNKNOWN;
            if (l_sinfo_current->callback && l_sinfo_current->callback(a_ledger, a_tx, &l_items_groups,&action))  {
                log_it(L_WARNING, "%s %s", l_sinfo_current->tag_str, dap_ledger_tx_action_str(action));
            }
        } 

        pthread_rwlock_unlock(&s_services_rwlock);
    }
    
    dap_chain_datum_tx_group_items_free(&l_items_groups);

    return l_res;
}

const char *dap_ledger_tx_tag_str_by_uid(dap_chain_srv_uid_t a_service_uid)
{
    dap_ledger_service_info_t *l_new_sinfo = NULL;
    
    int l_tmp = a_service_uid.raw_ui64;

    pthread_rwlock_rdlock(&s_services_rwlock);
    HASH_FIND_INT(s_services, &l_tmp, l_new_sinfo);
    pthread_rwlock_unlock(&s_services_rwlock);
    
    return l_new_sinfo ? l_new_sinfo->tag_str : "unknown";
}


/**
 * Delete all transactions from the cache
 */
void dap_ledger_purge(dap_ledger_t *a_ledger, bool a_preserve_db)
{
    dap_ledger_tx_purge(a_ledger, a_preserve_db);
    dap_ledger_token_purge(a_ledger, a_preserve_db);
    dap_ledger_decree_purge(a_ledger);
    PVT(a_ledger)->load_end = false;
}

int dap_ledger_chain_purge(dap_chain_t *a_chain, size_t a_atom_size)
{
    dap_return_val_if_fail(a_chain, -1);
    dap_chain_net_t *l_net = dap_chain_net_by_id(a_chain->net_id);
    dap_ledger_tx_purge(l_net->pub.ledger, false);
    if (dap_ledger_anchor_purge(l_net->pub.ledger, a_chain->id))
        return -2;
    if (dap_chain_srv_purge_all(a_chain->net_id))
        return -3;
    if (a_atom_size && dap_chain_cell_truncate(a_chain, c_dap_chain_cell_id_null, a_atom_size))
        return -4;
    dap_chain_node_role_t l_role = dap_chain_net_get_role(l_net);
    if (dap_chain_cell_remove(a_chain, c_dap_chain_cell_id_null, l_role.enums == NODE_ROLE_ARCHIVE))
        return -5;
    if (dap_chain_purge(a_chain))
        return -6;
    if (dap_chain_cell_create(a_chain, c_dap_chain_cell_id_null))
        return -7;
    return 0;
}

void dap_ledger_tx_purge(dap_ledger_t *a_ledger, bool a_preserve_db)
{
    dap_return_if_fail(a_ledger);
    dap_ledger_private_t *l_ledger_pvt = PVT(a_ledger);

    pthread_rwlock_wrlock(&l_ledger_pvt->ledger_rwlock);
    pthread_rwlock_wrlock(&l_ledger_pvt->threshold_txs_rwlock);
    pthread_rwlock_wrlock(&l_ledger_pvt->balance_accounts_rwlock);
    pthread_rwlock_wrlock(&l_ledger_pvt->stake_lock_rwlock);

    /* Delete regular transactions */
    dap_ledger_tx_item_t *l_item_current, *l_item_tmp;
    char *l_gdb_group;
    HASH_ITER(hh, l_ledger_pvt->ledger_items , l_item_current, l_item_tmp) {
        HASH_DEL(l_ledger_pvt->ledger_items, l_item_current);
        if (!is_ledger_mapped(l_ledger_pvt))
            DAP_DELETE(l_item_current->tx);
        DAP_DELETE(l_item_current);
    }
    if (!a_preserve_db) {
        l_gdb_group = dap_ledger_get_gdb_group(a_ledger, DAP_LEDGER_TXS_STR);
        dap_global_db_erase_table(l_gdb_group, NULL, NULL);
        DAP_DELETE(l_gdb_group);
    }

    /* Delete balances */
    dap_ledger_wallet_balance_t *l_balance_current, *l_balance_tmp;
    HASH_ITER(hh, l_ledger_pvt->balance_accounts, l_balance_current, l_balance_tmp) {
        HASH_DEL(l_ledger_pvt->balance_accounts, l_balance_current);
        DAP_DEL_MULTY(l_balance_current->key, l_balance_current);
    }
    if (!a_preserve_db) {
        l_gdb_group = dap_ledger_get_gdb_group(a_ledger, DAP_LEDGER_BALANCES_STR);
        dap_global_db_erase_table(l_gdb_group, NULL, NULL);
        DAP_DELETE(l_gdb_group);
    }

    /* Delete stake-lock items */
    dap_ledger_stake_lock_item_t *l_stake_item_current, *l_stake_item_tmp;
    HASH_ITER(hh, l_ledger_pvt->emissions_for_stake_lock, l_stake_item_current, l_stake_item_tmp) {
        HASH_DEL(l_ledger_pvt->emissions_for_stake_lock, l_stake_item_current);
        DAP_DELETE(l_stake_item_current);
    }
    if (!a_preserve_db) {
        l_gdb_group = dap_ledger_get_gdb_group(a_ledger, DAP_LEDGER_STAKE_LOCK_STR);
        dap_global_db_erase_table(l_gdb_group, NULL, NULL);
        DAP_DELETE(l_gdb_group);
    }

    /* Delete threshold transactions */
    HASH_ITER(hh, l_ledger_pvt->threshold_txs, l_item_current, l_item_tmp) {
        HASH_DEL(l_ledger_pvt->threshold_txs, l_item_current);
        if (!is_ledger_mapped(l_ledger_pvt))
            DAP_DELETE(l_item_current->tx);
        DAP_DEL_Z(l_item_current);
    }

    l_ledger_pvt->ledger_items         = NULL;
    l_ledger_pvt->balance_accounts     = NULL;
    l_ledger_pvt->threshold_txs        = NULL;

    pthread_rwlock_unlock(&l_ledger_pvt->ledger_rwlock);
    pthread_rwlock_unlock(&l_ledger_pvt->threshold_txs_rwlock);
    pthread_rwlock_unlock(&l_ledger_pvt->balance_accounts_rwlock);
    pthread_rwlock_unlock(&l_ledger_pvt->stake_lock_rwlock);
}

void dap_ledger_token_purge(dap_ledger_t *a_ledger, bool a_preserve_db)
{
    dap_return_if_fail(a_ledger);
    dap_ledger_private_t *l_ledger_pvt = PVT(a_ledger);

    pthread_rwlock_wrlock(&l_ledger_pvt->tokens_rwlock);

    /* Delete tokens and their emissions */
    dap_ledger_token_item_t *l_token_current, *l_token_tmp;
    dap_ledger_token_emission_item_t *l_emission_current, *l_emission_tmp;
    HASH_ITER(hh, l_ledger_pvt->tokens, l_token_current, l_token_tmp) {
        HASH_DEL(l_ledger_pvt->tokens, l_token_current);
        pthread_rwlock_wrlock(&l_token_current->token_emissions_rwlock);
        HASH_ITER(hh, l_token_current->token_emissions, l_emission_current, l_emission_tmp) {
            HASH_DEL(l_token_current->token_emissions, l_emission_current);
            DAP_DEL_MULTY(l_emission_current->datum_token_emission, l_emission_current);
        }
        pthread_rwlock_unlock(&l_token_current->token_emissions_rwlock);
        pthread_rwlock_destroy(&l_token_current->token_emissions_rwlock);
        DAP_DEL_MULTY(l_token_current->datum_token, l_token_current->datum_token, l_token_current->auth_pkeys, l_token_current->auth_pkey_hashes,
            l_token_current->tx_recv_allow, l_token_current->tx_recv_block, l_token_current->tx_send_allow, l_token_current->tx_send_block, l_token_current);
    }
    if (!a_preserve_db) {
        char *l_gdb_group = dap_ledger_get_gdb_group(a_ledger, DAP_LEDGER_TOKENS_STR);
        dap_global_db_erase_table(l_gdb_group, NULL, NULL);
        DAP_DELETE(l_gdb_group);
        l_gdb_group = dap_ledger_get_gdb_group(a_ledger, DAP_LEDGER_EMISSIONS_STR);
        dap_global_db_erase_table(l_gdb_group, NULL, NULL);
        DAP_DELETE(l_gdb_group);
    }

    l_ledger_pvt->tokens               = NULL;
    pthread_rwlock_unlock(&l_ledger_pvt->tokens_rwlock);
}

/**
 * Return number transactions from the cache
 * According to UT_hash_handle size of return value is sizeof(unsigned int)
 */
unsigned dap_ledger_count(dap_ledger_t *a_ledger)
{
    pthread_rwlock_rdlock(&PVT(a_ledger)->ledger_rwlock);
    unsigned long ret = HASH_COUNT(PVT(a_ledger)->ledger_items);
    pthread_rwlock_unlock(&PVT(a_ledger)->ledger_rwlock);
    return ret;
}

/**
 * @brief dap_ledger_count_from_to
 * @param a_ledger
 * @param a_ts_from
 * @param a_ts_to
 * @return
 */
uint64_t dap_ledger_count_from_to(dap_ledger_t * a_ledger, dap_nanotime_t a_ts_from, dap_nanotime_t a_ts_to)
{
    uint64_t l_ret = 0;
    dap_ledger_private_t *l_ledger_pvt = PVT(a_ledger);
    dap_ledger_tx_item_t *l_iter_current, *l_item_tmp;
    pthread_rwlock_rdlock(&l_ledger_pvt->ledger_rwlock);
    if ( a_ts_from && a_ts_to) {
        HASH_ITER(hh, l_ledger_pvt->ledger_items , l_iter_current, l_item_tmp){
            if ( l_iter_current->ts_added >= a_ts_from && l_iter_current->ts_added <= a_ts_to )
                l_ret++;
        }
    } else if ( a_ts_to ){
        HASH_ITER(hh, l_ledger_pvt->ledger_items , l_iter_current, l_item_tmp){
            if ( l_iter_current->ts_added <= a_ts_to )
                l_ret++;
        }
    } else if ( a_ts_from ){
        HASH_ITER(hh, l_ledger_pvt->ledger_items , l_iter_current, l_item_tmp){
            if ( l_iter_current->ts_added >= a_ts_from )
                l_ret++;
        }
    } else {
        l_ret = HASH_COUNT(l_ledger_pvt->ledger_items);
    }
    pthread_rwlock_unlock(&l_ledger_pvt->ledger_rwlock);
    return l_ret;
}

/**
 * Calculate balance of addr
 *
 */
uint256_t dap_ledger_calc_balance(dap_ledger_t *a_ledger, const dap_chain_addr_t *a_addr,
                                        const char *a_token_ticker)
{
    uint256_t l_ret = uint256_0;

    dap_ledger_wallet_balance_t *l_balance_item = NULL;// ,* l_balance_item_tmp = NULL;
    const char *l_addr = dap_chain_addr_to_str_static(a_addr);
    char *l_wallet_balance_key = dap_strjoin(" ", l_addr, a_token_ticker, (char*)NULL);
    pthread_rwlock_rdlock(&PVT(a_ledger)->balance_accounts_rwlock);
    HASH_FIND_STR(PVT(a_ledger)->balance_accounts, l_wallet_balance_key, l_balance_item);
    pthread_rwlock_unlock(&PVT(a_ledger)->balance_accounts_rwlock);
    if (l_balance_item) {
        debug_if(g_debug_ledger, L_INFO, "Found address in cache with balance %s",
            dap_uint256_to_char(l_balance_item->balance, NULL));
        l_ret = l_balance_item->balance;
    } else {
        debug_if(g_debug_ledger, L_WARNING, "Balance item %s not found", l_wallet_balance_key);
    }
    DAP_DELETE(l_wallet_balance_key);
    return l_ret;
}

 bool dap_ledger_tx_check_recipient(dap_ledger_t* a_ledger, dap_chain_hash_fast_t* a_tx_prev_hash, dap_chain_addr_t *a_addr)
 {
     dap_chain_datum_tx_t *l_tx = dap_ledger_tx_find_by_hash(a_ledger, a_tx_prev_hash);
     if ( !l_tx )
        return false;
    dap_chain_addr_t l_dst_addr = { };
    byte_t *it; size_t l_size;
    TX_ITEM_ITER_TX(it, l_size, l_tx) {
        switch (*it) {
        case TX_ITEM_TYPE_OUT:
            l_dst_addr = ((dap_chain_tx_out_t*)it)->addr;
            break;
        case TX_ITEM_TYPE_OUT_EXT:
            l_dst_addr = ((dap_chain_tx_out_ext_t*)it)->addr;
            break;
        case TX_ITEM_TYPE_OUT_OLD:
            l_dst_addr = ((dap_chain_tx_out_old_t*)it)->addr;
            break;
        default:
            continue;
        }
        if ( dap_chain_addr_compare(a_addr, &l_dst_addr) )
            return true;
    }
    return false;
 }

/**
 * @brief Get all transactions from the cache with the out_cond item
 * @param a_ledger
 * @param a_srv_uid
 * @return
 */
dap_list_t* dap_ledger_tx_cache_find_out_cond_all(dap_ledger_t *a_ledger, dap_chain_srv_uid_t a_srv_uid)
{
    dap_list_t * l_ret = NULL;
    dap_ledger_private_t *l_ledger_pvt = PVT(a_ledger);
    dap_ledger_tx_item_t *l_iter_current = NULL, *l_item_tmp = NULL;
    HASH_ITER(hh, l_ledger_pvt->ledger_items, l_iter_current, l_item_tmp) {
        dap_chain_datum_tx_t *l_tx = l_iter_current->tx;
        byte_t *item; size_t l_size;
        TX_ITEM_ITER_TX(item, l_size, l_tx) {
            if (*item == TX_ITEM_TYPE_OUT_COND && ((dap_chain_tx_out_cond_t*)item)->header.srv_uid.uint64 == a_srv_uid.uint64)
                l_ret = dap_list_append(l_ret, l_tx);
        }
    }
    return l_ret;
}

dap_list_t *dap_ledger_get_txs(dap_ledger_t *a_ledger, size_t a_count, size_t a_page, bool a_reverse, bool a_unspent_only)
{
    dap_ledger_private_t *l_ledger_pvt = PVT(a_ledger);
    pthread_rwlock_rdlock(&PVT(a_ledger)->ledger_rwlock);
    size_t l_offset = a_page < 2 ? 0 : a_count * (a_page - 1);
    if (!l_ledger_pvt->ledger_items || l_offset > HASH_COUNT(l_ledger_pvt->ledger_items)){
        pthread_rwlock_unlock(&PVT(a_ledger)->ledger_rwlock);
        return NULL;
    }
    dap_list_t *l_list = NULL;
    size_t l_counter = 0;
    dap_ledger_tx_item_t *l_item_current, *l_item_tmp;
    HASH_ITER(hh, l_ledger_pvt->ledger_items, l_item_current, l_item_tmp) {
        if (l_counter++ >= l_offset) {
            if (!a_unspent_only || !l_item_current->cache_data.ts_spent)
                l_list = a_reverse
                        ? dap_list_prepend(l_list, l_item_current->tx)
                        : dap_list_append(l_list, l_item_current->tx);
        }
    }
    pthread_rwlock_unlock(&PVT(a_ledger)->ledger_rwlock);
    return l_list;
}

dap_ledger_datum_iter_t *dap_ledger_datum_iter_create(dap_chain_net_t *a_net)
{
    dap_ledger_datum_iter_t *l_ret = DAP_NEW_Z(dap_ledger_datum_iter_t);
    if(!l_ret){
        log_it(L_CRITICAL, "Memory allocation error!");
        return NULL;
    }
    l_ret->net = a_net;
    return l_ret;
}

void dap_ledger_datum_iter_delete(dap_ledger_datum_iter_t *a_iter)
{
    DAP_DEL_Z(a_iter);
}

dap_chain_datum_tx_t *dap_ledger_datum_iter_get_first(dap_ledger_datum_iter_t *a_iter)
{
    if (!a_iter)
        return NULL;
    dap_ledger_private_t *l_ledger_pvt = PVT(a_iter->net->pub.ledger);
    pthread_rwlock_rdlock(&l_ledger_pvt->ledger_rwlock);
    if (!l_ledger_pvt->ledger_items) {
        pthread_rwlock_unlock(&l_ledger_pvt->ledger_rwlock);
        return NULL;
    }
    a_iter->cur_ledger_tx_item = l_ledger_pvt->ledger_items;
    a_iter->cur = ((dap_ledger_tx_item_t *)(a_iter->cur_ledger_tx_item))->tx;
    a_iter->cur_hash = ((dap_ledger_tx_item_t *)(a_iter->cur_ledger_tx_item))->tx_hash_fast;
    a_iter->is_unspent = ((dap_ledger_tx_item_t *)(a_iter->cur_ledger_tx_item))->cache_data.ts_spent ? false : true;
    a_iter->ret_code = 0;
    pthread_rwlock_unlock(&l_ledger_pvt->ledger_rwlock);
    return a_iter->cur;
}

dap_chain_datum_tx_t *dap_ledger_datum_iter_get_next(dap_ledger_datum_iter_t *a_iter)
{
    dap_ledger_private_t *l_ledger_pvt = PVT(a_iter->net->pub.ledger);
    pthread_rwlock_rdlock(&l_ledger_pvt->ledger_rwlock);
    a_iter->cur_ledger_tx_item = a_iter->cur_ledger_tx_item ? ((dap_ledger_tx_item_t *)(a_iter->cur_ledger_tx_item))->hh.next : NULL;
    if (a_iter->cur_ledger_tx_item){
        a_iter->cur = ((dap_ledger_tx_item_t *)(a_iter->cur_ledger_tx_item))->tx;
        a_iter->cur_hash = ((dap_ledger_tx_item_t *)(a_iter->cur_ledger_tx_item))->tx_hash_fast;
        a_iter->ret_code = 0;
        a_iter->is_unspent = ((dap_ledger_tx_item_t *)(a_iter->cur_ledger_tx_item))->cache_data.ts_spent ? false : true;
    } else {
        a_iter->cur = NULL;
        memset(&a_iter->cur_hash, 0, sizeof(dap_hash_fast_t));
        a_iter->ret_code = 0;
        a_iter->is_unspent = false;
    }
    pthread_rwlock_unlock(&l_ledger_pvt->ledger_rwlock);
    return a_iter->cur;
}

dap_chain_datum_tx_t *dap_ledger_datum_iter_get_last(dap_ledger_datum_iter_t *a_iter)
{
    dap_ledger_private_t *l_ledger_pvt = PVT(a_iter->net->pub.ledger);
    pthread_rwlock_rdlock(&l_ledger_pvt->ledger_rwlock);
    a_iter->cur_ledger_tx_item = HASH_LAST(l_ledger_pvt->ledger_items);
    a_iter->cur = ((dap_ledger_tx_item_t *)(a_iter->cur_ledger_tx_item))->tx;
    a_iter->cur_hash = ((dap_ledger_tx_item_t *)(a_iter->cur_ledger_tx_item))->tx_hash_fast;
    a_iter->is_unspent = ((dap_ledger_tx_item_t *)(a_iter->cur_ledger_tx_item))->cache_data.ts_spent ? false : true;
    a_iter->ret_code = 0;
    pthread_rwlock_unlock(&l_ledger_pvt->ledger_rwlock);
    return a_iter->cur;
}

dap_chain_tx_used_out_item_t *dap_ledger_get_tx_cond_out(dap_ledger_t *a_ledger, const dap_chain_addr_t *a_addr_from, dap_chain_tx_out_cond_subtype_t a_subtype)
{
    dap_chain_tx_used_out_item_t *l_item = NULL;
    dap_chain_hash_fast_t l_tx_cur_hash = { };
    dap_chain_datum_tx_t *l_tx;
    while(( l_tx = dap_ledger_tx_find_by_addr(a_ledger, a_ledger->net->pub.native_ticker, a_addr_from, &l_tx_cur_hash, true) )) {
        byte_t *it; size_t l_size; int i, l_out_idx_tmp = -1;
        TX_ITEM_ITER_TX_TYPE(it, TX_ITEM_TYPE_OUT_COND, l_size, i, l_tx) {
            ++l_out_idx_tmp;
            dap_chain_tx_out_cond_t *l_out_cond = (dap_chain_tx_out_cond_t *)it;
            if ( a_subtype != l_out_cond->header.subtype || IS_ZERO_256(l_out_cond->header.value) )
                continue;
            l_item = DAP_NEW_Z(dap_chain_tx_used_out_item_t);
            *l_item = (dap_chain_tx_used_out_item_t) { l_tx_cur_hash, (uint32_t)l_out_idx_tmp, l_out_cond->header.value };
        }
    }

    return l_item;
}


/**
 * Get the transaction in the cache by the addr in sig item
 *
 * a_addr[in] public key that signed the transaction
 * a_tx_first_hash [in/out] hash of the initial transaction/ found transaction, if 0 start from the beginning
 */

dap_chain_tx_out_cond_t *dap_ledger_out_cond_unspent_find_by_addr(dap_ledger_t *a_ledger, const char *a_token, dap_chain_tx_out_cond_subtype_t a_subtype,
                                                                  const dap_chain_addr_t *a_addr, dap_chain_hash_fast_t *a_tx_first_hash, int *a_out_idx)
{
    if (!a_addr || !a_token)
        return NULL;
    dap_ledger_private_t *l_ledger_pvt = PVT(a_ledger);
    dap_chain_tx_out_cond_t *ret = NULL;
    dap_ledger_tx_item_t *l_iter_start = NULL, *it;
    pthread_rwlock_rdlock(&l_ledger_pvt->ledger_rwlock);
    if (a_tx_first_hash && !dap_hash_fast_is_blank(a_tx_first_hash)) {
        HASH_FIND(hh, l_ledger_pvt->ledger_items, a_tx_first_hash, sizeof(dap_hash_t), l_iter_start);
        if (!l_iter_start || !l_iter_start->hh.next) {
            pthread_rwlock_unlock(&l_ledger_pvt->ledger_rwlock);
            return NULL;
        }
        // start searching from the next hash after a_tx_first_hash
        l_iter_start = l_iter_start->hh.next;
    } else
        l_iter_start = l_ledger_pvt->ledger_items;
    for (it = l_iter_start; it; it = it->hh.next, ret = NULL) {
        // If a_token is setup we check if its not our token - miss it
        if (*it->cache_data.token_ticker && dap_strcmp(it->cache_data.token_ticker, a_token))
            continue;
        ret = NULL;
        // Get 'out_cond' item from transaction
        byte_t *l_item; size_t l_size; int i, l_out_idx = 0;
        dap_chain_tx_out_cond_subtype_t l_subtype = DAP_CHAIN_TX_OUT_COND_SUBTYPE_UNDEFINED;
        TX_ITEM_ITER_TX_TYPE(l_item, TX_ITEM_TYPE_OUT_ALL, l_size, i, it->tx) {
            if (*l_item == TX_ITEM_TYPE_OUT_COND) {
                l_subtype = ((dap_chain_tx_out_cond_t *)l_item)->header.subtype;
                if (l_subtype == a_subtype ||
                        (a_subtype == DAP_CHAIN_TX_OUT_COND_SUBTYPE_ALL && l_subtype != DAP_CHAIN_TX_OUT_COND_SUBTYPE_FEE)) {
                    ret = (dap_chain_tx_out_cond_t *)l_item;
                    break;
                }
            }
            l_out_idx++;
        }
        // Don't return regular tx or spent conditions
        if (!ret || !dap_hash_fast_is_blank(&it->out_metadata[l_out_idx].tx_spent_hash_fast))
            continue;
        dap_hash_fast_t l_owner_tx_hash = dap_ledger_get_first_chain_tx_hash(a_ledger, l_subtype, &it->tx_hash_fast);
        dap_chain_datum_tx_t *l_tx = dap_hash_fast_is_blank(&l_owner_tx_hash) ? it->tx
                                                                              : dap_ledger_tx_find_by_hash(a_ledger, &l_owner_tx_hash);
        if (!l_tx) {
            log_it(L_ERROR, "Can't find owner for tx %s", dap_hash_fast_to_str_static(&it->tx_hash_fast));
            continue;
        }
        // Get sign item from transaction
        dap_chain_tx_sig_t *l_tx_sig = (dap_chain_tx_sig_t*) dap_chain_datum_tx_item_get(l_tx, NULL, NULL, TX_ITEM_TYPE_SIG, NULL);
        // Get dap_sign_t from item
        dap_sign_t *l_sign = dap_chain_datum_tx_item_sig_get_sign(l_tx_sig);
        // compare public key in transaction with a_public_key
        dap_chain_hash_fast_t l_sign_hash = {};
        dap_sign_get_pkey_hash(l_sign, &l_sign_hash);
        if (dap_hash_fast_compare(&l_sign_hash, &a_addr->data.hash_fast)) {
            if (a_tx_first_hash)
                *a_tx_first_hash = it->tx_hash_fast;
            if (a_out_idx)
                *a_out_idx = l_out_idx;
            break;
        }
    }
    pthread_rwlock_unlock(&l_ledger_pvt->ledger_rwlock);
    return ret;
}

dap_list_t *dap_ledger_get_list_tx_cond_outs(dap_ledger_t *a_ledger, dap_chain_tx_out_cond_subtype_t a_subtype,
                                             const char *a_token_ticker,  const dap_chain_addr_t *a_addr_from)
{
    dap_list_t *l_list_used_out = NULL; // list of transaction with 'out' items
    dap_chain_hash_fast_t l_tx_cur_hash = { };
    int l_out_idx;
    dap_chain_tx_out_cond_t *l_cond;
    while ( (l_cond = dap_ledger_out_cond_unspent_find_by_addr(a_ledger, a_token_ticker, a_subtype, a_addr_from, &l_tx_cur_hash, &l_out_idx)) ) {
        dap_chain_tx_used_out_item_t *l_item = DAP_NEW_Z(dap_chain_tx_used_out_item_t);
        *l_item = (dap_chain_tx_used_out_item_t) { l_tx_cur_hash, (uint32_t)l_out_idx, l_cond->header.value };
        l_list_used_out = dap_list_append(l_list_used_out, l_item);
    }
    return l_list_used_out;
}

bool dap_ledger_check_condition_owner(dap_ledger_t *a_ledger, dap_hash_fast_t *a_tx_hash, dap_chain_tx_out_cond_subtype_t a_cond_subtype,
                                      int a_out_idx, dap_sign_t *a_owner_sign)
{
    dap_return_val_if_fail(a_ledger && a_tx_hash && a_owner_sign, false);
    // Get first tx
    dap_chain_datum_tx_t *l_check_tx = dap_ledger_tx_find_by_hash(a_ledger, a_tx_hash);
    if (!l_check_tx) {
        log_it(L_ERROR, "Can't find tx %s", dap_hash_fast_to_str_static(a_tx_hash));
        return false;
    }
    if (!dap_chain_datum_tx_out_cond_get(l_check_tx, a_cond_subtype, NULL)) {
        log_it(L_ERROR, "Can't find owner for tx %s", dap_hash_fast_to_str_static(a_tx_hash));
        return false;
    }
    dap_hash_fast_t l_first_tx_hash = dap_ledger_get_first_chain_tx_hash(a_ledger, a_cond_subtype, a_tx_hash);
    dap_chain_datum_tx_t *l_first_tx = dap_hash_fast_is_blank(&l_first_tx_hash) ? l_check_tx
                                                                                : dap_ledger_tx_find_by_hash(a_ledger, &l_first_tx_hash);
    if (!l_first_tx) {
        log_it(L_ERROR, "Can't find owner tx %s", dap_hash_fast_to_str_static(&l_first_tx_hash));
        return false;
    }
    dap_chain_tx_sig_t *l_first_tx_sig = (dap_chain_tx_sig_t *)dap_chain_datum_tx_item_get(l_first_tx, NULL, NULL, TX_ITEM_TYPE_SIG, NULL);
    dap_sign_t *l_sign = dap_chain_datum_tx_item_sig_get_sign((dap_chain_tx_sig_t *)l_first_tx_sig);
    if (!l_sign) {
        log_it(L_ERROR, "Can't find signature for tx %s", dap_hash_fast_to_str_static(&l_first_tx_hash));
        return false;
    }
    return dap_sign_compare_pkeys(a_owner_sign, l_sign);
}

bool dap_ledger_cache_enabled(dap_ledger_t *a_ledger)
{
    return is_ledger_cached(PVT(a_ledger));
}<|MERGE_RESOLUTION|>--- conflicted
+++ resolved
@@ -939,12 +939,8 @@
     if (a_tag == DAP_CHAIN_TX_TAG_ACTION_EXTEND) return "extend";
     if (a_tag == DAP_CHAIN_TX_TAG_ACTION_CLOSE) return "close";
     if (a_tag == DAP_CHAIN_TX_TAG_ACTION_CHANGE) return "change";
-<<<<<<< HEAD
-=======
     if (a_tag == DAP_CHAIN_TX_TAG_ACTION_VOTING) return "voting";
     if (a_tag == DAP_CHAIN_TX_TAG_ACTION_VOTE) return "vote";
-    if (a_tag == DAP_CHAIN_TX_TAG_ACTION_VOTING_CANCEL) return "voting_cancel";
->>>>>>> e5f31074
     if (a_tag == DAP_CHAIN_TX_TAG_ACTION_EMIT_DELEGATE_HOLD) return "hold";
     if (a_tag == DAP_CHAIN_TX_TAG_ACTION_EMIT_DELEGATE_TAKE) return "take";
     if (a_tag == DAP_CHAIN_TX_TAG_ACTION_EMIT_DELEGATE_REFILL) return "refill";
