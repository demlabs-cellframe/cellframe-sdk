﻿/*
 * Authors:
 * Dmitriy A. Gearasimov <gerasimov.dmitriy@demlabs.net>
 * Alexander Lysikov <alexander.lysikov@demlabs.net>
 * Roman Khlopkov <roman.khlopkov@demlabs.net>
 * DeM Labs Inc.   https://demlabs.net
 * DeM Labs Open source community https://github.com/demlabsinc
 * Copyright  (c) 2017-2024
 * All rights reserved.

 This file is part of CellFrame SDK the open source project

    CellFrame SDK is free software: you can redistribute it and/or modify
    it under the terms of the GNU General Public License as published by
    the Free Software Foundation, either version 3 of the License, or
    (at your option) any later version.

    CellFrame SDK is distributed in the hope that it will be useful,
    but WITHOUT ANY WARRANTY; without even the implied warranty of
    MERCHANTABILITY or FITNESS FOR A PARTICULAR PURPOSE.  See the
    GNU General Public License for more details.

    You should have received a copy of the GNU General Public License
    along with any CellFrame SDK based project.  If not, see <http://www.gnu.org/licenses/>.
*/

#include "dap_common.h"
#include <dirent.h>
#include "uthash.h"
#include "dap_chain_ledger_pvt.h"
#include "dap_chain_common.h"
#include "dap_math_ops.h"
#include "dap_list.h"
#include "dap_hash.h"
#include "dap_strfuncs.h"
#include "dap_config.h"
#include "dap_chain_datum_token.h"
#include "dap_global_db.h"
#include "dap_chain_ledger.h"
#include "json_object.h"

#define LOG_TAG "dap_ledger"

typedef struct dap_ledger_service_info {
    dap_chain_srv_uid_t service_uid;    // hash key
    char tag_str[32];   // tag string name
    dap_ledger_tag_check_callback_t callback; //callback for check if a tx for particular service
    UT_hash_handle hh;
} dap_ledger_service_info_t;

static dap_ledger_service_info_t *s_services;
static pthread_rwlock_t s_services_rwlock = PTHREAD_RWLOCK_INITIALIZER;

bool g_debug_ledger = true;

static void s_threshold_txs_free(dap_ledger_t *a_ledger);
static size_t s_threshold_txs_max = 10000;
static size_t s_threshold_free_timer_tick = 900000; // 900000 ms = 15 minutes.

//add a service declaration for tx tagging and more
static bool s_tag_check_block_reward(dap_ledger_t *a_ledger, dap_chain_datum_tx_t *a_tx,  dap_chain_datum_tx_item_groups_t *a_items_grp, dap_chain_tx_tag_action_type_t *a_action)
{
    //reward tag
    if (a_items_grp->items_in_reward)
    {
        if (a_action) *a_action = DAP_CHAIN_TX_TAG_ACTION_TRANSFER_REGULAR;
        return true;
    }
    return false;
}

dap_chain_tx_out_cond_t* dap_chain_ledger_get_tx_out_cond_linked_to_tx_in_cond(dap_ledger_t *a_ledger, dap_chain_tx_in_cond_t *a_in_cond)
{
        dap_hash_fast_t *l_tx_prev_hash = &a_in_cond->header.tx_prev_hash;    
        uint32_t l_tx_prev_out_idx = a_in_cond->header.tx_out_prev_idx;
        dap_chain_datum_tx_t *l_tx_prev = dap_ledger_tx_find_by_hash (a_ledger,l_tx_prev_hash);
        
        if (!l_tx_prev) return NULL;
        byte_t* l_item_res = dap_chain_datum_tx_item_get_nth(l_tx_prev, TX_ITEM_TYPE_OUT_ALL, l_tx_prev_out_idx);
        dap_chain_tx_item_type_t l_type = *(uint8_t *)l_item_res;
        
        if (l_type != TX_ITEM_TYPE_OUT_COND) return NULL;

        
        return (dap_chain_tx_out_cond_t*)l_item_res;
}

static dap_chain_addr_t s_get_out_addr(byte_t *out_item)
{
    dap_chain_tx_item_type_t l_type = *(uint8_t *)out_item;
    
    switch (l_type) {
        case TX_ITEM_TYPE_OUT: { 
            dap_chain_tx_out_t *l_tx_out = (dap_chain_tx_out_t *)out_item;
            return l_tx_out->addr;
        } break;
        case TX_ITEM_TYPE_OUT_EXT: { // 256
            dap_chain_tx_out_ext_t *l_tx_out = (dap_chain_tx_out_ext_t *)out_item;
            return l_tx_out->addr;
        } break;
        case TX_ITEM_TYPE_OUT_STD: { // 256
            dap_chain_tx_out_std_t *l_tx_out = (dap_chain_tx_out_std_t *)out_item;
            return l_tx_out->addr;
        } break;
    }

    dap_chain_addr_t l_tx_out_to={0};
    return l_tx_out_to;
}

static bool s_tag_check_transfer(dap_ledger_t *a_ledger, dap_chain_datum_tx_t *a_tx,  dap_chain_datum_tx_item_groups_t *a_items_grp, dap_chain_tx_tag_action_type_t *a_action)
{
    //crosschain transfer
    //regular transfer
    //comission transfer
    
    // fee transfer: in_cond item linked to out_cond_fee
    if (a_items_grp->items_in_cond) 
    {
       for (dap_list_t *it = a_items_grp->items_in_cond; it; it = it->next) {
            dap_chain_tx_in_cond_t *l_tx_in = it->data;
            dap_chain_tx_out_cond_t *l_tx_out_cond = dap_chain_ledger_get_tx_out_cond_linked_to_tx_in_cond(a_ledger, l_tx_in);

            if (l_tx_out_cond && l_tx_out_cond->header.subtype == DAP_CHAIN_TX_OUT_COND_SUBTYPE_FEE) {
                if (a_action) *a_action = DAP_CHAIN_TX_TAG_ACTION_TRANSFER_COMISSION;
                return true;
            }   
        }
    }

    //crosschain transfer: outs destination net-id differs from current net-id
    // to differ with wrong stakes -> no ems in required

    if (!a_items_grp->items_in_ems)
    {
        dap_chain_addr_t addr_to = {0};
        for (dap_list_t *it =  a_items_grp->items_out_all; it; it = it->next) {
            
            dap_chain_addr_t l_tx_out_to = s_get_out_addr(it->data);
        
            //tag cross-chain _outputs_ transactions (recepient-tx is emission-based)
            if (l_tx_out_to.net_id.uint64 != a_ledger->net->pub.id.uint64 && !dap_chain_addr_is_blank(&l_tx_out_to)) {
                if (a_action) *a_action = DAP_CHAIN_TX_TAG_ACTION_TRANSFER_CROSSCHAIN;
                return true;
            }
        }   
    }

    //regular transfers 
    //have no other ins except regular in
    //have no OUT_COND except fee
    //have no vote
    //no TSD!

    //have any of those -> not regular transfer
    if (a_items_grp->items_in_cond ||
        a_items_grp->items_in_ems ||
        a_items_grp->items_in_reward ) {
        return false;   
    }
    
    //have any of those -> not regular transfer
    if ( 
        a_items_grp->items_out_cond_srv_pay ||
        a_items_grp->items_out_cond_srv_stake_lock ||
        a_items_grp->items_out_cond_srv_stake_pos_delegate ||
        a_items_grp->items_out_cond_srv_xchange) 
    {
        return false;
    }
    
    //not voting or vote...
    if (a_items_grp->items_vote || a_items_grp->items_voting || dap_list_length(a_items_grp->items_tsd) > 1 || (a_items_grp->items_tsd && !dap_chain_datum_tx_item_get_tsd_by_type(a_tx, DAP_CHAIN_DATUM_TRANSFER_TSD_TYPE_OUT_COUNT)))
        return false;

    //not tsd sects (staking!) or only batching tsd
    if(a_action) {
        *a_action = DAP_CHAIN_TX_TAG_ACTION_TRANSFER_REGULAR;
    }
    return true;
}

int dap_ledger_service_add(dap_chain_srv_uid_t a_uid, char *tag_str, dap_ledger_tag_check_callback_t a_callback)
{
    
    dap_ledger_service_info_t *l_new_sinfo = NULL;
    
    int l_tmp = a_uid.raw_ui64;

    pthread_rwlock_rdlock(&s_services_rwlock);
    HASH_FIND_INT(s_services, &l_tmp, l_new_sinfo);
    pthread_rwlock_unlock(&s_services_rwlock);
    if (l_new_sinfo) {
        l_new_sinfo->callback = a_callback;
        return 1;
    }

    l_new_sinfo = DAP_NEW(dap_ledger_service_info_t);
    if (!l_new_sinfo) {
        log_it(L_CRITICAL, "Memory allocation error");
        return -1;
    }
    l_new_sinfo->service_uid = a_uid;
    l_new_sinfo->callback = a_callback;
    dap_strncpy(l_new_sinfo->tag_str, tag_str, sizeof(l_new_sinfo->tag_str));
    
    pthread_rwlock_wrlock(&s_services_rwlock);
    HASH_ADD_INT(s_services, service_uid.raw_ui64, l_new_sinfo);
    pthread_rwlock_unlock(&s_services_rwlock);

    log_it(L_NOTICE, "Successfully registered service tag %s with uid %02" DAP_UINT64_FORMAT_X, tag_str, a_uid.raw_ui64);

    return 0;
}

/**
 * @brief dap_ledger_init
 * current function version set g_debug_ledger parameter, if it define in config, and returns 0
 * @return
 */
int dap_ledger_init()
{
    g_debug_ledger = dap_config_get_item_bool_default(g_config, "ledger", "debug_more",false);
    
    //register native ledger services
    dap_chain_srv_uid_t l_uid_transfer = { .uint64 = DAP_CHAIN_NET_SRV_TRANSFER_ID };
    dap_ledger_service_add(l_uid_transfer, "transfer", s_tag_check_transfer);

    dap_chain_srv_uid_t l_uid_breward = { .uint64 = DAP_CHAIN_NET_SRV_BLOCK_REWARD_ID };
    dap_ledger_service_add(l_uid_breward, "block_reward", s_tag_check_block_reward);
    return 0;
}

/**
 * @brief dap_ledger_deinit
 * nothing do
 */
void dap_ledger_deinit()
{
    pthread_rwlock_destroy(&s_services_rwlock);
}

/**
 * @brief dap_ledger_handle_new
 * Create empty dap_ledger_t structure
 * @return dap_ledger_t*
 */
static dap_ledger_t *dap_ledger_handle_new(void)
{
    dap_ledger_t *l_ledger = DAP_NEW_Z_RET_VAL_IF_FAIL(dap_ledger_t, NULL);
    dap_ledger_private_t *l_ledger_pvt = l_ledger->_internal = DAP_NEW_Z_RET_VAL_IF_FAIL(dap_ledger_private_t, NULL, l_ledger);
    pthread_rwlock_init(&l_ledger_pvt->ledger_rwlock, NULL);
    pthread_rwlock_init(&l_ledger_pvt->tokens_rwlock, NULL);
    pthread_rwlock_init(&l_ledger_pvt->threshold_txs_rwlock, NULL);
    pthread_rwlock_init(&l_ledger_pvt->balance_accounts_rwlock, NULL);
    pthread_rwlock_init(&l_ledger_pvt->stake_lock_rwlock, NULL);
    pthread_rwlock_init(&l_ledger_pvt->rewards_rwlock, NULL);
    return l_ledger;
}

/**
 * @brief dap_ledger_handle_free
 * Remove dap_ledger_t structure
 * @param a_ledger
 */
void dap_ledger_handle_free(dap_ledger_t *a_ledger)
{
    if(!a_ledger)
        return;
    // Destroy Read/Write Lock
    pthread_rwlock_destroy(&PVT(a_ledger)->ledger_rwlock);
    pthread_rwlock_destroy(&PVT(a_ledger)->tokens_rwlock);
    pthread_rwlock_destroy(&PVT(a_ledger)->threshold_txs_rwlock);
    pthread_rwlock_destroy(&PVT(a_ledger)->balance_accounts_rwlock);
    pthread_rwlock_destroy(&PVT(a_ledger)->stake_lock_rwlock);
    pthread_rwlock_destroy(&PVT(a_ledger)->rewards_rwlock);
    DAP_DEL_MULTY(PVT(a_ledger), a_ledger);
    log_it(L_INFO,"Ledger for network %s destroyed", a_ledger->net->pub.name);

}

bool dap_ledger_datum_is_enforced(dap_ledger_t *a_ledger, dap_hash_fast_t *a_hash, bool a_accept) {
    dap_ledger_hal_item_t *l_wanted = NULL;
    HASH_FIND(hh, a_accept ? PVT(a_ledger)->hal_items : PVT(a_ledger)->hrl_items, a_hash, sizeof(dap_hash_fast_t), l_wanted);
    debug_if(g_debug_ledger && l_wanted, L_DEBUG, "Datum %s is %slisted", dap_hash_fast_to_str_static(a_hash), a_accept ? "white" : "black");
    return !!l_wanted;
}

<<<<<<< HEAD
static bool s_pack_ledger_threshold_info_json (json_object *a_json_arr_out, dap_ledger_tx_item_t *a_tx_item, int a_version)
=======

static void s_tx_header_print(json_object *a_json_out, dap_chain_datum_tx_t *a_tx,
                              const char *a_hash_out_type, dap_chain_hash_fast_t *a_tx_hash)
{
    char l_time_str[DAP_TIME_STR_SIZE] = "unknown";
    if (a_tx->header.ts_created)
        dap_time_to_str_rfc822(l_time_str, DAP_TIME_STR_SIZE, a_tx->header.ts_created);
    const char *l_tx_hash_str = dap_strcmp(a_hash_out_type, "hex")
            ? dap_enc_base58_encode_hash_to_str_static(a_tx_hash)
            : dap_chain_hash_fast_to_str_static(a_tx_hash);
    json_object_object_add(a_json_out, "tx_hash ", json_object_new_string(l_tx_hash_str));
    json_object_object_add(a_json_out, "time ", json_object_new_string(l_time_str));
}

static void s_dump_datum_tx_for_addr(dap_ledger_tx_item_t *a_item, bool a_unspent, dap_ledger_t *a_ledger, 
            dap_chain_addr_t *a_addr, const char *a_hash_out_type, json_object *json_arr_out) {
    if (a_unspent && a_item->cache_data.ts_spent) {
        // With 'unspent' flag spent ones are ignored
        return;
    }
    dap_chain_datum_tx_t *l_tx = a_item->tx;
    dap_chain_hash_fast_t l_tx_hash = a_item->tx_hash_fast;
    dap_chain_addr_t l_src_addr = { }, l_dst_addr = { };
    bool l_base_tx = false;
    const char *l_src_token = NULL;
    int l_src_subtype = DAP_CHAIN_TX_OUT_COND_SUBTYPE_UNDEFINED;
    dap_hash_fast_t l_tx_prev_hash = { };
    byte_t *l_item; size_t l_size; int idx, l_tx_prev_out_idx;
    TX_ITEM_ITER_TX_TYPE(l_item, TX_ITEM_TYPE_IN_ALL, l_size, idx, l_tx) {
        switch (*l_item) {
        case TX_ITEM_TYPE_IN: {
            dap_chain_tx_in_t *l_tx_in = (dap_chain_tx_in_t*)l_item;
            l_tx_prev_hash = l_tx_in->header.tx_prev_hash;
            l_tx_prev_out_idx = l_tx_in->header.tx_out_prev_idx;
        } break;
        case TX_ITEM_TYPE_IN_COND: {
            dap_chain_tx_in_cond_t *l_tx_in_cond = (dap_chain_tx_in_cond_t*)l_item;
            l_tx_prev_hash = l_tx_in_cond->header.tx_prev_hash;
            l_tx_prev_out_idx = l_tx_in_cond->header.tx_out_prev_idx;
        } break;
        default:
            continue;
        }
        if ( dap_hash_fast_is_blank(&l_tx_prev_hash) ) {
            l_base_tx = true;
            dap_chain_tx_in_ems_t *l_token = (dap_chain_tx_in_ems_t*)
                dap_chain_datum_tx_item_get(l_tx, NULL, NULL, TX_ITEM_TYPE_IN_EMS, NULL);
            if (l_token)
                l_src_token = l_token->header.ticker;
            break;
        }
        dap_chain_datum_tx_t *l_tx_prev = dap_ledger_tx_find_by_hash(a_ledger, &l_tx_prev_hash);
        if ( !l_tx_prev )
            continue;
        uint8_t *l_prev_out_union = dap_chain_datum_tx_item_get_nth(l_tx_prev, TX_ITEM_TYPE_OUT_ALL, l_tx_prev_out_idx);
        if (!l_prev_out_union)
            continue;
        switch (*l_prev_out_union) {
        case TX_ITEM_TYPE_OUT:
            l_src_addr = ((dap_chain_tx_out_t *)l_prev_out_union)->addr;
            break;
        case TX_ITEM_TYPE_OUT_EXT:
            l_src_addr = ((dap_chain_tx_out_ext_t *)l_prev_out_union)->addr;
            l_src_token = (const char*)(((dap_chain_tx_out_ext_t *)l_prev_out_union)->token);
            break;
        case TX_ITEM_TYPE_OUT_COND:
            l_src_subtype = ((dap_chain_tx_out_cond_t *)l_prev_out_union)->header.subtype;
        default:
            break;
        }
        if ( !dap_chain_addr_compare(&l_src_addr, a_addr) )
            break;  //it's not our addr
        if (!l_src_token) {
            l_src_token = a_item->cache_data.token_ticker;
        }
    }

    bool l_header_printed = false;
    l_item = NULL;
    TX_ITEM_ITER_TX_TYPE(l_item, TX_ITEM_TYPE_OUT_ALL, l_size, idx, l_tx) {
        dap_chain_tx_item_type_t l_type = *l_item;
        uint256_t l_value;
        switch (l_type) {
        case TX_ITEM_TYPE_OUT:
            l_dst_addr = ((dap_chain_tx_out_t*)l_item)->addr;
            l_value = ((dap_chain_tx_out_t*)l_item)->header.value;
            break;
        case TX_ITEM_TYPE_OUT_EXT:
            l_dst_addr = ((dap_chain_tx_out_ext_t*)l_item)->addr;
            l_value = ((dap_chain_tx_out_ext_t *)l_item)->header.value;
            break;
        case TX_ITEM_TYPE_OUT_COND:
            l_value = ((dap_chain_tx_out_cond_t *)l_item)->header.value;
        default:
            break;
        }
        if ( !dap_chain_addr_is_blank(&l_src_addr) && !dap_chain_addr_is_blank(&l_dst_addr) 
            && dap_chain_addr_compare(&l_dst_addr, &l_src_addr) )
            continue;   // send to self
        if ( dap_chain_addr_compare(&l_src_addr, a_addr)) {
            json_object * l_json_obj_datum = json_object_new_object();
            if (!l_header_printed) {
                s_tx_header_print(l_json_obj_datum, l_tx, a_hash_out_type, &l_tx_hash);
                l_header_printed = true;
            }
            //const char *l_token_ticker = dap_ledger_tx_get_token_ticker_by_hash(l_ledger, &l_tx_hash);
            const char *l_dst_addr_str = !dap_chain_addr_is_blank(&l_dst_addr) 
                ? dap_chain_addr_to_str_static(&l_dst_addr)
                : dap_chain_tx_out_cond_subtype_to_str( ((dap_chain_tx_out_cond_t *)l_item)->header.subtype );
            json_object_object_add(l_json_obj_datum, "send", json_object_new_string(dap_uint256_to_char(l_value, NULL)));
            json_object_object_add(l_json_obj_datum, "to_addr", json_object_new_string(l_dst_addr_str));
            json_object_object_add(l_json_obj_datum, "token", l_src_token ? json_object_new_string(l_src_token) : json_object_new_string("UNKNOWN"));
            json_object_array_add(json_arr_out, l_json_obj_datum);
        }
        if ( dap_chain_addr_compare(&l_dst_addr, a_addr) ) {
            json_object * l_json_obj_datum = json_object_new_object();
            if (!l_header_printed) {
               s_tx_header_print(l_json_obj_datum, l_tx, a_hash_out_type, &l_tx_hash);
               l_header_printed = true;
            }
            const char *l_dst_token = (l_type == TX_ITEM_TYPE_OUT_EXT) ?
                        (const char *)(((dap_chain_tx_out_ext_t *)l_item)->token) : NULL;
            const char *l_src_addr_str = l_base_tx 
                ? "emission"
                : ( !dap_chain_addr_is_blank(&l_src_addr) 
                    ? dap_chain_addr_to_str_static(&l_src_addr)
                    : dap_chain_tx_out_cond_subtype_to_str(l_src_subtype) );
            json_object_object_add(l_json_obj_datum, "recv", json_object_new_string(dap_uint256_to_char(l_value, NULL)));
            json_object_object_add(l_json_obj_datum, "token", l_dst_token ? json_object_new_string(l_dst_token) :
                                  (l_src_token ? json_object_new_string(l_src_token) : json_object_new_string("UNKNOWN")));
            json_object_object_add(l_json_obj_datum, "from", json_object_new_string(l_src_addr_str));
            json_object_array_add(json_arr_out, l_json_obj_datum);
        }
    }
}

json_object *dap_ledger_token_tx_item_list(dap_ledger_t * a_ledger, dap_chain_addr_t *a_addr, const char *a_hash_out_type, bool a_unspent_only)
{
    json_object * json_arr_out = json_object_new_array();
    if (!json_arr_out) {
        log_it(L_CRITICAL, "%s", c_error_memory_alloc);
        return NULL;
    }

    dap_ledger_tx_item_t *l_tx_item, *l_tx_tmp;
    dap_ledger_private_t * l_ledger_pvt = PVT(a_ledger);

    pthread_rwlock_rdlock(&l_ledger_pvt->ledger_rwlock);
    HASH_ITER(hh, l_ledger_pvt->ledger_items, l_tx_item, l_tx_tmp) {
        s_dump_datum_tx_for_addr(l_tx_item, a_unspent_only, a_ledger, a_addr, a_hash_out_type, json_arr_out);
    }
    pthread_rwlock_unlock(&l_ledger_pvt->ledger_rwlock);

    // if no history
    if(!json_arr_out)
    {
        json_object * json_obj_addr = json_object_new_object();
        json_object_object_add(json_obj_addr, "status", json_object_new_string("empty"));
        json_object_array_add(json_arr_out, json_obj_addr);
    }
    return json_arr_out;
}


static bool s_pack_ledger_threshold_info_json (json_object *a_json_arr_out, dap_ledger_tx_item_t *a_tx_item)
>>>>>>> 1bc15e3e
{
    json_object *json_obj_tx = json_object_new_object();
    if (!json_obj_tx) 
        return 1;
    char l_tx_prev_hash_str[DAP_HASH_FAST_STR_SIZE]={0};
    char l_time[DAP_TIME_STR_SIZE] = {0};
    dap_chain_hash_fast_to_str(&a_tx_item->tx_hash_fast,l_tx_prev_hash_str,sizeof(l_tx_prev_hash_str));
    dap_time_to_str_rfc822(l_time, sizeof(l_time), a_tx_item->cache_data.ts_created);
    json_object_object_add(json_obj_tx, a_version == 1 ? "Ledger thresholded tx_hash_fast" : "tx_hash", json_object_new_string(l_tx_prev_hash_str));
    json_object_object_add(json_obj_tx, "time_created", json_object_new_string(l_time));
    json_object_object_add(json_obj_tx, "tx_item_size", json_object_new_int(a_tx_item->tx->header.tx_items_size));
    json_object_array_add(a_json_arr_out, json_obj_tx);
    return 0;
}
static bool s_pack_ledger_balance_info_json (json_object *a_json_arr_out, dap_ledger_wallet_balance_t *a_balance_item, int a_version)
{
    json_object* json_obj_tx = json_object_new_object();   
    json_object_object_add(json_obj_tx, a_version == 1 ? "Ledger balance key" : "balance_key", json_object_new_string(a_balance_item->key));
    json_object_object_add(json_obj_tx, "token_ticker", json_object_new_string(a_balance_item->token_ticker));
    json_object_object_add(json_obj_tx, "balance", json_object_new_string(dap_uint256_to_char(a_balance_item->balance, NULL)));
    json_object_array_add(a_json_arr_out, json_obj_tx);
    return 0;
}

json_object *dap_ledger_threshold_info(dap_ledger_t *a_ledger, size_t a_limit, size_t a_offset, dap_chain_hash_fast_t *a_threshold_hash, bool a_head, int a_version)
{
    dap_ledger_private_t *l_ledger_pvt = PVT(a_ledger);
    dap_ledger_tx_item_t *l_tx_item = NULL, *l_tx_tmp;
    json_object *json_arr_out = json_object_new_array();
    if (!json_arr_out)
        return NULL;
    uint32_t l_counter = 0;
    size_t l_arr_start = 0;
    size_t l_arr_end = 0;
    dap_chain_set_offset_limit_json(json_arr_out, &l_arr_start, &l_arr_end, a_limit, a_offset, HASH_COUNT(l_ledger_pvt->threshold_txs),false);

    pthread_rwlock_rdlock(&l_ledger_pvt->threshold_txs_rwlock);
    if (a_threshold_hash) {
        json_object *json_obj_tx = json_object_new_object();
        if (!json_obj_tx) {
            pthread_rwlock_unlock(&l_ledger_pvt->threshold_txs_rwlock);
            json_object_put(json_arr_out);
            return NULL;
        }
        HASH_FIND(hh, l_ledger_pvt->threshold_txs, a_threshold_hash, sizeof(dap_hash_t), l_tx_item);
        if (l_tx_item) {
            json_object_object_add(json_obj_tx, a_version == 1 ? "Hash was found in ledger tx threshold" : "tx_hash", json_object_new_string(dap_hash_fast_to_str_static(a_threshold_hash)));
            json_object_array_add(json_arr_out, json_obj_tx);
        } else {
            json_object_object_add(json_obj_tx, a_version == 1 ? "Hash wasn't found in ledger" : "tx_hash", json_object_new_string("empty"));
            json_object_array_add(json_arr_out, json_obj_tx);
        }
    } else {
        size_t i_tmp = 0;
        if (a_head)
        HASH_ITER(hh, l_ledger_pvt->threshold_txs, l_tx_item, l_tx_tmp) {
            if (i_tmp < l_arr_start || i_tmp >= l_arr_end)
            {
                i_tmp++;                
                continue;
            }
            i_tmp++;
            if (s_pack_ledger_threshold_info_json(json_arr_out, l_tx_item, a_version)) {
                pthread_rwlock_unlock(&l_ledger_pvt->threshold_txs_rwlock);
                json_object_put(json_arr_out);
                return NULL;
            }            
            l_counter++;
        }
        else
        {
            l_tx_item = HASH_LAST(l_ledger_pvt->threshold_txs);
            for(; l_tx_item; l_tx_item = l_tx_item->hh.prev, i_tmp++){
                if (i_tmp < l_arr_start || i_tmp >= l_arr_end)
                    continue;
                if (s_pack_ledger_threshold_info_json(json_arr_out, l_tx_item, a_version)) {
                    pthread_rwlock_unlock(&l_ledger_pvt->threshold_txs_rwlock);
                    json_object_put(json_arr_out);
                    return NULL;
                }
                l_counter++;
            }
        }
        if (!l_counter) {
            json_object* json_obj_tx = json_object_new_object();
            json_object_object_add(json_obj_tx, "status", json_object_new_string("0 items in ledger tx threshold"));
            json_object_array_add(json_arr_out, json_obj_tx);
        }
        pthread_rwlock_unlock(&l_ledger_pvt->threshold_txs_rwlock);
    }

    return json_arr_out;
}

json_object *dap_ledger_balance_info(dap_ledger_t *a_ledger, size_t a_limit, size_t a_offset, bool a_head, int a_version)
{
    dap_ledger_private_t *l_ledger_pvt = PVT(a_ledger);
    json_object * json_arr_out = json_object_new_array();
    pthread_rwlock_rdlock(&l_ledger_pvt->balance_accounts_rwlock);
    uint32_t l_counter = 0;
    dap_ledger_wallet_balance_t *l_balance_item, *l_balance_tmp;
    size_t l_arr_start = 0;
    size_t l_arr_end = 0;
    dap_chain_set_offset_limit_json(json_arr_out, &l_arr_start, &l_arr_end, a_limit, a_offset, HASH_COUNT(l_ledger_pvt->balance_accounts),false);

    size_t i_tmp = 0;
    if (a_head)
        HASH_ITER(hh, l_ledger_pvt->balance_accounts, l_balance_item, l_balance_tmp) {
            if (i_tmp < l_arr_start || i_tmp >= l_arr_end) {
                i_tmp++;
                continue;
            }
            i_tmp++;
            s_pack_ledger_balance_info_json(json_arr_out, l_balance_item, a_version);
            l_counter +=1;
        }
    else {
        l_balance_item = HASH_LAST(l_ledger_pvt->balance_accounts);
            for(; l_balance_item; l_balance_item = l_balance_item->hh.prev, i_tmp++){
                if (i_tmp < l_arr_start || i_tmp >= l_arr_end)
                    continue;
                s_pack_ledger_balance_info_json(json_arr_out, l_balance_item, a_version);
                l_counter++;
            }
    }
    if (!l_counter){
        json_object* json_obj_tx = json_object_new_object();
        json_object_object_add(json_obj_tx, a_version == 1 ? "No items in ledger balance_accounts" : "info_status", json_object_new_string("empty"));
        json_object_array_add(json_arr_out, json_obj_tx);
    } 
    pthread_rwlock_unlock(&l_ledger_pvt->balance_accounts_rwlock);
    return json_arr_out;
}

int dap_ledger_pvt_threshold_txs_add(dap_ledger_t *a_ledger, dap_chain_datum_tx_t *a_tx, dap_hash_fast_t *a_tx_hash)
{
    dap_ledger_tx_item_t *l_item = NULL;
    dap_ledger_private_t *l_ledger_pvt = PVT(a_ledger);
    unsigned l_hash_value = 0;
    HASH_VALUE(a_tx_hash, sizeof(*a_tx_hash), l_hash_value);
    pthread_rwlock_wrlock(&l_ledger_pvt->threshold_txs_rwlock);
    HASH_FIND_BYHASHVALUE(hh, l_ledger_pvt->threshold_txs, a_tx_hash, sizeof(*a_tx_hash), l_hash_value, l_item);
    unsigned long long l_threshold_txs_count = HASH_COUNT(l_ledger_pvt->threshold_txs);
    if (!l_item) {
        if (l_threshold_txs_count >= s_threshold_txs_max) {
            pthread_rwlock_unlock(&l_ledger_pvt->threshold_txs_rwlock);
            debug_if(g_debug_ledger, L_WARNING, "Threshold for transactions is overfulled (%zu max), dropping down tx %s, added nothing",
                                                s_threshold_txs_max, dap_hash_fast_to_str_static(a_tx_hash));
            return -2;
        }
        if (!( l_item = DAP_NEW_Z(dap_ledger_tx_item_t) )) {
            pthread_rwlock_unlock(&l_ledger_pvt->threshold_txs_rwlock);
            log_it(L_CRITICAL, "%s", c_error_memory_alloc);
            return -1;
        }
        l_item->tx_hash_fast = *a_tx_hash;
        l_item->tx = is_ledger_mapped(l_ledger_pvt) ? a_tx : DAP_DUP_SIZE(a_tx, dap_chain_datum_tx_get_size(a_tx));
        if ( !l_item->tx ) {
            DAP_DELETE(l_item);
            pthread_rwlock_unlock(&l_ledger_pvt->threshold_txs_rwlock);
            log_it(L_CRITICAL, "%s", c_error_memory_alloc);
            return -1;
        }
        l_item->ts_added = dap_nanotime_now();
        l_item->cache_data.ts_created = a_tx->header.ts_created;
        HASH_ADD_BYHASHVALUE(hh, l_ledger_pvt->threshold_txs, tx_hash_fast, sizeof(dap_chain_hash_fast_t), l_hash_value, l_item);
        debug_if(g_debug_ledger, L_DEBUG, "Tx %s added to threshold", dap_hash_fast_to_str_static(a_tx_hash));
    }
    pthread_rwlock_unlock(&l_ledger_pvt->threshold_txs_rwlock);
    return 0;
}

void dap_ledger_pvt_threshold_txs_proc(dap_ledger_t *a_ledger)
{
    bool l_success;
    dap_ledger_private_t * l_ledger_pvt = PVT(a_ledger);
    pthread_rwlock_wrlock(&l_ledger_pvt->threshold_txs_rwlock);
    do {
        l_success = false;
        dap_ledger_tx_item_t *l_tx_item, *l_tx_tmp;
        HASH_ITER(hh, l_ledger_pvt->threshold_txs, l_tx_item, l_tx_tmp) {
            int l_res = dap_ledger_tx_add(a_ledger, l_tx_item->tx, &l_tx_item->tx_hash_fast, true, NULL);
            if (l_res != DAP_CHAIN_CS_VERIFY_CODE_TX_NO_EMISSION &&
                    l_res != DAP_CHAIN_CS_VERIFY_CODE_TX_NO_PREVIOUS) {
                HASH_DEL(l_ledger_pvt->threshold_txs, l_tx_item);
                if ( !is_ledger_mapped(l_ledger_pvt) )
                    DAP_DELETE(l_tx_item->tx);
                DAP_DELETE(l_tx_item);
                l_success = true;
            }
        }
    } while (l_success);
    pthread_rwlock_unlock(&l_ledger_pvt->threshold_txs_rwlock);
}

/**
 * @breif s_treshold_txs_free
 * @param a_ledger
 */
static void s_threshold_txs_free(dap_ledger_t *a_ledger)
{
    log_it(L_DEBUG, "Start free threshold txs");
    dap_ledger_private_t *l_pvt = PVT(a_ledger);
    dap_ledger_tx_item_t *l_current = NULL, *l_tmp = NULL;
    dap_nanotime_t l_time_cut_off = dap_nanotime_now() - dap_nanotime_from_sec(7200); //7200 sec = 2 hours.
    pthread_rwlock_wrlock(&l_pvt->threshold_txs_rwlock);
    HASH_ITER(hh, l_pvt->threshold_txs, l_current, l_tmp) {
        if (l_current->ts_added < l_time_cut_off) {
            HASH_DEL(l_pvt->threshold_txs, l_current);
            char l_tx_hash_str[DAP_CHAIN_HASH_FAST_STR_SIZE];
            dap_chain_hash_fast_to_str(&l_current->tx_hash_fast, l_tx_hash_str, sizeof(l_tx_hash_str));
            if ( !is_ledger_mapped(l_pvt) )
                DAP_DELETE(l_current->tx);
            DAP_DELETE(l_current);
            log_it(L_NOTICE, "Removed transaction %s form threshold ledger", l_tx_hash_str);
        }
    }
    pthread_rwlock_unlock(&l_pvt->threshold_txs_rwlock);
}

/**
 * @brief s_load_cache_gdb_loaded_balances_callback
 * @param a_global_db_context
 * @param a_rc
 * @param a_group
 * @param a_key
 * @param a_values_total
 * @param a_values_shift
 * @param a_values_count
 * @param a_values
 * @param a_arg
 */
bool dap_ledger_pvt_cache_gdb_load_balances_callback(dap_global_db_instance_t *a_dbi,
                                                      int a_rc, const char *a_group,
                                                      const size_t a_values_total, const size_t a_values_count,
                                                      dap_global_db_obj_t *a_values, void *a_arg)
{
    dap_ledger_t * l_ledger = (dap_ledger_t*) a_arg;
    dap_ledger_private_t * l_ledger_pvt = PVT(l_ledger);
    for (size_t i = 0; i < a_values_count; i++) {
        dap_ledger_wallet_balance_t *l_balance_item = DAP_NEW_Z(dap_ledger_wallet_balance_t);
        if (!l_balance_item) {
            log_it(L_CRITICAL, "%s", c_error_memory_alloc);
            return false;
        }
        l_balance_item->key = dap_strdup(a_values[i].key);
        if (!l_balance_item->key) {
            log_it(L_CRITICAL, "%s", c_error_memory_alloc);
            DAP_DEL_Z(l_balance_item);
            return false;
        }
        char *l_ptr = strchr(l_balance_item->key, ' ');
        if (l_ptr++)
            dap_strncpy(l_balance_item->token_ticker, l_ptr, sizeof(l_balance_item->token_ticker));
        l_balance_item->balance = *(uint256_t *)a_values[i].value;
        HASH_ADD_KEYPTR(hh, l_ledger_pvt->balance_accounts, l_balance_item->key,
                        strlen(l_balance_item->key), l_balance_item);
    }
    pthread_mutex_lock( &l_ledger_pvt->load_mutex );
    l_ledger_pvt->load_end = true;
    pthread_cond_broadcast( &l_ledger_pvt->load_cond );
    pthread_mutex_unlock( &l_ledger_pvt->load_mutex );
    return true;
}

/**
 * @brief Load ledger from cache (stored in GDB)
 * @param a_ledger
 */
void dap_ledger_load_cache(dap_ledger_t *a_ledger)
{
    dap_ledger_private_t *l_ledger_pvt = PVT(a_ledger);
    char *l_gdb_group = dap_ledger_get_gdb_group(a_ledger, DAP_LEDGER_TOKENS_STR);

    pthread_mutex_lock(& l_ledger_pvt->load_mutex);
    dap_global_db_get_all(l_gdb_group, 0, dap_ledger_pvt_cache_gdb_load_tokens_callback, a_ledger);
    while (!l_ledger_pvt->load_end)
        pthread_cond_wait(& l_ledger_pvt->load_cond, &l_ledger_pvt->load_mutex);
    pthread_mutex_unlock(& l_ledger_pvt->load_mutex);

    DAP_DELETE(l_gdb_group);
}

static void s_blockchain_timer_callback(dap_chain_t *a_chain, dap_time_t a_blockchain_time, void UNUSED_ARG *a_arg, bool a_reverse)
{
    dap_chain_net_t *l_net = dap_chain_net_by_id(a_chain->net_id);
    assert(l_net);
    dap_ledger_private_t *l_ledger_pvt = PVT(l_net->pub.ledger);
    l_ledger_pvt->blockchain_time = a_blockchain_time;
    pthread_rwlock_wrlock(&l_ledger_pvt->locked_outs_rwlock);
    if (a_reverse) {
        dap_ledger_locked_out_t *it, *tmp;
        LL_FOREACH_SAFE(l_ledger_pvt->reverse_list, it, tmp) {
            if (it->unlock_time <= a_blockchain_time)
                break;
            dap_ledger_pvt_balance_update_for_addr(l_net->pub.ledger, &it->addr, it->ticker, it->value, true);
            LL_DELETE(l_ledger_pvt->reverse_list, it);
            LL_APPEND(l_ledger_pvt->locked_outs, it);
        }
        pthread_rwlock_unlock(&l_ledger_pvt->locked_outs_rwlock);
        return;
    }
    dap_ledger_locked_out_t *it, *tmp;
    LL_FOREACH_SAFE(l_ledger_pvt->locked_outs, it, tmp) {
        if (it->unlock_time > a_blockchain_time)
            break;
        dap_ledger_pvt_balance_update_for_addr(l_net->pub.ledger, &it->addr, it->ticker, it->value, false);
        LL_DELETE(l_ledger_pvt->locked_outs, it);
        if (!dap_chain_net_get_load_mode(l_net))
            LL_PREPEND(l_ledger_pvt->reverse_list, it);
        else
            DAP_DELETE(it);
    }
    pthread_rwlock_unlock(&l_ledger_pvt->locked_outs_rwlock);
    LL_FOREACH_SAFE(l_ledger_pvt->reverse_list, it, tmp) {
        if (it->unlock_time < l_ledger_pvt->cutoff_time) {
            LL_DELETE(l_ledger_pvt->reverse_list, it);
            DAP_DELETE(it);
        }
    }
}

static void s_blockchain_cutoff_callback(void *a_arg, dap_chain_t *a_chain, dap_chain_cell_id_t a_id, dap_chain_hash_fast_t *a_atom_hash, void *a_atom, size_t a_atom_size, dap_time_t a_atom_time)
{
    if (a_id.uint64)
        return;
    dap_chain_net_t *l_net = dap_chain_net_by_id(a_chain->net_id);
    assert(l_net);
    dap_ledger_private_t *l_ledger_pvt = PVT(l_net->pub.ledger);
    l_ledger_pvt->cutoff_time = a_atom_time;
}

dap_time_t dap_ledger_get_blockchain_time(dap_ledger_t *a_ledger)
{
#ifndef DAP_LEDGER_TEST
    return PVT(a_ledger)->blockchain_time;
#else
    return dap_time_now();
#endif
}

dap_ledger_locked_out_t *dap_ledger_get_locked_values(dap_ledger_t *a_ledger, dap_chain_addr_t *a_addr)
{
    dap_ledger_locked_out_t *ret = NULL;
    dap_ledger_private_t *l_ledger_pvt = PVT(a_ledger);
    pthread_rwlock_rdlock(&l_ledger_pvt->locked_outs_rwlock);
    for (dap_ledger_locked_out_t *it = l_ledger_pvt->locked_outs; it; it = it->next) {
        if (!dap_chain_addr_compare(&it->addr, a_addr))
            continue;
        dap_ledger_locked_out_t *l_out_new = DAP_DUP(it);
        if (!l_out_new) {
            log_it(L_CRITICAL, "%s", c_error_memory_alloc);
            break;
        }
        LL_APPEND(ret, l_out_new); // includes nullification of 'next' field
    }
    pthread_rwlock_unlock(&l_ledger_pvt->locked_outs_rwlock);
    return ret;
}

/**
 * @brief
 * create ledger for specific net
 * load ledger cache
 * @param a_check_flags checking flags
 * @param a_net_name char * network name, for example "kelvin-testnet"
 * @return dap_ledger_t*
 */
dap_ledger_t *dap_ledger_create(dap_chain_net_t *a_net, uint16_t a_flags)
{
    dap_ledger_t *l_ledger = dap_ledger_handle_new();
    dap_return_val_if_fail(l_ledger, NULL);

    l_ledger->net = a_net;
    dap_ledger_private_t *l_ledger_pvt = PVT(l_ledger);
    l_ledger_pvt->flags = a_flags;
    if ( is_ledger_threshld(l_ledger_pvt) )
        l_ledger_pvt->threshold_txs_free_timer = dap_interval_timer_create(s_threshold_free_timer_tick,
                                                                      (dap_timer_callback_t)s_threshold_txs_free, l_ledger);
    pthread_cond_init(&l_ledger_pvt->load_cond, NULL);
    pthread_mutex_init(&l_ledger_pvt->load_mutex, NULL);

#ifndef DAP_LEDGER_TEST
    for ( dap_chain_t *l_chain = a_net->pub.chains; l_chain; l_chain = l_chain->next ) {
        uint16_t l_whitelist_size, l_blacklist_size, i;
        const char **l_whitelist = dap_config_get_array_str(l_chain->config, "ledger", "hard_accept_list", &l_whitelist_size),
                   **l_blacklist = dap_config_get_array_str(l_chain->config, "ledger", "hard_reject_list", &l_blacklist_size);
        for (i = 0; i < l_blacklist_size; ++i) {
            dap_ledger_hal_item_t *l_item = DAP_NEW_Z(dap_ledger_hal_item_t);
            dap_chain_hash_fast_from_str(l_blacklist[i], &l_item->hash);
            HASH_ADD(hh, l_ledger_pvt->hrl_items, hash, sizeof(dap_hash_fast_t), l_item);
        }
        for (i = 0; i < l_whitelist_size; ++i) {
            dap_ledger_hal_item_t *l_item = DAP_NEW_Z(dap_ledger_hal_item_t);
            dap_chain_hash_fast_from_str(l_whitelist[i], &l_item->hash);
            HASH_ADD(hh, l_ledger_pvt->hal_items, hash, sizeof(dap_hash_fast_t), l_item);
        }
        log_it(L_DEBUG, "Chain %s.%s has %d datums in HAL and %d datums in HRL", a_net->pub.name, l_chain->name, l_whitelist_size, l_blacklist_size);
    }
    if ( is_ledger_cached(l_ledger_pvt) )
        // load ledger cache from GDB
        dap_ledger_load_cache(l_ledger);
#endif
    // Decrees initializing
    dap_ledger_decree_init(l_ledger);
    dap_chain_t *l_default_tx_chain = dap_chain_net_get_default_chain_by_chain_type(a_net, CHAIN_TYPE_TX);
    if (l_default_tx_chain) {
        dap_chain_add_callback_timer(l_default_tx_chain, s_blockchain_timer_callback, NULL);
        dap_chain_atom_confirmed_notify_add(l_default_tx_chain, s_blockchain_cutoff_callback, NULL, 0);
    } else
        log_it(L_WARNING, "Can't get deafult chain for transactions, timelocks for it will be disabled");
    return l_ledger;
}

static int s_callback_sign_compare(dap_list_t *a_list_elem, dap_list_t *a_sign_elem)
{
    dap_pkey_t *l_key = (dap_pkey_t *)a_list_elem->data;
    dap_sign_t *l_sign = (dap_sign_t *)a_sign_elem->data;
    if (!l_key || !l_sign) {
        log_it(L_CRITICAL, "Invalid argument");
        return -1;
    }
    return !dap_pkey_compare_with_sign(l_key, l_sign);
}

bool dap_ledger_tx_poa_signed(dap_ledger_t *a_ledger, dap_chain_datum_tx_t *a_tx)
{
    dap_chain_tx_sig_t *l_tx_sig = (dap_chain_tx_sig_t *)dap_chain_datum_tx_item_get(a_tx, NULL, NULL, TX_ITEM_TYPE_SIG, NULL);
    dap_sign_t *l_sign = dap_chain_datum_tx_item_sig_get_sign((dap_chain_tx_sig_t *)l_tx_sig);
    return dap_list_find(a_ledger->net->pub.keys, l_sign, s_callback_sign_compare);
}

/*
services we know now
0x01 - VPN
0x02 - xchange
0x03, 0x13 -  pos_delegate
0x04 bridge
0x.05 - custom datum
0x06 voting
0x12 - stake_lock 
*/

const char *dap_ledger_tx_action_str(dap_chain_tx_tag_action_type_t a_tag)
{

    if (a_tag == DAP_CHAIN_TX_TAG_ACTION_UNKNOWN) return "unknown";
    if (a_tag == DAP_CHAIN_TX_TAG_ACTION_TRANSFER_REGULAR) return "regular";
    if (a_tag == DAP_CHAIN_TX_TAG_ACTION_TRANSFER_COMISSION) return "comission";
    if (a_tag == DAP_CHAIN_TX_TAG_ACTION_TRANSFER_CROSSCHAIN) return "crosschain";
    if (a_tag == DAP_CHAIN_TX_TAG_ACTION_TRANSFER_REWARD) return "reward";
    if (a_tag == DAP_CHAIN_TX_TAG_ACTION_OPEN) return "open";
    if (a_tag == DAP_CHAIN_TX_TAG_ACTION_USE) return "use";
    if (a_tag == DAP_CHAIN_TX_TAG_ACTION_EXTEND) return "extend";
    if (a_tag == DAP_CHAIN_TX_TAG_ACTION_CLOSE) return "close";
    if (a_tag == DAP_CHAIN_TX_TAG_ACTION_CHANGE) return "change";
    if (a_tag == DAP_CHAIN_TX_TAG_ACTION_VOTING) return "voting";
    if (a_tag == DAP_CHAIN_TX_TAG_ACTION_VOTE) return "vote";
    if (a_tag == DAP_CHAIN_TX_TAG_ACTION_EMIT_DELEGATE_HOLD) return "hold";
    if (a_tag == DAP_CHAIN_TX_TAG_ACTION_EMIT_DELEGATE_TAKE) return "take";
    if (a_tag == DAP_CHAIN_TX_TAG_ACTION_EMIT_DELEGATE_REFILL) return "refill";

    return "WTFSUBTAG";

}

dap_chain_tx_tag_action_type_t dap_ledger_tx_action_str_to_action_t(const char *a_str)
{
    if (!a_str)
        return DAP_CHAIN_TX_TAG_ACTION_UNKNOWN;
    
    if (strcmp("unknown", a_str) == 0) return DAP_CHAIN_TX_TAG_ACTION_UNKNOWN;
    if (strcmp("regular", a_str) == 0) return DAP_CHAIN_TX_TAG_ACTION_TRANSFER_REGULAR;
    if (strcmp("comission", a_str) == 0) return DAP_CHAIN_TX_TAG_ACTION_TRANSFER_COMISSION;
    if (strcmp("crosschain", a_str) == 0) return DAP_CHAIN_TX_TAG_ACTION_TRANSFER_CROSSCHAIN;
    if (strcmp("reward", a_str) == 0) return DAP_CHAIN_TX_TAG_ACTION_TRANSFER_REWARD;
    if (strcmp("open", a_str) == 0) return DAP_CHAIN_TX_TAG_ACTION_OPEN;
    if (strcmp("use", a_str) == 0) return DAP_CHAIN_TX_TAG_ACTION_USE;
    if (strcmp("extend", a_str) == 0) return DAP_CHAIN_TX_TAG_ACTION_EXTEND;
    if (strcmp("close", a_str) == 0) return DAP_CHAIN_TX_TAG_ACTION_CLOSE;
    if (strcmp("change", a_str) == 0) return DAP_CHAIN_TX_TAG_ACTION_CHANGE;
    if (strcmp("voting", a_str) == 0) return DAP_CHAIN_TX_TAG_ACTION_VOTING;
    if (strcmp("vote", a_str) == 0) return DAP_CHAIN_TX_TAG_ACTION_VOTE;
    if (strcmp("hold", a_str) == 0) return DAP_CHAIN_TX_TAG_ACTION_EMIT_DELEGATE_HOLD;
    if (strcmp("take", a_str) == 0) return DAP_CHAIN_TX_TAG_ACTION_EMIT_DELEGATE_TAKE;
    if (strcmp("refill", a_str) == 0) return DAP_CHAIN_TX_TAG_ACTION_EMIT_DELEGATE_REFILL;


    return DAP_CHAIN_TX_TAG_ACTION_UNKNOWN;
}

bool dap_ledger_tx_service_info(dap_ledger_t *a_ledger, dap_hash_fast_t *a_tx_hash, 
                                dap_chain_srv_uid_t *a_uid, char **a_service_name,  dap_chain_tx_tag_action_type_t *a_action)
{
    //find tx
    dap_ledger_private_t *l_ledger_pvt = PVT(a_ledger);
    dap_ledger_tx_item_t *l_tx_item = NULL;
    pthread_rwlock_rdlock(&l_ledger_pvt->ledger_rwlock);
    HASH_FIND(hh, l_ledger_pvt->ledger_items, a_tx_hash, sizeof(dap_chain_hash_fast_t), l_tx_item);
    pthread_rwlock_unlock(&l_ledger_pvt->ledger_rwlock);
    
    if(l_tx_item) {
        dap_ledger_service_info_t *l_sinfo = NULL;
        pthread_rwlock_rdlock(&s_services_rwlock);
        HASH_FIND_INT(s_services, &l_tx_item->cache_data.tag, l_sinfo);
        pthread_rwlock_unlock(&s_services_rwlock);
        if (l_sinfo)
        { 
            if(a_uid) *a_uid = l_sinfo->service_uid;
            if (a_service_name) *a_service_name = l_sinfo->tag_str;
            if (a_action) *a_action = l_tx_item->cache_data.action;
            return true; 
        } 
    }

    if (a_action) *a_action = DAP_CHAIN_TX_TAG_ACTION_UNKNOWN;
    return false;
}

bool dap_ledger_deduct_tx_tag(dap_ledger_t *a_ledger, dap_chain_datum_tx_t *a_tx, char **a_service_name, dap_chain_srv_uid_t *a_tag, dap_chain_tx_tag_action_type_t *a_action)
{
    dap_ledger_service_info_t *l_sinfo_current, *l_sinfo_tmp;

    
    dap_chain_datum_tx_item_groups_t l_items_groups = {0};
    dap_chain_datum_tx_group_items(a_tx, &l_items_groups);

    bool l_res = false;
    int l_deductions_ok = 0;

    pthread_rwlock_rdlock(&s_services_rwlock);
    HASH_ITER(hh, s_services , l_sinfo_current, l_sinfo_tmp) {
        dap_chain_tx_tag_action_type_t action = DAP_CHAIN_TX_TAG_ACTION_UNKNOWN;
        if (l_sinfo_current->callback && l_sinfo_current->callback(a_ledger, a_tx, &l_items_groups, &action)){
            if (a_tag) *a_tag =  l_sinfo_current->service_uid;
            if (a_action) *a_action =  action;
            if (a_service_name) *a_service_name = l_sinfo_current->tag_str;
            l_res = true;
            l_deductions_ok ++;
        }
    } 
    pthread_rwlock_unlock(&s_services_rwlock);

    if (l_deductions_ok > 1)
    {
        char l_tx_hash_str[DAP_CHAIN_HASH_FAST_STR_SIZE];
        dap_chain_hash_fast_t l_tx_hash = dap_chain_node_datum_tx_calc_hash(a_tx);
        dap_chain_hash_fast_to_str(&l_tx_hash, l_tx_hash_str, sizeof(l_tx_hash_str));

        log_it(L_WARNING, "Transaction %s identyfied by multiple services (%d):", l_tx_hash_str, l_deductions_ok);
    
        pthread_rwlock_rdlock(&s_services_rwlock);
        HASH_ITER(hh, s_services , l_sinfo_current, l_sinfo_tmp) {
            dap_chain_tx_tag_action_type_t action = DAP_CHAIN_TX_TAG_ACTION_UNKNOWN;
            if (l_sinfo_current->callback && l_sinfo_current->callback(a_ledger, a_tx, &l_items_groups,&action))  {
                log_it(L_WARNING, "%s %s", l_sinfo_current->tag_str, dap_ledger_tx_action_str(action));
            }
        } 

        pthread_rwlock_unlock(&s_services_rwlock);
    }
    
    dap_chain_datum_tx_group_items_free(&l_items_groups);

    return l_res;
}

const char *dap_ledger_tx_tag_str_by_uid(dap_chain_srv_uid_t a_service_uid)
{
    dap_ledger_service_info_t *l_new_sinfo = NULL;
    
    int l_tmp = a_service_uid.raw_ui64;

    pthread_rwlock_rdlock(&s_services_rwlock);
    HASH_FIND_INT(s_services, &l_tmp, l_new_sinfo);
    pthread_rwlock_unlock(&s_services_rwlock);
    
    return l_new_sinfo ? l_new_sinfo->tag_str : "unknown";
}


/**
 * Delete all transactions from the cache
 */
void dap_ledger_purge(dap_ledger_t *a_ledger, bool a_preserve_db)
{
    dap_ledger_tx_purge(a_ledger, a_preserve_db);
    dap_ledger_token_purge(a_ledger, a_preserve_db);
    dap_ledger_decree_purge(a_ledger);
    PVT(a_ledger)->load_end = false;
}

void dap_ledger_tx_purge(dap_ledger_t *a_ledger, bool a_preserve_db)
{
    dap_return_if_fail(a_ledger);
    dap_ledger_private_t *l_ledger_pvt = PVT(a_ledger);

    pthread_rwlock_wrlock(&l_ledger_pvt->ledger_rwlock);
    pthread_rwlock_wrlock(&l_ledger_pvt->threshold_txs_rwlock);
    pthread_rwlock_wrlock(&l_ledger_pvt->balance_accounts_rwlock);
    pthread_rwlock_wrlock(&l_ledger_pvt->stake_lock_rwlock);

    /* Delete regular transactions */
    dap_ledger_tx_item_t *l_item_current, *l_item_tmp;
    char *l_gdb_group;
    HASH_ITER(hh, l_ledger_pvt->ledger_items , l_item_current, l_item_tmp) {
        HASH_DEL(l_ledger_pvt->ledger_items, l_item_current);
        if (!is_ledger_mapped(l_ledger_pvt))
            DAP_DELETE(l_item_current->tx);
        DAP_DELETE(l_item_current);
    }
    if (!a_preserve_db) {
        l_gdb_group = dap_ledger_get_gdb_group(a_ledger, DAP_LEDGER_TXS_STR);
        dap_global_db_erase_table(l_gdb_group, NULL, NULL);
        DAP_DELETE(l_gdb_group);
    }

    /* Delete balances */
    dap_ledger_wallet_balance_t *l_balance_current, *l_balance_tmp;
    HASH_ITER(hh, l_ledger_pvt->balance_accounts, l_balance_current, l_balance_tmp) {
        HASH_DEL(l_ledger_pvt->balance_accounts, l_balance_current);
        DAP_DEL_MULTY(l_balance_current->key, l_balance_current);
    }
    if (!a_preserve_db) {
        l_gdb_group = dap_ledger_get_gdb_group(a_ledger, DAP_LEDGER_BALANCES_STR);
        dap_global_db_erase_table(l_gdb_group, NULL, NULL);
        DAP_DELETE(l_gdb_group);
    }

    /* Delete stake-lock items */
    dap_ledger_stake_lock_item_t *l_stake_item_current, *l_stake_item_tmp;
    HASH_ITER(hh, l_ledger_pvt->emissions_for_stake_lock, l_stake_item_current, l_stake_item_tmp) {
        HASH_DEL(l_ledger_pvt->emissions_for_stake_lock, l_stake_item_current);
        DAP_DELETE(l_stake_item_current);
    }
    if (!a_preserve_db) {
        l_gdb_group = dap_ledger_get_gdb_group(a_ledger, DAP_LEDGER_STAKE_LOCK_STR);
        dap_global_db_erase_table(l_gdb_group, NULL, NULL);
        DAP_DELETE(l_gdb_group);
    }

    /* Delete threshold transactions */
    HASH_ITER(hh, l_ledger_pvt->threshold_txs, l_item_current, l_item_tmp) {
        HASH_DEL(l_ledger_pvt->threshold_txs, l_item_current);
        if (!is_ledger_mapped(l_ledger_pvt))
            DAP_DELETE(l_item_current->tx);
        DAP_DEL_Z(l_item_current);
    }

    l_ledger_pvt->ledger_items         = NULL;
    l_ledger_pvt->balance_accounts     = NULL;
    l_ledger_pvt->threshold_txs        = NULL;

    pthread_rwlock_unlock(&l_ledger_pvt->ledger_rwlock);
    pthread_rwlock_unlock(&l_ledger_pvt->threshold_txs_rwlock);
    pthread_rwlock_unlock(&l_ledger_pvt->balance_accounts_rwlock);
    pthread_rwlock_unlock(&l_ledger_pvt->stake_lock_rwlock);
}

void dap_ledger_token_purge(dap_ledger_t *a_ledger, bool a_preserve_db)
{
    dap_return_if_fail(a_ledger);
    dap_ledger_private_t *l_ledger_pvt = PVT(a_ledger);

    pthread_rwlock_wrlock(&l_ledger_pvt->tokens_rwlock);

    /* Delete tokens and their emissions */
    dap_ledger_token_item_t *l_token_current, *l_token_tmp;
    dap_ledger_token_emission_item_t *l_emission_current, *l_emission_tmp;
    HASH_ITER(hh, l_ledger_pvt->tokens, l_token_current, l_token_tmp) {
        HASH_DEL(l_ledger_pvt->tokens, l_token_current);
        pthread_rwlock_wrlock(&l_token_current->token_emissions_rwlock);
        HASH_ITER(hh, l_token_current->token_emissions, l_emission_current, l_emission_tmp) {
            HASH_DEL(l_token_current->token_emissions, l_emission_current);
            DAP_DEL_MULTY(l_emission_current->datum_token_emission, l_emission_current);
        }
        pthread_rwlock_unlock(&l_token_current->token_emissions_rwlock);
        pthread_rwlock_destroy(&l_token_current->token_emissions_rwlock);
        DAP_DEL_MULTY(l_token_current->datum_token, l_token_current->datum_token, l_token_current->auth_pkeys, l_token_current->auth_pkey_hashes,
            l_token_current->tx_recv_allow, l_token_current->tx_recv_block, l_token_current->tx_send_allow, l_token_current->tx_send_block, l_token_current);
    }
    if (!a_preserve_db) {
        char *l_gdb_group = dap_ledger_get_gdb_group(a_ledger, DAP_LEDGER_TOKENS_STR);
        dap_global_db_erase_table(l_gdb_group, NULL, NULL);
        DAP_DELETE(l_gdb_group);
        l_gdb_group = dap_ledger_get_gdb_group(a_ledger, DAP_LEDGER_EMISSIONS_STR);
        dap_global_db_erase_table(l_gdb_group, NULL, NULL);
        DAP_DELETE(l_gdb_group);
    }

    l_ledger_pvt->tokens               = NULL;
    pthread_rwlock_unlock(&l_ledger_pvt->tokens_rwlock);
}

/**
 * Return number transactions from the cache
 * According to UT_hash_handle size of return value is sizeof(unsigned int)
 */
unsigned dap_ledger_count(dap_ledger_t *a_ledger)
{
    pthread_rwlock_rdlock(&PVT(a_ledger)->ledger_rwlock);
    unsigned long ret = HASH_COUNT(PVT(a_ledger)->ledger_items);
    pthread_rwlock_unlock(&PVT(a_ledger)->ledger_rwlock);
    return ret;
}

/**
 * @brief dap_ledger_count_from_to
 * @param a_ledger
 * @param a_ts_from
 * @param a_ts_to
 * @return
 */
uint64_t dap_ledger_count_from_to(dap_ledger_t * a_ledger, dap_nanotime_t a_ts_from, dap_nanotime_t a_ts_to)
{
    uint64_t l_ret = 0;
    dap_ledger_private_t *l_ledger_pvt = PVT(a_ledger);
    dap_ledger_tx_item_t *l_iter_current, *l_item_tmp;
    pthread_rwlock_rdlock(&l_ledger_pvt->ledger_rwlock);
    if ( a_ts_from && a_ts_to) {
        HASH_ITER(hh, l_ledger_pvt->ledger_items , l_iter_current, l_item_tmp){
            if ( l_iter_current->ts_added >= a_ts_from && l_iter_current->ts_added <= a_ts_to )
                l_ret++;
        }
    } else if ( a_ts_to ){
        HASH_ITER(hh, l_ledger_pvt->ledger_items , l_iter_current, l_item_tmp){
            if ( l_iter_current->ts_added <= a_ts_to )
                l_ret++;
        }
    } else if ( a_ts_from ){
        HASH_ITER(hh, l_ledger_pvt->ledger_items , l_iter_current, l_item_tmp){
            if ( l_iter_current->ts_added >= a_ts_from )
                l_ret++;
        }
    } else {
        l_ret = HASH_COUNT(l_ledger_pvt->ledger_items);
    }
    pthread_rwlock_unlock(&l_ledger_pvt->ledger_rwlock);
    return l_ret;
}

/**
 * Calculate balance of addr
 *
 */
uint256_t dap_ledger_calc_balance(dap_ledger_t *a_ledger, const dap_chain_addr_t *a_addr,
                                        const char *a_token_ticker)
{
    uint256_t l_ret = uint256_0;

    dap_ledger_wallet_balance_t *l_balance_item = NULL;// ,* l_balance_item_tmp = NULL;
    const char *l_addr = dap_chain_addr_to_str_static(a_addr);
    char *l_wallet_balance_key = dap_strjoin(" ", l_addr, a_token_ticker, (char*)NULL);
    pthread_rwlock_rdlock(&PVT(a_ledger)->balance_accounts_rwlock);
    HASH_FIND_STR(PVT(a_ledger)->balance_accounts, l_wallet_balance_key, l_balance_item);
    pthread_rwlock_unlock(&PVT(a_ledger)->balance_accounts_rwlock);
    if (l_balance_item) {
        debug_if(g_debug_ledger, L_INFO, "Found address in cache with balance %s",
            dap_uint256_to_char(l_balance_item->balance, NULL));
        l_ret = l_balance_item->balance;
    } else {
        debug_if(g_debug_ledger, L_WARNING, "Balance item %s not found", l_wallet_balance_key);
    }
    DAP_DELETE(l_wallet_balance_key);
    return l_ret;
}

 bool dap_ledger_tx_check_recipient(dap_ledger_t* a_ledger, dap_chain_hash_fast_t* a_tx_prev_hash, dap_chain_addr_t *a_addr)
 {
     dap_chain_datum_tx_t *l_tx = dap_ledger_tx_find_by_hash(a_ledger, a_tx_prev_hash);
     if ( !l_tx )
        return false;
    dap_chain_addr_t l_dst_addr = { };
    byte_t *it; size_t l_size;
    TX_ITEM_ITER_TX(it, l_size, l_tx) {
        switch (*it) {
        case TX_ITEM_TYPE_OUT:
            l_dst_addr = ((dap_chain_tx_out_t*)it)->addr;
            break;
        case TX_ITEM_TYPE_OUT_EXT:
            l_dst_addr = ((dap_chain_tx_out_ext_t*)it)->addr;
            break;
        case TX_ITEM_TYPE_OUT_OLD:
            l_dst_addr = ((dap_chain_tx_out_old_t*)it)->addr;
            break;
        default:
            continue;
        }
        if ( dap_chain_addr_compare(a_addr, &l_dst_addr) )
            return true;
    }
    return false;
 }

/**
 * @brief Get all transactions from the cache with the out_cond item
 * @param a_ledger
 * @param a_srv_uid
 * @return
 */
dap_list_t* dap_ledger_tx_cache_find_out_cond_all(dap_ledger_t *a_ledger, dap_chain_srv_uid_t a_srv_uid)
{
    dap_list_t * l_ret = NULL;
    dap_ledger_private_t *l_ledger_pvt = PVT(a_ledger);
    dap_ledger_tx_item_t *l_iter_current = NULL, *l_item_tmp = NULL;
    HASH_ITER(hh, l_ledger_pvt->ledger_items, l_iter_current, l_item_tmp) {
        dap_chain_datum_tx_t *l_tx = l_iter_current->tx;
        byte_t *item; size_t l_size;
        TX_ITEM_ITER_TX(item, l_size, l_tx) {
            if (*item == TX_ITEM_TYPE_OUT_COND && ((dap_chain_tx_out_cond_t*)item)->header.srv_uid.uint64 == a_srv_uid.uint64)
                l_ret = dap_list_append(l_ret, l_tx);
        }
    }
    return l_ret;
}

dap_list_t *dap_ledger_get_txs(dap_ledger_t *a_ledger, size_t a_count, size_t a_page, bool a_reverse, bool a_unspent_only)
{
    dap_ledger_private_t *l_ledger_pvt = PVT(a_ledger);
    pthread_rwlock_rdlock(&PVT(a_ledger)->ledger_rwlock);
    size_t l_offset = a_page < 2 ? 0 : a_count * (a_page - 1);
    if (!l_ledger_pvt->ledger_items || l_offset > HASH_COUNT(l_ledger_pvt->ledger_items)){
        pthread_rwlock_unlock(&PVT(a_ledger)->ledger_rwlock);
        return NULL;
    }
    dap_list_t *l_list = NULL;
    size_t l_counter = 0;
    dap_ledger_tx_item_t *l_item_current, *l_item_tmp;
    HASH_ITER(hh, l_ledger_pvt->ledger_items, l_item_current, l_item_tmp) {
        if (l_counter++ >= l_offset) {
            if (!a_unspent_only || !l_item_current->cache_data.ts_spent)
                l_list = a_reverse
                        ? dap_list_prepend(l_list, l_item_current->tx)
                        : dap_list_append(l_list, l_item_current->tx);
        }
    }
    pthread_rwlock_unlock(&PVT(a_ledger)->ledger_rwlock);
    return l_list;
}

dap_ledger_datum_iter_t *dap_ledger_datum_iter_create(dap_chain_net_t *a_net)
{
    dap_ledger_datum_iter_t *l_ret = DAP_NEW_Z(dap_ledger_datum_iter_t);
    if(!l_ret){
        log_it(L_CRITICAL, "Memory allocation error!");
        return NULL;
    }
    l_ret->net = a_net;
    return l_ret;
}

void dap_ledger_datum_iter_delete(dap_ledger_datum_iter_t *a_iter)
{
    DAP_DEL_Z(a_iter);
}

dap_chain_datum_tx_t *dap_ledger_datum_iter_get_first(dap_ledger_datum_iter_t *a_iter)
{
    if (!a_iter)
        return NULL;
    dap_ledger_private_t *l_ledger_pvt = PVT(a_iter->net->pub.ledger);
    pthread_rwlock_rdlock(&l_ledger_pvt->ledger_rwlock);
    if (!l_ledger_pvt->ledger_items) {
        pthread_rwlock_unlock(&l_ledger_pvt->ledger_rwlock);
        return NULL;
    }
    a_iter->cur_ledger_tx_item = l_ledger_pvt->ledger_items;
    a_iter->cur = ((dap_ledger_tx_item_t *)(a_iter->cur_ledger_tx_item))->tx;
    a_iter->cur_hash = ((dap_ledger_tx_item_t *)(a_iter->cur_ledger_tx_item))->tx_hash_fast;
    a_iter->is_unspent = ((dap_ledger_tx_item_t *)(a_iter->cur_ledger_tx_item))->cache_data.ts_spent ? false : true;
    a_iter->ret_code = 0;
    pthread_rwlock_unlock(&l_ledger_pvt->ledger_rwlock);
    return a_iter->cur;
}

dap_chain_datum_tx_t *dap_ledger_datum_iter_get_next(dap_ledger_datum_iter_t *a_iter)
{
    dap_ledger_private_t *l_ledger_pvt = PVT(a_iter->net->pub.ledger);
    pthread_rwlock_rdlock(&l_ledger_pvt->ledger_rwlock);
    a_iter->cur_ledger_tx_item = a_iter->cur_ledger_tx_item ? ((dap_ledger_tx_item_t *)(a_iter->cur_ledger_tx_item))->hh.next : NULL;
    if (a_iter->cur_ledger_tx_item){
        a_iter->cur = ((dap_ledger_tx_item_t *)(a_iter->cur_ledger_tx_item))->tx;
        a_iter->cur_hash = ((dap_ledger_tx_item_t *)(a_iter->cur_ledger_tx_item))->tx_hash_fast;
        a_iter->ret_code = 0;
        a_iter->is_unspent = ((dap_ledger_tx_item_t *)(a_iter->cur_ledger_tx_item))->cache_data.ts_spent ? false : true;
    } else {
        a_iter->cur = NULL;
        memset(&a_iter->cur_hash, 0, sizeof(dap_hash_fast_t));
        a_iter->ret_code = 0;
        a_iter->is_unspent = false;
    }
    pthread_rwlock_unlock(&l_ledger_pvt->ledger_rwlock);
    return a_iter->cur;
}

dap_chain_datum_tx_t *dap_ledger_datum_iter_get_last(dap_ledger_datum_iter_t *a_iter)
{
    dap_ledger_private_t *l_ledger_pvt = PVT(a_iter->net->pub.ledger);
    pthread_rwlock_rdlock(&l_ledger_pvt->ledger_rwlock);
    a_iter->cur_ledger_tx_item = HASH_LAST(l_ledger_pvt->ledger_items);
    a_iter->cur = ((dap_ledger_tx_item_t *)(a_iter->cur_ledger_tx_item))->tx;
    a_iter->cur_hash = ((dap_ledger_tx_item_t *)(a_iter->cur_ledger_tx_item))->tx_hash_fast;
    a_iter->is_unspent = ((dap_ledger_tx_item_t *)(a_iter->cur_ledger_tx_item))->cache_data.ts_spent ? false : true;
    a_iter->ret_code = 0;
    pthread_rwlock_unlock(&l_ledger_pvt->ledger_rwlock);
    return a_iter->cur;
}

dap_chain_tx_used_out_item_t *dap_ledger_get_tx_cond_out(dap_ledger_t *a_ledger, const dap_chain_addr_t *a_addr_from, dap_chain_tx_out_cond_subtype_t a_subtype)
{
    dap_chain_tx_used_out_item_t *l_item = NULL;
    dap_chain_hash_fast_t l_tx_cur_hash = { };
    dap_chain_datum_tx_t *l_tx;
    while(( l_tx = dap_ledger_tx_find_by_addr(a_ledger, a_ledger->net->pub.native_ticker, a_addr_from, &l_tx_cur_hash, true) )) {
        byte_t *it; size_t l_size; int i, l_out_idx_tmp = -1;
        TX_ITEM_ITER_TX_TYPE(it, TX_ITEM_TYPE_OUT_COND, l_size, i, l_tx) {
            ++l_out_idx_tmp;
            dap_chain_tx_out_cond_t *l_out_cond = (dap_chain_tx_out_cond_t *)it;
            if ( a_subtype != l_out_cond->header.subtype || IS_ZERO_256(l_out_cond->header.value) )
                continue;
            l_item = DAP_NEW_Z(dap_chain_tx_used_out_item_t);
            *l_item = (dap_chain_tx_used_out_item_t) { l_tx_cur_hash, (uint32_t)l_out_idx_tmp, l_out_cond->header.value };
        }
    }

    return l_item;
}


/**
 * Get the transaction in the cache by the addr in sig item
 *
 * a_addr[in] public key that signed the transaction
 * a_tx_first_hash [in/out] hash of the initial transaction/ found transaction, if 0 start from the beginning
 */

dap_chain_tx_out_cond_t *dap_ledger_out_cond_unspent_find_by_addr(dap_ledger_t *a_ledger, const char *a_token, dap_chain_tx_out_cond_subtype_t a_subtype,
                                                                  const dap_chain_addr_t *a_addr, dap_chain_hash_fast_t *a_tx_first_hash, int *a_out_idx)
{
    if (!a_addr || !a_token)
        return NULL;
    dap_ledger_private_t *l_ledger_pvt = PVT(a_ledger);
    dap_chain_tx_out_cond_t *ret = NULL;
    dap_ledger_tx_item_t *l_iter_start = NULL, *it;
    pthread_rwlock_rdlock(&l_ledger_pvt->ledger_rwlock);
    if (a_tx_first_hash && !dap_hash_fast_is_blank(a_tx_first_hash)) {
        HASH_FIND(hh, l_ledger_pvt->ledger_items, a_tx_first_hash, sizeof(dap_hash_t), l_iter_start);
        if (!l_iter_start || !l_iter_start->hh.next) {
            pthread_rwlock_unlock(&l_ledger_pvt->ledger_rwlock);
            return NULL;
        }
        // start searching from the next hash after a_tx_first_hash
        l_iter_start = l_iter_start->hh.next;
    } else
        l_iter_start = l_ledger_pvt->ledger_items;
    for (it = l_iter_start; it; it = it->hh.next, ret = NULL) {
        // If a_token is setup we check if its not our token - miss it
        if (*it->cache_data.token_ticker && dap_strcmp(it->cache_data.token_ticker, a_token))
            continue;
        ret = NULL;
        // Get 'out_cond' item from transaction
        byte_t *l_item; size_t l_size; int i, l_out_idx = 0;
        dap_chain_tx_out_cond_subtype_t l_subtype = DAP_CHAIN_TX_OUT_COND_SUBTYPE_UNDEFINED;
        TX_ITEM_ITER_TX_TYPE(l_item, TX_ITEM_TYPE_OUT_ALL, l_size, i, it->tx) {
            if (*l_item == TX_ITEM_TYPE_OUT_COND) {
                l_subtype = ((dap_chain_tx_out_cond_t *)l_item)->header.subtype;
                if (l_subtype == a_subtype ||
                        (a_subtype == DAP_CHAIN_TX_OUT_COND_SUBTYPE_ALL && l_subtype != DAP_CHAIN_TX_OUT_COND_SUBTYPE_FEE)) {
                    ret = (dap_chain_tx_out_cond_t *)l_item;
                    break;
                }
            }
            l_out_idx++;
        }
        // Don't return regular tx or spent conditions
        if (!ret || !dap_hash_fast_is_blank(&it->out_metadata[l_out_idx].tx_spent_hash_fast))
            continue;
        dap_hash_fast_t l_owner_tx_hash = dap_ledger_get_first_chain_tx_hash(a_ledger, l_subtype, &it->tx_hash_fast);
        dap_chain_datum_tx_t *l_tx = dap_hash_fast_is_blank(&l_owner_tx_hash) ? it->tx
                                                                              : dap_ledger_tx_find_by_hash(a_ledger, &l_owner_tx_hash);
        if (!l_tx) {
            log_it(L_ERROR, "Can't find owner for tx %s", dap_hash_fast_to_str_static(&it->tx_hash_fast));
            continue;
        }
        // Get sign item from transaction
        dap_chain_tx_sig_t *l_tx_sig = (dap_chain_tx_sig_t*) dap_chain_datum_tx_item_get(l_tx, NULL, NULL, TX_ITEM_TYPE_SIG, NULL);
        // Get dap_sign_t from item
        dap_sign_t *l_sign = dap_chain_datum_tx_item_sig_get_sign(l_tx_sig);
        // compare public key in transaction with a_public_key
        dap_chain_hash_fast_t l_sign_hash = {};
        dap_sign_get_pkey_hash(l_sign, &l_sign_hash);
        if (dap_hash_fast_compare(&l_sign_hash, &a_addr->data.hash_fast)) {
            if (a_tx_first_hash)
                *a_tx_first_hash = it->tx_hash_fast;
            if (a_out_idx)
                *a_out_idx = l_out_idx;
            break;
        }
    }
    pthread_rwlock_unlock(&l_ledger_pvt->ledger_rwlock);
    return ret;
}

dap_list_t *dap_ledger_get_list_tx_cond_outs(dap_ledger_t *a_ledger, dap_chain_tx_out_cond_subtype_t a_subtype,
                                             const char *a_token_ticker,  const dap_chain_addr_t *a_addr_from)
{
    dap_list_t *l_list_used_out = NULL; // list of transaction with 'out' items
    dap_chain_hash_fast_t l_tx_cur_hash = { };
    int l_out_idx;
    dap_chain_tx_out_cond_t *l_cond;
    while ( (l_cond = dap_ledger_out_cond_unspent_find_by_addr(a_ledger, a_token_ticker, a_subtype, a_addr_from, &l_tx_cur_hash, &l_out_idx)) ) {
        dap_chain_tx_used_out_item_t *l_item = DAP_NEW_Z(dap_chain_tx_used_out_item_t);
        *l_item = (dap_chain_tx_used_out_item_t) { l_tx_cur_hash, (uint32_t)l_out_idx, l_cond->header.value };
        l_list_used_out = dap_list_append(l_list_used_out, l_item);
    }
    return l_list_used_out;
}

bool dap_ledger_check_condition_owner(dap_ledger_t *a_ledger, dap_hash_fast_t *a_tx_hash, dap_chain_tx_out_cond_subtype_t a_cond_subtype,
                                      int a_out_idx, dap_sign_t *a_owner_sign)
{
    dap_return_val_if_fail(a_ledger && a_tx_hash && a_owner_sign, false);
    // Get first tx
    dap_chain_datum_tx_t *l_check_tx = dap_ledger_tx_find_by_hash(a_ledger, a_tx_hash);
    if (!l_check_tx) {
        log_it(L_ERROR, "Can't find tx %s", dap_hash_fast_to_str_static(a_tx_hash));
        return false;
    }
    if (!dap_chain_datum_tx_out_cond_get(l_check_tx, a_cond_subtype, NULL)) {
        log_it(L_ERROR, "Can't find owner for tx %s", dap_hash_fast_to_str_static(a_tx_hash));
        return false;
    }
    dap_hash_fast_t l_first_tx_hash = dap_ledger_get_first_chain_tx_hash(a_ledger, a_cond_subtype, a_tx_hash);
    dap_chain_datum_tx_t *l_first_tx = dap_hash_fast_is_blank(&l_first_tx_hash) ? l_check_tx
                                                                                : dap_ledger_tx_find_by_hash(a_ledger, &l_first_tx_hash);
    if (!l_first_tx) {
        log_it(L_ERROR, "Can't find owner tx %s", dap_hash_fast_to_str_static(&l_first_tx_hash));
        return false;
    }
    dap_chain_tx_sig_t *l_first_tx_sig = (dap_chain_tx_sig_t *)dap_chain_datum_tx_item_get(l_first_tx, NULL, NULL, TX_ITEM_TYPE_SIG, NULL);
    dap_sign_t *l_sign = dap_chain_datum_tx_item_sig_get_sign((dap_chain_tx_sig_t *)l_first_tx_sig);
    if (!l_sign) {
        log_it(L_ERROR, "Can't find signature for tx %s", dap_hash_fast_to_str_static(&l_first_tx_hash));
        return false;
    }
    return dap_sign_compare_pkeys(a_owner_sign, l_sign);
}

bool dap_ledger_cache_enabled(dap_ledger_t *a_ledger)
{
    return is_ledger_cached(PVT(a_ledger));
}<|MERGE_RESOLUTION|>--- conflicted
+++ resolved
@@ -286,9 +286,6 @@
     return !!l_wanted;
 }
 
-<<<<<<< HEAD
-static bool s_pack_ledger_threshold_info_json (json_object *a_json_arr_out, dap_ledger_tx_item_t *a_tx_item, int a_version)
-=======
 
 static void s_tx_header_print(json_object *a_json_out, dap_chain_datum_tx_t *a_tx,
                               const char *a_hash_out_type, dap_chain_hash_fast_t *a_tx_hash)
@@ -454,7 +451,6 @@
 
 
 static bool s_pack_ledger_threshold_info_json (json_object *a_json_arr_out, dap_ledger_tx_item_t *a_tx_item)
->>>>>>> 1bc15e3e
 {
     json_object *json_obj_tx = json_object_new_object();
     if (!json_obj_tx) 
