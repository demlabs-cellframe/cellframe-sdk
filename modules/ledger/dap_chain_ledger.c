--- conflicted
+++ resolved
@@ -1170,81 +1170,6 @@
     }
     return false;
  }
-
-/**
-<<<<<<< HEAD
- * Get the transaction in the cache by the public key that signed the transaction,
- * starting from the next hash after a_tx_first_hash
- *
- * a_public_key[in] public key that signed the transaction
- * a_public_key_size[in] public key size
- * a_tx_first_hash [in/out] hash of the initial transaction/ found transaction, if 0 start from the beginning
- */
-const dap_chain_datum_tx_t* dap_ledger_tx_find_by_pkey(dap_ledger_t *a_ledger,
-        char *a_public_key, size_t a_public_key_size, dap_chain_hash_fast_t *a_tx_first_hash)
-{
-    if(!a_public_key || !a_tx_first_hash)
-        return NULL;
-    dap_ledger_private_t *l_ledger_pvt = PVT(a_ledger);
-    dap_chain_datum_tx_t *l_cur_tx = NULL;
-    bool is_null_hash = dap_hash_fast_is_blank(a_tx_first_hash);
-    bool is_search_enable = is_null_hash;
-    dap_ledger_tx_item_t *l_iter_current, *l_item_tmp;
-=======
- * @brief dap_ledger_find_pkey_by_hash
- * @param a_ledger to search
- * @param a_pkey_hash - pkey hash
- * @return pointer to dap_pkey_t if finded, other - NULL
- */
-dap_pkey_t *dap_ledger_find_pkey_by_hash(dap_ledger_t *a_ledger, dap_chain_hash_fast_t *a_pkey_hash)
-{
-    dap_return_val_if_pass(!a_pkey_hash || dap_hash_fast_is_blank(a_pkey_hash), NULL);
-
-    dap_ledger_private_t *l_ledger_pvt = PVT(a_ledger);
-    dap_ledger_tx_item_t *l_iter_current, *l_item_tmp;
-    dap_pkey_t *l_ret = NULL;
->>>>>>> cf30359f
-    pthread_rwlock_rdlock(&l_ledger_pvt->ledger_rwlock);
-    HASH_ITER(hh, l_ledger_pvt->ledger_items , l_iter_current, l_item_tmp) {
-        dap_chain_datum_tx_t *l_tx_tmp = l_iter_current->tx;
-        dap_chain_hash_fast_t *l_tx_hash_tmp = &l_iter_current->tx_hash_fast;
-<<<<<<< HEAD
-        // start searching from the next hash after a_tx_first_hash
-        if (!is_search_enable) {
-            is_search_enable = dap_hash_fast_compare(l_tx_hash_tmp, a_tx_first_hash);
-            continue;
-        }
-=======
->>>>>>> cf30359f
-        // Get sign item from transaction
-        dap_chain_tx_sig_t *l_tx_sig = (dap_chain_tx_sig_t*) dap_chain_datum_tx_item_get(l_tx_tmp, NULL,
-                NULL, TX_ITEM_TYPE_SIG, NULL);
-        // Get dap_sign_t from item
-        dap_sign_t *l_sig = dap_chain_datum_tx_item_sig_get_sign(l_tx_sig);
-        if(l_sig) {
-            // compare public key in transaction with a_public_key
-<<<<<<< HEAD
-            if(a_public_key_size == l_sig->header.sign_pkey_size &&
-                    !memcmp(a_public_key, l_sig->pkey_n_sign, a_public_key_size)) {
-                l_cur_tx = l_tx_tmp;
-                memcpy(a_tx_first_hash, l_tx_hash_tmp, sizeof(dap_chain_hash_fast_t));
-=======
-            dap_chain_hash_fast_t l_sign_hash = {};
-            dap_sign_get_pkey_hash(l_sig, &l_sign_hash);
-            if(!memcmp(&l_sign_hash, a_pkey_hash, sizeof(dap_chain_hash_fast_t))) {
-                l_ret = dap_pkey_get_from_sign(l_sig);
->>>>>>> cf30359f
-                break;
-            }
-        }
-    }
-    pthread_rwlock_unlock(&l_ledger_pvt->ledger_rwlock);
-<<<<<<< HEAD
-    return l_cur_tx;
-=======
-    return l_ret;
->>>>>>> cf30359f
-}
 
 /**
  * @brief Get all transactions from the cache with the out_cond item
