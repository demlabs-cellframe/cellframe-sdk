--- conflicted
+++ resolved
@@ -1015,7 +1015,7 @@
     /* Delete threshold transactions */
     HASH_ITER(hh, l_ledger_pvt->threshold_txs, l_item_current, l_item_tmp) {
         HASH_DEL(l_ledger_pvt->threshold_txs, l_item_current);
-        if (!l_ledger_pvt->mapped)
+        if (!is_ledger_mapped(l_ledger_pvt))
             DAP_DELETE(l_item_current->tx);
         DAP_DEL_Z(l_item_current);
     }
@@ -1061,31 +1061,6 @@
         DAP_DELETE(l_gdb_group);
     }
 
-<<<<<<< HEAD
-=======
-    /* Delete stake-lock items */
-    dap_ledger_stake_lock_item_t *l_stake_item_current, *l_stake_item_tmp;
-    HASH_ITER(hh, l_ledger_pvt->emissions_for_stake_lock, l_stake_item_current, l_stake_item_tmp) {
-        HASH_DEL(l_ledger_pvt->emissions_for_stake_lock, l_stake_item_current);
-        DAP_DELETE(l_stake_item_current);
-    }
-    if (!a_preserve_db) {
-        l_gdb_group = dap_ledger_get_gdb_group(a_ledger, DAP_LEDGER_STAKE_LOCK_STR);
-        dap_global_db_erase_table(l_gdb_group, NULL, NULL);
-        DAP_DELETE(l_gdb_group);
-    }
-
-    /* Delete threshold transactions */
-    HASH_ITER(hh, l_ledger_pvt->threshold_txs, l_item_current, l_item_tmp) {
-        HASH_DEL(l_ledger_pvt->threshold_txs, l_item_current);
-        if (!is_ledger_mapped(l_ledger_pvt))
-            DAP_DELETE(l_item_current->tx);
-        DAP_DELETE(l_item_current);
-    }
-
-    l_ledger_pvt->ledger_items         = NULL;
-    l_ledger_pvt->balance_accounts     = NULL;
->>>>>>> 68fc5c6a
     l_ledger_pvt->tokens               = NULL;
     pthread_rwlock_unlock(&l_ledger_pvt->tokens_rwlock);
 }
