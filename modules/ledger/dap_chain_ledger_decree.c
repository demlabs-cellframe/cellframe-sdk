--- conflicted
+++ resolved
@@ -622,12 +622,10 @@
             dap_list_t *l_addrs = dap_tsd_find_all(a_decree->data_n_signs, a_decree->header.data_size,
                                                    DAP_CHAIN_DATUM_DECREE_TSD_TYPE_NODE_ADDR, sizeof(dap_stream_node_addr_t));
             dap_hash_fast(a_decree, dap_chain_datum_decree_get_size(a_decree), &l_chain->hardfork_decree_hash);
-<<<<<<< HEAD
             dap_tsd_t* l_changed_addrs = dap_tsd_find(a_decree->data_n_signs, a_decree->header.data_size,DAP_CHAIN_DATUM_DECREE_TSD_TYPE_HARDFORK_CHANGED_ADDRS);
             return dap_chain_esbocs_set_hardfork_prepare(l_chain, l_block_num, l_addrs, json_tokener_parse(l_changed_addrs->data));
-=======
-            return dap_chain_esbocs_set_hardfork_prepare(l_chain, l_block_num, l_addrs);
-        case DAP_CHAIN_DATUM_DECREE_COMMON_SUBTYPE_POLICY:
+        }
+        case DAP_CHAIN_DATUM_DECREE_COMMON_SUBTYPE_POLICY: {
             if (!a_apply)
                 break;
             dap_chain_policy_t *l_policy = NULL;
@@ -639,7 +637,6 @@
             if (DAP_FLAG_CHECK(l_policy->activate.flags, DAP_CHAIN_POLICY_FLAG_ACTIVATE_BY_BLOCK_NUM))
                 l_policy->activate.chain_union.chain = dap_chain_find_by_id(a_net->pub.id, l_policy->activate.chain_union.chain_id);
             return dap_chain_policy_add(l_policy, a_net->pub.id.uint64);
->>>>>>> da8d134b
         }
         case DAP_CHAIN_DATUM_DECREE_COMMON_SUBTYPE_HARDFORK_COMPLETE: {
             dap_chain_t *l_chain = dap_chain_find_by_id(a_net->pub.id, a_decree->header.common_decree_params.chain_id);
