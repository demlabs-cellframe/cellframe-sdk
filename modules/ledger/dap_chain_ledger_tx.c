 
/*
 * Authors:
 * Dmitriy A. Gearasimov <gerasimov.dmitriy@demlabs.net>
 * Alexander Lysikov <alexander.lysikov@demlabs.net>
 * Roman Khlopkov <roman.khlopkov@demlabs.net>
 * DeM Labs Inc.   https://demlabs.net
 * DeM Labs Open source community https://github.com/demlabsinc
 * Copyright  (c) 2017-2024
 * All rights reserved.

 This file is part of CellFrame SDK the open source project

    CellFrame SDK is free software: you can redistribute it and/or modify
    it under the terms of the GNU General Public License as published by
    the Free Software Foundation, either version 3 of the License, or
    (at your option) any later version.

    CellFrame SDK is distributed in the hope that it will be useful,
    but WITHOUT ANY WARRANTY; without even the implied warranty of
    MERCHANTABILITY or FITNESS FOR A PARTICULAR PURPOSE.  See the
    GNU General Public License for more details.

    You should have received a copy of the GNU General Public License
    along with any CellFrame SDK based project.  If not, see <http://www.gnu.org/licenses/>.
*/
#include "dap_chain_ledger.h"
#include "dap_chain_policy.h"  // For policy functions from common module
#include "dap_chain_ledger_pvt.h"
#include "dap_notify_srv.h"
#include "dap_chain_wallet.h"
#include "dap_chain_wallet_shared.h"
#include "dap_chain_datum_tx_voting.h"
#include "dap_json.h"

#define LOG_TAG "dap_ledger_tx"

typedef struct dap_ledger_verificator {
    int subtype;    // hash table key
    dap_ledger_cond_in_verify_callback_t callback_in_verify;
    dap_ledger_cond_out_verify_callback_t callback_out_verify;
    dap_ledger_cond_in_add_callback_t callback_in_add;
    dap_ledger_cond_out_add_callback_t callback_out_add;
    dap_ledger_cond_in_delete_callback_t callback_in_delete;
    dap_ledger_cond_out_delete_callback_t callback_out_delete;
    UT_hash_handle hh;
} dap_ledger_verificator_t;

typedef struct dap_chain_ledger_votings_callbacks {
    dap_ledger_voting_callback_t voting_callback;
    dap_ledger_vote_callback_t vote_callback;
    dap_ledger_voting_delete_callback_t voting_delete_callback;
    dap_ledger_voting_expire_callback_t voting_expire_callback;
} dap_chain_ledger_votings_callbacks_t;

static dap_ledger_verificator_t *s_verificators;
static pthread_rwlock_t s_verificators_rwlock = PTHREAD_RWLOCK_INITIALIZER;

static dap_chain_ledger_votings_callbacks_t s_voting_callbacks;
static dap_ledger_tax_callback_t s_tax_callback = NULL;

typedef struct dap_ledger_tokenizer {
    char token_ticker[DAP_CHAIN_TICKER_SIZE_MAX];
    uint256_t sum;
    struct dap_ledger_tokenizer *next;
} dap_ledger_tokenizer_t;

typedef struct dap_ledger_tx_bound {
    uint8_t type;
    uint16_t prev_out_idx;
    uint256_t value;
    union {
        dap_ledger_token_item_t *token_item;    // For current_supply update on emissions
        dap_chain_tx_out_cond_t *cond;          // For conditional output
        struct {
            char token_ticker[DAP_CHAIN_TICKER_SIZE_MAX];
            dap_chain_addr_t addr_from;
        } in;
    };
    union {
        dap_ledger_tx_item_t *prev_item;        // For not emission TX
        dap_ledger_token_emission_item_t *emission_item;
        dap_ledger_stake_lock_item_t *stake_lock_item;
        dap_ledger_reward_key_t reward_key;
    };
} dap_ledger_tx_bound_t;

typedef struct dap_ledger_cache_item {
    dap_chain_hash_fast_t *hash;
    bool found;
} dap_ledger_cache_item_t;

typedef struct dap_ledger_cache_str_item {
    char *key;
    bool found;
} dap_ledger_cache_str_item_t;

typedef struct dap_ledger_tx_notifier {
    dap_ledger_tx_add_notify_t callback;
    void *arg;
} dap_ledger_tx_notifier_t;

typedef struct dap_ledger_bridged_tx_notifier {
    dap_ledger_bridged_tx_notify_t callback;
    void *arg;
} dap_ledger_bridged_tx_notifier_t;

typedef struct dap_ledger_cache_gdb_record {
    uint64_t cache_size, datum_size;
    uint8_t data[];
} DAP_ALIGN_PACKED dap_ledger_cache_gdb_record_t;

static bool s_ledger_is_used_out_item(dap_ledger_tx_item_t *a_item, uint32_t a_idx_out, dap_hash_fast_t *a_out_spender_hash);
static dap_ledger_stake_lock_item_t *s_emissions_for_stake_lock_item_find(dap_ledger_t *a_ledger, const dap_chain_hash_fast_t *a_token_emission_hash);
void dap_ledger_colour_clear_callback(void *a_list_data);
static dap_chain_datum_tx_t *s_tx_find_by_hash(dap_ledger_t *a_ledger, const dap_chain_hash_fast_t *a_tx_hash, dap_ledger_tx_item_t **a_item_out, bool a_unspent_only);
static dap_json_t *s_wallet_info_json_collect(dap_ledger_t *a_ledger, dap_ledger_wallet_balance_t* a_bal);

static void s_ledger_stake_lock_cache_update(dap_ledger_t *a_ledger, dap_ledger_stake_lock_item_t *a_stake_lock_item);

static int s_sort_ledger_tx_item(dap_ledger_tx_item_t *a, dap_ledger_tx_item_t *b)
{
    return a->cache_data.ts_created < b->cache_data.ts_created ? -1
           : a->cache_data.ts_created > b->cache_data.ts_created ?
           1 : 0;
}

static int s_compare_locked_outs(dap_ledger_locked_out_t *a_out1, dap_ledger_locked_out_t *a_out2)
{
    return a_out1->unlock_time < a_out2->unlock_time ? -1
           : a_out1->unlock_time > a_out2->unlock_time ?
           1 : 0;
}

/**
 * @brief s_load_cache_gdb_loaded_txs_callback
 * @param a_global_db_context
 * @param a_rc
 * @param a_group
 * @param a_key
 * @param a_values_total
 * @param a_values_shift
 * @param a_values_count
 * @param a_values
 * @param a_arg
 */
static bool s_load_cache_gdb_loaded_txs_callback(dap_global_db_instance_t *a_dbi,
                                                 int a_rc, const char *a_group,
                                                 const size_t a_values_total, const size_t a_values_count,
                                                 dap_global_db_obj_t *a_values, void *a_arg)
{
    dap_ledger_t * l_ledger = (dap_ledger_t*) a_arg;
    dap_ledger_private_t * l_ledger_pvt = PVT(l_ledger);
    for (size_t i = 0; i < a_values_count; i++) {
        dap_ledger_cache_gdb_record_t *l_current_record = (dap_ledger_cache_gdb_record_t *)a_values[i].value;
        if (a_values[i].value_len != l_current_record->cache_size + l_current_record->datum_size + sizeof(dap_ledger_cache_gdb_record_t)) {
            log_it(L_ERROR, "ledger_cache_gdb_record %zu size mismatch, %zu != %zu",
                            i, a_values[i].value_len, l_current_record->cache_size + l_current_record->datum_size + sizeof(dap_ledger_cache_gdb_record_t));
            continue;
        }
        dap_ledger_tx_item_t *l_tx_item = DAP_NEW_Z_SIZE_RET_VAL_IF_FAIL(dap_ledger_tx_item_t,
            sizeof(dap_ledger_tx_item_t) - sizeof(l_tx_item->cache_data) + l_current_record->cache_size, false);
        l_tx_item->tx = DAP_NEW_Z_SIZE_RET_VAL_IF_FAIL(dap_chain_datum_tx_t, l_current_record->datum_size, false, l_tx_item);
        dap_chain_hash_fast_from_str(a_values[i].key, &l_tx_item->tx_hash_fast);
        memcpy(&l_tx_item->cache_data, l_current_record->data, l_current_record->cache_size);
        memcpy(l_tx_item->tx, l_current_record->data + l_current_record->cache_size, l_current_record->datum_size);
        l_tx_item->ts_added = dap_nanotime_now();
        HASH_ADD(hh, l_ledger_pvt->ledger_items, tx_hash_fast, sizeof(dap_chain_hash_fast_t), l_tx_item);
    }
    HASH_SORT(l_ledger_pvt->ledger_items, s_sort_ledger_tx_item);

    char* l_gdb_group = dap_ledger_get_gdb_group(l_ledger, DAP_LEDGER_BALANCES_STR);
    dap_global_db_get_all(l_gdb_group, 0, dap_ledger_pvt_cache_gdb_load_balances_callback, l_ledger);
    DAP_DELETE(l_gdb_group);
    return true;
}


bool dap_ledger_pvt_cache_gdb_load_stake_lock_callback(dap_global_db_instance_t *a_dbi,
                                                        int a_rc, const char *a_group,
                                                        const size_t a_values_total, const size_t a_values_count,
                                                        dap_global_db_obj_t *a_values, void *a_arg)
{
    dap_ledger_t *l_ledger = (dap_ledger_t *) a_arg;
    dap_ledger_private_t *l_ledger_pvt = PVT(l_ledger);

    for (size_t i = 0; i < a_values_count; i++) {
        if (a_values[i].value_len != sizeof(dap_hash_fast_t))
            continue;
        dap_ledger_stake_lock_item_t *l_new_stake_lock_emission = DAP_NEW(dap_ledger_stake_lock_item_t);
        if (!l_new_stake_lock_emission) {
            debug_if(g_debug_ledger, L_ERROR, "Error: memory allocation when try adding item 'dap_ledger_stake_lock_item_t' to hash-table");
            continue;
        }
        dap_chain_hash_fast_from_str(a_values[i].key, &l_new_stake_lock_emission->tx_for_stake_lock_hash);
        l_new_stake_lock_emission->tx_used_out = *(dap_hash_fast_t *)(a_values[i].value);
        HASH_ADD(hh, l_ledger_pvt->emissions_for_stake_lock, tx_for_stake_lock_hash, sizeof(dap_chain_hash_fast_t), l_new_stake_lock_emission);
    }

    char* l_gdb_group = dap_ledger_get_gdb_group(l_ledger, DAP_LEDGER_TXS_STR);
    dap_global_db_get_all(l_gdb_group, 0, s_load_cache_gdb_loaded_txs_callback, l_ledger);
    DAP_DELETE(l_gdb_group);
    return true;
}

void dap_ledger_load_end(dap_ledger_t *a_ledger)
{
    pthread_rwlock_wrlock(&PVT(a_ledger)->ledger_rwlock);
    HASH_SORT(PVT(a_ledger)->ledger_items, s_sort_ledger_tx_item);
    pthread_rwlock_unlock(&PVT(a_ledger)->ledger_rwlock);
}

static dap_ledger_reward_item_t *s_find_reward(dap_ledger_t *a_ledger, dap_ledger_reward_key_t *a_search_key)
{
    dap_ledger_reward_item_t *l_reward_item = NULL;
    pthread_rwlock_rdlock(&PVT(a_ledger)->rewards_rwlock);
    HASH_FIND(hh, PVT(a_ledger)->rewards, a_search_key, sizeof(*a_search_key), l_reward_item);
    pthread_rwlock_unlock(&PVT(a_ledger)->rewards_rwlock);
    return l_reward_item;
}

bool dap_ledger_is_used_reward(dap_ledger_t *a_ledger, dap_hash_fast_t *a_block_hash, dap_hash_fast_t *a_sign_pkey_hash)
{
    dap_ledger_reward_key_t l_search_key = { .block_hash = *a_block_hash, .sign_pkey_hash = *a_sign_pkey_hash };
    return s_find_reward(a_ledger, &l_search_key);
}

dap_ledger_tokenizer_t *s_tokenizer_find(dap_ledger_tokenizer_t *a_list, const char *a_ticker)
{
    for (dap_ledger_tokenizer_t *it = a_list; it; it = it->next)
        if (!dap_strcmp(it->token_ticker, a_ticker))
            return it;
    return NULL;
}

size_t s_tokenizer_count(dap_ledger_tokenizer_t *a_list)
{
    size_t ret = 0;
    for (dap_ledger_tokenizer_t *it = a_list; it; it = it->next)
        ret++;
    return ret;
}

/**
 * Checking a new transaction before adding to the cache
 *
 * return 0 OK, otherwise error
 */
// Checking a new transaction before adding to the cache
static int s_tx_cache_check(dap_ledger_t *a_ledger,
                            dap_chain_datum_tx_t *a_tx,
                            dap_hash_fast_t *a_tx_hash,
                            bool a_from_threshold,
                            dap_list_t **a_list_bound_items,
                            dap_list_t **a_list_tx_out,
                            char *a_main_ticker,
                            dap_ledger_tokenizer_t **a_values_from_cur_tx,
                            dap_chain_srv_uid_t *a_tag,
                            dap_chain_tx_tag_action_type_t *a_action,
                            bool a_check_for_removing,
                            bool a_check_for_apply)
{
    dap_return_val_if_fail(a_ledger && a_tx && a_tx_hash, DAP_LEDGER_CHECK_INVALID_ARGS);
    if (!a_from_threshold) {
        dap_ledger_tx_item_t *l_ledger_item = NULL;
        pthread_rwlock_rdlock(&PVT(a_ledger)->ledger_rwlock);
        HASH_FIND(hh, PVT(a_ledger)->ledger_items, a_tx_hash, sizeof(dap_chain_hash_fast_t), l_ledger_item);
        pthread_rwlock_unlock(&PVT(a_ledger)->ledger_rwlock);
        if (l_ledger_item && !a_check_for_removing ) {     // transaction already present in the cache list
            if (g_debug_ledger) {
                log_it(L_WARNING, "Transaction %s already present in the cache", dap_chain_hash_fast_to_str_static(a_tx_hash));
                if (a_tag) *a_tag = l_ledger_item->cache_data.tag;
                if (a_action) *a_action = l_ledger_item->cache_data.action;
            }
            return DAP_LEDGER_CHECK_ALREADY_CACHED;
        } else if (!l_ledger_item && a_check_for_removing) {     // transaction already present in the cache list
            debug_if(g_debug_ledger, L_WARNING, "Transaction %s not present in the cache. Can not delete it. Skip.", dap_chain_hash_fast_to_str_static(a_tx_hash));
            return DAP_LEDGER_TX_CHECK_FOR_REMOVING_CANT_FIND_TX;
        }
    }

    if (a_ledger->is_hardfork_state)
        return DAP_LEDGER_CHECK_OK;

/*
 * Steps of checking for current transaction tx2 and every previous transaction tx1:
 * 1. valid(tx2.dap_chain_datum_tx_sig.pkey)
 * &&
 * 2. tx2.input != tx2.inputs.used
 * &&
 * 3. !is_used_out(tx1.dap_chain_datum_tx_out)
 * &&
 * 4. tx1.dap_chain_datum_tx_out.addr.data.key == tx2.dap_chain_datum_tx_sig.pkey for unconditional output
 * \\
 * 5. tx1.dap_chain_datum_tx_out.condition == verify_svc_type(tx2) for conditional output
 * &&
 * 6. sum(  find (tx2.input.tx_prev_hash).output[tx2.input_tx_prev_idx].value )  ==  sum (tx2.outputs.value) per token
 * &&
 * 7. valid(fee)
*/
    dap_list_t *l_list_bound_items = NULL;
    dap_list_t *l_list_tx_out = NULL;

    // sum of values in 'out' items from the previous transactions
    dap_ledger_tokenizer_t *l_values_from_prev_tx = NULL, *l_values_from_cur_tx = NULL,
                                 *l_value_cur = NULL, *l_tmp = NULL, *l_res = NULL;
    const char *l_token = NULL, *l_main_ticker = NULL;

    int l_err_num = DAP_LEDGER_CHECK_OK;
    int l_prev_tx_count = 0;

    // 1. Verify signature in current transaction
    if (!a_from_threshold && !dap_ledger_datum_is_enforced(a_ledger, a_tx_hash, true) && dap_chain_datum_tx_verify_sign(a_tx, 0))
        return DAP_LEDGER_CHECK_NOT_ENOUGH_VALID_SIGNS;

    // ----------------------------------------------------------------
    // find all 'in' && 'in_cond' && 'in_ems' && 'in_reward'  items in current transaction
    dap_list_t *l_list_in = dap_chain_datum_tx_items_get(a_tx, TX_ITEM_TYPE_IN_ALL, &l_prev_tx_count);
    if (!l_list_in) {
        log_it(L_WARNING, "Tx check: no valid inputs found");
        return DAP_LEDGER_TX_CHECK_TX_NO_VALID_INPUTS;
    }
    dap_chain_hash_fast_t l_tx_first_sign_pkey_hash = {};
    dap_pkey_t *l_tx_first_sign_pkey = NULL;
    bool l_girdled_ems_used = false;
    uint256_t l_taxed_value = {};

    if(a_tag) dap_ledger_deduct_tx_tag(a_ledger, a_tx, NULL, a_tag, a_action);
    bool l_tax_check = false;
    // find all previous transactions
    for (dap_list_t *it = l_list_in; it; it = it->next) {
         dap_ledger_tx_bound_t *l_bound_item = DAP_NEW_Z(dap_ledger_tx_bound_t);
        if (!l_bound_item) {
            log_it(L_CRITICAL, "%s", c_error_memory_alloc);
            l_err_num = DAP_LEDGER_CHECK_NOT_ENOUGH_MEMORY;
            break;
        }
        l_list_bound_items = dap_list_append(l_list_bound_items, l_bound_item);

        uint8_t l_cond_type = *(uint8_t *)it->data;
        l_bound_item->type = l_cond_type;
        uint256_t l_value = uint256_0;
        void *l_tx_prev_out = NULL;
        dap_chain_datum_tx_t *l_tx_prev = NULL;
        dap_ledger_token_emission_item_t *l_emission_item = NULL;
        dap_ledger_stake_lock_item_t *l_stake_lock_emission = NULL;
        bool l_girdled_ems = false;

        switch (l_cond_type) {
        case TX_ITEM_TYPE_IN_EMS: {   // It's the emission (base) TX
            dap_chain_tx_in_ems_t *l_tx_in_ems = it->data;
            l_token = l_tx_in_ems->header.ticker;
            if (!dap_chain_datum_token_check_ticker(l_token)) {
                l_err_num = DAP_LEDGER_CHECK_INVALID_TICKER;
                break;
            }
            dap_hash_fast_t *l_emission_hash = &l_tx_in_ems->header.token_emission_hash;
            // 2. Check current transaction for doubles in input items list
            for (dap_list_t *l_iter = it->next; l_iter; l_iter = l_iter->next) {
                dap_chain_tx_in_ems_t *l_in_ems_check = l_iter->data;
                if (l_in_ems_check->header.type == TX_ITEM_TYPE_IN_EMS &&
                    dap_hash_fast_compare(&l_in_ems_check->header.token_emission_hash, l_emission_hash) && !a_check_for_removing)
                {
                    debug_if(g_debug_ledger, L_ERROR, "Emission output already used in current tx");
                    l_err_num = DAP_LEDGER_TX_CHECK_PREV_OUT_ALREADY_USED_IN_CURRENT_TX;
                    break;
                }
            }
            if (l_err_num)
                break;
            if ((l_girdled_ems = dap_hash_fast_is_blank(l_emission_hash)) ||
                    (l_stake_lock_emission = s_emissions_for_stake_lock_item_find(a_ledger, l_emission_hash))) {
                if (l_stake_lock_emission && !a_check_for_apply) { // It's mempool process, so we don't accept f*cking legacy!
                    log_it(L_WARNING, "Legacy stakes are not accepted from mempool anymore! Dismiss stake emission tx %s", dap_get_data_hash_str(a_tx, dap_chain_datum_tx_get_size(a_tx)).s);
                    l_err_num = DAP_LEDGER_TX_CHECK_STAKE_LOCK_LEGACY_FORBIDDEN;
                    break;
                }
                dap_chain_datum_tx_t *l_tx_stake_lock = a_tx;
                // 3. Check emission for STAKE_LOCK
                if (!dap_hash_fast_is_blank(l_emission_hash)) {
                    dap_hash_fast_t cur_tx_hash;
                    dap_hash_fast(a_tx, dap_chain_datum_tx_get_size(a_tx), &cur_tx_hash);
                    if (!dap_hash_fast_is_blank(&l_stake_lock_emission->tx_used_out) && !a_check_for_removing) {
                        if (!dap_hash_fast_compare(&cur_tx_hash, &l_stake_lock_emission->tx_used_out))
                            debug_if(g_debug_ledger, L_WARNING, "stake_lock_emission already present in cache for IN_EMS [%s]", l_token);
                        else
                            debug_if(g_debug_ledger, L_WARNING, "stake_lock_emission is used out for IN_EMS [%s]", l_token);
                        l_err_num = DAP_LEDGER_TX_CHECK_STAKE_LOCK_IN_EMS_ALREADY_USED;
                        break;
                    }
                    l_tx_stake_lock = dap_ledger_tx_find_by_hash(a_ledger, l_emission_hash);
                } else {
                    // 2. The only allowed item with girdled emission
                    if (l_girdled_ems_used && !a_check_for_removing) {
                        debug_if(g_debug_ledger, L_WARNING, "stake_lock_emission is used out for IN_EMS [%s]", l_token);
                        l_err_num = DAP_LEDGER_TX_CHECK_STAKE_LOCK_IN_EMS_ALREADY_USED;
                        break;
                    } else
                        l_girdled_ems_used = true;
                }
                if (!l_tx_stake_lock) {
                    debug_if(g_debug_ledger, L_WARNING, "Not found stake_lock transaction");
                    l_err_num = DAP_CHAIN_CS_VERIFY_CODE_TX_NO_EMISSION;
                    break;
                }

                dap_ledger_token_item_t *l_delegated_item = dap_ledger_pvt_find_token(a_ledger, l_token);
                if (!l_delegated_item) {
                    debug_if(g_debug_ledger, L_WARNING, "Token [%s] not found", l_token);
                    l_err_num = DAP_LEDGER_CHECK_TICKER_NOT_FOUND;
                    break;
                }
                if (!l_delegated_item->is_delegated) {
                    debug_if(g_debug_ledger, L_WARNING, "Token [%s] not valid for stake_lock transaction", l_token);
                    l_err_num = DAP_LEDGER_TX_CHECK_STAKE_LOCK_INVALID_TOKEN;
                    break;
                }
                if (!dap_ledger_token_ticker_check(a_ledger, l_delegated_item->delegated_from)) {
                    debug_if(g_debug_ledger, L_WARNING, "Token [%s] not found", l_delegated_item->delegated_from);
                    l_err_num = DAP_LEDGER_CHECK_TICKER_NOT_FOUND;
                    break;
                }

                if (l_girdled_ems)
                    l_main_ticker = l_delegated_item->delegated_from;

                // Universal service detection for girdled emissions
                // Support multiple services that can use delegated m-tokens
                static const uint16_t l_supported_service_subtypes[] = {
                    DAP_CHAIN_TX_OUT_COND_SUBTYPE_SRV_STAKE_LOCK,
                    DAP_CHAIN_TX_OUT_COND_SUBTYPE_SRV_STAKE_EXT_LOCK
                };
                static const size_t l_subtypes_count = sizeof(l_supported_service_subtypes) / sizeof(l_supported_service_subtypes[0]);
                
                dap_chain_tx_out_cond_t *l_tx_service_out_cond = NULL;
                uint16_t l_detected_subtype = 0;
                
                // Find any supported service OUT_COND in the transaction
                for (size_t i = 0; i < l_subtypes_count; i++) {
                    uint16_t l_subtype = l_supported_service_subtypes[i];
                    dap_chain_tx_out_cond_t *l_cond = dap_chain_datum_tx_out_cond_get(l_tx_stake_lock, l_subtype, NULL);
                    if (l_cond) {
                        l_tx_service_out_cond = l_cond;
                        l_detected_subtype = l_subtype;
                        break;
                    }
                }
                UNUSED(l_detected_subtype);
                if (!l_tx_service_out_cond) {
                    debug_if(g_debug_ledger, L_WARNING, "No supported service OUT_COND found for IN_EMS [%s] (checked: stake_lock, stake_ext_lock)", l_tx_in_ems->header.ticker);
                    l_err_num = DAP_LEDGER_TX_CHECK_STAKE_LOCK_NO_OUT_COND_FOR_IN_EMS;
                    break;
                }
                uint256_t l_value_expected ={};
                if (MULT_256_COIN(l_tx_service_out_cond->header.value, l_delegated_item->emission_rate, &l_value_expected)) {
                    if (g_debug_ledger) {
                        char *l_emission_rate_str = dap_chain_balance_coins_print(l_delegated_item->emission_rate);
                        const char *l_locked_value_str; dap_uint256_to_char(l_tx_service_out_cond->header.value, &l_locked_value_str);
                        log_it( L_WARNING, "Multiplication overflow for %s emission: locked value %s emission rate %s",
                                                                l_tx_in_ems->header.ticker, l_locked_value_str, l_emission_rate_str);
                        DAP_DEL_Z(l_emission_rate_str);
                    }
                    l_err_num = DAP_LEDGER_CHECK_INTEGER_OVERFLOW;
                    break;
                }
                uint256_t l_stake_lock_ems_value;
                byte_t *l_tx_out = NULL;
                for (int l_item_idx = 0; ; l_item_idx++) {
                    if (!(l_tx_out = dap_chain_datum_tx_item_get(a_tx, &l_item_idx, NULL, TX_ITEM_TYPE_OUT_ALL, NULL)))
                        break;
                    if (*l_tx_out == TX_ITEM_TYPE_OUT_EXT) {
                        dap_chain_tx_out_ext_t *l_tx_out_ext = (dap_chain_tx_out_ext_t *)l_tx_out;
                        if (!strcmp(l_tx_out_ext->token, l_token)) {
                            l_stake_lock_ems_value = l_tx_out_ext->header.value;
                            break;
                        }
                    } else if (*l_tx_out == TX_ITEM_TYPE_OUT_STD) {
                        dap_chain_tx_out_std_t *l_tx_out_std = (dap_chain_tx_out_std_t *)l_tx_out;
                        if (l_tx_out_std->ts_unlock) {
                            debug_if(g_debug_ledger, L_WARNING, "Time lock is forbidden for stake lock txs");
                            l_err_num = DAP_LEDGER_TX_CHECK_TIMELOCK_ILLEGAL;
                            break;
                        }
                        if (!strcmp(l_tx_out_std->token, l_token)) {
                            l_stake_lock_ems_value = l_tx_out_std->value;
                            break;
                        }
                    } else if (*l_tx_out == TX_ITEM_TYPE_OUT) {
                        dap_chain_tx_out_t *l_tx_out_nontickered = (dap_chain_tx_out_t *)l_tx_out;
                        if (!l_girdled_ems) {
                            l_stake_lock_ems_value = l_tx_out_nontickered->header.value;
                            break;
                        }
                    }
                }
                if (l_err_num)
                    break;
                if (!l_tx_out) {
                    debug_if(g_debug_ledger, L_WARNING, l_girdled_ems ? "No OUT_EXT for girdled IN_EMS [%s]"
                                                                      : "Can't find OUT nor OUT_EXT item for base TX with IN_EMS [%s]", l_tx_in_ems->header.ticker);
                    l_err_num = l_girdled_ems ? DAP_LEDGER_TX_CHECK_NO_OUT_EXT_FOR_GIRDLED_IN_EMS : DAP_LEDGER_TX_CHECK_NO_OUT_ITEMS_FOR_BASE_TX;
                    break;
                }

                if (!dap_ledger_pvt_token_supply_check(l_delegated_item, l_stake_lock_ems_value)) {
                    l_err_num = DAP_LEDGER_EMISSION_CHECK_VALUE_EXCEEDS_CURRENT_SUPPLY;
                    break;
                }
                if (!EQUAL_256(l_value_expected, l_stake_lock_ems_value)) {
                    // !!! A terrible legacy crutch, TODO !!!
                    SUM_256_256(l_value_expected, GET_256_FROM_64(10), &l_value_expected);
                    if (!EQUAL_256(l_value_expected, l_stake_lock_ems_value)) {
                            char *l_value_expected_str = dap_chain_balance_datoshi_print(l_value_expected);
                            char *l_locked_value_str = dap_chain_balance_datoshi_print(l_stake_lock_ems_value);

                            debug_if(g_debug_ledger, L_WARNING, "Value %s != %s expected for [%s]",l_locked_value_str, l_value_expected_str,
                                     l_tx_in_ems->header.ticker);

                            DAP_DEL_Z(l_value_expected_str);
                            DAP_DEL_Z(l_locked_value_str);
                            l_err_num = DAP_LEDGER_TX_CHECK_STAKE_LOCK_UNEXPECTED_VALUE;
                            break;
                    }
                }
                if (!l_girdled_ems) {
                    // check tiker
                    const char *l_tx_ticker = dap_ledger_tx_get_token_ticker_by_hash(a_ledger, l_emission_hash);
                    if (!l_tx_ticker) {
                        debug_if(g_debug_ledger, L_WARNING, "No ticker found for stake_lock tx [expected '%s']", l_tx_in_ems->header.ticker);
                        l_err_num = DAP_LEDGER_CHECK_TICKER_NOT_FOUND;
                        break;
                    }
                    if (strcmp(l_tx_ticker, l_delegated_item->delegated_from)) {
                        debug_if(g_debug_ledger, L_WARNING, "Ticker '%s' != expected '%s'", l_tx_ticker, l_tx_in_ems->header.ticker);
                        l_err_num = DAP_LEDGER_TX_CHECK_STAKE_LOCK_OTHER_TICKER_EXPECTED;
                        break;
                    }
                }
                debug_if(g_debug_ledger, L_NOTICE, "Check emission passed for IN_EMS [%s]", l_tx_in_ems->header.ticker);
                if (l_stake_lock_emission)
                    l_bound_item->stake_lock_item = l_stake_lock_emission;
                l_value = l_stake_lock_ems_value;
                l_bound_item->token_item = l_delegated_item;
                l_bound_item->type = TX_ITEM_TYPE_IN_EMS_VIRTUAL;
            } else if ( (l_emission_item = dap_ledger_pvt_emission_item_find(a_ledger, l_token, l_emission_hash, &l_bound_item->token_item)) ) {
                // 3. Check AUTH token emission
                if (!dap_hash_fast_is_blank(&l_emission_item->tx_used_out)  && !a_check_for_removing) {
                    debug_if(g_debug_ledger, L_WARNING, "Emission for IN_EMS [%s] is already used", l_tx_in_ems->header.ticker);
                    l_err_num = DAP_LEDGER_TX_CHECK_IN_EMS_ALREADY_USED;
                    break;
                }
                l_value = l_emission_item->datum_token_emission->hdr.value;
                l_bound_item->emission_item = l_emission_item;
            } else {
                l_err_num = DAP_CHAIN_CS_VERIFY_CODE_TX_NO_EMISSION;
                break;
            }
        } break;

        case TX_ITEM_TYPE_IN_REWARD: {
            dap_chain_tx_in_reward_t *l_tx_in_reward = it->data;
            dap_hash_fast_t *l_block_hash = &l_tx_in_reward->block_hash;
            // 2. Check current transaction for doubles in input items list
            for (dap_list_t *l_iter = l_list_in; l_iter; l_iter = l_iter->next) {
                dap_chain_tx_in_reward_t *l_in_reward_check = l_iter->data;
                if (l_tx_in_reward != l_in_reward_check &&
                        l_in_reward_check->type == TX_ITEM_TYPE_IN_REWARD &&
                        dap_hash_fast_compare(&l_in_reward_check->block_hash, l_block_hash) && !a_check_for_removing) {
                    debug_if(g_debug_ledger, L_ERROR, "Reward for this block sign already used in current tx");
                    l_err_num = DAP_LEDGER_TX_CHECK_PREV_OUT_ALREADY_USED_IN_CURRENT_TX;
                    break;
                }
            }
            if (l_err_num)
                break;
            if (!l_tx_first_sign_pkey) {
                // Get sign item
                dap_chain_tx_sig_t *l_tx_sig = (dap_chain_tx_sig_t*) dap_chain_datum_tx_item_get(a_tx, NULL, NULL,
                        TX_ITEM_TYPE_SIG, NULL);
                assert(l_tx_sig);
                // Get sign from sign item
                dap_sign_t *l_tx_first_sign = dap_chain_datum_tx_item_sig_get_sign(l_tx_sig);
                assert(l_tx_first_sign);
                // calculate hash from sign public key
                dap_sign_get_pkey_hash(l_tx_first_sign, &l_tx_first_sign_pkey_hash);
                l_tx_first_sign_pkey = dap_pkey_get_from_sign(l_tx_first_sign);
            }
            // 3. Check if already spent reward
            dap_ledger_reward_key_t l_search_key = { .block_hash = *l_block_hash, .sign_pkey_hash = l_tx_first_sign_pkey_hash };
            dap_ledger_reward_item_t *l_reward_item = s_find_reward(a_ledger, &l_search_key);
            if (l_reward_item && !a_check_for_removing) {
                l_err_num = DAP_LEDGER_TX_CHECK_REWARD_ITEM_ALREADY_USED;
                char l_block_hash_str[DAP_CHAIN_HASH_FAST_STR_SIZE],
                     l_sign_hash_str[DAP_CHAIN_HASH_FAST_STR_SIZE],
                     l_spender_hash_str[DAP_CHAIN_HASH_FAST_STR_SIZE];
                dap_chain_hash_fast_to_str(l_block_hash, l_block_hash_str, sizeof(l_block_hash_str));
                dap_chain_hash_fast_to_str(&l_tx_first_sign_pkey_hash, l_sign_hash_str, sizeof(l_sign_hash_str));
                dap_chain_hash_fast_to_str(&l_reward_item->spender_tx, l_spender_hash_str, sizeof(l_spender_hash_str));
                debug_if(g_debug_ledger, L_WARNING, "Reward for block %s sign %s already spent by %s", l_block_hash_str, l_sign_hash_str, l_spender_hash_str);
                break;
            }
            // Check reward legitimacy & amount
            dap_chain_t *l_chain;
            DL_FOREACH(a_ledger->net->pub.chains, l_chain) {
                if (l_chain->callback_calc_reward) {
                    l_value = l_chain->callback_calc_reward(l_chain, l_block_hash, l_tx_first_sign_pkey);
                    break;
                }
            }
            if (IS_ZERO_256(l_value)) {
                l_err_num = DAP_LEDGER_TX_CHECK_REWARD_ITEM_ILLEGAL;
                char l_block_hash_str[DAP_CHAIN_HASH_FAST_STR_SIZE],
                     l_sign_hash_str[DAP_CHAIN_HASH_FAST_STR_SIZE];
                dap_chain_hash_fast_to_str(l_block_hash, l_block_hash_str, sizeof(l_block_hash_str));
                dap_chain_hash_fast_to_str(&l_tx_first_sign_pkey_hash, l_sign_hash_str, sizeof(l_sign_hash_str));
                debug_if(g_debug_ledger, L_DEBUG, "Can't find block %s with sign %s", l_block_hash_str, l_sign_hash_str);
                break;
            }
            // Reward nominated in net native ticker only
            l_token = l_main_ticker = a_ledger->net->pub.native_ticker;
            dap_ledger_token_item_t *l_token_item = dap_ledger_pvt_find_token(a_ledger, l_token);
            if (!l_token_item) {
                debug_if(g_debug_ledger, L_ERROR, "Native token ticker not found");
                l_err_num = DAP_LEDGER_CHECK_TICKER_NOT_FOUND;
                break;
            }
            if (!dap_ledger_pvt_token_supply_check(l_token_item, l_value) && !a_check_for_removing) {
                l_err_num = DAP_LEDGER_EMISSION_CHECK_VALUE_EXCEEDS_CURRENT_SUPPLY;
                break;
            }
            l_bound_item->token_item = l_token_item;
            l_bound_item->reward_key = l_search_key;
            // Overflow checked later with overall values sum
            SUM_256_256(l_taxed_value, l_value, &l_taxed_value);
        } break;

        case TX_ITEM_TYPE_IN:
        case TX_ITEM_TYPE_IN_COND: { // Not emission types
            uint32_t l_tx_prev_out_idx = (uint32_t)-1;
            dap_hash_fast_t *l_tx_prev_hash;
            if (l_cond_type == TX_ITEM_TYPE_IN) {
                dap_chain_tx_in_t *l_tx_in = it->data;
                l_tx_prev_hash = &l_tx_in->header.tx_prev_hash;
                if (dap_hash_fast_is_blank(l_tx_prev_hash)) {
                    DAP_DELETE(l_bound_item);
                    l_list_bound_items = dap_list_delete_link(l_list_bound_items, dap_list_last(l_list_bound_items));
                    continue; // old base tx compliance
                }
                l_tx_prev_out_idx = l_tx_in->header.tx_out_prev_idx;
                // 2. Check current transaction for doubles in input items list
                for (dap_list_t *l_iter = l_list_in; l_iter; l_iter = l_iter->next) {
                    dap_chain_tx_in_t *l_in_check = l_iter->data;
                    if (l_tx_in != l_in_check &&
                            l_in_check->header.type == TX_ITEM_TYPE_IN &&
                            l_in_check->header.tx_out_prev_idx == l_tx_prev_out_idx &&
                            dap_hash_fast_compare(&l_in_check->header.tx_prev_hash, l_tx_prev_hash) && !a_check_for_removing) {
                        debug_if(g_debug_ledger, L_ERROR, "This previous tx output already used in current tx");
                        l_err_num = DAP_LEDGER_TX_CHECK_PREV_OUT_ALREADY_USED_IN_CURRENT_TX;
                        break;
                    }
                }
                if (l_err_num)
                    break;
            } else {
                dap_chain_tx_in_cond_t *l_tx_in_cond = it->data;
                l_tx_prev_hash = &l_tx_in_cond->header.tx_prev_hash;
                l_tx_prev_out_idx = l_tx_in_cond->header.tx_out_prev_idx;
                // 2. Check current transaction for doubles in input items list
                for (dap_list_t *l_iter = l_list_in; l_iter; l_iter = l_iter->next) {
                    dap_chain_tx_in_cond_t *l_in_cond_check = l_iter->data;
                    if (l_tx_in_cond != l_in_cond_check &&
                            l_in_cond_check->header.type == TX_ITEM_TYPE_IN_COND &&
                            l_in_cond_check->header.tx_out_prev_idx == l_tx_prev_out_idx &&
                            dap_hash_fast_compare(&l_in_cond_check->header.tx_prev_hash, l_tx_prev_hash) && !a_check_for_removing) {
                        debug_if(g_debug_ledger, L_ERROR, "This previous tx output already used in current tx");
                        l_err_num = DAP_LEDGER_TX_CHECK_PREV_OUT_ALREADY_USED_IN_CURRENT_TX;
                        break;
                    }
                }
                if (l_err_num)
                    break;
            }
            // Get previous transaction in the cache by hash
            dap_ledger_tx_item_t *l_item_out = NULL;
            l_tx_prev = s_tx_find_by_hash(a_ledger, l_tx_prev_hash, &l_item_out, false);
            char l_tx_prev_hash_str[DAP_HASH_FAST_STR_SIZE];
            dap_hash_fast_to_str(l_tx_prev_hash, l_tx_prev_hash_str, DAP_HASH_FAST_STR_SIZE);
            if (!l_tx_prev) { // Unchained transaction or previous TX was already spent and removed from ledger
                debug_if(g_debug_ledger && !a_from_threshold, L_DEBUG, "No previous transaction was found for hash %s", l_tx_prev_hash_str);
                l_err_num = DAP_CHAIN_CS_VERIFY_CODE_TX_NO_PREVIOUS;
                break;
            } else if (l_item_out->cache_data.ts_spent && !a_check_for_removing) {
                l_err_num = DAP_LEDGER_TX_CHECK_OUT_ITEM_ALREADY_USED;
                debug_if(g_debug_ledger, L_WARNING, "All 'out' items of previous tx %s were already spent", l_tx_prev_hash_str);
                break;
            }
            l_bound_item->prev_item = l_item_out;
            l_bound_item->prev_out_idx = l_tx_prev_out_idx;
            l_token = l_item_out->cache_data.token_ticker;
            debug_if(g_debug_ledger && !a_from_threshold, L_INFO, "Previous transaction was found for hash %s",l_tx_prev_hash_str);

            // 2. Check if out in previous transaction has spent
            dap_hash_fast_t l_spender = {};
            if (s_ledger_is_used_out_item(l_item_out, l_tx_prev_out_idx, &l_spender) && !a_check_for_removing) {
                l_err_num = DAP_LEDGER_TX_CHECK_OUT_ITEM_ALREADY_USED;
                char l_hash[DAP_CHAIN_HASH_FAST_STR_SIZE];
                dap_chain_hash_fast_to_str(&l_spender, l_hash, sizeof(l_hash));
                debug_if(g_debug_ledger, L_INFO, "'Out' item %u of previous tx %s already spent by %s", l_tx_prev_out_idx, l_tx_prev_hash_str, l_hash);
                break;
            }

            // Get one 'out' item in previous transaction bound with current 'in' item
            l_tx_prev_out = dap_chain_datum_tx_item_get_nth(l_tx_prev, TX_ITEM_TYPE_OUT_ALL, l_tx_prev_out_idx);
            if(!l_tx_prev_out) {
                l_err_num = DAP_LEDGER_TX_CHECK_PREV_OUT_ITEM_NOT_FOUND;
                break;
            }
            if (dap_hash_fast_is_blank(&l_tx_first_sign_pkey_hash)) {
                // Get sign item
                dap_chain_tx_sig_t *l_tx_sig = (dap_chain_tx_sig_t*) dap_chain_datum_tx_item_get(a_tx, NULL, NULL,
                        TX_ITEM_TYPE_SIG, NULL);
                assert(l_tx_sig);
                // Get sign from sign item
                dap_sign_t *l_tx_first_sign = dap_chain_datum_tx_item_sig_get_sign(l_tx_sig);
                assert(l_tx_first_sign);
                // calculate hash from sign public key
                dap_sign_get_pkey_hash(l_tx_first_sign, &l_tx_first_sign_pkey_hash);
            }
            if (l_cond_type == TX_ITEM_TYPE_IN) {
                dap_chain_addr_t *l_addr_from = NULL;
                dap_chain_tx_item_type_t l_type = *(uint8_t *)l_tx_prev_out;
                switch (l_type) {
                case TX_ITEM_TYPE_OUT_OLD: // Deprecated
                    l_addr_from = &((dap_chain_tx_out_old_t *)l_tx_prev_out)->addr;
                    l_value = dap_chain_uint256_from(((dap_chain_tx_out_old_t *)l_tx_prev_out)->header.value);
                    break;
                case TX_ITEM_TYPE_OUT:
                    l_addr_from = &((dap_chain_tx_out_t *)l_tx_prev_out)->addr;
                    l_value = ((dap_chain_tx_out_t *)l_tx_prev_out)->header.value;
                    break;
                case TX_ITEM_TYPE_OUT_EXT:
                    l_addr_from = &((dap_chain_tx_out_ext_t *)l_tx_prev_out)->addr;
                    l_value = ((dap_chain_tx_out_ext_t *)l_tx_prev_out)->header.value;
                    l_token = ((dap_chain_tx_out_ext_t *)l_tx_prev_out)->token;
                    break;
                case TX_ITEM_TYPE_OUT_STD:
                    if (((dap_chain_tx_out_std_t *)l_tx_prev_out)->ts_unlock > PVT(a_ledger)->blockchain_time) {
                        l_err_num = DAP_LEDGER_TX_CHECK_PREV_OUT_ITEM_LOCKED;
                        break;
                    }
                    l_addr_from = &((dap_chain_tx_out_std_t *)l_tx_prev_out)->addr;
                    l_value = ((dap_chain_tx_out_std_t *)l_tx_prev_out)->value;
                    l_token = ((dap_chain_tx_out_std_t *)l_tx_prev_out)->token;
                    break;
                default:
                    l_err_num = DAP_LEDGER_TX_CHECK_PREV_OUT_ITEM_MISSTYPED;
                    break;
                }
                if (l_err_num)
                    break;
                l_bound_item->in.addr_from = *l_addr_from;
                dap_strncpy(l_bound_item->in.token_ticker, l_token, DAP_CHAIN_TICKER_SIZE_MAX);
                // 4. compare public key hashes in the signature of the current transaction and in the 'out' item of the previous transaction
                if (l_addr_from->net_id.uint64 != a_ledger->net->pub.id.uint64 ||
                        !dap_hash_fast_compare(&l_tx_first_sign_pkey_hash, &l_addr_from->data.hash_fast)) {
                    l_err_num = DAP_LEDGER_TX_CHECK_PKEY_HASHES_DONT_MATCH;
                    break;
                }

                if ( !l_token || !*l_token ) {
                    log_it(L_WARNING, "No token ticker found in previous transaction");
                    l_err_num = DAP_LEDGER_TX_CHECK_NO_MAIN_TICKER;
                    break;
                }
                // Get permissions
                dap_ledger_token_item_t *l_token_item = dap_ledger_pvt_find_token(a_ledger, l_token);
                if (!l_token_item) {
                    debug_if(g_debug_ledger, L_WARNING, "Token with ticker %s not found", l_token);
                    l_err_num = DAP_LEDGER_CHECK_TICKER_NOT_FOUND;
                    break;
                }
                // Check permissions
                if (dap_ledger_pvt_addr_check(a_ledger, l_token_item, l_addr_from, false) == DAP_LEDGER_CHECK_ADDR_FORBIDDEN) {
                    debug_if(g_debug_ledger, L_WARNING, "No permission to send for addr %s", dap_chain_addr_to_str_static(l_addr_from));
                    l_err_num = DAP_LEDGER_CHECK_ADDR_FORBIDDEN;
                    break;
                }
            } else { // l_cond_type == TX_ITEM_TYPE_IN_COND
                if(*(uint8_t *)l_tx_prev_out != TX_ITEM_TYPE_OUT_COND) {
                    l_err_num = DAP_LEDGER_TX_CHECK_PREV_OUT_ITEM_MISSTYPED;
                    break;
                }
                dap_chain_tx_out_cond_t *l_tx_prev_out_cond = NULL;
                l_tx_prev_out_cond = (dap_chain_tx_out_cond_t *)l_tx_prev_out;

                // 5a. Check for condition owner
                // Get owner tx
                dap_hash_fast_t l_owner_tx_hash = dap_ledger_get_first_chain_tx_hash(a_ledger, l_tx_prev_out_cond->header.subtype, l_tx_prev_hash);
                dap_chain_datum_tx_t *l_owner_tx = dap_hash_fast_is_blank(&l_owner_tx_hash)
                    ? l_tx_prev
                    : dap_ledger_tx_find_by_hash(a_ledger, &l_owner_tx_hash);
                dap_chain_tx_sig_t *l_tx_sig = (dap_chain_tx_sig_t *)dap_chain_datum_tx_item_get(a_tx, NULL, NULL, TX_ITEM_TYPE_SIG, NULL);
                dap_sign_t *l_sign = dap_chain_datum_tx_item_sig_get_sign((dap_chain_tx_sig_t *)l_tx_sig);
                dap_chain_tx_sig_t *l_owner_tx_sig = (dap_chain_tx_sig_t *)dap_chain_datum_tx_item_get(l_owner_tx, NULL, NULL, TX_ITEM_TYPE_SIG, NULL);
                dap_sign_t *l_owner_sign = dap_chain_datum_tx_item_sig_get_sign((dap_chain_tx_sig_t *)l_owner_tx_sig);

                bool l_owner = false;
                l_owner = dap_sign_compare_pkeys(l_owner_sign, l_sign);

                // 5b. Call verificator for conditional output
                dap_ledger_verificator_t *l_verificator = NULL;
                int l_sub_tmp = l_tx_prev_out_cond->header.subtype;

                pthread_rwlock_rdlock(&s_verificators_rwlock);
                HASH_FIND_INT(s_verificators, &l_sub_tmp, l_verificator);
                pthread_rwlock_unlock(&s_verificators_rwlock);
                if (!l_verificator || !l_verificator->callback_in_verify) {
                    debug_if(g_debug_ledger, L_ERROR, "No verificator set for condition subtype %d", l_sub_tmp);
                    l_err_num = DAP_LEDGER_TX_CHECK_NO_VERIFICATOR_SET;
                    break;
                }
                l_err_num = l_verificator->callback_in_verify(a_ledger, a_tx, a_tx_hash, l_tx_prev_out_cond, l_owner, a_check_for_apply);
                if (l_err_num != DAP_LEDGER_CHECK_OK && !dap_ledger_datum_is_enforced(a_ledger, a_tx_hash, true)) {
                    debug_if(g_debug_ledger, L_WARNING, "Verificator check error %d for conditional input %s",
                                                        l_err_num, dap_chain_tx_out_cond_subtype_to_str(l_sub_tmp));
                    if ( l_err_num != DAP_CHAIN_CS_VERIFY_CODE_NOT_ENOUGH_SIGNS )
                        l_err_num = DAP_LEDGER_TX_CHECK_VERIFICATOR_CHECK_FAILURE;
                    break;
                }
                
                l_bound_item->cond = l_tx_prev_out_cond;
                l_value = l_tx_prev_out_cond->header.value;
                if (l_tx_prev_out_cond->header.subtype == DAP_CHAIN_TX_OUT_COND_SUBTYPE_FEE) {
                    l_tax_check = true;
                    l_token = a_ledger->net->pub.native_ticker;
                    // Overflow checked later with overall values sum
                    SUM_256_256(l_taxed_value, l_value, &l_taxed_value);
                }
                l_main_ticker = l_token;
            }
        } break;

        default:
            break;
        }
        if (l_err_num)
            break;

        l_bound_item->value = l_value;

        if (l_cond_type != TX_ITEM_TYPE_IN) {
            // If not checked earlier
            if (!l_token || !*l_token) {
                log_it(L_WARNING, "No token ticker found in previous transaction");
                l_err_num = DAP_LEDGER_TX_CHECK_NO_MAIN_TICKER;
                break;
            }
        }
        l_value_cur = s_tokenizer_find(l_values_from_prev_tx, l_token);
        if (!l_value_cur) {
            l_value_cur = DAP_NEW_Z(dap_ledger_tokenizer_t);
            if ( !l_value_cur ) {
                log_it(L_CRITICAL, "%s", c_error_memory_alloc);
                l_err_num = DAP_LEDGER_CHECK_NOT_ENOUGH_MEMORY;
                break;
            }
            dap_strncpy(l_value_cur->token_ticker, l_token, DAP_CHAIN_TICKER_SIZE_MAX);
            LL_APPEND(l_values_from_prev_tx, l_value_cur);
        }
        // calculate  from previous transactions per each token
        if (SUM_256_256(l_value_cur->sum, l_value, &l_value_cur->sum)) {
            debug_if(g_debug_ledger, L_WARNING, "Sum result overflow for tx_add_check with ticker %s",
                                    l_value_cur->token_ticker);
            l_err_num = DAP_LEDGER_CHECK_INTEGER_OVERFLOW;
            break;
        }
    }

    dap_list_free(l_list_in);
    DAP_DELETE(l_tx_first_sign_pkey);
    if (l_err_num) {
        if ( l_list_bound_items )
            dap_list_free_full(l_list_bound_items, NULL);
        LL_FOREACH_SAFE(l_values_from_prev_tx, l_value_cur, l_tmp)
            DAP_DELETE(l_value_cur);
        return l_err_num;
    }

    // 6. Compare sum of values in 'out' items
    if ( !l_main_ticker )
        switch ( s_tokenizer_count(l_values_from_prev_tx) ) {
        case 1:
            l_main_ticker = l_value_cur->token_ticker;
            break;
        case 2:
            l_value_cur = s_tokenizer_find(l_values_from_prev_tx, a_ledger->net->pub.native_ticker);
            if (l_value_cur) {
                l_value_cur = l_value_cur->next ? l_value_cur->next : l_values_from_prev_tx;
                l_main_ticker = l_value_cur->token_ticker;
            }
            break;
        default:
            dap_list_free_full(l_list_bound_items, NULL);
            LL_FOREACH_SAFE(l_values_from_prev_tx, l_value_cur, l_tmp)
                DAP_DELETE(l_value_cur);
            return DAP_LEDGER_TX_CHECK_NO_MAIN_TICKER;
        }

    dap_chain_addr_t l_sovereign_addr; uint256_t l_sovereign_tax;
    l_tax_check = l_tax_check && s_tax_callback
        ? s_tax_callback(a_ledger->net->pub.id, &l_tx_first_sign_pkey_hash, &l_sovereign_addr, &l_sovereign_tax)
        : false;
    // find 'out' items
    bool l_cross_network = false;
    uint256_t l_value = {}, l_fee_sum = {}, l_tax_sum = {};
    bool l_fee_check = !IS_ZERO_256(a_ledger->net->pub.fee_value) && !dap_chain_addr_is_blank(&a_ledger->net->pub.fee_addr);
    int l_item_idx = 0;
    byte_t *it; size_t l_size;
    TX_ITEM_ITER_TX(it, l_size, a_tx) {
        dap_chain_addr_t l_tx_out_to = { };
        switch ( *it ) {
        case TX_ITEM_TYPE_OUT_OLD: {
            dap_chain_tx_out_old_t *l_tx_out = (dap_chain_tx_out_old_t*)it;
            if (!( l_token = l_main_ticker )) {
                l_err_num = DAP_LEDGER_TX_CHECK_NO_MAIN_TICKER;
                break;
            }
            l_value = dap_chain_uint256_from(l_tx_out->header.value);
            l_tx_out_to = l_tx_out->addr;
            l_list_tx_out = dap_list_append(l_list_tx_out, l_tx_out);
        } break;
        case TX_ITEM_TYPE_OUT: { // 256
            dap_chain_tx_out_t *l_tx_out = (dap_chain_tx_out_t *)it;
            if (!( l_token = l_main_ticker )) {
                l_err_num = DAP_LEDGER_TX_CHECK_NO_MAIN_TICKER;
                break;
            }
            l_value = l_tx_out->header.value;
            l_tx_out_to = l_tx_out->addr;
            l_list_tx_out = dap_list_append(l_list_tx_out, l_tx_out);
        } break;
        case TX_ITEM_TYPE_OUT_EXT: { // 256
            dap_chain_tx_out_ext_t *l_tx_out = (dap_chain_tx_out_ext_t *)it;
            l_value = l_tx_out->header.value;
            l_token = l_tx_out->token;
            l_tx_out_to = l_tx_out->addr;
            l_list_tx_out = dap_list_append(l_list_tx_out, l_tx_out);
        } break;
        case TX_ITEM_TYPE_OUT_STD: {
            dap_chain_tx_out_std_t *l_tx_out = (dap_chain_tx_out_std_t *)it;
            if (l_tx_out->ts_unlock &&
                    dap_chain_policy_is_activated( a_ledger->net->pub.id, DAP_CHAIN_POLICY_OUT_STD_TIMELOCK_USE)) { // UNDO it after debug
                l_err_num = DAP_LEDGER_TX_CHECK_TIMELOCK_ILLEGAL;
                break;
            }
            l_value = l_tx_out->value;
            l_token = l_tx_out->token;
            l_tx_out_to = l_tx_out->addr;
            l_list_tx_out = dap_list_append(l_list_tx_out, l_tx_out);
        } break;
        case TX_ITEM_TYPE_OUT_COND: {
            dap_chain_tx_out_cond_t *l_tx_out = (dap_chain_tx_out_cond_t *)it;
            if (!( l_token = l_tx_out->header.subtype == DAP_CHAIN_TX_OUT_COND_SUBTYPE_FEE ? a_ledger->net->pub.native_ticker : l_main_ticker )) {
                l_err_num = DAP_LEDGER_TX_CHECK_NO_MAIN_TICKER;
                break;
            }
            l_value = l_tx_out->header.value;
            l_list_tx_out = dap_list_append(l_list_tx_out, l_tx_out);
            if (l_tax_check && l_tx_out->header.subtype == DAP_CHAIN_TX_OUT_COND_SUBTYPE_FEE &&
                    SUBTRACT_256_256(l_taxed_value, l_value, &l_taxed_value)) {
                log_it(L_WARNING, "Fee is greater than sum of inputs");
                l_err_num = DAP_LEDGER_CHECK_INTEGER_OVERFLOW;
                break;
            }
            dap_ledger_verificator_t *l_verificator = NULL;
            int l_subtype = l_tx_out->header.subtype;
            pthread_rwlock_rdlock(&s_verificators_rwlock);
            HASH_FIND_INT(s_verificators, &l_subtype, l_verificator);
            pthread_rwlock_unlock(&s_verificators_rwlock);
            if (l_verificator && l_verificator->callback_out_verify) {
                int l_verificator_error = l_verificator->callback_out_verify(a_ledger, a_tx, a_tx_hash, l_tx_out);
                if (l_verificator_error != DAP_LEDGER_CHECK_OK && !dap_ledger_datum_is_enforced(a_ledger, a_tx_hash, true)) {
                    debug_if(g_debug_ledger, L_WARNING, "Verificator check error %d for conditional output %s",
                                                                l_verificator_error, dap_chain_tx_out_cond_subtype_to_str(l_subtype));
                    l_err_num = DAP_LEDGER_TX_CHECK_VERIFICATOR_CHECK_FAILURE;
                    break;
                }
            }
        } break;
        default:
            continue;
        }
        if (!dap_chain_addr_is_blank(&l_tx_out_to)) {
            if (l_tx_out_to.net_id.uint64 != a_ledger->net->pub.id.uint64) {
                if (!l_cross_network) {
                    l_cross_network = true;
                } else {
                    log_it(L_WARNING,
                           "The transaction was rejected because it contains multiple outputs to other network.");
                    l_err_num = DAP_LEDGER_TX_CHECK_MULTIPLE_OUTS_TO_OTHER_NET;
                    break;
                }
            }
        }

        if (l_err_num)
            break;
        l_value_cur = s_tokenizer_find(l_values_from_cur_tx, l_token);
        if (!l_value_cur) {
            l_value_cur = DAP_NEW_Z(dap_ledger_tokenizer_t);
            if ( !l_value_cur ) {
                log_it(L_CRITICAL, "%s", c_error_memory_alloc);
                l_err_num = DAP_LEDGER_CHECK_NOT_ENOUGH_MEMORY;
                break;
            }
            dap_strncpy(l_value_cur->token_ticker, l_token, sizeof(l_value_cur->token_ticker));
            LL_APPEND(l_values_from_cur_tx, l_value_cur);
        }
        if (SUM_256_256(l_value_cur->sum, l_value, &l_value_cur->sum)) {
            debug_if(g_debug_ledger, L_WARNING, "Sum result overflow for tx_add_check with ticker %s",
                                    l_value_cur->token_ticker);
            l_err_num = DAP_LEDGER_CHECK_INTEGER_OVERFLOW;
            break;
        }

        // Find token item
        dap_ledger_token_item_t *l_token_item = dap_ledger_pvt_find_token(a_ledger, l_token);
        if (!l_token_item) {
            debug_if(g_debug_ledger, L_WARNING, "Token with ticker %s not found", l_token);
            l_err_num = DAP_LEDGER_CHECK_TICKER_NOT_FOUND;
            break;
        }
        // Check permissions
        if (dap_ledger_pvt_addr_check(a_ledger, l_token_item, &l_tx_out_to, true) == DAP_LEDGER_CHECK_ADDR_FORBIDDEN) {
            debug_if(g_debug_ledger, L_WARNING, "No permission to receive for addr %s", dap_chain_addr_to_str_static(&l_tx_out_to));
            l_err_num = DAP_LEDGER_CHECK_ADDR_FORBIDDEN;
            break;
        }
        if (l_fee_check && dap_chain_addr_compare(&l_tx_out_to, &a_ledger->net->pub.fee_addr) &&
                !dap_strcmp(l_value_cur->token_ticker, a_ledger->net->pub.native_ticker))
            SUM_256_256(l_fee_sum, l_value, &l_fee_sum);

        if (l_tax_check && dap_chain_addr_compare(&l_tx_out_to, &l_sovereign_addr) &&
                !dap_strcmp(l_value_cur->token_ticker, a_ledger->net->pub.native_ticker))
            SUM_256_256(l_tax_sum, l_value, &l_tax_sum);
    }

    // Check for transaction consistency (sum(ins) == sum(outs))
    if ( !l_err_num ) {
        if ( s_tokenizer_count(l_values_from_prev_tx) != s_tokenizer_count(l_values_from_cur_tx) ) {
            log_it(L_ERROR, "Token tickers IN and OUT mismatch: %zu != %zu",
                            s_tokenizer_count(l_values_from_prev_tx), s_tokenizer_count(l_values_from_cur_tx));
            l_err_num = DAP_LEDGER_TX_CHECK_SUM_INS_NOT_EQUAL_SUM_OUTS;
        } else {
            LL_FOREACH(l_values_from_prev_tx, l_value_cur) {
                l_res = s_tokenizer_find(l_values_from_cur_tx, l_value_cur->token_ticker);
                if ( !l_res || !EQUAL_256(l_res->sum, l_value_cur->sum) ) {
                    if (g_debug_ledger) {
                        char *l_balance = dap_chain_balance_coins_print(l_res ? l_res->sum : uint256_0), 
                             *l_balance_cur = dap_chain_balance_coins_print(l_value_cur->sum);
                        log_it(L_ERROR, "Sum of values of out items from current tx (%s) is not equal outs from previous txs (%s) for token %s",
                                l_balance, l_balance_cur, l_value_cur->token_ticker);
                        DAP_DEL_MULTY(l_balance, l_balance_cur);
                    }
                    l_err_num = DAP_LEDGER_TX_CHECK_SUM_INS_NOT_EQUAL_SUM_OUTS;
                    break;
                }
            }
        }
        if (l_err_num && dap_ledger_datum_is_enforced(a_ledger, a_tx_hash, true))
            l_err_num = 0;
    }

    // 7. Check the network fee
    if (!l_err_num && l_fee_check) {
        // Check for PoA-cert-signed "service" no-tax tx
        if (compare256(l_fee_sum, a_ledger->net->pub.fee_value) == -1 &&
                !dap_ledger_tx_poa_signed(a_ledger, a_tx)) {
            char *l_current_fee = dap_chain_balance_coins_print(l_fee_sum);
            char *l_expected_fee = dap_chain_balance_coins_print(a_ledger->net->pub.fee_value);
            log_it(L_WARNING, "Fee value is invalid, expected %s pointed %s", l_expected_fee, l_current_fee);
            l_err_num = DAP_LEDGER_TX_CHECK_NOT_ENOUGH_FEE;
            DAP_DEL_Z(l_current_fee);
            DAP_DEL_Z(l_expected_fee);
        }
        if (l_tax_check && SUBTRACT_256_256(l_taxed_value, l_fee_sum, &l_taxed_value)) {
            log_it(L_WARNING, "Fee is greater than sum of inputs");
            l_err_num = DAP_LEDGER_CHECK_INTEGER_OVERFLOW;
        }
    }

    // 8. Check sovereign tax
    if (l_tax_check && !l_err_num) {
        uint256_t l_expected_tax = {};
        MULT_256_COIN(l_taxed_value, l_sovereign_tax, &l_expected_tax);
        if (compare256(l_tax_sum, l_expected_tax) == -1) {
            char *l_current_tax_str = dap_chain_balance_coins_print(l_tax_sum);
            char *l_expected_tax_str = dap_chain_balance_coins_print(l_expected_tax);
            log_it(L_WARNING, "Tax value is invalid, expected %s pointed %s", l_expected_tax_str, l_current_tax_str);
            l_err_num = DAP_LEDGER_TX_CHECK_NOT_ENOUGH_TAX;
            DAP_DEL_Z(l_current_tax_str);
            DAP_DEL_Z(l_expected_tax_str);
        }
    }

    if (!l_err_num) {
        byte_t *it; size_t l_size;
        TX_ITEM_ITER_TX(it, l_size, a_tx) {
            switch (*it) {
            case TX_ITEM_TYPE_VOTING:
                if (s_voting_callbacks.voting_callback) {
                    if ((l_err_num = s_voting_callbacks.voting_callback(a_ledger, a_tx, a_tx_hash, false))) {
                        debug_if(g_debug_ledger, L_WARNING, "Verificator check error %d for voting", l_err_num);
                        l_err_num = DAP_LEDGER_TX_CHECK_VERIFICATOR_CHECK_FAILURE;
                        break;
                    }
                } else {
                    debug_if(g_debug_ledger, L_WARNING, "Verificator check error for voting item");
                    l_err_num = DAP_LEDGER_TX_CHECK_NO_VERIFICATOR_SET;
                    break;
                }
                break;
            case TX_ITEM_TYPE_VOTE:
                if (s_voting_callbacks.vote_callback) {
                    if (!dap_ledger_datum_is_enforced(a_ledger, a_tx_hash, true) &&
                    (l_err_num = s_voting_callbacks.vote_callback(a_ledger, a_tx, a_tx_hash, NULL, false))) {
                        debug_if(g_debug_ledger, L_WARNING, "Verificator check error %d for vote", l_err_num);
                        l_err_num = DAP_LEDGER_TX_CHECK_VERIFICATOR_CHECK_FAILURE;
                        break;
                    }
                } else {
                    debug_if(g_debug_ledger, L_WARNING, "Verificator check error for vote item");
                    l_err_num = DAP_LEDGER_TX_CHECK_NO_VERIFICATOR_SET;
                    break;
                }
                break;
            case TX_ITEM_TYPE_EVENT:
                if (dap_ledger_pvt_event_verify_add(a_ledger, a_tx_hash, a_tx, false, a_check_for_apply)) {
                    l_err_num = DAP_LEDGER_TX_CHECK_EVENT_VERIFY_FAILURE;
                    break;
                }
                break;
            default:
                break;
            }
            if (l_err_num)
                break;
        }
    }

    if (a_main_ticker && !l_err_num && (a_main_ticker != l_main_ticker))
        dap_strncpy(a_main_ticker, l_main_ticker, DAP_CHAIN_TICKER_SIZE_MAX);

    LL_FOREACH_SAFE(l_values_from_prev_tx, l_value_cur, l_tmp)
        DAP_DELETE(l_value_cur);

    if (!a_values_from_cur_tx || l_err_num) {
        LL_FOREACH_SAFE(l_values_from_cur_tx, l_value_cur, l_tmp)
            DAP_DELETE(l_value_cur);
    } else
        *a_values_from_cur_tx = l_values_from_cur_tx;

    if (!a_list_bound_items || l_err_num) {
        dap_list_free_full(l_list_bound_items, NULL);
    } else {
        *a_list_bound_items = l_list_bound_items;
    }

    if (!a_list_tx_out || l_err_num) {
        dap_list_free(l_list_tx_out);
    } else {
        *a_list_tx_out = l_list_tx_out;
    }

    return l_err_num;
}

/**
 * @brief dap_ledger_tx_check
 * @param a_ledger
 * @param a_tx
 * @return
 */
int dap_ledger_tx_add_check(dap_ledger_t *a_ledger, dap_chain_datum_tx_t *a_tx, size_t a_datum_size, dap_hash_fast_t *a_datum_hash)
{
    dap_return_val_if_fail(a_tx && a_ledger, DAP_LEDGER_CHECK_INVALID_ARGS);

    size_t l_tx_size = dap_chain_datum_tx_get_size(a_tx);
    if (l_tx_size != a_datum_size) {
        log_it (L_WARNING, "Inconsistent datum TX: datum size %zu != tx size %zu", a_datum_size, l_tx_size);
        return DAP_LEDGER_CHECK_INVALID_SIZE;
    }
    int l_ret_check = s_tx_cache_check(a_ledger, a_tx, a_datum_hash, false, NULL, NULL, NULL, NULL, NULL, NULL, false, false);
    if(g_debug_ledger) {
        if (l_ret_check)
            log_it(L_NOTICE, "Ledger TX adding check not passed for TX %s: error %s",
                   dap_chain_hash_fast_to_str_static(a_datum_hash), dap_ledger_check_error_str(l_ret_check));
        else
            log_it(L_INFO, "Ledger TX adding check passed for TX %s", dap_chain_hash_fast_to_str_static(a_datum_hash));
    }

    return l_ret_check;
}

static dap_json_t *s_wallet_info_json_collect(dap_ledger_t *a_ledger, dap_ledger_wallet_balance_t *a_bal)
{
    char *pos = strrchr(a_bal->key, ' ');
    if (pos) {
        size_t l_addr_len = pos - a_bal->key;
        char l_addr_str[l_addr_len + 1];
        dap_strncpy(l_addr_str, a_bal->key, l_addr_len + 1);
        dap_chain_addr_t *l_addr = dap_chain_addr_from_str(l_addr_str);
        const char *l_wallet_name = dap_chain_wallet_addr_cache_get_name(l_addr);
        DAP_DELETE(l_addr);
        if (l_wallet_name) {
            dap_json_t *l_json = dap_json_object_new();
            dap_json_object_add_string(l_json, "class", "WalletInfo");
            dap_json_t *l_jobj_wallet = dap_json_object_new();
            dap_json_object_add_object(l_jobj_wallet, l_wallet_name, dap_chain_wallet_info_to_json(l_wallet_name,
                                                                                           dap_chain_wallet_get_path(g_config)));
            dap_json_object_add_object(l_json, "wallet", l_jobj_wallet);
            return l_json;
        }
    }
    return NULL;
}

/**
 * @brief s_balance_cache_update
 * @param a_ledger
 * @param a_balance
 * @return
 */
static int s_balance_cache_update(dap_ledger_t *a_ledger, dap_ledger_wallet_balance_t *a_balance)
{
    if ( is_ledger_cached(PVT(a_ledger)) ) {
        char *l_gdb_group = dap_ledger_get_gdb_group(a_ledger, DAP_LEDGER_BALANCES_STR);
        if (dap_global_db_set(l_gdb_group, a_balance->key, &a_balance->balance, sizeof(uint256_t), false, NULL, NULL)) {
            debug_if(g_debug_ledger, L_WARNING, "Ledger cache mismatch");
            return -1;
        }
        DAP_DELETE(l_gdb_group);
    }
    /* Notify the world*/
    if ( !dap_chain_net_get_load_mode(a_ledger->net) ) {
        dap_json_t *l_json = s_wallet_info_json_collect(a_ledger, a_balance);
        if (l_json) {
            char *l_json_str = dap_json_to_string(l_json);
            if (l_json_str) {
                dap_notify_server_send(l_json_str);
                DAP_DELETE(l_json_str);
            }
            dap_json_object_free(l_json);
        }
    }
    return 0;
}

struct tracker_mover_item {
    dap_hash_fast_t pkey_hash;
    uint256_t coloured_value;
    uint256_t cur_value;
    struct tracker_mover_item *prev, *next;
};

struct tracker_mover {
    dap_hash_fast_t voting_hash;
    char ticker[DAP_CHAIN_TICKER_SIZE_MAX];
    struct tracker_mover_item *items;
};

/**
 * @brief Compare tracker items by pkey_hash for proper aggregation
 * @param a_item1 First tracker item
 * @param a_item2 Second tracker item
 * @return Comparison result
 */
int s_compare_tracker_items(struct tracker_mover_item *a_item1, struct tracker_mover_item *a_item2)
{
    return memcmp(&a_item1->pkey_hash, &a_item2->pkey_hash, sizeof(dap_hash_fast_t));
}

int s_compare_trackers(dap_list_t *a_tracker1, dap_list_t *a_tracker2)
{
    struct tracker_mover *l_tracker1 = a_tracker1->data, *l_tracker2 = a_tracker2->data;
    return memcmp(&l_tracker1->voting_hash, &l_tracker2->voting_hash, sizeof(dap_hash_fast_t));
}

dap_list_t *s_trackers_aggregate(dap_ledger_t *a_ledger, dap_list_t *a_trackers, const char *a_ticker,
                                 dap_hash_fast_t *a_voting_hash, dap_hash_fast_t *a_pkey_hash,
                                 dap_list_t **a_added, dap_time_t a_ts_creation_time)
{
    dap_return_val_if_fail(s_voting_callbacks.voting_expire_callback, a_trackers);
    dap_list_t *it, *tmp;
    DL_FOREACH_SAFE(*a_added, it, tmp) {
        dap_ledger_tracker_t *l_new_tracker = it->data;
        dap_time_t l_exp_time = s_voting_callbacks.voting_expire_callback(a_ledger, &l_new_tracker->voting_hash);
        if (l_exp_time && a_ts_creation_time > l_exp_time) {
            DL_DELETE(*a_added, it);
            dap_ledger_colour_clear_callback(it->data);
            DAP_DELETE(it);
            continue;       // Remove expired colour
        }
        dap_list_t *l_exists = dap_list_find(a_trackers, &l_new_tracker->voting_hash, s_compare_trackers);
        struct tracker_mover *l_exists_tracker = l_exists ? l_exists->data : NULL;
        dap_ledger_tracker_item_t *l_item;
        DL_FOREACH(l_new_tracker->items, l_item) {
            if (a_voting_hash && dap_hash_fast_compare(a_voting_hash, &l_new_tracker->voting_hash) &&
                    dap_hash_fast_compare(a_pkey_hash, &l_item->pkey_hash))
                continue;
            if (!l_exists_tracker) {
                l_exists_tracker = DAP_NEW_Z_RET_VAL_IF_FAIL(struct tracker_mover, a_trackers);
                l_exists_tracker->voting_hash = l_new_tracker->voting_hash;
                dap_strncpy(l_exists_tracker->ticker, a_ticker, DAP_CHAIN_TICKER_SIZE_MAX);
                a_trackers = dap_list_append(a_trackers, l_exists_tracker);
            }
            struct tracker_mover_item *l_exists_item, l_sought = { .pkey_hash = l_item->pkey_hash };
            DL_SEARCH(l_exists_tracker->items, l_exists_item, &l_sought, s_compare_tracker_items);
            if (!l_exists_item) {
                l_exists_item = DAP_NEW_Z_RET_VAL_IF_FAIL(struct tracker_mover_item, a_trackers);
                l_exists_item->pkey_hash = l_item->pkey_hash;
                DL_APPEND(l_exists_tracker->items, l_exists_item);
            }
            if (SUM_256_256(l_exists_item->coloured_value, l_item->coloured_value, &l_exists_item->coloured_value)) {
                log_it(L_ERROR, "Tracking value overflow, can't track voting %s anymore", dap_hash_fast_to_str_static(&l_new_tracker->voting_hash));
                return a_trackers;
            }
            l_exists_item->cur_value = l_exists_item->coloured_value;
        }
    }
    return a_trackers;
}

void s_trackers_clear(void *a_list_elm)
{
    struct tracker_mover *l_free = a_list_elm;
    struct tracker_mover_item *it, *tmp;
    DL_FOREACH_SAFE(l_free->items, it, tmp)
        DAP_DELETE(it); // No need for DL_DELETE cause clear the full list
    DAP_DELETE(a_list_elm);
}

/**
 * @brief Compare tracker items by pkey_hash for output tracking
 * @param a_item1 First tracker item
 * @param a_item2 Second tracker item
 * @return Comparison result
 */
int s_compare_tracker_items_out(dap_ledger_tracker_item_t *a_item1, dap_ledger_tracker_item_t *a_item2)
{
    return memcmp(&a_item1->pkey_hash, &a_item2->pkey_hash, sizeof(dap_hash_fast_t));
}

int s_compare_trackers_out(dap_list_t *a_tracker1, dap_list_t *a_tracker2)
{
    dap_ledger_tracker_t *l_tracker1 = a_tracker1->data, *l_tracker2 = a_tracker2->data;
    return memcmp(&l_tracker1->voting_hash, &l_tracker2->voting_hash, sizeof(dap_hash_fast_t));
}

dap_list_t *s_trackers_update_out(dap_list_t *a_trackers, dap_hash_fast_t *a_voting_hash, dap_hash_fast_t *a_pkey_hash, uint256_t a_value)
{
    dap_list_t *l_trackers = a_trackers;
    dap_ledger_tracker_t *l_exists_tracker = NULL;
    dap_list_t *l_exists = dap_list_find(l_trackers, a_voting_hash, s_compare_trackers_out);
    if (!l_exists) {
        l_exists_tracker = DAP_NEW_Z_RET_VAL_IF_FAIL(dap_ledger_tracker_t, a_trackers);
        l_exists_tracker->voting_hash = *a_voting_hash;
        l_trackers = dap_list_append(l_trackers, l_exists_tracker);
    } else
        l_exists_tracker = l_exists->data;
    dap_ledger_tracker_item_t *l_exists_item;
    dap_ledger_tracker_item_t l_sought = { .pkey_hash = *a_pkey_hash };
    DL_SEARCH(l_exists_tracker->items, l_exists_item, &l_sought, s_compare_tracker_items_out);
    if (!l_exists_item) {
        l_exists_item = DAP_NEW_Z_RET_VAL_IF_FAIL(dap_ledger_tracker_item_t, a_trackers);
        l_exists_item->pkey_hash = *a_pkey_hash;
        DL_APPEND(l_exists_tracker->items, l_exists_item);
    }
    l_exists_item->coloured_value = a_value;
    return l_trackers;
}

int dap_ledger_pvt_balance_update_for_addr(dap_ledger_t *a_ledger, dap_chain_addr_t *a_addr, const char *a_token_ticker, uint256_t a_value, bool a_reverse)
{
    dap_ledger_private_t *l_ledger_pvt = PVT(a_ledger);
    const char *l_addr_str = dap_chain_addr_to_str_static(a_addr);
    dap_ledger_wallet_balance_t *l_wallet_balance = NULL;
    char *l_wallet_balance_key = dap_strjoin(" ", l_addr_str, a_token_ticker, (char*)NULL);
    debug_if(g_debug_ledger, L_DEBUG, "%s %s to addr: %s", a_reverse ? "UNDO" : "GOT", dap_uint256_to_char(a_value, NULL), l_wallet_balance_key);
    pthread_rwlock_wrlock(&l_ledger_pvt->balance_accounts_rwlock);
    HASH_FIND_STR(l_ledger_pvt->balance_accounts, l_wallet_balance_key, l_wallet_balance);
    if (l_wallet_balance) {
        if (a_reverse) {
            int of = SUBTRACT_256_256(l_wallet_balance->balance, a_value, &l_wallet_balance->balance);
            assert(!of);
        } else
            SUM_256_256(l_wallet_balance->balance, a_value, &l_wallet_balance->balance);
        DAP_DELETE(l_wallet_balance_key);
    } else {
        if (a_reverse) {
            log_it(L_ERROR, "Trying to substract value from nonexistent balance %s", l_wallet_balance_key);
            DAP_DELETE(l_wallet_balance_key);
            pthread_rwlock_unlock(&l_ledger_pvt->balance_accounts_rwlock);
            return -2;
        }
        l_wallet_balance = DAP_NEW_Z(dap_ledger_wallet_balance_t);
        if (!l_wallet_balance) {
            log_it(L_CRITICAL, "%s", c_error_memory_alloc);
            pthread_rwlock_unlock(&l_ledger_pvt->balance_accounts_rwlock);
            return -1;
        }
        l_wallet_balance->key = l_wallet_balance_key;
        strcpy(l_wallet_balance->token_ticker, a_token_ticker);
        SUM_256_256(l_wallet_balance->balance, a_value, &l_wallet_balance->balance);
        debug_if(g_debug_ledger, L_DEBUG, "Create new balance item: %s %s", l_addr_str, a_token_ticker);
        HASH_ADD_KEYPTR(hh, PVT(a_ledger)->balance_accounts, l_wallet_balance->key,
                        strlen(l_wallet_balance_key), l_wallet_balance);
    }
    pthread_rwlock_unlock(&l_ledger_pvt->balance_accounts_rwlock);
    // Update the cache
    s_balance_cache_update(a_ledger, l_wallet_balance);
    return 0;
}

/**
 * @brief Add new transaction to the cache list
 * @param a_ledger
 * @param a_tx
 * @param a_tx_hash
 * @param a_from_threshold
 * @return return 1 OK, -1 error
 */
int dap_ledger_tx_add(dap_ledger_t *a_ledger, dap_chain_datum_tx_t *a_tx, dap_hash_fast_t *a_tx_hash, bool a_from_threshold, dap_ledger_datum_iter_data_t *a_datum_index_data)
{
    if(!a_tx) {
        debug_if(g_debug_ledger, L_ERROR, "NULL tx detected");
        return -1;
    }
    int l_ret = 0;
    dap_ledger_private_t *l_ledger_pvt = PVT(a_ledger);
    dap_list_t *l_list_bound_items = NULL;
    dap_list_t *l_list_tx_out = NULL;
    char l_main_token_ticker[DAP_CHAIN_TICKER_SIZE_MAX] = { '\0' };
    dap_list_t *l_trackers_mover = NULL;
    bool l_from_threshold = a_from_threshold;
    dap_hash_fast_t l_tx_hash = *a_tx_hash;
    byte_t *l_item = NULL;
    size_t l_tx_item_size = 0;

    if (a_ledger->is_hardfork_state) {
        struct tracker_mover *l_hardfork_tracker = NULL;
        TX_ITEM_ITER_TX(l_item, l_tx_item_size, a_tx) {
            if (*l_item == TX_ITEM_TYPE_OUT_STD || *l_item == TX_ITEM_TYPE_OUT_COND) {
                l_list_tx_out = dap_list_append(l_list_tx_out, l_item);
                continue;
            }
            if (*l_item != TX_ITEM_TYPE_TSD)
                continue;
            dap_tsd_t *l_tsd = (dap_tsd_t *)((dap_chain_tx_tsd_t *)l_item)->tsd;
            switch (l_tsd->type) {
            case DAP_CHAIN_DATUM_TX_TSD_TYPE_HARDFORK_TX_HASH: {
                if (l_tsd->size != sizeof(dap_hash_fast_t)) {
                    log_it(L_WARNING, "Incorrect size of TSD tracker section %u (need %zu)", l_tsd->size, sizeof(dap_hash_fast_t));
                    break;
                }
                l_tx_hash = *(dap_hash_fast_t *)l_tsd->data;
            } break;
            case DAP_CHAIN_DATUM_TX_TSD_TYPE_HARDFORK_TICKER: {
                if (!l_tsd->size || l_tsd->size > DAP_CHAIN_TICKER_SIZE_MAX) {
                    log_it(L_WARNING, "Illegal harfork datum tx TSD TICKER size %u", l_tsd->size);
                    break;
                }
                dap_strncpy(l_main_token_ticker, (char *)l_tsd->data, DAP_CHAIN_TICKER_SIZE_MAX);
            } break;
            case DAP_CHAIN_DATUM_TX_TSD_TYPE_HARDFORK_VOTING_HASH: {
                if (l_tsd->size != sizeof(dap_hash_fast_t)) {
                    log_it(L_WARNING, "Illegal harfork datum tx TSD VOTING_HASH size %u", l_tsd->size);
                    break;
                }
                l_hardfork_tracker = DAP_NEW_Z(struct tracker_mover);
                if (!l_hardfork_tracker) {
                    log_it(L_CRITICAL, "%s", c_error_memory_alloc);
                    break;
                }
                l_hardfork_tracker->voting_hash = *(dap_hash_fast_t *)l_tsd->data;
                l_trackers_mover = dap_list_append(l_trackers_mover, l_hardfork_tracker);
            } break;
            case DAP_CHAIN_DATUM_TX_TSD_TYPE_HARDFORK_TRACKER: {
                if (l_tsd->size != sizeof(dap_ledger_hardfork_tracker_t)) {
                    log_it(L_WARNING, "Illegal harfork datum tx TSD TRACKER size %u", l_tsd->size);
                    break;
                }
                if (!l_hardfork_tracker) {
                    log_it(L_WARNING, "No voting hash defined for tracking item");
                    break;
                }
                dap_ledger_hardfork_tracker_t *l_tsd_item = (dap_ledger_hardfork_tracker_t *)l_tsd->data;
                struct tracker_mover_item *l_tracker_item = DAP_NEW_Z(struct tracker_mover_item);
                if (!l_tracker_item) {
                    log_it(L_CRITICAL, "%s", c_error_memory_alloc);
                    break;
                }
                l_tracker_item->pkey_hash = l_tsd_item->pkey_hash;
                l_tracker_item->coloured_value = l_tracker_item->cur_value = l_tsd_item->coloured_value;
                DL_APPEND(l_hardfork_tracker->items, l_tracker_item);
            } break;
            default:
                log_it(L_WARNING, "Illegal harfork datum tx TSD item type 0x%X", l_tsd->type);
                break;
            }
        }
    }

    char l_tx_hash_str[DAP_CHAIN_HASH_FAST_STR_SIZE];
    dap_chain_hash_fast_to_str(&l_tx_hash, l_tx_hash_str, sizeof(l_tx_hash_str));

    int l_ret_check;
    dap_chain_srv_uid_t l_tag =  { .uint64 = 0 };
    dap_chain_tx_tag_action_type_t l_action = DAP_CHAIN_TX_TAG_ACTION_UNKNOWN;
    dap_ledger_tokenizer_t *l_values_from_cur_tx = NULL;
    if( (l_ret_check = s_tx_cache_check(a_ledger, a_tx, &l_tx_hash, a_from_threshold,
                                        &l_list_bound_items, &l_list_tx_out,
                                        l_main_token_ticker, &l_values_from_cur_tx,
                                        &l_tag, &l_action, false, true))) {
        if ((l_ret_check == DAP_CHAIN_CS_VERIFY_CODE_TX_NO_PREVIOUS ||
                l_ret_check == DAP_CHAIN_CS_VERIFY_CODE_TX_NO_EMISSION) &&
                is_ledger_threshld(l_ledger_pvt) && !dap_chain_net_get_load_mode(a_ledger->net)) {
            if (!l_from_threshold)
                dap_ledger_pvt_threshold_txs_add(a_ledger, a_tx, &l_tx_hash);
        } else {
            debug_if(g_debug_ledger, L_WARNING, "dap_ledger_tx_add() tx %s not passed the check: %s ", l_tx_hash_str,
                        dap_ledger_check_error_str(l_ret_check));
        }

        if ( l_list_bound_items )
            dap_list_free_full(l_list_bound_items, NULL);

        return l_ret_check;
    }
<<<<<<< HEAD
=======

>>>>>>> 56ae9939
    // add info for wallet shared
    if (
        !dap_chain_datum_tx_item_get_tsd_by_type(a_tx, DAP_CHAIN_WALLET_SHARED_TSD_WRITEOFF) &&
        !dap_chain_datum_tx_item_get_tsd_by_type(a_tx, DAP_CHAIN_WALLET_SHARED_TSD_REFILL)
        )
    {
        dap_chain_wallet_shared_hold_tx_add(a_tx, a_ledger->net->pub.name);
    }
<<<<<<< HEAD
=======


>>>>>>> 56ae9939
    debug_if(g_debug_ledger, L_DEBUG, "dap_ledger_tx_add() check passed for tx %s", l_tx_hash_str);
    if ( a_datum_index_data != NULL){
        dap_strncpy(a_datum_index_data->token_ticker, l_main_token_ticker, DAP_CHAIN_TICKER_SIZE_MAX);
        a_datum_index_data->action = l_action;
        a_datum_index_data->uid = l_tag;
    }
    // Mark 'out' items in cache if they were used & delete previous transactions from cache if it need
    // find all bound pairs 'in' and 'out'
    size_t l_outs_used = dap_list_length(l_list_bound_items);
    dap_store_obj_t *l_cache_used_outs = NULL;
    char *l_ledger_cache_group = NULL;
    if ( is_ledger_cached(l_ledger_pvt) ) {
        l_cache_used_outs = DAP_NEW_Z_SIZE(dap_store_obj_t, sizeof(dap_store_obj_t) * (l_outs_used + 1));
        if ( !l_cache_used_outs ) {
            log_it(L_CRITICAL, "%s", c_error_memory_alloc);
            l_ret = -1;
            goto FIN;
        }
        l_ledger_cache_group = dap_ledger_get_gdb_group(a_ledger, DAP_LEDGER_TXS_STR);
    }


    int l_err_num = 0;
    dap_hash_fast_t l_vote_pkey_hash = { };
    dap_chain_tx_vote_t *l_vote_tx_item = NULL;

    byte_t *it; size_t l_size;
    TX_ITEM_ITER_TX(it, l_size, a_tx) {
        switch (*it) {
        case TX_ITEM_TYPE_VOTING:
            if (s_voting_callbacks.voting_callback)
                l_err_num = s_voting_callbacks.voting_callback(a_ledger, a_tx, &l_tx_hash, true);
            break;
        case TX_ITEM_TYPE_VOTE:
            if (s_voting_callbacks.vote_callback)
                l_err_num = s_voting_callbacks.vote_callback(a_ledger, a_tx, &l_tx_hash, &l_vote_pkey_hash, true);
            l_vote_tx_item = (dap_chain_tx_vote_t *)it;
            break;
        case TX_ITEM_TYPE_EVENT:
            l_err_num = dap_ledger_pvt_event_verify_add(a_ledger, a_tx_hash, a_tx, true, false);
            break;
        default:
            break;
        }
    }
    
    if (!dap_ledger_datum_is_enforced(a_ledger, a_tx_hash, true))
        assert(!l_err_num);


    // Update balance: deducts
    const char *l_cur_token_ticker = NULL;
    int l_spent_idx = 0;
    for (dap_list_t *it = l_list_bound_items; it; it = it->next) {
        dap_ledger_tx_bound_t *l_bound_item = it->data;
        dap_chain_tx_item_type_t l_type = l_bound_item->type;
        if (l_type == TX_ITEM_TYPE_IN || l_type == TX_ITEM_TYPE_IN_COND) {
            if (l_bound_item->prev_item->cache_data.n_outs <= l_bound_item->prev_item->cache_data.n_outs_used) {
                log_it(L_ERROR, "[!] Irrelevant prev tx: out items mismatch %d <= %d",
                       l_bound_item->prev_item->cache_data.n_outs, l_bound_item->prev_item->cache_data.n_outs_used);
                l_outs_used--;
                continue;
            }
            l_spent_idx++;
        }

        if ((l_type == TX_ITEM_TYPE_IN_EMS_VIRTUAL || l_type == TX_ITEM_TYPE_IN_REWARD) &&
                !dap_ledger_pvt_token_supply_check_update(a_ledger, l_bound_item->token_item, l_bound_item->value, false))
            log_it(L_ERROR, "Insufficient supply for token %s", l_bound_item->token_item->ticker);

        switch (l_type) {
        case TX_ITEM_TYPE_IN_EMS:
            // Mark it as used with current tx hash
            l_bound_item->emission_item->tx_used_out = l_tx_hash;
            dap_ledger_pvt_emission_cache_update(a_ledger, l_bound_item->emission_item);
            l_outs_used--; // Do not calc this output with tx used items
            continue;

        case TX_ITEM_TYPE_IN_EMS_VIRTUAL:
            if (l_bound_item->stake_lock_item) { // Legacy stake lock emission
                // Mark it as used with current tx hash
                l_bound_item->stake_lock_item->tx_used_out = l_tx_hash;
                s_ledger_stake_lock_cache_update(a_ledger, l_bound_item->stake_lock_item);
            }
            l_outs_used--; // Do not calc this output with tx used items
            continue;

        case TX_ITEM_TYPE_IN_REWARD: {
            dap_ledger_reward_item_t *l_item = DAP_NEW_Z(dap_ledger_reward_item_t);
            if (!l_item) {
                log_it(L_CRITICAL, "%s", c_error_memory_alloc);
                l_ret = -1;
                goto FIN;
            }
            l_item->key = l_bound_item->reward_key;
            l_item->spender_tx = l_tx_hash;
            pthread_rwlock_wrlock(&l_ledger_pvt->rewards_rwlock);
            HASH_ADD(hh, l_ledger_pvt->rewards, key, sizeof(l_item->key), l_item);
            pthread_rwlock_unlock(&l_ledger_pvt->rewards_rwlock);
            l_outs_used--; // Do not calc this output with tx used items
            continue;
        }

        case TX_ITEM_TYPE_IN: {
            dap_ledger_wallet_balance_t *wallet_balance = NULL;
            l_cur_token_ticker = l_bound_item->in.token_ticker;
            const char *l_addr_str = dap_chain_addr_to_str_static(&l_bound_item->in.addr_from);
            char *l_wallet_balance_key = dap_strjoin(" ", l_addr_str, l_cur_token_ticker, (char*)NULL);
            pthread_rwlock_rdlock(&PVT(a_ledger)->balance_accounts_rwlock);
            HASH_FIND_STR(PVT(a_ledger)->balance_accounts, l_wallet_balance_key, wallet_balance);
            pthread_rwlock_unlock(&PVT(a_ledger)->balance_accounts_rwlock);
            if (wallet_balance) {
                debug_if(g_debug_ledger, L_DEBUG, "SPEND %s from addr: %s",
                    dap_uint256_to_char(l_bound_item->value, NULL), l_wallet_balance_key);
                SUBTRACT_256_256(wallet_balance->balance, l_bound_item->value, &wallet_balance->balance);
                // Update the cache
                s_balance_cache_update(a_ledger, wallet_balance);
            } else {
                if(g_debug_ledger)
                    log_it(L_ERROR,"!!! Attempt to SPEND from some non-existent balance !!!: %s %s", l_addr_str, l_cur_token_ticker);
            }

            DAP_DELETE(l_wallet_balance_key);
        } break;

        case TX_ITEM_TYPE_IN_COND: { // all balance deducts performed with previous conditional transaction
            // Update service items if any
            dap_ledger_verificator_t *l_verificator = NULL;
            int l_tmp = l_bound_item->cond->header.subtype;
            pthread_rwlock_rdlock(&s_verificators_rwlock);
            HASH_FIND_INT(s_verificators, &l_tmp, l_verificator);
            pthread_rwlock_unlock(&s_verificators_rwlock);
            if (l_verificator && l_verificator->callback_in_add)
                l_verificator->callback_in_add(a_ledger, a_tx, &l_tx_hash, l_bound_item->cond);
            l_cur_token_ticker = l_tmp == DAP_CHAIN_TX_OUT_COND_SUBTYPE_FEE ?
                                           a_ledger->net->pub.native_ticker : l_main_token_ticker;
        } break;

        default:
            log_it(L_ERROR, "Unknown item type %d in ledger TX bound for IN part", l_type);
            continue;
        }

        // add a used output
        dap_ledger_tx_item_t *l_prev_item_out = l_bound_item->prev_item;
        l_prev_item_out->out_metadata[l_bound_item->prev_out_idx].tx_spent_hash_fast = l_tx_hash;
        l_prev_item_out->cache_data.n_outs_used++;
        // mark previous transactions as used with the extra timestamp
        if (l_prev_item_out->cache_data.n_outs_used == l_prev_item_out->cache_data.n_outs)
            l_prev_item_out->cache_data.ts_spent = a_tx->header.ts_created;

        if ( is_ledger_cached(l_ledger_pvt) ) {
            // mirror it in the cache
            size_t l_cache_size = sizeof(l_prev_item_out->cache_data) + l_prev_item_out->cache_data.n_outs * sizeof(dap_chain_hash_fast_t);
            size_t l_tx_size = dap_chain_datum_tx_get_size(l_prev_item_out->tx);
            size_t l_tx_cache_sz = l_tx_size + l_cache_size + sizeof(dap_ledger_cache_gdb_record_t);
            dap_ledger_cache_gdb_record_t *l_tx_cache = DAP_NEW_Z_SIZE(dap_ledger_cache_gdb_record_t, l_tx_cache_sz);
            l_tx_cache->cache_size = l_cache_size;
            l_tx_cache->datum_size = l_tx_size;
            memcpy(l_tx_cache->data, &l_prev_item_out->cache_data, l_cache_size);
            memcpy(l_tx_cache->data + l_cache_size, l_prev_item_out->tx, l_tx_size);
            l_cache_used_outs[l_spent_idx] = (dap_store_obj_t) {
                    .key        = dap_chain_hash_fast_to_str_new(&l_prev_item_out->tx_hash_fast),
                    .value      = (byte_t*)l_tx_cache,
                    .value_len  = l_tx_cache_sz,
                    .group      = l_ledger_cache_group,
            };
            l_cache_used_outs[l_spent_idx].timestamp = dap_nanotime_now();
        }

        // Gather colour information from previous outputs
        l_trackers_mover = s_trackers_aggregate(a_ledger, l_trackers_mover, l_cur_token_ticker,
                                                l_vote_tx_item ? &l_vote_tx_item->voting_hash : NULL, &l_vote_pkey_hash,
                                                &l_prev_item_out->out_metadata[l_bound_item->prev_out_idx].trackers, a_tx->header.ts_created);
        // Clear trackers info for immutable tx's
        if (l_prev_item_out->cache_data.flags & LEDGER_PVT_TX_META_FLAG_IMMUTABLE) {
            dap_list_free_full(l_prev_item_out->out_metadata[l_bound_item->prev_out_idx].trackers, dap_ledger_colour_clear_callback);
            l_prev_item_out->out_metadata[l_bound_item->prev_out_idx].trackers = NULL;
        }
    }

    uint32_t l_outs_count = dap_list_length(l_list_tx_out);
    dap_ledger_tx_item_t *l_tx_item = DAP_NEW_Z_SIZE(dap_ledger_tx_item_t, sizeof(dap_ledger_tx_item_t) + l_outs_count * sizeof(dap_ledger_tx_out_metadata_t));
    if ( !l_tx_item ) {
        log_it(L_CRITICAL, "%s", c_error_memory_alloc);
        l_ret = -1;
        goto FIN;
    }
    l_tx_item->tx_hash_fast = l_tx_hash;
    size_t l_tx_size = dap_chain_datum_tx_get_size(a_tx);
    l_tx_item->tx = is_ledger_mapped(l_ledger_pvt) ? a_tx : DAP_DUP_SIZE(a_tx, l_tx_size);
    l_tx_item->cache_data.n_outs = l_outs_count;
    l_tx_item->cache_data.tag = l_tag;
    l_tx_item->cache_data.action = l_action;
    dap_strncpy(l_tx_item->cache_data.token_ticker, l_main_token_ticker, sizeof(l_tx_item->cache_data.token_ticker));

    //Update balance : raise
    bool l_cross_network = false, l_multichannel = false;
    uint32_t i = 0;
    for (dap_list_t *l_tx_out = l_list_tx_out; l_tx_out; l_tx_out = l_tx_out->next, i++) {
        assert(l_tx_out->data);
        dap_chain_tx_item_type_t l_type = *(uint8_t *)l_tx_out->data;

        dap_chain_addr_t *l_addr = NULL;
        uint256_t l_value = {};
        bool l_balance_update = true;
        switch (l_type) {
        case TX_ITEM_TYPE_OUT: {
            dap_chain_tx_out_t *l_out_item_256 = (dap_chain_tx_out_t *)l_tx_out->data;
            l_addr = &l_out_item_256->addr;
            l_value = l_out_item_256->header.value;
            l_cur_token_ticker = l_main_token_ticker;
        } break;
        case TX_ITEM_TYPE_OUT_OLD: {
            dap_chain_tx_out_old_t *l_out_item = (dap_chain_tx_out_old_t *)l_tx_out->data;
            l_addr = &l_out_item->addr;
            l_value = GET_256_FROM_64(l_out_item->header.value);
            l_cur_token_ticker = l_main_token_ticker;
        } break;
        case TX_ITEM_TYPE_OUT_EXT: {
            dap_chain_tx_out_ext_t *l_out_item_ext_256 = (dap_chain_tx_out_ext_t *)l_tx_out->data;
            l_addr = &l_out_item_ext_256->addr;
            l_value = l_out_item_ext_256->header.value;
            l_cur_token_ticker = l_out_item_ext_256->token;
        } break;
        case TX_ITEM_TYPE_OUT_STD: {
            dap_chain_tx_out_std_t *l_out_item_std = (dap_chain_tx_out_std_t *)l_tx_out->data;
            l_addr = &l_out_item_std->addr;
            l_value = l_out_item_std->value;
            l_cur_token_ticker = l_out_item_std->token;
            if (l_out_item_std->ts_unlock > l_ledger_pvt->blockchain_time) {
                dap_ledger_locked_out_t *l_new_locked_out = DAP_NEW_Z(dap_ledger_locked_out_t);
                if (!l_new_locked_out) {
                    log_it(L_CRITICAL, "%s", c_error_memory_alloc);
                    goto FIN;
                }
                l_new_locked_out->addr = *l_addr;
                l_new_locked_out->value = l_value;
                dap_strncpy(l_new_locked_out->ticker, l_cur_token_ticker, DAP_CHAIN_TICKER_SIZE_MAX);
                l_new_locked_out->unlock_time = l_out_item_std->ts_unlock;
                LL_INSERT_INORDER(l_ledger_pvt->locked_outs, l_new_locked_out, s_compare_locked_outs);
                l_balance_update = false;
            }
        } break;
        case TX_ITEM_TYPE_OUT_COND: {
            // Update service items if any
            dap_chain_tx_out_cond_t *l_cond = (dap_chain_tx_out_cond_t *)l_tx_out->data;
            dap_ledger_verificator_t *l_verificator = NULL;
            int l_tmp = l_cond->header.subtype;
            pthread_rwlock_rdlock(&s_verificators_rwlock);
            HASH_FIND_INT(s_verificators, &l_tmp, l_verificator);
            pthread_rwlock_unlock(&s_verificators_rwlock);
            if (l_verificator && l_verificator->callback_out_add)
                l_verificator->callback_out_add(a_ledger, a_tx, &l_tx_hash, l_cond);
            l_value = l_cond->header.value;
            l_cur_token_ticker = l_cond->header.subtype == DAP_CHAIN_TX_OUT_COND_SUBTYPE_FEE ?
                                                            a_ledger->net->pub.native_ticker : l_main_token_ticker;
            l_balance_update = false;
        } break;
        default:
            log_it(L_ERROR, "Unknown item type %d", l_type);
            goto FIN;
        }

        if (l_addr && l_addr->net_id.uint64 != a_ledger->net->pub.id.uint64 &&
                !dap_chain_addr_is_blank(l_addr))
            l_cross_network = true;

        if (!l_multichannel && dap_strcmp(l_main_token_ticker, l_cur_token_ticker))
            l_multichannel = true;

        if (l_balance_update)
            dap_ledger_pvt_balance_update_for_addr(a_ledger, l_addr, l_cur_token_ticker, l_value, false);

        // Moving colour to new outputs
        for (dap_list_t *mv = l_trackers_mover; mv; mv = mv->next) {
            struct tracker_mover *l_mover = mv->data;
            assert(!dap_hash_fast_is_blank(&l_mover->voting_hash));
            uint256_t l_moving_sum = {};
            if (!a_ledger->is_hardfork_state) {
                if (dap_strcmp(l_cur_token_ticker, l_mover->ticker))
                    continue;
                dap_ledger_tokenizer_t *l_moving_sum_per_token = s_tokenizer_find(l_values_from_cur_tx, l_mover->ticker);
                assert(l_moving_sum_per_token);
                l_moving_sum = l_moving_sum_per_token->sum;
            } else
                l_moving_sum = l_value;
            dap_ledger_tracker_t *l_tracker = DAP_NEW_Z(dap_ledger_tracker_t);
            if (!l_tracker) {
                log_it(L_CRITICAL, "%s", c_error_memory_alloc);
                goto FIN;
            }
            l_tracker->voting_hash = l_mover->voting_hash;
            struct tracker_mover_item *it;
            uint256_t l_moved_value = {};
            DL_FOREACH(l_mover->items, it) {
                if (IS_ZERO_256(it->cur_value))
                    continue;
                dap_ledger_tracker_item_t *l_tracker_item = DAP_NEW_Z(dap_ledger_tracker_item_t);
                if (!l_tracker_item) {
                    log_it(L_CRITICAL, "%s", c_error_memory_alloc);
                    goto FIN;
                }
                l_tracker_item->pkey_hash = it->pkey_hash;
                DL_APPEND(l_tracker->items, l_tracker_item);
                uint256_t l_coloured_value;
                MULT_256_256(l_value, it->coloured_value, &l_coloured_value);
                DIV_256(l_coloured_value, l_moving_sum, &l_coloured_value);
                if (compare256(it->cur_value, l_coloured_value) > 0 &&
                        !IS_ZERO_256(l_coloured_value)) {
                    SUBTRACT_256_256(it->cur_value, l_coloured_value, &it->cur_value);
                    l_tracker_item->coloured_value = l_coloured_value;
                } else {
                    l_tracker_item->coloured_value = it->cur_value;
                    it->cur_value = uint256_0;
                }
            }
            if (l_tracker->items)
                l_tx_item->out_metadata[i].trackers = dap_list_append(l_tx_item->out_metadata[i].trackers, l_tracker);
            else
                DAP_DELETE(l_tracker);
        }
        if (l_vote_tx_item)
            l_tx_item->out_metadata[i].trackers = s_trackers_update_out(l_tx_item->out_metadata[i].trackers, &l_vote_tx_item->voting_hash, &l_vote_pkey_hash, l_value);
    }
    if (l_vote_tx_item) {
        byte_t *l_item; size_t l_tx_item_size;
        TX_ITEM_ITER_TX(l_item, l_tx_item_size, a_tx) {
            if (*l_item != TX_ITEM_TYPE_TSD)
                continue;
            // check out conds
            dap_tsd_t *l_tsd = (dap_tsd_t *)((dap_chain_tx_tsd_t *)l_item)->tsd;
            if (l_tsd->type != VOTING_TSD_TYPE_VOTE_TX_COND)
                continue;
            dap_hash_fast_t l_prev_tx_hash = ((dap_chain_tx_voting_tx_cond_t *)l_tsd->data)->tx_hash;
            uint32_t l_prev_out_idx = ((dap_chain_tx_voting_tx_cond_t *)l_tsd->data)->out_idx;
            dap_ledger_tx_item_t *l_prev_item = NULL;
            dap_chain_datum_tx_t *l_tx_prev = s_tx_find_by_hash(a_ledger, &l_prev_tx_hash, &l_prev_item, true);
            if (!l_prev_item || l_prev_item->cache_data.n_outs <= l_prev_out_idx) {
                log_it(L_ERROR, "Can't find tx %s in ledger for vote tracking", dap_hash_fast_to_str_static(&l_prev_tx_hash));
                continue;
            }
            dap_chain_tx_out_cond_t *l_prev_out = (dap_chain_tx_out_cond_t *)dap_chain_datum_tx_out_get_by_out_idx(l_tx_prev, l_prev_out_idx);
            l_tx_item->out_metadata[l_prev_out_idx].trackers = s_trackers_update_out(l_tx_item->out_metadata[l_prev_out_idx].trackers,
                                                                                     &l_vote_tx_item->voting_hash, &l_vote_pkey_hash, l_prev_out->header.value);
        }
    }

    // add transaction to the cache list
    if (l_multichannel)
        l_tx_item->cache_data.flags |= LEDGER_PVT_TX_META_FLAG_MULTICHANNEL;
    l_tx_item->ts_added = dap_nanotime_now();
    pthread_rwlock_wrlock(&l_ledger_pvt->ledger_rwlock);
    if (dap_chain_net_get_load_mode(a_ledger->net) || dap_chain_net_get_state(a_ledger->net) == NET_STATE_SYNC_CHAINS)
        HASH_ADD(hh, l_ledger_pvt->ledger_items, tx_hash_fast, sizeof(dap_chain_hash_fast_t), l_tx_item);
    else
        HASH_ADD_INORDER(hh, l_ledger_pvt->ledger_items, tx_hash_fast, sizeof(dap_chain_hash_fast_t),
                         l_tx_item, s_sort_ledger_tx_item); // tx_hash_fast: name of key field
    pthread_rwlock_unlock(&l_ledger_pvt->ledger_rwlock);
    // Callable callback
    dap_list_t *l_notifier;
    DL_FOREACH(PVT(a_ledger)->tx_add_notifiers, l_notifier) {
        dap_ledger_tx_notifier_t *l_notify = (dap_ledger_tx_notifier_t*)l_notifier->data;
        l_notify->callback(l_notify->arg, a_ledger, l_tx_item->tx, DAP_LEDGER_NOTIFY_OPCODE_ADDED);
    }
    if (l_cross_network) {
        dap_list_t *l_notifier;
        DL_FOREACH(PVT(a_ledger)->bridged_tx_notifiers, l_notifier) {
            dap_ledger_bridged_tx_notifier_t *l_notify = l_notifier->data;
            l_notify->callback(a_ledger, a_tx, &l_tx_hash, l_notify->arg, DAP_LEDGER_NOTIFY_OPCODE_ADDED);
        }
    }
    if ( is_ledger_cached(l_ledger_pvt) ) {
        // Add it to cache
        size_t l_cache_size = sizeof(l_tx_item->cache_data) + l_tx_item->cache_data.n_outs * sizeof(dap_chain_hash_fast_t);
        size_t l_tx_cache_sz = l_tx_size + l_cache_size + sizeof(dap_ledger_cache_gdb_record_t);
        dap_ledger_cache_gdb_record_t *l_tx_cache = DAP_NEW_STACK_SIZE(dap_ledger_cache_gdb_record_t, l_tx_cache_sz);
        *l_tx_cache = (dap_ledger_cache_gdb_record_t) { .cache_size = l_cache_size, .datum_size = l_tx_size };
        memcpy(l_tx_cache->data, &l_tx_item->cache_data, l_cache_size);
        memcpy(l_tx_cache->data + l_cache_size, a_tx, l_tx_size);
        l_cache_used_outs[0] = (dap_store_obj_t) {
                .key        = l_tx_hash_str,
                .value      = (byte_t*)l_tx_cache,
                .value_len  = l_tx_cache_sz,
                .group      = l_ledger_cache_group,
                .timestamp  = dap_nanotime_now()
        };
        // Apply it with single DB transaction
        if (dap_global_db_set_raw(l_cache_used_outs, l_outs_used + 1, NULL, NULL))
            debug_if(g_debug_ledger, L_WARNING, "Ledger cache mismatch");
    }
    if (!a_from_threshold && is_ledger_threshld(l_ledger_pvt))
        dap_ledger_pvt_threshold_txs_proc(a_ledger);
FIN:
    if (l_trackers_mover)
        dap_list_free_full(l_trackers_mover, s_trackers_clear);
    if (l_list_bound_items)
        dap_list_free_full(l_list_bound_items, NULL);
    if (l_list_tx_out)
        dap_list_free(l_list_tx_out);
    if (l_values_from_cur_tx) {
        dap_ledger_tokenizer_t *it, *tmp;
        LL_FOREACH_SAFE(l_values_from_cur_tx, it, tmp)
            DAP_DELETE(it);
    }
    if ( is_ledger_cached(l_ledger_pvt) ) {
        if (l_cache_used_outs) {
            for (size_t i = 1; i < l_outs_used; ++i) {
                DAP_DEL_MULTY(l_cache_used_outs[i].key, l_cache_used_outs[i].value);
            }
        }
        DAP_DEL_MULTY(l_cache_used_outs, l_ledger_cache_group);
    }
    return l_ret;
}

/**
 * @brief Remove transaction from the cache list
 * @param a_ledger
 * @param a_tx
 * @param a_tx_hash
 * @param a_from_threshold
 * @return return 1 OK, -1 error
 */
int dap_ledger_tx_remove(dap_ledger_t *a_ledger, dap_chain_datum_tx_t *a_tx, dap_hash_fast_t *a_tx_hash)
{
    int l_ret = 0;
    dap_ledger_private_t *l_ledger_pvt = PVT(a_ledger);
    dap_list_t *l_list_bound_items = NULL;
    dap_list_t *l_list_tx_out = NULL;
    dap_chain_srv_uid_t l_tag =  { .uint64 = 0 };
    dap_chain_tx_tag_action_type_t l_action = DAP_CHAIN_TX_TAG_ACTION_UNKNOWN;
    char l_main_token_ticker[DAP_CHAIN_TICKER_SIZE_MAX] = { '\0' };

    char l_tx_hash_str[DAP_CHAIN_HASH_FAST_STR_SIZE];
    dap_chain_hash_fast_to_str(a_tx_hash, l_tx_hash_str, sizeof(l_tx_hash_str));

    // Get boundary items list into l_list_bound_items
    // Get tx outs list into l_list_tx_out
    int l_ret_check;
    if( (l_ret_check = s_tx_cache_check(a_ledger, a_tx, a_tx_hash, false,
                                                       &l_list_bound_items, &l_list_tx_out,
                                                       l_main_token_ticker, NULL, &l_tag, &l_action, true, false))) {
        debug_if(g_debug_ledger, L_WARNING, "dap_ledger_tx_remove() tx %s not passed the check: %s ", l_tx_hash_str,
                    dap_ledger_check_error_str(l_ret_check));
        return l_ret_check;
    }

    dap_ledger_tx_item_t *l_ledger_item = NULL;
    pthread_rwlock_rdlock(&PVT(a_ledger)->ledger_rwlock);
    HASH_FIND(hh, PVT(a_ledger)->ledger_items, a_tx_hash, sizeof(dap_chain_hash_fast_t), l_ledger_item);
    pthread_rwlock_unlock(&PVT(a_ledger)->ledger_rwlock);
    if (l_ledger_item && l_ledger_item->cache_data.n_outs_used != 0) {     // transaction already present in the cache list
        return DAP_LEDGER_TX_CHECK_OUT_ITEM_ALREADY_USED;
    }

    // find all bound pairs 'in' and 'out'
    size_t l_outs_used = dap_list_length(l_list_bound_items);

    dap_store_obj_t *l_cache_used_outs = NULL;
    char *l_ledger_cache_group = NULL;
    if ( is_ledger_cached(l_ledger_pvt) ) {
        l_cache_used_outs = DAP_NEW_Z_COUNT(dap_store_obj_t, l_outs_used);
        if ( !l_cache_used_outs ) {
            log_it(L_CRITICAL, "Memory allocation error");
            l_ret = -1;
            goto FIN;
        }
        l_ledger_cache_group = dap_ledger_get_gdb_group(a_ledger, DAP_LEDGER_TXS_STR);
    }
    const char *l_cur_token_ticker = NULL;

    // Update balance : raise all bound items to balances
    int l_spent_idx = 0;
    for (dap_list_t *it = l_list_bound_items; it; it = it->next) {
        dap_ledger_tx_bound_t *l_bound_item = it->data;
        dap_chain_tx_item_type_t l_type = l_bound_item->type;
        if ((l_type == TX_ITEM_TYPE_IN_EMS_VIRTUAL || l_type == TX_ITEM_TYPE_IN_REWARD) &&
                !dap_ledger_pvt_token_supply_check_update(a_ledger, l_bound_item->token_item, l_bound_item->value, true))
            log_it(L_ERROR, "Insufficient supply for token %s", l_bound_item->token_item->ticker);

        switch (l_type) {
        case TX_ITEM_TYPE_IN_EMS:
            // Mark it as unused
            memset(&(l_bound_item->emission_item->tx_used_out), 0, sizeof(dap_hash_fast_t));
            dap_ledger_pvt_emission_cache_update(a_ledger, l_bound_item->emission_item);
            l_outs_used--; // Do not calc this output with tx used items
            continue;

        case TX_ITEM_TYPE_IN_EMS_VIRTUAL:
            if (l_bound_item->stake_lock_item) { // Legacy stake lock emission
                // Mark it as used with current tx hash
                memset(&(l_bound_item->stake_lock_item->tx_used_out), 0, sizeof(dap_hash_fast_t));
                s_ledger_stake_lock_cache_update(a_ledger, l_bound_item->stake_lock_item);
            }
            l_outs_used--; // Do not calc this output with tx used items
            continue;

        case TX_ITEM_TYPE_IN_REWARD: {
            dap_ledger_reward_item_t *l_item = NULL;
            pthread_rwlock_wrlock(&l_ledger_pvt->rewards_rwlock);
            HASH_FIND(hh, l_ledger_pvt->rewards, &l_bound_item->reward_key, sizeof(l_bound_item->reward_key), l_item);
            if(l_item){
                HASH_DEL(l_ledger_pvt->rewards, l_item);
                DAP_DEL_Z(l_item);
            }
            pthread_rwlock_unlock(&l_ledger_pvt->rewards_rwlock);
        }
        l_outs_used--; // Do not calc this output with tx used items
        continue;

        case TX_ITEM_TYPE_IN: {
            dap_ledger_wallet_balance_t *wallet_balance = NULL;
            l_cur_token_ticker = l_bound_item->in.token_ticker;
            const char *l_addr_str = dap_chain_addr_to_str_static(&l_bound_item->in.addr_from);
            char *l_wallet_balance_key = dap_strjoin(" ", l_addr_str, l_cur_token_ticker, (char*)NULL);
            pthread_rwlock_rdlock(&PVT(a_ledger)->balance_accounts_rwlock);
            HASH_FIND_STR(PVT(a_ledger)->balance_accounts, l_wallet_balance_key, wallet_balance);
            pthread_rwlock_unlock(&PVT(a_ledger)->balance_accounts_rwlock);
            if (wallet_balance) {
                debug_if(g_debug_ledger, L_DEBUG, "REFUND %s from addr: %s because tx was removed.",
                         dap_uint256_to_char(l_bound_item->value, NULL), l_wallet_balance_key);
                SUM_256_256(wallet_balance->balance, l_bound_item->value, &wallet_balance->balance);
                // Update the cache
                s_balance_cache_update(a_ledger, wallet_balance);
            } else {
                debug_if(g_debug_ledger, L_ERROR, "!!! Attempt to SPEND from some non-existent balance !!!: %s %s", l_addr_str, l_cur_token_ticker);
            }
            DAP_DELETE(l_wallet_balance_key);
        } break;

        case TX_ITEM_TYPE_IN_COND: { // all balance deducts performed with previous conditional transaction
            // Update service items if any
            dap_ledger_verificator_t *l_verificator = NULL;
            int l_tmp = l_bound_item->cond->header.subtype;
            pthread_rwlock_rdlock(&s_verificators_rwlock);
            HASH_FIND_INT(s_verificators, &l_tmp, l_verificator);
            pthread_rwlock_unlock(&s_verificators_rwlock);
            if (l_verificator && l_verificator->callback_in_delete)
                l_verificator->callback_in_delete(a_ledger, a_tx, a_tx_hash, l_bound_item->cond);
        } break;

        default:
            log_it(L_ERROR, "Unknown item type %d in ledger TX bound for IN part", l_type);
            break;
        }

        // add a used output
        dap_ledger_tx_item_t *l_prev_item_out = l_bound_item->prev_item;
        l_prev_item_out->out_metadata[l_bound_item->prev_out_idx].tx_spent_hash_fast = (dap_hash_fast_t){ };
        l_prev_item_out->cache_data.n_outs_used--;
        if ( is_ledger_cached(l_ledger_pvt) ) {
            // mirror it in the cache
            size_t l_tx_size = dap_chain_datum_tx_get_size(l_prev_item_out->tx);
            size_t l_cache_size = sizeof(l_prev_item_out->cache_data) + l_prev_item_out->cache_data.n_outs * sizeof(dap_chain_hash_fast_t);
            size_t l_tx_cache_sz = l_tx_size + l_cache_size + sizeof(dap_ledger_cache_gdb_record_t);
            dap_ledger_cache_gdb_record_t *l_tx_cache = DAP_NEW_Z_SIZE(dap_ledger_cache_gdb_record_t, l_tx_cache_sz);
            l_tx_cache->cache_size = l_cache_size;
            l_tx_cache->datum_size = l_tx_size;
            memcpy(l_tx_cache->data, &l_prev_item_out->cache_data, l_cache_size);
            memcpy(l_tx_cache->data + l_cache_size, l_prev_item_out->tx, l_tx_size);
            l_cache_used_outs[l_spent_idx] = (dap_store_obj_t) {
                    .key        = dap_chain_hash_fast_to_str_new(&l_prev_item_out->tx_hash_fast),
                    .value      = (byte_t*)l_tx_cache,
                    .value_len  = l_tx_cache_sz,
                    .group      = l_ledger_cache_group,
                    .timestamp  = 0
            };
        }
        // mark previous transactions as used with the extra timestamp
        if(l_prev_item_out->cache_data.n_outs_used != l_prev_item_out->cache_data.n_outs)
            l_prev_item_out->cache_data.ts_spent = 0;

        if (l_type == TX_ITEM_TYPE_IN || l_type == TX_ITEM_TYPE_IN_COND) {
            l_spent_idx++;
        }
    }

    // Update balance: deducts all outs from balances
    bool l_cross_network = false;
    for (dap_list_t *l_tx_out = l_list_tx_out; l_tx_out; l_tx_out = dap_list_next(l_tx_out)) {
        if (!l_tx_out->data) {
            debug_if(g_debug_ledger, L_WARNING, "Can't detect tx ticker or matching output, can't append balances cache");
            continue;
        }
        dap_chain_tx_item_type_t l_type = *(uint8_t *)l_tx_out->data;
        if (l_type == TX_ITEM_TYPE_OUT_COND) {
            // Update service items if any
            dap_chain_tx_out_cond_t *l_cond = (dap_chain_tx_out_cond_t *)l_tx_out->data;
            dap_ledger_verificator_t *l_verificator = NULL;
            int l_tmp = l_cond->header.subtype;
            pthread_rwlock_rdlock(&s_verificators_rwlock);
            HASH_FIND_INT(s_verificators, &l_tmp, l_verificator);
            pthread_rwlock_unlock(&s_verificators_rwlock);
            if (l_verificator && l_verificator->callback_out_delete)
                l_verificator->callback_out_delete(a_ledger, a_tx, a_tx_hash, l_cond);
            continue;   // balance raise will be with next conditional transaction
        }

        dap_chain_addr_t *l_addr = NULL;
        uint256_t l_value = {};
        switch (l_type) {
        case TX_ITEM_TYPE_OUT: {
            dap_chain_tx_out_t *l_out_item_256 = (dap_chain_tx_out_t *)l_tx_out->data;
            l_addr = &l_out_item_256->addr;
            l_value = l_out_item_256->header.value;
            l_cur_token_ticker = l_main_token_ticker;
        } break;
        case TX_ITEM_TYPE_OUT_OLD: {
            dap_chain_tx_out_old_t *l_out_item = (dap_chain_tx_out_old_t *)l_tx_out->data;
            l_addr = &l_out_item->addr;
            l_value = GET_256_FROM_64(l_out_item->header.value);
            l_cur_token_ticker = l_main_token_ticker;
        } break;
        case TX_ITEM_TYPE_OUT_EXT: {
            dap_chain_tx_out_ext_t *l_out_item_ext_256 = (dap_chain_tx_out_ext_t *)l_tx_out->data;
            l_addr = &l_out_item_ext_256->addr;
            l_value = l_out_item_ext_256->header.value;
            l_cur_token_ticker = l_out_item_ext_256->token;
        } break;
        case TX_ITEM_TYPE_OUT_STD: {
            dap_chain_tx_out_std_t *l_out_item_std = (dap_chain_tx_out_std_t *)l_tx_out->data;
            l_addr = l_out_item_std->ts_unlock < PVT(a_ledger)->blockchain_time ? &l_out_item_std->addr : NULL;
            l_value = l_out_item_std->value;
            l_cur_token_ticker = l_out_item_std->token;
        } break;
        default:
            log_it(L_DEBUG, "Unknown item type %d", l_type);
            break;
        }
        if (!l_addr)
            continue;
        else if (l_addr->net_id.uint64 != a_ledger->net->pub.id.uint64 &&
                 !dap_chain_addr_is_blank(l_addr))
            l_cross_network = true;
        dap_ledger_pvt_balance_update_for_addr(a_ledger, l_addr, l_cur_token_ticker, l_value, true);
    }

    if (s_voting_callbacks.voting_delete_callback) {
        if (l_action == DAP_CHAIN_TX_TAG_ACTION_VOTING)
            s_voting_callbacks.voting_delete_callback(a_ledger, TX_ITEM_TYPE_VOTING, a_tx, a_tx_hash);
        else if (l_action == DAP_CHAIN_TX_TAG_ACTION_VOTE)
            s_voting_callbacks.voting_delete_callback(a_ledger, TX_ITEM_TYPE_VOTE, a_tx, a_tx_hash);
    }

    // remove transaction from ledger
    dap_ledger_tx_item_t *l_tx_item = NULL;
    pthread_rwlock_wrlock(&l_ledger_pvt->ledger_rwlock);
    HASH_FIND(hh, l_ledger_pvt->ledger_items, a_tx_hash, sizeof(dap_chain_hash_fast_t), l_tx_item);
    if (l_tx_item)
        HASH_DEL(l_ledger_pvt->ledger_items, l_tx_item);
    pthread_rwlock_unlock(&l_ledger_pvt->ledger_rwlock);

    // Callable callback
    dap_list_t *l_notifier;
    if (l_tx_item) {
        DL_FOREACH(PVT(a_ledger)->tx_add_notifiers, l_notifier) {
            dap_ledger_tx_notifier_t *l_notify = l_notifier->data;
            l_notify->callback(l_notify->arg, a_ledger, l_tx_item->tx, DAP_LEDGER_NOTIFY_OPCODE_DELETED);
        }
    }
    if (l_cross_network) {
        DL_FOREACH(PVT(a_ledger)->bridged_tx_notifiers, l_notifier) {
            dap_ledger_bridged_tx_notifier_t *l_notify = l_notifier->data;
            l_notify->callback(a_ledger, a_tx, a_tx_hash, l_notify->arg, DAP_LEDGER_NOTIFY_OPCODE_DELETED);
        }
    }

    // Clear & destroy item
    for (uint32_t i = 0; i < l_tx_item->cache_data.n_outs; i++)
        dap_list_free_full(l_tx_item->out_metadata[i].trackers, dap_ledger_colour_clear_callback);
    if ( !is_ledger_mapped(l_ledger_pvt) )
        DAP_DELETE(l_tx_item->tx);
    DAP_DELETE(l_tx_item);

    if ( is_ledger_cached(l_ledger_pvt) ) {
        // Add it to cache
        dap_global_db_del_sync(l_ledger_cache_group, l_tx_hash_str);
        // Apply it with single DB transaction
        if (dap_global_db_set_raw(l_cache_used_outs, l_outs_used, NULL, NULL))
            debug_if(g_debug_ledger, L_WARNING, "Ledger cache mismatch");
    }
FIN:
    if (l_list_bound_items)
        dap_list_free_full(l_list_bound_items, NULL);
    if (l_list_tx_out)
        dap_list_free(l_list_tx_out);
    if ( is_ledger_cached(l_ledger_pvt) ) {
        if (l_cache_used_outs) {
            for (size_t i = 1; i < l_outs_used; i++) {
                DAP_DELETE(l_cache_used_outs[i].key);
                DAP_DELETE(l_cache_used_outs[i].value);
            }
        }
        DAP_DELETE(l_cache_used_outs);
        DAP_DELETE(l_ledger_cache_group);
    }
    return l_ret;
}

int dap_ledger_tx_load(dap_ledger_t *a_ledger, dap_chain_datum_tx_t *a_tx, dap_chain_hash_fast_t *a_tx_hash, dap_ledger_datum_iter_data_t *a_datum_index_data)
{
#ifndef DAP_LEDGER_TEST
    if (dap_chain_net_get_load_mode(a_ledger->net)) {
        if (PVT(a_ledger)->cache_tx_check_callback)
            PVT(a_ledger)->cache_tx_check_callback(a_ledger, a_tx_hash);
        dap_ledger_tx_item_t *l_tx_item = NULL;
        unsigned l_hash_value;
        HASH_VALUE(a_tx_hash, sizeof(dap_chain_hash_fast_t), l_hash_value);
        pthread_rwlock_rdlock(&PVT(a_ledger)->ledger_rwlock);
        HASH_FIND_BYHASHVALUE(hh, PVT(a_ledger)->ledger_items, a_tx_hash, sizeof(dap_chain_hash_fast_t), l_hash_value, l_tx_item);
        pthread_rwlock_unlock(&PVT(a_ledger)->ledger_rwlock);
        if (l_tx_item)
            return DAP_LEDGER_CHECK_ALREADY_CACHED;
    }
#endif
    return dap_ledger_tx_add(a_ledger, a_tx, a_tx_hash, false, a_datum_index_data);
}

static void s_ledger_stake_lock_cache_update(dap_ledger_t *a_ledger, dap_ledger_stake_lock_item_t *a_stake_lock_item)
{
    if (!is_ledger_cached(PVT(a_ledger)))
        return;
    char l_hash_str[DAP_CHAIN_HASH_FAST_STR_SIZE];
    dap_chain_hash_fast_to_str(&a_stake_lock_item->tx_for_stake_lock_hash, l_hash_str, sizeof(l_hash_str));
    char *l_group = dap_ledger_get_gdb_group(a_ledger, DAP_LEDGER_STAKE_LOCK_STR);
    if (dap_global_db_set(l_group, l_hash_str, &a_stake_lock_item->tx_used_out, sizeof(dap_hash_fast_t), false, NULL, NULL))
        log_it(L_WARNING, "Ledger cache mismatch");
    DAP_DEL_Z(l_group);
}

int dap_ledger_emission_for_stake_lock_item_add(dap_ledger_t *a_ledger, const dap_chain_hash_fast_t *a_tx_hash)
{
    dap_ledger_private_t *l_ledger_pvt = PVT(a_ledger);
    dap_ledger_stake_lock_item_t *l_new_stake_lock_emission = NULL;
    pthread_rwlock_rdlock(&l_ledger_pvt->stake_lock_rwlock);
    HASH_FIND(hh, l_ledger_pvt->emissions_for_stake_lock, a_tx_hash, sizeof(dap_hash_fast_t),
              l_new_stake_lock_emission);
    pthread_rwlock_unlock(&l_ledger_pvt->stake_lock_rwlock);
    if (l_new_stake_lock_emission) {
        return -1;
    }
    l_new_stake_lock_emission = DAP_NEW_Z(dap_ledger_stake_lock_item_t);
    if (!l_new_stake_lock_emission) {
        if (g_debug_ledger) {
            log_it(L_ERROR, "Error: memory allocation when try adding item 'dap_ledger_stake_lock_item_t' to hash-table");
        }
        return -13;
    }
    l_new_stake_lock_emission->tx_for_stake_lock_hash = *a_tx_hash;
    pthread_rwlock_wrlock(&l_ledger_pvt->stake_lock_rwlock);
    HASH_ADD(hh, l_ledger_pvt->emissions_for_stake_lock, tx_for_stake_lock_hash, sizeof(dap_chain_hash_fast_t), l_new_stake_lock_emission);
    pthread_rwlock_unlock(&l_ledger_pvt->stake_lock_rwlock);

    s_ledger_stake_lock_cache_update(a_ledger, l_new_stake_lock_emission);

    return 0;

}

static dap_ledger_stake_lock_item_t *s_emissions_for_stake_lock_item_find(dap_ledger_t *a_ledger, const dap_chain_hash_fast_t *a_token_emission_hash)
{
    dap_ledger_private_t *l_ledger_pvt = PVT(a_ledger);
    dap_ledger_stake_lock_item_t *l_new_stake_lock_emission = NULL;
    pthread_rwlock_rdlock(&l_ledger_pvt->stake_lock_rwlock);
    HASH_FIND(hh, l_ledger_pvt->emissions_for_stake_lock, a_token_emission_hash, sizeof(dap_chain_hash_fast_t),
              l_new_stake_lock_emission);
    pthread_rwlock_unlock(&l_ledger_pvt->stake_lock_rwlock);
    return l_new_stake_lock_emission;
}

/**
 * Get the transaction in the cache by the addr in out item
 *
 * a_public_key[in] public key that signed the transaction
 * a_public_key_size[in] public key size
 * a_tx_first_hash [in/out] hash of the initial transaction/ found transaction, if 0 start from the beginning
 */
dap_chain_datum_tx_t* dap_ledger_tx_find_by_addr(dap_ledger_t *a_ledger, const char *a_token, const dap_chain_addr_t *a_addr,
                                                 dap_chain_hash_fast_t *a_tx_first_hash, bool a_unspent_only)
{
    if(!a_addr || !a_tx_first_hash)
        return NULL;
    dap_ledger_private_t *l_ledger_pvt = PVT(a_ledger);

    bool is_tx_found = false;
    dap_ledger_tx_item_t *l_iter_start = NULL, *l_iter_current, *l_item_tmp;
    pthread_rwlock_rdlock(&l_ledger_pvt->ledger_rwlock);
    if (!dap_hash_fast_is_blank(a_tx_first_hash)) {
        HASH_FIND(hh, l_ledger_pvt->ledger_items, a_tx_first_hash, sizeof(dap_hash_t), l_iter_start);
        if (!l_iter_start || !l_iter_start->hh.next){
            pthread_rwlock_unlock(&l_ledger_pvt->ledger_rwlock);
            return NULL;            
        }
         // start searching from the next hash after a_tx_first_hash
        l_iter_start = l_iter_start->hh.next;
    } else
        l_iter_start = l_ledger_pvt->ledger_items;
    HASH_ITER(hh, l_iter_start, l_iter_current, l_item_tmp) {
        // If a_token is setup we check if its not our token - miss it
        if (a_token && *l_iter_current->cache_data.token_ticker &&
                dap_strcmp(l_iter_current->cache_data.token_ticker, a_token) &&
                !(l_iter_current->cache_data.flags & LEDGER_PVT_TX_META_FLAG_MULTICHANNEL))
            continue;
        // Now work with it
        dap_chain_datum_tx_t *l_tx = l_iter_current->tx;
        dap_chain_hash_fast_t *l_tx_hash = &l_iter_current->tx_hash_fast;
        // Get 'out' items from transaction
        int num = -1;
        byte_t *it; size_t l_size;
        TX_ITEM_ITER_TX(it, l_size, l_tx) {
            dap_chain_addr_t l_addr = { };
            switch (*it) {
            case TX_ITEM_TYPE_OUT:
                num++;
                l_addr = ((dap_chain_tx_out_t*)it)->addr;
                break;
            case TX_ITEM_TYPE_OUT_OLD:
                num++;
                l_addr = ((dap_chain_tx_out_old_t*)it)->addr;
                break;
            case TX_ITEM_TYPE_OUT_EXT:
                num++;
                if ( a_token && dap_strcmp(a_token, ((dap_chain_tx_out_ext_t*)it)->token) )
                    continue;
                l_addr = ((dap_chain_tx_out_ext_t*)it)->addr;
                break;
            case TX_ITEM_TYPE_OUT_STD:
                num++;
                if (a_token && dap_strcmp(a_token, ((dap_chain_tx_out_std_t *)it)->token))
                    continue;
                l_addr = ((dap_chain_tx_out_std_t *)it)->addr;
                break;
            case TX_ITEM_TYPE_OUT_COND:
                num++;
            default:
                continue;
            }
            if ( dap_chain_addr_compare(a_addr, &l_addr) ) {
                if (a_unspent_only && s_ledger_is_used_out_item(l_iter_current, num, NULL))
                    continue;
                *a_tx_first_hash = *l_tx_hash;
                is_tx_found = true;
                break;
            }
        }
        if (is_tx_found)
            break;
    }
    pthread_rwlock_unlock(&l_ledger_pvt->ledger_rwlock);
    return is_tx_found ? l_iter_current->tx : NULL;
}

/**
 * @brief dap_ledger_tx_get_token_ticker_by_hash
 * @param a_ledger
 * @param a_tx_hash
 * @return
 */
const char *dap_ledger_tx_get_token_ticker_by_hash(dap_ledger_t *a_ledger,dap_chain_hash_fast_t *a_tx_hash)
{
    if(!a_ledger || !a_tx_hash)
        return NULL;
    dap_ledger_private_t *l_ledger_pvt = PVT(a_ledger);

    if ( dap_hash_fast_is_blank(a_tx_hash) )
        return NULL;

    dap_ledger_tx_item_t *l_item = NULL;
    unsigned l_hash_value;
    HASH_VALUE(a_tx_hash, sizeof(*a_tx_hash), l_hash_value);
    pthread_rwlock_rdlock(&l_ledger_pvt->ledger_rwlock);
    HASH_FIND_BYHASHVALUE(hh, l_ledger_pvt->ledger_items, a_tx_hash, sizeof(*a_tx_hash), l_hash_value, l_item);
    pthread_rwlock_unlock(&l_ledger_pvt->ledger_rwlock);
    return l_item ? l_item->cache_data.token_ticker : NULL;
}

/**
 * Get transaction in the cache by hash
 *
 * return transaction, or NULL if transaction not found in the cache
 */
static dap_chain_datum_tx_t *s_tx_find_by_hash(dap_ledger_t *a_ledger, const dap_chain_hash_fast_t *a_tx_hash, dap_ledger_tx_item_t **a_item_out, bool a_unspent_only)
{
    if ( !a_tx_hash || dap_hash_fast_is_blank(a_tx_hash) )
        return NULL;
    dap_ledger_private_t *l_ledger_pvt = PVT(a_ledger);
    dap_chain_datum_tx_t *l_tx_ret = NULL;
    dap_ledger_tx_item_t *l_tx_item = NULL;
    pthread_rwlock_rdlock(&l_ledger_pvt->ledger_rwlock);
    HASH_FIND(hh, l_ledger_pvt->ledger_items, a_tx_hash, sizeof(dap_chain_hash_fast_t), l_tx_item);
    pthread_rwlock_unlock(&l_ledger_pvt->ledger_rwlock);
    if(l_tx_item) {
        if (!a_unspent_only || !l_tx_item->cache_data.ts_spent) {
            l_tx_ret = l_tx_item->tx;
            if(a_item_out)
                *a_item_out = l_tx_item;
        }
    }
    return l_tx_ret;
}

dap_chain_datum_tx_t *dap_ledger_tx_find_by_hash(dap_ledger_t *a_ledger, const dap_chain_hash_fast_t *a_tx_hash)
{
   return s_tx_find_by_hash(a_ledger, a_tx_hash, NULL, false);
}

dap_chain_datum_tx_t *dap_ledger_tx_unspent_find_by_hash(dap_ledger_t *a_ledger, dap_chain_hash_fast_t *a_tx_hash)
{
    return s_tx_find_by_hash(a_ledger, a_tx_hash, NULL, true);
}

dap_hash_fast_t dap_ledger_get_first_chain_tx_hash(dap_ledger_t *a_ledger, dap_chain_tx_out_cond_subtype_t a_cond_type, dap_chain_hash_fast_t *a_tx_hash)
{
    dap_return_val_if_fail(a_ledger && a_tx_hash, (dap_hash_fast_t) {});
    dap_hash_fast_t l_hash = *a_tx_hash;
    dap_chain_datum_tx_t *l_prev_tx = NULL;
    while ( (l_prev_tx = dap_ledger_tx_find_by_hash(a_ledger, &l_hash)) ) {
        byte_t *l_iter = l_prev_tx->tx_items;
        dap_chain_tx_in_cond_t *l_cond_in = NULL;
        while ( (l_cond_in = (dap_chain_tx_in_cond_t *)dap_chain_datum_tx_item_get(l_prev_tx, NULL, l_iter, TX_ITEM_TYPE_IN_COND, NULL)) ) {
            dap_hash_fast_t l_hash_tmp = l_cond_in->header.tx_prev_hash;
            if ( (l_prev_tx = dap_ledger_tx_find_by_hash(a_ledger, &l_hash_tmp)) &&
                    dap_chain_datum_tx_out_cond_get(l_prev_tx, a_cond_type, NULL) ) {
                l_hash = l_hash_tmp;
                break;
            }
        }
        if (!l_cond_in)
            break;
    }
    return l_hash;
}

dap_hash_fast_t dap_ledger_get_final_chain_tx_hash(dap_ledger_t *a_ledger, dap_chain_tx_out_cond_subtype_t a_cond_type, dap_chain_hash_fast_t *a_tx_hash, bool a_unspent_only)
{
    dap_return_val_if_fail(a_ledger && a_tx_hash, (dap_hash_fast_t) {});
    dap_chain_datum_tx_t *l_tx = NULL;
    dap_chain_hash_fast_t l_hash = *a_tx_hash;
    dap_ledger_tx_item_t *l_item = NULL;
    while (( l_tx = s_tx_find_by_hash(a_ledger, &l_hash, &l_item, false) )) {
        int l_out_num = 0;
        if (!dap_chain_datum_tx_out_cond_get(l_tx, a_cond_type, &l_out_num))
            return a_unspent_only ? (dap_hash_fast_t){} : l_hash;
        else if (dap_hash_fast_is_blank(&l_item->out_metadata[l_out_num].tx_spent_hash_fast))
            break;
        l_hash = l_item->out_metadata[l_out_num].tx_spent_hash_fast;
    }
    return l_hash;
}

/**
 * Check whether used 'out' items (local function)
 */
static bool s_ledger_is_used_out_item(dap_ledger_tx_item_t *a_item, uint32_t a_idx_out, dap_hash_fast_t *a_out_spender_hash)
{
    dap_return_val_if_fail(a_item && a_item->cache_data.n_outs >= a_idx_out, true);
    // if there are used 'out' items
    if (a_item->cache_data.n_outs_used &&
            !dap_hash_fast_is_blank(&(a_item->out_metadata[a_idx_out].tx_spent_hash_fast))) {
        if (a_out_spender_hash)
            *a_out_spender_hash = a_item->out_metadata[a_idx_out].tx_spent_hash_fast;
        return true;
    }
    return false;
}

/**
 * Check whether used 'out' items
 */
bool dap_ledger_tx_hash_is_used_out_item(dap_ledger_t *a_ledger, dap_chain_hash_fast_t *a_tx_hash, int a_idx_out, dap_hash_fast_t *a_out_spender)
{
    dap_ledger_tx_item_t *l_item_out = NULL;
    s_tx_find_by_hash(a_ledger, a_tx_hash, &l_item_out, false);
    return l_item_out ? s_ledger_is_used_out_item(l_item_out, a_idx_out, a_out_spender) : true;
}

dap_list_t *dap_ledger_tx_get_trackers(dap_ledger_t *a_ledger, dap_chain_hash_fast_t *a_tx_hash, uint32_t a_out_idx)
{
    dap_list_t *ret = NULL;
    dap_ledger_tx_item_t *l_item_out = NULL;
    s_tx_find_by_hash(a_ledger, a_tx_hash, &l_item_out, false);
    if (!l_item_out || l_item_out->cache_data.n_outs < a_out_idx)
        return ret;
    return l_item_out->out_metadata[a_out_idx].trackers;
}

uint256_t dap_ledger_coin_get_uncoloured_value(dap_ledger_t *a_ledger, dap_hash_fast_t *a_voting_hash,
                                               dap_hash_fast_t *a_tx_hash, int a_out_idx,
                                               dap_hash_fast_t *a_pkey_hash)
{
    dap_return_val_if_fail(a_ledger && a_voting_hash && a_tx_hash, uint256_0);
    dap_ledger_tx_item_t *l_item_out = NULL;
    dap_chain_datum_tx_t *l_tx = s_tx_find_by_hash(a_ledger, a_tx_hash, &l_item_out, true);
    if (!l_item_out || l_item_out->cache_data.n_outs <= (uint32_t)a_out_idx ||
            !dap_hash_fast_is_blank(&(l_item_out->out_metadata[a_out_idx].tx_spent_hash_fast)))
        return uint256_0;
    uint8_t *l_out = dap_chain_datum_tx_item_get_nth(l_tx, TX_ITEM_TYPE_OUT_ALL, a_out_idx);
    assert(l_out);
    uint256_t l_value = {};
    switch (*l_out) {
    case TX_ITEM_TYPE_OUT_OLD:
        l_value = GET_256_FROM_64(((dap_chain_tx_out_old_t *)l_out)->header.value);
        break;
    case TX_ITEM_TYPE_OUT:
        l_value = ((dap_chain_tx_out_t *)l_out)->header.value;
        break;
    case TX_ITEM_TYPE_OUT_EXT:
        l_value = ((dap_chain_tx_out_ext_t *)l_out)->header.value;
        break;
    case TX_ITEM_TYPE_OUT_STD:
        l_value = ((dap_chain_tx_out_std_t *)l_out)->value;
        break;
    case TX_ITEM_TYPE_OUT_COND:
        l_value = ((dap_chain_tx_out_cond_t *)l_out)->header.value;
        break;
    default:
        assert(false);
        return uint256_0;
    }
    for (dap_list_t *it = l_item_out->out_metadata[a_out_idx].trackers; it ; it = it->next) {
        dap_ledger_tracker_t *l_tracker = it->data;
        if (dap_hash_fast_compare(&l_tracker->voting_hash, a_voting_hash)) {
            uint256_t l_coloured_value = {};
            dap_ledger_tracker_item_t *l_item;
            DL_FOREACH(l_tracker->items, l_item)
                if (!a_pkey_hash || !dap_hash_fast_compare(a_pkey_hash, &l_item->pkey_hash))
                    SUM_256_256(l_coloured_value, l_item->coloured_value, &l_coloured_value);
            assert(compare256(l_value, l_coloured_value) >= 0);
            SUBTRACT_256_256(l_value, l_coloured_value, &l_value);
            break;
        }
    }
    return l_value;
}

void dap_ledger_colour_clear_callback(void *a_list_data)
{
    dap_ledger_tracker_t *l_free = a_list_data;
    dap_ledger_tracker_item_t *it, *tmp;
    DL_FOREACH_SAFE(l_free->items, it, tmp)
        DAP_DELETE(it); // No need for DL_DELETE cause clear the full list
    DAP_DELETE(a_list_data);
}

void dap_ledger_tx_clear_colour(dap_ledger_t *a_ledger, dap_hash_fast_t *a_tx_hash)
{
    dap_return_if_fail(a_ledger && a_tx_hash);
    // Check if hash is valid
    if (dap_hash_fast_is_blank(a_tx_hash)) {
        log_it(L_WARNING, "Trying to clear colour for blank transaction hash");
        return;
    }
    
    dap_ledger_tx_item_t *l_item_out = NULL;
    dap_chain_datum_tx_t *l_tx = s_tx_find_by_hash(a_ledger, a_tx_hash, &l_item_out, false);
    if (!l_item_out)    // TX is not in ledger, it's OK
        return;
    l_item_out->cache_data.flags |= LEDGER_PVT_TX_META_FLAG_IMMUTABLE;
    for (uint32_t i = 0; i < l_item_out->cache_data.n_outs; i++) {
        if (!dap_hash_fast_is_blank(&l_item_out->out_metadata[i].tx_spent_hash_fast)) {
            dap_list_free_full(l_item_out->out_metadata[i].trackers, dap_ledger_colour_clear_callback);
            l_item_out->out_metadata[i].trackers = NULL;
        }
    }
}

void dap_ledger_tx_add_notify(dap_ledger_t *a_ledger, dap_ledger_tx_add_notify_t a_callback, void *a_arg)
{
    dap_return_if_fail(a_ledger && a_callback);
    dap_ledger_tx_notifier_t *l_notifier = DAP_NEW_Z_RET_IF_FAIL(dap_ledger_tx_notifier_t);
    *l_notifier = (dap_ledger_tx_notifier_t) { .callback = a_callback, .arg = a_arg };
    PVT(a_ledger)->tx_add_notifiers = dap_list_append(PVT(a_ledger)->tx_add_notifiers, l_notifier);
}

void dap_ledger_bridged_tx_notify_add(dap_ledger_t *a_ledger, dap_ledger_bridged_tx_notify_t a_callback, void *a_arg)
{
    dap_return_if_fail(a_ledger && a_callback);
    dap_ledger_bridged_tx_notifier_t *l_notifier = DAP_NEW_Z_RET_IF_FAIL(dap_ledger_bridged_tx_notifier_t);
    *l_notifier = (dap_ledger_bridged_tx_notifier_t) { .callback = a_callback, .arg = a_arg };
    PVT(a_ledger)->bridged_tx_notifiers = dap_list_append(PVT(a_ledger)->bridged_tx_notifiers , l_notifier);
}

dap_chain_token_ticker_str_t dap_ledger_tx_calculate_main_ticker_(dap_ledger_t *a_ledger, dap_chain_datum_tx_t *a_tx, int *a_ledger_rc)
{
    dap_hash_fast_t l_tx_hash = dap_chain_node_datum_tx_calc_hash(a_tx);
    dap_chain_token_ticker_str_t l_ret = { };
    int l_rc = s_tx_cache_check(a_ledger, a_tx, &l_tx_hash, false, NULL, NULL, (char*)&l_ret, NULL, NULL, NULL, false, false);
    if (l_rc == DAP_LEDGER_CHECK_ALREADY_CACHED)
        dap_strncpy( (char*)&l_ret, dap_ledger_tx_get_token_ticker_by_hash(a_ledger, &l_tx_hash), DAP_CHAIN_TICKER_SIZE_MAX );
    if (a_ledger_rc)
        *a_ledger_rc = l_rc;
    return l_ret;
}

// Add new verificator callback with associated subtype. Returns 1 if callback replaced, -1 error, overwise returns 0
int dap_ledger_verificator_add(dap_chain_tx_out_cond_subtype_t a_subtype,
                               dap_ledger_cond_in_verify_callback_t a_callback_in_verify, dap_ledger_cond_out_verify_callback_t a_callback_out_verify,
                               dap_ledger_cond_in_add_callback_t a_callback_in_add, dap_ledger_cond_out_add_callback_t a_callback_out_add,
                               dap_ledger_cond_in_delete_callback_t a_callback_in_delete, dap_ledger_cond_out_delete_callback_t a_callback_out_delete)
{
    dap_ledger_verificator_t *l_new_verificator = NULL;
    int l_tmp = (int)a_subtype;
    pthread_rwlock_rdlock(&s_verificators_rwlock);
    HASH_FIND_INT(s_verificators, &l_tmp, l_new_verificator);
    pthread_rwlock_unlock(&s_verificators_rwlock);
    if (!l_new_verificator)
        l_new_verificator = DAP_NEW_Z_RET_VAL_IF_FAIL(dap_ledger_verificator_t, -1);
    else
        log_it(L_WARNING, "Verificator subtype %d already used, callbacks addresses will be replaced", a_subtype);
    *l_new_verificator = (dap_ledger_verificator_t) {
            .subtype = (int)a_subtype,
            .callback_in_verify = a_callback_in_verify, .callback_out_verify = a_callback_out_verify,
            .callback_in_add = a_callback_in_add, .callback_out_add = a_callback_out_add,
            .callback_in_delete = a_callback_in_delete, .callback_out_delete = a_callback_out_delete
        };
    pthread_rwlock_wrlock(&s_verificators_rwlock);
    HASH_ADD_INT(s_verificators, subtype, l_new_verificator);
    pthread_rwlock_unlock(&s_verificators_rwlock);
    return 0;
}

int dap_ledger_voting_verificator_add(dap_ledger_voting_callback_t a_voting_callback, dap_ledger_vote_callback_t a_vote_callback,
                                      dap_ledger_voting_delete_callback_t a_callback_delete, dap_ledger_voting_expire_callback_t a_callback_expire)
{
    dap_return_val_if_fail(a_voting_callback && a_vote_callback && a_callback_delete && a_callback_expire, -1);
    int ret = s_voting_callbacks.voting_callback || s_voting_callbacks.vote_callback ||
                s_voting_callbacks.voting_delete_callback || s_voting_callbacks.voting_expire_callback ? 1 : 0;
    s_voting_callbacks.voting_callback = a_voting_callback;
    s_voting_callbacks.vote_callback = a_vote_callback;
    s_voting_callbacks.voting_delete_callback = a_callback_delete;
    s_voting_callbacks.voting_expire_callback = a_callback_expire;
    return ret;
}

int dap_ledger_tax_callback_set(dap_ledger_tax_callback_t a_callback)
{
    if (s_tax_callback)
        return -1;
    s_tax_callback = a_callback;
    return 0;
}

void dap_ledger_set_cache_tx_check_callback(dap_ledger_t *a_ledger, dap_ledger_cache_tx_check_callback_t a_callback)
{
    PVT(a_ledger)->cache_tx_check_callback = a_callback;
}

uint256_t dap_ledger_calc_balance_full(dap_ledger_t *a_ledger, const dap_chain_addr_t *a_addr, const char *a_token_ticker)
{
    uint256_t balance = uint256_0;

    if(!a_addr || dap_chain_addr_check_sum(a_addr))
        return balance;

    dap_ledger_private_t *l_ledger_pvt = PVT(a_ledger);
    dap_ledger_tx_item_t *l_iter_current, *l_item_tmp;
    pthread_rwlock_rdlock(&l_ledger_pvt->ledger_rwlock);
    HASH_ITER(hh, l_ledger_pvt->ledger_items , l_iter_current, l_item_tmp)
    {
        dap_chain_datum_tx_t *l_cur_tx = l_iter_current->tx;
        // Get 'out' items from transaction
        int l_out_idx = 0;
        byte_t *it; size_t l_size;
        TX_ITEM_ITER_TX(it, l_size, l_cur_tx) {
            uint256_t l_add = { };
            dap_chain_addr_t l_out_addr = { };
            switch (*it) {
            case TX_ITEM_TYPE_OUT_OLD: {
                dap_chain_tx_out_old_t *l_tx_out = (dap_chain_tx_out_old_t*)it;
                l_add = dap_chain_uint256_from(l_tx_out->header.value);
                l_out_addr = l_tx_out->addr;
            } break;
            case TX_ITEM_TYPE_OUT: {
                dap_chain_tx_out_t *l_tx_out = (dap_chain_tx_out_t*)it;
                l_add = l_tx_out->header.value;
                l_out_addr = l_tx_out->addr;
            } break;
            case TX_ITEM_TYPE_OUT_EXT: {
                dap_chain_tx_out_ext_t *l_tx_out = (dap_chain_tx_out_ext_t*)it;
                l_add = l_tx_out->header.value;
                l_out_addr = l_tx_out->addr;
            } break;
            case TX_ITEM_TYPE_OUT_STD: {
                dap_chain_tx_out_std_t *l_tx_out = (dap_chain_tx_out_std_t *)it;
                l_add = l_tx_out->value;
                l_out_addr = l_tx_out->addr;
                if (l_tx_out->ts_unlock > PVT(a_ledger)->blockchain_time) {
                    ++l_out_idx;
                    continue;
                }
            } break;
            case TX_ITEM_TYPE_OUT_COND:
                ++l_out_idx;
            default:
                continue;
            }
            ++l_out_idx;
            if (    !dap_strcmp( a_token_ticker, l_iter_current->cache_data.token_ticker )  // Tokens match
                &&  !dap_chain_addr_compare( a_addr, &l_out_addr )                          // Addresses match
                &&  !s_ledger_is_used_out_item( l_iter_current, l_out_idx, NULL )           // Output is unused
                )
            {
                SUM_256_256(balance, l_add, &balance);
            }
        }
    }
    pthread_rwlock_unlock(&l_ledger_pvt->ledger_rwlock);
    return balance;
}

static int s_compare_balances(dap_ledger_hardfork_balances_t *a_list1, dap_ledger_hardfork_balances_t *a_list2)
{
    if (a_list1->ts_unlock)
        return -1;
    int ret = memcmp(&a_list1->addr, &a_list2->addr, sizeof(dap_chain_addr_t));
    return ret ? ret : memcmp(a_list1->ticker, a_list2->ticker, DAP_CHAIN_TICKER_SIZE_MAX);
}

dap_list_t *s_trackers_aggregate_hardfork(dap_ledger_t *a_ledger, dap_list_t *a_trackers, dap_list_t *a_added, dap_time_t a_ts_creation_time)
{
    dap_return_val_if_fail(s_voting_callbacks.voting_expire_callback, a_trackers);
    for (dap_list_t *it = a_added; it; it = it->next) {
        dap_ledger_tracker_t *l_new_tracker = it->data, *l_exists_tracker = NULL;
        dap_time_t l_exp_time = s_voting_callbacks.voting_expire_callback(a_ledger, &l_new_tracker->voting_hash);
        if (a_ts_creation_time > l_exp_time)    // Don't track expired votings
            continue;
        dap_list_t *l_exists = dap_list_find(a_trackers, &l_new_tracker->voting_hash, s_compare_trackers_out);
        if (!l_exists) {
            l_exists_tracker = DAP_NEW_Z_RET_VAL_IF_FAIL(dap_ledger_tracker_t, a_trackers);
            l_exists_tracker->voting_hash = l_new_tracker->voting_hash;
            a_trackers = dap_list_append(a_trackers, l_exists_tracker);
        } else
            l_exists_tracker = l_exists->data;
        dap_ledger_tracker_item_t *l_item, *l_exists_item;
        DL_FOREACH(l_new_tracker->items, l_item) {
            dap_ledger_tracker_item_t l_sought = { .pkey_hash = l_item->pkey_hash };
            DL_SEARCH(l_exists_tracker->items, l_exists_item, &l_sought, s_compare_tracker_items_out);
            if (!l_exists_item) {
                l_exists_item = DAP_NEW_Z_RET_VAL_IF_FAIL(dap_ledger_tracker_item_t, a_trackers);
                l_exists_item->pkey_hash = l_item->pkey_hash;
                DL_APPEND(l_exists_tracker->items, l_exists_item);
            }
            if (SUM_256_256(l_exists_item->coloured_value, l_item->coloured_value, &l_exists_item->coloured_value)) {
                log_it(L_ERROR, "Tracking value overflow, can't track voting %s for hardfork", dap_hash_fast_to_str_static(&l_new_tracker->voting_hash));
                return a_trackers;
            }
        }
    }
    return a_trackers;
}

static dap_chain_addr_t* s_change_addr(dap_json_t *a_json, dap_chain_addr_t *a_addr)
{
    if(!a_json || !a_addr)
        return NULL;
    const char * l_out_addr = dap_chain_addr_to_str_static(a_addr);
    dap_json_t *l_json = NULL;
    dap_json_object_get_ex(a_json, l_out_addr, &l_json);
    if(l_json && dap_json_get_type(l_json) == DAP_JSON_TYPE_STRING) {
        const char *l_change_str =  dap_json_get_string(l_json);
        dap_chain_addr_t* l_ret_addr =  dap_chain_addr_from_str(l_change_str);
        return l_ret_addr;
    }
    return NULL;
}

static int s_aggregate_out(dap_ledger_hardfork_balances_t **a_out_list, dap_ledger_t *a_ledger,
                           const char *a_ticker, dap_chain_addr_t *a_addr,
                           uint256_t a_value, dap_time_t a_hardfork_start_time,
                           dap_list_t *a_trackers, dap_json_t *a_changed_addrs)
{
    dap_chain_addr_t *l_change_addr = s_change_addr(a_changed_addrs, a_addr);
    dap_ledger_hardfork_balances_t l_new_balance = { .addr = l_change_addr ? *l_change_addr : *a_addr, .value = a_value };
    DAP_DEL_Z(l_change_addr);
    memcpy(l_new_balance.ticker, a_ticker, DAP_CHAIN_TICKER_SIZE_MAX);
    dap_ledger_hardfork_balances_t *l_exist = NULL;
    DL_SEARCH(*a_out_list, l_exist, &l_new_balance, s_compare_balances);
    if (!l_exist) {
        l_exist = DAP_DUP(&l_new_balance);
        if (!l_exist) {
            log_it(L_CRITICAL, "%s", c_error_memory_alloc);
            return -1;
        }
        DL_APPEND(*a_out_list, l_exist);
    } else if (SUM_256_256(l_exist->value, a_value, &l_exist->value)) {
        log_it(L_ERROR, "Integer overflow of hardfork aggregated data for addr %s and token %s with value %s",
                                    dap_chain_addr_to_str_static(a_addr), a_ticker, dap_uint256_to_char(a_value, NULL));
        return -2;
    }
    if (g_debug_ledger) {
        char *l_total_value_str = dap_uint256_decimal_to_char(l_exist->value);
        const char *l_value_str; dap_uint256_to_char(a_value, &l_value_str);
        log_it(L_NOTICE, "Aggregate %s %s for addr %s with total value %s", l_value_str, a_ticker,
                                            dap_chain_addr_to_str_static(&l_new_balance.addr), l_total_value_str);
        DAP_DELETE(l_total_value_str);
    }
    l_exist->trackers = s_trackers_aggregate_hardfork(a_ledger, l_exist->trackers, a_trackers, a_hardfork_start_time);
    return 0;
}

static int s_aggregate_out_locked(dap_ledger_hardfork_balances_t **a_out_list, dap_ledger_t *a_ledger,
                                  const char *a_ticker, dap_chain_addr_t *a_addr,
                                  uint256_t a_value, dap_time_t a_hardfork_start_time,
                                  dap_list_t *a_trackers, dap_json_t *a_changed_addrs,
                                  dap_time_t a_unlock_time)
{
    dap_ledger_hardfork_balances_t *l_new_balance = DAP_NEW_Z_RET_VAL_IF_FAIL(dap_ledger_hardfork_balances_t, -1);
    dap_chain_addr_t *l_change_addr = s_change_addr(a_changed_addrs, a_addr);
    *l_new_balance = (dap_ledger_hardfork_balances_t){ .addr = l_change_addr ? *l_change_addr : *a_addr, .value = a_value, .ts_unlock = a_unlock_time };
    DAP_DEL_Z(l_change_addr);
    memcpy(l_new_balance->ticker, a_ticker, DAP_CHAIN_TICKER_SIZE_MAX);
    if (g_debug_ledger) {
        char l_unlock_time_str[DAP_TIME_STR_SIZE];
        dap_time_to_str_rfc822(l_unlock_time_str, sizeof(l_unlock_time_str), a_unlock_time);
        const char *l_value_str; dap_uint256_to_char(a_value, &l_value_str);
        log_it(L_NOTICE, "Aggregate %s %s for addr %s with locked timestamp %s", l_value_str, a_ticker,
                                            dap_chain_addr_to_str_static(&l_new_balance->addr), l_unlock_time_str);
    }
    l_new_balance->trackers = s_trackers_aggregate_hardfork(a_ledger, NULL, a_trackers, a_hardfork_start_time);
    DL_APPEND(*a_out_list, l_new_balance);
    return 0;
}

static int s_aggregate_out_cond(dap_ledger_hardfork_condouts_t **a_ret_list, dap_ledger_t *a_ledger,
                                dap_chain_tx_out_cond_t *a_out_cond, dap_chain_tx_sig_t *a_sign,
                                dap_hash_fast_t *a_tx_hash, const char *a_token_ticker,
                                dap_time_t a_hardfork_start_time, dap_list_t *a_trackers)
{
    dap_ledger_hardfork_condouts_t *l_new_condout = DAP_NEW_Z_RET_VAL_IF_FAIL(dap_ledger_hardfork_condouts_t, -1);
    *l_new_condout = (dap_ledger_hardfork_condouts_t) {
            .hash = *a_tx_hash,
            .cond = DAP_DUP_SIZE(a_out_cond, dap_chain_datum_item_tx_get_size((byte_t *)a_out_cond, 0)),
            .sign = DAP_DUP_SIZE(a_sign, dap_chain_datum_item_tx_get_size((byte_t *)a_sign, 0))
    };
    dap_strncpy(l_new_condout->ticker, a_token_ticker, DAP_CHAIN_TICKER_SIZE_MAX);
    l_new_condout->trackers = s_trackers_aggregate_hardfork(a_ledger, NULL, a_trackers, a_hardfork_start_time);
    DL_APPEND(*a_ret_list, l_new_condout);
    return 0;
}

dap_ledger_hardfork_balances_t *dap_ledger_states_aggregate(dap_ledger_t *a_ledger, dap_time_t a_hardfork_decree_creation_time,
                                                            dap_ledger_hardfork_condouts_t **l_cond_outs_list,
                                                            dap_json_t *a_changed_addrs, dap_ledger_hardfork_fees_t *a_fees_list)
{
    dap_return_val_if_fail(a_ledger, NULL);
    dap_ledger_hardfork_balances_t *ret = NULL;
    dap_ledger_hardfork_condouts_t *l_cond_ret = NULL;
    dap_ledger_private_t *l_ledger_pvt = PVT(a_ledger);
    dap_ledger_hardfork_fees_t *it;
    DL_FOREACH(a_fees_list, it)
        s_aggregate_out(&ret, a_ledger, a_ledger->net->pub.native_ticker, &it->owner_addr, it->fees_n_rewards_sum, a_hardfork_decree_creation_time, NULL, a_changed_addrs);

    pthread_rwlock_rdlock(&l_ledger_pvt->ledger_rwlock);
    for (dap_ledger_tx_item_t *it = l_ledger_pvt->ledger_items; it; it = it->hh.next) {
        if (it->cache_data.n_outs == it->cache_data.n_outs_used || it->cache_data.ts_spent)
            continue;
        uint8_t *l_tx_item = NULL;
        size_t l_size;
        int i, j = -1;
        TX_ITEM_ITER_TX_TYPE(l_tx_item, TX_ITEM_TYPE_OUT_ALL, l_size, i, it->tx) {
            if (s_ledger_is_used_out_item(it, ++j, NULL))
                continue;
            dap_list_t *l_trackers = it->out_metadata[j].trackers;
            uint8_t l_tx_item_type = *l_tx_item;
            switch(l_tx_item_type) {
            case TX_ITEM_TYPE_OUT: {
                dap_chain_tx_out_t *l_out = (dap_chain_tx_out_t *)l_tx_item;
                s_aggregate_out(&ret, a_ledger, it->cache_data.token_ticker, &l_out->addr, l_out->header.value, a_hardfork_decree_creation_time, l_trackers, a_changed_addrs);
                break;
            }
            case TX_ITEM_TYPE_OUT_OLD: {
                dap_chain_tx_out_old_t *l_out = (dap_chain_tx_out_old_t *)l_tx_item;
                s_aggregate_out(&ret, a_ledger, it->cache_data.token_ticker, &l_out->addr, GET_256_FROM_64(l_out->header.value), a_hardfork_decree_creation_time, l_trackers, a_changed_addrs);
                break;
            }
            case TX_ITEM_TYPE_OUT_EXT: {
                dap_chain_tx_out_ext_t *l_out = (dap_chain_tx_out_ext_t *)l_tx_item;
                s_aggregate_out(&ret, a_ledger, l_out->token, &l_out->addr, l_out->header.value, a_hardfork_decree_creation_time, l_trackers, a_changed_addrs);
                break;
            }
            case TX_ITEM_TYPE_OUT_STD: {
                dap_chain_tx_out_std_t *l_out = (dap_chain_tx_out_std_t *)l_tx_item;
                if (l_out->ts_unlock <= dap_ledger_get_blockchain_time(a_ledger))
                    s_aggregate_out(&ret, a_ledger, l_out->token, &l_out->addr, l_out->value, a_hardfork_decree_creation_time, l_trackers, a_changed_addrs);
                else
                    s_aggregate_out_locked(&ret, a_ledger, l_out->token, &l_out->addr, l_out->value, a_hardfork_decree_creation_time, l_trackers, a_changed_addrs, l_out->ts_unlock);
                break;
            }
            case TX_ITEM_TYPE_OUT_COND: {
                dap_chain_tx_out_cond_t *l_out = (dap_chain_tx_out_cond_t *)l_tx_item;
                if (l_out->header.subtype == DAP_CHAIN_TX_OUT_COND_SUBTYPE_FEE)
                    continue;
                dap_hash_fast_t l_first_tx_hash = dap_ledger_get_first_chain_tx_hash(a_ledger, l_out->header.subtype, &it->tx_hash_fast);
                dap_chain_datum_tx_t *l_tx = dap_hash_fast_compare(&l_first_tx_hash, &it->tx_hash_fast) ? it->tx
                                                                                                        : dap_ledger_tx_find_by_hash(a_ledger, &l_first_tx_hash);
                if (!l_tx) {
                    log_it(L_ERROR, "Can't find header TX for conditional TX %s", dap_hash_fast_to_str_static(&it->tx_hash_fast));
                    continue;
                }
                dap_chain_tx_sig_t *l_tx_sign = (dap_chain_tx_sig_t *)dap_chain_datum_tx_item_get_nth(l_tx, TX_ITEM_TYPE_SIG, 0);
                if (!l_tx_sign) {
                    log_it(L_ERROR, "Can't find sign for conditional TX %s", dap_hash_fast_to_str_static(&l_first_tx_hash));
                    continue;
                }
                s_aggregate_out_cond(&l_cond_ret, a_ledger, l_out, l_tx_sign, &it->tx_hash_fast, it->cache_data.token_ticker, a_hardfork_decree_creation_time, l_trackers);
                break;
            }
            default:
                log_it(L_ERROR, "Unexpected item type %hhu", l_tx_item_type);
                break;
            }
        }
    }
    pthread_rwlock_unlock(&l_ledger_pvt->ledger_rwlock);
    if (l_cond_outs_list)
        *l_cond_outs_list = l_cond_ret;
    return ret;
}<|MERGE_RESOLUTION|>--- conflicted
+++ resolved
@@ -1537,10 +1537,6 @@
 
         return l_ret_check;
     }
-<<<<<<< HEAD
-=======
-
->>>>>>> 56ae9939
     // add info for wallet shared
     if (
         !dap_chain_datum_tx_item_get_tsd_by_type(a_tx, DAP_CHAIN_WALLET_SHARED_TSD_WRITEOFF) &&
@@ -1549,11 +1545,7 @@
     {
         dap_chain_wallet_shared_hold_tx_add(a_tx, a_ledger->net->pub.name);
     }
-<<<<<<< HEAD
-=======
-
-
->>>>>>> 56ae9939
+
     debug_if(g_debug_ledger, L_DEBUG, "dap_ledger_tx_add() check passed for tx %s", l_tx_hash_str);
     if ( a_datum_index_data != NULL){
         dap_strncpy(a_datum_index_data->token_ticker, l_main_token_ticker, DAP_CHAIN_TICKER_SIZE_MAX);
