--- conflicted
+++ resolved
@@ -1282,7 +1282,6 @@
     DAP_DELETE(a_list_elm);
 }
 
-<<<<<<< HEAD
 int s_compare_tracker_items_out(dap_ledger_tracker_item_t *a_item1, dap_ledger_tracker_item_t *a_item2)
 {
     return memcmp(&a_item1->pkey_hash, &a_item1->pkey_hash, sizeof(dap_hash_fast_t));
@@ -1315,7 +1314,8 @@
     }
     l_exists_item->coloured_value = a_value;
     return l_trackers;
-=======
+}
+
 int dap_ledger_pvt_balance_update_for_addr(dap_ledger_t *a_ledger, dap_chain_addr_t *a_addr, const char *a_token_ticker, uint256_t a_value, bool a_reverse)
 {
     dap_ledger_private_t *l_ledger_pvt = PVT(a_ledger);
@@ -1356,7 +1356,6 @@
     // Update the cache
     s_balance_cache_update(a_ledger, l_wallet_balance);
     return 0;
->>>>>>> ef5a809b
 }
 
 /**
@@ -2648,17 +2647,11 @@
             ++l_out_idx;
             if (    !dap_strcmp( a_token_ticker, l_iter_current->cache_data.token_ticker )  // Tokens match
                 &&  !dap_chain_addr_compare( a_addr, &l_out_addr )                          // Addresses match
-<<<<<<< HEAD
-                &&  !s_ledger_is_used_out_item( l_iter_current, l_out_idx, NULL )   // Output is unused
-                &&  !dap_chain_datum_tx_verify_sign(l_cur_tx, 0)                            // Signs are valid
-                ) SUM_256_256(balance, l_add, &balance);
-=======
-                &&  !s_ledger_tx_hash_is_used_out_item( l_iter_current, l_out_idx, NULL )   // Output is unused
+                &&  !s_ledger_is_used_out_item( l_iter_current, l_out_idx, NULL )           // Output is unused
                 )
             {
                 SUM_256_256(balance, l_add, &balance);
             }
->>>>>>> ef5a809b
         }
     }
     pthread_rwlock_unlock(&l_ledger_pvt->ledger_rwlock);
@@ -2805,35 +2798,17 @@
             switch(l_tx_item_type) {
             case TX_ITEM_TYPE_OUT: {
                 dap_chain_tx_out_t *l_out = (dap_chain_tx_out_t *)l_tx_item;
-<<<<<<< HEAD
-                dap_chain_addr_t *l_change_addr = s_change_addr(a_changed_addrs, &l_out->addr);
-                s_aggregate_out(&ret, a_ledger, it->cache_data.token_ticker, l_change_addr ? l_change_addr : &l_out->addr, l_out->header.value, a_hardfork_decree_creation_time, l_trackers);
-                DAP_DEL_Z(l_change_addr);
-=======
                 s_aggregate_out(&ret, a_ledger, it->cache_data.token_ticker, &l_out->addr, l_out->header.value, a_hardfork_decree_creation_time, l_trackers, a_changed_addrs);
->>>>>>> ef5a809b
                 break;
             }
             case TX_ITEM_TYPE_OUT_OLD: {
                 dap_chain_tx_out_old_t *l_out = (dap_chain_tx_out_old_t *)l_tx_item;
-<<<<<<< HEAD
-                dap_chain_addr_t *l_change_addr = s_change_addr(a_changed_addrs, &l_out->addr);
-                s_aggregate_out(&ret, a_ledger, it->cache_data.token_ticker, l_change_addr ? l_change_addr : &l_out->addr, GET_256_FROM_64(l_out->header.value), a_hardfork_decree_creation_time, l_trackers);
-                DAP_DEL_Z(l_change_addr);
-=======
                 s_aggregate_out(&ret, a_ledger, it->cache_data.token_ticker, &l_out->addr, GET_256_FROM_64(l_out->header.value), a_hardfork_decree_creation_time, l_trackers, a_changed_addrs);
->>>>>>> ef5a809b
                 break;
             }
             case TX_ITEM_TYPE_OUT_EXT: {
                 dap_chain_tx_out_ext_t *l_out = (dap_chain_tx_out_ext_t *)l_tx_item;
-<<<<<<< HEAD
-                dap_chain_addr_t *l_change_addr = s_change_addr(a_changed_addrs, &l_out->addr);
-                s_aggregate_out(&ret, a_ledger, l_out->token, l_change_addr ? l_change_addr : &l_out->addr, l_out->header.value, a_hardfork_decree_creation_time, l_trackers);
-                DAP_DEL_Z(l_change_addr);
-=======
                 s_aggregate_out(&ret, a_ledger, l_out->token, &l_out->addr, l_out->header.value, a_hardfork_decree_creation_time, l_trackers, a_changed_addrs);
->>>>>>> ef5a809b
                 break;
             }
             case TX_ITEM_TYPE_OUT_STD: {
