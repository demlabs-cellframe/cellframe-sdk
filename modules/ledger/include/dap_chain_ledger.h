--- conflicted
+++ resolved
@@ -177,24 +177,15 @@
     DAP_CHAIN_TX_TAG_ACTION_EXTEND =                1 << 8,
     DAP_CHAIN_TX_TAG_ACTION_CHANGE =                1 << 9,
     DAP_CHAIN_TX_TAG_ACTION_CLOSE =                 1 << 10,
-<<<<<<< HEAD
-    DAP_CHAIN_TX_TAG_ACTION_VOTING_CANCEL =         1 << 11,
+
+    DAP_CHAIN_TX_TAG_ACTION_VOTING =                1 << 11,
+    DAP_CHAIN_TX_TAG_ACTION_VOTE =                  1 << 12,
 
     DAP_CHAIN_TX_TAG_ACTION_EMIT_DELEGATE_HOLD =    1 << 13,
     DAP_CHAIN_TX_TAG_ACTION_EMIT_DELEGATE_TAKE =    1 << 14,
     DAP_CHAIN_TX_TAG_ACTION_EMIT_DELEGATE_REFILL =  1 << 15,
 
     DAP_CHAIN_TX_TAG_ACTION_EVENT =                 1 << 16,
-=======
-
-    DAP_CHAIN_TX_TAG_ACTION_VOTING =                1 << 11,
-    DAP_CHAIN_TX_TAG_ACTION_VOTE =                  1 << 12,
-    DAP_CHAIN_TX_TAG_ACTION_VOTING_CANCEL =          1 << 13,
-
-    DAP_CHAIN_TX_TAG_ACTION_EMIT_DELEGATE_HOLD =    1 << 14,
-    DAP_CHAIN_TX_TAG_ACTION_EMIT_DELEGATE_TAKE =    1 << 15,
-    DAP_CHAIN_TX_TAG_ACTION_EMIT_DELEGATE_REFILL =  1 << 16,
->>>>>>> e5f31074
    
     DAP_CHAIN_TX_TAG_ACTION_ALL =                       ~0,
 } dap_chain_tx_tag_action_type_t;
@@ -336,7 +327,6 @@
 typedef void (* dap_ledger_event_notify_t)(void *a_arg, dap_ledger_t *a_ledger, dap_chain_tx_event_t *a_event, dap_hash_fast_t *a_tx_hash, dap_ledger_notify_opcodes_t a_opcode);
 
 typedef int (*dap_ledger_voting_callback_t)(dap_ledger_t *a_ledger, dap_chain_datum_tx_t *a_tx, dap_hash_fast_t *a_tx_hash, bool a_apply);
-typedef int (*dap_ledger_voting_cancel_callback_t)(dap_ledger_t * a_ledger, dap_chain_datum_tx_t *a_tx, dap_hash_fast_t *a_tx_hash, bool a_apply);
 typedef int (*dap_ledger_vote_callback_t)(dap_ledger_t *a_ledger, dap_chain_datum_tx_t *a_tx, dap_hash_fast_t *a_tx_hash, dap_hash_fast_t *a_pkey_hash, bool a_apply);
 typedef bool (*dap_ledger_voting_delete_callback_t)(dap_ledger_t *a_ledger, dap_chain_tx_item_type_t a_type, dap_chain_datum_tx_t *a_tx, dap_hash_fast_t *a_tx_hash);
 typedef dap_time_t (*dap_ledger_voting_expire_callback_t)(dap_ledger_t *a_ledger, dap_hash_fast_t *a_voting_hash);
@@ -515,7 +505,7 @@
                                dap_ledger_cond_in_add_callback_t a_callback_in_add, dap_ledger_cond_out_add_callback_t a_callback_out_add,
                                dap_ledger_cond_in_delete_callback_t a_callback_in_delete, dap_ledger_cond_out_delete_callback_t a_callback_out_delete);
 // Add new verificator callback for voting. Returns 1 if callback replaced, overwise returns 0
-int dap_ledger_voting_verificator_add(dap_ledger_voting_callback_t a_voting_callback, dap_ledger_vote_callback_t a_vote_callback, dap_ledger_voting_cancel_callback_t a_vote_cancel_verificator,
+int dap_ledger_voting_verificator_add(dap_ledger_voting_callback_t a_voting_callback, dap_ledger_vote_callback_t a_vote_callback,
                                       dap_ledger_voting_delete_callback_t a_callback_delete, dap_ledger_voting_expire_callback_t a_callback_expire);
 int dap_ledger_tax_callback_set(dap_ledger_tax_callback_t a_callback);
 // Getting a list of transactions from the ledger.
