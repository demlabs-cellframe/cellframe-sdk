/*
 * Authors:
 * Dmitriy A. Gearasimov <gerasimov.dmitriy@demlabs.net>
 * Alexander Lysikov <alexander.lysikov@demlabs.net>
 * DeM Labs Inc.   https://demlabs.net
 * DeM Labs Open source community https://github.com/demlabsinc
 * Copyright  (c) 2017-2019
 * All rights reserved.

 This file is part of CellFrame SDK the open source project

    CellFrame SDK is free software: you can redistribute it and/or modify
    it under the terms of the GNU General Public License as published by
    the Free Software Foundation, either version 3 of the License, or
    (at your option) any later version.

    CellFrame SDK is distributed in the hope that it will be useful,
    but WITHOUT ANY WARRANTY; without even the implied warranty of
    MERCHANTABILITY or FITNESS FOR A PARTICULAR PURPOSE.  See the
    GNU General Public License for more details.

    You should have received a copy of the GNU General Public License
    along with any CellFrame SDK based project.  If not, see <http://www.gnu.org/licenses/>.
*/

#pragma once
#include <stdint.h>

// Forward declaration for dap_json_t
typedef struct dap_json dap_json_t;
#include <stdbool.h>
<<<<<<< HEAD

// Forward declaration for dap_json_t
typedef struct dap_json dap_json_t;
=======
#include "dap_chain_datum_tx_event.h"
>>>>>>> 964db5e1
#include "dap_common.h"

// Forward declaration for dap_json_t
typedef struct dap_json dap_json_t;
#include "dap_hash.h"

// Forward declaration for dap_json_t
typedef struct dap_json dap_json_t;
#include "dap_list.h"

// Forward declaration for dap_json_t
typedef struct dap_json dap_json_t;
#include "dap_math_ops.h"

// Forward declaration for dap_json_t
typedef struct dap_json dap_json_t;
#include "dap_chain_common.h"

// Forward declaration for dap_json_t
typedef struct dap_json dap_json_t;
#include "dap_chain_datum_token.h"

// Forward declaration for dap_json_t
typedef struct dap_json dap_json_t;
#include "dap_chain_datum_tx.h"

// Forward declaration for dap_json_t
typedef struct dap_json dap_json_t;
#include "dap_chain_datum_tx_items.h"

// Forward declaration for dap_json_t
typedef struct dap_json dap_json_t;
#include "dap_chain_datum_decree.h"

// Forward declaration for dap_json_t
typedef struct dap_json dap_json_t;
#include "dap_chain_datum_anchor.h"

// Forward declaration for dap_json_t
typedef struct dap_json dap_json_t;
#include "dap_chain_net.h"
#include "dap_chain_datum_tx_event.h"

// Forward declaration for dap_json_t
typedef struct dap_json dap_json_t;

#define DAP_CHAIN_NET_SRV_TRANSFER_ID 0x07
#define DAP_CHAIN_NET_SRV_BLOCK_REWARD_ID 0x08
#define DAP_CHAIN_NET_SRV_EVENT_ID 0xA0

typedef struct dap_ledger {
    dap_chain_net_t *net;
    bool is_hardfork_state;
    void *_internal;
} dap_ledger_t;

typedef struct dap_ledger_locked_out {
    dap_chain_addr_t addr;
    uint256_t value;
    char ticker[DAP_CHAIN_TICKER_SIZE_MAX];
    dap_time_t unlock_time;
    struct dap_ledger_locked_out *next;
} dap_ledger_locked_out_t;

typedef struct dap_ledger_tracker_item {
    dap_hash_fast_t pkey_hash;
    uint256_t coloured_value;
    struct dap_ledger_tracker_item *prev, *next;
} dap_ledger_tracker_item_t;

typedef struct dap_ledger_tracker {
    dap_hash_fast_t voting_hash;
    dap_ledger_tracker_item_t *items;
} dap_ledger_tracker_t;

typedef struct dap_ledger_hardfork_tracker {
    dap_hash_fast_t pkey_hash;
    uint256_t coloured_value;
} DAP_ALIGN_PACKED dap_ledger_hardfork_tracker_t;

typedef struct dap_ledger_hardfork_balances {
    dap_chain_addr_t addr;
    char ticker[DAP_CHAIN_TICKER_SIZE_MAX];
    uint256_t value;
    dap_time_t ts_unlock;
    dap_list_t *trackers;
    struct dap_ledger_hardfork_balances *prev, *next;
} dap_ledger_hardfork_balances_t;

typedef struct dap_ledger_hardfork_condouts {
    dap_hash_fast_t hash;
    dap_chain_tx_out_cond_t *cond;
    dap_chain_tx_sig_t *sign;
    char ticker[DAP_CHAIN_TICKER_SIZE_MAX];
    dap_list_t *trackers;
    struct dap_ledger_hardfork_condouts *prev, *next;
} dap_ledger_hardfork_condouts_t;

typedef struct dap_ledger_hardfork_anchors {
    uint16_t decree_subtype;
    dap_chain_datum_anchor_t *anchor;
    struct dap_ledger_hardfork_anchors *prev, *next;
} dap_ledger_hardfork_anchors_t;

typedef struct dap_ledger_hardfork_events {
    dap_chain_tx_event_t *event;
    struct dap_ledger_hardfork_events *prev, *next;
} dap_ledger_hardfork_events_t;

typedef struct dap_ledger_hardfork_fees {
    dap_chain_addr_t owner_addr;
    uint256_t fees_n_rewards_sum;
    struct dap_ledger_hardfork_fees *prev, *next;
} dap_ledger_hardfork_fees_t;

/**
 * @brief Error codes for accepting a transaction to the ledger.
 */
typedef enum dap_ledger_check_error {
    DAP_LEDGER_CHECK_OK = 0,
    DAP_LEDGER_CHECK_INVALID_ARGS,
    DAP_LEDGER_CHECK_INVALID_SIZE,
    DAP_LEDGER_CHECK_ALREADY_CACHED,
    DAP_LEDGER_CHECK_PARSE_ERROR,
    DAP_LEDGER_CHECK_APPLY_ERROR,
    DAP_LEDGER_CHECK_NOT_ENOUGH_MEMORY,
    DAP_LEDGER_CHECK_INTEGER_OVERFLOW,
    DAP_LEDGER_CHECK_NOT_ENOUGH_VALID_SIGNS,
    DAP_LEDGER_CHECK_TICKER_NOT_FOUND,
    DAP_LEDGER_CHECK_INVALID_TICKER,
    DAP_LEDGER_CHECK_ZERO_VALUE,
    DAP_LEDGER_CHECK_ADDR_FORBIDDEN,
    DAP_LEDGER_CHECK_WHITELISTED,
    /* TX check return codes */
    DAP_LEDGER_TX_CHECK_IN_EMS_ALREADY_USED,
    DAP_LEDGER_TX_CHECK_STAKE_LOCK_IN_EMS_ALREADY_USED,
    DAP_LEDGER_TX_CHECK_EMISSION_NOT_FOUND,
    DAP_LEDGER_TX_CHECK_TX_NO_VALID_INPUTS,
    DAP_LEDGER_TX_CHECK_STAKE_LOCK_INVALID_TOKEN,
    DAP_LEDGER_TX_CHECK_STAKE_LOCK_NO_OUT_COND_FOR_IN_EMS,
    DAP_LEDGER_TX_CHECK_NO_OUT_EXT_FOR_GIRDLED_IN_EMS,
    DAP_LEDGER_TX_CHECK_NO_OUT_ITEMS_FOR_BASE_TX,
    DAP_LEDGER_TX_CHECK_STAKE_LOCK_UNEXPECTED_VALUE,
    DAP_LEDGER_TX_CHECK_STAKE_LOCK_OTHER_TICKER_EXPECTED,
    DAP_LEDGER_TX_CHECK_OUT_ITEM_ALREADY_USED,
    DAP_LEDGER_TX_CHECK_PREV_TX_NOT_FOUND,
    DAP_LEDGER_TX_CHECK_PREV_OUT_ITEM_NOT_FOUND,
    DAP_LEDGER_TX_CHECK_PREV_OUT_ITEM_MISSTYPED,
    DAP_LEDGER_TX_CHECK_PREV_OUT_ITEM_LOCKED,
    DAP_LEDGER_TX_CHECK_PKEY_HASHES_DONT_MATCH,
    DAP_LEDGER_TX_CHECK_PREV_OUT_ALREADY_USED_IN_CURRENT_TX,
    DAP_LEDGER_TX_CHECK_NO_VERIFICATOR_SET,
    DAP_LEDGER_TX_CHECK_VERIFICATOR_CHECK_FAILURE,
    DAP_LEDGER_TX_CHECK_SUM_INS_NOT_EQUAL_SUM_OUTS,
    DAP_LEDGER_TX_CHECK_REWARD_ITEM_ALREADY_USED,
    DAP_LEDGER_TX_CHECK_REWARD_ITEM_ILLEGAL,
    DAP_LEDGER_TX_CHECK_NO_MAIN_TICKER,
    DAP_LEDGER_TX_CHECK_UNEXPECTED_TOKENIZED_OUT,
    DAP_LEDGER_TX_CHECK_NOT_ENOUGH_FEE,
    DAP_LEDGER_TX_CHECK_NOT_ENOUGH_TAX,
    DAP_LEDGER_TX_CHECK_FOR_REMOVING_CANT_FIND_TX,
    DAP_LEDGER_TX_CHECK_TIMELOCK_ILLEGAL,
    DAP_LEDGER_TX_CHECK_EVENT_VERIFY_FAILURE,
    DAP_LEDGER_TX_CHECK_STAKE_LOCK_LEGACY_FORBIDDEN,
    /* Emisssion check return codes */
    DAP_LEDGER_EMISSION_CHECK_VALUE_EXCEEDS_CURRENT_SUPPLY,
    DAP_LEDGER_EMISSION_CHECK_LEGACY_FORBIDDEN,
    /* Token declaration/update return codes */
    DAP_LEDGER_TOKEN_ADD_CHECK_NOT_ENOUGH_UNIQUE_SIGNS,
    DAP_LEDGER_TOKEN_ADD_CHECK_LEGACY_FORBIDDEN,
    DAP_LEDGER_TOKEN_ADD_CHECK_TSD_INVALID_SUPPLY,
    DAP_LEDGER_TOKEN_ADD_CHECK_TSD_INVALID_ADDR,
    DAP_LEDGER_TOKEN_ADD_CHECK_TSD_ADDR_MISMATCH,
    DAP_LEDGER_TOKEN_ADD_CHECK_TSD_PKEY_MISMATCH,
    DAP_LEDGER_TOKEN_ADD_CHECK_TSD_FORBIDDEN,
    DAP_LEDGER_TOKEN_ADD_CHECK_TSD_OTHER_TICKER_EXPECTED,
    DAP_LEDGER_TX_CHECK_MULTIPLE_OUTS_TO_OTHER_NET
} dap_ledger_check_error_t;

typedef enum dap_ledger_notify_opcodes {
    DAP_LEDGER_NOTIFY_OPCODE_ADDED = 'a', // 0x61
    DAP_LEDGER_NOTIFY_OPCODE_DELETED = 'd', // 0x64 
} dap_ledger_notify_opcodes_t;
typedef enum dap_chain_tx_tag_action_type {    

    //subtags, till 32
    DAP_CHAIN_TX_TAG_ACTION_UNKNOWN  =              1 << 1,
    
    DAP_CHAIN_TX_TAG_ACTION_TRANSFER_REGULAR =      1 << 2,
    DAP_CHAIN_TX_TAG_ACTION_TRANSFER_COMISSION =    1 << 3,
    DAP_CHAIN_TX_TAG_ACTION_TRANSFER_CROSSCHAIN =   1 << 4,
    DAP_CHAIN_TX_TAG_ACTION_TRANSFER_REWARD =       1 << 5,

    DAP_CHAIN_TX_TAG_ACTION_OPEN =                  1 << 6,
    DAP_CHAIN_TX_TAG_ACTION_USE =                   1 << 7,
    DAP_CHAIN_TX_TAG_ACTION_EXTEND =                1 << 8,
    DAP_CHAIN_TX_TAG_ACTION_CHANGE =                1 << 9,
    DAP_CHAIN_TX_TAG_ACTION_CLOSE =                 1 << 10,

    DAP_CHAIN_TX_TAG_ACTION_VOTING =                1 << 11,
    DAP_CHAIN_TX_TAG_ACTION_VOTE =                  1 << 12,

    DAP_CHAIN_TX_TAG_ACTION_EMIT_DELEGATE_HOLD =    1 << 13,
    DAP_CHAIN_TX_TAG_ACTION_EMIT_DELEGATE_TAKE =    1 << 14,
    DAP_CHAIN_TX_TAG_ACTION_EMIT_DELEGATE_REFILL =  1 << 15,

    DAP_CHAIN_TX_TAG_ACTION_EVENT =                 1 << 16,
   
    DAP_CHAIN_TX_TAG_ACTION_ALL =                       ~0,
} dap_chain_tx_tag_action_type_t;

typedef struct dap_ledger_datum_iter {
    dap_chain_net_t *net;
    dap_chain_datum_tx_t *cur;
    dap_chain_hash_fast_t cur_hash;
    bool is_unspent;
    int ret_code;
    void *cur_ledger_tx_item;
} dap_ledger_datum_iter_t;

typedef struct dap_ledger_datum_iter_data {
    char token_ticker[DAP_CHAIN_TICKER_SIZE_MAX];
    uint32_t action;
    dap_chain_srv_uid_t uid;
} dap_ledger_datum_iter_data_t;

//Change this UUID to automatically reload ledger cache on next node startup
#define DAP_LEDGER_CACHE_RELOAD_ONCE_UUID "0c92b759-a565-448f-b8bd-99103dacf7fc"

// Checks the emission of the token, usualy on zero chain
#define DAP_LEDGER_CHECK_TOKEN_EMISSION     0x0001

// Check double spending in local cell
#define DAP_LEDGER_CHECK_LOCAL_DS           0x0002

// Check the double spending in all cells
#define DAP_LEDGER_CHECK_CELLS_DS           0x0100

#define DAP_LEDGER_CACHE_ENABLED            0x0200

#define DAP_LEDGER_MAPPED                   0x0400

#define DAP_LEDGER_THRESHOLD_ENABLED        0x0800

// Error code for no previous transaction (for stay in mempool)
#define DAP_CHAIN_CS_VERIFY_CODE_TX_NO_PREVIOUS     DAP_LEDGER_TX_CHECK_PREV_TX_NOT_FOUND
// Error code for no emission for a transaction (for stay in mempool)
#define DAP_CHAIN_CS_VERIFY_CODE_TX_NO_EMISSION     DAP_LEDGER_TX_CHECK_EMISSION_NOT_FOUND
// Error code for not enough valid emission signs (for stay in mempool)
#define DAP_CHAIN_CS_VERIFY_CODE_NOT_ENOUGH_SIGNS   DAP_LEDGER_CHECK_NOT_ENOUGH_VALID_SIGNS
// Error code for no decree for anchor (for stay in mempool)
#define DAP_CHAIN_CS_VERIFY_CODE_NO_DECREE          -1113
// Error code for not enough fee for tx (for stay in mempool)
#define DAP_CHAIN_CS_VERIFY_CODE_NOT_ENOUGH_FEE     -1114
// Error code for block limit exeeded (for stay in mempool)
#define DAP_CHAIN_CS_VERIFY_CODE_BLOCK_LIMIT        -1115

#define DAP_LEDGER_TOKENS_STR              "tokens"
#define DAP_LEDGER_EMISSIONS_STR           "emissions"
#define DAP_LEDGER_STAKE_LOCK_STR          "stake_lock"
#define DAP_LEDGER_TXS_STR                 "txs"
#define DAP_LEDGER_SPENT_TXS_STR           "spent_txs"
#define DAP_LEDGER_BALANCES_STR            "balances"

#ifdef __cplusplus
extern "C" {
#endif

int dap_ledger_init();
void dap_ledger_deinit();

DAP_STATIC_INLINE const char *dap_ledger_check_error_str(dap_ledger_check_error_t a_error)
{
    switch (a_error) {
    case DAP_LEDGER_CHECK_OK: return "No error";
    case DAP_LEDGER_CHECK_INVALID_ARGS: return "Invalid arguments";
    case DAP_LEDGER_CHECK_INVALID_SIZE: return "Incorrect size of datum or datum's content";
    case DAP_LEDGER_CHECK_ALREADY_CACHED: return "Datum already cached in ledger";
    case DAP_LEDGER_CHECK_PARSE_ERROR: return "Incorrect datum interrnal structure, can't pasre it";
    case DAP_LEDGER_CHECK_APPLY_ERROR: return "Datum can't be applied";
    case DAP_LEDGER_CHECK_NOT_ENOUGH_MEMORY: return "Not enough memory";
    case DAP_LEDGER_CHECK_INTEGER_OVERFLOW: return "Incorrect datum values relationship lead to integer overflow, can't process";
    case DAP_LEDGER_CHECK_NOT_ENOUGH_VALID_SIGNS: return "No enough valid signatures in datum";
    case DAP_LEDGER_CHECK_TICKER_NOT_FOUND: return "Can't find specified token ticker";
    case DAP_LEDGER_CHECK_INVALID_TICKER: return "Specified token ticker is invalid";
    case DAP_LEDGER_CHECK_ZERO_VALUE: return "Unacceptable zero value";
    case DAP_LEDGER_CHECK_ADDR_FORBIDDEN: return "Specified address is forbidden";
    case DAP_LEDGER_CHECK_WHITELISTED: return "Datum is in hard accept list";
    /* TX check return codes */
    case DAP_LEDGER_TX_CHECK_IN_EMS_ALREADY_USED: return "Double spend attempt for emission";
    case DAP_LEDGER_TX_CHECK_STAKE_LOCK_IN_EMS_ALREADY_USED: return "Double spend attempt for stake-lock emission";
    case DAP_LEDGER_TX_CHECK_EMISSION_NOT_FOUND: return "Specified emission not found in ledger";
    case DAP_LEDGER_TX_CHECK_TX_NO_VALID_INPUTS: return "Transaction has no valid inputs, can't process";
    case DAP_LEDGER_TX_CHECK_STAKE_LOCK_INVALID_TOKEN: return "Incorrect deledated token specified in stake-lock transaction";
    case DAP_LEDGER_TX_CHECK_STAKE_LOCK_NO_OUT_COND_FOR_IN_EMS: return "Condtional output for stake-lock emission not found";
    case DAP_LEDGER_TX_CHECK_NO_OUT_EXT_FOR_GIRDLED_IN_EMS: return "Tokenized output for stake-lock girdled emission not found";
    case DAP_LEDGER_TX_CHECK_NO_OUT_ITEMS_FOR_BASE_TX: return "Output for basic transaction not found";
    case DAP_LEDGER_TX_CHECK_STAKE_LOCK_UNEXPECTED_VALUE: return "Incorrect value for stake-lock emission, should be stake * rate";
    case DAP_LEDGER_TX_CHECK_STAKE_LOCK_OTHER_TICKER_EXPECTED: return "Incorrect token ticker for stake-lock emission";
    case DAP_LEDGER_TX_CHECK_OUT_ITEM_ALREADY_USED: return "Double spend attempt for transaction output";
    case DAP_LEDGER_TX_CHECK_PREV_TX_NOT_FOUND: return "No previous transaction found";
    case DAP_LEDGER_TX_CHECK_PREV_OUT_ITEM_NOT_FOUND: return "Specified output number not found in previous transaction";
    case DAP_LEDGER_TX_CHECK_PREV_OUT_ITEM_MISSTYPED: return "Previuos transaction output has unknown type, possible ledger corruption";
    case DAP_LEDGER_TX_CHECK_PREV_OUT_ITEM_LOCKED: return "Trying to spend locked transaction output before unlock time";
    case DAP_LEDGER_TX_CHECK_PKEY_HASHES_DONT_MATCH: return "Trying to spend transaction output from wrongful wallet";
    case DAP_LEDGER_TX_CHECK_PREV_OUT_ALREADY_USED_IN_CURRENT_TX: return "Double spend attempt within single transaction";
    case DAP_LEDGER_TX_CHECK_NO_VERIFICATOR_SET: return "No verificator found for specified conditional ipnput";
    case DAP_LEDGER_TX_CHECK_VERIFICATOR_CHECK_FAILURE: return "Verificator check return error";
    case DAP_LEDGER_TX_CHECK_SUM_INS_NOT_EQUAL_SUM_OUTS: return "Sum of transaction outputs isn't equal to sum of its inputs";
    case DAP_LEDGER_TX_CHECK_REWARD_ITEM_ALREADY_USED: return "Double spend attempt for reward";
    case DAP_LEDGER_TX_CHECK_REWARD_ITEM_ILLEGAL: return "Wrongful reward item in transaction";
    case DAP_LEDGER_TX_CHECK_NO_MAIN_TICKER: return "Can't calculate main ticker found for transaction";
    case DAP_LEDGER_TX_CHECK_UNEXPECTED_TOKENIZED_OUT: return "Tokenized out is forbidden for single-channel trandactions";
    case DAP_LEDGER_TX_CHECK_NOT_ENOUGH_FEE: return "Not enough network fee for transaction processing";
    case DAP_LEDGER_TX_CHECK_NOT_ENOUGH_TAX: return "Not enough sovereign tax provided with current transaction";
    case DAP_LEDGER_TX_CHECK_FOR_REMOVING_CANT_FIND_TX: return "Can't find tx in ledger for removing.";
    case DAP_LEDGER_TX_CHECK_MULTIPLE_OUTS_TO_OTHER_NET: return "The transaction was rejected because it contains multiple outputs to other networks.";
    case DAP_LEDGER_TX_CHECK_TIMELOCK_ILLEGAL: return "Usage of timed locked out is forbidden for this tx";
    case DAP_LEDGER_TX_CHECK_EVENT_VERIFY_FAILURE: return "Event verification failure";
    case DAP_LEDGER_TX_CHECK_STAKE_LOCK_LEGACY_FORBIDDEN: return "Legacy stakes are not accepted from mempool anymore!";
    /* Emisssion check return codes */
    case DAP_LEDGER_EMISSION_CHECK_VALUE_EXCEEDS_CURRENT_SUPPLY: return "Value of emission execeeds current token supply";
    case DAP_LEDGER_EMISSION_CHECK_LEGACY_FORBIDDEN: return "Legacy type of emissions are present for old chains comliance only";
    /* Token declaration/update return codes */
    case DAP_LEDGER_TOKEN_ADD_CHECK_NOT_ENOUGH_UNIQUE_SIGNS: return "Not all token signs is unique";
    case DAP_LEDGER_TOKEN_ADD_CHECK_LEGACY_FORBIDDEN: return "Legacy type of tokens are present for old chains comliance only";
    case DAP_LEDGER_TOKEN_ADD_CHECK_TSD_INVALID_SUPPLY: return "Specified supply must be greater than current one";
    case DAP_LEDGER_TOKEN_ADD_CHECK_TSD_INVALID_ADDR: return "Specified address has invalid format";
    case DAP_LEDGER_TOKEN_ADD_CHECK_TSD_ADDR_MISMATCH: return "Specified address can't be processed cause double (for adding) or absent (for removing)";
    case DAP_LEDGER_TOKEN_ADD_CHECK_TSD_PKEY_MISMATCH: return "Specified public key or its hash can't be processed cause double (for adding) or absent (for removing)";
    case DAP_LEDGER_TOKEN_ADD_CHECK_TSD_FORBIDDEN: return "Specified TSD section type is not allowed in datum token of specified type";
    case DAP_LEDGER_TOKEN_ADD_CHECK_TSD_OTHER_TICKER_EXPECTED: return "Incorrect token ticker for delegated token";
    default: return "Unknown error";
    }
}

typedef int   (*dap_ledger_cond_in_verify_callback_t)(dap_ledger_t *a_ledger, dap_chain_datum_tx_t *a_tx_in,  dap_hash_fast_t *a_tx_in_hash,  dap_chain_tx_out_cond_t *a_prev_cond, bool a_owner, bool a_check_for_apply);
typedef int  (*dap_ledger_cond_out_verify_callback_t)(dap_ledger_t *a_ledger, dap_chain_datum_tx_t *a_tx_out, dap_hash_fast_t *a_tx_out_hash, dap_chain_tx_out_cond_t *a_cond);
typedef void     (*dap_ledger_cond_in_add_callback_t)(dap_ledger_t *a_ledger, dap_chain_datum_tx_t *a_tx_in,  dap_hash_fast_t *a_tx_in_hash,  dap_chain_tx_out_cond_t *a_prev_cond);
typedef void    (*dap_ledger_cond_out_add_callback_t)(dap_ledger_t *a_ledger, dap_chain_datum_tx_t *a_tx_out, dap_hash_fast_t *a_tx_out_hash, dap_chain_tx_out_cond_t *a_cond);
typedef void  (*dap_ledger_cond_in_delete_callback_t)(dap_ledger_t *a_ledger, dap_chain_datum_tx_t *a_tx_in,  dap_hash_fast_t *a_tx_in_hash,  dap_chain_tx_out_cond_t *a_prev_cond);
typedef void (*dap_ledger_cond_out_delete_callback_t)(dap_ledger_t *a_ledger, dap_chain_datum_tx_t *a_tx_out, dap_hash_fast_t *a_tx_out_hash, dap_chain_tx_out_cond_t *a_cond);
typedef void (* dap_ledger_tx_add_notify_t)(void *a_arg, dap_ledger_t *a_ledger, dap_chain_datum_tx_t *a_tx, dap_ledger_notify_opcodes_t a_opcode);
typedef void (* dap_ledger_bridged_tx_notify_t)(dap_ledger_t *a_ledger, dap_chain_datum_tx_t *a_tx, dap_hash_fast_t *a_tx_hash, void *a_arg, dap_ledger_notify_opcodes_t a_opcode);
typedef bool (*dap_ledger_cache_tx_check_callback_t)(dap_ledger_t *a_ledger, dap_hash_fast_t *a_tx_hash);

typedef void (* dap_ledger_event_notify_t)(void *a_arg, dap_ledger_t *a_ledger, dap_chain_tx_event_t *a_event, dap_hash_fast_t *a_tx_hash, dap_ledger_notify_opcodes_t a_opcode);

typedef int (*dap_ledger_voting_callback_t)(dap_ledger_t *a_ledger, dap_chain_datum_tx_t *a_tx, dap_hash_fast_t *a_tx_hash, bool a_apply);
typedef int (*dap_ledger_vote_callback_t)(dap_ledger_t *a_ledger, dap_chain_datum_tx_t *a_tx, dap_hash_fast_t *a_tx_hash, dap_hash_fast_t *a_pkey_hash, bool a_apply);
typedef bool (*dap_ledger_voting_delete_callback_t)(dap_ledger_t *a_ledger, dap_chain_tx_item_type_t a_type, dap_chain_datum_tx_t *a_tx, dap_hash_fast_t *a_tx_hash);
typedef dap_time_t (*dap_ledger_voting_expire_callback_t)(dap_ledger_t *a_ledger, dap_hash_fast_t *a_voting_hash);

typedef bool (*dap_ledger_tag_check_callback_t)(dap_ledger_t *a_ledger, dap_chain_datum_tx_t *a_tx, dap_chain_datum_tx_item_groups_t *a_items_grp, dap_chain_tx_tag_action_type_t *a_action);
typedef bool (*dap_ledger_tax_callback_t)(dap_chain_net_id_t a_net_id, dap_hash_fast_t *a_signer_pkey_hash, dap_chain_addr_t *a_tax_addr, uint256_t *a_tax_value);


dap_ledger_t *dap_ledger_create(dap_chain_net_t *a_net, uint16_t a_flags);

// Clear & remove dap_ledger_t structure
void dap_ledger_handle_free(dap_ledger_t *a_ledger);

DAP_STATIC_INLINE char *dap_ledger_get_gdb_group(dap_ledger_t *a_ledger, const char *a_suffix)
{
    return a_ledger && a_ledger->net && a_suffix
            ? dap_strdup_printf("local.ledger-cache.%s.%s", a_ledger->net->pub.name, a_suffix)
            : NULL;
}

/**
 * Add new transaction to the cache
 *
 * return 1 OK, -1 error
 */
int dap_ledger_tx_add(dap_ledger_t *a_ledger, dap_chain_datum_tx_t *a_tx, dap_hash_fast_t *a_tx_hash, bool a_from_threshold, dap_ledger_datum_iter_data_t *a_datum_index_data);
int dap_ledger_tx_load(dap_ledger_t *a_ledger, dap_chain_datum_tx_t *a_tx, dap_chain_hash_fast_t *a_tx_hash, dap_ledger_datum_iter_data_t *a_datum_index_data);
int dap_ledger_tx_remove(dap_ledger_t *a_ledger, dap_chain_datum_tx_t *a_tx, dap_hash_fast_t *a_tx_hash);
int dap_ledger_tx_add_check(dap_ledger_t *a_ledger, dap_chain_datum_tx_t *a_tx, size_t a_datum_size, dap_hash_fast_t *a_datum_hash);

/**
 * Print list transaction from ledger
 *
 */

dap_json_t * dap_ledger_token_tx_item_list(dap_ledger_t * a_ledger, dap_chain_addr_t *a_addr, const char *a_hash_out_type, bool a_unspent_only);

/**
 * Check token ticker existance
 *
 */

dap_chain_datum_token_t *dap_ledger_token_ticker_check(dap_ledger_t * a_ledger, const char *a_token_ticker);

/**
 * Add new token datum
 *
 */

int dap_ledger_token_add(dap_ledger_t *a_ledger, byte_t *a_token, size_t a_token_size);
int dap_ledger_token_load(dap_ledger_t *a_ledger, byte_t *a_token, size_t a_token_size);
int dap_ledger_token_add_check(dap_ledger_t *a_ledger, byte_t *a_token, size_t a_token_size);
dap_json_t *dap_ledger_token_info(dap_ledger_t *a_ledger, size_t a_limit, size_t a_offset, int a_version);
dap_json_t *dap_ledger_token_info_by_name(dap_ledger_t *a_ledger, const char *a_token_ticker, int a_version);

// Get all token-declarations
dap_list_t* dap_ledger_token_decl_all(dap_ledger_t *a_ledger);

dap_json_t *dap_ledger_threshold_info(dap_ledger_t *a_ledger, size_t a_limit, size_t a_offset, dap_hash_fast_t *a_threshold_hash, bool a_head, int a_version);
dap_json_t *dap_ledger_balance_info(dap_ledger_t *a_ledger, size_t a_limit, size_t a_offset, bool a_head, int a_version);

size_t dap_ledger_token_get_auth_signs_valid(dap_ledger_t *a_ledger, const char *a_token_ticker);
size_t dap_ledger_token_get_auth_signs_total(dap_ledger_t *a_ledger, const char *a_token_ticker);
dap_list_t *dap_ledger_token_get_auth_pkeys_hashes(dap_ledger_t *a_ledger, const char *a_token_ticker);
uint256_t dap_ledger_token_get_emission_rate(dap_ledger_t *a_ledger, const char *a_token_ticker);

/**
 * Add token emission datum
 */
int dap_ledger_token_emission_add(dap_ledger_t *a_ledger, byte_t *a_token_emission, size_t a_token_emission_size, dap_hash_fast_t *a_emission_hash);
int dap_ledger_token_emission_load(dap_ledger_t *a_ledger, byte_t *a_token_emission, size_t a_token_emission_size, dap_hash_fast_t *a_token_emission_hash);

// Checking a new transaction before adding to the cache
int dap_ledger_token_emission_add_check(dap_ledger_t *a_ledger, byte_t *a_token_emission, size_t a_token_emission_size, dap_chain_hash_fast_t *a_emission_hash);

/* Add stake-lock item */
int dap_ledger_emission_for_stake_lock_item_add(dap_ledger_t *a_ledger, const dap_chain_hash_fast_t *a_tx_hash);

dap_chain_datum_token_emission_t *dap_ledger_token_emission_find(dap_ledger_t *a_ledger, const dap_chain_hash_fast_t *a_token_emission_hash);

/* Mark hardfork emissions as spent */
int dap_ledger_token_emissions_mark_hardfork(dap_ledger_t *a_ledger, dap_time_t a_hardfork_time);

const char* dap_ledger_tx_get_token_ticker_by_hash(dap_ledger_t *a_ledger,dap_chain_hash_fast_t *a_tx_hash);

void dap_ledger_addr_get_token_ticker_all_depricated(dap_ledger_t *a_ledger, dap_chain_addr_t * a_addr,
        char *** a_tickers, size_t * a_tickers_size);

void dap_ledger_addr_get_token_ticker_all(dap_ledger_t *a_ledger, dap_chain_addr_t * a_addr,
        char *** a_tickers, size_t * a_tickers_size);

const char *dap_ledger_get_description_by_ticker(dap_ledger_t *a_ledger, const char *a_token_ticker);

bool dap_ledger_tx_poa_signed(dap_ledger_t *a_ledger, dap_chain_datum_tx_t *a_tx);

//TX service-tags
bool dap_ledger_deduct_tx_tag(dap_ledger_t *a_ledger, dap_chain_datum_tx_t *a_tx, char **a_service_name, dap_chain_srv_uid_t *uid, dap_chain_tx_tag_action_type_t *action);
const char *dap_ledger_tx_action_str(dap_chain_tx_tag_action_type_t a_tag);
dap_chain_tx_tag_action_type_t dap_ledger_tx_action_str_to_action_t(const char *a_str);
const char *dap_ledger_tx_tag_str_by_uid(dap_chain_srv_uid_t a_service_uid);

bool dap_ledger_tx_service_info(dap_ledger_t *a_ledger, dap_hash_fast_t *a_tx_hash, 
                                dap_chain_srv_uid_t *a_uid, char **a_service_name,  dap_chain_tx_tag_action_type_t *a_action);


int dap_ledger_service_add(dap_chain_srv_uid_t a_uid, char *tag_str, dap_ledger_tag_check_callback_t a_callback);

dap_chain_token_ticker_str_t dap_ledger_tx_calculate_main_ticker_(dap_ledger_t *a_ledger, dap_chain_datum_tx_t *a_tx, int *a_ledger_rc);
#define dap_ledger_tx_calculate_main_ticker(l, tx, rc) dap_ledger_tx_calculate_main_ticker_(l, tx, rc).s

/**
 * Delete all transactions from the cache
 */
void dap_ledger_purge(dap_ledger_t *a_ledger, bool a_preserve_db);
void dap_ledger_tx_purge(dap_ledger_t *a_ledger, bool a_preserve_db);
void dap_ledger_token_purge(dap_ledger_t *a_ledger, bool a_preserve_db);
int dap_ledger_chain_purge(dap_chain_t *a_chain, size_t a_atom_size);

/**
 * Return number transactions from the cache
 */
unsigned dap_ledger_count(dap_ledger_t *a_ledger);
uint64_t dap_ledger_count_from_to(dap_ledger_t * a_ledger, dap_nanotime_t a_ts_from, dap_nanotime_t a_ts_to);

/**
 * Check whether used 'out' items
 */
bool dap_ledger_tx_hash_is_used_out_item(dap_ledger_t *a_ledger, dap_chain_hash_fast_t *a_tx_hash, int a_idx_out, dap_hash_fast_t *a_out_spender);

/**
 * Retun true if reward was collected before
 */
bool dap_ledger_is_used_reward(dap_ledger_t *a_ledger, dap_hash_fast_t *a_block_hash, dap_hash_fast_t *a_sign_pkey_hash);

/**
 * Calculate balance of addr
 *
 */
uint256_t dap_ledger_calc_balance(dap_ledger_t *a_ledger, const dap_chain_addr_t *a_addr,
        const char *a_token_ticker);

uint256_t dap_ledger_calc_balance_full(dap_ledger_t *a_ledger, const dap_chain_addr_t *a_addr,
            const char *a_token_ticker);

dap_ledger_locked_out_t *dap_ledger_get_locked_values(dap_ledger_t *a_ledger, dap_chain_addr_t *a_addr);

/**
 * Get transaction in the cache by hash
 *
 * return transaction, or NULL if transaction not found in the cache
 */
dap_chain_datum_tx_t *dap_ledger_tx_find_by_hash(dap_ledger_t *a_ledger, const dap_chain_hash_fast_t *a_tx_hash);
dap_chain_datum_tx_t *dap_ledger_tx_unspent_find_by_hash(dap_ledger_t *a_ledger, dap_chain_hash_fast_t *a_tx_hash);

dap_hash_fast_t dap_ledger_get_final_chain_tx_hash(dap_ledger_t *a_ledger, dap_chain_tx_out_cond_subtype_t a_cond_type, dap_chain_hash_fast_t *a_tx_hash, bool a_unspent_only);
dap_hash_fast_t dap_ledger_get_first_chain_tx_hash(dap_ledger_t *a_ledger, dap_chain_tx_out_cond_subtype_t a_cond_type, dap_chain_hash_fast_t *a_tx_hash);

 // Get the transaction in the cache by the addr in out item
dap_chain_datum_tx_t *dap_ledger_tx_find_by_addr(dap_ledger_t *a_ledger, const char *a_token, const dap_chain_addr_t *a_addr,
                                                 dap_chain_hash_fast_t *a_tx_first_hash, bool a_unspent_only);

bool dap_ledger_tx_check_recipient(dap_ledger_t* a_ledger, dap_chain_hash_fast_t* a_tx_prev_hash, dap_chain_addr_t *a_addr);

// Get all transactions from the cache with the specified out_cond items
dap_list_t* dap_ledger_tx_cache_find_out_cond_all(dap_ledger_t *a_ledger, dap_chain_srv_uid_t a_srv_uid);

dap_chain_tx_out_cond_t *dap_ledger_out_cond_unspent_find_by_addr(dap_ledger_t *a_ledger, const char *a_token, dap_chain_tx_out_cond_subtype_t a_subtype,
                                                                  const dap_chain_addr_t *a_addr, dap_chain_hash_fast_t *a_tx_first_hash, int *a_out_idx);

dap_list_t *dap_ledger_get_list_tx_cond_outs(dap_ledger_t *a_ledger, dap_chain_tx_out_cond_subtype_t a_subtype, const char *a_token_ticker,  const dap_chain_addr_t *a_addr_from);
bool dap_ledger_check_condition_owner(dap_ledger_t *a_ledger, dap_hash_fast_t *a_tx_hash, dap_chain_tx_out_cond_subtype_t a_cond_subtype, int a_out_idx, dap_sign_t *a_owner_sign);

// Add new verificator callback with associated subtype. Returns 1 if callback replaced, overwise returns 0
int dap_ledger_verificator_add(dap_chain_tx_out_cond_subtype_t a_subtype,
                               dap_ledger_cond_in_verify_callback_t a_callback_in_verify, dap_ledger_cond_out_verify_callback_t a_callback_out_verify,
                               dap_ledger_cond_in_add_callback_t a_callback_in_add, dap_ledger_cond_out_add_callback_t a_callback_out_add,
                               dap_ledger_cond_in_delete_callback_t a_callback_in_delete, dap_ledger_cond_out_delete_callback_t a_callback_out_delete);
// Add new verificator callback for voting. Returns 1 if callback replaced, overwise returns 0
int dap_ledger_voting_verificator_add(dap_ledger_voting_callback_t a_voting_callback, dap_ledger_vote_callback_t a_vote_callback,
                                      dap_ledger_voting_delete_callback_t a_callback_delete, dap_ledger_voting_expire_callback_t a_callback_expire);
int dap_ledger_tax_callback_set(dap_ledger_tax_callback_t a_callback);
// Getting a list of transactions from the ledger.
dap_list_t * dap_ledger_get_txs(dap_ledger_t *a_ledger, size_t a_count, size_t a_page, bool a_reverse, bool a_unspent_only);

dap_ledger_datum_iter_t *dap_ledger_datum_iter_create(dap_chain_net_t *a_net);
void dap_ledger_datum_iter_delete(dap_ledger_datum_iter_t *a_iter);
dap_chain_datum_tx_t *dap_ledger_datum_iter_get_first(dap_ledger_datum_iter_t *a_iter);
dap_chain_datum_tx_t *dap_ledger_datum_iter_get_next(dap_ledger_datum_iter_t *a_iter);
dap_chain_datum_tx_t *dap_ledger_datum_iter_get_last(dap_ledger_datum_iter_t *a_iter);

void dap_ledger_tx_add_notify(dap_ledger_t *a_ledger, dap_ledger_tx_add_notify_t a_callback, void *a_arg);
void dap_ledger_bridged_tx_notify_add(dap_ledger_t *a_ledger, dap_ledger_bridged_tx_notify_t a_callback, void *a_arg);
/**
 * @brief Add notification callback for event transactions
 * @param a_ledger Ledger instance
 * @param a_callback Callback function to be called when a new event is added
 * @param a_arg User data to be passed to the callback
 */
void dap_ledger_event_notify_add(dap_ledger_t *a_ledger, dap_ledger_event_notify_t a_callback, void *a_arg);

bool dap_ledger_datum_is_enforced(dap_ledger_t *a_ledger, dap_hash_fast_t *a_hash, bool a_accept);

bool dap_ledger_cache_enabled(dap_ledger_t *a_ledger);
void dap_ledger_set_cache_tx_check_callback(dap_ledger_t *a_ledger, dap_ledger_cache_tx_check_callback_t a_callback);
dap_chain_tx_out_cond_t* dap_chain_ledger_get_tx_out_cond_linked_to_tx_in_cond(dap_ledger_t *a_ledger, dap_chain_tx_in_cond_t *a_in_cond);
void dap_ledger_load_end(dap_ledger_t *a_ledger);

void dap_ledger_decree_init(dap_ledger_t *a_ledger);
int dap_ledger_decree_purge(dap_ledger_t *a_ledger);
int dap_ledger_anchor_purge(dap_ledger_t *a_ledger, dap_chain_id_t a_chain_id);

uint16_t dap_ledger_decree_get_min_num_of_signers(dap_ledger_t *a_ledger);
uint16_t dap_ledger_decree_get_num_of_owners(dap_ledger_t *a_ledger);
const dap_list_t *dap_ledger_decree_get_owners_pkeys(dap_ledger_t *a_ledger);

int dap_ledger_decree_apply(dap_hash_fast_t *a_decree_hash, dap_chain_datum_decree_t *a_decree, dap_chain_t *a_chain, dap_hash_fast_t *a_anchor_hash);
int dap_ledger_decree_verify(dap_chain_net_t *a_net, dap_chain_datum_decree_t *a_decree, size_t a_data_size, dap_chain_hash_fast_t *a_decree_hash);
int dap_ledger_decree_load(dap_chain_datum_decree_t * a_decree, dap_chain_t *a_chain, dap_chain_hash_fast_t *a_decree_hash);
dap_chain_datum_decree_t *dap_ledger_decree_get_by_hash(dap_chain_net_t *a_net, dap_hash_fast_t *a_hash, bool *is_applied);
int dap_ledger_decree_reset_applied(dap_chain_net_t *a_net, dap_chain_hash_fast_t *a_decree_hash);

int dap_ledger_anchor_verify(dap_chain_net_t *a_net, dap_chain_datum_anchor_t * a_anchor, size_t a_data_size);
int dap_ledger_anchor_load(dap_chain_datum_anchor_t * a_anchor, dap_chain_t *a_chain, dap_hash_fast_t *a_anchor_hash);
int dap_ledger_anchor_unload(dap_chain_datum_anchor_t * a_anchor, dap_chain_t *a_chain, dap_hash_fast_t *a_anchor_hash);
dap_chain_datum_anchor_t *dap_ledger_anchor_find(dap_ledger_t *a_ledger, dap_hash_fast_t *a_anchor_hash);
int dap_ledger_anchor_purge(dap_ledger_t *a_ledger, dap_chain_id_t a_chain_id);

<<<<<<< HEAD
dap_ledger_hardfork_balances_t *dap_ledger_states_aggregate(dap_ledger_t *a_ledger, dap_time_t a_hardfork_decree_creation_time, dap_ledger_hardfork_condouts_t **l_cond_outs_list, dap_json_t* a_changed_addrs);
=======
dap_ledger_hardfork_balances_t *dap_ledger_states_aggregate(dap_ledger_t *a_ledger, dap_time_t a_hardfork_decree_creation_time,
                                                            dap_ledger_hardfork_condouts_t **l_cond_outs_list, json_object *a_changed_addrs,
                                                            dap_ledger_hardfork_fees_t *a_fees_list);
>>>>>>> 964db5e1
dap_ledger_hardfork_anchors_t *dap_ledger_anchors_aggregate(dap_ledger_t *a_ledger, dap_chain_id_t a_chain_id);
dap_ledger_hardfork_events_t *dap_ledger_events_aggregate(dap_ledger_t *a_ledger, dap_chain_id_t a_chain_id);


uint256_t dap_ledger_coin_get_uncoloured_value(dap_ledger_t *a_ledger, dap_hash_fast_t *a_voting_hash,
                                               dap_hash_fast_t *a_tx_hash, int a_out_idx, dap_hash_fast_t *a_pkey_hash);
dap_list_t *dap_ledger_tx_get_trackers(dap_ledger_t *a_ledger, dap_chain_hash_fast_t *a_tx_hash, uint32_t a_out_idx);
void dap_ledger_tx_clear_colour(dap_ledger_t *a_ledger, dap_hash_fast_t *a_tx_hash);
void dap_ledger_colour_clear_callback(void *a_list_data);

dap_list_t *dap_ledger_decrees_get_by_type(dap_ledger_t *a_ledger, int a_type);

dap_time_t dap_ledger_get_blockchain_time(dap_ledger_t *a_ledger);

dap_chain_tx_event_t *dap_ledger_event_find(dap_ledger_t *a_ledger, dap_hash_fast_t *a_tx_hash);
dap_list_t *dap_ledger_event_get_list(dap_ledger_t *a_ledger, const char *a_group_name);

/**
 * @brief Check if a public key is allowed for creating events
 * @param a_ledger The ledger instance
 * @param a_pkey_hash Hash of the public key to check
 * @return 0 if allowed, -1 if not allowed
 */
 int dap_ledger_event_pkey_check(dap_ledger_t *a_ledger, dap_hash_fast_t *a_pkey_hash);

 /**
  * @brief Add a public key to the allowed list for creating events
  * @param a_ledger The ledger instance
  * @param a_pkey_hash Hash of the public key to add
  * @return 0 on success, -1 on error
  */
 int dap_ledger_event_pkey_add(dap_ledger_t *a_ledger, dap_hash_fast_t *a_pkey_hash);
 
 /**
  * @brief Remove a public key from the allowed list for creating events
  * @param a_ledger The ledger instance
  * @param a_pkey_hash Hash of the public key to remove
  * @return 0 on success, -1 on error or if not found
  */
 int dap_ledger_event_pkey_rm(dap_ledger_t *a_ledger, dap_hash_fast_t *a_pkey_hash);
 
 /**
  * @brief Get a list of all allowed public keys for creating events
  * @param a_ledger The ledger instance
  * @return dap_list_t* List of dap_hash_fast_t* pointers to allowed public key hashes, NULL if empty or on error
  */
 dap_list_t *dap_ledger_event_pkey_list(dap_ledger_t *a_ledger);
 
#ifdef __cplusplus
}
#endif<|MERGE_RESOLUTION|>--- conflicted
+++ resolved
@@ -29,13 +29,9 @@
 // Forward declaration for dap_json_t
 typedef struct dap_json dap_json_t;
 #include <stdbool.h>
-<<<<<<< HEAD
-
-// Forward declaration for dap_json_t
-typedef struct dap_json dap_json_t;
-=======
-#include "dap_chain_datum_tx_event.h"
->>>>>>> 964db5e1
+
+// Forward declaration for dap_json_t
+typedef struct dap_json dap_json_t;
 #include "dap_common.h"
 
 // Forward declaration for dap_json_t
@@ -77,14 +73,12 @@
 // Forward declaration for dap_json_t
 typedef struct dap_json dap_json_t;
 #include "dap_chain_net.h"
-#include "dap_chain_datum_tx_event.h"
 
 // Forward declaration for dap_json_t
 typedef struct dap_json dap_json_t;
 
 #define DAP_CHAIN_NET_SRV_TRANSFER_ID 0x07
 #define DAP_CHAIN_NET_SRV_BLOCK_REWARD_ID 0x08
-#define DAP_CHAIN_NET_SRV_EVENT_ID 0xA0
 
 typedef struct dap_ledger {
     dap_chain_net_t *net;
@@ -140,16 +134,16 @@
     struct dap_ledger_hardfork_anchors *prev, *next;
 } dap_ledger_hardfork_anchors_t;
 
-typedef struct dap_ledger_hardfork_events {
-    dap_chain_tx_event_t *event;
-    struct dap_ledger_hardfork_events *prev, *next;
-} dap_ledger_hardfork_events_t;
-
 typedef struct dap_ledger_hardfork_fees {
     dap_chain_addr_t owner_addr;
     uint256_t fees_n_rewards_sum;
     struct dap_ledger_hardfork_fees *prev, *next;
 } dap_ledger_hardfork_fees_t;
+
+typedef struct dap_ledger_hardfork_events {
+    dap_chain_tx_event_t *event;
+    struct dap_ledger_hardfork_events *prev, *next;
+} dap_ledger_hardfork_events_t;
 
 /**
  * @brief Error codes for accepting a transaction to the ledger.
@@ -198,8 +192,6 @@
     DAP_LEDGER_TX_CHECK_NOT_ENOUGH_TAX,
     DAP_LEDGER_TX_CHECK_FOR_REMOVING_CANT_FIND_TX,
     DAP_LEDGER_TX_CHECK_TIMELOCK_ILLEGAL,
-    DAP_LEDGER_TX_CHECK_EVENT_VERIFY_FAILURE,
-    DAP_LEDGER_TX_CHECK_STAKE_LOCK_LEGACY_FORBIDDEN,
     /* Emisssion check return codes */
     DAP_LEDGER_EMISSION_CHECK_VALUE_EXCEEDS_CURRENT_SUPPLY,
     DAP_LEDGER_EMISSION_CHECK_LEGACY_FORBIDDEN,
@@ -241,10 +233,8 @@
     DAP_CHAIN_TX_TAG_ACTION_EMIT_DELEGATE_HOLD =    1 << 13,
     DAP_CHAIN_TX_TAG_ACTION_EMIT_DELEGATE_TAKE =    1 << 14,
     DAP_CHAIN_TX_TAG_ACTION_EMIT_DELEGATE_REFILL =  1 << 15,
-
-    DAP_CHAIN_TX_TAG_ACTION_EVENT =                 1 << 16,
    
-    DAP_CHAIN_TX_TAG_ACTION_ALL =                       ~0,
+    DAP_CHAIN_TX_TAG_ACTION_ALL =                          ~0,
 } dap_chain_tx_tag_action_type_t;
 
 typedef struct dap_ledger_datum_iter {
@@ -290,8 +280,6 @@
 #define DAP_CHAIN_CS_VERIFY_CODE_NO_DECREE          -1113
 // Error code for not enough fee for tx (for stay in mempool)
 #define DAP_CHAIN_CS_VERIFY_CODE_NOT_ENOUGH_FEE     -1114
-// Error code for block limit exeeded (for stay in mempool)
-#define DAP_CHAIN_CS_VERIFY_CODE_BLOCK_LIMIT        -1115
 
 #define DAP_LEDGER_TOKENS_STR              "tokens"
 #define DAP_LEDGER_EMISSIONS_STR           "emissions"
@@ -354,8 +342,6 @@
     case DAP_LEDGER_TX_CHECK_FOR_REMOVING_CANT_FIND_TX: return "Can't find tx in ledger for removing.";
     case DAP_LEDGER_TX_CHECK_MULTIPLE_OUTS_TO_OTHER_NET: return "The transaction was rejected because it contains multiple outputs to other networks.";
     case DAP_LEDGER_TX_CHECK_TIMELOCK_ILLEGAL: return "Usage of timed locked out is forbidden for this tx";
-    case DAP_LEDGER_TX_CHECK_EVENT_VERIFY_FAILURE: return "Event verification failure";
-    case DAP_LEDGER_TX_CHECK_STAKE_LOCK_LEGACY_FORBIDDEN: return "Legacy stakes are not accepted from mempool anymore!";
     /* Emisssion check return codes */
     case DAP_LEDGER_EMISSION_CHECK_VALUE_EXCEEDS_CURRENT_SUPPLY: return "Value of emission execeeds current token supply";
     case DAP_LEDGER_EMISSION_CHECK_LEGACY_FORBIDDEN: return "Legacy type of emissions are present for old chains comliance only";
@@ -372,7 +358,7 @@
     }
 }
 
-typedef int   (*dap_ledger_cond_in_verify_callback_t)(dap_ledger_t *a_ledger, dap_chain_datum_tx_t *a_tx_in,  dap_hash_fast_t *a_tx_in_hash,  dap_chain_tx_out_cond_t *a_prev_cond, bool a_owner, bool a_check_for_apply);
+typedef int   (*dap_ledger_cond_in_verify_callback_t)(dap_ledger_t *a_ledger, dap_chain_datum_tx_t *a_tx_in,  dap_hash_fast_t *a_tx_in_hash,  dap_chain_tx_out_cond_t *a_prev_cond, bool a_owner);
 typedef int  (*dap_ledger_cond_out_verify_callback_t)(dap_ledger_t *a_ledger, dap_chain_datum_tx_t *a_tx_out, dap_hash_fast_t *a_tx_out_hash, dap_chain_tx_out_cond_t *a_cond);
 typedef void     (*dap_ledger_cond_in_add_callback_t)(dap_ledger_t *a_ledger, dap_chain_datum_tx_t *a_tx_in,  dap_hash_fast_t *a_tx_in_hash,  dap_chain_tx_out_cond_t *a_prev_cond);
 typedef void    (*dap_ledger_cond_out_add_callback_t)(dap_ledger_t *a_ledger, dap_chain_datum_tx_t *a_tx_out, dap_hash_fast_t *a_tx_out_hash, dap_chain_tx_out_cond_t *a_cond);
@@ -381,14 +367,10 @@
 typedef void (* dap_ledger_tx_add_notify_t)(void *a_arg, dap_ledger_t *a_ledger, dap_chain_datum_tx_t *a_tx, dap_ledger_notify_opcodes_t a_opcode);
 typedef void (* dap_ledger_bridged_tx_notify_t)(dap_ledger_t *a_ledger, dap_chain_datum_tx_t *a_tx, dap_hash_fast_t *a_tx_hash, void *a_arg, dap_ledger_notify_opcodes_t a_opcode);
 typedef bool (*dap_ledger_cache_tx_check_callback_t)(dap_ledger_t *a_ledger, dap_hash_fast_t *a_tx_hash);
-
-typedef void (* dap_ledger_event_notify_t)(void *a_arg, dap_ledger_t *a_ledger, dap_chain_tx_event_t *a_event, dap_hash_fast_t *a_tx_hash, dap_ledger_notify_opcodes_t a_opcode);
-
 typedef int (*dap_ledger_voting_callback_t)(dap_ledger_t *a_ledger, dap_chain_datum_tx_t *a_tx, dap_hash_fast_t *a_tx_hash, bool a_apply);
 typedef int (*dap_ledger_vote_callback_t)(dap_ledger_t *a_ledger, dap_chain_datum_tx_t *a_tx, dap_hash_fast_t *a_tx_hash, dap_hash_fast_t *a_pkey_hash, bool a_apply);
 typedef bool (*dap_ledger_voting_delete_callback_t)(dap_ledger_t *a_ledger, dap_chain_tx_item_type_t a_type, dap_chain_datum_tx_t *a_tx, dap_hash_fast_t *a_tx_hash);
 typedef dap_time_t (*dap_ledger_voting_expire_callback_t)(dap_ledger_t *a_ledger, dap_hash_fast_t *a_voting_hash);
-
 typedef bool (*dap_ledger_tag_check_callback_t)(dap_ledger_t *a_ledger, dap_chain_datum_tx_t *a_tx, dap_chain_datum_tx_item_groups_t *a_items_grp, dap_chain_tx_tag_action_type_t *a_action);
 typedef bool (*dap_ledger_tax_callback_t)(dap_chain_net_id_t a_net_id, dap_hash_fast_t *a_signer_pkey_hash, dap_chain_addr_t *a_tax_addr, uint256_t *a_tax_value);
 
@@ -460,13 +442,14 @@
 // Checking a new transaction before adding to the cache
 int dap_ledger_token_emission_add_check(dap_ledger_t *a_ledger, byte_t *a_token_emission, size_t a_token_emission_size, dap_chain_hash_fast_t *a_emission_hash);
 
+// Hardfork support functions
+int dap_ledger_token_emissions_mark_hardfork(dap_ledger_t *a_ledger, dap_time_t a_hardfork_time);
+int dap_ledger_chain_purge(dap_chain_t *a_chain, size_t a_atom_size);
+
 /* Add stake-lock item */
 int dap_ledger_emission_for_stake_lock_item_add(dap_ledger_t *a_ledger, const dap_chain_hash_fast_t *a_tx_hash);
 
 dap_chain_datum_token_emission_t *dap_ledger_token_emission_find(dap_ledger_t *a_ledger, const dap_chain_hash_fast_t *a_token_emission_hash);
-
-/* Mark hardfork emissions as spent */
-int dap_ledger_token_emissions_mark_hardfork(dap_ledger_t *a_ledger, dap_time_t a_hardfork_time);
 
 const char* dap_ledger_tx_get_token_ticker_by_hash(dap_ledger_t *a_ledger,dap_chain_hash_fast_t *a_tx_hash);
 
@@ -501,7 +484,6 @@
 void dap_ledger_purge(dap_ledger_t *a_ledger, bool a_preserve_db);
 void dap_ledger_tx_purge(dap_ledger_t *a_ledger, bool a_preserve_db);
 void dap_ledger_token_purge(dap_ledger_t *a_ledger, bool a_preserve_db);
-int dap_ledger_chain_purge(dap_chain_t *a_chain, size_t a_atom_size);
 
 /**
  * Return number transactions from the cache
@@ -550,6 +532,9 @@
 
 // Get all transactions from the cache with the specified out_cond items
 dap_list_t* dap_ledger_tx_cache_find_out_cond_all(dap_ledger_t *a_ledger, dap_chain_srv_uid_t a_srv_uid);
+
+// Get first tx with type a_subtype
+dap_chain_tx_used_out_item_t *dap_ledger_get_tx_cond_out(dap_ledger_t *a_ledger, const dap_chain_addr_t *a_addr_from, dap_chain_tx_out_cond_subtype_t a_subtype);
 
 dap_chain_tx_out_cond_t *dap_ledger_out_cond_unspent_find_by_addr(dap_ledger_t *a_ledger, const char *a_token, dap_chain_tx_out_cond_subtype_t a_subtype,
                                                                   const dap_chain_addr_t *a_addr, dap_chain_hash_fast_t *a_tx_first_hash, int *a_out_idx);
@@ -577,13 +562,6 @@
 
 void dap_ledger_tx_add_notify(dap_ledger_t *a_ledger, dap_ledger_tx_add_notify_t a_callback, void *a_arg);
 void dap_ledger_bridged_tx_notify_add(dap_ledger_t *a_ledger, dap_ledger_bridged_tx_notify_t a_callback, void *a_arg);
-/**
- * @brief Add notification callback for event transactions
- * @param a_ledger Ledger instance
- * @param a_callback Callback function to be called when a new event is added
- * @param a_arg User data to be passed to the callback
- */
-void dap_ledger_event_notify_add(dap_ledger_t *a_ledger, dap_ledger_event_notify_t a_callback, void *a_arg);
 
 bool dap_ledger_datum_is_enforced(dap_ledger_t *a_ledger, dap_hash_fast_t *a_hash, bool a_accept);
 
@@ -612,16 +590,8 @@
 dap_chain_datum_anchor_t *dap_ledger_anchor_find(dap_ledger_t *a_ledger, dap_hash_fast_t *a_anchor_hash);
 int dap_ledger_anchor_purge(dap_ledger_t *a_ledger, dap_chain_id_t a_chain_id);
 
-<<<<<<< HEAD
 dap_ledger_hardfork_balances_t *dap_ledger_states_aggregate(dap_ledger_t *a_ledger, dap_time_t a_hardfork_decree_creation_time, dap_ledger_hardfork_condouts_t **l_cond_outs_list, dap_json_t* a_changed_addrs);
-=======
-dap_ledger_hardfork_balances_t *dap_ledger_states_aggregate(dap_ledger_t *a_ledger, dap_time_t a_hardfork_decree_creation_time,
-                                                            dap_ledger_hardfork_condouts_t **l_cond_outs_list, json_object *a_changed_addrs,
-                                                            dap_ledger_hardfork_fees_t *a_fees_list);
->>>>>>> 964db5e1
 dap_ledger_hardfork_anchors_t *dap_ledger_anchors_aggregate(dap_ledger_t *a_ledger, dap_chain_id_t a_chain_id);
-dap_ledger_hardfork_events_t *dap_ledger_events_aggregate(dap_ledger_t *a_ledger, dap_chain_id_t a_chain_id);
-
 
 uint256_t dap_ledger_coin_get_uncoloured_value(dap_ledger_t *a_ledger, dap_hash_fast_t *a_voting_hash,
                                                dap_hash_fast_t *a_tx_hash, int a_out_idx, dap_hash_fast_t *a_pkey_hash);
@@ -633,40 +603,6 @@
 
 dap_time_t dap_ledger_get_blockchain_time(dap_ledger_t *a_ledger);
 
-dap_chain_tx_event_t *dap_ledger_event_find(dap_ledger_t *a_ledger, dap_hash_fast_t *a_tx_hash);
-dap_list_t *dap_ledger_event_get_list(dap_ledger_t *a_ledger, const char *a_group_name);
-
-/**
- * @brief Check if a public key is allowed for creating events
- * @param a_ledger The ledger instance
- * @param a_pkey_hash Hash of the public key to check
- * @return 0 if allowed, -1 if not allowed
- */
- int dap_ledger_event_pkey_check(dap_ledger_t *a_ledger, dap_hash_fast_t *a_pkey_hash);
-
- /**
-  * @brief Add a public key to the allowed list for creating events
-  * @param a_ledger The ledger instance
-  * @param a_pkey_hash Hash of the public key to add
-  * @return 0 on success, -1 on error
-  */
- int dap_ledger_event_pkey_add(dap_ledger_t *a_ledger, dap_hash_fast_t *a_pkey_hash);
- 
- /**
-  * @brief Remove a public key from the allowed list for creating events
-  * @param a_ledger The ledger instance
-  * @param a_pkey_hash Hash of the public key to remove
-  * @return 0 on success, -1 on error or if not found
-  */
- int dap_ledger_event_pkey_rm(dap_ledger_t *a_ledger, dap_hash_fast_t *a_pkey_hash);
- 
- /**
-  * @brief Get a list of all allowed public keys for creating events
-  * @param a_ledger The ledger instance
-  * @return dap_list_t* List of dap_hash_fast_t* pointers to allowed public key hashes, NULL if empty or on error
-  */
- dap_list_t *dap_ledger_event_pkey_list(dap_ledger_t *a_ledger);
- 
 #ifdef __cplusplus
 }
 #endif