--- conflicted
+++ resolved
@@ -374,11 +374,7 @@
  *
  */
 
-<<<<<<< HEAD
-dap_json_t *dap_ledger_token_tx_item_list(dap_ledger_t * a_ledger, dap_chain_addr_t *a_addr, const char *a_hash_out_type, bool a_unspent_only);
-=======
-dap_json_t * dap_ledger_token_tx_item_list(dap_ledger_t * a_ledger, dap_chain_addr_t *a_addr, const char *a_hash_out_type, bool a_unspent_only);
->>>>>>> 56ae9939
+dap_json_t *dap_ledger_token_tx_item_list(dap_ledger_t *a_ledger, dap_chain_addr_t *a_addr, const char *a_hash_out_type, bool a_unspent_only);
 
 /**
  * Check token ticker existance
@@ -569,11 +565,7 @@
 
 dap_ledger_hardfork_balances_t *dap_ledger_states_aggregate(dap_ledger_t *a_ledger, dap_time_t a_hardfork_decree_creation_time,
                                                             dap_ledger_hardfork_condouts_t **l_cond_outs_list,
-<<<<<<< HEAD
                                                             dap_json_t *a_changed_addrs, dap_ledger_hardfork_fees_t *a_fees_list);
-=======
-                                                            dap_json_t* a_changed_addrs, dap_ledger_hardfork_fees_t *a_fees_list);
->>>>>>> 56ae9939
 dap_ledger_hardfork_anchors_t *dap_ledger_anchors_aggregate(dap_ledger_t *a_ledger, dap_chain_id_t a_chain_id);
 dap_ledger_hardfork_events_t *dap_ledger_events_aggregate(dap_ledger_t *a_ledger, dap_chain_id_t a_chain_id);
 
