--- conflicted
+++ resolved
@@ -714,13 +714,9 @@
     dap_list_t *l_list_used_out;
     const char *l_native_ticker = dap_chain_net_by_id(a_chain->net_id)->pub.native_ticker;
     bool not_native = dap_strcmp(a_ticker, l_native_ticker);
-<<<<<<< HEAD
     bool l_net_fee_used = dap_chain_net_tx_get_fee(a_chain->net_id, NULL, &l_net_fee, &l_addr_fee);
-=======
-    bool l_net_fee_used = dap_chain_net_tx_get_fee(a_chain->net_id, &l_net_fee, &l_addr_fee);
     if(l_net_fee_used)
         SUM_256_256(l_total_fee,l_net_fee,&l_total_fee);
->>>>>>> 9884504a
 
     dap_chain_datum_tx_t *l_tx = DAP_NEW_Z_SIZE(dap_chain_datum_tx_t, sizeof(dap_chain_datum_tx_t));
     l_tx->header.ts_created = time(NULL);
