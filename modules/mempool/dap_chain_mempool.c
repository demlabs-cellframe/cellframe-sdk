--- conflicted
+++ resolved
@@ -1752,7 +1752,6 @@
     
     log_it(L_INFO, "Successfully composed and added event transaction to mempool: %s", l_ret);
     return l_ret;
-<<<<<<< HEAD
  }
  
 /**
@@ -1778,6 +1777,3 @@
     return dap_chain_mempool_tx_create_event(a_chain, a_key_from, a_service_key, a_srv_uid, "SERVICE_DECREE", DAP_CHAIN_TX_EVENT_TYPE_SERVICE_DECREE,
                                              a_service_decree_data, a_service_decree_data_size, a_fee_value, a_hash_out_type);
 }
-=======
- } 
->>>>>>> 4198696f
