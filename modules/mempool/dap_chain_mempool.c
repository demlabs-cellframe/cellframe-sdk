/*
 * Authors:
 * Dmitriy A. Gearasimov <gerasimov.dmitriy@demlabs.net>
 * Alexander Lysikov <alexander.lysikov@demlabs.net>
 * DeM Labs Inc.   https://demlabs.net
 * Kelvin Project https://github.com/kelvinblockchain
 * Copyright  (c) 2017-2019
 * All rights reserved.

 This file is part of DAP (Deus Applications Prototypes) the open source project

 DAP (Deus Applicaions Prototypes) is free software: you can redistribute it and/or modify
 it under the terms of the GNU General Public License as published by
 the Free Software Foundation, either version 3 of the License, or
 (at your option) any later version.

 DAP is distributed in the hope that it will be useful,
 but WITHOUT ANY WARRANTY; without even the implied warranty of
 MERCHANTABILITY or FITNESS FOR A PARTICULAR PURPOSE.  See the
 GNU General Public License for more details.

 You should have received a copy of the GNU General Public License
 along with any DAP based project.  If not, see <http://www.gnu.org/licenses/>.
 */
#include <stddef.h>
#include <stdio.h>
#include <string.h>
#include <stdio.h>
#include <assert.h>
#include <memory.h>

#ifdef _WIN32
#include <winsock2.h>
#include <windows.h>
#include <mswsock.h>
#include <ws2tcpip.h>
#include <io.h>
#include <time.h>
#include <pthread.h>
#endif

#include "dap_common.h"
#include "dap_hash.h"
#include "dap_http_client.h"
#include "dap_http_simple.h"
#include "dap_enc_base58.h"
#include "dap_enc_http.h"
#include "http_status_code.h"
#include "dap_chain_common.h"
#include "dap_chain_node.h"
#include "dap_global_db.h"
#include "dap_enc.h"
#include <dap_enc_http.h>
#include <dap_enc_key.h>
#include <dap_enc_ks.h>
#include "dap_chain_mempool.h"

#include "dap_common.h"
#include "dap_list.h"
#include "dap_chain.h"
#include "dap_chain_net.h"
#include "dap_chain_net_tx.h"
#include "dap_sign.h"
#include "dap_chain_datum_tx.h"
#include "dap_chain_datum_tx_items.h"
#include "dap_chain_net_srv.h"
#include "dap_chain_cs_blocks.h"
#include "dap_chain_net_srv_stake_pos_delegate.h"

#define LOG_TAG "dap_chain_mempool"

static void s_tx_create_massive_gdb_save_callback(dap_global_db_context_t *a_global_db_context,
                                                  int a_rc, const char *a_group,
                                                  const size_t a_values_total, const size_t a_values_count,
                                                  dap_global_db_obj_t *a_values, void *a_arg);

int dap_datum_mempool_init(void)
{
    // dap_chain_mempool_rpc_init();
    return 0;
}

/**
 * @brief dap_chain_mempool_datum_add
 * @param a_datum
 * @return
 */
char *dap_chain_mempool_datum_add(const dap_chain_datum_t *a_datum, dap_chain_t *a_chain, const char *a_hash_out_type)
{
    if( a_datum == NULL){
        log_it(L_ERROR, "NULL datum trying to add in mempool");
        return NULL;
    }

    dap_chain_hash_fast_t l_key_hash;
    dap_hash_fast(a_datum->data, a_datum->header.data_size, &l_key_hash);
    char *l_key_str = dap_strcmp(a_hash_out_type, "hex")
            ? dap_enc_base58_encode_hash_to_str(&l_key_hash)
            : dap_chain_hash_fast_to_str_new(&l_key_hash);

    const char *l_type_str;
    switch (a_datum->header.type_id) {
    case DAP_CHAIN_DATUM_TOKEN_DECL:
        l_type_str = "token";
        break;
    case DAP_CHAIN_DATUM_TOKEN_EMISSION: {
        size_t l_emission_size = a_datum->header.data_size;
        dap_chain_datum_token_emission_t *l_emission = dap_chain_datum_emission_read((byte_t*)a_datum->data, &l_emission_size);
        uint64_t l_net_id = l_emission ? l_emission->hdr.address.net_id.uint64 : 0;
        DAP_DELETE(l_emission);
        if (l_net_id != a_chain->net_id.uint64) {
            log_it(L_WARNING, "Datum emission with hash %s NOT placed in mempool: wallet addr net ID %lu != %lu chain net ID",
                   l_key_str, l_net_id, a_chain->net_id.uint64);
            DAP_DELETE(l_key_str);
            return NULL;
        }
        l_type_str = "emission";
        break;
    }
    case DAP_CHAIN_DATUM_TX:
        l_type_str = "transaction";
        break;
    default:
        DAP_DATUM_TYPE_STR(a_datum->header.type_id, l_type_str);
    }

    char *l_gdb_group = dap_chain_net_get_gdb_group_mempool_new(a_chain);
    int l_res = dap_global_db_set(l_gdb_group, l_key_str, a_datum, dap_chain_datum_size(a_datum), false, NULL, NULL);
    if (l_res == DAP_GLOBAL_DB_RC_SUCCESS)
        log_it(L_NOTICE, "Datum %s with hash %s was placed in mempool group %s", l_type_str, l_key_str, l_gdb_group);
    else
        log_it(L_WARNING, "Can't place datum %s with hash %s in mempool group %s", l_type_str, l_key_str, l_gdb_group);
    DAP_DELETE(l_gdb_group);
    return (l_res == DAP_GLOBAL_DB_RC_SUCCESS) ? l_key_str : ({ DAP_DELETE(l_key_str); NULL; });
}

/**
 * Make transfer transaction & insert to cache
 *
 * return 0 Ok, -2 not enough funds to transfer, -1 other Error
 */
char *dap_chain_mempool_tx_create(dap_chain_t * a_chain, dap_enc_key_t *a_key_from,
        const dap_chain_addr_t* a_addr_from, const dap_chain_addr_t* a_addr_to,
        const char a_token_ticker[DAP_CHAIN_TICKER_SIZE_MAX],
        uint256_t a_value, uint256_t a_value_fee, const char *a_hash_out_type)
{
    // check valid param
    if(!a_chain | !a_key_from || ! a_addr_from || !a_key_from->priv_key_data || !a_key_from->priv_key_data_size ||
            dap_chain_addr_check_sum(a_addr_from) || (a_addr_to && dap_chain_addr_check_sum(a_addr_to)) || IS_ZERO_256(a_value))
        return NULL;

    const char *l_native_ticker = dap_chain_net_by_id(a_chain->net_id)->pub.native_ticker;
    bool l_single_channel = !dap_strcmp(a_token_ticker, l_native_ticker);
    // find the transactions from which to take away coins
    uint256_t l_value_transfer = {}; // how many coins to transfer
    uint256_t l_value_need = a_value, l_net_fee = {}, l_total_fee = {}, l_fee_transfer = {};
    dap_chain_addr_t l_addr_fee = {};
    dap_list_t *l_list_fee_out = NULL;
    bool l_net_fee_used = dap_chain_net_tx_get_fee(a_chain->net_id, &l_net_fee, &l_addr_fee);
    SUM_256_256(l_net_fee, a_value_fee, &l_total_fee);
    dap_ledger_t *l_ledger = dap_chain_net_by_id(a_chain->net_id)->pub.ledger;
    if (l_single_channel)
        SUM_256_256(l_value_need, l_total_fee, &l_value_need);
    else if (!IS_ZERO_256(l_total_fee)) {
        l_list_fee_out = dap_ledger_get_list_tx_outs_with_val(l_ledger, l_native_ticker,
                                                                    a_addr_from, l_total_fee, &l_fee_transfer);
        if (!l_list_fee_out) {
            log_it(L_WARNING, "Not enough funds to pay fee");
            return NULL;
        }
    }
    dap_list_t *l_list_used_out = dap_ledger_get_list_tx_outs_with_val(l_ledger, a_token_ticker,
                                                                             a_addr_from, l_value_need, &l_value_transfer);
    if (!l_list_used_out) {
        log_it(L_WARNING, "Not enough funds to transfer");
        return NULL;
    }
    // create empty transaction
    dap_chain_datum_tx_t *l_tx = dap_chain_datum_tx_create();
    // add 'in' items
    {
        uint256_t l_value_to_items = dap_chain_datum_tx_add_in_item_list(&l_tx, l_list_used_out);
        assert(EQUAL_256(l_value_to_items, l_value_transfer));
        dap_list_free_full(l_list_used_out, NULL);
        if (l_list_fee_out) {
            uint256_t l_value_fee_items = dap_chain_datum_tx_add_in_item_list(&l_tx, l_list_fee_out);
            assert(EQUAL_256(l_value_fee_items, l_fee_transfer));
            dap_list_free_full(l_list_fee_out, NULL);
        }

    }

    if (l_single_channel) { // add 'out' items
        uint256_t l_value_pack = {}; // how much datoshi add to 'out' items
        if (dap_chain_datum_tx_add_out_item(&l_tx, a_addr_to, a_value) == 1) {
            SUM_256_256(l_value_pack, a_value, &l_value_pack);
        } else {
            dap_chain_datum_tx_delete(l_tx);
            return NULL;
        }
        // Network fee
        if (l_net_fee_used) {
            if (dap_chain_datum_tx_add_out_item(&l_tx, &l_addr_fee, l_net_fee) == 1)
                SUM_256_256(l_value_pack, l_net_fee, &l_value_pack);
            else {
                dap_chain_datum_tx_delete(l_tx);
                return NULL;
            }
        }
        // Validator's fee
        if (!IS_ZERO_256(a_value_fee)) {
            if (dap_chain_datum_tx_add_fee_item(&l_tx, a_value_fee) == 1)
                SUM_256_256(l_value_pack, a_value_fee, &l_value_pack);
            else {
                dap_chain_datum_tx_delete(l_tx);
                return NULL;
            }
        }
        // coin back
        uint256_t l_value_back;
        SUBTRACT_256_256(l_value_transfer, l_value_pack, &l_value_back);
        if(!IS_ZERO_256(l_value_back)) {
            if(dap_chain_datum_tx_add_out_item(&l_tx, a_addr_from, l_value_back) != 1) {
                dap_chain_datum_tx_delete(l_tx);
                return NULL;
            }
        }
    } else { // add 'out_ext' items
        if (dap_chain_datum_tx_add_out_ext_item(&l_tx, a_addr_to, a_value, a_token_ticker) != 1) {
            dap_chain_datum_tx_delete(l_tx);
            return NULL;
        }
        // coin back
        uint256_t l_value_back;
        SUBTRACT_256_256(l_value_transfer, a_value, &l_value_back);
        if(!IS_ZERO_256(l_value_back)) {
            if(dap_chain_datum_tx_add_out_ext_item(&l_tx, a_addr_from, l_value_back, a_token_ticker) != 1) {
                dap_chain_datum_tx_delete(l_tx);
                return NULL;
            }
        }
        // Network fee
        if (l_net_fee_used) {
            if (dap_chain_datum_tx_add_out_ext_item(&l_tx, &l_addr_fee, l_net_fee, l_native_ticker) != 1) {
                dap_chain_datum_tx_delete(l_tx);
                return NULL;
            }
        }
        // Validator's fee
        if (!IS_ZERO_256(a_value_fee)) {
            if (dap_chain_datum_tx_add_fee_item(&l_tx, a_value_fee) != 1) {
                dap_chain_datum_tx_delete(l_tx);
                return NULL;
            }
        }
        // fee coin back
        SUBTRACT_256_256(l_fee_transfer, l_total_fee, &l_value_back);
        if(!IS_ZERO_256(l_value_back)) {
            if(dap_chain_datum_tx_add_out_ext_item(&l_tx, a_addr_from, l_value_back, l_native_ticker) != 1) {
                dap_chain_datum_tx_delete(l_tx);
                return NULL;
            }
        }
    }

    // add 'sign' items
    if(dap_chain_datum_tx_add_sign_item(&l_tx, a_key_from) != 1) {
        dap_chain_datum_tx_delete(l_tx);
        return NULL;
    }

    size_t l_tx_size = dap_chain_datum_tx_get_size(l_tx);
    dap_hash_fast_t l_tx_hash;
    dap_hash_fast(l_tx, l_tx_size, &l_tx_hash);
    dap_chain_datum_t *l_datum = dap_chain_datum_create(DAP_CHAIN_DATUM_TX, l_tx, l_tx_size);
    DAP_DELETE(l_tx);
    char *l_ret = dap_chain_mempool_datum_add(l_datum, a_chain, a_hash_out_type);
    DAP_DELETE(l_datum);
    return l_ret;
}

/**
 * Make transfer transaction to collect a commission & insert to cache
 *
 * return hash_tx Ok, , NULL other Error
 */
char *dap_chain_mempool_tx_coll_fee_create(dap_chain_cs_blocks_t *a_blocks, dap_enc_key_t *a_key_from,
                                           const dap_chain_addr_t *a_addr_to, dap_list_t *a_block_list,
                                           uint256_t a_value_fee, const char *a_hash_out_type)
{
    uint256_t                   l_value_out = {};
    uint256_t                   l_net_fee = {};
    dap_chain_datum_tx_t        *l_tx;
    dap_chain_addr_t            l_addr_fee = {};

    dap_return_val_if_fail(a_blocks && a_key_from && a_addr_to && a_block_list, NULL);
    dap_chain_t *l_chain = a_blocks->chain;
    bool l_net_fee_used = dap_chain_net_tx_get_fee(l_chain->net_id, &l_net_fee, &l_addr_fee);
    dap_ledger_t *l_ledger = dap_chain_net_by_id(l_chain->net_id)->pub.ledger;
    dap_pkey_t *l_sign_pkey = dap_pkey_from_enc_key(a_key_from);
    if (!l_sign_pkey) {
        log_it(L_ERROR, "Can't serialize public key of sign certificate");
        return NULL;
    }
    //add tx
    if (NULL == (l_tx = dap_chain_datum_tx_create())) {
        log_it(L_WARNING, "Can't create datum tx");
        return NULL;
    }
    for(dap_list_t *bl = a_block_list; bl; bl = bl->next) {
        uint256_t l_value_out_block = {};
        dap_hash_fast_t *l_block_hash = bl->data;
        dap_chain_block_cache_t *l_block_cache = dap_chain_block_cache_get_by_hash(a_blocks, l_block_hash);
        if (!l_block_cache) {
            char l_block_hash_str[DAP_HASH_FAST_STR_SIZE];
            dap_hash_fast_to_str(l_block_hash, l_block_hash_str, DAP_HASH_FAST_STR_SIZE);
            log_it(L_ERROR, "Can't find cache for block hash %s", l_block_hash_str);
            continue;
        }
        //verification of signatures of all blocks
        dap_sign_t *l_sign = dap_chain_block_sign_get(l_block_cache->block, l_block_cache->block_size, 0);
        if (!l_sign || !dap_pkey_compare_with_sign(l_sign_pkey, l_sign)) {
            log_it(L_WARNING, "Block %s signature does not match certificate key", l_block_cache->block_hash_str);
            continue;
        }

        dap_list_t *l_list_used_out = dap_chain_block_get_list_tx_cond_outs_with_val(l_ledger, l_block_cache, &l_value_out_block);
        if (!l_list_used_out)
            continue;

        //add 'in' items
        {
            uint256_t l_value_to_items = dap_chain_datum_tx_add_in_cond_item_list(&l_tx, l_list_used_out);
            assert(EQUAL_256(l_value_to_items, l_value_out_block));
#ifndef DAP_DEBUG
            UNUSED(l_value_to_items);
#endif
            dap_list_free_full(l_list_used_out, NULL);
        }
        SUM_256_256(l_value_out, l_value_out_block, &l_value_out);
    }
<<<<<<< HEAD
    dap_hash_fast_t l_sign_pkey_hash;
    dap_hash_fast(l_sign_pkey->pkey, l_sign_pkey->header.size, &l_sign_pkey_hash);
    DAP_DELETE(l_sign_pkey);

=======
    DAP_DELETE(l_sign_pkey);

    if (dap_chain_datum_tx_get_size(l_tx) == sizeof(dap_chain_datum_tx_t)) {
        // tx is empty, no valid inputs
        dap_chain_datum_tx_delete(l_tx);
        return NULL;
    }

>>>>>>> 72c24618
    //add 'fee' items
    {
        uint256_t l_value_pack = {};
        // Network fee
        if (l_net_fee_used) {
            if (dap_chain_datum_tx_add_out_item(&l_tx, &l_addr_fee, l_net_fee) == 1)
                SUM_256_256(l_value_pack, l_net_fee, &l_value_pack);
            else {
                log_it(L_WARNING, "Can't create net_fee out item in transaction fee");
                dap_chain_datum_tx_delete(l_tx);
                return NULL;
            }
        }
        // Validator's fee
        if (!IS_ZERO_256(a_value_fee)) {
            if (dap_chain_datum_tx_add_fee_item(&l_tx, a_value_fee) == 1)
                SUM_256_256(l_value_pack, a_value_fee, &l_value_pack);
            else {
                log_it(L_WARNING, "Can't create valid_fee item in transaction fee");
                dap_chain_datum_tx_delete(l_tx);
                return NULL;
            }
        }
        if (compare256(l_value_out, l_value_pack) == 1)
            SUBTRACT_256_256(l_value_out, l_value_pack, &l_value_out);
        else {
            log_it(L_WARNING, "The transaction fee is greater than the sum of the block fees");
            dap_chain_datum_tx_delete(l_tx);
            return NULL;
        }
    }

    // Check and apply sovereign tax for this key
    uint256_t l_value_tax = {};
    dap_chain_net_srv_stake_item_t *l_key_item = dap_chain_net_srv_stake_check_pkey_hash(&l_sign_pkey_hash);
    if (l_key_item && !IS_ZERO_256(l_key_item->sovereign_tax) &&
                !dap_chain_addr_is_blank(&l_key_item->sovereign_addr)) {
        MULT_256_COIN(l_value_out, l_key_item->sovereign_tax, &l_value_tax);
        if (compare256(l_value_tax, l_value_out) < 1)
            SUBTRACT_256_256(l_value_out, l_value_tax, &l_value_out);
    }

    //add 'out' items
    if (!IS_ZERO_256(l_value_out)) {
        if (dap_chain_datum_tx_add_out_item(&l_tx, a_addr_to, l_value_out) != 1) {
            dap_chain_datum_tx_delete(l_tx);
            log_it(L_WARNING, "Can't create out item in transaction fee");
            return NULL;
        }
    }
    if (!IS_ZERO_256(l_value_tax)) {
        if (dap_chain_datum_tx_add_out_item(&l_tx, &l_key_item->sovereign_addr, l_value_tax) != 1) {
            dap_chain_datum_tx_delete(l_tx);
            log_it(L_WARNING, "Can't create out item in transaction fee");
            return NULL;
        }
    }

    // add 'sign' items
    if(dap_chain_datum_tx_add_sign_item(&l_tx, a_key_from) != 1) {
        dap_chain_datum_tx_delete(l_tx);
        log_it(L_WARNING, "Can't sign item in transaction fee");
        return NULL;
    }

    size_t l_tx_size = dap_chain_datum_tx_get_size(l_tx);
    dap_chain_datum_t *l_datum = dap_chain_datum_create(DAP_CHAIN_DATUM_TX, l_tx, l_tx_size);
    DAP_DELETE(l_tx);
    char *l_ret = dap_chain_mempool_datum_add(l_datum, l_chain, a_hash_out_type);
    DAP_DELETE(l_datum);
    return l_ret;
}


/**
 * Make transfer transaction to collect block sign rewards and place it to the mempool
 *
 * return hash_tx Ok, NULL Error
 */
char *dap_chain_mempool_tx_reward_create(dap_chain_cs_blocks_t *a_blocks, dap_enc_key_t *a_sign_key,
                                         dap_chain_addr_t *a_addr_to, dap_list_t *a_block_list,
                                         uint256_t a_value_fee, const char *a_hash_out_type)
{
    dap_return_val_if_fail(a_blocks && a_sign_key && a_addr_to && a_block_list, NULL);
    dap_chain_t *l_chain = a_blocks->chain;
    //add tx
    dap_chain_datum_tx_t *l_tx = dap_chain_datum_tx_create();
    if (!l_tx) {
        log_it(L_ERROR, "Can't create datum tx");
        return NULL;
    }
    dap_pkey_t *l_sign_pkey = dap_pkey_from_enc_key(a_sign_key);
    if (!l_sign_pkey) {
        log_it(L_ERROR, "Can't serialize public key of sign certificate");
        dap_chain_datum_tx_delete(l_tx);
        return NULL;
    }
    dap_hash_fast_t l_sign_pkey_hash;
    dap_pkey_get_hash(l_sign_pkey, &l_sign_pkey_hash);
    uint256_t l_value_out = uint256_0;
    dap_ledger_t *l_ledger = dap_chain_net_by_id(l_chain->net_id)->pub.ledger;
    for (dap_list_t *it = a_block_list; it; it = it->next) {
        dap_hash_fast_t *l_block_hash = it->data;
        uint256_t l_reward_value = l_chain->callback_calc_reward(l_chain, l_block_hash, l_sign_pkey);
        if (IS_ZERO_256(l_reward_value)) {
            char l_block_hash_str[DAP_HASH_FAST_STR_SIZE];
            dap_hash_fast_to_str(l_block_hash, l_block_hash_str, DAP_HASH_FAST_STR_SIZE);
            log_it(L_WARNING, "Block %s signatures does not match certificate key", l_block_hash_str);
            continue;
        }
        if (dap_ledger_is_used_reward(l_ledger, l_block_hash, &l_sign_pkey_hash)) {
            char l_block_hash_str[DAP_HASH_FAST_STR_SIZE];
            dap_hash_fast_to_str(l_block_hash, l_block_hash_str, DAP_HASH_FAST_STR_SIZE);
            char l_sign_pkey_hash_str[DAP_HASH_FAST_STR_SIZE];
            dap_hash_fast_to_str(&l_sign_pkey_hash, l_sign_pkey_hash_str, DAP_HASH_FAST_STR_SIZE);
            log_it(L_WARNING, "Block %s reward is already collected by signer %s", l_block_hash_str, l_sign_pkey_hash_str);
            continue;
        }
        //add 'in_reward' items
        if (dap_chain_datum_tx_add_in_reward_item(&l_tx, l_block_hash) != 1) {
            log_it(L_ERROR, "Can't create in_reward item for reward collect TX");
            continue;
        }
        SUM_256_256(l_value_out, l_reward_value, &l_value_out);
    }
    DAP_DELETE(l_sign_pkey);

    if (dap_chain_datum_tx_get_size(l_tx) == sizeof(dap_chain_datum_tx_t)) {
        // tx is empty, no valid inputs
        dap_chain_datum_tx_delete(l_tx);
        return NULL;
    }

    uint256_t l_net_fee = uint256_0, l_total_fee = uint256_0;
    dap_chain_addr_t l_addr_fee = c_dap_chain_addr_blank;
    bool l_net_fee_used = dap_chain_net_tx_get_fee(l_chain->net_id, &l_net_fee, &l_addr_fee);
    // Network fee
    if (l_net_fee_used) {
        if (dap_chain_datum_tx_add_out_item(&l_tx, &l_addr_fee, l_net_fee) == 1)
            SUM_256_256(l_total_fee, l_net_fee, &l_total_fee);
        else {
            log_it(L_WARNING, "Can't create network fee out item for reward collect TX");
            dap_chain_datum_tx_delete(l_tx);
            return NULL;
        }
    }
    // Validator's fee
    if (!IS_ZERO_256(a_value_fee)) {
        if (dap_chain_datum_tx_add_fee_item(&l_tx, a_value_fee) == 1)
            SUM_256_256(l_total_fee, a_value_fee, &l_total_fee);
        else {
            log_it(L_WARNING, "Can't create validator fee out item for reward collect TX");
            dap_chain_datum_tx_delete(l_tx);
            return NULL;
        }
    }
    if (SUBTRACT_256_256(l_value_out, l_total_fee, &l_value_out)) {
        log_it(L_WARNING, "The transaction fee is greater than the sum of the block sign rewards");
        dap_chain_datum_tx_delete(l_tx);
        return NULL;
    }
    // Check and apply sovereign tax for this key
    uint256_t l_value_tax = {};
    dap_chain_net_srv_stake_item_t *l_key_item = dap_chain_net_srv_stake_check_pkey_hash(&l_sign_pkey_hash);
    if (l_key_item && !IS_ZERO_256(l_key_item->sovereign_tax) &&
                !dap_chain_addr_is_blank(&l_key_item->sovereign_addr)) {
        MULT_256_COIN(l_value_out, l_key_item->sovereign_tax, &l_value_tax);
        if (compare256(l_value_tax, l_value_out) < 1)
            SUBTRACT_256_256(l_value_out, l_value_tax, &l_value_out);
    }
    //add 'out' items
    if (!IS_ZERO_256(l_value_out)) {
        if (dap_chain_datum_tx_add_out_item(&l_tx, a_addr_to, l_value_out) != 1) {
            dap_chain_datum_tx_delete(l_tx);
            log_it(L_WARNING, "Can't create out item in transaction fee");
            return NULL;
        }
    }
    if (!IS_ZERO_256(l_value_tax)) {
        if (dap_chain_datum_tx_add_out_item(&l_tx, &l_key_item->sovereign_addr, l_value_tax) != 1) {
            dap_chain_datum_tx_delete(l_tx);
            log_it(L_WARNING, "Can't create out item in transaction fee");
            return NULL;
        }
    }
    // add 'sign' item
    if(dap_chain_datum_tx_add_sign_item(&l_tx, a_sign_key) != 1) {
        dap_chain_datum_tx_delete(l_tx);
        log_it(L_WARNING, "Can't sign item in transaction fee");
        return NULL;
    }

    size_t l_tx_size = dap_chain_datum_tx_get_size(l_tx);
    dap_chain_datum_t *l_datum = dap_chain_datum_create(DAP_CHAIN_DATUM_TX, l_tx, l_tx_size);
    DAP_DELETE(l_tx);
    char *l_ret = dap_chain_mempool_datum_add(l_datum, l_chain, a_hash_out_type);
    DAP_DELETE(l_datum);
    return l_ret;
}

/**
 * Make transfer transaction & insert to cache
 *
 * return 0 Ok, -2 not enough funds to transfer, -1 other Error
 */
int dap_chain_mempool_tx_create_massive( dap_chain_t * a_chain, dap_enc_key_t *a_key_from,
        const dap_chain_addr_t* a_addr_from, const dap_chain_addr_t* a_addr_to,
        const char a_token_ticker[10], uint256_t a_value, uint256_t a_value_fee,
        size_t a_tx_num)
{
    // check valid param
    if(!a_chain | !a_key_from || !a_addr_from || !a_key_from->priv_key_data || !a_key_from->priv_key_data_size ||
            dap_chain_addr_check_sum(a_addr_from) || dap_chain_addr_check_sum(a_addr_to) ||
            IS_ZERO_256(a_value) || !a_tx_num){
        log_it(L_ERROR, "Wrong parameters in dap_chain_mempool_tx_create_massive() call");
        return -1;

    }
    const char *l_native_ticker = dap_chain_net_by_id(a_chain->net_id)->pub.native_ticker;
    if (dap_strcmp(a_token_ticker, l_native_ticker)) {
        log_it(L_WARNING, "dap_chain_mempool_tx_create_massive() should only be used with native token");
        return -2;
    }

    dap_global_db_obj_t * l_objs = DAP_NEW_Z_SIZE(dap_global_db_obj_t, (a_tx_num + 1) * sizeof (dap_global_db_obj_t));
    uint256_t l_net_fee = {}, l_total_fee = {};
    dap_chain_addr_t l_addr_fee = {};
    bool l_net_fee_used = dap_chain_net_tx_get_fee(a_chain->net_id, &l_net_fee, &l_addr_fee);
    SUM_256_256(l_net_fee, a_value_fee, &l_total_fee);
    // Search unused out:
    uint256_t l_single_val = {};
    SUM_256_256(a_value, l_total_fee, &l_single_val);
    uint256_t l_value_need = {};
    MULT_256_256(dap_chain_uint256_from(a_tx_num), l_single_val, &l_value_need);
    uint256_t l_value_transfer = {}; // how many coins to transfer
    char *l_balance = dap_chain_balance_to_coins(l_value_need);
    log_it(L_DEBUG, "Create %"DAP_UINT64_FORMAT_U" transactions, summary %s", a_tx_num, l_balance);
    DAP_DELETE(l_balance);
    dap_ledger_t *l_ledger = dap_chain_net_by_id(a_chain->net_id)->pub.ledger;
    dap_list_t *l_list_used_out = dap_ledger_get_list_tx_outs_with_val(l_ledger, a_token_ticker,
                                                                             a_addr_from, l_value_need, &l_value_transfer);
    if (!l_list_used_out) {
        log_it(L_WARNING,"Not enough funds to transfer");
        DAP_DELETE(l_objs);
        return -2;
    }

    dap_chain_hash_fast_t l_tx_new_hash = {0};
    for (size_t i=0; i< a_tx_num ; i++){
        log_it(L_DEBUG, "Prepare tx %zu",i);
        // find the transactions from which to take away coins

        // create empty transaction
        dap_chain_datum_tx_t *l_tx_new = dap_chain_datum_tx_create();
        uint256_t l_value_back = {};
        // add 'in' items
        uint256_t l_value_to_items = {}; // how many coins to transfer

        dap_list_t *l_used_out, *l_tmp;
        DL_FOREACH_SAFE(l_list_used_out, l_used_out, l_tmp) {
            dap_chain_tx_used_out_item_t *l_item = l_used_out->data;
            char l_in_hash_str[DAP_CHAIN_HASH_FAST_STR_SIZE];
            dap_chain_hash_fast_to_str(&l_item->tx_hash_fast, l_in_hash_str, sizeof(l_in_hash_str));

            char *l_balance = dap_chain_balance_print(l_item->value);
            if (dap_chain_datum_tx_add_in_item(&l_tx_new, &l_item->tx_hash_fast, l_item->num_idx_out)) {
                SUM_256_256(l_value_to_items, l_item->value, &l_value_to_items);
                log_it(L_DEBUG, "Added input %s with %s datoshi", l_in_hash_str, l_balance);
            } else {
                log_it(L_WARNING, "Can't add input from %s with %s datoshi", l_in_hash_str, l_balance);
            }
            DAP_DELETE(l_balance);
            DL_DELETE(l_list_used_out, l_used_out);
            DAP_DELETE(l_item);
            if (compare256(l_value_to_items, l_value_transfer) != -1)
                break;
        }
        if (compare256(l_value_to_items, l_single_val) == -1) {
            char *l_balance = dap_chain_balance_print(l_value_to_items);
            char *l_balance_need = dap_chain_balance_print(l_single_val);
            log_it(L_ERROR, "Not enough values on output to produce enough inputs: %s when need %s", l_balance, l_balance_need);
            DAP_DELETE(l_balance);
            DAP_DELETE(l_balance_need);
            DAP_DELETE(l_objs);
            return -5;
        }

        // add 'out' items
        uint256_t l_value_pack = {}; // how much coin add to 'out' items
        if (dap_chain_datum_tx_add_out_item(&l_tx_new, a_addr_to, a_value) == 1)
            SUM_256_256(l_value_pack, a_value, &l_value_pack);
        else {
            dap_chain_datum_tx_delete(l_tx_new);
            DAP_DELETE(l_objs);
            return -3;
        }
        // Network fee
        if (l_net_fee_used) {
            if (dap_chain_datum_tx_add_out_item(&l_tx_new, &l_addr_fee, l_net_fee) == 1)
                SUM_256_256(l_value_pack, l_net_fee, &l_value_pack);
            else {
                dap_chain_datum_tx_delete(l_tx_new);
                DAP_DELETE(l_objs);
                return -3;
            }
        }
        // Validator's fee
        if (!IS_ZERO_256(a_value_fee)) {
            if (dap_chain_datum_tx_add_fee_item(&l_tx_new, a_value_fee) == 1)
                SUM_256_256(l_value_pack, a_value_fee, &l_value_pack);
            else {
                dap_chain_datum_tx_delete(l_tx_new);
                DAP_DELETE(l_objs);
                return -3;
            }
        }
        // coin back
        SUBTRACT_256_256(l_value_transfer, l_value_pack, &l_value_back);
        if (!IS_ZERO_256(l_value_back)) {
            if(dap_chain_datum_tx_add_out_item(&l_tx_new, a_addr_from, l_value_back) != 1) {
                dap_chain_datum_tx_delete(l_tx_new);
                DAP_DELETE(l_objs);
                return -3;
            }
        }

        // add 'sign' items
        if(dap_chain_datum_tx_add_sign_item(&l_tx_new, a_key_from) != 1) {
            dap_chain_datum_tx_delete(l_tx_new);
            DAP_DELETE(l_objs);
            return -4;
        }
        // now tx is formed - calc size and hash
        size_t l_tx_size = dap_chain_datum_tx_get_size(l_tx_new);

        dap_hash_fast(l_tx_new, l_tx_size, &l_tx_new_hash);
        // If we have value back - update balance cache
        if (!IS_ZERO_256(l_value_back)) {
            //log_it(L_DEBUG,"We have value back %"DAP_UINT64_FORMAT_U" now lets see how many outputs we have", l_value_back);
            int l_item_count = 0;
            dap_list_t *l_list_out_items = dap_chain_datum_tx_items_get( l_tx_new, TX_ITEM_TYPE_OUT_ALL,
                    &l_item_count);
            dap_list_t *l_list_tmp = l_list_out_items;
            int l_out_idx_tmp = 0; // current index of 'out' item
            //log_it(L_DEBUG,"We have %d outputs in new TX", l_item_count);
            while(l_list_tmp) {
                dap_chain_tx_out_t *l_out = l_list_tmp->data;
                if( ! l_out){
                    log_it(L_WARNING, "Output is NULL, continue check outputs...");
                    l_out_idx_tmp++;
                    continue;
                }
                if (l_out->header.type == TX_ITEM_TYPE_OUT_COND) {
                    l_list_tmp = l_list_tmp->next;
                    l_out_idx_tmp++;
                    continue;
                }
                if ( memcmp(&l_out->addr, a_addr_from, sizeof (*a_addr_from))==0 ){
                    dap_chain_tx_used_out_item_t *l_item_back = DAP_NEW_Z(dap_chain_tx_used_out_item_t);
                    if (!l_item_back) {
                        log_it(L_CRITICAL, "Memory allocation error");
                        DAP_DELETE(l_objs);
                        dap_list_free(l_list_out_items);
                        return -6;
                    }
                    *l_item_back = (dap_chain_tx_used_out_item_t) {
                            .tx_hash_fast   = l_tx_new_hash,
                            .num_idx_out    = l_out_idx_tmp,
                            .value          = l_value_back
                    };
                    l_list_used_out = dap_list_prepend(l_list_used_out, l_item_back);
                    log_it(L_DEBUG,"Found change back output, stored back in UTXO table");
                    break;
                 }
                l_list_tmp = l_list_tmp->next;
                l_out_idx_tmp++;
            }
            dap_list_free(l_list_out_items);
        }
        SUBTRACT_256_256(l_value_transfer, l_value_pack, &l_value_transfer);

        // Now produce datum
        dap_chain_datum_t *l_datum = dap_chain_datum_create(DAP_CHAIN_DATUM_TX, l_tx_new, l_tx_size);

        dap_chain_datum_tx_delete(l_tx_new);
        //dap_ledger_tx_add( a_chain->ledger, l_tx);

        l_objs[i].key = dap_chain_hash_fast_to_str_new(&l_tx_new_hash);
        //continue;
        l_objs[i].value = (uint8_t *)l_datum;
        l_objs[i].value_len = dap_chain_datum_size(l_datum);
        log_it(L_DEBUG, "Prepared obj with key %s (value_len = %"DAP_UINT64_FORMAT_U")",
               l_objs[i].key? l_objs[i].key :"NULL" , l_objs[i].value_len );
    }
    dap_list_free_full(l_list_used_out, NULL);

    char *l_gdb_group = dap_chain_net_get_gdb_group_mempool_new(a_chain);
    dap_global_db_set_multiple_zc(l_gdb_group, l_objs, a_tx_num, s_tx_create_massive_gdb_save_callback, NULL);
    DAP_DELETE(l_gdb_group);
    return 0;
}

/**
 * @brief s_tx_create_massive_gdb_save_callback
 * @param a_global_db_context
 * @param a_rc
 * @param a_group
 * @param a_key
 * @param a_values_total
 * @param a_values_shift
 * @param a_values_count
 * @param a_values
 * @param a_arg
 */
static void s_tx_create_massive_gdb_save_callback(dap_global_db_context_t *a_global_db_context,
                                                  int a_rc, const char *a_group,
                                                  const size_t a_values_total, const size_t a_values_count,
                                                  dap_global_db_obj_t *a_values, void *a_arg)
{
    if( a_rc ==0  ) {
        log_it(L_NOTICE, "%zu transaction are placed in mempool", a_values_total);
    }else{
        log_it(L_ERROR, "Can't place %zu transactions  in mempool", a_values_total);
    }
}


/**
 * Make transfer transaction & insert to cache
 *
 * return 0 Ok, -2 not enough funds to transfer, -1 other Error
 */
char* dap_chain_mempool_tx_create_cond_input(dap_chain_net_t *a_net, dap_chain_hash_fast_t *a_tx_prev_hash,
                                                          const dap_chain_addr_t *a_addr_to, dap_enc_key_t *a_key_tx_sign,
                                                          dap_chain_datum_tx_receipt_t *a_receipt, const char *a_hash_out_type, int *a_ret_status)
{
    dap_ledger_t * l_ledger = a_net ? dap_ledger_by_net_name( a_net->pub.name ) : NULL;
    if ( ! a_net || ! l_ledger || ! a_addr_to ){
        if (a_ret_status)
            *a_ret_status = DAP_CHAIN_MEMPOOL_RET_STATUS_BAD_ARGUMENTS;
        return NULL;
    }

    if (dap_chain_addr_check_sum (a_addr_to)) {
        log_it(L_ERROR, "Wrong address_to checksum");
        if (a_ret_status)
            *a_ret_status = DAP_CHAIN_MEMPOOl_RET_STATUS_WRONG_ADDR;
        return NULL;
    }
    dap_chain_hash_fast_t *l_tx_final_hash = dap_ledger_get_final_chain_tx_hash(l_ledger, DAP_CHAIN_TX_OUT_COND_SUBTYPE_SRV_PAY, a_tx_prev_hash);
    if (!l_tx_final_hash) {
        log_it(L_WARNING, "Requested conditional transaction is already used out");
        if (a_ret_status)
            *a_ret_status = DAP_CHAIN_MEMPOOl_RET_STATUS_CANT_FIND_FINAL_TX_HASH;
        return NULL;
    }
    if (dap_strcmp(a_net->pub.native_ticker, dap_ledger_tx_get_token_ticker_by_hash(l_ledger, l_tx_final_hash))) {
        log_it(L_WARNING, "Pay for service should be only in native token ticker");
        if (a_ret_status)
            *a_ret_status = DAP_CHAIN_MEMPOOl_RET_STATUS_NOT_NATIVE_TOKEN;
        return NULL;
    }
    dap_chain_datum_tx_t *l_tx_cond = dap_ledger_tx_find_by_hash(l_ledger, l_tx_final_hash);
    int l_out_cond_idx = 0;
    dap_chain_tx_out_cond_t *l_out_cond = dap_chain_datum_tx_out_cond_get(l_tx_cond, DAP_CHAIN_TX_OUT_COND_SUBTYPE_SRV_PAY, &l_out_cond_idx);
    if (!l_out_cond) {
        log_it(L_WARNING, "Requested conditioned transaction have no conditioned output");
        if (a_ret_status)
            *a_ret_status = DAP_CHAIN_MEMPOOl_RET_STATUS_NO_COND_OUT;
        return NULL;
    }

    dap_chain_tx_out_cond_t *l_out_fee = dap_chain_datum_tx_out_cond_get(l_tx_cond, DAP_CHAIN_TX_OUT_COND_SUBTYPE_FEE, NULL);
    uint256_t l_fee = l_out_fee ? l_out_fee->header.value : uint256_0;
    uint256_t l_value_send = a_receipt->receipt_info.value_datoshi;
    uint256_t l_net_fee = {};
    dap_chain_addr_t l_addr_fee = {};
    bool l_net_fee_used = dap_chain_net_tx_get_fee(a_net->pub.id, &l_net_fee, &l_addr_fee);
    SUM_256_256(l_value_send, l_net_fee, &l_value_send);
    SUM_256_256(l_value_send, l_fee, &l_value_send);
    if (compare256(l_out_cond->header.value, l_value_send) < 0) {
        log_it(L_WARNING, "Requested conditioned transaction have no enough funds");
        if (a_ret_status)
            *a_ret_status = DAP_CHAIN_MEMPOOl_RET_STATUS_NOT_ENOUGH;
        return NULL;
    }

    // create empty transaction
    dap_chain_datum_tx_t *l_tx = dap_chain_datum_tx_create();
    dap_chain_datum_tx_add_item(&l_tx, (byte_t*)a_receipt);
    // add 'in_cond' items
    if (dap_chain_datum_tx_add_in_cond_item(&l_tx, l_tx_final_hash, l_out_cond_idx, 0)) {
        dap_chain_datum_tx_delete(l_tx);
        log_it( L_ERROR, "Can`t add tx cond input");
        if (a_ret_status)
            *a_ret_status = DAP_CHAIN_MEMPOOl_RET_STATUS_CANT_ADD_TX_OUT;
        return NULL;
    }
    // add 'out' item
    if (dap_chain_datum_tx_add_out_item(&l_tx, a_addr_to, a_receipt->receipt_info.value_datoshi) != 1) {
        dap_chain_datum_tx_delete(l_tx);
        log_it( L_ERROR, "Can`t add tx output");
        if (a_ret_status)
            *a_ret_status = DAP_CHAIN_MEMPOOl_RET_STATUS_CANT_ADD_TX_OUT;
        return NULL;
    }
    // add network fee
    if (l_net_fee_used) {
        if (dap_chain_datum_tx_add_out_item(&l_tx, &l_addr_fee, l_net_fee) != 1) {
            dap_chain_datum_tx_delete(l_tx);
            log_it( L_ERROR, "Can`t add tx output");
            if (a_ret_status)
                *a_ret_status = DAP_CHAIN_MEMPOOl_RET_STATUS_CANT_ADD_TX_OUT;
            return NULL;
        }
    }
    // add validator's fee
    if (!IS_ZERO_256(l_fee)) {
        if (dap_chain_datum_tx_add_fee_item(&l_tx, l_fee) != 1) {
            dap_chain_datum_tx_delete(l_tx);
            log_it( L_ERROR, "Can`t add tx output");
            if (a_ret_status)
                *a_ret_status = DAP_CHAIN_MEMPOOl_RET_STATUS_CANT_ADD_TX_OUT;
            return NULL;
        }
    }
    //add 'out_cond' item
    uint256_t l_new_val = {};
    uint256_t l_value_cond = l_out_cond->header.value;
    SUBTRACT_256_256(l_out_cond->header.value, l_value_send, &l_new_val);
    //if (!!IS_ZERO_256(l_new_val)){
        l_out_cond->header.value = l_new_val; // Use old conditinal output to form the new one
        dap_chain_datum_tx_add_item(&l_tx, (const uint8_t *)l_out_cond);
        l_out_cond->header.value = l_value_cond;    // Restore original value
    //}
    // add 'sign' item
    if(dap_chain_datum_tx_add_sign_item(&l_tx, a_key_tx_sign) != 1) {
        dap_chain_datum_tx_delete(l_tx);
        log_it( L_ERROR, "Can't add sign output");
        if (a_ret_status)
            *a_ret_status = DAP_CHAIN_MEMPOOl_RET_STATUS_CANT_ADD_SIGN;
        return NULL;
    }
    size_t l_tx_size = dap_chain_datum_tx_get_size( l_tx );
    dap_chain_datum_t *l_datum = dap_chain_datum_create( DAP_CHAIN_DATUM_TX, l_tx, l_tx_size );
    dap_chain_datum_tx_delete(l_tx);
    dap_chain_t *l_chain = dap_chain_net_get_default_chain_by_chain_type(a_net, CHAIN_TYPE_TX);
    char *l_ret = dap_chain_mempool_datum_add(l_datum, l_chain, a_hash_out_type);
    DAP_DELETE(l_datum);
    if (a_ret_status)
        *a_ret_status = DAP_CHAIN_MEMPOOl_RET_STATUS_SUCCESS;
    return l_ret;
}

/**
 * Make transfer transaction
 *
 * return dap_chain_datum_t, NULL if Error
 */
char *dap_chain_mempool_tx_create_cond(dap_chain_net_t *a_net,
        dap_enc_key_t *a_key_from, dap_pkey_t *a_key_cond,
        const char a_token_ticker[DAP_CHAIN_TICKER_SIZE_MAX],
        uint256_t a_value, uint256_t a_value_per_unit_max,
        dap_chain_net_srv_price_unit_uid_t a_unit, dap_chain_net_srv_uid_t a_srv_uid,
        uint256_t a_value_fee, const void *a_cond,
        size_t a_cond_size, const char *a_hash_out_type)
{
    dap_ledger_t * l_ledger = a_net ? dap_ledger_by_net_name( a_net->pub.name ) : NULL;
    // check valid param
    if (!a_net || !l_ledger || !a_key_from || !a_key_cond ||
            !a_key_from->priv_key_data || !a_key_from->priv_key_data_size || IS_ZERO_256(a_value))
        return NULL;

    if (dap_strcmp(a_net->pub.native_ticker, a_token_ticker)) {
        log_it(L_WARNING, "Pay for service should be only in native token ticker");
        return NULL;
    }

    uint256_t l_net_fee = {};
    dap_chain_addr_t l_addr_fee = {};
    bool l_net_fee_used = dap_chain_net_tx_get_fee(a_net->pub.id, &l_net_fee, &l_addr_fee);
    // find the transactions from which to take away coins
    uint256_t l_value_transfer = {}; // how many coins to transfer
    uint256_t l_value_need = {};
    SUM_256_256(a_value, a_value_fee, &l_value_need);
    // where to take coins for service
    dap_chain_addr_t l_addr_from;
    dap_chain_addr_fill_from_key(&l_addr_from, a_key_from, a_net->pub.id);
    // list of transaction with 'out' items
    dap_list_t *l_list_used_out = dap_ledger_get_list_tx_outs_with_val(l_ledger, a_token_ticker,
                                                                             &l_addr_from, l_value_need, &l_value_transfer);
    if(!l_list_used_out) {
        log_it( L_ERROR, "Nothing to transfer (not enough funds)");
        return NULL;
    }

    // create empty transaction
    dap_chain_datum_tx_t *l_tx = dap_chain_datum_tx_create();
    // add 'in' items
    {
        uint256_t l_value_to_items = dap_chain_datum_tx_add_in_item_list(&l_tx, l_list_used_out);
        assert(EQUAL_256(l_value_to_items, l_value_transfer));
        dap_list_free_full(l_list_used_out, NULL);
    }
    // add 'out_cond' and 'out' items
    {
        uint256_t l_value_pack = {}; // how much coin add to 'out' items
        if(dap_chain_datum_tx_add_out_cond_item(&l_tx, a_key_cond, a_srv_uid, a_value, a_value_per_unit_max, a_unit, a_cond,
                a_cond_size) == 1) {
            SUM_256_256(l_value_pack, a_value, &l_value_pack);
        } else {
            dap_chain_datum_tx_delete(l_tx);
            log_it( L_ERROR, "Cant add conditional output");
            return NULL;
        }
        // Network fee
        if (l_net_fee_used) {
            if (dap_chain_datum_tx_add_out_item(&l_tx, &l_addr_fee, l_net_fee) == 1)
                SUM_256_256(l_value_pack, l_net_fee, &l_value_pack);
            else {
                dap_chain_datum_tx_delete(l_tx);
                return NULL;
            }
        }
        // Validator's fee
        if (!IS_ZERO_256(a_value_fee)) {
            if (dap_chain_datum_tx_add_fee_item(&l_tx, a_value_fee) == 1)
                SUM_256_256(l_value_pack, a_value_fee, &l_value_pack);
            else {
                dap_chain_datum_tx_delete(l_tx);
                return NULL;
            }
        }
        // coin back
        uint256_t l_value_back = {};
        SUBTRACT_256_256(l_value_transfer, l_value_pack, &l_value_back);
        if (!IS_ZERO_256(l_value_back)) {
            if(dap_chain_datum_tx_add_out_item(&l_tx, &l_addr_from, l_value_back) != 1) {
                dap_chain_datum_tx_delete(l_tx);
                log_it( L_ERROR, "Cant add coin back output");
                return NULL;
            }
        }
    }

    // add 'sign' items
    if(dap_chain_datum_tx_add_sign_item(&l_tx, a_key_from) != 1) {
        dap_chain_datum_tx_delete(l_tx);
        log_it( L_ERROR, "Can't add sign output");
        return NULL;
    }

    size_t l_tx_size = dap_chain_datum_tx_get_size( l_tx );
    dap_chain_datum_t *l_datum = dap_chain_datum_create( DAP_CHAIN_DATUM_TX, l_tx, l_tx_size );
    dap_chain_datum_tx_delete(l_tx);
    dap_chain_t *l_chain = dap_chain_net_get_default_chain_by_chain_type(a_net, CHAIN_TYPE_TX);
    char *l_ret = dap_chain_mempool_datum_add(l_datum, l_chain, a_hash_out_type);
    DAP_DELETE(l_datum);
    return l_ret;
}

char *dap_chain_mempool_base_tx_create(dap_chain_t *a_chain, dap_chain_hash_fast_t *a_emission_hash,
                                       dap_chain_id_t a_emission_chain_id, uint256_t a_emission_value, const char *a_ticker,
                                       dap_chain_addr_t *a_addr_to, dap_enc_key_t *a_private_key,
                                       const char *a_hash_out_type, uint256_t a_value_fee)
{
    dap_return_val_if_fail(a_chain && a_emission_hash && a_private_key, NULL);
    uint256_t l_net_fee = {};
    uint256_t l_total_fee = a_value_fee;
    uint256_t l_value_transfer = {};
    dap_chain_addr_t l_addr_to_fee = {};
    dap_chain_addr_t l_addr_from_fee = {};

    dap_chain_addr_t *l_addr_to = a_addr_to;
    uint256_t l_emission_value = a_emission_value;
    const char *l_emission_ticker = a_ticker;

    if (!a_addr_to) {
        dap_chain_net_t *l_net = dap_chain_net_by_id(a_chain->net_id);
        dap_chain_datum_token_emission_t *l_emission = dap_ledger_token_emission_find(l_net->pub.ledger, a_emission_hash);
        if (!l_emission) {
            log_it(L_WARNING, "Specified emission not found");
            return NULL;
        }
        // TODO add check for used emission
        l_emission_ticker = l_emission->hdr.ticker;
        l_emission_value = l_emission->hdr.value;
        l_addr_to = &l_emission->hdr.address;
    }

    const char *l_native_ticker = dap_chain_net_by_id(a_chain->net_id)->pub.native_ticker;
    bool not_native = dap_strcmp(l_emission_ticker, l_native_ticker);
    bool l_net_fee_used = IS_ZERO_256(a_value_fee) ? false :
                                                     dap_chain_net_tx_get_fee(a_chain->net_id, &l_net_fee, &l_addr_to_fee);
    if (l_net_fee_used)
        SUM_256_256(l_total_fee, l_net_fee, &l_total_fee);

    dap_chain_datum_tx_t *l_tx = DAP_NEW_Z_SIZE(dap_chain_datum_tx_t, sizeof(dap_chain_datum_tx_t));
    l_tx->header.ts_created = time(NULL);
    //in_ems
    dap_chain_tx_in_ems_t *l_in_ems = dap_chain_datum_tx_item_in_ems_create(a_emission_chain_id, a_emission_hash, l_emission_ticker);
    if (l_in_ems) {
        dap_chain_datum_tx_add_item(&l_tx, (const uint8_t*)l_in_ems);
        DAP_DELETE(l_in_ems);
    } else {
        dap_chain_datum_tx_delete(l_tx);
        return NULL;
    }
    if (not_native && !IS_ZERO_256(l_total_fee))
    {
        if (dap_chain_addr_fill_from_key(&l_addr_from_fee, a_private_key, a_chain->net_id) != 0 ) {
            log_it(L_WARNING,"Can't fill address from transfer");
            dap_chain_datum_tx_delete(l_tx);
            return NULL;
        }
        dap_ledger_t *l_ledger = dap_chain_net_by_id(a_chain->net_id)->pub.ledger;
        // list of transaction with 'out' items
        dap_list_t *l_list_used_out = dap_ledger_get_list_tx_outs_with_val(l_ledger, l_native_ticker,
                                                                     &l_addr_from_fee, l_total_fee, &l_value_transfer);
        if (!l_list_used_out) {
            log_it(L_WARNING,"Not enough funds to transfer");
            dap_chain_datum_tx_delete(l_tx);
            return NULL;
        }
        //add in
        {
            uint256_t l_value_to_items = dap_chain_datum_tx_add_in_item_list(&l_tx, l_list_used_out);
            assert(EQUAL_256(l_value_to_items, l_value_transfer));
            dap_list_free_full(l_list_used_out, NULL);
        }
         //add out
        uint256_t l_value_back = l_value_transfer; // how much datoshi add to 'out' items
        // Network fee
        if (l_net_fee_used) {
            SUBTRACT_256_256(l_value_back, l_net_fee, &l_value_back);
            if (!dap_chain_datum_tx_add_out_ext_item(&l_tx, &l_addr_to_fee, l_net_fee, l_native_ticker)){
                dap_chain_datum_tx_delete(l_tx);
                return NULL;
            }
        }
        if (!IS_ZERO_256(a_value_fee)) {
            SUBTRACT_256_256(l_value_back, a_value_fee, &l_value_back);
            if (!dap_chain_datum_tx_add_fee_item(&l_tx, a_value_fee)){
                dap_chain_datum_tx_delete(l_tx);
                return NULL;
            }
        }
        // coin back
        if (!dap_chain_datum_tx_add_out_ext_item(&l_tx, &l_addr_from_fee, l_value_back, l_native_ticker)) {
            dap_chain_datum_tx_delete(l_tx);
            return NULL;
        }
        if (!dap_chain_datum_tx_add_out_ext_item(&l_tx, l_addr_to, l_emission_value, l_emission_ticker)) {
            dap_chain_datum_tx_delete(l_tx);
            return NULL;
        }
    } else { //native ticker
        if (!IS_ZERO_256(a_value_fee)) {
            SUBTRACT_256_256(l_emission_value, a_value_fee, &l_emission_value);
            if (!dap_chain_datum_tx_add_fee_item(&l_tx, a_value_fee)){
                dap_chain_datum_tx_delete(l_tx);
                return NULL;
            }
        }
        if (l_net_fee_used) {
            SUBTRACT_256_256(l_emission_value, l_net_fee, &l_emission_value);
            if (!dap_chain_datum_tx_add_out_item(&l_tx, &l_addr_to_fee, l_net_fee)) {
                dap_chain_datum_tx_delete(l_tx);
                return NULL;
            }
        }
        if (!dap_chain_datum_tx_add_out_item(&l_tx, l_addr_to, l_emission_value)) {
            dap_chain_datum_tx_delete(l_tx);
            return NULL;
        }        
    }
    //sign item
    if(dap_chain_datum_tx_add_sign_item(&l_tx, a_private_key) < 0) {
        log_it(L_WARNING, "No private key for sign");
        return NULL;
    }

    size_t l_tx_size = dap_chain_datum_tx_get_size(l_tx);

    // Pack transaction into the datum
    dap_chain_datum_t * l_datum_tx = dap_chain_datum_create(DAP_CHAIN_DATUM_TX, l_tx, l_tx_size);
    dap_chain_datum_tx_delete(l_tx);
    char *l_ret = dap_chain_mempool_datum_add(l_datum_tx, a_chain, a_hash_out_type);
    DAP_DELETE(l_datum_tx);
    return l_ret;
}

dap_chain_datum_token_emission_t *dap_chain_mempool_emission_get(dap_chain_t *a_chain, const char *a_emission_hash_str)
{
    size_t l_emission_size;
    char *l_gdb_group = dap_chain_net_get_gdb_group_mempool_new(a_chain);
    dap_chain_datum_t *l_emission = (dap_chain_datum_t *)dap_global_db_get_sync(l_gdb_group,
                                                    a_emission_hash_str, &l_emission_size,NULL, NULL );
    if (!l_emission) {
        char *l_emission_hash_str_from_base58 = dap_enc_base58_to_hex_str_from_str(a_emission_hash_str);
        l_emission = (dap_chain_datum_t *)dap_global_db_get_sync(l_gdb_group,
                                    l_emission_hash_str_from_base58, &l_emission_size, NULL, NULL );
        DAP_DELETE(l_emission_hash_str_from_base58);
    }
    DAP_DELETE(l_gdb_group);
    if (!l_emission || l_emission->header.type_id != DAP_CHAIN_DATUM_TOKEN_EMISSION)
        return NULL;
    l_emission_size = l_emission_size - sizeof(l_emission->header);
    dap_chain_datum_token_emission_t *l_ret = dap_chain_datum_emission_read(l_emission->data, &l_emission_size);
    DAP_DELETE(l_emission);
    return l_ret;
}

dap_chain_datum_token_emission_t *dap_chain_mempool_datum_emission_extract(dap_chain_t *a_chain, byte_t *a_data, size_t a_size)
{
    if (!a_chain || !a_data || a_size < sizeof(dap_chain_datum_t))
        return NULL;
    dap_chain_datum_t *l_datum = (dap_chain_datum_t *)a_data;
    if ((l_datum->header.version_id != DAP_CHAIN_DATUM_VERSION) || (l_datum->header.type_id != DAP_CHAIN_DATUM_TOKEN_EMISSION) ||
            ((l_datum->header.data_size + sizeof(l_datum->header)) != a_size))
        return NULL;
    dap_chain_datum_token_emission_t *l_emission = (dap_chain_datum_token_emission_t *)l_datum->data;
    if (l_emission->hdr.type != DAP_CHAIN_DATUM_TOKEN_EMISSION_TYPE_AUTH)
        return NULL;
    if (!l_emission->data.type_auth.signs_count)
        return NULL;
    char *l_ticker = l_emission->hdr.ticker;
    if (l_ticker[DAP_CHAIN_TICKER_SIZE_MAX - 1])
        return NULL;
    dap_chain_net_t *l_net = dap_chain_net_by_name(a_chain->net_name);
    if (!l_net)
        return NULL;
    dap_chain_datum_token_t *l_token = dap_ledger_token_ticker_check(l_net->pub.ledger, l_ticker);
    if (!l_token)
        return NULL;
    if (l_token->subtype != DAP_CHAIN_DATUM_TOKEN_SUBTYPE_NATIVE && l_token->type == DAP_CHAIN_DATUM_TOKEN_DECL)
        return NULL;
    /*int l_signs_valid = 0;
    dap_sign_t *l_ems_sign = (dap_sign_t *)(l_emission->tsd_n_signs + l_emission->data.type_auth.tsd_total_size);
    for (int i = 0; i < l_emission->data.type_auth.signs_count; i++) {
        uint32_t l_ems_pkey_size = l_ems_sign->header.sign_pkey_size;
        dap_sign_t *l_token_sign = (dap_sign_t *)(l_token->data_n_tsd + l_token->header_native_decl.tsd_total_size);
        for (int j = 0; j < l_token->signs_total; j++) {
            if (l_ems_pkey_size == l_ems_sign->header.sign_pkey_size &&
                    !memcmp(l_token_sign->pkey_n_sign, l_ems_sign->pkey_n_sign, l_ems_pkey_size)) {
                l_signs_valid++;
                break;
            }
            l_token_sign = (dap_sign_t *)((byte_t *)l_token_sign + dap_sign_get_size(l_token_sign));
        }
        l_ems_sign = (dap_sign_t *)((byte_t *)l_ems_sign + dap_sign_get_size(l_ems_sign));
    }
    if (l_signs_valid != l_emission->data.type_auth.signs_count)
        return NULL;*/
    return DAP_DUP_SIZE(l_emission, l_datum->header.data_size);
}

uint8_t* dap_datum_mempool_serialize(dap_datum_mempool_t *datum_mempool, size_t *size)
{
    size_t a_request_size = 2 * sizeof(uint16_t), shift_size = 0;
    for(int i = 0; i < datum_mempool->datum_count; i++) {
        a_request_size += dap_chain_datum_size(datum_mempool->data[i]) + sizeof(uint16_t);
    }
    uint8_t *a_request = DAP_NEW_SIZE(uint8_t, a_request_size);
    memcpy(a_request + shift_size, &(datum_mempool->version), sizeof(uint16_t));
    shift_size += sizeof(uint16_t);
    memcpy(a_request + shift_size, &(datum_mempool->datum_count), sizeof(uint16_t));
    shift_size += sizeof(uint16_t);
    for(int i = 0; i < datum_mempool->datum_count; i++) {
        size_t size_one = dap_chain_datum_size(datum_mempool->data[i]);
        memcpy(a_request + shift_size, &size_one, sizeof(uint16_t));
        shift_size += sizeof(uint16_t);
        memcpy(a_request + shift_size, datum_mempool->data[i], size_one);
        shift_size += size_one;
    }
    assert(shift_size == a_request_size);
    if(size)
        *size = a_request_size;
    return a_request;
}

dap_datum_mempool_t * dap_datum_mempool_deserialize(uint8_t *a_datum_mempool_ser, size_t a_datum_mempool_ser_size)
{
    size_t shift_size = 0;
    //uint8_t *a_datum_mempool_ser = DAP_NEW_Z_SIZE(uint8_t, datum_mempool_size / 2 + 1);
    //datum_mempool_size = hex2bin(a_datum_mempool_ser, datum_mempool_str_in, datum_mempool_size) / 2;
    dap_datum_mempool_t *datum_mempool = DAP_NEW_Z(dap_datum_mempool_t);
    if (!datum_mempool) {
        log_it(L_CRITICAL, "Memory allocation error");
        return NULL;
    }
    datum_mempool->version = *(uint16_t*)(a_datum_mempool_ser + shift_size);
    shift_size += sizeof(uint16_t);
    datum_mempool->datum_count = *(uint16_t*)(a_datum_mempool_ser + shift_size);
    shift_size += sizeof(uint16_t);
    datum_mempool->data = DAP_NEW_Z_SIZE(dap_chain_datum_t*, datum_mempool->datum_count * sizeof(dap_chain_datum_t*));
    for(int i = 0; i < datum_mempool->datum_count; i++) {
        uint16_t size_one = *(uint16_t*)(a_datum_mempool_ser + shift_size);
        shift_size += sizeof(uint16_t);
        datum_mempool->data[i] = DAP_DUP((dap_chain_datum_t*)(a_datum_mempool_ser + shift_size));
        shift_size += size_one;
    }
    assert(shift_size == a_datum_mempool_ser_size);
    return datum_mempool;
}

void dap_datum_mempool_clean(dap_datum_mempool_t *datum)
{
    if(!datum)
        return;
    for(int i = 0; i < datum->datum_count; i++) {
        DAP_DELETE(datum->data[i]);
    }
    DAP_DELETE(datum->data);
    datum->data = NULL;
}

void dap_datum_mempool_free(dap_datum_mempool_t *datum)
{
    dap_datum_mempool_clean(datum);
    DAP_DELETE(datum);
}

/**
 *
 */
static char* s_calc_datum_hash(const void *a_datum_str, size_t datum_size)
{
    dap_chain_hash_fast_t a_hash;
    dap_hash_fast( a_datum_str, datum_size, &a_hash);
    size_t a_str_max = (sizeof(a_hash.raw) + 1) * 2 + 2; /* heading 0x */
    char *a_str = DAP_NEW_Z_SIZE(char, a_str_max);

//    size_t hash_len = dap_chain_hash_fast_to_str(&a_hash, a_str, a_str_max);
    dap_chain_hash_fast_to_str(&a_hash, a_str, a_str_max);

//    if(!hash_len) {
//        DAP_DELETE(a_str);
//        return NULL;
//    }

    return a_str;
}

static void enc_http_reply_encode_new(struct dap_http_simple *a_http_simple, dap_enc_key_t * key,
        enc_http_delegate_t * a_http_delegate)
{
    //dap_enc_key_t * key = dap_enc_ks_find_http(a_http_simple->http);
    if(key == NULL) {
        log_it(L_ERROR, "Can't find http key.");
        return;
    }
    if(a_http_delegate->response) {

        if(a_http_simple->reply)
            DAP_DELETE(a_http_simple->reply);

        size_t l_reply_size_max = dap_enc_code_out_size(a_http_delegate->key,
                a_http_delegate->response_size,
                DAP_ENC_DATA_TYPE_RAW);

        a_http_simple->reply = DAP_NEW_SIZE(void, l_reply_size_max);
        a_http_simple->reply_size = dap_enc_code(a_http_delegate->key,
                a_http_delegate->response, a_http_delegate->response_size,
                a_http_simple->reply, l_reply_size_max,
                DAP_ENC_DATA_TYPE_RAW);

        /*/ decode test
         size_t l_response_dec_size_max = a_http_simple->reply_size ? a_http_simple->reply_size * 2 + 16 : 0;
         char * l_response_dec = a_http_simple->reply_size ? DAP_NEW_Z_SIZE(char, l_response_dec_size_max) : NULL;
         size_t l_response_dec_size = 0;
         if(a_http_simple->reply_size)
         l_response_dec_size = dap_enc_decode(a_http_delegate->key,
         a_http_simple->reply, a_http_simple->reply_size,
         l_response_dec, l_response_dec_size_max,
         DAP_ENC_DATA_TYPE_RAW);
         l_response_dec_size_max = 0;*/
    }

}

/**
 * @brief
 * @param cl_st HTTP server instance
 * @param arg for return code
 */
void chain_mempool_proc(struct dap_http_simple *cl_st, void * arg)
{
    http_status_code_t * return_code = (http_status_code_t*) arg;
    // save key while it alive, i.e. still exist
    dap_enc_key_t *l_enc_key = dap_enc_ks_find_http(cl_st->http_client);
    //dap_enc_key_serialize_t *key_ser = dap_enc_key_serialize(key_tmp);
    //dap_enc_key_t *key = dap_enc_key_deserialize(key_ser, sizeof(dap_enc_key_serialize_t));

    // read header
    dap_http_header_t *hdr_session_close_id =
            (cl_st->http_client) ? dap_http_header_find(cl_st->http_client->in_headers, "SessionCloseAfterRequest") : NULL;
    dap_http_header_t *hdr_key_id =
            (hdr_session_close_id && cl_st->http_client) ? dap_http_header_find(cl_st->http_client->in_headers, "KeyID") : NULL;

    enc_http_delegate_t *l_enc_delegate = enc_http_request_decode(cl_st);
    if(l_enc_delegate) {
        char *suburl = l_enc_delegate->url_path;
        byte_t *l_request_data = l_enc_delegate->request_bytes;
        size_t l_request_size = l_enc_delegate->request_size;
        const char * l_gdb_datum_pool = dap_config_get_item_str_default(g_config, "mempool", "gdb_group", "datum-pool");
        //printf("!!***!!! chain_mempool_proc arg=%d suburl=%s str=%s len=%d\n", arg, suburl, request_str, request_size);
        if(l_request_data && l_request_size > 1) {
            //  find what to do
            uint8_t action = DAP_DATUM_MEMPOOL_NONE; //*(uint8_t*) request_str;
            if(l_enc_delegate->url_path_size > 0) {
                if(!strcmp(suburl, "add"))
                    action = DAP_DATUM_MEMPOOL_ADD;
                else if(!strcmp(suburl, "check"))
                    action = DAP_DATUM_MEMPOOL_CHECK;
                else if(!strcmp(suburl, "del"))
                    action = DAP_DATUM_MEMPOOL_DEL;
            }
            dap_datum_mempool_t *datum_mempool =
                    (action != DAP_DATUM_MEMPOOL_NONE) ?
                            dap_datum_mempool_deserialize((uint8_t*) l_request_data, (size_t) l_request_size) : NULL;
            if(datum_mempool){
                dap_datum_mempool_free(datum_mempool);
                char *a_key = s_calc_datum_hash(l_request_data, (size_t) l_request_size);
                switch (action)
                {
                case DAP_DATUM_MEMPOOL_ADD: // add datum in base
                    //a_value = DAP_NEW_Z_SIZE(char, request_size * 2);
                    //bin2hex((char*) a_value, (const unsigned char*) request_str, request_size);
                    if ( dap_global_db_set_sync(l_gdb_datum_pool, a_key, l_request_data, l_request_size, false) == 0 ) {
                        *return_code = Http_Status_OK;
                    }
                    log_it(L_INFO, "Insert hash: key=%s result:%s", a_key,
                            (*return_code == Http_Status_OK) ? "OK" : "False!");
                    break;

                case DAP_DATUM_MEMPOOL_CHECK: // check datum in base

                    strcpy(cl_st->reply_mime, "text/text");
                    size_t l_datum_size = 0;
                    byte_t *l_datum = dap_global_db_get_sync( l_gdb_datum_pool, a_key,&l_datum_size,NULL,NULL );
                    if(l_datum) {
                        l_enc_delegate->response = strdup("1");
                        DAP_DEL_Z(l_datum);
                        log_it(L_INFO, "Check hash: key=%s result: Present", a_key);
                    }
                    else {
                        l_enc_delegate->response = strdup("0");
                        log_it(L_INFO, "Check hash: key=%s result: Absent", a_key);
                    }
                    l_enc_delegate->response_size = l_datum_size;
                    *return_code = Http_Status_OK;
                    enc_http_reply_encode_new(cl_st, l_enc_key, l_enc_delegate);
                    break;

                case DAP_DATUM_MEMPOOL_DEL: // delete datum in base
                    strcpy(cl_st->reply_mime, "text/text");
                    if (dap_global_db_del_sync(l_gdb_datum_pool, a_key) == 0){
                        l_enc_delegate->response = dap_strdup("1");
                        log_it(L_INFO, "Delete hash: key=%s result: Ok", a_key);
                    } else {
                        l_enc_delegate->response = dap_strdup("0");
                        log_it(L_INFO, "Delete hash: key=%s result: False!", a_key);
                    }
                    // TODO rework to async processing and return result of delete action
                    *return_code = Http_Status_OK;
                    enc_http_reply_encode_new(cl_st, l_enc_key, l_enc_delegate);
                    break;

                default: // unsupported command
                    log_it(L_INFO, "Unknown request=%s! key=%s", (suburl) ? suburl : "-", a_key);
                    enc_http_delegate_delete(l_enc_delegate);
                    dap_enc_ks_delete(hdr_key_id->value);
                    *return_code = Http_Status_BadRequest;
                    return;
                }
                DAP_DEL_Z(a_key);
            } else
                *return_code = Http_Status_BadRequest;
        } else
            *return_code = Http_Status_BadRequest;

        enc_http_delegate_delete(l_enc_delegate);
    } else
        *return_code = Http_Status_Unauthorized;

    if (hdr_session_close_id && !strcmp(hdr_session_close_id->value, "yes") && hdr_key_id)
        // close session
        dap_enc_ks_delete(hdr_key_id->value);
}

/**
 * @brief chain_mempool_add_proc
 * @param sh HTTP server instance
 * @param url URL string
 */
void dap_chain_mempool_add_proc(dap_http_t * a_http_server, const char * a_url)
{
    dap_http_simple_proc_add(a_http_server, a_url, 4096, chain_mempool_proc);
}

/**
 * @breif dap_chain_mempool_filter
 * @param a_chain chain whose mempool will be filtered.
 * @param a_removed Pointer to a variable of type int which will store how many remote datums.
 */
void dap_chain_mempool_filter(dap_chain_t *a_chain, int *a_removed){
    if (!a_chain) {
        if (a_removed)
            *a_removed = 0;
        return;
    }
    int l_removed = 0;
    char * l_gdb_group = dap_chain_net_get_gdb_group_mempool_new(a_chain);
    size_t l_objs_size = 0;
    dap_time_t l_cut_off_time = dap_time_now() - 2592000; // 2592000 sec = 30 days
    char l_cut_off_time_str[80] = {'\0'};
    dap_time_to_str_rfc822(l_cut_off_time_str, 80, l_cut_off_time);
    dap_global_db_obj_t * l_objs = dap_global_db_get_all_sync(l_gdb_group, &l_objs_size);
    for (size_t i = 0; i < l_objs_size; i++) {
        dap_chain_datum_t *l_datum = (dap_chain_datum_t*)l_objs[i].value;
        if (!l_datum) {
            l_removed++;
            log_it(L_NOTICE, "Removed datum from mempool with \"%s\" key group %s: empty (possibly trash) value", l_objs[i].key, l_gdb_group);
            dap_global_db_del_sync(l_gdb_group, l_objs[i].key);
            continue;
        }
        size_t l_datum_size = dap_chain_datum_size(l_datum);
        //Filter data size
        if (l_datum_size != l_objs[i].value_len) {
            l_removed++;
            log_it(L_NOTICE, "Removed datum from mempool with \"%s\" key group %s. The size of the datum defined by the "
                             "function and the size specified in the record do not match.", l_objs[i].key, l_gdb_group);
            dap_global_db_del_sync(l_gdb_group, l_objs[i].key);
            continue;
        }
        //Filter hash
        char *l_hash_content_str;
        dap_get_data_hash_str_static(l_datum->data, l_datum->header.data_size, l_hash_content_str);
        if (dap_strcmp(l_hash_content_str, l_objs[i].key) != 0) {
            l_removed++;
            log_it(L_NOTICE, "Removed datum from mempool with \"%s\" key group %s. The hash of the contents of the "
                             "datum does not match the key.", l_objs[i].key, l_gdb_group);
            dap_global_db_del_sync(l_gdb_group, l_objs[i].key);
            continue;
        }
        //Filter time
        if (l_datum->header.ts_create < l_cut_off_time) {
            l_removed++;
            log_it(L_NOTICE, "Removed datum from mempool with \"%s\" key group %s. The datum in the mempool was "
                             "created after the %s.", l_objs[i].key, l_gdb_group, l_cut_off_time_str);
            dap_global_db_del_sync(l_gdb_group, l_objs[i].key);
        }
        //Filter size decree
        if (l_datum->header.type_id == DAP_CHAIN_DATUM_DECREE) {
            size_t l_decree_size = dap_chain_datum_decree_get_size((dap_chain_datum_decree_t*)l_datum->data);
            if (l_datum->header.data_size != l_decree_size) {
                l_removed++;
                log_it(L_NOTICE, "Removed datum from mempool with \"%s\" key group %s. Decree datums do not have a "
                                 "valid size.", l_objs[i].key, l_gdb_group);
                dap_global_db_del_sync(l_gdb_group, l_objs[i].key);
            }
        }
    }
    dap_global_db_objs_delete(l_objs, l_objs_size);
    log_it(L_NOTICE, "Filter removed: %i records.", l_removed);
    DAP_DELETE(l_gdb_group);
}<|MERGE_RESOLUTION|>--- conflicted
+++ resolved
@@ -339,21 +339,17 @@
         }
         SUM_256_256(l_value_out, l_value_out_block, &l_value_out);
     }
-<<<<<<< HEAD
+
     dap_hash_fast_t l_sign_pkey_hash;
     dap_hash_fast(l_sign_pkey->pkey, l_sign_pkey->header.size, &l_sign_pkey_hash);
     DAP_DELETE(l_sign_pkey);
 
-=======
-    DAP_DELETE(l_sign_pkey);
-
     if (dap_chain_datum_tx_get_size(l_tx) == sizeof(dap_chain_datum_tx_t)) {
         // tx is empty, no valid inputs
         dap_chain_datum_tx_delete(l_tx);
         return NULL;
     }
 
->>>>>>> 72c24618
     //add 'fee' items
     {
         uint256_t l_value_pack = {};
