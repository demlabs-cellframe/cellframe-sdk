--- conflicted
+++ resolved
@@ -1530,7 +1530,37 @@
     DAP_DELETE(l_gdb_group);
 }
 
-<<<<<<< HEAD
+bool dap_chain_mempool_out_is_used(dap_chain_net_t *a_net, dap_hash_fast_t *a_out_hash, uint32_t a_out_idx)
+{
+    char *l_gdb_group_mempool = dap_chain_net_get_gdb_group_mempool_by_chain_type(a_net, CHAIN_TYPE_TX);
+    if(!l_gdb_group_mempool){
+        log_it(L_ERROR, "%s: mempool group not found\n", a_net->pub.name);
+        return false;
+    }
+    size_t l_objs_count = 0;
+    dap_global_db_obj_t * l_objs = dap_global_db_get_all_sync(l_gdb_group_mempool, &l_objs_count);
+    for (size_t i = 0; i < l_objs_count; i++) {
+        dap_chain_datum_t *l_datum = (dap_chain_datum_t*)l_objs[i].value;
+        if (!l_datum || l_datum->header.type_id != DAP_CHAIN_DATUM_TX) {
+            continue;
+        }
+        dap_chain_datum_tx_t *l_datum_tx = (dap_chain_datum_tx_t*)l_datum->data;
+        byte_t *l_item; size_t l_size; int index, l_out_idx = 0;
+        TX_ITEM_ITER_TX_TYPE(l_item, TX_ITEM_TYPE_IN_ALL, l_size, index, l_datum_tx) {
+            if (*l_item != TX_ITEM_TYPE_IN && *l_item != TX_ITEM_TYPE_IN_COND) {
+                continue;
+            }
+            dap_chain_tx_in_t *l_tx_in = (dap_chain_tx_in_t*)l_item;
+            if (l_tx_in->header.tx_out_prev_idx == a_out_idx && dap_hash_fast_compare(&l_tx_in->header.tx_prev_hash, a_out_hash)) {
+                dap_global_db_objs_delete(l_objs, l_objs_count);
+                return true;
+            }
+        }
+    }
+    dap_global_db_objs_delete(l_objs, l_objs_count);
+    return false;
+}
+
 /**
   * @brief Compose a transaction with event item for ledger event system
   * @param[in] a_chain Chain to create transaction for
@@ -1723,35 +1753,3 @@
     log_it(L_INFO, "Successfully composed and added event transaction to mempool: %s", l_ret);
     return l_ret;
  } 
-=======
-bool dap_chain_mempool_out_is_used(dap_chain_net_t *a_net, dap_hash_fast_t *a_out_hash, uint32_t a_out_idx)
-{
-    char *l_gdb_group_mempool = dap_chain_net_get_gdb_group_mempool_by_chain_type(a_net, CHAIN_TYPE_TX);
-    if(!l_gdb_group_mempool){
-        log_it(L_ERROR, "%s: mempool group not found\n", a_net->pub.name);
-        return false;
-    }
-    size_t l_objs_count = 0;
-    dap_global_db_obj_t * l_objs = dap_global_db_get_all_sync(l_gdb_group_mempool, &l_objs_count);
-    for (size_t i = 0; i < l_objs_count; i++) {
-        dap_chain_datum_t *l_datum = (dap_chain_datum_t*)l_objs[i].value;
-        if (!l_datum || l_datum->header.type_id != DAP_CHAIN_DATUM_TX) {
-            continue;
-        }
-        dap_chain_datum_tx_t *l_datum_tx = (dap_chain_datum_tx_t*)l_datum->data;
-        byte_t *l_item; size_t l_size; int index, l_out_idx = 0;
-        TX_ITEM_ITER_TX_TYPE(l_item, TX_ITEM_TYPE_IN_ALL, l_size, index, l_datum_tx) {
-            if (*l_item != TX_ITEM_TYPE_IN && *l_item != TX_ITEM_TYPE_IN_COND) {
-                continue;
-            }
-            dap_chain_tx_in_t *l_tx_in = (dap_chain_tx_in_t*)l_item;
-            if (l_tx_in->header.tx_out_prev_idx == a_out_idx && dap_hash_fast_compare(&l_tx_in->header.tx_prev_hash, a_out_hash)) {
-                dap_global_db_objs_delete(l_objs, l_objs_count);
-                return true;
-            }
-        }
-    }
-    dap_global_db_objs_delete(l_objs, l_objs_count);
-    return false;
-}
->>>>>>> 05e30b79
