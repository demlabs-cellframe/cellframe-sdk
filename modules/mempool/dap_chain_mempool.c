/*
 * Authors:
 * Dmitriy A. Gearasimov <gerasimov.dmitriy@demlabs.net>
 * Alexander Lysikov <alexander.lysikov@demlabs.net>
 * DeM Labs Inc.   https://demlabs.net
 * Kelvin Project https://github.com/kelvinblockchain
 * Copyright  (c) 2017-2019
 * All rights reserved.

 This file is part of DAP (Distributed Applications Platform) the open source project

 DAP (Distributed Applications Platform) is free software: you can redistribute it and/or modify
 it under the terms of the GNU General Public License as published by
 the Free Software Foundation, either version 3 of the License, or
 (at your option) any later version.

 DAP is distributed in the hope that it will be useful,
 but WITHOUT ANY WARRANTY; without even the implied warranty of
 MERCHANTABILITY or FITNESS FOR A PARTICULAR PURPOSE.  See the
 GNU General Public License for more details.

 You should have received a copy of the GNU General Public License
 along with any DAP based project.  If not, see <http://www.gnu.org/licenses/>.
 */
#include <stddef.h>
#include <assert.h>
#include <memory.h>

#ifdef _WIN32
#include <winsock2.h>
#include <windows.h>
#include <mswsock.h>
#include <ws2tcpip.h>
#include <io.h>
#include <time.h>
#include <pthread.h>
#endif

#include "dap_common.h"
#include "dap_hash.h"
#include "dap_http_client.h"
#include "dap_http_simple.h"
#include "dap_enc_base58.h"
#include "dap_enc_http.h"
#include "http_status_code.h"
#include "dap_chain_common.h"
#include "dap_chain_node.h"
#include "dap_global_db.h"
#include "dap_enc.h"
#include <dap_enc_http.h>
#include <dap_enc_key.h>
#include <dap_enc_ks.h>
#include "dap_chain_mempool.h"

#include "dap_common.h"
#include "dap_list.h"
#include "dap_chain.h"
#include "dap_chain_net.h"
#include "dap_chain_net_tx.h"
#include "dap_sign.h"
#include "dap_chain_datum_tx.h"
#include "dap_chain_datum_tx_items.h"
#include "dap_chain_cs_blocks.h"
#include "dap_chain_net_srv_stake_pos_delegate.h"
#include "dap_chain_wallet.h"
#include "dap_chain_wallet_cache.h"
#include "dap_chain_ledger.h"

#define LOG_TAG "dap_chain_mempool"

static bool s_tx_create_massive_gdb_save_callback(dap_global_db_instance_t *a_dbi,
                                                  int a_rc, const char *a_group,
                                                  const size_t a_values_total, const size_t a_values_count,
                                                  dap_global_db_obj_t *a_values, void *a_arg);

int dap_datum_mempool_init(void)
{
    return 0;
}

/**
 * @brief dap_chain_mempool_datum_add
 * @param a_datum
 * @return
 */
char *dap_chain_mempool_datum_add(const dap_chain_datum_t *a_datum, dap_chain_t *a_chain, const char *a_hash_out_type)
{
    dap_return_val_if_pass(!a_datum, NULL);

    dap_chain_hash_fast_t l_key_hash;
    dap_chain_datum_calc_hash(a_datum, &l_key_hash);
    char *l_key_str = dap_chain_hash_fast_to_str_new(&l_key_hash);
    const char *l_key_str_out = dap_strcmp(a_hash_out_type, "hex")
            ? dap_enc_base58_encode_hash_to_str_static(&l_key_hash)
            : l_key_str;

    const char *l_type_str;
    switch (a_datum->header.type_id) {
    case DAP_CHAIN_DATUM_TOKEN:
        l_type_str = "token";
        break;
    case DAP_CHAIN_DATUM_TOKEN_EMISSION: {
        size_t l_emission_size = a_datum->header.data_size;
        dap_chain_datum_token_emission_t *l_emission = dap_chain_datum_emission_read((byte_t*)a_datum->data, &l_emission_size);
        uint64_t l_net_id = l_emission ? l_emission->hdr.address.net_id.uint64 : 0;
        DAP_DELETE(l_emission);
        if (l_net_id != a_chain->net_id.uint64) {
            log_it(L_WARNING, "Datum emission with hash %s NOT placed in mempool: wallet addr net ID %lu != %lu chain net ID",
                   l_key_str_out, l_net_id, a_chain->net_id.uint64);
            DAP_DELETE(l_key_str);
            return NULL;
        }
        l_type_str = "emission";
        break;
    }
    case DAP_CHAIN_DATUM_TX:
        l_type_str = "transaction";
        break;
    default:
        DAP_DATUM_TYPE_STR(a_datum->header.type_id, l_type_str);
    }

    char *l_gdb_group = dap_chain_mempool_group_new(a_chain);
    int l_res = dap_global_db_set_sync(l_gdb_group, l_key_str, a_datum, dap_chain_datum_size(a_datum), false);//, NULL, NULL);
    if (l_res == DAP_GLOBAL_DB_RC_SUCCESS)
        log_it(L_NOTICE, "Datum %s with hash %s was placed in mempool group %s", l_type_str, l_key_str_out, l_gdb_group);
    else
        log_it(L_WARNING, "Can't place datum %s with hash %s in mempool group %s", l_type_str, l_key_str_out, l_gdb_group);
    char *ret = (l_res == DAP_GLOBAL_DB_RC_SUCCESS) ? dap_strdup(l_key_str_out) : NULL;
    DAP_DELETE(l_gdb_group);
    DAP_DELETE(l_key_str);
    return ret;
}

/**
 * Make transfer transaction & insert to cache
 *
 * return 0 Ok, -2 not enough funds to transfer, -1 other Error
 */
char *dap_chain_mempool_tx_create(dap_chain_t *a_chain, dap_enc_key_t *a_key_from,
                                  const dap_chain_addr_t *a_addr_from, const dap_chain_addr_t **a_addr_to,
                                  const char a_token_ticker[DAP_CHAIN_TICKER_SIZE_MAX], uint256_t *a_value,
                                  uint256_t a_value_fee, const char *a_hash_out_type,
                                  size_t a_tx_num, dap_time_t a_time_unlock)
{
    // check valid param
    dap_return_val_if_pass(!a_chain | !a_key_from || !a_addr_from || !a_key_from->priv_key_data || !a_key_from->priv_key_data_size ||
            dap_chain_addr_check_sum(a_addr_from) || !a_tx_num || !a_value, NULL);
    for (size_t i = 0; i < a_tx_num; ++i) {
        dap_return_val_if_pass((a_addr_to && dap_chain_addr_check_sum(a_addr_to[i])) || IS_ZERO_256(a_value[i]), NULL);
    }

    const char *l_native_ticker = dap_chain_net_by_id(a_chain->net_id)->pub.native_ticker;
    bool l_single_channel = !dap_strcmp(a_token_ticker, l_native_ticker);
    // find the transactions from which to take away coins
    uint256_t l_value_transfer = {}; // how many coins to transfer
    uint256_t l_value_total = {}, l_net_fee = {}, l_total_fee = {}, l_fee_transfer = {};
    for (size_t i = 0; i < a_tx_num; ++i) {
        SUM_256_256(l_value_total, a_value[i], &l_value_total);
    }
    uint256_t l_value_need = l_value_total;
    dap_chain_addr_t l_addr_fee = {};
    dap_list_t *l_list_fee_out = NULL;
    bool l_net_fee_used = dap_chain_net_tx_get_fee(a_chain->net_id, &l_net_fee, &l_addr_fee);
    SUM_256_256(l_net_fee, a_value_fee, &l_total_fee);
    dap_ledger_t *l_ledger = dap_chain_net_by_id(a_chain->net_id)->pub.ledger;
    if (l_single_channel)
        SUM_256_256(l_value_need, l_total_fee, &l_value_need);
    else if (!IS_ZERO_256(l_total_fee)) {
        l_list_fee_out = dap_chain_wallet_get_list_tx_outs_with_val(l_ledger, l_native_ticker,
                                                                    a_addr_from, l_total_fee, &l_fee_transfer);
        if (!l_list_fee_out) {
            log_it(L_WARNING, "Not enough funds to pay fee");
            return NULL;
        }
    }
    dap_list_t *l_list_used_out = NULL;
    l_list_used_out = dap_chain_wallet_get_list_tx_outs_with_val(l_ledger, a_token_ticker,
                                                                 a_addr_from, l_value_need, &l_value_transfer);
    if (!l_list_used_out) {
        log_it(L_WARNING, "Not enough funds to transfer");
        dap_list_free_full(l_list_fee_out, NULL);
        return NULL;
    }
    // create empty transaction
    dap_chain_datum_tx_t *l_tx = dap_chain_datum_tx_create();
    // add 'in' items
    {
        uint256_t l_value_to_items = dap_chain_datum_tx_add_in_item_list(&l_tx, l_list_used_out);
        assert(EQUAL_256(l_value_to_items, l_value_transfer));
        dap_list_free_full(l_list_used_out, NULL);
        if (l_list_fee_out) {
            uint256_t l_value_fee_items = dap_chain_datum_tx_add_in_item_list(&l_tx, l_list_fee_out);
            assert(EQUAL_256(l_value_fee_items, l_fee_transfer));
            dap_list_free_full(l_list_fee_out, NULL);
        }

    }
    if (a_tx_num > 1) {
        uint32_t l_tx_num = a_tx_num;
        dap_chain_tx_tsd_t *l_out_count = dap_chain_datum_tx_item_tsd_create(&l_tx_num, DAP_CHAIN_DATUM_TRANSFER_TSD_TYPE_OUT_COUNT, sizeof(uint32_t));
        dap_chain_datum_tx_add_item(&l_tx, l_out_count);
        DAP_DELETE(l_out_count);
    }
    
    uint256_t l_value_pack = {}; // how much datoshi add to 'out' items
    for (size_t i = 0; i < a_tx_num; ++i) {
        if (dap_chain_datum_tx_add_out_std_item(&l_tx, a_addr_to[i], a_value[i], a_token_ticker, a_time_unlock) != 1) {
            dap_chain_datum_tx_delete(l_tx);
            return NULL;
        } else if (l_single_channel){
            SUM_256_256(l_value_pack, a_value[i], &l_value_pack);
        }
    }
    uint256_t l_value_back;
    //coin back for multi channel
    if (!l_single_channel) {
        SUBTRACT_256_256(l_value_transfer, l_value_total, &l_value_back);
        if(!IS_ZERO_256(l_value_back)) {
            if(dap_chain_datum_tx_add_out_ext_item(&l_tx, a_addr_from, l_value_back, a_token_ticker) != 1) {
                dap_chain_datum_tx_delete(l_tx);
                return NULL;
            }
        }
    }
    // Network fee
    if (l_net_fee_used) {
        if (dap_chain_datum_tx_add_out_ext_item(&l_tx, &l_addr_fee, l_net_fee, 
                                                l_single_channel ? a_token_ticker : l_native_ticker) != 1) {
            dap_chain_datum_tx_delete(l_tx);
            return NULL;
        }
        else if (l_single_channel){
            SUM_256_256(l_value_pack, l_net_fee, &l_value_pack);
        }
    }
    // Validator's fee
    if (!IS_ZERO_256(a_value_fee)) {
        if (dap_chain_datum_tx_add_fee_item(&l_tx, a_value_fee) != 1) {
            dap_chain_datum_tx_delete(l_tx);
            return NULL;
        }            
        else if (l_single_channel){
            SUM_256_256(l_value_pack, a_value_fee, &l_value_pack);            
        }
    }
    // coin back
    if (l_single_channel)
        SUBTRACT_256_256(l_value_transfer, l_value_pack, &l_value_back);
    else
        SUBTRACT_256_256(l_fee_transfer, l_total_fee, &l_value_back);

    if(!IS_ZERO_256(l_value_back)) {
        if(dap_chain_datum_tx_add_out_ext_item(&l_tx, a_addr_from, l_value_back,
                                                l_single_channel ? a_token_ticker : l_native_ticker) != 1) {
            dap_chain_datum_tx_delete(l_tx);
            return NULL;
        }
    }

    // add 'sign' items
    if(dap_chain_datum_tx_add_sign_item(&l_tx, a_key_from) != 1) {
        dap_chain_datum_tx_delete(l_tx);
        return NULL;
    }

    size_t l_tx_size = dap_chain_datum_tx_get_size(l_tx);
    dap_hash_fast_t l_tx_hash;
    dap_hash_fast(l_tx, l_tx_size, &l_tx_hash);
    dap_chain_datum_t *l_datum = dap_chain_datum_create(DAP_CHAIN_DATUM_TX, l_tx, l_tx_size);
    DAP_DELETE(l_tx);
    char *l_ret = dap_chain_mempool_datum_add(l_datum, a_chain, a_hash_out_type);
    DAP_DELETE(l_datum);
    return l_ret;
}

/**
 * Make transfer transaction to collect a commission & insert to cache
 *
 * return hash_tx Ok, , NULL other Error
 */
char *dap_chain_mempool_tx_coll_fee_create(dap_chain_cs_blocks_t *a_blocks, dap_enc_key_t *a_key_from,
                                           const dap_chain_addr_t *a_addr_to, dap_list_t *a_block_list,
                                           uint256_t a_value_fee, const char *a_hash_out_type)
{
    uint256_t                   l_value_out = {};
    uint256_t                   l_net_fee = {};
    dap_chain_datum_tx_t        *l_tx;
    dap_chain_addr_t            l_addr_fee = {};

    dap_return_val_if_fail(a_blocks && a_key_from && a_addr_to && a_block_list, NULL);
    dap_chain_t *l_chain = a_blocks->chain;
    bool l_net_fee_used = dap_chain_net_tx_get_fee(l_chain->net_id, &l_net_fee, &l_addr_fee);
    dap_ledger_t *l_ledger = dap_chain_net_by_id(l_chain->net_id)->pub.ledger;
    dap_pkey_t *l_sign_pkey = dap_pkey_from_enc_key(a_key_from);
    if (!l_sign_pkey) {
        log_it(L_ERROR, "Can't serialize public key of sign certificate");
        return NULL;
    }
    //add tx
    if (NULL == (l_tx = dap_chain_datum_tx_create())) {
        log_it(L_WARNING, "Can't create datum tx");
        return NULL;
    }
    for(dap_list_t *bl = a_block_list; bl; bl = bl->next) {
        uint256_t l_value_out_block = {};
        dap_hash_fast_t *l_block_hash = bl->data;
        dap_chain_block_cache_t *l_block_cache = dap_chain_block_cache_get_by_hash(a_blocks, l_block_hash);
        if (!l_block_cache) {
            char l_block_hash_str[DAP_HASH_FAST_STR_SIZE];
            dap_hash_fast_to_str(l_block_hash, l_block_hash_str, DAP_HASH_FAST_STR_SIZE);
            log_it(L_ERROR, "Can't find cache for block hash %s", l_block_hash_str);
            continue;
        }
        //verification of signatures of all blocks
        dap_sign_t *l_sign = dap_chain_block_sign_get(l_block_cache->block, l_block_cache->block_size, 0);
        if (!l_sign || !dap_pkey_compare_with_sign(l_sign_pkey, l_sign)) {
            log_it(L_WARNING, "Block %s signature does not match certificate key", l_block_cache->block_hash_str);
            continue;
        }

        dap_list_t *l_list_used_out = dap_chain_block_get_list_tx_cond_outs_with_val(l_ledger, l_block_cache, &l_value_out_block);
        if (!l_list_used_out)
            continue;

        //add 'in' items
        {
            uint256_t l_value_to_items = dap_chain_datum_tx_add_in_cond_item_list(&l_tx, l_list_used_out);
            assert(EQUAL_256(l_value_to_items, l_value_out_block));
#ifndef DAP_DEBUG
            UNUSED(l_value_to_items);
#endif
            dap_list_free_full(l_list_used_out, NULL);
        }
        SUM_256_256(l_value_out, l_value_out_block, &l_value_out);
    }
    dap_hash_fast_t l_sign_pkey_hash;
    dap_hash_fast(l_sign_pkey->pkey, l_sign_pkey->header.size, &l_sign_pkey_hash);
    DAP_DELETE(l_sign_pkey);

    if (dap_chain_datum_tx_get_size(l_tx) == sizeof(dap_chain_datum_tx_t)) {
        // tx is empty, no valid inputs
        dap_chain_datum_tx_delete(l_tx);
        return NULL;
    }

    //add 'fee' items
    {
        uint256_t l_value_pack = {};
        // Network fee
        if (l_net_fee_used) {
            if (dap_chain_datum_tx_add_out_ext_item(&l_tx, &l_addr_fee, l_net_fee, l_ledger->net->pub.native_ticker) == 1)
                SUM_256_256(l_value_pack, l_net_fee, &l_value_pack);
            else {
                log_it(L_WARNING, "Can't create net_fee out item in transaction fee");
                dap_chain_datum_tx_delete(l_tx);
                return NULL;
            }
        }
        // Validator's fee
        if (!IS_ZERO_256(a_value_fee)) {
            if (dap_chain_datum_tx_add_fee_item(&l_tx, a_value_fee) == 1)
                SUM_256_256(l_value_pack, a_value_fee, &l_value_pack);
            else {
                log_it(L_WARNING, "Can't create valid_fee item in transaction fee");
                dap_chain_datum_tx_delete(l_tx);
                return NULL;
            }
        }
        if (compare256(l_value_out, l_value_pack) == 1)
            SUBTRACT_256_256(l_value_out, l_value_pack, &l_value_out);
        else {
            log_it(L_WARNING, "The transaction fee is greater than the sum of the block fees");
            dap_chain_datum_tx_delete(l_tx);
            return NULL;
        }
    }

    // Check and apply sovereign tax for this key
    uint256_t l_value_tax = {};
    dap_chain_net_srv_stake_item_t *l_key_item = dap_chain_net_srv_stake_check_pkey_hash(l_chain->net_id, &l_sign_pkey_hash);
    if (l_key_item && !IS_ZERO_256(l_key_item->sovereign_tax) &&
                !dap_chain_addr_is_blank(&l_key_item->sovereign_addr)) {
        MULT_256_COIN(l_value_out, l_key_item->sovereign_tax, &l_value_tax);
        if (compare256(l_value_tax, l_value_out) < 1)
            SUBTRACT_256_256(l_value_out, l_value_tax, &l_value_out);
    }

    //add 'out' items
    if (!IS_ZERO_256(l_value_out)) {
        if (dap_chain_datum_tx_add_out_ext_item(&l_tx, a_addr_to, l_value_out, l_ledger->net->pub.native_ticker) != 1) {
            dap_chain_datum_tx_delete(l_tx);
            log_it(L_WARNING, "Can't create out item in transaction fee");
            return NULL;
        }
    }
    if (!IS_ZERO_256(l_value_tax)) {
        if (dap_chain_datum_tx_add_out_ext_item(&l_tx, &l_key_item->sovereign_addr, l_value_tax, l_ledger->net->pub.native_ticker) != 1) {
            dap_chain_datum_tx_delete(l_tx);
            log_it(L_WARNING, "Can't create out item in transaction fee");
            return NULL;
        }
    }

    // add 'sign' items
    if(dap_chain_datum_tx_add_sign_item(&l_tx, a_key_from) != 1) {
        dap_chain_datum_tx_delete(l_tx);
        log_it(L_WARNING, "Can't sign item in transaction fee");
        return NULL;
    }

    size_t l_tx_size = dap_chain_datum_tx_get_size(l_tx);
    dap_chain_datum_t *l_datum = dap_chain_datum_create(DAP_CHAIN_DATUM_TX, l_tx, l_tx_size);
    DAP_DELETE(l_tx);
    char *l_ret = dap_chain_mempool_datum_add(l_datum, l_chain, a_hash_out_type);
    DAP_DELETE(l_datum);
    return l_ret;
}


/**
 * Make transfer transaction to collect block sign rewards and place it to the mempool
 *
 * return hash_tx Ok, NULL Error
 */
char *dap_chain_mempool_tx_reward_create(dap_chain_cs_blocks_t *a_blocks, dap_enc_key_t *a_sign_key,
                                         dap_chain_addr_t *a_addr_to, dap_list_t *a_block_list,
                                         uint256_t a_value_fee, const char *a_hash_out_type)
{
    dap_return_val_if_fail(a_blocks && a_sign_key && a_addr_to && a_block_list, NULL);
    dap_chain_t *l_chain = a_blocks->chain;
    //add tx
    dap_chain_datum_tx_t *l_tx = dap_chain_datum_tx_create();
    if (!l_tx) {
        log_it(L_ERROR, "Can't create datum tx");
        return NULL;
    }
    dap_pkey_t *l_sign_pkey = dap_pkey_from_enc_key(a_sign_key);
    if (!l_sign_pkey) {
        log_it(L_ERROR, "Can't serialize public key of sign certificate");
        dap_chain_datum_tx_delete(l_tx);
        return NULL;
    }
    dap_hash_fast_t l_sign_pkey_hash;
    dap_pkey_get_hash(l_sign_pkey, &l_sign_pkey_hash);
    uint256_t l_value_out = uint256_0;
    dap_ledger_t *l_ledger = dap_chain_net_by_id(l_chain->net_id)->pub.ledger;
    for (dap_list_t *it = a_block_list; it; it = it->next) {
        dap_hash_fast_t *l_block_hash = it->data;
        uint256_t l_reward_value = l_chain->callback_calc_reward(l_chain, l_block_hash, l_sign_pkey);
        if (IS_ZERO_256(l_reward_value)) {
            char l_block_hash_str[DAP_HASH_FAST_STR_SIZE];
            dap_hash_fast_to_str(l_block_hash, l_block_hash_str, DAP_HASH_FAST_STR_SIZE);
            log_it(L_WARNING, "Block %s signatures does not match certificate key", l_block_hash_str);
            continue;
        }
        if (dap_ledger_is_used_reward(l_ledger, l_block_hash, &l_sign_pkey_hash)) {
            char l_block_hash_str[DAP_HASH_FAST_STR_SIZE];
            dap_hash_fast_to_str(l_block_hash, l_block_hash_str, DAP_HASH_FAST_STR_SIZE);
            char l_sign_pkey_hash_str[DAP_HASH_FAST_STR_SIZE];
            dap_hash_fast_to_str(&l_sign_pkey_hash, l_sign_pkey_hash_str, DAP_HASH_FAST_STR_SIZE);
            log_it(L_WARNING, "Block %s reward is already collected by signer %s", l_block_hash_str, l_sign_pkey_hash_str);
            continue;
        }
        //add 'in_reward' items
        if (dap_chain_datum_tx_add_in_reward_item(&l_tx, l_block_hash) != 1) {
            log_it(L_ERROR, "Can't create in_reward item for reward collect TX");
            continue;
        }
        SUM_256_256(l_value_out, l_reward_value, &l_value_out);
    }
    DAP_DELETE(l_sign_pkey);

    if (dap_chain_datum_tx_get_size(l_tx) == sizeof(dap_chain_datum_tx_t)) {
        // tx is empty, no valid inputs
        dap_chain_datum_tx_delete(l_tx);
        return NULL;
    }

    uint256_t l_net_fee = uint256_0, l_total_fee = uint256_0;
    dap_chain_addr_t l_addr_fee = c_dap_chain_addr_blank;
    bool l_net_fee_used = dap_chain_net_tx_get_fee(l_chain->net_id, &l_net_fee, &l_addr_fee);
    // Network fee
    if (l_net_fee_used) {
        if (dap_chain_datum_tx_add_out_ext_item(&l_tx, &l_addr_fee, l_net_fee,l_ledger->net->pub.native_ticker) == 1)
            SUM_256_256(l_total_fee, l_net_fee, &l_total_fee);
        else {
            log_it(L_WARNING, "Can't create network fee out item for reward collect TX");
            dap_chain_datum_tx_delete(l_tx);
            return NULL;
        }
    }
    // Validator's fee
    if (!IS_ZERO_256(a_value_fee)) {
        if (dap_chain_datum_tx_add_fee_item(&l_tx, a_value_fee) == 1)
            SUM_256_256(l_total_fee, a_value_fee, &l_total_fee);
        else {
            log_it(L_WARNING, "Can't create validator fee out item for reward collect TX");
            dap_chain_datum_tx_delete(l_tx);
            return NULL;
        }
    }
    if (SUBTRACT_256_256(l_value_out, l_total_fee, &l_value_out)) {
        log_it(L_WARNING, "The transaction fee is greater than the sum of the block sign rewards");
        dap_chain_datum_tx_delete(l_tx);
        return NULL;
    }
    // Check and apply sovereign tax for this key
    uint256_t l_value_tax = {};
    dap_chain_net_srv_stake_item_t *l_key_item = dap_chain_net_srv_stake_check_pkey_hash(l_chain->net_id, &l_sign_pkey_hash);
    if (l_key_item && !IS_ZERO_256(l_key_item->sovereign_tax) &&
                !dap_chain_addr_is_blank(&l_key_item->sovereign_addr)) {
        MULT_256_COIN(l_value_out, l_key_item->sovereign_tax, &l_value_tax);
        if (compare256(l_value_tax, l_value_out) < 1)
            SUBTRACT_256_256(l_value_out, l_value_tax, &l_value_out);
    }
    //add 'out' items
    if (!IS_ZERO_256(l_value_out)) {
        if (dap_chain_datum_tx_add_out_ext_item(&l_tx, a_addr_to, l_value_out, l_ledger->net->pub.native_ticker) != 1) {
            dap_chain_datum_tx_delete(l_tx);
            log_it(L_WARNING, "Can't create out item in transaction fee");
            return NULL;
        }
    }
    if (!IS_ZERO_256(l_value_tax)) {
        if (dap_chain_datum_tx_add_out_ext_item(&l_tx, &l_key_item->sovereign_addr, l_value_tax, l_ledger->net->pub.native_ticker) != 1) {
            dap_chain_datum_tx_delete(l_tx);
            log_it(L_WARNING, "Can't create out item in transaction fee");
            return NULL;
        }
    }
    // add 'sign' item
    if(dap_chain_datum_tx_add_sign_item(&l_tx, a_sign_key) != 1) {
        dap_chain_datum_tx_delete(l_tx);
        log_it(L_WARNING, "Can't sign item in transaction fee");
        return NULL;
    }

    size_t l_tx_size = dap_chain_datum_tx_get_size(l_tx);
    dap_chain_datum_t *l_datum = dap_chain_datum_create(DAP_CHAIN_DATUM_TX, l_tx, l_tx_size);
    DAP_DELETE(l_tx);
    char *l_ret = dap_chain_mempool_datum_add(l_datum, l_chain, a_hash_out_type);
    DAP_DELETE(l_datum);
    return l_ret;
}

// get reward and fees from blocks before hardfork
char *dap_chain_mempool_tx_coll_fee_stack_create(dap_chain_cs_blocks_t *a_blocks, dap_enc_key_t *a_key_from,
                                           const dap_chain_addr_t *a_addr_to, uint256_t a_value_fee, const char *a_hash_out_type)
{
    uint256_t                   l_net_fee = {};
    dap_chain_datum_tx_t        *l_tx;
    dap_chain_addr_t            l_addr_fee = {};

    dap_return_val_if_fail(a_blocks && a_key_from && a_addr_to, NULL);

    dap_hash_fast_t l_sign_pkey_hash;
    dap_enc_key_get_pkey_hash(a_key_from, &l_sign_pkey_hash);
    dap_chain_addr_t l_addr_to = { };
    dap_chain_addr_fill(&l_addr_to, dap_sign_type_from_key_type(a_key_from->type), &l_sign_pkey_hash, a_blocks->chain->net_id);
    dap_chain_t *l_chain = a_blocks->chain;
    assert(l_chain);
    dap_chain_net_t *l_net = dap_chain_net_by_id(l_chain->net_id);
    assert(l_net);
    dap_ledger_t *l_ledger = l_net->pub.ledger;
    assert(l_ledger);
    log_it(L_INFO, "Try to find tx with OUT addr %s", dap_chain_addr_to_str_static(&l_addr_to));
    dap_chain_hash_fast_t l_prev_tx_hash = {};
    dap_chain_datum_tx_t *l_prev_tx = dap_ledger_tx_find_by_addr(l_ledger, l_net->pub.native_ticker, &l_addr_to, &l_prev_tx_hash, true);
    if (!l_prev_tx) {
        log_it(L_WARNING, "Can't find tx with OUT addr %s", dap_chain_addr_to_str_static(&l_addr_to));
        return NULL;
    }
    uint8_t *l_out_prev = dap_chain_datum_tx_item_get(l_prev_tx, NULL, NULL, TX_ITEM_TYPE_OUT_STD, NULL);
    if (!l_out_prev) {
        log_it(L_WARNING, "Can't find OUT_STD item in tx with addr %s", dap_chain_addr_to_str_static(&l_addr_to));
        return NULL;
    }
    
    if (NULL == (l_tx = dap_chain_datum_tx_create())) {
        log_it(L_WARNING, "Can't create datum tx");
        return NULL;
    }

    // add 'in' items
    if (dap_chain_datum_tx_add_in_item(&l_tx, &l_prev_tx_hash, 0) != 1) {
        log_it(L_WARNING, "Can't add in item in transaction fee");
        dap_chain_datum_tx_delete(l_tx);
        return NULL;
    }

    // Check and apply sovereign tax for this key
    uint256_t l_value_tax = {}, l_value_out = ((dap_chain_tx_out_std_t *)l_out_prev)->value;
    if (IS_ZERO_256(l_value_out)) {
        log_it(L_WARNING, "OUT_STD item in tx with addr %s has zero value", dap_chain_addr_to_str_static(&l_addr_to));
        dap_chain_datum_tx_delete(l_tx);
        return NULL;
    }
    dap_chain_net_srv_stake_item_t *l_key_item = dap_chain_net_srv_stake_check_pkey_hash(l_chain->net_id, &l_sign_pkey_hash);
    if (l_key_item && !IS_ZERO_256(l_key_item->sovereign_tax) &&
                !dap_chain_addr_is_blank(&l_key_item->sovereign_addr)) {
        MULT_256_COIN(l_value_out, l_key_item->sovereign_tax, &l_value_tax);
        if (compare256(l_value_tax, l_value_out) < 1)
            SUBTRACT_256_256(l_value_out, l_value_tax, &l_value_out);
    }
    if (!IS_ZERO_256(l_value_tax)) {
        if (dap_chain_datum_tx_add_out_ext_item(&l_tx, &l_key_item->sovereign_addr, l_value_tax, l_ledger->net->pub.native_ticker) != 1) {
            dap_chain_datum_tx_delete(l_tx);
            log_it(L_WARNING, "Can't create out item in transaction fee");
            return NULL;
        }
    }

    // Network fee
    bool l_net_fee_used = dap_chain_net_tx_get_fee(l_chain->net_id, &l_net_fee, &l_addr_fee);
    //add 'fee' items
    {
        uint256_t l_value_pack = {};
        // Network fee
        if (l_net_fee_used) {
            if (dap_chain_datum_tx_add_out_ext_item(&l_tx, &l_addr_fee, l_net_fee, l_ledger->net->pub.native_ticker) == 1)
                SUM_256_256(l_value_pack, l_net_fee, &l_value_pack);
            else {
                log_it(L_WARNING, "Can't create net_fee out item in transaction fee");
                dap_chain_datum_tx_delete(l_tx);
                return NULL;
            }
        }
        // Validator's fee
        if (!IS_ZERO_256(a_value_fee)) {
            if (dap_chain_datum_tx_add_fee_item(&l_tx, a_value_fee) == 1)
                SUM_256_256(l_value_pack, a_value_fee, &l_value_pack);
            else {
                log_it(L_WARNING, "Can't create valid_fee item in transaction fee");
                dap_chain_datum_tx_delete(l_tx);
                return NULL;
            }
        }
        if (compare256(l_value_out, l_value_pack) == 1)
            SUBTRACT_256_256(l_value_out, l_value_pack, &l_value_out);
        else {
            log_it(L_WARNING, "The transaction fee is greater than the sum of the block fees");
            dap_chain_datum_tx_delete(l_tx);
            return NULL;
        }
    }

    //add 'out' items
    if (!IS_ZERO_256(l_value_out)) {
        if (dap_chain_datum_tx_add_out_ext_item(&l_tx, a_addr_to, l_value_out, l_ledger->net->pub.native_ticker) != 1) {
            dap_chain_datum_tx_delete(l_tx);
            log_it(L_WARNING, "Can't create out item in transaction fee");
            return NULL;
        }
    }
    // add 'sign' items
    if(dap_chain_datum_tx_add_sign_item(&l_tx, a_key_from) != 1) {
        dap_chain_datum_tx_delete(l_tx);
        log_it(L_WARNING, "Can't sign item in transaction fee");
        return NULL;
    }

    size_t l_tx_size = dap_chain_datum_tx_get_size(l_tx);
    dap_chain_datum_t *l_datum = dap_chain_datum_create(DAP_CHAIN_DATUM_TX, l_tx, l_tx_size);
    DAP_DELETE(l_tx);
    char *l_ret = dap_chain_mempool_datum_add(l_datum, l_chain, a_hash_out_type);
    DAP_DELETE(l_datum);
    return l_ret;

}

/**
 * Make transfer transaction & insert to cache
 *
 * return 0 Ok, -2 not enough funds to transfer, -1 other Error
 */
int dap_chain_mempool_tx_create_massive( dap_chain_t * a_chain, dap_enc_key_t *a_key_from,
        const dap_chain_addr_t* a_addr_from, const dap_chain_addr_t* a_addr_to,
        const char a_token_ticker[10], uint256_t a_value, uint256_t a_value_fee,
        size_t a_tx_num)
{
    // check valid param
    if(!a_chain | !a_key_from || !a_addr_from || !a_key_from->priv_key_data || !a_key_from->priv_key_data_size ||
            dap_chain_addr_check_sum(a_addr_from) || dap_chain_addr_check_sum(a_addr_to) ||
            IS_ZERO_256(a_value) || !a_tx_num){
        log_it(L_ERROR, "Wrong parameters in dap_chain_mempool_tx_create_massive() call");
        return -1;

    }
    const char *l_native_ticker = dap_chain_net_by_id(a_chain->net_id)->pub.native_ticker;
    if (dap_strcmp(a_token_ticker, l_native_ticker)) {
        log_it(L_WARNING, "dap_chain_mempool_tx_create_massive() should only be used with native token");
        return -2;
    }

    dap_global_db_obj_t * l_objs = DAP_NEW_Z_SIZE(dap_global_db_obj_t, a_tx_num * sizeof (dap_global_db_obj_t));
    uint256_t l_net_fee = {}, l_total_fee = {};
    dap_chain_addr_t l_addr_fee = {};
    bool l_net_fee_used = dap_chain_net_tx_get_fee(a_chain->net_id, &l_net_fee, &l_addr_fee);
    SUM_256_256(l_net_fee, a_value_fee, &l_total_fee);
    // Search unused out:
    uint256_t l_single_val = {};
    SUM_256_256(a_value, l_total_fee, &l_single_val);
    uint256_t l_value_need = {};
    MULT_256_256(dap_chain_uint256_from(a_tx_num), l_single_val, &l_value_need);
    uint256_t l_value_transfer = {}; // how many coins to transfer
    const char *l_balance; dap_uint256_to_char(l_value_need, &l_balance);
    log_it(L_DEBUG, "Create %"DAP_UINT64_FORMAT_U" transactions, summary %s", a_tx_num, l_balance);
    dap_ledger_t *l_ledger = dap_chain_net_by_id(a_chain->net_id)->pub.ledger;
    dap_list_t *l_list_used_out = dap_chain_wallet_get_list_tx_outs_with_val(l_ledger, a_token_ticker,
                                                                             a_addr_from, l_value_need, &l_value_transfer);
    if (!l_list_used_out) {
        log_it(L_WARNING,"Not enough funds to transfer");
        DAP_DELETE(l_objs);
        return -2;
    }
    
    dap_chain_hash_fast_t l_tx_new_hash = {0};
    for (size_t i=0; i < a_tx_num; ++i){
        log_it(L_DEBUG, "Prepare tx %zu", i);
        // find the transactions from which to take away coins

        // create empty transaction
        dap_chain_datum_tx_t *l_tx_new = dap_chain_datum_tx_create();
        uint256_t l_value_back = {};
        // add 'in' items
        uint256_t l_value_to_items = {}; // how many coins to transfer

        dap_list_t *l_used_out, *l_tmp;
        DL_FOREACH_SAFE(l_list_used_out, l_used_out, l_tmp) {
            dap_chain_tx_used_out_item_t *l_item = l_used_out->data;
            char l_in_hash_str[DAP_CHAIN_HASH_FAST_STR_SIZE];
            dap_chain_hash_fast_to_str(&l_item->tx_hash_fast, l_in_hash_str, sizeof(l_in_hash_str));

            l_balance = dap_uint256_to_char(l_item->value, NULL);
            if (1 == dap_chain_datum_tx_add_in_item(&l_tx_new, &l_item->tx_hash_fast, l_item->num_idx_out)) {
                SUM_256_256(l_value_to_items, l_item->value, &l_value_to_items);
                log_it(L_DEBUG, "Added input %s with %s datoshi", l_in_hash_str, l_balance);
            } else {
                log_it(L_WARNING, "Can't add input from %s with %s datoshi", l_in_hash_str, l_balance);
            }
            DL_DELETE(l_list_used_out, l_used_out);
            DAP_DELETE(l_item);
            if (compare256(l_value_to_items, l_value_transfer) != -1)
                break;
        }
        if (compare256(l_value_to_items, l_single_val) == -1) {
            log_it(L_ERROR, "Not enough values on output to produce enough inputs: %s when need %s", l_balance, dap_uint256_to_char(l_single_val, NULL));
            dap_list_free_full(l_list_used_out, NULL);
            DAP_DELETE(l_objs);
            return -5;
        }

        // add 'out' items
        uint256_t l_value_pack = {}; // how much coin add to 'out' items
        if (dap_chain_datum_tx_add_out_ext_item(&l_tx_new, a_addr_to, a_value, a_token_ticker) == 1)
            SUM_256_256(l_value_pack, a_value, &l_value_pack);
        else {
            dap_chain_datum_tx_delete(l_tx_new);
            dap_list_free_full(l_list_used_out, NULL);
            DAP_DELETE(l_objs);
            return -3;
        }
        // Network fee
        if (l_net_fee_used) {
            if (dap_chain_datum_tx_add_out_ext_item(&l_tx_new, &l_addr_fee, l_net_fee, a_token_ticker) == 1)
                SUM_256_256(l_value_pack, l_net_fee, &l_value_pack);
            else {
                dap_chain_datum_tx_delete(l_tx_new);
                dap_list_free_full(l_list_used_out, NULL);
                DAP_DELETE(l_objs);
                return -3;
            }
        }
        // Validator's fee
        if (!IS_ZERO_256(a_value_fee)) {
            if (dap_chain_datum_tx_add_fee_item(&l_tx_new, a_value_fee) == 1)
                SUM_256_256(l_value_pack, a_value_fee, &l_value_pack);
            else {
                dap_chain_datum_tx_delete(l_tx_new);
                dap_list_free_full(l_list_used_out, NULL);
                DAP_DELETE(l_objs);
                return -3;
            }
        }
        // coin back
        SUBTRACT_256_256(l_value_transfer, l_value_pack, &l_value_back);
        if (!IS_ZERO_256(l_value_back)) {
            if(dap_chain_datum_tx_add_out_ext_item(&l_tx_new, a_addr_from, l_value_back, a_token_ticker) != 1) {
                dap_chain_datum_tx_delete(l_tx_new);
                dap_list_free_full(l_list_used_out, NULL);
                DAP_DELETE(l_objs);
                return -3;
            }
        }

        // add 'sign' items
        if(dap_chain_datum_tx_add_sign_item(&l_tx_new, a_key_from) != 1) {
            dap_chain_datum_tx_delete(l_tx_new);
            dap_list_free_full(l_list_used_out, NULL);
            DAP_DELETE(l_objs);
            return -4;
        }
        // now tx is formed - calc size and hash
        size_t l_tx_size = dap_chain_datum_tx_get_size(l_tx_new);
        dap_hash_fast(l_tx_new, l_tx_size, &l_tx_new_hash);
        // If we have value back - update balance cache
        if (!IS_ZERO_256(l_value_back)) {
            //log_it(L_DEBUG,"We have value back %"DAP_UINT64_FORMAT_U" now lets see how many outputs we have", l_value_back);
            int l_out_idx = 0;
            byte_t *l_item; size_t l_size;
            TX_ITEM_ITER_TX(l_item, l_size, l_tx_new) {
                switch (*l_item) {
                case TX_ITEM_TYPE_OUT_COND:
                    ++l_out_idx;
                    continue;
                case TX_ITEM_TYPE_OUT: case TX_ITEM_TYPE_OUT_EXT: case TX_ITEM_TYPE_OUT_STD:
                    if (*l_item != TX_ITEM_TYPE_OUT_STD) {
                        if ( dap_chain_addr_compare(a_addr_from, &((dap_chain_tx_out_t*)l_item)->addr) ) {
                            ++l_out_idx;
                            continue;
                        }
                    } else if ( dap_chain_addr_compare(a_addr_from, &((dap_chain_tx_out_std_t *)l_item)->addr) ) {
                        ++l_out_idx;
                        continue;
                    }

                    dap_chain_tx_used_out_item_t *l_item_back = DAP_NEW_Z(dap_chain_tx_used_out_item_t);
                    *l_item_back = (dap_chain_tx_used_out_item_t) {
                        .tx_hash_fast   = l_tx_new_hash,
                        .num_idx_out    = l_out_idx,
                        .value          = l_value_back
                    };
                    l_list_used_out = dap_list_prepend(l_list_used_out, l_item_back);
                    log_it(L_DEBUG,"Found change back output, stored back in UTXO table");
                    break;
                default:
                    continue;
                }
                break; // Chargeback out found, exit iteration
            }
        }
        SUBTRACT_256_256(l_value_transfer, l_value_pack, &l_value_transfer);

        // Now produce datum
        dap_chain_datum_t *l_datum = dap_chain_datum_create(DAP_CHAIN_DATUM_TX, l_tx_new, l_tx_size);
        //dap_global_db_set_sync(l_gdb_group, l_key_str, a_datum, dap_chain_datum_size(l_datum), false);
        l_objs[i].key = dap_chain_hash_fast_to_str_new(&l_tx_new_hash);
        l_objs[i].value = (uint8_t *)l_datum;
        l_objs[i].value_len = dap_chain_datum_size(l_datum);
        l_objs[i].timestamp = dap_nanotime_now();
        log_it(L_DEBUG, "Prepared obj with key %s (value_len = %"DAP_UINT64_FORMAT_U")",
               l_objs[i].key ? l_objs[i].key :"NULL" , l_objs[i].value_len );
        dap_chain_datum_tx_delete(l_tx_new);

    }
    dap_list_free_full(l_list_used_out, NULL);
    char *l_gdb_group = dap_chain_mempool_group_new(a_chain);
    dap_global_db_set_multiple_zc(l_gdb_group, l_objs, a_tx_num, s_tx_create_massive_gdb_save_callback, NULL);
    DAP_DEL_Z(l_gdb_group);
    return 0;
}

/**
 * @brief s_tx_create_massive_gdb_save_callback
 * @param a_global_db_context
 * @param a_rc
 * @param a_group
 * @param a_key
 * @param a_values_total
 * @param a_values_shift
 * @param a_values_count
 * @param a_values
 * @param a_arg
 */
static bool s_tx_create_massive_gdb_save_callback(dap_global_db_instance_t *a_dbi,
                                                  int a_rc, const char *a_group,
                                                  const size_t a_values_total, const size_t a_values_count,
                                                  dap_global_db_obj_t *a_values, void *a_arg)
{
    if(!a_rc) {
        log_it(L_NOTICE, "%zu transaction are placed in mempool", a_values_total);
        return true;
    } else {
        log_it(L_ERROR, "Can't place %zu transactions  in mempool", a_values_total);
        return false;
    }
}


/**
 * Make transfer transaction & insert to cache
 *
 * return 0 Ok, -2 not enough funds to transfer, -1 other Error
 */
char* dap_chain_mempool_tx_create_cond_input(dap_chain_net_t *a_net, dap_chain_hash_fast_t *a_tx_prev_hash,
                                                          const dap_chain_addr_t *a_addr_to, dap_enc_key_t *a_key_tx_sign,
                                                          dap_chain_datum_tx_receipt_t *a_receipt, const char *a_hash_out_type, int *a_ret_status)
{
    dap_ledger_t * l_ledger = a_net ? dap_ledger_by_net_name( a_net->pub.name ) : NULL;
    if ( ! a_net || ! l_ledger || ! a_addr_to ){
        if (a_ret_status)
            *a_ret_status = DAP_CHAIN_MEMPOOL_RET_STATUS_BAD_ARGUMENTS;
        return NULL;
    }

    if (dap_chain_addr_check_sum (a_addr_to)) {
        log_it(L_ERROR, "Wrong address_to checksum");
        if (a_ret_status)
            *a_ret_status = DAP_CHAIN_MEMPOOL_RET_STATUS_WRONG_ADDR;
        return NULL;
    }
    dap_chain_hash_fast_t l_tx_final_hash = dap_ledger_get_final_chain_tx_hash(l_ledger, DAP_CHAIN_TX_OUT_COND_SUBTYPE_SRV_PAY, a_tx_prev_hash, true);
    if ( dap_hash_fast_is_blank(&l_tx_final_hash) ) {
        log_it(L_WARNING, "Requested conditional transaction is already used out");
        if (a_ret_status)
            *a_ret_status = DAP_CHAIN_MEMPOOL_RET_STATUS_CANT_FIND_FINAL_TX_HASH;
        return NULL;
    }
    if (dap_strcmp(a_net->pub.native_ticker, dap_ledger_tx_get_token_ticker_by_hash(l_ledger, &l_tx_final_hash))) {
        log_it(L_WARNING, "Pay for service should be only in native token ticker");
        if (a_ret_status)
            *a_ret_status = DAP_CHAIN_MEMPOOL_RET_STATUS_NOT_NATIVE_TOKEN;
        return NULL;
    }
    if (!dap_hash_fast_compare(&l_tx_final_hash, &a_receipt->receipt_info.prev_tx_cond_hash)){
        log_it(L_WARNING, "Tx hash in receipt doesn't match with hash of last tx cond.");
        if (a_ret_status)
            *a_ret_status = DAP_CHAIN_MEMPOOL_RET_STATUS_NOT_NATIVE_TOKEN;
        return NULL;
    }

    dap_chain_datum_tx_t *l_tx_cond = dap_ledger_tx_find_by_hash(l_ledger, &l_tx_final_hash);
    int l_out_cond_idx = 0;
    dap_chain_tx_out_cond_t *l_out_cond = dap_chain_datum_tx_out_cond_get(l_tx_cond, DAP_CHAIN_TX_OUT_COND_SUBTYPE_SRV_PAY, &l_out_cond_idx);
    if (!l_out_cond) {
        log_it(L_WARNING, "Requested conditioned transaction have no conditioned output");
        if (a_ret_status)
            *a_ret_status = DAP_CHAIN_MEMPOOL_RET_STATUS_NO_COND_OUT;
        return NULL;
    }

    dap_chain_tx_out_cond_t *l_out_fee = dap_chain_datum_tx_out_cond_get(l_tx_cond, DAP_CHAIN_TX_OUT_COND_SUBTYPE_FEE, NULL);
    uint256_t l_fee = l_out_fee ? l_out_fee->header.value : uint256_0;
    uint256_t l_value_send = a_receipt->receipt_info.value_datoshi;
    uint256_t l_net_fee = {};
    dap_chain_addr_t l_addr_fee = {};
    bool l_net_fee_used = dap_chain_net_tx_get_fee(a_net->pub.id, &l_net_fee, &l_addr_fee);
    SUM_256_256(l_value_send, l_net_fee, &l_value_send);
    SUM_256_256(l_value_send, l_fee, &l_value_send);
    if (compare256(l_out_cond->header.value, l_value_send) < 0) {
        log_it(L_WARNING, "Requested conditioned transaction have no enough funds");
        if (a_ret_status)
            *a_ret_status = DAP_CHAIN_MEMPOOL_RET_STATUS_NOT_ENOUGH;
        return NULL;
    }

    // create empty transaction
    dap_chain_datum_tx_t *l_tx = dap_chain_datum_tx_create();
    dap_chain_datum_tx_add_item(&l_tx, (byte_t*)a_receipt);
    // add 'in_cond' items
    if (1 != dap_chain_datum_tx_add_in_cond_item(&l_tx, &l_tx_final_hash, l_out_cond_idx, 0)) {
        dap_chain_datum_tx_delete(l_tx);
        log_it( L_ERROR, "Can`t add tx cond input");
        if (a_ret_status)
            *a_ret_status = DAP_CHAIN_MEMPOOL_RET_STATUS_CANT_ADD_TX_OUT;
        return NULL;
    }
    // add 'out' item
    if (dap_chain_datum_tx_add_out_ext_item(&l_tx, a_addr_to, a_receipt->receipt_info.value_datoshi, a_net->pub.native_ticker) != 1) {
        dap_chain_datum_tx_delete(l_tx);
        log_it( L_ERROR, "Can`t add tx output");
        if (a_ret_status)
            *a_ret_status = DAP_CHAIN_MEMPOOL_RET_STATUS_CANT_ADD_TX_OUT;
        return NULL;
    }
    // add network fee
    if (l_net_fee_used) {
        if (dap_chain_datum_tx_add_out_ext_item(&l_tx, &l_addr_fee, l_net_fee, a_net->pub.native_ticker) != 1) {
            dap_chain_datum_tx_delete(l_tx);
            log_it( L_ERROR, "Can`t add tx output");
            if (a_ret_status)
                *a_ret_status = DAP_CHAIN_MEMPOOL_RET_STATUS_CANT_ADD_TX_OUT;
            return NULL;
        }
    }
    // add validator's fee
    if (!IS_ZERO_256(l_fee)) {
        if (dap_chain_datum_tx_add_fee_item(&l_tx, l_fee) != 1) {
            dap_chain_datum_tx_delete(l_tx);
            log_it( L_ERROR, "Can`t add tx output");
            if (a_ret_status)
                *a_ret_status = DAP_CHAIN_MEMPOOL_RET_STATUS_CANT_ADD_TX_OUT;
            return NULL;
        }
    }
    //add 'out_cond' item
    uint256_t l_new_val = {};
    uint256_t l_value_cond = l_out_cond->header.value;
    SUBTRACT_256_256(l_out_cond->header.value, l_value_send, &l_new_val);
    if (!IS_ZERO_256(l_new_val)){
        dap_chain_tx_out_cond_t *l_new_out_cond = DAP_DUP_SIZE(l_out_cond, sizeof(dap_chain_tx_out_cond_t) + l_out_cond->tsd_size);
        l_new_out_cond->header.value = l_new_val;
        dap_chain_datum_tx_add_item(&l_tx, (const uint8_t *)l_new_out_cond);
        DAP_DELETE(l_new_out_cond);
    }
    // add 'sign' item
    if(dap_chain_datum_tx_add_sign_item(&l_tx, a_key_tx_sign) != 1) {
        dap_chain_datum_tx_delete(l_tx);
        log_it( L_ERROR, "Can't add sign output");
        if (a_ret_status)
            *a_ret_status = DAP_CHAIN_MEMPOOL_RET_STATUS_CANT_ADD_SIGN;
        return NULL;
    }
    size_t l_tx_size = dap_chain_datum_tx_get_size( l_tx );
    dap_chain_datum_t *l_datum = dap_chain_datum_create( DAP_CHAIN_DATUM_TX, l_tx, l_tx_size );
    dap_chain_datum_tx_delete(l_tx);
    dap_chain_t *l_chain = dap_chain_net_get_default_chain_by_chain_type(a_net, CHAIN_TYPE_TX);
    char *l_ret = dap_chain_mempool_datum_add(l_datum, l_chain, a_hash_out_type);
    DAP_DELETE(l_datum);
    if (a_ret_status)
        *a_ret_status = DAP_CHAIN_MEMPOOL_RET_STATUS_SUCCESS;
    return l_ret;
}

/**
 * Make transfer transaction
 *
 * return dap_chain_datum_t, NULL if Error
 */
char *dap_chain_mempool_tx_create_cond(dap_chain_net_t *a_net,
        dap_enc_key_t *a_key_from, dap_pkey_t *a_key_cond,
        const char a_token_ticker[DAP_CHAIN_TICKER_SIZE_MAX],
        uint256_t a_value, uint256_t a_value_per_unit_max,
        dap_chain_net_srv_price_unit_uid_t a_unit, dap_chain_srv_uid_t a_srv_uid,
        uint256_t a_value_fee, const void *a_cond,
        size_t a_cond_size, const char *a_hash_out_type)
{
    dap_ledger_t * l_ledger = a_net ? dap_ledger_by_net_name( a_net->pub.name ) : NULL;
    // check valid param
    if (!a_net || !l_ledger || !a_key_from || !a_key_cond ||
            !a_key_from->priv_key_data || !a_key_from->priv_key_data_size || IS_ZERO_256(a_value))
        return NULL;

    if (dap_strcmp(a_net->pub.native_ticker, a_token_ticker)) {
        log_it(L_WARNING, "Pay for service should be only in native token ticker");
        return NULL;
    }

    uint256_t l_net_fee = {};
    dap_chain_addr_t l_addr_fee = {};
    bool l_net_fee_used = dap_chain_net_tx_get_fee(a_net->pub.id, &l_net_fee, &l_addr_fee);
    // find the transactions from which to take away coins
    uint256_t l_value_transfer = {}; // how many coins to transfer
    uint256_t l_value_need = {};
    SUM_256_256(a_value, a_value_fee, &l_value_need);
    if (l_net_fee_used) {
        SUM_256_256(l_value_need, l_net_fee, &l_value_need);
    }
    // where to take coins for service
    dap_chain_addr_t l_addr_from;
    dap_chain_addr_fill_from_key(&l_addr_from, a_key_from, a_net->pub.id);
    // list of transaction with 'out' items
    dap_list_t *l_list_used_out = dap_chain_wallet_get_list_tx_outs_with_val(l_ledger, a_token_ticker,
                                                                             &l_addr_from, l_value_need, &l_value_transfer);
    if(!l_list_used_out) {
        log_it( L_ERROR, "Nothing to transfer (not enough funds)");
        return NULL;
    }

    // create empty transaction
    dap_chain_datum_tx_t *l_tx = dap_chain_datum_tx_create();
    // add 'in' items
    {
        uint256_t l_value_to_items = dap_chain_datum_tx_add_in_item_list(&l_tx, l_list_used_out);
        assert(EQUAL_256(l_value_to_items, l_value_transfer));
        dap_list_free_full(l_list_used_out, NULL);
    }
    // add 'out_cond' and 'out' items
    {
        uint256_t l_value_pack = {}; // how much coin add to 'out' items
        if(dap_chain_datum_tx_add_out_cond_item(&l_tx, a_key_cond, a_srv_uid, a_value, a_value_per_unit_max, a_unit, a_cond,
                a_cond_size) == 1) {
            SUM_256_256(l_value_pack, a_value, &l_value_pack);
        } else {
            dap_chain_datum_tx_delete(l_tx);
            log_it( L_ERROR, "Cant add conditional output");
            return NULL;
        }
        // Network fee
        if (l_net_fee_used) {
            if (dap_chain_datum_tx_add_out_ext_item(&l_tx, &l_addr_fee, l_net_fee, a_net->pub.native_ticker) == 1)
                SUM_256_256(l_value_pack, l_net_fee, &l_value_pack);
            else {
                dap_chain_datum_tx_delete(l_tx);
                return NULL;
            }
        }
        // Validator's fee
        if (!IS_ZERO_256(a_value_fee)) {
            if (dap_chain_datum_tx_add_fee_item(&l_tx, a_value_fee) == 1)
                SUM_256_256(l_value_pack, a_value_fee, &l_value_pack);
            else {
                dap_chain_datum_tx_delete(l_tx);
                return NULL;
            }
        }
        // coin back
        uint256_t l_value_back = {};
        SUBTRACT_256_256(l_value_transfer, l_value_pack, &l_value_back);
        if (!IS_ZERO_256(l_value_back)) {
            if (dap_chain_datum_tx_add_out_ext_item(&l_tx, &l_addr_from, l_value_back, a_net->pub.native_ticker) != 1) {
                dap_chain_datum_tx_delete(l_tx);
                log_it( L_ERROR, "Cant add coin back output");
                return NULL;
            }
        }
    }

    // add 'sign' items
    if(dap_chain_datum_tx_add_sign_item(&l_tx, a_key_from) != 1) {
        dap_chain_datum_tx_delete(l_tx);
        log_it( L_ERROR, "Can't add sign output");
        return NULL;
    }
    size_t l_tx_size = dap_chain_datum_tx_get_size( l_tx );
    dap_chain_datum_t *l_datum = dap_chain_datum_create( DAP_CHAIN_DATUM_TX, l_tx, l_tx_size );
    dap_chain_datum_tx_delete(l_tx);
    dap_chain_t *l_chain = dap_chain_net_get_default_chain_by_chain_type(a_net, CHAIN_TYPE_TX);
    char *l_ret = dap_chain_mempool_datum_add(l_datum, l_chain, a_hash_out_type);
    DAP_DELETE(l_datum);
    return l_ret;
}

char *dap_chain_mempool_base_tx_create(dap_chain_t *a_chain, dap_chain_hash_fast_t *a_emission_hash,
                                       dap_chain_id_t a_emission_chain_id, uint256_t a_emission_value, const char *a_ticker,
                                       dap_chain_addr_t *a_addr_to, dap_enc_key_t *a_private_key,
                                       const char *a_hash_out_type, uint256_t a_value_fee)
{
    dap_return_val_if_fail(a_chain && a_emission_hash && a_private_key, NULL);
    uint256_t l_net_fee = {};
    uint256_t l_total_fee = a_value_fee;
    uint256_t l_value_transfer = {};
    dap_chain_addr_t l_addr_to_fee = {};
    dap_chain_addr_t l_addr_from_fee = {};

    dap_chain_addr_t *l_addr_to = a_addr_to;
    uint256_t l_emission_value = a_emission_value;
    const char *l_emission_ticker = a_ticker;

    if (!a_addr_to) {
        dap_chain_net_t *l_net = dap_chain_net_by_id(a_chain->net_id);
        dap_chain_datum_token_emission_t *l_emission = dap_ledger_token_emission_find(l_net->pub.ledger, a_emission_hash);
        if (!l_emission) {
            log_it(L_WARNING, "Specified emission not found");
            return NULL;
        }
        // TODO add check for used emission
        l_emission_ticker = l_emission->hdr.ticker;
        l_emission_value = l_emission->hdr.value;
        l_addr_to = &l_emission->hdr.address;
    }

    const char *l_native_ticker = dap_chain_net_by_id(a_chain->net_id)->pub.native_ticker;
    bool not_native = dap_strcmp(l_emission_ticker, l_native_ticker);
    bool l_net_fee_used = IS_ZERO_256(a_value_fee) ? false :
                                                     dap_chain_net_tx_get_fee(a_chain->net_id, &l_net_fee, &l_addr_to_fee);
    if (l_net_fee_used)
        SUM_256_256(l_total_fee, l_net_fee, &l_total_fee);

    dap_chain_datum_tx_t *l_tx = DAP_NEW_Z_SIZE(dap_chain_datum_tx_t, sizeof(dap_chain_datum_tx_t));
    l_tx->header.ts_created = time(NULL);
    //in_ems
    dap_chain_tx_in_ems_t *l_in_ems = dap_chain_datum_tx_item_in_ems_create(a_emission_chain_id, a_emission_hash, l_emission_ticker);
    if (l_in_ems) {
        dap_chain_datum_tx_add_item(&l_tx, (const uint8_t*)l_in_ems);
        DAP_DELETE(l_in_ems);
    } else {
        dap_chain_datum_tx_delete(l_tx);
        return NULL;
    }
    if (not_native && !IS_ZERO_256(l_total_fee))
    {
        if (dap_chain_addr_fill_from_key(&l_addr_from_fee, a_private_key, a_chain->net_id) != 0 ) {
            log_it(L_WARNING,"Can't fill address from transfer");
            dap_chain_datum_tx_delete(l_tx);
            return NULL;
        }
        dap_ledger_t *l_ledger = dap_chain_net_by_id(a_chain->net_id)->pub.ledger;
        // list of transaction with 'out' items
        dap_list_t *l_list_used_out = dap_chain_wallet_get_list_tx_outs_with_val(l_ledger, l_native_ticker,
                                                                                 &l_addr_from_fee, l_total_fee, &l_value_transfer);
        if (!l_list_used_out) {
            log_it(L_WARNING,"Not enough funds to transfer");
            dap_chain_datum_tx_delete(l_tx);
            return NULL;
        }
        //add in
        {
            uint256_t l_value_to_items = dap_chain_datum_tx_add_in_item_list(&l_tx, l_list_used_out);
            assert(EQUAL_256(l_value_to_items, l_value_transfer));
            dap_list_free_full(l_list_used_out, NULL);
        }
         //add out
        uint256_t l_value_back = l_value_transfer; // how much datoshi add to 'out' items
        // Network fee
        if (l_net_fee_used) {
            SUBTRACT_256_256(l_value_back, l_net_fee, &l_value_back);
            if (!dap_chain_datum_tx_add_out_ext_item(&l_tx, &l_addr_to_fee, l_net_fee, l_native_ticker)){
                dap_chain_datum_tx_delete(l_tx);
                return NULL;
            }
        }
        if (!IS_ZERO_256(a_value_fee)) {
            SUBTRACT_256_256(l_value_back, a_value_fee, &l_value_back);
            if (!dap_chain_datum_tx_add_fee_item(&l_tx, a_value_fee)){
                dap_chain_datum_tx_delete(l_tx);
                return NULL;
            }
        }
        // coin back
        if (!dap_chain_datum_tx_add_out_ext_item(&l_tx, &l_addr_from_fee, l_value_back, l_native_ticker)) {
            dap_chain_datum_tx_delete(l_tx);
            return NULL;
        }
        if (!dap_chain_datum_tx_add_out_ext_item(&l_tx, l_addr_to, l_emission_value, l_emission_ticker)) {
            dap_chain_datum_tx_delete(l_tx);
            return NULL;
        }
    } else { //native ticker
        //this brunch not only for native ticker
        // it performs when we use service base tx with zero fee for non-native
        // have to use emission ticker for tx
        if (!IS_ZERO_256(a_value_fee)) {
            SUBTRACT_256_256(l_emission_value, a_value_fee, &l_emission_value);
            if (!dap_chain_datum_tx_add_fee_item(&l_tx, a_value_fee)){
                dap_chain_datum_tx_delete(l_tx);
                return NULL;
            }
        }
        if (l_net_fee_used) {
            SUBTRACT_256_256(l_emission_value, l_net_fee, &l_emission_value);
            if (!dap_chain_datum_tx_add_out_ext_item(&l_tx, &l_addr_to_fee, l_net_fee, l_native_ticker)) {
                dap_chain_datum_tx_delete(l_tx);
                return NULL;
            }
        }
        if (!dap_chain_datum_tx_add_out_ext_item(&l_tx, l_addr_to, l_emission_value, l_emission_ticker)) {
            dap_chain_datum_tx_delete(l_tx);
            return NULL;
        }        
    }
    //sign item
    if(dap_chain_datum_tx_add_sign_item(&l_tx, a_private_key) < 0) {
        log_it(L_WARNING, "No private key for sign");
        return NULL;
    }

    size_t l_tx_size = dap_chain_datum_tx_get_size(l_tx);

    // Pack transaction into the datum
    dap_chain_datum_t * l_datum_tx = dap_chain_datum_create(DAP_CHAIN_DATUM_TX, l_tx, l_tx_size);
    dap_chain_datum_tx_delete(l_tx);
    char *l_ret = dap_chain_mempool_datum_add(l_datum_tx, a_chain, a_hash_out_type);
    DAP_DELETE(l_datum_tx);
    return l_ret;
}

dap_chain_datum_token_emission_t *dap_chain_mempool_emission_get(dap_chain_t *a_chain, const char *a_emission_hash_str)
{
    dap_chain_datum_t *l_emission = dap_chain_mempool_datum_get(a_chain, a_emission_hash_str);
    if (!l_emission || l_emission->header.type_id != DAP_CHAIN_DATUM_TOKEN_EMISSION)
        return NULL;
    size_t l_emission_size = l_emission->header.data_size;
    dap_chain_datum_token_emission_t *l_ret = dap_chain_datum_emission_read(l_emission->data, &l_emission_size);
    DAP_DELETE(l_emission);
    return l_ret;
}

dap_chain_datum_t *dap_chain_mempool_datum_get(dap_chain_t *a_chain, const char *a_datum_hash_str)
{
    size_t l_datum_size;
    char *l_gdb_group = dap_chain_mempool_group_new(a_chain);
    dap_chain_datum_t *l_datum = (dap_chain_datum_t *)dap_global_db_get_sync(l_gdb_group,
                                                    a_datum_hash_str, &l_datum_size, NULL, NULL );
    if (!l_datum) {
        char *l_datum_hash_str_base58 = dap_enc_base58_to_hex_str_from_str(a_datum_hash_str);
        l_datum = (dap_chain_datum_t *)dap_global_db_get_sync(l_gdb_group,
                                    l_datum_hash_str_base58, &l_datum_size, NULL, NULL );
        DAP_DELETE(l_datum_hash_str_base58);
    }
    DAP_DELETE(l_gdb_group);
    
    if (l_datum_size >= sizeof(dap_chain_datum_t) && l_datum_size == dap_chain_datum_size(l_datum))
        return l_datum;
    DAP_DEL_Z(l_datum);
    return NULL;
}

dap_chain_datum_token_emission_t *dap_chain_mempool_datum_emission_extract(dap_chain_t *a_chain, byte_t *a_data, size_t a_size)
{
    if (!a_chain || !a_data || a_size < sizeof(dap_chain_datum_t))
        return NULL;
    dap_chain_datum_t *l_datum = (dap_chain_datum_t *)a_data;
    if ((l_datum->header.version_id != DAP_CHAIN_DATUM_VERSION) || (l_datum->header.type_id != DAP_CHAIN_DATUM_TOKEN_EMISSION) ||
            ((l_datum->header.data_size + sizeof(l_datum->header)) != a_size))
        return NULL;
    dap_chain_datum_token_emission_t *l_emission = (dap_chain_datum_token_emission_t *)l_datum->data;
    if (l_emission->hdr.type != DAP_CHAIN_DATUM_TOKEN_EMISSION_TYPE_AUTH)
        return NULL;
    if (!l_emission->data.type_auth.signs_count)
        return NULL;
    char *l_ticker = l_emission->hdr.ticker;
    if (l_ticker[DAP_CHAIN_TICKER_SIZE_MAX - 1])
        return NULL;
    dap_chain_net_t *l_net = dap_chain_net_by_name(a_chain->net_name);
    if (!l_net)
        return NULL;
    dap_chain_datum_token_t *l_token = dap_ledger_token_ticker_check(l_net->pub.ledger, l_ticker);
    if (!l_token)
        return NULL;
    if (l_token->subtype != DAP_CHAIN_DATUM_TOKEN_SUBTYPE_NATIVE && l_token->type == DAP_CHAIN_DATUM_TOKEN_TYPE_DECL)
        return NULL;
    /*int l_signs_valid = 0;
    dap_sign_t *l_ems_sign = (dap_sign_t *)(l_emission->tsd_n_signs + l_emission->data.type_auth.tsd_total_size);
    for (int i = 0; i < l_emission->data.type_auth.signs_count; i++) {
        uint32_t l_ems_pkey_size = l_ems_sign->header.sign_pkey_size;
        dap_sign_t *l_token_sign = (dap_sign_t *)(l_token->tsd_n_signs + l_token->header_native_decl.tsd_total_size);
        for (int j = 0; j < l_token->signs_total; j++) {
            if (l_ems_pkey_size == l_ems_sign->header.sign_pkey_size &&
                    !memcmp(l_token_sign->pkey_n_sign, l_ems_sign->pkey_n_sign, l_ems_pkey_size)) {
                l_signs_valid++;
                break;
            }
            l_token_sign = (dap_sign_t *)((byte_t *)l_token_sign + dap_sign_get_size(l_token_sign));
        }
        l_ems_sign = (dap_sign_t *)((byte_t *)l_ems_sign + dap_sign_get_size(l_ems_sign));
    }
    if (l_signs_valid != l_emission->data.type_auth.signs_count)
        return NULL;*/
    return DAP_DUP_SIZE(l_emission, l_datum->header.data_size);
}

/**
 * @breif dap_chain_mempool_filter
 * @param a_chain chain whose mempool will be filtered.
 * @param a_removed Pointer to a variable of type int which will store how many remote datums.
 */
void dap_chain_mempool_filter(dap_chain_t *a_chain, int *a_removed){
    if (!a_chain) {
        if (a_removed)
            *a_removed = 0;
        return;
    }
    int l_removed = 0;
    char * l_gdb_group = dap_chain_mempool_group_new(a_chain);
    size_t l_objs_size = 0;
    dap_time_t l_cut_off_time = dap_time_now() - 3 * 24 * 3600; // 3 days
    char l_cut_off_time_str[DAP_TIME_STR_SIZE] = {'\0'};
    dap_time_to_str_rfc822(l_cut_off_time_str, DAP_TIME_STR_SIZE, l_cut_off_time);
    dap_global_db_obj_t * l_objs = dap_global_db_get_all_sync(l_gdb_group, &l_objs_size);
    for (size_t i = 0; i < l_objs_size; i++) {
        dap_chain_datum_t *l_datum = (dap_chain_datum_t*)l_objs[i].value;
        if (!l_datum) {
            l_removed++;
            log_it(L_NOTICE, "Removed datum from mempool with \"%s\" key group %s: empty (possibly trash) value", l_objs[i].key, l_gdb_group);
            dap_global_db_del_sync(l_gdb_group, l_objs[i].key);
            continue;
        }
        size_t l_datum_size = dap_chain_datum_size(l_datum);
        //Filter data size
        if (l_datum_size != l_objs[i].value_len) {
            l_removed++;
            log_it(L_NOTICE, "Removed datum from mempool with \"%s\" key group %s. The size of the datum defined by the "
                             "function and the size specified in the record do not match.", l_objs[i].key, l_gdb_group);
            dap_global_db_del_sync(l_gdb_group, l_objs[i].key);
            continue;
        }
        //Filter hash
        if (dap_strcmp(dap_get_data_hash_str(l_datum->data, l_datum->header.data_size).s, l_objs[i].key) != 0) {
            l_removed++;
            log_it(L_NOTICE, "Removed datum from mempool with \"%s\" key group %s. The hash of the contents of the "
                             "datum does not match the key.", l_objs[i].key, l_gdb_group);
            dap_global_db_del_sync(l_gdb_group, l_objs[i].key);
            continue;
        }
        //Filter time
        if (l_datum->header.ts_create < l_cut_off_time) {
            l_removed++;
            log_it(L_NOTICE, "Removed datum from mempool with \"%s\" key group %s. The datum in the mempool was "
                             "created after the %s.", l_objs[i].key, l_gdb_group, l_cut_off_time_str);
            dap_global_db_del_sync(l_gdb_group, l_objs[i].key);
        }
        //Filter size decree
        if (l_datum->header.type_id == DAP_CHAIN_DATUM_DECREE) {
            size_t l_decree_size = dap_chain_datum_decree_get_size((dap_chain_datum_decree_t*)l_datum->data);
            if (l_datum->header.data_size != l_decree_size) {
                l_removed++;
                log_it(L_NOTICE, "Removed datum from mempool with \"%s\" key group %s. Decree datums do not have a "
                                 "valid size.", l_objs[i].key, l_gdb_group);
                dap_global_db_del_sync(l_gdb_group, l_objs[i].key);
            }
        }
    }
    dap_global_db_objs_delete(l_objs, l_objs_size);
    log_it(L_NOTICE, "Filter removed: %i records.", l_removed);
    DAP_DELETE(l_gdb_group);
}

/**
  * @brief Compose a transaction with event item for ledger event system
  * @param[in] a_chain Chain to create transaction for
  * @param[in] a_key_from Private key for signing
  * @param[in] a_service_key Service key for signing
  * @param[in] a_group_name Event group name
  * @param[in] a_event_type Event type
  * @param[in] a_event_data Event data
  * @param[in] a_event_data_size Size of event data
  * @param[in] a_fee_value Fee value
  * @param[in] a_hash_out_type Hash output format
  * @return Transaction hash string on success, NULL on error
  */
 char *dap_chain_mempool_tx_create_event(dap_chain_t *a_chain,
                               dap_enc_key_t *a_key_from,
                               dap_enc_key_t *a_service_key,
                               dap_chain_srv_uid_t a_srv_uid,
                               const char *a_group_name,
                               uint16_t a_event_type,
                               const void *a_event_data,
                               size_t a_event_data_size,
                               uint256_t a_fee_value,
                               const char *a_hash_out_type)
 {
    // Validate input parameters using standard cellframe pattern
    dap_return_val_if_fail(a_chain && a_key_from && a_service_key && a_hash_out_type, NULL);
    dap_return_val_if_fail(a_group_name && strlen(a_group_name), NULL);
    dap_return_val_if_fail((a_event_data != NULL) == (a_event_data_size > 0), NULL);
    dap_return_val_if_fail(a_key_from->priv_key_data && a_key_from->priv_key_data_size, NULL);
    dap_return_val_if_fail(a_service_key->priv_key_data && a_service_key->priv_key_data_size, NULL);

    const char *l_native_ticker = dap_chain_net_by_id(a_chain->net_id)->pub.native_ticker;

    // Calculate total fees needed
    uint256_t l_net_fee = {}, l_total_fee = a_fee_value, l_fee_transfer = {};
    dap_chain_addr_t l_addr_fee = {};
    dap_list_t *l_list_fee_out = NULL;

    bool l_net_fee_used = dap_chain_net_tx_get_fee(a_chain->net_id, &l_net_fee, &l_addr_fee);
    if (l_net_fee_used)
        SUM_256_256(l_total_fee, l_net_fee, &l_total_fee);
    if (IS_ZERO_256(l_total_fee)) {
        log_it(L_ERROR, "Total fee is zero");
        return NULL;
    }
     
    // Get ledger for wallet operations
    dap_ledger_t *l_ledger = dap_chain_net_by_id(a_chain->net_id)->pub.ledger;

    dap_chain_addr_t l_addr_from = {};
    dap_chain_addr_fill_from_key(&l_addr_from, a_key_from, a_chain->net_id);

    // Find outputs to cover fees (following mempool style)

    l_list_fee_out = dap_chain_wallet_get_list_tx_outs_with_val(l_ledger, l_native_ticker,
                                                        &l_addr_from, l_total_fee, 
                                                        &l_fee_transfer);
    if (!l_list_fee_out) {
        log_it(L_WARNING, "Not enough funds to pay fee");
        return NULL;
    }
 
    // Create empty transaction
    dap_chain_datum_tx_t *l_tx = dap_chain_datum_tx_create();
    if (!l_tx) {
        log_it(L_ERROR, "Failed to create transaction");
        dap_list_free_full(l_list_fee_out, NULL);
        return NULL;
    }

    // Add 'in' items
    uint256_t l_value_fee_items = dap_chain_datum_tx_add_in_item_list(&l_tx, l_list_fee_out);
    assert(EQUAL_256(l_value_fee_items, l_fee_transfer));
    dap_list_free_full(l_list_fee_out, NULL);

    // Create and add event item using standard cellframe function
    dap_chain_tx_item_event_t *l_event_item = dap_chain_datum_tx_event_create(a_srv_uid, a_group_name, a_event_type, dap_time_now());
    if (!l_event_item) {
        log_it(L_ERROR, "Failed to create event item");
        dap_chain_datum_tx_delete(l_tx);
        return NULL;
    }
    if (dap_chain_datum_tx_add_item(&l_tx, l_event_item) != 1) {
        log_it(L_ERROR, "Failed to add event item to transaction");
        DAP_DELETE(l_event_item);
        dap_chain_datum_tx_delete(l_tx);
        return NULL;
    }

    // Add TSD section with event data if provided
    if (a_event_data && a_event_data_size > 0) {
        // Create TSD section with event data using standard cellframe function
        dap_chain_tx_tsd_t *l_tsd_item = dap_chain_datum_tx_item_tsd_create(
            (void *)a_event_data, DAP_CHAIN_TX_TSD_TYPE_EVENT_DATA, a_event_data_size);
        
        if (!l_tsd_item) {
            log_it(L_ERROR, "Failed to create TSD item with event data");
            dap_chain_datum_tx_delete(l_tx);
            return NULL;
        }
        
        int l_result = dap_chain_datum_tx_add_item(&l_tx, (const void *)l_tsd_item);
        DAP_DELETE(l_tsd_item);
        
        if (l_result != 1) {
            log_it(L_ERROR, "Failed to add TSD item to transaction: %d", l_result);
            dap_chain_datum_tx_delete(l_tx);
            return NULL;
        }
    }

    // Add network fee output if used
    if (l_net_fee_used) {
        if (dap_chain_datum_tx_add_out_ext_item(&l_tx, &l_addr_fee, l_net_fee, l_native_ticker) != 1) {
            log_it(L_ERROR, "Failed to add network fee output");
            dap_chain_datum_tx_delete(l_tx);
            return NULL;
        }
    }

    // Add validator's fee
    if (!IS_ZERO_256(a_fee_value)) {
        if (dap_chain_datum_tx_add_fee_item(&l_tx, a_fee_value) != 1) {
            log_it(L_ERROR, "Failed to add validator fee");
            dap_chain_datum_tx_delete(l_tx);
            return NULL;
        }
    }

    // Calculate and add change output
    uint256_t l_value_back = {};   
    SUBTRACT_256_256(l_fee_transfer, l_total_fee, &l_value_back);

    // Add change output if needed
    if (!IS_ZERO_256(l_value_back)) {
        if (dap_chain_datum_tx_add_out_ext_item(&l_tx, &l_addr_from, l_value_back, l_native_ticker) != 1) {
            log_it(L_ERROR, "Failed to add change output");
            dap_chain_datum_tx_delete(l_tx);
            return NULL;
        }
    }

    // Add signature
    if (dap_chain_datum_tx_add_sign_item(&l_tx, a_key_from) != 1) {
        log_it(L_ERROR, "Failed to sign transaction");
        dap_chain_datum_tx_delete(l_tx);
        return NULL;
    }

    // Add second signature from service key
    if (dap_chain_datum_tx_add_sign_item(&l_tx, a_service_key) != 1) {
        log_it(L_ERROR, "Failed to add service signature to transaction");
        dap_chain_datum_tx_delete(l_tx);
        return NULL;
    }

    size_t l_tx_size = dap_chain_datum_tx_get_size(l_tx);

    // Create datum and add to mempool (following mempool pattern)
    dap_chain_datum_t *l_datum = dap_chain_datum_create(DAP_CHAIN_DATUM_TX, l_tx, l_tx_size);
    dap_chain_datum_tx_delete(l_tx);
    
    if (!l_datum) {
        log_it(L_ERROR, "Failed to create transaction datum");
        return NULL;
    }

    // Add to mempool
    char *l_ret = dap_chain_mempool_datum_add(l_datum, a_chain, a_hash_out_type);
    DAP_DELETE(l_datum);
    
    if (!l_ret) {
        log_it(L_ERROR, "Failed to add event transaction to mempool");
        return NULL;
    }
    
    log_it(L_INFO, "Successfully composed and added event transaction to mempool: %s", l_ret);
    return l_ret;
<<<<<<< HEAD
 } 
bool dap_chain_mempool_out_is_used(dap_chain_net_t *a_net, dap_hash_fast_t *a_out_hash, uint32_t a_out_idx)
{
    char *l_gdb_group_mempool = dap_chain_net_get_gdb_group_mempool_by_chain_type(a_net, CHAIN_TYPE_TX);
    if(!l_gdb_group_mempool){
        log_it(L_ERROR, "%s: mempool group not found\n", a_net->pub.name);
        return false;
    }
    size_t l_objs_count = 0;
    dap_global_db_obj_t * l_objs = dap_global_db_get_all_sync(l_gdb_group_mempool, &l_objs_count);
    for (size_t i = 0; i < l_objs_count; i++) {
        dap_chain_datum_t *l_datum = (dap_chain_datum_t*)l_objs[i].value;
        if (!l_datum || l_datum->header.type_id != DAP_CHAIN_DATUM_TX) {
            continue;
        }
        dap_chain_datum_tx_t *l_datum_tx = (dap_chain_datum_tx_t*)l_datum->data;
        byte_t *l_item; size_t l_size; int index, l_out_idx = 0;
        TX_ITEM_ITER_TX_TYPE(l_item, TX_ITEM_TYPE_IN_ALL, l_size, index, l_datum_tx) {
            if (*l_item != TX_ITEM_TYPE_IN && *l_item != TX_ITEM_TYPE_IN_COND) {
                continue;
            }
            dap_chain_tx_in_t *l_tx_in = (dap_chain_tx_in_t*)l_item;
            if (l_tx_in->header.tx_out_prev_idx == a_out_idx && dap_hash_fast_compare(&l_tx_in->header.tx_prev_hash, a_out_hash)) {
                dap_global_db_objs_delete(l_objs, l_objs_count);
                return true;
            }
        }
    }
    dap_global_db_objs_delete(l_objs, l_objs_count);
    return false;
=======
 }

 /**
  * @brief Compose a transaction with event item for ledger event system
  * @param[in] a_chain Chain to create transaction for
  * @param[in] a_key_from Private key for signing
  * @param[in] a_service_key Service key for signing
  * @param[in] a_group_name Event group name
  * @param[in] a_event_type Event type
  * @param[in] a_event_data Event data
  * @param[in] a_event_data_size Size of event data
  * @param[in] a_fee_value Fee value
  * @param[in] a_hash_out_type Hash output format
  * @return Transaction hash string on success, NULL on error
  */
  char *dap_chain_mempool_tx_create_service_decree(dap_chain_t *a_chain, dap_enc_key_t *a_key_from,
                                                   dap_enc_key_t *a_service_key, dap_chain_srv_uid_t a_srv_uid,
                                                    const void *a_service_decree_data,
                                                    size_t a_service_decree_data_size,
                                                    uint256_t a_fee_value,
                                                    const char *a_hash_out_type)
{
    return dap_chain_mempool_tx_create_event(a_chain, a_key_from, a_service_key, a_srv_uid, "SERVICE_DECREE", DAP_CHAIN_TX_EVENT_TYPE_SERVICE_DECREE,
                                             a_service_decree_data, a_service_decree_data_size, a_fee_value, a_hash_out_type);
>>>>>>> ae44c013
}<|MERGE_RESOLUTION|>--- conflicted
+++ resolved
@@ -1585,8 +1585,8 @@
     
     log_it(L_INFO, "Successfully composed and added event transaction to mempool: %s", l_ret);
     return l_ret;
-<<<<<<< HEAD
- } 
+}
+
 bool dap_chain_mempool_out_is_used(dap_chain_net_t *a_net, dap_hash_fast_t *a_out_hash, uint32_t a_out_idx)
 {
     char *l_gdb_group_mempool = dap_chain_net_get_gdb_group_mempool_by_chain_type(a_net, CHAIN_TYPE_TX);
@@ -1616,8 +1616,7 @@
     }
     dap_global_db_objs_delete(l_objs, l_objs_count);
     return false;
-=======
- }
+}
 
  /**
   * @brief Compose a transaction with event item for ledger event system
@@ -1641,5 +1640,4 @@
 {
     return dap_chain_mempool_tx_create_event(a_chain, a_key_from, a_service_key, a_srv_uid, "SERVICE_DECREE", DAP_CHAIN_TX_EVENT_TYPE_SERVICE_DECREE,
                                              a_service_decree_data, a_service_decree_data_size, a_fee_value, a_hash_out_type);
->>>>>>> ae44c013
 }