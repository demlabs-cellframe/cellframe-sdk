cmake_minimum_required(VERSION 3.10)
project (dap_chain_net)
  

file(GLOB DAP_CHAIN_NET_SRCS *.c)

file(GLOB DAP_CHAIN_NET_HEADERS include/*.h)

#if (ANDROID)
#    set(DAP_CHAIN_NET_HEADERS ${DAP_CHAIN_NET_HEADERS}
#        android/ifaddrs-android.h
#    )
#endif()

set(IPUTILS_INCLUDE_DIRS
     ../../3rdparty/iputils/traceroute/
    )

if(LINUX)
    file(GLOB IPUTILS_SRCS ../../3rdparty/iputils/*.c ../../3rdparty/iputils/traceroute/*.c)
    file(GLOB IPUTILS_HEADERS ../../3rdparty/iputils/*.h ${IPUTILS_INCLUDE_DIRS}*.h)
    set_source_files_properties(../../3rdparty/iputils/traceroute/clif.c PROPERTIES COMPILE_FLAGS -Wno-stringop-truncation)
endif()

if(WIN32)
  add_compile_definitions(_GNU_SOURCE)
endif()

add_library(${PROJECT_NAME} STATIC ${DAP_CHAIN_NET_SRCS} ${DAP_CHAIN_NET_HEADERS} ${IPUTILS_SRCS} ${IPUTILS_HEADERS})

target_link_libraries(${PROJECT_NAME} dap_core dap_crypto dap_client dap_io dap_notify_srv dap_cli_server dap_chain dap_chain_wallet
                                        dap_chain_net_srv dap_chain_mempool dap_global_db dap_chain_net_srv_xchange dap_chain_cs_none
<<<<<<< HEAD
                                        dap_stream_ch_chain_net dap_stream_ch_chain_voting dap_json_rpc)
=======
                                        dap_stream_ch_chain_net dap_stream_ch_chain_voting dap_chain_cs_esbocs)
>>>>>>> b72b5f0c
if(LINUX)
    target_link_libraries(${PROJECT_NAME} resolv)
endif()

target_include_directories(${PROJECT_NAME} INTERFACE . )
target_include_directories(${PROJECT_NAME} PUBLIC include)
target_include_directories(${PROJECT_NAME} PUBLIC ${CMAKE_CURRENT_SOURCE_DIR}/../../../dap-sdk/3rdparty/uthash/src)

if (!WIN32)
    target_include_directories(${PROJECT_NAME} PUBLIC ${IPUTILS_INCLUDE_DIRS})
endif()

if (INSTALL_SDK)
set_target_properties(${PROJECT_NAME}  PROPERTIES PUBLIC_HEADER "${DAP_CHAIN_NET_HEADERS}")
INSTALL(TARGETS ${PROJECT_NAME} 
        LIBRARY DESTINATION lib/modules/net/
        ARCHIVE DESTINATION lib/modules/net/
        PUBLIC_HEADER DESTINATION include/modules/net/
)
endif()<|MERGE_RESOLUTION|>--- conflicted
+++ resolved
@@ -30,11 +30,7 @@
 
 target_link_libraries(${PROJECT_NAME} dap_core dap_crypto dap_client dap_io dap_notify_srv dap_cli_server dap_chain dap_chain_wallet
                                         dap_chain_net_srv dap_chain_mempool dap_global_db dap_chain_net_srv_xchange dap_chain_cs_none
-<<<<<<< HEAD
-                                        dap_stream_ch_chain_net dap_stream_ch_chain_voting dap_json_rpc)
-=======
-                                        dap_stream_ch_chain_net dap_stream_ch_chain_voting dap_chain_cs_esbocs)
->>>>>>> b72b5f0c
+                                        dap_stream_ch_chain_net dap_stream_ch_chain_voting dap_json_rpc dap_chain_cs_esbocs)
 if(LINUX)
     target_link_libraries(${PROJECT_NAME} resolv)
 endif()
