--- conflicted
+++ resolved
@@ -230,10 +230,7 @@
 } dap_ledger_wallet_balance_t;
 
 typedef struct dap_ledger_event {
-<<<<<<< HEAD
-=======
     dap_time_t timestamp;
->>>>>>> c2cd3e22
     dap_hash_fast_t tx_hash;
     dap_hash_fast_t pkey_hash;
     char *group_name;
@@ -5978,12 +5975,8 @@
         .tx_hash = a_event->tx_hash,
         .pkey_hash = a_event->pkey_hash,
         .event_type = a_event->event_type,
-<<<<<<< HEAD
-        .event_data_size = a_event->event_data_size
-=======
         .event_data_size = a_event->event_data_size,
         .timestamp = a_event->timestamp
->>>>>>> c2cd3e22
     };
     if (a_event->event_data_size)
         l_tx_event->event_data = DAP_DUP_SIZE_RET_VAL_IF_FAIL(a_event->event_data, a_event->event_data_size, NULL);
@@ -6068,11 +6061,7 @@
     unsigned int l_hash_value = 0;
     HASH_VALUE(a_tx_hash, sizeof(dap_hash_fast_t), l_hash_value);
     HASH_FIND_BYHASHVALUE(hh, l_ledger_pvt->events, a_tx_hash, sizeof(dap_hash_fast_t), l_hash_value, l_event);
-<<<<<<< HEAD
-    if (!l_event) {
-=======
     if (l_event) {
->>>>>>> c2cd3e22
         pthread_rwlock_unlock(&l_ledger_pvt->events_rwlock);
         return -1;
     }
@@ -6095,21 +6084,13 @@
                 pthread_rwlock_unlock(&l_ledger_pvt->events_rwlock);
                 return -3;
             }
-<<<<<<< HEAD
             if (!l_event_item->group_name_size) {
-=======
-            if (!l_event_item->group_size) {
->>>>>>> c2cd3e22
                 log_it(L_WARNING, "Event group size is 0 in tx %s", dap_hash_fast_to_str_static(a_tx_hash));
                 pthread_rwlock_unlock(&l_ledger_pvt->events_rwlock);
                 return -4;
             }
-<<<<<<< HEAD
-        case TX_ITEM_TYPE_TSD:
-=======
             break;
         case TX_ITEM_TYPE_TSD: {
->>>>>>> c2cd3e22
             dap_chain_tx_tsd_t *l_tsd = (dap_chain_tx_tsd_t *)l_item;
             if (l_tsd->header.size < sizeof(dap_tsd_t)) {
                 log_it(L_WARNING, "TSD size is less than expected in tx %s", dap_hash_fast_to_str_static(a_tx_hash));
@@ -6125,11 +6106,7 @@
                 return -6;
             }
             l_event_tsd = l_tsd_data;
-<<<<<<< HEAD
-            break;
-=======
         } break;
->>>>>>> c2cd3e22
         case TX_ITEM_TYPE_SIG:
             if (++l_sign_count == 2)
                 l_event_sign = dap_chain_datum_tx_item_sign_get_sig((dap_chain_tx_sig_t *)l_item);
@@ -6143,11 +6120,7 @@
         pthread_rwlock_unlock(&l_ledger_pvt->events_rwlock);
         return -7;
     }
-<<<<<<< HEAD
-    if (dap_chain_datum_tx_verify_sign(a_tx, 2)) {
-=======
     if (dap_chain_datum_tx_verify_sign(a_tx, 1)) {
->>>>>>> c2cd3e22
         log_it(L_WARNING, "Sign verification failed in tx %s", dap_hash_fast_to_str_static(a_tx_hash));
         pthread_rwlock_unlock(&l_ledger_pvt->events_rwlock);
         return -8;
@@ -6170,26 +6143,17 @@
         .tx_hash = *a_tx_hash,
         .event_type = l_event_item->event_type,
         .event_data_size = l_event_tsd ? l_event_tsd->size : 0,
-<<<<<<< HEAD
-        .pkey_hash = l_event_pkey_hash
-    };
-    l_event->group_name = DAP_NEW_SIZE(char, l_event_item->group_name_size + 1);
-=======
         .pkey_hash = l_event_pkey_hash,
         .timestamp = l_event_item->timestamp
     };
-    l_event->group_name = DAP_NEW_SIZE(char, l_event_item->group_size + 1);
->>>>>>> c2cd3e22
+    l_event->group_name = DAP_NEW_SIZE(char, l_event_item->group_name_size + 1);
+
     if (!l_event->group_name) {
         pthread_rwlock_unlock(&l_ledger_pvt->events_rwlock);
         DAP_DEL_Z(l_event);
         return -9;
     }
-<<<<<<< HEAD
     dap_strncpy((char *)l_event->group_name, (char *)l_event_item->group_name, l_event_item->group_name_size);
-=======
-    dap_strncpy((char *)l_event->group_name, (char *)l_event_item->group_name, l_event_item->group_size);
->>>>>>> c2cd3e22
     if (l_event_tsd) {
         l_event->event_data = DAP_DUP_SIZE((byte_t *)l_event_tsd->data, l_event_tsd->size);
         if (!l_event->event_data) {
