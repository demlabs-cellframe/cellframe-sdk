﻿/*
 * Authors:
 * Dmitriy A. Gearasimov <gerasimov.dmitriy@demlabs.net>
 * Alexander Lysikov <alexander.lysikov@demlabs.net>
 * DeM Labs Inc.   https://demlabs.net
 * DeM Labs Open source community https://github.com/demlabsinc
 * Copyright  (c) 2017-2019
 * All rights reserved.

 This file is part of DAP (Distributed Applications Platform) the open source project

 DAP (Distributed Applications Platform) is free software: you can redistribute it and/or modify
 it under the terms of the GNU General Public License as published by
 the Free Software Foundation, either version 3 of the License, or
 (at your option) any later version.

 DAP is distributed in the hope that it will be useful,
 but WITHOUT ANY WARRANTY; without even the implied warranty of
 MERCHANTABILITY or FITNESS FOR A PARTICULAR PURPOSE.  See the
 GNU General Public License for more details.

 You should have received a copy of the GNU General Public License
 along with any DAP based project.  If not, see <http://www.gnu.org/licenses/>.
 */

#include <dirent.h>
#include <stdbool.h>
#ifdef _WIN32
#include <winsock2.h>
#include <windows.h>
#include <mswsock.h>
#include <ws2tcpip.h>
#include <io.h>
#include <time.h>
#endif

#include "uthash.h"
#include "utlist.h"

#include "dap_chain_common.h"
#include "dap_chain_datum.h"
#include "dap_events.h"
#include "dap_math_ops.h"
#include "dap_list.h"
#include "dap_hash.h"
#include "dap_enc_base58.h"
#include "dap_string.h"
#include "dap_strfuncs.h"
#include "dap_config.h"
#include "dap_cert.h"
#include "dap_timerfd.h"
#include "dap_chain_datum_tx_items.h"
#include "dap_chain_datum_tx_in_ems.h"
#include "dap_chain_datum_tx_tsd.h"
#include "dap_chain_datum_token.h"
#include "dap_global_db.h"
#include "dap_chain_ledger.h"
#include "json.h"
#include "json_object.h"
#include "dap_notify_srv.h"
#include "dap_chain_net_srv_stake_pos_delegate.h"
#include "dap_chain_wallet.h"
#include "dap_chain_wallet_shared.h"
#include "dap_chain_net_tx.h"
#include "dap_chain_datum_tx_voting.h"
#include "dap_chain_datum_tx_event.h"
#include "dap_chain_mempool.h"
<<<<<<< HEAD
#include "dap_chain_arbitrage.h"
=======
#include "dap_chain_datum_tx.h"
#include "dap_common.h"
#include "dap_sign.h"
#include "dap_chain_datum_tx_out_cond.h"
#include "dap_common.h"
#include "dap_math_convert.h"
>>>>>>> 6de358a9

#define LOG_TAG "dap_ledger"

typedef struct dap_ledger_verificator {
    int subtype;    // hash key
    dap_ledger_verificator_callback_t callback;
    dap_ledger_updater_callback_t callback_added;
    dap_ledger_delete_callback_t callback_deleted;
    UT_hash_handle hh;
} dap_ledger_verificator_t;

typedef struct dap_chain_ledger_votings_callbacks {
    dap_chain_ledger_voting_callback_t voting_callback;
    dap_chain_ledger_voting_delete_callback_t voting_delete_callback;
} dap_chain_ledger_votings_callbacks_t;

typedef struct dap_ledger_service_info {
    dap_chain_net_srv_uid_t service_uid;    // hash key
    char tag_str[32];   // tag string name
    dap_ledger_tag_check_callback_t callback; //callback for check if a tx for particular service
    UT_hash_handle hh;
} dap_ledger_service_info_t;

static dap_ledger_verificator_t *s_verificators;
static dap_ledger_service_info_t *s_services;

static  pthread_rwlock_t s_verificators_rwlock;
static  pthread_rwlock_t s_services_rwlock;

static dap_chain_ledger_votings_callbacks_t s_voting_callbacks;

// All ledger item structures are defined in dap_chain_ledger_item.h

typedef struct dap_ledger_event {
    dap_chain_net_srv_uid_t srv_uid;
    dap_time_t timestamp;
    dap_hash_fast_t tx_hash;
    dap_hash_fast_t pkey_hash;
    char *group_name;
    uint16_t event_type;
    void *event_data;
    size_t event_data_size;
    UT_hash_handle hh;
} dap_ledger_event_t;
// ============================================================================
// UTXO BLOCKLIST INTERNAL API DECLARATIONS
// ============================================================================
static bool s_ledger_utxo_is_blocked(dap_ledger_token_item_t *a_token_item,
                                      dap_chain_hash_fast_t *a_tx_hash,
                                      uint32_t a_out_idx,
                                      dap_ledger_t *a_ledger);
static int s_ledger_utxo_block_add(dap_ledger_token_item_t *a_token_item,
                                     dap_chain_hash_fast_t *a_tx_hash,
                                     uint32_t a_out_idx,
                                     dap_time_t a_becomes_effective,
                                     dap_hash_fast_t *a_token_update_hash,
                                     dap_ledger_t *a_ledger);
static int s_ledger_utxo_block_remove(dap_ledger_token_item_t *a_token_item,
                                        dap_chain_hash_fast_t *a_tx_hash,
                                        uint32_t a_out_idx,
                                        dap_time_t a_becomes_unblocked,
                                        dap_hash_fast_t *a_token_update_hash,
                                        dap_ledger_t *a_ledger);
static int s_ledger_utxo_block_clear(dap_ledger_token_item_t *a_token_item,
                                       dap_hash_fast_t *a_token_update_hash,
                                       dap_ledger_t *a_ledger);

<<<<<<< HEAD
// All ledger item structures are now defined in dap_chain_ledger_item.h
=======
typedef struct dap_ledger_cache_item {
    dap_chain_hash_fast_t *hash;
    bool found;
} dap_ledger_cache_item_t;

typedef struct dap_ledger_cache_str_item {
    char *key;
    bool found;
} dap_ledger_cache_str_item_t;

typedef struct dap_ledger_tx_notifier {
    dap_ledger_tx_add_notify_t callback;
    void *arg;
} dap_ledger_tx_notifier_t;

typedef struct dap_ledger_bridged_tx_notifier {
    dap_ledger_bridged_tx_notify_t callback;
    void *arg;
} dap_ledger_bridged_tx_notifier_t;

typedef struct dap_ledger_event_notifier {
    dap_ledger_event_notify_t callback;
    void *arg;
} dap_ledger_event_notifier_t;

typedef struct dap_ledger_hal_item {
    dap_chain_hash_fast_t hash;
    UT_hash_handle hh;
} dap_ledger_hal_item_t;
>>>>>>> 6de358a9

typedef struct dap_ledger_event_pkey_item {
    dap_hash_fast_t pkey_hash;
    UT_hash_handle hh;
} dap_ledger_event_pkey_item_t;

struct srv_callback_decree_item_t {
    uint64_t srv_uid;
    dap_ledger_srv_callback_decree_t callback;
    UT_hash_handle hh;
};

struct srv_callback_event_verify_item_t {
    uint64_t srv_uid;
    dap_ledger_srv_callback_event_verify_t callback;
    UT_hash_handle hh;
};
// dap_ledger_t private section
typedef struct dap_ledger_private {
    // separate access to transactions
    pthread_rwlock_t ledger_rwlock;
    dap_ledger_tx_item_t *ledger_items;
    // separate access to tokens
    pthread_rwlock_t tokens_rwlock;
    dap_ledger_token_item_t *tokens;
    // separate acces to stake items
    pthread_rwlock_t stake_lock_rwlock;
    dap_ledger_stake_lock_item_t *emissions_for_stake_lock;
    // separate access to rewards
    pthread_rwlock_t rewards_rwlock;
    dap_ledger_reward_item_t *rewards;
    // separate access to balances
    pthread_rwlock_t balance_accounts_rwlock;
    dap_ledger_wallet_balance_t *balance_accounts;
    // separate access to events
    pthread_rwlock_t events_rwlock;
    dap_ledger_event_t *events;
    // separate access to threshold
    dap_ledger_tx_item_t *threshold_txs;
    pthread_rwlock_t threshold_txs_rwlock;
    dap_interval_timer_t threshold_txs_free_timer;
    // Timed-locked outs support
    dap_ledger_locked_out_t *locked_outs;
    dap_ledger_locked_out_t *reverse_list;
    dap_time_t blockchain_time;
    dap_time_t cutoff_time;
    pthread_rwlock_t locked_outs_rwlock;
    // Save/load operations condition
    pthread_mutex_t load_mutex;
    pthread_cond_t load_cond;
    bool load_end;
    // Ledger flags
    bool check_ds, check_cells_ds, check_token_emission, cached, mapped, threshold_enabled;
    dap_chain_cell_id_t local_cell_id;
    //notifiers
    dap_list_t *bridged_tx_notifiers;
    dap_list_t *tx_add_notifiers;
    dap_list_t *event_notifiers;
    dap_ledger_cache_tx_check_callback_t cache_tx_check_callback;
    // White- and blacklist
    dap_ledger_hal_item_t *hal_items, *hrl_items;
    // Event allowed public keys
    pthread_rwlock_t event_pkeys_rwlock;
    dap_ledger_event_pkey_item_t *event_pkeys_allowed;
    // Service callbacks
    pthread_rwlock_t srv_callbacks_rwlock;
    struct srv_callback_decree_item_t *srv_callbacks_decree;
    struct srv_callback_event_verify_item_t *srv_callbacks_event_verify;
} dap_ledger_private_t;

#define PVT(a) ( (dap_ledger_private_t *) a->_internal )

static void s_threshold_emissions_proc( dap_ledger_t * a_ledger);
static void s_threshold_txs_proc( dap_ledger_t * a_ledger);
static void s_threshold_txs_free(dap_ledger_t *a_ledger);
static int s_sort_ledger_tx_item(dap_ledger_tx_item_t* a, dap_ledger_tx_item_t* b);

// Arbitrage transaction helpers moved to dap_chain_arbitrage module

static size_t s_threshold_emissions_max = 1000;
static size_t s_threshold_txs_max = 10000;
static bool s_debug_more = false;
static size_t s_threshold_free_timer_tick = 900000; // 900000 ms = 15 minutes.

struct json_object *wallet_info_json_collect(dap_ledger_t *a_ledger, dap_ledger_wallet_balance_t* a_bal);
int dap_ledger_pvt_balance_update_for_addr(dap_ledger_t *a_ledger, dap_chain_addr_t *a_addr, const char *a_token_ticker, uint256_t a_value, bool a_reverse);

static int s_ledger_event_verify_add(dap_ledger_t *a_ledger, dap_hash_fast_t *a_tx_hash, dap_chain_datum_tx_t *a_tx, bool a_apply, bool a_check_for_apply);
static int s_ledger_event_remove(dap_ledger_t *a_ledger, dap_hash_fast_t *a_tx_hash);

//add a service declaration for tx tagging and more
static bool s_tag_check_block_reward(dap_ledger_t *a_ledger, dap_chain_datum_tx_t *a_tx,  dap_chain_datum_tx_item_groups_t *a_items_grp, dap_chain_tx_tag_action_type_t *a_action)
{
    //reward tag
    if (a_items_grp->items_in_reward)
    {
        if (a_action) *a_action = DAP_CHAIN_TX_TAG_ACTION_TRANSFER_REGULAR;
        return true;
    }
    return false;
}

static bool s_tag_check_event(dap_ledger_t *a_ledger, dap_chain_datum_tx_t *a_tx,  dap_chain_datum_tx_item_groups_t *a_items_grp, dap_chain_tx_tag_action_type_t *a_action)
{
    //event tag
    if (!a_items_grp->items_event)
        return false;

    if (a_action)
        *a_action = DAP_CHAIN_TX_TAG_ACTION_EVENT;
    return true;
}
dap_chain_tx_out_cond_t* dap_chain_ledger_get_tx_out_cond_linked_to_tx_in_cond(dap_ledger_t *a_ledger, dap_chain_tx_in_cond_t *a_in_cond)
{
        dap_hash_fast_t *l_tx_prev_hash = &a_in_cond->header.tx_prev_hash;    
        uint32_t l_tx_prev_out_idx = a_in_cond->header.tx_out_prev_idx;
        dap_chain_datum_tx_t *l_tx_prev = dap_ledger_tx_find_by_hash (a_ledger,l_tx_prev_hash);
        
        if (!l_tx_prev) return NULL;
        byte_t* l_item_res = dap_chain_datum_tx_item_get_nth(l_tx_prev, TX_ITEM_TYPE_OUT_ALL, l_tx_prev_out_idx);
        dap_chain_tx_item_type_t l_type = *(uint8_t *)l_item_res;
        
        if (l_type != TX_ITEM_TYPE_OUT_COND) return NULL;

        
        return (dap_chain_tx_out_cond_t*)l_item_res;
}

static dap_chain_addr_t s_get_out_addr(byte_t *out_item)
{
    dap_chain_tx_item_type_t l_type = *(uint8_t *)out_item;
    
    switch (l_type) {
        case TX_ITEM_TYPE_OUT: { 
            dap_chain_tx_out_t *l_tx_out = (dap_chain_tx_out_t *)out_item;
            return l_tx_out->addr;
        } break;
        case TX_ITEM_TYPE_OUT_EXT: { // 256
            dap_chain_tx_out_ext_t *l_tx_out = (dap_chain_tx_out_ext_t *)out_item;
            return l_tx_out->addr;
        } break;
        case TX_ITEM_TYPE_OUT_STD: { // 256
            dap_chain_tx_out_std_t *l_tx_out = (dap_chain_tx_out_std_t *)out_item;
            return l_tx_out->addr;
        } break;
    }

    dap_chain_addr_t l_tx_out_to={0};
    return l_tx_out_to;
}

static bool s_tag_check_transfer(dap_ledger_t *a_ledger, dap_chain_datum_tx_t *a_tx,  dap_chain_datum_tx_item_groups_t *a_items_grp, dap_chain_tx_tag_action_type_t *a_action)
{
    //crosschain transfer
    //regular transfer
    //comission transfer

    // fee transfer: in_cond item linked to out_cond_fee
    if (a_items_grp->items_in_cond) 
    {
       for (dap_list_t *it = a_items_grp->items_in_cond; it; it = it->next) {
            dap_chain_tx_in_cond_t *l_tx_in = it->data;
            dap_chain_tx_out_cond_t *l_tx_out_cond = dap_chain_ledger_get_tx_out_cond_linked_to_tx_in_cond(a_ledger, l_tx_in);

            if (l_tx_out_cond && l_tx_out_cond->header.subtype == DAP_CHAIN_TX_OUT_COND_SUBTYPE_FEE) {
                if (a_action) *a_action = DAP_CHAIN_TX_TAG_ACTION_TRANSFER_COMISSION;
                return true;
            }   
        }
    }

    //crosschain transfer: outs destination net-id differs from current net-id
    // to differ with wrong stakes -> no ems in required

    if (!a_items_grp->items_in_ems)
    {
        for (dap_list_t *it =  a_items_grp->items_out_all; it; it = it->next) {
            
            dap_chain_addr_t l_tx_out_to = s_get_out_addr(it->data);
        
            //tag cross-chain _outputs_ transactions (recepient-tx is emission-based)
            if (l_tx_out_to.net_id.uint64 != a_ledger->net->pub.id.uint64 && !dap_chain_addr_is_blank(&l_tx_out_to)) {
                if (a_action) *a_action = DAP_CHAIN_TX_TAG_ACTION_TRANSFER_CROSSCHAIN;
                return true;
            }
        }   
    }

    //regular transfers 
    //have no other ins except regular in
    //have no OUT_COND except fee
    //have no vote
    //no TSD!

    //have any of those -> not regular transfer
    if (a_items_grp->items_in_cond ||
        a_items_grp->items_in_ems ||
        a_items_grp->items_in_reward ) {
        return false;   
    }
    
    //have any of those -> not regular transfer
    if ( 
        a_items_grp->items_out_cond_srv_pay ||
        a_items_grp->items_out_cond_srv_stake_lock ||
        a_items_grp->items_out_cond_srv_stake_pos_delegate ||
        a_items_grp->items_out_cond_srv_xchange) 
    {
        return false;
    }
    
    //not voting or vote...
    if (a_items_grp->items_vote || a_items_grp->items_voting || dap_list_length(a_items_grp->items_tsd) > 1 || 
        (a_items_grp->items_tsd && !dap_chain_datum_tx_item_get_tsd_by_type(a_tx, DAP_CHAIN_DATUM_TRANSFER_TSD_TYPE_OUT_COUNT)))
        return false;

    //not tsd sects (staking!) or only batching tsd
    if(a_action) {
        *a_action = DAP_CHAIN_TX_TAG_ACTION_TRANSFER_REGULAR;
    }
    return true;
}
int dap_ledger_service_add(dap_chain_net_srv_uid_t a_uid, char *tag_str, dap_ledger_tag_check_callback_t a_callback)
{
    
    dap_ledger_service_info_t *l_new_sinfo = NULL;
    
    int l_tmp = a_uid.raw_ui64;

    pthread_rwlock_rdlock(&s_services_rwlock);
    HASH_FIND_INT(s_services, &l_tmp, l_new_sinfo);
    pthread_rwlock_unlock(&s_services_rwlock);
    if (l_new_sinfo) {
        l_new_sinfo->callback = a_callback;
        return 1;
    }

    l_new_sinfo = DAP_NEW(dap_ledger_service_info_t);
    if (!l_new_sinfo) {
        log_it(L_CRITICAL, "Memory allocation error");
        return -1;
    }
    l_new_sinfo->service_uid = a_uid;
    l_new_sinfo->callback = a_callback;
    strncpy(l_new_sinfo->tag_str, tag_str, sizeof(l_new_sinfo->tag_str) - 1);
    
    pthread_rwlock_wrlock(&s_services_rwlock);
    HASH_ADD_INT(s_services, service_uid.raw_ui64, l_new_sinfo);
    pthread_rwlock_unlock(&s_services_rwlock);

    log_it(L_NOTICE, "Successfully registered service tag %s with uid %02" DAP_UINT64_FORMAT_X, tag_str, a_uid.raw_ui64);

    return 0;
}

/**
 * @brief dap_ledger_init
 * current function version set s_debug_more parameter, if it define in config, and returns 0
 * @return
 */
int dap_ledger_init()
{
    // Read debug_more from config (default: false if g_config is NULL, otherwise use config value)
    if (g_config) {
        // Check if config item exists by checking its type
        dap_config_item_type_t l_item_type = dap_config_get_item_type(g_config, "ledger", "debug_more");
        
        if (l_item_type != DAP_CONFIG_ITEM_UNKNOWN) {
            bool l_debug_more_from_config = dap_config_get_item_bool_default(g_config,"ledger","debug_more",false);
            s_debug_more = l_debug_more_from_config;
            debug_if(s_debug_more, L_INFO, "Ledger debug_more read from config: %s", 
                    s_debug_more ? "enabled" : "disabled");
        }
        // If config item not found, keep default value (false)
    }
    // If g_config is NULL, keep default value (false)
    
    pthread_rwlock_init(&s_verificators_rwlock, NULL);
    pthread_rwlock_init(&s_services_rwlock, NULL);

    //register native ledger services
    dap_chain_net_srv_uid_t l_uid_transfer = { .uint64 = DAP_CHAIN_NET_SRV_TRANSFER_ID };
    dap_ledger_service_add(l_uid_transfer, "transfer", s_tag_check_transfer);

    dap_chain_net_srv_uid_t l_uid_breward = { .uint64 = DAP_CHAIN_NET_SRV_BLOCK_REWARD_ID };
    dap_ledger_service_add(l_uid_breward, "block_reward", s_tag_check_block_reward);

    dap_chain_net_srv_uid_t l_uid_event = { .uint64 = DAP_CHAIN_NET_SRV_EVENT_ID };
    dap_ledger_service_add(l_uid_event, "event", s_tag_check_event);

    return 0;
}

/**
 * @brief dap_ledger_deinit
 * nothing do
 */
void dap_ledger_deinit()
{
    pthread_rwlock_destroy(&s_verificators_rwlock);
    pthread_rwlock_destroy(&s_services_rwlock);
}

/**
 * @brief dap_ledger_handle_new
 * Create empty dap_ledger_t structure
 * @return dap_ledger_t*
 */
static dap_ledger_t *dap_ledger_handle_new(void)
{
    dap_ledger_t *l_ledger = DAP_NEW_Z(dap_ledger_t);
    if ( !l_ledger ) {
        log_it(L_CRITICAL, "%s", c_error_memory_alloc);
        return NULL;
    }
    dap_ledger_private_t * l_ledger_pvt;
    l_ledger->_internal = l_ledger_pvt = DAP_NEW_Z(dap_ledger_private_t);
    if ( !l_ledger_pvt ) {
        log_it(L_CRITICAL, "%s", c_error_memory_alloc);
        DAP_DELETE(l_ledger);
        return NULL;
    }
    // Initialize Read/Write Lock Attribute
    pthread_rwlock_init(&l_ledger_pvt->ledger_rwlock, NULL);
    pthread_rwlock_init(&l_ledger_pvt->tokens_rwlock, NULL);
    pthread_rwlock_init(&l_ledger_pvt->threshold_txs_rwlock , NULL);
    pthread_rwlock_init(&l_ledger_pvt->balance_accounts_rwlock , NULL);
    pthread_rwlock_init(&l_ledger_pvt->stake_lock_rwlock, NULL);
    pthread_rwlock_init(&l_ledger_pvt->rewards_rwlock, NULL);
    pthread_rwlock_init(&l_ledger_pvt->events_rwlock, NULL);
    pthread_rwlock_init(&l_ledger_pvt->locked_outs_rwlock, NULL);
    pthread_rwlock_init(&l_ledger_pvt->event_pkeys_rwlock, NULL);
    pthread_mutex_init(&l_ledger_pvt->load_mutex, NULL);
    pthread_cond_init(&l_ledger_pvt->load_cond, NULL);
    return l_ledger;
}

/**
 * @brief dap_ledger_handle_free
 * Remove dap_ledger_t structure
 * @param a_ledger
 */
void dap_ledger_handle_free(dap_ledger_t *a_ledger)
{
    if(!a_ledger)
        return;
    log_it(L_INFO,"Ledger for network %s destroyed", a_ledger->net->pub.name);
    
    // Cleanup arbitrage rate limiting
    // Destroy Read/Write Lock
    pthread_rwlock_destroy(&PVT(a_ledger)->ledger_rwlock);
    pthread_rwlock_destroy(&PVT(a_ledger)->tokens_rwlock);
    pthread_rwlock_destroy(&PVT(a_ledger)->threshold_txs_rwlock);
    pthread_rwlock_destroy(&PVT(a_ledger)->balance_accounts_rwlock);
    pthread_rwlock_destroy(&PVT(a_ledger)->stake_lock_rwlock);
    pthread_rwlock_destroy(&PVT(a_ledger)->rewards_rwlock);
    pthread_rwlock_destroy(&PVT(a_ledger)->events_rwlock);
    pthread_rwlock_destroy(&PVT(a_ledger)->locked_outs_rwlock);
    pthread_rwlock_destroy(&PVT(a_ledger)->event_pkeys_rwlock);
    pthread_mutex_destroy(&PVT(a_ledger)->load_mutex);
    pthread_cond_destroy(&PVT(a_ledger)->load_cond);
    DAP_DELETE(PVT(a_ledger));
    DAP_DELETE(a_ledger);

}

struct json_object *wallet_info_json_collect(dap_ledger_t *a_ledger, dap_ledger_wallet_balance_t *a_bal) {
    char *pos = strrchr(a_bal->key, ' ');
    if (pos) {
        size_t l_addr_len = pos - a_bal->key;
        char *l_addr_str = DAP_NEW_STACK_SIZE(char, l_addr_len + 1);
        dap_strncpy(l_addr_str, a_bal->key, l_addr_len);
        dap_chain_addr_t *l_addr = dap_chain_addr_from_str(l_addr_str);
        const char *l_wallet_name = dap_chain_wallet_addr_cache_get_name(l_addr);
        DAP_DELETE(l_addr);
        if (l_wallet_name) {
            struct json_object *l_json = json_object_new_object();
            json_object_object_add(l_json, "class", json_object_new_string("WalletInfo"));
            struct json_object *l_jobj_wallet = json_object_new_object();
            json_object_object_add(l_jobj_wallet, l_wallet_name, dap_chain_wallet_info_to_json(l_wallet_name,
                                                                                               dap_chain_wallet_get_path(g_config)));
            json_object_object_add(l_json, "wallet", l_jobj_wallet);
            return l_json;
        }
    }
    return NULL;
}

inline static dap_ledger_hal_item_t *s_check_hal(dap_ledger_t *a_ledger, dap_hash_fast_t *a_hal_hash)
{
    dap_ledger_hal_item_t *ret = NULL;
    HASH_FIND(hh, PVT(a_ledger)->hal_items, a_hal_hash, sizeof(dap_hash_fast_t), ret);
    debug_if(s_debug_more && ret, L_MSG, "Datum %s is whitelisted", dap_hash_fast_to_str_static(a_hal_hash));
    return ret;
}

bool dap_ledger_datum_is_blacklisted(dap_ledger_t *a_ledger, dap_hash_fast_t a_hash) {
    dap_ledger_hal_item_t *ret = NULL;
    HASH_FIND(hh, PVT(a_ledger)->hrl_items, &a_hash, sizeof(dap_hash_fast_t), ret);
    return debug_if(s_debug_more && ret, L_MSG, "Datum %s is blacklisted", dap_hash_fast_to_str_static(&a_hash)), !!ret;
}

inline static dap_ledger_token_item_t *s_ledger_find_token(dap_ledger_t *a_ledger, const char *a_token_ticker)
{
    dap_return_val_if_fail(a_ledger && a_token_ticker, NULL);
    dap_ledger_token_item_t *l_token_item = NULL;
    pthread_rwlock_rdlock(&PVT(a_ledger)->tokens_rwlock);
    HASH_FIND_STR(PVT(a_ledger)->tokens, a_token_ticker, l_token_item);
    pthread_rwlock_unlock(&PVT(a_ledger)->tokens_rwlock);
    return l_token_item;
}

/**
 * @brief s_token_tsd_parse
 *
 * @param a_item_apply_to Token item to apply changes to
 * @param a_current_datum Current token datum
 * @param a_ledger Ledger instance
 * @param a_tsd TSD data
 * @param a_tsd_total_size Total TSD size
 * @param a_apply Whether to apply changes
 * @param a_token_update_hash Hash of token_update datum (for history tracking)
 * @return int Status code
 */
static int s_token_tsd_parse(dap_ledger_token_item_t *a_item_apply_to, dap_chain_datum_token_t *a_current_datum,
                             dap_ledger_t *a_ledger, byte_t *a_tsd, size_t a_tsd_total_size, bool a_apply,
                             dap_hash_fast_t *a_token_update_hash, size_t a_signs_size)
{
    if (!a_tsd_total_size) {
        debug_if(a_item_apply_to, L_NOTICE, "No TSD sections in datum token");
        return DAP_LEDGER_CHECK_OK;
    }
    dap_return_val_if_pass(a_apply && !a_item_apply_to, DAP_LEDGER_CHECK_INVALID_ARGS);
    size_t l_new_signs_valid = a_item_apply_to ? a_item_apply_to->auth_signs_valid : 0;
    size_t l_new_signs_total = a_item_apply_to ? a_item_apply_to->auth_signs_total : 0;
    dap_pkey_t **l_new_pkeys = NULL;
    dap_hash_fast_t *l_new_pkey_hashes = NULL;
    bool l_was_pkeys_copied = false;
    size_t l_new_tx_recv_allow_size = a_item_apply_to ? a_item_apply_to->tx_recv_allow_size : 0;
    size_t l_new_tx_recv_block_size = a_item_apply_to ? a_item_apply_to->tx_recv_block_size : 0;
    size_t l_new_tx_send_allow_size = a_item_apply_to ? a_item_apply_to->tx_send_allow_size : 0;
    size_t l_new_tx_send_block_size = a_item_apply_to ? a_item_apply_to->tx_send_block_size : 0;
    struct spec_address *l_new_tx_recv_allow = NULL, *l_new_tx_recv_block = NULL,
                        *l_new_tx_send_allow = NULL, *l_new_tx_send_block = NULL;
    bool l_was_tx_recv_allow_copied = false, l_was_tx_recv_block_copied = false,
         l_was_tx_send_allow_copied = false, l_was_tx_send_block_copied = false;

#define m_ret_cleanup(ret_code) ({                          \
    DAP_DEL_ARRAY(l_new_pkeys, l_new_signs_total);          \
    DAP_DEL_MULTY(l_new_tx_recv_allow, l_new_tx_recv_block, \
                  l_new_tx_send_allow, l_new_tx_send_block, \
                  l_new_pkeys, l_new_pkey_hashes);          \
    ret_code; })
    uint64_t l_tsd_size = 0;
    dap_tsd_t *l_tsd = (dap_tsd_t *)a_tsd;
    for (uint64_t l_offset = 0; l_offset < a_tsd_total_size; l_offset += l_tsd_size) {
        if (l_offset + sizeof(dap_tsd_t) > a_tsd_total_size || l_offset + sizeof(dap_tsd_t) < l_offset) {
            log_it(L_WARNING, "Incorrect TSD section size, less than header");
            return m_ret_cleanup(DAP_LEDGER_CHECK_INVALID_SIZE);
        }
        l_tsd = (dap_tsd_t *)((byte_t *)l_tsd + l_tsd_size);
        l_tsd_size = dap_tsd_size(l_tsd);
        if (l_offset + l_tsd_size > a_tsd_total_size || l_offset + l_tsd_size < l_offset) {
            log_it(L_WARNING, "Wrong TSD size %"DAP_UINT64_FORMAT_U", exiting TSD parse", l_tsd_size);
            return m_ret_cleanup(DAP_LEDGER_CHECK_INVALID_SIZE);
        }
        switch (l_tsd->type) {
        // set flags
        case DAP_CHAIN_DATUM_TOKEN_TSD_TYPE_SET_FLAGS: {
            if (l_tsd->size != sizeof(uint16_t)) {
                log_it(L_WARNING, "Wrong SET_FLAGS TSD size %"DAP_UINT64_FORMAT_U", exiting TSD parse", l_tsd_size);
                return m_ret_cleanup(DAP_LEDGER_CHECK_INVALID_SIZE);
            }
            if (!a_apply)
                break;
            a_item_apply_to->flags |= dap_tsd_get_scalar(l_tsd, uint16_t);
        } break;

        // unset flags
        case DAP_CHAIN_DATUM_TOKEN_TSD_TYPE_UNSET_FLAGS: {
            if (l_tsd->size != sizeof(uint16_t)) {
                log_it(L_WARNING, "Wrong UNSET_FLAGS TSD size %"DAP_UINT64_FORMAT_U", exiting TSD parse", l_tsd_size);
                return m_ret_cleanup(DAP_LEDGER_CHECK_INVALID_SIZE);
            }
            if (!a_apply)
                break;
            a_item_apply_to->flags &= ~dap_tsd_get_scalar(l_tsd, uint16_t);
        } break;

        // set total supply
        case DAP_CHAIN_DATUM_TOKEN_TSD_TYPE_TOTAL_SUPPLY: { // 256
            if (l_tsd->size != sizeof(uint256_t)) {
                log_it(L_WARNING, "Wrong TOTAL_SUPPLY TSD size %"DAP_UINT64_FORMAT_U", exiting TSD parse", l_tsd_size);
                return m_ret_cleanup(DAP_LEDGER_CHECK_INVALID_SIZE);
            }
            if (!a_item_apply_to) {
                log_it(L_WARNING, "Unexpected TOTAL_SUPPLY TSD section in datum token declaration");
                return m_ret_cleanup(DAP_LEDGER_TOKEN_ADD_CHECK_TSD_FORBIDDEN);
            }
            uint256_t l_new_supply = dap_tsd_get_scalar(l_tsd, uint256_t);
            if (IS_ZERO_256(a_item_apply_to->total_supply)){
                log_it(L_WARNING, "Cannot update total_supply for token %s because the current value is set to infinity.", a_item_apply_to->ticker);
                return m_ret_cleanup(DAP_LEDGER_TOKEN_ADD_CHECK_TSD_INVALID_SUPPLY);
            }
            if (!IS_ZERO_256(l_new_supply) && compare256(a_item_apply_to->total_supply, l_new_supply) > -1) {
                log_it(L_WARNING, "Can't update token with ticker '%s' because the new 'total_supply' can't be smaller than the old one", a_item_apply_to->ticker);
                return m_ret_cleanup(DAP_LEDGER_TOKEN_ADD_CHECK_TSD_INVALID_SUPPLY);
            }
            if (!a_apply)
                break;
            uint256_t l_supply_delta = {};
            SUBTRACT_256_256(l_new_supply, a_item_apply_to->total_supply, &l_supply_delta);
            a_item_apply_to->total_supply = l_new_supply;
            SUM_256_256(a_item_apply_to->current_supply, l_supply_delta, &a_item_apply_to->current_supply);
        } break;

        // Allowed tx receiver addres list add, remove or clear
        case DAP_CHAIN_DATUM_TOKEN_TSD_TYPE_TX_RECEIVER_ALLOWED_ADD: {
            if (l_tsd->size != sizeof(dap_chain_addr_t)) {
                log_it(L_WARNING, "Wrong TX_RECEIVER_ALLOWED_ADD TSD size %"DAP_UINT64_FORMAT_U", exiting TSD parse", l_tsd_size);
                return m_ret_cleanup(DAP_LEDGER_CHECK_INVALID_SIZE);
            }
            // Check if its correct
            dap_chain_addr_t *l_add_addr = dap_tsd_get_object(l_tsd, dap_chain_addr_t);
            if (dap_chain_addr_check_sum(l_add_addr)) {
                log_it(L_WARNING, "Wrong address checksum in TSD param TX_RECEIVER_ALLOWED_ADD");
                return m_ret_cleanup(DAP_LEDGER_TOKEN_ADD_CHECK_TSD_INVALID_ADDR);
            }
            if (!l_new_tx_recv_allow && l_new_tx_recv_allow_size && !l_was_tx_recv_allow_copied) {
                assert(a_item_apply_to->tx_recv_allow);
                // Deep copy addrs to sandbox
                l_new_tx_recv_allow = DAP_DUP_SIZE(a_item_apply_to->tx_recv_allow, l_new_tx_recv_allow_size * sizeof(struct spec_address));
                if (!l_new_tx_recv_allow) {
                    log_it(L_CRITICAL, "%s", c_error_memory_alloc);
                    return m_ret_cleanup(DAP_LEDGER_CHECK_NOT_ENOUGH_MEMORY);
                }
            }
            l_was_tx_recv_allow_copied = true;
            // Check if its already present
            for (size_t i = 0; i < l_new_tx_recv_allow_size; i++) { // Check for all the list
                if (dap_chain_addr_compare(&l_new_tx_recv_allow[i].addr, l_add_addr)) { // Found
                    log_it(L_WARNING, "TSD param TX_RECEIVER_ALLOWED_ADD has address %s thats already present in list",
                                                                    dap_chain_addr_to_str_static(l_add_addr));
                    return m_ret_cleanup(DAP_LEDGER_TOKEN_ADD_CHECK_TSD_ADDR_MISMATCH);
                }
            }
            struct spec_address *l_tmp = DAP_REALLOC_COUNT(l_new_tx_recv_allow, l_new_tx_recv_allow_size + 1);
            if (!l_tmp) {
                log_it(L_CRITICAL, "%s", c_error_memory_alloc);
                return m_ret_cleanup(DAP_LEDGER_CHECK_NOT_ENOUGH_MEMORY);
            }
            l_new_tx_recv_allow = l_tmp;
            l_new_tx_recv_allow[l_new_tx_recv_allow_size++].addr = *l_add_addr;
            l_new_tx_recv_allow[l_new_tx_recv_allow_size - 1].becomes_effective = dap_time_now();
        } break;

        case DAP_CHAIN_DATUM_TOKEN_TSD_TYPE_TX_RECEIVER_ALLOWED_REMOVE: {
            if (l_tsd->size != sizeof(dap_chain_addr_t)) {
                log_it(L_WARNING, "Wrong TX_RECEIVER_ALLOWED_REMOVE TSD size %"DAP_UINT64_FORMAT_U", exiting TSD parse", l_tsd_size);
                return m_ret_cleanup(DAP_LEDGER_CHECK_INVALID_SIZE);
            }
            // Check if its correct
            dap_chain_addr_t *l_add_addr = dap_tsd_get_object(l_tsd, dap_chain_addr_t);
            if (dap_chain_addr_check_sum(l_add_addr)) {
                log_it(L_WARNING, "Wrong address checksum in TSD param TX_RECEIVER_ALLOWED_REMOVE");
                return m_ret_cleanup(DAP_LEDGER_TOKEN_ADD_CHECK_TSD_INVALID_ADDR);
            }
            if (!l_new_tx_recv_allow && l_new_tx_recv_allow_size && !l_was_tx_recv_allow_copied) {
                assert(a_item_apply_to->tx_recv_allow);
                // Deep copy addrs to sandbox
                l_new_tx_recv_allow = DAP_DUP_SIZE(a_item_apply_to->tx_recv_allow, l_new_tx_recv_allow_size * sizeof(struct spec_address));
                if (!l_new_tx_recv_allow) {
                    log_it(L_CRITICAL, "%s", c_error_memory_alloc);
                    return m_ret_cleanup(DAP_LEDGER_CHECK_NOT_ENOUGH_MEMORY);
                }
            }
            l_was_tx_recv_allow_copied = true;
            // Check if its already present
            size_t i = 0;
            for ( ; i < l_new_tx_recv_allow_size; i++) // Check for all the list
                if (dap_chain_addr_compare(&l_new_tx_recv_allow[i].addr, l_add_addr))
                    break;
            if (i == l_new_tx_recv_allow_size) {
                log_it(L_WARNING, "TSD param TX_RECEIVER_ALLOWED_REMOVE has address %s thats not present in list",
                        dap_chain_addr_to_str_static(l_add_addr));
                return m_ret_cleanup(DAP_LEDGER_TOKEN_ADD_CHECK_TSD_ADDR_MISMATCH);
            }
            // Addr removing: swap with last
            {
                size_t l_last_idx = l_new_tx_recv_allow_size - 1;
                if (i < l_last_idx)
                    l_new_tx_recv_allow[i] = l_new_tx_recv_allow[l_last_idx];
                l_new_tx_recv_allow_size = l_last_idx;
            }
            // Memory clearing
            if (l_new_tx_recv_allow_size)
                l_new_tx_recv_allow = DAP_REALLOC_COUNT(l_new_tx_recv_allow, l_new_tx_recv_allow_size);
            else
                DAP_DEL_Z(l_new_tx_recv_allow);
        } break;

        case DAP_CHAIN_DATUM_TOKEN_TSD_TYPE_TX_RECEIVER_ALLOWED_CLEAR: {
            if (l_tsd->size != 0) {
                log_it(L_WARNING, "Wrong TX_RECEIVER_ALLOWED_CLEAR TSD size %"DAP_UINT64_FORMAT_U", exiting TSD parse", l_tsd_size);
                return m_ret_cleanup(DAP_LEDGER_CHECK_INVALID_SIZE);
            }
            DAP_DEL_Z(l_new_tx_recv_allow);
            l_new_tx_recv_allow_size = 0;
            l_was_tx_recv_allow_copied = true;
        } break;

        // Blocked tx receiver addres list add, remove or clear
        case DAP_CHAIN_DATUM_TOKEN_TSD_TYPE_TX_RECEIVER_BLOCKED_ADD: {
            if (l_tsd->size != sizeof(dap_chain_addr_t)) {
                log_it(L_WARNING, "Wrong TX_RECEIVER_BLOCKED_ADD TSD size %"DAP_UINT64_FORMAT_U", exiting TSD parse", l_tsd_size);
                return m_ret_cleanup(DAP_LEDGER_CHECK_INVALID_SIZE);
            }
            // Check if its correct
            dap_chain_addr_t *l_add_addr = dap_tsd_get_object(l_tsd, dap_chain_addr_t);
            if (dap_chain_addr_check_sum(l_add_addr)) {
                log_it(L_WARNING, "Wrong address checksum in TSD param TX_RECEIVER_BLOCKED_ADD");
                return m_ret_cleanup(DAP_LEDGER_TOKEN_ADD_CHECK_TSD_INVALID_ADDR);
            }
            if (!l_new_tx_recv_block && l_new_tx_recv_block_size && !l_was_tx_recv_block_copied) {
                assert(a_item_apply_to->tx_recv_block);
                // Deep copy addrs to sandbox
                l_new_tx_recv_block = DAP_DUP_SIZE(a_item_apply_to->tx_recv_block, l_new_tx_recv_block_size * sizeof(struct spec_address));
                if (!l_new_tx_recv_block) {
                    log_it(L_CRITICAL, "%s", c_error_memory_alloc);
                    return m_ret_cleanup(DAP_LEDGER_CHECK_NOT_ENOUGH_MEMORY);
                }
            }
            l_was_tx_recv_block_copied = true;
            // Check if its already present
            for (size_t i = 0; i < l_new_tx_recv_block_size; i++) { // Check for all the list
                if (dap_chain_addr_compare(&l_new_tx_recv_block[i].addr, l_add_addr)) { // Found
                    log_it(L_WARNING, "TSD param TX_RECEIVER_BLOCKED_ADD has address %s thats already present in list",
                                                                    dap_chain_addr_to_str_static(l_add_addr));
                    return m_ret_cleanup(DAP_LEDGER_TOKEN_ADD_CHECK_TSD_ADDR_MISMATCH);
                }
            }
            struct spec_address *l_tmp = DAP_REALLOC_COUNT(l_new_tx_recv_block, l_new_tx_recv_block_size + 1);
            if (!l_tmp) {
                log_it(L_CRITICAL, "%s", c_error_memory_alloc);
                return m_ret_cleanup(DAP_LEDGER_CHECK_NOT_ENOUGH_MEMORY);
            }
            l_new_tx_recv_block = l_tmp;
            l_new_tx_recv_block[l_new_tx_recv_block_size++].addr = *l_add_addr;
            l_new_tx_recv_block[l_new_tx_recv_block_size - 1].becomes_effective = dap_time_now();
        } break;

        case DAP_CHAIN_DATUM_TOKEN_TSD_TYPE_TX_RECEIVER_BLOCKED_REMOVE: {
            if (l_tsd->size != sizeof(dap_chain_addr_t)) {
                log_it(L_WARNING, "Wrong TX_RECEIVER_BLOCKED_REMOVE TSD size %"DAP_UINT64_FORMAT_U", exiting TSD parse", l_tsd_size);
                return m_ret_cleanup(DAP_LEDGER_CHECK_INVALID_SIZE);
            }
            // Check if its correct
            dap_chain_addr_t *l_add_addr = dap_tsd_get_object(l_tsd, dap_chain_addr_t);
            if (dap_chain_addr_check_sum(l_add_addr)) {
                log_it(L_WARNING, "Wrong address checksum in TSD param TX_RECEIVER_BLOCKED_REMOVE");
                return m_ret_cleanup(DAP_LEDGER_TOKEN_ADD_CHECK_TSD_INVALID_ADDR);
            }
            if (!l_new_tx_recv_block && l_new_tx_recv_block_size && !l_was_tx_recv_block_copied) {
                assert(a_item_apply_to->tx_recv_block);
                // Deep copy addrs to sandbox
                l_new_tx_recv_block = DAP_DUP_SIZE(a_item_apply_to->tx_recv_block, l_new_tx_recv_block_size * sizeof(struct spec_address));
                if (!l_new_tx_recv_block) {
                    log_it(L_CRITICAL, "%s", c_error_memory_alloc);
                    return m_ret_cleanup(DAP_LEDGER_CHECK_NOT_ENOUGH_MEMORY);
                }
            }
            l_was_tx_recv_block_copied = true;
            // Check if its already present
            size_t i = 0;
            for ( ; i < l_new_tx_recv_block_size; i++) // Check for all the list
                if (dap_chain_addr_compare(&l_new_tx_recv_block[i].addr, l_add_addr))
                    break;
            if (i == l_new_tx_recv_block_size) {
                log_it(L_WARNING, "TSD param TX_RECEIVER_BLOCKED_REMOVE has address %s thats not present in list",
                        dap_chain_addr_to_str_static(l_add_addr));
                return m_ret_cleanup(DAP_LEDGER_TOKEN_ADD_CHECK_TSD_ADDR_MISMATCH);
            }
            // Addr removing: swap with last
            {
                size_t l_last_idx = l_new_tx_recv_block_size - 1;
                if (i < l_last_idx)
                    l_new_tx_recv_block[i] = l_new_tx_recv_block[l_last_idx];
                l_new_tx_recv_block_size = l_last_idx;
            }
            // Memory clearing
            if (l_new_tx_recv_block_size)
                l_new_tx_recv_block = DAP_REALLOC_COUNT(l_new_tx_recv_block, l_new_tx_recv_block_size);
            else
                DAP_DEL_Z(l_new_tx_recv_block);
        } break;

        case DAP_CHAIN_DATUM_TOKEN_TSD_TYPE_TX_RECEIVER_BLOCKED_CLEAR: {
            if (l_tsd->size != 0) {
                log_it(L_WARNING, "Wrong TX_RECEIVER_BLOCKED_CLEAR TSD size %"DAP_UINT64_FORMAT_U", exiting TSD parse", l_tsd_size);
                return m_ret_cleanup(DAP_LEDGER_CHECK_INVALID_SIZE);
            }
            DAP_DEL_Z(l_new_tx_recv_block);
            l_new_tx_recv_block_size = 0;
            l_was_tx_recv_block_copied = true;
        } break;

        // Blocked tx sender addres list add, remove or clear
        case DAP_CHAIN_DATUM_TOKEN_TSD_TYPE_TX_SENDER_ALLOWED_ADD: {
            if (l_tsd->size != sizeof(dap_chain_addr_t)) {
                log_it(L_WARNING, "Wrong TX_SENDER_ALLOWED_ADD TSD size %"DAP_UINT64_FORMAT_U", exiting TSD parse", l_tsd_size);
                return m_ret_cleanup(DAP_LEDGER_CHECK_INVALID_SIZE);
            }
            // Check if its correct
            dap_chain_addr_t *l_add_addr = dap_tsd_get_object(l_tsd, dap_chain_addr_t);
            if (dap_chain_addr_check_sum(l_add_addr)) {
                log_it(L_WARNING, "Wrong address checksum in TSD param TX_SENDER_ALLOWED_ADD");
                return m_ret_cleanup(DAP_LEDGER_TOKEN_ADD_CHECK_TSD_INVALID_ADDR);
            }
            if (!l_new_tx_send_allow && l_new_tx_send_allow_size && !l_was_tx_send_allow_copied) {
                assert(a_item_apply_to->tx_send_allow);
                // Deep copy addrs to sandbox
                l_new_tx_send_allow = DAP_DUP_SIZE(a_item_apply_to->tx_send_allow, l_new_tx_send_allow_size * sizeof(struct spec_address));
                if (!l_new_tx_send_allow) {
                    log_it(L_CRITICAL, "%s", c_error_memory_alloc);
                    return m_ret_cleanup(DAP_LEDGER_CHECK_NOT_ENOUGH_MEMORY);
                }
            }
            l_was_tx_send_allow_copied = true;
            // Check if its already present
            for (size_t i = 0; i < l_new_tx_send_allow_size; i++) { // Check for all the list
                if (dap_chain_addr_compare(&l_new_tx_send_allow[i].addr, l_add_addr)) { // Found
                    log_it(L_WARNING, "TSD param TX_SENDER_ALLOWED_ADD has address %s thats already present in list",
                                                                    dap_chain_addr_to_str_static(l_add_addr));
                    return m_ret_cleanup(DAP_LEDGER_TOKEN_ADD_CHECK_TSD_ADDR_MISMATCH);
                }
            }
            struct spec_address *l_tmp = DAP_REALLOC_COUNT(l_new_tx_send_allow, l_new_tx_send_allow_size + 1);
            if (!l_tmp) {
                log_it(L_CRITICAL, "%s", c_error_memory_alloc);
                return m_ret_cleanup(DAP_LEDGER_CHECK_NOT_ENOUGH_MEMORY);
            }
            l_new_tx_send_allow = l_tmp;
            l_new_tx_send_allow[l_new_tx_send_allow_size++].addr = *l_add_addr;
            l_new_tx_send_allow[l_new_tx_send_allow_size - 1].becomes_effective = dap_time_now();
        } break;

        case DAP_CHAIN_DATUM_TOKEN_TSD_TYPE_TX_SENDER_ALLOWED_REMOVE: {
            if (l_tsd->size != sizeof(dap_chain_addr_t)) {
                log_it(L_WARNING, "Wrong TX_SENDER_ALLOWED_REMOVE TSD size %"DAP_UINT64_FORMAT_U", exiting TSD parse", l_tsd_size);
                return m_ret_cleanup(DAP_LEDGER_CHECK_INVALID_SIZE);
            }
            // Check if its correct
            dap_chain_addr_t *l_add_addr = dap_tsd_get_object(l_tsd, dap_chain_addr_t);
            if (dap_chain_addr_check_sum(l_add_addr)) {
                log_it(L_WARNING, "Wrong address checksum in TSD param TX_SENDER_ALLOWED_REMOVE");
                return m_ret_cleanup(DAP_LEDGER_TOKEN_ADD_CHECK_TSD_INVALID_ADDR);

            }
            if (!l_new_tx_send_allow && l_new_tx_send_allow_size && !l_was_tx_send_allow_copied) {
                assert(a_item_apply_to->tx_send_allow);
                // Deep copy addrs to sandbox
                l_new_tx_send_allow = DAP_DUP_SIZE(a_item_apply_to->tx_send_allow, l_new_tx_send_allow_size * sizeof(struct spec_address));
                if (!l_new_tx_send_allow) {
                    log_it(L_CRITICAL, "%s", c_error_memory_alloc);
                    return m_ret_cleanup(DAP_LEDGER_CHECK_NOT_ENOUGH_MEMORY);
                }
            }
            l_was_tx_send_allow_copied = true;
            // Check if its already present
            size_t i = 0;
            for ( ; i < l_new_tx_send_allow_size; i++) // Check for all the list
                if (dap_chain_addr_compare(&l_new_tx_send_allow[i].addr, l_add_addr))
                    break;
            if (i == l_new_tx_send_allow_size) {
                log_it(L_WARNING, "TSD param TX_SENDER_ALLOWED_REMOVE has address %s thats not present in list",
                        dap_chain_addr_to_str_static(l_add_addr));
                return m_ret_cleanup(DAP_LEDGER_TOKEN_ADD_CHECK_TSD_ADDR_MISMATCH);
            }
            // Addr removing: swap with last
            {
                size_t l_last_idx = l_new_tx_send_allow_size - 1;
                if (i < l_last_idx)
                    l_new_tx_send_allow[i] = l_new_tx_send_allow[l_last_idx];
                l_new_tx_send_allow_size = l_last_idx;
            }
            // Memory clearing
            if (l_new_tx_send_allow_size)
                l_new_tx_send_allow = DAP_REALLOC_COUNT(l_new_tx_send_allow, l_new_tx_send_allow_size);
            else
                DAP_DEL_Z(l_new_tx_send_allow);
        } break;

        case DAP_CHAIN_DATUM_TOKEN_TSD_TYPE_TX_SENDER_ALLOWED_CLEAR: {
            if (l_tsd->size != 0) {
                log_it(L_WARNING, "Wrong TX_SENDER_ALLOWED_CLEAR TSD size %"DAP_UINT64_FORMAT_U", exiting TSD parse", l_tsd_size);
                return m_ret_cleanup(DAP_LEDGER_CHECK_INVALID_SIZE);
            }
            DAP_DEL_Z(l_new_tx_send_allow);
            l_new_tx_send_allow_size = 0;
            l_was_tx_send_allow_copied = true;
        } break;

        // Blocked tx sender addres list add, remove or clear
        case DAP_CHAIN_DATUM_TOKEN_TSD_TYPE_TX_SENDER_BLOCKED_ADD: {
            if (l_tsd->size != sizeof(dap_chain_addr_t)) {
                log_it(L_WARNING, "Wrong TX_SENDER_BLOCKED_ADD TSD size %"DAP_UINT64_FORMAT_U", exiting TSD parse", l_tsd_size);
                return m_ret_cleanup(DAP_LEDGER_CHECK_INVALID_SIZE);
            }
            // Check if its correct
            dap_chain_addr_t *l_add_addr = dap_tsd_get_object(l_tsd, dap_chain_addr_t);
            if (dap_chain_addr_check_sum(l_add_addr)) {
                log_it(L_WARNING, "Wrong address checksum in TSD param TX_SENDER_BLOCKED_ADD");
                return m_ret_cleanup(DAP_LEDGER_TOKEN_ADD_CHECK_TSD_INVALID_ADDR);
            }
            if (!l_new_tx_send_block && l_new_tx_send_block_size && !l_was_tx_send_block_copied) {
                assert(a_item_apply_to->tx_send_block);
                // Deep copy addrs to sandbox
                l_new_tx_send_block = DAP_DUP_SIZE(a_item_apply_to->tx_send_block, l_new_tx_send_block_size * sizeof(struct spec_address));
                if (!l_new_tx_send_block) {
                    log_it(L_CRITICAL, "%s", c_error_memory_alloc);
                    return m_ret_cleanup(DAP_LEDGER_CHECK_NOT_ENOUGH_MEMORY);
                }
            }
            l_was_tx_send_block_copied = true;
            // Check if its already present
            for (size_t i = 0; i < l_new_tx_send_block_size; i++) { // Check for all the list
                if (dap_chain_addr_compare(&l_new_tx_send_block[i].addr, l_add_addr)) { // Found
                    log_it(L_WARNING, "TSD param TX_SENDER_BLOCKED_ADD has address %s thats already present in list",
                                                                    dap_chain_addr_to_str_static(l_add_addr));
                    return m_ret_cleanup(DAP_LEDGER_TOKEN_ADD_CHECK_TSD_ADDR_MISMATCH);
                }
            }
            if (!a_apply)
                break;
            struct spec_address *l_tmp = DAP_REALLOC_COUNT(l_new_tx_send_block, l_new_tx_send_block_size + 1);
            if (!l_tmp) {
                log_it(L_CRITICAL, "%s", c_error_memory_alloc);
                return m_ret_cleanup(DAP_LEDGER_CHECK_NOT_ENOUGH_MEMORY);
            }
            l_new_tx_send_block = l_tmp;
            l_new_tx_send_block[l_new_tx_send_block_size++].addr = *l_add_addr;
            l_new_tx_send_block[l_new_tx_send_block_size - 1].becomes_effective = dap_time_now();
        } break;

        case DAP_CHAIN_DATUM_TOKEN_TSD_TYPE_TX_SENDER_BLOCKED_REMOVE: {
            if (l_tsd->size != sizeof(dap_chain_addr_t)) {
                log_it(L_WARNING, "Wrong TX_SENDER_BLOCKED_REMOVE TSD size %"DAP_UINT64_FORMAT_U", exiting TSD parse", l_tsd_size);
                return m_ret_cleanup(DAP_LEDGER_CHECK_INVALID_SIZE);
            }
            // Check if its correct
            dap_chain_addr_t *l_add_addr = dap_tsd_get_object(l_tsd, dap_chain_addr_t);
            if (dap_chain_addr_check_sum(l_add_addr)) {
                log_it(L_WARNING, "Wrong address checksum in TSD param TX_SENDER_BLOCKED_REMOVE");
                return m_ret_cleanup(DAP_LEDGER_TOKEN_ADD_CHECK_TSD_INVALID_ADDR);
            }
            if (!l_new_tx_send_block && l_new_tx_send_block_size && !l_was_tx_send_block_copied) {
                assert(a_item_apply_to->tx_send_block);
                // Deep copy addrs to sandbox
                l_new_tx_send_block = DAP_DUP_SIZE(a_item_apply_to->tx_send_block, l_new_tx_send_block_size * sizeof(struct spec_address));
                if (!l_new_tx_send_block) {
                    log_it(L_CRITICAL, "%s", c_error_memory_alloc);
                    return m_ret_cleanup(DAP_LEDGER_CHECK_NOT_ENOUGH_MEMORY);
                }
            }
            l_was_tx_send_block_copied = true;
            // Check if its already present
            size_t i = 0;
            for ( ; i < l_new_tx_send_block_size; i++) // Check for all the list
                if (dap_chain_addr_compare(&l_new_tx_send_block[i].addr, l_add_addr))
                    break;
            if (i == l_new_tx_send_block_size) {
                log_it(L_WARNING, "TSD param TX_SENDER_BLOCKED_REMOVE has address %s thats not present in list",
                        dap_chain_addr_to_str_static(l_add_addr));
                return m_ret_cleanup(DAP_LEDGER_TOKEN_ADD_CHECK_TSD_ADDR_MISMATCH);
            }
            // Addr removing: swap with last
            {
                size_t l_last_idx = l_new_tx_send_block_size - 1;
                if (i < l_last_idx)
                    l_new_tx_send_block[i] = l_new_tx_send_block[l_last_idx];
                l_new_tx_send_block_size = l_last_idx;
            }
            // Memory clearing
            if (l_new_tx_send_block_size)
                l_new_tx_send_block = DAP_REALLOC_COUNT(l_new_tx_send_block, l_new_tx_send_block_size);
            else
                DAP_DEL_Z(l_new_tx_send_block);
        } break;

        case DAP_CHAIN_DATUM_TOKEN_TSD_TYPE_TX_SENDER_BLOCKED_CLEAR: {
            if (l_tsd->size != 0) {
                log_it(L_WARNING, "Wrong TX_SENDER_BLOCKED_CLEAR TSD size %"DAP_UINT64_FORMAT_U", exiting TSD parse", l_tsd_size);
                return m_ret_cleanup(DAP_LEDGER_CHECK_INVALID_SIZE);
            }
            DAP_DEL_Z(l_new_tx_send_block);
            l_new_tx_send_block_size = 0;
            l_was_tx_send_block_copied = true;
        } break;

        // ============================================================================
        // UTXO FLAGS TSD SECTION (stores all UTXO-related flags in uint32_t)
        // ============================================================================
        
        case DAP_CHAIN_DATUM_TOKEN_TSD_TYPE_UTXO_FLAGS: {
            // UTXO flags are stored separately in TSD to avoid uint16_t overflow
            // (flags like BIT(16-20) don't fit in header_native_decl.flags which is uint16_t)
            if (l_tsd->size != sizeof(uint32_t)) {
                log_it(L_WARNING, "Wrong UTXO_FLAGS TSD size %"DAP_UINT64_FORMAT_U", expected %zu", 
                       l_tsd_size, sizeof(uint32_t));
                return m_ret_cleanup(DAP_LEDGER_CHECK_INVALID_SIZE);
            }
            if (!a_apply)
                break;
            
            uint32_t l_utxo_flags = dap_tsd_get_scalar(l_tsd, uint32_t);
            
            // For UPDATE type: REPLACE UTXO flags (clear old, set new)
            // For DECL type: MERGE UTXO flags (add to existing)
            // Note: UTXO flags use BIT(0-4) in TSD, but are conceptually separate from header flags
            // We store them in the same token_item->flags field for simplicity
            if (a_current_datum->type == DAP_CHAIN_DATUM_TOKEN_TYPE_UPDATE) {
                // Clear old UTXO flags and set new ones
                a_item_apply_to->flags &= ~DAP_CHAIN_DATUM_TOKEN_FLAG_UTXO_MASK;  // Clear UTXO flags
                a_item_apply_to->flags |= l_utxo_flags;  // Set new UTXO flags
                log_it(L_INFO, "Replaced UTXO flags 0x%08X for token %s (total flags: 0x%08X)", 
                       l_utxo_flags, a_item_apply_to->ticker, a_item_apply_to->flags);
            } else {
                // Merge UTXO flags into token item's flags (for DECL type)
                a_item_apply_to->flags |= l_utxo_flags;
                log_it(L_INFO, "Applied UTXO flags 0x%08X to token %s (total flags: 0x%08X)", 
                       l_utxo_flags, a_item_apply_to->ticker, a_item_apply_to->flags);
            }
        } break;

        // ============================================================================
        // UTXO BLOCKLIST TSD SECTIONS
        // ============================================================================

        case DAP_CHAIN_DATUM_TOKEN_TSD_TYPE_UTXO_BLOCKED_ADD: {
            // Two formats supported:
            // Basic:    [tx_hash: 32B][out_idx: 4B] = 36 bytes (immediate activation)
            // Extended: [tx_hash: 32B][out_idx: 4B][timestamp: 8B] = 44 bytes (delayed activation)
            size_t l_expected_size_basic = sizeof(dap_chain_hash_fast_t) + sizeof(uint32_t);
            size_t l_expected_size_extended = l_expected_size_basic + sizeof(dap_time_t);
            
            if (l_tsd->size != l_expected_size_basic && l_tsd->size != l_expected_size_extended) {
                log_it(L_WARNING, "Wrong UTXO_BLOCKED_ADD TSD size %"DAP_UINT64_FORMAT_U", expected %zu or %zu, exiting TSD parse", 
                       l_tsd_size, l_expected_size_basic, l_expected_size_extended);
                return m_ret_cleanup(DAP_LEDGER_CHECK_INVALID_SIZE);
            }

            // Check if UTXO blocking is disabled for this token
            if (a_item_apply_to->flags & DAP_CHAIN_DATUM_TOKEN_FLAG_UTXO_BLOCKING_DISABLED) {
                log_it(L_WARNING, "UTXO blocking is disabled for token %s, cannot add UTXO to blocklist", 
                       a_item_apply_to->ticker);
                return m_ret_cleanup(DAP_LEDGER_TOKEN_ADD_CHECK_TSD_FORBIDDEN);
            }

            // Check if blocklist is static
            if (a_item_apply_to->flags & DAP_CHAIN_DATUM_TOKEN_FLAG_UTXO_STATIC_BLOCKLIST) {
                log_it(L_WARNING, "UTXO blocklist is static for token %s, cannot modify", 
                       a_item_apply_to->ticker);
                return m_ret_cleanup(DAP_LEDGER_TOKEN_ADD_CHECK_TSD_FORBIDDEN);
            }

            // Parse UTXO data (tx_hash + out_idx)
            dap_chain_hash_fast_t *l_tx_hash = (dap_chain_hash_fast_t *)l_tsd->data;
            uint32_t l_out_idx = *(uint32_t *)(l_tsd->data + sizeof(dap_chain_hash_fast_t));
            
            // Parse activation time (optional)
            dap_time_t l_becomes_effective;
            if (l_tsd->size == l_expected_size_extended) {
                // Extended format with explicit timestamp
                l_becomes_effective = *(dap_time_t *)(l_tsd->data + sizeof(dap_chain_hash_fast_t) + sizeof(uint32_t));
                log_it(L_DEBUG, "UTXO blocking with delayed activation at %"DAP_UINT64_FORMAT_U, l_becomes_effective);
            } else {
                // Basic format - immediate activation (use blockchain time, not wall clock!)
                l_becomes_effective = dap_ledger_get_blockchain_time(a_ledger);
            }

            // Validate UTXO exists (optional validation with warning)
            // Note: UTXO may not exist yet at token_update time, but will exist later
            // This is a sanity check, not a blocking error
            if (a_apply) {
                dap_ledger_tx_item_t *l_tx_item = NULL;
                dap_chain_datum_tx_t *l_tx = dap_ledger_tx_find_datum_by_hash(a_ledger, l_tx_hash, &l_tx_item, false);
                if (l_tx) {
                    // Check if output index exists
                    void *l_tx_out = dap_chain_datum_tx_item_get_nth(l_tx, TX_ITEM_TYPE_OUT_ALL, l_out_idx);
                    if (!l_tx_out) {
                        char l_hash_str[DAP_CHAIN_HASH_FAST_STR_SIZE];
                        dap_chain_hash_fast_to_str(l_tx_hash, l_hash_str, sizeof(l_hash_str));
                        log_it(L_WARNING, "UTXO validation: output index %u not found in tx %s (may not exist yet)", 
                               l_out_idx, l_hash_str);
                    } else {
                        // Check if already spent
                        if (l_tx_item && l_tx_item->cache_data.n_outs_used > l_out_idx &&
                            !dap_hash_fast_is_blank(&l_tx_item->cache_data.tx_hash_spent_fast[l_out_idx])) {
                            char l_hash_str[DAP_CHAIN_HASH_FAST_STR_SIZE];
                            dap_chain_hash_fast_to_str(l_tx_hash, l_hash_str, sizeof(l_hash_str));
                            log_it(L_WARNING, "UTXO validation: output %s:%u is already spent", l_hash_str, l_out_idx);
                        }
                    }
                } else {
                    char l_hash_str[DAP_CHAIN_HASH_FAST_STR_SIZE];
                    dap_chain_hash_fast_to_str(l_tx_hash, l_hash_str, sizeof(l_hash_str));
                    log_it(L_DEBUG, "UTXO validation: transaction %s not found in ledger (may not exist yet)", l_hash_str);
                }
            }

            if (!a_apply)
                break;

            // Add UTXO to blocklist with specified activation time
            if (s_ledger_utxo_block_add(a_item_apply_to, l_tx_hash, l_out_idx, l_becomes_effective, 
                                         a_token_update_hash, a_ledger) != 0) {
                char l_hash_str[DAP_CHAIN_HASH_FAST_STR_SIZE];
                dap_chain_hash_fast_to_str(l_tx_hash, l_hash_str, sizeof(l_hash_str));
                log_it(L_ERROR, "Failed to add UTXO to blocklist: tx=%s, out_idx=%u", l_hash_str, l_out_idx);
                return m_ret_cleanup(DAP_LEDGER_CHECK_APPLY_ERROR);
            }
        } break;

        case DAP_CHAIN_DATUM_TOKEN_TSD_TYPE_UTXO_BLOCKED_REMOVE: {
            // Two formats supported:
            // 1. Basic (36 bytes): [tx_hash: 32B][out_idx: 4B] → immediate removal
            // 2. Extended (44 bytes): [tx_hash: 32B][out_idx: 4B][timestamp: 8B] → delayed unblocking
            size_t l_basic_size = sizeof(dap_chain_hash_fast_t) + sizeof(uint32_t);
            size_t l_extended_size = l_basic_size + sizeof(uint64_t);
            
            if (l_tsd->size != l_basic_size && l_tsd->size != l_extended_size) {
                log_it(L_WARNING, "Wrong UTXO_BLOCKED_REMOVE TSD size %"DAP_UINT64_FORMAT_U", expected %zu (basic) or %zu (extended)", 
                       l_tsd_size, l_basic_size, l_extended_size);
                return m_ret_cleanup(DAP_LEDGER_CHECK_INVALID_SIZE);
            }

            // Check if UTXO blocking is disabled for this token
            if (a_item_apply_to->flags & DAP_CHAIN_DATUM_TOKEN_FLAG_UTXO_BLOCKING_DISABLED) {
                log_it(L_WARNING, "UTXO blocking is disabled for token %s, cannot remove UTXO from blocklist", 
                       a_item_apply_to->ticker);
                return m_ret_cleanup(DAP_LEDGER_TOKEN_ADD_CHECK_TSD_FORBIDDEN);
            }

            // Check if blocklist is static
            if (a_item_apply_to->flags & DAP_CHAIN_DATUM_TOKEN_FLAG_UTXO_STATIC_BLOCKLIST) {
                log_it(L_WARNING, "UTXO blocklist is static for token %s, cannot modify", 
                       a_item_apply_to->ticker);
                return m_ret_cleanup(DAP_LEDGER_TOKEN_ADD_CHECK_TSD_FORBIDDEN);
            }

            // Parse UTXO data
            dap_chain_hash_fast_t *l_tx_hash = (dap_chain_hash_fast_t *)l_tsd->data;
            uint32_t l_out_idx = *(uint32_t *)(l_tsd->data + sizeof(dap_chain_hash_fast_t));
            
            // Parse optional timestamp for delayed unblocking
            dap_time_t l_becomes_unblocked = 0;  // 0 = immediate removal
            if (l_tsd->size == l_extended_size) {
                uint64_t l_timestamp = *(uint64_t *)(l_tsd->data + sizeof(dap_chain_hash_fast_t) + sizeof(uint32_t));
                l_becomes_unblocked = (dap_time_t)l_timestamp;
            }

            if (!a_apply)
                break;

            // Remove UTXO from blocklist (or schedule delayed unblocking)
            if (s_ledger_utxo_block_remove(a_item_apply_to, l_tx_hash, l_out_idx, l_becomes_unblocked,
                                             a_token_update_hash, a_ledger) != 0) {
                char l_hash_str[DAP_CHAIN_HASH_FAST_STR_SIZE];
                dap_chain_hash_fast_to_str(l_tx_hash, l_hash_str, sizeof(l_hash_str));
                if (l_becomes_unblocked == 0) {
                    log_it(L_WARNING, "Failed to remove UTXO from blocklist (may not exist): tx=%s, out_idx=%u", 
                           l_hash_str, l_out_idx);
                } else {
                    log_it(L_WARNING, "Failed to schedule UTXO unblocking (may not exist): tx=%s, out_idx=%u, unblock_time=%"DAP_UINT64_FORMAT_U, 
                           l_hash_str, l_out_idx, (uint64_t)l_becomes_unblocked);
                }
                // Don't fail if UTXO wasn't in blocklist
            }
        } break;

        case DAP_CHAIN_DATUM_TOKEN_TSD_TYPE_UTXO_BLOCKED_CLEAR: {
            if (l_tsd->size != 0) {
                log_it(L_WARNING, "Wrong UTXO_BLOCKED_CLEAR TSD size %"DAP_UINT64_FORMAT_U", exiting TSD parse", 
                       l_tsd_size);
                return m_ret_cleanup(DAP_LEDGER_CHECK_INVALID_SIZE);
            }

            // Check if UTXO blocking is disabled for this token
            if (a_item_apply_to->flags & DAP_CHAIN_DATUM_TOKEN_FLAG_UTXO_BLOCKING_DISABLED) {
                log_it(L_WARNING, "UTXO blocking is disabled for token %s, cannot clear blocklist", 
                       a_item_apply_to->ticker);
                return m_ret_cleanup(DAP_LEDGER_TOKEN_ADD_CHECK_TSD_FORBIDDEN);
            }

            // Check if blocklist is static
            if (a_item_apply_to->flags & DAP_CHAIN_DATUM_TOKEN_FLAG_UTXO_STATIC_BLOCKLIST) {
                log_it(L_WARNING, "UTXO blocklist is static for token %s, cannot clear", 
                       a_item_apply_to->ticker);
                return m_ret_cleanup(DAP_LEDGER_TOKEN_ADD_CHECK_TSD_FORBIDDEN);
            }

            if (!a_apply)
                break;

            // Clear entire UTXO blocklist with history tracking
            if (s_ledger_utxo_block_clear(a_item_apply_to, a_token_update_hash, a_ledger) != 0) {
                log_it(L_ERROR, "Failed to clear UTXO blocklist for token %s", a_item_apply_to->ticker);
                return m_ret_cleanup(DAP_LEDGER_CHECK_APPLY_ERROR);
            }
        } break;

        case DAP_CHAIN_DATUM_TOKEN_TSD_TOKEN_DESCRIPTION: {
            if (l_tsd->size == 0 || l_tsd->data[l_tsd->size - 1] != 0) {
                log_it(L_ERROR, "Wrong TOKEN_DESCRIPTION TSD format or size %"DAP_UINT64_FORMAT_U", exiting TSD parse", l_tsd_size);
                return m_ret_cleanup(DAP_LEDGER_CHECK_INVALID_SIZE);
            }
            if (!a_apply)
                break;
            DAP_DEL_Z(a_item_apply_to->description);
            a_item_apply_to->description = strdup((char *)l_tsd->data);
        } break;

        // Set signs count value need to emission be valid
        case DAP_CHAIN_DATUM_TOKEN_TSD_TYPE_TOTAL_SIGNS_VALID: {
            if (l_tsd->size != sizeof(uint16_t)) {
                log_it(L_WARNING, "Wrong SIGNS_VALID TSD size %"DAP_UINT64_FORMAT_U", exiting TSD parse", l_tsd_size);
                return m_ret_cleanup(DAP_LEDGER_CHECK_INVALID_SIZE);
            }
            size_t l_old_valid = l_new_signs_valid;
            l_new_signs_valid = dap_tsd_get_scalar(l_tsd, uint16_t);
            log_it(L_INFO, "Found TOTAL_SIGNS_VALID TSD: updating auth_signs_valid from %zu to %zu (a_apply=%d)",
                   l_old_valid, l_new_signs_valid, a_apply);
        } break;

        case DAP_CHAIN_DATUM_TOKEN_TSD_TYPE_TOTAL_PKEYS_ADD: {
            if (l_tsd->size < sizeof(dap_pkey_t) || l_tsd->size != dap_pkey_get_size((dap_pkey_t *)l_tsd->data)) {
                log_it(L_WARNING, "Wrong TOTAL_PKEYS_ADD TSD size %"DAP_UINT64_FORMAT_U", exiting TSD parse", l_tsd_size);
                return m_ret_cleanup(DAP_LEDGER_CHECK_INVALID_SIZE);
            }
            if (!l_new_pkeys && l_new_signs_total && !l_was_pkeys_copied) {
                assert(a_item_apply_to->auth_pkeys);
                assert(a_item_apply_to->auth_pkey_hashes);
                // Deep copy pkeys & its hashes to sandbox
                l_new_pkeys = DAP_NEW_SIZE(dap_pkey_t *, l_new_signs_total * sizeof(dap_pkey_t *));
                if (!l_new_pkeys) {
                    log_it(L_CRITICAL, "%s", c_error_memory_alloc);
                    return m_ret_cleanup(DAP_LEDGER_CHECK_NOT_ENOUGH_MEMORY);
                }
                for (size_t i = 0; i < l_new_signs_total; i++) {
                    l_new_pkeys[i] = DAP_DUP_SIZE(a_item_apply_to->auth_pkeys[i], dap_pkey_get_size(a_item_apply_to->auth_pkeys[i]));
                    if (!l_new_pkeys[i]) {
                        log_it(L_CRITICAL, "%s", c_error_memory_alloc);
                        return m_ret_cleanup(DAP_LEDGER_CHECK_NOT_ENOUGH_MEMORY);
                    }
                }
                assert(!l_new_pkey_hashes);
                l_new_pkey_hashes = DAP_DUP_SIZE(a_item_apply_to->auth_pkey_hashes, l_new_signs_total * sizeof(dap_hash_t));
                if (!l_new_pkey_hashes) {
                    log_it(L_CRITICAL, "%s", c_error_memory_alloc);
                    return m_ret_cleanup(DAP_LEDGER_CHECK_NOT_ENOUGH_MEMORY);
                }
            }
            l_was_pkeys_copied = true;
            dap_pkey_t *l_new_auth_pkey = dap_tsd_get_object(l_tsd, dap_pkey_t);
            dap_pkey_type_t l_pkey_type_correction = { .type = DAP_PKEY_TYPE_NULL };
            if (dap_pkey_type_to_enc_key_type(l_new_auth_pkey->header.type) == DAP_ENC_KEY_TYPE_INVALID) {
                dap_sign_type_t l_sign_type = { .type = l_new_auth_pkey->header.type.type }; // Legacy cratch
                l_pkey_type_correction = dap_pkey_type_from_sign_type(l_sign_type);
                if (l_pkey_type_correction.type == DAP_PKEY_TYPE_NULL) {
                    log_it(L_WARNING, "Unknonw public key type %hu", l_new_auth_pkey->header.type.type);
                    return m_ret_cleanup(DAP_LEDGER_CHECK_PARSE_ERROR);
                }
            }
            // Check if its already present
            dap_hash_t l_new_auth_pkey_hash;
            dap_pkey_get_hash(l_new_auth_pkey, &l_new_auth_pkey_hash);
            for (size_t i = 0; i < l_new_signs_total; i++) {
                if (dap_pkey_compare(l_new_auth_pkey, l_new_pkeys[i])) {
                    log_it(L_WARNING, "TSD param TOTAL_PKEYS_ADD has pkey %s thats already present in list",
                                                                    dap_hash_fast_to_str_static(&l_new_auth_pkey_hash));
                    return m_ret_cleanup(DAP_LEDGER_TOKEN_ADD_CHECK_TSD_PKEY_MISMATCH);
                }
            }
            dap_pkey_t **l_tmp = DAP_REALLOC_COUNT(l_new_pkeys, l_new_signs_total + 1);
            if (!l_tmp) {
                log_it(L_CRITICAL, "%s", c_error_memory_alloc);
                return m_ret_cleanup(DAP_LEDGER_CHECK_NOT_ENOUGH_MEMORY);
            }
            l_new_pkeys = l_tmp;
            // Pkey adding
            l_new_pkeys[l_new_signs_total] = DAP_DUP_SIZE(l_new_auth_pkey, dap_pkey_get_size(l_new_auth_pkey));
            if (!l_new_pkeys[l_new_signs_total]) {
                log_it(L_CRITICAL, "%s", c_error_memory_alloc);
                return m_ret_cleanup(DAP_LEDGER_CHECK_NOT_ENOUGH_MEMORY);
            }
            if (l_pkey_type_correction.type != DAP_PKEY_TYPE_NULL)
                l_new_pkeys[l_new_signs_total]->header.type = l_pkey_type_correction;

            dap_hash_fast_t *l_tmp_hashes = DAP_REALLOC_COUNT(l_new_pkey_hashes, l_new_signs_total + 1);
            if (!l_tmp_hashes) {
                log_it(L_CRITICAL, "%s", c_error_memory_alloc);
                return m_ret_cleanup(DAP_LEDGER_CHECK_NOT_ENOUGH_MEMORY);
            }
            l_new_pkey_hashes = l_tmp_hashes;
            l_new_pkey_hashes[l_new_signs_total++] = l_new_auth_pkey_hash;
            log_it(L_DEBUG, "Added new pkey to token update: l_new_signs_total=%zu (after increment), l_new_signs_valid=%zu",
                   l_new_signs_total, l_new_signs_valid);
        } break;

        case DAP_CHAIN_DATUM_TOKEN_TSD_TYPE_TOTAL_PKEYS_REMOVE: {
            if (l_tsd->size != sizeof(dap_hash_t)) {
                log_it(L_WARNING, "Wrong TOTAL_PKEYS_REMOVE TSD size %"DAP_UINT64_FORMAT_U", exiting TSD parse", l_tsd_size);
                return m_ret_cleanup(DAP_LEDGER_CHECK_INVALID_SIZE);
            }
            if (!l_new_pkeys && l_new_signs_total && !l_was_pkeys_copied) {
                assert(a_item_apply_to->auth_pkeys);
                assert(a_item_apply_to->auth_pkey_hashes);
                // Deep copy pkeys & its hashes to sandbox
                l_new_pkeys = DAP_NEW_SIZE(dap_pkey_t *, l_new_signs_total * sizeof(dap_pkey_t *));
                if (!l_new_pkeys) {
                    log_it(L_CRITICAL, "%s", c_error_memory_alloc);
                    return m_ret_cleanup(DAP_LEDGER_CHECK_NOT_ENOUGH_MEMORY);
                }
                for (size_t i = 0; i < l_new_signs_total; i++) {
                    l_new_pkeys[i] = DAP_DUP_SIZE(a_item_apply_to->auth_pkeys[i], dap_pkey_get_size(a_item_apply_to->auth_pkeys[i]));
                    if (!l_new_pkeys[i]) {
                        log_it(L_CRITICAL, "%s", c_error_memory_alloc);
                        return m_ret_cleanup(DAP_LEDGER_CHECK_NOT_ENOUGH_MEMORY);
                    }
                }
                assert(!l_new_pkey_hashes);
                l_new_pkey_hashes = DAP_DUP_SIZE(a_item_apply_to->auth_pkey_hashes, l_new_signs_total * sizeof(dap_hash_t));
                if (!l_new_pkey_hashes) {
                    log_it(L_CRITICAL, "%s", c_error_memory_alloc);
                    return m_ret_cleanup(DAP_LEDGER_CHECK_NOT_ENOUGH_MEMORY);
                }
            }
            l_was_pkeys_copied = true;
            dap_hash_t l_new_auth_pkey_hash = dap_tsd_get_scalar(l_tsd, dap_hash_t);
            // Check if its already present
            size_t i = 0;
            for ( ; i < l_new_signs_total; i++) // Check for all the list
                if (dap_hash_fast_compare(l_new_pkey_hashes + i, &l_new_auth_pkey_hash))
                    break;
            if (i == l_new_signs_total) {
                log_it(L_WARNING, "TSD param TOTAL_PKEYS_REMOVE has public key hash %s thats not present in list",
                                                    dap_hash_fast_to_str_static(&l_new_auth_pkey_hash));
                return m_ret_cleanup(DAP_LEDGER_TOKEN_ADD_CHECK_TSD_PKEY_MISMATCH);
            }
            // Pkey removing: swap with last to avoid O(n) shifts
            {
                size_t l_last_idx = l_new_signs_total - 1;
                DAP_DEL_Z(l_new_pkeys[i]);
                if (i < l_last_idx) {
                    l_new_pkeys[i] = l_new_pkeys[l_last_idx];
                    l_new_pkey_hashes[i] = l_new_pkey_hashes[l_last_idx];
                }
                l_new_signs_total = l_last_idx;
            }
            // Memory clearing
            if (l_new_signs_total) {
                l_new_pkeys = DAP_REALLOC_COUNT(l_new_pkeys, l_new_signs_total);
                l_new_pkey_hashes = DAP_REALLOC_COUNT(l_new_pkey_hashes, l_new_signs_total);
            } else {
                DAP_DEL_Z(l_new_pkeys);
                DAP_DEL_Z(l_new_pkey_hashes);
            }
        } break;

        case DAP_CHAIN_DATUM_TOKEN_TSD_TYPE_DELEGATE_EMISSION_FROM_STAKE_LOCK: {
            if (a_current_datum->subtype != DAP_CHAIN_DATUM_TOKEN_SUBTYPE_NATIVE) {
                log_it(L_WARNING, "TSD section DELEGATE_EMISSION_FROM_STAKE_LOCK allowed for NATIVE subtype only");
                return m_ret_cleanup(DAP_LEDGER_TOKEN_ADD_CHECK_TSD_FORBIDDEN);
            }
            if (l_tsd->size != sizeof(dap_chain_datum_token_tsd_delegate_from_stake_lock_t) &&
                    l_tsd->size != sizeof(dap_chain_datum_token_tsd_delegate_from_stake_lock_t) + 256 /* Legacy size */) {
                log_it(L_WARNING, "Wrong DELEGATE_EMISSION_FROM_STAKE_LOCK TSD size %"DAP_UINT64_FORMAT_U", exiting TSD parse", l_tsd_size);
                return m_ret_cleanup(DAP_LEDGER_CHECK_INVALID_SIZE);
            }
            dap_chain_datum_token_tsd_delegate_from_stake_lock_t *l_delegate = dap_tsd_get_object(l_tsd, dap_chain_datum_token_tsd_delegate_from_stake_lock_t);
            const char *l_basic_token_ticker = (const char *)l_delegate->ticker_token_from;
            char l_delegated_ticker[DAP_CHAIN_TICKER_SIZE_MAX];
            dap_chain_datum_token_get_delegated_ticker(l_delegated_ticker, l_basic_token_ticker);
            if (dap_strcmp(l_delegated_ticker, a_current_datum->ticker)) {
                log_it(L_WARNING, "Unexpected delegated token ticker %s (expected %s)", a_current_datum->ticker, l_delegated_ticker);
                return m_ret_cleanup(DAP_LEDGER_TOKEN_ADD_CHECK_TSD_OTHER_TICKER_EXPECTED);
            }
            dap_ledger_token_item_t *l_basic_token = NULL;
            HASH_FIND_STR(PVT(a_ledger)->tokens, l_basic_token_ticker, l_basic_token);
            if (!l_basic_token) {
                log_it(L_WARNING, "Basic token ticker %s for delegated token isn't found", l_basic_token_ticker);
                return m_ret_cleanup(DAP_LEDGER_CHECK_TICKER_NOT_FOUND);
            }
            if (IS_ZERO_256(l_delegate->emission_rate)) {
                log_it(L_WARNING, "Emission rate for delegated toke should not be a zero");
                return m_ret_cleanup(DAP_LEDGER_CHECK_ZERO_VALUE);
            }
            if (!a_apply)
                break;
            assert(a_item_apply_to);
            a_item_apply_to->is_delegated = true;
            dap_strncpy(a_item_apply_to->delegated_from, l_basic_token->ticker, sizeof(a_item_apply_to->delegated_from) - 1);
            a_item_apply_to->emission_rate = l_delegate->emission_rate;
        } break;

        default:
            log_it(L_ERROR, "Unexpected TSD type %hu (0x%04X)", l_tsd->type, l_tsd->type);
            return m_ret_cleanup(DAP_LEDGER_CHECK_PARSE_ERROR);
        }
    }
    // If no pkeys were added via TSD and this is a token_update, try to extract pkeys from signatures
    // Also extract if current datum has more signs than what we have in l_new_signs_total
    // Extract pkeys even if a_item_apply_to is NULL (for validation checks with a_apply=false)
    debug_if(s_debug_more, L_DEBUG, "Checking if pkeys should be extracted from signatures: l_new_signs_total=%zu, a_item_apply_to=%p, a_current_datum=%p, a_signs_size=%zu, a_apply=%d, a_current_datum->signs_total=%hu",
           l_new_signs_total, a_item_apply_to, a_current_datum, a_signs_size, a_apply, a_current_datum ? a_current_datum->signs_total : 0);
    if (a_current_datum && a_signs_size > 0 && 
        (l_new_signs_total == 0 || (uint16_t)l_new_signs_total < a_current_datum->signs_total)) {
        debug_if(s_debug_more, L_DEBUG, "Condition met for pkey extraction: l_new_signs_total=%zu < a_current_datum->signs_total=%hu",
               l_new_signs_total, a_current_datum->signs_total);
        size_t l_auth_signs_total = a_current_datum->signs_total;
        debug_if(s_debug_more, L_DEBUG, "Attempting to extract pkeys from signatures: a_current_datum->signs_total=%hu, a_tsd_total_size=%zu, a_signs_size=%zu, l_new_signs_total=%zu",
               a_current_datum->signs_total, a_tsd_total_size, a_signs_size, l_new_signs_total);
        dap_sign_t **l_signs = dap_sign_get_unique_signs(a_current_datum->tsd_n_signs + a_tsd_total_size,
                                                         a_signs_size,
                                                         &l_auth_signs_total);
        debug_if(s_debug_more, L_DEBUG, "dap_sign_get_unique_signs returned: l_signs=%p, l_auth_signs_total=%zu",
               l_signs, l_signs ? l_auth_signs_total : 0);
        if (l_signs && l_auth_signs_total > 0) {
            debug_if(s_debug_more, L_DEBUG, "Extracting %zu pkeys from token_update signatures for token %s (replacing %zu existing)",
                   l_auth_signs_total, a_item_apply_to ? a_item_apply_to->ticker : a_current_datum->ticker, l_new_signs_total);
            // Free existing pkeys if any
            if (l_was_pkeys_copied) {
                DAP_DEL_ARRAY(l_new_pkeys, l_new_signs_total);
                DAP_DELETE(l_new_pkey_hashes);
            }
            l_new_pkeys = DAP_NEW_SIZE(dap_pkey_t *, l_auth_signs_total * sizeof(dap_pkey_t *));
            l_new_pkey_hashes = DAP_NEW_SIZE(dap_hash_fast_t, l_auth_signs_total * sizeof(dap_hash_fast_t));
            if (l_new_pkeys && l_new_pkey_hashes) {
                for (size_t k = 0; k < l_auth_signs_total; k++) {
                    l_new_pkeys[k] = dap_pkey_get_from_sign(l_signs[k]);
                    if (!l_new_pkeys[k]) {
                        DAP_DEL_ARRAY(l_new_pkeys, k);
                        DAP_DELETE(l_new_pkey_hashes);
                        DAP_DELETE(l_signs);
                        log_it(L_CRITICAL, "%s", c_error_memory_alloc);
                        return m_ret_cleanup(DAP_LEDGER_CHECK_NOT_ENOUGH_MEMORY);
                    }
                    dap_pkey_get_hash(l_new_pkeys[k], &l_new_pkey_hashes[k]);
                }
                l_new_signs_total = l_auth_signs_total;
                l_was_pkeys_copied = true;
            } else {
                DAP_DELETE(l_new_pkeys);
                DAP_DELETE(l_new_pkey_hashes);
            }
            DAP_DELETE(l_signs);
        }
    }
    size_t l_old_signs_valid = a_item_apply_to ? a_item_apply_to->auth_signs_valid : 0;
    debug_if(s_debug_more, L_DEBUG, "Token TSD parse completed: l_new_signs_total=%zu, l_new_signs_valid=%zu (old: %zu), a_apply=%d",
           l_new_signs_total, l_new_signs_valid, l_old_signs_valid, a_apply);
    if (l_new_signs_total < l_new_signs_valid) {
        log_it(L_WARNING, "Token update requires %zu valid signatures but only %zu pkeys provided (a_apply=%d, a_item_apply_to=%p, a_current_datum=%p, a_current_datum->signs_total=%hu)",
               l_new_signs_valid, l_new_signs_total, a_apply, a_item_apply_to, a_current_datum, a_current_datum ? a_current_datum->signs_total : 0);
        return m_ret_cleanup(DAP_LEDGER_CHECK_NOT_ENOUGH_VALID_SIGNS);
    }

    if (!a_apply)
        return m_ret_cleanup(DAP_LEDGER_CHECK_OK);
#undef m_ret_cleanup

    if (l_was_tx_recv_allow_copied) {
        a_item_apply_to->tx_recv_allow_size = l_new_tx_recv_allow_size;
        DAP_DEL_Z(a_item_apply_to->tx_recv_allow);
        a_item_apply_to->tx_recv_allow = l_new_tx_recv_allow;
    }
    if (l_was_tx_recv_block_copied) {
        a_item_apply_to->tx_recv_block_size = l_new_tx_recv_block_size;
        DAP_DEL_Z(a_item_apply_to->tx_recv_block);
        a_item_apply_to->tx_recv_block = l_new_tx_recv_block;
    }
    if (l_was_tx_send_allow_copied) {
        a_item_apply_to->tx_send_allow_size = l_new_tx_send_allow_size;
        DAP_DEL_Z(a_item_apply_to->tx_send_allow);
        a_item_apply_to->tx_send_allow = l_new_tx_send_allow;
    }
    if (l_was_tx_send_block_copied) {
        a_item_apply_to->tx_send_block_size = l_new_tx_send_block_size;
        DAP_DEL_Z(a_item_apply_to->tx_send_block);
        a_item_apply_to->tx_send_block = l_new_tx_send_block;
    }
    if (a_item_apply_to) {
        log_it(L_INFO, "Updating token %s auth_signs_valid: %zu -> %zu (a_apply=%d)",
               a_item_apply_to->ticker, l_old_signs_valid, l_new_signs_valid, a_apply);
        a_item_apply_to->auth_signs_valid = l_new_signs_valid;
    } else {
        log_it(L_WARNING, "Cannot update auth_signs_valid: a_item_apply_to is NULL");
    }
    if (l_was_pkeys_copied) {
        for (size_t i = 0; i < a_item_apply_to->auth_signs_total; i++)
            DAP_DELETE(a_item_apply_to->auth_pkeys[i]);
        DAP_DEL_Z(a_item_apply_to->auth_pkeys);
        DAP_DEL_Z(a_item_apply_to->auth_pkey_hashes);
        a_item_apply_to->auth_signs_total = l_new_signs_total;
        a_item_apply_to->auth_pkeys = l_new_pkeys;
        a_item_apply_to->auth_pkey_hashes = l_new_pkey_hashes;
    }
    return DAP_LEDGER_CHECK_OK;
}

/**
 * @brief dap_ledger_token_check
 * @param a_ledger
 * @param a_token
 * @param a_token_size
 * @return
 */
int s_token_add_check(dap_ledger_t *a_ledger, byte_t *a_token, size_t a_token_size,
                      dap_ledger_token_item_t **a_token_item, dap_chain_datum_token_t **a_token_out,
                      size_t *a_tsd_total_size, size_t *a_signs_size,
                      dap_hash_fast_t *a_token_update_hash)
{
    size_t l_token_size = a_token_size;
    dap_chain_datum_token_t *l_token = dap_chain_datum_token_read(a_token, &l_token_size);
    if (!l_token)
        return DAP_LEDGER_CHECK_INVALID_SIZE;
    bool l_legacy_type = a_token_size != l_token_size;
    if (l_legacy_type && !a_token_item) { // It's mempool check
        log_it(L_WARNING, "Legacy token type %hu isn't supported for a new declaration", l_token->type);
        DAP_DELETE(l_token);
        return DAP_LEDGER_TOKEN_ADD_CHECK_LEGACY_FORBIDDEN;
    }
    if (l_token->type != DAP_CHAIN_DATUM_TOKEN_TYPE_UPDATE && l_token->type != DAP_CHAIN_DATUM_TOKEN_TYPE_DECL) {
        log_it(L_WARNING, "Unknown token type %hu", l_token->type);
        DAP_DELETE(l_token);
        return DAP_LEDGER_CHECK_PARSE_ERROR;
    }
    if (!l_token->ticker[0] || l_token->ticker[DAP_CHAIN_TICKER_SIZE_MAX - 1]) {
        log_it(L_WARNING, "Unreadable token ticker");
        DAP_DELETE(l_token);
        return DAP_LEDGER_CHECK_PARSE_ERROR;
    }
    char *ptr = l_token->ticker;
    while (*ptr) {
        if (!dap_ascii_isalnum(*ptr++)) {
            log_it(L_WARNING, "Token ticker is not alpha-numeric");
            DAP_DELETE(l_token);
            return DAP_LEDGER_CHECK_PARSE_ERROR;
        }
    }
    if (!l_token->signs_total) {
        log_it(L_WARNING, "No auth signs in token '%s' datum!", l_token->ticker);
        DAP_DELETE(l_token);
        return DAP_LEDGER_TOKEN_ADD_CHECK_NOT_ENOUGH_UNIQUE_SIGNS;
    }
    bool l_update_token = l_token->type == DAP_CHAIN_DATUM_TOKEN_TYPE_UPDATE;
    dap_ledger_token_item_t *l_token_item = s_ledger_find_token(a_ledger, l_token->ticker);
    dap_hash_fast_t l_token_update_hash = {};
    if (l_token_item) {
        if (!l_update_token) {
            log_it(L_WARNING, "Duplicate token declaration for ticker '%s'", l_token->ticker);
            DAP_DELETE(l_token);
            return DAP_LEDGER_CHECK_ALREADY_CACHED;
        }
        if (l_token->signs_total < l_token_item->auth_signs_valid) {
            log_it(L_WARNING, "Datum token for ticker '%s' has only %hu signatures out of %zu",
                                            l_token->ticker, l_token->signs_total, l_token_item->auth_signs_valid);
            DAP_DELETE(l_token);
            return DAP_LEDGER_TOKEN_ADD_CHECK_NOT_ENOUGH_UNIQUE_SIGNS;
        }
        
        // Check irreversible flags FIRST - before duplicate check
        // This ensures that attempts to unset irreversible flags are rejected with proper error code
        // instead of being rejected as duplicates
        // Check irreversible flags - they can only be SET, never UNSET
        // This applies to: ARBITRAGE_TX_DISABLED, DISABLE_ADDRESS_SENDER_BLOCKING, DISABLE_ADDRESS_RECEIVER_BLOCKING
        // Note: UTXO_BLOCKING_DISABLED is reversible and can be unset
        uint32_t l_old_irreversible = l_token_item->flags & DAP_CHAIN_DATUM_TOKEN_FLAG_UTXO_IRREVERSIBLE_MASK;
        uint32_t l_new_flags = 0;
        
        // Debug: log initial state
        debug_if(s_debug_more, L_INFO, "Checking irreversible flags for token '%s': l_token_item->flags=0x%08X, l_old_irreversible=0x%08X",
                 l_token->ticker, l_token_item->flags, l_old_irreversible);
        
        // Get new flags from token datum (different header structure for PRIVATE vs NATIVE)
        // For UPDATE type, flags are not in header (padding field), only in TSD
        if (!l_update_token) {
            switch (l_token->subtype) {
            case DAP_CHAIN_DATUM_TOKEN_SUBTYPE_PRIVATE:
                l_new_flags = l_token->header_private_decl.flags;
                break;
            case DAP_CHAIN_DATUM_TOKEN_SUBTYPE_NATIVE:
                l_new_flags = l_token->header_native_decl.flags;
                break;
            default:
                l_new_flags = 0;
            }
        } else {
            // For UPDATE type: start with old flags from token_item
            // We'll replace UTXO flags from TSD if present, otherwise inherit them
            l_new_flags = l_token_item->flags;
        }
        
        // Extract UTXO flags from TSD if present in token_update
        // If UTXO_FLAGS TSD is NOT present, inherit old UTXO flags (they don't change)
        size_t l_tsd_total = 0;
        bool l_utxo_flags_in_tsd = false;
        if (l_update_token) {
            switch (l_token->subtype) {
            case DAP_CHAIN_DATUM_TOKEN_SUBTYPE_PRIVATE:
                l_tsd_total = l_token->header_private_update.tsd_total_size;
                break;
            case DAP_CHAIN_DATUM_TOKEN_SUBTYPE_NATIVE:
                l_tsd_total = l_token->header_native_update.tsd_total_size;
                break;
            default:
                l_tsd_total = 0;
            }
        } else {
            switch (l_token->subtype) {
            case DAP_CHAIN_DATUM_TOKEN_SUBTYPE_PRIVATE:
                l_tsd_total = l_token->header_private_decl.tsd_total_size;
                break;
            case DAP_CHAIN_DATUM_TOKEN_SUBTYPE_NATIVE:
                l_tsd_total = l_token->header_native_decl.tsd_total_size;
                break;
            default:
                l_tsd_total = 0;
            }
        }
        
        if (l_tsd_total > 0) {
            dap_tsd_t *l_tsd = (dap_tsd_t *)l_token->tsd_n_signs;
            for (size_t l_offset = 0; l_offset < l_tsd_total; ) {
                if (l_offset + sizeof(dap_tsd_t) > l_tsd_total)
                    break;
                dap_tsd_t *l_tsd_item = (dap_tsd_t *)((byte_t *)l_tsd + l_offset);
                size_t l_tsd_size = dap_tsd_size(l_tsd_item);
                if (l_offset + l_tsd_size > l_tsd_total)
                    break;
                
                if (l_tsd_item->type == DAP_CHAIN_DATUM_TOKEN_TSD_TYPE_UTXO_FLAGS && 
                    l_tsd_item->size == sizeof(uint32_t)) {
                    uint32_t l_utxo_flags_from_tsd = dap_tsd_get_scalar(l_tsd_item, uint32_t);
                    // For UPDATE type: REPLACE UTXO flags (clear old, set new)
                    // For DECL type: MERGE UTXO flags (add to existing)
                    debug_if(s_debug_more, L_INFO, "Found UTXO_FLAGS TSD for token '%s': flags_from_tsd=0x%08X, l_new_flags before=0x%08X",
                             l_token->ticker, l_utxo_flags_from_tsd, l_new_flags);
                    if (l_update_token) {
                        // Clear old UTXO flags and set new ones
                        l_new_flags &= ~DAP_CHAIN_DATUM_TOKEN_FLAG_UTXO_MASK;  // Clear UTXO flags
                        l_new_flags |= l_utxo_flags_from_tsd;  // Set new UTXO flags
                        debug_if(s_debug_more, L_INFO, "After setting new UTXO flags: l_new_flags=0x%08X", l_new_flags);
                    } else {
                        // Merge UTXO flags (for DECL type)
                        l_new_flags |= l_utxo_flags_from_tsd;
                    }
                    l_utxo_flags_in_tsd = true;
                    break;
                }
                l_offset += l_tsd_size;
            }
        }
        
        // If UTXO_FLAGS TSD is not present in token_update, inherit old UTXO flags
        // (token_update that doesn't change UTXO flags shouldn't include UTXO_FLAGS TSD)
        // Note: We need to inherit ALL UTXO flags (BIT 0-4), not just irreversible ones
        if (!l_utxo_flags_in_tsd) {
            // Get all UTXO flags using mask
            uint32_t l_old_utxo_flags = l_token_item->flags & DAP_CHAIN_DATUM_TOKEN_FLAG_UTXO_MASK;
            l_new_flags |= l_old_utxo_flags;
        }
        
        uint32_t l_new_irreversible = l_new_flags & DAP_CHAIN_DATUM_TOKEN_FLAG_UTXO_IRREVERSIBLE_MASK;
        
        // Validate: all previously set irreversible flags must remain set
        // This means: once a bit is set, it stays set forever
        // Use bitwise check: (new & old) == old ensures all old bits are still present
        // Numeric comparison (<) fails for bitwise operations (e.g., old=0x04, new=0x10 passes incorrectly)
        debug_if(s_debug_more, L_INFO, "Irreversible flags check for token '%s': old_irrev=0x%08X new_irrev=0x%08X (old_utxo=0x%08X new_utxo=0x%08X, old_flags=0x%08X new_flags=0x%08X, check=%d)",
                 l_token->ticker, l_old_irreversible, l_new_irreversible,
                 l_token_item->flags & DAP_CHAIN_DATUM_TOKEN_FLAG_UTXO_MASK,
                 l_new_flags & DAP_CHAIN_DATUM_TOKEN_FLAG_UTXO_MASK,
                 l_token_item->flags, l_new_flags,
                 ((l_new_irreversible & l_old_irreversible) != l_old_irreversible));
        if ((l_new_irreversible & l_old_irreversible) != l_old_irreversible) {
            log_it(L_WARNING, "Attempt to unset irreversible flags for token '%s': old=0x%08X new=0x%08X (missing bits: 0x%08X)",
                   l_token->ticker, l_old_irreversible, l_new_irreversible, 
                   l_old_irreversible & ~l_new_irreversible);
            DAP_DELETE(l_token);
            return DAP_LEDGER_TOKEN_UPDATE_CHECK_IRREVERSIBLE_FLAGS_VIOLATION;
        }
        
        // Now check for duplicates AFTER irreversible flags validation
        // This ensures that duplicate updates are detected correctly
        dap_hash_fast(l_token, l_token_size, &l_token_update_hash);
        dap_ledger_token_update_item_t *l_token_update_item = NULL;
        pthread_rwlock_rdlock(&l_token_item->token_ts_updated_rwlock);
        HASH_FIND(hh, l_token_item->token_ts_updated, &l_token_update_hash, sizeof(dap_hash_fast_t), l_token_update_item);
        pthread_rwlock_unlock(&l_token_item->token_ts_updated_rwlock);
        if (l_token_update_item) {
            log_it(L_WARNING, "This update for token '%s' was already applied", l_token->ticker);
            DAP_DELETE(l_token);
            return DAP_LEDGER_CHECK_ALREADY_CACHED;
        }
        if (a_token_update_hash)
            *a_token_update_hash = l_token_update_hash;
        
    } else if (l_update_token) {
        log_it(L_WARNING, "Can't update token that doesn't exist for ticker '%s'", l_token->ticker);
        DAP_DELETE(l_token);
        return DAP_LEDGER_CHECK_TICKER_NOT_FOUND;
    } else if (l_token->signs_total < l_token->signs_valid) {
        log_it(L_WARNING, "Datum token for ticker '%s' has only %hu signatures out of %hu",
                                            l_token->ticker, l_token->signs_total, l_token->signs_valid);
        DAP_DELETE(l_token);
        return DAP_LEDGER_TOKEN_ADD_CHECK_NOT_ENOUGH_UNIQUE_SIGNS;
    }
    // Check TSD
    size_t l_size_tsd_section = 0;
    if (l_update_token) {
        switch (l_token->subtype) {
        case DAP_CHAIN_DATUM_TOKEN_SUBTYPE_PRIVATE:
            l_size_tsd_section = l_token->header_private_update.tsd_total_size; break;
        case DAP_CHAIN_DATUM_TOKEN_SUBTYPE_NATIVE:
            l_size_tsd_section = l_token->header_native_update.tsd_total_size; break;
        default:
            /* Bogdanoff, unknown token subtype update. What shall we TODO? */
            log_it(L_WARNING, "Unsupported token subtype '0x%0hX' update! "
                              "Ticker: %s, total_supply: %s, signs_valid: %hu, signs_total: %hu",
                              l_token->type, l_token->ticker, dap_uint256_to_char(l_token->total_supply, NULL),
                              l_token->signs_valid, l_token->signs_total);
            /* Dump it right now */
            DAP_DELETE(l_token);
            return DAP_LEDGER_CHECK_PARSE_ERROR;
        }
    } else {
        switch (l_token->subtype) {
        case DAP_CHAIN_DATUM_TOKEN_SUBTYPE_PRIVATE:
            l_size_tsd_section = l_token->header_private_decl.tsd_total_size; break;
        case DAP_CHAIN_DATUM_TOKEN_SUBTYPE_NATIVE:
            l_size_tsd_section = l_token->header_native_decl.tsd_total_size; break;
        default:
            /* Bogdanoff, unknown token subtype declaration. What shall we TODO? */
            log_it(L_WARNING, "Unsupported token subtype '0x%0hX' declaration! "
                              "Ticker: %s, total_supply: %s, signs_valid: %hu, signs_total: %hu",
                              l_token->type, l_token->ticker, dap_uint256_to_char(l_token->total_supply, NULL),
                              l_token->signs_valid, l_token->signs_total);
            /* Dump it right now */
            DAP_DELETE(l_token);
            return DAP_LEDGER_CHECK_PARSE_ERROR;
        }
    }
    if (sizeof(dap_chain_datum_token_t) + l_size_tsd_section > l_token_size ||
            sizeof(dap_chain_datum_token_t) + l_size_tsd_section < l_size_tsd_section) {
        log_it(L_WARNING, "Incorrect size %zu of datum token, expected at least %zu", l_token_size,
                                                sizeof(dap_chain_datum_token_t) + l_size_tsd_section);
        DAP_DELETE(l_token);
        return DAP_LEDGER_CHECK_INVALID_SIZE;
    }
    // Check signs
    byte_t *l_signs_ptr = l_token->tsd_n_signs + l_size_tsd_section;
    uint64_t l_signs_size = 0, l_signs_offset = sizeof(dap_chain_datum_token_t) + l_size_tsd_section;
    for (uint16_t l_signs_passed = 0; l_signs_passed < l_token->signs_total; l_signs_passed++) {
        dap_sign_t *l_sign = (dap_sign_t *)(l_signs_ptr + l_signs_size);
        if (l_signs_offset + l_signs_size + sizeof(dap_sign_t) > l_token_size ||
                l_signs_offset + l_signs_size + sizeof(dap_sign_t) < l_signs_offset) {
            log_it(L_WARNING, "Incorrect size %zu of datum token, expected at least %"DAP_UINT64_FORMAT_U, l_token_size,
                                                    l_signs_offset + l_signs_size + sizeof(dap_sign_t));
            DAP_DELETE(l_token);
            return DAP_LEDGER_CHECK_INVALID_SIZE;
        }
        uint64_t l_sign_size = dap_sign_get_size(l_sign);
        if (!l_sign_size || l_sign_size + l_signs_size < l_signs_size) {
            log_it(L_WARNING, "Incorrect size %"DAP_UINT64_FORMAT_U" of datum token sign", l_sign_size);
            DAP_DELETE(l_token);
            return DAP_LEDGER_CHECK_INVALID_SIZE;
        }
        l_signs_size += l_sign_size;
    }
    if (l_token_size != l_signs_offset + l_signs_size) {
        log_it(L_WARNING, "Incorrect size %zu of datum token, expected %"DAP_UINT64_FORMAT_U, l_token_size, l_signs_offset + l_signs_size);
        DAP_DELETE(l_token);
        return DAP_LEDGER_CHECK_INVALID_SIZE;
    }
    size_t l_signs_unique = l_token->signs_total;
    dap_sign_t **l_signs = dap_sign_get_unique_signs(l_signs_ptr, l_signs_size, &l_signs_unique);
    if (l_signs_unique != l_token->signs_total) {
        DAP_DEL_Z(l_signs);
        log_it(L_WARNING, "The number of unique token signs %zu is less than total token signs set to %hu",
               l_signs_unique, l_token->signs_total);
        DAP_DELETE(l_token);
        return DAP_LEDGER_TOKEN_ADD_CHECK_NOT_ENOUGH_UNIQUE_SIGNS;
    }
    size_t l_signs_approve = 0;
    size_t l_verify_size = 0;
    uint16_t l_tmp_auth_signs = 0;
    if (l_legacy_type)
        l_verify_size = sizeof(dap_chain_datum_token_old_t) - sizeof(uint16_t);
    else {
        l_verify_size = l_signs_offset;
        l_tmp_auth_signs = l_token->signs_total;
        l_token->signs_total = 0;
    }
    for (size_t i = 0; i < l_signs_unique; i++) {
        if (!dap_sign_verify(l_signs[i], l_legacy_type ? a_token : (void *)l_token, l_verify_size)) {
            if (l_update_token) {
                for (size_t j = 0; j < l_token_item->auth_signs_total; j++) {
                    if (dap_pkey_compare_with_sign(l_token_item->auth_pkeys[j], l_signs[i])) {
                        l_signs_approve++;
                        break;
                    }
                }
            } else
                l_signs_approve++;
        }
    }
    DAP_DELETE(l_signs);
    if (!l_legacy_type)
        l_token->signs_total = l_tmp_auth_signs;
    size_t l_signs_need = l_update_token ? l_token_item->auth_signs_valid : l_token->signs_total;
    if (l_signs_approve < l_signs_need) {
        log_it(L_WARNING, "Datum token for ticker '%s' has only %zu valid signatures out of %zu",
                                                l_token->ticker, l_signs_approve, l_signs_need);
        DAP_DELETE(l_token);
        return DAP_LEDGER_CHECK_NOT_ENOUGH_VALID_SIGNS;
    }
    // Check content & size of enclosed TSD sections
    pthread_rwlock_rdlock(&PVT(a_ledger)->tokens_rwlock);
    int ret = s_token_tsd_parse(l_token_item, l_token, a_ledger, l_token->tsd_n_signs, l_size_tsd_section, false, NULL, l_signs_size);
    pthread_rwlock_unlock(&PVT(a_ledger)->tokens_rwlock);
    dap_ledger_hal_item_t *l_hash_found = NULL;
    if (ret != DAP_LEDGER_CHECK_OK) {
        if (PVT(a_ledger)->hal_items) {
            dap_hash_fast_t l_token_hash;
            if (!dap_hash_fast_is_blank(&l_token_update_hash))
                l_token_hash = l_token_update_hash;
            else
                dap_hash_fast(a_token, a_token_size, &l_token_hash);
            l_hash_found = s_check_hal(a_ledger, &l_token_hash);
        }
        if (!l_hash_found) {
            DAP_DELETE(l_token);
            return ret;
        }
    }
    if (a_token_item)
        *a_token_item = l_token_item;
    if (a_token_out)
        *a_token_out = l_token;
    else
        DAP_DELETE(l_token);
    if (a_tsd_total_size)
        *a_tsd_total_size = l_size_tsd_section;
    if (a_signs_size)
        *a_signs_size = l_signs_size;
    return l_hash_found ? DAP_LEDGER_CHECK_WHITELISTED : DAP_LEDGER_CHECK_OK;
}

int dap_ledger_token_add_check(dap_ledger_t *a_ledger, byte_t *a_token, size_t a_token_size)
{
    dap_return_val_if_fail(a_ledger && a_token && a_token_size, DAP_LEDGER_CHECK_INVALID_ARGS);
    int ret = s_token_add_check(a_ledger, a_token, a_token_size, NULL, NULL, NULL, NULL, NULL);
    if (ret == DAP_LEDGER_CHECK_WHITELISTED)
        ret = DAP_LEDGER_CHECK_OK;
    return ret;
}

/**
 * @brief dap_ledger_token_ticker_check
 * @param a_ledger
 * @param a_token_ticker
 * @return
 */
dap_chain_datum_token_t *dap_ledger_token_ticker_check(dap_ledger_t *a_ledger, const char *a_token_ticker)
{
    dap_return_val_if_fail(a_ledger && a_token_ticker, NULL);
    dap_ledger_token_item_t *l_token_item = s_ledger_find_token(a_ledger, a_token_ticker);
    return l_token_item ? l_token_item->datum_token : NULL;
}

/**
 * @brief update current_supply in token cache
 *
 * @param a_ledger ledger object
 * @param l_token_item token item object
 */
void s_ledger_token_cache_update(dap_ledger_t *a_ledger, dap_ledger_token_item_t *l_token_item)
{
    if (!PVT(a_ledger)->cached)
        return;
    char *l_gdb_group = dap_ledger_get_gdb_group(a_ledger, DAP_LEDGER_TOKENS_STR);
    size_t l_cache_size = l_token_item->datum_token_size + sizeof(uint256_t);
    uint8_t *l_cache = DAP_NEW_STACK_SIZE(uint8_t, l_cache_size);
    if ( !l_cache ) {
        log_it(L_CRITICAL, "%s", c_error_memory_alloc);
        return;
    }
    memcpy(l_cache, &l_token_item->current_supply, sizeof(uint256_t));
    memcpy(l_cache + sizeof(uint256_t), l_token_item->datum_token, l_token_item->datum_token_size);
    if (dap_global_db_set(l_gdb_group, l_token_item->ticker, l_cache, l_cache_size, false, NULL, NULL)) {
        char *l_supply = dap_chain_balance_print(l_token_item->current_supply);
        log_it(L_WARNING, "Ledger cache mismatch, can't add token [%s] with supply %s", l_token_item->ticker, l_supply);
        DAP_DELETE(l_supply);
    }
    DAP_DELETE(l_gdb_group);
}

static bool s_ledger_token_supply_check(dap_ledger_token_item_t *a_token_item, uint256_t a_value)
{
    if ((IS_ZERO_256(a_token_item->total_supply) || IS_ZERO_256(a_value)))
        return true;
    if (compare256(a_token_item->current_supply, a_value) >= 0)
        return true;
    char *l_supply_str = dap_chain_balance_print(a_token_item->current_supply);
    char *l_value_str = dap_chain_balance_print(a_value);
    log_it(L_WARNING, "Token current supply %s < emission value %s", l_supply_str, l_value_str);
    DAP_DEL_MULTY(l_supply_str, l_value_str);
    return false;
}

static bool s_ledger_token_supply_check_update(dap_ledger_t *a_ledger, dap_ledger_token_item_t *a_token_item, uint256_t a_value, bool a_for_removing)
{
    assert(a_token_item);
    if ((IS_ZERO_256(a_token_item->total_supply) || IS_ZERO_256(a_value)))
        return true;
    if (!s_ledger_token_supply_check(a_token_item, a_value) && !a_for_removing)
        return false;
    int l_overflow = a_for_removing
        ? SUM_256_256(a_token_item->current_supply, a_value, &a_token_item->current_supply)
        : SUBTRACT_256_256(a_token_item->current_supply, a_value, &a_token_item->current_supply);
    assert(!l_overflow);
    const char *l_balance; dap_uint256_to_char(a_token_item->current_supply, &l_balance);
    log_it(L_NOTICE, "New current supply %s for token %s", l_balance, a_token_item->ticker);
    s_ledger_token_cache_update(a_ledger, a_token_item);
    return true;
}

/**
 * @brief dap_ledger_token_add
 * @param a_token
 * @param a_token_size
 * @return
 */
int dap_ledger_token_add(dap_ledger_t *a_ledger, byte_t *a_token, size_t a_token_size, dap_time_t a_creation_time)
{
    dap_return_val_if_fail(a_ledger && a_token && a_token_size, DAP_LEDGER_CHECK_INVALID_ARGS);
    dap_ledger_token_item_t *l_token_item = NULL;
    dap_chain_datum_token_t *l_token = NULL;
    size_t l_tsd_total_size = 0, l_signs_size = 0;
    dap_hash_fast_t l_token_update_hash;
    int ret = s_token_add_check(a_ledger, a_token, a_token_size, &l_token_item, &l_token,
                                &l_tsd_total_size, &l_signs_size, &l_token_update_hash);
    if (ret != DAP_LEDGER_CHECK_OK && ret != DAP_LEDGER_CHECK_WHITELISTED)
        return ret;

    if (!l_token_item) {
        assert(l_token->type == DAP_CHAIN_DATUM_TOKEN_TYPE_DECL);
        l_token_item = DAP_NEW_Z(dap_ledger_token_item_t);
        if ( !l_token_item ) {
            DAP_DELETE(l_token);
            log_it(L_CRITICAL, "%s", c_error_memory_alloc);
            return DAP_LEDGER_CHECK_NOT_ENOUGH_MEMORY;
        }
        *l_token_item = (dap_ledger_token_item_t) {
                .subtype            = l_token->subtype,
                .total_supply       = l_token->total_supply,
                .current_supply     = l_token->total_supply,
                .auth_signs_total   = l_token->signs_total,
                .auth_signs_valid   = l_token->signs_valid,
                .token_emissions_rwlock     = PTHREAD_RWLOCK_INITIALIZER,
                .token_ts_updated_rwlock    = PTHREAD_RWLOCK_INITIALIZER,
                .auth_pkeys         = DAP_NEW_Z_SIZE(dap_pkey_t*, sizeof(dap_pkey_t*) * l_token->signs_total),
                .auth_pkey_hashes   = DAP_NEW_Z_SIZE(dap_chain_hash_fast_t, sizeof(dap_chain_hash_fast_t) * l_token->signs_total),
                .flags = 0,
                .utxo_blocklist_rwlock      = PTHREAD_RWLOCK_INITIALIZER,
                .utxo_blocklist             = NULL,
                .utxo_blocklist_count       = 0
        };
        switch (l_token->subtype) {
        case DAP_CHAIN_DATUM_TOKEN_SUBTYPE_PRIVATE:
            l_token_item->flags = l_token->header_private_decl.flags; break;
        case DAP_CHAIN_DATUM_TOKEN_SUBTYPE_NATIVE:
            l_token_item->flags = l_token->header_native_decl.flags; break;
        case DAP_CHAIN_DATUM_TOKEN_SUBTYPE_PUBLIC:
            l_token_item->flags = l_token->header_public.flags; break;
        case DAP_CHAIN_DATUM_TOKEN_SUBTYPE_SIMPLE:
        default:;
        }
        // Clear UTXO flags initially - they will be set from UTXO_FLAGS TSD if present
        // By default (if UTXO_FLAGS TSD is absent), UTXO flags remain 0, meaning arbitrage is ALLOWED
        l_token_item->flags &= ~DAP_CHAIN_DATUM_TOKEN_FLAG_UTXO_MASK;
        if ( !l_token_item->auth_pkeys ) {
            DAP_DEL_MULTY(l_token, l_token_item);
            log_it(L_CRITICAL, "%s", c_error_memory_alloc);
            return DAP_LEDGER_CHECK_NOT_ENOUGH_MEMORY;
        };
        if ( !l_token_item->auth_pkey_hashes ) {
            DAP_DEL_MULTY(l_token, l_token_item->auth_pkeys, l_token_item);
            log_it(L_CRITICAL, "%s", c_error_memory_alloc);
            return DAP_LEDGER_CHECK_NOT_ENOUGH_MEMORY;
        }
        size_t l_auth_signs_total = l_token->signs_total;
        debug_if(s_debug_more, L_DEBUG, "Token %s: Extracting pkeys from signatures: l_tsd_total_size=%zu, l_signs_size=%zu, l_token->signs_total=%u",
               l_token->ticker, l_tsd_total_size, l_signs_size, l_token->signs_total);
        dap_sign_t **l_signs = dap_sign_get_unique_signs(l_token->tsd_n_signs + l_tsd_total_size,
                                                         l_signs_size,
                                                         &l_auth_signs_total);
        debug_if(s_debug_more, L_DEBUG, "Token %s: dap_sign_get_unique_signs returned: l_signs=%p, l_auth_signs_total=%zu", 
               l_token->ticker, l_signs, l_auth_signs_total);
#define CLEAN_UP DAP_DEL_MULTY(l_token, l_token_item->auth_pkeys, l_token_item->auth_pkey_hashes, l_token_item)
        if (!l_signs) {
            CLEAN_UP;
            log_it(L_CRITICAL, "%s", c_error_memory_alloc);
            return DAP_LEDGER_CHECK_NOT_ENOUGH_MEMORY;
        }
        dap_stpcpy((char *)l_token_item->ticker, l_token->ticker);
        // Update auth_signs_total to actual number of unique signs found
        debug_if(s_debug_more, L_DEBUG, "Token %s: l_token->signs_total=%u, l_auth_signs_total=%zu, l_signs_size=%zu",
               l_token->ticker, l_token->signs_total, l_auth_signs_total, l_signs_size);
        l_token_item->auth_signs_total = (uint16_t)l_auth_signs_total;
        for (uint16_t k = 0; k < l_token_item->auth_signs_total; k++) {
            dap_chain_hash_fast_t l_sign_pkey_hash_before = {0};
            if (!dap_sign_get_pkey_hash(l_signs[k], &l_sign_pkey_hash_before)) {
                CLEAN_UP;
                log_it(L_CRITICAL, "Failed to get pkey hash from signature %u", k);
                return DAP_LEDGER_CHECK_NOT_ENOUGH_MEMORY;
            }
            debug_if(s_debug_more, L_DEBUG, "Token %s: sign[%u] pkey hash from signature: %s (hash_type=0x%02x, pkey_hashing_flag=%s, sign_pkey_size=%u)", 
                     l_token->ticker, k, dap_hash_fast_to_str_static(&l_sign_pkey_hash_before),
                     l_signs[k]->header.hash_type,
                     DAP_SIGN_GET_PKEY_HASHING_FLAG(l_signs[k]->header.hash_type) ? "true" : "false",
                     l_signs[k]->header.sign_pkey_size);
            
            l_token_item->auth_pkeys[k] = dap_pkey_get_from_sign(l_signs[k]);
            if (!l_token_item->auth_pkeys[k]) {
                CLEAN_UP;
                log_it(L_CRITICAL, "%s", c_error_memory_alloc);
                return DAP_LEDGER_CHECK_NOT_ENOUGH_MEMORY;
            }
            // CRITICAL: Always recalculate hash from pkey (not from signature)
            // This ensures consistency across token_decl and token_decl_sign commands
            // If we use hash from signature, DAP_SIGN_PKEY_HASHING_FLAG signatures will have
            // different hashes and subsequent signature verification will fail
            dap_pkey_get_hash(l_token_item->auth_pkeys[k], &l_token_item->auth_pkey_hashes[k]);
            
            debug_if(s_debug_more, L_DEBUG, "Token %s: auth_pkeys[%u] hash stored: %s (recalculated from pkey for consistency)", 
                     l_token->ticker, k, 
                     dap_hash_fast_to_str_static(&l_token_item->auth_pkey_hashes[k]));
        }
        debug_if(s_debug_more, L_DEBUG, "Token %s: Added %hu pkeys to auth_pkeys", l_token->ticker, l_token_item->auth_signs_total);
#undef CLEAN_UP
        DAP_DELETE(l_signs);
        l_token_item->datum_token_size = sizeof(dap_chain_datum_token_t) + l_tsd_total_size + l_signs_size;
        l_token_item->datum_token = l_token;
        pthread_rwlock_wrlock(&PVT(a_ledger)->tokens_rwlock);
        HASH_ADD_STR(PVT(a_ledger)->tokens, ticker, l_token_item);
    } else {
        assert(l_token->type == DAP_CHAIN_DATUM_TOKEN_TYPE_UPDATE);
        pthread_rwlock_wrlock(&PVT(a_ledger)->tokens_rwlock);
        dap_ledger_token_update_item_t *l_token_update_item = NULL;
        pthread_rwlock_wrlock(&l_token_item->token_ts_updated_rwlock);
        HASH_FIND(hh, l_token_item->token_ts_updated, &l_token_update_hash, sizeof(dap_hash_fast_t), l_token_update_item);
        if (l_token_update_item) {
            pthread_rwlock_unlock(&l_token_item->token_ts_updated_rwlock);
            pthread_rwlock_unlock(&PVT(a_ledger)->tokens_rwlock);
            log_it(L_ERROR, "Token update with hash %s already exist in token %s hash-table",
                            dap_hash_fast_to_str_static(&l_token_update_hash), l_token->ticker);
            DAP_DELETE(l_token);
            return DAP_LEDGER_CHECK_APPLY_ERROR;
        }
        l_token_update_item = DAP_NEW(dap_ledger_token_update_item_t);
        if (!l_token_update_item) {
            pthread_rwlock_unlock(&l_token_item->token_ts_updated_rwlock);
            pthread_rwlock_unlock(&PVT(a_ledger)->tokens_rwlock);
            log_it(L_CRITICAL, "%s", c_error_memory_alloc);
            DAP_DELETE(l_token);
            return DAP_LEDGER_CHECK_NOT_ENOUGH_MEMORY;
        }
        *l_token_update_item = (dap_ledger_token_update_item_t) {
                .update_token_hash			= l_token_update_hash,
                .datum_token_update			= l_token,
                .datum_token_update_size	= sizeof(dap_chain_datum_token_t) + l_tsd_total_size + l_signs_size,
                .updated_time               = dap_time_now()
        };
        HASH_ADD(hh, l_token_item->token_ts_updated, update_token_hash, sizeof(dap_chain_hash_fast_t), l_token_update_item);
        pthread_rwlock_unlock(&l_token_item->token_ts_updated_rwlock);
        l_token_item->last_update_token_time = l_token_update_item->updated_time;
    }
    if (ret != DAP_LEDGER_CHECK_WHITELISTED) {
        ret = s_token_tsd_parse(l_token_item, l_token, a_ledger, l_token->tsd_n_signs, l_tsd_total_size, true, &l_token_update_hash, l_signs_size);
        assert(ret == DAP_LEDGER_CHECK_OK);
    }
    pthread_rwlock_unlock(&PVT(a_ledger)->tokens_rwlock);
    const char *l_balance_dbg = NULL, *l_declare_update_str = NULL, *l_type_str = NULL;
    if (s_debug_more)
        dap_uint256_to_char(l_token->total_supply, &l_balance_dbg);
    switch (l_token->type) {
    case DAP_CHAIN_DATUM_TOKEN_TYPE_DECL:       l_declare_update_str = "declared"; break;
    case DAP_CHAIN_DATUM_TOKEN_TYPE_UPDATE:     l_declare_update_str = "updated"; break;
    default: assert(false); break;
    }
    switch (l_token->subtype) {
    case DAP_CHAIN_DATUM_TOKEN_SUBTYPE_SIMPLE:  l_type_str = "Simple"; break;
    case DAP_CHAIN_DATUM_TOKEN_SUBTYPE_PRIVATE: l_type_str = "Private"; break;
    case DAP_CHAIN_DATUM_TOKEN_SUBTYPE_NATIVE:  l_type_str = "CF20"; break;
    case DAP_CHAIN_DATUM_TOKEN_SUBTYPE_PUBLIC:  l_type_str = "Public"; break;
    default: assert(false); break;
    }
    debug_if(s_debug_more, L_INFO, "%s token %s has been %s, total_supply: %s, signs_valid: %zu, signs_total: %zu",
                                l_type_str, l_token_item->ticker, l_declare_update_str,
                                l_balance_dbg, l_token_item->auth_signs_valid, l_token_item->auth_signs_total);
    s_ledger_token_cache_update(a_ledger, l_token_item);
    return ret;
}

int dap_ledger_token_load(dap_ledger_t *a_ledger, byte_t *a_token, size_t a_token_size, dap_time_t a_creation_time)
{
    if (dap_chain_net_get_load_mode(a_ledger->net)) {
        const char *l_ticker = NULL;
        switch (*(uint16_t *)a_token) {
        case DAP_CHAIN_DATUM_TOKEN_TYPE_DECL:
            l_ticker = ((dap_chain_datum_token_t *)a_token)->ticker;
            break;
        case DAP_CHAIN_DATUM_TOKEN_TYPE_OLD_SIMPLE:
        case DAP_CHAIN_DATUM_TOKEN_TYPE_OLD_PUBLIC:
        case DAP_CHAIN_DATUM_TOKEN_TYPE_OLD_NATIVE_DECL:
        case DAP_CHAIN_DATUM_TOKEN_TYPE_OLD_PRIVATE_DECL:
            l_ticker = ((dap_chain_datum_token_old_t *)a_token)->ticker;
            break;
        }
        if (l_ticker && s_ledger_find_token(a_ledger, l_ticker))
            return DAP_LEDGER_CHECK_OK;
    }
    return dap_ledger_token_add(a_ledger, a_token, a_token_size, a_creation_time);
}

static bool s_pack_ledger_threshold_info_json (json_object *a_json_arr_out, dap_ledger_tx_item_t *a_tx_item, int a_version)
{
    json_object *json_obj_tx = json_object_new_object();
    if (!json_obj_tx) 
        return 1;
    char l_tx_prev_hash_str[DAP_HASH_FAST_STR_SIZE]={0};
    char l_time[DAP_TIME_STR_SIZE] = {0};
    dap_chain_hash_fast_to_str(&a_tx_item->tx_hash_fast,l_tx_prev_hash_str,sizeof(l_tx_prev_hash_str));
    dap_time_to_str_rfc822(l_time, sizeof(l_time), a_tx_item->cache_data.ts_created);
    json_object_object_add(json_obj_tx, a_version == 1 ? "Ledger thresholded tx_hash_fast" : "tx_hash", json_object_new_string(l_tx_prev_hash_str));
    json_object_object_add(json_obj_tx, "time_created", json_object_new_string(l_time));
    json_object_object_add(json_obj_tx, "tx_item_size", json_object_new_int(a_tx_item->tx->header.tx_items_size));
    json_object_array_add(a_json_arr_out, json_obj_tx);
    return 0;
}
static bool s_pack_ledger_balance_info_json (json_object *a_json_arr_out, dap_ledger_wallet_balance_t *a_balance_item, int a_version)
{
    json_object* json_obj_tx = json_object_new_object();
        
        json_object_object_add(json_obj_tx, a_version == 1 ? "Ledger balance key" : "balance_key", json_object_new_string(a_balance_item->key));
        json_object_object_add(json_obj_tx, "token_ticker", json_object_new_string(a_balance_item->token_ticker));
        json_object_object_add(json_obj_tx, "balance", json_object_new_string(dap_uint256_to_char(a_balance_item->balance, NULL)));
        json_object_array_add(a_json_arr_out, json_obj_tx);
    return 0;
}
json_object *dap_ledger_threshold_info(dap_ledger_t *a_ledger, size_t a_limit, size_t a_offset, dap_chain_hash_fast_t *a_threshold_hash, bool a_head, int a_version)
{
    dap_ledger_private_t *l_ledger_pvt = PVT(a_ledger);
    dap_ledger_tx_item_t *l_tx_item = NULL, *l_tx_tmp;
    json_object *json_arr_out = json_object_new_array();
    if (!json_arr_out)
        return NULL;
    uint32_t l_counter = 0;
    size_t l_arr_start = 0;
    size_t l_arr_end = 0;
    dap_chain_set_offset_limit_json(json_arr_out, &l_arr_start, &l_arr_end, a_limit, a_offset, HASH_COUNT(l_ledger_pvt->threshold_txs),false);

    pthread_rwlock_rdlock(&l_ledger_pvt->threshold_txs_rwlock);
    if (a_threshold_hash) {
        json_object *json_obj_tx = json_object_new_object();
        if (!json_obj_tx) {
            pthread_rwlock_unlock(&l_ledger_pvt->threshold_txs_rwlock);
            json_object_put(json_arr_out);
            return NULL;
        }
        HASH_FIND(hh, l_ledger_pvt->threshold_txs, a_threshold_hash, sizeof(dap_hash_t), l_tx_item);
        if (l_tx_item) {
            json_object_object_add(json_obj_tx, a_version == 1 ? "Hash was found in ledger tx threshold" : "tx_hash", json_object_new_string(dap_hash_fast_to_str_static(a_threshold_hash)));
            json_object_array_add(json_arr_out, json_obj_tx);
        } else {
            json_object_object_add(json_obj_tx, a_version == 1 ? "Hash wasn't found in ledger" : "tx_hash", json_object_new_string("empty"));
            json_object_array_add(json_arr_out, json_obj_tx);
        }
    } else {
        size_t i_tmp = 0;
        if (a_head)
        HASH_ITER(hh, l_ledger_pvt->threshold_txs, l_tx_item, l_tx_tmp) {
            if (i_tmp < l_arr_start || i_tmp >= l_arr_end)
            {
                i_tmp++;                
                continue;
            }
            i_tmp++;
            if (s_pack_ledger_threshold_info_json(json_arr_out, l_tx_item, a_version)) {
                pthread_rwlock_unlock(&l_ledger_pvt->threshold_txs_rwlock);
                json_object_put(json_arr_out);
                return NULL;
            }            
            l_counter++;
        }
        else
        {
            l_tx_item = HASH_LAST(l_ledger_pvt->threshold_txs);
            for(; l_tx_item; l_tx_item = l_tx_item->hh.prev, i_tmp++){
                if (i_tmp < l_arr_start || i_tmp >= l_arr_end)
                    continue;
                if (s_pack_ledger_threshold_info_json(json_arr_out, l_tx_item, a_version)) {
                    pthread_rwlock_unlock(&l_ledger_pvt->threshold_txs_rwlock);
                    json_object_put(json_arr_out);
                    return NULL;
                }
                l_counter++;
            }
        }
        if (!l_counter) {
            json_object* json_obj_tx = json_object_new_object();
            json_object_object_add(json_obj_tx, "status", json_object_new_string("0 items in ledger tx threshold"));
            json_object_array_add(json_arr_out, json_obj_tx);
        }
        pthread_rwlock_unlock(&l_ledger_pvt->threshold_txs_rwlock);
    }

    return json_arr_out;
}

json_object *dap_ledger_balance_info(dap_ledger_t *a_ledger, size_t a_limit, size_t a_offset, bool a_head, int a_version)
{
    dap_ledger_private_t *l_ledger_pvt = PVT(a_ledger);
    json_object * json_arr_out = json_object_new_array();
    pthread_rwlock_rdlock(&l_ledger_pvt->balance_accounts_rwlock);
    uint32_t l_counter = 0;
    dap_ledger_wallet_balance_t *l_balance_item, *l_balance_tmp;
    size_t l_arr_start = 0;
    size_t l_arr_end = 0;
    dap_chain_set_offset_limit_json(json_arr_out, &l_arr_start, &l_arr_end, a_limit, a_offset, HASH_COUNT(l_ledger_pvt->balance_accounts),false);

    size_t i_tmp = 0;
    if (a_head)
        HASH_ITER(hh, l_ledger_pvt->balance_accounts, l_balance_item, l_balance_tmp) {
            if (i_tmp < l_arr_start || i_tmp >= l_arr_end) {
                i_tmp++;
                continue;
            }
            i_tmp++;
            s_pack_ledger_balance_info_json(json_arr_out, l_balance_item, a_version);
            l_counter +=1;
        }
    else {
        l_balance_item = HASH_LAST(l_ledger_pvt->balance_accounts);
            for(; l_balance_item; l_balance_item = l_balance_item->hh.prev, i_tmp++){
                if (i_tmp < l_arr_start || i_tmp >= l_arr_end)
                    continue;
                s_pack_ledger_balance_info_json(json_arr_out, l_balance_item, a_version);
                l_counter++;
            }
    }
    if (!l_counter){
        json_object* json_obj_tx = json_object_new_object();
        json_object_object_add(json_obj_tx, a_version == 1 ? "No items in ledger balance_accounts" : "info_status", json_object_new_string("empty"));
        json_object_array_add(json_arr_out, json_obj_tx);
    } 
    pthread_rwlock_unlock(&l_ledger_pvt->balance_accounts_rwlock);
    return json_arr_out;
}

/**
 * @breif dap_ledger_token_get_auth_signs_valid
 * @param a_ledger
 * @param a_token_ticker
 * @return 0 if no ticker found
 */
size_t dap_ledger_token_get_auth_signs_valid(dap_ledger_t *a_ledger, const char *a_token_ticker)
{
    dap_ledger_token_item_t *l_token_item = s_ledger_find_token(a_ledger, a_token_ticker);
    if (!l_token_item)
        return 0;
    return l_token_item->auth_signs_valid;
}

/**
 * @breif dap_ledger_token_get_auth_signs_total
 * @param a_ledger
 * @param a_token_ticker
 * @return
 */
size_t dap_ledger_token_get_auth_signs_total(dap_ledger_t *a_ledger, const char *a_token_ticker)
{
    dap_ledger_token_item_t *l_token_item = s_ledger_find_token(a_ledger, a_token_ticker);
    if (!l_token_item)
        return 0;
    return l_token_item->auth_signs_total;
}

/**
 * @breif dap_ledger_token_auth_signs_hashes
 * @param a_ledger
 * @param a_token_ticker
 * @return
 */
dap_list_t *dap_ledger_token_get_auth_pkeys_hashes(dap_ledger_t *a_ledger, const char *a_token_ticker)
{
    dap_list_t *l_ret = NULL;
    dap_ledger_token_item_t *l_token_item = s_ledger_find_token(a_ledger, a_token_ticker);
    if (!l_token_item)
        return l_ret;
    debug_if(s_debug_more, L_INFO, " ! Token %s : total %lu auth signs", a_token_ticker, l_token_item->auth_signs_total);
    for (size_t i = 0; i < l_token_item->auth_signs_total; i++)
        l_ret = dap_list_append(l_ret, l_token_item->auth_pkey_hashes + i);
    return l_ret;
}

uint256_t dap_ledger_token_get_emission_rate(dap_ledger_t *a_ledger, const char *a_token_ticker)
{
    dap_ledger_token_item_t *l_token_item = s_ledger_find_token(a_ledger, a_token_ticker);
    if (!l_token_item || !l_token_item->is_delegated)
        return uint256_0;
    return l_token_item->emission_rate;
}

/**
 * @brief Get current flags for a token (includes both regular and UTXO flags)
 * @param a_ledger Ledger instance
 * @param a_token_ticker Token ticker
 * @param a_flags Output parameter for all flags (uint32_t: regular flags in lower 16 bits, UTXO flags in bits 0-4)
 * @return 0 on success, -1 if token not found
 */
int dap_ledger_token_get_flags(dap_ledger_t *a_ledger, const char *a_token_ticker, uint32_t *a_flags)
{
    if (!a_ledger || !a_token_ticker || !a_flags)
        return -1;
    
    dap_ledger_token_item_t *l_token_item = NULL;
    pthread_rwlock_rdlock(&PVT(a_ledger)->tokens_rwlock);
    HASH_FIND_STR(PVT(a_ledger)->tokens, a_token_ticker, l_token_item);
    
    if (!l_token_item) {
        pthread_rwlock_unlock(&PVT(a_ledger)->tokens_rwlock);
        return -1;
    }
    
    // Return all flags (includes both regular flags and UTXO flags)
    // Note: UTXO flags are in BIT 0-4 range (see DAP_CHAIN_DATUM_TOKEN_FLAG_UTXO_MASK)
    *a_flags = l_token_item->flags;
    
    pthread_rwlock_unlock(&PVT(a_ledger)->tokens_rwlock);
    return 0;
}

json_object *s_token_item_to_json(dap_ledger_token_item_t *a_token_item, int a_version, int a_history_limit)
{
    json_object *json_obj_datum = json_object_new_object();
    const char *l_type_str = NULL;
    switch (a_token_item->subtype) {
        case DAP_CHAIN_DATUM_TOKEN_SUBTYPE_SIMPLE:
            l_type_str = "SIMPLE"; break;
        case DAP_CHAIN_DATUM_TOKEN_SUBTYPE_PRIVATE:
            l_type_str = "PRIVATE"; break;
        case DAP_CHAIN_DATUM_TOKEN_SUBTYPE_NATIVE:
            l_type_str = "CF20"; break;
        case DAP_CHAIN_DATUM_TOKEN_SUBTYPE_PUBLIC:
            l_type_str = "PUBLIC"; break;
        default: l_type_str = "UNKNOWN"; break;
    }
    json_object_object_add(json_obj_datum, a_version == 1 ? "-->Token name" : "token_name", json_object_new_string(a_token_item->ticker));
    json_object_object_add(json_obj_datum, a_version == 1 ? "type" : "subtype", json_object_new_string(l_type_str));
    if (a_token_item->subtype != DAP_CHAIN_DATUM_TOKEN_SUBTYPE_SIMPLE && a_token_item->subtype != DAP_CHAIN_DATUM_TOKEN_SUBTYPE_PUBLIC) {
        dap_chain_datum_token_flags_dump_to_json(json_obj_datum, "flags", a_token_item->flags);
        json_object_object_add(json_obj_datum, "description", a_token_item->description ?
                               json_object_new_string(a_token_item->description) :
                               json_object_new_string("The token description is not set"));
    }
    json_object_object_add(json_obj_datum, a_version == 1 ? "Supply current" : "supply_current", json_object_new_string(dap_uint256_to_char(a_token_item->current_supply, NULL)));
    json_object_object_add(json_obj_datum, a_version == 1 ? "Supply total" : "supply_total", json_object_new_string(dap_uint256_to_char(a_token_item->total_supply, NULL)));
    json_object_object_add(json_obj_datum, a_version == 1 ? "Decimals" : "decimals", json_object_new_string("18"));
    json_object_object_add(json_obj_datum, a_version == 1 ? "Auth signs valid" : "auth_sig_valid", json_object_new_int(a_token_item->auth_signs_valid));
    json_object_object_add(json_obj_datum, a_version == 1 ? "Auth signs total" : "auth_sig_total", json_object_new_int(a_token_item->auth_signs_total));
    json_object *l_json_arr_pkeys = json_object_new_array();
    for (uint16_t i = 0; i < a_token_item->auth_signs_total; i++) {
        json_object *l_json_obj_out = json_object_new_object();
        json_object_object_add(l_json_obj_out, "line", json_object_new_int(i));
        json_object_object_add(l_json_obj_out, a_version == 1 ? "hash" : "pkey_hash", json_object_new_string(dap_hash_fast_to_str_static(a_token_item->auth_pkey_hashes + i)));
        json_object_object_add(l_json_obj_out, "pkey_type", json_object_new_string(dap_pkey_type_to_str(a_token_item->auth_pkeys[i]->header.type)));
        json_object_object_add(l_json_obj_out, a_version == 1 ? "bytes" : "pkey_size", json_object_new_int(a_token_item->auth_pkeys[i]->header.size));
        json_object_array_add(l_json_arr_pkeys, l_json_obj_out);
    }
    json_object *l_json_arr_tx_recv_allow = json_object_new_array();
    for (size_t i = 0; i < a_token_item->tx_recv_allow_size; i++) {
        dap_chain_addr_t l_addr = a_token_item->tx_recv_allow[i].addr;
        const char *l_addr_str = dap_chain_addr_to_str_static(&l_addr);
        json_object_array_add(l_json_arr_tx_recv_allow, json_object_new_string(l_addr_str));
    }
    json_object *l_json_arr_tx_recv_block = json_object_new_array();
    for (size_t i = 0; i < a_token_item->tx_recv_block_size; i++) {
        dap_chain_addr_t l_addr = a_token_item->tx_recv_block[i].addr;
        const char *l_addr_str = dap_chain_addr_to_str_static(&l_addr);
        json_object_array_add(l_json_arr_tx_recv_block, json_object_new_string(l_addr_str));
    }
    json_object *l_json_arr_tx_send_allow = json_object_new_array();
    for (size_t i = 0; i < a_token_item->tx_send_allow_size; i++) {
        dap_chain_addr_t l_addr = a_token_item->tx_send_allow[i].addr;
        const char *l_addr_str = dap_chain_addr_to_str_static(&l_addr);
        json_object_array_add(l_json_arr_tx_send_allow, json_object_new_string(l_addr_str));
    }
    json_object *l_json_arr_tx_send_block = json_object_new_array();
    for (size_t i = 0; i < a_token_item->tx_send_block_size; i++) {
        dap_chain_addr_t l_addr = a_token_item->tx_send_block[i].addr;
        const char *l_addr_str = dap_chain_addr_to_str_static(&l_addr);
        json_object_array_add(l_json_arr_tx_send_block, json_object_new_string(l_addr_str));
    }
    json_object_object_add(json_obj_datum, a_version == 1 ? "Signatures public keys" : "sig_pkeys", l_json_arr_pkeys);
    a_token_item->tx_recv_allow_size ? json_object_object_add(json_obj_datum, "tx_recv_allow", l_json_arr_tx_recv_allow) :
        json_object_put(l_json_arr_tx_recv_allow);
    a_token_item->tx_recv_block_size ? json_object_object_add(json_obj_datum, "tx_recv_block", l_json_arr_tx_recv_block) :
        json_object_put(l_json_arr_tx_recv_block);
    a_token_item->tx_send_allow_size ? json_object_object_add(json_obj_datum, "tx_send_allow", l_json_arr_tx_send_allow) :
        json_object_put(l_json_arr_tx_send_allow);
    a_token_item->tx_send_block_size ? json_object_object_add(json_obj_datum, "tx_send_block", l_json_arr_tx_send_block) :
        json_object_put(l_json_arr_tx_send_block);
    
    // UTXO blocklist information
    // Read all data under single rwlock protection to avoid race conditions
    pthread_rwlock_rdlock(&a_token_item->utxo_blocklist_rwlock);
    size_t l_utxo_count = a_token_item->utxo_blocklist_count;
    json_object_object_add(json_obj_datum, "utxo_blocklist_count", json_object_new_int64((int64_t)l_utxo_count));
    
    if (l_utxo_count > 0) {
        json_object *l_json_arr_utxo_blocklist = json_object_new_array();
        
        dap_ledger_utxo_block_item_t *l_utxo_item, *l_tmp;
        
        HASH_ITER(hh, a_token_item->utxo_blocklist, l_utxo_item, l_tmp) {
            json_object *l_json_utxo = json_object_new_object();
            char l_tx_hash_str[DAP_CHAIN_HASH_FAST_STR_SIZE];
            dap_chain_hash_fast_to_str(&l_utxo_item->key.tx_hash, l_tx_hash_str, sizeof(l_tx_hash_str));
            
            json_object_object_add(l_json_utxo, "tx_hash", json_object_new_string(l_tx_hash_str));
            json_object_object_add(l_json_utxo, "out_idx", json_object_new_int(l_utxo_item->key.out_idx));
            json_object_object_add(l_json_utxo, "blocked_time", json_object_new_uint64((uint64_t)l_utxo_item->blocked_time));
            json_object_object_add(l_json_utxo, "becomes_effective", json_object_new_uint64((uint64_t)l_utxo_item->becomes_effective));
            if (l_utxo_item->becomes_unblocked != 0) {
                json_object_object_add(l_json_utxo, "becomes_unblocked", json_object_new_uint64((uint64_t)l_utxo_item->becomes_unblocked));
            }
            
            // Add history for this UTXO
            pthread_rwlock_rdlock(&l_utxo_item->history_rwlock);
            if (l_utxo_item->history_head) {
                json_object *l_json_arr_history = json_object_new_array();
                int l_history_count = 0;
                
                // Iterate from tail (newest) to head (oldest)
                // Use limit from parameter (0 = unlimited)
                dap_ledger_utxo_block_history_item_t *l_hist = l_utxo_item->history_tail;
                while (l_hist && (a_history_limit == 0 || l_history_count < a_history_limit)) {
                    json_object *l_json_hist = json_object_new_object();
                    
                    const char *l_action_str = "";
                    switch (l_hist->action) {
                        case BLOCK_ACTION_ADD: l_action_str = "ADD"; break;
                        case BLOCK_ACTION_REMOVE: l_action_str = "REMOVE"; break;
                        case BLOCK_ACTION_CLEAR: l_action_str = "CLEAR"; break;
                        default: l_action_str = "UNKNOWN";
                    }
                    
                    char l_update_hash_str[DAP_CHAIN_HASH_FAST_STR_SIZE];
                    dap_chain_hash_fast_to_str(&l_hist->token_update_hash, l_update_hash_str, sizeof(l_update_hash_str));
                    
                    json_object_object_add(l_json_hist, "action", json_object_new_string(l_action_str));
                    json_object_object_add(l_json_hist, "bc_time", json_object_new_uint64((uint64_t)l_hist->bc_time));
                    json_object_object_add(l_json_hist, "token_update_hash", json_object_new_string(l_update_hash_str));
                    
                    json_object_array_add(l_json_arr_history, l_json_hist);
                    l_history_count++;
                    l_hist = l_hist->prev;  // Go backwards (newest to oldest)
                }
                
                json_object_object_add(l_json_utxo, "history_recent", l_json_arr_history);
                
                // Count total history items
                int l_total_history = 0;
                l_hist = l_utxo_item->history_head;
                while (l_hist) {
                    l_total_history++;
                    l_hist = l_hist->next;
                }
                json_object_object_add(l_json_utxo, "history_total_count", json_object_new_int(l_total_history));
            }
            pthread_rwlock_unlock(&l_utxo_item->history_rwlock);
            
            json_object_array_add(l_json_arr_utxo_blocklist, l_json_utxo);
        }
        
        json_object_object_add(json_obj_datum, "utxo_blocklist", l_json_arr_utxo_blocklist);
    }
    
    pthread_rwlock_unlock(&a_token_item->utxo_blocklist_rwlock);
    
    json_object_object_add(json_obj_datum, a_version == 1 ? "Total emissions" : "total_emissions", json_object_new_int(HASH_COUNT(a_token_item->token_emissions)));
    return json_obj_datum;
}

/**
 * @brief Compose string list of all tokens with information
 * @param a_ledger
 * @return
 */
json_object *dap_ledger_token_info(dap_ledger_t *a_ledger, size_t a_limit, size_t a_offset, int a_version, int a_history_limit)
{
    json_object * json_obj_datum;
    json_object * json_arr_out = json_object_new_array();
    dap_ledger_token_item_t *l_token_item, *l_tmp_item;
    pthread_rwlock_rdlock(&PVT(a_ledger)->tokens_rwlock);
    size_t l_arr_start = 0;
    if (a_offset > 0) {
        l_arr_start = a_offset;
        json_object* json_obj_tx = json_object_new_object();
        json_object_object_add(json_obj_tx, "offset", json_object_new_int(l_arr_start));
        json_object_array_add(json_arr_out, json_obj_tx);        
    }
    size_t l_arr_end = HASH_COUNT(PVT(a_ledger)->tokens);
    if (a_limit) {
        json_object* json_obj_tx = json_object_new_object();
        json_object_object_add(json_obj_tx, "limit", json_object_new_int(a_limit));
        json_object_array_add(json_arr_out, json_obj_tx);
        l_arr_end = l_arr_start + a_limit;
        if (l_arr_end > HASH_COUNT(PVT(a_ledger)->tokens)) {
            l_arr_end = HASH_COUNT(PVT(a_ledger)->tokens);
        }
    }
    size_t i = 0;
    HASH_ITER(hh, PVT(a_ledger)->tokens, l_token_item, l_tmp_item) {
        if (i < l_arr_start || i >= l_arr_end) {
            i++;
            continue;
        }
        json_obj_datum = s_token_item_to_json(l_token_item, a_version, a_history_limit);
        json_object_array_add(json_arr_out, json_obj_datum);
        i++;
    }
    pthread_rwlock_unlock(&PVT(a_ledger)->tokens_rwlock);
    return json_arr_out;
}

/**
 * @breif Forms a JSON object with a token description for the specified ticker.
 * @param a_ledger
 * @param a_token_ticker
 * @return
 */
json_object *dap_ledger_token_info_by_name(dap_ledger_t *a_ledger, const char *a_token_ticker, int a_version, int a_history_limit)
{
    dap_ledger_token_item_t *l_token_item = NULL;
    HASH_FIND_STR(PVT(a_ledger)->tokens, a_token_ticker, l_token_item);
    if (l_token_item)
        return s_token_item_to_json(l_token_item, a_version, a_history_limit);
    return json_object_new_null();
}

/**
 * @brief Get all token declatations
 * @param a_ledger
 * @return
 */
dap_list_t* dap_ledger_token_decl_all(dap_ledger_t *a_ledger)
{
    dap_list_t * l_ret = NULL;
    dap_ledger_token_item_t *l_token_item, *l_tmp_item;
    pthread_rwlock_rdlock(&PVT(a_ledger)->tokens_rwlock);

    HASH_ITER(hh, PVT(a_ledger)->tokens, l_token_item, l_tmp_item) {
        dap_chain_datum_token_t *l_token = l_token_item->datum_token;
        l_ret = dap_list_append(l_ret, l_token);
    }
    pthread_rwlock_unlock(&PVT(a_ledger)->tokens_rwlock);
    return l_ret;
}


/**
 * @brief s_threshold_txs_proc
 * @param a_ledger
 */
static void s_threshold_txs_proc( dap_ledger_t *a_ledger)
{
    bool l_success;
    dap_ledger_private_t * l_ledger_pvt = PVT(a_ledger);
    pthread_rwlock_wrlock(&l_ledger_pvt->threshold_txs_rwlock);
    do {
        l_success = false;
        dap_ledger_tx_item_t *l_tx_item, *l_tx_tmp;
        HASH_ITER(hh, l_ledger_pvt->threshold_txs, l_tx_item, l_tx_tmp) {
            int l_res = dap_ledger_tx_add(a_ledger, l_tx_item->tx, &l_tx_item->tx_hash_fast, true, NULL);
            if (l_res != DAP_CHAIN_CS_VERIFY_CODE_TX_NO_EMISSION &&
                    l_res != DAP_CHAIN_CS_VERIFY_CODE_TX_NO_PREVIOUS) {
                HASH_DEL(l_ledger_pvt->threshold_txs, l_tx_item);
                if ( !l_ledger_pvt->mapped )
                    DAP_DELETE(l_tx_item->tx);
                DAP_DELETE(l_tx_item);
                l_success = true;
            } else if (l_res == 0) {
                a_ledger->net->pub.chains->callback_count_tx_increase(a_ledger->net->pub.chains);
            }
        }
    } while (l_success);
    pthread_rwlock_unlock(&l_ledger_pvt->threshold_txs_rwlock);
}

/**
 * @breif s_treshold_txs_free
 * @param a_ledger
 */
static void s_threshold_txs_free(dap_ledger_t *a_ledger)
{
    log_it(L_DEBUG, "Start free threshold txs");
    dap_ledger_private_t *l_pvt = PVT(a_ledger);
    dap_ledger_tx_item_t *l_current = NULL, *l_tmp = NULL;
    dap_nanotime_t l_time_cut_off = dap_nanotime_now() - dap_nanotime_from_sec(7200); //7200 sec = 2 hours.
    pthread_rwlock_wrlock(&l_pvt->threshold_txs_rwlock);
    HASH_ITER(hh, l_pvt->threshold_txs, l_current, l_tmp) {
        if (l_current->ts_added < l_time_cut_off) {
            HASH_DEL(l_pvt->threshold_txs, l_current);
            char l_tx_hash_str[DAP_CHAIN_HASH_FAST_STR_SIZE];
            dap_chain_hash_fast_to_str(&l_current->tx_hash_fast, l_tx_hash_str, sizeof(l_tx_hash_str));
            if ( !l_pvt->mapped )
                DAP_DELETE(l_current->tx);
            DAP_DELETE(l_current);
            log_it(L_NOTICE, "Removed transaction %s form threshold ledger", l_tx_hash_str);
        }
    }
    pthread_rwlock_unlock(&l_pvt->threshold_txs_rwlock);
}

/**
 * @brief s_load_cache_gdb_loaded_balances_callback
 * @param a_global_db_context
 * @param a_rc
 * @param a_group
 * @param a_key
 * @param a_values_total
 * @param a_values_shift
 * @param a_values_count
 * @param a_values
 * @param a_arg
 */
static bool s_load_cache_gdb_loaded_balances_callback(dap_global_db_instance_t *a_dbi,
                                                      int a_rc, const char *a_group,
                                                      const size_t a_values_total, const size_t a_values_count,
                                                      dap_global_db_obj_t *a_values, void *a_arg)
{
    dap_ledger_t * l_ledger = (dap_ledger_t*) a_arg;
    dap_ledger_private_t * l_ledger_pvt = PVT(l_ledger);
    for (size_t i = 0; i < a_values_count; i++) {
        dap_ledger_wallet_balance_t *l_balance_item = DAP_NEW_Z(dap_ledger_wallet_balance_t);
        if (!l_balance_item) {
            log_it(L_CRITICAL, "%s", c_error_memory_alloc);
            return false;
        }
        l_balance_item->key = dap_strdup(a_values[i].key);
        if (!l_balance_item->key) {
            log_it(L_CRITICAL, "%s", c_error_memory_alloc);
            DAP_DEL_Z(l_balance_item);
            return false;
        }
        char *l_ptr = strchr(l_balance_item->key, ' ');
        if (l_ptr++) {
            dap_strncpy(l_balance_item->token_ticker, l_ptr, sizeof(l_balance_item->token_ticker) - 1);
        }
        l_balance_item->balance = *(uint256_t *)a_values[i].value;
        HASH_ADD_KEYPTR(hh, l_ledger_pvt->balance_accounts, l_balance_item->key,
                        strlen(l_balance_item->key), l_balance_item);
        /* Notify the world */
        /*struct json_object *l_json = wallet_info_json_collect(a_ledger, l_balance_item);
        dap_notify_server_send_mt(json_object_get_string(l_json));
        json_object_put(l_json);*/ // TODO: unstable and spammy
    }
    pthread_mutex_lock( &l_ledger_pvt->load_mutex );
    l_ledger_pvt->load_end = true;
    pthread_cond_broadcast( &l_ledger_pvt->load_cond );
    pthread_mutex_unlock( &l_ledger_pvt->load_mutex );
    return true;
}

/**
 * @brief s_load_cache_gdb_loaded_txs_callback
 * @param a_global_db_context
 * @param a_rc
 * @param a_group
 * @param a_key
 * @param a_values_total
 * @param a_values_shift
 * @param a_values_count
 * @param a_values
 * @param a_arg
 */
static bool s_load_cache_gdb_loaded_txs_callback(dap_global_db_instance_t *a_dbi,
                                                 int a_rc, const char *a_group,
                                                 const size_t a_values_total, const size_t a_values_count,
                                                 dap_global_db_obj_t *a_values, void *a_arg)
{
    dap_ledger_t * l_ledger = (dap_ledger_t*) a_arg;
    dap_ledger_private_t * l_ledger_pvt = PVT(l_ledger);
    for (size_t i = 0; i < a_values_count; i++) {
        dap_ledger_cache_gdb_record_t *l_current_record = (dap_ledger_cache_gdb_record_t*)a_values[i].value;
        if (a_values[i].value_len != l_current_record->cache_size + l_current_record->datum_size + sizeof(dap_ledger_cache_gdb_record_t)) {
            log_it(L_ERROR, "Worng ledger_cache_gdb_record size");
            return false;
        }
        dap_ledger_tx_item_t *l_tx_item = DAP_NEW_Z_SIZE(dap_ledger_tx_item_t, sizeof(dap_ledger_tx_item_t) - sizeof(l_tx_item->cache_data) + l_current_record->cache_size);
        if ( !l_tx_item ) {
            log_it(L_CRITICAL, "%s", c_error_memory_alloc);
            return false;
        }
        dap_chain_hash_fast_from_str(a_values[i].key, &l_tx_item->tx_hash_fast);
        l_tx_item->tx = DAP_NEW_Z_SIZE(dap_chain_datum_tx_t, l_current_record->datum_size);
        if ( !l_tx_item->tx ) {
            DAP_DELETE(l_tx_item);
            log_it(L_CRITICAL, "%s", c_error_memory_alloc);
            return false;
        }
        memcpy(&l_tx_item->cache_data, l_current_record->data, l_current_record->cache_size);
        memcpy(l_tx_item->tx, l_current_record->data + l_current_record->cache_size, l_current_record->datum_size);
        l_tx_item->ts_added = dap_nanotime_now();
        HASH_ADD_INORDER(hh, l_ledger_pvt->ledger_items, tx_hash_fast, sizeof(dap_chain_hash_fast_t), l_tx_item, s_sort_ledger_tx_item);
    }
    return true;
}

static bool s_load_cache_gdb_loaded_stake_lock_callback(dap_global_db_instance_t *a_dbi,
                                                        int a_rc, const char *a_group,
                                                        const size_t a_values_total, const size_t a_values_count,
                                                        dap_global_db_obj_t *a_values, void *a_arg)
{
    dap_ledger_t *l_ledger = (dap_ledger_t *) a_arg;
    dap_ledger_private_t *l_ledger_pvt = PVT(l_ledger);

    for (size_t i = 0; i < a_values_count; i++) {
        if (a_values[i].value_len != sizeof(dap_hash_fast_t))
            continue;
        dap_ledger_stake_lock_item_t *l_new_stake_lock_emission = DAP_NEW(dap_ledger_stake_lock_item_t);
        if (!l_new_stake_lock_emission) {
            debug_if(s_debug_more, L_ERROR, "Error: memory allocation when try adding item 'dap_ledger_stake_lock_item_t' to hash-table");
            continue;
        }
        dap_chain_hash_fast_from_str(a_values[i].key, &l_new_stake_lock_emission->tx_for_stake_lock_hash);
        l_new_stake_lock_emission->tx_used_out = *(dap_hash_fast_t *)(a_values[i].value);
        HASH_ADD(hh, l_ledger_pvt->emissions_for_stake_lock, tx_for_stake_lock_hash, sizeof(dap_chain_hash_fast_t), l_new_stake_lock_emission);
    }

    char* l_gdb_group = dap_ledger_get_gdb_group(l_ledger, DAP_LEDGER_TXS_STR);
    dap_global_db_get_all(l_gdb_group, 0, s_load_cache_gdb_loaded_txs_callback, l_ledger);
    DAP_DELETE(l_gdb_group);
    return true;
}
/**
 * @brief GDB callback for loaded emissions from cache
 * @param a_global_db_context
 * @param a_rc
 * @param a_group
 * @param a_key
 * @param a_values_total
 * @param a_values_shift
 * @param a_values_count
 * @param a_values
 * @param a_arg
 * @return Always true thats means to clear up a_values
 */
static bool s_load_cache_gdb_loaded_emissions_callback(dap_global_db_instance_t *a_dbi,
                                                       int a_rc, const char *a_group,
                                                       const size_t a_values_total, const size_t a_values_count,
                                                       dap_global_db_obj_t *a_values, void *a_arg)
{
    dap_ledger_t * l_ledger = (dap_ledger_t*) a_arg;
    dap_ledger_private_t * l_ledger_pvt = PVT(l_ledger);

    for (size_t i = 0; i < a_values_count; i++) {
        if (a_values[i].value_len <= sizeof(dap_hash_fast_t))
            continue;
        const char *c_token_ticker = ((dap_chain_datum_token_emission_t *)
                                      (a_values[i].value + sizeof(dap_hash_fast_t)))->hdr.ticker;
        dap_ledger_token_item_t *l_token_item = NULL;
        HASH_FIND_STR(l_ledger_pvt->tokens, c_token_ticker, l_token_item);
        if (!l_token_item) {
            log_it(L_WARNING, "Not found token with ticker [%s], need to 'ledger reload' to update cache", c_token_ticker);
            continue;
        }
        dap_ledger_token_emission_item_t *l_emission_item = DAP_NEW_Z(dap_ledger_token_emission_item_t);
        if ( !l_emission_item ) {
            log_it(L_CRITICAL, "%s", c_error_memory_alloc);
            return false;
        }
        dap_chain_hash_fast_from_str(a_values[i].key, &l_emission_item->datum_token_emission_hash);
        l_emission_item->tx_used_out = *(dap_hash_fast_t*)a_values[i].value;
        l_emission_item->datum_token_emission = DAP_DUP_SIZE(a_values[i].value + sizeof(dap_hash_fast_t),
                                                             a_values[i].value_len - sizeof(dap_hash_fast_t));
        l_emission_item->datum_token_emission_size = a_values[i].value_len - sizeof(dap_hash_fast_t);
        HASH_ADD(hh, l_token_item->token_emissions, datum_token_emission_hash,
                 sizeof(dap_chain_hash_fast_t), l_emission_item);
    }

    char* l_gdb_group = dap_ledger_get_gdb_group(l_ledger, DAP_LEDGER_STAKE_LOCK_STR);
    dap_global_db_get_all(l_gdb_group, 0, s_load_cache_gdb_loaded_stake_lock_callback, l_ledger);
    DAP_DELETE(l_gdb_group);
    return true;
}


/**
 * @brief s_load_cache_gdb_loaded_callback
 * @param a_global_db_context
 * @param a_rc
 * @param a_group
 * @param a_key
 * @param a_values_total
 * @param a_values_shift
 * @param a_values_count
 * @param a_values
 * @param a_arg
 */
static bool s_load_cache_gdb_loaded_tokens_callback(dap_global_db_instance_t *a_dbi,
                                                    int a_rc, const char *a_group,
                                                    const size_t a_values_total, const size_t a_values_count,
                                                    dap_global_db_obj_t *a_values, void *a_arg)
{
    dap_ledger_t *l_ledger = (dap_ledger_t *) a_arg;
    dap_ledger_private_t *l_ledger_pvt = PVT(l_ledger);
    if(a_rc) {
        log_it(L_NOTICE, "No ledger cache found");
        pthread_mutex_lock(&l_ledger_pvt->load_mutex);
        l_ledger_pvt->load_end = true;
        pthread_cond_broadcast(& l_ledger_pvt->load_cond );
        pthread_mutex_unlock(&l_ledger_pvt->load_mutex);

    }
    for (size_t i = 0; i < a_values_count; i++) {
        if (a_values[i].value_len <= sizeof(uint256_t))
            continue;
        dap_chain_datum_token_t *l_token = (dap_chain_datum_token_t *)(a_values[i].value + sizeof(uint256_t));
        size_t l_token_size = a_values[i].value_len - sizeof(uint256_t);
        if (strcmp(l_token->ticker, a_values[i].key)) {
            log_it(L_WARNING, "Corrupted token with ticker [%s], need to 'ledger reload' to update cache", a_values[i].key);
            continue;
        }
        dap_ledger_token_add(l_ledger, (byte_t *)l_token, l_token_size, dap_time_now());
        dap_ledger_token_item_t *l_token_item = s_ledger_find_token(l_ledger, l_token->ticker);
        if (l_token_item)
            l_token_item->current_supply = *(uint256_t*)a_values[i].value;
    }

    char *l_gdb_group = dap_ledger_get_gdb_group(l_ledger, DAP_LEDGER_EMISSIONS_STR);
    dap_global_db_get_all(l_gdb_group, 0, s_load_cache_gdb_loaded_emissions_callback, l_ledger);
    DAP_DELETE(l_gdb_group);
    return true;
}

/**
 * @brief Load ledger from cache (stored in GDB)
 * @param a_ledger
 */
void dap_ledger_load_cache(dap_ledger_t *a_ledger)
{
    dap_ledger_private_t *l_ledger_pvt = PVT(a_ledger);
    char *l_gdb_group = dap_ledger_get_gdb_group(a_ledger, DAP_LEDGER_TOKENS_STR);

    pthread_mutex_lock(& l_ledger_pvt->load_mutex);
    dap_global_db_get_all(l_gdb_group, 0, s_load_cache_gdb_loaded_tokens_callback, a_ledger);
    while (!l_ledger_pvt->load_end)
        pthread_cond_wait(& l_ledger_pvt->load_cond, &l_ledger_pvt->load_mutex);
    pthread_mutex_unlock(& l_ledger_pvt->load_mutex);

    DAP_DELETE(l_gdb_group);
}

static void s_blockchain_timer_callback(dap_chain_t *a_chain, dap_time_t a_blockchain_time, void UNUSED_ARG *a_arg, bool a_reverse)
{
    dap_chain_net_t *l_net = dap_chain_net_by_id(a_chain->net_id);
    assert(l_net);
    dap_ledger_private_t *l_ledger_pvt = PVT(l_net->pub.ledger);
    l_ledger_pvt->blockchain_time = a_blockchain_time;
    pthread_rwlock_wrlock(&l_ledger_pvt->locked_outs_rwlock);
    if (a_reverse) {
        dap_ledger_locked_out_t *it, *tmp;
        LL_FOREACH_SAFE(l_ledger_pvt->reverse_list, it, tmp) {
            if (it->unlock_time <= a_blockchain_time)
                break;
            dap_ledger_pvt_balance_update_for_addr(l_net->pub.ledger, &it->addr, it->ticker, it->value, true);
            LL_DELETE(l_ledger_pvt->reverse_list, it);
            LL_APPEND(l_ledger_pvt->locked_outs, it);
        }
        pthread_rwlock_unlock(&l_ledger_pvt->locked_outs_rwlock);
        return;
    }
    dap_ledger_locked_out_t *it, *tmp;
    LL_FOREACH_SAFE(l_ledger_pvt->locked_outs, it, tmp) {
        if (it->unlock_time > a_blockchain_time)
            break;
        dap_ledger_pvt_balance_update_for_addr(l_net->pub.ledger, &it->addr, it->ticker, it->value, false);
        LL_DELETE(l_ledger_pvt->locked_outs, it);
        if (!dap_chain_net_get_load_mode(l_net))
            LL_PREPEND(l_ledger_pvt->reverse_list, it);
        else
            DAP_DELETE(it);
    }
    pthread_rwlock_unlock(&l_ledger_pvt->locked_outs_rwlock);
    LL_FOREACH_SAFE(l_ledger_pvt->reverse_list, it, tmp) {
        if (it->unlock_time < l_ledger_pvt->cutoff_time) {
            LL_DELETE(l_ledger_pvt->reverse_list, it);
            DAP_DELETE(it);
        }
    }
}

static void s_blockchain_cutoff_callback(void *a_arg, dap_chain_t *a_chain, dap_chain_cell_id_t a_id, dap_chain_hash_fast_t *a_atom_hash, void *a_atom, size_t a_atom_size, dap_time_t a_atom_time)
{
    if (a_id.uint64)
        return;
    dap_chain_net_t *l_net = dap_chain_net_by_id(a_chain->net_id);
    assert(l_net);
    dap_ledger_private_t *l_ledger_pvt = PVT(l_net->pub.ledger);
    l_ledger_pvt->cutoff_time = a_atom_time;
}

dap_time_t dap_ledger_get_blockchain_time(dap_ledger_t *a_ledger)
{
#ifndef DAP_LEDGER_TEST
    return PVT(a_ledger)->blockchain_time;
#else
    return dap_time_now();
#endif
}

dap_ledger_locked_out_t *dap_ledger_get_locked_values(dap_ledger_t *a_ledger, dap_chain_addr_t *a_addr)
{
    dap_ledger_locked_out_t *ret = NULL;
    dap_ledger_private_t *l_ledger_pvt = PVT(a_ledger);
    pthread_rwlock_rdlock(&l_ledger_pvt->locked_outs_rwlock);
    for (dap_ledger_locked_out_t *it = l_ledger_pvt->locked_outs; it; it = it->next) {
        if (!dap_chain_addr_compare(&it->addr, a_addr))
            continue;
        dap_ledger_locked_out_t *l_out_new = DAP_DUP(it);
        if (!l_out_new) {
            log_it(L_CRITICAL, "%s", c_error_memory_alloc);
            break;
        }
        LL_APPEND(ret, l_out_new); // includes nullification of 'next' field
    }
    pthread_rwlock_unlock(&l_ledger_pvt->locked_outs_rwlock);
    return ret;
}

/**
 * @brief
 * create ledger for specific net
 * load ledger cache
 * @param a_check_flags checking flags
 *          DAP_LEDGER_CHECK_TOKEN_EMISSION
 *          DAP_LEDGER_CHECK_CELLS_DS
 *          DAP_LEDGER_CHECK_CELLS_DS
 * @param a_net_name char * network name, for example "kelvin-testnet"
 * @return dap_ledger_t*
 */
dap_ledger_t *dap_ledger_create(dap_chain_net_t *a_net, uint16_t a_flags)
{
    dap_ledger_t *l_ledger = dap_ledger_handle_new();
    if (!l_ledger) {
        log_it(L_CRITICAL, "%s", c_error_memory_alloc);
        return NULL;
    }
    l_ledger->net = a_net;
    dap_ledger_private_t *l_ledger_pvt = PVT(l_ledger);
    l_ledger_pvt->check_ds = a_flags & DAP_LEDGER_CHECK_LOCAL_DS;
    l_ledger_pvt->check_cells_ds = a_flags & DAP_LEDGER_CHECK_CELLS_DS;
    l_ledger_pvt->check_token_emission = a_flags & DAP_LEDGER_CHECK_TOKEN_EMISSION;
    l_ledger_pvt->cached = a_flags & DAP_LEDGER_CACHE_ENABLED;
    l_ledger_pvt->mapped = a_flags & DAP_LEDGER_MAPPED;
    l_ledger_pvt->threshold_enabled = a_flags & DAP_LEDGER_THRESHOLD_ENABLED;
    if (l_ledger_pvt->threshold_enabled)
        l_ledger_pvt->threshold_txs_free_timer = dap_interval_timer_create(s_threshold_free_timer_tick,
                                                                      (dap_timer_callback_t)s_threshold_txs_free, l_ledger);
    pthread_cond_init(&l_ledger_pvt->load_cond, NULL);
    pthread_mutex_init(&l_ledger_pvt->load_mutex, NULL);

#ifndef DAP_LEDGER_TEST
    for ( dap_chain_t *l_chain = a_net->pub.chains; l_chain; l_chain = l_chain->next ) {
        uint16_t l_whitelist_size, l_blacklist_size, i;
        const char **l_whitelist = dap_config_get_array_str(l_chain->config, "ledger", "hard_accept_list", &l_whitelist_size),
                   **l_blacklist = dap_config_get_array_str(l_chain->config, "ledger", "hard_reject_list", &l_blacklist_size);
        for (i = 0; i < l_blacklist_size; ++i) {
            dap_ledger_hal_item_t *l_item = DAP_NEW_Z(dap_ledger_hal_item_t);
            dap_chain_hash_fast_from_str(l_blacklist[i], &l_item->hash);
            HASH_ADD(hh, l_ledger_pvt->hrl_items, hash, sizeof(dap_hash_fast_t), l_item);
        }
        for (i = 0; i < l_whitelist_size; ++i) {
            dap_ledger_hal_item_t *l_item = DAP_NEW_Z(dap_ledger_hal_item_t);
            dap_chain_hash_fast_from_str(l_whitelist[i], &l_item->hash);
            HASH_ADD(hh, l_ledger_pvt->hal_items, hash, sizeof(dap_hash_fast_t), l_item);
        }
        log_it(L_DEBUG, "Chain %s.%s has %d datums in HAL and %d datums in HRL", a_net->pub.name, l_chain->name, l_whitelist_size, l_blacklist_size);

    }
    if ( l_ledger_pvt->cached )
        // load ledger cache from GDB
        dap_ledger_load_cache(l_ledger);
#else
    l_ledger_pvt->blockchain_time = dap_time_now();
#endif

    dap_chain_t *l_default_tx_chain = dap_chain_net_get_default_chain_by_chain_type(a_net, CHAIN_TYPE_TX);
    if (l_default_tx_chain) {
        dap_chain_add_callback_timer(l_default_tx_chain, s_blockchain_timer_callback, NULL);
        dap_chain_atom_confirmed_notify_add(l_default_tx_chain, s_blockchain_cutoff_callback, NULL, 0);
    } else
        log_it(L_WARNING, "Can't get deafult chain for transactions, timelocks for it will be disabled");

    return l_ledger;
}

enum ledger_permissions {
    LEDGER_PERMISSION_RECEIVER_ALLOWED,
    LEDGER_PERMISSION_RECEIVER_BLOCKED,
    LEDGER_PERMISSION_SENDER_ALLOWED,
    LEDGER_PERMISSION_SENDER_BLOCKED
};

/**
 * @brief dap_ledger_permissions_check
 * @param a_token_item
 * @param a_permission_id
 * @param a_data
 * @param a_data_size
 * @return
 */
static bool s_ledger_permissions_check(dap_ledger_t *a_ledger, dap_ledger_token_item_t *a_token_item, enum ledger_permissions a_permission_id, dap_chain_addr_t *a_addr)
{
    struct spec_address *l_addrs = NULL;
    size_t l_addrs_count = 0;
    switch (a_permission_id) {
    case LEDGER_PERMISSION_RECEIVER_ALLOWED:
        l_addrs = a_token_item->tx_recv_allow;
        l_addrs_count = a_token_item->tx_recv_allow_size;
    break;
    case LEDGER_PERMISSION_RECEIVER_BLOCKED:
        l_addrs = a_token_item->tx_recv_block;
        l_addrs_count = a_token_item->tx_recv_block_size;
    break;
    case LEDGER_PERMISSION_SENDER_ALLOWED:
        l_addrs = a_token_item->tx_send_allow;
        l_addrs_count = a_token_item->tx_send_allow_size;
    break;
    case LEDGER_PERMISSION_SENDER_BLOCKED:
        l_addrs = a_token_item->tx_send_block;
        l_addrs_count = a_token_item->tx_send_block_size;
    break;
    }
    for (size_t n = 0; n < l_addrs_count; n++)
        if (dap_chain_addr_compare(&l_addrs[n].addr, a_addr) &&
                l_addrs[n].becomes_effective <= dap_ledger_get_blockchain_time(a_ledger))
            return true;
    return false;
}

dap_ledger_check_error_t s_ledger_addr_check(dap_ledger_t *a_ledger, dap_ledger_token_item_t *a_token_item, dap_chain_addr_t *a_addr, bool a_receive)
{
    dap_return_val_if_fail(a_token_item && a_addr, DAP_LEDGER_CHECK_INVALID_ARGS);
    if (dap_chain_addr_is_blank(a_addr))
        return DAP_LEDGER_CHECK_OK;
    
    // Check if address-based blocking is disabled for this token
    if (a_receive) {
        // Skip all receiver address checks if DISABLE_ADDRESS_RECEIVER_BLOCKING is set
        if (a_token_item->flags & DAP_CHAIN_DATUM_TOKEN_FLAG_UTXO_DISABLE_ADDRESS_RECEIVER_BLOCKING) {
            return DAP_LEDGER_CHECK_OK;
        }
    } else {
        // Skip all sender address checks if DISABLE_ADDRESS_SENDER_BLOCKING is set
        if (a_token_item->flags & DAP_CHAIN_DATUM_TOKEN_FLAG_UTXO_DISABLE_ADDRESS_SENDER_BLOCKING) {
            return DAP_LEDGER_CHECK_OK;
        }
    }
    
    if (a_receive) {
        if ((a_token_item->flags & DAP_CHAIN_DATUM_TOKEN_FLAG_ALL_RECEIVER_BLOCKED) ||
                (a_token_item->flags & DAP_CHAIN_DATUM_TOKEN_FLAG_ALL_RECEIVER_FROZEN)) {
            // Check we are in white list
            if (!s_ledger_permissions_check(a_ledger, a_token_item, LEDGER_PERMISSION_RECEIVER_ALLOWED, a_addr))
                return DAP_LEDGER_CHECK_ADDR_FORBIDDEN;
        } else if ((a_token_item->flags & DAP_CHAIN_DATUM_TOKEN_FLAG_ALL_RECEIVER_ALLOWED) ||
                (a_token_item->flags & DAP_CHAIN_DATUM_TOKEN_FLAG_ALL_RECEIVER_UNFROZEN)) {
            // Check we are in black list
            if (s_ledger_permissions_check(a_ledger,a_token_item, LEDGER_PERMISSION_RECEIVER_BLOCKED, a_addr))
                return DAP_LEDGER_CHECK_ADDR_FORBIDDEN;
        }
    } else {
        if ((a_token_item->flags & DAP_CHAIN_DATUM_TOKEN_FLAG_ALL_SENDER_BLOCKED) ||
                (a_token_item->flags & DAP_CHAIN_DATUM_TOKEN_FLAG_ALL_SENDER_FROZEN)) {
            // Check we are in white list
            if (!s_ledger_permissions_check(a_ledger, a_token_item, LEDGER_PERMISSION_SENDER_ALLOWED, a_addr))
                return DAP_LEDGER_CHECK_ADDR_FORBIDDEN;
        } else if ((a_token_item->flags & DAP_CHAIN_DATUM_TOKEN_FLAG_ALL_SENDER_ALLOWED) ||
                (a_token_item->flags & DAP_CHAIN_DATUM_TOKEN_FLAG_ALL_SENDER_UNFROZEN)) {
            // Check we are in black list
            if (s_ledger_permissions_check(a_ledger, a_token_item, LEDGER_PERMISSION_SENDER_BLOCKED, a_addr))
                return DAP_LEDGER_CHECK_ADDR_FORBIDDEN;
        }
    }
    return DAP_LEDGER_CHECK_OK;
}

int s_emission_add_check(dap_ledger_t *a_ledger, byte_t *a_token_emission, size_t a_token_emission_size, dap_chain_hash_fast_t *a_emission_hash,
                         dap_chain_datum_token_emission_t **a_emission, dap_ledger_token_item_t **a_token_item)
{
    dap_return_val_if_fail(a_token_emission && a_token_emission_size, DAP_LEDGER_CHECK_INVALID_ARGS);
    size_t l_emission_size = a_token_emission_size;
    dap_chain_datum_token_emission_t *l_emission = dap_chain_datum_emission_read(a_token_emission, &l_emission_size);
    if (!l_emission)
        return DAP_LEDGER_CHECK_INVALID_SIZE;
    if (l_emission->hdr.version < 3 && !a_token_item) { // It's mempool check
        log_it(L_WARNING, "Legacy emission version %hhu isn't supported for a new emissions", l_emission->hdr.version);
        DAP_DELETE(l_emission);
        return DAP_LEDGER_EMISSION_CHECK_LEGACY_FORBIDDEN;
    }
    dap_ledger_token_item_t *l_token_item = s_ledger_find_token(a_ledger, l_emission->hdr.ticker);
    if (!l_token_item) {
        log_it(L_ERROR, "Check emission: token %s was not found", l_emission->hdr.ticker);
        DAP_DELETE(l_emission);
        return DAP_LEDGER_CHECK_TICKER_NOT_FOUND;
    }
    dap_ledger_token_emission_item_t *l_token_emission_item = NULL;
    // check if such emission is already present in table
    pthread_rwlock_rdlock(&l_token_item->token_emissions_rwlock);
    HASH_FIND(hh, l_token_item->token_emissions, a_emission_hash, sizeof(*a_emission_hash), l_token_emission_item);
    pthread_rwlock_unlock(&l_token_item->token_emissions_rwlock);
    if (l_token_emission_item) {
        debug_if(s_debug_more, L_WARNING, "Can't add token emission datum of %s %s ( %s ): already present in cache",
                                    dap_uint256_to_char(l_emission->hdr.value, NULL), l_emission->hdr.ticker,
                                    dap_chain_hash_fast_to_str_static(a_emission_hash));
        DAP_DELETE(l_emission);
        return DAP_LEDGER_CHECK_ALREADY_CACHED;
    }

    if (!PVT(a_ledger)->check_token_emission)
        goto ret_success;

    // Check emission correctness
    if (IS_ZERO_256((l_emission->hdr.value))) {
        log_it(L_ERROR, "Emission check: zero %s emission value", l_token_item->ticker);
        DAP_DELETE(l_emission);
        return DAP_LEDGER_CHECK_ZERO_VALUE;
    }

    if (!s_ledger_token_supply_check(l_token_item, l_emission->hdr.value)) {
        DAP_DELETE(l_emission);
        return DAP_LEDGER_EMISSION_CHECK_VALUE_EXCEEDS_CURRENT_SUPPLY;
    }

    //additional check for private tokens
    if((l_token_item->subtype == DAP_CHAIN_DATUM_TOKEN_SUBTYPE_PRIVATE)
        ||  (l_token_item->subtype == DAP_CHAIN_DATUM_TOKEN_SUBTYPE_NATIVE)) {
        dap_ledger_check_error_t ret = s_ledger_addr_check(a_ledger, l_token_item, &l_emission->hdr.address, true);
        if (ret == DAP_LEDGER_CHECK_ADDR_FORBIDDEN) {
            log_it(L_WARNING, "Address %s is not in allowed to receive for emission of token %s",
                            dap_chain_addr_to_str_static(&l_emission->hdr.address), l_token_item->ticker);
            DAP_DELETE(l_emission);
            return ret;
        }
    }
    switch (l_emission->hdr.type) {

    case DAP_CHAIN_DATUM_TOKEN_EMISSION_TYPE_AUTH: {
        size_t l_sign_data_check_size = sizeof(dap_chain_datum_token_emission_t) + l_emission->data.type_auth.tsd_total_size >= sizeof(dap_chain_datum_token_emission_t)
                                                ? sizeof(dap_chain_datum_token_emission_t) + l_emission->data.type_auth.tsd_total_size : 0;
        if (l_sign_data_check_size > l_emission_size) {
            if (!s_check_hal(a_ledger, a_emission_hash)) {
                log_it(L_WARNING, "Incorrect size %zu of datum emission, expected at least %zu", l_emission_size, l_sign_data_check_size);
                DAP_DELETE(l_emission);
                return DAP_LEDGER_CHECK_INVALID_SIZE;
            }
            goto ret_success;
        }
        size_t l_emission_check_size = sizeof(dap_chain_datum_token_emission_t) + l_emission->data.type_auth.tsd_n_signs_size >= sizeof(dap_chain_datum_token_emission_t)
                                                ? sizeof(dap_chain_datum_token_emission_t) + l_emission->data.type_auth.tsd_n_signs_size : 0;
        if (l_emission_check_size != l_emission_size) {
            log_it(L_WARNING, "Incorrect size %zu of datum emission, must be %zu", l_emission_size, l_emission_check_size);
            DAP_DELETE(l_emission);
            return DAP_LEDGER_CHECK_INVALID_SIZE;
        }
        size_t l_signs_unique = l_emission->data.type_auth.signs_count;
        dap_sign_t **l_signs = dap_sign_get_unique_signs(l_emission->tsd_n_signs + l_emission->data.type_auth.tsd_total_size,
                                                         l_emission->data.type_auth.tsd_n_signs_size, &l_signs_unique);
        if (l_signs_unique < l_token_item->auth_signs_valid) {
            
            DAP_DELETE(l_signs);

            if (!s_check_hal(a_ledger, a_emission_hash)) {
                
                log_it(L_WARNING, "The number of unique token signs %zu is less than total token signs set to %zu",
                       l_signs_unique, l_token_item->auth_signs_total);
                DAP_DELETE(l_emission);
                return DAP_LEDGER_CHECK_NOT_ENOUGH_VALID_SIGNS;
            }
            
            goto ret_success;
        }
        size_t l_sign_auth_count = l_emission->data.type_auth.signs_count;
        size_t l_sign_auth_size = l_emission->data.type_auth.tsd_n_signs_size;
        if (l_emission->hdr.version < 3) {
            l_sign_data_check_size = sizeof(l_emission->hdr);
        } else {
            l_emission->data.type_auth.signs_count = 0;
            l_emission->data.type_auth.tsd_n_signs_size = 0;
        }
        size_t l_aproves = 0;
        debug_if(s_debug_more, L_DEBUG, "Checking emission signatures for token %s: l_signs_unique=%zu, auth_signs_total=%hu, auth_signs_valid=%hu, l_sign_data_check_size=%zu",
                 l_emission->hdr.ticker, l_signs_unique, l_token_item->auth_signs_total, l_token_item->auth_signs_valid, l_sign_data_check_size);
        
        // Debug: log pkey hashes from token
        for (uint16_t k = 0; k < l_token_item->auth_signs_total; k++) {
            dap_chain_hash_fast_t l_pkey_hash = {0};
            if (l_token_item->auth_pkeys[k] && dap_pkey_get_hash(l_token_item->auth_pkeys[k], &l_pkey_hash)) {
                debug_if(s_debug_more, L_DEBUG, "Token %s auth_pkeys[%u]: hash=%s", l_emission->hdr.ticker, k, dap_hash_fast_to_str_static(&l_pkey_hash));
            }
        }
        
        for (uint16_t i = 0; i < l_signs_unique; i++) {
            bool l_pkey_found = false;
            dap_chain_hash_fast_t l_sign_pkey_hash = {0};
            if (dap_sign_get_pkey_hash(l_signs[i], &l_sign_pkey_hash)) {
                debug_if(s_debug_more, L_DEBUG, "Emission signature %u: pkey hash=%s", i, dap_hash_fast_to_str_static(&l_sign_pkey_hash));
            }
            
            for (uint16_t k = 0; k < l_token_item->auth_signs_total; k++) {
                dap_chain_hash_fast_t l_pkey_hash = {0};
                bool l_hash_match = false;
                if (l_token_item->auth_pkeys[k] && dap_pkey_get_hash(l_token_item->auth_pkeys[k], &l_pkey_hash)) {
                    if (dap_hash_fast_compare(&l_pkey_hash, &l_sign_pkey_hash)) {
                        l_hash_match = true;
                        debug_if(s_debug_more, L_DEBUG, "Emission signature %u: pkey hash matches token auth_pkeys[%u] by hash (hash=%s)", 
                                 i, k, dap_hash_fast_to_str_static(&l_pkey_hash));
                    } else {
                        debug_if(s_debug_more, L_DEBUG, "Emission signature %u: pkey hash does NOT match token auth_pkeys[%u] (token_hash=%s, sign_hash=%s)", 
                                 i, k, dap_hash_fast_to_str_static(&l_pkey_hash), dap_hash_fast_to_str_static(&l_sign_pkey_hash));
                    }
                }
                
                bool l_pkey_compare_result = dap_pkey_compare_with_sign(l_token_item->auth_pkeys[k], l_signs[i]);
                debug_if(s_debug_more, L_DEBUG, "Emission signature %u vs token auth_pkeys[%u]: dap_pkey_compare_with_sign=%s, hash_match=%s (pkey_type=%u, sign_type=%u, pkey_size=%u, sign_pkey_size=%u)",
                         i, k, l_pkey_compare_result ? "true" : "false", l_hash_match ? "true" : "false",
                         l_token_item->auth_pkeys[k] ? l_token_item->auth_pkeys[k]->header.type.raw : 0,
                         l_signs[i] ? l_signs[i]->header.type.type : 0,
                         l_token_item->auth_pkeys[k] ? l_token_item->auth_pkeys[k]->header.size : 0,
                         l_signs[i] ? l_signs[i]->header.sign_pkey_size : 0);
                
                // Use hash comparison as fallback if direct comparison fails (due to type mismatch)
                // This handles cases where pkey types are different but the actual keys are the same
                if (l_pkey_compare_result || l_hash_match) {
                    l_pkey_found = true;
                    // Verify if token emission is signed
                    // dap_sign_verify returns 0 on success, non-zero on error
                    int l_verify_result = dap_sign_verify(l_signs[i], l_emission, l_sign_data_check_size);
                    debug_if(s_debug_more, L_DEBUG, "Emission signature %u: pkey match found (k=%u), verify_result=%d", i, k, l_verify_result);
                    if (l_verify_result == 0) {
                        l_aproves++;
                        debug_if(s_debug_more, L_DEBUG, "Emission signature %u verified successfully, l_aproves=%zu", i, l_aproves);
                    } else {
                        debug_if(s_debug_more, L_WARNING, "Emission signature %u verification failed: %d", i, l_verify_result);
                    }
                    break;
                }
            }
            if (!l_pkey_found) {
                debug_if(s_debug_more, L_WARNING, "Emission signature %u: no matching pkey found in token auth_pkeys (sign_pkey_hash=%s)", 
                         i, dap_hash_fast_to_str_static(&l_sign_pkey_hash));
            }
        }
        debug_if(s_debug_more, L_DEBUG, "Emission signature check completed: l_aproves=%zu, required=%hu", l_aproves, l_token_item->auth_signs_valid);
        if (l_emission->hdr.version >= 3) {
            l_emission->data.type_auth.signs_count = l_sign_auth_count;
            l_emission->data.type_auth.tsd_n_signs_size = l_sign_auth_size;
        }
        DAP_DELETE(l_signs);
        if (l_aproves < l_token_item->auth_signs_valid &&
                !s_check_hal(a_ledger, a_emission_hash)) {
            log_it(L_WARNING, "Emission of %s datoshi of %s:%s is wrong: only %zu valid aproves when %zu need",
                        dap_uint256_to_char(l_emission->hdr.value, NULL), a_ledger->net->pub.name, l_emission->hdr.ticker,
                        l_aproves, l_token_item->auth_signs_valid);
            debug_if(s_debug_more, L_ATT, "!!! Datum hash for HAL: %s", dap_chain_hash_fast_to_str_static(a_emission_hash));
            DAP_DELETE(l_emission);
            return DAP_LEDGER_CHECK_NOT_ENOUGH_VALID_SIGNS;
        }
    } break;

    default:
        log_it(L_ERROR, "Checking emission of type %s not implemented", dap_chain_datum_emission_type_str(l_emission->hdr.type));
        DAP_DELETE(l_emission);
        return DAP_LEDGER_CHECK_PARSE_ERROR;
    }

ret_success:
    if (a_token_item)
        *a_token_item = l_token_item;
    if (a_emission)
        *a_emission = l_emission;
    else
        DAP_DELETE(l_emission);

    return DAP_LEDGER_CHECK_OK;
}

int dap_ledger_token_emission_add_check(dap_ledger_t *a_ledger, byte_t *a_token_emission, size_t a_token_emission_size, dap_chain_hash_fast_t *a_emission_hash)
{
    return s_emission_add_check(a_ledger, a_token_emission, a_token_emission_size, a_emission_hash, NULL, NULL);
}
static void s_ledger_emission_cache_update(dap_ledger_t *a_ledger, dap_ledger_token_emission_item_t *a_emission_item)
{
    if (!PVT(a_ledger)->cached)
        return;
    char *l_gdb_group = dap_ledger_get_gdb_group(a_ledger, DAP_LEDGER_EMISSIONS_STR);
    size_t l_cache_size = a_emission_item->datum_token_emission_size + sizeof(dap_hash_fast_t);
    uint8_t *l_cache = DAP_NEW_STACK_SIZE(uint8_t, l_cache_size);
    memcpy(l_cache, &a_emission_item->tx_used_out, sizeof(dap_hash_fast_t));
    memcpy(l_cache + sizeof(dap_hash_fast_t), a_emission_item->datum_token_emission, a_emission_item->datum_token_emission_size);
    char l_hash_str[DAP_CHAIN_HASH_FAST_STR_SIZE];
    dap_chain_hash_fast_to_str(&a_emission_item->datum_token_emission_hash, l_hash_str, sizeof(l_hash_str));
    if (dap_global_db_set(l_gdb_group, l_hash_str, l_cache, l_cache_size, false, NULL, NULL)) {
        log_it(L_WARNING, "Ledger cache mismatch");
    }
    DAP_DELETE(l_gdb_group);
}

/**
 * @brief dap_ledger_token_emission_add
 * @param a_token_emission
 * @param a_token_emision_size
 * @return
 */

int dap_ledger_token_emission_add(dap_ledger_t *a_ledger, byte_t *a_token_emission, size_t a_token_emission_size, dap_hash_fast_t *a_emission_hash)
{
    dap_ledger_token_item_t *l_token_item = NULL;
    dap_chain_datum_token_emission_t *l_emission = NULL;
    int l_ret = s_emission_add_check(a_ledger, a_token_emission, a_token_emission_size, a_emission_hash, &l_emission, &l_token_item);
    if (l_ret != DAP_LEDGER_CHECK_OK)
        return l_ret;
    dap_ledger_token_emission_item_t *l_token_emission_item = NULL;
    // check if such emission is already present in table
    pthread_rwlock_wrlock(&l_token_item->token_emissions_rwlock);
    HASH_FIND(hh, l_token_item->token_emissions, a_emission_hash, sizeof(*a_emission_hash), l_token_emission_item);
    if (l_token_emission_item) {
        pthread_rwlock_unlock(&l_token_item->token_emissions_rwlock);
        log_it(L_ERROR, "Duplicate token emission datum of %s %s ( %s )",
                dap_uint256_to_char(l_emission->hdr.value, NULL), l_emission->hdr.ticker, dap_hash_fast_to_str_static(a_emission_hash));
        DAP_DELETE(l_emission);
        return DAP_LEDGER_CHECK_APPLY_ERROR;
    }
    l_token_emission_item = DAP_NEW_Z(dap_ledger_token_emission_item_t);
    if (!l_token_emission_item) {
        pthread_rwlock_unlock(&l_token_item->token_emissions_rwlock);
        log_it(L_CRITICAL, "%s", c_error_memory_alloc);
        return DAP_LEDGER_CHECK_NOT_ENOUGH_MEMORY;
    }
    l_token_emission_item->datum_token_emission = l_emission;
    l_token_emission_item->datum_token_emission_hash = *a_emission_hash;
    HASH_ADD(hh, l_token_item->token_emissions, datum_token_emission_hash, sizeof(*a_emission_hash), l_token_emission_item);
    //Update value in ledger memory object
    if (!s_ledger_token_supply_check_update(a_ledger, l_token_item, l_emission->hdr.value, false)) {
        HASH_DEL(l_token_item->token_emissions, l_token_emission_item);
        pthread_rwlock_unlock(&l_token_item->token_emissions_rwlock);
        DAP_DELETE(l_emission);
        DAP_DELETE(l_token_emission_item);
        return DAP_LEDGER_CHECK_APPLY_ERROR;
    }
    pthread_rwlock_unlock(&l_token_item->token_emissions_rwlock);
    // Add it to cache
    s_ledger_emission_cache_update(a_ledger, l_token_emission_item);
    if (s_debug_more) {
        const char *l_balance; dap_uint256_to_char(l_token_emission_item->datum_token_emission->hdr.value, &l_balance);
        log_it(L_NOTICE, "Added token emission datum to emissions cache: type=%s value=%s token=%s to_addr=%s",
                       dap_chain_datum_emission_type_str(l_emission->hdr.type),
                       l_balance, l_emission->hdr.ticker,
                       dap_chain_addr_to_str_static(&(l_emission->hdr.address)));
    }
    if (PVT(a_ledger)->threshold_enabled)
        s_threshold_txs_proc(a_ledger);
    return DAP_LEDGER_CHECK_OK;
}

void s_ledger_stake_lock_cache_update(dap_ledger_t *a_ledger, dap_ledger_stake_lock_item_t *a_stake_lock_item)
{
    if (!PVT(a_ledger)->cached)
        return;
    char l_hash_str[DAP_CHAIN_HASH_FAST_STR_SIZE];
    dap_chain_hash_fast_to_str(&a_stake_lock_item->tx_for_stake_lock_hash, l_hash_str, sizeof(l_hash_str));
    char *l_group = dap_ledger_get_gdb_group(a_ledger, DAP_LEDGER_STAKE_LOCK_STR);
    if (dap_global_db_set(l_group, l_hash_str, &a_stake_lock_item->tx_used_out, sizeof(dap_hash_fast_t), false, NULL, NULL))
        log_it(L_WARNING, "Ledger cache mismatch");
    DAP_DEL_Z(l_group);
}

int dap_ledger_emission_for_stake_lock_item_add(dap_ledger_t *a_ledger, const dap_chain_hash_fast_t *a_tx_hash)
{
    dap_ledger_private_t *l_ledger_pvt = PVT(a_ledger);
    dap_ledger_stake_lock_item_t *l_new_stake_lock_emission = NULL;
    pthread_rwlock_rdlock(&l_ledger_pvt->stake_lock_rwlock);
    HASH_FIND(hh, l_ledger_pvt->emissions_for_stake_lock, a_tx_hash, sizeof(dap_hash_fast_t),
              l_new_stake_lock_emission);
    pthread_rwlock_unlock(&l_ledger_pvt->stake_lock_rwlock);
    if (l_new_stake_lock_emission) {
        return -1;
    }
    l_new_stake_lock_emission = DAP_NEW_Z(dap_ledger_stake_lock_item_t);
    if (!l_new_stake_lock_emission) {
        if (s_debug_more) {
            log_it(L_ERROR, "Error: memory allocation when try adding item 'dap_ledger_stake_lock_item_t' to hash-table");
        }
        return -13;
    }
    l_new_stake_lock_emission->tx_for_stake_lock_hash = *a_tx_hash;
    pthread_rwlock_wrlock(&l_ledger_pvt->stake_lock_rwlock);
    HASH_ADD(hh, l_ledger_pvt->emissions_for_stake_lock, tx_for_stake_lock_hash, sizeof(dap_chain_hash_fast_t), l_new_stake_lock_emission);
    pthread_rwlock_unlock(&l_ledger_pvt->stake_lock_rwlock);

    s_ledger_stake_lock_cache_update(a_ledger, l_new_stake_lock_emission);

    return 0;

}

dap_ledger_stake_lock_item_t *s_emissions_for_stake_lock_item_find(dap_ledger_t *a_ledger, const dap_chain_hash_fast_t *a_token_emission_hash)
{
    dap_ledger_private_t *l_ledger_pvt = PVT(a_ledger);
    dap_ledger_stake_lock_item_t *l_new_stake_lock_emission = NULL;
    pthread_rwlock_rdlock(&l_ledger_pvt->stake_lock_rwlock);
    HASH_FIND(hh, l_ledger_pvt->emissions_for_stake_lock, a_token_emission_hash, sizeof(dap_chain_hash_fast_t),
              l_new_stake_lock_emission);
    pthread_rwlock_unlock(&l_ledger_pvt->stake_lock_rwlock);
    return l_new_stake_lock_emission;
}


int dap_ledger_token_emission_load(dap_ledger_t *a_ledger, byte_t *a_token_emission,
                                         size_t a_token_emission_size, dap_hash_fast_t *a_token_emission_hash)
{
    if (dap_chain_net_get_load_mode(a_ledger->net)) {
        dap_ledger_token_emission_item_t *l_token_emission_item = NULL;
        dap_ledger_token_item_t *l_token_item, *l_item_tmp;
        pthread_rwlock_rdlock(&PVT(a_ledger)->tokens_rwlock);
        HASH_ITER(hh, PVT(a_ledger)->tokens, l_token_item, l_item_tmp) {
            pthread_rwlock_rdlock(&l_token_item->token_emissions_rwlock);
            HASH_FIND(hh, l_token_item->token_emissions, a_token_emission_hash, sizeof(*a_token_emission_hash),
                    l_token_emission_item);
            pthread_rwlock_unlock(&l_token_item->token_emissions_rwlock);
            if (l_token_emission_item) {
                pthread_rwlock_unlock(&PVT(a_ledger)->tokens_rwlock);
                return 0;
            }
        }
        pthread_rwlock_unlock(&PVT(a_ledger)->tokens_rwlock);
    }
    return dap_ledger_token_emission_add(a_ledger, a_token_emission, a_token_emission_size, a_token_emission_hash);
}

dap_ledger_token_emission_item_t *s_emission_item_find(dap_ledger_t *a_ledger,
                const char *a_token_ticker, const dap_chain_hash_fast_t *a_token_emission_hash, dap_ledger_token_item_t **a_token_item)
{
    dap_ledger_token_item_t *l_token_item = s_ledger_find_token(a_ledger, a_token_ticker);
    if (!l_token_item)
        return NULL;
    else if (a_token_item)
        *a_token_item = l_token_item;
    dap_ledger_token_emission_item_t *l_token_emission_item = NULL;
    pthread_rwlock_rdlock(&l_token_item->token_emissions_rwlock);
    HASH_FIND(hh, l_token_item->token_emissions, a_token_emission_hash, sizeof(*a_token_emission_hash), l_token_emission_item);
    pthread_rwlock_unlock(&l_token_item->token_emissions_rwlock);
    return l_token_emission_item;
}

/**
 * @brief dap_ledger_token_emission_find
 * @param a_token_ticker
 * @param a_token_emission_hash
 * @return
 */
dap_chain_datum_token_emission_t *dap_ledger_token_emission_find(dap_ledger_t *a_ledger, const dap_chain_hash_fast_t *a_token_emission_hash)
{
    dap_ledger_token_emission_item_t *l_emission_item = NULL;
    pthread_rwlock_rdlock(&PVT(a_ledger)->tokens_rwlock);
    for (dap_ledger_token_item_t *l_item = PVT(a_ledger)->tokens; l_item; l_item = l_item->hh.next) {
         l_emission_item = s_emission_item_find(a_ledger, l_item->ticker, a_token_emission_hash, NULL);
         if (l_emission_item)
             break;
    }
    pthread_rwlock_unlock(&PVT(a_ledger)->tokens_rwlock);
    return l_emission_item ? l_emission_item->datum_token_emission : NULL;
}

/**
 * @brief Get first emission hash for token
 * @param a_ledger Ledger instance
 * @param a_token_ticker Token ticker
 * @param a_emission_hash Output parameter for emission hash
 * @return true if emission found, false otherwise
 */
bool dap_ledger_token_get_first_emission_hash(dap_ledger_t *a_ledger, const char *a_token_ticker, dap_chain_hash_fast_t *a_emission_hash)
{
    if (!a_ledger || !a_token_ticker || !a_emission_hash) {
        return false;
    }
    
    pthread_rwlock_rdlock(&PVT(a_ledger)->tokens_rwlock);
    dap_ledger_token_item_t *l_token_item = NULL;
    HASH_FIND_STR(PVT(a_ledger)->tokens, a_token_ticker, l_token_item);
    
    if (!l_token_item) {
        pthread_rwlock_unlock(&PVT(a_ledger)->tokens_rwlock);
        return false;
    }
    
    pthread_rwlock_rdlock(&l_token_item->token_emissions_rwlock);
    dap_ledger_token_emission_item_t *l_emission = l_token_item->token_emissions;
    
    if (l_emission) {
        *a_emission_hash = l_emission->datum_token_emission_hash;
        pthread_rwlock_unlock(&l_token_item->token_emissions_rwlock);
        pthread_rwlock_unlock(&PVT(a_ledger)->tokens_rwlock);
        return true;
    }
    
    pthread_rwlock_unlock(&l_token_item->token_emissions_rwlock);
    pthread_rwlock_unlock(&PVT(a_ledger)->tokens_rwlock);
    return false;
}

/**
 * @brief dap_ledger_set_local_cell_id
 * @param a_local_cell_id
 */
void dap_ledger_set_local_cell_id(dap_ledger_t *a_ledger, dap_chain_cell_id_t a_local_cell_id)
{
    PVT(a_ledger)->local_cell_id.uint64 = a_local_cell_id.uint64;
}

/**
 * @brief dap_ledger_tx_get_token_ticker_by_hash
 * @param a_ledger
 * @param a_tx_hash
 * @return
 */
const char* dap_ledger_tx_get_token_ticker_by_hash(dap_ledger_t *a_ledger,dap_chain_hash_fast_t *a_tx_hash)
{
    if(!a_ledger || !a_tx_hash)
        return NULL;
    dap_ledger_private_t *l_ledger_pvt = PVT(a_ledger);

    if ( dap_hash_fast_is_blank(a_tx_hash) )
        return NULL;

    dap_ledger_tx_item_t *l_item = NULL;
    unsigned l_hash_value;
    HASH_VALUE(a_tx_hash, sizeof(*a_tx_hash), l_hash_value);
    pthread_rwlock_rdlock(&l_ledger_pvt->ledger_rwlock);
    HASH_FIND_BYHASHVALUE(hh, l_ledger_pvt->ledger_items, a_tx_hash, sizeof(*a_tx_hash), l_hash_value, l_item);
    pthread_rwlock_unlock(&l_ledger_pvt->ledger_rwlock);
    return l_item ? l_item->cache_data.token_ticker : NULL;
}

/**
 * @brief Get list of all tickets for ledger and address. If address is NULL returns all the tockens present in system
 * @param a_ledger
 * @param a_addr
 * @param a_tickers
 * @param a_tickers_size
 */
void dap_ledger_addr_get_token_ticker_all(dap_ledger_t *a_ledger, dap_chain_addr_t * a_addr,
        char *** a_tickers, size_t * a_tickers_size)
{
    if (a_addr == NULL){ // Get all tockens
        pthread_rwlock_rdlock(&PVT(a_ledger)->tokens_rwlock);
        size_t l_count = HASH_COUNT(PVT(a_ledger)->tokens);
        if (l_count && a_tickers){
            dap_ledger_token_item_t * l_token_item, *l_tmp;
            char **l_tickers = DAP_NEW_Z_SIZE(char*, l_count * sizeof(char*));
            if (!l_tickers) {
                log_it(L_CRITICAL, "%s", c_error_memory_alloc);
                pthread_rwlock_unlock(&PVT(a_ledger)->balance_accounts_rwlock);
                return;
            }
            l_count = 0;
            HASH_ITER(hh, PVT(a_ledger)->tokens, l_token_item, l_tmp) {
                l_tickers[l_count] = dap_strdup(l_token_item->ticker);
                l_count++;
            }
            *a_tickers = l_tickers;
        }
        pthread_rwlock_unlock(&PVT(a_ledger)->tokens_rwlock);
        if(a_tickers_size)
            *a_tickers_size = l_count;
    }else{ // Calc only tokens from address balance
        dap_ledger_wallet_balance_t *wallet_balance, *tmp;
        size_t l_count = HASH_COUNT(PVT(a_ledger)->balance_accounts);
        if(l_count && a_tickers){
            char **l_tickers = DAP_NEW_Z_SIZE(char*, l_count * sizeof(char*));
            if (!l_tickers) {
                log_it(L_CRITICAL, "%s", c_error_memory_alloc);
                pthread_rwlock_unlock(&PVT(a_ledger)->balance_accounts_rwlock);
                return;
            }
            l_count = 0;
            const char *l_addr = dap_chain_addr_to_str_static(a_addr);
            pthread_rwlock_rdlock(&PVT(a_ledger)->balance_accounts_rwlock);
            HASH_ITER(hh, PVT(a_ledger)->balance_accounts, wallet_balance, tmp) {
                char **l_keys = dap_strsplit(wallet_balance->key, " ", -1);
                if (!dap_strcmp(l_keys[0], l_addr)) {
                    l_tickers[l_count] = dap_strdup(wallet_balance->token_ticker);
                    ++l_count;
                }
                dap_strfreev(l_keys);
            }
            pthread_rwlock_unlock(&PVT(a_ledger)->balance_accounts_rwlock);
            *a_tickers = l_tickers;
        }
        if(a_tickers_size)
            *a_tickers_size = l_count;
    }
}

const char *dap_ledger_get_description_by_ticker(dap_ledger_t *a_ledger, const char *a_token_ticker){
    if (!a_ledger || !a_token_ticker)
        return NULL;
    return s_ledger_find_token(a_ledger, a_token_ticker)->description;
}

/**
 * Get transaction in the cache by hash
 *
 * return transaction, or NULL if transaction not found in the cache
 */
dap_chain_datum_tx_t* dap_ledger_tx_find_datum_by_hash(dap_ledger_t *a_ledger, const dap_chain_hash_fast_t *a_tx_hash,
                                                     dap_ledger_tx_item_t **a_item_out, bool a_unspent_only)
{
    if ( !a_tx_hash || dap_hash_fast_is_blank(a_tx_hash) )
        return NULL;
    dap_ledger_private_t *l_ledger_pvt = PVT(a_ledger);
    dap_chain_datum_tx_t *l_tx_ret = NULL;
    dap_ledger_tx_item_t *l_tx_item = NULL;
    pthread_rwlock_rdlock(&l_ledger_pvt->ledger_rwlock);
    HASH_FIND(hh, l_ledger_pvt->ledger_items, a_tx_hash, sizeof(dap_chain_hash_fast_t), l_tx_item);
    pthread_rwlock_unlock(&l_ledger_pvt->ledger_rwlock);
    if(l_tx_item) {
        if (!a_unspent_only || !l_tx_item->cache_data.ts_spent) {
            l_tx_ret = l_tx_item->tx;
            if(a_item_out)
                *a_item_out = l_tx_item;
        }
    }
    return l_tx_ret;
}

dap_hash_fast_t dap_ledger_get_first_chain_tx_hash(dap_ledger_t *a_ledger, dap_chain_datum_tx_t *a_tx, dap_chain_tx_out_cond_subtype_t a_cond_type)
{
    dap_hash_fast_t l_hash = { }, l_hash_tmp;
    dap_return_val_if_fail(a_ledger && a_tx, l_hash);
    dap_chain_datum_tx_t *l_prev_tx = a_tx;
    byte_t *l_iter = a_tx->tx_items;
    while (( l_iter = dap_chain_datum_tx_item_get(l_prev_tx, NULL, l_iter, TX_ITEM_TYPE_IN_COND, NULL) )) {
        l_hash_tmp =  ((dap_chain_tx_in_cond_t *)l_iter)->header.tx_prev_hash;
        if ( dap_hash_fast_is_blank(&l_hash_tmp) )
            return l_hash_tmp;
        if (( l_prev_tx = dap_ledger_tx_find_by_hash(a_ledger, &l_hash_tmp) ) &&
                ( dap_chain_datum_tx_out_cond_get(l_prev_tx, a_cond_type, NULL) )) {
            l_hash = l_hash_tmp;
        }
    }
    return l_hash;
}

dap_hash_fast_t dap_ledger_get_final_chain_tx_hash(dap_ledger_t *a_ledger, dap_chain_tx_out_cond_subtype_t a_cond_type, dap_chain_hash_fast_t *a_tx_hash, bool a_unspent_only)
{
    dap_chain_hash_fast_t l_hash = { };
    dap_return_val_if_fail(a_ledger && a_tx_hash && !dap_hash_fast_is_blank(a_tx_hash), l_hash);
    dap_chain_datum_tx_t *l_tx = NULL;
    l_hash = *a_tx_hash;
    dap_ledger_tx_item_t *l_item = NULL;
    while (( l_tx = dap_ledger_tx_find_datum_by_hash(a_ledger, &l_hash, &l_item, false) )) {
        int l_out_num = 0;
        if (!dap_chain_datum_tx_out_cond_get(l_tx, a_cond_type, &l_out_num))
            return a_unspent_only ? (dap_hash_fast_t){} : l_hash;
        else if ( dap_hash_fast_is_blank(&(l_item->cache_data.tx_hash_spent_fast[l_out_num])) )
            break;
        l_hash = l_item->cache_data.tx_hash_spent_fast[l_out_num];
    }
    return l_hash;
}

/**
 * Check whether used 'out' items (local function)
 */
static bool s_ledger_tx_hash_is_used_out_item(dap_ledger_tx_item_t *a_item, int a_idx_out, dap_hash_fast_t *a_out_spender_hash)
{
    if (!a_item || !a_item->cache_data.n_outs) {
        //log_it(L_DEBUG, "list_cached_item is NULL");
        return true;
    }
    // if there are used 'out' items
    if ((a_item->cache_data.n_outs_used > 0) && !dap_hash_fast_is_blank(&(a_item->cache_data.tx_hash_spent_fast[a_idx_out]))) {
        if (a_out_spender_hash)
            *a_out_spender_hash = a_item->cache_data.tx_hash_spent_fast[a_idx_out];
        return true;
    }
    return false;
}

static dap_ledger_reward_item_t *s_find_reward(dap_ledger_t *a_ledger, dap_ledger_reward_key_t *a_search_key)
{
    dap_ledger_reward_item_t *l_reward_item = NULL;
    pthread_rwlock_rdlock(&PVT(a_ledger)->rewards_rwlock);
    HASH_FIND(hh, PVT(a_ledger)->rewards, a_search_key, sizeof(*a_search_key), l_reward_item);
    pthread_rwlock_unlock(&PVT(a_ledger)->rewards_rwlock);
    return l_reward_item;
}

bool dap_ledger_is_used_reward(dap_ledger_t *a_ledger, dap_hash_fast_t *a_block_hash, dap_hash_fast_t *a_sign_pkey_hash)
{
    dap_ledger_reward_key_t l_search_key = { .block_hash = *a_block_hash, .sign_pkey_hash = *a_sign_pkey_hash };
    return s_find_reward(a_ledger, &l_search_key);
}

static int s_callback_sign_compare(dap_list_t *a_list_elem, dap_list_t *a_sign_elem)
{
    dap_pkey_t *l_key = (dap_pkey_t *)a_list_elem->data;
    dap_sign_t *l_sign = (dap_sign_t *)a_sign_elem->data;
    if (!l_key || !l_sign) {
        log_it(L_CRITICAL, "Invalid argument");
        return -1;
    }
    return !dap_pkey_compare_with_sign(l_key, l_sign);
}

inline static bool s_ledger_check_token_ticker(const char *a_ticker)
{
    if (!a_ticker)
        return false;
    size_t l_len = strlen(a_ticker);
    if (l_len < 3 || l_len > 10)
        return false;
    for (size_t i = 0; i < l_len; i++)
        if (!isalnum(a_ticker[i]))
            return false;
    return true;
}


bool dap_ledger_tx_poa_signed(dap_ledger_t *a_ledger, dap_chain_datum_tx_t *a_tx)
{
    dap_chain_tx_sig_t *l_tx_sig = (dap_chain_tx_sig_t *)dap_chain_datum_tx_item_get(a_tx, NULL, NULL, TX_ITEM_TYPE_SIG, NULL);
    dap_sign_t *l_sign = dap_chain_datum_tx_item_sign_get_sig((dap_chain_tx_sig_t *)l_tx_sig);
    return dap_list_find(a_ledger->net->pub.keys, l_sign, s_callback_sign_compare);
}

const char *dap_ledger_tx_action_str(dap_chain_tx_tag_action_type_t a_tag)
{

    if (a_tag == DAP_CHAIN_TX_TAG_ACTION_UNKNOWN) return "unknown";
    if (a_tag == DAP_CHAIN_TX_TAG_ACTION_TRANSFER_REGULAR) return "regular";
    if (a_tag == DAP_CHAIN_TX_TAG_ACTION_TRANSFER_COMISSION) return "comission";
    if (a_tag == DAP_CHAIN_TX_TAG_ACTION_TRANSFER_CROSSCHAIN) return "crosschain";
    if (a_tag == DAP_CHAIN_TX_TAG_ACTION_TRANSFER_REWARD) return "reward";
    if (a_tag == DAP_CHAIN_TX_TAG_ACTION_OPEN) return "open";
    if (a_tag == DAP_CHAIN_TX_TAG_ACTION_USE) return "use";
    if (a_tag == DAP_CHAIN_TX_TAG_ACTION_EXTEND) return "extend";
    if (a_tag == DAP_CHAIN_TX_TAG_ACTION_CLOSE) return "close";
    if (a_tag == DAP_CHAIN_TX_TAG_ACTION_CHANGE) return "change";
    if (a_tag == DAP_CHAIN_TX_TAG_ACTION_VOTING) return "voting";
    if (a_tag == DAP_CHAIN_TX_TAG_ACTION_VOTE) return "vote";
    if (a_tag == DAP_CHAIN_TX_TAG_ACTION_EMIT_DELEGATE_HOLD) return "hold";
    if (a_tag == DAP_CHAIN_TX_TAG_ACTION_EMIT_DELEGATE_TAKE) return "take";
    if (a_tag == DAP_CHAIN_TX_TAG_ACTION_EMIT_DELEGATE_REFILL) return "refill";
    if (a_tag == DAP_CHAIN_TX_TAG_ACTION_EVENT) return "event";

    return "WTFSUBTAG";

}

dap_chain_tx_tag_action_type_t dap_ledger_tx_action_str_to_action_t(const char *a_str)
{
    if (!a_str)
        return DAP_CHAIN_TX_TAG_ACTION_UNKNOWN;
    
    if (strcmp("unknown", a_str) == 0) return DAP_CHAIN_TX_TAG_ACTION_UNKNOWN;
    if (strcmp("regular", a_str) == 0) return DAP_CHAIN_TX_TAG_ACTION_TRANSFER_REGULAR;
    if (strcmp("comission", a_str) == 0) return DAP_CHAIN_TX_TAG_ACTION_TRANSFER_COMISSION;
    if (strcmp("crosschain", a_str) == 0) return DAP_CHAIN_TX_TAG_ACTION_TRANSFER_CROSSCHAIN;
    if (strcmp("reward", a_str) == 0) return DAP_CHAIN_TX_TAG_ACTION_TRANSFER_REWARD;
    if (strcmp("open", a_str) == 0) return DAP_CHAIN_TX_TAG_ACTION_OPEN;
    if (strcmp("use", a_str) == 0) return DAP_CHAIN_TX_TAG_ACTION_USE;
    if (strcmp("extend", a_str) == 0) return DAP_CHAIN_TX_TAG_ACTION_EXTEND;
    if (strcmp("close", a_str) == 0) return DAP_CHAIN_TX_TAG_ACTION_CLOSE;
    if (strcmp("change", a_str) == 0) return DAP_CHAIN_TX_TAG_ACTION_CHANGE;
    if (strcmp("hold", a_str) == 0) return DAP_CHAIN_TX_TAG_ACTION_EMIT_DELEGATE_HOLD;
    if (strcmp("take", a_str) == 0) return DAP_CHAIN_TX_TAG_ACTION_EMIT_DELEGATE_TAKE;
    if (strcmp("refill", a_str) == 0) return DAP_CHAIN_TX_TAG_ACTION_EMIT_DELEGATE_REFILL;
    if (strcmp("event", a_str) == 0) return DAP_CHAIN_TX_TAG_ACTION_EVENT;
    return DAP_CHAIN_TX_TAG_ACTION_UNKNOWN;
}

bool dap_ledger_tx_service_info(dap_ledger_t *a_ledger, dap_hash_fast_t *a_tx_hash, 
                                dap_chain_net_srv_uid_t *a_uid, char **a_service_name,  dap_chain_tx_tag_action_type_t *a_action)
{
    //find tx
    dap_ledger_private_t *l_ledger_pvt = PVT(a_ledger);
    dap_ledger_tx_item_t *l_tx_item = NULL;
    pthread_rwlock_rdlock(&l_ledger_pvt->ledger_rwlock);
    HASH_FIND(hh, l_ledger_pvt->ledger_items, a_tx_hash, sizeof(dap_chain_hash_fast_t), l_tx_item);
    pthread_rwlock_unlock(&l_ledger_pvt->ledger_rwlock);
    
    
    if(l_tx_item) {
        dap_ledger_service_info_t *l_sinfo = NULL;
        pthread_rwlock_rdlock(&s_services_rwlock);
        HASH_FIND_INT(s_services, &l_tx_item->cache_data.tag, l_sinfo);
        pthread_rwlock_unlock(&s_services_rwlock);
        if (l_sinfo)
        { 
            if(a_uid) *a_uid = l_sinfo->service_uid;
            if (a_service_name) *a_service_name = l_sinfo->tag_str;
            if (a_action) *a_action = l_tx_item->cache_data.action;
            return true; 
        } 
    }

    if (a_action) *a_action = DAP_CHAIN_TX_TAG_ACTION_UNKNOWN;
    return false;
}
bool dap_ledger_deduct_tx_tag(dap_ledger_t *a_ledger, dap_chain_datum_tx_t *a_tx, char **a_service_name, dap_chain_net_srv_uid_t *a_tag, dap_chain_tx_tag_action_type_t *a_action)
{
    dap_ledger_service_info_t *l_sinfo_current, *l_sinfo_tmp;

    
    dap_chain_datum_tx_item_groups_t l_items_groups = {0};
    dap_chain_datum_tx_group_items(a_tx, &l_items_groups);

    bool l_res = false;
    int l_deductions_ok = 0;

    pthread_rwlock_rdlock(&s_services_rwlock);
    HASH_ITER(hh, s_services , l_sinfo_current, l_sinfo_tmp) {
        dap_chain_tx_tag_action_type_t action = DAP_CHAIN_TX_TAG_ACTION_UNKNOWN;
        if (l_sinfo_current->callback && l_sinfo_current->callback(a_ledger, a_tx, &l_items_groups, &action)){
            if (a_tag) *a_tag =  l_sinfo_current->service_uid;
            if (a_action) *a_action =  action;
            if (a_service_name) *a_service_name = l_sinfo_current->tag_str;
            l_res = true;
            l_deductions_ok ++;
        }
    } 
    pthread_rwlock_unlock(&s_services_rwlock);

    if (l_deductions_ok > 1)
    {
        char l_tx_hash_str[DAP_CHAIN_HASH_FAST_STR_SIZE];
        dap_chain_hash_fast_t l_tx_hash = dap_chain_node_datum_tx_calc_hash(a_tx);
        dap_chain_hash_fast_to_str(&l_tx_hash, l_tx_hash_str, sizeof(l_tx_hash_str));

        log_it(L_WARNING, "Transaction %s identyfied by multiple services (%d):", l_tx_hash_str, l_deductions_ok);
    
        pthread_rwlock_rdlock(&s_services_rwlock);
        HASH_ITER(hh, s_services , l_sinfo_current, l_sinfo_tmp) {
            dap_chain_tx_tag_action_type_t action = DAP_CHAIN_TX_TAG_ACTION_UNKNOWN;
            if (l_sinfo_current->callback && l_sinfo_current->callback(a_ledger, a_tx, &l_items_groups,&action))  {
                log_it(L_WARNING, "%s %s", l_sinfo_current->tag_str, dap_ledger_tx_action_str(action));
            }
        } 

        pthread_rwlock_unlock(&s_services_rwlock);
    }
    
    dap_chain_datum_tx_group_items_free(&l_items_groups);

    return l_res;
}


const char *dap_ledger_tx_tag_str_by_uid(dap_chain_net_srv_uid_t a_service_uid)
{
    dap_ledger_service_info_t *l_new_sinfo = NULL;
    
    int l_tmp = a_service_uid.raw_ui64;

    pthread_rwlock_rdlock(&s_services_rwlock);
    HASH_FIND_INT(s_services, &l_tmp, l_new_sinfo);
    pthread_rwlock_unlock(&s_services_rwlock);
    
    return l_new_sinfo ? l_new_sinfo->tag_str : "unknown";
}

/**
 * Checking a new transaction before adding to the cache
 *
 * return 0 OK, otherwise error
 */
// Checking a new transaction before adding to the cache
static int s_tx_cache_check(dap_ledger_t *a_ledger,
                            dap_chain_datum_tx_t *a_tx,
                            dap_hash_fast_t *a_tx_hash,
                            bool a_from_threshold,
                            dap_list_t **a_list_bound_items,
                            dap_list_t **a_list_tx_out,
                            char *a_main_ticker,
                            dap_chain_net_srv_uid_t *a_tag,
                            dap_chain_tx_tag_action_type_t *a_action,
                            bool a_check_for_removing,
                            bool a_check_for_apply)
{
    dap_return_val_if_fail(a_ledger && a_tx && a_tx_hash, DAP_LEDGER_CHECK_INVALID_ARGS);
    
    // ARBITRAGE TRANSACTION CHECK
    // Arbitrage TX (marked with TSD) bypass ALL blocking checks:
    // - UTXO blocking
    // - Conditional outputs
    // - Address ban-lists (sender/receiver)
    // This allows token owners to claim ANY output in emergency situations.
            bool l_is_arbitrage = dap_chain_arbitrage_tx_is_arbitrage(a_tx);
    
    if (l_is_arbitrage) {
        // For arbitrage TX, we need to:
        // 1. Determine which token this TX is for
        // 2. Check if arbitrage is disabled for that token
        // 3. Validate token owner signatures
        // 4. Check rate limiting
        // We'll do full validation later when we know the token
        // For now, just mark that this is arbitrage TX
        debug_if(s_debug_more, L_INFO, "Arbitrage TX detected: %s", 
                 dap_chain_hash_fast_to_str_static(a_tx_hash));
    }
    
    if (!a_from_threshold) {
        dap_ledger_tx_item_t *l_ledger_item = NULL;
        pthread_rwlock_rdlock(&PVT(a_ledger)->ledger_rwlock);
        HASH_FIND(hh, PVT(a_ledger)->ledger_items, a_tx_hash, sizeof(dap_chain_hash_fast_t), l_ledger_item);
        pthread_rwlock_unlock(&PVT(a_ledger)->ledger_rwlock);
        if (l_ledger_item && !a_check_for_removing ) {     // transaction already present in the cache list
            if (s_debug_more) {
                log_it(L_WARNING, "Transaction %s already present in the cache", dap_chain_hash_fast_to_str_static(a_tx_hash));
                if (a_tag) *a_tag = l_ledger_item->cache_data.tag;
                if (a_action) *a_action = l_ledger_item->cache_data.action;
            }
            return DAP_LEDGER_CHECK_ALREADY_CACHED;
        } else if (!l_ledger_item && a_check_for_removing) {     // transaction already present in the cache list
            debug_if(s_debug_more, L_WARNING, "Transaction %s not present in the cache. Can not delete it. Skip.", dap_chain_hash_fast_to_str_static(a_tx_hash));
            return DAP_LEDGER_TX_CHECK_FOR_REMOVING_CANT_FIND_TX;
        }
    }
/*
 * Steps of checking for current transaction tx2 and every previous transaction tx1:
 * 1. valid(tx2.dap_chain_datum_tx_sig.pkey)
 * &&
 * 2. tx2.input != tx2.inputs.used
 * &&
 * 3. !is_used_out(tx1.dap_chain_datum_tx_out)
 * &&
 * 4. tx1.dap_chain_datum_tx_out.addr.data.key == tx2.dap_chain_datum_tx_sig.pkey for unconditional output
 * \\
 * 5. tx1.dap_chain_datum_tx_out.condition == verify_svc_type(tx2) for conditional output
 * &&
 * 6. sum(  find (tx2.input.tx_prev_hash).output[tx2.input_tx_prev_idx].value )  ==  sum (tx2.outputs.value) per token
 * &&
 * 7. valid(fee)
*/
    dap_list_t *l_list_bound_items = NULL;
    dap_list_t *l_list_tx_out = NULL;

    // sum of values in 'out' items from the previous transactions
    dap_ledger_tokenizer_t *l_values_from_prev_tx = NULL, *l_values_from_cur_tx = NULL,
                                 *l_value_cur = NULL, *l_tmp = NULL, *l_res = NULL;
    const char *l_token = NULL, *l_main_ticker = NULL;

    int l_err_num = DAP_LEDGER_CHECK_OK;
    int l_prev_tx_count = 0;

    // 1. Verify signature in current transaction
    if (!a_from_threshold && dap_chain_datum_tx_verify_sign(a_tx, 0) && !s_check_hal(a_ledger, a_tx_hash))
        return DAP_LEDGER_CHECK_NOT_ENOUGH_VALID_SIGNS;

    // ----------------------------------------------------------------
    // find all 'in' && 'in_cond' && 'in_ems' && 'in_reward'  items in current transaction
    dap_list_t *l_list_in = dap_chain_datum_tx_items_get(a_tx, TX_ITEM_TYPE_IN_ALL, &l_prev_tx_count);
    if (!l_list_in) {
        log_it(L_WARNING, "Tx check: no valid inputs found");
        return DAP_LEDGER_TX_CHECK_TX_NO_VALID_INPUTS;
    }
    dap_chain_hash_fast_t l_tx_first_sign_pkey_hash = {};
    dap_pkey_t *l_tx_first_sign_pkey = NULL;
    bool l_girdled_ems_used = false;
    uint256_t l_taxed_value = {};
    
    if(a_tag) dap_ledger_deduct_tx_tag(a_ledger, a_tx, NULL, a_tag, a_action);
    bool l_tax_check = false;
    // find all previous transactions
    for (dap_list_t *it = l_list_in; it; it = it->next) {
         dap_ledger_tx_bound_t *l_bound_item = DAP_NEW_Z(dap_ledger_tx_bound_t);
        if (!l_bound_item) {
            log_it(L_CRITICAL, "%s", c_error_memory_alloc);
            l_err_num = DAP_LEDGER_CHECK_NOT_ENOUGH_MEMORY;
            break;
        }
        l_list_bound_items = dap_list_append(l_list_bound_items, l_bound_item);

        uint8_t l_cond_type = *(uint8_t *)it->data;
        l_bound_item->type = l_cond_type;
        uint256_t l_value = uint256_0;
        void *l_tx_prev_out = NULL;
        dap_chain_datum_tx_t *l_tx_prev = NULL;
        dap_ledger_token_emission_item_t *l_emission_item = NULL;
        dap_ledger_stake_lock_item_t *l_stake_lock_emission = NULL;
        bool l_girdled_ems = false;

        switch (l_cond_type) {
        case TX_ITEM_TYPE_IN_EMS: {   // It's the emission (base) TX
            dap_chain_tx_in_ems_t *l_tx_in_ems = it->data;
            l_token = l_tx_in_ems->header.ticker;
            if (!s_ledger_check_token_ticker(l_token)) {
                l_err_num = DAP_LEDGER_CHECK_TICKER_NOT_FOUND;
                break;
            }
            dap_hash_fast_t *l_emission_hash = &l_tx_in_ems->header.token_emission_hash;
            // 2. Check current transaction for doubles in input items list
            for (dap_list_t *l_iter = it->next; l_iter; l_iter = l_iter->next) {
                dap_chain_tx_in_ems_t *l_in_ems_check = l_iter->data;
                if (l_in_ems_check->header.type == TX_ITEM_TYPE_IN_EMS &&
                    dap_hash_fast_compare(&l_in_ems_check->header.token_emission_hash, l_emission_hash) && !a_check_for_removing)
                {
                    debug_if(s_debug_more, L_ERROR, "Emission output already used in current tx");
                    l_err_num = DAP_LEDGER_TX_CHECK_PREV_OUT_ALREADY_USED_IN_CURRENT_TX;
                    break;
                }
            }
            if (l_err_num)
                break;
            l_girdled_ems = dap_hash_fast_is_blank(l_emission_hash);
            l_stake_lock_emission = s_emissions_for_stake_lock_item_find(a_ledger, l_emission_hash);
            debug_if(s_debug_more, L_DEBUG, "Checking IN_EMS for token %s: l_girdled_ems=%d, l_stake_lock_emission=%p, emission_hash=%s",
                     l_token, l_girdled_ems, l_stake_lock_emission, dap_hash_fast_to_str_static(l_emission_hash));
            if (l_girdled_ems || l_stake_lock_emission) {
                if (l_stake_lock_emission && !a_check_for_apply) { // It's mempool process, so we don't accept f*cking legacy!
                    log_it(L_WARNING, "Legacy stakes are not accepted from mempool anymore! Dismiss stake emission tx %s", dap_get_data_hash_str(a_tx, dap_chain_datum_tx_get_size(a_tx)).s);
                    l_err_num = DAP_LEDGER_TX_CHECK_STAKE_LOCK_LEGACY_FORBIDDEN;
                    break;
                }
                dap_chain_datum_tx_t *l_tx_stake_lock = a_tx;
                // 3. Check emission for STAKE_LOCK
                if (!dap_hash_fast_is_blank(l_emission_hash)) {
                    dap_hash_fast_t cur_tx_hash;
                    dap_hash_fast(a_tx, dap_chain_datum_tx_get_size(a_tx), &cur_tx_hash);
                    if (!dap_hash_fast_is_blank(&l_stake_lock_emission->tx_used_out) && !a_check_for_removing) {
                        if (!dap_hash_fast_compare(&cur_tx_hash, &l_stake_lock_emission->tx_used_out))
                            debug_if(s_debug_more, L_WARNING, "stake_lock_emission already present in cache for IN_EMS [%s]", l_token);
                        else
                            debug_if(s_debug_more, L_WARNING, "stake_lock_emission is used out for IN_EMS [%s]", l_token);
                        l_err_num = DAP_LEDGER_TX_CHECK_STAKE_LOCK_IN_EMS_ALREADY_USED;
                        break;
                    }
                    l_tx_stake_lock = dap_ledger_tx_find_by_hash(a_ledger, l_emission_hash);
                } else {
                    // 2. The only allowed item with girdled emission
                    if (l_girdled_ems_used && !a_check_for_removing) {
                        debug_if(s_debug_more, L_WARNING, "stake_lock_emission is used out for IN_EMS [%s]", l_token);
                        l_err_num = DAP_LEDGER_TX_CHECK_STAKE_LOCK_IN_EMS_ALREADY_USED;
                        break;
                    } else
                        l_girdled_ems_used = true;
                }
                if (!l_tx_stake_lock) {
                    debug_if(s_debug_more, L_WARNING, "Not found stake_lock transaction");
                    l_err_num = DAP_CHAIN_CS_VERIFY_CODE_TX_NO_EMISSION;
                    break;
                }

                dap_ledger_token_item_t *l_delegated_item = s_ledger_find_token(a_ledger, l_token);
                if (!l_delegated_item) {
                    debug_if(s_debug_more, L_WARNING, "Token [%s] not found", l_token);
                    l_err_num = DAP_LEDGER_CHECK_TICKER_NOT_FOUND;
                    break;
                }
                if (!l_delegated_item->is_delegated) {
                    debug_if(s_debug_more, L_WARNING, "Token [%s] not valid for stake_lock transaction", l_token);
                    l_err_num = DAP_LEDGER_TX_CHECK_STAKE_LOCK_INVALID_TOKEN;
                    break;
                }
                if (!dap_ledger_token_ticker_check(a_ledger, l_delegated_item->delegated_from)) {
                    debug_if(s_debug_more, L_WARNING, "Token [%s] not found", l_delegated_item->delegated_from);
                    l_err_num = DAP_LEDGER_CHECK_TICKER_NOT_FOUND;
                    break;
                }

                if (l_girdled_ems)
                    l_main_ticker = l_delegated_item->delegated_from;

                // Universal service detection for girdled emissions
                // Support multiple services that can use delegated m-tokens
                static const uint16_t l_supported_service_subtypes[] = {
                    DAP_CHAIN_TX_OUT_COND_SUBTYPE_SRV_STAKE_LOCK,
                    DAP_CHAIN_TX_OUT_COND_SUBTYPE_SRV_STAKE_EXT_LOCK
                };
                static const size_t l_subtypes_count = sizeof(l_supported_service_subtypes) / sizeof(l_supported_service_subtypes[0]);
                
                dap_chain_tx_out_cond_t *l_tx_service_out_cond = NULL;
                uint16_t l_detected_subtype = 0;
                
                // Find any supported service OUT_COND in the transaction
                for (size_t i = 0; i < l_subtypes_count; i++) {
                    uint16_t l_subtype = l_supported_service_subtypes[i];
                    dap_chain_tx_out_cond_t *l_cond = dap_chain_datum_tx_out_cond_get(l_tx_stake_lock, l_subtype, NULL);
                    if (l_cond) {
                        l_tx_service_out_cond = l_cond;
                        l_detected_subtype = l_subtype;
                        break;
                    }
                }
                
                if (!l_tx_service_out_cond) {
                    debug_if(s_debug_more, L_WARNING, "No supported service OUT_COND found for IN_EMS [%s] (checked: stake_lock, stake_ext lock)", l_tx_in_ems->header.ticker);
                    l_err_num = DAP_LEDGER_TX_CHECK_STAKE_LOCK_NO_OUT_COND_FOR_IN_EMS;
                    break;
                }
                
                debug_if(s_debug_more, L_NOTICE, "Found service OUT_COND subtype 0x%04X for IN_EMS [%s]", l_detected_subtype, l_tx_in_ems->header.ticker);
                uint256_t l_value_expected ={};
                if (MULT_256_COIN(l_tx_service_out_cond->header.value, l_delegated_item->emission_rate, &l_value_expected)) {
                    if (s_debug_more) {
                        char *l_emission_rate_str = dap_chain_balance_to_coins(l_delegated_item->emission_rate);
                        const char *l_locked_value_str; dap_uint256_to_char(l_tx_service_out_cond->header.value, &l_locked_value_str);
                        log_it( L_WARNING, "Multiplication overflow for %s emission: locked value %s emission rate %s",
                                                                l_tx_in_ems->header.ticker, l_locked_value_str, l_emission_rate_str);
                        DAP_DEL_Z(l_emission_rate_str);
                    }
                    l_err_num = DAP_LEDGER_CHECK_INTEGER_OVERFLOW;
                    break;
                }
                uint256_t l_stake_lock_ems_value;
                byte_t *l_tx_out = NULL;
                for (int l_item_idx = 0; ; l_item_idx++) {
                    if (!(l_tx_out = dap_chain_datum_tx_item_get(a_tx, &l_item_idx, NULL, TX_ITEM_TYPE_OUT_ALL, NULL)))
                        break;
                    if (*l_tx_out == TX_ITEM_TYPE_OUT_EXT) {
                        dap_chain_tx_out_ext_t *l_tx_out_ext = (dap_chain_tx_out_ext_t *)l_tx_out;
                        if (!strcmp(l_tx_out_ext->token, l_token)) {
                            l_stake_lock_ems_value = l_tx_out_ext->header.value;
                            break;
                        }
                    } else if (*l_tx_out == TX_ITEM_TYPE_OUT_STD) {
                        dap_chain_tx_out_std_t *l_tx_out_std = (dap_chain_tx_out_std_t *)l_tx_out;
                        if (l_tx_out_std->ts_unlock) {
                            debug_if(s_debug_more, L_WARNING, "Time lock is forbidden for stake lock txs");
                            l_err_num = DAP_LEDGER_TX_CHECK_TIMELOCK_ILLEGAL;
                            break;
                        }
                        if (!strcmp(l_tx_out_std->token, l_token)) {
                            l_stake_lock_ems_value = l_tx_out_std->value;
                            break;
                        }
                    } else if (*l_tx_out == TX_ITEM_TYPE_OUT) {
                        dap_chain_tx_out_t *l_tx_out_nontickered = (dap_chain_tx_out_t *)l_tx_out;
                        if (!l_girdled_ems) {
                            l_stake_lock_ems_value = l_tx_out_nontickered->header.value;
                            break;
                        }
                    }
                }
                if (l_err_num)
                    break;
                if (!l_tx_out) {
                    debug_if(s_debug_more, L_WARNING, l_girdled_ems ? "No OUT_EXT for girdled IN_EMS [%s]"
                                                                      : "Can't find OUT nor OUT_EXT item for base TX with IN_EMS [%s]", l_tx_in_ems->header.ticker);
                    l_err_num = l_girdled_ems ? DAP_LEDGER_TX_CHECK_NO_OUT_EXT_FOR_GIRDLED_IN_EMS : DAP_LEDGER_TX_CHECK_NO_OUT_ITEMS_FOR_BASE_TX;
                    break;
                }

                if (!s_ledger_token_supply_check(l_delegated_item, l_stake_lock_ems_value)) {
                    l_err_num = DAP_LEDGER_EMISSION_CHECK_VALUE_EXCEEDS_CURRENT_SUPPLY;
                    break;
                }
                if (!EQUAL_256(l_value_expected, l_stake_lock_ems_value)) {
                    // !!! A terrible legacy crutch, TODO !!!
                    SUM_256_256(l_value_expected, GET_256_FROM_64(10), &l_value_expected);
                    if (!EQUAL_256(l_value_expected, l_stake_lock_ems_value)) {
                            char *l_value_expected_str = dap_chain_balance_print(l_value_expected);
                            char *l_locked_value_str = dap_chain_balance_print(l_stake_lock_ems_value);

                            debug_if(s_debug_more, L_WARNING, "Value %s != %s expected for [%s]",l_locked_value_str, l_value_expected_str,
                                     l_tx_in_ems->header.ticker);

                            DAP_DEL_Z(l_value_expected_str);
                            DAP_DEL_Z(l_locked_value_str);
                            l_err_num = DAP_LEDGER_TX_CHECK_STAKE_LOCK_UNEXPECTED_VALUE;
                            break;
                    }
                }
                if (!l_girdled_ems) {
                    // check tiker
                    const char *l_tx_ticker = dap_ledger_tx_get_token_ticker_by_hash(a_ledger, l_emission_hash);
                    if (!l_tx_ticker) {
                        debug_if(s_debug_more, L_WARNING, "No ticker found for stake_lock tx [expected '%s']", l_tx_in_ems->header.ticker);
                        l_err_num = DAP_LEDGER_CHECK_TICKER_NOT_FOUND;
                        break;
                    }
                    if (strcmp(l_tx_ticker, l_delegated_item->delegated_from)) {
                        debug_if(s_debug_more, L_WARNING, "Ticker '%s' != expected '%s'", l_tx_ticker, l_tx_in_ems->header.ticker);
                        l_err_num = DAP_LEDGER_TX_CHECK_STAKE_LOCK_OTHER_TICKER_EXPECTED;
                        break;
                    }
                }
                debug_if(s_debug_more, L_NOTICE, "Check emission passed for IN_EMS [%s]", l_tx_in_ems->header.ticker);
                if (l_stake_lock_emission)
                    l_bound_item->stake_lock_item = l_stake_lock_emission;
                l_value = l_stake_lock_ems_value;
                l_bound_item->token_item = l_delegated_item;
                l_bound_item->type = TX_ITEM_TYPE_IN_EMS_VIRTUAL;
            } else if ( (l_emission_item = s_emission_item_find(a_ledger, l_token, l_emission_hash, &l_bound_item->token_item)) ) {
                // 3. Check AUTH token emission
                if (!dap_hash_fast_is_blank(&l_emission_item->tx_used_out)  && !a_check_for_removing) {
                    debug_if(s_debug_more, L_WARNING, "Emission for IN_EMS [%s] is already used", l_tx_in_ems->header.ticker);
                    l_err_num = DAP_LEDGER_TX_CHECK_IN_EMS_ALREADY_USED;
                    break;
                }
                l_value = l_emission_item->datum_token_emission->hdr.value;
                l_bound_item->emission_item = l_emission_item;
            } else {
                l_err_num = DAP_CHAIN_CS_VERIFY_CODE_TX_NO_EMISSION;
                break;
            }
        } break;

        case TX_ITEM_TYPE_IN_REWARD: {
            dap_chain_tx_in_reward_t *l_tx_in_reward = it->data;
            dap_hash_fast_t *l_block_hash = &l_tx_in_reward->block_hash;
            // 2. Check current transaction for doubles in input items list
            for (dap_list_t *l_iter = l_list_in; l_iter; l_iter = l_iter->next) {
                dap_chain_tx_in_reward_t *l_in_reward_check = l_iter->data;
                if (l_tx_in_reward != l_in_reward_check &&
                        l_in_reward_check->type == TX_ITEM_TYPE_IN_REWARD &&
                        dap_hash_fast_compare(&l_in_reward_check->block_hash, l_block_hash) && !a_check_for_removing) {
                    debug_if(s_debug_more, L_ERROR, "Reward for this block sign already used in current tx");
                    l_err_num = DAP_LEDGER_TX_CHECK_PREV_OUT_ALREADY_USED_IN_CURRENT_TX;
                    break;
                }
            }
            if (l_err_num)
                break;
            if (!l_tx_first_sign_pkey) {
                // Get sign item
                dap_chain_tx_sig_t *l_tx_sig = (dap_chain_tx_sig_t*) dap_chain_datum_tx_item_get(a_tx, NULL, NULL,
                        TX_ITEM_TYPE_SIG, NULL);
                assert(l_tx_sig);
                // Get sign from sign item
                dap_sign_t *l_tx_first_sign = dap_chain_datum_tx_item_sign_get_sig(l_tx_sig);
                assert(l_tx_first_sign);
                // calculate hash from sign public key
                dap_sign_get_pkey_hash(l_tx_first_sign, &l_tx_first_sign_pkey_hash);
                l_tx_first_sign_pkey = dap_pkey_get_from_sign(l_tx_first_sign);
            }
            // 3. Check if already spent reward
            dap_ledger_reward_key_t l_search_key = { .block_hash = *l_block_hash, .sign_pkey_hash = l_tx_first_sign_pkey_hash };
            dap_ledger_reward_item_t *l_reward_item = s_find_reward(a_ledger, &l_search_key);
            if (l_reward_item && !a_check_for_removing) {
                l_err_num = DAP_LEDGER_TX_CHECK_REWARD_ITEM_ALREADY_USED;
                char l_block_hash_str[DAP_CHAIN_HASH_FAST_STR_SIZE],
                     l_sign_hash_str[DAP_CHAIN_HASH_FAST_STR_SIZE],
                     l_spender_hash_str[DAP_CHAIN_HASH_FAST_STR_SIZE];
                dap_chain_hash_fast_to_str(l_block_hash, l_block_hash_str, sizeof(l_block_hash_str));
                dap_chain_hash_fast_to_str(&l_tx_first_sign_pkey_hash, l_sign_hash_str, sizeof(l_sign_hash_str));
                dap_chain_hash_fast_to_str(&l_reward_item->spender_tx, l_spender_hash_str, sizeof(l_spender_hash_str));
                debug_if(s_debug_more, L_WARNING, "Reward for block %s sign %s already spent by %s", l_block_hash_str, l_sign_hash_str, l_spender_hash_str);
                break;
            }
            // Check reward legitimacy & amount
            dap_chain_t *l_chain;
            DL_FOREACH(a_ledger->net->pub.chains, l_chain) {
                if (l_chain->callback_calc_reward) {
                    l_value = l_chain->callback_calc_reward(l_chain, l_block_hash, l_tx_first_sign_pkey);
                    break;
                }
            }
            if (IS_ZERO_256(l_value)) {
                l_err_num = DAP_LEDGER_TX_CHECK_REWARD_ITEM_ILLEGAL;
                char l_block_hash_str[DAP_CHAIN_HASH_FAST_STR_SIZE],
                     l_sign_hash_str[DAP_CHAIN_HASH_FAST_STR_SIZE];
                dap_chain_hash_fast_to_str(l_block_hash, l_block_hash_str, sizeof(l_block_hash_str));
                dap_chain_hash_fast_to_str(&l_tx_first_sign_pkey_hash, l_sign_hash_str, sizeof(l_sign_hash_str));
                debug_if(s_debug_more, L_DEBUG, "Can't find block %s with sign %s", l_block_hash_str, l_sign_hash_str);
                break;
            }
            // Reward nominated in net native ticker only
            l_token = l_main_ticker = a_ledger->net->pub.native_ticker;
            dap_ledger_token_item_t *l_token_item = s_ledger_find_token(a_ledger, l_token);
            if (!l_token_item) {
                debug_if(s_debug_more, L_ERROR, "Native token ticker not found");
                l_err_num = DAP_LEDGER_CHECK_TICKER_NOT_FOUND;
                break;
            }
            if (!s_ledger_token_supply_check(l_token_item, l_value) && !a_check_for_removing) {
                l_err_num = DAP_LEDGER_EMISSION_CHECK_VALUE_EXCEEDS_CURRENT_SUPPLY;
                break;
            }
            l_bound_item->token_item = l_token_item;
            l_bound_item->reward_key = l_search_key;
            // Overflow checked later with overall values sum
            SUM_256_256(l_taxed_value, l_value, &l_taxed_value);
        } break;
        case TX_ITEM_TYPE_IN:
        case TX_ITEM_TYPE_IN_COND: { // Not emission types
            uint32_t l_tx_prev_out_idx = (uint32_t)-1;
            dap_hash_fast_t *l_tx_prev_hash;
            if (l_cond_type == TX_ITEM_TYPE_IN) {
                dap_chain_tx_in_t *l_tx_in = it->data;
                l_tx_prev_hash = &l_tx_in->header.tx_prev_hash;
                if (dap_hash_fast_is_blank(l_tx_prev_hash)) {
                    DAP_DELETE(l_bound_item);
                    l_list_bound_items = dap_list_delete_link(l_list_bound_items, dap_list_last(l_list_bound_items));
                    continue; // old base tx compliance
                }
                l_tx_prev_out_idx = l_tx_in->header.tx_out_prev_idx;
                // 2. Check current transaction for doubles in input items list
                for (dap_list_t *l_iter = l_list_in; l_iter; l_iter = l_iter->next) {
                    dap_chain_tx_in_t *l_in_check = l_iter->data;
                    if (l_tx_in != l_in_check &&
                            l_in_check->header.type == TX_ITEM_TYPE_IN &&
                            l_in_check->header.tx_out_prev_idx == l_tx_prev_out_idx &&
                            dap_hash_fast_compare(&l_in_check->header.tx_prev_hash, l_tx_prev_hash) && !a_check_for_removing) {
                        debug_if(s_debug_more, L_ERROR, "This previous tx output already used in current tx");
                        l_err_num = DAP_LEDGER_TX_CHECK_PREV_OUT_ALREADY_USED_IN_CURRENT_TX;
                        break;
                    }
                }
                if (l_err_num)
                    break;
            } else {
                dap_chain_tx_in_cond_t *l_tx_in_cond = it->data;
                l_tx_prev_hash = &l_tx_in_cond->header.tx_prev_hash;
                l_tx_prev_out_idx = l_tx_in_cond->header.tx_out_prev_idx;
                // 2. Check current transaction for doubles in input items list
                for (dap_list_t *l_iter = l_list_in; l_iter; l_iter = l_iter->next) {
                    dap_chain_tx_in_cond_t *l_in_cond_check = l_iter->data;
                    if (l_tx_in_cond != l_in_cond_check &&
                            l_in_cond_check->header.type == TX_ITEM_TYPE_IN_COND &&
                            l_in_cond_check->header.tx_out_prev_idx == l_tx_prev_out_idx &&
                            dap_hash_fast_compare(&l_in_cond_check->header.tx_prev_hash, l_tx_prev_hash) && !a_check_for_removing) {
                        debug_if(s_debug_more, L_ERROR, "This previous tx output already used in current tx");
                        l_err_num = DAP_LEDGER_TX_CHECK_PREV_OUT_ALREADY_USED_IN_CURRENT_TX;
                        break;
                    }
                }
                if (l_err_num)
                    break;
            }
            // Get previous transaction in the cache by hash
            dap_ledger_tx_item_t *l_item_out = NULL;
            l_tx_prev = dap_ledger_tx_find_datum_by_hash(a_ledger, l_tx_prev_hash, &l_item_out, false);
            char l_tx_prev_hash_str[DAP_HASH_FAST_STR_SIZE];
            dap_hash_fast_to_str(l_tx_prev_hash, l_tx_prev_hash_str, DAP_HASH_FAST_STR_SIZE);
            if (!l_tx_prev) { // Unchained transaction or previous TX was already spent and removed from ledger
                debug_if(s_debug_more && !a_from_threshold, L_DEBUG, "No previous transaction was found for hash %s", l_tx_prev_hash_str);
                l_err_num = DAP_CHAIN_CS_VERIFY_CODE_TX_NO_PREVIOUS;
                break;
            } else if (l_item_out->cache_data.ts_spent && !a_check_for_removing) {
                l_err_num = DAP_LEDGER_TX_CHECK_OUT_ITEM_ALREADY_USED;
                debug_if(s_debug_more, L_WARNING, "All 'out' items of previous tx %s were already spent", l_tx_prev_hash_str);
                break;
            }
            l_bound_item->prev_item = l_item_out;
            l_bound_item->prev_out_idx = l_tx_prev_out_idx;
            l_token = l_item_out->cache_data.token_ticker;
            debug_if(s_debug_more && !a_from_threshold, L_INFO, "Previous transaction was found for hash %s",l_tx_prev_hash_str);

            // 2. Check if out in previous transaction has spent
            dap_hash_fast_t l_spender = {};
            if (s_ledger_tx_hash_is_used_out_item(l_item_out, l_tx_prev_out_idx, &l_spender) && !a_check_for_removing) {
                l_err_num = DAP_LEDGER_TX_CHECK_OUT_ITEM_ALREADY_USED;
                char l_hash[DAP_CHAIN_HASH_FAST_STR_SIZE];
                dap_chain_hash_fast_to_str(&l_spender, l_hash, sizeof(l_hash));
                debug_if(s_debug_more, L_INFO, "'Out' item %u of previous tx %s already spent by %s", l_tx_prev_out_idx, l_tx_prev_hash_str, l_hash);
                break;
            }

            // 3. Check if UTXO is blocked in token-specific blocklist (UTXO blocking mechanism)
            // This check is skipped if:
            // - UTXO_BLOCKING_DISABLED flag is set for this token
            // - Transaction is an arbitrage TX (bypasses all checks)
            dap_ledger_token_item_t *l_token_item_for_utxo_check = s_ledger_find_token(a_ledger, l_token);
            if (!l_is_arbitrage &&  // Arbitrage TX bypasses UTXO blocking
                l_token_item_for_utxo_check && 
                !(l_token_item_for_utxo_check->datum_token->header_private_decl.flags & DAP_CHAIN_DATUM_TOKEN_FLAG_UTXO_BLOCKING_DISABLED) &&
                !a_check_for_removing) {
                // UTXO blocking is enabled (default behavior) - check if this UTXO is in blocklist
                if (s_ledger_utxo_is_blocked(l_token_item_for_utxo_check, l_tx_prev_hash, l_tx_prev_out_idx, a_ledger)) {
                    l_err_num = DAP_LEDGER_TX_CHECK_OUT_ITEM_BLOCKED;
                    debug_if(s_debug_more, L_WARNING, "UTXO %s:%u is blocked for token '%s'", 
                             l_tx_prev_hash_str, l_tx_prev_out_idx, l_token);
                    break;
                }
            } else if (l_is_arbitrage && l_token_item_for_utxo_check) {
                // CRITICAL: For multi-channel arbitrage TX (e.g. ARBMULTI + TestCoin for fee),
                // arbitrage authorization should be checked ONLY for the main token (not native ticker),
                // not for fee token (native ticker). Fee token inputs are checked as normal TX.
                bool l_is_native_ticker = a_ledger->net->pub.native_ticker && 
                                          !dap_strcmp(l_token, a_ledger->net->pub.native_ticker);
                
                if (!l_is_native_ticker) {
                    // This is the main arbitrage token - validate authorization and output addresses
                    int l_arbitrage_auth_result = dap_chain_arbitrage_tx_check_auth(a_ledger, a_tx, l_token_item_for_utxo_check);
                    if (l_arbitrage_auth_result != 0) {
                        // If it's NOT_ENOUGH_VALID_SIGNS, preserve that code so transaction stays in mempool
                        // This allows additional signatures to be added via tx_sign command
                        if (l_arbitrage_auth_result == DAP_LEDGER_CHECK_NOT_ENOUGH_VALID_SIGNS) {
                            l_err_num = DAP_LEDGER_CHECK_NOT_ENOUGH_VALID_SIGNS;
                            log_it(L_WARNING, "Arbitrage TX %s for token '%s' requires more owner signatures (need %zu)",
                                   dap_chain_hash_fast_to_str_static(a_tx_hash), l_token,
                                   l_token_item_for_utxo_check->auth_signs_valid);
                        } else {
                            l_err_num = DAP_LEDGER_TX_CHECK_ARBITRAGE_NOT_AUTHORIZED;
                            log_it(L_WARNING, "Arbitrage TX %s not authorized for token '%s' or outputs not to fee address",
                                   dap_chain_hash_fast_to_str_static(a_tx_hash), l_token);
                        }
                        break;
                    }
                    debug_if(s_debug_more, L_INFO, "Arbitrage TX %s authorized for token '%s' - bypassing all checks",
                             dap_chain_hash_fast_to_str_static(a_tx_hash), l_token);
                } else {
                    // This is fee token (native ticker) in arbitrage TX - check as normal TX (not arbitrage)
                    // Arbitrage marker is for the main token, not for fee payment
                    debug_if(s_debug_more, L_DEBUG, "Arbitrage TX %s: token '%s' is native ticker (fee token) - checking as normal TX, not arbitrage",
                             dap_chain_hash_fast_to_str_static(a_tx_hash), l_token);
                    // Continue with normal TX checks below (no special arbitrage handling for fee token)
                }
            }

            // Get one 'out' item in previous transaction bound with current 'in' item
            l_tx_prev_out = dap_chain_datum_tx_item_get_nth(l_tx_prev, TX_ITEM_TYPE_OUT_ALL, l_tx_prev_out_idx);
            if(!l_tx_prev_out) {
                l_err_num = DAP_LEDGER_TX_CHECK_PREV_OUT_ITEM_NOT_FOUND;
                break;
            }
            if (dap_hash_fast_is_blank(&l_tx_first_sign_pkey_hash)) {
                // Get sign item
                dap_chain_tx_sig_t *l_tx_sig = (dap_chain_tx_sig_t*) dap_chain_datum_tx_item_get(a_tx, NULL, NULL,
                        TX_ITEM_TYPE_SIG, NULL);
                assert(l_tx_sig);
                // Get sign from sign item
                dap_sign_t *l_tx_first_sign = dap_chain_datum_tx_item_sign_get_sig(l_tx_sig);
                assert(l_tx_first_sign);
                // calculate hash from sign public key
                dap_sign_get_pkey_hash(l_tx_first_sign, &l_tx_first_sign_pkey_hash);
            }
            if (l_cond_type == TX_ITEM_TYPE_IN) {
                dap_chain_addr_t *l_addr_from = NULL;
                dap_chain_tx_item_type_t l_type = *(uint8_t *)l_tx_prev_out;
                switch (l_type) {
                case TX_ITEM_TYPE_OUT_OLD: // Deprecated
                    l_addr_from = &((dap_chain_tx_out_old_t *)l_tx_prev_out)->addr;
                    l_value = dap_chain_uint256_from(((dap_chain_tx_out_old_t *)l_tx_prev_out)->header.value);
                    break;
                case TX_ITEM_TYPE_OUT:
                    l_addr_from = &((dap_chain_tx_out_t *)l_tx_prev_out)->addr;
                    l_value = ((dap_chain_tx_out_t *)l_tx_prev_out)->header.value;
                    break;
                case TX_ITEM_TYPE_OUT_EXT:
                    l_addr_from = &((dap_chain_tx_out_ext_t *)l_tx_prev_out)->addr;
                    l_value = ((dap_chain_tx_out_ext_t *)l_tx_prev_out)->header.value;
                    l_token = ((dap_chain_tx_out_ext_t *)l_tx_prev_out)->token;
                    break;       
                case TX_ITEM_TYPE_OUT_STD:
                    if (((dap_chain_tx_out_std_t *)l_tx_prev_out)->ts_unlock > PVT(a_ledger)->blockchain_time) {
                        l_err_num = DAP_LEDGER_TX_CHECK_PREV_OUT_ITEM_LOCKED;
                        break;
                    }
                    l_addr_from = &((dap_chain_tx_out_std_t *)l_tx_prev_out)->addr;
                    l_value = ((dap_chain_tx_out_std_t *)l_tx_prev_out)->value;
                    l_token = ((dap_chain_tx_out_std_t *)l_tx_prev_out)->token;
                    break;
                default:
                    l_err_num = DAP_LEDGER_TX_CHECK_PREV_OUT_ITEM_MISSTYPED;
                    break;
                }
                if (l_err_num)
                    break;
                l_bound_item->in.addr_from = *l_addr_from;
                dap_strncpy(l_bound_item->in.token_ticker, l_token, DAP_CHAIN_TICKER_SIZE_MAX);
                // 4. compare public key hashes in the signature of the current transaction and in the 'out' item of the previous transaction
                if (l_addr_from->net_id.uint64 != a_ledger->net->pub.id.uint64 ||
                        !dap_hash_fast_compare(&l_tx_first_sign_pkey_hash, &l_addr_from->data.hash_fast)) {
                    l_err_num = DAP_LEDGER_TX_CHECK_PKEY_HASHES_DONT_MATCH;
                    break;
                }

                if ( !l_token || !*l_token ) {
                    log_it(L_WARNING, "No token ticker found in previous transaction");
                    l_err_num = DAP_LEDGER_TX_CHECK_NO_MAIN_TICKER;
                    break;
                }
                // Get permissions
                dap_ledger_token_item_t *l_token_item = s_ledger_find_token(a_ledger, l_token);
                if (!l_token_item) {
                    debug_if(s_debug_more, L_WARNING, "Token with ticker %s not found", l_token);
                    l_err_num = DAP_LEDGER_CHECK_TICKER_NOT_FOUND;
                    break;
                }
                // Check permissions - skip address blocking check for arbitrage transactions
                if (!l_is_arbitrage && 
                    s_ledger_addr_check(a_ledger, l_token_item, l_addr_from, false) == DAP_LEDGER_CHECK_ADDR_FORBIDDEN) {
                    debug_if(s_debug_more, L_WARNING, "No permission to send for addr %s", dap_chain_addr_to_str_static(l_addr_from));
                    l_err_num = DAP_LEDGER_CHECK_ADDR_FORBIDDEN;
                    break;
                }
            } else { // l_cond_type == TX_ITEM_TYPE_IN_COND
                if(*(uint8_t *)l_tx_prev_out != TX_ITEM_TYPE_OUT_COND) {
                    l_err_num = DAP_LEDGER_TX_CHECK_PREV_OUT_ITEM_MISSTYPED;
                    break;
                }
                dap_chain_tx_out_cond_t *l_tx_prev_out_cond = NULL;
                l_tx_prev_out_cond = (dap_chain_tx_out_cond_t *)l_tx_prev_out;

                // 5a. Check for condition owner
                // Get owner tx
                dap_hash_fast_t l_owner_tx_hash = dap_ledger_get_first_chain_tx_hash(a_ledger, l_tx_prev, l_tx_prev_out_cond->header.subtype);
                dap_chain_datum_tx_t *l_owner_tx = dap_hash_fast_is_blank(&l_owner_tx_hash)
                    ? l_tx_prev
                    : dap_ledger_tx_find_by_hash(a_ledger, &l_owner_tx_hash);
                dap_chain_tx_sig_t *l_tx_sig = (dap_chain_tx_sig_t *)dap_chain_datum_tx_item_get(a_tx, NULL, NULL, TX_ITEM_TYPE_SIG, NULL);
                dap_sign_t *l_sign = dap_chain_datum_tx_item_sign_get_sig((dap_chain_tx_sig_t *)l_tx_sig);
                dap_chain_tx_sig_t *l_owner_tx_sig = (dap_chain_tx_sig_t *)dap_chain_datum_tx_item_get(l_owner_tx, NULL, NULL, TX_ITEM_TYPE_SIG, NULL);
                dap_sign_t *l_owner_sign = dap_chain_datum_tx_item_sign_get_sig((dap_chain_tx_sig_t *)l_owner_tx_sig);

                bool l_owner = false;
                l_owner = dap_sign_compare_pkeys(l_owner_sign, l_sign);

                // 5b. Call verificator for conditional output
                dap_ledger_verificator_t *l_verificator = NULL;
                int l_sub_tmp = l_tx_prev_out_cond->header.subtype;

                pthread_rwlock_rdlock(&s_verificators_rwlock);
                HASH_FIND_INT(s_verificators, &l_sub_tmp, l_verificator);
                pthread_rwlock_unlock(&s_verificators_rwlock);
                if (!l_verificator || !l_verificator->callback) {
                    debug_if(s_debug_more, L_ERROR, "No verificator set for conditional output subtype %d", l_sub_tmp);
                    l_err_num = DAP_LEDGER_TX_CHECK_NO_VERIFICATOR_SET;
                    break;
                }

                int l_verificator_error = l_verificator->callback(a_ledger, l_tx_prev_out_cond, a_tx, l_owner, a_check_for_apply);
                if ( !s_check_hal(a_ledger, a_tx_hash) && l_verificator_error != DAP_LEDGER_CHECK_OK ) { // TODO add string representation for verificator return codes
                    debug_if(s_debug_more, L_WARNING, "Verificator check error %d for conditional output %s",
                                                                    l_verificator_error, dap_chain_tx_out_cond_subtype_to_str(l_sub_tmp));
                    // Retranslate NO_SIGNS code to upper level
                    l_err_num = l_verificator_error == DAP_CHAIN_CS_VERIFY_CODE_NOT_ENOUGH_SIGNS ? l_verificator_error : DAP_LEDGER_TX_CHECK_VERIFICATOR_CHECK_FAILURE;
                    break;
                }
                l_bound_item->cond = l_tx_prev_out_cond;
                l_value = l_tx_prev_out_cond->header.value;
                if (l_tx_prev_out_cond->header.subtype == DAP_CHAIN_TX_OUT_COND_SUBTYPE_FEE) {
                    l_tax_check = true;
                    l_token = a_ledger->net->pub.native_ticker;
                    // Overflow checked later with overall values sum
                    SUM_256_256(l_taxed_value, l_value, &l_taxed_value);
                }
                l_main_ticker = l_token;
            }
        } break;

        default:
            break;
        }
        if (l_err_num)
            break;

        l_bound_item->value = l_value;

        if (l_cond_type != TX_ITEM_TYPE_IN) {
            // If not checked earlier
            if (!l_token || !*l_token) {
                log_it(L_WARNING, "No token ticker found in previous transaction");
                l_err_num = DAP_LEDGER_TX_CHECK_NO_MAIN_TICKER;
                break;
            }
        }
        HASH_FIND_STR(l_values_from_prev_tx, l_token, l_value_cur);
        if (!l_value_cur) {
            l_value_cur = DAP_NEW_Z(dap_ledger_tokenizer_t);
            if ( !l_value_cur ) {
                log_it(L_CRITICAL, "%s", c_error_memory_alloc);
                l_err_num = DAP_LEDGER_CHECK_NOT_ENOUGH_MEMORY;
                break;
            }
            dap_strncpy(l_value_cur->token_ticker, l_token, DAP_CHAIN_TICKER_SIZE_MAX - 1);
            HASH_ADD_STR(l_values_from_prev_tx, token_ticker, l_value_cur);
        }
        // calculate  from previous transactions per each token
        if (SUM_256_256(l_value_cur->sum, l_value, &l_value_cur->sum)) {
            debug_if(s_debug_more, L_WARNING, "Sum result overflow for tx_add_check with ticker %s",
                                    l_value_cur->token_ticker);
            l_err_num = DAP_LEDGER_CHECK_INTEGER_OVERFLOW;
            break;
        }
    }

    dap_list_free(l_list_in);
    DAP_DELETE(l_tx_first_sign_pkey);
    if (l_err_num) {
        if ( l_list_bound_items )
            dap_list_free_full(l_list_bound_items, NULL);
        HASH_ITER(hh, l_values_from_prev_tx, l_value_cur, l_tmp) {
            HASH_DEL(l_values_from_prev_tx, l_value_cur);
            DAP_DELETE(l_value_cur);
        }
    return l_err_num;
    }

    // 6. Compare sum of values in 'out' items

    switch ( HASH_COUNT(l_values_from_prev_tx) ) {
    case 1:
        if (!l_main_ticker)
            l_main_ticker = l_value_cur->token_ticker;
        break;
    case 2:
        if (l_main_ticker)
            break;
        HASH_FIND_STR(l_values_from_prev_tx, a_ledger->net->pub.native_ticker, l_value_cur);
        if (l_value_cur) {
            l_value_cur = l_value_cur->hh.next ? l_value_cur->hh.next : l_value_cur->hh.prev;
            l_main_ticker = l_value_cur->token_ticker;
        }
        break;
    default:
        if (!l_main_ticker) {
            dap_list_free_full(l_list_bound_items, NULL);
            HASH_ITER(hh, l_values_from_prev_tx, l_value_cur, l_tmp) {
                HASH_DEL(l_values_from_prev_tx, l_value_cur);
                DAP_DELETE(l_value_cur);
            }
            return DAP_LEDGER_TX_CHECK_NO_MAIN_TICKER;
        }
    }

    dap_chain_net_srv_stake_item_t *l_key_item = NULL;
    if (l_tax_check) {
        l_key_item = dap_chain_net_srv_stake_check_pkey_hash(a_ledger->net->pub.id, &l_tx_first_sign_pkey_hash);
        l_tax_check = l_key_item && !dap_chain_addr_is_blank(&l_key_item->sovereign_addr) && !IS_ZERO_256(l_key_item->sovereign_tax);
    }
    

    // find 'out' items
    bool l_cross_network = false;
    uint256_t l_value = {}, l_fee_sum = {}, l_tax_sum = {};
    bool l_fee_check = !IS_ZERO_256(a_ledger->net->pub.fee_value) && !dap_chain_addr_is_blank(&a_ledger->net->pub.fee_addr);
    int l_item_idx = 0;
    byte_t *it; size_t l_size;
    TX_ITEM_ITER_TX(it, l_size, a_tx) {
        dap_chain_addr_t l_tx_out_to = { };
        switch ( *it ) {
        case TX_ITEM_TYPE_OUT_OLD: {
            dap_chain_tx_out_old_t *l_tx_out = (dap_chain_tx_out_old_t*)it;
            l_token = l_main_ticker;
            if (!l_token) {
                l_err_num = DAP_LEDGER_TX_CHECK_NO_MAIN_TICKER;
                break;
            }
            l_value = dap_chain_uint256_from(l_tx_out->header.value);
            l_tx_out_to = l_tx_out->addr;
            l_list_tx_out = dap_list_append(l_list_tx_out, l_tx_out);
        } break;
        case TX_ITEM_TYPE_OUT: { // 256
            dap_chain_tx_out_t *l_tx_out = (dap_chain_tx_out_t *)it;
            l_token = l_main_ticker;
            if (!l_token) {
                l_err_num = DAP_LEDGER_TX_CHECK_NO_MAIN_TICKER;
                break;
            }
            l_value = l_tx_out->header.value;
            l_tx_out_to = l_tx_out->addr;
            l_list_tx_out = dap_list_append(l_list_tx_out, l_tx_out);
        } break;
        case TX_ITEM_TYPE_OUT_EXT: { // 256
            dap_chain_tx_out_ext_t *l_tx_out = (dap_chain_tx_out_ext_t *)it;
            l_value = l_tx_out->header.value;
            l_token = l_tx_out->token;
            l_tx_out_to = l_tx_out->addr;
            l_list_tx_out = dap_list_append(l_list_tx_out, l_tx_out);
        } break;
        case TX_ITEM_TYPE_OUT_STD: {
            dap_chain_tx_out_std_t *l_tx_out = (dap_chain_tx_out_std_t *)it;
            l_value = l_tx_out->value;
            l_token = l_tx_out->token;
            l_tx_out_to = l_tx_out->addr;
            l_list_tx_out = dap_list_append(l_list_tx_out, l_tx_out);
        } break;
        case TX_ITEM_TYPE_OUT_COND: {
            dap_chain_tx_out_cond_t *l_tx_out = (dap_chain_tx_out_cond_t *)it;
            l_token = l_tx_out->header.subtype == DAP_CHAIN_TX_OUT_COND_SUBTYPE_FEE ? a_ledger->net->pub.native_ticker : l_main_ticker;
            if (!l_token) {
                l_err_num = DAP_LEDGER_TX_CHECK_NO_MAIN_TICKER;
                break;
            }
            l_value = l_tx_out->header.value;
            l_list_tx_out = dap_list_append(l_list_tx_out, l_tx_out);
            if (l_tax_check && l_tx_out->header.subtype == DAP_CHAIN_TX_OUT_COND_SUBTYPE_FEE &&
                    SUBTRACT_256_256(l_taxed_value, l_value, &l_taxed_value)) {
                log_it(L_WARNING, "[%s] Fee is greater than sum of inputs", dap_chain_hash_fast_to_str_static(a_tx_hash));
                l_err_num = DAP_LEDGER_CHECK_INTEGER_OVERFLOW;
                break;
            }
        } break;
        default:
            continue;
        }
        if (!dap_chain_addr_is_blank(&l_tx_out_to)) {
            if (l_tx_out_to.net_id.uint64 != a_ledger->net->pub.id.uint64) {
                if (!l_cross_network) {
                    l_cross_network = true;
                } else {
                    log_it(L_WARNING, "[%s] The transaction was rejected because it contains multiple outputs to other network.", dap_chain_hash_fast_to_str_static(a_tx_hash));
                    l_err_num = DAP_LEDGER_TX_CHECK_MULTIPLE_OUTS_TO_OTHER_NET;
                    break;
                }
            }
        }

        if (l_err_num)
            break;
        HASH_FIND_STR(l_values_from_cur_tx, l_token, l_value_cur);
        if (!l_value_cur) {
            l_value_cur = DAP_NEW_Z(dap_ledger_tokenizer_t);
            if ( !l_value_cur ) {
                log_it(L_CRITICAL, "%s", c_error_memory_alloc);
                l_err_num = DAP_LEDGER_CHECK_NOT_ENOUGH_MEMORY;
                break;
            }
            dap_strncpy(l_value_cur->token_ticker, l_token, DAP_CHAIN_TICKER_SIZE_MAX - 1);
            HASH_ADD_STR(l_values_from_cur_tx, token_ticker, l_value_cur);
        }
        if (SUM_256_256(l_value_cur->sum, l_value, &l_value_cur->sum)) {
            debug_if(s_debug_more, L_WARNING, "Sum result overflow for tx_add_check with ticker %s",
                                    l_value_cur->token_ticker);
            l_err_num = DAP_LEDGER_CHECK_INTEGER_OVERFLOW;
            break;
        }

        // Find token item
        dap_ledger_token_item_t *l_token_item = s_ledger_find_token(a_ledger, l_token);
        if (!l_token_item) {
            debug_if(s_debug_more, L_WARNING, "[%s] Token with ticker %s not found", dap_chain_hash_fast_to_str_static(a_tx_hash), l_token);
            l_err_num = DAP_LEDGER_CHECK_TICKER_NOT_FOUND;
            break;
        }
        // Check permissions - skip address blocking check for arbitrage transactions
        if (!l_is_arbitrage && 
            s_ledger_addr_check(a_ledger, l_token_item, &l_tx_out_to, true) == DAP_LEDGER_CHECK_ADDR_FORBIDDEN) {
            debug_if(s_debug_more, L_WARNING, "[%s] No permission to receive for addr %s", dap_chain_hash_fast_to_str_static(a_tx_hash), dap_chain_addr_to_str_static(&l_tx_out_to));
            l_err_num = DAP_LEDGER_CHECK_ADDR_FORBIDDEN;
            break;
        }
        if (l_fee_check && dap_chain_addr_compare(&l_tx_out_to, &a_ledger->net->pub.fee_addr) &&
                !dap_strcmp(l_value_cur->token_ticker, a_ledger->net->pub.native_ticker))
            SUM_256_256(l_fee_sum, l_value, &l_fee_sum);

        if (l_tax_check && dap_chain_addr_compare(&l_tx_out_to, &l_key_item->sovereign_addr) &&
                !dap_strcmp(l_value_cur->token_ticker, a_ledger->net->pub.native_ticker))
            SUM_256_256(l_tax_sum, l_value, &l_tax_sum);
    }

    // Check for transaction consistency (sum(ins) == sum(outs))
    if ( !l_err_num && !s_check_hal(a_ledger, a_tx_hash) ) {
        if ( HASH_COUNT(l_values_from_prev_tx) != HASH_COUNT(l_values_from_cur_tx) ) {
            log_it(L_ERROR, "[%s] Token tickers IN and OUT mismatch: %u != %u",
                            dap_chain_hash_fast_to_str_static(a_tx_hash),
                            HASH_COUNT(l_values_from_prev_tx), HASH_COUNT(l_values_from_cur_tx));
            l_err_num = DAP_LEDGER_TX_CHECK_SUM_INS_NOT_EQUAL_SUM_OUTS;
        } else {
            HASH_ITER(hh, l_values_from_prev_tx, l_value_cur, l_tmp) {
                HASH_FIND_STR(l_values_from_cur_tx, l_value_cur->token_ticker, l_res);
                if (!l_res || !EQUAL_256(l_res->sum, l_value_cur->sum) ) {
                    if (s_debug_more) {
                        char *l_balance = dap_chain_balance_to_coins(l_res ? l_res->sum : uint256_0);
                        char *l_balance_cur = dap_chain_balance_to_coins(l_value_cur->sum);
                        log_it(L_ERROR, "[%s] Sum of values of out items from current tx (%s) is not equal outs from previous txs (%s) for token %s",
                                dap_chain_hash_fast_to_str_static(a_tx_hash),
                                l_balance, l_balance_cur, l_value_cur->token_ticker);
                        DAP_DELETE(l_balance);
                        DAP_DELETE(l_balance_cur);
                    }
                    l_err_num = DAP_LEDGER_TX_CHECK_SUM_INS_NOT_EQUAL_SUM_OUTS;
                    break;
                }
            }
        }
    }

    // 7. Check the network fee
    if (!l_err_num && l_fee_check) {
        // Check for PoA-cert-signed "service" no-tax tx
        if (compare256(l_fee_sum, a_ledger->net->pub.fee_value) == -1 &&
                !dap_ledger_tx_poa_signed(a_ledger, a_tx)) {
            char *l_current_fee = dap_chain_balance_to_coins(l_fee_sum);
            char *l_expected_fee = dap_chain_balance_to_coins(a_ledger->net->pub.fee_value);
            log_it(L_WARNING, "[%s] Fee value is invalid, expected %s pointed %s", dap_chain_hash_fast_to_str_static(a_tx_hash), l_expected_fee, l_current_fee);
            l_err_num = DAP_LEDGER_TX_CHECK_NOT_ENOUGH_FEE;
            DAP_DEL_Z(l_current_fee);
            DAP_DEL_Z(l_expected_fee);
        }
        if (l_tax_check && SUBTRACT_256_256(l_taxed_value, l_fee_sum, &l_taxed_value)) {
            log_it(L_WARNING, "[%s] Fee is greater than sum of inputs", dap_chain_hash_fast_to_str_static(a_tx_hash));
            l_err_num = DAP_LEDGER_CHECK_INTEGER_OVERFLOW;
        }
    }

    // 8. Check sovereign tax
    if (l_tax_check && !l_err_num) {
        uint256_t l_expected_tax = {};
        MULT_256_COIN(l_taxed_value, l_key_item->sovereign_tax, &l_expected_tax);
        if (compare256(l_tax_sum, l_expected_tax) == -1) {
            char *l_current_tax_str = dap_chain_balance_to_coins(l_tax_sum);
            char *l_expected_tax_str = dap_chain_balance_to_coins(l_expected_tax);
            log_it(L_WARNING, "[%s] Tax value is invalid, expected %s pointed %s", dap_chain_hash_fast_to_str_static(a_tx_hash), l_expected_tax_str, l_current_tax_str);
            l_err_num = DAP_LEDGER_TX_CHECK_NOT_ENOUGH_TAX;
            DAP_DEL_Z(l_current_tax_str);
            DAP_DEL_Z(l_expected_tax_str);
        }
    }
    if (!l_err_num) {

        byte_t *it; size_t l_size;
        TX_ITEM_ITER_TX(it, l_size, a_tx) {
            switch (*it) {
            case TX_ITEM_TYPE_VOTING:
                if (s_voting_callbacks.voting_callback) {
                    if ((l_err_num = s_voting_callbacks.voting_callback(a_ledger, TX_ITEM_TYPE_VOTING, a_tx, a_tx_hash, false))) {
                        debug_if(s_debug_more, L_WARNING, "Verificator check error %d for voting", l_err_num);
                        l_err_num = DAP_LEDGER_TX_CHECK_VERIFICATOR_CHECK_FAILURE;
                        break;
                    }
                } else {
                    debug_if(s_debug_more, L_WARNING, "Verificator check error for voting item");
                    l_err_num = DAP_LEDGER_TX_CHECK_NO_VERIFICATOR_SET;
                    break;
                }
                break;
            case TX_ITEM_TYPE_VOTE:
                if (s_voting_callbacks.voting_callback) {
                    if (!s_check_hal(a_ledger, a_tx_hash) &&
                    (l_err_num = s_voting_callbacks.voting_callback(a_ledger, TX_ITEM_TYPE_VOTE, a_tx, a_tx_hash, false))) {
                        debug_if(s_debug_more, L_WARNING, "Verificator check error %d for vote", l_err_num);
                        l_err_num = DAP_LEDGER_TX_CHECK_VERIFICATOR_CHECK_FAILURE;
                        break;
                    }
                } else {
                    debug_if(s_debug_more, L_WARNING, "Verificator check error for vote item");
                    l_err_num = DAP_LEDGER_TX_CHECK_NO_VERIFICATOR_SET;
                    break;
                }
                break;
            case TX_ITEM_TYPE_EVENT:
                if (s_ledger_event_verify_add(a_ledger, a_tx_hash, a_tx, false, a_check_for_apply)) {
                    l_err_num = DAP_LEDGER_TX_CHECK_EVENT_VERIFY_FAILURE;
                    break;
                }
                break;
            default:
                break;
            }
            if (l_err_num)
                break;
        }
    }
                    

    if (a_main_ticker && !l_err_num)
        dap_strncpy(a_main_ticker, l_main_ticker, DAP_CHAIN_TICKER_SIZE_MAX - 1);     

    HASH_ITER(hh, l_values_from_prev_tx, l_value_cur, l_tmp) {
        HASH_DEL(l_values_from_prev_tx, l_value_cur);
        DAP_DELETE(l_value_cur);
    }
    HASH_ITER(hh, l_values_from_cur_tx, l_value_cur, l_tmp) {
        HASH_DEL(l_values_from_cur_tx, l_value_cur);
        DAP_DELETE(l_value_cur);
    }
    if (!a_list_bound_items || l_err_num) {
        dap_list_free_full(l_list_bound_items, NULL);
    } else {
        *a_list_bound_items = l_list_bound_items;
    }

    if (!a_list_tx_out || l_err_num) {
        dap_list_free(l_list_tx_out);
    } else {
        *a_list_tx_out = l_list_tx_out;
    }

    return l_err_num;
}

/**
 * @brief dap_ledger_tx_check
 * @param a_ledger
 * @param a_tx
 * @return
 */
int dap_ledger_tx_add_check(dap_ledger_t *a_ledger, dap_chain_datum_tx_t *a_tx, size_t a_datum_size, dap_hash_fast_t *a_datum_hash)
{
    dap_return_val_if_fail(a_tx && a_ledger, DAP_LEDGER_CHECK_INVALID_ARGS);

    size_t l_tx_size = dap_chain_datum_tx_get_size(a_tx);
    if (l_tx_size != a_datum_size) {
        log_it (L_WARNING, "Inconsistent datum TX: datum size %zu != tx size %zu", a_datum_size, l_tx_size);
        return DAP_LEDGER_CHECK_INVALID_SIZE;
    }
    int l_ret_check = s_tx_cache_check(a_ledger, a_tx, a_datum_hash, false, NULL, NULL, NULL, NULL, NULL, false, false);
    if(s_debug_more) {
        if (l_ret_check)
            log_it(L_NOTICE, "Ledger TX adding check not passed for TX %s: error %s",
                   dap_chain_hash_fast_to_str_static(a_datum_hash), dap_ledger_check_error_str(l_ret_check));
        else
            log_it(L_INFO, "Ledger TX adding check passed for TX %s", dap_chain_hash_fast_to_str_static(a_datum_hash));
    }

    return l_ret_check;
}

/**
 * @brief s_balance_cache_update
 * @param a_ledger
 * @param a_balance
 * @return
 */
static int s_balance_cache_update(dap_ledger_t *a_ledger, dap_ledger_wallet_balance_t *a_balance)
{
    if (PVT(a_ledger)->cached) {
        char *l_gdb_group = dap_ledger_get_gdb_group(a_ledger, DAP_LEDGER_BALANCES_STR);
        if (dap_global_db_set(l_gdb_group, a_balance->key, &a_balance->balance, sizeof(uint256_t), false, NULL, NULL)) {
            debug_if(s_debug_more, L_WARNING, "Ledger cache mismatch");
            return -1;
        }
        DAP_DELETE(l_gdb_group);
    }
    /* Notify the world*/
    if ( !dap_chain_net_get_load_mode(a_ledger->net) ) {
        struct json_object *l_json = wallet_info_json_collect(a_ledger, a_balance);
        if (l_json) {
            dap_notify_server_send_mt(json_object_get_string(l_json));
            json_object_put(l_json);
        }
    }
    return 0;
}

static int s_sort_ledger_tx_item(dap_ledger_tx_item_t *a, dap_ledger_tx_item_t *b)
{
    if (a->cache_data.ts_created < b->cache_data.ts_created)
        return -1;
    if (a->cache_data.ts_created == b->cache_data.ts_created)
        return 0;
    return 1;
}

static int s_compare_locked_outs(dap_ledger_locked_out_t *a_out1, dap_ledger_locked_out_t *a_out2)
{
    return a_out1->unlock_time < a_out2->unlock_time ? -1
           : a_out1->unlock_time > a_out2->unlock_time ?
           1 : 0;
}

int dap_ledger_pvt_balance_update_for_addr(dap_ledger_t *a_ledger, dap_chain_addr_t *a_addr, const char *a_token_ticker, uint256_t a_value, bool a_reverse)
{
    dap_ledger_private_t *l_ledger_pvt = PVT(a_ledger);
    const char *l_addr_str = dap_chain_addr_to_str_static(a_addr);
    dap_ledger_wallet_balance_t *l_wallet_balance = NULL;
    char *l_wallet_balance_key = dap_strjoin(" ", l_addr_str, a_token_ticker, (char*)NULL);
    debug_if(s_debug_more, L_DEBUG, "%s %s to addr: %s", a_reverse ? "UNDO" : "GOT", dap_uint256_to_char(a_value, NULL), l_wallet_balance_key);
    pthread_rwlock_wrlock(&l_ledger_pvt->balance_accounts_rwlock);
    HASH_FIND_STR(l_ledger_pvt->balance_accounts, l_wallet_balance_key, l_wallet_balance);
    if (l_wallet_balance) {
        if (a_reverse) {
            int of = SUBTRACT_256_256(l_wallet_balance->balance, a_value, &l_wallet_balance->balance);
            assert(!of);
        } else
            SUM_256_256(l_wallet_balance->balance, a_value, &l_wallet_balance->balance);
        DAP_DELETE(l_wallet_balance_key);
    } else {
        if (a_reverse) {
            log_it(L_ERROR, "Trying to substract value from nonexistent balance %s", l_wallet_balance_key);
            DAP_DELETE(l_wallet_balance_key);
            pthread_rwlock_unlock(&l_ledger_pvt->balance_accounts_rwlock);
            return -2;
        }
        l_wallet_balance = DAP_NEW_Z(dap_ledger_wallet_balance_t);
        if (!l_wallet_balance) {
            log_it(L_CRITICAL, "%s", c_error_memory_alloc);
            pthread_rwlock_unlock(&l_ledger_pvt->balance_accounts_rwlock);
            return -1;
        }
        l_wallet_balance->key = l_wallet_balance_key;
        dap_strncpy(l_wallet_balance->token_ticker, a_token_ticker, DAP_CHAIN_TICKER_SIZE_MAX - 1);
        SUM_256_256(l_wallet_balance->balance, a_value, &l_wallet_balance->balance);
        debug_if(s_debug_more, L_DEBUG, "Create new balance item: %s %s", l_addr_str, a_token_ticker);
        HASH_ADD_KEYPTR(hh, PVT(a_ledger)->balance_accounts, l_wallet_balance->key,
                        strlen(l_wallet_balance_key), l_wallet_balance);
    }
    pthread_rwlock_unlock(&l_ledger_pvt->balance_accounts_rwlock);
    // Update the cache
    s_balance_cache_update(a_ledger, l_wallet_balance);
    return 0;
}

/**
 * @brief Add new transaction to the cache list
 * @param a_ledger
 * @param a_tx
 * @param a_tx_hash
 * @param a_from_threshold
 * @return return 1 OK, -1 error
 */
int dap_ledger_tx_add(dap_ledger_t *a_ledger, dap_chain_datum_tx_t *a_tx, dap_hash_fast_t *a_tx_hash, bool a_from_threshold, dap_ledger_datum_iter_data_t *a_datum_index_data)
{
    if(!a_tx) {
        debug_if(s_debug_more, L_ERROR, "NULL tx detected");
        return -1;
    }
    int l_ret = 0;
    dap_ledger_private_t *l_ledger_pvt = PVT(a_ledger);
    dap_list_t *l_list_bound_items = NULL;
    dap_list_t *l_list_tx_out = NULL;
    dap_ledger_tx_item_t *l_item_tmp = NULL;
    char l_main_token_ticker[DAP_CHAIN_TICKER_SIZE_MAX] = { '\0' };

    bool l_from_threshold = a_from_threshold;
    char l_tx_hash_str[DAP_CHAIN_HASH_FAST_STR_SIZE];
    dap_chain_hash_fast_to_str(a_tx_hash, l_tx_hash_str, sizeof(l_tx_hash_str));

    int l_ret_check;
    dap_chain_net_srv_uid_t l_tag =  { .uint64 = 0 }; 
    dap_chain_tx_tag_action_type_t l_action = DAP_CHAIN_TX_TAG_ACTION_UNKNOWN;

    if( (l_ret_check = s_tx_cache_check(a_ledger, a_tx, a_tx_hash, a_from_threshold,
                                                       &l_list_bound_items, &l_list_tx_out,
                                                       l_main_token_ticker, &l_tag, &l_action, false, true))) {                                                        
        if ((l_ret_check == DAP_CHAIN_CS_VERIFY_CODE_TX_NO_PREVIOUS ||
                l_ret_check == DAP_CHAIN_CS_VERIFY_CODE_TX_NO_EMISSION) &&
                l_ledger_pvt->threshold_enabled && !dap_chain_net_get_load_mode(a_ledger->net)) {
            if (!l_from_threshold) {
                unsigned l_hash_value = 0;
                HASH_VALUE(a_tx_hash, sizeof(*a_tx_hash), l_hash_value);
                pthread_rwlock_rdlock(&l_ledger_pvt->threshold_txs_rwlock);
                HASH_FIND_BYHASHVALUE(hh, l_ledger_pvt->threshold_txs, a_tx_hash, sizeof(*a_tx_hash), l_hash_value, l_item_tmp);
                unsigned long long l_threshold_txs_count = HASH_COUNT(l_ledger_pvt->threshold_txs);
                if (!l_item_tmp) {
                    if (l_threshold_txs_count >= s_threshold_txs_max) {
                        if(s_debug_more)
                            log_it(L_WARNING, "Threshold for transactions is overfulled (%zu max), dropping down tx %s, added nothing",
                                       s_threshold_txs_max, l_tx_hash_str);
                    } else {
                        l_item_tmp = DAP_NEW_Z(dap_ledger_tx_item_t);
                        if ( !l_item_tmp ) {
                            log_it(L_CRITICAL, "%s", c_error_memory_alloc);
                            return -1;
                        }
                        l_item_tmp->tx_hash_fast = *a_tx_hash;
                        l_item_tmp->tx = l_ledger_pvt->mapped ? a_tx : DAP_DUP_SIZE(a_tx, dap_chain_datum_tx_get_size(a_tx));
                        if ( !l_item_tmp->tx ) {
                            DAP_DELETE(l_item_tmp);
                            log_it(L_CRITICAL, "%s", c_error_memory_alloc);
                            return -1;
                        }
                        l_item_tmp->ts_added = dap_nanotime_now();
                        l_item_tmp->cache_data.ts_created = a_tx->header.ts_created;
                        HASH_ADD_BYHASHVALUE(hh, l_ledger_pvt->threshold_txs, tx_hash_fast, sizeof(dap_chain_hash_fast_t), l_hash_value, l_item_tmp);
                        if(s_debug_more)
                            log_it (L_DEBUG, "Tx %s added to threshold", l_tx_hash_str);
                    }
                }
                pthread_rwlock_unlock(&l_ledger_pvt->threshold_txs_rwlock);
            }
        } else {
            debug_if(s_debug_more, L_WARNING, "dap_ledger_tx_add() tx %s not passed the check: %s ", l_tx_hash_str,
                        dap_ledger_check_error_str(l_ret_check));
        }
        
        if ( l_list_bound_items )
            dap_list_free_full(l_list_bound_items, NULL);
        
        return l_ret_check;
    }
    // add info for wallet shared
    if (
        !dap_chain_datum_tx_item_get_tsd_by_type(a_tx, DAP_CHAIN_WALLET_SHARED_TSD_WRITEOFF) &&
        !dap_chain_datum_tx_item_get_tsd_by_type(a_tx, DAP_CHAIN_WALLET_SHARED_TSD_REFILL)
        )
    {
        dap_chain_wallet_shared_hold_tx_add(a_tx, a_ledger->net->pub.name);
    }
    debug_if(s_debug_more, L_DEBUG, "dap_ledger_tx_add() check passed for tx %s", l_tx_hash_str);
    if ( a_datum_index_data != NULL){
        dap_strncpy(a_datum_index_data->token_ticker, l_main_token_ticker, DAP_CHAIN_TICKER_SIZE_MAX);
        a_datum_index_data->action = l_action;
        a_datum_index_data->uid = l_tag;
    }
    // Mark 'out' items in cache if they were used & delete previous transactions from cache if it need
    // find all bound pairs 'in' and 'out'
    size_t l_outs_used = dap_list_length(l_list_bound_items);

    dap_store_obj_t *l_cache_used_outs = NULL;
    char *l_ledger_cache_group = NULL;
    if (PVT(a_ledger)->cached) {
        l_cache_used_outs = DAP_NEW_Z_SIZE(dap_store_obj_t, sizeof(dap_store_obj_t) * (l_outs_used + 1));
        if ( !l_cache_used_outs ) {
            log_it(L_CRITICAL, "%s", c_error_memory_alloc);
            l_ret = -1;
            goto FIN;
        }
        l_ledger_cache_group = dap_ledger_get_gdb_group(a_ledger, DAP_LEDGER_TXS_STR);
    }
    const char *l_cur_token_ticker = NULL;

    // Update balance: deducts
    int l_spent_idx = 0;
    for (dap_list_t *it = l_list_bound_items; it; it = it->next) {
        dap_ledger_tx_bound_t *l_bound_item = it->data;
        dap_chain_tx_item_type_t l_type = l_bound_item->type;
        if (l_type == TX_ITEM_TYPE_IN || l_type == TX_ITEM_TYPE_IN_COND) {
            if (l_bound_item->prev_item->cache_data.n_outs <= l_bound_item->prev_item->cache_data.n_outs_used) {
                log_it(L_ERROR, "[!] Irrelevant prev tx: out items mismatch %d <= %d",
                       l_bound_item->prev_item->cache_data.n_outs, l_bound_item->prev_item->cache_data.n_outs_used);
                l_outs_used--;
                continue;
            }
            l_spent_idx++;
        }

        if ((l_type == TX_ITEM_TYPE_IN_EMS_VIRTUAL || l_type == TX_ITEM_TYPE_IN_REWARD) &&
                !s_ledger_token_supply_check_update(a_ledger, l_bound_item->token_item, l_bound_item->value, false))
            log_it(L_ERROR, "Insufficient supply for token %s", l_bound_item->token_item->ticker);

        switch (l_type) {
        case TX_ITEM_TYPE_IN_EMS:
            // Mark it as used with current tx hash
            l_bound_item->emission_item->tx_used_out = *a_tx_hash;
            s_ledger_emission_cache_update(a_ledger, l_bound_item->emission_item);
            l_outs_used--; // Do not calc this output with tx used items
            continue;

        case TX_ITEM_TYPE_IN_EMS_VIRTUAL:
            if (l_bound_item->stake_lock_item) { // Legacy stake lock emission
                // Mark it as used with current tx hash
                l_bound_item->stake_lock_item->tx_used_out = *a_tx_hash;
                s_ledger_stake_lock_cache_update(a_ledger, l_bound_item->stake_lock_item);
            }
            l_outs_used--; // Do not calc this output with tx used items
            continue;

        case TX_ITEM_TYPE_IN_REWARD: {
            dap_ledger_reward_item_t *l_item = DAP_NEW_Z(dap_ledger_reward_item_t);
            if (!l_item) {
                log_it(L_CRITICAL, "%s", c_error_memory_alloc);
                l_ret = -1;
                goto FIN;
            }
            l_item->key = l_bound_item->reward_key;
            l_item->spender_tx = *a_tx_hash;
            pthread_rwlock_wrlock(&l_ledger_pvt->rewards_rwlock);
            HASH_ADD(hh, l_ledger_pvt->rewards, key, sizeof(l_item->key), l_item);
            pthread_rwlock_unlock(&l_ledger_pvt->rewards_rwlock);
        }
        l_outs_used--; // Do not calc this output with tx used items
        continue;

        case TX_ITEM_TYPE_IN: {
            dap_ledger_wallet_balance_t *wallet_balance = NULL;
            l_cur_token_ticker = l_bound_item->in.token_ticker;
            const char *l_addr_str = dap_chain_addr_to_str_static(&l_bound_item->in.addr_from);
            char *l_wallet_balance_key = dap_strjoin(" ", l_addr_str, l_cur_token_ticker, (char*)NULL);
            pthread_rwlock_rdlock(&PVT(a_ledger)->balance_accounts_rwlock);
            HASH_FIND_STR(PVT(a_ledger)->balance_accounts, l_wallet_balance_key, wallet_balance);
            pthread_rwlock_unlock(&PVT(a_ledger)->balance_accounts_rwlock);
            if (wallet_balance) {
                debug_if(s_debug_more, L_DEBUG, "SPEND %s from addr: %s",
                    dap_uint256_to_char(l_bound_item->value, NULL), l_wallet_balance_key);
                SUBTRACT_256_256(wallet_balance->balance, l_bound_item->value, &wallet_balance->balance);
                // Update the cache
                s_balance_cache_update(a_ledger, wallet_balance);
            } else {
                if(s_debug_more)
                    log_it(L_ERROR,"!!! Attempt to SPEND from some non-existent balance !!!: %s %s", l_addr_str, l_cur_token_ticker);
            }
            
            DAP_DELETE(l_wallet_balance_key);
        } break;

        case TX_ITEM_TYPE_IN_COND: { // all balance deducts performed with previous conditional transaction
            // Update service items if any
            dap_ledger_verificator_t *l_verificator = NULL;
            int l_tmp = l_bound_item->cond->header.subtype;
            pthread_rwlock_rdlock(&s_verificators_rwlock);
            HASH_FIND_INT(s_verificators, &l_tmp, l_verificator);
            pthread_rwlock_unlock(&s_verificators_rwlock);
            if (l_verificator && l_verificator->callback_added)
                l_verificator->callback_added(a_ledger, a_tx, a_tx_hash, l_bound_item->cond);
        } break;

        default:
            log_it(L_ERROR, "Unknown item type %d in ledger TX bound for IN part", l_type);
            break;
        }

        // add a used output
        dap_ledger_tx_item_t *l_prev_item_out = l_bound_item->prev_item;
        l_prev_item_out->cache_data.tx_hash_spent_fast[l_bound_item->prev_out_idx] = *a_tx_hash;
        l_prev_item_out->cache_data.n_outs_used++;
        if (PVT(a_ledger)->cached) {
            // mirror it in the cache
            size_t l_cache_size = sizeof(l_prev_item_out->cache_data) + l_prev_item_out->cache_data.n_outs * sizeof(dap_chain_hash_fast_t);
            size_t l_tx_size = dap_chain_datum_tx_get_size(l_prev_item_out->tx);
            size_t l_tx_cache_sz = l_tx_size + l_cache_size + sizeof(dap_ledger_cache_gdb_record_t);
            dap_ledger_cache_gdb_record_t *l_tx_cache = DAP_NEW_STACK_SIZE(dap_ledger_cache_gdb_record_t, l_tx_cache_sz);
            l_tx_cache->cache_size = l_cache_size;
            l_tx_cache->datum_size = l_tx_size;
            memcpy(l_tx_cache->data, &l_prev_item_out->cache_data, l_cache_size);
            memcpy(l_tx_cache->data + l_cache_size, l_prev_item_out->tx, l_tx_size);
            char *l_tx_i_hash = dap_chain_hash_fast_to_str_new(&l_prev_item_out->tx_hash_fast);
            l_cache_used_outs[l_spent_idx] = (dap_store_obj_t) {
                    .key        = l_tx_i_hash,
                    .value      = (byte_t*)l_tx_cache,
                    .value_len  = l_tx_cache_sz,
                    .group      = l_ledger_cache_group,
            };
            l_cache_used_outs[l_spent_idx].timestamp = dap_nanotime_now();
        }
        // mark previous transactions as used with the extra timestamp
        if (l_prev_item_out->cache_data.n_outs_used == l_prev_item_out->cache_data.n_outs)
            l_prev_item_out->cache_data.ts_spent = a_tx->header.ts_created;
    }


    //Update balance : raise
    bool l_multichannel = false;
    bool l_cross_network = false;
    uint32_t l_outs_count = 0;
    for (dap_list_t *l_tx_out = l_list_tx_out; l_tx_out; l_tx_out = l_tx_out->next, l_outs_count++) {
        if (!l_tx_out->data) {
            log_it(L_ERROR, "Can't detect tx ticker or matching output, can't append balances cache");
            continue;
        }
        dap_chain_tx_item_type_t l_type = *(uint8_t *)l_tx_out->data;
        if (l_type == TX_ITEM_TYPE_OUT_COND) {
            // Update service items if any
            dap_chain_tx_out_cond_t *l_cond = (dap_chain_tx_out_cond_t *)l_tx_out->data;
            dap_ledger_verificator_t *l_verificator = NULL;
            int l_tmp = l_cond->header.subtype;
            pthread_rwlock_rdlock(&s_verificators_rwlock);
            HASH_FIND_INT(s_verificators, &l_tmp, l_verificator);
            pthread_rwlock_unlock(&s_verificators_rwlock);
            if (l_verificator && l_verificator->callback_added)
                l_verificator->callback_added(a_ledger, a_tx, a_tx_hash, NULL);
            continue;   // balance raise will be with next conditional transaction
        }

        dap_chain_addr_t *l_addr = NULL;
        uint256_t l_value = {};
        switch (l_type) {
        case TX_ITEM_TYPE_OUT: {
            dap_chain_tx_out_t *l_out_item_256 = (dap_chain_tx_out_t *)l_tx_out->data;
            l_addr = &l_out_item_256->addr;
            l_value = l_out_item_256->header.value;
            l_cur_token_ticker = l_main_token_ticker;
        } break;
        case TX_ITEM_TYPE_OUT_OLD: {
            dap_chain_tx_out_old_t *l_out_item = (dap_chain_tx_out_old_t *)l_tx_out->data;
            l_addr = &l_out_item->addr;
            l_value = GET_256_FROM_64(l_out_item->header.value);
            l_cur_token_ticker = l_main_token_ticker;
        } break;
        case TX_ITEM_TYPE_OUT_EXT: {
            dap_chain_tx_out_ext_t *l_out_item_ext_256 = (dap_chain_tx_out_ext_t *)l_tx_out->data;
            l_addr = &l_out_item_ext_256->addr;
            l_value = l_out_item_ext_256->header.value;
            l_cur_token_ticker = l_out_item_ext_256->token;
            if (dap_strcmp(l_cur_token_ticker, l_main_token_ticker))
                l_multichannel = true;
        } break;
        case TX_ITEM_TYPE_OUT_STD: {
            dap_chain_tx_out_std_t *l_out_item_std = (dap_chain_tx_out_std_t *)l_tx_out->data;
            l_addr = &l_out_item_std->addr;
            l_value = l_out_item_std->value;
            l_cur_token_ticker = l_out_item_std->token;
            if (dap_strcmp(l_cur_token_ticker, l_main_token_ticker))
                l_multichannel = true;
            if (l_out_item_std->ts_unlock > l_ledger_pvt->blockchain_time) {
                dap_ledger_locked_out_t *l_new_locked_out = DAP_NEW_Z(dap_ledger_locked_out_t);
                if (!l_new_locked_out) {
                    log_it(L_CRITICAL, "%s", c_error_memory_alloc);
                    goto FIN;
                }
                l_new_locked_out->addr = *l_addr;
                l_new_locked_out->value = l_value;
                dap_strncpy(l_new_locked_out->ticker, l_cur_token_ticker, DAP_CHAIN_TICKER_SIZE_MAX);
                l_new_locked_out->unlock_time = l_out_item_std->ts_unlock;
                LL_INSERT_INORDER(l_ledger_pvt->locked_outs, l_new_locked_out, s_compare_locked_outs);
                continue;
            }
        } break;
        default:
            log_it(L_ERROR, "Unknown item type %d", l_type);
            break;
        }
        if (!l_addr)
            continue;
        else if (l_addr->net_id.uint64 != a_ledger->net->pub.id.uint64 &&
                 !dap_chain_addr_is_blank(l_addr))
            l_cross_network = true;

        dap_ledger_pvt_balance_update_for_addr(a_ledger, l_addr, l_cur_token_ticker, l_value, false);

    }
    // Process special tx items
    int l_err_num = 0;
    byte_t *it; size_t l_size;
    TX_ITEM_ITER_TX(it, l_size, a_tx) {
        switch (*it) {
        case TX_ITEM_TYPE_VOTING:
            l_err_num = s_voting_callbacks.voting_callback(a_ledger, TX_ITEM_TYPE_VOTING, a_tx, a_tx_hash, true);
            break;
        case TX_ITEM_TYPE_VOTE:
            l_err_num = s_voting_callbacks.voting_callback(a_ledger, TX_ITEM_TYPE_VOTE, a_tx, a_tx_hash, true);
            break;
        case TX_ITEM_TYPE_EVENT:
            l_err_num = s_ledger_event_verify_add(a_ledger, a_tx_hash, a_tx, true, false);
            break;
        default:
            break;
        }
    }
    if (!s_check_hal(a_ledger, a_tx_hash))
        assert(!l_err_num);

    // add transaction to the cache list
    dap_ledger_tx_item_t *l_tx_item = DAP_NEW_Z_SIZE(dap_ledger_tx_item_t, sizeof(dap_ledger_tx_item_t) + l_outs_count * sizeof(dap_chain_hash_fast_t));
    if ( !l_tx_item ) {
        log_it(L_CRITICAL, "%s", c_error_memory_alloc);
        l_ret = -1;
        goto FIN;
    }
    l_tx_item->tx_hash_fast = *a_tx_hash;
    size_t l_tx_size = dap_chain_datum_tx_get_size(a_tx);
    l_tx_item->tx = l_ledger_pvt->mapped ? a_tx : DAP_DUP_SIZE(a_tx, l_tx_size);
    l_tx_item->cache_data.n_outs = l_outs_count;
    l_tx_item->cache_data.tag = l_tag;
    l_tx_item->cache_data.action = l_action;
    dap_stpcpy(l_tx_item->cache_data.token_ticker, l_main_token_ticker);

    l_tx_item->cache_data.multichannel = l_multichannel;
    l_tx_item->ts_added = dap_nanotime_now();
    pthread_rwlock_wrlock(&l_ledger_pvt->ledger_rwlock);
    unsigned l_ledger_items_count_before = HASH_COUNT(l_ledger_pvt->ledger_items);
    bool l_is_load_mode = dap_chain_net_get_load_mode(a_ledger->net);
    bool l_is_sync_chains = dap_chain_net_get_state(a_ledger->net) == NET_STATE_SYNC_CHAINS;
    debug_if(s_debug_more, L_DEBUG, "[LEDGER_TX_ADD] Adding tx %s to ledger_items (count before: %u, load_mode: %d, sync_chains: %d, net_state: %d)",
             l_tx_hash_str, l_ledger_items_count_before, l_is_load_mode, l_is_sync_chains, dap_chain_net_get_state(a_ledger->net));
    if (l_is_load_mode || l_is_sync_chains)
        HASH_ADD(hh, l_ledger_pvt->ledger_items, tx_hash_fast, sizeof(dap_chain_hash_fast_t), l_tx_item);
    else
        HASH_ADD_INORDER(hh, l_ledger_pvt->ledger_items, tx_hash_fast, sizeof(dap_chain_hash_fast_t),
                         l_tx_item, s_sort_ledger_tx_item); // tx_hash_fast: name of key field
    unsigned l_ledger_items_count_after = HASH_COUNT(l_ledger_pvt->ledger_items);
    debug_if(s_debug_more, L_DEBUG, "[LEDGER_TX_ADD] Added tx %s to ledger_items (count after: %u, token: '%s', n_outs: %u)",
             l_tx_hash_str, l_ledger_items_count_after, l_main_token_ticker, l_outs_count);
    if (l_ledger_items_count_after == l_ledger_items_count_before) {
        log_it(L_WARNING, "[LEDGER_TX_ADD] CRITICAL: Transaction %s was NOT added to ledger_items! Count unchanged: %u -> %u",
               l_tx_hash_str, l_ledger_items_count_before, l_ledger_items_count_after);
    }
    pthread_rwlock_unlock(&l_ledger_pvt->ledger_rwlock);
    // Callable callback
    dap_list_t *l_notifier;
    DL_FOREACH(PVT(a_ledger)->tx_add_notifiers, l_notifier) {
        dap_ledger_tx_notifier_t *l_notify = (dap_ledger_tx_notifier_t *)l_notifier->data;
        l_notify->callback(l_notify->arg, a_ledger, l_tx_item->tx,  a_tx_hash, DAP_LEDGER_NOTIFY_OPCODE_ADDED);
    }
    if (l_cross_network) {
        dap_list_t *l_notifier;
        DL_FOREACH(PVT(a_ledger)->bridged_tx_notifiers, l_notifier) {
            dap_ledger_bridged_tx_notifier_t *l_notify = l_notifier->data;
            l_notify->callback(a_ledger, a_tx, a_tx_hash, l_notify->arg, DAP_LEDGER_NOTIFY_OPCODE_ADDED);
        }
    }
    if (PVT(a_ledger)->cached) {
        // Add it to cache
        size_t l_cache_size = sizeof(l_tx_item->cache_data) + l_tx_item->cache_data.n_outs * sizeof(dap_chain_hash_fast_t);
        size_t l_tx_cache_sz = l_tx_size + l_cache_size + sizeof(dap_ledger_cache_gdb_record_t);
        dap_ledger_cache_gdb_record_t *l_tx_cache = DAP_NEW_STACK_SIZE(dap_ledger_cache_gdb_record_t, l_tx_cache_sz);
        l_tx_cache->cache_size = l_cache_size;
        l_tx_cache->datum_size = l_tx_size;
        memcpy(l_tx_cache->data, &l_tx_item->cache_data, l_cache_size);
        memcpy(l_tx_cache->data + l_cache_size, a_tx, l_tx_size);
        l_cache_used_outs[0] = (dap_store_obj_t) {
                .key        = l_tx_hash_str,
                .value      = (byte_t*)l_tx_cache,
                .value_len  = l_tx_cache_sz,
                .group      = l_ledger_cache_group,
                .timestamp  = dap_nanotime_now()
        };
        // Apply it with single DB transaction
        if (dap_global_db_set_raw(l_cache_used_outs, l_outs_used + 1, NULL, NULL))
            debug_if(s_debug_more, L_WARNING, "Ledger cache mismatch");
    }
    if (!a_from_threshold && l_ledger_pvt->threshold_enabled)
        s_threshold_txs_proc(a_ledger);
FIN:
    if (l_list_bound_items)
        dap_list_free_full(l_list_bound_items, NULL);
    if (l_list_tx_out)
        dap_list_free(l_list_tx_out);
    if (PVT(a_ledger)->cached) {
        if (l_cache_used_outs) {
            for (size_t i = 1; i <= l_outs_used; i++) {
                DAP_DEL_Z(l_cache_used_outs[i].key);
                DAP_DEL_Z(l_cache_used_outs[i].value);
            }
        }
        DAP_DEL_Z(l_cache_used_outs);
        DAP_DEL_Z(l_ledger_cache_group);
    }
    return l_ret;
}

void dap_ledger_load_end(dap_ledger_t *a_ledger)
{
    pthread_rwlock_wrlock(&PVT(a_ledger)->ledger_rwlock);
    HASH_SORT(PVT(a_ledger)->ledger_items, s_sort_ledger_tx_item);
    pthread_rwlock_unlock(&PVT(a_ledger)->ledger_rwlock);
}

/**
 * @brief Remove transaction from the cache list
 * @param a_ledger
 * @param a_tx
 * @param a_tx_hash
 * @return return 1 OK, -1 error
 */
int dap_ledger_tx_remove(dap_ledger_t *a_ledger, dap_chain_datum_tx_t *a_tx, dap_hash_fast_t *a_tx_hash)
{
    int l_ret = 0;
    dap_ledger_private_t *l_ledger_pvt = PVT(a_ledger);
    dap_list_t *l_list_bound_items = NULL;
    dap_list_t *l_list_tx_out = NULL;
    dap_chain_net_srv_uid_t l_tag =  { .uint64 = 0 };
    dap_chain_tx_tag_action_type_t l_action = DAP_CHAIN_TX_TAG_ACTION_UNKNOWN;
    char l_main_token_ticker[DAP_CHAIN_TICKER_SIZE_MAX] = { '\0' };

    char l_tx_hash_str[DAP_CHAIN_HASH_FAST_STR_SIZE];
    dap_chain_hash_fast_to_str(a_tx_hash, l_tx_hash_str, sizeof(l_tx_hash_str));

    // Get boundary items list into l_list_bound_items
    // Get tx outs list into l_list_tx_out
    int l_ret_check;
    if( (l_ret_check = s_tx_cache_check(a_ledger, a_tx, a_tx_hash, false,
                                                       &l_list_bound_items, &l_list_tx_out,
                                                       l_main_token_ticker, &l_tag, &l_action, true, true))) {
        debug_if(s_debug_more, L_WARNING, "dap_ledger_tx_remove() tx %s not passed the check: %s ", l_tx_hash_str,
                    dap_ledger_check_error_str(l_ret_check));
        return l_ret_check;
    }

    dap_ledger_tx_item_t *l_ledger_item = NULL;
    pthread_rwlock_rdlock(&PVT(a_ledger)->ledger_rwlock);
    HASH_FIND(hh, PVT(a_ledger)->ledger_items, a_tx_hash, sizeof(dap_chain_hash_fast_t), l_ledger_item);
    pthread_rwlock_unlock(&PVT(a_ledger)->ledger_rwlock);
    if (l_ledger_item && l_ledger_item->cache_data.n_outs_used != 0) {     // transaction already present in the cache list
        return DAP_LEDGER_TX_CHECK_OUT_ITEM_ALREADY_USED;
    }
    
    // find all bound pairs 'in' and 'out'
    size_t l_outs_used = dap_list_length(l_list_bound_items);

    dap_store_obj_t *l_cache_used_outs = NULL;
    char *l_ledger_cache_group = NULL;
    if (PVT(a_ledger)->cached) {
        l_cache_used_outs = DAP_NEW_Z_COUNT(dap_store_obj_t, l_outs_used);
        if ( !l_cache_used_outs ) {
            log_it(L_CRITICAL, "Memory allocation error");
            l_ret = -1;
            goto FIN;
        }
        l_ledger_cache_group = dap_ledger_get_gdb_group(a_ledger, DAP_LEDGER_TXS_STR);
    }
    
    const char *l_cur_token_ticker = NULL;

    // Update balance : raise all bound items to balances
    int l_spent_idx = 0;
    for (dap_list_t *it = l_list_bound_items; it; it = it->next) {
        dap_ledger_tx_bound_t *l_bound_item = it->data;
        dap_chain_tx_item_type_t l_type = l_bound_item->type;
        if ((l_type == TX_ITEM_TYPE_IN_EMS_VIRTUAL || l_type == TX_ITEM_TYPE_IN_REWARD) &&
                !s_ledger_token_supply_check_update(a_ledger, l_bound_item->token_item, l_bound_item->value, true))
            log_it(L_ERROR, "Insufficient supply for token %s", l_bound_item->token_item->ticker);

        switch (l_type) {
        case TX_ITEM_TYPE_IN_EMS:
            // Mark it as unused
            memset(&(l_bound_item->emission_item->tx_used_out), 0, sizeof(dap_hash_fast_t));
            s_ledger_emission_cache_update(a_ledger, l_bound_item->emission_item);
            l_outs_used--; // Do not calc this output with tx used items
            continue;

        case TX_ITEM_TYPE_IN_EMS_VIRTUAL:
            if (l_bound_item->stake_lock_item) { // Legacy stake lock emission
                // Mark it as used with current tx hash
                memset(&(l_bound_item->stake_lock_item->tx_used_out), 0, sizeof(dap_hash_fast_t));
                s_ledger_stake_lock_cache_update(a_ledger, l_bound_item->stake_lock_item);
            }
            l_outs_used--; // Do not calc this output with tx used items
            continue;

        case TX_ITEM_TYPE_IN_REWARD: {
            dap_ledger_reward_item_t *l_item = NULL;
            pthread_rwlock_wrlock(&l_ledger_pvt->rewards_rwlock);
            HASH_FIND(hh, l_ledger_pvt->rewards, &l_bound_item->reward_key, sizeof(l_bound_item->reward_key), l_item);
            if(l_item){
                HASH_DEL(l_ledger_pvt->rewards, l_item);
                DAP_DEL_Z(l_item);
            } 
            pthread_rwlock_unlock(&l_ledger_pvt->rewards_rwlock);
        }
        l_outs_used--; // Do not calc this output with tx used items
        continue;

        case TX_ITEM_TYPE_IN: {
            dap_ledger_wallet_balance_t *wallet_balance = NULL;
            l_cur_token_ticker = l_bound_item->in.token_ticker;
            const char *l_addr_str = dap_chain_addr_to_str_static(&l_bound_item->in.addr_from);
            char *l_wallet_balance_key = dap_strjoin(" ", l_addr_str, l_cur_token_ticker, (char*)NULL);
            pthread_rwlock_rdlock(&PVT(a_ledger)->balance_accounts_rwlock);
            HASH_FIND_STR(PVT(a_ledger)->balance_accounts, l_wallet_balance_key, wallet_balance);
            pthread_rwlock_unlock(&PVT(a_ledger)->balance_accounts_rwlock);
            if (wallet_balance) {
                if(s_debug_more) {
                    char *l_balance = dap_chain_balance_print(l_bound_item->value);
                    log_it(L_DEBUG,"REFUND %s from addr: %s because tx was removed.", l_balance, l_wallet_balance_key);
                    DAP_DELETE(l_balance);
                }
                SUM_256_256(wallet_balance->balance, l_bound_item->value, &wallet_balance->balance);
                // Update the cache
                s_balance_cache_update(a_ledger, wallet_balance);
            } else {
                if(s_debug_more)
                    log_it(L_ERROR,"!!! Attempt to SPEND from some non-existent balance !!!: %s %s", l_addr_str, l_cur_token_ticker);
            }
            DAP_DELETE(l_wallet_balance_key);
        } break;

        case TX_ITEM_TYPE_IN_COND: { // all balance deducts performed with previous conditional transaction
            // Update service items if any
            dap_ledger_verificator_t *l_verificator = NULL;
            int l_tmp = l_bound_item->cond->header.subtype;
            pthread_rwlock_rdlock(&s_verificators_rwlock);
            HASH_FIND_INT(s_verificators, &l_tmp, l_verificator);
            pthread_rwlock_unlock(&s_verificators_rwlock);
            if (l_verificator && l_verificator->callback_deleted)
                l_verificator->callback_deleted(a_ledger, a_tx, l_bound_item->cond);
        } break;

        default:
            log_it(L_ERROR, "Unknown item type %d in ledger TX bound for IN part", l_type);
            break;
        }

        // add a used output 
        dap_ledger_tx_item_t *l_prev_item_out = l_bound_item->prev_item;
        l_prev_item_out->cache_data.tx_hash_spent_fast[l_bound_item->prev_out_idx] = (dap_hash_fast_t){ };
        l_prev_item_out->cache_data.n_outs_used--;
        if (PVT(a_ledger)->cached) {
            // mirror it in the cache
            size_t l_tx_size = dap_chain_datum_tx_get_size(l_prev_item_out->tx);
            size_t l_cache_size = sizeof(l_prev_item_out->cache_data) + l_prev_item_out->cache_data.n_outs * sizeof(dap_chain_hash_fast_t);
            size_t l_tx_cache_sz = l_tx_size + l_cache_size + sizeof(dap_ledger_cache_gdb_record_t);
            dap_ledger_cache_gdb_record_t *l_tx_cache = DAP_NEW_Z_SIZE(dap_ledger_cache_gdb_record_t, l_tx_cache_sz);
            l_tx_cache->cache_size = l_cache_size;
            l_tx_cache->datum_size = l_tx_size;
            memcpy(l_tx_cache->data, &l_prev_item_out->cache_data, l_cache_size);
            memcpy(l_tx_cache->data + l_cache_size, l_prev_item_out->tx, l_tx_size);
            l_cache_used_outs[l_spent_idx] = (dap_store_obj_t) {
                    .key        = dap_chain_hash_fast_to_str_new(&l_prev_item_out->tx_hash_fast),
                    .value      = (byte_t*)l_tx_cache,
                    .value_len  = l_tx_cache_sz,
                    .group      = l_ledger_cache_group,
                    .timestamp  = 0
            };
        }
        // mark previous transactions as used with the extra timestamp
        if(l_prev_item_out->cache_data.n_outs_used != l_prev_item_out->cache_data.n_outs)
            l_prev_item_out->cache_data.ts_spent = 0;

        if (l_type == TX_ITEM_TYPE_IN || l_type == TX_ITEM_TYPE_IN_COND) {
            l_spent_idx++;
        }
    }

    // Update balance: deducts all outs from balances
    bool l_cross_network = false;
    for (dap_list_t *l_tx_out = l_list_tx_out; l_tx_out; l_tx_out = dap_list_next(l_tx_out)) {
        if (!l_tx_out->data) {
            debug_if(s_debug_more, L_WARNING, "Can't detect tx ticker or matching output, can't append balances cache");
            continue;
        }
        dap_chain_tx_item_type_t l_type = *(uint8_t *)l_tx_out->data;
        if (l_type == TX_ITEM_TYPE_OUT_COND) {
            // Update service items if any
            dap_chain_tx_out_cond_t *l_cond = (dap_chain_tx_out_cond_t *)l_tx_out->data;
            dap_ledger_verificator_t *l_verificator = NULL;
            int l_tmp = l_cond->header.subtype;
            pthread_rwlock_rdlock(&s_verificators_rwlock);
            HASH_FIND_INT(s_verificators, &l_tmp, l_verificator);
            pthread_rwlock_unlock(&s_verificators_rwlock);
            if (l_verificator && l_verificator->callback_deleted)
                l_verificator->callback_deleted(a_ledger, a_tx, NULL);
            continue;   // balance raise will be with next conditional transaction
        }

        dap_chain_addr_t *l_addr = NULL;
        uint256_t l_value = {};
        switch (l_type) {
        case TX_ITEM_TYPE_OUT: {
            dap_chain_tx_out_t *l_out_item_256 = (dap_chain_tx_out_t *)l_tx_out->data;
            l_addr = &l_out_item_256->addr;
            l_value = l_out_item_256->header.value;
            l_cur_token_ticker = l_main_token_ticker;
        } break;
        case TX_ITEM_TYPE_OUT_OLD: {
            dap_chain_tx_out_old_t *l_out_item = (dap_chain_tx_out_old_t *)l_tx_out->data;
            l_addr = &l_out_item->addr;
            l_value = GET_256_FROM_64(l_out_item->header.value);
            l_cur_token_ticker = l_main_token_ticker;
        } break;
        case TX_ITEM_TYPE_OUT_EXT: {
            dap_chain_tx_out_ext_t *l_out_item_ext_256 = (dap_chain_tx_out_ext_t *)l_tx_out->data;
            l_addr = &l_out_item_ext_256->addr;
            l_value = l_out_item_ext_256->header.value;
            l_cur_token_ticker = l_out_item_ext_256->token;
        } break;
        case TX_ITEM_TYPE_OUT_STD: {
            dap_chain_tx_out_std_t *l_out_item_std = (dap_chain_tx_out_std_t *)l_tx_out->data;
            l_addr = l_out_item_std->ts_unlock < PVT(a_ledger)->blockchain_time ? &l_out_item_std->addr : NULL;
            l_value = l_out_item_std->value;
            l_cur_token_ticker = l_out_item_std->token;
        } break;
        default:
            log_it(L_DEBUG, "Unknown item type %d", l_type);
            break;
        }
        if (!l_addr)
            continue;
        else if (l_addr->net_id.uint64 != a_ledger->net->pub.id.uint64 &&
                 !dap_chain_addr_is_blank(l_addr))
            l_cross_network = true;

        dap_ledger_pvt_balance_update_for_addr(a_ledger, l_addr, l_cur_token_ticker, l_value, true);
    }

    // Handle special tx items that need to be processed when tx is removed
    byte_t *it; size_t l_size;
    TX_ITEM_ITER_TX(it, l_size, a_tx) {
        switch (*it) {
        case TX_ITEM_TYPE_VOTING:
            s_voting_callbacks.voting_delete_callback(a_ledger, TX_ITEM_TYPE_VOTING, a_tx);
            break;
        case TX_ITEM_TYPE_VOTE:
            s_voting_callbacks.voting_delete_callback(a_ledger, TX_ITEM_TYPE_VOTE, a_tx);
            break;
        case TX_ITEM_TYPE_EVENT:
            s_ledger_event_remove(a_ledger, a_tx_hash);
            break;
        default:
            break;
        }
    }

    // remove transaction from ledger 
    dap_ledger_tx_item_t *l_tx_item = NULL;
    pthread_rwlock_wrlock(&l_ledger_pvt->ledger_rwlock);
    HASH_FIND(hh, l_ledger_pvt->ledger_items, a_tx_hash, sizeof(dap_chain_hash_fast_t), l_tx_item);
    if (l_tx_item)
        HASH_DEL(l_ledger_pvt->ledger_items, l_tx_item);
    pthread_rwlock_unlock(&l_ledger_pvt->ledger_rwlock);

    // Callable callback
    dap_list_t *l_notifier;
    if (l_tx_item) {
        DL_FOREACH(PVT(a_ledger)->tx_add_notifiers, l_notifier) {
            dap_ledger_tx_notifier_t *l_notify = (dap_ledger_tx_notifier_t*)l_notifier->data;
            l_notify->callback(l_notify->arg, a_ledger, l_tx_item->tx, a_tx_hash, DAP_LEDGER_NOTIFY_OPCODE_DELETED);
        }
    }
    if (!PVT(a_ledger)->mapped)
        DAP_DELETE(l_tx_item->tx);
    DAP_DELETE(l_tx_item);
    if (l_cross_network) {
        DL_FOREACH(PVT(a_ledger)->bridged_tx_notifiers, l_notifier) {
            dap_ledger_bridged_tx_notifier_t *l_notify = l_notifier->data;
            l_notify->callback(a_ledger, a_tx, a_tx_hash, l_notify->arg, DAP_LEDGER_NOTIFY_OPCODE_DELETED);
        }
    }

    if (PVT(a_ledger)->cached) {
        // Add it to cache
        dap_global_db_del_sync(l_ledger_cache_group, l_tx_hash_str);
        // Apply it with single DB transaction
        if (dap_global_db_set_raw(l_cache_used_outs, l_outs_used, NULL, NULL))
            debug_if(s_debug_more, L_WARNING, "Ledger cache mismatch");
    }
FIN:
    if (l_list_bound_items)
        dap_list_free_full(l_list_bound_items, NULL);
    if (l_list_tx_out)
        dap_list_free(l_list_tx_out);
    if (PVT(a_ledger)->cached) {
        if (l_cache_used_outs) {
            for (size_t i = 1; i < l_outs_used; i++) {
                DAP_DEL_Z(l_cache_used_outs[i].key);
                DAP_DEL_Z(l_cache_used_outs[i].value);
            }
        }
        DAP_DEL_Z(l_cache_used_outs);
        DAP_DEL_Z(l_ledger_cache_group);
    }
    return l_ret;
}

int dap_ledger_tx_load(dap_ledger_t *a_ledger, dap_chain_datum_tx_t *a_tx, dap_chain_hash_fast_t *a_tx_hash, dap_ledger_datum_iter_data_t *a_datum_index_data)
{
#ifndef DAP_LEDGER_TEST
    bool l_is_load_mode = dap_chain_net_get_load_mode(a_ledger->net);
    int l_net_state = dap_chain_net_get_state(a_ledger->net);
    char l_tx_hash_str[DAP_CHAIN_HASH_FAST_STR_SIZE] = {'\0'};
    dap_chain_hash_fast_to_str(a_tx_hash, l_tx_hash_str, sizeof(l_tx_hash_str));
    debug_if(s_debug_more, L_DEBUG, "[LEDGER_TX_LOAD] Loading tx %s (load_mode: %d, net_state: %d)",
             l_tx_hash_str, l_is_load_mode, l_net_state);
    if (l_is_load_mode) {
        if (PVT(a_ledger)->cache_tx_check_callback)
            PVT(a_ledger)->cache_tx_check_callback(a_ledger, a_tx_hash);
        dap_ledger_tx_item_t *l_tx_item = NULL;
        unsigned l_hash_value;
        HASH_VALUE(a_tx_hash, sizeof(dap_chain_hash_fast_t), l_hash_value);
        pthread_rwlock_rdlock(&PVT(a_ledger)->ledger_rwlock);
        unsigned l_ledger_items_count = HASH_COUNT(PVT(a_ledger)->ledger_items);
        HASH_FIND_BYHASHVALUE(hh, PVT(a_ledger)->ledger_items, a_tx_hash, sizeof(dap_chain_hash_fast_t), l_hash_value, l_tx_item);
        pthread_rwlock_unlock(&PVT(a_ledger)->ledger_rwlock);
        if (l_tx_item) {
            debug_if(s_debug_more, L_DEBUG, "[LEDGER_TX_LOAD] Tx %s already in ledger_items (count: %u), skipping",
                     l_tx_hash_str, l_ledger_items_count);
            return DAP_LEDGER_CHECK_ALREADY_CACHED;
        }
        debug_if(s_debug_more, L_DEBUG, "[LEDGER_TX_LOAD] Tx %s not found in ledger_items (count: %u), will add",
                 l_tx_hash_str, l_ledger_items_count);
    } else {
        debug_if(s_debug_more, L_DEBUG, "[LEDGER_TX_LOAD] NOT in load_mode (net_state: %d), will add tx %s",
                 l_net_state, l_tx_hash_str);
    }
#endif
    return dap_ledger_tx_add(a_ledger, a_tx, a_tx_hash, false, a_datum_index_data);
}

/**
 * Delete all transactions from the cache
 */
void dap_ledger_purge(dap_ledger_t *a_ledger, bool a_preserve_db)
{
    dap_return_if_fail(a_ledger);
    dap_ledger_private_t *l_ledger_pvt = PVT(a_ledger);

    pthread_rwlock_wrlock(&l_ledger_pvt->ledger_rwlock);
    pthread_rwlock_wrlock(&l_ledger_pvt->tokens_rwlock);
    pthread_rwlock_wrlock(&l_ledger_pvt->threshold_txs_rwlock);
    pthread_rwlock_wrlock(&l_ledger_pvt->balance_accounts_rwlock);
    pthread_rwlock_wrlock(&l_ledger_pvt->stake_lock_rwlock);

    /* Delete regular transactions */
    dap_ledger_tx_item_t *l_item_current, *l_item_tmp;
    char *l_gdb_group;
    HASH_ITER(hh, l_ledger_pvt->ledger_items , l_item_current, l_item_tmp) {
        HASH_DEL(l_ledger_pvt->ledger_items, l_item_current);
        if (!l_ledger_pvt->mapped)
            DAP_DELETE(l_item_current->tx);
        DAP_DEL_Z(l_item_current);
    }
    if (!a_preserve_db) {
        l_gdb_group = dap_ledger_get_gdb_group(a_ledger, DAP_LEDGER_TXS_STR);
        dap_global_db_erase_table(l_gdb_group, NULL, NULL);
        DAP_DELETE(l_gdb_group);
    }

    if (!a_preserve_db) {
        l_gdb_group = dap_ledger_get_gdb_group(a_ledger, DAP_LEDGER_SPENT_TXS_STR);
        dap_global_db_erase_table(l_gdb_group, NULL, NULL);
        DAP_DELETE(l_gdb_group);
    }

    /* Delete balances */
    dap_ledger_wallet_balance_t *l_balance_current, *l_balance_tmp;
    HASH_ITER(hh, l_ledger_pvt->balance_accounts, l_balance_current, l_balance_tmp) {
        HASH_DEL(l_ledger_pvt->balance_accounts, l_balance_current);
        DAP_DELETE(l_balance_current->key);
        DAP_DELETE(l_balance_current);
    }
    if (!a_preserve_db) {
        l_gdb_group = dap_ledger_get_gdb_group(a_ledger, DAP_LEDGER_BALANCES_STR);
        dap_global_db_erase_table(l_gdb_group, NULL, NULL);
        DAP_DELETE(l_gdb_group);
    }

    /* Delete tokens and their emissions */
    dap_ledger_token_item_t *l_token_current, *l_token_tmp;
    dap_ledger_token_emission_item_t *l_emission_current, *l_emission_tmp;
    HASH_ITER(hh, l_ledger_pvt->tokens, l_token_current, l_token_tmp) {
        HASH_DEL(l_ledger_pvt->tokens, l_token_current);
        pthread_rwlock_wrlock(&l_token_current->token_emissions_rwlock);
        HASH_ITER(hh, l_token_current->token_emissions, l_emission_current, l_emission_tmp) {
            HASH_DEL(l_token_current->token_emissions, l_emission_current);
            DAP_DELETE(l_emission_current->datum_token_emission);
            DAP_DEL_Z(l_emission_current);
        }
        pthread_rwlock_unlock(&l_token_current->token_emissions_rwlock);
        DAP_DELETE(l_token_current->datum_token);
        DAP_DELETE(l_token_current->auth_pkeys);
        DAP_DELETE(l_token_current->auth_pkey_hashes);
        DAP_DEL_Z(l_token_current->tx_recv_allow);
        DAP_DEL_Z(l_token_current->tx_recv_block);
        DAP_DEL_Z(l_token_current->tx_send_allow);
        DAP_DEL_Z(l_token_current->tx_send_block);
        pthread_rwlock_destroy(&l_token_current->token_emissions_rwlock);
        // Clear UTXO blocklist and destroy rwlock
        // Note: s_ledger_utxo_block_clear requires token_update_hash, but during purge we don't have it
        // Instead, we rely on the fact that purge completely removes all ledger data
        // UTXO blocklist will be cleaned up with token item deletion
        pthread_rwlock_destroy(&l_token_current->utxo_blocklist_rwlock);
        DAP_DELETE(l_token_current);
    }
    if (!a_preserve_db) {
        l_gdb_group = dap_ledger_get_gdb_group(a_ledger, DAP_LEDGER_TOKENS_STR);
        dap_global_db_erase_table(l_gdb_group, NULL, NULL);
        DAP_DELETE(l_gdb_group);
        l_gdb_group = dap_ledger_get_gdb_group(a_ledger, DAP_LEDGER_EMISSIONS_STR);
        dap_global_db_erase_table(l_gdb_group, NULL, NULL);
        DAP_DELETE(l_gdb_group);
    }

    /* Delete stake-lock items */
    dap_ledger_stake_lock_item_t *l_stake_item_current, *l_stake_item_tmp;
    HASH_ITER(hh, l_ledger_pvt->emissions_for_stake_lock, l_stake_item_current, l_stake_item_tmp) {
        HASH_DEL(l_ledger_pvt->emissions_for_stake_lock, l_stake_item_current);
        DAP_DELETE(l_stake_item_current);
    }
    if (!a_preserve_db) {
        l_gdb_group = dap_ledger_get_gdb_group(a_ledger, DAP_LEDGER_STAKE_LOCK_STR);
        dap_global_db_erase_table(l_gdb_group, NULL, NULL);
        DAP_DELETE(l_gdb_group);
    }

    /* Delete threshold transactions */
    HASH_ITER(hh, l_ledger_pvt->threshold_txs, l_item_current, l_item_tmp) {
        HASH_DEL(l_ledger_pvt->threshold_txs, l_item_current);
        if (!l_ledger_pvt->mapped)
            DAP_DELETE(l_item_current->tx);
        DAP_DEL_Z(l_item_current);
    }

    l_ledger_pvt->ledger_items         = NULL;
    l_ledger_pvt->balance_accounts     = NULL;
    l_ledger_pvt->tokens               = NULL;
    l_ledger_pvt->threshold_txs        = NULL;

    pthread_rwlock_unlock(&l_ledger_pvt->ledger_rwlock);
    pthread_rwlock_unlock(&l_ledger_pvt->tokens_rwlock);
    pthread_rwlock_unlock(&l_ledger_pvt->threshold_txs_rwlock);
    pthread_rwlock_unlock(&l_ledger_pvt->balance_accounts_rwlock);
    pthread_rwlock_unlock(&l_ledger_pvt->stake_lock_rwlock);

    l_ledger_pvt->load_end = false;
}

/**
 * Return number transactions from the cache
 * According to UT_hash_handle size of return value is sizeof(unsigned int)
 */
unsigned dap_ledger_count(dap_ledger_t *a_ledger)
{
    pthread_rwlock_rdlock(&PVT(a_ledger)->ledger_rwlock);
    unsigned long ret = HASH_COUNT(PVT(a_ledger)->ledger_items);
    pthread_rwlock_unlock(&PVT(a_ledger)->ledger_rwlock);
    return ret;
}

/**
 * @brief dap_ledger_count_from_to
 * @param a_ledger
 * @param a_ts_from
 * @param a_ts_to
 * @return
 */
uint64_t dap_ledger_count_from_to(dap_ledger_t * a_ledger, dap_nanotime_t a_ts_from, dap_nanotime_t a_ts_to)
{
    uint64_t l_ret = 0;
    dap_ledger_private_t *l_ledger_pvt = PVT(a_ledger);
    dap_ledger_tx_item_t *l_iter_current, *l_item_tmp;
    pthread_rwlock_rdlock(&l_ledger_pvt->ledger_rwlock);
    if ( a_ts_from && a_ts_to) {
        HASH_ITER(hh, l_ledger_pvt->ledger_items , l_iter_current, l_item_tmp){
            if ( l_iter_current->ts_added >= a_ts_from && l_iter_current->ts_added <= a_ts_to )
                l_ret++;
        }
    } else if ( a_ts_to ){
        HASH_ITER(hh, l_ledger_pvt->ledger_items , l_iter_current, l_item_tmp){
            if ( l_iter_current->ts_added <= a_ts_to )
                l_ret++;
        }
    } else if ( a_ts_from ){
        HASH_ITER(hh, l_ledger_pvt->ledger_items , l_iter_current, l_item_tmp){
            if ( l_iter_current->ts_added >= a_ts_from )
                l_ret++;
        }
    } else {
        l_ret = HASH_COUNT(l_ledger_pvt->ledger_items);
    }
    pthread_rwlock_unlock(&l_ledger_pvt->ledger_rwlock);
    return l_ret;
}


/**
 * Check whether used 'out' items
 */
bool dap_ledger_tx_hash_is_used_out_item(dap_ledger_t *a_ledger, dap_chain_hash_fast_t *a_tx_hash, int a_idx_out, dap_hash_fast_t *a_out_spender)
{
    dap_ledger_tx_item_t *l_item_out = NULL;
    /*dap_chain_datum_tx_t *l_tx =*/ dap_ledger_tx_find_datum_by_hash(a_ledger, a_tx_hash, &l_item_out, false);
    return l_item_out ? s_ledger_tx_hash_is_used_out_item(l_item_out, a_idx_out, a_out_spender) : true;
}

/**
 * Calculate balance of addr
 *
 */
uint256_t dap_ledger_calc_balance(dap_ledger_t *a_ledger, const dap_chain_addr_t *a_addr,
                                        const char *a_token_ticker)
{
    uint256_t l_ret = uint256_0;

    dap_ledger_wallet_balance_t *l_balance_item = NULL;// ,* l_balance_item_tmp = NULL;
    const char *l_addr = dap_chain_addr_to_str_static(a_addr);
    char *l_wallet_balance_key = dap_strjoin(" ", l_addr, a_token_ticker, (char*)NULL);
    pthread_rwlock_rdlock(&PVT(a_ledger)->balance_accounts_rwlock);
    HASH_FIND_STR(PVT(a_ledger)->balance_accounts, l_wallet_balance_key, l_balance_item);
    pthread_rwlock_unlock(&PVT(a_ledger)->balance_accounts_rwlock);
    if (l_balance_item) {
        debug_if(s_debug_more, L_INFO, "Found address in cache with balance %s",
            dap_uint256_to_char(l_balance_item->balance, NULL));
        l_ret = l_balance_item->balance;
    } else {
        debug_if(s_debug_more, L_WARNING, "Balance item %s not found", l_wallet_balance_key);
    }
    DAP_DELETE(l_wallet_balance_key);
    return l_ret;
}

uint256_t dap_ledger_calc_balance_full(dap_ledger_t *a_ledger, const dap_chain_addr_t *a_addr,
                                             const char *a_token_ticker)
{
    uint256_t balance = uint256_0;

    if(!a_addr || dap_chain_addr_check_sum(a_addr))
        return balance;

    dap_ledger_private_t *l_ledger_pvt = PVT(a_ledger);
    dap_ledger_tx_item_t *l_iter_current, *l_item_tmp;
    pthread_rwlock_rdlock(&l_ledger_pvt->ledger_rwlock);
    HASH_ITER(hh, l_ledger_pvt->ledger_items , l_iter_current, l_item_tmp)
    {
        dap_chain_datum_tx_t *l_cur_tx = l_iter_current->tx;
        // Get 'out' items from transaction
        int l_out_idx = 0;
        byte_t *it; size_t l_size;
        TX_ITEM_ITER_TX(it, l_size, l_cur_tx) {
            uint256_t l_add = { };
            dap_chain_addr_t l_out_addr = { };
            switch (*it) {
            case TX_ITEM_TYPE_OUT_OLD: {
                dap_chain_tx_out_old_t *l_tx_out = (dap_chain_tx_out_old_t*)it;
                l_add = dap_chain_uint256_from(l_tx_out->header.value);
                l_out_addr = l_tx_out->addr;
            } break;
            case TX_ITEM_TYPE_OUT: {
                dap_chain_tx_out_t *l_tx_out = (dap_chain_tx_out_t*)it;
                l_add = l_tx_out->header.value;
                l_out_addr = l_tx_out->addr;
            } break;
            case TX_ITEM_TYPE_OUT_EXT: {
                dap_chain_tx_out_ext_t *l_tx_out = (dap_chain_tx_out_ext_t*)it;
                l_add = l_tx_out->header.value;
                l_out_addr = l_tx_out->addr;
            } break;
            case TX_ITEM_TYPE_OUT_STD: {
                dap_chain_tx_out_std_t *l_tx_out = (dap_chain_tx_out_std_t *)it;
                l_add = l_tx_out->value;
                l_out_addr = l_tx_out->addr;
                if (l_tx_out->ts_unlock > PVT(a_ledger)->blockchain_time) {
                    ++l_out_idx;
                    continue;
                }
            } break;
            case TX_ITEM_TYPE_OUT_COND:
                ++l_out_idx;
            default:
                continue;
            }
            ++l_out_idx;
            if (    !dap_strcmp( a_token_ticker, l_iter_current->cache_data.token_ticker )  // Tokens match
                &&  !dap_chain_addr_compare( a_addr, &l_out_addr )                          // Addresses match
                &&  !s_ledger_tx_hash_is_used_out_item( l_iter_current, l_out_idx, NULL )   // Output is unused
                )
            {
                SUM_256_256(balance, l_add, &balance);
            }
        }
    }
    pthread_rwlock_unlock(&l_ledger_pvt->ledger_rwlock);
    return balance;
}

/**
 * Get the transaction in the cache by the addr in out item
 *
 * a_public_key[in] public key that signed the transaction
 * a_public_key_size[in] public key size
 * a_tx_first_hash [in/out] hash of the initial transaction/ found transaction, if 0 start from the beginning
 */
dap_chain_datum_tx_t *dap_ledger_tx_find_by_addr(dap_ledger_t *a_ledger, const char *a_token,
                                                 const dap_chain_addr_t *a_addr, dap_chain_hash_fast_t *a_tx_first_hash,
                                                 bool a_unspent_only)
{
    if(!a_addr || !a_tx_first_hash)
        return NULL;
    dap_ledger_private_t *l_ledger_pvt = PVT(a_ledger);

    bool is_tx_found = false;
    dap_ledger_tx_item_t *l_iter_start = NULL, *l_iter_current, *l_item_tmp;
    pthread_rwlock_rdlock(&l_ledger_pvt->ledger_rwlock);
    if (!dap_hash_fast_is_blank(a_tx_first_hash)) {
        HASH_FIND(hh, l_ledger_pvt->ledger_items, a_tx_first_hash, sizeof(dap_hash_t), l_iter_start);
        if (!l_iter_start || !l_iter_start->hh.next){
            pthread_rwlock_unlock(&l_ledger_pvt->ledger_rwlock);
            return NULL;
        }
        // start searching from the next hash after a_tx_first_hash
        l_iter_start = l_iter_start->hh.next;
    } else
        l_iter_start = l_ledger_pvt->ledger_items;
    HASH_ITER(hh, l_iter_start, l_iter_current, l_item_tmp) {
        // If a_token is setup we check if its not our token - miss it
        if (a_token && *l_iter_current->cache_data.token_ticker &&
                dap_strcmp(l_iter_current->cache_data.token_ticker, a_token) &&
                !l_iter_current->cache_data.multichannel)
            continue;
        // Now work with it
        dap_chain_datum_tx_t *l_tx = l_iter_current->tx;
        dap_chain_hash_fast_t *l_tx_hash = &l_iter_current->tx_hash_fast;
        // Get 'out' items from transaction
        int num = -1;
        byte_t *it; size_t l_size;
        TX_ITEM_ITER_TX(it, l_size, l_tx) {
            dap_chain_addr_t l_addr = { };
            switch (*it) {
            case TX_ITEM_TYPE_OUT:
                num++;
                l_addr = ((dap_chain_tx_out_t*)it)->addr;
                break;
            case TX_ITEM_TYPE_OUT_OLD:
                num++;
                l_addr = ((dap_chain_tx_out_old_t*)it)->addr;
                break;
            case TX_ITEM_TYPE_OUT_EXT:
                num++;
                if ( a_token && dap_strcmp(a_token, ((dap_chain_tx_out_ext_t*)it)->token) )
                    continue;
                l_addr = ((dap_chain_tx_out_ext_t*)it)->addr;
                break;
            case TX_ITEM_TYPE_OUT_STD:
                num++;
                if (a_token && dap_strcmp(a_token, ((dap_chain_tx_out_std_t *)it)->token))
                    continue;
                l_addr = ((dap_chain_tx_out_std_t *)it)->addr;
                break;
            case TX_ITEM_TYPE_OUT_COND:
                num++;
            default:
                continue;
            }
            if ( dap_chain_addr_compare(a_addr, &l_addr) ) {
                if (a_unspent_only && s_ledger_tx_hash_is_used_out_item(l_iter_current, num, NULL))
                    continue;
                *a_tx_first_hash = *l_tx_hash;
                is_tx_found = true;
                break;
            }
        }
        if (is_tx_found)
            break;
    }
    pthread_rwlock_unlock(&l_ledger_pvt->ledger_rwlock);
    return is_tx_found ? l_iter_current->tx : NULL;
}

 bool dap_ledger_tx_check_recipient(dap_ledger_t* a_ledger, dap_chain_hash_fast_t* a_tx_prev_hash, dap_chain_addr_t *a_addr)
 {
     dap_chain_datum_tx_t *l_tx = dap_ledger_tx_find_by_hash(a_ledger, a_tx_prev_hash);
     if ( !l_tx )
        return false;
    dap_chain_addr_t l_dst_addr = { };
    byte_t *it; size_t l_size;
    TX_ITEM_ITER_TX(it, l_size, l_tx) {
        switch (*it) {
        case TX_ITEM_TYPE_OUT:
            l_dst_addr = ((dap_chain_tx_out_t*)it)->addr;
            break;
        case TX_ITEM_TYPE_OUT_EXT:
            l_dst_addr = ((dap_chain_tx_out_ext_t*)it)->addr;
            break;
        case TX_ITEM_TYPE_OUT_OLD:
            l_dst_addr = ((dap_chain_tx_out_old_t*)it)->addr;
            break;
        default:
            continue;
        }
        if ( dap_chain_addr_compare(a_addr, &l_dst_addr) )
            return true;
    }
    return false;
 }

/**
 * @brief Get all transactions from the cache with the out_cond item
 * @param a_ledger
 * @param a_srv_uid
 * @return
 */
dap_list_t* dap_ledger_tx_cache_find_out_cond_all(dap_ledger_t *a_ledger, dap_chain_net_srv_uid_t a_srv_uid)
{
    dap_list_t * l_ret = NULL;
    dap_ledger_private_t *l_ledger_pvt = PVT(a_ledger);
    dap_ledger_tx_item_t *l_iter_current = NULL, *l_item_tmp = NULL;
    HASH_ITER(hh, l_ledger_pvt->ledger_items, l_iter_current, l_item_tmp) {
        dap_chain_datum_tx_t *l_tx = l_iter_current->tx;
        byte_t *item; size_t l_size;
        TX_ITEM_ITER_TX(item, l_size, l_tx) {
            if (*item == TX_ITEM_TYPE_OUT_COND && ((dap_chain_tx_out_cond_t*)item)->header.srv_uid.uint64 == a_srv_uid.uint64)
                l_ret = dap_list_append(l_ret, l_tx);
        }
    }
    return l_ret;
}

dap_list_t *dap_ledger_get_list_tx_outs_unspent_by_addr(dap_ledger_t *a_ledger, const char *a_token,
        const dap_chain_addr_t *a_addr, const uint256_t *a_limit, uint256_t *a_out_value,
        bool a_cond_only, dap_chain_tx_out_cond_subtype_t a_cond_subtype, bool a_mempool_check)
{
    if ( !a_ledger || ( a_limit && IS_ZERO_256(*a_limit) ) ) return NULL;
    if ( a_cond_only && ( a_cond_subtype == DAP_CHAIN_TX_OUT_COND_SUBTYPE_UNDEFINED || !a_addr) ) return NULL;
    dap_list_t *l_ret = NULL;
    dap_ledger_private_t *l_ledger_pvt = PVT(a_ledger);
    dap_ledger_tx_item_t *l_cur, *l_tmp;
    uint256_t l_out_value = { };
    if ( a_out_value )
        *a_out_value = (uint256_t){ };
    else if ( a_limit )
        a_out_value = &l_out_value;
    pthread_rwlock_rdlock(&l_ledger_pvt->ledger_rwlock);
    unsigned l_ledger_items_count = HASH_COUNT(l_ledger_pvt->ledger_items);
    debug_if(s_debug_more, L_DEBUG, "[UTXO_SEARCH] Searching UTXO in ledger_items (count: %u) for token '%s', addr: %s",
             l_ledger_items_count, a_token ? a_token : "any",
             a_addr ? dap_chain_addr_to_str_static(a_addr) : "any");
    HASH_ITER(hh, l_ledger_pvt->ledger_items, l_cur, l_tmp) {
        if ( l_cur->cache_data.ts_spent ) {
            debug_if(s_debug_more, L_DEBUG, "[UTXO_SEARCH] Skipping tx %s: ts_spent=%llu",
                     dap_chain_hash_fast_to_str_static(&l_cur->tx_hash_fast),
                     (unsigned long long)l_cur->cache_data.ts_spent);
            continue;
        }
        if ( a_token && dap_strcmp(l_cur->cache_data.token_ticker, a_token) && !l_cur->cache_data.multichannel ) {
            debug_if(s_debug_more, L_DEBUG, "[UTXO_SEARCH] Skipping tx %s: token mismatch (tx_token='%s', search_token='%s', multichannel=%d)",
                     dap_chain_hash_fast_to_str_static(&l_cur->tx_hash_fast),
                     l_cur->cache_data.token_ticker, a_token, l_cur->cache_data.multichannel);
            continue;
        }
        byte_t *l_item; size_t l_size; int l_out_idx = -1;
        TX_ITEM_ITER_TX(l_item, l_size, l_cur->tx) {
            dap_chain_addr_t l_addr = { };
            uint256_t l_value;
            const char *l_token;
            switch (*l_item) {
            case TX_ITEM_TYPE_OUT:
                ++l_out_idx;
                if ( a_cond_only ) continue;
                l_addr = ((dap_chain_tx_out_t*)l_item)->addr;
                l_value = ((dap_chain_tx_out_t*)l_item)->header.value;
                l_token = a_token ? dap_ledger_tx_get_token_ticker_by_hash(a_ledger, &l_cur->tx_hash_fast) : NULL;
                break;
            case TX_ITEM_TYPE_OUT_OLD:
                ++l_out_idx;
                if ( a_cond_only ) continue;
                l_addr = ((dap_chain_tx_out_old_t*)l_item)->addr;
                l_value = GET_256_FROM_64( ((dap_chain_tx_out_old_t*)l_item)->header.value );
                l_token = a_token ? dap_ledger_tx_get_token_ticker_by_hash(a_ledger, &l_cur->tx_hash_fast) : NULL;
                break;
            case TX_ITEM_TYPE_OUT_EXT:
                ++l_out_idx;
                if ( a_cond_only ) continue;
                l_addr = ((dap_chain_tx_out_ext_t*)l_item)->addr;
                l_value = ((dap_chain_tx_out_ext_t*)l_item)->header.value;
                l_token = a_token ? ((dap_chain_tx_out_ext_t*)l_item)->token : NULL;
                break;
            case TX_ITEM_TYPE_OUT_STD:
                ++l_out_idx;
                if ( a_cond_only ) continue;
                if ( ((dap_chain_tx_out_std_t*)l_item)->ts_unlock > dap_ledger_get_blockchain_time(a_ledger) )
                    continue;
                l_addr = ((dap_chain_tx_out_std_t*)l_item)->addr;
                l_value = ((dap_chain_tx_out_std_t*)l_item)->value;
                l_token = a_token ? ((dap_chain_tx_out_std_t*)l_item)->token : NULL;
                break;
            case TX_ITEM_TYPE_OUT_COND:
                ++l_out_idx;
                if ( a_cond_only
                    && ( a_cond_subtype == DAP_CHAIN_TX_OUT_COND_SUBTYPE_ALL
                        ? ((dap_chain_tx_out_cond_t*)l_item)->header.subtype != DAP_CHAIN_TX_OUT_COND_SUBTYPE_FEE
                        : ((dap_chain_tx_out_cond_t*)l_item)->header.subtype == a_cond_subtype ) )
                {
                    l_token = *l_cur->cache_data.token_ticker ? l_cur->cache_data.token_ticker : a_token;
                    l_value = ((dap_chain_tx_out_cond_t*)l_item)->header.value;
                    break;
                }
            default:
                continue;
            }
            if ( s_ledger_tx_hash_is_used_out_item(l_cur, l_out_idx, NULL) ) {
                debug_if(s_debug_more, L_DEBUG, "[UTXO_SEARCH] Skipping tx %s out #%d: already used",
                         dap_chain_hash_fast_to_str_static(&l_cur->tx_hash_fast), l_out_idx);
                continue;
            }
            if ( a_token && dap_strcmp(l_token, a_token) ) {
                debug_if(s_debug_more, L_DEBUG, "[UTXO_SEARCH] Skipping tx %s out #%d: token mismatch (out_token='%s', search_token='%s')",
                         dap_chain_hash_fast_to_str_static(&l_cur->tx_hash_fast), l_out_idx, l_token ? l_token : "NULL", a_token);
                continue;
            }
            if ( a_cond_only ) {
                dap_hash_fast_t l_owner_tx_hash = dap_ledger_get_first_chain_tx_hash(a_ledger, l_cur->tx, ((dap_chain_tx_out_cond_t*)l_item)->header.subtype);
                dap_chain_datum_tx_t *l_tx = dap_hash_fast_is_blank(&l_owner_tx_hash)
                    ? l_cur->tx : dap_ledger_tx_find_by_hash(a_ledger, &l_owner_tx_hash);
                if ( !l_tx )
                    continue;
                dap_chain_tx_sig_t *l_tx_sig = (dap_chain_tx_sig_t *)dap_chain_datum_tx_item_get(l_tx, NULL, NULL, TX_ITEM_TYPE_SIG, NULL);
                dap_sign_t *l_sign = dap_chain_datum_tx_item_sign_get_sig(l_tx_sig);
                dap_hash_fast_t l_sign_hash;
                if ( !dap_sign_get_pkey_hash(l_sign, &l_sign_hash)
                    || !dap_hash_fast_compare(&l_sign_hash, &a_addr->data.hash_fast) )
                    continue;
            } else if ( a_addr && !dap_chain_addr_compare(a_addr, &l_addr) ) {
                debug_if(s_debug_more, L_DEBUG, "[UTXO_SEARCH] Skipping tx %s out #%d: addr mismatch",
                         dap_chain_hash_fast_to_str_static(&l_cur->tx_hash_fast), l_out_idx);
                continue;
            }
            if (a_mempool_check && dap_chain_mempool_out_is_used(a_ledger->net, &l_cur->tx_hash_fast, l_out_idx)) {
                debug_if(s_debug_more, L_DEBUG, "[UTXO_SEARCH] Skipping tx %s out #%d: used in mempool",
                         dap_chain_hash_fast_to_str_static(&l_cur->tx_hash_fast), l_out_idx);
                continue;
            }
            // Note: UTXO blocking check is NOT performed here - it's done later in dap_ledger_tx_add_check
            // This allows arbitrage transactions to find blocked UTXO and use them (blocking check is bypassed for arbitrage)
            dap_chain_tx_used_out_item_t *l_utxo = DAP_NEW(dap_chain_tx_used_out_item_t);
            *l_utxo = (dap_chain_tx_used_out_item_t) { l_cur->tx_hash_fast, (uint32_t)l_out_idx, l_value };
            const char *l_value_str = dap_uint256_to_char(l_value, NULL);
            log_it(L_DEBUG, "[UTXO_SEARCH] UTXO found: tx %s out #%d value=%s",
                dap_hash_fast_to_str_static(&l_cur->tx_hash_fast), l_out_idx, l_value_str);
            l_ret = dap_list_append(l_ret, l_utxo);
            if (a_out_value) {
                SUM_256_256(*a_out_value, l_value, a_out_value);
                if ( a_limit && compare256(*a_out_value, *a_limit) != -1 ) {
                    a_limit = NULL;
                    goto complete;
                }
            }
        }
    }
complete:
    pthread_rwlock_unlock(&l_ledger_pvt->ledger_rwlock);
    if ( a_limit ) {
        log_it(L_INFO, "Limit not reached"); // TODO: extend log with new static output
        dap_list_free_full(l_ret, NULL);
        l_ret = NULL;
    }
    return l_ret;
}


// Add new verificator callback with associated subtype. Returns 1 if callback replaced, -1 error, overwise returns 0
int dap_ledger_verificator_add(dap_chain_tx_out_cond_subtype_t a_subtype, dap_ledger_verificator_callback_t a_callback, dap_ledger_updater_callback_t a_callback_added, dap_ledger_delete_callback_t a_callback_deleted)
{
    dap_ledger_verificator_t *l_new_verificator = NULL;
    int l_tmp = (int)a_subtype;
    pthread_rwlock_rdlock(&s_verificators_rwlock);
    HASH_FIND_INT(s_verificators, &l_tmp, l_new_verificator);
    pthread_rwlock_unlock(&s_verificators_rwlock);
    if (l_new_verificator) {
        l_new_verificator->callback = a_callback;
        return 1;
    }
    l_new_verificator = DAP_NEW(dap_ledger_verificator_t);
    if (!l_new_verificator) {
        log_it(L_CRITICAL, "%s", c_error_memory_alloc);
        return -1;
    }
    l_new_verificator->subtype = (int)a_subtype;
    l_new_verificator->callback = a_callback;
    l_new_verificator->callback_added = a_callback_added;
    l_new_verificator->callback_deleted = a_callback_deleted;
    pthread_rwlock_wrlock(&s_verificators_rwlock);
    HASH_ADD_INT(s_verificators, subtype, l_new_verificator);
    pthread_rwlock_unlock(&s_verificators_rwlock);
    return 0;
}

int dap_chain_ledger_voting_verificator_add(dap_chain_ledger_voting_callback_t a_callback, dap_chain_ledger_voting_delete_callback_t a_callback_delete)
{
    if (!a_callback)
        return -1;

    if (!s_voting_callbacks.voting_callback || !s_voting_callbacks.voting_delete_callback){
        s_voting_callbacks.voting_callback = a_callback;
        s_voting_callbacks.voting_delete_callback = a_callback_delete;
        return 1;
    }

    s_voting_callbacks.voting_callback = a_callback;
    s_voting_callbacks.voting_delete_callback = a_callback_delete;
    return 0;
}

dap_list_t *dap_ledger_get_txs(dap_ledger_t *a_ledger, size_t a_count, size_t a_page, bool a_reverse, bool a_unspent_only)
{
    dap_ledger_private_t *l_ledger_pvt = PVT(a_ledger);
    pthread_rwlock_rdlock(&PVT(a_ledger)->ledger_rwlock);
    size_t l_offset = a_page < 2 ? 0 : a_count * (a_page - 1);
    if (!l_ledger_pvt->ledger_items || l_offset > HASH_COUNT(l_ledger_pvt->ledger_items)){
        pthread_rwlock_unlock(&PVT(a_ledger)->ledger_rwlock);
        return NULL;
    }
    dap_list_t *l_list = NULL;
    size_t l_counter = 0;
    dap_ledger_tx_item_t *l_item_current, *l_item_tmp;
    HASH_ITER(hh, l_ledger_pvt->ledger_items, l_item_current, l_item_tmp) {
        if (l_counter++ >= l_offset) {
            if (!a_unspent_only || !l_item_current->cache_data.ts_spent)
                l_list = a_reverse
                        ? dap_list_prepend(l_list, l_item_current->tx)
                        : dap_list_append(l_list, l_item_current->tx);
        }
    }
    pthread_rwlock_unlock(&PVT(a_ledger)->ledger_rwlock);
    return l_list;
}

dap_ledger_datum_iter_t *dap_ledger_datum_iter_create(dap_chain_net_t *a_net)
{
    dap_ledger_datum_iter_t *l_ret = DAP_NEW_Z(dap_ledger_datum_iter_t);
    if(!l_ret){
        log_it(L_CRITICAL, "Memory allocation error!");
        return NULL;
    }
    l_ret->net = a_net;
    return l_ret;
}

void dap_ledger_datum_iter_delete(dap_ledger_datum_iter_t *a_iter)
{
    DAP_DEL_Z(a_iter);
}

dap_chain_datum_tx_t *dap_ledger_datum_iter_get_first(dap_ledger_datum_iter_t *a_iter)
{
    if (!a_iter)
        return NULL;
    dap_ledger_private_t *l_ledger_pvt = PVT(a_iter->net->pub.ledger);
    pthread_rwlock_rdlock(&l_ledger_pvt->ledger_rwlock);
    if (!l_ledger_pvt->ledger_items) {
        pthread_rwlock_unlock(&l_ledger_pvt->ledger_rwlock);
        return NULL;
    }
    a_iter->cur_ledger_tx_item = l_ledger_pvt->ledger_items;
    a_iter->cur = ((dap_ledger_tx_item_t *)(a_iter->cur_ledger_tx_item))->tx;
    a_iter->cur_hash = ((dap_ledger_tx_item_t *)(a_iter->cur_ledger_tx_item))->tx_hash_fast;
    a_iter->is_unspent = ((dap_ledger_tx_item_t *)(a_iter->cur_ledger_tx_item))->cache_data.ts_spent ? false : true;
    a_iter->ret_code = 0;
    pthread_rwlock_unlock(&l_ledger_pvt->ledger_rwlock);
    return a_iter->cur;
}

dap_chain_datum_tx_t *dap_ledger_datum_iter_get_next(dap_ledger_datum_iter_t *a_iter)
{
    dap_ledger_private_t *l_ledger_pvt = PVT(a_iter->net->pub.ledger);
    pthread_rwlock_rdlock(&l_ledger_pvt->ledger_rwlock);
    a_iter->cur_ledger_tx_item = a_iter->cur_ledger_tx_item ? ((dap_ledger_tx_item_t *)(a_iter->cur_ledger_tx_item))->hh.next : NULL;
    if (a_iter->cur_ledger_tx_item){
        a_iter->cur = ((dap_ledger_tx_item_t *)(a_iter->cur_ledger_tx_item))->tx;
        a_iter->cur_hash = ((dap_ledger_tx_item_t *)(a_iter->cur_ledger_tx_item))->tx_hash_fast;
        a_iter->ret_code = 0;
        a_iter->is_unspent = ((dap_ledger_tx_item_t *)(a_iter->cur_ledger_tx_item))->cache_data.ts_spent ? false : true;
    } else {
        a_iter->cur = NULL;
        memset(&a_iter->cur_hash, 0, sizeof(dap_hash_fast_t));
        a_iter->ret_code = 0;
        a_iter->is_unspent = false;
    }
    pthread_rwlock_unlock(&l_ledger_pvt->ledger_rwlock);
    return a_iter->cur;
}

dap_chain_datum_tx_t *dap_ledger_datum_iter_get_last(dap_ledger_datum_iter_t *a_iter)
{
    dap_ledger_private_t *l_ledger_pvt = PVT(a_iter->net->pub.ledger);
    pthread_rwlock_rdlock(&l_ledger_pvt->ledger_rwlock);
    a_iter->cur_ledger_tx_item = HASH_LAST(l_ledger_pvt->ledger_items);
    a_iter->cur = ((dap_ledger_tx_item_t *)(a_iter->cur_ledger_tx_item))->tx;
    a_iter->cur_hash = ((dap_ledger_tx_item_t *)(a_iter->cur_ledger_tx_item))->tx_hash_fast;
    a_iter->is_unspent = ((dap_ledger_tx_item_t *)(a_iter->cur_ledger_tx_item))->cache_data.ts_spent ? false : true;
    a_iter->ret_code = 0;
    pthread_rwlock_unlock(&l_ledger_pvt->ledger_rwlock);
    return a_iter->cur;
}

/**
 * Get the transaction in the cache by the addr in sig item
 *
 * a_addr[in] public key that signed the transaction
 * a_tx_first_hash [in/out] hash of the initial transaction/ found transaction, if 0 start from the beginning
 */
dap_chain_tx_out_cond_t *dap_ledger_out_cond_unspent_find_by_addr(dap_ledger_t *a_ledger, const char *a_token, dap_chain_tx_out_cond_subtype_t a_subtype,
                                                                  const dap_chain_addr_t *a_addr, dap_chain_hash_fast_t *a_tx_first_hash, int *a_out_idx)
{
    if (!a_addr || !a_token)
        return NULL;
    dap_ledger_private_t *l_ledger_pvt = PVT(a_ledger);
    dap_chain_tx_out_cond_t *ret = NULL;
    dap_ledger_tx_item_t *l_iter_start = NULL, *it;
    pthread_rwlock_rdlock(&l_ledger_pvt->ledger_rwlock);
    if (a_tx_first_hash && !dap_hash_fast_is_blank(a_tx_first_hash)) {
        HASH_FIND(hh, l_ledger_pvt->ledger_items, a_tx_first_hash, sizeof(dap_hash_t), l_iter_start);
        if (!l_iter_start || !l_iter_start->hh.next) {
            pthread_rwlock_unlock(&l_ledger_pvt->ledger_rwlock);
            return NULL;
        }
        // start searching from the next hash after a_tx_first_hash
        l_iter_start = l_iter_start->hh.next;
    } else
        l_iter_start = l_ledger_pvt->ledger_items;
    for (it = l_iter_start; it; it = it->hh.next, ret = NULL) {
        // If a_token is setup we check if its not our token - miss it
        if (*it->cache_data.token_ticker && dap_strcmp(it->cache_data.token_ticker, a_token))
            continue;
        // Get 'out_cond' item from transaction
        byte_t *l_item; size_t l_size; int i, l_out_idx = 0;
        dap_chain_tx_out_cond_subtype_t l_subtype = DAP_CHAIN_TX_OUT_COND_SUBTYPE_UNDEFINED;
        TX_ITEM_ITER_TX_TYPE(l_item, TX_ITEM_TYPE_OUT_ALL, l_size, i, it->tx) {
            if (*l_item == TX_ITEM_TYPE_OUT_COND) {
                l_subtype = ((dap_chain_tx_out_cond_t *)l_item)->header.subtype;
                if (l_subtype == a_subtype ||
                        (a_subtype == DAP_CHAIN_TX_OUT_COND_SUBTYPE_ALL && l_subtype != DAP_CHAIN_TX_OUT_COND_SUBTYPE_FEE)) {
                    ret = (dap_chain_tx_out_cond_t *)l_item;
                    break;
                }
            }
            l_out_idx++;
        }
        // Don't return regular tx or spent conditions
        if (!ret || !dap_hash_fast_is_blank(&it->cache_data.tx_hash_spent_fast[l_out_idx]))
            continue;
        dap_hash_fast_t l_owner_tx_hash = dap_ledger_get_first_chain_tx_hash(a_ledger, it->tx, l_subtype);
        dap_chain_datum_tx_t *l_tx = dap_hash_fast_is_blank(&l_owner_tx_hash) ? it->tx
                                                                              : dap_ledger_tx_find_by_hash(a_ledger, &l_owner_tx_hash);
        if (!l_tx) {
            log_it(L_ERROR, "Can't find owner for tx %s", dap_hash_fast_to_str_static(&it->tx_hash_fast));
            continue;
        }
        // Get sign item from transaction
        dap_chain_tx_sig_t *l_tx_sig = (dap_chain_tx_sig_t *)dap_chain_datum_tx_item_get(l_tx, NULL, NULL, TX_ITEM_TYPE_SIG, NULL);
        // Get dap_sign_t from item
        dap_sign_t *l_sign = dap_chain_datum_tx_item_sign_get_sig(l_tx_sig);
        // compare public key in transaction with a_public_key
        dap_chain_hash_fast_t l_sign_hash = {};
        dap_sign_get_pkey_hash(l_sign, &l_sign_hash);
        if (dap_hash_fast_compare(&l_sign_hash, &a_addr->data.hash_fast)) {
            if (a_tx_first_hash)
                *a_tx_first_hash = it->tx_hash_fast;
            if (a_out_idx)
                *a_out_idx = l_out_idx;
            break;
        }
    }
    pthread_rwlock_unlock(&l_ledger_pvt->ledger_rwlock);
    return ret;
}

dap_list_t *dap_ledger_get_list_tx_cond_outs(dap_ledger_t *a_ledger, dap_chain_tx_out_cond_subtype_t a_subtype,
                                             const char *a_token_ticker,  const dap_chain_addr_t *a_addr_from)
{
    return dap_ledger_get_list_tx_outs_unspent_by_addr(a_ledger, a_token_ticker, a_addr_from, NULL, NULL, true, a_subtype, false);
}

bool dap_ledger_check_condition_owner(dap_ledger_t *a_ledger, dap_hash_fast_t *a_tx_hash, dap_chain_tx_out_cond_subtype_t a_cond_subtype,
                                      int a_out_idx, dap_sign_t *a_owner_sign)
{
    dap_return_val_if_fail(a_ledger && a_tx_hash && a_owner_sign, false);
    // Get first tx
    dap_chain_datum_tx_t *l_check_tx = dap_ledger_tx_find_by_hash(a_ledger, a_tx_hash);
    if (!l_check_tx) {
        log_it(L_ERROR, "Can't find tx %s", dap_hash_fast_to_str_static(a_tx_hash));
        return false;
    }
    if (!dap_chain_datum_tx_out_cond_get(l_check_tx, a_cond_subtype, NULL)) {
        log_it(L_ERROR, "Can't find owner for tx %s", dap_hash_fast_to_str_static(a_tx_hash));
        return false;
    }
    dap_hash_fast_t l_first_tx_hash = dap_ledger_get_first_chain_tx_hash(a_ledger, l_check_tx, a_cond_subtype);
    dap_chain_datum_tx_t *l_first_tx = dap_hash_fast_is_blank(&l_first_tx_hash) ? l_check_tx
                                                                                : dap_ledger_tx_find_by_hash(a_ledger, &l_first_tx_hash);
    if (!l_first_tx) {
        log_it(L_ERROR, "Can't find owner tx %s", dap_hash_fast_to_str_static(&l_first_tx_hash));
        return false;
    }
    dap_chain_tx_sig_t *l_first_tx_sig = (dap_chain_tx_sig_t *)dap_chain_datum_tx_item_get(l_first_tx, NULL, NULL, TX_ITEM_TYPE_SIG, NULL);
    dap_sign_t *l_sign = dap_chain_datum_tx_item_sign_get_sig((dap_chain_tx_sig_t *)l_first_tx_sig);
    if (!l_sign) {
        log_it(L_ERROR, "Can't find signature for tx %s", dap_hash_fast_to_str_static(&l_first_tx_hash));
        return false;
    }
    return dap_sign_compare_pkeys(a_owner_sign, l_sign);
}

void dap_ledger_tx_add_notify(dap_ledger_t *a_ledger, dap_ledger_tx_add_notify_t a_callback, void *a_arg) {
    if (!a_ledger) {
        log_it(L_ERROR, "NULL ledger passed to dap_ledger_tx_add_notify()");
        return;
    }
    if (!a_callback) {
        log_it(L_ERROR, "NULL callback passed to dap_ledger_tx_add_notify()");
        return;
    }
    dap_ledger_tx_notifier_t *l_notifier = DAP_NEW(dap_ledger_tx_notifier_t);
    if (!l_notifier){
        log_it(L_ERROR, "Can't allocate memory for notifier in dap_ledger_tx_add_notify()");
        return;
    }
    l_notifier->callback = a_callback;
    l_notifier->arg = a_arg;
    PVT(a_ledger)->tx_add_notifiers = dap_list_append(PVT(a_ledger)->tx_add_notifiers, l_notifier);
}

void dap_ledger_bridged_tx_notify_add(dap_ledger_t *a_ledger, dap_ledger_bridged_tx_notify_t a_callback, void *a_arg)
{
    if (!a_ledger || !a_callback)
        return;
    dap_ledger_bridged_tx_notifier_t *l_notifier = DAP_NEW_Z(dap_ledger_bridged_tx_notifier_t);
    if (!l_notifier) {
        log_it(L_ERROR, "Can't allocate memory for notifier in dap_ledger_tx_add_notify()");
        return;
    }
    l_notifier->callback = a_callback;
    l_notifier->arg = a_arg;
    PVT(a_ledger)->bridged_tx_notifiers = dap_list_append(PVT(a_ledger)->bridged_tx_notifiers, l_notifier);
}

/**
 * @brief Add notification callback for event transactions
 * @param a_ledger Ledger instance
 * @param a_callback Callback function to be called when a new event is added
 * @param a_arg User data to be passed to the callback
 */
void dap_ledger_event_notify_add(dap_ledger_t *a_ledger, dap_ledger_event_notify_t a_callback, void *a_arg)
{
    if (!a_ledger || !a_callback)
        return;
    
    dap_ledger_private_t *l_ledger_pvt = PVT(a_ledger);
    
    dap_ledger_event_notifier_t *l_notifier = DAP_NEW_Z(dap_ledger_event_notifier_t);
    if (!l_notifier) {
        log_it(L_CRITICAL, "Memory allocation error in dap_ledger_event_notify_add()");
        return;
    }
    
    l_notifier->callback = a_callback;
    l_notifier->arg = a_arg;
    
    l_ledger_pvt->event_notifiers = dap_list_append(l_ledger_pvt->event_notifiers, l_notifier);
}

bool dap_ledger_cache_enabled(dap_ledger_t *a_ledger)
{
    return PVT(a_ledger)->cached;
}

void dap_ledger_set_cache_tx_check_callback(dap_ledger_t *a_ledger, dap_ledger_cache_tx_check_callback_t a_callback)
{
    PVT(a_ledger)->cache_tx_check_callback = a_callback;
}

dap_chain_token_ticker_str_t dap_ledger_tx_calculate_main_ticker_(dap_ledger_t *a_ledger, dap_chain_datum_tx_t *a_tx, int *a_ledger_rc)
{
    dap_hash_fast_t l_tx_hash = dap_chain_node_datum_tx_calc_hash(a_tx);
    dap_chain_token_ticker_str_t l_ret = { };
    int l_rc = s_tx_cache_check(a_ledger, a_tx, &l_tx_hash, false, NULL, NULL, (char*)&l_ret, NULL, NULL, false, false);
    if (l_rc == DAP_LEDGER_CHECK_ALREADY_CACHED)
        dap_strncpy( (char*)&l_ret, dap_ledger_tx_get_token_ticker_by_hash(a_ledger, &l_tx_hash), DAP_CHAIN_TICKER_SIZE_MAX );
    if (a_ledger_rc)
        *a_ledger_rc = l_rc;
    return l_ret;
}

static dap_chain_tx_event_t *s_ledger_event_to_tx_event(dap_ledger_event_t *a_event)
{
    dap_chain_tx_event_t *l_tx_event = DAP_NEW_Z_RET_VAL_IF_FAIL(dap_chain_tx_event_t, NULL);
    *l_tx_event = (dap_chain_tx_event_t) {
        .group_name = dap_strdup(a_event->group_name),
        .tx_hash = a_event->tx_hash,
        .pkey_hash = a_event->pkey_hash,
        .event_type = a_event->event_type,
        .event_data_size = a_event->event_data_size,
        .timestamp = a_event->timestamp,
        .srv_uid = a_event->srv_uid
    };
    if (a_event->event_data_size)
        l_tx_event->event_data = DAP_DUP_SIZE_RET_VAL_IF_FAIL(a_event->event_data, a_event->event_data_size, NULL);
    return l_tx_event;
}

dap_chain_tx_event_t *dap_ledger_event_find(dap_ledger_t *a_ledger, dap_hash_fast_t *a_tx_hash)
{
    dap_ledger_private_t *l_ledger_pvt = PVT(a_ledger);
    pthread_rwlock_rdlock(&l_ledger_pvt->events_rwlock);
    dap_ledger_event_t *l_event = NULL;
    HASH_FIND(hh, l_ledger_pvt->events, a_tx_hash, sizeof(dap_hash_fast_t), l_event);
    pthread_rwlock_unlock(&l_ledger_pvt->events_rwlock);
    if (!l_event)
        return NULL;
    return s_ledger_event_to_tx_event(l_event);
}

dap_list_t *dap_ledger_event_get_list_ex(dap_ledger_t *a_ledger, const char *a_group_name, bool a_need_lock)
{
    dap_ledger_private_t *l_ledger_pvt = PVT(a_ledger);
    if (a_need_lock)
        pthread_rwlock_rdlock(&l_ledger_pvt->events_rwlock);
    dap_list_t *l_list = NULL;
    for (dap_ledger_event_t *it = l_ledger_pvt->events; it; it = it->hh.next) {
        if (a_group_name && dap_strcmp(it->group_name, a_group_name))
            continue;
        dap_chain_tx_event_t *l_tx_event = s_ledger_event_to_tx_event(it);
        if (!l_tx_event) {
            log_it(L_ERROR, "Can't allocate memory for tx event in dap_ledger_event_get_list()");
            if (a_need_lock)
                pthread_rwlock_unlock(&l_ledger_pvt->events_rwlock);
            dap_list_free_full(l_list, dap_chain_datum_tx_event_delete);
            return NULL;
        }
        l_list = dap_list_append(l_list, l_tx_event);
    }
    if (a_need_lock)
        pthread_rwlock_unlock(&l_ledger_pvt->events_rwlock);
    return l_list;
}


static int s_ledger_event_remove(dap_ledger_t *a_ledger, dap_hash_fast_t *a_tx_hash)
{
    dap_ledger_private_t *l_ledger_pvt = PVT(a_ledger);
    pthread_rwlock_wrlock(&l_ledger_pvt->events_rwlock);
    dap_ledger_event_t *l_event = NULL;
    HASH_FIND(hh, l_ledger_pvt->events, a_tx_hash, sizeof(dap_hash_fast_t), l_event);
    if (!l_event) {
        pthread_rwlock_unlock(&l_ledger_pvt->events_rwlock);
        return -1;
    }
    
    // Create a copy of the event for notifiers
    dap_chain_tx_event_t *l_tx_event = s_ledger_event_to_tx_event(l_event);
    
    // Remove the event from hash table
    HASH_DEL(l_ledger_pvt->events, l_event);
    DAP_DEL_MULTY(l_event->event_data, l_event->group_name, l_event);
    pthread_rwlock_unlock(&l_ledger_pvt->events_rwlock);
    
    // Call event notifiers
    if (l_tx_event) {
        for (dap_list_t *it = l_ledger_pvt->event_notifiers; it; it = it->next) {
            dap_ledger_event_notifier_t *l_notifier = (dap_ledger_event_notifier_t *)it->data;
            if (l_notifier && l_notifier->callback) {
                l_notifier->callback(l_notifier->arg, a_ledger, l_tx_event, a_tx_hash, DAP_LEDGER_NOTIFY_OPCODE_DELETED);
            }
        }
        dap_chain_datum_tx_event_delete(l_tx_event);
    }
    
    return 0;
}
static int s_ledger_event_verify_add(dap_ledger_t *a_ledger, dap_hash_fast_t *a_tx_hash, dap_chain_datum_tx_t *a_tx, bool a_apply, bool a_check_for_apply)
{
    dap_ledger_private_t *l_ledger_pvt = PVT(a_ledger);
    if (a_apply)
        pthread_rwlock_wrlock(&l_ledger_pvt->events_rwlock);
    else
        pthread_rwlock_rdlock(&l_ledger_pvt->events_rwlock);
    dap_ledger_event_t *l_event = NULL;  

    unsigned int l_hash_value = 0;
    HASH_VALUE(a_tx_hash, sizeof(dap_hash_fast_t), l_hash_value);
    HASH_FIND_BYHASHVALUE(hh, l_ledger_pvt->events, a_tx_hash, sizeof(dap_hash_fast_t), l_hash_value, l_event);
    if (l_event) {
        pthread_rwlock_unlock(&l_ledger_pvt->events_rwlock);
        return -1;
    }
    dap_chain_tx_item_event_t *l_event_item = NULL;
    dap_tsd_t *l_event_tsd = NULL;
    dap_sign_t *l_event_sign = NULL;
    byte_t *l_item; size_t l_tx_item_size;
    int l_event_count = 0, l_tsd_count = 0, l_sign_count = 0;
    TX_ITEM_ITER_TX(l_item, l_tx_item_size, a_tx) {
        switch (*l_item) {
        case TX_ITEM_TYPE_EVENT:
            if (l_event_count++) {
                log_it(L_WARNING, "Multiple event items in tx %s", dap_hash_fast_to_str_static(a_tx_hash));
                pthread_rwlock_unlock(&l_ledger_pvt->events_rwlock);
                return -2;
            }
            l_event_item = (dap_chain_tx_item_event_t *)l_item;
            if (l_event_item->version != DAP_CHAIN_TX_EVENT_VERSION) {
                log_it(L_WARNING, "Event version is not supported in tx %s", dap_hash_fast_to_str_static(a_tx_hash));
                pthread_rwlock_unlock(&l_ledger_pvt->events_rwlock);
                return -3;
            }
            if (!l_event_item->group_name_size) {
                log_it(L_WARNING, "Event group size is 0 in tx %s", dap_hash_fast_to_str_static(a_tx_hash));
                pthread_rwlock_unlock(&l_ledger_pvt->events_rwlock);
                return -4;
            }
            break;
        case TX_ITEM_TYPE_TSD: {
            dap_chain_tx_tsd_t *l_tsd = (dap_chain_tx_tsd_t *)l_item;
            if (l_tsd->header.size < sizeof(dap_tsd_t)) {
                log_it(L_WARNING, "TSD size is less than expected in tx %s", dap_hash_fast_to_str_static(a_tx_hash));
                pthread_rwlock_unlock(&l_ledger_pvt->events_rwlock);
                return -5;
            }
            dap_tsd_t *l_tsd_data = (dap_tsd_t *)(l_item + sizeof(dap_chain_tx_tsd_t));
            if (l_tsd_data->size + sizeof(dap_tsd_t) != l_tsd->header.size) {
                log_it(L_WARNING, "TSD size is not equal to expected in tx %s", dap_hash_fast_to_str_static(a_tx_hash));
                pthread_rwlock_unlock(&l_ledger_pvt->events_rwlock);
                return -5;
            }
            if (l_tsd_data->type != DAP_CHAIN_TX_TSD_TYPE_EVENT_DATA)
                continue;
            if (l_tsd_count++) {
                log_it(L_WARNING, "Multiple TSD items in tx %s", dap_hash_fast_to_str_static(a_tx_hash));
                pthread_rwlock_unlock(&l_ledger_pvt->events_rwlock);
                return -6;
            }
            l_event_tsd = l_tsd_data;
        } break;
        case TX_ITEM_TYPE_SIG:
            if (++l_sign_count == 2)
                l_event_sign = dap_chain_datum_tx_item_sign_get_sig((dap_chain_tx_sig_t *)l_item);
            break;
        default:
            break;
       }
    }
    if (!l_event_item || !l_event_sign) {
        log_it(L_WARNING, "Event item or sign not found in tx %s", dap_hash_fast_to_str_static(a_tx_hash));
        pthread_rwlock_unlock(&l_ledger_pvt->events_rwlock);
        return -7;
    }
    if (dap_chain_datum_tx_verify_sign(a_tx, 1)) {
        log_it(L_WARNING, "Sign verification failed in tx %s", dap_hash_fast_to_str_static(a_tx_hash));
        pthread_rwlock_unlock(&l_ledger_pvt->events_rwlock);
        return -8;
    }
    dap_hash_t l_event_pkey_hash = {};
    dap_sign_get_pkey_hash(l_event_sign, &l_event_pkey_hash);
    if (dap_ledger_event_pkey_check(a_ledger, &l_event_pkey_hash)) {
        log_it(L_WARNING, "Event pkey %s is not allowed in tx %s", dap_hash_fast_to_str_static(&l_event_pkey_hash),
                                                                   dap_hash_fast_to_str_static(a_tx_hash));
        pthread_rwlock_unlock(&l_ledger_pvt->events_rwlock);
        return -9;
    }
    if (l_event_item->event_type == DAP_CHAIN_TX_EVENT_TYPE_SERVICE_DECREE) {
        struct srv_callback_decree_item_t *l_decree_callback_item = NULL;
        uint64_t l_srv_uid = l_event_item->srv_uid.uint64;
        HASH_FIND(hh, l_ledger_pvt->srv_callbacks_decree, &l_srv_uid, sizeof(uint64_t), l_decree_callback_item);
        int ret = -1;
        if (l_decree_callback_item) {
            ret = l_decree_callback_item->callback(a_ledger, a_apply, (dap_tsd_t *)l_event_tsd->data, l_event_tsd->size);
        }
        pthread_rwlock_unlock(&l_ledger_pvt->events_rwlock);
        return a_check_for_apply ? 0 : ret;
    }
    char *l_event_group_name = DAP_NEW_SIZE(char, l_event_item->group_name_size + 1);
    if (!l_event_group_name) {
        pthread_rwlock_unlock(&l_ledger_pvt->events_rwlock);
        return -11;
    }
    dap_strncpy(l_event_group_name, (char *)l_event_item->group_name, l_event_item->group_name_size);
    struct srv_callback_event_verify_item_t *l_event_verify_callback_item = NULL;
    uint64_t l_srv_uid = l_event_item->srv_uid.uint64;
    HASH_FIND(hh, l_ledger_pvt->srv_callbacks_event_verify, &l_srv_uid, sizeof(uint64_t), l_event_verify_callback_item);
    int ret = -1;
    if (l_event_verify_callback_item) {
        ret = l_event_verify_callback_item->callback(a_ledger, l_event_group_name, l_event_item->event_type,
                                                     l_event_tsd ? (dap_tsd_t *)l_event_tsd->data : NULL,
                                                     l_event_tsd ? l_event_tsd->size : 0, a_tx_hash);
    }
    if (ret || !a_apply) {
        pthread_rwlock_unlock(&l_ledger_pvt->events_rwlock);
        DAP_DELETE(l_event_group_name);
        if (ret)
            log_it(L_WARNING, "Event %s rejected by service verificator with code %d", dap_hash_fast_to_str_static(a_tx_hash), ret);
        return a_check_for_apply ? 0 : ret;
    }

    if (!a_apply) {
        pthread_rwlock_unlock(&l_ledger_pvt->events_rwlock);
        return 0;
    }

    l_event = DAP_NEW_Z_RET_VAL_IF_FAIL(dap_ledger_event_t, -8);
    *l_event = (dap_ledger_event_t) {
        .group_name = l_event_group_name,
        .tx_hash = *a_tx_hash,
        .event_type = l_event_item->event_type,
        .event_data_size = l_event_tsd ? l_event_tsd->size : 0,
        .pkey_hash = l_event_pkey_hash, 
        .timestamp = l_event_item->timestamp,
        .srv_uid = l_event_item->srv_uid
    };

    if (l_event_tsd) {
        l_event->event_data = DAP_DUP_SIZE((byte_t *)l_event_tsd->data, l_event_tsd->size);
        if (!l_event->event_data) {
            pthread_rwlock_unlock(&l_ledger_pvt->events_rwlock);
            DAP_DEL_Z(l_event);
            return -12;
        }
    }
    HASH_ADD_BYHASHVALUE(hh, l_ledger_pvt->events, tx_hash, sizeof(dap_hash_fast_t), l_hash_value, l_event);
    // Call event notifiers
    dap_chain_tx_event_t *l_tx_event = s_ledger_event_to_tx_event(l_event);
    pthread_rwlock_unlock(&l_ledger_pvt->events_rwlock);
    
    if (l_tx_event) {
        for (dap_list_t *it = l_ledger_pvt->event_notifiers; it; it = it->next) {
            dap_ledger_event_notifier_t *l_notifier = (dap_ledger_event_notifier_t *)it->data;
            if (l_notifier && l_notifier->callback) {
                l_notifier->callback(l_notifier->arg, a_ledger, l_tx_event, a_tx_hash, DAP_LEDGER_NOTIFY_OPCODE_ADDED);
            }
        }
        dap_chain_datum_tx_event_delete(l_tx_event);
    }

    return 0;
}


/**
 * @brief dap_ledger_check_event_pkey
 * @param a_ledger The ledger instance
 * @param a_pkey_hash Hash of the public key to check
 * @return 0 if the key is allowed, -1 if not allowed
 */
 int dap_ledger_event_pkey_check(dap_ledger_t *a_ledger, dap_hash_fast_t *a_pkey_hash)
 {
    dap_ledger_private_t *l_ledger_pvt = PVT(a_ledger);
    pthread_rwlock_rdlock(&l_ledger_pvt->event_pkeys_rwlock);
    dap_ledger_event_pkey_item_t *l_item = NULL;
    // If no keys are in the allowed list, all keys are allowed by default
    if (!l_ledger_pvt->event_pkeys_allowed) {
        pthread_rwlock_unlock(&l_ledger_pvt->event_pkeys_rwlock);
        return 0;
    }    
    HASH_FIND(hh, l_ledger_pvt->event_pkeys_allowed, a_pkey_hash, sizeof(dap_hash_fast_t), l_item);
    pthread_rwlock_unlock(&l_ledger_pvt->event_pkeys_rwlock);
     
    // If key found in allowed list - it's allowed
    return l_item ? 0 : -1;
 }
 
 /**
  * @brief dap_ledger_event_pkey_add
  * @param a_ledger The ledger instance
  * @param a_pkey_hash Hash of the public key to add to allowed list
  * @return 0 on success, -1 on error
  */
 int dap_ledger_event_pkey_add(dap_ledger_t *a_ledger, dap_hash_fast_t *a_pkey_hash)
 {
     if (!a_ledger || !a_pkey_hash)
         return -1;
     
     dap_ledger_private_t *l_ledger_pvt = PVT(a_ledger);
     pthread_rwlock_wrlock(&l_ledger_pvt->event_pkeys_rwlock);
     
     dap_ledger_event_pkey_item_t *l_item = NULL;
     HASH_FIND(hh, l_ledger_pvt->event_pkeys_allowed, a_pkey_hash, sizeof(dap_hash_fast_t), l_item);
     if (l_item) {
         // Already exists
         pthread_rwlock_unlock(&l_ledger_pvt->event_pkeys_rwlock);
         return -1;
     }
     
     l_item = DAP_NEW_Z(dap_ledger_event_pkey_item_t);
     if (!l_item) {
         pthread_rwlock_unlock(&l_ledger_pvt->event_pkeys_rwlock);
         log_it(L_CRITICAL, "Memory allocation error");
         return -1;
     }
     
     memcpy(&l_item->pkey_hash, a_pkey_hash, sizeof(dap_hash_fast_t));
     HASH_ADD(hh, l_ledger_pvt->event_pkeys_allowed, pkey_hash, sizeof(dap_hash_fast_t), l_item);
     
     pthread_rwlock_unlock(&l_ledger_pvt->event_pkeys_rwlock);
     return 0;
 }
 
 /**
  * @brief dap_ledger_event_pkey_rm
  * @param a_ledger The ledger instance
  * @param a_pkey_hash Hash of the public key to remove from allowed list
  * @return 0 on success, -1 on error or if not found
  */
 int dap_ledger_event_pkey_rm(dap_ledger_t *a_ledger, dap_hash_fast_t *a_pkey_hash)
 {
     if (!a_ledger || !a_pkey_hash)
         return -1;
     
     dap_ledger_private_t *l_ledger_pvt = PVT(a_ledger);
     pthread_rwlock_wrlock(&l_ledger_pvt->event_pkeys_rwlock);
     
     dap_ledger_event_pkey_item_t *l_item = NULL;
     HASH_FIND(hh, l_ledger_pvt->event_pkeys_allowed, a_pkey_hash, sizeof(dap_hash_fast_t), l_item);
     if (!l_item) {
         // Not found
         pthread_rwlock_unlock(&l_ledger_pvt->event_pkeys_rwlock);
         return -1;
     }
     
     HASH_DEL(l_ledger_pvt->event_pkeys_allowed, l_item);
     DAP_DELETE(l_item);
     
     pthread_rwlock_unlock(&l_ledger_pvt->event_pkeys_rwlock);
     return 0;
 }
 
 /**
  * @brief dap_ledger_event_pkey_list
  * @param a_ledger The ledger instance
  * @return dap_list_t* List of dap_hash_fast_t* pointers to allowed public key hashes, NULL if empty or on error
  */
 dap_list_t *dap_ledger_event_pkey_list(dap_ledger_t *a_ledger)
 {
     if (!a_ledger)
         return NULL;
     
     dap_ledger_private_t *l_ledger_pvt = PVT(a_ledger);
     pthread_rwlock_rdlock(&l_ledger_pvt->event_pkeys_rwlock);
     
     dap_list_t *l_list = NULL;
     dap_ledger_event_pkey_item_t *l_item = NULL, *l_tmp = NULL;
     
     HASH_ITER(hh, l_ledger_pvt->event_pkeys_allowed, l_item, l_tmp) {
         dap_hash_fast_t *l_hash_copy = DAP_NEW_Z(dap_hash_fast_t);
         if (!l_hash_copy) {
             log_it(L_CRITICAL, "%s", c_error_memory_alloc);
             break;
         }
         memcpy(l_hash_copy, &l_item->pkey_hash, sizeof(dap_hash_fast_t));
         l_list = dap_list_append(l_list, l_hash_copy);
     }
     
     pthread_rwlock_unlock(&l_ledger_pvt->event_pkeys_rwlock);
     return l_list;
 }

int dap_ledger_srv_callback_decree_add(dap_ledger_t *a_ledger, dap_chain_net_srv_uid_t a_srv_uid, dap_ledger_srv_callback_decree_t a_callback)
{
    dap_ledger_private_t *l_ledger_pvt = PVT(a_ledger);
    pthread_rwlock_wrlock(&l_ledger_pvt->srv_callbacks_rwlock);
    struct srv_callback_decree_item_t *l_item = NULL;
    uint64_t l_srv_uid = a_srv_uid.uint64;
    HASH_FIND(hh, l_ledger_pvt->srv_callbacks_decree, &l_srv_uid, sizeof(uint64_t), l_item);
    if (l_item) {
        log_it(L_WARNING, "Service callback for decree already exists for srv %" DAP_UINT64_FORMAT_U, a_srv_uid.uint64);
        pthread_rwlock_unlock(&l_ledger_pvt->srv_callbacks_rwlock);
        return 1;
    }
    l_item = DAP_NEW_Z(struct srv_callback_decree_item_t);
    if (!l_item) {
        log_it(L_CRITICAL, "%s", c_error_memory_alloc);
        pthread_rwlock_unlock(&l_ledger_pvt->srv_callbacks_rwlock);
        return -1;
    }
    l_item->srv_uid = a_srv_uid.uint64;
    l_item->callback = a_callback;
    HASH_ADD(hh, l_ledger_pvt->srv_callbacks_decree, srv_uid, sizeof(uint64_t), l_item);
    pthread_rwlock_unlock(&l_ledger_pvt->srv_callbacks_rwlock);
    return 0;
}

int dap_ledger_srv_callback_event_verify_add(dap_ledger_t *a_ledger, dap_chain_net_srv_uid_t a_srv_uid, dap_ledger_srv_callback_event_verify_t a_callback)
{
    dap_ledger_private_t *l_ledger_pvt = PVT(a_ledger);
    pthread_rwlock_wrlock(&l_ledger_pvt->srv_callbacks_rwlock);
    struct srv_callback_event_verify_item_t *l_item = NULL;
    uint64_t l_srv_uid = a_srv_uid.uint64;
    HASH_FIND(hh, l_ledger_pvt->srv_callbacks_event_verify, &l_srv_uid, sizeof(uint64_t), l_item);
    if (l_item) {
        log_it(L_WARNING, "Service callback for event verify already exists for srv %" DAP_UINT64_FORMAT_U, a_srv_uid.uint64);
        pthread_rwlock_unlock(&l_ledger_pvt->srv_callbacks_rwlock);
        return 1;
    }
    l_item = DAP_NEW_Z(struct srv_callback_event_verify_item_t);
    if (!l_item) {
        log_it(L_CRITICAL, "%s", c_error_memory_alloc);
        pthread_rwlock_unlock(&l_ledger_pvt->srv_callbacks_rwlock);
        return -1;
    }
    l_item->srv_uid = a_srv_uid.uint64;
    l_item->callback = a_callback;
    HASH_ADD(hh, l_ledger_pvt->srv_callbacks_event_verify, srv_uid, sizeof(uint64_t), l_item);
    pthread_rwlock_unlock(&l_ledger_pvt->srv_callbacks_rwlock);
    return 0;
}

// ============================================================================
// UTXO BLOCKLIST INTERNAL API IMPLEMENTATIONS
// ============================================================================

/**
 * @brief Get UTXO blocking state at specific blockchain time 
 * @details Reconstructs UTXO blocking state by replaying history up to specified time.
 *          Critical for Zero/Main Chain synchronization where token_update arrives
 *          on Zero Chain before Main Chain updates blockchain_time.
 *          
 *          Algorithm:
 *          1. Find UTXO in hash table
 *          2. If no history → return current state (backward compatibility!)
 *          3. Walk history chronologically
 *          4. For each event with bc_time <= query_time:
 *             - BLOCK_ACTION_ADD → mark as blocked
 *             - BLOCK_ACTION_REMOVE → mark as unblocked
 *             - BLOCK_ACTION_CLEAR → mark as unblocked
 *          5. Return final reconstructed state
 * 
 * @param a_token_item Token containing UTXO blocklist
 * @param a_tx_hash Transaction hash
 * @param a_out_idx Output index
 * @param a_blockchain_time Blockchain time to query state at
 * @return true if UTXO was blocked at that time, false otherwise
 */
static bool s_ledger_utxo_block_get_state_at_time(dap_ledger_token_item_t *a_token_item,
                                                    dap_chain_hash_fast_t *a_tx_hash,
                                                    uint32_t a_out_idx,
                                                    dap_time_t a_blockchain_time)
{
    if (!a_token_item || !a_tx_hash) {
        return false;
    }
    
    // Check if UTXO blocking is disabled for this token
    if (a_token_item->flags & DAP_CHAIN_DATUM_TOKEN_FLAG_UTXO_BLOCKING_DISABLED) {
        return false;
    }
    
    // Read lock for checking
    pthread_rwlock_rdlock(&a_token_item->utxo_blocklist_rwlock);
    
    // Create lookup key
    dap_ledger_utxo_block_key_t lookup_key = {
        .tx_hash = *a_tx_hash,
        .out_idx = a_out_idx
    };
    
    // Search in hash table
    dap_ledger_utxo_block_item_t *l_found = NULL;
    HASH_FIND(hh, a_token_item->utxo_blocklist, &lookup_key, sizeof(dap_ledger_utxo_block_key_t), l_found);
    
    if (!l_found) {
        pthread_rwlock_unlock(&a_token_item->utxo_blocklist_rwlock);
        return false;  // UTXO not in blocklist
    }
    
    // Replay history if available
    pthread_rwlock_rdlock(&l_found->history_rwlock);
    
    if (!l_found->history_head) {
        // No history → fallback to current state (backward compatibility)
        pthread_rwlock_unlock(&l_found->history_rwlock);
        pthread_rwlock_unlock(&a_token_item->utxo_blocklist_rwlock);
        
        // Use current state logic
        bool l_is_blocked = (l_found->becomes_effective <= a_blockchain_time) &&
                           (l_found->becomes_unblocked == 0 || l_found->becomes_unblocked > a_blockchain_time);
        return l_is_blocked;
    }
    
    // Replay history chronologically
    bool l_current_state_blocked = false;
    dap_ledger_utxo_block_history_item_t *l_history_item = l_found->history_head;
    
    while (l_history_item) {
        // Only process events that occurred before or at query time
        if (l_history_item->bc_time <= a_blockchain_time) {
            switch (l_history_item->action) {
                case BLOCK_ACTION_ADD:
                    // Check if blocking is effective at query time
                    if (l_history_item->becomes_effective <= a_blockchain_time) {
                        l_current_state_blocked = true;
                    }
                    break;
                case BLOCK_ACTION_REMOVE:
                    // Check if unblocking is effective at query time
                    if (l_history_item->becomes_unblocked == 0 || 
                        l_history_item->becomes_unblocked <= a_blockchain_time) {
                        l_current_state_blocked = false;
                    }
                    break;
                case BLOCK_ACTION_CLEAR:
                    l_current_state_blocked = false;
                    break;
                default:
                    log_it(L_WARNING, "Unknown UTXO block history action: %d", l_history_item->action);
                    break;
            }
        } else {
            // Future events don't affect state at query time
            break;
        }
        
        l_history_item = l_history_item->next;
    }
    
    pthread_rwlock_unlock(&l_found->history_rwlock);
    pthread_rwlock_unlock(&a_token_item->utxo_blocklist_rwlock);
    
    return l_current_state_blocked;
}

/**
 * @brief Check if UTXO is blocked for given token (current time)
 * @param a_token_item Token item to check
 * @param a_tx_hash Transaction hash
 * @param a_out_idx Output index
 * @param a_ledger Ledger instance (for blockchain_time)
 * @return true if blocked, false otherwise
 */
static bool s_ledger_utxo_is_blocked(dap_ledger_token_item_t *a_token_item,
                                      dap_chain_hash_fast_t *a_tx_hash,
                                      uint32_t a_out_idx,
                                      dap_ledger_t *a_ledger)
{
    if (!a_token_item || !a_tx_hash || !a_ledger) {
        return false;
    }
    
    //  Use history-aware function for accurate state reconstruction
    dap_time_t l_blockchain_time = dap_ledger_get_blockchain_time(a_ledger);
    return s_ledger_utxo_block_get_state_at_time(a_token_item, a_tx_hash, a_out_idx, l_blockchain_time);
}

/**
 * @brief Add entry to UTXO blocking history
 * @details Records all changes to UTXO blocking state for Zero/Main Chain sync.
 *          History is stored as chronologically sorted double-linked list.
 * @param a_utxo_item UTXO block item to add history to
 * @param a_action Action type (ADD/REMOVE/CLEAR)
 * @param a_bc_time Blockchain time when action occurred
 * @param a_token_update_hash Hash of token_update that caused this change
 * @return 0 on success, -1 on error
 */
static int s_ledger_utxo_block_history_add(dap_ledger_utxo_block_item_t *a_utxo_item,
                                             dap_ledger_utxo_block_action_t a_action,
                                             dap_time_t a_bc_time,
                                             dap_time_t a_becomes_effective,
                                             dap_time_t a_becomes_unblocked,
                                             dap_hash_fast_t *a_token_update_hash)
{
    if (!a_utxo_item || !a_token_update_hash) {
        log_it(L_ERROR, "Invalid arguments for s_ledger_utxo_block_history_add");
        return -1;
    }
    
    // Allocate new history item
    dap_ledger_utxo_block_history_item_t *l_history_item = DAP_NEW_Z(dap_ledger_utxo_block_history_item_t);
    if (!l_history_item) {
        log_it(L_ERROR, "Memory allocation failed for UTXO block history item");
        return -1;
    }
    
    l_history_item->action = a_action;
    l_history_item->bc_time = a_bc_time;
    l_history_item->becomes_effective = a_becomes_effective;
    l_history_item->becomes_unblocked = a_becomes_unblocked;
    l_history_item->token_update_hash = *a_token_update_hash;
    l_history_item->next = NULL;
    l_history_item->prev = NULL;
    
    // Write lock for history modification
    pthread_rwlock_wrlock(&a_utxo_item->history_rwlock);
    
    // Add to tail (newest)
    if (!a_utxo_item->history_head) {
        // First history entry
        a_utxo_item->history_head = l_history_item;
        a_utxo_item->history_tail = l_history_item;
    } else {
        // Append to tail
        l_history_item->prev = a_utxo_item->history_tail;
        a_utxo_item->history_tail->next = l_history_item;
        a_utxo_item->history_tail = l_history_item;
    }
    
    pthread_rwlock_unlock(&a_utxo_item->history_rwlock);
    
    log_it(L_DEBUG, "Added UTXO block history entry: action=%d, bc_time=%"DAP_UINT64_FORMAT_U,
           a_action, a_bc_time);
    
    return 0;
}

/**
 * @brief Add UTXO to blocklist
 * @param a_token_item Token item
 * @param a_tx_hash Transaction hash
 * @param a_out_idx Output index
 * @param a_becomes_effective Time when blocking becomes active (blockchain time)
 * @param a_token_update_hash Hash of token_update datum (for history)
 * @param a_ledger Ledger instance (for blockchain time)
 * @return 0 if success, -1 on error
 */
static int s_ledger_utxo_block_add(dap_ledger_token_item_t *a_token_item,
                                     dap_chain_hash_fast_t *a_tx_hash,
                                     uint32_t a_out_idx,
                                     dap_time_t a_becomes_effective,
                                     dap_hash_fast_t *a_token_update_hash,
                                     dap_ledger_t *a_ledger)
{
    if (!a_token_item || !a_tx_hash) {
        log_it(L_ERROR, "Invalid arguments for s_ledger_utxo_block_add");
        return -1;
    }

    // Check if UTXO blocking is disabled
    if (a_token_item->flags & DAP_CHAIN_DATUM_TOKEN_FLAG_UTXO_BLOCKING_DISABLED) {
        log_it(L_WARNING, "UTXO blocking is disabled for token %s", a_token_item->ticker);
        return -1;
    }

    // Check if blocklist is static
    if (a_token_item->flags & DAP_CHAIN_DATUM_TOKEN_FLAG_UTXO_STATIC_BLOCKLIST) {
        log_it(L_WARNING, "UTXO blocklist is static for token %s, cannot modify", a_token_item->ticker);
        return -1;
    }

    // Write lock for modification
    pthread_rwlock_wrlock(&a_token_item->utxo_blocklist_rwlock);

    // Check if already exists
    dap_ledger_utxo_block_key_t lookup_key = {
        .tx_hash = *a_tx_hash,
        .out_idx = a_out_idx
    };

    dap_ledger_utxo_block_item_t *l_found = NULL;
    HASH_FIND(hh, a_token_item->utxo_blocklist, &lookup_key, sizeof(dap_ledger_utxo_block_key_t), l_found);

    if (l_found) {
        pthread_rwlock_unlock(&a_token_item->utxo_blocklist_rwlock);
        log_it(L_DEBUG, "UTXO already blocked");
        return 0;  // Already blocked
    }

    // Create new block item
    dap_ledger_utxo_block_item_t *l_item = DAP_NEW_Z(dap_ledger_utxo_block_item_t);
    if (!l_item) {
        pthread_rwlock_unlock(&a_token_item->utxo_blocklist_rwlock);
        log_it(L_ERROR, "Memory allocation failed for UTXO block item");
        return -1;
    }

    l_item->key.tx_hash = *a_tx_hash;
    l_item->key.out_idx = a_out_idx;
    l_item->blocked_time = dap_time_now();
    l_item->becomes_effective = a_becomes_effective;
    l_item->becomes_unblocked = 0;  // 0 = permanent block (no scheduled unblock)
    
    // Initialize history
    l_item->history_head = NULL;
    l_item->history_tail = NULL;
    if (pthread_rwlock_init(&l_item->history_rwlock, NULL) != 0) {
        pthread_rwlock_unlock(&a_token_item->utxo_blocklist_rwlock);
        DAP_DELETE(l_item);
        log_it(L_ERROR, "Failed to initialize history rwlock for UTXO block item");
        return -1;
    }

    // Add to hash table
    HASH_ADD(hh, a_token_item->utxo_blocklist, key, sizeof(dap_ledger_utxo_block_key_t), l_item);
    a_token_item->utxo_blocklist_count++;

    pthread_rwlock_unlock(&a_token_item->utxo_blocklist_rwlock);

    char l_hash_str[DAP_CHAIN_HASH_FAST_STR_SIZE];
    dap_chain_hash_fast_to_str(a_tx_hash, l_hash_str, sizeof(l_hash_str));
    log_it(L_INFO, "Added UTXO to blocklist: token=%s, tx=%s, out_idx=%u, becomes_effective=%"DAP_UINT64_FORMAT_U,
           a_token_item->ticker, l_hash_str, a_out_idx, a_becomes_effective);
    
    // Add to history if token_update_hash is provided
    if (a_token_update_hash && a_ledger) {
        dap_time_t l_bc_time = dap_ledger_get_blockchain_time(a_ledger);
        if (s_ledger_utxo_block_history_add(l_item, BLOCK_ACTION_ADD, l_bc_time, 
                                              a_becomes_effective, 0, a_token_update_hash) != 0) {
            log_it(L_WARNING, "Failed to add UTXO block history entry for token %s", a_token_item->ticker);
            // Continue anyway - history is for audit, not critical for blocking functionality
        }
    }

    return 0;
}

/**
 * @brief Remove UTXO from blocklist (with optional delayed unblocking)
 * @details With history tracking: records REMOVE action in history, keeps item in hash table.
 *          Item cleanup happens during periodic history cleanup, not immediately.
 * @param a_token_item Token item
 * @param a_tx_hash Transaction hash
 * @param a_out_idx Output index
 * @param a_becomes_unblocked Time when unblocking becomes active (0 = immediate removal)
 * @param a_token_update_hash Hash of token_update datum (for history tracking)
 * @param a_ledger Ledger instance (for blockchain time)
 * @return 0 if success, -1 on error
 */
static int s_ledger_utxo_block_remove(dap_ledger_token_item_t *a_token_item,
                                        dap_chain_hash_fast_t *a_tx_hash,
                                        uint32_t a_out_idx,
                                        dap_time_t a_becomes_unblocked,
                                        dap_hash_fast_t *a_token_update_hash,
                                        dap_ledger_t *a_ledger)
{
    if (!a_token_item || !a_tx_hash) {
        log_it(L_ERROR, "Invalid arguments for s_ledger_utxo_block_remove");
        return -1;
    }

    // Check if blocklist is static
    if (a_token_item->flags & DAP_CHAIN_DATUM_TOKEN_FLAG_UTXO_STATIC_BLOCKLIST) {
        log_it(L_WARNING, "UTXO blocklist is static for token %s, cannot modify", a_token_item->ticker);
        return -1;
    }

    // Write lock for modification
    pthread_rwlock_wrlock(&a_token_item->utxo_blocklist_rwlock);

    // Find item
    dap_ledger_utxo_block_key_t lookup_key = {
        .tx_hash = *a_tx_hash,
        .out_idx = a_out_idx
    };

    dap_ledger_utxo_block_item_t *l_found = NULL;
    HASH_FIND(hh, a_token_item->utxo_blocklist, &lookup_key, sizeof(dap_ledger_utxo_block_key_t), l_found);

    if (!l_found) {
        pthread_rwlock_unlock(&a_token_item->utxo_blocklist_rwlock);
        log_it(L_WARNING, "UTXO not found in blocklist");
        return -1;
    }

    // Update becomes_unblocked time (0 = immediate, >0 = delayed)
    // Note: We keep item in hash table for history tracking.
    // Cleanup happens during periodic history maintenance.
    l_found->becomes_unblocked = a_becomes_unblocked;

    pthread_rwlock_unlock(&a_token_item->utxo_blocklist_rwlock);

    char l_hash_str[DAP_CHAIN_HASH_FAST_STR_SIZE];
    dap_chain_hash_fast_to_str(a_tx_hash, l_hash_str, sizeof(l_hash_str));
    if (a_becomes_unblocked == 0) {
        log_it(L_INFO, "Scheduled UTXO immediate unblocking: token=%s, tx=%s, out_idx=%u",
               a_token_item->ticker, l_hash_str, a_out_idx);
    } else {
        log_it(L_INFO, "Scheduled UTXO delayed unblocking: token=%s, tx=%s, out_idx=%u, unblock_time=%"DAP_UINT64_FORMAT_U,
               a_token_item->ticker, l_hash_str, a_out_idx, (uint64_t)a_becomes_unblocked);
    }
    
    // Add to history if token_update_hash is provided
    if (a_token_update_hash && a_ledger) {
        dap_time_t l_bc_time = dap_ledger_get_blockchain_time(a_ledger);
        if (s_ledger_utxo_block_history_add(l_found, BLOCK_ACTION_REMOVE, l_bc_time, 
                                              0, a_becomes_unblocked, a_token_update_hash) != 0) {
            log_it(L_WARNING, "Failed to add UTXO unblock history entry for token %s", a_token_item->ticker);
            // Continue anyway - history is for audit, not critical for unblocking functionality
        }
    }

    return 0;
}

/**
 * @brief Clear entire UTXO blocklist for token
 * @details CRITICAL: Records CLEAR action in history but DOES NOT delete items from hash table!
 *          This is essential for Zero/Main Chain sync - CLEAR may arrive on Zero Chain
 *          before Main Chain catches up, so we need full history for state reconstruction.
 *          Items remain in hash table with CLEAR action in history for accurate replay.
 * @param a_token_item Token item
 * @param a_token_update_hash Hash of token_update datum (for history tracking)
 * @param a_ledger Ledger instance (for blockchain time)
 * @return 0 if success, -1 on error
 */
static int s_ledger_utxo_block_clear(dap_ledger_token_item_t *a_token_item,
                                       dap_hash_fast_t *a_token_update_hash,
                                       dap_ledger_t *a_ledger)
{
    if (!a_token_item) {
        log_it(L_ERROR, "Invalid arguments for s_ledger_utxo_block_clear");
        return -1;
    }

    // Check if blocklist is static
    if (a_token_item->flags & DAP_CHAIN_DATUM_TOKEN_FLAG_UTXO_STATIC_BLOCKLIST) {
        log_it(L_WARNING, "UTXO blocklist is static for token %s, cannot clear", a_token_item->ticker);
        return -1;
    }

    // Get blockchain time before acquiring lock
    dap_time_t l_bc_time = a_ledger ? dap_ledger_get_blockchain_time(a_ledger) : 0;

    // Read lock is sufficient - we only add to history, not modify hash table
    pthread_rwlock_rdlock(&a_token_item->utxo_blocklist_rwlock);

    size_t l_cleared_count = 0;
    dap_ledger_utxo_block_item_t *l_item, *l_tmp;
    
    // Add CLEAR action to history for each UTXO
    // CRITICAL: DO NOT delete items from hash table!
    // Items must remain for accurate history replay during sync.
    if (a_token_update_hash && a_ledger) {
        HASH_ITER(hh, a_token_item->utxo_blocklist, l_item, l_tmp) {
            if (s_ledger_utxo_block_history_add(l_item, BLOCK_ACTION_CLEAR, l_bc_time, 
                                                  0, 0, a_token_update_hash) != 0) {
                log_it(L_WARNING, "Failed to add CLEAR history entry for UTXO in token %s", a_token_item->ticker);
            } else {
                l_cleared_count++;
            }
        }
    }

    pthread_rwlock_unlock(&a_token_item->utxo_blocklist_rwlock);

    log_it(L_INFO, "Added CLEAR action to UTXO blocklist history for token %s (%zu items marked)", 
           a_token_item->ticker, l_cleared_count);

    return 0;
}

// ============================================================================
// Arbitrage Transaction Support
// ============================================================================
// Arbitrage transaction functions moved to dap_chain_arbitrage module
<|MERGE_RESOLUTION|>--- conflicted
+++ resolved
@@ -65,16 +65,12 @@
 #include "dap_chain_datum_tx_voting.h"
 #include "dap_chain_datum_tx_event.h"
 #include "dap_chain_mempool.h"
-<<<<<<< HEAD
-#include "dap_chain_arbitrage.h"
-=======
 #include "dap_chain_datum_tx.h"
 #include "dap_common.h"
 #include "dap_sign.h"
 #include "dap_chain_datum_tx_out_cond.h"
 #include "dap_common.h"
 #include "dap_math_convert.h"
->>>>>>> 6de358a9
 
 #define LOG_TAG "dap_ledger"
 
@@ -106,7 +102,225 @@
 
 static dap_chain_ledger_votings_callbacks_t s_voting_callbacks;
 
-// All ledger item structures are defined in dap_chain_ledger_item.h
+typedef struct dap_ledger_stake_lock_item {
+    dap_chain_hash_fast_t	tx_for_stake_lock_hash;
+    dap_chain_hash_fast_t	tx_used_out;
+    UT_hash_handle hh;
+} dap_ledger_stake_lock_item_t;
+
+typedef struct dap_ledger_token_emission_item {
+    dap_chain_hash_fast_t datum_token_emission_hash;
+    dap_chain_datum_token_emission_t *datum_token_emission;
+    size_t datum_token_emission_size;
+    dap_chain_hash_fast_t tx_used_out;
+    dap_nanotime_t ts_added;
+    UT_hash_handle hh;
+} dap_ledger_token_emission_item_t;
+
+typedef struct dap_ledger_token_update_item {
+    dap_hash_fast_t			update_token_hash;
+    dap_chain_datum_token_t	*datum_token_update;
+    size_t					datum_token_update_size;
+    time_t					updated_time;
+    UT_hash_handle hh;
+} dap_ledger_token_update_item_t;
+
+struct spec_address {
+    dap_chain_addr_t addr;
+    dap_time_t becomes_effective;
+};
+
+/**
+ * @brief UTXO blocklist key structure
+ * @details Composite key for hash table lookup (tx_hash + out_idx identifies unique UTXO).
+ *          Total size: 36 bytes (32B hash + 4B index)
+ */
+typedef struct dap_ledger_utxo_block_key {
+    dap_chain_hash_fast_t tx_hash;  ///< Transaction hash (32 bytes)
+    uint32_t out_idx;                ///< Output index within transaction (4 bytes)
+} dap_ledger_utxo_block_key_t;
+
+/**
+ * @brief UTXO blocking action types (for history tracking)
+ * @details Each history entry records what action was performed:
+ *          - BLOCK_ACTION_ADD: UTXO was blocked (added to blocklist)
+ *          - BLOCK_ACTION_REMOVE: UTXO was unblocked (removed from blocklist)
+ *          - BLOCK_ACTION_CLEAR: All UTXOs for token were cleared
+ */
+typedef enum dap_ledger_utxo_block_action {
+    BLOCK_ACTION_ADD = 1,      ///< UTXO blocked
+    BLOCK_ACTION_REMOVE = 2,   ///< UTXO unblocked
+    BLOCK_ACTION_CLEAR = 3     ///< All UTXOs cleared
+} dap_ledger_utxo_block_action_t;
+
+/**
+ * @brief UTXO blocking history item (for Zero/Main Chain sync)
+ * @details Stores a single change event in UTXO blocking history.
+ *          History is needed because token_update appears on Zero Chain earlier than
+ *          Main Chain updates blockchain_time. Without history, sync order can cause
+ *          inconsistencies.
+ *          
+ *          History forms a double-linked list sorted chronologically by bc_time.
+ *          
+ * @note Critical for Zero/Main Chain synchronization
+ */
+typedef struct dap_ledger_utxo_block_history_item {
+    dap_ledger_utxo_block_action_t action;  ///< What happened (ADD/REMOVE/CLEAR)
+    dap_time_t bc_time;                      ///< Blockchain time when action occurred
+    dap_time_t becomes_effective;            ///< When blocking becomes active (for ADD)
+    dap_time_t becomes_unblocked;            ///< When blocking expires (for REMOVE)
+    dap_hash_fast_t token_update_hash;       ///< Which token_update caused this
+    
+    // Double-linked list for chronological ordering
+    struct dap_ledger_utxo_block_history_item *next;
+    struct dap_ledger_utxo_block_history_item *prev;
+} dap_ledger_utxo_block_history_item_t;
+
+/**
+ * @brief UTXO blocklist item (hash table entry)
+ * @details Each token has its own UTXO blocklist stored as in-memory hash table (uthash).
+ *          This structure represents a single blocked UTXO with temporal semantics:
+ *          - becomes_effective: when blocking activates (delayed activation support)
+ *          - becomes_unblocked: when blocking deactivates (delayed unblocking support)
+ *          
+ *          Blocking state is determined by:
+ *          blocked = (blockchain_time >= becomes_effective) && 
+ *                    (becomes_unblocked == 0 || blockchain_time < becomes_unblocked)
+ *          
+ *          Full history tracking for Zero/Main Chain sync.
+ *          History is stored as double-linked list, separate RW lock prevents blocking.
+ *          
+ * @note Thread-safety: Access protected by utxo_blocklist_rwlock in dap_ledger_token_item_t
+ * @note History thread-safety: Access protected by history_rwlock (separate lock)
+ */
+typedef struct dap_ledger_utxo_block_item {
+    dap_ledger_utxo_block_key_t key;  ///< Key for hash table lookup (tx_hash + out_idx)
+    
+    // Current state (for fast lookup without history replay)
+    dap_time_t blocked_time;           ///< When it was added to blocklist (for auditing)
+    dap_time_t becomes_effective;      ///< When blocking becomes active (blockchain time)
+    dap_time_t becomes_unblocked;      ///< When unblocking becomes active (0 = never/permanent)
+    
+    // Full history for Zero/Main Chain sync
+    dap_ledger_utxo_block_history_item_t *history_head;  ///< Start of history (oldest)
+    dap_ledger_utxo_block_history_item_t *history_tail;  ///< End of history (newest)
+    pthread_rwlock_t history_rwlock;                      ///< Separate lock for history access
+    
+    UT_hash_handle hh;                 ///< uthash handle (for hash table operations)
+} dap_ledger_utxo_block_item_t;
+
+typedef struct dap_ledger_token_item {
+    char ticker[DAP_CHAIN_TICKER_SIZE_MAX];
+    uint16_t subtype;
+    dap_chain_datum_token_t *datum_token;
+    uint64_t datum_token_size;
+
+    uint256_t total_supply;
+    uint256_t current_supply;
+
+    pthread_rwlock_t token_emissions_rwlock;
+    dap_ledger_token_emission_item_t * token_emissions;
+
+    pthread_rwlock_t token_ts_updated_rwlock;
+    dap_ledger_token_update_item_t * token_ts_updated;
+    time_t last_update_token_time;
+
+    // for auth operations
+
+    dap_pkey_t ** auth_pkeys;
+    dap_chain_hash_fast_t *auth_pkey_hashes;
+    size_t auth_signs_total;
+    size_t auth_signs_valid;
+    uint32_t             flags;
+    struct spec_address *tx_recv_allow;
+    size_t               tx_recv_allow_size;
+    struct spec_address *tx_recv_block;
+    size_t               tx_recv_block_size;
+    struct spec_address *tx_send_allow;
+    size_t               tx_send_allow_size;
+    struct spec_address *tx_send_block;
+    size_t               tx_send_block_size;
+    char *description;
+    // For delegated tokens
+    bool is_delegated;
+    char delegated_from[DAP_CHAIN_TICKER_SIZE_MAX];
+    uint256_t emission_rate;
+
+    /**
+     * @brief UTXO blocking mechanism (per-token blocklist)
+     * @details utxo_blocklist: Hash table (uthash) of blocked UTXOs for this token
+     *          utxo_blocklist_rwlock: Read-write lock for thread-safe access
+     *          utxo_blocklist_count: Number of blocked UTXOs (for monitoring/auditing)
+     *          
+     *          Controlled by flags:
+     *          - UTXO_BLOCKING_DISABLED (BIT 16): Disables UTXO blocking entirely
+     *          - STATIC_UTXO_BLOCKLIST (BIT 17): Makes blocklist immutable after token creation
+     *          
+     *          Access pattern:
+     *          - Read operations (lookup): pthread_rwlock_rdlock
+     *          - Write operations (add/remove): pthread_rwlock_wrlock
+     *          
+     * @see dap_ledger_utxo_block_item_t for blocklist entry structure
+     * @see s_ledger_utxo_is_blocked for blocking check logic
+     * @see s_ledger_utxo_block_add, s_ledger_utxo_block_remove for management
+     */
+    pthread_rwlock_t utxo_blocklist_rwlock;           ///< RW lock for thread-safe blocklist access
+    struct dap_ledger_utxo_block_item *utxo_blocklist; ///< Hash table (uthash) of blocked UTXOs
+    size_t utxo_blocklist_count;                       ///< Number of blocked UTXOs (for monitoring)
+
+    UT_hash_handle hh;
+} dap_ledger_token_item_t;
+
+typedef struct  dap_ledger_cache_gdb_record {
+    uint64_t cache_size;
+    uint64_t datum_size;
+    uint8_t data[];
+} DAP_ALIGN_PACKED dap_ledger_cache_gdb_record_t;
+
+typedef struct dap_ledger_tokenizer {
+    char token_ticker[DAP_CHAIN_TICKER_SIZE_MAX];
+    uint256_t sum;
+    UT_hash_handle hh;
+} dap_ledger_tokenizer_t;
+
+typedef struct dap_ledger_reward_key {
+    dap_hash_fast_t block_hash;
+    dap_hash_fast_t sign_pkey_hash;
+} DAP_ALIGN_PACKED dap_ledger_reward_key_t;
+
+typedef struct dap_ledger_reward_item {
+    dap_ledger_reward_key_t key;
+    dap_hash_fast_t spender_tx;
+    UT_hash_handle hh;
+} dap_ledger_reward_item_t;
+
+typedef struct dap_ledger_tx_bound {
+    uint8_t type;
+    uint16_t prev_out_idx;
+    uint256_t value;
+    union {
+        dap_ledger_token_item_t *token_item;    // For current_supply update on emissions
+        dap_chain_tx_out_cond_t *cond;          // For conditional output
+        struct {
+            char token_ticker[DAP_CHAIN_TICKER_SIZE_MAX];
+            dap_chain_addr_t addr_from;
+        } in;
+    };
+    union {
+        dap_ledger_tx_item_t *prev_item;        // For not emission TX
+        dap_ledger_token_emission_item_t *emission_item;
+        dap_ledger_stake_lock_item_t *stake_lock_item;
+        dap_ledger_reward_key_t reward_key;
+    };
+} dap_ledger_tx_bound_t;
+
+// in-memory wallet balance
+typedef struct dap_ledger_wallet_balance {
+    char *key;
+    char token_ticker[DAP_CHAIN_TICKER_SIZE_MAX];
+    uint256_t balance;
+    UT_hash_handle hh;
+} dap_ledger_wallet_balance_t;
 
 typedef struct dap_ledger_event {
     dap_chain_net_srv_uid_t srv_uid;
@@ -142,9 +356,6 @@
                                        dap_hash_fast_t *a_token_update_hash,
                                        dap_ledger_t *a_ledger);
 
-<<<<<<< HEAD
-// All ledger item structures are now defined in dap_chain_ledger_item.h
-=======
 typedef struct dap_ledger_cache_item {
     dap_chain_hash_fast_t *hash;
     bool found;
@@ -174,7 +385,6 @@
     dap_chain_hash_fast_t hash;
     UT_hash_handle hh;
 } dap_ledger_hal_item_t;
->>>>>>> 6de358a9
 
 typedef struct dap_ledger_event_pkey_item {
     dap_hash_fast_t pkey_hash;
@@ -252,11 +462,14 @@
 static void s_threshold_txs_free(dap_ledger_t *a_ledger);
 static int s_sort_ledger_tx_item(dap_ledger_tx_item_t* a, dap_ledger_tx_item_t* b);
 
-// Arbitrage transaction helpers moved to dap_chain_arbitrage module
+// Arbitrage transaction helpers 
+static bool s_ledger_tx_is_arbitrage(dap_chain_datum_tx_t *a_tx);
+static int s_ledger_tx_check_arbitrage_outputs(dap_ledger_t *a_ledger, dap_chain_datum_tx_t *a_tx, dap_ledger_token_item_t *a_token_item);
+static int s_ledger_tx_check_arbitrage_auth(dap_ledger_t *a_ledger, dap_chain_datum_tx_t *a_tx, dap_ledger_token_item_t *a_token_item);
 
 static size_t s_threshold_emissions_max = 1000;
 static size_t s_threshold_txs_max = 10000;
-static bool s_debug_more = false;
+static bool s_debug_more = true;
 static size_t s_threshold_free_timer_tick = 900000; // 900000 ms = 15 minutes.
 
 struct json_object *wallet_info_json_collect(dap_ledger_t *a_ledger, dap_ledger_wallet_balance_t* a_bal);
@@ -437,20 +650,7 @@
  */
 int dap_ledger_init()
 {
-    // Read debug_more from config (default: false if g_config is NULL, otherwise use config value)
-    if (g_config) {
-        // Check if config item exists by checking its type
-        dap_config_item_type_t l_item_type = dap_config_get_item_type(g_config, "ledger", "debug_more");
-        
-        if (l_item_type != DAP_CONFIG_ITEM_UNKNOWN) {
-            bool l_debug_more_from_config = dap_config_get_item_bool_default(g_config,"ledger","debug_more",false);
-            s_debug_more = l_debug_more_from_config;
-            debug_if(s_debug_more, L_INFO, "Ledger debug_more read from config: %s", 
-                    s_debug_more ? "enabled" : "disabled");
-        }
-        // If config item not found, keep default value (false)
-    }
-    // If g_config is NULL, keep default value (false)
+    s_debug_more = dap_config_get_item_bool_default(g_config,"ledger","debug_more",false);
     
     pthread_rwlock_init(&s_verificators_rwlock, NULL);
     pthread_rwlock_init(&s_services_rwlock, NULL);
@@ -601,7 +801,7 @@
  */
 static int s_token_tsd_parse(dap_ledger_token_item_t *a_item_apply_to, dap_chain_datum_token_t *a_current_datum,
                              dap_ledger_t *a_ledger, byte_t *a_tsd, size_t a_tsd_total_size, bool a_apply,
-                             dap_hash_fast_t *a_token_update_hash, size_t a_signs_size)
+                             dap_hash_fast_t *a_token_update_hash)
 {
     if (!a_tsd_total_size) {
         debug_if(a_item_apply_to, L_NOTICE, "No TSD sections in datum token");
@@ -1091,22 +1291,13 @@
             
             uint32_t l_utxo_flags = dap_tsd_get_scalar(l_tsd, uint32_t);
             
-            // For UPDATE type: REPLACE UTXO flags (clear old, set new)
-            // For DECL type: MERGE UTXO flags (add to existing)
+            // Merge UTXO flags into token item's flags
             // Note: UTXO flags use BIT(0-4) in TSD, but are conceptually separate from header flags
             // We store them in the same token_item->flags field for simplicity
-            if (a_current_datum->type == DAP_CHAIN_DATUM_TOKEN_TYPE_UPDATE) {
-                // Clear old UTXO flags and set new ones
-                a_item_apply_to->flags &= ~DAP_CHAIN_DATUM_TOKEN_FLAG_UTXO_MASK;  // Clear UTXO flags
-                a_item_apply_to->flags |= l_utxo_flags;  // Set new UTXO flags
-                log_it(L_INFO, "Replaced UTXO flags 0x%08X for token %s (total flags: 0x%08X)", 
-                       l_utxo_flags, a_item_apply_to->ticker, a_item_apply_to->flags);
-            } else {
-                // Merge UTXO flags into token item's flags (for DECL type)
-                a_item_apply_to->flags |= l_utxo_flags;
-                log_it(L_INFO, "Applied UTXO flags 0x%08X to token %s (total flags: 0x%08X)", 
-                       l_utxo_flags, a_item_apply_to->ticker, a_item_apply_to->flags);
-            }
+            a_item_apply_to->flags |= l_utxo_flags;
+            
+            log_it(L_INFO, "Applied UTXO flags 0x%08X to token %s (total flags: 0x%08X)", 
+                   l_utxo_flags, a_item_apply_to->ticker, a_item_apply_to->flags);
         } break;
 
         // ============================================================================
@@ -1303,10 +1494,7 @@
                 log_it(L_WARNING, "Wrong SIGNS_VALID TSD size %"DAP_UINT64_FORMAT_U", exiting TSD parse", l_tsd_size);
                 return m_ret_cleanup(DAP_LEDGER_CHECK_INVALID_SIZE);
             }
-            size_t l_old_valid = l_new_signs_valid;
             l_new_signs_valid = dap_tsd_get_scalar(l_tsd, uint16_t);
-            log_it(L_INFO, "Found TOTAL_SIGNS_VALID TSD: updating auth_signs_valid from %zu to %zu (a_apply=%d)",
-                   l_old_valid, l_new_signs_valid, a_apply);
         } break;
 
         case DAP_CHAIN_DATUM_TOKEN_TSD_TYPE_TOTAL_PKEYS_ADD: {
@@ -1380,8 +1568,6 @@
             }
             l_new_pkey_hashes = l_tmp_hashes;
             l_new_pkey_hashes[l_new_signs_total++] = l_new_auth_pkey_hash;
-            log_it(L_DEBUG, "Added new pkey to token update: l_new_signs_total=%zu (after increment), l_new_signs_valid=%zu",
-                   l_new_signs_total, l_new_signs_valid);
         } break;
 
         case DAP_CHAIN_DATUM_TOKEN_TSD_TYPE_TOTAL_PKEYS_REMOVE: {
@@ -1481,66 +1667,12 @@
         } break;
 
         default:
-            log_it(L_ERROR, "Unexpected TSD type %hu (0x%04X)", l_tsd->type, l_tsd->type);
+            log_it(L_ERROR, "Unexpected TSD type %hu", l_tsd->type);
             return m_ret_cleanup(DAP_LEDGER_CHECK_PARSE_ERROR);
         }
     }
-    // If no pkeys were added via TSD and this is a token_update, try to extract pkeys from signatures
-    // Also extract if current datum has more signs than what we have in l_new_signs_total
-    // Extract pkeys even if a_item_apply_to is NULL (for validation checks with a_apply=false)
-    debug_if(s_debug_more, L_DEBUG, "Checking if pkeys should be extracted from signatures: l_new_signs_total=%zu, a_item_apply_to=%p, a_current_datum=%p, a_signs_size=%zu, a_apply=%d, a_current_datum->signs_total=%hu",
-           l_new_signs_total, a_item_apply_to, a_current_datum, a_signs_size, a_apply, a_current_datum ? a_current_datum->signs_total : 0);
-    if (a_current_datum && a_signs_size > 0 && 
-        (l_new_signs_total == 0 || (uint16_t)l_new_signs_total < a_current_datum->signs_total)) {
-        debug_if(s_debug_more, L_DEBUG, "Condition met for pkey extraction: l_new_signs_total=%zu < a_current_datum->signs_total=%hu",
-               l_new_signs_total, a_current_datum->signs_total);
-        size_t l_auth_signs_total = a_current_datum->signs_total;
-        debug_if(s_debug_more, L_DEBUG, "Attempting to extract pkeys from signatures: a_current_datum->signs_total=%hu, a_tsd_total_size=%zu, a_signs_size=%zu, l_new_signs_total=%zu",
-               a_current_datum->signs_total, a_tsd_total_size, a_signs_size, l_new_signs_total);
-        dap_sign_t **l_signs = dap_sign_get_unique_signs(a_current_datum->tsd_n_signs + a_tsd_total_size,
-                                                         a_signs_size,
-                                                         &l_auth_signs_total);
-        debug_if(s_debug_more, L_DEBUG, "dap_sign_get_unique_signs returned: l_signs=%p, l_auth_signs_total=%zu",
-               l_signs, l_signs ? l_auth_signs_total : 0);
-        if (l_signs && l_auth_signs_total > 0) {
-            debug_if(s_debug_more, L_DEBUG, "Extracting %zu pkeys from token_update signatures for token %s (replacing %zu existing)",
-                   l_auth_signs_total, a_item_apply_to ? a_item_apply_to->ticker : a_current_datum->ticker, l_new_signs_total);
-            // Free existing pkeys if any
-            if (l_was_pkeys_copied) {
-                DAP_DEL_ARRAY(l_new_pkeys, l_new_signs_total);
-                DAP_DELETE(l_new_pkey_hashes);
-            }
-            l_new_pkeys = DAP_NEW_SIZE(dap_pkey_t *, l_auth_signs_total * sizeof(dap_pkey_t *));
-            l_new_pkey_hashes = DAP_NEW_SIZE(dap_hash_fast_t, l_auth_signs_total * sizeof(dap_hash_fast_t));
-            if (l_new_pkeys && l_new_pkey_hashes) {
-                for (size_t k = 0; k < l_auth_signs_total; k++) {
-                    l_new_pkeys[k] = dap_pkey_get_from_sign(l_signs[k]);
-                    if (!l_new_pkeys[k]) {
-                        DAP_DEL_ARRAY(l_new_pkeys, k);
-                        DAP_DELETE(l_new_pkey_hashes);
-                        DAP_DELETE(l_signs);
-                        log_it(L_CRITICAL, "%s", c_error_memory_alloc);
-                        return m_ret_cleanup(DAP_LEDGER_CHECK_NOT_ENOUGH_MEMORY);
-                    }
-                    dap_pkey_get_hash(l_new_pkeys[k], &l_new_pkey_hashes[k]);
-                }
-                l_new_signs_total = l_auth_signs_total;
-                l_was_pkeys_copied = true;
-            } else {
-                DAP_DELETE(l_new_pkeys);
-                DAP_DELETE(l_new_pkey_hashes);
-            }
-            DAP_DELETE(l_signs);
-        }
-    }
-    size_t l_old_signs_valid = a_item_apply_to ? a_item_apply_to->auth_signs_valid : 0;
-    debug_if(s_debug_more, L_DEBUG, "Token TSD parse completed: l_new_signs_total=%zu, l_new_signs_valid=%zu (old: %zu), a_apply=%d",
-           l_new_signs_total, l_new_signs_valid, l_old_signs_valid, a_apply);
-    if (l_new_signs_total < l_new_signs_valid) {
-        log_it(L_WARNING, "Token update requires %zu valid signatures but only %zu pkeys provided (a_apply=%d, a_item_apply_to=%p, a_current_datum=%p, a_current_datum->signs_total=%hu)",
-               l_new_signs_valid, l_new_signs_total, a_apply, a_item_apply_to, a_current_datum, a_current_datum ? a_current_datum->signs_total : 0);
+    if (l_new_signs_total < l_new_signs_valid)
         return m_ret_cleanup(DAP_LEDGER_CHECK_NOT_ENOUGH_VALID_SIGNS);
-    }
 
     if (!a_apply)
         return m_ret_cleanup(DAP_LEDGER_CHECK_OK);
@@ -1566,13 +1698,7 @@
         DAP_DEL_Z(a_item_apply_to->tx_send_block);
         a_item_apply_to->tx_send_block = l_new_tx_send_block;
     }
-    if (a_item_apply_to) {
-        log_it(L_INFO, "Updating token %s auth_signs_valid: %zu -> %zu (a_apply=%d)",
-               a_item_apply_to->ticker, l_old_signs_valid, l_new_signs_valid, a_apply);
-        a_item_apply_to->auth_signs_valid = l_new_signs_valid;
-    } else {
-        log_it(L_WARNING, "Cannot update auth_signs_valid: a_item_apply_to is NULL");
-    }
+    a_item_apply_to->auth_signs_valid = l_new_signs_valid;
     if (l_was_pkeys_copied) {
         for (size_t i = 0; i < a_item_apply_to->auth_signs_total; i++)
             DAP_DELETE(a_item_apply_to->auth_pkeys[i]);
@@ -1645,65 +1771,47 @@
             DAP_DELETE(l_token);
             return DAP_LEDGER_TOKEN_ADD_CHECK_NOT_ENOUGH_UNIQUE_SIGNS;
         }
+        dap_hash_fast(l_token, l_token_size, &l_token_update_hash);
+        dap_ledger_token_update_item_t *l_token_update_item = NULL;
+        pthread_rwlock_rdlock(&l_token_item->token_ts_updated_rwlock);
+        HASH_FIND(hh, l_token_item->token_ts_updated, &l_token_update_hash, sizeof(dap_hash_fast_t), l_token_update_item);
+        pthread_rwlock_unlock(&l_token_item->token_ts_updated_rwlock);
+        if (l_token_update_item) {
+            log_it(L_WARNING, "This update for token '%s' was already applied", l_token->ticker);
+            DAP_DELETE(l_token);
+            return DAP_LEDGER_CHECK_ALREADY_CACHED;
+        }
+        if (a_token_update_hash)
+            *a_token_update_hash = l_token_update_hash;
         
-        // Check irreversible flags FIRST - before duplicate check
-        // This ensures that attempts to unset irreversible flags are rejected with proper error code
-        // instead of being rejected as duplicates
         // Check irreversible flags - they can only be SET, never UNSET
-        // This applies to: ARBITRAGE_TX_DISABLED, DISABLE_ADDRESS_SENDER_BLOCKING, DISABLE_ADDRESS_RECEIVER_BLOCKING
-        // Note: UTXO_BLOCKING_DISABLED is reversible and can be unset
+        // This applies to: UTXO_BLOCKING_DISABLED, ARBITRAGE_TX_DISABLED
         uint32_t l_old_irreversible = l_token_item->flags & DAP_CHAIN_DATUM_TOKEN_FLAG_UTXO_IRREVERSIBLE_MASK;
         uint32_t l_new_flags = 0;
         
-        // Debug: log initial state
-        debug_if(s_debug_more, L_INFO, "Checking irreversible flags for token '%s': l_token_item->flags=0x%08X, l_old_irreversible=0x%08X",
-                 l_token->ticker, l_token_item->flags, l_old_irreversible);
-        
         // Get new flags from token datum (different header structure for PRIVATE vs NATIVE)
-        // For UPDATE type, flags are not in header (padding field), only in TSD
-        if (!l_update_token) {
-            switch (l_token->subtype) {
-            case DAP_CHAIN_DATUM_TOKEN_SUBTYPE_PRIVATE:
-                l_new_flags = l_token->header_private_decl.flags;
-                break;
-            case DAP_CHAIN_DATUM_TOKEN_SUBTYPE_NATIVE:
-                l_new_flags = l_token->header_native_decl.flags;
-                break;
-            default:
-                l_new_flags = 0;
-            }
-        } else {
-            // For UPDATE type: start with old flags from token_item
-            // We'll replace UTXO flags from TSD if present, otherwise inherit them
-            l_new_flags = l_token_item->flags;
+        switch (l_token->subtype) {
+        case DAP_CHAIN_DATUM_TOKEN_SUBTYPE_PRIVATE:
+            l_new_flags = l_token->header_private_decl.flags;
+            break;
+        case DAP_CHAIN_DATUM_TOKEN_SUBTYPE_NATIVE:
+            l_new_flags = l_token->header_native_decl.flags;
+            break;
+        default:
+            l_new_flags = 0;
         }
         
         // Extract UTXO flags from TSD if present in token_update
         // If UTXO_FLAGS TSD is NOT present, inherit old UTXO flags (they don't change)
         size_t l_tsd_total = 0;
         bool l_utxo_flags_in_tsd = false;
-        if (l_update_token) {
-            switch (l_token->subtype) {
-            case DAP_CHAIN_DATUM_TOKEN_SUBTYPE_PRIVATE:
-                l_tsd_total = l_token->header_private_update.tsd_total_size;
-                break;
-            case DAP_CHAIN_DATUM_TOKEN_SUBTYPE_NATIVE:
-                l_tsd_total = l_token->header_native_update.tsd_total_size;
-                break;
-            default:
-                l_tsd_total = 0;
-            }
-        } else {
-            switch (l_token->subtype) {
-            case DAP_CHAIN_DATUM_TOKEN_SUBTYPE_PRIVATE:
-                l_tsd_total = l_token->header_private_decl.tsd_total_size;
-                break;
-            case DAP_CHAIN_DATUM_TOKEN_SUBTYPE_NATIVE:
-                l_tsd_total = l_token->header_native_decl.tsd_total_size;
-                break;
-            default:
-                l_tsd_total = 0;
-            }
+        switch (l_token->subtype) {
+        case DAP_CHAIN_DATUM_TOKEN_SUBTYPE_PRIVATE:
+            l_tsd_total = l_token->header_private_decl.tsd_total_size;
+            break;
+        case DAP_CHAIN_DATUM_TOKEN_SUBTYPE_NATIVE:
+            l_tsd_total = l_token->header_native_decl.tsd_total_size;
+            break;
         }
         
         if (l_tsd_total > 0) {
@@ -1719,19 +1827,7 @@
                 if (l_tsd_item->type == DAP_CHAIN_DATUM_TOKEN_TSD_TYPE_UTXO_FLAGS && 
                     l_tsd_item->size == sizeof(uint32_t)) {
                     uint32_t l_utxo_flags_from_tsd = dap_tsd_get_scalar(l_tsd_item, uint32_t);
-                    // For UPDATE type: REPLACE UTXO flags (clear old, set new)
-                    // For DECL type: MERGE UTXO flags (add to existing)
-                    debug_if(s_debug_more, L_INFO, "Found UTXO_FLAGS TSD for token '%s': flags_from_tsd=0x%08X, l_new_flags before=0x%08X",
-                             l_token->ticker, l_utxo_flags_from_tsd, l_new_flags);
-                    if (l_update_token) {
-                        // Clear old UTXO flags and set new ones
-                        l_new_flags &= ~DAP_CHAIN_DATUM_TOKEN_FLAG_UTXO_MASK;  // Clear UTXO flags
-                        l_new_flags |= l_utxo_flags_from_tsd;  // Set new UTXO flags
-                        debug_if(s_debug_more, L_INFO, "After setting new UTXO flags: l_new_flags=0x%08X", l_new_flags);
-                    } else {
-                        // Merge UTXO flags (for DECL type)
-                        l_new_flags |= l_utxo_flags_from_tsd;
-                    }
+                    l_new_flags |= l_utxo_flags_from_tsd;
                     l_utxo_flags_in_tsd = true;
                     break;
                 }
@@ -1741,47 +1837,21 @@
         
         // If UTXO_FLAGS TSD is not present in token_update, inherit old UTXO flags
         // (token_update that doesn't change UTXO flags shouldn't include UTXO_FLAGS TSD)
-        // Note: We need to inherit ALL UTXO flags (BIT 0-4), not just irreversible ones
         if (!l_utxo_flags_in_tsd) {
-            // Get all UTXO flags using mask
-            uint32_t l_old_utxo_flags = l_token_item->flags & DAP_CHAIN_DATUM_TOKEN_FLAG_UTXO_MASK;
+            uint32_t l_old_utxo_flags = l_token_item->flags & DAP_CHAIN_DATUM_TOKEN_FLAG_UTXO_IRREVERSIBLE_MASK;
             l_new_flags |= l_old_utxo_flags;
         }
         
         uint32_t l_new_irreversible = l_new_flags & DAP_CHAIN_DATUM_TOKEN_FLAG_UTXO_IRREVERSIBLE_MASK;
         
-        // Validate: all previously set irreversible flags must remain set
+        // Validate: new irreversible flags must be >= old irreversible flags
         // This means: once a bit is set, it stays set forever
-        // Use bitwise check: (new & old) == old ensures all old bits are still present
-        // Numeric comparison (<) fails for bitwise operations (e.g., old=0x04, new=0x10 passes incorrectly)
-        debug_if(s_debug_more, L_INFO, "Irreversible flags check for token '%s': old_irrev=0x%08X new_irrev=0x%08X (old_utxo=0x%08X new_utxo=0x%08X, old_flags=0x%08X new_flags=0x%08X, check=%d)",
-                 l_token->ticker, l_old_irreversible, l_new_irreversible,
-                 l_token_item->flags & DAP_CHAIN_DATUM_TOKEN_FLAG_UTXO_MASK,
-                 l_new_flags & DAP_CHAIN_DATUM_TOKEN_FLAG_UTXO_MASK,
-                 l_token_item->flags, l_new_flags,
-                 ((l_new_irreversible & l_old_irreversible) != l_old_irreversible));
-        if ((l_new_irreversible & l_old_irreversible) != l_old_irreversible) {
-            log_it(L_WARNING, "Attempt to unset irreversible flags for token '%s': old=0x%08X new=0x%08X (missing bits: 0x%08X)",
-                   l_token->ticker, l_old_irreversible, l_new_irreversible, 
-                   l_old_irreversible & ~l_new_irreversible);
+        if (l_new_irreversible < l_old_irreversible) {
+            log_it(L_WARNING, "Attempt to unset irreversible flags for token '%s': old=0x%08X new=0x%08X",
+                   l_token->ticker, l_old_irreversible, l_new_irreversible);
             DAP_DELETE(l_token);
             return DAP_LEDGER_TOKEN_UPDATE_CHECK_IRREVERSIBLE_FLAGS_VIOLATION;
         }
-        
-        // Now check for duplicates AFTER irreversible flags validation
-        // This ensures that duplicate updates are detected correctly
-        dap_hash_fast(l_token, l_token_size, &l_token_update_hash);
-        dap_ledger_token_update_item_t *l_token_update_item = NULL;
-        pthread_rwlock_rdlock(&l_token_item->token_ts_updated_rwlock);
-        HASH_FIND(hh, l_token_item->token_ts_updated, &l_token_update_hash, sizeof(dap_hash_fast_t), l_token_update_item);
-        pthread_rwlock_unlock(&l_token_item->token_ts_updated_rwlock);
-        if (l_token_update_item) {
-            log_it(L_WARNING, "This update for token '%s' was already applied", l_token->ticker);
-            DAP_DELETE(l_token);
-            return DAP_LEDGER_CHECK_ALREADY_CACHED;
-        }
-        if (a_token_update_hash)
-            *a_token_update_hash = l_token_update_hash;
         
     } else if (l_update_token) {
         log_it(L_WARNING, "Can't update token that doesn't exist for ticker '%s'", l_token->ticker);
@@ -1798,9 +1868,9 @@
     if (l_update_token) {
         switch (l_token->subtype) {
         case DAP_CHAIN_DATUM_TOKEN_SUBTYPE_PRIVATE:
-            l_size_tsd_section = l_token->header_private_update.tsd_total_size; break;
+            l_size_tsd_section = l_token->header_private_decl.tsd_total_size; break;
         case DAP_CHAIN_DATUM_TOKEN_SUBTYPE_NATIVE:
-            l_size_tsd_section = l_token->header_native_update.tsd_total_size; break;
+            l_size_tsd_section = l_token->header_native_decl.tsd_total_size; break;
         default:
             /* Bogdanoff, unknown token subtype update. What shall we TODO? */
             log_it(L_WARNING, "Unsupported token subtype '0x%0hX' update! "
@@ -1814,9 +1884,9 @@
     } else {
         switch (l_token->subtype) {
         case DAP_CHAIN_DATUM_TOKEN_SUBTYPE_PRIVATE:
-            l_size_tsd_section = l_token->header_private_decl.tsd_total_size; break;
+            l_size_tsd_section = l_token->header_private_update.tsd_total_size; break;
         case DAP_CHAIN_DATUM_TOKEN_SUBTYPE_NATIVE:
-            l_size_tsd_section = l_token->header_native_decl.tsd_total_size; break;
+            l_size_tsd_section = l_token->header_native_update.tsd_total_size; break;
         default:
             /* Bogdanoff, unknown token subtype declaration. What shall we TODO? */
             log_it(L_WARNING, "Unsupported token subtype '0x%0hX' declaration! "
@@ -1904,7 +1974,7 @@
     }
     // Check content & size of enclosed TSD sections
     pthread_rwlock_rdlock(&PVT(a_ledger)->tokens_rwlock);
-    int ret = s_token_tsd_parse(l_token_item, l_token, a_ledger, l_token->tsd_n_signs, l_size_tsd_section, false, NULL, l_signs_size);
+    int ret = s_token_tsd_parse(l_token_item, l_token, a_ledger, l_token->tsd_n_signs, l_size_tsd_section, false, NULL);
     pthread_rwlock_unlock(&PVT(a_ledger)->tokens_rwlock);
     dap_ledger_hal_item_t *l_hash_found = NULL;
     if (ret != DAP_LEDGER_CHECK_OK) {
@@ -2064,9 +2134,6 @@
         case DAP_CHAIN_DATUM_TOKEN_SUBTYPE_SIMPLE:
         default:;
         }
-        // Clear UTXO flags initially - they will be set from UTXO_FLAGS TSD if present
-        // By default (if UTXO_FLAGS TSD is absent), UTXO flags remain 0, meaning arbitrage is ALLOWED
-        l_token_item->flags &= ~DAP_CHAIN_DATUM_TOKEN_FLAG_UTXO_MASK;
         if ( !l_token_item->auth_pkeys ) {
             DAP_DEL_MULTY(l_token, l_token_item);
             log_it(L_CRITICAL, "%s", c_error_memory_alloc);
@@ -2078,13 +2145,9 @@
             return DAP_LEDGER_CHECK_NOT_ENOUGH_MEMORY;
         }
         size_t l_auth_signs_total = l_token->signs_total;
-        debug_if(s_debug_more, L_DEBUG, "Token %s: Extracting pkeys from signatures: l_tsd_total_size=%zu, l_signs_size=%zu, l_token->signs_total=%u",
-               l_token->ticker, l_tsd_total_size, l_signs_size, l_token->signs_total);
         dap_sign_t **l_signs = dap_sign_get_unique_signs(l_token->tsd_n_signs + l_tsd_total_size,
                                                          l_signs_size,
                                                          &l_auth_signs_total);
-        debug_if(s_debug_more, L_DEBUG, "Token %s: dap_sign_get_unique_signs returned: l_signs=%p, l_auth_signs_total=%zu", 
-               l_token->ticker, l_signs, l_auth_signs_total);
 #define CLEAN_UP DAP_DEL_MULTY(l_token, l_token_item->auth_pkeys, l_token_item->auth_pkey_hashes, l_token_item)
         if (!l_signs) {
             CLEAN_UP;
@@ -2092,40 +2155,15 @@
             return DAP_LEDGER_CHECK_NOT_ENOUGH_MEMORY;
         }
         dap_stpcpy((char *)l_token_item->ticker, l_token->ticker);
-        // Update auth_signs_total to actual number of unique signs found
-        debug_if(s_debug_more, L_DEBUG, "Token %s: l_token->signs_total=%u, l_auth_signs_total=%zu, l_signs_size=%zu",
-               l_token->ticker, l_token->signs_total, l_auth_signs_total, l_signs_size);
-        l_token_item->auth_signs_total = (uint16_t)l_auth_signs_total;
         for (uint16_t k = 0; k < l_token_item->auth_signs_total; k++) {
-            dap_chain_hash_fast_t l_sign_pkey_hash_before = {0};
-            if (!dap_sign_get_pkey_hash(l_signs[k], &l_sign_pkey_hash_before)) {
-                CLEAN_UP;
-                log_it(L_CRITICAL, "Failed to get pkey hash from signature %u", k);
-                return DAP_LEDGER_CHECK_NOT_ENOUGH_MEMORY;
-            }
-            debug_if(s_debug_more, L_DEBUG, "Token %s: sign[%u] pkey hash from signature: %s (hash_type=0x%02x, pkey_hashing_flag=%s, sign_pkey_size=%u)", 
-                     l_token->ticker, k, dap_hash_fast_to_str_static(&l_sign_pkey_hash_before),
-                     l_signs[k]->header.hash_type,
-                     DAP_SIGN_GET_PKEY_HASHING_FLAG(l_signs[k]->header.hash_type) ? "true" : "false",
-                     l_signs[k]->header.sign_pkey_size);
-            
             l_token_item->auth_pkeys[k] = dap_pkey_get_from_sign(l_signs[k]);
             if (!l_token_item->auth_pkeys[k]) {
                 CLEAN_UP;
                 log_it(L_CRITICAL, "%s", c_error_memory_alloc);
                 return DAP_LEDGER_CHECK_NOT_ENOUGH_MEMORY;
             }
-            // CRITICAL: Always recalculate hash from pkey (not from signature)
-            // This ensures consistency across token_decl and token_decl_sign commands
-            // If we use hash from signature, DAP_SIGN_PKEY_HASHING_FLAG signatures will have
-            // different hashes and subsequent signature verification will fail
             dap_pkey_get_hash(l_token_item->auth_pkeys[k], &l_token_item->auth_pkey_hashes[k]);
-            
-            debug_if(s_debug_more, L_DEBUG, "Token %s: auth_pkeys[%u] hash stored: %s (recalculated from pkey for consistency)", 
-                     l_token->ticker, k, 
-                     dap_hash_fast_to_str_static(&l_token_item->auth_pkey_hashes[k]));
-        }
-        debug_if(s_debug_more, L_DEBUG, "Token %s: Added %hu pkeys to auth_pkeys", l_token->ticker, l_token_item->auth_signs_total);
+        }
 #undef CLEAN_UP
         DAP_DELETE(l_signs);
         l_token_item->datum_token_size = sizeof(dap_chain_datum_token_t) + l_tsd_total_size + l_signs_size;
@@ -2165,7 +2203,7 @@
         l_token_item->last_update_token_time = l_token_update_item->updated_time;
     }
     if (ret != DAP_LEDGER_CHECK_WHITELISTED) {
-        ret = s_token_tsd_parse(l_token_item, l_token, a_ledger, l_token->tsd_n_signs, l_tsd_total_size, true, &l_token_update_hash, l_signs_size);
+        ret = s_token_tsd_parse(l_token_item, l_token, a_ledger, l_token->tsd_n_signs, l_tsd_total_size, true, &l_token_update_hash);
         assert(ret == DAP_LEDGER_CHECK_OK);
     }
     pthread_rwlock_unlock(&PVT(a_ledger)->tokens_rwlock);
@@ -2399,35 +2437,6 @@
     if (!l_token_item || !l_token_item->is_delegated)
         return uint256_0;
     return l_token_item->emission_rate;
-}
-
-/**
- * @brief Get current flags for a token (includes both regular and UTXO flags)
- * @param a_ledger Ledger instance
- * @param a_token_ticker Token ticker
- * @param a_flags Output parameter for all flags (uint32_t: regular flags in lower 16 bits, UTXO flags in bits 0-4)
- * @return 0 on success, -1 if token not found
- */
-int dap_ledger_token_get_flags(dap_ledger_t *a_ledger, const char *a_token_ticker, uint32_t *a_flags)
-{
-    if (!a_ledger || !a_token_ticker || !a_flags)
-        return -1;
-    
-    dap_ledger_token_item_t *l_token_item = NULL;
-    pthread_rwlock_rdlock(&PVT(a_ledger)->tokens_rwlock);
-    HASH_FIND_STR(PVT(a_ledger)->tokens, a_token_ticker, l_token_item);
-    
-    if (!l_token_item) {
-        pthread_rwlock_unlock(&PVT(a_ledger)->tokens_rwlock);
-        return -1;
-    }
-    
-    // Return all flags (includes both regular flags and UTXO flags)
-    // Note: UTXO flags are in BIT 0-4 range (see DAP_CHAIN_DATUM_TOKEN_FLAG_UTXO_MASK)
-    *a_flags = l_token_item->flags;
-    
-    pthread_rwlock_unlock(&PVT(a_ledger)->tokens_rwlock);
-    return 0;
 }
 
 json_object *s_token_item_to_json(dap_ledger_token_item_t *a_token_item, int a_version, int a_history_limit)
@@ -3292,69 +3301,16 @@
             l_emission->data.type_auth.tsd_n_signs_size = 0;
         }
         size_t l_aproves = 0;
-        debug_if(s_debug_more, L_DEBUG, "Checking emission signatures for token %s: l_signs_unique=%zu, auth_signs_total=%hu, auth_signs_valid=%hu, l_sign_data_check_size=%zu",
-                 l_emission->hdr.ticker, l_signs_unique, l_token_item->auth_signs_total, l_token_item->auth_signs_valid, l_sign_data_check_size);
-        
-        // Debug: log pkey hashes from token
-        for (uint16_t k = 0; k < l_token_item->auth_signs_total; k++) {
-            dap_chain_hash_fast_t l_pkey_hash = {0};
-            if (l_token_item->auth_pkeys[k] && dap_pkey_get_hash(l_token_item->auth_pkeys[k], &l_pkey_hash)) {
-                debug_if(s_debug_more, L_DEBUG, "Token %s auth_pkeys[%u]: hash=%s", l_emission->hdr.ticker, k, dap_hash_fast_to_str_static(&l_pkey_hash));
-            }
-        }
-        
         for (uint16_t i = 0; i < l_signs_unique; i++) {
-            bool l_pkey_found = false;
-            dap_chain_hash_fast_t l_sign_pkey_hash = {0};
-            if (dap_sign_get_pkey_hash(l_signs[i], &l_sign_pkey_hash)) {
-                debug_if(s_debug_more, L_DEBUG, "Emission signature %u: pkey hash=%s", i, dap_hash_fast_to_str_static(&l_sign_pkey_hash));
-            }
-            
             for (uint16_t k = 0; k < l_token_item->auth_signs_total; k++) {
-                dap_chain_hash_fast_t l_pkey_hash = {0};
-                bool l_hash_match = false;
-                if (l_token_item->auth_pkeys[k] && dap_pkey_get_hash(l_token_item->auth_pkeys[k], &l_pkey_hash)) {
-                    if (dap_hash_fast_compare(&l_pkey_hash, &l_sign_pkey_hash)) {
-                        l_hash_match = true;
-                        debug_if(s_debug_more, L_DEBUG, "Emission signature %u: pkey hash matches token auth_pkeys[%u] by hash (hash=%s)", 
-                                 i, k, dap_hash_fast_to_str_static(&l_pkey_hash));
-                    } else {
-                        debug_if(s_debug_more, L_DEBUG, "Emission signature %u: pkey hash does NOT match token auth_pkeys[%u] (token_hash=%s, sign_hash=%s)", 
-                                 i, k, dap_hash_fast_to_str_static(&l_pkey_hash), dap_hash_fast_to_str_static(&l_sign_pkey_hash));
-                    }
-                }
-                
-                bool l_pkey_compare_result = dap_pkey_compare_with_sign(l_token_item->auth_pkeys[k], l_signs[i]);
-                debug_if(s_debug_more, L_DEBUG, "Emission signature %u vs token auth_pkeys[%u]: dap_pkey_compare_with_sign=%s, hash_match=%s (pkey_type=%u, sign_type=%u, pkey_size=%u, sign_pkey_size=%u)",
-                         i, k, l_pkey_compare_result ? "true" : "false", l_hash_match ? "true" : "false",
-                         l_token_item->auth_pkeys[k] ? l_token_item->auth_pkeys[k]->header.type.raw : 0,
-                         l_signs[i] ? l_signs[i]->header.type.type : 0,
-                         l_token_item->auth_pkeys[k] ? l_token_item->auth_pkeys[k]->header.size : 0,
-                         l_signs[i] ? l_signs[i]->header.sign_pkey_size : 0);
-                
-                // Use hash comparison as fallback if direct comparison fails (due to type mismatch)
-                // This handles cases where pkey types are different but the actual keys are the same
-                if (l_pkey_compare_result || l_hash_match) {
-                    l_pkey_found = true;
+                if (dap_pkey_compare_with_sign(l_token_item->auth_pkeys[k], l_signs[i])) {
                     // Verify if token emission is signed
-                    // dap_sign_verify returns 0 on success, non-zero on error
-                    int l_verify_result = dap_sign_verify(l_signs[i], l_emission, l_sign_data_check_size);
-                    debug_if(s_debug_more, L_DEBUG, "Emission signature %u: pkey match found (k=%u), verify_result=%d", i, k, l_verify_result);
-                    if (l_verify_result == 0) {
+                    if (!dap_sign_verify(l_signs[i], l_emission, l_sign_data_check_size))
                         l_aproves++;
-                        debug_if(s_debug_more, L_DEBUG, "Emission signature %u verified successfully, l_aproves=%zu", i, l_aproves);
-                    } else {
-                        debug_if(s_debug_more, L_WARNING, "Emission signature %u verification failed: %d", i, l_verify_result);
-                    }
                     break;
                 }
             }
-            if (!l_pkey_found) {
-                debug_if(s_debug_more, L_WARNING, "Emission signature %u: no matching pkey found in token auth_pkeys (sign_pkey_hash=%s)", 
-                         i, dap_hash_fast_to_str_static(&l_sign_pkey_hash));
-            }
-        }
-        debug_if(s_debug_more, L_DEBUG, "Emission signature check completed: l_aproves=%zu, required=%hu", l_aproves, l_token_item->auth_signs_valid);
+        }
         if (l_emission->hdr.version >= 3) {
             l_emission->data.type_auth.signs_count = l_sign_auth_count;
             l_emission->data.type_auth.tsd_n_signs_size = l_sign_auth_size;
@@ -4000,7 +3956,7 @@
     // - Conditional outputs
     // - Address ban-lists (sender/receiver)
     // This allows token owners to claim ANY output in emergency situations.
-            bool l_is_arbitrage = dap_chain_arbitrage_tx_is_arbitrage(a_tx);
+    bool l_is_arbitrage = s_ledger_tx_is_arbitrage(a_tx);
     
     if (l_is_arbitrage) {
         // For arbitrage TX, we need to:
@@ -4117,11 +4073,8 @@
             }
             if (l_err_num)
                 break;
-            l_girdled_ems = dap_hash_fast_is_blank(l_emission_hash);
-            l_stake_lock_emission = s_emissions_for_stake_lock_item_find(a_ledger, l_emission_hash);
-            debug_if(s_debug_more, L_DEBUG, "Checking IN_EMS for token %s: l_girdled_ems=%d, l_stake_lock_emission=%p, emission_hash=%s",
-                     l_token, l_girdled_ems, l_stake_lock_emission, dap_hash_fast_to_str_static(l_emission_hash));
-            if (l_girdled_ems || l_stake_lock_emission) {
+            if ((l_girdled_ems = dap_hash_fast_is_blank(l_emission_hash)) ||
+                    (l_stake_lock_emission = s_emissions_for_stake_lock_item_find(a_ledger, l_emission_hash))) {
                 if (l_stake_lock_emission && !a_check_for_apply) { // It's mempool process, so we don't accept f*cking legacy!
                     log_it(L_WARNING, "Legacy stakes are not accepted from mempool anymore! Dismiss stake emission tx %s", dap_get_data_hash_str(a_tx, dap_chain_datum_tx_get_size(a_tx)).s);
                     l_err_num = DAP_LEDGER_TX_CHECK_STAKE_LOCK_LEGACY_FORBIDDEN;
@@ -4479,39 +4432,15 @@
                     break;
                 }
             } else if (l_is_arbitrage && l_token_item_for_utxo_check) {
-                // CRITICAL: For multi-channel arbitrage TX (e.g. ARBMULTI + TestCoin for fee),
-                // arbitrage authorization should be checked ONLY for the main token (not native ticker),
-                // not for fee token (native ticker). Fee token inputs are checked as normal TX.
-                bool l_is_native_ticker = a_ledger->net->pub.native_ticker && 
-                                          !dap_strcmp(l_token, a_ledger->net->pub.native_ticker);
-                
-                if (!l_is_native_ticker) {
-                    // This is the main arbitrage token - validate authorization and output addresses
-                    int l_arbitrage_auth_result = dap_chain_arbitrage_tx_check_auth(a_ledger, a_tx, l_token_item_for_utxo_check);
-                    if (l_arbitrage_auth_result != 0) {
-                        // If it's NOT_ENOUGH_VALID_SIGNS, preserve that code so transaction stays in mempool
-                        // This allows additional signatures to be added via tx_sign command
-                        if (l_arbitrage_auth_result == DAP_LEDGER_CHECK_NOT_ENOUGH_VALID_SIGNS) {
-                            l_err_num = DAP_LEDGER_CHECK_NOT_ENOUGH_VALID_SIGNS;
-                            log_it(L_WARNING, "Arbitrage TX %s for token '%s' requires more owner signatures (need %zu)",
-                                   dap_chain_hash_fast_to_str_static(a_tx_hash), l_token,
-                                   l_token_item_for_utxo_check->auth_signs_valid);
-                        } else {
-                            l_err_num = DAP_LEDGER_TX_CHECK_ARBITRAGE_NOT_AUTHORIZED;
-                            log_it(L_WARNING, "Arbitrage TX %s not authorized for token '%s' or outputs not to fee address",
-                                   dap_chain_hash_fast_to_str_static(a_tx_hash), l_token);
-                        }
-                        break;
-                    }
-                    debug_if(s_debug_more, L_INFO, "Arbitrage TX %s authorized for token '%s' - bypassing all checks",
-                             dap_chain_hash_fast_to_str_static(a_tx_hash), l_token);
-                } else {
-                    // This is fee token (native ticker) in arbitrage TX - check as normal TX (not arbitrage)
-                    // Arbitrage marker is for the main token, not for fee payment
-                    debug_if(s_debug_more, L_DEBUG, "Arbitrage TX %s: token '%s' is native ticker (fee token) - checking as normal TX, not arbitrage",
-                             dap_chain_hash_fast_to_str_static(a_tx_hash), l_token);
-                    // Continue with normal TX checks below (no special arbitrage handling for fee token)
+                // Arbitrage TX - validate authorization and output addresses
+                if (s_ledger_tx_check_arbitrage_auth(a_ledger, a_tx, l_token_item_for_utxo_check) != 0) {
+                    l_err_num = DAP_LEDGER_TX_CHECK_ARBITRAGE_NOT_AUTHORIZED;
+                    log_it(L_WARNING, "Arbitrage TX %s not authorized for token '%s' or outputs not to fee address",
+                           dap_chain_hash_fast_to_str_static(a_tx_hash), l_token);
+                    break;
                 }
+                debug_if(s_debug_more, L_INFO, "Arbitrage TX %s authorized for token '%s' - bypassing all checks",
+                         dap_chain_hash_fast_to_str_static(a_tx_hash), l_token);
             }
 
             // Get one 'out' item in previous transaction bound with current 'in' item
@@ -4584,9 +4513,8 @@
                     l_err_num = DAP_LEDGER_CHECK_TICKER_NOT_FOUND;
                     break;
                 }
-                // Check permissions - skip address blocking check for arbitrage transactions
-                if (!l_is_arbitrage && 
-                    s_ledger_addr_check(a_ledger, l_token_item, l_addr_from, false) == DAP_LEDGER_CHECK_ADDR_FORBIDDEN) {
+                // Check permissions
+                if (s_ledger_addr_check(a_ledger, l_token_item, l_addr_from, false) == DAP_LEDGER_CHECK_ADDR_FORBIDDEN) {
                     debug_if(s_debug_more, L_WARNING, "No permission to send for addr %s", dap_chain_addr_to_str_static(l_addr_from));
                     l_err_num = DAP_LEDGER_CHECK_ADDR_FORBIDDEN;
                     break;
@@ -4831,9 +4759,8 @@
             l_err_num = DAP_LEDGER_CHECK_TICKER_NOT_FOUND;
             break;
         }
-        // Check permissions - skip address blocking check for arbitrage transactions
-        if (!l_is_arbitrage && 
-            s_ledger_addr_check(a_ledger, l_token_item, &l_tx_out_to, true) == DAP_LEDGER_CHECK_ADDR_FORBIDDEN) {
+        // Check permissions
+        if (s_ledger_addr_check(a_ledger, l_token_item, &l_tx_out_to, true) == DAP_LEDGER_CHECK_ADDR_FORBIDDEN) {
             debug_if(s_debug_more, L_WARNING, "[%s] No permission to receive for addr %s", dap_chain_hash_fast_to_str_static(a_tx_hash), dap_chain_addr_to_str_static(&l_tx_out_to));
             l_err_num = DAP_LEDGER_CHECK_ADDR_FORBIDDEN;
             break;
@@ -5437,23 +5364,11 @@
     l_tx_item->cache_data.multichannel = l_multichannel;
     l_tx_item->ts_added = dap_nanotime_now();
     pthread_rwlock_wrlock(&l_ledger_pvt->ledger_rwlock);
-    unsigned l_ledger_items_count_before = HASH_COUNT(l_ledger_pvt->ledger_items);
-    bool l_is_load_mode = dap_chain_net_get_load_mode(a_ledger->net);
-    bool l_is_sync_chains = dap_chain_net_get_state(a_ledger->net) == NET_STATE_SYNC_CHAINS;
-    debug_if(s_debug_more, L_DEBUG, "[LEDGER_TX_ADD] Adding tx %s to ledger_items (count before: %u, load_mode: %d, sync_chains: %d, net_state: %d)",
-             l_tx_hash_str, l_ledger_items_count_before, l_is_load_mode, l_is_sync_chains, dap_chain_net_get_state(a_ledger->net));
-    if (l_is_load_mode || l_is_sync_chains)
+    if (dap_chain_net_get_load_mode(a_ledger->net) || dap_chain_net_get_state(a_ledger->net) == NET_STATE_SYNC_CHAINS)
         HASH_ADD(hh, l_ledger_pvt->ledger_items, tx_hash_fast, sizeof(dap_chain_hash_fast_t), l_tx_item);
     else
         HASH_ADD_INORDER(hh, l_ledger_pvt->ledger_items, tx_hash_fast, sizeof(dap_chain_hash_fast_t),
                          l_tx_item, s_sort_ledger_tx_item); // tx_hash_fast: name of key field
-    unsigned l_ledger_items_count_after = HASH_COUNT(l_ledger_pvt->ledger_items);
-    debug_if(s_debug_more, L_DEBUG, "[LEDGER_TX_ADD] Added tx %s to ledger_items (count after: %u, token: '%s', n_outs: %u)",
-             l_tx_hash_str, l_ledger_items_count_after, l_main_token_ticker, l_outs_count);
-    if (l_ledger_items_count_after == l_ledger_items_count_before) {
-        log_it(L_WARNING, "[LEDGER_TX_ADD] CRITICAL: Transaction %s was NOT added to ledger_items! Count unchanged: %u -> %u",
-               l_tx_hash_str, l_ledger_items_count_before, l_ledger_items_count_after);
-    }
     pthread_rwlock_unlock(&l_ledger_pvt->ledger_rwlock);
     // Callable callback
     dap_list_t *l_notifier;
@@ -5814,32 +5729,17 @@
 int dap_ledger_tx_load(dap_ledger_t *a_ledger, dap_chain_datum_tx_t *a_tx, dap_chain_hash_fast_t *a_tx_hash, dap_ledger_datum_iter_data_t *a_datum_index_data)
 {
 #ifndef DAP_LEDGER_TEST
-    bool l_is_load_mode = dap_chain_net_get_load_mode(a_ledger->net);
-    int l_net_state = dap_chain_net_get_state(a_ledger->net);
-    char l_tx_hash_str[DAP_CHAIN_HASH_FAST_STR_SIZE] = {'\0'};
-    dap_chain_hash_fast_to_str(a_tx_hash, l_tx_hash_str, sizeof(l_tx_hash_str));
-    debug_if(s_debug_more, L_DEBUG, "[LEDGER_TX_LOAD] Loading tx %s (load_mode: %d, net_state: %d)",
-             l_tx_hash_str, l_is_load_mode, l_net_state);
-    if (l_is_load_mode) {
+    if (dap_chain_net_get_load_mode(a_ledger->net)) {
         if (PVT(a_ledger)->cache_tx_check_callback)
             PVT(a_ledger)->cache_tx_check_callback(a_ledger, a_tx_hash);
         dap_ledger_tx_item_t *l_tx_item = NULL;
         unsigned l_hash_value;
         HASH_VALUE(a_tx_hash, sizeof(dap_chain_hash_fast_t), l_hash_value);
         pthread_rwlock_rdlock(&PVT(a_ledger)->ledger_rwlock);
-        unsigned l_ledger_items_count = HASH_COUNT(PVT(a_ledger)->ledger_items);
         HASH_FIND_BYHASHVALUE(hh, PVT(a_ledger)->ledger_items, a_tx_hash, sizeof(dap_chain_hash_fast_t), l_hash_value, l_tx_item);
         pthread_rwlock_unlock(&PVT(a_ledger)->ledger_rwlock);
-        if (l_tx_item) {
-            debug_if(s_debug_more, L_DEBUG, "[LEDGER_TX_LOAD] Tx %s already in ledger_items (count: %u), skipping",
-                     l_tx_hash_str, l_ledger_items_count);
+        if (l_tx_item)
             return DAP_LEDGER_CHECK_ALREADY_CACHED;
-        }
-        debug_if(s_debug_more, L_DEBUG, "[LEDGER_TX_LOAD] Tx %s not found in ledger_items (count: %u), will add",
-                 l_tx_hash_str, l_ledger_items_count);
-    } else {
-        debug_if(s_debug_more, L_DEBUG, "[LEDGER_TX_LOAD] NOT in load_mode (net_state: %d), will add tx %s",
-                 l_net_state, l_tx_hash_str);
     }
 #endif
     return dap_ledger_tx_add(a_ledger, a_tx, a_tx_hash, false, a_datum_index_data);
@@ -6258,23 +6158,11 @@
     else if ( a_limit )
         a_out_value = &l_out_value;
     pthread_rwlock_rdlock(&l_ledger_pvt->ledger_rwlock);
-    unsigned l_ledger_items_count = HASH_COUNT(l_ledger_pvt->ledger_items);
-    debug_if(s_debug_more, L_DEBUG, "[UTXO_SEARCH] Searching UTXO in ledger_items (count: %u) for token '%s', addr: %s",
-             l_ledger_items_count, a_token ? a_token : "any",
-             a_addr ? dap_chain_addr_to_str_static(a_addr) : "any");
     HASH_ITER(hh, l_ledger_pvt->ledger_items, l_cur, l_tmp) {
-        if ( l_cur->cache_data.ts_spent ) {
-            debug_if(s_debug_more, L_DEBUG, "[UTXO_SEARCH] Skipping tx %s: ts_spent=%llu",
-                     dap_chain_hash_fast_to_str_static(&l_cur->tx_hash_fast),
-                     (unsigned long long)l_cur->cache_data.ts_spent);
+        if ( l_cur->cache_data.ts_spent )
             continue;
-        }
-        if ( a_token && dap_strcmp(l_cur->cache_data.token_ticker, a_token) && !l_cur->cache_data.multichannel ) {
-            debug_if(s_debug_more, L_DEBUG, "[UTXO_SEARCH] Skipping tx %s: token mismatch (tx_token='%s', search_token='%s', multichannel=%d)",
-                     dap_chain_hash_fast_to_str_static(&l_cur->tx_hash_fast),
-                     l_cur->cache_data.token_ticker, a_token, l_cur->cache_data.multichannel);
+        if ( a_token && dap_strcmp(l_cur->cache_data.token_ticker, a_token) && !l_cur->cache_data.multichannel )
             continue;
-        }
         byte_t *l_item; size_t l_size; int l_out_idx = -1;
         TX_ITEM_ITER_TX(l_item, l_size, l_cur->tx) {
             dap_chain_addr_t l_addr = { };
@@ -6325,16 +6213,10 @@
             default:
                 continue;
             }
-            if ( s_ledger_tx_hash_is_used_out_item(l_cur, l_out_idx, NULL) ) {
-                debug_if(s_debug_more, L_DEBUG, "[UTXO_SEARCH] Skipping tx %s out #%d: already used",
-                         dap_chain_hash_fast_to_str_static(&l_cur->tx_hash_fast), l_out_idx);
+            if ( s_ledger_tx_hash_is_used_out_item(l_cur, l_out_idx, NULL) )
                 continue;
-            }
-            if ( a_token && dap_strcmp(l_token, a_token) ) {
-                debug_if(s_debug_more, L_DEBUG, "[UTXO_SEARCH] Skipping tx %s out #%d: token mismatch (out_token='%s', search_token='%s')",
-                         dap_chain_hash_fast_to_str_static(&l_cur->tx_hash_fast), l_out_idx, l_token ? l_token : "NULL", a_token);
+            if ( a_token && dap_strcmp(l_token, a_token) )
                 continue;
-            }
             if ( a_cond_only ) {
                 dap_hash_fast_t l_owner_tx_hash = dap_ledger_get_first_chain_tx_hash(a_ledger, l_cur->tx, ((dap_chain_tx_out_cond_t*)l_item)->header.subtype);
                 dap_chain_datum_tx_t *l_tx = dap_hash_fast_is_blank(&l_owner_tx_hash)
@@ -6347,23 +6229,14 @@
                 if ( !dap_sign_get_pkey_hash(l_sign, &l_sign_hash)
                     || !dap_hash_fast_compare(&l_sign_hash, &a_addr->data.hash_fast) )
                     continue;
-            } else if ( a_addr && !dap_chain_addr_compare(a_addr, &l_addr) ) {
-                debug_if(s_debug_more, L_DEBUG, "[UTXO_SEARCH] Skipping tx %s out #%d: addr mismatch",
-                         dap_chain_hash_fast_to_str_static(&l_cur->tx_hash_fast), l_out_idx);
+            } else if ( a_addr && !dap_chain_addr_compare(a_addr, &l_addr) )
                 continue;
-            }
-            if (a_mempool_check && dap_chain_mempool_out_is_used(a_ledger->net, &l_cur->tx_hash_fast, l_out_idx)) {
-                debug_if(s_debug_more, L_DEBUG, "[UTXO_SEARCH] Skipping tx %s out #%d: used in mempool",
-                         dap_chain_hash_fast_to_str_static(&l_cur->tx_hash_fast), l_out_idx);
+            if (a_mempool_check && dap_chain_mempool_out_is_used(a_ledger->net, &l_cur->tx_hash_fast, l_out_idx))
                 continue;
-            }
-            // Note: UTXO blocking check is NOT performed here - it's done later in dap_ledger_tx_add_check
-            // This allows arbitrage transactions to find blocked UTXO and use them (blocking check is bypassed for arbitrage)
             dap_chain_tx_used_out_item_t *l_utxo = DAP_NEW(dap_chain_tx_used_out_item_t);
             *l_utxo = (dap_chain_tx_used_out_item_t) { l_cur->tx_hash_fast, (uint32_t)l_out_idx, l_value };
-            const char *l_value_str = dap_uint256_to_char(l_value, NULL);
-            log_it(L_DEBUG, "[UTXO_SEARCH] UTXO found: tx %s out #%d value=%s",
-                dap_hash_fast_to_str_static(&l_cur->tx_hash_fast), l_out_idx, l_value_str);
+            log_it(L_DEBUG, "UTXO: tx %s out #%d",
+                dap_hash_fast_to_str_static(&l_cur->tx_hash_fast), l_out_idx);
             l_ret = dap_list_append(l_ret, l_utxo);
             if (a_out_value) {
                 SUM_256_256(*a_out_value, l_value, a_out_value);
@@ -7562,4 +7435,257 @@
 // ============================================================================
 // Arbitrage Transaction Support
 // ============================================================================
-// Arbitrage transaction functions moved to dap_chain_arbitrage module
+
+/**
+ * @brief Check if transaction is marked as arbitrage
+ * @details Arbitrage TX are marked with DAP_CHAIN_TX_TSD_TYPE_ARBITRAGE TSD section.
+ *          These transactions allow token owners to claim ANY output (blocked/conditional).
+ * @param a_tx Transaction to check
+ * @return true if transaction has arbitrage marker, false otherwise
+ */
+static bool s_ledger_tx_is_arbitrage(dap_chain_datum_tx_t *a_tx)
+{
+    if (!a_tx) {
+        return false;
+    }
+
+    // Iterate through TX items looking for TSD with arbitrage marker
+    byte_t *l_tx_item = a_tx->tx_items;
+    size_t l_tx_items_pos = 0;
+    size_t l_tx_items_size = a_tx->header.tx_items_size;
+
+    while (l_tx_items_pos < l_tx_items_size) {
+        uint8_t *l_item = l_tx_item + l_tx_items_pos;
+        size_t l_item_size = dap_chain_datum_item_tx_get_size(l_item, l_tx_items_size - l_tx_items_pos);
+        
+        if (!l_item_size) {
+            log_it(L_ERROR, "Zero item size in TX");
+            return false;
+        }
+
+        dap_chain_tx_item_type_t l_type = *((uint8_t *)l_item);
+        
+        if (l_type == TX_ITEM_TYPE_TSD) {
+            dap_chain_tx_tsd_t *l_tsd = (dap_chain_tx_tsd_t *)l_item;
+            
+            // Check if TSD contains arbitrage marker
+            dap_tsd_t *l_tsd_data = (dap_tsd_t *)l_tsd->tsd;
+            size_t l_tsd_offset = 0;
+            size_t l_tsd_total_size = l_tsd->header.size;
+            
+            while (l_tsd_offset < l_tsd_total_size) {
+                if (l_tsd_data->type == DAP_CHAIN_TX_TSD_TYPE_ARBITRAGE) {
+                    return true;  // Found arbitrage marker
+                }
+                l_tsd_offset += sizeof(dap_tsd_t) + l_tsd_data->size;
+                l_tsd_data = (dap_tsd_t *)(l_tsd->tsd + l_tsd_offset);
+            }
+        }
+        
+        l_tx_items_pos += l_item_size;
+    }
+
+    return false;  // No arbitrage marker found
+}
+
+/**
+ * @brief Check if arbitrage TX outputs are directed to fee address ONLY
+ * @details Arbitrage transactions can ONLY send funds to the network fee collection address.
+ *          This prevents abuse where token owners could steal funds via arbitrage.
+ *          Fee address is defined in network configuration (a_ledger->net->pub.fee_addr).
+ * @param a_ledger Ledger containing network configuration with fee address
+ * @param a_tx Transaction to validate
+ * @param a_token_item Token item (for logging)
+ * @return 0 if all outputs are to fee address, -1 if any output is not to fee address
+ */
+static int s_ledger_tx_check_arbitrage_outputs(dap_ledger_t *a_ledger,
+                                                 dap_chain_datum_tx_t *a_tx,
+                                                 dap_ledger_token_item_t *a_token_item)
+{
+    if (!a_ledger || !a_tx || !a_token_item) {
+        log_it(L_ERROR, "Invalid arguments for arbitrage outputs check");
+        return -1;
+    }
+
+    // Check if network has fee address configured
+    if (dap_chain_addr_is_blank(&a_ledger->net->pub.fee_addr)) {
+        log_it(L_WARNING, "Arbitrage TX for token %s rejected: network has no fee address configured", 
+               a_token_item->ticker);
+        return -1;
+    }
+
+    const dap_chain_addr_t *l_fee_addr = &a_ledger->net->pub.fee_addr;
+    log_it(L_DEBUG, "Validating arbitrage TX outputs against fee address: %s", 
+           dap_chain_addr_to_str_static(l_fee_addr));
+
+    // Get all OUT items from transaction
+    int l_out_count = 0;
+    dap_list_t *l_list_out = dap_chain_datum_tx_items_get(a_tx, TX_ITEM_TYPE_OUT_ALL, &l_out_count);
+    
+    if (!l_list_out || l_out_count == 0) {
+        // No outputs - shouldn't happen for valid TX, but not arbitrage-specific error
+        dap_list_free(l_list_out);
+        return 0;
+    }
+
+    // Check each output - ALL must go to fee address
+    bool l_all_outputs_to_fee = true;
+    for (dap_list_t *l_iter = l_list_out; l_iter; l_iter = l_iter->next) {
+        void *l_out_item = l_iter->data;
+        if (!l_out_item) {
+            continue;
+        }
+
+        // Extract address from different output types
+        dap_chain_addr_t *l_addr = NULL;
+        dap_chain_tx_item_type_t l_type = *(uint8_t *)l_out_item;
+        
+        switch (l_type) {
+        case TX_ITEM_TYPE_OUT_OLD:
+            l_addr = &((dap_chain_tx_out_old_t *)l_out_item)->addr;
+            break;
+        case TX_ITEM_TYPE_OUT:
+            l_addr = &((dap_chain_tx_out_t *)l_out_item)->addr;
+            break;
+        case TX_ITEM_TYPE_OUT_EXT:
+            l_addr = &((dap_chain_tx_out_ext_t *)l_out_item)->addr;
+            break;
+        case TX_ITEM_TYPE_OUT_STD:
+            l_addr = &((dap_chain_tx_out_std_t *)l_out_item)->addr;
+            break;
+        case TX_ITEM_TYPE_OUT_COND:
+            // Conditional outputs are not checked - they have their own validation
+            continue;
+        default:
+            log_it(L_WARNING, "Unknown output type 0x%02X in arbitrage TX", l_type);
+            continue;
+        }
+
+        if (!l_addr) {
+            continue;
+        }
+
+        // Check if this output goes to fee address
+        if (!dap_chain_addr_compare(l_fee_addr, l_addr)) {
+            log_it(L_WARNING, "Arbitrage TX for token %s rejected: output to %s (NOT fee address %s)",
+                   a_token_item->ticker, 
+                   dap_chain_addr_to_str_static(l_addr),
+                   dap_chain_addr_to_str_static(l_fee_addr));
+            l_all_outputs_to_fee = false;
+            break;
+        }
+    }
+
+    dap_list_free(l_list_out);
+
+    if (l_all_outputs_to_fee) {
+        log_it(L_INFO, "✓ Arbitrage TX for token %s: all outputs directed to fee address", 
+               a_token_item->ticker);
+    }
+
+    return l_all_outputs_to_fee ? 0 : -1;
+}
+
+/**
+ * @brief Check arbitrage transaction authorization
+ * @details Validates that TX is signed by required number of token owners.
+ *          Token owners are determined from token datum (auth_pkeys).
+ *          Also validates that all outputs go to network fee address ONLY.
+ * @param a_ledger Ledger containing network configuration
+ * @param a_tx Transaction to validate
+ * @param a_token_item Token item with owner information
+ * @return 0 if authorized, -1 if not authorized
+ */
+static int s_ledger_tx_check_arbitrage_auth(dap_ledger_t *a_ledger,
+                                              dap_chain_datum_tx_t *a_tx, 
+                                              dap_ledger_token_item_t *a_token_item)
+{
+    if (!a_ledger || !a_tx || !a_token_item) {
+        log_it(L_ERROR, "Invalid arguments for arbitrage auth check");
+        return -1;
+    }
+
+    // Check if arbitrage is disabled for this token
+    if (a_token_item->flags & DAP_CHAIN_DATUM_TOKEN_FLAG_UTXO_ARBITRAGE_TX_DISABLED) {
+        log_it(L_WARNING, "Arbitrage transactions disabled for token %s", a_token_item->ticker);
+        return -1;
+    }
+
+    // Get TX signatures
+    int l_sign_count = 0;
+    dap_list_t *l_list_tx_sign = dap_chain_datum_tx_items_get(a_tx, TX_ITEM_TYPE_SIG, &l_sign_count);
+    
+    if (!l_list_tx_sign || l_sign_count == 0) {
+        log_it(L_WARNING, "Arbitrage TX has no signatures");
+        dap_list_free(l_list_tx_sign);
+        return -1;
+    }
+
+    // Check that at least one signature is from token owner
+    size_t l_valid_owner_signs = 0;
+    
+    for (dap_list_t *l_iter = l_list_tx_sign; l_iter; l_iter = l_iter->next) {
+        dap_chain_tx_sig_t *l_sig = (dap_chain_tx_sig_t *)l_iter->data;
+        if (!l_sig) {
+            continue;
+        }
+
+        // Get public key from signature
+        dap_sign_t *l_sign = dap_chain_datum_tx_item_sign_get_sig((dap_chain_tx_sig_t *)l_sig);
+        if (!l_sign) {
+            continue;
+        }
+
+        // Get pkey hash from signature
+        dap_pkey_t *l_pkey = dap_pkey_get_from_sign(l_sign);
+        if (!l_pkey) {
+            continue;
+        }
+
+        dap_chain_hash_fast_t l_pkey_hash;
+        if (!dap_pkey_get_hash(l_pkey, &l_pkey_hash)) {
+            continue;
+        }
+
+        // Check if this pkey is in token's auth_pkeys
+        bool l_is_owner = false;
+        for (uint16_t i = 0; i < a_token_item->auth_signs_total; i++) {
+            dap_chain_hash_fast_t l_owner_hash;
+            if (dap_pkey_get_hash(a_token_item->auth_pkeys[i], &l_owner_hash)) {
+                if (dap_hash_fast_compare(&l_pkey_hash, &l_owner_hash)) {
+                    l_is_owner = true;
+                    l_valid_owner_signs++;
+                    break;
+                }
+            }
+        }
+        
+        if (l_is_owner) {
+            break;  // Found at least one owner signature - sufficient for arbitrage
+        }
+    }
+
+    dap_list_free(l_list_tx_sign);
+
+    if (l_valid_owner_signs == 0) {
+        log_it(L_WARNING, "Arbitrage TX for token %s not signed by token owner", 
+               a_token_item->ticker);
+        return -1;
+    }
+
+    // Check if we need minimum number of signatures (auth_signs_valid)
+    if (l_valid_owner_signs < a_token_item->auth_signs_valid) {
+        log_it(L_WARNING, "Arbitrage TX for token %s requires %zu owner signatures, found %zu",
+               a_token_item->ticker, a_token_item->auth_signs_valid, l_valid_owner_signs);
+        return -1;
+    }
+
+    // CRITICAL: Check that all outputs go to fee address ONLY
+    if (s_ledger_tx_check_arbitrage_outputs(a_ledger, a_tx, a_token_item) != 0) {
+        log_it(L_WARNING, "Arbitrage TX for token %s has outputs to non-fee addresses",
+               a_token_item->ticker);
+        return -1;
+    }
+
+    return 0;  // Authorized
+}