--- conflicted
+++ resolved
@@ -68,19 +68,16 @@
     UT_hash_handle hh;
 } dap_ledger_verificator_t;
 
-<<<<<<< HEAD
 typedef struct dap_chain_ledger_votings_callbacks{
     dap_chain_ledger_voting_callback_t voting_callback;
     dap_chain_ledger_voting_delete_callback_t voting_delete_callback;
 } dap_chain_ledger_votings_callbacks_t;
-=======
 typedef struct dap_ledger_service_info {
     dap_chain_net_srv_uid_t service_uid;    // hash key
     char tag_str[32];   // tag string name
     dap_ledger_tag_check_callback_t callback; //callback for check if a tx for particular service
     UT_hash_handle hh;
 } dap_ledger_service_info_t;
->>>>>>> ab2cde87
 
 static dap_ledger_verificator_t *s_verificators;
 static dap_ledger_service_info_t *s_services;
@@ -3830,10 +3827,6 @@
  * return 0 OK, otherwise error
  */
 // Checking a new transaction before adding to the cache
-<<<<<<< HEAD
-int dap_ledger_tx_cache_check(dap_ledger_t *a_ledger, dap_chain_datum_tx_t *a_tx, dap_hash_fast_t *a_tx_hash,
-                                    bool a_from_threshold, dap_list_t **a_list_bound_items, dap_list_t **a_list_tx_out, char **a_main_ticker, bool a_check_for_removing)
-=======
 int dap_ledger_tx_cache_check(dap_ledger_t *a_ledger,
                                  dap_chain_datum_tx_t *a_tx,
                                   dap_hash_fast_t *a_tx_hash,
@@ -3842,8 +3835,8 @@
                                      dap_list_t **a_list_tx_out,
                                       char **a_main_ticker,
                                       dap_chain_net_srv_uid_t *a_tag,
-                                      dap_chain_tx_tag_action_type_t *a_action)
->>>>>>> ab2cde87
+                                      dap_chain_tx_tag_action_type_t *a_action, 
+                                      bool a_check_for_removing)
 {
     if (!a_tx) {
         log_it(L_DEBUG, "NULL transaction, check broken");
@@ -4736,11 +4729,7 @@
     }
 
     int l_ret_check = dap_ledger_tx_cache_check(a_ledger, a_tx, a_datum_hash,
-<<<<<<< HEAD
-                                                      false, NULL, NULL, NULL, false);
-=======
-                                                      false, NULL, NULL, NULL, NULL, NULL);
->>>>>>> ab2cde87
+                                                      false, NULL, NULL, NULL, NULL, NULL, false);
     if(s_debug_more) {
         char l_tx_hash_str[DAP_CHAIN_HASH_FAST_STR_SIZE];
         dap_chain_hash_fast_to_str(a_datum_hash, l_tx_hash_str, sizeof(l_tx_hash_str));
@@ -4832,11 +4821,7 @@
 
     if( (l_ret_check = dap_ledger_tx_cache_check(a_ledger, a_tx, a_tx_hash, a_from_threshold,
                                                        &l_list_bound_items, &l_list_tx_out,
-<<<<<<< HEAD
-                                                       &l_main_token_ticker, false))) {
-=======
-                                                       &l_main_token_ticker, &l_tag, &l_action))) {
->>>>>>> ab2cde87
+                                                       &l_main_token_ticker, &l_tag, &l_action, false))) {
         if (l_ret_check == DAP_CHAIN_CS_VERIFY_CODE_TX_NO_PREVIOUS ||
                 l_ret_check == DAP_CHAIN_CS_VERIFY_CODE_TX_NO_EMISSION) {
             if (!l_from_threshold) {
@@ -6603,16 +6588,9 @@
 
 const char *dap_ledger_tx_calculate_main_ticker(dap_ledger_t *a_ledger, dap_chain_datum_tx_t *a_tx, int *a_ledger_rc)
 {
-<<<<<<< HEAD
-    const char *l_main_ticker = NULL;
-    dap_chain_hash_fast_t * l_tx_hash = dap_chain_node_datum_tx_calc_hash(a_tx);
-    int l_rc = dap_ledger_tx_cache_check(a_ledger, a_tx, l_tx_hash, false, NULL, NULL, (char **)&l_main_ticker, false);   
-
-=======
     char *l_main_ticker = NULL;
     dap_chain_hash_fast_t *l_tx_hash = dap_chain_node_datum_tx_calc_hash(a_tx);
-    int l_rc = dap_ledger_tx_cache_check(a_ledger, a_tx, l_tx_hash, false, NULL, NULL, &l_main_ticker, NULL, NULL);  
->>>>>>> ab2cde87
+    int l_rc = dap_ledger_tx_cache_check(a_ledger, a_tx, l_tx_hash, false, NULL, NULL, &l_main_ticker, NULL, NULL, false);  
     if (l_rc == DAP_LEDGER_TX_ALREADY_CACHED)
         l_main_ticker = (char *)dap_ledger_tx_get_token_ticker_by_hash(a_ledger, l_tx_hash);
     DAP_DEL_Z(l_tx_hash);
