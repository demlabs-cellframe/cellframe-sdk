--- conflicted
+++ resolved
@@ -3274,11 +3274,7 @@
     if(l_prev_tx && !dap_hash_fast_is_blank(&l_hash)){
         l_ret_hash = DAP_NEW_SIZE(dap_hash_fast_t, sizeof(dap_hash_fast_t));
         *l_ret_hash = l_hash;
-<<<<<<< HEAD
     } 
-=======
-    }
->>>>>>> f5500769
 
     return l_ret_hash;
 }
