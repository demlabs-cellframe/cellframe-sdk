﻿/*
 * Authors:
 * Dmitriy A. Gearasimov <gerasimov.dmitriy@demlabs.net>
 * Alexander Lysikov <alexander.lysikov@demlabs.net>
 * DeM Labs Inc.   https://demlabs.net
 * DeM Labs Open source community https://github.com/demlabsinc
 * Copyright  (c) 2017-2019
 * All rights reserved.

 This file is part of DAP (Distributed Applications Platform) the open source project

 DAP (Distributed Applications Platform) is free software: you can redistribute it and/or modify
 it under the terms of the GNU General Public License as published by
 the Free Software Foundation, either version 3 of the License, or
 (at your option) any later version.

 DAP is distributed in the hope that it will be useful,
 but WITHOUT ANY WARRANTY; without even the implied warranty of
 MERCHANTABILITY or FITNESS FOR A PARTICULAR PURPOSE.  See the
 GNU General Public License for more details.

 You should have received a copy of the GNU General Public License
 along with any DAP based project.  If not, see <http://www.gnu.org/licenses/>.
 */

#include "dap_common.h"
#include <dirent.h>
#ifdef _WIN32
#include <winsock2.h>
#include <windows.h>
#include <mswsock.h>
#include <ws2tcpip.h>
#include <io.h>
#include <time.h>
#endif

#include "uthash.h"
#include "utlist.h"

#include "dap_chain_common.h"
#include "dap_chain_datum.h"
#include "dap_events.h"
#include "dap_math_ops.h"
#include "dap_list.h"
#include "dap_hash.h"
#include "dap_enc_base58.h"
#include "dap_string.h"
#include "dap_strfuncs.h"
#include "dap_config.h"
#include "dap_cert.h"
#include "dap_timerfd.h"
#include "dap_chain_datum_tx_in_ems.h"
#include "dap_chain_datum_token.h"
#include "dap_global_db.h"
#include "dap_chain_ledger.h"
#include "json.h"
#include "json_object.h"
#include "dap_notify_srv.h"
#include "dap_chain_net_srv_stake_pos_delegate.h"

#define LOG_TAG "dap_ledger"

typedef struct dap_ledger_verificator {
    int subtype;    // hash key
    dap_ledger_verificator_callback_t callback;
    dap_ledger_updater_callback_t callback_added;
    dap_ledger_updater_callback_t callback_deleted;
    UT_hash_handle hh;
} dap_ledger_verificator_t;

typedef struct dap_chain_ledger_votings_callbacks {
    dap_chain_ledger_voting_callback_t voting_callback;
    dap_chain_ledger_voting_delete_callback_t voting_delete_callback;
} dap_chain_ledger_votings_callbacks_t;

typedef struct dap_ledger_service_info {
    dap_chain_net_srv_uid_t service_uid;    // hash key
    char tag_str[32];   // tag string name
    dap_ledger_tag_check_callback_t callback; //callback for check if a tx for particular service
    UT_hash_handle hh;
} dap_ledger_service_info_t;

static dap_ledger_verificator_t *s_verificators;
static dap_ledger_service_info_t *s_services;

static  pthread_rwlock_t s_verificators_rwlock;
static  pthread_rwlock_t s_services_rwlock;

static dap_chain_ledger_votings_callbacks_t s_voting_callbacks;

#define MAX_OUT_ITEMS   10

typedef struct dap_ledger_stake_lock_item {
    dap_chain_hash_fast_t	tx_for_stake_lock_hash;
    dap_chain_hash_fast_t	tx_used_out;
    UT_hash_handle hh;
} dap_ledger_stake_lock_item_t;

typedef struct dap_ledger_token_emission_item {
    dap_chain_hash_fast_t datum_token_emission_hash;
    dap_chain_datum_token_emission_t *datum_token_emission;
    size_t datum_token_emission_size;
    dap_chain_hash_fast_t tx_used_out;
    dap_nanotime_t ts_added;
    UT_hash_handle hh;
} dap_ledger_token_emission_item_t;

typedef struct dap_ledger_token_update_item {
    dap_hash_fast_t			update_token_hash;
    dap_chain_datum_token_t	*datum_token_update;
    size_t					datum_token_update_size;
    time_t					updated_time;
    UT_hash_handle hh;
} dap_ledger_token_update_item_t;

typedef struct dap_ledger_token_item {
    uint16_t version;
    char ticker[DAP_CHAIN_TICKER_SIZE_MAX];
    uint16_t type;
    uint16_t subtype;
    dap_chain_datum_token_t * datum_token;
    uint64_t datum_token_size;

    uint256_t total_supply;
    uint256_t current_supply;

    pthread_rwlock_t token_emissions_rwlock;
    dap_ledger_token_emission_item_t * token_emissions;

    pthread_rwlock_t token_ts_updated_rwlock;
    dap_ledger_token_update_item_t * token_ts_updated;
    time_t last_update_token_time;

    // for auth operations
    dap_pkey_t ** auth_pkeys;
    dap_chain_hash_fast_t *auth_pkey_hashes;
    size_t auth_signs_total;
    size_t auth_signs_valid;
    uint16_t           flags;
    dap_chain_addr_t * tx_recv_allow;
    size_t             tx_recv_allow_size;
    dap_chain_addr_t * tx_recv_block;
    size_t             tx_recv_block_size;
    dap_chain_addr_t * tx_send_allow;
    size_t             tx_send_allow_size;
    dap_chain_addr_t * tx_send_block;
    size_t             tx_send_block_size;
    char *description_token;
    UT_hash_handle hh;
} dap_ledger_token_item_t;

// ledger cache item - one of unspent outputs
typedef struct dap_ledger_tx_item {
    dap_chain_hash_fast_t tx_hash_fast;
    dap_chain_datum_tx_t *tx;
    dap_nanotime_t ts_added;
    struct {
        dap_time_t ts_created;
        uint32_t n_outs;
        uint32_t n_outs_used;
        char token_ticker[DAP_CHAIN_TICKER_SIZE_MAX];
        byte_t padding[6];
        byte_t multichannel;
        dap_time_t ts_spent;
        byte_t pad[7];
        dap_chain_net_srv_uid_t tag; //tag (or service this tx is belong to)
        dap_chain_tx_tag_action_type_t action;
        // TODO dynamically allocates the memory in order not to limit the number of outputs in transaction
        dap_chain_hash_fast_t tx_hash_spent_fast[MAX_OUT_ITEMS]; // spent outs list
    } DAP_ALIGN_PACKED cache_data;
    UT_hash_handle hh;
} dap_ledger_tx_item_t;

typedef struct dap_ledger_tokenizer {
    char token_ticker[DAP_CHAIN_TICKER_SIZE_MAX];
    uint256_t sum;
    UT_hash_handle hh;
} dap_ledger_tokenizer_t;

typedef struct dap_ledger_reward_key {
    dap_hash_fast_t block_hash;
    dap_hash_fast_t sign_pkey_hash;
} DAP_ALIGN_PACKED dap_ledger_reward_key_t;

typedef struct dap_ledger_reward_item {
    dap_ledger_reward_key_t key;
    dap_hash_fast_t spender_tx;
    UT_hash_handle hh;
} dap_ledger_reward_item_t;

typedef struct dap_ledger_tx_bound {
    uint8_t type;
    uint16_t prev_out_idx;
    uint256_t value;
    union {
        dap_ledger_token_item_t *token_item;    // For current_supply update on emissions
        dap_chain_tx_out_cond_t *cond;          // For conditional output
        struct {
            char token_ticker[DAP_CHAIN_TICKER_SIZE_MAX];
            dap_chain_addr_t addr_from;
        } in;
    };
    union {
        dap_ledger_tx_item_t *prev_item;        // For not emission TX
        dap_ledger_token_emission_item_t *emission_item;
        dap_ledger_stake_lock_item_t *stake_lock_item;
        dap_ledger_reward_key_t reward_key;
    };
} dap_ledger_tx_bound_t;

// in-memory wallet balance
typedef struct dap_ledger_wallet_balance {
    char *key;
    char token_ticker[DAP_CHAIN_TICKER_SIZE_MAX];
    uint256_t balance;
    UT_hash_handle hh;
} dap_ledger_wallet_balance_t;

typedef struct dap_ledger_cache_item {
    dap_chain_hash_fast_t *hash;
    bool found;
} dap_ledger_cache_item_t;

typedef struct dap_ledger_cache_str_item {
    char *key;
    bool found;
} dap_ledger_cache_str_item_t;

typedef struct dap_ledger_tx_notifier {
    dap_ledger_tx_add_notify_t callback;
    void *arg;
} dap_ledger_tx_notifier_t;

typedef struct dap_ledger_bridged_tx_notifier {
    dap_ledger_bridged_tx_notify_t callback;
    void *arg;
} dap_ledger_bridged_tx_notifier_t;

// dap_ledget_t private section
typedef struct dap_ledger_private {
    // List of ledger - unspent transactions cache
    dap_ledger_tx_item_t *threshold_txs;
    dap_ledger_token_emission_item_t * threshold_emissions;

    dap_ledger_tx_item_t *ledger_items;
    dap_ledger_token_item_t *tokens;
    dap_ledger_stake_lock_item_t *emissions_for_stake_lock;
    dap_ledger_reward_item_t *rewards;
    dap_ledger_wallet_balance_t *balance_accounts;

    // for separate access to transactions
    pthread_rwlock_t ledger_rwlock;
    // for separate access to tokens
    pthread_rwlock_t tokens_rwlock;
    pthread_rwlock_t stake_lock_rwlock;
    pthread_rwlock_t threshold_txs_rwlock;
    pthread_rwlock_t threshold_emissions_rwlock;
    pthread_rwlock_t balance_accounts_rwlock;
    pthread_rwlock_t rewards_rwlock;

    // Save/load operations condition
    pthread_mutex_t load_mutex;
    pthread_cond_t load_cond;
    bool load_end;

    // Ledger flags
    bool check_ds, check_cells_ds, check_token_emission, cached, mapped;

    dap_chain_cell_id_t local_cell_id;

    //notifiers
    dap_list_t *bridged_tx_notifiers;
    dap_list_t *tx_add_notifiers;

    dap_ledger_cache_tx_check_callback_t cache_tx_check_callback;
    // Threshold fee
    dap_interval_timer_t threshold_txs_free_timer, threshold_emissions_free_timer;
} dap_ledger_private_t;
#define PVT(a) ( (dap_ledger_private_t* ) a->_internal )

typedef struct dap_ledger_hal_item {
    dap_chain_hash_fast_t hash;
    UT_hash_handle hh;
} dap_ledger_hal_item_t;

static dap_ledger_hal_item_t *s_hal_items = NULL;

static  dap_ledger_tx_item_t* tx_item_find_by_addr(dap_ledger_t *a_ledger,
        const dap_chain_addr_t *a_addr, const char * a_token, dap_chain_hash_fast_t *a_tx_first_hash);
static void s_threshold_emissions_proc( dap_ledger_t * a_ledger);
static void s_threshold_txs_proc( dap_ledger_t * a_ledger);
static void s_threshold_txs_free(dap_ledger_t *a_ledger);
static void s_threshold_emission_free(dap_ledger_t *a_ledger);
static int s_sort_ledger_tx_item(dap_ledger_tx_item_t* a, dap_ledger_tx_item_t* b);

static size_t s_threshold_emissions_max = 1000;
static size_t s_threshold_txs_max = 10000;
static bool s_debug_more = true;
static size_t s_threshold_free_timer_tick = 900000; // 900000 ms = 15 minutes.

struct json_object *wallet_info_json_collect(dap_ledger_t *a_ledger, dap_ledger_wallet_balance_t* a_bal);
//add a service declaration for tx tagging and more
static bool s_tag_check_block_reward(dap_ledger_t *a_ledger, dap_chain_datum_tx_t *a_tx,  dap_chain_datum_tx_item_groups_t *a_items_grp, dap_chain_tx_tag_action_type_t *a_action)
{
    //reward tag
    if (a_items_grp->items_in_reward)
    {
        if (a_action) *a_action = DAP_CHAIN_TX_TAG_ACTION_TRANSFER_REGULAR;
        return true;
    }
    return false;
}

dap_chain_tx_out_cond_t* dap_chain_ledger_get_tx_out_cond_linked_to_tx_in_cond(dap_ledger_t *a_ledger, dap_chain_tx_in_cond_t *a_in_cond)
{
        dap_hash_fast_t *l_tx_prev_hash = &a_in_cond->header.tx_prev_hash;    
        uint32_t l_tx_prev_out_idx = a_in_cond->header.tx_out_prev_idx;
        dap_chain_datum_tx_t *l_tx_prev = dap_ledger_tx_find_by_hash (a_ledger,l_tx_prev_hash);
        
        if (!l_tx_prev) return NULL;
        byte_t* l_item_res = dap_chain_datum_tx_item_get_nth(l_tx_prev, TX_ITEM_TYPE_OUT_ALL, l_tx_prev_out_idx);
        dap_chain_tx_item_type_t l_type = *(uint8_t *)l_item_res;
        
        if (l_type != TX_ITEM_TYPE_OUT_COND) return NULL;

        
        return (dap_chain_tx_out_cond_t*)l_item_res;
}

static dap_chain_addr_t s_get_out_addr(byte_t *out_item) {
    dap_chain_tx_item_type_t l_type = *(uint8_t *)out_item;
    
    switch (l_type) {
        case TX_ITEM_TYPE_OUT: { 
            dap_chain_tx_out_t *l_tx_out = (dap_chain_tx_out_t *)out_item;
            return l_tx_out->addr;
        } break;
        case TX_ITEM_TYPE_OUT_EXT: { // 256
            dap_chain_tx_out_ext_t *l_tx_out = (dap_chain_tx_out_ext_t *)out_item;
            return l_tx_out->addr;
        } break;
    }

    dap_chain_addr_t l_tx_out_to={0};
    return l_tx_out_to;
}

static bool s_tag_check_transfer(dap_ledger_t *a_ledger, dap_chain_datum_tx_t *a_tx,  dap_chain_datum_tx_item_groups_t *a_items_grp, dap_chain_tx_tag_action_type_t *a_action)
{
    //crosschain transfer
    //regular transfer
    //comission transfer
    
    // fee transfer: in_cond item linked to out_cond_fee
    if (a_items_grp->items_in_cond) 
    {
       for (dap_list_t *it = a_items_grp->items_in_cond; it; it = it->next) {
            dap_chain_tx_in_cond_t *l_tx_in = it->data;
            dap_chain_tx_out_cond_t *l_tx_out_cond = dap_chain_ledger_get_tx_out_cond_linked_to_tx_in_cond(a_ledger, l_tx_in);

            if (l_tx_out_cond && l_tx_out_cond->header.subtype == DAP_CHAIN_TX_OUT_COND_SUBTYPE_FEE) {
                if (a_action) *a_action = DAP_CHAIN_TX_TAG_ACTION_TRANSFER_COMISSION;
                return true;
            }   
        }
    }

    //crosschain transfer: outs destination net-id differs from current net-id
    // to differ with wrong stakes -> no ems in required

    if (!a_items_grp->items_in_ems)
    {
        dap_chain_addr_t addr_to = {0};
        for (dap_list_t *it =  a_items_grp->items_out_all; it; it = it->next) {
            
            dap_chain_addr_t l_tx_out_to = s_get_out_addr(it->data);
        
            //tag cross-chain _outputs_ transactions (recepient-tx is emission-based)
            if (l_tx_out_to.net_id.uint64 != a_ledger->net->pub.id.uint64 && !dap_chain_addr_is_blank(&l_tx_out_to)) {
                if (a_action) *a_action = DAP_CHAIN_TX_TAG_ACTION_TRANSFER_CROSSCHAIN;
                return true;
            }
        }   
    }


    //regular transfers 
    //have no other ins except regular in
    //have no OUT_COND except fee
    //have no vote
    //no TSD!


    //have any of those -> not regular transfer
    if (a_items_grp->items_in_cond ||
        a_items_grp->items_in_ems ||
        a_items_grp->items_in_reward ) {
        return false;   
    }
    
    //have any of those -> not regular transfer
    if ( 
        a_items_grp->items_out_cond_srv_pay ||
        a_items_grp->items_out_cond_srv_stake_lock ||
        a_items_grp->items_out_cond_srv_stake_pos_delegate ||
        a_items_grp->items_out_cond_srv_xchange) 
    {
        return false;
    }
    
    //not voting or vote...
    if (a_items_grp->items_vote || a_items_grp->items_voting || a_items_grp->items_tsd)
        return false;

    //not tsd sects (staking!)
    if(a_action) *a_action = DAP_CHAIN_TX_TAG_ACTION_TRANSFER_REGULAR;
    return true;
}

int dap_ledger_service_add(dap_chain_net_srv_uid_t a_uid, char *tag_str, dap_ledger_tag_check_callback_t a_callback)
{
    
    dap_ledger_service_info_t *l_new_sinfo;
    
    int l_tmp = a_uid.raw_ui64;

    pthread_rwlock_rdlock(&s_services_rwlock);
    HASH_FIND_INT(s_services, &l_tmp, l_new_sinfo);
    pthread_rwlock_unlock(&s_services_rwlock);
    if (l_new_sinfo) {
        l_new_sinfo->callback = a_callback;
        return 1;
    }

    l_new_sinfo = DAP_NEW(dap_ledger_service_info_t);
    if (!l_new_sinfo) {
        log_it(L_CRITICAL, "Memory allocation error");
        return -1;
    }
    l_new_sinfo->service_uid = a_uid;
    l_new_sinfo->callback = a_callback;
    strcpy(l_new_sinfo->tag_str, tag_str);
    
    pthread_rwlock_wrlock(&s_services_rwlock);
    HASH_ADD_INT(s_services, service_uid.raw_ui64, l_new_sinfo);
    pthread_rwlock_unlock(&s_services_rwlock);

    log_it(L_NOTICE, "Successfully registered service tag %s with uid %02" DAP_UINT64_FORMAT_X, tag_str, a_uid.raw_ui64);

    return 0;
}

/**
 * @brief dap_ledger_init
 * current function version set s_debug_more parameter, if it define in config, and returns 0
 * @return
 */
int dap_ledger_init()
{
    s_debug_more = dap_config_get_item_bool_default(g_config,"ledger","debug_more",false);
    
    pthread_rwlock_init(&s_verificators_rwlock, NULL);
    pthread_rwlock_init(&s_services_rwlock, NULL);

    //register native ledger services
    dap_chain_net_srv_uid_t l_uid_transfer = { .uint64 = DAP_CHAIN_NET_SRV_TRANSFER_ID };
    dap_ledger_service_add(l_uid_transfer, "transfer", s_tag_check_transfer);

    dap_chain_net_srv_uid_t l_uid_breward = { .uint64 = DAP_CHAIN_NET_SRV_BLOCK_REWARD_ID };
    dap_ledger_service_add(l_uid_breward, "block_reward", s_tag_check_block_reward);
    return 0;
}

/**
 * @brief dap_ledger_deinit
 * nothing do
 */
void dap_ledger_deinit()
{
    pthread_rwlock_destroy(&s_verificators_rwlock);
    pthread_rwlock_destroy(&s_services_rwlock);
}

/**
 * @brief dap_ledger_handle_new
 * Create empty dap_ledger_t structure
 * @return dap_ledger_t*
 */
static dap_ledger_t * dap_ledger_handle_new(void)
{
    dap_ledger_t *l_ledger = DAP_NEW_Z(dap_ledger_t);
    if ( !l_ledger ) {
        log_it(L_CRITICAL, "%s", c_error_memory_alloc);
        return NULL;
    }
    dap_ledger_private_t * l_ledger_pvt;
    l_ledger->_internal = l_ledger_pvt = DAP_NEW_Z(dap_ledger_private_t);
    if ( !l_ledger_pvt ) {
        log_it(L_CRITICAL, "%s", c_error_memory_alloc);
        DAP_DELETE(l_ledger);
        return NULL;
    }
    // Initialize Read/Write Lock Attribute
    pthread_rwlock_init(&l_ledger_pvt->ledger_rwlock, NULL);
    pthread_rwlock_init(&l_ledger_pvt->tokens_rwlock, NULL);
    pthread_rwlock_init(&l_ledger_pvt->threshold_txs_rwlock , NULL);
    pthread_rwlock_init(&l_ledger_pvt->threshold_emissions_rwlock , NULL);
    pthread_rwlock_init(&l_ledger_pvt->balance_accounts_rwlock , NULL);
    pthread_rwlock_init(&l_ledger_pvt->stake_lock_rwlock, NULL);
    pthread_rwlock_init(&l_ledger_pvt->rewards_rwlock, NULL);
    l_ledger_pvt->threshold_txs_free_timer = dap_interval_timer_create(s_threshold_free_timer_tick,
                                                                      (dap_timer_callback_t)s_threshold_txs_free, l_ledger);
    l_ledger_pvt->threshold_emissions_free_timer = dap_interval_timer_create(s_threshold_free_timer_tick,
                                                                            (dap_timer_callback_t) s_threshold_emission_free, l_ledger);                                                                          
    l_ledger_pvt->mapped = dap_config_get_item_bool_default(g_config, "ledger", "mapped", true);
    return l_ledger;
}

/**
 * @brief dap_ledger_handle_free
 * Remove dap_ledger_t structure
 * @param a_ledger
 */
void dap_ledger_handle_free(dap_ledger_t *a_ledger)
{
    if(!a_ledger)
        return;
    log_it(L_INFO,"Ledger for network %s destroyed", a_ledger->net->pub.name);
    // Destroy Read/Write Lock
    pthread_rwlock_destroy(&PVT(a_ledger)->ledger_rwlock);
    pthread_rwlock_destroy(&PVT(a_ledger)->tokens_rwlock);
    pthread_rwlock_destroy(&PVT(a_ledger)->threshold_txs_rwlock);
    pthread_rwlock_destroy(&PVT(a_ledger)->threshold_emissions_rwlock);
    pthread_rwlock_destroy(&PVT(a_ledger)->balance_accounts_rwlock);
    pthread_rwlock_destroy(&PVT(a_ledger)->stake_lock_rwlock);
    pthread_rwlock_destroy(&PVT(a_ledger)->rewards_rwlock);
    DAP_DELETE(PVT(a_ledger));
    DAP_DELETE(a_ledger);

}

struct json_object *wallet_info_json_collect(dap_ledger_t *a_ledger, dap_ledger_wallet_balance_t *a_bal) {
    struct json_object *l_json = json_object_new_object();
    json_object_object_add(l_json, "class", json_object_new_string("Wallet"));
    struct json_object *l_network = json_object_new_object();
    json_object_object_add(l_network, "name", json_object_new_string(a_ledger->net->pub.name));
    char *pos = strrchr(a_bal->key, ' ');
    if (pos) {
        size_t l_addr_len = pos - a_bal->key;
        char *l_addr_str = DAP_NEW_STACK_SIZE(char, l_addr_len + 1);
        if ( !l_addr_str )
        log_it(L_CRITICAL, "%s", c_error_memory_alloc);
        memcpy(l_addr_str, a_bal->key, pos - a_bal->key);
        *(l_addr_str + l_addr_len) = '\0';
        json_object_object_add(l_network, "address", json_object_new_string(l_addr_str));
    } else {
        json_object_object_add(l_network, "address", json_object_new_string("Unknown"));
    }
    struct json_object *l_token = json_object_new_object();
    json_object_object_add(l_token, "name", json_object_new_string(a_bal->token_ticker));
    const char *l_balance_coins, *l_balance_datoshi = dap_uint256_to_char(a_bal->balance, &l_balance_coins);
    json_object_object_add(l_token, "full_balance", json_object_new_string(l_balance_coins));
    json_object_object_add(l_token, "datoshi", json_object_new_string(l_balance_datoshi));
    json_object_object_add(l_network, "tokens", l_token);
    json_object_object_add(l_json, "networks", l_network);
    return l_json;
}

/**
 * @brief s_token_tsd_parse
 *
 * @param a_ledger
 * @param a_token_item
 * @param a_token
 * @param a_token_size
 * @return int
 */
static int s_token_tsd_parse(dap_ledger_token_item_t *a_token_item, byte_t *a_tsd, size_t a_tsd_total_size, bool a_apply)
{
    if (!a_tsd_total_size) {
        log_it(L_NOTICE, "No TSD sections in datum token");
        return DAP_LEDGER_CHECK_OK;
    }
    size_t l_new_signs_valid = a_token_item->auth_signs_valid;
    size_t l_new_signs_total = a_token_item->auth_signs_total;
    dap_pkey_t **l_new_pkeys = NULL;
    dap_hash_fast_t *l_new_pkey_hashes = NULL;
    bool l_was_pkeys_copied = false;
    size_t l_new_tx_recv_allow_size = a_token_item->tx_recv_allow_size;
    size_t l_new_tx_recv_block_size = a_token_item->tx_recv_block_size;
    size_t l_new_tx_send_allow_size = a_token_item->tx_send_allow_size;
    size_t l_new_tx_send_block_size = a_token_item->tx_send_block_size;
    dap_chain_addr_t *l_new_tx_recv_allow = NULL, *l_new_tx_recv_block = NULL,
                     *l_new_tx_send_allow = NULL, *l_new_tx_send_block = NULL;
    bool l_was_tx_recv_allow_copied = false, l_was_tx_recv_block_copied = false,
         l_was_tx_send_allow_copied = false, l_was_tx_send_block_copied = false;

    int ret = DAP_LEDGER_CHECK_OK;
    size_t l_tsd_size = 0;
    dap_tsd_t *l_tsd = (dap_tsd_t *)a_tsd;
    for (size_t l_offset = 0; l_offset < a_tsd_total_size; l_offset += l_tsd_size) {
        if (l_offset + sizeof(dap_tsd_t) > a_tsd_total_size) {
            log_it(L_WARNING, "Incorrect TSD section size, less than header");
            ret = DAP_LEDGER_CHECK_INVALID_SIZE;
            goto ret_n_clear;
        }
        l_tsd = (dap_tsd_t *)((byte_t *)l_tsd + l_tsd_size);
        l_tsd_size = dap_tsd_size(l_tsd);
        if (l_offset + l_tsd_size > a_tsd_total_size) {
            log_it(L_WARNING, "Wrong TSD size %zu, exiting TSD parse", l_tsd_size);
            ret = DAP_LEDGER_CHECK_INVALID_SIZE;
            goto ret_n_clear;
        }
        switch (l_tsd->type) {
        // set flags
        case DAP_CHAIN_DATUM_TOKEN_TSD_TYPE_SET_FLAGS: {
            if (l_tsd->size != sizeof(uint16_t)) {
                log_it(L_WARNING, "Wrong SET_FLAGS TSD size %zu, exiting TSD parse", l_tsd_size);
                ret = DAP_LEDGER_CHECK_INVALID_SIZE;
                goto ret_n_clear;
            }
            if (!a_apply)
                break;
            a_token_item->flags |= dap_tsd_get_scalar(l_tsd, uint16_t);
        } break;

        // unset flags
        case DAP_CHAIN_DATUM_TOKEN_TSD_TYPE_UNSET_FLAGS: {
            if (l_tsd->size != sizeof(uint16_t)) {
                log_it(L_WARNING, "Wrong UNSET_FLAGS TSD size %zu, exiting TSD parse", l_tsd_size);
                ret = DAP_LEDGER_CHECK_INVALID_SIZE;
                goto ret_n_clear;
            }
            if (!a_apply)
                break;
            a_token_item->flags &= ~dap_tsd_get_scalar(l_tsd, uint16_t);
        } break;

        // set total supply
        case DAP_CHAIN_DATUM_TOKEN_TSD_TYPE_TOTAL_SUPPLY: { // 256
            if (l_tsd->size != sizeof(uint256_t)) {
                log_it(L_WARNING, "Wrong TOTAL_SUPPLY TSD size %zu, exiting TSD parse", l_tsd_size);
                ret = DAP_LEDGER_CHECK_INVALID_SIZE;
                goto ret_n_clear;
            }
            uint256_t l_new_supply = dap_tsd_get_scalar(l_tsd, uint256_t);
            if (!IS_ZERO_256(a_token_item->total_supply) && !IS_ZERO_256(l_new_supply) &&
                    compare256(a_token_item->total_supply, l_new_supply) < 0) { //compare old 'total_supply' can be updated
                log_it(L_WARNING, "Can't update token with ticker '%s' because the new 'total_supply' can't be smaller than the old one", a_token_item->ticker);
                ret = DAP_LEDGER_TOKEN_ADD_CHECK_TSD_INVALID_SUPPLY;
                goto ret_n_clear;
            }
            if (!a_apply)
                break;
            a_token_item->total_supply = l_new_supply;
        } break;

        // Allowed tx receiver addres list add, remove or clear
        case DAP_CHAIN_DATUM_TOKEN_TSD_TYPE_TX_RECEIVER_ALLOWED_ADD: {
            if (l_tsd->size != sizeof(dap_chain_addr_t)) {
                log_it(L_WARNING, "Wrong TX_RECEIVER_ALLOWED_ADD TSD size %zu, exiting TSD parse", l_tsd_size);
                ret = DAP_LEDGER_CHECK_INVALID_SIZE;
                goto ret_n_clear;
            }
            // Check if its correct
            dap_chain_addr_t *l_add_addr = dap_tsd_get_object(l_tsd, dap_chain_addr_t);
            if (dap_chain_addr_check_sum(l_add_addr)) {
                log_it(L_WARNING, "Wrong address checksum in TSD param TX_RECEIVER_ALLOWED_ADD");
                ret = DAP_LEDGER_TOKEN_ADD_CHECK_TSD_INVALID_ADDR;
                goto ret_n_clear;
            }
            if (!l_new_tx_recv_allow && l_new_tx_recv_allow_size && !l_was_tx_recv_allow_copied) {
                assert(a_token_item->tx_recv_allow);
                // Deep copy addrs to sandbox
                l_new_tx_recv_allow = DAP_DUP_SIZE(a_token_item->tx_recv_allow, l_new_tx_recv_allow_size * sizeof(dap_chain_addr_t));
                if (!l_new_tx_recv_allow) {
                    log_it(L_CRITICAL, c_error_memory_alloc);
                    ret = DAP_LEDGER_CHECK_NOT_ENOUGH_MEMORY;
                    goto ret_n_clear;
                }
                l_was_tx_recv_allow_copied = true;
            }
            // Check if its already present
            for (size_t i = 0; i < l_new_tx_recv_allow_size; i++) { // Check for all the list
                if (dap_chain_addr_compare(l_new_tx_recv_allow + i, l_add_addr)) { // Found
                    log_it(L_WARNING, "TSD param TX_RECEIVER_ALLOWED_ADD has address %s thats already present in list",
                                                                    dap_chain_addr_to_str(l_add_addr));
                    ret = DAP_LEDGER_TOKEN_ADD_CHECK_TSD_ADDR_MISMATCH;
                    goto ret_n_clear;
                }
            }
            l_new_tx_recv_allow = l_new_tx_recv_allow
                    ? DAP_REALLOC(l_new_tx_recv_allow, (l_new_tx_recv_allow_size + 1) * sizeof(dap_chain_addr_t))
                    : DAP_NEW_Z(dap_chain_addr_t);
            if (!l_new_tx_recv_allow) {
                log_it(L_CRITICAL, c_error_memory_alloc);
                ret = DAP_LEDGER_CHECK_NOT_ENOUGH_MEMORY;
                goto ret_n_clear;
            }
            l_new_tx_recv_allow[l_new_tx_recv_allow_size++] = *l_add_addr;
        } break;

        case DAP_CHAIN_DATUM_TOKEN_TSD_TYPE_TX_RECEIVER_ALLOWED_REMOVE: {
            if (l_tsd->size != sizeof(dap_chain_addr_t)) {
                log_it(L_WARNING, "Wrong TX_RECEIVER_ALLOWED_REMOVE TSD size %zu, exiting TSD parse", l_tsd_size);
                ret = DAP_LEDGER_CHECK_INVALID_SIZE;
                goto ret_n_clear;
            }
            // Check if its correct
            dap_chain_addr_t *l_add_addr = dap_tsd_get_object(l_tsd, dap_chain_addr_t);
            if (dap_chain_addr_check_sum(l_add_addr)) {
                log_it(L_WARNING, "Wrong address checksum in TSD param TX_RECEIVER_ALLOWED_REMOVE");
                ret = DAP_LEDGER_TOKEN_ADD_CHECK_TSD_INVALID_ADDR;
                goto ret_n_clear;
            }
            if (!l_new_tx_recv_allow && l_new_tx_recv_allow_size && !l_was_tx_recv_allow_copied) {
                assert(a_token_item->tx_recv_allow);
                // Deep copy addrs to sandbox
                l_new_tx_recv_allow = DAP_DUP_SIZE(a_token_item->tx_recv_allow, l_new_tx_recv_allow_size * sizeof(dap_chain_addr_t));
                if (!l_new_tx_recv_allow) {
                    log_it(L_CRITICAL, c_error_memory_alloc);
                    ret = DAP_LEDGER_CHECK_NOT_ENOUGH_MEMORY;
                    goto ret_n_clear;
                }
                l_was_tx_recv_allow_copied = true;
            }
            // Check if its already present
            size_t i = 0;
            for ( ; i < l_new_tx_recv_allow_size; i++) // Check for all the list
                if (dap_chain_addr_compare(l_new_tx_recv_allow + i, l_add_addr))
                    break;
            if (i == l_new_tx_recv_allow_size) {
                log_it(L_WARNING, "TSD param TX_RECEIVER_ALLOWED_REMOVE has address %s thats not present in list",
                        dap_chain_addr_to_str(l_add_addr));
                ret = DAP_LEDGER_TOKEN_ADD_CHECK_TSD_ADDR_MISMATCH;
                goto ret_n_clear;
            }
            // Addr removing
            if (--l_new_tx_recv_allow_size > i)
                memmove(l_new_tx_recv_allow + i, l_new_tx_recv_allow + i + 1,
                        (l_new_tx_recv_allow_size - i - 1) * sizeof(dap_chain_addr_t));
            // Memory clearing
            if (l_new_tx_recv_allow_size)
                l_new_tx_recv_allow = DAP_REALLOC(l_new_tx_recv_allow,
                                                          l_new_tx_recv_allow_size * sizeof(dap_chain_addr_t));
            else
                DAP_DEL_Z(l_new_tx_recv_allow);
        } break;

        case DAP_CHAIN_DATUM_TOKEN_TSD_TYPE_TX_RECEIVER_ALLOWED_CLEAR: {
            if (l_tsd->size != 0) {
                log_it(L_WARNING, "Wrong TX_RECEIVER_ALLOWED_CLEAR TSD size %zu, exiting TSD parse", l_tsd_size);
                ret = DAP_LEDGER_CHECK_INVALID_SIZE;
                goto ret_n_clear;
            }
            DAP_DEL_Z(l_new_tx_recv_allow);
            l_new_tx_recv_allow_size = 0;
            l_was_tx_recv_block_copied = true;
        } break;

        // Blocked tx receiver addres list add, remove or clear
        case DAP_CHAIN_DATUM_TOKEN_TSD_TYPE_TX_RECEIVER_BLOCKED_ADD: {
            if (l_tsd->size != sizeof(dap_chain_addr_t)) {
                log_it(L_WARNING, "Wrong TX_RECEIVER_BLOCKED_ADD TSD size %zu, exiting TSD parse", l_tsd_size);
                ret = DAP_LEDGER_CHECK_INVALID_SIZE;
                goto ret_n_clear;
            }
            // Check if its correct
            dap_chain_addr_t *l_add_addr = dap_tsd_get_object(l_tsd, dap_chain_addr_t);
            if (dap_chain_addr_check_sum(l_add_addr)) {
                log_it(L_WARNING, "Wrong address checksum in TSD param TX_RECEIVER_BLOCKED_ADD");
                ret = DAP_LEDGER_TOKEN_ADD_CHECK_TSD_INVALID_ADDR;
                goto ret_n_clear;
            }
            if (!l_new_tx_recv_block && l_new_tx_recv_block_size && !l_was_tx_recv_block_copied) {
                assert(a_token_item->tx_recv_block);
                // Deep copy addrs to sandbox
                l_new_tx_recv_block = DAP_DUP_SIZE(a_token_item->tx_recv_block, l_new_tx_recv_block_size * sizeof(dap_chain_addr_t));
                if (!l_new_tx_recv_block) {
                    log_it(L_CRITICAL, c_error_memory_alloc);
                    ret = DAP_LEDGER_CHECK_NOT_ENOUGH_MEMORY;
                    goto ret_n_clear;
                }
                l_was_tx_recv_block_copied = true;
            }
            // Check if its already present
            for (size_t i = 0; i < l_new_tx_recv_block_size; i++) { // Check for all the list
                if (dap_chain_addr_compare(l_new_tx_recv_block + i, l_add_addr)) { // Found
                    log_it(L_WARNING, "TSD param TX_RECEIVER_BLOCKED_ADD has address %s thats already present in list",
                                                                    dap_chain_addr_to_str(l_add_addr));
                    ret = DAP_LEDGER_TOKEN_ADD_CHECK_TSD_ADDR_MISMATCH;
                    goto ret_n_clear;
                }
            }
            l_new_tx_recv_block = l_new_tx_recv_block
                    ? DAP_REALLOC(l_new_tx_recv_block, (l_new_tx_recv_block_size + 1) * sizeof(dap_chain_addr_t))
                    : DAP_NEW_Z(dap_chain_addr_t);
            if (!l_new_tx_recv_block) {
                log_it(L_CRITICAL, c_error_memory_alloc);
                ret = DAP_LEDGER_CHECK_NOT_ENOUGH_MEMORY;
                goto ret_n_clear;
            }
            l_new_tx_recv_block[l_new_tx_recv_block_size++] = *l_add_addr;
        } break;

        case DAP_CHAIN_DATUM_TOKEN_TSD_TYPE_TX_RECEIVER_BLOCKED_REMOVE: {
            if (l_tsd->size != sizeof(dap_chain_addr_t)) {
                log_it(L_WARNING, "Wrong TX_RECEIVER_BLOCKED_REMOVE TSD size %zu, exiting TSD parse", l_tsd_size);
                ret = DAP_LEDGER_CHECK_INVALID_SIZE;
                goto ret_n_clear;
            }
            // Check if its correct
            dap_chain_addr_t *l_add_addr = dap_tsd_get_object(l_tsd, dap_chain_addr_t);
            if (dap_chain_addr_check_sum(l_add_addr)) {
                log_it(L_WARNING, "Wrong address checksum in TSD param TX_RECEIVER_BLOCKED_REMOVE");
                ret = DAP_LEDGER_TOKEN_ADD_CHECK_TSD_INVALID_ADDR;
                goto ret_n_clear;
            }
            if (!l_new_tx_recv_block && l_new_tx_recv_block_size && !l_was_tx_recv_block_copied) {
                assert(a_token_item->tx_recv_block);
                // Deep copy addrs to sandbox
                l_new_tx_recv_block = DAP_DUP_SIZE(a_token_item->tx_recv_block, l_new_tx_recv_block_size * sizeof(dap_chain_addr_t));
                if (!l_new_tx_recv_block) {
                    log_it(L_CRITICAL, c_error_memory_alloc);
                    ret = DAP_LEDGER_CHECK_NOT_ENOUGH_MEMORY;
                    goto ret_n_clear;
                }
                l_was_tx_recv_block_copied = true;
            }
            // Check if its already present
            size_t i = 0;
            for ( ; i < l_new_tx_recv_block_size; i++) // Check for all the list
                if (dap_chain_addr_compare(l_new_tx_recv_block + i, l_add_addr))
                    break;
            if (i == l_new_tx_recv_block_size) {
                log_it(L_WARNING, "TSD param TX_RECEIVER_BLOCKED_REMOVE has address %s thats not present in list",
                        dap_chain_addr_to_str(l_add_addr));
                ret = DAP_LEDGER_TOKEN_ADD_CHECK_TSD_ADDR_MISMATCH;
                goto ret_n_clear;
            }
            // Addr removing
            if (--l_new_tx_recv_block_size > i)
                memmove(l_new_tx_recv_block + i, l_new_tx_recv_block + i + 1,
                        (l_new_tx_recv_block_size - i - 1) * sizeof(dap_chain_addr_t));
            // Memory clearing
            if (l_new_tx_recv_block_size)
                l_new_tx_recv_block = DAP_REALLOC(l_new_tx_recv_block,
                                                          l_new_tx_recv_block_size * sizeof(dap_chain_addr_t));
            else
                DAP_DEL_Z(l_new_tx_recv_block);
        } break;

        case DAP_CHAIN_DATUM_TOKEN_TSD_TYPE_TX_RECEIVER_BLOCKED_CLEAR: {
            if (l_tsd->size != 0) {
                log_it(L_WARNING, "Wrong TX_RECEIVER_BLOCKED_CLEAR TSD size %zu, exiting TSD parse", l_tsd_size);
                ret = DAP_LEDGER_CHECK_INVALID_SIZE;
                goto ret_n_clear;
            }
            DAP_DEL_Z(l_new_tx_recv_block);
            l_new_tx_recv_block_size = 0;
            l_was_tx_recv_block_copied = true;
        } break;

        // Blocked tx sender addres list add, remove or clear
        case DAP_CHAIN_DATUM_TOKEN_TSD_TYPE_TX_SENDER_ALLOWED_ADD: {
            if (l_tsd->size != sizeof(dap_chain_addr_t)) {
                log_it(L_WARNING, "Wrong TX_SENDER_ALLOWED_ADD TSD size %zu, exiting TSD parse", l_tsd_size);
                ret = DAP_LEDGER_CHECK_INVALID_SIZE;
                goto ret_n_clear;
            }
            // Check if its correct
            dap_chain_addr_t *l_add_addr = dap_tsd_get_object(l_tsd, dap_chain_addr_t);
            if (dap_chain_addr_check_sum(l_add_addr)) {
                log_it(L_WARNING, "Wrong address checksum in TSD param TX_SENDER_ALLOWED_ADD");
                ret = DAP_LEDGER_TOKEN_ADD_CHECK_TSD_INVALID_ADDR;
                goto ret_n_clear;
            }
            if (!l_new_tx_send_allow && l_new_tx_send_allow_size && !l_was_tx_send_allow_copied) {
                assert(a_token_item->tx_send_allow);
                // Deep copy addrs to sandbox
                l_new_tx_send_allow = DAP_DUP_SIZE(a_token_item->tx_send_allow, l_new_tx_send_allow_size * sizeof(dap_chain_addr_t));
                if (!l_new_tx_send_allow) {
                    log_it(L_CRITICAL, c_error_memory_alloc);
                    ret = DAP_LEDGER_CHECK_NOT_ENOUGH_MEMORY;
                    goto ret_n_clear;
                }
                l_was_tx_send_allow_copied = true;
            }
            // Check if its already present
            for (size_t i = 0; i < l_new_tx_send_allow_size; i++) { // Check for all the list
                if (dap_chain_addr_compare(l_new_tx_send_allow + i, l_add_addr)) { // Found
                    log_it(L_WARNING, "TSD param TX_SENDER_ALLOWED_ADD has address %s thats already present in list",
                                                                    dap_chain_addr_to_str(l_add_addr));
                    ret = DAP_LEDGER_TOKEN_ADD_CHECK_TSD_ADDR_MISMATCH;
                    goto ret_n_clear;
                }
            }
            l_new_tx_send_allow = l_new_tx_send_allow
                    ? DAP_REALLOC(l_new_tx_send_allow, (l_new_tx_send_allow_size + 1) * sizeof(dap_chain_addr_t))
                    : DAP_NEW_Z(dap_chain_addr_t);
            if (!l_new_tx_send_allow) {
                log_it(L_CRITICAL, c_error_memory_alloc);
                ret = DAP_LEDGER_CHECK_NOT_ENOUGH_MEMORY;
                goto ret_n_clear;
            }
            l_new_tx_send_allow[l_new_tx_send_allow_size++] = *l_add_addr;
        } break;

        case DAP_CHAIN_DATUM_TOKEN_TSD_TYPE_TX_SENDER_ALLOWED_REMOVE: {
            if (l_tsd->size != sizeof(dap_chain_addr_t)) {
                log_it(L_WARNING, "Wrong TX_SENDER_ALLOWED_REMOVE TSD size %zu, exiting TSD parse", l_tsd_size);
                ret = DAP_LEDGER_CHECK_INVALID_SIZE;
                goto ret_n_clear;
            }
            // Check if its correct
            dap_chain_addr_t *l_add_addr = dap_tsd_get_object(l_tsd, dap_chain_addr_t);
            if (dap_chain_addr_check_sum(l_add_addr)) {
                log_it(L_WARNING, "Wrong address checksum in TSD param TX_SENDER_ALLOWED_REMOVE");
                ret = DAP_LEDGER_TOKEN_ADD_CHECK_TSD_INVALID_ADDR;
                goto ret_n_clear;

            }
            if (!l_new_tx_send_allow && l_new_tx_send_allow_size && !l_was_tx_send_allow_copied) {
                assert(a_token_item->tx_send_allow);
                // Deep copy addrs to sandbox
                l_new_tx_send_allow = DAP_DUP_SIZE(a_token_item->tx_send_allow, l_new_tx_send_allow_size * sizeof(dap_chain_addr_t));
                if (!l_new_tx_send_allow) {
                    log_it(L_CRITICAL, c_error_memory_alloc);
                    ret = DAP_LEDGER_CHECK_NOT_ENOUGH_MEMORY;
                    goto ret_n_clear;
                }
                l_was_tx_send_allow_copied = true;
            }
            // Check if its already present
            size_t i = 0;
            for ( ; i < l_new_tx_send_allow_size; i++) // Check for all the list
                if (dap_chain_addr_compare(l_new_tx_send_allow + i, l_add_addr))
                    break;
            if (i == l_new_tx_send_allow_size) {
                log_it(L_WARNING, "TSD param TX_SENDER_ALLOWED_REMOVE has address %s thats not present in list",
                        dap_chain_addr_to_str(l_add_addr));
                ret = DAP_LEDGER_TOKEN_ADD_CHECK_TSD_ADDR_MISMATCH;
                goto ret_n_clear;
            }
            // Addr removing
            if (--l_new_tx_send_allow_size > i)
                memmove(l_new_tx_send_allow + i, l_new_tx_send_allow + i + 1,
                        (l_new_tx_send_allow_size - i - 1) * sizeof(dap_chain_addr_t));
            // Memory clearing
            if (l_new_tx_send_allow_size)
                l_new_tx_send_allow = DAP_REALLOC(l_new_tx_send_allow,
                                                          l_new_tx_send_allow_size * sizeof(dap_chain_addr_t));
            else
                DAP_DEL_Z(l_new_tx_send_allow);
        } break;

        case DAP_CHAIN_DATUM_TOKEN_TSD_TYPE_TX_SENDER_ALLOWED_CLEAR: {
            if (l_tsd->size != 0) {
                log_it(L_WARNING, "Wrong TX_SENDER_ALLOWED_CLEAR TSD size %zu, exiting TSD parse", l_tsd_size);
                ret = DAP_LEDGER_CHECK_INVALID_SIZE;
                goto ret_n_clear;
            }
            DAP_DEL_Z(l_new_tx_send_allow);
            l_new_tx_send_allow_size = 0;
            l_was_tx_send_allow_copied = true;
        } break;

        // Blocked tx sender addres list add, remove or clear
        case DAP_CHAIN_DATUM_TOKEN_TSD_TYPE_TX_SENDER_BLOCKED_ADD: {
            if (l_tsd->size != sizeof(dap_chain_addr_t)) {
                log_it(L_WARNING, "Wrong TX_SENDER_BLOCKED_ADD TSD size %zu, exiting TSD parse", l_tsd_size);
                ret = DAP_LEDGER_CHECK_INVALID_SIZE;
                goto ret_n_clear;
            }
            // Check if its correct
            dap_chain_addr_t *l_add_addr = dap_tsd_get_object(l_tsd, dap_chain_addr_t);
            if (dap_chain_addr_check_sum(l_add_addr)) {
                log_it(L_WARNING, "Wrong address checksum in TSD param TX_SENDER_BLOCKED_ADD");
                ret = DAP_LEDGER_TOKEN_ADD_CHECK_TSD_INVALID_ADDR;
                goto ret_n_clear;
            }
            if (!l_new_tx_send_block && l_new_tx_send_block_size && !l_was_tx_send_block_copied) {
                assert(a_token_item->tx_send_block);
                // Deep copy addrs to sandbox
                l_new_tx_send_block = DAP_DUP_SIZE(a_token_item->tx_send_block, l_new_tx_send_block_size * sizeof(dap_chain_addr_t));
                if (!l_new_tx_send_block) {
                    log_it(L_CRITICAL, c_error_memory_alloc);
                    ret = DAP_LEDGER_CHECK_NOT_ENOUGH_MEMORY;
                    goto ret_n_clear;
                }
                l_was_tx_send_block_copied = true;
            }
            // Check if its already present
            for (size_t i = 0; i < l_new_tx_send_block_size; i++) { // Check for all the list
                if (dap_chain_addr_compare(l_new_tx_send_block + i, l_add_addr)) { // Found
                    log_it(L_WARNING, "TSD param TX_SENDER_BLOCKED_ADD has address %s thats already present in list",
                                                                    dap_chain_addr_to_str(l_add_addr));
                    ret = DAP_LEDGER_TOKEN_ADD_CHECK_TSD_ADDR_MISMATCH;
                    goto ret_n_clear;
                }
            }
            if (!a_apply)
                break;
            l_new_tx_send_block = l_new_tx_send_block
                    ? DAP_REALLOC(l_new_tx_send_block, (l_new_tx_send_block_size + 1) * sizeof(dap_chain_addr_t))
                    : DAP_NEW_Z(dap_chain_addr_t);
            if (!l_new_tx_send_block) {
                log_it(L_CRITICAL, c_error_memory_alloc);
                ret = DAP_LEDGER_CHECK_NOT_ENOUGH_MEMORY;
                goto ret_n_clear;
            }
            l_new_tx_send_block[l_new_tx_send_block_size++] = *l_add_addr;
        } break;

        case DAP_CHAIN_DATUM_TOKEN_TSD_TYPE_TX_SENDER_BLOCKED_REMOVE: {
            if (l_tsd->size != sizeof(dap_chain_addr_t)) {
                log_it(L_WARNING, "Wrong TX_SENDER_BLOCKED_REMOVE TSD size %zu, exiting TSD parse", l_tsd_size);
                ret = DAP_LEDGER_CHECK_INVALID_SIZE;
                goto ret_n_clear;
            }
            // Check if its correct
            dap_chain_addr_t *l_add_addr = dap_tsd_get_object(l_tsd, dap_chain_addr_t);
            if (dap_chain_addr_check_sum(l_add_addr)) {
                log_it(L_WARNING, "Wrong address checksum in TSD param TX_SENDER_BLOCKED_REMOVE");
                ret = DAP_LEDGER_TOKEN_ADD_CHECK_TSD_INVALID_ADDR;
                goto ret_n_clear;
            }
            if (!l_new_tx_send_block && l_new_tx_send_block_size && !l_was_tx_send_block_copied) {
                assert(a_token_item->tx_send_block);
                // Deep copy addrs to sandbox
                l_new_tx_send_block = DAP_DUP_SIZE(a_token_item->tx_send_block, l_new_tx_send_block_size * sizeof(dap_chain_addr_t));
                if (!l_new_tx_send_block) {
                    log_it(L_CRITICAL, c_error_memory_alloc);
                    ret = DAP_LEDGER_CHECK_NOT_ENOUGH_MEMORY;
                    goto ret_n_clear;
                }
                l_was_tx_send_block_copied = true;
            }
            // Check if its already present
            size_t i = 0;
            for ( ; i < l_new_tx_send_block_size; i++) // Check for all the list
                if (dap_chain_addr_compare(l_new_tx_send_block + i, l_add_addr))
                    break;
            if (i == l_new_tx_send_block_size) {
                log_it(L_WARNING, "TSD param TX_SENDER_BLOCKED_REMOVE has address %s thats not present in list",
                        dap_chain_addr_to_str(l_add_addr));
                ret = DAP_LEDGER_TOKEN_ADD_CHECK_TSD_ADDR_MISMATCH;
                goto ret_n_clear;
            }
            // Addr removing
            if (--l_new_tx_send_block_size > i)
                memmove(l_new_tx_send_block + i, l_new_tx_send_block + i + 1,
                        (l_new_tx_send_block_size - i - 1) * sizeof(dap_chain_addr_t));
            // Memory clearing
            if (l_new_tx_send_block_size)
                l_new_tx_send_block = DAP_REALLOC(l_new_tx_send_block,
                                                          l_new_tx_send_block_size * sizeof(dap_chain_addr_t));
            else
                DAP_DEL_Z(l_new_tx_send_block);
        } break;

        case DAP_CHAIN_DATUM_TOKEN_TSD_TYPE_TX_SENDER_BLOCKED_CLEAR: {
            if (l_tsd->size != 0) {
                log_it(L_WARNING, "Wrong TX_SENDER_BLOCKED_CLEAR TSD size %zu, exiting TSD parse", l_tsd_size);
                ret = DAP_LEDGER_CHECK_INVALID_SIZE;
                goto ret_n_clear;
            }
            DAP_DEL_Z(l_new_tx_send_block);
            l_new_tx_send_block_size = 0;
            l_was_tx_send_block_copied = true;
        } break;

        case DAP_CHAIN_DATUM_TOKEN_TSD_TOKEN_DESCRIPTION: {
            if (l_tsd->size == 0 || l_tsd->data[l_tsd->size - 1] != 0) {
                log_it(L_ERROR, "Wrong TOKEN_DESCRIPTION TSD format or size %zu, exiting TSD parse", l_tsd_size);
                ret = DAP_LEDGER_CHECK_INVALID_SIZE;
                goto ret_n_clear;
            }
            DAP_DEL_Z(a_token_item->description_token);
            a_token_item->description_token = strdup((char *)l_tsd->data);
        } break;

        // Set signs count value need to emission be valid
        case DAP_CHAIN_DATUM_TOKEN_TSD_TYPE_TOTAL_SIGNS_VALID: {
            if (l_tsd->size != sizeof(uint16_t)) {
                log_it(L_WARNING, "Wrong SIGNS_VALID TSD size %zu, exiting TSD parse", l_tsd_size);
                ret = DAP_LEDGER_CHECK_INVALID_SIZE;
                goto ret_n_clear;
            }
            l_new_signs_valid = dap_tsd_get_scalar(l_tsd, uint16_t);
        } break;

        case DAP_CHAIN_DATUM_TOKEN_TSD_TYPE_TOTAL_PKEYS_ADD: {
            if (l_tsd->size < sizeof(dap_pkey_t) || l_tsd->size != dap_pkey_get_size((dap_pkey_t *)l_tsd->data)) {
                log_it(L_WARNING, "Wrong TOTAL_PKEYS_ADD TSD size %zu, exiting TSD parse", l_tsd_size);
                ret = DAP_LEDGER_CHECK_INVALID_SIZE;
                goto ret_n_clear;
            }
            if (!l_new_pkeys && l_new_signs_total && !l_was_pkeys_copied) {
                assert(a_token_item->auth_pkeys);
                assert(a_token_item->auth_pkey_hashes);
                // Deep copy pkeys & its hashes to sandbox
                l_new_pkeys = DAP_NEW_SIZE(dap_pkey_t *, l_new_signs_total * sizeof(dap_pkey_t *));
                if (!l_new_pkeys) {
                    log_it(L_CRITICAL, c_error_memory_alloc);
                    ret = DAP_LEDGER_CHECK_NOT_ENOUGH_MEMORY;
                    goto ret_n_clear;
                }
                for (size_t i = 0; i < l_new_signs_total; i++) {
                    l_new_pkeys[i] = DAP_DUP_SIZE(a_token_item->auth_pkeys[i], dap_pkey_get_size(a_token_item->auth_pkeys[i]));
                    if (!l_new_pkeys[i]) {
                        log_it(L_CRITICAL, c_error_memory_alloc);
                        ret = DAP_LEDGER_CHECK_NOT_ENOUGH_MEMORY;
                        goto ret_n_clear;
                    }
                }
                assert(!l_new_pkey_hashes);
                l_new_pkey_hashes = DAP_DUP_SIZE(a_token_item->auth_pkey_hashes, l_new_signs_total * sizeof(dap_hash_t));
                if (!l_new_pkey_hashes) {
                    log_it(L_CRITICAL, c_error_memory_alloc);
                    ret = DAP_LEDGER_CHECK_NOT_ENOUGH_MEMORY;
                    goto ret_n_clear;
                }
                l_was_pkeys_copied = true;
            }
            dap_pkey_t *l_new_auth_pkey = dap_tsd_get_object(l_tsd, dap_pkey_t);
            // Check if its already present
            dap_hash_t l_new_auth_pkey_hash;
            dap_pkey_get_hash(l_new_auth_pkey, &l_new_auth_pkey_hash);
            for (size_t i = 0; i < l_new_signs_total; i++) {
                if (dap_pkey_compare(l_new_auth_pkey, l_new_pkeys[i])) {
                    log_it(L_WARNING, "TSD param TOTAL_PKEYS_ADD has pkey %s thats already present in list",
                                                                    dap_hash_fast_to_str_static(&l_new_auth_pkey_hash));
                    ret = DAP_LEDGER_TOKEN_ADD_CHECK_PKEY_MISMATCH;
                    goto ret_n_clear;
                }
            }
            l_new_pkeys = l_new_pkeys ? DAP_REALLOC(l_new_pkeys, l_new_signs_total * sizeof(dap_pkey_t *))
                                      : DAP_NEW_Z(dap_pkey_t *);
            if (!l_new_pkeys) {
                log_it(L_CRITICAL, c_error_memory_alloc);
                ret = DAP_LEDGER_CHECK_NOT_ENOUGH_MEMORY;
                goto ret_n_clear;
            }
            // Pkey adding
            l_new_pkeys[l_new_signs_total++] = DAP_DUP_SIZE(l_new_auth_pkey, dap_pkey_get_size(l_new_auth_pkey));
            if (!l_new_pkeys[l_new_signs_total]) {
                log_it(L_CRITICAL, c_error_memory_alloc);
                ret = DAP_LEDGER_CHECK_NOT_ENOUGH_MEMORY;
                goto ret_n_clear;
            }
            l_new_pkey_hashes = l_new_pkey_hashes ? DAP_REALLOC(l_new_pkey_hashes, l_new_signs_total * sizeof(dap_hash_t))
                                                  : DAP_NEW_Z(dap_hash_t);
            if (!l_new_pkey_hashes) {
                log_it(L_CRITICAL, c_error_memory_alloc);
                ret = DAP_LEDGER_CHECK_NOT_ENOUGH_MEMORY;
                goto ret_n_clear;
            }
            l_new_pkey_hashes[l_new_signs_total++] = l_new_auth_pkey_hash;
        } break;

        case DAP_CHAIN_DATUM_TOKEN_TSD_TYPE_TOTAL_PKEYS_REMOVE: {
            if (l_tsd->size != sizeof(dap_hash_t)) {
                log_it(L_WARNING, "Wrong TOTAL_PKEYS_REMOVE TSD size %zu, exiting TSD parse", l_tsd_size);
                ret = DAP_LEDGER_CHECK_INVALID_SIZE;
                goto ret_n_clear;
            }
            if (!l_new_pkeys && l_new_signs_total && !l_was_pkeys_copied) {
                assert(a_token_item->auth_pkeys);
                assert(a_token_item->auth_pkey_hashes);
                // Deep copy pkeys & its hashes to sandbox
                l_new_pkeys = DAP_NEW_SIZE(dap_pkey_t *, l_new_signs_total * sizeof(dap_pkey_t *));
                if (!l_new_pkeys) {
                    log_it(L_CRITICAL, c_error_memory_alloc);
                    ret = DAP_LEDGER_CHECK_NOT_ENOUGH_MEMORY;
                    goto ret_n_clear;
                }
                for (size_t i = 0; i < l_new_signs_total; i++) {
                    l_new_pkeys[i] = DAP_DUP_SIZE(a_token_item->auth_pkeys[i], dap_pkey_get_size(a_token_item->auth_pkeys[i]));
                    if (!l_new_pkeys[i]) {
                        log_it(L_CRITICAL, c_error_memory_alloc);
                        ret = DAP_LEDGER_CHECK_NOT_ENOUGH_MEMORY;
                        goto ret_n_clear;
                    }
                }
                assert(!l_new_pkey_hashes);
                l_new_pkey_hashes = DAP_DUP_SIZE(a_token_item->auth_pkey_hashes, l_new_signs_total * sizeof(dap_hash_t));
                if (!l_new_pkey_hashes) {
                    log_it(L_CRITICAL, c_error_memory_alloc);
                    ret = DAP_LEDGER_CHECK_NOT_ENOUGH_MEMORY;
                    goto ret_n_clear;
                }
                l_was_pkeys_copied = true;
            }
            dap_hash_t l_new_auth_pkey_hash = dap_tsd_get_scalar(l_tsd, dap_hash_t);
            // Check if its already present
            size_t i = 0;
            for ( ; i < l_new_signs_total; i++) // Check for all the list
                if (dap_hash_fast_compare(l_new_pkey_hashes + i, &l_new_auth_pkey_hash))
                    break;
            if (i == l_new_signs_total) {
                log_it(L_WARNING, "TSD param TOTAL_PKEYS_REMOVE has public key hash %s thats not present in list",
                                                    dap_hash_fast_to_str_static(&l_new_auth_pkey_hash));
                ret = DAP_LEDGER_TOKEN_ADD_CHECK_PKEY_MISMATCH;
                goto ret_n_clear;
            }
            // Pkey removing
            DAP_DELETE(l_new_pkeys[i]);
            if (--l_new_signs_total > i) {
                memmove(l_new_pkeys + i, l_new_pkeys + i + 1, (l_new_signs_total - i - 1) * sizeof(dap_pkey_t *));
                memmove(l_new_pkey_hashes + i, l_new_pkey_hashes + i + 1, (l_new_signs_total - i - 1) * sizeof(dap_hash_t));
            }
            // Memory clearing
            if (l_new_signs_total) {
                l_new_pkeys = DAP_REALLOC(l_new_pkeys, l_new_signs_total * sizeof(dap_pkey_t *));
                l_new_pkey_hashes = DAP_REALLOC(l_new_pkey_hashes, l_new_signs_total * sizeof(dap_hash_t));
            } else
                DAP_DEL_MULTY(l_new_pkeys, l_new_pkey_hashes);
        } break;


        default:
            log_it(L_ERROR, "Unexpected TSD type %hu", l_tsd->type);
            ret = DAP_LEDGER_CHECK_PARSE_ERROR;
            goto ret_n_clear;
        }
    }
    if (l_new_signs_total < l_new_signs_valid) {
        ret = DAP_LEDGER_CHECK_NOT_ENOUGH_VALID_SIGNS;
        goto ret_n_clear;
    }
    if (a_apply) {
        if (l_was_tx_recv_allow_copied) {
            a_token_item->tx_recv_allow_size = l_new_tx_recv_allow_size;
            DAP_DEL_Z(a_token_item->tx_recv_allow);
            a_token_item->tx_recv_allow = l_new_tx_recv_block;
        }
        if (l_was_tx_recv_block_copied) {
            a_token_item->tx_recv_block_size = l_new_tx_recv_block_size;
            DAP_DEL_Z(a_token_item->tx_recv_block);
            a_token_item->tx_recv_block = l_new_tx_recv_block;
        }
        if (l_was_tx_send_allow_copied) {
            a_token_item->tx_send_allow_size = l_new_tx_send_allow_size;
            DAP_DEL_Z(a_token_item->tx_send_allow);
            a_token_item->tx_send_allow = l_new_tx_send_block;
        }
        if (l_was_tx_send_block_copied) {
            a_token_item->tx_send_block_size = l_new_tx_send_block_size;
            DAP_DEL_Z(a_token_item->tx_send_block);
            a_token_item->tx_send_block = l_new_tx_send_block;
        }
        a_token_item->auth_signs_valid = l_new_signs_valid;
        if (l_was_pkeys_copied) {
            a_token_item->auth_signs_total = l_new_signs_total;
            for (size_t i = 0; i < l_new_signs_total; i++)
                DAP_DELETE(a_token_item->auth_pkeys[i]);
            DAP_DEL_Z(a_token_item->auth_pkeys);
            DAP_DEL_Z(a_token_item->auth_pkey_hashes);
            a_token_item->auth_pkeys = l_new_pkeys;
            a_token_item->auth_pkey_hashes = l_new_pkey_hashes;
        }
        return DAP_LEDGER_CHECK_OK;
    }
    // Checks passed
ret_n_clear:
    for (size_t i = 0; i < l_new_signs_total; i++)
        DAP_DELETE(l_new_pkeys[i]);
    DAP_DEL_MULTY(l_new_tx_recv_allow, l_new_tx_recv_block, l_new_tx_send_allow, l_new_tx_send_block, l_new_pkeys, l_new_pkey_hashes);
    return ret;
}

inline static dap_ledger_token_item_t *s_ledger_find_token(dap_ledger_t *a_ledger, const char *a_token_ticker)
{
    dap_return_val_if_fail(a_ledger && a_token_ticker, NULL);
    dap_ledger_token_item_t *l_token_item;
    pthread_rwlock_rdlock(&PVT(a_ledger)->tokens_rwlock);
    HASH_FIND_STR(PVT(a_ledger)->tokens, a_token_ticker, l_token_item);
    pthread_rwlock_unlock(&PVT(a_ledger)->tokens_rwlock);
    return l_token_item;
}

/**
 * @brief dap_ledger_token_check
 * @param a_ledger
 * @param a_token
 * @param a_token_size
 * @return
 */
int s_token_add_check(dap_ledger_t *a_ledger, byte_t *a_token, size_t a_token_size,
                      dap_ledger_token_item_t **a_token_item, dap_chain_datum_token_t **a_token_out,
                      size_t *a_tsd_total_size, size_t *a_signs_size,
                      dap_hash_fast_t *a_token_update_hash)
{
    size_t l_token_size = a_token_size;
    dap_chain_datum_token_t *l_token = dap_chain_datum_token_read(a_token, &l_token_size);
    if (!l_token)
        return DAP_LEDGER_CHECK_INVALID_SIZE;

    if (l_token->type != DAP_CHAIN_DATUM_TOKEN_TYPE_UPDATE && l_token->type != DAP_CHAIN_DATUM_TOKEN_TYPE_DECL) {
        log_it(L_WARNING, "Unknown token type %hu", l_token->type);
        DAP_DELETE(l_token);
        return DAP_LEDGER_CHECK_PARSE_ERROR;
    }
    if (!l_token->ticker[0] || l_token->ticker[DAP_CHAIN_TICKER_SIZE_MAX - 1]) {
        log_it(L_WARNING, "Unreadable token ticker");
        DAP_DELETE(l_token);
        return DAP_LEDGER_CHECK_PARSE_ERROR;
    }
    char *ptr = l_token->ticker;
    while (*ptr) {
        if (!dap_ascii_isalnum(*ptr++)) {
            log_it(L_WARNING, "Token ticker is not alpha-numeric");
            DAP_DELETE(l_token);
            return DAP_LEDGER_CHECK_PARSE_ERROR;
        }
    }
    if (l_token->signs_total < l_token->signs_valid) {
        log_it(L_WARNING, "Datum token has only %hu signatures out of %hu", l_token->signs_total, l_token->signs_valid);
        DAP_DELETE(l_token);
        return DAP_LEDGER_TOKEN_ADD_CHECK_NOT_ENOUGH_UNIQUE_SIGNS;
    }
    if (l_token->signs_total) {
        log_it(L_WARNING, "No auth signs in token '%s' datum!", l_token->ticker);
        DAP_DELETE(l_token);
        return DAP_LEDGER_TOKEN_ADD_CHECK_NOT_ENOUGH_UNIQUE_SIGNS;
    }
    bool l_update_token = l_token->type == DAP_CHAIN_DATUM_TOKEN_TYPE_UPDATE;
    dap_ledger_token_item_t *l_token_item = s_ledger_find_token(a_ledger, l_token->ticker);
    if (l_token_item) {
        if (!l_update_token) {
            log_it(L_WARNING, "Duplicate token declaration for ticker '%s'", l_token->ticker);
            DAP_DELETE(l_token);
            return DAP_LEDGER_CHECK_ALREADY_CACHED;
        }
        dap_hash_fast_t l_token_update_hash;
        dap_hash_fast(l_token, l_token_size, &l_token_update_hash);
        dap_ledger_token_update_item_t *l_token_update_item;
        pthread_rwlock_rdlock(&l_token_item->token_ts_updated_rwlock);
        HASH_FIND(hh, l_token_item->token_ts_updated, &l_token_update_hash, sizeof(dap_hash_fast_t), l_token_update_item);
        pthread_rwlock_unlock(&l_token_item->token_ts_updated_rwlock);
        if (l_token_update_item) {
            log_it(L_WARNING, "This update for token '%s' was already applied", l_token->ticker);
            DAP_DELETE(l_token);
            return DAP_LEDGER_CHECK_ALREADY_CACHED;
        }
        if (a_token_update_hash)
            *a_token_update_hash = l_token_update_hash;
    } else if (l_update_token) {
        log_it(L_WARNING, "Can't update token that doesn't exist for ticker '%s'", l_token->ticker);
        DAP_DELETE(l_token);
        return DAP_LEDGER_CHECK_TICKER_NOT_FOUND;
    }
    // Check TSD
    size_t l_size_tsd_section = 0;
    if (l_update_token) {
        switch (l_token->subtype) {
        case DAP_CHAIN_DATUM_TOKEN_SUBTYPE_PRIVATE:
            l_size_tsd_section = l_token->header_private_decl.tsd_total_size; break;
        case DAP_CHAIN_DATUM_TOKEN_SUBTYPE_NATIVE:
            l_size_tsd_section = l_token->header_native_decl.tsd_total_size; break;
        case DAP_CHAIN_DATUM_TOKEN_SUBTYPE_SIMPLE:
        case DAP_CHAIN_DATUM_TOKEN_SUBTYPE_PUBLIC:
            break;
        default:
            /* Bogdanoff, unknown token subtype update. What shall we TODO? */
            log_it(L_WARNING, "Unknown token subtype '0x%0hX' update! Ticker: %s, total_supply: %s, signs_valid: %hu, signs_total: %hu",
                   l_token->type, l_token->ticker, dap_uint256_to_char(l_token->total_supply, NULL),
                   l_token->signs_valid, l_token->signs_total);
            /* Dump it right now */
            DAP_DELETE(l_token);
            return DAP_LEDGER_CHECK_PARSE_ERROR;
        }
    } else {
        switch (l_token->subtype) {
        case DAP_CHAIN_DATUM_TOKEN_SUBTYPE_PRIVATE:
            l_size_tsd_section = l_token->header_private_update.tsd_total_size; break;
        case DAP_CHAIN_DATUM_TOKEN_SUBTYPE_NATIVE:
            l_size_tsd_section = l_token->header_native_update.tsd_total_size; break;
        case DAP_CHAIN_DATUM_TOKEN_SUBTYPE_SIMPLE:
        case DAP_CHAIN_DATUM_TOKEN_SUBTYPE_PUBLIC:
            break;
        default:
            /* Bogdanoff, unknown token subtype declaration. What shall we TODO? */
            log_it(L_WARNING, "Unknown token subtype '0x%0hX' declaration! Ticker: %s, total_supply: %s, signs_valid: %hu, signs_total: %hu",
                   l_token->type, l_token->ticker, dap_uint256_to_char(l_token->total_supply, NULL),
                   l_token->signs_valid, l_token->signs_total);
            /* Dump it right now */
            DAP_DELETE(l_token);
            return DAP_LEDGER_CHECK_PARSE_ERROR;
        }
    }
    if (l_token_size < sizeof(dap_chain_datum_token_t) + l_size_tsd_section) {
        log_it(L_WARNING, "Incorrect size %zu of datum token, expected at least %zu", l_token_size,
                                                sizeof(dap_chain_datum_token_t) + l_size_tsd_section);
        DAP_DELETE(l_token);
        return DAP_LEDGER_CHECK_INVALID_SIZE;
    }
    // Check signs
    byte_t *l_signs_ptr = l_token->tsd_n_signs + l_size_tsd_section;
    size_t l_signs_size = 0, l_signs_offset = sizeof(dap_chain_datum_token_t) + l_size_tsd_section;
    for (uint16_t l_signs_passed = 0; l_signs_passed < l_token->signs_total; l_signs_passed++) {
        dap_sign_t *l_sign = (dap_sign_t *)(l_signs_ptr + l_signs_size);
        if (l_token_size < l_signs_offset + l_signs_size + sizeof(dap_sign_t)) {
            log_it(L_WARNING, "Incorrect size %zu of datum token, expected at least %zu", l_token_size,
                                                    l_signs_offset + l_signs_size + sizeof(dap_sign_t));
            DAP_DELETE(l_token);
            return DAP_LEDGER_CHECK_INVALID_SIZE;
        }
        l_signs_size += dap_sign_get_size(l_sign);
    }
    if (l_token_size != l_signs_offset + l_signs_size) {
        log_it(L_WARNING, "Incorrect size %zu of datum token, expected %zu", l_token_size, l_signs_offset + l_signs_size);
        DAP_DELETE(l_token);
        return DAP_LEDGER_CHECK_INVALID_SIZE;
    }
    size_t l_signs_unique = l_token->signs_total;
    dap_sign_t **l_signs = dap_sign_get_unique_signs(l_signs_ptr, l_signs_size, &l_signs_unique);
    if (l_signs_unique != l_token->signs_total) {
        DAP_DEL_Z(l_signs);
        log_it(L_WARNING, "The number of unique token signs %zu is less than total token signs set to %hu",
               l_signs_unique, l_token->signs_total);
        DAP_DELETE(l_token);
        return DAP_LEDGER_TOKEN_ADD_CHECK_NOT_ENOUGH_UNIQUE_SIGNS;
    }
    bool l_legacy_type = a_token_size != l_token_size;
    size_t l_signs_approve = 0;
    size_t l_verify_size = 0;
    uint16_t l_tmp_auth_signs = 0;
    if (l_legacy_type)
        l_verify_size = sizeof(dap_chain_datum_token_old_t) + l_size_tsd_section - sizeof(uint16_t);
    else {
        l_verify_size = l_signs_offset;
        l_tmp_auth_signs = l_token->signs_total;
        l_token->signs_total = 0;
    }
    for (size_t i = 0; i < l_signs_unique; i++) {
        if (!dap_sign_verify(l_signs[i], l_legacy_type ? (void *)l_token : a_token, l_verify_size)) {
            if (l_update_token) {
                for (size_t j = 0; j < l_token_item->auth_signs_total; j++) {
                    if (dap_pkey_match_sign(l_token_item->auth_pkeys[j], l_signs[i])) {
                        l_signs_approve++;
                        break;
                    }
                }
            } else
                l_signs_approve++;
        }
    }
    DAP_DELETE(l_signs);
    if (!l_legacy_type)
        l_token->signs_total = l_tmp_auth_signs;
    size_t l_signs_need = l_update_token ? l_token->signs_valid : l_token->signs_total;
    if (l_signs_approve < l_signs_need) {
        DAP_DELETE(l_token);
        log_it(L_WARNING, "Datum token has only %zu valid signatures out of %zu", l_signs_approve, l_signs_need);
        return DAP_LEDGER_CHECK_NOT_ENOUGH_VALID_SIGNS;
    }
    // Check content & size of enclosed TSD sections
    pthread_rwlock_rdlock(&PVT(a_ledger)->tokens_rwlock);
    int ret = s_token_tsd_parse(l_token_item, l_token->tsd_n_signs, l_size_tsd_section, false);
    pthread_rwlock_unlock(&PVT(a_ledger)->tokens_rwlock);
    if (ret != DAP_LEDGER_CHECK_OK) {
        DAP_DELETE(l_token);
        return ret;
    }
    if (a_token_item)
        *a_token_item = l_token_item;
    if (a_token_out)
        *a_token_out = l_token;
    else
        DAP_DELETE(l_token);
    if (a_tsd_total_size)
        *a_tsd_total_size = l_size_tsd_section;
    if (a_signs_size)
        *a_signs_size = l_signs_size;
    return ret;
}

int dap_ledger_token_add_check(dap_ledger_t *a_ledger, byte_t *a_token, size_t a_token_size)
{
    dap_return_val_if_fail(a_ledger && a_token && a_token_size, DAP_LEDGER_CHECK_INVALID_ARGS);
    return s_token_add_check(a_ledger, a_token, a_token_size, NULL, NULL, NULL, NULL, NULL);
}

/**
 * @brief dap_ledger_token_ticker_check
 * @param a_ledger
 * @param a_token_ticker
 * @return
 */
dap_chain_datum_token_t *dap_ledger_token_ticker_check(dap_ledger_t *a_ledger, const char *a_token_ticker)
{
    dap_return_val_if_fail(a_ledger && a_token_ticker, NULL);
    dap_ledger_token_item_t *l_token_item = s_ledger_find_token(a_ledger, a_token_ticker);
    return l_token_item ? l_token_item->datum_token : NULL;
}

/**
 * @brief update current_supply in token cache
 *
 * @param a_ledger ledger object
 * @param l_token_item token item object
 */
void s_ledger_token_cache_update(dap_ledger_t *a_ledger, dap_ledger_token_item_t *l_token_item)
{
    if (!PVT(a_ledger)->cached)
        return;
    char *l_gdb_group = dap_ledger_get_gdb_group(a_ledger, DAP_LEDGER_TOKENS_STR);
    size_t l_cache_size = l_token_item->datum_token_size + sizeof(uint256_t);
    uint8_t *l_cache = DAP_NEW_STACK_SIZE(uint8_t, l_cache_size);
    if ( !l_cache ) {
        log_it(L_CRITICAL, "%s", c_error_memory_alloc);
        return;
    }
    memcpy(l_cache, &l_token_item->current_supply, sizeof(uint256_t));
    memcpy(l_cache + sizeof(uint256_t), l_token_item->datum_token, l_token_item->datum_token_size);
    if (dap_global_db_set(l_gdb_group, l_token_item->ticker, l_cache, l_cache_size, false, NULL, NULL)) {
        char *l_supply = dap_chain_balance_print(l_token_item->current_supply);
        log_it(L_WARNING, "Ledger cache mismatch, can't add token [%s] with supply %s", l_token_item->ticker, l_supply);
        DAP_DELETE(l_supply);
    }
    DAP_DELETE(l_gdb_group);
}

static bool s_ledger_token_supply_check(dap_ledger_token_item_t *a_token_item, uint256_t a_value)
{
    if ((IS_ZERO_256(a_token_item->total_supply) || IS_ZERO_256(a_value)))
        return true;
    if (compare256(a_token_item->current_supply, a_value) >= 0)
        return true;
    char *l_supply_str = dap_chain_balance_print(a_token_item->current_supply);
    char *l_value_str = dap_chain_balance_print(a_value);
    log_it(L_WARNING, "Token current supply %s < emission value %s", l_supply_str, l_value_str);
    DAP_DEL_MULTY(l_supply_str, l_value_str);
    return false;
}

static bool s_ledger_token_supply_check_update(dap_ledger_t *a_ledger, dap_ledger_token_item_t *a_token_item, uint256_t a_value, bool a_for_removing)
{
    assert(a_token_item);
    if ((IS_ZERO_256(a_token_item->total_supply) || IS_ZERO_256(a_value)))
        return true;
    if (!s_ledger_token_supply_check(a_token_item, a_value) && !a_for_removing)
        return false;
    int l_overflow = false;
    if(a_for_removing)
        l_overflow = SUM_256_256(a_token_item->current_supply, a_value, &a_token_item->current_supply);
    else
        l_overflow = SUBTRACT_256_256(a_token_item->current_supply, a_value, &a_token_item->current_supply);
    assert(!l_overflow);
    const char *l_balance; dap_uint256_to_char(a_token_item->current_supply, &l_balance);
    log_it(L_NOTICE, "New current supply %s for token %s", l_balance, a_token_item->ticker);
    s_ledger_token_cache_update(a_ledger, a_token_item);
    return true;
}

/**
 * @brief dap_ledger_token_add
 * @param a_token
 * @param a_token_size
 * @return
 */
int dap_ledger_token_add(dap_ledger_t *a_ledger, byte_t *a_token, size_t a_token_size)
{
    dap_return_val_if_fail(a_ledger && a_token && a_token_size, DAP_LEDGER_CHECK_INVALID_ARGS);
    dap_ledger_token_item_t *l_token_item = NULL;
    dap_chain_datum_token_t *l_token = NULL;
    size_t l_tsd_total_size = 0, l_signs_size = 0;
    dap_hash_fast_t l_token_update_hash;
    int ret = s_token_add_check(a_ledger, a_token, a_token_size, &l_token_item, &l_token,
                                &l_tsd_total_size, &l_signs_size, &l_token_update_hash);
    if (ret != DAP_LEDGER_CHECK_OK)
        return ret;

    if (!l_token_item) {
        assert(l_token->type == DAP_CHAIN_DATUM_TOKEN_TYPE_DECL);
        l_token_item = DAP_NEW_Z(dap_ledger_token_item_t);
        if ( !l_token_item ) {
            DAP_DELETE(l_token);
            log_it(L_CRITICAL, "%s", c_error_memory_alloc);
            return DAP_LEDGER_CHECK_NOT_ENOUGH_MEMORY;
        }
        *l_token_item = (dap_ledger_token_item_t) {
                .version            = l_token->version,
                .type               = l_token->type,
                .subtype            = l_token->subtype,
                .total_supply       = l_token->total_supply,
                .current_supply     = l_token->total_supply,
                .auth_signs_total   = l_token->signs_total,
                .auth_signs_valid   = l_token->signs_valid,
                .token_emissions_rwlock     = PTHREAD_RWLOCK_INITIALIZER,
                .token_ts_updated_rwlock    = PTHREAD_RWLOCK_INITIALIZER,
                .auth_pkeys         = DAP_NEW_Z_SIZE(dap_pkey_t*, sizeof(dap_pkey_t*) * l_token->signs_total),
                .auth_pkey_hashes   = DAP_NEW_Z_SIZE(dap_chain_hash_fast_t, sizeof(dap_chain_hash_fast_t) * l_token->signs_total)
        };
        if ( !l_token_item->auth_pkeys ) {
            DAP_DEL_MULTY(l_token, l_token_item);
            log_it(L_CRITICAL, "%s", c_error_memory_alloc);
            return DAP_LEDGER_CHECK_NOT_ENOUGH_MEMORY;
        };
        if ( !l_token_item->auth_pkey_hashes ) {
            DAP_DEL_MULTY(l_token, l_token_item->auth_pkeys, l_token_item);
            log_it(L_CRITICAL, "%s", c_error_memory_alloc);
            return DAP_LEDGER_CHECK_NOT_ENOUGH_MEMORY;
        }
        size_t l_auth_signs_total = l_token->signs_total;
        dap_sign_t **l_signs = dap_sign_get_unique_signs(l_token->tsd_n_signs + l_tsd_total_size,
                                                         l_signs_size,
                                                         &l_auth_signs_total);
#define CLEAN_UP DAP_DEL_MULTY(l_token, l_token_item->auth_pkeys, l_token_item->auth_pkey_hashes, l_token_item)
        if (!l_signs) {
            CLEAN_UP;
            log_it(L_CRITICAL, "%s", c_error_memory_alloc);
            return DAP_LEDGER_CHECK_NOT_ENOUGH_MEMORY;
        }
        dap_stpcpy(l_token_item->ticker, l_token->ticker);
        for (uint16_t k = 0; k < l_token_item->auth_signs_total; k++) {
            l_token_item->auth_pkeys[k] = dap_pkey_get_from_sign(l_signs[k]);
            if (!l_token_item->auth_pkeys[k]) {
                CLEAN_UP;
                log_it(L_CRITICAL, "%s", c_error_memory_alloc);
                return DAP_LEDGER_CHECK_NOT_ENOUGH_MEMORY;
            }
            dap_pkey_get_hash(l_token_item->auth_pkeys[k], &l_token_item->auth_pkey_hashes[k]);
        }
#undef CLEAN_UP
        DAP_DELETE(l_signs);
        l_token_item->datum_token_size = sizeof(dap_chain_datum_token_t) + l_tsd_total_size + l_signs_size;
        l_token_item->datum_token = l_token;
        pthread_rwlock_wrlock(&PVT(a_ledger)->tokens_rwlock);
        HASH_ADD_STR(PVT(a_ledger)->tokens, ticker, l_token_item);
        pthread_rwlock_unlock(&PVT(a_ledger)->tokens_rwlock);
    } else {
        assert(l_token->type == DAP_CHAIN_DATUM_TOKEN_TYPE_UPDATE);
        pthread_rwlock_wrlock(&PVT(a_ledger)->tokens_rwlock);
        dap_ledger_token_update_item_t *l_token_update_item;
        pthread_rwlock_wrlock(&l_token_item->token_ts_updated_rwlock);
        HASH_FIND(hh, l_token_item->token_ts_updated, &l_token_update_hash, sizeof(dap_hash_fast_t), l_token_update_item);
        if (l_token_update_item) {
            pthread_rwlock_unlock(&l_token_item->token_ts_updated_rwlock);
            pthread_rwlock_unlock(&PVT(a_ledger)->tokens_rwlock);
            log_it(L_ERROR, "Token update with hash %s already exist in token %s hash-table",
                            dap_hash_fast_to_str_static(&l_token_update_hash), l_token->ticker);
            DAP_DELETE(l_token);
            return DAP_LEDGER_CHECK_APPLY_ERROR;
        }
        l_token_update_item = DAP_NEW(dap_ledger_token_update_item_t);
        if (!l_token_update_item) {
            pthread_rwlock_unlock(&l_token_item->token_ts_updated_rwlock);
            pthread_rwlock_unlock(&PVT(a_ledger)->tokens_rwlock);
            log_it(L_CRITICAL, c_error_memory_alloc);
            DAP_DELETE(l_token);
            return DAP_LEDGER_CHECK_NOT_ENOUGH_MEMORY;
        }
        *l_token_update_item = (dap_ledger_token_update_item_t) {
                .update_token_hash			= l_token_update_hash,
                .datum_token_update			= l_token,
                .datum_token_update_size	= sizeof(dap_chain_datum_token_t) + l_tsd_total_size + l_signs_size,
                .updated_time               = dap_time_now()
        };
        HASH_ADD(hh, l_token_item->token_ts_updated, update_token_hash, sizeof(dap_chain_hash_fast_t), l_token_update_item);
        pthread_rwlock_unlock(&l_token_item->token_ts_updated_rwlock);
        l_token_item->last_update_token_time = l_token_update_item->updated_time;
        pthread_rwlock_unlock(&PVT(a_ledger)->tokens_rwlock);
    }
    pthread_rwlock_wrlock(&PVT(a_ledger)->tokens_rwlock);
    ret = s_token_tsd_parse(l_token_item, l_token->tsd_n_signs, l_tsd_total_size, true);
    assert(ret == DAP_LEDGER_CHECK_OK);
    pthread_rwlock_unlock(&PVT(a_ledger)->tokens_rwlock);

    const char *l_balance_dbg = NULL, *l_declare_update_str = NULL, *l_type_str = NULL;
    if (s_debug_more)
        dap_uint256_to_char(l_token->total_supply, &l_balance_dbg);
    switch (l_token->type) {
    case DAP_CHAIN_DATUM_TOKEN_TYPE_DECL:       l_declare_update_str = "declared"; break;
    case DAP_CHAIN_DATUM_TOKEN_TYPE_UPDATE:     l_declare_update_str = "updated"; break;
    default: assert(false); break;
    }
    switch (l_token->subtype) {
    case DAP_CHAIN_DATUM_TOKEN_SUBTYPE_SIMPLE:  l_type_str = "Simple"; break;
    case DAP_CHAIN_DATUM_TOKEN_SUBTYPE_PRIVATE: l_type_str = "Private"; break;
    case DAP_CHAIN_DATUM_TOKEN_SUBTYPE_NATIVE:  l_type_str = "CF20"; break;
    case DAP_CHAIN_DATUM_TOKEN_SUBTYPE_PUBLIC:  l_type_str = "Public"; break;
    default: assert(false); break;
    }
    debug_if(s_debug_more, L_INFO, "%s token %s has been %s, total_supply: %s, signs_valid: %hu, signs_total: %hu",
                                l_type_str, l_token->ticker, l_declare_update_str,
                                l_balance_dbg, l_token->signs_valid, l_token->signs_total);

    s_threshold_emissions_proc(a_ledger); /* TODO process thresholds only for no-consensus chains */
    s_ledger_token_cache_update(a_ledger, l_token_item);
    return ret;
}

int dap_ledger_token_load(dap_ledger_t *a_ledger, byte_t *a_token, size_t a_token_size)
{
    if (dap_chain_net_get_load_mode(a_ledger->net)) {
        const char *l_ticker = NULL;
        switch (*(uint16_t *)a_token) {
        case DAP_CHAIN_DATUM_TOKEN_TYPE_DECL:
            l_ticker = ((dap_chain_datum_token_t *)a_token)->ticker;
            break;
        case DAP_CHAIN_DATUM_TOKEN_TYPE_OLD_SIMPLE:
        case DAP_CHAIN_DATUM_TOKEN_TYPE_OLD_PUBLIC:
        case DAP_CHAIN_DATUM_TOKEN_TYPE_OLD_NATIVE_DECL:
        case DAP_CHAIN_DATUM_TOKEN_TYPE_OLD_PRIVATE_DECL:
            l_ticker = ((dap_chain_datum_token_old_t *)a_token)->ticker;
            break;
        }
        if (l_ticker && s_ledger_find_token(a_ledger, l_ticker))
            return DAP_LEDGER_CHECK_OK;
    }
    return dap_ledger_token_add(a_ledger, a_token, a_token_size);
}

/**
 * @brief s_tx_header_print
 * prepare data for print, add time
 *
 * return history string
 * @param a_tx
 * @param a_tx_hash
 * @param a_hash_out_type
 * @return a_json_out
 */

static void s_tx_header_print(json_object *a_json_out, dap_chain_datum_tx_t *a_tx,
                              const char *a_hash_out_type, dap_chain_hash_fast_t *a_tx_hash)
{
    char l_time_str[DAP_TIME_STR_SIZE] = "unknown";
    if (a_tx->header.ts_created)
        dap_time_to_str_rfc822(l_time_str, DAP_TIME_STR_SIZE, a_tx->header.ts_created);
    const char *l_tx_hash_str = dap_strcmp(a_hash_out_type, "hex")
            ? dap_enc_base58_encode_hash_to_str_static(a_tx_hash)
            : dap_chain_hash_fast_to_str_static(a_tx_hash);
    json_object_object_add(a_json_out, "TX hash ", json_object_new_string(l_tx_hash_str));
    json_object_object_add(a_json_out, "time ", json_object_new_string(l_time_str));
}

static void s_dump_datum_tx_for_addr(dap_ledger_tx_item_t *a_item, bool a_unspent, dap_ledger_t *a_ledger, dap_chain_addr_t *a_addr, const char *a_hash_out_type, json_object *json_arr_out) {
    if (a_unspent && a_item->cache_data.ts_spent) {
        // With 'unspent' flag spent ones are ignored
        return;
    }
    dap_chain_datum_tx_t *l_tx = a_item->tx;
    dap_chain_hash_fast_t *l_tx_hash = &a_item->tx_hash_fast;
    dap_list_t *l_list_in_items = dap_chain_datum_tx_items_get(l_tx, TX_ITEM_TYPE_IN_ALL, NULL);
    if (!l_list_in_items) { // a bad tx
        return;
    }
    dap_chain_addr_t *l_src_addr = NULL;
    bool l_base_tx = false;
    const char *l_src_token = NULL;
    int l_src_subtype = DAP_CHAIN_TX_OUT_COND_SUBTYPE_UNDEFINED;
    dap_list_t *l_in_item;
    DL_FOREACH(l_list_in_items, l_in_item) {
        //assert(it->data);
        dap_chain_hash_fast_t *l_tx_prev_hash;
        int l_tx_prev_out_idx;
        dap_chain_datum_tx_t *l_tx_prev = NULL;
        if (*(byte_t*)l_in_item->data == TX_ITEM_TYPE_IN) {
            dap_chain_tx_in_t *l_tx_in = (dap_chain_tx_in_t*)l_in_item->data;
            l_tx_prev_hash = &l_tx_in->header.tx_prev_hash;
            l_tx_prev_out_idx = l_tx_in->header.tx_out_prev_idx;
        } else { // TX_ITEM_TYPE_IN_COND
            dap_chain_tx_in_cond_t *l_tx_in_cond = (dap_chain_tx_in_cond_t*)l_in_item->data;
            l_tx_prev_hash = &l_tx_in_cond->header.tx_prev_hash;
            l_tx_prev_out_idx = l_tx_in_cond->header.tx_out_prev_idx;
        }
        if (dap_hash_fast_is_blank(l_tx_prev_hash)) {
            l_base_tx = true;
            dap_chain_tx_in_ems_t *l_token = (dap_chain_tx_in_ems_t *)dap_chain_datum_tx_item_get(
                                                                    l_tx, NULL, TX_ITEM_TYPE_IN_EMS, NULL);
            if (l_token)
                l_src_token = l_token->header.ticker;
            break;
        }
        l_tx_prev = dap_ledger_tx_find_by_hash (a_ledger,l_tx_prev_hash);
        if (l_tx_prev) {
            uint8_t *l_prev_out_union = dap_chain_datum_tx_item_get_nth(l_tx_prev, TX_ITEM_TYPE_OUT_ALL, l_tx_prev_out_idx);
            if (!l_prev_out_union)
                continue;
            switch (*l_prev_out_union) {
            case TX_ITEM_TYPE_OUT:
                l_src_addr = &((dap_chain_tx_out_t *)l_prev_out_union)->addr;
                break;
            case TX_ITEM_TYPE_OUT_EXT:
                l_src_addr = &((dap_chain_tx_out_ext_t *)l_prev_out_union)->addr;
                l_src_token = (const char *)(((dap_chain_tx_out_ext_t *)l_prev_out_union)->token);
                break;
            case TX_ITEM_TYPE_OUT_COND:
                l_src_subtype = ((dap_chain_tx_out_cond_t *)l_prev_out_union)->header.subtype;
            default:
                break;
            }
        }
        else
        {
            continue; //temporary stub
        }
        if (!l_src_token){
            l_src_token = a_item->cache_data.token_ticker;
        }
        if (l_src_addr && memcmp(l_src_addr, a_addr, sizeof(dap_chain_addr_t)))
            break;  //it's not our addr
    }
    dap_list_free(l_list_in_items);

    bool l_header_printed = false;
    dap_list_t *l_list_out_items = dap_chain_datum_tx_items_get(l_tx, TX_ITEM_TYPE_OUT_ALL, NULL);
    if(!l_list_out_items)
        return;
    for(dap_list_t *l_list_out = l_list_out_items; l_list_out; l_list_out = dap_list_next(l_list_out)) {
        assert(l_list_out->data);
        dap_chain_addr_t *l_dst_addr = NULL;
        dap_chain_tx_item_type_t l_type = *(uint8_t *)l_list_out->data;
        uint256_t l_value;
        switch (l_type) {
        case TX_ITEM_TYPE_OUT:
            l_dst_addr = &((dap_chain_tx_out_t *)l_list_out->data)->addr;
            l_value = ((dap_chain_tx_out_t *)l_list_out->data)->header.value;
            break;
        case TX_ITEM_TYPE_OUT_EXT:
            l_dst_addr = &((dap_chain_tx_out_ext_t *)l_list_out->data)->addr;
            l_value = ((dap_chain_tx_out_ext_t *)l_list_out->data)->header.value;
            break;
        case TX_ITEM_TYPE_OUT_COND:
            l_value = ((dap_chain_tx_out_cond_t *)l_list_out->data)->header.value;
        default:
            break;
        }
        if (l_src_addr && l_dst_addr && !memcmp(l_dst_addr, l_src_addr, sizeof(dap_chain_addr_t)))
            continue;   // send to self
        if (l_src_addr && !memcmp(l_src_addr, a_addr, sizeof(dap_chain_addr_t))) {
            json_object * l_json_obj_datum = json_object_new_object();
            if (!l_header_printed) {
                s_tx_header_print(l_json_obj_datum, l_tx, a_hash_out_type, l_tx_hash);
                l_header_printed = true;
            }
            //const char *l_token_ticker = dap_ledger_tx_get_token_ticker_by_hash(l_ledger, &l_tx_hash);
            const char *l_dst_addr_str = l_dst_addr ? dap_chain_addr_to_str(l_dst_addr)
                                                    : dap_chain_tx_out_cond_subtype_to_str(
                                                          ((dap_chain_tx_out_cond_t *)l_list_out->data)->header.subtype);
            json_object_object_add(l_json_obj_datum, "send", json_object_new_string(dap_uint256_to_char(l_value, NULL)));
            json_object_object_add(l_json_obj_datum, "to addr", json_object_new_string(l_dst_addr_str));
            json_object_object_add(l_json_obj_datum, "token", l_src_token ? json_object_new_string(l_src_token) : json_object_new_string("UNKNOWN"));
            json_object_array_add(json_arr_out, l_json_obj_datum);
        }
        if (l_dst_addr && !memcmp(l_dst_addr, a_addr, sizeof(dap_chain_addr_t))) {
            json_object * l_json_obj_datum = json_object_new_object();
            if (!l_header_printed) {
               s_tx_header_print(l_json_obj_datum, l_tx, a_hash_out_type, l_tx_hash);
               l_header_printed = true;
            }
            const char *l_dst_token = (l_type == TX_ITEM_TYPE_OUT_EXT) ?
                        (const char *)(((dap_chain_tx_out_ext_t *)l_list_out->data)->token) : NULL;
            const char *l_src_addr_str = l_base_tx ? "emission"
                                                   : (l_src_addr ? dap_chain_addr_to_str(l_src_addr)
                                                                 : dap_chain_tx_out_cond_subtype_to_str(
                                                                       l_src_subtype));
            json_object_object_add(l_json_obj_datum, "recv ", json_object_new_string(dap_uint256_to_char(l_value, NULL)));
            json_object_object_add(l_json_obj_datum, "token ", l_dst_token ? json_object_new_string(l_dst_token) :
                                  (l_src_token ? json_object_new_string(l_src_token) : json_object_new_string("UNKNOWN")));
            json_object_object_add(l_json_obj_datum, "from ", json_object_new_string(l_src_addr_str));
            json_object_array_add(json_arr_out, l_json_obj_datum);
        }
    }
    dap_list_free(l_list_out_items);
}

json_object *dap_ledger_token_tx_item_list(dap_ledger_t * a_ledger, dap_chain_addr_t *a_addr, const char *a_hash_out_type, bool a_unspent_only)
{
    json_object * json_arr_out = json_object_new_array();
    if (!json_arr_out) {
        log_it(L_CRITICAL, "%s", c_error_memory_alloc);
        return NULL;
    }

    //dap_chain_tx_hash_processed_ht_t *l_tx_data_ht = NULL;
    dap_ledger_tx_item_t *l_tx_item, *l_tx_tmp;
    dap_ledger_private_t * l_ledger_pvt = PVT(a_ledger);

    pthread_rwlock_rdlock(&l_ledger_pvt->ledger_rwlock);
    //unsigned test = dap_ledger_count(a_ledger);
    HASH_ITER(hh, l_ledger_pvt->ledger_items, l_tx_item, l_tx_tmp) {
        s_dump_datum_tx_for_addr(l_tx_item, a_unspent_only, a_ledger, a_addr, a_hash_out_type, json_arr_out);
    }
    pthread_rwlock_unlock(&l_ledger_pvt->ledger_rwlock);

    // if no history
    if(!json_arr_out)
    {
        json_object * json_obj_addr = json_object_new_object();
        json_object_object_add(json_obj_addr, "status:", json_object_new_string("empty"));
        json_object_array_add(json_arr_out, json_obj_addr);
    }
    return json_arr_out;
}

json_object *dap_ledger_threshold_info(dap_ledger_t *a_ledger, size_t a_limit, size_t a_offset)
{
    dap_ledger_private_t *l_ledger_pvt = PVT(a_ledger);
    dap_ledger_tx_item_t *l_tx_item, *l_tx_tmp;
    json_object* json_arr_out = json_object_new_array();
    uint32_t l_counter = 0;
    pthread_rwlock_rdlock(&l_ledger_pvt->threshold_txs_rwlock);
    size_t l_arr_start = 0;
    if (a_offset > 0) {
        l_arr_start = a_offset;
        json_object* json_obj_tx = json_object_new_object();
        json_object_object_add(json_obj_tx, "offset", json_object_new_int(l_arr_start));
        json_object_array_add(json_arr_out, json_obj_tx);
    }
    size_t l_arr_end = HASH_COUNT(l_ledger_pvt->threshold_txs);
    if (a_limit) {
        json_object* json_obj_tx = json_object_new_object();
        json_object_object_add(json_obj_tx, "limit", json_object_new_int(a_limit));
        json_object_array_add(json_arr_out, json_obj_tx);
        l_arr_end = l_arr_start + a_limit;
        if (l_arr_end > HASH_COUNT(l_ledger_pvt->threshold_txs)) {
            l_arr_end = HASH_COUNT(l_ledger_pvt->threshold_txs);
        }
    }
    size_t i_tmp = 0;
    HASH_ITER(hh, l_ledger_pvt->threshold_txs, l_tx_item, l_tx_tmp){
        if (i_tmp < l_arr_start || i_tmp >= l_arr_end) {
            i_tmp++;
            continue;
        }
        i_tmp++;
        json_object* json_obj_tx = json_object_new_object();
        if (!json_obj_tx) {
            return NULL;
        }
        char l_tx_prev_hash_str[70]={0};
        char l_time[1024] = {0};
        dap_chain_hash_fast_to_str(&l_tx_item->tx_hash_fast,l_tx_prev_hash_str,sizeof(l_tx_prev_hash_str));
        dap_time_to_str_rfc822(l_time, sizeof(l_time), l_tx_item->tx->header.ts_created);
        //log_it(L_DEBUG,"Ledger thresholded tx_hash_fast %s, time_created: %s, tx_item_size: %d", l_tx_prev_hash_str, l_time, l_tx_item->tx->header.tx_items_size);
        json_object_object_add(json_obj_tx, "Ledger thresholded tx_hash_fast", json_object_new_string(l_tx_prev_hash_str));
        json_object_object_add(json_obj_tx, "time_created", json_object_new_string(l_time));
        json_object_object_add(json_obj_tx, "tx_item_size", json_object_new_int(l_tx_item->tx->header.tx_items_size));
        json_object_array_add(json_arr_out, json_obj_tx);
        l_counter +=1;
    }
    if (!l_counter){
        json_object* json_obj_tx = json_object_new_object();
        json_object_object_add(json_obj_tx, "status", json_object_new_string("0 items in ledger tx threshold"));
        json_object_array_add(json_arr_out, json_obj_tx);
    }
    pthread_rwlock_unlock(&l_ledger_pvt->threshold_txs_rwlock);

    pthread_rwlock_rdlock(&l_ledger_pvt->threshold_emissions_rwlock);
    l_counter = 0;
    dap_ledger_token_emission_item_t *l_emission_item, *l_emission_tmp;
    HASH_ITER(hh, l_ledger_pvt->threshold_emissions, l_emission_item, l_emission_tmp){
        json_object* json_obj_tx = json_object_new_object();
        char l_emission_hash_str[70]={0};
        dap_chain_hash_fast_to_str(&l_emission_item->datum_token_emission_hash,l_emission_hash_str,sizeof(l_emission_hash_str));
       //log_it(L_DEBUG,"Ledger thresholded datum_token_emission_hash %s, emission_item_size: %lld", l_emission_hash_str, l_emission_item->datum_token_emission_size);
        json_object_object_add(json_obj_tx, "Ledger thresholded datum_token_emission_hash", json_object_new_string(l_emission_hash_str));
        json_object_object_add(json_obj_tx, "tx_item_size", json_object_new_int(l_tx_item->tx->header.tx_items_size));
        json_object_array_add(json_arr_out, json_obj_tx);
        l_counter +=1;
    }
    if (!l_counter){
        json_object* json_obj_tx = json_object_new_object();
        json_object_object_add(json_obj_tx, "status", json_object_new_string("0 items in ledger emission threshold"));
        json_object_array_add(json_arr_out, json_obj_tx);
    }
    pthread_rwlock_unlock(&l_ledger_pvt->threshold_emissions_rwlock);

    return json_arr_out;
}

json_object *dap_ledger_threshold_hash_info(dap_ledger_t *a_ledger, dap_chain_hash_fast_t *l_threshold_hash, size_t a_limit, size_t a_offset)
{
    dap_ledger_private_t *l_ledger_pvt = PVT(a_ledger);
    dap_ledger_tx_item_t *l_tx_item, *l_tx_tmp;
    json_object * json_arr_out = json_object_new_array();
    json_object* json_obj_tx = json_object_new_object();
    if (!json_obj_tx) {
        return NULL;
    }
    size_t l_arr_start = 0;
    if (a_offset > 0) {
        l_arr_start = a_offset;
        json_object* json_obj_tx = json_object_new_object();
        json_object_object_add(json_obj_tx, "offset", json_object_new_int(l_arr_start));
        json_object_array_add(json_arr_out, json_obj_tx);        
    }
    size_t l_arr_end = HASH_COUNT(l_ledger_pvt->threshold_txs);
    if (a_limit) {
        json_object* json_obj_tx = json_object_new_object();
        json_object_object_add(json_obj_tx, "limit", json_object_new_int(l_arr_start));
        json_object_array_add(json_arr_out, json_obj_tx);
        l_arr_end = l_arr_start + a_limit;
        if (l_arr_end > HASH_COUNT(l_ledger_pvt->threshold_txs)) {
            l_arr_end = HASH_COUNT(l_ledger_pvt->threshold_txs);
        }
    }
    size_t i_tmp = 0;
    pthread_rwlock_rdlock(&l_ledger_pvt->threshold_txs_rwlock);
    HASH_ITER(hh, l_ledger_pvt->threshold_txs, l_tx_item, l_tx_tmp){
        if (!memcmp(l_threshold_hash, &l_tx_item->tx_hash_fast, sizeof(dap_chain_hash_fast_t))){
            if (i_tmp < l_arr_start || i_tmp >= l_arr_end) {
                i_tmp++;
                continue;
            }
            i_tmp++;
            char l_tx_hash_str[70]={0};
            dap_chain_hash_fast_to_str(l_threshold_hash,l_tx_hash_str,sizeof(l_tx_hash_str));
            json_object_object_add(json_obj_tx, "Hash was found in ledger tx threshold", json_object_new_string(l_tx_hash_str));
            json_object_array_add(json_arr_out, json_obj_tx);
            pthread_rwlock_unlock(&l_ledger_pvt->threshold_txs_rwlock);
            return json_arr_out;
        }
    }
    pthread_rwlock_unlock(&l_ledger_pvt->threshold_txs_rwlock);

    pthread_rwlock_rdlock(&l_ledger_pvt->threshold_emissions_rwlock);
    dap_ledger_token_emission_item_t *l_emission_item, *l_emission_tmp;
    HASH_ITER(hh, l_ledger_pvt->threshold_emissions, l_emission_item, l_emission_tmp){
        if (!memcmp(&l_emission_item->datum_token_emission_hash,l_threshold_hash, sizeof(dap_chain_hash_fast_t))){
            if (i_tmp < l_arr_start || i_tmp >= l_arr_end) {
                i_tmp++;
                continue;
            }
            i_tmp++;
            char l_emission_hash_str[70]={0};
            dap_chain_hash_fast_to_str(l_threshold_hash,l_emission_hash_str,sizeof(l_emission_hash_str));
            json_object_object_add(json_obj_tx, "Hash was found in ledger emission threshold", json_object_new_string(l_emission_hash_str));
            json_object_array_add(json_arr_out, json_obj_tx);
            pthread_rwlock_unlock(&l_ledger_pvt->threshold_txs_rwlock);
            return json_arr_out;
        }
    }
    pthread_rwlock_unlock(&l_ledger_pvt->threshold_emissions_rwlock);
    json_object_object_add(json_obj_tx, "Hash wasn't found in ledger", json_object_new_string("empty"));
    json_object_array_add(json_arr_out, json_obj_tx);
    return json_arr_out;
}

json_object *dap_ledger_balance_info(dap_ledger_t *a_ledger, size_t a_limit, size_t a_offset)
{
    dap_ledger_private_t *l_ledger_pvt = PVT(a_ledger);
    json_object * json_arr_out = json_object_new_array();
    pthread_rwlock_rdlock(&l_ledger_pvt->balance_accounts_rwlock);
    uint32_t l_counter = 0;
    dap_ledger_wallet_balance_t *l_balance_item, *l_balance_tmp;
    size_t l_arr_start = 0;
    if (a_offset > 1) {
        l_arr_start = a_offset;
        json_object* json_obj_tx = json_object_new_object();
        json_object_object_add(json_obj_tx, "offset", json_object_new_int(l_arr_start));
        json_object_array_add(json_arr_out, json_obj_tx);        
    }
    size_t l_arr_end = HASH_COUNT(l_ledger_pvt->balance_accounts);
    if (a_limit) {
        json_object* json_obj_tx = json_object_new_object();
        json_object_object_add(json_obj_tx, "limit", json_object_new_int(l_arr_start));
        json_object_array_add(json_arr_out, json_obj_tx);
        l_arr_end = l_arr_start + a_limit;
        if (l_arr_end > HASH_COUNT(l_ledger_pvt->balance_accounts)) {
            l_arr_end = HASH_COUNT(l_ledger_pvt->balance_accounts);
        }
    }
    size_t i_tmp = 0;
    HASH_ITER(hh, l_ledger_pvt->balance_accounts, l_balance_item, l_balance_tmp) {
        if (i_tmp < l_arr_start || i_tmp >= l_arr_end) {
            i_tmp++;
            continue;
        }
        i_tmp++;
        json_object* json_obj_tx = json_object_new_object();
        //log_it(L_DEBUG,"Ledger balance key %s, token_ticker: %s, balance: %s", l_balance_key, l_balance_item->token_ticker,
        //                        dap_chain_balance_print(l_balance_item->balance));
        json_object_object_add(json_obj_tx, "Ledger balance key", json_object_new_string(l_balance_item->key));
        json_object_object_add(json_obj_tx, "token_ticker", json_object_new_string(l_balance_item->token_ticker));
        json_object_object_add(json_obj_tx, "balance", json_object_new_string(dap_uint256_to_char(l_balance_item->balance, NULL)));
        json_object_array_add(json_arr_out, json_obj_tx);
        l_counter +=1;
    }
    if (!l_counter){
        json_object* json_obj_tx = json_object_new_object();
        json_object_object_add(json_obj_tx, "No items in ledger balance_accounts", json_object_new_string("empty"));
        json_object_array_add(json_arr_out, json_obj_tx);
    } 
    pthread_rwlock_unlock(&l_ledger_pvt->balance_accounts_rwlock);
    return json_arr_out;
}

/**
 * @breif dap_ledger_token_auth_signs_valid
 * @param a_ledger
 * @param a_token_ticker
 * @return 0 if no ticker found
 */
size_t dap_ledger_token_auth_signs_valid(dap_ledger_t *a_ledger, const char * a_token_ticker)
{
    dap_ledger_token_item_t *l_token_item = s_ledger_find_token(a_ledger, a_token_ticker);
    if (!l_token_item)
        return 0;
    return l_token_item->auth_signs_valid;
}

/**
 * @breif dap_ledger_token_auth_signs_total
 * @param a_ledger
 * @param a_token_ticker
 * @return
 */
size_t dap_ledger_token_auth_signs_total(dap_ledger_t *a_ledger, const char *a_token_ticker)
{
    dap_ledger_token_item_t *l_token_item = s_ledger_find_token(a_ledger, a_token_ticker);
    if (!l_token_item)
        return 0;
    return l_token_item->auth_signs_total;
}

/**
 * @breif dap_ledger_token_auth_signs_hashes
 * @param a_ledger
 * @param a_token_ticker
 * @return
 */
dap_list_t * dap_ledger_token_auth_pkeys_hashes(dap_ledger_t *a_ledger, const char *a_token_ticker)
{
    dap_list_t *l_ret = NULL;
    dap_ledger_token_item_t *l_token_item = s_ledger_find_token(a_ledger, a_token_ticker);
    if (!l_token_item)
        return l_ret;
    debug_if(s_debug_more, L_INFO, " ! Token %s : total %lu auth signs", a_token_ticker, l_token_item->auth_signs_total);
    for (size_t i = 0; i < l_token_item->auth_signs_total; i++)
        l_ret = dap_list_append(l_ret, l_token_item->auth_pkey_hashes + i);
    return l_ret;
}

json_object *s_token_item_to_json(dap_ledger_token_item_t *a_token_item) {
    json_object *json_obj_datum = json_object_new_object();
    const char *l_type_str;
    switch (a_token_item->type) {
        case DAP_CHAIN_DATUM_TOKEN_TYPE_DECL: {
            switch (a_token_item->subtype) {
                case DAP_CHAIN_DATUM_TOKEN_SUBTYPE_SIMPLE:
                    l_type_str = "SIMPLE"; break;
                case DAP_CHAIN_DATUM_TOKEN_SUBTYPE_PRIVATE:
                    l_type_str = "PRIVATE"; break;
                case DAP_CHAIN_DATUM_TOKEN_SUBTYPE_NATIVE:
                    l_type_str = "CF20"; break;
                case DAP_CHAIN_DATUM_TOKEN_SUBTYPE_PUBLIC:
                    l_type_str = "PUBLIC"; break;
                default: l_type_str = "UNKNOWN"; break;
            }
        }break;
        case DAP_CHAIN_DATUM_TOKEN_TYPE_UPDATE: {
            switch (a_token_item->subtype) {
                case DAP_CHAIN_DATUM_TOKEN_SUBTYPE_SIMPLE:
                    l_type_str = "SIMPLE"; break;
                case DAP_CHAIN_DATUM_TOKEN_SUBTYPE_PRIVATE:
                    l_type_str = "PRIVATE_UPDATE"; break;
                case DAP_CHAIN_DATUM_TOKEN_SUBTYPE_NATIVE:
                    l_type_str = "CF20_UPDATE"; break;
                default: l_type_str = "UNKNOWN"; break;
            }
        } break;
        default:
            l_type_str = "UNKNOWN"; break;
    }
    if ((a_token_item->subtype != DAP_CHAIN_DATUM_TOKEN_SUBTYPE_SIMPLE)
            ||	(a_token_item->type != DAP_CHAIN_DATUM_TOKEN_SUBTYPE_PUBLIC)) {
        char *l_balance_cur = dap_chain_balance_print(a_token_item->current_supply);
        char *l_balance_total = dap_chain_balance_print(a_token_item->total_supply);
        json_object_object_add(json_obj_datum, "-->Token name", json_object_new_string(a_token_item->ticker));
        json_object_object_add(json_obj_datum, "type", json_object_new_string(l_type_str));
        json_object_object_add(json_obj_datum, "flags", json_object_new_string(s_flag_str_from_code(a_token_item->datum_token->header_native_decl.flags)));
        json_object_object_add(json_obj_datum, "description", a_token_item->description_token_size != 0 ?
                               json_object_new_string(a_token_item->description_token) :
                               json_object_new_string("The token description is not set"));
        json_object_object_add(json_obj_datum, "Supply current", json_object_new_string(l_balance_cur));
        json_object_object_add(json_obj_datum, "Supply total", json_object_new_string(l_balance_total));
        json_object_object_add(json_obj_datum, "Decimals", json_object_new_string("18"));
        json_object_object_add(json_obj_datum, "Auth signs valid", json_object_new_int(a_token_item->auth_signs_valid));
        json_object_object_add(json_obj_datum, "Auth signs total", json_object_new_int(a_token_item->auth_signs_total));
        json_object_object_add(json_obj_datum, "TSD and Signs", json_object_new_string(""));
        dap_datum_token_dump_tsd_to_json(json_obj_datum, a_token_item->datum_token, a_token_item->datum_token_size, "hex");
        size_t l_certs_field_size = a_token_item->datum_token_size - sizeof(*a_token_item->datum_token) - a_token_item->datum_token->header_native_decl.tsd_total_size;
        dap_chain_datum_token_certs_dump_to_json(json_obj_datum, a_token_item->datum_token->data_n_tsd + a_token_item->datum_token->header_native_decl.tsd_total_size,
                                                l_certs_field_size, "hex");
        json_object_object_add(json_obj_datum, "and TSD and Signs", json_object_new_string(""));
        json_object_object_add(json_obj_datum, "Total emissions", json_object_new_int(HASH_COUNT(a_token_item->token_emissions)));
        DAP_DEL_Z(l_balance_cur);
        DAP_DEL_Z(l_balance_total);
    } else {
            char *l_balance_cur = dap_chain_balance_print(a_token_item->current_supply);
            char *l_balance_total = dap_chain_balance_print(a_token_item->total_supply);
            json_object_object_add(json_obj_datum, "-->Token name", json_object_new_string(a_token_item->ticker));
            json_object_object_add(json_obj_datum, "Supply current", json_object_new_string(l_balance_cur));
            json_object_object_add(json_obj_datum, "Supply total", json_object_new_string(l_balance_total));
            json_object_object_add(json_obj_datum, "Decimals", json_object_new_string("18"));
            json_object_object_add(json_obj_datum, "Auth signs valid", json_object_new_int(a_token_item->auth_signs_valid));
            json_object_object_add(json_obj_datum, "Auth signs total", json_object_new_int(a_token_item->auth_signs_total));
            json_object_object_add(json_obj_datum, "Signs", json_object_new_string(""));
            size_t l_certs_field_size = a_token_item->datum_token_size - sizeof(*a_token_item->datum_token);
            dap_chain_datum_token_certs_dump_to_json(json_obj_datum, a_token_item->datum_token->data_n_tsd,
                                                     l_certs_field_size, "hex");
            json_object_object_add(json_obj_datum, "Total emissions", json_object_new_int(HASH_COUNT(a_token_item->token_emissions)));
            DAP_DEL_Z(l_balance_cur);
            DAP_DEL_Z(l_balance_total);
    }
    return json_obj_datum;
}

/**
 * @brief Compose string list of all tokens with information
 * @param a_ledger
 * @return
 */
json_object *dap_ledger_token_info(dap_ledger_t *a_ledger, size_t a_limit, size_t a_offset)
{
    json_object * json_obj_datum;
    json_object * json_arr_out = json_object_new_array();
    dap_ledger_token_item_t *l_token_item, *l_tmp_item;
    pthread_rwlock_rdlock(&PVT(a_ledger)->tokens_rwlock);
    size_t l_arr_start = 0;
    if (a_offset > 0) {
        l_arr_start = a_offset;
        json_object* json_obj_tx = json_object_new_object();
        json_object_object_add(json_obj_tx, "offset", json_object_new_int(l_arr_start));
        json_object_array_add(json_arr_out, json_obj_tx);        
    }
    size_t l_arr_end = HASH_COUNT(PVT(a_ledger)->tokens);
    if (a_limit) {
        json_object* json_obj_tx = json_object_new_object();
        json_object_object_add(json_obj_tx, "limit", json_object_new_int(a_limit));
        json_object_array_add(json_arr_out, json_obj_tx);
        l_arr_end = l_arr_start + a_limit;
        if (l_arr_end > HASH_COUNT(PVT(a_ledger)->tokens)) {
            l_arr_end = HASH_COUNT(PVT(a_ledger)->tokens);
        }
    }
    size_t i_tmp = 0;
    HASH_ITER(hh, PVT(a_ledger)->tokens, l_token_item, l_tmp_item) {
        if (i_tmp < l_arr_start || i_tmp >= l_arr_end) {
            i_tmp++;
            continue;
        }
        json_obj_datum = s_token_item_to_json(l_token_item);
        json_object_array_add(json_arr_out, json_obj_datum);
        i_tmp++;
<<<<<<< HEAD
        json_obj_datum = json_object_new_object();
        const char *l_type_str;
        switch (l_token_item->type) {
            case DAP_CHAIN_DATUM_TOKEN_TYPE_DECL: {
                switch (l_token_item->subtype) {
                    case DAP_CHAIN_DATUM_TOKEN_SUBTYPE_SIMPLE:
                        l_type_str = "SIMPLE"; break;
                    case DAP_CHAIN_DATUM_TOKEN_SUBTYPE_PRIVATE:
                        l_type_str = "PRIVATE"; break;
                    case DAP_CHAIN_DATUM_TOKEN_SUBTYPE_NATIVE:
                        l_type_str = "CF20"; break;
                    case DAP_CHAIN_DATUM_TOKEN_SUBTYPE_PUBLIC:
                        l_type_str = "PUBLIC"; break;
                    default: l_type_str = "UNKNOWN"; break;
                }
            }break;
            case DAP_CHAIN_DATUM_TOKEN_TYPE_UPDATE: {
                switch (l_token_item->subtype) {
                    case DAP_CHAIN_DATUM_TOKEN_SUBTYPE_SIMPLE:
                        l_type_str = "SIMPLE"; break;
                    case DAP_CHAIN_DATUM_TOKEN_SUBTYPE_PRIVATE:
                        l_type_str = "PRIVATE_UPDATE"; break;
                    case DAP_CHAIN_DATUM_TOKEN_SUBTYPE_NATIVE:
                        l_type_str = "CF20_UPDATE"; break;
                    default: l_type_str = "UNKNOWN"; break;
                }
            } break;
            default:
                l_type_str = "UNKNOWN"; break;
        }
        if ((l_token_item->subtype != DAP_CHAIN_DATUM_TOKEN_SUBTYPE_SIMPLE)
                ||	(l_token_item->type != DAP_CHAIN_DATUM_TOKEN_SUBTYPE_PUBLIC)) {
            char *l_balance_cur = dap_chain_balance_print(l_token_item->current_supply);
            char *l_balance_total = dap_chain_balance_print(l_token_item->total_supply);
            json_object_object_add(json_obj_datum, "-->Token name", json_object_new_string(l_token_item->ticker));
            json_object_object_add(json_obj_datum, "type", json_object_new_string(l_type_str));
            json_object_object_add(json_obj_datum, "flags", json_object_new_string(s_flag_str_from_code(l_token_item->datum_token->header_native_decl.flags)));
            json_object_object_add(json_obj_datum, "description", l_token_item->description_token ?
                                   json_object_new_string(l_token_item->description_token) :
                                   json_object_new_string("The token description is not set"));
            json_object_object_add(json_obj_datum, "Supply current", json_object_new_string(l_balance_cur));
            json_object_object_add(json_obj_datum, "Supply total", json_object_new_string(l_balance_total));
            json_object_object_add(json_obj_datum, "Decimals", json_object_new_string("18"));
            json_object_object_add(json_obj_datum, "Auth signs valid", json_object_new_int(l_token_item->auth_signs_valid));
            json_object_object_add(json_obj_datum, "Auth signs total", json_object_new_int(l_token_item->auth_signs_total));
            json_object_object_add(json_obj_datum, "TSD and Signs", json_object_new_string(""));
            dap_datum_token_dump_tsd_to_json(json_obj_datum, l_token_item->datum_token, l_token_item->datum_token_size, "hex");
            size_t l_certs_field_size = l_token_item->datum_token_size - sizeof(*l_token_item->datum_token) - l_token_item->datum_token->header_native_decl.tsd_total_size;
            dap_chain_datum_token_certs_dump_to_json(json_obj_datum, l_token_item->datum_token->tsd_n_signs + l_token_item->datum_token->header_native_decl.tsd_total_size,
                                                    l_certs_field_size, "hex");
            json_object_object_add(json_obj_datum, "and TSD and Signs", json_object_new_string(""));
            json_object_object_add(json_obj_datum, "Total emissions", json_object_new_int(HASH_COUNT(l_token_item->token_emissions)));
            json_object_array_add(json_arr_out, json_obj_datum);
            DAP_DEL_Z(l_balance_cur);
            DAP_DEL_Z(l_balance_total);
        } else {
                char *l_balance_cur = dap_chain_balance_print(l_token_item->current_supply);
                char *l_balance_total = dap_chain_balance_print(l_token_item->total_supply);
                json_object_object_add(json_obj_datum, "-->Token name", json_object_new_string(l_token_item->ticker));
                json_object_object_add(json_obj_datum, "Supply current", json_object_new_string(l_balance_cur));
                json_object_object_add(json_obj_datum, "Supply total", json_object_new_string(l_balance_total));
                json_object_object_add(json_obj_datum, "Decimals", json_object_new_string("18"));
                json_object_object_add(json_obj_datum, "Auth signs valid", json_object_new_int(l_token_item->auth_signs_valid));
                json_object_object_add(json_obj_datum, "Auth signs total", json_object_new_int(l_token_item->auth_signs_total));
                json_object_object_add(json_obj_datum, "Signs", json_object_new_string(""));
                size_t l_certs_field_size = l_token_item->datum_token_size - sizeof(*l_token_item->datum_token);
                dap_chain_datum_token_certs_dump_to_json(json_obj_datum, l_token_item->datum_token->tsd_n_signs,
                                                         l_certs_field_size, "hex");
                json_object_object_add(json_obj_datum, "Total emissions", json_object_new_int(HASH_COUNT(l_token_item->token_emissions)));
                json_object_array_add(json_arr_out, json_obj_datum);
                DAP_DEL_Z(l_balance_cur);
                DAP_DEL_Z(l_balance_total);
        }
=======

>>>>>>> 6c61b51e
    }
    pthread_rwlock_unlock(&PVT(a_ledger)->tokens_rwlock);
    return json_arr_out;
}

/**
 * @breif Forms a JSON object with a token description for the specified ticker.
 * @param a_ledger
 * @param a_token_ticker
 * @return
 */
json_object *dap_ledger_token_info_by_name(dap_ledger_t *a_ledger, const char *a_token_ticker) {
    json_object *l_jobj = NULL;
    dap_ledger_token_item_t *l_token_item = NULL;
    HASH_FIND_STR(PVT(a_ledger)->tokens, a_token_ticker, l_token_item);
    if (l_token_item) {
        return s_token_item_to_json(l_token_item);
    } else {
        return json_object_new_null();
    }
}

/**
 * @brief Get all token declatations
 * @param a_ledger
 * @return
 */
dap_list_t* dap_ledger_token_decl_all(dap_ledger_t *a_ledger)
{
    dap_list_t * l_ret = NULL;
    dap_ledger_token_item_t *l_token_item, *l_tmp_item;
    pthread_rwlock_rdlock(&PVT(a_ledger)->tokens_rwlock);

    HASH_ITER(hh, PVT(a_ledger)->tokens, l_token_item, l_tmp_item) {
        dap_chain_datum_token_t *l_token = l_token_item->datum_token;
        l_ret = dap_list_append(l_ret, l_token);
    }
    pthread_rwlock_unlock(&PVT(a_ledger)->tokens_rwlock);
    return l_ret;
}


/**
 * @brief s_threshold_emissions_proc
 * @param a_ledger
 */
static void s_threshold_emissions_proc(dap_ledger_t * a_ledger)
{
    bool l_success;
    do {
        l_success = false;
        dap_ledger_token_emission_item_t *l_emission_item, *l_emission_tmp;
        pthread_rwlock_wrlock(&PVT(a_ledger)->threshold_emissions_rwlock);
        HASH_ITER(hh, PVT(a_ledger)->threshold_emissions, l_emission_item, l_emission_tmp) {
            int l_res = dap_ledger_token_emission_add(a_ledger, (byte_t *)l_emission_item->datum_token_emission,
                                                            l_emission_item->datum_token_emission_size,
                                                            &l_emission_item->datum_token_emission_hash, true);
            if (l_res != DAP_CHAIN_CS_VERIFY_CODE_NO_DECREE) {
                HASH_DEL(PVT(a_ledger)->threshold_emissions, l_emission_item);
                if (l_res)
                    DAP_DELETE(l_emission_item->datum_token_emission);
                DAP_DELETE(l_emission_item);
                l_success = true;
            }

        }
        pthread_rwlock_unlock(&PVT(a_ledger)->threshold_emissions_rwlock);
    } while (l_success);
}

/**
 * @brief s_threshold_txs_proc
 * @param a_ledger
 */
static void s_threshold_txs_proc( dap_ledger_t *a_ledger)
{
    bool l_success;
    dap_ledger_private_t * l_ledger_pvt = PVT(a_ledger);
    pthread_rwlock_wrlock(&l_ledger_pvt->threshold_txs_rwlock);
    do {
        l_success = false;
        dap_ledger_tx_item_t *l_tx_item, *l_tx_tmp;
        HASH_ITER(hh, l_ledger_pvt->threshold_txs, l_tx_item, l_tx_tmp) {
            int l_res = dap_ledger_tx_add(a_ledger, l_tx_item->tx, &l_tx_item->tx_hash_fast, true);
            if (l_res != DAP_CHAIN_CS_VERIFY_CODE_TX_NO_EMISSION &&
                    l_res != DAP_CHAIN_CS_VERIFY_CODE_TX_NO_PREVIOUS) {
                HASH_DEL(l_ledger_pvt->threshold_txs, l_tx_item);
                if ( !l_ledger_pvt->mapped )
                    DAP_DELETE(l_tx_item->tx);
                DAP_DELETE(l_tx_item);
                l_success = true;
            }
        }
    } while (l_success);
    pthread_rwlock_unlock(&l_ledger_pvt->threshold_txs_rwlock);
}

/**
 * @breif s_treshold_txs_free
 * @param a_ledger
 */
static void s_threshold_txs_free(dap_ledger_t *a_ledger){
    log_it(L_DEBUG, "Start free threshold txs");
    dap_ledger_private_t *l_pvt = PVT(a_ledger);
    dap_ledger_tx_item_t *l_current = NULL, *l_tmp = NULL;
    dap_nanotime_t l_time_cut_off = dap_nanotime_now() - dap_nanotime_from_sec(7200); //7200 sec = 2 hours.
    pthread_rwlock_wrlock(&l_pvt->threshold_txs_rwlock);
    HASH_ITER(hh, l_pvt->threshold_txs, l_current, l_tmp) {
        if (l_current->ts_added < l_time_cut_off) {
            HASH_DEL(l_pvt->threshold_txs, l_current);
            char l_tx_hash_str[DAP_CHAIN_HASH_FAST_STR_SIZE];
            dap_chain_hash_fast_to_str(&l_current->tx_hash_fast, l_tx_hash_str, sizeof(l_tx_hash_str));
            if ( !l_pvt->mapped )
                DAP_DELETE(l_current->tx);
            DAP_DELETE(l_current);
            log_it(L_NOTICE, "Removed transaction %s form threshold ledger", l_tx_hash_str);
        }
    }
    pthread_rwlock_unlock(&l_pvt->threshold_txs_rwlock);
}

/**
 * @breif s_treshold_emission_free
 * @param a_ledger
 */
static void s_threshold_emission_free(dap_ledger_t *a_ledger){
    log_it(L_DEBUG, "Start free threshold emission");
    dap_ledger_private_t *l_pvt = PVT(a_ledger);
    dap_ledger_token_emission_item_t *l_current = NULL, *l_tmp = NULL;
    dap_nanotime_t l_time_cut_off = dap_nanotime_now() - dap_nanotime_from_sec(7200); //7200 sec = 2 hours.
    pthread_rwlock_wrlock(&l_pvt->threshold_emissions_rwlock);
    HASH_ITER(hh, l_pvt->threshold_emissions, l_current, l_tmp) {
        if (l_current->ts_added < l_time_cut_off) {
            char l_token_hash_str[DAP_CHAIN_HASH_FAST_STR_SIZE];
            dap_chain_hash_fast_to_str(&l_current->datum_token_emission_hash, l_token_hash_str, sizeof(l_token_hash_str));
            HASH_DEL(l_pvt->threshold_emissions, l_current);
            DAP_DELETE(l_current->datum_token_emission);
            log_it(L_NOTICE, "Removed token emission %s form threshold ledger", l_token_hash_str);
        }
    }
    pthread_rwlock_unlock(&l_pvt->threshold_emissions_rwlock);
}


/**
 * @brief s_load_cache_gdb_loaded_balances_callback
 * @param a_global_db_context
 * @param a_rc
 * @param a_group
 * @param a_key
 * @param a_values_total
 * @param a_values_shift
 * @param a_values_count
 * @param a_values
 * @param a_arg
 */
static bool s_load_cache_gdb_loaded_balances_callback(dap_global_db_instance_t *a_dbi,
                                                      int a_rc, const char *a_group,
                                                      const size_t a_values_total, const size_t a_values_count,
                                                      dap_global_db_obj_t *a_values, void *a_arg)
{
    dap_ledger_t * l_ledger = (dap_ledger_t*) a_arg;
    dap_ledger_private_t * l_ledger_pvt = PVT(l_ledger);
    for (size_t i = 0; i < a_values_count; i++) {
        dap_ledger_wallet_balance_t *l_balance_item = DAP_NEW_Z(dap_ledger_wallet_balance_t);
        if (!l_balance_item) {
            log_it(L_CRITICAL, "%s", c_error_memory_alloc);
            return false;
        }
        l_balance_item->key = DAP_NEW_Z_SIZE(char, strlen(a_values[i].key) + 1);
        if (!l_balance_item->key) {
            log_it(L_CRITICAL, "%s", c_error_memory_alloc);
            DAP_DEL_Z(l_balance_item);
            return false;
        }
        strcpy(l_balance_item->key, a_values[i].key);
        char *l_ptr = strchr(l_balance_item->key, ' ');
        if (l_ptr++) {
            strcpy(l_balance_item->token_ticker, l_ptr);
        }
        l_balance_item->balance = *(uint256_t *)a_values[i].value;
        HASH_ADD_KEYPTR(hh, l_ledger_pvt->balance_accounts, l_balance_item->key,
                        strlen(l_balance_item->key), l_balance_item);
        /* Notify the world */
        /*struct json_object *l_json = wallet_info_json_collect(a_ledger, l_balance_item);
        dap_notify_server_send_mt(json_object_get_string(l_json));
        json_object_put(l_json);*/ // TODO: unstable and spammy
    }
    pthread_mutex_lock( &l_ledger_pvt->load_mutex );
    l_ledger_pvt->load_end = true;
    pthread_cond_broadcast( &l_ledger_pvt->load_cond );
    pthread_mutex_unlock( &l_ledger_pvt->load_mutex );
    return true;
}

/**
 * @brief s_load_cache_gdb_loaded_txs_callback
 * @param a_global_db_context
 * @param a_rc
 * @param a_group
 * @param a_key
 * @param a_values_total
 * @param a_values_shift
 * @param a_values_count
 * @param a_values
 * @param a_arg
 */
static bool s_load_cache_gdb_loaded_txs_callback(dap_global_db_instance_t *a_dbi,
                                                 int a_rc, const char *a_group,
                                                 const size_t a_values_total, const size_t a_values_count,
                                                 dap_global_db_obj_t *a_values, void *a_arg)
{
    dap_ledger_t * l_ledger = (dap_ledger_t*) a_arg;
    dap_ledger_private_t * l_ledger_pvt = PVT(l_ledger);
    for (size_t i = 0; i < a_values_count; i++) {
        dap_ledger_tx_item_t *l_tx_item = DAP_NEW_Z(dap_ledger_tx_item_t);
        if ( !l_tx_item ) {
            log_it(L_CRITICAL, "%s", c_error_memory_alloc);
            return false;
        }
        dap_chain_hash_fast_from_str(a_values[i].key, &l_tx_item->tx_hash_fast);
        l_tx_item->tx = DAP_NEW_Z_SIZE(dap_chain_datum_tx_t, a_values[i].value_len - sizeof(l_tx_item->cache_data));
        if ( !l_tx_item->tx ) {
            DAP_DELETE(l_tx_item);
            log_it(L_CRITICAL, "%s", c_error_memory_alloc);
            return false;
        }
        memcpy(&l_tx_item->cache_data, a_values[i].value, sizeof(l_tx_item->cache_data));
        memcpy(l_tx_item->tx, a_values[i].value + sizeof(l_tx_item->cache_data), a_values[i].value_len - sizeof(l_tx_item->cache_data));
        l_tx_item->ts_added = dap_nanotime_now();
        HASH_ADD_INORDER(hh, l_ledger_pvt->ledger_items, tx_hash_fast, sizeof(dap_chain_hash_fast_t), l_tx_item, s_sort_ledger_tx_item);
    }
    return true;
}

static bool s_load_cache_gdb_loaded_stake_lock_callback(dap_global_db_instance_t *a_dbi,
                                                        int a_rc, const char *a_group,
                                                        const size_t a_values_total, const size_t a_values_count,
                                                        dap_global_db_obj_t *a_values, void *a_arg)
{
    dap_ledger_t *l_ledger = (dap_ledger_t *) a_arg;
    dap_ledger_private_t *l_ledger_pvt = PVT(l_ledger);

    for (size_t i = 0; i < a_values_count; i++) {
        if (a_values[i].value_len != sizeof(dap_hash_fast_t))
            continue;
        dap_ledger_stake_lock_item_t *l_new_stake_lock_emission = DAP_NEW(dap_ledger_stake_lock_item_t);
        if (!l_new_stake_lock_emission) {
            debug_if(s_debug_more, L_ERROR, "Error: memory allocation when try adding item 'dap_ledger_stake_lock_item_t' to hash-table");
            continue;
        }
        dap_chain_hash_fast_from_str(a_values[i].key, &l_new_stake_lock_emission->tx_for_stake_lock_hash);
        l_new_stake_lock_emission->tx_used_out = *(dap_hash_fast_t *)(a_values[i].value);
        HASH_ADD(hh, l_ledger_pvt->emissions_for_stake_lock, tx_for_stake_lock_hash, sizeof(dap_chain_hash_fast_t), l_new_stake_lock_emission);
    }

    char* l_gdb_group = dap_ledger_get_gdb_group(l_ledger, DAP_LEDGER_TXS_STR);
    dap_global_db_get_all(l_gdb_group, 0, s_load_cache_gdb_loaded_txs_callback, l_ledger);
    DAP_DELETE(l_gdb_group);
    return true;
}


/**
 * @brief GDB callback for loaded emissions from cache
 * @param a_global_db_context
 * @param a_rc
 * @param a_group
 * @param a_key
 * @param a_values_total
 * @param a_values_shift
 * @param a_values_count
 * @param a_values
 * @param a_arg
 * @return Always true thats means to clear up a_values
 */
static bool s_load_cache_gdb_loaded_emissions_callback(dap_global_db_instance_t *a_dbi,
                                                       int a_rc, const char *a_group,
                                                       const size_t a_values_total, const size_t a_values_count,
                                                       dap_global_db_obj_t *a_values, void *a_arg)
{
    dap_ledger_t * l_ledger = (dap_ledger_t*) a_arg;
    dap_ledger_private_t * l_ledger_pvt = PVT(l_ledger);

    for (size_t i = 0; i < a_values_count; i++) {
        if (a_values[i].value_len <= sizeof(dap_hash_fast_t))
            continue;
        const char *c_token_ticker = ((dap_chain_datum_token_emission_t *)
                                      (a_values[i].value + sizeof(dap_hash_fast_t)))->hdr.ticker;
        dap_ledger_token_item_t *l_token_item = NULL;
        HASH_FIND_STR(l_ledger_pvt->tokens, c_token_ticker, l_token_item);
        if (!l_token_item) {
            log_it(L_WARNING, "Not found token with ticker [%s], need to 'ledger reload' to update cache", c_token_ticker);
            continue;
        }
        dap_ledger_token_emission_item_t *l_emission_item = DAP_NEW_Z(dap_ledger_token_emission_item_t);
        if ( !l_emission_item ) {
            log_it(L_CRITICAL, "%s", c_error_memory_alloc);
            return false;
        }
        dap_chain_hash_fast_from_str(a_values[i].key, &l_emission_item->datum_token_emission_hash);
        l_emission_item->tx_used_out = *(dap_hash_fast_t*)a_values[i].value;
        l_emission_item->datum_token_emission = DAP_DUP_SIZE(a_values[i].value + sizeof(dap_hash_fast_t),
                                                             a_values[i].value_len - sizeof(dap_hash_fast_t));
        l_emission_item->datum_token_emission_size = a_values[i].value_len - sizeof(dap_hash_fast_t);
        HASH_ADD(hh, l_token_item->token_emissions, datum_token_emission_hash,
                 sizeof(dap_chain_hash_fast_t), l_emission_item);
    }

    char* l_gdb_group = dap_ledger_get_gdb_group(l_ledger, DAP_LEDGER_STAKE_LOCK_STR);
    dap_global_db_get_all(l_gdb_group, 0, s_load_cache_gdb_loaded_stake_lock_callback, l_ledger);
    DAP_DELETE(l_gdb_group);
    return true;
}


/**
 * @brief s_load_cache_gdb_loaded_callback
 * @param a_global_db_context
 * @param a_rc
 * @param a_group
 * @param a_key
 * @param a_values_total
 * @param a_values_shift
 * @param a_values_count
 * @param a_values
 * @param a_arg
 */
static bool s_load_cache_gdb_loaded_tokens_callback(dap_global_db_instance_t *a_dbi,
                                                    int a_rc, const char *a_group,
                                                    const size_t a_values_total, const size_t a_values_count,
                                                    dap_global_db_obj_t *a_values, void *a_arg)
{
    dap_ledger_t *l_ledger = (dap_ledger_t *) a_arg;
    dap_ledger_private_t *l_ledger_pvt = PVT(l_ledger);
    if(a_rc) {
        log_it(L_NOTICE, "No ledger cache found");
        pthread_mutex_lock(&l_ledger_pvt->load_mutex);
        l_ledger_pvt->load_end = true;
        pthread_cond_broadcast(&l_ledger_pvt->load_cond );
        pthread_mutex_unlock(&l_ledger_pvt->load_mutex);

    }
    for (size_t i = 0; i < a_values_count; i++) {
        if (a_values[i].value_len <= sizeof(uint256_t))
            continue;
        dap_chain_datum_token_t *l_token = (dap_chain_datum_token_t *)(a_values[i].value + sizeof(uint256_t));
        size_t l_token_size = a_values[i].value_len - sizeof(uint256_t);
        if (strcmp(l_token->ticker, a_values[i].key)) {
            log_it(L_WARNING, "Corrupted token with ticker [%s], need to 'ledger reload' to update cache", a_values[i].key);
            continue;
        }
        dap_ledger_token_add(l_ledger, (byte_t *)l_token, l_token_size);
        dap_ledger_token_item_t *l_token_item = s_ledger_find_token(l_ledger, l_token->ticker);
        if (l_token_item)
            l_token_item->current_supply = *(uint256_t*)a_values[i].value;
    }

    char *l_gdb_group = dap_ledger_get_gdb_group(l_ledger, DAP_LEDGER_EMISSIONS_STR);
    dap_global_db_get_all(l_gdb_group, 0, s_load_cache_gdb_loaded_emissions_callback, l_ledger);
    DAP_DELETE(l_gdb_group);
    return true;
}

/**
 * @brief Load ledger from cache (stored in GDB)
 * @param a_ledger
 */
void dap_ledger_load_cache(dap_ledger_t *a_ledger)
{
    dap_ledger_private_t *l_ledger_pvt = PVT(a_ledger);
    char *l_gdb_group = dap_ledger_get_gdb_group(a_ledger, DAP_LEDGER_TOKENS_STR);

    pthread_mutex_lock(& l_ledger_pvt->load_mutex);
    dap_global_db_get_all(l_gdb_group, 0, s_load_cache_gdb_loaded_tokens_callback, a_ledger);
    while (!l_ledger_pvt->load_end)
        pthread_cond_wait(& l_ledger_pvt->load_cond, &l_ledger_pvt->load_mutex);
    pthread_mutex_unlock(& l_ledger_pvt->load_mutex);

    DAP_DELETE(l_gdb_group);
}


/**
 * @brief
 * create ledger for specific net
 * load ledger cache
 * @param a_check_flags checking flags
 *          DAP_LEDGER_CHECK_TOKEN_EMISSION
 *          DAP_LEDGER_CHECK_CELLS_DS
 *          DAP_LEDGER_CHECK_CELLS_DS
 * @param a_net_name char * network name, for example "kelvin-testnet"
 * @return dap_ledger_t*
 */
dap_ledger_t *dap_ledger_create(dap_chain_net_t *a_net, uint16_t a_flags)
{
    dap_ledger_t *l_ledger = dap_ledger_handle_new();
    if (!l_ledger) {
        log_it(L_CRITICAL, "%s", c_error_memory_alloc);
        return NULL;
    }
    l_ledger->net = a_net;
    dap_ledger_private_t *l_ledger_pvt = PVT(l_ledger);
    l_ledger_pvt->check_ds = a_flags & DAP_LEDGER_CHECK_LOCAL_DS;
    l_ledger_pvt->check_cells_ds = a_flags & DAP_LEDGER_CHECK_CELLS_DS;
    l_ledger_pvt->check_token_emission = a_flags & DAP_LEDGER_CHECK_TOKEN_EMISSION;
    l_ledger_pvt->cached = a_flags & DAP_LEDGER_CACHE_ENABLED;
    pthread_cond_init(&l_ledger_pvt->load_cond, NULL);
    pthread_mutex_init(&l_ledger_pvt->load_mutex, NULL);

#ifndef DAP_LEDGER_TEST
    char * l_chains_path = dap_strdup_printf("%s/network/%s", dap_config_path(), a_net->pub.name);
    DIR * l_chains_dir = opendir(l_chains_path);
    DAP_DEL_Z(l_chains_path);

    struct dirent * l_dir_entry;
    while ( (l_dir_entry = readdir(l_chains_dir) )!= NULL ){
        if (l_dir_entry->d_name[0] == '\0')
            continue;
        char * l_entry_name = dap_strdup(l_dir_entry->d_name);
        if (strlen(l_entry_name) > 4) {
            if ( strncmp (l_entry_name + strlen(l_entry_name)-4,".cfg",4) == 0 ) { // its .cfg file
                l_entry_name [strlen(l_entry_name)-4] = 0;
                log_it(L_DEBUG,"Open chain config \"%s\"...",l_entry_name);
                l_chains_path = dap_strdup_printf("network/%s/%s", a_net->pub.name, l_entry_name);
                dap_config_t * l_cfg = dap_config_open(l_chains_path);
                uint16_t l_whitelist_size;
                char **l_whitelist = dap_config_get_array_str(l_cfg, "ledger", "hard_accept_list", &l_whitelist_size);
                for (uint16_t i = 0; i < l_whitelist_size; ++i) {
                    dap_ledger_hal_item_t *l_hal_item = DAP_NEW_Z(dap_ledger_hal_item_t);
                    if (!l_hal_item) {
                        log_it(L_CRITICAL, "%s", c_error_memory_alloc);
                        DAP_DEL_Z(l_ledger_pvt);
                        DAP_DEL_Z(l_ledger);
                        dap_config_close(l_cfg);
                        DAP_DELETE (l_entry_name);
                        closedir(l_chains_dir);
                        return NULL;
                    }
                    dap_chain_hash_fast_from_str(l_whitelist[i], &l_hal_item->hash);
                    HASH_ADD(hh, s_hal_items, hash, sizeof(l_hal_item->hash), l_hal_item);
                }
                dap_config_close(l_cfg);
                log_it(L_DEBUG, "HAL items count for chain %s : %d", l_entry_name, l_whitelist_size);
            }
        }
        DAP_DELETE (l_entry_name);
    }
    closedir(l_chains_dir);

    if ( l_ledger_pvt->cached )
        // load ledger cache from GDB
        dap_ledger_load_cache(l_ledger);
#endif

    return l_ledger;
}

enum ledger_permissions {
    LEDGER_PERMISSION_RECEIVER_ALLOWED,
    LEDGER_PERMISSION_RECEIVER_BLOCKED,
    LEDGER_PERMISSION_SENDER_ALLOWED,
    LEDGER_PERMISSION_SENDER_BLOCKED
};

/**
 * @brief dap_ledger_permissions_check
 * @param a_token_item
 * @param a_permission_id
 * @param a_data
 * @param a_data_size
 * @return
 */
static bool s_ledger_permissions_check(dap_ledger_token_item_t *a_token_item, enum ledger_permissions a_permission_id, dap_chain_addr_t *a_addr)
{
    dap_chain_addr_t *l_addrs = NULL;
    size_t l_addrs_count = 0;
    switch (a_permission_id) {
    case LEDGER_PERMISSION_RECEIVER_ALLOWED:
        l_addrs = a_token_item->tx_recv_allow;
        l_addrs_count = a_token_item->tx_recv_allow_size;
    break;
    case LEDGER_PERMISSION_RECEIVER_BLOCKED:
        l_addrs = a_token_item->tx_recv_block;
        l_addrs_count = a_token_item->tx_recv_block_size;
    break;
    case LEDGER_PERMISSION_SENDER_ALLOWED:
        l_addrs = a_token_item->tx_send_allow;
        l_addrs_count = a_token_item->tx_send_allow_size;
    break;
    case LEDGER_PERMISSION_SENDER_BLOCKED:
        l_addrs = a_token_item->tx_send_block;
        l_addrs_count = a_token_item->tx_send_block_size;
    break;
    }
    for (size_t n = 0; n < l_addrs_count; n++)
        if (dap_chain_addr_compare(l_addrs + n, a_addr))
            return true;
    return false;
}

int s_ledger_addr_check(dap_ledger_token_item_t *a_token_item, dap_chain_addr_t *a_addr)
{
    dap_return_val_if_fail(a_token_item && a_addr, DAP_LEDGER_CHECK_INVALID_ARGS);
    // tsd section was parsed in s_token_tsd_parse
    if ((a_token_item->flags & DAP_CHAIN_DATUM_TOKEN_FLAG_ALL_RECEIVER_BLOCKED) ||
        (a_token_item->flags & DAP_CHAIN_DATUM_TOKEN_FLAG_ALL_RECEIVER_FROZEN)) { // in white list

        if (!s_ledger_permissions_check(a_token_item, LEDGER_PERMISSION_RECEIVER_ALLOWED, a_addr)) {
            log_it(L_WARNING, "Address %s is not in tx_recv_allow for emission for token %s",
                   dap_chain_addr_to_str(a_addr), a_token_item->ticker);
            return DAP_LEDGER_CHECK_ADDR_FORBIDDEN;
        }
        return DAP_LEDGER_CHECK_OK;
    }

    if (a_token_item->flags & DAP_CHAIN_DATUM_TOKEN_FLAG_ALL_RECEIVER_ALLOWED) {
        if (s_ledger_permissions_check(a_token_item, LEDGER_PERMISSION_RECEIVER_BLOCKED, a_addr)) {
            log_it(L_WARNING, "Address %s is in tx_recv_block for emission for token %s",
                   dap_chain_addr_to_str(a_addr), a_token_item->ticker);
            return DAP_LEDGER_CHECK_ADDR_FORBIDDEN;
        }
    }

    return DAP_LEDGER_CHECK_OK;
}

int dap_ledger_token_emission_add_check(dap_ledger_t *a_ledger, byte_t *a_token_emission, size_t a_token_emission_size, dap_chain_hash_fast_t *a_emission_hash)
{
    dap_return_val_if_fail(a_token_emission && a_token_emission_size, DAP_LEDGER_CHECK_INVALID_ARGS);

    int l_ret = DAP_LEDGER_CHECK_OK;
    dap_ledger_private_t *l_ledger_pvt = PVT(a_ledger);

    const char *l_token_ticker = ((dap_chain_datum_token_emission_t *)a_token_emission)->hdr.ticker;
    dap_ledger_token_item_t *l_token_item = s_ledger_find_token(a_ledger, l_token_ticker);
    if (!l_token_item) {
        log_it(L_ERROR, "Check emission: token %s was not found", l_token_ticker);
        return DAP_LEDGER_CHECK_TICKER_NOT_FOUND;
    }

    dap_ledger_token_emission_item_t * l_token_emission_item = NULL;
    // check if such emission is already present in table
    pthread_rwlock_rdlock(l_token_item ? &l_token_item->token_emissions_rwlock
                                       : &l_ledger_pvt->threshold_emissions_rwlock);
    HASH_FIND(hh,l_token_item ? l_token_item->token_emissions : l_ledger_pvt->threshold_emissions,
              a_emission_hash, sizeof(*a_emission_hash), l_token_emission_item);
    unsigned long long l_threshold_emissions_count = HASH_COUNT( l_ledger_pvt->threshold_emissions);
    pthread_rwlock_unlock(l_token_item ? &l_token_item->token_emissions_rwlock
                                       : &l_ledger_pvt->threshold_emissions_rwlock);
    if (l_token_emission_item) {
        if(s_debug_more) {
            char l_token_hash_str[DAP_CHAIN_HASH_FAST_STR_SIZE];
            dap_chain_hash_fast_to_str(a_emission_hash, l_token_hash_str, sizeof(l_token_hash_str));
            if ( l_token_emission_item->datum_token_emission->hdr.version >= 2 ) {
                log_it(L_ERROR, "Can't add token emission datum of %s %s ( %s ): already present in cache",
                        dap_uint256_to_char(l_token_emission_item->datum_token_emission->hdr.value, NULL),
                         l_token_ticker, l_token_hash_str);
            } else
                log_it(L_ERROR, "Can't add token emission datum of %"DAP_UINT64_FORMAT_U" %s ( %s ): already present in cache",
                    l_token_emission_item->datum_token_emission->hdr.value64, l_token_ticker, l_token_hash_str);
        }
        l_ret = DAP_LEDGER_CHECK_ALREADY_CACHED;
    }else if ( (! l_token_item) && ( l_threshold_emissions_count >= s_threshold_emissions_max)) {
        if(s_debug_more)
            log_it(L_WARNING,"Emissions threshold overflow, max %zu items", s_threshold_emissions_max);
        l_ret = DAP_LEDGER_EMISSION_CHECK_THRESHOLD_OVERFLOW;
    }
    if (l_ret || !PVT(a_ledger)->check_token_emission)
        return l_ret;

    if (s_hal_items) {
        dap_ledger_hal_item_t *l_hash_found = NULL;
        HASH_FIND(hh, s_hal_items, a_emission_hash, sizeof(*a_emission_hash), l_hash_found);
        if (l_hash_found) {
            char l_hash_str[DAP_CHAIN_HASH_FAST_STR_SIZE] = { '\0' };
            dap_chain_hash_fast_to_str(a_emission_hash, l_hash_str, sizeof(l_hash_str));
            debug_if(s_debug_more, L_MSG, "Event %s is whitelisted", l_hash_str);
            return l_ret;
        }
    }

    // Check emission correctness
    size_t l_emission_size = a_token_emission_size;
    dap_chain_datum_token_emission_t *l_emission = dap_chain_datum_emission_read(a_token_emission, &l_emission_size);

    if (IS_ZERO_256((l_emission->hdr.value))) {
        log_it(L_ERROR, "Emission check: zero %s emission value", l_token_item->ticker);
        DAP_DELETE(l_emission);
        return DAP_LEDGER_CHECK_ZERO_VALUE;
    }

    if (!s_ledger_token_supply_check(l_token_item, l_emission->hdr.value))
        return DAP_LEDGER_EMISSION_CHECK_VALUE_EXCEEDS_CURRENT_SUPPLY;

    //additional check for private tokens
    if((l_token_item->subtype == DAP_CHAIN_DATUM_TOKEN_SUBTYPE_PRIVATE)
        ||  (l_token_item->subtype == DAP_CHAIN_DATUM_TOKEN_SUBTYPE_NATIVE)) {
        if ((l_ret = s_ledger_addr_check(l_token_item, &((dap_chain_datum_token_emission_t *)a_token_emission)->hdr.address))) {
            DAP_DELETE(l_emission);
            return l_ret;
        }
    }
    switch (l_emission->hdr.type){
        case DAP_CHAIN_DATUM_TOKEN_EMISSION_TYPE_AUTH:{
            dap_ledger_token_item_t *l_token_item = s_ledger_find_token(a_ledger, l_emission->hdr.ticker);
            if (l_token_item) {
                assert(l_token_item->datum_token);
                dap_sign_t *l_sign = (dap_sign_t *)(l_emission->tsd_n_signs + l_emission->data.type_auth.tsd_total_size);
                size_t l_offset = (byte_t *)l_sign - (byte_t *)l_emission;
                uint16_t l_aproves = 0, l_aproves_valid = l_token_item->auth_signs_valid;
                size_t l_sign_data_check_size = sizeof(l_emission->hdr);
                size_t l_sign_auth_count = l_emission->data.type_auth.signs_count;
                size_t l_sign_auth_size = l_emission->data.type_auth.size;
                void *l_emi_ptr_check_size = &l_emission->hdr;
                if (l_emission->hdr.version == 3) {
                    l_sign_data_check_size = sizeof(dap_chain_datum_token_emission_t) + l_emission->data.type_auth.tsd_total_size;
                    l_emission->data.type_auth.signs_count = 0;
                    l_emission->data.type_auth.size = 0;
                    l_emi_ptr_check_size = l_emission;
                }
                for (uint16_t i = 0; i < l_sign_auth_count && l_offset < l_emission_size; i++) {
                    if (dap_sign_verify_size(l_sign, l_emission_size - l_offset)) {
                        dap_chain_hash_fast_t l_sign_pkey_hash;
                        dap_sign_get_pkey_hash(l_sign, &l_sign_pkey_hash);
                        // Find pkey in auth hashes
                        for (uint16_t k=0; k< l_token_item->auth_signs_total; k++) {
                            if (dap_hash_fast_compare(&l_sign_pkey_hash, &l_token_item->auth_pkey_hashes[k])) {
                                // Verify if its token emission header signed
                                if (!dap_sign_verify(l_sign, l_emi_ptr_check_size, l_sign_data_check_size)) {
                                    l_aproves++;
                                    break;
                                }
                            }
                        }
                        size_t l_sign_size = dap_sign_get_size(l_sign);
                        l_offset += l_sign_size;
                        l_sign = (dap_sign_t *)((byte_t *)l_emission + l_offset);
                    } else
                        break;
                }
                if (l_emission->hdr.version == 3) {
                    l_emission->data.type_auth.signs_count = l_sign_auth_count;
                    l_emission->data.type_auth.size = l_sign_auth_size;
                }
                if (l_aproves < l_aproves_valid ){
                    debug_if(s_debug_more, L_WARNING, "Emission of %s datoshi of %s:%s is wrong: only %u valid aproves when %u need",
                                dap_uint256_to_char(l_emission->hdr.value, NULL), a_ledger->net->pub.name, l_emission->hdr.ticker,
                                l_aproves, l_aproves_valid);
                    l_ret = DAP_LEDGER_CHECK_NOT_ENOUGH_VALID_SIGNS;
                    char l_hash_str[DAP_CHAIN_HASH_FAST_STR_SIZE] = { '\0' };
                    dap_chain_hash_fast_to_str(a_emission_hash, l_hash_str, sizeof(l_hash_str));
                    log_it(L_MSG, "!!! Datum hash for HAL: %s", l_hash_str);
                }
            }else{
                debug_if(s_debug_more, L_WARNING,"Can't find token declaration %s:%s thats pointed in token emission datum",
                    a_ledger->net->pub.name, l_emission->hdr.ticker);
                    
                l_ret = DAP_LEDGER_CHECK_TICKER_NOT_FOUND;
            }
        }break;
        default:{}
    }
    DAP_DELETE(l_emission);
    return l_ret;
}

static void s_ledger_emission_cache_update(dap_ledger_t *a_ledger, dap_ledger_token_emission_item_t *a_emission_item)
{
    if (!PVT(a_ledger)->cached)
        return;
    char *l_gdb_group = dap_ledger_get_gdb_group(a_ledger, DAP_LEDGER_EMISSIONS_STR);
    size_t l_cache_size = a_emission_item->datum_token_emission_size + sizeof(dap_hash_fast_t);
    uint8_t *l_cache = DAP_NEW_STACK_SIZE(uint8_t, l_cache_size);
    memcpy(l_cache, &a_emission_item->tx_used_out, sizeof(dap_hash_fast_t));
    memcpy(l_cache + sizeof(dap_hash_fast_t), a_emission_item->datum_token_emission, a_emission_item->datum_token_emission_size);
    char l_hash_str[DAP_CHAIN_HASH_FAST_STR_SIZE];
    dap_chain_hash_fast_to_str(&a_emission_item->datum_token_emission_hash, l_hash_str, sizeof(l_hash_str));
    if (dap_global_db_set(l_gdb_group, l_hash_str, l_cache, l_cache_size, false, NULL, NULL)) {
        log_it(L_WARNING, "Ledger cache mismatch");
    }
    DAP_DELETE(l_gdb_group);
}

/**
 * @brief dap_ledger_token_emission_add
 * @param a_token_emission
 * @param a_token_emision_size
 * @return
 */

int dap_ledger_token_emission_add(dap_ledger_t *a_ledger, byte_t *a_token_emission, size_t a_token_emission_size,
                                        dap_hash_fast_t *a_emission_hash, bool a_from_threshold)
{
    dap_ledger_private_t *l_ledger_pvt = PVT(a_ledger);
    dap_ledger_token_emission_item_t * l_token_emission_item = NULL;
    char l_hash_str[DAP_CHAIN_HASH_FAST_STR_SIZE];
    dap_chain_hash_fast_to_str(a_emission_hash, l_hash_str, sizeof(l_hash_str));
    int l_ret = dap_ledger_token_emission_add_check(a_ledger, a_token_emission, a_token_emission_size, a_emission_hash);
    if (l_ret) {
        if (l_ret == DAP_CHAIN_CS_VERIFY_CODE_NO_DECREE) { // TODO remove emissions threshold
            if (HASH_COUNT(l_ledger_pvt->threshold_emissions) < s_threshold_emissions_max) {
                l_token_emission_item = DAP_NEW_Z(dap_ledger_token_emission_item_t);
                if ( !l_token_emission_item ) {
                    log_it(L_CRITICAL, "%s", c_error_memory_alloc);
                    return DAP_LEDGER_CHECK_NOT_ENOUGH_MEMORY;
                }
                l_token_emission_item->datum_token_emission = DAP_DUP_SIZE(a_token_emission, a_token_emission_size);
                if ( !l_token_emission_item->datum_token_emission ) {
                    DAP_DELETE(l_token_emission_item);
                    log_it(L_CRITICAL, "%s", c_error_memory_alloc);
                    return DAP_LEDGER_CHECK_NOT_ENOUGH_MEMORY;
                }
                l_token_emission_item->datum_token_emission_size = a_token_emission_size;
                dap_hash_fast_t l_emi_hash = {0};
                dap_hash_fast(a_token_emission, a_token_emission_size, &l_emi_hash);
                pthread_rwlock_wrlock(&l_ledger_pvt->threshold_emissions_rwlock);
                l_token_emission_item->datum_token_emission_hash = l_emi_hash;
                l_token_emission_item->ts_added = dap_nanotime_now();
                HASH_ADD(hh, l_ledger_pvt->threshold_emissions, datum_token_emission_hash,
                         sizeof(*a_emission_hash), l_token_emission_item);
                pthread_rwlock_unlock(&l_ledger_pvt->threshold_emissions_rwlock);
            } else {
                if(s_debug_more)
                    log_it(L_WARNING,"threshold for emissions is overfulled (%zu max), dropping down new data, added nothing",
                           s_threshold_emissions_max);
            }
        }
        return l_ret;
    }
    const char *c_token_ticker = ((dap_chain_datum_token_emission_t *)a_token_emission)->hdr.ticker;
    dap_ledger_token_item_t *l_token_item = s_ledger_find_token(a_ledger, c_token_ticker);
    if (!l_token_item && a_from_threshold)
        return DAP_LEDGER_CHECK_TICKER_NOT_FOUND;

    // check if such emission is already present in table
    pthread_rwlock_rdlock( l_token_item ? &l_token_item->token_emissions_rwlock
                                        : &l_ledger_pvt->threshold_emissions_rwlock);
    HASH_FIND(hh,l_token_item ? l_token_item->token_emissions : l_ledger_pvt->threshold_emissions,
              a_emission_hash, sizeof(*a_emission_hash), l_token_emission_item);
    pthread_rwlock_unlock(l_token_item ? &l_token_item->token_emissions_rwlock
                                       : &l_ledger_pvt->threshold_emissions_rwlock);
    if (!l_token_emission_item) {
        l_token_emission_item = DAP_NEW_Z(dap_ledger_token_emission_item_t);
        if ( !l_token_emission_item ) {
            log_it(L_CRITICAL, "%s", c_error_memory_alloc);
            return DAP_LEDGER_CHECK_NOT_ENOUGH_MEMORY;
        }
        l_token_emission_item->datum_token_emission_size = a_token_emission_size;
        l_token_emission_item->datum_token_emission_hash = *a_emission_hash;
        if (l_token_item) {
            l_token_emission_item->datum_token_emission = dap_chain_datum_emission_read(a_token_emission,
                                                                                        &l_token_emission_item->datum_token_emission_size);
            //Update value in ledger memory object
            if (!s_ledger_token_supply_check_update(a_ledger, l_token_item,
                                                    l_token_emission_item->datum_token_emission->hdr.value, false)) {
                DAP_DELETE(l_token_emission_item->datum_token_emission);
                DAP_DELETE(l_token_emission_item);
                return DAP_LEDGER_EMISSION_CHECK_VALUE_EXCEEDS_CURRENT_SUPPLY;
            }

            pthread_rwlock_wrlock(&l_token_item->token_emissions_rwlock);
            HASH_ADD(hh, l_token_item->token_emissions, datum_token_emission_hash,
                     sizeof(*a_emission_hash), l_token_emission_item);
            pthread_rwlock_unlock(&l_token_item->token_emissions_rwlock);
            // Add it to cache
            s_ledger_emission_cache_update(a_ledger, l_token_emission_item);
            if (s_debug_more) {
                const char *l_balance; dap_uint256_to_char(l_token_emission_item->datum_token_emission->hdr.value, &l_balance);
                log_it(L_NOTICE, "Added token emission datum to emissions cache: type=%s value=%s token=%s to_addr=%s ",
                               c_dap_chain_datum_token_emission_type_str[l_token_emission_item->datum_token_emission->hdr.type],
                               l_balance, c_token_ticker,
                               dap_chain_addr_to_str(&(l_token_emission_item->datum_token_emission->hdr.address)));
            }
            s_threshold_txs_proc(a_ledger);
        } else if (HASH_COUNT(l_ledger_pvt->threshold_emissions) < s_threshold_emissions_max) {
            l_token_emission_item->datum_token_emission = DAP_DUP_SIZE(a_token_emission, a_token_emission_size);
            l_token_emission_item->datum_token_emission_size = a_token_emission_size;
            pthread_rwlock_wrlock(&l_ledger_pvt->threshold_emissions_rwlock);
            l_token_emission_item->ts_added = dap_nanotime_now();
            dap_chain_hash_fast_t l_emi_hash = {0};
            dap_hash_fast(a_token_emission, a_token_emission_size, &l_emi_hash);
            l_token_emission_item->datum_token_emission_hash = l_emi_hash;
            HASH_ADD(hh, l_ledger_pvt->threshold_emissions, datum_token_emission_hash,
                     sizeof(*a_emission_hash), l_token_emission_item);
            pthread_rwlock_unlock(&l_ledger_pvt->threshold_emissions_rwlock);
            l_ret = DAP_LEDGER_EMISSION_CHECK_THRESHOLDED;
            if (s_debug_more) {
                const char *l_balance; dap_uint256_to_char(l_token_emission_item->datum_token_emission->hdr.value, &l_balance);
                log_it(L_NOTICE, "Added token emission datum to emissions threshold: type=%s value=%s token=%s to_addr=%s ",
                               c_dap_chain_datum_token_emission_type_str[l_token_emission_item->datum_token_emission->hdr.type],
                               l_balance, c_token_ticker,
                               dap_chain_addr_to_str(&(l_token_emission_item->datum_token_emission->hdr.address)));
            }
        } else {
            DAP_DELETE(l_token_emission_item->datum_token_emission);
            DAP_DELETE(l_token_emission_item);
            if(s_debug_more)
                log_it(L_WARNING,"threshold for emissions is overfulled (%zu max), dropping down new data, added nothing",
                   s_threshold_emissions_max);
            l_ret = DAP_LEDGER_EMISSION_CHECK_THRESHOLD_OVERFLOW;
        }
    } else {
        if (l_token_item) {
            if(s_debug_more) {
                char l_hash_str[DAP_CHAIN_HASH_FAST_STR_SIZE];
                dap_chain_hash_fast_to_str(a_emission_hash, l_hash_str, sizeof(l_hash_str));
                if ( ((dap_chain_datum_token_emission_t *)a_token_emission)->hdr.version == 2 ) {
                    log_it(L_ERROR, "Duplicate token emission datum of %s %s ( %s )",
                        dap_uint256_to_char(((dap_chain_datum_token_emission_t *)a_token_emission)->hdr.value, NULL),
                         c_token_ticker, l_hash_str);
                } else
                    log_it(L_ERROR, "Duplicate token emission datum of %"DAP_UINT64_FORMAT_U" %s ( %s )",
                            ((dap_chain_datum_token_emission_t *)a_token_emission)->hdr.value64, c_token_ticker, l_hash_str);
            }
        }
        l_ret = DAP_LEDGER_CHECK_ALREADY_CACHED;
    }
    return l_ret;
}

void s_ledger_stake_lock_cache_update(dap_ledger_t *a_ledger, dap_ledger_stake_lock_item_t *a_stake_lock_item)
{
    if (!PVT(a_ledger)->cached)
        return;
    char l_hash_str[DAP_CHAIN_HASH_FAST_STR_SIZE];
    dap_chain_hash_fast_to_str(&a_stake_lock_item->tx_for_stake_lock_hash, l_hash_str, sizeof(l_hash_str));
    char *l_group = dap_ledger_get_gdb_group(a_ledger, DAP_LEDGER_STAKE_LOCK_STR);
    if (dap_global_db_set(l_group, l_hash_str, &a_stake_lock_item->tx_used_out, sizeof(dap_hash_fast_t), false, NULL, NULL))
        log_it(L_WARNING, "Ledger cache mismatch");
    DAP_DEL_Z(l_group);
}

int dap_ledger_emission_for_stake_lock_item_add(dap_ledger_t *a_ledger, const dap_chain_hash_fast_t *a_tx_hash)
{
    dap_ledger_private_t *l_ledger_pvt = PVT(a_ledger);
    dap_ledger_stake_lock_item_t *l_new_stake_lock_emission;
    pthread_rwlock_rdlock(&l_ledger_pvt->stake_lock_rwlock);
    HASH_FIND(hh, l_ledger_pvt->emissions_for_stake_lock, a_tx_hash, sizeof(dap_hash_fast_t),
              l_new_stake_lock_emission);
    pthread_rwlock_unlock(&l_ledger_pvt->stake_lock_rwlock);
    if (l_new_stake_lock_emission) {
        return -1;
    }
    l_new_stake_lock_emission = DAP_NEW_Z(dap_ledger_stake_lock_item_t);
    if (!l_new_stake_lock_emission) {
        if (s_debug_more) {
            log_it(L_ERROR, "Error: memory allocation when try adding item 'dap_ledger_stake_lock_item_t' to hash-table");
        }
        return -13;
    }
    l_new_stake_lock_emission->tx_for_stake_lock_hash = *a_tx_hash;
    pthread_rwlock_wrlock(&l_ledger_pvt->stake_lock_rwlock);
    HASH_ADD(hh, l_ledger_pvt->emissions_for_stake_lock, tx_for_stake_lock_hash, sizeof(dap_chain_hash_fast_t), l_new_stake_lock_emission);
    pthread_rwlock_unlock(&l_ledger_pvt->stake_lock_rwlock);

    s_ledger_stake_lock_cache_update(a_ledger, l_new_stake_lock_emission);

    return 0;

}

dap_ledger_stake_lock_item_t *s_emissions_for_stake_lock_item_find(dap_ledger_t *a_ledger, const dap_chain_hash_fast_t *a_token_emission_hash)
{
    dap_ledger_private_t *l_ledger_pvt = PVT(a_ledger);
    dap_ledger_stake_lock_item_t *l_new_stake_lock_emission;
    pthread_rwlock_rdlock(&l_ledger_pvt->stake_lock_rwlock);
    HASH_FIND(hh, l_ledger_pvt->emissions_for_stake_lock, a_token_emission_hash, sizeof(dap_chain_hash_fast_t),
              l_new_stake_lock_emission);
    pthread_rwlock_unlock(&l_ledger_pvt->stake_lock_rwlock);
    return l_new_stake_lock_emission;
}


int dap_ledger_token_emission_load(dap_ledger_t *a_ledger, byte_t *a_token_emission,
                                         size_t a_token_emission_size, dap_hash_fast_t *a_token_emission_hash)
{
    if (dap_chain_net_get_load_mode(a_ledger->net)) {
        dap_ledger_token_emission_item_t *l_token_emission_item;
        dap_ledger_token_item_t *l_token_item, *l_item_tmp;
        pthread_rwlock_rdlock(&PVT(a_ledger)->tokens_rwlock);
        HASH_ITER(hh, PVT(a_ledger)->tokens, l_token_item, l_item_tmp) {
            pthread_rwlock_rdlock(&l_token_item->token_emissions_rwlock);
            HASH_FIND(hh, l_token_item->token_emissions, a_token_emission_hash, sizeof(*a_token_emission_hash),
                    l_token_emission_item);
            pthread_rwlock_unlock(&l_token_item->token_emissions_rwlock);
            if (l_token_emission_item) {
                pthread_rwlock_unlock(&PVT(a_ledger)->tokens_rwlock);
                return 0;
            }
        }
        pthread_rwlock_unlock(&PVT(a_ledger)->tokens_rwlock);
        pthread_rwlock_rdlock(&PVT(a_ledger)->threshold_emissions_rwlock);
        HASH_FIND(hh, PVT(a_ledger)->threshold_emissions, a_token_emission_hash, sizeof(*a_token_emission_hash),
                l_token_emission_item);
        pthread_rwlock_unlock(&PVT(a_ledger)->threshold_emissions_rwlock);
        if (l_token_emission_item) {
            return -5;
        }
    }
    return dap_ledger_token_emission_add(a_ledger, a_token_emission, a_token_emission_size, a_token_emission_hash, false);
}

dap_ledger_token_emission_item_t *s_emission_item_find(dap_ledger_t *a_ledger,
                const char *a_token_ticker, const dap_chain_hash_fast_t *a_token_emission_hash, dap_ledger_token_item_t **a_token_item)
{
    dap_ledger_token_item_t *l_token_item = s_ledger_find_token(a_ledger, a_token_ticker);
    if (!l_token_item)
        return NULL;
    else if (a_token_item)
        *a_token_item = l_token_item;
    dap_ledger_token_emission_item_t *l_token_emission_item = NULL;
    pthread_rwlock_rdlock(&l_token_item->token_emissions_rwlock);
    HASH_FIND(hh, l_token_item->token_emissions, a_token_emission_hash, sizeof(*a_token_emission_hash), l_token_emission_item);
    pthread_rwlock_unlock(&l_token_item->token_emissions_rwlock);
    return l_token_emission_item;
}

/**
 * @brief dap_ledger_token_emission_find
 * @param a_token_ticker
 * @param a_token_emission_hash
 * @return
 */
dap_chain_datum_token_emission_t *dap_ledger_token_emission_find(dap_ledger_t *a_ledger, const dap_chain_hash_fast_t *a_token_emission_hash)
{
    dap_ledger_token_emission_item_t *l_emission_item = NULL;
    pthread_rwlock_rdlock(&PVT(a_ledger)->tokens_rwlock);
    for (dap_ledger_token_item_t *l_item = PVT(a_ledger)->tokens; l_item; l_item = l_item->hh.next) {
         l_emission_item = s_emission_item_find(a_ledger, l_item->ticker, a_token_emission_hash, NULL);
         if (l_emission_item)
             break;
    }
    pthread_rwlock_unlock(&PVT(a_ledger)->tokens_rwlock);
    return l_emission_item ? l_emission_item->datum_token_emission : NULL;
}

/**
 * @brief dap_ledger_set_local_cell_id
 * @param a_local_cell_id
 */
void dap_ledger_set_local_cell_id(dap_ledger_t *a_ledger, dap_chain_cell_id_t a_local_cell_id)
{
    PVT(a_ledger)->local_cell_id.uint64 = a_local_cell_id.uint64;
}

/**
 * @brief dap_ledger_tx_get_token_ticker_by_hash
 * @param a_ledger
 * @param a_tx_hash
 * @return
 */
const char* dap_ledger_tx_get_token_ticker_by_hash(dap_ledger_t *a_ledger,dap_chain_hash_fast_t *a_tx_hash)
{
    if(!a_ledger || !a_tx_hash)
        return NULL;
    dap_ledger_private_t *l_ledger_pvt = PVT(a_ledger);

    if ( dap_hash_fast_is_blank(a_tx_hash) )
        return NULL;

    dap_ledger_tx_item_t *l_item;
    unsigned l_hash_value;
    HASH_VALUE(a_tx_hash, sizeof(*a_tx_hash), l_hash_value);
    pthread_rwlock_rdlock(&l_ledger_pvt->ledger_rwlock);
    HASH_FIND_BYHASHVALUE(hh, l_ledger_pvt->ledger_items, a_tx_hash, sizeof(*a_tx_hash), l_hash_value, l_item);
    pthread_rwlock_unlock(&l_ledger_pvt->ledger_rwlock);
    return l_item ? l_item->cache_data.token_ticker : NULL;
}

/**
 * @brief Get list of all tickets for ledger and address. If address is NULL returns all the tockens present in system
 * @param a_ledger
 * @param a_addr
 * @param a_tickers
 * @param a_tickers_size
 */
void dap_ledger_addr_get_token_ticker_all(dap_ledger_t *a_ledger, dap_chain_addr_t * a_addr,
        char *** a_tickers, size_t * a_tickers_size)
{
    if (a_addr == NULL){ // Get all tockens
        pthread_rwlock_rdlock(&PVT(a_ledger)->tokens_rwlock);
        size_t l_count = HASH_COUNT(PVT(a_ledger)->tokens);
        if (l_count && a_tickers){
            dap_ledger_token_item_t * l_token_item, *l_tmp;
            char **l_tickers = DAP_NEW_Z_SIZE(char*, l_count * sizeof(char*));
            if (!l_tickers) {
                log_it(L_CRITICAL, "%s", c_error_memory_alloc);
                pthread_rwlock_unlock(&PVT(a_ledger)->balance_accounts_rwlock);
                return;
            }
            l_count = 0;
            HASH_ITER(hh, PVT(a_ledger)->tokens, l_token_item, l_tmp) {
                l_tickers[l_count] = dap_strdup(l_token_item->ticker);
                l_count++;
            }
            *a_tickers = l_tickers;
        }
        pthread_rwlock_unlock(&PVT(a_ledger)->tokens_rwlock);
        if(a_tickers_size)
            *a_tickers_size = l_count;
    }else{ // Calc only tokens from address balance
        dap_ledger_wallet_balance_t *wallet_balance, *tmp;
        size_t l_count = HASH_COUNT(PVT(a_ledger)->balance_accounts);
        if(l_count && a_tickers){
            char **l_tickers = DAP_NEW_Z_SIZE(char*, l_count * sizeof(char*));
            if (!l_tickers) {
                log_it(L_CRITICAL, "%s", c_error_memory_alloc);
                pthread_rwlock_unlock(&PVT(a_ledger)->balance_accounts_rwlock);
                return;
            }
            l_count = 0;
            const char *l_addr = dap_chain_addr_to_str(a_addr);
            pthread_rwlock_rdlock(&PVT(a_ledger)->balance_accounts_rwlock);
            HASH_ITER(hh, PVT(a_ledger)->balance_accounts, wallet_balance, tmp) {
                char **l_keys = dap_strsplit(wallet_balance->key, " ", -1);
                if (!dap_strcmp(l_keys[0], l_addr)) {
                    l_tickers[l_count] = dap_strdup(wallet_balance->token_ticker);
                    ++l_count;
                }
                dap_strfreev(l_keys);
            }
            pthread_rwlock_unlock(&PVT(a_ledger)->balance_accounts_rwlock);
            *a_tickers = l_tickers;
        }
        if(a_tickers_size)
            *a_tickers_size = l_count;
    }
}

const char *dap_ledger_get_description_by_ticker(dap_ledger_t *a_ledger, const char *a_token_ticker){
    if (!a_ledger || !a_token_ticker)
        return NULL;
    return s_ledger_find_token(a_ledger, a_token_ticker)->description_token;
}

/**
 * Get transaction in the cache by hash
 *
 * return transaction, or NULL if transaction not found in the cache
 */
static dap_chain_datum_tx_t* s_find_datum_tx_by_hash(dap_ledger_t *a_ledger, const dap_chain_hash_fast_t *a_tx_hash,
                                                     dap_ledger_tx_item_t **a_item_out, bool a_unspent_only)
{
    if(!a_tx_hash)
        return NULL;

//    log_it( L_ERROR, "s_find_datum_tx_by_hash( )...");

    dap_ledger_private_t *l_ledger_pvt = PVT(a_ledger);
    dap_chain_datum_tx_t *l_tx_ret = NULL;
    dap_ledger_tx_item_t *l_tx_item;
    pthread_rwlock_rdlock(&l_ledger_pvt->ledger_rwlock);
    HASH_FIND(hh, l_ledger_pvt->ledger_items, a_tx_hash, sizeof(dap_chain_hash_fast_t), l_tx_item);
    pthread_rwlock_unlock(&l_ledger_pvt->ledger_rwlock);
    if(l_tx_item) {
        if (!a_unspent_only || !l_tx_item->cache_data.ts_spent) {
            l_tx_ret = l_tx_item->tx;
            if(a_item_out)
                *a_item_out = l_tx_item;
        }
    }
    return l_tx_ret;
}

/**
 * @brief dap_ledger_tx_find_by_hash
 * @param a_tx_hash
 * @return
 */

dap_chain_datum_tx_t *dap_ledger_tx_find_by_hash(dap_ledger_t *a_ledger, const dap_chain_hash_fast_t *a_tx_hash)
{
    return s_find_datum_tx_by_hash(a_ledger, a_tx_hash, NULL, false);
}

dap_chain_datum_tx_t *dap_ledger_tx_unspent_find_by_hash(dap_ledger_t *a_ledger, const dap_chain_hash_fast_t *a_tx_hash)
{
    return s_find_datum_tx_by_hash(a_ledger, a_tx_hash, NULL, true);
}
dap_hash_fast_t *dap_ledger_get_final_chain_tx_hash(dap_ledger_t *a_ledger, dap_chain_tx_item_type_t a_cond_type, dap_chain_hash_fast_t *a_tx_hash)
{
    if (!a_ledger || !a_tx_hash || dap_hash_fast_is_blank(a_tx_hash))
        return NULL;
    dap_ledger_private_t *l_ledger_pvt = PVT(a_ledger);
    dap_ledger_tx_item_t *l_item;
    unsigned l_hash_value;
    dap_chain_hash_fast_t *l_tx_hash = a_tx_hash;
    pthread_rwlock_rdlock(&l_ledger_pvt->ledger_rwlock);
    while (l_tx_hash) {
        HASH_VALUE(l_tx_hash, sizeof(*l_tx_hash), l_hash_value);
        HASH_FIND_BYHASHVALUE(hh, l_ledger_pvt->ledger_items, l_tx_hash, sizeof(*l_tx_hash), l_hash_value, l_item);
        if (!l_item) {
            l_tx_hash = NULL;
            break;      // Not found in ledger
        }
        int l_out_num = 0;
        if (dap_hash_fast_is_blank(&l_item->cache_data.tx_hash_spent_fast[l_out_num]) || !dap_chain_datum_tx_out_cond_get(l_item->tx, a_cond_type, &l_out_num))
            break;      // Unused conditional output found, that's what we need
        else {
            l_tx_hash = &l_item->cache_data.tx_hash_spent_fast[l_out_num];
            continue;   // Conditional output is used out
        }
    }
    pthread_rwlock_unlock(&l_ledger_pvt->ledger_rwlock);
    return l_tx_hash;
}

dap_hash_fast_t* dap_ledger_get_first_chain_tx_hash(dap_ledger_t *a_ledger, dap_chain_datum_tx_t * a_tx, dap_chain_tx_out_cond_t *a_cond_out)
{
    dap_hash_fast_t *l_ret_hash = NULL;

    if (!a_ledger || !a_cond_out || !a_tx){
        log_it(L_ERROR, "Argument is NULL in dap_ledger_get_first_chain_tx_hash()");
        return NULL;
    }

    dap_chain_tx_out_cond_subtype_t l_type = a_cond_out->header.subtype;

    int l_item_idx = 0;
    dap_chain_datum_tx_t * l_prev_tx = a_tx;
    byte_t *l_tx_item_temp = NULL;
    dap_hash_fast_t l_hash = {};
    while((l_tx_item_temp = dap_chain_datum_tx_item_get(l_prev_tx, &l_item_idx, TX_ITEM_TYPE_IN_COND , NULL)) != NULL){
        dap_chain_tx_in_cond_t * l_in_cond_temp = (dap_chain_tx_in_cond_t *) l_tx_item_temp;
        dap_chain_datum_tx_t *l_prev_tx_temp = dap_ledger_tx_find_by_hash(a_ledger, &l_in_cond_temp->header.tx_prev_hash);
        dap_chain_tx_out_cond_t *l_out_cond_temp = dap_chain_datum_tx_out_cond_get(l_prev_tx_temp, l_type, NULL);
        if (l_out_cond_temp){
            l_item_idx = l_in_cond_temp->header.tx_out_prev_idx;
            l_hash = l_in_cond_temp->header.tx_prev_hash;
        }
        l_prev_tx = l_prev_tx_temp;
    }

    if(l_prev_tx && !dap_hash_fast_is_blank(&l_hash)){
        l_ret_hash = DAP_NEW_SIZE(dap_hash_fast_t, sizeof(dap_hash_fast_t));
        *l_ret_hash = l_hash;
    }

    return l_ret_hash;
}


/**
 * Check whether used 'out' items (local function)
 */
static bool s_ledger_tx_hash_is_used_out_item(dap_ledger_tx_item_t *a_item, int a_idx_out, dap_hash_fast_t *a_out_spender_hash)
{
    if (!a_item || !a_item->cache_data.n_outs) {
        //log_it(L_DEBUG, "list_cached_item is NULL");
        return true;
    }
    if(a_idx_out >= MAX_OUT_ITEMS) {
        if(s_debug_more)
            log_it(L_ERROR, "Too big index(%d) of 'out' items (max=%d)", a_idx_out, MAX_OUT_ITEMS);
    }
    assert(a_idx_out < MAX_OUT_ITEMS);
    // if there are used 'out' items
    if ((a_item->cache_data.n_outs_used > 0) && !dap_hash_fast_is_blank(&(a_item->cache_data.tx_hash_spent_fast[a_idx_out]))) {
        if (a_out_spender_hash)
            *a_out_spender_hash = a_item->cache_data.tx_hash_spent_fast[a_idx_out];
        return true;
    }
    return false;
}

static dap_ledger_reward_item_t *s_find_reward(dap_ledger_t *a_ledger, dap_ledger_reward_key_t *a_search_key)
{
    dap_ledger_reward_item_t *l_reward_item = NULL;
    pthread_rwlock_rdlock(&PVT(a_ledger)->rewards_rwlock);
    HASH_FIND(hh, PVT(a_ledger)->rewards, a_search_key, sizeof(*a_search_key), l_reward_item);
    pthread_rwlock_unlock(&PVT(a_ledger)->rewards_rwlock);
    return l_reward_item;
}

bool dap_ledger_is_used_reward(dap_ledger_t *a_ledger, dap_hash_fast_t *a_block_hash, dap_hash_fast_t *a_sign_pkey_hash)
{
    dap_ledger_reward_key_t l_search_key = { .block_hash = *a_block_hash, .sign_pkey_hash = *a_sign_pkey_hash };
    return s_find_reward(a_ledger, &l_search_key);
}

static int s_callback_sign_compare(dap_list_t *a_list_elem, dap_list_t *a_sign_elem)
{
    dap_pkey_t *l_key = (dap_pkey_t *)a_list_elem->data;
    dap_sign_t *l_sign = (dap_sign_t *)a_sign_elem->data;
    if (!l_key || !l_sign) {
        log_it(L_CRITICAL, "Invalid argument");
        return -1;
    }
    return !dap_pkey_match_sign(l_key, l_sign);
}

bool dap_ledger_tx_poa_signed(dap_ledger_t *a_ledger, dap_chain_datum_tx_t *a_tx)
{
    dap_chain_tx_sig_t *l_tx_sig = (dap_chain_tx_sig_t *)dap_chain_datum_tx_item_get(a_tx, NULL, TX_ITEM_TYPE_SIG, NULL);
    dap_sign_t *l_sign = dap_chain_datum_tx_item_sign_get_sig((dap_chain_tx_sig_t *)l_tx_sig);
    return dap_list_find(a_ledger->net->pub.keys, l_sign, s_callback_sign_compare);
}

inline static bool s_ledger_check_token_ticker(const char *a_ticker)
{
    const char *c = a_ticker;
    for (int i = 0; i < DAP_CHAIN_TICKER_SIZE_MAX; i++, c++)
        if (*c == '\0')
            return true;
    return false;
}

/*
services we know now
0x01 - VPN
0x02 - xchange
0x03, 0x13 -  pos_delegate
0x04 bridge
0x.05 - custom datum
0x06 voting
0x12 - stake_lock 
*/

const char *dap_ledger_tx_action_str(dap_chain_tx_tag_action_type_t a_tag)
{

    if (a_tag == DAP_CHAIN_TX_TAG_ACTION_UNKNOWN) return "unknown";
    if (a_tag == DAP_CHAIN_TX_TAG_ACTION_TRANSFER_REGULAR) return "regular";
    if (a_tag == DAP_CHAIN_TX_TAG_ACTION_TRANSFER_COMISSION) return "comission";
    if (a_tag == DAP_CHAIN_TX_TAG_ACTION_TRANSFER_CROSSCHAIN) return "crosschain";
    if (a_tag == DAP_CHAIN_TX_TAG_ACTION_TRANSFER_REWARD) return "reward";
    if (a_tag == DAP_CHAIN_TX_TAG_ACTION_OPEN) return "open";
    if (a_tag == DAP_CHAIN_TX_TAG_ACTION_USE) return "use";
    if (a_tag == DAP_CHAIN_TX_TAG_ACTION_EXTEND) return "extend";
    if (a_tag == DAP_CHAIN_TX_TAG_ACTION_CLOSE) return "close";
    if (a_tag == DAP_CHAIN_TX_TAG_ACTION_CHANGE) return "change";

    return "WTFSUBTAG";

}

dap_chain_tx_tag_action_type_t dap_ledger_tx_action_str_to_action_t(const char *a_str)
{
    if (!a_str)
        return DAP_CHAIN_TX_TAG_ACTION_UNKNOWN;
    
    if (strcmp("unknown", a_str) == 0) return DAP_CHAIN_TX_TAG_ACTION_UNKNOWN;
    if (strcmp("regular", a_str) == 0) return DAP_CHAIN_TX_TAG_ACTION_TRANSFER_REGULAR;
    if (strcmp("comission", a_str) == 0) return DAP_CHAIN_TX_TAG_ACTION_TRANSFER_COMISSION;
    if (strcmp("crosschain", a_str) == 0) return DAP_CHAIN_TX_TAG_ACTION_TRANSFER_CROSSCHAIN;
    if (strcmp("reward", a_str) == 0) return DAP_CHAIN_TX_TAG_ACTION_TRANSFER_REWARD;
    if (strcmp("open", a_str) == 0) return DAP_CHAIN_TX_TAG_ACTION_OPEN;
    if (strcmp("use", a_str) == 0) return DAP_CHAIN_TX_TAG_ACTION_USE;
    if (strcmp("extend", a_str) == 0) return DAP_CHAIN_TX_TAG_ACTION_EXTEND;
    if (strcmp("close", a_str) == 0) return DAP_CHAIN_TX_TAG_ACTION_CLOSE;
    if (strcmp("change", a_str) == 0) return DAP_CHAIN_TX_TAG_ACTION_CHANGE;

    return DAP_CHAIN_TX_TAG_ACTION_UNKNOWN;
}

bool dap_ledger_tx_service_info(dap_ledger_t *a_ledger, dap_hash_fast_t *a_tx_hash, 
                                dap_chain_net_srv_uid_t *a_uid, char **a_service_name,  dap_chain_tx_tag_action_type_t *a_action)
{
    //find tx
    dap_ledger_private_t *l_ledger_pvt = PVT(a_ledger);
    dap_chain_datum_tx_t *l_tx_ret = NULL;
    dap_ledger_tx_item_t *l_tx_item;
    pthread_rwlock_rdlock(&l_ledger_pvt->ledger_rwlock);
    HASH_FIND(hh, l_ledger_pvt->ledger_items, a_tx_hash, sizeof(dap_chain_hash_fast_t), l_tx_item);
    pthread_rwlock_unlock(&l_ledger_pvt->ledger_rwlock);
    
    
    if(l_tx_item) {
        dap_ledger_service_info_t *l_sinfo;    
        pthread_rwlock_rdlock(&s_services_rwlock);
        HASH_FIND_INT(s_services, &l_tx_item->cache_data.tag, l_sinfo);
        pthread_rwlock_unlock(&s_services_rwlock);
        if (l_sinfo)
        { 
            if(a_uid) *a_uid = l_sinfo->service_uid;
            if (a_service_name) *a_service_name = l_sinfo->tag_str;
            if (a_action) *a_action = l_tx_item->cache_data.action;
            return true; 
        } 
    }

    if (a_action) *a_action = DAP_CHAIN_TX_TAG_ACTION_UNKNOWN;
    return false;
}


bool dap_ledger_deduct_tx_tag(dap_ledger_t *a_ledger, dap_chain_datum_tx_t *a_tx, char **a_service_name, dap_chain_net_srv_uid_t *a_tag, dap_chain_tx_tag_action_type_t *a_action)
{
    dap_ledger_service_info_t *l_sinfo_current, *l_sinfo_tmp;

    
    dap_chain_datum_tx_item_groups_t l_items_groups = {0};
    dap_chain_datum_tx_group_items(a_tx, &l_items_groups);

    bool l_res = false;
    int l_deductions_ok = 0;

    pthread_rwlock_rdlock(&s_services_rwlock);
    HASH_ITER(hh, s_services , l_sinfo_current, l_sinfo_tmp) {
        dap_chain_tx_tag_action_type_t action = DAP_CHAIN_TX_TAG_ACTION_UNKNOWN;
        if (l_sinfo_current->callback && l_sinfo_current->callback(a_ledger, a_tx, &l_items_groups, &action)){
            if (a_tag) *a_tag =  l_sinfo_current->service_uid;
            if (a_action) *a_action =  action;
            if (a_service_name) *a_service_name = l_sinfo_current->tag_str;
            l_res = true;
            l_deductions_ok ++;
        }
    } 
    pthread_rwlock_unlock(&s_services_rwlock);

    if (l_deductions_ok > 1)
    {
        char l_tx_hash_str[DAP_CHAIN_HASH_FAST_STR_SIZE];
        dap_chain_hash_fast_t * l_tx_hash = dap_chain_node_datum_tx_calc_hash(a_tx);
        dap_chain_hash_fast_to_str(l_tx_hash, l_tx_hash_str, sizeof(l_tx_hash_str));


        log_it(L_WARNING, "Transaction %s identyfied by multiple services (%d):", l_tx_hash_str, l_deductions_ok);
    
        pthread_rwlock_rdlock(&s_services_rwlock);
        HASH_ITER(hh, s_services , l_sinfo_current, l_sinfo_tmp) {
            dap_chain_tx_tag_action_type_t action = DAP_CHAIN_TX_TAG_ACTION_UNKNOWN;
            if (l_sinfo_current->callback && l_sinfo_current->callback(a_ledger, a_tx, &l_items_groups,&action))  {
                log_it(L_WARNING, "%s %s", l_sinfo_current->tag_str, dap_ledger_tx_action_str(action));
            }
        } 

        pthread_rwlock_unlock(&s_services_rwlock);
    }
    
    dap_chain_datum_tx_group_items_free(&l_items_groups);

    return l_res;
}

/**
 * Checking a new transaction before adding to the cache
 *
 * return 0 OK, otherwise error
 */
// Checking a new transaction before adding to the cache
static int s_tx_cache_check(dap_ledger_t *a_ledger,
                            dap_chain_datum_tx_t *a_tx,
                            dap_hash_fast_t *a_tx_hash,
                            bool a_from_threshold,
                            dap_list_t **a_list_bound_items,
                            dap_list_t **a_list_tx_out,
                            char **a_main_ticker,
                            dap_chain_net_srv_uid_t *a_tag,
                            dap_chain_tx_tag_action_type_t *a_action,
                            bool a_check_for_removing)
{
    dap_return_val_if_fail(a_ledger && a_tx && a_tx_hash, DAP_LEDGER_CHECK_INVALID_ARGS);
    if (!dap_chain_net_get_load_mode(a_ledger->net) && !a_from_threshold && !a_check_for_removing) {
        dap_ledger_tx_item_t *l_ledger_item;
        pthread_rwlock_rdlock(&PVT(a_ledger)->ledger_rwlock);
        HASH_FIND(hh, PVT(a_ledger)->ledger_items, a_tx_hash, sizeof(dap_chain_hash_fast_t), l_ledger_item);
        pthread_rwlock_unlock(&PVT(a_ledger)->ledger_rwlock);
        if (l_ledger_item) {     // transaction already present in the cache list
            if (s_debug_more) {
                char l_tx_hash_str[DAP_CHAIN_HASH_FAST_STR_SIZE];
                dap_chain_hash_fast_to_str(a_tx_hash, l_tx_hash_str, sizeof(l_tx_hash_str));
                log_it(L_WARNING, "Transaction %s already present in the cache", l_tx_hash_str);
                if (a_tag) *a_tag = l_ledger_item->cache_data.tag;
                if (a_action) *a_action = l_ledger_item->cache_data.action;
            }
            return DAP_LEDGER_CHECK_ALREADY_CACHED;
        }
    }
/*
 * Steps of checking for current transaction tx2 and every previous transaction tx1:
 * 1. valid(tx2.dap_chain_datum_tx_sig.pkey)
 * &&
 * 2. tx2.input != tx2.inputs.used
 * &&
 * 3. !is_used_out(tx1.dap_chain_datum_tx_out)
 * &&
 * 4. tx1.dap_chain_datum_tx_out.addr.data.key == tx2.dap_chain_datum_tx_sig.pkey for unconditional output
 * \\
 * 5. tx1.dap_chain_datum_tx_out.condition == verify_svc_type(tx2) for conditional output
 * &&
 * 6. sum(  find (tx2.input.tx_prev_hash).output[tx2.input_tx_prev_idx].value )  ==  sum (tx2.outputs.value) per token
 * &&
 * 7. valid(fee)
*/

    dap_list_t *l_list_bound_items = NULL;
    dap_list_t *l_list_tx_out = NULL;

    // sum of values in 'out' items from the previous transactions
    dap_ledger_tokenizer_t *l_values_from_prev_tx = NULL, *l_values_from_cur_tx = NULL,
                                 *l_value_cur = NULL, *l_tmp = NULL, *l_res = NULL;
    const char *l_token = NULL, *l_main_ticker = NULL;

    int l_err_num = DAP_LEDGER_CHECK_OK;
    int l_prev_tx_count = 0;

    // 1. Verify signature in current transaction
    if (!a_from_threshold && dap_chain_datum_tx_verify_sign(a_tx))
        return DAP_LEDGER_CHECK_NOT_ENOUGH_VALID_SIGNS;

    // ----------------------------------------------------------------
    // find all 'in' && 'in_cond' && 'in_ems' && 'in_reward'  items in current transaction
    dap_list_t *l_list_in = dap_chain_datum_tx_items_get(a_tx, TX_ITEM_TYPE_IN_ALL, &l_prev_tx_count);
    if (!l_list_in) {
        log_it(L_WARNING, "Tx check: no valid inputs found");
        return DAP_LEDGER_TX_CHECK_TX_NO_VALID_INPUTS;
    }
    dap_chain_hash_fast_t l_tx_first_sign_pkey_hash = {};
    dap_pkey_t *l_tx_first_sign_pkey = NULL;
    bool l_girdled_ems_used = false;
    uint256_t l_taxed_value = {};
    
    if(a_tag) dap_ledger_deduct_tx_tag(a_ledger, a_tx, NULL, a_tag, a_action);

    // find all previous transactions
    for (dap_list_t *it = l_list_in; it; it = it->next) {
         dap_ledger_tx_bound_t *l_bound_item = DAP_NEW_Z(dap_ledger_tx_bound_t);
        if (!l_bound_item) {
            log_it(L_CRITICAL, "%s", c_error_memory_alloc);
            l_err_num = DAP_LEDGER_CHECK_NOT_ENOUGH_MEMORY;
            break;
        }
        l_list_bound_items = dap_list_append(l_list_bound_items, l_bound_item);

        uint8_t l_cond_type = *(uint8_t *)it->data;
        l_bound_item->type = l_cond_type;
        uint256_t l_value = uint256_0;
        void *l_tx_prev_out = NULL;
        dap_chain_datum_tx_t *l_tx_prev = NULL;
        dap_ledger_token_emission_item_t *l_emission_item = NULL;
        dap_ledger_stake_lock_item_t *l_stake_lock_emission = NULL;
        bool l_girdled_ems = false;

        switch (l_cond_type) {
        case TX_ITEM_TYPE_IN_EMS: {   // It's the emission (base) TX
            dap_chain_tx_in_ems_t *l_tx_in_ems = it->data;
            l_token = l_tx_in_ems->header.ticker;
            if (!s_ledger_check_token_ticker(l_token)) {
                l_err_num = DAP_LEDGER_CHECK_TICKER_NOT_FOUND;
                break;
            }
            dap_hash_fast_t *l_emission_hash = &l_tx_in_ems->header.token_emission_hash;
            // 2. Check current transaction for doubles in input items list
            for (dap_list_t *l_iter = l_list_in; l_iter; l_iter = l_iter->next) {
                dap_chain_tx_in_ems_t *l_in_ems_check = l_iter->data;
                if (l_tx_in_ems != l_in_ems_check &&
                        l_in_ems_check->header.type == TX_ITEM_TYPE_IN_EMS &&
                        dap_hash_fast_compare(&l_in_ems_check->header.token_emission_hash, l_emission_hash) && !a_check_for_removing) {
                    debug_if(s_debug_more, L_ERROR, "Emission output already used in current tx");
                    l_err_num = DAP_LEDGER_TX_CHECK_PREV_OUT_ALREADY_USED_IN_CURRENT_TX;
                    break;
                }
            }
            if (l_err_num)
                break;
            if ((l_girdled_ems = dap_hash_fast_is_blank(l_emission_hash)) ||
                    (l_stake_lock_emission = s_emissions_for_stake_lock_item_find(a_ledger, l_emission_hash))) {
                dap_chain_datum_tx_t *l_tx_stake_lock = a_tx;
                // 3. Check emission for STAKE_LOCK
                if (!dap_hash_fast_is_blank(l_emission_hash)) {
                    dap_hash_fast_t cur_tx_hash;
                    dap_hash_fast(a_tx, dap_chain_datum_tx_get_size(a_tx), &cur_tx_hash);
                    if (!dap_hash_fast_is_blank(&l_stake_lock_emission->tx_used_out) && !a_check_for_removing) {
                        if (!dap_hash_fast_compare(&cur_tx_hash, &l_stake_lock_emission->tx_used_out))
                            debug_if(s_debug_more, L_WARNING, "stake_lock_emission already present in cache for IN_EMS [%s]", l_token);
                        else
                            debug_if(s_debug_more, L_WARNING, "stake_lock_emission is used out for IN_EMS [%s]", l_token);
                        l_err_num = DAP_LEDGER_TX_CHECK_STAKE_LOCK_IN_EMS_ALREADY_USED;
                        break;
                    }
                    l_tx_stake_lock = dap_ledger_tx_find_by_hash(a_ledger, l_emission_hash);
                } else {
                    // 2. The only allowed item with girdled emission
                    if (l_girdled_ems_used && !a_check_for_removing) {
                        debug_if(s_debug_more, L_WARNING, "stake_lock_emission is used out for IN_EMS [%s]", l_token);
                        l_err_num = DAP_LEDGER_TX_CHECK_STAKE_LOCK_IN_EMS_ALREADY_USED;
                        break;
                    } else
                        l_girdled_ems_used = true;
                }
                if (!l_tx_stake_lock) {
                    debug_if(s_debug_more, L_WARNING, "Not found stake_lock transaction");
                    l_err_num = DAP_CHAIN_CS_VERIFY_CODE_TX_NO_EMISSION;
                    break;
                }
                dap_tsd_t *l_tsd;
                dap_ledger_token_item_t *l_delegated_item = s_ledger_find_token(a_ledger, l_token);
                if (!l_delegated_item) {
                    debug_if(s_debug_more, L_WARNING, "Token [%s] not found", l_token);
                    l_err_num = DAP_LEDGER_CHECK_TICKER_NOT_FOUND;
                    break;
                }
                dap_chain_datum_token_t *l_datum_token = l_delegated_item->datum_token;
                if (l_datum_token->subtype != DAP_CHAIN_DATUM_TOKEN_SUBTYPE_NATIVE ||
                        !(l_tsd = dap_tsd_find(l_datum_token->tsd_n_signs,
                                                  l_datum_token->header_native_decl.tsd_total_size,
                                                  DAP_CHAIN_DATUM_TOKEN_TSD_TYPE_DELEGATE_EMISSION_FROM_STAKE_LOCK))) {
                    debug_if(s_debug_more, L_WARNING, "Token [%s] not valid for stake_lock transaction", l_token);
                    l_err_num = DAP_LEDGER_TX_CHECK_STAKE_LOCK_INVALID_TOKEN;
                    break;
                }
                dap_chain_datum_token_tsd_delegate_from_stake_lock_t *l_tsd_section = _dap_tsd_get_object(l_tsd, dap_chain_datum_token_tsd_delegate_from_stake_lock_t);
                if (!dap_ledger_token_ticker_check(a_ledger, (char*)l_tsd_section->ticker_token_from)) {
                    debug_if(s_debug_more, L_WARNING, "Token [%s] not found", l_tsd_section->ticker_token_from);
                    l_err_num = DAP_LEDGER_CHECK_TICKER_NOT_FOUND;
                    break;
                }

                if (l_girdled_ems)
                    l_main_ticker = (const char *)l_tsd_section->ticker_token_from;

                dap_chain_tx_out_cond_t *l_tx_stake_lock_out_cond = dap_chain_datum_tx_out_cond_get(l_tx_stake_lock, DAP_CHAIN_TX_OUT_COND_SUBTYPE_SRV_STAKE_LOCK, NULL);
                if (!l_tx_stake_lock_out_cond) {
                    debug_if(s_debug_more, L_WARNING, "No OUT_COND of stake_lock subtype for IN_EMS [%s]", l_tx_in_ems->header.ticker);
                    l_err_num = DAP_LEDGER_TX_CHECK_STAKE_LOCK_NO_OUT_COND_FOR_IN_EMS;
                    break;
                }
                uint256_t l_value_expected ={};
                if (MULT_256_COIN(l_tx_stake_lock_out_cond->header.value, l_tsd_section->emission_rate, &l_value_expected)!=0){
                    if(s_debug_more){
                        char * l_emission_rate_str = dap_chain_balance_print(l_tsd_section->emission_rate);
                        char * l_locked_value_str = dap_chain_balance_print(l_tx_stake_lock_out_cond->header.value);
                        log_it( L_WARNING, "Multiplication overflow for %s emission: locked value %s emission rate %s"
                        , l_tx_in_ems->header.ticker, l_locked_value_str, l_emission_rate_str);
                        DAP_DEL_Z(l_emission_rate_str);
                        DAP_DEL_Z(l_locked_value_str);
                    }
                    l_err_num = DAP_LEDGER_CHECK_INTEGER_OVERFLOW;
                    break;
                }
                dap_chain_tx_out_ext_t *l_tx_out_ext = NULL;
                uint256_t l_stake_lock_ems_value = {};
                int l_item_idx = 0;
                do {
                    l_tx_out_ext = (dap_chain_tx_out_ext_t *)dap_chain_datum_tx_item_get(a_tx, &l_item_idx, TX_ITEM_TYPE_OUT_EXT, NULL);
                    if (!l_tx_out_ext) {
                        if (l_girdled_ems) {
                            debug_if(s_debug_more, L_WARNING, "No OUT_EXT for girdled IN_EMS [%s]", l_tx_in_ems->header.ticker);
                            l_err_num = DAP_LEDGER_TX_CHECK_NO_OUT_EXT_FOR_GIRDLED_IN_EMS;
                        }
                        break;
                    }
                    l_item_idx++;
                } while (strcmp(l_tx_out_ext->token, l_token));
                if (!l_tx_out_ext) {
                    dap_chain_tx_out_t *l_tx_out = (dap_chain_tx_out_t *)dap_chain_datum_tx_item_get(a_tx, NULL, TX_ITEM_TYPE_OUT, NULL);
                    if (!l_tx_out) {
                        debug_if(true, L_WARNING, "Can't find OUT nor OUT_EXT item for base TX with IN_EMS [%s]", l_tx_in_ems->header.ticker);
                        l_err_num = DAP_LEDGER_TX_CHECK_NO_OUT_ITEMS_FOR_BASE_TX;
                        break;
                    } else
                        l_stake_lock_ems_value = l_tx_out->header.value;
                } else
                    l_stake_lock_ems_value = l_tx_out_ext->header.value;
                if (!s_ledger_token_supply_check(l_delegated_item, l_stake_lock_ems_value)) {
                    l_err_num = DAP_LEDGER_EMISSION_CHECK_VALUE_EXCEEDS_CURRENT_SUPPLY;
                    break;
                }
                if (!EQUAL_256(l_value_expected, l_stake_lock_ems_value)) {
                    // !!! A terrible legacy crutch, TODO !!!
                    SUM_256_256(l_value_expected, GET_256_FROM_64(10), &l_value_expected);
                    if (!EQUAL_256(l_value_expected, l_stake_lock_ems_value)) {
                            char *l_value_expected_str = dap_chain_balance_print(l_value_expected);
                            char *l_locked_value_str = dap_chain_balance_print(l_stake_lock_ems_value);

                            debug_if(s_debug_more, L_WARNING, "Value %s != %s expected for [%s]",l_locked_value_str, l_value_expected_str,
                                     l_tx_in_ems->header.ticker);

                            DAP_DEL_Z(l_value_expected_str);
                            DAP_DEL_Z(l_locked_value_str);
                            l_err_num = DAP_LEDGER_TX_CHECK_STAKE_LOCK_UNEXPECTED_VALUE;
                            break;
                    }
                }
                if (!l_girdled_ems) {
                    // check tiker
                    const char *l_tx_ticker = dap_ledger_tx_get_token_ticker_by_hash(a_ledger, l_emission_hash);
                    if (!l_tx_ticker) {
                        debug_if(s_debug_more, L_WARNING, "No ticker found for stake_lock tx [expected '%s']", l_tx_in_ems->header.ticker);
                        l_err_num = DAP_LEDGER_CHECK_TICKER_NOT_FOUND;
                        break;
                    }
                    if (strcmp(l_tx_ticker, (char *)l_tsd_section->ticker_token_from)) {
                        debug_if(s_debug_more, L_WARNING, "Ticker '%s' != expected '%s'", l_tx_ticker, l_tx_in_ems->header.ticker);
                        l_err_num = DAP_LEDGER_TX_CHECK_STAKE_LOCK_OTHER_TICKER_EXPECTED;
                        break;
                    }
                }
                debug_if(s_debug_more, L_NOTICE, "Check emission passed for IN_EMS [%s]", l_tx_in_ems->header.ticker);
                if (l_stake_lock_emission) {
                    l_bound_item->stake_lock_item = l_stake_lock_emission;
                    l_value = l_stake_lock_ems_value;
                } else // girdled emission
                    l_value = l_tx_out_ext->header.value;
                l_bound_item->token_item = l_delegated_item;
                l_bound_item->type = TX_ITEM_TYPE_IN_EMS_LOCK;
            } else if ( (l_emission_item = s_emission_item_find(a_ledger, l_token, l_emission_hash, &l_bound_item->token_item)) ) {
                // 3. Check AUTH token emission
                if (!dap_hash_fast_is_blank(&l_emission_item->tx_used_out)  && !a_check_for_removing) {
                    debug_if(s_debug_more, L_WARNING, "Emission for IN_EMS [%s] is already used", l_tx_in_ems->header.ticker);
                    l_err_num = DAP_LEDGER_TX_CHECK_IN_EMS_ALREADY_USED;
                    break;
                }
                l_value = l_emission_item->datum_token_emission->hdr.value;
                l_bound_item->emission_item = l_emission_item;
            } else {
                l_err_num = DAP_CHAIN_CS_VERIFY_CODE_TX_NO_EMISSION;
                break;
            }
        } break;

        case TX_ITEM_TYPE_IN_REWARD: {
            dap_chain_tx_in_reward_t *l_tx_in_reward = it->data;
            dap_hash_fast_t *l_block_hash = &l_tx_in_reward->block_hash;
            // 2. Check current transaction for doubles in input items list
            for (dap_list_t *l_iter = l_list_in; l_iter; l_iter = l_iter->next) {
                dap_chain_tx_in_reward_t *l_in_reward_check = l_iter->data;
                if (l_tx_in_reward != l_in_reward_check &&
                        l_in_reward_check->type == TX_ITEM_TYPE_IN_REWARD &&
                        dap_hash_fast_compare(&l_in_reward_check->block_hash, l_block_hash) && !a_check_for_removing) {
                    debug_if(s_debug_more, L_ERROR, "Reward for this block sign already used in current tx");
                    l_err_num = DAP_LEDGER_TX_CHECK_PREV_OUT_ALREADY_USED_IN_CURRENT_TX;
                    break;
                }
            }
            if (l_err_num)
                break;
            if (!l_tx_first_sign_pkey) {
                // Get sign item
                dap_chain_tx_sig_t *l_tx_sig = (dap_chain_tx_sig_t*) dap_chain_datum_tx_item_get(a_tx, NULL,
                        TX_ITEM_TYPE_SIG, NULL);
                assert(l_tx_sig);
                // Get sign from sign item
                dap_sign_t *l_tx_first_sign = dap_chain_datum_tx_item_sign_get_sig(l_tx_sig);
                assert(l_tx_first_sign);
                // calculate hash from sign public key
                dap_sign_get_pkey_hash(l_tx_first_sign, &l_tx_first_sign_pkey_hash);
                l_tx_first_sign_pkey = dap_pkey_get_from_sign(l_tx_first_sign);
            }
            // 3. Check if already spent reward
            dap_ledger_reward_key_t l_search_key = { .block_hash = *l_block_hash, .sign_pkey_hash = l_tx_first_sign_pkey_hash };
            dap_ledger_reward_item_t *l_reward_item = s_find_reward(a_ledger, &l_search_key);
            if (l_reward_item && !a_check_for_removing) {
                l_err_num = DAP_LEDGER_TX_CHECK_REWARD_ITEM_ALREADY_USED;
                char l_block_hash_str[DAP_CHAIN_HASH_FAST_STR_SIZE],
                     l_sign_hash_str[DAP_CHAIN_HASH_FAST_STR_SIZE],
                     l_spender_hash_str[DAP_CHAIN_HASH_FAST_STR_SIZE];
                dap_chain_hash_fast_to_str(l_block_hash, l_block_hash_str, sizeof(l_block_hash_str));
                dap_chain_hash_fast_to_str(&l_tx_first_sign_pkey_hash, l_sign_hash_str, sizeof(l_sign_hash_str));
                dap_chain_hash_fast_to_str(&l_reward_item->spender_tx, l_spender_hash_str, sizeof(l_spender_hash_str));
                debug_if(s_debug_more, L_WARNING, "Reward for block %s sign %s already spent by %s", l_block_hash_str, l_sign_hash_str, l_spender_hash_str);
                break;
            }
            // Check reward legitimacy & amount
            dap_chain_t *l_chain;
            DL_FOREACH(a_ledger->net->pub.chains, l_chain) {
                if (l_chain->callback_calc_reward) {
                    l_value = l_chain->callback_calc_reward(l_chain, l_block_hash, l_tx_first_sign_pkey);
                    break;
                }
            }
            if (IS_ZERO_256(l_value)) {
                l_err_num = DAP_LEDGER_TX_CHECK_REWARD_ITEM_ILLEGAL;
                char l_block_hash_str[DAP_CHAIN_HASH_FAST_STR_SIZE],
                     l_sign_hash_str[DAP_CHAIN_HASH_FAST_STR_SIZE];
                dap_chain_hash_fast_to_str(l_block_hash, l_block_hash_str, sizeof(l_block_hash_str));
                dap_chain_hash_fast_to_str(&l_tx_first_sign_pkey_hash, l_sign_hash_str, sizeof(l_sign_hash_str));
                debug_if(s_debug_more, L_DEBUG, "Can't find block %s with sign %s", l_block_hash_str, l_sign_hash_str);
                break;
            }
            // Reward nominated in net native ticker only
            l_token = l_main_ticker = a_ledger->net->pub.native_ticker;
            dap_ledger_token_item_t *l_token_item = s_ledger_find_token(a_ledger, l_token);
            if (!l_token_item) {
                debug_if(s_debug_more, L_ERROR, "Native token ticker not found");
                l_err_num = DAP_LEDGER_CHECK_TICKER_NOT_FOUND;
                break;
            }
            if (!s_ledger_token_supply_check(l_token_item, l_value) && !a_check_for_removing) {
                l_err_num = DAP_LEDGER_EMISSION_CHECK_VALUE_EXCEEDS_CURRENT_SUPPLY;
                break;
            }
            l_bound_item->token_item = l_token_item;
            l_bound_item->reward_key = l_search_key;
            // Overflow checked later with overall values sum
            SUM_256_256(l_taxed_value, l_value, &l_taxed_value);
        } break;

        case TX_ITEM_TYPE_IN:
        case TX_ITEM_TYPE_IN_COND: { // Not emission types
            uint32_t l_tx_prev_out_idx = (uint32_t)-1;
            dap_hash_fast_t *l_tx_prev_hash;
            if (l_cond_type == TX_ITEM_TYPE_IN) {
                dap_chain_tx_in_t *l_tx_in = it->data;
                l_tx_prev_hash = &l_tx_in->header.tx_prev_hash;
                if (dap_hash_fast_is_blank(l_tx_prev_hash)) {
                    DAP_DELETE(l_bound_item);
                    l_list_bound_items = dap_list_delete_link(l_list_bound_items, dap_list_last(l_list_bound_items));
                    continue; // old base tx compliance
                }
                l_tx_prev_out_idx = l_tx_in->header.tx_out_prev_idx;
                // 2. Check current transaction for doubles in input items list
                for (dap_list_t *l_iter = l_list_in; l_iter; l_iter = l_iter->next) {
                    dap_chain_tx_in_t *l_in_check = l_iter->data;
                    if (l_tx_in != l_in_check &&
                            l_in_check->header.type == TX_ITEM_TYPE_IN &&
                            l_in_check->header.tx_out_prev_idx == l_tx_prev_out_idx &&
                            dap_hash_fast_compare(&l_in_check->header.tx_prev_hash, l_tx_prev_hash) && !a_check_for_removing) {
                        debug_if(s_debug_more, L_ERROR, "This previous tx output already used in current tx");
                        l_err_num = DAP_LEDGER_TX_CHECK_PREV_OUT_ALREADY_USED_IN_CURRENT_TX;
                        break;
                    }
                }
                if (l_err_num)
                    break;
            } else {
                dap_chain_tx_in_cond_t *l_tx_in_cond = it->data;
                l_tx_prev_hash = &l_tx_in_cond->header.tx_prev_hash;
                l_tx_prev_out_idx = l_tx_in_cond->header.tx_out_prev_idx;
                // 2. Check current transaction for doubles in input items list
                for (dap_list_t *l_iter = l_list_in; l_iter; l_iter = l_iter->next) {
                    dap_chain_tx_in_cond_t *l_in_cond_check = l_iter->data;
                    if (l_tx_in_cond != l_in_cond_check &&
                            l_in_cond_check->header.type == TX_ITEM_TYPE_IN_COND &&
                            l_in_cond_check->header.tx_out_prev_idx == l_tx_prev_out_idx &&
                            dap_hash_fast_compare(&l_in_cond_check->header.tx_prev_hash, l_tx_prev_hash) && !a_check_for_removing) {
                        debug_if(s_debug_more, L_ERROR, "This previous tx output already used in current tx");
                        l_err_num = DAP_LEDGER_TX_CHECK_PREV_OUT_ALREADY_USED_IN_CURRENT_TX;
                        break;
                    }
                }
                if (l_err_num)
                    break;
            }
            // Get previous transaction in the cache by hash
            dap_ledger_tx_item_t *l_item_out = NULL;
            l_tx_prev = s_find_datum_tx_by_hash(a_ledger, l_tx_prev_hash, &l_item_out, false);
            char l_tx_prev_hash_str[DAP_HASH_FAST_STR_SIZE];
            dap_hash_fast_to_str(l_tx_prev_hash, l_tx_prev_hash_str, DAP_HASH_FAST_STR_SIZE);
            if (!l_tx_prev && !a_check_for_removing) { // Unchained transaction or previous TX was already spent and removed from ledger
                debug_if(s_debug_more && !a_from_threshold, L_DEBUG, "No previous transaction was found for hash %s", l_tx_prev_hash_str);
                l_err_num = DAP_CHAIN_CS_VERIFY_CODE_TX_NO_PREVIOUS;
                break;
            } else if (l_item_out->cache_data.ts_spent && !a_check_for_removing) {
                l_err_num = DAP_LEDGER_TX_CHECK_OUT_ITEM_ALREADY_USED;
                debug_if(s_debug_more, L_WARNING, "All 'out' items of previous tx %s were already spent", l_tx_prev_hash_str);
                break;
            }
            l_bound_item->prev_item = l_item_out;
            l_bound_item->prev_out_idx = l_tx_prev_out_idx;
            l_token = l_item_out->cache_data.token_ticker;
            debug_if(s_debug_more && !a_from_threshold, L_INFO, "Previous transaction was found for hash %s",l_tx_prev_hash_str);

            // 2. Check if out in previous transaction has spent
            dap_hash_fast_t l_spender = {};
            if (s_ledger_tx_hash_is_used_out_item(l_item_out, l_tx_prev_out_idx, &l_spender) && !a_check_for_removing) {
                l_err_num = DAP_LEDGER_TX_CHECK_OUT_ITEM_ALREADY_USED;
                char l_hash[DAP_CHAIN_HASH_FAST_STR_SIZE];
                dap_chain_hash_fast_to_str(&l_spender, l_hash, sizeof(l_hash));
                debug_if(s_debug_more, L_INFO, "'Out' item of previous tx %s already spent by %s", l_tx_prev_hash_str, l_hash);
                break;
            }

            // Get one 'out' item in previous transaction bound with current 'in' item
            l_tx_prev_out = dap_chain_datum_tx_item_get_nth(l_tx_prev, TX_ITEM_TYPE_OUT_ALL, l_tx_prev_out_idx);
            if(!l_tx_prev_out) {
                l_err_num = DAP_LEDGER_TX_CHECK_PREV_OUT_ITEM_NOT_FOUND;
                break;
            }
            if (dap_hash_fast_is_blank(&l_tx_first_sign_pkey_hash)) {
                // Get sign item
                dap_chain_tx_sig_t *l_tx_sig = (dap_chain_tx_sig_t*) dap_chain_datum_tx_item_get(a_tx, NULL,
                        TX_ITEM_TYPE_SIG, NULL);
                assert(l_tx_sig);
                // Get sign from sign item
                dap_sign_t *l_tx_first_sign = dap_chain_datum_tx_item_sign_get_sig(l_tx_sig);
                assert(l_tx_first_sign);
                // calculate hash from sign public key
                dap_sign_get_pkey_hash(l_tx_first_sign, &l_tx_first_sign_pkey_hash);
            }
            if (l_cond_type == TX_ITEM_TYPE_IN) {
                dap_chain_addr_t *l_addr_from = NULL;
                dap_chain_tx_item_type_t l_type = *(uint8_t *)l_tx_prev_out;
                switch (l_type) {
                case TX_ITEM_TYPE_OUT_OLD: // Deprecated
                    l_addr_from = &((dap_chain_tx_out_old_t *)l_tx_prev_out)->addr;
                    l_value = dap_chain_uint256_from(((dap_chain_tx_out_old_t *)l_tx_prev_out)->header.value);
                    break;
                case TX_ITEM_TYPE_OUT:
                    l_addr_from = &((dap_chain_tx_out_t *)l_tx_prev_out)->addr;
                    l_value = ((dap_chain_tx_out_t *)l_tx_prev_out)->header.value;
                    break;
                case TX_ITEM_TYPE_OUT_EXT:
                    l_addr_from = &((dap_chain_tx_out_ext_t *)l_tx_prev_out)->addr;
                    l_value = ((dap_chain_tx_out_ext_t *)l_tx_prev_out)->header.value;
                    l_token = ((dap_chain_tx_out_ext_t *)l_tx_prev_out)->token;
                    break;
                default:
                    l_err_num = DAP_LEDGER_TX_CHECK_PREV_OUT_ITEM_MISSTYPED;
                    break;
                }
                if (l_err_num)
                    break;
                l_bound_item->in.addr_from = *l_addr_from;
                dap_strncpy(l_bound_item->in.token_ticker, l_token, DAP_CHAIN_TICKER_SIZE_MAX - 1);
                // 4. compare public key hashes in the signature of the current transaction and in the 'out' item of the previous transaction
                if (l_addr_from->net_id.uint64 != a_ledger->net->pub.id.uint64 ||
                        !dap_hash_fast_compare(&l_tx_first_sign_pkey_hash, &l_addr_from->data.hash_fast)) {
                    l_err_num = DAP_LEDGER_TX_CHECK_PKEY_HASHES_DONT_MATCH;
                    break;
                }

                if ( !l_token || !*l_token ) {
                    log_it(L_WARNING, "No token ticker found in previous transaction");
                    l_err_num = DAP_LEDGER_TX_CHECK_NO_MAIN_TICKER;
                    break;
                }
                // Get permissions
                dap_ledger_token_item_t *l_token_item = s_ledger_find_token(a_ledger, l_token);
                if (!l_token_item) {
                    debug_if(s_debug_more, L_WARNING, "Token with ticker %s not found", l_token);
                    l_err_num = DAP_LEDGER_CHECK_TICKER_NOT_FOUND;
                    break;
                }
                // Check permissions
                if ( (l_token_item->flags & DAP_CHAIN_DATUM_TOKEN_FLAG_ALL_SENDER_BLOCKED ) ||  // If all is blocked - check if we're
                     (l_token_item->flags & DAP_CHAIN_DATUM_TOKEN_FLAG_ALL_RECEIVER_FROZEN) ){ // in white list

                    if (!dap_chain_addr_is_blank(l_addr_from) &&
                            s_ledger_permissions_check(l_token_item, LEDGER_PERMISSION_SENDER_ALLOWED, l_addr_from) != 0) {
                        const char *l_tmp_tx_in_from = dap_chain_addr_to_str(l_addr_from);
                        debug_if(s_debug_more, L_WARNING, "No permission for addr %s", l_tmp_tx_in_from ? l_tmp_tx_in_from : "(null)");
                        l_err_num = DAP_LEDGER_CHECK_ADDR_FORBIDDEN;
                        break;
                    }
                }
                if ((l_token_item->flags & DAP_CHAIN_DATUM_TOKEN_FLAG_ALL_SENDER_ALLOWED ) || // If all is allowed - check if we're
                    (l_token_item->flags & DAP_CHAIN_DATUM_TOKEN_FLAG_ALL_SENDER_UNFROZEN ) ){ // in black list
                    if (s_ledger_permissions_check(l_token_item, LEDGER_PERMISSION_SENDER_BLOCKED, l_addr_from) == 0) {
                        const char *l_tmp_tx_in_from = dap_chain_addr_to_str(l_addr_from);
                        debug_if(s_debug_more, L_WARNING, "No permission for addr %s", l_tmp_tx_in_from ? l_tmp_tx_in_from : "(null)");
                        l_err_num = DAP_LEDGER_CHECK_ADDR_FORBIDDEN;
                        break;
                    }
                }
            } else { // l_cond_type == TX_ITEM_TYPE_IN_COND
                if(*(uint8_t *)l_tx_prev_out != TX_ITEM_TYPE_OUT_COND) {
                    l_err_num = DAP_LEDGER_TX_CHECK_PREV_OUT_ITEM_MISSTYPED;
                    break;
                }
                dap_chain_tx_out_cond_t *l_tx_prev_out_cond = NULL;
                l_tx_prev_out_cond = (dap_chain_tx_out_cond_t *)l_tx_prev_out;

                // 5a. Check for condition owner
                // Get owner tx
                dap_hash_fast_t *l_owner_tx_hash = dap_ledger_get_first_chain_tx_hash(a_ledger, l_tx_prev, l_tx_prev_out_cond);
                dap_chain_datum_tx_t *l_owner_tx = l_tx_prev;
                if (l_owner_tx_hash){
                    l_owner_tx = dap_ledger_tx_find_by_hash(a_ledger, l_owner_tx_hash);
                    DAP_DEL_Z(l_owner_tx_hash);
                }
                dap_chain_tx_sig_t *l_tx_sig = (dap_chain_tx_sig_t *)dap_chain_datum_tx_item_get(a_tx, NULL, TX_ITEM_TYPE_SIG, NULL);
                dap_sign_t *l_sign = dap_chain_datum_tx_item_sign_get_sig((dap_chain_tx_sig_t *)l_tx_sig);
                dap_chain_tx_sig_t *l_owner_tx_sig = (dap_chain_tx_sig_t *)dap_chain_datum_tx_item_get(l_owner_tx, NULL, TX_ITEM_TYPE_SIG, NULL);
                dap_sign_t *l_owner_sign = dap_chain_datum_tx_item_sign_get_sig((dap_chain_tx_sig_t *)l_owner_tx_sig);

                bool l_owner = false;
                l_owner = dap_sign_compare_pkeys(l_owner_sign, l_sign);

                // 5b. Call verificator for conditional output
                dap_ledger_verificator_t *l_verificator;
                int l_sub_tmp = l_tx_prev_out_cond->header.subtype;

                pthread_rwlock_rdlock(&s_verificators_rwlock);
                HASH_FIND_INT(s_verificators, &l_sub_tmp, l_verificator);
                pthread_rwlock_unlock(&s_verificators_rwlock);
                if (!l_verificator || !l_verificator->callback) {
                    debug_if(s_debug_more, L_ERROR, "No verificator set for conditional output subtype %d", l_sub_tmp);
                    l_err_num = DAP_LEDGER_TX_CHECK_NO_VERIFICATOR_SET;
                    break;
                }
                int l_verificator_error = l_verificator->callback(a_ledger, l_tx_prev_out_cond, a_tx, l_owner);
                if (l_verificator_error != DAP_LEDGER_CHECK_OK) { // TODO add string representation for verificator return codes
                    debug_if(s_debug_more, L_WARNING, "Verificator check error %d for conditional output %s",
                                                                    l_verificator_error, dap_chain_tx_out_cond_subtype_to_str(l_sub_tmp));
                    l_err_num = DAP_LEDGER_TX_CHECK_VERIFICATOR_CHECK_FAILURE;
                    break;
                }
                l_bound_item->cond = l_tx_prev_out_cond;
                l_value = l_tx_prev_out_cond->header.value;
                if (l_tx_prev_out_cond->header.subtype == DAP_CHAIN_TX_OUT_COND_SUBTYPE_FEE) {
                    l_token = a_ledger->net->pub.native_ticker;
                    // Overflow checked later with overall values sum
                    SUM_256_256(l_taxed_value, l_value, &l_taxed_value);
                }
                l_main_ticker = l_token;
            }
        } break;

        default:
            break;
        }
        if (l_err_num)
            break;

        l_bound_item->value = l_value;

        if (l_cond_type != TX_ITEM_TYPE_IN) {
            // If not checked earlier
            if (!l_token || !*l_token) {
                log_it(L_WARNING, "No token ticker found in previous transaction");
                l_err_num = DAP_LEDGER_TX_CHECK_NO_MAIN_TICKER;
                break;
            }
        }
        HASH_FIND_STR(l_values_from_prev_tx, l_token, l_value_cur);
        if (!l_value_cur) {
            l_value_cur = DAP_NEW_Z(dap_ledger_tokenizer_t);
            if ( !l_value_cur ) {
                log_it(L_CRITICAL, "%s", c_error_memory_alloc);
                l_err_num = DAP_LEDGER_CHECK_NOT_ENOUGH_MEMORY;
                break;
            }
            strcpy(l_value_cur->token_ticker, l_token);
            HASH_ADD_STR(l_values_from_prev_tx, token_ticker, l_value_cur);
        }
        // calculate  from previous transactions per each token
        if (SUM_256_256(l_value_cur->sum, l_value, &l_value_cur->sum)) {
            debug_if(s_debug_more, L_WARNING, "Sum result overflow for tx_add_check with ticker %s",
                                    l_value_cur->token_ticker);
            l_err_num = DAP_LEDGER_CHECK_INTEGER_OVERFLOW;
            break;
        }
    }

    if (l_list_in)
        dap_list_free(l_list_in);
    DAP_DEL_Z(l_tx_first_sign_pkey);
    if (l_err_num) {
        if ( l_list_bound_items )
            dap_list_free_full(l_list_bound_items, NULL);
        HASH_ITER(hh, l_values_from_prev_tx, l_value_cur, l_tmp) {
            HASH_DEL(l_values_from_prev_tx, l_value_cur);
            DAP_DELETE(l_value_cur);
        }
        return l_err_num;
    }

    // 6. Compare sum of values in 'out' items in the current transaction and in the previous transactions
    // Calculate the sum of values in 'out' items from the current transaction
    bool l_multichannel = false;
    if (HASH_COUNT(l_values_from_prev_tx) > 1) {
        l_multichannel = true;
        if (HASH_COUNT(l_values_from_prev_tx) == 2 && !l_main_ticker) {
            HASH_FIND_STR(l_values_from_prev_tx, a_ledger->net->pub.native_ticker, l_value_cur);
            if (l_value_cur) {
                l_value_cur = l_value_cur->hh.next ? l_value_cur->hh.next : l_value_cur->hh.prev;
                l_main_ticker = l_value_cur->token_ticker;
            }
        }
    } else {
        l_value_cur = DAP_NEW_Z(dap_ledger_tokenizer_t);
        if ( !l_value_cur ) {
            log_it(L_CRITICAL, "%s", c_error_memory_alloc);
            l_err_num = DAP_LEDGER_CHECK_NOT_ENOUGH_MEMORY;
            if ( l_list_bound_items )
                dap_list_free_full(l_list_bound_items, NULL);
            HASH_ITER(hh, l_values_from_prev_tx, l_value_cur, l_tmp) {
                HASH_DEL(l_values_from_prev_tx, l_value_cur);
                DAP_DELETE(l_value_cur);
            }
            return l_err_num;
        }
        dap_stpcpy(l_value_cur->token_ticker, l_token);
        if (!l_main_ticker)
            l_main_ticker = l_value_cur->token_ticker;
        HASH_ADD_STR(l_values_from_cur_tx, token_ticker, l_value_cur);
    }

    dap_chain_net_srv_stake_item_t *l_key_item = dap_chain_net_srv_stake_check_pkey_hash(a_ledger->net->pub.id, &l_tx_first_sign_pkey_hash);
    bool l_tax_check = l_key_item && !dap_chain_addr_is_blank(&l_key_item->sovereign_addr) && !IS_ZERO_256(l_key_item->sovereign_tax);

    // find 'out' items
    dap_list_t *l_list_out = dap_chain_datum_tx_items_get((dap_chain_datum_tx_t*) a_tx, TX_ITEM_TYPE_OUT_ALL, NULL);
    uint256_t l_value = {}, l_fee_sum = {}, l_tax_sum = {};
    bool l_fee_check = !IS_ZERO_256(a_ledger->net->pub.fee_value) && !dap_chain_addr_is_blank(&a_ledger->net->pub.fee_addr);
    int l_item_idx = 0;
    for (dap_list_t *it = l_list_out; it; it = it->next, l_item_idx++) {
        dap_chain_tx_item_type_t l_type = *(uint8_t *)it->data;
        dap_chain_addr_t l_tx_out_to={0};
        switch (l_type) {
        case TX_ITEM_TYPE_OUT_OLD: {
            dap_chain_tx_out_old_t *l_tx_out = (dap_chain_tx_out_old_t *)it->data;
            if (l_multichannel) { // token ticker is mandatory for multichannel transactions
                l_err_num = DAP_LEDGER_TX_CHECK_NO_MAIN_TICKER;
                break;
            }
            l_value = dap_chain_uint256_from(l_tx_out->header.value);
            l_tx_out_to = l_tx_out->addr;
            l_list_tx_out = dap_list_append(l_list_tx_out, l_tx_out);
        } break;
        case TX_ITEM_TYPE_OUT: { // 256
            dap_chain_tx_out_t *l_tx_out = (dap_chain_tx_out_t *)it->data;
            if (l_multichannel) { // token ticker is mandatory for multichannel transactions
                if (l_main_ticker)
                    l_token = l_main_ticker;
                else {
                    l_err_num = DAP_LEDGER_TX_CHECK_NO_MAIN_TICKER;
                    break;
                }
            }
            l_value = l_tx_out->header.value;
            l_tx_out_to = l_tx_out->addr;
            l_list_tx_out = dap_list_append(l_list_tx_out, l_tx_out);
        } break;
        case TX_ITEM_TYPE_OUT_EXT: { // 256
            dap_chain_tx_out_ext_t *l_tx_out = (dap_chain_tx_out_ext_t *)it->data;
            if (!l_multichannel) { // token ticker is forbiden for single-channel transactions
                l_err_num = DAP_LEDGER_TX_CHECK_UNEXPECTED_TOKENIZED_OUT;
                break;
            }
            l_value = l_tx_out->header.value;
            l_token = l_tx_out->token;
            l_tx_out_to = l_tx_out->addr;
            l_list_tx_out = dap_list_append(l_list_tx_out, l_tx_out);
        } break;
        case TX_ITEM_TYPE_OUT_COND: {
            dap_chain_tx_out_cond_t *l_tx_out = (dap_chain_tx_out_cond_t *)it->data;
            if (l_multichannel) {
                if (l_tx_out->header.subtype == DAP_CHAIN_TX_OUT_COND_SUBTYPE_FEE)
                    l_token = (char *)a_ledger->net->pub.native_ticker;
                else if (l_main_ticker)
                    l_token = l_main_ticker;
                else {
                    log_it(L_WARNING, "No conditional output support for multichannel transaction");
                    l_err_num = DAP_LEDGER_TX_CHECK_NO_MAIN_TICKER;
                    break;
                }
            }
            l_value = l_tx_out->header.value;
            l_list_tx_out = dap_list_append(l_list_tx_out, l_tx_out);
            if (l_tax_check && l_tx_out->header.subtype == DAP_CHAIN_TX_OUT_COND_SUBTYPE_FEE &&
                    SUBTRACT_256_256(l_taxed_value, l_value, &l_taxed_value)) {
                log_it(L_WARNING, "Fee is greater than sum of inputs");
                l_err_num = DAP_LEDGER_CHECK_INTEGER_OVERFLOW;
                break;
            }
        } break;
        default: {}
        }
        if (l_err_num)
            break;
        if (l_multichannel) {
            HASH_FIND_STR(l_values_from_cur_tx, l_token, l_value_cur);
            if (!l_value_cur) {
                l_value_cur = DAP_NEW_Z(dap_ledger_tokenizer_t);
                if ( !l_value_cur ) {
                    log_it(L_CRITICAL, "%s", c_error_memory_alloc);
                    l_err_num = DAP_LEDGER_CHECK_NOT_ENOUGH_MEMORY;
                    break;
                }
                strcpy(l_value_cur->token_ticker, l_token);
                HASH_ADD_STR(l_values_from_cur_tx, token_ticker, l_value_cur);
            }
        }
        if (SUM_256_256(l_value_cur->sum, l_value, &l_value_cur->sum)) {
            debug_if(s_debug_more, L_WARNING, "Sum result overflow for tx_add_check with ticker %s",
                                    l_value_cur->token_ticker);
            l_err_num = -77;
            break;
        }

        // Get permissions for token
        dap_ledger_token_item_t *l_token_item = s_ledger_find_token(a_ledger, l_token);
        if (!l_token_item) {
            debug_if(s_debug_more, L_WARNING, "Token with ticker %s not found", l_token);
            l_err_num = DAP_LEDGER_CHECK_TICKER_NOT_FOUND;
            break;
        }
        // Check permissions

        if ( (l_token_item->flags & DAP_CHAIN_DATUM_TOKEN_FLAG_ALL_RECEIVER_BLOCKED )||   //  If all is blocked or frozen
             (l_token_item->flags & DAP_CHAIN_DATUM_TOKEN_FLAG_ALL_RECEIVER_FROZEN) ){ //  check if we're in white list
            if (!dap_chain_addr_is_blank(&l_tx_out_to) &&
                    s_ledger_permissions_check(l_token_item, LEDGER_PERMISSION_RECEIVER_ALLOWED, &l_tx_out_to) != 0) {
                const char *l_tmp_tx_out_to = dap_chain_addr_to_str(&l_tx_out_to);
                debug_if(s_debug_more, L_WARNING, "No permission for addr %s", l_tmp_tx_out_to?l_tmp_tx_out_to:"(null)");
                l_err_num = DAP_LEDGER_CHECK_ADDR_FORBIDDEN;
                break;
            }
        }
        if ( (l_token_item->flags & DAP_CHAIN_DATUM_TOKEN_FLAG_ALL_RECEIVER_ALLOWED )||
             (l_token_item->flags & DAP_CHAIN_DATUM_TOKEN_FLAG_ALL_RECEIVER_UNFROZEN )
             ){ // If all is allowed - check if we're in black list
            if (s_ledger_permissions_check(l_token_item, LEDGER_PERMISSION_RECEIVER_BLOCKED, &l_tx_out_to) == 0) {
                const char *l_tmp_tx_out_to = dap_chain_addr_to_str(&l_tx_out_to);
                debug_if(s_debug_more, L_WARNING, "No permission for addr %s", l_tmp_tx_out_to?l_tmp_tx_out_to:"(null)");
                l_err_num = DAP_LEDGER_CHECK_ADDR_FORBIDDEN;
                break;
            }
        }

        if (l_fee_check && dap_chain_addr_compare(&l_tx_out_to, &a_ledger->net->pub.fee_addr) &&
                !dap_strcmp(l_value_cur->token_ticker, a_ledger->net->pub.native_ticker))
            SUM_256_256(l_fee_sum, l_value, &l_fee_sum);

        if (l_tax_check && dap_chain_addr_compare(&l_tx_out_to, &l_key_item->sovereign_addr) &&
                !dap_strcmp(l_value_cur->token_ticker, a_ledger->net->pub.native_ticker))
            SUM_256_256(l_tax_sum, l_value, &l_tax_sum);
    }

    if ( l_list_out )
        dap_list_free(l_list_out);

    // Check for transaction consistency (sum(ins) == sum(outs))
    if (!l_err_num) {
        HASH_ITER(hh, l_values_from_prev_tx, l_value_cur, l_tmp) {
            HASH_FIND_STR(l_values_from_cur_tx, l_value_cur->token_ticker, l_res);
            if (!l_res || !EQUAL_256(l_res->sum, l_value_cur->sum) ) {
                if (s_debug_more) {
                    char *l_balance = dap_chain_balance_to_coins(l_res ? l_res->sum : uint256_0);
                    char *l_balance_cur = dap_chain_balance_to_coins(l_value_cur->sum);
                    log_it(L_ERROR, "Sum of values of out items from current tx (%s) is not equal outs from previous txs (%s) for token %s",
                            l_balance, l_balance_cur, l_value_cur->token_ticker);
                    DAP_DELETE(l_balance);
                    DAP_DELETE(l_balance_cur);
                }
                l_err_num = DAP_LEDGER_TX_CHECK_SUM_INS_NOT_EQUAL_SUM_OUTS;
                break;
            }
        }
    }

    // 7. Check the network fee
    if (!l_err_num && l_fee_check) {
        // Check for PoA-cert-signed "service" no-tax tx
        if (compare256(l_fee_sum, a_ledger->net->pub.fee_value) == -1 &&
                !dap_ledger_tx_poa_signed(a_ledger, a_tx)) {
            char *l_current_fee = dap_chain_balance_to_coins(l_fee_sum);
            char *l_expected_fee = dap_chain_balance_to_coins(a_ledger->net->pub.fee_value);
            log_it(L_WARNING, "Fee value is invalid, expected %s pointed %s", l_expected_fee, l_current_fee);
            l_err_num = DAP_LEDGER_TX_CHECK_NOT_ENOUGH_FEE;
            DAP_DEL_Z(l_current_fee);
            DAP_DEL_Z(l_expected_fee);
        }
        if (l_tax_check && SUBTRACT_256_256(l_taxed_value, l_fee_sum, &l_taxed_value)) {
            log_it(L_WARNING, "Fee is greater than sum of inputs");
            l_err_num = DAP_LEDGER_CHECK_INTEGER_OVERFLOW;
        }
    }

    // 8. Check sovereign tax
    if (l_tax_check && !l_err_num) {
        uint256_t l_expected_tax = {};
        MULT_256_COIN(l_taxed_value, l_key_item->sovereign_tax, &l_expected_tax);
        if (compare256(l_tax_sum, l_expected_tax) == -1) {
            char *l_current_tax_str = dap_chain_balance_to_coins(l_tax_sum);
            char *l_expected_tax_str = dap_chain_balance_to_coins(l_expected_tax);
            log_it(L_WARNING, "Tax value is invalid, expected %s pointed %s", l_expected_tax_str, l_current_tax_str);
            l_err_num = DAP_LEDGER_TX_CHECK_NOT_ENOUGH_TAX;
            DAP_DEL_Z(l_current_tax_str);
            DAP_DEL_Z(l_expected_tax_str);
        }
    }


    dap_list_t *l_items_voting;
    if ((l_items_voting = dap_chain_datum_tx_items_get((dap_chain_datum_tx_t*) a_tx, TX_ITEM_TYPE_VOTING, NULL))) {
        if (s_voting_callbacks.voting_callback){
            if (!s_voting_callbacks.voting_callback(a_ledger, TX_ITEM_TYPE_VOTING, a_tx, false)){
                debug_if(s_debug_more, L_WARNING, "Verificator check error for voting.");
                l_err_num = DAP_LEDGER_TX_CHECK_VERIFICATOR_CHECK_FAILURE;
            }
        } else {
            debug_if(s_debug_more, L_WARNING, "Verificator check error for voting item");
            l_err_num = DAP_LEDGER_TX_CHECK_NO_VERIFICATOR_SET;
        }
        dap_list_free(l_items_voting);
    }else if ((l_items_voting = dap_chain_datum_tx_items_get((dap_chain_datum_tx_t*) a_tx, TX_ITEM_TYPE_VOTE, NULL))) {
       if (s_voting_callbacks.voting_callback){
           if (!s_voting_callbacks.voting_callback(a_ledger, TX_ITEM_TYPE_VOTE, a_tx, false)){
               debug_if(s_debug_more, L_WARNING, "Verificator check error for vote.");
               l_err_num = DAP_LEDGER_TX_CHECK_VERIFICATOR_CHECK_FAILURE;
           }
       } else {
           debug_if(s_debug_more, L_WARNING, "Verificator check error for vote item");
           l_err_num = DAP_LEDGER_TX_CHECK_NO_VERIFICATOR_SET;
       }
       dap_list_free(l_items_voting);
    }

    if (a_main_ticker && !l_err_num)
        *a_main_ticker = dap_strdup(l_main_ticker);

    HASH_ITER(hh, l_values_from_prev_tx, l_value_cur, l_tmp) {
        HASH_DEL(l_values_from_prev_tx, l_value_cur);
        DAP_DELETE(l_value_cur);
    }
    HASH_ITER(hh, l_values_from_cur_tx, l_value_cur, l_tmp) {
        HASH_DEL(l_values_from_cur_tx, l_value_cur);
        DAP_DELETE(l_value_cur);
    }
    if (!a_list_bound_items || l_err_num) {
        dap_list_free_full(l_list_bound_items, NULL);
    } else {
        *a_list_bound_items = l_list_bound_items;
    }

    if (!a_list_tx_out || l_err_num) {
        dap_list_free(l_list_tx_out);
    } else {
        *a_list_tx_out = l_list_tx_out;
    }

    return l_err_num;
}

/**
 * @brief dap_ledger_tx_check
 * @param a_ledger
 * @param a_tx
 * @return
 */
int dap_ledger_tx_add_check(dap_ledger_t *a_ledger, dap_chain_datum_tx_t *a_tx, size_t a_datum_size, dap_hash_fast_t *a_datum_hash)
{
    dap_return_val_if_fail(a_tx && a_ledger, DAP_LEDGER_CHECK_INVALID_ARGS);

    size_t l_tx_size = dap_chain_datum_tx_get_size(a_tx);
    if (l_tx_size != a_datum_size) {
        log_it (L_WARNING, "Inconsistent datum TX: datum size %zu != tx size %zu", a_datum_size, l_tx_size);
        return DAP_LEDGER_CHECK_INVALID_SIZE;
    }

    int l_ret_check = s_tx_cache_check(a_ledger, a_tx, a_datum_hash, false, NULL, NULL, NULL, NULL, NULL, false);
    if(s_debug_more) {
        if (l_ret_check)
            log_it(L_NOTICE, "Ledger TX adding check not passed for TX %s: error %s",
                   dap_chain_hash_fast_to_str_static(a_datum_hash), dap_ledger_check_error_str(l_ret_check));
        else
            log_it(L_INFO, "Ledger TX adding check passed for TX %s", dap_chain_hash_fast_to_str_static(a_datum_hash));
    }

    return l_ret_check;
}

/**
 * @brief s_balance_cache_update
 * @param a_ledger
 * @param a_balance
 * @return
 */
static int s_balance_cache_update(dap_ledger_t *a_ledger, dap_ledger_wallet_balance_t *a_balance)
{
    if (PVT(a_ledger)->cached) {
        char *l_gdb_group = dap_ledger_get_gdb_group(a_ledger, DAP_LEDGER_BALANCES_STR);
        if (dap_global_db_set(l_gdb_group, a_balance->key, &a_balance->balance, sizeof(uint256_t), false, NULL, NULL)) {
            debug_if(s_debug_more, L_WARNING, "Ledger cache mismatch");
            return -1;
        }
        DAP_DELETE(l_gdb_group);
    }
    /* Notify the world*/
    if ( !dap_chain_net_get_load_mode(a_ledger->net) ) {
        struct json_object *l_json = wallet_info_json_collect(a_ledger, a_balance);
        dap_notify_server_send_mt(json_object_get_string(l_json));
        json_object_put(l_json);
    }
    return 0;
}

static int s_sort_ledger_tx_item(dap_ledger_tx_item_t* a, dap_ledger_tx_item_t* b)
{
    return a->tx->header.ts_created == b->tx->header.ts_created ? 0 :
                a->tx->header.ts_created < b->tx->header.ts_created ? -1 : 1;
}

/**
 * @brief Add new transaction to the cache list
 * @param a_ledger
 * @param a_tx
 * @param a_tx_hash
 * @param a_from_threshold
 * @return return 1 OK, -1 error
 */
int dap_ledger_tx_add(dap_ledger_t *a_ledger, dap_chain_datum_tx_t *a_tx, dap_hash_fast_t *a_tx_hash, bool a_from_threshold)
{
    if(!a_tx) {
        debug_if(s_debug_more, L_ERROR, "NULL tx detected");
        return -1;
    }
    int l_ret = 0;
    dap_ledger_private_t *l_ledger_pvt = PVT(a_ledger);
    dap_list_t *l_list_bound_items = NULL;
    dap_list_t *l_list_tx_out = NULL;
    dap_ledger_tx_item_t *l_item_tmp = NULL;
    char *l_main_token_ticker = NULL;

    bool l_from_threshold = a_from_threshold;
    char l_tx_hash_str[DAP_CHAIN_HASH_FAST_STR_SIZE];
    dap_chain_hash_fast_to_str(a_tx_hash, l_tx_hash_str, sizeof(l_tx_hash_str));

    int l_ret_check;
    l_item_tmp = NULL;
    dap_chain_net_srv_uid_t l_tag =  { .uint64 = 0 }; 
    dap_chain_tx_tag_action_type_t l_action = DAP_CHAIN_TX_TAG_ACTION_UNKNOWN;

    if( (l_ret_check = s_tx_cache_check(a_ledger, a_tx, a_tx_hash, a_from_threshold,
                                                       &l_list_bound_items, &l_list_tx_out,
                                                       &l_main_token_ticker, &l_tag, &l_action, false))) {
        if (l_ret_check == DAP_CHAIN_CS_VERIFY_CODE_TX_NO_PREVIOUS ||
                l_ret_check == DAP_CHAIN_CS_VERIFY_CODE_TX_NO_EMISSION) {
            if (!l_from_threshold) {
                unsigned l_hash_value = 0;
                HASH_VALUE(a_tx_hash, sizeof(*a_tx_hash), l_hash_value);
                pthread_rwlock_rdlock(&l_ledger_pvt->threshold_txs_rwlock);
                HASH_FIND_BYHASHVALUE(hh, l_ledger_pvt->threshold_txs, a_tx_hash, sizeof(*a_tx_hash), l_hash_value, l_item_tmp);
                unsigned long long l_threshold_txs_count = HASH_COUNT(l_ledger_pvt->threshold_txs);
                if (!l_item_tmp) {
                    if (l_threshold_txs_count >= s_threshold_txs_max) {
                        if(s_debug_more)
                            log_it(L_WARNING, "Threshold for tranactions is overfulled (%zu max), dropping down tx %s, added nothing",
                                       s_threshold_txs_max, l_tx_hash_str);
                    } else {
                        l_item_tmp = DAP_NEW_Z(dap_ledger_tx_item_t);
                        if ( !l_item_tmp ) {
                            log_it(L_CRITICAL, "%s", c_error_memory_alloc);
                            return -1;
                        }
                        l_item_tmp->tx_hash_fast = *a_tx_hash;
                        l_item_tmp->tx = l_ledger_pvt->mapped ? a_tx : DAP_DUP_SIZE(a_tx, dap_chain_datum_tx_get_size(a_tx));
                        if ( !l_item_tmp->tx ) {
                            DAP_DELETE(l_item_tmp);
                            log_it(L_CRITICAL, "%s", c_error_memory_alloc);
                            return -1;
                        }
                        l_item_tmp->ts_added = dap_nanotime_now();
                        HASH_ADD_BYHASHVALUE(hh, l_ledger_pvt->threshold_txs, tx_hash_fast, sizeof(dap_chain_hash_fast_t), l_hash_value, l_item_tmp);
                        if(s_debug_more)
                            log_it (L_DEBUG, "Tx %s added to threshold", l_tx_hash_str);
                    }
                }
                pthread_rwlock_unlock(&l_ledger_pvt->threshold_txs_rwlock);
            }
        } else {
            debug_if(s_debug_more, L_WARNING, "dap_ledger_tx_add() tx %s not passed the check: %s ", l_tx_hash_str,
                        dap_ledger_check_error_str(l_ret_check));
        }
        
        if ( l_list_bound_items )
            dap_list_free_full(l_list_bound_items, NULL);
        
        return l_ret_check;
    }
    debug_if(s_debug_more, L_DEBUG, "dap_ledger_tx_add() check passed for tx %s", l_tx_hash_str);

    // Mark 'out' items in cache if they were used & delete previous transactions from cache if it need
    // find all bound pairs 'in' and 'out'
    size_t l_outs_used = dap_list_length(l_list_bound_items);

    dap_store_obj_t *l_cache_used_outs = NULL;
    char *l_ledger_cache_group = NULL;
    if (PVT(a_ledger)->cached) {
        l_cache_used_outs = DAP_NEW_Z_SIZE(dap_store_obj_t, sizeof(dap_store_obj_t) * (l_outs_used + 1));
        if ( !l_cache_used_outs ) {
            log_it(L_CRITICAL, "%s", c_error_memory_alloc);
            l_ret = -1;
            goto FIN;
        }
        l_ledger_cache_group = dap_ledger_get_gdb_group(a_ledger, DAP_LEDGER_TXS_STR);
    }
    const char *l_cur_token_ticker = NULL;

    // Update balance: deducts
    int l_spent_idx = 0;
    for (dap_list_t *it = l_list_bound_items; it; it = it->next) {
        dap_ledger_tx_bound_t *l_bound_item = it->data;
        dap_chain_tx_item_type_t l_type = l_bound_item->type;
        if (l_type == TX_ITEM_TYPE_IN || l_type == TX_ITEM_TYPE_IN_COND) {
            if (l_bound_item->prev_item->cache_data.n_outs <= l_bound_item->prev_item->cache_data.n_outs_used) {
                log_it(L_ERROR, "[!] Irrelevant prev tx: out items mismatch %d <= %d",
                       l_bound_item->prev_item->cache_data.n_outs, l_bound_item->prev_item->cache_data.n_outs_used);
                l_outs_used--;
                continue;
            }
            l_spent_idx++;
        }

        if ((l_type == TX_ITEM_TYPE_IN_EMS_LOCK || l_type == TX_ITEM_TYPE_IN_REWARD) &&
                !s_ledger_token_supply_check_update(a_ledger, l_bound_item->token_item, l_bound_item->value, false))
            log_it(L_ERROR, "Insufficient supply for token %s", l_bound_item->token_item->ticker);

        switch (l_type) {
        case TX_ITEM_TYPE_IN_EMS:
            // Mark it as used with current tx hash
            l_bound_item->emission_item->tx_used_out = *a_tx_hash;
            s_ledger_emission_cache_update(a_ledger, l_bound_item->emission_item);
            l_outs_used--; // Do not calc this output with tx used items
            continue;

        case TX_ITEM_TYPE_IN_EMS_LOCK:
            if (l_bound_item->stake_lock_item) { // Legacy stake lock emission
                // Mark it as used with current tx hash
                l_bound_item->stake_lock_item->tx_used_out = *a_tx_hash;
                s_ledger_stake_lock_cache_update(a_ledger, l_bound_item->stake_lock_item);
            }
            l_outs_used--; // Do not calc this output with tx used items
            continue;

        case TX_ITEM_TYPE_IN_REWARD: {
            dap_ledger_reward_item_t *l_item = DAP_NEW_Z(dap_ledger_reward_item_t);
            if (!l_item) {
                log_it(L_CRITICAL, "%s", c_error_memory_alloc);
                l_ret = -1;
                goto FIN;
            }
            l_item->key = l_bound_item->reward_key;
            l_item->spender_tx = *a_tx_hash;
            pthread_rwlock_wrlock(&l_ledger_pvt->rewards_rwlock);
            HASH_ADD(hh, l_ledger_pvt->rewards, key, sizeof(l_item->key), l_item);
            pthread_rwlock_unlock(&l_ledger_pvt->rewards_rwlock);
        }
        l_outs_used--; // Do not calc this output with tx used items
        continue;

        case TX_ITEM_TYPE_IN: {
            dap_ledger_wallet_balance_t *wallet_balance = NULL;
            l_cur_token_ticker = l_bound_item->in.token_ticker;
            const char *l_addr_str = dap_chain_addr_to_str(&l_bound_item->in.addr_from);
            char *l_wallet_balance_key = dap_strjoin(" ", l_addr_str, l_cur_token_ticker, (char*)NULL);
            pthread_rwlock_rdlock(&PVT(a_ledger)->balance_accounts_rwlock);
            HASH_FIND_STR(PVT(a_ledger)->balance_accounts, l_wallet_balance_key, wallet_balance);
            pthread_rwlock_unlock(&PVT(a_ledger)->balance_accounts_rwlock);
            if (wallet_balance) {
                debug_if(s_debug_more, L_DEBUG, "SPEND %s from addr: %s",
                    dap_uint256_to_char(l_bound_item->value, NULL), l_wallet_balance_key);
                SUBTRACT_256_256(wallet_balance->balance, l_bound_item->value, &wallet_balance->balance);
                // Update the cache
                s_balance_cache_update(a_ledger, wallet_balance);
            } else {
                if(s_debug_more)
                    log_it(L_ERROR,"!!! Attempt to SPEND from some non-existent balance !!!: %s %s", l_addr_str, l_cur_token_ticker);
            }
            
            DAP_DELETE(l_wallet_balance_key);
        } break;

        case TX_ITEM_TYPE_IN_COND: { // all balance deducts performed with previous conditional transaction
            // Update service items if any
            dap_ledger_verificator_t *l_verificator;
            int l_tmp = l_bound_item->cond->header.subtype;
            pthread_rwlock_rdlock(&s_verificators_rwlock);
            HASH_FIND_INT(s_verificators, &l_tmp, l_verificator);
            pthread_rwlock_unlock(&s_verificators_rwlock);
            if (l_verificator && l_verificator->callback_added)
                l_verificator->callback_added(a_ledger, a_tx, l_bound_item->cond);
        } break;

        default:
            log_it(L_ERROR, "Unknown item type %d in ledger TX bound for IN part", l_type);
            break;
        }

        // add a used output
        dap_ledger_tx_item_t *l_prev_item_out = l_bound_item->prev_item;
        l_prev_item_out->cache_data.tx_hash_spent_fast[l_bound_item->prev_out_idx] = *a_tx_hash;
        l_prev_item_out->cache_data.n_outs_used++;
        if (PVT(a_ledger)->cached) {
            // mirror it in the cache
            size_t l_tx_size = dap_chain_datum_tx_get_size(l_prev_item_out->tx);
            size_t l_tx_cache_sz = l_tx_size + sizeof(l_prev_item_out->cache_data);
            byte_t *l_tx_cache = DAP_NEW_Z_SIZE(byte_t, l_tx_cache_sz);
            memcpy(l_tx_cache, &l_prev_item_out->cache_data, sizeof(l_prev_item_out->cache_data));
            memcpy(l_tx_cache + sizeof(l_prev_item_out->cache_data), l_prev_item_out->tx, l_tx_size);
            char *l_tx_i_hash = dap_chain_hash_fast_to_str_new(&l_prev_item_out->tx_hash_fast);
            l_cache_used_outs[l_spent_idx] = (dap_store_obj_t) {
                    .key        = l_tx_i_hash,
                    .value      = l_tx_cache,
                    .value_len  = l_tx_cache_sz,
                    .group      = l_ledger_cache_group,
            };
            l_cache_used_outs[l_spent_idx].timestamp = dap_nanotime_now();
        }
        // mark previous transactions as used with the extra timestamp
        if(l_prev_item_out->cache_data.n_outs_used == l_prev_item_out->cache_data.n_outs)
            l_prev_item_out->cache_data.ts_spent = a_tx->header.ts_created;
    }


    //Update balance : raise
    bool l_multichannel = false;
    bool l_cross_network = false;
    for (dap_list_t *l_tx_out = l_list_tx_out; l_tx_out; l_tx_out = dap_list_next(l_tx_out)) {
        if (!l_tx_out->data) {
            debug_if(s_debug_more, L_WARNING, "Can't detect tx ticker or matching output, can't append balances cache");
            continue;
        }
        dap_chain_tx_item_type_t l_type = *(uint8_t *)l_tx_out->data;
        if (l_type == TX_ITEM_TYPE_OUT_COND) {
            // Update service items if any
            dap_chain_tx_out_cond_t *l_cond = (dap_chain_tx_out_cond_t *)l_tx_out->data;
            dap_ledger_verificator_t *l_verificator;
            int l_tmp = l_cond->header.subtype;
            pthread_rwlock_rdlock(&s_verificators_rwlock);
            HASH_FIND_INT(s_verificators, &l_tmp, l_verificator);
            pthread_rwlock_unlock(&s_verificators_rwlock);
            if (l_verificator && l_verificator->callback_added)
                l_verificator->callback_added(a_ledger, a_tx, NULL);
            continue;   // balance raise will be with next conditional transaction
        }

        dap_chain_addr_t *l_addr = NULL;
        uint256_t l_value = {};
        switch (l_type) {
        case TX_ITEM_TYPE_OUT: {
            dap_chain_tx_out_t *l_out_item_256 = (dap_chain_tx_out_t *)l_tx_out->data;
            l_addr = &l_out_item_256->addr;
            l_value = l_out_item_256->header.value;
            l_cur_token_ticker = l_main_token_ticker;
        } break;
        case TX_ITEM_TYPE_OUT_OLD: {
            dap_chain_tx_out_old_t *l_out_item = (dap_chain_tx_out_old_t *)l_tx_out->data;
            l_addr = &l_out_item->addr;
            l_value = GET_256_FROM_64(l_out_item->header.value);
            l_cur_token_ticker = l_main_token_ticker;
        } break;
        case TX_ITEM_TYPE_OUT_EXT: {
            dap_chain_tx_out_ext_t *l_out_item_ext_256 = (dap_chain_tx_out_ext_t *)l_tx_out->data;
            l_addr = &l_out_item_ext_256->addr;
            l_value = l_out_item_ext_256->header.value;
            l_cur_token_ticker = l_out_item_ext_256->token;
            l_multichannel = true;
        } break;
        default:
            log_it(L_DEBUG, "Unknown item type %d", l_type);
            break;
        }
        if (!l_addr)
            continue;
        else if (l_addr->net_id.uint64 != a_ledger->net->pub.id.uint64 &&
                 !dap_chain_addr_is_blank(l_addr))
            l_cross_network = true;
        const char *l_addr_str = dap_chain_addr_to_str(l_addr);
        dap_ledger_wallet_balance_t *wallet_balance = NULL;
        char *l_wallet_balance_key = dap_strjoin(" ", l_addr_str, l_cur_token_ticker, (char*)NULL);
        debug_if(s_debug_more, L_DEBUG, "GOT %s to addr: %s",
            dap_uint256_to_char(l_value, NULL), l_wallet_balance_key);
        pthread_rwlock_rdlock(&l_ledger_pvt->balance_accounts_rwlock);
        HASH_FIND_STR(PVT(a_ledger)->balance_accounts, l_wallet_balance_key, wallet_balance);
        pthread_rwlock_unlock(&l_ledger_pvt->balance_accounts_rwlock);
        if (wallet_balance) {
            //if(s_debug_more)
            //    log_it(L_DEBUG, "Balance item is present in cache");
            SUM_256_256(wallet_balance->balance, l_value, &wallet_balance->balance);
            DAP_DELETE (l_wallet_balance_key);
            // Update the cache
            s_balance_cache_update(a_ledger, wallet_balance);
        } else {
            wallet_balance = DAP_NEW_Z(dap_ledger_wallet_balance_t);
            if (!wallet_balance) {
                log_it(L_CRITICAL, "Memory allocation error in s_load_cache_gdb_loaded_txs_callback");
                l_ret = -1;
                goto FIN;
            }
            wallet_balance->key = l_wallet_balance_key;
            strcpy(wallet_balance->token_ticker, l_cur_token_ticker);
            SUM_256_256(wallet_balance->balance, l_value, &wallet_balance->balance);
            if(s_debug_more)
                log_it(L_DEBUG, "Create new balance item: %s %s", l_addr_str, l_cur_token_ticker);
            pthread_rwlock_wrlock(&l_ledger_pvt->balance_accounts_rwlock);
            HASH_ADD_KEYPTR(hh, PVT(a_ledger)->balance_accounts, wallet_balance->key,
                            strlen(l_wallet_balance_key), wallet_balance);
            pthread_rwlock_unlock(&l_ledger_pvt->balance_accounts_rwlock);
            // Add it to cache
            s_balance_cache_update(a_ledger, wallet_balance);
        }
    }
    dap_list_t *l_items_voting;
    if ((l_items_voting = dap_chain_datum_tx_items_get((dap_chain_datum_tx_t*) a_tx, TX_ITEM_TYPE_VOTING, NULL)) && s_voting_callbacks.voting_callback) {
        dap_list_free(l_items_voting);
        s_voting_callbacks.voting_callback(a_ledger, TX_ITEM_TYPE_VOTING, a_tx, true);
    }
    else if ((l_items_voting = dap_chain_datum_tx_items_get((dap_chain_datum_tx_t*) a_tx, TX_ITEM_TYPE_VOTE, NULL)) && s_voting_callbacks.voting_callback) {
        dap_list_free(l_items_voting);
        s_voting_callbacks.voting_callback(a_ledger, TX_ITEM_TYPE_VOTE, a_tx, true);
    }

    // add transaction to the cache list
    dap_ledger_tx_item_t *l_tx_item = DAP_NEW_Z(dap_ledger_tx_item_t);
    if ( !l_tx_item ) {
        log_it(L_CRITICAL, "%s", c_error_memory_alloc);
        l_ret = -1;
        goto FIN;
    }
    l_tx_item->tx_hash_fast = *a_tx_hash;
    size_t l_tx_size = dap_chain_datum_tx_get_size(a_tx);
    l_tx_item->tx = l_ledger_pvt->mapped ? a_tx : DAP_DUP_SIZE(a_tx, l_tx_size);
    l_tx_item->cache_data.ts_created = dap_time_now(); // Time of transasction added to ledger
    int l_outs_count = 0;
    dap_list_t *l_list_tmp = dap_chain_datum_tx_items_get(a_tx, TX_ITEM_TYPE_OUT_ALL, &l_outs_count);
    l_tx_item->cache_data.n_outs = l_outs_count;
    l_tx_item->cache_data.tag = l_tag;
    l_tx_item->cache_data.action = l_action;
    // TODO: dump the UTXO in debug mode if need

    if(l_list_tmp)
        dap_list_free(l_list_tmp);
    dap_stpcpy(l_tx_item->cache_data.token_ticker, l_main_token_ticker);

    l_tx_item->cache_data.multichannel = l_multichannel;
    pthread_rwlock_wrlock(&l_ledger_pvt->ledger_rwlock);
    l_tx_item->ts_added = dap_nanotime_now();
    HASH_ADD_INORDER(hh, l_ledger_pvt->ledger_items, tx_hash_fast, sizeof(dap_chain_hash_fast_t),
                         l_tx_item, s_sort_ledger_tx_item); // tx_hash_fast: name of key field
    pthread_rwlock_unlock(&l_ledger_pvt->ledger_rwlock);
    // Callable callback
    dap_list_t *l_notifier;
    DL_FOREACH(PVT(a_ledger)->tx_add_notifiers, l_notifier) {
        dap_ledger_tx_notifier_t *l_notify = (dap_ledger_tx_notifier_t*)l_notifier->data;
        l_notify->callback(l_notify->arg, a_ledger, l_tx_item->tx, DAP_LEDGER_NOTIFY_OPCODE_ADDED);
    }
    if (l_cross_network) {
        dap_list_t *l_notifier;
        DL_FOREACH(PVT(a_ledger)->bridged_tx_notifiers, l_notifier) {
            dap_ledger_bridged_tx_notifier_t *l_notify = l_notifier->data;
            l_notify->callback(a_ledger, a_tx, a_tx_hash, l_notify->arg, DAP_LEDGER_NOTIFY_OPCODE_ADDED);
        }
    }
    if (PVT(a_ledger)->cached) {
        // Add it to cache
        size_t l_tx_cache_sz = l_tx_size + sizeof(l_tx_item->cache_data);
        uint8_t *l_tx_cache = DAP_NEW_STACK_SIZE(uint8_t, l_tx_cache_sz);
        memcpy(l_tx_cache, &l_tx_item->cache_data, sizeof(l_tx_item->cache_data));
        memcpy(l_tx_cache + sizeof(l_tx_item->cache_data), a_tx, l_tx_size);
        l_cache_used_outs[0] = (dap_store_obj_t) {
                .key        = l_tx_hash_str,
                .value      = l_tx_cache,
                .value_len  = l_tx_cache_sz,
                .group      = l_ledger_cache_group,
        };
        l_cache_used_outs[0].timestamp = dap_nanotime_now();
        // Apply it with single DB transaction
        if (dap_global_db_set_raw(l_cache_used_outs, l_outs_used + 1, NULL, NULL))
            debug_if(s_debug_more, L_WARNING, "Ledger cache mismatch");
    }
    if (!a_from_threshold)
        s_threshold_txs_proc(a_ledger);
FIN:
    if (l_list_bound_items)
        dap_list_free_full(l_list_bound_items, NULL);
    if (l_list_tx_out)
        dap_list_free(l_list_tx_out);
    DAP_DEL_Z(l_main_token_ticker);
    if (PVT(a_ledger)->cached) {
        if (l_cache_used_outs) {
            for (size_t i = 1; i <= l_outs_used; i++) {
                DAP_DEL_Z(l_cache_used_outs[i].key);
                DAP_DEL_Z(l_cache_used_outs[i].value);
            }
        }
        DAP_DEL_Z(l_cache_used_outs);
        DAP_DEL_Z(l_ledger_cache_group);
    }
    return l_ret;
}

/**
 * @brief Remove transaction from the cache list
 * @param a_ledger
 * @param a_tx
 * @param a_tx_hash
 * @param a_from_threshold
 * @return return 1 OK, -1 error
 */
int dap_ledger_tx_remove(dap_ledger_t *a_ledger, dap_chain_datum_tx_t *a_tx, dap_hash_fast_t *a_tx_hash)
{
    int l_ret = 0;
    dap_ledger_private_t *l_ledger_pvt = PVT(a_ledger);
    dap_list_t *l_list_bound_items = NULL;
    dap_list_t *l_list_tx_out = NULL;
    char *l_main_token_ticker = NULL;

    char l_tx_hash_str[DAP_CHAIN_HASH_FAST_STR_SIZE];
    dap_chain_hash_fast_to_str(a_tx_hash, l_tx_hash_str, sizeof(l_tx_hash_str));

    // Get boundary items list into l_list_bound_items
    // Get tx outs list into l_list_tx_out
    int l_ret_check;
    if( (l_ret_check = s_tx_cache_check(a_ledger, a_tx, a_tx_hash, false,
                                                       &l_list_bound_items, &l_list_tx_out,
                                                       &l_main_token_ticker, NULL, NULL, true))) {
        debug_if(s_debug_more, L_WARNING, "dap_ledger_tx_remove() tx %s not passed the check: %s ", l_tx_hash_str,
                    dap_ledger_check_error_str(l_ret_check));
        return l_ret_check;
    }

    dap_ledger_tx_item_t *l_ledger_item;
    pthread_rwlock_rdlock(&PVT(a_ledger)->ledger_rwlock);
    HASH_FIND(hh, PVT(a_ledger)->ledger_items, a_tx_hash, sizeof(dap_chain_hash_fast_t), l_ledger_item);
    pthread_rwlock_unlock(&PVT(a_ledger)->ledger_rwlock);
    if (l_ledger_item && l_ledger_item->cache_data.n_outs_used != 0) {     // transaction already present in the cache list
        return DAP_LEDGER_TX_CHECK_OUT_ITEM_ALREADY_USED;
    }
    
    // find all bound pairs 'in' and 'out'
    size_t l_outs_used = dap_list_length(l_list_bound_items);

    dap_store_obj_t *l_cache_used_outs = NULL;
    char *l_ledger_cache_group = NULL;
    if (PVT(a_ledger)->cached) {
        l_cache_used_outs = DAP_NEW_Z_SIZE(dap_store_obj_t, sizeof(dap_store_obj_t) * (l_outs_used));
        if ( !l_cache_used_outs ) {
            log_it(L_CRITICAL, "Memory allocation error");
            l_ret = -1;
            goto FIN;
        }
        l_ledger_cache_group = dap_ledger_get_gdb_group(a_ledger, DAP_LEDGER_TXS_STR);
    }
    const char *l_cur_token_ticker = NULL;

    // Update balance : raise all bound items to balances
    int l_spent_idx = 0;
    for (dap_list_t *it = l_list_bound_items; it; it = it->next) {
        dap_ledger_tx_bound_t *l_bound_item = it->data;
        dap_chain_tx_item_type_t l_type = l_bound_item->type;
        if ((l_type == TX_ITEM_TYPE_IN_EMS_LOCK || l_type == TX_ITEM_TYPE_IN_REWARD) &&
                !s_ledger_token_supply_check_update(a_ledger, l_bound_item->token_item, l_bound_item->value, true))
            log_it(L_ERROR, "Insufficient supply for token %s", l_bound_item->token_item->ticker);

        switch (l_type) {
        case TX_ITEM_TYPE_IN_EMS:
            // Mark it as unused
            memset(&(l_bound_item->emission_item->tx_used_out), 0, sizeof(dap_hash_fast_t));
            s_ledger_emission_cache_update(a_ledger, l_bound_item->emission_item);
            l_outs_used--; // Do not calc this output with tx used items
            continue;

        case TX_ITEM_TYPE_IN_EMS_LOCK:
            if (l_bound_item->stake_lock_item) { // Legacy stake lock emission
                // Mark it as used with current tx hash
                memset(&(l_bound_item->stake_lock_item->tx_used_out), 0, sizeof(dap_hash_fast_t));
                s_ledger_stake_lock_cache_update(a_ledger, l_bound_item->stake_lock_item);
            }
            l_outs_used--; // Do not calc this output with tx used items
            continue;

        case TX_ITEM_TYPE_IN_REWARD: {
            dap_ledger_reward_item_t *l_item = NULL;
            pthread_rwlock_wrlock(&l_ledger_pvt->rewards_rwlock);
            HASH_FIND(hh, l_ledger_pvt->rewards, &l_bound_item->reward_key, sizeof(l_bound_item->reward_key), l_item);
            if(l_item){
                HASH_DEL(l_ledger_pvt->rewards, l_item);
                DAP_DEL_Z(l_item);
            } 
            pthread_rwlock_unlock(&l_ledger_pvt->rewards_rwlock);
        }
        l_outs_used--; // Do not calc this output with tx used items
        continue;

        case TX_ITEM_TYPE_IN: {
            dap_ledger_wallet_balance_t *wallet_balance = NULL;
            l_cur_token_ticker = l_bound_item->in.token_ticker;
            const char *l_addr_str = dap_chain_addr_to_str(&l_bound_item->in.addr_from);
            char *l_wallet_balance_key = dap_strjoin(" ", l_addr_str, l_cur_token_ticker, (char*)NULL);
            pthread_rwlock_rdlock(&PVT(a_ledger)->balance_accounts_rwlock);
            HASH_FIND_STR(PVT(a_ledger)->balance_accounts, l_wallet_balance_key, wallet_balance);
            pthread_rwlock_unlock(&PVT(a_ledger)->balance_accounts_rwlock);
            if (wallet_balance) {
                if(s_debug_more) {
                    char *l_balance = dap_chain_balance_print(l_bound_item->value);
                    log_it(L_DEBUG,"REFUND %s from addr: %s because tx was removed.", l_balance, l_wallet_balance_key);
                    DAP_DELETE(l_balance);
                }
                SUM_256_256(wallet_balance->balance, l_bound_item->value, &wallet_balance->balance);
                // Update the cache
                s_balance_cache_update(a_ledger, wallet_balance);
            } else {
                if(s_debug_more)
                    log_it(L_ERROR,"!!! Attempt to SPEND from some non-existent balance !!!: %s %s", l_addr_str, l_cur_token_ticker);
            }
            DAP_DELETE(l_wallet_balance_key);
        } break;

        case TX_ITEM_TYPE_IN_COND: { // all balance deducts performed with previous conditional transaction
            // Update service items if any
            dap_ledger_verificator_t *l_verificator;
            int l_tmp = l_bound_item->cond->header.subtype;
            pthread_rwlock_rdlock(&s_verificators_rwlock);
            HASH_FIND_INT(s_verificators, &l_tmp, l_verificator);
            pthread_rwlock_unlock(&s_verificators_rwlock);
            if (l_verificator && l_verificator->callback_deleted)
                l_verificator->callback_deleted(a_ledger, a_tx, l_bound_item->cond);
        } break;

        default:
            log_it(L_ERROR, "Unknown item type %d in ledger TX bound for IN part", l_type);
            break;
        }

        // add a used output 
        dap_ledger_tx_item_t *l_prev_item_out = l_bound_item->prev_item;
        memset(&(l_prev_item_out->cache_data.tx_hash_spent_fast[l_bound_item->prev_out_idx]), 0, sizeof(dap_hash_fast_t));
        l_prev_item_out->cache_data.n_outs_used--;
        if (PVT(a_ledger)->cached) {
            // mirror it in the cache
            size_t l_tx_size = dap_chain_datum_tx_get_size(l_prev_item_out->tx);
            size_t l_tx_cache_sz = l_tx_size + sizeof(l_prev_item_out->cache_data);
            byte_t *l_tx_cache = DAP_NEW_Z_SIZE(byte_t, l_tx_cache_sz);
            memcpy(l_tx_cache, &l_prev_item_out->cache_data, sizeof(l_prev_item_out->cache_data));
            memcpy(l_tx_cache + sizeof(l_prev_item_out->cache_data), l_prev_item_out->tx, l_tx_size);
            char *l_tx_i_hash = dap_chain_hash_fast_to_str_new(&l_prev_item_out->tx_hash_fast);
            l_cache_used_outs[l_spent_idx] = (dap_store_obj_t) {
                    .key        = l_tx_i_hash,
                    .value      = l_tx_cache,
                    .value_len  = l_tx_cache_sz,
                    .group      = l_ledger_cache_group
            };
            l_cache_used_outs[l_spent_idx].timestamp = 0;
        }
        // mark previous transactions as used with the extra timestamp
        if(l_prev_item_out->cache_data.n_outs_used != l_prev_item_out->cache_data.n_outs)
            l_prev_item_out->cache_data.ts_spent = 0;

        if (l_type == TX_ITEM_TYPE_IN || l_type == TX_ITEM_TYPE_IN_COND) {
            l_spent_idx++;
        }
    }

    // Update balance: deducts all outs from balances
    bool l_cross_network = false;
    for (dap_list_t *l_tx_out = l_list_tx_out; l_tx_out; l_tx_out = dap_list_next(l_tx_out)) {
        if (!l_tx_out->data) {
            debug_if(s_debug_more, L_WARNING, "Can't detect tx ticker or matching output, can't append balances cache");
            continue;
        }
        dap_chain_tx_item_type_t l_type = *(uint8_t *)l_tx_out->data;
        if (l_type == TX_ITEM_TYPE_OUT_COND) {
            // Update service items if any
            dap_chain_tx_out_cond_t *l_cond = (dap_chain_tx_out_cond_t *)l_tx_out->data;
            dap_ledger_verificator_t *l_verificator;
            int l_tmp = l_cond->header.subtype;
            pthread_rwlock_rdlock(&s_verificators_rwlock);
            HASH_FIND_INT(s_verificators, &l_tmp, l_verificator);
            pthread_rwlock_unlock(&s_verificators_rwlock);
            if (l_verificator && l_verificator->callback_deleted)
                l_verificator->callback_deleted(a_ledger, a_tx, NULL);
            continue;   // balance raise will be with next conditional transaction
        }

        dap_chain_addr_t *l_addr = NULL;
        uint256_t l_value = {};
        switch (l_type) {
        case TX_ITEM_TYPE_OUT: {
            dap_chain_tx_out_t *l_out_item_256 = (dap_chain_tx_out_t *)l_tx_out->data;
            l_addr = &l_out_item_256->addr;
            l_value = l_out_item_256->header.value;
            l_cur_token_ticker = l_main_token_ticker;
        } break;
        case TX_ITEM_TYPE_OUT_OLD: {
            dap_chain_tx_out_old_t *l_out_item = (dap_chain_tx_out_old_t *)l_tx_out->data;
            l_addr = &l_out_item->addr;
            l_value = GET_256_FROM_64(l_out_item->header.value);
            l_cur_token_ticker = l_main_token_ticker;
        } break;
        case TX_ITEM_TYPE_OUT_EXT: {
            dap_chain_tx_out_ext_t *l_out_item_ext_256 = (dap_chain_tx_out_ext_t *)l_tx_out->data;
            l_addr = &l_out_item_ext_256->addr;
            l_value = l_out_item_ext_256->header.value;
            l_cur_token_ticker = l_out_item_ext_256->token;
        } break;
        default:
            log_it(L_DEBUG, "Unknown item type %d", l_type);
            break;
        }
        if (!l_addr)
            continue;
        else if (l_addr->net_id.uint64 != a_ledger->net->pub.id.uint64 &&
                 !dap_chain_addr_is_blank(l_addr))
            l_cross_network = true;
        const char *l_addr_str = dap_chain_addr_to_str(l_addr);
        dap_ledger_wallet_balance_t *wallet_balance = NULL;
        char *l_wallet_balance_key = dap_strjoin(" ", l_addr_str, l_cur_token_ticker, (char*)NULL);
        if(s_debug_more) {
            char *l_balance = dap_chain_balance_print(l_value);
            log_it(L_DEBUG, "UNDO %s from addr: %s", l_balance, l_wallet_balance_key);
            DAP_DELETE(l_balance);
        }
        pthread_rwlock_rdlock(&l_ledger_pvt->balance_accounts_rwlock);
        HASH_FIND_STR(PVT(a_ledger)->balance_accounts, l_wallet_balance_key, wallet_balance);
        pthread_rwlock_unlock(&l_ledger_pvt->balance_accounts_rwlock);
        if (wallet_balance) {
            //if(s_debug_more)
            //    log_it(L_DEBUG, "Balance item is present in cache");
            SUBTRACT_256_256(wallet_balance->balance, l_value, &wallet_balance->balance);
            DAP_DELETE (l_wallet_balance_key);
            // Update the cache
            s_balance_cache_update(a_ledger, wallet_balance);
        } else {
            log_it(L_CRITICAL, "Wallet is not presented in cache. Can't substract out value from balance.");
        }
    }

    if (dap_chain_datum_tx_items_get((dap_chain_datum_tx_t*) a_tx, TX_ITEM_TYPE_VOTING, NULL) && s_voting_callbacks.voting_delete_callback)
        s_voting_callbacks.voting_delete_callback(a_ledger, TX_ITEM_TYPE_VOTING, a_tx);
    else if (dap_chain_datum_tx_items_get((dap_chain_datum_tx_t*) a_tx, TX_ITEM_TYPE_VOTE, NULL) && s_voting_callbacks.voting_delete_callback)
        s_voting_callbacks.voting_delete_callback(a_ledger, TX_ITEM_TYPE_VOTE, a_tx);


    // remove transaction from ledger 
    dap_ledger_tx_item_t *l_tx_item = NULL;
    pthread_rwlock_wrlock(&l_ledger_pvt->ledger_rwlock);
    HASH_FIND(hh, l_ledger_pvt->ledger_items, a_tx_hash, sizeof(dap_chain_hash_fast_t), l_tx_item);
    if (l_tx_item)
        HASH_DEL(l_ledger_pvt->ledger_items, l_tx_item);
    pthread_rwlock_unlock(&l_ledger_pvt->ledger_rwlock);
    
    // Callable callback
    dap_list_t *l_notifier;
    DL_FOREACH(PVT(a_ledger)->tx_add_notifiers, l_notifier) {
        dap_ledger_tx_notifier_t *l_notify = (dap_ledger_tx_notifier_t*)l_notifier->data;
        l_notify->callback(l_notify->arg, a_ledger, l_tx_item->tx, DAP_LEDGER_NOTIFY_OPCODE_DELETED);
    }
    if (l_cross_network) {
        dap_list_t *l_notifier;
        DL_FOREACH(PVT(a_ledger)->bridged_tx_notifiers, l_notifier) {
            dap_ledger_bridged_tx_notifier_t *l_notify = l_notifier->data;
            l_notify->callback(a_ledger, a_tx, a_tx_hash, l_notify->arg, DAP_LEDGER_NOTIFY_OPCODE_DELETED);
        }
    }

    if (PVT(a_ledger)->cached) {
        // Add it to cache
        dap_global_db_del_sync(l_ledger_cache_group, l_tx_hash_str);
        // Apply it with single DB transaction
        if (dap_global_db_set_raw(l_cache_used_outs, l_outs_used, NULL, NULL))
            debug_if(s_debug_more, L_WARNING, "Ledger cache mismatch");
    }
FIN:
    if (l_list_bound_items)
        dap_list_free_full(l_list_bound_items, NULL);
    if (l_list_tx_out)
        dap_list_free(l_list_tx_out);
    DAP_DEL_Z(l_main_token_ticker);
    if (PVT(a_ledger)->cached) {
        if (l_cache_used_outs) {
            for (size_t i = 1; i < l_outs_used; i++) {
                DAP_DEL_Z(l_cache_used_outs[i].key);
                DAP_DEL_Z(l_cache_used_outs[i].value);
            }
        }
        DAP_DEL_Z(l_cache_used_outs);
        DAP_DEL_Z(l_ledger_cache_group);
    }
    return l_ret;
}

int dap_ledger_tx_load(dap_ledger_t *a_ledger, dap_chain_datum_tx_t *a_tx, dap_chain_hash_fast_t *a_tx_hash)
{
#ifndef DAP_LEDGER_TEST
    if (dap_chain_net_get_load_mode(a_ledger->net)) {
        if (PVT(a_ledger)->cache_tx_check_callback)
            PVT(a_ledger)->cache_tx_check_callback(a_ledger, a_tx_hash);
        dap_ledger_tx_item_t *l_tx_item;
        unsigned l_hash_value;
        HASH_VALUE(a_tx_hash, sizeof(dap_chain_hash_fast_t), l_hash_value);
        pthread_rwlock_rdlock(&PVT(a_ledger)->ledger_rwlock);
        HASH_FIND_BYHASHVALUE(hh, PVT(a_ledger)->ledger_items, a_tx_hash, sizeof(dap_chain_hash_fast_t), l_hash_value, l_tx_item);
        if (l_tx_item) {
            pthread_rwlock_unlock(&PVT(a_ledger)->ledger_rwlock);
            return DAP_LEDGER_CHECK_ALREADY_CACHED;
        }
        HASH_FIND_BYHASHVALUE(hh, PVT(a_ledger)->threshold_txs, a_tx_hash, sizeof(dap_chain_hash_fast_t), l_hash_value, l_tx_item);
        pthread_rwlock_unlock(&PVT(a_ledger)->ledger_rwlock);
        if (l_tx_item)
            return DAP_CHAIN_CS_VERIFY_CODE_TX_NO_PREVIOUS;
    }
#endif
    return dap_ledger_tx_add(a_ledger, a_tx, a_tx_hash, false);
}

/**
 * Delete all transactions from the cache
 */
void dap_ledger_purge(dap_ledger_t *a_ledger, bool a_preserve_db)
{
    dap_return_if_fail(a_ledger);
    dap_ledger_private_t *l_ledger_pvt = PVT(a_ledger);

    pthread_rwlock_wrlock(&l_ledger_pvt->ledger_rwlock);
    pthread_rwlock_wrlock(&l_ledger_pvt->tokens_rwlock);
    pthread_rwlock_wrlock(&l_ledger_pvt->threshold_emissions_rwlock);
    pthread_rwlock_wrlock(&l_ledger_pvt->threshold_txs_rwlock);
    pthread_rwlock_wrlock(&l_ledger_pvt->balance_accounts_rwlock);
    pthread_rwlock_wrlock(&l_ledger_pvt->stake_lock_rwlock);

    /* Delete regular transactions */
    dap_ledger_tx_item_t *l_item_current, *l_item_tmp;
    char *l_gdb_group;
    HASH_ITER(hh, l_ledger_pvt->ledger_items , l_item_current, l_item_tmp) {
        HASH_DEL(l_ledger_pvt->ledger_items, l_item_current);
        if (!l_ledger_pvt->mapped)
            DAP_DELETE(l_item_current->tx);
        DAP_DEL_Z(l_item_current);
    }
    if (!a_preserve_db) {
        l_gdb_group = dap_ledger_get_gdb_group(a_ledger, DAP_LEDGER_TXS_STR);
        dap_global_db_del(l_gdb_group, NULL, NULL, NULL);
        DAP_DELETE(l_gdb_group);
    }

    if (!a_preserve_db) {
        l_gdb_group = dap_ledger_get_gdb_group(a_ledger, DAP_LEDGER_SPENT_TXS_STR);
        dap_global_db_del(l_gdb_group, NULL, NULL, NULL);
        DAP_DELETE(l_gdb_group);
    }

    /* Delete balances */
    dap_ledger_wallet_balance_t *l_balance_current, *l_balance_tmp;
    HASH_ITER(hh, l_ledger_pvt->balance_accounts, l_balance_current, l_balance_tmp) {
        HASH_DEL(l_ledger_pvt->balance_accounts, l_balance_current);
        DAP_DELETE(l_balance_current->key);
        DAP_DELETE(l_balance_current);
    }
    if (!a_preserve_db) {
        l_gdb_group = dap_ledger_get_gdb_group(a_ledger, DAP_LEDGER_BALANCES_STR);
        dap_global_db_del(l_gdb_group, NULL, NULL, NULL);
        DAP_DELETE(l_gdb_group);
    }

    /* Delete tokens and their emissions */
    dap_ledger_token_item_t *l_token_current, *l_token_tmp;
    dap_ledger_token_emission_item_t *l_emission_current, *l_emission_tmp;
    HASH_ITER(hh, l_ledger_pvt->tokens, l_token_current, l_token_tmp) {
        HASH_DEL(l_ledger_pvt->tokens, l_token_current);
        pthread_rwlock_wrlock(&l_token_current->token_emissions_rwlock);
        HASH_ITER(hh, l_token_current->token_emissions, l_emission_current, l_emission_tmp) {
            HASH_DEL(l_token_current->token_emissions, l_emission_current);
            DAP_DELETE(l_emission_current->datum_token_emission);
            DAP_DEL_Z(l_emission_current);
        }
        pthread_rwlock_unlock(&l_token_current->token_emissions_rwlock);
        DAP_DELETE(l_token_current->datum_token);
        DAP_DELETE(l_token_current->auth_pkeys);
        DAP_DELETE(l_token_current->auth_pkey_hashes);
        DAP_DEL_Z(l_token_current->tx_recv_allow);
        DAP_DEL_Z(l_token_current->tx_recv_block);
        DAP_DEL_Z(l_token_current->tx_send_allow);
        DAP_DEL_Z(l_token_current->tx_send_block);
        pthread_rwlock_destroy(&l_token_current->token_emissions_rwlock);
        DAP_DELETE(l_token_current);
    }
    if (!a_preserve_db) {
        l_gdb_group = dap_ledger_get_gdb_group(a_ledger, DAP_LEDGER_TOKENS_STR);
        dap_global_db_del(l_gdb_group, NULL, NULL, NULL);
        DAP_DELETE(l_gdb_group);
        l_gdb_group = dap_ledger_get_gdb_group(a_ledger, DAP_LEDGER_EMISSIONS_STR);
        dap_global_db_del(l_gdb_group, NULL, NULL, NULL);
        DAP_DELETE(l_gdb_group);
    }

    /* Delete stake-lock items */
    dap_ledger_stake_lock_item_t *l_stake_item_current, *l_stake_item_tmp;
    HASH_ITER(hh, l_ledger_pvt->emissions_for_stake_lock, l_stake_item_current, l_stake_item_tmp) {
        HASH_DEL(l_ledger_pvt->emissions_for_stake_lock, l_stake_item_current);
        DAP_DELETE(l_stake_item_current);
    }
    if (!a_preserve_db) {
        l_gdb_group = dap_ledger_get_gdb_group(a_ledger, DAP_LEDGER_STAKE_LOCK_STR);
        dap_global_db_del(l_gdb_group, NULL, NULL, NULL);
        DAP_DELETE(l_gdb_group);
    }

    /* Delete threshold emissions */
    HASH_ITER(hh, l_ledger_pvt->threshold_emissions, l_emission_current, l_emission_tmp) {
        HASH_DEL(l_ledger_pvt->threshold_emissions, l_emission_current);
        DAP_DELETE(l_emission_current->datum_token_emission);
        DAP_DEL_Z(l_emission_current);
    }
    /* Delete threshold transactions */
    HASH_ITER(hh, l_ledger_pvt->threshold_txs, l_item_current, l_item_tmp) {
        HASH_DEL(l_ledger_pvt->threshold_txs, l_item_current);
        if (!l_ledger_pvt->mapped)
            DAP_DELETE(l_item_current->tx);
        DAP_DEL_Z(l_item_current);
    }

    l_ledger_pvt->ledger_items         = NULL;
    l_ledger_pvt->balance_accounts     = NULL;
    l_ledger_pvt->tokens               = NULL;
    l_ledger_pvt->threshold_emissions  = NULL;
    l_ledger_pvt->threshold_txs        = NULL;

    pthread_rwlock_unlock(&l_ledger_pvt->ledger_rwlock);
    pthread_rwlock_unlock(&l_ledger_pvt->tokens_rwlock);
    pthread_rwlock_unlock(&l_ledger_pvt->threshold_emissions_rwlock);
    pthread_rwlock_unlock(&l_ledger_pvt->threshold_txs_rwlock);
    pthread_rwlock_unlock(&l_ledger_pvt->balance_accounts_rwlock);
    pthread_rwlock_unlock(&l_ledger_pvt->stake_lock_rwlock);

    l_ledger_pvt->load_end = false;
}

/**
 * Return number transactions from the cache
 * According to UT_hash_handle size of return value is sizeof(unsigned int)
 */
unsigned dap_ledger_count(dap_ledger_t *a_ledger)
{
    pthread_rwlock_rdlock(&PVT(a_ledger)->ledger_rwlock);
    unsigned long ret = HASH_COUNT(PVT(a_ledger)->ledger_items);
    pthread_rwlock_unlock(&PVT(a_ledger)->ledger_rwlock);
    return ret;
}

/**
 * @brief dap_ledger_count_from_to
 * @param a_ledger
 * @param a_ts_from
 * @param a_ts_to
 * @return
 */
uint64_t dap_ledger_count_from_to(dap_ledger_t * a_ledger, dap_nanotime_t a_ts_from, dap_nanotime_t a_ts_to)
{
    uint64_t l_ret = 0;
    dap_ledger_private_t *l_ledger_pvt = PVT(a_ledger);
    dap_ledger_tx_item_t *l_iter_current, *l_item_tmp;
    pthread_rwlock_rdlock(&l_ledger_pvt->ledger_rwlock);
    if ( a_ts_from && a_ts_to) {
        HASH_ITER(hh, l_ledger_pvt->ledger_items , l_iter_current, l_item_tmp){
            if ( l_iter_current->ts_added >= a_ts_from && l_iter_current->ts_added <= a_ts_to )
                l_ret++;
        }
    } else if ( a_ts_to ){
        HASH_ITER(hh, l_ledger_pvt->ledger_items , l_iter_current, l_item_tmp){
            if ( l_iter_current->ts_added <= a_ts_to )
                l_ret++;
        }
    } else if ( a_ts_from ){
        HASH_ITER(hh, l_ledger_pvt->ledger_items , l_iter_current, l_item_tmp){
            if ( l_iter_current->ts_added >= a_ts_from )
                l_ret++;
        }
    } else {
        l_ret = HASH_COUNT(l_ledger_pvt->ledger_items);
    }
    pthread_rwlock_unlock(&l_ledger_pvt->ledger_rwlock);
    return l_ret;
}


/**
 * Check whether used 'out' items
 */
bool dap_ledger_tx_hash_is_used_out_item(dap_ledger_t *a_ledger, dap_chain_hash_fast_t *a_tx_hash, int a_idx_out, dap_hash_fast_t *a_out_spender)
{
    dap_ledger_tx_item_t *l_item_out = NULL;
    /*dap_chain_datum_tx_t *l_tx =*/ s_find_datum_tx_by_hash(a_ledger, a_tx_hash, &l_item_out, false);
    return l_item_out ? s_ledger_tx_hash_is_used_out_item(l_item_out, a_idx_out, a_out_spender) : true;
}

/**
 * Calculate balance of addr
 *
 */
uint256_t dap_ledger_calc_balance(dap_ledger_t *a_ledger, const dap_chain_addr_t *a_addr,
                                        const char *a_token_ticker)
{
    uint256_t l_ret = uint256_0;

    dap_ledger_wallet_balance_t *l_balance_item = NULL;// ,* l_balance_item_tmp = NULL;
    const char *l_addr = dap_chain_addr_to_str(a_addr);
    char *l_wallet_balance_key = dap_strjoin(" ", l_addr, a_token_ticker, (char*)NULL);
    pthread_rwlock_rdlock(&PVT(a_ledger)->balance_accounts_rwlock);
    HASH_FIND_STR(PVT(a_ledger)->balance_accounts, l_wallet_balance_key, l_balance_item);
    pthread_rwlock_unlock(&PVT(a_ledger)->balance_accounts_rwlock);
    if (l_balance_item) {
        debug_if(s_debug_more, L_INFO, "Found address in cache with balance %s",
            dap_uint256_to_char(l_balance_item->balance, NULL));
        l_ret = l_balance_item->balance;
    } else {
        debug_if(s_debug_more, L_WARNING, "Balance item %s not found", l_wallet_balance_key);
    }
    DAP_DELETE(l_wallet_balance_key);
    return l_ret;
}

uint256_t dap_ledger_calc_balance_full(dap_ledger_t *a_ledger, const dap_chain_addr_t *a_addr,
                                             const char *a_token_ticker)
{
    uint256_t balance = uint256_0;

    if(!a_addr || dap_chain_addr_check_sum(a_addr))
        return balance;

    dap_ledger_private_t *l_ledger_pvt = PVT(a_ledger);
    dap_ledger_tx_item_t *l_iter_current, *l_item_tmp;
    pthread_rwlock_rdlock(&l_ledger_pvt->ledger_rwlock);
    HASH_ITER(hh, l_ledger_pvt->ledger_items , l_iter_current, l_item_tmp)
    {
        dap_chain_datum_tx_t *l_cur_tx = l_iter_current->tx;

        //        dap_chain_hash_fast_t *l_cur_tx_hash = &l_iter_current->tx_hash_fast;
        //        int l_n_outs_used = l_iter_current->n_outs_used; // number of used 'out' items

        // Get 'out' items from transaction
        int l_out_item_count = 0;
        dap_list_t *l_list_out_items = dap_chain_datum_tx_items_get(l_cur_tx, TX_ITEM_TYPE_OUT_ALL, &l_out_item_count);
        if(l_out_item_count >= MAX_OUT_ITEMS) {
            if(s_debug_more)
                log_it(L_ERROR, "Too many 'out' items=%d in transaction (max=%d)", l_out_item_count, MAX_OUT_ITEMS);
            if (l_out_item_count >= MAX_OUT_ITEMS){
                // uint128_t l_ret;
                uint256_t l_ret = uint256_0;
                memset(&l_ret,0,sizeof(l_ret));
                return l_ret;
            }
        }
        int l_out_idx_tmp = 0;
        for (dap_list_t *it = l_list_out_items; it; it = it->next, l_out_idx_tmp++) {
            assert(it->data);
            dap_chain_tx_item_type_t l_type = *(uint8_t *)it->data;
            if (l_type == TX_ITEM_TYPE_OUT_COND)
                continue;
            if (l_type == TX_ITEM_TYPE_OUT_OLD) { // 64
                const dap_chain_tx_out_old_t *l_tx_out = (const dap_chain_tx_out_old_t*) it->data;
                // Check for token name
                if (!strcmp(a_token_ticker, l_iter_current->cache_data.token_ticker))
                {   // if transaction has the out item with requested addr
                    if (!memcmp(a_addr, &l_tx_out->addr, sizeof(dap_chain_addr_t))) {
                        // if 'out' item not used & transaction is valid
                        if(!s_ledger_tx_hash_is_used_out_item(l_iter_current, l_out_idx_tmp, NULL) &&
                                !dap_chain_datum_tx_verify_sign(l_cur_tx)) {
                            uint256_t l_add = dap_chain_uint256_from(l_tx_out->header.value);
                            SUM_256_256(balance, l_add, &balance);
                        }
                    }
                }
            }
            if (l_type == TX_ITEM_TYPE_OUT) { // 256
                const dap_chain_tx_out_t *l_tx_out = (const dap_chain_tx_out_t*) it->data;
                // const dap_chain_tx_out_old_t *l_tx_out = (const dap_chain_tx_out_old_t*) it->data;
                // Check for token name
                if (!strcmp(a_token_ticker, l_iter_current->cache_data.token_ticker))
                {   // if transaction has the out item with requested addr
                    if (!memcmp(a_addr, &l_tx_out->addr, sizeof(dap_chain_addr_t))) {
                        // if 'out' item not used & transaction is valid
                        if(!s_ledger_tx_hash_is_used_out_item(l_iter_current, l_out_idx_tmp, NULL) &&
                                !dap_chain_datum_tx_verify_sign(l_cur_tx)) {
                            SUM_256_256(balance, l_tx_out->header.value, &balance);
                        }
                    }
                }
            }
            if (l_type == TX_ITEM_TYPE_OUT_EXT) { // 256
                const dap_chain_tx_out_ext_t *l_tx_out = (const dap_chain_tx_out_ext_t*) it->data;
                // const dap_chain_tx_out_ext_t *l_tx_out = (const dap_chain_tx_out_ext_t*) it->data;
                // Check for token name
                if (!strcmp(a_token_ticker, l_tx_out->token))
                {   // if transaction has the out item with requested addr
                    if (!memcmp(a_addr, &l_tx_out->addr, sizeof(dap_chain_addr_t))) {
                        // if 'out' item not used & transaction is valid
                        if(!s_ledger_tx_hash_is_used_out_item(l_iter_current, l_out_idx_tmp, NULL) &&
                                !dap_chain_datum_tx_verify_sign(l_cur_tx)) {
                            SUM_256_256(balance, l_tx_out->header.value, &balance);
                        }
                    }
                }
            }
        }
        dap_list_free(l_list_out_items);
    }
    pthread_rwlock_unlock(&l_ledger_pvt->ledger_rwlock);
    return balance;
}

/**
 * Get the transaction in the cache by the addr in out item
 *
 * a_public_key[in] public key that signed the transaction
 * a_public_key_size[in] public key size
 * a_tx_first_hash [in/out] hash of the initial transaction/ found transaction, if 0 start from the beginning
 */
static dap_ledger_tx_item_t* tx_item_find_by_addr(dap_ledger_t *a_ledger, const dap_chain_addr_t *a_addr,
                                                        const char * a_token, dap_chain_hash_fast_t *a_tx_first_hash)
{
    if(!a_addr || !a_tx_first_hash)
        return NULL;
    dap_ledger_private_t *l_ledger_pvt = PVT(a_ledger);
    bool is_tx_found = false;
    bool is_null_hash = dap_hash_fast_is_blank(a_tx_first_hash);
    bool is_search_enable = is_null_hash;
    dap_ledger_tx_item_t *l_iter_current, *l_item_tmp;
    pthread_rwlock_rdlock(&l_ledger_pvt->ledger_rwlock);
    HASH_ITER(hh, l_ledger_pvt->ledger_items , l_iter_current, l_item_tmp)
    {
        // If a_token is setup we check if its not our token - miss it
        if (a_token && *l_iter_current->cache_data.token_ticker &&
                dap_strcmp(l_iter_current->cache_data.token_ticker, a_token) &&
                !l_iter_current->cache_data.multichannel)
            continue;
        // Now work with it
        dap_chain_datum_tx_t *l_tx = l_iter_current->tx;
        dap_chain_hash_fast_t *l_tx_hash = &l_iter_current->tx_hash_fast;
        // start searching from the next hash after a_tx_first_hash
        if(!is_search_enable) {
            if(dap_hash_fast_compare(l_tx_hash, a_tx_first_hash))
                is_search_enable = true;
            continue;
        }
        // Get 'out' items from transaction
        dap_list_t *l_list_out_items = dap_chain_datum_tx_items_get(l_tx, TX_ITEM_TYPE_OUT_ALL, NULL);
        for(dap_list_t *it = l_list_out_items; it; it = dap_list_next(it)) {
            assert(it->data);
            dap_chain_tx_item_type_t l_type = *(uint8_t *)it->data;
            if (l_type == TX_ITEM_TYPE_OUT_COND)
                continue;
            if (l_type == TX_ITEM_TYPE_OUT) {
                const dap_chain_tx_out_t *l_tx_out = (const dap_chain_tx_out_t *)it->data;
                // if transaction has the out item with requested addr
                if(!memcmp(a_addr, &l_tx_out->addr, sizeof(dap_chain_addr_t))) {
                    memcpy(a_tx_first_hash, l_tx_hash, sizeof(dap_chain_hash_fast_t));
                    is_tx_found = true;
                    break;
                }
            }
            if (l_type == TX_ITEM_TYPE_OUT_OLD) {
                const dap_chain_tx_out_old_t *l_tx_out = (const dap_chain_tx_out_old_t *)it->data;
                // if transaction has the out item with requested addr
                if(!memcmp(a_addr, &l_tx_out->addr, sizeof(dap_chain_addr_t))) {
                    memcpy(a_tx_first_hash, l_tx_hash, sizeof(dap_chain_hash_fast_t));
                    is_tx_found = true;
                    break;
                }
            }
            if (l_type == TX_ITEM_TYPE_OUT_EXT) {
                const dap_chain_tx_out_ext_t *l_tx_out_ext = (const dap_chain_tx_out_ext_t *)it->data;
                // If a_token is setup we check if its not our token - miss it
                if (a_token && dap_strcmp(l_tx_out_ext->token, a_token)) {
                    continue;
                }                // if transaction has the out item with requested addr
                if(!memcmp(a_addr, &l_tx_out_ext->addr, sizeof(dap_chain_addr_t))) {
                    memcpy(a_tx_first_hash, l_tx_hash, sizeof(dap_chain_hash_fast_t));
                    is_tx_found = true;
                    break;
                }
            }
        }
        dap_list_free(l_list_out_items);
        // already found transaction
        if(is_tx_found)
            break;

    }
    pthread_rwlock_unlock(&l_ledger_pvt->ledger_rwlock);
    if(is_tx_found)
        return l_iter_current;
    else
        return NULL;
}

/**
 * @brief dap_ledger_tx_find_by_addr
 * @param a_addr
 * @param a_tx_first_hash
 * @return
 */
 dap_chain_datum_tx_t* dap_ledger_tx_find_by_addr(dap_ledger_t *a_ledger , const char * a_token ,
         const dap_chain_addr_t *a_addr, dap_chain_hash_fast_t *a_tx_first_hash)
{
    dap_ledger_tx_item_t* l_tx_item = tx_item_find_by_addr(a_ledger, a_addr, a_token, a_tx_first_hash);
    return (l_tx_item) ? l_tx_item->tx : NULL;
}

 bool dap_ledger_tx_check_recipient(dap_ledger_t* a_ledger, dap_chain_hash_fast_t* a_tx_prev_hash, dap_chain_addr_t *a_addr)
 {
     dap_chain_datum_tx_t *l_tx;
     l_tx = dap_ledger_tx_find_by_hash(a_ledger,a_tx_prev_hash);
     dap_list_t *l_list_out_items = dap_chain_datum_tx_items_get(l_tx, TX_ITEM_TYPE_OUT_ALL, NULL), *l_item;
     if(!l_list_out_items)
         return false;
     bool l_ret = false;
     DL_FOREACH(l_list_out_items, l_item) {
         dap_chain_addr_t *l_dst_addr = NULL;
         dap_chain_tx_item_type_t l_type = *(uint8_t*)l_item->data;
         switch (l_type) {
         case TX_ITEM_TYPE_OUT:
             l_dst_addr = &((dap_chain_tx_out_t*)l_item->data)->addr;
             break;
         case TX_ITEM_TYPE_OUT_EXT:
             l_dst_addr = &((dap_chain_tx_out_ext_t*)l_item->data)->addr;
             break;
         case TX_ITEM_TYPE_OUT_OLD:
             l_dst_addr = &((dap_chain_tx_out_old_t*)l_item->data)->addr;
         default:
             break;
         }
         if(l_dst_addr && !memcmp(l_dst_addr, a_addr, sizeof(dap_chain_addr_t))) {
             l_ret = true;
             break;
         }
     }
     dap_list_free(l_list_out_items);
     return l_ret;
 }

/**
 * Get the transaction in the cache by the public key that signed the transaction,
 * starting from the next hash after a_tx_first_hash
 *
 * a_public_key[in] public key that signed the transaction
 * a_public_key_size[in] public key size
 * a_tx_first_hash [in/out] hash of the initial transaction/ found transaction, if 0 start from the beginning
 */
const dap_chain_datum_tx_t* dap_ledger_tx_find_by_pkey(dap_ledger_t *a_ledger,
        char *a_public_key, size_t a_public_key_size, dap_chain_hash_fast_t *a_tx_first_hash)
{
    if(!a_public_key || !a_tx_first_hash)
        return NULL;
    dap_ledger_private_t *l_ledger_pvt = PVT(a_ledger);
    dap_chain_datum_tx_t *l_cur_tx = NULL;
    bool is_null_hash = dap_hash_fast_is_blank(a_tx_first_hash);
    bool is_search_enable = is_null_hash;
    dap_ledger_tx_item_t *l_iter_current, *l_item_tmp;
    pthread_rwlock_rdlock(&l_ledger_pvt->ledger_rwlock);
    HASH_ITER(hh, l_ledger_pvt->ledger_items , l_iter_current, l_item_tmp) {
        dap_chain_datum_tx_t *l_tx_tmp = l_iter_current->tx;
        dap_chain_hash_fast_t *l_tx_hash_tmp = &l_iter_current->tx_hash_fast;
        // start searching from the next hash after a_tx_first_hash
        if(!is_search_enable) {
            if(dap_hash_fast_compare(l_tx_hash_tmp, a_tx_first_hash))
                is_search_enable = true;
            continue;
        }
        // Get sign item from transaction
        dap_chain_tx_sig_t *l_tx_sig = (dap_chain_tx_sig_t*) dap_chain_datum_tx_item_get(l_tx_tmp, NULL,
                TX_ITEM_TYPE_SIG, NULL);
        // Get dap_sign_t from item
        dap_sign_t *l_sig = dap_chain_datum_tx_item_sign_get_sig(l_tx_sig);
        if(l_sig) {
            // compare public key in transaction with a_public_key
            if(a_public_key_size == l_sig->header.sign_pkey_size &&
                    !memcmp(a_public_key, l_sig->pkey_n_sign, a_public_key_size)) {
                l_cur_tx = l_tx_tmp;
                memcpy(a_tx_first_hash, l_tx_hash_tmp, sizeof(dap_chain_hash_fast_t));
                break;
            }
        }
    }
    pthread_rwlock_unlock(&l_ledger_pvt->ledger_rwlock);
    return l_cur_tx;
}

/**
 * @brief Get all transactions from the cache with the out_cond item
 * @param a_ledger
 * @param a_srv_uid
 * @return
 */
dap_list_t* dap_ledger_tx_cache_find_out_cond_all(dap_ledger_t *a_ledger, dap_chain_net_srv_uid_t a_srv_uid)
{
    dap_list_t * l_ret = NULL;
    dap_ledger_private_t *l_ledger_pvt = PVT(a_ledger);
    dap_ledger_tx_item_t *l_iter_current = NULL, *l_item_tmp = NULL;
    HASH_ITER(hh, l_ledger_pvt->ledger_items, l_iter_current, l_item_tmp) {
        dap_chain_datum_tx_t *l_tx = l_iter_current->tx;
        dap_list_t *l_list_out_items = dap_chain_datum_tx_items_get(l_tx, TX_ITEM_TYPE_OUT_COND, NULL), *l_out_item;
        DL_FOREACH(l_list_out_items, l_out_item) {
            if (((dap_chain_tx_out_cond_t*)l_out_item->data)->header.srv_uid.uint64 == a_srv_uid.uint64) // is srv uid is same as we're searching for?
                l_ret = dap_list_append(l_ret, l_tx);
        }
        dap_list_free(l_list_out_items);
    }
    return l_ret;
}


/**
 * Get the transaction in the cache with the out_cond item
 *
 * a_addr[in] wallet address, whose owner can use the service
 */
dap_chain_datum_tx_t* dap_ledger_tx_cache_find_out_cond(dap_ledger_t *a_ledger, dap_chain_tx_out_cond_subtype_t a_cond_type,
        dap_chain_hash_fast_t *a_tx_first_hash, dap_chain_tx_out_cond_t **a_out_cond, int *a_out_cond_idx, char *a_token_ticker)
{
    if (!a_tx_first_hash)
        return NULL;
    dap_ledger_private_t *l_ledger_pvt = PVT(a_ledger);
    dap_chain_datum_tx_t *l_cur_tx = NULL;
    bool is_null_hash = dap_hash_fast_is_blank(a_tx_first_hash);
    bool is_search_enable = is_null_hash;
    dap_ledger_tx_item_t *l_iter_current = NULL, *l_item_tmp = NULL;
    dap_chain_tx_out_cond_t *l_tx_out_cond = NULL;
    int l_tx_out_cond_idx = 0;
    pthread_rwlock_rdlock(&l_ledger_pvt->ledger_rwlock);
    HASH_ITER(hh, l_ledger_pvt->ledger_items, l_iter_current, l_item_tmp) {
        dap_chain_datum_tx_t *l_tx_tmp = l_iter_current->tx;
        dap_chain_hash_fast_t *l_tx_hash_tmp = &l_iter_current->tx_hash_fast;
        // start searching from the next hash after a_tx_first_hash
        if(!is_search_enable) {
            if(dap_hash_fast_compare(l_tx_hash_tmp, a_tx_first_hash))
                is_search_enable = true;
            continue;
        }
        // Get out_cond item from transaction
        l_tx_out_cond = dap_chain_datum_tx_out_cond_get(l_tx_tmp, a_cond_type, &l_tx_out_cond_idx);

        if(l_tx_out_cond) {
            l_cur_tx = l_tx_tmp;
            memcpy(a_tx_first_hash, l_tx_hash_tmp, sizeof(dap_chain_hash_fast_t));
            if (a_token_ticker) {
                strcpy(a_token_ticker, l_iter_current->cache_data.token_ticker);
            }
            break;
        }
    }
    pthread_rwlock_unlock(&l_ledger_pvt->ledger_rwlock);
    if (a_out_cond) {
        *a_out_cond = l_tx_out_cond;
    }
    if (a_out_cond_idx) {
        *a_out_cond_idx = l_tx_out_cond_idx;
    }
    return l_cur_tx;
}

/**
 * Get the value from all transactions in the cache with out_cond item
 *
 * a_addr[in] wallet address, whose owner can use the service
 * a_sign [in] signature of a_addr hash for check valid key
 * a_sign_size [in] signature size
 *
 * a_public_key[in] public key that signed the transaction
 * a_public_key_size[in] public key size
 */
uint256_t dap_ledger_tx_cache_get_out_cond_value(dap_ledger_t *a_ledger, dap_chain_tx_out_cond_subtype_t a_cond_type,
                                                       dap_chain_addr_t *a_addr, dap_chain_tx_out_cond_t **tx_out_cond)

{
    uint256_t l_ret_value = {};

    dap_chain_datum_tx_t *l_tx_tmp;
    dap_chain_hash_fast_t l_tx_first_hash = { 0 }; // start hash
    /* size_t l_pub_key_size = a_key_from->pub_key_data_size;
     uint8_t *l_pub_key = dap_enc_key_serialize_pub_key(a_key_from, &l_pub_key_size);*/
    dap_chain_tx_out_cond_t *l_tx_out_cond;
    // Find all transactions
    do {
        l_tx_tmp = dap_ledger_tx_cache_find_out_cond(a_ledger, a_cond_type, &l_tx_first_hash, &l_tx_out_cond, NULL, NULL);
        // Get out_cond item from transaction
        if(l_tx_tmp) {
            UNUSED(a_addr);
            // TODO check relations a_addr with cond_data and public key
            if(l_tx_out_cond) {
                l_ret_value = l_tx_out_cond->header.value;
                if(tx_out_cond)
                    *tx_out_cond = l_tx_out_cond;
            }
        }
    } while(l_tx_tmp);
    return l_ret_value;
}

/**
 * @brief dap_ledger_get_list_tx_outs_with_val
 * @param a_ledger
 * @param a_token_ticker
 * @param a_addr_from
 * @param a_value_need
 * @param a_value_transfer
 * @return list of dap_chain_tx_used_out_item_t
 */
dap_list_t *dap_ledger_get_list_tx_outs_with_val(dap_ledger_t *a_ledger, const char *a_token_ticker, const dap_chain_addr_t *a_addr_from,
                                                       uint256_t a_value_need, uint256_t *a_value_transfer)
{
    dap_list_t *l_list_used_out = NULL; // list of transaction with 'out' items
    dap_chain_hash_fast_t l_tx_cur_hash = { 0 };
    uint256_t l_value_transfer = {};
    while(compare256(l_value_transfer, a_value_need) == -1)
    {
        // Get the transaction in the cache by the addr in out item
        dap_chain_datum_tx_t *l_tx = dap_ledger_tx_find_by_addr(a_ledger, a_token_ticker, a_addr_from,
                                                                             &l_tx_cur_hash);
        if(!l_tx)
            break;
        // Get all item from transaction by type
        dap_list_t *l_list_out_items = dap_chain_datum_tx_items_get(l_tx, TX_ITEM_TYPE_OUT_ALL, NULL);

        uint32_t l_out_idx_tmp = 0; // current index of 'out' item
        for (dap_list_t *it = l_list_out_items; it; it = dap_list_next(it), l_out_idx_tmp++) {
            dap_chain_tx_item_type_t l_type = *(uint8_t *)it->data;
            uint256_t l_value = {};
            switch (l_type) {
                case TX_ITEM_TYPE_OUT_OLD: {
                    dap_chain_tx_out_old_t *l_out = (dap_chain_tx_out_old_t *)it->data;
                    if (!l_out->header.value || memcmp(a_addr_from, &l_out->addr, sizeof(dap_chain_addr_t)))
                        continue;
                    l_value = GET_256_FROM_64(l_out->header.value);
                } break;
                case TX_ITEM_TYPE_OUT: {
                    dap_chain_tx_out_t *l_out = (dap_chain_tx_out_t *)it->data;
                    if (memcmp(a_addr_from, &l_out->addr, sizeof(dap_chain_addr_t)) ||
                            dap_strcmp(dap_ledger_tx_get_token_ticker_by_hash(a_ledger, &l_tx_cur_hash), a_token_ticker) ||
                            IS_ZERO_256(l_out->header.value))
                        continue;
                    l_value = l_out->header.value;
                } break;
                case TX_ITEM_TYPE_OUT_EXT: {
                    dap_chain_tx_out_ext_t *l_out_ext = (dap_chain_tx_out_ext_t *)it->data;
                    if (memcmp(a_addr_from, &l_out_ext->addr, sizeof(dap_chain_addr_t)) ||
                            strcmp((char *)a_token_ticker, l_out_ext->token) ||
                            IS_ZERO_256(l_out_ext->header.value) ) {
                        continue;
                    }
                    l_value = l_out_ext->header.value;
                } break;
                case TX_ITEM_TYPE_OUT_COND:
                default:
                    continue;
            }
            // Check whether used 'out' items
            if (!dap_ledger_tx_hash_is_used_out_item (a_ledger, &l_tx_cur_hash, l_out_idx_tmp, NULL)) {
                dap_chain_tx_used_out_item_t *l_item = DAP_NEW_Z(dap_chain_tx_used_out_item_t);
                if ( !l_item ) {
                    log_it(L_CRITICAL, "Out of memory");
                    if (l_list_used_out)
                        dap_list_free_full(l_list_used_out, NULL);
                    dap_list_free(l_list_out_items);
                    return NULL;
                }
                l_item->tx_hash_fast = l_tx_cur_hash;
                l_item->num_idx_out = l_out_idx_tmp;
                l_item->value = l_value;
                l_list_used_out = dap_list_append(l_list_used_out, l_item);
                SUM_256_256(l_value_transfer, l_item->value, &l_value_transfer);
                // already accumulated the required value, finish the search for 'out' items
                if (compare256(l_value_transfer, a_value_need) != -1) {
                    break;
                }
            }
        }
        dap_list_free(l_list_out_items);
    }

    // nothing to tranfer (not enough funds)
    if(!l_list_used_out || compare256(l_value_transfer, a_value_need) == -1) {
        dap_list_free_full(l_list_used_out, NULL);
        return NULL;
    }

    if (a_value_transfer) {
        *a_value_transfer = l_value_transfer;
    }
    return l_list_used_out;
}

dap_list_t *dap_ledger_get_list_tx_outs(dap_ledger_t *a_ledger, const char *a_token_ticker, const dap_chain_addr_t *a_addr_from,
                                        uint256_t *a_value_transfer)
{
    dap_list_t *l_list_used_out = NULL; // list of transaction with 'out' items
    dap_chain_hash_fast_t l_tx_cur_hash = { 0 };
    uint256_t l_value_transfer = {};
    dap_chain_datum_tx_t *l_tx = dap_ledger_tx_find_by_addr(a_ledger, a_token_ticker, a_addr_from,
                                                            &l_tx_cur_hash);

    while(l_tx)
    {
        // Get all item from transaction by type
        dap_list_t *l_list_out_items = dap_chain_datum_tx_items_get(l_tx, TX_ITEM_TYPE_OUT_ALL, NULL);

        uint32_t l_out_idx_tmp = 0; // current index of 'out' item
        for (dap_list_t *it = l_list_out_items; it; it = dap_list_next(it), l_out_idx_tmp++) {
            dap_chain_tx_item_type_t l_type = *(uint8_t *)it->data;
            uint256_t l_value = {};
            switch (l_type) {
            case TX_ITEM_TYPE_OUT_OLD: {
                dap_chain_tx_out_old_t *l_out = (dap_chain_tx_out_old_t *)it->data;
                if (!l_out->header.value || memcmp(a_addr_from, &l_out->addr, sizeof(dap_chain_addr_t)))
                    continue;
                l_value = GET_256_FROM_64(l_out->header.value);
            } break;
            case TX_ITEM_TYPE_OUT: {
                dap_chain_tx_out_t *l_out = (dap_chain_tx_out_t *)it->data;
                if (memcmp(a_addr_from, &l_out->addr, sizeof(dap_chain_addr_t)) ||
                    dap_strcmp(dap_ledger_tx_get_token_ticker_by_hash(a_ledger, &l_tx_cur_hash), a_token_ticker) ||
                    IS_ZERO_256(l_out->header.value))
                    continue;
                l_value = l_out->header.value;
            } break;
            case TX_ITEM_TYPE_OUT_EXT: {
                dap_chain_tx_out_ext_t *l_out_ext = (dap_chain_tx_out_ext_t *)it->data;
                if (memcmp(a_addr_from, &l_out_ext->addr, sizeof(dap_chain_addr_t)) ||
                    strcmp((char *)a_token_ticker, l_out_ext->token) ||
                    IS_ZERO_256(l_out_ext->header.value) ) {
                    continue;
                }
                l_value = l_out_ext->header.value;
            } break;
            case TX_ITEM_TYPE_OUT_COND:
            default:
                continue;
            }
            // Check whether used 'out' items
            if (!dap_ledger_tx_hash_is_used_out_item (a_ledger, &l_tx_cur_hash, l_out_idx_tmp, NULL)) {
                dap_chain_tx_used_out_item_t *l_item = DAP_NEW_Z(dap_chain_tx_used_out_item_t);
                if ( !l_item ) {
                    log_it(L_CRITICAL, "Out of memory");
                    if (l_list_used_out)
                        dap_list_free_full(l_list_used_out, NULL);
                    dap_list_free(l_list_out_items);
                    return NULL;
                }
                l_item->tx_hash_fast = l_tx_cur_hash;
                l_item->num_idx_out = l_out_idx_tmp;
                l_item->value = l_value;
                l_list_used_out = dap_list_append(l_list_used_out, l_item);
                SUM_256_256(l_value_transfer, l_item->value, &l_value_transfer);
            }
        }
        dap_list_free(l_list_out_items);
        l_tx = dap_ledger_tx_find_by_addr(a_ledger, a_token_ticker, a_addr_from,
                                          &l_tx_cur_hash);
    }

    if (a_value_transfer) {
        *a_value_transfer = l_value_transfer;
    }
    return l_list_used_out;
}


// Add new verificator callback with associated subtype. Returns 1 if callback replaced, -1 error, overwise returns 0
int dap_ledger_verificator_add(dap_chain_tx_out_cond_subtype_t a_subtype, dap_ledger_verificator_callback_t a_callback, dap_ledger_updater_callback_t a_callback_added, dap_ledger_updater_callback_t a_callback_deleted)
{
    dap_ledger_verificator_t *l_new_verificator;
    int l_tmp = (int)a_subtype;
    pthread_rwlock_rdlock(&s_verificators_rwlock);
    HASH_FIND_INT(s_verificators, &l_tmp, l_new_verificator);
    pthread_rwlock_unlock(&s_verificators_rwlock);
    if (l_new_verificator) {
        l_new_verificator->callback = a_callback;
        return 1;
    }
    l_new_verificator = DAP_NEW(dap_ledger_verificator_t);
    if (!l_new_verificator) {
        log_it(L_CRITICAL, "%s", c_error_memory_alloc);
        return -1;
    }
    l_new_verificator->subtype = (int)a_subtype;
    l_new_verificator->callback = a_callback;
    l_new_verificator->callback_added = a_callback_added;
    l_new_verificator->callback_deleted = a_callback_deleted;
    pthread_rwlock_wrlock(&s_verificators_rwlock);
    HASH_ADD_INT(s_verificators, subtype, l_new_verificator);
    pthread_rwlock_unlock(&s_verificators_rwlock);
    return 0;
}

int dap_chain_ledger_voting_verificator_add(dap_chain_ledger_voting_callback_t a_callback, dap_chain_ledger_voting_delete_callback_t a_callback_delete)
{
    if (!a_callback)
        return -1;

    if (!s_voting_callbacks.voting_callback || !s_voting_callbacks.voting_delete_callback){
        s_voting_callbacks.voting_callback = a_callback;
        s_voting_callbacks.voting_delete_callback = a_callback_delete;
        return 1;
    }

    s_voting_callbacks.voting_callback = a_callback;
    s_voting_callbacks.voting_delete_callback = a_callback_delete;
    return 0;
}

dap_list_t *dap_ledger_get_txs(dap_ledger_t *a_ledger, size_t a_count, size_t a_page, bool a_reverse, bool a_unspent_only)
{
    dap_ledger_private_t *l_ledger_pvt = PVT(a_ledger);
    pthread_rwlock_rdlock(&PVT(a_ledger)->ledger_rwlock);
    size_t l_offset = a_page < 2 ? 0 : a_count * (a_page - 1);
    if (!l_ledger_pvt->ledger_items || l_offset > HASH_COUNT(l_ledger_pvt->ledger_items)){
        return NULL;
    }
    dap_list_t *l_list = NULL;
    size_t l_counter = 0;
    dap_ledger_tx_item_t *l_item_current, *l_item_tmp;
    HASH_ITER(hh, l_ledger_pvt->ledger_items, l_item_current, l_item_tmp) {
        if (l_counter++ >= l_offset) {
            if (!a_unspent_only || !l_item_current->cache_data.ts_spent)
                l_list = a_reverse
                        ? dap_list_prepend(l_list, l_item_current->tx)
                        : dap_list_append(l_list, l_item_current->tx);
        }
    }
    pthread_rwlock_unlock(&PVT(a_ledger)->ledger_rwlock);
    return l_list;
}

dap_ledger_datum_iter_t *dap_ledger_datum_iter_create(dap_chain_net_t *a_net)
{
    dap_ledger_datum_iter_t *l_ret = DAP_NEW_Z(dap_ledger_datum_iter_t);
    if(!l_ret){
        log_it(L_CRITICAL, "Memory allocation error!");
        return NULL;
    }
    l_ret->net = a_net;
    return l_ret;
}

void dap_ledger_datum_iter_delete(dap_ledger_datum_iter_t *a_iter)
{
    DAP_DEL_Z(a_iter);
}

dap_chain_datum_tx_t *dap_ledger_datum_iter_get_first(dap_ledger_datum_iter_t *a_iter)
{
    if (!a_iter)
        return NULL;
    dap_ledger_private_t *l_ledger_pvt = PVT(a_iter->net->pub.ledger);
    pthread_rwlock_rdlock(&l_ledger_pvt->ledger_rwlock);
    if (!l_ledger_pvt->ledger_items) {
        pthread_rwlock_unlock(&l_ledger_pvt->ledger_rwlock);
        return NULL;
    }
    a_iter->cur_ledger_tx_item = l_ledger_pvt->ledger_items;
    a_iter->cur = ((dap_ledger_tx_item_t *)(a_iter->cur_ledger_tx_item))->tx;
    a_iter->cur_hash = ((dap_ledger_tx_item_t *)(a_iter->cur_ledger_tx_item))->tx_hash_fast;
    a_iter->is_unspent = ((dap_ledger_tx_item_t *)(a_iter->cur_ledger_tx_item))->cache_data.ts_spent ? false : true;
    a_iter->ret_code = 0;
    pthread_rwlock_unlock(&l_ledger_pvt->ledger_rwlock);
    return a_iter->cur;
}

dap_chain_datum_tx_t *dap_ledger_datum_iter_get_next(dap_ledger_datum_iter_t *a_iter)
{
    dap_ledger_private_t *l_ledger_pvt = PVT(a_iter->net->pub.ledger);
    pthread_rwlock_rdlock(&l_ledger_pvt->ledger_rwlock);
    a_iter->cur_ledger_tx_item = a_iter->cur_ledger_tx_item ? ((dap_ledger_tx_item_t *)(a_iter->cur_ledger_tx_item))->hh.next : NULL;
    if (a_iter->cur_ledger_tx_item){
        a_iter->cur = ((dap_ledger_tx_item_t *)(a_iter->cur_ledger_tx_item))->tx;
        a_iter->cur_hash = ((dap_ledger_tx_item_t *)(a_iter->cur_ledger_tx_item))->tx_hash_fast;
        a_iter->ret_code = 0;
        a_iter->is_unspent = ((dap_ledger_tx_item_t *)(a_iter->cur_ledger_tx_item))->cache_data.ts_spent ? false : true;
    } else {
        a_iter->cur = NULL;
        memset(&a_iter->cur_hash, 0, sizeof(dap_hash_fast_t));
        a_iter->ret_code = 0;
        a_iter->is_unspent = false;
    }
    pthread_rwlock_unlock(&l_ledger_pvt->ledger_rwlock);
    return a_iter->cur;
}

dap_chain_datum_tx_t *dap_ledger_datum_iter_get_last(dap_ledger_datum_iter_t *a_iter)
{
    dap_ledger_private_t *l_ledger_pvt = PVT(a_iter->net->pub.ledger);
    pthread_rwlock_rdlock(&l_ledger_pvt->ledger_rwlock);
    a_iter->cur_ledger_tx_item = l_ledger_pvt->ledger_items->hh.prev;
    a_iter->cur = ((dap_ledger_tx_item_t *)(a_iter->cur_ledger_tx_item))->tx;
    a_iter->cur_hash = ((dap_ledger_tx_item_t *)(a_iter->cur_ledger_tx_item))->tx_hash_fast;
    a_iter->is_unspent = ((dap_ledger_tx_item_t *)(a_iter->cur_ledger_tx_item))->cache_data.ts_spent ? false : true;
    a_iter->ret_code = 0;
    pthread_rwlock_unlock(&l_ledger_pvt->ledger_rwlock);
    return a_iter->cur;
}


/**
 * @brief dap_ledger_get_list_tx_cond_outs_with_val
 * @param a_ledger
 * @param a_token_ticker
 * @param a_addr_from
 * @param a_subtype
 * @param a_value_need
 * @param a_value_transfer
 * @return
 */
dap_list_t *dap_ledger_get_list_tx_cond_outs_with_val(dap_ledger_t *a_ledger, const char *a_token_ticker,  const dap_chain_addr_t *a_addr_from,
        dap_chain_tx_out_cond_subtype_t a_subtype, uint256_t a_value_need, uint256_t *a_value_transfer)
{
    dap_list_t *l_list_used_out = NULL; // list of transaction with 'out' items
    dap_chain_hash_fast_t l_tx_cur_hash = { 0 };
    uint256_t l_value_transfer = { };
    while(compare256(l_value_transfer, a_value_need) == -1)
    {
        // Get the transaction in the cache by the addr in out item
        dap_chain_datum_tx_t *l_tx = dap_ledger_tx_find_by_addr(a_ledger, a_token_ticker, a_addr_from, &l_tx_cur_hash);
        if(!l_tx)
            break;
        // Get all item from transaction by type
        dap_list_t *l_list_out_cond_items = dap_chain_datum_tx_items_get(l_tx, TX_ITEM_TYPE_OUT_COND, NULL);

        uint32_t l_out_idx_tmp = 0; // current index of 'out' item
        for(dap_list_t *it = l_list_out_cond_items; it; it = dap_list_next(it), l_out_idx_tmp++) {
            dap_chain_tx_item_type_t l_type = *(uint8_t*) it->data;
            uint256_t l_value = { };
            switch (l_type) {
            case TX_ITEM_TYPE_OUT_COND: {
                dap_chain_tx_out_cond_t *l_out_cond = (dap_chain_tx_out_cond_t*) it->data;
                if(IS_ZERO_256(l_out_cond->header.value) || a_subtype != l_out_cond->header.subtype) {
                    continue;
                }
                l_value = l_out_cond->header.value;
            }
                break;
            default:
                continue;
            }
            if (!IS_ZERO_256(l_value)) {
                dap_chain_tx_used_out_item_t *l_item = DAP_NEW_Z(dap_chain_tx_used_out_item_t);
                if ( !l_item ) {
                    if (l_list_used_out)
                        dap_list_free_full(l_list_used_out, NULL);
                    dap_list_free(l_list_out_cond_items);
                    return NULL;
                }
                l_item->tx_hash_fast = l_tx_cur_hash;
                l_item->num_idx_out = l_out_idx_tmp;
                l_item->value = l_value;
                l_list_used_out = dap_list_append(l_list_used_out, l_item);
                SUM_256_256(l_value_transfer, l_item->value, &l_value_transfer);
                // already accumulated the required value, finish the search for 'out' items
                if (compare256(l_value_transfer, a_value_need) != -1) {
                    break;
                }
            }
        }
        dap_list_free(l_list_out_cond_items);
    }

    // nothing to tranfer (not enough funds)
    if(!l_list_used_out || compare256(l_value_transfer, a_value_need) == -1) {
        dap_list_free_full(l_list_used_out, NULL);
        return NULL;
    }

    if (a_value_transfer) {
        *a_value_transfer = l_value_transfer;
    }
    return l_list_used_out;
}

dap_list_t *dap_ledger_get_list_tx_cond_outs(dap_ledger_t *a_ledger, const char *a_token_ticker,  const dap_chain_addr_t *a_addr_from,
                                             dap_chain_tx_out_cond_subtype_t a_subtype, uint256_t *a_value_transfer)
{
    dap_list_t *l_list_used_out = NULL; // list of transaction with 'out' items
    dap_chain_hash_fast_t l_tx_cur_hash = { 0 };
    uint256_t l_value_transfer = { };
    dap_chain_datum_tx_t *l_tx = dap_ledger_tx_find_by_addr(a_ledger, a_token_ticker, a_addr_from, &l_tx_cur_hash);
    while(l_tx)
    {
        // Get all item from transaction by type
        dap_list_t *l_list_out_cond_items = dap_chain_datum_tx_items_get(l_tx, TX_ITEM_TYPE_OUT_COND, NULL);

        uint32_t l_out_idx_tmp = 0; // current index of 'out' item
        for(dap_list_t *it = l_list_out_cond_items; it; it = dap_list_next(it), l_out_idx_tmp++) {
            dap_chain_tx_item_type_t l_type = *(uint8_t*) it->data;
            uint256_t l_value = { };
            switch (l_type) {
            case TX_ITEM_TYPE_OUT_COND: {
                dap_chain_tx_out_cond_t *l_out_cond = (dap_chain_tx_out_cond_t*) it->data;
                if(IS_ZERO_256(l_out_cond->header.value) || a_subtype != l_out_cond->header.subtype) {
                    continue;
                }
                l_value = l_out_cond->header.value;
            }
            break;
            default:
                continue;
            }
            if (!IS_ZERO_256(l_value)) {
                dap_chain_tx_used_out_item_t *l_item = DAP_NEW_Z(dap_chain_tx_used_out_item_t);
                if ( !l_item ) {
                    if (l_list_used_out)
                        dap_list_free_full(l_list_used_out, NULL);
                    dap_list_free(l_list_out_cond_items);
                    return NULL;
                }
                l_item->tx_hash_fast = l_tx_cur_hash;
                l_item->num_idx_out = l_out_idx_tmp;
                l_item->value = l_value;
                l_list_used_out = dap_list_append(l_list_used_out, l_item);
                SUM_256_256(l_value_transfer, l_item->value, &l_value_transfer);
            }
        }
        dap_list_free(l_list_out_cond_items);
        l_tx = dap_ledger_tx_find_by_addr(a_ledger, a_token_ticker, a_addr_from, &l_tx_cur_hash);
    }

    // nothing to tranfer (not enough funds)
    if(!l_list_used_out) {
        dap_list_free_full(l_list_used_out, NULL);
        return NULL;
    }

    if (a_value_transfer) {
        *a_value_transfer = l_value_transfer;
    }
    return l_list_used_out;
}

void dap_ledger_tx_add_notify(dap_ledger_t *a_ledger, dap_ledger_tx_add_notify_t a_callback, void *a_arg) {
    if (!a_ledger) {
        log_it(L_ERROR, "NULL ledger passed to dap_ledger_tx_add_notify()");
        return;
    }
    if (!a_callback) {
        log_it(L_ERROR, "NULL callback passed to dap_ledger_tx_add_notify()");
        return;
    }
    dap_ledger_tx_notifier_t *l_notifier = DAP_NEW(dap_ledger_tx_notifier_t);
    if (!l_notifier){
        log_it(L_ERROR, "Can't allocate memory for notifier in dap_ledger_tx_add_notify()");
        return;
    }
    l_notifier->callback = a_callback;
    l_notifier->arg = a_arg;
    PVT(a_ledger)->tx_add_notifiers = dap_list_append(PVT(a_ledger)->tx_add_notifiers, l_notifier);
}

void dap_ledger_bridged_tx_notify_add(dap_ledger_t *a_ledger, dap_ledger_bridged_tx_notify_t a_callback, void *a_arg)
{
    if (!a_ledger || !a_callback)
        return;
    dap_ledger_bridged_tx_notifier_t *l_notifier = DAP_NEW_Z(dap_ledger_bridged_tx_notifier_t);
    if (!l_notifier) {
        log_it(L_ERROR, "Can't allocate memory for notifier in dap_ledger_tx_add_notify()");
        return;
    }
    l_notifier->callback = a_callback;
    l_notifier->arg = a_arg;
    PVT(a_ledger)->bridged_tx_notifiers = dap_list_append(PVT(a_ledger)->bridged_tx_notifiers , l_notifier);
}

bool dap_ledger_cache_enabled(dap_ledger_t *a_ledger)
{
    return PVT(a_ledger)->cached;
}

void dap_ledger_set_cache_tx_check_callback(dap_ledger_t *a_ledger, dap_ledger_cache_tx_check_callback_t a_callback)
{
    PVT(a_ledger)->cache_tx_check_callback = a_callback;
}

const char *dap_ledger_tx_calculate_main_ticker(dap_ledger_t *a_ledger, dap_chain_datum_tx_t *a_tx, int *a_ledger_rc)
{
    char *l_main_ticker = NULL;
    dap_chain_hash_fast_t *l_tx_hash = dap_chain_node_datum_tx_calc_hash(a_tx);
    int l_rc = s_tx_cache_check(a_ledger, a_tx, l_tx_hash, false, NULL, NULL, &l_main_ticker, NULL, NULL, false);
    if (l_rc == DAP_LEDGER_CHECK_ALREADY_CACHED)
        l_main_ticker = (char *)dap_ledger_tx_get_token_ticker_by_hash(a_ledger, l_tx_hash);
    DAP_DEL_Z(l_tx_hash);

    if (a_ledger_rc)
        *a_ledger_rc = l_rc;
    
    return l_main_ticker;
}<|MERGE_RESOLUTION|>--- conflicted
+++ resolved
@@ -2240,92 +2240,15 @@
             l_arr_end = HASH_COUNT(PVT(a_ledger)->tokens);
         }
     }
-    size_t i_tmp = 0;
+    size_t i = 0;
     HASH_ITER(hh, PVT(a_ledger)->tokens, l_token_item, l_tmp_item) {
-        if (i_tmp < l_arr_start || i_tmp >= l_arr_end) {
-            i_tmp++;
+        if (i < l_arr_start || i >= l_arr_end) {
+            i++;
             continue;
         }
         json_obj_datum = s_token_item_to_json(l_token_item);
         json_object_array_add(json_arr_out, json_obj_datum);
-        i_tmp++;
-<<<<<<< HEAD
-        json_obj_datum = json_object_new_object();
-        const char *l_type_str;
-        switch (l_token_item->type) {
-            case DAP_CHAIN_DATUM_TOKEN_TYPE_DECL: {
-                switch (l_token_item->subtype) {
-                    case DAP_CHAIN_DATUM_TOKEN_SUBTYPE_SIMPLE:
-                        l_type_str = "SIMPLE"; break;
-                    case DAP_CHAIN_DATUM_TOKEN_SUBTYPE_PRIVATE:
-                        l_type_str = "PRIVATE"; break;
-                    case DAP_CHAIN_DATUM_TOKEN_SUBTYPE_NATIVE:
-                        l_type_str = "CF20"; break;
-                    case DAP_CHAIN_DATUM_TOKEN_SUBTYPE_PUBLIC:
-                        l_type_str = "PUBLIC"; break;
-                    default: l_type_str = "UNKNOWN"; break;
-                }
-            }break;
-            case DAP_CHAIN_DATUM_TOKEN_TYPE_UPDATE: {
-                switch (l_token_item->subtype) {
-                    case DAP_CHAIN_DATUM_TOKEN_SUBTYPE_SIMPLE:
-                        l_type_str = "SIMPLE"; break;
-                    case DAP_CHAIN_DATUM_TOKEN_SUBTYPE_PRIVATE:
-                        l_type_str = "PRIVATE_UPDATE"; break;
-                    case DAP_CHAIN_DATUM_TOKEN_SUBTYPE_NATIVE:
-                        l_type_str = "CF20_UPDATE"; break;
-                    default: l_type_str = "UNKNOWN"; break;
-                }
-            } break;
-            default:
-                l_type_str = "UNKNOWN"; break;
-        }
-        if ((l_token_item->subtype != DAP_CHAIN_DATUM_TOKEN_SUBTYPE_SIMPLE)
-                ||	(l_token_item->type != DAP_CHAIN_DATUM_TOKEN_SUBTYPE_PUBLIC)) {
-            char *l_balance_cur = dap_chain_balance_print(l_token_item->current_supply);
-            char *l_balance_total = dap_chain_balance_print(l_token_item->total_supply);
-            json_object_object_add(json_obj_datum, "-->Token name", json_object_new_string(l_token_item->ticker));
-            json_object_object_add(json_obj_datum, "type", json_object_new_string(l_type_str));
-            json_object_object_add(json_obj_datum, "flags", json_object_new_string(s_flag_str_from_code(l_token_item->datum_token->header_native_decl.flags)));
-            json_object_object_add(json_obj_datum, "description", l_token_item->description_token ?
-                                   json_object_new_string(l_token_item->description_token) :
-                                   json_object_new_string("The token description is not set"));
-            json_object_object_add(json_obj_datum, "Supply current", json_object_new_string(l_balance_cur));
-            json_object_object_add(json_obj_datum, "Supply total", json_object_new_string(l_balance_total));
-            json_object_object_add(json_obj_datum, "Decimals", json_object_new_string("18"));
-            json_object_object_add(json_obj_datum, "Auth signs valid", json_object_new_int(l_token_item->auth_signs_valid));
-            json_object_object_add(json_obj_datum, "Auth signs total", json_object_new_int(l_token_item->auth_signs_total));
-            json_object_object_add(json_obj_datum, "TSD and Signs", json_object_new_string(""));
-            dap_datum_token_dump_tsd_to_json(json_obj_datum, l_token_item->datum_token, l_token_item->datum_token_size, "hex");
-            size_t l_certs_field_size = l_token_item->datum_token_size - sizeof(*l_token_item->datum_token) - l_token_item->datum_token->header_native_decl.tsd_total_size;
-            dap_chain_datum_token_certs_dump_to_json(json_obj_datum, l_token_item->datum_token->tsd_n_signs + l_token_item->datum_token->header_native_decl.tsd_total_size,
-                                                    l_certs_field_size, "hex");
-            json_object_object_add(json_obj_datum, "and TSD and Signs", json_object_new_string(""));
-            json_object_object_add(json_obj_datum, "Total emissions", json_object_new_int(HASH_COUNT(l_token_item->token_emissions)));
-            json_object_array_add(json_arr_out, json_obj_datum);
-            DAP_DEL_Z(l_balance_cur);
-            DAP_DEL_Z(l_balance_total);
-        } else {
-                char *l_balance_cur = dap_chain_balance_print(l_token_item->current_supply);
-                char *l_balance_total = dap_chain_balance_print(l_token_item->total_supply);
-                json_object_object_add(json_obj_datum, "-->Token name", json_object_new_string(l_token_item->ticker));
-                json_object_object_add(json_obj_datum, "Supply current", json_object_new_string(l_balance_cur));
-                json_object_object_add(json_obj_datum, "Supply total", json_object_new_string(l_balance_total));
-                json_object_object_add(json_obj_datum, "Decimals", json_object_new_string("18"));
-                json_object_object_add(json_obj_datum, "Auth signs valid", json_object_new_int(l_token_item->auth_signs_valid));
-                json_object_object_add(json_obj_datum, "Auth signs total", json_object_new_int(l_token_item->auth_signs_total));
-                json_object_object_add(json_obj_datum, "Signs", json_object_new_string(""));
-                size_t l_certs_field_size = l_token_item->datum_token_size - sizeof(*l_token_item->datum_token);
-                dap_chain_datum_token_certs_dump_to_json(json_obj_datum, l_token_item->datum_token->tsd_n_signs,
-                                                         l_certs_field_size, "hex");
-                json_object_object_add(json_obj_datum, "Total emissions", json_object_new_int(HASH_COUNT(l_token_item->token_emissions)));
-                json_object_array_add(json_arr_out, json_obj_datum);
-                DAP_DEL_Z(l_balance_cur);
-                DAP_DEL_Z(l_balance_total);
-        }
-=======
-
->>>>>>> 6c61b51e
+        i++;
     }
     pthread_rwlock_unlock(&PVT(a_ledger)->tokens_rwlock);
     return json_arr_out;
