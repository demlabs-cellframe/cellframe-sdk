--- conflicted
+++ resolved
@@ -5450,92 +5450,18 @@
 dap_list_t *dap_ledger_get_list_tx_outs_with_val_mempool_check(dap_ledger_t *a_ledger, const char *a_token_ticker, const dap_chain_addr_t *a_addr_from,
                                                        uint256_t a_value_need, uint256_t *a_value_transfer, bool a_mempool_check)
 {
-<<<<<<< HEAD
-    dap_list_t *l_list_used_out = NULL; // list of transaction with 'out' items
-    dap_chain_hash_fast_t l_tx_cur_hash = { };
-    uint256_t l_value_transfer = { };
-    dap_chain_datum_tx_t *l_tx;
-    while ( compare256(l_value_transfer, a_value_need) == -1 
-            && (l_tx = dap_ledger_tx_find_by_addr(a_ledger, a_token_ticker, a_addr_from, &l_tx_cur_hash, true)) )
-    {
-        log_it(L_WARNING, "ledger found - %s ", dap_hash_fast_to_str_static(&l_tx_cur_hash));
-        // Get all item from transaction by type
-        byte_t *it; size_t l_size; int i, l_out_idx_tmp = -1;
-        dap_chain_addr_t l_out_addr = { };
-        TX_ITEM_ITER_TX_TYPE(it, TX_ITEM_TYPE_OUT_ALL, l_size, i, l_tx) {
-            ++l_out_idx_tmp;
-            dap_chain_tx_item_type_t l_type = *it;
-            uint256_t l_value;
-            switch (l_type) {
-            case TX_ITEM_TYPE_OUT_OLD: {
-                dap_chain_tx_out_old_t *l_out = (dap_chain_tx_out_old_t*)it;
-                l_out_addr = l_out->addr;
-                if ( !l_out->header.value || !dap_chain_addr_compare(a_addr_from, &l_out_addr) )
-                    continue;
-                l_value = GET_256_FROM_64(l_out->header.value);
-            } break;
-            case TX_ITEM_TYPE_OUT: {
-                dap_chain_tx_out_t *l_out = (dap_chain_tx_out_t*)it;
-                l_out_addr = l_out->addr;
-                if ( !dap_chain_addr_compare(a_addr_from, &l_out_addr) 
-                || dap_strcmp(dap_ledger_tx_get_token_ticker_by_hash(a_ledger, &l_tx_cur_hash), a_token_ticker)
-                || IS_ZERO_256(l_out->header.value) )
-                    continue;
-                l_value = l_out->header.value;
-            } break;
-            case TX_ITEM_TYPE_OUT_EXT: {
-                dap_chain_tx_out_ext_t *l_out_ext = (dap_chain_tx_out_ext_t*)it;
-                l_out_addr = l_out_ext->addr;
-                if ( !dap_chain_addr_compare(a_addr_from, &l_out_addr)
-                || strcmp((char *)a_token_ticker, l_out_ext->token)
-                || IS_ZERO_256(l_out_ext->header.value) )
-                    continue;
-                l_value = l_out_ext->header.value;
-            } break;
-            case TX_ITEM_TYPE_OUT_STD: {
-                dap_chain_tx_out_std_t *l_out_std = (dap_chain_tx_out_std_t *)it;
-                l_out_addr = l_out_std->addr;
-                if ( !dap_chain_addr_compare(a_addr_from, &l_out_addr)
-                || strcmp((char *)a_token_ticker, l_out_std->token)
-                || IS_ZERO_256(l_out_std->value)
-                || l_out_std->ts_unlock > dap_ledger_get_blockchain_time(a_ledger))
-                    continue;
-                l_value = l_out_std->value;
-            } break;
-            default:
-                continue;
-            }
-            if (a_mempool_check && dap_chain_mempool_out_is_used(a_ledger->net, &l_tx_cur_hash, l_out_idx_tmp))
-                continue;
-            // Check whether used 'out' items
-            log_it(L_WARNING, "ledger add - %s ", dap_hash_fast_to_str_static(&l_tx_cur_hash));
-            dap_chain_tx_used_out_item_t *l_item = DAP_NEW_Z(dap_chain_tx_used_out_item_t);
-            *l_item = (dap_chain_tx_used_out_item_t) { l_tx_cur_hash, (uint32_t)l_out_idx_tmp, l_value };
-            l_list_used_out = dap_list_append(l_list_used_out, l_item);
-            SUM_256_256(l_value_transfer, l_item->value, &l_value_transfer);
-            // already accumulated the required value, finish the search for 'out' items
-            if ( compare256(l_value_transfer, a_value_need) != -1 ) {
-                break;
-            }
-        }
-    }
-    return compare256(l_value_transfer, a_value_need) >= 0 && l_list_used_out
-        ? ({ if (a_value_transfer) *a_value_transfer = l_value_transfer; l_list_used_out; })
-        : ( dap_list_free_full(l_list_used_out, NULL), NULL );
-=======
-    return dap_ledger_get_list_tx_outs_unspent_by_addr(a_ledger, a_token_ticker, a_addr_from, &a_value_need, a_value_transfer, false, 0);
->>>>>>> 373eae79
+    return dap_ledger_get_list_tx_outs_unspent_by_addr(a_ledger, a_token_ticker, a_addr_from, &a_value_need, a_value_transfer, false, 0, a_mempool_check);
 }
 
 dap_list_t *dap_ledger_get_list_tx_outs_mempool_check(dap_ledger_t *a_ledger, const char *a_token_ticker, const dap_chain_addr_t *a_addr_from,
                                         uint256_t *a_value_transfer, bool a_mempool_check)
 {
-    return dap_ledger_get_list_tx_outs_unspent_by_addr(a_ledger, a_token_ticker, a_addr_from, NULL, a_value_transfer, false, 0);
+    return dap_ledger_get_list_tx_outs_unspent_by_addr(a_ledger, a_token_ticker, a_addr_from, NULL, a_value_transfer, false, 0, a_mempool_check);
 }
 
 dap_list_t *dap_ledger_get_list_tx_outs_unspent_by_addr(dap_ledger_t *a_ledger, const char *a_token,
         const dap_chain_addr_t *a_addr, const uint256_t *a_limit, uint256_t *a_out_value,
-        bool a_cond_only, dap_chain_tx_out_cond_subtype_t a_cond_subtype)
+        bool a_cond_only, dap_chain_tx_out_cond_subtype_t a_cond_subtype, bool a_mempool_check)
 {
     if ( !a_ledger || ( a_limit && IS_ZERO_256(*a_limit) ) ) return NULL;
     if ( a_cond_only && ( a_cond_subtype == DAP_CHAIN_TX_OUT_COND_SUBTYPE_UNDEFINED || !a_addr) ) return NULL;
@@ -5621,7 +5547,8 @@
                     continue;
             } else if ( a_addr && !dap_chain_addr_compare(a_addr, &l_addr) )
                 continue;
-
+            if (a_mempool_check && dap_chain_mempool_out_is_used(a_ledger->net, &l_cur->tx_hash_fast, l_out_idx))
+                continue;
             dap_chain_tx_used_out_item_t *l_utxo = DAP_NEW(dap_chain_tx_used_out_item_t);
             *l_utxo = (dap_chain_tx_used_out_item_t) { l_cur->tx_hash_fast, (uint32_t)l_out_idx, l_value };
             log_it(L_DEBUG, "UTXO: tx %s out #%d",
@@ -5632,16 +5559,6 @@
                 a_limit = NULL;
                 goto complete;
             }
-<<<<<<< HEAD
-            if (a_mempool_check && dap_chain_mempool_out_is_used(a_ledger->net, &l_tx_cur_hash, l_out_idx_tmp))
-                continue;
-            // Check whether used 'out' items
-            dap_chain_tx_used_out_item_t *l_item = DAP_NEW_Z(dap_chain_tx_used_out_item_t);
-            *(l_item) = (dap_chain_tx_used_out_item_t) { l_tx_cur_hash, (uint32_t)l_out_idx_tmp, l_value };
-            l_list_used_out = dap_list_append(l_list_used_out, l_item);
-            SUM_256_256(l_value_transfer, l_item->value, &l_value_transfer);
-=======
->>>>>>> 373eae79
         }
     }
 complete:
@@ -5865,7 +5782,7 @@
 dap_list_t *dap_ledger_get_list_tx_cond_outs(dap_ledger_t *a_ledger, dap_chain_tx_out_cond_subtype_t a_subtype,
                                              const char *a_token_ticker,  const dap_chain_addr_t *a_addr_from)
 {
-    return dap_ledger_get_list_tx_outs_unspent_by_addr(a_ledger, a_token_ticker, a_addr_from, NULL, NULL, true, a_subtype);
+    return dap_ledger_get_list_tx_outs_unspent_by_addr(a_ledger, a_token_ticker, a_addr_from, NULL, NULL, true, a_subtype, false);
 }
 
 bool dap_ledger_check_condition_owner(dap_ledger_t *a_ledger, dap_hash_fast_t *a_tx_hash, dap_chain_tx_out_cond_subtype_t a_cond_subtype,
