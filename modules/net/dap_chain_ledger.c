--- conflicted
+++ resolved
@@ -3310,10 +3310,6 @@
         dap_chain_tx_out_cond_t *l_out_cond_temp = dap_chain_datum_tx_out_cond_get(l_prev_tx_temp, l_type, NULL);
         if (l_out_cond_temp){
             l_item_idx = l_in_cond_temp->header.tx_out_prev_idx;
-<<<<<<< HEAD
-=======
-            
->>>>>>> 6cb15400
             l_hash = l_in_cond_temp->header.tx_prev_hash;
         }
         l_prev_tx = l_prev_tx_temp;
