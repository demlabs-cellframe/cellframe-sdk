--- conflicted
+++ resolved
@@ -602,42 +602,36 @@
     bool l_was_tx_recv_allow_copied = false, l_was_tx_recv_block_copied = false,
          l_was_tx_send_allow_copied = false, l_was_tx_send_block_copied = false;
 
-    int ret = DAP_LEDGER_CHECK_OK;
-<<<<<<< HEAD
-
 #define m_ret_cleanup(ret_code) ({                              \
     DAP_DELETE_COUNT(l_new_pkeys, l_new_signs_total);       \
     DAP_DEL_MULTY(l_new_tx_recv_allow, l_new_tx_recv_block, \
                   l_new_tx_send_allow, l_new_tx_send_block, \
                   l_new_pkeys, l_new_pkey_hashes);          \
     ret_code; })
-
+#if 0
     dap_tsd_t *l_tsd; size_t l_tsd_size;
     dap_tsd_iter(l_tsd, l_tsd_size, a_tsd, a_tsd_total_size) {
-=======
+#else
     uint64_t l_tsd_size = 0;
     dap_tsd_t *l_tsd = (dap_tsd_t *)a_tsd;
     for (uint64_t l_offset = 0; l_offset < a_tsd_total_size; l_offset += l_tsd_size) {
         if (l_offset + sizeof(dap_tsd_t) > a_tsd_total_size || l_offset + sizeof(dap_tsd_t) < l_offset) {
             log_it(L_WARNING, "Incorrect TSD section size, less than header");
-            ret = DAP_LEDGER_CHECK_INVALID_SIZE;
-            goto ret_n_clear;
+            return m_ret_cleanup(DAP_LEDGER_CHECK_INVALID_SIZE);
         }
         l_tsd = (dap_tsd_t *)((byte_t *)l_tsd + l_tsd_size);
         l_tsd_size = dap_tsd_size(l_tsd);
         if (l_offset + l_tsd_size > a_tsd_total_size || l_offset + l_tsd_size < l_offset) {
             log_it(L_WARNING, "Wrong TSD size %zu, exiting TSD parse", l_tsd_size);
-            ret = DAP_LEDGER_CHECK_INVALID_SIZE;
-            goto ret_n_clear;
-        }
->>>>>>> 2fa39426
+            return m_ret_cleanup(DAP_LEDGER_CHECK_INVALID_SIZE);
+        }
+#endif
         switch (l_tsd->type) {
         // set flags
         case DAP_CHAIN_DATUM_TOKEN_TSD_TYPE_SET_FLAGS: {
             if (l_tsd->size != sizeof(uint16_t)) {
-                log_it(L_WARNING, "Wrong SET_FLAGS TSD size %zu, exiting TSD parse", l_tsd_size),
-                ret = DAP_LEDGER_CHECK_INVALID_SIZE;
-                return m_ret_cleanup(ret);
+                log_it(L_WARNING, "Wrong SET_FLAGS TSD size %zu, exiting TSD parse", l_tsd_size);
+                return m_ret_cleanup(DAP_LEDGER_CHECK_INVALID_SIZE);
             }
             if (!a_apply)
                 break;
@@ -648,8 +642,7 @@
         case DAP_CHAIN_DATUM_TOKEN_TSD_TYPE_UNSET_FLAGS: {
             if (l_tsd->size != sizeof(uint16_t)) {
                 log_it(L_WARNING, "Wrong UNSET_FLAGS TSD size %zu, exiting TSD parse", l_tsd_size);
-                ret = DAP_LEDGER_CHECK_INVALID_SIZE;
-                return m_ret_cleanup(ret);
+                return m_ret_cleanup(DAP_LEDGER_CHECK_INVALID_SIZE);
             }
             if (!a_apply)
                 break;
@@ -660,20 +653,17 @@
         case DAP_CHAIN_DATUM_TOKEN_TSD_TYPE_TOTAL_SUPPLY: { // 256
             if (l_tsd->size != sizeof(uint256_t)) {
                 log_it(L_WARNING, "Wrong TOTAL_SUPPLY TSD size %zu, exiting TSD parse", l_tsd_size);
-                ret = DAP_LEDGER_CHECK_INVALID_SIZE;
-                return m_ret_cleanup(ret);
+                return m_ret_cleanup(DAP_LEDGER_CHECK_INVALID_SIZE);
             }
             if (!a_item_apply_to) {
                 log_it(L_WARNING, "Unexpected TOTAL_SUPPLY TSD section in datum token declaration");
-                ret = DAP_LEDGER_TOKEN_ADD_CHECK_TSD_FORBIDDEN;
-                return m_ret_cleanup(ret);
+                return m_ret_cleanup(DAP_LEDGER_TOKEN_ADD_CHECK_TSD_FORBIDDEN);
             }
             uint256_t l_new_supply = dap_tsd_get_scalar(l_tsd, uint256_t);
             if (!IS_ZERO_256(a_item_apply_to->total_supply) && !IS_ZERO_256(l_new_supply) &&
                     compare256(a_item_apply_to->total_supply, l_new_supply) < 0) { //compare old 'total_supply' can be updated
                 log_it(L_WARNING, "Can't update token with ticker '%s' because the new 'total_supply' can't be smaller than the old one", a_item_apply_to->ticker);
-                ret = DAP_LEDGER_TOKEN_ADD_CHECK_TSD_INVALID_SUPPLY;
-                return m_ret_cleanup(ret);
+                return m_ret_cleanup(DAP_LEDGER_TOKEN_ADD_CHECK_TSD_INVALID_SUPPLY);
             }
             if (!a_apply)
                 break;
@@ -684,15 +674,13 @@
         case DAP_CHAIN_DATUM_TOKEN_TSD_TYPE_TX_RECEIVER_ALLOWED_ADD: {
             if (l_tsd->size != sizeof(dap_chain_addr_t)) {
                 log_it(L_WARNING, "Wrong TX_RECEIVER_ALLOWED_ADD TSD size %zu, exiting TSD parse", l_tsd_size);
-                ret = DAP_LEDGER_CHECK_INVALID_SIZE;
-                return m_ret_cleanup(ret);
+                return m_ret_cleanup(DAP_LEDGER_CHECK_INVALID_SIZE);
             }
             // Check if its correct
             dap_chain_addr_t *l_add_addr = dap_tsd_get_object(l_tsd, dap_chain_addr_t);
             if (dap_chain_addr_check_sum(l_add_addr)) {
                 log_it(L_WARNING, "Wrong address checksum in TSD param TX_RECEIVER_ALLOWED_ADD");
-                ret = DAP_LEDGER_TOKEN_ADD_CHECK_TSD_INVALID_ADDR;
-                return m_ret_cleanup(ret);
+                return m_ret_cleanup(DAP_LEDGER_TOKEN_ADD_CHECK_TSD_INVALID_ADDR);
             }
             if (!l_new_tx_recv_allow && l_new_tx_recv_allow_size && !l_was_tx_recv_allow_copied) {
                 assert(a_item_apply_to->tx_recv_allow);
@@ -700,8 +688,7 @@
                 l_new_tx_recv_allow = DAP_DUP_SIZE(a_item_apply_to->tx_recv_allow, l_new_tx_recv_allow_size * sizeof(dap_chain_addr_t));
                 if (!l_new_tx_recv_allow) {
                     log_it(L_CRITICAL, "%s", c_error_memory_alloc);
-                    ret = DAP_LEDGER_CHECK_NOT_ENOUGH_MEMORY;
-                    return m_ret_cleanup(ret);
+                    return m_ret_cleanup(DAP_LEDGER_CHECK_NOT_ENOUGH_MEMORY);
                 }
             }
             l_was_tx_recv_allow_copied = true;
@@ -710,8 +697,7 @@
                 if (dap_chain_addr_compare(l_new_tx_recv_allow + i, l_add_addr)) { // Found
                     log_it(L_WARNING, "TSD param TX_RECEIVER_ALLOWED_ADD has address %s thats already present in list",
                                                                     dap_chain_addr_to_str_static(l_add_addr));
-                    ret = DAP_LEDGER_TOKEN_ADD_CHECK_TSD_ADDR_MISMATCH;
-                    return m_ret_cleanup(ret);
+                    return m_ret_cleanup(DAP_LEDGER_TOKEN_ADD_CHECK_TSD_ADDR_MISMATCH);
                 }
             }
             l_new_tx_recv_allow = l_new_tx_recv_allow
@@ -719,8 +705,7 @@
                     : DAP_NEW_Z(dap_chain_addr_t);
             if (!l_new_tx_recv_allow) {
                 log_it(L_CRITICAL, "%s", c_error_memory_alloc);
-                ret = DAP_LEDGER_CHECK_NOT_ENOUGH_MEMORY;
-                return m_ret_cleanup(ret);
+                return m_ret_cleanup(DAP_LEDGER_CHECK_NOT_ENOUGH_MEMORY);
             }
             l_new_tx_recv_allow[l_new_tx_recv_allow_size++] = *l_add_addr;
         } break;
@@ -728,15 +713,13 @@
         case DAP_CHAIN_DATUM_TOKEN_TSD_TYPE_TX_RECEIVER_ALLOWED_REMOVE: {
             if (l_tsd->size != sizeof(dap_chain_addr_t)) {
                 log_it(L_WARNING, "Wrong TX_RECEIVER_ALLOWED_REMOVE TSD size %zu, exiting TSD parse", l_tsd_size);
-                ret = DAP_LEDGER_CHECK_INVALID_SIZE;
-                return m_ret_cleanup(ret);
+                return m_ret_cleanup(DAP_LEDGER_CHECK_INVALID_SIZE);
             }
             // Check if its correct
             dap_chain_addr_t *l_add_addr = dap_tsd_get_object(l_tsd, dap_chain_addr_t);
             if (dap_chain_addr_check_sum(l_add_addr)) {
                 log_it(L_WARNING, "Wrong address checksum in TSD param TX_RECEIVER_ALLOWED_REMOVE");
-                ret = DAP_LEDGER_TOKEN_ADD_CHECK_TSD_INVALID_ADDR;
-                return m_ret_cleanup(ret);
+                return m_ret_cleanup(DAP_LEDGER_TOKEN_ADD_CHECK_TSD_INVALID_ADDR);
             }
             if (!l_new_tx_recv_allow && l_new_tx_recv_allow_size && !l_was_tx_recv_allow_copied) {
                 assert(a_item_apply_to->tx_recv_allow);
@@ -744,8 +727,7 @@
                 l_new_tx_recv_allow = DAP_DUP_SIZE(a_item_apply_to->tx_recv_allow, l_new_tx_recv_allow_size * sizeof(dap_chain_addr_t));
                 if (!l_new_tx_recv_allow) {
                     log_it(L_CRITICAL, "%s", c_error_memory_alloc);
-                    ret = DAP_LEDGER_CHECK_NOT_ENOUGH_MEMORY;
-                    return m_ret_cleanup(ret);
+                    return m_ret_cleanup(DAP_LEDGER_CHECK_NOT_ENOUGH_MEMORY);
                 }
             }
             l_was_tx_recv_allow_copied = true;
@@ -757,8 +739,7 @@
             if (i == l_new_tx_recv_allow_size) {
                 log_it(L_WARNING, "TSD param TX_RECEIVER_ALLOWED_REMOVE has address %s thats not present in list",
                         dap_chain_addr_to_str_static(l_add_addr));
-                ret = DAP_LEDGER_TOKEN_ADD_CHECK_TSD_ADDR_MISMATCH;
-                return m_ret_cleanup(ret);
+                return m_ret_cleanup(DAP_LEDGER_TOKEN_ADD_CHECK_TSD_ADDR_MISMATCH);
             }
             // Addr removing
             if (--l_new_tx_recv_allow_size > i)
@@ -775,8 +756,7 @@
         case DAP_CHAIN_DATUM_TOKEN_TSD_TYPE_TX_RECEIVER_ALLOWED_CLEAR: {
             if (l_tsd->size != 0) {
                 log_it(L_WARNING, "Wrong TX_RECEIVER_ALLOWED_CLEAR TSD size %zu, exiting TSD parse", l_tsd_size);
-                ret = DAP_LEDGER_CHECK_INVALID_SIZE;
-                return m_ret_cleanup(ret);
+                return m_ret_cleanup(DAP_LEDGER_CHECK_INVALID_SIZE);
             }
             DAP_DEL_Z(l_new_tx_recv_allow);
             l_new_tx_recv_allow_size = 0;
@@ -787,15 +767,13 @@
         case DAP_CHAIN_DATUM_TOKEN_TSD_TYPE_TX_RECEIVER_BLOCKED_ADD: {
             if (l_tsd->size != sizeof(dap_chain_addr_t)) {
                 log_it(L_WARNING, "Wrong TX_RECEIVER_BLOCKED_ADD TSD size %zu, exiting TSD parse", l_tsd_size);
-                ret = DAP_LEDGER_CHECK_INVALID_SIZE;
-                return m_ret_cleanup(ret);
+                return m_ret_cleanup(DAP_LEDGER_CHECK_INVALID_SIZE);
             }
             // Check if its correct
             dap_chain_addr_t *l_add_addr = dap_tsd_get_object(l_tsd, dap_chain_addr_t);
             if (dap_chain_addr_check_sum(l_add_addr)) {
                 log_it(L_WARNING, "Wrong address checksum in TSD param TX_RECEIVER_BLOCKED_ADD");
-                ret = DAP_LEDGER_TOKEN_ADD_CHECK_TSD_INVALID_ADDR;
-                return m_ret_cleanup(ret);
+                return m_ret_cleanup(DAP_LEDGER_TOKEN_ADD_CHECK_TSD_INVALID_ADDR);
             }
             if (!l_new_tx_recv_block && l_new_tx_recv_block_size && !l_was_tx_recv_block_copied) {
                 assert(a_item_apply_to->tx_recv_block);
@@ -803,8 +781,7 @@
                 l_new_tx_recv_block = DAP_DUP_SIZE(a_item_apply_to->tx_recv_block, l_new_tx_recv_block_size * sizeof(dap_chain_addr_t));
                 if (!l_new_tx_recv_block) {
                     log_it(L_CRITICAL, "%s", c_error_memory_alloc);
-                    ret = DAP_LEDGER_CHECK_NOT_ENOUGH_MEMORY;
-                    return m_ret_cleanup(ret);
+                    return m_ret_cleanup(DAP_LEDGER_CHECK_NOT_ENOUGH_MEMORY);
                 }
             }
             l_was_tx_recv_block_copied = true;
@@ -813,8 +790,7 @@
                 if (dap_chain_addr_compare(l_new_tx_recv_block + i, l_add_addr)) { // Found
                     log_it(L_WARNING, "TSD param TX_RECEIVER_BLOCKED_ADD has address %s thats already present in list",
                                                                     dap_chain_addr_to_str_static(l_add_addr));
-                    ret = DAP_LEDGER_TOKEN_ADD_CHECK_TSD_ADDR_MISMATCH;
-                    return m_ret_cleanup(ret);
+                    return m_ret_cleanup(DAP_LEDGER_TOKEN_ADD_CHECK_TSD_ADDR_MISMATCH);
                 }
             }
             l_new_tx_recv_block = l_new_tx_recv_block
@@ -822,8 +798,7 @@
                     : DAP_NEW_Z(dap_chain_addr_t);
             if (!l_new_tx_recv_block) {
                 log_it(L_CRITICAL, "%s", c_error_memory_alloc);
-                ret = DAP_LEDGER_CHECK_NOT_ENOUGH_MEMORY;
-                return m_ret_cleanup(ret);
+                return m_ret_cleanup(DAP_LEDGER_CHECK_NOT_ENOUGH_MEMORY);
             }
             l_new_tx_recv_block[l_new_tx_recv_block_size++] = *l_add_addr;
         } break;
@@ -831,15 +806,13 @@
         case DAP_CHAIN_DATUM_TOKEN_TSD_TYPE_TX_RECEIVER_BLOCKED_REMOVE: {
             if (l_tsd->size != sizeof(dap_chain_addr_t)) {
                 log_it(L_WARNING, "Wrong TX_RECEIVER_BLOCKED_REMOVE TSD size %zu, exiting TSD parse", l_tsd_size);
-                ret = DAP_LEDGER_CHECK_INVALID_SIZE;
-                return m_ret_cleanup(ret);
+                return m_ret_cleanup(DAP_LEDGER_CHECK_INVALID_SIZE);
             }
             // Check if its correct
             dap_chain_addr_t *l_add_addr = dap_tsd_get_object(l_tsd, dap_chain_addr_t);
             if (dap_chain_addr_check_sum(l_add_addr)) {
                 log_it(L_WARNING, "Wrong address checksum in TSD param TX_RECEIVER_BLOCKED_REMOVE");
-                ret = DAP_LEDGER_TOKEN_ADD_CHECK_TSD_INVALID_ADDR;
-                return m_ret_cleanup(ret);
+                return m_ret_cleanup(DAP_LEDGER_TOKEN_ADD_CHECK_TSD_INVALID_ADDR);
             }
             if (!l_new_tx_recv_block && l_new_tx_recv_block_size && !l_was_tx_recv_block_copied) {
                 assert(a_item_apply_to->tx_recv_block);
@@ -847,8 +820,7 @@
                 l_new_tx_recv_block = DAP_DUP_SIZE(a_item_apply_to->tx_recv_block, l_new_tx_recv_block_size * sizeof(dap_chain_addr_t));
                 if (!l_new_tx_recv_block) {
                     log_it(L_CRITICAL, "%s", c_error_memory_alloc);
-                    ret = DAP_LEDGER_CHECK_NOT_ENOUGH_MEMORY;
-                    return m_ret_cleanup(ret);
+                    return m_ret_cleanup(DAP_LEDGER_CHECK_NOT_ENOUGH_MEMORY);
                 }
             }
             l_was_tx_recv_block_copied = true;
@@ -860,8 +832,7 @@
             if (i == l_new_tx_recv_block_size) {
                 log_it(L_WARNING, "TSD param TX_RECEIVER_BLOCKED_REMOVE has address %s thats not present in list",
                         dap_chain_addr_to_str_static(l_add_addr));
-                ret = DAP_LEDGER_TOKEN_ADD_CHECK_TSD_ADDR_MISMATCH;
-                return m_ret_cleanup(ret);
+                return m_ret_cleanup(DAP_LEDGER_TOKEN_ADD_CHECK_TSD_ADDR_MISMATCH);
             }
             // Addr removing
             if (--l_new_tx_recv_block_size > i)
@@ -878,8 +849,7 @@
         case DAP_CHAIN_DATUM_TOKEN_TSD_TYPE_TX_RECEIVER_BLOCKED_CLEAR: {
             if (l_tsd->size != 0) {
                 log_it(L_WARNING, "Wrong TX_RECEIVER_BLOCKED_CLEAR TSD size %zu, exiting TSD parse", l_tsd_size);
-                ret = DAP_LEDGER_CHECK_INVALID_SIZE;
-                return m_ret_cleanup(ret);
+                return m_ret_cleanup(DAP_LEDGER_CHECK_INVALID_SIZE);
             }
             DAP_DEL_Z(l_new_tx_recv_block);
             l_new_tx_recv_block_size = 0;
@@ -890,15 +860,13 @@
         case DAP_CHAIN_DATUM_TOKEN_TSD_TYPE_TX_SENDER_ALLOWED_ADD: {
             if (l_tsd->size != sizeof(dap_chain_addr_t)) {
                 log_it(L_WARNING, "Wrong TX_SENDER_ALLOWED_ADD TSD size %zu, exiting TSD parse", l_tsd_size);
-                ret = DAP_LEDGER_CHECK_INVALID_SIZE;
-                return m_ret_cleanup(ret);
+                return m_ret_cleanup(DAP_LEDGER_CHECK_INVALID_SIZE);
             }
             // Check if its correct
             dap_chain_addr_t *l_add_addr = dap_tsd_get_object(l_tsd, dap_chain_addr_t);
             if (dap_chain_addr_check_sum(l_add_addr)) {
                 log_it(L_WARNING, "Wrong address checksum in TSD param TX_SENDER_ALLOWED_ADD");
-                ret = DAP_LEDGER_TOKEN_ADD_CHECK_TSD_INVALID_ADDR;
-                return m_ret_cleanup(ret);
+                return m_ret_cleanup(DAP_LEDGER_TOKEN_ADD_CHECK_TSD_INVALID_ADDR);
             }
             if (!l_new_tx_send_allow && l_new_tx_send_allow_size && !l_was_tx_send_allow_copied) {
                 assert(a_item_apply_to->tx_send_allow);
@@ -906,8 +874,7 @@
                 l_new_tx_send_allow = DAP_DUP_SIZE(a_item_apply_to->tx_send_allow, l_new_tx_send_allow_size * sizeof(dap_chain_addr_t));
                 if (!l_new_tx_send_allow) {
                     log_it(L_CRITICAL, "%s", c_error_memory_alloc);
-                    ret = DAP_LEDGER_CHECK_NOT_ENOUGH_MEMORY;
-                    return m_ret_cleanup(ret);
+                    return m_ret_cleanup(DAP_LEDGER_CHECK_NOT_ENOUGH_MEMORY);
                 }
             }
             l_was_tx_send_allow_copied = true;
@@ -916,8 +883,7 @@
                 if (dap_chain_addr_compare(l_new_tx_send_allow + i, l_add_addr)) { // Found
                     log_it(L_WARNING, "TSD param TX_SENDER_ALLOWED_ADD has address %s thats already present in list",
                                                                     dap_chain_addr_to_str_static(l_add_addr));
-                    ret = DAP_LEDGER_TOKEN_ADD_CHECK_TSD_ADDR_MISMATCH;
-                    return m_ret_cleanup(ret);
+                    return m_ret_cleanup(DAP_LEDGER_TOKEN_ADD_CHECK_TSD_ADDR_MISMATCH);
                 }
             }
             l_new_tx_send_allow = l_new_tx_send_allow
@@ -925,8 +891,7 @@
                     : DAP_NEW_Z(dap_chain_addr_t);
             if (!l_new_tx_send_allow) {
                 log_it(L_CRITICAL, "%s", c_error_memory_alloc);
-                ret = DAP_LEDGER_CHECK_NOT_ENOUGH_MEMORY;
-                return m_ret_cleanup(ret);
+                return m_ret_cleanup(DAP_LEDGER_CHECK_NOT_ENOUGH_MEMORY);
             }
             l_new_tx_send_allow[l_new_tx_send_allow_size++] = *l_add_addr;
         } break;
@@ -934,15 +899,13 @@
         case DAP_CHAIN_DATUM_TOKEN_TSD_TYPE_TX_SENDER_ALLOWED_REMOVE: {
             if (l_tsd->size != sizeof(dap_chain_addr_t)) {
                 log_it(L_WARNING, "Wrong TX_SENDER_ALLOWED_REMOVE TSD size %zu, exiting TSD parse", l_tsd_size);
-                ret = DAP_LEDGER_CHECK_INVALID_SIZE;
-                return m_ret_cleanup(ret);
+                return m_ret_cleanup(DAP_LEDGER_CHECK_INVALID_SIZE);
             }
             // Check if its correct
             dap_chain_addr_t *l_add_addr = dap_tsd_get_object(l_tsd, dap_chain_addr_t);
             if (dap_chain_addr_check_sum(l_add_addr)) {
                 log_it(L_WARNING, "Wrong address checksum in TSD param TX_SENDER_ALLOWED_REMOVE");
-                ret = DAP_LEDGER_TOKEN_ADD_CHECK_TSD_INVALID_ADDR;
-                return m_ret_cleanup(ret);
+                return m_ret_cleanup(DAP_LEDGER_TOKEN_ADD_CHECK_TSD_INVALID_ADDR);
 
             }
             if (!l_new_tx_send_allow && l_new_tx_send_allow_size && !l_was_tx_send_allow_copied) {
@@ -951,8 +914,7 @@
                 l_new_tx_send_allow = DAP_DUP_SIZE(a_item_apply_to->tx_send_allow, l_new_tx_send_allow_size * sizeof(dap_chain_addr_t));
                 if (!l_new_tx_send_allow) {
                     log_it(L_CRITICAL, "%s", c_error_memory_alloc);
-                    ret = DAP_LEDGER_CHECK_NOT_ENOUGH_MEMORY;
-                    return m_ret_cleanup(ret);
+                    return m_ret_cleanup(DAP_LEDGER_CHECK_NOT_ENOUGH_MEMORY);
                 }
             }
             l_was_tx_send_allow_copied = true;
@@ -964,8 +926,7 @@
             if (i == l_new_tx_send_allow_size) {
                 log_it(L_WARNING, "TSD param TX_SENDER_ALLOWED_REMOVE has address %s thats not present in list",
                         dap_chain_addr_to_str_static(l_add_addr));
-                ret = DAP_LEDGER_TOKEN_ADD_CHECK_TSD_ADDR_MISMATCH;
-                return m_ret_cleanup(ret);
+                return m_ret_cleanup(DAP_LEDGER_TOKEN_ADD_CHECK_TSD_ADDR_MISMATCH);
             }
             // Addr removing
             if (--l_new_tx_send_allow_size > i)
@@ -982,8 +943,7 @@
         case DAP_CHAIN_DATUM_TOKEN_TSD_TYPE_TX_SENDER_ALLOWED_CLEAR: {
             if (l_tsd->size != 0) {
                 log_it(L_WARNING, "Wrong TX_SENDER_ALLOWED_CLEAR TSD size %zu, exiting TSD parse", l_tsd_size);
-                ret = DAP_LEDGER_CHECK_INVALID_SIZE;
-                return m_ret_cleanup(ret);
+                return m_ret_cleanup(DAP_LEDGER_CHECK_INVALID_SIZE);
             }
             DAP_DEL_Z(l_new_tx_send_allow);
             l_new_tx_send_allow_size = 0;
@@ -994,15 +954,13 @@
         case DAP_CHAIN_DATUM_TOKEN_TSD_TYPE_TX_SENDER_BLOCKED_ADD: {
             if (l_tsd->size != sizeof(dap_chain_addr_t)) {
                 log_it(L_WARNING, "Wrong TX_SENDER_BLOCKED_ADD TSD size %zu, exiting TSD parse", l_tsd_size);
-                ret = DAP_LEDGER_CHECK_INVALID_SIZE;
-                return m_ret_cleanup(ret);
+                return m_ret_cleanup(DAP_LEDGER_CHECK_INVALID_SIZE);
             }
             // Check if its correct
             dap_chain_addr_t *l_add_addr = dap_tsd_get_object(l_tsd, dap_chain_addr_t);
             if (dap_chain_addr_check_sum(l_add_addr)) {
                 log_it(L_WARNING, "Wrong address checksum in TSD param TX_SENDER_BLOCKED_ADD");
-                ret = DAP_LEDGER_TOKEN_ADD_CHECK_TSD_INVALID_ADDR;
-                return m_ret_cleanup(ret);
+                return m_ret_cleanup(DAP_LEDGER_TOKEN_ADD_CHECK_TSD_INVALID_ADDR);
             }
             if (!l_new_tx_send_block && l_new_tx_send_block_size && !l_was_tx_send_block_copied) {
                 assert(a_item_apply_to->tx_send_block);
@@ -1010,8 +968,7 @@
                 l_new_tx_send_block = DAP_DUP_SIZE(a_item_apply_to->tx_send_block, l_new_tx_send_block_size * sizeof(dap_chain_addr_t));
                 if (!l_new_tx_send_block) {
                     log_it(L_CRITICAL, "%s", c_error_memory_alloc);
-                    ret = DAP_LEDGER_CHECK_NOT_ENOUGH_MEMORY;
-                    return m_ret_cleanup(ret);
+                    return m_ret_cleanup(DAP_LEDGER_CHECK_NOT_ENOUGH_MEMORY);
                 }
             }
             l_was_tx_send_block_copied = true;
@@ -1020,8 +977,7 @@
                 if (dap_chain_addr_compare(l_new_tx_send_block + i, l_add_addr)) { // Found
                     log_it(L_WARNING, "TSD param TX_SENDER_BLOCKED_ADD has address %s thats already present in list",
                                                                     dap_chain_addr_to_str_static(l_add_addr));
-                    ret = DAP_LEDGER_TOKEN_ADD_CHECK_TSD_ADDR_MISMATCH;
-                    return m_ret_cleanup(ret);
+                    return m_ret_cleanup(DAP_LEDGER_TOKEN_ADD_CHECK_TSD_ADDR_MISMATCH);
                 }
             }
             if (!a_apply)
@@ -1031,8 +987,7 @@
                     : DAP_NEW_Z(dap_chain_addr_t);
             if (!l_new_tx_send_block) {
                 log_it(L_CRITICAL, "%s", c_error_memory_alloc);
-                ret = DAP_LEDGER_CHECK_NOT_ENOUGH_MEMORY;
-                return m_ret_cleanup(ret);
+                return m_ret_cleanup(DAP_LEDGER_CHECK_NOT_ENOUGH_MEMORY);
             }
             l_new_tx_send_block[l_new_tx_send_block_size++] = *l_add_addr;
         } break;
@@ -1040,15 +995,13 @@
         case DAP_CHAIN_DATUM_TOKEN_TSD_TYPE_TX_SENDER_BLOCKED_REMOVE: {
             if (l_tsd->size != sizeof(dap_chain_addr_t)) {
                 log_it(L_WARNING, "Wrong TX_SENDER_BLOCKED_REMOVE TSD size %zu, exiting TSD parse", l_tsd_size);
-                ret = DAP_LEDGER_CHECK_INVALID_SIZE;
-                return m_ret_cleanup(ret);
+                return m_ret_cleanup(DAP_LEDGER_CHECK_INVALID_SIZE);
             }
             // Check if its correct
             dap_chain_addr_t *l_add_addr = dap_tsd_get_object(l_tsd, dap_chain_addr_t);
             if (dap_chain_addr_check_sum(l_add_addr)) {
                 log_it(L_WARNING, "Wrong address checksum in TSD param TX_SENDER_BLOCKED_REMOVE");
-                ret = DAP_LEDGER_TOKEN_ADD_CHECK_TSD_INVALID_ADDR;
-                return m_ret_cleanup(ret);
+                return m_ret_cleanup(DAP_LEDGER_TOKEN_ADD_CHECK_TSD_INVALID_ADDR);
             }
             if (!l_new_tx_send_block && l_new_tx_send_block_size && !l_was_tx_send_block_copied) {
                 assert(a_item_apply_to->tx_send_block);
@@ -1056,8 +1009,7 @@
                 l_new_tx_send_block = DAP_DUP_SIZE(a_item_apply_to->tx_send_block, l_new_tx_send_block_size * sizeof(dap_chain_addr_t));
                 if (!l_new_tx_send_block) {
                     log_it(L_CRITICAL, "%s", c_error_memory_alloc);
-                    ret = DAP_LEDGER_CHECK_NOT_ENOUGH_MEMORY;
-                    return m_ret_cleanup(ret);
+                    return m_ret_cleanup(DAP_LEDGER_CHECK_NOT_ENOUGH_MEMORY);
                 }
             }
             l_was_tx_send_block_copied = true;
@@ -1069,8 +1021,7 @@
             if (i == l_new_tx_send_block_size) {
                 log_it(L_WARNING, "TSD param TX_SENDER_BLOCKED_REMOVE has address %s thats not present in list",
                         dap_chain_addr_to_str_static(l_add_addr));
-                ret = DAP_LEDGER_TOKEN_ADD_CHECK_TSD_ADDR_MISMATCH;
-                return m_ret_cleanup(ret);
+                return m_ret_cleanup(DAP_LEDGER_TOKEN_ADD_CHECK_TSD_ADDR_MISMATCH);
             }
             // Addr removing
             if (--l_new_tx_send_block_size > i)
@@ -1087,8 +1038,7 @@
         case DAP_CHAIN_DATUM_TOKEN_TSD_TYPE_TX_SENDER_BLOCKED_CLEAR: {
             if (l_tsd->size != 0) {
                 log_it(L_WARNING, "Wrong TX_SENDER_BLOCKED_CLEAR TSD size %zu, exiting TSD parse", l_tsd_size);
-                ret = DAP_LEDGER_CHECK_INVALID_SIZE;
-                return m_ret_cleanup(ret);
+                return m_ret_cleanup(DAP_LEDGER_CHECK_INVALID_SIZE);
             }
             DAP_DEL_Z(l_new_tx_send_block);
             l_new_tx_send_block_size = 0;
@@ -1098,8 +1048,7 @@
         case DAP_CHAIN_DATUM_TOKEN_TSD_TOKEN_DESCRIPTION: {
             if (l_tsd->size == 0 || l_tsd->data[l_tsd->size - 1] != 0) {
                 log_it(L_ERROR, "Wrong TOKEN_DESCRIPTION TSD format or size %zu, exiting TSD parse", l_tsd_size);
-                ret = DAP_LEDGER_CHECK_INVALID_SIZE;
-                return m_ret_cleanup(ret);
+                return m_ret_cleanup(DAP_LEDGER_CHECK_INVALID_SIZE);
             }
             if (!a_apply)
                 break;
@@ -1111,8 +1060,7 @@
         case DAP_CHAIN_DATUM_TOKEN_TSD_TYPE_TOTAL_SIGNS_VALID: {
             if (l_tsd->size != sizeof(uint16_t)) {
                 log_it(L_WARNING, "Wrong SIGNS_VALID TSD size %zu, exiting TSD parse", l_tsd_size);
-                ret = DAP_LEDGER_CHECK_INVALID_SIZE;
-                return m_ret_cleanup(ret);
+                return m_ret_cleanup(DAP_LEDGER_CHECK_INVALID_SIZE);
             }
             l_new_signs_valid = dap_tsd_get_scalar(l_tsd, uint16_t);
         } break;
@@ -1120,8 +1068,7 @@
         case DAP_CHAIN_DATUM_TOKEN_TSD_TYPE_TOTAL_PKEYS_ADD: {
             if (l_tsd->size < sizeof(dap_pkey_t) || l_tsd->size != dap_pkey_get_size((dap_pkey_t *)l_tsd->data)) {
                 log_it(L_WARNING, "Wrong TOTAL_PKEYS_ADD TSD size %zu, exiting TSD parse", l_tsd_size);
-                ret = DAP_LEDGER_CHECK_INVALID_SIZE;
-                return m_ret_cleanup(ret);
+                return m_ret_cleanup(DAP_LEDGER_CHECK_INVALID_SIZE);
             }
             if (!l_new_pkeys && l_new_signs_total && !l_was_pkeys_copied) {
                 assert(a_item_apply_to->auth_pkeys);
@@ -1130,23 +1077,20 @@
                 l_new_pkeys = DAP_NEW_SIZE(dap_pkey_t *, l_new_signs_total * sizeof(dap_pkey_t *));
                 if (!l_new_pkeys) {
                     log_it(L_CRITICAL, "%s", c_error_memory_alloc);
-                    ret = DAP_LEDGER_CHECK_NOT_ENOUGH_MEMORY;
-                    return m_ret_cleanup(ret);
+                    return m_ret_cleanup(DAP_LEDGER_CHECK_NOT_ENOUGH_MEMORY);
                 }
                 for (size_t i = 0; i < l_new_signs_total; i++) {
                     l_new_pkeys[i] = DAP_DUP_SIZE(a_item_apply_to->auth_pkeys[i], dap_pkey_get_size(a_item_apply_to->auth_pkeys[i]));
                     if (!l_new_pkeys[i]) {
                         log_it(L_CRITICAL, "%s", c_error_memory_alloc);
-                        ret = DAP_LEDGER_CHECK_NOT_ENOUGH_MEMORY;
-                        return m_ret_cleanup(ret);
+                        return m_ret_cleanup(DAP_LEDGER_CHECK_NOT_ENOUGH_MEMORY);
                     }
                 }
                 assert(!l_new_pkey_hashes);
                 l_new_pkey_hashes = DAP_DUP_SIZE(a_item_apply_to->auth_pkey_hashes, l_new_signs_total * sizeof(dap_hash_t));
                 if (!l_new_pkey_hashes) {
                     log_it(L_CRITICAL, "%s", c_error_memory_alloc);
-                    ret = DAP_LEDGER_CHECK_NOT_ENOUGH_MEMORY;
-                    return m_ret_cleanup(ret);
+                    return m_ret_cleanup(DAP_LEDGER_CHECK_NOT_ENOUGH_MEMORY);
                 }
             }
             l_was_pkeys_copied = true;
@@ -1157,8 +1101,7 @@
                 l_pkey_type_correction = dap_pkey_type_from_sign_type(l_sign_type);
                 if (l_pkey_type_correction.type == DAP_PKEY_TYPE_NULL) {
                     log_it(L_WARNING, "Unknonw public key type %hu", l_new_auth_pkey->header.type.type);
-                    ret = DAP_LEDGER_CHECK_PARSE_ERROR;
-                    return m_ret_cleanup(ret);
+                    return m_ret_cleanup(DAP_LEDGER_CHECK_PARSE_ERROR);
                 }
             }
             // Check if its already present
@@ -1168,23 +1111,20 @@
                 if (dap_pkey_compare(l_new_auth_pkey, l_new_pkeys[i])) {
                     log_it(L_WARNING, "TSD param TOTAL_PKEYS_ADD has pkey %s thats already present in list",
                                                                     dap_hash_fast_to_str_static(&l_new_auth_pkey_hash));
-                    ret = DAP_LEDGER_TOKEN_ADD_CHECK_TSD_PKEY_MISMATCH;
-                    return m_ret_cleanup(ret);
+                    return m_ret_cleanup(DAP_LEDGER_TOKEN_ADD_CHECK_TSD_PKEY_MISMATCH);
                 }
             }
             l_new_pkeys = l_new_pkeys ? DAP_REALLOC(l_new_pkeys, (l_new_signs_total + 1) * sizeof(dap_pkey_t *))
                                       : DAP_NEW_Z(dap_pkey_t *);
             if (!l_new_pkeys) {
                 log_it(L_CRITICAL, "%s", c_error_memory_alloc);
-                ret = DAP_LEDGER_CHECK_NOT_ENOUGH_MEMORY;
-                return m_ret_cleanup(ret);
+                return m_ret_cleanup(DAP_LEDGER_CHECK_NOT_ENOUGH_MEMORY);
             }
             // Pkey adding
             l_new_pkeys[l_new_signs_total] = DAP_DUP_SIZE(l_new_auth_pkey, dap_pkey_get_size(l_new_auth_pkey));
             if (!l_new_pkeys[l_new_signs_total]) {
                 log_it(L_CRITICAL, "%s", c_error_memory_alloc);
-                ret = DAP_LEDGER_CHECK_NOT_ENOUGH_MEMORY;
-                return m_ret_cleanup(ret);
+                return m_ret_cleanup(DAP_LEDGER_CHECK_NOT_ENOUGH_MEMORY);
             }
             if (l_pkey_type_correction.type != DAP_PKEY_TYPE_NULL)
                 l_new_pkeys[l_new_signs_total]->header.type = l_pkey_type_correction;
@@ -1193,8 +1133,7 @@
                                                   : DAP_NEW_Z(dap_hash_t);
             if (!l_new_pkey_hashes) {
                 log_it(L_CRITICAL, "%s", c_error_memory_alloc);
-                ret = DAP_LEDGER_CHECK_NOT_ENOUGH_MEMORY;
-                return m_ret_cleanup(ret);
+                return m_ret_cleanup(DAP_LEDGER_CHECK_NOT_ENOUGH_MEMORY);
             }
             l_new_pkey_hashes[l_new_signs_total++] = l_new_auth_pkey_hash;
         } break;
@@ -1202,8 +1141,7 @@
         case DAP_CHAIN_DATUM_TOKEN_TSD_TYPE_TOTAL_PKEYS_REMOVE: {
             if (l_tsd->size != sizeof(dap_hash_t)) {
                 log_it(L_WARNING, "Wrong TOTAL_PKEYS_REMOVE TSD size %zu, exiting TSD parse", l_tsd_size);
-                ret = DAP_LEDGER_CHECK_INVALID_SIZE;
-                return m_ret_cleanup(ret);
+                return m_ret_cleanup(DAP_LEDGER_CHECK_INVALID_SIZE);
             }
             if (!l_new_pkeys && l_new_signs_total && !l_was_pkeys_copied) {
                 assert(a_item_apply_to->auth_pkeys);
@@ -1212,23 +1150,20 @@
                 l_new_pkeys = DAP_NEW_SIZE(dap_pkey_t *, l_new_signs_total * sizeof(dap_pkey_t *));
                 if (!l_new_pkeys) {
                     log_it(L_CRITICAL, "%s", c_error_memory_alloc);
-                    ret = DAP_LEDGER_CHECK_NOT_ENOUGH_MEMORY;
-                    return m_ret_cleanup(ret);
+                    return m_ret_cleanup(DAP_LEDGER_CHECK_NOT_ENOUGH_MEMORY);
                 }
                 for (size_t i = 0; i < l_new_signs_total; i++) {
                     l_new_pkeys[i] = DAP_DUP_SIZE(a_item_apply_to->auth_pkeys[i], dap_pkey_get_size(a_item_apply_to->auth_pkeys[i]));
                     if (!l_new_pkeys[i]) {
                         log_it(L_CRITICAL, "%s", c_error_memory_alloc);
-                        ret = DAP_LEDGER_CHECK_NOT_ENOUGH_MEMORY;
-                        return m_ret_cleanup(ret);
+                        return m_ret_cleanup(DAP_LEDGER_CHECK_NOT_ENOUGH_MEMORY);
                     }
                 }
                 assert(!l_new_pkey_hashes);
                 l_new_pkey_hashes = DAP_DUP_SIZE(a_item_apply_to->auth_pkey_hashes, l_new_signs_total * sizeof(dap_hash_t));
                 if (!l_new_pkey_hashes) {
                     log_it(L_CRITICAL, "%s", c_error_memory_alloc);
-                    ret = DAP_LEDGER_CHECK_NOT_ENOUGH_MEMORY;
-                    return m_ret_cleanup(ret);
+                    return m_ret_cleanup(DAP_LEDGER_CHECK_NOT_ENOUGH_MEMORY);
                 }
             }
             l_was_pkeys_copied = true;
@@ -1241,8 +1176,7 @@
             if (i == l_new_signs_total) {
                 log_it(L_WARNING, "TSD param TOTAL_PKEYS_REMOVE has public key hash %s thats not present in list",
                                                     dap_hash_fast_to_str_static(&l_new_auth_pkey_hash));
-                ret = DAP_LEDGER_TOKEN_ADD_CHECK_TSD_PKEY_MISMATCH;
-                return m_ret_cleanup(ret);
+                return m_ret_cleanup(DAP_LEDGER_TOKEN_ADD_CHECK_TSD_PKEY_MISMATCH);
             }
             // Pkey removing
             DAP_DELETE(l_new_pkeys[i]);
@@ -1261,14 +1195,12 @@
         case DAP_CHAIN_DATUM_TOKEN_TSD_TYPE_DELEGATE_EMISSION_FROM_STAKE_LOCK: {
             if (a_current_datum->subtype != DAP_CHAIN_DATUM_TOKEN_SUBTYPE_NATIVE) {
                 log_it(L_WARNING, "TSD section DELEGATE_EMISSION_FROM_STAKE_LOCK allowed for NATIVE subtype only");
-                ret = DAP_LEDGER_TOKEN_ADD_CHECK_TSD_FORBIDDEN;
-                return m_ret_cleanup(ret);
+                return m_ret_cleanup(DAP_LEDGER_TOKEN_ADD_CHECK_TSD_FORBIDDEN);
             }
             if (l_tsd->size != sizeof(dap_chain_datum_token_tsd_delegate_from_stake_lock_t) &&
                     l_tsd->size != sizeof(dap_chain_datum_token_tsd_delegate_from_stake_lock_t) + 256 /* Legacy size */) {
                 log_it(L_WARNING, "Wrong DELEGATE_EMISSION_FROM_STAKE_LOCK TSD size %zu, exiting TSD parse", l_tsd_size);
-                ret = DAP_LEDGER_CHECK_INVALID_SIZE;
-                return m_ret_cleanup(ret);
+                return m_ret_cleanup(DAP_LEDGER_CHECK_INVALID_SIZE);
             }
             dap_chain_datum_token_tsd_delegate_from_stake_lock_t *l_delegate = dap_tsd_get_object(l_tsd, dap_chain_datum_token_tsd_delegate_from_stake_lock_t);
             const char *l_basic_token_ticker = (const char *)l_delegate->ticker_token_from;
@@ -1276,20 +1208,17 @@
             dap_chain_datum_token_get_delegated_ticker(l_delegated_ticker, l_basic_token_ticker);
             if (dap_strcmp(l_delegated_ticker, a_current_datum->ticker)) {
                 log_it(L_WARNING, "Unexpected delegated token ticker %s (expected %s)", a_current_datum->ticker, l_delegated_ticker);
-                ret = DAP_LEDGER_TOKEN_ADD_CHECK_TSD_OTHER_TICKER_EXPECTED;
-                return m_ret_cleanup(ret);
+                return m_ret_cleanup(DAP_LEDGER_TOKEN_ADD_CHECK_TSD_OTHER_TICKER_EXPECTED);
             }
             dap_ledger_token_item_t *l_basic_token = NULL;
             HASH_FIND_STR(PVT(a_ledger)->tokens, l_basic_token_ticker, l_basic_token);
             if (!l_basic_token) {
                 log_it(L_WARNING, "Basic token ticker %s for delegated token isn't found", l_basic_token_ticker);
-                ret = DAP_LEDGER_CHECK_TICKER_NOT_FOUND;
-                return m_ret_cleanup(ret);
+                return m_ret_cleanup(DAP_LEDGER_CHECK_TICKER_NOT_FOUND);
             }
             if (IS_ZERO_256(l_delegate->emission_rate)) {
                 log_it(L_WARNING, "Emission rate for delegated toke should not be a zero");
-                ret = DAP_LEDGER_CHECK_ZERO_VALUE;
-                return m_ret_cleanup(ret);
+                return m_ret_cleanup(DAP_LEDGER_CHECK_ZERO_VALUE);
             }
             if (!a_apply)
                 break;
@@ -1301,49 +1230,47 @@
 
         default:
             log_it(L_ERROR, "Unexpected TSD type %hu", l_tsd->type);
-            ret = DAP_LEDGER_CHECK_PARSE_ERROR;
-            return m_ret_cleanup(ret);
-        }
-    }
-    if (l_new_signs_total < l_new_signs_valid) {
-        ret = DAP_LEDGER_CHECK_NOT_ENOUGH_VALID_SIGNS;
-        return m_ret_cleanup(ret);
-    }
-    if (a_apply) {
-        if (l_was_tx_recv_allow_copied) {
-            a_item_apply_to->tx_recv_allow_size = l_new_tx_recv_allow_size;
-            DAP_DEL_Z(a_item_apply_to->tx_recv_allow);
-            a_item_apply_to->tx_recv_allow = l_new_tx_recv_allow;
-        }
-        if (l_was_tx_recv_block_copied) {
-            a_item_apply_to->tx_recv_block_size = l_new_tx_recv_block_size;
-            DAP_DEL_Z(a_item_apply_to->tx_recv_block);
-            a_item_apply_to->tx_recv_block = l_new_tx_recv_block;
-        }
-        if (l_was_tx_send_allow_copied) {
-            a_item_apply_to->tx_send_allow_size = l_new_tx_send_allow_size;
-            DAP_DEL_Z(a_item_apply_to->tx_send_allow);
-            a_item_apply_to->tx_send_allow = l_new_tx_send_allow;
-        }
-        if (l_was_tx_send_block_copied) {
-            a_item_apply_to->tx_send_block_size = l_new_tx_send_block_size;
-            DAP_DEL_Z(a_item_apply_to->tx_send_block);
-            a_item_apply_to->tx_send_block = l_new_tx_send_block;
-        }
-        a_item_apply_to->auth_signs_valid = l_new_signs_valid;
-        if (l_was_pkeys_copied) {
-            for (size_t i = 0; i < a_item_apply_to->auth_signs_total; i++)
-                DAP_DELETE(a_item_apply_to->auth_pkeys[i]);
-            DAP_DEL_Z(a_item_apply_to->auth_pkeys);
-            DAP_DEL_Z(a_item_apply_to->auth_pkey_hashes);
-            a_item_apply_to->auth_signs_total = l_new_signs_total;
-            a_item_apply_to->auth_pkeys = l_new_pkeys;
-            a_item_apply_to->auth_pkey_hashes = l_new_pkey_hashes;
-        }
-        return DAP_LEDGER_CHECK_OK;
-    }
-    return m_ret_cleanup(ret);
+            return m_ret_cleanup(DAP_LEDGER_CHECK_PARSE_ERROR);
+        }
+    }
+    if (l_new_signs_total < l_new_signs_valid)
+        return m_ret_cleanup(DAP_LEDGER_CHECK_NOT_ENOUGH_VALID_SIGNS);
+
+    if (!a_apply)
+        return m_ret_cleanup(DAP_LEDGER_CHECK_OK);
 #undef m_ret_cleanup
+
+    if (l_was_tx_recv_allow_copied) {
+        a_item_apply_to->tx_recv_allow_size = l_new_tx_recv_allow_size;
+        DAP_DEL_Z(a_item_apply_to->tx_recv_allow);
+        a_item_apply_to->tx_recv_allow = l_new_tx_recv_allow;
+    }
+    if (l_was_tx_recv_block_copied) {
+        a_item_apply_to->tx_recv_block_size = l_new_tx_recv_block_size;
+        DAP_DEL_Z(a_item_apply_to->tx_recv_block);
+        a_item_apply_to->tx_recv_block = l_new_tx_recv_block;
+    }
+    if (l_was_tx_send_allow_copied) {
+        a_item_apply_to->tx_send_allow_size = l_new_tx_send_allow_size;
+        DAP_DEL_Z(a_item_apply_to->tx_send_allow);
+        a_item_apply_to->tx_send_allow = l_new_tx_send_allow;
+    }
+    if (l_was_tx_send_block_copied) {
+        a_item_apply_to->tx_send_block_size = l_new_tx_send_block_size;
+        DAP_DEL_Z(a_item_apply_to->tx_send_block);
+        a_item_apply_to->tx_send_block = l_new_tx_send_block;
+    }
+    a_item_apply_to->auth_signs_valid = l_new_signs_valid;
+    if (l_was_pkeys_copied) {
+        for (size_t i = 0; i < a_item_apply_to->auth_signs_total; i++)
+            DAP_DELETE(a_item_apply_to->auth_pkeys[i]);
+        DAP_DEL_Z(a_item_apply_to->auth_pkeys);
+        DAP_DEL_Z(a_item_apply_to->auth_pkey_hashes);
+        a_item_apply_to->auth_signs_total = l_new_signs_total;
+        a_item_apply_to->auth_pkeys = l_new_pkeys;
+        a_item_apply_to->auth_pkey_hashes = l_new_pkey_hashes;
+    }
+    return DAP_LEDGER_CHECK_OK;
 }
 
 /**
