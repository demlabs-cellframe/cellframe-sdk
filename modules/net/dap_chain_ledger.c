--- conflicted
+++ resolved
@@ -5438,25 +5438,11 @@
     return l_ret;
 }
 
-<<<<<<< HEAD
-/**
- * @brief dap_ledger_get_list_tx_outs_with_val
- * @param a_ledger
- * @param a_token_ticker
- * @param a_addr_from
- * @param a_value_need
- * @param a_value_transfer
- * @return list of dap_chain_tx_used_out_item_t
- */
-dap_list_t *dap_ledger_get_list_tx_outs_with_val_mempool_check(dap_ledger_t *a_ledger, const char *a_token_ticker, const dap_chain_addr_t *a_addr_from,
-                                                       uint256_t a_value_need, uint256_t *a_value_transfer, bool a_mempool_check)
-=======
 
 
 dap_list_t *dap_ledger_get_list_tx_outs_unspent_by_addr(dap_ledger_t *a_ledger, const char *a_token,
         const dap_chain_addr_t *a_addr, const uint256_t *a_limit, uint256_t *a_out_value,
         bool a_cond_only, dap_chain_tx_out_cond_subtype_t a_cond_subtype, bool a_mempool_check)
->>>>>>> 05e30b79
 {
     if ( !a_ledger || ( a_limit && IS_ZERO_256(*a_limit) ) ) return NULL;
     if ( a_cond_only && ( a_cond_subtype == DAP_CHAIN_TX_OUT_COND_SUBTYPE_UNDEFINED || !a_addr) ) return NULL;
@@ -5524,63 +5510,6 @@
             default:
                 continue;
             }
-<<<<<<< HEAD
-            if (a_mempool_check && dap_chain_mempool_out_is_used(a_ledger->net, &l_tx_cur_hash, l_out_idx_tmp))
-                continue;
-            // Check whether used 'out' items
-            log_it(L_WARNING, "ledger add - %s ", dap_hash_fast_to_str_static(&l_tx_cur_hash));
-            dap_chain_tx_used_out_item_t *l_item = DAP_NEW_Z(dap_chain_tx_used_out_item_t);
-            *l_item = (dap_chain_tx_used_out_item_t) { l_tx_cur_hash, (uint32_t)l_out_idx_tmp, l_value };
-            l_list_used_out = dap_list_append(l_list_used_out, l_item);
-            SUM_256_256(l_value_transfer, l_item->value, &l_value_transfer);
-            // already accumulated the required value, finish the search for 'out' items
-            if ( compare256(l_value_transfer, a_value_need) != -1 ) {
-                break;
-            }
-        }
-    }
-    return compare256(l_value_transfer, a_value_need) >= 0 && l_list_used_out
-        ? ({ if (a_value_transfer) *a_value_transfer = l_value_transfer; l_list_used_out; })
-        : ( dap_list_free_full(l_list_used_out, NULL), NULL );
-}
-
-dap_list_t *dap_ledger_get_list_tx_outs_mempool_check(dap_ledger_t *a_ledger, const char *a_token_ticker, const dap_chain_addr_t *a_addr_from,
-                                        uint256_t *a_value_transfer, bool a_mempool_check)
-{
-    dap_list_t *l_list_used_out = NULL; // list of transaction with 'out' items
-    dap_chain_hash_fast_t l_tx_cur_hash = { };
-    uint256_t l_value_transfer = {};
-    dap_chain_datum_tx_t *l_tx;
-    while (( l_tx = dap_ledger_tx_find_by_addr(a_ledger, a_token_ticker, a_addr_from, &l_tx_cur_hash, true) )) {
-        byte_t *it; size_t l_size; int i, l_out_idx_tmp = -1;
-        dap_chain_addr_t l_out_addr = { };
-        TX_ITEM_ITER_TX_TYPE(it, TX_ITEM_TYPE_OUT_ALL, l_size, i, l_tx) {
-            ++l_out_idx_tmp;
-            uint256_t l_value;
-            switch (*it) {
-            case TX_ITEM_TYPE_OUT_OLD: {
-                dap_chain_tx_out_old_t *l_out = (dap_chain_tx_out_old_t*)it;
-                l_out_addr = l_out->addr;
-                if ( !l_out->header.value || !dap_chain_addr_compare(a_addr_from, &l_out_addr) )
-                    continue;
-                l_value = GET_256_FROM_64(l_out->header.value);
-            } break;
-            case TX_ITEM_TYPE_OUT: {
-                dap_chain_tx_out_t *l_out = (dap_chain_tx_out_t*)it;
-                l_out_addr = l_out->addr;
-                if ( !dap_chain_addr_compare(a_addr_from, &l_out_addr)
-                || dap_strcmp( dap_ledger_tx_get_token_ticker_by_hash(a_ledger, &l_tx_cur_hash), a_token_ticker )
-                || IS_ZERO_256(l_out->header.value))
-                    continue;
-                l_value = l_out->header.value;
-            } break;
-            case TX_ITEM_TYPE_OUT_EXT: {
-                dap_chain_tx_out_ext_t *l_out_ext = (dap_chain_tx_out_ext_t *)it;
-                l_out_addr = l_out_ext->addr;
-                if ( !dap_chain_addr_compare(a_addr_from, &l_out_addr)
-                || strcmp((char*)a_token_ticker, l_out_ext->token)
-                || IS_ZERO_256(l_out_ext->header.value) )
-=======
             if ( s_ledger_tx_hash_is_used_out_item(l_cur, l_out_idx, NULL) )
                 continue;
             if ( a_token && dap_strcmp(l_token, a_token) )
@@ -5590,7 +5519,6 @@
                 dap_chain_datum_tx_t *l_tx = dap_hash_fast_is_blank(&l_owner_tx_hash)
                     ? l_cur->tx : dap_ledger_tx_find_by_hash(a_ledger, &l_owner_tx_hash);
                 if ( !l_tx )
->>>>>>> 05e30b79
                     continue;
                 dap_chain_tx_sig_t *l_tx_sig = (dap_chain_tx_sig_t *)dap_chain_datum_tx_item_get(l_tx, NULL, NULL, TX_ITEM_TYPE_SIG, NULL);
                 dap_sign_t *l_sign = dap_chain_datum_tx_item_sign_get_sig(l_tx_sig);
@@ -5614,16 +5542,6 @@
                     goto complete;
                 }
             }
-<<<<<<< HEAD
-            if (a_mempool_check && dap_chain_mempool_out_is_used(a_ledger->net, &l_tx_cur_hash, l_out_idx_tmp))
-                continue;
-            // Check whether used 'out' items
-            dap_chain_tx_used_out_item_t *l_item = DAP_NEW_Z(dap_chain_tx_used_out_item_t);
-            *(l_item) = (dap_chain_tx_used_out_item_t) { l_tx_cur_hash, (uint32_t)l_out_idx_tmp, l_value };
-            l_list_used_out = dap_list_append(l_list_used_out, l_item);
-            SUM_256_256(l_value_transfer, l_item->value, &l_value_transfer);
-=======
->>>>>>> 05e30b79
         }
     }
 complete:
