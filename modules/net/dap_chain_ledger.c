--- conflicted
+++ resolved
@@ -4399,16 +4399,10 @@
 
     if( (l_ret_check = s_tx_cache_check(a_ledger, a_tx, a_tx_hash, a_from_threshold,
                                                        &l_list_bound_items, &l_list_tx_out,
-<<<<<<< HEAD
-                                                       &l_main_token_ticker, &l_tag, &l_action, false))) {
+                                                       l_main_token_ticker, &l_tag, &l_action, false))) {
         if ((l_ret_check == DAP_CHAIN_CS_VERIFY_CODE_TX_NO_PREVIOUS ||
                 l_ret_check == DAP_CHAIN_CS_VERIFY_CODE_TX_NO_EMISSION) &&
                 l_ledger_pvt->threshold_enabled && !dap_chain_net_get_load_mode(a_ledger->net)) {
-=======
-                                                       l_main_token_ticker, &l_tag, &l_action, false))) {
-        if (l_ret_check == DAP_CHAIN_CS_VERIFY_CODE_TX_NO_PREVIOUS ||
-                l_ret_check == DAP_CHAIN_CS_VERIFY_CODE_TX_NO_EMISSION) {
->>>>>>> 80d33409
             if (!l_from_threshold) {
                 unsigned l_hash_value = 0;
                 HASH_VALUE(a_tx_hash, sizeof(*a_tx_hash), l_hash_value);
@@ -4778,13 +4772,9 @@
     dap_ledger_private_t *l_ledger_pvt = PVT(a_ledger);
     dap_list_t *l_list_bound_items = NULL;
     dap_list_t *l_list_tx_out = NULL;
-<<<<<<< HEAD
-    char *l_main_token_ticker = NULL;
     dap_chain_net_srv_uid_t l_tag =  { .uint64 = 0 };
-=======
     char l_main_token_ticker[DAP_CHAIN_TICKER_SIZE_MAX] = { '\0' };
 
->>>>>>> 80d33409
     char l_tx_hash_str[DAP_CHAIN_HASH_FAST_STR_SIZE];
     dap_chain_hash_fast_to_str(a_tx_hash, l_tx_hash_str, sizeof(l_tx_hash_str));
 
@@ -4793,11 +4783,7 @@
     int l_ret_check;
     if( (l_ret_check = s_tx_cache_check(a_ledger, a_tx, a_tx_hash, false,
                                                        &l_list_bound_items, &l_list_tx_out,
-<<<<<<< HEAD
-                                                       &l_main_token_ticker, &l_tag, NULL, true))) {
-=======
-                                                       l_main_token_ticker, NULL, NULL, true))) {
->>>>>>> 80d33409
+                                                       l_main_token_ticker, &l_tag, NULL, true))) {
         debug_if(s_debug_more, L_WARNING, "dap_ledger_tx_remove() tx %s not passed the check: %s ", l_tx_hash_str,
                     dap_ledger_check_error_str(l_ret_check));
         return l_ret_check;
