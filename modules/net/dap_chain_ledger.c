--- conflicted
+++ resolved
@@ -1754,184 +1754,7 @@
     return dap_ledger_token_add(a_ledger, a_token, a_token_size);
 }
 
-<<<<<<< HEAD
-/**
- * @brief s_tx_header_print
- * prepare data for print, add time
- *
- * return history string
- * @param a_tx
- * @param a_tx_hash
- * @param a_hash_out_type
- * @return a_json_out
- */
-
-static void s_tx_header_print(json_object *a_json_out, dap_chain_datum_tx_t *a_tx,
-                              const char *a_hash_out_type, dap_chain_hash_fast_t *a_tx_hash)
-{
-    char l_time_str[DAP_TIME_STR_SIZE] = "unknown";
-    if (a_tx->header.ts_created)
-        dap_time_to_str_rfc822(l_time_str, DAP_TIME_STR_SIZE, a_tx->header.ts_created);
-    const char *l_tx_hash_str = dap_strcmp(a_hash_out_type, "hex")
-            ? dap_enc_base58_encode_hash_to_str_static(a_tx_hash)
-            : dap_chain_hash_fast_to_str_static(a_tx_hash);
-    json_object_object_add(a_json_out, "tx_hash ", json_object_new_string(l_tx_hash_str));
-    json_object_object_add(a_json_out, "time ", json_object_new_string(l_time_str));
-}
-
-static void s_dump_datum_tx_for_addr(dap_ledger_tx_item_t *a_item, bool a_unspent, dap_ledger_t *a_ledger, 
-            dap_chain_addr_t *a_addr, const char *a_hash_out_type, json_object *json_arr_out) {
-    if (a_unspent && a_item->cache_data.ts_spent) {
-        // With 'unspent' flag spent ones are ignored
-        return;
-    }
-    dap_chain_datum_tx_t *l_tx = a_item->tx;
-    dap_chain_hash_fast_t l_tx_hash = a_item->tx_hash_fast;
-    dap_chain_addr_t l_src_addr = { }, l_dst_addr = { };
-    bool l_base_tx = false;
-    const char *l_src_token = NULL;
-    int l_src_subtype = DAP_CHAIN_TX_OUT_COND_SUBTYPE_UNDEFINED;
-    dap_hash_fast_t l_tx_prev_hash = { };
-    byte_t *l_item; size_t l_size; int idx, l_tx_prev_out_idx;
-    TX_ITEM_ITER_TX_TYPE(l_item, TX_ITEM_TYPE_IN_ALL, l_size, idx, l_tx) {
-        switch (*l_item) {
-        case TX_ITEM_TYPE_IN: {
-            dap_chain_tx_in_t *l_tx_in = (dap_chain_tx_in_t*)l_item;
-            l_tx_prev_hash = l_tx_in->header.tx_prev_hash;
-            l_tx_prev_out_idx = l_tx_in->header.tx_out_prev_idx;
-        } break;
-        case TX_ITEM_TYPE_IN_COND: {
-            dap_chain_tx_in_cond_t *l_tx_in_cond = (dap_chain_tx_in_cond_t*)l_item;
-            l_tx_prev_hash = l_tx_in_cond->header.tx_prev_hash;
-            l_tx_prev_out_idx = l_tx_in_cond->header.tx_out_prev_idx;
-        } break;
-        default:
-            continue;
-        }
-        if ( dap_hash_fast_is_blank(&l_tx_prev_hash) ) {
-            l_base_tx = true;
-            dap_chain_tx_in_ems_t *l_token = (dap_chain_tx_in_ems_t*)
-                dap_chain_datum_tx_item_get(l_tx, NULL, NULL, TX_ITEM_TYPE_IN_EMS, NULL);
-            if (l_token)
-                l_src_token = l_token->header.ticker;
-            break;
-        }
-        dap_chain_datum_tx_t *l_tx_prev = dap_ledger_tx_find_by_hash(a_ledger, &l_tx_prev_hash);
-        if ( !l_tx_prev )
-            continue;
-        uint8_t *l_prev_out_union = dap_chain_datum_tx_item_get_nth(l_tx_prev, TX_ITEM_TYPE_OUT_ALL, l_tx_prev_out_idx);
-        if (!l_prev_out_union)
-            continue;
-        switch (*l_prev_out_union) {
-        case TX_ITEM_TYPE_OUT:
-            l_src_addr = ((dap_chain_tx_out_t *)l_prev_out_union)->addr;
-            break;
-        case TX_ITEM_TYPE_OUT_EXT:
-            l_src_addr = ((dap_chain_tx_out_ext_t *)l_prev_out_union)->addr;
-            l_src_token = (const char*)(((dap_chain_tx_out_ext_t *)l_prev_out_union)->token);
-            break;
-        case TX_ITEM_TYPE_OUT_COND:
-            l_src_subtype = ((dap_chain_tx_out_cond_t *)l_prev_out_union)->header.subtype;
-        default:
-            break;
-        }
-        if ( !dap_chain_addr_compare(&l_src_addr, a_addr) )
-            break;  //it's not our addr
-        if (!l_src_token) {
-            l_src_token = a_item->cache_data.token_ticker;
-        }
-    }
-
-    bool l_header_printed = false;
-    l_item = NULL;
-    TX_ITEM_ITER_TX_TYPE(l_item, TX_ITEM_TYPE_OUT_ALL, l_size, idx, l_tx) {
-        dap_chain_tx_item_type_t l_type = *l_item;
-        uint256_t l_value;
-        switch (l_type) {
-        case TX_ITEM_TYPE_OUT:
-            l_dst_addr = ((dap_chain_tx_out_t*)l_item)->addr;
-            l_value = ((dap_chain_tx_out_t*)l_item)->header.value;
-            break;
-        case TX_ITEM_TYPE_OUT_EXT:
-            l_dst_addr = ((dap_chain_tx_out_ext_t*)l_item)->addr;
-            l_value = ((dap_chain_tx_out_ext_t *)l_item)->header.value;
-            break;
-        case TX_ITEM_TYPE_OUT_COND:
-            l_value = ((dap_chain_tx_out_cond_t *)l_item)->header.value;
-        default:
-            break;
-        }
-        if ( !dap_chain_addr_is_blank(&l_src_addr) && !dap_chain_addr_is_blank(&l_dst_addr) 
-            && dap_chain_addr_compare(&l_dst_addr, &l_src_addr) )
-            continue;   // send to self
-        if ( dap_chain_addr_compare(&l_src_addr, a_addr)) {
-            json_object * l_json_obj_datum = json_object_new_object();
-            if (!l_header_printed) {
-                s_tx_header_print(l_json_obj_datum, l_tx, a_hash_out_type, &l_tx_hash);
-                l_header_printed = true;
-            }
-            //const char *l_token_ticker = dap_ledger_tx_get_token_ticker_by_hash(l_ledger, &l_tx_hash);
-            const char *l_dst_addr_str = !dap_chain_addr_is_blank(&l_dst_addr) 
-                ? dap_chain_addr_to_str_static(&l_dst_addr)
-                : dap_chain_tx_out_cond_subtype_to_str( ((dap_chain_tx_out_cond_t *)l_item)->header.subtype );
-            json_object_object_add(l_json_obj_datum, "send", json_object_new_string(dap_uint256_to_char(l_value, NULL)));
-            json_object_object_add(l_json_obj_datum, "to_addr", json_object_new_string(l_dst_addr_str));
-            json_object_object_add(l_json_obj_datum, "token", l_src_token ? json_object_new_string(l_src_token) : json_object_new_string("UNKNOWN"));
-            json_object_array_add(json_arr_out, l_json_obj_datum);
-        }
-        if ( dap_chain_addr_compare(&l_dst_addr, a_addr) ) {
-            json_object * l_json_obj_datum = json_object_new_object();
-            if (!l_header_printed) {
-               s_tx_header_print(l_json_obj_datum, l_tx, a_hash_out_type, &l_tx_hash);
-               l_header_printed = true;
-            }
-            const char *l_dst_token = (l_type == TX_ITEM_TYPE_OUT_EXT) ?
-                        (const char *)(((dap_chain_tx_out_ext_t *)l_item)->token) : NULL;
-            const char *l_src_addr_str = l_base_tx 
-                ? "emission"
-                : ( !dap_chain_addr_is_blank(&l_src_addr) 
-                    ? dap_chain_addr_to_str_static(&l_src_addr)
-                    : dap_chain_tx_out_cond_subtype_to_str(l_src_subtype) );
-            json_object_object_add(l_json_obj_datum, "recv", json_object_new_string(dap_uint256_to_char(l_value, NULL)));
-            json_object_object_add(l_json_obj_datum, "token", l_dst_token ? json_object_new_string(l_dst_token) :
-                                  (l_src_token ? json_object_new_string(l_src_token) : json_object_new_string("UNKNOWN")));
-            json_object_object_add(l_json_obj_datum, "from", json_object_new_string(l_src_addr_str));
-            json_object_array_add(json_arr_out, l_json_obj_datum);
-        }
-    }
-}
-
-json_object *dap_ledger_token_tx_item_list(dap_ledger_t * a_ledger, dap_chain_addr_t *a_addr, const char *a_hash_out_type, bool a_unspent_only)
-{
-    json_object * json_arr_out = json_object_new_array();
-    if (!json_arr_out) {
-        log_it(L_CRITICAL, "%s", c_error_memory_alloc);
-        return NULL;
-    }
-
-    dap_ledger_tx_item_t *l_tx_item, *l_tx_tmp;
-    dap_ledger_private_t * l_ledger_pvt = PVT(a_ledger);
-
-    pthread_rwlock_rdlock(&l_ledger_pvt->ledger_rwlock);
-    HASH_ITER(hh, l_ledger_pvt->ledger_items, l_tx_item, l_tx_tmp) {
-        s_dump_datum_tx_for_addr(l_tx_item, a_unspent_only, a_ledger, a_addr, a_hash_out_type, json_arr_out);
-    }
-    pthread_rwlock_unlock(&l_ledger_pvt->ledger_rwlock);
-
-    // if no history
-    if(!json_arr_out)
-    {
-        json_object * json_obj_addr = json_object_new_object();
-        json_object_object_add(json_obj_addr, "status", json_object_new_string("empty"));
-        json_object_array_add(json_arr_out, json_obj_addr);
-    }
-    return json_arr_out;
-}
-
-static bool s_pack_ledger_threshold_info_json (json_object *a_json_arr_out, dap_ledger_tx_item_t *a_tx_item)
-=======
 static bool s_pack_ledger_threshold_info_json (json_object *a_json_arr_out, dap_ledger_tx_item_t *a_tx_item, int a_version)
->>>>>>> 0c651e35
 {
     json_object *json_obj_tx = json_object_new_object();
     if (!json_obj_tx) 
@@ -1940,11 +1763,7 @@
     char l_time[DAP_TIME_STR_SIZE] = {0};
     dap_chain_hash_fast_to_str(&a_tx_item->tx_hash_fast,l_tx_prev_hash_str,sizeof(l_tx_prev_hash_str));
     dap_time_to_str_rfc822(l_time, sizeof(l_time), a_tx_item->cache_data.ts_created);
-<<<<<<< HEAD
-    json_object_object_add(json_obj_tx, "thresholded_hash", json_object_new_string(l_tx_prev_hash_str));
-=======
     json_object_object_add(json_obj_tx, a_version == 1 ? "Ledger thresholded tx_hash_fast" : "tx_hash", json_object_new_string(l_tx_prev_hash_str));
->>>>>>> 0c651e35
     json_object_object_add(json_obj_tx, "time_created", json_object_new_string(l_time));
     json_object_object_add(json_obj_tx, "tx_item_size", json_object_new_int(a_tx_item->tx->header.tx_items_size));
     json_object_array_add(a_json_arr_out, json_obj_tx);
@@ -1954,11 +1773,7 @@
 {
     json_object* json_obj_tx = json_object_new_object();
         
-<<<<<<< HEAD
-        json_object_object_add(json_obj_tx, "balance_key", json_object_new_string(a_balance_item->key));
-=======
         json_object_object_add(json_obj_tx, a_version == 1 ? "Ledger balance key" : "balance_key", json_object_new_string(a_balance_item->key));
->>>>>>> 0c651e35
         json_object_object_add(json_obj_tx, "token_ticker", json_object_new_string(a_balance_item->token_ticker));
         json_object_object_add(json_obj_tx, "balance", json_object_new_string(dap_uint256_to_char(a_balance_item->balance, NULL)));
         json_object_array_add(a_json_arr_out, json_obj_tx);
@@ -1987,17 +1802,10 @@
         }
         HASH_FIND(hh, l_ledger_pvt->threshold_txs, a_threshold_hash, sizeof(dap_hash_t), l_tx_item);
         if (l_tx_item) {
-<<<<<<< HEAD
-            json_object_object_add(json_obj_tx, "found_hash", json_object_new_string(dap_hash_fast_to_str_static(a_threshold_hash)));
-            json_object_array_add(json_arr_out, json_obj_tx);
-        } else {
-            json_object_object_add(json_obj_tx, "found_hash", json_object_new_string("empty"));
-=======
             json_object_object_add(json_obj_tx, a_version == 1 ? "Hash was found in ledger tx threshold" : "tx_hash", json_object_new_string(dap_hash_fast_to_str_static(a_threshold_hash)));
             json_object_array_add(json_arr_out, json_obj_tx);
         } else {
             json_object_object_add(json_obj_tx, a_version == 1 ? "Hash wasn't found in ledger" : "tx_hash", json_object_new_string("empty"));
->>>>>>> 0c651e35
             json_object_array_add(json_arr_out, json_obj_tx);
         }
     } else {
@@ -2075,11 +1883,7 @@
     }
     if (!l_counter){
         json_object* json_obj_tx = json_object_new_object();
-<<<<<<< HEAD
-        json_object_object_add(json_obj_tx, "info_status", json_object_new_string("No items in ledger balance_accounts"));
-=======
         json_object_object_add(json_obj_tx, a_version == 1 ? "No items in ledger balance_accounts" : "info_status", json_object_new_string("empty"));
->>>>>>> 0c651e35
         json_object_array_add(json_arr_out, json_obj_tx);
     } 
     pthread_rwlock_unlock(&l_ledger_pvt->balance_accounts_rwlock);
@@ -2155,32 +1959,19 @@
             l_type_str = "PUBLIC"; break;
         default: l_type_str = "UNKNOWN"; break;
     }
-<<<<<<< HEAD
-    json_object_object_add(json_obj_datum, "token_name", json_object_new_string(a_token_item->ticker));
-    json_object_object_add(json_obj_datum, "type", json_object_new_string(l_type_str));
-=======
     json_object_object_add(json_obj_datum, a_version == 1 ? "-->Token name" : "token_name", json_object_new_string(a_token_item->ticker));
     json_object_object_add(json_obj_datum, a_version == 1 ? "type" : "subtype", json_object_new_string(l_type_str));
->>>>>>> 0c651e35
     if (a_token_item->subtype != DAP_CHAIN_DATUM_TOKEN_SUBTYPE_SIMPLE && a_token_item->subtype != DAP_CHAIN_DATUM_TOKEN_SUBTYPE_PUBLIC) {
         dap_chain_datum_token_flags_dump_to_json(json_obj_datum, "flags", a_token_item->flags);
         json_object_object_add(json_obj_datum, "description", a_token_item->description ?
                                json_object_new_string(a_token_item->description) :
                                json_object_new_string("The token description is not set"));
     }
-<<<<<<< HEAD
-    json_object_object_add(json_obj_datum, "supply_current", json_object_new_string(dap_uint256_to_char(a_token_item->current_supply, NULL)));
-    json_object_object_add(json_obj_datum, "supply_total", json_object_new_string(dap_uint256_to_char(a_token_item->total_supply, NULL)));
-    json_object_object_add(json_obj_datum, "decimals", json_object_new_string("18"));
-    json_object_object_add(json_obj_datum, "auth_signs_valid", json_object_new_int(a_token_item->auth_signs_valid));
-    json_object_object_add(json_obj_datum, "auth_signs_total", json_object_new_int(a_token_item->auth_signs_total));
-=======
     json_object_object_add(json_obj_datum, a_version == 1 ? "Supply current" : "supply_current", json_object_new_string(dap_uint256_to_char(a_token_item->current_supply, NULL)));
     json_object_object_add(json_obj_datum, a_version == 1 ? "Supply total" : "supply_total", json_object_new_string(dap_uint256_to_char(a_token_item->total_supply, NULL)));
     json_object_object_add(json_obj_datum, a_version == 1 ? "Decimals" : "decimals", json_object_new_string("18"));
     json_object_object_add(json_obj_datum, a_version == 1 ? "Auth signs valid" : "auth_sig_valid", json_object_new_int(a_token_item->auth_signs_valid));
     json_object_object_add(json_obj_datum, a_version == 1 ? "Auth signs total" : "auth_sig_total", json_object_new_int(a_token_item->auth_signs_total));
->>>>>>> 0c651e35
     json_object *l_json_arr_pkeys = json_object_new_array();
     for (uint16_t i = 0; i < a_token_item->auth_signs_total; i++) {
         json_object *l_json_obj_out = json_object_new_object();
@@ -2214,11 +2005,7 @@
         const char *l_addr_str = dap_chain_addr_to_str_static(&l_addr);
         json_object_array_add(l_json_arr_tx_send_block, json_object_new_string(l_addr_str));
     }
-<<<<<<< HEAD
-    json_object_object_add(json_obj_datum, "signatures_public_keys", l_json_arr_pkeys);
-=======
     json_object_object_add(json_obj_datum, a_version == 1 ? "Signatures public keys" : "sig_pkeys", l_json_arr_pkeys);
->>>>>>> 0c651e35
     a_token_item->tx_recv_allow_size ? json_object_object_add(json_obj_datum, "tx_recv_allow", l_json_arr_tx_recv_allow) :
         json_object_put(l_json_arr_tx_recv_allow);
     a_token_item->tx_recv_block_size ? json_object_object_add(json_obj_datum, "tx_recv_block", l_json_arr_tx_recv_block) :
@@ -2227,11 +2014,7 @@
         json_object_put(l_json_arr_tx_send_allow);
     a_token_item->tx_send_block_size ? json_object_object_add(json_obj_datum, "tx_send_block", l_json_arr_tx_send_block) :
         json_object_put(l_json_arr_tx_send_block);
-<<<<<<< HEAD
-    json_object_object_add(json_obj_datum, "total_emissions", json_object_new_int(HASH_COUNT(a_token_item->token_emissions)));
-=======
     json_object_object_add(json_obj_datum, a_version == 1 ? "Total emissions" : "total_emissions", json_object_new_int(HASH_COUNT(a_token_item->token_emissions)));
->>>>>>> 0c651e35
     return json_obj_datum;
 }
 
