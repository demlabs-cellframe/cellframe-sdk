--- conflicted
+++ resolved
@@ -5229,13 +5229,9 @@
     if(!a_addr || !a_tx_first_hash)
         return NULL;
     dap_ledger_private_t *l_ledger_pvt = PVT(a_ledger);
-<<<<<<< HEAD
+
     bool is_tx_found = false, is_search_started = dap_hash_fast_is_blank(a_tx_first_hash);
-    dap_ledger_tx_item_t *l_iter_current, *l_item_tmp;
-=======
-    bool is_tx_found = false;
     dap_ledger_tx_item_t *l_iter_start = NULL, *l_iter_current, *l_item_tmp;
->>>>>>> 55dbc4f9
     pthread_rwlock_rdlock(&l_ledger_pvt->ledger_rwlock);
     if (!dap_hash_fast_is_blank(a_tx_first_hash)) {
         HASH_FIND(hh, l_ledger_pvt->ledger_items, a_tx_first_hash, sizeof(dap_hash_t), l_iter_start);
@@ -5254,14 +5250,11 @@
         // Now work with it
         dap_chain_datum_tx_t *l_tx = l_iter_current->tx;
         dap_chain_hash_fast_t *l_tx_hash = &l_iter_current->tx_hash_fast;
-<<<<<<< HEAD
         // start searching from the next hash after a_tx_first_hash
         if (!is_search_started) {
             is_search_started = dap_hash_fast_compare(l_tx_hash, a_tx_first_hash);
             continue;
         }
-=======
->>>>>>> 55dbc4f9
         // Get 'out' items from transaction
         byte_t *it; size_t l_size;
         TX_ITEM_ITER_TX(it, l_size, l_tx) {
