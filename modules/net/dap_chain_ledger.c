﻿/*
 * Authors:
 * Dmitriy A. Gearasimov <gerasimov.dmitriy@demlabs.net>
 * Alexander Lysikov <alexander.lysikov@demlabs.net>
 * DeM Labs Inc.   https://demlabs.net
 * DeM Labs Open source community https://github.com/demlabsinc
 * Copyright  (c) 2017-2019
 * All rights reserved.

 This file is part of DAP (Distributed Applications Platform) the open source project

 DAP (Distributed Applications Platform) is free software: you can redistribute it and/or modify
 it under the terms of the GNU General Public License as published by
 the Free Software Foundation, either version 3 of the License, or
 (at your option) any later version.

 DAP is distributed in the hope that it will be useful,
 but WITHOUT ANY WARRANTY; without even the implied warranty of
 MERCHANTABILITY or FITNESS FOR A PARTICULAR PURPOSE.  See the
 GNU General Public License for more details.

 You should have received a copy of the GNU General Public License
 along with any DAP based project.  If not, see <http://www.gnu.org/licenses/>.
 */

#include <dirent.h>
#include <stdbool.h>
#ifdef _WIN32
#include <winsock2.h>
#include <windows.h>
#include <mswsock.h>
#include <ws2tcpip.h>
#include <io.h>
#include <time.h>
#endif

#include "uthash.h"
#include "utlist.h"

#include "dap_chain_common.h"
#include "dap_chain_datum.h"
#include "dap_events.h"
#include "dap_math_ops.h"
#include "dap_list.h"
#include "dap_hash.h"
#include "dap_enc_base58.h"
#include "dap_string.h"
#include "dap_strfuncs.h"
#include "dap_config.h"
#include "dap_cert.h"
#include "dap_timerfd.h"
#include "dap_chain_datum_tx_items.h"
#include "dap_chain_datum_tx_in_ems.h"
#include "dap_chain_datum_tx_tsd.h"
#include "dap_chain_datum_token.h"
#include "dap_global_db.h"
#include "dap_chain_ledger.h"
#include "json.h"
#include "json_object.h"
#include "dap_notify_srv.h"
#include "dap_chain_net_srv_stake_pos_delegate.h"
#include "dap_chain_net_srv_dex.h"
#include "dap_chain_wallet.h"
#include "dap_chain_wallet_shared.h"
#include "dap_chain_net_tx.h"
#include "dap_chain_datum_tx_voting.h"
#include "dap_chain_datum_tx_event.h"
#include "dap_chain_mempool.h"
#include "dap_chain_datum_tx.h"
#include "dap_common.h"
#include "dap_sign.h"
#include "dap_chain_datum_tx_out_cond.h"
#include "dap_common.h"
#include "dap_math_convert.h"

#define LOG_TAG "dap_ledger"

typedef struct dap_ledger_verificator {
    int subtype;    // hash key
    dap_ledger_verificator_callback_t callback;
    dap_ledger_updater_callback_t callback_added;
    dap_ledger_delete_callback_t callback_deleted;
    UT_hash_handle hh;
} dap_ledger_verificator_t;

typedef struct dap_chain_ledger_votings_callbacks {
    dap_chain_ledger_voting_callback_t voting_callback;
    dap_chain_ledger_voting_delete_callback_t voting_delete_callback;
} dap_chain_ledger_votings_callbacks_t;

typedef struct dap_ledger_service_info {
    dap_chain_net_srv_uid_t service_uid;    // hash key
    char tag_str[32];   // tag string name
    dap_ledger_tag_check_callback_t callback; //callback for check if a tx for particular service
    UT_hash_handle hh;
} dap_ledger_service_info_t;

static dap_ledger_verificator_t *s_verificators;
static dap_ledger_service_info_t *s_services;

static  pthread_rwlock_t s_verificators_rwlock;
static  pthread_rwlock_t s_services_rwlock;

static dap_chain_ledger_votings_callbacks_t s_voting_callbacks;

typedef struct dap_ledger_stake_lock_item {
    dap_chain_hash_fast_t	tx_for_stake_lock_hash;
    dap_chain_hash_fast_t	tx_used_out;
    UT_hash_handle hh;
} dap_ledger_stake_lock_item_t;

typedef struct dap_ledger_token_emission_item {
    dap_chain_hash_fast_t datum_token_emission_hash;
    dap_chain_datum_token_emission_t *datum_token_emission;
    size_t datum_token_emission_size;
    dap_chain_hash_fast_t tx_used_out;
    dap_nanotime_t ts_added;
    UT_hash_handle hh;
} dap_ledger_token_emission_item_t;

typedef struct dap_ledger_token_update_item {
    dap_hash_fast_t			update_token_hash;
    dap_chain_datum_token_t	*datum_token_update;
    size_t					datum_token_update_size;
    time_t					updated_time;
    UT_hash_handle hh;
} dap_ledger_token_update_item_t;

struct spec_address {
    dap_chain_addr_t addr;
    dap_time_t becomes_effective;
};

/**
 * @brief UTXO blocklist key structure
 * @details Composite key for hash table lookup (tx_hash + out_idx identifies unique UTXO).
 *          Total size: 36 bytes (32B hash + 4B index)
 */
typedef struct dap_ledger_utxo_block_key {
    dap_chain_hash_fast_t tx_hash;  ///< Transaction hash (32 bytes)
    uint32_t out_idx;                ///< Output index within transaction (4 bytes)
} dap_ledger_utxo_block_key_t;

/**
 * @brief UTXO blocking action types (for history tracking)
 * @details Each history entry records what action was performed:
 *          - BLOCK_ACTION_ADD: UTXO was blocked (added to blocklist)
 *          - BLOCK_ACTION_REMOVE: UTXO was unblocked (removed from blocklist)
 *          - BLOCK_ACTION_CLEAR: All UTXOs for token were cleared
 */
typedef enum dap_ledger_utxo_block_action {
    BLOCK_ACTION_ADD = 1,      ///< UTXO blocked
    BLOCK_ACTION_REMOVE = 2,   ///< UTXO unblocked
    BLOCK_ACTION_CLEAR = 3     ///< All UTXOs cleared
} dap_ledger_utxo_block_action_t;

/**
 * @brief UTXO blocking history item (for Zero/Main Chain sync)
 * @details Stores a single change event in UTXO blocking history.
 *          History is needed because token_update appears on Zero Chain earlier than
 *          Main Chain updates blockchain_time. Without history, sync order can cause
 *          inconsistencies.
 *          
 *          History forms a double-linked list sorted chronologically by bc_time.
 *          
 * @note Critical for Zero/Main Chain synchronization
 */
typedef struct dap_ledger_utxo_block_history_item {
    dap_ledger_utxo_block_action_t action;  ///< What happened (ADD/REMOVE/CLEAR)
    dap_time_t bc_time;                      ///< Blockchain time when action occurred
    dap_time_t becomes_effective;            ///< When blocking becomes active (for ADD)
    dap_time_t becomes_unblocked;            ///< When blocking expires (for REMOVE)
    dap_hash_fast_t token_update_hash;       ///< Which token_update caused this
    
    // Double-linked list for chronological ordering
    struct dap_ledger_utxo_block_history_item *next;
    struct dap_ledger_utxo_block_history_item *prev;
} dap_ledger_utxo_block_history_item_t;

/**
 * @brief UTXO blocklist item (hash table entry)
 * @details Each token has its own UTXO blocklist stored as in-memory hash table (uthash).
 *          This structure represents a single blocked UTXO with temporal semantics:
 *          - becomes_effective: when blocking activates (delayed activation support)
 *          - becomes_unblocked: when blocking deactivates (delayed unblocking support)
 *          
 *          Blocking state is determined by:
 *          blocked = (blockchain_time >= becomes_effective) && 
 *                    (becomes_unblocked == 0 || blockchain_time < becomes_unblocked)
 *          
 *          Full history tracking for Zero/Main Chain sync.
 *          History is stored as double-linked list, separate RW lock prevents blocking.
 *          
 * @note Thread-safety: Access protected by utxo_blocklist_rwlock in dap_ledger_token_item_t
 * @note History thread-safety: Access protected by history_rwlock (separate lock)
 */
typedef struct dap_ledger_utxo_block_item {
    dap_ledger_utxo_block_key_t key;  ///< Key for hash table lookup (tx_hash + out_idx)
    
    // Current state (for fast lookup without history replay)
    dap_time_t blocked_time;           ///< When it was added to blocklist (for auditing)
    dap_time_t becomes_effective;      ///< When blocking becomes active (blockchain time)
    dap_time_t becomes_unblocked;      ///< When unblocking becomes active (0 = never/permanent)
    
    // Full history for Zero/Main Chain sync
    dap_ledger_utxo_block_history_item_t *history_head;  ///< Start of history (oldest)
    dap_ledger_utxo_block_history_item_t *history_tail;  ///< End of history (newest)
    pthread_rwlock_t history_rwlock;                      ///< Separate lock for history access
    
    UT_hash_handle hh;                 ///< uthash handle (for hash table operations)
} dap_ledger_utxo_block_item_t;

typedef struct dap_ledger_token_item {
    char ticker[DAP_CHAIN_TICKER_SIZE_MAX];
    uint16_t subtype;
    dap_chain_datum_token_t *datum_token;
    uint64_t datum_token_size;

    uint256_t total_supply;
    uint256_t current_supply;

    pthread_rwlock_t token_emissions_rwlock;
    dap_ledger_token_emission_item_t * token_emissions;

    pthread_rwlock_t token_ts_updated_rwlock;
    dap_ledger_token_update_item_t * token_ts_updated;
    time_t last_update_token_time;

    // for auth operations

    dap_pkey_t ** auth_pkeys;
    dap_chain_hash_fast_t *auth_pkey_hashes;
    size_t auth_signs_total;
    size_t auth_signs_valid;
    uint32_t             flags;
    struct spec_address *tx_recv_allow;
    size_t               tx_recv_allow_size;
    struct spec_address *tx_recv_block;
    size_t               tx_recv_block_size;
    struct spec_address *tx_send_allow;
    size_t               tx_send_allow_size;
    struct spec_address *tx_send_block;
    size_t               tx_send_block_size;
    char *description;
    // For delegated tokens
    bool is_delegated;
    char delegated_from[DAP_CHAIN_TICKER_SIZE_MAX];
    uint256_t emission_rate;

    /**
     * @brief UTXO blocking mechanism (per-token blocklist)
     * @details utxo_blocklist: Hash table (uthash) of blocked UTXOs for this token
     *          utxo_blocklist_rwlock: Read-write lock for thread-safe access
     *          utxo_blocklist_count: Number of blocked UTXOs (for monitoring/auditing)
     *          
     *          Controlled by flags:
     *          - UTXO_BLOCKING_DISABLED (BIT 16): Disables UTXO blocking entirely
     *          - STATIC_UTXO_BLOCKLIST (BIT 17): Makes blocklist immutable after token creation
     *          
     *          Access pattern:
     *          - Read operations (lookup): pthread_rwlock_rdlock
     *          - Write operations (add/remove): pthread_rwlock_wrlock
     *          
     * @see dap_ledger_utxo_block_item_t for blocklist entry structure
     * @see s_ledger_utxo_is_blocked for blocking check logic
     * @see s_ledger_utxo_block_add, s_ledger_utxo_block_remove for management
     */
    pthread_rwlock_t utxo_blocklist_rwlock;           ///< RW lock for thread-safe blocklist access
    struct dap_ledger_utxo_block_item *utxo_blocklist; ///< Hash table (uthash) of blocked UTXOs
    size_t utxo_blocklist_count;                       ///< Number of blocked UTXOs (for monitoring)

    UT_hash_handle hh;
} dap_ledger_token_item_t;

typedef struct  dap_ledger_cache_gdb_record {
    uint64_t cache_size;
    uint64_t datum_size;
    uint8_t data[];
} DAP_ALIGN_PACKED dap_ledger_cache_gdb_record_t;

typedef struct dap_ledger_tokenizer {
    char token_ticker[DAP_CHAIN_TICKER_SIZE_MAX];
    uint256_t sum;
    UT_hash_handle hh;
} dap_ledger_tokenizer_t;

typedef struct dap_ledger_reward_key {
    dap_hash_fast_t block_hash;
    dap_hash_fast_t sign_pkey_hash;
} DAP_ALIGN_PACKED dap_ledger_reward_key_t;

typedef struct dap_ledger_reward_item {
    dap_ledger_reward_key_t key;
    dap_hash_fast_t spender_tx;
    UT_hash_handle hh;
} dap_ledger_reward_item_t;

typedef struct dap_ledger_tx_bound {
    uint8_t type;
    uint16_t prev_out_idx;
    uint256_t value;
    union {
        dap_ledger_token_item_t *token_item;    // For current_supply update on emissions
        dap_chain_tx_out_cond_t *cond;          // For conditional output
        struct {
            char token_ticker[DAP_CHAIN_TICKER_SIZE_MAX];
            dap_chain_addr_t addr_from;
        } in;
    };
    union {
        dap_ledger_tx_item_t *prev_item;        // For not emission TX
        dap_ledger_token_emission_item_t *emission_item;
        dap_ledger_stake_lock_item_t *stake_lock_item;
        dap_ledger_reward_key_t reward_key;
    };
} dap_ledger_tx_bound_t;

// in-memory wallet balance
typedef struct dap_ledger_wallet_balance {
    char *key;
    char token_ticker[DAP_CHAIN_TICKER_SIZE_MAX];
    uint256_t balance;
    UT_hash_handle hh;
} dap_ledger_wallet_balance_t;

typedef struct dap_ledger_event {
    dap_chain_net_srv_uid_t srv_uid;
    dap_time_t timestamp;
    dap_hash_fast_t tx_hash;
    dap_hash_fast_t pkey_hash;
    char *group_name;
    uint16_t event_type;
    void *event_data;
    size_t event_data_size;
    UT_hash_handle hh;
} dap_ledger_event_t;
// ============================================================================
// UTXO BLOCKLIST INTERNAL API DECLARATIONS
// ============================================================================
static bool s_ledger_utxo_is_blocked(dap_ledger_token_item_t *a_token_item,
                                      dap_chain_hash_fast_t *a_tx_hash,
                                      uint32_t a_out_idx,
                                      dap_ledger_t *a_ledger);
static int s_ledger_utxo_block_add(dap_ledger_token_item_t *a_token_item,
                                     dap_chain_hash_fast_t *a_tx_hash,
                                     uint32_t a_out_idx,
                                     dap_time_t a_becomes_effective,
                                     dap_hash_fast_t *a_token_update_hash,
                                     dap_ledger_t *a_ledger);
static int s_ledger_utxo_block_remove(dap_ledger_token_item_t *a_token_item,
                                        dap_chain_hash_fast_t *a_tx_hash,
                                        uint32_t a_out_idx,
                                        dap_time_t a_becomes_unblocked,
                                        dap_hash_fast_t *a_token_update_hash,
                                        dap_ledger_t *a_ledger);
static int s_ledger_utxo_block_clear(dap_ledger_token_item_t *a_token_item,
                                       dap_hash_fast_t *a_token_update_hash,
                                       dap_ledger_t *a_ledger);

typedef struct dap_ledger_cache_item {
    dap_chain_hash_fast_t *hash;
    bool found;
} dap_ledger_cache_item_t;

typedef struct dap_ledger_cache_str_item {
    char *key;
    bool found;
} dap_ledger_cache_str_item_t;

typedef struct dap_ledger_tx_notifier {
    dap_ledger_tx_add_notify_t callback;
    void *arg;
} dap_ledger_tx_notifier_t;

typedef struct dap_ledger_bridged_tx_notifier {
    dap_ledger_bridged_tx_notify_t callback;
    void *arg;
} dap_ledger_bridged_tx_notifier_t;

typedef struct dap_ledger_event_notifier {
    dap_ledger_event_notify_t callback;
    void *arg;
} dap_ledger_event_notifier_t;

typedef struct dap_ledger_hal_item {
    dap_chain_hash_fast_t hash;
    UT_hash_handle hh;
} dap_ledger_hal_item_t;

typedef struct dap_ledger_event_pkey_item {
    dap_hash_fast_t pkey_hash;
    UT_hash_handle hh;
} dap_ledger_event_pkey_item_t;

struct srv_callback_decree_item_t {
    uint64_t srv_uid;
    dap_ledger_srv_callback_decree_t callback;
    UT_hash_handle hh;
};

struct srv_callback_event_verify_item_t {
    uint64_t srv_uid;
    dap_ledger_srv_callback_event_verify_t callback;
    UT_hash_handle hh;
};
// dap_ledger_t private section
typedef struct dap_ledger_private {
    // separate access to transactions
    pthread_rwlock_t ledger_rwlock;
    dap_ledger_tx_item_t *ledger_items;
    // separate access to tokens
    pthread_rwlock_t tokens_rwlock;
    dap_ledger_token_item_t *tokens;
    // separate acces to stake items
    pthread_rwlock_t stake_lock_rwlock;
    dap_ledger_stake_lock_item_t *emissions_for_stake_lock;
    // separate access to rewards
    pthread_rwlock_t rewards_rwlock;
    dap_ledger_reward_item_t *rewards;
    // separate access to balances
    pthread_rwlock_t balance_accounts_rwlock;
    dap_ledger_wallet_balance_t *balance_accounts;
    // separate access to events
    pthread_rwlock_t events_rwlock;
    dap_ledger_event_t *events;
    // separate access to threshold
    dap_ledger_tx_item_t *threshold_txs;
    pthread_rwlock_t threshold_txs_rwlock;
    dap_interval_timer_t threshold_txs_free_timer;
    // Timed-locked outs support
    dap_ledger_locked_out_t *locked_outs;
    dap_ledger_locked_out_t *reverse_list;
    dap_time_t blockchain_time;
    dap_time_t cutoff_time;
    pthread_rwlock_t locked_outs_rwlock;
    // Save/load operations condition
    pthread_mutex_t load_mutex;
    pthread_cond_t load_cond;
    bool load_end;
    // Ledger flags
    bool check_ds, check_cells_ds, check_token_emission, cached, mapped, threshold_enabled;
    dap_chain_cell_id_t local_cell_id;
    //notifiers
    dap_list_t *bridged_tx_notifiers;
    dap_list_t *tx_add_notifiers;
    dap_list_t *event_notifiers;
    dap_ledger_cache_tx_check_callback_t cache_tx_check_callback;
    // White- and blacklist
    dap_ledger_hal_item_t *hal_items, *hrl_items;
    // Event allowed public keys
    pthread_rwlock_t event_pkeys_rwlock;
    dap_ledger_event_pkey_item_t *event_pkeys_allowed;
    // Service callbacks
    pthread_rwlock_t srv_callbacks_rwlock;
    struct srv_callback_decree_item_t *srv_callbacks_decree;
    struct srv_callback_event_verify_item_t *srv_callbacks_event_verify;
} dap_ledger_private_t;

#define PVT(a) ( (dap_ledger_private_t *) a->_internal )

static void s_threshold_emissions_proc( dap_ledger_t * a_ledger);
static void s_threshold_txs_proc( dap_ledger_t * a_ledger);
static void s_threshold_txs_free(dap_ledger_t *a_ledger);
static int s_sort_ledger_tx_item(dap_ledger_tx_item_t* a, dap_ledger_tx_item_t* b);

// Arbitrage transaction helpers 
static bool s_ledger_tx_is_arbitrage(dap_chain_datum_tx_t *a_tx);
static int s_ledger_tx_check_arbitrage_outputs(dap_ledger_t *a_ledger, dap_chain_datum_tx_t *a_tx, dap_ledger_token_item_t *a_token_item);
static int s_ledger_tx_check_arbitrage_auth(dap_ledger_t *a_ledger, dap_chain_datum_tx_t *a_tx, dap_ledger_token_item_t *a_token_item);

static size_t s_threshold_emissions_max = 1000;
static size_t s_threshold_txs_max = 10000;
static bool s_debug_more = true;
static size_t s_threshold_free_timer_tick = 900000; // 900000 ms = 15 minutes.

struct json_object *wallet_info_json_collect(dap_ledger_t *a_ledger, dap_ledger_wallet_balance_t* a_bal);
int dap_ledger_pvt_balance_update_for_addr(dap_ledger_t *a_ledger, dap_chain_addr_t *a_addr, const char *a_token_ticker, uint256_t a_value, bool a_reverse);

static int s_ledger_event_verify_add(dap_ledger_t *a_ledger, dap_hash_fast_t *a_tx_hash, dap_chain_datum_tx_t *a_tx, bool a_apply, bool a_check_for_apply);
static int s_ledger_event_remove(dap_ledger_t *a_ledger, dap_hash_fast_t *a_tx_hash);

//add a service declaration for tx tagging and more
static bool s_tag_check_block_reward(dap_ledger_t *a_ledger, dap_chain_datum_tx_t *a_tx,  dap_chain_datum_tx_item_groups_t *a_items_grp, dap_chain_tx_tag_action_type_t *a_action)
{
    //reward tag
    if (a_items_grp->items_in_reward)
    {
        if (a_action) *a_action = DAP_CHAIN_TX_TAG_ACTION_TRANSFER_REGULAR;
        return true;
    }
    return false;
}

static bool s_tag_check_event(dap_ledger_t *a_ledger, dap_chain_datum_tx_t *a_tx,  dap_chain_datum_tx_item_groups_t *a_items_grp, dap_chain_tx_tag_action_type_t *a_action)
{
    //event tag
    if (!a_items_grp->items_event)
        return false;

    if (a_action)
        *a_action = DAP_CHAIN_TX_TAG_ACTION_EVENT;
    return true;
}
dap_chain_tx_out_cond_t* dap_chain_ledger_get_tx_out_cond_linked_to_tx_in_cond(dap_ledger_t *a_ledger, dap_chain_tx_in_cond_t *a_in_cond)
{
        dap_hash_fast_t *l_tx_prev_hash = &a_in_cond->header.tx_prev_hash;    
        uint32_t l_tx_prev_out_idx = a_in_cond->header.tx_out_prev_idx;
        dap_chain_datum_tx_t *l_tx_prev = dap_ledger_tx_find_by_hash (a_ledger,l_tx_prev_hash);
        
        if (!l_tx_prev) return NULL;
        byte_t* l_item_res = dap_chain_datum_tx_item_get_nth(l_tx_prev, TX_ITEM_TYPE_OUT_ALL, l_tx_prev_out_idx);
        dap_chain_tx_item_type_t l_type = *(uint8_t *)l_item_res;
        
        if (l_type != TX_ITEM_TYPE_OUT_COND) return NULL;

        
        return (dap_chain_tx_out_cond_t*)l_item_res;
}

static dap_chain_addr_t s_get_out_addr(byte_t *out_item)
{
    dap_chain_tx_item_type_t l_type = *(uint8_t *)out_item;
    
    switch (l_type) {
        case TX_ITEM_TYPE_OUT: { 
            dap_chain_tx_out_t *l_tx_out = (dap_chain_tx_out_t *)out_item;
            return l_tx_out->addr;
        } break;
        case TX_ITEM_TYPE_OUT_EXT: { // 256
            dap_chain_tx_out_ext_t *l_tx_out = (dap_chain_tx_out_ext_t *)out_item;
            return l_tx_out->addr;
        } break;
        case TX_ITEM_TYPE_OUT_STD: { // 256
            dap_chain_tx_out_std_t *l_tx_out = (dap_chain_tx_out_std_t *)out_item;
            return l_tx_out->addr;
        } break;
    }

    dap_chain_addr_t l_tx_out_to={0};
    return l_tx_out_to;
}

static bool s_tag_check_transfer(dap_ledger_t *a_ledger, dap_chain_datum_tx_t *a_tx,  dap_chain_datum_tx_item_groups_t *a_items_grp, dap_chain_tx_tag_action_type_t *a_action)
{
    //crosschain transfer
    //regular transfer
    //comission transfer

    // fee transfer: in_cond item linked to out_cond_fee
    if (a_items_grp->items_in_cond) 
    {
       for (dap_list_t *it = a_items_grp->items_in_cond; it; it = it->next) {
            dap_chain_tx_in_cond_t *l_tx_in = it->data;
            dap_chain_tx_out_cond_t *l_tx_out_cond = dap_chain_ledger_get_tx_out_cond_linked_to_tx_in_cond(a_ledger, l_tx_in);

            if (l_tx_out_cond && l_tx_out_cond->header.subtype == DAP_CHAIN_TX_OUT_COND_SUBTYPE_FEE) {
                if (a_action) *a_action = DAP_CHAIN_TX_TAG_ACTION_TRANSFER_COMISSION;
                return true;
            }   
        }
    }

    //crosschain transfer: outs destination net-id differs from current net-id
    // to differ with wrong stakes -> no ems in required

    if (!a_items_grp->items_in_ems)
    {
        for (dap_list_t *it =  a_items_grp->items_out_all; it; it = it->next) {
            
            dap_chain_addr_t l_tx_out_to = s_get_out_addr(it->data);
        
            //tag cross-chain _outputs_ transactions (recepient-tx is emission-based)
            if (l_tx_out_to.net_id.uint64 != a_ledger->net->pub.id.uint64 && !dap_chain_addr_is_blank(&l_tx_out_to)) {
                if (a_action) *a_action = DAP_CHAIN_TX_TAG_ACTION_TRANSFER_CROSSCHAIN;
                return true;
            }
        }   
    }

    //regular transfers 
    //have no other ins except regular in
    //have no OUT_COND except fee
    //have no vote
    //no TSD!

    //have any of those -> not regular transfer
    if (a_items_grp->items_in_cond ||
        a_items_grp->items_in_ems ||
        a_items_grp->items_in_reward ) {
        return false;   
    }
    
    //have any of those -> not regular transfer
    if ( 
        a_items_grp->items_out_cond_srv_pay ||
        a_items_grp->items_out_cond_srv_stake_lock ||
        a_items_grp->items_out_cond_srv_stake_pos_delegate ||
        a_items_grp->items_out_cond_srv_xchange) 
    {
        return false;
    }
    
    //not voting or vote...
    if (a_items_grp->items_vote || a_items_grp->items_voting || dap_list_length(a_items_grp->items_tsd) > 1 || 
        (a_items_grp->items_tsd && !dap_chain_datum_tx_item_get_tsd_by_type(a_tx, DAP_CHAIN_DATUM_TRANSFER_TSD_TYPE_OUT_COUNT)))
        return false;

    //not tsd sects (staking!) or only batching tsd
    if(a_action) {
        *a_action = DAP_CHAIN_TX_TAG_ACTION_TRANSFER_REGULAR;
    }
    return true;
}
int dap_ledger_service_add(dap_chain_net_srv_uid_t a_uid, char *tag_str, dap_ledger_tag_check_callback_t a_callback)
{
    
    dap_ledger_service_info_t *l_new_sinfo = NULL;
    
    int l_tmp = a_uid.raw_ui64;

    pthread_rwlock_rdlock(&s_services_rwlock);
    HASH_FIND_INT(s_services, &l_tmp, l_new_sinfo);
    pthread_rwlock_unlock(&s_services_rwlock);
    if (l_new_sinfo) {
        l_new_sinfo->callback = a_callback;
        return 1;
    }

    l_new_sinfo = DAP_NEW(dap_ledger_service_info_t);
    if (!l_new_sinfo) {
        log_it(L_CRITICAL, "Memory allocation error");
        return -1;
    }
    l_new_sinfo->service_uid = a_uid;
    l_new_sinfo->callback = a_callback;
    strncpy(l_new_sinfo->tag_str, tag_str, sizeof(l_new_sinfo->tag_str) - 1);
    
    pthread_rwlock_wrlock(&s_services_rwlock);
    HASH_ADD_INT(s_services, service_uid.raw_ui64, l_new_sinfo);
    pthread_rwlock_unlock(&s_services_rwlock);

    log_it(L_NOTICE, "Successfully registered service tag %s with uid %02" DAP_UINT64_FORMAT_X, tag_str, a_uid.raw_ui64);

    return 0;
}

/**
 * @brief dap_ledger_init
 * current function version set s_debug_more parameter, if it define in config, and returns 0
 * @return
 */
int dap_ledger_init()
{
    s_debug_more = dap_config_get_item_bool_default(g_config,"ledger","debug_more",false);
    
    pthread_rwlock_init(&s_verificators_rwlock, NULL);
    pthread_rwlock_init(&s_services_rwlock, NULL);

    //register native ledger services
    dap_chain_net_srv_uid_t l_uid_transfer = { .uint64 = DAP_CHAIN_NET_SRV_TRANSFER_ID };
    dap_ledger_service_add(l_uid_transfer, "transfer", s_tag_check_transfer);

    dap_chain_net_srv_uid_t l_uid_breward = { .uint64 = DAP_CHAIN_NET_SRV_BLOCK_REWARD_ID };
    dap_ledger_service_add(l_uid_breward, "block_reward", s_tag_check_block_reward);

    dap_chain_net_srv_uid_t l_uid_event = { .uint64 = DAP_CHAIN_NET_SRV_EVENT_ID };
    dap_ledger_service_add(l_uid_event, "event", s_tag_check_event);

    return 0;
}

/**
 * @brief dap_ledger_deinit
 * nothing do
 */
void dap_ledger_deinit()
{
    pthread_rwlock_destroy(&s_verificators_rwlock);
    pthread_rwlock_destroy(&s_services_rwlock);
}

/**
 * @brief dap_ledger_handle_new
 * Create empty dap_ledger_t structure
 * @return dap_ledger_t*
 */
static dap_ledger_t *dap_ledger_handle_new(void)
{
    dap_ledger_t *l_ledger = DAP_NEW_Z(dap_ledger_t);
    if ( !l_ledger ) {
        log_it(L_CRITICAL, "%s", c_error_memory_alloc);
        return NULL;
    }
    dap_ledger_private_t * l_ledger_pvt;
    l_ledger->_internal = l_ledger_pvt = DAP_NEW_Z(dap_ledger_private_t);
    if ( !l_ledger_pvt ) {
        log_it(L_CRITICAL, "%s", c_error_memory_alloc);
        DAP_DELETE(l_ledger);
        return NULL;
    }
    // Initialize Read/Write Lock Attribute
    pthread_rwlock_init(&l_ledger_pvt->ledger_rwlock, NULL);
    pthread_rwlock_init(&l_ledger_pvt->tokens_rwlock, NULL);
    pthread_rwlock_init(&l_ledger_pvt->threshold_txs_rwlock , NULL);
    pthread_rwlock_init(&l_ledger_pvt->balance_accounts_rwlock , NULL);
    pthread_rwlock_init(&l_ledger_pvt->stake_lock_rwlock, NULL);
    pthread_rwlock_init(&l_ledger_pvt->rewards_rwlock, NULL);
    pthread_rwlock_init(&l_ledger_pvt->events_rwlock, NULL);
    pthread_rwlock_init(&l_ledger_pvt->locked_outs_rwlock, NULL);
    pthread_rwlock_init(&l_ledger_pvt->event_pkeys_rwlock, NULL);
    pthread_mutex_init(&l_ledger_pvt->load_mutex, NULL);
    pthread_cond_init(&l_ledger_pvt->load_cond, NULL);
    return l_ledger;
}

/**
 * @brief dap_ledger_handle_free
 * Remove dap_ledger_t structure
 * @param a_ledger
 */
void dap_ledger_handle_free(dap_ledger_t *a_ledger)
{
    if(!a_ledger)
        return;
    log_it(L_INFO,"Ledger for network %s destroyed", a_ledger->net->pub.name);
    
    // Cleanup arbitrage rate limiting
    // Destroy Read/Write Lock
    pthread_rwlock_destroy(&PVT(a_ledger)->ledger_rwlock);
    pthread_rwlock_destroy(&PVT(a_ledger)->tokens_rwlock);
    pthread_rwlock_destroy(&PVT(a_ledger)->threshold_txs_rwlock);
    pthread_rwlock_destroy(&PVT(a_ledger)->balance_accounts_rwlock);
    pthread_rwlock_destroy(&PVT(a_ledger)->stake_lock_rwlock);
    pthread_rwlock_destroy(&PVT(a_ledger)->rewards_rwlock);
    pthread_rwlock_destroy(&PVT(a_ledger)->events_rwlock);
    pthread_rwlock_destroy(&PVT(a_ledger)->locked_outs_rwlock);
    pthread_rwlock_destroy(&PVT(a_ledger)->event_pkeys_rwlock);
    pthread_mutex_destroy(&PVT(a_ledger)->load_mutex);
    pthread_cond_destroy(&PVT(a_ledger)->load_cond);
    DAP_DELETE(PVT(a_ledger));
    DAP_DELETE(a_ledger);

}

struct json_object *wallet_info_json_collect(dap_ledger_t *a_ledger, dap_ledger_wallet_balance_t *a_bal) {
    char *pos = strrchr(a_bal->key, ' ');
    if (pos) {
        size_t l_addr_len = pos - a_bal->key;
        char *l_addr_str = DAP_NEW_STACK_SIZE(char, l_addr_len + 1);
        dap_strncpy(l_addr_str, a_bal->key, l_addr_len);
        dap_chain_addr_t *l_addr = dap_chain_addr_from_str(l_addr_str);
        const char *l_wallet_name = dap_chain_wallet_addr_cache_get_name(l_addr);
        DAP_DELETE(l_addr);
        if (l_wallet_name) {
            struct json_object *l_json = json_object_new_object();
            json_object_object_add(l_json, "class", json_object_new_string("WalletInfo"));
            struct json_object *l_jobj_wallet = json_object_new_object();
            json_object_object_add(l_jobj_wallet, l_wallet_name, dap_chain_wallet_info_to_json(l_wallet_name,
                                                                                               dap_chain_wallet_get_path(g_config)));
            json_object_object_add(l_json, "wallet", l_jobj_wallet);
            return l_json;
        }
    }
    return NULL;
}

inline static dap_ledger_hal_item_t *s_check_hal(dap_ledger_t *a_ledger, dap_hash_fast_t *a_hal_hash)
{
    dap_ledger_hal_item_t *ret = NULL;
    HASH_FIND(hh, PVT(a_ledger)->hal_items, a_hal_hash, sizeof(dap_hash_fast_t), ret);
    debug_if(s_debug_more && ret, L_MSG, "Datum %s is whitelisted", dap_hash_fast_to_str_static(a_hal_hash));
    return ret;
}

bool dap_ledger_datum_is_blacklisted(dap_ledger_t *a_ledger, dap_hash_fast_t a_hash) {
    dap_ledger_hal_item_t *ret = NULL;
    HASH_FIND(hh, PVT(a_ledger)->hrl_items, &a_hash, sizeof(dap_hash_fast_t), ret);
    debug_if(s_debug_more && ret, L_MSG, "Datum %s is blacklisted", dap_hash_fast_to_str_static(&a_hash));
    return !!ret;
}

inline static dap_ledger_token_item_t *s_ledger_find_token(dap_ledger_t *a_ledger, const char *a_token_ticker)
{
    dap_return_val_if_fail(a_ledger && a_token_ticker, NULL);
    dap_ledger_token_item_t *l_token_item = NULL;
    pthread_rwlock_rdlock(&PVT(a_ledger)->tokens_rwlock);
    HASH_FIND_STR(PVT(a_ledger)->tokens, a_token_ticker, l_token_item);
    pthread_rwlock_unlock(&PVT(a_ledger)->tokens_rwlock);
    return l_token_item;
}

/**
 * @brief s_token_tsd_parse
 *
 * @param a_item_apply_to Token item to apply changes to
 * @param a_current_datum Current token datum
 * @param a_ledger Ledger instance
 * @param a_tsd TSD data
 * @param a_tsd_total_size Total TSD size
 * @param a_apply Whether to apply changes
 * @param a_token_update_hash Hash of token_update datum (for history tracking)
 * @return int Status code
 */
static int s_token_tsd_parse(dap_ledger_token_item_t *a_item_apply_to, dap_chain_datum_token_t *a_current_datum,
                             dap_ledger_t *a_ledger, byte_t *a_tsd, size_t a_tsd_total_size, bool a_apply,
                             dap_hash_fast_t *a_token_update_hash)
{
    if (!a_tsd_total_size) {
        debug_if(a_item_apply_to, L_NOTICE, "No TSD sections in datum token");
        return DAP_LEDGER_CHECK_OK;
    }
    dap_return_val_if_pass(a_apply && !a_item_apply_to, DAP_LEDGER_CHECK_INVALID_ARGS);
    size_t l_new_signs_valid = a_item_apply_to ? a_item_apply_to->auth_signs_valid : 0;
    size_t l_new_signs_total = a_item_apply_to ? a_item_apply_to->auth_signs_total : 0;
    dap_pkey_t **l_new_pkeys = NULL;
    dap_hash_fast_t *l_new_pkey_hashes = NULL;
    bool l_was_pkeys_copied = false;
    size_t l_new_tx_recv_allow_size = a_item_apply_to ? a_item_apply_to->tx_recv_allow_size : 0;
    size_t l_new_tx_recv_block_size = a_item_apply_to ? a_item_apply_to->tx_recv_block_size : 0;
    size_t l_new_tx_send_allow_size = a_item_apply_to ? a_item_apply_to->tx_send_allow_size : 0;
    size_t l_new_tx_send_block_size = a_item_apply_to ? a_item_apply_to->tx_send_block_size : 0;
    struct spec_address *l_new_tx_recv_allow = NULL, *l_new_tx_recv_block = NULL,
                        *l_new_tx_send_allow = NULL, *l_new_tx_send_block = NULL;
    bool l_was_tx_recv_allow_copied = false, l_was_tx_recv_block_copied = false,
         l_was_tx_send_allow_copied = false, l_was_tx_send_block_copied = false;

#define m_ret_cleanup(ret_code) ({                          \
    DAP_DEL_ARRAY(l_new_pkeys, l_new_signs_total);          \
    DAP_DEL_MULTY(l_new_tx_recv_allow, l_new_tx_recv_block, \
                  l_new_tx_send_allow, l_new_tx_send_block, \
                  l_new_pkeys, l_new_pkey_hashes);          \
    ret_code; })
    uint64_t l_tsd_size = 0;
    dap_tsd_t *l_tsd = (dap_tsd_t *)a_tsd;
    for (uint64_t l_offset = 0; l_offset < a_tsd_total_size; l_offset += l_tsd_size) {
        if (l_offset + sizeof(dap_tsd_t) > a_tsd_total_size || l_offset + sizeof(dap_tsd_t) < l_offset) {
            log_it(L_WARNING, "Incorrect TSD section size, less than header");
            return m_ret_cleanup(DAP_LEDGER_CHECK_INVALID_SIZE);
        }
        l_tsd = (dap_tsd_t *)((byte_t *)l_tsd + l_tsd_size);
        l_tsd_size = dap_tsd_size(l_tsd);
        if (l_offset + l_tsd_size > a_tsd_total_size || l_offset + l_tsd_size < l_offset) {
            log_it(L_WARNING, "Wrong TSD size %"DAP_UINT64_FORMAT_U", exiting TSD parse", l_tsd_size);
            return m_ret_cleanup(DAP_LEDGER_CHECK_INVALID_SIZE);
        }
        switch (l_tsd->type) {
        // set flags
        case DAP_CHAIN_DATUM_TOKEN_TSD_TYPE_SET_FLAGS: {
            if (l_tsd->size != sizeof(uint16_t)) {
                log_it(L_WARNING, "Wrong SET_FLAGS TSD size %"DAP_UINT64_FORMAT_U", exiting TSD parse", l_tsd_size);
                return m_ret_cleanup(DAP_LEDGER_CHECK_INVALID_SIZE);
            }
            if (!a_apply)
                break;
            a_item_apply_to->flags |= dap_tsd_get_scalar(l_tsd, uint16_t);
        } break;

        // unset flags
        case DAP_CHAIN_DATUM_TOKEN_TSD_TYPE_UNSET_FLAGS: {
            if (l_tsd->size != sizeof(uint16_t)) {
                log_it(L_WARNING, "Wrong UNSET_FLAGS TSD size %"DAP_UINT64_FORMAT_U", exiting TSD parse", l_tsd_size);
                return m_ret_cleanup(DAP_LEDGER_CHECK_INVALID_SIZE);
            }
            if (!a_apply)
                break;
            a_item_apply_to->flags &= ~dap_tsd_get_scalar(l_tsd, uint16_t);
        } break;

        // set total supply
        case DAP_CHAIN_DATUM_TOKEN_TSD_TYPE_TOTAL_SUPPLY: { // 256
            if (l_tsd->size != sizeof(uint256_t)) {
                log_it(L_WARNING, "Wrong TOTAL_SUPPLY TSD size %"DAP_UINT64_FORMAT_U", exiting TSD parse", l_tsd_size);
                return m_ret_cleanup(DAP_LEDGER_CHECK_INVALID_SIZE);
            }
            if (!a_item_apply_to) {
                log_it(L_WARNING, "Unexpected TOTAL_SUPPLY TSD section in datum token declaration");
                return m_ret_cleanup(DAP_LEDGER_TOKEN_ADD_CHECK_TSD_FORBIDDEN);
            }
            uint256_t l_new_supply = dap_tsd_get_scalar(l_tsd, uint256_t);
            if (IS_ZERO_256(a_item_apply_to->total_supply)){
                log_it(L_WARNING, "Cannot update total_supply for token %s because the current value is set to infinity.", a_item_apply_to->ticker);
                return m_ret_cleanup(DAP_LEDGER_TOKEN_ADD_CHECK_TSD_INVALID_SUPPLY);
            }
            if (!IS_ZERO_256(l_new_supply) && compare256(a_item_apply_to->total_supply, l_new_supply) > -1) {
                log_it(L_WARNING, "Can't update token with ticker '%s' because the new 'total_supply' can't be smaller than the old one", a_item_apply_to->ticker);
                return m_ret_cleanup(DAP_LEDGER_TOKEN_ADD_CHECK_TSD_INVALID_SUPPLY);
            }
            if (!a_apply)
                break;
            uint256_t l_supply_delta = {};
            SUBTRACT_256_256(l_new_supply, a_item_apply_to->total_supply, &l_supply_delta);
            a_item_apply_to->total_supply = l_new_supply;
            SUM_256_256(a_item_apply_to->current_supply, l_supply_delta, &a_item_apply_to->current_supply);
        } break;

        // Allowed tx receiver addres list add, remove or clear
        case DAP_CHAIN_DATUM_TOKEN_TSD_TYPE_TX_RECEIVER_ALLOWED_ADD: {
            if (l_tsd->size != sizeof(dap_chain_addr_t)) {
                log_it(L_WARNING, "Wrong TX_RECEIVER_ALLOWED_ADD TSD size %"DAP_UINT64_FORMAT_U", exiting TSD parse", l_tsd_size);
                return m_ret_cleanup(DAP_LEDGER_CHECK_INVALID_SIZE);
            }
            // Check if its correct
            dap_chain_addr_t *l_add_addr = dap_tsd_get_object(l_tsd, dap_chain_addr_t);
            if (dap_chain_addr_check_sum(l_add_addr)) {
                log_it(L_WARNING, "Wrong address checksum in TSD param TX_RECEIVER_ALLOWED_ADD");
                return m_ret_cleanup(DAP_LEDGER_TOKEN_ADD_CHECK_TSD_INVALID_ADDR);
            }
            if (!l_new_tx_recv_allow && l_new_tx_recv_allow_size && !l_was_tx_recv_allow_copied) {
                assert(a_item_apply_to->tx_recv_allow);
                // Deep copy addrs to sandbox
                l_new_tx_recv_allow = DAP_DUP_SIZE(a_item_apply_to->tx_recv_allow, l_new_tx_recv_allow_size * sizeof(struct spec_address));
                if (!l_new_tx_recv_allow) {
                    log_it(L_CRITICAL, "%s", c_error_memory_alloc);
                    return m_ret_cleanup(DAP_LEDGER_CHECK_NOT_ENOUGH_MEMORY);
                }
            }
            l_was_tx_recv_allow_copied = true;
            // Check if its already present
            for (size_t i = 0; i < l_new_tx_recv_allow_size; i++) { // Check for all the list
                if (dap_chain_addr_compare(&l_new_tx_recv_allow[i].addr, l_add_addr)) { // Found
                    log_it(L_WARNING, "TSD param TX_RECEIVER_ALLOWED_ADD has address %s thats already present in list",
                                                                    dap_chain_addr_to_str_static(l_add_addr));
                    return m_ret_cleanup(DAP_LEDGER_TOKEN_ADD_CHECK_TSD_ADDR_MISMATCH);
                }
            }
            struct spec_address *l_tmp = DAP_REALLOC_COUNT(l_new_tx_recv_allow, l_new_tx_recv_allow_size + 1);
            if (!l_tmp) {
                log_it(L_CRITICAL, "%s", c_error_memory_alloc);
                return m_ret_cleanup(DAP_LEDGER_CHECK_NOT_ENOUGH_MEMORY);
            }
            l_new_tx_recv_allow = l_tmp;
            l_new_tx_recv_allow[l_new_tx_recv_allow_size++].addr = *l_add_addr;
            l_new_tx_recv_allow[l_new_tx_recv_allow_size - 1].becomes_effective = dap_time_now();
        } break;

        case DAP_CHAIN_DATUM_TOKEN_TSD_TYPE_TX_RECEIVER_ALLOWED_REMOVE: {
            if (l_tsd->size != sizeof(dap_chain_addr_t)) {
                log_it(L_WARNING, "Wrong TX_RECEIVER_ALLOWED_REMOVE TSD size %"DAP_UINT64_FORMAT_U", exiting TSD parse", l_tsd_size);
                return m_ret_cleanup(DAP_LEDGER_CHECK_INVALID_SIZE);
            }
            // Check if its correct
            dap_chain_addr_t *l_add_addr = dap_tsd_get_object(l_tsd, dap_chain_addr_t);
            if (dap_chain_addr_check_sum(l_add_addr)) {
                log_it(L_WARNING, "Wrong address checksum in TSD param TX_RECEIVER_ALLOWED_REMOVE");
                return m_ret_cleanup(DAP_LEDGER_TOKEN_ADD_CHECK_TSD_INVALID_ADDR);
            }
            if (!l_new_tx_recv_allow && l_new_tx_recv_allow_size && !l_was_tx_recv_allow_copied) {
                assert(a_item_apply_to->tx_recv_allow);
                // Deep copy addrs to sandbox
                l_new_tx_recv_allow = DAP_DUP_SIZE(a_item_apply_to->tx_recv_allow, l_new_tx_recv_allow_size * sizeof(struct spec_address));
                if (!l_new_tx_recv_allow) {
                    log_it(L_CRITICAL, "%s", c_error_memory_alloc);
                    return m_ret_cleanup(DAP_LEDGER_CHECK_NOT_ENOUGH_MEMORY);
                }
            }
            l_was_tx_recv_allow_copied = true;
            // Check if its already present
            size_t i = 0;
            for ( ; i < l_new_tx_recv_allow_size; i++) // Check for all the list
                if (dap_chain_addr_compare(&l_new_tx_recv_allow[i].addr, l_add_addr))
                    break;
            if (i == l_new_tx_recv_allow_size) {
                log_it(L_WARNING, "TSD param TX_RECEIVER_ALLOWED_REMOVE has address %s thats not present in list",
                        dap_chain_addr_to_str_static(l_add_addr));
                return m_ret_cleanup(DAP_LEDGER_TOKEN_ADD_CHECK_TSD_ADDR_MISMATCH);
            }
            // Addr removing: swap with last
            {
                size_t l_last_idx = l_new_tx_recv_allow_size - 1;
                if (i < l_last_idx)
                    l_new_tx_recv_allow[i] = l_new_tx_recv_allow[l_last_idx];
                l_new_tx_recv_allow_size = l_last_idx;
            }
            // Memory clearing
            if (l_new_tx_recv_allow_size)
                l_new_tx_recv_allow = DAP_REALLOC_COUNT(l_new_tx_recv_allow, l_new_tx_recv_allow_size);
            else
                DAP_DEL_Z(l_new_tx_recv_allow);
        } break;

        case DAP_CHAIN_DATUM_TOKEN_TSD_TYPE_TX_RECEIVER_ALLOWED_CLEAR: {
            if (l_tsd->size != 0) {
                log_it(L_WARNING, "Wrong TX_RECEIVER_ALLOWED_CLEAR TSD size %"DAP_UINT64_FORMAT_U", exiting TSD parse", l_tsd_size);
                return m_ret_cleanup(DAP_LEDGER_CHECK_INVALID_SIZE);
            }
            DAP_DEL_Z(l_new_tx_recv_allow);
            l_new_tx_recv_allow_size = 0;
            l_was_tx_recv_allow_copied = true;
        } break;

        // Blocked tx receiver addres list add, remove or clear
        case DAP_CHAIN_DATUM_TOKEN_TSD_TYPE_TX_RECEIVER_BLOCKED_ADD: {
            if (l_tsd->size != sizeof(dap_chain_addr_t)) {
                log_it(L_WARNING, "Wrong TX_RECEIVER_BLOCKED_ADD TSD size %"DAP_UINT64_FORMAT_U", exiting TSD parse", l_tsd_size);
                return m_ret_cleanup(DAP_LEDGER_CHECK_INVALID_SIZE);
            }
            // Check if its correct
            dap_chain_addr_t *l_add_addr = dap_tsd_get_object(l_tsd, dap_chain_addr_t);
            if (dap_chain_addr_check_sum(l_add_addr)) {
                log_it(L_WARNING, "Wrong address checksum in TSD param TX_RECEIVER_BLOCKED_ADD");
                return m_ret_cleanup(DAP_LEDGER_TOKEN_ADD_CHECK_TSD_INVALID_ADDR);
            }
            if (!l_new_tx_recv_block && l_new_tx_recv_block_size && !l_was_tx_recv_block_copied) {
                assert(a_item_apply_to->tx_recv_block);
                // Deep copy addrs to sandbox
                l_new_tx_recv_block = DAP_DUP_SIZE(a_item_apply_to->tx_recv_block, l_new_tx_recv_block_size * sizeof(struct spec_address));
                if (!l_new_tx_recv_block) {
                    log_it(L_CRITICAL, "%s", c_error_memory_alloc);
                    return m_ret_cleanup(DAP_LEDGER_CHECK_NOT_ENOUGH_MEMORY);
                }
            }
            l_was_tx_recv_block_copied = true;
            // Check if its already present
            for (size_t i = 0; i < l_new_tx_recv_block_size; i++) { // Check for all the list
                if (dap_chain_addr_compare(&l_new_tx_recv_block[i].addr, l_add_addr)) { // Found
                    log_it(L_WARNING, "TSD param TX_RECEIVER_BLOCKED_ADD has address %s thats already present in list",
                                                                    dap_chain_addr_to_str_static(l_add_addr));
                    return m_ret_cleanup(DAP_LEDGER_TOKEN_ADD_CHECK_TSD_ADDR_MISMATCH);
                }
            }
            struct spec_address *l_tmp = DAP_REALLOC_COUNT(l_new_tx_recv_block, l_new_tx_recv_block_size + 1);
            if (!l_tmp) {
                log_it(L_CRITICAL, "%s", c_error_memory_alloc);
                return m_ret_cleanup(DAP_LEDGER_CHECK_NOT_ENOUGH_MEMORY);
            }
            l_new_tx_recv_block = l_tmp;
            l_new_tx_recv_block[l_new_tx_recv_block_size++].addr = *l_add_addr;
            l_new_tx_recv_block[l_new_tx_recv_block_size - 1].becomes_effective = dap_time_now();
        } break;

        case DAP_CHAIN_DATUM_TOKEN_TSD_TYPE_TX_RECEIVER_BLOCKED_REMOVE: {
            if (l_tsd->size != sizeof(dap_chain_addr_t)) {
                log_it(L_WARNING, "Wrong TX_RECEIVER_BLOCKED_REMOVE TSD size %"DAP_UINT64_FORMAT_U", exiting TSD parse", l_tsd_size);
                return m_ret_cleanup(DAP_LEDGER_CHECK_INVALID_SIZE);
            }
            // Check if its correct
            dap_chain_addr_t *l_add_addr = dap_tsd_get_object(l_tsd, dap_chain_addr_t);
            if (dap_chain_addr_check_sum(l_add_addr)) {
                log_it(L_WARNING, "Wrong address checksum in TSD param TX_RECEIVER_BLOCKED_REMOVE");
                return m_ret_cleanup(DAP_LEDGER_TOKEN_ADD_CHECK_TSD_INVALID_ADDR);
            }
            if (!l_new_tx_recv_block && l_new_tx_recv_block_size && !l_was_tx_recv_block_copied) {
                assert(a_item_apply_to->tx_recv_block);
                // Deep copy addrs to sandbox
                l_new_tx_recv_block = DAP_DUP_SIZE(a_item_apply_to->tx_recv_block, l_new_tx_recv_block_size * sizeof(struct spec_address));
                if (!l_new_tx_recv_block) {
                    log_it(L_CRITICAL, "%s", c_error_memory_alloc);
                    return m_ret_cleanup(DAP_LEDGER_CHECK_NOT_ENOUGH_MEMORY);
                }
            }
            l_was_tx_recv_block_copied = true;
            // Check if its already present
            size_t i = 0;
            for ( ; i < l_new_tx_recv_block_size; i++) // Check for all the list
                if (dap_chain_addr_compare(&l_new_tx_recv_block[i].addr, l_add_addr))
                    break;
            if (i == l_new_tx_recv_block_size) {
                log_it(L_WARNING, "TSD param TX_RECEIVER_BLOCKED_REMOVE has address %s thats not present in list",
                        dap_chain_addr_to_str_static(l_add_addr));
                return m_ret_cleanup(DAP_LEDGER_TOKEN_ADD_CHECK_TSD_ADDR_MISMATCH);
            }
            // Addr removing: swap with last
            {
                size_t l_last_idx = l_new_tx_recv_block_size - 1;
                if (i < l_last_idx)
                    l_new_tx_recv_block[i] = l_new_tx_recv_block[l_last_idx];
                l_new_tx_recv_block_size = l_last_idx;
            }
            // Memory clearing
            if (l_new_tx_recv_block_size)
                l_new_tx_recv_block = DAP_REALLOC_COUNT(l_new_tx_recv_block, l_new_tx_recv_block_size);
            else
                DAP_DEL_Z(l_new_tx_recv_block);
        } break;

        case DAP_CHAIN_DATUM_TOKEN_TSD_TYPE_TX_RECEIVER_BLOCKED_CLEAR: {
            if (l_tsd->size != 0) {
                log_it(L_WARNING, "Wrong TX_RECEIVER_BLOCKED_CLEAR TSD size %"DAP_UINT64_FORMAT_U", exiting TSD parse", l_tsd_size);
                return m_ret_cleanup(DAP_LEDGER_CHECK_INVALID_SIZE);
            }
            DAP_DEL_Z(l_new_tx_recv_block);
            l_new_tx_recv_block_size = 0;
            l_was_tx_recv_block_copied = true;
        } break;

        // Blocked tx sender addres list add, remove or clear
        case DAP_CHAIN_DATUM_TOKEN_TSD_TYPE_TX_SENDER_ALLOWED_ADD: {
            if (l_tsd->size != sizeof(dap_chain_addr_t)) {
                log_it(L_WARNING, "Wrong TX_SENDER_ALLOWED_ADD TSD size %"DAP_UINT64_FORMAT_U", exiting TSD parse", l_tsd_size);
                return m_ret_cleanup(DAP_LEDGER_CHECK_INVALID_SIZE);
            }
            // Check if its correct
            dap_chain_addr_t *l_add_addr = dap_tsd_get_object(l_tsd, dap_chain_addr_t);
            if (dap_chain_addr_check_sum(l_add_addr)) {
                log_it(L_WARNING, "Wrong address checksum in TSD param TX_SENDER_ALLOWED_ADD");
                return m_ret_cleanup(DAP_LEDGER_TOKEN_ADD_CHECK_TSD_INVALID_ADDR);
            }
            if (!l_new_tx_send_allow && l_new_tx_send_allow_size && !l_was_tx_send_allow_copied) {
                assert(a_item_apply_to->tx_send_allow);
                // Deep copy addrs to sandbox
                l_new_tx_send_allow = DAP_DUP_SIZE(a_item_apply_to->tx_send_allow, l_new_tx_send_allow_size * sizeof(struct spec_address));
                if (!l_new_tx_send_allow) {
                    log_it(L_CRITICAL, "%s", c_error_memory_alloc);
                    return m_ret_cleanup(DAP_LEDGER_CHECK_NOT_ENOUGH_MEMORY);
                }
            }
            l_was_tx_send_allow_copied = true;
            // Check if its already present
            for (size_t i = 0; i < l_new_tx_send_allow_size; i++) { // Check for all the list
                if (dap_chain_addr_compare(&l_new_tx_send_allow[i].addr, l_add_addr)) { // Found
                    log_it(L_WARNING, "TSD param TX_SENDER_ALLOWED_ADD has address %s thats already present in list",
                                                                    dap_chain_addr_to_str_static(l_add_addr));
                    return m_ret_cleanup(DAP_LEDGER_TOKEN_ADD_CHECK_TSD_ADDR_MISMATCH);
                }
            }
            struct spec_address *l_tmp = DAP_REALLOC_COUNT(l_new_tx_send_allow, l_new_tx_send_allow_size + 1);
            if (!l_tmp) {
                log_it(L_CRITICAL, "%s", c_error_memory_alloc);
                return m_ret_cleanup(DAP_LEDGER_CHECK_NOT_ENOUGH_MEMORY);
            }
            l_new_tx_send_allow = l_tmp;
            l_new_tx_send_allow[l_new_tx_send_allow_size++].addr = *l_add_addr;
            l_new_tx_send_allow[l_new_tx_send_allow_size - 1].becomes_effective = dap_time_now();
        } break;

        case DAP_CHAIN_DATUM_TOKEN_TSD_TYPE_TX_SENDER_ALLOWED_REMOVE: {
            if (l_tsd->size != sizeof(dap_chain_addr_t)) {
                log_it(L_WARNING, "Wrong TX_SENDER_ALLOWED_REMOVE TSD size %"DAP_UINT64_FORMAT_U", exiting TSD parse", l_tsd_size);
                return m_ret_cleanup(DAP_LEDGER_CHECK_INVALID_SIZE);
            }
            // Check if its correct
            dap_chain_addr_t *l_add_addr = dap_tsd_get_object(l_tsd, dap_chain_addr_t);
            if (dap_chain_addr_check_sum(l_add_addr)) {
                log_it(L_WARNING, "Wrong address checksum in TSD param TX_SENDER_ALLOWED_REMOVE");
                return m_ret_cleanup(DAP_LEDGER_TOKEN_ADD_CHECK_TSD_INVALID_ADDR);

            }
            if (!l_new_tx_send_allow && l_new_tx_send_allow_size && !l_was_tx_send_allow_copied) {
                assert(a_item_apply_to->tx_send_allow);
                // Deep copy addrs to sandbox
                l_new_tx_send_allow = DAP_DUP_SIZE(a_item_apply_to->tx_send_allow, l_new_tx_send_allow_size * sizeof(struct spec_address));
                if (!l_new_tx_send_allow) {
                    log_it(L_CRITICAL, "%s", c_error_memory_alloc);
                    return m_ret_cleanup(DAP_LEDGER_CHECK_NOT_ENOUGH_MEMORY);
                }
            }
            l_was_tx_send_allow_copied = true;
            // Check if its already present
            size_t i = 0;
            for ( ; i < l_new_tx_send_allow_size; i++) // Check for all the list
                if (dap_chain_addr_compare(&l_new_tx_send_allow[i].addr, l_add_addr))
                    break;
            if (i == l_new_tx_send_allow_size) {
                log_it(L_WARNING, "TSD param TX_SENDER_ALLOWED_REMOVE has address %s thats not present in list",
                        dap_chain_addr_to_str_static(l_add_addr));
                return m_ret_cleanup(DAP_LEDGER_TOKEN_ADD_CHECK_TSD_ADDR_MISMATCH);
            }
            // Addr removing: swap with last
            {
                size_t l_last_idx = l_new_tx_send_allow_size - 1;
                if (i < l_last_idx)
                    l_new_tx_send_allow[i] = l_new_tx_send_allow[l_last_idx];
                l_new_tx_send_allow_size = l_last_idx;
            }
            // Memory clearing
            if (l_new_tx_send_allow_size)
                l_new_tx_send_allow = DAP_REALLOC_COUNT(l_new_tx_send_allow, l_new_tx_send_allow_size);
            else
                DAP_DEL_Z(l_new_tx_send_allow);
        } break;

        case DAP_CHAIN_DATUM_TOKEN_TSD_TYPE_TX_SENDER_ALLOWED_CLEAR: {
            if (l_tsd->size != 0) {
                log_it(L_WARNING, "Wrong TX_SENDER_ALLOWED_CLEAR TSD size %"DAP_UINT64_FORMAT_U", exiting TSD parse", l_tsd_size);
                return m_ret_cleanup(DAP_LEDGER_CHECK_INVALID_SIZE);
            }
            DAP_DEL_Z(l_new_tx_send_allow);
            l_new_tx_send_allow_size = 0;
            l_was_tx_send_allow_copied = true;
        } break;

        // Blocked tx sender addres list add, remove or clear
        case DAP_CHAIN_DATUM_TOKEN_TSD_TYPE_TX_SENDER_BLOCKED_ADD: {
            if (l_tsd->size != sizeof(dap_chain_addr_t)) {
                log_it(L_WARNING, "Wrong TX_SENDER_BLOCKED_ADD TSD size %"DAP_UINT64_FORMAT_U", exiting TSD parse", l_tsd_size);
                return m_ret_cleanup(DAP_LEDGER_CHECK_INVALID_SIZE);
            }
            // Check if its correct
            dap_chain_addr_t *l_add_addr = dap_tsd_get_object(l_tsd, dap_chain_addr_t);
            if (dap_chain_addr_check_sum(l_add_addr)) {
                log_it(L_WARNING, "Wrong address checksum in TSD param TX_SENDER_BLOCKED_ADD");
                return m_ret_cleanup(DAP_LEDGER_TOKEN_ADD_CHECK_TSD_INVALID_ADDR);
            }
            if (!l_new_tx_send_block && l_new_tx_send_block_size && !l_was_tx_send_block_copied) {
                assert(a_item_apply_to->tx_send_block);
                // Deep copy addrs to sandbox
                l_new_tx_send_block = DAP_DUP_SIZE(a_item_apply_to->tx_send_block, l_new_tx_send_block_size * sizeof(struct spec_address));
                if (!l_new_tx_send_block) {
                    log_it(L_CRITICAL, "%s", c_error_memory_alloc);
                    return m_ret_cleanup(DAP_LEDGER_CHECK_NOT_ENOUGH_MEMORY);
                }
            }
            l_was_tx_send_block_copied = true;
            // Check if its already present
            for (size_t i = 0; i < l_new_tx_send_block_size; i++) { // Check for all the list
                if (dap_chain_addr_compare(&l_new_tx_send_block[i].addr, l_add_addr)) { // Found
                    log_it(L_WARNING, "TSD param TX_SENDER_BLOCKED_ADD has address %s thats already present in list",
                                                                    dap_chain_addr_to_str_static(l_add_addr));
                    return m_ret_cleanup(DAP_LEDGER_TOKEN_ADD_CHECK_TSD_ADDR_MISMATCH);
                }
            }
            if (!a_apply)
                break;
            struct spec_address *l_tmp = DAP_REALLOC_COUNT(l_new_tx_send_block, l_new_tx_send_block_size + 1);
            if (!l_tmp) {
                log_it(L_CRITICAL, "%s", c_error_memory_alloc);
                return m_ret_cleanup(DAP_LEDGER_CHECK_NOT_ENOUGH_MEMORY);
            }
            l_new_tx_send_block = l_tmp;
            l_new_tx_send_block[l_new_tx_send_block_size++].addr = *l_add_addr;
            l_new_tx_send_block[l_new_tx_send_block_size - 1].becomes_effective = dap_time_now();
        } break;

        case DAP_CHAIN_DATUM_TOKEN_TSD_TYPE_TX_SENDER_BLOCKED_REMOVE: {
            if (l_tsd->size != sizeof(dap_chain_addr_t)) {
                log_it(L_WARNING, "Wrong TX_SENDER_BLOCKED_REMOVE TSD size %"DAP_UINT64_FORMAT_U", exiting TSD parse", l_tsd_size);
                return m_ret_cleanup(DAP_LEDGER_CHECK_INVALID_SIZE);
            }
            // Check if its correct
            dap_chain_addr_t *l_add_addr = dap_tsd_get_object(l_tsd, dap_chain_addr_t);
            if (dap_chain_addr_check_sum(l_add_addr)) {
                log_it(L_WARNING, "Wrong address checksum in TSD param TX_SENDER_BLOCKED_REMOVE");
                return m_ret_cleanup(DAP_LEDGER_TOKEN_ADD_CHECK_TSD_INVALID_ADDR);
            }
            if (!l_new_tx_send_block && l_new_tx_send_block_size && !l_was_tx_send_block_copied) {
                assert(a_item_apply_to->tx_send_block);
                // Deep copy addrs to sandbox
                l_new_tx_send_block = DAP_DUP_SIZE(a_item_apply_to->tx_send_block, l_new_tx_send_block_size * sizeof(struct spec_address));
                if (!l_new_tx_send_block) {
                    log_it(L_CRITICAL, "%s", c_error_memory_alloc);
                    return m_ret_cleanup(DAP_LEDGER_CHECK_NOT_ENOUGH_MEMORY);
                }
            }
            l_was_tx_send_block_copied = true;
            // Check if its already present
            size_t i = 0;
            for ( ; i < l_new_tx_send_block_size; i++) // Check for all the list
                if (dap_chain_addr_compare(&l_new_tx_send_block[i].addr, l_add_addr))
                    break;
            if (i == l_new_tx_send_block_size) {
                log_it(L_WARNING, "TSD param TX_SENDER_BLOCKED_REMOVE has address %s thats not present in list",
                        dap_chain_addr_to_str_static(l_add_addr));
                return m_ret_cleanup(DAP_LEDGER_TOKEN_ADD_CHECK_TSD_ADDR_MISMATCH);
            }
            // Addr removing: swap with last
            {
                size_t l_last_idx = l_new_tx_send_block_size - 1;
                if (i < l_last_idx)
                    l_new_tx_send_block[i] = l_new_tx_send_block[l_last_idx];
                l_new_tx_send_block_size = l_last_idx;
            }
            // Memory clearing
            if (l_new_tx_send_block_size)
                l_new_tx_send_block = DAP_REALLOC_COUNT(l_new_tx_send_block, l_new_tx_send_block_size);
            else
                DAP_DEL_Z(l_new_tx_send_block);
        } break;

        case DAP_CHAIN_DATUM_TOKEN_TSD_TYPE_TX_SENDER_BLOCKED_CLEAR: {
            if (l_tsd->size != 0) {
                log_it(L_WARNING, "Wrong TX_SENDER_BLOCKED_CLEAR TSD size %"DAP_UINT64_FORMAT_U", exiting TSD parse", l_tsd_size);
                return m_ret_cleanup(DAP_LEDGER_CHECK_INVALID_SIZE);
            }
            DAP_DEL_Z(l_new_tx_send_block);
            l_new_tx_send_block_size = 0;
            l_was_tx_send_block_copied = true;
        } break;

        // ============================================================================
        // UTXO FLAGS TSD SECTION (stores all UTXO-related flags in uint32_t)
        // ============================================================================
        
        case DAP_CHAIN_DATUM_TOKEN_TSD_TYPE_UTXO_FLAGS: {
            // UTXO flags are stored separately in TSD to avoid uint16_t overflow
            // (flags like BIT(16-20) don't fit in header_native_decl.flags which is uint16_t)
            if (l_tsd->size != sizeof(uint32_t)) {
                log_it(L_WARNING, "Wrong UTXO_FLAGS TSD size %"DAP_UINT64_FORMAT_U", expected %zu", 
                       l_tsd_size, sizeof(uint32_t));
                return m_ret_cleanup(DAP_LEDGER_CHECK_INVALID_SIZE);
            }
            if (!a_apply)
                break;
            
            uint32_t l_utxo_flags = dap_tsd_get_scalar(l_tsd, uint32_t);
            
            // Merge UTXO flags into token item's flags
            // Note: UTXO flags use BIT(0-4) in TSD, but are conceptually separate from header flags
            // We store them in the same token_item->flags field for simplicity
            a_item_apply_to->flags |= l_utxo_flags;
            
            log_it(L_INFO, "Applied UTXO flags 0x%08X to token %s (total flags: 0x%08X)", 
                   l_utxo_flags, a_item_apply_to->ticker, a_item_apply_to->flags);
        } break;

        // ============================================================================
        // UTXO BLOCKLIST TSD SECTIONS
        // ============================================================================

        case DAP_CHAIN_DATUM_TOKEN_TSD_TYPE_UTXO_BLOCKED_ADD: {
            // Two formats supported:
            // Basic:    [tx_hash: 32B][out_idx: 4B] = 36 bytes (immediate activation)
            // Extended: [tx_hash: 32B][out_idx: 4B][timestamp: 8B] = 44 bytes (delayed activation)
            size_t l_expected_size_basic = sizeof(dap_chain_hash_fast_t) + sizeof(uint32_t);
            size_t l_expected_size_extended = l_expected_size_basic + sizeof(dap_time_t);
            
            if (l_tsd->size != l_expected_size_basic && l_tsd->size != l_expected_size_extended) {
                log_it(L_WARNING, "Wrong UTXO_BLOCKED_ADD TSD size %"DAP_UINT64_FORMAT_U", expected %zu or %zu, exiting TSD parse", 
                       l_tsd_size, l_expected_size_basic, l_expected_size_extended);
                return m_ret_cleanup(DAP_LEDGER_CHECK_INVALID_SIZE);
            }

            // Check if UTXO blocking is disabled for this token
            if (a_item_apply_to->flags & DAP_CHAIN_DATUM_TOKEN_FLAG_UTXO_BLOCKING_DISABLED) {
                log_it(L_WARNING, "UTXO blocking is disabled for token %s, cannot add UTXO to blocklist", 
                       a_item_apply_to->ticker);
                return m_ret_cleanup(DAP_LEDGER_TOKEN_ADD_CHECK_TSD_FORBIDDEN);
            }

            // Check if blocklist is static
            if (a_item_apply_to->flags & DAP_CHAIN_DATUM_TOKEN_FLAG_UTXO_STATIC_BLOCKLIST) {
                log_it(L_WARNING, "UTXO blocklist is static for token %s, cannot modify", 
                       a_item_apply_to->ticker);
                return m_ret_cleanup(DAP_LEDGER_TOKEN_ADD_CHECK_TSD_FORBIDDEN);
            }

            // Parse UTXO data (tx_hash + out_idx)
            dap_chain_hash_fast_t *l_tx_hash = (dap_chain_hash_fast_t *)l_tsd->data;
            uint32_t l_out_idx = *(uint32_t *)(l_tsd->data + sizeof(dap_chain_hash_fast_t));
            
            // Parse activation time (optional)
            dap_time_t l_becomes_effective;
            if (l_tsd->size == l_expected_size_extended) {
                // Extended format with explicit timestamp
                l_becomes_effective = *(dap_time_t *)(l_tsd->data + sizeof(dap_chain_hash_fast_t) + sizeof(uint32_t));
                log_it(L_DEBUG, "UTXO blocking with delayed activation at %"DAP_UINT64_FORMAT_U, l_becomes_effective);
            } else {
                // Basic format - immediate activation (use blockchain time, not wall clock!)
                l_becomes_effective = dap_ledger_get_blockchain_time(a_ledger);
            }

            // Validate UTXO exists (optional validation with warning)
            // Note: UTXO may not exist yet at token_update time, but will exist later
            // This is a sanity check, not a blocking error
            if (a_apply) {
                dap_ledger_tx_item_t *l_tx_item = NULL;
                dap_chain_datum_tx_t *l_tx = dap_ledger_tx_find_datum_by_hash(a_ledger, l_tx_hash, &l_tx_item, false);
                if (l_tx) {
                    // Check if output index exists
                    void *l_tx_out = dap_chain_datum_tx_item_get_nth(l_tx, TX_ITEM_TYPE_OUT_ALL, l_out_idx);
                    if (!l_tx_out) {
                        char l_hash_str[DAP_CHAIN_HASH_FAST_STR_SIZE];
                        dap_chain_hash_fast_to_str(l_tx_hash, l_hash_str, sizeof(l_hash_str));
                        log_it(L_WARNING, "UTXO validation: output index %u not found in tx %s (may not exist yet)", 
                               l_out_idx, l_hash_str);
                    } else {
                        // Check if already spent
                        if (l_tx_item && l_tx_item->cache_data.n_outs_used > l_out_idx &&
                            !dap_hash_fast_is_blank(&l_tx_item->cache_data.tx_hash_spent_fast[l_out_idx])) {
                            char l_hash_str[DAP_CHAIN_HASH_FAST_STR_SIZE];
                            dap_chain_hash_fast_to_str(l_tx_hash, l_hash_str, sizeof(l_hash_str));
                            log_it(L_WARNING, "UTXO validation: output %s:%u is already spent", l_hash_str, l_out_idx);
                        }
                    }
                } else {
                    char l_hash_str[DAP_CHAIN_HASH_FAST_STR_SIZE];
                    dap_chain_hash_fast_to_str(l_tx_hash, l_hash_str, sizeof(l_hash_str));
                    log_it(L_DEBUG, "UTXO validation: transaction %s not found in ledger (may not exist yet)", l_hash_str);
                }
            }

            if (!a_apply)
                break;

            // Add UTXO to blocklist with specified activation time
            if (s_ledger_utxo_block_add(a_item_apply_to, l_tx_hash, l_out_idx, l_becomes_effective, 
                                         a_token_update_hash, a_ledger) != 0) {
                char l_hash_str[DAP_CHAIN_HASH_FAST_STR_SIZE];
                dap_chain_hash_fast_to_str(l_tx_hash, l_hash_str, sizeof(l_hash_str));
                log_it(L_ERROR, "Failed to add UTXO to blocklist: tx=%s, out_idx=%u", l_hash_str, l_out_idx);
                return m_ret_cleanup(DAP_LEDGER_CHECK_APPLY_ERROR);
            }
        } break;

        case DAP_CHAIN_DATUM_TOKEN_TSD_TYPE_UTXO_BLOCKED_REMOVE: {
            // Two formats supported:
            // 1. Basic (36 bytes): [tx_hash: 32B][out_idx: 4B] → immediate removal
            // 2. Extended (44 bytes): [tx_hash: 32B][out_idx: 4B][timestamp: 8B] → delayed unblocking
            size_t l_basic_size = sizeof(dap_chain_hash_fast_t) + sizeof(uint32_t);
            size_t l_extended_size = l_basic_size + sizeof(uint64_t);
            
            if (l_tsd->size != l_basic_size && l_tsd->size != l_extended_size) {
                log_it(L_WARNING, "Wrong UTXO_BLOCKED_REMOVE TSD size %"DAP_UINT64_FORMAT_U", expected %zu (basic) or %zu (extended)", 
                       l_tsd_size, l_basic_size, l_extended_size);
                return m_ret_cleanup(DAP_LEDGER_CHECK_INVALID_SIZE);
            }

            // Check if UTXO blocking is disabled for this token
            if (a_item_apply_to->flags & DAP_CHAIN_DATUM_TOKEN_FLAG_UTXO_BLOCKING_DISABLED) {
                log_it(L_WARNING, "UTXO blocking is disabled for token %s, cannot remove UTXO from blocklist", 
                       a_item_apply_to->ticker);
                return m_ret_cleanup(DAP_LEDGER_TOKEN_ADD_CHECK_TSD_FORBIDDEN);
            }

            // Check if blocklist is static
            if (a_item_apply_to->flags & DAP_CHAIN_DATUM_TOKEN_FLAG_UTXO_STATIC_BLOCKLIST) {
                log_it(L_WARNING, "UTXO blocklist is static for token %s, cannot modify", 
                       a_item_apply_to->ticker);
                return m_ret_cleanup(DAP_LEDGER_TOKEN_ADD_CHECK_TSD_FORBIDDEN);
            }

            // Parse UTXO data
            dap_chain_hash_fast_t *l_tx_hash = (dap_chain_hash_fast_t *)l_tsd->data;
            uint32_t l_out_idx = *(uint32_t *)(l_tsd->data + sizeof(dap_chain_hash_fast_t));
            
            // Parse optional timestamp for delayed unblocking
            dap_time_t l_becomes_unblocked = 0;  // 0 = immediate removal
            if (l_tsd->size == l_extended_size) {
                uint64_t l_timestamp = *(uint64_t *)(l_tsd->data + sizeof(dap_chain_hash_fast_t) + sizeof(uint32_t));
                l_becomes_unblocked = (dap_time_t)l_timestamp;
            }

            if (!a_apply)
                break;

            // Remove UTXO from blocklist (or schedule delayed unblocking)
            if (s_ledger_utxo_block_remove(a_item_apply_to, l_tx_hash, l_out_idx, l_becomes_unblocked,
                                             a_token_update_hash, a_ledger) != 0) {
                char l_hash_str[DAP_CHAIN_HASH_FAST_STR_SIZE];
                dap_chain_hash_fast_to_str(l_tx_hash, l_hash_str, sizeof(l_hash_str));
                if (l_becomes_unblocked == 0) {
                    log_it(L_WARNING, "Failed to remove UTXO from blocklist (may not exist): tx=%s, out_idx=%u", 
                           l_hash_str, l_out_idx);
                } else {
                    log_it(L_WARNING, "Failed to schedule UTXO unblocking (may not exist): tx=%s, out_idx=%u, unblock_time=%"DAP_UINT64_FORMAT_U, 
                           l_hash_str, l_out_idx, (uint64_t)l_becomes_unblocked);
                }
                // Don't fail if UTXO wasn't in blocklist
            }
        } break;

        case DAP_CHAIN_DATUM_TOKEN_TSD_TYPE_UTXO_BLOCKED_CLEAR: {
            if (l_tsd->size != 0) {
                log_it(L_WARNING, "Wrong UTXO_BLOCKED_CLEAR TSD size %"DAP_UINT64_FORMAT_U", exiting TSD parse", 
                       l_tsd_size);
                return m_ret_cleanup(DAP_LEDGER_CHECK_INVALID_SIZE);
            }

            // Check if UTXO blocking is disabled for this token
            if (a_item_apply_to->flags & DAP_CHAIN_DATUM_TOKEN_FLAG_UTXO_BLOCKING_DISABLED) {
                log_it(L_WARNING, "UTXO blocking is disabled for token %s, cannot clear blocklist", 
                       a_item_apply_to->ticker);
                return m_ret_cleanup(DAP_LEDGER_TOKEN_ADD_CHECK_TSD_FORBIDDEN);
            }

            // Check if blocklist is static
            if (a_item_apply_to->flags & DAP_CHAIN_DATUM_TOKEN_FLAG_UTXO_STATIC_BLOCKLIST) {
                log_it(L_WARNING, "UTXO blocklist is static for token %s, cannot clear", 
                       a_item_apply_to->ticker);
                return m_ret_cleanup(DAP_LEDGER_TOKEN_ADD_CHECK_TSD_FORBIDDEN);
            }

            if (!a_apply)
                break;

            // Clear entire UTXO blocklist with history tracking
            if (s_ledger_utxo_block_clear(a_item_apply_to, a_token_update_hash, a_ledger) != 0) {
                log_it(L_ERROR, "Failed to clear UTXO blocklist for token %s", a_item_apply_to->ticker);
                return m_ret_cleanup(DAP_LEDGER_CHECK_APPLY_ERROR);
            }
        } break;

        case DAP_CHAIN_DATUM_TOKEN_TSD_TOKEN_DESCRIPTION: {
            if (l_tsd->size == 0 || l_tsd->data[l_tsd->size - 1] != 0) {
                log_it(L_ERROR, "Wrong TOKEN_DESCRIPTION TSD format or size %"DAP_UINT64_FORMAT_U", exiting TSD parse", l_tsd_size);
                return m_ret_cleanup(DAP_LEDGER_CHECK_INVALID_SIZE);
            }
            if (!a_apply)
                break;
            DAP_DEL_Z(a_item_apply_to->description);
            a_item_apply_to->description = strdup((char *)l_tsd->data);
        } break;

        // Set signs count value need to emission be valid
        case DAP_CHAIN_DATUM_TOKEN_TSD_TYPE_TOTAL_SIGNS_VALID: {
            if (l_tsd->size != sizeof(uint16_t)) {
                log_it(L_WARNING, "Wrong SIGNS_VALID TSD size %"DAP_UINT64_FORMAT_U", exiting TSD parse", l_tsd_size);
                return m_ret_cleanup(DAP_LEDGER_CHECK_INVALID_SIZE);
            }
            l_new_signs_valid = dap_tsd_get_scalar(l_tsd, uint16_t);
        } break;

        case DAP_CHAIN_DATUM_TOKEN_TSD_TYPE_TOTAL_PKEYS_ADD: {
            if (l_tsd->size < sizeof(dap_pkey_t) || l_tsd->size != dap_pkey_get_size((dap_pkey_t *)l_tsd->data)) {
                log_it(L_WARNING, "Wrong TOTAL_PKEYS_ADD TSD size %"DAP_UINT64_FORMAT_U", exiting TSD parse", l_tsd_size);
                return m_ret_cleanup(DAP_LEDGER_CHECK_INVALID_SIZE);
            }
            if (!l_new_pkeys && l_new_signs_total && !l_was_pkeys_copied) {
                assert(a_item_apply_to->auth_pkeys);
                assert(a_item_apply_to->auth_pkey_hashes);
                // Deep copy pkeys & its hashes to sandbox
                l_new_pkeys = DAP_NEW_SIZE(dap_pkey_t *, l_new_signs_total * sizeof(dap_pkey_t *));
                if (!l_new_pkeys) {
                    log_it(L_CRITICAL, "%s", c_error_memory_alloc);
                    return m_ret_cleanup(DAP_LEDGER_CHECK_NOT_ENOUGH_MEMORY);
                }
                for (size_t i = 0; i < l_new_signs_total; i++) {
                    l_new_pkeys[i] = DAP_DUP_SIZE(a_item_apply_to->auth_pkeys[i], dap_pkey_get_size(a_item_apply_to->auth_pkeys[i]));
                    if (!l_new_pkeys[i]) {
                        log_it(L_CRITICAL, "%s", c_error_memory_alloc);
                        return m_ret_cleanup(DAP_LEDGER_CHECK_NOT_ENOUGH_MEMORY);
                    }
                }
                assert(!l_new_pkey_hashes);
                l_new_pkey_hashes = DAP_DUP_SIZE(a_item_apply_to->auth_pkey_hashes, l_new_signs_total * sizeof(dap_hash_t));
                if (!l_new_pkey_hashes) {
                    log_it(L_CRITICAL, "%s", c_error_memory_alloc);
                    return m_ret_cleanup(DAP_LEDGER_CHECK_NOT_ENOUGH_MEMORY);
                }
            }
            l_was_pkeys_copied = true;
            dap_pkey_t *l_new_auth_pkey = dap_tsd_get_object(l_tsd, dap_pkey_t);
            dap_pkey_type_t l_pkey_type_correction = { .type = DAP_PKEY_TYPE_NULL };
            if (dap_pkey_type_to_enc_key_type(l_new_auth_pkey->header.type) == DAP_ENC_KEY_TYPE_INVALID) {
                dap_sign_type_t l_sign_type = { .type = l_new_auth_pkey->header.type.type }; // Legacy cratch
                l_pkey_type_correction = dap_pkey_type_from_sign_type(l_sign_type);
                if (l_pkey_type_correction.type == DAP_PKEY_TYPE_NULL) {
                    log_it(L_WARNING, "Unknonw public key type %hu", l_new_auth_pkey->header.type.type);
                    return m_ret_cleanup(DAP_LEDGER_CHECK_PARSE_ERROR);
                }
            }
            // Check if its already present
            dap_hash_t l_new_auth_pkey_hash;
            dap_pkey_get_hash(l_new_auth_pkey, &l_new_auth_pkey_hash);
            for (size_t i = 0; i < l_new_signs_total; i++) {
                if (dap_pkey_compare(l_new_auth_pkey, l_new_pkeys[i])) {
                    log_it(L_WARNING, "TSD param TOTAL_PKEYS_ADD has pkey %s thats already present in list",
                                                                    dap_hash_fast_to_str_static(&l_new_auth_pkey_hash));
                    return m_ret_cleanup(DAP_LEDGER_TOKEN_ADD_CHECK_TSD_PKEY_MISMATCH);
                }
            }
            dap_pkey_t **l_tmp = DAP_REALLOC_COUNT(l_new_pkeys, l_new_signs_total + 1);
            if (!l_tmp) {
                log_it(L_CRITICAL, "%s", c_error_memory_alloc);
                return m_ret_cleanup(DAP_LEDGER_CHECK_NOT_ENOUGH_MEMORY);
            }
            l_new_pkeys = l_tmp;
            // Pkey adding
            l_new_pkeys[l_new_signs_total] = DAP_DUP_SIZE(l_new_auth_pkey, dap_pkey_get_size(l_new_auth_pkey));
            if (!l_new_pkeys[l_new_signs_total]) {
                log_it(L_CRITICAL, "%s", c_error_memory_alloc);
                return m_ret_cleanup(DAP_LEDGER_CHECK_NOT_ENOUGH_MEMORY);
            }
            if (l_pkey_type_correction.type != DAP_PKEY_TYPE_NULL)
                l_new_pkeys[l_new_signs_total]->header.type = l_pkey_type_correction;

            dap_hash_fast_t *l_tmp_hashes = DAP_REALLOC_COUNT(l_new_pkey_hashes, l_new_signs_total + 1);
            if (!l_tmp_hashes) {
                log_it(L_CRITICAL, "%s", c_error_memory_alloc);
                return m_ret_cleanup(DAP_LEDGER_CHECK_NOT_ENOUGH_MEMORY);
            }
            l_new_pkey_hashes = l_tmp_hashes;
            l_new_pkey_hashes[l_new_signs_total++] = l_new_auth_pkey_hash;
        } break;

        case DAP_CHAIN_DATUM_TOKEN_TSD_TYPE_TOTAL_PKEYS_REMOVE: {
            if (l_tsd->size != sizeof(dap_hash_t)) {
                log_it(L_WARNING, "Wrong TOTAL_PKEYS_REMOVE TSD size %"DAP_UINT64_FORMAT_U", exiting TSD parse", l_tsd_size);
                return m_ret_cleanup(DAP_LEDGER_CHECK_INVALID_SIZE);
            }
            if (!l_new_pkeys && l_new_signs_total && !l_was_pkeys_copied) {
                assert(a_item_apply_to->auth_pkeys);
                assert(a_item_apply_to->auth_pkey_hashes);
                // Deep copy pkeys & its hashes to sandbox
                l_new_pkeys = DAP_NEW_SIZE(dap_pkey_t *, l_new_signs_total * sizeof(dap_pkey_t *));
                if (!l_new_pkeys) {
                    log_it(L_CRITICAL, "%s", c_error_memory_alloc);
                    return m_ret_cleanup(DAP_LEDGER_CHECK_NOT_ENOUGH_MEMORY);
                }
                for (size_t i = 0; i < l_new_signs_total; i++) {
                    l_new_pkeys[i] = DAP_DUP_SIZE(a_item_apply_to->auth_pkeys[i], dap_pkey_get_size(a_item_apply_to->auth_pkeys[i]));
                    if (!l_new_pkeys[i]) {
                        log_it(L_CRITICAL, "%s", c_error_memory_alloc);
                        return m_ret_cleanup(DAP_LEDGER_CHECK_NOT_ENOUGH_MEMORY);
                    }
                }
                assert(!l_new_pkey_hashes);
                l_new_pkey_hashes = DAP_DUP_SIZE(a_item_apply_to->auth_pkey_hashes, l_new_signs_total * sizeof(dap_hash_t));
                if (!l_new_pkey_hashes) {
                    log_it(L_CRITICAL, "%s", c_error_memory_alloc);
                    return m_ret_cleanup(DAP_LEDGER_CHECK_NOT_ENOUGH_MEMORY);
                }
            }
            l_was_pkeys_copied = true;
            dap_hash_t l_new_auth_pkey_hash = dap_tsd_get_scalar(l_tsd, dap_hash_t);
            // Check if its already present
            size_t i = 0;
            for ( ; i < l_new_signs_total; i++) // Check for all the list
                if (dap_hash_fast_compare(l_new_pkey_hashes + i, &l_new_auth_pkey_hash))
                    break;
            if (i == l_new_signs_total) {
                log_it(L_WARNING, "TSD param TOTAL_PKEYS_REMOVE has public key hash %s thats not present in list",
                                                    dap_hash_fast_to_str_static(&l_new_auth_pkey_hash));
                return m_ret_cleanup(DAP_LEDGER_TOKEN_ADD_CHECK_TSD_PKEY_MISMATCH);
            }
            // Pkey removing: swap with last to avoid O(n) shifts
            {
                size_t l_last_idx = l_new_signs_total - 1;
                DAP_DEL_Z(l_new_pkeys[i]);
                if (i < l_last_idx) {
                    l_new_pkeys[i] = l_new_pkeys[l_last_idx];
                    l_new_pkey_hashes[i] = l_new_pkey_hashes[l_last_idx];
                }
                l_new_signs_total = l_last_idx;
            }
            // Memory clearing
            if (l_new_signs_total) {
                l_new_pkeys = DAP_REALLOC_COUNT(l_new_pkeys, l_new_signs_total);
                l_new_pkey_hashes = DAP_REALLOC_COUNT(l_new_pkey_hashes, l_new_signs_total);
            } else {
                DAP_DEL_Z(l_new_pkeys);
                DAP_DEL_Z(l_new_pkey_hashes);
            }
        } break;

        case DAP_CHAIN_DATUM_TOKEN_TSD_TYPE_DELEGATE_EMISSION_FROM_STAKE_LOCK: {
            if (a_current_datum->subtype != DAP_CHAIN_DATUM_TOKEN_SUBTYPE_NATIVE) {
                log_it(L_WARNING, "TSD section DELEGATE_EMISSION_FROM_STAKE_LOCK allowed for NATIVE subtype only");
                return m_ret_cleanup(DAP_LEDGER_TOKEN_ADD_CHECK_TSD_FORBIDDEN);
            }
            if (l_tsd->size != sizeof(dap_chain_datum_token_tsd_delegate_from_stake_lock_t) &&
                    l_tsd->size != sizeof(dap_chain_datum_token_tsd_delegate_from_stake_lock_t) + 256 /* Legacy size */) {
                log_it(L_WARNING, "Wrong DELEGATE_EMISSION_FROM_STAKE_LOCK TSD size %"DAP_UINT64_FORMAT_U", exiting TSD parse", l_tsd_size);
                return m_ret_cleanup(DAP_LEDGER_CHECK_INVALID_SIZE);
            }
            dap_chain_datum_token_tsd_delegate_from_stake_lock_t *l_delegate = dap_tsd_get_object(l_tsd, dap_chain_datum_token_tsd_delegate_from_stake_lock_t);
            const char *l_basic_token_ticker = (const char *)l_delegate->ticker_token_from;
            char l_delegated_ticker[DAP_CHAIN_TICKER_SIZE_MAX];
            dap_chain_datum_token_get_delegated_ticker(l_delegated_ticker, l_basic_token_ticker);
            if (dap_strcmp(l_delegated_ticker, a_current_datum->ticker)) {
                log_it(L_WARNING, "Unexpected delegated token ticker %s (expected %s)", a_current_datum->ticker, l_delegated_ticker);
                return m_ret_cleanup(DAP_LEDGER_TOKEN_ADD_CHECK_TSD_OTHER_TICKER_EXPECTED);
            }
            dap_ledger_token_item_t *l_basic_token = NULL;
            HASH_FIND_STR(PVT(a_ledger)->tokens, l_basic_token_ticker, l_basic_token);
            if (!l_basic_token) {
                log_it(L_WARNING, "Basic token ticker %s for delegated token isn't found", l_basic_token_ticker);
                return m_ret_cleanup(DAP_LEDGER_CHECK_TICKER_NOT_FOUND);
            }
            if (IS_ZERO_256(l_delegate->emission_rate)) {
                log_it(L_WARNING, "Emission rate for delegated toke should not be a zero");
                return m_ret_cleanup(DAP_LEDGER_CHECK_ZERO_VALUE);
            }
            if (!a_apply)
                break;
            assert(a_item_apply_to);
            a_item_apply_to->is_delegated = true;
            dap_strncpy(a_item_apply_to->delegated_from, l_basic_token->ticker, sizeof(a_item_apply_to->delegated_from) - 1);
            a_item_apply_to->emission_rate = l_delegate->emission_rate;
        } break;

        default:
            log_it(L_ERROR, "Unexpected TSD type %hu", l_tsd->type);
            return m_ret_cleanup(DAP_LEDGER_CHECK_PARSE_ERROR);
        }
    }
    if (l_new_signs_total < l_new_signs_valid)
        return m_ret_cleanup(DAP_LEDGER_CHECK_NOT_ENOUGH_VALID_SIGNS);

    if (!a_apply)
        return m_ret_cleanup(DAP_LEDGER_CHECK_OK);
#undef m_ret_cleanup

    if (l_was_tx_recv_allow_copied) {
        a_item_apply_to->tx_recv_allow_size = l_new_tx_recv_allow_size;
        DAP_DEL_Z(a_item_apply_to->tx_recv_allow);
        a_item_apply_to->tx_recv_allow = l_new_tx_recv_allow;
    }
    if (l_was_tx_recv_block_copied) {
        a_item_apply_to->tx_recv_block_size = l_new_tx_recv_block_size;
        DAP_DEL_Z(a_item_apply_to->tx_recv_block);
        a_item_apply_to->tx_recv_block = l_new_tx_recv_block;
    }
    if (l_was_tx_send_allow_copied) {
        a_item_apply_to->tx_send_allow_size = l_new_tx_send_allow_size;
        DAP_DEL_Z(a_item_apply_to->tx_send_allow);
        a_item_apply_to->tx_send_allow = l_new_tx_send_allow;
    }
    if (l_was_tx_send_block_copied) {
        a_item_apply_to->tx_send_block_size = l_new_tx_send_block_size;
        DAP_DEL_Z(a_item_apply_to->tx_send_block);
        a_item_apply_to->tx_send_block = l_new_tx_send_block;
    }
    a_item_apply_to->auth_signs_valid = l_new_signs_valid;
    if (l_was_pkeys_copied) {
        for (size_t i = 0; i < a_item_apply_to->auth_signs_total; i++)
            DAP_DELETE(a_item_apply_to->auth_pkeys[i]);
        DAP_DEL_Z(a_item_apply_to->auth_pkeys);
        DAP_DEL_Z(a_item_apply_to->auth_pkey_hashes);
        a_item_apply_to->auth_signs_total = l_new_signs_total;
        a_item_apply_to->auth_pkeys = l_new_pkeys;
        a_item_apply_to->auth_pkey_hashes = l_new_pkey_hashes;
    }
    return DAP_LEDGER_CHECK_OK;
}

/**
 * @brief dap_ledger_token_check
 * @param a_ledger
 * @param a_token
 * @param a_token_size
 * @return
 */
int s_token_add_check(dap_ledger_t *a_ledger, byte_t *a_token, size_t a_token_size,
                      dap_ledger_token_item_t **a_token_item, dap_chain_datum_token_t **a_token_out,
                      size_t *a_tsd_total_size, size_t *a_signs_size,
                      dap_hash_fast_t *a_token_update_hash)
{
    size_t l_token_size = a_token_size;
    dap_chain_datum_token_t *l_token = dap_chain_datum_token_read(a_token, &l_token_size);
    if (!l_token)
        return DAP_LEDGER_CHECK_INVALID_SIZE;
    bool l_legacy_type = a_token_size != l_token_size;
    if (l_legacy_type && !a_token_item) { // It's mempool check
        log_it(L_WARNING, "Legacy token type %hu isn't supported for a new declaration", l_token->type);
        DAP_DELETE(l_token);
        return DAP_LEDGER_TOKEN_ADD_CHECK_LEGACY_FORBIDDEN;
    }
    if (l_token->type != DAP_CHAIN_DATUM_TOKEN_TYPE_UPDATE && l_token->type != DAP_CHAIN_DATUM_TOKEN_TYPE_DECL) {
        log_it(L_WARNING, "Unknown token type %hu", l_token->type);
        DAP_DELETE(l_token);
        return DAP_LEDGER_CHECK_PARSE_ERROR;
    }
    if (!l_token->ticker[0] || l_token->ticker[DAP_CHAIN_TICKER_SIZE_MAX - 1]) {
        log_it(L_WARNING, "Unreadable token ticker");
        DAP_DELETE(l_token);
        return DAP_LEDGER_CHECK_PARSE_ERROR;
    }
    char *ptr = l_token->ticker;
    while (*ptr) {
        if (!dap_ascii_isalnum(*ptr++)) {
            log_it(L_WARNING, "Token ticker is not alpha-numeric");
            DAP_DELETE(l_token);
            return DAP_LEDGER_CHECK_PARSE_ERROR;
        }
    }
    if (!l_token->signs_total) {
        log_it(L_WARNING, "No auth signs in token '%s' datum!", l_token->ticker);
        DAP_DELETE(l_token);
        return DAP_LEDGER_TOKEN_ADD_CHECK_NOT_ENOUGH_UNIQUE_SIGNS;
    }
    bool l_update_token = l_token->type == DAP_CHAIN_DATUM_TOKEN_TYPE_UPDATE;
    dap_ledger_token_item_t *l_token_item = s_ledger_find_token(a_ledger, l_token->ticker);
    dap_hash_fast_t l_token_update_hash = {};
    if (l_token_item) {
        if (!l_update_token) {
            log_it(L_WARNING, "Duplicate token declaration for ticker '%s'", l_token->ticker);
            DAP_DELETE(l_token);
            return DAP_LEDGER_CHECK_ALREADY_CACHED;
        }
        if (l_token->signs_total < l_token_item->auth_signs_valid) {
            log_it(L_WARNING, "Datum token for ticker '%s' has only %hu signatures out of %zu",
                                            l_token->ticker, l_token->signs_total, l_token_item->auth_signs_valid);
            DAP_DELETE(l_token);
            return DAP_LEDGER_TOKEN_ADD_CHECK_NOT_ENOUGH_UNIQUE_SIGNS;
        }
        dap_hash_fast(l_token, l_token_size, &l_token_update_hash);
        dap_ledger_token_update_item_t *l_token_update_item = NULL;
        pthread_rwlock_rdlock(&l_token_item->token_ts_updated_rwlock);
        HASH_FIND(hh, l_token_item->token_ts_updated, &l_token_update_hash, sizeof(dap_hash_fast_t), l_token_update_item);
        pthread_rwlock_unlock(&l_token_item->token_ts_updated_rwlock);
        if (l_token_update_item) {
            log_it(L_WARNING, "This update for token '%s' was already applied", l_token->ticker);
            DAP_DELETE(l_token);
            return DAP_LEDGER_CHECK_ALREADY_CACHED;
        }
        if (a_token_update_hash)
            *a_token_update_hash = l_token_update_hash;
        
        // Check irreversible flags - they can only be SET, never UNSET
        // This applies to: UTXO_BLOCKING_DISABLED, ARBITRAGE_TX_DISABLED
        uint32_t l_old_irreversible = l_token_item->flags & DAP_CHAIN_DATUM_TOKEN_FLAG_UTXO_IRREVERSIBLE_MASK;
        uint32_t l_new_flags = 0;
        
        // Get new flags from token datum (different header structure for PRIVATE vs NATIVE)
        switch (l_token->subtype) {
        case DAP_CHAIN_DATUM_TOKEN_SUBTYPE_PRIVATE:
            l_new_flags = l_token->header_private_decl.flags;
            break;
        case DAP_CHAIN_DATUM_TOKEN_SUBTYPE_NATIVE:
            l_new_flags = l_token->header_native_decl.flags;
            break;
        default:
            l_new_flags = 0;
        }
        
        // Extract UTXO flags from TSD if present in token_update
        // If UTXO_FLAGS TSD is NOT present, inherit old UTXO flags (they don't change)
        size_t l_tsd_total = 0;
        bool l_utxo_flags_in_tsd = false;
        switch (l_token->subtype) {
        case DAP_CHAIN_DATUM_TOKEN_SUBTYPE_PRIVATE:
            l_tsd_total = l_token->header_private_decl.tsd_total_size;
            break;
        case DAP_CHAIN_DATUM_TOKEN_SUBTYPE_NATIVE:
            l_tsd_total = l_token->header_native_decl.tsd_total_size;
            break;
        }
        
        if (l_tsd_total > 0) {
            dap_tsd_t *l_tsd = (dap_tsd_t *)l_token->tsd_n_signs;
            for (size_t l_offset = 0; l_offset < l_tsd_total; ) {
                if (l_offset + sizeof(dap_tsd_t) > l_tsd_total)
                    break;
                dap_tsd_t *l_tsd_item = (dap_tsd_t *)((byte_t *)l_tsd + l_offset);
                size_t l_tsd_size = dap_tsd_size(l_tsd_item);
                if (l_offset + l_tsd_size > l_tsd_total)
                    break;
                
                if (l_tsd_item->type == DAP_CHAIN_DATUM_TOKEN_TSD_TYPE_UTXO_FLAGS && 
                    l_tsd_item->size == sizeof(uint32_t)) {
                    uint32_t l_utxo_flags_from_tsd = dap_tsd_get_scalar(l_tsd_item, uint32_t);
                    l_new_flags |= l_utxo_flags_from_tsd;
                    l_utxo_flags_in_tsd = true;
                    break;
                }
                l_offset += l_tsd_size;
            }
        }
        
        // If UTXO_FLAGS TSD is not present in token_update, inherit old UTXO flags
        // (token_update that doesn't change UTXO flags shouldn't include UTXO_FLAGS TSD)
        if (!l_utxo_flags_in_tsd) {
            uint32_t l_old_utxo_flags = l_token_item->flags & DAP_CHAIN_DATUM_TOKEN_FLAG_UTXO_IRREVERSIBLE_MASK;
            l_new_flags |= l_old_utxo_flags;
        }
        
        uint32_t l_new_irreversible = l_new_flags & DAP_CHAIN_DATUM_TOKEN_FLAG_UTXO_IRREVERSIBLE_MASK;
        
        // Validate: new irreversible flags must be >= old irreversible flags
        // This means: once a bit is set, it stays set forever
        if (l_new_irreversible < l_old_irreversible) {
            log_it(L_WARNING, "Attempt to unset irreversible flags for token '%s': old=0x%08X new=0x%08X",
                   l_token->ticker, l_old_irreversible, l_new_irreversible);
            DAP_DELETE(l_token);
            return DAP_LEDGER_TOKEN_UPDATE_CHECK_IRREVERSIBLE_FLAGS_VIOLATION;
        }
        
    } else if (l_update_token) {
        log_it(L_WARNING, "Can't update token that doesn't exist for ticker '%s'", l_token->ticker);
        DAP_DELETE(l_token);
        return DAP_LEDGER_CHECK_TICKER_NOT_FOUND;
    } else if (l_token->signs_total < l_token->signs_valid) {
        log_it(L_WARNING, "Datum token for ticker '%s' has only %hu signatures out of %hu",
                                            l_token->ticker, l_token->signs_total, l_token->signs_valid);
        DAP_DELETE(l_token);
        return DAP_LEDGER_TOKEN_ADD_CHECK_NOT_ENOUGH_UNIQUE_SIGNS;
    }
    // Check TSD
    size_t l_size_tsd_section = 0;
    if (l_update_token) {
        switch (l_token->subtype) {
        case DAP_CHAIN_DATUM_TOKEN_SUBTYPE_PRIVATE:
            l_size_tsd_section = l_token->header_private_decl.tsd_total_size; break;
        case DAP_CHAIN_DATUM_TOKEN_SUBTYPE_NATIVE:
            l_size_tsd_section = l_token->header_native_decl.tsd_total_size; break;
        default:
            /* Bogdanoff, unknown token subtype update. What shall we TODO? */
            log_it(L_WARNING, "Unsupported token subtype '0x%0hX' update! "
                              "Ticker: %s, total_supply: %s, signs_valid: %hu, signs_total: %hu",
                              l_token->type, l_token->ticker, dap_uint256_to_char(l_token->total_supply, NULL),
                              l_token->signs_valid, l_token->signs_total);
            /* Dump it right now */
            DAP_DELETE(l_token);
            return DAP_LEDGER_CHECK_PARSE_ERROR;
        }
    } else {
        switch (l_token->subtype) {
        case DAP_CHAIN_DATUM_TOKEN_SUBTYPE_PRIVATE:
            l_size_tsd_section = l_token->header_private_update.tsd_total_size; break;
        case DAP_CHAIN_DATUM_TOKEN_SUBTYPE_NATIVE:
            l_size_tsd_section = l_token->header_native_update.tsd_total_size; break;
        default:
            /* Bogdanoff, unknown token subtype declaration. What shall we TODO? */
            log_it(L_WARNING, "Unsupported token subtype '0x%0hX' declaration! "
                              "Ticker: %s, total_supply: %s, signs_valid: %hu, signs_total: %hu",
                              l_token->type, l_token->ticker, dap_uint256_to_char(l_token->total_supply, NULL),
                              l_token->signs_valid, l_token->signs_total);
            /* Dump it right now */
            DAP_DELETE(l_token);
            return DAP_LEDGER_CHECK_PARSE_ERROR;
        }
    }
    if (sizeof(dap_chain_datum_token_t) + l_size_tsd_section > l_token_size ||
            sizeof(dap_chain_datum_token_t) + l_size_tsd_section < l_size_tsd_section) {
        log_it(L_WARNING, "Incorrect size %zu of datum token, expected at least %zu", l_token_size,
                                                sizeof(dap_chain_datum_token_t) + l_size_tsd_section);
        DAP_DELETE(l_token);
        return DAP_LEDGER_CHECK_INVALID_SIZE;
    }
    // Check signs
    byte_t *l_signs_ptr = l_token->tsd_n_signs + l_size_tsd_section;
    uint64_t l_signs_size = 0, l_signs_offset = sizeof(dap_chain_datum_token_t) + l_size_tsd_section;
    for (uint16_t l_signs_passed = 0; l_signs_passed < l_token->signs_total; l_signs_passed++) {
        dap_sign_t *l_sign = (dap_sign_t *)(l_signs_ptr + l_signs_size);
        if (l_signs_offset + l_signs_size + sizeof(dap_sign_t) > l_token_size ||
                l_signs_offset + l_signs_size + sizeof(dap_sign_t) < l_signs_offset) {
            log_it(L_WARNING, "Incorrect size %zu of datum token, expected at least %"DAP_UINT64_FORMAT_U, l_token_size,
                                                    l_signs_offset + l_signs_size + sizeof(dap_sign_t));
            DAP_DELETE(l_token);
            return DAP_LEDGER_CHECK_INVALID_SIZE;
        }
        uint64_t l_sign_size = dap_sign_get_size(l_sign);
        if (!l_sign_size || l_sign_size + l_signs_size < l_signs_size) {
            log_it(L_WARNING, "Incorrect size %"DAP_UINT64_FORMAT_U" of datum token sign", l_sign_size);
            DAP_DELETE(l_token);
            return DAP_LEDGER_CHECK_INVALID_SIZE;
        }
        l_signs_size += l_sign_size;
    }
    if (l_token_size != l_signs_offset + l_signs_size) {
        log_it(L_WARNING, "Incorrect size %zu of datum token, expected %"DAP_UINT64_FORMAT_U, l_token_size, l_signs_offset + l_signs_size);
        DAP_DELETE(l_token);
        return DAP_LEDGER_CHECK_INVALID_SIZE;
    }
    size_t l_signs_unique = l_token->signs_total;
    dap_sign_t **l_signs = dap_sign_get_unique_signs(l_signs_ptr, l_signs_size, &l_signs_unique);
    if (l_signs_unique != l_token->signs_total) {
        DAP_DEL_Z(l_signs);
        log_it(L_WARNING, "The number of unique token signs %zu is less than total token signs set to %hu",
               l_signs_unique, l_token->signs_total);
        DAP_DELETE(l_token);
        return DAP_LEDGER_TOKEN_ADD_CHECK_NOT_ENOUGH_UNIQUE_SIGNS;
    }
    size_t l_signs_approve = 0;
    size_t l_verify_size = 0;
    uint16_t l_tmp_auth_signs = 0;
    if (l_legacy_type)
        l_verify_size = sizeof(dap_chain_datum_token_old_t) - sizeof(uint16_t);
    else {
        l_verify_size = l_signs_offset;
        l_tmp_auth_signs = l_token->signs_total;
        l_token->signs_total = 0;
    }
    for (size_t i = 0; i < l_signs_unique; i++) {
        if (!dap_sign_verify(l_signs[i], l_legacy_type ? a_token : (void *)l_token, l_verify_size)) {
            if (l_update_token) {
                for (size_t j = 0; j < l_token_item->auth_signs_total; j++) {
                    if (dap_pkey_compare_with_sign(l_token_item->auth_pkeys[j], l_signs[i])) {
                        l_signs_approve++;
                        break;
                    }
                }
            } else
                l_signs_approve++;
        }
    }
    DAP_DELETE(l_signs);
    if (!l_legacy_type)
        l_token->signs_total = l_tmp_auth_signs;
    size_t l_signs_need = l_update_token ? l_token_item->auth_signs_valid : l_token->signs_total;
    if (l_signs_approve < l_signs_need) {
        log_it(L_WARNING, "Datum token for ticker '%s' has only %zu valid signatures out of %zu",
                                                l_token->ticker, l_signs_approve, l_signs_need);
        DAP_DELETE(l_token);
        return DAP_LEDGER_CHECK_NOT_ENOUGH_VALID_SIGNS;
    }
    // Check content & size of enclosed TSD sections
    pthread_rwlock_rdlock(&PVT(a_ledger)->tokens_rwlock);
    int ret = s_token_tsd_parse(l_token_item, l_token, a_ledger, l_token->tsd_n_signs, l_size_tsd_section, false, NULL);
    pthread_rwlock_unlock(&PVT(a_ledger)->tokens_rwlock);
    dap_ledger_hal_item_t *l_hash_found = NULL;
    if (ret != DAP_LEDGER_CHECK_OK) {
        if (PVT(a_ledger)->hal_items) {
            dap_hash_fast_t l_token_hash;
            if (!dap_hash_fast_is_blank(&l_token_update_hash))
                l_token_hash = l_token_update_hash;
            else
                dap_hash_fast(a_token, a_token_size, &l_token_hash);
            l_hash_found = s_check_hal(a_ledger, &l_token_hash);
        }
        if (!l_hash_found) {
            DAP_DELETE(l_token);
            return ret;
        }
    }
    if (a_token_item)
        *a_token_item = l_token_item;
    if (a_token_out)
        *a_token_out = l_token;
    else
        DAP_DELETE(l_token);
    if (a_tsd_total_size)
        *a_tsd_total_size = l_size_tsd_section;
    if (a_signs_size)
        *a_signs_size = l_signs_size;
    return l_hash_found ? DAP_LEDGER_CHECK_WHITELISTED : DAP_LEDGER_CHECK_OK;
}

int dap_ledger_token_add_check(dap_ledger_t *a_ledger, byte_t *a_token, size_t a_token_size)
{
    dap_return_val_if_fail(a_ledger && a_token && a_token_size, DAP_LEDGER_CHECK_INVALID_ARGS);
    int ret = s_token_add_check(a_ledger, a_token, a_token_size, NULL, NULL, NULL, NULL, NULL);
    if (ret == DAP_LEDGER_CHECK_WHITELISTED)
        ret = DAP_LEDGER_CHECK_OK;
    return ret;
}

/**
 * @brief dap_ledger_token_ticker_check
 * @param a_ledger
 * @param a_token_ticker
 * @return
 */
dap_chain_datum_token_t *dap_ledger_token_ticker_check(dap_ledger_t *a_ledger, const char *a_token_ticker)
{
    dap_return_val_if_fail(a_ledger && a_token_ticker, NULL);
    dap_ledger_token_item_t *l_token_item = s_ledger_find_token(a_ledger, a_token_ticker);
    return l_token_item ? l_token_item->datum_token : NULL;
}

/**
 * @brief update current_supply in token cache
 *
 * @param a_ledger ledger object
 * @param l_token_item token item object
 */
void s_ledger_token_cache_update(dap_ledger_t *a_ledger, dap_ledger_token_item_t *l_token_item)
{
    if (!PVT(a_ledger)->cached)
        return;
    char *l_gdb_group = dap_ledger_get_gdb_group(a_ledger, DAP_LEDGER_TOKENS_STR);
    size_t l_cache_size = l_token_item->datum_token_size + sizeof(uint256_t);
    uint8_t *l_cache = DAP_NEW_STACK_SIZE(uint8_t, l_cache_size);
    if ( !l_cache ) {
        log_it(L_CRITICAL, "%s", c_error_memory_alloc);
        return;
    }
    memcpy(l_cache, &l_token_item->current_supply, sizeof(uint256_t));
    memcpy(l_cache + sizeof(uint256_t), l_token_item->datum_token, l_token_item->datum_token_size);
    if (dap_global_db_set(l_gdb_group, l_token_item->ticker, l_cache, l_cache_size, false, NULL, NULL)) {
        char *l_supply = dap_chain_balance_print(l_token_item->current_supply);
        log_it(L_WARNING, "Ledger cache mismatch, can't add token [%s] with supply %s", l_token_item->ticker, l_supply);
        DAP_DELETE(l_supply);
    }
    DAP_DELETE(l_gdb_group);
}

static bool s_ledger_token_supply_check(dap_ledger_token_item_t *a_token_item, uint256_t a_value)
{
    if ((IS_ZERO_256(a_token_item->total_supply) || IS_ZERO_256(a_value)))
        return true;
    if (compare256(a_token_item->current_supply, a_value) >= 0)
        return true;
    char *l_supply_str = dap_chain_balance_print(a_token_item->current_supply);
    char *l_value_str = dap_chain_balance_print(a_value);
    log_it(L_WARNING, "Token current supply %s < emission value %s", l_supply_str, l_value_str);
    DAP_DEL_MULTY(l_supply_str, l_value_str);
    return false;
}

static bool s_ledger_token_supply_check_update(dap_ledger_t *a_ledger, dap_ledger_token_item_t *a_token_item, uint256_t a_value, bool a_for_removing)
{
    assert(a_token_item);
    if ((IS_ZERO_256(a_token_item->total_supply) || IS_ZERO_256(a_value)))
        return true;
    if (!s_ledger_token_supply_check(a_token_item, a_value) && !a_for_removing)
        return false;
    int l_overflow = a_for_removing
        ? SUM_256_256(a_token_item->current_supply, a_value, &a_token_item->current_supply)
        : SUBTRACT_256_256(a_token_item->current_supply, a_value, &a_token_item->current_supply);
    assert(!l_overflow);
    const char *l_balance; dap_uint256_to_char(a_token_item->current_supply, &l_balance);
    log_it(L_NOTICE, "New current supply %s for token %s", l_balance, a_token_item->ticker);
    s_ledger_token_cache_update(a_ledger, a_token_item);
    return true;
}

/**
 * @brief dap_ledger_token_add
 * @param a_token
 * @param a_token_size
 * @return
 */
int dap_ledger_token_add(dap_ledger_t *a_ledger, byte_t *a_token, size_t a_token_size, dap_time_t a_creation_time)
{
    dap_return_val_if_fail(a_ledger && a_token && a_token_size, DAP_LEDGER_CHECK_INVALID_ARGS);
    dap_ledger_token_item_t *l_token_item = NULL;
    dap_chain_datum_token_t *l_token = NULL;
    size_t l_tsd_total_size = 0, l_signs_size = 0;
    dap_hash_fast_t l_token_update_hash;
    int ret = s_token_add_check(a_ledger, a_token, a_token_size, &l_token_item, &l_token,
                                &l_tsd_total_size, &l_signs_size, &l_token_update_hash);
    if (ret != DAP_LEDGER_CHECK_OK && ret != DAP_LEDGER_CHECK_WHITELISTED)
        return ret;

    if (!l_token_item) {
        assert(l_token->type == DAP_CHAIN_DATUM_TOKEN_TYPE_DECL);
        l_token_item = DAP_NEW_Z(dap_ledger_token_item_t);
        if ( !l_token_item ) {
            DAP_DELETE(l_token);
            log_it(L_CRITICAL, "%s", c_error_memory_alloc);
            return DAP_LEDGER_CHECK_NOT_ENOUGH_MEMORY;
        }
        *l_token_item = (dap_ledger_token_item_t) {
                .subtype            = l_token->subtype,
                .total_supply       = l_token->total_supply,
                .current_supply     = l_token->total_supply,
                .auth_signs_total   = l_token->signs_total,
                .auth_signs_valid   = l_token->signs_valid,
                .token_emissions_rwlock     = PTHREAD_RWLOCK_INITIALIZER,
                .token_ts_updated_rwlock    = PTHREAD_RWLOCK_INITIALIZER,
                .auth_pkeys         = DAP_NEW_Z_SIZE(dap_pkey_t*, sizeof(dap_pkey_t*) * l_token->signs_total),
                .auth_pkey_hashes   = DAP_NEW_Z_SIZE(dap_chain_hash_fast_t, sizeof(dap_chain_hash_fast_t) * l_token->signs_total),
                .flags = 0,
                .utxo_blocklist_rwlock      = PTHREAD_RWLOCK_INITIALIZER,
                .utxo_blocklist             = NULL,
                .utxo_blocklist_count       = 0
        };
        switch (l_token->subtype) {
        case DAP_CHAIN_DATUM_TOKEN_SUBTYPE_PRIVATE:
            l_token_item->flags = l_token->header_private_decl.flags; break;
        case DAP_CHAIN_DATUM_TOKEN_SUBTYPE_NATIVE:
            l_token_item->flags = l_token->header_native_decl.flags; break;
        case DAP_CHAIN_DATUM_TOKEN_SUBTYPE_PUBLIC:
            l_token_item->flags = l_token->header_public.flags; break;
        case DAP_CHAIN_DATUM_TOKEN_SUBTYPE_SIMPLE:
        default:;
        }
        if ( !l_token_item->auth_pkeys ) {
            DAP_DEL_MULTY(l_token, l_token_item);
            log_it(L_CRITICAL, "%s", c_error_memory_alloc);
            return DAP_LEDGER_CHECK_NOT_ENOUGH_MEMORY;
        };
        if ( !l_token_item->auth_pkey_hashes ) {
            DAP_DEL_MULTY(l_token, l_token_item->auth_pkeys, l_token_item);
            log_it(L_CRITICAL, "%s", c_error_memory_alloc);
            return DAP_LEDGER_CHECK_NOT_ENOUGH_MEMORY;
        }
        size_t l_auth_signs_total = l_token->signs_total;
        dap_sign_t **l_signs = dap_sign_get_unique_signs(l_token->tsd_n_signs + l_tsd_total_size,
                                                         l_signs_size,
                                                         &l_auth_signs_total);
#define CLEAN_UP DAP_DEL_MULTY(l_token, l_token_item->auth_pkeys, l_token_item->auth_pkey_hashes, l_token_item)
        if (!l_signs) {
            CLEAN_UP;
            log_it(L_CRITICAL, "%s", c_error_memory_alloc);
            return DAP_LEDGER_CHECK_NOT_ENOUGH_MEMORY;
        }
        dap_stpcpy((char *)l_token_item->ticker, l_token->ticker);
        for (uint16_t k = 0; k < l_token_item->auth_signs_total; k++) {
            l_token_item->auth_pkeys[k] = dap_pkey_get_from_sign(l_signs[k]);
            if (!l_token_item->auth_pkeys[k]) {
                CLEAN_UP;
                log_it(L_CRITICAL, "%s", c_error_memory_alloc);
                return DAP_LEDGER_CHECK_NOT_ENOUGH_MEMORY;
            }
            dap_pkey_get_hash(l_token_item->auth_pkeys[k], &l_token_item->auth_pkey_hashes[k]);
        }
#undef CLEAN_UP
        DAP_DELETE(l_signs);
        l_token_item->datum_token_size = sizeof(dap_chain_datum_token_t) + l_tsd_total_size + l_signs_size;
        l_token_item->datum_token = l_token;
        pthread_rwlock_wrlock(&PVT(a_ledger)->tokens_rwlock);
        HASH_ADD_STR(PVT(a_ledger)->tokens, ticker, l_token_item);
    } else {
        assert(l_token->type == DAP_CHAIN_DATUM_TOKEN_TYPE_UPDATE);
        pthread_rwlock_wrlock(&PVT(a_ledger)->tokens_rwlock);
        dap_ledger_token_update_item_t *l_token_update_item = NULL;
        pthread_rwlock_wrlock(&l_token_item->token_ts_updated_rwlock);
        HASH_FIND(hh, l_token_item->token_ts_updated, &l_token_update_hash, sizeof(dap_hash_fast_t), l_token_update_item);
        if (l_token_update_item) {
            pthread_rwlock_unlock(&l_token_item->token_ts_updated_rwlock);
            pthread_rwlock_unlock(&PVT(a_ledger)->tokens_rwlock);
            log_it(L_ERROR, "Token update with hash %s already exist in token %s hash-table",
                            dap_hash_fast_to_str_static(&l_token_update_hash), l_token->ticker);
            DAP_DELETE(l_token);
            return DAP_LEDGER_CHECK_APPLY_ERROR;
        }
        l_token_update_item = DAP_NEW(dap_ledger_token_update_item_t);
        if (!l_token_update_item) {
            pthread_rwlock_unlock(&l_token_item->token_ts_updated_rwlock);
            pthread_rwlock_unlock(&PVT(a_ledger)->tokens_rwlock);
            log_it(L_CRITICAL, "%s", c_error_memory_alloc);
            DAP_DELETE(l_token);
            return DAP_LEDGER_CHECK_NOT_ENOUGH_MEMORY;
        }
        *l_token_update_item = (dap_ledger_token_update_item_t) {
                .update_token_hash			= l_token_update_hash,
                .datum_token_update			= l_token,
                .datum_token_update_size	= sizeof(dap_chain_datum_token_t) + l_tsd_total_size + l_signs_size,
                .updated_time               = dap_time_now()
        };
        HASH_ADD(hh, l_token_item->token_ts_updated, update_token_hash, sizeof(dap_chain_hash_fast_t), l_token_update_item);
        pthread_rwlock_unlock(&l_token_item->token_ts_updated_rwlock);
        l_token_item->last_update_token_time = l_token_update_item->updated_time;
    }
    if (ret != DAP_LEDGER_CHECK_WHITELISTED) {
        ret = s_token_tsd_parse(l_token_item, l_token, a_ledger, l_token->tsd_n_signs, l_tsd_total_size, true, &l_token_update_hash);
        assert(ret == DAP_LEDGER_CHECK_OK);
    }
    pthread_rwlock_unlock(&PVT(a_ledger)->tokens_rwlock);
    const char *l_balance_dbg = NULL, *l_declare_update_str = NULL, *l_type_str = NULL;
    if (s_debug_more)
        dap_uint256_to_char(l_token->total_supply, &l_balance_dbg);
    switch (l_token->type) {
    case DAP_CHAIN_DATUM_TOKEN_TYPE_DECL:       l_declare_update_str = "declared"; break;
    case DAP_CHAIN_DATUM_TOKEN_TYPE_UPDATE:     l_declare_update_str = "updated"; break;
    default: assert(false); break;
    }
    switch (l_token->subtype) {
    case DAP_CHAIN_DATUM_TOKEN_SUBTYPE_SIMPLE:  l_type_str = "Simple"; break;
    case DAP_CHAIN_DATUM_TOKEN_SUBTYPE_PRIVATE: l_type_str = "Private"; break;
    case DAP_CHAIN_DATUM_TOKEN_SUBTYPE_NATIVE:  l_type_str = "CF20"; break;
    case DAP_CHAIN_DATUM_TOKEN_SUBTYPE_PUBLIC:  l_type_str = "Public"; break;
    default: assert(false); break;
    }
    debug_if(s_debug_more, L_INFO, "%s token %s has been %s, total_supply: %s, signs_valid: %zu, signs_total: %zu",
                                l_type_str, l_token_item->ticker, l_declare_update_str,
                                l_balance_dbg, l_token_item->auth_signs_valid, l_token_item->auth_signs_total);
    s_ledger_token_cache_update(a_ledger, l_token_item);
    return ret;
}

int dap_ledger_token_load(dap_ledger_t *a_ledger, byte_t *a_token, size_t a_token_size, dap_time_t a_creation_time)
{
    if (dap_chain_net_get_load_mode(a_ledger->net)) {
        const char *l_ticker = NULL;
        switch (*(uint16_t *)a_token) {
        case DAP_CHAIN_DATUM_TOKEN_TYPE_DECL:
            l_ticker = ((dap_chain_datum_token_t *)a_token)->ticker;
            break;
        case DAP_CHAIN_DATUM_TOKEN_TYPE_OLD_SIMPLE:
        case DAP_CHAIN_DATUM_TOKEN_TYPE_OLD_PUBLIC:
        case DAP_CHAIN_DATUM_TOKEN_TYPE_OLD_NATIVE_DECL:
        case DAP_CHAIN_DATUM_TOKEN_TYPE_OLD_PRIVATE_DECL:
            l_ticker = ((dap_chain_datum_token_old_t *)a_token)->ticker;
            break;
        }
        if (l_ticker && s_ledger_find_token(a_ledger, l_ticker))
            return DAP_LEDGER_CHECK_OK;
    }
    return dap_ledger_token_add(a_ledger, a_token, a_token_size, a_creation_time);
}

static bool s_pack_ledger_threshold_info_json (json_object *a_json_arr_out, dap_ledger_tx_item_t *a_tx_item, int a_version)
{
    json_object *json_obj_tx = json_object_new_object();
    if (!json_obj_tx) 
        return 1;
    char l_tx_prev_hash_str[DAP_HASH_FAST_STR_SIZE]={0};
    char l_time[DAP_TIME_STR_SIZE] = {0};
    dap_chain_hash_fast_to_str(&a_tx_item->tx_hash_fast,l_tx_prev_hash_str,sizeof(l_tx_prev_hash_str));
    dap_time_to_str_rfc822(l_time, sizeof(l_time), a_tx_item->cache_data.ts_created);
    json_object_object_add(json_obj_tx, a_version == 1 ? "Ledger thresholded tx_hash_fast" : "tx_hash", json_object_new_string(l_tx_prev_hash_str));
    json_object_object_add(json_obj_tx, "time_created", json_object_new_string(l_time));
    json_object_object_add(json_obj_tx, "tx_item_size", json_object_new_int(a_tx_item->tx->header.tx_items_size));
    json_object_array_add(a_json_arr_out, json_obj_tx);
    return 0;
}
static bool s_pack_ledger_balance_info_json (json_object *a_json_arr_out, dap_ledger_wallet_balance_t *a_balance_item, int a_version)
{
    json_object* json_obj_tx = json_object_new_object();
        
        json_object_object_add(json_obj_tx, a_version == 1 ? "Ledger balance key" : "balance_key", json_object_new_string(a_balance_item->key));
        json_object_object_add(json_obj_tx, "token_ticker", json_object_new_string(a_balance_item->token_ticker));
        json_object_object_add(json_obj_tx, "balance", json_object_new_string(dap_uint256_to_char(a_balance_item->balance, NULL)));
        json_object_array_add(a_json_arr_out, json_obj_tx);
    return 0;
}
json_object *dap_ledger_threshold_info(dap_ledger_t *a_ledger, size_t a_limit, size_t a_offset, dap_chain_hash_fast_t *a_threshold_hash, bool a_head, int a_version)
{
    dap_ledger_private_t *l_ledger_pvt = PVT(a_ledger);
    dap_ledger_tx_item_t *l_tx_item = NULL, *l_tx_tmp;
    json_object *json_arr_out = json_object_new_array();
    if (!json_arr_out)
        return NULL;
    uint32_t l_counter = 0;
    size_t l_arr_start = 0;
    size_t l_arr_end = 0;
    dap_chain_set_offset_limit_json(json_arr_out, &l_arr_start, &l_arr_end, a_limit, a_offset, HASH_COUNT(l_ledger_pvt->threshold_txs),false);

    pthread_rwlock_rdlock(&l_ledger_pvt->threshold_txs_rwlock);
    if (a_threshold_hash) {
        json_object *json_obj_tx = json_object_new_object();
        if (!json_obj_tx) {
            pthread_rwlock_unlock(&l_ledger_pvt->threshold_txs_rwlock);
            json_object_put(json_arr_out);
            return NULL;
        }
        HASH_FIND(hh, l_ledger_pvt->threshold_txs, a_threshold_hash, sizeof(dap_hash_t), l_tx_item);
        if (l_tx_item) {
            json_object_object_add(json_obj_tx, a_version == 1 ? "Hash was found in ledger tx threshold" : "tx_hash", json_object_new_string(dap_hash_fast_to_str_static(a_threshold_hash)));
            json_object_array_add(json_arr_out, json_obj_tx);
        } else {
            json_object_object_add(json_obj_tx, a_version == 1 ? "Hash wasn't found in ledger" : "tx_hash", json_object_new_string("empty"));
            json_object_array_add(json_arr_out, json_obj_tx);
        }
    } else {
        size_t i_tmp = 0;
        if (a_head)
        HASH_ITER(hh, l_ledger_pvt->threshold_txs, l_tx_item, l_tx_tmp) {
            if (i_tmp < l_arr_start || i_tmp >= l_arr_end)
            {
                i_tmp++;                
                continue;
            }
            i_tmp++;
            if (s_pack_ledger_threshold_info_json(json_arr_out, l_tx_item, a_version)) {
                pthread_rwlock_unlock(&l_ledger_pvt->threshold_txs_rwlock);
                json_object_put(json_arr_out);
                return NULL;
            }            
            l_counter++;
        }
        else
        {
            l_tx_item = HASH_LAST(l_ledger_pvt->threshold_txs);
            for(; l_tx_item; l_tx_item = l_tx_item->hh.prev, i_tmp++){
                if (i_tmp < l_arr_start || i_tmp >= l_arr_end)
                    continue;
                if (s_pack_ledger_threshold_info_json(json_arr_out, l_tx_item, a_version)) {
                    pthread_rwlock_unlock(&l_ledger_pvt->threshold_txs_rwlock);
                    json_object_put(json_arr_out);
                    return NULL;
                }
                l_counter++;
            }
        }
        if (!l_counter) {
            json_object* json_obj_tx = json_object_new_object();
            json_object_object_add(json_obj_tx, "status", json_object_new_string("0 items in ledger tx threshold"));
            json_object_array_add(json_arr_out, json_obj_tx);
        }
        pthread_rwlock_unlock(&l_ledger_pvt->threshold_txs_rwlock);
    }

    return json_arr_out;
}

json_object *dap_ledger_balance_info(dap_ledger_t *a_ledger, size_t a_limit, size_t a_offset, bool a_head, int a_version)
{
    dap_ledger_private_t *l_ledger_pvt = PVT(a_ledger);
    json_object * json_arr_out = json_object_new_array();
    pthread_rwlock_rdlock(&l_ledger_pvt->balance_accounts_rwlock);
    uint32_t l_counter = 0;
    dap_ledger_wallet_balance_t *l_balance_item, *l_balance_tmp;
    size_t l_arr_start = 0;
    size_t l_arr_end = 0;
    dap_chain_set_offset_limit_json(json_arr_out, &l_arr_start, &l_arr_end, a_limit, a_offset, HASH_COUNT(l_ledger_pvt->balance_accounts),false);

    size_t i_tmp = 0;
    if (a_head)
        HASH_ITER(hh, l_ledger_pvt->balance_accounts, l_balance_item, l_balance_tmp) {
            if (i_tmp < l_arr_start || i_tmp >= l_arr_end) {
                i_tmp++;
                continue;
            }
            i_tmp++;
            s_pack_ledger_balance_info_json(json_arr_out, l_balance_item, a_version);
            l_counter +=1;
        }
    else {
        l_balance_item = HASH_LAST(l_ledger_pvt->balance_accounts);
            for(; l_balance_item; l_balance_item = l_balance_item->hh.prev, i_tmp++){
                if (i_tmp < l_arr_start || i_tmp >= l_arr_end)
                    continue;
                s_pack_ledger_balance_info_json(json_arr_out, l_balance_item, a_version);
                l_counter++;
            }
    }
    if (!l_counter){
        json_object* json_obj_tx = json_object_new_object();
        json_object_object_add(json_obj_tx, a_version == 1 ? "No items in ledger balance_accounts" : "info_status", json_object_new_string("empty"));
        json_object_array_add(json_arr_out, json_obj_tx);
    } 
    pthread_rwlock_unlock(&l_ledger_pvt->balance_accounts_rwlock);
    return json_arr_out;
}

/**
 * @breif dap_ledger_token_get_auth_signs_valid
 * @param a_ledger
 * @param a_token_ticker
 * @return 0 if no ticker found
 */
size_t dap_ledger_token_get_auth_signs_valid(dap_ledger_t *a_ledger, const char *a_token_ticker)
{
    dap_ledger_token_item_t *l_token_item = s_ledger_find_token(a_ledger, a_token_ticker);
    if (!l_token_item)
        return 0;
    return l_token_item->auth_signs_valid;
}

/**
 * @breif dap_ledger_token_get_auth_signs_total
 * @param a_ledger
 * @param a_token_ticker
 * @return
 */
size_t dap_ledger_token_get_auth_signs_total(dap_ledger_t *a_ledger, const char *a_token_ticker)
{
    dap_ledger_token_item_t *l_token_item = s_ledger_find_token(a_ledger, a_token_ticker);
    if (!l_token_item)
        return 0;
    return l_token_item->auth_signs_total;
}

/**
 * @breif dap_ledger_token_auth_signs_hashes
 * @param a_ledger
 * @param a_token_ticker
 * @return
 */
dap_list_t *dap_ledger_token_get_auth_pkeys_hashes(dap_ledger_t *a_ledger, const char *a_token_ticker)
{
    dap_list_t *l_ret = NULL;
    dap_ledger_token_item_t *l_token_item = s_ledger_find_token(a_ledger, a_token_ticker);
    if (!l_token_item)
        return l_ret;
    debug_if(s_debug_more, L_INFO, " ! Token %s : total %lu auth signs", a_token_ticker, l_token_item->auth_signs_total);
    for (size_t i = 0; i < l_token_item->auth_signs_total; i++)
        l_ret = dap_list_append(l_ret, l_token_item->auth_pkey_hashes + i);
    return l_ret;
}

uint256_t dap_ledger_token_get_emission_rate(dap_ledger_t *a_ledger, const char *a_token_ticker)
{
    dap_ledger_token_item_t *l_token_item = s_ledger_find_token(a_ledger, a_token_ticker);
    if (!l_token_item || !l_token_item->is_delegated)
        return uint256_0;
    return l_token_item->emission_rate;
}

json_object *s_token_item_to_json(dap_ledger_token_item_t *a_token_item, int a_version, int a_history_limit)
{
    json_object *json_obj_datum = json_object_new_object();
    const char *l_type_str = NULL;
    switch (a_token_item->subtype) {
        case DAP_CHAIN_DATUM_TOKEN_SUBTYPE_SIMPLE:
            l_type_str = "SIMPLE"; break;
        case DAP_CHAIN_DATUM_TOKEN_SUBTYPE_PRIVATE:
            l_type_str = "PRIVATE"; break;
        case DAP_CHAIN_DATUM_TOKEN_SUBTYPE_NATIVE:
            l_type_str = "CF20"; break;
        case DAP_CHAIN_DATUM_TOKEN_SUBTYPE_PUBLIC:
            l_type_str = "PUBLIC"; break;
        default: l_type_str = "UNKNOWN"; break;
    }
    json_object_object_add(json_obj_datum, a_version == 1 ? "-->Token name" : "token_name", json_object_new_string(a_token_item->ticker));
    json_object_object_add(json_obj_datum, a_version == 1 ? "type" : "subtype", json_object_new_string(l_type_str));
    if (a_token_item->subtype != DAP_CHAIN_DATUM_TOKEN_SUBTYPE_SIMPLE && a_token_item->subtype != DAP_CHAIN_DATUM_TOKEN_SUBTYPE_PUBLIC) {
        dap_chain_datum_token_flags_dump_to_json(json_obj_datum, "flags", a_token_item->flags);
        json_object_object_add(json_obj_datum, "description", a_token_item->description ?
                               json_object_new_string(a_token_item->description) :
                               json_object_new_string("The token description is not set"));
    }
    json_object_object_add(json_obj_datum, a_version == 1 ? "Supply current" : "supply_current", json_object_new_string(dap_uint256_to_char(a_token_item->current_supply, NULL)));
    json_object_object_add(json_obj_datum, a_version == 1 ? "Supply total" : "supply_total", json_object_new_string(dap_uint256_to_char(a_token_item->total_supply, NULL)));
    json_object_object_add(json_obj_datum, a_version == 1 ? "Decimals" : "decimals", json_object_new_string("18"));
    json_object_object_add(json_obj_datum, a_version == 1 ? "Auth signs valid" : "auth_sig_valid", json_object_new_int(a_token_item->auth_signs_valid));
    json_object_object_add(json_obj_datum, a_version == 1 ? "Auth signs total" : "auth_sig_total", json_object_new_int(a_token_item->auth_signs_total));
    json_object *l_json_arr_pkeys = json_object_new_array();
    for (uint16_t i = 0; i < a_token_item->auth_signs_total; i++) {
        json_object *l_json_obj_out = json_object_new_object();
        json_object_object_add(l_json_obj_out, "line", json_object_new_int(i));
        json_object_object_add(l_json_obj_out, a_version == 1 ? "hash" : "pkey_hash", json_object_new_string(dap_hash_fast_to_str_static(a_token_item->auth_pkey_hashes + i)));
        json_object_object_add(l_json_obj_out, "pkey_type", json_object_new_string(dap_pkey_type_to_str(a_token_item->auth_pkeys[i]->header.type)));
        json_object_object_add(l_json_obj_out, a_version == 1 ? "bytes" : "pkey_size", json_object_new_int(a_token_item->auth_pkeys[i]->header.size));
        json_object_array_add(l_json_arr_pkeys, l_json_obj_out);
    }
    json_object *l_json_arr_tx_recv_allow = json_object_new_array();
    for (size_t i = 0; i < a_token_item->tx_recv_allow_size; i++) {
        dap_chain_addr_t l_addr = a_token_item->tx_recv_allow[i].addr;
        const char *l_addr_str = dap_chain_addr_to_str_static(&l_addr);
        json_object_array_add(l_json_arr_tx_recv_allow, json_object_new_string(l_addr_str));
    }
    json_object *l_json_arr_tx_recv_block = json_object_new_array();
    for (size_t i = 0; i < a_token_item->tx_recv_block_size; i++) {
        dap_chain_addr_t l_addr = a_token_item->tx_recv_block[i].addr;
        const char *l_addr_str = dap_chain_addr_to_str_static(&l_addr);
        json_object_array_add(l_json_arr_tx_recv_block, json_object_new_string(l_addr_str));
    }
    json_object *l_json_arr_tx_send_allow = json_object_new_array();
    for (size_t i = 0; i < a_token_item->tx_send_allow_size; i++) {
        dap_chain_addr_t l_addr = a_token_item->tx_send_allow[i].addr;
        const char *l_addr_str = dap_chain_addr_to_str_static(&l_addr);
        json_object_array_add(l_json_arr_tx_send_allow, json_object_new_string(l_addr_str));
    }
    json_object *l_json_arr_tx_send_block = json_object_new_array();
    for (size_t i = 0; i < a_token_item->tx_send_block_size; i++) {
        dap_chain_addr_t l_addr = a_token_item->tx_send_block[i].addr;
        const char *l_addr_str = dap_chain_addr_to_str_static(&l_addr);
        json_object_array_add(l_json_arr_tx_send_block, json_object_new_string(l_addr_str));
    }
    json_object_object_add(json_obj_datum, a_version == 1 ? "Signatures public keys" : "sig_pkeys", l_json_arr_pkeys);
    a_token_item->tx_recv_allow_size ? json_object_object_add(json_obj_datum, "tx_recv_allow", l_json_arr_tx_recv_allow) :
        json_object_put(l_json_arr_tx_recv_allow);
    a_token_item->tx_recv_block_size ? json_object_object_add(json_obj_datum, "tx_recv_block", l_json_arr_tx_recv_block) :
        json_object_put(l_json_arr_tx_recv_block);
    a_token_item->tx_send_allow_size ? json_object_object_add(json_obj_datum, "tx_send_allow", l_json_arr_tx_send_allow) :
        json_object_put(l_json_arr_tx_send_allow);
    a_token_item->tx_send_block_size ? json_object_object_add(json_obj_datum, "tx_send_block", l_json_arr_tx_send_block) :
        json_object_put(l_json_arr_tx_send_block);
    
    // UTXO blocklist information
    // Read all data under single rwlock protection to avoid race conditions
    pthread_rwlock_rdlock(&a_token_item->utxo_blocklist_rwlock);
    size_t l_utxo_count = a_token_item->utxo_blocklist_count;
    json_object_object_add(json_obj_datum, "utxo_blocklist_count", json_object_new_int64((int64_t)l_utxo_count));
    
    if (l_utxo_count > 0) {
        json_object *l_json_arr_utxo_blocklist = json_object_new_array();
        
        dap_ledger_utxo_block_item_t *l_utxo_item, *l_tmp;
        
        HASH_ITER(hh, a_token_item->utxo_blocklist, l_utxo_item, l_tmp) {
            json_object *l_json_utxo = json_object_new_object();
            char l_tx_hash_str[DAP_CHAIN_HASH_FAST_STR_SIZE];
            dap_chain_hash_fast_to_str(&l_utxo_item->key.tx_hash, l_tx_hash_str, sizeof(l_tx_hash_str));
            
            json_object_object_add(l_json_utxo, "tx_hash", json_object_new_string(l_tx_hash_str));
            json_object_object_add(l_json_utxo, "out_idx", json_object_new_int(l_utxo_item->key.out_idx));
            json_object_object_add(l_json_utxo, "blocked_time", json_object_new_uint64((uint64_t)l_utxo_item->blocked_time));
            json_object_object_add(l_json_utxo, "becomes_effective", json_object_new_uint64((uint64_t)l_utxo_item->becomes_effective));
            if (l_utxo_item->becomes_unblocked != 0) {
                json_object_object_add(l_json_utxo, "becomes_unblocked", json_object_new_uint64((uint64_t)l_utxo_item->becomes_unblocked));
            }
            
            // Add history for this UTXO
            pthread_rwlock_rdlock(&l_utxo_item->history_rwlock);
            if (l_utxo_item->history_head) {
                json_object *l_json_arr_history = json_object_new_array();
                int l_history_count = 0;
                
                // Iterate from tail (newest) to head (oldest)
                // Use limit from parameter (0 = unlimited)
                dap_ledger_utxo_block_history_item_t *l_hist = l_utxo_item->history_tail;
                while (l_hist && (a_history_limit == 0 || l_history_count < a_history_limit)) {
                    json_object *l_json_hist = json_object_new_object();
                    
                    const char *l_action_str = "";
                    switch (l_hist->action) {
                        case BLOCK_ACTION_ADD: l_action_str = "ADD"; break;
                        case BLOCK_ACTION_REMOVE: l_action_str = "REMOVE"; break;
                        case BLOCK_ACTION_CLEAR: l_action_str = "CLEAR"; break;
                        default: l_action_str = "UNKNOWN";
                    }
                    
                    char l_update_hash_str[DAP_CHAIN_HASH_FAST_STR_SIZE];
                    dap_chain_hash_fast_to_str(&l_hist->token_update_hash, l_update_hash_str, sizeof(l_update_hash_str));
                    
                    json_object_object_add(l_json_hist, "action", json_object_new_string(l_action_str));
                    json_object_object_add(l_json_hist, "bc_time", json_object_new_uint64((uint64_t)l_hist->bc_time));
                    json_object_object_add(l_json_hist, "token_update_hash", json_object_new_string(l_update_hash_str));
                    
                    json_object_array_add(l_json_arr_history, l_json_hist);
                    l_history_count++;
                    l_hist = l_hist->prev;  // Go backwards (newest to oldest)
                }
                
                json_object_object_add(l_json_utxo, "history_recent", l_json_arr_history);
                
                // Count total history items
                int l_total_history = 0;
                l_hist = l_utxo_item->history_head;
                while (l_hist) {
                    l_total_history++;
                    l_hist = l_hist->next;
                }
                json_object_object_add(l_json_utxo, "history_total_count", json_object_new_int(l_total_history));
            }
            pthread_rwlock_unlock(&l_utxo_item->history_rwlock);
            
            json_object_array_add(l_json_arr_utxo_blocklist, l_json_utxo);
        }
        
        json_object_object_add(json_obj_datum, "utxo_blocklist", l_json_arr_utxo_blocklist);
    }
    
    pthread_rwlock_unlock(&a_token_item->utxo_blocklist_rwlock);
    
    json_object_object_add(json_obj_datum, a_version == 1 ? "Total emissions" : "total_emissions", json_object_new_int(HASH_COUNT(a_token_item->token_emissions)));
    return json_obj_datum;
}

/**
 * @brief Compose string list of all tokens with information
 * @param a_ledger
 * @return
 */
json_object *dap_ledger_token_info(dap_ledger_t *a_ledger, size_t a_limit, size_t a_offset, int a_version, int a_history_limit)
{
    json_object * json_obj_datum;
    json_object * json_arr_out = json_object_new_array();
    dap_ledger_token_item_t *l_token_item, *l_tmp_item;
    pthread_rwlock_rdlock(&PVT(a_ledger)->tokens_rwlock);
    size_t l_arr_start = 0;
    if (a_offset > 0) {
        l_arr_start = a_offset;
        json_object* json_obj_tx = json_object_new_object();
        json_object_object_add(json_obj_tx, "offset", json_object_new_int(l_arr_start));
        json_object_array_add(json_arr_out, json_obj_tx);        
    }
    size_t l_arr_end = HASH_COUNT(PVT(a_ledger)->tokens);
    if (a_limit) {
        json_object* json_obj_tx = json_object_new_object();
        json_object_object_add(json_obj_tx, "limit", json_object_new_int(a_limit));
        json_object_array_add(json_arr_out, json_obj_tx);
        l_arr_end = l_arr_start + a_limit;
        if (l_arr_end > HASH_COUNT(PVT(a_ledger)->tokens)) {
            l_arr_end = HASH_COUNT(PVT(a_ledger)->tokens);
        }
    }
    size_t i = 0;
    HASH_ITER(hh, PVT(a_ledger)->tokens, l_token_item, l_tmp_item) {
        if (i < l_arr_start || i >= l_arr_end) {
            i++;
            continue;
        }
        json_obj_datum = s_token_item_to_json(l_token_item, a_version, a_history_limit);
        json_object_array_add(json_arr_out, json_obj_datum);
        i++;
    }
    pthread_rwlock_unlock(&PVT(a_ledger)->tokens_rwlock);
    return json_arr_out;
}

/**
 * @breif Forms a JSON object with a token description for the specified ticker.
 * @param a_ledger
 * @param a_token_ticker
 * @return
 */
json_object *dap_ledger_token_info_by_name(dap_ledger_t *a_ledger, const char *a_token_ticker, int a_version, int a_history_limit)
{
    dap_ledger_token_item_t *l_token_item = NULL;
    HASH_FIND_STR(PVT(a_ledger)->tokens, a_token_ticker, l_token_item);
    if (l_token_item)
        return s_token_item_to_json(l_token_item, a_version, a_history_limit);
    return json_object_new_null();
}

/**
 * @brief Get all token declatations
 * @param a_ledger
 * @return
 */
dap_list_t* dap_ledger_token_decl_all(dap_ledger_t *a_ledger)
{
    dap_list_t * l_ret = NULL;
    dap_ledger_token_item_t *l_token_item, *l_tmp_item;
    pthread_rwlock_rdlock(&PVT(a_ledger)->tokens_rwlock);

    HASH_ITER(hh, PVT(a_ledger)->tokens, l_token_item, l_tmp_item) {
        dap_chain_datum_token_t *l_token = l_token_item->datum_token;
        l_ret = dap_list_append(l_ret, l_token);
    }
    pthread_rwlock_unlock(&PVT(a_ledger)->tokens_rwlock);
    return l_ret;
}


/**
 * @brief s_threshold_txs_proc
 * @param a_ledger
 */
static void s_threshold_txs_proc( dap_ledger_t *a_ledger)
{
    bool l_success;
    dap_ledger_private_t * l_ledger_pvt = PVT(a_ledger);
    pthread_rwlock_wrlock(&l_ledger_pvt->threshold_txs_rwlock);
    do {
        l_success = false;
        dap_ledger_tx_item_t *l_tx_item, *l_tx_tmp;
        HASH_ITER(hh, l_ledger_pvt->threshold_txs, l_tx_item, l_tx_tmp) {
            int l_res = dap_ledger_tx_add(a_ledger, l_tx_item->tx, &l_tx_item->tx_hash_fast, true, NULL);
            if (l_res != DAP_CHAIN_CS_VERIFY_CODE_TX_NO_EMISSION &&
                    l_res != DAP_CHAIN_CS_VERIFY_CODE_TX_NO_PREVIOUS) {
                HASH_DEL(l_ledger_pvt->threshold_txs, l_tx_item);
                if ( !l_ledger_pvt->mapped )
                    DAP_DELETE(l_tx_item->tx);
                DAP_DELETE(l_tx_item);
                l_success = true;
            } else if (l_res == 0) {
                a_ledger->net->pub.chains->callback_count_tx_increase(a_ledger->net->pub.chains);
            }
        }
    } while (l_success);
    pthread_rwlock_unlock(&l_ledger_pvt->threshold_txs_rwlock);
}

/**
 * @breif s_treshold_txs_free
 * @param a_ledger
 */
static void s_threshold_txs_free(dap_ledger_t *a_ledger)
{
    log_it(L_DEBUG, "Start free threshold txs");
    dap_ledger_private_t *l_pvt = PVT(a_ledger);
    dap_ledger_tx_item_t *l_current = NULL, *l_tmp = NULL;
    dap_nanotime_t l_time_cut_off = dap_nanotime_now() - dap_nanotime_from_sec(7200); //7200 sec = 2 hours.
    pthread_rwlock_wrlock(&l_pvt->threshold_txs_rwlock);
    HASH_ITER(hh, l_pvt->threshold_txs, l_current, l_tmp) {
        if (l_current->ts_added < l_time_cut_off) {
            HASH_DEL(l_pvt->threshold_txs, l_current);
            char l_tx_hash_str[DAP_CHAIN_HASH_FAST_STR_SIZE];
            dap_chain_hash_fast_to_str(&l_current->tx_hash_fast, l_tx_hash_str, sizeof(l_tx_hash_str));
            if ( !l_pvt->mapped )
                DAP_DELETE(l_current->tx);
            DAP_DELETE(l_current);
            log_it(L_NOTICE, "Removed transaction %s form threshold ledger", l_tx_hash_str);
        }
    }
    pthread_rwlock_unlock(&l_pvt->threshold_txs_rwlock);
}

/**
 * @brief s_load_cache_gdb_loaded_balances_callback
 * @param a_global_db_context
 * @param a_rc
 * @param a_group
 * @param a_key
 * @param a_values_total
 * @param a_values_shift
 * @param a_values_count
 * @param a_values
 * @param a_arg
 */
static bool s_load_cache_gdb_loaded_balances_callback(dap_global_db_instance_t *a_dbi,
                                                      int a_rc, const char *a_group,
                                                      const size_t a_values_total, const size_t a_values_count,
                                                      dap_global_db_obj_t *a_values, void *a_arg)
{
    dap_ledger_t * l_ledger = (dap_ledger_t*) a_arg;
    dap_ledger_private_t * l_ledger_pvt = PVT(l_ledger);
    for (size_t i = 0; i < a_values_count; i++) {
        dap_ledger_wallet_balance_t *l_balance_item = DAP_NEW_Z(dap_ledger_wallet_balance_t);
        if (!l_balance_item) {
            log_it(L_CRITICAL, "%s", c_error_memory_alloc);
            return false;
        }
        l_balance_item->key = dap_strdup(a_values[i].key);
        if (!l_balance_item->key) {
            log_it(L_CRITICAL, "%s", c_error_memory_alloc);
            DAP_DEL_Z(l_balance_item);
            return false;
        }
        char *l_ptr = strchr(l_balance_item->key, ' ');
        if (l_ptr++) {
            dap_strncpy(l_balance_item->token_ticker, l_ptr, sizeof(l_balance_item->token_ticker) - 1);
        }
        l_balance_item->balance = *(uint256_t *)a_values[i].value;
        HASH_ADD_KEYPTR(hh, l_ledger_pvt->balance_accounts, l_balance_item->key,
                        strlen(l_balance_item->key), l_balance_item);
        /* Notify the world */
        /*struct json_object *l_json = wallet_info_json_collect(a_ledger, l_balance_item);
        dap_notify_server_send_mt(json_object_get_string(l_json));
        json_object_put(l_json);*/ // TODO: unstable and spammy
    }
    pthread_mutex_lock( &l_ledger_pvt->load_mutex );
    l_ledger_pvt->load_end = true;
    pthread_cond_broadcast( &l_ledger_pvt->load_cond );
    pthread_mutex_unlock( &l_ledger_pvt->load_mutex );
    return true;
}

/**
 * @brief s_load_cache_gdb_loaded_txs_callback
 * @param a_global_db_context
 * @param a_rc
 * @param a_group
 * @param a_key
 * @param a_values_total
 * @param a_values_shift
 * @param a_values_count
 * @param a_values
 * @param a_arg
 */
static bool s_load_cache_gdb_loaded_txs_callback(dap_global_db_instance_t *a_dbi,
                                                 int a_rc, const char *a_group,
                                                 const size_t a_values_total, const size_t a_values_count,
                                                 dap_global_db_obj_t *a_values, void *a_arg)
{
    dap_ledger_t * l_ledger = (dap_ledger_t*) a_arg;
    dap_ledger_private_t * l_ledger_pvt = PVT(l_ledger);
    for (size_t i = 0; i < a_values_count; i++) {
        dap_ledger_cache_gdb_record_t *l_current_record = (dap_ledger_cache_gdb_record_t*)a_values[i].value;
        if (a_values[i].value_len != l_current_record->cache_size + l_current_record->datum_size + sizeof(dap_ledger_cache_gdb_record_t)) {
            log_it(L_ERROR, "Worng ledger_cache_gdb_record size");
            return false;
        }
        dap_ledger_tx_item_t *l_tx_item = DAP_NEW_Z_SIZE(dap_ledger_tx_item_t, sizeof(dap_ledger_tx_item_t) - sizeof(l_tx_item->cache_data) + l_current_record->cache_size);
        if ( !l_tx_item ) {
            log_it(L_CRITICAL, "%s", c_error_memory_alloc);
            return false;
        }
        dap_chain_hash_fast_from_str(a_values[i].key, &l_tx_item->tx_hash_fast);
        l_tx_item->tx = DAP_NEW_Z_SIZE(dap_chain_datum_tx_t, l_current_record->datum_size);
        if ( !l_tx_item->tx ) {
            DAP_DELETE(l_tx_item);
            log_it(L_CRITICAL, "%s", c_error_memory_alloc);
            return false;
        }
        memcpy(&l_tx_item->cache_data, l_current_record->data, l_current_record->cache_size);
        memcpy(l_tx_item->tx, l_current_record->data + l_current_record->cache_size, l_current_record->datum_size);
        l_tx_item->ts_added = dap_nanotime_now();
        HASH_ADD_INORDER(hh, l_ledger_pvt->ledger_items, tx_hash_fast, sizeof(dap_chain_hash_fast_t), l_tx_item, s_sort_ledger_tx_item);
    }
    return true;
}

static bool s_load_cache_gdb_loaded_stake_lock_callback(dap_global_db_instance_t *a_dbi,
                                                        int a_rc, const char *a_group,
                                                        const size_t a_values_total, const size_t a_values_count,
                                                        dap_global_db_obj_t *a_values, void *a_arg)
{
    dap_ledger_t *l_ledger = (dap_ledger_t *) a_arg;
    dap_ledger_private_t *l_ledger_pvt = PVT(l_ledger);

    for (size_t i = 0; i < a_values_count; i++) {
        if (a_values[i].value_len != sizeof(dap_hash_fast_t))
            continue;
        dap_ledger_stake_lock_item_t *l_new_stake_lock_emission = DAP_NEW(dap_ledger_stake_lock_item_t);
        if (!l_new_stake_lock_emission) {
            debug_if(s_debug_more, L_ERROR, "Error: memory allocation when try adding item 'dap_ledger_stake_lock_item_t' to hash-table");
            continue;
        }
        dap_chain_hash_fast_from_str(a_values[i].key, &l_new_stake_lock_emission->tx_for_stake_lock_hash);
        l_new_stake_lock_emission->tx_used_out = *(dap_hash_fast_t *)(a_values[i].value);
        HASH_ADD(hh, l_ledger_pvt->emissions_for_stake_lock, tx_for_stake_lock_hash, sizeof(dap_chain_hash_fast_t), l_new_stake_lock_emission);
    }

    char* l_gdb_group = dap_ledger_get_gdb_group(l_ledger, DAP_LEDGER_TXS_STR);
    dap_global_db_get_all(l_gdb_group, 0, s_load_cache_gdb_loaded_txs_callback, l_ledger);
    DAP_DELETE(l_gdb_group);
    return true;
}
/**
 * @brief GDB callback for loaded emissions from cache
 * @param a_global_db_context
 * @param a_rc
 * @param a_group
 * @param a_key
 * @param a_values_total
 * @param a_values_shift
 * @param a_values_count
 * @param a_values
 * @param a_arg
 * @return Always true thats means to clear up a_values
 */
static bool s_load_cache_gdb_loaded_emissions_callback(dap_global_db_instance_t *a_dbi,
                                                       int a_rc, const char *a_group,
                                                       const size_t a_values_total, const size_t a_values_count,
                                                       dap_global_db_obj_t *a_values, void *a_arg)
{
    dap_ledger_t * l_ledger = (dap_ledger_t*) a_arg;
    dap_ledger_private_t * l_ledger_pvt = PVT(l_ledger);

    for (size_t i = 0; i < a_values_count; i++) {
        if (a_values[i].value_len <= sizeof(dap_hash_fast_t))
            continue;
        const char *c_token_ticker = ((dap_chain_datum_token_emission_t *)
                                      (a_values[i].value + sizeof(dap_hash_fast_t)))->hdr.ticker;
        dap_ledger_token_item_t *l_token_item = NULL;
        HASH_FIND_STR(l_ledger_pvt->tokens, c_token_ticker, l_token_item);
        if (!l_token_item) {
            log_it(L_WARNING, "Not found token with ticker [%s], need to 'ledger reload' to update cache", c_token_ticker);
            continue;
        }
        dap_ledger_token_emission_item_t *l_emission_item = DAP_NEW_Z(dap_ledger_token_emission_item_t);
        if ( !l_emission_item ) {
            log_it(L_CRITICAL, "%s", c_error_memory_alloc);
            return false;
        }
        dap_chain_hash_fast_from_str(a_values[i].key, &l_emission_item->datum_token_emission_hash);
        l_emission_item->tx_used_out = *(dap_hash_fast_t*)a_values[i].value;
        l_emission_item->datum_token_emission = DAP_DUP_SIZE(a_values[i].value + sizeof(dap_hash_fast_t),
                                                             a_values[i].value_len - sizeof(dap_hash_fast_t));
        l_emission_item->datum_token_emission_size = a_values[i].value_len - sizeof(dap_hash_fast_t);
        HASH_ADD(hh, l_token_item->token_emissions, datum_token_emission_hash,
                 sizeof(dap_chain_hash_fast_t), l_emission_item);
    }

    char* l_gdb_group = dap_ledger_get_gdb_group(l_ledger, DAP_LEDGER_STAKE_LOCK_STR);
    dap_global_db_get_all(l_gdb_group, 0, s_load_cache_gdb_loaded_stake_lock_callback, l_ledger);
    DAP_DELETE(l_gdb_group);
    return true;
}


/**
 * @brief s_load_cache_gdb_loaded_callback
 * @param a_global_db_context
 * @param a_rc
 * @param a_group
 * @param a_key
 * @param a_values_total
 * @param a_values_shift
 * @param a_values_count
 * @param a_values
 * @param a_arg
 */
static bool s_load_cache_gdb_loaded_tokens_callback(dap_global_db_instance_t *a_dbi,
                                                    int a_rc, const char *a_group,
                                                    const size_t a_values_total, const size_t a_values_count,
                                                    dap_global_db_obj_t *a_values, void *a_arg)
{
    dap_ledger_t *l_ledger = (dap_ledger_t *) a_arg;
    dap_ledger_private_t *l_ledger_pvt = PVT(l_ledger);
    if(a_rc) {
        log_it(L_NOTICE, "No ledger cache found");
        pthread_mutex_lock(&l_ledger_pvt->load_mutex);
        l_ledger_pvt->load_end = true;
        pthread_cond_broadcast(& l_ledger_pvt->load_cond );
        pthread_mutex_unlock(&l_ledger_pvt->load_mutex);

    }
    for (size_t i = 0; i < a_values_count; i++) {
        if (a_values[i].value_len <= sizeof(uint256_t))
            continue;
        dap_chain_datum_token_t *l_token = (dap_chain_datum_token_t *)(a_values[i].value + sizeof(uint256_t));
        size_t l_token_size = a_values[i].value_len - sizeof(uint256_t);
        if (strcmp(l_token->ticker, a_values[i].key)) {
            log_it(L_WARNING, "Corrupted token with ticker [%s], need to 'ledger reload' to update cache", a_values[i].key);
            continue;
        }
        dap_ledger_token_add(l_ledger, (byte_t *)l_token, l_token_size, dap_time_now());
        dap_ledger_token_item_t *l_token_item = s_ledger_find_token(l_ledger, l_token->ticker);
        if (l_token_item)
            l_token_item->current_supply = *(uint256_t*)a_values[i].value;
    }

    char *l_gdb_group = dap_ledger_get_gdb_group(l_ledger, DAP_LEDGER_EMISSIONS_STR);
    dap_global_db_get_all(l_gdb_group, 0, s_load_cache_gdb_loaded_emissions_callback, l_ledger);
    DAP_DELETE(l_gdb_group);
    return true;
}

/**
 * @brief Load ledger from cache (stored in GDB)
 * @param a_ledger
 */
void dap_ledger_load_cache(dap_ledger_t *a_ledger)
{
    dap_ledger_private_t *l_ledger_pvt = PVT(a_ledger);
    char *l_gdb_group = dap_ledger_get_gdb_group(a_ledger, DAP_LEDGER_TOKENS_STR);

    pthread_mutex_lock(& l_ledger_pvt->load_mutex);
    dap_global_db_get_all(l_gdb_group, 0, s_load_cache_gdb_loaded_tokens_callback, a_ledger);
    while (!l_ledger_pvt->load_end)
        pthread_cond_wait(& l_ledger_pvt->load_cond, &l_ledger_pvt->load_mutex);
    pthread_mutex_unlock(& l_ledger_pvt->load_mutex);

    DAP_DELETE(l_gdb_group);
}

static void s_blockchain_timer_callback(dap_chain_t *a_chain, dap_time_t a_blockchain_time, void UNUSED_ARG *a_arg, bool a_reverse)
{
    dap_chain_net_t *l_net = dap_chain_net_by_id(a_chain->net_id);
    assert(l_net);
    dap_ledger_private_t *l_ledger_pvt = PVT(l_net->pub.ledger);
    l_ledger_pvt->blockchain_time = a_blockchain_time;
    pthread_rwlock_wrlock(&l_ledger_pvt->locked_outs_rwlock);
    if (a_reverse) {
        dap_ledger_locked_out_t *it, *tmp;
        LL_FOREACH_SAFE(l_ledger_pvt->reverse_list, it, tmp) {
            if (it->unlock_time <= a_blockchain_time)
                break;
            dap_ledger_pvt_balance_update_for_addr(l_net->pub.ledger, &it->addr, it->ticker, it->value, true);
            LL_DELETE(l_ledger_pvt->reverse_list, it);
            LL_APPEND(l_ledger_pvt->locked_outs, it);
        }
        pthread_rwlock_unlock(&l_ledger_pvt->locked_outs_rwlock);
        return;
    }
    dap_ledger_locked_out_t *it, *tmp;
    LL_FOREACH_SAFE(l_ledger_pvt->locked_outs, it, tmp) {
        if (it->unlock_time > a_blockchain_time)
            break;
        dap_ledger_pvt_balance_update_for_addr(l_net->pub.ledger, &it->addr, it->ticker, it->value, false);
        LL_DELETE(l_ledger_pvt->locked_outs, it);
        if (!dap_chain_net_get_load_mode(l_net))
            LL_PREPEND(l_ledger_pvt->reverse_list, it);
        else
            DAP_DELETE(it);
    }
    pthread_rwlock_unlock(&l_ledger_pvt->locked_outs_rwlock);
    LL_FOREACH_SAFE(l_ledger_pvt->reverse_list, it, tmp) {
        if (it->unlock_time < l_ledger_pvt->cutoff_time) {
            LL_DELETE(l_ledger_pvt->reverse_list, it);
            DAP_DELETE(it);
        }
    }
}

static void s_blockchain_cutoff_callback(void *a_arg, dap_chain_t *a_chain, dap_chain_cell_id_t a_id, dap_chain_hash_fast_t *a_atom_hash, void *a_atom, size_t a_atom_size, dap_time_t a_atom_time)
{
    if (a_id.uint64)
        return;
    dap_chain_net_t *l_net = dap_chain_net_by_id(a_chain->net_id);
    assert(l_net);
    dap_ledger_private_t *l_ledger_pvt = PVT(l_net->pub.ledger);
    l_ledger_pvt->cutoff_time = a_atom_time;
}

dap_time_t dap_ledger_get_blockchain_time(dap_ledger_t *a_ledger)
{
#ifndef DAP_LEDGER_TEST
    return PVT(a_ledger)->blockchain_time;
#else
    return dap_time_now();
#endif
}

dap_ledger_locked_out_t *dap_ledger_get_locked_values(dap_ledger_t *a_ledger, dap_chain_addr_t *a_addr)
{
    dap_ledger_locked_out_t *ret = NULL;
    dap_ledger_private_t *l_ledger_pvt = PVT(a_ledger);
    pthread_rwlock_rdlock(&l_ledger_pvt->locked_outs_rwlock);
    for (dap_ledger_locked_out_t *it = l_ledger_pvt->locked_outs; it; it = it->next) {
        if (!dap_chain_addr_compare(&it->addr, a_addr))
            continue;
        dap_ledger_locked_out_t *l_out_new = DAP_DUP(it);
        if (!l_out_new) {
            log_it(L_CRITICAL, "%s", c_error_memory_alloc);
            break;
        }
        LL_APPEND(ret, l_out_new); // includes nullification of 'next' field
    }
    pthread_rwlock_unlock(&l_ledger_pvt->locked_outs_rwlock);
    return ret;
}

/**
 * @brief
 * create ledger for specific net
 * load ledger cache
 * @param a_check_flags checking flags
 *          DAP_LEDGER_CHECK_TOKEN_EMISSION
 *          DAP_LEDGER_CHECK_CELLS_DS
 *          DAP_LEDGER_CHECK_CELLS_DS
 * @param a_net_name char * network name, for example "kelvin-testnet"
 * @return dap_ledger_t*
 */
dap_ledger_t *dap_ledger_create(dap_chain_net_t *a_net, uint16_t a_flags)
{
    dap_ledger_t *l_ledger = dap_ledger_handle_new();
    if (!l_ledger) {
        log_it(L_CRITICAL, "%s", c_error_memory_alloc);
        return NULL;
    }
    l_ledger->net = a_net;
    dap_ledger_private_t *l_ledger_pvt = PVT(l_ledger);
    l_ledger_pvt->check_ds = a_flags & DAP_LEDGER_CHECK_LOCAL_DS;
    l_ledger_pvt->check_cells_ds = a_flags & DAP_LEDGER_CHECK_CELLS_DS;
    l_ledger_pvt->check_token_emission = a_flags & DAP_LEDGER_CHECK_TOKEN_EMISSION;
    l_ledger_pvt->cached = a_flags & DAP_LEDGER_CACHE_ENABLED;
    l_ledger_pvt->mapped = a_flags & DAP_LEDGER_MAPPED;
    l_ledger_pvt->threshold_enabled = a_flags & DAP_LEDGER_THRESHOLD_ENABLED;
    if (l_ledger_pvt->threshold_enabled)
        l_ledger_pvt->threshold_txs_free_timer = dap_interval_timer_create(s_threshold_free_timer_tick,
                                                                      (dap_timer_callback_t)s_threshold_txs_free, l_ledger);
    pthread_cond_init(&l_ledger_pvt->load_cond, NULL);
    pthread_mutex_init(&l_ledger_pvt->load_mutex, NULL);

#ifndef DAP_LEDGER_TEST
    for ( dap_chain_t *l_chain = a_net->pub.chains; l_chain; l_chain = l_chain->next ) {
        uint16_t l_whitelist_size, l_blacklist_size, i;
        const char **l_whitelist = dap_config_get_array_str(l_chain->config, "ledger", "hard_accept_list", &l_whitelist_size),
                   **l_blacklist = dap_config_get_array_str(l_chain->config, "ledger", "hard_reject_list", &l_blacklist_size);
        for (i = 0; i < l_blacklist_size; ++i) {
            dap_ledger_hal_item_t *l_item = DAP_NEW_Z(dap_ledger_hal_item_t);
            dap_chain_hash_fast_from_str(l_blacklist[i], &l_item->hash);
            HASH_ADD(hh, l_ledger_pvt->hrl_items, hash, sizeof(dap_hash_fast_t), l_item);
        }
        for (i = 0; i < l_whitelist_size; ++i) {
            dap_ledger_hal_item_t *l_item = DAP_NEW_Z(dap_ledger_hal_item_t);
            dap_chain_hash_fast_from_str(l_whitelist[i], &l_item->hash);
            HASH_ADD(hh, l_ledger_pvt->hal_items, hash, sizeof(dap_hash_fast_t), l_item);
        }
        log_it(L_DEBUG, "Chain %s.%s has %d datums in HAL and %d datums in HRL", a_net->pub.name, l_chain->name, l_whitelist_size, l_blacklist_size);

    }
    if ( l_ledger_pvt->cached )
        // load ledger cache from GDB
        dap_ledger_load_cache(l_ledger);
#else
    l_ledger_pvt->blockchain_time = dap_time_now();
#endif

    dap_chain_t *l_default_tx_chain = dap_chain_net_get_default_chain_by_chain_type(a_net, CHAIN_TYPE_TX);
    if (l_default_tx_chain) {
        dap_chain_add_callback_timer(l_default_tx_chain, s_blockchain_timer_callback, NULL);
        dap_chain_atom_confirmed_notify_add(l_default_tx_chain, s_blockchain_cutoff_callback, NULL, 0);
    } else
        log_it(L_WARNING, "Can't get deafult chain for transactions, timelocks for it will be disabled");

    return l_ledger;
}

enum ledger_permissions {
    LEDGER_PERMISSION_RECEIVER_ALLOWED,
    LEDGER_PERMISSION_RECEIVER_BLOCKED,
    LEDGER_PERMISSION_SENDER_ALLOWED,
    LEDGER_PERMISSION_SENDER_BLOCKED
};

/**
 * @brief dap_ledger_permissions_check
 * @param a_token_item
 * @param a_permission_id
 * @param a_data
 * @param a_data_size
 * @return
 */
static bool s_ledger_permissions_check(dap_ledger_t *a_ledger, dap_ledger_token_item_t *a_token_item, enum ledger_permissions a_permission_id, dap_chain_addr_t *a_addr)
{
    struct spec_address *l_addrs = NULL;
    size_t l_addrs_count = 0;
    switch (a_permission_id) {
    case LEDGER_PERMISSION_RECEIVER_ALLOWED:
        l_addrs = a_token_item->tx_recv_allow;
        l_addrs_count = a_token_item->tx_recv_allow_size;
    break;
    case LEDGER_PERMISSION_RECEIVER_BLOCKED:
        l_addrs = a_token_item->tx_recv_block;
        l_addrs_count = a_token_item->tx_recv_block_size;
    break;
    case LEDGER_PERMISSION_SENDER_ALLOWED:
        l_addrs = a_token_item->tx_send_allow;
        l_addrs_count = a_token_item->tx_send_allow_size;
    break;
    case LEDGER_PERMISSION_SENDER_BLOCKED:
        l_addrs = a_token_item->tx_send_block;
        l_addrs_count = a_token_item->tx_send_block_size;
    break;
    }
    for (size_t n = 0; n < l_addrs_count; n++)
        if (dap_chain_addr_compare(&l_addrs[n].addr, a_addr) &&
                l_addrs[n].becomes_effective <= dap_ledger_get_blockchain_time(a_ledger))
            return true;
    return false;
}

dap_ledger_check_error_t s_ledger_addr_check(dap_ledger_t *a_ledger, dap_ledger_token_item_t *a_token_item, dap_chain_addr_t *a_addr, bool a_receive)
{
    dap_return_val_if_fail(a_token_item && a_addr, DAP_LEDGER_CHECK_INVALID_ARGS);
    if (dap_chain_addr_is_blank(a_addr))
        return DAP_LEDGER_CHECK_OK;
    
    // Check if address-based blocking is disabled for this token
    if (a_receive) {
        // Skip all receiver address checks if DISABLE_ADDRESS_RECEIVER_BLOCKING is set
        if (a_token_item->flags & DAP_CHAIN_DATUM_TOKEN_FLAG_UTXO_DISABLE_ADDRESS_RECEIVER_BLOCKING) {
            return DAP_LEDGER_CHECK_OK;
        }
    } else {
        // Skip all sender address checks if DISABLE_ADDRESS_SENDER_BLOCKING is set
        if (a_token_item->flags & DAP_CHAIN_DATUM_TOKEN_FLAG_UTXO_DISABLE_ADDRESS_SENDER_BLOCKING) {
            return DAP_LEDGER_CHECK_OK;
        }
    }
    
    if (a_receive) {
        if ((a_token_item->flags & DAP_CHAIN_DATUM_TOKEN_FLAG_ALL_RECEIVER_BLOCKED) ||
                (a_token_item->flags & DAP_CHAIN_DATUM_TOKEN_FLAG_ALL_RECEIVER_FROZEN)) {
            // Check we are in white list
            if (!s_ledger_permissions_check(a_ledger, a_token_item, LEDGER_PERMISSION_RECEIVER_ALLOWED, a_addr))
                return DAP_LEDGER_CHECK_ADDR_FORBIDDEN;
        } else if ((a_token_item->flags & DAP_CHAIN_DATUM_TOKEN_FLAG_ALL_RECEIVER_ALLOWED) ||
                (a_token_item->flags & DAP_CHAIN_DATUM_TOKEN_FLAG_ALL_RECEIVER_UNFROZEN)) {
            // Check we are in black list
            if (s_ledger_permissions_check(a_ledger,a_token_item, LEDGER_PERMISSION_RECEIVER_BLOCKED, a_addr))
                return DAP_LEDGER_CHECK_ADDR_FORBIDDEN;
        }
    } else {
        if ((a_token_item->flags & DAP_CHAIN_DATUM_TOKEN_FLAG_ALL_SENDER_BLOCKED) ||
                (a_token_item->flags & DAP_CHAIN_DATUM_TOKEN_FLAG_ALL_SENDER_FROZEN)) {
            // Check we are in white list
            if (!s_ledger_permissions_check(a_ledger, a_token_item, LEDGER_PERMISSION_SENDER_ALLOWED, a_addr))
                return DAP_LEDGER_CHECK_ADDR_FORBIDDEN;
        } else if ((a_token_item->flags & DAP_CHAIN_DATUM_TOKEN_FLAG_ALL_SENDER_ALLOWED) ||
                (a_token_item->flags & DAP_CHAIN_DATUM_TOKEN_FLAG_ALL_SENDER_UNFROZEN)) {
            // Check we are in black list
            if (s_ledger_permissions_check(a_ledger, a_token_item, LEDGER_PERMISSION_SENDER_BLOCKED, a_addr))
                return DAP_LEDGER_CHECK_ADDR_FORBIDDEN;
        }
    }
    return DAP_LEDGER_CHECK_OK;
}

int s_emission_add_check(dap_ledger_t *a_ledger, byte_t *a_token_emission, size_t a_token_emission_size, dap_chain_hash_fast_t *a_emission_hash,
                         dap_chain_datum_token_emission_t **a_emission, dap_ledger_token_item_t **a_token_item)
{
    dap_return_val_if_fail(a_token_emission && a_token_emission_size, DAP_LEDGER_CHECK_INVALID_ARGS);
    size_t l_emission_size = a_token_emission_size;
    dap_chain_datum_token_emission_t *l_emission = dap_chain_datum_emission_read(a_token_emission, &l_emission_size);
    if (!l_emission)
        return DAP_LEDGER_CHECK_INVALID_SIZE;
    if (l_emission->hdr.version < 3 && !a_token_item) { // It's mempool check
        log_it(L_WARNING, "Legacy emission version %hhu isn't supported for a new emissions", l_emission->hdr.version);
        DAP_DELETE(l_emission);
        return DAP_LEDGER_EMISSION_CHECK_LEGACY_FORBIDDEN;
    }
    dap_ledger_token_item_t *l_token_item = s_ledger_find_token(a_ledger, l_emission->hdr.ticker);
    if (!l_token_item) {
        log_it(L_ERROR, "Check emission: token %s was not found", l_emission->hdr.ticker);
        DAP_DELETE(l_emission);
        return DAP_LEDGER_CHECK_TICKER_NOT_FOUND;
    }
    dap_ledger_token_emission_item_t *l_token_emission_item = NULL;
    // check if such emission is already present in table
    pthread_rwlock_rdlock(&l_token_item->token_emissions_rwlock);
    HASH_FIND(hh, l_token_item->token_emissions, a_emission_hash, sizeof(*a_emission_hash), l_token_emission_item);
    pthread_rwlock_unlock(&l_token_item->token_emissions_rwlock);
    if (l_token_emission_item) {
        debug_if(s_debug_more, L_WARNING, "Can't add token emission datum of %s %s ( %s ): already present in cache",
                                    dap_uint256_to_char(l_emission->hdr.value, NULL), l_emission->hdr.ticker,
                                    dap_chain_hash_fast_to_str_static(a_emission_hash));
        DAP_DELETE(l_emission);
        return DAP_LEDGER_CHECK_ALREADY_CACHED;
    }

    if (!PVT(a_ledger)->check_token_emission)
        goto ret_success;

    // Check emission correctness
    if (IS_ZERO_256((l_emission->hdr.value))) {
        log_it(L_ERROR, "Emission check: zero %s emission value", l_token_item->ticker);
        DAP_DELETE(l_emission);
        return DAP_LEDGER_CHECK_ZERO_VALUE;
    }

    if (!s_ledger_token_supply_check(l_token_item, l_emission->hdr.value)) {
        DAP_DELETE(l_emission);
        return DAP_LEDGER_EMISSION_CHECK_VALUE_EXCEEDS_CURRENT_SUPPLY;
    }

    //additional check for private tokens
    if((l_token_item->subtype == DAP_CHAIN_DATUM_TOKEN_SUBTYPE_PRIVATE)
        ||  (l_token_item->subtype == DAP_CHAIN_DATUM_TOKEN_SUBTYPE_NATIVE)) {
        dap_ledger_check_error_t ret = s_ledger_addr_check(a_ledger, l_token_item, &l_emission->hdr.address, true);
        if (ret == DAP_LEDGER_CHECK_ADDR_FORBIDDEN) {
            log_it(L_WARNING, "Address %s is not in allowed to receive for emission of token %s",
                            dap_chain_addr_to_str_static(&l_emission->hdr.address), l_token_item->ticker);
            DAP_DELETE(l_emission);
            return ret;
        }
    }
    switch (l_emission->hdr.type) {

    case DAP_CHAIN_DATUM_TOKEN_EMISSION_TYPE_AUTH: {
        size_t l_sign_data_check_size = sizeof(dap_chain_datum_token_emission_t) + l_emission->data.type_auth.tsd_total_size >= sizeof(dap_chain_datum_token_emission_t)
                                                ? sizeof(dap_chain_datum_token_emission_t) + l_emission->data.type_auth.tsd_total_size : 0;
        if (l_sign_data_check_size > l_emission_size) {
            if (!s_check_hal(a_ledger, a_emission_hash)) {
                log_it(L_WARNING, "Incorrect size %zu of datum emission, expected at least %zu", l_emission_size, l_sign_data_check_size);
                DAP_DELETE(l_emission);
                return DAP_LEDGER_CHECK_INVALID_SIZE;
            }
            goto ret_success;
        }
        size_t l_emission_check_size = sizeof(dap_chain_datum_token_emission_t) + l_emission->data.type_auth.tsd_n_signs_size >= sizeof(dap_chain_datum_token_emission_t)
                                                ? sizeof(dap_chain_datum_token_emission_t) + l_emission->data.type_auth.tsd_n_signs_size : 0;
        if (l_emission_check_size != l_emission_size) {
            log_it(L_WARNING, "Incorrect size %zu of datum emission, must be %zu", l_emission_size, l_emission_check_size);
            DAP_DELETE(l_emission);
            return DAP_LEDGER_CHECK_INVALID_SIZE;
        }
        size_t l_signs_unique = l_emission->data.type_auth.signs_count;
        dap_sign_t **l_signs = dap_sign_get_unique_signs(l_emission->tsd_n_signs + l_emission->data.type_auth.tsd_total_size,
                                                         l_emission->data.type_auth.tsd_n_signs_size, &l_signs_unique);
        if (l_signs_unique < l_token_item->auth_signs_valid) {
            
            DAP_DELETE(l_signs);

            if (!s_check_hal(a_ledger, a_emission_hash)) {
                
                log_it(L_WARNING, "The number of unique token signs %zu is less than total token signs set to %zu",
                       l_signs_unique, l_token_item->auth_signs_total);
                DAP_DELETE(l_emission);
                return DAP_LEDGER_CHECK_NOT_ENOUGH_VALID_SIGNS;
            }
            
            goto ret_success;
        }
        size_t l_sign_auth_count = l_emission->data.type_auth.signs_count;
        size_t l_sign_auth_size = l_emission->data.type_auth.tsd_n_signs_size;
        if (l_emission->hdr.version < 3) {
            l_sign_data_check_size = sizeof(l_emission->hdr);
        } else {
            l_emission->data.type_auth.signs_count = 0;
            l_emission->data.type_auth.tsd_n_signs_size = 0;
        }
        size_t l_aproves = 0;
        for (uint16_t i = 0; i < l_signs_unique; i++) {
            for (uint16_t k = 0; k < l_token_item->auth_signs_total; k++) {
                if (dap_pkey_compare_with_sign(l_token_item->auth_pkeys[k], l_signs[i])) {
                    // Verify if token emission is signed
                    if (!dap_sign_verify(l_signs[i], l_emission, l_sign_data_check_size))
                        l_aproves++;
                    break;
                }
            }
        }
        if (l_emission->hdr.version >= 3) {
            l_emission->data.type_auth.signs_count = l_sign_auth_count;
            l_emission->data.type_auth.tsd_n_signs_size = l_sign_auth_size;
        }
        DAP_DELETE(l_signs);
        if (l_aproves < l_token_item->auth_signs_valid &&
                !s_check_hal(a_ledger, a_emission_hash)) {
            log_it(L_WARNING, "Emission of %s datoshi of %s:%s is wrong: only %zu valid aproves when %zu need",
                        dap_uint256_to_char(l_emission->hdr.value, NULL), a_ledger->net->pub.name, l_emission->hdr.ticker,
                        l_aproves, l_token_item->auth_signs_valid);
            debug_if(s_debug_more, L_ATT, "!!! Datum hash for HAL: %s", dap_chain_hash_fast_to_str_static(a_emission_hash));
            DAP_DELETE(l_emission);
            return DAP_LEDGER_CHECK_NOT_ENOUGH_VALID_SIGNS;
        }
    } break;

    default:
        log_it(L_ERROR, "Checking emission of type %s not implemented", dap_chain_datum_emission_type_str(l_emission->hdr.type));
        DAP_DELETE(l_emission);
        return DAP_LEDGER_CHECK_PARSE_ERROR;
    }

ret_success:
    if (a_token_item)
        *a_token_item = l_token_item;
    if (a_emission)
        *a_emission = l_emission;
    else
        DAP_DELETE(l_emission);

    return DAP_LEDGER_CHECK_OK;
}

int dap_ledger_token_emission_add_check(dap_ledger_t *a_ledger, byte_t *a_token_emission, size_t a_token_emission_size, dap_chain_hash_fast_t *a_emission_hash)
{
    return s_emission_add_check(a_ledger, a_token_emission, a_token_emission_size, a_emission_hash, NULL, NULL);
}
static void s_ledger_emission_cache_update(dap_ledger_t *a_ledger, dap_ledger_token_emission_item_t *a_emission_item)
{
    if (!PVT(a_ledger)->cached)
        return;
    char *l_gdb_group = dap_ledger_get_gdb_group(a_ledger, DAP_LEDGER_EMISSIONS_STR);
    size_t l_cache_size = a_emission_item->datum_token_emission_size + sizeof(dap_hash_fast_t);
    uint8_t *l_cache = DAP_NEW_STACK_SIZE(uint8_t, l_cache_size);
    memcpy(l_cache, &a_emission_item->tx_used_out, sizeof(dap_hash_fast_t));
    memcpy(l_cache + sizeof(dap_hash_fast_t), a_emission_item->datum_token_emission, a_emission_item->datum_token_emission_size);
    char l_hash_str[DAP_CHAIN_HASH_FAST_STR_SIZE];
    dap_chain_hash_fast_to_str(&a_emission_item->datum_token_emission_hash, l_hash_str, sizeof(l_hash_str));
    if (dap_global_db_set(l_gdb_group, l_hash_str, l_cache, l_cache_size, false, NULL, NULL)) {
        log_it(L_WARNING, "Ledger cache mismatch");
    }
    DAP_DELETE(l_gdb_group);
}

/**
 * @brief dap_ledger_token_emission_add
 * @param a_token_emission
 * @param a_token_emision_size
 * @return
 */

int dap_ledger_token_emission_add(dap_ledger_t *a_ledger, byte_t *a_token_emission, size_t a_token_emission_size, dap_hash_fast_t *a_emission_hash)
{
    dap_ledger_token_item_t *l_token_item = NULL;
    dap_chain_datum_token_emission_t *l_emission = NULL;
    int l_ret = s_emission_add_check(a_ledger, a_token_emission, a_token_emission_size, a_emission_hash, &l_emission, &l_token_item);
    if (l_ret != DAP_LEDGER_CHECK_OK)
        return l_ret;
    dap_ledger_token_emission_item_t *l_token_emission_item = NULL;
    // check if such emission is already present in table
    pthread_rwlock_wrlock(&l_token_item->token_emissions_rwlock);
    HASH_FIND(hh, l_token_item->token_emissions, a_emission_hash, sizeof(*a_emission_hash), l_token_emission_item);
    if (l_token_emission_item) {
        pthread_rwlock_unlock(&l_token_item->token_emissions_rwlock);
        log_it(L_ERROR, "Duplicate token emission datum of %s %s ( %s )",
                dap_uint256_to_char(l_emission->hdr.value, NULL), l_emission->hdr.ticker, dap_hash_fast_to_str_static(a_emission_hash));
        DAP_DELETE(l_emission);
        return DAP_LEDGER_CHECK_APPLY_ERROR;
    }
    l_token_emission_item = DAP_NEW_Z(dap_ledger_token_emission_item_t);
    if (!l_token_emission_item) {
        pthread_rwlock_unlock(&l_token_item->token_emissions_rwlock);
        log_it(L_CRITICAL, "%s", c_error_memory_alloc);
        return DAP_LEDGER_CHECK_NOT_ENOUGH_MEMORY;
    }
    l_token_emission_item->datum_token_emission = l_emission;
    l_token_emission_item->datum_token_emission_hash = *a_emission_hash;
    HASH_ADD(hh, l_token_item->token_emissions, datum_token_emission_hash, sizeof(*a_emission_hash), l_token_emission_item);
    //Update value in ledger memory object
    if (!s_ledger_token_supply_check_update(a_ledger, l_token_item, l_emission->hdr.value, false)) {
        HASH_DEL(l_token_item->token_emissions, l_token_emission_item);
        pthread_rwlock_unlock(&l_token_item->token_emissions_rwlock);
        DAP_DELETE(l_emission);
        DAP_DELETE(l_token_emission_item);
        return DAP_LEDGER_CHECK_APPLY_ERROR;
    }
    pthread_rwlock_unlock(&l_token_item->token_emissions_rwlock);
    // Add it to cache
    s_ledger_emission_cache_update(a_ledger, l_token_emission_item);
    if (s_debug_more) {
        const char *l_balance; dap_uint256_to_char(l_token_emission_item->datum_token_emission->hdr.value, &l_balance);
        log_it(L_NOTICE, "Added token emission datum to emissions cache: type=%s value=%s token=%s to_addr=%s",
                       dap_chain_datum_emission_type_str(l_emission->hdr.type),
                       l_balance, l_emission->hdr.ticker,
                       dap_chain_addr_to_str_static(&(l_emission->hdr.address)));
    }
    if (PVT(a_ledger)->threshold_enabled)
        s_threshold_txs_proc(a_ledger);
    return DAP_LEDGER_CHECK_OK;
}

void s_ledger_stake_lock_cache_update(dap_ledger_t *a_ledger, dap_ledger_stake_lock_item_t *a_stake_lock_item)
{
    if (!PVT(a_ledger)->cached)
        return;
    char l_hash_str[DAP_CHAIN_HASH_FAST_STR_SIZE];
    dap_chain_hash_fast_to_str(&a_stake_lock_item->tx_for_stake_lock_hash, l_hash_str, sizeof(l_hash_str));
    char *l_group = dap_ledger_get_gdb_group(a_ledger, DAP_LEDGER_STAKE_LOCK_STR);
    if (dap_global_db_set(l_group, l_hash_str, &a_stake_lock_item->tx_used_out, sizeof(dap_hash_fast_t), false, NULL, NULL))
        log_it(L_WARNING, "Ledger cache mismatch");
    DAP_DEL_Z(l_group);
}

int dap_ledger_emission_for_stake_lock_item_add(dap_ledger_t *a_ledger, const dap_chain_hash_fast_t *a_tx_hash)
{
    dap_ledger_private_t *l_ledger_pvt = PVT(a_ledger);
    dap_ledger_stake_lock_item_t *l_new_stake_lock_emission = NULL;
    pthread_rwlock_rdlock(&l_ledger_pvt->stake_lock_rwlock);
    HASH_FIND(hh, l_ledger_pvt->emissions_for_stake_lock, a_tx_hash, sizeof(dap_hash_fast_t),
              l_new_stake_lock_emission);
    pthread_rwlock_unlock(&l_ledger_pvt->stake_lock_rwlock);
    if (l_new_stake_lock_emission) {
        return -1;
    }
    l_new_stake_lock_emission = DAP_NEW_Z(dap_ledger_stake_lock_item_t);
    if (!l_new_stake_lock_emission) {
        if (s_debug_more) {
            log_it(L_ERROR, "Error: memory allocation when try adding item 'dap_ledger_stake_lock_item_t' to hash-table");
        }
        return -13;
    }
    l_new_stake_lock_emission->tx_for_stake_lock_hash = *a_tx_hash;
    pthread_rwlock_wrlock(&l_ledger_pvt->stake_lock_rwlock);
    HASH_ADD(hh, l_ledger_pvt->emissions_for_stake_lock, tx_for_stake_lock_hash, sizeof(dap_chain_hash_fast_t), l_new_stake_lock_emission);
    pthread_rwlock_unlock(&l_ledger_pvt->stake_lock_rwlock);

    s_ledger_stake_lock_cache_update(a_ledger, l_new_stake_lock_emission);

    return 0;

}

dap_ledger_stake_lock_item_t *s_emissions_for_stake_lock_item_find(dap_ledger_t *a_ledger, const dap_chain_hash_fast_t *a_token_emission_hash)
{
    dap_ledger_private_t *l_ledger_pvt = PVT(a_ledger);
    dap_ledger_stake_lock_item_t *l_new_stake_lock_emission = NULL;
    pthread_rwlock_rdlock(&l_ledger_pvt->stake_lock_rwlock);
    HASH_FIND(hh, l_ledger_pvt->emissions_for_stake_lock, a_token_emission_hash, sizeof(dap_chain_hash_fast_t),
              l_new_stake_lock_emission);
    pthread_rwlock_unlock(&l_ledger_pvt->stake_lock_rwlock);
    return l_new_stake_lock_emission;
}


int dap_ledger_token_emission_load(dap_ledger_t *a_ledger, byte_t *a_token_emission,
                                         size_t a_token_emission_size, dap_hash_fast_t *a_token_emission_hash)
{
    if (dap_chain_net_get_load_mode(a_ledger->net)) {
        dap_ledger_token_emission_item_t *l_token_emission_item = NULL;
        dap_ledger_token_item_t *l_token_item, *l_item_tmp;
        pthread_rwlock_rdlock(&PVT(a_ledger)->tokens_rwlock);
        HASH_ITER(hh, PVT(a_ledger)->tokens, l_token_item, l_item_tmp) {
            pthread_rwlock_rdlock(&l_token_item->token_emissions_rwlock);
            HASH_FIND(hh, l_token_item->token_emissions, a_token_emission_hash, sizeof(*a_token_emission_hash),
                    l_token_emission_item);
            pthread_rwlock_unlock(&l_token_item->token_emissions_rwlock);
            if (l_token_emission_item) {
                pthread_rwlock_unlock(&PVT(a_ledger)->tokens_rwlock);
                return 0;
            }
        }
        pthread_rwlock_unlock(&PVT(a_ledger)->tokens_rwlock);
    }
    return dap_ledger_token_emission_add(a_ledger, a_token_emission, a_token_emission_size, a_token_emission_hash);
}

dap_ledger_token_emission_item_t *s_emission_item_find(dap_ledger_t *a_ledger,
                const char *a_token_ticker, const dap_chain_hash_fast_t *a_token_emission_hash, dap_ledger_token_item_t **a_token_item)
{
    dap_ledger_token_item_t *l_token_item = s_ledger_find_token(a_ledger, a_token_ticker);
    if (!l_token_item)
        return NULL;
    else if (a_token_item)
        *a_token_item = l_token_item;
    dap_ledger_token_emission_item_t *l_token_emission_item = NULL;
    pthread_rwlock_rdlock(&l_token_item->token_emissions_rwlock);
    HASH_FIND(hh, l_token_item->token_emissions, a_token_emission_hash, sizeof(*a_token_emission_hash), l_token_emission_item);
    pthread_rwlock_unlock(&l_token_item->token_emissions_rwlock);
    return l_token_emission_item;
}

/**
 * @brief dap_ledger_token_emission_find
 * @param a_token_ticker
 * @param a_token_emission_hash
 * @return
 */
dap_chain_datum_token_emission_t *dap_ledger_token_emission_find(dap_ledger_t *a_ledger, const dap_chain_hash_fast_t *a_token_emission_hash)
{
    dap_ledger_token_emission_item_t *l_emission_item = NULL;
    pthread_rwlock_rdlock(&PVT(a_ledger)->tokens_rwlock);
    for (dap_ledger_token_item_t *l_item = PVT(a_ledger)->tokens; l_item; l_item = l_item->hh.next) {
         l_emission_item = s_emission_item_find(a_ledger, l_item->ticker, a_token_emission_hash, NULL);
         if (l_emission_item)
             break;
    }
    pthread_rwlock_unlock(&PVT(a_ledger)->tokens_rwlock);
    return l_emission_item ? l_emission_item->datum_token_emission : NULL;
}

/**
 * @brief Get first emission hash for token
 * @param a_ledger Ledger instance
 * @param a_token_ticker Token ticker
 * @param a_emission_hash Output parameter for emission hash
 * @return true if emission found, false otherwise
 */
bool dap_ledger_token_get_first_emission_hash(dap_ledger_t *a_ledger, const char *a_token_ticker, dap_chain_hash_fast_t *a_emission_hash)
{
    if (!a_ledger || !a_token_ticker || !a_emission_hash) {
        return false;
    }
    
    pthread_rwlock_rdlock(&PVT(a_ledger)->tokens_rwlock);
    dap_ledger_token_item_t *l_token_item = NULL;
    HASH_FIND_STR(PVT(a_ledger)->tokens, a_token_ticker, l_token_item);
    
    if (!l_token_item) {
        pthread_rwlock_unlock(&PVT(a_ledger)->tokens_rwlock);
        return false;
    }
    
    pthread_rwlock_rdlock(&l_token_item->token_emissions_rwlock);
    dap_ledger_token_emission_item_t *l_emission = l_token_item->token_emissions;
    
    if (l_emission) {
        *a_emission_hash = l_emission->datum_token_emission_hash;
        pthread_rwlock_unlock(&l_token_item->token_emissions_rwlock);
        pthread_rwlock_unlock(&PVT(a_ledger)->tokens_rwlock);
        return true;
    }
    
    pthread_rwlock_unlock(&l_token_item->token_emissions_rwlock);
    pthread_rwlock_unlock(&PVT(a_ledger)->tokens_rwlock);
    return false;
}

/**
 * @brief dap_ledger_set_local_cell_id
 * @param a_local_cell_id
 */
void dap_ledger_set_local_cell_id(dap_ledger_t *a_ledger, dap_chain_cell_id_t a_local_cell_id)
{
    PVT(a_ledger)->local_cell_id.uint64 = a_local_cell_id.uint64;
}

/**
 * @brief dap_ledger_tx_get_token_ticker_by_hash
 * @param a_ledger
 * @param a_tx_hash
 * @return
 */
const char* dap_ledger_tx_get_token_ticker_by_hash(dap_ledger_t *a_ledger,dap_chain_hash_fast_t *a_tx_hash)
{
    if(!a_ledger || !a_tx_hash)
        return NULL;
    dap_ledger_private_t *l_ledger_pvt = PVT(a_ledger);

    if ( dap_hash_fast_is_blank(a_tx_hash) )
        return NULL;

    dap_ledger_tx_item_t *l_item = NULL;
    unsigned l_hash_value;
    HASH_VALUE(a_tx_hash, sizeof(*a_tx_hash), l_hash_value);
    pthread_rwlock_rdlock(&l_ledger_pvt->ledger_rwlock);
    HASH_FIND_BYHASHVALUE(hh, l_ledger_pvt->ledger_items, a_tx_hash, sizeof(*a_tx_hash), l_hash_value, l_item);
    pthread_rwlock_unlock(&l_ledger_pvt->ledger_rwlock);
    const char *l_ticker = l_item ? l_item->cache_data.token_ticker : NULL;
    return l_ticker;
}

const char *dap_ledger_tx_get_token_ticker(dap_ledger_t *a_ledger, dap_ledger_datum_iter_t *a_iter) {
    return a_iter ? ((dap_ledger_tx_item_t*)(a_iter->cur_ledger_tx_item))->cache_data.token_ticker : NULL;
}

/**
 * @brief Get list of all tickets for ledger and address. If address is NULL returns all the tockens present in system
 * @param a_ledger
 * @param a_addr
 * @param a_tickers
 * @param a_tickers_size
 */
void dap_ledger_addr_get_token_ticker_all(dap_ledger_t *a_ledger, dap_chain_addr_t * a_addr,
        char *** a_tickers, size_t * a_tickers_size)
{
    if (a_addr == NULL){ // Get all tockens
        pthread_rwlock_rdlock(&PVT(a_ledger)->tokens_rwlock);
        size_t l_count = HASH_COUNT(PVT(a_ledger)->tokens);
        if (l_count && a_tickers){
            dap_ledger_token_item_t * l_token_item, *l_tmp;
            char **l_tickers = DAP_NEW_Z_SIZE(char*, l_count * sizeof(char*));
            if (!l_tickers) {
                log_it(L_CRITICAL, "%s", c_error_memory_alloc);
                pthread_rwlock_unlock(&PVT(a_ledger)->balance_accounts_rwlock);
                return;
            }
            l_count = 0;
            HASH_ITER(hh, PVT(a_ledger)->tokens, l_token_item, l_tmp) {
                l_tickers[l_count] = dap_strdup(l_token_item->ticker);
                l_count++;
            }
            *a_tickers = l_tickers;
        }
        pthread_rwlock_unlock(&PVT(a_ledger)->tokens_rwlock);
        if(a_tickers_size)
            *a_tickers_size = l_count;
    }else{ // Calc only tokens from address balance
        dap_ledger_wallet_balance_t *wallet_balance, *tmp;
        size_t l_count = HASH_COUNT(PVT(a_ledger)->balance_accounts);
        if(l_count && a_tickers){
            char **l_tickers = DAP_NEW_Z_SIZE(char*, l_count * sizeof(char*));
            if (!l_tickers) {
                log_it(L_CRITICAL, "%s", c_error_memory_alloc);
                pthread_rwlock_unlock(&PVT(a_ledger)->balance_accounts_rwlock);
                return;
            }
            l_count = 0;
            const char *l_addr = dap_chain_addr_to_str_static(a_addr);
            pthread_rwlock_rdlock(&PVT(a_ledger)->balance_accounts_rwlock);
            HASH_ITER(hh, PVT(a_ledger)->balance_accounts, wallet_balance, tmp) {
                char **l_keys = dap_strsplit(wallet_balance->key, " ", -1);
                if (!dap_strcmp(l_keys[0], l_addr)) {
                    l_tickers[l_count] = dap_strdup(wallet_balance->token_ticker);
                    ++l_count;
                }
                dap_strfreev(l_keys);
            }
            pthread_rwlock_unlock(&PVT(a_ledger)->balance_accounts_rwlock);
            *a_tickers = l_tickers;
        }
        if(a_tickers_size)
            *a_tickers_size = l_count;
    }
}

const char *dap_ledger_get_description_by_ticker(dap_ledger_t *a_ledger, const char *a_token_ticker){
    if (!a_ledger || !a_token_ticker)
        return NULL;
    return s_ledger_find_token(a_ledger, a_token_ticker)->description;
}

/**
 * Get transaction in the cache by hash
 *
 * return transaction, or NULL if transaction not found in the cache
 */
dap_chain_datum_tx_t* dap_ledger_tx_find_datum_by_hash(dap_ledger_t *a_ledger, const dap_chain_hash_fast_t *a_tx_hash,
                                                     dap_ledger_tx_item_t **a_item_out, bool a_unspent_only)
{
    if ( !a_tx_hash || dap_hash_fast_is_blank(a_tx_hash) )
        return NULL;
    dap_ledger_private_t *l_ledger_pvt = PVT(a_ledger);
    dap_chain_datum_tx_t *l_tx_ret = NULL;
    dap_ledger_tx_item_t *l_tx_item = NULL;
    pthread_rwlock_rdlock(&l_ledger_pvt->ledger_rwlock);
    HASH_FIND(hh, l_ledger_pvt->ledger_items, a_tx_hash, sizeof(dap_chain_hash_fast_t), l_tx_item);
    pthread_rwlock_unlock(&l_ledger_pvt->ledger_rwlock);
    if(l_tx_item) {
        if (!a_unspent_only || !l_tx_item->cache_data.ts_spent) {
            l_tx_ret = l_tx_item->tx;
            if(a_item_out)
                *a_item_out = l_tx_item;
        }
    }
    return l_tx_ret;
}

dap_hash_fast_t dap_ledger_get_first_chain_tx_hash(dap_ledger_t *a_ledger, dap_chain_datum_tx_t *a_tx, dap_chain_tx_out_cond_subtype_t a_cond_type)
{
    dap_hash_fast_t l_hash = { }, l_hash_tmp;
    dap_return_val_if_fail(a_ledger && a_tx, l_hash);
    dap_chain_datum_tx_t *l_prev_tx = a_tx;
    byte_t *l_iter = a_tx->tx_items;
    // SRV_DEX special-case: root is recorded in order_root_hash field
    // - non-blank order_root_hash => root is directly available (persisted chain)
    // - blank order_root_hash     => this tx is the head of its own chain (root = this tx hash at call site)
    if (a_cond_type == DAP_CHAIN_TX_OUT_COND_SUBTYPE_SRV_DEX) {
        dap_chain_tx_out_cond_t *l_oc = dap_chain_datum_tx_out_cond_get(a_tx, DAP_CHAIN_TX_OUT_COND_SUBTYPE_SRV_DEX, NULL);
        // Blank root for SRV_DEX:
        //  - ORDER: fresh order (root will be set to tx hash by caller)
        //  - Buyer-leftover: fresh order starting new chain from this EXCHANGE
        // In both cases head-of-chain semantics are handled by callers using the tx hash,
        // so we return blank here as a sentinel without traversing IN_COND backwards.
        if (l_oc)
            return dap_hash_fast_is_blank(&l_oc->subtype.srv_dex.order_root_hash) ? l_hash : l_oc->subtype.srv_dex.order_root_hash;
    }
    while (( l_iter = dap_chain_datum_tx_item_get(l_prev_tx, NULL, l_iter, TX_ITEM_TYPE_IN_COND, NULL) )) {
        l_hash_tmp =  ((dap_chain_tx_in_cond_t *)l_iter)->header.tx_prev_hash;
        if ( dap_hash_fast_is_blank(&l_hash_tmp) )
            return l_hash_tmp;
        if (( l_prev_tx = dap_ledger_tx_find_by_hash(a_ledger, &l_hash_tmp) ) &&
                ( dap_chain_datum_tx_out_cond_get(l_prev_tx, a_cond_type, NULL) )) {
            l_hash = l_hash_tmp;
        }
    }
    return l_hash;
}

dap_hash_fast_t dap_ledger_get_final_chain_tx_hash(dap_ledger_t *a_ledger, dap_chain_tx_out_cond_subtype_t a_cond_type, dap_chain_hash_fast_t *a_tx_hash, bool a_unspent_only)
{
    dap_chain_hash_fast_t l_hash = { };
    dap_return_val_if_fail(a_ledger && a_tx_hash && !dap_hash_fast_is_blank(a_tx_hash), l_hash);
    l_hash = *a_tx_hash;
    // Special handling for SRV_DEX to avoid jumping to buyer-leftover EXCHANGE chain
    if (a_cond_type == DAP_CHAIN_TX_OUT_COND_SUBTYPE_SRV_DEX) {
        dap_ledger_tx_item_t *l_item = NULL;
        dap_chain_datum_tx_t *l_tx = dap_ledger_tx_find_datum_by_hash(a_ledger, &l_hash, &l_item, false);
        if (!l_tx)
            return (dap_hash_fast_t){};
        int l_out_idx = 0;
        dap_chain_tx_out_cond_t *l_oc = dap_chain_datum_tx_out_cond_get(l_tx, a_cond_type, &l_out_idx);
        if (!l_oc)
            return a_unspent_only ? (dap_hash_fast_t){} : l_hash;
        // Determine chain root: blank => this tx is the root
        dap_hash_fast_t l_root = dap_hash_fast_is_blank(&l_oc->subtype.srv_dex.order_root_hash) ? l_hash : l_oc->subtype.srv_dex.order_root_hash;
        // Traverse while the current chain out is spent and the spender continues the same root (UPDATE or seller residual)
        for (;;) {
            dap_hash_fast_t l_spender = l_item ? l_item->cache_data.tx_hash_spent_fast[l_out_idx] : (dap_hash_fast_t){ };
            if (dap_hash_fast_is_blank(&l_spender))
                break; // current out is unspent => current hash is the tail
            // Load spender tx
            l_tx = dap_ledger_tx_find_datum_by_hash(a_ledger, &l_spender, &l_item, false);
            if (!l_tx)
                // Spender not found in cache, return current known hash
                break;
            // Find SRV_DEX OUT_COND that continues the same root (UPDATE or seller residual) and its output index
            int l_idx = -1, l_found_idx = -1;
            byte_t *it; size_t sz = 0;
            TX_ITEM_ITER_TX(it, sz, l_tx) {
                switch (*it) {
                case TX_ITEM_TYPE_OUT_STD:
                case TX_ITEM_TYPE_OUT_EXT:
                    l_idx++; break;
                case TX_ITEM_TYPE_OUT_COND: {
                    dap_chain_tx_out_cond_t *oc = (dap_chain_tx_out_cond_t*)it; l_idx++;
                    if (oc->header.subtype == DAP_CHAIN_TX_OUT_COND_SUBTYPE_SRV_DEX) {
                        bool l_is_blank = dap_hash_fast_is_blank(&oc->subtype.srv_dex.order_root_hash);
                        bool l_cmp_result = dap_hash_fast_compare(&oc->subtype.srv_dex.order_root_hash, &l_root);
                        // Match root: order_root_hash should point to the same root we're tracking
                        // dap_hash_fast_compare returns true if hashes ARE equal
                        if (l_cmp_result && !l_is_blank) {
                            l_found_idx = l_idx;
                        }
                    }
                } break;
                default: break;
                }
            }
            if (l_found_idx < 0) {
                // No continuation (UPDATE or seller residual) for this root in spender tx => chain ended at previous hash
                break;
            }
            // Continue traversal from spender OUT_COND (UPDATE or seller residual)
            l_hash = l_spender;
            l_out_idx = l_found_idx;
            // loop continues
        }
        return l_hash;
    }
    // Default behavior for other condition types
    dap_chain_datum_tx_t *l_tx = NULL;
    dap_ledger_tx_item_t *l_item = NULL;
    while (( l_tx = dap_ledger_tx_find_datum_by_hash(a_ledger, &l_hash, &l_item, false) )) {
        int l_out_num = 0;
        if (!dap_chain_datum_tx_out_cond_get(l_tx, a_cond_type, &l_out_num))
            return a_unspent_only ? (dap_hash_fast_t){} : l_hash;
        else if ( dap_hash_fast_is_blank(&(l_item->cache_data.tx_hash_spent_fast[l_out_num])) )
            break;
        l_hash = l_item->cache_data.tx_hash_spent_fast[l_out_num];
    }
    return l_hash;
}

/**
 * Check whether used 'out' items (local function)
 */
static bool s_ledger_tx_hash_is_used_out_item(dap_ledger_tx_item_t *a_item, int a_idx_out, dap_hash_fast_t *a_out_spender_hash)
{
    if (!a_item || !a_item->cache_data.n_outs) {
        //log_it(L_DEBUG, "list_cached_item is NULL");
        return true;
    }
    // if there are used 'out' items
    if ((a_item->cache_data.n_outs_used > 0) && !dap_hash_fast_is_blank(&(a_item->cache_data.tx_hash_spent_fast[a_idx_out]))) {
        if (a_out_spender_hash)
            *a_out_spender_hash = a_item->cache_data.tx_hash_spent_fast[a_idx_out];
        return true;
    }
    return false;
}

static dap_ledger_reward_item_t *s_find_reward(dap_ledger_t *a_ledger, dap_ledger_reward_key_t *a_search_key)
{
    dap_ledger_reward_item_t *l_reward_item = NULL;
    pthread_rwlock_rdlock(&PVT(a_ledger)->rewards_rwlock);
    HASH_FIND(hh, PVT(a_ledger)->rewards, a_search_key, sizeof(*a_search_key), l_reward_item);
    pthread_rwlock_unlock(&PVT(a_ledger)->rewards_rwlock);
    return l_reward_item;
}

bool dap_ledger_is_used_reward(dap_ledger_t *a_ledger, dap_hash_fast_t *a_block_hash, dap_hash_fast_t *a_sign_pkey_hash)
{
    dap_ledger_reward_key_t l_search_key = { .block_hash = *a_block_hash, .sign_pkey_hash = *a_sign_pkey_hash };
    return s_find_reward(a_ledger, &l_search_key);
}

static int s_callback_sign_compare(dap_list_t *a_list_elem, dap_list_t *a_sign_elem)
{
    dap_pkey_t *l_key = (dap_pkey_t *)a_list_elem->data;
    dap_sign_t *l_sign = (dap_sign_t *)a_sign_elem->data;
    if (!l_key || !l_sign) {
        log_it(L_CRITICAL, "Invalid argument");
        return -1;
    }
    return !dap_pkey_compare_with_sign(l_key, l_sign);
}

inline static bool s_ledger_check_token_ticker(const char *a_ticker)
{
    if (!a_ticker)
        return false;
    size_t l_len = strlen(a_ticker);
    if (l_len < 3 || l_len > 10)
        return false;
    for (size_t i = 0; i < l_len; i++)
        if (!isalnum(a_ticker[i]))
            return false;
    return true;
}


bool dap_ledger_tx_poa_signed(dap_ledger_t *a_ledger, dap_chain_datum_tx_t *a_tx)
{
    dap_chain_tx_sig_t *l_tx_sig = (dap_chain_tx_sig_t *)dap_chain_datum_tx_item_get(a_tx, NULL, NULL, TX_ITEM_TYPE_SIG, NULL);
    dap_sign_t *l_sign = dap_chain_datum_tx_item_sign_get_sig((dap_chain_tx_sig_t *)l_tx_sig);
    return dap_list_find(a_ledger->net->pub.keys, l_sign, s_callback_sign_compare);
}

const char *dap_ledger_tx_action_str(dap_chain_tx_tag_action_type_t a_tag)
{

    if (a_tag == DAP_CHAIN_TX_TAG_ACTION_UNKNOWN) return "unknown";
    if (a_tag == DAP_CHAIN_TX_TAG_ACTION_TRANSFER_REGULAR) return "regular";
    if (a_tag == DAP_CHAIN_TX_TAG_ACTION_TRANSFER_COMISSION) return "comission";
    if (a_tag == DAP_CHAIN_TX_TAG_ACTION_TRANSFER_CROSSCHAIN) return "crosschain";
    if (a_tag == DAP_CHAIN_TX_TAG_ACTION_TRANSFER_REWARD) return "reward";
    if (a_tag == DAP_CHAIN_TX_TAG_ACTION_OPEN) return "open";
    if (a_tag == DAP_CHAIN_TX_TAG_ACTION_USE) return "use";
    if (a_tag == DAP_CHAIN_TX_TAG_ACTION_EXTEND) return "extend";
    if (a_tag == DAP_CHAIN_TX_TAG_ACTION_CLOSE) return "close";
    if (a_tag == DAP_CHAIN_TX_TAG_ACTION_CHANGE) return "change";
    if (a_tag == DAP_CHAIN_TX_TAG_ACTION_VOTING) return "voting";
    if (a_tag == DAP_CHAIN_TX_TAG_ACTION_VOTE) return "vote";
    if (a_tag == DAP_CHAIN_TX_TAG_ACTION_EMIT_DELEGATE_HOLD) return "hold";
    if (a_tag == DAP_CHAIN_TX_TAG_ACTION_EMIT_DELEGATE_TAKE) return "take";
    if (a_tag == DAP_CHAIN_TX_TAG_ACTION_EMIT_DELEGATE_REFILL) return "refill";
    if (a_tag == DAP_CHAIN_TX_TAG_ACTION_EVENT) return "event";

    return "WTFSUBTAG";

}

dap_chain_tx_tag_action_type_t dap_ledger_tx_action_str_to_action_t(const char *a_str)
{
    if (!a_str)
        return DAP_CHAIN_TX_TAG_ACTION_UNKNOWN;
    
    if (strcmp("unknown", a_str) == 0) return DAP_CHAIN_TX_TAG_ACTION_UNKNOWN;
    if (strcmp("regular", a_str) == 0) return DAP_CHAIN_TX_TAG_ACTION_TRANSFER_REGULAR;
    if (strcmp("comission", a_str) == 0) return DAP_CHAIN_TX_TAG_ACTION_TRANSFER_COMISSION;
    if (strcmp("crosschain", a_str) == 0) return DAP_CHAIN_TX_TAG_ACTION_TRANSFER_CROSSCHAIN;
    if (strcmp("reward", a_str) == 0) return DAP_CHAIN_TX_TAG_ACTION_TRANSFER_REWARD;
    if (strcmp("open", a_str) == 0) return DAP_CHAIN_TX_TAG_ACTION_OPEN;
    if (strcmp("use", a_str) == 0) return DAP_CHAIN_TX_TAG_ACTION_USE;
    if (strcmp("extend", a_str) == 0) return DAP_CHAIN_TX_TAG_ACTION_EXTEND;
    if (strcmp("close", a_str) == 0) return DAP_CHAIN_TX_TAG_ACTION_CLOSE;
    if (strcmp("change", a_str) == 0) return DAP_CHAIN_TX_TAG_ACTION_CHANGE;
    if (strcmp("hold", a_str) == 0) return DAP_CHAIN_TX_TAG_ACTION_EMIT_DELEGATE_HOLD;
    if (strcmp("take", a_str) == 0) return DAP_CHAIN_TX_TAG_ACTION_EMIT_DELEGATE_TAKE;
    if (strcmp("refill", a_str) == 0) return DAP_CHAIN_TX_TAG_ACTION_EMIT_DELEGATE_REFILL;
    if (strcmp("event", a_str) == 0) return DAP_CHAIN_TX_TAG_ACTION_EVENT;
    return DAP_CHAIN_TX_TAG_ACTION_UNKNOWN;
}

bool dap_ledger_tx_service_info(dap_ledger_t *a_ledger, dap_hash_fast_t *a_tx_hash, 
                                dap_chain_net_srv_uid_t *a_uid, char **a_service_name,  dap_chain_tx_tag_action_type_t *a_action)
{
    //find tx
    dap_ledger_private_t *l_ledger_pvt = PVT(a_ledger);
    dap_ledger_tx_item_t *l_tx_item = NULL;
    pthread_rwlock_rdlock(&l_ledger_pvt->ledger_rwlock);
    HASH_FIND(hh, l_ledger_pvt->ledger_items, a_tx_hash, sizeof(dap_chain_hash_fast_t), l_tx_item);
    pthread_rwlock_unlock(&l_ledger_pvt->ledger_rwlock);
    
    
    if(l_tx_item) {
        dap_ledger_service_info_t *l_sinfo = NULL;
        pthread_rwlock_rdlock(&s_services_rwlock);
        HASH_FIND_INT(s_services, &l_tx_item->cache_data.tag, l_sinfo);
        pthread_rwlock_unlock(&s_services_rwlock);
        if (l_sinfo)
        { 
            if(a_uid) *a_uid = l_sinfo->service_uid;
            if (a_service_name) *a_service_name = l_sinfo->tag_str;
            if (a_action) *a_action = l_tx_item->cache_data.action;
            return true; 
        } 
    }

    if (a_action) *a_action = DAP_CHAIN_TX_TAG_ACTION_UNKNOWN;
    return false;
}
bool dap_ledger_deduct_tx_tag(dap_ledger_t *a_ledger, dap_chain_datum_tx_t *a_tx, char **a_service_name, dap_chain_net_srv_uid_t *a_tag, dap_chain_tx_tag_action_type_t *a_action)
{
    dap_ledger_service_info_t *l_sinfo_current, *l_sinfo_tmp;

    
    dap_chain_datum_tx_item_groups_t l_items_groups = {0};
    dap_chain_datum_tx_group_items(a_tx, &l_items_groups);

    bool l_res = false;
    int l_deductions_ok = 0;

    pthread_rwlock_rdlock(&s_services_rwlock);
    HASH_ITER(hh, s_services , l_sinfo_current, l_sinfo_tmp) {
        dap_chain_tx_tag_action_type_t action = DAP_CHAIN_TX_TAG_ACTION_UNKNOWN;
        if (l_sinfo_current->callback && l_sinfo_current->callback(a_ledger, a_tx, &l_items_groups, &action)){
            if (a_tag) *a_tag =  l_sinfo_current->service_uid;
            if (a_action) *a_action =  action;
            if (a_service_name) *a_service_name = l_sinfo_current->tag_str;
            l_res = true;
            l_deductions_ok ++;
        }
    } 
    pthread_rwlock_unlock(&s_services_rwlock);

    if (l_deductions_ok > 1)
    {
        char l_tx_hash_str[DAP_CHAIN_HASH_FAST_STR_SIZE];
        dap_chain_hash_fast_t l_tx_hash = dap_chain_node_datum_tx_calc_hash(a_tx);
        dap_chain_hash_fast_to_str(&l_tx_hash, l_tx_hash_str, sizeof(l_tx_hash_str));

        log_it(L_WARNING, "Transaction %s identyfied by multiple services (%d):", l_tx_hash_str, l_deductions_ok);
    
        pthread_rwlock_rdlock(&s_services_rwlock);
        HASH_ITER(hh, s_services , l_sinfo_current, l_sinfo_tmp) {
            dap_chain_tx_tag_action_type_t action = DAP_CHAIN_TX_TAG_ACTION_UNKNOWN;
            if (l_sinfo_current->callback && l_sinfo_current->callback(a_ledger, a_tx, &l_items_groups,&action))  {
                log_it(L_WARNING, "%s %s", l_sinfo_current->tag_str, dap_ledger_tx_action_str(action));
            }
        } 

        pthread_rwlock_unlock(&s_services_rwlock);
    }
    
    dap_chain_datum_tx_group_items_free(&l_items_groups);

    return l_res;
}


const char *dap_ledger_tx_tag_str_by_uid(dap_chain_net_srv_uid_t a_service_uid)
{
    dap_ledger_service_info_t *l_new_sinfo = NULL;
    
    int l_tmp = a_service_uid.raw_ui64;

    pthread_rwlock_rdlock(&s_services_rwlock);
    HASH_FIND_INT(s_services, &l_tmp, l_new_sinfo);
    pthread_rwlock_unlock(&s_services_rwlock);
    
    return l_new_sinfo ? l_new_sinfo->tag_str : "unknown";
}

/**
 * Checking a new transaction before adding to the cache
 *
 * return 0 OK, otherwise error
 */
// Checking a new transaction before adding to the cache
static int s_tx_cache_check(dap_ledger_t *a_ledger,
                            dap_chain_datum_tx_t *a_tx,
                            dap_hash_fast_t *a_tx_hash,
                            bool a_from_threshold,
                            dap_list_t **a_list_bound_items,
                            dap_list_t **a_list_tx_out,
                            char *a_main_ticker,
                            dap_chain_net_srv_uid_t *a_tag,
                            dap_chain_tx_tag_action_type_t *a_action,
                            bool a_check_for_removing,
                            bool a_check_for_apply)
{
    dap_return_val_if_fail(a_ledger && a_tx && a_tx_hash, DAP_LEDGER_CHECK_INVALID_ARGS);
    
    // ARBITRAGE TRANSACTION CHECK
    // Arbitrage TX (marked with TSD) bypass ALL blocking checks:
    // - UTXO blocking
    // - Conditional outputs
    // - Address ban-lists (sender/receiver)
    // This allows token owners to claim ANY output in emergency situations.
    bool l_is_arbitrage = s_ledger_tx_is_arbitrage(a_tx);
    
    if (l_is_arbitrage) {
        // For arbitrage TX, we need to:
        // 1. Determine which token this TX is for
        // 2. Check if arbitrage is disabled for that token
        // 3. Validate token owner signatures
        // 4. Check rate limiting
        // We'll do full validation later when we know the token
        // For now, just mark that this is arbitrage TX
        debug_if(s_debug_more, L_INFO, "Arbitrage TX detected: %s", 
                 dap_chain_hash_fast_to_str_static(a_tx_hash));
    }
    
    if (!a_from_threshold) {
        dap_ledger_tx_item_t *l_ledger_item = NULL;
        pthread_rwlock_rdlock(&PVT(a_ledger)->ledger_rwlock);
        HASH_FIND(hh, PVT(a_ledger)->ledger_items, a_tx_hash, sizeof(dap_chain_hash_fast_t), l_ledger_item);
        pthread_rwlock_unlock(&PVT(a_ledger)->ledger_rwlock);
        if (l_ledger_item && !a_check_for_removing ) {     // transaction already present in the cache list
            if (s_debug_more) {
                log_it(L_WARNING, "Transaction %s already present in the cache", dap_chain_hash_fast_to_str_static(a_tx_hash));
                if (a_tag) *a_tag = l_ledger_item->cache_data.tag;
                if (a_action) *a_action = l_ledger_item->cache_data.action;
            }
            return DAP_LEDGER_CHECK_ALREADY_CACHED;
        } else if (!l_ledger_item && a_check_for_removing) {     // transaction already present in the cache list
            debug_if(s_debug_more, L_WARNING, "Transaction %s not present in the cache. Can not delete it. Skip.", dap_chain_hash_fast_to_str_static(a_tx_hash));
            return DAP_LEDGER_TX_CHECK_FOR_REMOVING_CANT_FIND_TX;
        }
    }
/*
 * Steps of checking for current transaction tx2 and every previous transaction tx1:
 * 1. valid(tx2.dap_chain_datum_tx_sig.pkey)
 * &&
 * 2. tx2.input != tx2.inputs.used
 * &&
 * 3. !is_used_out(tx1.dap_chain_datum_tx_out)
 * &&
 * 4. tx1.dap_chain_datum_tx_out.addr.data.key == tx2.dap_chain_datum_tx_sig.pkey for unconditional output
 * \\
 * 5. tx1.dap_chain_datum_tx_out.condition == verify_svc_type(tx2) for conditional output
 * &&
 * 6. sum(  find (tx2.input.tx_prev_hash).output[tx2.input_tx_prev_idx].value )  ==  sum (tx2.outputs.value) per token
 * &&
 * 7. valid(fee)
*/
    dap_list_t *l_list_bound_items = NULL;
    dap_list_t *l_list_tx_out = NULL;

    // sum of values in 'out' items from the previous transactions
    dap_ledger_tokenizer_t *l_values_from_prev_tx = NULL, *l_values_from_cur_tx = NULL,
                                 *l_value_cur = NULL, *l_tmp = NULL, *l_res = NULL;
    const char *l_token = NULL, *l_main_ticker = NULL;

    int l_err_num = DAP_LEDGER_CHECK_OK, l_verificator_error = -1;
    int l_prev_tx_count = 0;

    // 1. Verify signature in current transaction
    if (!a_from_threshold && dap_chain_datum_tx_verify_sign(a_tx, 0) && !s_check_hal(a_ledger, a_tx_hash))
        return DAP_LEDGER_CHECK_NOT_ENOUGH_VALID_SIGNS;

    // ----------------------------------------------------------------
    // find all 'in' && 'in_cond' && 'in_ems' && 'in_reward'  items in current transaction
    dap_list_t *l_list_in = dap_chain_datum_tx_items_get(a_tx, TX_ITEM_TYPE_IN_ALL, &l_prev_tx_count);
    if (!l_list_in) {
        log_it(L_WARNING, "Tx check: no valid inputs found");
        return DAP_LEDGER_TX_CHECK_TX_NO_VALID_INPUTS;
    }
    dap_chain_hash_fast_t l_tx_first_sign_pkey_hash = {};
    dap_pkey_t *l_tx_first_sign_pkey = NULL;
    bool l_girdled_ems_used = false;
    uint256_t l_taxed_value = {};
    
    if(a_tag) dap_ledger_deduct_tx_tag(a_ledger, a_tx, NULL, a_tag, a_action);
    bool l_tax_check = false;
    // find all previous transactions
    for (dap_list_t *it = l_list_in; it; it = it->next) {
         dap_ledger_tx_bound_t *l_bound_item = DAP_NEW_Z(dap_ledger_tx_bound_t);
        if (!l_bound_item) {
            log_it(L_CRITICAL, "%s", c_error_memory_alloc);
            l_err_num = DAP_LEDGER_CHECK_NOT_ENOUGH_MEMORY;
            break;
        }
        l_list_bound_items = dap_list_append(l_list_bound_items, l_bound_item);

        uint8_t l_cond_type = *(uint8_t *)it->data;
        l_bound_item->type = l_cond_type;
        uint256_t l_value = uint256_0;
        void *l_tx_prev_out = NULL;
        dap_chain_datum_tx_t *l_tx_prev = NULL;
        dap_ledger_token_emission_item_t *l_emission_item = NULL;
        dap_ledger_stake_lock_item_t *l_stake_lock_emission = NULL;
        bool l_girdled_ems = false;

        switch (l_cond_type) {
        case TX_ITEM_TYPE_IN_EMS: {   // It's the emission (base) TX
            dap_chain_tx_in_ems_t *l_tx_in_ems = it->data;
            l_token = l_tx_in_ems->header.ticker;
            if (!s_ledger_check_token_ticker(l_token)) {
                l_err_num = DAP_LEDGER_CHECK_TICKER_NOT_FOUND;
                break;
            }
            dap_hash_fast_t *l_emission_hash = &l_tx_in_ems->header.token_emission_hash;
            // 2. Check current transaction for doubles in input items list
            for (dap_list_t *l_iter = it->next; l_iter; l_iter = l_iter->next) {
                dap_chain_tx_in_ems_t *l_in_ems_check = l_iter->data;
                if (l_in_ems_check->header.type == TX_ITEM_TYPE_IN_EMS &&
                    dap_hash_fast_compare(&l_in_ems_check->header.token_emission_hash, l_emission_hash) && !a_check_for_removing)
                {
                    debug_if(s_debug_more, L_ERROR, "Emission output already used in current tx");
                    l_err_num = DAP_LEDGER_TX_CHECK_PREV_OUT_ALREADY_USED_IN_CURRENT_TX;
                    break;
                }
            }
            if (l_err_num)
                break;
            if ((l_girdled_ems = dap_hash_fast_is_blank(l_emission_hash)) ||
                    (l_stake_lock_emission = s_emissions_for_stake_lock_item_find(a_ledger, l_emission_hash))) {
                if (l_stake_lock_emission && !a_check_for_apply) { // It's mempool process, so we don't accept f*cking legacy!
                    log_it(L_WARNING, "Legacy stakes are not accepted from mempool anymore! Dismiss stake emission tx %s", dap_get_data_hash_str(a_tx, dap_chain_datum_tx_get_size(a_tx)).s);
                    l_err_num = DAP_LEDGER_TX_CHECK_STAKE_LOCK_LEGACY_FORBIDDEN;
                    break;
                }
                dap_chain_datum_tx_t *l_tx_stake_lock = a_tx;
                // 3. Check emission for STAKE_LOCK
                if (!dap_hash_fast_is_blank(l_emission_hash)) {
                    dap_hash_fast_t cur_tx_hash;
                    dap_hash_fast(a_tx, dap_chain_datum_tx_get_size(a_tx), &cur_tx_hash);
                    if (!dap_hash_fast_is_blank(&l_stake_lock_emission->tx_used_out) && !a_check_for_removing) {
                        if (!dap_hash_fast_compare(&cur_tx_hash, &l_stake_lock_emission->tx_used_out))
                            debug_if(s_debug_more, L_WARNING, "stake_lock_emission already present in cache for IN_EMS [%s]", l_token);
                        else
                            debug_if(s_debug_more, L_WARNING, "stake_lock_emission is used out for IN_EMS [%s]", l_token);
                        l_err_num = DAP_LEDGER_TX_CHECK_STAKE_LOCK_IN_EMS_ALREADY_USED;
                        break;
                    }
                    l_tx_stake_lock = dap_ledger_tx_find_by_hash(a_ledger, l_emission_hash);
                } else {
                    // 2. The only allowed item with girdled emission
                    if (l_girdled_ems_used && !a_check_for_removing) {
                        debug_if(s_debug_more, L_WARNING, "stake_lock_emission is used out for IN_EMS [%s]", l_token);
                        l_err_num = DAP_LEDGER_TX_CHECK_STAKE_LOCK_IN_EMS_ALREADY_USED;
                        break;
                    } else
                        l_girdled_ems_used = true;
                }
                if (!l_tx_stake_lock) {
                    debug_if(s_debug_more, L_WARNING, "Not found stake_lock transaction");
                    l_err_num = DAP_CHAIN_CS_VERIFY_CODE_TX_NO_EMISSION;
                    break;
                }

                dap_ledger_token_item_t *l_delegated_item = s_ledger_find_token(a_ledger, l_token);
                if (!l_delegated_item) {
                    debug_if(s_debug_more, L_WARNING, "Token [%s] not found", l_token);
                    l_err_num = DAP_LEDGER_CHECK_TICKER_NOT_FOUND;
                    break;
                }
                if (!l_delegated_item->is_delegated) {
                    debug_if(s_debug_more, L_WARNING, "Token [%s] not valid for stake_lock transaction", l_token);
                    l_err_num = DAP_LEDGER_TX_CHECK_STAKE_LOCK_INVALID_TOKEN;
                    break;
                }
                if (!dap_ledger_token_ticker_check(a_ledger, l_delegated_item->delegated_from)) {
                    debug_if(s_debug_more, L_WARNING, "Token [%s] not found", l_delegated_item->delegated_from);
                    l_err_num = DAP_LEDGER_CHECK_TICKER_NOT_FOUND;
                    break;
                }

                if (l_girdled_ems)
                    l_main_ticker = l_delegated_item->delegated_from;

                // Universal service detection for girdled emissions
                // Support multiple services that can use delegated m-tokens
                static const uint16_t l_supported_service_subtypes[] = {
                    DAP_CHAIN_TX_OUT_COND_SUBTYPE_SRV_STAKE_LOCK,
                    DAP_CHAIN_TX_OUT_COND_SUBTYPE_SRV_STAKE_EXT_LOCK
                };
                static const size_t l_subtypes_count = sizeof(l_supported_service_subtypes) / sizeof(l_supported_service_subtypes[0]);
                
                dap_chain_tx_out_cond_t *l_tx_service_out_cond = NULL;
                uint16_t l_detected_subtype = 0;
                
                // Find any supported service OUT_COND in the transaction
                for (size_t i = 0; i < l_subtypes_count; i++) {
                    uint16_t l_subtype = l_supported_service_subtypes[i];
                    dap_chain_tx_out_cond_t *l_cond = dap_chain_datum_tx_out_cond_get(l_tx_stake_lock, l_subtype, NULL);
                    if (l_cond) {
                        l_tx_service_out_cond = l_cond;
                        l_detected_subtype = l_subtype;
                        break;
                    }
                }
                
                if (!l_tx_service_out_cond) {
                    debug_if(s_debug_more, L_WARNING, "No supported service OUT_COND found for IN_EMS [%s] (checked: stake_lock, stake_ext lock)", l_tx_in_ems->header.ticker);
                    l_err_num = DAP_LEDGER_TX_CHECK_STAKE_LOCK_NO_OUT_COND_FOR_IN_EMS;
                    break;
                }
                
                debug_if(s_debug_more, L_NOTICE, "Found service OUT_COND subtype 0x%04X for IN_EMS [%s]", l_detected_subtype, l_tx_in_ems->header.ticker);
                uint256_t l_value_expected ={};
                if (MULT_256_COIN(l_tx_service_out_cond->header.value, l_delegated_item->emission_rate, &l_value_expected)) {
                    if (s_debug_more) {
                        char *l_emission_rate_str = dap_chain_balance_to_coins(l_delegated_item->emission_rate);
                        const char *l_locked_value_str; dap_uint256_to_char(l_tx_service_out_cond->header.value, &l_locked_value_str);
                        log_it( L_WARNING, "Multiplication overflow for %s emission: locked value %s emission rate %s",
                                                                l_tx_in_ems->header.ticker, l_locked_value_str, l_emission_rate_str);
                        DAP_DEL_Z(l_emission_rate_str);
                    }
                    l_err_num = DAP_LEDGER_CHECK_INTEGER_OVERFLOW;
                    break;
                }
                uint256_t l_stake_lock_ems_value;
                byte_t *l_tx_out = NULL;
                for (int l_item_idx = 0; ; l_item_idx++) {
                    if (!(l_tx_out = dap_chain_datum_tx_item_get(a_tx, &l_item_idx, NULL, TX_ITEM_TYPE_OUT_ALL, NULL)))
                        break;
                    if (*l_tx_out == TX_ITEM_TYPE_OUT_EXT) {
                        dap_chain_tx_out_ext_t *l_tx_out_ext = (dap_chain_tx_out_ext_t *)l_tx_out;
                        if (!strcmp(l_tx_out_ext->token, l_token)) {
                            l_stake_lock_ems_value = l_tx_out_ext->header.value;
                            break;
                        }
                    } else if (*l_tx_out == TX_ITEM_TYPE_OUT_STD) {
                        dap_chain_tx_out_std_t *l_tx_out_std = (dap_chain_tx_out_std_t *)l_tx_out;
                        if (l_tx_out_std->ts_unlock) {
                            debug_if(s_debug_more, L_WARNING, "Time lock is forbidden for stake lock txs");
                            l_err_num = DAP_LEDGER_TX_CHECK_TIMELOCK_ILLEGAL;
                            break;
                        }
                        if (!strcmp(l_tx_out_std->token, l_token)) {
                            l_stake_lock_ems_value = l_tx_out_std->value;
                            break;
                        }
                    } else if (*l_tx_out == TX_ITEM_TYPE_OUT) {
                        dap_chain_tx_out_t *l_tx_out_nontickered = (dap_chain_tx_out_t *)l_tx_out;
                        if (!l_girdled_ems) {
                            l_stake_lock_ems_value = l_tx_out_nontickered->header.value;
                            break;
                        }
                    }
                }
                if (l_err_num)
                    break;
                if (!l_tx_out) {
                    debug_if(s_debug_more, L_WARNING, l_girdled_ems ? "No OUT_EXT for girdled IN_EMS [%s]"
                                                                      : "Can't find OUT nor OUT_EXT item for base TX with IN_EMS [%s]", l_tx_in_ems->header.ticker);
                    l_err_num = l_girdled_ems ? DAP_LEDGER_TX_CHECK_NO_OUT_EXT_FOR_GIRDLED_IN_EMS : DAP_LEDGER_TX_CHECK_NO_OUT_ITEMS_FOR_BASE_TX;
                    break;
                }

                if (!s_ledger_token_supply_check(l_delegated_item, l_stake_lock_ems_value)) {
                    l_err_num = DAP_LEDGER_EMISSION_CHECK_VALUE_EXCEEDS_CURRENT_SUPPLY;
                    break;
                }
                if (!EQUAL_256(l_value_expected, l_stake_lock_ems_value)) {
                    // !!! A terrible legacy crutch, TODO !!!
                    SUM_256_256(l_value_expected, GET_256_FROM_64(10), &l_value_expected);
                    if (!EQUAL_256(l_value_expected, l_stake_lock_ems_value)) {
                            char *l_value_expected_str = dap_chain_balance_print(l_value_expected);
                            char *l_locked_value_str = dap_chain_balance_print(l_stake_lock_ems_value);

                            debug_if(s_debug_more, L_WARNING, "Value %s != %s expected for [%s]",l_locked_value_str, l_value_expected_str,
                                     l_tx_in_ems->header.ticker);

                            DAP_DEL_Z(l_value_expected_str);
                            DAP_DEL_Z(l_locked_value_str);
                            l_err_num = DAP_LEDGER_TX_CHECK_STAKE_LOCK_UNEXPECTED_VALUE;
                            break;
                    }
                }
                if (!l_girdled_ems) {
                    // check tiker
                    const char *l_tx_ticker = dap_ledger_tx_get_token_ticker_by_hash(a_ledger, l_emission_hash);
                    if (!l_tx_ticker) {
                        debug_if(s_debug_more, L_WARNING, "No ticker found for stake_lock tx [expected '%s']", l_tx_in_ems->header.ticker);
                        l_err_num = DAP_LEDGER_CHECK_TICKER_NOT_FOUND;
                        break;
                    }
                    if (strcmp(l_tx_ticker, l_delegated_item->delegated_from)) {
                        debug_if(s_debug_more, L_WARNING, "Ticker '%s' != expected '%s'", l_tx_ticker, l_tx_in_ems->header.ticker);
                        l_err_num = DAP_LEDGER_TX_CHECK_STAKE_LOCK_OTHER_TICKER_EXPECTED;
                        break;
                    }
                }
                debug_if(s_debug_more, L_NOTICE, "Check emission passed for IN_EMS [%s]", l_tx_in_ems->header.ticker);
                if (l_stake_lock_emission)
                    l_bound_item->stake_lock_item = l_stake_lock_emission;
                l_value = l_stake_lock_ems_value;
                l_bound_item->token_item = l_delegated_item;
                l_bound_item->type = TX_ITEM_TYPE_IN_EMS_VIRTUAL;
            } else if ( (l_emission_item = s_emission_item_find(a_ledger, l_token, l_emission_hash, &l_bound_item->token_item)) ) {
                // 3. Check AUTH token emission
                if (!dap_hash_fast_is_blank(&l_emission_item->tx_used_out)  && !a_check_for_removing) {
                    debug_if(s_debug_more, L_WARNING, "Emission for IN_EMS [%s] is already used", l_tx_in_ems->header.ticker);
                    l_err_num = DAP_LEDGER_TX_CHECK_IN_EMS_ALREADY_USED;
                    break;
                }
                l_value = l_emission_item->datum_token_emission->hdr.value;
                l_bound_item->emission_item = l_emission_item;
            } else {
                l_err_num = DAP_CHAIN_CS_VERIFY_CODE_TX_NO_EMISSION;
                break;
            }
        } break;

        case TX_ITEM_TYPE_IN_REWARD: {
            dap_chain_tx_in_reward_t *l_tx_in_reward = it->data;
            dap_hash_fast_t *l_block_hash = &l_tx_in_reward->block_hash;
            // 2. Check current transaction for doubles in input items list
            for (dap_list_t *l_iter = l_list_in; l_iter; l_iter = l_iter->next) {
                dap_chain_tx_in_reward_t *l_in_reward_check = l_iter->data;
                if (l_tx_in_reward != l_in_reward_check &&
                        l_in_reward_check->type == TX_ITEM_TYPE_IN_REWARD &&
                        dap_hash_fast_compare(&l_in_reward_check->block_hash, l_block_hash) && !a_check_for_removing) {
                    debug_if(s_debug_more, L_ERROR, "Reward for this block sign already used in current tx");
                    l_err_num = DAP_LEDGER_TX_CHECK_PREV_OUT_ALREADY_USED_IN_CURRENT_TX;
                    break;
                }
            }
            if (l_err_num)
                break;
            if (!l_tx_first_sign_pkey) {
                // Get sign item
                dap_chain_tx_sig_t *l_tx_sig = (dap_chain_tx_sig_t*) dap_chain_datum_tx_item_get(a_tx, NULL, NULL,
                        TX_ITEM_TYPE_SIG, NULL);
                assert(l_tx_sig);
                // Get sign from sign item
                dap_sign_t *l_tx_first_sign = dap_chain_datum_tx_item_sign_get_sig(l_tx_sig);
                assert(l_tx_first_sign);
                // calculate hash from sign public key
                dap_sign_get_pkey_hash(l_tx_first_sign, &l_tx_first_sign_pkey_hash);
                l_tx_first_sign_pkey = dap_pkey_get_from_sign(l_tx_first_sign);
            }
            // 3. Check if already spent reward
            dap_ledger_reward_key_t l_search_key = { .block_hash = *l_block_hash, .sign_pkey_hash = l_tx_first_sign_pkey_hash };
            dap_ledger_reward_item_t *l_reward_item = s_find_reward(a_ledger, &l_search_key);
            if (l_reward_item && !a_check_for_removing) {
                l_err_num = DAP_LEDGER_TX_CHECK_REWARD_ITEM_ALREADY_USED;
                char l_block_hash_str[DAP_CHAIN_HASH_FAST_STR_SIZE],
                     l_sign_hash_str[DAP_CHAIN_HASH_FAST_STR_SIZE],
                     l_spender_hash_str[DAP_CHAIN_HASH_FAST_STR_SIZE];
                dap_chain_hash_fast_to_str(l_block_hash, l_block_hash_str, sizeof(l_block_hash_str));
                dap_chain_hash_fast_to_str(&l_tx_first_sign_pkey_hash, l_sign_hash_str, sizeof(l_sign_hash_str));
                dap_chain_hash_fast_to_str(&l_reward_item->spender_tx, l_spender_hash_str, sizeof(l_spender_hash_str));
                debug_if(s_debug_more, L_WARNING, "Reward for block %s sign %s already spent by %s", l_block_hash_str, l_sign_hash_str, l_spender_hash_str);
                break;
            }
            // Check reward legitimacy & amount
            dap_chain_t *l_chain;
            DL_FOREACH(a_ledger->net->pub.chains, l_chain) {
                if (l_chain->callback_calc_reward) {
                    l_value = l_chain->callback_calc_reward(l_chain, l_block_hash, l_tx_first_sign_pkey);
                    break;
                }
            }
            if (IS_ZERO_256(l_value)) {
                l_err_num = DAP_LEDGER_TX_CHECK_REWARD_ITEM_ILLEGAL;
                char l_block_hash_str[DAP_CHAIN_HASH_FAST_STR_SIZE],
                     l_sign_hash_str[DAP_CHAIN_HASH_FAST_STR_SIZE];
                dap_chain_hash_fast_to_str(l_block_hash, l_block_hash_str, sizeof(l_block_hash_str));
                dap_chain_hash_fast_to_str(&l_tx_first_sign_pkey_hash, l_sign_hash_str, sizeof(l_sign_hash_str));
                debug_if(s_debug_more, L_DEBUG, "Can't find block %s with sign %s", l_block_hash_str, l_sign_hash_str);
                break;
            }
            // Reward nominated in net native ticker only
            l_token = l_main_ticker = a_ledger->net->pub.native_ticker;
            dap_ledger_token_item_t *l_token_item = s_ledger_find_token(a_ledger, l_token);
            if (!l_token_item) {
                debug_if(s_debug_more, L_ERROR, "Native token ticker not found");
                l_err_num = DAP_LEDGER_CHECK_TICKER_NOT_FOUND;
                break;
            }
            if (!s_ledger_token_supply_check(l_token_item, l_value) && !a_check_for_removing) {
                l_err_num = DAP_LEDGER_EMISSION_CHECK_VALUE_EXCEEDS_CURRENT_SUPPLY;
                break;
            }
            l_bound_item->token_item = l_token_item;
            l_bound_item->reward_key = l_search_key;
            // Overflow checked later with overall values sum
            SUM_256_256(l_taxed_value, l_value, &l_taxed_value);
        } break;
        case TX_ITEM_TYPE_IN:
        case TX_ITEM_TYPE_IN_COND: { // Not emission types
            uint32_t l_tx_prev_out_idx = (uint32_t)-1;
            dap_hash_fast_t *l_tx_prev_hash;
            if (l_cond_type == TX_ITEM_TYPE_IN) {
                dap_chain_tx_in_t *l_tx_in = it->data;
                l_tx_prev_hash = &l_tx_in->header.tx_prev_hash;
                if (dap_hash_fast_is_blank(l_tx_prev_hash)) {
                    DAP_DELETE(l_bound_item);
                    l_list_bound_items = dap_list_delete_link(l_list_bound_items, dap_list_last(l_list_bound_items));
                    continue; // old base tx compliance
                }
                l_tx_prev_out_idx = l_tx_in->header.tx_out_prev_idx;
                // 2. Check current transaction for doubles in input items list
                for (dap_list_t *l_iter = l_list_in; l_iter; l_iter = l_iter->next) {
                    dap_chain_tx_in_t *l_in_check = l_iter->data;
                    if (l_tx_in != l_in_check &&
                            l_in_check->header.type == TX_ITEM_TYPE_IN &&
                            l_in_check->header.tx_out_prev_idx == l_tx_prev_out_idx &&
                            dap_hash_fast_compare(&l_in_check->header.tx_prev_hash, l_tx_prev_hash) && !a_check_for_removing) {
                        debug_if(s_debug_more, L_ERROR, "This previous tx output already used in current tx");
                        l_err_num = DAP_LEDGER_TX_CHECK_PREV_OUT_ALREADY_USED_IN_CURRENT_TX;
                        break;
                    }
                }
                if (l_err_num)
                    break;
            } else {
                dap_chain_tx_in_cond_t *l_tx_in_cond = it->data;
                l_tx_prev_hash = &l_tx_in_cond->header.tx_prev_hash;
                l_tx_prev_out_idx = l_tx_in_cond->header.tx_out_prev_idx;
                // 2. Check current transaction for doubles in input items list
                for (dap_list_t *l_iter = l_list_in; l_iter; l_iter = l_iter->next) {
                    dap_chain_tx_in_cond_t *l_in_cond_check = l_iter->data;
                    if (l_tx_in_cond != l_in_cond_check &&
                            l_in_cond_check->header.type == TX_ITEM_TYPE_IN_COND &&
                            l_in_cond_check->header.tx_out_prev_idx == l_tx_prev_out_idx &&
                            dap_hash_fast_compare(&l_in_cond_check->header.tx_prev_hash, l_tx_prev_hash) && !a_check_for_removing) {
                        debug_if(s_debug_more, L_ERROR, "This previous tx output already used in current tx");
                        l_err_num = DAP_LEDGER_TX_CHECK_PREV_OUT_ALREADY_USED_IN_CURRENT_TX;
                        break;
                    }
                }
                if (l_err_num)
                    break;
            }
            // Get previous transaction in the cache by hash
            dap_ledger_tx_item_t *l_item_out = NULL;
            l_tx_prev = dap_ledger_tx_find_datum_by_hash(a_ledger, l_tx_prev_hash, &l_item_out, false);
            char l_tx_prev_hash_str[DAP_HASH_FAST_STR_SIZE];
            dap_hash_fast_to_str(l_tx_prev_hash, l_tx_prev_hash_str, DAP_HASH_FAST_STR_SIZE);
            if (!l_tx_prev) { // Unchained transaction or previous TX was already spent and removed from ledger
                debug_if(s_debug_more && !a_from_threshold, L_DEBUG, "No previous transaction was found for hash %s", l_tx_prev_hash_str);
                l_err_num = DAP_CHAIN_CS_VERIFY_CODE_TX_NO_PREVIOUS;
                break;
            } else if (l_item_out->cache_data.ts_spent && !a_check_for_removing) {
                l_err_num = DAP_LEDGER_TX_CHECK_OUT_ITEM_ALREADY_USED;
                debug_if(s_debug_more, L_WARNING, "All 'out' items of previous tx %s were already spent", l_tx_prev_hash_str);
                break;
            }
            l_bound_item->prev_item = l_item_out;
            l_bound_item->prev_out_idx = l_tx_prev_out_idx;
            l_token = l_item_out->cache_data.token_ticker;
            debug_if(s_debug_more && !a_from_threshold, L_INFO, "Previous transaction was found for hash %s",l_tx_prev_hash_str);

            // 2. Check if out in previous transaction has spent
            dap_hash_fast_t l_spender = {};
            if (s_ledger_tx_hash_is_used_out_item(l_item_out, l_tx_prev_out_idx, &l_spender) && !a_check_for_removing) {
                l_err_num = DAP_LEDGER_TX_CHECK_OUT_ITEM_ALREADY_USED;
                char l_hash[DAP_CHAIN_HASH_FAST_STR_SIZE];
                dap_chain_hash_fast_to_str(&l_spender, l_hash, sizeof(l_hash));
                debug_if(s_debug_more, L_INFO, "'Out' item %u of previous tx %s already spent by %s", l_tx_prev_out_idx, l_tx_prev_hash_str, l_hash);
                break;
            }

            // 3. Check if UTXO is blocked in token-specific blocklist (UTXO blocking mechanism)
            // This check is skipped if:
            // - UTXO_BLOCKING_DISABLED flag is set for this token
            // - Transaction is an arbitrage TX (bypasses all checks)
            dap_ledger_token_item_t *l_token_item_for_utxo_check = s_ledger_find_token(a_ledger, l_token);
            if (!l_is_arbitrage &&  // Arbitrage TX bypasses UTXO blocking
                l_token_item_for_utxo_check && 
                !(l_token_item_for_utxo_check->datum_token->header_private_decl.flags & DAP_CHAIN_DATUM_TOKEN_FLAG_UTXO_BLOCKING_DISABLED) &&
                !a_check_for_removing) {
                // UTXO blocking is enabled (default behavior) - check if this UTXO is in blocklist
                if (s_ledger_utxo_is_blocked(l_token_item_for_utxo_check, l_tx_prev_hash, l_tx_prev_out_idx, a_ledger)) {
                    l_err_num = DAP_LEDGER_TX_CHECK_OUT_ITEM_BLOCKED;
                    debug_if(s_debug_more, L_WARNING, "UTXO %s:%u is blocked for token '%s'", 
                             l_tx_prev_hash_str, l_tx_prev_out_idx, l_token);
                    break;
                }
            } else if (l_is_arbitrage && l_token_item_for_utxo_check) {
                // Arbitrage TX - validate authorization and output addresses
                if (s_ledger_tx_check_arbitrage_auth(a_ledger, a_tx, l_token_item_for_utxo_check) != 0) {
                    l_err_num = DAP_LEDGER_TX_CHECK_ARBITRAGE_NOT_AUTHORIZED;
                    log_it(L_WARNING, "Arbitrage TX %s not authorized for token '%s' or outputs not to fee address",
                           dap_chain_hash_fast_to_str_static(a_tx_hash), l_token);
                    break;
                }
                debug_if(s_debug_more, L_INFO, "Arbitrage TX %s authorized for token '%s' - bypassing all checks",
                         dap_chain_hash_fast_to_str_static(a_tx_hash), l_token);
            }

            // Get one 'out' item in previous transaction bound with current 'in' item
            l_tx_prev_out = dap_chain_datum_tx_item_get_nth(l_tx_prev, TX_ITEM_TYPE_OUT_ALL, l_tx_prev_out_idx);
            if(!l_tx_prev_out) {
                l_err_num = DAP_LEDGER_TX_CHECK_PREV_OUT_ITEM_NOT_FOUND;
                break;
            }
            if (dap_hash_fast_is_blank(&l_tx_first_sign_pkey_hash)) {
                // Get sign item
                dap_chain_tx_sig_t *l_tx_sig = (dap_chain_tx_sig_t*) dap_chain_datum_tx_item_get(a_tx, NULL, NULL,
                        TX_ITEM_TYPE_SIG, NULL);
                assert(l_tx_sig);
                // Get sign from sign item
                dap_sign_t *l_tx_first_sign = dap_chain_datum_tx_item_sign_get_sig(l_tx_sig);
                assert(l_tx_first_sign);
                // calculate hash from sign public key
                dap_sign_get_pkey_hash(l_tx_first_sign, &l_tx_first_sign_pkey_hash);
            }
            if (l_cond_type == TX_ITEM_TYPE_IN) {
                dap_chain_addr_t *l_addr_from = NULL;
                dap_chain_tx_item_type_t l_type = *(uint8_t *)l_tx_prev_out;
                switch (l_type) {
                case TX_ITEM_TYPE_OUT_OLD: // Deprecated
                    l_addr_from = &((dap_chain_tx_out_old_t *)l_tx_prev_out)->addr;
                    l_value = dap_chain_uint256_from(((dap_chain_tx_out_old_t *)l_tx_prev_out)->header.value);
                    break;
                case TX_ITEM_TYPE_OUT:
                    l_addr_from = &((dap_chain_tx_out_t *)l_tx_prev_out)->addr;
                    l_value = ((dap_chain_tx_out_t *)l_tx_prev_out)->header.value;
                    break;
                case TX_ITEM_TYPE_OUT_EXT:
                    l_addr_from = &((dap_chain_tx_out_ext_t *)l_tx_prev_out)->addr;
                    l_value = ((dap_chain_tx_out_ext_t *)l_tx_prev_out)->header.value;
                    l_token = ((dap_chain_tx_out_ext_t *)l_tx_prev_out)->token;
                    break;       
                case TX_ITEM_TYPE_OUT_STD:
                    if (((dap_chain_tx_out_std_t *)l_tx_prev_out)->ts_unlock > PVT(a_ledger)->blockchain_time) {
                        l_err_num = DAP_LEDGER_TX_CHECK_PREV_OUT_ITEM_LOCKED;
                        break;
                    }
                    l_addr_from = &((dap_chain_tx_out_std_t *)l_tx_prev_out)->addr;
                    l_value = ((dap_chain_tx_out_std_t *)l_tx_prev_out)->value;
                    l_token = ((dap_chain_tx_out_std_t *)l_tx_prev_out)->token;
                    break;
                default:
                    l_err_num = DAP_LEDGER_TX_CHECK_PREV_OUT_ITEM_MISSTYPED;
                    break;
                }
                if (l_err_num)
                    break;
                l_bound_item->in.addr_from = *l_addr_from;
                dap_strncpy(l_bound_item->in.token_ticker, l_token, DAP_CHAIN_TICKER_SIZE_MAX);
                // 4. compare public key hashes in the signature of the current transaction and in the 'out' item of the previous transaction
                if (l_addr_from->net_id.uint64 != a_ledger->net->pub.id.uint64 ||
                        !dap_hash_fast_compare(&l_tx_first_sign_pkey_hash, &l_addr_from->data.hash_fast)) {
                    l_err_num = DAP_LEDGER_TX_CHECK_PKEY_HASHES_DONT_MATCH;
                    break;
                }

                if ( !l_token || !*l_token ) {
                    log_it(L_WARNING, "No token ticker found in previous transaction");
                    l_err_num = DAP_LEDGER_TX_CHECK_NO_MAIN_TICKER;
                    break;
                }
                // Get permissions
                dap_ledger_token_item_t *l_token_item = s_ledger_find_token(a_ledger, l_token);
                if (!l_token_item) {
                    debug_if(s_debug_more, L_WARNING, "Token with ticker %s not found", l_token);
                    l_err_num = DAP_LEDGER_CHECK_TICKER_NOT_FOUND;
                    break;
                }
                // Check permissions
                if (s_ledger_addr_check(a_ledger, l_token_item, l_addr_from, false) == DAP_LEDGER_CHECK_ADDR_FORBIDDEN) {
                    debug_if(s_debug_more, L_WARNING, "No permission to send for addr %s", dap_chain_addr_to_str_static(l_addr_from));
                    l_err_num = DAP_LEDGER_CHECK_ADDR_FORBIDDEN;
                    break;
                }
            } else { // l_cond_type == TX_ITEM_TYPE_IN_COND
                if(*(uint8_t *)l_tx_prev_out != TX_ITEM_TYPE_OUT_COND) {
                    l_err_num = DAP_LEDGER_TX_CHECK_PREV_OUT_ITEM_MISSTYPED;
                    break;
                }
                dap_chain_tx_out_cond_t *l_tx_prev_out_cond = NULL;
                l_tx_prev_out_cond = (dap_chain_tx_out_cond_t *)l_tx_prev_out;

                // 5a. Check for condition owner
                // Get owner tx
                dap_hash_fast_t l_owner_tx_hash = dap_ledger_get_first_chain_tx_hash(a_ledger, l_tx_prev, l_tx_prev_out_cond->header.subtype);
                dap_chain_datum_tx_t *l_owner_tx = dap_hash_fast_is_blank(&l_owner_tx_hash)
                    ? l_tx_prev
                    : dap_ledger_tx_find_by_hash(a_ledger, &l_owner_tx_hash);
                dap_chain_tx_sig_t *l_tx_sig = (dap_chain_tx_sig_t *)dap_chain_datum_tx_item_get(a_tx, NULL, NULL, TX_ITEM_TYPE_SIG, NULL);
                dap_sign_t *l_sign = dap_chain_datum_tx_item_sign_get_sig((dap_chain_tx_sig_t *)l_tx_sig);
                dap_chain_tx_sig_t *l_owner_tx_sig = (dap_chain_tx_sig_t *)dap_chain_datum_tx_item_get(l_owner_tx, NULL, NULL, TX_ITEM_TYPE_SIG, NULL);
                dap_sign_t *l_owner_sign = dap_chain_datum_tx_item_sign_get_sig((dap_chain_tx_sig_t *)l_owner_tx_sig);

                bool l_owner = false;
                l_owner = dap_sign_compare_pkeys(l_owner_sign, l_sign);

                // 5b. Call verificator for conditional output
                dap_ledger_verificator_t *l_verificator = NULL;
                int l_sub_tmp = l_tx_prev_out_cond->header.subtype;

                pthread_rwlock_rdlock(&s_verificators_rwlock);
                HASH_FIND_INT(s_verificators, &l_sub_tmp, l_verificator);
                pthread_rwlock_unlock(&s_verificators_rwlock);
                if (!l_verificator || !l_verificator->callback) {
                    debug_if(s_debug_more, L_ERROR, "No verificator set for conditional output subtype %d", l_sub_tmp);
                    l_err_num = DAP_LEDGER_TX_CHECK_NO_VERIFICATOR_SET;
                    break;
                }

                l_verificator_error = l_verificator->callback(a_ledger, l_tx_prev_out_cond, a_tx, l_owner, a_check_for_apply);
                if ( !s_check_hal(a_ledger, a_tx_hash) && l_verificator_error != DAP_LEDGER_CHECK_OK ) { // TODO add string representation for verificator return codes
                    debug_if(s_debug_more, L_WARNING, "Verificator check error %d for conditional output %s",
                                                                    l_verificator_error, dap_chain_tx_out_cond_subtype_to_str(l_sub_tmp));
                    // Retranslate NO_SIGNS code to upper level
                    l_err_num = l_verificator_error == DAP_CHAIN_CS_VERIFY_CODE_NOT_ENOUGH_SIGNS ? l_verificator_error : DAP_LEDGER_TX_CHECK_VERIFICATOR_CHECK_FAILURE;
                    break;
                }
                l_bound_item->cond = l_tx_prev_out_cond;
                l_value = l_tx_prev_out_cond->header.value;
                if (l_tx_prev_out_cond->header.subtype == DAP_CHAIN_TX_OUT_COND_SUBTYPE_FEE) {
                    l_tax_check = true;
                    l_token = a_ledger->net->pub.native_ticker;
                    // Overflow checked later with overall values sum
                    SUM_256_256(l_taxed_value, l_value, &l_taxed_value);
                }
                l_main_ticker = l_token;
            }
        } break;

        default:
            break;
        }
        if (l_err_num)
            break;

        l_bound_item->value = l_value;

        if (l_cond_type != TX_ITEM_TYPE_IN) {
            // If not checked earlier
            if (!l_token || !*l_token) {
                log_it(L_WARNING, "No token ticker found in previous transaction");
                l_err_num = DAP_LEDGER_TX_CHECK_NO_MAIN_TICKER;
                break;
            }
        }
        HASH_FIND_STR(l_values_from_prev_tx, l_token, l_value_cur);
        if (!l_value_cur) {
            l_value_cur = DAP_NEW_Z(dap_ledger_tokenizer_t);
            if ( !l_value_cur ) {
                log_it(L_CRITICAL, "%s", c_error_memory_alloc);
                l_err_num = DAP_LEDGER_CHECK_NOT_ENOUGH_MEMORY;
                break;
            }
            dap_strncpy(l_value_cur->token_ticker, l_token, DAP_CHAIN_TICKER_SIZE_MAX - 1);
            HASH_ADD_STR(l_values_from_prev_tx, token_ticker, l_value_cur);
        }
        // calculate  from previous transactions per each token
        if (SUM_256_256(l_value_cur->sum, l_value, &l_value_cur->sum)) {
            debug_if(s_debug_more, L_WARNING, "Sum result overflow for tx_add_check with ticker %s",
                                    l_value_cur->token_ticker);
            l_err_num = DAP_LEDGER_CHECK_INTEGER_OVERFLOW;
            break;
        }
    }

    dap_list_free(l_list_in);
    DAP_DELETE(l_tx_first_sign_pkey);
    if (l_err_num) {
        if ( l_list_bound_items )
            dap_list_free_full(l_list_bound_items, NULL);
        HASH_ITER(hh, l_values_from_prev_tx, l_value_cur, l_tmp) {
            HASH_DEL(l_values_from_prev_tx, l_value_cur);
            DAP_DELETE(l_value_cur);
        }
    return l_err_num;
    }

    // 6. Compare sum of values in 'out' items

    switch ( HASH_COUNT(l_values_from_prev_tx) ) {
    case 1:
        if (!l_main_ticker)
            l_main_ticker = l_value_cur->token_ticker;
        break;
    case 2:
        if (l_main_ticker)
            break;
        HASH_FIND_STR(l_values_from_prev_tx, a_ledger->net->pub.native_ticker, l_value_cur);
        if (l_value_cur) {
            l_value_cur = l_value_cur->hh.next ? l_value_cur->hh.next : l_value_cur->hh.prev;
            l_main_ticker = l_value_cur->token_ticker;
        }
        break;
    default:
        if (!l_main_ticker) {
            dap_list_free_full(l_list_bound_items, NULL);
            HASH_ITER(hh, l_values_from_prev_tx, l_value_cur, l_tmp) {
                HASH_DEL(l_values_from_prev_tx, l_value_cur);
                DAP_DELETE(l_value_cur);
            }
            return DAP_LEDGER_TX_CHECK_NO_MAIN_TICKER;
        }
    }

    dap_chain_net_srv_stake_item_t *l_key_item = NULL;
    if (l_tax_check) {
        l_key_item = dap_chain_net_srv_stake_check_pkey_hash(a_ledger->net->pub.id, &l_tx_first_sign_pkey_hash);
        l_tax_check = l_key_item && !dap_chain_addr_is_blank(&l_key_item->sovereign_addr) && !IS_ZERO_256(l_key_item->sovereign_tax);
    }
    

    // find 'out' items
    bool l_cross_network = false;
    uint256_t l_value = {}, l_fee_sum = {}, l_tax_sum = {};
    bool l_fee_check = !IS_ZERO_256(a_ledger->net->pub.fee_value) && !dap_chain_addr_is_blank(&a_ledger->net->pub.fee_addr);
    int l_item_idx = 0;
    byte_t *it; size_t l_size;
    TX_ITEM_ITER_TX(it, l_size, a_tx) {
        dap_chain_addr_t l_tx_out_to = { };
        switch ( *it ) {
        case TX_ITEM_TYPE_OUT_OLD: {
            dap_chain_tx_out_old_t *l_tx_out = (dap_chain_tx_out_old_t*)it;
            l_token = l_main_ticker;
            if (!l_token) {
                l_err_num = DAP_LEDGER_TX_CHECK_NO_MAIN_TICKER;
                break;
            }
            l_value = dap_chain_uint256_from(l_tx_out->header.value);
            l_tx_out_to = l_tx_out->addr;
            l_list_tx_out = dap_list_append(l_list_tx_out, l_tx_out);
        } break;
        case TX_ITEM_TYPE_OUT: { // 256
            dap_chain_tx_out_t *l_tx_out = (dap_chain_tx_out_t *)it;
            l_token = l_main_ticker;
            if (!l_token) {
                l_err_num = DAP_LEDGER_TX_CHECK_NO_MAIN_TICKER;
                break;
            }
            l_value = l_tx_out->header.value;
            l_tx_out_to = l_tx_out->addr;
            l_list_tx_out = dap_list_append(l_list_tx_out, l_tx_out);
        } break;
        case TX_ITEM_TYPE_OUT_EXT: { // 256
            dap_chain_tx_out_ext_t *l_tx_out = (dap_chain_tx_out_ext_t *)it;
            l_value = l_tx_out->header.value;
            l_token = l_tx_out->token;
            l_tx_out_to = l_tx_out->addr;
            l_list_tx_out = dap_list_append(l_list_tx_out, l_tx_out);
        } break;
        case TX_ITEM_TYPE_OUT_STD: {
            dap_chain_tx_out_std_t *l_tx_out = (dap_chain_tx_out_std_t *)it;
            l_value = l_tx_out->value;
            l_token = l_tx_out->token;
            l_tx_out_to = l_tx_out->addr;
            l_list_tx_out = dap_list_append(l_list_tx_out, l_tx_out);
        } break;
        case TX_ITEM_TYPE_OUT_COND: {
            dap_chain_tx_out_cond_t *l_tx_out = (dap_chain_tx_out_cond_t *)it;
            if (l_tx_out->header.subtype == DAP_CHAIN_TX_OUT_COND_SUBTYPE_FEE) {
                l_token = a_ledger->net->pub.native_ticker;
            } else if (l_tx_out->header.subtype == DAP_CHAIN_TX_OUT_COND_SUBTYPE_SRV_DEX) {
                // Classify SRV_DEX: main_ticker = sell token (from inputs)
                const char *l_native = a_ledger->net->pub.native_ticker, *l_buy_tok = l_tx_out->subtype.srv_dex.buy_token;
                l_token = NULL;
                dap_ledger_tokenizer_t *l_tok_prev, *l_tok_tmp;
                // First pass: find non-native, non-buy token
                HASH_ITER(hh, l_values_from_prev_tx, l_tok_prev, l_tok_tmp) {
                    if ( !dap_strcmp(l_tok_prev->token_ticker, l_native) )
                        continue;
                    if ( dap_strcmp(l_tok_prev->token_ticker, l_buy_tok) ) {
                        l_token = l_tok_prev->token_ticker;
                        break;
                    }
                }
                if ( !l_token ) {
                    // Second pass: check if native token is the sell token
                    // (happens when native is QUOTE in BID or BASE in ASK)
                    HASH_FIND_STR(l_values_from_prev_tx, l_native, l_tok_prev);
                    l_token = l_tok_prev && dap_strcmp(l_native, l_buy_tok) ? l_native : l_buy_tok;
                    // Native token present in inputs AND native != buy_token → native is sell token
                }
                if ( !l_token ) {
                    l_err_num = DAP_LEDGER_TX_CHECK_NO_MAIN_TICKER;
                    break;
                }
                log_it(L_DEBUG, "SRV_DEX token extraction: buy = %s, main = %s, unqualified main was %s",
                       l_buy_tok ? l_buy_tok : "NULL", l_token, l_main_ticker);
                l_main_ticker = l_token;
            } else
                l_token = l_main_ticker;
            if (!l_token) {
                l_err_num = DAP_LEDGER_TX_CHECK_NO_MAIN_TICKER;
                break;
            }
            l_value = l_tx_out->header.value;
            l_list_tx_out = dap_list_append(l_list_tx_out, l_tx_out);
            // Call verificator for new OUT_COND (ORDER creation validation)
            // Pass a_tx_out_cond=NULL to indicate this is a NEW conditional output
            if (l_verificator_error == -1 && l_tx_out->header.subtype == DAP_CHAIN_TX_OUT_COND_SUBTYPE_SRV_DEX) {
                dap_ledger_verificator_t *l_verificator = NULL;
                int l_sub_tmp = l_tx_out->header.subtype;
                pthread_rwlock_rdlock(&s_verificators_rwlock);
                HASH_FIND_INT(s_verificators, &l_sub_tmp, l_verificator);
                pthread_rwlock_unlock(&s_verificators_rwlock);
                if (l_verificator && l_verificator->callback) {
                    int l_verif_err = l_verificator->callback(a_ledger, NULL, a_tx, false, a_check_for_apply);
                    if (!s_check_hal(a_ledger, a_tx_hash) && l_verif_err) {
                        debug_if(s_debug_more, L_WARNING, "Verificator rejected new OUT_COND subtype %d: error %d",
                                 l_sub_tmp, l_verif_err);
                        l_err_num = DAP_LEDGER_TX_CHECK_VERIFICATOR_CHECK_FAILURE;
                        break;
                    }
                }
            }
            if (l_tax_check && l_tx_out->header.subtype == DAP_CHAIN_TX_OUT_COND_SUBTYPE_FEE &&
                    SUBTRACT_256_256(l_taxed_value, l_value, &l_taxed_value)) {
                log_it(L_WARNING, "[%s] Fee is greater than sum of inputs", dap_chain_hash_fast_to_str_static(a_tx_hash));
                l_err_num = DAP_LEDGER_CHECK_INTEGER_OVERFLOW;
                break;
            }
        } break;
        default:
            continue;
        }
        if (!dap_chain_addr_is_blank(&l_tx_out_to)) {
            if (l_tx_out_to.net_id.uint64 != a_ledger->net->pub.id.uint64) {
                if (!l_cross_network) {
                    l_cross_network = true;
                } else {
                    log_it(L_WARNING, "[%s] The transaction was rejected because it contains multiple outputs to other network.", dap_chain_hash_fast_to_str_static(a_tx_hash));
                    l_err_num = DAP_LEDGER_TX_CHECK_MULTIPLE_OUTS_TO_OTHER_NET;
                    break;
                }
            }
        }

        if (l_err_num)
            break;
        HASH_FIND_STR(l_values_from_cur_tx, l_token, l_value_cur);
        if (!l_value_cur) {
            l_value_cur = DAP_NEW_Z(dap_ledger_tokenizer_t);
            if ( !l_value_cur ) {
                log_it(L_CRITICAL, "%s", c_error_memory_alloc);
                l_err_num = DAP_LEDGER_CHECK_NOT_ENOUGH_MEMORY;
                break;
            }
            dap_strncpy(l_value_cur->token_ticker, l_token, DAP_CHAIN_TICKER_SIZE_MAX - 1);
            HASH_ADD_STR(l_values_from_cur_tx, token_ticker, l_value_cur);
        }
        if (SUM_256_256(l_value_cur->sum, l_value, &l_value_cur->sum)) {
            debug_if(s_debug_more, L_WARNING, "Sum result overflow for tx_add_check with ticker %s",
                                    l_value_cur->token_ticker);
            l_err_num = DAP_LEDGER_CHECK_INTEGER_OVERFLOW;
            break;
        }

        // Find token item
        dap_ledger_token_item_t *l_token_item = s_ledger_find_token(a_ledger, l_token);
        if (!l_token_item) {
            debug_if(s_debug_more, L_WARNING, "[%s] Token with ticker %s not found", dap_chain_hash_fast_to_str_static(a_tx_hash), l_token);
            l_err_num = DAP_LEDGER_CHECK_TICKER_NOT_FOUND;
            break;
        }
        // Check permissions
        if (s_ledger_addr_check(a_ledger, l_token_item, &l_tx_out_to, true) == DAP_LEDGER_CHECK_ADDR_FORBIDDEN) {
            debug_if(s_debug_more, L_WARNING, "[%s] No permission to receive for addr %s", dap_chain_hash_fast_to_str_static(a_tx_hash), dap_chain_addr_to_str_static(&l_tx_out_to));
            l_err_num = DAP_LEDGER_CHECK_ADDR_FORBIDDEN;
            break;
        }
        if (l_fee_check && dap_chain_addr_compare(&l_tx_out_to, &a_ledger->net->pub.fee_addr) &&
                !dap_strcmp(l_value_cur->token_ticker, a_ledger->net->pub.native_ticker))
            SUM_256_256(l_fee_sum, l_value, &l_fee_sum);

        if (l_tax_check && dap_chain_addr_compare(&l_tx_out_to, &l_key_item->sovereign_addr) &&
                !dap_strcmp(l_value_cur->token_ticker, a_ledger->net->pub.native_ticker))
            SUM_256_256(l_tax_sum, l_value, &l_tax_sum);
    }

    // Check for transaction consistency (sum(ins) == sum(outs))
    if ( !l_err_num && !s_check_hal(a_ledger, a_tx_hash) ) {
        if ( HASH_COUNT(l_values_from_prev_tx) != HASH_COUNT(l_values_from_cur_tx) ) {
            log_it(L_ERROR, "[%s] Token tickers IN and OUT mismatch: %u != %u",
                            dap_chain_hash_fast_to_str_static(a_tx_hash),
                            HASH_COUNT(l_values_from_prev_tx), HASH_COUNT(l_values_from_cur_tx));
            l_err_num = DAP_LEDGER_TX_CHECK_SUM_INS_NOT_EQUAL_SUM_OUTS;
        } else {
            HASH_ITER(hh, l_values_from_prev_tx, l_value_cur, l_tmp) {
                HASH_FIND_STR(l_values_from_cur_tx, l_value_cur->token_ticker, l_res);
                if (!l_res || !EQUAL_256(l_res->sum, l_value_cur->sum) ) {
                    if (s_debug_more) {
                        char *l_balance = dap_chain_balance_to_coins(l_res ? l_res->sum : uint256_0);
                        char *l_balance_cur = dap_chain_balance_to_coins(l_value_cur->sum);
                        log_it(L_ERROR, "[%s] Sum of values of out items from current tx (%s) is not equal outs from previous txs (%s) for token %s",
                                dap_chain_hash_fast_to_str_static(a_tx_hash),
                                l_balance, l_balance_cur, l_value_cur->token_ticker);
                        DAP_DELETE(l_balance);
                        DAP_DELETE(l_balance_cur);
                    }
                    l_err_num = DAP_LEDGER_TX_CHECK_SUM_INS_NOT_EQUAL_SUM_OUTS;
                    break;
                }
            }
        }
    }

    // 7. Check the network fee
    if (!l_err_num && l_fee_check) {
        // Check for PoA-cert-signed "service" no-tax tx
        if (compare256(l_fee_sum, a_ledger->net->pub.fee_value) == -1 &&
                !dap_ledger_tx_poa_signed(a_ledger, a_tx)) {
            char *l_current_fee = dap_chain_balance_to_coins(l_fee_sum);
            char *l_expected_fee = dap_chain_balance_to_coins(a_ledger->net->pub.fee_value);
            log_it(L_WARNING, "[%s] Fee value is invalid, expected %s pointed %s", dap_chain_hash_fast_to_str_static(a_tx_hash), l_expected_fee, l_current_fee);
            l_err_num = DAP_LEDGER_TX_CHECK_NOT_ENOUGH_FEE;
            DAP_DEL_Z(l_current_fee);
            DAP_DEL_Z(l_expected_fee);
        }
        if (l_tax_check && SUBTRACT_256_256(l_taxed_value, l_fee_sum, &l_taxed_value)) {
            log_it(L_WARNING, "[%s] Fee is greater than sum of inputs", dap_chain_hash_fast_to_str_static(a_tx_hash));
            l_err_num = DAP_LEDGER_CHECK_INTEGER_OVERFLOW;
        }
    }

    // 8. Check sovereign tax
    if (l_tax_check && !l_err_num) {
        uint256_t l_expected_tax = {};
        MULT_256_COIN(l_taxed_value, l_key_item->sovereign_tax, &l_expected_tax);
        if (compare256(l_tax_sum, l_expected_tax) == -1) {
            char *l_current_tax_str = dap_chain_balance_to_coins(l_tax_sum);
            char *l_expected_tax_str = dap_chain_balance_to_coins(l_expected_tax);
            log_it(L_WARNING, "[%s] Tax value is invalid, expected %s pointed %s", dap_chain_hash_fast_to_str_static(a_tx_hash), l_expected_tax_str, l_current_tax_str);
            l_err_num = DAP_LEDGER_TX_CHECK_NOT_ENOUGH_TAX;
            DAP_DEL_Z(l_current_tax_str);
            DAP_DEL_Z(l_expected_tax_str);
        }
    }
    if (!l_err_num) {

        byte_t *it; size_t l_size;
        TX_ITEM_ITER_TX(it, l_size, a_tx) {
            switch (*it) {
            case TX_ITEM_TYPE_VOTING:
                if (s_voting_callbacks.voting_callback) {
                    if ((l_err_num = s_voting_callbacks.voting_callback(a_ledger, TX_ITEM_TYPE_VOTING, a_tx, a_tx_hash, false))) {
                        debug_if(s_debug_more, L_WARNING, "Verificator check error %d for voting", l_err_num);
                        l_err_num = DAP_LEDGER_TX_CHECK_VERIFICATOR_CHECK_FAILURE;
                        break;
                    }
                } else {
                    debug_if(s_debug_more, L_WARNING, "Verificator check error for voting item");
                    l_err_num = DAP_LEDGER_TX_CHECK_NO_VERIFICATOR_SET;
                    break;
                }
                break;
            case TX_ITEM_TYPE_VOTE:
                if (s_voting_callbacks.voting_callback) {
                    if (!s_check_hal(a_ledger, a_tx_hash) &&
                    (l_err_num = s_voting_callbacks.voting_callback(a_ledger, TX_ITEM_TYPE_VOTE, a_tx, a_tx_hash, false))) {
                        debug_if(s_debug_more, L_WARNING, "Verificator check error %d for vote", l_err_num);
                        l_err_num = DAP_LEDGER_TX_CHECK_VERIFICATOR_CHECK_FAILURE;
                        break;
                    }
                } else {
                    debug_if(s_debug_more, L_WARNING, "Verificator check error for vote item");
                    l_err_num = DAP_LEDGER_TX_CHECK_NO_VERIFICATOR_SET;
                    break;
                }
                break;
            case TX_ITEM_TYPE_EVENT:
                if (s_ledger_event_verify_add(a_ledger, a_tx_hash, a_tx, false, a_check_for_apply)) {
                    l_err_num = DAP_LEDGER_TX_CHECK_EVENT_VERIFY_FAILURE;
                    break;
                }
                break;
            default:
                break;
            }
            if (l_err_num)
                break;
        }
    }
                    

    if (a_main_ticker && !l_err_num)
        dap_strncpy(a_main_ticker, l_main_ticker, DAP_CHAIN_TICKER_SIZE_MAX - 1);

    HASH_ITER(hh, l_values_from_prev_tx, l_value_cur, l_tmp) {
        HASH_DEL(l_values_from_prev_tx, l_value_cur);
        DAP_DELETE(l_value_cur);
    }
    HASH_ITER(hh, l_values_from_cur_tx, l_value_cur, l_tmp) {
        HASH_DEL(l_values_from_cur_tx, l_value_cur);
        DAP_DELETE(l_value_cur);
    }
    if (!a_list_bound_items || l_err_num) {
        dap_list_free_full(l_list_bound_items, NULL);
    } else {
        *a_list_bound_items = l_list_bound_items;
    }

    if (!a_list_tx_out || l_err_num) {
        dap_list_free(l_list_tx_out);
    } else {
        *a_list_tx_out = l_list_tx_out;
    }

    return l_err_num;
}

/**
 * @brief dap_ledger_tx_check
 * @param a_ledger
 * @param a_tx
 * @return
 */
int dap_ledger_tx_add_check(dap_ledger_t *a_ledger, dap_chain_datum_tx_t *a_tx, size_t a_datum_size, dap_hash_fast_t *a_datum_hash)
{
    dap_return_val_if_fail(a_tx && a_ledger, DAP_LEDGER_CHECK_INVALID_ARGS);

    size_t l_tx_size = dap_chain_datum_tx_get_size(a_tx);
    if (l_tx_size != a_datum_size) {
        log_it (L_WARNING, "Inconsistent datum TX: datum size %zu != tx size %zu", a_datum_size, l_tx_size);
        return DAP_LEDGER_CHECK_INVALID_SIZE;
    }
    int l_ret_check = s_tx_cache_check(a_ledger, a_tx, a_datum_hash, false, NULL, NULL, NULL, NULL, NULL, false, false);
    if(s_debug_more) {
        if (l_ret_check)
            log_it(L_NOTICE, "Ledger TX adding check not passed for TX %s: error %s",
                   dap_chain_hash_fast_to_str_static(a_datum_hash), dap_ledger_check_error_str(l_ret_check));
        else
            log_it(L_INFO, "Ledger TX adding check passed for TX %s", dap_chain_hash_fast_to_str_static(a_datum_hash));
    }

    return l_ret_check;
}

/**
 * @brief s_balance_cache_update
 * @param a_ledger
 * @param a_balance
 * @return
 */
static int s_balance_cache_update(dap_ledger_t *a_ledger, dap_ledger_wallet_balance_t *a_balance)
{
    if (PVT(a_ledger)->cached) {
        char *l_gdb_group = dap_ledger_get_gdb_group(a_ledger, DAP_LEDGER_BALANCES_STR);
        if (dap_global_db_set(l_gdb_group, a_balance->key, &a_balance->balance, sizeof(uint256_t), false, NULL, NULL)) {
            debug_if(s_debug_more, L_WARNING, "Ledger cache mismatch");
            return -1;
        }
        DAP_DELETE(l_gdb_group);
    }
    /* Notify the world*/
    if ( !dap_chain_net_get_load_mode(a_ledger->net) ) {
        struct json_object *l_json = wallet_info_json_collect(a_ledger, a_balance);
        if (l_json) {
            dap_notify_server_send_mt(json_object_get_string(l_json));
            json_object_put(l_json);
        }
    }
    return 0;
}

static int s_sort_ledger_tx_item(dap_ledger_tx_item_t *a, dap_ledger_tx_item_t *b)
{
    if (a->cache_data.ts_created < b->cache_data.ts_created)
        return -1;
    if (a->cache_data.ts_created == b->cache_data.ts_created)
        return 0;
    return 1;
}

static int s_compare_locked_outs(dap_ledger_locked_out_t *a_out1, dap_ledger_locked_out_t *a_out2)
{
    return a_out1->unlock_time < a_out2->unlock_time ? -1
           : a_out1->unlock_time > a_out2->unlock_time ?
           1 : 0;
}

int dap_ledger_pvt_balance_update_for_addr(dap_ledger_t *a_ledger, dap_chain_addr_t *a_addr, const char *a_token_ticker, uint256_t a_value, bool a_reverse)
{
    dap_ledger_private_t *l_ledger_pvt = PVT(a_ledger);
    const char *l_addr_str = dap_chain_addr_to_str_static(a_addr);
    dap_ledger_wallet_balance_t *l_wallet_balance = NULL;
    char *l_wallet_balance_key = dap_strjoin(" ", l_addr_str, a_token_ticker, (char*)NULL);
    debug_if(s_debug_more, L_DEBUG, "%s %s to addr: %s", a_reverse ? "UNDO" : "GOT", dap_uint256_to_char(a_value, NULL), l_wallet_balance_key);
    pthread_rwlock_wrlock(&l_ledger_pvt->balance_accounts_rwlock);
    HASH_FIND_STR(l_ledger_pvt->balance_accounts, l_wallet_balance_key, l_wallet_balance);
    if (l_wallet_balance) {
        if (a_reverse) {
            int of = SUBTRACT_256_256(l_wallet_balance->balance, a_value, &l_wallet_balance->balance);
            assert(!of);
        } else
            SUM_256_256(l_wallet_balance->balance, a_value, &l_wallet_balance->balance);
        DAP_DELETE(l_wallet_balance_key);
    } else {
        if (a_reverse) {
            log_it(L_ERROR, "Trying to substract value from nonexistent balance %s", l_wallet_balance_key);
            DAP_DELETE(l_wallet_balance_key);
            pthread_rwlock_unlock(&l_ledger_pvt->balance_accounts_rwlock);
            return -2;
        }
        l_wallet_balance = DAP_NEW_Z(dap_ledger_wallet_balance_t);
        if (!l_wallet_balance) {
            log_it(L_CRITICAL, "%s", c_error_memory_alloc);
            pthread_rwlock_unlock(&l_ledger_pvt->balance_accounts_rwlock);
            return -1;
        }
        l_wallet_balance->key = l_wallet_balance_key;
        dap_strncpy(l_wallet_balance->token_ticker, a_token_ticker, DAP_CHAIN_TICKER_SIZE_MAX - 1);
        SUM_256_256(l_wallet_balance->balance, a_value, &l_wallet_balance->balance);
        debug_if(s_debug_more, L_DEBUG, "Create new balance item: %s %s", l_addr_str, a_token_ticker);
        HASH_ADD_KEYPTR(hh, PVT(a_ledger)->balance_accounts, l_wallet_balance->key,
                        strlen(l_wallet_balance_key), l_wallet_balance);
    }
    pthread_rwlock_unlock(&l_ledger_pvt->balance_accounts_rwlock);
    // Update the cache
    s_balance_cache_update(a_ledger, l_wallet_balance);
    return 0;
}

/**
 * @brief Add new transaction to the cache list
 * @param a_ledger
 * @param a_tx
 * @param a_tx_hash
 * @param a_from_threshold
 * @return return 1 OK, -1 error
 */
int dap_ledger_tx_add(dap_ledger_t *a_ledger, dap_chain_datum_tx_t *a_tx, dap_hash_fast_t *a_tx_hash, bool a_from_threshold, dap_ledger_datum_iter_data_t *a_datum_index_data)
{
    if(!a_tx) {
        debug_if(s_debug_more, L_ERROR, "NULL tx detected");
        return -1;
    }
    int l_ret = 0;
    dap_ledger_private_t *l_ledger_pvt = PVT(a_ledger);
    dap_list_t *l_list_bound_items = NULL;
    dap_list_t *l_list_tx_out = NULL;
    dap_ledger_tx_item_t *l_item_tmp = NULL;
    char l_main_token_ticker[DAP_CHAIN_TICKER_SIZE_MAX] = { '\0' };

    bool l_from_threshold = a_from_threshold;
    char l_tx_hash_str[DAP_CHAIN_HASH_FAST_STR_SIZE];
    dap_chain_hash_fast_to_str(a_tx_hash, l_tx_hash_str, sizeof(l_tx_hash_str));

    int l_ret_check;
    dap_chain_net_srv_uid_t l_tag =  { .uint64 = 0 }; 
    dap_chain_tx_tag_action_type_t l_action = DAP_CHAIN_TX_TAG_ACTION_UNKNOWN;

    if( (l_ret_check = s_tx_cache_check(a_ledger, a_tx, a_tx_hash, a_from_threshold,
                                                       &l_list_bound_items, &l_list_tx_out,
                                                       l_main_token_ticker, &l_tag, &l_action, false, true))) {                                                        
        if ((l_ret_check == DAP_CHAIN_CS_VERIFY_CODE_TX_NO_PREVIOUS ||
                l_ret_check == DAP_CHAIN_CS_VERIFY_CODE_TX_NO_EMISSION) &&
                l_ledger_pvt->threshold_enabled && !dap_chain_net_get_load_mode(a_ledger->net)) {
            if (!l_from_threshold) {
                unsigned l_hash_value = 0;
                HASH_VALUE(a_tx_hash, sizeof(*a_tx_hash), l_hash_value);
                pthread_rwlock_rdlock(&l_ledger_pvt->threshold_txs_rwlock);
                HASH_FIND_BYHASHVALUE(hh, l_ledger_pvt->threshold_txs, a_tx_hash, sizeof(*a_tx_hash), l_hash_value, l_item_tmp);
                unsigned long long l_threshold_txs_count = HASH_COUNT(l_ledger_pvt->threshold_txs);
                if (!l_item_tmp) {
                    if (l_threshold_txs_count >= s_threshold_txs_max) {
                        if(s_debug_more)
                            log_it(L_WARNING, "Threshold for transactions is overfulled (%zu max), dropping down tx %s, added nothing",
                                       s_threshold_txs_max, l_tx_hash_str);
                    } else {
                        l_item_tmp = DAP_NEW_Z(dap_ledger_tx_item_t);
                        if ( !l_item_tmp ) {
                            log_it(L_CRITICAL, "%s", c_error_memory_alloc);
                            return -1;
                        }
                        l_item_tmp->tx_hash_fast = *a_tx_hash;
                        l_item_tmp->tx = l_ledger_pvt->mapped ? a_tx : DAP_DUP_SIZE(a_tx, dap_chain_datum_tx_get_size(a_tx));
                        if ( !l_item_tmp->tx ) {
                            DAP_DELETE(l_item_tmp);
                            log_it(L_CRITICAL, "%s", c_error_memory_alloc);
                            return -1;
                        }
                        l_item_tmp->ts_added = dap_nanotime_now();
                        l_item_tmp->cache_data.ts_created = a_tx->header.ts_created;
                        HASH_ADD_BYHASHVALUE(hh, l_ledger_pvt->threshold_txs, tx_hash_fast, sizeof(dap_chain_hash_fast_t), l_hash_value, l_item_tmp);
                        if(s_debug_more)
                            log_it (L_DEBUG, "Tx %s added to threshold", l_tx_hash_str);
                    }
                }
                pthread_rwlock_unlock(&l_ledger_pvt->threshold_txs_rwlock);
            }
        } else {
            debug_if(s_debug_more, L_WARNING, "dap_ledger_tx_add() tx %s not passed the check: %s ", l_tx_hash_str,
                        dap_ledger_check_error_str(l_ret_check));
        }
        
        if ( l_list_bound_items )
            dap_list_free_full(l_list_bound_items, NULL);
        
        return l_ret_check;
    }
    // add info for wallet shared
    if (
        !dap_chain_datum_tx_item_get_tsd_by_type(a_tx, DAP_CHAIN_WALLET_SHARED_TSD_WRITEOFF) &&
        !dap_chain_datum_tx_item_get_tsd_by_type(a_tx, DAP_CHAIN_WALLET_SHARED_TSD_REFILL)
        )
    {
        dap_chain_wallet_shared_hold_tx_add(a_tx, a_ledger->net->pub.name);
    }
    debug_if(s_debug_more, L_DEBUG, "dap_ledger_tx_add() check passed for tx %s", l_tx_hash_str);
    if ( a_datum_index_data != NULL){
        dap_strncpy(a_datum_index_data->token_ticker, l_main_token_ticker, DAP_CHAIN_TICKER_SIZE_MAX);
        a_datum_index_data->action = l_action;
        a_datum_index_data->uid = l_tag;
    }
    // Mark 'out' items in cache if they were used & delete previous transactions from cache if it need
    // find all bound pairs 'in' and 'out'
    size_t l_outs_used = dap_list_length(l_list_bound_items);

    dap_store_obj_t *l_cache_used_outs = NULL;
    char *l_ledger_cache_group = NULL;
    if (PVT(a_ledger)->cached) {
        l_cache_used_outs = DAP_NEW_Z_SIZE(dap_store_obj_t, sizeof(dap_store_obj_t) * (l_outs_used + 1));
        if ( !l_cache_used_outs ) {
            log_it(L_CRITICAL, "%s", c_error_memory_alloc);
            l_ret = -1;
            goto FIN;
        }
        l_ledger_cache_group = dap_ledger_get_gdb_group(a_ledger, DAP_LEDGER_TXS_STR);
    }
    const char *l_cur_token_ticker = NULL;

    // Update balance: deducts
    int l_spent_idx = 0;
    for (dap_list_t *it = l_list_bound_items; it; it = it->next) {
        dap_ledger_tx_bound_t *l_bound_item = it->data;
        dap_chain_tx_item_type_t l_type = l_bound_item->type;
        if (l_type == TX_ITEM_TYPE_IN || l_type == TX_ITEM_TYPE_IN_COND) {
            if (l_bound_item->prev_item->cache_data.n_outs <= l_bound_item->prev_item->cache_data.n_outs_used) {
                log_it(L_ERROR, "[!] Irrelevant prev tx: out items mismatch %d <= %d",
                       l_bound_item->prev_item->cache_data.n_outs, l_bound_item->prev_item->cache_data.n_outs_used);
                l_outs_used--;
                continue;
            }
            l_spent_idx++;
        }

        if ((l_type == TX_ITEM_TYPE_IN_EMS_VIRTUAL || l_type == TX_ITEM_TYPE_IN_REWARD) &&
                !s_ledger_token_supply_check_update(a_ledger, l_bound_item->token_item, l_bound_item->value, false))
            log_it(L_ERROR, "Insufficient supply for token %s", l_bound_item->token_item->ticker);

        switch (l_type) {
        case TX_ITEM_TYPE_IN_EMS:
            // Mark it as used with current tx hash
            l_bound_item->emission_item->tx_used_out = *a_tx_hash;
            s_ledger_emission_cache_update(a_ledger, l_bound_item->emission_item);
            l_outs_used--; // Do not calc this output with tx used items
            continue;

        case TX_ITEM_TYPE_IN_EMS_VIRTUAL:
            if (l_bound_item->stake_lock_item) { // Legacy stake lock emission
                // Mark it as used with current tx hash
                l_bound_item->stake_lock_item->tx_used_out = *a_tx_hash;
                s_ledger_stake_lock_cache_update(a_ledger, l_bound_item->stake_lock_item);
            }
            l_outs_used--; // Do not calc this output with tx used items
            continue;

        case TX_ITEM_TYPE_IN_REWARD: {
            dap_ledger_reward_item_t *l_item = DAP_NEW_Z(dap_ledger_reward_item_t);
            if (!l_item) {
                log_it(L_CRITICAL, "%s", c_error_memory_alloc);
                l_ret = -1;
                goto FIN;
            }
            l_item->key = l_bound_item->reward_key;
            l_item->spender_tx = *a_tx_hash;
            pthread_rwlock_wrlock(&l_ledger_pvt->rewards_rwlock);
            HASH_ADD(hh, l_ledger_pvt->rewards, key, sizeof(l_item->key), l_item);
            pthread_rwlock_unlock(&l_ledger_pvt->rewards_rwlock);
        }
        l_outs_used--; // Do not calc this output with tx used items
        continue;

        case TX_ITEM_TYPE_IN: {
            dap_ledger_wallet_balance_t *wallet_balance = NULL;
            l_cur_token_ticker = l_bound_item->in.token_ticker;
            const char *l_addr_str = dap_chain_addr_to_str_static(&l_bound_item->in.addr_from);
            char *l_wallet_balance_key = dap_strjoin(" ", l_addr_str, l_cur_token_ticker, (char*)NULL);
            pthread_rwlock_rdlock(&PVT(a_ledger)->balance_accounts_rwlock);
            HASH_FIND_STR(PVT(a_ledger)->balance_accounts, l_wallet_balance_key, wallet_balance);
            pthread_rwlock_unlock(&PVT(a_ledger)->balance_accounts_rwlock);
            if (wallet_balance) {
                debug_if(s_debug_more, L_DEBUG, "SPEND %s from addr: %s",
                    dap_uint256_to_char(l_bound_item->value, NULL), l_wallet_balance_key);
                SUBTRACT_256_256(wallet_balance->balance, l_bound_item->value, &wallet_balance->balance);
                // Update the cache
                s_balance_cache_update(a_ledger, wallet_balance);
            } else {
                if(s_debug_more)
                    log_it(L_ERROR,"!!! Attempt to SPEND from some non-existent balance !!!: %s %s", l_addr_str, l_cur_token_ticker);
            }
            
            DAP_DELETE(l_wallet_balance_key);
        } break;

        case TX_ITEM_TYPE_IN_COND: { // all balance deducts performed with previous conditional transaction
            // Update service items if any
            dap_ledger_verificator_t *l_verificator = NULL;
            int l_tmp = l_bound_item->cond->header.subtype;
            pthread_rwlock_rdlock(&s_verificators_rwlock);
            HASH_FIND_INT(s_verificators, &l_tmp, l_verificator);
            pthread_rwlock_unlock(&s_verificators_rwlock);
            if (l_verificator && l_verificator->callback_added)
                l_verificator->callback_added(a_ledger, a_tx, a_tx_hash, l_bound_item->cond);
        } break;

        default:
            log_it(L_ERROR, "Unknown item type %d in ledger TX bound for IN part", l_type);
            break;
        }

        // add a used output
        dap_ledger_tx_item_t *l_prev_item_out = l_bound_item->prev_item;
        if (!l_prev_item_out)
            continue;

        l_prev_item_out->cache_data.tx_hash_spent_fast[l_bound_item->prev_out_idx] = *a_tx_hash;
        l_prev_item_out->cache_data.n_outs_used++;
        if (PVT(a_ledger)->cached) {
            // mirror it in the cache
            size_t l_cache_size = sizeof(l_prev_item_out->cache_data) + l_prev_item_out->cache_data.n_outs * sizeof(dap_chain_hash_fast_t);
            size_t l_tx_size = dap_chain_datum_tx_get_size(l_prev_item_out->tx);
            size_t l_tx_cache_sz = l_tx_size + l_cache_size + sizeof(dap_ledger_cache_gdb_record_t);
            dap_ledger_cache_gdb_record_t *l_tx_cache = DAP_NEW_STACK_SIZE(dap_ledger_cache_gdb_record_t, l_tx_cache_sz);
            l_tx_cache->cache_size = l_cache_size;
            l_tx_cache->datum_size = l_tx_size;
            memcpy(l_tx_cache->data, &l_prev_item_out->cache_data, l_cache_size);
            memcpy(l_tx_cache->data + l_cache_size, l_prev_item_out->tx, l_tx_size);
            char *l_tx_i_hash = dap_chain_hash_fast_to_str_new(&l_prev_item_out->tx_hash_fast);
            l_cache_used_outs[l_spent_idx] = (dap_store_obj_t) {
                    .key        = l_tx_i_hash,
                    .value      = (byte_t*)l_tx_cache,
                    .value_len  = l_tx_cache_sz,
                    .group      = l_ledger_cache_group,
            };
            l_cache_used_outs[l_spent_idx].timestamp = dap_nanotime_now();
        }
        // mark previous transactions as used with the extra timestamp
        if (l_prev_item_out->cache_data.n_outs_used == l_prev_item_out->cache_data.n_outs)
            l_prev_item_out->cache_data.ts_spent = a_tx->header.ts_created;
    }


    //Update balance : raise
    bool l_multichannel = false;
    bool l_cross_network = false;
    uint32_t l_outs_count = 0;
    for (dap_list_t *l_tx_out = l_list_tx_out; l_tx_out; l_tx_out = l_tx_out->next, l_outs_count++) {
        if (!l_tx_out->data) {
            log_it(L_ERROR, "Can't detect tx ticker or matching output, can't append balances cache");
            continue;
        }
        dap_chain_tx_item_type_t l_type = *(uint8_t *)l_tx_out->data;
        if (l_type == TX_ITEM_TYPE_OUT_COND) {
            // Update service items if any
            dap_chain_tx_out_cond_t *l_cond = (dap_chain_tx_out_cond_t *)l_tx_out->data;
            dap_ledger_verificator_t *l_verificator = NULL;
            int l_tmp = l_cond->header.subtype;
            pthread_rwlock_rdlock(&s_verificators_rwlock);
            HASH_FIND_INT(s_verificators, &l_tmp, l_verificator);
            pthread_rwlock_unlock(&s_verificators_rwlock);
            if (l_verificator && l_verificator->callback_added)
                l_verificator->callback_added(a_ledger, a_tx, a_tx_hash, NULL);
            continue;   // balance raise will be with next conditional transaction
        }

        dap_chain_addr_t *l_addr = NULL;
        uint256_t l_value = {};
        switch (l_type) {
        case TX_ITEM_TYPE_OUT: {
            dap_chain_tx_out_t *l_out_item_256 = (dap_chain_tx_out_t *)l_tx_out->data;
            l_addr = &l_out_item_256->addr;
            l_value = l_out_item_256->header.value;
            l_cur_token_ticker = l_main_token_ticker;
        } break;
        case TX_ITEM_TYPE_OUT_OLD: {
            dap_chain_tx_out_old_t *l_out_item = (dap_chain_tx_out_old_t *)l_tx_out->data;
            l_addr = &l_out_item->addr;
            l_value = GET_256_FROM_64(l_out_item->header.value);
            l_cur_token_ticker = l_main_token_ticker;
        } break;
        case TX_ITEM_TYPE_OUT_EXT: {
            dap_chain_tx_out_ext_t *l_out_item_ext_256 = (dap_chain_tx_out_ext_t *)l_tx_out->data;
            l_addr = &l_out_item_ext_256->addr;
            l_value = l_out_item_ext_256->header.value;
            l_cur_token_ticker = l_out_item_ext_256->token;
            if (dap_strcmp(l_cur_token_ticker, l_main_token_ticker))
                l_multichannel = true;
        } break;
        case TX_ITEM_TYPE_OUT_STD: {
            dap_chain_tx_out_std_t *l_out_item_std = (dap_chain_tx_out_std_t *)l_tx_out->data;
            l_addr = &l_out_item_std->addr;
            l_value = l_out_item_std->value;
            l_cur_token_ticker = l_out_item_std->token;
            if (dap_strcmp(l_cur_token_ticker, l_main_token_ticker))
                l_multichannel = true;
            if (l_out_item_std->ts_unlock > l_ledger_pvt->blockchain_time) {
                dap_ledger_locked_out_t *l_new_locked_out = DAP_NEW_Z(dap_ledger_locked_out_t);
                if (!l_new_locked_out) {
                    log_it(L_CRITICAL, "%s", c_error_memory_alloc);
                    goto FIN;
                }
                l_new_locked_out->addr = *l_addr;
                l_new_locked_out->value = l_value;
                dap_strncpy(l_new_locked_out->ticker, l_cur_token_ticker, DAP_CHAIN_TICKER_SIZE_MAX);
                l_new_locked_out->unlock_time = l_out_item_std->ts_unlock;
                LL_INSERT_INORDER(l_ledger_pvt->locked_outs, l_new_locked_out, s_compare_locked_outs);
                continue;
            }
        } break;
        default:
            log_it(L_ERROR, "Unknown item type %d", l_type);
            break;
        }
        if (!l_addr)
            continue;
        else if (l_addr->net_id.uint64 != a_ledger->net->pub.id.uint64 &&
                 !dap_chain_addr_is_blank(l_addr))
            l_cross_network = true;

        dap_ledger_pvt_balance_update_for_addr(a_ledger, l_addr, l_cur_token_ticker, l_value, false);

    }
    // Process special tx items
    int l_err_num = 0;
    byte_t *it; size_t l_size;
    TX_ITEM_ITER_TX(it, l_size, a_tx) {
        switch (*it) {
        case TX_ITEM_TYPE_VOTING:
            l_err_num = s_voting_callbacks.voting_callback(a_ledger, TX_ITEM_TYPE_VOTING, a_tx, a_tx_hash, true);
            break;
        case TX_ITEM_TYPE_VOTE:
            l_err_num = s_voting_callbacks.voting_callback(a_ledger, TX_ITEM_TYPE_VOTE, a_tx, a_tx_hash, true);
            break;
        case TX_ITEM_TYPE_EVENT:
            l_err_num = s_ledger_event_verify_add(a_ledger, a_tx_hash, a_tx, true, false);
            break;
        default:
            break;
        }
    }
    if (!s_check_hal(a_ledger, a_tx_hash))
        assert(!l_err_num);

    // add transaction to the cache list
    dap_ledger_tx_item_t *l_tx_item = DAP_NEW_Z_SIZE(dap_ledger_tx_item_t, sizeof(dap_ledger_tx_item_t) + l_outs_count * sizeof(dap_chain_hash_fast_t));
    if ( !l_tx_item ) {
        log_it(L_CRITICAL, "%s", c_error_memory_alloc);
        l_ret = -1;
        goto FIN;
    }
    l_tx_item->tx_hash_fast = *a_tx_hash;
    size_t l_tx_size = dap_chain_datum_tx_get_size(a_tx);
    l_tx_item->tx = l_ledger_pvt->mapped ? a_tx : DAP_DUP_SIZE(a_tx, l_tx_size);
    l_tx_item->cache_data.n_outs = l_outs_count;
    l_tx_item->cache_data.tag = l_tag;
    l_tx_item->cache_data.action = l_action;
    dap_stpcpy(l_tx_item->cache_data.token_ticker, l_main_token_ticker);

    l_tx_item->cache_data.multichannel = l_multichannel;
    l_tx_item->ts_added = dap_nanotime_now();
    pthread_rwlock_wrlock(&l_ledger_pvt->ledger_rwlock);
    if (dap_chain_net_get_load_mode(a_ledger->net) || dap_chain_net_get_state(a_ledger->net) == NET_STATE_SYNC_CHAINS)
        HASH_ADD(hh, l_ledger_pvt->ledger_items, tx_hash_fast, sizeof(dap_chain_hash_fast_t), l_tx_item);
    else
        HASH_ADD_INORDER(hh, l_ledger_pvt->ledger_items, tx_hash_fast, sizeof(dap_chain_hash_fast_t),
                         l_tx_item, s_sort_ledger_tx_item); // tx_hash_fast: name of key field
    pthread_rwlock_unlock(&l_ledger_pvt->ledger_rwlock);
    // Callable callback
    dap_list_t *l_notifier;
    DL_FOREACH(PVT(a_ledger)->tx_add_notifiers, l_notifier) {
        dap_ledger_tx_notifier_t *l_notify = (dap_ledger_tx_notifier_t *)l_notifier->data;
        l_notify->callback(l_notify->arg, a_ledger, l_tx_item->tx,  a_tx_hash, DAP_LEDGER_NOTIFY_OPCODE_ADDED);
    }
    if (l_cross_network) {
        dap_list_t *l_notifier;
        DL_FOREACH(PVT(a_ledger)->bridged_tx_notifiers, l_notifier) {
            dap_ledger_bridged_tx_notifier_t *l_notify = l_notifier->data;
            l_notify->callback(a_ledger, a_tx, a_tx_hash, l_notify->arg, DAP_LEDGER_NOTIFY_OPCODE_ADDED);
        }
    }
    if (PVT(a_ledger)->cached) {
        // Add it to cache
        size_t l_cache_size = sizeof(l_tx_item->cache_data) + l_tx_item->cache_data.n_outs * sizeof(dap_chain_hash_fast_t);
        size_t l_tx_cache_sz = l_tx_size + l_cache_size + sizeof(dap_ledger_cache_gdb_record_t);
        dap_ledger_cache_gdb_record_t *l_tx_cache = DAP_NEW_STACK_SIZE(dap_ledger_cache_gdb_record_t, l_tx_cache_sz);
        l_tx_cache->cache_size = l_cache_size;
        l_tx_cache->datum_size = l_tx_size;
        memcpy(l_tx_cache->data, &l_tx_item->cache_data, l_cache_size);
        memcpy(l_tx_cache->data + l_cache_size, a_tx, l_tx_size);
        l_cache_used_outs[0] = (dap_store_obj_t) {
                .key        = l_tx_hash_str,
                .value      = (byte_t*)l_tx_cache,
                .value_len  = l_tx_cache_sz,
                .group      = l_ledger_cache_group,
                .timestamp  = dap_nanotime_now()
        };
        // Apply it with single DB transaction
        if (dap_global_db_set_raw(l_cache_used_outs, l_outs_used + 1, NULL, NULL))
            debug_if(s_debug_more, L_WARNING, "Ledger cache mismatch");
    }
    if (!a_from_threshold && l_ledger_pvt->threshold_enabled)
        s_threshold_txs_proc(a_ledger);
FIN:
    if (l_list_bound_items)
        dap_list_free_full(l_list_bound_items, NULL);
    if (l_list_tx_out)
        dap_list_free(l_list_tx_out);
    if (PVT(a_ledger)->cached) {
        if (l_cache_used_outs) {
            for (size_t i = 1; i <= l_outs_used; i++) {
                DAP_DEL_Z(l_cache_used_outs[i].key);
                DAP_DEL_Z(l_cache_used_outs[i].value);
            }
        }
        DAP_DEL_Z(l_cache_used_outs);
        DAP_DEL_Z(l_ledger_cache_group);
    }
    return l_ret;
}

void dap_ledger_load_end(dap_ledger_t *a_ledger)
{
    pthread_rwlock_wrlock(&PVT(a_ledger)->ledger_rwlock);
    HASH_SORT(PVT(a_ledger)->ledger_items, s_sort_ledger_tx_item);
    pthread_rwlock_unlock(&PVT(a_ledger)->ledger_rwlock);
}

/**
 * @brief Remove transaction from the cache list
 * @param a_ledger
 * @param a_tx
 * @param a_tx_hash
 * @return return 1 OK, -1 error
 */
int dap_ledger_tx_remove(dap_ledger_t *a_ledger, dap_chain_datum_tx_t *a_tx, dap_hash_fast_t *a_tx_hash)
{
    int l_ret = 0;
    dap_ledger_private_t *l_ledger_pvt = PVT(a_ledger);
    dap_list_t *l_list_bound_items = NULL;
    dap_list_t *l_list_tx_out = NULL;
    dap_chain_net_srv_uid_t l_tag =  { .uint64 = 0 };
    dap_chain_tx_tag_action_type_t l_action = DAP_CHAIN_TX_TAG_ACTION_UNKNOWN;
    char l_main_token_ticker[DAP_CHAIN_TICKER_SIZE_MAX] = { '\0' };

    char l_tx_hash_str[DAP_CHAIN_HASH_FAST_STR_SIZE];
    dap_chain_hash_fast_to_str(a_tx_hash, l_tx_hash_str, sizeof(l_tx_hash_str));

    // Get boundary items list into l_list_bound_items
    // Get tx outs list into l_list_tx_out
    int l_ret_check;
    if( (l_ret_check = s_tx_cache_check(a_ledger, a_tx, a_tx_hash, false,
                                                       &l_list_bound_items, &l_list_tx_out,
                                                       l_main_token_ticker, &l_tag, &l_action, true, true))) {
        debug_if(s_debug_more, L_WARNING, "dap_ledger_tx_remove() tx %s not passed the check: %s ", l_tx_hash_str,
                    dap_ledger_check_error_str(l_ret_check));
        return l_ret_check;
    }

    dap_ledger_tx_item_t *l_ledger_item = NULL;
    pthread_rwlock_rdlock(&PVT(a_ledger)->ledger_rwlock);
    HASH_FIND(hh, PVT(a_ledger)->ledger_items, a_tx_hash, sizeof(dap_chain_hash_fast_t), l_ledger_item);
    pthread_rwlock_unlock(&PVT(a_ledger)->ledger_rwlock);
    if (l_ledger_item && l_ledger_item->cache_data.n_outs_used != 0) {     // transaction already present in the cache list
        return DAP_LEDGER_TX_CHECK_OUT_ITEM_ALREADY_USED;
    }
    
    // find all bound pairs 'in' and 'out'
    size_t l_outs_used = dap_list_length(l_list_bound_items);

    dap_store_obj_t *l_cache_used_outs = NULL;
    char *l_ledger_cache_group = NULL;
    if (PVT(a_ledger)->cached) {
        l_cache_used_outs = DAP_NEW_Z_COUNT(dap_store_obj_t, l_outs_used);
        if ( !l_cache_used_outs ) {
            log_it(L_CRITICAL, "Memory allocation error");
            l_ret = -1;
            goto FIN;
        }
        l_ledger_cache_group = dap_ledger_get_gdb_group(a_ledger, DAP_LEDGER_TXS_STR);
    }
    
    const char *l_cur_token_ticker = NULL;

    // Update balance : raise all bound items to balances
    int l_spent_idx = 0;
    for (dap_list_t *it = l_list_bound_items; it; it = it->next) {
        dap_ledger_tx_bound_t *l_bound_item = it->data;
        dap_chain_tx_item_type_t l_type = l_bound_item->type;
        if ((l_type == TX_ITEM_TYPE_IN_EMS_VIRTUAL || l_type == TX_ITEM_TYPE_IN_REWARD) &&
                !s_ledger_token_supply_check_update(a_ledger, l_bound_item->token_item, l_bound_item->value, true))
            log_it(L_ERROR, "Insufficient supply for token %s", l_bound_item->token_item->ticker);

        switch (l_type) {
        case TX_ITEM_TYPE_IN_EMS:
            // Mark it as unused
            memset(&(l_bound_item->emission_item->tx_used_out), 0, sizeof(dap_hash_fast_t));
            s_ledger_emission_cache_update(a_ledger, l_bound_item->emission_item);
            l_outs_used--; // Do not calc this output with tx used items
            continue;

        case TX_ITEM_TYPE_IN_EMS_VIRTUAL:
            if (l_bound_item->stake_lock_item) { // Legacy stake lock emission
                // Mark it as used with current tx hash
                memset(&(l_bound_item->stake_lock_item->tx_used_out), 0, sizeof(dap_hash_fast_t));
                s_ledger_stake_lock_cache_update(a_ledger, l_bound_item->stake_lock_item);
            }
            l_outs_used--; // Do not calc this output with tx used items
            continue;

        case TX_ITEM_TYPE_IN_REWARD: {
            dap_ledger_reward_item_t *l_item = NULL;
            pthread_rwlock_wrlock(&l_ledger_pvt->rewards_rwlock);
            HASH_FIND(hh, l_ledger_pvt->rewards, &l_bound_item->reward_key, sizeof(l_bound_item->reward_key), l_item);
            if(l_item){
                HASH_DEL(l_ledger_pvt->rewards, l_item);
                DAP_DEL_Z(l_item);
            } 
            pthread_rwlock_unlock(&l_ledger_pvt->rewards_rwlock);
        }
        l_outs_used--; // Do not calc this output with tx used items
        continue;

        case TX_ITEM_TYPE_IN: {
            dap_ledger_wallet_balance_t *wallet_balance = NULL;
            l_cur_token_ticker = l_bound_item->in.token_ticker;
            const char *l_addr_str = dap_chain_addr_to_str_static(&l_bound_item->in.addr_from);
            char *l_wallet_balance_key = dap_strjoin(" ", l_addr_str, l_cur_token_ticker, (char*)NULL);
            pthread_rwlock_rdlock(&PVT(a_ledger)->balance_accounts_rwlock);
            HASH_FIND_STR(PVT(a_ledger)->balance_accounts, l_wallet_balance_key, wallet_balance);
            pthread_rwlock_unlock(&PVT(a_ledger)->balance_accounts_rwlock);
            if (wallet_balance) {
                if(s_debug_more) {
                    char *l_balance = dap_chain_balance_print(l_bound_item->value);
                    log_it(L_DEBUG,"REFUND %s from addr: %s because tx was removed.", l_balance, l_wallet_balance_key);
                    DAP_DELETE(l_balance);
                }
                SUM_256_256(wallet_balance->balance, l_bound_item->value, &wallet_balance->balance);
                // Update the cache
                s_balance_cache_update(a_ledger, wallet_balance);
            } else {
                if(s_debug_more)
                    log_it(L_ERROR,"!!! Attempt to SPEND from some non-existent balance !!!: %s %s", l_addr_str, l_cur_token_ticker);
            }
            DAP_DELETE(l_wallet_balance_key);
        } break;

        case TX_ITEM_TYPE_IN_COND: { // all balance deducts performed with previous conditional transaction
            // Update service items if any
            dap_ledger_verificator_t *l_verificator = NULL;
            int l_tmp = l_bound_item->cond->header.subtype;
            pthread_rwlock_rdlock(&s_verificators_rwlock);
            HASH_FIND_INT(s_verificators, &l_tmp, l_verificator);
            pthread_rwlock_unlock(&s_verificators_rwlock);
            if (l_verificator && l_verificator->callback_deleted)
                l_verificator->callback_deleted(a_ledger, a_tx, l_bound_item->cond);
        } break;

        default:
            log_it(L_ERROR, "Unknown item type %d in ledger TX bound for IN part", l_type);
            break;
        }

        // add a used output 
        dap_ledger_tx_item_t *l_prev_item_out = l_bound_item->prev_item;
        l_prev_item_out->cache_data.tx_hash_spent_fast[l_bound_item->prev_out_idx] = (dap_hash_fast_t){ };
        l_prev_item_out->cache_data.n_outs_used--;
        if (PVT(a_ledger)->cached) {
            // mirror it in the cache
            size_t l_tx_size = dap_chain_datum_tx_get_size(l_prev_item_out->tx);
            size_t l_cache_size = sizeof(l_prev_item_out->cache_data) + l_prev_item_out->cache_data.n_outs * sizeof(dap_chain_hash_fast_t);
            size_t l_tx_cache_sz = l_tx_size + l_cache_size + sizeof(dap_ledger_cache_gdb_record_t);
            dap_ledger_cache_gdb_record_t *l_tx_cache = DAP_NEW_Z_SIZE(dap_ledger_cache_gdb_record_t, l_tx_cache_sz);
            l_tx_cache->cache_size = l_cache_size;
            l_tx_cache->datum_size = l_tx_size;
            memcpy(l_tx_cache->data, &l_prev_item_out->cache_data, l_cache_size);
            memcpy(l_tx_cache->data + l_cache_size, l_prev_item_out->tx, l_tx_size);
            l_cache_used_outs[l_spent_idx] = (dap_store_obj_t) {
                    .key        = dap_chain_hash_fast_to_str_new(&l_prev_item_out->tx_hash_fast),
                    .value      = (byte_t*)l_tx_cache,
                    .value_len  = l_tx_cache_sz,
                    .group      = l_ledger_cache_group,
                    .timestamp  = 0
            };
        }
        // mark previous transactions as used with the extra timestamp
        if(l_prev_item_out->cache_data.n_outs_used != l_prev_item_out->cache_data.n_outs)
            l_prev_item_out->cache_data.ts_spent = 0;

        if (l_type == TX_ITEM_TYPE_IN || l_type == TX_ITEM_TYPE_IN_COND) {
            l_spent_idx++;
        }
    }

    // Update balance: deducts all outs from balances
    bool l_cross_network = false;
    for (dap_list_t *l_tx_out = l_list_tx_out; l_tx_out; l_tx_out = dap_list_next(l_tx_out)) {
        if (!l_tx_out->data) {
            debug_if(s_debug_more, L_WARNING, "Can't detect tx ticker or matching output, can't append balances cache");
            continue;
        }
        dap_chain_tx_item_type_t l_type = *(uint8_t *)l_tx_out->data;
        if (l_type == TX_ITEM_TYPE_OUT_COND) {
            // Update service items if any
            dap_chain_tx_out_cond_t *l_cond = (dap_chain_tx_out_cond_t *)l_tx_out->data;
            dap_ledger_verificator_t *l_verificator = NULL;
            int l_tmp = l_cond->header.subtype;
            pthread_rwlock_rdlock(&s_verificators_rwlock);
            HASH_FIND_INT(s_verificators, &l_tmp, l_verificator);
            pthread_rwlock_unlock(&s_verificators_rwlock);
            if (l_verificator && l_verificator->callback_deleted)
                l_verificator->callback_deleted(a_ledger, a_tx, NULL);
            continue;   // balance raise will be with next conditional transaction
        }

        dap_chain_addr_t *l_addr = NULL;
        uint256_t l_value = {};
        switch (l_type) {
        case TX_ITEM_TYPE_OUT: {
            dap_chain_tx_out_t *l_out_item_256 = (dap_chain_tx_out_t *)l_tx_out->data;
            l_addr = &l_out_item_256->addr;
            l_value = l_out_item_256->header.value;
            l_cur_token_ticker = l_main_token_ticker;
        } break;
        case TX_ITEM_TYPE_OUT_OLD: {
            dap_chain_tx_out_old_t *l_out_item = (dap_chain_tx_out_old_t *)l_tx_out->data;
            l_addr = &l_out_item->addr;
            l_value = GET_256_FROM_64(l_out_item->header.value);
            l_cur_token_ticker = l_main_token_ticker;
        } break;
        case TX_ITEM_TYPE_OUT_EXT: {
            dap_chain_tx_out_ext_t *l_out_item_ext_256 = (dap_chain_tx_out_ext_t *)l_tx_out->data;
            l_addr = &l_out_item_ext_256->addr;
            l_value = l_out_item_ext_256->header.value;
            l_cur_token_ticker = l_out_item_ext_256->token;
        } break;
        case TX_ITEM_TYPE_OUT_STD: {
            dap_chain_tx_out_std_t *l_out_item_std = (dap_chain_tx_out_std_t *)l_tx_out->data;
            l_addr = l_out_item_std->ts_unlock < PVT(a_ledger)->blockchain_time ? &l_out_item_std->addr : NULL;
            l_value = l_out_item_std->value;
            l_cur_token_ticker = l_out_item_std->token;
        } break;
        default:
            log_it(L_DEBUG, "Unknown item type %d", l_type);
            break;
        }
        if (!l_addr)
            continue;
        else if (l_addr->net_id.uint64 != a_ledger->net->pub.id.uint64 &&
                 !dap_chain_addr_is_blank(l_addr))
            l_cross_network = true;

        dap_ledger_pvt_balance_update_for_addr(a_ledger, l_addr, l_cur_token_ticker, l_value, true);
    }

    // Handle special tx items that need to be processed when tx is removed
    byte_t *it; size_t l_size;
    TX_ITEM_ITER_TX(it, l_size, a_tx) {
        switch (*it) {
        case TX_ITEM_TYPE_VOTING:
            s_voting_callbacks.voting_delete_callback(a_ledger, TX_ITEM_TYPE_VOTING, a_tx);
            break;
        case TX_ITEM_TYPE_VOTE:
            s_voting_callbacks.voting_delete_callback(a_ledger, TX_ITEM_TYPE_VOTE, a_tx);
            break;
        case TX_ITEM_TYPE_EVENT:
            s_ledger_event_remove(a_ledger, a_tx_hash);
            break;
        default:
            break;
        }
    }

    // remove transaction from ledger 
    dap_ledger_tx_item_t *l_tx_item = NULL;
    pthread_rwlock_wrlock(&l_ledger_pvt->ledger_rwlock);
    HASH_FIND(hh, l_ledger_pvt->ledger_items, a_tx_hash, sizeof(dap_chain_hash_fast_t), l_tx_item);
    if (l_tx_item)
        HASH_DEL(l_ledger_pvt->ledger_items, l_tx_item);
    pthread_rwlock_unlock(&l_ledger_pvt->ledger_rwlock);

    // Callable callback
    dap_list_t *l_notifier;
    if (l_tx_item) {
        DL_FOREACH(PVT(a_ledger)->tx_add_notifiers, l_notifier) {
            dap_ledger_tx_notifier_t *l_notify = (dap_ledger_tx_notifier_t*)l_notifier->data;
            l_notify->callback(l_notify->arg, a_ledger, l_tx_item->tx, a_tx_hash, DAP_LEDGER_NOTIFY_OPCODE_DELETED);
        }
    }
    if (!PVT(a_ledger)->mapped)
        DAP_DELETE(l_tx_item->tx);
    DAP_DELETE(l_tx_item);
    if (l_cross_network) {
        DL_FOREACH(PVT(a_ledger)->bridged_tx_notifiers, l_notifier) {
            dap_ledger_bridged_tx_notifier_t *l_notify = l_notifier->data;
            l_notify->callback(a_ledger, a_tx, a_tx_hash, l_notify->arg, DAP_LEDGER_NOTIFY_OPCODE_DELETED);
        }
    }

    if (PVT(a_ledger)->cached) {
        // Add it to cache
        dap_global_db_del_sync(l_ledger_cache_group, l_tx_hash_str);
        // Apply it with single DB transaction
        if (dap_global_db_set_raw(l_cache_used_outs, l_outs_used, NULL, NULL))
            debug_if(s_debug_more, L_WARNING, "Ledger cache mismatch");
    }
FIN:
    if (l_list_bound_items)
        dap_list_free_full(l_list_bound_items, NULL);
    if (l_list_tx_out)
        dap_list_free(l_list_tx_out);
    if (PVT(a_ledger)->cached) {
        if (l_cache_used_outs) {
            for (size_t i = 1; i < l_outs_used; i++) {
                DAP_DEL_Z(l_cache_used_outs[i].key);
                DAP_DEL_Z(l_cache_used_outs[i].value);
            }
        }
        DAP_DEL_Z(l_cache_used_outs);
        DAP_DEL_Z(l_ledger_cache_group);
    }
    return l_ret;
}

int dap_ledger_tx_load(dap_ledger_t *a_ledger, dap_chain_datum_tx_t *a_tx, dap_chain_hash_fast_t *a_tx_hash, dap_ledger_datum_iter_data_t *a_datum_index_data)
{
#ifndef DAP_LEDGER_TEST
    if (dap_chain_net_get_load_mode(a_ledger->net)) {
        if (PVT(a_ledger)->cache_tx_check_callback)
            PVT(a_ledger)->cache_tx_check_callback(a_ledger, a_tx_hash);
        dap_ledger_tx_item_t *l_tx_item = NULL;
        unsigned l_hash_value;
        HASH_VALUE(a_tx_hash, sizeof(dap_chain_hash_fast_t), l_hash_value);
        pthread_rwlock_rdlock(&PVT(a_ledger)->ledger_rwlock);
        HASH_FIND_BYHASHVALUE(hh, PVT(a_ledger)->ledger_items, a_tx_hash, sizeof(dap_chain_hash_fast_t), l_hash_value, l_tx_item);
        pthread_rwlock_unlock(&PVT(a_ledger)->ledger_rwlock);
        if (l_tx_item)
            return DAP_LEDGER_CHECK_ALREADY_CACHED;
    }
#endif
    return dap_ledger_tx_add(a_ledger, a_tx, a_tx_hash, false, a_datum_index_data);
}

/**
 * Delete all transactions from the cache
 */
void dap_ledger_purge(dap_ledger_t *a_ledger, bool a_preserve_db)
{
    dap_return_if_fail(a_ledger);
    dap_ledger_private_t *l_ledger_pvt = PVT(a_ledger);

    pthread_rwlock_wrlock(&l_ledger_pvt->ledger_rwlock);
    pthread_rwlock_wrlock(&l_ledger_pvt->tokens_rwlock);
    pthread_rwlock_wrlock(&l_ledger_pvt->threshold_txs_rwlock);
    pthread_rwlock_wrlock(&l_ledger_pvt->balance_accounts_rwlock);
    pthread_rwlock_wrlock(&l_ledger_pvt->stake_lock_rwlock);

    /* Delete regular transactions */
    dap_ledger_tx_item_t *l_item_current, *l_item_tmp;
    char *l_gdb_group;
    HASH_ITER(hh, l_ledger_pvt->ledger_items , l_item_current, l_item_tmp) {
        HASH_DEL(l_ledger_pvt->ledger_items, l_item_current);
        if (!l_ledger_pvt->mapped)
            DAP_DELETE(l_item_current->tx);
        DAP_DEL_Z(l_item_current);
    }
    if (!a_preserve_db) {
        l_gdb_group = dap_ledger_get_gdb_group(a_ledger, DAP_LEDGER_TXS_STR);
        dap_global_db_erase_table(l_gdb_group, NULL, NULL);
        DAP_DELETE(l_gdb_group);
    }

    if (!a_preserve_db) {
        l_gdb_group = dap_ledger_get_gdb_group(a_ledger, DAP_LEDGER_SPENT_TXS_STR);
        dap_global_db_erase_table(l_gdb_group, NULL, NULL);
        DAP_DELETE(l_gdb_group);
    }

    /* Delete balances */
    dap_ledger_wallet_balance_t *l_balance_current, *l_balance_tmp;
    HASH_ITER(hh, l_ledger_pvt->balance_accounts, l_balance_current, l_balance_tmp) {
        HASH_DEL(l_ledger_pvt->balance_accounts, l_balance_current);
        DAP_DELETE(l_balance_current->key);
        DAP_DELETE(l_balance_current);
    }
    if (!a_preserve_db) {
        l_gdb_group = dap_ledger_get_gdb_group(a_ledger, DAP_LEDGER_BALANCES_STR);
        dap_global_db_erase_table(l_gdb_group, NULL, NULL);
        DAP_DELETE(l_gdb_group);
    }

    /* Delete tokens and their emissions */
    dap_ledger_token_item_t *l_token_current, *l_token_tmp;
    dap_ledger_token_emission_item_t *l_emission_current, *l_emission_tmp;
    HASH_ITER(hh, l_ledger_pvt->tokens, l_token_current, l_token_tmp) {
        HASH_DEL(l_ledger_pvt->tokens, l_token_current);
        pthread_rwlock_wrlock(&l_token_current->token_emissions_rwlock);
        HASH_ITER(hh, l_token_current->token_emissions, l_emission_current, l_emission_tmp) {
            HASH_DEL(l_token_current->token_emissions, l_emission_current);
            DAP_DELETE(l_emission_current->datum_token_emission);
            DAP_DEL_Z(l_emission_current);
        }
        pthread_rwlock_unlock(&l_token_current->token_emissions_rwlock);
        DAP_DELETE(l_token_current->datum_token);
        DAP_DELETE(l_token_current->auth_pkeys);
        DAP_DELETE(l_token_current->auth_pkey_hashes);
        DAP_DEL_Z(l_token_current->tx_recv_allow);
        DAP_DEL_Z(l_token_current->tx_recv_block);
        DAP_DEL_Z(l_token_current->tx_send_allow);
        DAP_DEL_Z(l_token_current->tx_send_block);
        pthread_rwlock_destroy(&l_token_current->token_emissions_rwlock);
        // Clear UTXO blocklist and destroy rwlock
        // Note: s_ledger_utxo_block_clear requires token_update_hash, but during purge we don't have it
        // Instead, we rely on the fact that purge completely removes all ledger data
        // UTXO blocklist will be cleaned up with token item deletion
        pthread_rwlock_destroy(&l_token_current->utxo_blocklist_rwlock);
        DAP_DELETE(l_token_current);
    }
    if (!a_preserve_db) {
        l_gdb_group = dap_ledger_get_gdb_group(a_ledger, DAP_LEDGER_TOKENS_STR);
        dap_global_db_erase_table(l_gdb_group, NULL, NULL);
        DAP_DELETE(l_gdb_group);
        l_gdb_group = dap_ledger_get_gdb_group(a_ledger, DAP_LEDGER_EMISSIONS_STR);
        dap_global_db_erase_table(l_gdb_group, NULL, NULL);
        DAP_DELETE(l_gdb_group);
    }

    /* Delete stake-lock items */
    dap_ledger_stake_lock_item_t *l_stake_item_current, *l_stake_item_tmp;
    HASH_ITER(hh, l_ledger_pvt->emissions_for_stake_lock, l_stake_item_current, l_stake_item_tmp) {
        HASH_DEL(l_ledger_pvt->emissions_for_stake_lock, l_stake_item_current);
        DAP_DELETE(l_stake_item_current);
    }
    if (!a_preserve_db) {
        l_gdb_group = dap_ledger_get_gdb_group(a_ledger, DAP_LEDGER_STAKE_LOCK_STR);
        dap_global_db_erase_table(l_gdb_group, NULL, NULL);
        DAP_DELETE(l_gdb_group);
    }

    /* Delete threshold transactions */
    HASH_ITER(hh, l_ledger_pvt->threshold_txs, l_item_current, l_item_tmp) {
        HASH_DEL(l_ledger_pvt->threshold_txs, l_item_current);
        if (!l_ledger_pvt->mapped)
            DAP_DELETE(l_item_current->tx);
        DAP_DEL_Z(l_item_current);
    }

    l_ledger_pvt->ledger_items         = NULL;
    l_ledger_pvt->balance_accounts     = NULL;
    l_ledger_pvt->tokens               = NULL;
    l_ledger_pvt->threshold_txs        = NULL;

    pthread_rwlock_unlock(&l_ledger_pvt->ledger_rwlock);
    pthread_rwlock_unlock(&l_ledger_pvt->tokens_rwlock);
    pthread_rwlock_unlock(&l_ledger_pvt->threshold_txs_rwlock);
    pthread_rwlock_unlock(&l_ledger_pvt->balance_accounts_rwlock);
    pthread_rwlock_unlock(&l_ledger_pvt->stake_lock_rwlock);

    l_ledger_pvt->load_end = false;
}

/**
 * Return number transactions from the cache
 * According to UT_hash_handle size of return value is sizeof(unsigned int)
 */
unsigned dap_ledger_count(dap_ledger_t *a_ledger)
{
    pthread_rwlock_rdlock(&PVT(a_ledger)->ledger_rwlock);
    unsigned long ret = HASH_COUNT(PVT(a_ledger)->ledger_items);
    pthread_rwlock_unlock(&PVT(a_ledger)->ledger_rwlock);
    return ret;
}

/**
 * @brief dap_ledger_count_from_to
 * @param a_ledger
 * @param a_ts_from
 * @param a_ts_to
 * @return
 */
uint64_t dap_ledger_count_from_to(dap_ledger_t * a_ledger, dap_nanotime_t a_ts_from, dap_nanotime_t a_ts_to)
{
    uint64_t l_ret = 0;
    dap_ledger_private_t *l_ledger_pvt = PVT(a_ledger);
    dap_ledger_tx_item_t *l_iter_current, *l_item_tmp;
    pthread_rwlock_rdlock(&l_ledger_pvt->ledger_rwlock);
    if ( a_ts_from && a_ts_to) {
        HASH_ITER(hh, l_ledger_pvt->ledger_items , l_iter_current, l_item_tmp){
            if ( l_iter_current->ts_added >= a_ts_from && l_iter_current->ts_added <= a_ts_to )
                l_ret++;
        }
    } else if ( a_ts_to ){
        HASH_ITER(hh, l_ledger_pvt->ledger_items , l_iter_current, l_item_tmp){
            if ( l_iter_current->ts_added <= a_ts_to )
                l_ret++;
        }
    } else if ( a_ts_from ){
        HASH_ITER(hh, l_ledger_pvt->ledger_items , l_iter_current, l_item_tmp){
            if ( l_iter_current->ts_added >= a_ts_from )
                l_ret++;
        }
    } else {
        l_ret = HASH_COUNT(l_ledger_pvt->ledger_items);
    }
    pthread_rwlock_unlock(&l_ledger_pvt->ledger_rwlock);
    return l_ret;
}


/**
 * Check whether used 'out' items
 */
bool dap_ledger_tx_hash_is_used_out_item(dap_ledger_t *a_ledger, dap_chain_hash_fast_t *a_tx_hash, int a_idx_out, dap_hash_fast_t *a_out_spender)
{
    dap_ledger_tx_item_t *l_item_out = NULL;
    /*dap_chain_datum_tx_t *l_tx =*/ dap_ledger_tx_find_datum_by_hash(a_ledger, a_tx_hash, &l_item_out, false);
    return l_item_out ? s_ledger_tx_hash_is_used_out_item(l_item_out, a_idx_out, a_out_spender) : true;
}

bool dap_ledger_tx_is_used_out_item(dap_ledger_t *a_ledger, dap_ledger_datum_iter_t *a_iter, int a_idx_out, dap_hash_fast_t *a_out_spender) {
    return a_iter ? s_ledger_tx_hash_is_used_out_item((dap_ledger_tx_item_t*)(a_iter->cur_ledger_tx_item), a_idx_out, a_out_spender) : true;
}

/**
 * Calculate balance of addr
 *
 */
uint256_t dap_ledger_calc_balance(dap_ledger_t *a_ledger, const dap_chain_addr_t *a_addr,
                                        const char *a_token_ticker)
{
    uint256_t l_ret = uint256_0;

    dap_ledger_wallet_balance_t *l_balance_item = NULL;// ,* l_balance_item_tmp = NULL;
    const char *l_addr = dap_chain_addr_to_str_static(a_addr);
    char *l_wallet_balance_key = dap_strjoin(" ", l_addr, a_token_ticker, (char*)NULL);
    pthread_rwlock_rdlock(&PVT(a_ledger)->balance_accounts_rwlock);
    HASH_FIND_STR(PVT(a_ledger)->balance_accounts, l_wallet_balance_key, l_balance_item);
    pthread_rwlock_unlock(&PVT(a_ledger)->balance_accounts_rwlock);
    if (l_balance_item) {
        debug_if(s_debug_more, L_INFO, "Found address in cache with balance %s",
            dap_uint256_to_char(l_balance_item->balance, NULL));
        l_ret = l_balance_item->balance;
    } else {
        debug_if(s_debug_more, L_WARNING, "Balance item %s not found", l_wallet_balance_key);
    }
    DAP_DELETE(l_wallet_balance_key);
    return l_ret;
}

uint256_t dap_ledger_calc_balance_full(dap_ledger_t *a_ledger, const dap_chain_addr_t *a_addr,
                                             const char *a_token_ticker)
{
    uint256_t balance = uint256_0;

    if(!a_addr || dap_chain_addr_check_sum(a_addr))
        return balance;

    dap_ledger_private_t *l_ledger_pvt = PVT(a_ledger);
    dap_ledger_tx_item_t *l_iter_current, *l_item_tmp;
    pthread_rwlock_rdlock(&l_ledger_pvt->ledger_rwlock);
    HASH_ITER(hh, l_ledger_pvt->ledger_items , l_iter_current, l_item_tmp)
    {
        dap_chain_datum_tx_t *l_cur_tx = l_iter_current->tx;
        // Get 'out' items from transaction
        int l_out_idx = 0;
        byte_t *it; size_t l_size;
        TX_ITEM_ITER_TX(it, l_size, l_cur_tx) {
            uint256_t l_add = { };
            dap_chain_addr_t l_out_addr = { };
            switch (*it) {
            case TX_ITEM_TYPE_OUT_OLD: {
                dap_chain_tx_out_old_t *l_tx_out = (dap_chain_tx_out_old_t*)it;
                l_add = dap_chain_uint256_from(l_tx_out->header.value);
                l_out_addr = l_tx_out->addr;
            } break;
            case TX_ITEM_TYPE_OUT: {
                dap_chain_tx_out_t *l_tx_out = (dap_chain_tx_out_t*)it;
                l_add = l_tx_out->header.value;
                l_out_addr = l_tx_out->addr;
            } break;
            case TX_ITEM_TYPE_OUT_EXT: {
                dap_chain_tx_out_ext_t *l_tx_out = (dap_chain_tx_out_ext_t*)it;
                l_add = l_tx_out->header.value;
                l_out_addr = l_tx_out->addr;
            } break;
            case TX_ITEM_TYPE_OUT_STD: {
                dap_chain_tx_out_std_t *l_tx_out = (dap_chain_tx_out_std_t *)it;
                l_add = l_tx_out->value;
                l_out_addr = l_tx_out->addr;
                if (l_tx_out->ts_unlock > PVT(a_ledger)->blockchain_time) {
                    ++l_out_idx;
                    continue;
                }
            } break;
            case TX_ITEM_TYPE_OUT_COND:
                ++l_out_idx;
            default:
                continue;
            }
            ++l_out_idx;
            if (    !dap_strcmp( a_token_ticker, l_iter_current->cache_data.token_ticker )  // Tokens match
                &&  !dap_chain_addr_compare( a_addr, &l_out_addr )                          // Addresses match
                &&  !s_ledger_tx_hash_is_used_out_item( l_iter_current, l_out_idx, NULL )   // Output is unused
                )
            {
                SUM_256_256(balance, l_add, &balance);
            }
        }
    }
    pthread_rwlock_unlock(&l_ledger_pvt->ledger_rwlock);
    return balance;
}

/**
 * Get the transaction in the cache by the addr in out item
 *
 * a_public_key[in] public key that signed the transaction
 * a_public_key_size[in] public key size
 * a_tx_first_hash [in/out] hash of the initial transaction/ found transaction, if 0 start from the beginning
 */
dap_chain_datum_tx_t *dap_ledger_tx_find_by_addr(dap_ledger_t *a_ledger, const char *a_token,
                                                 const dap_chain_addr_t *a_addr, dap_chain_hash_fast_t *a_tx_first_hash,
                                                 bool a_unspent_only)
{
    if(!a_addr || !a_tx_first_hash)
        return NULL;
    dap_ledger_private_t *l_ledger_pvt = PVT(a_ledger);

    bool is_tx_found = false;
    dap_ledger_tx_item_t *l_iter_start = NULL, *l_iter_current, *l_item_tmp;
    pthread_rwlock_rdlock(&l_ledger_pvt->ledger_rwlock);
    if (!dap_hash_fast_is_blank(a_tx_first_hash)) {
        HASH_FIND(hh, l_ledger_pvt->ledger_items, a_tx_first_hash, sizeof(dap_hash_t), l_iter_start);
        if (!l_iter_start || !l_iter_start->hh.next){
            pthread_rwlock_unlock(&l_ledger_pvt->ledger_rwlock);
            return NULL;
        }
        // start searching from the next hash after a_tx_first_hash
        l_iter_start = l_iter_start->hh.next;
    } else
        l_iter_start = l_ledger_pvt->ledger_items;
    HASH_ITER(hh, l_iter_start, l_iter_current, l_item_tmp) {
        // If a_token is setup we check if its not our token - miss it
        if (a_token && *l_iter_current->cache_data.token_ticker &&
                dap_strcmp(l_iter_current->cache_data.token_ticker, a_token) &&
                !l_iter_current->cache_data.multichannel)
            continue;
        // Now work with it
        dap_chain_datum_tx_t *l_tx = l_iter_current->tx;
        dap_chain_hash_fast_t *l_tx_hash = &l_iter_current->tx_hash_fast;
        // Get 'out' items from transaction
        int num = -1;
        byte_t *it; size_t l_size;
        TX_ITEM_ITER_TX(it, l_size, l_tx) {
            dap_chain_addr_t l_addr = { };
            switch (*it) {
            case TX_ITEM_TYPE_OUT:
                num++;
                l_addr = ((dap_chain_tx_out_t*)it)->addr;
                break;
            case TX_ITEM_TYPE_OUT_OLD:
                num++;
                l_addr = ((dap_chain_tx_out_old_t*)it)->addr;
                break;
            case TX_ITEM_TYPE_OUT_EXT:
                num++;
                if ( a_token && dap_strcmp(a_token, ((dap_chain_tx_out_ext_t*)it)->token) )
                    continue;
                l_addr = ((dap_chain_tx_out_ext_t*)it)->addr;
                break;
            case TX_ITEM_TYPE_OUT_STD:
                num++;
                if (a_token && dap_strcmp(a_token, ((dap_chain_tx_out_std_t *)it)->token))
                    continue;
                l_addr = ((dap_chain_tx_out_std_t *)it)->addr;
                break;
            case TX_ITEM_TYPE_OUT_COND:
                num++;
            default:
                continue;
            }
            if ( dap_chain_addr_compare(a_addr, &l_addr) ) {
                if (a_unspent_only && s_ledger_tx_hash_is_used_out_item(l_iter_current, num, NULL))
                    continue;
                *a_tx_first_hash = *l_tx_hash;
                is_tx_found = true;
                break;
            }
        }
        if (is_tx_found)
            break;
    }
    pthread_rwlock_unlock(&l_ledger_pvt->ledger_rwlock);
    return is_tx_found ? l_iter_current->tx : NULL;
}

 bool dap_ledger_tx_check_recipient(dap_ledger_t* a_ledger, dap_chain_hash_fast_t* a_tx_prev_hash, dap_chain_addr_t *a_addr)
 {
     dap_chain_datum_tx_t *l_tx = dap_ledger_tx_find_by_hash(a_ledger, a_tx_prev_hash);
     if ( !l_tx )
        return false;
    dap_chain_addr_t l_dst_addr = { };
    byte_t *it; size_t l_size;
    TX_ITEM_ITER_TX(it, l_size, l_tx) {
        switch (*it) {
        case TX_ITEM_TYPE_OUT:
            l_dst_addr = ((dap_chain_tx_out_t*)it)->addr;
            break;
        case TX_ITEM_TYPE_OUT_EXT:
            l_dst_addr = ((dap_chain_tx_out_ext_t*)it)->addr;
            break;
        case TX_ITEM_TYPE_OUT_OLD:
            l_dst_addr = ((dap_chain_tx_out_old_t*)it)->addr;
            break;
        default:
            continue;
        }
        if ( dap_chain_addr_compare(a_addr, &l_dst_addr) )
            return true;
    }
    return false;
 }

/**
 * @brief Get all transactions from the cache with the out_cond item
 * @param a_ledger
 * @param a_srv_uid
 * @return
 */
dap_list_t* dap_ledger_tx_cache_find_out_cond_all(dap_ledger_t *a_ledger, dap_chain_net_srv_uid_t a_srv_uid)
{
    dap_list_t * l_ret = NULL;
    dap_ledger_private_t *l_ledger_pvt = PVT(a_ledger);
    dap_ledger_tx_item_t *l_iter_current = NULL, *l_item_tmp = NULL;
    HASH_ITER(hh, l_ledger_pvt->ledger_items, l_iter_current, l_item_tmp) {
        dap_chain_datum_tx_t *l_tx = l_iter_current->tx;
        byte_t *item; size_t l_size;
        TX_ITEM_ITER_TX(item, l_size, l_tx) {
            if (*item == TX_ITEM_TYPE_OUT_COND && ((dap_chain_tx_out_cond_t*)item)->header.srv_uid.uint64 == a_srv_uid.uint64)
                l_ret = dap_list_append(l_ret, l_tx);
        }
    }
    return l_ret;
}

dap_list_t *dap_ledger_get_list_tx_outs_unspent_by_addr(dap_ledger_t *a_ledger, const char *a_token,
        const dap_chain_addr_t *a_addr, const uint256_t *a_limit, uint256_t *a_out_value,
        bool a_cond_only, dap_chain_tx_out_cond_subtype_t a_cond_subtype, bool a_mempool_check)
{
    if ( !a_ledger || ( a_limit && IS_ZERO_256(*a_limit) ) ) return NULL;
    if ( a_cond_only && ( a_cond_subtype == DAP_CHAIN_TX_OUT_COND_SUBTYPE_UNDEFINED || !a_addr) ) return NULL;
    dap_list_t *l_ret = NULL;
    dap_ledger_private_t *l_ledger_pvt = PVT(a_ledger);
    dap_ledger_tx_item_t *l_cur, *l_tmp;
    uint256_t l_out_value = { };
    if ( a_out_value )
        *a_out_value = (uint256_t){ };
    else if ( a_limit )
        a_out_value = &l_out_value;
    pthread_rwlock_rdlock(&l_ledger_pvt->ledger_rwlock);
    HASH_ITER(hh, l_ledger_pvt->ledger_items, l_cur, l_tmp) {
        if ( l_cur->cache_data.ts_spent )
            continue;
        if ( a_token && dap_strcmp(l_cur->cache_data.token_ticker, a_token) && !l_cur->cache_data.multichannel )
            continue;
        byte_t *l_item; size_t l_size; int l_out_idx = -1;
        TX_ITEM_ITER_TX(l_item, l_size, l_cur->tx) {
            dap_chain_addr_t l_addr = { };
            uint256_t l_value;
            const char *l_token;
            switch (*l_item) {
            case TX_ITEM_TYPE_OUT:
                ++l_out_idx;
                if ( a_cond_only ) continue;
                l_addr = ((dap_chain_tx_out_t*)l_item)->addr;
                l_value = ((dap_chain_tx_out_t*)l_item)->header.value;
                l_token = a_token ? dap_ledger_tx_get_token_ticker_by_hash(a_ledger, &l_cur->tx_hash_fast) : NULL;
                break;
            case TX_ITEM_TYPE_OUT_OLD:
                ++l_out_idx;
                if ( a_cond_only ) continue;
                l_addr = ((dap_chain_tx_out_old_t*)l_item)->addr;
                l_value = GET_256_FROM_64( ((dap_chain_tx_out_old_t*)l_item)->header.value );
                l_token = a_token ? dap_ledger_tx_get_token_ticker_by_hash(a_ledger, &l_cur->tx_hash_fast) : NULL;
                break;
            case TX_ITEM_TYPE_OUT_EXT:
                ++l_out_idx;
                if ( a_cond_only ) continue;
                l_addr = ((dap_chain_tx_out_ext_t*)l_item)->addr;
                l_value = ((dap_chain_tx_out_ext_t*)l_item)->header.value;
                l_token = a_token ? ((dap_chain_tx_out_ext_t*)l_item)->token : NULL;
                break;
            case TX_ITEM_TYPE_OUT_STD:
                ++l_out_idx;
                if ( a_cond_only ) continue;
                if ( ((dap_chain_tx_out_std_t*)l_item)->ts_unlock > dap_ledger_get_blockchain_time(a_ledger) )
                    continue;
                l_addr = ((dap_chain_tx_out_std_t*)l_item)->addr;
                l_value = ((dap_chain_tx_out_std_t*)l_item)->value;
                l_token = a_token ? ((dap_chain_tx_out_std_t*)l_item)->token : NULL;
                break;
            case TX_ITEM_TYPE_OUT_COND:
                ++l_out_idx;
                if ( a_cond_only
                    && ( a_cond_subtype == DAP_CHAIN_TX_OUT_COND_SUBTYPE_ALL
                        ? ((dap_chain_tx_out_cond_t*)l_item)->header.subtype != DAP_CHAIN_TX_OUT_COND_SUBTYPE_FEE
                        : ((dap_chain_tx_out_cond_t*)l_item)->header.subtype == a_cond_subtype ) )
                {
                    l_token = *l_cur->cache_data.token_ticker ? l_cur->cache_data.token_ticker : a_token;
                    l_value = ((dap_chain_tx_out_cond_t*)l_item)->header.value;
                    break;
                }
            default:
                continue;
            }
            if ( s_ledger_tx_hash_is_used_out_item(l_cur, l_out_idx, NULL) )
                continue;
            if ( a_token && dap_strcmp(l_token, a_token) )
                continue;
            if ( a_cond_only ) {
                dap_hash_fast_t l_owner_tx_hash = dap_ledger_get_first_chain_tx_hash(a_ledger, l_cur->tx, ((dap_chain_tx_out_cond_t*)l_item)->header.subtype);
                dap_chain_datum_tx_t *l_tx = dap_hash_fast_is_blank(&l_owner_tx_hash)
                    ? l_cur->tx : dap_ledger_tx_find_by_hash(a_ledger, &l_owner_tx_hash);
                if ( !l_tx )
                    continue;
                dap_chain_tx_sig_t *l_tx_sig = (dap_chain_tx_sig_t *)dap_chain_datum_tx_item_get(l_tx, NULL, NULL, TX_ITEM_TYPE_SIG, NULL);
                dap_sign_t *l_sign = dap_chain_datum_tx_item_sign_get_sig(l_tx_sig);
                dap_hash_fast_t l_sign_hash;
                if ( !dap_sign_get_pkey_hash(l_sign, &l_sign_hash)
                    || !dap_hash_fast_compare(&l_sign_hash, &a_addr->data.hash_fast) )
                    continue;
            } else if ( a_addr && !dap_chain_addr_compare(a_addr, &l_addr) )
                continue;
            if (a_mempool_check && dap_chain_mempool_out_is_used(a_ledger->net, &l_cur->tx_hash_fast, l_out_idx))
                continue;
            dap_chain_tx_used_out_item_t *l_utxo = DAP_NEW(dap_chain_tx_used_out_item_t);
            *l_utxo = (dap_chain_tx_used_out_item_t) { l_cur->tx_hash_fast, (uint32_t)l_out_idx, l_value };
            log_it(L_DEBUG, "UTXO: tx %s out #%d",
                dap_hash_fast_to_str_static(&l_cur->tx_hash_fast), l_out_idx);
            l_ret = dap_list_append(l_ret, l_utxo);
            if (a_out_value) {
                SUM_256_256(*a_out_value, l_value, a_out_value);
                if ( a_limit && compare256(*a_out_value, *a_limit) != -1 ) {
                    a_limit = NULL;
                    goto complete;
                }
            }
        }
    }
complete:
    pthread_rwlock_unlock(&l_ledger_pvt->ledger_rwlock);
    if ( a_limit ) {
        log_it(L_INFO, "Limit not reached"); // TODO: extend log with new static output
        dap_list_free_full(l_ret, NULL);
        l_ret = NULL;
    }
    return l_ret;
}


// Add new verificator callback with associated subtype. Returns 1 if callback replaced, -1 error, overwise returns 0
int dap_ledger_verificator_add(dap_chain_tx_out_cond_subtype_t a_subtype, dap_ledger_verificator_callback_t a_callback, dap_ledger_updater_callback_t a_callback_added, dap_ledger_delete_callback_t a_callback_deleted)
{
    dap_ledger_verificator_t *l_new_verificator = NULL;
    int l_tmp = (int)a_subtype;
    pthread_rwlock_rdlock(&s_verificators_rwlock);
    HASH_FIND_INT(s_verificators, &l_tmp, l_new_verificator);
    pthread_rwlock_unlock(&s_verificators_rwlock);
    if (l_new_verificator) {
        l_new_verificator->callback = a_callback;
        return 1;
    }
    l_new_verificator = DAP_NEW(dap_ledger_verificator_t);
    if (!l_new_verificator) {
        log_it(L_CRITICAL, "%s", c_error_memory_alloc);
        return -1;
    }
    l_new_verificator->subtype = (int)a_subtype;
    l_new_verificator->callback = a_callback;
    l_new_verificator->callback_added = a_callback_added;
    l_new_verificator->callback_deleted = a_callback_deleted;
    pthread_rwlock_wrlock(&s_verificators_rwlock);
    HASH_ADD_INT(s_verificators, subtype, l_new_verificator);
    pthread_rwlock_unlock(&s_verificators_rwlock);
    return 0;
}

int dap_chain_ledger_voting_verificator_add(dap_chain_ledger_voting_callback_t a_callback, dap_chain_ledger_voting_delete_callback_t a_callback_delete)
{
    if (!a_callback)
        return -1;

    if (!s_voting_callbacks.voting_callback || !s_voting_callbacks.voting_delete_callback){
        s_voting_callbacks.voting_callback = a_callback;
        s_voting_callbacks.voting_delete_callback = a_callback_delete;
        return 1;
    }

    s_voting_callbacks.voting_callback = a_callback;
    s_voting_callbacks.voting_delete_callback = a_callback_delete;
    return 0;
}

dap_list_t *dap_ledger_get_txs(dap_ledger_t *a_ledger, size_t a_count, size_t a_page, bool a_reverse, bool a_unspent_only)
{
    dap_ledger_private_t *l_ledger_pvt = PVT(a_ledger);
    pthread_rwlock_rdlock(&PVT(a_ledger)->ledger_rwlock);
    size_t l_offset = a_page < 2 ? 0 : a_count * (a_page - 1);
    if (!l_ledger_pvt->ledger_items || l_offset > HASH_COUNT(l_ledger_pvt->ledger_items)){
        pthread_rwlock_unlock(&PVT(a_ledger)->ledger_rwlock);
        return NULL;
    }
    dap_list_t *l_list = NULL;
    size_t l_counter = 0;
    dap_ledger_tx_item_t *l_item_current, *l_item_tmp;
    HASH_ITER(hh, l_ledger_pvt->ledger_items, l_item_current, l_item_tmp) {
        if (l_counter++ >= l_offset) {
            if (!a_unspent_only || !l_item_current->cache_data.ts_spent)
                l_list = a_reverse
                        ? dap_list_prepend(l_list, l_item_current->tx)
                        : dap_list_append(l_list, l_item_current->tx);
        }
    }
    pthread_rwlock_unlock(&PVT(a_ledger)->ledger_rwlock);
    return l_list;
}

dap_ledger_datum_iter_t *dap_ledger_datum_iter_create(dap_chain_net_t *a_net)
{
    dap_ledger_datum_iter_t *l_ret = DAP_NEW_Z(dap_ledger_datum_iter_t);
    if(!l_ret){
        log_it(L_CRITICAL, "Memory allocation error!");
        return NULL;
    }
    l_ret->net = a_net;
    return l_ret;
}

void dap_ledger_datum_iter_delete(dap_ledger_datum_iter_t *a_iter)
{
    DAP_DEL_Z(a_iter);
}

dap_chain_datum_tx_t *dap_ledger_datum_iter_get_first(dap_ledger_datum_iter_t *a_iter)
{
    if (!a_iter)
        return NULL;
    dap_ledger_private_t *l_ledger_pvt = PVT(a_iter->net->pub.ledger);
    pthread_rwlock_rdlock(&l_ledger_pvt->ledger_rwlock);
    if (!l_ledger_pvt->ledger_items) {
        pthread_rwlock_unlock(&l_ledger_pvt->ledger_rwlock);
        return NULL;
    }
    a_iter->cur_ledger_tx_item = l_ledger_pvt->ledger_items;
    a_iter->cur = ((dap_ledger_tx_item_t *)(a_iter->cur_ledger_tx_item))->tx;
    a_iter->cur_hash = ((dap_ledger_tx_item_t *)(a_iter->cur_ledger_tx_item))->tx_hash_fast;
    a_iter->is_unspent = ((dap_ledger_tx_item_t *)(a_iter->cur_ledger_tx_item))->cache_data.ts_spent ? false : true;
    a_iter->ret_code = 0;
    pthread_rwlock_unlock(&l_ledger_pvt->ledger_rwlock);
    return a_iter->cur;
}

dap_chain_datum_tx_t *dap_ledger_datum_iter_get_next(dap_ledger_datum_iter_t *a_iter)
{
    dap_ledger_private_t *l_ledger_pvt = PVT(a_iter->net->pub.ledger);
    pthread_rwlock_rdlock(&l_ledger_pvt->ledger_rwlock);
    a_iter->cur_ledger_tx_item = a_iter->cur_ledger_tx_item ? ((dap_ledger_tx_item_t *)(a_iter->cur_ledger_tx_item))->hh.next : NULL;
    if (a_iter->cur_ledger_tx_item){
        a_iter->cur = ((dap_ledger_tx_item_t *)(a_iter->cur_ledger_tx_item))->tx;
        a_iter->cur_hash = ((dap_ledger_tx_item_t *)(a_iter->cur_ledger_tx_item))->tx_hash_fast;
        a_iter->ret_code = 0;
        a_iter->is_unspent = ((dap_ledger_tx_item_t *)(a_iter->cur_ledger_tx_item))->cache_data.ts_spent ? false : true;
    } else {
        a_iter->cur = NULL;
        memset(&a_iter->cur_hash, 0, sizeof(dap_hash_fast_t));
        a_iter->ret_code = 0;
        a_iter->is_unspent = false;
    }
    pthread_rwlock_unlock(&l_ledger_pvt->ledger_rwlock);
    return a_iter->cur;
}

dap_chain_datum_tx_t *dap_ledger_datum_iter_get_last(dap_ledger_datum_iter_t *a_iter)
{
    dap_ledger_private_t *l_ledger_pvt = PVT(a_iter->net->pub.ledger);
    pthread_rwlock_rdlock(&l_ledger_pvt->ledger_rwlock);
    a_iter->cur_ledger_tx_item = HASH_LAST(l_ledger_pvt->ledger_items);
    a_iter->cur = ((dap_ledger_tx_item_t *)(a_iter->cur_ledger_tx_item))->tx;
    a_iter->cur_hash = ((dap_ledger_tx_item_t *)(a_iter->cur_ledger_tx_item))->tx_hash_fast;
    a_iter->is_unspent = ((dap_ledger_tx_item_t *)(a_iter->cur_ledger_tx_item))->cache_data.ts_spent ? false : true;
    a_iter->ret_code = 0;
    pthread_rwlock_unlock(&l_ledger_pvt->ledger_rwlock);
    return a_iter->cur;
}

/**
 * Get the transaction in the cache by the addr in sig item
 *
 * a_addr[in] public key that signed the transaction
 * a_tx_first_hash [in/out] hash of the initial transaction/ found transaction, if 0 start from the beginning
 */
dap_chain_tx_out_cond_t *dap_ledger_out_cond_unspent_find_by_addr(dap_ledger_t *a_ledger, const char *a_token, dap_chain_tx_out_cond_subtype_t a_subtype,
                                                                  const dap_chain_addr_t *a_addr, dap_chain_hash_fast_t *a_tx_first_hash, int *a_out_idx)
{
    if (!a_addr || !a_token)
        return NULL;
    dap_ledger_private_t *l_ledger_pvt = PVT(a_ledger);
    dap_chain_tx_out_cond_t *ret = NULL;
    dap_ledger_tx_item_t *l_iter_start = NULL, *it;
    pthread_rwlock_rdlock(&l_ledger_pvt->ledger_rwlock);
    if (a_tx_first_hash && !dap_hash_fast_is_blank(a_tx_first_hash)) {
        HASH_FIND(hh, l_ledger_pvt->ledger_items, a_tx_first_hash, sizeof(dap_hash_t), l_iter_start);
        if (!l_iter_start || !l_iter_start->hh.next) {
            pthread_rwlock_unlock(&l_ledger_pvt->ledger_rwlock);
            return NULL;
        }
        // start searching from the next hash after a_tx_first_hash
        l_iter_start = l_iter_start->hh.next;
    } else
        l_iter_start = l_ledger_pvt->ledger_items;
    for (it = l_iter_start; it; it = it->hh.next, ret = NULL) {
        // If a_token is setup we check if its not our token - miss it
        if (*it->cache_data.token_ticker && dap_strcmp(it->cache_data.token_ticker, a_token))
            continue;
        // Get 'out_cond' item from transaction
        byte_t *l_item; size_t l_size; int i, l_out_idx = 0;
        dap_chain_tx_out_cond_subtype_t l_subtype = DAP_CHAIN_TX_OUT_COND_SUBTYPE_UNDEFINED;
        TX_ITEM_ITER_TX_TYPE(l_item, TX_ITEM_TYPE_OUT_ALL, l_size, i, it->tx) {
            if (*l_item == TX_ITEM_TYPE_OUT_COND) {
                l_subtype = ((dap_chain_tx_out_cond_t *)l_item)->header.subtype;
                if (l_subtype == a_subtype ||
                        (a_subtype == DAP_CHAIN_TX_OUT_COND_SUBTYPE_ALL && l_subtype != DAP_CHAIN_TX_OUT_COND_SUBTYPE_FEE)) {
                    ret = (dap_chain_tx_out_cond_t *)l_item;
                    break;
                }
            }
            l_out_idx++;
        }
        // Don't return regular tx or spent conditions
        if (!ret || !dap_hash_fast_is_blank(&it->cache_data.tx_hash_spent_fast[l_out_idx]))
            continue;
        dap_hash_fast_t l_owner_tx_hash = dap_ledger_get_first_chain_tx_hash(a_ledger, it->tx, l_subtype);
        dap_chain_datum_tx_t *l_tx = dap_hash_fast_is_blank(&l_owner_tx_hash) ? it->tx
                                                                              : dap_ledger_tx_find_by_hash(a_ledger, &l_owner_tx_hash);
        if (!l_tx) {
            log_it(L_ERROR, "Can't find owner for tx %s", dap_hash_fast_to_str_static(&it->tx_hash_fast));
            continue;
        }
        // Get sign item from transaction
        dap_chain_tx_sig_t *l_tx_sig = (dap_chain_tx_sig_t *)dap_chain_datum_tx_item_get(l_tx, NULL, NULL, TX_ITEM_TYPE_SIG, NULL);
        // Get dap_sign_t from item
        dap_sign_t *l_sign = dap_chain_datum_tx_item_sign_get_sig(l_tx_sig);
        // compare public key in transaction with a_public_key
        dap_chain_hash_fast_t l_sign_hash = {};
        dap_sign_get_pkey_hash(l_sign, &l_sign_hash);
        if (dap_hash_fast_compare(&l_sign_hash, &a_addr->data.hash_fast)) {
            if (a_tx_first_hash)
                *a_tx_first_hash = it->tx_hash_fast;
            if (a_out_idx)
                *a_out_idx = l_out_idx;
            break;
        }
    }
    pthread_rwlock_unlock(&l_ledger_pvt->ledger_rwlock);
    return ret;
}

dap_list_t *dap_ledger_get_list_tx_cond_outs(dap_ledger_t *a_ledger, dap_chain_tx_out_cond_subtype_t a_subtype,
                                             const char *a_token_ticker,  const dap_chain_addr_t *a_addr_from)
{
    return dap_ledger_get_list_tx_outs_unspent_by_addr(a_ledger, a_token_ticker, a_addr_from, NULL, NULL, true, a_subtype, false);
}

bool dap_ledger_check_condition_owner(dap_ledger_t *a_ledger, dap_hash_fast_t *a_tx_hash, dap_chain_tx_out_cond_subtype_t a_cond_subtype,
                                      int a_out_idx, dap_sign_t *a_owner_sign)
{
    dap_return_val_if_fail(a_ledger && a_tx_hash && a_owner_sign, false);
    // Get first tx
    dap_chain_datum_tx_t *l_check_tx = dap_ledger_tx_find_by_hash(a_ledger, a_tx_hash);
    if (!l_check_tx) {
        log_it(L_ERROR, "Can't find tx %s", dap_hash_fast_to_str_static(a_tx_hash));
        return false;
    }
    if (!dap_chain_datum_tx_out_cond_get(l_check_tx, a_cond_subtype, NULL)) {
        log_it(L_ERROR, "Can't find owner for tx %s", dap_hash_fast_to_str_static(a_tx_hash));
        return false;
    }
    dap_hash_fast_t l_first_tx_hash = dap_ledger_get_first_chain_tx_hash(a_ledger, l_check_tx, a_cond_subtype);
    dap_chain_datum_tx_t *l_first_tx = dap_hash_fast_is_blank(&l_first_tx_hash) ? l_check_tx
                                                                                : dap_ledger_tx_find_by_hash(a_ledger, &l_first_tx_hash);
    if (!l_first_tx) {
        log_it(L_ERROR, "Can't find owner tx %s", dap_hash_fast_to_str_static(&l_first_tx_hash));
        return false;
    }
    dap_chain_tx_sig_t *l_first_tx_sig = (dap_chain_tx_sig_t *)dap_chain_datum_tx_item_get(l_first_tx, NULL, NULL, TX_ITEM_TYPE_SIG, NULL);
    dap_sign_t *l_sign = dap_chain_datum_tx_item_sign_get_sig((dap_chain_tx_sig_t *)l_first_tx_sig);
    if (!l_sign) {
        log_it(L_ERROR, "Can't find signature for tx %s", dap_hash_fast_to_str_static(&l_first_tx_hash));
        return false;
    }
    return dap_sign_compare_pkeys(a_owner_sign, l_sign);
}

void dap_ledger_tx_add_notify(dap_ledger_t *a_ledger, dap_ledger_tx_add_notify_t a_callback, void *a_arg) {
    if (!a_ledger) {
        log_it(L_ERROR, "NULL ledger passed to dap_ledger_tx_add_notify()");
        return;
    }
    if (!a_callback) {
        log_it(L_ERROR, "NULL callback passed to dap_ledger_tx_add_notify()");
        return;
    }
    dap_ledger_tx_notifier_t *l_notifier = DAP_NEW(dap_ledger_tx_notifier_t);
    if (!l_notifier){
        log_it(L_ERROR, "Can't allocate memory for notifier in dap_ledger_tx_add_notify()");
        return;
    }
    l_notifier->callback = a_callback;
    l_notifier->arg = a_arg;
    PVT(a_ledger)->tx_add_notifiers = dap_list_append(PVT(a_ledger)->tx_add_notifiers, l_notifier);
}

void dap_ledger_bridged_tx_notify_add(dap_ledger_t *a_ledger, dap_ledger_bridged_tx_notify_t a_callback, void *a_arg)
{
    if (!a_ledger || !a_callback)
        return;
    dap_ledger_bridged_tx_notifier_t *l_notifier = DAP_NEW_Z(dap_ledger_bridged_tx_notifier_t);
    if (!l_notifier) {
        log_it(L_ERROR, "Can't allocate memory for notifier in dap_ledger_tx_add_notify()");
        return;
    }
    l_notifier->callback = a_callback;
    l_notifier->arg = a_arg;
    PVT(a_ledger)->bridged_tx_notifiers = dap_list_append(PVT(a_ledger)->bridged_tx_notifiers, l_notifier);
}

/**
 * @brief Add notification callback for event transactions
 * @param a_ledger Ledger instance
 * @param a_callback Callback function to be called when a new event is added
 * @param a_arg User data to be passed to the callback
 */
void dap_ledger_event_notify_add(dap_ledger_t *a_ledger, dap_ledger_event_notify_t a_callback, void *a_arg)
{
    if (!a_ledger || !a_callback)
        return;
    
    dap_ledger_private_t *l_ledger_pvt = PVT(a_ledger);
    
    dap_ledger_event_notifier_t *l_notifier = DAP_NEW_Z(dap_ledger_event_notifier_t);
    if (!l_notifier) {
        log_it(L_CRITICAL, "Memory allocation error in dap_ledger_event_notify_add()");
        return;
    }
    
    l_notifier->callback = a_callback;
    l_notifier->arg = a_arg;
    
    l_ledger_pvt->event_notifiers = dap_list_append(l_ledger_pvt->event_notifiers, l_notifier);
}

bool dap_ledger_cache_enabled(dap_ledger_t *a_ledger)
{
    return PVT(a_ledger)->cached;
}

void dap_ledger_set_cache_tx_check_callback(dap_ledger_t *a_ledger, dap_ledger_cache_tx_check_callback_t a_callback)
{
    PVT(a_ledger)->cache_tx_check_callback = a_callback;
}

dap_chain_token_ticker_str_t dap_ledger_tx_calculate_main_ticker_(dap_ledger_t *a_ledger, dap_chain_datum_tx_t *a_tx, int *a_ledger_rc)
{
    dap_hash_fast_t l_tx_hash = dap_chain_node_datum_tx_calc_hash(a_tx);
    dap_chain_token_ticker_str_t l_ret = { };
    int l_rc = s_tx_cache_check(a_ledger, a_tx, &l_tx_hash, false, NULL, NULL, (char*)&l_ret, NULL, NULL, false, false);
    if (l_rc == DAP_LEDGER_CHECK_ALREADY_CACHED)
        dap_strncpy( (char*)&l_ret, dap_ledger_tx_get_token_ticker_by_hash(a_ledger, &l_tx_hash), DAP_CHAIN_TICKER_SIZE_MAX );
    if (a_ledger_rc)
        *a_ledger_rc = l_rc;
    return l_ret;
}

static dap_chain_tx_event_t *s_ledger_event_to_tx_event(dap_ledger_event_t *a_event)
{
    dap_chain_tx_event_t *l_tx_event = DAP_NEW_Z_RET_VAL_IF_FAIL(dap_chain_tx_event_t, NULL);
    *l_tx_event = (dap_chain_tx_event_t) {
        .group_name = dap_strdup(a_event->group_name),
        .tx_hash = a_event->tx_hash,
        .pkey_hash = a_event->pkey_hash,
        .event_type = a_event->event_type,
        .event_data_size = a_event->event_data_size,
        .timestamp = a_event->timestamp,
        .srv_uid = a_event->srv_uid
    };
    if (a_event->event_data_size)
        l_tx_event->event_data = DAP_DUP_SIZE_RET_VAL_IF_FAIL(a_event->event_data, a_event->event_data_size, NULL);
    return l_tx_event;
}

dap_chain_tx_event_t *dap_ledger_event_find(dap_ledger_t *a_ledger, dap_hash_fast_t *a_tx_hash)
{
    dap_ledger_private_t *l_ledger_pvt = PVT(a_ledger);
    pthread_rwlock_rdlock(&l_ledger_pvt->events_rwlock);
    dap_ledger_event_t *l_event = NULL;
    HASH_FIND(hh, l_ledger_pvt->events, a_tx_hash, sizeof(dap_hash_fast_t), l_event);
    pthread_rwlock_unlock(&l_ledger_pvt->events_rwlock);
    if (!l_event)
        return NULL;
    return s_ledger_event_to_tx_event(l_event);
}

dap_list_t *dap_ledger_event_get_list_ex(dap_ledger_t *a_ledger, const char *a_group_name, bool a_need_lock)
{
    dap_ledger_private_t *l_ledger_pvt = PVT(a_ledger);
    if (a_need_lock)
        pthread_rwlock_rdlock(&l_ledger_pvt->events_rwlock);
    dap_list_t *l_list = NULL;
    for (dap_ledger_event_t *it = l_ledger_pvt->events; it; it = it->hh.next) {
        if (a_group_name && dap_strcmp(it->group_name, a_group_name))
            continue;
        dap_chain_tx_event_t *l_tx_event = s_ledger_event_to_tx_event(it);
        if (!l_tx_event) {
            log_it(L_ERROR, "Can't allocate memory for tx event in dap_ledger_event_get_list()");
            if (a_need_lock)
                pthread_rwlock_unlock(&l_ledger_pvt->events_rwlock);
            dap_list_free_full(l_list, dap_chain_datum_tx_event_delete);
            return NULL;
        }
        l_list = dap_list_append(l_list, l_tx_event);
    }
    if (a_need_lock)
        pthread_rwlock_unlock(&l_ledger_pvt->events_rwlock);
    return l_list;
}


static int s_ledger_event_remove(dap_ledger_t *a_ledger, dap_hash_fast_t *a_tx_hash)
{
    dap_ledger_private_t *l_ledger_pvt = PVT(a_ledger);
    pthread_rwlock_wrlock(&l_ledger_pvt->events_rwlock);
    dap_ledger_event_t *l_event = NULL;
    HASH_FIND(hh, l_ledger_pvt->events, a_tx_hash, sizeof(dap_hash_fast_t), l_event);
    if (!l_event) {
        pthread_rwlock_unlock(&l_ledger_pvt->events_rwlock);
        return -1;
    }
    
    // Create a copy of the event for notifiers
    dap_chain_tx_event_t *l_tx_event = s_ledger_event_to_tx_event(l_event);
    
    // Remove the event from hash table
    HASH_DEL(l_ledger_pvt->events, l_event);
    DAP_DEL_MULTY(l_event->event_data, l_event->group_name, l_event);
    pthread_rwlock_unlock(&l_ledger_pvt->events_rwlock);
    
    // Call event notifiers
    if (l_tx_event) {
        for (dap_list_t *it = l_ledger_pvt->event_notifiers; it; it = it->next) {
            dap_ledger_event_notifier_t *l_notifier = (dap_ledger_event_notifier_t *)it->data;
            if (l_notifier && l_notifier->callback) {
                l_notifier->callback(l_notifier->arg, a_ledger, l_tx_event, a_tx_hash, DAP_LEDGER_NOTIFY_OPCODE_DELETED);
            }
        }
        dap_chain_datum_tx_event_delete(l_tx_event);
    }
    
    return 0;
}
static int s_ledger_event_verify_add(dap_ledger_t *a_ledger, dap_hash_fast_t *a_tx_hash, dap_chain_datum_tx_t *a_tx, bool a_apply, bool a_check_for_apply)
{
    dap_ledger_private_t *l_ledger_pvt = PVT(a_ledger);
    if (a_apply)
        pthread_rwlock_wrlock(&l_ledger_pvt->events_rwlock);
    else
        pthread_rwlock_rdlock(&l_ledger_pvt->events_rwlock);
<<<<<<< HEAD
    dap_ledger_event_t *l_event = NULL;
=======
    dap_ledger_event_t *l_event = NULL;  

>>>>>>> c0bab392
    unsigned int l_hash_value = 0;
    HASH_VALUE(a_tx_hash, sizeof(dap_hash_fast_t), l_hash_value);
    HASH_FIND_BYHASHVALUE(hh, l_ledger_pvt->events, a_tx_hash, sizeof(dap_hash_fast_t), l_hash_value, l_event);
    if (l_event) {
        pthread_rwlock_unlock(&l_ledger_pvt->events_rwlock);
        return -1;
    }
    dap_chain_tx_item_event_t *l_event_item = NULL;
    dap_tsd_t *l_event_tsd = NULL;
    dap_sign_t *l_event_sign = NULL;
    byte_t *l_item; size_t l_tx_item_size;
    int l_event_count = 0, l_tsd_count = 0, l_sign_count = 0;
    TX_ITEM_ITER_TX(l_item, l_tx_item_size, a_tx) {
        switch (*l_item) {
        case TX_ITEM_TYPE_EVENT:
            if (l_event_count++) {
                log_it(L_WARNING, "Multiple event items in tx %s", dap_hash_fast_to_str_static(a_tx_hash));
                pthread_rwlock_unlock(&l_ledger_pvt->events_rwlock);
                return -2;
            }
            l_event_item = (dap_chain_tx_item_event_t *)l_item;
            if (l_event_item->version != DAP_CHAIN_TX_EVENT_VERSION) {
                log_it(L_WARNING, "Event version is not supported in tx %s", dap_hash_fast_to_str_static(a_tx_hash));
                pthread_rwlock_unlock(&l_ledger_pvt->events_rwlock);
                return -3;
            }
            if (!l_event_item->group_name_size) {
                log_it(L_WARNING, "Event group size is 0 in tx %s", dap_hash_fast_to_str_static(a_tx_hash));
                pthread_rwlock_unlock(&l_ledger_pvt->events_rwlock);
                return -4;
            }
            break;
        case TX_ITEM_TYPE_TSD: {
            dap_chain_tx_tsd_t *l_tsd = (dap_chain_tx_tsd_t *)l_item;
            if (l_tsd->header.size < sizeof(dap_tsd_t)) {
                log_it(L_WARNING, "TSD size is less than expected in tx %s", dap_hash_fast_to_str_static(a_tx_hash));
                pthread_rwlock_unlock(&l_ledger_pvt->events_rwlock);
                return -5;
            }
            dap_tsd_t *l_tsd_data = (dap_tsd_t *)(l_item + sizeof(dap_chain_tx_tsd_t));
            if (l_tsd_data->size + sizeof(dap_tsd_t) != l_tsd->header.size) {
                log_it(L_WARNING, "TSD size is not equal to expected in tx %s", dap_hash_fast_to_str_static(a_tx_hash));
                pthread_rwlock_unlock(&l_ledger_pvt->events_rwlock);
                return -5;
            }
            if (l_tsd_data->type != DAP_CHAIN_TX_TSD_TYPE_EVENT_DATA)
                continue;
            if (l_tsd_count++) {
                log_it(L_WARNING, "Multiple TSD items in tx %s", dap_hash_fast_to_str_static(a_tx_hash));
                pthread_rwlock_unlock(&l_ledger_pvt->events_rwlock);
                return -6;
            }
            l_event_tsd = l_tsd_data;
        } break;
        case TX_ITEM_TYPE_SIG:
            if (++l_sign_count == 2)
                l_event_sign = dap_chain_datum_tx_item_sign_get_sig((dap_chain_tx_sig_t *)l_item);
            break;
        default:
            break;
       }
    }
    if (!l_event_item || !l_event_sign) {
        log_it(L_WARNING, "Event item or sign not found in tx %s", dap_hash_fast_to_str_static(a_tx_hash));
        pthread_rwlock_unlock(&l_ledger_pvt->events_rwlock);
        return -7;
    }
    if (dap_chain_datum_tx_verify_sign(a_tx, 1)) {
        log_it(L_WARNING, "Sign verification failed in tx %s", dap_hash_fast_to_str_static(a_tx_hash));
        pthread_rwlock_unlock(&l_ledger_pvt->events_rwlock);
        return -8;
    }
    dap_hash_t l_event_pkey_hash = {};
    dap_sign_get_pkey_hash(l_event_sign, &l_event_pkey_hash);
    if (dap_ledger_event_pkey_check(a_ledger, &l_event_pkey_hash)) {
        log_it(L_WARNING, "Event pkey %s is not allowed in tx %s", dap_hash_fast_to_str_static(&l_event_pkey_hash),
                                                                   dap_hash_fast_to_str_static(a_tx_hash));
        pthread_rwlock_unlock(&l_ledger_pvt->events_rwlock);
        return -9;
    }
    if (l_event_item->event_type == DAP_CHAIN_TX_EVENT_TYPE_SERVICE_DECREE) {
        struct srv_callback_decree_item_t *l_decree_callback_item = NULL;
        uint64_t l_srv_uid = l_event_item->srv_uid.uint64;
        HASH_FIND(hh, l_ledger_pvt->srv_callbacks_decree, &l_srv_uid, sizeof(uint64_t), l_decree_callback_item);
        int ret = -1;
        if (l_decree_callback_item) {
            ret = l_decree_callback_item->callback(a_ledger, a_apply, (dap_tsd_t *)l_event_tsd->data, l_event_tsd->size);
        }
        pthread_rwlock_unlock(&l_ledger_pvt->events_rwlock);
        return a_check_for_apply ? 0 : ret;
    }
    char *l_event_group_name = DAP_NEW_SIZE(char, l_event_item->group_name_size + 1);
    if (!l_event_group_name) {
        pthread_rwlock_unlock(&l_ledger_pvt->events_rwlock);
        return -11;
    }
    dap_strncpy(l_event_group_name, (char *)l_event_item->group_name, l_event_item->group_name_size);
    struct srv_callback_event_verify_item_t *l_event_verify_callback_item = NULL;
    uint64_t l_srv_uid = l_event_item->srv_uid.uint64;
    HASH_FIND(hh, l_ledger_pvt->srv_callbacks_event_verify, &l_srv_uid, sizeof(uint64_t), l_event_verify_callback_item);
    int ret = -1;
    if (l_event_verify_callback_item) {
        ret = l_event_verify_callback_item->callback(a_ledger, l_event_group_name, l_event_item->event_type,
                                                     l_event_tsd ? (dap_tsd_t *)l_event_tsd->data : NULL,
                                                     l_event_tsd ? l_event_tsd->size : 0, a_tx_hash);
    }
    if (ret || !a_apply) {
        pthread_rwlock_unlock(&l_ledger_pvt->events_rwlock);
        DAP_DELETE(l_event_group_name);
        if (ret)
            log_it(L_WARNING, "Event %s rejected by service verificator with code %d", dap_hash_fast_to_str_static(a_tx_hash), ret);
        return a_check_for_apply ? 0 : ret;
    }

    if (!a_apply) {
        pthread_rwlock_unlock(&l_ledger_pvt->events_rwlock);
        return 0;
    }

    l_event = DAP_NEW_Z_RET_VAL_IF_FAIL(dap_ledger_event_t, -8);
    *l_event = (dap_ledger_event_t) {
        .group_name = l_event_group_name,
        .tx_hash = *a_tx_hash,
        .event_type = l_event_item->event_type,
        .event_data_size = l_event_tsd ? l_event_tsd->size : 0,
        .pkey_hash = l_event_pkey_hash, 
        .timestamp = l_event_item->timestamp,
        .srv_uid = l_event_item->srv_uid
    };

    if (l_event_tsd) {
        l_event->event_data = DAP_DUP_SIZE((byte_t *)l_event_tsd->data, l_event_tsd->size);
        if (!l_event->event_data) {
            pthread_rwlock_unlock(&l_ledger_pvt->events_rwlock);
            DAP_DEL_Z(l_event);
            return -12;
        }
    }
    HASH_ADD_BYHASHVALUE(hh, l_ledger_pvt->events, tx_hash, sizeof(dap_hash_fast_t), l_hash_value, l_event);
    // Call event notifiers
    dap_chain_tx_event_t *l_tx_event = s_ledger_event_to_tx_event(l_event);
    pthread_rwlock_unlock(&l_ledger_pvt->events_rwlock);
    
    if (l_tx_event) {
        for (dap_list_t *it = l_ledger_pvt->event_notifiers; it; it = it->next) {
            dap_ledger_event_notifier_t *l_notifier = (dap_ledger_event_notifier_t *)it->data;
            if (l_notifier && l_notifier->callback) {
                l_notifier->callback(l_notifier->arg, a_ledger, l_tx_event, a_tx_hash, DAP_LEDGER_NOTIFY_OPCODE_ADDED);
            }
        }
        dap_chain_datum_tx_event_delete(l_tx_event);
    }

    return 0;
}


/**
 * @brief dap_ledger_check_event_pkey
 * @param a_ledger The ledger instance
 * @param a_pkey_hash Hash of the public key to check
 * @return 0 if the key is allowed, -1 if not allowed
 */
 int dap_ledger_event_pkey_check(dap_ledger_t *a_ledger, dap_hash_fast_t *a_pkey_hash)
 {
<<<<<<< HEAD
     dap_ledger_private_t *l_ledger_pvt = PVT(a_ledger);
     pthread_rwlock_rdlock(&l_ledger_pvt->event_pkeys_rwlock);
     dap_ledger_event_pkey_item_t *l_item = NULL;
     
     // If no keys are in the allowed list, all keys are allowed by default
     if (!l_ledger_pvt->event_pkeys_allowed) {
         pthread_rwlock_unlock(&l_ledger_pvt->event_pkeys_rwlock);
         return 0;
     }
     
     HASH_FIND(hh, l_ledger_pvt->event_pkeys_allowed, a_pkey_hash, sizeof(dap_hash_fast_t), l_item);
     pthread_rwlock_unlock(&l_ledger_pvt->event_pkeys_rwlock);
     
     // If key found in allowed list - it's allowed
     return l_item ? 0 : -1;
=======
    dap_ledger_private_t *l_ledger_pvt = PVT(a_ledger);
    pthread_rwlock_rdlock(&l_ledger_pvt->event_pkeys_rwlock);
    dap_ledger_event_pkey_item_t *l_item = NULL;
    // If no keys are in the allowed list, all keys are allowed by default
    if (!l_ledger_pvt->event_pkeys_allowed) {
        pthread_rwlock_unlock(&l_ledger_pvt->event_pkeys_rwlock);
        return 0;
    }    
    HASH_FIND(hh, l_ledger_pvt->event_pkeys_allowed, a_pkey_hash, sizeof(dap_hash_fast_t), l_item);
    pthread_rwlock_unlock(&l_ledger_pvt->event_pkeys_rwlock);
     
    // If key found in allowed list - it's allowed
    return l_item ? 0 : -1;
>>>>>>> c0bab392
 }
 
 /**
  * @brief dap_ledger_event_pkey_add
  * @param a_ledger The ledger instance
  * @param a_pkey_hash Hash of the public key to add to allowed list
  * @return 0 on success, -1 on error
  */
 int dap_ledger_event_pkey_add(dap_ledger_t *a_ledger, dap_hash_fast_t *a_pkey_hash)
 {
     if (!a_ledger || !a_pkey_hash)
         return -1;
     
     dap_ledger_private_t *l_ledger_pvt = PVT(a_ledger);
     pthread_rwlock_wrlock(&l_ledger_pvt->event_pkeys_rwlock);
     
     dap_ledger_event_pkey_item_t *l_item = NULL;
     HASH_FIND(hh, l_ledger_pvt->event_pkeys_allowed, a_pkey_hash, sizeof(dap_hash_fast_t), l_item);
     if (l_item) {
         // Already exists
         pthread_rwlock_unlock(&l_ledger_pvt->event_pkeys_rwlock);
         return -1;
     }
     
     l_item = DAP_NEW_Z(dap_ledger_event_pkey_item_t);
     if (!l_item) {
         pthread_rwlock_unlock(&l_ledger_pvt->event_pkeys_rwlock);
         log_it(L_CRITICAL, "Memory allocation error");
         return -1;
     }
     
     memcpy(&l_item->pkey_hash, a_pkey_hash, sizeof(dap_hash_fast_t));
     HASH_ADD(hh, l_ledger_pvt->event_pkeys_allowed, pkey_hash, sizeof(dap_hash_fast_t), l_item);
     
     pthread_rwlock_unlock(&l_ledger_pvt->event_pkeys_rwlock);
     return 0;
 }
 
 /**
  * @brief dap_ledger_event_pkey_rm
  * @param a_ledger The ledger instance
  * @param a_pkey_hash Hash of the public key to remove from allowed list
  * @return 0 on success, -1 on error or if not found
  */
 int dap_ledger_event_pkey_rm(dap_ledger_t *a_ledger, dap_hash_fast_t *a_pkey_hash)
 {
     if (!a_ledger || !a_pkey_hash)
         return -1;
     
     dap_ledger_private_t *l_ledger_pvt = PVT(a_ledger);
     pthread_rwlock_wrlock(&l_ledger_pvt->event_pkeys_rwlock);
     
     dap_ledger_event_pkey_item_t *l_item = NULL;
     HASH_FIND(hh, l_ledger_pvt->event_pkeys_allowed, a_pkey_hash, sizeof(dap_hash_fast_t), l_item);
     if (!l_item) {
         // Not found
         pthread_rwlock_unlock(&l_ledger_pvt->event_pkeys_rwlock);
         return -1;
     }
     
     HASH_DEL(l_ledger_pvt->event_pkeys_allowed, l_item);
     DAP_DELETE(l_item);
     
     pthread_rwlock_unlock(&l_ledger_pvt->event_pkeys_rwlock);
     return 0;
 }
 
 /**
  * @brief dap_ledger_event_pkey_list
  * @param a_ledger The ledger instance
  * @return dap_list_t* List of dap_hash_fast_t* pointers to allowed public key hashes, NULL if empty or on error
  */
 dap_list_t *dap_ledger_event_pkey_list(dap_ledger_t *a_ledger)
 {
     if (!a_ledger)
         return NULL;
     
     dap_ledger_private_t *l_ledger_pvt = PVT(a_ledger);
     pthread_rwlock_rdlock(&l_ledger_pvt->event_pkeys_rwlock);
     
     dap_list_t *l_list = NULL;
     dap_ledger_event_pkey_item_t *l_item = NULL, *l_tmp = NULL;
     
     HASH_ITER(hh, l_ledger_pvt->event_pkeys_allowed, l_item, l_tmp) {
         dap_hash_fast_t *l_hash_copy = DAP_NEW_Z(dap_hash_fast_t);
         if (!l_hash_copy) {
             log_it(L_CRITICAL, "%s", c_error_memory_alloc);
             break;
         }
         memcpy(l_hash_copy, &l_item->pkey_hash, sizeof(dap_hash_fast_t));
         l_list = dap_list_append(l_list, l_hash_copy);
     }
     
     pthread_rwlock_unlock(&l_ledger_pvt->event_pkeys_rwlock);
     return l_list;
 }

int dap_ledger_srv_callback_decree_add(dap_ledger_t *a_ledger, dap_chain_net_srv_uid_t a_srv_uid, dap_ledger_srv_callback_decree_t a_callback)
{
    dap_ledger_private_t *l_ledger_pvt = PVT(a_ledger);
    pthread_rwlock_wrlock(&l_ledger_pvt->srv_callbacks_rwlock);
    struct srv_callback_decree_item_t *l_item = NULL;
    uint64_t l_srv_uid = a_srv_uid.uint64;
    HASH_FIND(hh, l_ledger_pvt->srv_callbacks_decree, &l_srv_uid, sizeof(uint64_t), l_item);
    if (l_item) {
        log_it(L_WARNING, "Service callback for decree already exists for srv %" DAP_UINT64_FORMAT_U, a_srv_uid.uint64);
        pthread_rwlock_unlock(&l_ledger_pvt->srv_callbacks_rwlock);
        return 1;
    }
    l_item = DAP_NEW_Z(struct srv_callback_decree_item_t);
    if (!l_item) {
        log_it(L_CRITICAL, "%s", c_error_memory_alloc);
        pthread_rwlock_unlock(&l_ledger_pvt->srv_callbacks_rwlock);
        return -1;
    }
    l_item->srv_uid = a_srv_uid.uint64;
    l_item->callback = a_callback;
    HASH_ADD(hh, l_ledger_pvt->srv_callbacks_decree, srv_uid, sizeof(uint64_t), l_item);
    pthread_rwlock_unlock(&l_ledger_pvt->srv_callbacks_rwlock);
    return 0;
}

int dap_ledger_srv_callback_event_verify_add(dap_ledger_t *a_ledger, dap_chain_net_srv_uid_t a_srv_uid, dap_ledger_srv_callback_event_verify_t a_callback)
{
    dap_ledger_private_t *l_ledger_pvt = PVT(a_ledger);
    pthread_rwlock_wrlock(&l_ledger_pvt->srv_callbacks_rwlock);
    struct srv_callback_event_verify_item_t *l_item = NULL;
    uint64_t l_srv_uid = a_srv_uid.uint64;
    HASH_FIND(hh, l_ledger_pvt->srv_callbacks_event_verify, &l_srv_uid, sizeof(uint64_t), l_item);
    if (l_item) {
        log_it(L_WARNING, "Service callback for event verify already exists for srv %" DAP_UINT64_FORMAT_U, a_srv_uid.uint64);
        pthread_rwlock_unlock(&l_ledger_pvt->srv_callbacks_rwlock);
        return 1;
    }
    l_item = DAP_NEW_Z(struct srv_callback_event_verify_item_t);
    if (!l_item) {
        log_it(L_CRITICAL, "%s", c_error_memory_alloc);
        pthread_rwlock_unlock(&l_ledger_pvt->srv_callbacks_rwlock);
        return -1;
    }
    l_item->srv_uid = a_srv_uid.uint64;
    l_item->callback = a_callback;
    HASH_ADD(hh, l_ledger_pvt->srv_callbacks_event_verify, srv_uid, sizeof(uint64_t), l_item);
    pthread_rwlock_unlock(&l_ledger_pvt->srv_callbacks_rwlock);
    return 0;
}

// ============================================================================
// UTXO BLOCKLIST INTERNAL API IMPLEMENTATIONS
// ============================================================================

/**
 * @brief Get UTXO blocking state at specific blockchain time 
 * @details Reconstructs UTXO blocking state by replaying history up to specified time.
 *          Critical for Zero/Main Chain synchronization where token_update arrives
 *          on Zero Chain before Main Chain updates blockchain_time.
 *          
 *          Algorithm:
 *          1. Find UTXO in hash table
 *          2. If no history → return current state (backward compatibility!)
 *          3. Walk history chronologically
 *          4. For each event with bc_time <= query_time:
 *             - BLOCK_ACTION_ADD → mark as blocked
 *             - BLOCK_ACTION_REMOVE → mark as unblocked
 *             - BLOCK_ACTION_CLEAR → mark as unblocked
 *          5. Return final reconstructed state
 * 
 * @param a_token_item Token containing UTXO blocklist
 * @param a_tx_hash Transaction hash
 * @param a_out_idx Output index
 * @param a_blockchain_time Blockchain time to query state at
 * @return true if UTXO was blocked at that time, false otherwise
 */
static bool s_ledger_utxo_block_get_state_at_time(dap_ledger_token_item_t *a_token_item,
                                                    dap_chain_hash_fast_t *a_tx_hash,
                                                    uint32_t a_out_idx,
                                                    dap_time_t a_blockchain_time)
{
    if (!a_token_item || !a_tx_hash) {
        return false;
    }
    
    // Check if UTXO blocking is disabled for this token
    if (a_token_item->flags & DAP_CHAIN_DATUM_TOKEN_FLAG_UTXO_BLOCKING_DISABLED) {
        return false;
    }
    
    // Read lock for checking
    pthread_rwlock_rdlock(&a_token_item->utxo_blocklist_rwlock);
    
    // Create lookup key
    dap_ledger_utxo_block_key_t lookup_key = {
        .tx_hash = *a_tx_hash,
        .out_idx = a_out_idx
    };
    
    // Search in hash table
    dap_ledger_utxo_block_item_t *l_found = NULL;
    HASH_FIND(hh, a_token_item->utxo_blocklist, &lookup_key, sizeof(dap_ledger_utxo_block_key_t), l_found);
    
    if (!l_found) {
        pthread_rwlock_unlock(&a_token_item->utxo_blocklist_rwlock);
        return false;  // UTXO not in blocklist
    }
    
    // Replay history if available
    pthread_rwlock_rdlock(&l_found->history_rwlock);
    
    if (!l_found->history_head) {
        // No history → fallback to current state (backward compatibility)
        pthread_rwlock_unlock(&l_found->history_rwlock);
        pthread_rwlock_unlock(&a_token_item->utxo_blocklist_rwlock);
        
        // Use current state logic
        bool l_is_blocked = (l_found->becomes_effective <= a_blockchain_time) &&
                           (l_found->becomes_unblocked == 0 || l_found->becomes_unblocked > a_blockchain_time);
        return l_is_blocked;
    }
    
    // Replay history chronologically
    bool l_current_state_blocked = false;
    dap_ledger_utxo_block_history_item_t *l_history_item = l_found->history_head;
    
    while (l_history_item) {
        // Only process events that occurred before or at query time
        if (l_history_item->bc_time <= a_blockchain_time) {
            switch (l_history_item->action) {
                case BLOCK_ACTION_ADD:
                    // Check if blocking is effective at query time
                    if (l_history_item->becomes_effective <= a_blockchain_time) {
                        l_current_state_blocked = true;
                    }
                    break;
                case BLOCK_ACTION_REMOVE:
                    // Check if unblocking is effective at query time
                    if (l_history_item->becomes_unblocked == 0 || 
                        l_history_item->becomes_unblocked <= a_blockchain_time) {
                        l_current_state_blocked = false;
                    }
                    break;
                case BLOCK_ACTION_CLEAR:
                    l_current_state_blocked = false;
                    break;
                default:
                    log_it(L_WARNING, "Unknown UTXO block history action: %d", l_history_item->action);
                    break;
            }
        } else {
            // Future events don't affect state at query time
            break;
        }
        
        l_history_item = l_history_item->next;
    }
    
    pthread_rwlock_unlock(&l_found->history_rwlock);
    pthread_rwlock_unlock(&a_token_item->utxo_blocklist_rwlock);
    
    return l_current_state_blocked;
}

/**
 * @brief Check if UTXO is blocked for given token (current time)
 * @param a_token_item Token item to check
 * @param a_tx_hash Transaction hash
 * @param a_out_idx Output index
 * @param a_ledger Ledger instance (for blockchain_time)
 * @return true if blocked, false otherwise
 */
static bool s_ledger_utxo_is_blocked(dap_ledger_token_item_t *a_token_item,
                                      dap_chain_hash_fast_t *a_tx_hash,
                                      uint32_t a_out_idx,
                                      dap_ledger_t *a_ledger)
{
    if (!a_token_item || !a_tx_hash || !a_ledger) {
        return false;
    }
    
    //  Use history-aware function for accurate state reconstruction
    dap_time_t l_blockchain_time = dap_ledger_get_blockchain_time(a_ledger);
    return s_ledger_utxo_block_get_state_at_time(a_token_item, a_tx_hash, a_out_idx, l_blockchain_time);
}

/**
 * @brief Add entry to UTXO blocking history
 * @details Records all changes to UTXO blocking state for Zero/Main Chain sync.
 *          History is stored as chronologically sorted double-linked list.
 * @param a_utxo_item UTXO block item to add history to
 * @param a_action Action type (ADD/REMOVE/CLEAR)
 * @param a_bc_time Blockchain time when action occurred
 * @param a_token_update_hash Hash of token_update that caused this change
 * @return 0 on success, -1 on error
 */
static int s_ledger_utxo_block_history_add(dap_ledger_utxo_block_item_t *a_utxo_item,
                                             dap_ledger_utxo_block_action_t a_action,
                                             dap_time_t a_bc_time,
                                             dap_time_t a_becomes_effective,
                                             dap_time_t a_becomes_unblocked,
                                             dap_hash_fast_t *a_token_update_hash)
{
    if (!a_utxo_item || !a_token_update_hash) {
        log_it(L_ERROR, "Invalid arguments for s_ledger_utxo_block_history_add");
        return -1;
    }
    
    // Allocate new history item
    dap_ledger_utxo_block_history_item_t *l_history_item = DAP_NEW_Z(dap_ledger_utxo_block_history_item_t);
    if (!l_history_item) {
        log_it(L_ERROR, "Memory allocation failed for UTXO block history item");
        return -1;
    }
    
    l_history_item->action = a_action;
    l_history_item->bc_time = a_bc_time;
    l_history_item->becomes_effective = a_becomes_effective;
    l_history_item->becomes_unblocked = a_becomes_unblocked;
    l_history_item->token_update_hash = *a_token_update_hash;
    l_history_item->next = NULL;
    l_history_item->prev = NULL;
    
    // Write lock for history modification
    pthread_rwlock_wrlock(&a_utxo_item->history_rwlock);
    
    // Add to tail (newest)
    if (!a_utxo_item->history_head) {
        // First history entry
        a_utxo_item->history_head = l_history_item;
        a_utxo_item->history_tail = l_history_item;
    } else {
        // Append to tail
        l_history_item->prev = a_utxo_item->history_tail;
        a_utxo_item->history_tail->next = l_history_item;
        a_utxo_item->history_tail = l_history_item;
    }
    
    pthread_rwlock_unlock(&a_utxo_item->history_rwlock);
    
    log_it(L_DEBUG, "Added UTXO block history entry: action=%d, bc_time=%"DAP_UINT64_FORMAT_U,
           a_action, a_bc_time);
    
    return 0;
}

/**
 * @brief Add UTXO to blocklist
 * @param a_token_item Token item
 * @param a_tx_hash Transaction hash
 * @param a_out_idx Output index
 * @param a_becomes_effective Time when blocking becomes active (blockchain time)
 * @param a_token_update_hash Hash of token_update datum (for history)
 * @param a_ledger Ledger instance (for blockchain time)
 * @return 0 if success, -1 on error
 */
static int s_ledger_utxo_block_add(dap_ledger_token_item_t *a_token_item,
                                     dap_chain_hash_fast_t *a_tx_hash,
                                     uint32_t a_out_idx,
                                     dap_time_t a_becomes_effective,
                                     dap_hash_fast_t *a_token_update_hash,
                                     dap_ledger_t *a_ledger)
{
    if (!a_token_item || !a_tx_hash) {
        log_it(L_ERROR, "Invalid arguments for s_ledger_utxo_block_add");
        return -1;
    }

    // Check if UTXO blocking is disabled
    if (a_token_item->flags & DAP_CHAIN_DATUM_TOKEN_FLAG_UTXO_BLOCKING_DISABLED) {
        log_it(L_WARNING, "UTXO blocking is disabled for token %s", a_token_item->ticker);
        return -1;
    }

    // Check if blocklist is static
    if (a_token_item->flags & DAP_CHAIN_DATUM_TOKEN_FLAG_UTXO_STATIC_BLOCKLIST) {
        log_it(L_WARNING, "UTXO blocklist is static for token %s, cannot modify", a_token_item->ticker);
        return -1;
    }

    // Write lock for modification
    pthread_rwlock_wrlock(&a_token_item->utxo_blocklist_rwlock);

    // Check if already exists
    dap_ledger_utxo_block_key_t lookup_key = {
        .tx_hash = *a_tx_hash,
        .out_idx = a_out_idx
    };

    dap_ledger_utxo_block_item_t *l_found = NULL;
    HASH_FIND(hh, a_token_item->utxo_blocklist, &lookup_key, sizeof(dap_ledger_utxo_block_key_t), l_found);

    if (l_found) {
        pthread_rwlock_unlock(&a_token_item->utxo_blocklist_rwlock);
        log_it(L_DEBUG, "UTXO already blocked");
        return 0;  // Already blocked
    }

    // Create new block item
    dap_ledger_utxo_block_item_t *l_item = DAP_NEW_Z(dap_ledger_utxo_block_item_t);
    if (!l_item) {
        pthread_rwlock_unlock(&a_token_item->utxo_blocklist_rwlock);
        log_it(L_ERROR, "Memory allocation failed for UTXO block item");
        return -1;
    }

    l_item->key.tx_hash = *a_tx_hash;
    l_item->key.out_idx = a_out_idx;
    l_item->blocked_time = dap_time_now();
    l_item->becomes_effective = a_becomes_effective;
    l_item->becomes_unblocked = 0;  // 0 = permanent block (no scheduled unblock)
    
    // Initialize history
    l_item->history_head = NULL;
    l_item->history_tail = NULL;
    if (pthread_rwlock_init(&l_item->history_rwlock, NULL) != 0) {
        pthread_rwlock_unlock(&a_token_item->utxo_blocklist_rwlock);
        DAP_DELETE(l_item);
        log_it(L_ERROR, "Failed to initialize history rwlock for UTXO block item");
        return -1;
    }

    // Add to hash table
    HASH_ADD(hh, a_token_item->utxo_blocklist, key, sizeof(dap_ledger_utxo_block_key_t), l_item);
    a_token_item->utxo_blocklist_count++;

    pthread_rwlock_unlock(&a_token_item->utxo_blocklist_rwlock);

    char l_hash_str[DAP_CHAIN_HASH_FAST_STR_SIZE];
    dap_chain_hash_fast_to_str(a_tx_hash, l_hash_str, sizeof(l_hash_str));
    log_it(L_INFO, "Added UTXO to blocklist: token=%s, tx=%s, out_idx=%u, becomes_effective=%"DAP_UINT64_FORMAT_U,
           a_token_item->ticker, l_hash_str, a_out_idx, a_becomes_effective);
    
    // Add to history if token_update_hash is provided
    if (a_token_update_hash && a_ledger) {
        dap_time_t l_bc_time = dap_ledger_get_blockchain_time(a_ledger);
        if (s_ledger_utxo_block_history_add(l_item, BLOCK_ACTION_ADD, l_bc_time, 
                                              a_becomes_effective, 0, a_token_update_hash) != 0) {
            log_it(L_WARNING, "Failed to add UTXO block history entry for token %s", a_token_item->ticker);
            // Continue anyway - history is for audit, not critical for blocking functionality
        }
    }

    return 0;
}

/**
 * @brief Remove UTXO from blocklist (with optional delayed unblocking)
 * @details With history tracking: records REMOVE action in history, keeps item in hash table.
 *          Item cleanup happens during periodic history cleanup, not immediately.
 * @param a_token_item Token item
 * @param a_tx_hash Transaction hash
 * @param a_out_idx Output index
 * @param a_becomes_unblocked Time when unblocking becomes active (0 = immediate removal)
 * @param a_token_update_hash Hash of token_update datum (for history tracking)
 * @param a_ledger Ledger instance (for blockchain time)
 * @return 0 if success, -1 on error
 */
static int s_ledger_utxo_block_remove(dap_ledger_token_item_t *a_token_item,
                                        dap_chain_hash_fast_t *a_tx_hash,
                                        uint32_t a_out_idx,
                                        dap_time_t a_becomes_unblocked,
                                        dap_hash_fast_t *a_token_update_hash,
                                        dap_ledger_t *a_ledger)
{
    if (!a_token_item || !a_tx_hash) {
        log_it(L_ERROR, "Invalid arguments for s_ledger_utxo_block_remove");
        return -1;
    }

    // Check if blocklist is static
    if (a_token_item->flags & DAP_CHAIN_DATUM_TOKEN_FLAG_UTXO_STATIC_BLOCKLIST) {
        log_it(L_WARNING, "UTXO blocklist is static for token %s, cannot modify", a_token_item->ticker);
        return -1;
    }

    // Write lock for modification
    pthread_rwlock_wrlock(&a_token_item->utxo_blocklist_rwlock);

    // Find item
    dap_ledger_utxo_block_key_t lookup_key = {
        .tx_hash = *a_tx_hash,
        .out_idx = a_out_idx
    };

    dap_ledger_utxo_block_item_t *l_found = NULL;
    HASH_FIND(hh, a_token_item->utxo_blocklist, &lookup_key, sizeof(dap_ledger_utxo_block_key_t), l_found);

    if (!l_found) {
        pthread_rwlock_unlock(&a_token_item->utxo_blocklist_rwlock);
        log_it(L_WARNING, "UTXO not found in blocklist");
        return -1;
    }

    // Update becomes_unblocked time (0 = immediate, >0 = delayed)
    // Note: We keep item in hash table for history tracking.
    // Cleanup happens during periodic history maintenance.
    l_found->becomes_unblocked = a_becomes_unblocked;

    pthread_rwlock_unlock(&a_token_item->utxo_blocklist_rwlock);

    char l_hash_str[DAP_CHAIN_HASH_FAST_STR_SIZE];
    dap_chain_hash_fast_to_str(a_tx_hash, l_hash_str, sizeof(l_hash_str));
    if (a_becomes_unblocked == 0) {
        log_it(L_INFO, "Scheduled UTXO immediate unblocking: token=%s, tx=%s, out_idx=%u",
               a_token_item->ticker, l_hash_str, a_out_idx);
    } else {
        log_it(L_INFO, "Scheduled UTXO delayed unblocking: token=%s, tx=%s, out_idx=%u, unblock_time=%"DAP_UINT64_FORMAT_U,
               a_token_item->ticker, l_hash_str, a_out_idx, (uint64_t)a_becomes_unblocked);
    }
    
    // Add to history if token_update_hash is provided
    if (a_token_update_hash && a_ledger) {
        dap_time_t l_bc_time = dap_ledger_get_blockchain_time(a_ledger);
        if (s_ledger_utxo_block_history_add(l_found, BLOCK_ACTION_REMOVE, l_bc_time, 
                                              0, a_becomes_unblocked, a_token_update_hash) != 0) {
            log_it(L_WARNING, "Failed to add UTXO unblock history entry for token %s", a_token_item->ticker);
            // Continue anyway - history is for audit, not critical for unblocking functionality
        }
    }

    return 0;
}

/**
 * @brief Clear entire UTXO blocklist for token
 * @details CRITICAL: Records CLEAR action in history but DOES NOT delete items from hash table!
 *          This is essential for Zero/Main Chain sync - CLEAR may arrive on Zero Chain
 *          before Main Chain catches up, so we need full history for state reconstruction.
 *          Items remain in hash table with CLEAR action in history for accurate replay.
 * @param a_token_item Token item
 * @param a_token_update_hash Hash of token_update datum (for history tracking)
 * @param a_ledger Ledger instance (for blockchain time)
 * @return 0 if success, -1 on error
 */
static int s_ledger_utxo_block_clear(dap_ledger_token_item_t *a_token_item,
                                       dap_hash_fast_t *a_token_update_hash,
                                       dap_ledger_t *a_ledger)
{
    if (!a_token_item) {
        log_it(L_ERROR, "Invalid arguments for s_ledger_utxo_block_clear");
        return -1;
    }

    // Check if blocklist is static
    if (a_token_item->flags & DAP_CHAIN_DATUM_TOKEN_FLAG_UTXO_STATIC_BLOCKLIST) {
        log_it(L_WARNING, "UTXO blocklist is static for token %s, cannot clear", a_token_item->ticker);
        return -1;
    }

    // Get blockchain time before acquiring lock
    dap_time_t l_bc_time = a_ledger ? dap_ledger_get_blockchain_time(a_ledger) : 0;

    // Read lock is sufficient - we only add to history, not modify hash table
    pthread_rwlock_rdlock(&a_token_item->utxo_blocklist_rwlock);

    size_t l_cleared_count = 0;
    dap_ledger_utxo_block_item_t *l_item, *l_tmp;
    
    // Add CLEAR action to history for each UTXO
    // CRITICAL: DO NOT delete items from hash table!
    // Items must remain for accurate history replay during sync.
    if (a_token_update_hash && a_ledger) {
        HASH_ITER(hh, a_token_item->utxo_blocklist, l_item, l_tmp) {
            if (s_ledger_utxo_block_history_add(l_item, BLOCK_ACTION_CLEAR, l_bc_time, 
                                                  0, 0, a_token_update_hash) != 0) {
                log_it(L_WARNING, "Failed to add CLEAR history entry for UTXO in token %s", a_token_item->ticker);
            } else {
                l_cleared_count++;
            }
        }
    }

    pthread_rwlock_unlock(&a_token_item->utxo_blocklist_rwlock);

    log_it(L_INFO, "Added CLEAR action to UTXO blocklist history for token %s (%zu items marked)", 
           a_token_item->ticker, l_cleared_count);

    return 0;
}

// ============================================================================
// Arbitrage Transaction Support
// ============================================================================

/**
 * @brief Check if transaction is marked as arbitrage
 * @details Arbitrage TX are marked with DAP_CHAIN_TX_TSD_TYPE_ARBITRAGE TSD section.
 *          These transactions allow token owners to claim ANY output (blocked/conditional).
 * @param a_tx Transaction to check
 * @return true if transaction has arbitrage marker, false otherwise
 */
static bool s_ledger_tx_is_arbitrage(dap_chain_datum_tx_t *a_tx)
{
    if (!a_tx) {
        return false;
    }

    // Iterate through TX items looking for TSD with arbitrage marker
    byte_t *l_tx_item = a_tx->tx_items;
    size_t l_tx_items_pos = 0;
    size_t l_tx_items_size = a_tx->header.tx_items_size;

    while (l_tx_items_pos < l_tx_items_size) {
        uint8_t *l_item = l_tx_item + l_tx_items_pos;
        size_t l_item_size = dap_chain_datum_item_tx_get_size(l_item, l_tx_items_size - l_tx_items_pos);
        
        if (!l_item_size) {
            log_it(L_ERROR, "Zero item size in TX");
            return false;
        }

        dap_chain_tx_item_type_t l_type = *((uint8_t *)l_item);
        
        if (l_type == TX_ITEM_TYPE_TSD) {
            dap_chain_tx_tsd_t *l_tsd = (dap_chain_tx_tsd_t *)l_item;
            
            // Check if TSD contains arbitrage marker
            dap_tsd_t *l_tsd_data = (dap_tsd_t *)l_tsd->tsd;
            size_t l_tsd_offset = 0;
            size_t l_tsd_total_size = l_tsd->header.size;
            
            while (l_tsd_offset < l_tsd_total_size) {
                if (l_tsd_data->type == DAP_CHAIN_TX_TSD_TYPE_ARBITRAGE) {
                    return true;  // Found arbitrage marker
                }
                l_tsd_offset += sizeof(dap_tsd_t) + l_tsd_data->size;
                l_tsd_data = (dap_tsd_t *)(l_tsd->tsd + l_tsd_offset);
            }
        }
        
        l_tx_items_pos += l_item_size;
    }

    return false;  // No arbitrage marker found
}

/**
 * @brief Check if arbitrage TX outputs are directed to fee address ONLY
 * @details Arbitrage transactions can ONLY send funds to the network fee collection address.
 *          This prevents abuse where token owners could steal funds via arbitrage.
 *          Fee address is defined in network configuration (a_ledger->net->pub.fee_addr).
 * @param a_ledger Ledger containing network configuration with fee address
 * @param a_tx Transaction to validate
 * @param a_token_item Token item (for logging)
 * @return 0 if all outputs are to fee address, -1 if any output is not to fee address
 */
static int s_ledger_tx_check_arbitrage_outputs(dap_ledger_t *a_ledger,
                                                 dap_chain_datum_tx_t *a_tx,
                                                 dap_ledger_token_item_t *a_token_item)
{
    if (!a_ledger || !a_tx || !a_token_item) {
        log_it(L_ERROR, "Invalid arguments for arbitrage outputs check");
        return -1;
    }

    // Check if network has fee address configured
    if (dap_chain_addr_is_blank(&a_ledger->net->pub.fee_addr)) {
        log_it(L_WARNING, "Arbitrage TX for token %s rejected: network has no fee address configured", 
               a_token_item->ticker);
        return -1;
    }

    const dap_chain_addr_t *l_fee_addr = &a_ledger->net->pub.fee_addr;
    log_it(L_DEBUG, "Validating arbitrage TX outputs against fee address: %s", 
           dap_chain_addr_to_str_static(l_fee_addr));

    // Get all OUT items from transaction
    int l_out_count = 0;
    dap_list_t *l_list_out = dap_chain_datum_tx_items_get(a_tx, TX_ITEM_TYPE_OUT_ALL, &l_out_count);
    
    if (!l_list_out || l_out_count == 0) {
        // No outputs - shouldn't happen for valid TX, but not arbitrage-specific error
        dap_list_free(l_list_out);
        return 0;
    }

    // Check each output - ALL must go to fee address
    bool l_all_outputs_to_fee = true;
    for (dap_list_t *l_iter = l_list_out; l_iter; l_iter = l_iter->next) {
        void *l_out_item = l_iter->data;
        if (!l_out_item) {
            continue;
        }

        // Extract address from different output types
        dap_chain_addr_t *l_addr = NULL;
        dap_chain_tx_item_type_t l_type = *(uint8_t *)l_out_item;
        
        switch (l_type) {
        case TX_ITEM_TYPE_OUT_OLD:
            l_addr = &((dap_chain_tx_out_old_t *)l_out_item)->addr;
            break;
        case TX_ITEM_TYPE_OUT:
            l_addr = &((dap_chain_tx_out_t *)l_out_item)->addr;
            break;
        case TX_ITEM_TYPE_OUT_EXT:
            l_addr = &((dap_chain_tx_out_ext_t *)l_out_item)->addr;
            break;
        case TX_ITEM_TYPE_OUT_STD:
            l_addr = &((dap_chain_tx_out_std_t *)l_out_item)->addr;
            break;
        case TX_ITEM_TYPE_OUT_COND:
            // Conditional outputs are not checked - they have their own validation
            continue;
        default:
            log_it(L_WARNING, "Unknown output type 0x%02X in arbitrage TX", l_type);
            continue;
        }

        if (!l_addr) {
            continue;
        }

        // Check if this output goes to fee address
        if (!dap_chain_addr_compare(l_fee_addr, l_addr)) {
            log_it(L_WARNING, "Arbitrage TX for token %s rejected: output to %s (NOT fee address %s)",
                   a_token_item->ticker, 
                   dap_chain_addr_to_str_static(l_addr),
                   dap_chain_addr_to_str_static(l_fee_addr));
            l_all_outputs_to_fee = false;
            break;
        }
    }

    dap_list_free(l_list_out);

    if (l_all_outputs_to_fee) {
        log_it(L_INFO, "✓ Arbitrage TX for token %s: all outputs directed to fee address", 
               a_token_item->ticker);
    }

    return l_all_outputs_to_fee ? 0 : -1;
}

/**
 * @brief Check arbitrage transaction authorization
 * @details Validates that TX is signed by required number of token owners.
 *          Token owners are determined from token datum (auth_pkeys).
 *          Also validates that all outputs go to network fee address ONLY.
 * @param a_ledger Ledger containing network configuration
 * @param a_tx Transaction to validate
 * @param a_token_item Token item with owner information
 * @return 0 if authorized, -1 if not authorized
 */
static int s_ledger_tx_check_arbitrage_auth(dap_ledger_t *a_ledger,
                                              dap_chain_datum_tx_t *a_tx, 
                                              dap_ledger_token_item_t *a_token_item)
{
    if (!a_ledger || !a_tx || !a_token_item) {
        log_it(L_ERROR, "Invalid arguments for arbitrage auth check");
        return -1;
    }

    // Check if arbitrage is disabled for this token
    if (a_token_item->flags & DAP_CHAIN_DATUM_TOKEN_FLAG_UTXO_ARBITRAGE_TX_DISABLED) {
        log_it(L_WARNING, "Arbitrage transactions disabled for token %s", a_token_item->ticker);
        return -1;
    }

    // Get TX signatures
    int l_sign_count = 0;
    dap_list_t *l_list_tx_sign = dap_chain_datum_tx_items_get(a_tx, TX_ITEM_TYPE_SIG, &l_sign_count);
    
    if (!l_list_tx_sign || l_sign_count == 0) {
        log_it(L_WARNING, "Arbitrage TX has no signatures");
        dap_list_free(l_list_tx_sign);
        return -1;
    }

    // Check that at least one signature is from token owner
    size_t l_valid_owner_signs = 0;
    
    for (dap_list_t *l_iter = l_list_tx_sign; l_iter; l_iter = l_iter->next) {
        dap_chain_tx_sig_t *l_sig = (dap_chain_tx_sig_t *)l_iter->data;
        if (!l_sig) {
            continue;
        }

        // Get public key from signature
        dap_sign_t *l_sign = dap_chain_datum_tx_item_sign_get_sig((dap_chain_tx_sig_t *)l_sig);
        if (!l_sign) {
            continue;
        }

        // Get pkey hash from signature
        dap_pkey_t *l_pkey = dap_pkey_get_from_sign(l_sign);
        if (!l_pkey) {
            continue;
        }

        dap_chain_hash_fast_t l_pkey_hash;
        if (!dap_pkey_get_hash(l_pkey, &l_pkey_hash)) {
            continue;
        }

        // Check if this pkey is in token's auth_pkeys
        bool l_is_owner = false;
        for (uint16_t i = 0; i < a_token_item->auth_signs_total; i++) {
            dap_chain_hash_fast_t l_owner_hash;
            if (dap_pkey_get_hash(a_token_item->auth_pkeys[i], &l_owner_hash)) {
                if (dap_hash_fast_compare(&l_pkey_hash, &l_owner_hash)) {
                    l_is_owner = true;
                    l_valid_owner_signs++;
                    break;
                }
            }
        }
        
        if (l_is_owner) {
            break;  // Found at least one owner signature - sufficient for arbitrage
        }
    }

    dap_list_free(l_list_tx_sign);

    if (l_valid_owner_signs == 0) {
        log_it(L_WARNING, "Arbitrage TX for token %s not signed by token owner", 
               a_token_item->ticker);
        return -1;
    }

    // Check if we need minimum number of signatures (auth_signs_valid)
    if (l_valid_owner_signs < a_token_item->auth_signs_valid) {
        log_it(L_WARNING, "Arbitrage TX for token %s requires %zu owner signatures, found %zu",
               a_token_item->ticker, a_token_item->auth_signs_valid, l_valid_owner_signs);
        return -1;
    }

    // CRITICAL: Check that all outputs go to fee address ONLY
    if (s_ledger_tx_check_arbitrage_outputs(a_ledger, a_tx, a_token_item) != 0) {
        log_it(L_WARNING, "Arbitrage TX for token %s has outputs to non-fee addresses",
               a_token_item->ticker);
        return -1;
    }

    return 0;  // Authorized
}<|MERGE_RESOLUTION|>--- conflicted
+++ resolved
@@ -6807,12 +6807,7 @@
         pthread_rwlock_wrlock(&l_ledger_pvt->events_rwlock);
     else
         pthread_rwlock_rdlock(&l_ledger_pvt->events_rwlock);
-<<<<<<< HEAD
     dap_ledger_event_t *l_event = NULL;
-=======
-    dap_ledger_event_t *l_event = NULL;  
-
->>>>>>> c0bab392
     unsigned int l_hash_value = 0;
     HASH_VALUE(a_tx_hash, sizeof(dap_hash_fast_t), l_hash_value);
     HASH_FIND_BYHASHVALUE(hh, l_ledger_pvt->events, a_tx_hash, sizeof(dap_hash_fast_t), l_hash_value, l_event);
@@ -6978,7 +6973,6 @@
  */
  int dap_ledger_event_pkey_check(dap_ledger_t *a_ledger, dap_hash_fast_t *a_pkey_hash)
  {
-<<<<<<< HEAD
      dap_ledger_private_t *l_ledger_pvt = PVT(a_ledger);
      pthread_rwlock_rdlock(&l_ledger_pvt->event_pkeys_rwlock);
      dap_ledger_event_pkey_item_t *l_item = NULL;
@@ -6994,21 +6988,6 @@
      
      // If key found in allowed list - it's allowed
      return l_item ? 0 : -1;
-=======
-    dap_ledger_private_t *l_ledger_pvt = PVT(a_ledger);
-    pthread_rwlock_rdlock(&l_ledger_pvt->event_pkeys_rwlock);
-    dap_ledger_event_pkey_item_t *l_item = NULL;
-    // If no keys are in the allowed list, all keys are allowed by default
-    if (!l_ledger_pvt->event_pkeys_allowed) {
-        pthread_rwlock_unlock(&l_ledger_pvt->event_pkeys_rwlock);
-        return 0;
-    }    
-    HASH_FIND(hh, l_ledger_pvt->event_pkeys_allowed, a_pkey_hash, sizeof(dap_hash_fast_t), l_item);
-    pthread_rwlock_unlock(&l_ledger_pvt->event_pkeys_rwlock);
-     
-    // If key found in allowed list - it's allowed
-    return l_item ? 0 : -1;
->>>>>>> c0bab392
  }
  
  /**
