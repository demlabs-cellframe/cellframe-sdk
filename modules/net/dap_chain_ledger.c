--- conflicted
+++ resolved
@@ -1746,7 +1746,6 @@
     return dap_ledger_token_add(a_ledger, a_token, a_token_size);
 }
 
-<<<<<<< HEAD
 /**
  * @brief s_tx_header_print
  * prepare data for print, add time
@@ -1920,8 +1919,6 @@
     return json_arr_out;
 }
 
-=======
->>>>>>> 6476ec14
 static bool s_pack_ledger_threshold_info_json (json_object *a_json_arr_out, dap_ledger_tx_item_t *a_tx_item)
 {
     json_object *json_obj_tx = json_object_new_object();
