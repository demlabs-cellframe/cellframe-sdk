--- conflicted
+++ resolved
@@ -3252,11 +3252,8 @@
     if (a_tag == DAP_CHAIN_TX_TAG_ACTION_EXTEND) return "extend";
     if (a_tag == DAP_CHAIN_TX_TAG_ACTION_CLOSE) return "close";
     if (a_tag == DAP_CHAIN_TX_TAG_ACTION_CHANGE) return "change";
-<<<<<<< HEAD
-=======
     if (a_tag == DAP_CHAIN_TX_TAG_ACTION_VOTING) return "voting";
     if (a_tag == DAP_CHAIN_TX_TAG_ACTION_VOTE) return "vote";
->>>>>>> d3c7647a
     if (a_tag == DAP_CHAIN_TX_TAG_ACTION_EMIT_DELEGATE_HOLD) return "hold";
     if (a_tag == DAP_CHAIN_TX_TAG_ACTION_EMIT_DELEGATE_TAKE) return "take";
     if (a_tag == DAP_CHAIN_TX_TAG_ACTION_EMIT_DELEGATE_REFILL) return "refill";
@@ -4224,49 +4221,6 @@
         }
     }
     if (!l_err_num) {
-<<<<<<< HEAD
-        byte_t *it; size_t l_size;
-        TX_ITEM_ITER_TX(it, l_size, a_tx) {
-            switch (*it) {
-            case TX_ITEM_TYPE_VOTING:
-                if (s_voting_callbacks.voting_callback) {
-                    if ((l_err_num = s_voting_callbacks.voting_callback(a_ledger, TX_ITEM_TYPE_VOTING, a_tx, a_tx_hash, false))) {
-                        debug_if(s_debug_more, L_WARNING, "Verificator check error %d for voting", l_err_num);
-                        l_err_num = DAP_LEDGER_TX_CHECK_VERIFICATOR_CHECK_FAILURE;
-                        break;
-                    }
-                } else {
-                    debug_if(s_debug_more, L_WARNING, "Verificator check error for voting item");
-                    l_err_num = DAP_LEDGER_TX_CHECK_NO_VERIFICATOR_SET;
-                    break;
-                }
-                break;
-            case TX_ITEM_TYPE_VOTE:
-                if (s_voting_callbacks.voting_callback) {
-                    if (!s_check_hal(a_ledger, a_tx_hash) &&
-                    (l_err_num = s_voting_callbacks.voting_callback(a_ledger, TX_ITEM_TYPE_VOTE, a_tx, a_tx_hash, false))) {
-                        debug_if(s_debug_more, L_WARNING, "Verificator check error %d for vote", l_err_num);
-                        l_err_num = DAP_LEDGER_TX_CHECK_VERIFICATOR_CHECK_FAILURE;
-                        break;
-                    }
-                } else {
-                    debug_if(s_debug_more, L_WARNING, "Verificator check error for vote item");
-                    l_err_num = DAP_LEDGER_TX_CHECK_NO_VERIFICATOR_SET;
-                    break;
-                }
-                break;
-            case TX_ITEM_TYPE_EVENT:
-                if (s_ledger_event_verify_add(a_ledger, a_tx_hash, a_tx, false)) {
-                    l_err_num = DAP_LEDGER_TX_CHECK_EVENT_VERIFY_FAILURE;
-                    break;
-                }
-                break;
-            default:
-                break;
-            }
-            if (l_err_num)
-                break;
-=======
         // TODO move it to service tag deduction
         if ( dap_chain_datum_tx_item_get(a_tx, NULL, NULL, TX_ITEM_TYPE_VOTING, NULL ) ) {
             if (s_voting_callbacks.voting_callback) {
@@ -4295,7 +4249,6 @@
            }
            if (a_action) 
                *a_action = DAP_CHAIN_TX_TAG_ACTION_VOTE;
->>>>>>> d3c7647a
         }
     }
 
@@ -4747,7 +4700,6 @@
             break;
         case TX_ITEM_TYPE_VOTE:
             l_err_num = s_voting_callbacks.voting_callback(a_ledger, TX_ITEM_TYPE_VOTE, a_tx, a_tx_hash, true);
-<<<<<<< HEAD
             break;
         case TX_ITEM_TYPE_EVENT:
             l_err_num = s_ledger_event_verify_add(a_ledger, a_tx_hash, a_tx, true);
@@ -4755,8 +4707,6 @@
         default:
             break;
         }
-=======
->>>>>>> d3c7647a
     }
     if (!s_check_hal(a_ledger, a_tx_hash))
         assert(!l_err_num);
