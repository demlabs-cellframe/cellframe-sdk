--- conflicted
+++ resolved
@@ -314,15 +314,9 @@
     dap_stream_ch_chain_net_init();
     dap_chain_node_client_init();
     dap_cli_server_cmd_add ("net", s_cli_net, "Network commands",
-<<<<<<< HEAD
-        "net list [chains -n <chain_net_name>]\n"
+        "net list [chains -net <chain_net_name>]\n"
             "\tList all networks or list all chains in selected network\n"
         "net -net <chain_net_name> [-mode {update | all}] go {online | offline | sync}\n"
-=======
-        "net list [chains -net <chain net name>]\n"
-            "\tList all networks or list all chains in selected network\n"
-        "net -net <chain net name> [-mode {update | all}] go {online | offline | sync}\n"
->>>>>>> 6b456cdc
             "\tFind and establish links and stay online. \n"
             "\tMode \"update\" is by default when only new chains and gdb are updated. Mode \"all\" updates everything from zero\n"
         "net -net <chain_net_name> get {status | fee | id}\n"
@@ -332,11 +326,7 @@
         "net -net <chain_net_name> [-mode {update | all}] sync {all | gdb | chains}\n"
             "\tSyncronyze gdb, chains or everything\n"
             "\tMode \"update\" is by default when only new chains and gdb are updated. Mode \"all\" updates everything from zero\n"
-<<<<<<< HEAD
-        "net -net <chain_net_name> link {list | add | del | info | disconnect_all}\n"
-=======
-        "net -net <chain net name> link {list | add | del | info [-addr] | disconnect_all}\n"
->>>>>>> 6b456cdc
+        "net -net <chain_net_name> link {list | add | del | info [-addr] | disconnect_all}\n"
             "\tList, add, del, dump or establish links\n"
         "net -net <chain_net_name> ca add {-cert <cert_name> | -hash <cert_hash>}\n"
             "\tAdd certificate to list of authority cetificates in GDB group\n"
