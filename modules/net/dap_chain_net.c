/*
 * Authors:
 * Dmitriy A. Gearasimov <gerasimov.dmitriy@demlabs.net>
 * Alexander Lysikov <alexander.lysikov@demlabs.net>
 * DeM Labs Inc.   https://demlabs.net
 * Kelvin Project https://github.com/kelvinblockchain
 * Copyright  (c) 2017-2018
 * All rights reserved.

 This file is part of DAP (Deus Applications Prototypes) the open source project

    DAP (Deus Applicaions Prototypes) is free software: you can redistribute it and/or modify
    it under the terms of the GNU General Public License as published by
    the Free Software Foundation, either version 3 of the License, or
    (at your option) any later version.

    DAP is distributed in the hope that it will be useful,
    but WITHOUT ANY WARRANTY; without even the implied warranty of
    MERCHANTABILITY or FITNESS FOR A PARTICULAR PURPOSE.  See the
    GNU General Public License for more details.

    You should have received a copy of the GNU General Public License
    along with any DAP based project.  If not, see <http://www.gnu.org/licenses/>.
*/


#ifndef _GNU_SOURCE
#define _GNU_SOURCE
#endif
#ifndef  _XOPEN_SOURCE
#define _XOPEN_SOURCE       /* See feature_test_macros(7) */
#endif
#ifndef __USE_XOPEN
#define __USE_XOPEN
#endif
#include <time.h>
#include <stdio.h>
#include <stdlib.h>
#include <stddef.h>
#include <stdint.h>
#include <string.h>
#include <errno.h>
#include <pthread.h>


#ifdef DAP_OS_UNIX
#include <sys/types.h>
#include <sys/socket.h>
#include <arpa/inet.h>
#include <netdb.h>
#endif

#ifdef WIN32
#include <winsock2.h>
#include <windows.h>
#include <mswsock.h>
#include <ws2tcpip.h>
#include <io.h>
#endif


#include "uthash.h"
#include "utlist.h"

#include "dap_common.h"
#include "dap_string.h"
#include "dap_strfuncs.h"
#include "dap_file_utils.h"
#include "dap_enc_base58.h"
#include "dap_config.h"
#include "dap_hash.h"
#include "dap_cert.h"
#include "dap_cert_file.h"

#include "dap_timerfd.h"
#include "dap_stream_worker.h"
#include "dap_worker.h"
#include "dap_proc_queue.h"
#include "dap_proc_thread.h"

#include "dap_enc_http.h"
#include "dap_chain_common.h"
#include "dap_chain_net.h"
#include "dap_chain_pvt.h"
#include "dap_chain_node_client.h"
#include "dap_chain_node_cli.h"
#include "dap_chain_node_cli_cmd.h"
#include "dap_notify_srv.h"
#include "dap_chain_ledger.h"
#include "dap_chain_cs_none.h"

#include "dap_chain_global_db.h"
#include "dap_chain_global_db_remote.h"

#include "dap_stream_ch_chain_net_pkt.h"
#include "dap_stream_ch_chain_net.h"
#include "dap_stream_ch_chain.h"
#include "dap_stream_ch_chain_pkt.h"
#include "dap_stream_ch.h"
#include "dap_stream_ch_pkt.h"
#include "dap_chain_node_dns_client.h"
#include "dap_module.h"

#include <stdio.h>
#include <sys/types.h>
#include <dirent.h>

#define LOG_TAG "chain_net"

#define F_DAP_CHAIN_NET_SYNC_FROM_ZERO   ( 1 << 8 )
#define F_DAP_CHAIN_NET_SHUTDOWN         ( 1 << 9 )
#define F_DAP_CHAIN_NET_GO_SYNC          ( 1 << 10 )

// maximum number of connections
static size_t s_max_links_count = 5;// by default 5
// number of required connections
static size_t s_required_links_count = 3;// by default 3
static bool s_debug_more = false;

struct link_dns_request {
    uint32_t link_id;
    dap_chain_net_t * net;
    uint_fast16_t tries;
};

/**
  * @struct dap_chain_net_pvt
  * @details Private part of chain_net dap object
  */
typedef struct dap_chain_net_pvt{
    pthread_t proc_tid;
#ifndef _WIN32
    pthread_cond_t state_proc_cond;
#else
    HANDLE state_proc_cond;
#endif


    pthread_mutex_t state_mutex_cond;
    dap_chain_node_role_t node_role;
    uint32_t  flags;
    time_t    last_sync;

    dap_chain_node_addr_t * node_addr;
    dap_chain_node_info_t * node_info;  // Current node's info

    //Active synchronizing link
    dap_chain_node_client_t *active_link;
    // Established links
    dap_list_t *links;                  // Links list
    size_t links_connected_count;

    // Prepared links
    dap_list_t *links_info;             // Links info list

    atomic_uint links_dns_requests;

    bool load_mode;
    char ** seed_aliases;

    uint16_t bootstrap_nodes_count;
    struct in_addr *bootstrap_nodes_addrs;
    uint16_t *bootstrap_nodes_ports;

    uint16_t gdb_sync_groups_count;
    uint16_t gdb_sync_nodes_addrs_count;
    uint16_t gdb_sync_nodes_links_count;
    char **gdb_sync_groups;
    dap_chain_node_addr_t *gdb_sync_nodes_addrs;
    uint32_t *gdb_sync_nodes_links_ips;
    uint16_t *gdb_sync_nodes_links_ports;

    uint16_t seed_aliases_count;

    dap_chain_net_state_t state;
    dap_chain_net_state_t state_target;
    uint16_t acl_idx;

    // Main loop timer
    dap_timerfd_t * main_timer;

    // General rwlock for structure
    pthread_rwlock_t rwlock;

} dap_chain_net_pvt_t;

typedef struct dap_chain_net_item{
    char name [DAP_CHAIN_NET_NAME_MAX];
    dap_chain_net_id_t net_id;
    dap_chain_net_t * chain_net;
    UT_hash_handle hh;
} dap_chain_net_item_t;

#define PVT(a) ( (dap_chain_net_pvt_t *) (void*) a->pvt )
#define PVT_S(a) ( (dap_chain_net_pvt_t *) (void*) a.pvt )

static dap_chain_net_item_t * s_net_items = NULL;
static dap_chain_net_item_t * s_net_items_ids = NULL;


static const char * c_net_states[]={
    [NET_STATE_OFFLINE] = "NET_STATE_OFFLINE",
    [NET_STATE_LINKS_PREPARE ] = "NET_STATE_LINKS_PREPARE",
    [NET_STATE_LINKS_CONNECTING] = "NET_STATE_LINKS_CONNECTING",
    [NET_STATE_LINKS_ESTABLISHED]= "NET_STATE_LINKS_ESTABLISHED",
    [NET_STATE_SYNC_GDB]= "NET_STATE_SYNC_GDB",
    [NET_STATE_SYNC_CHAINS]= "NET_STATE_SYNC_CHAINS",
    [NET_STATE_ADDR_REQUEST]= "NET_STATE_ADDR_REQUEST",
    [NET_STATE_ONLINE]= "NET_STATE_ONLINE"
};

static dap_chain_net_t * s_net_new(const char * a_id, const char * a_name , const char * a_node_role);
inline static const char * s_net_state_to_str(dap_chain_net_state_t l_state);


// Node link callbacks
static void s_node_link_callback_connected(dap_chain_node_client_t * a_node_client, void * a_arg);
static void s_node_link_callback_disconnected(dap_chain_node_client_t * a_node_client, void * a_arg);
static void s_node_link_callback_stage(dap_chain_node_client_t * a_node_client,dap_client_stage_t a_stage, void * a_arg);
static void s_node_link_callback_error(dap_chain_node_client_t * a_node_client, int a_error, void * a_arg);
static void s_node_link_callback_delete(dap_chain_node_client_t * a_node_client, void * a_arg);

static const dap_chain_node_client_callbacks_t s_node_link_callbacks={
    .connected=s_node_link_callback_connected,
    .disconnected=s_node_link_callback_disconnected,
    .stage=s_node_link_callback_stage,
    .error=s_node_link_callback_error
};


// State machine switchs here
static bool s_net_states_proc(dap_proc_thread_t *a_thread, void *a_arg);

// Notify about net states
static void s_net_states_notify(dap_chain_net_t * l_net );
static void s_net_links_notify(dap_chain_net_t * a_net );

// Prepare link success/error endpoints
static void s_net_state_link_prepare_success(dap_worker_t * a_worker,dap_chain_node_info_t * a_node_info, void * a_arg);
static void s_net_state_link_prepare_error(dap_worker_t * a_worker,dap_chain_node_info_t * a_node_info, void * a_arg, int a_errno);


//static void s_net_proc_kill( dap_chain_net_t * a_net );
int s_net_load(const char * a_net_name, uint16_t a_acl_idx);

// Notify callback for GlobalDB changes
static void s_gbd_history_callback_notify (void * a_arg, const char a_op_code, const char * a_group,
                                                     const char * a_key, const void * a_value,
                                                     const size_t a_value_len);
static void s_chain_callback_notify(void * a_arg, dap_chain_t *a_chain, dap_chain_cell_id_t a_id, void *a_atom, size_t a_atom_size);

static int s_cli_net(int argc, char ** argv, char **str_reply);

static bool s_seed_mode = false;

static uint8_t *dap_chain_net_set_acl(dap_chain_hash_fast_t *a_pkey_hash);

static dap_global_db_obj_callback_notify_t s_srv_callback_notify = NULL;

/**
 * @brief
 * init network settings from cellrame-node.cfg file
 * register net* commands in cellframe-node-cli interface
 * @return
 */
int dap_chain_net_init()
{
<<<<<<< HEAD
=======
    dap_stream_ch_chain_init();
    dap_stream_ch_chain_net_init();
>>>>>>> 8553bcbc
    dap_chain_node_client_init();
    dap_chain_node_cli_cmd_item_create ("net", s_cli_net, "Network commands",
        "net list [chains -n <chain net name>]"
            "\tList all networks or list all chains in selected network"
        "net -net <chain net name> [-mode {update | all}] go {online | offline | sync}\n"
            "\tFind and establish links and stay online. \n"
            "\tMode \"update\" is by default when only new chains and gdb are updated. Mode \"all\" updates everything from zero\n"
        "net -net <chain net name> get status\n"
            "\tLook at current status\n"
        "net -net <chain net name> stats tx [-from <From time>] [-to <To time>] [-prev_sec <Seconds>] \n"
            "\tTransactions statistics. Time format is <Year>-<Month>-<Day>_<Hours>:<Minutes>:<Seconds> or just <Seconds> \n"
        "net -net <chain net name> [-mode {update | all}] sync {all | gdb | chains}\n"
            "\tSyncronyze gdb, chains or everything\n"
            "\tMode \"update\" is by default when only new chains and gdb are updated. Mode \"all\" updates everything from zero\n"
        "net -net <chain net name> link {list | add | del | info | establish}\n"
            "\tList, add, del, dump or establish links\n"
        "net -net <chain net name> ca add {-cert <cert name> | -hash <cert hash>}\n"
            "\tAdd certificate to list of authority cetificates in GDB group\n"
        "net -net <chain net name> ca list\n"
            "\tPrint list of authority cetificates from GDB group\n"
        "net -net <chain net name> ca del -hash <cert hash> [-H hex|base58(default)]\n"
            "\tDelete certificate from list of authority cetificates in GDB group by it's hash\n"
        "net -net <chain net name> ledger reload\n"
<<<<<<< HEAD
            "\tPurge the cache of chain net ledger and recalculate it from chain file\n"                                        );
=======
            "\tPurge the cache of chain net ledger and recalculate it from chain file\n");
>>>>>>> 8553bcbc
    s_seed_mode = dap_config_get_item_bool_default(g_config,"general","seed_mode",false);

    // maximum number of connections to other nodes
    s_max_links_count = dap_config_get_item_int32_default(g_config, "general", "max_links", s_max_links_count);
    // required number of connections to other nodes
    s_required_links_count = dap_config_get_item_int32_default(g_config, "general", "require_links", s_required_links_count);
    s_debug_more = dap_config_get_item_bool_default(g_config,"chain_net","debug_more",false);
<<<<<<< HEAD

    dap_chain_net_load_all();

    dap_enc_http_set_acl_callback(dap_chain_net_set_acl);
    log_it(L_NOTICE,"Chain networks initialized");
    return 0;
}

=======

    dap_chain_net_load_all();

    dap_enc_http_set_acl_callback(dap_chain_net_set_acl);
    log_it(L_NOTICE,"Chain networks initialized");
    return 0;
}

>>>>>>> 8553bcbc
/**
 * @brief get certificate hash from chain config [acl_accept_ca_gdb] param
 * 
 * @param a_net dap_chain_net_t chain object
 * @return char* 
 */
char *dap_chain_net_get_gdb_group_acl(dap_chain_net_t *a_net)
{
    if (a_net) {
        const char l_path[] = "network/";
        char l_cfg_path[strlen(a_net->pub.name) + strlen(l_path) + 1];
        strcpy(l_cfg_path, l_path);
        strcat(l_cfg_path, a_net->pub.name);
        dap_config_t *l_cfg = dap_config_open(l_cfg_path);
        const char *l_auth_gdb = dap_config_get_item_str(l_cfg, "auth", "acl_accept_ca_gdb");
        if (l_auth_gdb) {
            return dap_strdup_printf("%s.%s", a_net->pub.gdb_groups_prefix, l_auth_gdb);
        }
    }
    return NULL;
}

/**
 * @brief convert dap_chain_net_state_t net state object to string
 * 
 * @param l_state dap_chain_net_state_t
 * @return const char* 
 */
inline static const char * s_net_state_to_str(dap_chain_net_state_t l_state)
{
    return c_net_states[l_state];
}

/**
 * @brief set current network state to F_DAP_CHAIN_NET_GO_SYNC
 * 
 * @param a_net dap_chain_net_t network object
 * @param a_new_state dap_chain_net_state_t new network state
 * @return int 
 */
int dap_chain_net_state_go_to(dap_chain_net_t * a_net, dap_chain_net_state_t a_new_state)
{
    if (PVT(a_net)->state_target == a_new_state){
        log_it(L_WARNING,"Already going to state %s",s_net_state_to_str(a_new_state));
    }
    PVT(a_net)->state_target = a_new_state;

    pthread_mutex_lock( &PVT(a_net)->state_mutex_cond); // Preventing call of state_go_to before wait cond will be armed
    // set flag for sync
    PVT(a_net)->flags |= F_DAP_CHAIN_NET_GO_SYNC;
    //PVT(a_net)->flags |= F_DAP_CHAIN_NET_SYNC_FROM_ZERO;  // TODO set this flag according to -mode argument from command line
#ifndef _WIN32
    pthread_cond_signal( &PVT(a_net)->state_proc_cond );
#else
    SetEvent( PVT(a_net)->state_proc_cond );
#endif
    pthread_mutex_unlock( &PVT(a_net)->state_mutex_cond);
    dap_proc_queue_add_callback(dap_events_worker_get_auto(), s_net_states_proc, a_net);
    return 0;
}

dap_chain_net_state_t dap_chain_net_get_target_state(dap_chain_net_t *a_net)
{
    return PVT(a_net)->state_target;
}

/**
 * @brief set s_srv_callback_notify
 * 
 * @param a_callback dap_global_db_obj_callback_notify_t callback function
 */
void dap_chain_net_set_srv_callback_notify(dap_global_db_obj_callback_notify_t a_callback)
{
    s_srv_callback_notify = a_callback;
}

/**
 * @brief if current network in ONLINE state send to all connected node
 * executes, when you add data to gdb chain (class=gdb in chain config)
 * @param a_arg arguments. Can be network object (dap_chain_net_t)
 * @param a_op_code object type (f.e. l_net->type from dap_store_obj)
 * @param a_group group, for example "chain-gdb.home21-network.chain-F"
 * @param a_key key hex value, f.e. 0x12EFA084271BAA5EEE93B988E73444B76B4DF5F63DADA4B300B051E29C2F93
 * @param a_value buffer with data
 * @param a_value_len buffer size
 */
void dap_chain_net_sync_gdb_broadcast(void *a_arg, const char a_op_code, const char *a_group,
                                      const char *a_key, const void *a_value, const size_t a_value_len)
{
    UNUSED(a_value);
    UNUSED(a_value_len);
    dap_chain_net_t *l_net = (dap_chain_net_t *)a_arg;
    if (PVT(l_net)->state == NET_STATE_ONLINE) {
        char *l_group;
        if (a_op_code == 'd') {
            l_group = dap_strdup_printf("%s.del", a_group);
        } else {
            l_group = (char *)a_group;
        }
        dap_store_obj_t *l_obj = (dap_store_obj_t *)dap_chain_global_db_obj_get(a_key, l_group);
        if (a_op_code == 'd') {
            DAP_DELETE(l_group);
        }
        if (!l_obj) {
            log_it(L_DEBUG, "Notified GDB event does not exist");
            return;
        }
        l_obj->type = (uint8_t)a_op_code;
        DAP_DELETE(l_obj->group);
        l_obj->group = dap_strdup(a_group);
        dap_store_obj_pkt_t *l_data_out = dap_store_packet_single(l_obj);
        dap_store_obj_free(l_obj, 1);
        dap_chain_t *l_chain = dap_chain_net_get_chain_by_name(l_net, "gdb");
        dap_chain_id_t l_chain_id = l_chain ? l_chain->id : (dap_chain_id_t) {};
        pthread_rwlock_rdlock(&PVT(l_net)->rwlock);
        for (dap_list_t *l_tmp = PVT(l_net)->links; l_tmp; l_tmp = dap_list_next(l_tmp)) {
            dap_chain_node_client_t *l_node_client = (dap_chain_node_client_t *)l_tmp->data;
            dap_stream_worker_t *l_stream_worker = dap_client_get_stream_worker(l_node_client->client);
            if (l_stream_worker)
                continue;
            dap_stream_ch_chain_pkt_write_mt(l_stream_worker, l_node_client->ch_chain_uuid, DAP_STREAM_CH_CHAIN_PKT_TYPE_GLOBAL_DB, l_net->pub.id.uint64,
                                                 l_chain_id.uint64, l_net->pub.cell_id.uint64, l_data_out,
                                                 sizeof(dap_store_obj_pkt_t) + l_data_out->data_size);
        }
        pthread_rwlock_unlock(&PVT(l_net)->rwlock);
        DAP_DELETE(l_data_out);
    }
}

/**
 * @brief added like callback in dap_chain_global_db_add_sync_group
 * 
 * @param a_arg arguments. Can be network object (dap_chain_net_t)
 * @param a_op_code object type (f.e. l_net->type from dap_store_obj)
 * @param a_group group, for example "chain-gdb.home21-network.chain-F"
 * @param a_key key hex value, f.e. 0x12EFA084271BAA5EEE93B988E73444B76B4DF5F63DADA4B300B051E29C2F93
 * @param a_value buffer with data
 * @param a_value_len buffer size
 */
static void s_gbd_history_callback_notify (void * a_arg, const char a_op_code, const char * a_group,
                                                     const char * a_key, const void * a_value, const size_t a_value_len)
{
    if (!a_arg) {
        return;
    }
    dap_chain_node_mempool_autoproc_notify(a_arg, a_op_code, a_group, a_key, a_value, a_value_len);
    dap_chain_net_sync_gdb_broadcast(a_arg, a_op_code, a_group, a_key, a_value, a_value_len);
    if (s_srv_callback_notify) {
        s_srv_callback_notify(a_arg, a_op_code, a_group, a_key, a_value, a_value_len);
    }
}

/**
 * @brief s_chain_callback_notify
 * @param a_arg
 * @param a_chain
 * @param a_id
 */
static void s_chain_callback_notify(void * a_arg, dap_chain_t *a_chain, dap_chain_cell_id_t a_id, void* a_atom, size_t a_atom_size)
{
    if (!a_arg)
        return;
    dap_chain_net_t *l_net = (dap_chain_net_t *)a_arg;
    if (PVT(l_net)->state == NET_STATE_ONLINE) {
        pthread_rwlock_rdlock(&PVT(l_net)->rwlock);
        for (dap_list_t *l_tmp = PVT(l_net)->links; l_tmp; l_tmp = dap_list_next(l_tmp)) {
            dap_chain_node_client_t *l_node_client = (dap_chain_node_client_t *)l_tmp->data;
            dap_stream_worker_t * l_worker = dap_client_get_stream_worker( l_node_client->client);
            if(l_worker)
                dap_stream_ch_chain_pkt_write_mt(l_worker, l_node_client->ch_chain_uuid, DAP_STREAM_CH_CHAIN_PKT_TYPE_CHAIN,
                                              l_net->pub.id.uint64, a_chain->id.uint64, a_id.uint64, a_atom, a_atom_size);
        }
        pthread_rwlock_unlock(&PVT(l_net)->rwlock);
    }
}

/**
 * @brief s_fill_links_from_root_aliases
 * @param a_net
 */
static void s_fill_links_from_root_aliases(dap_chain_net_t * a_net)
{
     dap_chain_net_pvt_t *l_pvt_net = PVT(a_net);
     uint64_t l_own_addr = dap_chain_net_get_cur_addr_int(a_net);
     for (size_t i = 0; i < MIN(s_max_links_count, l_pvt_net->seed_aliases_count); i++) {
         pthread_rwlock_rdlock(&l_pvt_net->rwlock);
         if (dap_list_length(l_pvt_net->links_info) >= s_max_links_count) {
             pthread_rwlock_unlock(&l_pvt_net->rwlock);
             break;
         }else
            pthread_rwlock_unlock(&l_pvt_net->rwlock);

         dap_chain_node_addr_t *l_link_addr = dap_chain_node_alias_find(a_net, l_pvt_net->seed_aliases[i]);
         if (!l_link_addr)
             continue;

         if (l_link_addr->uint64 == l_own_addr) {
             continue;   // Do not link with self
         }
         dap_chain_node_info_t *l_link_node_info = dap_chain_node_info_read(a_net, l_link_addr);
         if(l_link_node_info) {
             pthread_rwlock_wrlock(&l_pvt_net->rwlock);
             l_pvt_net->links_info = dap_list_append(l_pvt_net->links_info, l_link_node_info);
             pthread_rwlock_unlock(&l_pvt_net->rwlock);
         } else {
             log_it(L_WARNING, "Not found link %s."NODE_ADDR_FP_STR" in the node list", a_net->pub.name,
                    NODE_ADDR_FP_ARGS(l_link_addr));
         }
     }
}

/**
 * @brief s_node_link_callback_connected
 * @param a_node_client
 * @param a_arg
 */
static void s_node_link_callback_connected(dap_chain_node_client_t * a_node_client, void * a_arg)
{
    dap_chain_net_t * l_net = (dap_chain_net_t *) a_arg;
    dap_chain_net_pvt_t * l_net_pvt = PVT(l_net);

    a_node_client->stream_worker = dap_client_get_stream_worker(a_node_client->client);
    if(a_node_client->stream_worker == NULL){
        log_it(L_ERROR, "Stream worker is NULL in connected() callback, do nothing");
        a_node_client->state = NODE_CLIENT_STATE_ERROR;
        return;
    }

    a_node_client->resync_gdb = l_net_pvt->flags & F_DAP_CHAIN_NET_SYNC_FROM_ZERO;
    if ( s_debug_more )
    log_it(L_NOTICE, "Established connection with %s."NODE_ADDR_FP_STR,l_net->pub.name,
           NODE_ADDR_FP_ARGS_S(a_node_client->remote_node_addr));
    pthread_rwlock_wrlock(&l_net_pvt->rwlock);
    l_net_pvt->links_connected_count++;
    a_node_client->is_connected = true;
    s_net_links_notify(l_net);
    if(l_net_pvt->state == NET_STATE_LINKS_CONNECTING ){
        l_net_pvt->state = NET_STATE_LINKS_ESTABLISHED;
        dap_proc_queue_add_callback_inter(a_node_client->stream_worker->worker->proc_queue_input,s_net_states_proc,l_net );
    }
    pthread_rwlock_unlock(&l_net_pvt->rwlock);

}

/**
 * @brief s_node_link_callback_disconnected
 * @param a_node_client
 * @param a_arg
 */
static void s_node_link_callback_disconnected(dap_chain_node_client_t * a_node_client, void * a_arg)
{
    dap_chain_net_t * l_net = (dap_chain_net_t *) a_arg;
    dap_chain_net_pvt_t * l_net_pvt = PVT(l_net);
    pthread_rwlock_wrlock(&l_net_pvt->rwlock);
    if (a_node_client->is_connected) {
        a_node_client->is_connected = false;
        log_it(L_INFO, "%s."NODE_ADDR_FP_STR" disconnected.%s",l_net->pub.name,
               NODE_ADDR_FP_ARGS_S(a_node_client->info->hdr.address),
               l_net_pvt->state_target == NET_STATE_OFFLINE ? "" : " Reconnecting back...");
        if (l_net_pvt->links_connected_count)
            l_net_pvt->links_connected_count--;
        else
            log_it(L_ERROR, "Links count is zero in disconnected callback, looks smbd decreased it twice or forget to increase on connect/reconnect");
    }
    if (l_net_pvt->state_target != NET_STATE_OFFLINE) {
        a_node_client->keep_connection = true;
    }
    pthread_rwlock_unlock(&l_net_pvt->rwlock);
}

/**
 * @brief s_node_link_callback_stage
 * @param a_node_client
 * @param a_stage
 * @param a_arg
 */
static void s_node_link_callback_stage(dap_chain_node_client_t * a_node_client,dap_client_stage_t a_stage, void * a_arg)
{
    dap_chain_net_t * l_net = (dap_chain_net_t *) a_arg;
    if( s_debug_more)
        log_it(L_INFO,"%s."NODE_ADDR_FP_STR" stage %s",l_net->pub.name,NODE_ADDR_FP_ARGS_S(a_node_client->remote_node_addr),
                                                        dap_client_stage_str(a_stage));
    dap_notify_server_send_f_mt("{"
                            "class:\"NetLinkStage\","
                            "net_id:0x%016" DAP_UINT64_FORMAT_X ","
                            "cell_id:0x%016"DAP_UINT64_FORMAT_X","
                            "address:\""NODE_ADDR_FP_STR"\","
                            "state:\"%s\""
                        "}\n", a_node_client->net->pub.id.uint64, a_node_client->info->hdr.cell_id.uint64,
                                NODE_ADDR_FP_ARGS_S(a_node_client->info->hdr.address),
                                dap_chain_node_client_state_to_str(a_node_client->state) );
}

/**
 * @brief s_node_link_callback_error
 * @param a_node_client
 * @param a_error
 * @param a_arg
 */
static void s_node_link_callback_error(dap_chain_node_client_t * a_node_client, int a_error, void * a_arg)
{
    dap_chain_net_t * l_net = (dap_chain_net_t *) a_arg;
    log_it(L_WARNING, "Can't establish link with %s."NODE_ADDR_FP_STR, l_net->pub.name,
           NODE_ADDR_FP_ARGS_S(a_node_client->remote_node_addr));
    dap_notify_server_send_f_mt("{"
                            "class:\"NetLinkError\","
                            "net_id:0x%016" DAP_UINT64_FORMAT_X ","
                            "cell_id:0x%016"DAP_UINT64_FORMAT_X","
                            "address:\""NODE_ADDR_FP_STR"\","
                            "error:\%d"
                        "}\n", a_node_client->net->pub.id.uint64, a_node_client->info->hdr.cell_id.uint64,
                                NODE_ADDR_FP_ARGS_S(a_node_client->info->hdr.address),
                                a_error);
}

/**
 * @brief s_node_link_callback_delete
 * @param a_node_client
 * @param a_arg
 */
static void s_node_link_callback_delete(dap_chain_node_client_t * a_node_client, void * a_arg)
{
    log_it(L_DEBUG,"Remove node client from list");
    dap_chain_net_t * l_net = (dap_chain_net_t *) a_arg;
    dap_chain_net_pvt_t * l_net_pvt = PVT(l_net);
    pthread_rwlock_wrlock(&l_net_pvt->rwlock);
    for ( dap_list_t * it = l_net_pvt->links; it; it=it->next ){
        dap_chain_node_client_t * l_client =(dap_chain_node_client_t *) it->data;
        // Cut out current iterator if it equals with deleting handler
        if (l_client == a_node_client){
            if (it->prev)
                it->prev->next = it->next;
            if (it->next)
                it->next->prev = it->prev;
        }
    }
    pthread_rwlock_unlock(&l_net_pvt->rwlock);
    dap_notify_server_send_f_mt("{"
                            "class:\"NetLinkDelete\","
                            "net_id:0x%016" DAP_UINT64_FORMAT_X ","
                            "cell_id:0x%016"DAP_UINT64_FORMAT_X","
                            "address:\""NODE_ADDR_FP_STR"\""
                        "}\n", a_node_client->net->pub.id.uint64, a_node_client->info->hdr.cell_id.uint64,
                                NODE_ADDR_FP_ARGS_S(a_node_client->info->hdr.address));
    dap_chain_node_client_close(a_node_client);
}

/**
 * @brief s_net_state_link_prepare_success
 * @param a_worker
 * @param a_node_info
 * @param a_arg
 */
static void s_net_state_link_prepare_success(dap_worker_t * a_worker,dap_chain_node_info_t * a_node_info, void * a_arg)
{
    if(s_debug_more){
        char l_node_addr_str[INET_ADDRSTRLEN]={};
        inet_ntop(AF_INET,&a_node_info->hdr.ext_addr_v4,l_node_addr_str, INET_ADDRSTRLEN);
        log_it(L_DEBUG,"Link " NODE_ADDR_FP_STR " (%s) prepare success", NODE_ADDR_FP_ARGS_S(a_node_info->hdr.address),
                                                                                     l_node_addr_str );
    }

    struct link_dns_request * l_dns_request = (struct link_dns_request *) a_arg;
    dap_chain_net_t * l_net = l_dns_request->net;
    dap_chain_net_pvt_t * l_net_pvt = PVT(l_net);
    uint64_t l_own_addr =0;
    if (a_node_info->hdr.address.uint64 != l_own_addr) {
        pthread_rwlock_wrlock(&l_net_pvt->rwlock);
        l_net_pvt->links_info = dap_list_append(l_net_pvt->links_info, a_node_info);
        pthread_rwlock_unlock(&l_net_pvt->rwlock);
        l_dns_request->tries = 0;
    }
    pthread_rwlock_rdlock(&l_net_pvt->rwlock);

    l_dns_request->tries++;
    l_net_pvt->links_dns_requests--;
    if (l_net_pvt->links_dns_requests == 0){ // It was the last one
        if (l_net_pvt->state != NET_STATE_LINKS_CONNECTING){
            l_net_pvt->state = NET_STATE_LINKS_CONNECTING;
        }
        dap_proc_queue_add_callback_inter( a_worker->proc_queue_input,s_net_states_proc,l_net );
    }
    pthread_rwlock_unlock(&l_net_pvt->rwlock);
    dap_notify_server_send_f_mt("{"
                            "class:\"NetLinkPrepareSuccess\","
                            "net_id:0x%016" DAP_UINT64_FORMAT_X ","
                            "cell_id:0x%016"DAP_UINT64_FORMAT_X","
                            "address:\""NODE_ADDR_FP_STR"\""
                        "}\n", l_net->pub.id.uint64, a_node_info->hdr.cell_id.uint64,
                                NODE_ADDR_FP_ARGS_S(a_node_info->hdr.address));
    DAP_DELETE(l_dns_request);
}

/**
 * @brief s_net_state_link_prepare_error
 * @param a_worker
 * @param a_node_info
 * @param a_arg
 * @param a_errno
 */
static void s_net_state_link_prepare_error(dap_worker_t * a_worker,dap_chain_node_info_t * a_node_info, void * a_arg, int a_errno)
{
    struct link_dns_request * l_dns_request = (struct link_dns_request *) a_arg;
    dap_chain_net_t * l_net = l_dns_request->net;
    dap_chain_net_pvt_t * l_net_pvt = PVT(l_net);
    char l_node_addr_str[INET_ADDRSTRLEN]={};
    inet_ntop(AF_INET,&a_node_info->hdr.ext_addr_v4,l_node_addr_str,sizeof (a_node_info->hdr.ext_addr_v4));
    log_it(L_WARNING,"Link " NODE_ADDR_FP_STR " (%s) prepare error with code %d", NODE_ADDR_FP_ARGS_S(a_node_info->hdr.address),
                                                                                 l_node_addr_str,a_errno );

    dap_notify_server_send_f_mt("{"
                            "class:\"NetLinkPrepareError\","
                            "net_id:0x%016" DAP_UINT64_FORMAT_X ","
                            "cell_id:0x%016"DAP_UINT64_FORMAT_X","
                            "address:\""NODE_ADDR_FP_STR"\","
                            "error: %d"
                        "}\n", l_net->pub.id.uint64, a_node_info->hdr.cell_id.uint64,
                                NODE_ADDR_FP_ARGS_S(a_node_info->hdr.address),a_errno);

    pthread_rwlock_wrlock(&l_net_pvt->rwlock);
    if(l_net_pvt->links_dns_requests)
        l_net_pvt->links_dns_requests--;

    if(!l_net_pvt->links_dns_requests ){
        if( l_net_pvt->state != NET_STATE_OFFLINE){
            log_it(L_WARNING,"Can't prepare links via DNS requests. Prefilling links with root addresses");
            l_net_pvt->state = NET_STATE_LINKS_CONNECTING;
            pthread_rwlock_unlock(&l_net_pvt->rwlock);
            s_fill_links_from_root_aliases(l_net);
            dap_proc_queue_add_callback_inter( a_worker->proc_queue_input,s_net_states_proc,l_net );
            DAP_DELETE(l_dns_request);
            return;
        }
    }
    pthread_rwlock_unlock(&l_net_pvt->rwlock);
    DAP_DELETE(l_dns_request);
}

/**
 * @brief s_net_states_notify
 * @param l_net
 */
static void s_net_states_notify(dap_chain_net_t * l_net )
{
    dap_notify_server_send_f_mt("{"
                                    "class:\"NetStates\","
                                    "net_id: 0x%016" DAP_UINT64_FORMAT_X ","
                                    "state: \"%s\","
                                    "state_target:\"%s\""
                                "}\n", l_net->pub.id.uint64,
                                       dap_chain_net_state_to_str( PVT(l_net)->state),
                                       dap_chain_net_state_to_str(PVT(l_net)->state_target));

}

/**
 * @brief s_net_links_notify
 * @param l_net
 */
static void s_net_links_notify(dap_chain_net_t * a_net )
{
    dap_chain_net_pvt_t * l_net_pvt = PVT(a_net);
    dap_string_t * l_str_reply = dap_string_new("[");

    size_t i =0;
    for (dap_list_t * l_item = l_net_pvt->links; l_item;  l_item = l_item->next ) {
        dap_chain_node_client_t * l_node_client = l_item->data;

        if(l_node_client){
            dap_chain_node_info_t * l_info = l_node_client->info;
            char l_ext_addr_v4[INET_ADDRSTRLEN]={};
            char l_ext_addr_v6[INET6_ADDRSTRLEN]={};
            inet_ntop(AF_INET,&l_info->hdr.ext_addr_v4,l_ext_addr_v4,sizeof (l_info->hdr.ext_addr_v4));
            inet_ntop(AF_INET6,&l_info->hdr.ext_addr_v6,l_ext_addr_v6,sizeof (l_info->hdr.ext_addr_v6));

            dap_string_append_printf(l_str_reply,"{"
                                        "id:%zu,"
                                        "address:\""NODE_ADDR_FP_STR"\","
                                        "alias:\"%s\","
                                        "cell_id:0x%016"DAP_UINT64_FORMAT_X","
                                        "ext_ipv4:\"%s\","
                                        "ext_ipv6:\"%s\","
                                        "ext_port:%hu"
                                        "state:\"%s\""
                                    "}", i,NODE_ADDR_FP_ARGS_S(l_info->hdr.address), l_info->hdr.alias, l_info->hdr.cell_id.uint64,
                                     l_ext_addr_v4, l_ext_addr_v6,l_info->hdr.ext_port
                                     , dap_chain_node_client_state_to_str(l_node_client->state) );
        }
        i++;
    }


    dap_notify_server_send_f_mt("{"
                                    "class:\"NetLinks\","
                                    "net_id:0x%016"DAP_UINT64_FORMAT_X","
                                    "links:%s"
                                "}\n", a_net->pub.id.uint64,
                                       l_str_reply->str);
    dap_string_free(l_str_reply,true);

}

/**
 * @brief s_net_states_proc
 * @param l_net
 */
static bool s_net_states_proc(dap_proc_thread_t *a_thread, void *a_arg)
{
    UNUSED(a_thread);
    bool l_repeat_after_exit = false; // If true - repeat on next iteration of proc thread loop
    dap_chain_net_t *l_net = (dap_chain_net_t *) a_arg;
    assert(l_net);
    dap_chain_net_pvt_t *l_net_pvt = PVT(l_net);
    assert(l_net_pvt);
    if (l_net_pvt->state_target == NET_STATE_OFFLINE) {
        l_net_pvt->state = NET_STATE_OFFLINE;
    }

    pthread_rwlock_wrlock(&l_net_pvt->rwlock);

    switch (l_net_pvt->state) {
        // State OFFLINE where we don't do anything
        case NET_STATE_OFFLINE: {
            // delete all links
            dap_list_t *l_tmp = l_net_pvt->links;
            while (l_tmp) {
                dap_list_t *l_next =l_tmp->next;
                dap_chain_node_client_close(l_tmp->data);
                DAP_DELETE(l_tmp);
                l_tmp = l_next;
            }
            l_net_pvt->links = NULL;
            if(l_net_pvt->links_info){
                dap_list_free_full(l_net_pvt->links_info, free);
                l_net_pvt->links_info = NULL;
            }
            if ( l_net_pvt->state_target != NET_STATE_OFFLINE ){
                l_net_pvt->state = NET_STATE_LINKS_PREPARE;
                l_repeat_after_exit = true;
                break;
            }
            // disable SYNC_GDB
            l_net_pvt->flags &= ~F_DAP_CHAIN_NET_GO_SYNC;
            l_net_pvt->last_sync = 0;
        } break;

        // Prepare links
        case NET_STATE_LINKS_PREPARE: {
            log_it(L_NOTICE,"%s.state: NET_STATE_LINKS_PREPARE", l_net->pub.name);
            s_net_states_notify(l_net);
            for (int i = 0; i < l_net_pvt->gdb_sync_nodes_links_count; i++) {
                if (i >= l_net_pvt->gdb_sync_nodes_addrs_count)
                    break;
                dap_chain_node_info_t *l_link_node_info = DAP_NEW_Z(dap_chain_node_info_t);
                l_link_node_info->hdr.address.uint64 = l_net_pvt->gdb_sync_nodes_addrs[i].uint64;
                l_link_node_info->hdr.ext_addr_v4.s_addr = l_net_pvt->gdb_sync_nodes_links_ips[i];
                l_link_node_info->hdr.ext_port = l_net_pvt->gdb_sync_nodes_links_ports[i];
                l_net_pvt->links_info = dap_list_append(l_net_pvt->links_info, l_link_node_info);
            }
            uint64_t l_own_addr = dap_chain_net_get_cur_addr_int(l_net);
            if (l_net_pvt->node_info) {
                for (size_t i = 0; i < l_net_pvt->node_info->hdr.links_number; i++) {
                    dap_chain_node_info_t *l_link_node_info = dap_chain_node_info_read(l_net, &l_net_pvt->node_info->links[i]);
                    if (!l_link_node_info || l_link_node_info->hdr.address.uint64 == l_own_addr) {
                        continue;   // Do not link with self
                    }
                    l_net_pvt->links_info = dap_list_append(l_net_pvt->links_info, l_link_node_info);
                    if (dap_list_length(l_net_pvt->links_info) >= s_max_links_count) {
                        break;
                    }
                }
            } else {
                log_it(L_WARNING,"No nodeinfo in global_db to prepare links for connecting, try to add links from root servers");
            }
            switch (l_net_pvt->node_role.enums) {
                case NODE_ROLE_ROOT:
                case NODE_ROLE_ROOT_MASTER:
                case NODE_ROLE_ARCHIVE:
                case NODE_ROLE_CELL_MASTER: {
                    if (l_net_pvt->seed_aliases_count) {
                        // Add other root nodes as synchronization links
                        pthread_rwlock_unlock(&l_net_pvt->rwlock);
                        s_fill_links_from_root_aliases(l_net);
                        pthread_rwlock_wrlock(&l_net_pvt->rwlock);
                        l_net_pvt->state = NET_STATE_LINKS_CONNECTING;
                        l_repeat_after_exit = true;
                        break;
                    }
                }
                case NODE_ROLE_FULL:
                case NODE_ROLE_MASTER:
                case NODE_ROLE_LIGHT:
                default: {
                    // Get DNS request result from root nodes as synchronization links
                    bool l_sync_fill_root_nodes = false;
                    uint32_t l_link_id=0;
                    if (!l_sync_fill_root_nodes){
                        for (size_t n=0; n< s_required_links_count;n++ ) {
                            struct in_addr l_addr = {};
                            uint16_t i, l_port;
                            if (l_net_pvt->seed_aliases_count) {
                                i = rand() % l_net_pvt->seed_aliases_count;
                                dap_chain_node_addr_t *l_remote_addr = dap_chain_node_alias_find(l_net, l_net_pvt->seed_aliases[i]);
                                if (l_remote_addr){
                                    dap_chain_node_info_t *l_remote_node_info = dap_chain_node_info_read(l_net, l_remote_addr);
                                    if(l_remote_node_info){
                                        l_addr.s_addr = l_remote_node_info ? l_remote_node_info->hdr.ext_addr_v4.s_addr : 0;
                                        DAP_DELETE(l_remote_node_info);
                                        l_port = DNS_LISTEN_PORT;
                                    }else{
                                        log_it(L_WARNING,"Can't find node info for node addr "NODE_ADDR_FP_STR,
                                               NODE_ADDR_FP_ARGS(l_remote_addr));
                                    }
                                }else{
                                    log_it(L_WARNING,"Can't find alias info for seed alias %s",l_net_pvt->seed_aliases[i]);
                                }
                            } else if (l_net_pvt->bootstrap_nodes_count) {
                                i = rand() % l_net_pvt->bootstrap_nodes_count;
                                l_addr = l_net_pvt->bootstrap_nodes_addrs[i];
                                l_port = l_net_pvt->bootstrap_nodes_ports[i];
                            } else {
                                log_it(L_ERROR, "No root servers present in configuration file. Can't establish DNS requests");
                                if (!dap_list_length(l_net_pvt->links_info)) {   // No links can be prepared, go offline
                                    l_net_pvt->state_target = NET_STATE_OFFLINE;
                                }
                            }
                            if (l_addr.s_addr) {
                                dap_chain_node_info_t *l_link_node_info = DAP_NEW_Z(dap_chain_node_info_t);
                                if(! l_link_node_info){
                                    log_it(L_CRITICAL,"Can't allocate memory for node link info");
                                    break;
                                }
/*    #ifdef DAP_OS_UNIX
                                struct in_addr _in_addr = { .s_addr = l_addr.s_addr  };
    #else
                                struct in_addr _in_addr = { { .S_addr = l_addr.S_un.S_addr } };
    #endif
*/
                                l_sync_fill_root_nodes = false;
                                if (l_net_pvt->state_target != NET_STATE_OFFLINE) {
                                    l_net_pvt->links_dns_requests++;
                                    struct link_dns_request * l_dns_request = DAP_NEW_Z(struct link_dns_request);
                                    l_dns_request->net = l_net;
                                    l_dns_request->link_id = l_link_id;
                                    if(dap_chain_node_info_dns_request(l_addr, l_port, l_net->pub.name, l_link_node_info,
                                                                        s_net_state_link_prepare_success,
                                                                    s_net_state_link_prepare_error,l_dns_request) != 0 ){
                                        log_it(L_ERROR, "Can't process node info dns request");
                                        DAP_DEL_Z(l_link_node_info);

                                    }
                                }else{
                                    DAP_DEL_Z(l_link_node_info);
                                }
                            }
                            l_link_id++;
                        }
                    }
                    if (l_sync_fill_root_nodes){
                        log_it(L_ATT,"Not found bootstrap addresses, fill seed nodelist from root aliases");
                        pthread_rwlock_unlock(&l_net_pvt->rwlock);
                        s_fill_links_from_root_aliases(l_net);
                        pthread_rwlock_wrlock(&l_net_pvt->rwlock);
                    }
                } break;
            }
        } break;

        case NET_STATE_LINKS_CONNECTING: {
            log_it(L_INFO, "%s.state: NET_STATE_LINKS_CONNECTING",l_net->pub.name);
            for (dap_list_t *l_tmp = l_net_pvt->links_info; l_tmp; l_tmp = dap_list_next(l_tmp)) {
                dap_chain_node_info_t *l_link_info = (dap_chain_node_info_t *)l_tmp->data;
                dap_chain_node_client_t *l_client = dap_chain_net_client_create_n_connect(l_net, l_link_info);
                l_client->keep_connection = true;
                l_net_pvt->links = dap_list_append(l_net_pvt->links, l_client);
                if (dap_list_length(l_net_pvt->links) == s_required_links_count)
                    break;
            }
        } break;

        case NET_STATE_LINKS_ESTABLISHED:{
            log_it(L_INFO,"%s.state: NET_STATE_LINKS_ESTABLISHED", l_net->pub.name);
        }break;

        case NET_STATE_SYNC_GDB :{
            log_it(L_INFO,"%s.state: NET_STATE_SYNC_GDB", l_net->pub.name);
        }break;

        case NET_STATE_SYNC_CHAINS:{
            log_it(L_INFO,"%s.state: NET_STATE_SYNC_CHAINS", l_net->pub.name);
        }break;

        case NET_STATE_ONLINE: {
            log_it(L_NOTICE,"%s.state: NET_STATE_ONLINE", l_net->pub.name);
        }
        break;

        default: log_it (L_DEBUG, "Unprocessed state");
    }
    s_net_states_notify(l_net);
    pthread_rwlock_unlock(&l_net_pvt->rwlock);

    return ! l_repeat_after_exit;
}

bool dap_chain_net_sync_trylock(dap_chain_net_t *a_net, dap_chain_node_client_t *a_client)
{
    dap_chain_net_pvt_t *l_net_pvt = PVT(a_net);
    pthread_rwlock_rdlock(&l_net_pvt->rwlock);
    bool l_found = false;
    if (l_net_pvt->active_link) {
        for (dap_list_t *l_links = l_net_pvt->links; l_links; l_links = dap_list_next(l_links)) {
            if (l_links->data == l_net_pvt->active_link) {
                dap_chain_node_client_t *l_client = (dap_chain_node_client_t *)l_links->data;
                if (l_client->state >= NODE_CLIENT_STATE_ESTABLISHED &&
                        l_client->state < NODE_CLIENT_STATE_SYNCED) {
                    l_found = true;
                    break;
                }
            }
        }
    }
    if (!l_found) {
        l_net_pvt->active_link = a_client;
    }
    pthread_rwlock_unlock(&l_net_pvt->rwlock);
    return !l_found;
}

void dap_chain_net_sync_unlock(dap_chain_net_t *a_net)
{
    dap_chain_net_pvt_t *l_net_pvt = PVT(a_net);
    pthread_rwlock_rdlock(&l_net_pvt->rwlock);
    l_net_pvt->active_link = NULL;
    pthread_rwlock_unlock(&l_net_pvt->rwlock);
}
/**
 * @brief dap_chain_net_client_create_n_connect
 * @param a_net
 * @param a_link_info
 * @return
 */
struct dap_chain_node_client * dap_chain_net_client_create_n_connect( dap_chain_net_t * a_net,struct dap_chain_node_info* a_link_info)
{
    return dap_chain_node_client_create_n_connect(a_net, a_link_info,"CN",(dap_chain_node_client_callbacks_t *)&s_node_link_callbacks,a_net);
}

/**
 * @brief dap_chain_net_client_create_n_connect_channels
 * @param a_net
 * @param a_link_info
 * @param a_channels
 * @return
 */
struct dap_chain_node_client * dap_chain_net_client_create_n_connect_channels( dap_chain_net_t * a_net,struct dap_chain_node_info* a_link_info,const char * a_channels )
{
    return dap_chain_node_client_create_n_connect(a_net, a_link_info,a_channels,(dap_chain_node_client_callbacks_t *)&s_node_link_callbacks,a_net);
}


/**
 * @brief dap_chain_net_get_role
 * @param a_net
 * @return
 */
dap_chain_node_role_t dap_chain_net_get_role(dap_chain_net_t * a_net)
{
    return  PVT(a_net)->node_role;
}

/**
 * @brief set node role
 * [root_master, root, archive, cell_master, master, full, light]
 * @param a_id 
 * @param a_name 
 * @param a_node_role 
 * @return dap_chain_net_t* 
 */
static dap_chain_net_t *s_net_new(const char * a_id, const char * a_name ,
                                    const char * a_node_role)
{
    if (!a_id || !a_name || !a_node_role)
        return NULL;
    dap_chain_net_t *ret = DAP_NEW_Z_SIZE( dap_chain_net_t, sizeof(ret->pub) + sizeof(dap_chain_net_pvt_t) );
    ret->pub.name = strdup( a_name );

#ifndef _WIN32
    pthread_condattr_t l_attr;
    pthread_condattr_init( &l_attr );
#ifndef DAP_OS_DARWIN
    pthread_condattr_setclock( &l_attr, CLOCK_MONOTONIC );
#endif
    pthread_cond_init( &PVT(ret)->state_proc_cond, &l_attr );
#else
    PVT(ret)->state_proc_cond = CreateEventA( NULL, FALSE, FALSE, NULL );
#endif

    if ( sscanf(a_id,"0x%016"DAP_UINT64_FORMAT_X, &ret->pub.id.uint64 ) == 1 ){
        if (strcmp (a_node_role, "root_master")==0){
            PVT(ret)->node_role.enums = NODE_ROLE_ROOT_MASTER;
            log_it (L_NOTICE, "Node role \"root master\" selected");
        } else if (strcmp( a_node_role,"root") == 0){
            PVT(ret)->node_role.enums = NODE_ROLE_ROOT;
            log_it (L_NOTICE, "Node role \"root\" selected");

        } else if (strcmp( a_node_role,"archive") == 0){
            PVT(ret)->node_role.enums = NODE_ROLE_ARCHIVE;
            log_it (L_NOTICE, "Node role \"archive\" selected");

        } else if (strcmp( a_node_role,"cell_master") == 0){
            PVT(ret)->node_role.enums = NODE_ROLE_CELL_MASTER;
            log_it (L_NOTICE, "Node role \"cell master\" selected");

        }else if (strcmp( a_node_role,"master") == 0){
            PVT(ret)->node_role.enums = NODE_ROLE_MASTER;
            log_it (L_NOTICE, "Node role \"master\" selected");

        }else if (strcmp( a_node_role,"full") == 0){
            PVT(ret)->node_role.enums = NODE_ROLE_FULL;
            log_it (L_NOTICE, "Node role \"full\" selected");

        }else if (strcmp( a_node_role,"light") == 0){
            PVT(ret)->node_role.enums = NODE_ROLE_LIGHT;
            log_it (L_NOTICE, "Node role \"light\" selected");

        }else{
            log_it(L_ERROR,"Unknown node role \"%s\"",a_node_role);
            DAP_DELETE(ret);
            return  NULL;
        }
    } else {
        log_it (L_ERROR, "Wrong id format (\"%s\"). Must be like \"0x0123456789ABCDE\"" , a_id );
        DAP_DELETE(ret);
        return  NULL;
    }
    return ret;

}

/**
 * @brief dap_chain_net_delete
 * free dap_chain_net_t * a_net object
 * @param a_net
 */
void dap_chain_net_delete( dap_chain_net_t * a_net )
{
    if(PVT(a_net)->seed_aliases) {
        DAP_DELETE(PVT(a_net)->seed_aliases);
        PVT(a_net)->seed_aliases = NULL;
    }
    DAP_DELETE( PVT(a_net) );
}


/**
 * @brief 
 * load network config settings
 */
void dap_chain_net_load_all()
{
    char * l_net_dir_str = dap_strdup_printf("%s/network", dap_config_path());
    DIR * l_net_dir = opendir( l_net_dir_str);
    if ( l_net_dir ){
        struct dirent * l_dir_entry;
        uint16_t l_acl_idx = 0;
        while ( (l_dir_entry = readdir(l_net_dir) )!= NULL ){
            if (l_dir_entry->d_name[0]=='\0' || l_dir_entry->d_name[0]=='.')
                continue;
            // don't search in directories
            char * l_full_path = dap_strdup_printf("%s/%s", l_net_dir_str, l_dir_entry->d_name);
            if(dap_dir_test(l_full_path)) {
                DAP_DELETE(l_full_path);
                continue;
            }
            DAP_DELETE(l_full_path);
            // search only ".cfg" files
            if(strlen(l_dir_entry->d_name) > 4) { // It has non zero name excluding file extension
                if(strncmp(l_dir_entry->d_name + strlen(l_dir_entry->d_name) - 4, ".cfg", 4) != 0) {
                    // its not .cfg file
                    continue;
                }
            }
            log_it(L_DEBUG,"Network config %s try to load", l_dir_entry->d_name);
            //char* l_dot_pos = rindex(l_dir_entry->d_name,'.');
            char* l_dot_pos = strchr(l_dir_entry->d_name,'.');
            if ( l_dot_pos )
                *l_dot_pos = '\0';
            s_net_load(l_dir_entry->d_name, l_acl_idx++);
        }
        closedir(l_net_dir);
    }else{
        int l_errno = errno;
        char l_errbuf[128];
        l_errbuf[0] = 0;
        strerror_r(l_errno,l_errbuf,sizeof (l_errbuf));
        log_it(L_WARNING,"Can't open entries on path %s: \"%s\" (code %d)", l_net_dir_str, l_errbuf, l_errno);
    }
    DAP_DELETE (l_net_dir_str);
}

void s_set_reply_text_node_status(char **a_str_reply, dap_chain_net_t * a_net){
    char* l_node_address_text_block = NULL;
    dap_chain_node_addr_t l_cur_node_addr = { 0 };
    l_cur_node_addr.uint64 = dap_chain_net_get_cur_addr_int(a_net);
    if(!l_cur_node_addr.uint64)
        l_node_address_text_block = dap_strdup_printf(", cur node address not defined");
    else
        l_node_address_text_block = dap_strdup_printf(", cur node address " NODE_ADDR_FP_STR,NODE_ADDR_FP_ARGS_S(l_cur_node_addr));

    char* l_sync_current_link_text_block = NULL;
    if (PVT(a_net)->state != NET_STATE_OFFLINE)
        l_sync_current_link_text_block = dap_strdup_printf(", active links %u from %u",
                                                           PVT(a_net)->links_connected_count,
                                                           dap_list_length(PVT(a_net)->links));
    dap_chain_node_cli_set_reply_text(a_str_reply,
                                      "Network \"%s\" has state %s (target state %s)%s%s",
                                      a_net->pub.name, c_net_states[PVT(a_net)->state],
                                      c_net_states[PVT(a_net)->state_target],
                                      (l_sync_current_link_text_block)? l_sync_current_link_text_block: "",
                                      l_node_address_text_block
                                      );
    DAP_DELETE(l_sync_current_link_text_block);
    DAP_DELETE(l_node_address_text_block);
}

/**
 * @brief
 * register net* command in cellframe-node-cli interface
 * @param argc arguments count
 * @param argv arguments value
 * @param arg_func
 * @param str_reply
 * @return
 */
static int s_cli_net(int argc, char **argv, char **a_str_reply)
{
    int arg_index = 1;
    dap_chain_net_t * l_net = NULL;

    const char * l_hash_out_type = NULL;
    dap_chain_node_cli_find_option_val(argv, arg_index, argc, "-H", &l_hash_out_type);
    if(!l_hash_out_type)
        l_hash_out_type = "hex";
    if(dap_strcmp(l_hash_out_type,"hex") && dap_strcmp(l_hash_out_type,"base58")) {
        dap_chain_node_cli_set_reply_text(a_str_reply, "invalid parameter -H, valid values: -H <hex | base58>");
        return -1;
    }

    // command 'list'
    const char * l_list_cmd = NULL;

    if(dap_chain_node_cli_find_option_val(argv, arg_index, min(argc, arg_index + 1), "list", &l_list_cmd) != 0 ) {
        dap_string_t *l_string_ret = dap_string_new("");
        if (dap_strcmp(l_list_cmd,"chains")==0){
            const char * l_net_str = NULL;
            dap_chain_net_t* l_net = NULL;
            dap_chain_node_cli_find_option_val(argv, arg_index, argc, "-net", &l_net_str);

            l_net = dap_chain_net_by_name(l_net_str);

            if (l_net){
                dap_string_append(l_string_ret,"Chains:\n");
                dap_chain_t * l_chain = l_net->pub.chains;
                while (l_chain) {
                    dap_string_append_printf(l_string_ret, "\t%s:\n", l_chain->name );
                    l_chain = l_chain->next;
                }
            }else{
                dap_chain_net_item_t * l_net_item, *l_net_item_tmp;
                int l_net_i = 0;
                dap_string_append(l_string_ret,"Networks:\n");
                HASH_ITER(hh, s_net_items, l_net_item, l_net_item_tmp){
                    l_net = l_net_item->chain_net;
                    dap_string_append_printf(l_string_ret, "\t%s:\n", l_net_item->name);
                    l_net_i++;

                    dap_chain_t * l_chain = l_net->pub.chains;
                    while (l_chain) {
                        dap_string_append_printf(l_string_ret, "\t\t%s:\n", l_chain->name );
                        l_chain = l_chain->next;
                    }
                }
            }

        }else{
            dap_string_append(l_string_ret,"Networks:\n");
            // show list of nets
            dap_chain_net_item_t * l_net_item, *l_net_item_tmp;
            int l_net_i = 0;
            HASH_ITER(hh, s_net_items, l_net_item, l_net_item_tmp){
                dap_string_append_printf(l_string_ret, "\t%s\n", l_net_item->name);
                l_net_i++;
            }
            dap_string_append(l_string_ret, "\n");
        }

        dap_chain_node_cli_set_reply_text(a_str_reply, l_string_ret->str);
        dap_string_free(l_string_ret, true);
        return 0;
    }

    int ret = dap_chain_node_cli_cmd_values_parse_net_chain( &arg_index, argc, argv, a_str_reply, NULL, &l_net );

    if ( l_net ) {
        const char *l_sync_str = NULL;
        const char *l_links_str = NULL;
        const char *l_go_str = NULL;
        const char *l_get_str = NULL;
        const char *l_stats_str = NULL;
        const char *l_ca_str = NULL;
        const char *l_ledger_str = NULL;
        dap_chain_node_cli_find_option_val(argv, arg_index, argc, "sync", &l_sync_str);
        dap_chain_node_cli_find_option_val(argv, arg_index, argc, "link", &l_links_str);
        dap_chain_node_cli_find_option_val(argv, arg_index, argc, "go", &l_go_str);
        dap_chain_node_cli_find_option_val(argv, arg_index, argc, "get", &l_get_str);
        dap_chain_node_cli_find_option_val(argv, arg_index, argc, "stats", &l_stats_str);
        dap_chain_node_cli_find_option_val(argv, arg_index, argc, "ca", &l_ca_str);
        dap_chain_node_cli_find_option_val(argv, arg_index, argc, "ledger", &l_ledger_str);

        const char * l_sync_mode_str = "updates";
        dap_chain_node_cli_find_option_val(argv, arg_index, argc, "-mode", &l_sync_mode_str);
        if ( !dap_strcmp(l_sync_mode_str,"all") )
            dap_chain_net_get_flag_sync_from_zero(l_net);

        if ( l_stats_str ){
            if ( strcmp(l_stats_str,"tx") == 0 ) {
                const char *l_to_str = NULL;
                struct tm l_to_tm = {0};

                const char *l_from_str = NULL;
                struct tm l_from_tm = {0};

                const char *l_prev_sec_str = NULL;
                //time_t l_prev_sec_ts;

                const char c_time_fmt[]="%Y-%m-%d_%H:%M:%S";

                // Read from/to time
                dap_chain_node_cli_find_option_val(argv, arg_index, argc, "-from", &l_from_str);
                dap_chain_node_cli_find_option_val(argv, arg_index, argc, "-to", &l_to_str);
                dap_chain_node_cli_find_option_val(argv, arg_index, argc, "-prev_sec", &l_prev_sec_str);

                if (l_from_str ) {
                    strptime( (char *)l_from_str, c_time_fmt, &l_from_tm );
                }

                if (l_to_str) {
                    strptime( (char *)l_to_str, c_time_fmt, &l_to_tm );
                }

                if ( l_to_str == NULL ){ // If not set '-to' - we set up current time
                    time_t l_ts_now = time(NULL);
                    localtime_r(&l_ts_now, &l_to_tm);
                }

                if ( l_prev_sec_str ){
                    time_t l_ts_now = time(NULL);
                    l_ts_now -= strtol( l_prev_sec_str, NULL,10 );
                    localtime_r(&l_ts_now, &l_from_tm );
                }/*else if ( l_from_str == NULL ){ // If not set '-from' we set up current time minus 10 seconds
                    time_t l_ts_now = time(NULL);
                    l_ts_now -= 10;
                    localtime_r(&l_ts_now, &l_from_tm );
                }*/

                // Form timestamps from/to
                time_t l_from_ts = mktime(&l_from_tm);
                time_t l_to_ts = mktime(&l_to_tm);

                // Produce strings
                char l_from_str_new[50];
                char l_to_str_new[50];
                strftime(l_from_str_new, sizeof(l_from_str_new), c_time_fmt,&l_from_tm );
                strftime(l_to_str_new, sizeof(l_to_str_new), c_time_fmt,&l_to_tm );


                dap_string_t * l_ret_str = dap_string_new("Transactions statistics:\n");

                dap_string_append_printf( l_ret_str, "\tFrom: %s\tTo: %s\n", l_from_str_new, l_to_str_new);
                log_it(L_INFO, "Calc TPS from %s to %s", l_from_str_new, l_to_str_new);
                uint64_t l_tx_count = dap_chain_ledger_count_from_to ( l_net->pub.ledger, l_from_ts, l_to_ts);
                long double l_tps = l_to_ts == l_from_ts ? 0 :
                                                     (long double) l_tx_count / (long double) ( l_to_ts - l_from_ts );
                dap_string_append_printf( l_ret_str, "\tSpeed:  %.3Lf TPS\n", l_tps );
                dap_string_append_printf( l_ret_str, "\tTotal:  %"DAP_UINT64_FORMAT_U"\n", l_tx_count );
                dap_chain_node_cli_set_reply_text( a_str_reply, l_ret_str->str );
                dap_string_free( l_ret_str, false );
            }
        } else if ( l_go_str){
            if ( strcmp(l_go_str,"online") == 0 ) {
                dap_chain_node_cli_set_reply_text(a_str_reply, "Network \"%s\" going from state %s to %s",
                                                  l_net->pub.name,c_net_states[PVT(l_net)->state],
                                                  c_net_states[NET_STATE_ONLINE]);
                dap_chain_net_state_go_to(l_net, NET_STATE_ONLINE);
            } else if ( strcmp(l_go_str,"offline") == 0 ) {
                dap_chain_node_cli_set_reply_text(a_str_reply, "Network \"%s\" going from state %s to %s",
                                                  l_net->pub.name,c_net_states[PVT(l_net)->state],
                                                  c_net_states[NET_STATE_OFFLINE]);
                dap_chain_net_state_go_to(l_net, NET_STATE_OFFLINE);

            }
            else if(strcmp(l_go_str, "sync") == 0) {
                dap_chain_node_cli_set_reply_text(a_str_reply, "Network \"%s\" resynchronizing",
                                                  l_net->pub.name);
                dap_chain_net_state_go_to(l_net, NET_STATE_SYNC_CHAINS);
            }

        } else if ( l_get_str){
            if ( strcmp(l_get_str,"status") == 0 ) {
                s_set_reply_text_node_status(a_str_reply, l_net);
                ret = 0;
            }
        } else if ( l_links_str ){
            if ( strcmp(l_links_str,"list") == 0 ) {
                size_t i =0;
                dap_chain_net_pvt_t * l_net_pvt = PVT(l_net);
                pthread_rwlock_rdlock(&l_net_pvt->rwlock );
                size_t l_links_count = dap_list_length(l_net_pvt->links);
                dap_string_t *l_reply = dap_string_new("");
                dap_string_append_printf(l_reply,"Links %zu:\n", l_links_count);
                for (dap_list_t * l_item = l_net_pvt->links; l_item;  l_item = l_item->next ) {
                    dap_chain_node_client_t * l_node_client = l_item->data;

                    if(l_node_client){
                        dap_chain_node_info_t * l_info = l_node_client->info;
                        char l_ext_addr_v4[INET_ADDRSTRLEN]={};
                        char l_ext_addr_v6[INET6_ADDRSTRLEN]={};
                        inet_ntop(AF_INET,&l_info->hdr.ext_addr_v4,l_ext_addr_v4,sizeof (l_info->hdr.ext_addr_v4));
                        inet_ntop(AF_INET6,&l_info->hdr.ext_addr_v6,l_ext_addr_v6,sizeof (l_info->hdr.ext_addr_v6));

                        dap_string_append_printf(l_reply,
                                                    "\t"NODE_ADDR_FP_STR":\n"
                                                    "\t\talias: %s\n"
                                                    "\t\tcell_id: 0x%016"DAP_UINT64_FORMAT_X"\n"
                                                    "\t\text_ipv4: %s\n"
                                                    "\t\text_ipv6: %s\n"
                                                    "\t\text_port: %u\n"
                                                    "\t\tstate: %s\n",
                                                 NODE_ADDR_FP_ARGS_S(l_info->hdr.address), l_info->hdr.alias, l_info->hdr.cell_id.uint64,
                                                 l_ext_addr_v4, l_ext_addr_v6, l_info->hdr.ext_port,
                                                 dap_chain_node_client_state_to_str(l_node_client->state) );
                    }
                    i++;
                }
                pthread_rwlock_unlock(&l_net_pvt->rwlock );
                dap_chain_node_cli_set_reply_text(a_str_reply,"%s",l_reply->str);
                dap_string_free(l_reply,true);

            } else if ( strcmp(l_links_str,"add") == 0 ) {
                dap_chain_node_cli_set_reply_text(a_str_reply,"Not implemented\n");
            } else if ( strcmp(l_links_str,"del") == 0 ) {
                dap_chain_node_cli_set_reply_text(a_str_reply,"Not implemented\n");

            }  else if ( strcmp(l_links_str,"info") == 0 ) {
                dap_chain_node_cli_set_reply_text(a_str_reply,"Not implemented\n");

            } else if ( strcmp (l_links_str,"disconnect_all") == 0 ){
                ret = 0;
                dap_chain_net_stop(l_net);
                dap_chain_node_cli_set_reply_text(a_str_reply,"Stopped network\n");
            }else {
                dap_chain_node_cli_set_reply_text(a_str_reply,
                                                  "Subcommand \"link\" requires one of parameter: list\n");
                ret = -3;
            }

        } else if( l_sync_str) {

            if ( strcmp(l_sync_str,"all") == 0 ) {
                dap_chain_node_cli_set_reply_text(a_str_reply,
                                                  "SYNC_ALL state requested to state machine. Current state: %s\n",
                                                  c_net_states[ PVT(l_net)->state] );
                dap_chain_net_sync_all(l_net);
            } else if ( strcmp(l_sync_str,"gdb") == 0) {
                dap_chain_node_cli_set_reply_text(a_str_reply,
                                                  "SYNC_GDB state requested to state machine. Current state: %s\n",
                                                  c_net_states[ PVT(l_net)->state] );
                dap_chain_net_sync_gdb(l_net);

            }  else if ( strcmp(l_sync_str,"chains") == 0) {
                dap_chain_node_cli_set_reply_text(a_str_reply,
                                                  "SYNC_CHAINS state requested to state machine. Current state: %s\n",
                                                  c_net_states[ PVT(l_net)->state] );
                // TODO set PVT flag to exclude GDB sync
                dap_chain_net_sync_chains(l_net);

            } else {
                dap_chain_node_cli_set_reply_text(a_str_reply,
                                                  "Subcommand \"sync\" requires one of parameter: all,gdb,chains\n");
                ret = -2;
            }
        } else if (l_ca_str) {
            if (strcmp(l_ca_str, "add") == 0 ) {
                const char *l_cert_string = NULL, *l_hash_string = NULL;



                dap_chain_node_cli_find_option_val(argv, arg_index, argc, "-cert", &l_cert_string);
                dap_chain_node_cli_find_option_val(argv, arg_index, argc, "-hash", &l_hash_string);

                if (!l_cert_string && !l_hash_string) {
                    dap_chain_node_cli_set_reply_text(a_str_reply, "One of -cert or -hash parameters is mandatory");
                    return -6;
                }
                char *l_hash_hex_str;
                //char *l_hash_base58_str;
                // hash may be in hex or base58 format
                if(!dap_strncmp(l_hash_string, "0x", 2) || !dap_strncmp(l_hash_string, "0X", 2)) {
                    l_hash_hex_str = dap_strdup(l_hash_string);
                    //l_hash_base58_str = dap_enc_base58_from_hex_str_to_str(l_hash_string);
                }
                else {
                    l_hash_hex_str = dap_enc_base58_to_hex_str_from_str(l_hash_string);
                    //l_hash_base58_str = dap_strdup(l_hash_string);
                }

                if (l_cert_string) {
                    dap_cert_t * l_cert = dap_cert_find_by_name(l_cert_string);
                    if (l_cert == NULL) {
                        dap_chain_node_cli_set_reply_text(a_str_reply, "Can't find \"%s\" certificate", l_cert_string);
                        return -7;
                    }
                    if (l_cert->enc_key == NULL) {
                        dap_chain_node_cli_set_reply_text(a_str_reply, "No key found in \"%s\" certificate", l_cert_string );
                        return -8;
                    }
                    // Get publivc key hash
                    size_t l_pub_key_size = 0;
                    uint8_t *l_pub_key = dap_enc_key_serealize_pub_key(l_cert->enc_key, &l_pub_key_size);;
                    if (l_pub_key == NULL) {
                        dap_chain_node_cli_set_reply_text(a_str_reply, "Can't serialize public key of certificate \"%s\"", l_cert_string);
                        return -9;
                    }
                    dap_chain_hash_fast_t l_pkey_hash;
                    dap_hash_fast(l_pub_key, l_pub_key_size, &l_pkey_hash);
                    l_hash_hex_str = dap_chain_hash_fast_to_str_new(&l_pkey_hash);
                    //l_hash_base58_str = dap_enc_base58_encode_hash_to_str(&l_pkey_hash);
                }
                const char c = '1';
                char *l_gdb_group_str = dap_chain_net_get_gdb_group_acl(l_net);
                if (!l_gdb_group_str) {
                    dap_chain_node_cli_set_reply_text(a_str_reply, "Database ACL group not defined for this network");
                    return -11;
                }
                ret = dap_chain_global_db_gr_set(dap_strdup(l_hash_hex_str), (void *)&c, 1, dap_chain_net_get_gdb_group_acl(l_net));
                DAP_DELETE(l_gdb_group_str);
                DAP_DELETE(l_hash_hex_str);
                if (!ret) {
                    dap_chain_node_cli_set_reply_text(a_str_reply, "Can't save public key hash in database");
                    return -10;
                }
                return 0;
            } else if (strcmp(l_ca_str, "list") == 0 ) {
                char *l_gdb_group_str = dap_chain_net_get_gdb_group_acl(l_net);
                if (!l_gdb_group_str) {
                    dap_chain_node_cli_set_reply_text(a_str_reply, "Database ACL group not defined for this network");
                    return -11;
                }
                size_t l_objs_count;
                dap_global_db_obj_t *l_objs = dap_chain_global_db_gr_load(l_gdb_group_str, &l_objs_count);
                DAP_DELETE(l_gdb_group_str);
                dap_string_t *l_reply = dap_string_new("");
                for (size_t i = 0; i < l_objs_count; i++) {
                    dap_string_append(l_reply, l_objs[i].key);
                    dap_string_append(l_reply, "\n");
                }
                dap_chain_global_db_objs_delete(l_objs, l_objs_count);
                *a_str_reply = l_reply->len ? l_reply->str : dap_strdup("No entries found");
                dap_string_free(l_reply, false);
                return 0;
            } else if (strcmp(l_ca_str, "del") == 0 ) {
                const char *l_hash_string = NULL;
                dap_chain_node_cli_find_option_val(argv, arg_index, argc, "-hash", &l_hash_string);
                if (!l_hash_string) {
                    dap_chain_node_cli_set_reply_text(a_str_reply, "Format should be 'net ca del -hash <hash string>");
                    return -6;
                }
                char *l_gdb_group_str = dap_chain_net_get_gdb_group_acl(l_net);
                if (!l_gdb_group_str) {
                    dap_chain_node_cli_set_reply_text(a_str_reply, "Database ACL group not defined for this network");
                    return -11;
                }
                ret = dap_chain_global_db_gr_del((char *)l_hash_string, l_gdb_group_str);
                DAP_DELETE(l_gdb_group_str);
                if (!ret) {
                    dap_chain_node_cli_set_reply_text(a_str_reply, "Cant't find certificate public key hash in database");
                    return -10;
                }
                return 0;
            } else {
                dap_chain_node_cli_set_reply_text(a_str_reply,
                                                  "Subcommand \"ca\" requires one of parameter: add, list, del\n");
                ret = -5;
            }
        } else if (l_ledger_str && !strcmp(l_ledger_str, "reload")) {
            dap_chain_ledger_purge(l_net->pub.ledger, false);
            dap_chain_t *l_chain;
            DL_FOREACH(l_net->pub.chains, l_chain) {
                if (l_chain->callback_purge) {
                    l_chain->callback_purge(l_chain);
                }
                if (!strcmp(DAP_CHAIN_PVT(l_chain)->cs_name, "none")) {
                    dap_chain_gdb_ledger_load((char *)dap_chain_gdb_get_group(l_chain), l_chain);
                } else {
                    dap_chain_load_all(l_chain);
                }
            }
        } else {
            dap_chain_node_cli_set_reply_text(a_str_reply,
                                              "Command requires one of subcomand: sync, link, go, get, stats, ca, ledger");
            ret = -1;
        }

    }
    return  ret;
}

// for sequential loading chains
typedef struct list_priority_{
    uint16_t prior;
    char * chains_path;
}list_priority;

static int callback_compare_prioritity_list(const void * a_item1, const void * a_item2, void *a_unused)
{
    UNUSED(a_unused);
    list_priority *l_item1 = (list_priority*) a_item1;
    list_priority *l_item2 = (list_priority*) a_item2;
    if(!l_item1 || !l_item2 || l_item1->prior == l_item2->prior)
        return 0;
    if(l_item1->prior > l_item2->prior)
        return 1;
    return -1;
}

/**
 * @brief load network config settings from cellframe-node.cfg file
 * 
 * @param a_net_name const char *: network name, for example "home21-network"
 * @param a_acl_idx currently 0
 * @return int 
 */
int s_net_load(const char * a_net_name, uint16_t a_acl_idx)
{
    dap_config_t *l_cfg=NULL;
    dap_string_t *l_cfg_path = dap_string_new("network/");
    dap_string_append(l_cfg_path,a_net_name);

    if( ( l_cfg = dap_config_open ( l_cfg_path->str ) ) == NULL ) {
        log_it(L_ERROR,"Can't open default network config");
        dap_string_free(l_cfg_path,true);
        return -1;
    } else {
        dap_string_free(l_cfg_path,true);
        dap_chain_net_t * l_net = s_net_new(
                                            dap_config_get_item_str(l_cfg , "general" , "id" ),
                                            dap_config_get_item_str(l_cfg , "general" , "name" ),
                                            dap_config_get_item_str(l_cfg , "general" , "node-role" )
                                           );
        if(!l_net) {
            log_it(L_ERROR,"Can't create l_net");
            return -1;
        }
        dap_chain_net_pvt_t * l_net_pvt = PVT(l_net);
        l_net_pvt->load_mode = true;
        l_net_pvt->acl_idx = a_acl_idx;
        l_net->pub.gdb_groups_prefix = dap_strdup (
                    dap_config_get_item_str_default(l_cfg , "general" , "gdb_groups_prefix",
                                                    dap_config_get_item_str(l_cfg , "general" , "name" ) ) );
        dap_chain_global_db_add_sync_group("global", s_gbd_history_callback_notify, l_net);
        dap_chain_global_db_add_sync_group(l_net->pub.gdb_groups_prefix, s_gbd_history_callback_notify, l_net);

        l_net->pub.gdb_nodes = dap_strdup_printf("%s.nodes",l_net->pub.gdb_groups_prefix);
        l_net->pub.gdb_nodes_aliases = dap_strdup_printf("%s.nodes.aliases",l_net->pub.gdb_groups_prefix);

        // nodes for special sync
        char **l_gdb_sync_nodes_addrs = dap_config_get_array_str(l_cfg, "general", "gdb_sync_nodes_addrs",
                &l_net_pvt->gdb_sync_nodes_addrs_count);
        if(l_gdb_sync_nodes_addrs && l_net_pvt->gdb_sync_nodes_addrs_count > 0) {
            l_net_pvt->gdb_sync_nodes_addrs = DAP_NEW_Z_SIZE(dap_chain_node_addr_t,
                    sizeof(dap_chain_node_addr_t)*l_net_pvt->gdb_sync_nodes_addrs_count);
            for(uint16_t i = 0; i < l_net_pvt->gdb_sync_nodes_addrs_count; i++) {
                dap_chain_node_addr_from_str(l_net_pvt->gdb_sync_nodes_addrs + i, l_gdb_sync_nodes_addrs[i]);
            }
        }
        // links for special sync
        uint16_t l_gdb_links_count = 0;
        PVT(l_net)->gdb_sync_nodes_links_count = 0;
        char **l_gdb_sync_nodes_links = dap_config_get_array_str(l_cfg, "general", "gdb_sync_nodes_links", &l_gdb_links_count);
        if (l_gdb_sync_nodes_links && l_gdb_links_count > 0) {
            l_net_pvt->gdb_sync_nodes_links_ips = DAP_NEW_Z_SIZE(uint32_t, l_gdb_links_count * sizeof(uint32_t));
            l_net_pvt->gdb_sync_nodes_links_ports = DAP_NEW_SIZE(uint16_t, l_gdb_links_count * sizeof(uint16_t));
            for(uint16_t i = 0; i < l_gdb_links_count; i++) {
                char *l_gdb_link_port_str = strchr(l_gdb_sync_nodes_links[i], ':');
                if (!l_gdb_link_port_str) {
                    continue;
                }
                uint16_t l_gdb_link_port = atoi(l_gdb_link_port_str + 1);
                if (!l_gdb_link_port) {
                    continue;
                }
                int l_gdb_link_len = l_gdb_link_port_str - l_gdb_sync_nodes_links[i];
                char l_gdb_link_ip_str[l_gdb_link_len + 1];
                memcpy(l_gdb_link_ip_str, l_gdb_sync_nodes_links[i], l_gdb_link_len);
                l_gdb_link_ip_str[l_gdb_link_len] = '\0';
                struct in_addr l_in_addr;
                if (inet_pton(AF_INET, (const char *)l_gdb_link_ip_str, &l_in_addr) > 0) {
                    PVT(l_net)->gdb_sync_nodes_links_ips[PVT(l_net)->gdb_sync_nodes_links_count] = l_in_addr.s_addr;
                    PVT(l_net)->gdb_sync_nodes_links_ports[PVT(l_net)->gdb_sync_nodes_links_count] = l_gdb_link_port;
                    PVT(l_net)->gdb_sync_nodes_links_count++;
                }
            }
        }
        // groups for special sync
        uint16_t l_gdb_sync_groups_count;
        char **l_gdb_sync_groups = dap_config_get_array_str(l_cfg, "general", "gdb_sync_groups", &l_gdb_sync_groups_count);
        if (l_gdb_sync_groups && l_gdb_sync_groups_count > 0) {
            for(uint16_t i = 0; i < l_gdb_sync_groups_count; i++) {
                // add group to special sync
                dap_chain_global_db_add_sync_extra_group(l_gdb_sync_groups[i], s_gbd_history_callback_notify, l_net);
            }
        }

        // Add network to the list
        dap_chain_net_item_t * l_net_item = DAP_NEW_Z( dap_chain_net_item_t);
        dap_chain_net_item_t * l_net_item2 = DAP_NEW_Z( dap_chain_net_item_t);
        dap_snprintf(l_net_item->name,sizeof (l_net_item->name),"%s"
                     ,dap_config_get_item_str(l_cfg , "general" , "name" ));
        l_net_item->chain_net = l_net;
        l_net_item->net_id.uint64 = l_net->pub.id.uint64;
        HASH_ADD_STR(s_net_items,name,l_net_item);

        memcpy( l_net_item2,l_net_item,sizeof (*l_net_item));
        HASH_ADD(hh,s_net_items_ids,net_id,sizeof ( l_net_item2->net_id),l_net_item2);

        // LEDGER model
        uint16_t l_ledger_flags = 0;
        switch ( PVT( l_net )->node_role.enums ) {
            case NODE_ROLE_ROOT_MASTER:
            case NODE_ROLE_ROOT:
            case NODE_ROLE_ARCHIVE:
            case NODE_ROLE_MASTER:
                l_ledger_flags |= DAP_CHAIN_LEDGER_CHECK_CELLS_DS;
            case NODE_ROLE_CELL_MASTER:
                l_ledger_flags |= DAP_CHAIN_LEDGER_CHECK_TOKEN_EMISSION;
            case NODE_ROLE_FULL:
            case NODE_ROLE_LIGHT:
                l_ledger_flags |= DAP_CHAIN_LEDGER_CHECK_LOCAL_DS;
        }
        // init LEDGER model
        l_net->pub.ledger = dap_chain_ledger_create(l_ledger_flags, l_net->pub.name);
        // Check if seed nodes are present in local db alias
        char **l_seed_aliases = dap_config_get_array_str( l_cfg , "general" ,"seed_nodes_aliases"
                                                             ,&l_net_pvt->seed_aliases_count);
        l_net_pvt->seed_aliases = l_net_pvt->seed_aliases_count>0 ?
                                   (char **)DAP_NEW_SIZE(char**, sizeof(char*)*PVT(l_net)->seed_aliases_count) : NULL;
        for(size_t i = 0; i < PVT(l_net)->seed_aliases_count; i++) {
            l_net_pvt->seed_aliases[i] = dap_strdup(l_seed_aliases[i]);
        }

        uint16_t l_seed_nodes_addrs_len =0;
        char ** l_seed_nodes_addrs = dap_config_get_array_str( l_cfg , "general" ,"seed_nodes_addrs"
                                                             ,&l_seed_nodes_addrs_len);

        uint16_t l_seed_nodes_ipv4_len =0;
        char ** l_seed_nodes_ipv4 = dap_config_get_array_str( l_cfg , "general" ,"seed_nodes_ipv4"
                                                             ,&l_seed_nodes_ipv4_len);

        uint16_t l_seed_nodes_ipv6_len =0;
        char ** l_seed_nodes_ipv6 = dap_config_get_array_str( l_cfg , "general" ,"seed_nodes_ipv6"
                                                             ,&l_seed_nodes_ipv6_len);

        uint16_t l_seed_nodes_hostnames_len =0;
        char ** l_seed_nodes_hostnames = dap_config_get_array_str( l_cfg , "general" ,"seed_nodes_hostnames"
                                                             ,&l_seed_nodes_hostnames_len);

        uint16_t l_seed_nodes_port_len =0;
        char ** l_seed_nodes_port = dap_config_get_array_str( l_cfg , "general" ,"seed_nodes_port"
                                                                     ,&l_seed_nodes_port_len);
        uint16_t l_bootstrap_nodes_len = 0;
        char **l_bootstrap_nodes = dap_config_get_array_str(l_cfg, "general", "bootstrap_hostnames", &l_bootstrap_nodes_len);

        const char * l_node_addr_type = dap_config_get_item_str_default(l_cfg , "general" ,"node_addr_type","auto");

        const char * l_node_addr_str = NULL;
        const char * l_node_alias_str = NULL;

        // use unique addr from pub key
        if(!dap_strcmp(l_node_addr_type, "auto")) {
            size_t l_pub_key_data_size = 0;
            uint8_t *l_pub_key_data = NULL;

            // read pub key
            l_pub_key_data = dap_chain_global_db_gr_get("cur-node-addr-pkey", &l_pub_key_data_size, GROUP_LOCAL_NODE_ADDR);
            // generate new pub key
            if(!l_pub_key_data || !l_pub_key_data_size){

                const char * l_certs_name_str = "node-addr";
                dap_cert_t ** l_certs = NULL;
                size_t l_certs_size = 0;
                dap_cert_t * l_cert = NULL;
                // Load certs or create if not found
                if(!dap_cert_parse_str_list(l_certs_name_str, &l_certs, &l_certs_size)) { // Load certs
                    const char *l_cert_folder = dap_cert_get_folder(0);
                    // create new cert
                    if(l_cert_folder) {
                        char *l_cert_path = dap_strdup_printf("%s/%s.dcert", l_cert_folder, l_certs_name_str);
                        l_cert = dap_cert_generate(l_certs_name_str, l_cert_path, DAP_ENC_KEY_TYPE_SIG_DILITHIUM);
                        DAP_DELETE(l_cert_path);
                    }
                }
                if(l_certs_size > 0)
                    l_cert = l_certs[0];
                if(l_cert) {
                    l_pub_key_data = dap_enc_key_serealize_pub_key(l_cert->enc_key, &l_pub_key_data_size);
                    // save pub key
                    if(l_pub_key_data && l_pub_key_data_size > 0)
                        dap_chain_global_db_gr_set(dap_strdup("cur-node-addr-pkey"), DAP_DUP_SIZE(l_pub_key_data, l_pub_key_data_size), l_pub_key_data_size,
                        GROUP_LOCAL_NODE_ADDR);
                }
            }
            // generate addr from pub_key
            dap_chain_hash_fast_t l_hash;
            if(l_pub_key_data_size > 0 && dap_hash_fast(l_pub_key_data, l_pub_key_data_size, &l_hash) == 1) {
                l_node_addr_str = dap_strdup_printf("%04X::%04X::%04X::%04X",
                        (uint16_t) *(uint16_t*) (l_hash.raw),
                        (uint16_t) *(uint16_t*) (l_hash.raw + 2),
                        (uint16_t) *(uint16_t*) (l_hash.raw + DAP_CHAIN_HASH_FAST_SIZE - 4),
                        (uint16_t) *(uint16_t*) (l_hash.raw + DAP_CHAIN_HASH_FAST_SIZE - 2));
            }
            DAP_DELETE(l_pub_key_data);
        }
        // use static addr from setting
        else if(!dap_strcmp(l_node_addr_type, "static")) {
            //const char * l_node_ipv4_str = dap_config_get_item_str(l_cfg , "general" ,"node-ipv4");
            l_node_addr_str = dap_strdup(dap_config_get_item_str(l_cfg, "general", "node-addr"));
            l_node_alias_str = dap_config_get_item_str(l_cfg, "general", "node-alias");
        }

        log_it (L_DEBUG, "Read %u aliases, %u address and %u ipv4 addresses, check them",
                l_net_pvt->seed_aliases_count,l_seed_nodes_addrs_len, l_seed_nodes_ipv4_len );
        // save new nodes from cfg file to db
        for ( size_t i = 0; i < PVT(l_net)->seed_aliases_count &&
                            i < l_seed_nodes_addrs_len &&
                            (
                                ( l_seed_nodes_ipv4_len  && i < l_seed_nodes_ipv4_len  ) ||
                                ( l_seed_nodes_ipv6_len  && i < l_seed_nodes_ipv6_len  ) ||
                                ( l_seed_nodes_hostnames_len  && i < l_seed_nodes_hostnames_len  )
                              )
                                                                    ; i++ ){
            dap_chain_node_addr_t * l_seed_node_addr;
            l_seed_node_addr = dap_chain_node_alias_find(l_net, l_net_pvt->seed_aliases[i] );
            //if (l_seed_node_addr == NULL){
                log_it(L_NOTICE, "Update alias %s in database, prefill it",l_net_pvt->seed_aliases[i]);
                dap_chain_node_info_t * l_node_info = DAP_NEW_Z(dap_chain_node_info_t);
                l_seed_node_addr = DAP_NEW_Z(dap_chain_node_addr_t);
                dap_snprintf( l_node_info->hdr.alias,sizeof ( l_node_info->hdr.alias),"%s",PVT(l_net)->seed_aliases[i]);
                if (sscanf(l_seed_nodes_addrs[i],NODE_ADDR_FP_STR, NODE_ADDR_FPS_ARGS(l_seed_node_addr) ) != 4 ){
                    log_it(L_ERROR,"Wrong address format,  should be like 0123::4567::890AB::CDEF");
                    DAP_DELETE(l_seed_node_addr);
                    DAP_DELETE(l_node_info);
                    l_seed_node_addr = NULL;
                    continue;
                }
                if( l_seed_node_addr ){
                    if ( l_seed_nodes_ipv4_len )
                        inet_pton( AF_INET, l_seed_nodes_ipv4[i],&l_node_info->hdr.ext_addr_v4);
                    if ( l_seed_nodes_ipv6_len )
                        inet_pton( AF_INET6, l_seed_nodes_ipv6[i],&l_node_info->hdr.ext_addr_v6);
                    if(l_seed_nodes_port_len && l_seed_nodes_port_len >= i)
                        l_node_info->hdr.ext_port = strtoul(l_seed_nodes_port[i], NULL, 10);
                    else
                        l_node_info->hdr.ext_port = 8079;

                    if ( l_seed_nodes_hostnames_len ){
                        struct addrinfo l_hints={0};

                        l_hints.ai_family = AF_UNSPEC ;    /* Allow IPv4 or IPv6 */
                        //l_hints.ai_flags = AI_PASSIVE;    /* For wildcard IP address */

                        log_it( L_DEBUG, "Resolve %s addr", l_seed_nodes_hostnames[i]);
                        struct hostent *l_he;

                        if ( (l_he = gethostbyname (l_seed_nodes_hostnames[i]) ) != NULL  ){
                            struct in_addr **l_addr_list = (struct in_addr **) l_he->h_addr_list;
                            for(int i = 0; l_addr_list[i] != NULL; i++ ) {
                                log_it( L_NOTICE, "Resolved %s to %s (ipv4)", l_seed_nodes_hostnames[i] ,
                                        inet_ntoa( *l_addr_list[i]  ) );
                                l_node_info->hdr.ext_addr_v4.s_addr = l_addr_list[i]->s_addr;
                            }
                        } else {
                            herror("gethostname");
                        }
                    }

                    l_node_info->hdr.address.uint64 = l_seed_node_addr->uint64;
                    if ( l_node_info->hdr.ext_addr_v4.s_addr ||
                    #ifdef DAP_OS_BSD
                	l_node_info->hdr.ext_addr_v6.__u6_addr.__u6_addr32[0]
                    #else
                        l_node_info->hdr.ext_addr_v6.s6_addr32[0] 
                    #endif
                            ){
                        int l_ret;
                        if ( (l_ret = dap_chain_node_info_save(l_net, l_node_info)) ==0 ){
                            if (dap_chain_node_alias_register(l_net,l_net_pvt->seed_aliases[i],l_seed_node_addr))
                                log_it(L_NOTICE,"Seed node "NODE_ADDR_FP_STR" added to the curent list",NODE_ADDR_FP_ARGS(l_seed_node_addr) );
                            else {
                                log_it(L_WARNING,"Cant register alias %s for address "NODE_ADDR_FP_STR, l_net_pvt->seed_aliases[i], NODE_ADDR_FP_ARGS(l_seed_node_addr));
                            }
                        }else{
                            log_it(L_WARNING,"Cant save node info for address "NODE_ADDR_FP_STR" return code %d",
                                   NODE_ADDR_FP_ARGS(l_seed_node_addr), l_ret);
                        }
                    }
                    DAP_DELETE( l_seed_node_addr);
                }else
                    log_it(L_WARNING,"No address for seed node, can't populate global_db with it");
                DAP_DELETE( l_node_info);
            /*}else{
                log_it(L_DEBUG,"Seed alias %s is present",PVT(l_net)->seed_aliases[i]);
                dap_chain_node_info_t * l_node_info= dap_chain_node_info_read(l_net,l_seed_node_addr);
                l_node
                DAP_DELETE( l_seed_node_addr);
            }*/
        }
        PVT(l_net)->bootstrap_nodes_count = 0;
        PVT(l_net)->bootstrap_nodes_addrs = DAP_NEW_SIZE(struct in_addr, l_bootstrap_nodes_len * sizeof(struct in_addr));
        PVT(l_net)->bootstrap_nodes_ports = DAP_NEW_SIZE(uint16_t, l_bootstrap_nodes_len * sizeof(uint16_t));
        for (int i = 0; i < l_bootstrap_nodes_len; i++) {
            char *l_bootstrap_port_str = strchr(l_bootstrap_nodes[i], ':');
            if (!l_bootstrap_port_str) {
                continue;
            }
            uint16_t l_bootstrap_port = atoi(l_bootstrap_port_str + 1);
            if (!l_bootstrap_port) {
                continue;
            }
            int l_bootstrap_name_len = l_bootstrap_port_str - l_bootstrap_nodes[i];
            char *l_bootstrap_name = DAP_NEW_SIZE(char, l_bootstrap_name_len + 1);
            strncpy(l_bootstrap_name, l_bootstrap_nodes[i], l_bootstrap_name_len);
            struct in_addr l_bootstrap_addr;
            if (dap_net_resolve_host(l_bootstrap_name, AF_INET, (struct sockaddr* )&l_bootstrap_addr) == 0) {
                PVT(l_net)->bootstrap_nodes_addrs[PVT(l_net)->bootstrap_nodes_count] = l_bootstrap_addr;
                PVT(l_net)->bootstrap_nodes_ports[PVT(l_net)->bootstrap_nodes_count] = l_bootstrap_port;
                PVT(l_net)->bootstrap_nodes_count++;
            }
            DAP_DELETE(l_bootstrap_name);
        }
        if ( l_node_addr_str || l_node_alias_str ){
            dap_chain_node_addr_t * l_node_addr;
            if ( l_node_addr_str == NULL)
                l_node_addr = dap_chain_node_alias_find(l_net, l_node_alias_str);
            else{
                l_node_addr = DAP_NEW_Z(dap_chain_node_addr_t);
                bool parse_succesfully = false;
                if (dap_sscanf(l_node_addr_str, "0x%016"DAP_UINT64_FORMAT_x, &l_node_addr->uint64 ) == 1 ){
                    log_it(L_DEBUG, "Parse node address with format 0x016llx");
                    parse_succesfully = true;
                }
                if ( !parse_succesfully && dap_chain_node_addr_from_str(l_node_addr, l_node_addr_str) == 0) {
                    log_it(L_DEBUG, "Parse node address with format 04hX::04hX::04hX::04hX");
                    parse_succesfully = true;
                }

                if (!parse_succesfully){
                    log_it(L_ERROR,"Can't parse node address %s", l_node_addr_str);
                    DAP_DELETE(l_node_addr);
                    l_node_addr = NULL;
                }
                if(l_node_addr)
                    log_it(L_NOTICE, "Parse node addr " NODE_ADDR_FP_STR " successfully", NODE_ADDR_FP_ARGS(l_node_addr));
                l_net_pvt->node_addr = l_node_addr;

            }
            if ( l_node_addr ) {
                char *l_addr_hash_str = dap_chain_node_addr_to_hash_str(l_node_addr);
                // save current node address
                dap_db_set_cur_node_addr(l_node_addr->uint64, l_net->pub.name);
                if(!l_addr_hash_str){
                    log_it(L_ERROR,"Can't get hash string for node address!");
                } else {
                    l_net_pvt->node_info = dap_chain_node_info_read (l_net, l_node_addr);
                    if ( !l_net_pvt->node_info ) { // If not present - create it
                        l_net_pvt->node_info = DAP_NEW_Z(dap_chain_node_info_t);
                        memcpy(&l_net_pvt->node_info->hdr.address, l_node_addr,sizeof (*l_node_addr));
                        if (dap_config_get_item_bool_default(g_config,"server","enabled",false) ){
                            const char * l_ext_addr_v4 = dap_config_get_item_str_default(g_config,"server","ext_address",NULL);
                            const char * l_ext_addr_v6 = dap_config_get_item_str_default(g_config,"server","ext_address6",NULL);
                            uint16_t l_ext_port = dap_config_get_item_uint16_default(g_config,"server","ext_port_tcp",0);
                            uint16_t l_node_info_port = l_ext_port? l_ext_port :
                                                    dap_config_get_item_uint16_default(g_config,"server","listen_port_tcp",8089);
                            if (l_ext_addr_v4)
                                inet_pton(AF_INET,l_ext_addr_v4,&l_net_pvt->node_info->hdr.ext_addr_v4 );
                            if (l_ext_addr_v6)
                                inet_pton(AF_INET6,l_ext_addr_v6,&l_net_pvt->node_info->hdr.ext_addr_v6 );
                            l_net_pvt->node_info->hdr.ext_port =l_node_info_port;
                            log_it(L_INFO,"Server is enabled on %s:%u",l_ext_addr_v4?l_ext_addr_v4:"<none>",
                                   l_node_info_port);
                        }else
                            log_it(L_INFO,"Server is disabled, add only node address in nodelist");

                        dap_chain_node_info_save(l_net,l_net_pvt->node_info);
                    }
                    log_it(L_NOTICE,"GDB Info: node_addr: " NODE_ADDR_FP_STR"  links: %u cell_id: 0x%016"DAP_UINT64_FORMAT_X,
                           NODE_ADDR_FP_ARGS(l_node_addr),
                           l_net_pvt->node_info->hdr.links_number,
                           l_net_pvt->node_info->hdr.cell_id.uint64);
                    // save cell_id
                    l_net->pub.cell_id.uint64 = l_net_pvt->node_info->hdr.cell_id.uint64;
                }
            }
            else{
                log_it(L_WARNING, "Not present our own address %s in database", (l_node_alias_str) ? l_node_alias_str: "");
            }


         }
        char * l_chains_path = dap_strdup_printf("%s/network/%s", dap_config_path(), l_net->pub.name);
        DIR * l_chains_dir = opendir(l_chains_path);
        DAP_DELETE (l_chains_path);
        if ( l_chains_dir ){
            // for sequential loading chains
            dap_list_t *l_prior_list = NULL;

            struct dirent * l_dir_entry;
            while ( (l_dir_entry = readdir(l_chains_dir) )!= NULL ){
                if (l_dir_entry->d_name[0]=='\0')
                    continue;
                char * l_entry_name = strdup(l_dir_entry->d_name);
                if (strlen (l_entry_name) > 4 ){ // It has non zero name excluding file extension
                    if ( strncmp (l_entry_name+ strlen(l_entry_name)-4,".cfg",4) == 0 ) { // its .cfg file
                        l_entry_name [strlen(l_entry_name)-4] = 0;
                        log_it(L_DEBUG,"Open chain config \"%s\"...",l_entry_name);
                        l_chains_path = dap_strdup_printf("network/%s/%s",l_net->pub.name,l_entry_name);
                        dap_config_t * l_cfg = dap_config_open(l_chains_path);
                        if(l_cfg) {
                            list_priority *l_chain_prior = DAP_NEW_Z(list_priority);
                            l_chain_prior->prior = dap_config_get_item_uint16_default(l_cfg, "chain", "load_priority", 100);
                            l_chain_prior->chains_path = l_chains_path;
                            // add chain to load list;
                            l_prior_list = dap_list_append(l_prior_list, l_chain_prior);
                        }
                    }
                }
                DAP_DELETE (l_entry_name);
            }
            closedir(l_chains_dir);

            // sort list with chains names by priority
            l_prior_list = dap_list_sort(l_prior_list, callback_compare_prioritity_list);
            // load chains by priority
            dap_list_t *l_list = l_prior_list;
            while(l_list){
                list_priority *l_chain_prior = l_list->data;
                // Create chain object
                dap_chain_t * l_chain = dap_chain_load_from_cfg(l_net->pub.ledger, l_net->pub.name,
                        l_net->pub.id, l_chain_prior->chains_path);
                if(l_chain) {
                    DL_APPEND(l_net->pub.chains, l_chain);
                    if(l_chain->callback_created)
                        l_chain->callback_created(l_chain, l_cfg);
                    // add a callback to monitor changes in the chain
                    dap_chain_add_callback_notify(l_chain, s_chain_callback_notify, l_net);
                }
                DAP_DELETE (l_chain_prior->chains_path);
                l_list = dap_list_next(l_list);
            }
            dap_list_free(l_prior_list);

            const char* l_default_chain_name = dap_config_get_item_str(l_cfg , "general" , "default_chain");
            if(l_default_chain_name)
                l_net->pub.default_chain = dap_chain_net_get_chain_by_name(l_net, l_default_chain_name);
            else
                l_net->pub.default_chain = NULL;

        } else {
            log_it(L_ERROR,"Can't any chains for network %s",l_net->pub.name);
            l_net_pvt->load_mode = false;

            return -2;
        }
        // Do specific role actions post-chain created
        l_net_pvt->state_target = NET_STATE_OFFLINE;
        dap_chain_net_state_t l_target_state = NET_STATE_OFFLINE;
        switch ( l_net_pvt->node_role.enums ) {
            case NODE_ROLE_ROOT_MASTER:{
                // Set to process everything in datum pool
                dap_chain_t * l_chain = NULL;
                DL_FOREACH(l_net->pub.chains, l_chain ) l_chain->is_datum_pool_proc = true;
                log_it(L_INFO,"Root master node role established");
            } // Master root includes root
            case NODE_ROLE_ROOT:{
                // Set to process only zerochain
                dap_chain_id_t l_chain_id = {{0}};
                dap_chain_t * l_chain = dap_chain_find_by_id(l_net->pub.id,l_chain_id);
                if (l_chain )
                   l_chain->is_datum_pool_proc = true;

                l_target_state = NET_STATE_ONLINE;
                log_it(L_INFO,"Root node role established");
            } break;
            case NODE_ROLE_CELL_MASTER:
            case NODE_ROLE_MASTER:{

                uint16_t l_proc_chains_count=0;
                char ** l_proc_chains = dap_config_get_array_str(l_cfg,"role-master" , "proc_chains", &l_proc_chains_count );
                for ( size_t i = 0; i< l_proc_chains_count ; i++){
                    dap_chain_id_t l_chain_id = {{0}};
                    if(dap_sscanf( l_proc_chains[i], "0x%16"DAP_UINT64_FORMAT_X,  &l_chain_id.uint64) ==1 || dap_scanf("0x%16"DAP_UINT64_FORMAT_x,  &l_chain_id.uint64) == 1){
                        dap_chain_t * l_chain = dap_chain_find_by_id(l_net->pub.id, l_chain_id );
                        if ( l_chain ){
                            l_chain->is_datum_pool_proc = true;
                        }else{
                            log_it( L_WARNING, "Can't find chain id " );
                        }
                    }
                    DAP_DELETE( l_proc_chains[i]);
                    l_proc_chains[i] = NULL;
                }
                //if ( l_proc_chains )
                //    DAP_DELETE (l_proc_chains);
                //l_proc_chains = NULL;

                l_target_state = NET_STATE_ONLINE;
                log_it(L_INFO,"Master node role established");
            } break;
            case NODE_ROLE_FULL:{
                log_it(L_INFO,"Full node role established");
                l_target_state = NET_STATE_ONLINE;
            } break;
            case NODE_ROLE_LIGHT:
            default:
                log_it(L_INFO,"Light node role established");

        }

        if (s_seed_mode || !dap_config_get_item_bool_default(g_config ,"general", "auto_online",false ) ) { // If we seed we do everything manual. First think - prefil list of node_addrs and its aliases
            l_target_state = NET_STATE_OFFLINE;
        }
        l_net_pvt->load_mode = false;
        dap_chain_ledger_load_end(l_net->pub.ledger);

        if (l_target_state != l_net_pvt->state_target)
            dap_chain_net_state_go_to(l_net, l_target_state);

        // Start the proc thread
        log_it(L_INFO, "Chain network \"%s\" initialized",l_net_item->name);

        dap_config_close(l_cfg);
    }
    return 0;
}

/**
 * @brief dap_chain_net_deinit
 */
void dap_chain_net_deinit()
{
}

dap_chain_net_t **dap_chain_net_list(uint16_t *a_size)
{
    *a_size = HASH_COUNT(s_net_items);
    if(*a_size){
        dap_chain_net_t **l_net_list = DAP_NEW_SIZE(dap_chain_net_t *, (*a_size) * sizeof(dap_chain_net_t *));
        dap_chain_net_item_t *l_current_item, *l_tmp;
        int i = 0;
        HASH_ITER(hh, s_net_items, l_current_item, l_tmp) {
            l_net_list[i++] = l_current_item->chain_net;
            if(i > *a_size)
                break;
        }
        return l_net_list;
    }else
        return NULL;
}

/**
 * @brief dap_chain_net_by_name
 * @param a_name
 * @return
 */
dap_chain_net_t * dap_chain_net_by_name( const char * a_name)
{
    dap_chain_net_item_t * l_net_item = NULL;
    if(a_name)
        HASH_FIND_STR(s_net_items,a_name,l_net_item );
    return l_net_item ? l_net_item->chain_net : NULL;
}

/**
 * @brief dap_chain_ledger_by_net_name
 * @param a_net_name
 * @return
 */
dap_ledger_t * dap_chain_ledger_by_net_name( const char * a_net_name)
{
    dap_chain_net_t *l_net = dap_chain_net_by_name(a_net_name);
    return l_net ? l_net->pub.ledger : NULL;
}

/**
 * @brief dap_chain_net_by_id
 * @param a_id
 * @return
 */
dap_chain_net_t * dap_chain_net_by_id( dap_chain_net_id_t a_id)
{
    dap_chain_net_item_t * l_net_item = NULL;
    HASH_FIND(hh,s_net_items_ids,&a_id,sizeof (a_id), l_net_item );
    return l_net_item ? l_net_item->chain_net : NULL;
}

/**
 * @brief dap_chain_net_by_id
 * @param a_id
 * @return
 */
uint16_t dap_chain_net_acl_idx_by_id(dap_chain_net_id_t a_id)
{
    dap_chain_net_t *l_net = dap_chain_net_by_id(a_id);
    return l_net ? PVT(l_net)->acl_idx : (uint16_t)-1;
}


/**
 * @brief dap_chain_net_id_by_name
 * @param a_name
 * @return
 */
dap_chain_net_id_t dap_chain_net_id_by_name( const char * a_name)
{
    dap_chain_net_t *l_net = dap_chain_net_by_name( a_name );
    dap_chain_net_id_t l_ret = {0};
    if (l_net)
        l_ret.uint64 = l_net->pub.id.uint64;
    return l_ret;
}

/**
 * @brief dap_chain_net_get_chain_by_name
 * @param l_net
 * @param a_name
 * @return
 */
dap_chain_t * dap_chain_net_get_chain_by_name( dap_chain_net_t * l_net, const char * a_name)
{
   dap_chain_t * l_chain;
   DL_FOREACH(l_net->pub.chains, l_chain){
        if(dap_strcmp(l_chain->name,a_name) == 0)
            return  l_chain;
   }
   return NULL;
}

/**
 * @brief dap_chain_net_get_chain_by_chain_type
 * @param a_datum_type
 * @return
 */
dap_chain_t * dap_chain_net_get_chain_by_chain_type(dap_chain_net_t * l_net, dap_chain_type_t a_datum_type)
{
    dap_chain_t * l_chain;
    if(!l_net)
        return NULL;
    DL_FOREACH(l_net->pub.chains, l_chain)
    {
        for(uint16_t i = 0; i < l_chain->datum_types_count; i++) {
            if(l_chain->datum_types[i] == a_datum_type)
                return l_chain;
        }
    }
    return NULL;
}

/**
 * @brief dap_chain_net_get_gdb_group_mempool_by_chain_type
 * @param a_datum_type
 * @return
 */
char * dap_chain_net_get_gdb_group_mempool_by_chain_type(dap_chain_net_t * l_net, dap_chain_type_t a_datum_type)
{
    dap_chain_t * l_chain;
    if(!l_net)
        return NULL;
    DL_FOREACH(l_net->pub.chains, l_chain)
    {
        for(uint16_t i = 0; i < l_chain->datum_types_count; i++) {
            if(l_chain->datum_types[i] == a_datum_type)
                return dap_chain_net_get_gdb_group_mempool(l_chain);
        }
    }
    return NULL;
}

/**
 * @brief dap_chain_net_get_state
 * @param l_net
 * @return
 */
dap_chain_net_state_t dap_chain_net_get_state ( dap_chain_net_t * l_net)
{
    assert(l_net);
    pthread_rwlock_rdlock(&PVT(l_net)->rwlock);
    dap_chain_net_state_t l_ret = PVT(l_net)->state;
    pthread_rwlock_unlock(&PVT(l_net)->rwlock);
    return l_ret;
}

/**
 * @brief dap_chain_net_set_state
 * @param l_net
 * @param a_state
 */
void dap_chain_net_set_state ( dap_chain_net_t * l_net, dap_chain_net_state_t a_state)
{
    assert(l_net);
    log_it(L_DEBUG,"%s set state %s", l_net->pub.name, dap_chain_net_state_to_str(a_state)  );
    pthread_rwlock_wrlock(&PVT(l_net)->rwlock);
    if( a_state == PVT(l_net)->state){
        pthread_rwlock_unlock(&PVT(l_net)->rwlock);
        return;
    }
    PVT(l_net)->state = a_state;
    pthread_rwlock_unlock(&PVT(l_net)->rwlock);
    dap_proc_queue_add_callback(dap_events_worker_get_auto(), s_net_states_proc,l_net );
}


/**
 * @brief dap_chain_net_get_cur_addr
 * @param l_net
 * @return
 */
dap_chain_node_addr_t * dap_chain_net_get_cur_addr( dap_chain_net_t * l_net)
{
    return l_net ? (PVT(l_net)->node_info ? &PVT(l_net)->node_info->hdr.address : PVT(l_net)->node_addr) : NULL;
}

uint64_t dap_chain_net_get_cur_addr_int(dap_chain_net_t * l_net)
{
    if (!l_net)
        return 0;
    return dap_chain_net_get_cur_addr(l_net) ? dap_chain_net_get_cur_addr(l_net)->uint64 :
                                               dap_db_get_cur_node_addr(l_net->pub.name);
}

dap_chain_cell_id_t * dap_chain_net_get_cur_cell( dap_chain_net_t * l_net)
{
    return  PVT(l_net)->node_info ? &PVT(l_net)->node_info->hdr.cell_id: 0;
}


/**
 * Get nodes list (list of dap_chain_node_addr_t struct)
 */
dap_list_t* dap_chain_net_get_link_node_list(dap_chain_net_t * l_net, bool a_is_only_cur_cell)
{
    dap_list_t *l_node_list = NULL;
    // get cur node address
    dap_chain_node_addr_t l_cur_node_addr = { 0 };
    l_cur_node_addr.uint64 = dap_chain_net_get_cur_addr_int(l_net);

    dap_chain_node_info_t *l_cur_node_info = dap_chain_node_info_read(l_net, &l_cur_node_addr);
    // add links to nodes list only from the same cell
    if(l_cur_node_info) {
        for(unsigned int i = 0; i < l_cur_node_info->hdr.links_number; i++) {
            bool l_is_add = true;
            dap_chain_node_addr_t *l_remote_address = l_cur_node_info->links + i;
            if(a_is_only_cur_cell) {
                // get remote node list
                dap_chain_node_info_t *l_remote_node_info = dap_chain_node_info_read(l_net, l_remote_address);
                if(!l_remote_node_info || l_remote_node_info->hdr.cell_id.uint64 != l_cur_node_info->hdr.cell_id.uint64)
                    l_is_add = false;
                DAP_DELETE(l_remote_node_info);
            }
            if(l_is_add) {
                dap_chain_node_addr_t *l_address = DAP_NEW(dap_chain_node_addr_t);
                l_address->uint64 = l_cur_node_info->links[i].uint64;
                l_node_list = dap_list_append(l_node_list, l_address);
            }
        }

    }
    DAP_DELETE(l_cur_node_info);
    return l_node_list;
}

/**
 * Get remote nodes list (list of dap_chain_node_addr_t struct)
 */
dap_list_t* dap_chain_net_get_node_list(dap_chain_net_t * l_net)
{
    dap_list_t *l_node_list = NULL;
    /*
     dap_chain_net_pvt_t *l_net_pvt = PVT(l_net);
     // get nodes from seed_nodes
     for(uint16_t i = 0; i < l_net_pvt->seed_aliases_count; i++) {
     dap_chain_node_addr_t *l_node_address = dap_chain_node_alias_find(l_net, l_net_pvt->seed_aliases[i]);
     l_node_list = dap_list_append(l_node_list, l_node_address);
     }*/

    // get nodes list from global_db
    dap_global_db_obj_t *l_objs = NULL;
    size_t l_nodes_count = 0;
    // read all node
    l_objs = dap_chain_global_db_gr_load(l_net->pub.gdb_nodes, &l_nodes_count);
    if(!l_nodes_count || !l_objs)
        return l_node_list;
    for(size_t i = 0; i < l_nodes_count; i++) {
        dap_chain_node_info_t *l_node_info = (dap_chain_node_info_t *) l_objs[i].value;
        dap_chain_node_addr_t *l_address = DAP_NEW(dap_chain_node_addr_t);
        l_address->uint64 = l_node_info->hdr.address.uint64;
        l_node_list = dap_list_append(l_node_list, l_address);
    }
    dap_chain_global_db_objs_delete(l_objs, l_nodes_count);
    return l_node_list;
}

/**
 * @brief dap_chain_net_set_flag_sync_from_zero
 * @param a_net
 * @param a_flag_sync_from_zero
 */
void dap_chain_net_set_flag_sync_from_zero(dap_chain_net_t * a_net, bool a_flag_sync_from_zero)
{
    if( a_flag_sync_from_zero)
        PVT(a_net)->flags |= F_DAP_CHAIN_NET_SYNC_FROM_ZERO;
    else
        PVT(a_net)->flags ^= F_DAP_CHAIN_NET_SYNC_FROM_ZERO;
}

/**
 * @brief dap_chain_net_get_flag_sync_from_zero
 * @param a_net
 * @return
 */
bool dap_chain_net_get_flag_sync_from_zero( dap_chain_net_t * a_net)
{
    return PVT(a_net)->flags &F_DAP_CHAIN_NET_SYNC_FROM_ZERO ;
}

/**
 * @brief dap_chain_net_proc_datapool
 * @param a_net
 */
void dap_chain_net_proc_mempool (dap_chain_net_t * a_net)
{

    dap_string_t * l_str_tmp = dap_string_new(NULL);
    dap_chain_t *l_chain;
    DL_FOREACH(a_net->pub.chains, l_chain) {
        char *l_gdb_group_mempool = dap_chain_net_get_gdb_group_mempool(l_chain);

        size_t l_objs_size = 0;
        dap_global_db_obj_t * l_objs = dap_chain_global_db_gr_load(l_gdb_group_mempool, &l_objs_size);
        if(l_objs_size) {
            log_it(L_INFO, "%s.%s: Found %zu records :", a_net->pub.name, l_chain->name,
                    l_objs_size);
            size_t l_datums_size = l_objs_size;
            dap_chain_datum_t ** l_datums = DAP_NEW_Z_SIZE(dap_chain_datum_t*,
                    sizeof(dap_chain_datum_t*) * l_datums_size);
            size_t l_objs_size_tmp = (l_objs_size > 15) ? min(l_objs_size, 10) : l_objs_size;
            for(size_t i = 0; i < l_objs_size; i++) {
                dap_chain_datum_t * l_datum = (dap_chain_datum_t*) l_objs[i].value;
                int l_verify_datum= dap_chain_net_verify_datum_for_add( a_net, l_datum) ;
                if (l_verify_datum != 0){
                    log_it(L_WARNING, "Datum doesn't pass verifications (code %d), delete such datum from pool",
                                             l_verify_datum);
                    dap_chain_global_db_gr_del(dap_strdup(l_objs[i].key), l_gdb_group_mempool);
                    l_datums[i] = NULL;
                }else{
                    l_datums[i] = l_datum;
                    if(i < l_objs_size_tmp) {
                        char buf[50] = { '\0' };
                        const char *l_type = NULL;
                        DAP_DATUM_TYPE_STR(l_datum->header.type_id, l_type)
                        time_t l_ts_create = (time_t) l_datum->header.ts_create;
                        log_it(L_INFO, "\t\t0x%s: type_id=%s ts_create=%s data_size=%u",
                                l_objs[i].key, l_type,
                                dap_ctime_r(&l_ts_create, buf), l_datum->header.data_size);
                    }
                }
            }
            size_t l_objs_processed = l_chain->callback_add_datums(l_chain, l_datums, l_datums_size);
            // Delete processed objects
            size_t l_objs_processed_tmp = (l_objs_processed > 15) ? min(l_objs_processed, 10) : l_objs_processed;
            for(size_t i = 0; i < l_objs_processed; i++) {
                dap_chain_global_db_gr_del(dap_strdup(l_objs[i].key), l_gdb_group_mempool);
                if(i < l_objs_processed_tmp) {
                    dap_string_append_printf(l_str_tmp, "New event created, removed datum 0x%s from mempool \n",
                            l_objs[i].key);
                }
            }
            if(l_objs_processed < l_datums_size)
                log_it(L_WARNING, "%s.%s: %zu records not processed", a_net->pub.name, l_chain->name,
                        l_datums_size - l_objs_processed);
            dap_chain_global_db_objs_delete(l_objs, l_objs_size);

            // Cleanup datums array
            if(l_datums){
                for(size_t i = 0; i < l_objs_size; i++) {
                    if (l_datums[i])
                        DAP_DELETE(l_datums[i]);
                }
                DAP_DEL_Z(l_datums);
            }
        }
        else {
            log_it(L_INFO, "%s.%s: No records in mempool", a_net->pub.name, l_chain ? l_chain->name : "[no chain]");
        }
        DAP_DELETE(l_gdb_group_mempool);

    }
}

/**
 * @brief dap_chain_net_tx_get_by_hash
 * @param a_net
 * @param a_tx_hash
 * @param a_search_type
 * @return
 */
dap_chain_datum_tx_t * dap_chain_net_get_tx_by_hash(dap_chain_net_t * a_net, dap_chain_hash_fast_t * a_tx_hash,
                                                     dap_chain_net_tx_search_type_t a_search_type)
{
    dap_ledger_t * l_ledger = dap_chain_ledger_by_net_name( a_net->pub.name );
    dap_chain_datum_tx_t * l_tx = NULL;

    switch (a_search_type) {
        case TX_SEARCH_TYPE_NET:
        case TX_SEARCH_TYPE_CELL:
        case TX_SEARCH_TYPE_LOCAL:{
            if ( ! l_tx ){
                // pass all chains
                for ( dap_chain_t * l_chain = a_net->pub.chains; l_chain; l_chain = l_chain->next){
                    if ( l_chain->callback_tx_find_by_hash ){
                        // try to find transaction in chain ( inside shard )
                        l_tx = l_chain->callback_tx_find_by_hash( l_chain, a_tx_hash );
                        if (l_tx)
                            break;
                    }
                }
            }
        }break;

        case TX_SEARCH_TYPE_NET_UNSPENT:
        case TX_SEARCH_TYPE_CELL_UNSPENT:{
            l_tx = dap_chain_ledger_tx_find_by_hash( l_ledger, a_tx_hash );
        }break;
    }
    return l_tx;
}

/**
 * @brief dap_chain_net_get_add_gdb_group
 * @param a_net
 * @param a_node_addr
 * @return
 */
bool dap_chain_net_get_add_gdb_group(dap_chain_net_t *a_net, dap_chain_node_addr_t a_node_addr)
{
    if(!a_net || !PVT(a_net) || !PVT(a_net)->gdb_sync_nodes_addrs)
        return false;
    for(uint16_t i = 0; i < PVT(a_net)->gdb_sync_nodes_addrs_count; i++) {
        if(a_node_addr.uint64 == PVT(a_net)->gdb_sync_nodes_addrs[i].uint64) {
            return true;
        }
    }
    return false;
}

/**
 * @brief dap_chain_net_verify_datum_for_add
 * process datum verification process. Can be:
 *   if DAP_CHAIN_DATUM_TX, called dap_chain_ledger_tx_add_check
 *   if DAP_CHAIN_DATUM_TOKEN_DECL, called dap_chain_ledger_token_decl_add_check
 *   if DAP_CHAIN_DATUM_TOKEN_EMISSION, called dap_chain_ledger_token_emission_add_check
 * @param a_net
 * @param a_datum
 * @return
 */
int dap_chain_net_verify_datum_for_add(dap_chain_net_t *a_net, dap_chain_datum_t * a_datum )
{
    if( ! a_datum)
        return -10;
    if( ! a_net )
        return -11;

    switch ( a_datum->header.type_id) {
        case DAP_CHAIN_DATUM_TX: return dap_chain_ledger_tx_add_check( a_net->pub.ledger,
                                                                   (dap_chain_datum_tx_t*) a_datum->data );
        case DAP_CHAIN_DATUM_TOKEN_DECL: return dap_chain_ledger_token_decl_add_check( a_net->pub.ledger,
                                                                   (dap_chain_datum_token_t*) a_datum->data );
        case DAP_CHAIN_DATUM_TOKEN_EMISSION : return dap_chain_ledger_token_emission_add_check( a_net->pub.ledger,
                                                                    a_datum->data, a_datum->header.data_size );
        default: return 0;
    }
}

/**
 * @brief dap_chain_net_dump_datum
 * process datum verification process. Can be:
 * if DAP_CHAIN_DATUM_TX, called dap_chain_ledger_tx_add_check
 * if DAP_CHAIN_DATUM_TOKEN_DECL, called dap_chain_ledger_token_decl_add_check
 * if DAP_CHAIN_DATUM_TOKEN_EMISSION, called dap_chain_ledger_token_emission_add_check
 * @param a_str_out
 * @param a_datum
 */
void dap_chain_net_dump_datum(dap_string_t * a_str_out, dap_chain_datum_t * a_datum, const char *a_hash_out_type)
{
    if( a_datum == NULL){
        dap_string_append_printf(a_str_out,"==Datum is NULL\n");
        return;
    }
    switch (a_datum->header.type_id){
        case DAP_CHAIN_DATUM_TOKEN_DECL:{
            dap_chain_datum_token_t * l_token = (dap_chain_datum_token_t*) a_datum->data;
            size_t l_token_size = a_datum->header.data_size;
            if(l_token_size < sizeof(dap_chain_datum_token_t)){
                dap_string_append_printf(a_str_out,"==Datum has incorrect size. Only %zu, while at least %zu is expected\n",
                                         l_token_size, sizeof(dap_chain_datum_token_t));
                return;
            }
            dap_string_append_printf(a_str_out,"==Datum Token Declaration\n");
            dap_string_append_printf(a_str_out, "ticker: %s\n", l_token->ticker);
            dap_string_append_printf(a_str_out, "size: %zd\n", l_token_size);
            switch (l_token->type) {
                case DAP_CHAIN_DATUM_TOKEN_TYPE_SIMPLE:{
                    dap_string_append_printf(a_str_out, "type: SIMPLE\n");
                    dap_string_append_printf(a_str_out, "sign_total: %hu\n", l_token->header_private.signs_total );
                    dap_string_append_printf(a_str_out, "sign_valid: %hu\n", l_token->header_private.signs_valid );
                    dap_string_append_printf(a_str_out, "total_supply: %"DAP_UINT64_FORMAT_U"\n", l_token->header_private.total_supply );
                }break;
                case DAP_CHAIN_DATUM_TOKEN_TYPE_PRIVATE_UPDATE:{
                    dap_string_append_printf(a_str_out,"type: PRIVATE_UPDATE\n");
                    dap_tsd_t * l_tsd = dap_chain_datum_token_tsd_get(l_token, l_token_size);
                    if (l_tsd == NULL)
                        dap_string_append_printf(a_str_out,"<CORRUPTED TSD SECTION>\n");
                    else{
                        size_t l_offset = 0;
                        size_t l_offset_max = l_token->header_private_decl.tsd_total_size;
                        while( l_offset< l_offset_max){
                            if ( (l_tsd->size+l_offset) >l_offset_max){
                                log_it(L_WARNING, "<CORRUPTED TSD> too big size %u when left maximum %zu",
                                       l_tsd->size, l_offset_max - l_offset);
                                return;
                            }
                            switch( l_tsd->type){
                                case DAP_CHAIN_DATUM_TOKEN_TSD_TYPE_SET_FLAGS:
                                    dap_string_append_printf(a_str_out,"flags_set: ");
                                    dap_chain_datum_token_flags_dump(a_str_out,
                                                                     dap_tsd_get_scalar(l_tsd, uint16_t));
                                break;
                                case DAP_CHAIN_DATUM_TOKEN_TSD_TYPE_UNSET_FLAGS:
                                    dap_string_append_printf(a_str_out,"flags_unset: ");
                                    dap_chain_datum_token_flags_dump(a_str_out,
                                                                     dap_tsd_get_scalar(l_tsd, uint16_t));
                                break;
                                case DAP_CHAIN_DATUM_TOKEN_TSD_TYPE_TOTAL_SUPPLY:
                                    dap_string_append_printf(a_str_out,"total_supply: %s\n",
                                                             dap_chain_balance_print(dap_tsd_get_scalar(l_tsd, uint128_t)));
                                break;
                                case DAP_CHAIN_DATUM_TOKEN_TSD_TYPE_TOTAL_SIGNS_VALID :
                                    dap_string_append_printf(a_str_out,"total_signs_valid: %u\n",
                                                             dap_tsd_get_scalar(l_tsd, uint16_t) );
                                break;
                                case DAP_CHAIN_DATUM_TOKEN_TSD_TYPE_TOTAL_SIGNS_ADD :
                                    if(l_tsd->size == sizeof(dap_chain_hash_fast_t) ){
                                        char *l_hash_str;
                                        if(!dap_strcmp(a_hash_out_type, "hex") || !dap_strcmp(a_hash_out_type, "content_hash") )
                                            l_hash_str = dap_chain_hash_fast_to_str_new((dap_chain_hash_fast_t*) l_tsd->data);
                                        else
                                            l_hash_str = dap_enc_base58_encode_hash_to_str((dap_chain_hash_fast_t*) l_tsd->data);
                                        dap_string_append_printf(a_str_out,"total_signs_add: %s\n", l_hash_str );
                                        DAP_DELETE( l_hash_str );
                                    }else
                                        dap_string_append_printf(a_str_out,"total_signs_add: <WRONG SIZE %u>\n", l_tsd->size);
                                break;
                                case DAP_CHAIN_DATUM_TOKEN_TSD_TYPE_TOTAL_SIGNS_REMOVE :
                                    if(l_tsd->size == sizeof(dap_chain_hash_fast_t) ){
                                        char *l_hash_str;
                                        if(!dap_strcmp(a_hash_out_type,"hex")|| !dap_strcmp(a_hash_out_type, "content_hash"))
                                            l_hash_str = dap_chain_hash_fast_to_str_new((dap_chain_hash_fast_t*) l_tsd->data);
                                        else
                                            l_hash_str = dap_enc_base58_encode_hash_to_str((dap_chain_hash_fast_t*) l_tsd->data);
                                        dap_string_append_printf(a_str_out,"total_signs_remove: %s\n", l_hash_str );
                                        DAP_DELETE( l_hash_str );
                                    }else
                                        dap_string_append_printf(a_str_out,"total_signs_add: <WRONG SIZE %u>\n", l_tsd->size);
                                break;
                                case DAP_CHAIN_DATUM_TOKEN_TSD_TYPE_DATUM_TYPE_ALLOWED_ADD  :
                                    dap_string_append_printf(a_str_out,"datum_type_allowed_add: %s\n",
                                                             dap_tsd_get_string_const(l_tsd) );
                                break;
                                case DAP_CHAIN_DATUM_TOKEN_TSD_TYPE_DATUM_TYPE_ALLOWED_REMOVE  :
                                    dap_string_append_printf(a_str_out,"datum_type_allowed_remove: %s\n",
                                                             dap_tsd_get_string_const(l_tsd) );
                                break;
                                case DAP_CHAIN_DATUM_TOKEN_TSD_TYPE_DATUM_TYPE_BLOCKED_ADD  :
                                    dap_string_append_printf(a_str_out,"datum_type_blocked_add: %s\n",
                                                             dap_tsd_get_string_const(l_tsd) );
                                break;
                                case DAP_CHAIN_DATUM_TOKEN_TSD_TYPE_DATUM_TYPE_BLOCKED_REMOVE:
                                    dap_string_append_printf(a_str_out,"datum_type_blocked_remove: %s\n",
                                                             dap_tsd_get_string_const(l_tsd) );
                                break;
                                case DAP_CHAIN_DATUM_TOKEN_TSD_TYPE_TX_SENDER_ALLOWED_ADD:
                                    dap_string_append_printf(a_str_out,"tx_sender_allowed_add: %s\n",
                                                             dap_tsd_get_string_const(l_tsd) );
                                break;
                                case DAP_CHAIN_DATUM_TOKEN_TSD_TYPE_TX_SENDER_ALLOWED_REMOVE:
                                    dap_string_append_printf(a_str_out,"tx_sender_allowed_remove: %s\n",
                                                             dap_tsd_get_string_const(l_tsd) );
                                break;
                                case DAP_CHAIN_DATUM_TOKEN_TSD_TYPE_TX_SENDER_BLOCKED_ADD:
                                    dap_string_append_printf(a_str_out,"tx_sender_blocked_add: %s\n",
                                                             dap_tsd_get_string_const(l_tsd) );
                                break;
                                case DAP_CHAIN_DATUM_TOKEN_TSD_TYPE_TX_SENDER_BLOCKED_REMOVE:
                                    dap_string_append_printf(a_str_out,"tx_sender_blocked_remove: %s\n",
                                                             dap_tsd_get_string_const(l_tsd) );
                                break;
                                case DAP_CHAIN_DATUM_TOKEN_TSD_TYPE_TX_RECEIVER_ALLOWED_ADD:
                                    dap_string_append_printf(a_str_out,"tx_receiver_allowed_add: %s\n",
                                                             dap_tsd_get_string_const(l_tsd) );
                                break;
                                case DAP_CHAIN_DATUM_TOKEN_TSD_TYPE_TX_RECEIVER_ALLOWED_REMOVE:
                                    dap_string_append_printf(a_str_out,"tx_receiver_allowed: %s\n",
                                                             dap_tsd_get_string_const(l_tsd) );
                                break;
                                case DAP_CHAIN_DATUM_TOKEN_TSD_TYPE_TX_RECEIVER_BLOCKED_ADD:
                                    dap_string_append_printf(a_str_out, "tx_receiver_blocked_add: %s\n",
                                                             dap_tsd_get_string_const(l_tsd) );
                                break;
                                case DAP_CHAIN_DATUM_TOKEN_TSD_TYPE_TX_RECEIVER_BLOCKED_REMOVE:
                                    dap_string_append_printf(a_str_out, "tx_receiver_blocked_remove: %s\n",
                                                             dap_tsd_get_string_const(l_tsd) );
                                break;
                                default: dap_string_append_printf(a_str_out, "<0x%04hX>: <size %u>\n", l_tsd->type, l_tsd->size);
                            }
                            l_offset += dap_tsd_size(l_tsd);

                        }
                    }
                }break;
                case DAP_CHAIN_DATUM_TOKEN_TYPE_PRIVATE_DECL:{
                    dap_string_append_printf(a_str_out,"type: PRIVATE_DECL\n");
                    dap_string_append_printf(a_str_out,"flags: ");
                    dap_chain_datum_token_flags_dump(a_str_out, l_token->header_private_decl.flags);
                    dap_tsd_t * l_tsd_first = dap_chain_datum_token_tsd_get(l_token, l_token_size);
                    if (l_tsd_first == NULL)
                        dap_string_append_printf(a_str_out,"<CORRUPTED TSD SECTION>\n");
                    else{
                        size_t l_offset = 0;
                        size_t l_offset_max = l_token->header_private_decl.tsd_total_size;
                        while( l_offset< l_offset_max){
                            dap_tsd_t * l_tsd = (void*)l_tsd_first + l_offset;
                            if ( (l_tsd->size+l_offset) >l_offset_max){
                                log_it(L_WARNING, "<CORRUPTED TSD> too big size %u when left maximum %zu",
                                       l_tsd->size, l_offset_max - l_offset);
                                return;
                            }
                            switch( l_tsd->type){
                                case DAP_CHAIN_DATUM_TOKEN_TSD_TYPE_TOTAL_SUPPLY:
                                    dap_string_append_printf(a_str_out,"total_supply: %s\n",
                                                             dap_chain_balance_print(dap_tsd_get_scalar(l_tsd, uint128_t)));
                                break;
                                case DAP_CHAIN_DATUM_TOKEN_TSD_TYPE_TOTAL_SIGNS_VALID :
                                    dap_string_append_printf(a_str_out,"total_signs_valid: %u\n",
                                                             dap_tsd_get_scalar(l_tsd, uint16_t) );
                                break;
                                case DAP_CHAIN_DATUM_TOKEN_TSD_TYPE_DATUM_TYPE_ALLOWED_ADD  :
                                    dap_string_append_printf(a_str_out,"datum_type_allowed: %s\n",
                                                             dap_tsd_get_string_const(l_tsd) );
                                break;
                                case DAP_CHAIN_DATUM_TOKEN_TSD_TYPE_DATUM_TYPE_BLOCKED_ADD  :
                                    dap_string_append_printf(a_str_out,"datum_type_blocked: %s\n",
                                                             dap_tsd_get_string_const(l_tsd) );
                                break;
                                case DAP_CHAIN_DATUM_TOKEN_TSD_TYPE_TX_SENDER_ALLOWED_ADD:
                                    dap_string_append_printf(a_str_out,"tx_sender_allowed: %s\n",
                                                             dap_tsd_get_string_const(l_tsd) );
                                break;
                                case DAP_CHAIN_DATUM_TOKEN_TSD_TYPE_TX_SENDER_BLOCKED_ADD:
                                    dap_string_append_printf(a_str_out,"tx_sender_blocked: %s\n",
                                                             dap_tsd_get_string_const(l_tsd) );
                                break;
                                case DAP_CHAIN_DATUM_TOKEN_TSD_TYPE_TX_RECEIVER_ALLOWED_ADD:
                                    dap_string_append_printf(a_str_out,"tx_receiver_allowed: %s\n",
                                                             dap_tsd_get_string_const(l_tsd) );
                                break;
                                case DAP_CHAIN_DATUM_TOKEN_TSD_TYPE_TX_RECEIVER_BLOCKED_ADD:
                                    dap_string_append_printf(a_str_out, "tx_receiver_blocked: %s\n",
                                                             dap_tsd_get_string_const(l_tsd) );
                                break;
                                default: dap_string_append_printf(a_str_out, "<0x%04hX>: <size %u>\n", l_tsd->type, l_tsd->size);
                            }
                            l_offset += dap_tsd_size(l_tsd);

                        }
                    }

                    size_t l_certs_field_size = l_token_size - sizeof(*l_token) - l_token->header_private_decl.tsd_total_size;
                    dap_chain_datum_token_certs_dump(a_str_out, l_token->data_n_tsd, l_certs_field_size);
                }break;
                case DAP_CHAIN_DATUM_TX:{
                    dap_chain_datum_tx_t * l_tx =(dap_chain_datum_tx_t *) a_datum->data;
                    char buf[50];
                    time_t l_ts_created = l_tx->header.ts_created;
                    dap_string_append_printf(a_str_out,"type: TX\n");
                    dap_string_append_printf(a_str_out,"type: ts_created: %s \n", dap_ctime_r(&l_ts_created, buf));
                    int l_items_count = -1;
                    dap_list_t * l_items = dap_chain_datum_tx_items_get(l_tx,TX_ITEM_TYPE_ANY,&l_items_count);
                    dap_string_append_printf(a_str_out,"type: items_count: %d \n", l_items_count );
                    if (l_items_count>0){
                        size_t n=0;
                        for( dap_list_t * l_cur = l_items; l_cur; l_cur = l_cur->next ){
                            dap_string_append_printf(a_str_out,"Item #%zd\n",n);
                            byte_t *l_tx_item = l_cur->data;
                            dap_chain_tx_item_type_t l_item_type = dap_chain_datum_tx_item_get_type(l_tx_item);
                            dap_string_append_printf(a_str_out,"\ttype: %s \n",
                                                     dap_chain_datum_tx_item_type_to_str (l_item_type) );
                            switch (l_item_type) {
                                case TX_ITEM_TYPE_IN:{
                                    dap_chain_tx_in_t * l_in = l_cur->data;
                                    dap_string_append_printf(a_str_out,"\ttx_out_prev_idx: %u\n", l_in->header.tx_out_prev_idx );
                                    char l_tx_prev_hash_str[70]={[0]='\0'};
                                    dap_hash_fast_to_str(&l_in->header.tx_prev_hash, l_tx_prev_hash_str, sizeof (l_tx_prev_hash_str)-1);
                                    dap_string_append_printf(a_str_out,"\ttx_prev_hash : %s\n", l_tx_prev_hash_str );
                                } break;
                                case TX_ITEM_TYPE_OUT:{
                                    dap_chain_tx_out_t * l_out = l_cur->data;
                                    dap_string_append_printf(a_str_out,"\tvalue: %"DAP_UINT64_FORMAT_U"\n", l_out->header.value );
                                    char * l_addr_str = dap_chain_addr_to_str(&l_out->addr);
                                    dap_string_append_printf(a_str_out,"\taddr : %s\n", l_addr_str );
                                    DAP_DELETE(l_addr_str);
                                } break;
                                case TX_ITEM_TYPE_OUT_EXT:{
                                    dap_chain_tx_out_ext_t * l_out_ext = l_cur->data;
                                    dap_string_append_printf(a_str_out,"\tvalue: %"DAP_UINT64_FORMAT_U"\n", l_out_ext->header.value );
                                    char * l_addr_str = dap_chain_addr_to_str(&l_out_ext->addr);
                                    dap_string_append_printf(a_str_out,"\taddr : %s\n", l_addr_str );
                                    dap_string_append_printf(a_str_out,"\ttoken : %s\n", l_out_ext->token );
                                    DAP_DELETE(l_addr_str);
                                } break;
                                case TX_ITEM_TYPE_SIG:{
                                    dap_chain_tx_sig_t * l_item_sign = l_cur->data;
                                    dap_sign_t *l_sign = (dap_sign_t *)l_item_sign->sig;
                                    dap_hash_fast_t l_sign_hash;
                                    char l_sign_hash_str[70]={[0]='\0'};
                                    dap_string_append_printf(a_str_out,"\tsig_size: %u\n", l_item_sign->header.sig_size );
                                    dap_string_append_printf(a_str_out,"\ttype: %s\n", dap_sign_type_to_str(l_sign->header.type) );
                                    dap_sign_get_pkey_hash(l_sign,&l_sign_hash);
                                    dap_hash_fast_to_str(&l_sign_hash,l_sign_hash_str,sizeof (l_sign_hash_str)-1);
                                    dap_string_append_printf(a_str_out,"\tpkey_hash: %s\n", l_sign_hash_str );
                                } break;
                                case TX_ITEM_TYPE_TOKEN:{
                                    dap_chain_tx_token_t * l_token = l_cur->data;
                                    dap_string_append_printf(a_str_out,"\tticker: %s\n", l_token->header.ticker );
                                    dap_string_append_printf(a_str_out,"\ttoken_emission_chain: 0x%016"DAP_UINT64_FORMAT_x"\n", l_token->header.token_emission_chain_id.uint64 );
                                    char l_token_emission_hash_str[70]={ [0]='\0'};
                                    dap_chain_hash_fast_to_str(& l_token->header.token_emission_hash,l_token_emission_hash_str,
                                                               sizeof (l_token_emission_hash_str)-1);
                                    dap_string_append_printf(a_str_out,"\ttoken_emission_hash: %s", l_token_emission_hash_str );
                                } break;
                                case TX_ITEM_TYPE_TOKEN_EXT:{
                                    dap_chain_tx_token_ext_t * l_token = l_cur->data;
                                    dap_string_append_printf(a_str_out,"\tversion: %u\n",l_token->header.version );
                                    dap_string_append_printf(a_str_out,"\tticker: %s\n", l_token->header.ticker );
                                    dap_string_append_printf(a_str_out,"\text_net: 0x%016"DAP_UINT64_FORMAT_x"\n",l_token->header.ext_net_id.uint64 );
                                    dap_string_append_printf(a_str_out,"\text_chain: 0x%016"DAP_UINT64_FORMAT_x"\n",l_token->header.ext_chain_id.uint64  );
                                    dap_string_append_printf(a_str_out,"\text_tx_out_idx: %hu\n",l_token->header.ext_tx_out_idx  );
                                    char l_token_emission_hash_str[70]={ [0]='\0'};
                                    dap_chain_hash_fast_to_str(& l_token->header.ext_tx_hash,l_token_emission_hash_str,
                                                               sizeof (l_token_emission_hash_str)-1);
                                    dap_string_append_printf(a_str_out,"\text_tx_hash: %s", l_token_emission_hash_str );
                                } break;
                                case TX_ITEM_TYPE_IN_COND:{
                                    dap_chain_tx_in_cond_t * l_in = l_cur->data;
                                    dap_string_append_printf(a_str_out,"\ttx_out_prev_idx: %u\n", l_in->header.tx_out_prev_idx );
                                    dap_string_append_printf(a_str_out,"\treceipt_idx : %u\n", l_in->header.receipt_idx );
                                    char l_tx_prev_hash_str[70]={[0]='\0'};
                                    dap_hash_fast_to_str(&l_in->header.tx_prev_hash, l_tx_prev_hash_str,sizeof (l_tx_prev_hash_str)-1);
                                    dap_string_append_printf(a_str_out,"\ttx_prev_hash : %s\n", l_tx_prev_hash_str );
                                } break;
                                case TX_ITEM_TYPE_OUT_COND:{
                                    dap_chain_tx_out_cond_t * l_out = l_cur->data;
                                    dap_string_append_printf(a_str_out,"\tvalue: %"DAP_UINT64_FORMAT_U"\n", l_out->header.value );
                                    switch ( l_out->header.subtype){
                                        case DAP_CHAIN_TX_OUT_COND_SUBTYPE_SRV_PAY:{
                                            dap_string_append_printf(a_str_out,"\tsubtype: DAP_CHAIN_TX_OUT_COND_SUBTYPE_SRV_PAY\n");
                                            dap_string_append_printf(a_str_out,"\tsrv_uid: 0x%016"DAP_UINT64_FORMAT_x"\n", l_out->subtype.srv_pay.srv_uid.uint64 );
                                            switch (l_out->subtype.srv_pay.unit.enm) {
                                                case SERV_UNIT_UNDEFINED: dap_string_append_printf(a_str_out,"\tunit: SERV_UNIT_UNDEFINED\n"); break;
                                                case SERV_UNIT_MB: dap_string_append_printf(a_str_out,"\tunit: SERV_UNIT_MB\n"); break;
                                                case SERV_UNIT_SEC: dap_string_append_printf(a_str_out,"\tunit: SERV_UNIT_SEC\n"); break;
                                                case SERV_UNIT_DAY: dap_string_append_printf(a_str_out,"\tunit: SERV_UNIT_DAY\n"); break;
                                                case SERV_UNIT_KB: dap_string_append_printf(a_str_out,"\tunit: SERV_UNIT_KB\n"); break;
                                                case SERV_UNIT_B : dap_string_append_printf(a_str_out,"\tunit: SERV_UNIT_B\n"); break;
                                                default: dap_string_append_printf(a_str_out,"\tunit: SERV_UNIT_UNKNOWN\n"); break;
                                            }
                                            dap_string_append_printf(a_str_out,"\tunit_price_max: %"DAP_UINT64_FORMAT_U"\n", l_out->subtype.srv_pay.unit_price_max_datoshi);
                                            char l_pkey_hash_str[70]={[0]='\0'};
                                            dap_chain_hash_fast_to_str(&l_out->subtype.srv_pay.pkey_hash, l_pkey_hash_str, sizeof (l_pkey_hash_str)-1);
                                            dap_string_append_printf(a_str_out,"\tpkey_hash: %s\n", l_pkey_hash_str );
                                        }break;
                                        case DAP_CHAIN_TX_OUT_COND_SUBTYPE_SRV_XCHANGE:{
                                            dap_string_append_printf(a_str_out,"\tsubtype: DAP_CHAIN_TX_OUT_COND_SUBTYPE_SRV_XCHANGE\n");
                                        }break;
                                        case DAP_CHAIN_TX_OUT_COND_SUBTYPE_SRV_STAKE:{
                                            dap_string_append_printf(a_str_out,"\tsubtype: DAP_CHAIN_TX_OUT_COND_SUBTYPE_SRV_STAKE\n");
                                        }break;
                                        default:{
                                            dap_string_append_printf(a_str_out,"\tsubtype: UNKNOWN\n");
                                        }break;
                                    }
                                    dap_string_append_printf(a_str_out,"\tparams_size : %u\n", l_out->params_size );
                                } break;
                                case TX_ITEM_TYPE_RECEIPT:
                                default: break;
                            }
                            n++;
                        }
                    }
                    dap_list_free(l_items);


                }break;
                case DAP_CHAIN_DATUM_TOKEN_TYPE_PUBLIC:{
                    dap_string_append_printf(a_str_out,"type: PUBLIC\n");
                }break;
                default:
                    dap_string_append_printf(a_str_out,"type: UNKNOWN\n");
            }

        }break;
    }
}

/**
 * @brief check certificate access list, written in chain config
 * 
 * @param a_net - network object
 * @param a_pkey_hash - certificate hash
 * @return true 
 * @return false 
 */
static bool s_net_check_acl(dap_chain_net_t *a_net, dap_chain_hash_fast_t *a_pkey_hash)
{
    const char l_path[] = "network/";
    char l_cfg_path[strlen(a_net->pub.name) + strlen(l_path) + 1];
    strcpy(l_cfg_path, l_path);
    strcat(l_cfg_path, a_net->pub.name);
    dap_config_t *l_cfg = dap_config_open(l_cfg_path);
    const char *l_auth_type = dap_config_get_item_str(l_cfg, "auth", "type");
    bool l_authorized = true;
    if (l_auth_type && !strcmp(l_auth_type, "ca")) {
        if (dap_hash_fast_is_blank(a_pkey_hash)) {
            return false;
        }
        l_authorized = false;
        const char *l_auth_hash_str = dap_chain_hash_fast_to_str_new(a_pkey_hash);
        uint16_t l_acl_list_len = 0;
        char **l_acl_list = dap_config_get_array_str(l_cfg, "auth", "acl_accept_ca_list", &l_acl_list_len);
        for (uint16_t i = 0; i < l_acl_list_len; i++) {
            if (!strcmp(l_acl_list[i], l_auth_hash_str)) {
                l_authorized = true;
                break;
            }
        }
        if (!l_authorized) {
            const char *l_acl_gdb = dap_config_get_item_str(l_cfg, "auth", "acl_accept_ca_gdb");
            if (l_acl_gdb) {
                size_t l_objs_count;
                dap_global_db_obj_t *l_objs = dap_chain_global_db_gr_load(l_acl_gdb, &l_objs_count);
                for (size_t i = 0; i < l_objs_count; i++) {
                    if (!strcmp(l_objs[i].key, l_auth_hash_str)) {
                        l_authorized = true;
                        break;
                    }
                }
                dap_chain_global_db_objs_delete(l_objs, l_objs_count);
            }
        }
        if (!l_authorized) {
            const char *l_acl_chains = dap_config_get_item_str(l_cfg, "auth", "acl_accept_ca_chains");
            if (l_acl_chains && !strcmp(l_acl_chains, "all")) {
                dap_list_t *l_certs = dap_cert_get_all_mem();
                for (dap_list_t *l_tmp = l_certs; l_tmp; l_tmp = dap_list_next(l_tmp)) {
                    dap_cert_t *l_cert = (dap_cert_t *)l_tmp->data;
                    size_t l_pkey_size;
                    uint8_t *l_pkey_ser = dap_enc_key_serealize_pub_key(l_cert->enc_key, &l_pkey_size);
                    dap_chain_hash_fast_t l_cert_hash;
                    dap_hash_fast(l_pkey_ser, l_pkey_size, &l_cert_hash);
                    if (!memcmp(l_pkey_ser, a_pkey_hash, sizeof(dap_chain_hash_fast_t))) {
                        l_authorized = true;
                        DAP_DELETE(l_pkey_ser);
                        break;
                    }
                    DAP_DELETE(l_pkey_ser);
                }
            }
        }
    }
    return l_authorized;
}

/**
 * @brief s_acl_callback function. Usually called from enc_http_proc
 * set acl (l_enc_key_ks->acl_list) from acl_accept_ca_list, acl_accept_ca_gdb chain config parameters in [auth] section
 * @param a_pkey_hash dap_chain_hash_fast_t hash object
 * @return uint8_t* 
 */
static uint8_t *dap_chain_net_set_acl(dap_chain_hash_fast_t *a_pkey_hash)
{
    uint16_t l_net_count;
    dap_chain_net_t **l_net_list = dap_chain_net_list(&l_net_count);
    if (l_net_count && l_net_list) {
        uint8_t *l_ret = DAP_NEW_SIZE(uint8_t, l_net_count);
        for (uint16_t i = 0; i < l_net_count; i++) {
            l_ret[i] = s_net_check_acl(l_net_list[i], a_pkey_hash);
        }
        DAP_DELETE(l_net_list);
        return l_ret;
    }
    return NULL;
}

/**
 * @brief dap_cert_chain_file_save
 * @param datum
 */
int dap_cert_chain_file_save(dap_chain_datum_t * datum, char * net_name)
{
    const char * s_system_chain_ca_dir = dap_config_get_item_str(g_config, "resources", "chain_ca_folder");

    dap_cert_t * cert = dap_cert_mem_load(datum->data, datum->header.data_size);
    const char * cert_name = cert->name;

    size_t cert_path_length = strlen(net_name)+strlen(cert_name)+9+strlen(s_system_chain_ca_dir);
    char *cert_path = DAP_NEW_Z_SIZE(char,cert_path_length);

    snprintf(cert_path,cert_path_length,"%s/%s/%s.dcert",s_system_chain_ca_dir,net_name,cert_name);

//  if ( access( l_cert_path, F_OK ) != -1 ) {
//      log_it (L_ERROR, "File %s is already exists.", l_cert_path);
//      return -1;
//  } else
    return dap_cert_file_save(cert, cert_path);
}<|MERGE_RESOLUTION|>--- conflicted
+++ resolved
@@ -265,11 +265,8 @@
  */
 int dap_chain_net_init()
 {
-<<<<<<< HEAD
-=======
     dap_stream_ch_chain_init();
     dap_stream_ch_chain_net_init();
->>>>>>> 8553bcbc
     dap_chain_node_client_init();
     dap_chain_node_cli_cmd_item_create ("net", s_cli_net, "Network commands",
         "net list [chains -n <chain net name>]"
@@ -293,11 +290,7 @@
         "net -net <chain net name> ca del -hash <cert hash> [-H hex|base58(default)]\n"
             "\tDelete certificate from list of authority cetificates in GDB group by it's hash\n"
         "net -net <chain net name> ledger reload\n"
-<<<<<<< HEAD
-            "\tPurge the cache of chain net ledger and recalculate it from chain file\n"                                        );
-=======
             "\tPurge the cache of chain net ledger and recalculate it from chain file\n");
->>>>>>> 8553bcbc
     s_seed_mode = dap_config_get_item_bool_default(g_config,"general","seed_mode",false);
 
     // maximum number of connections to other nodes
@@ -305,7 +298,6 @@
     // required number of connections to other nodes
     s_required_links_count = dap_config_get_item_int32_default(g_config, "general", "require_links", s_required_links_count);
     s_debug_more = dap_config_get_item_bool_default(g_config,"chain_net","debug_more",false);
-<<<<<<< HEAD
 
     dap_chain_net_load_all();
 
@@ -314,16 +306,6 @@
     return 0;
 }
 
-=======
-
-    dap_chain_net_load_all();
-
-    dap_enc_http_set_acl_callback(dap_chain_net_set_acl);
-    log_it(L_NOTICE,"Chain networks initialized");
-    return 0;
-}
-
->>>>>>> 8553bcbc
 /**
  * @brief get certificate hash from chain config [acl_accept_ca_gdb] param
  * 
